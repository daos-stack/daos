/**
 * (C) Copyright 2020-2021 Intel Corporation.
 *
 * SPDX-License-Identifier: BSD-2-Clause-Patent
 */

/*
 * telemetry: TELEMETRY common logic
 */
#define D_LOGFAC	DD_FAC(telem)

#include <math.h>
#include <float.h>
#include <gurt/common.h>
#include <sys/shm.h>
#include "gurt/telemetry_common.h"
#include "gurt/telemetry_producer.h"
#include "gurt/telemetry_consumer.h"

/**
 * These globals are used for all data producers sharing the same process space
 */

/** Points to the root directory node */
struct d_tm_node_t	*d_tm_root;

/** Protects d_tm_add_metric operations */
pthread_mutex_t		d_tm_add_lock;

/** Points to the base address of the shared memory segment */
uint64_t		*d_tm_shmem_root;

/** Tracks amount of shared memory bytes available for allocation */
uint64_t		d_tm_shmem_free;

/** Points to the base address of the free shared memory */
uint8_t			*d_tm_shmem_idx;

/** Shared memory ID for the segment of shared memory created by the producer */
int			d_tm_shmid;

/** Enables metric read/write serialization */
bool			d_tm_serialization;

/** Enables shared memory retention on process exit */
bool			d_tm_retain_shmem;

/**
 * Returns a pointer to the root node for the given shared memory segment
 *
 * \param[in]	shmem	Shared memory segment
 *
 * \return		Pointer to the root node
 */
struct d_tm_node_t *
d_tm_get_root(uint64_t *shmem)
{
	if (shmem != NULL)
		return (struct d_tm_node_t *)(shmem + 1);
	else
		return NULL;
}

/**
 * Search for a \a parent's child with the given \a name.
 * Return a pointer to the child if found.
 *
 * \param[in]	shmem_root	Pointer to the shared memory segment
 * \param[in]	parent		The parent node
 * \param[in]	name		The name of the child to find
 *
 * \return			Pointer to the child node
 *				NULL if not found
 */
struct d_tm_node_t *
d_tm_find_child(uint64_t *shmem_root, struct d_tm_node_t *parent, char *name)
{
	struct d_tm_node_t	*child = NULL;
	char			*client_name;

	if (parent == NULL)
		return NULL;

	if (parent->dtn_child == NULL)
		return NULL;

	child = d_tm_conv_ptr(shmem_root, parent->dtn_child);

	client_name = NULL;
	if (child != NULL)
		client_name = d_tm_conv_ptr(shmem_root, child->dtn_name);

	while ((child != NULL) && (client_name != NULL) &&
	       strncmp(client_name, name, D_TM_MAX_NAME_LEN) != 0) {
		child = d_tm_conv_ptr(shmem_root, child->dtn_sibling);
		client_name = NULL;
		if (child == NULL)
			break;
		client_name = d_tm_conv_ptr(shmem_root, child->dtn_name);
	}

	return child;
}

/**
 * Allocate a \a newnode and initialize its \a name.
 *
 * \param[in,out]	newnode	A pointer for the new node
 * \param[in]		name	The name of the new node
 *
 * \return		D_TM_SUCCESS		Success
 *			-DER_NO_SHMEM		No shared memory available
 *			-DER_EXCEEDS_PATH_LEN	The full name length is
 *						too long
 *			-DER_INVAL		bad pointers given
 */
int
d_tm_alloc_node(struct d_tm_node_t **newnode, char *name)
{
	struct d_tm_node_t	*node = NULL;
	int			buff_len = 0;
	int			rc = D_TM_SUCCESS;

	if ((newnode == NULL) || (name == NULL)) {
		rc = -DER_INVAL;
		goto failure;
	}

	node = d_tm_shmalloc(sizeof(struct d_tm_node_t));
	if (node == NULL) {
		rc = -DER_NO_SHMEM;
		goto failure;
	}
	buff_len = strnlen(name, D_TM_MAX_NAME_LEN);
	if (buff_len == D_TM_MAX_NAME_LEN) {
		rc = DER_EXCEEDS_PATH_LEN;
		goto failure;
	}
	buff_len += 1; /* make room for the trailing null */
	node->dtn_name = d_tm_shmalloc(buff_len);
	if (node->dtn_name == NULL) {
		rc = -DER_NO_SHMEM;
		goto failure;
	}
	strncpy(node->dtn_name, name, buff_len);
	node->dtn_child = NULL;
	node->dtn_sibling = NULL;
	node->dtn_metric = NULL;
	node->dtn_type = D_TM_DIRECTORY;
	*newnode = node;
	return rc;

failure:
	return rc;
}

/**
 * Add a child node the \a parent node in shared memory.
 * A child will either be a first child, or a sibling of an existing child.
 * \param[in,out]	newnode	A pointer for the new node
 * \param[in]		parent	The parent node for this new child
 * \param[in]		name	The name of the new node
 *
 * \return		D_TM_SUCCESS		Success
 *			-DER_NO_SHMEM		No shared memory available
 *			-DER_EXCEEDS_PATH_LEN	The full name length is
 *						too long
 *			-DER_INVAL		Bad pointers given
 */
int
d_tm_add_child(struct d_tm_node_t **newnode, struct d_tm_node_t *parent,
	       char *name)
{
	struct d_tm_node_t	*child = NULL;
	struct d_tm_node_t	*sibling = NULL;
	struct d_tm_node_t	*node = NULL;
	int			rc = D_TM_SUCCESS;

	if ((newnode == NULL) || (parent == NULL) || (name == NULL)) {
		rc = -DER_INVAL;
		goto failure;
	}

	child = parent->dtn_child;
	sibling = parent->dtn_child;
	rc = d_tm_alloc_node(&node, name);
	if (rc != D_TM_SUCCESS)
		goto failure;

	*newnode = node;

	/**
	 * If there are no children, add the first child to this
	 * parent
	 */
	if (child == NULL) {
		parent->dtn_child = node;
		return rc;
	}

	/**
	 * Find the youngest child of this parent by traversing the siblings
	 * of the first child
	 */
	child = child->dtn_sibling;
	while (child != NULL) {
		sibling = child; /** youngest known child */
		child = child->dtn_sibling;
	}
	sibling->dtn_sibling = node;
	return rc;

failure:
	D_ERROR("Failed to add metric [%s]: rc = %d\n", name, rc);
	return rc;
}

/**
 * Initialize an instance of the telemetry and metrics API for the producer
 * process.
 *
 * \param[in]	id		Identifies the producer process amongst others
 *				on the same machine
 * \param[in]	mem_size	Size in bytes of the shared memory segment that
 *				is allocated
 * \param[in]	flags		Optional flags to control initialization.
 *				Use D_TM_SERIALIZATION to enable read/write
 *				synchronization of individual nodes
 *				Use D_TM_RETAIN_SHMEM to retain the shared
 *				memory segment created for these metrics after
 *				this process exits.
 *
 * \return		D_TM_SUCCESS		Success
 *			-DER_NO_SHMEM		Out of shared memory
 *			-DER_EXCEEDS_PATH_LEN	Root node name exceeds path len
 *			-DER_INVAL		Invalid \a flag(s)
 */
int
d_tm_init(int id, uint64_t mem_size, int flags)
{
	uint64_t	*base_addr = NULL;
	char		tmp[D_TM_MAX_NAME_LEN];
	int		rc = D_TM_SUCCESS;

	if ((d_tm_shmem_root != NULL) && (d_tm_root != NULL)) {
		D_INFO("d_tm_init already completed for id %d\n", id);
		return rc;
	}

	if ((flags & ~(D_TM_SERIALIZATION | D_TM_RETAIN_SHMEM)) != 0) {
		rc = -DER_INVAL;
		goto failure;
	}

	if (flags & D_TM_SERIALIZATION) {
		d_tm_serialization = true;
		D_INFO("Serialization enabled for id %d\n", id);
	}

	if (flags & D_TM_RETAIN_SHMEM) {
		d_tm_retain_shmem = true;
		D_INFO("Retaining shared memory for id %d\n", id);
	}

	d_tm_shmem_root = d_tm_allocate_shared_memory(id, mem_size);

	if (d_tm_shmem_root == NULL) {
		rc = -DER_NO_SHMEM;
		goto failure;
	}

	d_tm_shmem_idx = (uint8_t *)d_tm_shmem_root;
	d_tm_shmem_free = mem_size;
	D_DEBUG(DB_TRACE, "Shared memory allocation success!\n"
		"Memory size is %" PRIu64 " bytes at address 0x%" PRIx64
		"\n", mem_size, (uint64_t)d_tm_shmem_root);
	/**
	 * Store the base address of the shared memory as seen by the
	 * server in this first uint64_t sized slot.
	 * Used by the client to adjust pointers in the shared memory
	 * to its own address space.
	 */
	base_addr = d_tm_shmalloc(sizeof(uint64_t));
	if (base_addr == NULL) {
		rc = -DER_NO_SHMEM;
		goto failure;
	}
	*base_addr = (uint64_t)d_tm_shmem_root;

	snprintf(tmp, sizeof(tmp), "ID: %d", id);
	rc = d_tm_alloc_node(&d_tm_root, tmp);
	if (rc != D_TM_SUCCESS)
		goto failure;

	rc = D_MUTEX_INIT(&d_tm_add_lock, NULL);
	if (rc != 0) {
		D_ERROR("Mutex init failure: rc = %d\n", rc);
		goto failure;
	}

	D_INFO("Telemetry and metrics initialized for ID %u\n", id);

	return rc;

failure:
	D_ERROR("Failed to initialize telemetry and metrics for ID %u: "
		"rc = %d\n", id, rc);
	return rc;
}

/**
 * Releases resources claimed by init
 */
void d_tm_fini(void)
{
	int	rc = 0;

	if (d_tm_shmem_root == NULL)
		return;

	shmdt(d_tm_shmem_root);
	if (!d_tm_retain_shmem) {
		rc = shmctl(d_tm_shmid, IPC_RMID, NULL);
		if (rc < 0) {
			D_ERROR("Unable to remove shared memory segment. " \
				"rc = %d\n", rc);
		}
		d_tm_shmid = 0;
	}

	d_tm_serialization = false;
	d_tm_retain_shmem = false;
	d_tm_shmem_root = NULL;
	d_tm_root = NULL;
	d_tm_shmem_idx = NULL;
	d_tm_shmid = 0;
}

/**
 * Recursively free resources underneath the given node.
 *
 * \param[in]	shmem_root	Pointer to the shared memory segment
 * \param[in]	node		Pointer to the node containing the resources
 *				to free
 */
void
d_tm_free_node(uint64_t *shmem_root, struct d_tm_node_t *node)
{
	char	*name;
	int	rc = 0;

	if (node == NULL)
		return;

	if (!d_tm_serialization)
		return;

	if (node->dtn_type != D_TM_DIRECTORY) {
		rc = D_MUTEX_DESTROY(&node->dtn_lock);
		if (rc != 0) {
			name = d_tm_conv_ptr(shmem_root, node->dtn_name);
			D_ERROR("Failed to destroy mutex for node [%s]: "
				"rc = %d\n", name, rc);
			return;
		}
	}

	node = node->dtn_child;
	node = d_tm_conv_ptr(shmem_root, node);
	if (node == NULL)
		return;

	d_tm_free_node(shmem_root, node);
	node = node->dtn_sibling;
	node = d_tm_conv_ptr(shmem_root, node);
	while (node != NULL) {
		d_tm_free_node(shmem_root, node);
		node = node->dtn_sibling;
		node = d_tm_conv_ptr(shmem_root, node);
	}
}

/**
 * Prints the counter \a val with \a name to the \a stream provided
 *
 * \param[in]	val	Counter value
 * \param[in]	name	Counter name
 * \param[in]	stream	Output stream (stdout, stderr)
 */
void
d_tm_print_counter(uint64_t val, char *name, FILE *stream)
{
	if ((name == NULL) || (stream == NULL))
		return;

	fprintf(stream, "Counter: %s = %" PRIu64 "\n", name, val);
}

/**
 * Prints the timestamp \a clk with \a name to the \a stream provided
 *
 * \param[in]	clk	Timestamp value
 * \param[in]	name	Timestamp name
 * \param[in]	stream	Output stream (stdout, stderr)
 */
void
d_tm_print_timestamp(time_t *clk, char *name, FILE *stream)
{
	char	time_buff[D_TM_TIME_BUFF_LEN];
	char	*temp;

	if ((clk == NULL) || (name == NULL) || (stream == NULL))
		return;

	temp = ctime_r(clk, time_buff);
	if (temp == NULL) {
		fprintf(stream, "Error on timestamp read: ctime() "
			"failure\n");
		return;
	}

	/**
	 * ctime_r result is always D_TM_TIME_BUFF_LEN in length
	 * Remove the trailing newline character
	 */
	temp[D_TM_TIME_BUFF_LEN - 2] = 0;
	fprintf(stream, "Timestamp: %s: %s\n", name, temp);
}

/**
 * Prints the time snapshot \a tms with \a name to the \a stream provided
 *
 * \param[in]	tms	Timer value
 * \param[in]	name	Timer name
 * \param[in]	tm_type	Timer type
 * \param[in]	stream	Output stream (stdout, stderr)
 */
void
d_tm_print_timer_snapshot(struct timespec *tms, char *name, int tm_type,
			  FILE *stream)
{
	if ((tms == NULL) || (name == NULL) || (stream == NULL))
		return;

	switch (tm_type) {
	case D_TM_TIMER_SNAPSHOT | D_TM_CLOCK_REALTIME:
		fprintf(stream, "Timer snapshot (realtime): %s = %lds, "
			"%ldns\n", name, tms->tv_sec, tms->tv_nsec);
		break;
	case D_TM_TIMER_SNAPSHOT | D_TM_CLOCK_PROCESS_CPUTIME:
		fprintf(stream, "Timer snapshot (process): %s = %lds, "
			"%ldns\n", name, tms->tv_sec, tms->tv_nsec);
		break;
	case D_TM_TIMER_SNAPSHOT | D_TM_CLOCK_THREAD_CPUTIME:
		fprintf(stream, "Timer snapshot (thread): %s = %lds, "
			"%ldns\n", name, tms->tv_sec, tms->tv_nsec);
		break;
	default:
		fprintf(stream, "Invalid timer snapshot type: 0x%x\n",
			tm_type & ~D_TM_TIMER_SNAPSHOT);
		break;
	}
}

/**
 * Prints the duration \a tms with \a stats and \a name to the \a stream
 * provided
 *
 * \param[in]	tms	Duration timer value
 * \param[in]	stats	Optional stats
 * \param[in]	name	Duration timer name
 * \param[in]	tm_type	Duration timer type
 * \param[in]	stream	Output stream (stdout, stderr)
 */
void
d_tm_print_duration(struct timespec *tms, struct d_tm_stats_t *stats,
		    char *name, int tm_type, FILE *stream)
{
	bool printStats;

	if ((tms == NULL) || (name == NULL) || (stream == NULL))
		return;

	printStats = (stats != NULL) && (stats->sample_size > 0);

	switch (tm_type) {
	case D_TM_DURATION | D_TM_CLOCK_REALTIME:
		fprintf(stream, "Duration (realtime): %s = %.9fs",
			name, tms->tv_sec + tms->tv_nsec / 1e9);
		break;
	case D_TM_DURATION | D_TM_CLOCK_PROCESS_CPUTIME:
		fprintf(stream, "Duration (process): %s = %.9fs",
			name, tms->tv_sec + tms->tv_nsec / 1e9);
		break;
	case D_TM_DURATION | D_TM_CLOCK_THREAD_CPUTIME:
		fprintf(stream, "Duration (thread): %s = %.9fs",
			name, tms->tv_sec + tms->tv_nsec / 1e9);
		break;
	default:
		fprintf(stream, "Invalid timer duration type: 0x%x",
			tm_type & ~D_TM_DURATION);
		printStats = false;
		break;
	}

	if (printStats)
		D_TM_PRINT_STATS(stream, stats, float, lf);

	fprintf(stream, "\n");
}

/**
 * Prints the gauge \a val and \a stats with \a name to the \a stream provided
 *
 * \param[in]	tms	Timer value
 * \param[in]	stats	Optional statistics
 * \param[in]	name	Timer name
 * \param[in]	stream	Output stream (stdout, stderr)
 */
void
d_tm_print_gauge(uint64_t val, struct d_tm_stats_t *stats, char *name,
		 FILE *stream)
{
	if ((name == NULL) || (stream == NULL))
		return;

	fprintf(stream, "Gauge: %s = %" PRIu64, name, val);

	if ((stats != NULL) && (stats->sample_size > 0))
		D_TM_PRINT_STATS(stream, stats, int, lu);

	fprintf(stream, "\n");
}

/**
 * Prints a single \a node.
 * Used as a convenience function to demonstrate usage for the client
 *
 * \param[in]	shmem_root	Pointer to the shared memory segment
 * \param[in]	node		Pointer to a parent or child node
 * \param[in]	level		Indicates level of indentation when printing
 *				this \a node
 * \param[in]	stream		Direct output to this stream (stdout, stderr)
 */
void
d_tm_print_node(uint64_t *shmem_root, struct d_tm_node_t *node, int level,
		FILE *stream)
{
	struct d_tm_stats_t	stats = {0};
	struct timespec		tms;
	uint64_t		val;
	time_t			clk;
	char			*name = NULL;
	int			i = 0;
	int			rc;

	name = d_tm_conv_ptr(shmem_root, node->dtn_name);
	if (name == NULL)
		return;

	for (i = 0; i < level; i++)
		fprintf(stream, "%20s", " ");

	switch (node->dtn_type) {
	case D_TM_DIRECTORY:
		fprintf(stream, "%-20s\n", name);
		break;
	case D_TM_COUNTER:
		rc = d_tm_get_counter(&val, shmem_root, node, NULL);
		if (rc != D_TM_SUCCESS) {
			fprintf(stream, "Error on counter read: %d\n", rc);
			break;
		}
		d_tm_print_counter(val, name, stream);
		break;
	case D_TM_TIMESTAMP:
		rc = d_tm_get_timestamp(&clk, shmem_root, node, NULL);
		if (rc != D_TM_SUCCESS) {
			fprintf(stream, "Error on timestamp read: %d\n", rc);
			break;
		}
		d_tm_print_timestamp(&clk, name, stream);
		break;
	case (D_TM_TIMER_SNAPSHOT | D_TM_CLOCK_REALTIME):
	case (D_TM_TIMER_SNAPSHOT | D_TM_CLOCK_PROCESS_CPUTIME):
	case (D_TM_TIMER_SNAPSHOT | D_TM_CLOCK_THREAD_CPUTIME):
		rc = d_tm_get_timer_snapshot(&tms, shmem_root, node, NULL);
		if (rc != D_TM_SUCCESS) {
			fprintf(stream, "Error on highres timer read: %d\n",
				rc);
			break;
		}
		d_tm_print_timer_snapshot(&tms, name, node->dtn_type, stream);
		break;
	case (D_TM_DURATION | D_TM_CLOCK_REALTIME):
	case (D_TM_DURATION | D_TM_CLOCK_PROCESS_CPUTIME):
	case (D_TM_DURATION | D_TM_CLOCK_THREAD_CPUTIME):
		rc = d_tm_get_duration(&tms, &stats, shmem_root, node, NULL);
		if (rc != D_TM_SUCCESS) {
			fprintf(stream, "Error on duration read: %d\n", rc);
			break;
		}
		d_tm_print_duration(&tms, &stats, name, node->dtn_type,
				    stream);
		break;
	case D_TM_GAUGE:
		rc = d_tm_get_gauge(&val, &stats, shmem_root, node, NULL);
		if (rc != D_TM_SUCCESS) {
			fprintf(stream, "Error on gauge read: %d\n", rc);
			break;
		}
		d_tm_print_gauge(val, &stats, name, stream);
		break;
	default:
		fprintf(stream, "Item: %s has unknown type: 0x%x\n", name,
			node->dtn_type);
		break;
	}
}

/**
 * Recursively prints all nodes underneath the given \a node.
 * Used as a convenience function to demonstrate usage for the client
 *
 * \param[in]	shmem_root	Pointer to the shared memory segment
 * \param[in]	node		Pointer to a parent or child node
 * \param[in]	level		Indicates level of indentation when printing
 *				this \a node
 * \param[in]	stream		Direct output to this stream (stdout, stderr)
 */
void
d_tm_print_my_children(uint64_t *shmem_root, struct d_tm_node_t *node,
		       int level, FILE *stream)
{
	if ((node == NULL) || (stream == NULL))
		return;

	d_tm_print_node(shmem_root, node, level, stream);

	node = node->dtn_child;
	node = d_tm_conv_ptr(shmem_root, node);
	if (node == NULL)
		return;

	d_tm_print_my_children(shmem_root, node, level + 1, stream);
	node = node->dtn_sibling;
	node = d_tm_conv_ptr(shmem_root, node);
	while (node != NULL) {
		d_tm_print_my_children(shmem_root, node, level + 1, stream);
		node = node->dtn_sibling;
		node = d_tm_conv_ptr(shmem_root, node);
	}
}

/**
 * Recursively counts number of metrics at and underneath the given \a node.
 *
 * \param[in]	shmem_root	Pointer to the shared memory segment
 * \param[in]	node		Pointer to a parent or child node
 * \param[in]	d_tm_type	A bitmask of d_tm_metric_types that
 *				determines if an item should be counted
 *
 * \return			Number of metrics found
 */
uint64_t
d_tm_count_metrics(uint64_t *shmem_root, struct d_tm_node_t *node,
		   int d_tm_type)
{
	uint64_t	count = 0;

	if (node == NULL)
		return 0;

	if (d_tm_type & node->dtn_type)
		count++;

	node = node->dtn_child;
	node = d_tm_conv_ptr(shmem_root, node);
	if (node == NULL)
		return count;

	count += d_tm_count_metrics(shmem_root, node, d_tm_type);
	node = node->dtn_sibling;
	node = d_tm_conv_ptr(shmem_root, node);
	while (node != NULL) {
		count += d_tm_count_metrics(shmem_root, node, d_tm_type);
		node = node->dtn_sibling;
		node = d_tm_conv_ptr(shmem_root, node);
	}
	return count;
}

/**
 * Build a full path string from the variable list
 * Caller must call va_start prior to this call, and va_end after.
 *
 * \param[in,out]	path	Pointer to the path string buffer allocated by
 *				caller.
 * \param[in]		item	First item added to the path
 * \param[in]		args	Optional strings that further qualify the path
 *
 * \return			D_TM_SUCCESS		Success
 *				-DER_EXCEEDS_PATH_LEN	The full name length is
 *							too long
 *				-DER_INVAL		\a item was NULL
 */
int
d_tm_build_path(char **path, char *item, va_list args)
{
	char	*str;
	int	rc = D_TM_SUCCESS;

	if (item == NULL) {
		rc = -DER_INVAL;
		goto failure;
	}

	if (strnlen(item, D_TM_MAX_NAME_LEN) == D_TM_MAX_NAME_LEN) {
		rc = -DER_EXCEEDS_PATH_LEN;
		goto failure;
	}

	snprintf(*path, D_TM_MAX_NAME_LEN, "%s", item);
	str = va_arg(args, char *);
	while (str != NULL) {
		/**
		 * verify that adding the next str token + '/'
		 * will fit into the path string buffer
		 * If it fits, append it to the path
		 */
		if ((strnlen(*path, D_TM_MAX_NAME_LEN) +
			strnlen(str, D_TM_MAX_NAME_LEN) + 1) <
			D_TM_MAX_NAME_LEN) {
			strncat(*path, "/", 1);
			strncat(*path, str, D_TM_MAX_NAME_LEN - 1);
			str = va_arg(args, char *);
		} else {
			rc = -DER_EXCEEDS_PATH_LEN;
			goto failure;
		}
	}

failure:
	return rc;
}

/**
 * Compute standard deviation
 *
 * \param[in]	sum_of_squares	Precomputed sum of squares
 * \param[in]	sample_size	Number of elements in the data set
 * \param[in]	mean		Mean of all elements
 *
 * \return			computed standard deviation
 */
double
d_tm_compute_standard_dev(double sum_of_squares, uint64_t sample_size,
			  double mean)
{
	if (sample_size < 2)
		return 0;

	return sqrtl((sum_of_squares - (sample_size * mean * mean)) /
		     (sample_size - 1));
}

/**
 * Compute gauge statistics: sample size, min, max, sum and sum of squares.
 * Standard deviation calculation is deferred until the metric is read.
 *
 * \param[in]	node		Pointer to a gauge node
 */
void
d_tm_compute_gauge_stats(struct d_tm_node_t *node)
{
	struct d_tm_stats_t	*dtm_stats;
	uint64_t		value = 0;

	dtm_stats = node->dtn_metric->dtm_stats;

	if (dtm_stats == NULL)
		return;

	value = node->dtn_metric->dtm_data.value;
	dtm_stats->sample_size++;
	dtm_stats->dtm_sum.sum_int += value;
	dtm_stats->sum_of_squares += value * value;

	if (value > dtm_stats->dtm_max.max_int)
		dtm_stats->dtm_max.max_int = value;

	if (value < dtm_stats->dtm_min.min_int)
		dtm_stats->dtm_min.min_int = value;
}

/**
 * Compute duration statistics: sample size, min, max, sum and sum of squares.
 * Standard deviation calculation is deferred until the metric is read.
 *
 * \param[in]	node		Pointer to a duration node
 */
void
d_tm_compute_duration_stats(struct d_tm_node_t *node)
{
	struct d_tm_stats_t	*dtm_stats;
	double			value = 0;

	dtm_stats = node->dtn_metric->dtm_stats;

	if (dtm_stats == NULL)
		return;

	value = node->dtn_metric->dtm_data.tms[0].tv_sec +
		(node->dtn_metric->dtm_data.tms[0].tv_nsec / 1E9);

	dtm_stats->sample_size++;
	dtm_stats->dtm_sum.sum_float += value;
	dtm_stats->sum_of_squares += value * value;

	if (value > dtm_stats->dtm_max.max_float)
		dtm_stats->dtm_max.max_float = value;

	if (value < dtm_stats->dtm_min.min_float)
		dtm_stats->dtm_min.min_float = value;
}

/**
 * Increment the given counter
 *
 * The counter is specified either by an initialized pointer or by a fully
 * qualified item name.  If an initialized pointer is provided, the metric is
 * accessed directly.  Otherwise, a lookup is performed on the path name
 * provided in order to find the specified item.  If the item cannot be found,
 * it is created.  If the item is created, the callers pointer is initialized
 * for this item.  The pointer is used for direct access on subsequent calls for
 * faster access.
 *
 * \param[in,out]	metric	Pointer to the metric
 * \param[in]		item	Full path name to this \a item
 *				If supplied, the path name is specified by the
 *				\a item and any strings following it.  The last
 *				item must be NULL.
 *
 * \return			D_TM_SUCCESS		Success
 *				-DER_EXCEEDS_PATH_LEN	The full name length is
 *							too long
 *				-DER_OP_NOT_PERMITTED	Operation not permitted
 *							because the \a item is
 *							not a counter
 *				-DER_UNINIT		API not initialized
 *				-DER_INVAL		\a metric and \a item
 *							are NULL
 */
int
d_tm_increment_counter(struct d_tm_node_t **metric, char *item, ...)
{
	struct d_tm_node_t	*node = NULL;
	char			path[D_TM_MAX_NAME_LEN] = {};
	int			rc = D_TM_SUCCESS;

	if (d_tm_shmem_root == NULL)
		return -DER_UNINIT;

	if ((metric != NULL) && (*metric != NULL)) {
		node = *metric;
	} else {
		va_list	args;
		char	*p;

		if (item == NULL) {
			rc = -DER_INVAL;
			goto failure;
		}

		va_start(args, item);
		p = path;
		rc = d_tm_build_path(&p, item, args);
		va_end(args);

		if (rc != D_TM_SUCCESS)
			goto failure;
		node = d_tm_find_metric(d_tm_shmem_root, path);
		if (metric != NULL)
			*metric = node;
	}

	if (node == NULL) {
		rc = d_tm_add_metric(&node, path, D_TM_COUNTER, "N/A", "N/A");
		if (rc != D_TM_SUCCESS) {
			D_ERROR("Failed to add and incremement counter [%s]: "
				"rc = %d\n", path, rc);
			goto failure;
		}
		if (metric != NULL)
			*metric = node;
	}

	if (node->dtn_type == D_TM_COUNTER) {
		if (node->dtn_protect)
			D_MUTEX_LOCK(&node->dtn_lock);
		node->dtn_metric->dtm_data.value++;
		if (node->dtn_protect)
			D_MUTEX_UNLOCK(&node->dtn_lock);
	} else {
		rc = -DER_OP_NOT_PERMITTED;
		D_ERROR("Failed to increment counter [%s] on item not a "
			"counter.  Operation mismatch: rc = %d\n",
			node->dtn_name, rc);
		goto failure;
	}
	return rc;

failure:
	return rc;
}

/**
 * Record the current timestamp
 *
 * The timestamp is specified either by an initialized pointer or by a fully
 * qualified item name.  If an initialized pointer is provided, the metric is
 * accessed directly.  Otherwise, a lookup is performed on the path name
 * provided in order to find the specified item.  If the item cannot be found,
 * it is created.  If the item is created, the callers pointer is initialized
 * for this item.  The pointer is used for direct access on subsequent calls for
 * faster access.
 *
 * \param[in,out]	metric	Pointer to the metric
 * \param[in]		item	Full path name to this \a item
 *				If supplied, the path name is specified by the
 *				\a item and any strings following it.  The last
 *				item must be NULL.
 *
 * \return			D_TM_SUCCESS		Success
 *				-DER_EXCEEDS_PATH_LEN	The full name length is
 *							too long
 *				-DER_OP_NOT_PERMITTED	Operation not permitted
 *							because the \a item is
 *							not a timestamp
 *				-DER_UNINIT		API not initialized
 *				-DER_INVAL		\a metric and \a item
 *							are NULL
 */
int
d_tm_record_timestamp(struct d_tm_node_t **metric, char *item, ...)
{
	struct d_tm_node_t	*node = NULL;
	char			path[D_TM_MAX_NAME_LEN] = {};
	int			rc = D_TM_SUCCESS;

	if (d_tm_shmem_root == NULL)
		return -DER_UNINIT;

	if ((metric != NULL) && (*metric != NULL)) {
		node = *metric;
	} else {
		va_list	args;
		char	*p;

		if (item == NULL) {
			rc = -DER_INVAL;
			goto failure;
		}

		va_start(args, item);
		p = path;
		rc = d_tm_build_path(&p, item, args);
		va_end(args);
		if (rc != D_TM_SUCCESS)
			goto failure;
		node = d_tm_find_metric(d_tm_shmem_root, path);
		if (metric != NULL)
			*metric = node;
	}

	if (node == NULL) {
		rc = d_tm_add_metric(&node, path, D_TM_TIMESTAMP, "N/A", "N/A");
		if (rc != D_TM_SUCCESS) {
			D_ERROR("Failed to add and record timestamp [%s]: "
				"rc = %d\n", path, rc);
			goto failure;
		}
		if (metric != NULL)
			*metric = node;
	}

	if (node->dtn_type == D_TM_TIMESTAMP) {
		if (node->dtn_protect)
			D_MUTEX_LOCK(&node->dtn_lock);
		node->dtn_metric->dtm_data.value = (uint64_t)time(NULL);
		if (node->dtn_protect)
			D_MUTEX_UNLOCK(&node->dtn_lock);
	} else {
		rc = -DER_OP_NOT_PERMITTED;
		D_ERROR("Failed to record timestamp [%s] on item not a "
			"timestamp.  Operation mismatch: rc = %d\n", path, rc);
	}
	return rc;

failure:
	return rc;
}

/**
 * Read and store a high resolution timer snapshot value
 *
 * The timer is specified either by an initialized pointer or by a fully
 * qualified item name.  If an initialized pointer is provided, the metric is
 * accessed directly.  Otherwise, a lookup is performed on the path name
 * provided in order to find the specified item.  If the item cannot be found,
 * it is created.  If the item is created, the callers pointer is initialized
 * for this item.  The pointer is used for direct access on subsequent calls for
 * faster access.
 *
 * \param[in,out]	metric	Pointer to the metric
 * \param[in]		clk_id	A D_TM_CLOCK_* that identifies the clock type
 * \param[in]		item	Full path name to this \a item
 *				If supplied, the path name is specified by the
 *				\a item and any strings following it.  The last
 *				item must be NULL.
 *
 * \return			D_TM_SUCCESS		Success
 *				-DER_EXCEEDS_PATH_LEN	The full name length is
 *							too long
 *				-DER_OP_NOT_PERMITTED	Operation not permitted
 *							because the \a item is
 *							not a high resolution
 *							timer
 *				-DER_UNINIT		API not initialized
 *				-DER_INVAL		\a metric and \a item
 *							are NULL
 *							Invalid \a clk_id
 */
int
d_tm_take_timer_snapshot(struct d_tm_node_t **metric, int clk_id,
			 char *item, ...)
{
	struct d_tm_node_t	*node = NULL;
	char			path[D_TM_MAX_NAME_LEN] = {};
	int			rc = D_TM_SUCCESS;

	if (d_tm_shmem_root == NULL)
		return -DER_UNINIT;

	if ((metric != NULL) && (*metric != NULL)) {
		node = *metric;
	} else {
		va_list	args;
		char	*p;

		if (item == NULL) {
			rc = -DER_INVAL;
			goto failure;
		}

		va_start(args, item);
		p = path;
		rc = d_tm_build_path(&p, item, args);
		va_end(args);
		if (rc != D_TM_SUCCESS)
			goto failure;
		node = d_tm_find_metric(d_tm_shmem_root, path);
		if (metric != NULL)
			*metric = node;
	}

	if (node == NULL) {
		if (!((clk_id == D_TM_CLOCK_REALTIME) ||
		      (clk_id == D_TM_CLOCK_PROCESS_CPUTIME) ||
		      (clk_id == D_TM_CLOCK_THREAD_CPUTIME))) {
			rc = -DER_INVAL;
			D_ERROR("Invalid clk_id for [%s] "
				"Failed to add metric: rc = %d\n", path, rc);
			goto failure;
		}
		rc = d_tm_add_metric(&node, path, D_TM_TIMER_SNAPSHOT | clk_id,
				     "N/A", "N/A");
		if (rc != D_TM_SUCCESS) {
			D_ERROR("Failed to add and record high resolution timer"
				" [%s]: rc = %d\n", path, rc);
			goto failure;
		}
		if (metric != NULL)
			*metric = node;
	}

	if (node->dtn_type & D_TM_TIMER_SNAPSHOT) {
		if (node->dtn_protect)
			D_MUTEX_LOCK(&node->dtn_lock);
		clock_gettime(d_tm_clock_id(node->dtn_type &
					    ~D_TM_TIMER_SNAPSHOT),
			      &node->dtn_metric->dtm_data.tms[0]);
		if (node->dtn_protect)
			D_MUTEX_UNLOCK(&node->dtn_lock);
	} else {
		rc = -DER_OP_NOT_PERMITTED;
		D_ERROR("Failed to record high resolution timer [%s] on item "
			"not a high resolution timer.  Operation mismatch: "
			"rc = %d\n", path, rc);
		goto failure;
	}
	return rc;

failure:
	return rc;
}

/**
 * Record the start of a time interval (paired with d_tm_mark_duration_end())
 *
 * The duration is specified either by an initialized pointer or by a fully
 * qualified item name.  If an initialized pointer is provided, the metric is
 * accessed directly.  Otherwise, a lookup is performed on the path name
 * provided in order to find the specified item.  If the item cannot be found,
 * it is created.  If the item is created, the callers pointer is initialized
 * for this item.  The pointer is used for direct access on subsequent calls for
 * faster access.
 *
 * \param[in,out]	metric	Pointer to the metric
 * \param[in]		clk_id	A D_TM_CLOCK_* that identifies the clock type
 * \param[in]		item	Full path name to this \a item
 *				If supplied, the path name is specified by the
 *				\a item and any strings following it.  The last
 *				item must be NULL.
 *
 * \return			D_TM_SUCCESS		Success
 *				-DER_EXCEEDS_PATH_LEN	The full name length is
 *							too long
 *				-DER_OP_NOT_PERMITTED	Operation not permitted
 *							because the \a item is
 *							not a duration
 *				-DER_UNINIT		API not initialized
 *				-DER_INVAL		\a metric and \a item
 *							are NULL
 *							Invalid \a clk_id
 */
int
d_tm_mark_duration_start(struct d_tm_node_t **metric, int clk_id,
			 char *item, ...)
{
	struct d_tm_node_t	*node = NULL;
	char			path[D_TM_MAX_NAME_LEN] = {};
	int			rc = D_TM_SUCCESS;

	if (d_tm_shmem_root == NULL)
		return -DER_UNINIT;

	if ((metric != NULL) && (*metric != NULL)) {
		node = *metric;
	} else {
		va_list	args;
		char	*p;

		if (item == NULL) {
			rc = -DER_INVAL;
			goto failure;
		}

		va_start(args, item);
		p = path;
		rc = d_tm_build_path(&p, item, args);
		va_end(args);
		if (rc != D_TM_SUCCESS)
			goto failure;
		node = d_tm_find_metric(d_tm_shmem_root, path);
		if (metric != NULL)
			*metric = node;
	}

	if (node == NULL) {
		if (!((clk_id == D_TM_CLOCK_REALTIME) ||
		      (clk_id == D_TM_CLOCK_PROCESS_CPUTIME) ||
		      (clk_id == D_TM_CLOCK_THREAD_CPUTIME))) {
			rc = -DER_INVAL;
			D_ERROR("Invalid clk_id for [%s] "
				"Failed to add metric: rc = %d\n", path, rc);
			goto failure;
		}
		rc = d_tm_add_metric(&node, path, D_TM_DURATION | clk_id,
				     "N/A", "N/A");
		if (rc != D_TM_SUCCESS) {
			D_ERROR("Failed to add and mark duration start [%s]: "
				"rc = %d\n", path, rc);
			goto failure;
		}
		if (metric != NULL)
			*metric = node;
	}

	if (node->dtn_type & D_TM_DURATION) {
		if (node->dtn_protect)
			D_MUTEX_LOCK(&node->dtn_lock);
		clock_gettime(d_tm_clock_id(node->dtn_type & ~D_TM_DURATION),
			      &node->dtn_metric->dtm_data.tms[1]);
		if (node->dtn_protect)
			D_MUTEX_UNLOCK(&node->dtn_lock);
	} else {
		rc = -DER_OP_NOT_PERMITTED;
		D_ERROR("Failed to mark duration start [%s] on item "
			"not a duration.  Operation mismatch: rc = %d\n",
			path, rc);
		goto failure;
	}
	return rc;

failure:
	return rc;
}

/**
 * Mark the end of the time interval started by d_tm_mark_duration_start()
 * Calculates the total interval and stores the result as the value of this
 * metric.
 *
 * The duration is specified either by an initialized pointer or by a fully
 * qualified item name.  If an initialized pointer is provided, the metric is
 * accessed directly.  Otherwise, a lookup is performed on the path name
 * provided in order to find the specified item.  Because this function must be
 * paired with d_tm_mark_duration_start(), the metric is not created if it
 * does not already exist.
 *
 * \param[in]		metric	Pointer to the metric
 * \param[in]		item	Full path name to this \a item
 *				If supplied, the path name is specified by the
 *				\a item and any strings following it.  The last
 *				item must be NULL.
 *
 * \return			D_TM_SUCCESS		Success
 *				-DER_EXCEEDS_PATH_LEN	The full name length is
 *							too long
 *				-DER_OP_NOT_PERMITTED	Operation not permitted
 *							because the \a item is
 *							not a duration
 *				-DER_DURATION_MISMATCH	This function was called
 *							without first calling
 *							d_tm_mark_duration_start
 *				-DER_UNINIT		API not initialized
 *				-DER_INVAL		\a metric and \a item
 *							are NULL
 */
int
d_tm_mark_duration_end(struct d_tm_node_t **metric, char *item, ...)
{
	struct d_tm_node_t	*node = NULL;
	struct timespec		end;
	char			path[D_TM_MAX_NAME_LEN] = {};
	int			rc = D_TM_SUCCESS;

	if (d_tm_shmem_root == NULL)
		return -DER_UNINIT;

	if ((metric != NULL) && (*metric != NULL)) {
		node = *metric;
	} else {
		va_list	args;
		char	*p;

		if (item == NULL) {
			rc = -DER_INVAL;
			goto failure;
		}

		va_start(args, item);
		p = path;
		rc = d_tm_build_path(&p, item, args);
		va_end(args);
		if (rc != D_TM_SUCCESS)
			goto failure;
		node = d_tm_find_metric(d_tm_shmem_root, path);
		if (metric != NULL)
			*metric = node;
	}

	if (node == NULL) {
		rc = -DER_DURATION_MISMATCH;
		D_ERROR("Failed to mark duration end [%s].  "
			"No existing metric found: rc = %d\n", path, rc);
		goto failure;
	}

	if (node->dtn_type & D_TM_DURATION) {
		if (node->dtn_protect)
			D_MUTEX_LOCK(&node->dtn_lock);
		clock_gettime(d_tm_clock_id(node->dtn_type & ~D_TM_DURATION),
			      &end);
		node->dtn_metric->dtm_data.tms[0] = d_timediff(
					node->dtn_metric->dtm_data.tms[1], end);
		d_tm_compute_duration_stats(node);
		if (node->dtn_protect)
			D_MUTEX_UNLOCK(&node->dtn_lock);
	} else {
		rc = -DER_OP_NOT_PERMITTED;
		D_ERROR("Failed to mark duration end [%s] on item "
			"not a duration.  Operation mismatch: rc = %d\n",
			path, rc);
		goto failure;
	}
	return rc;

failure:
	return rc;
}

/**
 * Set an arbitrary \a value for the gauge.
 *
 * The gauge is specified either by an initialized pointer or by a fully
 * qualified item name.  If an initialized pointer is provided, the metric is
 * accessed directly.  Otherwise, a lookup is performed on the path name
 * provided in order to find the specified item.  If the item cannot be found,
 * it is created.  If the item is created, the callers pointer is initialized
 * for this item.  The pointer is used for direct access on subsequent calls for
 * faster access.
 *
 * \param[in,out]	metric	Pointer to the metric
 * \param[in]		value	Set the gauge to this value
 * \param[in]		item	Full path name to this \a item
 *				If supplied, the path name is specified by the
 *				\a item and any strings following it.  The last
 *				item must be NULL.
 *
 * \return			D_TM_SUCCESS		Success
 *				-DER_EXCEEDS_PATH_LEN	The full name length is
 *							too long
 *				-DER_OP_NOT_PERMITTED	Operation not permitted
 *							because the \a item is
 *							not a gauge
 *				-DER_UNINIT		API not initialized
 *				-DER_INVAL		\a metric and \a item
 *							are NULL
 */
int
d_tm_set_gauge(struct d_tm_node_t **metric, uint64_t value, char *item, ...)
{
	struct d_tm_node_t	*node = NULL;
	char			path[D_TM_MAX_NAME_LEN] = {};
	int			rc = D_TM_SUCCESS;

	if (d_tm_shmem_root == NULL)
		return -DER_UNINIT;

	if ((metric != NULL) && (*metric != NULL)) {
		node = *metric;
	} else {
		va_list	args;
		char	*p;

		if (item == NULL) {
			rc = -DER_INVAL;
			goto failure;
		}

		va_start(args, item);
		p = path;
		rc = d_tm_build_path(&p, item, args);
		va_end(args);
		if (rc != D_TM_SUCCESS)
			goto failure;
		node = d_tm_find_metric(d_tm_shmem_root, path);
		if (metric != NULL)
			*metric = node;
	}

	if (node == NULL) {
		rc = d_tm_add_metric(&node, path, D_TM_GAUGE, "N/A", "N/A");
		if (rc != D_TM_SUCCESS) {
			D_ERROR("Failed to add and set gauge [%s]: "
				"rc = %d\n", path, rc);
			goto failure;
		}
		if (metric != NULL)
			*metric = node;
	}

	if (node->dtn_type == D_TM_GAUGE) {
		if (node->dtn_protect)
			D_MUTEX_LOCK(&node->dtn_lock);
		node->dtn_metric->dtm_data.value = value;
		d_tm_compute_gauge_stats(node);
		if (node->dtn_protect)
			D_MUTEX_UNLOCK(&node->dtn_lock);
	} else {
		rc = -DER_OP_NOT_PERMITTED;
		D_ERROR("Failed to set gauge [%s] on item "
			"not a gauge.  Operation mismatch: rc = %d\n",
			path, rc);
		goto failure;
	}
	return rc;

failure:
	return rc;
}

/**
 * Increments the gauge by the \a value provided
 *
 * The gauge is specified either by an initialized pointer or by a fully
 * qualified \a item name.  If an initialized pointer is provided, the metric is
 * accessed directly.  Otherwise, a lookup is performed on the path name
 * provided in order to find the specified item.  If the item cannot be found,
 * it is created.  If the item is created, the callers pointer is initialized
 * for this item.  The pointer is used for direct access on subsequent calls for
 * faster access.
 *
 * \param[in,out]	metric	Pointer to the metric
 * \param[in]		value	Increment the gauge by this value
 * \param[in]		item	Full path name to this \a item
 *				If supplied, the path name is specified by the
 *				\a item and any strings following it.  The last
 *				item must be NULL.
 *
 * \return			D_TM_SUCCESS		Success
 *				-DER_EXCEEDS_PATH_LEN	The full name length is
 *							too long
 *				-DER_OP_NOT_PERMITTED	Operation not permitted
 *							because the \a item is
 *							not a gauge
 *				-DER_UNINIT		API not initialized
 *				-DER_INVAL		\a metric and \a item
 *							are NULL
 */
int
d_tm_increment_gauge(struct d_tm_node_t **metric, uint64_t value,
		     char *item, ...)
{
	struct d_tm_node_t	*node = NULL;
	char			path[D_TM_MAX_NAME_LEN] = {};
	int			rc = D_TM_SUCCESS;

	if (d_tm_shmem_root == NULL)
		return -DER_UNINIT;

	if ((metric != NULL) && (*metric != NULL)) {
		node = *metric;
	} else {
		va_list	args;
		char	*p;

		if (item == NULL) {
			rc = -DER_INVAL;
			goto failure;
		}

		va_start(args, item);
		p = path;
		rc = d_tm_build_path(&p, item, args);
		va_end(args);
		if (rc != D_TM_SUCCESS)
			goto failure;
		node = d_tm_find_metric(d_tm_shmem_root, path);
		if (metric != NULL)
			*metric = node;
	}

	if (node == NULL) {
		rc = d_tm_add_metric(&node, path, D_TM_GAUGE, "N/A", "N/A");
		if (rc != D_TM_SUCCESS) {
			D_ERROR("Failed to add and incremement gauge [%s]: "
				"rc = %d\n", path, rc);
			goto failure;
		}
		if (metric != NULL)
			*metric = node;
	}

	if (node->dtn_type == D_TM_GAUGE) {
		if (node->dtn_protect)
			D_MUTEX_LOCK(&node->dtn_lock);
		node->dtn_metric->dtm_data.value += value;
		d_tm_compute_gauge_stats(node);
		if (node->dtn_protect)
			D_MUTEX_UNLOCK(&node->dtn_lock);
	} else {
		rc = -DER_OP_NOT_PERMITTED;
		D_ERROR("Failed to increment gauge [%s] on item "
			"not a gauge.  Operation mismatch: rc = %d\n",
			path, rc);
		goto failure;
	}
	return rc;

failure:
	return rc;
}

/**
 * Decrements the gauge by the \a value provided
 *
 * The gauge is specified either by an initialized pointer or by a fully
 * qualified item name.  If an initialized pointer is provided, the metric is
 * accessed directly.  Otherwise, a lookup is performed on the path name
 * provided in order to find the specified item.  If the item cannot be found,
 * it is created.  If the item is created, the callers pointer is initialized
 * for this item.  The pointer is used for direct access on subsequent calls for
 * faster access.
 *
 * \param[in,out]	metric	Pointer to the metric
 * \param[in]		value	Decrement the gauge by this value
 * \param[in]		item	Full path name to this \a item
 *				If supplied, the path name is specified by the
 *				\a item and any strings following it.  The last
 *				item must be NULL.
 *
 * \return			D_TM_SUCCESS		Success
 *				-DER_EXCEEDS_PATH_LEN	The full name length is
 *							too long
 *				-DER_OP_NOT_PERMITTED	Operation not permitted
 *							because the \a item is
 *							not a gauge
 *				-DER_UNINIT		API not initialized
 *				-DER_INVAL		\a metric and \a item
 *							are NULL
 */
int
d_tm_decrement_gauge(struct d_tm_node_t **metric, uint64_t value,
		     char *item, ...)
{
	struct d_tm_node_t	*node = NULL;
	char			path[D_TM_MAX_NAME_LEN] = {};
	int			rc = D_TM_SUCCESS;

	if (d_tm_shmem_root == NULL)
		return -DER_UNINIT;

	if ((metric != NULL) && (*metric != NULL)) {
		node = *metric;
	} else {
		va_list	args;
		char	*p;

		if (item == NULL) {
			rc = -DER_INVAL;
			goto failure;
		}

		va_start(args, item);
		p = path;
		rc = d_tm_build_path(&p, item, args);
		va_end(args);
		if (rc != D_TM_SUCCESS)
			goto failure;
		node = d_tm_find_metric(d_tm_shmem_root, path);
		if (metric != NULL)
			*metric = node;
	}

	if (node == NULL) {
		rc = d_tm_add_metric(&node, path, D_TM_GAUGE, "N/A", "N/A");
		if (rc != D_TM_SUCCESS) {
			D_ERROR("Failed to add and decrement gauge [%s]: "
				"rc = %d\n", path, rc);
			goto failure;
		}
		if (metric != NULL)
			*metric = node;
	}

	if (node->dtn_type == D_TM_GAUGE) {
		if (node->dtn_protect)
			D_MUTEX_LOCK(&node->dtn_lock);
		node->dtn_metric->dtm_data.value -= value;
		d_tm_compute_gauge_stats(node);
		if (node->dtn_protect)
			D_MUTEX_UNLOCK(&node->dtn_lock);
	} else {
		rc = -DER_OP_NOT_PERMITTED;
		D_ERROR("Failed to decrement gauge [%s] on item "
			"not a gauge.  Operation mismatch: rc = %d\n",
			path, rc);
		goto failure;
	}
	return rc;

failure:
	return rc;
}

/**
 * Convert a D_TM_CLOCK_* type into a clockid_t
 *
 * \param[in]	clk_id	One of the D_TM_CLOCK_* types
 *
 * \return		The matching clockid_t
 */
int
d_tm_clock_id(int clk_id) {
	switch (clk_id) {
	case D_TM_CLOCK_REALTIME:
		return CLOCK_REALTIME;
	case D_TM_CLOCK_PROCESS_CPUTIME:
		return CLOCK_PROCESS_CPUTIME_ID;
	case D_TM_CLOCK_THREAD_CPUTIME:
		return CLOCK_THREAD_CPUTIME_ID;
	default:
		return CLOCK_REALTIME;
	}
	return CLOCK_REALTIME;
}

/**
 * Finds the node pointing to the given metric described by path name provided
 *
 * \param[in]	shmem_root	Pointer to the shared memory segment
 * \param[in]	path		The full name of the metric to find
 *
 * \return			A pointer to the metric node
 */
struct d_tm_node_t *
d_tm_find_metric(uint64_t *shmem_root, char *path)
{
	struct d_tm_node_t	*parent_node;
	struct d_tm_node_t	*node = NULL;
	char			str[D_TM_MAX_NAME_LEN];
	char			*token;
	char			*rest = str;

	if ((shmem_root == NULL) || (path == NULL))
		return NULL;

	parent_node = d_tm_get_root(shmem_root);

	if (parent_node == NULL)
		return NULL;

	snprintf(str, sizeof(str), "%s", path);
	token = strtok_r(rest, "/", &rest);
	while (token != NULL) {
		node = d_tm_find_child(shmem_root, parent_node, token);
		if (node == NULL)
			return NULL;
		parent_node =  node;
		token = strtok_r(rest, "/", &rest);
	}
	return node;
}

/**
 * Adds a new metric at the specified path, with the given \a metric_type.
 * An optional short description and long description may be added at this time.
 * This function may be called by the developer to initialize a metric at init
 * time in order to avoid the overhead of creating the metric at a more
 * critical time.
 *
 * \param[out]	node		Points to the new metric if supplied
 * \param[in]	metric		Full path name of the new metric to create
 * \param[in]	metric_type	One of the corresponding d_tm_metric_types
 * \param[in]	sh_desc		A short description of the metric containing
 *				D_TM_MAX_SHORT_LEN - 1 characters maximum
 * \param[in]	lng_desc	A long description of the metric containing
 *				D_TM_MAX_LONG_LEN - 1 characters maximum
 *
 * \return			D_TM_SUCCESS		Success
 *				-DER_NO_SHMEM		Out of shared memory
 *				-DER_NOMEM		Out of global heap
 *				-DER_EXCEEDS_PATH_LEN	node name exceeds
 *							path len
 *				-DER_INVAL		node is invalid
 *				-DER_ADD_METRIC_FAILED	Operation failed
 *				-DER_UNINIT		API not initialized
 */
int
d_tm_add_metric(struct d_tm_node_t **node, char *metric, int metric_type,
		char *sh_desc, char *lng_desc)
{
	pthread_mutexattr_t	mattr;
	struct d_tm_node_t	*parent_node;
	struct d_tm_node_t	*temp;
	char			*str = NULL;
	char			*token;
	char			*rest;
	int			buff_len;
	int			rc;

	if (d_tm_shmem_root == NULL)
		return -DER_UNINIT;

	if (node == NULL)
		return -DER_INVAL;

	rc = D_MUTEX_LOCK(&d_tm_add_lock);
	if (rc != 0) {
		D_ERROR("Failed to get mutex: rc = %d\n", rc);
		goto failure;
	}

	/**
	 * The item could exist due to a race condition where the
	 * unprotected d_tm_find_metric() does not find the metric,
	 * which leads to this d_tm_add_metric() call.
	 * If the metric is found, it's not an error.  Just return.
	 */
	*node = d_tm_find_metric(d_tm_shmem_root, metric);
	if (*node != NULL) {
		D_MUTEX_UNLOCK(&d_tm_add_lock);
		return D_TM_SUCCESS;
	}

	D_STRNDUP(str, metric, D_TM_MAX_NAME_LEN);
	if (str == NULL) {
		rc = -DER_NOMEM;
		goto failure;
	}

	if (strnlen(metric, D_TM_MAX_NAME_LEN) == D_TM_MAX_NAME_LEN) {
		rc = -DER_EXCEEDS_PATH_LEN;
		goto failure;
	}

	rest = str;
	parent_node = d_tm_get_root(d_tm_shmem_root);
	token = strtok_r(rest, "/", &rest);
	while (token != NULL) {
		temp = d_tm_find_child(d_tm_shmem_root, parent_node, token);
		if (temp == NULL) {
			rc = d_tm_add_child(&temp, parent_node, token);
			if (rc != D_TM_SUCCESS)
				goto failure;
			temp->dtn_type = D_TM_DIRECTORY;
		}
		parent_node = temp;
		token = strtok_r(rest, "/", &rest);
	}

	if (temp == NULL) {
		rc = -DER_ADD_METRIC_FAILED;
		goto failure;
	}

	temp->dtn_type = metric_type;
	temp->dtn_metric = d_tm_shmalloc(sizeof(struct d_tm_metric_t));
	if (temp->dtn_metric == NULL) {
		rc = -DER_NO_SHMEM;
		goto failure;
	}

	temp->dtn_metric->dtm_stats = NULL;
	if (metric_type == D_TM_GAUGE) {
		temp->dtn_metric->dtm_stats =
				     d_tm_shmalloc(sizeof(struct d_tm_stats_t));
		if (temp->dtn_metric->dtm_stats == NULL) {
			rc = -DER_NO_SHMEM;
			goto failure;
		}
		temp->dtn_metric->dtm_stats->dtm_min.min_int = UINT64_MAX;
	}

	if (metric_type & D_TM_DURATION) {
		temp->dtn_metric->dtm_stats =
				     d_tm_shmalloc(sizeof(struct d_tm_stats_t));
		if (temp->dtn_metric->dtm_stats == NULL) {
			rc = -DER_NO_SHMEM;
			goto failure;
		}
		temp->dtn_metric->dtm_stats->dtm_min.min_float = DBL_MAX;
	}

	buff_len = strnlen(sh_desc, D_TM_MAX_SHORT_LEN);
	if (buff_len == D_TM_MAX_SHORT_LEN) {
		rc = -DER_EXCEEDS_PATH_LEN;
		goto failure;
	}
	buff_len += 1; /** make room for the trailing null */
	temp->dtn_metric->dtm_sh_desc = d_tm_shmalloc(buff_len);
	if (temp->dtn_metric->dtm_sh_desc == NULL) {
		rc = -DER_NO_SHMEM;
		goto failure;
	}
	strncpy(temp->dtn_metric->dtm_sh_desc, sh_desc, buff_len);

	buff_len = strnlen(lng_desc, D_TM_MAX_LONG_LEN);
	if (buff_len == D_TM_MAX_LONG_LEN) {
		rc = -DER_EXCEEDS_PATH_LEN;
		goto failure;
	}
	buff_len += 1; /** make room for the trailing null */
	temp->dtn_metric->dtm_lng_desc = d_tm_shmalloc(buff_len);
	if (temp->dtn_metric->dtm_lng_desc == NULL) {
		rc = -DER_NO_SHMEM;
		goto failure;
	}
	strncpy(temp->dtn_metric->dtm_lng_desc, lng_desc, buff_len);

	temp->dtn_protect = false;
	if (d_tm_serialization && (temp->dtn_type != D_TM_DIRECTORY)) {
		rc = pthread_mutexattr_init(&mattr);
		if (rc != 0) {
			D_ERROR("pthread_mutexattr_init failed: rc = %d\n", rc);
			goto failure;
		}

		rc = pthread_mutexattr_setpshared(&mattr,
						  PTHREAD_PROCESS_SHARED);
		if (rc != 0) {
			D_ERROR("pthread_mutexattr_setpshared failed: "
			"rc = %d\n", rc);
			goto failure;
		}

		rc = D_MUTEX_INIT(&temp->dtn_lock, &mattr);
		if (rc != 0) {
			D_ERROR("Mutex init failed: rc = %d\n", rc);
			goto failure;
		}

		pthread_mutexattr_destroy(&mattr);
		temp->dtn_protect = true;
	}
	*node = temp;

	D_DEBUG(DB_TRACE, "successfully added item: [%s]\n", metric);
	D_FREE_PTR(str);
	D_MUTEX_UNLOCK(&d_tm_add_lock);
	return D_TM_SUCCESS;

failure:
	D_FREE_PTR(str);
	D_MUTEX_UNLOCK(&d_tm_add_lock);
	D_ERROR("Failed to add child node for [%s]: rc = %d\n", metric, rc);
	return rc;
}

/**
 * Client function to read the specified counter.  If the node is provided,
 * that pointer is used for the read.  Otherwise, a lookup by the metric name
 * is performed.
 *
 * \param[in,out]	val		The value of the counter is stored here
 * \param[in]		shmem_root	Pointer to the shared memory segment
 * \param[in]		node		Pointer to the stored metric node
 * \param[in]		metric		Full path name to the stored metric
 *
 * \return		D_TM_SUCCESS		Success
 *			-DER_INVAL		Bad \a value pointer
 *			-DER_METRIC_NOT_FOUND	Metric not found
 *			-DER_OP_NOT_PERMITTED	Metric was not a counter
 */
int
d_tm_get_counter(uint64_t *val, uint64_t *shmem_root, struct d_tm_node_t *node,
		 char *metric)
{
	struct d_tm_metric_t	*metric_data = NULL;

	if (val == NULL)
		return -DER_INVAL;

	if (node == NULL) {
		node = d_tm_find_metric(shmem_root, metric);
		if (node == NULL)
			return -DER_METRIC_NOT_FOUND;
	}

	if (!d_tm_validate_shmem_ptr(shmem_root, (void *)node))
		return -DER_METRIC_NOT_FOUND;

	if (node->dtn_type != D_TM_COUNTER)
		return -DER_OP_NOT_PERMITTED;

	metric_data = d_tm_conv_ptr(shmem_root, node->dtn_metric);
	if (metric_data != NULL) {
		if (node->dtn_protect)
			D_MUTEX_LOCK(&node->dtn_lock);
		*val = metric_data->dtm_data.value;
		if (node->dtn_protect)
			D_MUTEX_UNLOCK(&node->dtn_lock);
	} else {
		return -DER_METRIC_NOT_FOUND;
	}
	return D_TM_SUCCESS;
}

/**
 * Client function to read the specified timestamp.  If the node is provided,
 * that pointer is used for the read.  Otherwise, a lookup by the metric name
 * is performed.
 *
 * \param[in,out]	val		The value of the timestamp is stored
 *					here
 * \param[in]		shmem_root	Pointer to the shared memory segment
 * \param[in]		node		Pointer to the stored metric node
 * \param[in]		metric		Full path name to the stored metric
 *
 * \return		D_TM_SUCCESS		Success
 *			-DER_INVAL		Bad \a val pointer
 *			-DER_METRIC_NOT_FOUND	Metric not found
 *			-DER_OP_NOT_PERMITTED	Metric was not a timestamp
 */
int
d_tm_get_timestamp(time_t *val, uint64_t *shmem_root, struct d_tm_node_t *node,
		   char *metric)
{
	struct d_tm_metric_t	*metric_data = NULL;

	if (val == NULL)
		return -DER_INVAL;

	if (node == NULL) {
		node = d_tm_find_metric(shmem_root, metric);
		if (node == NULL)
			return -DER_METRIC_NOT_FOUND;
	}

	if (!d_tm_validate_shmem_ptr(shmem_root, (void *)node))
		return -DER_METRIC_NOT_FOUND;

	if (node->dtn_type != D_TM_TIMESTAMP)
		return -DER_OP_NOT_PERMITTED;

	metric_data = d_tm_conv_ptr(shmem_root, node->dtn_metric);
	if (metric_data != NULL) {
		if (node->dtn_protect)
			D_MUTEX_LOCK(&node->dtn_lock);
		*val = metric_data->dtm_data.value;
		if (node->dtn_protect)
			D_MUTEX_UNLOCK(&node->dtn_lock);
	} else {
		return -DER_METRIC_NOT_FOUND;
	}
	return D_TM_SUCCESS;
}

/**
 * Client function to read the specified high resolution timer.  If the node is
 * provided, that pointer is used for the read.  Otherwise, a lookup by the
 * metric name is performed.
 *
 * \param[in,out]	tms		The value of the timer is stored here
 * \param[in]		shmem_root	Pointer to the shared memory segment
 * \param[in]		node		Pointer to the stored metric node
 * \param[in]		metric		Full path name to the stored metric
 *
 * \return		D_TM_SUCCESS		Success
 *			-DER_INVAL		Bad \a tms pointer
 *			-DER_METRIC_NOT_FOUND	Metric not found
 *			-DER_OP_NOT_PERMITTED	Metric was not a high resolution
 *						timer
 */
int
d_tm_get_timer_snapshot(struct timespec *tms, uint64_t *shmem_root,
			struct d_tm_node_t *node, char *metric)
{
	struct d_tm_metric_t	*metric_data = NULL;

	if (tms == NULL)
		return -DER_INVAL;

	if (node == NULL) {
		node = d_tm_find_metric(shmem_root, metric);
		if (node == NULL)
			return -DER_METRIC_NOT_FOUND;
	}

	if (!d_tm_validate_shmem_ptr(shmem_root, (void *)node))
		return -DER_METRIC_NOT_FOUND;

	if (!(node->dtn_type & D_TM_TIMER_SNAPSHOT))
		return -DER_OP_NOT_PERMITTED;

	metric_data = d_tm_conv_ptr(shmem_root, node->dtn_metric);
	if (metric_data != NULL) {
		if (node->dtn_protect)
			D_MUTEX_LOCK(&node->dtn_lock);
		tms->tv_sec = metric_data->dtm_data.tms[0].tv_sec;
		tms->tv_nsec = metric_data->dtm_data.tms[0].tv_nsec;
		if (node->dtn_protect)
			D_MUTEX_UNLOCK(&node->dtn_lock);
	} else {
		return -DER_METRIC_NOT_FOUND;
	}
	return D_TM_SUCCESS;
}

/**
 * Client function to read the specified duration.  If the node is provided,
 * that pointer is used for the read.  Otherwise, a lookup by the metric name
<<<<<<< HEAD
 * is performed.
=======
 * is performed.  Access to the data is guarded by the use of the shared
 * mutex for this specific node.  A pointer for the \a tms is required.
 * A pointer for \a stats is optional.
 *
 * The computation of mean and standard deviation are completed upon this
 * read operation.
>>>>>>> 1283ea09
 *
 * \param[in,out]	tms		The value of the duration is stored here
 * \param[in,out]	stats		The statistics are stored here
 * \param[in]		shmem_root	Pointer to the shared memory segment
 * \param[in]		node		Pointer to the stored metric node
 * \param[in]		metric		Full path name to the stored metric
 *
 * \return		D_TM_SUCCESS		Success
 *			-DER_INVAL		Bad \a tms pointer
 *			-DER_METRIC_NOT_FOUND	Metric not found
 *			-DER_OP_NOT_PERMITTED	Metric was not a duration
 */
int
d_tm_get_duration(struct timespec *tms, struct d_tm_stats_t *stats,
		  uint64_t *shmem_root, struct d_tm_node_t *node, char *metric)
{
	struct d_tm_metric_t	*metric_data = NULL;
	struct d_tm_stats_t	*dtm_stats = NULL;

	if (tms == NULL)
		return -DER_INVAL;

	if (node == NULL) {
		node = d_tm_find_metric(shmem_root, metric);
		if (node == NULL)
			return -DER_METRIC_NOT_FOUND;
	}

	if (!d_tm_validate_shmem_ptr(shmem_root, (void *)node))
		return -DER_METRIC_NOT_FOUND;

	if (!(node->dtn_type & D_TM_DURATION))
		return -DER_OP_NOT_PERMITTED;

	metric_data = d_tm_conv_ptr(shmem_root, node->dtn_metric);
	if (metric_data != NULL) {
		dtm_stats = d_tm_conv_ptr(shmem_root, metric_data->dtm_stats);
		if (node->dtn_protect)
			D_MUTEX_LOCK(&node->dtn_lock);
		tms->tv_sec = metric_data->dtm_data.tms[0].tv_sec;
		tms->tv_nsec = metric_data->dtm_data.tms[0].tv_nsec;
		if (stats != NULL) {
			stats->dtm_min.min_float = dtm_stats->dtm_min.min_float;
			stats->dtm_max.max_float = dtm_stats->dtm_max.max_float;
			stats->dtm_sum.sum_float = dtm_stats->dtm_sum.sum_float;
			if (dtm_stats->sample_size > 0)
				stats->mean = dtm_stats->dtm_sum.sum_float /
					      dtm_stats->sample_size;
			stats->std_dev = d_tm_compute_standard_dev(
						      dtm_stats->sum_of_squares,
						      dtm_stats->sample_size,
						      stats->mean);
			stats->sum_of_squares = dtm_stats->sum_of_squares;
			stats->sample_size = dtm_stats->sample_size;
		}
		if (node->dtn_protect)
			D_MUTEX_UNLOCK(&node->dtn_lock);
	} else {
		return -DER_METRIC_NOT_FOUND;
	}
	return D_TM_SUCCESS;
}

/**
 * Client function to read the specified gauge.  If the node is provided,
 * that pointer is used for the read.  Otherwise, a lookup by the metric name
<<<<<<< HEAD
 * is performed.
=======
 * is performed.  Access to the data is guarded by the use of the shared
 * mutex for this specific node.  A pointer for the \a val is required.
 * A pointer for \a stats is optional.
 *
 * The computation of mean and standard deviation are completed upon this
 * read operation.
>>>>>>> 1283ea09
 *
 * \param[in,out]	val		The value of the gauge is stored here
 * \param[in,out]	stats		The statistics are stored here
 * \param[in]		shmem_root	Pointer to the shared memory segment
 * \param[in]		node		Pointer to the stored metric node
 * \param[in]		metric		Full path name to the stored metric
 *
 * \return		D_TM_SUCCESS		Success
 *			-DER_INVAL		Bad \a val pointer
 *			-DER_METRIC_NOT_FOUND	Metric not found
 *			-DER_OP_NOT_PERMITTED	Metric was not a gauge
 */

int
d_tm_get_gauge(uint64_t *val, struct d_tm_stats_t *stats, uint64_t *shmem_root,
	       struct d_tm_node_t *node, char *metric)
{
	struct d_tm_metric_t	*metric_data = NULL;
	struct d_tm_stats_t	*dtm_stats = NULL;
	double			sum = 0;

	if (val == NULL)
		return -DER_INVAL;

	if (node == NULL) {
		node = d_tm_find_metric(shmem_root, metric);
		if (node == NULL)
			return -DER_METRIC_NOT_FOUND;
	}

	if (!d_tm_validate_shmem_ptr(shmem_root, (void *)node))
		return -DER_METRIC_NOT_FOUND;

	if (node->dtn_type != D_TM_GAUGE)
		return -DER_OP_NOT_PERMITTED;

	metric_data = d_tm_conv_ptr(shmem_root, node->dtn_metric);
	if (metric_data != NULL) {
		dtm_stats = d_tm_conv_ptr(shmem_root, metric_data->dtm_stats);
		if (node->dtn_protect)
			D_MUTEX_LOCK(&node->dtn_lock);
		*val = metric_data->dtm_data.value;
		if (stats != NULL) {
			stats->dtm_min.min_int = dtm_stats->dtm_min.min_int;
			stats->dtm_max.max_int = dtm_stats->dtm_max.max_int;
			stats->dtm_sum.sum_int = dtm_stats->dtm_sum.sum_int;
			if (dtm_stats->sample_size > 0) {
				sum = (double)dtm_stats->dtm_sum.sum_int;
				stats->mean = sum / dtm_stats->sample_size;
			}
			stats->std_dev = d_tm_compute_standard_dev(
						      dtm_stats->sum_of_squares,
						      dtm_stats->sample_size,
						      stats->mean);
			stats->sum_of_squares = dtm_stats->sum_of_squares;
			stats->sample_size = dtm_stats->sample_size;
		}
		if (node->dtn_protect)
			D_MUTEX_UNLOCK(&node->dtn_lock);
	} else {
		return -DER_METRIC_NOT_FOUND;
	}
	return D_TM_SUCCESS;
}

/**
 * Client function to read the metadata for the specified metric.  If the node
 * is provided, that pointer is used for the read.  Otherwise, a lookup by the
 * metric name is performed.  Memory is allocated for the \a sh_desc and
 * \a lng_desc and should be freed by the caller.
 *
 * \param[in,out]	sh_desc		Memory is allocated and the short
 *					description is copied here
 * \param[in,out]	lng_desc	Memory is allocated and the long
 *					description is copied here
 * \param[in]		shmem_root	Pointer to the shared memory segment
 * \param[in]		node		Pointer to the stored metric node
 * \param[in]		metric		Full path name to the stored metric
 *
 * \return		D_TM_SUCCESS		Success
 *			-DER_INVAL		Bad \a sh_desc or \a lng_desc
 *						pointer
 *			-DER_METRIC_NOT_FOUND	Metric node not found
 *			-DER_OP_NOT_PERMITTED	Node is not a metric
 */
int d_tm_get_metadata(char **sh_desc, char **lng_desc, uint64_t *shmem_root,
		      struct d_tm_node_t *node, char *metric)
{
	struct d_tm_metric_t	*metric_data = NULL;
	char			*sh_desc_str;
	char			*lng_desc_str;

	if ((sh_desc == NULL) && (lng_desc == NULL))
		return -DER_INVAL;

	if (node == NULL) {
		node = d_tm_find_metric(shmem_root, metric);
		if (node == NULL)
			return -DER_METRIC_NOT_FOUND;
	}

	if (!d_tm_validate_shmem_ptr(shmem_root, (void *)node))
		return -DER_METRIC_NOT_FOUND;

	if (node->dtn_type == D_TM_DIRECTORY)
		return -DER_OP_NOT_PERMITTED;

	metric_data = d_tm_conv_ptr(shmem_root, node->dtn_metric);
	if (metric_data != NULL) {
		if (node->dtn_protect)
			D_MUTEX_LOCK(&node->dtn_lock);
		sh_desc_str = d_tm_conv_ptr(shmem_root,
					    metric_data->dtm_sh_desc);
		if ((sh_desc != NULL) && (sh_desc_str != NULL))
			D_STRNDUP(*sh_desc, sh_desc_str ? sh_desc_str :
				  "N/A", D_TM_MAX_SHORT_LEN);
		lng_desc_str = d_tm_conv_ptr(shmem_root,
					     metric_data->dtm_lng_desc);
		if ((lng_desc != NULL) && (lng_desc_str != NULL))
			D_STRNDUP(*lng_desc, lng_desc_str ? lng_desc_str :
				  "N/A", D_TM_MAX_LONG_LEN);
		if (node->dtn_protect)
			D_MUTEX_UNLOCK(&node->dtn_lock);
	} else {
		return -DER_METRIC_NOT_FOUND;
	}
	return D_TM_SUCCESS;
}

/**
 * Returns the API version
 *
 * \return	D_TM_VERSION	The API version the caller is using
 */
int
d_tm_get_version(void)
{
	/*
	 * TODO store the D_TM_VERSION the producer used
	 * so that the consumer can retrieve that and compare.
	 */
	return D_TM_VERSION;
}

/**
 * Perform a recursive directory listing from the given \a node for the items
 * described by the \a d_tm_type bitmask.  A result is added to the list if it
 * matches one of the metric types specified by that filter mask. The mask may
 * be a combination of d_tm_metric_types.  Creates a linked list that points to
 * each node found that matches the search criteria.  Adds elements to an
 * existing node list if head is already initialized. The client should free the
 * memory with d_tm_list_free().
 *
 * \param[in,out]	head		Pointer to a nodelist
 * \param[in]		shmem_root	Pointer to the shared memory segment
 * \param[in]		node		The recursive directory listing starts
 *					from this node.
 * \param[in]		d_tm_type	A bitmask of d_tm_metric_types that
 *					filters the results.
 *
 * \return		D_TM_SUCCESS		Success
 *			-DER_NOMEM		Out of global heap
 *			-DER_INVAL		Invalid pointer for \a head or
 *						\a node
 */
int
d_tm_list(struct d_tm_nodeList_t **head, uint64_t *shmem_root,
	  struct d_tm_node_t *node, int d_tm_type)
{
	int	rc = D_TM_SUCCESS;

	if ((head == NULL) || (node == NULL)) {
		rc = -DER_INVAL;
		goto failure;
	}

	if (d_tm_type & node->dtn_type) {
		rc = d_tm_add_node(node, head);
		if (rc != D_TM_SUCCESS)
			goto failure;
	}

	node = node->dtn_child;
	if (node == NULL)
		goto success;

	node = d_tm_conv_ptr(shmem_root, node);
	if (node == NULL) {
		rc = -DER_INVAL;
		goto failure;
	}

	rc = d_tm_list(head, shmem_root, node, d_tm_type);
	if (rc != D_TM_SUCCESS)
		goto failure;

	node = node->dtn_sibling;
	if (node == NULL)
		return rc;

	node = d_tm_conv_ptr(shmem_root, node);
	while (node != NULL) {
		rc = d_tm_list(head, shmem_root, node, d_tm_type);
		if (rc != D_TM_SUCCESS)
			goto failure;
		node = node->dtn_sibling;
		node = d_tm_conv_ptr(shmem_root, node);
	}
success:
	return rc;

failure:
	return rc;
}

/**
 * Frees the memory allocated for the given \a nodeList
 * that was allocated by d_tm_list()
 *
 * \param[in]	nodeList	The nodeList to free
 */
void
d_tm_list_free(struct d_tm_nodeList_t *nodeList)
{
	struct d_tm_nodeList_t	*head = NULL;

	while (nodeList) {
		head = nodeList->dtnl_next;
		D_FREE_PTR(nodeList);
		nodeList = head;
	}
}

/**
 * Adds a node to an existing nodeList, or creates it if the list is empty.
 *
 * \param[in]		src		The src node to add
 * \param[in,out]	nodelist	The nodelist to add \a src to
 *
 * \return		D_TM_SUCCESS	Success
 *			-DER_NOMEM	Out of global heap
 *			-DER_INVAL	Invalid pointer for \a head or
 *					\a node
 */
int
d_tm_add_node(struct d_tm_node_t *src, struct d_tm_nodeList_t **nodelist)
{
	struct d_tm_nodeList_t	*list = NULL;

	if (nodelist == NULL)
		return -DER_INVAL;

	if (*nodelist == NULL) {
		D_ALLOC_PTR(*nodelist);
		if (*nodelist) {
			(*nodelist)->dtnl_node = src;
			(*nodelist)->dtnl_next = NULL;
			return D_TM_SUCCESS;
		}
		return -DER_NOMEM;
	}

	list = *nodelist;

	/** advance to the last node in the list */
	while (list->dtnl_next)
		list = list->dtnl_next;

	D_ALLOC_PTR(list->dtnl_next);
	if (list->dtnl_next) {
		list = list->dtnl_next;
		list->dtnl_node = src;
		list->dtnl_next = NULL;
		return D_TM_SUCCESS;
	}
	return -DER_NOMEM;
}
/**
 * Server side function that allocates the shared memory segment for this
 * server instance
 *
 * \param[in]	srv_idx		A unique value that identifies the producer
 *				process
 * \param[in]	mem_size	Size in bytes of the shared memory region
 *
 * \return			Address of the shared memory region
 *				NULL if failure
 */
uint64_t *
d_tm_allocate_shared_memory(int srv_idx, size_t mem_size)
{
	key_t	key;

	/** create a unique key for this instance */
	key = D_TM_SHARED_MEMORY_KEY + srv_idx;
	d_tm_shmid = shmget(key, mem_size, IPC_CREAT | 0660);
	if (d_tm_shmid < 0)
		return NULL;

	return (uint64_t *)shmat(d_tm_shmid, NULL, 0);
}

/**
 * Client side function that retrieves a pointer to the shared memory segment
 * for this server instance.
 *
 * \param[in]	srv_idx		A unique value that identifies the producer
 *				process that the client seeks to read data from
 * \return			Address of the shared memory region
 *				NULL if failure
 */
uint64_t *
d_tm_get_shared_memory(int srv_idx)
{
	key_t	key;

	/** create a unique key for this instance */
	key = D_TM_SHARED_MEMORY_KEY + srv_idx;
	d_tm_shmid = shmget(key, 0, 0);
	if (d_tm_shmid < 0)
		return NULL;

	return (uint64_t *)shmat(d_tm_shmid, NULL, 0);
}

/**
 * Allocates memory from within the shared memory pool with 16-bit alignment
 * Clears the allocated buffer.
 *
 * param[in]	length	Size in bytes of the region within the shared memory
 *			pool to allocate
 *
 * \return		Address of the allocated memory
 *			NULL if there was no more memory available
 */
void *
d_tm_shmalloc(int length)
{
	if (length % sizeof(uint16_t) != 0) {
		length += sizeof(uint16_t);
		length &= ~(sizeof(uint16_t) - 1);
	}

	if (d_tm_shmem_idx) {
		if ((d_tm_shmem_free - length) > 0) {
			d_tm_shmem_free -= length;
			d_tm_shmem_idx += length;
			D_DEBUG(DB_TRACE,
				"Allocated %d bytes.  Now %" PRIu64 " remain\n",
				length, d_tm_shmem_free);
			memset((void *)(d_tm_shmem_idx - length), 0, length);
			return d_tm_shmem_idx - length;
		}
	}
	D_CRIT("Shared memory allocation failure!\n");
	return NULL;
}

/**
 * Validates that the pointer resides within the address space
 * of the client's shared memory region.
 *
 * \param[in]	shmem_root	Pointer to the shared memory segment
 * \param[in]	ptr		The pointer to validate
 *
 * \return	true		The pointer is valid
 *		false		The the pointer is invalid
 */
bool
d_tm_validate_shmem_ptr(uint64_t *shmem_root, void *ptr)
{
	if (((uint64_t)ptr < (uint64_t)shmem_root) ||
	    ((uint64_t)ptr >= (uint64_t)shmem_root + D_TM_SHARED_MEMORY_SIZE)) {
		D_DEBUG(DB_TRACE,
			"shmem ptr 0x%" PRIx64 " was outside the shmem range "
			"0x%" PRIx64 " to 0x%" PRIx64, (uint64_t)ptr,
			(uint64_t)shmem_root, (uint64_t)shmem_root +
			D_TM_SHARED_MEMORY_SIZE);
		return false;
	}
	return true;
}

/**
 * Convert the virtual address of the pointer in shared memory from a server
 * address to a client side virtual address.
 *
 * \param[in]	shmem_root	Pointer to the shared memory segment
 * \param[in]	ptr		The pointer to convert
 *
 * \return			A pointer to the item in the clients address
 *				space
 *				NULL if the pointer is invalid
 */
void *
d_tm_conv_ptr(uint64_t *shmem_root, void *ptr)
{
	void	*temp;

	if ((ptr == NULL) || (shmem_root == NULL))
		return NULL;

	temp = (void *)((uint64_t)shmem_root + ((uint64_t)ptr) -
			*(uint64_t *)shmem_root);

	if (d_tm_validate_shmem_ptr(shmem_root, temp))
		return temp;
	return NULL;
}<|MERGE_RESOLUTION|>--- conflicted
+++ resolved
@@ -1973,16 +1973,11 @@
 /**
  * Client function to read the specified duration.  If the node is provided,
  * that pointer is used for the read.  Otherwise, a lookup by the metric name
-<<<<<<< HEAD
- * is performed.
-=======
- * is performed.  Access to the data is guarded by the use of the shared
- * mutex for this specific node.  A pointer for the \a tms is required.
- * A pointer for \a stats is optional.
+ * is performed.  A pointer for the \a tms is required.  A pointer for \a stats
+ * is optional.
  *
  * The computation of mean and standard deviation are completed upon this
  * read operation.
->>>>>>> 1283ea09
  *
  * \param[in,out]	tms		The value of the duration is stored here
  * \param[in,out]	stats		The statistics are stored here
@@ -2049,16 +2044,11 @@
 /**
  * Client function to read the specified gauge.  If the node is provided,
  * that pointer is used for the read.  Otherwise, a lookup by the metric name
-<<<<<<< HEAD
- * is performed.
-=======
- * is performed.  Access to the data is guarded by the use of the shared
- * mutex for this specific node.  A pointer for the \a val is required.
- * A pointer for \a stats is optional.
+ * is performed.  A pointer for the \a val is required.  A pointer for \a stats
+ * is optional.
  *
  * The computation of mean and standard deviation are completed upon this
  * read operation.
->>>>>>> 1283ea09
  *
  * \param[in,out]	val		The value of the gauge is stored here
  * \param[in,out]	stats		The statistics are stored here
