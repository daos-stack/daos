--- conflicted
+++ resolved
@@ -1280,13 +1280,9 @@
 			      &end);
 		node->dtn_metric->dtm_data.tms[0] = d_timediff(
 					node->dtn_metric->dtm_data.tms[1], end);
-<<<<<<< HEAD
 		d_tm_compute_duration_stats(node);
-		D_MUTEX_UNLOCK(&node->dtn_lock);
-=======
 		if (node->dtn_protect)
 			D_MUTEX_UNLOCK(&node->dtn_lock);
->>>>>>> 4eac6ad5
 	} else {
 		rc = -DER_OP_NOT_PERMITTED;
 		D_ERROR("Failed to mark duration end [%s] on item "
@@ -1375,13 +1371,9 @@
 		if (node->dtn_protect)
 			D_MUTEX_LOCK(&node->dtn_lock);
 		node->dtn_metric->dtm_data.value = value;
-<<<<<<< HEAD
 		d_tm_compute_gauge_stats(node);
-		D_MUTEX_UNLOCK(&node->dtn_lock);
-=======
 		if (node->dtn_protect)
 			D_MUTEX_UNLOCK(&node->dtn_lock);
->>>>>>> 4eac6ad5
 	} else {
 		rc = -DER_OP_NOT_PERMITTED;
 		D_ERROR("Failed to set gauge [%s] on item "
@@ -1471,13 +1463,9 @@
 		if (node->dtn_protect)
 			D_MUTEX_LOCK(&node->dtn_lock);
 		node->dtn_metric->dtm_data.value += value;
-<<<<<<< HEAD
 		d_tm_compute_gauge_stats(node);
-		D_MUTEX_UNLOCK(&node->dtn_lock);
-=======
 		if (node->dtn_protect)
 			D_MUTEX_UNLOCK(&node->dtn_lock);
->>>>>>> 4eac6ad5
 	} else {
 		rc = -DER_OP_NOT_PERMITTED;
 		D_ERROR("Failed to increment gauge [%s] on item "
@@ -1567,13 +1555,9 @@
 		if (node->dtn_protect)
 			D_MUTEX_LOCK(&node->dtn_lock);
 		node->dtn_metric->dtm_data.value -= value;
-<<<<<<< HEAD
 		d_tm_compute_gauge_stats(node);
-		D_MUTEX_UNLOCK(&node->dtn_lock);
-=======
 		if (node->dtn_protect)
 			D_MUTEX_UNLOCK(&node->dtn_lock);
->>>>>>> 4eac6ad5
 	} else {
 		rc = -DER_OP_NOT_PERMITTED;
 		D_ERROR("Failed to decrement gauge [%s] on item "
@@ -2029,9 +2013,9 @@
 
 	metric_data = d_tm_conv_ptr(shmem_root, node->dtn_metric);
 	if (metric_data != NULL) {
-<<<<<<< HEAD
 		dtm_stats = d_tm_conv_ptr(shmem_root, metric_data->dtm_stats);
-		D_MUTEX_LOCK(&node->dtn_lock);
+		if (node->dtn_protect)
+			D_MUTEX_LOCK(&node->dtn_lock);
 		tms->tv_sec = metric_data->dtm_data.tms[0].tv_sec;
 		tms->tv_nsec = metric_data->dtm_data.tms[0].tv_nsec;
 		if (stats != NULL) {
@@ -2048,15 +2032,8 @@
 			stats->sum_of_squares = dtm_stats->sum_of_squares;
 			stats->sample_size = dtm_stats->sample_size;
 		}
-		D_MUTEX_UNLOCK(&node->dtn_lock);
-=======
-		if (node->dtn_protect)
-			D_MUTEX_LOCK(&node->dtn_lock);
-		tms->tv_sec = metric_data->dtm_data.tms[0].tv_sec;
-		tms->tv_nsec = metric_data->dtm_data.tms[0].tv_nsec;
 		if (node->dtn_protect)
 			D_MUTEX_UNLOCK(&node->dtn_lock);
->>>>>>> 4eac6ad5
 	} else {
 		return -DER_METRIC_NOT_FOUND;
 	}
@@ -2110,9 +2087,9 @@
 
 	metric_data = d_tm_conv_ptr(shmem_root, node->dtn_metric);
 	if (metric_data != NULL) {
-<<<<<<< HEAD
 		dtm_stats = d_tm_conv_ptr(shmem_root, metric_data->dtm_stats);
-		D_MUTEX_LOCK(&node->dtn_lock);
+		if (node->dtn_protect)
+			D_MUTEX_LOCK(&node->dtn_lock);
 		*val = metric_data->dtm_data.value;
 		if (stats != NULL) {
 			stats->dtm_min.min_int = dtm_stats->dtm_min.min_int;
@@ -2129,14 +2106,8 @@
 			stats->sum_of_squares = dtm_stats->sum_of_squares;
 			stats->sample_size = dtm_stats->sample_size;
 		}
-		D_MUTEX_UNLOCK(&node->dtn_lock);
-=======
-		if (node->dtn_protect)
-			D_MUTEX_LOCK(&node->dtn_lock);
-		*val = metric_data->dtm_data.value;
 		if (node->dtn_protect)
 			D_MUTEX_UNLOCK(&node->dtn_lock);
->>>>>>> 4eac6ad5
 	} else {
 		return -DER_METRIC_NOT_FOUND;
 	}
