#!python
# (C) Copyright 2016-2020 Intel Corporation.
#
# Licensed under the Apache License, Version 2.0 (the "License");
# you may not use this file except in compliance with the License.
# You may obtain a copy of the License at
#
# http://www.apache.org/licenses/LICENSE-2.0
#
# Unless required by applicable law or agreed to in writing, software
# distributed under the License is distributed on an "AS IS" BASIS,
# WITHOUT WARRANTIES OR CONDITIONS OF ANY KIND, either express or implied.
# See the License for the specific language governing permissions and
# limitations under the License.
#
# GOVERNMENT LICENSE RIGHTS-OPEN SOURCE SOFTWARE
# The Government's rights to use, modify, reproduce, release, perform, display,
# or disclose this software are subject to the terms of the Apache License as
# provided in Contract No. 8F-30005.
# Any reproduction of computer software, computer software documentation, or
# portions thereof marked with this legend must also reproduce the markings.
#
"""Build libgurt"""

import daos_build
SRC = ['debug.c', 'dlog.c', 'hash.c', 'misc.c', 'heap.c', 'errno.c',
<<<<<<< HEAD
       'fault_inject.c', 'dtm.c', 'dyn_hash.c']
=======
       'fault_inject.c', 'dtm.c', 'telemetry.c']
>>>>>>> d088b849

def scons():
    """Scons function"""

    Import('env', 'prereqs', 'CART_VERSION')

    env.AppendUnique(LIBPATH=[Dir('.')])

    denv = env.Clone()

    denv.AppendUnique(CPPPATH=[Dir('.').srcnode()])
    denv.AppendUnique(LIBS=['pthread', 'yaml'])
    prereqs.require(denv, 'uuid')

    gurt_targets = denv.SharedObject(SRC)
    gurt_lib = daos_build.library(denv, 'libgurt', gurt_targets,
                                  SHLIBVERSION=CART_VERSION)
    denv.InstallVersionedLib('$PREFIX/lib64/', gurt_lib,
                             SHLIBVERSION=CART_VERSION)

    Default(gurt_lib)
    Export('gurt_lib', 'gurt_targets')

    SConscript('examples/SConscript')
    SConscript('tests/SConscript')

if __name__ == "SCons.Script":
    scons()<|MERGE_RESOLUTION|>--- conflicted
+++ resolved
@@ -24,11 +24,8 @@
 
 import daos_build
 SRC = ['debug.c', 'dlog.c', 'hash.c', 'misc.c', 'heap.c', 'errno.c',
-<<<<<<< HEAD
-       'fault_inject.c', 'dtm.c', 'dyn_hash.c']
-=======
-       'fault_inject.c', 'dtm.c', 'telemetry.c']
->>>>>>> d088b849
+       'fault_inject.c', 'dtm.c', 'telemetry.c', 'dyn_hash']
+
 
 def scons():
     """Scons function"""
