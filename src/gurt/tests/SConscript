# (C) Copyright 2020-2023 Intel Corporation.
#
# SPDX-License-Identifier: BSD-2-Clause-Patent
#
"""Unit tests"""

import os

TEST_SRC = ['test_gurt.c', 'test_gurt_telem_producer.c']


def scons():
    """Scons function"""
    if GetOption('help'):
        return

    Import('env', 'gurt_targets')

    test_env = env.Clone()
    test_env.require('mercury', 'uuid')
    test_env.AppendUnique(LIBS=['pthread', 'cmocka', 'm', 'dl'])
    test_env.AppendUnique(CXXFLAGS=['-std=c++0x'])

    mocks_ld_script = f"{Dir('.').srcnode()}/mocks-gurt-ld-opts"
    test_env.AppendUnique(LINKFLAGS=[f'-Wl,@{mocks_ld_script}'])
    mocks = test_env.SharedObject(['mocks_gurt.c'])
    Export('mocks')

    tests = []
    for test in TEST_SRC:
        testobj = test_env.Object(test)
        testname = os.path.splitext(test)[0]
<<<<<<< HEAD
        testprog = test_env.d_test_program(
            target=testname, source=testobj + gurt_targets, LIBS=test_env["LIBS"] + ['yaml']
        )
=======
        testprog = test_env.d_test_program(target=testname,
                                           source=testobj + gurt_targets + [mocks],
                                           LIBS=test_env["LIBS"] + ['yaml'])
>>>>>>> 217aab97
        tests.append(testprog)

    Default(tests)


if __name__ == "SCons.Script":
    scons()<|MERGE_RESOLUTION|>--- conflicted
+++ resolved
@@ -30,15 +30,11 @@
     for test in TEST_SRC:
         testobj = test_env.Object(test)
         testname = os.path.splitext(test)[0]
-<<<<<<< HEAD
         testprog = test_env.d_test_program(
-            target=testname, source=testobj + gurt_targets, LIBS=test_env["LIBS"] + ['yaml']
+            target=testname,
+            source=testobj + gurt_targets + [mocks],
+            LIBS=test_env["LIBS"] + ['yaml'],
         )
-=======
-        testprog = test_env.d_test_program(target=testname,
-                                           source=testobj + gurt_targets + [mocks],
-                                           LIBS=test_env["LIBS"] + ['yaml'])
->>>>>>> 217aab97
         tests.append(testprog)
 
     Default(tests)
