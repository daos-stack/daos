/*
 * (C) Copyright 2020-2021 Intel Corporation.
 *
 * Licensed under the Apache License, Version 2.0 (the "License");
 * you may not use this file except in compliance with the License.
 * You may obtain a copy of the License at
 *
 * http://www.apache.org/licenses/LICENSE-2.0
 *
 * Unless required by applicable law or agreed to in writing, software
 * distributed under the License is distributed on an "AS IS" BASIS,
 * WITHOUT WARRANTIES OR CONDITIONS OF ANY KIND, either express or implied.
 * See the License for the specific language governing permissions and
 * limitations under the License.
 *
 * GOVERNMENT LICENSE RIGHTS-OPEN SOURCE SOFTWARE
 * The Government's rights to use, modify, reproduce, release, perform, display,
 * or disclose this software are subject to the terms of the Apache License as
 * provided in Contract No. 8F-30005.
 * Any reproduction of computer software, computer software documentation, or
 * portions thereof marked with this legend must also reproduce the markings.
 */
/*
 * This file tests telemetry consumption in GURT.
 * It is tightly coupled to the telemetry production test application
 * that must be run first.  That application generates the metrics that are
 * read and examined by the tests here.
 */
#include <stdio.h>
#include <unistd.h>
#include <fcntl.h>
#include <pthread.h>
#include <math.h>
#include "wrap_cmocka.h"
#include "gurt/telemetry_common.h"
#include "gurt/telemetry_consumer.h"

struct d_tm_node_t	*root;
uint64_t		*shmem_root;

static int
init_tests(void **state)
{
	int	simulated_srv_idx = 99;

	shmem_root = d_tm_get_shared_memory(simulated_srv_idx);
	assert_non_null(shmem_root);

	root = d_tm_get_root(shmem_root);
	assert_non_null(root);

	return d_log_init();
}

static void
test_print_metrics(void **state)
{
	struct d_tm_node_t	*node;

	node = d_tm_find_metric(shmem_root, "gurt");
	assert_non_null(node);
	d_tm_print_my_children(shmem_root, node, 0, stdout);
}

static void
test_verify_object_count(void **state)
{
	struct d_tm_node_t	*node;
	int			num;

	node = d_tm_find_metric(shmem_root, "gurt/tests/telem");
	assert_non_null(node);

	num = d_tm_count_metrics(shmem_root, node, D_TM_COUNTER);
	assert(num == 2);

<<<<<<< HEAD
	num = d_tm_get_num_objects(shmem_root, "gurt/tests/telem",
				   D_TM_GAUGE);
	assert(num == 2);

	num = d_tm_get_num_objects(shmem_root, "gurt/tests/telem",
				   D_TM_DURATION);
	assert(num == 2);
=======
	num = d_tm_count_metrics(shmem_root, node, D_TM_GAUGE);
	assert(num == 1);

	num = d_tm_count_metrics(shmem_root, node, D_TM_DURATION);
	assert(num == 1);
>>>>>>> 6878ecac

	num = d_tm_count_metrics(shmem_root, node, D_TM_TIMESTAMP);
	assert(num == 1);

	num = d_tm_count_metrics(shmem_root, node, D_TM_TIMER_SNAPSHOT);
	assert(num == 2);

<<<<<<< HEAD
	num = d_tm_get_num_objects(shmem_root, "gurt/tests/telem",
				   D_TM_COUNTER | D_TM_GAUGE | D_TM_DURATION |
				   D_TM_TIMESTAMP | D_TM_TIMER_SNAPSHOT);
	assert(num == 9);
=======
	num = d_tm_count_metrics(shmem_root, node,
				 D_TM_COUNTER | D_TM_GAUGE | D_TM_DURATION |
				 D_TM_TIMESTAMP | D_TM_TIMER_SNAPSHOT);
	assert(num == 7);
>>>>>>> 6878ecac
}

static void
test_verify_loop_counter(void **state)
{
	uint64_t	val;
	int		rc;

	rc = d_tm_get_counter(&val, shmem_root, NULL,
			      "gurt/tests/telem/loop counter");
	assert(rc == D_TM_SUCCESS);

	assert(val == 5000);
}

static void
test_verify_test_counter(void **state)
{
	uint64_t	val;
	int		rc;

	rc = d_tm_get_counter(&val, shmem_root, NULL,
			      "gurt/tests/telem/counter 1");
	assert(rc == D_TM_SUCCESS);
	assert(val == 3);
}

static void
test_metric_not_found(void **state)
{
	uint64_t	val = 0;
	int		rc;

	rc = d_tm_get_counter(&val, shmem_root, NULL,
			      "gurt/tests/telem/this doesn't exist");
	assert(rc == -DER_METRIC_NOT_FOUND);
	assert(val == 0);
}

static void
test_find_metric(void **state)
{
	struct d_tm_node_t	*node;

	/** should find this one */
	node = d_tm_find_metric(shmem_root, "gurt");
	assert_non_null(node);

	/** should find this one */
	node = d_tm_find_metric(shmem_root, "gurt/tests/telem/gauge");
	assert_non_null(node);

	/** should not find this one */
	node = d_tm_find_metric(shmem_root, "gurts");
	assert_null(node);

	/** should not find this one */
	node = d_tm_find_metric(NULL, "gurts");
	assert_null(node);

	/** should not find this one */
	node = d_tm_find_metric(NULL, "gurt");
	assert_null(node);

	/** should not find this one */
	node = d_tm_find_metric(NULL, NULL);
	assert_null(node);
}

static void
test_verify_gauge(void **state)
{
	struct d_tm_stats_t	stats;
	uint64_t		val;
	int			rc;

	rc = d_tm_get_gauge(&val, &stats, shmem_root, NULL,
			    "gurt/tests/telem/gauge");
	assert(rc == D_TM_SUCCESS);

	rc = d_tm_get_gauge(&val, NULL, shmem_root, NULL,
			    "gurt/tests/telem/gauge");
	assert(rc == D_TM_SUCCESS);

	assert(val == 1650);
}

static void
test_timer_snapshot(void **state)
{
	struct timespec	tms1;
	struct timespec	tms2;
	struct timespec tms3;
	int		rc;

	rc = d_tm_get_timer_snapshot(&tms1, shmem_root, NULL,
				     "gurt/tests/telem/snapshot sample 1");
	assert(rc == D_TM_SUCCESS);

	rc = d_tm_get_timer_snapshot(&tms2, shmem_root, NULL,
				     "gurt/tests/telem/snapshot sample 2");
	assert(rc == D_TM_SUCCESS);

	tms3 = d_timediff(tms1, tms2);

	/**
	 * Just verifies that some amount of time elapsed because it is hard
	 * to accurately determine how long this should take on any given
	 * system under test.  The first snapshot was taken prior to executing
	 * test_increment_counter() that performs 5000 increment operations.
	 * The second snapshot occurs after the increments complete.
	 */
	assert((tms3.tv_sec + tms3.tv_nsec) > 0);
}

static void
test_gauge_stats(void **state)
{
	struct d_tm_stats_t	stats;
	uint64_t		val;
	int			rc;

	rc = d_tm_get_gauge(&val, &stats, shmem_root, NULL,
			    "gurt/tests/telem/gauge-stats");
	assert(rc == D_TM_SUCCESS);

	assert(val == 20);
	assert(stats.dtm_min.min_int == 2);
	assert(stats.dtm_max.max_int == 20);
	assert(fabs(stats.mean - 11.0) < 0.1);
	assert(fabs(stats.std_dev - 5.89379) < 0.00001);
}

static void
test_duration_stats(void **state)
{
	struct d_tm_stats_t	stats;
	struct timespec		tms;
	int			rc;

	rc = d_tm_get_duration(&tms, &stats, shmem_root, NULL,
			       "gurt/tests/telem/duration-stats");
	assert(rc == D_TM_SUCCESS);

	assert(fabs(stats.dtm_min.min_float - 1.125) < 0.001);
	assert(fabs(stats.dtm_max.max_float - 5.6) < 0.1);
	assert(fabs(stats.mean - 3.25) < 0.01);
	assert(fabs(stats.std_dev - 1.74329) < 0.00001);
}

static int
fini_tests(void **state)
{
	d_log_fini();

	return 0;
}

int
main(int argc, char **argv)
{
	const struct CMUnitTest	tests[] = {
		cmocka_unit_test(test_print_metrics),
		cmocka_unit_test(test_verify_object_count),
		cmocka_unit_test(test_verify_loop_counter),
		cmocka_unit_test(test_verify_test_counter),
		cmocka_unit_test(test_metric_not_found),
		cmocka_unit_test(test_find_metric),
		cmocka_unit_test(test_verify_gauge),
		cmocka_unit_test(test_timer_snapshot),
		cmocka_unit_test(test_gauge_stats),
		cmocka_unit_test(test_duration_stats),
	};

	d_register_alt_assert(mock_assert);

	return cmocka_run_group_tests_name("test_gurt_telem_consumer", tests,
					   init_tests, fini_tests);
}<|MERGE_RESOLUTION|>--- conflicted
+++ resolved
@@ -74,21 +74,11 @@
 	num = d_tm_count_metrics(shmem_root, node, D_TM_COUNTER);
 	assert(num == 2);
 
-<<<<<<< HEAD
-	num = d_tm_get_num_objects(shmem_root, "gurt/tests/telem",
-				   D_TM_GAUGE);
-	assert(num == 2);
-
-	num = d_tm_get_num_objects(shmem_root, "gurt/tests/telem",
-				   D_TM_DURATION);
-	assert(num == 2);
-=======
 	num = d_tm_count_metrics(shmem_root, node, D_TM_GAUGE);
-	assert(num == 1);
+	assert(num == 2);
 
 	num = d_tm_count_metrics(shmem_root, node, D_TM_DURATION);
-	assert(num == 1);
->>>>>>> 6878ecac
+	assert(num == 2);
 
 	num = d_tm_count_metrics(shmem_root, node, D_TM_TIMESTAMP);
 	assert(num == 1);
@@ -96,17 +86,10 @@
 	num = d_tm_count_metrics(shmem_root, node, D_TM_TIMER_SNAPSHOT);
 	assert(num == 2);
 
-<<<<<<< HEAD
-	num = d_tm_get_num_objects(shmem_root, "gurt/tests/telem",
-				   D_TM_COUNTER | D_TM_GAUGE | D_TM_DURATION |
-				   D_TM_TIMESTAMP | D_TM_TIMER_SNAPSHOT);
-	assert(num == 9);
-=======
 	num = d_tm_count_metrics(shmem_root, node,
 				 D_TM_COUNTER | D_TM_GAUGE | D_TM_DURATION |
 				 D_TM_TIMESTAMP | D_TM_TIMER_SNAPSHOT);
-	assert(num == 7);
->>>>>>> 6878ecac
+	assert(num == 9);
 }
 
 static void
