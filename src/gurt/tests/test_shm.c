--- conflicted
+++ resolved
@@ -465,11 +465,7 @@
 	gettimeofday(&tm2, NULL);
 	dt = (tm2.tv_sec - tm1.tv_sec) + (tm2.tv_usec - tm1.tv_usec) * 0.000001;
 	printf("Time diff = %4.2lf\n", fabs(dt - TIME_SLEEP));
-<<<<<<< HEAD
-	assert_true(fabs(dt - TIME_SLEEP) < 0.20);
-=======
 	assert_true(fabs(dt - TIME_SLEEP) < 0.15);
->>>>>>> a45c9c41
 	shm_mutex_unlock(mutex);
 
 	waitpid(pid, &status, 0);
