/*
 * (C) Copyright 2016-2024 Intel Corporation.
 * (C) Copyright 2025 Hewlett Packard Enterprise Development LP
 *
 * SPDX-License-Identifier: BSD-2-Clause-Patent
 */
/**
 * This file is part of CaRT. It implements message logging system.
 */

#include <fcntl.h>
#include <errno.h>
#include <inttypes.h>
#include <netdb.h>
#include <stdio.h>
#include <stdlib.h>
#include <string.h>
#include <strings.h>
#include <syslog.h>
#include <time.h>
#include <unistd.h>

#include <pthread.h>

#include <sys/socket.h>
#include <sys/time.h>
#include <sys/types.h>
#include <sys/utsname.h>
#include <sys/syscall.h>
#include <sys/stat.h>

#include <netdb.h>
#include <arpa/inet.h>
#include <netinet/in.h>

#include <gurt/dlog.h>
#include <gurt/common.h>
#include <gurt/list.h>

/* extra tag bytes to alloc for a pid */
#define DLOG_TAGPAD 16

enum {
	/** minimum log file size is 1MB */
	LOG_SIZE_MIN	= (1ULL << 20),
	/** default log file size is 2GB */
	LOG_SIZE_DEF	= (1ULL << 31),
};

/**
 * internal global state
 */
struct d_log_state {
	/** logfile name [malloced] */
	char		*log_file;
	/** backup file name */
	char		*log_old;
	/** buffer to cache log messages */
	char		*log_buf;
	/** Number Of Bytes in the buffer */
	off_t		 log_buf_nob;
	/** fd of the open logfile */
	int		 log_fd;
	/** fd of the backup logfile, only for log_sync on assertion failure */
	int		 log_old_fd;
	/** current size of log file */
	uint64_t	 log_size;
	/** log size of last time check */
	uint64_t	 log_last_check_size;
	/** max size of log file */
	uint64_t	 log_size_max;
	/** Callback to get thread id and ULT id */
	d_log_id_cb_t	 log_id_cb;
	/* note: tag, dlog_facs, and fac_cnt are in xstate now */
	int def_mask;		/* default facility mask value */
	int stderr_mask;	/* mask above which we send to stderr  */
	int oflags;		/* open flags */
	int fac_alloc;		/* # of slots in facs[] (>=fac_cnt) */
	struct utsname uts;	/* for hostname, from uname(3) */
	int stdout_isatty;	/* non-zero if stdout is a tty */
	int stderr_isatty;	/* non-zero if stderr is a tty */
	int flush_pri;		/* flush priority */
	bool append_rank;	/* append rank to the log filename */
	bool rank_appended;	/* flag to indicate if rank is already appended */
};

static pthread_mutex_t clogmux = PTHREAD_MUTEX_INITIALIZER; /* protect clog in threaded env */

struct cache_entry {
	int		*ce_cache;
	d_list_t	 ce_link;
	int		 ce_nr;
};

/*
 * global data. Zero initialization means the log is not open.
 * this is global so clog_filter() in dlog.h can get at it.
 */
struct d_log_xstate       d_log_xst;

static struct d_log_state mst;
static d_list_t           d_log_caches;

/* default name for facility 0 */
static const char        *default_fac0name = "CLOG";

/* whether we should merge log and stderr */
static bool               merge_stderr;

#define clog_lock()   (void)pthread_mutex_lock(&clogmux)
#define clog_unlock() (void)pthread_mutex_unlock(&clogmux)

static int d_log_write(char *buf, int len, bool flush);
static const char *clog_pristr(int);
static int clog_setnfac(int);

/* static arrays for converting between pri's and strings */
static const char * const norm[] = { "DBUG", "INFO", "NOTE", "WARN", "ERR ",
				     "CRIT", "ALRT", "EMRG", "EMIT"};
/**
 * clog_pristr: convert priority to 4 byte symbolic name.
 *
 * \param[in] pri	the priority to convert to a string
 *
 * \return		the string (symbolic name) of the priority
 */
static const char *clog_pristr(int pri)
{
	int s;

	s = DLOG_PRI(pri);
	if (s >= (sizeof(norm) / sizeof(char *))) {
		/* prevent checksum warning */
		s = 0;
	}
	return norm[s];
}

/**
 * clog_setnfac: set the number of facilities allocated (including default
 * to a given value).   clog must be open for this to do anything.
 * we set the default name for facility 0 here.
 * caller must hold clogmux.
 *
 * \param[in] n		the number of facilities to allocate space for now.
 *
 * \return		zero on success, -1 on error.
 */
static int clog_setnfac(int n)
{
	int try, lcv;
	struct dlog_fac *nfacs;

	/*
	 * no need to check d_log_xst.tag to see if clog is open or not,
	 * since caller holds clogmux already it must be ok.
	 */

	/* hmm, already done */
	if (n <= d_log_xst.fac_cnt)
		return 0;

	/* can we expand in place? */
	if (n <= mst.fac_alloc) {
		d_log_xst.fac_cnt = n;
		return 0;
	}
	/* must grow the array */
	try = (n < 1024) ? (n + 32) : n; /* pad a bit for small values of n */
	nfacs = calloc(1, try * sizeof(*nfacs));
	if (!nfacs)
		return -1;

	/* over the hump, setup the new array */
	lcv = 0;
	if (d_log_xst.dlog_facs && d_log_xst.fac_cnt) {	/* copy old? */
		for (/*null */ ; lcv < d_log_xst.fac_cnt; lcv++)
			nfacs[lcv] = d_log_xst.dlog_facs[lcv];
	}
	for (/*null */ ; lcv < try; lcv++) {	/* init the new */
		nfacs[lcv].fac_mask = mst.def_mask;
		nfacs[lcv].fac_aname =
		    (lcv == 0) ? (char *)default_fac0name : NULL;
		nfacs[lcv].fac_lname = NULL;
		nfacs[lcv].is_enabled = true; /* enable all facs by default */
	}
	/* install */
	if (d_log_xst.dlog_facs)
		free(d_log_xst.dlog_facs);
	d_log_xst.dlog_facs = nfacs;
	d_log_xst.fac_cnt = n;
	mst.fac_alloc = try;
	return 0;
}

/**
 * clog_bput: copy a string to a buffer, counting the bytes
 *
 * @param bpp pointer to output pointer (we advance it)
 * @param skippy pointer to bytes to skip
 * @param residp pointer to length of buffer remaining
 * @param totcp pointer to total bytes moved counter
 * @param str the string to copy in (null to just add a \0)
 */
static void clog_bput(char **bpp, int *skippy, int *residp, int *totcp,
		      const char *str)
{
	static const char *nullsrc = "X\0\0"; /* 'X' is a non-null dummy char */
	const char *sp;

	if (str == NULL) /* trick to allow a null insert */
		str = nullsrc;
	for (sp = str; *sp; sp++) {
		if (sp == nullsrc)
			sp++;	/* skip over 'X' to null */
		if (totcp)
			(*totcp)++;	/* update the total */
		if (skippy && *skippy > 0) {
			(*skippy)--;	/* honor skip */
			continue;
		}
		if (*residp > 0 && *bpp != NULL) {
			/* copyout if buffer w/space */
			**bpp = *sp;
			(*bpp)++;
			(*residp)--;
		}
	}
}

static void
reset_caches(bool lock_held)
{
	struct cache_entry	*ce;
	int			 i;

	if (!lock_held)
		clog_lock();
	d_list_for_each_entry(ce, &d_log_caches, ce_link) {
		for (i = 0; i < ce->ce_nr; i++)
			ce->ce_cache[i] = DLOG_UNINIT;
	}
	if (!lock_held)
		clog_unlock();
}

void
d_log_add_cache(int *cache, int nr)
{
	struct cache_entry *ce;

	/* Can't use D_ALLOC yet */
	ce = malloc(sizeof(*ce));
	if (ce == NULL)
		return;

	clog_lock();
	ce->ce_cache = cache;
	ce->ce_nr = nr;
	d_list_add(&ce->ce_link, &d_log_caches);
	clog_unlock();
}

/**
 * dlog_cleanout: release previously allocated resources (e.g. from a
 * close or during a failed open).
 *
 * the caller handles cleanout of d_log_xst.tag (not us).
 */
static void dlog_cleanout(void)
{
	struct cache_entry	*ce;
	int			 lcv;

	clog_lock();
	if (mst.log_file) {
		if (mst.log_fd >= 0) {
			d_log_write(NULL, 0, true);
			close(mst.log_fd);
		}
		mst.log_fd = -1;
		free(mst.log_file);
		mst.log_file = NULL;
	}

	if (mst.log_old) {
		if (mst.log_old_fd >= 0)
			close(mst.log_old_fd);
		mst.log_old_fd = -1;
		free(mst.log_old);
		mst.log_old = NULL;
	}

	if (mst.log_buf) {
		free(mst.log_buf);
		mst.log_buf = NULL;
		mst.log_buf_nob = 0;
	}

	if (d_log_xst.dlog_facs) {
		/*
		 * free malloced facility names, being careful not to free
		 * the static default_fac0name....
		 */
		for (lcv = 0; lcv < mst.fac_alloc; lcv++) {
			if (d_log_xst.dlog_facs[lcv].fac_aname &&
			    d_log_xst.dlog_facs[lcv].fac_aname !=
			    default_fac0name)
				free(d_log_xst.dlog_facs[lcv].fac_aname);
			if (d_log_xst.dlog_facs[lcv].fac_lname)
				free(d_log_xst.dlog_facs[lcv].fac_lname);
		}
		free(d_log_xst.dlog_facs);
		d_log_xst.dlog_facs = NULL;
		d_log_xst.fac_cnt = 0;
		mst.fac_alloc = 0;
	}

	reset_caches(true); /* Log is going away, reset cached masks */
	while ((ce = d_list_pop_entry(&d_log_caches,
				      struct cache_entry, ce_link)))
		free(ce);
	clog_unlock();
}

static __thread int	 pre_err;
static __thread int	 pre_err_line;
static __thread uint64_t pre_err_time;

#define dlog_print_err(err, fmt, ...)                                                              \
	do {                                                                                       \
		struct timeval _tv;                                                                \
		gettimeofday(&_tv, NULL);                                                          \
		if (pre_err_line == __LINE__ && pre_err == (err) && _tv.tv_sec <= pre_err_time)    \
			break;                                                                     \
		pre_err_time = _tv.tv_sec;                                                         \
		pre_err_line = __LINE__;                                                           \
		pre_err      = err;                                                                \
		fprintf(stderr, "%s: %d: err=%d (%s) " fmt, __func__, __LINE__, err,               \
			strerror(err), ##__VA_ARGS__);                                             \
	} while (0)

#define LOG_BUF_SIZE	(16 << 10)

static bool
log_exceed_threshold(void)
{
	struct stat	st;
	int		rc;

	if (!merge_stderr)
		goto out;

	/**
	 * if we merge stderr to log file which is not
	 * calculated by log_size, to avoid exceeding threshold
	 * too much, log_size will be updated with fstat if log
	 * size increased by 2% of max size every time.
	 */
	if ((mst.log_size - mst.log_last_check_size) < (mst.log_size_max / 50))
		goto out;

	rc = fstat(mst.log_fd, &st);
	if (!rc)
		mst.log_size = st.st_size;

	mst.log_last_check_size = mst.log_size;
out:
	return mst.log_size + mst.log_buf_nob >= mst.log_size_max;
}

/* exceeds the size threshold, rename the current log file
 * as backup, create a new log file.
 */
static int
log_rotate(void)
{
	int rc = 0;

	if (!mst.log_old) {
		rc = asprintf(&mst.log_old, "%s.first", mst.log_file);
		if (rc < 0) {
			dlog_print_err(errno, "failed to alloc name\n");
			return -1;
		}
	} else {
		free(mst.log_old);
		rc = asprintf(&mst.log_old, "%s.old", mst.log_file);
		if (rc < 0) {
			dlog_print_err(errno, "failed to alloc name\n");
			return -1;
		}
	}

	if (mst.log_old_fd >= 0) {
		close(mst.log_old_fd);
		mst.log_old_fd = -1;
	}

	/* rename the current log file as a backup */
	rc = rename(mst.log_file, mst.log_old);
	if (rc) {
		dlog_print_err(errno, "failed to rename log file\n");
		return -1;
	}
	mst.log_old_fd = mst.log_fd;

	/* create a new log file */
	if (merge_stderr) {
		if (freopen(mst.log_file, "w", stderr) == NULL) {
			fprintf(stderr, "d_log_write(): cannot open new %s: %s\n",
				mst.log_file, strerror(errno));
			return -1;
		}

		mst.log_fd = fileno(stderr);
	} else {
		mst.log_fd = open(mst.log_file, O_RDWR | O_CREAT, 0644);
		if (mst.log_fd < 0) {
			fprintf(stderr, "d_log_write(): failed to recreate log file %s: %s\n",
				mst.log_file, strerror(errno));
			return -1;
		}
		rc = fcntl(mst.log_fd, F_DUPFD, 128);
		if (rc < 0) {
			fprintf(stderr,
				"d_log_write(): failed to recreate log file %s: %s\n",
				mst.log_file, strerror(errno));
			close(mst.log_fd);
			return -1;
		}
		close(mst.log_fd);
		mst.log_fd = rc;
	}

	mst.log_size = 0;
	mst.log_last_check_size = 0;

	return rc;
}


/**
 * This function can do a few things:
 * - copy log message @msg to log buffer
 * - if the log buffer is full, write it to log file
 * - if the log file is too large (exceeds to threshold), rename it to
 *   original_name.old, and create a new log file.
 *
 * If @flush is true, it writes log buffer to log file immediately.
 */
static int
d_log_write(char *msg, int len, bool flush)
{
	int	 rc;

	if (mst.log_fd < 0)
		return 0;

	if (len >= LOG_BUF_SIZE) {
		dlog_print_err(0, "message='%.64s' is too long, len=%d\n",
			       msg, len);
		return 0;
	}

	if (!mst.log_buf) {
		mst.log_buf = malloc(LOG_BUF_SIZE);
		if (!mst.log_buf) {
			dlog_print_err(ENOMEM, "failed to alloc log buffer\n");
			return -1;
		}
	}
	D_ASSERT(!msg || len);
 again:
	if (msg && (len <= LOG_BUF_SIZE - mst.log_buf_nob)) {
		/* the current buffer is not full */
		strncpy(&mst.log_buf[mst.log_buf_nob], msg, len);
		mst.log_buf_nob += len;
		if (!flush)
			return 0; /* short path done */

		msg = NULL; /* already copied into log buffer */
		len = 0;
	}
	/* write log buffer to log file */

	if (mst.log_buf_nob == 0)
		return 0; /* nothing to write */

	/* rotate the log if it exceeds the threshold */
	if (log_exceed_threshold()) {
		rc = log_rotate();
		if (rc != 0)
			return rc;
	}

	/* flush the cached log messages */
	rc = write(mst.log_fd, mst.log_buf, mst.log_buf_nob);
	if (rc < 0) {
		int err = errno;

		dlog_print_err(err, "failed to write log %d\n", mst.log_fd);
		if (err == EBADF)
			mst.log_fd = -1;
		return -1;
	}
	mst.log_size += mst.log_buf_nob;
	mst.log_buf_nob = 0;
	if (msg) /* the current message is not processed yet */
		goto again;

	return 0;
}

void
d_log_sync(void)
{
	int rc = 0;

	clog_lock();
	if (mst.log_buf_nob > 0) /* write back the in-flight buffer */
		rc = d_log_write(NULL, 0, true);

	/* Skip flush if there was a problem on write */
	if (mst.log_fd >= 0 && rc == 0) {
		rc = fsync(mst.log_fd);
		if (rc < 0) {
			int err = errno;

			dlog_print_err(err, "failed to sync log file %d\n", mst.log_fd);
			if (err == EBADF)
				mst.log_fd = -1;
		}
	}

	if (mst.log_old_fd >= 0) {
		rc = fsync(mst.log_old_fd);
		if (rc < 0)
			dlog_print_err(errno, "failed to sync log backup %d\n", mst.log_old_fd);

		close(mst.log_old_fd);
		mst.log_old_fd = -1; /* nobody is going to write it again */
	}
	clog_unlock();
}

void
d_log_disable_logging(void)
{
	mst.log_fd     = -1;
	mst.log_old_fd = -1;
}

/**
 * d_vlog: core log function, front-ended by d_log
 * we vsnprintf the message into a holding buffer to format it.  then we
 * send it to all target output logs.  the holding buffer is set to
 * DLOG_TBSIZ, if the message is too long it will be silently truncated.
 * caller should not hold clogmux, d_vlog will grab it as needed.
 *
 * @param flags returned by d_log_check
 * @param fmt the printf(3) format to use
 * @param ap the stdargs va_list to use for the printf format
 *
<<<<<<< HEAD
 * NOTE: Any changes to this function must be reflected in the CaRT log parser.
 * See: src/tests/ftest/cart/util/cart_logparser.py.
=======
 * @note Any changes to this function must be reflected in the CaRT log parser.
 * @see src/tests/ftest/cart/util/cart_logparser.py
>>>>>>> 39c200d6
 */
void d_vlog(int flags, const char *fmt, va_list ap)
{
#define DLOG_TBSIZ    1024	/* bigger than any line should be */
	static __thread char b[DLOG_TBSIZ];
	static __thread pid_t tid = -1;
	static __thread pid_t pid = -1;
	static uint64_t	last_flush;

	uint64_t uid = 0;
	int fac, lvl, pri;
	bool flush;
	char *b_nopt1hdr;
	char facstore[16], *facstr;
	struct timeval tv;
	struct tm *tm;
	unsigned int hlen_pt1, hlen, mlen, tlen;
	/*
	 * since we ignore any potential errors in CLOG let's always re-set
	 * errno to its original value
	 */
	int save_errno = errno;
	int rc;

	if (flags == 0)
		return;

	fac = flags & DLOG_FACMASK;
	lvl = flags & DLOG_PRIMASK;
	pri = flags & DLOG_PRINDMASK;

	/* Check the facility so we don't crash.   We will just log the message
	 * in this case but it really is indicative of a usage error as user
	 * didn't pass sanitized flags to this routine
	 */
	if (fac >= d_log_xst.fac_cnt)
		fac = 0;

	/* Assumes stderr mask isn't used for debug messages */
	if (mst.stderr_mask != 0 && lvl >= mst.stderr_mask)
		flags |= DLOG_STDERR;

	if ((mst.oflags & DLOG_FLV_TAG) && (mst.oflags & DLOG_FLV_LOGPID)) {
		/* Init static members in ahead of lock */
		if (pid == -1)
			pid = getpid();

		if (tid == -1) {
			if (mst.log_id_cb)
				mst.log_id_cb(&tid, NULL);
			else
				tid = syscall(SYS_gettid);
		}

		if (mst.log_id_cb)
			mst.log_id_cb(NULL, &uid);
	}

	/*
	 * we must log it, start computing the parts of the log we'll need.
	 */
	clog_lock();		/* lock out other threads */
	if (d_log_xst.dlog_facs[fac].fac_aname) {
		facstr = d_log_xst.dlog_facs[fac].fac_aname;
	} else {
		snprintf(facstore, sizeof(facstore), "%d", fac);
		facstr = facstore;
	}
	(void)gettimeofday(&tv, 0);
	tm = localtime(&tv.tv_sec);
	if (tm == NULL) {
		dlog_print_err(errno, "localtime returned NULL\n");
		clog_unlock();
		return;
	}

	/*
	 * ok, first, put the header into b[]
	 */
	hlen = 0;
	hlen += snprintf(b + hlen, sizeof(b) - hlen, "%s ", clog_pristr(lvl));

	if (mst.oflags & DLOG_FLV_YEAR)
		hlen += snprintf(b + hlen, sizeof(b) - hlen, "%04d/", tm->tm_year + 1900);

	hlen += snprintf(b + hlen, sizeof(b) - hlen, "%02d/%02d %02d:%02d:%02d.%06ld %s ",
			 tm->tm_mon + 1, tm->tm_mday, tm->tm_hour, tm->tm_min, tm->tm_sec,
			 (long int)tv.tv_usec, mst.uts.nodename);

	/*
	 * Both DLOG_FLV_TAG and DLOG_FLV_LOGPID must be set to True.
	 * Otherwise log lines will be not properly interpret by
	 * the src/tests/ftest/cart/util/cart_logparser.py script.
	 */
	if (mst.oflags & DLOG_FLV_TAG) {
		if (mst.oflags & DLOG_FLV_LOGPID) {
			hlen += snprintf(b + hlen, sizeof(b) - hlen, "%s%d/%d/" DF_U64 "] ",
					 d_log_xst.tag, pid, tid, uid);
		} else {
			hlen += snprintf(b + hlen, sizeof(b) - hlen, "%s ",
					 d_log_xst.tag);
		}
	}

	hlen_pt1 = hlen;	/* save part 1 length */
	if (hlen < sizeof(b)) {
		/*
		 * DLOG_LOG_FAC must be set to True.
		 * Otherwise log lines will be not properly interpret by
		 * the src/tests/ftest/cart/util/cart_logparser.py script.
		 */
		if (mst.oflags & DLOG_FLV_FAC)
			hlen += snprintf(b + hlen, sizeof(b) - hlen, "%-6s ", facstr);
	}
	/*
	 * we expect there is still room (i.e. at least one byte) for a
	 * message, so this overflow check should never happen, but let's
	 * check for it anyway.
	 */
	if (hlen + 1 >= sizeof(b)) {
		clog_unlock();	/* drop lock, this is the only early exit */
		dlog_print_err(E2BIG,
			       "header overflowed %zd byte buffer (%d)\n",
			       sizeof(b), hlen + 1);
		errno = save_errno;
		return;
	}
	/*
	 * now slap in the user's data at the end of the buffer
	 */
	mlen = vsnprintf(b + hlen, sizeof(b) - hlen, fmt, ap);
	/*
	 * compute total length, check for overflows...  make sure the string
	 * ends in a newline.
	 */
	tlen = hlen + mlen;
	/* after condition, tlen will point at index of null byte */
	if (unlikely(tlen >= (sizeof(b) - 1))) {
		/* Either the string was truncated or the buffer is full. */
		tlen = sizeof(b) - 1;
	} else {
		/* it fits with a byte to spare, make sure it ends in newline */
		if (unlikely(b[tlen - 1] != '\n'))
			tlen++;
	}
	/* Ensure it ends with '\n' and '\0' */
	b[tlen - 1] = '\n';
	b[tlen] = '\0';
	b_nopt1hdr = b + hlen_pt1;
	if (mst.oflags & DLOG_FLV_STDOUT)
		flags |= DLOG_STDOUT;

	if (mst.oflags & DLOG_FLV_STDERR)
		flags |= DLOG_STDERR;

	/* log message is ready to be dispatched, write to log file.
	 * NB: flush to logfile if the message is important (warning/error...)
	 * or the last flush was 1+ second ago.
	 */
	if (mst.flush_pri == DLOG_DBG)
		flush = true;
	else
		flush = (lvl >= mst.flush_pri) || (tv.tv_sec > last_flush);
	if (flush)
		last_flush = tv.tv_sec;

	rc = d_log_write(b, tlen, flush);
	if (rc < 0)
		errno = save_errno;

	clog_unlock();		/* drop lock here */
	/*
	 * log it to stderr and/or stdout.  skip part one of the header
	 * if the output channel is a tty
	 */
	if ((flags & DLOG_STDERR) && (pri != DLOG_EMIT)) {
		if (mst.stderr_isatty)
			fprintf(stderr, "%s", b_nopt1hdr);
		else
			fprintf(stderr, "%s", b);
	}
	if ((flags & DLOG_STDOUT) &&  (pri != DLOG_EMIT)) {
		if (mst.stderr_isatty)
			printf("%s", b_nopt1hdr);
		else
			printf("%s", b);
		fflush(stdout);
	}
	/* done! */
	errno = save_errno;
}

/*
 * d_log_str2pri: convert a priority string to an int pri value to allow
 * for more user-friendly programs.  returns -1 (an invalid pri) on error.
 * does not access clog global state.
 *
 * len should be the number of characters to evaluate, not including any
 * termination character.
 */
static int d_log_str2pri(const char *pstr, size_t len)
{
	int lcv;
	int size;

	/* make sure we have a valid input */
	if (len == 0 || len > 7) {
		/* prevent checksum warning */
		return -1;
	}

	/*
	 * handle some quirks
	 */

	if (strncasecmp(pstr, "ERR", len) == 0 || strncasecmp(pstr, "ERROR", len) == 0)
		/* has trailing space in the array */
		return DLOG_ERR;
	if (((strncasecmp(pstr, "DEBUG", len) == 0) ||
	     (strncasecmp(pstr, "DBUG", len) == 0))) {
		/* check to see is debug mask bits are set */
		return d_dbglog_data.dd_mask != 0 ?
		       d_dbglog_data.dd_mask : DLOG_DBG;
	}

	/*
	 * handle non-debug case
	 */
	size = sizeof(norm) / sizeof(char *);
	for (lcv = 1; lcv < size; lcv++)
		if (strncasecmp(pstr, norm[lcv], len) == 0)
			return lcv << DLOG_PRISHIFT;
	/* bogus! */
	return -1;
}

/*
 * d_getenv_size: interpret a string as a size which can
 * contain a unit symbol.
 */
static uint64_t
d_getenv_size(char *env)
{
	char *end;
	uint64_t size;

	size = strtoull(env, &end, 0);

	switch (*end) {
	default:
		break;
	case 'k':
		size *= 1000;
		break;
	case 'm':
		size *= 1000 * 1000;
		break;
	case 'g':
		size *= 1000 * 1000 * 1000;
		break;
	case 'K':
		size *= 1024;
		break;
	case 'M':
		size *= 1024 * 1024;
		break;
	case 'G':
		size *= 1024 * 1024 * 1024;
		break;
	}

	return size;
}

/*
 * d_log_open: open a clog (uses malloc, inits global state).  you
 * can only have one clog open at a time, but you can use multiple
 * facilities.
 *
 * if an clog is already open, then this call will fail.  if you use
 * the message buffer, you prob want it to be 1K or larger.
 *
 * return 0 on success, -1 on error.
 */
int
d_log_open(char *tag, int maxfac_hint, int default_mask, int stderr_mask,
	   char *logfile, int flags, d_log_id_cb_t log_id_cb)
{
	int		tagblen;
	char		*newtag = NULL, *cp;
	int		truncate = 0, rc;
	char		*env;
	char		*buffer = NULL;
	uint64_t	log_size = LOG_SIZE_DEF;
	int		pri;

	memset(&mst, 0, sizeof(mst));
	mst.flush_pri = DLOG_WARN;
	mst.log_id_cb = log_id_cb;

	d_agetenv_str(&env, D_LOG_FLUSH_ENV);
	if (env) {
		pri = d_log_str2pri(env, strlen(env) + 1);

		if (pri != -1)
			mst.flush_pri = pri;
		d_freeenv_str(&env);
	}

	d_agetenv_str(&env, D_LOG_TRUNCATE_ENV);
	if (env != NULL && atoi(env) > 0)
		truncate = 1;
	d_freeenv_str(&env);

	d_agetenv_str(&env, D_LOG_SIZE_ENV);
	if (env != NULL) {
		log_size = d_getenv_size(env);
		if (log_size < LOG_SIZE_MIN)
			log_size = LOG_SIZE_MIN;
		d_freeenv_str(&env);
	}

	d_agetenv_str(&env, D_LOG_FILE_APPEND_PID_ENV);
	if (logfile != NULL && env != NULL) {
		if (strcmp(env, "0") != 0) {
			rc = asprintf(&buffer, "%s.%d", logfile, getpid());
			if (buffer != NULL && rc != -1)
				logfile = buffer;
			else
				D_PRINT_ERR("Failed to append pid to "
					    "DAOS debug log name, "
					    "continuing.\n");
		}
	}
	d_freeenv_str(&env);

	d_agetenv_str(&env, D_LOG_FILE_APPEND_RANK_ENV);
	if (env && strcmp(env, "0") != 0)
		mst.append_rank = true;
	d_freeenv_str(&env);

	/* quick sanity check (mst.tag is non-null if already open) */
	if (d_log_xst.tag || !tag ||
	    (maxfac_hint < 0) || (default_mask & ~DLOG_PRIMASK) ||
	    (stderr_mask & ~DLOG_PRIMASK)) {
		fprintf(stderr, "d_log_open invalid parameter.\n");
		goto early_error;
	}
	/* init working area so we can use dlog_cleanout to bail out */
	mst.log_fd = -1;
	mst.log_old_fd = -1;
	/* start filling it in */
	tagblen = strlen(tag) + DLOG_TAGPAD;	/* add a bit for pid */
	newtag = calloc(1, tagblen);
	if (!newtag) {
		fprintf(stderr, "d_log_open calloc failed.\n");
		goto early_error;
	}
	/* it is now safe to use dlog_cleanout() for error handling */

	clog_lock();		/* now locked */

	D_INIT_LIST_HEAD(&d_log_caches);

	if (flags & DLOG_FLV_LOGPID)
		snprintf(newtag, tagblen, "%s[", tag);
	else
		snprintf(newtag, tagblen, "%s", tag);
	mst.def_mask = default_mask;
	mst.stderr_mask = stderr_mask;
	if (logfile) {
		int         log_flags = O_RDWR | O_CREAT;
		struct stat st;

		d_agetenv_str(&env, D_LOG_STDERR_IN_LOG_ENV);
		if (env != NULL && atoi(env) > 0)
			merge_stderr = true;
		d_freeenv_str(&env);

		if (!truncate)
			log_flags |= O_APPEND;

		mst.log_file = strdup(logfile);
		if (!mst.log_file) {
			fprintf(stderr, "strdup failed.\n");
			goto error;
		}
		/* merge stderr into log file, to aggregate and order with
		 * messages from Mercury/libfabric
		 */
		if (merge_stderr) {
			if (freopen(mst.log_file, truncate ? "w" : "a", stderr) == NULL) {
				fprintf(stderr, "d_log_open: cannot open %s: %s\n", mst.log_file,
					strerror(errno));
				goto error;
			}
			/* set per-line buffering to limit jumbling */
			setlinebuf(stderr);
			mst.log_fd = fileno(stderr);
		} else {
			mst.log_fd = open(mst.log_file, log_flags, 0644);
		}

		if (mst.log_fd < 0) {
			fprintf(stderr, "d_log_open: cannot open %s: %s\n",
				mst.log_file, strerror(errno));
			goto error;
		}
		/* Use a higher, consistent, number for the daos log file.  This isn't strictly
		 * necessary however it does avoid problems with the file descriptor being closed
		 * incorrectly when using the interception library, see DAOS-11119
		 */
		rc = fcntl(mst.log_fd, F_DUPFD, 128);
		if (rc < 0) {
			fprintf(stderr, "d_log_write(): failed to recreate log file %s: %s\n",
				mst.log_file, strerror(errno));
			close(mst.log_fd);
			goto error;
		}
		close(mst.log_fd);
		mst.log_fd = rc;

		if (!truncate) {
			rc = fstat(mst.log_fd, &st);
			if (rc)
				goto error;

			mst.log_size = st.st_size;
		}
		mst.log_size_max = log_size;
	}
	mst.oflags = flags;

	/* maxfac_hint should include default fac. */
	if (clog_setnfac((maxfac_hint < 1) ? 1 : maxfac_hint) < 0) {
		fprintf(stderr, "clog_setnfac failed.\n");
		goto error;
	}
	(void)uname(&mst.uts);
	d_log_xst.nodename = mst.uts.nodename;	/* expose this */
	/* chop off the domainname */
	if ((flags & DLOG_FLV_FQDN) == 0) {
		for (cp = mst.uts.nodename; *cp && *cp != '.'; cp++)
			;
		*cp = 0;
	}
	/* cache value of isatty() to avoid extra system calls */
	mst.stdout_isatty = isatty(fileno(stdout));
	mst.stderr_isatty = isatty(fileno(stderr));
	d_log_xst.tag = newtag;
	clog_unlock();

	/* ensure buffer+log flush upon exit in case fini routine not
	 * being called
	 */
	rc = atexit(d_log_sync);
	if (rc != 0)
		fprintf(stderr, "unable to register flush of log,\n"
			"potential risk to miss last lines if fini method "
			"not invoked upon exit\n");

	if (buffer)
		free(buffer);
	return 0;
error:
	/*
	 * we failed.  dlog_cleanout can handle the cleanup for us.
	 */
	clog_unlock();
	dlog_cleanout();
early_error:
	if (buffer)
		free(buffer);
	if (newtag)
		free(newtag);           /* was never installed */
	return -1;
}

void d_log_rank_setup(int rank)
{
	char	*filename = NULL;
	int	rc;

	clog_lock();
	if (!mst.append_rank || !mst.log_file)
		goto unlock;

	if (mst.rank_appended == true)
		goto unlock;

	/* Note: Can't use D_* allocation macros for mst.log_file */
	rc = asprintf(&filename, "%s.rank=%d", mst.log_file, rank);
	if (filename == NULL || rc == -1) {
		fprintf(stderr, "Failed to asprintf for file=%s rank=%d\n",
			mst.log_file, rank);
		goto unlock;
	}

	rc = rename(mst.log_file, filename);
	if (rc) {
		dlog_print_err(errno, "failed to rename log file\n");
		free(filename);
		goto unlock;
	}

	free(mst.log_file);
	mst.log_file = filename;
	mst.rank_appended = true;

unlock:
	clog_unlock();
}

/*
 * d_log_close: close off an clog and release any allocated resources
 * (e.g. as part of an orderly shutdown, after all worker threads have
 * been collected). if already closed, this function is a noop.
 */
void d_log_close(void)
{
	if (!d_log_xst.tag)
		return;		/* return if already closed */

	free(d_log_xst.tag);
	d_log_xst.tag = NULL;	/* marks us as down */
	dlog_cleanout();
}

/*
 * fac_is_enabled: parse DD_SUBSYS to see if facility name that has been called
 * to be registered is present in the environment variable, if present return
 * true, false otherwise.
 * DD_SUBSYS="all" will enable all facilities
 * if DD_SUBSYS env does not exist, then treat it as "all" (enable all facs)
 */
bool d_logfac_is_enabled(const char *fac_name)
{
	char *ddsubsys_env;
	char *ddsubsys_fac;
	int   len = strlen(fac_name);
	bool  rc;

	/* read env DD_SUBSYS to enable corresponding facilities */
	d_agetenv_str(&ddsubsys_env, DD_FAC_ENV);
	if (ddsubsys_env == NULL)
		return true; /* enable all facilities by default */

	if (strncasecmp(ddsubsys_env, DD_FAC_ALL, strlen(DD_FAC_ALL)) == 0) {
		rc = true; /* enable all facilities with DD_SUBSYS=all */
		goto out;
	}

	ddsubsys_fac = strcasestr(ddsubsys_env, fac_name);
	if (ddsubsys_fac == NULL) {
		rc = false;
		goto out;
	}

	if (ddsubsys_fac[len] != '\0' && ddsubsys_fac[len] != ',') {
		rc = false;
		goto out;
	}

	rc = true;

out:
	d_freeenv_str(&ddsubsys_env);
	return rc;
}

/*
 * d_log_namefacility: assign a name to a facility
 * return 0 on success, -1 on error (malloc problem).
 */
int d_log_namefacility(int facility, const char *aname, const char *lname)
{
	int rv;
	char *n, *nl;

	/* not open? */
	if (!d_log_xst.tag)
		return -1;

	rv = -1;	/* assume error */
	clog_lock();
	/* need to allocate facility? */
	if (facility >= d_log_xst.fac_cnt)
		if (clog_setnfac(facility + 1) < 0)
			goto done;
	if (aname == NULL || lname == NULL)
		goto done;

	n = strdup(aname);
	if (!n)
		goto done;
	nl = strdup(lname);
	if (nl == NULL) {
		free(n);
		goto done;
	}

	if (d_log_xst.dlog_facs[facility].fac_aname &&
	    d_log_xst.dlog_facs[facility].fac_aname != default_fac0name)
		free(d_log_xst.dlog_facs[facility].fac_aname);
	if (d_log_xst.dlog_facs[facility].fac_lname)
		free(d_log_xst.dlog_facs[facility].fac_lname);
	d_log_xst.dlog_facs[facility].fac_aname = n;
	d_log_xst.dlog_facs[facility].fac_lname = nl;
	/* is facility enabled? */
	if (!d_logfac_is_enabled(aname) && !d_logfac_is_enabled(lname))
		d_log_xst.dlog_facs[facility].is_enabled = false;
	else
		d_log_xst.dlog_facs[facility].is_enabled = true;

	rv = 0;		/* now we have success */
done:
	clog_unlock();
	return rv;
}

/*
 * d_log_allocfacility: allocate a new facility with the given name.
 * return new facility number on success, -1 on error (malloc problem).
 */
int d_log_allocfacility(const char *aname, const char *lname)
{
	int newfac;
	/* not open? */
	if (!d_log_xst.tag)
		return -1;

	clog_lock();
	newfac = d_log_xst.fac_cnt;
	if (clog_setnfac(newfac + 1) < 0)
		newfac = -1;
	clog_unlock();
	if (newfac == -1 || d_log_namefacility(newfac, aname, lname) < 0)
		return -1;
	return newfac;
}

/*
 * d_log_setlogmask: set the logmask for a given facility.  if the user
 * uses a new facility, we ensure that our facility array covers it
 * (expanding as needed).  return oldmask on success, -1 on error.  cannot
 * fail if facility array was preallocated.
 */
int d_log_setlogmask(int facility, int mask)
{
	int oldmask;
	/* not open? */
	if (!d_log_xst.tag)
		return -1;
	clog_lock();
	/* need to allocate facility? */
	if (facility >= d_log_xst.fac_cnt && clog_setnfac(facility + 1) < 0) {
		oldmask = -1;	/* error */
	} else {
		/* swap it in, masking out any naughty bits */
		oldmask = d_log_xst.dlog_facs[facility].fac_mask;
		d_log_xst.dlog_facs[facility].fac_mask =
			(mask & DLOG_PRIMASK);
	}
	clog_unlock();

	return oldmask;
}

/*
 * d_log_setmasks: set the clog masks for a set of facilities to a given
 * level.   the input string should look: PREFIX1=LEVEL1,PREFIX2=LEVEL2,...
 * if the "PREFIX=" part is omitted, then the level applies to all defined
 * facilities (e.g. d_log_setmasks("WARN") sets everything to WARN).
 */
int d_log_setmasks(const char *mstr, int mlen0)
{
	const char *m, *current, *fac, *pri;
	int          mlen, facno, length, elen, prino, rv, tmp;
	unsigned int faclen, prilen;
	int log_flags;

	/* not open? */
	if (!d_log_xst.tag)
		return -1;
	m = mstr;
	mlen = mlen0;
	if (mlen < 0)
		mlen = strlen(mstr);
	while (mlen > 0 && (*m == ' ' || *m == '\t')) {
		/* remove leading space */
		m++;
		mlen--;
	}
	if (mlen <= 0)
		return -1;		/* nothing doing */
	facno = 0;		/* make sure it gets init'd */
	rv = 0;
	tmp   = 0;
	while (m) {
		/* note current chunk, and advance m to the next one */
		current = m;
		for (length = 0; length < mlen && m[length] != ','; length++)
			;
		if (length < mlen) {
			m    = m + length + 1; /* skip the comma too */
			mlen = mlen - (length + 1);
		} else {
			m = NULL;
			mlen = 0;
		}
		if (length == 0)
			continue;	/* null entry, just skip it */
		for (elen = 0; elen < length && current[elen] != '='; elen++)
			;
		if (elen < length) { /* has a facility prefix? */
			fac = current;
			faclen = elen;
			pri = current + elen + 1;
			prilen = length - (elen + 1);
		} else {
			fac = NULL;	/* means we apply to all facs */
			faclen = 0;
			pri = current;
			prilen = length;
		}
		if (m == NULL)
			/* remove trailing white space from count */
			while (prilen > 0 && (pri[prilen - 1] == '\n' ||
					      pri[prilen - 1] == ' ' ||
					      pri[prilen - 1] == '\t'))
				prilen--;
		/* parse complete! */
		/* process priority */
		prino = d_log_str2pri(pri, prilen);
		if (prino == -1) {
			log_flags = d_log_check(DLOG_ERR);

			if (log_flags)
				d_log(log_flags, "d_log_setmasks: %.*s: "
				      "unknown priority %.*s",
				      faclen, fac, prilen, pri);
			continue;
		}
		/* process facility */
		if (fac) {
			clog_lock();
			/* Search structure to see if it already exists */
			for (facno = 0; facno < d_log_xst.fac_cnt; facno++) {
				if (d_log_xst.dlog_facs[facno].fac_aname &&
				    strlen(d_log_xst.dlog_facs[facno].
					   fac_aname) == faclen &&
				    strncasecmp(d_log_xst.dlog_facs[facno].
						fac_aname, fac,
						faclen) == 0) {
					break;
				}
				if (d_log_xst.dlog_facs[facno].fac_lname &&
				    strlen(d_log_xst.dlog_facs[facno].
					   fac_lname) == faclen &&
				    strncasecmp(d_log_xst.dlog_facs[facno].
						fac_lname, fac,
						faclen) == 0) {
					break;
				}
			}
			clog_unlock();
			if (facno >= d_log_xst.fac_cnt) {
				/* Sometimes a user wants to allocate a facility
				 * and then reset the masks using the same
				 * envirable.   In this case, a facility may be
				 * unknown.   As such, this should not be logged
				 * as an error.  To see these messages, either
				 * use DEBUG or CLOG=DEBUG
				 */
				log_flags = d_log_check(DLOG_DBG);

				if (log_flags)
					d_log(log_flags, "d_log_setmasks: "
					      "unknown facility %.*s",
					      faclen, fac);
				rv = -1;
				continue;
			}
			/* apply only to this fac */
			tmp = d_log_setlogmask(facno, prino);
			if (rv != -1)
				rv = tmp;

		} /* end if(fac) */
		else {
			/* apply to all facilities */
			for (facno = 0; facno < d_log_xst.fac_cnt; facno++) {
				tmp = d_log_setlogmask(facno, prino);
				if (rv != -1)
					rv = tmp;
			}
		}
	}
	reset_caches(false);
	return rv;
}

/* d_log_getmasks: get current masks levels */
int d_log_getmasks(char *buf, int discard, int len, int unterm)
{
	char *bp, *myname;
	const char *p;
	int skipcnt, resid, total, facno;
	char store[64];		/* fac unlikely to overflow this */
	/* not open? */
	if (!d_log_xst.tag)
		return 0;

	bp = buf;
	skipcnt = discard;
	resid = len;
	total = 0;
	clog_lock();
	for (facno = 0; facno < d_log_xst.fac_cnt; facno++) {
		if (facno)
			clog_bput(&bp, &skipcnt, &resid, &total, ",");
		if (d_log_xst.dlog_facs[facno].fac_lname != NULL)
			myname = d_log_xst.dlog_facs[facno].fac_lname;
		else
			myname = d_log_xst.dlog_facs[facno].fac_aname;
		if (myname == NULL) {
			snprintf(store, sizeof(store), "%d", facno);
			clog_bput(&bp, &skipcnt, &resid, &total, store);
		} else {
			clog_bput(&bp, &skipcnt, &resid, &total, myname);
		}
		clog_bput(&bp, &skipcnt, &resid, &total, "=");
		p = clog_pristr(d_log_xst.dlog_facs[facno].fac_mask);
		store[1] = 0;
		while (*p && *p != ' ' && *p != '-') {
			store[0] = *p;
			p++;
			clog_bput(&bp, &skipcnt, &resid, &total, store);
		}
	}
	clog_unlock();
	strncpy(store, "\n", sizeof(store));
	clog_bput(&bp, &skipcnt, &resid, &total, store);
	if (unterm == 0)
		clog_bput(&bp, &skipcnt, &resid, &total, NULL);
	/* buf == NULL means probe for length ... */
	return ((buf == NULL) ? total : len - resid);
}<|MERGE_RESOLUTION|>--- conflicted
+++ resolved
@@ -562,13 +562,8 @@
  * @param fmt the printf(3) format to use
  * @param ap the stdargs va_list to use for the printf format
  *
-<<<<<<< HEAD
- * NOTE: Any changes to this function must be reflected in the CaRT log parser.
- * See: src/tests/ftest/cart/util/cart_logparser.py.
-=======
  * @note Any changes to this function must be reflected in the CaRT log parser.
  * @see src/tests/ftest/cart/util/cart_logparser.py
->>>>>>> 39c200d6
  */
 void d_vlog(int flags, const char *fmt, va_list ap)
 {
