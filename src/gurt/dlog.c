--- conflicted
+++ resolved
@@ -83,13 +83,10 @@
 	int stdout_isatty;	/* non-zero if stdout is a tty */
 	int stderr_isatty;	/* non-zero if stderr is a tty */
 	int flush_pri;		/* flush priority */
-<<<<<<< HEAD
-};
-
-=======
 	bool append_rank;	/* append rank to the log filename */
 	bool rank_appended;	/* flag to indicate if rank is already appended */
->>>>>>> e9aac2d3
+};
+
 #ifdef DLOG_MUTEX
 pthread_mutex_t clogmux = PTHREAD_MUTEX_INITIALIZER; /* protect clog in threaded env */
 #endif
