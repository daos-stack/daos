/*
 * (C) Copyright 2016-2024 Intel Corporation.
<<<<<<< HEAD
 * (C) Copyright 2025 Google LLC
=======
 * (C) Copyright 2025 Hewlett Packard Enterprise Development LP
>>>>>>> 78e7f304
 *
 * SPDX-License-Identifier: BSD-2-Clause-Patent
 */
/**
 * This file is part of CaRT. It implements message logging system.
 */

#include <fcntl.h>
#include <errno.h>
#include <inttypes.h>
#include <netdb.h>
#include <stdio.h>
#include <stdlib.h>
#include <string.h>
#include <strings.h>
#include <syslog.h>
#include <time.h>
#include <unistd.h>

#include <pthread.h>

#include <sys/socket.h>
#include <sys/time.h>
#include <sys/types.h>
#include <sys/utsname.h>
#include <sys/syscall.h>
#include <sys/stat.h>

#include <netdb.h>
#include <arpa/inet.h>
#include <netinet/in.h>

#include <gurt/dlog.h>
#include <gurt/common.h>
#include <gurt/list.h>

/* extra tag bytes to alloc for a pid */
#define DLOG_TAGPAD 16

enum {
	/** minimum log file size is 1MB */
	LOG_SIZE_MIN	= (1ULL << 20),
	/** default log file size is 2GB */
	LOG_SIZE_DEF	= (1ULL << 31),
};

/**
 * internal global state
 */
struct d_log_state {
	/** logfile name [malloced] */
	char		*log_file;
	/** backup file name */
	char		*log_old;
	/** buffer to cache log messages */
	char		*log_buf;
	/** Number Of Bytes in the buffer */
	off_t		 log_buf_nob;
	/** fd of the open logfile */
	int		 log_fd;
	/** fd of the backup logfile, only for log_sync on assertion failure */
	int		 log_old_fd;
	/** current size of log file */
	uint64_t	 log_size;
	/** log size of last time check */
	uint64_t	 log_last_check_size;
	/** max size of log file */
	uint64_t	 log_size_max;
	/** Callback to get thread id and ULT id */
	d_log_id_cb_t	 log_id_cb;
	/* note: tag, dlog_facs, and fac_cnt are in xstate now */
	int def_mask;		/* default facility mask value */
	int stderr_mask;	/* mask above which we send to stderr  */
	int oflags;		/* open flags */
	int fac_alloc;		/* # of slots in facs[] (>=fac_cnt) */
	struct utsname uts;	/* for hostname, from uname(3) */
	int stdout_isatty;	/* non-zero if stdout is a tty */
	int stderr_isatty;	/* non-zero if stderr is a tty */
	int flush_pri;		/* flush priority */
	bool append_rank;	/* append rank to the log filename */
	bool rank_appended;	/* flag to indicate if rank is already appended */
};

static pthread_mutex_t clogmux = PTHREAD_MUTEX_INITIALIZER; /* protect clog in threaded env */

struct cache_entry {
	int		*ce_cache;
	d_list_t	 ce_link;
	int		 ce_nr;
};

/*
 * global data. Zero initialization means the log is not open.
 * this is global so clog_filter() in dlog.h can get at it.
 */
struct d_log_xstate       d_log_xst;

static struct d_log_state mst;
static struct d_log_state *dbg_mst;
static d_list_t           d_log_caches;

/* default name for facility 0 */
static const char        *default_fac0name = "CLOG";

/* whether we should merge log and stderr */
static bool               merge_stderr;

#define clog_lock()   (void)pthread_mutex_lock(&clogmux)
#define clog_unlock() (void)pthread_mutex_unlock(&clogmux)

static int
			  d_log_write(char *buf, int len, struct d_log_state *dls, bool flush);
static const char *clog_pristr(int);
static int clog_setnfac(int);

/* static arrays for converting between pri's and strings */
static const char * const norm[] = { "DBUG", "INFO", "NOTE", "WARN", "ERR ",
				     "CRIT", "ALRT", "EMRG", "EMIT"};
/**
 * clog_pristr: convert priority to 4 byte symbolic name.
 *
 * \param[in] pri	the priority to convert to a string
 *
 * \return		the string (symbolic name) of the priority
 */
static const char *clog_pristr(int pri)
{
	int s;

	s = DLOG_PRI(pri);
	if (s >= (sizeof(norm) / sizeof(char *))) {
		/* prevent checksum warning */
		s = 0;
	}
	return norm[s];
}

/**
 * clog_setnfac: set the number of facilities allocated (including default
 * to a given value).   clog must be open for this to do anything.
 * we set the default name for facility 0 here.
 * caller must hold clogmux.
 *
 * \param[in] n		the number of facilities to allocate space for now.
 *
 * \return		zero on success, -1 on error.
 */
static int clog_setnfac(int n)
{
	int try, lcv;
	struct dlog_fac *nfacs;

	/*
	 * no need to check d_log_xst.tag to see if clog is open or not,
	 * since caller holds clogmux already it must be ok.
	 */

	/* hmm, already done */
	if (n <= d_log_xst.fac_cnt)
		return 0;

	/* can we expand in place? */
	if (n <= mst.fac_alloc) {
		d_log_xst.fac_cnt = n;
		return 0;
	}
	/* must grow the array */
	try = (n < 1024) ? (n + 32) : n; /* pad a bit for small values of n */
	nfacs = calloc(1, try * sizeof(*nfacs));
	if (!nfacs)
		return -1;

	/* over the hump, setup the new array */
	lcv = 0;
	if (d_log_xst.dlog_facs && d_log_xst.fac_cnt) {	/* copy old? */
		for (/*null */ ; lcv < d_log_xst.fac_cnt; lcv++)
			nfacs[lcv] = d_log_xst.dlog_facs[lcv];
	}
	for (/*null */ ; lcv < try; lcv++) {	/* init the new */
		nfacs[lcv].fac_mask = mst.def_mask;
		nfacs[lcv].fac_aname =
		    (lcv == 0) ? (char *)default_fac0name : NULL;
		nfacs[lcv].fac_lname = NULL;
		nfacs[lcv].is_enabled = true; /* enable all facs by default */
	}
	/* install */
	if (d_log_xst.dlog_facs)
		free(d_log_xst.dlog_facs);
	d_log_xst.dlog_facs = nfacs;
	d_log_xst.fac_cnt = n;
	mst.fac_alloc = try;
	return 0;
}

/**
 * clog_bput: copy a string to a buffer, counting the bytes
 *
 * @param bpp pointer to output pointer (we advance it)
 * @param skippy pointer to bytes to skip
 * @param residp pointer to length of buffer remaining
 * @param totcp pointer to total bytes moved counter
 * @param str the string to copy in (null to just add a \0)
 */
static void clog_bput(char **bpp, int *skippy, int *residp, int *totcp,
		      const char *str)
{
	static const char *nullsrc = "X\0\0"; /* 'X' is a non-null dummy char */
	const char *sp;

	if (str == NULL) /* trick to allow a null insert */
		str = nullsrc;
	for (sp = str; *sp; sp++) {
		if (sp == nullsrc)
			sp++;	/* skip over 'X' to null */
		if (totcp)
			(*totcp)++;	/* update the total */
		if (skippy && *skippy > 0) {
			(*skippy)--;	/* honor skip */
			continue;
		}
		if (*residp > 0 && *bpp != NULL) {
			/* copyout if buffer w/space */
			**bpp = *sp;
			(*bpp)++;
			(*residp)--;
		}
	}
}

static void
reset_caches(bool lock_held)
{
	struct cache_entry	*ce;
	int			 i;

	if (!lock_held)
		clog_lock();
	d_list_for_each_entry(ce, &d_log_caches, ce_link) {
		for (i = 0; i < ce->ce_nr; i++)
			ce->ce_cache[i] = DLOG_UNINIT;
	}
	if (!lock_held)
		clog_unlock();
}

void
d_log_add_cache(int *cache, int nr)
{
	struct cache_entry *ce;

	/* Can't use D_ALLOC yet */
	ce = malloc(sizeof(*ce));
	if (ce == NULL)
		return;

	clog_lock();
	ce->ce_cache = cache;
	ce->ce_nr = nr;
	d_list_add(&ce->ce_link, &d_log_caches);
	clog_unlock();
}

static void
_dls_cleanout(struct d_log_state *dls)
{
	if (dls->log_file) {
		if (dls->log_fd >= 0) {
			d_log_write(NULL, 0, &mst, true);
			close(dls->log_fd);
		}
		dls->log_fd = -1;
		free(dls->log_file);
		dls->log_file = NULL;
	}

	if (dls->log_old) {
		if (dls->log_old_fd >= 0)
			close(dls->log_old_fd);
		dls->log_old_fd = -1;
		free(dls->log_old);
		dls->log_old = NULL;
	}

	if (dls->log_buf) {
		free(dls->log_buf);
		dls->log_buf     = NULL;
		dls->log_buf_nob = 0;
	}
}

/**
 * dlog_cleanout: release previously allocated resources (e.g. from a
 * close or during a failed open).
 *
 * the caller handles cleanout of d_log_xst.tag (not us).
 */
static void dlog_cleanout(void)
{
	struct cache_entry	*ce;
	int			 lcv;

	clog_lock();
	_dls_cleanout(&mst);
	if (dbg_mst) {
		_dls_cleanout(dbg_mst);
		free(dbg_mst);
		dbg_mst = NULL;
	}

	if (d_log_xst.dlog_facs) {
		/*
		 * free malloced facility names, being careful not to free
		 * the static default_fac0name....
		 */
		for (lcv = 0; lcv < mst.fac_alloc; lcv++) {
			if (d_log_xst.dlog_facs[lcv].fac_aname &&
			    d_log_xst.dlog_facs[lcv].fac_aname !=
			    default_fac0name)
				free(d_log_xst.dlog_facs[lcv].fac_aname);
			if (d_log_xst.dlog_facs[lcv].fac_lname)
				free(d_log_xst.dlog_facs[lcv].fac_lname);
		}
		free(d_log_xst.dlog_facs);
		d_log_xst.dlog_facs = NULL;
		d_log_xst.fac_cnt = 0;
		mst.fac_alloc = 0;
	}

	reset_caches(true); /* Log is going away, reset cached masks */
	while ((ce = d_list_pop_entry(&d_log_caches,
				      struct cache_entry, ce_link)))
		free(ce);
	clog_unlock();
}

static __thread int	 pre_err;
static __thread int	 pre_err_line;
static __thread uint64_t pre_err_time;

#define dlog_print_err(err, fmt, ...)                                                              \
	do {                                                                                       \
		struct timeval _tv;                                                                \
		gettimeofday(&_tv, NULL);                                                          \
		if (pre_err_line == __LINE__ && pre_err == (err) && _tv.tv_sec <= pre_err_time)    \
			break;                                                                     \
		pre_err_time = _tv.tv_sec;                                                         \
		pre_err_line = __LINE__;                                                           \
		pre_err      = err;                                                                \
		fprintf(stderr, "%s: %d: err=%d (%s) " fmt, __func__, __LINE__, err,               \
			strerror(err), ##__VA_ARGS__);                                             \
	} while (0)

#define LOG_BUF_SIZE	(16 << 10)

static bool
log_exceed_threshold(struct d_log_state *dls)
{
	struct stat	st;
	int		rc;

	if (!merge_stderr)
		goto out;

	/**
	 * if we merge stderr to log file which is not
	 * calculated by log_size, to avoid exceeding threshold
	 * too much, log_size will be updated with fstat if log
	 * size increased by 2% of max size every time.
	 */
	if ((dls->log_size - mst.log_last_check_size) < (mst.log_size_max / 50))
		goto out;

	rc = fstat(dls->log_fd, &st);
	if (!rc)
		dls->log_size = st.st_size;

	dls->log_last_check_size = mst.log_size;
out:
	return dls->log_size + mst.log_buf_nob >= mst.log_size_max;
}

/* exceeds the size threshold, rename the current log file
 * as backup, create a new log file.
 */
static int
log_rotate(struct d_log_state *dls)
{
	int rc = 0;

<<<<<<< HEAD
	if (!dls->log_old) {
		rc = asprintf(&dls->log_old, "%s.old", dls->log_file);
=======
	if (!mst.log_old) {
		rc = asprintf(&mst.log_old, "%s.first", mst.log_file);
		if (rc < 0) {
			dlog_print_err(errno, "failed to alloc name\n");
			return -1;
		}
	} else {
		free(mst.log_old);
		rc = asprintf(&mst.log_old, "%s.old", mst.log_file);
>>>>>>> 78e7f304
		if (rc < 0) {
			dlog_print_err(errno, "failed to alloc name\n");
			return -1;
		}
	}

	if (dls->log_old_fd >= 0) {
		close(dls->log_old_fd);
		dls->log_old_fd = -1;
	}

	/* rename the current log file as a backup */
	rc = rename(dls->log_file, dls->log_old);
	if (rc) {
		dlog_print_err(errno, "failed to rename log file\n");
		return -1;
	}
	dls->log_old_fd = dls->log_fd;

	/* create a new log file */
	if (merge_stderr) {
		if (freopen(dls->log_file, "w", stderr) == NULL) {
			fprintf(stderr, "d_log_write(): cannot open new %s: %s\n", dls->log_file,
				strerror(errno));
			return -1;
		}

		dls->log_fd = fileno(stderr);
	} else {
		dls->log_fd = open(dls->log_file, O_RDWR | O_CREAT, 0644);
		if (dls->log_fd < 0) {
			fprintf(stderr, "d_log_write(): failed to recreate log file %s: %s\n",
				dls->log_file, strerror(errno));
			return -1;
		}
		rc = fcntl(dls->log_fd, F_DUPFD, 128);
		if (rc < 0) {
			fprintf(stderr, "d_log_write(): failed to recreate log file %s: %s\n",
				dls->log_file, strerror(errno));
			close(dls->log_fd);
			return -1;
		}
		close(dls->log_fd);
		dls->log_fd = rc;
	}

	dls->log_size            = 0;
	dls->log_last_check_size = 0;

	return rc;
}


/**
 * This function can do a few things:
 * - copy log message @msg to log buffer
 * - if the log buffer is full, write it to log file
 * - if the log file is too large (exceeds to threshold), rename it to
 *   original_name.old, and create a new log file.
 *
 * If @flush is true, it writes log buffer to log file immediately.
 */
static int
d_log_write(char *msg, int len, struct d_log_state *dls, bool flush)
{
	int	 rc;

	if (!dls || dls->log_fd < 0)
		return 0;

	if (len >= LOG_BUF_SIZE) {
		dlog_print_err(0, "message='%.64s' is too long, len=%d\n",
			       msg, len);
		return 0;
	}

	if (!dls->log_buf) {
		dls->log_buf = malloc(LOG_BUF_SIZE);
		if (!dls->log_buf) {
			dlog_print_err(ENOMEM, "failed to alloc log buffer\n");
			return -1;
		}
	}
	D_ASSERT(!msg || len);
 again:
	if (msg && (len <= LOG_BUF_SIZE - dls->log_buf_nob)) {
		/* the current buffer is not full */
		strncpy(&dls->log_buf[dls->log_buf_nob], msg, len);
		dls->log_buf_nob += len;
		if (!flush)
			return 0; /* short path done */

		msg = NULL; /* already copied into log buffer */
		len = 0;
	}
	/* write log buffer to log file */

	if (dls->log_buf_nob == 0)
		return 0; /* nothing to write */

	/* rotate the log if it exceeds the threshold */
	if (log_exceed_threshold(dls)) {
		rc = log_rotate(dls);
		if (rc != 0)
			return rc;
	}

	/* flush the cached log messages */
	rc = write(dls->log_fd, dls->log_buf, dls->log_buf_nob);
	if (rc < 0) {
		int err = errno;

		dlog_print_err(err, "failed to write log %d\n", dls->log_fd);
		if (err == EBADF)
			dls->log_fd = -1;
		return -1;
	}
	dls->log_size += dls->log_buf_nob;
	dls->log_buf_nob = 0;
	if (msg) /* the current message is not processed yet */
		goto again;

	return 0;
}

static void
_dls_sync(struct d_log_state *dls)
{
	int rc = 0;

	if (dls->log_buf_nob > 0) /* write back the in-flight buffer */
		rc = d_log_write(NULL, 0, &mst, true);

	/* Skip flush if there was a problem on write */
	if (dls->log_fd >= 0 && rc == 0) {
		rc = fsync(dls->log_fd);
		if (rc < 0) {
			int err = errno;

			dlog_print_err(err, "failed to sync log file %d\n", dls->log_fd);
			if (err == EBADF)
				dls->log_fd = -1;
		}
	}

	if (dls->log_old_fd >= 0) {
		rc = fsync(dls->log_old_fd);
		if (rc < 0)
			dlog_print_err(errno, "failed to sync log backup %d\n", dls->log_old_fd);

		close(dls->log_old_fd);
		dls->log_old_fd = -1; /* nobody is going to write it again */
	}
}

void
d_log_sync(void)
{
	clog_lock();
	_dls_sync(&mst);
	if (dbg_mst)
		_dls_sync(dbg_mst);
	clog_unlock();
}

void
d_log_disable_logging(void)
{
	mst.log_fd     = -1;
	mst.log_old_fd = -1;
	if (dbg_mst) {
		dbg_mst->log_fd     = -1;
		dbg_mst->log_old_fd = -1;
	}
}

/**
 * d_vlog: core log function, front-ended by d_log
 * we vsnprintf the message into a holding buffer to format it.  then we
 * send it to all target output logs.  the holding buffer is set to
 * DLOG_TBSIZ, if the message is too long it will be silently truncated.
 * caller should not hold clogmux, d_vlog will grab it as needed.
 *
 * @param flags returned by d_log_check
 * @param fmt the printf(3) format to use
 * @param ap the stdargs va_list to use for the printf format
 */
void d_vlog(int flags, const char *fmt, va_list ap)
{
#define DLOG_TBSIZ    1024	/* bigger than any line should be */
	static __thread char b[DLOG_TBSIZ];
	static __thread uint32_t tid = -1;
	static __thread uint32_t pid = -1;
	static uint64_t	last_flush;

	uint64_t uid = 0;
	int fac, lvl, pri;
	bool flush;
	char *b_nopt1hdr;
	char facstore[16], *facstr;
	struct timeval tv;
	struct tm *tm;
	unsigned int hlen_pt1, hlen, mlen, tlen;
	/*
	 * since we ignore any potential errors in CLOG let's always re-set
	 * errno to its original value
	 */
	int save_errno = errno;
	int rc;

	if (flags == 0)
		return;

	fac = flags & DLOG_FACMASK;
	lvl = flags & DLOG_PRIMASK;
	pri = flags & DLOG_PRINDMASK;

	/* Check the facility so we don't crash.   We will just log the message
	 * in this case but it really is indicative of a usage error as user
	 * didn't pass sanitized flags to this routine
	 */
	if (fac >= d_log_xst.fac_cnt)
		fac = 0;

	/* Assumes stderr mask isn't used for debug messages */
	if (mst.stderr_mask != 0 && lvl >= mst.stderr_mask)
		flags |= DLOG_STDERR;

	if ((mst.oflags & DLOG_FLV_TAG) && (mst.oflags & DLOG_FLV_LOGPID)) {
		/* Init static members in ahead of lock */
		if (pid == (uint32_t)(-1))
			pid = (uint32_t)getpid();

		if (tid == (uint32_t)(-1)) {
			if (mst.log_id_cb)
				mst.log_id_cb(&tid, NULL);
			else
				tid = (uint32_t)syscall(SYS_gettid);
		}

		if (mst.log_id_cb)
			mst.log_id_cb(NULL, &uid);
	}

	/*
	 * we must log it, start computing the parts of the log we'll need.
	 */
	clog_lock();		/* lock out other threads */
	if (d_log_xst.dlog_facs[fac].fac_aname) {
		facstr = d_log_xst.dlog_facs[fac].fac_aname;
	} else {
		snprintf(facstore, sizeof(facstore), "%d", fac);
		facstr = facstore;
	}
	(void)gettimeofday(&tv, 0);
	tm = localtime(&tv.tv_sec);
	if (tm == NULL) {
		dlog_print_err(errno, "localtime returned NULL\n");
		clog_unlock();
		return;
	}

	/*
	 * ok, first, put the header into b[]
	 */
	hlen = 0;
	if (mst.oflags & DLOG_FLV_YEAR)
		hlen = snprintf(b, sizeof(b), "%04d/", tm->tm_year + 1900);

	hlen += snprintf(b + hlen, sizeof(b) - hlen,
			 "%02d/%02d-%02d:%02d:%02d.%02ld %s ",
			 tm->tm_mon + 1, tm->tm_mday,
			 tm->tm_hour, tm->tm_min, tm->tm_sec,
			 (long int)tv.tv_usec / 10000, mst.uts.nodename);

	if (mst.oflags & DLOG_FLV_TAG) {
		if (mst.oflags & DLOG_FLV_LOGPID) {
			hlen += snprintf(b + hlen, sizeof(b) - hlen,
					 "%s%d/%d/"DF_U64"] ", d_log_xst.tag,
					 pid, tid, uid);
		} else {
			hlen += snprintf(b + hlen, sizeof(b) - hlen, "%s ",
					 d_log_xst.tag);
		}
	}

	hlen_pt1 = hlen;	/* save part 1 length */
	if (hlen < sizeof(b)) {
		if (mst.oflags & DLOG_FLV_FAC)
			hlen += snprintf(b + hlen, sizeof(b) - hlen,
					 "%-4s ", facstr);

		hlen += snprintf(b + hlen, sizeof(b) - hlen, "%s ",
				 clog_pristr(lvl));
	}
	/*
	 * we expect there is still room (i.e. at least one byte) for a
	 * message, so this overflow check should never happen, but let's
	 * check for it anyway.
	 */
	if (hlen + 1 >= sizeof(b)) {
		clog_unlock();	/* drop lock, this is the only early exit */
		dlog_print_err(E2BIG,
			       "header overflowed %zd byte buffer (%d)\n",
			       sizeof(b), hlen + 1);
		errno = save_errno;
		return;
	}
	/*
	 * now slap in the user's data at the end of the buffer
	 */
	mlen = vsnprintf(b + hlen, sizeof(b) - hlen, fmt, ap);
	/*
	 * compute total length, check for overflows...  make sure the string
	 * ends in a newline.
	 */
	tlen = hlen + mlen;
	/* after condition, tlen will point at index of null byte */
	if (unlikely(tlen >= (sizeof(b) - 1))) {
		/* Either the string was truncated or the buffer is full. */
		tlen = sizeof(b) - 1;
	} else {
		/* it fits with a byte to spare, make sure it ends in newline */
		if (unlikely(b[tlen - 1] != '\n'))
			tlen++;
	}
	/* Ensure it ends with '\n' and '\0' */
	b[tlen - 1] = '\n';
	b[tlen] = '\0';
	b_nopt1hdr = b + hlen_pt1;
	if (mst.oflags & DLOG_FLV_STDOUT)
		flags |= DLOG_STDOUT;

	if (mst.oflags & DLOG_FLV_STDERR)
		flags |= DLOG_STDERR;

	/* log message is ready to be dispatched, write to log file.
	 * NB: flush to logfile if the message is important (warning/error...)
	 * or the last flush was 1+ second ago.
	 */
	if (mst.flush_pri == DLOG_DBG)
		flush = true;
	else
		flush = (lvl >= mst.flush_pri) || (tv.tv_sec > last_flush);
	if (flush)
		last_flush = tv.tv_sec;

	if (dbg_mst && lvl <= DLOG_DBG)
		rc = d_log_write(b, tlen, dbg_mst, flush);
	else
		rc = d_log_write(b, tlen, &mst, flush);
	if (rc < 0)
		errno = save_errno;

	clog_unlock();		/* drop lock here */
	/*
	 * log it to stderr and/or stdout.  skip part one of the header
	 * if the output channel is a tty
	 */
	if ((flags & DLOG_STDERR) && (pri != DLOG_EMIT)) {
		if (mst.stderr_isatty)
			fprintf(stderr, "%s", b_nopt1hdr);
		else
			fprintf(stderr, "%s", b);
	}
	if ((flags & DLOG_STDOUT) &&  (pri != DLOG_EMIT)) {
		if (mst.stderr_isatty)
			printf("%s", b_nopt1hdr);
		else
			printf("%s", b);
		fflush(stdout);
	}
	/* done! */
	errno = save_errno;
}

/*
 * d_log_str2pri: convert a priority string to an int pri value to allow
 * for more user-friendly programs.  returns -1 (an invalid pri) on error.
 * does not access clog global state.
 *
 * len should be the number of characters to evaluate, not including any
 * termination character.
 */
static int d_log_str2pri(const char *pstr, size_t len)
{
	int lcv;
	int size;

	/* make sure we have a valid input */
	if (len == 0 || len > 7) {
		/* prevent checksum warning */
		return -1;
	}

	/*
	 * handle some quirks
	 */

	if (strncasecmp(pstr, "ERR", len) == 0 || strncasecmp(pstr, "ERROR", len) == 0)
		/* has trailing space in the array */
		return DLOG_ERR;
	if (((strncasecmp(pstr, "DEBUG", len) == 0) ||
	     (strncasecmp(pstr, "DBUG", len) == 0))) {
		/* check to see is debug mask bits are set */
		return d_dbglog_data.dd_mask != 0 ?
		       d_dbglog_data.dd_mask : DLOG_DBG;
	}

	/*
	 * handle non-debug case
	 */
	size = sizeof(norm) / sizeof(char *);
	for (lcv = 1; lcv < size; lcv++)
		if (strncasecmp(pstr, norm[lcv], len) == 0)
			return lcv << DLOG_PRISHIFT;
	/* bogus! */
	return -1;
}

/*
 * d_getenv_size: interpret a string as a size which can
 * contain a unit symbol.
 */
static uint64_t
d_getenv_size(char *env)
{
	char *end;
	uint64_t size;

	size = strtoull(env, &end, 0);

	switch (*end) {
	default:
		break;
	case 'k':
		size *= 1000;
		break;
	case 'm':
		size *= 1000 * 1000;
		break;
	case 'g':
		size *= 1000 * 1000 * 1000;
		break;
	case 'K':
		size *= 1024;
		break;
	case 'M':
		size *= 1024 * 1024;
		break;
	case 'G':
		size *= 1024 * 1024 * 1024;
		break;
	}

	return size;
}

/*
 * d_log_open: open a clog (uses malloc, inits global state).  you
 * can only have one clog open at a time, but you can use multiple
 * facilities.
 *
 * if an clog is already open, then this call will fail.  if you use
 * the message buffer, you prob want it to be 1K or larger.
 *
 * return 0 on success, -1 on error.
 */
int
d_log_open(char *tag, int maxfac_hint, int default_mask, int stderr_mask,
	   char *logfile, int flags, d_log_id_cb_t log_id_cb)
{
	int		tagblen;
	char		*newtag = NULL, *cp;
	int		truncate = 0, rc;
	char		*env;
	char		*buffer = NULL;
	uint64_t	log_size = LOG_SIZE_DEF;
	int              log_flags = O_RDWR | O_CREAT;
	int		pri;

	memset(&mst, 0, sizeof(mst));
	mst.flush_pri = DLOG_WARN;
	mst.log_id_cb = log_id_cb;

	d_agetenv_str(&env, D_LOG_FLUSH_ENV);
	if (env) {
		pri = d_log_str2pri(env, strlen(env) + 1);

		if (pri != -1)
			mst.flush_pri = pri;
		d_freeenv_str(&env);
	}

	d_agetenv_str(&env, D_LOG_TRUNCATE_ENV);
	if (env != NULL && atoi(env) > 0)
		truncate = 1;
	d_freeenv_str(&env);

	d_agetenv_str(&env, D_LOG_SIZE_ENV);
	if (env != NULL) {
		log_size = d_getenv_size(env);
		if (log_size < LOG_SIZE_MIN)
			log_size = LOG_SIZE_MIN;
		d_freeenv_str(&env);
	}

	d_agetenv_str(&env, D_LOG_FILE_APPEND_PID_ENV);
	if (logfile != NULL && env != NULL) {
		if (strcmp(env, "0") != 0) {
			rc = asprintf(&buffer, "%s.%d", logfile, getpid());
			if (buffer != NULL && rc != -1)
				logfile = buffer;
			else
				D_PRINT_ERR("Failed to append pid to "
					    "DAOS debug log name, "
					    "continuing.\n");
		}
	}
	d_freeenv_str(&env);

	d_agetenv_str(&env, D_LOG_FILE_APPEND_RANK_ENV);
	if (env && strcmp(env, "0") != 0)
		mst.append_rank = true;
	d_freeenv_str(&env);

	/* quick sanity check (mst.tag is non-null if already open) */
	if (d_log_xst.tag || !tag || (maxfac_hint < 0) || (default_mask & ~DLOG_PRIMASK) ||
	    (stderr_mask & ~DLOG_PRIMASK)) {
		fprintf(stderr, "d_log_open invalid parameter.\n");
		goto early_error;
	}
	/* init working area so we can use dlog_cleanout to bail out */
	mst.log_fd     = -1;
	mst.log_old_fd = -1;
	/* start filling it in */
	tagblen = strlen(tag) + DLOG_TAGPAD; /* add a bit for pid */
	newtag  = calloc(1, tagblen);
	if (!newtag) {
		fprintf(stderr, "d_log_open calloc failed.\n");
		goto early_error;
	}

	clog_lock(); /* now locked */

	D_INIT_LIST_HEAD(&d_log_caches);

	/* it is now safe to use dlog_cleanout() for error handling */

	/* set up the optional debug log file */
	d_agetenv_str(&env, D_LOG_DEBUG_FILE_ENV);
	if (env != NULL) {
		dbg_mst = calloc(1, sizeof(struct d_log_state));
		if (!dbg_mst) {
			fprintf(stderr, "calloc failed for debug logger.\n");
			d_freeenv_str(&env);
			goto error;
		}

		dbg_mst->log_size_max = log_size;
		dbg_mst->log_file     = strdup(env);
		if (!dbg_mst->log_file) {
			fprintf(stderr, "strdup failed for debug logger.\n");
			d_freeenv_str(&env);
			goto error;
		}
		d_freeenv_str(&env);

		dbg_mst->log_old_fd = -1;
		dbg_mst->log_fd     = open(dbg_mst->log_file, log_flags, 0644);
		if (dbg_mst->log_fd < 0) {
			fprintf(stderr, "d_log_open: cannot open %s: %s\n", dbg_mst->log_file,
				strerror(errno));
			goto error;
		}
	}

	if (flags & DLOG_FLV_LOGPID)
		snprintf(newtag, tagblen, "%s[", tag);
	else
		snprintf(newtag, tagblen, "%s", tag);
	mst.def_mask = default_mask;
	mst.stderr_mask = stderr_mask;
	if (logfile) {
		struct stat st;

		d_agetenv_str(&env, D_LOG_STDERR_IN_LOG_ENV);
		if (env != NULL && atoi(env) > 0)
			merge_stderr = true;
		d_freeenv_str(&env);

		if (!truncate)
			log_flags |= O_APPEND;

		mst.log_file = strdup(logfile);
		if (!mst.log_file) {
			fprintf(stderr, "strdup failed.\n");
			goto error;
		}
		/* merge stderr into log file, to aggregate and order with
		 * messages from Mercury/libfabric
		 */
		if (merge_stderr) {
			if (freopen(mst.log_file, truncate ? "w" : "a", stderr) == NULL) {
				fprintf(stderr, "d_log_open: cannot open %s: %s\n", mst.log_file,
					strerror(errno));
				goto error;
			}
			/* set per-line buffering to limit jumbling */
			setlinebuf(stderr);
			mst.log_fd = fileno(stderr);
		} else {
			mst.log_fd = open(mst.log_file, log_flags, 0644);
		}

		if (mst.log_fd < 0) {
			fprintf(stderr, "d_log_open: cannot open %s: %s\n",
				mst.log_file, strerror(errno));
			goto error;
		}
		/* Use a higher, consistent, number for the daos log file.  This isn't strictly
		 * necessary however it does avoid problems with the file descriptor being closed
		 * incorrectly when using the interception library, see DAOS-11119
		 */
		rc = fcntl(mst.log_fd, F_DUPFD, 128);
		if (rc < 0) {
			fprintf(stderr, "d_log_write(): failed to recreate log file %s: %s\n",
				mst.log_file, strerror(errno));
			close(mst.log_fd);
			goto error;
		}
		close(mst.log_fd);
		mst.log_fd = rc;

		if (!truncate) {
			rc = fstat(mst.log_fd, &st);
			if (rc)
				goto error;

			mst.log_size = st.st_size;
		}
		mst.log_size_max = log_size;
	}
	mst.oflags = flags;

	/* maxfac_hint should include default fac. */
	if (clog_setnfac((maxfac_hint < 1) ? 1 : maxfac_hint) < 0) {
		fprintf(stderr, "clog_setnfac failed.\n");
		goto error;
	}
	(void)uname(&mst.uts);
	d_log_xst.nodename = mst.uts.nodename;	/* expose this */
	/* chop off the domainname */
	if ((flags & DLOG_FLV_FQDN) == 0) {
		for (cp = mst.uts.nodename; *cp && *cp != '.'; cp++)
			;
		*cp = 0;
	}
	/* cache value of isatty() to avoid extra system calls */
	mst.stdout_isatty = isatty(fileno(stdout));
	mst.stderr_isatty = isatty(fileno(stderr));
	d_log_xst.tag = newtag;
	clog_unlock();

	/* ensure buffer+log flush upon exit in case fini routine not
	 * being called
	 */
	rc = atexit(d_log_sync);
	if (rc != 0)
		fprintf(stderr, "unable to register flush of log,\n"
			"potential risk to miss last lines if fini method "
			"not invoked upon exit\n");

	if (buffer)
		free(buffer);
	return 0;
error:
	/*
	 * we failed.  dlog_cleanout can handle the cleanup for us.
	 */
	clog_unlock();
	dlog_cleanout();
early_error:
	if (buffer)
		free(buffer);
	if (newtag)
		free(newtag);           /* was never installed */
	if (dbg_mst)
		free(dbg_mst);
	return -1;
}

void d_log_rank_setup(int rank)
{
	char	*filename = NULL;
	int	rc;

	clog_lock();
	if (!mst.append_rank || !mst.log_file)
		goto unlock;

	if (mst.rank_appended == true)
		goto unlock;

	/* Note: Can't use D_* allocation macros for mst.log_file */
	rc = asprintf(&filename, "%s.rank=%d", mst.log_file, rank);
	if (filename == NULL || rc == -1) {
		fprintf(stderr, "Failed to asprintf for file=%s rank=%d\n",
			mst.log_file, rank);
		goto unlock;
	}

	rc = rename(mst.log_file, filename);
	if (rc) {
		dlog_print_err(errno, "failed to rename log file\n");
		free(filename);
		goto unlock;
	}

	free(mst.log_file);
	mst.log_file = filename;
	mst.rank_appended = true;

unlock:
	clog_unlock();
}

/*
 * d_log_close: close off an clog and release any allocated resources
 * (e.g. as part of an orderly shutdown, after all worker threads have
 * been collected). if already closed, this function is a noop.
 */
void d_log_close(void)
{
	if (!d_log_xst.tag)
		return;		/* return if already closed */

	free(d_log_xst.tag);
	d_log_xst.tag = NULL;	/* marks us as down */
	dlog_cleanout();
}

/*
 * fac_is_enabled: parse DD_SUBSYS to see if facility name that has been called
 * to be registered is present in the environment variable, if present return
 * true, false otherwise.
 * DD_SUBSYS="all" will enable all facilities
 * if DD_SUBSYS env does not exist, then treat it as "all" (enable all facs)
 */
bool d_logfac_is_enabled(const char *fac_name)
{
	char *ddsubsys_env;
	char *ddsubsys_fac;
	int   len = strlen(fac_name);
	bool  rc;

	/* read env DD_SUBSYS to enable corresponding facilities */
	d_agetenv_str(&ddsubsys_env, DD_FAC_ENV);
	if (ddsubsys_env == NULL)
		return true; /* enable all facilities by default */

	if (strncasecmp(ddsubsys_env, DD_FAC_ALL, strlen(DD_FAC_ALL)) == 0) {
		rc = true; /* enable all facilities with DD_SUBSYS=all */
		goto out;
	}

	ddsubsys_fac = strcasestr(ddsubsys_env, fac_name);
	if (ddsubsys_fac == NULL) {
		rc = false;
		goto out;
	}

	if (ddsubsys_fac[len] != '\0' && ddsubsys_fac[len] != ',') {
		rc = false;
		goto out;
	}

	rc = true;

out:
	d_freeenv_str(&ddsubsys_env);
	return rc;
}

/*
 * d_log_namefacility: assign a name to a facility
 * return 0 on success, -1 on error (malloc problem).
 */
int d_log_namefacility(int facility, const char *aname, const char *lname)
{
	int rv;
	char *n, *nl;

	/* not open? */
	if (!d_log_xst.tag)
		return -1;

	rv = -1;	/* assume error */
	clog_lock();
	/* need to allocate facility? */
	if (facility >= d_log_xst.fac_cnt)
		if (clog_setnfac(facility + 1) < 0)
			goto done;
	if (aname == NULL || lname == NULL)
		goto done;

	n = strdup(aname);
	if (!n)
		goto done;
	nl = strdup(lname);
	if (nl == NULL) {
		free(n);
		goto done;
	}

	if (d_log_xst.dlog_facs[facility].fac_aname &&
	    d_log_xst.dlog_facs[facility].fac_aname != default_fac0name)
		free(d_log_xst.dlog_facs[facility].fac_aname);
	if (d_log_xst.dlog_facs[facility].fac_lname)
		free(d_log_xst.dlog_facs[facility].fac_lname);
	d_log_xst.dlog_facs[facility].fac_aname = n;
	d_log_xst.dlog_facs[facility].fac_lname = nl;
	/* is facility enabled? */
	if (!d_logfac_is_enabled(aname) && !d_logfac_is_enabled(lname))
		d_log_xst.dlog_facs[facility].is_enabled = false;
	else
		d_log_xst.dlog_facs[facility].is_enabled = true;

	rv = 0;		/* now we have success */
done:
	clog_unlock();
	return rv;
}

/*
 * d_log_allocfacility: allocate a new facility with the given name.
 * return new facility number on success, -1 on error (malloc problem).
 */
int d_log_allocfacility(const char *aname, const char *lname)
{
	int newfac;
	/* not open? */
	if (!d_log_xst.tag)
		return -1;

	clog_lock();
	newfac = d_log_xst.fac_cnt;
	if (clog_setnfac(newfac + 1) < 0)
		newfac = -1;
	clog_unlock();
	if (newfac == -1 || d_log_namefacility(newfac, aname, lname) < 0)
		return -1;
	return newfac;
}

/*
 * d_log_setlogmask: set the logmask for a given facility.  if the user
 * uses a new facility, we ensure that our facility array covers it
 * (expanding as needed).  return oldmask on success, -1 on error.  cannot
 * fail if facility array was preallocated.
 */
int d_log_setlogmask(int facility, int mask)
{
	int oldmask;
	/* not open? */
	if (!d_log_xst.tag)
		return -1;
	clog_lock();
	/* need to allocate facility? */
	if (facility >= d_log_xst.fac_cnt && clog_setnfac(facility + 1) < 0) {
		oldmask = -1;	/* error */
	} else {
		/* swap it in, masking out any naughty bits */
		oldmask = d_log_xst.dlog_facs[facility].fac_mask;
		d_log_xst.dlog_facs[facility].fac_mask =
			(mask & DLOG_PRIMASK);
	}
	clog_unlock();

	return oldmask;
}

/*
 * d_log_setmasks: set the clog masks for a set of facilities to a given
 * level.   the input string should look: PREFIX1=LEVEL1,PREFIX2=LEVEL2,...
 * if the "PREFIX=" part is omitted, then the level applies to all defined
 * facilities (e.g. d_log_setmasks("WARN") sets everything to WARN).
 */
int d_log_setmasks(const char *mstr, int mlen0)
{
	const char *m, *current, *fac, *pri;
	int          mlen, facno, length, elen, prino, rv, tmp;
	unsigned int faclen, prilen;
	int log_flags;

	/* not open? */
	if (!d_log_xst.tag)
		return -1;
	m = mstr;
	mlen = mlen0;
	if (mlen < 0)
		mlen = strlen(mstr);
	while (mlen > 0 && (*m == ' ' || *m == '\t')) {
		/* remove leading space */
		m++;
		mlen--;
	}
	if (mlen <= 0)
		return -1;		/* nothing doing */
	facno = 0;		/* make sure it gets init'd */
	rv = 0;
	tmp   = 0;
	while (m) {
		/* note current chunk, and advance m to the next one */
		current = m;
		for (length = 0; length < mlen && m[length] != ','; length++)
			;
		if (length < mlen) {
			m    = m + length + 1; /* skip the comma too */
			mlen = mlen - (length + 1);
		} else {
			m = NULL;
			mlen = 0;
		}
		if (length == 0)
			continue;	/* null entry, just skip it */
		for (elen = 0; elen < length && current[elen] != '='; elen++)
			;
		if (elen < length) { /* has a facility prefix? */
			fac = current;
			faclen = elen;
			pri = current + elen + 1;
			prilen = length - (elen + 1);
		} else {
			fac = NULL;	/* means we apply to all facs */
			faclen = 0;
			pri = current;
			prilen = length;
		}
		if (m == NULL)
			/* remove trailing white space from count */
			while (prilen > 0 && (pri[prilen - 1] == '\n' ||
					      pri[prilen - 1] == ' ' ||
					      pri[prilen - 1] == '\t'))
				prilen--;
		/* parse complete! */
		/* process priority */
		prino = d_log_str2pri(pri, prilen);
		if (prino == -1) {
			log_flags = d_log_check(DLOG_ERR);

			if (log_flags)
				d_log(log_flags, "d_log_setmasks: %.*s: "
				      "unknown priority %.*s",
				      faclen, fac, prilen, pri);
			continue;
		}
		/* process facility */
		if (fac) {
			clog_lock();
			/* Search structure to see if it already exists */
			for (facno = 0; facno < d_log_xst.fac_cnt; facno++) {
				if (d_log_xst.dlog_facs[facno].fac_aname &&
				    strlen(d_log_xst.dlog_facs[facno].
					   fac_aname) == faclen &&
				    strncasecmp(d_log_xst.dlog_facs[facno].
						fac_aname, fac,
						faclen) == 0) {
					break;
				}
				if (d_log_xst.dlog_facs[facno].fac_lname &&
				    strlen(d_log_xst.dlog_facs[facno].
					   fac_lname) == faclen &&
				    strncasecmp(d_log_xst.dlog_facs[facno].
						fac_lname, fac,
						faclen) == 0) {
					break;
				}
			}
			clog_unlock();
			if (facno >= d_log_xst.fac_cnt) {
				/* Sometimes a user wants to allocate a facility
				 * and then reset the masks using the same
				 * envirable.   In this case, a facility may be
				 * unknown.   As such, this should not be logged
				 * as an error.  To see these messages, either
				 * use DEBUG or CLOG=DEBUG
				 */
				log_flags = d_log_check(DLOG_DBG);

				if (log_flags)
					d_log(log_flags, "d_log_setmasks: "
					      "unknown facility %.*s",
					      faclen, fac);
				rv = -1;
				continue;
			}
			/* apply only to this fac */
			tmp = d_log_setlogmask(facno, prino);
			if (rv != -1)
				rv = tmp;

		} /* end if(fac) */
		else {
			/* apply to all facilities */
			for (facno = 0; facno < d_log_xst.fac_cnt; facno++) {
				/* don't include external when setting blanket DEBUG -- must be
				 * enabled explicitly */
				if (prino == DLOG_DBG &&
				    strncasecmp(d_log_xst.dlog_facs[facno].fac_aname, "external",
						8) == 0)
					continue;

				tmp = d_log_setlogmask(facno, prino);
				if (rv != -1)
					rv = tmp;
			}
		}
	}
	reset_caches(false);
	return rv;
}

/* d_log_getmasks: get current masks levels */
int d_log_getmasks(char *buf, int discard, int len, int unterm)
{
	char *bp, *myname;
	const char *p;
	int skipcnt, resid, total, facno;
	char store[64];		/* fac unlikely to overflow this */
	/* not open? */
	if (!d_log_xst.tag)
		return 0;

	bp = buf;
	skipcnt = discard;
	resid = len;
	total = 0;
	clog_lock();
	for (facno = 0; facno < d_log_xst.fac_cnt; facno++) {
		if (facno)
			clog_bput(&bp, &skipcnt, &resid, &total, ",");
		if (d_log_xst.dlog_facs[facno].fac_lname != NULL)
			myname = d_log_xst.dlog_facs[facno].fac_lname;
		else
			myname = d_log_xst.dlog_facs[facno].fac_aname;
		if (myname == NULL) {
			snprintf(store, sizeof(store), "%d", facno);
			clog_bput(&bp, &skipcnt, &resid, &total, store);
		} else {
			clog_bput(&bp, &skipcnt, &resid, &total, myname);
		}
		clog_bput(&bp, &skipcnt, &resid, &total, "=");
		p = clog_pristr(d_log_xst.dlog_facs[facno].fac_mask);
		store[1] = 0;
		while (*p && *p != ' ' && *p != '-') {
			store[0] = *p;
			p++;
			clog_bput(&bp, &skipcnt, &resid, &total, store);
		}
	}
	clog_unlock();
	strncpy(store, "\n", sizeof(store));
	clog_bput(&bp, &skipcnt, &resid, &total, store);
	if (unterm == 0)
		clog_bput(&bp, &skipcnt, &resid, &total, NULL);
	/* buf == NULL means probe for length ... */
	return ((buf == NULL) ? total : len - resid);
}<|MERGE_RESOLUTION|>--- conflicted
+++ resolved
@@ -1,10 +1,7 @@
 /*
  * (C) Copyright 2016-2024 Intel Corporation.
-<<<<<<< HEAD
  * (C) Copyright 2025 Google LLC
-=======
  * (C) Copyright 2025 Hewlett Packard Enterprise Development LP
->>>>>>> 78e7f304
  *
  * SPDX-License-Identifier: BSD-2-Clause-Patent
  */
@@ -394,20 +391,15 @@
 {
 	int rc = 0;
 
-<<<<<<< HEAD
 	if (!dls->log_old) {
-		rc = asprintf(&dls->log_old, "%s.old", dls->log_file);
-=======
-	if (!mst.log_old) {
-		rc = asprintf(&mst.log_old, "%s.first", mst.log_file);
+		rc = asprintf(&dls->log_old, "%s.first", dls->log_file);
 		if (rc < 0) {
 			dlog_print_err(errno, "failed to alloc name\n");
 			return -1;
 		}
 	} else {
-		free(mst.log_old);
-		rc = asprintf(&mst.log_old, "%s.old", mst.log_file);
->>>>>>> 78e7f304
+		free(dls->log_old);
+		rc = asprintf(&dls->log_old, "%s.old", dls->log_file);
 		if (rc < 0) {
 			dlog_print_err(errno, "failed to alloc name\n");
 			return -1;
