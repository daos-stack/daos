--- conflicted
+++ resolved
@@ -78,13 +78,8 @@
 
 	rc = d_rank_list_dup(dst, src);
 	if (rc != 0) {
-<<<<<<< HEAD
-		D_ERROR("d_rank_list_dup() failed, " DF_RC "\n", DP_RC(rc));
+		D_ERROR("d_rank_list_dup() failed, "DF_RC"\n", DP_RC(rc));
 		D_GOTO(out, rc);
-=======
-		D_ERROR("d_rank_list_dup() failed, "DF_RC"\n", DP_RC(rc));
-		D_GOTO(out, 0);
->>>>>>> 8139a3c6
 	}
 
 	rank_list = *dst;
