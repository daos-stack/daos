--- conflicted
+++ resolved
@@ -8,12 +8,8 @@
     env.AppendUnique(LIBPATH=[Dir('.')])
     denv = env.Clone()
 
-<<<<<<< HEAD
     denv.AppendUnique(CPPPATH=[Dir('../include/internal').srcnode()])
-    denv.require('argobots', 'protobufc')
-=======
     denv.require('protobufc')
->>>>>>> d0f71a30
 
     common = denv.SharedObject(['rpc.c'])
 
