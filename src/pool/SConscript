--- conflicted
+++ resolved
@@ -25,11 +25,8 @@
                               'srv_target.c', 'srv_util.c', 'srv_iv.c',
                               'srv_cli.c',
                               'srv_pool_scrub_ult.c', 'srv_pool_map.c',
-<<<<<<< HEAD
-                              'srv_metrics.c', 'srv_pool_check.c', common],
-=======
-                              'srv_metrics.c', 'srv_pool_chkpt.c', common],
->>>>>>> cf1061f7
+                              'srv_metrics.c', 'srv_pool_chkpt.c',
+                              'srv_pool_check.c', common],
                              install_off="../..")
     denv.Install('$PREFIX/lib64/daos_srv', ds_pool)
 
