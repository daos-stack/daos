--- conflicted
+++ resolved
@@ -332,7 +332,6 @@
 }
 
 struct pool_query_arg {
-<<<<<<< HEAD
 	d_rank_list_t   **pqa_enabled_ranks;
 	d_rank_list_t   **pqa_disabled_ranks;
 	d_rank_list_t   **pqa_dead_ranks;
@@ -342,16 +341,6 @@
 	crt_bulk_t        pqa_bulk;
 	struct pool_buf  *pqa_map_buf;
 	uint32_t          pqa_map_size;
-=======
-	d_rank_list_t	      **pqa_ranks;
-	d_rank_list_t         **pqa_dead_ranks;
-	daos_pool_info_t       *pqa_info;
-	uint32_t	       *pqa_layout_ver;
-	uint32_t	       *pqa_upgrade_layout_ver;
-	crt_bulk_t              pqa_bulk;
-	struct pool_buf	       *pqa_map_buf;
-	uint32_t		pqa_map_size;
->>>>>>> b4a51178
 };
 
 static int
@@ -425,7 +414,6 @@
 }
 
 static int
-<<<<<<< HEAD
 process_query_result(d_rank_list_t **enabled_ranks, d_rank_list_t **disabled_ranks,
 		     d_rank_list_t **dead_ranks, daos_pool_info_t *info, uuid_t pool_uuid,
 		     uint32_t map_version, uint32_t leader_rank, struct daos_pool_space *ps,
@@ -437,17 +425,6 @@
 	d_rank_list_t   *disabled_rank_list = NULL;
 	d_rank_list_t   *dead_rank_list     = NULL;
 	int              rc;
-=======
-process_query_result(d_rank_list_t **ranks, d_rank_list_t **dead_ranks, daos_pool_info_t *info,
-		     uuid_t pool_uuid, uint32_t map_version, uint32_t leader_rank,
-		     struct daos_pool_space *ps, struct daos_rebuild_status *rs,
-		     struct pool_buf *map_buf)
-{
-	struct pool_map	       *map;
-	int			rc;
-	unsigned int		num_disabled = 0;
-	d_rank_list_t          *dead_rank_list = NULL;
->>>>>>> b4a51178
 
 	rc = pool_map_create(map_buf, map_version, &map);
 	if (rc != 0) {
@@ -494,11 +471,7 @@
 		D_DEBUG(DB_MD, DF_UUID ": found %" PRIu32 " disabled ranks in pool map\n",
 			DP_UUID(pool_uuid), disabled_rank_list->rl_nr);
 	}
-<<<<<<< HEAD
 	if ((pi_bits & DPI_ENGINES_DEAD) != 0) {
-=======
-	if (info && (info->pi_bits & DPI_ENGINES_DEAD) != 0) {
->>>>>>> b4a51178
 		if (dead_ranks == NULL) {
 			DL_ERROR(-DER_INVAL,
 				 DF_UUID ": query pool requested dead ranks, but ptr is NULL",
@@ -530,16 +503,8 @@
 	d_rank_list_free(enabled_rank_list);
 	d_rank_list_free(dead_rank_list);
 out:
-<<<<<<< HEAD
 	if (map != NULL)
 		pool_map_decref(map);
-=======
-	if (rc == 0 && dead_rank_list != NULL)
-		*dead_ranks = dead_rank_list;
-	else if (rc)
-		d_rank_list_free(dead_rank_list);
-	pool_map_decref(map);
->>>>>>> b4a51178
 	return rc;
 }
 
@@ -566,16 +531,10 @@
 
 	D_DEBUG(DB_MGMT, DF_UUID ": Successfully queried pool\n", DP_UUID(pool_uuid));
 
-<<<<<<< HEAD
 	rc = process_query_result(
 	    arg->pqa_enabled_ranks, arg->pqa_disabled_ranks, arg->pqa_dead_ranks, arg->pqa_info,
 	    pool_uuid, out->pqo_op.po_map_version, out->pqo_op.po_hint.sh_rank, &out->pqo_space,
 	    &out->pqo_rebuild_st, arg->pqa_map_buf, arg->pqa_info->pi_bits);
-=======
-	rc = process_query_result(arg->pqa_ranks, arg->pqa_dead_ranks, arg->pqa_info, pool_uuid,
-				  out->pqo_op.po_map_version, out->pqo_op.po_hint.sh_rank,
-				  &out->pqo_space, &out->pqo_rebuild_st, arg->pqa_map_buf);
->>>>>>> b4a51178
 	if (arg->pqa_layout_ver)
 		*arg->pqa_layout_ver = out->pqo_pool_layout_ver;
 	if (arg->pqa_upgrade_layout_ver)
@@ -604,7 +563,6 @@
 /**
  * Query the pool without holding a pool handle.
  *
-<<<<<<< HEAD
  * \param[in]		pool_uuid		UUID of the pool
  * \param[in]		ps_ranks		Ranks of pool svc replicas
  * \param[in]		deadline		Unix time deadline in milliseconds
@@ -615,22 +573,6 @@
  * \param[in][out]	pool_info		Results of the pool query
  * \param[in][out]	pool_layout_ver		Results of the current pool global version
  * \param[in][out]	upgrade_layout_ver	Results of the target latest pool global version
-=======
- * \param[in]	pool_uuid		UUID of the pool
- * \param[in]	ps_ranks		Ranks of pool svc replicas
- * \param[in]	deadline		Unix time deadline in milliseconds
- * \param[out]	ranks			Optional, returned storage ranks in this pool.
- *					If #pool_info is NULL, engines with disabled targets.
- *					If #pool_info is passed, engines with enabled or disabled
- *					targets according to #pi_bits (DPI_ENGINES_ENABLED bit).
- *					Note: ranks may be empty (i.e., *ranks->rl_nr may be 0).
- *					The caller must free the list with d_rank_list_free().
- * \param[out   dead_ranks		Optional, dead ranks marked as DEAD by the SWIM
- *					protocol, but were not excluded from the system.
- * \param[out]	pool_info		Results of the pool query
- * \param[out]	pool_layout_ver		Results of the current pool global version
- * \param[out]	pool_upgrade_layout_ver	Results of the target latest pool global version
->>>>>>> b4a51178
  *
  * \return	0		Success
  *		-DER_INVAL	Invalid input
@@ -641,7 +583,6 @@
  */
 int
 dsc_pool_svc_query(uuid_t pool_uuid, d_rank_list_t *ps_ranks, uint64_t deadline,
-<<<<<<< HEAD
 		   d_rank_list_t **enabled_ranks, d_rank_list_t **disabled_ranks,
 		   d_rank_list_t **dead_ranks, daos_pool_info_t *pool_info,
 		   uint32_t *pool_layout_ver, uint32_t *upgrade_layout_ver)
@@ -649,13 +590,6 @@
 	struct pool_query_arg arg = {
 	    .pqa_enabled_ranks      = enabled_ranks,
 	    .pqa_disabled_ranks     = disabled_ranks,
-=======
-		   d_rank_list_t **ranks, d_rank_list_t **dead_ranks, daos_pool_info_t *pool_info,
-		   uint32_t *pool_layout_ver, uint32_t *upgrade_layout_ver)
-{
-	struct pool_query_arg arg = {
-	    .pqa_ranks              = ranks,
->>>>>>> b4a51178
 	    .pqa_dead_ranks         = dead_ranks,
 	    .pqa_info               = pool_info,
 	    .pqa_layout_ver         = pool_layout_ver,
