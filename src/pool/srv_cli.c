--- conflicted
+++ resolved
@@ -28,7 +28,7 @@
 int
 dsc_pool_close(daos_handle_t ph)
 {
-	struct dc_pool	*pool;
+	struct dc_pool *pool;
 
 	pool = dc_hdl2pool(ph);
 	if (pool == NULL)
@@ -36,19 +36,18 @@
 
 	pl_map_disconnect(pool->dp_pool);
 	dc_pool_hdl_unlink(pool); /* -1 ref from dc_pool_hdl_link(pool); */
-	dc_pool_put(pool);	  /* -1 ref from dc_pool2hdl(pool, ph); */
+	dc_pool_put(pool);        /* -1 ref from dc_pool2hdl(pool, ph); */
 
 	dc_pool_put(pool);
 	return 0;
 }
 
 int
-dsc_pool_open(uuid_t pool_uuid, uuid_t poh_uuid, unsigned int flags,
-	      const char *grp, struct pool_map *map, d_rank_list_t *svc_list,
-	      daos_handle_t *ph)
-{
-	struct dc_pool	*pool;
-	int		rc = 0;
+dsc_pool_open(uuid_t pool_uuid, uuid_t poh_uuid, unsigned int flags, const char *grp,
+	      struct pool_map *map, d_rank_list_t *svc_list, daos_handle_t *ph)
+{
+	struct dc_pool *pool;
+	int             rc = 0;
 
 	if (daos_handle_is_valid(*ph)) {
 		pool = dc_hdl2pool(*ph);
@@ -61,7 +60,7 @@
 	if (pool == NULL)
 		D_GOTO(out, rc = -DER_NOMEM);
 
-	D_DEBUG(DB_TRACE, "after alloc "DF_UUIDF"\n", DP_UUID(pool_uuid));
+	D_DEBUG(DB_TRACE, "after alloc " DF_UUIDF "\n", DP_UUID(pool_uuid));
 	uuid_copy(pool->dp_pool, pool_uuid);
 	uuid_copy(pool->dp_pool_hdl, poh_uuid);
 	pool->dp_capas = flags;
@@ -76,13 +75,13 @@
 	if (rc != 0)
 		D_GOTO(out, rc);
 
-	D_DEBUG(DB_TRACE, "before update "DF_UUIDF"\n", DP_UUID(pool_uuid));
+	D_DEBUG(DB_TRACE, "before update " DF_UUIDF "\n", DP_UUID(pool_uuid));
 	rc = dc_pool_map_update(pool, map, true);
 	if (rc)
 		D_GOTO(out, rc);
 
-	D_DEBUG(DB_MD, DF_UUID": create: hdl="DF_UUIDF" flags=%x\n",
-		DP_UUID(pool_uuid), DP_UUID(pool->dp_pool_hdl), flags);
+	D_DEBUG(DB_MD, DF_UUID ": create: hdl=" DF_UUIDF " flags=%x\n", DP_UUID(pool_uuid),
+		DP_UUID(pool->dp_pool_hdl), flags);
 
 	dc_pool_hdl_link(pool); /* +1 ref */
 	dc_pool2hdl(pool, ph);  /* +1 ref */
@@ -95,12 +94,12 @@
 }
 
 int
-dsc_pool_tgt_exclude(const uuid_t uuid, const char *grp,
-		     const d_rank_list_t *svc, struct d_tgt_list *tgts)
-{
-	daos_pool_update_t	*args;
-	tse_task_t		*task;
-	int			 rc;
+dsc_pool_tgt_exclude(const uuid_t uuid, const char *grp, const d_rank_list_t *svc,
+		     struct d_tgt_list *tgts)
+{
+	daos_pool_update_t *args;
+	tse_task_t         *task;
+	int                 rc;
 
 	DAOS_API_ARG_ASSERT(*args, POOL_EXCLUDE);
 
@@ -108,22 +107,22 @@
 	if (rc)
 		return rc;
 
-	args = dc_task_get_args(task);
-	args->grp	= grp;
-	args->svc	= (d_rank_list_t *)svc;
-	args->tgts	= tgts;
+	args       = dc_task_get_args(task);
+	args->grp  = grp;
+	args->svc  = (d_rank_list_t *)svc;
+	args->tgts = tgts;
 	uuid_copy((unsigned char *)args->uuid, uuid);
 
 	return dsc_task_run(task, NULL, NULL, 0, true);
 }
 
 int
-dsc_pool_tgt_reint(const uuid_t uuid, const char *grp,
-		   const d_rank_list_t *svc, struct d_tgt_list *tgts)
-{
-	daos_pool_update_t	*args;
-	tse_task_t		*task;
-	int			 rc;
+dsc_pool_tgt_reint(const uuid_t uuid, const char *grp, const d_rank_list_t *svc,
+		   struct d_tgt_list *tgts)
+{
+	daos_pool_update_t *args;
+	tse_task_t         *task;
+	int                 rc;
 
 	DAOS_API_ARG_ASSERT(*args, POOL_EXCLUDE);
 
@@ -131,19 +130,16 @@
 	if (rc)
 		return rc;
 
-	args = dc_task_get_args(task);
-	args->grp	= grp;
-	args->svc	= (d_rank_list_t *)svc;
-	args->tgts	= tgts;
+	args       = dc_task_get_args(task);
+	args->grp  = grp;
+	args->svc  = (d_rank_list_t *)svc;
+	args->tgts = tgts;
 	uuid_copy((unsigned char *)args->uuid, uuid);
 
 	return dsc_task_run(task, NULL, NULL, 0, true);
 }
 
-enum dsc_pool_svc_call_consume_cb_rc {
-	DSC_POOL_SVC_CALL_AGAIN		= 1,
-	DSC_POOL_SVC_CALL_AGAIN_NOW
-};
+enum dsc_pool_svc_call_consume_cb_rc { DSC_POOL_SVC_CALL_AGAIN = 1, DSC_POOL_SVC_CALL_AGAIN_NOW };
 
 struct dsc_pool_svc_call_cbs {
 	/* Pool service operation. */
@@ -194,20 +190,20 @@
 dsc_pool_svc_call(uuid_t uuid, d_rank_list_t *ranks, struct dsc_pool_svc_call_cbs *cbs, void *arg,
 		  uint64_t deadline)
 {
-#define DF_PRE DF_UUID": %s"
+#define DF_PRE            DF_UUID ": %s"
 #define DP_PRE(uuid, cbs) DP_UUID(uuid), dc_pool_op_str(cbs->pscc_op)
 
-	struct rsvc_client	client;
-	struct d_backoff_seq	backoff_seq;
+	struct rsvc_client      client;
+	struct d_backoff_seq    backoff_seq;
 	uint64_t                req_time = 0;
 	uuid_t                  no_uuid;
 	struct dss_module_info *info = dss_get_module_info();
-	int			rc;
+	int                     rc;
 
 	uuid_clear(no_uuid);
 	rc = rsvc_client_init(&client, ranks);
 	if (rc != 0) {
-		D_ERROR(DF_PRE": initialize replicated service client: "DF_RC"\n",
+		D_ERROR(DF_PRE ": initialize replicated service client: " DF_RC "\n",
 			DP_PRE(uuid, cbs), DP_RC(rc));
 		return rc;
 	}
@@ -218,23 +214,23 @@
 	 */
 	rc = d_backoff_seq_init(&backoff_seq, 1 /* nzeros */, 16 /* factor */, 8 /* next (ms) */,
 				1 << 12 /* max (ms) */);
-	D_ASSERTF(rc == 0, DF_PRE": initialize backoff sequence: "DF_RC"\n", DP_PRE(uuid, cbs),
+	D_ASSERTF(rc == 0, DF_PRE ": initialize backoff sequence: " DF_RC "\n", DP_PRE(uuid, cbs),
 		  DP_RC(rc));
 
 	/* Retry until the deadline. */
 	for (;;) {
-		crt_endpoint_t		ep;
-		crt_rpc_t	       *rpc;
-		uint32_t		rpc_timeout;
-		uint64_t		t;
-		struct pool_op_out     *out;
-		uint32_t		backoff = d_backoff_seq_next(&backoff_seq);
+		crt_endpoint_t      ep;
+		crt_rpc_t          *rpc;
+		uint32_t            rpc_timeout;
+		uint64_t            t;
+		struct pool_op_out *out;
+		uint32_t            backoff = d_backoff_seq_next(&backoff_seq);
 
 		ep.ep_grp = NULL;
-		rc = rsvc_client_choose(&client, &ep);
+		rc        = rsvc_client_choose(&client, &ep);
 		if (rc != 0) {
-			D_ERROR(DF_PRE": choose pool service replica: "DF_RC"\n", DP_PRE(uuid, cbs),
-				DP_RC(rc));
+			D_ERROR(DF_PRE ": choose pool service replica: " DF_RC "\n",
+				DP_PRE(uuid, cbs), DP_RC(rc));
 			break;
 		}
 
@@ -263,7 +259,7 @@
 			goto time_out;
 		}
 		rc = crt_req_get_timeout(rpc, &rpc_timeout);
-		D_ASSERTF(rc == 0, DF_PRE": get RPC timeout: "DF_RC"\n", DP_PRE(uuid, cbs),
+		D_ASSERTF(rc == 0, DF_PRE ": get RPC timeout: " DF_RC "\n", DP_PRE(uuid, cbs),
 			  DP_RC(rc));
 		if (t + rpc_timeout * 1000 > deadline) {
 			/* We know that t < deadline here. See above. */
@@ -279,18 +275,18 @@
 				goto time_out;
 			}
 			rc = crt_req_set_timeout(rpc, rpc_timeout);
-			D_ASSERTF(rc == 0, DF_PRE": set RPC timeout: "DF_RC"\n", DP_PRE(uuid, cbs),
-				  DP_RC(rc));
+			D_ASSERTF(rc == 0, DF_PRE ": set RPC timeout: " DF_RC "\n",
+				  DP_PRE(uuid, cbs), DP_RC(rc));
 		}
 
 		rc = dss_rpc_send(rpc);
 
 		out = crt_reply_get(rpc);
-		rc = rsvc_client_complete_rpc(&client, &ep, rc, rc == 0 ? out->po_rc : 0,
-					      rc == 0 ? &out->po_hint : NULL);
+		rc  = rsvc_client_complete_rpc(&client, &ep, rc, rc == 0 ? out->po_rc : 0,
+                                              rc == 0 ? &out->po_hint : NULL);
 		if (rc == RSVC_CLIENT_PROCEED && !daos_rpc_retryable_rc(out->po_rc)) {
 			rc = cbs->pscc_consume(uuid, rpc, arg);
-			D_DEBUG(DB_TRACE, DF_PRE": consume: %d\n", DP_PRE(uuid, cbs), rc);
+			D_DEBUG(DB_TRACE, DF_PRE ": consume: %d\n", DP_PRE(uuid, cbs), rc);
 			if (rc == DSC_POOL_SVC_CALL_AGAIN_NOW) {
 				backoff = 0;
 			} else if (rc != DSC_POOL_SVC_CALL_AGAIN) {
@@ -318,7 +314,7 @@
 			if (t < deadline)
 				dss_sleep(deadline - t);
 			rc = -DER_TIMEDOUT;
-			D_ERROR(DF_PRE": "DF_RC"\n", DP_PRE(uuid, cbs), DP_RC(rc));
+			D_ERROR(DF_PRE ": " DF_RC "\n", DP_PRE(uuid, cbs), DP_RC(rc));
 			break;
 		}
 
@@ -335,7 +331,6 @@
 }
 
 struct pool_query_arg {
-<<<<<<< HEAD
 	d_rank_list_t   **pqa_enabled_ranks;
 	d_rank_list_t   **pqa_disabled_ranks;
 	d_rank_list_t   **pqa_dead_ranks;
@@ -345,16 +340,6 @@
 	crt_bulk_t        pqa_bulk;
 	struct pool_buf  *pqa_map_buf;
 	uint32_t          pqa_map_size;
-=======
-	d_rank_list_t	      **pqa_ranks;
-	d_rank_list_t         **pqa_suspect_ranks;
-	daos_pool_info_t       *pqa_info;
-	uint32_t	       *pqa_layout_ver;
-	uint32_t	       *pqa_upgrade_layout_ver;
-	crt_bulk_t              pqa_bulk;
-	struct pool_buf	       *pqa_map_buf;
-	uint32_t		pqa_map_size;
->>>>>>> 5ff46093
 };
 
 static int
@@ -380,11 +365,7 @@
 }
 
 static int
-<<<<<<< HEAD
 pool_map_get_dead_ranks(struct pool_map *map, d_rank_list_t **ranks)
-=======
-pool_map_get_suspect_ranks(struct pool_map *map, d_rank_list_t **ranks)
->>>>>>> 5ff46093
 {
 	crt_group_t        *primary_grp;
 	struct pool_domain *doms;
@@ -432,7 +413,6 @@
 }
 
 static int
-<<<<<<< HEAD
 process_query_result(d_rank_list_t **enabled_ranks, d_rank_list_t **disabled_ranks,
 		     d_rank_list_t **dead_ranks, daos_pool_info_t *info, uuid_t pool_uuid,
 		     uint32_t map_version, uint32_t leader_rank, struct daos_pool_space *ps,
@@ -444,17 +424,6 @@
 	d_rank_list_t   *disabled_rank_list = NULL;
 	d_rank_list_t   *dead_rank_list     = NULL;
 	int              rc;
-=======
-process_query_result(d_rank_list_t **ranks, d_rank_list_t **suspect_ranks, daos_pool_info_t *info,
-		     uuid_t pool_uuid, uint32_t map_version, uint32_t leader_rank,
-		     struct daos_pool_space *ps, struct daos_rebuild_status *rs,
-		     struct pool_buf *map_buf)
-{
-	struct pool_map	       *map;
-	int			rc;
-	unsigned int		num_disabled = 0;
-	d_rank_list_t          *suspect_rank_list = NULL;
->>>>>>> 5ff46093
 
 	rc = pool_map_create(map_buf, map_version, &map);
 	if (rc != 0) {
@@ -483,22 +452,6 @@
 		}
 		D_DEBUG(DB_MD, DF_UUID ": found %" PRIu32 " enabled ranks in pool map\n",
 			DP_UUID(pool_uuid), enabled_rank_list->rl_nr);
-	}
-	if (info && (info->pi_bits & DPI_ENGINES_SUSPECT) != 0) {
-		if (suspect_ranks == NULL) {
-			DL_ERROR(-DER_INVAL,
-				 DF_UUID ": query pool requested suspect ranks, but ptr is NULL",
-				 DP_UUID(pool_uuid));
-			D_GOTO(out, rc = -DER_INVAL);
-		}
-
-		rc = pool_map_get_suspect_ranks(map, &suspect_rank_list);
-		if (rc != 0) {
-			DL_ERROR(rc, DF_UUID ": pool_map_get_ranks() failed", DP_UUID(pool_uuid));
-			D_GOTO(out, rc);
-		}
-		D_DEBUG(DB_MD, DF_UUID ": found %" PRIu32 " suspect ranks in pool map\n",
-			DP_UUID(pool_uuid), suspect_rank_list->rl_nr);
 	}
 
 	if ((pi_bits & DPI_ENGINES_DISABLED) != 0) {
@@ -549,25 +502,17 @@
 	d_rank_list_free(enabled_rank_list);
 	d_rank_list_free(dead_rank_list);
 out:
-<<<<<<< HEAD
 	if (map != NULL)
 		pool_map_decref(map);
-=======
-	if (rc == 0 && suspect_rank_list != NULL)
-		*suspect_ranks = suspect_rank_list;
-	else if (rc)
-		d_rank_list_free(suspect_rank_list);
-	pool_map_decref(map);
->>>>>>> 5ff46093
 	return rc;
 }
 
 static int
 pool_query_consume(uuid_t pool_uuid, crt_rpc_t *rpc, void *varg)
 {
-	struct pool_query_arg	       *arg = varg;
-	struct pool_query_out          *out = crt_reply_get(rpc);
-	int				rc = out->pqo_op.po_rc;
+	struct pool_query_arg *arg = varg;
+	struct pool_query_out *out = crt_reply_get(rpc);
+	int                    rc  = out->pqo_op.po_rc;
 
 	if (rc == -DER_TRUNC) {
 		/*
@@ -578,28 +523,23 @@
 		arg->pqa_map_size = out->pqo_map_buf_size;
 		return DSC_POOL_SVC_CALL_AGAIN_NOW;
 	} else if (rc != 0) {
-		D_ERROR(DF_UUID": failed to query pool, "DF_RC"\n", DP_UUID(pool_uuid), DP_RC(rc));
+		D_ERROR(DF_UUID ": failed to query pool, " DF_RC "\n", DP_UUID(pool_uuid),
+			DP_RC(rc));
 		return rc < 0 ? rc : -DER_PROTO;
 	}
 
-	D_DEBUG(DB_MGMT, DF_UUID": Successfully queried pool\n", DP_UUID(pool_uuid));
-
-<<<<<<< HEAD
+	D_DEBUG(DB_MGMT, DF_UUID ": Successfully queried pool\n", DP_UUID(pool_uuid));
+
 	rc = process_query_result(
 	    arg->pqa_enabled_ranks, arg->pqa_disabled_ranks, arg->pqa_dead_ranks, arg->pqa_info,
 	    pool_uuid, out->pqo_op.po_map_version, out->pqo_op.po_hint.sh_rank, &out->pqo_space,
 	    &out->pqo_rebuild_st, arg->pqa_map_buf, arg->pqa_info->pi_bits);
-=======
-	rc = process_query_result(arg->pqa_ranks, arg->pqa_suspect_ranks, arg->pqa_info, pool_uuid,
-				  out->pqo_op.po_map_version, out->pqo_op.po_hint.sh_rank,
-				  &out->pqo_space, &out->pqo_rebuild_st, arg->pqa_map_buf);
->>>>>>> 5ff46093
 	if (arg->pqa_layout_ver)
 		*arg->pqa_layout_ver = out->pqo_pool_layout_ver;
 	if (arg->pqa_upgrade_layout_ver)
 		*arg->pqa_upgrade_layout_ver = out->pqo_upgrade_layout_ver;
 	if (rc != 0)
-		D_ERROR(DF_UUID": failed to process pool query results, "DF_RC"\n",
+		D_ERROR(DF_UUID ": failed to process pool query results, " DF_RC "\n",
 			DP_UUID(pool_uuid), DP_RC(rc));
 
 	return rc;
@@ -614,17 +554,14 @@
 	arg->pqa_map_buf = NULL;
 }
 
-static struct dsc_pool_svc_call_cbs pool_query_cbs = {
-	.pscc_op	= POOL_QUERY,
-	.pscc_init	= pool_query_init,
-	.pscc_consume	= pool_query_consume,
-	.pscc_fini	= pool_query_fini
-};
+static struct dsc_pool_svc_call_cbs pool_query_cbs = {.pscc_op      = POOL_QUERY,
+						      .pscc_init    = pool_query_init,
+						      .pscc_consume = pool_query_consume,
+						      .pscc_fini    = pool_query_fini};
 
 /**
  * Query the pool without holding a pool handle.
  *
-<<<<<<< HEAD
  * \param[in]		pool_uuid		UUID of the pool
  * \param[in]		ps_ranks		Ranks of pool svc replicas
  * \param[in]		deadline		Unix time deadline in milliseconds
@@ -635,22 +572,6 @@
  * \param[in][out]	pool_info		Results of the pool query
  * \param[in][out]	pool_layout_ver		Results of the current pool global version
  * \param[in][out]	upgrade_layout_ver	Results of the target latest pool global version
-=======
- * \param[in]	pool_uuid		UUID of the pool
- * \param[in]	ps_ranks		Ranks of pool svc replicas
- * \param[in]	deadline		Unix time deadline in milliseconds
- * \param[out]	ranks			Optional, returned storage ranks in this pool.
- *					If #pool_info is NULL, engines with disabled targets.
- *					If #pool_info is passed, engines with enabled or disabled
- *					targets according to #pi_bits (DPI_ENGINES_ENABLED bit).
- *					Note: ranks may be empty (i.e., *ranks->rl_nr may be 0).
- *					The caller must free the list with d_rank_list_free().
- * \param[out   suspect_ranks		Optional, suspect ranks marked as DEAD by the SWIM
- *					protocol, but were not excluded from the system.
- * \param[out]	pool_info		Results of the pool query
- * \param[out]	pool_layout_ver		Results of the current pool global version
- * \param[out]	pool_upgrade_layout_ver	Results of the target latest pool global version
->>>>>>> 5ff46093
  *
  * \return	0		Success
  *		-DER_INVAL	Invalid input
@@ -661,7 +582,6 @@
  */
 int
 dsc_pool_svc_query(uuid_t pool_uuid, d_rank_list_t *ps_ranks, uint64_t deadline,
-<<<<<<< HEAD
 		   d_rank_list_t **enabled_ranks, d_rank_list_t **disabled_ranks,
 		   d_rank_list_t **dead_ranks, daos_pool_info_t *pool_info,
 		   uint32_t *pool_layout_ver, uint32_t *upgrade_layout_ver)
@@ -670,15 +590,6 @@
 	    .pqa_enabled_ranks      = enabled_ranks,
 	    .pqa_disabled_ranks     = disabled_ranks,
 	    .pqa_dead_ranks         = dead_ranks,
-=======
-		   d_rank_list_t **ranks, d_rank_list_t **suspect_ranks,
-		   daos_pool_info_t *pool_info, uint32_t *pool_layout_ver,
-		   uint32_t *upgrade_layout_ver)
-{
-	struct pool_query_arg arg = {
-	    .pqa_ranks              = ranks,
-	    .pqa_suspect_ranks      = suspect_ranks,
->>>>>>> 5ff46093
 	    .pqa_info               = pool_info,
 	    .pqa_layout_ver         = pool_layout_ver,
 	    .pqa_upgrade_layout_ver = upgrade_layout_ver,
@@ -730,12 +641,11 @@
 	return 0;
 }
 
-static struct dsc_pool_svc_call_cbs pool_query_target_cbs = {
-	.pscc_op	= POOL_QUERY_INFO,
-	.pscc_init	= pool_query_target_init,
-	.pscc_consume	= pool_query_target_consume,
-	.pscc_fini	= NULL
-};
+static struct dsc_pool_svc_call_cbs pool_query_target_cbs = {.pscc_op   = POOL_QUERY_INFO,
+							     .pscc_init = pool_query_target_init,
+							     .pscc_consume =
+								 pool_query_target_consume,
+							     .pscc_fini = NULL};
 
 /**
  * Query pool target information without holding a pool handle.
@@ -756,10 +666,7 @@
 			  d_rank_t rank, uint32_t tgt_idx, daos_target_info_t *ti)
 {
 	struct pool_query_target_arg arg = {
-		.pqta_rank	= rank,
-		.pqta_tgt_idx	= tgt_idx,
-		.pqta_info	= ti
-	};
+	    .pqta_rank = rank, .pqta_tgt_idx = tgt_idx, .pqta_info = ti};
 
 	if (ti == NULL)
 		return -DER_INVAL;
@@ -808,12 +715,10 @@
 	return rc;
 }
 
-static struct dsc_pool_svc_call_cbs pool_evict_cbs = {
-	.pscc_op	= POOL_EVICT,
-	.pscc_init	= pool_evict_init,
-	.pscc_consume	= pool_evict_consume,
-	.pscc_fini	= NULL
-};
+static struct dsc_pool_svc_call_cbs pool_evict_cbs = {.pscc_op      = POOL_EVICT,
+						      .pscc_init    = pool_evict_init,
+						      .pscc_consume = pool_evict_consume,
+						      .pscc_fini    = NULL};
 
 /**
  * Test and (if applicable based on destroy and force option) evict all open
@@ -838,14 +743,12 @@
 			 size_t n_handles, uint32_t destroy, uint32_t force, char *machine,
 			 uint32_t *count)
 {
-	struct pool_evict_arg arg = {
-		.pea_handles	= handles,
-		.pea_n_handles	= n_handles,
-		.pea_machine	= machine,
-		.pea_destroy	= destroy,
-		.pea_force	= force,
-		.pea_count	= count
-	};
+	struct pool_evict_arg arg = {.pea_handles   = handles,
+				     .pea_n_handles = n_handles,
+				     .pea_machine   = machine,
+				     .pea_destroy   = destroy,
+				     .pea_force     = force,
+				     .pea_count     = count};
 
 	D_DEBUG(DB_MGMT, DF_UUID ": destroy=%u force=%u\n", DP_UUID(pool_uuid), destroy, force);
 	return dsc_pool_svc_call(pool_uuid, ranks, &pool_evict_cbs, &arg, deadline);
@@ -879,12 +782,10 @@
 	return daos_prop_copy(arg->pgpa_prop, out->pgo_prop);
 }
 
-static struct dsc_pool_svc_call_cbs pool_get_prop_cbs = {
-	.pscc_op	= POOL_PROP_GET,
-	.pscc_init	= pool_get_prop_init,
-	.pscc_consume	= pool_get_prop_consume,
-	.pscc_fini	= NULL
-};
+static struct dsc_pool_svc_call_cbs pool_get_prop_cbs = {.pscc_op      = POOL_PROP_GET,
+							 .pscc_init    = pool_get_prop_init,
+							 .pscc_consume = pool_get_prop_consume,
+							 .pscc_fini    = NULL};
 
 /**
  * Get the ACL pool property.
@@ -901,9 +802,7 @@
 int
 dsc_pool_svc_get_prop(uuid_t pool_uuid, d_rank_list_t *ranks, uint64_t deadline, daos_prop_t *prop)
 {
-	struct pool_get_prop_arg arg = {
-		.pgpa_prop	= prop
-	};
+	struct pool_get_prop_arg arg = {.pgpa_prop = prop};
 
 	D_DEBUG(DB_MGMT, DF_UUID ": Getting prop\n", DP_UUID(pool_uuid));
 	return dsc_pool_svc_call(pool_uuid, ranks, &pool_get_prop_cbs, &arg, deadline);
@@ -933,12 +832,10 @@
 	return rc;
 }
 
-static struct dsc_pool_svc_call_cbs pool_set_prop_cbs = {
-	.pscc_op	= POOL_PROP_SET,
-	.pscc_init	= pool_set_prop_init,
-	.pscc_consume	= pool_set_prop_consume,
-	.pscc_fini	= NULL
-};
+static struct dsc_pool_svc_call_cbs pool_set_prop_cbs = {.pscc_op      = POOL_PROP_SET,
+							 .pscc_init    = pool_set_prop_init,
+							 .pscc_consume = pool_set_prop_consume,
+							 .pscc_fini    = NULL};
 
 /**
  * Set the requested pool properties.
@@ -953,9 +850,7 @@
 int
 dsc_pool_svc_set_prop(uuid_t pool_uuid, d_rank_list_t *ranks, uint64_t deadline, daos_prop_t *prop)
 {
-	struct pool_set_prop_arg arg ={
-		.pspa_prop	= prop
-	};
+	struct pool_set_prop_arg arg = {.pspa_prop = prop};
 
 	D_DEBUG(DB_MGMT, DF_UUID ": Setting pool prop\n", DP_UUID(pool_uuid));
 
@@ -1047,23 +942,19 @@
 	return rc;
 }
 
-static struct dsc_pool_svc_call_cbs pool_extend_cbs = {
-	.pscc_op	= POOL_EXTEND,
-	.pscc_init	= pool_extend_init,
-	.pscc_consume	= pool_extend_consume,
-	.pscc_fini	= NULL
-};
+static struct dsc_pool_svc_call_cbs pool_extend_cbs = {.pscc_op      = POOL_EXTEND,
+						       .pscc_init    = pool_extend_init,
+						       .pscc_consume = pool_extend_consume,
+						       .pscc_fini    = NULL};
 
 int
 dsc_pool_svc_extend(uuid_t pool_uuid, d_rank_list_t *svc_ranks, uint64_t deadline, int ntargets,
 		    const d_rank_list_t *rank_list, int ndomains, const uint32_t *domains)
 {
-	struct pool_extend_arg arg = {
-		.pea_ntargets	= ntargets,
-		.pea_rank_list	= rank_list,
-		.pea_ndomains	= ndomains,
-		.pea_domains	= domains
-	};
+	struct pool_extend_arg arg = {.pea_ntargets  = ntargets,
+				      .pea_rank_list = rank_list,
+				      .pea_ndomains  = ndomains,
+				      .pea_domains   = domains};
 
 	return dsc_pool_svc_call(pool_uuid, svc_ranks, &pool_extend_cbs, &arg, deadline);
 }
@@ -1098,36 +989,31 @@
 	return rc;
 }
 
-static struct dsc_pool_svc_call_cbs pool_exclude_cbs = {
-	.pscc_op	= POOL_EXCLUDE,
-	.pscc_init	= pool_update_target_state_init,
-	.pscc_consume	= pool_update_target_state_consume,
-	.pscc_fini	= NULL
-};
-
-static struct dsc_pool_svc_call_cbs pool_reint_cbs = {
-	.pscc_op	= POOL_REINT,
-	.pscc_init	= pool_update_target_state_init,
-	.pscc_consume	= pool_update_target_state_consume,
-	.pscc_fini	= NULL
-};
-
-static struct dsc_pool_svc_call_cbs pool_drain_cbs = {
-	.pscc_op	= POOL_DRAIN,
-	.pscc_init	= pool_update_target_state_init,
-	.pscc_consume	= pool_update_target_state_consume,
-	.pscc_fini	= NULL
-};
+static struct dsc_pool_svc_call_cbs pool_exclude_cbs = {.pscc_op   = POOL_EXCLUDE,
+							.pscc_init = pool_update_target_state_init,
+							.pscc_consume =
+							    pool_update_target_state_consume,
+							.pscc_fini = NULL};
+
+static struct dsc_pool_svc_call_cbs pool_reint_cbs = {.pscc_op   = POOL_REINT,
+						      .pscc_init = pool_update_target_state_init,
+						      .pscc_consume =
+							  pool_update_target_state_consume,
+						      .pscc_fini = NULL};
+
+static struct dsc_pool_svc_call_cbs pool_drain_cbs = {.pscc_op   = POOL_DRAIN,
+						      .pscc_init = pool_update_target_state_init,
+						      .pscc_consume =
+							  pool_update_target_state_consume,
+						      .pscc_fini = NULL};
 
 int
 dsc_pool_svc_update_target_state(uuid_t pool_uuid, d_rank_list_t *ranks, uint64_t deadline,
 				 struct pool_target_addr_list *target_addrs,
-				 pool_comp_state_t state)
-{
-	struct pool_update_target_state_arg arg = {
-		.puta_target_addrs	= target_addrs,
-		.puta_state		= state
-	};
+				 pool_comp_state_t             state)
+{
+	struct pool_update_target_state_arg arg = {.puta_target_addrs = target_addrs,
+						   .puta_state        = state};
 	struct dsc_pool_svc_call_cbs       *cbs;
 
 	switch (state) {
@@ -1171,12 +1057,10 @@
 	return rc;
 }
 
-static struct dsc_pool_svc_call_cbs pool_update_acl_cbs = {
-	.pscc_op	= POOL_ACL_UPDATE,
-	.pscc_init	= pool_update_acl_init,
-	.pscc_consume	= pool_update_acl_consume,
-	.pscc_fini	= NULL
-};
+static struct dsc_pool_svc_call_cbs pool_update_acl_cbs = {.pscc_op      = POOL_ACL_UPDATE,
+							   .pscc_init    = pool_update_acl_init,
+							   .pscc_consume = pool_update_acl_consume,
+							   .pscc_fini    = NULL};
 
 /**
  * Update the pool ACL by adding and updating entries.
@@ -1192,9 +1076,7 @@
 dsc_pool_svc_update_acl(uuid_t pool_uuid, d_rank_list_t *ranks, uint64_t deadline,
 			struct daos_acl *acl)
 {
-	struct pool_update_acl_arg arg = {
-		.puaa_acl = acl
-	};
+	struct pool_update_acl_arg arg = {.puaa_acl = acl};
 
 	D_DEBUG(DB_MGMT, DF_UUID ": Updating pool ACL\n", DP_UUID(pool_uuid));
 	return dsc_pool_svc_call(pool_uuid, ranks, &pool_update_acl_cbs, &arg, deadline);
@@ -1228,12 +1110,10 @@
 	return rc;
 }
 
-static struct dsc_pool_svc_call_cbs pool_delete_acl_cbs = {
-	.pscc_op	= POOL_ACL_DELETE,
-	.pscc_init	= pool_delete_acl_init,
-	.pscc_consume	= pool_delete_acl_consume,
-	.pscc_fini	= NULL
-};
+static struct dsc_pool_svc_call_cbs pool_delete_acl_cbs = {.pscc_op      = POOL_ACL_DELETE,
+							   .pscc_init    = pool_delete_acl_init,
+							   .pscc_consume = pool_delete_acl_consume,
+							   .pscc_fini    = NULL};
 
 /**
  * Remove an entry by principal from the pool's ACL.
@@ -1250,10 +1130,8 @@
 dsc_pool_svc_delete_acl(uuid_t pool_uuid, d_rank_list_t *ranks, uint64_t deadline,
 			enum daos_acl_principal_type principal_type, const char *principal_name)
 {
-	struct pool_delete_acl_arg arg = {
-		.pdaa_principal_type = principal_type,
-		.pdaa_name_buf       = NULL
-	};
+	struct pool_delete_acl_arg arg = {.pdaa_principal_type = principal_type,
+					  .pdaa_name_buf       = NULL};
 	size_t                     name_buf_len;
 	int                        rc;
 
@@ -1286,12 +1164,10 @@
 	return rc;
 }
 
-static struct dsc_pool_svc_call_cbs pool_upgrade_cbs = {
-	.pscc_op	= POOL_UPGRADE,
-	.pscc_init	= NULL,
-	.pscc_consume	= pool_upgrade_consume,
-	.pscc_fini	= NULL
-};
+static struct dsc_pool_svc_call_cbs pool_upgrade_cbs = {.pscc_op      = POOL_UPGRADE,
+							.pscc_init    = NULL,
+							.pscc_consume = pool_upgrade_consume,
+							.pscc_fini    = NULL};
 
 int
 dsc_pool_svc_upgrade(uuid_t pool_uuid, d_rank_list_t *ranks, uint64_t deadline)
