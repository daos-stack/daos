/*
 * (C) Copyright 2016-2023 Intel Corporation.
 *
 * SPDX-License-Identifier: BSD-2-Clause-Patent
 */
/**
 * \file
 *
 * ds_pool: Target Operations
 *
 * This file contains the server API methods and the RPC handlers that are both
 * related target states.
 *
 * Data structures used here:
 *
 *                 Pool           Container
 *
 *         Global  ds_pool
 *                 ds_pool_hdl
 *
 *   Thread-local  ds_pool_child  ds_cont
 *                                ds_cont_hdl
 */

#define D_LOGFAC	DD_FAC(pool)

#include <daos_srv/pool.h>

#include <sys/stat.h>
#include <gurt/telemetry_producer.h>
#include <daos/pool_map.h>
#include <daos/rpc.h>
#include <daos/pool.h>
#include <daos_srv/container.h>
#include <daos_srv/daos_mgmt_srv.h>
#include <daos_srv/vos.h>
#include <daos_srv/rebuild.h>
#include <daos_srv/srv_csum.h>
#include "rpc.h"
#include "srv_internal.h"

/* ds_pool_child **************************************************************/

static void
stop_gc_ult(struct ds_pool_child *child)
{
	D_ASSERT(child != NULL);
	/* GC ULT is not started */
	if (child->spc_gc_req == NULL)
		return;

	D_DEBUG(DB_MGMT, DF_UUID"[%d]: Stopping GC ULT\n",
		DP_UUID(child->spc_uuid), dss_get_module_info()->dmi_tgt_id);

	sched_req_wait(child->spc_gc_req, true);
	sched_req_put(child->spc_gc_req);
	child->spc_gc_req = NULL;
}

static void
stop_flush_ult(struct ds_pool_child *child)
{
	D_ASSERT(child != NULL);
	/* Flush ULT is not started */
	if (child->spc_flush_req == NULL)
		return;

	D_DEBUG(DB_MGMT, DF_UUID"[%d]: Stopping Flush ULT\n",
		DP_UUID(child->spc_uuid), dss_get_module_info()->dmi_tgt_id);

	sched_req_wait(child->spc_flush_req, true);
	sched_req_put(child->spc_flush_req);
	child->spc_flush_req = NULL;
}

static struct ds_pool_child *
pool_child_lookup_noref(const uuid_t uuid)
{
	struct ds_pool_child   *child;
	struct pool_tls	       *tls = pool_tls_get();

	d_list_for_each_entry(child, &tls->dt_pool_list, spc_list) {
		if (uuid_compare(uuid, child->spc_uuid) == 0) {
			return child;
		}
	}
	return NULL;
}

struct ds_pool_child *
ds_pool_child_lookup(const uuid_t uuid)
{
	struct ds_pool_child	*child;

	child = pool_child_lookup_noref(uuid);
	if (child == NULL) {
		D_ERROR(DF_UUID": Pool child isn't found.\n", DP_UUID(uuid));
		return child;
	}

	if (*child->spc_state == POOL_CHILD_NEW || *child->spc_state == POOL_CHILD_STOPPING) {
		D_ERROR(DF_UUID": Pool child isn't ready. (%u)\n",
			DP_UUID(uuid), *child->spc_state);
		return NULL;
	}

	child->spc_ref++;
	return child;
}

void
ds_pool_child_put(struct ds_pool_child *child)
{
	D_ASSERTF(child->spc_ref > 0, "%d\n", child->spc_ref);
	child->spc_ref--;
	if (child->spc_ref == 0 && *child->spc_state == POOL_CHILD_STOPPING)
		ABT_eventual_set(child->spc_ref_eventual, (void *)&child->spc_ref,
				 sizeof(child->spc_ref));
}

static int
gc_rate_ctl(void *arg)
{
	struct ds_pool_child	*child = (struct ds_pool_child *)arg;
	struct ds_pool		*pool = child->spc_pool;
	struct sched_request	*req = child->spc_gc_req;
	uint32_t		 msecs;

	if (dss_ult_exiting(req))
		return -1;

	/* Let GC ULT run in tight mode when system is idle or under space pressure */
	if (!dss_xstream_is_busy() || sched_req_space_check(req) != SCHED_SPACE_PRESS_NONE) {
		sched_req_yield(req);
		return 0;
	}

	msecs = (pool->sp_reclaim == DAOS_RECLAIM_LAZY ||
			pool->sp_reclaim == DAOS_RECLAIM_DISABLED) ? 1000 : 50;
	sched_req_sleep(req, msecs);
	/* Let GC ULT run in slack mode when system is busy and no space pressure */
	return 1;
}

static void
gc_ult(void *arg)
{
	struct ds_pool_child	*child = (struct ds_pool_child *)arg;
	struct dss_module_info	*dmi = dss_get_module_info();
	int			 rc;

	D_DEBUG(DB_MGMT, DF_UUID"[%d]: GC ULT started\n",
		DP_UUID(child->spc_uuid), dmi->dmi_tgt_id);

	if (child->spc_gc_req == NULL)
		goto out;

	while (!dss_ult_exiting(child->spc_gc_req)) {
		rc = vos_gc_pool(child->spc_hdl, -1, gc_rate_ctl, (void *)child);
		if (rc < 0)
			D_ERROR(DF_UUID"[%d]: GC pool run failed. "DF_RC"\n",
				DP_UUID(child->spc_uuid), dmi->dmi_tgt_id,
				DP_RC(rc));

		if (dss_ult_exiting(child->spc_gc_req))
			break;

		/* It'll be woke up by container destroy or aggregation */
		if (rc > 0)
			sched_req_yield(child->spc_gc_req);
		else
			sched_req_sleep(child->spc_gc_req, 10UL * 1000);
	}
out:
	D_DEBUG(DB_MGMT, DF_UUID"[%d]: GC ULT stopped\n",
		DP_UUID(child->spc_uuid), dmi->dmi_tgt_id);
}

static int
start_gc_ult(struct ds_pool_child *child)
{
	struct dss_module_info	*dmi = dss_get_module_info();
	struct sched_req_attr	 attr;

	D_ASSERT(child != NULL);
	D_ASSERT(child->spc_gc_req == NULL);

	D_DEBUG(DB_MGMT, DF_UUID"[%d]: starting GC ULT\n",
		DP_UUID(child->spc_uuid), dmi->dmi_tgt_id);

	sched_req_attr_init(&attr, SCHED_REQ_GC, &child->spc_uuid);
	attr.sra_flags = SCHED_REQ_FL_NO_DELAY;

	child->spc_gc_req = sched_create_ult(&attr, gc_ult, child, DSS_DEEP_STACK_SZ);
	if (child->spc_gc_req == NULL) {
		D_ERROR(DF_UUID"[%d]: Failed to create GC ULT.\n",
			DP_UUID(child->spc_uuid), dmi->dmi_tgt_id);
		return -DER_NOMEM;
	}

	return 0;
}

static void
flush_ult(void *arg)
{
	struct ds_pool_child	*child = (struct ds_pool_child *)arg;
	struct dss_module_info	*dmi = dss_get_module_info();
	uint32_t		 sleep_ms, nr_flushed, nr_flush = 6000;
	int			 rc;

	D_DEBUG(DB_MGMT, DF_UUID"[%d]: Flush ULT started\n",
		DP_UUID(child->spc_uuid), dmi->dmi_tgt_id);

	D_ASSERT(child->spc_flush_req != NULL);

	while (!dss_ult_exiting(child->spc_flush_req)) {
		rc = vos_flush_pool(child->spc_hdl, nr_flush, &nr_flushed);
		if (rc < 0) {
			D_ERROR(DF_UUID"[%d]: Flush pool failed. "DF_RC"\n",
				DP_UUID(child->spc_uuid), dmi->dmi_tgt_id, DP_RC(rc));
			sleep_ms = 2000;
		} else if (rc) {	/* This pool doesn't have NVMe partition */
			sleep_ms = 60000;
		} else if (sched_req_space_check(child->spc_flush_req) == SCHED_SPACE_PRESS_NONE) {
			sleep_ms = 5000;
		} else {
			sleep_ms = (nr_flushed < nr_flush) ? 1000 : 0;
		}

		if (dss_ult_exiting(child->spc_flush_req))
			break;

		if (sleep_ms)
			sched_req_sleep(child->spc_flush_req, sleep_ms);
		else
			sched_req_yield(child->spc_flush_req);
	}

	D_DEBUG(DB_MGMT, DF_UUID"[%d]: Flush ULT stopped\n",
		DP_UUID(child->spc_uuid), dmi->dmi_tgt_id);
}

static int
start_flush_ult(struct ds_pool_child *child)
{
	struct dss_module_info	*dmi = dss_get_module_info();
	struct sched_req_attr	 attr;

	D_ASSERT(child != NULL);
	D_ASSERT(child->spc_flush_req == NULL);

	sched_req_attr_init(&attr, SCHED_REQ_GC, &child->spc_uuid);
	attr.sra_flags = SCHED_REQ_FL_NO_DELAY;

	child->spc_flush_req = sched_create_ult(&attr, flush_ult, child, DSS_DEEP_STACK_SZ);
	if (child->spc_flush_req == NULL) {
		D_ERROR(DF_UUID"[%d]: Failed to create flush ULT.\n",
			DP_UUID(child->spc_uuid), dmi->dmi_tgt_id);
		return -DER_NOMEM;
	}

	return 0;
}

/* This query API could be called from any xstream */
uint32_t
ds_pool_child_state(uuid_t pool_uuid, uint32_t tgt_id)
{
	struct dss_module_info	*info = dss_get_module_info();
	struct ds_pool_child	*child;

	D_ASSERT(info->dmi_tgt_id < dss_tgt_nr);
	child = pool_child_lookup_noref(pool_uuid);
	if (child == NULL) {
		D_ERROR(DF_UUID": Pool child isn't found.\n", DP_UUID(pool_uuid));
		return POOL_CHILD_NEW;
	}

	D_ASSERT(child->spc_pool != NULL);
	return child->spc_pool->sp_states[info->dmi_tgt_id];
}

static void
pool_child_free(struct ds_pool_child *child)
{
	D_ASSERTF(*child->spc_state == POOL_CHILD_NEW, "state:%u", *child->spc_state);
	D_ASSERT(child->spc_ref == 0);

	/* Remove from cache */
	d_list_del_init(&child->spc_list);
	dss_module_fini_metrics(DAOS_TGT_TAG, child->spc_metrics);
	ABT_eventual_free(&child->spc_ref_eventual);
	D_FREE(child);
}

static struct ds_pool_child *
pool_child_create(uuid_t pool_uuid, struct ds_pool *pool, uint32_t pool_map_ver)
{
	struct dss_module_info	*info = dss_get_module_info();
	struct pool_tls		*tls = pool_tls_get();
	struct ds_pool_child	*child;
	int			 rc;

	D_DEBUG(DB_MGMT, DF_UUID": Create pool child\n", DP_UUID(pool_uuid));

	D_ALLOC_PTR(child);
	if (child == NULL)
		return NULL;

	/* initialize metrics on the target xstream for each module */
	rc = dss_module_init_metrics(DAOS_TGT_TAG, child->spc_metrics, pool->sp_path,
				     info->dmi_tgt_id);
	if (rc != 0) {
		D_ERROR(DF_UUID ": failed to initialize module metrics for pool"
			"." DF_RC "\n", DP_UUID(pool_uuid), DP_RC(rc));
		goto out_free;
	}

	rc = ABT_eventual_create(sizeof(child->spc_ref), &child->spc_ref_eventual);
	if (rc != ABT_SUCCESS)
		goto out_metrics;

	uuid_copy(child->spc_uuid, pool_uuid);
	child->spc_map_version = pool_map_ver;
	child->spc_pool = pool;
	D_INIT_LIST_HEAD(&child->spc_list);
	D_INIT_LIST_HEAD(&child->spc_cont_list);

	D_ASSERT(info->dmi_tgt_id < dss_tgt_nr);
	child->spc_state = &pool->sp_states[info->dmi_tgt_id];
	*child->spc_state = POOL_CHILD_NEW;

	/* Add to cache */
	d_list_add(&child->spc_list, &tls->dt_pool_list);

	return child;

out_metrics:
	dss_module_fini_metrics(DAOS_TGT_TAG, child->spc_metrics);
out_free:
	D_FREE(child);
	return NULL;
}

static int
pool_child_recreate(struct ds_pool_child *child)
{
	struct dss_module_info	*info = dss_get_module_info();
	struct smd_pool_info	*pool_info;
	struct stat		 lstat;
	char			*path;
	int			 rc;

	rc = ds_mgmt_tgt_file(child->spc_uuid, VOS_FILE, &info->dmi_tgt_id, &path);
	if (rc != 0)
		return rc;

	rc = stat(path, &lstat);
	if (rc != 0) {
		DL_ERROR(rc, DF_UUID": Stat VOS pool file failed.", DP_UUID(child->spc_uuid));
		rc = daos_errno2der(errno);
		goto out;
	}
	if (lstat.st_size == 0) {
		D_ERROR(DF_UUID": VOS pool file isn't fallocated.", DP_UUID(child->spc_uuid));
		goto out;
	}

	rc = smd_pool_get_info(child->spc_uuid, &pool_info);
	if (rc) {
		DL_ERROR(rc, DF_UUID": Get pool info failed.", DP_UUID(child->spc_uuid));
		goto out;
	}

	rc = vos_pool_kill(child->spc_uuid, 0);
	if (rc) {
		DL_ERROR(rc, DF_UUID": Destroy VOS pool failed.", DP_UUID(child->spc_uuid));
		goto pool_info;
	}

	rc = vos_pool_create(path, child->spc_uuid, 0, pool_info->spi_blob_sz[SMD_DEV_TYPE_DATA],
			     0, NULL);
	if (rc)
		DL_ERROR(rc, DF_UUID": Create VOS pool failed.", DP_UUID(child->spc_uuid));

pool_info:
	smd_pool_free_info(pool_info);
out:
	D_FREE(path);
	return rc;

}

static int
pool_child_start(struct ds_pool_child *child, bool recreate)
{
	struct dss_module_info	*info = dss_get_module_info();
	char			*path;
	int			 rc;

	D_ASSERTF(*child->spc_state == POOL_CHILD_NEW, "state:%u", *child->spc_state);
	D_ASSERT(!d_list_empty(&child->spc_list));

	*child->spc_state = POOL_CHILD_STARTING;

	if (recreate) {
		rc = pool_child_recreate(child);
		if (rc != 0)
			goto out;
	}

	rc = ds_mgmt_tgt_file(child->spc_uuid, VOS_FILE, &info->dmi_tgt_id, &path);
	if (rc != 0)
		goto out;

	D_ASSERT(child->spc_metrics[DAOS_VOS_MODULE] != NULL);
	rc = vos_pool_open_metrics(path, child->spc_uuid, VOS_POF_EXCL | VOS_POF_EXTERNAL_FLUSH,
				   child->spc_metrics[DAOS_VOS_MODULE], &child->spc_hdl);

	D_FREE(path);

<<<<<<< HEAD
	if (rc != 0) {
		if (rc != -DER_NONEXIST) {
			D_ERROR(DF_UUID": Open VOS pool failed. "DF_RC"\n",
				DP_UUID(child->spc_uuid), DP_RC(rc));
			goto out;
		}

		D_WARN("Lost pool "DF_UUIDF" shard %u on rank %u.\n",
		       DP_UUID(child->spc_uuid), info->dmi_tgt_id, dss_self_rank());
		/*
		 * Ignore the failure to allow subsequent logic (such as DAOS check)
		 * to handle the trouble.
		 */
		child->spc_no_storage = 1;
		goto done;
=======
	if (rc) {
		DL_CDEBUG(rc == -DER_NVME_IO, DB_MGMT, DLOG_ERR, rc,
			  DF_UUID": Open VOS pool failed.", DP_UUID(child->spc_uuid));
		goto out;
>>>>>>> 217aab97
	}

	if (!engine_in_check()) {
		rc = start_gc_ult(child);
		if (rc != 0)
			goto out_close;

		rc = start_flush_ult(child);
		if (rc != 0)
			goto out_gc;

		rc = ds_start_scrubbing_ult(child);
		if (rc != 0)
			goto out_flush;
	}

	rc = ds_start_chkpt_ult(child);
	if (rc != 0)
		goto out_scrub;

	/* Start all containers */
	rc = ds_cont_child_start_all(child);
	if (rc)
		goto out_cont;

done:
	*child->spc_state = POOL_CHILD_STARTED;
	return 0;

out_cont:
	ds_cont_child_stop_all(child);
	ds_stop_chkpt_ult(child);
out_scrub:
	ds_stop_scrubbing_ult(child);
out_flush:
	stop_flush_ult(child);
out_gc:
	stop_gc_ult(child);
out_close:
	if (likely(!child->spc_no_storage))
		vos_pool_close(child->spc_hdl);
out:
	*child->spc_state = POOL_CHILD_NEW;
	return rc;
}

int
ds_pool_child_start(uuid_t pool_uuid, bool recreate)
{
	struct ds_pool_child	*child;
	int			 rc;

	child = pool_child_lookup_noref(pool_uuid);
	if (child == NULL) {
		D_ERROR(DF_UUID": Pool child not found.\n", DP_UUID(pool_uuid));
		return -DER_NONEXIST;
	}

	if (*child->spc_state == POOL_CHILD_STOPPING) {
		D_ERROR(DF_UUID": Pool is in stopping.\n", DP_UUID(pool_uuid));
		return -DER_BUSY;
	} else if (*child->spc_state == POOL_CHILD_STARTING) {
		D_DEBUG(DB_MGMT, DF_UUID": Pool is already in starting.\n", DP_UUID(pool_uuid));
		return 1;
	} else if (*child->spc_state == POOL_CHILD_STARTED) {
		D_DEBUG(DB_MGMT, DF_UUID": Pool is already started.\n", DP_UUID(pool_uuid));
		return 0;
	}

	rc = pool_child_start(child, recreate);
	if (rc)
		DL_ERROR(rc, DF_UUID": Pool start failed.", DP_UUID(pool_uuid));

	return rc;
}

static int
pool_child_stop(struct ds_pool_child *child)
{
	int	*ref, rc;

	D_ASSERT(!d_list_empty(&child->spc_list));

	if (*child->spc_state == POOL_CHILD_STARTING) {
		D_ERROR(DF_UUID": Pool is in starting.\n", DP_UUID(child->spc_uuid));
		return -DER_BUSY;
	} else if (*child->spc_state == POOL_CHILD_STOPPING) {
		D_DEBUG(DB_MGMT, DF_UUID": Pool is already in stopping.\n",
			DP_UUID(child->spc_uuid));
		return 1;
	} else if (*child->spc_state == POOL_CHILD_NEW) {
		D_DEBUG(DB_MGMT, DF_UUID": Pool isn't started.\n", DP_UUID(child->spc_uuid));
		return 0;
	}

	D_DEBUG(DB_MGMT, DF_UUID": Stopping pool child.\n", DP_UUID(child->spc_uuid));

	*child->spc_state = POOL_CHILD_STOPPING;

	if (unlikely(child->spc_no_storage))
		goto wait;

	/* First stop all the ULTs who might need to hold ds_pool_child (or ds_cont_child) */
	ds_cont_child_stop_all(child);
	D_ASSERT(d_list_empty(&child->spc_cont_list));
	ds_stop_scrubbing_ult(child);

wait:
	/* Wait for all references dropped */
	if (child->spc_ref > 0) {
		D_DEBUG(DB_MGMT, DF_UUID": Wait on pool child refs (%d) dropping.\n",
			DP_UUID(child->spc_uuid), child->spc_ref);
		rc = ABT_eventual_wait(child->spc_ref_eventual, (void **)&ref);
		D_ASSERT(rc == ABT_SUCCESS);
		ABT_eventual_reset(child->spc_ref_eventual);
	}
	D_DEBUG(DB_MGMT, DF_UUID": Pool child refs dropped.\n", DP_UUID(child->spc_uuid));

	if (unlikely(child->spc_no_storage))
		goto done;

	/* Stop all pool child owned ULTs which doesn't hold ds_pool_child reference */
	ds_stop_chkpt_ult(child);
	stop_gc_ult(child);
	stop_flush_ult(child);

	/* Close VOS pool at the end */
	vos_pool_close(child->spc_hdl);
	child->spc_hdl = DAOS_HDL_INVAL;

done:
	*child->spc_state = POOL_CHILD_NEW;
	return 0;
}

int
ds_pool_child_stop(uuid_t pool_uuid)
{
	struct ds_pool_child	*child;

	child = pool_child_lookup_noref(pool_uuid);
	if (child == NULL) {
		D_ERROR(DF_UUID": Pool child not found.\n", DP_UUID(pool_uuid));
		return -DER_NONEXIST;
	}

	return pool_child_stop(child);
}

struct pool_child_lookup_arg {
	struct ds_pool *pla_pool;
	void	       *pla_uuid;
	uint32_t	pla_map_version;
};

/*
 * Called via dss_thread_collective() to create and add the ds_pool_child object
 * for one thread. This opens the matching VOS pool.
 */
static int
pool_child_add_one(void *varg)
{
	struct pool_child_lookup_arg	*arg = varg;
	struct ds_pool_child		*child;
	int				 rc;

	child = pool_child_lookup_noref(arg->pla_uuid);
	if (child != NULL)
		return 0;

	child = pool_child_create(arg->pla_uuid, arg->pla_pool, arg->pla_map_version);
	if (child == NULL) {
		D_ERROR(DF_UUID ": Create pool child failed.\n", DP_UUID(child->spc_uuid));
		return -DER_NOMEM;
	}

	rc = pool_child_start(child, false);
	if (rc) {
		DL_CDEBUG(rc == -DER_NVME_IO, DLOG_WARN, DLOG_ERR, rc,
			  DF_UUID": Pool start failed.", DP_UUID(child->spc_uuid));
		if (rc == -DER_NVME_IO)
			rc = 0;
		pool_child_free(child);
	}

	return rc;
}

/*
 * Called via dss_thread_collective() to delete the ds_pool_child object for one
 * thread. If nobody else is referencing this object, then its VOS pool handle
 * is closed and the object itself is freed.
 */
static int
pool_child_delete_one(void *uuid)
{
	struct ds_pool_child	*child;
	int			 rc, retry_cnt = 0;

	child = pool_child_lookup_noref(uuid);
	if (child == NULL)
		return 0;
retry:
	rc = pool_child_stop(child);
	if (rc) {
		D_ASSERT(rc == 1 || rc == -DER_BUSY);
		/* Rare race case, simply retry */
		retry_cnt++;
		if (retry_cnt % 10 == 0)
			D_WARN(DF_UUID": Pool stop race (%d). retry:%d\n",
			       DP_UUID(uuid), rc, retry_cnt);
		dss_sleep(500);
		goto retry;
	}
	pool_child_free(child);

	return 0;
}

/* ds_pool ********************************************************************/

static struct daos_lru_cache   *pool_cache;

static inline struct ds_pool *
pool_obj(struct daos_llink *llink)
{
	return container_of(llink, struct ds_pool, sp_entry);
}

struct ds_pool_create_arg {
	uint32_t	pca_map_version;
};

static int
pool_alloc_ref(void *key, unsigned int ksize, void *varg,
	       struct daos_llink **link)
{
	struct ds_pool_create_arg      *arg = varg;
	struct ds_pool		       *pool;
	struct pool_child_lookup_arg	collective_arg;
	char				group_id[DAOS_UUID_STR_SIZE];
	struct dss_module_info	       *info = dss_get_module_info();
	unsigned int			iv_ns_id;
	int				rc;
	int				rc_tmp;

	if (arg == NULL) {
		/* The caller doesn't want to create a ds_pool object. */
		rc = -DER_NONEXIST;
		goto err;
	}

	D_DEBUG(DB_MGMT, DF_UUID": creating\n", DP_UUID(key));

	D_ALLOC_PTR(pool);
	if (pool == NULL)
		D_GOTO(err, rc = -DER_NOMEM);

	D_ASSERT(dss_tgt_nr > 0);
	D_ALLOC_ARRAY(pool->sp_states, dss_tgt_nr);
	if (pool->sp_states == NULL)
		D_GOTO(err_pool, rc = -DER_NOMEM);

	rc = ABT_rwlock_create(&pool->sp_lock);
	if (rc != ABT_SUCCESS)
		D_GOTO(err_states, rc = dss_abterr2der(rc));

	rc = ABT_mutex_create(&pool->sp_mutex);
	if (rc != ABT_SUCCESS)
		D_GOTO(err_lock, rc = dss_abterr2der(rc));

	rc = ABT_cond_create(&pool->sp_fetch_hdls_cond);
	if (rc != ABT_SUCCESS)
		D_GOTO(err_mutex, rc = dss_abterr2der(rc));

	rc = ABT_cond_create(&pool->sp_fetch_hdls_done_cond);
	if (rc != ABT_SUCCESS)
		D_GOTO(err_cond, rc = dss_abterr2der(rc));

	D_INIT_LIST_HEAD(&pool->sp_ec_ephs_list);
	uuid_copy(pool->sp_uuid, key);
	pool->sp_map_version = arg->pca_map_version;
	pool->sp_reclaim = DAOS_RECLAIM_LAZY; /* default reclaim strategy */
	pool->sp_policy_desc.policy =
			DAOS_MEDIA_POLICY_IO_SIZE; /* default tiering policy */

	/** set up ds_pool metrics */
	rc = ds_pool_metrics_start(pool);
	if (rc != 0) {
		D_ERROR(DF_UUID": failed to set up ds_pool metrics: %d\n",
			DP_UUID(key), rc);
		goto err_done_cond;
	}

	uuid_unparse_lower(key, group_id);
	rc = crt_group_secondary_create(group_id, NULL /* primary_grp */,
					NULL /* ranks */, &pool->sp_group);
	if (rc != 0) {
		D_ERROR(DF_UUID": failed to create pool group: %d\n",
			DP_UUID(key), rc);
		goto err_metrics;
	}

	rc = ds_iv_ns_create(info->dmi_ctx, pool->sp_uuid, pool->sp_group,
			     &iv_ns_id, &pool->sp_iv_ns);
	if (rc != 0) {
		D_ERROR(DF_UUID": failed to create pool IV NS: %d\n",
			DP_UUID(key), rc);
		goto err_group;
	}

	collective_arg.pla_pool = pool;
	collective_arg.pla_uuid = key;
	collective_arg.pla_map_version = arg->pca_map_version;
	rc = dss_thread_collective(pool_child_add_one, &collective_arg, DSS_ULT_DEEP_STACK);
	if (rc != 0) {
		D_ERROR(DF_UUID": failed to add ES pool caches: "DF_RC"\n",
			DP_UUID(key), DP_RC(rc));
		goto err_iv_ns;
	}

	*link = &pool->sp_entry;
	return 0;

err_iv_ns:
	ds_iv_ns_put(pool->sp_iv_ns);
err_group:
	rc_tmp = crt_group_secondary_destroy(pool->sp_group);
	if (rc_tmp != 0)
		D_ERROR(DF_UUID": failed to destroy pool group: "DF_RC"\n",
			DP_UUID(pool->sp_uuid), DP_RC(rc_tmp));
err_metrics:
	ds_pool_metrics_stop(pool);
err_done_cond:
	ABT_cond_free(&pool->sp_fetch_hdls_done_cond);
err_cond:
	ABT_cond_free(&pool->sp_fetch_hdls_cond);
err_mutex:
	ABT_mutex_free(&pool->sp_mutex);
err_lock:
	ABT_rwlock_free(&pool->sp_lock);
err_states:
	D_FREE(pool->sp_states);
err_pool:
	D_FREE(pool);
err:
	return rc;
}

static void
pool_free_ref(struct daos_llink *llink)
{
	struct ds_pool *pool = pool_obj(llink);
	int		rc;

	D_DEBUG(DB_MGMT, DF_UUID": freeing\n", DP_UUID(pool->sp_uuid));

	rc = dss_thread_collective(pool_child_delete_one, pool->sp_uuid, 0);
	if (rc == -DER_CANCELED)
		D_DEBUG(DB_MD, DF_UUID": no ESs\n", DP_UUID(pool->sp_uuid));
	else if (rc != 0)
		D_ERROR(DF_UUID": failed to delete ES pool caches: "DF_RC"\n",
			DP_UUID(pool->sp_uuid), DP_RC(rc));

	ds_cont_ec_eph_free(pool);

	pl_map_disconnect(pool->sp_uuid);
	if (pool->sp_map != NULL)
		pool_map_decref(pool->sp_map);

	ds_iv_ns_put(pool->sp_iv_ns);

	rc = crt_group_secondary_destroy(pool->sp_group);
	if (rc != 0)
		D_ERROR(DF_UUID": failed to destroy pool group: %d\n",
			DP_UUID(pool->sp_uuid), rc);

	/** release metrics */
	ds_pool_metrics_stop(pool);

	ABT_cond_free(&pool->sp_fetch_hdls_cond);
	ABT_cond_free(&pool->sp_fetch_hdls_done_cond);
	ABT_mutex_free(&pool->sp_mutex);
	ABT_rwlock_free(&pool->sp_lock);
	D_FREE(pool->sp_states);
	D_FREE(pool);
}

static bool
pool_cmp_keys(const void *key, unsigned int ksize, struct daos_llink *llink)
{
	struct ds_pool *pool = pool_obj(llink);

	return uuid_compare(key, pool->sp_uuid) == 0;
}

static uint32_t
pool_rec_hash(struct daos_llink *llink)
{
	struct ds_pool *pool = pool_obj(llink);

	return d_hash_string_u32((const char *)pool->sp_uuid, sizeof(uuid_t));
}

static struct daos_llink_ops pool_cache_ops = {
	.lop_alloc_ref	= pool_alloc_ref,
	.lop_free_ref	= pool_free_ref,
	.lop_cmp_keys	= pool_cmp_keys,
	.lop_rec_hash	= pool_rec_hash,
};

int
ds_pool_cache_init(void)
{
	int rc;

	rc = daos_lru_cache_create(-1 /* bits */, D_HASH_FT_NOLOCK /* feats */,
				   &pool_cache_ops, &pool_cache);
	return rc;
}

void
ds_pool_cache_fini(void)
{
	daos_lru_cache_destroy(pool_cache);
}

/**
 * If the pool can not be found due to non-existence or it is being stopped, then
 * @pool will be set to NULL and return proper failure code, otherwise return 0 and
 * set @pool.
 */
int
ds_pool_lookup(const uuid_t uuid, struct ds_pool **pool)
{
	struct daos_llink	*llink;
	int			 rc;

	D_ASSERT(pool != NULL);
	*pool = NULL;
	D_ASSERT(dss_get_module_info()->dmi_xs_id == 0);
	rc = daos_lru_ref_hold(pool_cache, (void *)uuid, sizeof(uuid_t),
			       NULL /* create_args */, &llink);
	if (rc != 0)
		return rc;

	*pool = pool_obj(llink);
	if ((*pool)->sp_stopping) {
		D_DEBUG(DB_MD, DF_UUID": is in stopping\n", DP_UUID(uuid));
		ds_pool_put(*pool);
		*pool = NULL;
		return -DER_SHUTDOWN;
	}

	return 0;
}

void
ds_pool_get(struct ds_pool *pool)
{
	D_ASSERT(pool != NULL);
	D_ASSERT(dss_get_module_info()->dmi_xs_id == 0);
	daos_lru_ref_add(&pool->sp_entry);
}

void
ds_pool_put(struct ds_pool *pool)
{
	D_ASSERT(pool != NULL);
	D_ASSERT(dss_get_module_info()->dmi_xs_id == 0);
	daos_lru_ref_release(pool_cache, &pool->sp_entry);
}

void
pool_fetch_hdls_ult(void *data)
{
	struct ds_pool	*pool = data;
	int		rc = 0;

	D_INFO(DF_UUID": begin: fetch_hdls=%u stopping=%u\n", DP_UUID(pool->sp_uuid),
	       pool->sp_fetch_hdls, pool->sp_stopping);

	/* sp_map == NULL means the IV ns is not setup yet, i.e.
	 * the pool leader does not broadcast the pool map to the
	 * current node yet, see pool_iv_pre_sync().
	 */
	ABT_mutex_lock(pool->sp_mutex);
	if (pool->sp_map == NULL) {
		D_INFO(DF_UUID": waiting for map\n", DP_UUID(pool->sp_uuid));
		ABT_cond_wait(pool->sp_fetch_hdls_cond, pool->sp_mutex);
	}
	ABT_mutex_unlock(pool->sp_mutex);

	if (pool->sp_stopping) {
		D_DEBUG(DB_MD, DF_UUID": skip fetching hdl due to stop\n",
			DP_UUID(pool->sp_uuid));
		D_GOTO(out, rc);
	}
	D_INFO(DF_UUID": fetching handles\n", DP_UUID(pool->sp_uuid));
	rc = ds_pool_iv_conn_hdl_fetch(pool);
	if (rc) {
		D_ERROR("iv conn fetch %d\n", rc);
		D_GOTO(out, rc);
	}

out:
	D_INFO(DF_UUID": signaling done\n", DP_UUID(pool->sp_uuid));
	ABT_mutex_lock(pool->sp_mutex);
	ABT_cond_signal(pool->sp_fetch_hdls_done_cond);
	ABT_mutex_unlock(pool->sp_mutex);

	pool->sp_fetch_hdls = 0;
	D_INFO(DF_UUID": end\n", DP_UUID(pool->sp_uuid));
}

static void
tgt_ec_eph_query_ult(void *data)
{
	ds_cont_tgt_ec_eph_query_ult(data);
}

static int
ds_pool_start_ec_eph_query_ult(struct ds_pool *pool)
{
	struct sched_req_attr	attr;
	uuid_t			anonym_uuid;

	if (unlikely(ec_agg_disabled))
		return 0;

	D_ASSERT(pool->sp_ec_ephs_req == NULL);
	uuid_clear(anonym_uuid);
	sched_req_attr_init(&attr, SCHED_REQ_ANONYM, &anonym_uuid);
	pool->sp_ec_ephs_req = sched_create_ult(&attr, tgt_ec_eph_query_ult, pool,
						DSS_DEEP_STACK_SZ);
	if (pool->sp_ec_ephs_req == NULL) {
		D_ERROR(DF_UUID": failed create ec eph equery ult.\n",
			DP_UUID(pool->sp_uuid));
		return -DER_NOMEM;
	}

	return 0;
}

static void
ds_pool_tgt_ec_eph_query_abort(struct ds_pool *pool)
{
	if (pool->sp_ec_ephs_req == NULL)
		return;

	D_DEBUG(DB_MD, DF_UUID": Stopping EC query ULT\n",
		DP_UUID(pool->sp_uuid));

	sched_req_wait(pool->sp_ec_ephs_req, true);
	sched_req_put(pool->sp_ec_ephs_req);
	pool->sp_ec_ephs_req = NULL;
	D_INFO(DF_UUID": EC query ULT stopped\n", DP_UUID(pool->sp_uuid));
}

static void
pool_fetch_hdls_ult_abort(struct ds_pool *pool)
{
	D_INFO(DF_UUID": begin: fetch_hdls=%u stopping=%u\n", DP_UUID(pool->sp_uuid),
	       pool->sp_fetch_hdls, pool->sp_stopping);

	if (!pool->sp_fetch_hdls) {
		D_INFO(DF_UUID": fetch hdls ULT aborted\n", DP_UUID(pool->sp_uuid));
		return;
	}

	ABT_mutex_lock(pool->sp_mutex);
	ABT_cond_signal(pool->sp_fetch_hdls_cond);
	ABT_mutex_unlock(pool->sp_mutex);
	D_INFO(DF_UUID": signaled\n", DP_UUID(pool->sp_uuid));

	ABT_mutex_lock(pool->sp_mutex);
	D_INFO(DF_UUID": waiting for ULT\n", DP_UUID(pool->sp_uuid));
	ABT_cond_wait(pool->sp_fetch_hdls_done_cond, pool->sp_mutex);
	ABT_mutex_unlock(pool->sp_mutex);
	D_INFO(DF_UUID": fetch hdls ULT aborted\n", DP_UUID(pool->sp_uuid));
}

static int
ds_pool_chk_post_one(void *varg)
{
	struct pool_child_lookup_arg	*arg = varg;
	struct ds_pool_child		*child = NULL;
	int				 rc = 0;

	/* The pool shard must has been opened. */
	child = ds_pool_child_lookup(arg->pla_uuid);
	if (child == NULL)
		D_GOTO(out, rc = -DER_NONEXIST);

	D_ASSERT(*child->spc_state == POOL_CHILD_STARTED);

	if (unlikely(child->spc_no_storage))
		D_GOTO(out, rc = 0);

	rc = start_gc_ult(child);
	if (rc != 0)
		goto out;

	rc = start_flush_ult(child);
	if (rc != 0)
		goto out;

	rc = ds_start_scrubbing_ult(child);
	if (rc != 0)
		goto out;

	rc = ds_cont_chk_post(child);

out:
	if (child != NULL) {
		if (rc != 0) {
			ds_stop_scrubbing_ult(child);
			stop_flush_ult(child);
			stop_gc_ult(child);
		}

		ds_pool_child_put(child);
	}

	return rc;
}

int
ds_pool_chk_post(uuid_t uuid)
{
	struct ds_pool			*pool = NULL;
	struct daos_llink		*llink = NULL;
	struct pool_child_lookup_arg	 collective_arg = { 0 };
	int				 rc = 0;

	D_ASSERT(engine_in_check());
	D_ASSERT(dss_get_module_info()->dmi_xs_id == 0);

	D_DEBUG(DB_MGMT, "Post handle pool starting for "DF_UUIDF" after DAOS check: "DF_RC"\n",
		DP_UUID(uuid), DP_RC(rc));

	/* The pool must has been opened. */
	rc = daos_lru_ref_hold(pool_cache, (void *)uuid, sizeof(uuid_t),
			       NULL /* create_args */, &llink);
	if (rc != 0)
		goto out;

	pool = pool_obj(llink);
	if (pool->sp_stopping)
		D_GOTO(out, rc = -DER_SHUTDOWN);

	pool->sp_fetch_hdls = 1;
	pool_fetch_hdls_ult(pool);

	rc = ds_pool_start_ec_eph_query_ult(pool);
	if (rc != 0) {
		D_ERROR(DF_UUID": failed to start ec eph query ult: "DF_RC"\n",
			DP_UUID(uuid), DP_RC(rc));
		goto out;
	}

	collective_arg.pla_uuid = uuid;
	rc = dss_thread_collective(ds_pool_chk_post_one, &collective_arg, 0);

out:
	if (pool != NULL) {
		if (rc != 0) {
			ds_pool_tgt_ec_eph_query_abort(pool);
			pool_fetch_hdls_ult_abort(pool);
		}

		daos_lru_ref_release(pool_cache, &pool->sp_entry);
	}

	D_CDEBUG(rc != 0, DLOG_ERR, DLOG_INFO,
		 "Post handle pool started for "DF_UUIDF" after DAOS check: "DF_RC"\n",
		 DP_UUID(uuid), DP_RC(rc));

	return rc;
}

/*
 * Start a pool. Must be called on the system xstream. Hold the ds_pool object
 * till ds_pool_stop. Only for mgmt and pool modules.
 */
int
ds_pool_start(uuid_t uuid)
{
	struct ds_pool			*pool;
	struct daos_llink		*llink;
	struct ds_pool_create_arg	arg = {};
	int				rc;

	D_ASSERT(dss_get_module_info()->dmi_xs_id == 0);

	/*
	 * Look up the pool without create_args (see pool_alloc_ref) to see if
	 * the pool is started already.
	 */
	rc = daos_lru_ref_hold(pool_cache, (void *)uuid, sizeof(uuid_t),
			       NULL /* create_args */, &llink);
	if (rc == 0) {
		pool = pool_obj(llink);
		if (pool->sp_stopping) {
			D_ERROR(DF_UUID": stopping isn't done yet\n",
				DP_UUID(uuid));
			rc = -DER_BUSY;
		}
		/* Already started; drop our reference. */
		daos_lru_ref_release(pool_cache, &pool->sp_entry);
		return rc;
	} else if (rc != -DER_NONEXIST) {
		D_ERROR(DF_UUID": failed to look up pool: %d\n", DP_UUID(uuid),
			rc);
		if (rc == -DER_EXIST)
			rc = -DER_BUSY;
		return rc;
	}

	/* Start it by creating the ds_pool object and hold the reference. */
	rc = daos_lru_ref_hold(pool_cache, (void *)uuid, sizeof(uuid_t), &arg,
			       &llink);
	if (rc != 0) {
		D_ERROR(DF_UUID": failed to start pool: %d\n", DP_UUID(uuid),
			rc);
		return rc;
	}

	pool = pool_obj(llink);

	if (!engine_in_check()) {
		rc = dss_ult_create(pool_fetch_hdls_ult, pool, DSS_XS_SYS, 0, 0, NULL);
		if (rc != 0) {
			D_ERROR(DF_UUID": failed to create fetch ult: "DF_RC"\n",
				DP_UUID(uuid), DP_RC(rc));
			D_GOTO(failure_pool, rc);
		}

		pool->sp_fetch_hdls = 1;

		rc = ds_pool_start_ec_eph_query_ult(pool);
		if (rc != 0) {
			D_ERROR(DF_UUID": failed to start ec eph query ult: "DF_RC"\n",
				DP_UUID(uuid), DP_RC(rc));
			D_GOTO(failure_ult, rc);
		}
	}

	ds_iv_ns_start(pool->sp_iv_ns);

	return rc;

failure_ult:
	pool_fetch_hdls_ult_abort(pool);
failure_pool:
	ds_pool_put(pool);
	return rc;
}

/*
 * Stop a pool. Must be called on the system xstream. Release the ds_pool
 * object reference held by ds_pool_start. Only for mgmt and pool modules.
 */
void
ds_pool_stop(uuid_t uuid)
{
	struct ds_pool *pool;

	ds_pool_failed_remove(uuid);

	ds_pool_lookup(uuid, &pool);
	if (pool == NULL)
		return;
	D_ASSERT(!pool->sp_stopping);
	pool->sp_stopping = 1;

	ds_iv_ns_stop(pool->sp_iv_ns);
	ds_pool_tgt_ec_eph_query_abort(pool);
	pool_fetch_hdls_ult_abort(pool);

	ds_rebuild_abort(pool->sp_uuid, -1, -1, -1);
	ds_migrate_stop(pool, -1, -1);
	ds_pool_put(pool); /* held by ds_pool_start */
	ds_pool_put(pool);
	D_INFO(DF_UUID": pool stopped\n", DP_UUID(uuid));
}

/* ds_pool_hdl ****************************************************************/

static struct d_hash_table *pool_hdl_hash;

static inline struct ds_pool_hdl *
pool_hdl_obj(d_list_t *rlink)
{
	return container_of(rlink, struct ds_pool_hdl, sph_entry);
}

static bool
pool_hdl_key_cmp(struct d_hash_table *htable, d_list_t *rlink,
		 const void *key, unsigned int ksize)
{
	struct ds_pool_hdl *hdl = pool_hdl_obj(rlink);

	D_ASSERTF(ksize == sizeof(uuid_t), "%u\n", ksize);
	return uuid_compare(hdl->sph_uuid, key) == 0;
}

static uint32_t
pool_hdl_key_hash(struct d_hash_table *htable, const void *key,
		  unsigned int ksize)
{
	D_ASSERTF(ksize == sizeof(uuid_t), "%u\n", ksize);
	return *((const uint32_t *)key);
}

static uint32_t
pool_hdl_rec_hash(struct d_hash_table *htable, d_list_t *link)
{
	struct ds_pool_hdl *hdl = pool_hdl_obj(link);
	uint32_t *retp = (uint32_t *)hdl->sph_uuid;

	return *retp;
}

static void
pool_hdl_rec_addref(struct d_hash_table *htable, d_list_t *rlink)
{
	pool_hdl_obj(rlink)->sph_ref++;
}

static bool
pool_hdl_rec_decref(struct d_hash_table *htable, d_list_t *rlink)
{
	struct ds_pool_hdl *hdl = pool_hdl_obj(rlink);

	D_ASSERTF(hdl->sph_ref > 0, "%d\n", hdl->sph_ref);
	hdl->sph_ref--;
	return hdl->sph_ref == 0;
}

static void
pool_hdl_rec_free(struct d_hash_table *htable, d_list_t *rlink)
{
	struct ds_pool_hdl *hdl = pool_hdl_obj(rlink);

	D_DEBUG(DB_MD, DF_UUID": freeing "DF_UUID"\n",
		DP_UUID(hdl->sph_pool->sp_uuid), DP_UUID(hdl->sph_uuid));
	D_ASSERT(d_hash_rec_unlinked(&hdl->sph_entry));
	D_ASSERTF(hdl->sph_ref == 0, "%d\n", hdl->sph_ref);
	daos_iov_free(&hdl->sph_cred);
	ds_pool_put(hdl->sph_pool);
	D_FREE(hdl);
}

static d_hash_table_ops_t pool_hdl_hash_ops = {
	.hop_key_cmp	= pool_hdl_key_cmp,
	.hop_key_hash	= pool_hdl_key_hash,
	.hop_rec_hash	= pool_hdl_rec_hash,
	.hop_rec_addref	= pool_hdl_rec_addref,
	.hop_rec_decref	= pool_hdl_rec_decref,
	.hop_rec_free	= pool_hdl_rec_free
};

int
ds_pool_hdl_hash_init(void)
{
	return d_hash_table_create(0 /* feats */, 4 /* bits */, NULL /* priv */,
				   &pool_hdl_hash_ops, &pool_hdl_hash);
}

void
ds_pool_hdl_hash_fini(void)
{
	d_hash_table_destroy(pool_hdl_hash, true /* force */);
}

static int
pool_hdl_delete_all_cb(d_list_t *link, void *arg)
{
	uuid_copy(arg, pool_hdl_obj(link)->sph_uuid);
	return 1;
}

void
ds_pool_hdl_delete_all(void)
{
	D_DEBUG(DB_MD, "deleting all pool handles\n");
	D_ASSERT(dss_srv_shutting_down());

	/*
	 * The d_hash_table_traverse locking makes it impossible to delete or
	 * even addref in the callback. Hence we traverse and delete one by one.
	 */
	for (;;) {
		uuid_t	arg;
		int	rc;

		uuid_clear(arg);

		rc = d_hash_table_traverse(pool_hdl_hash, pool_hdl_delete_all_cb, arg);
		D_ASSERTF(rc == 0 || rc == 1, DF_RC"\n", DP_RC(rc));

		if (uuid_is_null(arg))
			break;

		/*
		 * Ignore the return code because it's OK for the handle to
		 * have been deleted by someone else.
		 */
		d_hash_rec_delete(pool_hdl_hash, arg, sizeof(uuid_t));
	}
}

static int
pool_hdl_add(struct ds_pool_hdl *hdl)
{
	if (dss_srv_shutting_down())
		return -DER_CANCELED;

	return d_hash_rec_insert(pool_hdl_hash, hdl->sph_uuid,
				 sizeof(uuid_t), &hdl->sph_entry,
				 true /* exclusive */);
}

static void
pool_hdl_delete(struct ds_pool_hdl *hdl)
{
	bool deleted;

	deleted = d_hash_rec_delete(pool_hdl_hash, hdl->sph_uuid,
				    sizeof(uuid_t));
	D_ASSERT(deleted == true);
}

struct ds_pool_hdl *
ds_pool_hdl_lookup(const uuid_t uuid)
{
	d_list_t *rlink;

	rlink = d_hash_rec_find(pool_hdl_hash, uuid, sizeof(uuid_t));
	if (rlink == NULL)
		return NULL;

	return pool_hdl_obj(rlink);
}

void
ds_pool_hdl_put(struct ds_pool_hdl *hdl)
{
	d_hash_rec_decref(pool_hdl_hash, &hdl->sph_entry);
}

static void
aggregate_pool_space(struct daos_pool_space *agg_ps,
		     struct daos_pool_space *ps)
{
	int	i;
	bool	first;

	D_ASSERT(agg_ps && ps);

	if (ps->ps_ntargets == 0) {
		D_DEBUG(DB_TRACE, "Skip empty space info\n");
		return;
	}

	first = (agg_ps->ps_ntargets == 0);
	agg_ps->ps_ntargets += ps->ps_ntargets;

	for (i = DAOS_MEDIA_SCM; i < DAOS_MEDIA_MAX; i++) {
		agg_ps->ps_space.s_total[i] += ps->ps_space.s_total[i];
		agg_ps->ps_space.s_free[i] += ps->ps_space.s_free[i];

		if (agg_ps->ps_free_max[i] < ps->ps_free_max[i])
			agg_ps->ps_free_max[i] = ps->ps_free_max[i];
		if (agg_ps->ps_free_min[i] > ps->ps_free_min[i] || first)
			agg_ps->ps_free_min[i] = ps->ps_free_min[i];

		agg_ps->ps_free_mean[i] = agg_ps->ps_space.s_free[i] /
					  agg_ps->ps_ntargets;
	}
}

struct pool_query_xs_arg {
	struct ds_pool		*qxa_pool;
	struct daos_pool_space	 qxa_space;
};

static void
pool_query_xs_reduce(void *agg_arg, void *xs_arg)
{
	struct pool_query_xs_arg	*a_arg = agg_arg;
	struct pool_query_xs_arg	*x_arg = xs_arg;

	if (x_arg->qxa_space.ps_ntargets == 0)
		return;

	D_ASSERT(x_arg->qxa_space.ps_ntargets == 1);
	aggregate_pool_space(&a_arg->qxa_space, &x_arg->qxa_space);
}

static int
pool_query_xs_arg_alloc(struct dss_stream_arg_type *xs, void *agg_arg)
{
	struct pool_query_xs_arg	*x_arg, *a_arg = agg_arg;

	D_ALLOC_PTR(x_arg);
	if (x_arg == NULL)
		return -DER_NOMEM;

	xs->st_arg = x_arg;
	x_arg->qxa_pool = a_arg->qxa_pool;
	return 0;
}

static void
pool_query_xs_arg_free(struct dss_stream_arg_type *xs)
{
	D_ASSERT(xs->st_arg != NULL);
	D_FREE(xs->st_arg);
}

static int
pool_query_space(uuid_t pool_uuid, struct daos_pool_space *x_ps)
{
	struct dss_module_info	*info = dss_get_module_info();
	int			 tid = info->dmi_tgt_id;
	struct ds_pool_child	*pool_child;
	vos_pool_info_t		 vos_pool_info = { 0 };
	struct vos_pool_space	*vps = &vos_pool_info.pif_space;
	int			 i, rc;

	pool_child = ds_pool_child_lookup(pool_uuid);
	if (pool_child == NULL)
		return -DER_NO_HDL;

	rc = vos_pool_query(pool_child->spc_hdl, &vos_pool_info);
	if (rc != 0) {
		D_ERROR("Failed to query pool "DF_UUID", tgt_id: %d, "
			"rc: "DF_RC"\n", DP_UUID(pool_uuid), tid,
			DP_RC(rc));
		goto out;
	}

	x_ps->ps_ntargets = 1;
	x_ps->ps_space.s_total[DAOS_MEDIA_SCM] = SCM_TOTAL(vps);
	x_ps->ps_space.s_total[DAOS_MEDIA_NVME] = NVME_TOTAL(vps);

	/* Exclude the sys reserved space before reporting to user */
	if (SCM_FREE(vps) > SCM_SYS(vps))
		x_ps->ps_space.s_free[DAOS_MEDIA_SCM] =
				SCM_FREE(vps) - SCM_SYS(vps);
	else
		x_ps->ps_space.s_free[DAOS_MEDIA_SCM] = 0;

	if (NVME_FREE(vps) > NVME_SYS(vps))
		x_ps->ps_space.s_free[DAOS_MEDIA_NVME] =
				NVME_FREE(vps) - NVME_SYS(vps);
	else
		x_ps->ps_space.s_free[DAOS_MEDIA_NVME] = 0;

	for (i = DAOS_MEDIA_SCM; i < DAOS_MEDIA_MAX; i++) {
		x_ps->ps_free_max[i] = x_ps->ps_space.s_free[i];
		x_ps->ps_free_min[i] = x_ps->ps_space.s_free[i];
	}
out:
	ds_pool_child_put(pool_child);
	return rc;
}

static int
pool_query_one(void *vin)
{
	struct dss_coll_stream_args	*reduce = vin;
	struct dss_stream_arg_type	*streams = reduce->csa_streams;
	struct dss_module_info		*info = dss_get_module_info();
	int				 tid = info->dmi_tgt_id;
	struct pool_query_xs_arg	*x_arg = streams[tid].st_arg;
	struct ds_pool			*pool = x_arg->qxa_pool;

	return pool_query_space(pool->sp_uuid, &x_arg->qxa_space);
}

static int
pool_tgt_query(struct ds_pool *pool, struct daos_pool_space *ps)
{
	struct dss_coll_ops		 coll_ops;
	struct dss_coll_args		 coll_args = { 0 };
	struct pool_query_xs_arg	 agg_arg = { 0 };
	int				*exclude_tgts = NULL;
	uint32_t			 exclude_tgt_nr = 0;
	int				 rc = 0;

	D_ASSERT(ps != NULL);
	memset(ps, 0, sizeof(*ps));

	/* collective operations */
	coll_ops.co_func		= pool_query_one;
	coll_ops.co_reduce		= pool_query_xs_reduce;
	coll_ops.co_reduce_arg_alloc	= pool_query_xs_arg_alloc;
	coll_ops.co_reduce_arg_free	= pool_query_xs_arg_free;

	/* packing arguments for aggregator args */
	agg_arg.qxa_pool		= pool;

	/* setting aggregator args */
	coll_args.ca_aggregator		= &agg_arg;
	coll_args.ca_func_args		= &coll_args.ca_stream_args;

	rc = ds_pool_get_failed_tgt_idx(pool->sp_uuid, &exclude_tgts, &exclude_tgt_nr);
	if (rc != 0) {
		D_ERROR(DF_UUID": failed to get index : rc "DF_RC"\n",
			DP_UUID(pool->sp_uuid), DP_RC(rc));
		goto out;
	}

	if (exclude_tgts != NULL) {
		rc = dss_build_coll_bitmap(exclude_tgts, exclude_tgt_nr, &coll_args.ca_tgt_bitmap,
					   &coll_args.ca_tgt_bitmap_sz);
		if (rc != 0)
			goto out;
	}

	rc = dss_thread_collective_reduce(&coll_ops, &coll_args, 0);
	if (rc != 0) {
		D_ERROR("Pool query on pool "DF_UUID" failed, "DF_RC"\n",
			DP_UUID(pool->sp_uuid), DP_RC(rc));
		goto out;
	}

	*ps = agg_arg.qxa_space;

out:
	D_FREE(coll_args.ca_tgt_bitmap);
	D_FREE(exclude_tgts);
	return rc;
}

int
ds_pool_tgt_connect(struct ds_pool *pool, struct pool_iv_conn *pic)
{
	struct ds_pool_hdl	*hdl = NULL;
	d_iov_t			cred_iov;
	int			rc;

	hdl = ds_pool_hdl_lookup(pic->pic_hdl);
	if (hdl != NULL) {
		if (hdl->sph_sec_capas == pic->pic_capas) {
			D_DEBUG(DB_MD, DF_UUID": found compatible pool "
				"handle: hdl="DF_UUID" capas="DF_U64"\n",
				DP_UUID(pool->sp_uuid), DP_UUID(pic->pic_hdl),
				hdl->sph_sec_capas);
			rc = 0;
		} else {
			D_ERROR(DF_UUID": found conflicting pool handle: hdl="
				DF_UUID" capas="DF_U64"\n",
				DP_UUID(pool->sp_uuid), DP_UUID(pic->pic_hdl),
				hdl->sph_sec_capas);
			rc = -DER_EXIST;
		}
		ds_pool_hdl_put(hdl);
		return 0;
	}

	D_ALLOC_PTR(hdl);
	if (hdl == NULL)
		D_GOTO(out, rc = -DER_NOMEM);

	uuid_copy(hdl->sph_uuid, pic->pic_hdl);
	hdl->sph_flags = pic->pic_flags;
	hdl->sph_sec_capas = pic->pic_capas;
	hdl->sph_global_ver = pic->pic_global_ver;
	hdl->sph_obj_ver = pic->pic_obj_ver;
	ds_pool_get(pool);
	hdl->sph_pool = pool;

	cred_iov.iov_len = pic->pic_cred_size;
	cred_iov.iov_buf_len = pic->pic_cred_size;
	cred_iov.iov_buf = &pic->pic_creds[0];
	rc = daos_iov_copy(&hdl->sph_cred, &cred_iov);
	if (rc != 0) {
		ds_pool_put(pool);
		D_GOTO(out, rc);
	}

	rc = pool_hdl_add(hdl);
	if (rc != 0) {
		daos_iov_free(&hdl->sph_cred);
		ds_pool_put(pool);
		D_GOTO(out, rc);
	}

out:
	if (rc != 0)
		D_FREE(hdl);

	D_DEBUG(DB_MD, DF_UUID": connect "DF_RC"\n",
		DP_UUID(pool->sp_uuid), DP_RC(rc));
	return rc;
}

void
ds_pool_tgt_disconnect(uuid_t uuid)
{
	struct ds_pool_hdl *hdl;

	hdl = ds_pool_hdl_lookup(uuid);
	if (hdl == NULL) {
		D_DEBUG(DB_MD, "handle "DF_UUID" does not exist\n",
			DP_UUID(uuid));
		return;
	}

	ds_pool_iv_conn_hdl_invalidate(hdl->sph_pool, uuid);

	pool_hdl_delete(hdl);
	ds_pool_hdl_put(hdl);
}

void
ds_pool_tgt_disconnect_handler(crt_rpc_t *rpc)
{
	struct pool_tgt_disconnect_in  *in = crt_req_get(rpc);
	struct pool_tgt_disconnect_out *out = crt_reply_get(rpc);
	uuid_t			       *hdl_uuids = in->tdi_hdls.ca_arrays;
	int				i;
	int				rc = 0;

	if (in->tdi_hdls.ca_count == 0)
		D_GOTO(out, rc = 0);

	if (in->tdi_hdls.ca_arrays == NULL)
		D_GOTO(out, rc = -DER_INVAL);

	D_DEBUG(DB_MD, DF_UUID ": handling rpc: %p hdls[0]=" DF_UUID " nhdls=" DF_U64 "\n",
		DP_UUID(in->tdi_uuid), rpc, DP_UUID(hdl_uuids), in->tdi_hdls.ca_count);

	for (i = 0; i < in->tdi_hdls.ca_count; i++)
		ds_pool_tgt_disconnect(hdl_uuids[i]);
out:
	out->tdo_rc = (rc == 0 ? 0 : 1);
	D_DEBUG(DB_MD, DF_UUID ": replying rpc: %p %d " DF_RC "\n", DP_UUID(in->tdi_uuid), rpc,
		out->tdo_rc, DP_RC(rc));
	crt_reply_send(rpc);
}

int
ds_pool_tgt_disconnect_aggregator(crt_rpc_t *source, crt_rpc_t *result,
				  void *priv)
{
	struct pool_tgt_disconnect_out *out_source = crt_reply_get(source);
	struct pool_tgt_disconnect_out *out_result = crt_reply_get(result);

	out_result->tdo_rc += out_source->tdo_rc;
	return 0;
}

static int
update_pool_group(struct ds_pool *pool, struct pool_map *map)
{
	uint32_t	version;
	d_rank_list_t	ranks;
	int		rc;

	rc = crt_group_version(pool->sp_group, &version);
	D_ASSERTF(rc == 0, "%d\n", rc);
	D_DEBUG(DB_MD, DF_UUID": %u -> %u\n", DP_UUID(pool->sp_uuid), version,
		pool_map_get_version(map));

	rc = map_ranks_init(map, POOL_GROUP_MAP_STATES, &ranks);
	if (rc != 0)
		return rc;

	/* Let secondary rank == primary rank. */
	rc = crt_group_secondary_modify(pool->sp_group, &ranks, &ranks,
					CRT_GROUP_MOD_OP_REPLACE,
					pool_map_get_version(map));
	if (rc != 0) {
		if (rc == -DER_OOG)
			D_DEBUG(DB_MD, DF_UUID": SG and PG out of sync: %d\n",
				DP_UUID(pool->sp_uuid), rc);
		else
			D_ERROR(DF_UUID": failed to update group: %d\n",
				DP_UUID(pool->sp_uuid), rc);
	}

	map_ranks_fini(&ranks);
	return rc;
}

/*
 * Called via dss_collective() to update the pool map version in the
 * ds_pool_child object.
 */
static int
update_child_map(void *data)
{
	struct ds_pool		*pool = (struct ds_pool *)data;
	struct ds_pool_child	*child;

	/* The pool child could be stopped */
	child = ds_pool_child_lookup(pool->sp_uuid);
	if (child == NULL) {
		D_DEBUG(DB_MD, DF_UUID": Pool child isn't found.", DP_UUID(pool->sp_uuid));
		return 0;
	}

	ds_cont_child_reset_ec_agg_eph_all(child);
	child->spc_map_version = pool->sp_map_version;
	ds_pool_child_put(child);
	return 0;
}

int
ds_pool_tgt_map_update(struct ds_pool *pool, struct pool_buf *buf,
		       unsigned int map_version)
{
	struct pool_map *map = NULL;
	bool		update_map = false;
	int		rc = 0;

	if (buf != NULL) {
		rc = pool_map_create(buf, map_version, &map);
		if (rc != 0) {
			D_ERROR(DF_UUID" failed to create pool map: "DF_RC"\n",
				DP_UUID(pool->sp_uuid), DP_RC(rc));
			return rc;
		}
	}

	ABT_rwlock_wrlock(pool->sp_lock);
	/* Check if the pool map needs to to update */
	if (map != NULL &&
	    (pool->sp_map == NULL ||
	     pool_map_get_version(pool->sp_map) < map_version)) {
		struct pool_map *tmp = pool->sp_map;

		D_DEBUG(DB_MD, DF_UUID
			": update pool_map version: %p/%d -> %p/%d\n",
			DP_UUID(pool->sp_uuid), pool->sp_map,
			pool->sp_map ? pool_map_get_version(pool->sp_map) : -1,
			map, pool_map_get_version(map));

		rc = update_pool_group(pool, map);
		if (rc != 0) {
			D_ERROR(DF_UUID": Can not update pool group: "DF_RC"\n",
				DP_UUID(pool->sp_uuid), DP_RC(rc));
			D_GOTO(out, rc);
		}

		rc = pl_map_update(pool->sp_uuid, map,
				   pool->sp_map != NULL ? false : true,
				   DEFAULT_PL_TYPE);
		if (rc != 0) {
			D_ERROR(DF_UUID": failed update pl_map: "
				""DF_RC"\n", DP_UUID(pool->sp_uuid), DP_RC(rc));
			D_GOTO(out, rc);
		}

		rc = pool_map_update_failed_cnt(map);
		if (rc != 0) {
			D_ERROR(DF_UUID": failed fail-cnt update pl_map"
				": %d\n", DP_UUID(pool->sp_uuid), rc);
			D_GOTO(out, rc);
		}

		update_map = true;
		/* drop the stale map */
		pool->sp_map = map;
		map = tmp;
	}

	/* Check if the pool map on each xstream needs to update */
	if (pool->sp_map_version < map_version) {
		D_DEBUG(DB_MD, DF_UUID
			": changed cached map version: %u -> %u\n",
			DP_UUID(pool->sp_uuid), pool->sp_map_version,
			map_version);

		pool->sp_map_version = map_version;
		rc = dss_task_collective(update_child_map, pool, 0);
		D_ASSERT(rc == 0);
		update_map = true;
	}

	if (update_map) {
		struct dtx_scan_args	*arg;
		int ret;

		/* Since the map has been updated successfully, so let's
		 * ignore the dtx resync failure for now.
		 */
		D_ALLOC_PTR(arg);
		if (arg == NULL)
			D_GOTO(out, rc);

		uuid_copy(arg->pool_uuid, pool->sp_uuid);
		arg->version = pool->sp_map_version;
		ret = dss_ult_create(dtx_resync_ult, arg, DSS_XS_SYS,
				     0, 0, NULL);
		if (ret) {
			D_ERROR("dtx_resync_ult failure %d\n", ret);
			D_FREE(arg);
		}
	} else {
		D_WARN("Ignore update pool "DF_UUID" %d -> %d\n",
		       DP_UUID(pool->sp_uuid), pool->sp_map_version,
		       map_version);
	}
out:
	ABT_rwlock_unlock(pool->sp_lock);
	if (map != NULL)
		pool_map_decref(map);
	return rc;
}

void
ds_pool_tgt_query_handler(crt_rpc_t *rpc)
{
	struct pool_tgt_query_in	*in = crt_req_get(rpc);
	struct pool_tgt_query_out	*out = crt_reply_get(rpc);
	struct ds_pool			*pool;
	int				 rc;

	/* Single target query */
	if (dss_get_module_info()->dmi_xs_id != 0) {
		rc = pool_query_space(in->tqi_op.pi_uuid, &out->tqo_space);
		goto out;
	}

	/* Aggregate query over all targets on the node */
	rc = ds_pool_lookup(in->tqi_op.pi_uuid, &pool);
	if (rc) {
		D_ERROR("Failed to find pool "DF_UUID": %d\n",
			DP_UUID(in->tqi_op.pi_uuid), rc);
		D_GOTO(out, rc = -DER_NONEXIST);
	}

	rc = pool_tgt_query(pool, &out->tqo_space);
	if (rc != 0)
		rc = 1;	/* For query aggregator */
	ds_pool_put(pool);
out:
	out->tqo_rc = rc;
	crt_reply_send(rpc);
}

int
ds_pool_tgt_query_aggregator(crt_rpc_t *source, crt_rpc_t *result, void *priv)
{
	struct pool_tgt_query_out	*out_source = crt_reply_get(source);
	struct pool_tgt_query_out	*out_result = crt_reply_get(result);

	out_result->tqo_rc += out_source->tqo_rc;
	if (out_source->tqo_rc != 0)
		return 0;

	aggregate_pool_space(&out_result->tqo_space, &out_source->tqo_space);
	return 0;
}

static int
update_vos_prop_on_targets(void *in)
{
	struct ds_pool       *pool        = (struct ds_pool *)in;
	struct ds_pool_child *child       = NULL;
	struct policy_desc_t  policy_desc = {0};
	uint32_t              df_version;
	int                   ret = 0;

	child = ds_pool_child_lookup(pool->sp_uuid);
	if (child == NULL)
		return -DER_NONEXIST;	/* no child created yet? */

	if (unlikely(child->spc_no_storage))
		D_GOTO(out, ret = 0);

	policy_desc = pool->sp_policy_desc;
	ret = vos_pool_ctl(child->spc_hdl, VOS_PO_CTL_SET_POLICY, &policy_desc);
	if (ret)
		goto out;

	ret = vos_pool_ctl(child->spc_hdl, VOS_PO_CTL_SET_SPACE_RB, &pool->sp_space_rb);
	if (ret)
		goto out;

	/** If necessary, upgrade the vos pool format */
	df_version = ds_pool_get_vos_pool_df_version(pool->sp_global_version);
	if (df_version == 0) {
		ret = -DER_NO_PERM;
		DL_ERROR(ret, DF_UUID ": pool global version %u no longer supported",
			 DP_UUID(pool->sp_uuid), pool->sp_global_version);
		D_GOTO(out, ret);
	}
	D_DEBUG(DB_MGMT, DF_UUID ": upgrading VOS pool durable format to %u\n",
		DP_UUID(pool->sp_uuid), df_version);
	ret = vos_pool_upgrade(child->spc_hdl, df_version);

	if (pool->sp_checkpoint_props_changed) {
		pool->sp_checkpoint_props_changed = 0;
		if (child->spc_chkpt_req != NULL)
			sched_req_wakeup(child->spc_chkpt_req);
	}
	child->spc_reint_mode = pool->sp_reint_mode;
out:
	ds_pool_child_put(child);

	return ret;
}

int
ds_pool_tgt_prop_update(struct ds_pool *pool, struct pool_iv_prop *iv_prop)
{
	int ret;

	D_ASSERT(dss_get_module_info()->dmi_xs_id == 0);
	pool->sp_ec_cell_sz = iv_prop->pip_ec_cell_sz;
	pool->sp_global_version = iv_prop->pip_global_version;
	pool->sp_reclaim = iv_prop->pip_reclaim;
	pool->sp_redun_fac = iv_prop->pip_redun_fac;
	pool->sp_ec_pda = iv_prop->pip_ec_pda;
	pool->sp_rp_pda = iv_prop->pip_rp_pda;
	pool->sp_perf_domain = iv_prop->pip_perf_domain;
	pool->sp_space_rb = iv_prop->pip_space_rb;

	if (iv_prop->pip_reint_mode == DAOS_REINT_MODE_DATA_SYNC &&
	    iv_prop->pip_self_heal & DAOS_SELF_HEAL_AUTO_REBUILD)
		pool->sp_disable_rebuild = 0;
	else
		pool->sp_disable_rebuild = 1;

	if (!daos_policy_try_parse(iv_prop->pip_policy_str,
				   &pool->sp_policy_desc)) {
		D_ERROR("Failed to parse policy string: %s\n",
			iv_prop->pip_policy_str);
		return -DER_MISMATCH;
	}
	D_DEBUG(DB_CSUM, "Updating pool to sched: %lu\n",
		iv_prop->pip_scrub_mode);
	pool->sp_scrub_mode = iv_prop->pip_scrub_mode;
	pool->sp_scrub_freq_sec = iv_prop->pip_scrub_freq;
	pool->sp_scrub_thresh = iv_prop->pip_scrub_thresh;
	pool->sp_reint_mode = iv_prop->pip_reint_mode;

	pool->sp_checkpoint_props_changed = 0;
	if (pool->sp_checkpoint_mode != iv_prop->pip_checkpoint_mode) {
		pool->sp_checkpoint_mode          = iv_prop->pip_checkpoint_mode;
		pool->sp_checkpoint_props_changed = 1;
	}

	if (pool->sp_checkpoint_freq != iv_prop->pip_checkpoint_freq) {
		pool->sp_checkpoint_freq          = iv_prop->pip_checkpoint_freq;
		pool->sp_checkpoint_props_changed = 1;
	}

	if (pool->sp_checkpoint_thresh != iv_prop->pip_checkpoint_thresh) {
		pool->sp_checkpoint_thresh        = iv_prop->pip_checkpoint_thresh;
		pool->sp_checkpoint_props_changed = 1;
	}

	ret = dss_thread_collective(update_vos_prop_on_targets, pool, 0);
	if (ret != 0)
		return ret;

	ret = ds_pool_svc_upgrade_vos_pool(pool);

	return ret;
}

/**
 * Query the cached pool map. If the cached version is <= in->tmi_map_version,
 * the pool map will not be transferred to the client.
 */
void
ds_pool_tgt_query_map_handler(crt_rpc_t *rpc)
{
	struct pool_tgt_query_map_in   *in = crt_req_get(rpc);
	struct pool_tgt_query_map_out  *out = crt_reply_get(rpc);
	struct ds_pool		       *pool;
	struct pool_buf		       *buf;
	unsigned int			version;
	int				rc;

	D_DEBUG(DB_TRACE, DF_UUID ": handling rpc: %p hdl=" DF_UUID "\n",
		DP_UUID(in->tmi_op.pi_uuid), rpc, DP_UUID(in->tmi_op.pi_hdl));

	/* Validate the pool handle and get the ds_pool object. */
	if (daos_rpc_from_client(rpc)) {
		struct ds_pool_hdl *hdl;

		hdl = ds_pool_hdl_lookup(in->tmi_op.pi_hdl);
		if (hdl == NULL) {
			D_ERROR(DF_UUID": cannot find pool handle "DF_UUID"\n",
				DP_UUID(in->tmi_op.pi_uuid), DP_UUID(in->tmi_op.pi_hdl));
			rc = -DER_NO_HDL;
			goto out;
		}
		ds_pool_get(hdl->sph_pool);
		pool = hdl->sph_pool;
		ds_pool_hdl_put(hdl);
	} else {
		/*
		 * See the comment on validating the pool handle in
		 * ds_pool_query_handler.
		 */
		rc = ds_pool_lookup(in->tmi_op.pi_uuid, &pool);
		if (rc) {
			D_ERROR(DF_UUID": failed to look up pool: %d\n",
				DP_UUID(in->tmi_op.pi_uuid), rc);
			rc = -DER_NONEXIST;
			goto out;
		}
		rc = ds_pool_hdl_is_from_srv(pool, in->tmi_op.pi_hdl);
		if (rc < 0) {
			DL_CDEBUG(rc == -DER_NOTLEADER, DLOG_DBG, DLOG_ERR, rc,
				  DF_UUID ": failed to check server pool handle " DF_UUID,
				  DP_UUID(in->tmi_op.pi_uuid), DP_UUID(in->tmi_op.pi_hdl));
			if (rc == -DER_NOTLEADER)
				rc = -DER_AGAIN;
			goto out_pool;
		} else if (!rc) {
			D_ERROR(DF_UUID": cannot find server pool handle "DF_UUID"\n",
				DP_UUID(in->tmi_op.pi_uuid), DP_UUID(in->tmi_op.pi_hdl));
			rc = -DER_NO_HDL;
			goto out_pool;
		}
	}

	/* Inefficient; better invent some zero-copy IV APIs. */
	ABT_rwlock_rdlock(pool->sp_lock);
	version = (pool->sp_map == NULL ? 0 : pool_map_get_version(pool->sp_map));
	if (version <= in->tmi_map_version) {
		rc = 0;
		ABT_rwlock_unlock(pool->sp_lock);
		goto out_version;
	}
	rc = pool_buf_extract(pool->sp_map, &buf);
	ABT_rwlock_unlock(pool->sp_lock);
	if (rc != 0)
		goto out_version;

	rc = ds_pool_transfer_map_buf(buf, version, rpc, in->tmi_map_bulk,
				      &out->tmo_map_buf_size);

	D_FREE(buf);
out_version:
	out->tmo_op.po_map_version = version;
out_pool:
	ds_pool_put(pool);
out:
	out->tmo_op.po_rc = rc;
	D_DEBUG(DB_TRACE, DF_UUID ": replying rpc: %p " DF_RC "\n", DP_UUID(in->tmi_op.pi_uuid),
		rpc, DP_RC(out->tmo_op.po_rc));
	crt_reply_send(rpc);
}

struct tgt_discard_arg {
	uuid_t			     pool_uuid;
	uint64_t		     epoch;
	struct pool_target_addr_list tgt_list;
};

struct child_discard_arg {
	struct tgt_discard_arg	*tgt_discard;
	uuid_t			cont_uuid;
};

static struct tgt_discard_arg*
tgt_discard_arg_alloc(struct pool_target_addr_list *tgt_list)
{
	struct tgt_discard_arg	*arg;
	int			i;
	int			rc;

	D_ALLOC_PTR(arg);
	if (arg == NULL)
		return NULL;

	rc = pool_target_addr_list_alloc(tgt_list->pta_number, &arg->tgt_list);
	if (rc != 0) {
		D_FREE(arg);
		return NULL;
	}

	for (i = 0; i < tgt_list->pta_number; i++) {
		arg->tgt_list.pta_addrs[i].pta_rank = tgt_list->pta_addrs[i].pta_rank;
		arg->tgt_list.pta_addrs[i].pta_target = tgt_list->pta_addrs[i].pta_target;
	}

	return arg;
}

static void
tgt_discard_arg_free(struct tgt_discard_arg *arg)
{
	pool_target_addr_list_free(&arg->tgt_list);
	D_FREE(arg);
}

static int
obj_discard_cb(daos_handle_t ch, vos_iter_entry_t *ent,
	       vos_iter_type_t type, vos_iter_param_t *param,
	       void *data, unsigned *acts)
{
	struct child_discard_arg	*arg = data;
	struct d_backoff_seq		backoff_seq;
	daos_epoch_range_t		epr;
	int				rc;

	rc = d_backoff_seq_init(&backoff_seq, 0 /* nzeros */, 16 /* factor */, 8 /* next (ms) */,
				1 << 10 /* max (ms) */);
	D_ASSERTF(rc == 0, "d_backoff_seq_init: "DF_RC"\n", DP_RC(rc));

	epr.epr_hi = arg->tgt_discard->epoch;
	epr.epr_lo = 0;
	do {
		/* Inform the iterator and delete the object */
		*acts |= VOS_ITER_CB_DELETE;
		rc = vos_discard(param->ip_hdl, &ent->ie_oid, &epr, NULL, NULL);
		if (rc != -DER_BUSY && rc != -DER_INPROGRESS)
			break;

		D_DEBUG(DB_REBUILD, "retry by "DF_RC"/"DF_UOID"\n",
			DP_RC(rc), DP_UOID(ent->ie_oid));
		dss_sleep(d_backoff_seq_next(&backoff_seq));
	} while (1);

	d_backoff_seq_fini(&backoff_seq);

	if (rc != 0)
		D_ERROR("discard object pool/object "DF_UUID"/"DF_UOID" rc: "DF_RC"\n",
			DP_UUID(arg->tgt_discard->pool_uuid), DP_UOID(ent->ie_oid),
			DP_RC(rc));
	return rc;
}

/** vos_iter_cb_t */
static int
cont_discard_cb(daos_handle_t ih, vos_iter_entry_t *entry,
		vos_iter_type_t type, vos_iter_param_t *iter_param,
		void *cb_arg, unsigned int *acts)
{
	struct child_discard_arg *arg = cb_arg;
	struct ds_cont_child	*cont = NULL;
	vos_iter_param_t	param = { 0 };
	struct vos_iter_anchors	anchor = { 0 };
	daos_handle_t		coh;
	struct d_backoff_seq	backoff_seq;
	int			rc;

	D_ASSERT(type == VOS_ITER_COUUID);
	if (uuid_compare(arg->cont_uuid, entry->ie_couuid) == 0) {
		D_DEBUG(DB_REBUILD, DF_UUID" already discard\n",
			DP_UUID(arg->cont_uuid));
		return 0;
	}

	rc = ds_cont_child_lookup(arg->tgt_discard->pool_uuid, entry->ie_couuid,
				  &cont);
	if (rc != DER_SUCCESS) {
		D_ERROR("Lookup container '"DF_UUIDF"' failed: "DF_RC"\n",
			DP_UUID(entry->ie_couuid), DP_RC(rc));
		return rc;
	}

	rc = vos_cont_open(iter_param->ip_hdl, entry->ie_couuid, &coh);
	if (rc != 0) {
		D_ERROR("Open container "DF_UUID" failed: "DF_RC"\n",
			DP_UUID(entry->ie_couuid), DP_RC(rc));
		D_GOTO(put, rc);
	}

	rc = d_backoff_seq_init(&backoff_seq, 0 /* nzeros */, 16 /* factor */, 8 /* next (ms) */,
				1 << 10 /* max (ms) */);
	D_ASSERTF(rc == 0, "d_backoff_seq_init: "DF_RC"\n", DP_RC(rc));

	param.ip_hdl = coh;
	param.ip_epr.epr_lo = 0;
	param.ip_epr.epr_hi = arg->tgt_discard->epoch;
	uuid_copy(arg->cont_uuid, entry->ie_couuid);
	do {
		/* Inform the iterator and delete the object */
		*acts |= VOS_ITER_CB_DELETE;
		rc = vos_iterate(&param, VOS_ITER_OBJ, false, &anchor, obj_discard_cb, NULL,
				 arg, NULL);
		if (rc != -DER_BUSY && rc != -DER_INPROGRESS)
			break;

		D_DEBUG(DB_REBUILD, "retry by "DF_RC"/"DF_UUID"\n",
			DP_RC(rc), DP_UUID(entry->ie_couuid));
		dss_sleep(d_backoff_seq_next(&backoff_seq));
	} while (1);

	d_backoff_seq_fini(&backoff_seq);
	vos_cont_close(coh);
	D_DEBUG(DB_TRACE, DF_UUID"/"DF_UUID" discard cont done: "DF_RC"\n",
		DP_UUID(arg->tgt_discard->pool_uuid), DP_UUID(entry->ie_couuid),
		DP_RC(rc));

put:
	ds_cont_child_put(cont);
	return rc;
}

static int
pool_child_discard(void *data)
{
	struct tgt_discard_arg	*arg = data;
	struct child_discard_arg cont_arg;
	struct ds_pool_child	*child;
	vos_iter_param_t	param = { 0 };
	struct vos_iter_anchors	anchor = { 0 };
	struct pool_target_addr addr;
	uint32_t		myrank;
	struct d_backoff_seq	backoff_seq;
	int			rc;

	myrank = dss_self_rank();
	addr.pta_rank = myrank;
	addr.pta_target = dss_get_module_info()->dmi_tgt_id;
	if (!pool_target_addr_found(&arg->tgt_list, &addr)) {
		D_DEBUG(DB_TRACE, "skip discard %u/%u.\n", addr.pta_rank,
			addr.pta_target);
		return 0;
	}

	D_DEBUG(DB_MD, DF_UUID" discard %u/%u\n", DP_UUID(arg->pool_uuid),
		myrank, addr.pta_target);

	child = ds_pool_child_lookup(arg->pool_uuid);
	D_ASSERT(child != NULL);
	param.ip_hdl = child->spc_hdl;

	rc = d_backoff_seq_init(&backoff_seq, 0 /* nzeros */, 16 /* factor */, 8 /* next (ms) */,
				1 << 10 /* max (ms) */);
	D_ASSERTF(rc == 0, "d_backoff_seq_init: "DF_RC"\n", DP_RC(rc));

	cont_arg.tgt_discard = arg;
	child->spc_discard_done = 0;
	do {
		rc = vos_iterate(&param, VOS_ITER_COUUID, false, &anchor,
				 cont_discard_cb, NULL, &cont_arg, NULL);
		if (rc != -DER_BUSY && rc != -DER_INPROGRESS)
			break;

		D_DEBUG(DB_REBUILD, "retry by "DF_RC"/"DF_UUID"\n",
			DP_RC(rc), DP_UUID(arg->pool_uuid));
		dss_sleep(d_backoff_seq_next(&backoff_seq));
	} while (1);

	child->spc_discard_done = 1;

	d_backoff_seq_fini(&backoff_seq);

	ds_pool_child_put(child);

	return rc;
}

/* Discard the objects by epoch in this pool */
static void
ds_pool_tgt_discard_ult(void *data)
{
	struct ds_pool		*pool;
	struct tgt_discard_arg	*arg = data;
	struct dss_coll_ops	 coll_ops = { 0 };
	struct dss_coll_args	 coll_args = { 0 };
	int			*exclude_tgts = NULL;
	uint32_t		 exclude_tgt_nr = 0;
	int			 rc = 0;

	/* If discard failed, let's still go ahead, since reintegration might
	 * still succeed, though it might leave some garbage on the reintegration
	 * target, the future scrub tool might fix it. XXX
	 */
	rc = ds_pool_lookup(arg->pool_uuid, &pool);
	if (pool == NULL) {
		D_INFO(DF_UUID" can not be found: %d\n", DP_UUID(arg->pool_uuid), rc);
		D_GOTO(free, rc = 0);
	}

	/* collective operations */
	coll_ops.co_func = pool_child_discard;
	coll_args.ca_func_args	= arg;
	if (pool->sp_map != NULL) {
		unsigned int status;

		/* It should only discard the target in DOWNOUT state, and skip
		 * targets in other state.
		 */
		status = PO_COMP_ST_UP | PO_COMP_ST_UPIN | PO_COMP_ST_DRAIN |
			 PO_COMP_ST_DOWN | PO_COMP_ST_NEW;
		rc = ds_pool_get_tgt_idx_by_state(arg->pool_uuid, status, &exclude_tgts,
						  &exclude_tgt_nr);
		if (rc != 0) {
			D_ERROR(DF_UUID "failed to get index : rc "DF_RC"\n",
				DP_UUID(arg->pool_uuid), DP_RC(rc));
			D_GOTO(put, rc);
		}

		if (exclude_tgts != NULL) {
			rc = dss_build_coll_bitmap(exclude_tgts, exclude_tgt_nr,
						   &coll_args.ca_tgt_bitmap, &coll_args.ca_tgt_bitmap_sz);
			if (rc != 0)
				goto put;
		}
	}

	rc = dss_thread_collective_reduce(&coll_ops, &coll_args, DSS_ULT_DEEP_STACK);
	DL_CDEBUG(rc == 0, DB_MD, DLOG_ERR, rc, DF_UUID " tgt discard", DP_UUID(arg->pool_uuid));

put:
	D_FREE(coll_args.ca_tgt_bitmap);
	D_FREE(exclude_tgts);
	pool->sp_need_discard = 0;
	pool->sp_discard_status = rc;

	ds_pool_put(pool);
free:
	tgt_discard_arg_free(arg);
}

void
ds_pool_tgt_discard_handler(crt_rpc_t *rpc)
{
	struct pool_tgt_discard_in	*in = crt_req_get(rpc);
	struct pool_tgt_discard_out	*out = crt_reply_get(rpc);
	struct pool_target_addr_list	pta_list;
	struct tgt_discard_arg		*arg = NULL;
	struct ds_pool			*pool;
	int				rc;

	pta_list.pta_number = in->ptdi_addrs.ca_count;
	pta_list.pta_addrs = in->ptdi_addrs.ca_arrays;
	arg = tgt_discard_arg_alloc(&pta_list);
	if (arg == NULL)
		D_GOTO(out, rc = -DER_NOMEM);

	/* POOL is already started in ds_mgmt_hdlr_tgt_create() during reintegration,
	 * though pool might being stopped for some reason.
	 * Let's do pool lookup to make sure pool child is already created.
	 */
	uuid_copy(arg->pool_uuid, in->ptdi_uuid);
	arg->epoch = DAOS_EPOCH_MAX;
	rc = ds_pool_lookup(arg->pool_uuid, &pool);
	if (rc) {
		D_INFO(DF_UUID" can not be found: %d\n", DP_UUID(arg->pool_uuid), rc);
		D_GOTO(out, rc = 0);
	}

	pool->sp_need_discard = 1;
	pool->sp_discard_status = 0;
	rc = dss_ult_create(ds_pool_tgt_discard_ult, arg, DSS_XS_SYS, 0, 0, NULL);

	ds_pool_put(pool);
out:
	out->ptdo_rc = rc;
	D_DEBUG(DB_MD, DF_UUID": replying rpc "DF_RC"\n", DP_UUID(in->ptdi_uuid),
		DP_RC(rc));
	crt_reply_send(rpc);
	if (rc != 0 && arg != NULL)
		tgt_discard_arg_free(arg);
}<|MERGE_RESOLUTION|>--- conflicted
+++ resolved
@@ -420,11 +420,10 @@
 
 	D_FREE(path);
 
-<<<<<<< HEAD
 	if (rc != 0) {
 		if (rc != -DER_NONEXIST) {
-			D_ERROR(DF_UUID": Open VOS pool failed. "DF_RC"\n",
-				DP_UUID(child->spc_uuid), DP_RC(rc));
+			DL_CDEBUG(rc == -DER_NVME_IO, DB_MGMT, DLOG_ERR, rc,
+				  DF_UUID": Open VOS pool failed.", DP_UUID(child->spc_uuid));
 			goto out;
 		}
 
@@ -436,12 +435,6 @@
 		 */
 		child->spc_no_storage = 1;
 		goto done;
-=======
-	if (rc) {
-		DL_CDEBUG(rc == -DER_NVME_IO, DB_MGMT, DLOG_ERR, rc,
-			  DF_UUID": Open VOS pool failed.", DP_UUID(child->spc_uuid));
-		goto out;
->>>>>>> 217aab97
 	}
 
 	if (!engine_in_check()) {
