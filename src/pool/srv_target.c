/*
 * (C) Copyright 2016-2025 Intel Corporation.
 * (C) Copyright 2025 Hewlett Packard Enterprise Development LP
 *
 * SPDX-License-Identifier: BSD-2-Clause-Patent
 */
/**
 * \file
 *
 * ds_pool: Target Operations
 *
 * This file contains the server API methods and the RPC handlers that are both
 * related target states.
 *
 * Data structures used here:
 *
 *                 Pool           Container
 *
 *         Global  ds_pool
 *                 ds_pool_hdl
 *
 *   Thread-local  ds_pool_child  ds_cont
 *                                ds_cont_hdl
 */

#define D_LOGFAC	DD_FAC(pool)

#include <daos_srv/pool.h>

#include <sys/stat.h>
#include <gurt/telemetry_producer.h>
#include <daos/pool_map.h>
#include <daos/rpc.h>
#include <daos/pool.h>
#include <daos_srv/container.h>
#include <daos_srv/daos_mgmt_srv.h>
#include <daos_srv/object.h>
#include <daos_srv/vos.h>
#include <daos_srv/rebuild.h>
#include <daos_srv/srv_csum.h>
#include "rpc.h"
#include "srv_internal.h"

/* ds_pool_child **************************************************************/

static void
stop_gc_ult(struct ds_pool_child *child)
{
	D_ASSERT(child != NULL);
	/* GC ULT is not started */
	if (child->spc_gc_req == NULL)
		return;

	D_DEBUG(DB_MGMT, DF_UUID"[%d]: Stopping GC ULT\n",
		DP_UUID(child->spc_uuid), dss_get_module_info()->dmi_tgt_id);

	sched_req_wait(child->spc_gc_req, true);
	sched_req_put(child->spc_gc_req);
	child->spc_gc_req = NULL;
}

static void
stop_flush_ult(struct ds_pool_child *child)
{
	D_ASSERT(child != NULL);
	/* Flush ULT is not started */
	if (child->spc_flush_req == NULL)
		return;

	D_DEBUG(DB_MGMT, DF_UUID"[%d]: Stopping Flush ULT\n",
		DP_UUID(child->spc_uuid), dss_get_module_info()->dmi_tgt_id);

	sched_req_wait(child->spc_flush_req, true);
	sched_req_put(child->spc_flush_req);
	child->spc_flush_req = NULL;
}

static struct ds_pool_child *
pool_child_lookup_noref(const uuid_t uuid)
{
	struct ds_pool_child   *child;
	struct pool_tls	       *tls = pool_tls_get();

	d_list_for_each_entry(child, &tls->dt_pool_list, spc_list) {
		if (uuid_compare(uuid, child->spc_uuid) == 0) {
			return child;
		}
	}
	return NULL;
}

struct ds_pool_child *
ds_pool_child_find(const uuid_t uuid)
{
	struct ds_pool_child	*child;

	child = pool_child_lookup_noref(uuid);
	if (child == NULL) {
		D_ERROR(DF_UUID": Pool child isn't found.\n", DP_UUID(uuid));
		return child;
	}

	child->spc_ref++;
	return child;
}

struct ds_pool_child *
ds_pool_child_lookup(const uuid_t uuid)
{
	struct ds_pool_child	*child;

	child = pool_child_lookup_noref(uuid);
	if (child == NULL) {
		D_ERROR(DF_UUID": Pool child isn't found.\n", DP_UUID(uuid));
		return child;
	}

	if (*child->spc_state == POOL_CHILD_NEW || *child->spc_state == POOL_CHILD_STOPPING) {
		D_ERROR(DF_UUID": Pool child isn't ready. (%u)\n",
			DP_UUID(uuid), *child->spc_state);
		return NULL;
	}

	child->spc_ref++;
	return child;
}

void
ds_pool_child_put(struct ds_pool_child *child)
{
	D_ASSERTF(child->spc_ref > 0, "%d\n", child->spc_ref);
	child->spc_ref--;
	if (child->spc_ref == 0 && *child->spc_state == POOL_CHILD_STOPPING)
		ABT_eventual_set(child->spc_ref_eventual, (void *)&child->spc_ref,
				 sizeof(child->spc_ref));
}

static int
gc_rate_ctl(void *arg)
{
	struct ds_pool_child	*child = (struct ds_pool_child *)arg;
	struct ds_pool		*pool = child->spc_pool;
	struct sched_request	*req = child->spc_gc_req;
	uint32_t		 msecs;

	if (dss_ult_exiting(req))
		return -1;

	/* Let GC ULT run in tight mode when system is idle or under space pressure */
	if (!dss_xstream_is_busy() || sched_req_space_check(req) != SCHED_SPACE_PRESS_NONE) {
		sched_req_yield(req);
		return 0;
	}

	msecs = (pool->sp_reclaim == DAOS_RECLAIM_LAZY ||
			pool->sp_reclaim == DAOS_RECLAIM_DISABLED) ? 1000 : 50;
	sched_req_sleep(req, msecs);
	/* Let GC ULT run in slack mode when system is busy and no space pressure */
	return 1;
}

static void
gc_ult(void *arg)
{
	struct ds_pool_child	*child = (struct ds_pool_child *)arg;
	struct dss_module_info	*dmi = dss_get_module_info();
	int			 rc;

	D_DEBUG(DB_MGMT, DF_UUID"[%d]: GC ULT started\n",
		DP_UUID(child->spc_uuid), dmi->dmi_tgt_id);

	if (child->spc_gc_req == NULL)
		goto out;

	while (!dss_ult_exiting(child->spc_gc_req)) {
		rc = vos_gc_pool(child->spc_hdl, -1, gc_rate_ctl, (void *)child);
		if (rc < 0)
			D_ERROR(DF_UUID"[%d]: GC pool run failed. "DF_RC"\n",
				DP_UUID(child->spc_uuid), dmi->dmi_tgt_id,
				DP_RC(rc));

		if (dss_ult_exiting(child->spc_gc_req))
			break;

		/* It'll be woke up by container destroy or aggregation */
		if (rc > 0)
			sched_req_yield(child->spc_gc_req);
		else
			sched_req_sleep(child->spc_gc_req, 10UL * 1000);
	}
out:
	D_DEBUG(DB_MGMT, DF_UUID"[%d]: GC ULT stopped\n",
		DP_UUID(child->spc_uuid), dmi->dmi_tgt_id);
}

static int
start_gc_ult(struct ds_pool_child *child)
{
	struct dss_module_info	*dmi = dss_get_module_info();
	struct sched_req_attr	 attr;

	D_ASSERT(child != NULL);
	D_ASSERT(child->spc_gc_req == NULL);

	D_DEBUG(DB_MGMT, DF_UUID"[%d]: starting GC ULT\n",
		DP_UUID(child->spc_uuid), dmi->dmi_tgt_id);

	sched_req_attr_init(&attr, SCHED_REQ_GC, &child->spc_uuid);
	attr.sra_flags = SCHED_REQ_FL_NO_DELAY;

	child->spc_gc_req = sched_create_ult(&attr, gc_ult, child, DSS_DEEP_STACK_SZ);
	if (child->spc_gc_req == NULL) {
		D_ERROR(DF_UUID"[%d]: Failed to create GC ULT.\n",
			DP_UUID(child->spc_uuid), dmi->dmi_tgt_id);
		return -DER_NOMEM;
	}

	return 0;
}

static void
flush_ult(void *arg)
{
	struct ds_pool_child	*child = (struct ds_pool_child *)arg;
	struct dss_module_info	*dmi = dss_get_module_info();
	uint32_t		 sleep_ms, nr_flushed, nr_flush = 6000;
	int			 rc;

	D_DEBUG(DB_MGMT, DF_UUID"[%d]: Flush ULT started\n",
		DP_UUID(child->spc_uuid), dmi->dmi_tgt_id);

	D_ASSERT(child->spc_flush_req != NULL);

	while (!dss_ult_exiting(child->spc_flush_req)) {
		rc = vos_flush_pool(child->spc_hdl, nr_flush, &nr_flushed);
		if (rc < 0) {
			D_ERROR(DF_UUID"[%d]: Flush pool failed. "DF_RC"\n",
				DP_UUID(child->spc_uuid), dmi->dmi_tgt_id, DP_RC(rc));
			sleep_ms = 2000;
		} else if (rc) {	/* This pool doesn't have NVMe partition */
			sleep_ms = 60000;
		} else if (sched_req_space_check(child->spc_flush_req) == SCHED_SPACE_PRESS_NONE) {
			sleep_ms = 500;
		} else {
			sleep_ms = (nr_flushed < nr_flush) ? 50 : 0;
		}

		if (dss_ult_exiting(child->spc_flush_req))
			break;

		if (sleep_ms)
			sched_req_sleep(child->spc_flush_req, sleep_ms);
		else
			sched_req_yield(child->spc_flush_req);
	}

	D_DEBUG(DB_MGMT, DF_UUID"[%d]: Flush ULT stopped\n",
		DP_UUID(child->spc_uuid), dmi->dmi_tgt_id);
}

static int
start_flush_ult(struct ds_pool_child *child)
{
	struct dss_module_info	*dmi = dss_get_module_info();
	struct sched_req_attr	 attr;

	D_ASSERT(child != NULL);
	D_ASSERT(child->spc_flush_req == NULL);

	sched_req_attr_init(&attr, SCHED_REQ_GC, &child->spc_uuid);
	attr.sra_flags = SCHED_REQ_FL_NO_DELAY;

	child->spc_flush_req = sched_create_ult(&attr, flush_ult, child, DSS_DEEP_STACK_SZ);
	if (child->spc_flush_req == NULL) {
		D_ERROR(DF_UUID"[%d]: Failed to create flush ULT.\n",
			DP_UUID(child->spc_uuid), dmi->dmi_tgt_id);
		return -DER_NOMEM;
	}

	return 0;
}

/* This query API could be called from any xstream */
uint32_t
ds_pool_child_state(uuid_t pool_uuid, uint32_t tgt_id)
{
	struct dss_module_info	*info = dss_get_module_info();
	struct ds_pool_child	*child;

	D_ASSERT(info->dmi_tgt_id < dss_tgt_nr);
	child = pool_child_lookup_noref(pool_uuid);
	if (child == NULL) {
		D_ERROR(DF_UUID": Pool child isn't found.\n", DP_UUID(pool_uuid));
		return POOL_CHILD_NEW;
	}

	D_ASSERT(child->spc_pool != NULL);
	return child->spc_pool->sp_states[info->dmi_tgt_id];
}

static void
pool_child_free(struct ds_pool_child *child)
{
	D_ASSERTF(*child->spc_state == POOL_CHILD_NEW, "state:%u", *child->spc_state);
	D_ASSERT(child->spc_ref == 0);

	/* Remove from cache */
	d_list_del_init(&child->spc_list);
	dss_module_fini_metrics(DAOS_TGT_TAG, child->spc_metrics);
	ABT_eventual_free(&child->spc_ref_eventual);
	D_FREE(child);
}

static struct ds_pool_child *
pool_child_create(uuid_t pool_uuid, struct ds_pool *pool, uint32_t pool_map_ver)
{
	struct dss_module_info	*info = dss_get_module_info();
	struct pool_tls		*tls = pool_tls_get();
	struct ds_pool_child	*child;
	int			 rc;

	D_DEBUG(DB_MGMT, DF_UUID": Create pool child\n", DP_UUID(pool_uuid));

	D_ALLOC_PTR(child);
	if (child == NULL)
		return NULL;

	/* initialize metrics on the target xstream for each module */
	rc = dss_module_init_metrics(DAOS_TGT_TAG, child->spc_metrics, pool->sp_path,
				     info->dmi_tgt_id);
	if (rc != 0) {
		D_ERROR(DF_UUID ": failed to initialize module metrics for pool"
			"." DF_RC "\n", DP_UUID(pool_uuid), DP_RC(rc));
		goto out_free;
	}

	rc = ABT_eventual_create(sizeof(child->spc_ref), &child->spc_ref_eventual);
	if (rc != ABT_SUCCESS)
		goto out_metrics;

	uuid_copy(child->spc_uuid, pool_uuid);
	child->spc_map_version = pool_map_ver;
	child->spc_pool = pool;
	D_INIT_LIST_HEAD(&child->spc_list);
	D_INIT_LIST_HEAD(&child->spc_cont_list);

	D_ASSERT(info->dmi_tgt_id < dss_tgt_nr);
	child->spc_state = &pool->sp_states[info->dmi_tgt_id];
	*child->spc_state = POOL_CHILD_NEW;

	/* Add to cache */
	d_list_add(&child->spc_list, &tls->dt_pool_list);

	return child;

out_metrics:
	dss_module_fini_metrics(DAOS_TGT_TAG, child->spc_metrics);
out_free:
	D_FREE(child);
	return NULL;
}

/*
 * Since PMEM_PAGESIZE and PMEM_OBJ_POOL_HEAD_SIZE are not exported,
 * for safety, we will use 64k for now.
 */
#define	POOL_OBJ_HEADER_SIZE	65536

static int
pool_reset_header(const char *path)
{
	int	 rc;
	char	*buf = NULL;
	FILE	*file;
	int	 header_size = 65536;

	/* Skip MD-ON-SSD case */
	if (bio_nvme_configured(SMD_DEV_TYPE_META))
		return 0;

	file = fopen(path, "r+");
	if (file == NULL) {
		D_ERROR("failed to open %s\n", path);
		return daos_errno2der(errno);
	}

	D_ALLOC(buf, header_size);
	if (buf == NULL) {
		rc = -DER_NOMEM;
		goto out;
	}

	rc = fwrite(buf, header_size, 1, file);
	if (rc < 0)
		goto out;
	else if (rc != 1)
		rc = -DER_IO;
	else
		rc = 0;
out:
	D_FREE(buf);
	fclose(file);
	return rc;
}

static int
pool_child_recreate(struct ds_pool_child *child)
{
	struct dss_module_info	*info = dss_get_module_info();
	struct smd_pool_info	*pool_info;
	struct stat		 lstat;
	uint32_t		 vos_df_version;
	char			*path;
	int			 rc;

	vos_df_version = ds_pool_get_vos_df_version(child->spc_pool->sp_global_version);
	if (vos_df_version == 0) {
		rc = -DER_NO_PERM;
		DL_ERROR(rc, DF_UUID ": pool global version %u not supported",
			 DP_UUID(child->spc_uuid), child->spc_pool->sp_global_version);
		return rc;
	}

	rc = ds_mgmt_tgt_file(child->spc_uuid, VOS_FILE, &info->dmi_tgt_id, &path);
	if (rc != 0)
		return rc;

	rc = stat(path, &lstat);
	if (rc != 0) {
		DL_ERROR(rc, DF_UUID": Stat VOS pool file failed.", DP_UUID(child->spc_uuid));
		rc = daos_errno2der(errno);
		goto out;
	}
	if (lstat.st_size == 0) {
		D_ERROR(DF_UUID": VOS pool file isn't fallocated.", DP_UUID(child->spc_uuid));
		goto out;
	}

	rc = smd_pool_get_info(child->spc_uuid, &pool_info);
	if (rc) {
		DL_ERROR(rc, DF_UUID": Get pool info failed.", DP_UUID(child->spc_uuid));
		goto out;
	}

	rc = vos_pool_kill(child->spc_uuid, 0);
	if (rc) {
		DL_ERROR(rc, DF_UUID": Destroy VOS pool failed.", DP_UUID(child->spc_uuid));
		goto pool_info;
	}

	/* If pool header is nonzero, pmemobj_create() will fail.
	 * Therefore, reset the header in this case.
	 */
	rc = pool_reset_header(path);
	if (rc != 0) {
		DL_ERROR(rc, DF_UUID": Reset VOS pool header failed.", DP_UUID(child->spc_uuid));
		goto pool_info;
	}

	rc = vos_pool_create(path, child->spc_uuid, 0 /* scm_sz */,
			     pool_info->spi_blob_sz[SMD_DEV_TYPE_DATA],
			     pool_info->spi_blob_sz[SMD_DEV_TYPE_META],
			     VOS_POF_FOR_RECREATE /* flags */, vos_df_version, NULL);
	if (rc)
		DL_ERROR(rc, DF_UUID": Create VOS pool failed.", DP_UUID(child->spc_uuid));

pool_info:
	smd_pool_free_info(pool_info);
out:
	D_FREE(path);
	return rc;

}

<<<<<<< HEAD
struct ds_pool_flags_arg {
	struct ds_pool *pool;
	uint32_t        disable_rebuild : 1, disable_dtx_resync : 1, immutable : 1;
};

static void
apply_pool_flags(void *arg)
{
	struct ds_pool_flags_arg *set_arg = arg;

	if (set_arg->disable_rebuild)
		set_arg->pool->sp_disable_rebuild = 1;
	if (set_arg->disable_dtx_resync)
		set_arg->pool->sp_disable_dtx_resync = 1;
	if (set_arg->immutable)
		set_arg->pool->sp_immutable = 1;
}

int
ds_pool_apply_flags(struct ds_pool_flags_arg *args)
{
	ABT_thread thread;
	int        rc;

	if (!args->disable_rebuild && !args->disable_dtx_resync && !args->immutable)
		return 0;

	rc = dss_ult_create(apply_pool_flags, args, DSS_XS_SYS, 0 /* tgt_idx */, 0 /* stack_size */,
			    &thread);
	if (rc != 0) {
		D_ERROR("failed to create apply_pool_flags ULT: " DF_RC "\n", DP_RC(rc));
		return rc;
	}
	ABT_thread_join(thread);
	ABT_thread_free(&thread);
	return 0;
}

=======
>>>>>>> 763db7b8
static int
pool_child_start(struct ds_pool_child *child, bool recreate)
{
	struct dss_module_info	*info = dss_get_module_info();
	char			*path;
	int			 rc;
	struct ds_pool_flags_arg set_args = {0};

	D_ASSERTF(*child->spc_state == POOL_CHILD_NEW, "state:%u", *child->spc_state);
	D_ASSERT(!d_list_empty(&child->spc_list));

	*child->spc_state = POOL_CHILD_STARTING;

	if (recreate) {
		rc = pool_child_recreate(child);
		if (rc != 0)
			goto out;
	}

	rc = ds_mgmt_tgt_file(child->spc_uuid, VOS_FILE, &info->dmi_tgt_id, &path);
	if (rc != 0)
		goto out;

	D_ASSERT(child->spc_metrics[DAOS_VOS_MODULE] != NULL);
	rc = vos_pool_open_metrics(path, child->spc_uuid, VOS_POF_EXCL | VOS_POF_EXTERNAL_FLUSH,
				   child->spc_metrics[DAOS_VOS_MODULE], &child->spc_hdl);

	D_FREE(path);

	if (rc != 0) {
		if (!engine_in_check() || rc != -DER_NONEXIST) {
			DL_CDEBUG(rc == -DER_NVME_IO, DB_MGMT, DLOG_ERR, rc,
				  DF_UUID": Open VOS pool failed.", DP_UUID(child->spc_uuid));
			goto out;
		}

		D_WARN(DF_UUID ": Lost pool shard %u on rank %u.\n", DP_UUID(child->spc_uuid),
		       info->dmi_tgt_id, dss_self_rank());
		/*
		 * Ignore the failure to allow subsequent logic (such as DAOS check)
		 * to handle the trouble.
		 */
		child->spc_no_storage = 1;
		goto done;
	}

	if (!ds_pool_skip_for_check(child->spc_pool) &&
	    vos_pool_feature_skip_start(child->spc_hdl)) {
		D_INFO(DF_UUID ": skipped to start\n", DP_UUID(child->spc_uuid));
		rc = -DER_SHUTDOWN;
		goto out_close;
	}

	set_args.pool = child->spc_pool;
	if (vos_pool_feature_immutable(child->spc_hdl))
		set_args.immutable = 1;

	/*
	 * Rebuild depends on DTX resync, if DTX resync is skipped,
	 * then rebuild also needs to be skipped.
	 */
	if (vos_pool_feature_skip_rebuild(child->spc_hdl) ||
	    vos_pool_feature_skip_dtx_resync(child->spc_hdl))
		set_args.disable_rebuild = 1;

	if (vos_pool_feature_skip_dtx_resync(child->spc_hdl))
		set_args.disable_dtx_resync = 1;

	rc = ds_pool_apply_flags(&set_args);
	if (rc != 0)
		goto out_close;

	if (!ds_pool_restricted(child->spc_pool, false)) {
		rc = start_gc_ult(child);
		if (rc != 0)
			goto out_close;

		rc = start_flush_ult(child);
		if (rc != 0)
			goto out_gc;

		rc = ds_start_scrubbing_ult(child);
		if (rc != 0)
			goto out_flush;
	}

	rc = ds_start_chkpt_ult(child);
	if (rc != 0)
		goto out_scrub;

	/* Start all containers */
	rc = ds_cont_child_start_all(child);
	if (rc)
		goto out_cont;

done:
	*child->spc_state = POOL_CHILD_STARTED;
	return 0;

out_cont:
	ds_cont_child_stop_all(child);
	ds_stop_chkpt_ult(child);
out_scrub:
	ds_stop_scrubbing_ult(child);
out_flush:
	stop_flush_ult(child);
out_gc:
	stop_gc_ult(child);
out_close:
	if (likely(!child->spc_no_storage))
		vos_pool_close(child->spc_hdl);
out:
	*child->spc_state = POOL_CHILD_NEW;
	return rc;
}

int
ds_pool_child_start(uuid_t pool_uuid, bool recreate)
{
	struct ds_pool_child	*child;
	int			 rc;

	child = pool_child_lookup_noref(pool_uuid);
	if (child == NULL) {
		D_ERROR(DF_UUID": Pool child not found.\n", DP_UUID(pool_uuid));
		return -DER_NONEXIST;
	}

	if (*child->spc_state == POOL_CHILD_STOPPING) {
		D_ERROR(DF_UUID": Pool is in stopping.\n", DP_UUID(pool_uuid));
		return -DER_BUSY;
	} else if (*child->spc_state == POOL_CHILD_STARTING) {
		D_DEBUG(DB_MGMT, DF_UUID": Pool is already in starting.\n", DP_UUID(pool_uuid));
		return 1;
	} else if (*child->spc_state == POOL_CHILD_STARTED) {
		D_DEBUG(DB_MGMT, DF_UUID": Pool is already started.\n", DP_UUID(pool_uuid));
		return 0;
	}

	rc = pool_child_start(child, recreate);
	if (rc)
		DL_ERROR(rc, DF_UUID": Pool start failed.", DP_UUID(pool_uuid));

	return rc;
}

static int
pool_child_stop(struct ds_pool_child *child)
{
	int	*ref, rc;

	D_ASSERT(!d_list_empty(&child->spc_list));

	if (*child->spc_state == POOL_CHILD_STARTING) {
		D_ERROR(DF_UUID": Pool is in starting.\n", DP_UUID(child->spc_uuid));
		return -DER_BUSY;
	} else if (*child->spc_state == POOL_CHILD_STOPPING) {
		D_DEBUG(DB_MGMT, DF_UUID": Pool is already in stopping.\n",
			DP_UUID(child->spc_uuid));
		return 1;
	} else if (*child->spc_state == POOL_CHILD_NEW) {
		D_DEBUG(DB_MGMT, DF_UUID": Pool isn't started.\n", DP_UUID(child->spc_uuid));
		return 0;
	}

	D_DEBUG(DB_MGMT, DF_UUID": Stopping pool child.\n", DP_UUID(child->spc_uuid));

	*child->spc_state = POOL_CHILD_STOPPING;

	if (unlikely(child->spc_no_storage))
		goto wait;

	/* First stop all the ULTs who might need to hold ds_pool_child (or ds_cont_child) */
	ds_cont_child_stop_all(child);
	D_ASSERT(d_list_empty(&child->spc_cont_list));
	ds_stop_scrubbing_ult(child);

wait:
	/* Wait for all references dropped */
	if (child->spc_ref > 0) {
		D_DEBUG(DB_MGMT, DF_UUID": Wait on pool child refs (%d) dropping.\n",
			DP_UUID(child->spc_uuid), child->spc_ref);
		rc = ABT_eventual_wait(child->spc_ref_eventual, (void **)&ref);
		D_ASSERT(rc == ABT_SUCCESS);
		ABT_eventual_reset(child->spc_ref_eventual);
	}
	D_DEBUG(DB_MGMT, DF_UUID": Pool child refs dropped.\n", DP_UUID(child->spc_uuid));

	if (unlikely(child->spc_no_storage))
		goto done;

	/* Stop all pool child owned ULTs which doesn't hold ds_pool_child reference */
	ds_stop_chkpt_ult(child);
	D_DEBUG(DB_MGMT, DF_UUID": Checkpoint ULT stopped.\n", DP_UUID(child->spc_uuid));

	stop_gc_ult(child);
	stop_flush_ult(child);

	/* Close VOS pool at the end */
	vos_pool_close(child->spc_hdl);
	child->spc_hdl = DAOS_HDL_INVAL;

done:
	D_DEBUG(DB_MGMT, DF_UUID": Pool child stopped.\n", DP_UUID(child->spc_uuid));
	*child->spc_state = POOL_CHILD_NEW;
	return 0;
}

int
ds_pool_child_stop(uuid_t pool_uuid, bool free)
{
	struct ds_pool_child	*child;
	int			 rc;

	child = pool_child_lookup_noref(pool_uuid);
	if (child == NULL) {
		D_ERROR(DF_UUID": Pool child not found.\n", DP_UUID(pool_uuid));
		return -DER_NONEXIST;
	}

	rc = pool_child_stop(child);
	if (rc == 0 && free)
		pool_child_free(child);

	return rc;
}

struct pool_child_lookup_arg {
	struct ds_pool *pla_pool;
	void	       *pla_uuid;
	uint32_t	pla_map_version;
};

/*
 * Called via dss_thread_collective() to create and add the ds_pool_child object
 * for one thread. This opens the matching VOS pool.
 */
static int
pool_child_add_one(void *varg)
{
	struct pool_child_lookup_arg	*arg = varg;
	struct ds_pool_child		*child;
	int				 rc;

	child = pool_child_lookup_noref(arg->pla_uuid);
	if (child != NULL)
		return 0;

	child = pool_child_create(arg->pla_uuid, arg->pla_pool, arg->pla_map_version);
	if (child == NULL) {
		D_ERROR(DF_UUID ": Create pool child failed.\n", DP_UUID(child->spc_uuid));
		return -DER_NOMEM;
	}

	rc = pool_child_start(child, false);
	if (rc) {
		DL_CDEBUG(rc == -DER_NVME_IO, DLOG_WARN, DLOG_ERR, rc,
			  DF_UUID": Pool start failed.", DP_UUID(child->spc_uuid));
		if (rc == -DER_NVME_IO)
			rc = 0;
		pool_child_free(child);
	}

	return rc;
}

/*
 * Called via dss_thread_collective() to delete the ds_pool_child object for one
 * thread. If nobody else is referencing this object, then its VOS pool handle
 * is closed and the object itself is freed.
 */
static int
pool_child_delete_one(void *uuid)
{
	struct ds_pool_child	*child;
	int			 rc, retry_cnt = 0;

	child = pool_child_lookup_noref(uuid);
	if (child == NULL)
		return 0;
retry:
	rc = pool_child_stop(child);
	if (rc) {
		D_ASSERT(rc == 1 || rc == -DER_BUSY);
		/* Rare race case, simply retry */
		retry_cnt++;
		if (retry_cnt % 10 == 0)
			D_WARN(DF_UUID": Pool stop race (%d). retry:%d\n",
			       DP_UUID(uuid), rc, retry_cnt);
		dss_sleep(500);
		goto retry;
	}
	pool_child_free(child);

	return 0;
}

static void
pool_child_delete_all(struct ds_pool *pool)
{
	int rc;

	rc = ds_pool_thread_collective(pool->sp_uuid, 0, pool_child_delete_one, pool->sp_uuid, 0);
	if (rc == 0)
		D_INFO(DF_UUID ": deleted\n", DP_UUID(pool->sp_uuid));
	else if (rc == -DER_CANCELED)
		D_INFO(DF_UUID ": no ESs\n", DP_UUID(pool->sp_uuid));
	else
		DL_ERROR(rc, DF_UUID ": failed to delete ES pool caches", DP_UUID(pool->sp_uuid));
}

static int
pool_child_add_all(struct ds_pool *pool)
{
	struct pool_child_lookup_arg collective_arg = {
		.pla_pool		= pool,
		.pla_uuid		= pool->sp_uuid,
		.pla_map_version	= pool->sp_map_version
	};
	int rc;

	rc = ds_pool_thread_collective(pool->sp_uuid, 0, pool_child_add_one, &collective_arg,
				       DSS_ULT_DEEP_STACK);
	if (rc == 0) {
		D_INFO(DF_UUID ": added\n", DP_UUID(pool->sp_uuid));
	} else {
		DL_ERROR(rc, DF_UUID ": failed to add ES pool caches", DP_UUID(pool->sp_uuid));
		pool_child_delete_all(pool);
		return rc;
	}
	return 0;
}

/* ds_pool ********************************************************************/

static struct daos_lru_cache   *pool_cache;

static inline struct ds_pool *
pool_obj(struct daos_llink *llink)
{
	return container_of(llink, struct ds_pool, sp_entry);
}

struct ds_pool_create_arg {
	uint32_t	pca_map_version;
};

static int
pool_alloc_ref(void *key, unsigned int ksize, void *varg,
	       struct daos_llink **link)
{
	struct ds_pool_create_arg      *arg = varg;
	struct ds_pool		       *pool;
	char				group_id[DAOS_UUID_STR_SIZE];
	struct dss_module_info	       *info = dss_get_module_info();
	unsigned int			iv_ns_id;
	int				rc;
	int				rc_tmp;

	if (arg == NULL) {
		/* The caller doesn't want to create a ds_pool object. */
		rc = -DER_NONEXIST;
		goto err;
	}

	D_DEBUG(DB_MGMT, DF_UUID": creating\n", DP_UUID(key));

	D_ALLOC_PTR(pool);
	if (pool == NULL)
		D_GOTO(err, rc = -DER_NOMEM);

	D_ASSERT(dss_tgt_nr > 0);
	D_ALLOC_ARRAY(pool->sp_states, dss_tgt_nr);
	if (pool->sp_states == NULL)
		D_GOTO(err_pool, rc = -DER_NOMEM);

	rc = ABT_rwlock_create(&pool->sp_lock);
	if (rc != ABT_SUCCESS)
		D_GOTO(err_states, rc = dss_abterr2der(rc));

	rc = ABT_mutex_create(&pool->sp_mutex);
	if (rc != ABT_SUCCESS)
		D_GOTO(err_lock, rc = dss_abterr2der(rc));

	rc = ABT_cond_create(&pool->sp_fetch_hdls_cond);
	if (rc != ABT_SUCCESS)
		D_GOTO(err_mutex, rc = dss_abterr2der(rc));

	rc = ABT_cond_create(&pool->sp_fetch_hdls_done_cond);
	if (rc != ABT_SUCCESS)
		D_GOTO(err_cond, rc = dss_abterr2der(rc));

	D_INIT_LIST_HEAD(&pool->sp_ec_ephs_list);
	uuid_copy(pool->sp_uuid, key);
	D_INIT_LIST_HEAD(&pool->sp_hdls);
	pool->sp_map_version = arg->pca_map_version;
	pool->sp_reclaim = DAOS_RECLAIM_LAZY; /* default reclaim strategy */
	pool->sp_data_thresh = DAOS_PROP_PO_DATA_THRESH_DEFAULT;

	/** set up ds_pool metrics */
	rc = ds_pool_metrics_start(pool);
	if (rc != 0) {
		D_ERROR(DF_UUID": failed to set up ds_pool metrics: %d\n",
			DP_UUID(key), rc);
		goto err_done_cond;
	}

	uuid_unparse_lower(key, group_id);
	rc = crt_group_secondary_create(group_id, NULL /* primary_grp */,
					NULL /* ranks */, &pool->sp_group);
	if (rc != 0) {
		D_ERROR(DF_UUID": failed to create pool group: %d\n",
			DP_UUID(key), rc);
		goto err_metrics;
	}

	rc = ds_iv_ns_create(info->dmi_ctx, pool->sp_uuid, pool->sp_group,
			     &iv_ns_id, &pool->sp_iv_ns);
	if (rc != 0) {
		D_ERROR(DF_UUID": failed to create pool IV NS: %d\n",
			DP_UUID(key), rc);
		goto err_group;
	}

	*link = &pool->sp_entry;
	return 0;

err_group:
	rc_tmp = crt_group_secondary_destroy(pool->sp_group);
	if (rc_tmp != 0)
		D_ERROR(DF_UUID": failed to destroy pool group: "DF_RC"\n",
			DP_UUID(pool->sp_uuid), DP_RC(rc_tmp));
err_metrics:
	ds_pool_metrics_stop(pool);
err_done_cond:
	ABT_cond_free(&pool->sp_fetch_hdls_done_cond);
err_cond:
	ABT_cond_free(&pool->sp_fetch_hdls_cond);
err_mutex:
	ABT_mutex_free(&pool->sp_mutex);
err_lock:
	ABT_rwlock_free(&pool->sp_lock);
err_states:
	D_FREE(pool->sp_states);
err_pool:
	D_FREE(pool);
err:
	return rc;
}

static void
pool_free_ref(struct daos_llink *llink)
{
	struct ds_pool *pool = pool_obj(llink);
	int		rc;

	D_DEBUG(DB_MGMT, DF_UUID": freeing\n", DP_UUID(pool->sp_uuid));

	D_ASSERT(d_list_empty(&pool->sp_hdls));

	ds_cont_track_eph_free(pool);

	pl_map_disconnect(pool->sp_uuid);
	if (pool->sp_map != NULL)
		pool_map_decref(pool->sp_map);

	ds_iv_ns_put(pool->sp_iv_ns);

	rc = crt_group_secondary_destroy(pool->sp_group);
	if (rc != 0)
		D_ERROR(DF_UUID": failed to destroy pool group: %d\n",
			DP_UUID(pool->sp_uuid), rc);

	/** release metrics */
	ds_pool_metrics_stop(pool);

	if (pool->sp_map_bc != NULL)
		ds_pool_put_map_bc(pool->sp_map_bc);
	ABT_cond_free(&pool->sp_fetch_hdls_cond);
	ABT_cond_free(&pool->sp_fetch_hdls_done_cond);
	ABT_mutex_free(&pool->sp_mutex);
	ABT_rwlock_free(&pool->sp_lock);
	D_FREE(pool->sp_states);
	D_FREE(pool);
}

static bool
pool_cmp_keys(const void *key, unsigned int ksize, struct daos_llink *llink)
{
	struct ds_pool *pool = pool_obj(llink);

	return uuid_compare(key, pool->sp_uuid) == 0;
}

static uint32_t
pool_rec_hash(struct daos_llink *llink)
{
	struct ds_pool *pool = pool_obj(llink);

	return d_hash_string_u32((const char *)pool->sp_uuid, sizeof(uuid_t));
}

static struct daos_llink_ops pool_cache_ops = {
	.lop_alloc_ref	= pool_alloc_ref,
	.lop_free_ref	= pool_free_ref,
	.lop_cmp_keys	= pool_cmp_keys,
	.lop_rec_hash	= pool_rec_hash,
};

int
ds_pool_cache_init(void)
{
	int rc;

	rc = daos_lru_cache_create(-1 /* bits */, D_HASH_FT_NOLOCK /* feats */,
				   &pool_cache_ops, &pool_cache);
	return rc;
}

void
ds_pool_cache_fini(void)
{
	daos_lru_cache_destroy(pool_cache);
}

int
ds_pool_lookup_internal(const uuid_t uuid, struct ds_pool **pool)
{
	struct daos_llink	*llink;
	int			 rc;

	D_ASSERT(pool != NULL);
	*pool = NULL;
	D_ASSERT(dss_get_module_info()->dmi_xs_id == 0);
	rc = daos_lru_ref_hold(pool_cache, (void *)uuid, sizeof(uuid_t),
			       NULL /* create_args */, &llink);
	if (rc != 0)
		return rc;

	*pool = pool_obj(llink);
	return 0;
}

/**
 * If the pool can not be found due to non-existence or it is being stopped, then
 * @pool will be set to NULL and return proper failure code, otherwise return 0 and
 * set @pool.
 */
int
ds_pool_lookup(const uuid_t uuid, struct ds_pool **pool)
{
	int rc;

	rc = ds_pool_lookup_internal(uuid, pool);
	if (rc != 0)
		return rc;

	if ((*pool)->sp_stopping) {
		D_DEBUG(DB_MD, DF_UUID": is in stopping\n", DP_UUID(uuid));
		ds_pool_put(*pool);
		*pool = NULL;
		return -DER_SHUTDOWN;
	}

	return 0;
}

void
ds_pool_get(struct ds_pool *pool)
{
	D_ASSERT(pool != NULL);
	D_ASSERT(dss_get_module_info()->dmi_xs_id == 0);
	daos_lru_ref_add(&pool->sp_entry);
}

void
ds_pool_put(struct ds_pool *pool)
{
	D_ASSERT(pool != NULL);
	D_ASSERT(dss_get_module_info()->dmi_xs_id == 0);
	daos_lru_ref_release(pool_cache, &pool->sp_entry);
}

void
pool_fetch_hdls_ult(void *data)
{
	struct ds_pool	*pool = data;
	int		rc = 0;

	D_INFO(DF_UUID": begin: fetch_hdls=%u stopping=%u\n", DP_UUID(pool->sp_uuid),
	       pool->sp_fetch_hdls, pool->sp_stopping);

	/* sp_map == NULL means the IV ns is not setup yet, i.e.
	 * the pool leader does not broadcast the pool map to the
	 * current node yet, see pool_iv_pre_sync().
	 */
	ABT_mutex_lock(pool->sp_mutex);
	if (pool->sp_map == NULL) {
		D_INFO(DF_UUID": waiting for map\n", DP_UUID(pool->sp_uuid));
		ABT_cond_wait(pool->sp_fetch_hdls_cond, pool->sp_mutex);
	}
	ABT_mutex_unlock(pool->sp_mutex);

	if (pool->sp_stopping) {
		D_DEBUG(DB_MD, DF_UUID": skip fetching hdl due to stop\n",
			DP_UUID(pool->sp_uuid));
		D_GOTO(out, rc);
	}
	D_INFO(DF_UUID": fetching handles\n", DP_UUID(pool->sp_uuid));
	rc = ds_pool_iv_conn_hdl_fetch(pool);
	if (rc) {
		D_INFO(DF_UUID" iv conn fetch %d\n", DP_UUID(pool->sp_uuid), rc);
		D_GOTO(out, rc);
	}

out:
	D_INFO(DF_UUID": signaling done\n", DP_UUID(pool->sp_uuid));
	ABT_mutex_lock(pool->sp_mutex);
	ABT_cond_signal(pool->sp_fetch_hdls_done_cond);
	ABT_mutex_unlock(pool->sp_mutex);

	pool->sp_fetch_hdls = 0;
	D_INFO(DF_UUID": end\n", DP_UUID(pool->sp_uuid));
}

static void
tgt_track_eph_query_ult(void *data)
{
	ds_cont_track_eph_query_ult(data);
}

static int
ds_pool_start_track_eph_query_ult(struct ds_pool *pool)
{
	struct sched_req_attr	attr;
	uuid_t			anonym_uuid;

	if (unlikely(ec_agg_disabled))
		return 0;

	D_ASSERT(pool->sp_ec_ephs_req == NULL);
	uuid_clear(anonym_uuid);
	sched_req_attr_init(&attr, SCHED_REQ_ANONYM, &anonym_uuid);
	pool->sp_ec_ephs_req = sched_create_ult(&attr, tgt_track_eph_query_ult, pool,
						DSS_DEEP_STACK_SZ);
	if (pool->sp_ec_ephs_req == NULL) {
		D_ERROR(DF_UUID": failed create ec eph equery ult.\n",
			DP_UUID(pool->sp_uuid));
		return -DER_NOMEM;
	}

	return 0;
}

static void
ds_pool_tgt_ec_eph_query_abort(struct ds_pool *pool)
{
	if (pool->sp_ec_ephs_req == NULL)
		return;

	D_DEBUG(DB_MD, DF_UUID": Stopping EC query ULT\n",
		DP_UUID(pool->sp_uuid));

	sched_req_wait(pool->sp_ec_ephs_req, true);
	sched_req_put(pool->sp_ec_ephs_req);
	pool->sp_ec_ephs_req = NULL;
	D_INFO(DF_UUID": EC query ULT stopped\n", DP_UUID(pool->sp_uuid));
}

static void
pool_fetch_hdls_ult_abort(struct ds_pool *pool)
{
	D_INFO(DF_UUID": begin: fetch_hdls=%u stopping=%u\n", DP_UUID(pool->sp_uuid),
	       pool->sp_fetch_hdls, pool->sp_stopping);

	if (!pool->sp_fetch_hdls) {
		D_INFO(DF_UUID": fetch hdls ULT aborted\n", DP_UUID(pool->sp_uuid));
		return;
	}

	ABT_mutex_lock(pool->sp_mutex);
	ABT_cond_signal(pool->sp_fetch_hdls_cond);
	ABT_mutex_unlock(pool->sp_mutex);
	D_INFO(DF_UUID": signaled\n", DP_UUID(pool->sp_uuid));

	ABT_mutex_lock(pool->sp_mutex);
	D_INFO(DF_UUID": waiting for ULT\n", DP_UUID(pool->sp_uuid));
	ABT_cond_wait(pool->sp_fetch_hdls_done_cond, pool->sp_mutex);
	ABT_mutex_unlock(pool->sp_mutex);
	D_INFO(DF_UUID": fetch hdls ULT aborted\n", DP_UUID(pool->sp_uuid));
}

/*
 * Start a pool. Must be called on the system xstream. Hold the ds_pool object
 * till ds_pool_stop. Only for mgmt and pool modules.
 */
int
ds_pool_start(uuid_t uuid, bool aft_chk, bool immutable)
{
	struct ds_pool			*pool;
	struct daos_llink		*llink;
	struct ds_pool_create_arg	arg = {};
	int				rc;

	D_ASSERT(dss_get_module_info()->dmi_xs_id == 0);

	/*
	 * Look up the pool without create_args (see pool_alloc_ref) to see if
	 * the pool is started already.
	 */
	rc = daos_lru_ref_hold(pool_cache, (void *)uuid, sizeof(uuid_t),
			       NULL /* create_args */, &llink);
	if (rc == 0) {
		pool = pool_obj(llink);
		if (pool->sp_stopping) {
			D_ERROR(DF_UUID": stopping isn't done yet\n",
				DP_UUID(uuid));
			rc = -DER_BUSY;
		} else if (unlikely(aft_chk)) {
			/*
			 * Someone still references the pool after CR check
			 * that blocks pool (re)start for full pool service.
			 */
			D_ERROR(DF_UUID": someone still references the pool after CR check\n",
				DP_UUID(uuid));
			rc = -DER_BUSY;
		}
		/* Already started; drop our reference. */
		daos_lru_ref_release(pool_cache, &pool->sp_entry);
		return rc;
	} else if (rc != -DER_NONEXIST) {
		D_ERROR(DF_UUID": failed to look up pool: %d\n", DP_UUID(uuid),
			rc);
		if (rc == -DER_EXIST)
			rc = -DER_BUSY;
		return rc;
	}

	/* Start it by creating the ds_pool object and hold the reference. */
	rc = daos_lru_ref_hold(pool_cache, (void *)uuid, sizeof(uuid_t), &arg,
			       &llink);
	if (rc != 0) {
		D_ERROR(DF_UUID": failed to start pool: %d\n", DP_UUID(uuid),
			rc);
		return rc;
	}

	pool = pool_obj(llink);

	if (aft_chk)
		pool->sp_cr_checked = 1;
	else
		pool->sp_cr_checked = 0;

	if (immutable)
		pool->sp_immutable = 1;
	else
		pool->sp_immutable = 0;

	rc = pool_child_add_all(pool);
	if (rc != 0)
		goto failure_pool;

	if (!ds_pool_skip_for_check(pool)) {
		rc = dss_ult_create(pool_fetch_hdls_ult, pool, DSS_XS_SYS, 0,
				    DSS_DEEP_STACK_SZ, NULL);
		if (rc != 0) {
			D_ERROR(DF_UUID": failed to create fetch ult: "DF_RC"\n",
				DP_UUID(uuid), DP_RC(rc));
			goto failure_children;
		}

		pool->sp_fetch_hdls = 1;
	}

	if (!ds_pool_restricted(pool, false)) {
		rc = ds_pool_start_track_eph_query_ult(pool);
		if (rc != 0) {
			D_ERROR(DF_UUID": failed to start ec eph query ult: "DF_RC"\n",
				DP_UUID(uuid), DP_RC(rc));
			D_GOTO(failure_ult, rc);
		}
	}

	ds_iv_ns_start(pool->sp_iv_ns);

	/* Ignore errors, for other PS replicas may work. */
	rc = ds_pool_svc_start(uuid);
	if (rc != 0)
		DL_ERROR(rc, DF_UUID": failed to start pool service", DP_UUID(uuid));

	return 0;

failure_ult:
	pool_fetch_hdls_ult_abort(pool);
failure_children:
	pool_child_delete_all(pool);
failure_pool:
	ds_pool_put(pool);
	return rc;
}

static void ds_pool_hdl_get(struct ds_pool_hdl *hdl);
static void pool_tgt_disconnect(struct ds_pool_hdl *hdl);

static void
pool_tgt_disconnect_all(struct ds_pool *pool)
{
	while (!d_list_empty(&pool->sp_hdls)) {
		struct ds_pool_hdl *hdl;

		/*
		 * The handle will not be freed before we get our reference,
		 * because ds_pool_tgt_connect, ds_pool_tgt_disconnect, and us
		 * all run on the same xstream.
		 */
		hdl = d_list_entry(pool->sp_hdls.next, struct ds_pool_hdl, sph_pool_entry);
		ds_pool_hdl_get(hdl);
		pool_tgt_disconnect(hdl);
		ds_pool_hdl_put(hdl);
	}
}

/*
 * Stop a pool. Must be called on the system xstream. Release the ds_pool
 * object reference held by ds_pool_start. Only for mgmt and pool modules.
 */
int
ds_pool_stop(uuid_t uuid)
{
	struct ds_pool *pool;
	int             rc;

	ds_pool_failed_remove(uuid);

	ds_pool_lookup_internal(uuid, &pool);
	if (pool == NULL) {
		D_INFO(DF_UUID ": not found\n", DP_UUID(uuid));
		return 0;
	}
	if (pool->sp_stopping) {
		rc = -DER_AGAIN;
		DL_INFO(rc, DF_UUID ": already stopping", DP_UUID(uuid));
		ds_pool_put(pool);
		return rc;
	}
	pool->sp_stopping = 1;
	D_INFO(DF_UUID ": stopping\n", DP_UUID(uuid));

	/* An error means the PS is stopping. Ignore it. */
	rc = ds_pool_svc_stop(uuid);
	if (rc != 0)
		DL_INFO(rc, DF_UUID": stop pool service", DP_UUID(uuid));

	pool_tgt_disconnect_all(pool);

	ds_iv_ns_stop(pool->sp_iv_ns);
	ds_pool_tgt_ec_eph_query_abort(pool);
	pool_fetch_hdls_ult_abort(pool);

	ds_rebuild_abort(pool->sp_uuid, -1, -1, -1);
	ds_migrate_stop(pool, -1, -1);

	ds_pool_put(pool); /* held by ds_pool_start */

	while (!daos_lru_is_last_user(&pool->sp_entry))
		dss_sleep(1000 /* ms */);
	D_INFO(DF_UUID ": completed reference wait\n", DP_UUID(uuid));

	pool_child_delete_all(pool);

	ds_pool_put(pool);
	D_INFO(DF_UUID ": stopped\n", DP_UUID(uuid));
	return 0;
}

/* ds_pool_hdl ****************************************************************/

static struct d_hash_table *pool_hdl_hash;

static inline struct ds_pool_hdl *
pool_hdl_obj(d_list_t *rlink)
{
	return container_of(rlink, struct ds_pool_hdl, sph_entry);
}

static bool
pool_hdl_key_cmp(struct d_hash_table *htable, d_list_t *rlink,
		 const void *key, unsigned int ksize)
{
	struct ds_pool_hdl *hdl = pool_hdl_obj(rlink);

	D_ASSERTF(ksize == sizeof(uuid_t), "%u\n", ksize);
	return uuid_compare(hdl->sph_uuid, key) == 0;
}

static uint32_t
pool_hdl_key_hash(struct d_hash_table *htable, const void *key,
		  unsigned int ksize)
{
	D_ASSERTF(ksize == sizeof(uuid_t), "%u\n", ksize);
	return *((const uint32_t *)key);
}

static uint32_t
pool_hdl_rec_hash(struct d_hash_table *htable, d_list_t *link)
{
	struct ds_pool_hdl *hdl = pool_hdl_obj(link);
	uint32_t *retp = (uint32_t *)hdl->sph_uuid;

	return *retp;
}

static void
pool_hdl_rec_addref(struct d_hash_table *htable, d_list_t *rlink)
{
	pool_hdl_obj(rlink)->sph_ref++;
}

static bool
pool_hdl_rec_decref(struct d_hash_table *htable, d_list_t *rlink)
{
	struct ds_pool_hdl *hdl = pool_hdl_obj(rlink);

	D_ASSERTF(hdl->sph_ref > 0, "%d\n", hdl->sph_ref);
	hdl->sph_ref--;
	return hdl->sph_ref == 0;
}

static void
pool_hdl_rec_free(struct d_hash_table *htable, d_list_t *rlink)
{
	struct ds_pool_hdl *hdl = pool_hdl_obj(rlink);

	D_DEBUG(DB_MD, DF_UUID": freeing "DF_UUID"\n",
		DP_UUID(hdl->sph_pool->sp_uuid), DP_UUID(hdl->sph_uuid));
	D_ASSERT(d_hash_rec_unlinked(&hdl->sph_entry));
	D_ASSERT(d_list_empty(&hdl->sph_pool_entry));
	D_ASSERTF(hdl->sph_ref == 0, "%d\n", hdl->sph_ref);
	daos_iov_free(&hdl->sph_cred);
	ds_pool_put(hdl->sph_pool);
	D_FREE(hdl);
}

static d_hash_table_ops_t pool_hdl_hash_ops = {
	.hop_key_cmp	= pool_hdl_key_cmp,
	.hop_key_hash	= pool_hdl_key_hash,
	.hop_rec_hash	= pool_hdl_rec_hash,
	.hop_rec_addref	= pool_hdl_rec_addref,
	.hop_rec_decref	= pool_hdl_rec_decref,
	.hop_rec_free	= pool_hdl_rec_free
};

int
ds_pool_hdl_hash_init(void)
{
	return d_hash_table_create(0 /* feats */, 4 /* bits */, NULL /* priv */,
				   &pool_hdl_hash_ops, &pool_hdl_hash);
}

void
ds_pool_hdl_hash_fini(void)
{
	d_hash_table_destroy(pool_hdl_hash, true /* force */);
}

static int
pool_hdl_add(struct ds_pool_hdl *hdl)
{
	if (dss_srv_shutting_down())
		return -DER_CANCELED;

	return d_hash_rec_insert(pool_hdl_hash, hdl->sph_uuid,
				 sizeof(uuid_t), &hdl->sph_entry,
				 true /* exclusive */);
}

static void
pool_hdl_delete(struct ds_pool_hdl *hdl)
{
	bool deleted;

	deleted = d_hash_rec_delete(pool_hdl_hash, hdl->sph_uuid,
				    sizeof(uuid_t));
	D_ASSERT(deleted == true);
}

struct ds_pool_hdl *
ds_pool_hdl_lookup(const uuid_t uuid)
{
	d_list_t *rlink;

	rlink = d_hash_rec_find(pool_hdl_hash, uuid, sizeof(uuid_t));
	if (rlink == NULL)
		return NULL;

	return pool_hdl_obj(rlink);
}

static void
ds_pool_hdl_get(struct ds_pool_hdl *hdl)
{
	d_hash_rec_addref(pool_hdl_hash, &hdl->sph_entry);
}

void
ds_pool_hdl_put(struct ds_pool_hdl *hdl)
{
	d_hash_rec_decref(pool_hdl_hash, &hdl->sph_entry);
}

static void
aggregate_pool_space(struct daos_pool_space *agg_ps, uint64_t *agg_mem_bytes,
		     struct daos_pool_space *ps, uint64_t *mem_bytes)
{
	int	i;
	bool	first;

	D_ASSERT(agg_ps && ps);

	if (ps->ps_ntargets == 0) {
		D_DEBUG(DB_TRACE, "Skip empty space info\n");
		return;
	}

	first = (agg_ps->ps_ntargets == 0);
	agg_ps->ps_ntargets += ps->ps_ntargets;

	for (i = DAOS_MEDIA_SCM; i < DAOS_MEDIA_MAX; i++) {
		agg_ps->ps_space.s_total[i] += ps->ps_space.s_total[i];
		agg_ps->ps_space.s_free[i] += ps->ps_space.s_free[i];

		if (agg_ps->ps_free_max[i] < ps->ps_free_max[i])
			agg_ps->ps_free_max[i] = ps->ps_free_max[i];
		if (agg_ps->ps_free_min[i] > ps->ps_free_min[i] || first)
			agg_ps->ps_free_min[i] = ps->ps_free_min[i];

		agg_ps->ps_free_mean[i] = agg_ps->ps_space.s_free[i] /
					  agg_ps->ps_ntargets;
	}
	if (agg_mem_bytes != NULL) {
		D_ASSERT(mem_bytes != NULL);
		*agg_mem_bytes += *mem_bytes;
	}
}

struct pool_query_xs_arg {
	struct ds_pool		*qxa_pool;
	struct daos_pool_space	 qxa_space;
	uint64_t		 qxa_mem_bytes;
};

static void
pool_query_xs_reduce(void *agg_arg, void *xs_arg)
{
	struct pool_query_xs_arg	*a_arg = agg_arg;
	struct pool_query_xs_arg	*x_arg = xs_arg;

	if (x_arg->qxa_space.ps_ntargets == 0)
		return;

	D_ASSERT(x_arg->qxa_space.ps_ntargets == 1);
	aggregate_pool_space(&a_arg->qxa_space, &a_arg->qxa_mem_bytes, &x_arg->qxa_space,
			     &x_arg->qxa_mem_bytes);
}

static int
pool_query_xs_arg_alloc(struct dss_stream_arg_type *xs, void *agg_arg)
{
	struct pool_query_xs_arg	*x_arg, *a_arg = agg_arg;

	D_ALLOC_PTR(x_arg);
	if (x_arg == NULL)
		return -DER_NOMEM;

	xs->st_arg = x_arg;
	x_arg->qxa_pool = a_arg->qxa_pool;
	return 0;
}

static void
pool_query_xs_arg_free(struct dss_stream_arg_type *xs)
{
	D_ASSERT(xs->st_arg != NULL);
	D_FREE(xs->st_arg);
}

static int
pool_query_space(uuid_t pool_uuid, struct daos_pool_space *x_ps, uint64_t *mem_file_bytes)
{
	struct dss_module_info	*info = dss_get_module_info();
	int			 tid = info->dmi_tgt_id;
	struct ds_pool_child	*pool_child;
	vos_pool_info_t		 vos_pool_info = { 0 };
	struct vos_pool_space	*vps = &vos_pool_info.pif_space;
	int			 i, rc;

	pool_child = ds_pool_child_lookup(pool_uuid);
	if (pool_child == NULL)
		return -DER_NO_HDL;

	rc = vos_pool_query(pool_child->spc_hdl, &vos_pool_info);
	if (rc != 0) {
		D_ERROR("Failed to query pool "DF_UUID", tgt_id: %d, "
			"rc: "DF_RC"\n", DP_UUID(pool_uuid), tid,
			DP_RC(rc));
		goto out;
	}

	x_ps->ps_ntargets = 1;
	x_ps->ps_space.s_total[DAOS_MEDIA_SCM] = SCM_TOTAL(vps);
	x_ps->ps_space.s_total[DAOS_MEDIA_NVME] = NVME_TOTAL(vps);
	if (mem_file_bytes != NULL)
		*mem_file_bytes = vps->vps_mem_bytes;

	/* Exclude the sys reserved space before reporting to user */
	if (SCM_FREE(vps) > SCM_SYS(vps))
		x_ps->ps_space.s_free[DAOS_MEDIA_SCM] =
				SCM_FREE(vps) - SCM_SYS(vps);
	else
		x_ps->ps_space.s_free[DAOS_MEDIA_SCM] = 0;

	if (NVME_FREE(vps) > NVME_SYS(vps))
		x_ps->ps_space.s_free[DAOS_MEDIA_NVME] =
				NVME_FREE(vps) - NVME_SYS(vps);
	else
		x_ps->ps_space.s_free[DAOS_MEDIA_NVME] = 0;

	for (i = DAOS_MEDIA_SCM; i < DAOS_MEDIA_MAX; i++) {
		x_ps->ps_free_max[i] = x_ps->ps_space.s_free[i];
		x_ps->ps_free_min[i] = x_ps->ps_space.s_free[i];
	}
out:
	ds_pool_child_put(pool_child);
	return rc;
}

static int
pool_query_one(void *vin)
{
	struct dss_coll_stream_args	*reduce = vin;
	struct dss_stream_arg_type	*streams = reduce->csa_streams;
	struct dss_module_info		*info = dss_get_module_info();
	int				 tid = info->dmi_tgt_id;
	struct pool_query_xs_arg	*x_arg = streams[tid].st_arg;
	struct ds_pool			*pool = x_arg->qxa_pool;

	return pool_query_space(pool->sp_uuid, &x_arg->qxa_space, &x_arg->qxa_mem_bytes);
}

static int
pool_tgt_query(struct ds_pool *pool, struct daos_pool_space *ps, uint64_t *mem_file_bytes)
{
	struct dss_coll_ops		 coll_ops;
	struct dss_coll_args		 coll_args = { 0 };
	struct pool_query_xs_arg	 agg_arg = { 0 };
	int				 rc = 0;

	D_ASSERT(ps != NULL);
	memset(ps, 0, sizeof(*ps));

	/* collective operations */
	coll_ops.co_func		= pool_query_one;
	coll_ops.co_reduce		= pool_query_xs_reduce;
	coll_ops.co_reduce_arg_alloc	= pool_query_xs_arg_alloc;
	coll_ops.co_reduce_arg_free	= pool_query_xs_arg_free;

	/* packing arguments for aggregator args */
	agg_arg.qxa_pool		= pool;

	/* setting aggregator args */
	coll_args.ca_aggregator		= &agg_arg;
	coll_args.ca_func_args		= &coll_args.ca_stream_args;

	rc = ds_pool_thread_collective_reduce(pool->sp_uuid,
					PO_COMP_ST_DOWN | PO_COMP_ST_DOWNOUT | PO_COMP_ST_NEW,
					&coll_ops, &coll_args, 0);
	if (rc != 0) {
		D_ERROR("Pool query on pool "DF_UUID" failed, "DF_RC"\n",
			DP_UUID(pool->sp_uuid), DP_RC(rc));
		goto out;
	}

	*ps = agg_arg.qxa_space;
	if (mem_file_bytes != NULL)
		*mem_file_bytes = agg_arg.qxa_mem_bytes;

out:
	return rc;
}

int
ds_pool_tgt_connect(struct ds_pool *pool, struct pool_iv_conn *pic)
{
	struct ds_pool_hdl	*hdl = NULL;
	d_iov_t			cred_iov;
	int			rc;

	D_ASSERT(dss_get_module_info()->dmi_xs_id == 0);

	hdl = ds_pool_hdl_lookup(pic->pic_hdl);
	if (hdl != NULL) {
		if (hdl->sph_sec_capas == pic->pic_capas) {
			D_DEBUG(DB_MD, DF_UUID": found compatible pool "
				"handle: hdl="DF_UUID" capas="DF_U64"\n",
				DP_UUID(pool->sp_uuid), DP_UUID(pic->pic_hdl),
				hdl->sph_sec_capas);
			rc = 0;
		} else {
			D_ERROR(DF_UUID": found conflicting pool handle: hdl="
				DF_UUID" capas="DF_U64"\n",
				DP_UUID(pool->sp_uuid), DP_UUID(pic->pic_hdl),
				hdl->sph_sec_capas);
			rc = -DER_EXIST;
		}
		ds_pool_hdl_put(hdl);
		return 0;
	}

	D_ALLOC_PTR(hdl);
	if (hdl == NULL)
		D_GOTO(out, rc = -DER_NOMEM);

	uuid_copy(hdl->sph_uuid, pic->pic_hdl);
	hdl->sph_flags = pic->pic_flags;
	hdl->sph_sec_capas = pic->pic_capas;
	hdl->sph_global_ver = pic->pic_global_ver;
	hdl->sph_obj_ver = pic->pic_obj_ver;
	ds_pool_get(pool);
	hdl->sph_pool = pool;

	cred_iov.iov_len = pic->pic_cred_size;
	cred_iov.iov_buf_len = pic->pic_cred_size;
	cred_iov.iov_buf = &pic->pic_creds[0];
	rc = daos_iov_copy(&hdl->sph_cred, &cred_iov);
	if (rc != 0) {
		ds_pool_put(pool);
		D_GOTO(out, rc);
	}

	if (pool->sp_stopping) {
		daos_iov_free(&hdl->sph_cred);
		ds_pool_put(pool);
		rc = -DER_SHUTDOWN;
		goto out;
	}

	d_list_add(&hdl->sph_pool_entry, &hdl->sph_pool->sp_hdls);

	rc = pool_hdl_add(hdl);
	if (rc != 0) {
		d_list_del_init(&hdl->sph_pool_entry);
		daos_iov_free(&hdl->sph_cred);
		ds_pool_put(pool);
		D_GOTO(out, rc);
	}

out:
	if (rc != 0)
		D_FREE(hdl);

	D_DEBUG(DB_MD, DF_UUID": connect "DF_RC"\n",
		DP_UUID(pool->sp_uuid), DP_RC(rc));
	return rc;
}

static void
pool_tgt_disconnect(struct ds_pool_hdl *hdl)
{
	D_ASSERT(dss_get_module_info()->dmi_xs_id == 0);
	D_DEBUG(DB_MD, DF_UUID ": hdl=" DF_UUID "\n", DP_UUID(hdl->sph_pool->sp_uuid),
		DP_UUID(hdl->sph_uuid));
	pool_hdl_delete(hdl);
	d_list_del_init(&hdl->sph_pool_entry);
	ds_pool_iv_conn_hdl_invalidate(hdl->sph_pool, hdl->sph_uuid);
}

void
ds_pool_tgt_disconnect(uuid_t uuid)
{
	struct ds_pool_hdl *hdl;

	hdl = ds_pool_hdl_lookup(uuid);
	if (hdl == NULL) {
		D_DEBUG(DB_MD, "handle "DF_UUID" does not exist\n",
			DP_UUID(uuid));
		return;
	}

	pool_tgt_disconnect(hdl);

	ds_pool_hdl_put(hdl);
}

void
ds_pool_tgt_disconnect_handler(crt_rpc_t *rpc)
{
	struct pool_tgt_disconnect_in  *in = crt_req_get(rpc);
	struct pool_tgt_disconnect_out *out = crt_reply_get(rpc);
	uuid_t			       *hdl_uuids = in->tdi_hdls.ca_arrays;
	int				i;
	int				rc = 0;

	if (in->tdi_hdls.ca_count == 0)
		D_GOTO(out, rc = 0);

	if (in->tdi_hdls.ca_arrays == NULL)
		D_GOTO(out, rc = -DER_INVAL);

	D_DEBUG(DB_MD, DF_UUID ": handling rpc: %p hdls[0]=" DF_UUID " nhdls=" DF_U64 "\n",
		DP_UUID(in->tdi_uuid), rpc, DP_UUID(hdl_uuids), in->tdi_hdls.ca_count);

	for (i = 0; i < in->tdi_hdls.ca_count; i++)
		ds_pool_tgt_disconnect(hdl_uuids[i]);
out:
	out->tdo_rc = (rc == 0 ? 0 : 1);
	D_DEBUG(DB_MD, DF_UUID ": replying rpc: %p %d " DF_RC "\n", DP_UUID(in->tdi_uuid), rpc,
		out->tdo_rc, DP_RC(rc));
	crt_reply_send(rpc);
}

int
ds_pool_tgt_disconnect_aggregator(crt_rpc_t *source, crt_rpc_t *result,
				  void *priv)
{
	struct pool_tgt_disconnect_out *out_source = crt_reply_get(source);
	struct pool_tgt_disconnect_out *out_result = crt_reply_get(result);

	out_result->tdo_rc += out_source->tdo_rc;
	return 0;
}

static int
update_pool_group(struct ds_pool *pool, struct pool_map *map)
{
	uint32_t	version;
	d_rank_list_t	ranks;
	int		rc;

	rc = crt_group_version(pool->sp_group, &version);
	D_ASSERTF(rc == 0, "%d\n", rc);
	D_DEBUG(DB_MD, DF_UUID": %u -> %u\n", DP_UUID(pool->sp_uuid), version,
		pool_map_get_version(map));

	rc = map_ranks_init(map, DC_POOL_GROUP_MAP_STATES, &ranks);
	if (rc != 0)
		return rc;

	/* Let secondary rank == primary rank. */
	rc = crt_group_secondary_modify(pool->sp_group, &ranks, &ranks,
					CRT_GROUP_MOD_OP_REPLACE,
					pool_map_get_version(map));
	if (rc != 0) {
		if (rc == -DER_OOG)
			D_DEBUG(DB_MD, DF_UUID": SG and PG out of sync: %d\n",
				DP_UUID(pool->sp_uuid), rc);
		else
			D_ERROR(DF_UUID": failed to update group: %d\n",
				DP_UUID(pool->sp_uuid), rc);
	}

	map_ranks_fini(&ranks);
	return rc;
}

/*
 * Called via dss_collective() to update the pool map version in the
 * ds_pool_child object.
 */
static int
update_child_map(void *data)
{
	struct ds_pool		*pool = (struct ds_pool *)data;
	struct ds_pool_child	*child;

	/* The pool child could be stopped */
	child = ds_pool_child_lookup(pool->sp_uuid);
	if (child == NULL) {
		D_DEBUG(DB_MD, DF_UUID": Pool child isn't found.", DP_UUID(pool->sp_uuid));
		return 0;
	}

	ds_cont_child_reset_ec_agg_eph_all(child);
	child->spc_map_version = pool->sp_map_version;
	ds_pool_child_put(child);
	return 0;
}

static int
map_bc_create(crt_context_t ctx, struct pool_map *map, struct ds_pool_map_bc **map_bc_out)
{
	struct ds_pool_map_bc *map_bc;
	d_iov_t                map_iov;
	d_sg_list_t            map_sgl;
	int                    rc;

	D_ALLOC_PTR(map_bc);
	if (map_bc == NULL) {
		rc = -DER_NOMEM;
		goto err;
	}

	map_bc->pmc_ref = 1;

	rc = pool_buf_extract(map, &map_bc->pmc_buf);
	if (rc != 0) {
		DL_ERROR(rc, "failed to extract pool map buffer");
		goto err_map_bc;
	}

	d_iov_set(&map_iov, map_bc->pmc_buf, pool_buf_size(map_bc->pmc_buf->pb_nr));
	map_sgl.sg_nr     = 1;
	map_sgl.sg_nr_out = 0;
	map_sgl.sg_iovs   = &map_iov;

	rc = crt_bulk_create(ctx, &map_sgl, CRT_BULK_RO, &map_bc->pmc_bulk);
	if (rc != 0)
		goto err_buf;

	*map_bc_out = map_bc;
	return 0;

err_buf:
	D_FREE(map_bc->pmc_buf);
err_map_bc:
	D_FREE(map_bc);
err:
	return rc;
}

static void
map_bc_get(struct ds_pool_map_bc *map_bc)
{
	map_bc->pmc_ref++;
}

static void
map_bc_put(struct ds_pool_map_bc *map_bc)
{
	map_bc->pmc_ref--;
	if (map_bc->pmc_ref == 0) {
		crt_bulk_free(map_bc->pmc_bulk);
		D_FREE(map_bc->pmc_buf);
		D_FREE(map_bc);
	}
}

int
ds_pool_lookup_map_bc(struct ds_pool *pool, crt_context_t ctx, struct ds_pool_map_bc **map_bc_out,
		      uint32_t *map_version_out)
{
	struct ds_pool_map_bc *map_bc;
	uint32_t               map_version;

	D_ASSERT(dss_get_module_info()->dmi_xs_id == 0);

	/* For accessing pool->sp_map, but not really necessary. */
	ABT_rwlock_rdlock(pool->sp_lock);

	if (pool->sp_map == NULL) {
		ABT_rwlock_unlock(pool->sp_lock);
		return -DER_NONEXIST;
	}

	if (pool->sp_map_bc == NULL) {
		int rc;

		rc = map_bc_create(ctx, pool->sp_map, &pool->sp_map_bc);
		if (rc != 0) {
			ABT_rwlock_unlock(pool->sp_lock);
			return rc;
		}
	}

	map_bc_get(pool->sp_map_bc);
	map_bc      = pool->sp_map_bc;
	map_version = pool_map_get_version(pool->sp_map);

	ABT_rwlock_unlock(pool->sp_lock);

	*map_bc_out      = map_bc;
	*map_version_out = map_version;
	return 0;
}

void
ds_pool_put_map_bc(struct ds_pool_map_bc *map_bc)
{
	D_ASSERT(dss_get_module_info()->dmi_xs_id == 0);
	map_bc_put(map_bc);
}

int
ds_pool_tgt_map_update(struct ds_pool *pool, struct pool_buf *buf,
		       unsigned int map_version)
{
	struct pool_map *map = NULL;
	bool		map_updated = false;
	int		rc = 0;

	if (buf != NULL) {
		rc = pool_map_create(buf, map_version, &map);
		if (rc != 0) {
			D_ERROR(DF_UUID" failed to create pool map: "DF_RC"\n",
				DP_UUID(pool->sp_uuid), DP_RC(rc));
			return rc;
		}
	}

	ABT_rwlock_wrlock(pool->sp_lock);
	/* Check if the pool map needs to to update */
	if (map != NULL &&
	    (pool->sp_map == NULL ||
	     pool_map_get_version(pool->sp_map) < map_version)) {
		struct pool_map *tmp = pool->sp_map;

		D_DEBUG(DB_MD, DF_UUID ": updating pool map: version=%u->%u pointer=%p->%p\n",
			DP_UUID(pool->sp_uuid),
			pool->sp_map == NULL ? 0 : pool_map_get_version(pool->sp_map),
			pool_map_get_version(map), pool->sp_map, map);

		rc = update_pool_group(pool, map);
		if (rc != 0) {
			D_ERROR(DF_UUID": Can not update pool group: "DF_RC"\n",
				DP_UUID(pool->sp_uuid), DP_RC(rc));
			D_GOTO(out, rc);
		}

		rc = pl_map_update(pool->sp_uuid, map,
				   pool->sp_map != NULL ? false : true,
				   DEFAULT_PL_TYPE);
		if (rc != 0) {
			D_ERROR(DF_UUID": failed update pl_map: "
				""DF_RC"\n", DP_UUID(pool->sp_uuid), DP_RC(rc));
			D_GOTO(out, rc);
		}

		rc = pool_map_update_failed_cnt(map);
		if (rc != 0) {
			D_ERROR(DF_UUID": failed fail-cnt update pl_map"
				": %d\n", DP_UUID(pool->sp_uuid), rc);
			D_GOTO(out, rc);
		}

		/* Swap pool->sp_map and map. */
		pool->sp_map = map;
		map = tmp;

		/* Invalidate pool->sp_map_bc. */
		if (pool->sp_map_bc != NULL) {
			map_bc_put(pool->sp_map_bc);
			pool->sp_map_bc = NULL;
		}

		map_updated = true;
		D_INFO(DF_UUID ": updated pool map: version=%u->%u pointer=%p->%p\n",
		       DP_UUID(pool->sp_uuid), map == NULL ? 0 : pool_map_get_version(map),
		       pool_map_get_version(pool->sp_map), map, pool->sp_map);
	}

	/* Check if the pool map on each xstream needs to update */
	if (pool->sp_map_version < map_version) {
		unsigned int map_version_before = pool->sp_map_version;

		D_DEBUG(DB_MD, DF_UUID ": updating cached pool map version: %u->%u\n",
			DP_UUID(pool->sp_uuid), map_version_before, map_version);

		pool->sp_map_version = map_version;
		rc = ds_pool_task_collective(pool->sp_uuid, PO_COMP_ST_DOWN |
					     PO_COMP_ST_DOWNOUT | PO_COMP_ST_NEW,
					     update_child_map, pool, 0);
		D_ASSERT(rc == 0);

		map_updated = true;
		D_INFO(DF_UUID ": updated cached pool map version: %u->%u\n",
		       DP_UUID(pool->sp_uuid), map_version_before, map_version);
	}

	if (map_updated && !ds_pool_restricted(pool, false)) {
		struct dtx_scan_args	*arg;
		int ret;

		D_ALLOC_PTR(arg);
		if (arg == NULL)
			D_GOTO(out, rc = -DER_NOMEM);

		uuid_copy(arg->pool_uuid, pool->sp_uuid);
		arg->version = pool->sp_map_version;
		ret = dss_ult_create(dtx_resync_ult, arg, DSS_XS_SYS,
				     0, 0, NULL);
		if (ret) {
			/* Ignore DTX resync failure that is not fatal. */
			D_WARN("dtx_resync_ult failure %d\n", ret);
			D_FREE(arg);
		}
	} else {
		/* This should be a D_DEBUG eventually. */
		D_INFO(DF_UUID ": ignored pool map update: version=%u->%u cached_version=%u\n",
		       DP_UUID(pool->sp_uuid), pool_map_get_version(pool->sp_map), map_version,
		       pool->sp_map_version);
	}
out:
	ABT_rwlock_unlock(pool->sp_lock);
	if (map != NULL)
		pool_map_decref(map);
	return rc;
}

static void
pool_tgt_query_handler(crt_rpc_t *rpc, int handler_version)
{
	struct pool_tgt_query_in	*in = crt_req_get(rpc);
	struct pool_tgt_query_out	*out = crt_reply_get(rpc);
	struct ds_pool			*pool;
	uint64_t			*mem_file_bytes;
	int				 rc;

	if (handler_version >= 7)
		mem_file_bytes = &out->tqo_mem_file_bytes;
	else
		mem_file_bytes = NULL;

	/* Single target query */
	if (dss_get_module_info()->dmi_xs_id != 0) {
		rc = pool_query_space(in->tqi_op.pi_uuid, &out->tqo_space, mem_file_bytes);
		goto out;
	}

	/* Aggregate query over all targets on the node */
	rc = ds_pool_lookup(in->tqi_op.pi_uuid, &pool);
	if (rc) {
		D_ERROR("Failed to find pool "DF_UUID": %d\n",
			DP_UUID(in->tqi_op.pi_uuid), rc);
		D_GOTO(out, rc = -DER_NONEXIST);
	}

	rc = pool_tgt_query(pool, &out->tqo_space, mem_file_bytes);
	if (rc != 0)
		rc = 1;	/* For query aggregator */
	ds_pool_put(pool);
out:
	out->tqo_rc = rc;
	crt_reply_send(rpc);
}

void
ds_pool_tgt_query_handler_v6(crt_rpc_t *rpc)
{
	pool_tgt_query_handler(rpc, 6);
}

void
ds_pool_tgt_query_handler(crt_rpc_t *rpc)
{
	pool_tgt_query_handler(rpc, DAOS_POOL_VERSION);
}

int
ds_pool_tgt_query_aggregator_v6(crt_rpc_t *source, crt_rpc_t *result, void *priv)
{
	struct pool_tgt_query_v6_out *out_source = crt_reply_get(source);
	struct pool_tgt_query_v6_out *out_result = crt_reply_get(result);

	out_result->tqo_rc += out_source->tqo_rc;
	if (out_source->tqo_rc != 0)
		return 0;

	aggregate_pool_space(&out_result->tqo_space, NULL, &out_source->tqo_space, NULL);
	return 0;
}

int
ds_pool_tgt_query_aggregator(crt_rpc_t *source, crt_rpc_t *result, void *priv)
{
	struct pool_tgt_query_out	*out_source = crt_reply_get(source);
	struct pool_tgt_query_out	*out_result = crt_reply_get(result);

	out_result->tqo_rc += out_source->tqo_rc;
	if (out_source->tqo_rc != 0)
		return 0;

	aggregate_pool_space(&out_result->tqo_space, &out_result->tqo_mem_file_bytes,
			     &out_source->tqo_space, &out_source->tqo_mem_file_bytes);
	return 0;
}

struct update_vos_prop_arg {
	struct ds_pool *uvp_pool;
	bool            uvp_checkpoint_props_changed;
};

static int
update_vos_prop_on_targets(void *in)
{
	struct update_vos_prop_arg *arg   = in;
	struct ds_pool             *pool  = arg->uvp_pool;
	struct ds_pool_child       *child = NULL;
	uint32_t                    df_version;
	int                         ret = 0;

	child = ds_pool_child_lookup(pool->sp_uuid);
	if (child == NULL)
		return -DER_NONEXIST;	/* no child created yet? */

	if (unlikely(child->spc_no_storage))
		D_GOTO(out, ret = 0);

	ret = vos_pool_ctl(child->spc_hdl, VOS_PO_CTL_SET_DATA_THRESH, &pool->sp_data_thresh);
	if (ret)
		goto out;

	ret = vos_pool_ctl(child->spc_hdl, VOS_PO_CTL_SET_SPACE_RB, &pool->sp_space_rb);
	if (ret)
		goto out;

	/** If necessary, upgrade the vos pool format */
	df_version = ds_pool_get_vos_df_version(pool->sp_global_version);
	if (df_version == 0) {
		ret = -DER_NO_PERM;
		DL_ERROR(ret, DF_UUID ": pool global version %u no longer supported",
			 DP_UUID(pool->sp_uuid), pool->sp_global_version);
		D_GOTO(out, ret);
	}
	D_DEBUG(DB_MGMT, DF_UUID ": upgrading VOS pool durable format to %u\n",
		DP_UUID(pool->sp_uuid), df_version);
	ret = vos_pool_upgrade(child->spc_hdl, df_version);

	if (arg->uvp_checkpoint_props_changed) {
		if (child->spc_chkpt_req != NULL)
			sched_req_wakeup(child->spc_chkpt_req);
	}
	child->spc_reint_mode = pool->sp_reint_mode;
out:
	ds_pool_child_put(child);

	return ret;
}

int
ds_pool_tgt_prop_update(struct ds_pool *pool, struct pool_iv_prop *iv_prop)
{
	struct update_vos_prop_arg arg;
	int                        ret;

	D_ASSERT(dss_get_module_info()->dmi_xs_id == 0);
	pool->sp_ec_cell_sz = iv_prop->pip_ec_cell_sz;
	pool->sp_global_version = iv_prop->pip_global_version;
	pool->sp_reclaim = iv_prop->pip_reclaim;
	pool->sp_redun_fac = iv_prop->pip_redun_fac;
	pool->sp_ec_pda = iv_prop->pip_ec_pda;
	pool->sp_rp_pda = iv_prop->pip_rp_pda;
	pool->sp_perf_domain = iv_prop->pip_perf_domain;
	pool->sp_space_rb = iv_prop->pip_space_rb;
	pool->sp_data_thresh = iv_prop->pip_data_thresh;
	pool->sp_self_heal      = iv_prop->pip_self_heal;
	if (iv_prop->pip_reint_mode == DAOS_REINT_MODE_INCREMENTAL)
		pool->sp_incr_reint = 1;

	D_DEBUG(DB_CSUM, "Updating pool to sched: %lu\n",
		iv_prop->pip_scrub_mode);
	pool->sp_scrub_mode = iv_prop->pip_scrub_mode;
	pool->sp_scrub_freq_sec = iv_prop->pip_scrub_freq;
	pool->sp_scrub_thresh = iv_prop->pip_scrub_thresh;
	pool->sp_reint_mode = iv_prop->pip_reint_mode;

	arg.uvp_pool                     = pool;
	arg.uvp_checkpoint_props_changed = false;

	if (pool->sp_checkpoint_mode != iv_prop->pip_checkpoint_mode) {
		pool->sp_checkpoint_mode         = iv_prop->pip_checkpoint_mode;
		arg.uvp_checkpoint_props_changed = 1;
	}

	if (pool->sp_checkpoint_freq != iv_prop->pip_checkpoint_freq) {
		pool->sp_checkpoint_freq         = iv_prop->pip_checkpoint_freq;
		arg.uvp_checkpoint_props_changed = 1;
	}

	if (pool->sp_checkpoint_thresh != iv_prop->pip_checkpoint_thresh) {
		pool->sp_checkpoint_thresh       = iv_prop->pip_checkpoint_thresh;
		arg.uvp_checkpoint_props_changed = 1;
	}

	ret = ds_pool_thread_collective(pool->sp_uuid,
					PO_COMP_ST_DOWN | PO_COMP_ST_DOWNOUT | PO_COMP_ST_NEW,
					update_vos_prop_on_targets, &arg, DSS_ULT_DEEP_STACK);
	if (ret != 0)
		return ret;

	ret = ds_pool_svc_upgrade_vos_pool(pool);

	return ret;
}

/**
 * Query the cached pool map. If the cached version is <= in->tmi_map_version,
 * the pool map will not be transferred to the client.
 */
void
ds_pool_tgt_query_map_handler(crt_rpc_t *rpc)
{
	struct pool_tgt_query_map_in   *in = crt_req_get(rpc);
	struct pool_tgt_query_map_out  *out = crt_reply_get(rpc);
	struct ds_pool		       *pool;
	struct ds_pool_map_bc          *bc;
	unsigned int			version;
	int				rc;

	D_DEBUG(DB_TRACE, DF_UUID ": handling rpc: %p hdl=" DF_UUID "\n",
		DP_UUID(in->tmi_op.pi_uuid), rpc, DP_UUID(in->tmi_op.pi_hdl));

	/* Validate the pool handle and get the ds_pool object. */
	if (daos_rpc_from_client(rpc)) {
		struct ds_pool_hdl *hdl;

		hdl = ds_pool_hdl_lookup(in->tmi_op.pi_hdl);
		if (hdl == NULL) {
			D_ERROR(DF_UUID": cannot find pool handle "DF_UUID"\n",
				DP_UUID(in->tmi_op.pi_uuid), DP_UUID(in->tmi_op.pi_hdl));
			rc = -DER_NO_HDL;
			goto out;
		}
		ds_pool_get(hdl->sph_pool);
		pool = hdl->sph_pool;
		ds_pool_hdl_put(hdl);
	} else {
		/*
		 * See the comment on validating the pool handle in
		 * ds_pool_query_handler.
		 */
		rc = ds_pool_lookup(in->tmi_op.pi_uuid, &pool);
		if (rc) {
			D_ERROR(DF_UUID": failed to look up pool: %d\n",
				DP_UUID(in->tmi_op.pi_uuid), rc);
			rc = -DER_NONEXIST;
			goto out;
		}
		rc = ds_pool_hdl_is_from_srv(pool, in->tmi_op.pi_hdl);
		if (rc < 0) {
			DL_CDEBUG(rc == -DER_NOTLEADER, DLOG_DBG, DLOG_ERR, rc,
				  DF_UUID ": failed to check server pool handle " DF_UUID,
				  DP_UUID(in->tmi_op.pi_uuid), DP_UUID(in->tmi_op.pi_hdl));
			if (rc == -DER_NOTLEADER)
				rc = -DER_AGAIN;
			goto out_pool;
		} else if (!rc) {
			D_ERROR(DF_UUID": cannot find server pool handle "DF_UUID"\n",
				DP_UUID(in->tmi_op.pi_uuid), DP_UUID(in->tmi_op.pi_hdl));
			rc = -DER_NO_HDL;
			goto out_pool;
		}
	}

	/* Inefficient; better invent some zero-copy IV APIs. */
	rc = ds_pool_lookup_map_bc(pool, rpc->cr_ctx, &bc, &version);
	if (rc == -DER_NONEXIST)
		version = 0;
	else if (rc != 0)
		goto out_pool;
	if (version <= in->tmi_map_version) {
		rc = 0;
		goto out_version;
	}

	rc = ds_pool_transfer_map_buf(bc, rpc, in->tmi_map_bulk, &out->tmo_map_buf_size);

	ds_pool_put_map_bc(bc);
out_version:
	out->tmo_op.po_map_version = version;
out_pool:
	ds_pool_put(pool);
out:
	out->tmo_op.po_rc = rc;
	D_DEBUG(DB_TRACE, DF_UUID ": replying rpc: %p " DF_RC "\n", DP_UUID(in->tmi_op.pi_uuid),
		rpc, DP_RC(out->tmo_op.po_rc));
	crt_reply_send(rpc);
}

struct tgt_discard_arg {
	uuid_t			     pool_uuid;
	uint64_t		     epoch;
	struct pool_target_addr_list tgt_list;
};

struct child_discard_arg {
	struct tgt_discard_arg	*tgt_discard;
	uuid_t			cont_uuid;
};

static struct tgt_discard_arg*
tgt_discard_arg_alloc(struct pool_target_addr_list *tgt_list)
{
	struct tgt_discard_arg	*arg;
	int			i;
	int			rc;

	D_ALLOC_PTR(arg);
	if (arg == NULL)
		return NULL;

	rc = pool_target_addr_list_alloc(tgt_list->pta_number, &arg->tgt_list);
	if (rc != 0) {
		D_FREE(arg);
		return NULL;
	}

	for (i = 0; i < tgt_list->pta_number; i++) {
		arg->tgt_list.pta_addrs[i].pta_rank = tgt_list->pta_addrs[i].pta_rank;
		arg->tgt_list.pta_addrs[i].pta_target = tgt_list->pta_addrs[i].pta_target;
	}

	return arg;
}

static void
tgt_discard_arg_free(struct tgt_discard_arg *arg)
{
	pool_target_addr_list_free(&arg->tgt_list);
	D_FREE(arg);
}

static int
obj_discard_cb(daos_handle_t ch, vos_iter_entry_t *ent,
	       vos_iter_type_t type, vos_iter_param_t *param,
	       void *data, unsigned *acts)
{
	struct child_discard_arg	*arg = data;
	struct d_backoff_seq		backoff_seq;
	daos_epoch_range_t		epr;
	int				rc;

	rc = d_backoff_seq_init(&backoff_seq, 0 /* nzeros */, 16 /* factor */, 8 /* next (ms) */,
				1 << 10 /* max (ms) */);
	D_ASSERTF(rc == 0, "d_backoff_seq_init: "DF_RC"\n", DP_RC(rc));

	epr.epr_hi = arg->tgt_discard->epoch;
	epr.epr_lo = 0;
	do {
		/* Inform the iterator and delete the object */
		*acts |= VOS_ITER_CB_DELETE;
		rc = vos_discard(param->ip_hdl, &ent->ie_oid, &epr, NULL, NULL);
		if (rc != -DER_BUSY && rc != -DER_INPROGRESS)
			break;

		D_DEBUG(DB_REBUILD, "retry by "DF_RC"/"DF_UOID"\n",
			DP_RC(rc), DP_UOID(ent->ie_oid));
		dss_sleep(d_backoff_seq_next(&backoff_seq));
	} while (1);

	d_backoff_seq_fini(&backoff_seq);

	if (rc != 0)
		D_ERROR("discard object pool/object "DF_UUID"/"DF_UOID" rc: "DF_RC"\n",
			DP_UUID(arg->tgt_discard->pool_uuid), DP_UOID(ent->ie_oid),
			DP_RC(rc));
	return rc;
}

/** vos_iter_cb_t */
static int
cont_discard_cb(daos_handle_t ih, vos_iter_entry_t *entry,
		vos_iter_type_t type, vos_iter_param_t *iter_param,
		void *cb_arg, unsigned int *acts)
{
	struct child_discard_arg *arg = cb_arg;
	struct ds_cont_child	*cont = NULL;
	vos_iter_param_t	param = { 0 };
	struct vos_iter_anchors	anchor = { 0 };
	daos_handle_t		coh;
	struct d_backoff_seq	backoff_seq;
	int			rc;

	D_ASSERT(type == VOS_ITER_COUUID);
	if (uuid_compare(arg->cont_uuid, entry->ie_couuid) == 0) {
		D_DEBUG(DB_REBUILD, DF_UUID" already discard\n",
			DP_UUID(arg->cont_uuid));
		return 0;
	}

	rc = ds_cont_child_lookup(arg->tgt_discard->pool_uuid, entry->ie_couuid,
				  &cont);
	if (rc != DER_SUCCESS) {
		D_ERROR("Lookup container '"DF_UUIDF"' failed: "DF_RC"\n",
			DP_UUID(entry->ie_couuid), DP_RC(rc));
		return rc;
	}

	rc = vos_cont_open(iter_param->ip_hdl, entry->ie_couuid, &coh);
	if (rc != 0) {
		D_ERROR("Open container "DF_UUID" failed: "DF_RC"\n",
			DP_UUID(entry->ie_couuid), DP_RC(rc));
		D_GOTO(put, rc);
	}

	rc = d_backoff_seq_init(&backoff_seq, 0 /* nzeros */, 16 /* factor */, 8 /* next (ms) */,
				1 << 10 /* max (ms) */);
	D_ASSERTF(rc == 0, "d_backoff_seq_init: "DF_RC"\n", DP_RC(rc));

	param.ip_hdl = coh;
	param.ip_epr.epr_lo = 0;
	param.ip_epr.epr_hi = arg->tgt_discard->epoch;
	uuid_copy(arg->cont_uuid, entry->ie_couuid);
	do {
		/* Inform the iterator and delete the object */
		*acts |= VOS_ITER_CB_DELETE;
		rc = vos_iterate(&param, VOS_ITER_OBJ, false, &anchor, obj_discard_cb, NULL,
				 arg, NULL);
		if (rc != -DER_BUSY && rc != -DER_INPROGRESS)
			break;

		D_DEBUG(DB_REBUILD, "retry by "DF_RC"/"DF_UUID"\n",
			DP_RC(rc), DP_UUID(entry->ie_couuid));
		dss_sleep(d_backoff_seq_next(&backoff_seq));
	} while (1);

	d_backoff_seq_fini(&backoff_seq);
	vos_cont_close(coh);
	D_DEBUG(DB_TRACE, DF_UUID"/"DF_UUID" discard cont done: "DF_RC"\n",
		DP_UUID(arg->tgt_discard->pool_uuid), DP_UUID(entry->ie_couuid),
		DP_RC(rc));

put:
	ds_cont_child_put(cont);
	if (rc == 0)
		rc = ds_cont_child_destroy(arg->tgt_discard->pool_uuid, entry->ie_couuid);
	return rc;
}

static int
pool_child_discard(void *data)
{
	struct tgt_discard_arg	*arg = data;
	struct child_discard_arg cont_arg;
	struct ds_pool_child	*child;
	vos_iter_param_t	param = { 0 };
	struct vos_iter_anchors	anchor = { 0 };
	struct pool_target_addr addr;
	uint32_t		myrank;
	struct d_backoff_seq	backoff_seq;
	int			rc;

	myrank = dss_self_rank();
	addr.pta_rank = myrank;
	addr.pta_target = dss_get_module_info()->dmi_tgt_id;
	if (!pool_target_addr_found(&arg->tgt_list, &addr)) {
		D_DEBUG(DB_TRACE, "skip discard %u/%u.\n", addr.pta_rank,
			addr.pta_target);
		return 0;
	}

	D_DEBUG(DB_MD, DF_UUID" discard %u/%u\n", DP_UUID(arg->pool_uuid),
		myrank, addr.pta_target);

	/**
	 * When a faulty device is replaced with a new one using the
	 * “dmg storage replace nvme” command, the reintegration of
	 * affected pool targets is automatically triggered.
	 * The following steps outline the device replacement process on the engine side:
	 *
	 * 1) Replace the old device with the new device in the SMD.
	 * 2) Setup all SPDK related stuff for the new device.
	 * 3) Start ds_pool_child
	 *
	 * It is important to note that manual reintegration may be initiated
	 * before step 3, in which case, the function should return “DER_AGAIN."
	 */
	child = ds_pool_child_lookup(arg->pool_uuid);
	if (child == NULL)
		return -DER_AGAIN;

	param.ip_hdl = child->spc_hdl;

	rc = d_backoff_seq_init(&backoff_seq, 0 /* nzeros */, 16 /* factor */, 8 /* next (ms) */,
				1 << 10 /* max (ms) */);
	D_ASSERTF(rc == 0, "d_backoff_seq_init: "DF_RC"\n", DP_RC(rc));

	cont_arg.tgt_discard = arg;
	child->spc_discard_done = 0;
	do {
		rc = vos_iterate(&param, VOS_ITER_COUUID, false, &anchor,
				 cont_discard_cb, NULL, &cont_arg, NULL);
		if (rc != -DER_BUSY && rc != -DER_INPROGRESS)
			break;

		D_DEBUG(DB_REBUILD, "retry by "DF_RC"/"DF_UUID"\n",
			DP_RC(rc), DP_UUID(arg->pool_uuid));
		dss_sleep(d_backoff_seq_next(&backoff_seq));
	} while (1);

	child->spc_discard_done = 1;

	d_backoff_seq_fini(&backoff_seq);

	ds_pool_child_put(child);

	return rc;
}

static int
ds_pool_collective_reduce(uuid_t pool_uuid, uint32_t exclude_status, struct dss_coll_ops *coll_ops,
			  struct dss_coll_args *coll_args, uint32_t flags, bool thread)
{
	int			 *exclude_tgts = NULL;
	uint32_t		 exclude_tgt_nr = 0;
	int			 rc;

	if (exclude_status != 0) {
		rc = ds_pool_get_tgt_idx_by_state(pool_uuid, exclude_status, &exclude_tgts,
						  &exclude_tgt_nr);
		if (rc != 0) {
			D_ERROR(DF_UUID "failed to get index : rc "DF_RC"\n",
				DP_UUID(pool_uuid), DP_RC(rc));
			return rc;
		}

		if (exclude_tgts != NULL) {
			rc = dss_build_coll_bitmap(exclude_tgts, exclude_tgt_nr,
						   &coll_args->ca_tgt_bitmap,
						   &coll_args->ca_tgt_bitmap_sz);
			if (rc != 0)
				goto out;
		}
	}

	if (thread)
		rc = dss_thread_collective_reduce(coll_ops, coll_args, flags);
	else
		rc = dss_task_collective_reduce(coll_ops, coll_args, flags);

	D_DEBUG(DB_MD, DF_UUID " collective: "DF_RC"", DP_UUID(pool_uuid), DP_RC(rc));

out:
	if (coll_args->ca_tgt_bitmap)
		D_FREE(coll_args->ca_tgt_bitmap);
	if (exclude_tgts)
		D_FREE(exclude_tgts);

	return rc;
}

/* collective function over all target xstreams, exclude_status indicate which
 * targets should be excluded during collective.
 */
static int
ds_pool_collective(uuid_t pool_uuid, uint32_t exclude_status, int (*coll_func)(void *),
		   void *arg, uint32_t flags, bool thread)
{
	struct dss_coll_ops	 coll_ops = { 0 };
	struct dss_coll_args	 coll_args = { 0 };

	coll_ops.co_func = coll_func;
	coll_args.ca_func_args	= arg;
	return ds_pool_collective_reduce(pool_uuid, exclude_status, &coll_ops, &coll_args, flags,
					 thread);
}

int
ds_pool_thread_collective_reduce(uuid_t pool_uuid, uint32_t ex_status, struct dss_coll_ops *coll_ops,
				 struct dss_coll_args *coll_args, uint32_t flags)
{
	return ds_pool_collective_reduce(pool_uuid, ex_status, coll_ops, coll_args, flags, true);
}

int
ds_pool_task_collective_reduce(uuid_t pool_uuid, uint32_t ex_status, struct dss_coll_ops *coll_ops,
			       struct dss_coll_args *coll_args, uint32_t flags)
{
	return ds_pool_collective_reduce(pool_uuid, ex_status, coll_ops, coll_args, flags, false);
}

int
ds_pool_thread_collective(uuid_t pool_uuid, uint32_t ex_status, int (*coll_func)(void *),
			  void *arg, uint32_t flags)
{
	return ds_pool_collective(pool_uuid, ex_status, coll_func, arg, flags, true);
}

int
ds_pool_task_collective(uuid_t pool_uuid, uint32_t ex_status, int (*coll_func)(void *),
			void *arg, uint32_t flags)
{
	return ds_pool_collective(pool_uuid, ex_status, coll_func, arg, flags, false);
}

/* Discard the objects by epoch in this pool */
static void
ds_pool_tgt_discard_ult(void *data)
{
	struct ds_pool		*pool;
	struct tgt_discard_arg	*arg = data;
	uint32_t		ex_status;
	int			rc;

	/* If discard failed, let's still go ahead, since reintegration might
	 * still succeed, though it might leave some garbage on the reintegration
	 * target, the future scrub tool might fix it. XXX
	 */
	rc = ds_pool_lookup(arg->pool_uuid, &pool);
	if (pool == NULL) {
		D_INFO(DF_UUID" can not be found: %d\n", DP_UUID(arg->pool_uuid), rc);
		D_GOTO(free, rc = 0);
	}

	ex_status = PO_COMP_ST_UP | PO_COMP_ST_UPIN | PO_COMP_ST_DRAIN;
	ds_pool_thread_collective(arg->pool_uuid, ex_status, pool_child_discard, arg,
				  DSS_ULT_DEEP_STACK);

	pool->sp_need_discard = 0;
	pool->sp_discard_status = rc;
	ds_pool_put(pool);
free:
	tgt_discard_arg_free(arg);
}

void
ds_pool_tgt_discard_handler(crt_rpc_t *rpc)
{
	struct pool_tgt_discard_in	*in = crt_req_get(rpc);
	struct pool_tgt_discard_out	*out = crt_reply_get(rpc);
	struct pool_target_addr_list	pta_list;
	struct tgt_discard_arg		*arg = NULL;
	struct ds_pool			*pool;
	int				rc;

	pta_list.pta_number = in->ptdi_addrs.ca_count;
	pta_list.pta_addrs = in->ptdi_addrs.ca_arrays;
	arg = tgt_discard_arg_alloc(&pta_list);
	if (arg == NULL)
		D_GOTO(out, rc = -DER_NOMEM);

	/* POOL is already started in ds_mgmt_hdlr_tgt_create() during reintegration,
	 * though pool might being stopped for some reason.
	 * Let's do pool lookup to make sure pool child is already created.
	 */
	uuid_copy(arg->pool_uuid, in->ptdi_uuid);
	arg->epoch = DAOS_EPOCH_MAX;
	rc = ds_pool_lookup(arg->pool_uuid, &pool);
	if (rc) {
		D_INFO(DF_UUID" can not be found: %d\n", DP_UUID(arg->pool_uuid), rc);
		D_GOTO(out, rc = 0);
	}

	pool->sp_need_discard = 1;
	pool->sp_discard_status = 0;
	rc = dss_ult_create(ds_pool_tgt_discard_ult, arg, DSS_XS_SYS, 0, 0, NULL);

	ds_pool_put(pool);
out:
	out->ptdo_rc = rc;
	D_DEBUG(DB_MD, DF_UUID": replying rpc "DF_RC"\n", DP_UUID(in->ptdi_uuid),
		DP_RC(rc));
	crt_reply_send(rpc);
	if (rc != 0 && arg != NULL)
		tgt_discard_arg_free(arg);
}

static int
bulk_cb(const struct crt_bulk_cb_info *cb_info)
{
	ABT_eventual *eventual = cb_info->bci_arg;

	ABT_eventual_set(*eventual, (void *)&cb_info->bci_rc, sizeof(cb_info->bci_rc));
	return 0;
}

void
ds_pool_tgt_warmup_handler(crt_rpc_t *rpc)
{
	struct pool_tgt_warmup_in *in;
	crt_bulk_t                 bulk_cli;
	crt_bulk_t                 bulk_local = NULL;
	crt_bulk_opid_t            bulk_opid;
	uint64_t                   len;
	struct crt_bulk_desc       bulk_desc;
	ABT_eventual               eventual;
	void                      *buf = NULL;
	int                       *status;
	d_sg_list_t                sgl;
	d_iov_t                    iov;
	int                        rc;

	in       = crt_req_get(rpc);
	bulk_cli = in->tw_bulk;
	rc       = crt_bulk_get_len(bulk_cli, &len);
	if (rc != 0)
		D_GOTO(out, rc);
	D_ALLOC(buf, len);
	if (buf == NULL)
		D_GOTO(out, rc = -DER_NOMEM);
	sgl.sg_nr     = 1;
	sgl.sg_nr_out = 0;
	sgl.sg_iovs   = &iov;
	d_iov_set(&iov, buf, len);
	rc = crt_bulk_create(rpc->cr_ctx, &sgl, CRT_BULK_RW, &bulk_local);
	if (rc)
		goto out;

	bulk_desc.bd_rpc        = rpc;
	bulk_desc.bd_bulk_op    = CRT_BULK_GET;
	bulk_desc.bd_remote_hdl = bulk_cli;
	bulk_desc.bd_remote_off = 0;
	bulk_desc.bd_local_hdl  = bulk_local;
	bulk_desc.bd_local_off  = 0;
	bulk_desc.bd_len        = len;

	rc = ABT_eventual_create(sizeof(*status), &eventual);
	if (rc != ABT_SUCCESS)
		D_GOTO(out, rc = dss_abterr2der(rc));

	rc = crt_bulk_transfer(&bulk_desc, bulk_cb, &eventual, &bulk_opid);
	if (rc != 0)
		D_GOTO(out_eventual, rc);

	rc = ABT_eventual_wait(eventual, (void **)&status);
	if (rc != ABT_SUCCESS)
		D_GOTO(out_eventual, rc = dss_abterr2der(rc));

	if (*status != 0)
		rc = *status;

out_eventual:
	ABT_eventual_free(&eventual);
out:
	if (bulk_local != NULL)
		crt_bulk_free(bulk_local);
	D_FREE(buf);
	if (rc)
		D_ERROR("rpc failed, " DF_RC "\n", DP_RC(rc));
	crt_reply_send(rpc);
}<|MERGE_RESOLUTION|>--- conflicted
+++ resolved
@@ -472,7 +472,6 @@
 
 }
 
-<<<<<<< HEAD
 struct ds_pool_flags_arg {
 	struct ds_pool *pool;
 	uint32_t        disable_rebuild : 1, disable_dtx_resync : 1, immutable : 1;
@@ -511,8 +510,6 @@
 	return 0;
 }
 
-=======
->>>>>>> 763db7b8
 static int
 pool_child_start(struct ds_pool_child *child, bool recreate)
 {
