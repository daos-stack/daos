--- conflicted
+++ resolved
@@ -1973,12 +1973,8 @@
 		arg.uvp_checkpoint_props_changed = 1;
 	}
 
-<<<<<<< HEAD
 	ret = ds_pool_thread_collective(pool->sp_uuid, PO_COMP_ST_DOWN | PO_COMP_ST_DOWNOUT |
-					PO_COMP_ST_NEW, update_vos_prop_on_targets, pool, 0);
-=======
-	ret = dss_thread_collective(update_vos_prop_on_targets, &arg, 0);
->>>>>>> 313fa74a
+					PO_COMP_ST_NEW, update_vos_prop_on_targets, &arg, 0);
 	if (ret != 0)
 		return ret;
 
