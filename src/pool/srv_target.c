--- conflicted
+++ resolved
@@ -776,14 +776,9 @@
 
 	D_DEBUG(DB_MGMT, DF_UUID": freeing\n", DP_UUID(pool->sp_uuid));
 
-<<<<<<< HEAD
+	D_ASSERT(d_list_empty(&pool->sp_hdls));
 	rc = ds_pool_thread_collective(pool->sp_uuid, 0, pool_child_delete_one,
 				       pool->sp_uuid, 0);
-=======
-	D_ASSERT(d_list_empty(&pool->sp_hdls));
-
-	rc = dss_thread_collective(pool_child_delete_one, pool->sp_uuid, 0);
->>>>>>> e588aced
 	if (rc == -DER_CANCELED)
 		D_DEBUG(DB_MD, DF_UUID": no ESs\n", DP_UUID(pool->sp_uuid));
 	else if (rc != 0)
