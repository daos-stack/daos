--- conflicted
+++ resolved
@@ -2810,10 +2810,6 @@
 	if (rc)
 		D_ERROR("rpc failed, " DF_RC "\n", DP_RC(rc));
 out_bulk_null:
-<<<<<<< HEAD
 	daos_fail_loc_reset();
-=======
-	firewall_blocking_flag = false;
->>>>>>> c009b908
 	crt_reply_send(rpc);
 }