/*
 * (C) Copyright 2016-2023 Intel Corporation.
 *
 * SPDX-License-Identifier: BSD-2-Clause-Patent
 */
/**
 * \file
 *
 * ds_pool: Target Operations
 *
 * This file contains the server API methods and the RPC handlers that are both
 * related target states.
 *
 * Data structures used here:
 *
 *                 Pool           Container
 *
 *         Global  ds_pool
 *                 ds_pool_hdl
 *
 *   Thread-local  ds_pool_child  ds_cont
 *                                ds_cont_hdl
 */

#define D_LOGFAC	DD_FAC(pool)

#include <daos_srv/pool.h>

#include <gurt/telemetry_producer.h>
#include <daos/pool_map.h>
#include <daos/rpc.h>
#include <daos/pool.h>
#include <daos_srv/container.h>
#include <daos_srv/daos_mgmt_srv.h>
#include <daos_srv/vos.h>
#include <daos_srv/rebuild.h>
#include <daos_srv/srv_csum.h>
#include "rpc.h"
#include "srv_internal.h"

/* ds_pool_child **************************************************************/

static void
stop_gc_ult(struct ds_pool_child *child)
{
	D_ASSERT(child != NULL);
	/* GC ULT is not started */
	if (child->spc_gc_req == NULL)
		return;

	D_DEBUG(DB_MGMT, DF_UUID"[%d]: Stopping GC ULT\n",
		DP_UUID(child->spc_uuid), dss_get_module_info()->dmi_tgt_id);

	sched_req_wait(child->spc_gc_req, true);
	sched_req_put(child->spc_gc_req);
	child->spc_gc_req = NULL;
}

static void
stop_flush_ult(struct ds_pool_child *child)
{
	D_ASSERT(child != NULL);
	/* Flush ULT is not started */
	if (child->spc_flush_req == NULL)
		return;

	D_DEBUG(DB_MGMT, DF_UUID"[%d]: Stopping Flush ULT\n",
		DP_UUID(child->spc_uuid), dss_get_module_info()->dmi_tgt_id);

	sched_req_wait(child->spc_flush_req, true);
	sched_req_put(child->spc_flush_req);
	child->spc_flush_req = NULL;
}

struct ds_pool_child *
ds_pool_child_lookup(const uuid_t uuid)
{
	struct ds_pool_child   *child;
	struct pool_tls	       *tls = pool_tls_get();

	d_list_for_each_entry(child, &tls->dt_pool_list, spc_list) {
		if (uuid_compare(uuid, child->spc_uuid) == 0) {
			child->spc_ref++;
			return child;
		}
	}
	return NULL;
}

struct ds_pool_child *
ds_pool_child_get(struct ds_pool_child *child)
{
	child->spc_ref++;
	return child;
}

void
ds_pool_child_put(struct ds_pool_child *child)
{
	D_ASSERTF(child->spc_ref > 0, "%d\n", child->spc_ref);
	child->spc_ref--;
	if (child->spc_ref == 0) {
		D_DEBUG(DB_MGMT, DF_UUID": destroying\n",
			DP_UUID(child->spc_uuid));
		D_ASSERT(d_list_empty(&child->spc_list));
		D_ASSERT(d_list_empty(&child->spc_cont_list));

		if (likely(!child->spc_no_storage)) {
			ds_stop_chkpt_ult(child);
			/* only stop gc ULT when all ops ULTs are done */
			stop_gc_ult(child);
			stop_flush_ult(child);

			vos_pool_close(child->spc_hdl);
		}

		dss_module_fini_metrics(DAOS_TGT_TAG, child->spc_metrics);
		ABT_eventual_set(child->spc_ref_eventual,
				 (void *)&child->spc_ref,
				 sizeof(child->spc_ref));
	}
}

static int
gc_rate_ctl(void *arg)
{
	struct ds_pool_child	*child = (struct ds_pool_child *)arg;
	struct ds_pool		*pool = child->spc_pool;
	struct sched_request	*req = child->spc_gc_req;

	if (dss_ult_exiting(req))
		return -1;

	/* Let GC ULT run in tight mode when system is idle */
	if (!dss_xstream_is_busy()) {
		sched_req_yield(req);
		return 0;
	}

	/*
	 * When it's under space pressure, GC will continue run in slack mode
	 * no matter what reclaim policy is used, otherwise, it'll take an extra
	 * sleep to minimize the performance impact.
	 */
	if (sched_req_space_check(req) == SCHED_SPACE_PRESS_NONE) {
		uint32_t msecs;

		msecs = (pool->sp_reclaim == DAOS_RECLAIM_LAZY ||
			 pool->sp_reclaim == DAOS_RECLAIM_DISABLED) ? 2000 : 50;
		sched_req_sleep(req, msecs);
	} else {
		sched_req_yield(req);
	}

	/* Let GC ULT run in slack mode when system is busy */
	return 1;
}

static void
gc_ult(void *arg)
{
	struct ds_pool_child	*child = (struct ds_pool_child *)arg;
	struct dss_module_info	*dmi = dss_get_module_info();
	int			 rc;

	D_DEBUG(DB_MGMT, DF_UUID"[%d]: GC ULT started\n",
		DP_UUID(child->spc_uuid), dmi->dmi_tgt_id);

	if (child->spc_gc_req == NULL)
		goto out;

	while (!dss_ult_exiting(child->spc_gc_req)) {
		rc = vos_gc_pool(child->spc_hdl, -1, gc_rate_ctl, (void *)child);
		if (rc < 0)
			D_ERROR(DF_UUID"[%d]: GC pool run failed. "DF_RC"\n",
				DP_UUID(child->spc_uuid), dmi->dmi_tgt_id,
				DP_RC(rc));

		if (dss_ult_exiting(child->spc_gc_req))
			break;

		/* It'll be woke up by container destroy or aggregation */
		if (rc > 0)
			sched_req_yield(child->spc_gc_req);
		else
			sched_req_sleep(child->spc_gc_req, 10UL * 1000);
	}
out:
	D_DEBUG(DB_MGMT, DF_UUID"[%d]: GC ULT stopped\n",
		DP_UUID(child->spc_uuid), dmi->dmi_tgt_id);
}

static int
start_gc_ult(struct ds_pool_child *child)
{
	struct dss_module_info	*dmi = dss_get_module_info();
	struct sched_req_attr	 attr;

	D_ASSERT(child != NULL);
	D_ASSERT(child->spc_gc_req == NULL);

	D_DEBUG(DB_MGMT, DF_UUID"[%d]: starting GC ULT\n",
		DP_UUID(child->spc_uuid), dmi->dmi_tgt_id);

	sched_req_attr_init(&attr, SCHED_REQ_GC, &child->spc_uuid);
	attr.sra_flags = SCHED_REQ_FL_NO_DELAY;

	child->spc_gc_req = sched_create_ult(&attr, gc_ult, child, DSS_DEEP_STACK_SZ);
	if (child->spc_gc_req == NULL) {
		D_ERROR(DF_UUID"[%d]: Failed to create GC ULT.\n",
			DP_UUID(child->spc_uuid), dmi->dmi_tgt_id);
		return -DER_NOMEM;
	}

	return 0;
}

static void
flush_ult(void *arg)
{
	struct ds_pool_child	*child = (struct ds_pool_child *)arg;
	struct dss_module_info	*dmi = dss_get_module_info();
	uint32_t		 sleep_ms, nr_flushed, nr_flush = 6000;
	int			 rc;

	D_DEBUG(DB_MGMT, DF_UUID"[%d]: Flush ULT started\n",
		DP_UUID(child->spc_uuid), dmi->dmi_tgt_id);

	D_ASSERT(child->spc_flush_req != NULL);

	while (!dss_ult_exiting(child->spc_flush_req)) {
		rc = vos_flush_pool(child->spc_hdl, nr_flush, &nr_flushed);
		if (rc < 0) {
			D_ERROR(DF_UUID"[%d]: Flush pool failed. "DF_RC"\n",
				DP_UUID(child->spc_uuid), dmi->dmi_tgt_id, DP_RC(rc));
			sleep_ms = 2000;
		} else if (rc) {	/* This pool doesn't have NVMe partition */
			sleep_ms = 60000;
		} else if (sched_req_space_check(child->spc_flush_req) == SCHED_SPACE_PRESS_NONE) {
			sleep_ms = 5000;
		} else {
			sleep_ms = (nr_flushed < nr_flush) ? 1000 : 0;
		}

		if (dss_ult_exiting(child->spc_flush_req))
			break;

		if (sleep_ms)
			sched_req_sleep(child->spc_flush_req, sleep_ms);
		else
			sched_req_yield(child->spc_flush_req);
	}

	D_DEBUG(DB_MGMT, DF_UUID"[%d]: Flush ULT stopped\n",
		DP_UUID(child->spc_uuid), dmi->dmi_tgt_id);
}

static int
start_flush_ult(struct ds_pool_child *child)
{
	struct dss_module_info	*dmi = dss_get_module_info();
	struct sched_req_attr	 attr;

	D_ASSERT(child != NULL);
	D_ASSERT(child->spc_flush_req == NULL);

	sched_req_attr_init(&attr, SCHED_REQ_GC, &child->spc_uuid);
	attr.sra_flags = SCHED_REQ_FL_NO_DELAY;

	child->spc_flush_req = sched_create_ult(&attr, flush_ult, child, DSS_DEEP_STACK_SZ);
	if (child->spc_flush_req == NULL) {
		D_ERROR(DF_UUID"[%d]: Failed to create flush ULT.\n",
			DP_UUID(child->spc_uuid), dmi->dmi_tgt_id);
		return -DER_NOMEM;
	}

	return 0;
}

struct pool_child_lookup_arg {
	struct ds_pool *pla_pool;
	void	       *pla_uuid;
	uint32_t	pla_map_version;
};

/*
 * Called via dss_thread_collective() to create and add the ds_pool_child object
 * for one thread. This opens the matching VOS pool.
 */
static int
pool_child_add_one(void *varg)
{
	struct pool_child_lookup_arg   *arg = varg;
	struct pool_tls		       *tls = pool_tls_get();
	struct ds_pool_child	       *child;
	struct dss_module_info	       *info = dss_get_module_info();
	char			       *path;
	int				rc;

	child = ds_pool_child_lookup(arg->pla_uuid);
	if (child != NULL) {
		ds_pool_child_put(child);
		return 0;
	}

	D_DEBUG(DB_MGMT, DF_UUID": creating\n", DP_UUID(arg->pla_uuid));

	D_ALLOC_PTR(child);
	if (child == NULL)
		return -DER_NOMEM;

	/* initialize metrics on the target xstream for each module */
	rc = dss_module_init_metrics(DAOS_TGT_TAG, child->spc_metrics,
				     arg->pla_pool->sp_path, info->dmi_tgt_id);
	if (rc != 0) {
		D_ERROR(DF_UUID ": failed to initialize module metrics for pool"
			"." DF_RC "\n", DP_UUID(child->spc_uuid), DP_RC(rc));
		goto out_free;
	}

	rc = ds_mgmt_tgt_file(arg->pla_uuid, VOS_FILE, &info->dmi_tgt_id,
			      &path);
	if (rc != 0)
		goto out_metrics;

	D_ASSERT(child->spc_metrics[DAOS_VOS_MODULE] != NULL);
	rc = vos_pool_open_metrics(path, arg->pla_uuid, VOS_POF_EXCL | VOS_POF_EXTERNAL_FLUSH,
				   child->spc_metrics[DAOS_VOS_MODULE], &child->spc_hdl);

	D_FREE(path);

	if (rc != 0) {
		if (rc != -DER_NONEXIST)
			goto out_metrics;

		D_WARN("Lost pool "DF_UUIDF" shard %u on rank %u.\n",
		       DP_UUID(arg->pla_uuid), info->dmi_tgt_id, dss_self_rank());
		/*
		 * Ignore the failure to allow subsequent logic (such as DAOS check)
		 * to handle the trouble.
		 */
		child->spc_no_storage = 1;

	}

	uuid_copy(child->spc_uuid, arg->pla_uuid);
	child->spc_map_version = arg->pla_map_version;
	child->spc_ref = 1; /* 1 for the list */

	rc = ABT_eventual_create(sizeof(child->spc_ref),
				 &child->spc_ref_eventual);
	if (rc != ABT_SUCCESS) {
		rc = dss_abterr2der(rc);
		goto out_vos;
	}

	child->spc_pool = arg->pla_pool;
	D_INIT_LIST_HEAD(&child->spc_list);
	D_INIT_LIST_HEAD(&child->spc_cont_list);

	if (unlikely(child->spc_no_storage)) {
		d_list_add(&child->spc_list, &tls->dt_pool_list);
		return 0;
	}

	if (!engine_in_check()) {
		rc = start_gc_ult(child);
		if (rc != 0)
			goto out_eventual;

		rc = start_flush_ult(child);
		if (rc != 0)
			goto out_gc;

		rc = ds_start_scrubbing_ult(child);
		if (rc != 0)
			goto out_flush;
	}

	rc = ds_start_chkpt_ult(child);
	if (rc != 0)
		goto out_scrub;

	d_list_add(&child->spc_list, &tls->dt_pool_list);

	/* Load all containers */
	rc = ds_cont_child_start_all(child);
	if (rc)
		goto out_list;

	return 0;

out_list:
	d_list_del_init(&child->spc_list);
	ds_cont_child_stop_all(child);
	ds_stop_chkpt_ult(child);
out_scrub:
	ds_stop_scrubbing_ult(child);
out_flush:
	stop_flush_ult(child);
out_gc:
	stop_gc_ult(child);
out_eventual:
	ABT_eventual_free(&child->spc_ref_eventual);
out_vos:
	if (likely(!child->spc_no_storage))
		vos_pool_close(child->spc_hdl);
out_metrics:
	dss_module_fini_metrics(DAOS_TGT_TAG, child->spc_metrics);
out_free:
	D_FREE(child);
	return rc;
}

/*
 * Called via dss_thread_collective() to delete the ds_pool_child object for one
 * thread. If nobody else is referencing this object, then its VOS pool handle
 * is closed and the object itself is freed.
 */
static int
pool_child_delete_one(void *uuid)
{
	struct ds_pool_child *child;
	int *ref, rc;

	child = ds_pool_child_lookup(uuid);
	if (child == NULL)
		return 0;

	d_list_del_init(&child->spc_list);
<<<<<<< HEAD
	if (likely(!child->spc_no_storage)) {
		ds_stop_chkpt_ult(child);
		ds_stop_scrubbing_ult(child);
	}
=======
	ds_cont_child_stop_all(child);
	ds_stop_chkpt_ult(child);
	ds_stop_scrubbing_ult(child);
>>>>>>> a4ba033e
	ds_pool_child_put(child); /* -1 for the list */

	ds_pool_child_put(child); /* -1 for lookup */

	rc = ABT_eventual_wait(child->spc_ref_eventual, (void **)&ref);
	if (rc != ABT_SUCCESS)
		return dss_abterr2der(rc);

	ABT_eventual_free(&child->spc_ref_eventual);

	/* ds_pool_child must be freed here to keep
	 * spc_ref_enventual usage safe
	 */
	D_FREE(child);

	return 0;
}

/* ds_pool ********************************************************************/

static struct daos_lru_cache   *pool_cache;

static inline struct ds_pool *
pool_obj(struct daos_llink *llink)
{
	return container_of(llink, struct ds_pool, sp_entry);
}

struct ds_pool_create_arg {
	uint32_t	pca_map_version;
};

static int
pool_alloc_ref(void *key, unsigned int ksize, void *varg,
	       struct daos_llink **link)
{
	struct ds_pool_create_arg      *arg = varg;
	struct ds_pool		       *pool;
	struct pool_child_lookup_arg	collective_arg;
	char				group_id[DAOS_UUID_STR_SIZE];
	struct dss_module_info	       *info = dss_get_module_info();
	unsigned int			iv_ns_id;
	int				rc;
	int				rc_tmp;

	if (arg == NULL) {
		/* The caller doesn't want to create a ds_pool object. */
		rc = -DER_NONEXIST;
		goto err;
	}

	D_DEBUG(DB_MGMT, DF_UUID": creating\n", DP_UUID(key));

	D_ALLOC_PTR(pool);
	if (pool == NULL)
		D_GOTO(err, rc = -DER_NOMEM);

	rc = ABT_rwlock_create(&pool->sp_lock);
	if (rc != ABT_SUCCESS)
		D_GOTO(err_pool, rc = dss_abterr2der(rc));

	rc = ABT_mutex_create(&pool->sp_mutex);
	if (rc != ABT_SUCCESS)
		D_GOTO(err_lock, rc = dss_abterr2der(rc));

	rc = ABT_cond_create(&pool->sp_fetch_hdls_cond);
	if (rc != ABT_SUCCESS)
		D_GOTO(err_mutex, rc = dss_abterr2der(rc));

	rc = ABT_cond_create(&pool->sp_fetch_hdls_done_cond);
	if (rc != ABT_SUCCESS)
		D_GOTO(err_cond, rc = dss_abterr2der(rc));

	D_INIT_LIST_HEAD(&pool->sp_ec_ephs_list);
	uuid_copy(pool->sp_uuid, key);
	pool->sp_map_version = arg->pca_map_version;
	pool->sp_reclaim = DAOS_RECLAIM_LAZY; /* default reclaim strategy */
	pool->sp_policy_desc.policy =
			DAOS_MEDIA_POLICY_IO_SIZE; /* default tiering policy */

	/** set up ds_pool metrics */
	rc = ds_pool_metrics_start(pool);
	if (rc != 0) {
		D_ERROR(DF_UUID": failed to set up ds_pool metrics: %d\n",
			DP_UUID(key), rc);
		goto err_done_cond;
	}

	uuid_unparse_lower(key, group_id);
	rc = crt_group_secondary_create(group_id, NULL /* primary_grp */,
					NULL /* ranks */, &pool->sp_group);
	if (rc != 0) {
		D_ERROR(DF_UUID": failed to create pool group: %d\n",
			DP_UUID(key), rc);
		goto err_metrics;
	}

	rc = ds_iv_ns_create(info->dmi_ctx, pool->sp_uuid, pool->sp_group,
			     &iv_ns_id, &pool->sp_iv_ns);
	if (rc != 0) {
		D_ERROR(DF_UUID": failed to create pool IV NS: %d\n",
			DP_UUID(key), rc);
		goto err_group;
	}

	collective_arg.pla_pool = pool;
	collective_arg.pla_uuid = key;
	collective_arg.pla_map_version = arg->pca_map_version;
	rc = dss_thread_collective(pool_child_add_one, &collective_arg, DSS_ULT_DEEP_STACK);
	if (rc != 0) {
		D_ERROR(DF_UUID": failed to add ES pool caches: "DF_RC"\n",
			DP_UUID(key), DP_RC(rc));
		goto err_iv_ns;
	}

	*link = &pool->sp_entry;
	return 0;

err_iv_ns:
	ds_iv_ns_put(pool->sp_iv_ns);
err_group:
	rc_tmp = crt_group_secondary_destroy(pool->sp_group);
	if (rc_tmp != 0)
		D_ERROR(DF_UUID": failed to destroy pool group: "DF_RC"\n",
			DP_UUID(pool->sp_uuid), DP_RC(rc_tmp));
err_metrics:
	ds_pool_metrics_stop(pool);
err_done_cond:
	ABT_cond_free(&pool->sp_fetch_hdls_done_cond);
err_cond:
	ABT_cond_free(&pool->sp_fetch_hdls_cond);
err_mutex:
	ABT_mutex_free(&pool->sp_mutex);
err_lock:
	ABT_rwlock_free(&pool->sp_lock);
err_pool:
	D_FREE(pool);
err:
	return rc;
}

static void
pool_free_ref(struct daos_llink *llink)
{
	struct ds_pool *pool = pool_obj(llink);
	int		rc;

	D_DEBUG(DB_MGMT, DF_UUID": freeing\n", DP_UUID(pool->sp_uuid));

	rc = dss_thread_collective(pool_child_delete_one, pool->sp_uuid, 0);
	if (rc == -DER_CANCELED)
		D_DEBUG(DB_MD, DF_UUID": no ESs\n", DP_UUID(pool->sp_uuid));
	else if (rc != 0)
		D_ERROR(DF_UUID": failed to delete ES pool caches: "DF_RC"\n",
			DP_UUID(pool->sp_uuid), DP_RC(rc));

	ds_cont_ec_eph_free(pool);

	pl_map_disconnect(pool->sp_uuid);
	if (pool->sp_map != NULL)
		pool_map_decref(pool->sp_map);

	ds_iv_ns_put(pool->sp_iv_ns);

	rc = crt_group_secondary_destroy(pool->sp_group);
	if (rc != 0)
		D_ERROR(DF_UUID": failed to destroy pool group: %d\n",
			DP_UUID(pool->sp_uuid), rc);

	/** release metrics */
	ds_pool_metrics_stop(pool);

	ABT_cond_free(&pool->sp_fetch_hdls_cond);
	ABT_cond_free(&pool->sp_fetch_hdls_done_cond);
	ABT_mutex_free(&pool->sp_mutex);
	ABT_rwlock_free(&pool->sp_lock);
	D_FREE(pool);
}

static bool
pool_cmp_keys(const void *key, unsigned int ksize, struct daos_llink *llink)
{
	struct ds_pool *pool = pool_obj(llink);

	return uuid_compare(key, pool->sp_uuid) == 0;
}

static uint32_t
pool_rec_hash(struct daos_llink *llink)
{
	struct ds_pool *pool = pool_obj(llink);

	return d_hash_string_u32((const char *)pool->sp_uuid, sizeof(uuid_t));
}

static struct daos_llink_ops pool_cache_ops = {
	.lop_alloc_ref	= pool_alloc_ref,
	.lop_free_ref	= pool_free_ref,
	.lop_cmp_keys	= pool_cmp_keys,
	.lop_rec_hash	= pool_rec_hash,
};

int
ds_pool_cache_init(void)
{
	int rc;

	rc = daos_lru_cache_create(-1 /* bits */, D_HASH_FT_NOLOCK /* feats */,
				   &pool_cache_ops, &pool_cache);
	return rc;
}

void
ds_pool_cache_fini(void)
{
	daos_lru_cache_destroy(pool_cache);
}

/**
 * If the pool can not be found due to non-existence or it is being stopped, then
 * @pool will be set to NULL and return proper failure code, otherwise return 0 and
 * set @pool.
 */
int
ds_pool_lookup(const uuid_t uuid, struct ds_pool **pool)
{
	struct daos_llink	*llink;
	int			 rc;

	D_ASSERT(pool != NULL);
	*pool = NULL;
	D_ASSERT(dss_get_module_info()->dmi_xs_id == 0);
	rc = daos_lru_ref_hold(pool_cache, (void *)uuid, sizeof(uuid_t),
			       NULL /* create_args */, &llink);
	if (rc != 0)
		return rc;

	*pool = pool_obj(llink);
	if ((*pool)->sp_stopping) {
		D_DEBUG(DB_MD, DF_UUID": is in stopping\n", DP_UUID(uuid));
		ds_pool_put(*pool);
		*pool = NULL;
		return -DER_SHUTDOWN;
	}

	return 0;
}

void
ds_pool_get(struct ds_pool *pool)
{
	D_ASSERT(pool != NULL);
	D_ASSERT(dss_get_module_info()->dmi_xs_id == 0);
	daos_lru_ref_add(&pool->sp_entry);
}

void
ds_pool_put(struct ds_pool *pool)
{
	D_ASSERT(pool != NULL);
	D_ASSERT(dss_get_module_info()->dmi_xs_id == 0);
	daos_lru_ref_release(pool_cache, &pool->sp_entry);
}

void
pool_fetch_hdls_ult(void *data)
{
	struct ds_pool	*pool = data;
	int		rc = 0;

	D_INFO(DF_UUID": begin: fetch_hdls=%u stopping=%u\n", DP_UUID(pool->sp_uuid),
	       pool->sp_fetch_hdls, pool->sp_stopping);

	/* sp_map == NULL means the IV ns is not setup yet, i.e.
	 * the pool leader does not broadcast the pool map to the
	 * current node yet, see pool_iv_pre_sync().
	 */
	ABT_mutex_lock(pool->sp_mutex);
	if (pool->sp_map == NULL) {
		D_INFO(DF_UUID": waiting for map\n", DP_UUID(pool->sp_uuid));
		ABT_cond_wait(pool->sp_fetch_hdls_cond, pool->sp_mutex);
	}
	ABT_mutex_unlock(pool->sp_mutex);

	if (pool->sp_stopping) {
		D_DEBUG(DB_MD, DF_UUID": skip fetching hdl due to stop\n",
			DP_UUID(pool->sp_uuid));
		D_GOTO(out, rc);
	}
	D_INFO(DF_UUID": fetching handles\n", DP_UUID(pool->sp_uuid));
	rc = ds_pool_iv_conn_hdl_fetch(pool);
	if (rc) {
		D_ERROR("iv conn fetch %d\n", rc);
		D_GOTO(out, rc);
	}

out:
	D_INFO(DF_UUID": signaling done\n", DP_UUID(pool->sp_uuid));
	ABT_mutex_lock(pool->sp_mutex);
	ABT_cond_signal(pool->sp_fetch_hdls_done_cond);
	ABT_mutex_unlock(pool->sp_mutex);

	pool->sp_fetch_hdls = 0;
	D_INFO(DF_UUID": end\n", DP_UUID(pool->sp_uuid));
}

static void
tgt_ec_eph_query_ult(void *data)
{
	ds_cont_tgt_ec_eph_query_ult(data);
}

static int
ds_pool_start_ec_eph_query_ult(struct ds_pool *pool)
{
	struct sched_req_attr	attr;
	uuid_t			anonym_uuid;

	if (unlikely(ec_agg_disabled))
		return 0;

	D_ASSERT(pool->sp_ec_ephs_req == NULL);
	uuid_clear(anonym_uuid);
	sched_req_attr_init(&attr, SCHED_REQ_ANONYM, &anonym_uuid);
	pool->sp_ec_ephs_req = sched_create_ult(&attr, tgt_ec_eph_query_ult, pool,
						DSS_DEEP_STACK_SZ);
	if (pool->sp_ec_ephs_req == NULL) {
		D_ERROR(DF_UUID": failed create ec eph equery ult.\n",
			DP_UUID(pool->sp_uuid));
		return -DER_NOMEM;
	}

	return 0;
}

static void
ds_pool_tgt_ec_eph_query_abort(struct ds_pool *pool)
{
	if (pool->sp_ec_ephs_req == NULL)
		return;

	D_DEBUG(DB_MD, DF_UUID": Stopping EC query ULT\n",
		DP_UUID(pool->sp_uuid));

	sched_req_wait(pool->sp_ec_ephs_req, true);
	sched_req_put(pool->sp_ec_ephs_req);
	pool->sp_ec_ephs_req = NULL;
	D_INFO(DF_UUID": EC query ULT stopped\n", DP_UUID(pool->sp_uuid));
}

static void
pool_fetch_hdls_ult_abort(struct ds_pool *pool)
{
	D_INFO(DF_UUID": begin: fetch_hdls=%u stopping=%u\n", DP_UUID(pool->sp_uuid),
	       pool->sp_fetch_hdls, pool->sp_stopping);

	if (!pool->sp_fetch_hdls) {
		D_INFO(DF_UUID": fetch hdls ULT aborted\n", DP_UUID(pool->sp_uuid));
		return;
	}

	ABT_mutex_lock(pool->sp_mutex);
	ABT_cond_signal(pool->sp_fetch_hdls_cond);
	ABT_mutex_unlock(pool->sp_mutex);
	D_INFO(DF_UUID": signaled\n", DP_UUID(pool->sp_uuid));

	ABT_mutex_lock(pool->sp_mutex);
	D_INFO(DF_UUID": waiting for ULT\n", DP_UUID(pool->sp_uuid));
	ABT_cond_wait(pool->sp_fetch_hdls_done_cond, pool->sp_mutex);
	ABT_mutex_unlock(pool->sp_mutex);
	D_INFO(DF_UUID": fetch hdls ULT aborted\n", DP_UUID(pool->sp_uuid));
}

static int
ds_pool_chk_post_one(void *varg)
{
	struct pool_child_lookup_arg	*arg = varg;
	struct ds_pool_child		*child = NULL;
	int				 rc = 0;

	/* The pool shard must has been opened. */
	child = ds_pool_child_lookup(arg->pla_uuid);
	if (child == NULL)
		D_GOTO(out, rc = -DER_NONEXIST);

	if (unlikely(child->spc_no_storage))
		D_GOTO(out, rc = 0);

	rc = start_gc_ult(child);
	if (rc != 0)
		goto out;

	rc = start_flush_ult(child);
	if (rc != 0)
		goto out;

	rc = ds_start_scrubbing_ult(child);
	if (rc != 0)
		goto out;

	rc = ds_cont_chk_post(child);

out:
	if (child != NULL) {
		if (rc != 0) {
			ds_stop_scrubbing_ult(child);
			stop_flush_ult(child);
			stop_gc_ult(child);
		}

		ds_pool_child_put(child);
	}

	return rc;
}

int
ds_pool_chk_post(uuid_t uuid)
{
	struct ds_pool			*pool = NULL;
	struct daos_llink		*llink = NULL;
	struct pool_child_lookup_arg	 collective_arg = { 0 };
	int				 rc = 0;

	D_ASSERT(engine_in_check());
	D_ASSERT(dss_get_module_info()->dmi_xs_id == 0);

	D_DEBUG(DB_MGMT, "Post handle pool starting for "DF_UUIDF" after DAOS check: "DF_RC"\n",
		DP_UUID(uuid), DP_RC(rc));

	/* The pool must has been opened. */
	rc = daos_lru_ref_hold(pool_cache, (void *)uuid, sizeof(uuid_t),
			       NULL /* create_args */, &llink);
	if (rc != 0)
		goto out;

	pool = pool_obj(llink);
	if (pool->sp_stopping)
		D_GOTO(out, rc = -DER_SHUTDOWN);

	pool->sp_fetch_hdls = 1;
	pool_fetch_hdls_ult(pool);

	rc = ds_pool_start_ec_eph_query_ult(pool);
	if (rc != 0) {
		D_ERROR(DF_UUID": failed to start ec eph query ult: "DF_RC"\n",
			DP_UUID(uuid), DP_RC(rc));
		goto out;
	}

	collective_arg.pla_uuid = uuid;
	rc = dss_thread_collective(ds_pool_chk_post_one, &collective_arg, 0);

out:
	if (pool != NULL) {
		if (rc != 0) {
			ds_pool_tgt_ec_eph_query_abort(pool);
			pool_fetch_hdls_ult_abort(pool);
		}

		daos_lru_ref_release(pool_cache, &pool->sp_entry);
	}

	D_CDEBUG(rc != 0, DLOG_ERR, DLOG_INFO,
		 "Post handle pool started for "DF_UUIDF" after DAOS check: "DF_RC"\n",
		 DP_UUID(uuid), DP_RC(rc));

	return rc;
}

/*
 * Start a pool. Must be called on the system xstream. Hold the ds_pool object
 * till ds_pool_stop. Only for mgmt and pool modules.
 */
int
ds_pool_start(uuid_t uuid)
{
	struct ds_pool			*pool;
	struct daos_llink		*llink;
	struct ds_pool_create_arg	arg = {};
	int				rc;

	D_ASSERT(dss_get_module_info()->dmi_xs_id == 0);

	/*
	 * Look up the pool without create_args (see pool_alloc_ref) to see if
	 * the pool is started already.
	 */
	rc = daos_lru_ref_hold(pool_cache, (void *)uuid, sizeof(uuid_t),
			       NULL /* create_args */, &llink);
	if (rc == 0) {
		pool = pool_obj(llink);
		if (pool->sp_stopping) {
			D_ERROR(DF_UUID": stopping isn't done yet\n",
				DP_UUID(uuid));
			rc = -DER_BUSY;
		}
		/* Already started; drop our reference. */
		daos_lru_ref_release(pool_cache, &pool->sp_entry);
		return rc;
	} else if (rc != -DER_NONEXIST) {
		D_ERROR(DF_UUID": failed to look up pool: %d\n", DP_UUID(uuid),
			rc);
		if (rc == -DER_EXIST)
			rc = -DER_BUSY;
		return rc;
	}

	/* Start it by creating the ds_pool object and hold the reference. */
	rc = daos_lru_ref_hold(pool_cache, (void *)uuid, sizeof(uuid_t), &arg,
			       &llink);
	if (rc != 0) {
		D_ERROR(DF_UUID": failed to start pool: %d\n", DP_UUID(uuid),
			rc);
		return rc;
	}

	pool = pool_obj(llink);

	if (!engine_in_check()) {
		rc = dss_ult_create(pool_fetch_hdls_ult, pool, DSS_XS_SYS, 0, 0, NULL);
		if (rc != 0) {
			D_ERROR(DF_UUID": failed to create fetch ult: "DF_RC"\n",
				DP_UUID(uuid), DP_RC(rc));
			D_GOTO(failure_pool, rc);
		}

		pool->sp_fetch_hdls = 1;

		rc = ds_pool_start_ec_eph_query_ult(pool);
		if (rc != 0) {
			D_ERROR(DF_UUID": failed to start ec eph query ult: "DF_RC"\n",
				DP_UUID(uuid), DP_RC(rc));
			D_GOTO(failure_ult, rc);
		}
	}

	ds_iv_ns_start(pool->sp_iv_ns);

	return rc;

failure_ult:
	pool_fetch_hdls_ult_abort(pool);
failure_pool:
	ds_pool_put(pool);
	return rc;
}

/*
<<<<<<< HEAD
 * Called via dss_thread_collective() to stop all container services
 * on the current xstream.
 */
static int
pool_child_stop_containers(void *uuid)
{
	struct ds_pool_child *child;

	child = ds_pool_child_lookup(uuid);
	if (child == NULL)
		return 0;

	if (likely(!child->spc_no_storage))
		ds_cont_child_stop_all(child);
	ds_pool_child_put(child); /* -1 for the list */
	return 0;
}

static int
ds_pool_stop_all_containers(struct ds_pool *pool)
{
	int rc;

	rc = dss_thread_collective(pool_child_stop_containers, pool->sp_uuid, 0);
	if (rc != 0)
		D_ERROR(DF_UUID": failed to stop container service: "DF_RC"\n",
			DP_UUID(pool->sp_uuid), DP_RC(rc));
	return rc;
}

/*
=======
>>>>>>> a4ba033e
 * Stop a pool. Must be called on the system xstream. Release the ds_pool
 * object reference held by ds_pool_start. Only for mgmt and pool modules.
 */
void
ds_pool_stop(uuid_t uuid)
{
	struct ds_pool *pool;

	ds_pool_failed_remove(uuid);

	ds_pool_lookup(uuid, &pool);
	if (pool == NULL)
		return;
	D_ASSERT(!pool->sp_stopping);
	pool->sp_stopping = 1;

	ds_iv_ns_stop(pool->sp_iv_ns);
	ds_pool_tgt_ec_eph_query_abort(pool);
	pool_fetch_hdls_ult_abort(pool);

	ds_rebuild_abort(pool->sp_uuid, -1, -1, -1);
	ds_migrate_stop(pool, -1, -1);
	ds_pool_put(pool); /* held by ds_pool_start */
	ds_pool_put(pool);
	D_INFO(DF_UUID": pool stopped\n", DP_UUID(uuid));
}

/* ds_pool_hdl ****************************************************************/

static struct d_hash_table *pool_hdl_hash;

static inline struct ds_pool_hdl *
pool_hdl_obj(d_list_t *rlink)
{
	return container_of(rlink, struct ds_pool_hdl, sph_entry);
}

static bool
pool_hdl_key_cmp(struct d_hash_table *htable, d_list_t *rlink,
		 const void *key, unsigned int ksize)
{
	struct ds_pool_hdl *hdl = pool_hdl_obj(rlink);

	D_ASSERTF(ksize == sizeof(uuid_t), "%u\n", ksize);
	return uuid_compare(hdl->sph_uuid, key) == 0;
}

static uint32_t
pool_hdl_key_hash(struct d_hash_table *htable, const void *key,
		  unsigned int ksize)
{
	D_ASSERTF(ksize == sizeof(uuid_t), "%u\n", ksize);
	return *((const uint32_t *)key);
}

static uint32_t
pool_hdl_rec_hash(struct d_hash_table *htable, d_list_t *link)
{
	struct ds_pool_hdl *hdl = pool_hdl_obj(link);
	uint32_t *retp = (uint32_t *)hdl->sph_uuid;

	return *retp;
}

static void
pool_hdl_rec_addref(struct d_hash_table *htable, d_list_t *rlink)
{
	pool_hdl_obj(rlink)->sph_ref++;
}

static bool
pool_hdl_rec_decref(struct d_hash_table *htable, d_list_t *rlink)
{
	struct ds_pool_hdl *hdl = pool_hdl_obj(rlink);

	D_ASSERTF(hdl->sph_ref > 0, "%d\n", hdl->sph_ref);
	hdl->sph_ref--;
	return hdl->sph_ref == 0;
}

static void
pool_hdl_rec_free(struct d_hash_table *htable, d_list_t *rlink)
{
	struct ds_pool_hdl *hdl = pool_hdl_obj(rlink);

	D_DEBUG(DB_MD, DF_UUID": freeing "DF_UUID"\n",
		DP_UUID(hdl->sph_pool->sp_uuid), DP_UUID(hdl->sph_uuid));
	D_ASSERT(d_hash_rec_unlinked(&hdl->sph_entry));
	D_ASSERTF(hdl->sph_ref == 0, "%d\n", hdl->sph_ref);
	daos_iov_free(&hdl->sph_cred);
	ds_pool_put(hdl->sph_pool);
	D_FREE(hdl);
}

static d_hash_table_ops_t pool_hdl_hash_ops = {
	.hop_key_cmp	= pool_hdl_key_cmp,
	.hop_key_hash	= pool_hdl_key_hash,
	.hop_rec_hash	= pool_hdl_rec_hash,
	.hop_rec_addref	= pool_hdl_rec_addref,
	.hop_rec_decref	= pool_hdl_rec_decref,
	.hop_rec_free	= pool_hdl_rec_free
};

int
ds_pool_hdl_hash_init(void)
{
	return d_hash_table_create(0 /* feats */, 4 /* bits */, NULL /* priv */,
				   &pool_hdl_hash_ops, &pool_hdl_hash);
}

void
ds_pool_hdl_hash_fini(void)
{
	d_hash_table_destroy(pool_hdl_hash, true /* force */);
}

static int
pool_hdl_delete_all_cb(d_list_t *link, void *arg)
{
	uuid_copy(arg, pool_hdl_obj(link)->sph_uuid);
	return 1;
}

void
ds_pool_hdl_delete_all(void)
{
	D_DEBUG(DB_MD, "deleting all pool handles\n");
	D_ASSERT(dss_srv_shutting_down());

	/*
	 * The d_hash_table_traverse locking makes it impossible to delete or
	 * even addref in the callback. Hence we traverse and delete one by one.
	 */
	for (;;) {
		uuid_t	arg;
		int	rc;

		uuid_clear(arg);

		rc = d_hash_table_traverse(pool_hdl_hash, pool_hdl_delete_all_cb, arg);
		D_ASSERTF(rc == 0 || rc == 1, DF_RC"\n", DP_RC(rc));

		if (uuid_is_null(arg))
			break;

		/*
		 * Ignore the return code because it's OK for the handle to
		 * have been deleted by someone else.
		 */
		d_hash_rec_delete(pool_hdl_hash, arg, sizeof(uuid_t));
	}
}

static int
pool_hdl_add(struct ds_pool_hdl *hdl)
{
	if (dss_srv_shutting_down())
		return -DER_CANCELED;

	return d_hash_rec_insert(pool_hdl_hash, hdl->sph_uuid,
				 sizeof(uuid_t), &hdl->sph_entry,
				 true /* exclusive */);
}

static void
pool_hdl_delete(struct ds_pool_hdl *hdl)
{
	bool deleted;

	deleted = d_hash_rec_delete(pool_hdl_hash, hdl->sph_uuid,
				    sizeof(uuid_t));
	D_ASSERT(deleted == true);
}

struct ds_pool_hdl *
ds_pool_hdl_lookup(const uuid_t uuid)
{
	d_list_t *rlink;

	rlink = d_hash_rec_find(pool_hdl_hash, uuid, sizeof(uuid_t));
	if (rlink == NULL)
		return NULL;

	return pool_hdl_obj(rlink);
}

void
ds_pool_hdl_put(struct ds_pool_hdl *hdl)
{
	d_hash_rec_decref(pool_hdl_hash, &hdl->sph_entry);
}

static void
aggregate_pool_space(struct daos_pool_space *agg_ps,
		     struct daos_pool_space *ps)
{
	int	i;
	bool	first;

	D_ASSERT(agg_ps && ps);

	if (ps->ps_ntargets == 0) {
		D_DEBUG(DB_TRACE, "Skip empty space info\n");
		return;
	}

	first = (agg_ps->ps_ntargets == 0);
	agg_ps->ps_ntargets += ps->ps_ntargets;

	for (i = DAOS_MEDIA_SCM; i < DAOS_MEDIA_MAX; i++) {
		agg_ps->ps_space.s_total[i] += ps->ps_space.s_total[i];
		agg_ps->ps_space.s_free[i] += ps->ps_space.s_free[i];

		if (agg_ps->ps_free_max[i] < ps->ps_free_max[i])
			agg_ps->ps_free_max[i] = ps->ps_free_max[i];
		if (agg_ps->ps_free_min[i] > ps->ps_free_min[i] || first)
			agg_ps->ps_free_min[i] = ps->ps_free_min[i];

		agg_ps->ps_free_mean[i] = agg_ps->ps_space.s_free[i] /
					  agg_ps->ps_ntargets;
	}
}

struct pool_query_xs_arg {
	struct ds_pool		*qxa_pool;
	struct daos_pool_space	 qxa_space;
};

static void
pool_query_xs_reduce(void *agg_arg, void *xs_arg)
{
	struct pool_query_xs_arg	*a_arg = agg_arg;
	struct pool_query_xs_arg	*x_arg = xs_arg;

	if (x_arg->qxa_space.ps_ntargets == 0)
		return;

	D_ASSERT(x_arg->qxa_space.ps_ntargets == 1);
	aggregate_pool_space(&a_arg->qxa_space, &x_arg->qxa_space);
}

static int
pool_query_xs_arg_alloc(struct dss_stream_arg_type *xs, void *agg_arg)
{
	struct pool_query_xs_arg	*x_arg, *a_arg = agg_arg;

	D_ALLOC_PTR(x_arg);
	if (x_arg == NULL)
		return -DER_NOMEM;

	xs->st_arg = x_arg;
	x_arg->qxa_pool = a_arg->qxa_pool;
	return 0;
}

static void
pool_query_xs_arg_free(struct dss_stream_arg_type *xs)
{
	D_ASSERT(xs->st_arg != NULL);
	D_FREE(xs->st_arg);
}

static int
pool_query_space(uuid_t pool_uuid, struct daos_pool_space *x_ps)
{
	struct dss_module_info	*info = dss_get_module_info();
	int			 tid = info->dmi_tgt_id;
	struct ds_pool_child	*pool_child;
	vos_pool_info_t		 vos_pool_info = { 0 };
	struct vos_pool_space	*vps = &vos_pool_info.pif_space;
	int			 i, rc;

	pool_child = ds_pool_child_lookup(pool_uuid);
	if (pool_child == NULL)
		return -DER_NO_HDL;

	rc = vos_pool_query(pool_child->spc_hdl, &vos_pool_info);
	if (rc != 0) {
		D_ERROR("Failed to query pool "DF_UUID", tgt_id: %d, "
			"rc: "DF_RC"\n", DP_UUID(pool_uuid), tid,
			DP_RC(rc));
		goto out;
	}

	x_ps->ps_ntargets = 1;
	x_ps->ps_space.s_total[DAOS_MEDIA_SCM] = SCM_TOTAL(vps);
	x_ps->ps_space.s_total[DAOS_MEDIA_NVME] = NVME_TOTAL(vps);

	/* Exclude the sys reserved space before reporting to user */
	if (SCM_FREE(vps) > SCM_SYS(vps))
		x_ps->ps_space.s_free[DAOS_MEDIA_SCM] =
				SCM_FREE(vps) - SCM_SYS(vps);
	else
		x_ps->ps_space.s_free[DAOS_MEDIA_SCM] = 0;

	if (NVME_FREE(vps) > NVME_SYS(vps))
		x_ps->ps_space.s_free[DAOS_MEDIA_NVME] =
				NVME_FREE(vps) - NVME_SYS(vps);
	else
		x_ps->ps_space.s_free[DAOS_MEDIA_NVME] = 0;

	for (i = DAOS_MEDIA_SCM; i < DAOS_MEDIA_MAX; i++) {
		x_ps->ps_free_max[i] = x_ps->ps_space.s_free[i];
		x_ps->ps_free_min[i] = x_ps->ps_space.s_free[i];
	}
out:
	ds_pool_child_put(pool_child);
	return rc;
}

static int
pool_query_one(void *vin)
{
	struct dss_coll_stream_args	*reduce = vin;
	struct dss_stream_arg_type	*streams = reduce->csa_streams;
	struct dss_module_info		*info = dss_get_module_info();
	int				 tid = info->dmi_tgt_id;
	struct pool_query_xs_arg	*x_arg = streams[tid].st_arg;
	struct ds_pool			*pool = x_arg->qxa_pool;

	return pool_query_space(pool->sp_uuid, &x_arg->qxa_space);
}

static int
pool_tgt_query(struct ds_pool *pool, struct daos_pool_space *ps)
{
	struct dss_coll_ops		coll_ops;
	struct dss_coll_args		coll_args = { 0 };
	struct pool_query_xs_arg	agg_arg = { 0 };
	int				rc;

	D_ASSERT(ps != NULL);
	memset(ps, 0, sizeof(*ps));

	/* collective operations */
	coll_ops.co_func		= pool_query_one;
	coll_ops.co_reduce		= pool_query_xs_reduce;
	coll_ops.co_reduce_arg_alloc	= pool_query_xs_arg_alloc;
	coll_ops.co_reduce_arg_free	= pool_query_xs_arg_free;

	/* packing arguments for aggregator args */
	agg_arg.qxa_pool		= pool;

	/* setting aggregator args */
	coll_args.ca_aggregator		= &agg_arg;
	coll_args.ca_func_args		= &coll_args.ca_stream_args;

	rc = ds_pool_get_failed_tgt_idx(pool->sp_uuid,
					&coll_args.ca_exclude_tgts,
					&coll_args.ca_exclude_tgts_cnt);
	if (rc) {
		D_ERROR(DF_UUID": failed to get index : rc "DF_RC"\n",
			DP_UUID(pool->sp_uuid), DP_RC(rc));
		return rc;
	}

	rc = dss_thread_collective_reduce(&coll_ops, &coll_args, 0);
	D_FREE(coll_args.ca_exclude_tgts);
	if (rc) {
		D_ERROR("Pool query on pool "DF_UUID" failed, "DF_RC"\n",
			DP_UUID(pool->sp_uuid), DP_RC(rc));
		return rc;
	}

	*ps = agg_arg.qxa_space;
	return rc;
}

int
ds_pool_tgt_connect(struct ds_pool *pool, struct pool_iv_conn *pic)
{
	struct ds_pool_hdl	*hdl = NULL;
	d_iov_t			cred_iov;
	int			rc;

	hdl = ds_pool_hdl_lookup(pic->pic_hdl);
	if (hdl != NULL) {
		if (hdl->sph_sec_capas == pic->pic_capas) {
			D_DEBUG(DB_MD, DF_UUID": found compatible pool "
				"handle: hdl="DF_UUID" capas="DF_U64"\n",
				DP_UUID(pool->sp_uuid), DP_UUID(pic->pic_hdl),
				hdl->sph_sec_capas);
			rc = 0;
		} else {
			D_ERROR(DF_UUID": found conflicting pool handle: hdl="
				DF_UUID" capas="DF_U64"\n",
				DP_UUID(pool->sp_uuid), DP_UUID(pic->pic_hdl),
				hdl->sph_sec_capas);
			rc = -DER_EXIST;
		}
		ds_pool_hdl_put(hdl);
		return 0;
	}

	D_ALLOC_PTR(hdl);
	if (hdl == NULL)
		D_GOTO(out, rc = -DER_NOMEM);

	uuid_copy(hdl->sph_uuid, pic->pic_hdl);
	hdl->sph_flags = pic->pic_flags;
	hdl->sph_sec_capas = pic->pic_capas;
	hdl->sph_global_ver = pic->pic_global_ver;
	hdl->sph_obj_ver = pic->pic_obj_ver;
	ds_pool_get(pool);
	hdl->sph_pool = pool;

	cred_iov.iov_len = pic->pic_cred_size;
	cred_iov.iov_buf_len = pic->pic_cred_size;
	cred_iov.iov_buf = &pic->pic_creds[0];
	rc = daos_iov_copy(&hdl->sph_cred, &cred_iov);
	if (rc != 0) {
		ds_pool_put(pool);
		D_GOTO(out, rc);
	}

	rc = pool_hdl_add(hdl);
	if (rc != 0) {
		daos_iov_free(&hdl->sph_cred);
		ds_pool_put(pool);
		D_GOTO(out, rc);
	}

out:
	if (rc != 0)
		D_FREE(hdl);

	D_DEBUG(DB_MD, DF_UUID": connect "DF_RC"\n",
		DP_UUID(pool->sp_uuid), DP_RC(rc));
	return rc;
}

void
ds_pool_tgt_disconnect(uuid_t uuid)
{
	struct ds_pool_hdl *hdl;

	hdl = ds_pool_hdl_lookup(uuid);
	if (hdl == NULL) {
		D_DEBUG(DB_MD, "handle "DF_UUID" does not exist\n",
			DP_UUID(uuid));
		return;
	}

	ds_pool_iv_conn_hdl_invalidate(hdl->sph_pool, uuid);

	pool_hdl_delete(hdl);
	ds_pool_hdl_put(hdl);
}

void
ds_pool_tgt_disconnect_handler(crt_rpc_t *rpc)
{
	struct pool_tgt_disconnect_in  *in = crt_req_get(rpc);
	struct pool_tgt_disconnect_out *out = crt_reply_get(rpc);
	uuid_t			       *hdl_uuids = in->tdi_hdls.ca_arrays;
	int				i;
	int				rc = 0;

	if (in->tdi_hdls.ca_count == 0)
		D_GOTO(out, rc = 0);

	if (in->tdi_hdls.ca_arrays == NULL)
		D_GOTO(out, rc = -DER_INVAL);

	D_DEBUG(DB_MD, DF_UUID ": handling rpc: %p hdls[0]=" DF_UUID " nhdls=" DF_U64 "\n",
		DP_UUID(in->tdi_uuid), rpc, DP_UUID(hdl_uuids), in->tdi_hdls.ca_count);

	for (i = 0; i < in->tdi_hdls.ca_count; i++)
		ds_pool_tgt_disconnect(hdl_uuids[i]);
out:
	out->tdo_rc = (rc == 0 ? 0 : 1);
	D_DEBUG(DB_MD, DF_UUID ": replying rpc: %p %d " DF_RC "\n", DP_UUID(in->tdi_uuid), rpc,
		out->tdo_rc, DP_RC(rc));
	crt_reply_send(rpc);
}

int
ds_pool_tgt_disconnect_aggregator(crt_rpc_t *source, crt_rpc_t *result,
				  void *priv)
{
	struct pool_tgt_disconnect_out *out_source = crt_reply_get(source);
	struct pool_tgt_disconnect_out *out_result = crt_reply_get(result);

	out_result->tdo_rc += out_source->tdo_rc;
	return 0;
}

static int
update_pool_group(struct ds_pool *pool, struct pool_map *map)
{
	uint32_t	version;
	d_rank_list_t	ranks;
	int		rc;

	rc = crt_group_version(pool->sp_group, &version);
	D_ASSERTF(rc == 0, "%d\n", rc);
	D_DEBUG(DB_MD, DF_UUID": %u -> %u\n", DP_UUID(pool->sp_uuid), version,
		pool_map_get_version(map));

	rc = map_ranks_init(map, POOL_GROUP_MAP_STATES, &ranks);
	if (rc != 0)
		return rc;

	/* Let secondary rank == primary rank. */
	rc = crt_group_secondary_modify(pool->sp_group, &ranks, &ranks,
					CRT_GROUP_MOD_OP_REPLACE,
					pool_map_get_version(map));
	if (rc != 0) {
		if (rc == -DER_OOG)
			D_DEBUG(DB_MD, DF_UUID": SG and PG out of sync: %d\n",
				DP_UUID(pool->sp_uuid), rc);
		else
			D_ERROR(DF_UUID": failed to update group: %d\n",
				DP_UUID(pool->sp_uuid), rc);
	}

	map_ranks_fini(&ranks);
	return rc;
}

/*
 * Called via dss_collective() to update the pool map version in the
 * ds_pool_child object.
 */
static int
update_child_map(void *data)
{
	struct ds_pool		*pool = (struct ds_pool *)data;
	struct ds_pool_child	*child;

	child = ds_pool_child_lookup(pool->sp_uuid);
	if (child == NULL)
		return -DER_NONEXIST;

	child->spc_map_version = pool->sp_map_version;
	ds_pool_child_put(child);
	return 0;
}

int
ds_pool_tgt_map_update(struct ds_pool *pool, struct pool_buf *buf,
		       unsigned int map_version)
{
	struct pool_map *map = NULL;
	bool		update_map = false;
	int		rc = 0;

	if (buf != NULL) {
		rc = pool_map_create(buf, map_version, &map);
		if (rc != 0) {
			D_ERROR(DF_UUID" failed to create pool map: "DF_RC"\n",
				DP_UUID(pool->sp_uuid), DP_RC(rc));
			return rc;
		}
	}

	ABT_rwlock_wrlock(pool->sp_lock);
	/* Check if the pool map needs to to update */
	if (map != NULL &&
	    (pool->sp_map == NULL ||
	     pool_map_get_version(pool->sp_map) < map_version)) {
		struct pool_map *tmp = pool->sp_map;

		D_DEBUG(DB_MD, DF_UUID
			": update pool_map version: %p/%d -> %p/%d\n",
			DP_UUID(pool->sp_uuid), pool->sp_map,
			pool->sp_map ? pool_map_get_version(pool->sp_map) : -1,
			map, pool_map_get_version(map));

		rc = update_pool_group(pool, map);
		if (rc != 0) {
			D_ERROR(DF_UUID": Can not update pool group: "DF_RC"\n",
				DP_UUID(pool->sp_uuid), DP_RC(rc));
			D_GOTO(out, rc);
		}

		rc = pl_map_update(pool->sp_uuid, map,
				   pool->sp_map != NULL ? false : true,
				   DEFAULT_PL_TYPE);
		if (rc != 0) {
			D_ERROR(DF_UUID": failed update pl_map: "
				""DF_RC"\n", DP_UUID(pool->sp_uuid), DP_RC(rc));
			D_GOTO(out, rc);
		}

		rc = pool_map_update_failed_cnt(map);
		if (rc != 0) {
			D_ERROR(DF_UUID": failed fail-cnt update pl_map"
				": %d\n", DP_UUID(pool->sp_uuid), rc);
			D_GOTO(out, rc);
		}

		update_map = true;
		/* drop the stale map */
		pool->sp_map = map;
		map = tmp;
	}

	/* Check if the pool map on each xstream needs to update */
	if (pool->sp_map_version < map_version) {
		D_DEBUG(DB_MD, DF_UUID
			": changed cached map version: %u -> %u\n",
			DP_UUID(pool->sp_uuid), pool->sp_map_version,
			map_version);

		pool->sp_map_version = map_version;
		rc = dss_task_collective(update_child_map, pool, 0);
		D_ASSERT(rc == 0);
		update_map = true;
	}

	if (update_map) {
		struct dtx_scan_args	*arg;
		int ret;

		/* Since the map has been updated successfully, so let's
		 * ignore the dtx resync failure for now.
		 */
		D_ALLOC_PTR(arg);
		if (arg == NULL)
			D_GOTO(out, rc);

		uuid_copy(arg->pool_uuid, pool->sp_uuid);
		arg->version = pool->sp_map_version;
		ret = dss_ult_create(dtx_resync_ult, arg, DSS_XS_SYS,
				     0, 0, NULL);
		if (ret) {
			D_ERROR("dtx_resync_ult failure %d\n", ret);
			D_FREE(arg);
		}
	} else {
		D_WARN("Ignore update pool "DF_UUID" %d -> %d\n",
		       DP_UUID(pool->sp_uuid), pool->sp_map_version,
		       map_version);
	}
out:
	ABT_rwlock_unlock(pool->sp_lock);
	if (map != NULL)
		pool_map_decref(map);
	return rc;
}

void
ds_pool_tgt_query_handler(crt_rpc_t *rpc)
{
	struct pool_tgt_query_in	*in = crt_req_get(rpc);
	struct pool_tgt_query_out	*out = crt_reply_get(rpc);
	struct ds_pool			*pool;
	int				 rc;

	/* Single target query */
	if (dss_get_module_info()->dmi_xs_id != 0) {
		rc = pool_query_space(in->tqi_op.pi_uuid, &out->tqo_space);
		goto out;
	}

	/* Aggregate query over all targets on the node */
	rc = ds_pool_lookup(in->tqi_op.pi_uuid, &pool);
	if (rc) {
		D_ERROR("Failed to find pool "DF_UUID": %d\n",
			DP_UUID(in->tqi_op.pi_uuid), rc);
		D_GOTO(out, rc = -DER_NONEXIST);
	}

	rc = pool_tgt_query(pool, &out->tqo_space);
	if (rc != 0)
		rc = 1;	/* For query aggregator */
	ds_pool_put(pool);
out:
	out->tqo_rc = rc;
	crt_reply_send(rpc);
}

int
ds_pool_tgt_query_aggregator(crt_rpc_t *source, crt_rpc_t *result, void *priv)
{
	struct pool_tgt_query_out	*out_source = crt_reply_get(source);
	struct pool_tgt_query_out	*out_result = crt_reply_get(result);

	out_result->tqo_rc += out_source->tqo_rc;
	if (out_source->tqo_rc != 0)
		return 0;

	aggregate_pool_space(&out_result->tqo_space, &out_source->tqo_space);
	return 0;
}

static int
update_vos_prop_on_targets(void *in)
{
	struct ds_pool			*pool = (struct ds_pool *)in;
	struct ds_pool_child		*child = NULL;
	struct policy_desc_t		policy_desc = {0};
	int                              ret         = 0;

	child = ds_pool_child_lookup(pool->sp_uuid);
	if (child == NULL)
		return -DER_NONEXIST;	/* no child created yet? */

	if (unlikely(child->spc_no_storage))
		D_GOTO(out, ret = 0);

	policy_desc = pool->sp_policy_desc;
	ret = vos_pool_ctl(child->spc_hdl, VOS_PO_CTL_SET_POLICY, &policy_desc);
	if (ret)
		goto out;

	ret = vos_pool_ctl(child->spc_hdl, VOS_PO_CTL_SET_SPACE_RB, &pool->sp_space_rb);
	if (ret)
		goto out;

	/** If necessary, upgrade the vos pool format */
	if (pool->sp_global_version >= 3) {
		D_DEBUG(DB_MGMT, "Upgrading durable format to 2.6 df=%d\n", VOS_POOL_DF_2_6);
		ret = vos_pool_upgrade(child->spc_hdl, VOS_POOL_DF_2_6);
	} else if (pool->sp_global_version == 2) {
		D_DEBUG(DB_MGMT, "Upgrading durable format to 2.4 df=%d\n", VOS_POOL_DF_2_4);
		ret = vos_pool_upgrade(child->spc_hdl, VOS_POOL_DF_2_4);
	} else {
		D_ERROR("2.2 or earlier pool can't be upgraded to 2.6\n");
		D_GOTO(out, ret = -DER_NO_PERM);
	}

	if (pool->sp_checkpoint_props_changed) {
		pool->sp_checkpoint_props_changed = 0;
		if (child->spc_chkpt_req != NULL)
			sched_req_wakeup(child->spc_chkpt_req);
	}
	child->spc_reint_mode = pool->sp_reint_mode;
out:
	ds_pool_child_put(child);

	return ret;
}

int
ds_pool_tgt_prop_update(struct ds_pool *pool, struct pool_iv_prop *iv_prop)
{
	int ret;

	D_ASSERT(dss_get_module_info()->dmi_xs_id == 0);
	pool->sp_ec_cell_sz = iv_prop->pip_ec_cell_sz;
	pool->sp_global_version = iv_prop->pip_global_version;
	pool->sp_reclaim = iv_prop->pip_reclaim;
	pool->sp_redun_fac = iv_prop->pip_redun_fac;
	pool->sp_ec_pda = iv_prop->pip_ec_pda;
	pool->sp_rp_pda = iv_prop->pip_rp_pda;
	pool->sp_perf_domain = iv_prop->pip_perf_domain;
	pool->sp_space_rb = iv_prop->pip_space_rb;

	if (iv_prop->pip_reint_mode == DAOS_REINT_MODE_DATA_SYNC &&
	    iv_prop->pip_self_heal & DAOS_SELF_HEAL_AUTO_REBUILD)
		pool->sp_disable_rebuild = 0;
	else
		pool->sp_disable_rebuild = 1;

	if (!daos_policy_try_parse(iv_prop->pip_policy_str,
				   &pool->sp_policy_desc)) {
		D_ERROR("Failed to parse policy string: %s\n",
			iv_prop->pip_policy_str);
		return -DER_MISMATCH;
	}
	D_DEBUG(DB_CSUM, "Updating pool to sched: %lu\n",
		iv_prop->pip_scrub_mode);
	pool->sp_scrub_mode = iv_prop->pip_scrub_mode;
	pool->sp_scrub_freq_sec = iv_prop->pip_scrub_freq;
	pool->sp_scrub_thresh = iv_prop->pip_scrub_thresh;
	pool->sp_reint_mode = iv_prop->pip_reint_mode;

	pool->sp_checkpoint_props_changed = 0;
	if (pool->sp_checkpoint_mode != iv_prop->pip_checkpoint_mode) {
		pool->sp_checkpoint_mode          = iv_prop->pip_checkpoint_mode;
		pool->sp_checkpoint_props_changed = 1;
	}

	if (pool->sp_checkpoint_freq != iv_prop->pip_checkpoint_freq) {
		pool->sp_checkpoint_freq          = iv_prop->pip_checkpoint_freq;
		pool->sp_checkpoint_props_changed = 1;
	}

	if (pool->sp_checkpoint_thresh != iv_prop->pip_checkpoint_thresh) {
		pool->sp_checkpoint_thresh        = iv_prop->pip_checkpoint_thresh;
		pool->sp_checkpoint_props_changed = 1;
	}

	ret = dss_thread_collective(update_vos_prop_on_targets, pool, 0);

	return ret;
}

/**
 * Query the cached pool map. If the cached version is <= in->tmi_map_version,
 * the pool map will not be transferred to the client.
 */
void
ds_pool_tgt_query_map_handler(crt_rpc_t *rpc)
{
	struct pool_tgt_query_map_in   *in = crt_req_get(rpc);
	struct pool_tgt_query_map_out  *out = crt_reply_get(rpc);
	struct ds_pool		       *pool;
	struct pool_buf		       *buf;
	unsigned int			version;
	int				rc;

	D_DEBUG(DB_TRACE, DF_UUID ": handling rpc: %p hdl=" DF_UUID "\n",
		DP_UUID(in->tmi_op.pi_uuid), rpc, DP_UUID(in->tmi_op.pi_hdl));

	/* Validate the pool handle and get the ds_pool object. */
	if (daos_rpc_from_client(rpc)) {
		struct ds_pool_hdl *hdl;

		hdl = ds_pool_hdl_lookup(in->tmi_op.pi_hdl);
		if (hdl == NULL) {
			D_ERROR(DF_UUID": cannot find pool handle "DF_UUID"\n",
				DP_UUID(in->tmi_op.pi_uuid), DP_UUID(in->tmi_op.pi_hdl));
			rc = -DER_NO_HDL;
			goto out;
		}
		ds_pool_get(hdl->sph_pool);
		pool = hdl->sph_pool;
		ds_pool_hdl_put(hdl);
	} else {
		/*
		 * See the comment on validating the pool handle in
		 * ds_pool_query_handler.
		 */
		rc = ds_pool_lookup(in->tmi_op.pi_uuid, &pool);
		if (rc) {
			D_ERROR(DF_UUID": failed to look up pool: %d\n",
				DP_UUID(in->tmi_op.pi_uuid), rc);
			rc = -DER_NONEXIST;
			goto out;
		}
		rc = ds_pool_hdl_is_from_srv(pool, in->tmi_op.pi_hdl);
		if (rc < 0) {
			DL_CDEBUG(rc == -DER_NOTLEADER, DLOG_DBG, DLOG_ERR, rc,
				  DF_UUID ": failed to check server pool handle " DF_UUID,
				  DP_UUID(in->tmi_op.pi_uuid), DP_UUID(in->tmi_op.pi_hdl));
			if (rc == -DER_NOTLEADER)
				rc = -DER_AGAIN;
			goto out_pool;
		} else if (!rc) {
			D_ERROR(DF_UUID": cannot find server pool handle "DF_UUID"\n",
				DP_UUID(in->tmi_op.pi_uuid), DP_UUID(in->tmi_op.pi_hdl));
			rc = -DER_NO_HDL;
			goto out_pool;
		}
	}

	/* Inefficient; better invent some zero-copy IV APIs. */
	ABT_rwlock_rdlock(pool->sp_lock);
	version = (pool->sp_map == NULL ? 0 : pool_map_get_version(pool->sp_map));
	if (version <= in->tmi_map_version) {
		rc = 0;
		ABT_rwlock_unlock(pool->sp_lock);
		goto out_version;
	}
	rc = pool_buf_extract(pool->sp_map, &buf);
	ABT_rwlock_unlock(pool->sp_lock);
	if (rc != 0)
		goto out_version;

	rc = ds_pool_transfer_map_buf(buf, version, rpc, in->tmi_map_bulk,
				      &out->tmo_map_buf_size);

	D_FREE(buf);
out_version:
	out->tmo_op.po_map_version = version;
out_pool:
	ds_pool_put(pool);
out:
	out->tmo_op.po_rc = rc;
	D_DEBUG(DB_TRACE, DF_UUID ": replying rpc: %p " DF_RC "\n", DP_UUID(in->tmi_op.pi_uuid),
		rpc, DP_RC(out->tmo_op.po_rc));
	crt_reply_send(rpc);
}

struct tgt_discard_arg {
	uuid_t			     pool_uuid;
	uint64_t		     epoch;
	struct pool_target_addr_list tgt_list;
};

struct child_discard_arg {
	struct tgt_discard_arg	*tgt_discard;
	uuid_t			cont_uuid;
};

static struct tgt_discard_arg*
tgt_discard_arg_alloc(struct pool_target_addr_list *tgt_list)
{
	struct tgt_discard_arg	*arg;
	int			i;
	int			rc;

	D_ALLOC_PTR(arg);
	if (arg == NULL)
		return NULL;

	rc = pool_target_addr_list_alloc(tgt_list->pta_number, &arg->tgt_list);
	if (rc != 0) {
		D_FREE(arg);
		return NULL;
	}

	for (i = 0; i < tgt_list->pta_number; i++) {
		arg->tgt_list.pta_addrs[i].pta_rank = tgt_list->pta_addrs[i].pta_rank;
		arg->tgt_list.pta_addrs[i].pta_target = tgt_list->pta_addrs[i].pta_target;
	}

	return arg;
}

static void
tgt_discard_arg_free(struct tgt_discard_arg *arg)
{
	pool_target_addr_list_free(&arg->tgt_list);
	D_FREE(arg);
}

static int
obj_discard_cb(daos_handle_t ch, vos_iter_entry_t *ent,
	       vos_iter_type_t type, vos_iter_param_t *param,
	       void *data, unsigned *acts)
{
	struct child_discard_arg	*arg = data;
	struct d_backoff_seq		backoff_seq;
	daos_epoch_range_t		epr;
	int				rc;

	rc = d_backoff_seq_init(&backoff_seq, 0 /* nzeros */, 16 /* factor */, 8 /* next (ms) */,
				1 << 10 /* max (ms) */);
	D_ASSERTF(rc == 0, "d_backoff_seq_init: "DF_RC"\n", DP_RC(rc));

	epr.epr_hi = arg->tgt_discard->epoch;
	epr.epr_lo = 0;
	do {
		/* Inform the iterator and delete the object */
		*acts |= VOS_ITER_CB_DELETE;
		rc = vos_discard(param->ip_hdl, &ent->ie_oid, &epr, NULL, NULL);
		if (rc != -DER_BUSY && rc != -DER_INPROGRESS)
			break;

		D_DEBUG(DB_REBUILD, "retry by "DF_RC"/"DF_UOID"\n",
			DP_RC(rc), DP_UOID(ent->ie_oid));
		dss_sleep(d_backoff_seq_next(&backoff_seq));
	} while (1);

	d_backoff_seq_fini(&backoff_seq);

	if (rc != 0)
		D_ERROR("discard object pool/object "DF_UUID"/"DF_UOID" rc: "DF_RC"\n",
			DP_UUID(arg->tgt_discard->pool_uuid), DP_UOID(ent->ie_oid),
			DP_RC(rc));
	return rc;
}

/** vos_iter_cb_t */
static int
cont_discard_cb(daos_handle_t ih, vos_iter_entry_t *entry,
		vos_iter_type_t type, vos_iter_param_t *iter_param,
		void *cb_arg, unsigned int *acts)
{
	struct child_discard_arg *arg = cb_arg;
	struct ds_cont_child	*cont = NULL;
	vos_iter_param_t	param = { 0 };
	struct vos_iter_anchors	anchor = { 0 };
	daos_handle_t		coh;
	struct d_backoff_seq	backoff_seq;
	int			rc;

	D_ASSERT(type == VOS_ITER_COUUID);
	if (uuid_compare(arg->cont_uuid, entry->ie_couuid) == 0) {
		D_DEBUG(DB_REBUILD, DF_UUID" already discard\n",
			DP_UUID(arg->cont_uuid));
		return 0;
	}

	rc = ds_cont_child_lookup(arg->tgt_discard->pool_uuid, entry->ie_couuid,
				  &cont);
	if (rc != DER_SUCCESS) {
		D_ERROR("Lookup container '"DF_UUIDF"' failed: "DF_RC"\n",
			DP_UUID(entry->ie_couuid), DP_RC(rc));
		return rc;
	}

	rc = vos_cont_open(iter_param->ip_hdl, entry->ie_couuid, &coh);
	if (rc != 0) {
		D_ERROR("Open container "DF_UUID" failed: "DF_RC"\n",
			DP_UUID(entry->ie_couuid), DP_RC(rc));
		D_GOTO(put, rc);
	}

	rc = d_backoff_seq_init(&backoff_seq, 0 /* nzeros */, 16 /* factor */, 8 /* next (ms) */,
				1 << 10 /* max (ms) */);
	D_ASSERTF(rc == 0, "d_backoff_seq_init: "DF_RC"\n", DP_RC(rc));

	param.ip_hdl = coh;
	param.ip_epr.epr_lo = 0;
	param.ip_epr.epr_hi = arg->tgt_discard->epoch;
	uuid_copy(arg->cont_uuid, entry->ie_couuid);
	do {
		/* Inform the iterator and delete the object */
		*acts |= VOS_ITER_CB_DELETE;
		rc = vos_iterate(&param, VOS_ITER_OBJ, false, &anchor, obj_discard_cb, NULL,
				 arg, NULL);
		if (rc != -DER_BUSY && rc != -DER_INPROGRESS)
			break;

		D_DEBUG(DB_REBUILD, "retry by "DF_RC"/"DF_UUID"\n",
			DP_RC(rc), DP_UUID(entry->ie_couuid));
		dss_sleep(d_backoff_seq_next(&backoff_seq));
	} while (1);

	d_backoff_seq_fini(&backoff_seq);
	vos_cont_close(coh);
	D_DEBUG(DB_TRACE, DF_UUID"/"DF_UUID" discard cont done: "DF_RC"\n",
		DP_UUID(arg->tgt_discard->pool_uuid), DP_UUID(entry->ie_couuid),
		DP_RC(rc));

put:
	ds_cont_child_put(cont);
	return rc;
}

static int
pool_child_discard(void *data)
{
	struct tgt_discard_arg	*arg = data;
	struct child_discard_arg cont_arg;
	struct ds_pool_child	*child;
	vos_iter_param_t	param = { 0 };
	struct vos_iter_anchors	anchor = { 0 };
	struct pool_target_addr addr;
	uint32_t		myrank;
	struct d_backoff_seq	backoff_seq;
	int			rc;

	myrank = dss_self_rank();
	addr.pta_rank = myrank;
	addr.pta_target = dss_get_module_info()->dmi_tgt_id;
	if (!pool_target_addr_found(&arg->tgt_list, &addr)) {
		D_DEBUG(DB_TRACE, "skip discard %u/%u.\n", addr.pta_rank,
			addr.pta_target);
		return 0;
	}

	D_DEBUG(DB_MD, DF_UUID" discard %u/%u\n", DP_UUID(arg->pool_uuid),
		myrank, addr.pta_target);

	child = ds_pool_child_lookup(arg->pool_uuid);
	D_ASSERT(child != NULL);
	param.ip_hdl = child->spc_hdl;

	rc = d_backoff_seq_init(&backoff_seq, 0 /* nzeros */, 16 /* factor */, 8 /* next (ms) */,
				1 << 10 /* max (ms) */);
	D_ASSERTF(rc == 0, "d_backoff_seq_init: "DF_RC"\n", DP_RC(rc));

	cont_arg.tgt_discard = arg;
	child->spc_discard_done = 0;
	do {
		rc = vos_iterate(&param, VOS_ITER_COUUID, false, &anchor,
				 cont_discard_cb, NULL, &cont_arg, NULL);
		if (rc != -DER_BUSY && rc != -DER_INPROGRESS)
			break;

		D_DEBUG(DB_REBUILD, "retry by "DF_RC"/"DF_UUID"\n",
			DP_RC(rc), DP_UUID(arg->pool_uuid));
		dss_sleep(d_backoff_seq_next(&backoff_seq));
	} while (1);

	child->spc_discard_done = 1;

	d_backoff_seq_fini(&backoff_seq);

	ds_pool_child_put(child);

	return rc;
}

/* Discard the objects by epoch in this pool */
static void
ds_pool_tgt_discard_ult(void *data)
{
	struct ds_pool		*pool;
	struct tgt_discard_arg	*arg = data;
	struct dss_coll_ops	coll_ops = { 0 };
	struct dss_coll_args	coll_args = { 0 };
	int			rc;

	/* If discard failed, let's still go ahead, since reintegration might
	 * still succeed, though it might leave some garbage on the reintegration
	 * target, the future scrub tool might fix it. XXX
	 */
	rc = ds_pool_lookup(arg->pool_uuid, &pool);
	if (pool == NULL) {
		D_INFO(DF_UUID" can not be found: %d\n", DP_UUID(arg->pool_uuid), rc);
		D_GOTO(free, rc = 0);
	}

	/* collective operations */
	coll_ops.co_func = pool_child_discard;
	coll_args.ca_func_args	= arg;
	if (pool->sp_map != NULL) {
		unsigned int status;

		/* It should only discard the target in DOWNOUT state, and skip
		 * targets in other state.
		 */
		status = PO_COMP_ST_UP | PO_COMP_ST_UPIN | PO_COMP_ST_DRAIN |
			 PO_COMP_ST_DOWN | PO_COMP_ST_NEW;
		rc = ds_pool_get_tgt_idx_by_state(arg->pool_uuid, status,
						  &coll_args.ca_exclude_tgts,
						  &coll_args.ca_exclude_tgts_cnt);
		if (rc) {
			D_ERROR(DF_UUID "failed to get index : rc "DF_RC"\n",
				DP_UUID(arg->pool_uuid), DP_RC(rc));
			D_GOTO(put, rc);
		}
	}

	rc = dss_thread_collective_reduce(&coll_ops, &coll_args, DSS_ULT_DEEP_STACK);
	if (coll_args.ca_exclude_tgts)
		D_FREE(coll_args.ca_exclude_tgts);
	DL_CDEBUG(rc == 0, DB_MD, DLOG_ERR, rc, DF_UUID " tgt discard", DP_UUID(arg->pool_uuid));
put:
	pool->sp_need_discard = 0;
	pool->sp_discard_status = rc;

	ds_pool_put(pool);
free:
	tgt_discard_arg_free(arg);
}

void
ds_pool_tgt_discard_handler(crt_rpc_t *rpc)
{
	struct pool_tgt_discard_in	*in = crt_req_get(rpc);
	struct pool_tgt_discard_out	*out = crt_reply_get(rpc);
	struct pool_target_addr_list	pta_list;
	struct tgt_discard_arg		*arg = NULL;
	struct ds_pool			*pool;
	int				rc;

	pta_list.pta_number = in->ptdi_addrs.ca_count;
	pta_list.pta_addrs = in->ptdi_addrs.ca_arrays;
	arg = tgt_discard_arg_alloc(&pta_list);
	if (arg == NULL)
		D_GOTO(out, rc = -DER_NOMEM);

	/* POOL is already started in ds_mgmt_hdlr_tgt_create() during reintegration,
	 * though pool might being stopped for some reason.
	 * Let's do pool lookup to make sure pool child is already created.
	 */
	uuid_copy(arg->pool_uuid, in->ptdi_uuid);
	arg->epoch = DAOS_EPOCH_MAX;
	rc = ds_pool_lookup(arg->pool_uuid, &pool);
	if (rc) {
		D_INFO(DF_UUID" can not be found: %d\n", DP_UUID(arg->pool_uuid), rc);
		D_GOTO(out, rc = 0);
	}

	pool->sp_need_discard = 1;
	pool->sp_discard_status = 0;
	rc = dss_ult_create(ds_pool_tgt_discard_ult, arg, DSS_XS_SYS, 0, 0, NULL);

	ds_pool_put(pool);
out:
	out->ptdo_rc = rc;
	D_DEBUG(DB_MD, DF_UUID": replying rpc "DF_RC"\n", DP_UUID(in->ptdi_uuid),
		DP_RC(rc));
	crt_reply_send(rpc);
	if (rc != 0 && arg != NULL)
		tgt_discard_arg_free(arg);
}<|MERGE_RESOLUTION|>--- conflicted
+++ resolved
@@ -428,16 +428,9 @@
 		return 0;
 
 	d_list_del_init(&child->spc_list);
-<<<<<<< HEAD
-	if (likely(!child->spc_no_storage)) {
-		ds_stop_chkpt_ult(child);
-		ds_stop_scrubbing_ult(child);
-	}
-=======
 	ds_cont_child_stop_all(child);
 	ds_stop_chkpt_ult(child);
 	ds_stop_scrubbing_ult(child);
->>>>>>> a4ba033e
 	ds_pool_child_put(child); /* -1 for the list */
 
 	ds_pool_child_put(child); /* -1 for lookup */
@@ -987,40 +980,6 @@
 }
 
 /*
-<<<<<<< HEAD
- * Called via dss_thread_collective() to stop all container services
- * on the current xstream.
- */
-static int
-pool_child_stop_containers(void *uuid)
-{
-	struct ds_pool_child *child;
-
-	child = ds_pool_child_lookup(uuid);
-	if (child == NULL)
-		return 0;
-
-	if (likely(!child->spc_no_storage))
-		ds_cont_child_stop_all(child);
-	ds_pool_child_put(child); /* -1 for the list */
-	return 0;
-}
-
-static int
-ds_pool_stop_all_containers(struct ds_pool *pool)
-{
-	int rc;
-
-	rc = dss_thread_collective(pool_child_stop_containers, pool->sp_uuid, 0);
-	if (rc != 0)
-		D_ERROR(DF_UUID": failed to stop container service: "DF_RC"\n",
-			DP_UUID(pool->sp_uuid), DP_RC(rc));
-	return rc;
-}
-
-/*
-=======
->>>>>>> a4ba033e
  * Stop a pool. Must be called on the system xstream. Release the ds_pool
  * object reference held by ds_pool_start. Only for mgmt and pool modules.
  */
