/*
 * (C) Copyright 2016-2022 Intel Corporation.
 *
 * SPDX-License-Identifier: BSD-2-Clause-Patent
 */
/**
 * \file
 *
 * ds_pool: Target Operations
 *
 * This file contains the server API methods and the RPC handlers that are both
 * related target states.
 *
 * Data structures used here:
 *
 *                 Pool           Container
 *
 *         Global  ds_pool
 *                 ds_pool_hdl
 *
 *   Thread-local  ds_pool_child  ds_cont
 *                                ds_cont_hdl
 */

#define D_LOGFAC	DD_FAC(pool)

#include <daos_srv/pool.h>

#include <gurt/telemetry_producer.h>
#include <daos/pool_map.h>
#include <daos/rpc.h>
#include <daos/pool.h>
#include <daos_srv/container.h>
#include <daos_srv/daos_mgmt_srv.h>
#include <daos_srv/vos.h>
#include <daos_srv/rebuild.h>
#include "rpc.h"
#include "srv_internal.h"

/* ds_pool_child **************************************************************/

static void
stop_gc_ult(struct ds_pool_child *child)
{
	D_ASSERT(child != NULL);
	/* GC ULT is not started */
	if (child->spc_gc_req == NULL)
		return;

	D_DEBUG(DF_DSMS, DF_UUID"[%d]: Stopping GC ULT\n",
		DP_UUID(child->spc_uuid), dss_get_module_info()->dmi_tgt_id);

	sched_req_wait(child->spc_gc_req, true);
	sched_req_put(child->spc_gc_req);
	child->spc_gc_req = NULL;
}

struct ds_pool_child *
ds_pool_child_lookup(const uuid_t uuid)
{
	struct ds_pool_child   *child;
	struct pool_tls	       *tls = pool_tls_get();

	d_list_for_each_entry(child, &tls->dt_pool_list, spc_list) {
		if (uuid_compare(uuid, child->spc_uuid) == 0) {
			child->spc_ref++;
			return child;
		}
	}
	return NULL;
}

struct ds_pool_child *
ds_pool_child_get(struct ds_pool_child *child)
{
	child->spc_ref++;
	return child;
}

void
ds_pool_child_put(struct ds_pool_child *child)
{
	D_ASSERTF(child->spc_ref > 0, "%d\n", child->spc_ref);
	child->spc_ref--;
	if (child->spc_ref == 0) {
		D_DEBUG(DF_DSMS, DF_UUID": destroying\n",
			DP_UUID(child->spc_uuid));
		D_ASSERT(d_list_empty(&child->spc_list));
		D_ASSERT(d_list_empty(&child->spc_cont_list));

		/* only stop gc ULT when all ops ULTs are done */
		stop_gc_ult(child);

		vos_pool_close(child->spc_hdl);
		dss_module_fini_metrics(DAOS_TGT_TAG, child->spc_metrics);
		ABT_eventual_set(child->spc_ref_eventual,
				 (void *)&child->spc_ref,
				 sizeof(child->spc_ref));
	}
}

static void
gc_ult(void *arg)
{
	struct ds_pool_child	*child = (struct ds_pool_child *)arg;
	struct dss_module_info	*dmi = dss_get_module_info();
	int			 rc;

	D_DEBUG(DF_DSMS, DF_UUID"[%d]: GC ULT started\n",
		DP_UUID(child->spc_uuid), dmi->dmi_tgt_id);

	if (child->spc_gc_req == NULL)
		goto out;

	while (!dss_ult_exiting(child->spc_gc_req)) {
		rc = vos_gc_pool(child->spc_hdl, -1, dss_ult_yield,
				 (void *)child->spc_gc_req);
		if (rc < 0)
			D_ERROR(DF_UUID"[%d]: GC pool run failed. "DF_RC"\n",
				DP_UUID(child->spc_uuid), dmi->dmi_tgt_id,
				DP_RC(rc));

		if (dss_ult_exiting(child->spc_gc_req))
			break;

		/* It'll be woke up by container destroy or aggregation */
		if (rc > 0)
			sched_req_yield(child->spc_gc_req);
		else
			sched_req_sleep(child->spc_gc_req, 10UL * 1000);
	}

out:
	D_DEBUG(DF_DSMS, DF_UUID"[%d]: GC ULT stopped\n",
		DP_UUID(child->spc_uuid), dmi->dmi_tgt_id);
}

static int
start_gc_ult(struct ds_pool_child *child)
{
	struct dss_module_info	*dmi = dss_get_module_info();
	struct sched_req_attr	 attr;

	D_ASSERT(child != NULL);
	D_ASSERT(child->spc_gc_req == NULL);

	sched_req_attr_init(&attr, SCHED_REQ_GC, &child->spc_uuid);
	attr.sra_flags = SCHED_REQ_FL_NO_DELAY;

	child->spc_gc_req = sched_create_ult(&attr, gc_ult, child, 0);
	if (child->spc_gc_req == NULL) {
		D_ERROR(DF_UUID"[%d]: Failed to create GC ULT.\n",
			DP_UUID(child->spc_uuid), dmi->dmi_tgt_id);
		return -DER_NOMEM;
	}

	return 0;
}

struct pool_child_lookup_arg {
	struct ds_pool *pla_pool;
	void	       *pla_uuid;
	uint32_t	pla_map_version;
};

/*
 * Called via dss_thread_collective() to create and add the ds_pool_child object
 * for one thread. This opens the matching VOS pool.
 */
static int
pool_child_add_one(void *varg)
{
	struct pool_child_lookup_arg   *arg = varg;
	struct pool_tls		       *tls = pool_tls_get();
	struct ds_pool_child	       *child;
	struct dss_module_info	       *info = dss_get_module_info();
	char			       *path;
	int				rc;

	child = ds_pool_child_lookup(arg->pla_uuid);
	if (child != NULL) {
		ds_pool_child_put(child);
		return 0;
	}

	D_DEBUG(DF_DSMS, DF_UUID": creating\n", DP_UUID(arg->pla_uuid));

	D_ALLOC_PTR(child);
	if (child == NULL)
		return -DER_NOMEM;

	/* initialize metrics on the target xstream for each module */
	rc = dss_module_init_metrics(DAOS_TGT_TAG, child->spc_metrics,
				     arg->pla_pool->sp_path, info->dmi_tgt_id);
	if (rc != 0) {
		D_ERROR(DF_UUID ": failed to initialize module metrics for pool"
			"." DF_RC "\n", DP_UUID(child->spc_uuid), DP_RC(rc));
		goto out_free;
	}

	rc = ds_mgmt_tgt_file(arg->pla_uuid, VOS_FILE, &info->dmi_tgt_id,
			      &path);
	if (rc != 0)
		goto out_metrics;

	D_ASSERT(child->spc_metrics[DAOS_VOS_MODULE] != NULL);
	rc = vos_pool_open_metrics(path, arg->pla_uuid, VOS_POF_EXCL,
				   child->spc_metrics[DAOS_VOS_MODULE], &child->spc_hdl);

	D_FREE(path);

	if (rc != 0)
		goto out_metrics;

	uuid_copy(child->spc_uuid, arg->pla_uuid);
	child->spc_map_version = arg->pla_map_version;
	child->spc_ref = 1; /* 1 for the list */

	rc = ABT_eventual_create(sizeof(child->spc_ref),
				 &child->spc_ref_eventual);
	if (rc != ABT_SUCCESS) {
		rc = dss_abterr2der(rc);
		goto out_vos;
	}

	child->spc_pool = arg->pla_pool;
	D_INIT_LIST_HEAD(&child->spc_list);
	D_INIT_LIST_HEAD(&child->spc_cont_list);

	rc = start_gc_ult(child);
	if (rc != 0)
		goto out_eventual;

	rc = ds_start_scrubbing_ult(child);
	if (rc != 0)
		goto out_gc;

	d_list_add(&child->spc_list, &tls->dt_pool_list);

	/* Load all containers */
	rc = ds_cont_child_start_all(child);
	if (rc)
		goto out_list;

	return 0;

out_list:
	d_list_del_init(&child->spc_list);
	ds_cont_child_stop_all(child);
	ds_stop_scrubbing_ult(child);
out_gc:
	stop_gc_ult(child);
out_eventual:
	ABT_eventual_free(&child->spc_ref_eventual);
out_vos:
	vos_pool_close(child->spc_hdl);
out_metrics:
	dss_module_fini_metrics(DAOS_TGT_TAG, child->spc_metrics);
out_free:
	D_FREE(child);
	return rc;
}

/*
 * Called via dss_thread_collective() to delete the ds_pool_child object for one
 * thread. If nobody else is referencing this object, then its VOS pool handle
 * is closed and the object itself is freed.
 */
static int
pool_child_delete_one(void *uuid)
{
	struct ds_pool_child *child;
	int *ref, rc;

	child = ds_pool_child_lookup(uuid);
	if (child == NULL)
		return 0;

	d_list_del_init(&child->spc_list);
	ds_cont_child_stop_all(child);
	ds_stop_scrubbing_ult(child);
	ds_pool_child_put(child); /* -1 for the list */

	ds_pool_child_put(child); /* -1 for lookup */

	rc = ABT_eventual_wait(child->spc_ref_eventual, (void **)&ref);
	if (rc != ABT_SUCCESS)
		return dss_abterr2der(rc);

	ABT_eventual_free(&child->spc_ref_eventual);

	/* ds_pool_child must be freed here to keep
	 * spc_ref_enventual usage safe
	 */
	D_FREE(child);

	return 0;
}

/* ds_pool ********************************************************************/

static struct daos_lru_cache   *pool_cache;

static inline struct ds_pool *
pool_obj(struct daos_llink *llink)
{
	return container_of(llink, struct ds_pool, sp_entry);
}

struct ds_pool_create_arg {
	uint32_t	pca_map_version;
};

static int
pool_alloc_ref(void *key, unsigned int ksize, void *varg,
	       struct daos_llink **link)
{
	struct ds_pool_create_arg      *arg = varg;
	struct ds_pool		       *pool;
	struct pool_child_lookup_arg	collective_arg;
	char				group_id[DAOS_UUID_STR_SIZE];
	struct dss_module_info	       *info = dss_get_module_info();
	unsigned int			iv_ns_id;
	int				rc;
	int				rc_tmp;

	if (arg == NULL) {
		/* The caller doesn't want to create a ds_pool object. */
		rc = -DER_NONEXIST;
		goto err;
	}

	D_DEBUG(DF_DSMS, DF_UUID": creating\n", DP_UUID(key));

	D_ALLOC_PTR(pool);
	if (pool == NULL)
		D_GOTO(err, rc = -DER_NOMEM);

	rc = ABT_rwlock_create(&pool->sp_lock);
	if (rc != ABT_SUCCESS)
		D_GOTO(err_pool, rc = dss_abterr2der(rc));

	rc = ABT_mutex_create(&pool->sp_mutex);
	if (rc != ABT_SUCCESS)
		D_GOTO(err_lock, rc = dss_abterr2der(rc));

	rc = ABT_cond_create(&pool->sp_fetch_hdls_cond);
	if (rc != ABT_SUCCESS)
		D_GOTO(err_mutex, rc = dss_abterr2der(rc));

	rc = ABT_cond_create(&pool->sp_fetch_hdls_done_cond);
	if (rc != ABT_SUCCESS)
		D_GOTO(err_cond, rc = dss_abterr2der(rc));

	D_INIT_LIST_HEAD(&pool->sp_ec_ephs_list);
	uuid_copy(pool->sp_uuid, key);
	pool->sp_map_version = arg->pca_map_version;
	pool->sp_reclaim = DAOS_RECLAIM_LAZY; /* default reclaim strategy */
	pool->sp_policy_desc.policy =
			DAOS_MEDIA_POLICY_IO_SIZE; /* default tiering policy */

	/** set up ds_pool metrics */
	rc = ds_pool_metrics_start(pool);
	if (rc != 0) {
		D_ERROR(DF_UUID": failed to set up ds_pool metrics: %d\n",
			DP_UUID(key), rc);
		goto err_done_cond;
	}

	uuid_unparse_lower(key, group_id);
	rc = crt_group_secondary_create(group_id, NULL /* primary_grp */,
					NULL /* ranks */, &pool->sp_group);
	if (rc != 0) {
		D_ERROR(DF_UUID": failed to create pool group: %d\n",
			DP_UUID(key), rc);
		goto err_metrics;
	}

	rc = ds_iv_ns_create(info->dmi_ctx, pool->sp_uuid, pool->sp_group,
			     &iv_ns_id, &pool->sp_iv_ns);
	if (rc != 0) {
		D_ERROR(DF_UUID": failed to create pool IV NS: %d\n",
			DP_UUID(key), rc);
		goto err_group;
	}

	collective_arg.pla_pool = pool;
	collective_arg.pla_uuid = key;
	collective_arg.pla_map_version = arg->pca_map_version;
	rc = dss_thread_collective(pool_child_add_one, &collective_arg, 0);
	if (rc != 0) {
		D_ERROR(DF_UUID": failed to add ES pool caches: "DF_RC"\n",
			DP_UUID(key), DP_RC(rc));
		goto err_iv_ns;
	}

	*link = &pool->sp_entry;
	return 0;

err_iv_ns:
	ds_iv_ns_put(pool->sp_iv_ns);
err_group:
	rc_tmp = crt_group_secondary_destroy(pool->sp_group);
	if (rc_tmp != 0)
		D_ERROR(DF_UUID": failed to destroy pool group: "DF_RC"\n",
			DP_UUID(pool->sp_uuid), DP_RC(rc_tmp));
err_metrics:
	ds_pool_metrics_stop(pool);
err_done_cond:
	ABT_cond_free(&pool->sp_fetch_hdls_done_cond);
err_cond:
	ABT_cond_free(&pool->sp_fetch_hdls_cond);
err_mutex:
	ABT_mutex_free(&pool->sp_mutex);
err_lock:
	ABT_rwlock_free(&pool->sp_lock);
err_pool:
	D_FREE(pool);
err:
	return rc;
}

static void
pool_free_ref(struct daos_llink *llink)
{
	struct ds_pool *pool = pool_obj(llink);
	int		rc;

	D_DEBUG(DF_DSMS, DF_UUID": freeing\n", DP_UUID(pool->sp_uuid));

	rc = dss_thread_collective(pool_child_delete_one, pool->sp_uuid, 0);
	if (rc == -DER_CANCELED)
		D_DEBUG(DB_MD, DF_UUID": no ESs\n", DP_UUID(pool->sp_uuid));
	else if (rc != 0)
		D_ERROR(DF_UUID": failed to delete ES pool caches: "DF_RC"\n",
			DP_UUID(pool->sp_uuid), DP_RC(rc));

	pl_map_disconnect(pool->sp_uuid);
	if (pool->sp_map != NULL)
		pool_map_decref(pool->sp_map);

	ds_iv_ns_put(pool->sp_iv_ns);

	rc = crt_group_secondary_destroy(pool->sp_group);
	if (rc != 0)
		D_ERROR(DF_UUID": failed to destroy pool group: %d\n",
			DP_UUID(pool->sp_uuid), rc);

	/** release metrics */
	ds_pool_metrics_stop(pool);

	ABT_cond_free(&pool->sp_fetch_hdls_cond);
	ABT_cond_free(&pool->sp_fetch_hdls_done_cond);
	ABT_mutex_free(&pool->sp_mutex);
	ABT_rwlock_free(&pool->sp_lock);
	D_FREE(pool);
}

static bool
pool_cmp_keys(const void *key, unsigned int ksize, struct daos_llink *llink)
{
	struct ds_pool *pool = pool_obj(llink);

	return uuid_compare(key, pool->sp_uuid) == 0;
}

static uint32_t
pool_rec_hash(struct daos_llink *llink)
{
	struct ds_pool *pool = pool_obj(llink);

	return d_hash_string_u32((const char *)pool->sp_uuid, sizeof(uuid_t));
}

static struct daos_llink_ops pool_cache_ops = {
	.lop_alloc_ref	= pool_alloc_ref,
	.lop_free_ref	= pool_free_ref,
	.lop_cmp_keys	= pool_cmp_keys,
	.lop_rec_hash	= pool_rec_hash,
};

int
ds_pool_cache_init(void)
{
	int rc;

	rc = daos_lru_cache_create(-1 /* bits */, D_HASH_FT_NOLOCK /* feats */,
				   &pool_cache_ops, &pool_cache);
	return rc;
}

void
ds_pool_cache_fini(void)
{
	daos_lru_cache_destroy(pool_cache);
}

struct ds_pool *
ds_pool_lookup(const uuid_t uuid)
{
	struct daos_llink	*llink;
	struct ds_pool		*pool;
	int			 rc;

	D_ASSERT(dss_get_module_info()->dmi_xs_id == 0);
	rc = daos_lru_ref_hold(pool_cache, (void *)uuid, sizeof(uuid_t),
			       NULL /* create_args */, &llink);
	if (rc != 0)
		return NULL;

	pool = pool_obj(llink);
	if (pool->sp_stopping) {
		D_DEBUG(DB_MD, DF_UUID": is in stopping\n", DP_UUID(uuid));
		ds_pool_put(pool);
		return NULL;
	}

	return pool;
}

void
ds_pool_get(struct ds_pool *pool)
{
	D_ASSERT(pool != NULL);
	D_ASSERT(dss_get_module_info()->dmi_xs_id == 0);
	daos_lru_ref_add(&pool->sp_entry);
}

void
ds_pool_put(struct ds_pool *pool)
{
	D_ASSERT(pool != NULL);
	D_ASSERT(dss_get_module_info()->dmi_xs_id == 0);
	daos_lru_ref_release(pool_cache, &pool->sp_entry);
}

void
pool_fetch_hdls_ult(void *data)
{
	struct ds_pool	*pool = data;
	int		rc = 0;

	/* sp_map == NULL means the IV ns is not setup yet, i.e.
	 * the pool leader does not broadcast the pool map to the
	 * current node yet, see pool_iv_pre_sync().
	 */
	ABT_mutex_lock(pool->sp_mutex);
	if (pool->sp_map == NULL)
		ABT_cond_wait(pool->sp_fetch_hdls_cond, pool->sp_mutex);
	ABT_mutex_unlock(pool->sp_mutex);

	if (pool->sp_stopping) {
		D_DEBUG(DB_MD, DF_UUID": skip fetching hdl due to stop\n",
			DP_UUID(pool->sp_uuid));
		D_GOTO(out, rc);
	}
	rc = ds_pool_iv_conn_hdl_fetch(pool);
	if (rc) {
		D_ERROR("iv conn fetch %d\n", rc);
		D_GOTO(out, rc);
	}

out:
	ABT_mutex_lock(pool->sp_mutex);
	ABT_cond_signal(pool->sp_fetch_hdls_done_cond);
	ABT_mutex_unlock(pool->sp_mutex);

	pool->sp_fetch_hdls = 0;
}

static void
tgt_ec_eph_query_ult(void *data)
{
	ds_cont_tgt_ec_eph_query_ult(data);
}

static int
ds_pool_start_ec_eph_query_ult(struct ds_pool *pool)
{
	struct sched_req_attr	attr;

	if (unlikely(ec_agg_disabled))
		return 0;

	D_ASSERT(pool->sp_ec_ephs_req == NULL);
	sched_req_attr_init(&attr, SCHED_REQ_GC, &pool->sp_uuid);
	pool->sp_ec_ephs_req = sched_create_ult(&attr, tgt_ec_eph_query_ult, pool,
						DSS_DEEP_STACK_SZ);
	if (pool->sp_ec_ephs_req == NULL) {
		D_ERROR(DF_UUID": failed create ec eph equery ult.\n",
			DP_UUID(pool->sp_uuid));
		return -DER_NOMEM;
	}

	return 0;
}

static void
ds_pool_tgt_ec_eph_query_abort(struct ds_pool *pool)
{
	if (pool->sp_ec_ephs_req == NULL)
		return;

	D_DEBUG(DB_MD, DF_UUID": Stopping EC query ULT\n",
		DP_UUID(pool->sp_uuid));

	sched_req_wait(pool->sp_ec_ephs_req, true);
	sched_req_put(pool->sp_ec_ephs_req);
	pool->sp_ec_ephs_req = NULL;
	D_INFO(DF_UUID": EC query ULT stopped\n", DP_UUID(pool->sp_uuid));
}

static void
pool_fetch_hdls_ult_abort(struct ds_pool *pool)
{
	if (!pool->sp_fetch_hdls) {
		D_INFO(DF_UUID": fetch hdls ULT aborted\n", DP_UUID(pool->sp_uuid));
		return;
	}

	ABT_mutex_lock(pool->sp_mutex);
	ABT_cond_signal(pool->sp_fetch_hdls_cond);
	ABT_mutex_unlock(pool->sp_mutex);

	ABT_mutex_lock(pool->sp_mutex);
	ABT_cond_wait(pool->sp_fetch_hdls_done_cond, pool->sp_mutex);
	ABT_mutex_unlock(pool->sp_mutex);
	D_INFO(DF_UUID": fetch hdls ULT aborted\n", DP_UUID(pool->sp_uuid));
}

/*
 * Start a pool. Must be called on the system xstream. Hold the ds_pool object
 * till ds_pool_stop. Only for mgmt and pool modules.
 */
int
ds_pool_start(uuid_t uuid)
{
	struct ds_pool			*pool;
	struct daos_llink		*llink;
	struct ds_pool_create_arg	arg = {};
	int				rc;

	D_ASSERT(dss_get_module_info()->dmi_xs_id == 0);

	/*
	 * Look up the pool without create_args (see pool_alloc_ref) to see if
	 * the pool is started already.
	 */
	rc = daos_lru_ref_hold(pool_cache, (void *)uuid, sizeof(uuid_t),
			       NULL /* create_args */, &llink);
	if (rc == 0) {
		pool = pool_obj(llink);
		if (pool->sp_stopping) {
			D_ERROR(DF_UUID": stopping isn't done yet\n",
				DP_UUID(uuid));
			rc = -DER_BUSY;
		}
		/* Already started; drop our reference. */
		daos_lru_ref_release(pool_cache, &pool->sp_entry);
		return rc;
	} else if (rc != -DER_NONEXIST) {
		D_ERROR(DF_UUID": failed to look up pool: %d\n", DP_UUID(uuid),
			rc);
		if (rc == -DER_EXIST)
			rc = -DER_BUSY;
		return rc;
	}

	/* Start it by creating the ds_pool object and hold the reference. */
	rc = daos_lru_ref_hold(pool_cache, (void *)uuid, sizeof(uuid_t), &arg,
			       &llink);
	if (rc != 0) {
		D_ERROR(DF_UUID": failed to start pool: %d\n", DP_UUID(uuid),
			rc);
		return rc;
	}

	pool = pool_obj(llink);

	rc = dss_ult_create(pool_fetch_hdls_ult, pool, DSS_XS_SYS,
			    0, 0, NULL);
	if (rc != 0) {
		D_ERROR(DF_UUID": failed to create fetch ult: %d\n",
			DP_UUID(uuid), rc);
		D_GOTO(failure_pool, rc);
	}

	pool->sp_fetch_hdls = 1;
	rc = ds_pool_start_ec_eph_query_ult(pool);
	if (rc != 0) {
		D_ERROR(DF_UUID": failed to start ec eph query ult: %d\n",
			DP_UUID(uuid), rc);
		D_GOTO(failure_ult, rc);
	}

	ds_iv_ns_start(pool->sp_iv_ns);

	return rc;

failure_ult:
	pool_fetch_hdls_ult_abort(pool);
failure_pool:
	ds_pool_put(pool);
	return rc;
}

/*
 * Stop a pool. Must be called on the system xstream. Release the ds_pool
 * object reference held by ds_pool_start. Only for mgmt and pool modules.
 */
void
ds_pool_stop(uuid_t uuid)
{
	struct ds_pool *pool;

	pool = ds_pool_lookup(uuid);
	if (pool == NULL)
		return;
	if (pool->sp_stopping)
		return;
	pool->sp_stopping = 1;

	ds_iv_ns_stop(pool->sp_iv_ns);
	ds_pool_tgt_ec_eph_query_abort(pool);
	pool_fetch_hdls_ult_abort(pool);

	ds_rebuild_abort(pool->sp_uuid, -1);
	ds_migrate_stop(pool, -1);
	ds_pool_put(pool); /* held by ds_pool_start */
	ds_pool_put(pool);
	D_INFO(DF_UUID": pool service is aborted\n", DP_UUID(uuid));
}

/* ds_pool_hdl ****************************************************************/

static struct d_hash_table *pool_hdl_hash;

static inline struct ds_pool_hdl *
pool_hdl_obj(d_list_t *rlink)
{
	return container_of(rlink, struct ds_pool_hdl, sph_entry);
}

static bool
pool_hdl_key_cmp(struct d_hash_table *htable, d_list_t *rlink,
		 const void *key, unsigned int ksize)
{
	struct ds_pool_hdl *hdl = pool_hdl_obj(rlink);

	D_ASSERTF(ksize == sizeof(uuid_t), "%u\n", ksize);
	return uuid_compare(hdl->sph_uuid, key) == 0;
}

static uint32_t
pool_hdl_key_hash(struct d_hash_table *htable, const void *key,
		  unsigned int ksize)
{
	D_ASSERTF(ksize == sizeof(uuid_t), "%u\n", ksize);
	return *((const uint32_t *)key);
}

static uint32_t
pool_hdl_rec_hash(struct d_hash_table *htable, d_list_t *link)
{
	struct ds_pool_hdl *hdl = pool_hdl_obj(link);
	uint32_t *retp = (uint32_t *)hdl->sph_uuid;

	return *retp;
}

static void
pool_hdl_rec_addref(struct d_hash_table *htable, d_list_t *rlink)
{
	pool_hdl_obj(rlink)->sph_ref++;
}

static bool
pool_hdl_rec_decref(struct d_hash_table *htable, d_list_t *rlink)
{
	struct ds_pool_hdl *hdl = pool_hdl_obj(rlink);

	D_ASSERTF(hdl->sph_ref > 0, "%d\n", hdl->sph_ref);
	hdl->sph_ref--;
	return hdl->sph_ref == 0;
}

static void
pool_hdl_rec_free(struct d_hash_table *htable, d_list_t *rlink)
{
	struct ds_pool_hdl *hdl = pool_hdl_obj(rlink);

	D_DEBUG(DF_DSMS, DF_UUID": freeing "DF_UUID"\n",
		DP_UUID(hdl->sph_pool->sp_uuid), DP_UUID(hdl->sph_uuid));
	D_ASSERT(d_hash_rec_unlinked(&hdl->sph_entry));
	D_ASSERTF(hdl->sph_ref == 0, "%d\n", hdl->sph_ref);
	daos_iov_free(&hdl->sph_cred);

	/*
	 * FIXME: We currently don't guarantee all caches are cleared before
	 * TLS fini on server shutdown, so we have to avoid calling into
	 * ds_pool_put() (where asserting on xtream ID) if it's from cache
	 * destroy on pool module fini.
	 */
	if (dss_tls_get() == NULL)
		daos_lru_ref_release(pool_cache, &hdl->sph_pool->sp_entry);
	else
		ds_pool_put(hdl->sph_pool);
	D_FREE(hdl);
}

static d_hash_table_ops_t pool_hdl_hash_ops = {
	.hop_key_cmp	= pool_hdl_key_cmp,
	.hop_key_hash	= pool_hdl_key_hash,
	.hop_rec_hash	= pool_hdl_rec_hash,
	.hop_rec_addref	= pool_hdl_rec_addref,
	.hop_rec_decref	= pool_hdl_rec_decref,
	.hop_rec_free	= pool_hdl_rec_free
};

int
ds_pool_hdl_hash_init(void)
{
	return d_hash_table_create(0 /* feats */, 4 /* bits */, NULL /* priv */,
				   &pool_hdl_hash_ops, &pool_hdl_hash);
}

void
ds_pool_hdl_hash_fini(void)
{
	/* Currently, we use "force" to purge all ds_pool_hdl objects. */
	d_hash_table_destroy(pool_hdl_hash, true /* force */);
}

static int
pool_hdl_add(struct ds_pool_hdl *hdl)
{
	return d_hash_rec_insert(pool_hdl_hash, hdl->sph_uuid,
				 sizeof(uuid_t), &hdl->sph_entry,
				 true /* exclusive */);
}

static void
pool_hdl_delete(struct ds_pool_hdl *hdl)
{
	bool deleted;

	deleted = d_hash_rec_delete(pool_hdl_hash, hdl->sph_uuid,
				    sizeof(uuid_t));
	D_ASSERT(deleted == true);
}

struct ds_pool_hdl *
ds_pool_hdl_lookup(const uuid_t uuid)
{
	d_list_t *rlink;

	rlink = d_hash_rec_find(pool_hdl_hash, uuid, sizeof(uuid_t));
	if (rlink == NULL)
		return NULL;

	return pool_hdl_obj(rlink);
}

void
ds_pool_hdl_put(struct ds_pool_hdl *hdl)
{
	d_hash_rec_decref(pool_hdl_hash, &hdl->sph_entry);
}

static void
aggregate_pool_space(struct daos_pool_space *agg_ps,
		     struct daos_pool_space *ps)
{
	int	i;
	bool	first;

	D_ASSERT(agg_ps && ps);

	if (ps->ps_ntargets == 0) {
		D_DEBUG(DB_TRACE, "Skip empty space info\n");
		return;
	}

	first = (agg_ps->ps_ntargets == 0);
	agg_ps->ps_ntargets += ps->ps_ntargets;

	for (i = DAOS_MEDIA_SCM; i < DAOS_MEDIA_MAX; i++) {
		agg_ps->ps_space.s_total[i] += ps->ps_space.s_total[i];
		agg_ps->ps_space.s_free[i] += ps->ps_space.s_free[i];

		if (agg_ps->ps_free_max[i] < ps->ps_free_max[i])
			agg_ps->ps_free_max[i] = ps->ps_free_max[i];
		if (agg_ps->ps_free_min[i] > ps->ps_free_min[i] || first)
			agg_ps->ps_free_min[i] = ps->ps_free_min[i];

		agg_ps->ps_free_mean[i] = agg_ps->ps_space.s_free[i] /
					  agg_ps->ps_ntargets;
	}
}

struct pool_query_xs_arg {
	struct ds_pool		*qxa_pool;
	struct daos_pool_space	 qxa_space;
};

static void
pool_query_xs_reduce(void *agg_arg, void *xs_arg)
{
	struct pool_query_xs_arg	*a_arg = agg_arg;
	struct pool_query_xs_arg	*x_arg = xs_arg;

	if (x_arg->qxa_space.ps_ntargets == 0)
		return;

	D_ASSERT(x_arg->qxa_space.ps_ntargets == 1);
	aggregate_pool_space(&a_arg->qxa_space, &x_arg->qxa_space);
}

static int
pool_query_xs_arg_alloc(struct dss_stream_arg_type *xs, void *agg_arg)
{
	struct pool_query_xs_arg	*x_arg, *a_arg = agg_arg;

	D_ALLOC_PTR(x_arg);
	if (x_arg == NULL)
		return -DER_NOMEM;

	xs->st_arg = x_arg;
	x_arg->qxa_pool = a_arg->qxa_pool;
	return 0;
}

static void
pool_query_xs_arg_free(struct dss_stream_arg_type *xs)
{
	D_ASSERT(xs->st_arg != NULL);
	D_FREE(xs->st_arg);
}

static int
pool_query_space(uuid_t pool_uuid, struct daos_pool_space *x_ps)
{
	struct dss_module_info	*info = dss_get_module_info();
	int			 tid = info->dmi_tgt_id;
	struct ds_pool_child	*pool_child;
	vos_pool_info_t		 vos_pool_info = { 0 };
	struct vos_pool_space	*vps = &vos_pool_info.pif_space;
	int			 i, rc;

	pool_child = ds_pool_child_lookup(pool_uuid);
	if (pool_child == NULL)
		return -DER_NO_HDL;

	rc = vos_pool_query(pool_child->spc_hdl, &vos_pool_info);
	if (rc != 0) {
		D_ERROR("Failed to query pool "DF_UUID", tgt_id: %d, "
			"rc: "DF_RC"\n", DP_UUID(pool_uuid), tid,
			DP_RC(rc));
		goto out;
	}

	x_ps->ps_ntargets = 1;
	x_ps->ps_space.s_total[DAOS_MEDIA_SCM] = SCM_TOTAL(vps);
	x_ps->ps_space.s_total[DAOS_MEDIA_NVME] = NVME_TOTAL(vps);

	/* Exclude the sys reserved space before reporting to user */
	if (SCM_FREE(vps) > SCM_SYS(vps))
		x_ps->ps_space.s_free[DAOS_MEDIA_SCM] =
				SCM_FREE(vps) - SCM_SYS(vps);
	else
		x_ps->ps_space.s_free[DAOS_MEDIA_SCM] = 0;

	if (NVME_FREE(vps) > NVME_SYS(vps))
		x_ps->ps_space.s_free[DAOS_MEDIA_NVME] =
				NVME_FREE(vps) - NVME_SYS(vps);
	else
		x_ps->ps_space.s_free[DAOS_MEDIA_NVME] = 0;

	for (i = DAOS_MEDIA_SCM; i < DAOS_MEDIA_MAX; i++) {
		x_ps->ps_free_max[i] = x_ps->ps_space.s_free[i];
		x_ps->ps_free_min[i] = x_ps->ps_space.s_free[i];
	}
out:
	ds_pool_child_put(pool_child);
	return rc;
}

static int
pool_query_one(void *vin)
{
	struct dss_coll_stream_args	*reduce = vin;
	struct dss_stream_arg_type	*streams = reduce->csa_streams;
	struct dss_module_info		*info = dss_get_module_info();
	int				 tid = info->dmi_tgt_id;
	struct pool_query_xs_arg	*x_arg = streams[tid].st_arg;
	struct ds_pool			*pool = x_arg->qxa_pool;

	return pool_query_space(pool->sp_uuid, &x_arg->qxa_space);
}

static int
pool_tgt_query(struct ds_pool *pool, struct daos_pool_space *ps)
{
	struct dss_coll_ops		coll_ops;
	struct dss_coll_args		coll_args = { 0 };
	struct pool_query_xs_arg	agg_arg = { 0 };
	int				rc;

	D_ASSERT(ps != NULL);
	memset(ps, 0, sizeof(*ps));

	/* collective operations */
	coll_ops.co_func		= pool_query_one;
	coll_ops.co_reduce		= pool_query_xs_reduce;
	coll_ops.co_reduce_arg_alloc	= pool_query_xs_arg_alloc;
	coll_ops.co_reduce_arg_free	= pool_query_xs_arg_free;

	/* packing arguments for aggregator args */
	agg_arg.qxa_pool		= pool;

	/* setting aggregator args */
	coll_args.ca_aggregator		= &agg_arg;
	coll_args.ca_func_args		= &coll_args.ca_stream_args;

	rc = ds_pool_get_failed_tgt_idx(pool->sp_uuid,
					&coll_args.ca_exclude_tgts,
					&coll_args.ca_exclude_tgts_cnt);
	if (rc) {
		D_ERROR(DF_UUID": failed to get index : rc "DF_RC"\n",
			DP_UUID(pool->sp_uuid), DP_RC(rc));
		return rc;
	}

	rc = dss_thread_collective_reduce(&coll_ops, &coll_args, 0);
	D_FREE(coll_args.ca_exclude_tgts);
	if (rc) {
		D_ERROR("Pool query on pool "DF_UUID" failed, "DF_RC"\n",
			DP_UUID(pool->sp_uuid), DP_RC(rc));
		return rc;
	}

	*ps = agg_arg.qxa_space;
	return rc;
}

int
ds_pool_tgt_connect(struct ds_pool *pool, struct pool_iv_conn *pic)
{
	struct ds_pool_hdl	*hdl = NULL;
	d_iov_t			cred_iov;
	int			rc;

	hdl = ds_pool_hdl_lookup(pic->pic_hdl);
	if (hdl != NULL) {
		if (hdl->sph_sec_capas == pic->pic_capas) {
			D_DEBUG(DF_DSMS, DF_UUID": found compatible pool "
				"handle: hdl="DF_UUID" capas="DF_U64"\n",
				DP_UUID(pool->sp_uuid), DP_UUID(pic->pic_hdl),
				hdl->sph_sec_capas);
			rc = 0;
		} else {
			D_ERROR(DF_UUID": found conflicting pool handle: hdl="
				DF_UUID" capas="DF_U64"\n",
				DP_UUID(pool->sp_uuid), DP_UUID(pic->pic_hdl),
				hdl->sph_sec_capas);
			rc = -DER_EXIST;
		}
		ds_pool_hdl_put(hdl);
		return 0;
	}

	D_ALLOC_PTR(hdl);
	if (hdl == NULL)
		D_GOTO(out, rc = -DER_NOMEM);

	uuid_copy(hdl->sph_uuid, pic->pic_hdl);
	hdl->sph_flags = pic->pic_flags;
	hdl->sph_sec_capas = pic->pic_capas;
	ds_pool_get(pool);
	hdl->sph_pool = pool;

	cred_iov.iov_len = pic->pic_cred_size;
	cred_iov.iov_buf_len = pic->pic_cred_size;
	cred_iov.iov_buf = &pic->pic_creds[0];
	rc = daos_iov_copy(&hdl->sph_cred, &cred_iov);
	if (rc != 0) {
		ds_pool_put(pool);
		D_GOTO(out, rc);
	}

	rc = pool_hdl_add(hdl);
	if (rc != 0) {
		daos_iov_free(&hdl->sph_cred);
		ds_pool_put(pool);
		D_GOTO(out, rc);
	}

out:
	if (rc != 0)
		D_FREE(hdl);

	D_DEBUG(DF_DSMS, DF_UUID": connect "DF_RC"\n",
		DP_UUID(pool->sp_uuid), DP_RC(rc));
	return rc;
}

void
ds_pool_tgt_disconnect(uuid_t uuid)
{
	struct ds_pool_hdl *hdl;

	hdl = ds_pool_hdl_lookup(uuid);
	if (hdl == NULL) {
		D_DEBUG(DF_DSMS, "handle "DF_UUID" does not exist\n",
			DP_UUID(uuid));
		return;
	}

	ds_pool_iv_conn_hdl_invalidate(hdl->sph_pool, uuid);

	pool_hdl_delete(hdl);
	ds_pool_hdl_put(hdl);
}

void
ds_pool_tgt_disconnect_handler(crt_rpc_t *rpc)
{
	struct pool_tgt_disconnect_in  *in = crt_req_get(rpc);
	struct pool_tgt_disconnect_out *out = crt_reply_get(rpc);
	uuid_t			       *hdl_uuids = in->tdi_hdls.ca_arrays;
	int				i;
	int				rc = 0;

	if (in->tdi_hdls.ca_count == 0)
		D_GOTO(out, rc = 0);

	if (in->tdi_hdls.ca_arrays == NULL)
		D_GOTO(out, rc = -DER_INVAL);

	D_DEBUG(DF_DSMS, DF_UUID": handling rpc %p: hdls[0]="DF_UUID" nhdls="
		DF_U64"\n", DP_UUID(in->tdi_uuid), rpc, DP_UUID(hdl_uuids),
		in->tdi_hdls.ca_count);

	for (i = 0; i < in->tdi_hdls.ca_count; i++)
		ds_pool_tgt_disconnect(hdl_uuids[i]);
out:
	out->tdo_rc = (rc == 0 ? 0 : 1);
	D_DEBUG(DF_DSMS, DF_UUID": replying rpc %p: %d "DF_RC"\n",
		DP_UUID(in->tdi_uuid), rpc, out->tdo_rc, DP_RC(rc));
	crt_reply_send(rpc);
}

int
ds_pool_tgt_disconnect_aggregator(crt_rpc_t *source, crt_rpc_t *result,
				  void *priv)
{
	struct pool_tgt_disconnect_out *out_source = crt_reply_get(source);
	struct pool_tgt_disconnect_out *out_result = crt_reply_get(result);

	out_result->tdo_rc += out_source->tdo_rc;
	return 0;
}

static int
update_pool_group(struct ds_pool *pool, struct pool_map *map)
{
	uint32_t	version;
	d_rank_list_t	ranks;
	int		rc;

	rc = crt_group_version(pool->sp_group, &version);
	D_ASSERTF(rc == 0, "%d\n", rc);
	D_DEBUG(DB_MD, DF_UUID": %u -> %u\n", DP_UUID(pool->sp_uuid), version,
		pool_map_get_version(map));

	rc = map_ranks_init(map, MAP_RANKS_UP, &ranks);
	if (rc != 0)
		return rc;

	/* Let secondary rank == primary rank. */
	rc = crt_group_secondary_modify(pool->sp_group, &ranks, &ranks,
					CRT_GROUP_MOD_OP_REPLACE,
					pool_map_get_version(map));
	if (rc != 0) {
		if (rc == -DER_OOG)
			D_DEBUG(DB_MD, DF_UUID": SG and PG out of sync: %d\n",
				DP_UUID(pool->sp_uuid), rc);
		else
			D_ERROR(DF_UUID": failed to update group: %d\n",
				DP_UUID(pool->sp_uuid), rc);
	}

	map_ranks_fini(&ranks);
	return rc;
}

/*
 * Called via dss_collective() to update the pool map version in the
 * ds_pool_child object.
 */
static int
update_child_map(void *data)
{
	struct ds_pool		*pool = (struct ds_pool *)data;
	struct ds_pool_child	*child;

	child = ds_pool_child_lookup(pool->sp_uuid);
	if (child == NULL)
		return -DER_NONEXIST;

	child->spc_map_version = pool->sp_map_version;
	ds_pool_child_put(child);
	return 0;
}

int
ds_pool_tgt_map_update(struct ds_pool *pool, struct pool_buf *buf,
		       unsigned int map_version)
{
	struct pool_map *map = NULL;
	bool		update_map = false;
	int		rc = 0;

	if (buf != NULL) {
		rc = pool_map_create(buf, map_version, &map);
		if (rc != 0) {
			D_ERROR(DF_UUID" failed to create pool map: "DF_RC"\n",
				DP_UUID(pool->sp_uuid), DP_RC(rc));
			return rc;
		}
	}

	ABT_rwlock_wrlock(pool->sp_lock);
	/* Check if the pool map needs to to update */
	if (map != NULL &&
	    (pool->sp_map == NULL ||
	     pool_map_get_version(pool->sp_map) < map_version)) {
		struct pool_map *tmp = pool->sp_map;

		D_DEBUG(DB_MD, DF_UUID
			": update pool_map version: %p/%d -> %p/%d\n",
			DP_UUID(pool->sp_uuid), pool->sp_map,
			pool->sp_map ? pool_map_get_version(pool->sp_map) : -1,
			map, pool_map_get_version(map));

		rc = update_pool_group(pool, map);
		if (rc != 0) {
			D_ERROR(DF_UUID": Can not update pool group: "DF_RC"\n",
				DP_UUID(pool->sp_uuid), DP_RC(rc));
			D_GOTO(out, rc);
		}

		rc = pl_map_update(pool->sp_uuid, map,
				   pool->sp_map != NULL ? false : true,
				   DEFAULT_PL_TYPE);
		if (rc != 0) {
			D_ERROR(DF_UUID": failed update pl_map: "
				""DF_RC"\n", DP_UUID(pool->sp_uuid), DP_RC(rc));
			D_GOTO(out, rc);
		}

		rc = pool_map_update_failed_cnt(map);
		if (rc != 0) {
			D_ERROR(DF_UUID": failed fail-cnt update pl_map"
				": %d\n", DP_UUID(pool->sp_uuid), rc);
			D_GOTO(out, rc);
		}

		update_map = true;
		/* drop the stale map */
		pool->sp_map = map;
		map = tmp;
	}

	/* Check if the pool map on each xstream needs to update */
	if (pool->sp_map_version < map_version) {
		D_DEBUG(DB_MD, DF_UUID
			": changed cached map version: %u -> %u\n",
			DP_UUID(pool->sp_uuid), pool->sp_map_version,
			map_version);

		pool->sp_map_version = map_version;
		rc = dss_task_collective(update_child_map, pool, 0);
		D_ASSERT(rc == 0);
		update_map = true;
	}

	if (update_map) {
		struct dtx_scan_args	*arg;
		int ret;

		/* Since the map has been updated successfully, so let's
		 * ignore the dtx resync failure for now.
		 */
		D_ALLOC_PTR(arg);
		if (arg == NULL)
			D_GOTO(out, rc);

		uuid_copy(arg->pool_uuid, pool->sp_uuid);
		arg->version = pool->sp_map_version;
		ret = dss_ult_create(dtx_resync_ult, arg, DSS_XS_SYS,
				     0, 0, NULL);
		if (ret) {
			D_ERROR("dtx_resync_ult failure %d\n", ret);
			D_FREE(arg);
		}
	} else {
		D_WARN("Ignore update pool "DF_UUID" %d -> %d\n",
		       DP_UUID(pool->sp_uuid), pool->sp_map_version,
		       map_version);
	}
out:
	ABT_rwlock_unlock(pool->sp_lock);
	if (map != NULL)
		pool_map_decref(map);
	if (rc == 0)
		rc = ds_cont_rf_check(pool->sp_uuid);
	return rc;
}

void
ds_pool_tgt_query_handler(crt_rpc_t *rpc)
{
	struct pool_tgt_query_in	*in = crt_req_get(rpc);
	struct pool_tgt_query_out	*out = crt_reply_get(rpc);
	struct ds_pool			*pool;
	int				 rc;

	/* Single target query */
	if (dss_get_module_info()->dmi_xs_id != 0) {
		rc = pool_query_space(in->tqi_op.pi_uuid, &out->tqo_space);
		goto out;
	}

	/* Aggregate query over all targets on the node */
	pool = ds_pool_lookup(in->tqi_op.pi_uuid);
	if (pool == NULL) {
		D_ERROR("Failed to find pool "DF_UUID"\n",
			DP_UUID(in->tqi_op.pi_uuid));
		D_GOTO(out, rc = -DER_NONEXIST);
	}

	rc = pool_tgt_query(pool, &out->tqo_space);
	if (rc != 0)
		rc = 1;	/* For query aggregator */
	ds_pool_put(pool);
out:
	out->tqo_rc = rc;
	crt_reply_send(rpc);
}

int
ds_pool_tgt_query_aggregator(crt_rpc_t *source, crt_rpc_t *result, void *priv)
{
	struct pool_tgt_query_out	*out_source = crt_reply_get(source);
	struct pool_tgt_query_out	*out_result = crt_reply_get(result);

	out_result->tqo_rc += out_source->tqo_rc;
	if (out_source->tqo_rc != 0)
		return 0;

	aggregate_pool_space(&out_result->tqo_space, &out_source->tqo_space);
	return 0;
}

static int
update_vos_prop_on_targets(void *in)
{
	struct ds_pool			*pool = (struct ds_pool *)in;
	struct ds_pool_child		*child = NULL;
	struct policy_desc_t		policy_desc = {0};
	int				ret = 0;

	child = ds_pool_child_lookup(pool->sp_uuid);
	if (child == NULL)
		return -DER_NONEXIST;	/* no child created yet? */

	policy_desc = pool->sp_policy_desc;
	ret = vos_pool_ctl(child->spc_hdl, VOS_PO_CTL_SET_POLICY, &policy_desc);
	ds_pool_child_put(child);

	return ret;
}

int
ds_pool_tgt_prop_update(struct ds_pool *pool, struct pool_iv_prop *iv_prop)
{
	D_ASSERT(dss_get_module_info()->dmi_xs_id == 0);
	pool->sp_ec_cell_sz = iv_prop->pip_ec_cell_sz;
	pool->sp_reclaim = iv_prop->pip_reclaim;
<<<<<<< HEAD
	pool->sp_redun_fac = iv_prop->pip_redun_fac;
	pool->sp_ec_pda = iv_prop->pip_ec_pda;
	pool->sp_rp_pda = iv_prop->pip_rp_pda;
	return 0;
=======

	if (!daos_policy_try_parse(iv_prop->pip_policy_str,
				   &pool->sp_policy_desc)) {
		D_ERROR("Failed to parse policy string: %s\n",
			iv_prop->pip_policy_str);
		return -DER_MISMATCH;
	}
	int ret = dss_thread_collective(update_vos_prop_on_targets, pool, 0);

	return ret;
>>>>>>> 320ed7fa
}

/**
 * Query the cached pool map. If the cached version is <= in->tmi_map_version,
 * the pool map will not be transferred to the client.
 */
void
ds_pool_tgt_query_map_handler(crt_rpc_t *rpc)
{
	struct pool_tgt_query_map_in   *in = crt_req_get(rpc);
	struct pool_tgt_query_map_out  *out = crt_reply_get(rpc);
	struct ds_pool_hdl	       *hdl;
	struct ds_pool		       *pool;
	struct pool_buf		       *buf;
	unsigned int			version;
	int				rc;

	D_DEBUG(DB_TRACE, DF_UUID": handling rpc %p\n",
		DP_UUID(in->tmi_op.pi_uuid), rpc);

	hdl = ds_pool_hdl_lookup(in->tmi_op.pi_hdl);
	if (hdl == NULL) {
		rc = -DER_NO_HDL;
		goto out;
	}

	/* Inefficient; better invent some zero-copy IV APIs. */
	pool = hdl->sph_pool;
	ABT_rwlock_rdlock(pool->sp_lock);
	version = (pool->sp_map == NULL ? 0 : pool_map_get_version(pool->sp_map));
	if (version <= in->tmi_map_version) {
		rc = 0;
		ABT_rwlock_unlock(pool->sp_lock);
		goto out_hdl;
	}
	rc = pool_buf_extract(pool->sp_map, &buf);
	ABT_rwlock_unlock(pool->sp_lock);
	if (rc != 0)
		goto out_hdl;

	rc = ds_pool_transfer_map_buf(buf, version, rpc, in->tmi_map_bulk,
				      &out->tmo_map_buf_size);

	D_FREE(buf);
out_hdl:
	out->tmo_op.po_map_version = version;
	ds_pool_hdl_put(hdl);
out:
	out->tmo_op.po_rc = rc;
	D_DEBUG(DB_TRACE, DF_UUID": replying rpc %p: "DF_RC"\n",
		DP_UUID(in->tmi_op.pi_uuid), rpc, DP_RC(out->tmo_op.po_rc));
	crt_reply_send(rpc);
}<|MERGE_RESOLUTION|>--- conflicted
+++ resolved
@@ -1385,15 +1385,14 @@
 int
 ds_pool_tgt_prop_update(struct ds_pool *pool, struct pool_iv_prop *iv_prop)
 {
+	int ret;
+
 	D_ASSERT(dss_get_module_info()->dmi_xs_id == 0);
 	pool->sp_ec_cell_sz = iv_prop->pip_ec_cell_sz;
 	pool->sp_reclaim = iv_prop->pip_reclaim;
-<<<<<<< HEAD
 	pool->sp_redun_fac = iv_prop->pip_redun_fac;
 	pool->sp_ec_pda = iv_prop->pip_ec_pda;
 	pool->sp_rp_pda = iv_prop->pip_rp_pda;
-	return 0;
-=======
 
 	if (!daos_policy_try_parse(iv_prop->pip_policy_str,
 				   &pool->sp_policy_desc)) {
@@ -1401,10 +1400,9 @@
 			iv_prop->pip_policy_str);
 		return -DER_MISMATCH;
 	}
-	int ret = dss_thread_collective(update_vos_prop_on_targets, pool, 0);
+	ret = dss_thread_collective(update_vos_prop_on_targets, pool, 0);
 
 	return ret;
->>>>>>> 320ed7fa
 }
 
 /**
