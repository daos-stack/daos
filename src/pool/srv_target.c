--- conflicted
+++ resolved
@@ -740,21 +740,9 @@
 int
 ds_pool_tgt_connect(struct ds_pool *pool, struct pool_iv_conn *pic)
 {
-<<<<<<< HEAD
-	struct pool_tgt_connect_in	*in = crt_req_get(rpc);
-	struct pool_tgt_connect_out	*out = crt_reply_get(rpc);
-	struct ds_pool			*pool;
-	struct ds_pool_hdl		*hdl;
-	int				 rc;
-
-	D_PRINT("DEBUGTEST: ds_pool_tgt_connect_handler");
-	D_DEBUG(DF_DSMS, DF_UUID": handling rpc %p: hdl="DF_UUID"\n",
-		DP_UUID(in->tci_uuid), rpc, DP_UUID(in->tci_hdl));
-=======
 	struct ds_pool_hdl	*hdl = NULL;
 	d_iov_t			cred_iov;
 	int			rc;
->>>>>>> 9aada675
 
 	hdl = ds_pool_hdl_lookup(pic->pic_hdl);
 	if (hdl != NULL) {
