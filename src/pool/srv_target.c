--- conflicted
+++ resolved
@@ -285,17 +285,15 @@
 		return dss_abterr2der(rc);
 
 	ABT_eventual_free(&child->spc_ref_eventual);
+
+	/* only stop scrubbing and gc ULTs when all ops ULTs are done */
+	ds_stop_scrubbing_ult(child);
+	stop_gc_ult(child);
+
 	/* ds_pool_child must be freed here to keep
 	 * spc_ref_enventual usage safe
 	 */
-<<<<<<< HEAD
-
-	/* only stop scrubbing and gc ULTs when all ops ULTs are done */
-	ds_stop_scrubbing_ult(child);
-	stop_gc_ult(child);
-=======
 	D_FREE(child);
->>>>>>> cf6e1149
 
 	return 0;
 }
