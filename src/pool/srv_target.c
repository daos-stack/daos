--- conflicted
+++ resolved
@@ -431,12 +431,9 @@
 		goto pool_info;
 	}
 
-	rc = vos_pool_create(path, child->spc_uuid, 0, pool_info->spi_blob_sz[SMD_DEV_TYPE_DATA],
-<<<<<<< HEAD
-			     0, 0, NULL);
-=======
-			     0, 0 /* version */, NULL);
->>>>>>> 5655ac97
+	rc = vos_pool_create(path, child->spc_uuid, 0 /* scm_sz */,
+			     pool_info->spi_blob_sz[SMD_DEV_TYPE_DATA], 0 /* meta_sz */,
+			     0 /* flags */, 0 /* version */, NULL);
 	if (rc)
 		DL_ERROR(rc, DF_UUID": Create VOS pool failed.", DP_UUID(child->spc_uuid));
 
