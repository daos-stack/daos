/*
 * (C) Copyright 2016-2023 Intel Corporation.
 *
 * SPDX-License-Identifier: BSD-2-Clause-Patent
 */
/**
 * \file
 *
 * dc_pool, ds_pool: RPC Protocol Definitions
 *
 * This is naturally shared by both dc_pool and ds_pool. The in and out data
 * structures must be absent of any compiler-generated paddings.
 */

#ifndef __POOL_RPC_H__
#define __POOL_RPC_H__

#include <stdint.h>
#include <uuid/uuid.h>
#include <daos/rpc.h>
#include <daos/rsvc.h>
#include <daos/pool_map.h>
#include <daos/pool.h>

/*
 * RPC operation codes
 *
 * These are for daos_rpc::dr_opc and DAOS_RPC_OPCODE(opc, ...) rather than
 * crt_req_create(..., opc, ...). See src/include/daos/rpc.h.
 */
#define DAOS_POOL_VERSION              6
/* LIST of internal RPCS in form of:
 * OPCODE, flags, FMT, handler, corpc_hdlr,
 */

#define POOL_PROTO_VER_WITH_SVC_OP_KEY 6

#define POOL_PROTO_CLI_RPC_LIST(ver)                                                               \
	X(POOL_CREATE, 0, &CQF_pool_create, ds_pool_create_handler, NULL)                          \
	X(POOL_CONNECT, 0, ver >= 6 ? &CQF_pool_connect_v6 : &CQF_pool_connect,                    \
	  ver >= 6 ? ds_pool_connect_handler_v6 : ds_pool_connect_handler_v5, NULL)                \
	X(POOL_DISCONNECT, 0, ver >= 6 ? &CQF_pool_disconnect_v6 : &CQF_pool_disconnect,           \
	  ver >= 6 ? ds_pool_disconnect_handler_v6 : ds_pool_disconnect_handler_v5, NULL)          \
	X(POOL_QUERY, 0, ver >= 6 ? &CQF_pool_query_v6 : &CQF_pool_query,                          \
	  ver >= 6 ? ds_pool_query_handler_v6 : ds_pool_query_handler_v5, NULL)                    \
	X(POOL_QUERY_INFO, 0, ver >= 6 ? &CQF_pool_query_info_v6 : &CQF_pool_query_info,           \
	  ver >= 6 ? ds_pool_query_info_handler_v6 : ds_pool_query_info_handler_v5, NULL)          \
	X(POOL_EXCLUDE, 0, ver >= 6 ? &CQF_pool_exclude_v6 : &CQF_pool_exclude,                    \
	  ver >= 6 ? ds_pool_update_handler_v6 : ds_pool_update_handler_v5, NULL)                  \
	X(POOL_DRAIN, 0, ver >= 6 ? &CQF_pool_drain_v6 : &CQF_pool_drain,                          \
	  ver >= 6 ? ds_pool_update_handler_v6 : ds_pool_update_handler_v5, NULL)                  \
	X(POOL_EXTEND, 0, &CQF_pool_extend, ds_pool_extend_handler, NULL)                          \
	X(POOL_EVICT, 0, &CQF_pool_evict, ds_pool_evict_handler, NULL)                             \
	X(POOL_REINT, 0, ver >= 6 ? &CQF_pool_add_v6 : &CQF_pool_add,                              \
	  ver >= 6 ? ds_pool_update_handler_v6 : ds_pool_update_handler_v5, NULL)                  \
	X(POOL_ADD_IN, 0, ver >= 6 ? &CQF_pool_add_in_v6 : &CQF_pool_add_in,                       \
	  ver >= 6 ? ds_pool_update_handler_v6 : ds_pool_update_handler_v5, NULL)                  \
	X(POOL_EXCLUDE_OUT, 0, ver >= 6 ? &CQF_pool_exclude_out_v6 : &CQF_pool_exclude_out,        \
	  ver >= 6 ? ds_pool_update_handler_v6 : ds_pool_update_handler_v5, NULL)                  \
	X(POOL_SVC_STOP, 0, ver >= 6 ? &CQF_pool_svc_stop_v6 : &CQF_pool_svc_stop,                 \
	  ver >= 6 ? ds_pool_svc_stop_handler_v6 : ds_pool_svc_stop_handler_v5, NULL)              \
	X(POOL_ATTR_LIST, 0, ver >= 6 ? &CQF_pool_attr_list_v6 : &CQF_pool_attr_list,              \
	  ver >= 6 ? ds_pool_attr_list_handler_v6 : ds_pool_attr_list_handler_v5, NULL)            \
	X(POOL_ATTR_GET, 0, ver >= 6 ? &CQF_pool_attr_get_v6 : &CQF_pool_attr_get,                 \
	  ver >= 6 ? ds_pool_attr_get_handler_v6 : ds_pool_attr_get_handler_v5, NULL)              \
	X(POOL_ATTR_SET, 0, ver >= 6 ? &CQF_pool_attr_set_v6 : &CQF_pool_attr_set,                 \
	  ver >= 6 ? ds_pool_attr_set_handler_v6 : ds_pool_attr_set_handler_v5, NULL)              \
	X(POOL_ATTR_DEL, 0, ver >= 6 ? &CQF_pool_attr_del_v6 : &CQF_pool_attr_del,                 \
	  ver >= 6 ? ds_pool_attr_del_handler_v6 : ds_pool_attr_del_handler_v5, NULL)              \
	X(POOL_REPLICAS_ADD, 0, &CQF_pool_replicas_add, ds_pool_replicas_update_handler, NULL)     \
	X(POOL_REPLICAS_REMOVE, 0, &CQF_pool_replicas_remove, ds_pool_replicas_update_handler,     \
	  NULL)                                                                                    \
	X(POOL_LIST_CONT, 0, ver >= 6 ? &CQF_pool_list_cont_v6 : &CQF_pool_list_cont,              \
	  ver >= 6 ? ds_pool_list_cont_handler_v6 : ds_pool_list_cont_handler_v5, NULL)            \
	X(POOL_TGT_QUERY_MAP, 0, &CQF_pool_tgt_query_map, ds_pool_tgt_query_map_handler, NULL)     \
	X(POOL_FILTER_CONT, 0, ver >= 6 ? &CQF_pool_filter_cont_v6 : &CQF_pool_filter_cont,        \
	  ver >= 6 ? ds_pool_filter_cont_handler_v6 : ds_pool_filter_cont_handler_v5, NULL)

#define POOL_PROTO_SRV_RPC_LIST                                                                    \
	X(POOL_TGT_DISCONNECT, 0, &CQF_pool_tgt_disconnect, ds_pool_tgt_disconnect_handler,        \
	  &ds_pool_tgt_disconnect_co_ops)                                                          \
	X(POOL_TGT_QUERY, 0, &CQF_pool_tgt_query, ds_pool_tgt_query_handler,                       \
	  &ds_pool_tgt_query_co_ops)                                                               \
	X(POOL_PROP_GET, 0, &CQF_pool_prop_get, ds_pool_prop_get_handler, NULL)                    \
	X(POOL_ADD_TGT, 0, &CQF_pool_add_v6, ds_pool_update_handler_v6, NULL)                      \
	X(POOL_PROP_SET, 0, &CQF_pool_prop_set, ds_pool_prop_set_handler, NULL)                    \
	X(POOL_ACL_UPDATE, 0, &CQF_pool_acl_update, ds_pool_acl_update_handler, NULL)              \
	X(POOL_ACL_DELETE, 0, &CQF_pool_acl_delete, ds_pool_acl_delete_handler, NULL)              \
	X(POOL_RANKS_GET, 0, &CQF_pool_ranks_get, ds_pool_ranks_get_handler, NULL)                 \
	X(POOL_UPGRADE, 0, &CQF_pool_upgrade, ds_pool_upgrade_handler, NULL)                       \
	X(POOL_TGT_DISCARD, 0, &CQF_pool_tgt_discard, ds_pool_tgt_discard_handler, NULL)

#define POOL_PROTO_RPC_LIST									\
	POOL_PROTO_CLI_RPC_LIST(DAOS_POOL_VERSION)						\
	POOL_PROTO_SRV_RPC_LIST

/* Define for RPC enum population below */
#define X(a, b, c, d, e) a,

enum pool_operation {
	/* This list must stay consistent with POOL_PROTO_RPC_LIST. */
	POOL_PROTO_CLI_RPC_LIST(DAOS_POOL_VERSION)
	POOL_PROTO_CLI_COUNT,
	POOL_PROTO_CLI_LAST = POOL_PROTO_CLI_COUNT - 1,
	POOL_PROTO_SRV_RPC_LIST
};

#undef X

char *dc_pool_op_str(enum pool_operation op);

extern struct crt_proto_format pool_proto_fmt_v5;
extern struct crt_proto_format pool_proto_fmt_v6;
extern int dc_pool_proto_version;

/* clang-format off */

#define DAOS_ISEQ_POOL_OP	/* input fields */		 \
	((uuid_t)		(pi_uuid)		CRT_VAR) \
	((uuid_t)		(pi_hdl)		CRT_VAR)

#define DAOS_ISEQ_POOL_OP_V6 /* input fields */                                                    \
	((uuid_t)(pi_uuid)CRT_VAR)((uuid_t)(pi_hdl)CRT_VAR)((uuid_t)(pi_cli_id)CRT_VAR)(           \
	    (uint64_t)(pi_time)CRT_VAR)

#define DAOS_OSEQ_POOL_OP	/* output fields */		 \
	((int32_t)		(po_rc)			CRT_VAR) \
	((uint32_t)		(po_map_version)	CRT_VAR) \
	((struct rsvc_hint)	(po_hint)		CRT_VAR)

CRT_RPC_DECLARE(pool_op_v6, DAOS_ISEQ_POOL_OP_V6, DAOS_OSEQ_POOL_OP)
CRT_RPC_DECLARE(pool_op, DAOS_ISEQ_POOL_OP, DAOS_OSEQ_POOL_OP)

/* If pri_op.pi_hdl is not null, call rdb_campaign. */
#define DAOS_ISEQ_POOL_CREATE	/* input fields */			\
	((struct pool_op_v6_in)	(pri_op)		CRT_VAR)	\
	((d_rank_list_t)	(pri_tgt_ranks)		CRT_PTR)	\
	((daos_prop_t)		(pri_prop)		CRT_PTR)	\
	((uint32_t)		(pri_ndomains)		CRT_VAR)	\
	((uint32_t)		(pri_ntgts)		CRT_VAR)	\
	((uint32_t)		(pri_domains)		CRT_ARRAY)

#define DAOS_OSEQ_POOL_CREATE	/* output fields */		 \
	((struct pool_op_out)	(pro_op)		CRT_VAR)

CRT_RPC_DECLARE(pool_create, DAOS_ISEQ_POOL_CREATE, DAOS_OSEQ_POOL_CREATE)

<<<<<<< HEAD
#define DAOS_OSEQ_POOL_CONNECT	/* output fields */		 \
	((struct pool_op_out)	(pco_op)		CRT_VAR) \
	((struct daos_pool_space) (pco_space)		CRT_RAW) \
	((struct daos_rebuild_status) (pco_rebuild_st)	CRT_RAW) \
	/* only set on -DER_TRUNC */				 \
	((uint32_t)		(pco_map_buf_size)	CRT_VAR)

#define DAOS_ISEQ_POOL_CONNECT /* input fields */                                                  \
	((struct pool_op_in)(pci_op)CRT_VAR)((d_iov_t)(pci_cred)CRT_VAR)(                          \
	    (uint64_t)(pci_flags)CRT_VAR)((uint64_t)(pci_query_bits)CRT_VAR)(                      \
	    (crt_bulk_t)(pci_map_bulk)CRT_VAR)((uint32_t)(pci_pool_version)CRT_VAR)

#define DAOS_ISEQ_POOL_CONNECT_V6 /* input fields */                                               \
	((struct pool_op_v6_in)(pci_op)CRT_VAR)((d_iov_t)(pci_cred)CRT_VAR)(                       \
	    (uint64_t)(pci_flags)CRT_VAR)((uint64_t)(pci_query_bits)CRT_VAR)(                      \
	    (crt_bulk_t)(pci_map_bulk)CRT_VAR)((uint32_t)(pci_pool_version)CRT_VAR)

CRT_RPC_DECLARE(pool_connect, DAOS_ISEQ_POOL_CONNECT, DAOS_OSEQ_POOL_CONNECT)
CRT_RPC_DECLARE(pool_connect_v6, DAOS_ISEQ_POOL_CONNECT_V6, DAOS_OSEQ_POOL_CONNECT)

#define DAOS_ISEQ_POOL_DISCONNECT /* input fields */		 \
	((struct pool_op_in)	(pdi_op)		CRT_VAR)

#define DAOS_ISEQ_POOL_DISCONNECT_V6 /* input fields */ ((struct pool_op_v6_in)(pdi_op)CRT_VAR)

#define DAOS_OSEQ_POOL_DISCONNECT /* output fields */		 \
	((struct pool_op_out)	(pdo_op)		CRT_VAR)

CRT_RPC_DECLARE(pool_disconnect, DAOS_ISEQ_POOL_DISCONNECT, DAOS_OSEQ_POOL_DISCONNECT)
CRT_RPC_DECLARE(pool_disconnect_v6, DAOS_ISEQ_POOL_DISCONNECT_V6, DAOS_OSEQ_POOL_DISCONNECT)

#define DAOS_ISEQ_POOL_QUERY	/* input fields */		 \
	((struct pool_op_in)	(pqi_op)		CRT_VAR) \
	((crt_bulk_t)		(pqi_map_bulk)		CRT_VAR) \
	((uint64_t)		(pqi_query_bits)	CRT_VAR)

#define DAOS_ISEQ_POOL_QUERY_V6 /* input fields */                                                 \
	((struct pool_op_v6_in)(pqi_op)CRT_VAR)((crt_bulk_t)(pqi_map_bulk)CRT_VAR)(                \
	    (uint64_t)(pqi_query_bits)CRT_VAR)

#define DAOS_OSEQ_POOL_QUERY /* output fields */                                                   \
	((struct pool_op_out)(pqo_op)CRT_VAR)((daos_prop_t)(pqo_prop)CRT_PTR)(                     \
	    (struct daos_pool_space)(pqo_space)CRT_RAW)(                                           \
	    (struct daos_rebuild_status)(pqo_rebuild_st)CRT_RAW) /* only set on -DER_TRUNC */      \
	    ((uint32_t)(pqo_map_buf_size)CRT_VAR)((uint32_t)(pqo_pool_layout_ver)CRT_VAR)(         \
		(uint32_t)(pqo_upgrade_layout_ver)CRT_VAR)

CRT_RPC_DECLARE(pool_query, DAOS_ISEQ_POOL_QUERY, DAOS_OSEQ_POOL_QUERY)
CRT_RPC_DECLARE(pool_query_v6, DAOS_ISEQ_POOL_QUERY_V6, DAOS_OSEQ_POOL_QUERY)

#define DAOS_ISEQ_POOL_QUERY_INFO	/* input fields */	 \
	((struct pool_op_in)	(pqii_op)		CRT_VAR) \
	((d_rank_t)		(pqii_rank)		CRT_VAR) \
	((uint32_t)		(pqii_tgt)		CRT_VAR)

#define DAOS_ISEQ_POOL_QUERY_INFO_V6 /* input fields */                                            \
	((struct pool_op_v6_in)(pqii_op)CRT_VAR)((d_rank_t)(pqii_rank)CRT_VAR)(                    \
	    (uint32_t)(pqii_tgt)CRT_VAR)

#define DAOS_OSEQ_POOL_QUERY_INFO	/* output fields */	 \
	((struct pool_op_out)	  (pqio_op)		CRT_VAR) \
	((d_rank_t)		  (pqio_rank)		CRT_VAR) \
	((uint32_t)		  (pqio_tgt)		CRT_VAR) \
	((struct daos_space)	  (pqio_space)		CRT_RAW) \
	((daos_target_state_t)	  (pqio_state)		CRT_VAR)

CRT_RPC_DECLARE(pool_query_info, DAOS_ISEQ_POOL_QUERY_INFO, DAOS_OSEQ_POOL_QUERY_INFO)
CRT_RPC_DECLARE(pool_query_info_v6, DAOS_ISEQ_POOL_QUERY_INFO_V6, DAOS_OSEQ_POOL_QUERY_INFO)

#define DAOS_ISEQ_POOL_ATTR_LIST /* input fields */		 \
	((struct pool_op_in)	(pali_op)		CRT_VAR) \
	((crt_bulk_t)		(pali_bulk)		CRT_VAR)

#define DAOS_ISEQ_POOL_ATTR_LIST_V6 /* input fields */                                             \
	((struct pool_op_v6_in)(pali_op)CRT_VAR)((crt_bulk_t)(pali_bulk)CRT_VAR)

#define DAOS_OSEQ_POOL_ATTR_LIST /* output fields */		 \
	((struct pool_op_out)	(palo_op)		CRT_VAR) \
	((uint64_t)		(palo_size)		CRT_VAR)

CRT_RPC_DECLARE(pool_attr_list, DAOS_ISEQ_POOL_ATTR_LIST, DAOS_OSEQ_POOL_ATTR_LIST)
CRT_RPC_DECLARE(pool_attr_list_v6, DAOS_ISEQ_POOL_ATTR_LIST_V6, DAOS_OSEQ_POOL_ATTR_LIST)

#define DAOS_ISEQ_POOL_ATTR_GET	/* input fields */		 \
	((struct pool_op_in)	(pagi_op)		CRT_VAR) \
	((uint64_t)		(pagi_count)		CRT_VAR) \
	((uint64_t)		(pagi_key_length)	CRT_VAR) \
	((crt_bulk_t)		(pagi_bulk)		CRT_VAR)

#define DAOS_ISEQ_POOL_ATTR_GET_V6 /* input fields */                                              \
	((struct pool_op_v6_in)(pagi_op)CRT_VAR)((uint64_t)(pagi_count)CRT_VAR)(                   \
	    (uint64_t)(pagi_key_length)CRT_VAR)((crt_bulk_t)(pagi_bulk)CRT_VAR)

CRT_RPC_DECLARE(pool_attr_get, DAOS_ISEQ_POOL_ATTR_GET, DAOS_OSEQ_POOL_OP)
CRT_RPC_DECLARE(pool_attr_get_v6, DAOS_ISEQ_POOL_ATTR_GET_V6, DAOS_OSEQ_POOL_OP)

#define DAOS_ISEQ_POOL_ATTR_SET	/* input fields */		 \
	((struct pool_op_in)	(pasi_op)		CRT_VAR) \
	((uint64_t)		(pasi_count)		CRT_VAR) \
	((crt_bulk_t)		(pasi_bulk)		CRT_VAR)

#define DAOS_ISEQ_POOL_ATTR_SET_V6 /* input fields */                                              \
	((struct pool_op_v6_in)(pasi_op)CRT_VAR)((uint64_t)(pasi_count)CRT_VAR)(                   \
	    (crt_bulk_t)(pasi_bulk)CRT_VAR)

CRT_RPC_DECLARE(pool_attr_set, DAOS_ISEQ_POOL_ATTR_SET, DAOS_OSEQ_POOL_OP)
CRT_RPC_DECLARE(pool_attr_set_v6, DAOS_ISEQ_POOL_ATTR_SET_V6, DAOS_OSEQ_POOL_OP)

#define DAOS_ISEQ_POOL_ATTR_DEL	/* input fields */		 \
	((struct pool_op_in)	(padi_op)		CRT_VAR) \
	((uint64_t)		(padi_count)		CRT_VAR) \
	((crt_bulk_t)		(padi_bulk)		CRT_VAR)

#define DAOS_ISEQ_POOL_ATTR_DEL_V6 /* input fields */                                              \
	((struct pool_op_v6_in)(padi_op)CRT_VAR)((uint64_t)(padi_count)CRT_VAR)(                   \
	    (crt_bulk_t)(padi_bulk)CRT_VAR)

CRT_RPC_DECLARE(pool_attr_del, DAOS_ISEQ_POOL_ATTR_DEL, DAOS_OSEQ_POOL_OP)
CRT_RPC_DECLARE(pool_attr_del_v6, DAOS_ISEQ_POOL_ATTR_DEL_V6, DAOS_OSEQ_POOL_OP)

#define DAOS_ISEQ_POOL_MEMBERSHIP /* input fields */		 \
	((uuid_t)		(pmi_uuid)		CRT_VAR) \
	((d_rank_list_t)	(pmi_targets)		CRT_PTR)

#define DAOS_OSEQ_POOL_MEMBERSHIP /* output fields */		 \
	((struct rsvc_hint)	(pmo_hint)		CRT_VAR) \
	((d_rank_list_t)	(pmo_failed)		CRT_PTR) \
	((int32_t)		(pmo_rc)		CRT_VAR)

CRT_RPC_DECLARE(pool_membership, DAOS_ISEQ_POOL_MEMBERSHIP,
		DAOS_OSEQ_POOL_MEMBERSHIP)
CRT_RPC_DECLARE(pool_replicas_add, DAOS_ISEQ_POOL_MEMBERSHIP,
		DAOS_OSEQ_POOL_MEMBERSHIP)
CRT_RPC_DECLARE(pool_replicas_remove, DAOS_ISEQ_POOL_MEMBERSHIP,
		DAOS_OSEQ_POOL_MEMBERSHIP)

#define DAOS_ISEQ_POOL_TGT_UPDATE /* input fields */		 \
	((struct pool_op_in)	(pti_op)		CRT_VAR) \
	((struct pool_target_addr) (pti_addr_list)	CRT_ARRAY)

#define DAOS_ISEQ_POOL_TGT_UPDATE_V6 /* input fields */                                            \
	((struct pool_op_v6_in)(pti_op)CRT_VAR)((struct pool_target_addr)(pti_addr_list)CRT_ARRAY)

#define DAOS_OSEQ_POOL_TGT_UPDATE /* output fields */		 \
	((struct pool_op_out)	(pto_op)		CRT_VAR) \
	((struct pool_target_addr) (pto_addr_list)	CRT_ARRAY)

#define DAOS_ISEQ_POOL_EXTEND_V6 /* input fields */                                                \
	((struct pool_op_v6_in)(pei_op)CRT_VAR)((d_rank_list_t)(pei_tgt_ranks)CRT_PTR)(            \
	    (uint32_t)(pei_ntgts)CRT_VAR)((uint32_t)(pei_ndomains)CRT_VAR)(                        \
	    (uint32_t)(pei_domains)CRT_ARRAY)

#define DAOS_OSEQ_POOL_EXTEND /* output fields */ ((struct pool_op_out)(peo_op)CRT_VAR)

CRT_RPC_DECLARE(pool_tgt_update, DAOS_ISEQ_POOL_TGT_UPDATE, DAOS_OSEQ_POOL_TGT_UPDATE)
CRT_RPC_DECLARE(pool_tgt_update_v6, DAOS_ISEQ_POOL_TGT_UPDATE_V6, DAOS_OSEQ_POOL_TGT_UPDATE)

CRT_RPC_DECLARE(pool_extend, DAOS_ISEQ_POOL_EXTEND_V6, DAOS_OSEQ_POOL_EXTEND)
CRT_RPC_DECLARE(pool_add, DAOS_ISEQ_POOL_TGT_UPDATE, DAOS_OSEQ_POOL_TGT_UPDATE)
CRT_RPC_DECLARE(pool_add_v6, DAOS_ISEQ_POOL_TGT_UPDATE_V6, DAOS_OSEQ_POOL_TGT_UPDATE)
CRT_RPC_DECLARE(pool_add_in, DAOS_ISEQ_POOL_TGT_UPDATE, DAOS_OSEQ_POOL_TGT_UPDATE)
CRT_RPC_DECLARE(pool_add_in_v6, DAOS_ISEQ_POOL_TGT_UPDATE_V6, DAOS_OSEQ_POOL_TGT_UPDATE)
CRT_RPC_DECLARE(pool_exclude, DAOS_ISEQ_POOL_TGT_UPDATE, DAOS_OSEQ_POOL_TGT_UPDATE)
CRT_RPC_DECLARE(pool_exclude_v6, DAOS_ISEQ_POOL_TGT_UPDATE_V6, DAOS_OSEQ_POOL_TGT_UPDATE)
CRT_RPC_DECLARE(pool_drain, DAOS_ISEQ_POOL_TGT_UPDATE, DAOS_OSEQ_POOL_TGT_UPDATE)
CRT_RPC_DECLARE(pool_drain_v6, DAOS_ISEQ_POOL_TGT_UPDATE_V6, DAOS_OSEQ_POOL_TGT_UPDATE)
CRT_RPC_DECLARE(pool_exclude_out, DAOS_ISEQ_POOL_TGT_UPDATE, DAOS_OSEQ_POOL_TGT_UPDATE)
CRT_RPC_DECLARE(pool_exclude_out_v6, DAOS_ISEQ_POOL_TGT_UPDATE_V6, DAOS_OSEQ_POOL_TGT_UPDATE)

#define DAOS_ISEQ_POOL_EVICT_V6 /* input fields */                                                 \
	((struct pool_op_v6_in)(pvi_op)CRT_VAR)((uint32_t)(pvi_pool_destroy)CRT_VAR)(              \
	    (uint32_t)(pvi_pool_destroy_force)CRT_VAR)((uuid_t)(pvi_hdls)CRT_ARRAY)(               \
	    (d_string_t)(pvi_machine)CRT_VAR)

#define DAOS_OSEQ_POOL_EVICT	/* output fields */		 \
	((struct pool_op_out)	(pvo_op)		CRT_VAR) \
	((uint32_t)		(pvo_n_hdls_evicted)	CRT_VAR)

CRT_RPC_DECLARE(pool_evict, DAOS_ISEQ_POOL_EVICT_V6, DAOS_OSEQ_POOL_EVICT)

#define DAOS_ISEQ_POOL_SVC_STOP	/* input fields */		 \
	((struct pool_op_in)	(psi_op)		CRT_VAR)

#define DAOS_ISEQ_POOL_SVC_STOP_V6 /* input fields */ ((struct pool_op_v6_in)(psi_op)CRT_VAR)

#define DAOS_OSEQ_POOL_SVC_STOP	/* output fields */		 \
	((struct pool_op_out)	(pso_op)		CRT_VAR)

CRT_RPC_DECLARE(pool_svc_stop, DAOS_ISEQ_POOL_SVC_STOP, DAOS_OSEQ_POOL_SVC_STOP)
CRT_RPC_DECLARE(pool_svc_stop_v6, DAOS_ISEQ_POOL_SVC_STOP_V6, DAOS_OSEQ_POOL_SVC_STOP)

#define DAOS_ISEQ_POOL_TGT_DISCONNECT /* input fields */	 \
	((uuid_t)		(tdi_uuid)		CRT_VAR) \
	((uuid_t)		(tdi_hdls)		CRT_ARRAY)

#define DAOS_OSEQ_POOL_TGT_DISCONNECT /* output fields */	 \
	((int32_t)		(tdo_rc)		CRT_VAR)

CRT_RPC_DECLARE(pool_tgt_disconnect, DAOS_ISEQ_POOL_TGT_DISCONNECT, DAOS_OSEQ_POOL_TGT_DISCONNECT)

#define DAOS_ISEQ_POOL_TGT_QUERY	/* input fields */	 \
	((struct pool_op_in)	(tqi_op)		CRT_VAR)

#define DAOS_OSEQ_POOL_TGT_QUERY	/* output fields */	 \
	((struct daos_pool_space) (tqo_space)		CRT_RAW) \
	((uint32_t)		(tqo_rc)		CRT_VAR)

CRT_RPC_DECLARE(pool_tgt_query, DAOS_ISEQ_POOL_TGT_QUERY,
		DAOS_OSEQ_POOL_TGT_QUERY)

#define DAOS_ISEQ_POOL_TGT_DIST_HDLS	/* input fields */	 \
	((uuid_t)		(tfi_pool_uuid)		CRT_VAR) \
	((d_iov_t)		(tfi_hdls)		CRT_VAR)

#define DAOS_OSEQ_POOL_TGT_DIST_HDLS	/* output fields */	 \
	((uint32_t)		(tfo_rc)		CRT_VAR)

CRT_RPC_DECLARE(pool_tgt_dist_hdls, DAOS_ISEQ_POOL_TGT_DIST_HDLS,
		DAOS_OSEQ_POOL_TGT_DIST_HDLS)

#define DAOS_ISEQ_POOL_PROP_GET_V6 /* input fields */                                              \
	((struct pool_op_v6_in)(pgi_op)CRT_VAR)((uint64_t)(pgi_query_bits)CRT_VAR)

#define DAOS_OSEQ_POOL_PROP_GET	/* output fields */		 \
	((struct pool_op_out)	(pgo_op)		CRT_VAR) \
	((daos_prop_t)		(pgo_prop)		CRT_PTR)

CRT_RPC_DECLARE(pool_prop_get, DAOS_ISEQ_POOL_PROP_GET_V6, DAOS_OSEQ_POOL_PROP_GET)

#define DAOS_ISEQ_POOL_PROP_SET_V6 /* input fields */                                              \
	((struct pool_op_v6_in)(psi_op)CRT_VAR)((daos_prop_t)(psi_prop)CRT_PTR)

#define DAOS_OSEQ_POOL_PROP_SET	/* output fields */		 \
	((struct pool_op_out)	(pso_op)		CRT_VAR)

CRT_RPC_DECLARE(pool_prop_set, DAOS_ISEQ_POOL_PROP_SET_V6, DAOS_OSEQ_POOL_PROP_SET)

#define DAOS_ISEQ_POOL_ACL_UPDATE_V6 /* input fields */                                            \
	((struct pool_op_v6_in)(pui_op)CRT_VAR)((struct daos_acl)(pui_acl)CRT_PTR)

#define DAOS_OSEQ_POOL_ACL_UPDATE	/* output fields */	 \
	((struct pool_op_out)	(puo_op)		CRT_VAR)

CRT_RPC_DECLARE(pool_acl_update, DAOS_ISEQ_POOL_ACL_UPDATE_V6, DAOS_OSEQ_POOL_ACL_UPDATE)

#define DAOS_ISEQ_POOL_ACL_DELETE_V6 /* input fields */                                            \
	((struct pool_op_v6_in)(pdi_op)CRT_VAR)((d_const_string_t)(pdi_principal)CRT_VAR)(         \
	    (uint8_t)(pdi_type)CRT_VAR)

#define DAOS_OSEQ_POOL_ACL_DELETE	/* output fields */	 \
	((struct pool_op_out)	(pdo_op)		CRT_VAR)

CRT_RPC_DECLARE(pool_acl_delete, DAOS_ISEQ_POOL_ACL_DELETE_V6, DAOS_OSEQ_POOL_ACL_DELETE)

#define DAOS_ISEQ_POOL_LIST_CONT	/* input fields */		 \
	((struct pool_op_in)	(plci_op)			CRT_VAR) \
	((crt_bulk_t)		(plci_cont_bulk)		CRT_VAR) \
	((uint64_t)		(plci_ncont)			CRT_VAR)

#define DAOS_ISEQ_POOL_LIST_CONT_V6 /* input fields */                                             \
	((struct pool_op_v6_in)(plci_op)CRT_VAR)((crt_bulk_t)(plci_cont_bulk)CRT_VAR)(             \
	    (uint64_t)(plci_ncont)CRT_VAR)

#define DAOS_OSEQ_POOL_LIST_CONT	/* output fields */		 \
	((struct pool_op_out)	(plco_op)			CRT_VAR) \
	((uint64_t)		(plco_ncont)			CRT_VAR)

CRT_RPC_DECLARE(pool_list_cont, DAOS_ISEQ_POOL_LIST_CONT, DAOS_OSEQ_POOL_LIST_CONT)
CRT_RPC_DECLARE(pool_list_cont_v6, DAOS_ISEQ_POOL_LIST_CONT_V6, DAOS_OSEQ_POOL_LIST_CONT)

#define DAOS_ISEQ_POOL_FILTER_CONT	/* input fields */		 \
	((struct pool_op_in)		(pfci_op)		CRT_VAR) \
	((crt_bulk_t)			(pfci_cont_bulk)	CRT_VAR) \
	((uint64_t)			(pfci_ncont)		CRT_VAR) \
	((daos_pool_cont_filter_t)	(pfci_filt)		CRT_VAR)

#define DAOS_ISEQ_POOL_FILTER_CONT_V6 /* input fields */                                           \
	((struct pool_op_v6_in)(pfci_op)CRT_VAR)((crt_bulk_t)(pfci_cont_bulk)CRT_VAR)(             \
	    (uint64_t)(pfci_ncont)CRT_VAR)((daos_pool_cont_filter_t)(pfci_filt)CRT_VAR)

#define DAOS_OSEQ_POOL_FILTER_CONT	/* output fields */		 \
	((struct pool_op_out)	(pfco_op)			CRT_VAR) \
	((uint64_t)		(pfco_ncont)			CRT_VAR)

CRT_RPC_DECLARE(pool_filter_cont, DAOS_ISEQ_POOL_FILTER_CONT, DAOS_OSEQ_POOL_FILTER_CONT)
CRT_RPC_DECLARE(pool_filter_cont_v6, DAOS_ISEQ_POOL_FILTER_CONT_V6, DAOS_OSEQ_POOL_FILTER_CONT)

#define DAOS_ISEQ_POOL_RANKS_GET	/* input fields */		 \
	((struct pool_op_in)	(prgi_op)			CRT_VAR) \
	((crt_bulk_t)		(prgi_ranks_bulk)		CRT_VAR) \
	((uint32_t)		(prgi_nranks)			CRT_VAR)

#define DAOS_OSEQ_POOL_RANKS_GET	/* output fields */		 \
	((struct pool_op_out)	(prgo_op)			CRT_VAR) \
	((uint32_t)		(prgo_nranks)			CRT_VAR)

CRT_RPC_DECLARE(pool_ranks_get, DAOS_ISEQ_POOL_RANKS_GET,
		DAOS_OSEQ_POOL_RANKS_GET)

#define DAOS_ISEQ_POOL_UPGRADE_V6 /* input fields */ ((struct pool_op_v6_in)(poi_op)CRT_VAR)

#define DAOS_OSEQ_POOL_UPGRADE	/* output fields */		 \
	((struct pool_op_out)	(poo_op)		CRT_VAR)

CRT_RPC_DECLARE(pool_upgrade, DAOS_ISEQ_POOL_UPGRADE_V6, DAOS_OSEQ_POOL_UPGRADE)

#define DAOS_ISEQ_POOL_TGT_QUERY_MAP	/* input fields */	 \
	((struct pool_op_in)	(tmi_op)		CRT_VAR) \
	((crt_bulk_t)		(tmi_map_bulk)		CRT_VAR) \
	((uint32_t)		(tmi_map_version)	CRT_VAR)

#define DAOS_OSEQ_POOL_TGT_QUERY_MAP	/* output fields */	 \
	((struct pool_op_out)	(tmo_op)		CRT_VAR) \
	/* only set on -DER_TRUNC */				 \
	((uint32_t)		(tmo_map_buf_size)	CRT_VAR)

CRT_RPC_DECLARE(pool_tgt_query_map, DAOS_ISEQ_POOL_TGT_QUERY_MAP,
		DAOS_OSEQ_POOL_TGT_QUERY_MAP)

#define DAOS_ISEQ_POOL_TGT_DISCARD /* input fields */		 \
	((uuid_t)		(ptdi_uuid)		CRT_VAR) \
	((struct pool_target_addr) (ptdi_addrs)		CRT_ARRAY)

#define DAOS_OSEQ_POOL_TGT_DISCARD /* output fields */		\
	((int32_t)		(ptdo_rc)		CRT_VAR)

CRT_RPC_DECLARE(pool_tgt_discard, DAOS_ISEQ_POOL_TGT_DISCARD,
		DAOS_OSEQ_POOL_TGT_DISCARD)

static inline int
pool_req_create(crt_context_t crt_ctx, crt_endpoint_t *tgt_ep, crt_opcode_t opc,
		const uuid_t pi_uuid, const uuid_t pi_hdl, uint64_t *req_timep, crt_rpc_t **req)
{
	int                    rc;
	crt_opcode_t           opcode;
	static __thread uuid_t cli_id;
	struct pool_op_in     *in;

	if (uuid_is_null(cli_id))
		uuid_generate(cli_id);

	opcode = DAOS_RPC_OPCODE(opc, DAOS_POOL_MODULE,
				 dc_pool_proto_version ? dc_pool_proto_version : DAOS_POOL_VERSION);
	/* call daos_rpc_tag to get the target tag/context idx */
	tgt_ep->ep_tag = daos_rpc_tag(DAOS_REQ_POOL, tgt_ep->ep_tag);

	rc = crt_req_create(crt_ctx, tgt_ep, opcode, req);
	if (rc != 0)
		return rc;
	in = crt_req_get(*req);
	uuid_copy(in->pi_uuid, pi_uuid);
	if (uuid_is_null(pi_hdl))
		uuid_clear(in->pi_hdl);
	else
		uuid_copy(in->pi_hdl, pi_hdl);

	if (req_timep && (*req_timep == 0))
		*req_timep = d_hlc_get();

	/* Temporary req_timep check: some opcodes aren't (yet) at v8 and don't have the op key */
	if (req_timep && (dc_pool_proto_version >= POOL_PROTO_VER_WITH_SVC_OP_KEY)) {
		struct pool_op_v6_in *in6 = crt_req_get(*req);

		uuid_copy(in6->pi_cli_id, cli_id);
		in6->pi_time = *req_timep;
	}
	return 0;
}
=======
/* clang-format on */
>>>>>>> 70cf75cc

static inline void
pool_create_in_get_data(crt_rpc_t *rpc, d_rank_list_t **pri_tgt_ranksp, daos_prop_t **pri_propp,
			uint32_t *pri_ndomainsp, uint32_t *pri_ntgtsp, uint32_t **pri_domainsp)
{
	struct pool_create_in *in      = crt_req_get(rpc);
	uint8_t                rpc_ver = opc_get_rpc_ver(rpc->cr_opc);

	D_ASSERT(rpc_ver >= POOL_PROTO_VER_WITH_SVC_OP_KEY);
	*pri_tgt_ranksp = in->pri_tgt_ranks;
	*pri_propp      = in->pri_prop;
	*pri_ndomainsp  = in->pri_ndomains;
	*pri_ntgtsp     = in->pri_ntgts;
	*pri_domainsp   = in->pri_domains.ca_arrays;
	D_ASSERT(*pri_ndomainsp == in->pri_domains.ca_count);
}

static inline void
pool_create_in_set_data(crt_rpc_t *rpc, d_rank_list_t *pri_tgt_ranks, daos_prop_t *pri_prop,
			uint32_t pri_ndomains, uint32_t pri_ntgts, uint32_t *pri_domains)
{
	struct pool_create_in *in      = crt_req_get(rpc);
	uint8_t                rpc_ver = opc_get_rpc_ver(rpc->cr_opc);

	D_ASSERT(rpc_ver >= POOL_PROTO_VER_WITH_SVC_OP_KEY);
	in->pri_tgt_ranks         = pri_tgt_ranks;
	in->pri_prop              = pri_prop;
	in->pri_ndomains          = pri_ndomains;
	in->pri_ntgts             = pri_ntgts;
	in->pri_domains.ca_arrays = pri_domains;
	in->pri_domains.ca_count  = pri_ndomains;
}

<<<<<<< HEAD
=======
/* clang-format off */

#define DAOS_OSEQ_POOL_CONNECT		/* output fields */		 \
	((struct pool_op_out)		(pco_op)		CRT_VAR) \
	((struct daos_pool_space)	(pco_space)		CRT_RAW) \
	((struct daos_rebuild_status)	(pco_rebuild_st)	CRT_RAW) \
	/* only set on -DER_TRUNC */					 \
	((uint32_t)			(pco_map_buf_size)	CRT_VAR)

#define DAOS_ISEQ_POOL_CONNECT 		/* input fields */		 \
	((struct pool_op_in)		(pci_op)		CRT_VAR) \
	((d_iov_t)			(pci_cred)		CRT_VAR) \
	((uint64_t)			(pci_flags)		CRT_VAR) \
	((uint64_t)			(pci_query_bits)	CRT_VAR) \
	((crt_bulk_t)			(pci_map_bulk)		CRT_VAR) \
	((uint32_t)			(pci_pool_version)	CRT_VAR)

#define DAOS_ISEQ_POOL_CONNECT_V6	/* input fields */		 \
	((struct pool_op_v6_in)		(pci_op)		CRT_VAR) \
	((d_iov_t)			(pci_cred)		CRT_VAR) \
	((uint64_t)			(pci_flags)		CRT_VAR) \
	((uint64_t)			(pci_query_bits)	CRT_VAR) \
	((crt_bulk_t)			(pci_map_bulk)		CRT_VAR) \
	((uint32_t)			(pci_pool_version)	CRT_VAR)

CRT_RPC_DECLARE(pool_connect, DAOS_ISEQ_POOL_CONNECT, DAOS_OSEQ_POOL_CONNECT)
CRT_RPC_DECLARE(pool_connect_v6, DAOS_ISEQ_POOL_CONNECT_V6, DAOS_OSEQ_POOL_CONNECT)

/* clang-format on */

>>>>>>> 70cf75cc
static inline bool
rpc_ver_atleast(crt_rpc_t *rpc, int min_ver)
{
	return (opc_get_rpc_ver(rpc->cr_opc) >= min_ver);
}

static inline void
pool_connect_in_get_cred(crt_rpc_t *rpc, d_iov_t **pci_credp)
{
	void *in = crt_req_get(rpc);

	if (rpc_ver_atleast(rpc, POOL_PROTO_VER_WITH_SVC_OP_KEY))
		*pci_credp = &(((struct pool_connect_v6_in *)in)->pci_cred);
	else
		*pci_credp = &(((struct pool_connect_in *)in)->pci_cred);
}

static inline void
pool_connect_in_get_data(crt_rpc_t *rpc, uint64_t *pci_flagsp, uint64_t *pci_query_bitsp,
			 crt_bulk_t *pci_map_bulkp, uint32_t *pci_pool_versionp)
{
	void *in = crt_req_get(rpc);

	if (rpc_ver_atleast(rpc, POOL_PROTO_VER_WITH_SVC_OP_KEY)) {
		if (pci_flagsp)
			*pci_flagsp = ((struct pool_connect_v6_in *)in)->pci_flags;
		if (pci_query_bitsp)
			*pci_query_bitsp = ((struct pool_connect_v6_in *)in)->pci_query_bits;
		if (pci_map_bulkp)
			*pci_map_bulkp = ((struct pool_connect_v6_in *)in)->pci_map_bulk;
		if (pci_pool_versionp)
			*pci_pool_versionp = ((struct pool_connect_v6_in *)in)->pci_pool_version;
	} else {
		if (pci_flagsp)
			*pci_flagsp = ((struct pool_connect_in *)in)->pci_flags;
		if (pci_query_bitsp)
			*pci_query_bitsp = ((struct pool_connect_in *)in)->pci_query_bits;
		if (pci_map_bulkp)
			*pci_map_bulkp = ((struct pool_connect_in *)in)->pci_map_bulk;
		if (pci_pool_versionp)
			*pci_pool_versionp = ((struct pool_connect_in *)in)->pci_pool_version;
	}
}

static inline void
pool_connect_in_set_data(crt_rpc_t *rpc, uint64_t pci_flags, uint64_t pci_query_bits,
			 crt_bulk_t pci_map_bulk, uint32_t pci_pool_version)
{
	void *in = crt_req_get(rpc);

	if (rpc_ver_atleast(rpc, POOL_PROTO_VER_WITH_SVC_OP_KEY)) {
		((struct pool_connect_v6_in *)in)->pci_flags        = pci_flags;
		((struct pool_connect_v6_in *)in)->pci_query_bits   = pci_query_bits;
		((struct pool_connect_v6_in *)in)->pci_map_bulk     = pci_map_bulk;
		((struct pool_connect_v6_in *)in)->pci_pool_version = pci_pool_version;
	} else {
		((struct pool_connect_in *)in)->pci_flags        = pci_flags;
		((struct pool_connect_in *)in)->pci_query_bits   = pci_query_bits;
		((struct pool_connect_in *)in)->pci_map_bulk     = pci_map_bulk;
		((struct pool_connect_in *)in)->pci_pool_version = pci_pool_version;
	}
}

<<<<<<< HEAD
=======
/* clang-format off */

#define DAOS_ISEQ_POOL_DISCONNECT	/* input fields */		 \
	((struct pool_op_in)		(pdi_op)		CRT_VAR)

#define DAOS_ISEQ_POOL_DISCONNECT_V6	/* input fields */		 \
	((struct pool_op_v6_in)		(pdi_op)		CRT_VAR)

#define DAOS_OSEQ_POOL_DISCONNECT	/* output fields */		 \
	((struct pool_op_out)		(pdo_op)		CRT_VAR)

CRT_RPC_DECLARE(pool_disconnect, DAOS_ISEQ_POOL_DISCONNECT, DAOS_OSEQ_POOL_DISCONNECT)
CRT_RPC_DECLARE(pool_disconnect_v6, DAOS_ISEQ_POOL_DISCONNECT_V6, DAOS_OSEQ_POOL_DISCONNECT)

#define DAOS_ISEQ_POOL_QUERY		/* input fields */			 \
	((struct pool_op_in)		(pqi_op)			CRT_VAR) \
	((crt_bulk_t)			(pqi_map_bulk)			CRT_VAR) \
	((uint64_t)			(pqi_query_bits)		CRT_VAR)

#define DAOS_ISEQ_POOL_QUERY_V6		/* input fields */			 \
	((struct pool_op_v6_in)		(pqi_op)			CRT_VAR) \
	((crt_bulk_t)			(pqi_map_bulk)			CRT_VAR) \
	((uint64_t)			(pqi_query_bits)		CRT_VAR)

#define DAOS_OSEQ_POOL_QUERY		/* output fields */			 \
	((struct pool_op_out)		(pqo_op)			CRT_VAR) \
	((daos_prop_t)			(pqo_prop)			CRT_PTR) \
	((struct daos_pool_space)	(pqo_space)			CRT_RAW) \
	((struct daos_rebuild_status)	(pqo_rebuild_st)		CRT_RAW) \
	/* only set on -DER_TRUNC */						 \
	((uint32_t)			(pqo_map_buf_size)		CRT_VAR) \
	((uint32_t)			(pqo_pool_layout_ver)		CRT_VAR) \
	((uint32_t)			(pqo_upgrade_layout_ver)	CRT_VAR)

CRT_RPC_DECLARE(pool_query, DAOS_ISEQ_POOL_QUERY, DAOS_OSEQ_POOL_QUERY)
CRT_RPC_DECLARE(pool_query_v6, DAOS_ISEQ_POOL_QUERY_V6, DAOS_OSEQ_POOL_QUERY)

/* clang-format on */

>>>>>>> 70cf75cc
static inline void
pool_query_in_get_data(crt_rpc_t *rpc, crt_bulk_t *pqi_map_bulkp, uint64_t *pqi_query_bitsp)
{
	void *in = crt_req_get(rpc);

	if (rpc_ver_atleast(rpc, POOL_PROTO_VER_WITH_SVC_OP_KEY)) {
		*pqi_map_bulkp   = ((struct pool_query_v6_in *)in)->pqi_map_bulk;
		*pqi_query_bitsp = ((struct pool_query_v6_in *)in)->pqi_query_bits;
	} else {
		*pqi_map_bulkp   = ((struct pool_query_in *)in)->pqi_map_bulk;
		*pqi_query_bitsp = ((struct pool_query_in *)in)->pqi_query_bits;
	}
}

static inline void
pool_query_in_set_data(crt_rpc_t *rpc, crt_bulk_t pqi_map_bulk, uint64_t pqi_query_bits)
{
	void *in = crt_req_get(rpc);

	if (rpc_ver_atleast(rpc, POOL_PROTO_VER_WITH_SVC_OP_KEY)) {
		((struct pool_query_v6_in *)in)->pqi_map_bulk   = pqi_map_bulk;
		((struct pool_query_v6_in *)in)->pqi_query_bits = pqi_query_bits;
	} else {
		((struct pool_query_in *)in)->pqi_map_bulk   = pqi_map_bulk;
		((struct pool_query_in *)in)->pqi_query_bits = pqi_query_bits;
	}
}

<<<<<<< HEAD
=======
/* clang-format off */

#define DAOS_ISEQ_POOL_QUERY_INFO	/* input fields */		 \
	((struct pool_op_in)		(pqii_op)		CRT_VAR) \
	((d_rank_t)			(pqii_rank)		CRT_VAR) \
	((uint32_t)			(pqii_tgt)		CRT_VAR)

#define DAOS_ISEQ_POOL_QUERY_INFO_V6	/* input fields */		 \
	((struct pool_op_v6_in)		(pqii_op)		CRT_VAR) \
	((d_rank_t)			(pqii_rank)		CRT_VAR) \
	((uint32_t)			(pqii_tgt)		CRT_VAR)

#define DAOS_OSEQ_POOL_QUERY_INFO	/* output fields */		 \
	((struct pool_op_out)		(pqio_op)		CRT_VAR) \
	((d_rank_t)			(pqio_rank)		CRT_VAR) \
	((uint32_t)			(pqio_tgt)		CRT_VAR) \
	((struct daos_space)		(pqio_space)		CRT_RAW) \
	((daos_target_state_t)		(pqio_state)		CRT_VAR)

CRT_RPC_DECLARE(pool_query_info, DAOS_ISEQ_POOL_QUERY_INFO, DAOS_OSEQ_POOL_QUERY_INFO)
CRT_RPC_DECLARE(pool_query_info_v6, DAOS_ISEQ_POOL_QUERY_INFO_V6, DAOS_OSEQ_POOL_QUERY_INFO)

/* clang-format on */

>>>>>>> 70cf75cc
static inline void
pool_query_info_in_get_data(crt_rpc_t *rpc, d_rank_t *pqii_rankp, uint32_t *pqii_tgtp)
{
	void *in = crt_req_get(rpc);

	if (rpc_ver_atleast(rpc, POOL_PROTO_VER_WITH_SVC_OP_KEY)) {
		*pqii_rankp = ((struct pool_query_info_v6_in *)in)->pqii_rank;
		*pqii_tgtp  = ((struct pool_query_info_v6_in *)in)->pqii_tgt;
	} else {
		*pqii_rankp = ((struct pool_query_info_in *)in)->pqii_rank;
		*pqii_tgtp  = ((struct pool_query_info_in *)in)->pqii_tgt;
	}
}

static inline void
pool_query_info_in_set_data(crt_rpc_t *rpc, d_rank_t pqii_rank, uint32_t pqii_tgt)
{
	void *in = crt_req_get(rpc);

	if (rpc_ver_atleast(rpc, POOL_PROTO_VER_WITH_SVC_OP_KEY)) {
		((struct pool_query_info_v6_in *)in)->pqii_rank = pqii_rank;
		((struct pool_query_info_v6_in *)in)->pqii_tgt  = pqii_tgt;
	} else {
		((struct pool_query_info_in *)in)->pqii_rank = pqii_rank;
		((struct pool_query_info_in *)in)->pqii_tgt  = pqii_tgt;
	}
}

<<<<<<< HEAD
=======
/* clang-format off */

#define DAOS_ISEQ_POOL_ATTR_LIST	/* input fields */		 \
	((struct pool_op_in)		(pali_op)		CRT_VAR) \
	((crt_bulk_t)			(pali_bulk)		CRT_VAR)

#define DAOS_ISEQ_POOL_ATTR_LIST_V6	/* input fields */		 \
	((struct pool_op_v6_in)		(pali_op)		CRT_VAR) \
	((crt_bulk_t)			(pali_bulk)		CRT_VAR)

#define DAOS_OSEQ_POOL_ATTR_LIST	/* output fields */		 \
	((struct pool_op_out)		(palo_op)		CRT_VAR) \
	((uint64_t)			(palo_size)		CRT_VAR)

CRT_RPC_DECLARE(pool_attr_list, DAOS_ISEQ_POOL_ATTR_LIST, DAOS_OSEQ_POOL_ATTR_LIST)
CRT_RPC_DECLARE(pool_attr_list_v6, DAOS_ISEQ_POOL_ATTR_LIST_V6, DAOS_OSEQ_POOL_ATTR_LIST)

/* clang-format on */

>>>>>>> 70cf75cc
static inline void
pool_attr_list_in_get_data(crt_rpc_t *rpc, crt_bulk_t *pali_bulkp)
{
	void *in = crt_req_get(rpc);

	if (rpc_ver_atleast(rpc, POOL_PROTO_VER_WITH_SVC_OP_KEY)) {
		*pali_bulkp = ((struct pool_attr_list_v6_in *)in)->pali_bulk;
	} else {
		*pali_bulkp = ((struct pool_attr_list_in *)in)->pali_bulk;
	}
}

static inline void
pool_attr_list_in_set_data(crt_rpc_t *rpc, crt_bulk_t pali_bulk)
{
	void *in = crt_req_get(rpc);

	if (rpc_ver_atleast(rpc, POOL_PROTO_VER_WITH_SVC_OP_KEY)) {
		((struct pool_attr_list_v6_in *)in)->pali_bulk = pali_bulk;
	} else {
		((struct pool_attr_list_in *)in)->pali_bulk = pali_bulk;
	}
}

<<<<<<< HEAD
=======
/* clang-format off */

#define DAOS_ISEQ_POOL_ATTR_GET		/* input fields */		 \
	((struct pool_op_in)		(pagi_op)		CRT_VAR) \
	((uint64_t)			(pagi_count)		CRT_VAR) \
	((uint64_t)			(pagi_key_length)	CRT_VAR) \
	((crt_bulk_t)			(pagi_bulk)		CRT_VAR)

#define DAOS_ISEQ_POOL_ATTR_GET_V6	/* input fields */		 \
	((struct pool_op_v6_in)		(pagi_op)		CRT_VAR) \
	((uint64_t)			(pagi_count)		CRT_VAR) \
	((uint64_t)			(pagi_key_length)	CRT_VAR) \
	((crt_bulk_t)			(pagi_bulk)		CRT_VAR)

CRT_RPC_DECLARE(pool_attr_get, DAOS_ISEQ_POOL_ATTR_GET, DAOS_OSEQ_POOL_OP)
CRT_RPC_DECLARE(pool_attr_get_v6, DAOS_ISEQ_POOL_ATTR_GET_V6, DAOS_OSEQ_POOL_OP)

/* clang-format on */

>>>>>>> 70cf75cc
static inline void
pool_attr_get_in_get_data(crt_rpc_t *rpc, uint64_t *pagi_countp, uint64_t *pagi_key_lengthp,
			  crt_bulk_t *pagi_bulkp)
{
	void *in = crt_req_get(rpc);

	if (rpc_ver_atleast(rpc, POOL_PROTO_VER_WITH_SVC_OP_KEY)) {
		*pagi_countp      = ((struct pool_attr_get_v6_in *)in)->pagi_count;
		*pagi_key_lengthp = ((struct pool_attr_get_v6_in *)in)->pagi_key_length;
		*pagi_bulkp       = ((struct pool_attr_get_v6_in *)in)->pagi_bulk;
	} else {
		*pagi_countp      = ((struct pool_attr_get_in *)in)->pagi_count;
		*pagi_key_lengthp = ((struct pool_attr_get_in *)in)->pagi_key_length;
		*pagi_bulkp       = ((struct pool_attr_get_in *)in)->pagi_bulk;
	}
}

static inline void
pool_attr_get_in_set_data(crt_rpc_t *rpc, uint64_t pagi_count, uint64_t pagi_key_length,
			  crt_bulk_t pagi_bulk)

{
	void *in = crt_req_get(rpc);

	if (rpc_ver_atleast(rpc, POOL_PROTO_VER_WITH_SVC_OP_KEY)) {
		((struct pool_attr_get_v6_in *)in)->pagi_count      = pagi_count;
		((struct pool_attr_get_v6_in *)in)->pagi_key_length = pagi_key_length;
		((struct pool_attr_get_v6_in *)in)->pagi_bulk       = pagi_bulk;
	} else {
		((struct pool_attr_get_in *)in)->pagi_count      = pagi_count;
		((struct pool_attr_get_in *)in)->pagi_key_length = pagi_key_length;
		((struct pool_attr_get_in *)in)->pagi_bulk       = pagi_bulk;
	}
}

<<<<<<< HEAD
=======
/* clang-format off */

#define DAOS_ISEQ_POOL_ATTR_SET		/* input fields */		 \
	((struct pool_op_in)		(pasi_op)		CRT_VAR) \
	((uint64_t)			(pasi_count)		CRT_VAR) \
	((crt_bulk_t)			(pasi_bulk)		CRT_VAR)

#define DAOS_ISEQ_POOL_ATTR_SET_V6	/* input fields */		 \
	((struct pool_op_v6_in)		(pasi_op)		CRT_VAR) \
	((uint64_t)			(pasi_count)		CRT_VAR) \
	((crt_bulk_t)			(pasi_bulk)		CRT_VAR)

CRT_RPC_DECLARE(pool_attr_set, DAOS_ISEQ_POOL_ATTR_SET, DAOS_OSEQ_POOL_OP)
CRT_RPC_DECLARE(pool_attr_set_v6, DAOS_ISEQ_POOL_ATTR_SET_V6, DAOS_OSEQ_POOL_OP)

/* clang-format on */

>>>>>>> 70cf75cc
static inline void
pool_attr_set_in_get_data(crt_rpc_t *rpc, uint64_t *pasi_countp, crt_bulk_t *pasi_bulkp)
{
	void *in = crt_req_get(rpc);

	if (rpc_ver_atleast(rpc, POOL_PROTO_VER_WITH_SVC_OP_KEY)) {
		*pasi_countp = ((struct pool_attr_set_v6_in *)in)->pasi_count;
		*pasi_bulkp  = ((struct pool_attr_set_v6_in *)in)->pasi_bulk;
	} else {
		*pasi_countp = ((struct pool_attr_set_in *)in)->pasi_count;
		*pasi_bulkp  = ((struct pool_attr_set_in *)in)->pasi_bulk;
	}
}

static inline void
pool_attr_set_in_set_data(crt_rpc_t *rpc, uint64_t pasi_count, crt_bulk_t pasi_bulk)
{
	void *in = crt_req_get(rpc);

	if (rpc_ver_atleast(rpc, POOL_PROTO_VER_WITH_SVC_OP_KEY)) {
		((struct pool_attr_set_v6_in *)in)->pasi_count = pasi_count;
		((struct pool_attr_set_v6_in *)in)->pasi_bulk  = pasi_bulk;
	} else {
		((struct pool_attr_set_in *)in)->pasi_count = pasi_count;
		((struct pool_attr_set_in *)in)->pasi_bulk  = pasi_bulk;
	}
}

<<<<<<< HEAD
=======
/* clang-format off */

#define DAOS_ISEQ_POOL_ATTR_DEL		/* input fields */		 \
	((struct pool_op_in)		(padi_op)		CRT_VAR) \
	((uint64_t)			(padi_count)		CRT_VAR) \
	((crt_bulk_t)			(padi_bulk)		CRT_VAR)

#define DAOS_ISEQ_POOL_ATTR_DEL_V6	/* input fields */		 \
	((struct pool_op_v6_in)		(padi_op)		CRT_VAR) \
	((uint64_t)			(padi_count)		CRT_VAR) \
	((crt_bulk_t)			(padi_bulk)		CRT_VAR)

CRT_RPC_DECLARE(pool_attr_del, DAOS_ISEQ_POOL_ATTR_DEL, DAOS_OSEQ_POOL_OP)
CRT_RPC_DECLARE(pool_attr_del_v6, DAOS_ISEQ_POOL_ATTR_DEL_V6, DAOS_OSEQ_POOL_OP)

/* clang-format on */

>>>>>>> 70cf75cc
static inline void
pool_attr_del_in_get_data(crt_rpc_t *rpc, uint64_t *padi_countp, crt_bulk_t *padi_bulkp)
{
	void *in = crt_req_get(rpc);

	if (rpc_ver_atleast(rpc, POOL_PROTO_VER_WITH_SVC_OP_KEY)) {
		*padi_countp = ((struct pool_attr_del_v6_in *)in)->padi_count;
		*padi_bulkp  = ((struct pool_attr_del_v6_in *)in)->padi_bulk;
	} else {
		*padi_countp = ((struct pool_attr_del_in *)in)->padi_count;
		*padi_bulkp  = ((struct pool_attr_del_in *)in)->padi_bulk;
	}
}

static inline void
pool_attr_del_in_set_data(crt_rpc_t *rpc, uint64_t padi_count, crt_bulk_t padi_bulk)
{
	void *in = crt_req_get(rpc);

	if (rpc_ver_atleast(rpc, POOL_PROTO_VER_WITH_SVC_OP_KEY)) {
		((struct pool_attr_del_v6_in *)in)->padi_count = padi_count;
		((struct pool_attr_del_v6_in *)in)->padi_bulk  = padi_bulk;
	} else {
		((struct pool_attr_del_in *)in)->padi_count = padi_count;
		((struct pool_attr_del_in *)in)->padi_bulk  = padi_bulk;
	}
}

<<<<<<< HEAD
=======
/* clang-format off */

#define DAOS_ISEQ_POOL_MEMBERSHIP	/* input fields */		 \
	((uuid_t)			(pmi_uuid)		CRT_VAR) \
	((d_rank_list_t)		(pmi_targets)		CRT_PTR)

#define DAOS_OSEQ_POOL_MEMBERSHIP	/* output fields */		 \
	((struct rsvc_hint)		(pmo_hint)		CRT_VAR) \
	((d_rank_list_t)		(pmo_failed)		CRT_PTR) \
	((int32_t)			(pmo_rc)		CRT_VAR)

CRT_RPC_DECLARE(pool_membership, DAOS_ISEQ_POOL_MEMBERSHIP, DAOS_OSEQ_POOL_MEMBERSHIP)
CRT_RPC_DECLARE(pool_replicas_add, DAOS_ISEQ_POOL_MEMBERSHIP, DAOS_OSEQ_POOL_MEMBERSHIP)
CRT_RPC_DECLARE(pool_replicas_remove, DAOS_ISEQ_POOL_MEMBERSHIP, DAOS_OSEQ_POOL_MEMBERSHIP)

#define DAOS_ISEQ_POOL_TGT_UPDATE	/* input fields */			\
	((struct pool_op_in)		(pti_op)		CRT_VAR)	\
	((struct pool_target_addr)	(pti_addr_list)		CRT_ARRAY)

#define DAOS_ISEQ_POOL_TGT_UPDATE_V6	/* input fields */			\
	((struct pool_op_v6_in)		(pti_op)		CRT_VAR)	\
	((struct pool_target_addr)	(pti_addr_list)		CRT_ARRAY)

#define DAOS_OSEQ_POOL_TGT_UPDATE	/* output fields */			\
	((struct pool_op_out)		(pto_op)		CRT_VAR)	\
	((struct pool_target_addr)	(pto_addr_list)		CRT_ARRAY)

#define DAOS_ISEQ_POOL_EXTEND_V6	/* input fields */			\
	((struct pool_op_v6_in)		(pei_op)		CRT_VAR)	\
	((d_rank_list_t)		(pei_tgt_ranks)		CRT_PTR)	\
	((uint32_t)			(pei_ntgts)		CRT_VAR)	\
	((uint32_t)			(pei_ndomains)		CRT_VAR)	\
	((uint32_t)			(pei_domains)		CRT_ARRAY)

#define DAOS_OSEQ_POOL_EXTEND		/* output fields */			\
	((struct pool_op_out)		(peo_op)		CRT_VAR)

CRT_RPC_DECLARE(pool_tgt_update, DAOS_ISEQ_POOL_TGT_UPDATE, DAOS_OSEQ_POOL_TGT_UPDATE)
CRT_RPC_DECLARE(pool_tgt_update_v6, DAOS_ISEQ_POOL_TGT_UPDATE_V6, DAOS_OSEQ_POOL_TGT_UPDATE)

CRT_RPC_DECLARE(pool_extend, DAOS_ISEQ_POOL_EXTEND_V6, DAOS_OSEQ_POOL_EXTEND)
CRT_RPC_DECLARE(pool_add, DAOS_ISEQ_POOL_TGT_UPDATE, DAOS_OSEQ_POOL_TGT_UPDATE)
CRT_RPC_DECLARE(pool_add_v6, DAOS_ISEQ_POOL_TGT_UPDATE_V6, DAOS_OSEQ_POOL_TGT_UPDATE)
CRT_RPC_DECLARE(pool_add_in, DAOS_ISEQ_POOL_TGT_UPDATE, DAOS_OSEQ_POOL_TGT_UPDATE)
CRT_RPC_DECLARE(pool_add_in_v6, DAOS_ISEQ_POOL_TGT_UPDATE_V6, DAOS_OSEQ_POOL_TGT_UPDATE)
CRT_RPC_DECLARE(pool_exclude, DAOS_ISEQ_POOL_TGT_UPDATE, DAOS_OSEQ_POOL_TGT_UPDATE)
CRT_RPC_DECLARE(pool_exclude_v6, DAOS_ISEQ_POOL_TGT_UPDATE_V6, DAOS_OSEQ_POOL_TGT_UPDATE)
CRT_RPC_DECLARE(pool_drain, DAOS_ISEQ_POOL_TGT_UPDATE, DAOS_OSEQ_POOL_TGT_UPDATE)
CRT_RPC_DECLARE(pool_drain_v6, DAOS_ISEQ_POOL_TGT_UPDATE_V6, DAOS_OSEQ_POOL_TGT_UPDATE)
CRT_RPC_DECLARE(pool_exclude_out, DAOS_ISEQ_POOL_TGT_UPDATE, DAOS_OSEQ_POOL_TGT_UPDATE)
CRT_RPC_DECLARE(pool_exclude_out_v6, DAOS_ISEQ_POOL_TGT_UPDATE_V6, DAOS_OSEQ_POOL_TGT_UPDATE)

/* clang-format on */

>>>>>>> 70cf75cc
static inline void
pool_tgt_update_in_get_data(crt_rpc_t *rpc, struct pool_target_addr **pti_addr_listp, int *countp)
{
	void *in = crt_req_get(rpc);

	if (rpc_ver_atleast(rpc, POOL_PROTO_VER_WITH_SVC_OP_KEY)) {
		*pti_addr_listp = ((struct pool_tgt_update_v6_in *)in)->pti_addr_list.ca_arrays;
		*countp         = (int)((struct pool_tgt_update_v6_in *)in)->pti_addr_list.ca_count;
	} else {
		*pti_addr_listp = ((struct pool_tgt_update_in *)in)->pti_addr_list.ca_arrays;
		*countp         = (int)((struct pool_tgt_update_in *)in)->pti_addr_list.ca_count;
	}
}

static inline void
pool_tgt_update_in_set_data(crt_rpc_t *rpc, struct pool_target_addr *pti_addr_list, uint64_t count)
{
	void *in = crt_req_get(rpc);

	if (rpc_ver_atleast(rpc, POOL_PROTO_VER_WITH_SVC_OP_KEY)) {
		((struct pool_tgt_update_v6_in *)in)->pti_addr_list.ca_arrays = pti_addr_list;
		((struct pool_tgt_update_v6_in *)in)->pti_addr_list.ca_count  = count;
	} else {
		((struct pool_tgt_update_in *)in)->pti_addr_list.ca_arrays = pti_addr_list;
		((struct pool_tgt_update_in *)in)->pti_addr_list.ca_count  = count;
	}
}

<<<<<<< HEAD
=======
/* clang-format off */

#define DAOS_ISEQ_POOL_EVICT_V6	/* input fields */				\
	((struct pool_op_v6_in)	(pvi_op)			CRT_VAR)	\
	((uint32_t)		(pvi_pool_destroy)		CRT_VAR)	\
	((uint32_t)		(pvi_pool_destroy_force)	CRT_VAR)	\
	((uuid_t)		(pvi_hdls)			CRT_ARRAY)	\
	((d_string_t)		(pvi_machine)CRT_VAR)

#define DAOS_OSEQ_POOL_EVICT	/* output fields */				\
	((struct pool_op_out)	(pvo_op)			CRT_VAR)	\
	((uint32_t)		(pvo_n_hdls_evicted)		CRT_VAR)

CRT_RPC_DECLARE(pool_evict, DAOS_ISEQ_POOL_EVICT_V6, DAOS_OSEQ_POOL_EVICT)

#define DAOS_ISEQ_POOL_SVC_STOP		/* input fields */		 \
	((struct pool_op_in)		(psi_op)		CRT_VAR)

#define DAOS_ISEQ_POOL_SVC_STOP_V6	/* input fields */		 \
	((struct pool_op_v6_in)		(psi_op)		CRT_VAR)

#define DAOS_OSEQ_POOL_SVC_STOP		/* output fields */		 \
	((struct pool_op_out)		(pso_op)		CRT_VAR)

CRT_RPC_DECLARE(pool_svc_stop, DAOS_ISEQ_POOL_SVC_STOP, DAOS_OSEQ_POOL_SVC_STOP)
CRT_RPC_DECLARE(pool_svc_stop_v6, DAOS_ISEQ_POOL_SVC_STOP_V6, DAOS_OSEQ_POOL_SVC_STOP)

#define DAOS_ISEQ_POOL_TGT_DISCONNECT	/* input fields */			\
	((uuid_t)			(tdi_uuid)		CRT_VAR)	\
	((uuid_t)			(tdi_hdls)		CRT_ARRAY)

#define DAOS_OSEQ_POOL_TGT_DISCONNECT	/* output fields */			\
	((int32_t)			(tdo_rc)		CRT_VAR)

CRT_RPC_DECLARE(pool_tgt_disconnect, DAOS_ISEQ_POOL_TGT_DISCONNECT, DAOS_OSEQ_POOL_TGT_DISCONNECT)

#define DAOS_ISEQ_POOL_TGT_QUERY	/* input fields */		 \
	((struct pool_op_in)		(tqi_op)		CRT_VAR)

#define DAOS_OSEQ_POOL_TGT_QUERY	/* output fields */		 \
	((struct daos_pool_space)	(tqo_space)		CRT_RAW) \
	((uint32_t)			(tqo_rc)		CRT_VAR)

CRT_RPC_DECLARE(pool_tgt_query, DAOS_ISEQ_POOL_TGT_QUERY, DAOS_OSEQ_POOL_TGT_QUERY)

#define DAOS_ISEQ_POOL_TGT_DIST_HDLS	/* input fields */		 \
	((uuid_t)			(tfi_pool_uuid)		CRT_VAR) \
	((d_iov_t)			(tfi_hdls)		CRT_VAR)

#define DAOS_OSEQ_POOL_TGT_DIST_HDLS	/* output fields */		 \
	((uint32_t)			(tfo_rc)		CRT_VAR)

CRT_RPC_DECLARE(pool_tgt_dist_hdls, DAOS_ISEQ_POOL_TGT_DIST_HDLS, DAOS_OSEQ_POOL_TGT_DIST_HDLS)

#define DAOS_ISEQ_POOL_PROP_GET_V6	/* input fields */		 \
	((struct pool_op_v6_in)		(pgi_op)		CRT_VAR) \
	((uint64_t)			(pgi_query_bits)	CRT_VAR)

#define DAOS_OSEQ_POOL_PROP_GET		/* output fields */		 \
	((struct pool_op_out)		(pgo_op)		CRT_VAR) \
	((daos_prop_t)			(pgo_prop)		CRT_PTR)

CRT_RPC_DECLARE(pool_prop_get, DAOS_ISEQ_POOL_PROP_GET_V6, DAOS_OSEQ_POOL_PROP_GET)

/* clang-format on */

>>>>>>> 70cf75cc
static inline void
pool_prop_get_in_get_data(crt_rpc_t *rpc, uint64_t *pgi_query_bitsp)
{
	void *in = crt_req_get(rpc);

	/* engine<->engine RPC, assume same protocol version between them */
	*pgi_query_bitsp = ((struct pool_prop_get_in *)in)->pgi_query_bits;
}

static inline void
pool_prop_get_in_set_data(crt_rpc_t *rpc, uint64_t pgi_query_bits)
{
	void *in = crt_req_get(rpc);

	((struct pool_prop_get_in *)in)->pgi_query_bits = pgi_query_bits;
}

<<<<<<< HEAD
=======
/* clang-format off */

#define DAOS_ISEQ_POOL_PROP_SET_V6	/* input fields */		 \
	((struct pool_op_v6_in)		(psi_op)		CRT_VAR) \
	((daos_prop_t)			(psi_prop)		CRT_PTR)

#define DAOS_OSEQ_POOL_PROP_SET		/* output fields */		 \
	((struct pool_op_out)		(pso_op)		CRT_VAR)

CRT_RPC_DECLARE(pool_prop_set, DAOS_ISEQ_POOL_PROP_SET_V6, DAOS_OSEQ_POOL_PROP_SET)

/* clang-format on */

>>>>>>> 70cf75cc
static inline void
pool_prop_set_in_get_data(crt_rpc_t *rpc, daos_prop_t **psi_propp)
{
	void *in = crt_req_get(rpc);

	/* engine<->engine RPC, assume same protocol version between them */
	*psi_propp = ((struct pool_prop_set_in *)in)->psi_prop;
}

static inline void
pool_prop_set_in_set_data(crt_rpc_t *rpc, daos_prop_t *psi_prop)
{
	void *in = crt_req_get(rpc);

	((struct pool_prop_set_in *)in)->psi_prop = psi_prop;
}

<<<<<<< HEAD
=======
/* clang-format off */

#define DAOS_ISEQ_POOL_ACL_UPDATE_V6	/* input fields */		 \
	((struct pool_op_v6_in)		(pui_op)		CRT_VAR) \
	((struct daos_acl)		(pui_acl)		CRT_PTR)

#define DAOS_OSEQ_POOL_ACL_UPDATE	/* output fields */		 \
	((struct pool_op_out)		(puo_op)		CRT_VAR)

CRT_RPC_DECLARE(pool_acl_update, DAOS_ISEQ_POOL_ACL_UPDATE_V6, DAOS_OSEQ_POOL_ACL_UPDATE)

/* clang-format on */

>>>>>>> 70cf75cc
static inline void
pool_acl_update_in_get_data(crt_rpc_t *rpc, struct daos_acl **pui_aclp)
{
	void *in = crt_req_get(rpc);

	/* engine<->engine RPC, assume same protocol version between them */
	*pui_aclp = ((struct pool_acl_update_in *)in)->pui_acl;
}

static inline void
pool_acl_update_in_set_data(crt_rpc_t *rpc, struct daos_acl *pui_acl)
{
	void *in = crt_req_get(rpc);

	((struct pool_acl_update_in *)in)->pui_acl = pui_acl;
}

<<<<<<< HEAD
=======
/* clang-format off */

#define DAOS_ISEQ_POOL_ACL_DELETE_V6	/* input fields */		 \
	((struct pool_op_v6_in)		(pdi_op)		CRT_VAR) \
	((d_const_string_t)		(pdi_principal)		CRT_VAR) \
	((uint8_t)			(pdi_type)		CRT_VAR)

#define DAOS_OSEQ_POOL_ACL_DELETE	/* output fields */		 \
	((struct pool_op_out)		(pdo_op)		CRT_VAR)

CRT_RPC_DECLARE(pool_acl_delete, DAOS_ISEQ_POOL_ACL_DELETE_V6, DAOS_OSEQ_POOL_ACL_DELETE)

/* clang-format on */

>>>>>>> 70cf75cc
static inline void
pool_acl_delete_in_get_data(crt_rpc_t *rpc, d_const_string_t *pdi_principalp, uint8_t *pdi_typep)
{
	void *in = crt_req_get(rpc);

	/* engine<->engine RPC, assume same protocol version between them */
	*pdi_principalp = ((struct pool_acl_delete_in *)in)->pdi_principal;
	*pdi_typep      = ((struct pool_acl_delete_in *)in)->pdi_type;
}

static inline void
pool_acl_delete_in_set_data(crt_rpc_t *rpc, crt_opcode_t opc, d_const_string_t pdi_principal,
			    uint8_t pdi_type)
{
	void *in = crt_req_get(rpc);

	((struct pool_acl_delete_in *)in)->pdi_principal = pdi_principal;
	((struct pool_acl_delete_in *)in)->pdi_type      = pdi_type;
}

<<<<<<< HEAD
=======
/* clang-format off */

#define DAOS_ISEQ_POOL_LIST_CONT	/* input fields */		 \
	((struct pool_op_in)		(plci_op)		CRT_VAR) \
	((crt_bulk_t)			(plci_cont_bulk)	CRT_VAR) \
	((uint64_t)			(plci_ncont)		CRT_VAR)

#define DAOS_ISEQ_POOL_LIST_CONT_V6	/* input fields */		 \
	((struct pool_op_v6_in)		(plci_op)		CRT_VAR) \
	((crt_bulk_t)			(plci_cont_bulk)	CRT_VAR) \
	((uint64_t)			(plci_ncont)		CRT_VAR)

#define DAOS_OSEQ_POOL_LIST_CONT	/* output fields */		 \
	((struct pool_op_out)		(plco_op)		CRT_VAR) \
	((uint64_t)			(plco_ncont)		CRT_VAR)

CRT_RPC_DECLARE(pool_list_cont, DAOS_ISEQ_POOL_LIST_CONT, DAOS_OSEQ_POOL_LIST_CONT)
CRT_RPC_DECLARE(pool_list_cont_v6, DAOS_ISEQ_POOL_LIST_CONT_V6, DAOS_OSEQ_POOL_LIST_CONT)

/* clang-format on */

>>>>>>> 70cf75cc
static inline void
pool_list_cont_in_get_data(crt_rpc_t *rpc, crt_bulk_t *plci_cont_bulkp, uint64_t *plci_ncontp)
{
	void *in = crt_req_get(rpc);

	if (rpc_ver_atleast(rpc, POOL_PROTO_VER_WITH_SVC_OP_KEY)) {
		*plci_cont_bulkp = ((struct pool_list_cont_v6_in *)in)->plci_cont_bulk;
		*plci_ncontp     = ((struct pool_list_cont_v6_in *)in)->plci_ncont;
	} else {
		*plci_cont_bulkp = ((struct pool_list_cont_in *)in)->plci_cont_bulk;
		*plci_ncontp     = ((struct pool_list_cont_in *)in)->plci_ncont;
	}
}

static inline void
pool_list_cont_in_set_data(crt_rpc_t *rpc, crt_bulk_t plci_cont_bulk, uint64_t plci_ncont)
{
	void *in = crt_req_get(rpc);

	if (rpc_ver_atleast(rpc, POOL_PROTO_VER_WITH_SVC_OP_KEY)) {
		((struct pool_list_cont_v6_in *)in)->plci_cont_bulk = plci_cont_bulk;
		((struct pool_list_cont_v6_in *)in)->plci_ncont     = plci_ncont;
	} else {
		((struct pool_list_cont_in *)in)->plci_cont_bulk = plci_cont_bulk;
		((struct pool_list_cont_in *)in)->plci_ncont     = plci_ncont;
	}
}

<<<<<<< HEAD
=======
/* clang-format off */

#define DAOS_ISEQ_POOL_FILTER_CONT	/* input fields */		 \
	((struct pool_op_in)		(pfci_op)		CRT_VAR) \
	((crt_bulk_t)			(pfci_cont_bulk)	CRT_VAR) \
	((uint64_t)			(pfci_ncont)		CRT_VAR) \
	((daos_pool_cont_filter_t)	(pfci_filt)		CRT_VAR)

#define DAOS_ISEQ_POOL_FILTER_CONT_V6	/* input fields */		 \
	((struct pool_op_v6_in)		(pfci_op)		CRT_VAR) \
	((crt_bulk_t)			(pfci_cont_bulk)	CRT_VAR) \
	((uint64_t)			(pfci_ncont)		CRT_VAR) \
	((daos_pool_cont_filter_t)	(pfci_filt)		CRT_VAR)

#define DAOS_OSEQ_POOL_FILTER_CONT	/* output fields */		 \
	((struct pool_op_out)		(pfco_op)		CRT_VAR) \
	((uint64_t)			(pfco_ncont)		CRT_VAR)

CRT_RPC_DECLARE(pool_filter_cont, DAOS_ISEQ_POOL_FILTER_CONT, DAOS_OSEQ_POOL_FILTER_CONT)
CRT_RPC_DECLARE(pool_filter_cont_v6, DAOS_ISEQ_POOL_FILTER_CONT_V6, DAOS_OSEQ_POOL_FILTER_CONT)

/* clang-format on */

>>>>>>> 70cf75cc
static inline void
pool_filter_cont_in_get_data(crt_rpc_t *rpc, crt_bulk_t *pfci_cont_bulkp, uint64_t *pfci_ncontp,
			     daos_pool_cont_filter_t **pfci_filtp)
{
	void *in = crt_req_get(rpc);

	if (rpc_ver_atleast(rpc, POOL_PROTO_VER_WITH_SVC_OP_KEY)) {
		*pfci_cont_bulkp = ((struct pool_filter_cont_v6_in *)in)->pfci_cont_bulk;
		*pfci_ncontp     = ((struct pool_filter_cont_v6_in *)in)->pfci_ncont;
		*pfci_filtp      = &((struct pool_filter_cont_v6_in *)in)->pfci_filt;
	} else {
		*pfci_cont_bulkp = ((struct pool_filter_cont_in *)in)->pfci_cont_bulk;
		*pfci_ncontp     = ((struct pool_filter_cont_in *)in)->pfci_ncont;
		*pfci_filtp      = &((struct pool_filter_cont_in *)in)->pfci_filt;
	}
}

static inline void
pool_filter_cont_in_set_data(crt_rpc_t *rpc, crt_bulk_t pfci_cont_bulk, uint64_t pfci_ncont,
			     daos_pool_cont_filter_t *pfci_filt)
{
	void *in = crt_req_get(rpc);

	if (rpc_ver_atleast(rpc, POOL_PROTO_VER_WITH_SVC_OP_KEY)) {
		((struct pool_filter_cont_v6_in *)in)->pfci_cont_bulk = pfci_cont_bulk;
		((struct pool_filter_cont_v6_in *)in)->pfci_ncont     = pfci_ncont;
		if (pfci_filt)
			((struct pool_filter_cont_v6_in *)in)->pfci_filt = *pfci_filt;
		else
			memset(&((struct pool_filter_cont_v6_in *)in)->pfci_filt, 0,
			       sizeof(daos_pool_cont_filter_t));

	} else {
		((struct pool_filter_cont_in *)in)->pfci_cont_bulk = pfci_cont_bulk;
		((struct pool_filter_cont_in *)in)->pfci_ncont     = pfci_ncont;
		if (pfci_filt)
			((struct pool_filter_cont_in *)in)->pfci_filt = *pfci_filt;
		else
			memset(&((struct pool_filter_cont_in *)in)->pfci_filt, 0,
			       sizeof(daos_pool_cont_filter_t));
	}
}

<<<<<<< HEAD
=======
/* clang-format off */

#define DAOS_ISEQ_POOL_RANKS_GET	/* input fields */		 \
	((struct pool_op_in)		(prgi_op)		CRT_VAR) \
	((crt_bulk_t)			(prgi_ranks_bulk)	CRT_VAR) \
	((uint32_t)			(prgi_nranks)		CRT_VAR)

#define DAOS_OSEQ_POOL_RANKS_GET	/* output fields */		 \
	((struct pool_op_out)		(prgo_op)		CRT_VAR) \
	((uint32_t)			(prgo_nranks)		CRT_VAR)

CRT_RPC_DECLARE(pool_ranks_get, DAOS_ISEQ_POOL_RANKS_GET, DAOS_OSEQ_POOL_RANKS_GET)

#define DAOS_ISEQ_POOL_UPGRADE_V6	/* input fields */		 \
	((struct pool_op_v6_in)		(poi_op)		CRT_VAR)

#define DAOS_OSEQ_POOL_UPGRADE		/* output fields */		 \
	((struct pool_op_out)		(poo_op)		CRT_VAR)

CRT_RPC_DECLARE(pool_upgrade, DAOS_ISEQ_POOL_UPGRADE_V6, DAOS_OSEQ_POOL_UPGRADE)

#define DAOS_ISEQ_POOL_TGT_QUERY_MAP	/* input fields */		 \
	((struct pool_op_in)		(tmi_op)		CRT_VAR) \
	((crt_bulk_t)			(tmi_map_bulk)		CRT_VAR) \
	((uint32_t)			(tmi_map_version)	CRT_VAR)

#define DAOS_OSEQ_POOL_TGT_QUERY_MAP	/* output fields */		 \
	((struct pool_op_out)		(tmo_op)		CRT_VAR) \
	/* only set on -DER_TRUNC */					 \
	((uint32_t)			(tmo_map_buf_size)	CRT_VAR)

CRT_RPC_DECLARE(pool_tgt_query_map, DAOS_ISEQ_POOL_TGT_QUERY_MAP, DAOS_OSEQ_POOL_TGT_QUERY_MAP)

#define DAOS_ISEQ_POOL_TGT_DISCARD	/* input fields */		 \
	((uuid_t)			(ptdi_uuid)		CRT_VAR) \
	((struct pool_target_addr)	(ptdi_addrs)		CRT_ARRAY)

#define DAOS_OSEQ_POOL_TGT_DISCARD	/* output fields */		 \
	((int32_t)			(ptdo_rc)		CRT_VAR)

CRT_RPC_DECLARE(pool_tgt_discard, DAOS_ISEQ_POOL_TGT_DISCARD, DAOS_OSEQ_POOL_TGT_DISCARD)

/* clang-format on */

static inline int
pool_req_create(crt_context_t crt_ctx, crt_endpoint_t *tgt_ep, crt_opcode_t opc,
		const uuid_t pi_uuid, const uuid_t pi_hdl, uint64_t *req_timep, crt_rpc_t **req)
{
	int                    rc;
	crt_opcode_t           opcode;
	static __thread uuid_t cli_id;
	int                    proto_ver;
	struct pool_op_in     *in;

	proto_ver = dc_pool_proto_version ? dc_pool_proto_version : DAOS_POOL_VERSION;

	if (uuid_is_null(cli_id))
		uuid_generate(cli_id);

	opcode = DAOS_RPC_OPCODE(opc, DAOS_POOL_MODULE, proto_ver);
	/* call daos_rpc_tag to get the target tag/context idx */
	tgt_ep->ep_tag = daos_rpc_tag(DAOS_REQ_POOL, tgt_ep->ep_tag);

	rc = crt_req_create(crt_ctx, tgt_ep, opcode, req);
	if (rc != 0)
		return rc;
	in = crt_req_get(*req);
	uuid_copy(in->pi_uuid, pi_uuid);
	if (uuid_is_null(pi_hdl))
		uuid_clear(in->pi_hdl);
	else
		uuid_copy(in->pi_hdl, pi_hdl);

	if (req_timep && (*req_timep == 0))
		*req_timep = d_hlc_get();

	/* Temporary req_timep check: some opcodes aren't (yet) at v8 and don't have the op key */
	if (req_timep && (proto_ver >= POOL_PROTO_VER_WITH_SVC_OP_KEY)) {
		struct pool_op_v6_in *in6 = crt_req_get(*req);

		uuid_copy(in6->pi_cli_id, cli_id);
		in6->pi_time = *req_timep;
	}
	return 0;
}

>>>>>>> 70cf75cc
uint64_t
pool_query_bits(daos_pool_info_t *po_info, daos_prop_t *prop);

void
pool_query_reply_to_info(uuid_t pool_uuid, struct pool_buf *map_buf,
			 uint32_t map_version, uint32_t leader_rank,
			 struct daos_pool_space *ps,
			 struct daos_rebuild_status *rs, daos_pool_info_t *info);

int list_cont_bulk_create(crt_context_t ctx, crt_bulk_t *bulk,
			  void *buf, daos_size_t ncont);
void list_cont_bulk_destroy(crt_bulk_t bulk);

int
map_bulk_create(crt_context_t ctx, crt_bulk_t *bulk, struct pool_buf **buf,
		unsigned int nr);
void
map_bulk_destroy(crt_bulk_t bulk, struct pool_buf *buf);

#endif /* __POOL_RPC_H__ */<|MERGE_RESOLUTION|>--- conflicted
+++ resolved
@@ -145,160 +145,475 @@
 
 CRT_RPC_DECLARE(pool_create, DAOS_ISEQ_POOL_CREATE, DAOS_OSEQ_POOL_CREATE)
 
-<<<<<<< HEAD
-#define DAOS_OSEQ_POOL_CONNECT	/* output fields */		 \
-	((struct pool_op_out)	(pco_op)		CRT_VAR) \
-	((struct daos_pool_space) (pco_space)		CRT_RAW) \
-	((struct daos_rebuild_status) (pco_rebuild_st)	CRT_RAW) \
-	/* only set on -DER_TRUNC */				 \
-	((uint32_t)		(pco_map_buf_size)	CRT_VAR)
-
-#define DAOS_ISEQ_POOL_CONNECT /* input fields */                                                  \
-	((struct pool_op_in)(pci_op)CRT_VAR)((d_iov_t)(pci_cred)CRT_VAR)(                          \
-	    (uint64_t)(pci_flags)CRT_VAR)((uint64_t)(pci_query_bits)CRT_VAR)(                      \
-	    (crt_bulk_t)(pci_map_bulk)CRT_VAR)((uint32_t)(pci_pool_version)CRT_VAR)
-
-#define DAOS_ISEQ_POOL_CONNECT_V6 /* input fields */                                               \
-	((struct pool_op_v6_in)(pci_op)CRT_VAR)((d_iov_t)(pci_cred)CRT_VAR)(                       \
-	    (uint64_t)(pci_flags)CRT_VAR)((uint64_t)(pci_query_bits)CRT_VAR)(                      \
-	    (crt_bulk_t)(pci_map_bulk)CRT_VAR)((uint32_t)(pci_pool_version)CRT_VAR)
+/* clang-format on */
+
+static inline void
+pool_create_in_get_data(crt_rpc_t *rpc, d_rank_list_t **pri_tgt_ranksp, daos_prop_t **pri_propp,
+			uint32_t *pri_ndomainsp, uint32_t *pri_ntgtsp, uint32_t **pri_domainsp)
+{
+	struct pool_create_in *in      = crt_req_get(rpc);
+	uint8_t                rpc_ver = opc_get_rpc_ver(rpc->cr_opc);
+
+	D_ASSERT(rpc_ver >= POOL_PROTO_VER_WITH_SVC_OP_KEY);
+	*pri_tgt_ranksp = in->pri_tgt_ranks;
+	*pri_propp      = in->pri_prop;
+	*pri_ndomainsp  = in->pri_ndomains;
+	*pri_ntgtsp     = in->pri_ntgts;
+	*pri_domainsp   = in->pri_domains.ca_arrays;
+	D_ASSERT(*pri_ndomainsp == in->pri_domains.ca_count);
+}
+
+static inline void
+pool_create_in_set_data(crt_rpc_t *rpc, d_rank_list_t *pri_tgt_ranks, daos_prop_t *pri_prop,
+			uint32_t pri_ndomains, uint32_t pri_ntgts, uint32_t *pri_domains)
+{
+	struct pool_create_in *in      = crt_req_get(rpc);
+	uint8_t                rpc_ver = opc_get_rpc_ver(rpc->cr_opc);
+
+	D_ASSERT(rpc_ver >= POOL_PROTO_VER_WITH_SVC_OP_KEY);
+	in->pri_tgt_ranks         = pri_tgt_ranks;
+	in->pri_prop              = pri_prop;
+	in->pri_ndomains          = pri_ndomains;
+	in->pri_ntgts             = pri_ntgts;
+	in->pri_domains.ca_arrays = pri_domains;
+	in->pri_domains.ca_count  = pri_ndomains;
+}
+
+/* clang-format off */
+
+#define DAOS_OSEQ_POOL_CONNECT		/* output fields */		 \
+	((struct pool_op_out)		(pco_op)		CRT_VAR) \
+	((struct daos_pool_space)	(pco_space)		CRT_RAW) \
+	((struct daos_rebuild_status)	(pco_rebuild_st)	CRT_RAW) \
+	/* only set on -DER_TRUNC */					 \
+	((uint32_t)			(pco_map_buf_size)	CRT_VAR)
+
+#define DAOS_ISEQ_POOL_CONNECT 		/* input fields */		 \
+	((struct pool_op_in)		(pci_op)		CRT_VAR) \
+	((d_iov_t)			(pci_cred)		CRT_VAR) \
+	((uint64_t)			(pci_flags)		CRT_VAR) \
+	((uint64_t)			(pci_query_bits)	CRT_VAR) \
+	((crt_bulk_t)			(pci_map_bulk)		CRT_VAR) \
+	((uint32_t)			(pci_pool_version)	CRT_VAR)
+
+#define DAOS_ISEQ_POOL_CONNECT_V6	/* input fields */		 \
+	((struct pool_op_v6_in)		(pci_op)		CRT_VAR) \
+	((d_iov_t)			(pci_cred)		CRT_VAR) \
+	((uint64_t)			(pci_flags)		CRT_VAR) \
+	((uint64_t)			(pci_query_bits)	CRT_VAR) \
+	((crt_bulk_t)			(pci_map_bulk)		CRT_VAR) \
+	((uint32_t)			(pci_pool_version)	CRT_VAR)
 
 CRT_RPC_DECLARE(pool_connect, DAOS_ISEQ_POOL_CONNECT, DAOS_OSEQ_POOL_CONNECT)
 CRT_RPC_DECLARE(pool_connect_v6, DAOS_ISEQ_POOL_CONNECT_V6, DAOS_OSEQ_POOL_CONNECT)
 
-#define DAOS_ISEQ_POOL_DISCONNECT /* input fields */		 \
-	((struct pool_op_in)	(pdi_op)		CRT_VAR)
-
-#define DAOS_ISEQ_POOL_DISCONNECT_V6 /* input fields */ ((struct pool_op_v6_in)(pdi_op)CRT_VAR)
-
-#define DAOS_OSEQ_POOL_DISCONNECT /* output fields */		 \
-	((struct pool_op_out)	(pdo_op)		CRT_VAR)
+/* clang-format on */
+
+static inline bool
+rpc_ver_atleast(crt_rpc_t *rpc, int min_ver)
+{
+	return (opc_get_rpc_ver(rpc->cr_opc) >= min_ver);
+}
+
+static inline void
+pool_connect_in_get_cred(crt_rpc_t *rpc, d_iov_t **pci_credp)
+{
+	void *in = crt_req_get(rpc);
+
+	if (rpc_ver_atleast(rpc, POOL_PROTO_VER_WITH_SVC_OP_KEY))
+		*pci_credp = &(((struct pool_connect_v6_in *)in)->pci_cred);
+	else
+		*pci_credp = &(((struct pool_connect_in *)in)->pci_cred);
+}
+
+static inline void
+pool_connect_in_get_data(crt_rpc_t *rpc, uint64_t *pci_flagsp, uint64_t *pci_query_bitsp,
+			 crt_bulk_t *pci_map_bulkp, uint32_t *pci_pool_versionp)
+{
+	void *in = crt_req_get(rpc);
+
+	if (rpc_ver_atleast(rpc, POOL_PROTO_VER_WITH_SVC_OP_KEY)) {
+		if (pci_flagsp)
+			*pci_flagsp = ((struct pool_connect_v6_in *)in)->pci_flags;
+		if (pci_query_bitsp)
+			*pci_query_bitsp = ((struct pool_connect_v6_in *)in)->pci_query_bits;
+		if (pci_map_bulkp)
+			*pci_map_bulkp = ((struct pool_connect_v6_in *)in)->pci_map_bulk;
+		if (pci_pool_versionp)
+			*pci_pool_versionp = ((struct pool_connect_v6_in *)in)->pci_pool_version;
+	} else {
+		if (pci_flagsp)
+			*pci_flagsp = ((struct pool_connect_in *)in)->pci_flags;
+		if (pci_query_bitsp)
+			*pci_query_bitsp = ((struct pool_connect_in *)in)->pci_query_bits;
+		if (pci_map_bulkp)
+			*pci_map_bulkp = ((struct pool_connect_in *)in)->pci_map_bulk;
+		if (pci_pool_versionp)
+			*pci_pool_versionp = ((struct pool_connect_in *)in)->pci_pool_version;
+	}
+}
+
+static inline void
+pool_connect_in_set_data(crt_rpc_t *rpc, uint64_t pci_flags, uint64_t pci_query_bits,
+			 crt_bulk_t pci_map_bulk, uint32_t pci_pool_version)
+{
+	void *in = crt_req_get(rpc);
+
+	if (rpc_ver_atleast(rpc, POOL_PROTO_VER_WITH_SVC_OP_KEY)) {
+		((struct pool_connect_v6_in *)in)->pci_flags        = pci_flags;
+		((struct pool_connect_v6_in *)in)->pci_query_bits   = pci_query_bits;
+		((struct pool_connect_v6_in *)in)->pci_map_bulk     = pci_map_bulk;
+		((struct pool_connect_v6_in *)in)->pci_pool_version = pci_pool_version;
+	} else {
+		((struct pool_connect_in *)in)->pci_flags        = pci_flags;
+		((struct pool_connect_in *)in)->pci_query_bits   = pci_query_bits;
+		((struct pool_connect_in *)in)->pci_map_bulk     = pci_map_bulk;
+		((struct pool_connect_in *)in)->pci_pool_version = pci_pool_version;
+	}
+}
+
+/* clang-format off */
+
+#define DAOS_ISEQ_POOL_DISCONNECT	/* input fields */		 \
+	((struct pool_op_in)		(pdi_op)		CRT_VAR)
+
+#define DAOS_ISEQ_POOL_DISCONNECT_V6	/* input fields */		 \
+	((struct pool_op_v6_in)		(pdi_op)		CRT_VAR)
+
+#define DAOS_OSEQ_POOL_DISCONNECT	/* output fields */		 \
+	((struct pool_op_out)		(pdo_op)		CRT_VAR)
 
 CRT_RPC_DECLARE(pool_disconnect, DAOS_ISEQ_POOL_DISCONNECT, DAOS_OSEQ_POOL_DISCONNECT)
 CRT_RPC_DECLARE(pool_disconnect_v6, DAOS_ISEQ_POOL_DISCONNECT_V6, DAOS_OSEQ_POOL_DISCONNECT)
 
-#define DAOS_ISEQ_POOL_QUERY	/* input fields */		 \
-	((struct pool_op_in)	(pqi_op)		CRT_VAR) \
-	((crt_bulk_t)		(pqi_map_bulk)		CRT_VAR) \
-	((uint64_t)		(pqi_query_bits)	CRT_VAR)
-
-#define DAOS_ISEQ_POOL_QUERY_V6 /* input fields */                                                 \
-	((struct pool_op_v6_in)(pqi_op)CRT_VAR)((crt_bulk_t)(pqi_map_bulk)CRT_VAR)(                \
-	    (uint64_t)(pqi_query_bits)CRT_VAR)
-
-#define DAOS_OSEQ_POOL_QUERY /* output fields */                                                   \
-	((struct pool_op_out)(pqo_op)CRT_VAR)((daos_prop_t)(pqo_prop)CRT_PTR)(                     \
-	    (struct daos_pool_space)(pqo_space)CRT_RAW)(                                           \
-	    (struct daos_rebuild_status)(pqo_rebuild_st)CRT_RAW) /* only set on -DER_TRUNC */      \
-	    ((uint32_t)(pqo_map_buf_size)CRT_VAR)((uint32_t)(pqo_pool_layout_ver)CRT_VAR)(         \
-		(uint32_t)(pqo_upgrade_layout_ver)CRT_VAR)
+#define DAOS_ISEQ_POOL_QUERY		/* input fields */			 \
+	((struct pool_op_in)		(pqi_op)			CRT_VAR) \
+	((crt_bulk_t)			(pqi_map_bulk)			CRT_VAR) \
+	((uint64_t)			(pqi_query_bits)		CRT_VAR)
+
+#define DAOS_ISEQ_POOL_QUERY_V6		/* input fields */			 \
+	((struct pool_op_v6_in)		(pqi_op)			CRT_VAR) \
+	((crt_bulk_t)			(pqi_map_bulk)			CRT_VAR) \
+	((uint64_t)			(pqi_query_bits)		CRT_VAR)
+
+#define DAOS_OSEQ_POOL_QUERY		/* output fields */			 \
+	((struct pool_op_out)		(pqo_op)			CRT_VAR) \
+	((daos_prop_t)			(pqo_prop)			CRT_PTR) \
+	((struct daos_pool_space)	(pqo_space)			CRT_RAW) \
+	((struct daos_rebuild_status)	(pqo_rebuild_st)		CRT_RAW) \
+	/* only set on -DER_TRUNC */						 \
+	((uint32_t)			(pqo_map_buf_size)		CRT_VAR) \
+	((uint32_t)			(pqo_pool_layout_ver)		CRT_VAR) \
+	((uint32_t)			(pqo_upgrade_layout_ver)	CRT_VAR)
 
 CRT_RPC_DECLARE(pool_query, DAOS_ISEQ_POOL_QUERY, DAOS_OSEQ_POOL_QUERY)
 CRT_RPC_DECLARE(pool_query_v6, DAOS_ISEQ_POOL_QUERY_V6, DAOS_OSEQ_POOL_QUERY)
 
-#define DAOS_ISEQ_POOL_QUERY_INFO	/* input fields */	 \
-	((struct pool_op_in)	(pqii_op)		CRT_VAR) \
-	((d_rank_t)		(pqii_rank)		CRT_VAR) \
-	((uint32_t)		(pqii_tgt)		CRT_VAR)
-
-#define DAOS_ISEQ_POOL_QUERY_INFO_V6 /* input fields */                                            \
-	((struct pool_op_v6_in)(pqii_op)CRT_VAR)((d_rank_t)(pqii_rank)CRT_VAR)(                    \
-	    (uint32_t)(pqii_tgt)CRT_VAR)
-
-#define DAOS_OSEQ_POOL_QUERY_INFO	/* output fields */	 \
-	((struct pool_op_out)	  (pqio_op)		CRT_VAR) \
-	((d_rank_t)		  (pqio_rank)		CRT_VAR) \
-	((uint32_t)		  (pqio_tgt)		CRT_VAR) \
-	((struct daos_space)	  (pqio_space)		CRT_RAW) \
-	((daos_target_state_t)	  (pqio_state)		CRT_VAR)
+/* clang-format on */
+
+static inline void
+pool_query_in_get_data(crt_rpc_t *rpc, crt_bulk_t *pqi_map_bulkp, uint64_t *pqi_query_bitsp)
+{
+	void *in = crt_req_get(rpc);
+
+	if (rpc_ver_atleast(rpc, POOL_PROTO_VER_WITH_SVC_OP_KEY)) {
+		*pqi_map_bulkp   = ((struct pool_query_v6_in *)in)->pqi_map_bulk;
+		*pqi_query_bitsp = ((struct pool_query_v6_in *)in)->pqi_query_bits;
+	} else {
+		*pqi_map_bulkp   = ((struct pool_query_in *)in)->pqi_map_bulk;
+		*pqi_query_bitsp = ((struct pool_query_in *)in)->pqi_query_bits;
+	}
+}
+
+static inline void
+pool_query_in_set_data(crt_rpc_t *rpc, crt_bulk_t pqi_map_bulk, uint64_t pqi_query_bits)
+{
+	void *in = crt_req_get(rpc);
+
+	if (rpc_ver_atleast(rpc, POOL_PROTO_VER_WITH_SVC_OP_KEY)) {
+		((struct pool_query_v6_in *)in)->pqi_map_bulk   = pqi_map_bulk;
+		((struct pool_query_v6_in *)in)->pqi_query_bits = pqi_query_bits;
+	} else {
+		((struct pool_query_in *)in)->pqi_map_bulk   = pqi_map_bulk;
+		((struct pool_query_in *)in)->pqi_query_bits = pqi_query_bits;
+	}
+}
+
+/* clang-format off */
+
+#define DAOS_ISEQ_POOL_QUERY_INFO	/* input fields */		 \
+	((struct pool_op_in)		(pqii_op)		CRT_VAR) \
+	((d_rank_t)			(pqii_rank)		CRT_VAR) \
+	((uint32_t)			(pqii_tgt)		CRT_VAR)
+
+#define DAOS_ISEQ_POOL_QUERY_INFO_V6	/* input fields */		 \
+	((struct pool_op_v6_in)		(pqii_op)		CRT_VAR) \
+	((d_rank_t)			(pqii_rank)		CRT_VAR) \
+	((uint32_t)			(pqii_tgt)		CRT_VAR)
+
+#define DAOS_OSEQ_POOL_QUERY_INFO	/* output fields */		 \
+	((struct pool_op_out)		(pqio_op)		CRT_VAR) \
+	((d_rank_t)			(pqio_rank)		CRT_VAR) \
+	((uint32_t)			(pqio_tgt)		CRT_VAR) \
+	((struct daos_space)		(pqio_space)		CRT_RAW) \
+	((daos_target_state_t)		(pqio_state)		CRT_VAR)
 
 CRT_RPC_DECLARE(pool_query_info, DAOS_ISEQ_POOL_QUERY_INFO, DAOS_OSEQ_POOL_QUERY_INFO)
 CRT_RPC_DECLARE(pool_query_info_v6, DAOS_ISEQ_POOL_QUERY_INFO_V6, DAOS_OSEQ_POOL_QUERY_INFO)
 
-#define DAOS_ISEQ_POOL_ATTR_LIST /* input fields */		 \
-	((struct pool_op_in)	(pali_op)		CRT_VAR) \
-	((crt_bulk_t)		(pali_bulk)		CRT_VAR)
-
-#define DAOS_ISEQ_POOL_ATTR_LIST_V6 /* input fields */                                             \
-	((struct pool_op_v6_in)(pali_op)CRT_VAR)((crt_bulk_t)(pali_bulk)CRT_VAR)
-
-#define DAOS_OSEQ_POOL_ATTR_LIST /* output fields */		 \
-	((struct pool_op_out)	(palo_op)		CRT_VAR) \
-	((uint64_t)		(palo_size)		CRT_VAR)
+/* clang-format on */
+
+static inline void
+pool_query_info_in_get_data(crt_rpc_t *rpc, d_rank_t *pqii_rankp, uint32_t *pqii_tgtp)
+{
+	void *in = crt_req_get(rpc);
+
+	if (rpc_ver_atleast(rpc, POOL_PROTO_VER_WITH_SVC_OP_KEY)) {
+		*pqii_rankp = ((struct pool_query_info_v6_in *)in)->pqii_rank;
+		*pqii_tgtp  = ((struct pool_query_info_v6_in *)in)->pqii_tgt;
+	} else {
+		*pqii_rankp = ((struct pool_query_info_in *)in)->pqii_rank;
+		*pqii_tgtp  = ((struct pool_query_info_in *)in)->pqii_tgt;
+	}
+}
+
+static inline void
+pool_query_info_in_set_data(crt_rpc_t *rpc, d_rank_t pqii_rank, uint32_t pqii_tgt)
+{
+	void *in = crt_req_get(rpc);
+
+	if (rpc_ver_atleast(rpc, POOL_PROTO_VER_WITH_SVC_OP_KEY)) {
+		((struct pool_query_info_v6_in *)in)->pqii_rank = pqii_rank;
+		((struct pool_query_info_v6_in *)in)->pqii_tgt  = pqii_tgt;
+	} else {
+		((struct pool_query_info_in *)in)->pqii_rank = pqii_rank;
+		((struct pool_query_info_in *)in)->pqii_tgt  = pqii_tgt;
+	}
+}
+
+/* clang-format off */
+
+#define DAOS_ISEQ_POOL_ATTR_LIST	/* input fields */		 \
+	((struct pool_op_in)		(pali_op)		CRT_VAR) \
+	((crt_bulk_t)			(pali_bulk)		CRT_VAR)
+
+#define DAOS_ISEQ_POOL_ATTR_LIST_V6	/* input fields */		 \
+	((struct pool_op_v6_in)		(pali_op)		CRT_VAR) \
+	((crt_bulk_t)			(pali_bulk)		CRT_VAR)
+
+#define DAOS_OSEQ_POOL_ATTR_LIST	/* output fields */		 \
+	((struct pool_op_out)		(palo_op)		CRT_VAR) \
+	((uint64_t)			(palo_size)		CRT_VAR)
 
 CRT_RPC_DECLARE(pool_attr_list, DAOS_ISEQ_POOL_ATTR_LIST, DAOS_OSEQ_POOL_ATTR_LIST)
 CRT_RPC_DECLARE(pool_attr_list_v6, DAOS_ISEQ_POOL_ATTR_LIST_V6, DAOS_OSEQ_POOL_ATTR_LIST)
 
-#define DAOS_ISEQ_POOL_ATTR_GET	/* input fields */		 \
-	((struct pool_op_in)	(pagi_op)		CRT_VAR) \
-	((uint64_t)		(pagi_count)		CRT_VAR) \
-	((uint64_t)		(pagi_key_length)	CRT_VAR) \
-	((crt_bulk_t)		(pagi_bulk)		CRT_VAR)
-
-#define DAOS_ISEQ_POOL_ATTR_GET_V6 /* input fields */                                              \
-	((struct pool_op_v6_in)(pagi_op)CRT_VAR)((uint64_t)(pagi_count)CRT_VAR)(                   \
-	    (uint64_t)(pagi_key_length)CRT_VAR)((crt_bulk_t)(pagi_bulk)CRT_VAR)
+/* clang-format on */
+
+static inline void
+pool_attr_list_in_get_data(crt_rpc_t *rpc, crt_bulk_t *pali_bulkp)
+{
+	void *in = crt_req_get(rpc);
+
+	if (rpc_ver_atleast(rpc, POOL_PROTO_VER_WITH_SVC_OP_KEY)) {
+		*pali_bulkp = ((struct pool_attr_list_v6_in *)in)->pali_bulk;
+	} else {
+		*pali_bulkp = ((struct pool_attr_list_in *)in)->pali_bulk;
+	}
+}
+
+static inline void
+pool_attr_list_in_set_data(crt_rpc_t *rpc, crt_bulk_t pali_bulk)
+{
+	void *in = crt_req_get(rpc);
+
+	if (rpc_ver_atleast(rpc, POOL_PROTO_VER_WITH_SVC_OP_KEY)) {
+		((struct pool_attr_list_v6_in *)in)->pali_bulk = pali_bulk;
+	} else {
+		((struct pool_attr_list_in *)in)->pali_bulk = pali_bulk;
+	}
+}
+
+/* clang-format off */
+
+#define DAOS_ISEQ_POOL_ATTR_GET		/* input fields */		 \
+	((struct pool_op_in)		(pagi_op)		CRT_VAR) \
+	((uint64_t)			(pagi_count)		CRT_VAR) \
+	((uint64_t)			(pagi_key_length)	CRT_VAR) \
+	((crt_bulk_t)			(pagi_bulk)		CRT_VAR)
+
+#define DAOS_ISEQ_POOL_ATTR_GET_V6	/* input fields */		 \
+	((struct pool_op_v6_in)		(pagi_op)		CRT_VAR) \
+	((uint64_t)			(pagi_count)		CRT_VAR) \
+	((uint64_t)			(pagi_key_length)	CRT_VAR) \
+	((crt_bulk_t)			(pagi_bulk)		CRT_VAR)
 
 CRT_RPC_DECLARE(pool_attr_get, DAOS_ISEQ_POOL_ATTR_GET, DAOS_OSEQ_POOL_OP)
 CRT_RPC_DECLARE(pool_attr_get_v6, DAOS_ISEQ_POOL_ATTR_GET_V6, DAOS_OSEQ_POOL_OP)
 
-#define DAOS_ISEQ_POOL_ATTR_SET	/* input fields */		 \
-	((struct pool_op_in)	(pasi_op)		CRT_VAR) \
-	((uint64_t)		(pasi_count)		CRT_VAR) \
-	((crt_bulk_t)		(pasi_bulk)		CRT_VAR)
-
-#define DAOS_ISEQ_POOL_ATTR_SET_V6 /* input fields */                                              \
-	((struct pool_op_v6_in)(pasi_op)CRT_VAR)((uint64_t)(pasi_count)CRT_VAR)(                   \
-	    (crt_bulk_t)(pasi_bulk)CRT_VAR)
+/* clang-format on */
+
+static inline void
+pool_attr_get_in_get_data(crt_rpc_t *rpc, uint64_t *pagi_countp, uint64_t *pagi_key_lengthp,
+			  crt_bulk_t *pagi_bulkp)
+{
+	void *in = crt_req_get(rpc);
+
+	if (rpc_ver_atleast(rpc, POOL_PROTO_VER_WITH_SVC_OP_KEY)) {
+		*pagi_countp      = ((struct pool_attr_get_v6_in *)in)->pagi_count;
+		*pagi_key_lengthp = ((struct pool_attr_get_v6_in *)in)->pagi_key_length;
+		*pagi_bulkp       = ((struct pool_attr_get_v6_in *)in)->pagi_bulk;
+	} else {
+		*pagi_countp      = ((struct pool_attr_get_in *)in)->pagi_count;
+		*pagi_key_lengthp = ((struct pool_attr_get_in *)in)->pagi_key_length;
+		*pagi_bulkp       = ((struct pool_attr_get_in *)in)->pagi_bulk;
+	}
+}
+
+static inline void
+pool_attr_get_in_set_data(crt_rpc_t *rpc, uint64_t pagi_count, uint64_t pagi_key_length,
+			  crt_bulk_t pagi_bulk)
+
+{
+	void *in = crt_req_get(rpc);
+
+	if (rpc_ver_atleast(rpc, POOL_PROTO_VER_WITH_SVC_OP_KEY)) {
+		((struct pool_attr_get_v6_in *)in)->pagi_count      = pagi_count;
+		((struct pool_attr_get_v6_in *)in)->pagi_key_length = pagi_key_length;
+		((struct pool_attr_get_v6_in *)in)->pagi_bulk       = pagi_bulk;
+	} else {
+		((struct pool_attr_get_in *)in)->pagi_count      = pagi_count;
+		((struct pool_attr_get_in *)in)->pagi_key_length = pagi_key_length;
+		((struct pool_attr_get_in *)in)->pagi_bulk       = pagi_bulk;
+	}
+}
+
+/* clang-format off */
+
+#define DAOS_ISEQ_POOL_ATTR_SET		/* input fields */		 \
+	((struct pool_op_in)		(pasi_op)		CRT_VAR) \
+	((uint64_t)			(pasi_count)		CRT_VAR) \
+	((crt_bulk_t)			(pasi_bulk)		CRT_VAR)
+
+#define DAOS_ISEQ_POOL_ATTR_SET_V6	/* input fields */		 \
+	((struct pool_op_v6_in)		(pasi_op)		CRT_VAR) \
+	((uint64_t)			(pasi_count)		CRT_VAR) \
+	((crt_bulk_t)			(pasi_bulk)		CRT_VAR)
 
 CRT_RPC_DECLARE(pool_attr_set, DAOS_ISEQ_POOL_ATTR_SET, DAOS_OSEQ_POOL_OP)
 CRT_RPC_DECLARE(pool_attr_set_v6, DAOS_ISEQ_POOL_ATTR_SET_V6, DAOS_OSEQ_POOL_OP)
 
-#define DAOS_ISEQ_POOL_ATTR_DEL	/* input fields */		 \
-	((struct pool_op_in)	(padi_op)		CRT_VAR) \
-	((uint64_t)		(padi_count)		CRT_VAR) \
-	((crt_bulk_t)		(padi_bulk)		CRT_VAR)
-
-#define DAOS_ISEQ_POOL_ATTR_DEL_V6 /* input fields */                                              \
-	((struct pool_op_v6_in)(padi_op)CRT_VAR)((uint64_t)(padi_count)CRT_VAR)(                   \
-	    (crt_bulk_t)(padi_bulk)CRT_VAR)
+/* clang-format on */
+
+static inline void
+pool_attr_set_in_get_data(crt_rpc_t *rpc, uint64_t *pasi_countp, crt_bulk_t *pasi_bulkp)
+{
+	void *in = crt_req_get(rpc);
+
+	if (rpc_ver_atleast(rpc, POOL_PROTO_VER_WITH_SVC_OP_KEY)) {
+		*pasi_countp = ((struct pool_attr_set_v6_in *)in)->pasi_count;
+		*pasi_bulkp  = ((struct pool_attr_set_v6_in *)in)->pasi_bulk;
+	} else {
+		*pasi_countp = ((struct pool_attr_set_in *)in)->pasi_count;
+		*pasi_bulkp  = ((struct pool_attr_set_in *)in)->pasi_bulk;
+	}
+}
+
+static inline void
+pool_attr_set_in_set_data(crt_rpc_t *rpc, uint64_t pasi_count, crt_bulk_t pasi_bulk)
+{
+	void *in = crt_req_get(rpc);
+
+	if (rpc_ver_atleast(rpc, POOL_PROTO_VER_WITH_SVC_OP_KEY)) {
+		((struct pool_attr_set_v6_in *)in)->pasi_count = pasi_count;
+		((struct pool_attr_set_v6_in *)in)->pasi_bulk  = pasi_bulk;
+	} else {
+		((struct pool_attr_set_in *)in)->pasi_count = pasi_count;
+		((struct pool_attr_set_in *)in)->pasi_bulk  = pasi_bulk;
+	}
+}
+
+/* clang-format off */
+
+#define DAOS_ISEQ_POOL_ATTR_DEL		/* input fields */		 \
+	((struct pool_op_in)		(padi_op)		CRT_VAR) \
+	((uint64_t)			(padi_count)		CRT_VAR) \
+	((crt_bulk_t)			(padi_bulk)		CRT_VAR)
+
+#define DAOS_ISEQ_POOL_ATTR_DEL_V6	/* input fields */		 \
+	((struct pool_op_v6_in)		(padi_op)		CRT_VAR) \
+	((uint64_t)			(padi_count)		CRT_VAR) \
+	((crt_bulk_t)			(padi_bulk)		CRT_VAR)
 
 CRT_RPC_DECLARE(pool_attr_del, DAOS_ISEQ_POOL_ATTR_DEL, DAOS_OSEQ_POOL_OP)
 CRT_RPC_DECLARE(pool_attr_del_v6, DAOS_ISEQ_POOL_ATTR_DEL_V6, DAOS_OSEQ_POOL_OP)
 
-#define DAOS_ISEQ_POOL_MEMBERSHIP /* input fields */		 \
-	((uuid_t)		(pmi_uuid)		CRT_VAR) \
-	((d_rank_list_t)	(pmi_targets)		CRT_PTR)
-
-#define DAOS_OSEQ_POOL_MEMBERSHIP /* output fields */		 \
-	((struct rsvc_hint)	(pmo_hint)		CRT_VAR) \
-	((d_rank_list_t)	(pmo_failed)		CRT_PTR) \
-	((int32_t)		(pmo_rc)		CRT_VAR)
-
-CRT_RPC_DECLARE(pool_membership, DAOS_ISEQ_POOL_MEMBERSHIP,
-		DAOS_OSEQ_POOL_MEMBERSHIP)
-CRT_RPC_DECLARE(pool_replicas_add, DAOS_ISEQ_POOL_MEMBERSHIP,
-		DAOS_OSEQ_POOL_MEMBERSHIP)
-CRT_RPC_DECLARE(pool_replicas_remove, DAOS_ISEQ_POOL_MEMBERSHIP,
-		DAOS_OSEQ_POOL_MEMBERSHIP)
-
-#define DAOS_ISEQ_POOL_TGT_UPDATE /* input fields */		 \
-	((struct pool_op_in)	(pti_op)		CRT_VAR) \
-	((struct pool_target_addr) (pti_addr_list)	CRT_ARRAY)
-
-#define DAOS_ISEQ_POOL_TGT_UPDATE_V6 /* input fields */                                            \
-	((struct pool_op_v6_in)(pti_op)CRT_VAR)((struct pool_target_addr)(pti_addr_list)CRT_ARRAY)
-
-#define DAOS_OSEQ_POOL_TGT_UPDATE /* output fields */		 \
-	((struct pool_op_out)	(pto_op)		CRT_VAR) \
-	((struct pool_target_addr) (pto_addr_list)	CRT_ARRAY)
-
-#define DAOS_ISEQ_POOL_EXTEND_V6 /* input fields */                                                \
-	((struct pool_op_v6_in)(pei_op)CRT_VAR)((d_rank_list_t)(pei_tgt_ranks)CRT_PTR)(            \
-	    (uint32_t)(pei_ntgts)CRT_VAR)((uint32_t)(pei_ndomains)CRT_VAR)(                        \
-	    (uint32_t)(pei_domains)CRT_ARRAY)
-
-#define DAOS_OSEQ_POOL_EXTEND /* output fields */ ((struct pool_op_out)(peo_op)CRT_VAR)
+/* clang-format on */
+
+static inline void
+pool_attr_del_in_get_data(crt_rpc_t *rpc, uint64_t *padi_countp, crt_bulk_t *padi_bulkp)
+{
+	void *in = crt_req_get(rpc);
+
+	if (rpc_ver_atleast(rpc, POOL_PROTO_VER_WITH_SVC_OP_KEY)) {
+		*padi_countp = ((struct pool_attr_del_v6_in *)in)->padi_count;
+		*padi_bulkp  = ((struct pool_attr_del_v6_in *)in)->padi_bulk;
+	} else {
+		*padi_countp = ((struct pool_attr_del_in *)in)->padi_count;
+		*padi_bulkp  = ((struct pool_attr_del_in *)in)->padi_bulk;
+	}
+}
+
+static inline void
+pool_attr_del_in_set_data(crt_rpc_t *rpc, uint64_t padi_count, crt_bulk_t padi_bulk)
+{
+	void *in = crt_req_get(rpc);
+
+	if (rpc_ver_atleast(rpc, POOL_PROTO_VER_WITH_SVC_OP_KEY)) {
+		((struct pool_attr_del_v6_in *)in)->padi_count = padi_count;
+		((struct pool_attr_del_v6_in *)in)->padi_bulk  = padi_bulk;
+	} else {
+		((struct pool_attr_del_in *)in)->padi_count = padi_count;
+		((struct pool_attr_del_in *)in)->padi_bulk  = padi_bulk;
+	}
+}
+
+/* clang-format off */
+
+#define DAOS_ISEQ_POOL_MEMBERSHIP	/* input fields */		 \
+	((uuid_t)			(pmi_uuid)		CRT_VAR) \
+	((d_rank_list_t)		(pmi_targets)		CRT_PTR)
+
+#define DAOS_OSEQ_POOL_MEMBERSHIP	/* output fields */		 \
+	((struct rsvc_hint)		(pmo_hint)		CRT_VAR) \
+	((d_rank_list_t)		(pmo_failed)		CRT_PTR) \
+	((int32_t)			(pmo_rc)		CRT_VAR)
+
+CRT_RPC_DECLARE(pool_membership, DAOS_ISEQ_POOL_MEMBERSHIP, DAOS_OSEQ_POOL_MEMBERSHIP)
+CRT_RPC_DECLARE(pool_replicas_add, DAOS_ISEQ_POOL_MEMBERSHIP, DAOS_OSEQ_POOL_MEMBERSHIP)
+CRT_RPC_DECLARE(pool_replicas_remove, DAOS_ISEQ_POOL_MEMBERSHIP, DAOS_OSEQ_POOL_MEMBERSHIP)
+
+#define DAOS_ISEQ_POOL_TGT_UPDATE	/* input fields */			\
+	((struct pool_op_in)		(pti_op)		CRT_VAR)	\
+	((struct pool_target_addr)	(pti_addr_list)		CRT_ARRAY)
+
+#define DAOS_ISEQ_POOL_TGT_UPDATE_V6	/* input fields */			\
+	((struct pool_op_v6_in)		(pti_op)		CRT_VAR)	\
+	((struct pool_target_addr)	(pti_addr_list)		CRT_ARRAY)
+
+#define DAOS_OSEQ_POOL_TGT_UPDATE	/* output fields */			\
+	((struct pool_op_out)		(pto_op)		CRT_VAR)	\
+	((struct pool_target_addr)	(pto_addr_list)		CRT_ARRAY)
+
+#define DAOS_ISEQ_POOL_EXTEND_V6	/* input fields */			\
+	((struct pool_op_v6_in)		(pei_op)		CRT_VAR)	\
+	((d_rank_list_t)		(pei_tgt_ranks)		CRT_PTR)	\
+	((uint32_t)			(pei_ntgts)		CRT_VAR)	\
+	((uint32_t)			(pei_ndomains)		CRT_VAR)	\
+	((uint32_t)			(pei_domains)		CRT_ARRAY)
+
+#define DAOS_OSEQ_POOL_EXTEND		/* output fields */			\
+	((struct pool_op_out)		(peo_op)		CRT_VAR)
 
 CRT_RPC_DECLARE(pool_tgt_update, DAOS_ISEQ_POOL_TGT_UPDATE, DAOS_OSEQ_POOL_TGT_UPDATE)
 CRT_RPC_DECLARE(pool_tgt_update_v6, DAOS_ISEQ_POOL_TGT_UPDATE_V6, DAOS_OSEQ_POOL_TGT_UPDATE)
@@ -315,106 +630,263 @@
 CRT_RPC_DECLARE(pool_exclude_out, DAOS_ISEQ_POOL_TGT_UPDATE, DAOS_OSEQ_POOL_TGT_UPDATE)
 CRT_RPC_DECLARE(pool_exclude_out_v6, DAOS_ISEQ_POOL_TGT_UPDATE_V6, DAOS_OSEQ_POOL_TGT_UPDATE)
 
-#define DAOS_ISEQ_POOL_EVICT_V6 /* input fields */                                                 \
-	((struct pool_op_v6_in)(pvi_op)CRT_VAR)((uint32_t)(pvi_pool_destroy)CRT_VAR)(              \
-	    (uint32_t)(pvi_pool_destroy_force)CRT_VAR)((uuid_t)(pvi_hdls)CRT_ARRAY)(               \
-	    (d_string_t)(pvi_machine)CRT_VAR)
-
-#define DAOS_OSEQ_POOL_EVICT	/* output fields */		 \
-	((struct pool_op_out)	(pvo_op)		CRT_VAR) \
-	((uint32_t)		(pvo_n_hdls_evicted)	CRT_VAR)
+/* clang-format on */
+
+static inline void
+pool_tgt_update_in_get_data(crt_rpc_t *rpc, struct pool_target_addr **pti_addr_listp, int *countp)
+{
+	void *in = crt_req_get(rpc);
+
+	if (rpc_ver_atleast(rpc, POOL_PROTO_VER_WITH_SVC_OP_KEY)) {
+		*pti_addr_listp = ((struct pool_tgt_update_v6_in *)in)->pti_addr_list.ca_arrays;
+		*countp         = (int)((struct pool_tgt_update_v6_in *)in)->pti_addr_list.ca_count;
+	} else {
+		*pti_addr_listp = ((struct pool_tgt_update_in *)in)->pti_addr_list.ca_arrays;
+		*countp         = (int)((struct pool_tgt_update_in *)in)->pti_addr_list.ca_count;
+	}
+}
+
+static inline void
+pool_tgt_update_in_set_data(crt_rpc_t *rpc, struct pool_target_addr *pti_addr_list, uint64_t count)
+{
+	void *in = crt_req_get(rpc);
+
+	if (rpc_ver_atleast(rpc, POOL_PROTO_VER_WITH_SVC_OP_KEY)) {
+		((struct pool_tgt_update_v6_in *)in)->pti_addr_list.ca_arrays = pti_addr_list;
+		((struct pool_tgt_update_v6_in *)in)->pti_addr_list.ca_count  = count;
+	} else {
+		((struct pool_tgt_update_in *)in)->pti_addr_list.ca_arrays = pti_addr_list;
+		((struct pool_tgt_update_in *)in)->pti_addr_list.ca_count  = count;
+	}
+}
+
+/* clang-format off */
+
+#define DAOS_ISEQ_POOL_EVICT_V6	/* input fields */				\
+	((struct pool_op_v6_in)	(pvi_op)			CRT_VAR)	\
+	((uint32_t)		(pvi_pool_destroy)		CRT_VAR)	\
+	((uint32_t)		(pvi_pool_destroy_force)	CRT_VAR)	\
+	((uuid_t)		(pvi_hdls)			CRT_ARRAY)	\
+	((d_string_t)		(pvi_machine)CRT_VAR)
+
+#define DAOS_OSEQ_POOL_EVICT	/* output fields */				\
+	((struct pool_op_out)	(pvo_op)			CRT_VAR)	\
+	((uint32_t)		(pvo_n_hdls_evicted)		CRT_VAR)
 
 CRT_RPC_DECLARE(pool_evict, DAOS_ISEQ_POOL_EVICT_V6, DAOS_OSEQ_POOL_EVICT)
 
-#define DAOS_ISEQ_POOL_SVC_STOP	/* input fields */		 \
-	((struct pool_op_in)	(psi_op)		CRT_VAR)
-
-#define DAOS_ISEQ_POOL_SVC_STOP_V6 /* input fields */ ((struct pool_op_v6_in)(psi_op)CRT_VAR)
-
-#define DAOS_OSEQ_POOL_SVC_STOP	/* output fields */		 \
-	((struct pool_op_out)	(pso_op)		CRT_VAR)
+#define DAOS_ISEQ_POOL_SVC_STOP		/* input fields */		 \
+	((struct pool_op_in)		(psi_op)		CRT_VAR)
+
+#define DAOS_ISEQ_POOL_SVC_STOP_V6	/* input fields */		 \
+	((struct pool_op_v6_in)		(psi_op)		CRT_VAR)
+
+#define DAOS_OSEQ_POOL_SVC_STOP		/* output fields */		 \
+	((struct pool_op_out)		(pso_op)		CRT_VAR)
 
 CRT_RPC_DECLARE(pool_svc_stop, DAOS_ISEQ_POOL_SVC_STOP, DAOS_OSEQ_POOL_SVC_STOP)
 CRT_RPC_DECLARE(pool_svc_stop_v6, DAOS_ISEQ_POOL_SVC_STOP_V6, DAOS_OSEQ_POOL_SVC_STOP)
 
-#define DAOS_ISEQ_POOL_TGT_DISCONNECT /* input fields */	 \
-	((uuid_t)		(tdi_uuid)		CRT_VAR) \
-	((uuid_t)		(tdi_hdls)		CRT_ARRAY)
-
-#define DAOS_OSEQ_POOL_TGT_DISCONNECT /* output fields */	 \
-	((int32_t)		(tdo_rc)		CRT_VAR)
+#define DAOS_ISEQ_POOL_TGT_DISCONNECT	/* input fields */			\
+	((uuid_t)			(tdi_uuid)		CRT_VAR)	\
+	((uuid_t)			(tdi_hdls)		CRT_ARRAY)
+
+#define DAOS_OSEQ_POOL_TGT_DISCONNECT	/* output fields */			\
+	((int32_t)			(tdo_rc)		CRT_VAR)
 
 CRT_RPC_DECLARE(pool_tgt_disconnect, DAOS_ISEQ_POOL_TGT_DISCONNECT, DAOS_OSEQ_POOL_TGT_DISCONNECT)
 
-#define DAOS_ISEQ_POOL_TGT_QUERY	/* input fields */	 \
-	((struct pool_op_in)	(tqi_op)		CRT_VAR)
-
-#define DAOS_OSEQ_POOL_TGT_QUERY	/* output fields */	 \
-	((struct daos_pool_space) (tqo_space)		CRT_RAW) \
-	((uint32_t)		(tqo_rc)		CRT_VAR)
-
-CRT_RPC_DECLARE(pool_tgt_query, DAOS_ISEQ_POOL_TGT_QUERY,
-		DAOS_OSEQ_POOL_TGT_QUERY)
-
-#define DAOS_ISEQ_POOL_TGT_DIST_HDLS	/* input fields */	 \
-	((uuid_t)		(tfi_pool_uuid)		CRT_VAR) \
-	((d_iov_t)		(tfi_hdls)		CRT_VAR)
-
-#define DAOS_OSEQ_POOL_TGT_DIST_HDLS	/* output fields */	 \
-	((uint32_t)		(tfo_rc)		CRT_VAR)
-
-CRT_RPC_DECLARE(pool_tgt_dist_hdls, DAOS_ISEQ_POOL_TGT_DIST_HDLS,
-		DAOS_OSEQ_POOL_TGT_DIST_HDLS)
-
-#define DAOS_ISEQ_POOL_PROP_GET_V6 /* input fields */                                              \
-	((struct pool_op_v6_in)(pgi_op)CRT_VAR)((uint64_t)(pgi_query_bits)CRT_VAR)
-
-#define DAOS_OSEQ_POOL_PROP_GET	/* output fields */		 \
-	((struct pool_op_out)	(pgo_op)		CRT_VAR) \
-	((daos_prop_t)		(pgo_prop)		CRT_PTR)
+#define DAOS_ISEQ_POOL_TGT_QUERY	/* input fields */		 \
+	((struct pool_op_in)		(tqi_op)		CRT_VAR)
+
+#define DAOS_OSEQ_POOL_TGT_QUERY	/* output fields */		 \
+	((struct daos_pool_space)	(tqo_space)		CRT_RAW) \
+	((uint32_t)			(tqo_rc)		CRT_VAR)
+
+CRT_RPC_DECLARE(pool_tgt_query, DAOS_ISEQ_POOL_TGT_QUERY, DAOS_OSEQ_POOL_TGT_QUERY)
+
+#define DAOS_ISEQ_POOL_TGT_DIST_HDLS	/* input fields */		 \
+	((uuid_t)			(tfi_pool_uuid)		CRT_VAR) \
+	((d_iov_t)			(tfi_hdls)		CRT_VAR)
+
+#define DAOS_OSEQ_POOL_TGT_DIST_HDLS	/* output fields */		 \
+	((uint32_t)			(tfo_rc)		CRT_VAR)
+
+CRT_RPC_DECLARE(pool_tgt_dist_hdls, DAOS_ISEQ_POOL_TGT_DIST_HDLS, DAOS_OSEQ_POOL_TGT_DIST_HDLS)
+
+#define DAOS_ISEQ_POOL_PROP_GET_V6	/* input fields */		 \
+	((struct pool_op_v6_in)		(pgi_op)		CRT_VAR) \
+	((uint64_t)			(pgi_query_bits)	CRT_VAR)
+
+#define DAOS_OSEQ_POOL_PROP_GET		/* output fields */		 \
+	((struct pool_op_out)		(pgo_op)		CRT_VAR) \
+	((daos_prop_t)			(pgo_prop)		CRT_PTR)
 
 CRT_RPC_DECLARE(pool_prop_get, DAOS_ISEQ_POOL_PROP_GET_V6, DAOS_OSEQ_POOL_PROP_GET)
 
-#define DAOS_ISEQ_POOL_PROP_SET_V6 /* input fields */                                              \
-	((struct pool_op_v6_in)(psi_op)CRT_VAR)((daos_prop_t)(psi_prop)CRT_PTR)
-
-#define DAOS_OSEQ_POOL_PROP_SET	/* output fields */		 \
-	((struct pool_op_out)	(pso_op)		CRT_VAR)
+/* clang-format on */
+
+static inline void
+pool_prop_get_in_get_data(crt_rpc_t *rpc, uint64_t *pgi_query_bitsp)
+{
+	void *in = crt_req_get(rpc);
+
+	/* engine<->engine RPC, assume same protocol version between them */
+	*pgi_query_bitsp = ((struct pool_prop_get_in *)in)->pgi_query_bits;
+}
+
+static inline void
+pool_prop_get_in_set_data(crt_rpc_t *rpc, uint64_t pgi_query_bits)
+{
+	void *in = crt_req_get(rpc);
+
+	((struct pool_prop_get_in *)in)->pgi_query_bits = pgi_query_bits;
+}
+
+/* clang-format off */
+
+#define DAOS_ISEQ_POOL_PROP_SET_V6	/* input fields */		 \
+	((struct pool_op_v6_in)		(psi_op)		CRT_VAR) \
+	((daos_prop_t)			(psi_prop)		CRT_PTR)
+
+#define DAOS_OSEQ_POOL_PROP_SET		/* output fields */		 \
+	((struct pool_op_out)		(pso_op)		CRT_VAR)
 
 CRT_RPC_DECLARE(pool_prop_set, DAOS_ISEQ_POOL_PROP_SET_V6, DAOS_OSEQ_POOL_PROP_SET)
 
-#define DAOS_ISEQ_POOL_ACL_UPDATE_V6 /* input fields */                                            \
-	((struct pool_op_v6_in)(pui_op)CRT_VAR)((struct daos_acl)(pui_acl)CRT_PTR)
-
-#define DAOS_OSEQ_POOL_ACL_UPDATE	/* output fields */	 \
-	((struct pool_op_out)	(puo_op)		CRT_VAR)
+/* clang-format on */
+
+static inline void
+pool_prop_set_in_get_data(crt_rpc_t *rpc, daos_prop_t **psi_propp)
+{
+	void *in = crt_req_get(rpc);
+
+	/* engine<->engine RPC, assume same protocol version between them */
+	*psi_propp = ((struct pool_prop_set_in *)in)->psi_prop;
+}
+
+static inline void
+pool_prop_set_in_set_data(crt_rpc_t *rpc, daos_prop_t *psi_prop)
+{
+	void *in = crt_req_get(rpc);
+
+	((struct pool_prop_set_in *)in)->psi_prop = psi_prop;
+}
+
+/* clang-format off */
+
+#define DAOS_ISEQ_POOL_ACL_UPDATE_V6	/* input fields */		 \
+	((struct pool_op_v6_in)		(pui_op)		CRT_VAR) \
+	((struct daos_acl)		(pui_acl)		CRT_PTR)
+
+#define DAOS_OSEQ_POOL_ACL_UPDATE	/* output fields */		 \
+	((struct pool_op_out)		(puo_op)		CRT_VAR)
 
 CRT_RPC_DECLARE(pool_acl_update, DAOS_ISEQ_POOL_ACL_UPDATE_V6, DAOS_OSEQ_POOL_ACL_UPDATE)
 
-#define DAOS_ISEQ_POOL_ACL_DELETE_V6 /* input fields */                                            \
-	((struct pool_op_v6_in)(pdi_op)CRT_VAR)((d_const_string_t)(pdi_principal)CRT_VAR)(         \
-	    (uint8_t)(pdi_type)CRT_VAR)
-
-#define DAOS_OSEQ_POOL_ACL_DELETE	/* output fields */	 \
-	((struct pool_op_out)	(pdo_op)		CRT_VAR)
+/* clang-format on */
+
+static inline void
+pool_acl_update_in_get_data(crt_rpc_t *rpc, struct daos_acl **pui_aclp)
+{
+	void *in = crt_req_get(rpc);
+
+	/* engine<->engine RPC, assume same protocol version between them */
+	*pui_aclp = ((struct pool_acl_update_in *)in)->pui_acl;
+}
+
+static inline void
+pool_acl_update_in_set_data(crt_rpc_t *rpc, struct daos_acl *pui_acl)
+{
+	void *in = crt_req_get(rpc);
+
+	((struct pool_acl_update_in *)in)->pui_acl = pui_acl;
+}
+
+/* clang-format off */
+
+#define DAOS_ISEQ_POOL_ACL_DELETE_V6	/* input fields */		 \
+	((struct pool_op_v6_in)		(pdi_op)		CRT_VAR) \
+	((d_const_string_t)		(pdi_principal)		CRT_VAR) \
+	((uint8_t)			(pdi_type)		CRT_VAR)
+
+#define DAOS_OSEQ_POOL_ACL_DELETE	/* output fields */		 \
+	((struct pool_op_out)		(pdo_op)		CRT_VAR)
 
 CRT_RPC_DECLARE(pool_acl_delete, DAOS_ISEQ_POOL_ACL_DELETE_V6, DAOS_OSEQ_POOL_ACL_DELETE)
 
+/* clang-format on */
+
+static inline void
+pool_acl_delete_in_get_data(crt_rpc_t *rpc, d_const_string_t *pdi_principalp, uint8_t *pdi_typep)
+{
+	void *in = crt_req_get(rpc);
+
+	/* engine<->engine RPC, assume same protocol version between them */
+	*pdi_principalp = ((struct pool_acl_delete_in *)in)->pdi_principal;
+	*pdi_typep      = ((struct pool_acl_delete_in *)in)->pdi_type;
+}
+
+static inline void
+pool_acl_delete_in_set_data(crt_rpc_t *rpc, crt_opcode_t opc, d_const_string_t pdi_principal,
+			    uint8_t pdi_type)
+{
+	void *in = crt_req_get(rpc);
+
+	((struct pool_acl_delete_in *)in)->pdi_principal = pdi_principal;
+	((struct pool_acl_delete_in *)in)->pdi_type      = pdi_type;
+}
+
+/* clang-format off */
+
 #define DAOS_ISEQ_POOL_LIST_CONT	/* input fields */		 \
-	((struct pool_op_in)	(plci_op)			CRT_VAR) \
-	((crt_bulk_t)		(plci_cont_bulk)		CRT_VAR) \
-	((uint64_t)		(plci_ncont)			CRT_VAR)
-
-#define DAOS_ISEQ_POOL_LIST_CONT_V6 /* input fields */                                             \
-	((struct pool_op_v6_in)(plci_op)CRT_VAR)((crt_bulk_t)(plci_cont_bulk)CRT_VAR)(             \
-	    (uint64_t)(plci_ncont)CRT_VAR)
+	((struct pool_op_in)		(plci_op)		CRT_VAR) \
+	((crt_bulk_t)			(plci_cont_bulk)	CRT_VAR) \
+	((uint64_t)			(plci_ncont)		CRT_VAR)
+
+#define DAOS_ISEQ_POOL_LIST_CONT_V6	/* input fields */		 \
+	((struct pool_op_v6_in)		(plci_op)		CRT_VAR) \
+	((crt_bulk_t)			(plci_cont_bulk)	CRT_VAR) \
+	((uint64_t)			(plci_ncont)		CRT_VAR)
 
 #define DAOS_OSEQ_POOL_LIST_CONT	/* output fields */		 \
-	((struct pool_op_out)	(plco_op)			CRT_VAR) \
-	((uint64_t)		(plco_ncont)			CRT_VAR)
+	((struct pool_op_out)		(plco_op)		CRT_VAR) \
+	((uint64_t)			(plco_ncont)		CRT_VAR)
 
 CRT_RPC_DECLARE(pool_list_cont, DAOS_ISEQ_POOL_LIST_CONT, DAOS_OSEQ_POOL_LIST_CONT)
 CRT_RPC_DECLARE(pool_list_cont_v6, DAOS_ISEQ_POOL_LIST_CONT_V6, DAOS_OSEQ_POOL_LIST_CONT)
+
+/* clang-format on */
+
+static inline void
+pool_list_cont_in_get_data(crt_rpc_t *rpc, crt_bulk_t *plci_cont_bulkp, uint64_t *plci_ncontp)
+{
+	void *in = crt_req_get(rpc);
+
+	if (rpc_ver_atleast(rpc, POOL_PROTO_VER_WITH_SVC_OP_KEY)) {
+		*plci_cont_bulkp = ((struct pool_list_cont_v6_in *)in)->plci_cont_bulk;
+		*plci_ncontp     = ((struct pool_list_cont_v6_in *)in)->plci_ncont;
+	} else {
+		*plci_cont_bulkp = ((struct pool_list_cont_in *)in)->plci_cont_bulk;
+		*plci_ncontp     = ((struct pool_list_cont_in *)in)->plci_ncont;
+	}
+}
+
+static inline void
+pool_list_cont_in_set_data(crt_rpc_t *rpc, crt_bulk_t plci_cont_bulk, uint64_t plci_ncont)
+{
+	void *in = crt_req_get(rpc);
+
+	if (rpc_ver_atleast(rpc, POOL_PROTO_VER_WITH_SVC_OP_KEY)) {
+		((struct pool_list_cont_v6_in *)in)->plci_cont_bulk = plci_cont_bulk;
+		((struct pool_list_cont_v6_in *)in)->plci_ncont     = plci_ncont;
+	} else {
+		((struct pool_list_cont_in *)in)->plci_cont_bulk = plci_cont_bulk;
+		((struct pool_list_cont_in *)in)->plci_ncont     = plci_ncont;
+	}
+}
+
+/* clang-format off */
 
 #define DAOS_ISEQ_POOL_FILTER_CONT	/* input fields */		 \
 	((struct pool_op_in)		(pfci_op)		CRT_VAR) \
@@ -422,58 +894,107 @@
 	((uint64_t)			(pfci_ncont)		CRT_VAR) \
 	((daos_pool_cont_filter_t)	(pfci_filt)		CRT_VAR)
 
-#define DAOS_ISEQ_POOL_FILTER_CONT_V6 /* input fields */                                           \
-	((struct pool_op_v6_in)(pfci_op)CRT_VAR)((crt_bulk_t)(pfci_cont_bulk)CRT_VAR)(             \
-	    (uint64_t)(pfci_ncont)CRT_VAR)((daos_pool_cont_filter_t)(pfci_filt)CRT_VAR)
+#define DAOS_ISEQ_POOL_FILTER_CONT_V6	/* input fields */		 \
+	((struct pool_op_v6_in)		(pfci_op)		CRT_VAR) \
+	((crt_bulk_t)			(pfci_cont_bulk)	CRT_VAR) \
+	((uint64_t)			(pfci_ncont)		CRT_VAR) \
+	((daos_pool_cont_filter_t)	(pfci_filt)		CRT_VAR)
 
 #define DAOS_OSEQ_POOL_FILTER_CONT	/* output fields */		 \
-	((struct pool_op_out)	(pfco_op)			CRT_VAR) \
-	((uint64_t)		(pfco_ncont)			CRT_VAR)
+	((struct pool_op_out)		(pfco_op)		CRT_VAR) \
+	((uint64_t)			(pfco_ncont)		CRT_VAR)
 
 CRT_RPC_DECLARE(pool_filter_cont, DAOS_ISEQ_POOL_FILTER_CONT, DAOS_OSEQ_POOL_FILTER_CONT)
 CRT_RPC_DECLARE(pool_filter_cont_v6, DAOS_ISEQ_POOL_FILTER_CONT_V6, DAOS_OSEQ_POOL_FILTER_CONT)
 
+/* clang-format on */
+
+static inline void
+pool_filter_cont_in_get_data(crt_rpc_t *rpc, crt_bulk_t *pfci_cont_bulkp, uint64_t *pfci_ncontp,
+			     daos_pool_cont_filter_t **pfci_filtp)
+{
+	void *in = crt_req_get(rpc);
+
+	if (rpc_ver_atleast(rpc, POOL_PROTO_VER_WITH_SVC_OP_KEY)) {
+		*pfci_cont_bulkp = ((struct pool_filter_cont_v6_in *)in)->pfci_cont_bulk;
+		*pfci_ncontp     = ((struct pool_filter_cont_v6_in *)in)->pfci_ncont;
+		*pfci_filtp      = &((struct pool_filter_cont_v6_in *)in)->pfci_filt;
+	} else {
+		*pfci_cont_bulkp = ((struct pool_filter_cont_in *)in)->pfci_cont_bulk;
+		*pfci_ncontp     = ((struct pool_filter_cont_in *)in)->pfci_ncont;
+		*pfci_filtp      = &((struct pool_filter_cont_in *)in)->pfci_filt;
+	}
+}
+
+static inline void
+pool_filter_cont_in_set_data(crt_rpc_t *rpc, crt_bulk_t pfci_cont_bulk, uint64_t pfci_ncont,
+			     daos_pool_cont_filter_t *pfci_filt)
+{
+	void *in = crt_req_get(rpc);
+
+	if (rpc_ver_atleast(rpc, POOL_PROTO_VER_WITH_SVC_OP_KEY)) {
+		((struct pool_filter_cont_v6_in *)in)->pfci_cont_bulk = pfci_cont_bulk;
+		((struct pool_filter_cont_v6_in *)in)->pfci_ncont     = pfci_ncont;
+		if (pfci_filt)
+			((struct pool_filter_cont_v6_in *)in)->pfci_filt = *pfci_filt;
+		else
+			memset(&((struct pool_filter_cont_v6_in *)in)->pfci_filt, 0,
+			       sizeof(daos_pool_cont_filter_t));
+
+	} else {
+		((struct pool_filter_cont_in *)in)->pfci_cont_bulk = pfci_cont_bulk;
+		((struct pool_filter_cont_in *)in)->pfci_ncont     = pfci_ncont;
+		if (pfci_filt)
+			((struct pool_filter_cont_in *)in)->pfci_filt = *pfci_filt;
+		else
+			memset(&((struct pool_filter_cont_in *)in)->pfci_filt, 0,
+			       sizeof(daos_pool_cont_filter_t));
+	}
+}
+
+/* clang-format off */
+
 #define DAOS_ISEQ_POOL_RANKS_GET	/* input fields */		 \
-	((struct pool_op_in)	(prgi_op)			CRT_VAR) \
-	((crt_bulk_t)		(prgi_ranks_bulk)		CRT_VAR) \
-	((uint32_t)		(prgi_nranks)			CRT_VAR)
+	((struct pool_op_in)		(prgi_op)		CRT_VAR) \
+	((crt_bulk_t)			(prgi_ranks_bulk)	CRT_VAR) \
+	((uint32_t)			(prgi_nranks)		CRT_VAR)
 
 #define DAOS_OSEQ_POOL_RANKS_GET	/* output fields */		 \
-	((struct pool_op_out)	(prgo_op)			CRT_VAR) \
-	((uint32_t)		(prgo_nranks)			CRT_VAR)
-
-CRT_RPC_DECLARE(pool_ranks_get, DAOS_ISEQ_POOL_RANKS_GET,
-		DAOS_OSEQ_POOL_RANKS_GET)
-
-#define DAOS_ISEQ_POOL_UPGRADE_V6 /* input fields */ ((struct pool_op_v6_in)(poi_op)CRT_VAR)
-
-#define DAOS_OSEQ_POOL_UPGRADE	/* output fields */		 \
-	((struct pool_op_out)	(poo_op)		CRT_VAR)
+	((struct pool_op_out)		(prgo_op)		CRT_VAR) \
+	((uint32_t)			(prgo_nranks)		CRT_VAR)
+
+CRT_RPC_DECLARE(pool_ranks_get, DAOS_ISEQ_POOL_RANKS_GET, DAOS_OSEQ_POOL_RANKS_GET)
+
+#define DAOS_ISEQ_POOL_UPGRADE_V6	/* input fields */		 \
+	((struct pool_op_v6_in)		(poi_op)		CRT_VAR)
+
+#define DAOS_OSEQ_POOL_UPGRADE		/* output fields */		 \
+	((struct pool_op_out)		(poo_op)		CRT_VAR)
 
 CRT_RPC_DECLARE(pool_upgrade, DAOS_ISEQ_POOL_UPGRADE_V6, DAOS_OSEQ_POOL_UPGRADE)
 
-#define DAOS_ISEQ_POOL_TGT_QUERY_MAP	/* input fields */	 \
-	((struct pool_op_in)	(tmi_op)		CRT_VAR) \
-	((crt_bulk_t)		(tmi_map_bulk)		CRT_VAR) \
-	((uint32_t)		(tmi_map_version)	CRT_VAR)
-
-#define DAOS_OSEQ_POOL_TGT_QUERY_MAP	/* output fields */	 \
-	((struct pool_op_out)	(tmo_op)		CRT_VAR) \
-	/* only set on -DER_TRUNC */				 \
-	((uint32_t)		(tmo_map_buf_size)	CRT_VAR)
-
-CRT_RPC_DECLARE(pool_tgt_query_map, DAOS_ISEQ_POOL_TGT_QUERY_MAP,
-		DAOS_OSEQ_POOL_TGT_QUERY_MAP)
-
-#define DAOS_ISEQ_POOL_TGT_DISCARD /* input fields */		 \
-	((uuid_t)		(ptdi_uuid)		CRT_VAR) \
-	((struct pool_target_addr) (ptdi_addrs)		CRT_ARRAY)
-
-#define DAOS_OSEQ_POOL_TGT_DISCARD /* output fields */		\
-	((int32_t)		(ptdo_rc)		CRT_VAR)
-
-CRT_RPC_DECLARE(pool_tgt_discard, DAOS_ISEQ_POOL_TGT_DISCARD,
-		DAOS_OSEQ_POOL_TGT_DISCARD)
+#define DAOS_ISEQ_POOL_TGT_QUERY_MAP	/* input fields */		 \
+	((struct pool_op_in)		(tmi_op)		CRT_VAR) \
+	((crt_bulk_t)			(tmi_map_bulk)		CRT_VAR) \
+	((uint32_t)			(tmi_map_version)	CRT_VAR)
+
+#define DAOS_OSEQ_POOL_TGT_QUERY_MAP	/* output fields */		 \
+	((struct pool_op_out)		(tmo_op)		CRT_VAR) \
+	/* only set on -DER_TRUNC */					 \
+	((uint32_t)			(tmo_map_buf_size)	CRT_VAR)
+
+CRT_RPC_DECLARE(pool_tgt_query_map, DAOS_ISEQ_POOL_TGT_QUERY_MAP, DAOS_OSEQ_POOL_TGT_QUERY_MAP)
+
+#define DAOS_ISEQ_POOL_TGT_DISCARD	/* input fields */		 \
+	((uuid_t)			(ptdi_uuid)		CRT_VAR) \
+	((struct pool_target_addr)	(ptdi_addrs)		CRT_ARRAY)
+
+#define DAOS_OSEQ_POOL_TGT_DISCARD	/* output fields */		 \
+	((int32_t)			(ptdo_rc)		CRT_VAR)
+
+CRT_RPC_DECLARE(pool_tgt_discard, DAOS_ISEQ_POOL_TGT_DISCARD, DAOS_OSEQ_POOL_TGT_DISCARD)
+
+/* clang-format on */
 
 static inline int
 pool_req_create(crt_context_t crt_ctx, crt_endpoint_t *tgt_ep, crt_opcode_t opc,
@@ -482,13 +1003,15 @@
 	int                    rc;
 	crt_opcode_t           opcode;
 	static __thread uuid_t cli_id;
+	int                    proto_ver;
 	struct pool_op_in     *in;
+
+	proto_ver = dc_pool_proto_version ? dc_pool_proto_version : DAOS_POOL_VERSION;
 
 	if (uuid_is_null(cli_id))
 		uuid_generate(cli_id);
 
-	opcode = DAOS_RPC_OPCODE(opc, DAOS_POOL_MODULE,
-				 dc_pool_proto_version ? dc_pool_proto_version : DAOS_POOL_VERSION);
+	opcode = DAOS_RPC_OPCODE(opc, DAOS_POOL_MODULE, proto_ver);
 	/* call daos_rpc_tag to get the target tag/context idx */
 	tgt_ep->ep_tag = daos_rpc_tag(DAOS_REQ_POOL, tgt_ep->ep_tag);
 
@@ -506,7 +1029,7 @@
 		*req_timep = d_hlc_get();
 
 	/* Temporary req_timep check: some opcodes aren't (yet) at v8 and don't have the op key */
-	if (req_timep && (dc_pool_proto_version >= POOL_PROTO_VER_WITH_SVC_OP_KEY)) {
+	if (req_timep && (proto_ver >= POOL_PROTO_VER_WITH_SVC_OP_KEY)) {
 		struct pool_op_v6_in *in6 = crt_req_get(*req);
 
 		uuid_copy(in6->pi_cli_id, cli_id);
@@ -514,946 +1037,7 @@
 	}
 	return 0;
 }
-=======
-/* clang-format on */
->>>>>>> 70cf75cc
-
-static inline void
-pool_create_in_get_data(crt_rpc_t *rpc, d_rank_list_t **pri_tgt_ranksp, daos_prop_t **pri_propp,
-			uint32_t *pri_ndomainsp, uint32_t *pri_ntgtsp, uint32_t **pri_domainsp)
-{
-	struct pool_create_in *in      = crt_req_get(rpc);
-	uint8_t                rpc_ver = opc_get_rpc_ver(rpc->cr_opc);
-
-	D_ASSERT(rpc_ver >= POOL_PROTO_VER_WITH_SVC_OP_KEY);
-	*pri_tgt_ranksp = in->pri_tgt_ranks;
-	*pri_propp      = in->pri_prop;
-	*pri_ndomainsp  = in->pri_ndomains;
-	*pri_ntgtsp     = in->pri_ntgts;
-	*pri_domainsp   = in->pri_domains.ca_arrays;
-	D_ASSERT(*pri_ndomainsp == in->pri_domains.ca_count);
-}
-
-static inline void
-pool_create_in_set_data(crt_rpc_t *rpc, d_rank_list_t *pri_tgt_ranks, daos_prop_t *pri_prop,
-			uint32_t pri_ndomains, uint32_t pri_ntgts, uint32_t *pri_domains)
-{
-	struct pool_create_in *in      = crt_req_get(rpc);
-	uint8_t                rpc_ver = opc_get_rpc_ver(rpc->cr_opc);
-
-	D_ASSERT(rpc_ver >= POOL_PROTO_VER_WITH_SVC_OP_KEY);
-	in->pri_tgt_ranks         = pri_tgt_ranks;
-	in->pri_prop              = pri_prop;
-	in->pri_ndomains          = pri_ndomains;
-	in->pri_ntgts             = pri_ntgts;
-	in->pri_domains.ca_arrays = pri_domains;
-	in->pri_domains.ca_count  = pri_ndomains;
-}
-
-<<<<<<< HEAD
-=======
-/* clang-format off */
-
-#define DAOS_OSEQ_POOL_CONNECT		/* output fields */		 \
-	((struct pool_op_out)		(pco_op)		CRT_VAR) \
-	((struct daos_pool_space)	(pco_space)		CRT_RAW) \
-	((struct daos_rebuild_status)	(pco_rebuild_st)	CRT_RAW) \
-	/* only set on -DER_TRUNC */					 \
-	((uint32_t)			(pco_map_buf_size)	CRT_VAR)
-
-#define DAOS_ISEQ_POOL_CONNECT 		/* input fields */		 \
-	((struct pool_op_in)		(pci_op)		CRT_VAR) \
-	((d_iov_t)			(pci_cred)		CRT_VAR) \
-	((uint64_t)			(pci_flags)		CRT_VAR) \
-	((uint64_t)			(pci_query_bits)	CRT_VAR) \
-	((crt_bulk_t)			(pci_map_bulk)		CRT_VAR) \
-	((uint32_t)			(pci_pool_version)	CRT_VAR)
-
-#define DAOS_ISEQ_POOL_CONNECT_V6	/* input fields */		 \
-	((struct pool_op_v6_in)		(pci_op)		CRT_VAR) \
-	((d_iov_t)			(pci_cred)		CRT_VAR) \
-	((uint64_t)			(pci_flags)		CRT_VAR) \
-	((uint64_t)			(pci_query_bits)	CRT_VAR) \
-	((crt_bulk_t)			(pci_map_bulk)		CRT_VAR) \
-	((uint32_t)			(pci_pool_version)	CRT_VAR)
-
-CRT_RPC_DECLARE(pool_connect, DAOS_ISEQ_POOL_CONNECT, DAOS_OSEQ_POOL_CONNECT)
-CRT_RPC_DECLARE(pool_connect_v6, DAOS_ISEQ_POOL_CONNECT_V6, DAOS_OSEQ_POOL_CONNECT)
-
-/* clang-format on */
-
->>>>>>> 70cf75cc
-static inline bool
-rpc_ver_atleast(crt_rpc_t *rpc, int min_ver)
-{
-	return (opc_get_rpc_ver(rpc->cr_opc) >= min_ver);
-}
-
-static inline void
-pool_connect_in_get_cred(crt_rpc_t *rpc, d_iov_t **pci_credp)
-{
-	void *in = crt_req_get(rpc);
-
-	if (rpc_ver_atleast(rpc, POOL_PROTO_VER_WITH_SVC_OP_KEY))
-		*pci_credp = &(((struct pool_connect_v6_in *)in)->pci_cred);
-	else
-		*pci_credp = &(((struct pool_connect_in *)in)->pci_cred);
-}
-
-static inline void
-pool_connect_in_get_data(crt_rpc_t *rpc, uint64_t *pci_flagsp, uint64_t *pci_query_bitsp,
-			 crt_bulk_t *pci_map_bulkp, uint32_t *pci_pool_versionp)
-{
-	void *in = crt_req_get(rpc);
-
-	if (rpc_ver_atleast(rpc, POOL_PROTO_VER_WITH_SVC_OP_KEY)) {
-		if (pci_flagsp)
-			*pci_flagsp = ((struct pool_connect_v6_in *)in)->pci_flags;
-		if (pci_query_bitsp)
-			*pci_query_bitsp = ((struct pool_connect_v6_in *)in)->pci_query_bits;
-		if (pci_map_bulkp)
-			*pci_map_bulkp = ((struct pool_connect_v6_in *)in)->pci_map_bulk;
-		if (pci_pool_versionp)
-			*pci_pool_versionp = ((struct pool_connect_v6_in *)in)->pci_pool_version;
-	} else {
-		if (pci_flagsp)
-			*pci_flagsp = ((struct pool_connect_in *)in)->pci_flags;
-		if (pci_query_bitsp)
-			*pci_query_bitsp = ((struct pool_connect_in *)in)->pci_query_bits;
-		if (pci_map_bulkp)
-			*pci_map_bulkp = ((struct pool_connect_in *)in)->pci_map_bulk;
-		if (pci_pool_versionp)
-			*pci_pool_versionp = ((struct pool_connect_in *)in)->pci_pool_version;
-	}
-}
-
-static inline void
-pool_connect_in_set_data(crt_rpc_t *rpc, uint64_t pci_flags, uint64_t pci_query_bits,
-			 crt_bulk_t pci_map_bulk, uint32_t pci_pool_version)
-{
-	void *in = crt_req_get(rpc);
-
-	if (rpc_ver_atleast(rpc, POOL_PROTO_VER_WITH_SVC_OP_KEY)) {
-		((struct pool_connect_v6_in *)in)->pci_flags        = pci_flags;
-		((struct pool_connect_v6_in *)in)->pci_query_bits   = pci_query_bits;
-		((struct pool_connect_v6_in *)in)->pci_map_bulk     = pci_map_bulk;
-		((struct pool_connect_v6_in *)in)->pci_pool_version = pci_pool_version;
-	} else {
-		((struct pool_connect_in *)in)->pci_flags        = pci_flags;
-		((struct pool_connect_in *)in)->pci_query_bits   = pci_query_bits;
-		((struct pool_connect_in *)in)->pci_map_bulk     = pci_map_bulk;
-		((struct pool_connect_in *)in)->pci_pool_version = pci_pool_version;
-	}
-}
-
-<<<<<<< HEAD
-=======
-/* clang-format off */
-
-#define DAOS_ISEQ_POOL_DISCONNECT	/* input fields */		 \
-	((struct pool_op_in)		(pdi_op)		CRT_VAR)
-
-#define DAOS_ISEQ_POOL_DISCONNECT_V6	/* input fields */		 \
-	((struct pool_op_v6_in)		(pdi_op)		CRT_VAR)
-
-#define DAOS_OSEQ_POOL_DISCONNECT	/* output fields */		 \
-	((struct pool_op_out)		(pdo_op)		CRT_VAR)
-
-CRT_RPC_DECLARE(pool_disconnect, DAOS_ISEQ_POOL_DISCONNECT, DAOS_OSEQ_POOL_DISCONNECT)
-CRT_RPC_DECLARE(pool_disconnect_v6, DAOS_ISEQ_POOL_DISCONNECT_V6, DAOS_OSEQ_POOL_DISCONNECT)
-
-#define DAOS_ISEQ_POOL_QUERY		/* input fields */			 \
-	((struct pool_op_in)		(pqi_op)			CRT_VAR) \
-	((crt_bulk_t)			(pqi_map_bulk)			CRT_VAR) \
-	((uint64_t)			(pqi_query_bits)		CRT_VAR)
-
-#define DAOS_ISEQ_POOL_QUERY_V6		/* input fields */			 \
-	((struct pool_op_v6_in)		(pqi_op)			CRT_VAR) \
-	((crt_bulk_t)			(pqi_map_bulk)			CRT_VAR) \
-	((uint64_t)			(pqi_query_bits)		CRT_VAR)
-
-#define DAOS_OSEQ_POOL_QUERY		/* output fields */			 \
-	((struct pool_op_out)		(pqo_op)			CRT_VAR) \
-	((daos_prop_t)			(pqo_prop)			CRT_PTR) \
-	((struct daos_pool_space)	(pqo_space)			CRT_RAW) \
-	((struct daos_rebuild_status)	(pqo_rebuild_st)		CRT_RAW) \
-	/* only set on -DER_TRUNC */						 \
-	((uint32_t)			(pqo_map_buf_size)		CRT_VAR) \
-	((uint32_t)			(pqo_pool_layout_ver)		CRT_VAR) \
-	((uint32_t)			(pqo_upgrade_layout_ver)	CRT_VAR)
-
-CRT_RPC_DECLARE(pool_query, DAOS_ISEQ_POOL_QUERY, DAOS_OSEQ_POOL_QUERY)
-CRT_RPC_DECLARE(pool_query_v6, DAOS_ISEQ_POOL_QUERY_V6, DAOS_OSEQ_POOL_QUERY)
-
-/* clang-format on */
-
->>>>>>> 70cf75cc
-static inline void
-pool_query_in_get_data(crt_rpc_t *rpc, crt_bulk_t *pqi_map_bulkp, uint64_t *pqi_query_bitsp)
-{
-	void *in = crt_req_get(rpc);
-
-	if (rpc_ver_atleast(rpc, POOL_PROTO_VER_WITH_SVC_OP_KEY)) {
-		*pqi_map_bulkp   = ((struct pool_query_v6_in *)in)->pqi_map_bulk;
-		*pqi_query_bitsp = ((struct pool_query_v6_in *)in)->pqi_query_bits;
-	} else {
-		*pqi_map_bulkp   = ((struct pool_query_in *)in)->pqi_map_bulk;
-		*pqi_query_bitsp = ((struct pool_query_in *)in)->pqi_query_bits;
-	}
-}
-
-static inline void
-pool_query_in_set_data(crt_rpc_t *rpc, crt_bulk_t pqi_map_bulk, uint64_t pqi_query_bits)
-{
-	void *in = crt_req_get(rpc);
-
-	if (rpc_ver_atleast(rpc, POOL_PROTO_VER_WITH_SVC_OP_KEY)) {
-		((struct pool_query_v6_in *)in)->pqi_map_bulk   = pqi_map_bulk;
-		((struct pool_query_v6_in *)in)->pqi_query_bits = pqi_query_bits;
-	} else {
-		((struct pool_query_in *)in)->pqi_map_bulk   = pqi_map_bulk;
-		((struct pool_query_in *)in)->pqi_query_bits = pqi_query_bits;
-	}
-}
-
-<<<<<<< HEAD
-=======
-/* clang-format off */
-
-#define DAOS_ISEQ_POOL_QUERY_INFO	/* input fields */		 \
-	((struct pool_op_in)		(pqii_op)		CRT_VAR) \
-	((d_rank_t)			(pqii_rank)		CRT_VAR) \
-	((uint32_t)			(pqii_tgt)		CRT_VAR)
-
-#define DAOS_ISEQ_POOL_QUERY_INFO_V6	/* input fields */		 \
-	((struct pool_op_v6_in)		(pqii_op)		CRT_VAR) \
-	((d_rank_t)			(pqii_rank)		CRT_VAR) \
-	((uint32_t)			(pqii_tgt)		CRT_VAR)
-
-#define DAOS_OSEQ_POOL_QUERY_INFO	/* output fields */		 \
-	((struct pool_op_out)		(pqio_op)		CRT_VAR) \
-	((d_rank_t)			(pqio_rank)		CRT_VAR) \
-	((uint32_t)			(pqio_tgt)		CRT_VAR) \
-	((struct daos_space)		(pqio_space)		CRT_RAW) \
-	((daos_target_state_t)		(pqio_state)		CRT_VAR)
-
-CRT_RPC_DECLARE(pool_query_info, DAOS_ISEQ_POOL_QUERY_INFO, DAOS_OSEQ_POOL_QUERY_INFO)
-CRT_RPC_DECLARE(pool_query_info_v6, DAOS_ISEQ_POOL_QUERY_INFO_V6, DAOS_OSEQ_POOL_QUERY_INFO)
-
-/* clang-format on */
-
->>>>>>> 70cf75cc
-static inline void
-pool_query_info_in_get_data(crt_rpc_t *rpc, d_rank_t *pqii_rankp, uint32_t *pqii_tgtp)
-{
-	void *in = crt_req_get(rpc);
-
-	if (rpc_ver_atleast(rpc, POOL_PROTO_VER_WITH_SVC_OP_KEY)) {
-		*pqii_rankp = ((struct pool_query_info_v6_in *)in)->pqii_rank;
-		*pqii_tgtp  = ((struct pool_query_info_v6_in *)in)->pqii_tgt;
-	} else {
-		*pqii_rankp = ((struct pool_query_info_in *)in)->pqii_rank;
-		*pqii_tgtp  = ((struct pool_query_info_in *)in)->pqii_tgt;
-	}
-}
-
-static inline void
-pool_query_info_in_set_data(crt_rpc_t *rpc, d_rank_t pqii_rank, uint32_t pqii_tgt)
-{
-	void *in = crt_req_get(rpc);
-
-	if (rpc_ver_atleast(rpc, POOL_PROTO_VER_WITH_SVC_OP_KEY)) {
-		((struct pool_query_info_v6_in *)in)->pqii_rank = pqii_rank;
-		((struct pool_query_info_v6_in *)in)->pqii_tgt  = pqii_tgt;
-	} else {
-		((struct pool_query_info_in *)in)->pqii_rank = pqii_rank;
-		((struct pool_query_info_in *)in)->pqii_tgt  = pqii_tgt;
-	}
-}
-
-<<<<<<< HEAD
-=======
-/* clang-format off */
-
-#define DAOS_ISEQ_POOL_ATTR_LIST	/* input fields */		 \
-	((struct pool_op_in)		(pali_op)		CRT_VAR) \
-	((crt_bulk_t)			(pali_bulk)		CRT_VAR)
-
-#define DAOS_ISEQ_POOL_ATTR_LIST_V6	/* input fields */		 \
-	((struct pool_op_v6_in)		(pali_op)		CRT_VAR) \
-	((crt_bulk_t)			(pali_bulk)		CRT_VAR)
-
-#define DAOS_OSEQ_POOL_ATTR_LIST	/* output fields */		 \
-	((struct pool_op_out)		(palo_op)		CRT_VAR) \
-	((uint64_t)			(palo_size)		CRT_VAR)
-
-CRT_RPC_DECLARE(pool_attr_list, DAOS_ISEQ_POOL_ATTR_LIST, DAOS_OSEQ_POOL_ATTR_LIST)
-CRT_RPC_DECLARE(pool_attr_list_v6, DAOS_ISEQ_POOL_ATTR_LIST_V6, DAOS_OSEQ_POOL_ATTR_LIST)
-
-/* clang-format on */
-
->>>>>>> 70cf75cc
-static inline void
-pool_attr_list_in_get_data(crt_rpc_t *rpc, crt_bulk_t *pali_bulkp)
-{
-	void *in = crt_req_get(rpc);
-
-	if (rpc_ver_atleast(rpc, POOL_PROTO_VER_WITH_SVC_OP_KEY)) {
-		*pali_bulkp = ((struct pool_attr_list_v6_in *)in)->pali_bulk;
-	} else {
-		*pali_bulkp = ((struct pool_attr_list_in *)in)->pali_bulk;
-	}
-}
-
-static inline void
-pool_attr_list_in_set_data(crt_rpc_t *rpc, crt_bulk_t pali_bulk)
-{
-	void *in = crt_req_get(rpc);
-
-	if (rpc_ver_atleast(rpc, POOL_PROTO_VER_WITH_SVC_OP_KEY)) {
-		((struct pool_attr_list_v6_in *)in)->pali_bulk = pali_bulk;
-	} else {
-		((struct pool_attr_list_in *)in)->pali_bulk = pali_bulk;
-	}
-}
-
-<<<<<<< HEAD
-=======
-/* clang-format off */
-
-#define DAOS_ISEQ_POOL_ATTR_GET		/* input fields */		 \
-	((struct pool_op_in)		(pagi_op)		CRT_VAR) \
-	((uint64_t)			(pagi_count)		CRT_VAR) \
-	((uint64_t)			(pagi_key_length)	CRT_VAR) \
-	((crt_bulk_t)			(pagi_bulk)		CRT_VAR)
-
-#define DAOS_ISEQ_POOL_ATTR_GET_V6	/* input fields */		 \
-	((struct pool_op_v6_in)		(pagi_op)		CRT_VAR) \
-	((uint64_t)			(pagi_count)		CRT_VAR) \
-	((uint64_t)			(pagi_key_length)	CRT_VAR) \
-	((crt_bulk_t)			(pagi_bulk)		CRT_VAR)
-
-CRT_RPC_DECLARE(pool_attr_get, DAOS_ISEQ_POOL_ATTR_GET, DAOS_OSEQ_POOL_OP)
-CRT_RPC_DECLARE(pool_attr_get_v6, DAOS_ISEQ_POOL_ATTR_GET_V6, DAOS_OSEQ_POOL_OP)
-
-/* clang-format on */
-
->>>>>>> 70cf75cc
-static inline void
-pool_attr_get_in_get_data(crt_rpc_t *rpc, uint64_t *pagi_countp, uint64_t *pagi_key_lengthp,
-			  crt_bulk_t *pagi_bulkp)
-{
-	void *in = crt_req_get(rpc);
-
-	if (rpc_ver_atleast(rpc, POOL_PROTO_VER_WITH_SVC_OP_KEY)) {
-		*pagi_countp      = ((struct pool_attr_get_v6_in *)in)->pagi_count;
-		*pagi_key_lengthp = ((struct pool_attr_get_v6_in *)in)->pagi_key_length;
-		*pagi_bulkp       = ((struct pool_attr_get_v6_in *)in)->pagi_bulk;
-	} else {
-		*pagi_countp      = ((struct pool_attr_get_in *)in)->pagi_count;
-		*pagi_key_lengthp = ((struct pool_attr_get_in *)in)->pagi_key_length;
-		*pagi_bulkp       = ((struct pool_attr_get_in *)in)->pagi_bulk;
-	}
-}
-
-static inline void
-pool_attr_get_in_set_data(crt_rpc_t *rpc, uint64_t pagi_count, uint64_t pagi_key_length,
-			  crt_bulk_t pagi_bulk)
-
-{
-	void *in = crt_req_get(rpc);
-
-	if (rpc_ver_atleast(rpc, POOL_PROTO_VER_WITH_SVC_OP_KEY)) {
-		((struct pool_attr_get_v6_in *)in)->pagi_count      = pagi_count;
-		((struct pool_attr_get_v6_in *)in)->pagi_key_length = pagi_key_length;
-		((struct pool_attr_get_v6_in *)in)->pagi_bulk       = pagi_bulk;
-	} else {
-		((struct pool_attr_get_in *)in)->pagi_count      = pagi_count;
-		((struct pool_attr_get_in *)in)->pagi_key_length = pagi_key_length;
-		((struct pool_attr_get_in *)in)->pagi_bulk       = pagi_bulk;
-	}
-}
-
-<<<<<<< HEAD
-=======
-/* clang-format off */
-
-#define DAOS_ISEQ_POOL_ATTR_SET		/* input fields */		 \
-	((struct pool_op_in)		(pasi_op)		CRT_VAR) \
-	((uint64_t)			(pasi_count)		CRT_VAR) \
-	((crt_bulk_t)			(pasi_bulk)		CRT_VAR)
-
-#define DAOS_ISEQ_POOL_ATTR_SET_V6	/* input fields */		 \
-	((struct pool_op_v6_in)		(pasi_op)		CRT_VAR) \
-	((uint64_t)			(pasi_count)		CRT_VAR) \
-	((crt_bulk_t)			(pasi_bulk)		CRT_VAR)
-
-CRT_RPC_DECLARE(pool_attr_set, DAOS_ISEQ_POOL_ATTR_SET, DAOS_OSEQ_POOL_OP)
-CRT_RPC_DECLARE(pool_attr_set_v6, DAOS_ISEQ_POOL_ATTR_SET_V6, DAOS_OSEQ_POOL_OP)
-
-/* clang-format on */
-
->>>>>>> 70cf75cc
-static inline void
-pool_attr_set_in_get_data(crt_rpc_t *rpc, uint64_t *pasi_countp, crt_bulk_t *pasi_bulkp)
-{
-	void *in = crt_req_get(rpc);
-
-	if (rpc_ver_atleast(rpc, POOL_PROTO_VER_WITH_SVC_OP_KEY)) {
-		*pasi_countp = ((struct pool_attr_set_v6_in *)in)->pasi_count;
-		*pasi_bulkp  = ((struct pool_attr_set_v6_in *)in)->pasi_bulk;
-	} else {
-		*pasi_countp = ((struct pool_attr_set_in *)in)->pasi_count;
-		*pasi_bulkp  = ((struct pool_attr_set_in *)in)->pasi_bulk;
-	}
-}
-
-static inline void
-pool_attr_set_in_set_data(crt_rpc_t *rpc, uint64_t pasi_count, crt_bulk_t pasi_bulk)
-{
-	void *in = crt_req_get(rpc);
-
-	if (rpc_ver_atleast(rpc, POOL_PROTO_VER_WITH_SVC_OP_KEY)) {
-		((struct pool_attr_set_v6_in *)in)->pasi_count = pasi_count;
-		((struct pool_attr_set_v6_in *)in)->pasi_bulk  = pasi_bulk;
-	} else {
-		((struct pool_attr_set_in *)in)->pasi_count = pasi_count;
-		((struct pool_attr_set_in *)in)->pasi_bulk  = pasi_bulk;
-	}
-}
-
-<<<<<<< HEAD
-=======
-/* clang-format off */
-
-#define DAOS_ISEQ_POOL_ATTR_DEL		/* input fields */		 \
-	((struct pool_op_in)		(padi_op)		CRT_VAR) \
-	((uint64_t)			(padi_count)		CRT_VAR) \
-	((crt_bulk_t)			(padi_bulk)		CRT_VAR)
-
-#define DAOS_ISEQ_POOL_ATTR_DEL_V6	/* input fields */		 \
-	((struct pool_op_v6_in)		(padi_op)		CRT_VAR) \
-	((uint64_t)			(padi_count)		CRT_VAR) \
-	((crt_bulk_t)			(padi_bulk)		CRT_VAR)
-
-CRT_RPC_DECLARE(pool_attr_del, DAOS_ISEQ_POOL_ATTR_DEL, DAOS_OSEQ_POOL_OP)
-CRT_RPC_DECLARE(pool_attr_del_v6, DAOS_ISEQ_POOL_ATTR_DEL_V6, DAOS_OSEQ_POOL_OP)
-
-/* clang-format on */
-
->>>>>>> 70cf75cc
-static inline void
-pool_attr_del_in_get_data(crt_rpc_t *rpc, uint64_t *padi_countp, crt_bulk_t *padi_bulkp)
-{
-	void *in = crt_req_get(rpc);
-
-	if (rpc_ver_atleast(rpc, POOL_PROTO_VER_WITH_SVC_OP_KEY)) {
-		*padi_countp = ((struct pool_attr_del_v6_in *)in)->padi_count;
-		*padi_bulkp  = ((struct pool_attr_del_v6_in *)in)->padi_bulk;
-	} else {
-		*padi_countp = ((struct pool_attr_del_in *)in)->padi_count;
-		*padi_bulkp  = ((struct pool_attr_del_in *)in)->padi_bulk;
-	}
-}
-
-static inline void
-pool_attr_del_in_set_data(crt_rpc_t *rpc, uint64_t padi_count, crt_bulk_t padi_bulk)
-{
-	void *in = crt_req_get(rpc);
-
-	if (rpc_ver_atleast(rpc, POOL_PROTO_VER_WITH_SVC_OP_KEY)) {
-		((struct pool_attr_del_v6_in *)in)->padi_count = padi_count;
-		((struct pool_attr_del_v6_in *)in)->padi_bulk  = padi_bulk;
-	} else {
-		((struct pool_attr_del_in *)in)->padi_count = padi_count;
-		((struct pool_attr_del_in *)in)->padi_bulk  = padi_bulk;
-	}
-}
-
-<<<<<<< HEAD
-=======
-/* clang-format off */
-
-#define DAOS_ISEQ_POOL_MEMBERSHIP	/* input fields */		 \
-	((uuid_t)			(pmi_uuid)		CRT_VAR) \
-	((d_rank_list_t)		(pmi_targets)		CRT_PTR)
-
-#define DAOS_OSEQ_POOL_MEMBERSHIP	/* output fields */		 \
-	((struct rsvc_hint)		(pmo_hint)		CRT_VAR) \
-	((d_rank_list_t)		(pmo_failed)		CRT_PTR) \
-	((int32_t)			(pmo_rc)		CRT_VAR)
-
-CRT_RPC_DECLARE(pool_membership, DAOS_ISEQ_POOL_MEMBERSHIP, DAOS_OSEQ_POOL_MEMBERSHIP)
-CRT_RPC_DECLARE(pool_replicas_add, DAOS_ISEQ_POOL_MEMBERSHIP, DAOS_OSEQ_POOL_MEMBERSHIP)
-CRT_RPC_DECLARE(pool_replicas_remove, DAOS_ISEQ_POOL_MEMBERSHIP, DAOS_OSEQ_POOL_MEMBERSHIP)
-
-#define DAOS_ISEQ_POOL_TGT_UPDATE	/* input fields */			\
-	((struct pool_op_in)		(pti_op)		CRT_VAR)	\
-	((struct pool_target_addr)	(pti_addr_list)		CRT_ARRAY)
-
-#define DAOS_ISEQ_POOL_TGT_UPDATE_V6	/* input fields */			\
-	((struct pool_op_v6_in)		(pti_op)		CRT_VAR)	\
-	((struct pool_target_addr)	(pti_addr_list)		CRT_ARRAY)
-
-#define DAOS_OSEQ_POOL_TGT_UPDATE	/* output fields */			\
-	((struct pool_op_out)		(pto_op)		CRT_VAR)	\
-	((struct pool_target_addr)	(pto_addr_list)		CRT_ARRAY)
-
-#define DAOS_ISEQ_POOL_EXTEND_V6	/* input fields */			\
-	((struct pool_op_v6_in)		(pei_op)		CRT_VAR)	\
-	((d_rank_list_t)		(pei_tgt_ranks)		CRT_PTR)	\
-	((uint32_t)			(pei_ntgts)		CRT_VAR)	\
-	((uint32_t)			(pei_ndomains)		CRT_VAR)	\
-	((uint32_t)			(pei_domains)		CRT_ARRAY)
-
-#define DAOS_OSEQ_POOL_EXTEND		/* output fields */			\
-	((struct pool_op_out)		(peo_op)		CRT_VAR)
-
-CRT_RPC_DECLARE(pool_tgt_update, DAOS_ISEQ_POOL_TGT_UPDATE, DAOS_OSEQ_POOL_TGT_UPDATE)
-CRT_RPC_DECLARE(pool_tgt_update_v6, DAOS_ISEQ_POOL_TGT_UPDATE_V6, DAOS_OSEQ_POOL_TGT_UPDATE)
-
-CRT_RPC_DECLARE(pool_extend, DAOS_ISEQ_POOL_EXTEND_V6, DAOS_OSEQ_POOL_EXTEND)
-CRT_RPC_DECLARE(pool_add, DAOS_ISEQ_POOL_TGT_UPDATE, DAOS_OSEQ_POOL_TGT_UPDATE)
-CRT_RPC_DECLARE(pool_add_v6, DAOS_ISEQ_POOL_TGT_UPDATE_V6, DAOS_OSEQ_POOL_TGT_UPDATE)
-CRT_RPC_DECLARE(pool_add_in, DAOS_ISEQ_POOL_TGT_UPDATE, DAOS_OSEQ_POOL_TGT_UPDATE)
-CRT_RPC_DECLARE(pool_add_in_v6, DAOS_ISEQ_POOL_TGT_UPDATE_V6, DAOS_OSEQ_POOL_TGT_UPDATE)
-CRT_RPC_DECLARE(pool_exclude, DAOS_ISEQ_POOL_TGT_UPDATE, DAOS_OSEQ_POOL_TGT_UPDATE)
-CRT_RPC_DECLARE(pool_exclude_v6, DAOS_ISEQ_POOL_TGT_UPDATE_V6, DAOS_OSEQ_POOL_TGT_UPDATE)
-CRT_RPC_DECLARE(pool_drain, DAOS_ISEQ_POOL_TGT_UPDATE, DAOS_OSEQ_POOL_TGT_UPDATE)
-CRT_RPC_DECLARE(pool_drain_v6, DAOS_ISEQ_POOL_TGT_UPDATE_V6, DAOS_OSEQ_POOL_TGT_UPDATE)
-CRT_RPC_DECLARE(pool_exclude_out, DAOS_ISEQ_POOL_TGT_UPDATE, DAOS_OSEQ_POOL_TGT_UPDATE)
-CRT_RPC_DECLARE(pool_exclude_out_v6, DAOS_ISEQ_POOL_TGT_UPDATE_V6, DAOS_OSEQ_POOL_TGT_UPDATE)
-
-/* clang-format on */
-
->>>>>>> 70cf75cc
-static inline void
-pool_tgt_update_in_get_data(crt_rpc_t *rpc, struct pool_target_addr **pti_addr_listp, int *countp)
-{
-	void *in = crt_req_get(rpc);
-
-	if (rpc_ver_atleast(rpc, POOL_PROTO_VER_WITH_SVC_OP_KEY)) {
-		*pti_addr_listp = ((struct pool_tgt_update_v6_in *)in)->pti_addr_list.ca_arrays;
-		*countp         = (int)((struct pool_tgt_update_v6_in *)in)->pti_addr_list.ca_count;
-	} else {
-		*pti_addr_listp = ((struct pool_tgt_update_in *)in)->pti_addr_list.ca_arrays;
-		*countp         = (int)((struct pool_tgt_update_in *)in)->pti_addr_list.ca_count;
-	}
-}
-
-static inline void
-pool_tgt_update_in_set_data(crt_rpc_t *rpc, struct pool_target_addr *pti_addr_list, uint64_t count)
-{
-	void *in = crt_req_get(rpc);
-
-	if (rpc_ver_atleast(rpc, POOL_PROTO_VER_WITH_SVC_OP_KEY)) {
-		((struct pool_tgt_update_v6_in *)in)->pti_addr_list.ca_arrays = pti_addr_list;
-		((struct pool_tgt_update_v6_in *)in)->pti_addr_list.ca_count  = count;
-	} else {
-		((struct pool_tgt_update_in *)in)->pti_addr_list.ca_arrays = pti_addr_list;
-		((struct pool_tgt_update_in *)in)->pti_addr_list.ca_count  = count;
-	}
-}
-
-<<<<<<< HEAD
-=======
-/* clang-format off */
-
-#define DAOS_ISEQ_POOL_EVICT_V6	/* input fields */				\
-	((struct pool_op_v6_in)	(pvi_op)			CRT_VAR)	\
-	((uint32_t)		(pvi_pool_destroy)		CRT_VAR)	\
-	((uint32_t)		(pvi_pool_destroy_force)	CRT_VAR)	\
-	((uuid_t)		(pvi_hdls)			CRT_ARRAY)	\
-	((d_string_t)		(pvi_machine)CRT_VAR)
-
-#define DAOS_OSEQ_POOL_EVICT	/* output fields */				\
-	((struct pool_op_out)	(pvo_op)			CRT_VAR)	\
-	((uint32_t)		(pvo_n_hdls_evicted)		CRT_VAR)
-
-CRT_RPC_DECLARE(pool_evict, DAOS_ISEQ_POOL_EVICT_V6, DAOS_OSEQ_POOL_EVICT)
-
-#define DAOS_ISEQ_POOL_SVC_STOP		/* input fields */		 \
-	((struct pool_op_in)		(psi_op)		CRT_VAR)
-
-#define DAOS_ISEQ_POOL_SVC_STOP_V6	/* input fields */		 \
-	((struct pool_op_v6_in)		(psi_op)		CRT_VAR)
-
-#define DAOS_OSEQ_POOL_SVC_STOP		/* output fields */		 \
-	((struct pool_op_out)		(pso_op)		CRT_VAR)
-
-CRT_RPC_DECLARE(pool_svc_stop, DAOS_ISEQ_POOL_SVC_STOP, DAOS_OSEQ_POOL_SVC_STOP)
-CRT_RPC_DECLARE(pool_svc_stop_v6, DAOS_ISEQ_POOL_SVC_STOP_V6, DAOS_OSEQ_POOL_SVC_STOP)
-
-#define DAOS_ISEQ_POOL_TGT_DISCONNECT	/* input fields */			\
-	((uuid_t)			(tdi_uuid)		CRT_VAR)	\
-	((uuid_t)			(tdi_hdls)		CRT_ARRAY)
-
-#define DAOS_OSEQ_POOL_TGT_DISCONNECT	/* output fields */			\
-	((int32_t)			(tdo_rc)		CRT_VAR)
-
-CRT_RPC_DECLARE(pool_tgt_disconnect, DAOS_ISEQ_POOL_TGT_DISCONNECT, DAOS_OSEQ_POOL_TGT_DISCONNECT)
-
-#define DAOS_ISEQ_POOL_TGT_QUERY	/* input fields */		 \
-	((struct pool_op_in)		(tqi_op)		CRT_VAR)
-
-#define DAOS_OSEQ_POOL_TGT_QUERY	/* output fields */		 \
-	((struct daos_pool_space)	(tqo_space)		CRT_RAW) \
-	((uint32_t)			(tqo_rc)		CRT_VAR)
-
-CRT_RPC_DECLARE(pool_tgt_query, DAOS_ISEQ_POOL_TGT_QUERY, DAOS_OSEQ_POOL_TGT_QUERY)
-
-#define DAOS_ISEQ_POOL_TGT_DIST_HDLS	/* input fields */		 \
-	((uuid_t)			(tfi_pool_uuid)		CRT_VAR) \
-	((d_iov_t)			(tfi_hdls)		CRT_VAR)
-
-#define DAOS_OSEQ_POOL_TGT_DIST_HDLS	/* output fields */		 \
-	((uint32_t)			(tfo_rc)		CRT_VAR)
-
-CRT_RPC_DECLARE(pool_tgt_dist_hdls, DAOS_ISEQ_POOL_TGT_DIST_HDLS, DAOS_OSEQ_POOL_TGT_DIST_HDLS)
-
-#define DAOS_ISEQ_POOL_PROP_GET_V6	/* input fields */		 \
-	((struct pool_op_v6_in)		(pgi_op)		CRT_VAR) \
-	((uint64_t)			(pgi_query_bits)	CRT_VAR)
-
-#define DAOS_OSEQ_POOL_PROP_GET		/* output fields */		 \
-	((struct pool_op_out)		(pgo_op)		CRT_VAR) \
-	((daos_prop_t)			(pgo_prop)		CRT_PTR)
-
-CRT_RPC_DECLARE(pool_prop_get, DAOS_ISEQ_POOL_PROP_GET_V6, DAOS_OSEQ_POOL_PROP_GET)
-
-/* clang-format on */
-
->>>>>>> 70cf75cc
-static inline void
-pool_prop_get_in_get_data(crt_rpc_t *rpc, uint64_t *pgi_query_bitsp)
-{
-	void *in = crt_req_get(rpc);
-
-	/* engine<->engine RPC, assume same protocol version between them */
-	*pgi_query_bitsp = ((struct pool_prop_get_in *)in)->pgi_query_bits;
-}
-
-static inline void
-pool_prop_get_in_set_data(crt_rpc_t *rpc, uint64_t pgi_query_bits)
-{
-	void *in = crt_req_get(rpc);
-
-	((struct pool_prop_get_in *)in)->pgi_query_bits = pgi_query_bits;
-}
-
-<<<<<<< HEAD
-=======
-/* clang-format off */
-
-#define DAOS_ISEQ_POOL_PROP_SET_V6	/* input fields */		 \
-	((struct pool_op_v6_in)		(psi_op)		CRT_VAR) \
-	((daos_prop_t)			(psi_prop)		CRT_PTR)
-
-#define DAOS_OSEQ_POOL_PROP_SET		/* output fields */		 \
-	((struct pool_op_out)		(pso_op)		CRT_VAR)
-
-CRT_RPC_DECLARE(pool_prop_set, DAOS_ISEQ_POOL_PROP_SET_V6, DAOS_OSEQ_POOL_PROP_SET)
-
-/* clang-format on */
-
->>>>>>> 70cf75cc
-static inline void
-pool_prop_set_in_get_data(crt_rpc_t *rpc, daos_prop_t **psi_propp)
-{
-	void *in = crt_req_get(rpc);
-
-	/* engine<->engine RPC, assume same protocol version between them */
-	*psi_propp = ((struct pool_prop_set_in *)in)->psi_prop;
-}
-
-static inline void
-pool_prop_set_in_set_data(crt_rpc_t *rpc, daos_prop_t *psi_prop)
-{
-	void *in = crt_req_get(rpc);
-
-	((struct pool_prop_set_in *)in)->psi_prop = psi_prop;
-}
-
-<<<<<<< HEAD
-=======
-/* clang-format off */
-
-#define DAOS_ISEQ_POOL_ACL_UPDATE_V6	/* input fields */		 \
-	((struct pool_op_v6_in)		(pui_op)		CRT_VAR) \
-	((struct daos_acl)		(pui_acl)		CRT_PTR)
-
-#define DAOS_OSEQ_POOL_ACL_UPDATE	/* output fields */		 \
-	((struct pool_op_out)		(puo_op)		CRT_VAR)
-
-CRT_RPC_DECLARE(pool_acl_update, DAOS_ISEQ_POOL_ACL_UPDATE_V6, DAOS_OSEQ_POOL_ACL_UPDATE)
-
-/* clang-format on */
-
->>>>>>> 70cf75cc
-static inline void
-pool_acl_update_in_get_data(crt_rpc_t *rpc, struct daos_acl **pui_aclp)
-{
-	void *in = crt_req_get(rpc);
-
-	/* engine<->engine RPC, assume same protocol version between them */
-	*pui_aclp = ((struct pool_acl_update_in *)in)->pui_acl;
-}
-
-static inline void
-pool_acl_update_in_set_data(crt_rpc_t *rpc, struct daos_acl *pui_acl)
-{
-	void *in = crt_req_get(rpc);
-
-	((struct pool_acl_update_in *)in)->pui_acl = pui_acl;
-}
-
-<<<<<<< HEAD
-=======
-/* clang-format off */
-
-#define DAOS_ISEQ_POOL_ACL_DELETE_V6	/* input fields */		 \
-	((struct pool_op_v6_in)		(pdi_op)		CRT_VAR) \
-	((d_const_string_t)		(pdi_principal)		CRT_VAR) \
-	((uint8_t)			(pdi_type)		CRT_VAR)
-
-#define DAOS_OSEQ_POOL_ACL_DELETE	/* output fields */		 \
-	((struct pool_op_out)		(pdo_op)		CRT_VAR)
-
-CRT_RPC_DECLARE(pool_acl_delete, DAOS_ISEQ_POOL_ACL_DELETE_V6, DAOS_OSEQ_POOL_ACL_DELETE)
-
-/* clang-format on */
-
->>>>>>> 70cf75cc
-static inline void
-pool_acl_delete_in_get_data(crt_rpc_t *rpc, d_const_string_t *pdi_principalp, uint8_t *pdi_typep)
-{
-	void *in = crt_req_get(rpc);
-
-	/* engine<->engine RPC, assume same protocol version between them */
-	*pdi_principalp = ((struct pool_acl_delete_in *)in)->pdi_principal;
-	*pdi_typep      = ((struct pool_acl_delete_in *)in)->pdi_type;
-}
-
-static inline void
-pool_acl_delete_in_set_data(crt_rpc_t *rpc, crt_opcode_t opc, d_const_string_t pdi_principal,
-			    uint8_t pdi_type)
-{
-	void *in = crt_req_get(rpc);
-
-	((struct pool_acl_delete_in *)in)->pdi_principal = pdi_principal;
-	((struct pool_acl_delete_in *)in)->pdi_type      = pdi_type;
-}
-
-<<<<<<< HEAD
-=======
-/* clang-format off */
-
-#define DAOS_ISEQ_POOL_LIST_CONT	/* input fields */		 \
-	((struct pool_op_in)		(plci_op)		CRT_VAR) \
-	((crt_bulk_t)			(plci_cont_bulk)	CRT_VAR) \
-	((uint64_t)			(plci_ncont)		CRT_VAR)
-
-#define DAOS_ISEQ_POOL_LIST_CONT_V6	/* input fields */		 \
-	((struct pool_op_v6_in)		(plci_op)		CRT_VAR) \
-	((crt_bulk_t)			(plci_cont_bulk)	CRT_VAR) \
-	((uint64_t)			(plci_ncont)		CRT_VAR)
-
-#define DAOS_OSEQ_POOL_LIST_CONT	/* output fields */		 \
-	((struct pool_op_out)		(plco_op)		CRT_VAR) \
-	((uint64_t)			(plco_ncont)		CRT_VAR)
-
-CRT_RPC_DECLARE(pool_list_cont, DAOS_ISEQ_POOL_LIST_CONT, DAOS_OSEQ_POOL_LIST_CONT)
-CRT_RPC_DECLARE(pool_list_cont_v6, DAOS_ISEQ_POOL_LIST_CONT_V6, DAOS_OSEQ_POOL_LIST_CONT)
-
-/* clang-format on */
-
->>>>>>> 70cf75cc
-static inline void
-pool_list_cont_in_get_data(crt_rpc_t *rpc, crt_bulk_t *plci_cont_bulkp, uint64_t *plci_ncontp)
-{
-	void *in = crt_req_get(rpc);
-
-	if (rpc_ver_atleast(rpc, POOL_PROTO_VER_WITH_SVC_OP_KEY)) {
-		*plci_cont_bulkp = ((struct pool_list_cont_v6_in *)in)->plci_cont_bulk;
-		*plci_ncontp     = ((struct pool_list_cont_v6_in *)in)->plci_ncont;
-	} else {
-		*plci_cont_bulkp = ((struct pool_list_cont_in *)in)->plci_cont_bulk;
-		*plci_ncontp     = ((struct pool_list_cont_in *)in)->plci_ncont;
-	}
-}
-
-static inline void
-pool_list_cont_in_set_data(crt_rpc_t *rpc, crt_bulk_t plci_cont_bulk, uint64_t plci_ncont)
-{
-	void *in = crt_req_get(rpc);
-
-	if (rpc_ver_atleast(rpc, POOL_PROTO_VER_WITH_SVC_OP_KEY)) {
-		((struct pool_list_cont_v6_in *)in)->plci_cont_bulk = plci_cont_bulk;
-		((struct pool_list_cont_v6_in *)in)->plci_ncont     = plci_ncont;
-	} else {
-		((struct pool_list_cont_in *)in)->plci_cont_bulk = plci_cont_bulk;
-		((struct pool_list_cont_in *)in)->plci_ncont     = plci_ncont;
-	}
-}
-
-<<<<<<< HEAD
-=======
-/* clang-format off */
-
-#define DAOS_ISEQ_POOL_FILTER_CONT	/* input fields */		 \
-	((struct pool_op_in)		(pfci_op)		CRT_VAR) \
-	((crt_bulk_t)			(pfci_cont_bulk)	CRT_VAR) \
-	((uint64_t)			(pfci_ncont)		CRT_VAR) \
-	((daos_pool_cont_filter_t)	(pfci_filt)		CRT_VAR)
-
-#define DAOS_ISEQ_POOL_FILTER_CONT_V6	/* input fields */		 \
-	((struct pool_op_v6_in)		(pfci_op)		CRT_VAR) \
-	((crt_bulk_t)			(pfci_cont_bulk)	CRT_VAR) \
-	((uint64_t)			(pfci_ncont)		CRT_VAR) \
-	((daos_pool_cont_filter_t)	(pfci_filt)		CRT_VAR)
-
-#define DAOS_OSEQ_POOL_FILTER_CONT	/* output fields */		 \
-	((struct pool_op_out)		(pfco_op)		CRT_VAR) \
-	((uint64_t)			(pfco_ncont)		CRT_VAR)
-
-CRT_RPC_DECLARE(pool_filter_cont, DAOS_ISEQ_POOL_FILTER_CONT, DAOS_OSEQ_POOL_FILTER_CONT)
-CRT_RPC_DECLARE(pool_filter_cont_v6, DAOS_ISEQ_POOL_FILTER_CONT_V6, DAOS_OSEQ_POOL_FILTER_CONT)
-
-/* clang-format on */
-
->>>>>>> 70cf75cc
-static inline void
-pool_filter_cont_in_get_data(crt_rpc_t *rpc, crt_bulk_t *pfci_cont_bulkp, uint64_t *pfci_ncontp,
-			     daos_pool_cont_filter_t **pfci_filtp)
-{
-	void *in = crt_req_get(rpc);
-
-	if (rpc_ver_atleast(rpc, POOL_PROTO_VER_WITH_SVC_OP_KEY)) {
-		*pfci_cont_bulkp = ((struct pool_filter_cont_v6_in *)in)->pfci_cont_bulk;
-		*pfci_ncontp     = ((struct pool_filter_cont_v6_in *)in)->pfci_ncont;
-		*pfci_filtp      = &((struct pool_filter_cont_v6_in *)in)->pfci_filt;
-	} else {
-		*pfci_cont_bulkp = ((struct pool_filter_cont_in *)in)->pfci_cont_bulk;
-		*pfci_ncontp     = ((struct pool_filter_cont_in *)in)->pfci_ncont;
-		*pfci_filtp      = &((struct pool_filter_cont_in *)in)->pfci_filt;
-	}
-}
-
-static inline void
-pool_filter_cont_in_set_data(crt_rpc_t *rpc, crt_bulk_t pfci_cont_bulk, uint64_t pfci_ncont,
-			     daos_pool_cont_filter_t *pfci_filt)
-{
-	void *in = crt_req_get(rpc);
-
-	if (rpc_ver_atleast(rpc, POOL_PROTO_VER_WITH_SVC_OP_KEY)) {
-		((struct pool_filter_cont_v6_in *)in)->pfci_cont_bulk = pfci_cont_bulk;
-		((struct pool_filter_cont_v6_in *)in)->pfci_ncont     = pfci_ncont;
-		if (pfci_filt)
-			((struct pool_filter_cont_v6_in *)in)->pfci_filt = *pfci_filt;
-		else
-			memset(&((struct pool_filter_cont_v6_in *)in)->pfci_filt, 0,
-			       sizeof(daos_pool_cont_filter_t));
-
-	} else {
-		((struct pool_filter_cont_in *)in)->pfci_cont_bulk = pfci_cont_bulk;
-		((struct pool_filter_cont_in *)in)->pfci_ncont     = pfci_ncont;
-		if (pfci_filt)
-			((struct pool_filter_cont_in *)in)->pfci_filt = *pfci_filt;
-		else
-			memset(&((struct pool_filter_cont_in *)in)->pfci_filt, 0,
-			       sizeof(daos_pool_cont_filter_t));
-	}
-}
-
-<<<<<<< HEAD
-=======
-/* clang-format off */
-
-#define DAOS_ISEQ_POOL_RANKS_GET	/* input fields */		 \
-	((struct pool_op_in)		(prgi_op)		CRT_VAR) \
-	((crt_bulk_t)			(prgi_ranks_bulk)	CRT_VAR) \
-	((uint32_t)			(prgi_nranks)		CRT_VAR)
-
-#define DAOS_OSEQ_POOL_RANKS_GET	/* output fields */		 \
-	((struct pool_op_out)		(prgo_op)		CRT_VAR) \
-	((uint32_t)			(prgo_nranks)		CRT_VAR)
-
-CRT_RPC_DECLARE(pool_ranks_get, DAOS_ISEQ_POOL_RANKS_GET, DAOS_OSEQ_POOL_RANKS_GET)
-
-#define DAOS_ISEQ_POOL_UPGRADE_V6	/* input fields */		 \
-	((struct pool_op_v6_in)		(poi_op)		CRT_VAR)
-
-#define DAOS_OSEQ_POOL_UPGRADE		/* output fields */		 \
-	((struct pool_op_out)		(poo_op)		CRT_VAR)
-
-CRT_RPC_DECLARE(pool_upgrade, DAOS_ISEQ_POOL_UPGRADE_V6, DAOS_OSEQ_POOL_UPGRADE)
-
-#define DAOS_ISEQ_POOL_TGT_QUERY_MAP	/* input fields */		 \
-	((struct pool_op_in)		(tmi_op)		CRT_VAR) \
-	((crt_bulk_t)			(tmi_map_bulk)		CRT_VAR) \
-	((uint32_t)			(tmi_map_version)	CRT_VAR)
-
-#define DAOS_OSEQ_POOL_TGT_QUERY_MAP	/* output fields */		 \
-	((struct pool_op_out)		(tmo_op)		CRT_VAR) \
-	/* only set on -DER_TRUNC */					 \
-	((uint32_t)			(tmo_map_buf_size)	CRT_VAR)
-
-CRT_RPC_DECLARE(pool_tgt_query_map, DAOS_ISEQ_POOL_TGT_QUERY_MAP, DAOS_OSEQ_POOL_TGT_QUERY_MAP)
-
-#define DAOS_ISEQ_POOL_TGT_DISCARD	/* input fields */		 \
-	((uuid_t)			(ptdi_uuid)		CRT_VAR) \
-	((struct pool_target_addr)	(ptdi_addrs)		CRT_ARRAY)
-
-#define DAOS_OSEQ_POOL_TGT_DISCARD	/* output fields */		 \
-	((int32_t)			(ptdo_rc)		CRT_VAR)
-
-CRT_RPC_DECLARE(pool_tgt_discard, DAOS_ISEQ_POOL_TGT_DISCARD, DAOS_OSEQ_POOL_TGT_DISCARD)
-
-/* clang-format on */
-
-static inline int
-pool_req_create(crt_context_t crt_ctx, crt_endpoint_t *tgt_ep, crt_opcode_t opc,
-		const uuid_t pi_uuid, const uuid_t pi_hdl, uint64_t *req_timep, crt_rpc_t **req)
-{
-	int                    rc;
-	crt_opcode_t           opcode;
-	static __thread uuid_t cli_id;
-	int                    proto_ver;
-	struct pool_op_in     *in;
-
-	proto_ver = dc_pool_proto_version ? dc_pool_proto_version : DAOS_POOL_VERSION;
-
-	if (uuid_is_null(cli_id))
-		uuid_generate(cli_id);
-
-	opcode = DAOS_RPC_OPCODE(opc, DAOS_POOL_MODULE, proto_ver);
-	/* call daos_rpc_tag to get the target tag/context idx */
-	tgt_ep->ep_tag = daos_rpc_tag(DAOS_REQ_POOL, tgt_ep->ep_tag);
-
-	rc = crt_req_create(crt_ctx, tgt_ep, opcode, req);
-	if (rc != 0)
-		return rc;
-	in = crt_req_get(*req);
-	uuid_copy(in->pi_uuid, pi_uuid);
-	if (uuid_is_null(pi_hdl))
-		uuid_clear(in->pi_hdl);
-	else
-		uuid_copy(in->pi_hdl, pi_hdl);
-
-	if (req_timep && (*req_timep == 0))
-		*req_timep = d_hlc_get();
-
-	/* Temporary req_timep check: some opcodes aren't (yet) at v8 and don't have the op key */
-	if (req_timep && (proto_ver >= POOL_PROTO_VER_WITH_SVC_OP_KEY)) {
-		struct pool_op_v6_in *in6 = crt_req_get(*req);
-
-		uuid_copy(in6->pi_cli_id, cli_id);
-		in6->pi_time = *req_timep;
-	}
-	return 0;
-}
-
->>>>>>> 70cf75cc
+
 uint64_t
 pool_query_bits(daos_pool_info_t *po_info, daos_prop_t *prop);
 
