/**
 * (C) Copyright 2016-2019 Intel Corporation.
 *
 * Licensed under the Apache License, Version 2.0 (the "License");
 * you may not use this file except in compliance with the License.
 * You may obtain a copy of the License at
 *
 *    http://www.apache.org/licenses/LICENSE-2.0
 *
 * Unless required by applicable law or agreed to in writing, software
 * distributed under the License is distributed on an "AS IS" BASIS,
 * WITHOUT WARRANTIES OR CONDITIONS OF ANY KIND, either express or implied.
 * See the License for the specific language governing permissions and
 * limitations under the License.
 *
 * GOVERNMENT LICENSE RIGHTS-OPEN SOURCE SOFTWARE
 * The Government's rights to use, modify, reproduce, release, perform, display,
 * or disclose this software are subject to the terms of the Apache License as
 * provided in Contract No. B609815.
 * Any reproduction of computer software, computer software documentation, or
 * portions thereof marked with this legend must also reproduce the markings.
 */
/**
 * dc_pool, ds_pool: RPC Protocol Definitions
 *
 * This is naturally shared by both dc_pool and ds_pool. The in and out data
 * structures must be absent of any compiler-generated paddings.
 */

#ifndef __POOL_RPC_H__
#define __POOL_RPC_H__

#include <stdint.h>
#include <uuid/uuid.h>
#include <daos/rpc.h>
#include <daos/rsvc.h>

/*
 * RPC operation codes
 *
 * These are for daos_rpc::dr_opc and DAOS_RPC_OPCODE(opc, ...) rather than
 * crt_req_create(..., opc, ...). See src/include/daos/rpc.h.
 */
#define DAOS_POOL_VERSION 1
/* LIST of internal RPCS in form of:
 * OPCODE, flags, FMT, handler, corpc_hdlr,
 */
#define POOL_PROTO_CLI_RPC_LIST						\
	X(POOL_CREATE,							\
		0, &CQF_pool_create,					\
		ds_pool_create_handler, NULL),				\
	X(POOL_CONNECT,							\
		0, &CQF_pool_connect,					\
		ds_pool_connect_handler, NULL),				\
	X(POOL_DISCONNECT,						\
		0, &CQF_pool_disconnect,				\
		ds_pool_disconnect_handler, NULL),			\
	X(POOL_QUERY,							\
		0, &CQF_pool_query,					\
		ds_pool_query_handler, NULL),				\
	X(POOL_EXCLUDE,							\
		0, &CQF_pool_exclude,					\
		ds_pool_update_handler, NULL),				\
	X(POOL_EVICT,							\
		0, &CQF_pool_evict,					\
		ds_pool_evict_handler, NULL),				\
	X(POOL_ADD,							\
		0, &CQF_pool_add,					\
		ds_pool_update_handler, NULL),				\
	X(POOL_EXCLUDE_OUT,						\
		0, &CQF_pool_exclude_out,				\
		ds_pool_update_handler, NULL),				\
	X(POOL_SVC_STOP,						\
		0, &CQF_pool_svc_stop,					\
		ds_pool_svc_stop_handler, NULL),			\
	X(POOL_ATTR_LIST,						\
		0, &CQF_pool_attr_list,					\
		ds_pool_attr_list_handler, NULL),			\
	X(POOL_ATTR_GET,						\
		0, &CQF_pool_attr_get,					\
		ds_pool_attr_get_handler, NULL),			\
	X(POOL_ATTR_SET,						\
		0, &CQF_pool_attr_set,					\
		ds_pool_attr_set_handler, NULL),			\
	X(POOL_REPLICAS_ADD,						\
		0, &CQF_pool_replicas_add,				\
		ds_pool_replicas_update_handler, NULL),			\
	X(POOL_REPLICAS_REMOVE,						\
		0, &CQF_pool_replicas_remove,				\
		ds_pool_replicas_update_handler, NULL),			\
	X(POOL_LIST_CONT,						\
		0, &CQF_pool_list_cont,					\
		ds_pool_list_cont_handler, NULL)

#define POOL_PROTO_SRV_RPC_LIST						\
	X(POOL_TGT_CONNECT,						\
		0, &CQF_pool_tgt_connect,				\
		ds_pool_tgt_connect_handler,				\
		&ds_pool_tgt_connect_co_ops),				\
	X(POOL_TGT_DISCONNECT,						\
		0, &CQF_pool_tgt_disconnect,				\
		ds_pool_tgt_disconnect_handler,				\
		&ds_pool_tgt_disconnect_co_ops),			\
	X(POOL_TGT_UPDATE_MAP,						\
		0, &CQF_pool_tgt_update_map,				\
		ds_pool_tgt_update_map_handler,				\
		&ds_pool_tgt_update_map_co_ops),			\
	X(POOL_TGT_QUERY,						\
		0, &CQF_pool_tgt_query,					\
		ds_pool_tgt_query_handler,				\
		&ds_pool_tgt_query_co_ops),				\
	X(POOL_GET_ACL,							\
		0, &CQF_pool_get_acl,					\
		ds_pool_get_acl_handler,				\
		NULL),							\
	X(POOL_PROP_SET,						\
		0, &CQF_pool_prop_set,					\
		ds_pool_prop_set_handler,				\
		NULL),							\
	X(POOL_ACL_UPDATE,						\
		0, &CQF_pool_acl_update,				\
		ds_pool_acl_update_handler,				\
		NULL),							\
	X(POOL_ACL_DELETE,						\
		0, &CQF_pool_acl_delete,				\
		ds_pool_acl_delete_handler,				\
		NULL)

/* Define for RPC enum population below */
#define X(a, b, c, d, e) a

enum pool_operation {
	POOL_PROTO_CLI_RPC_LIST,
	POOL_PROTO_CLI_COUNT,
	POOL_PROTO_CLI_LAST = POOL_PROTO_CLI_COUNT - 1,
	POOL_PROTO_SRV_RPC_LIST,
};

#undef X

extern struct crt_proto_format pool_proto_fmt;

#define DAOS_ISEQ_POOL_OP	/* input fields */		 \
	((uuid_t)		(pi_uuid)		CRT_VAR) \
	((uuid_t)		(pi_hdl)		CRT_VAR)

#define DAOS_OSEQ_POOL_OP	/* output fields */		 \
	((int32_t)		(po_rc)			CRT_VAR) \
	((uint32_t)		(po_map_version)	CRT_VAR) \
	((struct rsvc_hint)	(po_hint)		CRT_VAR)

CRT_RPC_DECLARE(pool_op, DAOS_ISEQ_POOL_OP, DAOS_OSEQ_POOL_OP)

#define DAOS_ISEQ_POOL_CREATE	/* input fields */		 \
	((struct pool_op_in)	(pri_op)		CRT_VAR) \
	((uuid_t)		(pri_tgt_uuids)		CRT_ARRAY) \
	((d_rank_list_t)	(pri_tgt_ranks)		CRT_PTR) \
	((daos_prop_t)		(pri_prop)		CRT_PTR) \
	((uint32_t)		(pri_ndomains)		CRT_VAR) \
	((uint32_t)		(pri_ntgts)		CRT_VAR) \
	((int32_t)		(pri_domains)		CRT_ARRAY)

#define DAOS_OSEQ_POOL_CREATE	/* output fields */		 \
	((struct pool_op_out)	(pro_op)		CRT_VAR)

CRT_RPC_DECLARE(pool_create, DAOS_ISEQ_POOL_CREATE, DAOS_OSEQ_POOL_CREATE)

#define DAOS_ISEQ_POOL_CONNECT	/* input fields */		 \
	((struct pool_op_in)	(pci_op)		CRT_VAR) \
	((d_iov_t)		(pci_cred)		CRT_VAR) \
	((uint64_t)		(pci_capas)		CRT_VAR) \
	((uint64_t)		(pci_query_bits)	CRT_VAR) \
	((crt_bulk_t)		(pci_map_bulk)		CRT_VAR)

#define DAOS_OSEQ_POOL_CONNECT	/* output fields */		 \
	((struct pool_op_out)	(pco_op)		CRT_VAR) \
	((struct daos_pool_space) (pco_space)		CRT_VAR) \
	((struct daos_rebuild_status) (pco_rebuild_st)	CRT_VAR) \
	/* only set on -DER_TRUNC */				 \
	((uint32_t)		(pco_map_buf_size)	CRT_VAR)

CRT_RPC_DECLARE(pool_connect, DAOS_ISEQ_POOL_CONNECT, DAOS_OSEQ_POOL_CONNECT)

#define DAOS_ISEQ_POOL_DISCONNECT /* input fields */		 \
	((struct pool_op_in)	(pdi_op)		CRT_VAR)

#define DAOS_OSEQ_POOL_DISCONNECT /* output fields */		 \
	((struct pool_op_out)	(pdo_op)		CRT_VAR)

CRT_RPC_DECLARE(pool_disconnect, DAOS_ISEQ_POOL_DISCONNECT,
		DAOS_OSEQ_POOL_DISCONNECT)

/** pool query request bits */
#define DAOS_PO_QUERY_SPACE		(1ULL << 0)
#define DAOS_PO_QUERY_REBUILD_STATUS	(1ULL << 1)

#define DAOS_PO_QUERY_PROP_LABEL	(1ULL << 16)
#define DAOS_PO_QUERY_PROP_SPACE_RB	(1ULL << 17)
#define DAOS_PO_QUERY_PROP_SELF_HEAL	(1ULL << 18)
#define DAOS_PO_QUERY_PROP_RECLAIM	(1ULL << 19)
#define DAOS_PO_QUERY_PROP_ACL		(1ULL << 20)
#define DAOS_PO_QUERY_PROP_OWNER	(1ULL << 21)
#define DAOS_PO_QUERY_PROP_OWNER_GROUP	(1ULL << 22)

#define DAOS_PO_QUERY_PROP_ALL						\
	(DAOS_PO_QUERY_PROP_LABEL | DAOS_PO_QUERY_PROP_SPACE_RB |	\
	 DAOS_PO_QUERY_PROP_SELF_HEAL | DAOS_PO_QUERY_PROP_RECLAIM |	\
	 DAOS_PO_QUERY_PROP_ACL | DAOS_PO_QUERY_PROP_OWNER |		\
	 DAOS_PO_QUERY_PROP_OWNER_GROUP)

#define DAOS_ISEQ_POOL_QUERY	/* input fields */		 \
	((struct pool_op_in)	(pqi_op)		CRT_VAR) \
	((crt_bulk_t)		(pqi_map_bulk)		CRT_VAR) \
	((uint64_t)		(pqi_query_bits)	CRT_VAR)

#define DAOS_OSEQ_POOL_QUERY	/* output fields */		 \
	((struct pool_op_out)	(pqo_op)		CRT_VAR) \
	((daos_prop_t)		(pqo_prop)		CRT_PTR) \
	((struct daos_pool_space) (pqo_space)		CRT_VAR) \
	((struct daos_rebuild_status) (pqo_rebuild_st)	CRT_VAR) \
	/* only set on -DER_TRUNC */				 \
	((uint32_t)		(pqo_map_buf_size)	CRT_VAR)

CRT_RPC_DECLARE(pool_query, DAOS_ISEQ_POOL_QUERY, DAOS_OSEQ_POOL_QUERY)

#define DAOS_ISEQ_POOL_ATTR_LIST /* input fields */		 \
	((struct pool_op_in)	(pali_op)		CRT_VAR) \
	((crt_bulk_t)		(pali_bulk)		CRT_VAR)

#define DAOS_OSEQ_POOL_ATTR_LIST /* output fields */		 \
	((struct pool_op_out)	(palo_op)		CRT_VAR) \
	((uint64_t)		(palo_size)		CRT_VAR)

CRT_RPC_DECLARE(pool_attr_list, DAOS_ISEQ_POOL_ATTR_LIST,
		DAOS_OSEQ_POOL_ATTR_LIST)

#define DAOS_ISEQ_POOL_ATTR_GET	/* input fields */		 \
	((struct pool_op_in)	(pagi_op)		CRT_VAR) \
	((uint64_t)		(pagi_count)		CRT_VAR) \
	((uint64_t)		(pagi_key_length)	CRT_VAR) \
	((crt_bulk_t)		(pagi_bulk)		CRT_VAR)

CRT_RPC_DECLARE(pool_attr_get, DAOS_ISEQ_POOL_ATTR_GET, DAOS_OSEQ_POOL_OP)

#define DAOS_ISEQ_POOL_ATTR_SET	/* input fields */		 \
	((struct pool_op_in)	(pasi_op)		CRT_VAR) \
	((uint64_t)		(pasi_count)		CRT_VAR) \
	((crt_bulk_t)		(pasi_bulk)		CRT_VAR)

CRT_RPC_DECLARE(pool_attr_set, DAOS_ISEQ_POOL_ATTR_SET, DAOS_OSEQ_POOL_OP)

#define DAOS_ISEQ_POOL_MEMBERSHIP /* input fields */		 \
	((uuid_t)		(pmi_uuid)		CRT_VAR) \
	((d_rank_list_t)	(pmi_targets)		CRT_PTR)

#define DAOS_OSEQ_POOL_MEMBERSHIP /* output fields */		 \
	((struct rsvc_hint)	(pmo_hint)		CRT_VAR) \
	((d_rank_list_t)	(pmo_failed)		CRT_PTR) \
	((int32_t)		(pmo_rc)		CRT_VAR)

CRT_RPC_DECLARE(pool_membership, DAOS_ISEQ_POOL_MEMBERSHIP,
		DAOS_OSEQ_POOL_MEMBERSHIP)
CRT_RPC_DECLARE(pool_replicas_add, DAOS_ISEQ_POOL_MEMBERSHIP,
		DAOS_OSEQ_POOL_MEMBERSHIP)
CRT_RPC_DECLARE(pool_replicas_remove, DAOS_ISEQ_POOL_MEMBERSHIP,
		DAOS_OSEQ_POOL_MEMBERSHIP)

/** Target address for each pool target */
struct pool_target_addr {
	/** rank of the node where the target resides */
	d_rank_t	pta_rank;
	/** target index in each node */
	uint32_t	pta_target;
};

struct pool_target_addr_list {
	int			 pta_number;
	struct pool_target_addr	*pta_addrs;
};

#define DAOS_ISEQ_POOL_TGT_UPDATE /* input fields */		 \
	((struct pool_op_in)	(pti_op)		CRT_VAR) \
	((struct pool_target_addr) (pti_addr_list)	CRT_ARRAY)

#define DAOS_OSEQ_POOL_TGT_UPDATE /* output fields */		 \
	((struct pool_op_out)	(pto_op)		CRT_VAR) \
	((struct pool_target_addr) (pto_addr_list)	CRT_ARRAY)

CRT_RPC_DECLARE(pool_tgt_update, DAOS_ISEQ_POOL_TGT_UPDATE,
		DAOS_OSEQ_POOL_TGT_UPDATE)
CRT_RPC_DECLARE(pool_add, DAOS_ISEQ_POOL_TGT_UPDATE,
		DAOS_OSEQ_POOL_TGT_UPDATE)
CRT_RPC_DECLARE(pool_exclude, DAOS_ISEQ_POOL_TGT_UPDATE,
		DAOS_OSEQ_POOL_TGT_UPDATE)
CRT_RPC_DECLARE(pool_exclude_out, DAOS_ISEQ_POOL_TGT_UPDATE,
		DAOS_OSEQ_POOL_TGT_UPDATE)

#define DAOS_ISEQ_POOL_EVICT	/* input fields */		 \
	((struct pool_op_in)	(pvi_op)		CRT_VAR)

#define DAOS_OSEQ_POOL_EVICT	/* output fields */		 \
	((struct pool_op_out)	(pvo_op)		CRT_VAR)

CRT_RPC_DECLARE(pool_evict, DAOS_ISEQ_POOL_EVICT, DAOS_OSEQ_POOL_EVICT)

#define DAOS_ISEQ_POOL_SVC_STOP	/* input fields */		 \
	((struct pool_op_in)	(psi_op)		CRT_VAR)

#define DAOS_OSEQ_POOL_SVC_STOP	/* output fields */		 \
	((struct pool_op_out)	(pso_op)		CRT_VAR)

CRT_RPC_DECLARE(pool_svc_stop, DAOS_ISEQ_POOL_SVC_STOP, DAOS_OSEQ_POOL_SVC_STOP)

#define DAOS_ISEQ_POOL_TGT_CONNECT /* input fields */		 \
	((uuid_t)		(tci_uuid)		CRT_VAR) \
	((uuid_t)		(tci_hdl)		CRT_VAR) \
	((uint64_t)		(tci_capas)		CRT_VAR) \
	((uint32_t)		(tci_map_version)	CRT_VAR) \
	((uint32_t)		(tci_iv_ns_id)		CRT_VAR) \
	((uint32_t)		(tci_master_rank)	CRT_VAR) \
	((uint32_t)		(tci_pad)		CRT_VAR) \
	((uint64_t)		(tci_query_bits)	CRT_VAR) \
	((d_iov_t)		(tci_iv_ctxt)		CRT_VAR)

#define DAOS_OSEQ_POOL_TGT_CONNECT /* output fields */		 \
	((struct daos_pool_space) (tco_space)		CRT_VAR) \
	((int32_t)		(tco_rc)		CRT_VAR)

CRT_RPC_DECLARE(pool_tgt_connect, DAOS_ISEQ_POOL_TGT_CONNECT,
		DAOS_OSEQ_POOL_TGT_CONNECT)

#define DAOS_ISEQ_POOL_TGT_DISCONNECT /* input fields */	 \
	((uuid_t)		(tdi_uuid)		CRT_VAR) \
	((uuid_t)		(tdi_hdls)		CRT_ARRAY)

#define DAOS_OSEQ_POOL_TGT_DISCONNECT /* output fields */	 \
	((int32_t)		(tdo_rc)		CRT_VAR)

CRT_RPC_DECLARE(pool_tgt_disconnect, DAOS_ISEQ_POOL_TGT_DISCONNECT,
		DAOS_OSEQ_POOL_TGT_DISCONNECT)

#define DAOS_ISEQ_POOL_TGT_QUERY	/* input fields */	 \
	((struct pool_op_in)	(tqi_op)		CRT_VAR)

#define DAOS_OSEQ_POOL_TGT_QUERY	/* output fields */	 \
	((struct daos_pool_space) (tqo_space)		CRT_VAR) \
	((uint32_t)		(tqo_rc)		CRT_VAR)

CRT_RPC_DECLARE(pool_tgt_query, DAOS_ISEQ_POOL_TGT_QUERY,
		DAOS_OSEQ_POOL_TGT_QUERY)

#define DAOS_ISEQ_POOL_TGT_UPDATE_MAP /* input fields */	 \
	((uuid_t)		(tui_uuid)		CRT_VAR) \
	((uint32_t)		(tui_map_version)	CRT_VAR)

#define DAOS_OSEQ_POOL_TGT_UPDATE_MAP /* output fields */	 \
	((int32_t)		(tuo_rc)		CRT_VAR)

CRT_RPC_DECLARE(pool_tgt_update_map, DAOS_ISEQ_POOL_TGT_UPDATE_MAP,
		DAOS_OSEQ_POOL_TGT_UPDATE_MAP)

#define DAOS_ISEQ_POOL_GET_ACL	/* input fields */		 \
	((struct pool_op_in)	(pgi_op)		CRT_VAR)

#define DAOS_OSEQ_POOL_GET_ACL	/* output fields */		 \
	((struct pool_op_out)	(pgo_op)		CRT_VAR) \
	((daos_prop_t)		(pgo_prop)		CRT_PTR)

CRT_RPC_DECLARE(pool_get_acl, DAOS_ISEQ_POOL_GET_ACL, DAOS_OSEQ_POOL_GET_ACL)

#define DAOS_ISEQ_POOL_PROP_SET	/* input fields */		 \
	((struct pool_op_in)	(psi_op)		CRT_VAR) \
	((daos_prop_t)		(psi_prop)		CRT_PTR)

#define DAOS_OSEQ_POOL_PROP_SET	/* output fields */		 \
	((struct pool_op_out)	(pso_op)		CRT_VAR)

CRT_RPC_DECLARE(pool_prop_set, DAOS_ISEQ_POOL_PROP_SET, DAOS_OSEQ_POOL_PROP_SET)

#define DAOS_ISEQ_POOL_ACL_UPDATE	/* input fields */	 \
	((struct pool_op_in)	(pui_op)		CRT_VAR) \
	((struct daos_acl)	(pui_acl)		CRT_PTR)

#define DAOS_OSEQ_POOL_ACL_UPDATE	/* output fields */	 \
	((struct pool_op_out)	(puo_op)		CRT_VAR)

CRT_RPC_DECLARE(pool_acl_update, DAOS_ISEQ_POOL_ACL_UPDATE,
		DAOS_OSEQ_POOL_ACL_UPDATE)

<<<<<<< HEAD
#define DAOS_ISEQ_POOL_ACL_DELETE	/* input fields */	 \
	((struct pool_op_in)	(pdi_op)		CRT_VAR) \
	((uint8_t)		(pdi_type)		CRT_VAR) \
	((d_const_string_t)	(pdi_principal)		CRT_VAR)

#define DAOS_OSEQ_POOL_ACL_DELETE	/* output fields */	 \
	((struct pool_op_out)	(pdo_op)		CRT_VAR)

CRT_RPC_DECLARE(pool_acl_delete, DAOS_ISEQ_POOL_ACL_DELETE,
		DAOS_OSEQ_POOL_ACL_DELETE)
=======
#define DAOS_ISEQ_POOL_LIST_CONT	/* input fields */		 \
	((struct pool_op_in)	(plci_op)			CRT_VAR) \
	((crt_bulk_t)		(plci_cont_bulk)		CRT_VAR) \
	((uint64_t)		(plci_ncont)			CRT_VAR)

#define DAOS_OSEQ_POOL_LIST_CONT	/* output fields */		 \
	((struct pool_op_out)	(plco_op)			CRT_VAR) \
	((uint64_t)		(plco_ncont)			CRT_VAR)

CRT_RPC_DECLARE(pool_list_cont, DAOS_ISEQ_POOL_LIST_CONT,
		DAOS_OSEQ_POOL_LIST_CONT)
>>>>>>> 1adccb88

static inline int
pool_req_create(crt_context_t crt_ctx, crt_endpoint_t *tgt_ep, crt_opcode_t opc,
		crt_rpc_t **req)
{
	crt_opcode_t opcode;

	opcode = DAOS_RPC_OPCODE(opc, DAOS_POOL_MODULE, DAOS_POOL_VERSION);
	/* call daos_rpc_tag to get the target tag/context idx */
	tgt_ep->ep_tag = daos_rpc_tag(DAOS_REQ_POOL, tgt_ep->ep_tag);

	return crt_req_create(crt_ctx, tgt_ep, opcode, req);
}

int
pool_target_addr_list_alloc(unsigned int num,
			    struct pool_target_addr_list *list);
int
pool_target_addr_list_append(struct pool_target_addr_list *dst_list,
			     struct pool_target_addr *src);
void
pool_target_addr_list_free(struct pool_target_addr_list *list);

#endif /* __POOL_RPC_H__ */<|MERGE_RESOLUTION|>--- conflicted
+++ resolved
@@ -387,7 +387,6 @@
 CRT_RPC_DECLARE(pool_acl_update, DAOS_ISEQ_POOL_ACL_UPDATE,
 		DAOS_OSEQ_POOL_ACL_UPDATE)
 
-<<<<<<< HEAD
 #define DAOS_ISEQ_POOL_ACL_DELETE	/* input fields */	 \
 	((struct pool_op_in)	(pdi_op)		CRT_VAR) \
 	((uint8_t)		(pdi_type)		CRT_VAR) \
@@ -398,7 +397,7 @@
 
 CRT_RPC_DECLARE(pool_acl_delete, DAOS_ISEQ_POOL_ACL_DELETE,
 		DAOS_OSEQ_POOL_ACL_DELETE)
-=======
+
 #define DAOS_ISEQ_POOL_LIST_CONT	/* input fields */		 \
 	((struct pool_op_in)	(plci_op)			CRT_VAR) \
 	((crt_bulk_t)		(plci_cont_bulk)		CRT_VAR) \
@@ -410,7 +409,6 @@
 
 CRT_RPC_DECLARE(pool_list_cont, DAOS_ISEQ_POOL_LIST_CONT,
 		DAOS_OSEQ_POOL_LIST_CONT)
->>>>>>> 1adccb88
 
 static inline int
 pool_req_create(crt_context_t crt_ctx, crt_endpoint_t *tgt_ep, crt_opcode_t opc,
