--- conflicted
+++ resolved
@@ -373,7 +373,16 @@
 
 CRT_RPC_DECLARE(pool_prop_set, DAOS_ISEQ_POOL_PROP_SET, DAOS_OSEQ_POOL_PROP_SET)
 
-<<<<<<< HEAD
+#define DAOS_ISEQ_POOL_ACL_UPDATE	/* input fields */	 \
+	((struct pool_op_in)	(pui_op)		CRT_VAR) \
+	((struct daos_acl)	(pui_acl)		CRT_PTR)
+
+#define DAOS_OSEQ_POOL_ACL_UPDATE	/* output fields */	 \
+	((struct pool_op_out)	(puo_op)		CRT_VAR)
+
+CRT_RPC_DECLARE(pool_acl_update, DAOS_ISEQ_POOL_ACL_UPDATE,
+		DAOS_OSEQ_POOL_ACL_UPDATE)
+
 #define DAOS_ISEQ_POOL_LIST_CONT	/* input fields */		 \
 	((struct pool_op_in)	(plci_op)			CRT_VAR) \
 	((crt_bulk_t)		(plci_cont_bulk)		CRT_VAR) \
@@ -385,17 +394,6 @@
 
 CRT_RPC_DECLARE(pool_list_cont, DAOS_ISEQ_POOL_LIST_CONT,
 		DAOS_OSEQ_POOL_LIST_CONT)
-=======
-#define DAOS_ISEQ_POOL_ACL_UPDATE	/* input fields */	 \
-	((struct pool_op_in)	(pui_op)		CRT_VAR) \
-	((struct daos_acl)	(pui_acl)		CRT_PTR)
-
-#define DAOS_OSEQ_POOL_ACL_UPDATE	/* output fields */	 \
-	((struct pool_op_out)	(puo_op)		CRT_VAR)
-
-CRT_RPC_DECLARE(pool_acl_update, DAOS_ISEQ_POOL_ACL_UPDATE,
-		DAOS_OSEQ_POOL_ACL_UPDATE)
->>>>>>> 64d5d076
 
 static inline int
 pool_req_create(crt_context_t crt_ctx, crt_endpoint_t *tgt_ep, crt_opcode_t opc,
