/**
 * (C) Copyright 2016-2022 Intel Corporation.
 *
 * SPDX-License-Identifier: BSD-2-Clause-Patent
 */
/**
 * ds_pool: Pool Server
 *
 * This is part of daos_server. It exports the pool RPC handlers and implements
 * Pool Server API.
 */
#define D_LOGFAC	DD_FAC(pool)

#include <daos_srv/pool.h>
#include <daos/rpc.h>
#include <daos_srv/daos_engine.h>
#include <daos_srv/bio.h>
#include "rpc.h"
#include "srv_internal.h"
#include "srv_layout.h"
bool ec_agg_disabled;

static int
init(void)
{
	int rc;

	rc = ds_pool_cache_init();
	if (rc != 0)
		D_GOTO(err, rc);

	rc = ds_pool_hdl_hash_init();
	if (rc != 0)
		D_GOTO(err_pool_cache, rc);

	rc = ds_pool_iv_init();
	if (rc)
		D_GOTO(err_hdl_hash, rc);

	rc = ds_pool_prop_default_init();
	if (rc)
		D_GOTO(err_pool_iv, rc);

	ec_agg_disabled = false;
	d_getenv_bool("DAOS_EC_AGG_DISABLE", &ec_agg_disabled);
	if (unlikely(ec_agg_disabled))
		D_WARN("EC aggregation is disabled.\n");

	ds_pool_rsvc_class_register();

	bio_register_ract_ops(&nvme_reaction_ops);
	return 0;

err_pool_iv:
	ds_pool_iv_fini();
err_hdl_hash:
	ds_pool_hdl_hash_fini();
err_pool_cache:
	ds_pool_cache_fini();
err:
	return rc;
}

static int
fini(void)
{
	ds_pool_rsvc_class_unregister();
	ds_pool_hdl_hash_fini();
	ds_pool_iv_fini();
	ds_pool_cache_fini();
	ds_pool_prop_default_fini();
	return 0;
}

static int
setup(void)
{
	bool start = true;

	d_getenv_bool("DAOS_START_POOL_SVC", &start);
	if (start)
		return ds_pool_start_all();
	return 0;
}

static int
cleanup(void)
{
	int rc;

	rc = ds_pool_stop_all();
	if (rc)
		D_ERROR("Stop pools failed. "DF_RC"\n", DP_RC(rc));

	return rc;
}

static struct crt_corpc_ops ds_pool_tgt_disconnect_co_ops = {
	.co_aggregate	= ds_pool_tgt_disconnect_aggregator,
	.co_pre_forward	= NULL,
};

static struct crt_corpc_ops ds_pool_tgt_query_co_ops = {
	.co_aggregate	= ds_pool_tgt_query_aggregator,
	.co_pre_forward	= NULL,
};

/* Define for cont_rpcs[] array population below.
 * See POOL_PROTO_*_RPC_LIST macro definition
 */
#define X(a, b, c, d, e)	\
{				\
	.dr_opc       = a,	\
	.dr_hdlr      = d,	\
	.dr_corpc_ops = e,	\
}

<<<<<<< HEAD
static struct daos_rpc_handler pool_handlers_0[] = {
	POOL_PROTO_CLI_RPC_LIST(0),
	POOL_PROTO_SRV_RPC_LIST,
};

static struct daos_rpc_handler pool_handlers_1[] = {
	POOL_PROTO_CLI_RPC_LIST(1),
=======
static struct daos_rpc_handler pool_handlers_v4[] = {
	POOL_PROTO_CLI_RPC_LIST(4),
	POOL_PROTO_SRV_RPC_LIST,
};

static struct daos_rpc_handler pool_handlers_v5[] = {
	POOL_PROTO_CLI_RPC_LIST(5),
>>>>>>> 0c1944ff
	POOL_PROTO_SRV_RPC_LIST,
};

#undef X

static void *
pool_tls_init(int xs_id, int tgt_id)
{
	struct pool_tls *tls;

	D_ALLOC_PTR(tls);
	if (tls == NULL)
		return NULL;

	D_INIT_LIST_HEAD(&tls->dt_pool_list);
	return tls;
}

static void
pool_tls_fini(void *data)
{
	struct pool_tls		*tls = data;
	struct ds_pool_child	*child;

	D_ASSERT(tls != NULL);

	/* pool child cache should be empty now */
	d_list_for_each_entry(child, &tls->dt_pool_list, spc_list) {
		D_ERROR(DF_UUID": ref: %d\n",
			DP_UUID(child->spc_uuid), child->spc_ref);
	}

	if (!d_list_empty(&tls->dt_pool_list)) {
		bool strict = false;

		d_getenv_bool("DAOS_STRICT_SHUTDOWN", &strict);
		if (strict)
			D_ASSERTF(false, "dt_pool_list not empty\n");
		else
			D_ERROR("dt_pool_list not empty\n");
	}

	D_FREE(tls);
}

struct dss_module_key pool_module_key = {
	.dmk_tags = DAOS_SERVER_TAG,
	.dmk_index = -1,
	.dmk_init = pool_tls_init,
	.dmk_fini = pool_tls_fini,
};

struct dss_module_metrics pool_metrics = {
	.dmm_tags = DAOS_SYS_TAG,
	.dmm_init = ds_pool_metrics_alloc,
	.dmm_fini = ds_pool_metrics_free,
	.dmm_nr_metrics = ds_pool_metrics_count,
};

struct dss_module pool_module =  {
	.sm_name	= "pool",
	.sm_mod_id	= DAOS_POOL_MODULE,
	.sm_ver		= DAOS_POOL_VERSION,
	.sm_proto_count	= 2,
	.sm_init	= init,
	.sm_fini	= fini,
	.sm_setup	= setup,
	.sm_cleanup	= cleanup,
<<<<<<< HEAD
	.sm_proto_fmt	= {&pool_proto_fmt_0, &pool_proto_fmt_1},
	.sm_cli_count	= {POOL_PROTO_CLI_COUNT, POOL_PROTO_CLI_COUNT},
	.sm_handlers	= {pool_handlers_0, pool_handlers_1},
=======
	.sm_proto_fmt	= {&pool_proto_fmt_v4, &pool_proto_fmt_v5},
	.sm_cli_count	= {POOL_PROTO_CLI_COUNT, POOL_PROTO_CLI_COUNT},
	.sm_handlers	= {pool_handlers_v4, pool_handlers_v5},
>>>>>>> 0c1944ff
	.sm_key		= &pool_module_key,
	.sm_metrics	= &pool_metrics,
};<|MERGE_RESOLUTION|>--- conflicted
+++ resolved
@@ -115,15 +115,6 @@
 	.dr_corpc_ops = e,	\
 }
 
-<<<<<<< HEAD
-static struct daos_rpc_handler pool_handlers_0[] = {
-	POOL_PROTO_CLI_RPC_LIST(0),
-	POOL_PROTO_SRV_RPC_LIST,
-};
-
-static struct daos_rpc_handler pool_handlers_1[] = {
-	POOL_PROTO_CLI_RPC_LIST(1),
-=======
 static struct daos_rpc_handler pool_handlers_v4[] = {
 	POOL_PROTO_CLI_RPC_LIST(4),
 	POOL_PROTO_SRV_RPC_LIST,
@@ -131,7 +122,6 @@
 
 static struct daos_rpc_handler pool_handlers_v5[] = {
 	POOL_PROTO_CLI_RPC_LIST(5),
->>>>>>> 0c1944ff
 	POOL_PROTO_SRV_RPC_LIST,
 };
 
@@ -200,15 +190,9 @@
 	.sm_fini	= fini,
 	.sm_setup	= setup,
 	.sm_cleanup	= cleanup,
-<<<<<<< HEAD
-	.sm_proto_fmt	= {&pool_proto_fmt_0, &pool_proto_fmt_1},
-	.sm_cli_count	= {POOL_PROTO_CLI_COUNT, POOL_PROTO_CLI_COUNT},
-	.sm_handlers	= {pool_handlers_0, pool_handlers_1},
-=======
 	.sm_proto_fmt	= {&pool_proto_fmt_v4, &pool_proto_fmt_v5},
 	.sm_cli_count	= {POOL_PROTO_CLI_COUNT, POOL_PROTO_CLI_COUNT},
 	.sm_handlers	= {pool_handlers_v4, pool_handlers_v5},
->>>>>>> 0c1944ff
 	.sm_key		= &pool_module_key,
 	.sm_metrics	= &pool_metrics,
 };