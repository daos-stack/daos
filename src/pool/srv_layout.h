--- conflicted
+++ resolved
@@ -68,15 +68,12 @@
 extern d_iov_t ds_pool_prop_global_version;	/* uint32_t */
 extern d_iov_t ds_pool_prop_upgrade_status;	/* uint32_t */
 extern d_iov_t ds_pool_prop_upgrade_global_version;/* uint32_t */
-<<<<<<< HEAD
 extern d_iov_t ds_pool_prop_perf_domain;	/* string */
-=======
 extern d_iov_t ds_pool_prop_scrub_mode;	/* uint64_t */
 extern d_iov_t ds_pool_prop_scrub_freq;		/* uint64_t */
 extern d_iov_t ds_pool_prop_scrub_thresh;	/* uint64_t */
 extern d_iov_t ds_pool_prop_svc_redun_fac;	/* uint64_t */
 extern d_iov_t ds_pool_prop_obj_version;	/* uint32_t */
->>>>>>> 18a2b108
 /* Please read the IMPORTANT notes above before adding new keys. */
 
 /*
