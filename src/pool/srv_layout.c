/*
 * (C) Copyright 2017-2021 Intel Corporation.
 *
 * SPDX-License-Identifier: BSD-2-Clause-Patent
 */
/**
 * ds_pool: Pool Server Storage Layout Definitions
 */

#define D_LOGFAC DD_FAC(pool)

#include <daos_srv/rdb.h>
#include <daos_srv/security.h>
#include "srv_layout.h"

/** Root KVS */
RDB_STRING_KEY(ds_pool_prop_, version);
RDB_STRING_KEY(ds_pool_prop_, map_version);
RDB_STRING_KEY(ds_pool_prop_, map_buffer);
RDB_STRING_KEY(ds_pool_prop_, label);
RDB_STRING_KEY(ds_pool_prop_, acl);
RDB_STRING_KEY(ds_pool_prop_, space_rb);
RDB_STRING_KEY(ds_pool_prop_, self_heal);
RDB_STRING_KEY(ds_pool_prop_, reclaim);
RDB_STRING_KEY(ds_pool_prop_, owner);
RDB_STRING_KEY(ds_pool_prop_, owner_group);
RDB_STRING_KEY(ds_pool_prop_, connectable);
RDB_STRING_KEY(ds_pool_prop_, nhandles);
RDB_STRING_KEY(ds_pool_prop_, policy);

/** pool handle KVS */
RDB_STRING_KEY(ds_pool_prop_, handles);
RDB_STRING_KEY(ds_pool_prop_, ec_cell_sz);
RDB_STRING_KEY(ds_pool_attr_, user);

/** default properties, should cover all optional pool properties */
struct daos_prop_entry pool_prop_entries_default[DAOS_PROP_PO_NUM] = {
	{
		.dpe_type	= DAOS_PROP_PO_LABEL,
		.dpe_str	= "pool_label_not_set",
	}, {
		.dpe_type	= DAOS_PROP_PO_SPACE_RB,
		.dpe_val	= 0,
	}, {
		.dpe_type	= DAOS_PROP_PO_SELF_HEAL,
		.dpe_val	= DAOS_SELF_HEAL_AUTO_EXCLUDE |
				  DAOS_SELF_HEAL_AUTO_REBUILD,
	}, {
		.dpe_type	= DAOS_PROP_PO_RECLAIM,
		.dpe_val	= DAOS_RECLAIM_LAZY,
	}, {
		.dpe_type	= DAOS_PROP_PO_ACL,
		.dpe_val_ptr	= NULL, /* generated dynamically */
	}, {
		.dpe_type	= DAOS_PROP_PO_OWNER,
		.dpe_str	= "NOBODY@",
	}, {
		.dpe_type	= DAOS_PROP_PO_OWNER_GROUP,
		.dpe_str	= "NOBODY@",
	}, {
		.dpe_type	= DAOS_PROP_PO_SVC_LIST,
		.dpe_val_ptr	= NULL,
	}, {
		.dpe_type	= DAOS_PROP_PO_EC_CELL_SZ,
<<<<<<< HEAD
		/* TODO: change it to DAOS_EC_CELL_DEF in a separate patch */
		.dpe_val	= DAOS_EC_CELL_MAX,
	}, {
		.dpe_type	= DAOS_PROP_PO_POLICY,
		.dpe_str	= "type=io_size",
=======
		.dpe_val	= DAOS_EC_CELL_DEF,
>>>>>>> 023588e5
	}
};

daos_prop_t pool_prop_default = {
	.dpp_nr		= DAOS_PROP_PO_NUM,
	.dpp_entries	= pool_prop_entries_default,
};

int
ds_pool_prop_default_init(void)
{
	struct daos_prop_entry	*entry;

	entry = daos_prop_entry_get(&pool_prop_default, DAOS_PROP_PO_ACL);
	if (entry != NULL) {
		D_DEBUG(DB_MGMT,
			"Initializing default ACL pool prop\n");
		entry->dpe_val_ptr = ds_sec_alloc_default_daos_pool_acl();
		if (entry->dpe_val_ptr == NULL)
			return -DER_NOMEM;
	}
	return 0;
}

void
ds_pool_prop_default_fini(void)
{
	struct daos_prop_entry	*entry;

	entry = daos_prop_entry_get(&pool_prop_default, DAOS_PROP_PO_ACL);
	if (entry != NULL) {
		D_DEBUG(DB_MGMT, "Freeing default ACL pool prop\n");
		D_FREE(entry->dpe_val_ptr);
	}
}<|MERGE_RESOLUTION|>--- conflicted
+++ resolved
@@ -62,15 +62,10 @@
 		.dpe_val_ptr	= NULL,
 	}, {
 		.dpe_type	= DAOS_PROP_PO_EC_CELL_SZ,
-<<<<<<< HEAD
-		/* TODO: change it to DAOS_EC_CELL_DEF in a separate patch */
-		.dpe_val	= DAOS_EC_CELL_MAX,
+		.dpe_val	= DAOS_EC_CELL_DEF,
 	}, {
 		.dpe_type	= DAOS_PROP_PO_POLICY,
 		.dpe_str	= "type=io_size",
-=======
-		.dpe_val	= DAOS_EC_CELL_DEF,
->>>>>>> 023588e5
 	}
 };
 
