--- conflicted
+++ resolved
@@ -95,11 +95,6 @@
 		.dpe_type	= DAOS_PROP_PO_UPGRADE_STATUS,
 		.dpe_val	= DAOS_UPGRADE_STATUS_NOT_STARTED,
 	}, {
-<<<<<<< HEAD
-		.dpe_type	= DAOS_PROP_PO_PERF_DOMAIN,
-		.dpe_str	= DAOS_PROP_PO_PERF_DOMAIN_DEFAULT,
-	}
-=======
 		.dpe_type	= DAOS_PROP_PO_SCRUB_MODE,
 		.dpe_val	= DAOS_PROP_PO_SCRUB_MODE_DEFAULT,
 	}, {
@@ -114,8 +109,10 @@
 	}, {
 		.dpe_type	= DAOS_PROP_PO_OBJ_VERSION,
 		.dpe_val	= DS_POOL_OBJ_VERSION,
+	}, {
+		.dpe_type	= DAOS_PROP_PO_PERF_DOMAIN,
+		.dpe_str	= DAOS_PROP_PO_PERF_DOMAIN_DEFAULT,
 	},
->>>>>>> 18a2b108
 };
 
 daos_prop_t pool_prop_default = {
