--- conflicted
+++ resolved
@@ -1,5 +1,5 @@
 /*
- * (C) Copyright 2016-2020 Intel Corporation.
+ * (C) Copyright 2016-2021 Intel Corporation.
  *
  * Licensed under the Apache License, Version 2.0 (the "License");
  * you may not use this file except in compliance with the License.
@@ -1542,133 +1542,6 @@
 	struct dc_mgmt_sys     *sys;
 };
 
-<<<<<<< HEAD
-static int
-pool_evict_cp(tse_task_t *task, void *data)
-{
-	struct pool_evict_state	*state = dc_task_get_priv(task);
-	crt_rpc_t		*rpc = *((crt_rpc_t **)data);
-	struct pool_evict_in	*in = crt_req_get(rpc);
-	struct pool_evict_out	*out = crt_reply_get(rpc);
-	bool			 free_state = true;
-	int			 rc = task->dt_result;
-
-	rc = rsvc_client_complete_rpc(&state->client, &rpc->cr_ep, rc,
-				      out->pvo_op.po_rc, &out->pvo_op.po_hint);
-	if (rc == RSVC_CLIENT_RECHOOSE ||
-	    (rc == RSVC_CLIENT_PROCEED &&
-	     daos_rpc_retryable_rc(out->pvo_op.po_rc))) {
-		rc = tse_task_reinit(task);
-		if (rc != 0)
-			D_GOTO(out, rc);
-		free_state = false;
-		D_GOTO(out, rc = 0);
-	}
-
-	if (rc != 0) {
-		D_ERROR("RPC error while evicting pool handles: "DF_RC"\n",
-			DP_RC(rc));
-		D_GOTO(out, rc);
-	}
-
-	rc = out->pvo_op.po_rc;
-	if (rc != 0) {
-		D_ERROR("failed to evict pool handles: "DF_RC"\n", DP_RC(rc));
-		D_GOTO(out, rc);
-	}
-
-	D_DEBUG(DF_DSMC, DF_UUID": evicted\n", DP_UUID(in->pvi_op.pi_uuid));
-
-out:
-	crt_req_decref(rpc);
-	if (free_state) {
-		rsvc_client_fini(&state->client);
-		dc_mgmt_sys_detach(state->sys);
-		D_FREE(state);
-	}
-	return rc;
-}
-
-int
-dc_pool_evict(tse_task_t *task)
-{
-	struct pool_evict_state	*state;
-	crt_endpoint_t		 ep;
-	daos_pool_evict_t	*args;
-	crt_rpc_t		*rpc;
-	struct pool_evict_in	*in;
-	int			 rc;
-
-	args = dc_task_get_args(task);
-	state = dc_task_get_priv(task);
-
-	if (state == NULL) {
-		if (!daos_uuid_valid(args->uuid))
-			D_GOTO(out_task, rc = -DER_INVAL);
-
-		D_DEBUG(DF_DSMC, DF_UUID": evicting\n", DP_UUID(args->uuid));
-
-		D_ALLOC_PTR(state);
-		if (state == NULL) {
-			D_GOTO(out_task, rc = -DER_NOMEM);
-		}
-
-		rc = dc_mgmt_sys_attach(args->grp, &state->sys);
-		if (rc != 0)
-			D_GOTO(out_state, rc);
-		rc = rsvc_client_init(&state->client, NULL);
-		if (rc != 0)
-			D_GOTO(out_group, rc);
-
-		daos_task_set_priv(task, state);
-	}
-
-	ep.ep_grp = state->sys->sy_group;
-	rc = dc_pool_choose_svc_rank(args->uuid, &state->client,
-				     NULL /* mutex */, state->sys, &ep);
-	if (rc != 0) {
-		D_ERROR(DF_UUID": cannot find pool service: "DF_RC"\n",
-			DP_UUID(args->uuid), DP_RC(rc));
-		goto out_client;
-	}
-	rc = pool_req_create(daos_task2ctx(task), &ep, POOL_EVICT, &rpc);
-	if (rc != 0) {
-		D_ERROR(DF_UUID": failed to create pool evict rpc: %d\n",
-			DP_UUID(args->uuid), rc);
-		D_GOTO(out_client, rc);
-	}
-
-	in = crt_req_get(rpc);
-	uuid_copy(in->pvi_op.pi_uuid, args->uuid);
-
-	crt_req_addref(rpc);
-
-	rc = tse_task_register_comp_cb(task, pool_evict_cp, &rpc, sizeof(rpc));
-	if (rc != 0)
-		D_GOTO(out_rpc, rc);
-
-	rc = daos_rpc_send(rpc, task);
-	if (rc != 0)
-		D_GOTO(out_rpc, rc);
-
-	return rc;
-
-out_rpc:
-	crt_req_decref(rpc);
-	crt_req_decref(rpc);
-out_client:
-	rsvc_client_fini(&state->client);
-out_group:
-	dc_mgmt_sys_detach(state->sys);
-out_state:
-	D_FREE(state);
-out_task:
-	tse_task_complete(task, rc);
-	return rc;
-}
-
-=======
->>>>>>> 5f3db261
 int
 dc_pool_map_version_get(daos_handle_t ph, unsigned int *map_ver)
 {
