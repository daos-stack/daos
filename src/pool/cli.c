--- conflicted
+++ resolved
@@ -261,31 +261,14 @@
 
 	/* Scan all targets for info->pi_ndisabled and/or tgts. */
 	if (info != NULL) {
-<<<<<<< HEAD
-		struct pool_target     *ts;
-		int			i;
-
-		rc = pool_map_find_target(pool->dp_map, PO_COMP_ID_ALL, &ts);
-		D_ASSERTF(rc > 0, ""DF_RC"\n", DP_RC(rc));
-		info->pi_ndisabled = 0;
-		for (i = 0; i < rc; i++) {
-			int status = ts[i].ta_comp.co_status;
-
-			if ((status == PO_COMP_ST_DOWN ||
-			     status == PO_COMP_ST_DOWNOUT))
-				info->pi_ndisabled++;
-			/* TODO: Take care of tgts. */
-		}
-		rc = 0;
-=======
 		unsigned int num_disabled = 0;
 
 		rc = pool_map_find_failed_tgts(map, NULL, &num_disabled);
 		if (rc == 0)
 			info->pi_ndisabled = num_disabled;
 		else
-			D_ERROR("Couldn't get failed targets, rc=%d\n", rc);
->>>>>>> 8b840e2c
+			D_ERROR("Couldn't get failed targets, rc: ""DF_RC"\n",
+				DP_RC(rc));
 	}
 	pool_map_decref(map); /* NB: protected by pool::dp_map_lock */
 out_unlock:
