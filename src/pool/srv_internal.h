/*
 * (C) Copyright 2016-2021 Intel Corporation.
 *
 * SPDX-License-Identifier: BSD-2-Clause-Patent
 */
/**
 * ds_pool: Pool Server Internal Declarations
 */

#ifndef __POOL_SRV_INTERNAL_H__
#define __POOL_SRV_INTERNAL_H__

#include <gurt/list.h>
#include <daos_srv/daos_engine.h>
#include <daos_security.h>
#include <gurt/telemetry_common.h>

/**
 * Global pool metrics
 */
struct pool_metrics {
	struct d_tm_node_t	*open_hdl_gauge;
};

/**
 * DSM server thread local storage structure
 */
struct pool_tls {
	/* in-memory structures TLS instance */
	struct d_list_head	dt_pool_list;
};

extern struct dss_module_key pool_module_key;

static inline struct pool_tls *
pool_tls_get()
{
	struct pool_tls			*tls;
	struct dss_thread_local_storage	*dtc;

	dtc = dss_tls_get();
	tls = (struct pool_tls *)dss_module_key_get(dtc, &pool_module_key);
	return tls;
}

struct pool_iv_map {
	d_rank_t	piv_master_rank;
	uint32_t	piv_pool_map_ver;
	struct pool_buf	piv_pool_buf;
};

/* The structure to serialize the prop for IV */
struct pool_iv_prop {
	char		pip_label[DAOS_PROP_MAX_LABEL_BUF_LEN];
	char		pip_owner[DAOS_ACL_MAX_PRINCIPAL_BUF_LEN];
	char		pip_owner_grp[DAOS_ACL_MAX_PRINCIPAL_BUF_LEN];
	uint64_t	pip_space_rb;
	uint64_t	pip_self_heal;
	uint64_t	pip_reclaim;
	uint64_t	pip_ec_cell_sz;
<<<<<<< HEAD
=======
	uint32_t	pip_redun_fac;
>>>>>>> 7e8a2bbc
	uint32_t	pip_ec_pda;
	uint32_t	pip_rp_pda;
	struct daos_acl	*pip_acl;
	d_rank_list_t   pip_svc_list;
	uint32_t	pip_acl_offset;
	uint32_t	pip_svc_list_offset;
	char		pip_iv_buf[0];
};

struct pool_iv_conn {
	uuid_t		pic_hdl;
	uint64_t	pic_flags;
	uint64_t	pic_capas;
	uint32_t	pic_cred_size;
	char		pic_creds[0];
};

struct pool_iv_conns {
	uint32_t		pic_size;
	uint32_t		pic_buf_size;
	struct pool_iv_conn	pic_conns[0];
};

struct pool_iv_key {
	uuid_t		pik_uuid;
	uint32_t	pik_entry_size; /* IV entry size */
};

struct pool_iv_hdl {
	uuid_t		pih_pool_hdl;
	uuid_t		pih_cont_hdl;
};

struct pool_iv_entry {
	union {
		struct pool_iv_map	piv_map;
		struct pool_iv_prop	piv_prop;
		struct pool_iv_hdl	piv_hdl;
		struct pool_iv_conns	piv_conn_hdls;
	};
};

struct pool_map_refresh_ult_arg {
	uint32_t	iua_pool_version;
	uuid_t		iua_pool_uuid;
	ABT_eventual	iua_eventual;
};

/*
 * srv_pool.c
 */
void ds_pool_rsvc_class_register(void);
void ds_pool_rsvc_class_unregister(void);
int ds_pool_start_all(void);
int ds_pool_stop_all(void);
void ds_pool_create_handler(crt_rpc_t *rpc);
void ds_pool_connect_handler(crt_rpc_t *rpc);
void ds_pool_disconnect_handler(crt_rpc_t *rpc);
void ds_pool_query_handler(crt_rpc_t *rpc);
void ds_pool_prop_get_handler(crt_rpc_t *rpc);
void ds_pool_prop_set_handler(crt_rpc_t *rpc);
void ds_pool_acl_update_handler(crt_rpc_t *rpc);
void ds_pool_acl_delete_handler(crt_rpc_t *rpc);
void ds_pool_update_handler(crt_rpc_t *rpc);
void ds_pool_extend_handler(crt_rpc_t *rpc);
void ds_pool_evict_handler(crt_rpc_t *rpc);
void ds_pool_svc_stop_handler(crt_rpc_t *rpc);
void ds_pool_attr_list_handler(crt_rpc_t *rpc);
void ds_pool_attr_get_handler(crt_rpc_t *rpc);
void ds_pool_attr_set_handler(crt_rpc_t *rpc);
void ds_pool_attr_del_handler(crt_rpc_t *rpc);
void ds_pool_list_cont_handler(crt_rpc_t *rpc);
void ds_pool_query_info_handler(crt_rpc_t *rpc);
void ds_pool_ranks_get_handler(crt_rpc_t *rpc);

/*
 * srv_target.c
 */
int ds_pool_cache_init(void);
void ds_pool_cache_fini(void);
int ds_pool_hdl_hash_init(void);
void ds_pool_hdl_hash_fini(void);
void ds_pool_tgt_disconnect_handler(crt_rpc_t *rpc);
int ds_pool_tgt_disconnect_aggregator(crt_rpc_t *source, crt_rpc_t *result,
				      void *priv);
void ds_pool_tgt_query_handler(crt_rpc_t *rpc);
int ds_pool_tgt_query_aggregator(crt_rpc_t *source, crt_rpc_t *result,
				 void *priv);
void ds_pool_replicas_update_handler(crt_rpc_t *rpc);
int ds_pool_tgt_prop_update(struct ds_pool *pool, struct pool_iv_prop *iv_prop);
int ds_pool_tgt_connect(struct ds_pool *pool, struct pool_iv_conn *pic);
void ds_pool_tgt_query_map_handler(crt_rpc_t *rpc);

/*
 * srv_util.c
 */
int ds_pool_check_failed_replicas(struct pool_map *map, d_rank_list_t *replicas,
				  d_rank_list_t *failed, d_rank_list_t *alt);
int ds_pool_transfer_map_buf(struct pool_buf *map_buf, uint32_t map_version,
			     crt_rpc_t *rpc, crt_bulk_t remote_bulk,
			     uint32_t *required_buf_size);
extern struct bio_reaction_ops nvme_reaction_ops;

/*
 * srv_iv.c
 */
uint32_t pool_iv_map_ent_size(int nr);
int ds_pool_iv_init(void);
int ds_pool_iv_fini(void);
void ds_pool_map_refresh_ult(void *arg);

int ds_pool_iv_conn_hdl_update(struct ds_pool *pool, uuid_t hdl_uuid,
			       uint64_t flags, uint64_t capas, d_iov_t *cred);

int ds_pool_iv_srv_hdl_update(struct ds_pool *pool, uuid_t pool_hdl_uuid,
			      uuid_t cont_hdl_uuid);

int ds_pool_iv_srv_hdl_invalidate(struct ds_pool *pool);
int ds_pool_iv_conn_hdl_fetch(struct ds_pool *pool);
int ds_pool_iv_conn_hdl_invalidate(struct ds_pool *pool, uuid_t hdl_uuid);

int ds_pool_iv_srv_hdl_fetch_non_sys(struct ds_pool *pool,
				     uuid_t *srv_cont_hdl,
				     uuid_t *srv_pool_hdl);
/*
 * srv_pool_scrub.c
 */
int ds_start_scrubbing_ult(struct ds_pool_child *child);
void ds_stop_scrubbing_ult(struct ds_pool_child *child);

/*
 * srv_metrics.c
 */
void *ds_pool_metrics_alloc(const char *path, int tgt_id);
void ds_pool_metrics_free(void *data);
int ds_pool_metrics_count(void);
int ds_pool_metrics_start(struct ds_pool *pool);
void ds_pool_metrics_stop(struct ds_pool *pool);

#endif /* __POOL_SRV_INTERNAL_H__ */<|MERGE_RESOLUTION|>--- conflicted
+++ resolved
@@ -58,10 +58,7 @@
 	uint64_t	pip_self_heal;
 	uint64_t	pip_reclaim;
 	uint64_t	pip_ec_cell_sz;
-<<<<<<< HEAD
-=======
 	uint32_t	pip_redun_fac;
->>>>>>> 7e8a2bbc
 	uint32_t	pip_ec_pda;
 	uint32_t	pip_rp_pda;
 	struct daos_acl	*pip_acl;
