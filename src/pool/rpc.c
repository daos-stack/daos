--- conflicted
+++ resolved
@@ -279,7 +279,6 @@
 		D_FREE(addr_list->pta_addrs);
 }
 
-<<<<<<< HEAD
 uint64_t
 pool_query_bits(daos_pool_info_t *po_info, daos_prop_t *prop)
 {
@@ -333,7 +332,8 @@
 
 out:
 	return bits;
-=======
+}
+
 int
 list_cont_bulk_create(crt_context_t ctx, crt_bulk_t *bulk,
 		      struct daos_pool_cont_info *buf, daos_size_t ncont)
@@ -354,5 +354,4 @@
 {
 	if (bulk != CRT_BULK_NULL)
 		crt_bulk_free(bulk);
->>>>>>> e3608a79
-}
+}
