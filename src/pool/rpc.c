/**
 * (C) Copyright 2016-2021 Intel Corporation.
 *
 * SPDX-License-Identifier: BSD-2-Clause-Patent
 */
/**
 * dc_pool/ds_pool: RPC Protocol Serialization Functions
 */
#define D_LOGFAC	DD_FAC(pool)

#include <daos/rpc.h>
#include <daos/pool.h>
#include <daos_pool.h>
#include "rpc.h"

#define crt_proc_daos_target_state_t crt_proc_uint32_t

static int
crt_proc_struct_pool_target_addr(crt_proc_t proc, crt_proc_op_t proc_op,
				 struct pool_target_addr *tgt)
{
	int rc;

	rc = crt_proc_uint32_t(proc, proc_op, &tgt->pta_rank);
	if (rc != 0)
		return -DER_HG;

	rc = crt_proc_uint32_t(proc, proc_op, &tgt->pta_target);
	if (rc != 0)
		return -DER_HG;

	return 0;
}

static int
crt_proc_struct_rsvc_hint(crt_proc_t proc, crt_proc_op_t proc_op,
			  struct rsvc_hint *hint)
{
	int rc;

	rc = crt_proc_uint32_t(proc, proc_op, &hint->sh_flags);
	if (rc != 0)
		return -DER_HG;

	rc = crt_proc_uint32_t(proc, proc_op, &hint->sh_rank);
	if (rc != 0)
		return -DER_HG;

	rc = crt_proc_uint64_t(proc, proc_op, &hint->sh_term);
	if (rc != 0)
		return -DER_HG;

	return 0;
}

CRT_RPC_DEFINE(pool_op, DAOS_ISEQ_POOL_OP, DAOS_OSEQ_POOL_OP)

static int
crt_proc_struct_pool_op_in(crt_proc_t proc, crt_proc_op_t proc_op,
			   struct pool_op_in *data)
{
	return crt_proc_pool_op_in(proc, data);
}

static int
crt_proc_struct_pool_op_out(crt_proc_t proc, crt_proc_op_t proc_op,
			    struct pool_op_out *data)
{
	return crt_proc_pool_op_out(proc, data);
}

CRT_RPC_DEFINE(pool_create, DAOS_ISEQ_POOL_CREATE, DAOS_OSEQ_POOL_CREATE)
CRT_RPC_DEFINE(pool_connect, DAOS_ISEQ_POOL_CONNECT, DAOS_OSEQ_POOL_CONNECT)
CRT_RPC_DEFINE(pool_disconnect, DAOS_ISEQ_POOL_DISCONNECT,
		DAOS_OSEQ_POOL_DISCONNECT)
CRT_RPC_DEFINE(pool_query, DAOS_ISEQ_POOL_QUERY, DAOS_OSEQ_POOL_QUERY)
CRT_RPC_DEFINE(pool_attr_list, DAOS_ISEQ_POOL_ATTR_LIST,
		DAOS_OSEQ_POOL_ATTR_LIST)
CRT_RPC_DEFINE(pool_attr_get, DAOS_ISEQ_POOL_ATTR_GET, DAOS_OSEQ_POOL_OP)
CRT_RPC_DEFINE(pool_attr_set, DAOS_ISEQ_POOL_ATTR_SET, DAOS_OSEQ_POOL_OP)
CRT_RPC_DEFINE(pool_attr_del, DAOS_ISEQ_POOL_ATTR_DEL, DAOS_OSEQ_POOL_OP)
CRT_RPC_DEFINE(pool_replicas_add, DAOS_ISEQ_POOL_MEMBERSHIP,
		DAOS_OSEQ_POOL_MEMBERSHIP)
CRT_RPC_DEFINE(pool_replicas_remove, DAOS_ISEQ_POOL_MEMBERSHIP,
		DAOS_OSEQ_POOL_MEMBERSHIP)
CRT_RPC_DEFINE(pool_extend, DAOS_ISEQ_POOL_EXTEND,
		DAOS_OSEQ_POOL_EXTEND)
CRT_RPC_DEFINE(pool_add, DAOS_ISEQ_POOL_TGT_UPDATE, DAOS_OSEQ_POOL_TGT_UPDATE)
CRT_RPC_DEFINE(pool_add_in, DAOS_ISEQ_POOL_TGT_UPDATE,
		DAOS_OSEQ_POOL_TGT_UPDATE)
CRT_RPC_DEFINE(pool_exclude, DAOS_ISEQ_POOL_TGT_UPDATE,
		DAOS_OSEQ_POOL_TGT_UPDATE)
CRT_RPC_DEFINE(pool_drain, DAOS_ISEQ_POOL_TGT_UPDATE,
		DAOS_OSEQ_POOL_TGT_UPDATE)
CRT_RPC_DEFINE(pool_exclude_out, DAOS_ISEQ_POOL_TGT_UPDATE,
		DAOS_OSEQ_POOL_TGT_UPDATE)
CRT_RPC_DEFINE(pool_evict, DAOS_ISEQ_POOL_EVICT, DAOS_OSEQ_POOL_EVICT)
CRT_RPC_DEFINE(pool_svc_stop, DAOS_ISEQ_POOL_SVC_STOP, DAOS_OSEQ_POOL_SVC_STOP)
CRT_RPC_DEFINE(pool_tgt_disconnect, DAOS_ISEQ_POOL_TGT_DISCONNECT,
		DAOS_OSEQ_POOL_TGT_DISCONNECT)
CRT_RPC_DEFINE(pool_tgt_query, DAOS_ISEQ_POOL_TGT_QUERY,
		DAOS_OSEQ_POOL_TGT_QUERY)
CRT_RPC_DEFINE(pool_tgt_dist_hdls, DAOS_ISEQ_POOL_TGT_DIST_HDLS,
		DAOS_OSEQ_POOL_TGT_DIST_HDLS)
CRT_RPC_DEFINE(pool_prop_get, DAOS_ISEQ_POOL_PROP_GET, DAOS_OSEQ_POOL_PROP_GET)
CRT_RPC_DEFINE(pool_prop_set, DAOS_ISEQ_POOL_PROP_SET, DAOS_OSEQ_POOL_PROP_SET)
CRT_RPC_DEFINE(pool_acl_update, DAOS_ISEQ_POOL_ACL_UPDATE,
		DAOS_OSEQ_POOL_ACL_UPDATE)
CRT_RPC_DEFINE(pool_acl_delete, DAOS_ISEQ_POOL_ACL_DELETE,
		DAOS_OSEQ_POOL_ACL_DELETE)
CRT_RPC_DEFINE(pool_ranks_get, DAOS_ISEQ_POOL_RANKS_GET,
		DAOS_OSEQ_POOL_RANKS_GET)
CRT_RPC_DEFINE(pool_list_cont, DAOS_ISEQ_POOL_LIST_CONT,
		DAOS_OSEQ_POOL_LIST_CONT)
CRT_RPC_DEFINE(pool_query_info, DAOS_ISEQ_POOL_QUERY_INFO,
		DAOS_OSEQ_POOL_QUERY_INFO)
CRT_RPC_DEFINE(pool_tgt_query_map, DAOS_ISEQ_POOL_TGT_QUERY_MAP,
		DAOS_OSEQ_POOL_TGT_QUERY_MAP)

/* Define for cont_rpcs[] array population below.
 * See POOL_PROTO_*_RPC_LIST macro definition
 */
#define X(a, b, c, d, e)	\
{				\
	.prf_flags   = b,	\
	.prf_req_fmt = c,	\
	.prf_hdlr    = NULL,	\
	.prf_co_ops  = NULL,	\
}

static struct crt_proto_rpc_format pool_proto_rpc_fmt[] = {
	POOL_PROTO_CLI_RPC_LIST,
	POOL_PROTO_SRV_RPC_LIST,
};

#undef X

struct crt_proto_format pool_proto_fmt = {
	.cpf_name  = "pool",
	.cpf_ver   = DAOS_POOL_VERSION,
	.cpf_count = ARRAY_SIZE(pool_proto_rpc_fmt),
	.cpf_prf   = pool_proto_rpc_fmt,
	.cpf_base  = DAOS_RPC_OPCODE(0, DAOS_POOL_MODULE, 0)
};

uint64_t
pool_query_bits(daos_pool_info_t *po_info, daos_prop_t *prop)
{
	struct daos_prop_entry	*entry;
	uint64_t		 bits = 0;
	int			 i;

	if (po_info != NULL) {
		if (po_info->pi_bits & DPI_SPACE)
			bits |= DAOS_PO_QUERY_SPACE;
		if (po_info->pi_bits & DPI_REBUILD_STATUS)
			bits |= DAOS_PO_QUERY_REBUILD_STATUS;
	}

	if (prop == NULL)
		goto out;
	if (prop->dpp_entries == NULL) {
		bits |= DAOS_PO_QUERY_PROP_ALL;
		goto out;
	}

	for (i = 0; i < prop->dpp_nr; i++) {
		entry = &prop->dpp_entries[i];
		switch (entry->dpe_type) {
		case DAOS_PROP_PO_LABEL:
			bits |= DAOS_PO_QUERY_PROP_LABEL;
			break;
		case DAOS_PROP_PO_SPACE_RB:
			bits |= DAOS_PO_QUERY_PROP_SPACE_RB;
			break;
		case DAOS_PROP_PO_SELF_HEAL:
			bits |= DAOS_PO_QUERY_PROP_SELF_HEAL;
			break;
		case DAOS_PROP_PO_RECLAIM:
			bits |= DAOS_PO_QUERY_PROP_RECLAIM;
			break;
		case DAOS_PROP_PO_EC_CELL_SZ:
			bits |= DAOS_PO_QUERY_PROP_EC_CELL_SZ;
			break;
<<<<<<< HEAD
=======
		case DAOS_PROP_PO_REDUN_FAC:
			bits |= DAOS_PO_QUERY_PROP_REDUN_FAC;
>>>>>>> 7e8a2bbc
		case DAOS_PROP_PO_EC_PDA:
			bits |= DAOS_PO_QUERY_PROP_EC_PDA;
			break;
		case DAOS_PROP_PO_RP_PDA:
			bits |= DAOS_PO_QUERY_PROP_RP_PDA;
			break;
		case DAOS_PROP_PO_ACL:
			bits |= DAOS_PO_QUERY_PROP_ACL;
			break;
		case DAOS_PROP_PO_OWNER:
			bits |= DAOS_PO_QUERY_PROP_OWNER;
			break;
		case DAOS_PROP_PO_OWNER_GROUP:
			bits |= DAOS_PO_QUERY_PROP_OWNER_GROUP;
			break;
		default:
			D_ERROR("ignore bad dpt_type %d.\n", entry->dpe_type);
			break;
		}
	}

out:
	return bits;
}

/**
 * Translates the response from a pool query RPC to a pool_info structure.
 *
 * \param[in]		pool_uuid	UUID of the pool
 * \param[in]		map_buf		Map buffer for pool
 * \param[in]		map_version	Pool map version
 * \param[in]		leader_rank	Pool leader rank
 * \param[in]		ps		Pool space
 * \param[in]		rs		Rebuild status
 * @param[in][out]	info		Pool info - pass in with pi_bits set
 *					Returned populated with inputs
 */
void
pool_query_reply_to_info(uuid_t pool_uuid, struct pool_buf *map_buf,
			 uint32_t map_version, uint32_t leader_rank,
			 struct daos_pool_space *ps,
			 struct daos_rebuild_status *rs,
			 daos_pool_info_t *info)
{
	D_ASSERT(ps != NULL);
	D_ASSERT(rs != NULL);

	uuid_copy(info->pi_uuid, pool_uuid);
	info->pi_ntargets	= map_buf->pb_target_nr;
	info->pi_nnodes		= map_buf->pb_node_nr;
	info->pi_map_ver	= map_version;
	info->pi_leader		= leader_rank;
	if (info->pi_bits & DPI_SPACE)
		info->pi_space		= *ps;
	if (info->pi_bits & DPI_REBUILD_STATUS)
		info->pi_rebuild_st	= *rs;
}

int
list_cont_bulk_create(crt_context_t ctx, crt_bulk_t *bulk,
		      struct daos_pool_cont_info *buf, daos_size_t ncont)
{
	d_iov_t		iov;
	d_sg_list_t	sgl;

	d_iov_set(&iov, buf, ncont * sizeof(struct daos_pool_cont_info));
	sgl.sg_nr = 1;
	sgl.sg_nr_out = 0;
	sgl.sg_iovs = &iov;

	return crt_bulk_create(ctx, &sgl, CRT_BULK_RW, bulk);
}

void
list_cont_bulk_destroy(crt_bulk_t bulk)
{
	if (bulk != CRT_BULK_NULL)
		crt_bulk_free(bulk);
}

int
map_bulk_create(crt_context_t ctx, crt_bulk_t *bulk, struct pool_buf **buf,
		unsigned int nr)
{
	d_iov_t	iov;
	d_sg_list_t	sgl;
	int		rc;

	*buf = pool_buf_alloc(nr);
	if (*buf == NULL)
		return -DER_NOMEM;

	d_iov_set(&iov, *buf, pool_buf_size((*buf)->pb_nr));
	sgl.sg_nr = 1;
	sgl.sg_nr_out = 0;
	sgl.sg_iovs = &iov;

	rc = crt_bulk_create(ctx, &sgl, CRT_BULK_RW, bulk);
	if (rc != 0) {
		pool_buf_free(*buf);
		*buf = NULL;
	}

	return rc;
}

void
map_bulk_destroy(crt_bulk_t bulk, struct pool_buf *buf)
{
	crt_bulk_free(bulk);
	pool_buf_free(buf);
}
<|MERGE_RESOLUTION|>--- conflicted
+++ resolved
@@ -182,11 +182,8 @@
 		case DAOS_PROP_PO_EC_CELL_SZ:
 			bits |= DAOS_PO_QUERY_PROP_EC_CELL_SZ;
 			break;
-<<<<<<< HEAD
-=======
 		case DAOS_PROP_PO_REDUN_FAC:
 			bits |= DAOS_PO_QUERY_PROP_REDUN_FAC;
->>>>>>> 7e8a2bbc
 		case DAOS_PROP_PO_EC_PDA:
 			bits |= DAOS_PO_QUERY_PROP_EC_PDA;
 			break;
