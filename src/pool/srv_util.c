--- conflicted
+++ resolved
@@ -366,7 +366,6 @@
 	}
 
 	return 0;
-<<<<<<< HEAD
 }
 
 #define SWAP_RANKS(ranks, i, j)					\
@@ -456,6 +455,4 @@
 		replicas->rl_nr -= (nfailed - nreplaced);
 	}
 	return 0;
-=======
->>>>>>> 01862d63
 }