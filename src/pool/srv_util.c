--- conflicted
+++ resolved
@@ -256,8 +256,6 @@
 			D_PRINT("Target (rank %u idx %u) is down.\n",
 				target->ta_comp.co_rank,
 				target->ta_comp.co_index);
-<<<<<<< HEAD
-=======
 			if (evict_rank && pool_map_node_status_match(dom,
 				PO_COMP_ST_DOWN | PO_COMP_ST_DOWNOUT)) {
 				D_DEBUG(DF_DSMS, "change rank %u to DOWN\n",
@@ -265,7 +263,6 @@
 				dom->do_comp.co_status = PO_COMP_ST_DOWN;
 				dom->do_comp.co_fseq = target->ta_comp.co_fseq;
 			}
->>>>>>> 990f4b58
 		} else if (opc == POOL_ADD &&
 			 target->ta_comp.co_status != PO_COMP_ST_UP &&
 			 target->ta_comp.co_status != PO_COMP_ST_UPIN) {
@@ -295,8 +292,6 @@
 			D_PRINT("Target (rank %u idx %u) is excluded.\n",
 				target->ta_comp.co_rank,
 				target->ta_comp.co_index);
-<<<<<<< HEAD
-=======
 
 			if (evict_rank && pool_map_node_status_match(dom,
 						PO_COMP_ST_DOWNOUT)) {
@@ -304,7 +299,6 @@
 					dom->do_comp.co_rank);
 				dom->do_comp.co_status = PO_COMP_ST_DOWNOUT;
 			}
->>>>>>> 990f4b58
 		}
 	}
 
