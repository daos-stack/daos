/**
 * (C) Copyright 2017-2022 Intel Corporation.
 *
 * SPDX-License-Identifier: BSD-2-Clause-Patent
 */
/**
 * ds_pool: Pool IV cache
 */
#define D_LOGFAC	DD_FAC(pool)

#include <daos_srv/pool.h>
#include <daos_srv/container.h>
#include <daos_srv/security.h>
#include <daos/pool_map.h>
#include <daos_srv/iv.h>
#include <daos_prop.h>
#include "srv_internal.h"

static struct pool_iv_key *
key2priv(struct ds_iv_key *iv_key)
{
	return (struct pool_iv_key *)iv_key->key_buf;
}

uint32_t
pool_iv_map_ent_size(int nr)
{
	return sizeof(struct pool_iv_map) + pool_buf_size(nr) -
	       sizeof(struct pool_buf);
}

static uint32_t
pool_iv_prop_ent_size(int nr_aces, int nr_ranks)
{
	uint32_t acl_size;
	uint32_t svc_size;

	/* Calculate pool_iv_buf size */
	acl_size = roundup(offsetof(struct daos_acl, dal_ace[nr_aces]), 8);
	svc_size = roundup(nr_ranks * sizeof(d_rank_t), 8);

	return sizeof(struct pool_iv_entry) + acl_size + svc_size;
}

static int
pool_iv_value_alloc_internal(struct ds_iv_key *key, d_sg_list_t *sgl)
{
	struct pool_iv_key *pool_key = key2priv(key);
	uint32_t	buf_size = pool_key->pik_entry_size;
	int		rc;

	D_ASSERT(buf_size > 0);
	rc = d_sgl_init(sgl, 1);
	if (rc)
		return rc;

	D_ALLOC(sgl->sg_iovs[0].iov_buf, buf_size);
	if (sgl->sg_iovs[0].iov_buf == NULL)
		D_GOTO(free, rc = -DER_NOMEM);

	sgl->sg_iovs[0].iov_buf_len = buf_size;
	sgl->sg_iovs[0].iov_len = buf_size;
	if (key->class_id == IV_POOL_CONN) {
		struct pool_iv_conns *conns = sgl->sg_iovs[0].iov_buf;

		D_ASSERT(buf_size > sizeof(*conns));
		conns->pic_buf_size = buf_size - sizeof(*conns);
		conns->pic_size = 0;
	}
free:
	if (rc)
		d_sgl_fini(sgl, true);

	return rc;
}

static inline size_t
pool_iv_conn_size(size_t cred_size)
{
	return sizeof(struct pool_iv_conn) + cred_size;
}

static inline struct pool_iv_conn*
pool_iv_conn_next(struct pool_iv_conn *conn)
{
	return (struct pool_iv_conn *)((char *)conn +
		pool_iv_conn_size(conn->pic_cred_size));
}

static inline size_t
pool_iv_conn_ent_size(size_t cred_size)
{
	return sizeof(struct pool_iv_entry) +
	       pool_iv_conn_size(cred_size);
}

/* FIXME: Need better handling here, for example retry if the size is not
 * enough.
 */
#define PROP_SVC_LIST_MAX_TMP	16

static void
pool_iv_prop_l2g(daos_prop_t *prop, struct pool_iv_prop *iv_prop)
{
	struct daos_prop_entry	*prop_entry;
	struct daos_acl		*acl;
	d_rank_list_t		*svc_list;
	unsigned int		offset = 0;
	int			i;

	D_ASSERT(prop->dpp_nr == DAOS_PROP_PO_NUM);
	for (i = 0; i < DAOS_PROP_PO_NUM; i++) {
		prop_entry = &prop->dpp_entries[i];
		switch (prop_entry->dpe_type) {
		case DAOS_PROP_PO_LABEL:
			D_ASSERT(strlen(prop_entry->dpe_str) <=
				 DAOS_PROP_LABEL_MAX_LEN);
			strcpy(iv_prop->pip_label, prop_entry->dpe_str);
			break;
		case DAOS_PROP_PO_OWNER:
			D_ASSERT(strlen(prop_entry->dpe_str) <=
				 DAOS_ACL_MAX_PRINCIPAL_LEN);
			strcpy(iv_prop->pip_owner, prop_entry->dpe_str);
			break;
		case DAOS_PROP_PO_OWNER_GROUP:
			D_ASSERT(strlen(prop_entry->dpe_str) <=
				 DAOS_ACL_MAX_PRINCIPAL_LEN);
			strcpy(iv_prop->pip_owner_grp, prop_entry->dpe_str);
			break;
		case DAOS_PROP_PO_SPACE_RB:
			iv_prop->pip_space_rb = prop_entry->dpe_val;
			break;
		case DAOS_PROP_PO_SELF_HEAL:
			iv_prop->pip_self_heal = prop_entry->dpe_val;
			break;
		case DAOS_PROP_PO_RECLAIM:
			iv_prop->pip_reclaim = prop_entry->dpe_val;
			break;
		case DAOS_PROP_PO_EC_CELL_SZ:
			iv_prop->pip_ec_cell_sz = prop_entry->dpe_val;
			break;
		case DAOS_PROP_PO_REDUN_FAC:
			iv_prop->pip_redun_fac = prop_entry->dpe_val;
			break;
		case DAOS_PROP_PO_ACL:
			acl = prop_entry->dpe_val_ptr;
			if (acl != NULL) {
				ssize_t acl_size = daos_acl_get_size(acl);

				iv_prop->pip_acl_offset = offset;
				iv_prop->pip_acl =
						(void *)(iv_prop->pip_iv_buf +
						roundup(offset, 8));
				memcpy(iv_prop->pip_acl, acl, acl_size);
				offset += roundup(acl_size, 8);
			}
			break;
		case DAOS_PROP_PO_SVC_LIST:
			svc_list = prop_entry->dpe_val_ptr;
			if (svc_list) {
				D_ASSERT(svc_list->rl_nr <
					 PROP_SVC_LIST_MAX_TMP);
				iv_prop->pip_svc_list.rl_nr = svc_list->rl_nr;
				iv_prop->pip_svc_list.rl_ranks =
						(void *)(iv_prop->pip_iv_buf +
						roundup(offset, 8));
				iv_prop->pip_svc_list_offset = offset;
				d_rank_list_copy(&iv_prop->pip_svc_list,
						 svc_list);
				offset += roundup(
					svc_list->rl_nr * sizeof(d_rank_t), 8);
			}
			break;
<<<<<<< HEAD
		case DAOS_PROP_PO_EC_PDA:
			iv_prop->pip_ec_pda = prop_entry->dpe_val;
			break;
		case DAOS_PROP_PO_RP_PDA:
			iv_prop->pip_rp_pda = prop_entry->dpe_val;
=======
		case DAOS_PROP_PO_POLICY:
			D_ASSERT(strlen(prop_entry->dpe_str) <=
				 DAOS_PROP_POLICYSTR_MAX_LEN);
			strcpy(iv_prop->pip_policy_str, prop_entry->dpe_str);
>>>>>>> 320ed7fa
			break;
		default:
			D_ASSERTF(0, "bad dpe_type %d\n", prop_entry->dpe_type);
			break;
		}
	}
}

static int
pool_iv_prop_g2l(struct pool_iv_prop *iv_prop, daos_prop_t *prop)
{
	struct daos_prop_entry	*prop_entry;
	struct daos_acl		*acl;
	void			*label_alloc = NULL;
	void			*owner_alloc = NULL;
	void			*owner_grp_alloc = NULL;
	void			*acl_alloc = NULL;
	void			*policy_str_alloc = NULL;
	d_rank_list_t		*svc_list = NULL;
	d_rank_list_t		*dst_list;
	int			i;
	int			rc = 0;

	D_ASSERT(prop->dpp_nr == DAOS_PROP_PO_NUM);
	for (i = 0; i < DAOS_PROP_PO_NUM; i++) {
		prop_entry = &prop->dpp_entries[i];
		prop_entry->dpe_type = DAOS_PROP_PO_MIN + i + 1;
		switch (prop_entry->dpe_type) {
		case DAOS_PROP_PO_LABEL:
			D_ASSERT(strlen(iv_prop->pip_label) <=
				 DAOS_PROP_LABEL_MAX_LEN);
			D_STRNDUP(prop_entry->dpe_str, iv_prop->pip_label,
				  DAOS_PROP_LABEL_MAX_LEN);
			if (prop_entry->dpe_str == NULL)
				D_GOTO(out, rc = -DER_NOMEM);
			label_alloc = prop_entry->dpe_str;
			break;
		case DAOS_PROP_PO_OWNER:
			D_ASSERT(strlen(iv_prop->pip_owner) <=
				 DAOS_ACL_MAX_PRINCIPAL_LEN);
			D_STRNDUP(prop_entry->dpe_str, iv_prop->pip_owner,
				  DAOS_ACL_MAX_PRINCIPAL_LEN);
			if (prop_entry->dpe_str == NULL)
				D_GOTO(out, rc = -DER_NOMEM);
			owner_alloc = prop_entry->dpe_str;
			break;
		case DAOS_PROP_PO_OWNER_GROUP:
			D_ASSERT(strlen(iv_prop->pip_owner_grp) <=
				 DAOS_ACL_MAX_PRINCIPAL_LEN);
			D_STRNDUP(prop_entry->dpe_str, iv_prop->pip_owner_grp,
				  DAOS_ACL_MAX_PRINCIPAL_LEN);
			if (prop_entry->dpe_str == NULL)
				D_GOTO(out, rc = -DER_NOMEM);
			break;
		case DAOS_PROP_PO_SPACE_RB:
			prop_entry->dpe_val = iv_prop->pip_space_rb;
			break;
		case DAOS_PROP_PO_SELF_HEAL:
			prop_entry->dpe_val = iv_prop->pip_self_heal;
			break;
		case DAOS_PROP_PO_RECLAIM:
			prop_entry->dpe_val = iv_prop->pip_reclaim;
			break;
		case DAOS_PROP_PO_EC_CELL_SZ:
			prop_entry->dpe_val = iv_prop->pip_ec_cell_sz;
			break;
		case DAOS_PROP_PO_REDUN_FAC:
			prop_entry->dpe_val = iv_prop->pip_redun_fac;
			break;
		case DAOS_PROP_PO_ACL:
			iv_prop->pip_acl =
				(void *)(iv_prop->pip_iv_buf +
				 roundup(iv_prop->pip_acl_offset, 8));
			acl = iv_prop->pip_acl;
			if (acl->dal_len > 0) {
				D_ASSERT(daos_acl_validate(acl) == 0);
				acl_alloc = daos_acl_dup(acl);
				if (acl_alloc != NULL)
					prop_entry->dpe_val_ptr = acl_alloc;
				else
					D_GOTO(out, rc = -DER_NOMEM);
			} else {
				prop_entry->dpe_val_ptr = NULL;
			}
			break;
		case DAOS_PROP_PO_SVC_LIST:
			iv_prop->pip_svc_list.rl_ranks =
				(void *)(iv_prop->pip_iv_buf +
				 roundup(iv_prop->pip_svc_list_offset, 8));
			svc_list = &iv_prop->pip_svc_list;
			if (svc_list->rl_nr > 0) {
				rc = d_rank_list_dup(&dst_list, svc_list);
				if (rc)
					D_GOTO(out, rc);
				prop_entry->dpe_val_ptr = dst_list;
			}
			break;
<<<<<<< HEAD
		case DAOS_PROP_PO_EC_PDA:
			prop_entry->dpe_val = iv_prop->pip_ec_pda;
			break;
		case DAOS_PROP_PO_RP_PDA:
			prop_entry->dpe_val = iv_prop->pip_rp_pda;
=======
		case DAOS_PROP_PO_POLICY:
			D_ASSERT(strnlen(iv_prop->pip_policy_str,
					DAOS_PROP_POLICYSTR_MAX_LEN) <=
				 DAOS_PROP_POLICYSTR_MAX_LEN);
			D_STRNDUP(prop_entry->dpe_str, iv_prop->pip_policy_str,
				  DAOS_PROP_POLICYSTR_MAX_LEN);
			if (prop_entry->dpe_str)
				policy_str_alloc = prop_entry->dpe_str;
			else
				D_GOTO(out, rc = -DER_NOMEM);
>>>>>>> 320ed7fa
			break;
		default:
			D_ASSERTF(0, "bad dpe_type %d\n", prop_entry->dpe_type);
			break;
		}
	}

out:
	if (rc) {
		if (acl_alloc)
			daos_acl_free(acl_alloc);
		D_FREE(label_alloc);
		D_FREE(owner_alloc);
		D_FREE(owner_grp_alloc);
		if (svc_list)
			d_rank_list_free(dst_list);
		if (policy_str_alloc)
			D_FREE(policy_str_alloc);
	}
	return rc;
}

static bool
pool_iv_conn_valid(struct pool_iv_conn *conn, char *end)
{
	return (conn->pic_creds <= end) &&
	       ((char *)conn + pool_iv_conn_size(conn->pic_cred_size) <= end);
}

struct pool_iv_conn *
pool_iv_conn_lookup(struct pool_iv_conns *conns, uuid_t uuid)
{
	struct pool_iv_conn	*conn = conns->pic_conns;
	char			*end = (char *)conn + conns->pic_size;

	while (pool_iv_conn_valid(conn, end)) {
		if (uuid_compare(conn->pic_hdl, uuid) == 0)
			return conn;
		conn = pool_iv_conn_next(conn);
	}

	return NULL;
}

static int
pool_iv_conn_delete(struct pool_iv_conns *conns, uuid_t hdl_uuid)
{
	struct pool_iv_conn	*conn, *next;
	char			*end;
	size_t			size;

	conn = pool_iv_conn_lookup(conns, hdl_uuid);
	if (conn == NULL)
		return 0;

	D_DEBUG(DB_MD, "delete hdl uuid "DF_UUID"/%zd\n", DP_UUID(hdl_uuid),
		pool_iv_conn_size(conn->pic_cred_size));

	size = pool_iv_conn_size(conn->pic_cred_size);
	D_ASSERT(conns->pic_size >= size);
	end = (char *)conns->pic_conns + conns->pic_size;
	next = pool_iv_conn_next(conn);
	if (pool_iv_conn_valid(next, end))
		memmove((char *)conn, (char *)next,
			(unsigned long)(end - (char *)next));
	conns->pic_size -= size;

	return 0;
}

static int
pool_iv_conn_insert(struct pool_iv_conns *conns, struct pool_iv_conn *new_conn)
{
	struct pool_iv_conn	*conn;
	uint32_t		new_conn_size;
	char			*end;

	D_ASSERT(conns != NULL);
	conn = pool_iv_conn_lookup(conns, new_conn->pic_hdl);
	if (conn != NULL)
		return 0;

	/* append new_conn to the buffer */
	new_conn_size = pool_iv_conn_size(new_conn->pic_cred_size);
	if (conns->pic_buf_size < conns->pic_size + new_conn_size)
		return -DER_REC2BIG;

	end = (char *)conns->pic_conns + conns->pic_size;
	memcpy(end, new_conn, new_conn_size);
	conns->pic_size += new_conn_size;
	D_DEBUG(DB_MD, "insert conn %u/%u\n", conns->pic_size,
		conns->pic_buf_size);
	return 0;
}

static int
pool_iv_conns_buf_insert(struct pool_iv_conns *dst_conns,
			 struct pool_iv_conns *src_conns)
{
	struct pool_iv_conn	*conn;
	char			*end;
	int			rc = 0;

	/* Insert all connections from src_conns to dst_sgl */
	conn = src_conns->pic_conns;
	end = (char *)conn + src_conns->pic_size;
	while (pool_iv_conn_valid(conn, end)) {
		rc = pool_iv_conn_insert(dst_conns, conn);
		if (rc)
			break;

		D_DEBUG(DB_MD, "insert conn "DF_UUID": %d\n",
			DP_UUID(conn->pic_hdl), rc);
		conn = pool_iv_conn_next(conn);
	}

	return rc;
}

static int
pool_iv_conns_ent_fetch(d_sg_list_t *dst_sgl, struct pool_iv_entry *src_iv)
{
	struct pool_iv_conns	*src_conns;
	struct pool_iv_entry	*dst_entry;
	struct pool_iv_conns	*dst_conns;
	uint32_t		dst_conns_size;
	int			rc = 0;

	src_conns = &src_iv->piv_conn_hdls;
	if (src_conns->pic_size == 0)
		return 0;

	if (src_conns->pic_size == (uint32_t)(-1)) {
		struct pool_iv_entry *dst_iv;

		dst_iv = dst_sgl->sg_iovs[0].iov_buf;
		memcpy(&dst_iv->piv_conn_hdls, &src_iv->piv_conn_hdls,
		       sizeof(struct pool_iv_conns));
		return -DER_IVCB_FORWARD;
	}

	dst_entry = dst_sgl->sg_iovs[0].iov_buf;
	dst_conns = &dst_entry->piv_conn_hdls;
	dst_conns_size = dst_conns->pic_size + src_conns->pic_size;
	if (dst_conns_size > dst_conns->pic_buf_size) {
		D_DEBUG(DB_MD, "dst_conns_size %d > pic_buf_size %u\n",
			dst_conns_size, dst_conns->pic_buf_size);
		dst_conns->pic_size = (uint32_t)(-1);
		dst_conns->pic_buf_size = dst_conns_size + sizeof(*dst_conns);
		return 0;
	}

	rc = pool_iv_conns_buf_insert(dst_conns, src_conns);

	return rc;
}

static int
pool_iv_conns_resize(d_sg_list_t *sgl, unsigned int old_size,
		     unsigned int new_size)
{
	struct pool_iv_entry *old_ent = sgl->sg_iovs[0].iov_buf;
	struct pool_iv_entry *new_ent;
	struct pool_iv_conns *new_conns;

	D_REALLOC(new_ent, old_ent, old_size, new_size);
	if (new_ent == NULL)
		return -DER_NOMEM;

	new_conns = &new_ent->piv_conn_hdls;
	new_conns->pic_buf_size = new_size - sizeof(*new_conns);
	D_DEBUG(DB_MD, "reset iv conns to %u/%u\n", new_conns->pic_size,
		new_conns->pic_buf_size);
	sgl->sg_iovs[0].iov_buf = new_ent;
	sgl->sg_iovs[0].iov_buf_len = new_size;
	return 0;
}

static int
pool_iv_conns_ent_update(d_sg_list_t *dst_sgl, struct pool_iv_entry *src_iv)
{
	struct pool_iv_conns	*src_conns;
	struct pool_iv_entry	*dst_entry;
	struct pool_iv_conns	*dst_conns;
	uint32_t		dst_conns_size;
	int			rc = 0;

	src_conns = &src_iv->piv_conn_hdls;
	if (src_conns->pic_size == 0)
		return 0;

	if (src_conns->pic_size == (uint32_t)(-1)) {
		struct pool_iv_entry *dst_iv;

		D_DEBUG(DB_MD, "Update -1 entry dst_sgl %p\n", dst_sgl);
		dst_iv = dst_sgl->sg_iovs[0].iov_buf;
		memcpy(&dst_iv->piv_conn_hdls, &src_iv->piv_conn_hdls,
		       sizeof(struct pool_iv_conns));
		return 0;
	}

	dst_entry = dst_sgl->sg_iovs[0].iov_buf;
	dst_conns = &dst_entry->piv_conn_hdls;

	/* Previous size query retry process might leave some -1 entry here.
	 * a bit hacky here XXX, will clean this up when supporting on-line
	 * pool reintegration.
	 */
	if (dst_conns->pic_size == (uint32_t)(-1))
		dst_conns->pic_size = 0;

	dst_conns_size = dst_conns->pic_size + src_conns->pic_size;
	if (dst_conns_size > dst_conns->pic_buf_size ||
	    dst_conns->pic_buf_size > dst_sgl->sg_iovs[0].iov_buf_len) {
		unsigned int old_size;
		unsigned int new_size;

		new_size = sizeof(*dst_conns) + dst_conns_size;
		old_size = dst_sgl->sg_iovs[0].iov_buf_len;
		rc = pool_iv_conns_resize(dst_sgl, old_size, new_size);
		if (rc)
			return rc;

		dst_entry = dst_sgl->sg_iovs[0].iov_buf;
		dst_conns = &dst_entry->piv_conn_hdls;
	}

	rc = pool_iv_conns_buf_insert(dst_conns, src_conns);

	return rc;
}

static int
pool_iv_ent_init(struct ds_iv_key *iv_key, void *data,
		 struct ds_iv_entry *entry)
{
	int	rc;

	rc = pool_iv_value_alloc_internal(iv_key, &entry->iv_value);
	if (rc)
		return rc;

	memcpy(&entry->iv_key, iv_key, sizeof(*iv_key));

	return rc;
}

static int
pool_iv_ent_get(struct ds_iv_entry *entry, void **priv)
{
	return 0;
}

static int
pool_iv_ent_put(struct ds_iv_entry *entry, void **priv)
{
	return 0;
}

static int
pool_iv_ent_destroy(d_sg_list_t *sgl)
{
	d_sgl_fini(sgl, true);
	return 0;
}

static int
pool_iv_map_ent_fetch(d_sg_list_t *dst_sgl, struct pool_iv_entry *src_iv)
{
	struct pool_iv_entry	*dst_iv;
	uint32_t		pb_nr;
	uint32_t		src_pbuf_size;
	uint32_t		dst_pbuf_size;

	dst_iv = dst_sgl->sg_iovs[0].iov_buf;
	if (src_iv->piv_map.piv_pool_buf.pb_target_nr == (uint32_t)(-1)) {
		memcpy(&dst_iv->piv_map.piv_pool_buf,
		       &src_iv->piv_map.piv_pool_buf,
		       sizeof(src_iv->piv_map.piv_pool_buf));
		return -DER_IVCB_FORWARD;
	}

	pb_nr = src_iv->piv_map.piv_pool_buf.pb_nr;
	D_ASSERT(pb_nr > 0);
	src_pbuf_size = pool_buf_size(pb_nr);
	dst_pbuf_size = dst_sgl->sg_iovs[0].iov_buf_len -
		  sizeof(struct pool_iv_map) + sizeof(struct pool_buf);

	if (src_pbuf_size <= dst_pbuf_size) {
		memcpy(&dst_iv->piv_map.piv_pool_buf,
		       &src_iv->piv_map.piv_pool_buf, src_pbuf_size);
		dst_sgl->sg_iovs[0].iov_len = pool_iv_map_ent_size(pb_nr);
		return 0;
	}

	dst_iv->piv_map.piv_pool_buf.pb_target_nr = (uint32_t)(-1);
	dst_iv->piv_map.piv_pool_buf.pb_nr =
				src_iv->piv_map.piv_pool_buf.pb_nr;
	D_DEBUG(DB_MD, "retry pool buf nr %u\n",
		src_iv->piv_map.piv_pool_buf.pb_nr);

	return 0;
}

/* update the pool IV map entry */
static int
pool_iv_map_ent_update(d_sg_list_t *dst_sgl, struct pool_iv_entry *src_iv)
{
	struct pool_iv_entry	*dst_iv;
	uint32_t		pb_nr = src_iv->piv_map.piv_pool_buf.pb_nr;
	uint32_t		src_pbuf_size;
	uint32_t		dst_pbuf_size;

	dst_iv = dst_sgl->sg_iovs[0].iov_buf;
	if (src_iv->piv_map.piv_pool_buf.pb_target_nr == (uint32_t)(-1)) {
		/* During fetch aggregation, update/refresh callback might
		 * be called to store these -1 entry.
		 **/
		memcpy(&dst_iv->piv_map.piv_pool_buf,
		       &src_iv->piv_map.piv_pool_buf,
		       sizeof(src_iv->piv_map.piv_pool_buf));
		return 0;
	}

	pb_nr = src_iv->piv_map.piv_pool_buf.pb_nr;
	src_pbuf_size = pool_buf_size(pb_nr);
	dst_pbuf_size = dst_sgl->sg_iovs[0].iov_buf_len -
			sizeof(struct pool_iv_map) + sizeof(struct pool_buf);
	if (src_pbuf_size > dst_pbuf_size) {
		void *new_buf;
		uint32_t new_size;

		new_size = pool_iv_map_ent_size(pb_nr);
		D_REALLOC_NZ(new_buf, dst_sgl->sg_iovs[0].iov_buf, new_size);
		if (new_buf == NULL)
			return -DER_NOMEM;

		dst_sgl->sg_iovs[0].iov_buf = new_buf;
		dst_sgl->sg_iovs[0].iov_buf_len = new_size;
		dst_iv = new_buf;
	}

	memcpy(&dst_iv->piv_map.piv_pool_buf,
	       &src_iv->piv_map.piv_pool_buf, src_pbuf_size);

	return 0;
}

static int
pool_iv_prop_ent_copy(struct pool_iv_entry *dst_iv,
		      struct pool_iv_entry *src_iv)
{
	daos_prop_t	*prop_fetch;
	int		rc = 0;

	prop_fetch = daos_prop_alloc(DAOS_PROP_PO_NUM);
	if (prop_fetch == NULL)
		return -DER_NOMEM;

	rc = pool_iv_prop_g2l(&src_iv->piv_prop, prop_fetch);
	if (rc) {
		daos_prop_free(prop_fetch);
		D_ERROR("prop g2l failed: rc %d\n", rc);
		return rc;
	}

	pool_iv_prop_l2g(prop_fetch, &dst_iv->piv_prop);
	daos_prop_free(prop_fetch);

	return rc;
}

static void
pool_iv_srv_hdl_ent_copy(struct pool_iv_entry *dst_iv,
			 struct pool_iv_entry *src_iv)
{
	uuid_copy(dst_iv->piv_hdl.pih_pool_hdl,
		  src_iv->piv_hdl.pih_pool_hdl);
	uuid_copy(dst_iv->piv_hdl.pih_cont_hdl,
		  src_iv->piv_hdl.pih_cont_hdl);
	D_DEBUG(DB_MD, "pool/cont "DF_UUID"/"DF_UUID"\n",
		DP_UUID(dst_iv->piv_hdl.pih_pool_hdl),
		DP_UUID(dst_iv->piv_hdl.pih_cont_hdl));
}

static int
pool_iv_ent_copy(struct ds_iv_key *key, d_sg_list_t *dst_sgl,
		 struct pool_iv_entry *src_iv, bool update)
{
	struct pool_iv_entry	*dst_iv = dst_sgl->sg_iovs[0].iov_buf;
	int			rc = 0;

	D_ASSERT(dst_iv != src_iv);
	switch (key->class_id) {
	case IV_POOL_MAP:
		if (update)
			rc = pool_iv_map_ent_update(dst_sgl, src_iv);
		else
			rc = pool_iv_map_ent_fetch(dst_sgl, src_iv);
		break;
	case IV_POOL_PROP:
		rc = pool_iv_prop_ent_copy(dst_iv, src_iv);
		break;
	case IV_POOL_HDL:
		pool_iv_srv_hdl_ent_copy(dst_iv, src_iv);
		break;
	case IV_POOL_CONN:
		if (update)
			rc = pool_iv_conns_ent_update(dst_sgl, src_iv);
		else
			rc = pool_iv_conns_ent_fetch(dst_sgl, src_iv);
		break;
	default:
		D_ERROR("bad class id %d\n", key->class_id);
		rc = -DER_INVAL;
	}

	D_DEBUG(DB_MD, "%u update: %d\n", key->class_id, rc);
	return rc;
}

static int
pool_iv_ent_fetch(struct ds_iv_entry *entry, struct ds_iv_key *key,
		  d_sg_list_t *dst_sgl, void **priv)
{
	struct pool_iv_entry	*iv_entry = entry->iv_value.sg_iovs[0].iov_buf;
	int			rc;

	rc = pool_iv_ent_copy(key, dst_sgl, iv_entry, false);

	return rc;
}

static int
pool_iv_ent_update(struct ds_iv_entry *entry, struct ds_iv_key *key,
		   d_sg_list_t *src, void **priv)
{
	struct pool_iv_entry	*src_iv = src->sg_iovs[0].iov_buf;
	struct ds_pool		*pool;
	d_rank_t		rank;
	int			rc;

	pool = ds_pool_lookup(entry->ns->iv_pool_uuid);
	if (pool == NULL) {
		D_WARN("No pool "DF_UUID"\n", DP_UUID(entry->ns->iv_pool_uuid));
		D_GOTO(out_put, rc = 0);
	}

	rc = crt_group_rank(pool->sp_group, &rank);
	if (rc)
		D_GOTO(out_put, rc);

	if (rank != entry->ns->iv_master_rank)
		D_GOTO(out_put, rc = -DER_IVCB_FORWARD);

	D_DEBUG(DB_TRACE, DF_UUID "rank %d master rank %d\n",
		DP_UUID(entry->ns->iv_pool_uuid), rank,
		entry->ns->iv_master_rank);

	/* Update pool map version or pool map */
	if (entry->iv_class->iv_class_id == IV_POOL_MAP) {
		int dst_len = entry->iv_value.sg_iovs[0].iov_buf_len -
			      sizeof(struct pool_iv_map) +
			      sizeof(struct pool_buf);
		int src_len = pool_buf_size(
			src_iv->piv_map.piv_pool_buf.pb_nr);

		rc = ds_pool_tgt_map_update(pool,
			src_iv->piv_map.piv_pool_buf.pb_nr > 0 ?
			&src_iv->piv_map.piv_pool_buf : NULL,
			src_iv->piv_map.piv_pool_map_ver);
		if (rc)
			D_GOTO(out_put, rc);

		/* realloc the pool iv buffer if the size is not enough */
		if (dst_len < src_len) {
			int new_alloc_size = src_len +
					     sizeof(struct pool_iv_map) -
					     sizeof(struct pool_buf);

			rc = daos_sgl_buf_extend(&entry->iv_value, 0,
						 new_alloc_size);
			if (rc)
				D_GOTO(out_put, rc);
		}
	} else if (entry->iv_class->iv_class_id == IV_POOL_PROP) {
		rc = ds_pool_tgt_prop_update(pool, &src_iv->piv_prop);
		if (rc)
			D_GOTO(out_put, rc);
	}

	rc = pool_iv_ent_copy(key, &entry->iv_value, src_iv, true);
out_put:
	D_DEBUG(DB_MD, DF_UUID": key %u rc %d\n",
		DP_UUID(entry->ns->iv_pool_uuid), key->class_id, rc);
	ds_pool_put(pool);
	return rc;
}

int
ds_pool_iv_refresh_hdl(struct ds_pool *pool, struct pool_iv_hdl *pih)
{
	int rc;

	if (!uuid_is_null(pool->sp_srv_cont_hdl)) {
		if (uuid_compare(pool->sp_srv_cont_hdl,
				 pih->pih_cont_hdl) == 0)
			return 0;
		ds_cont_tgt_close(pool->sp_srv_cont_hdl);
	}

	rc = ds_cont_tgt_open(pool->sp_uuid, pih->pih_cont_hdl, NULL, 0,
			      ds_sec_get_rebuild_cont_capabilities(), 0);
	if (rc == 0) {
		uuid_copy(pool->sp_srv_cont_hdl, pih->pih_cont_hdl);
		uuid_copy(pool->sp_srv_pool_hdl, pih->pih_pool_hdl);
	}

	return rc;
}

static int
pool_iv_ent_invalid(struct ds_iv_entry *entry, struct ds_iv_key *key)
{
	struct pool_iv_entry	*iv_entry = entry->iv_value.sg_iovs[0].iov_buf;
	struct ds_pool		*pool;
	int			rc;

	if (!entry->iv_valid)
		return 0;

	if (entry->iv_class->iv_class_id == IV_POOL_HDL) {
		if (!uuid_is_null(iv_entry->piv_hdl.pih_cont_hdl)) {
			pool = ds_pool_lookup(entry->ns->iv_pool_uuid);
			if (pool == NULL)
				return 0;
			ds_cont_tgt_close(iv_entry->piv_hdl.pih_cont_hdl);
			uuid_clear(pool->sp_srv_cont_hdl);
			uuid_clear(pool->sp_srv_pool_hdl);
			ds_pool_put(pool);
			return 0;
		}
	} else if (entry->iv_class->iv_class_id == IV_POOL_CONN) {
		struct pool_iv_key *pool_key = key2priv(key);

		rc = pool_iv_conn_delete(&iv_entry->piv_conn_hdls,
					 pool_key->pik_uuid);
		return rc;
	}

	return 0;
}

static int
pool_iv_ent_refresh(struct ds_iv_entry *entry, struct ds_iv_key *key,
		    d_sg_list_t *src, int ref_rc, void **priv)
{
	struct pool_iv_entry	*src_iv;
	struct ds_pool		*pool = 0;
	int			rc = 0;

	pool = ds_pool_lookup(entry->ns->iv_pool_uuid);
	if (pool == NULL) {
		D_WARN("No pool "DF_UUID"\n", DP_UUID(entry->ns->iv_pool_uuid));
		D_GOTO(out_put, rc = 0);
	}

	if (src == NULL) {
		rc = pool_iv_ent_invalid(entry, key);
		D_GOTO(out_put, rc);
	}

	src_iv = src->sg_iovs[0].iov_buf;
	if (entry->iv_class->iv_class_id == IV_POOL_PROP) {
		rc = ds_pool_tgt_prop_update(pool, &src_iv->piv_prop);
	} else if (entry->iv_class->iv_class_id == IV_POOL_CONN) {
		struct pool_iv_conn *conn;
		char *end;

		if (src_iv->piv_conn_hdls.pic_size != (unsigned int)(-1)) {
			conn = src_iv->piv_conn_hdls.pic_conns;
			end = (char *)conn + src_iv->piv_conn_hdls.pic_size;
			while (pool_iv_conn_valid(conn, end)) {
				rc = ds_pool_tgt_connect(pool, conn);
				if (rc)
					break;
				conn = pool_iv_conn_next(conn);
			}
		} else {
			if (entry->ns->iv_master_rank == dss_self_rank()) {
				D_DEBUG(DB_MD, "skip -1 update on master %u\n",
					entry->ns->iv_master_rank);
				D_GOTO(out_put, rc);
			} else {
				D_DEBUG(DB_MD, "update -1 iv cache %u/%u\n",
					dss_self_rank(), entry->ns->iv_master_rank);
				D_GOTO(update_iv_cache, rc);
			}
		}
	} else if (entry->iv_class->iv_class_id == IV_POOL_MAP) {
		if (src_iv->piv_map.piv_pool_buf.pb_target_nr != (unsigned int)(-1)) {
			rc = ds_pool_tgt_map_update(pool,
					src_iv->piv_map.piv_pool_buf.pb_nr > 0 ?
					&src_iv->piv_map.piv_pool_buf : NULL,
					src_iv->piv_map.piv_pool_map_ver);
		} else {
			if (entry->ns->iv_master_rank == dss_self_rank()) {
				D_DEBUG(DB_MD, "skip -1 update on master %u\n",
					entry->ns->iv_master_rank);
				D_GOTO(out_put, rc);
			} else {
				D_DEBUG(DB_MD, "update -1 iv cache %u/%u\n",
					dss_self_rank(), entry->ns->iv_master_rank);
				D_GOTO(update_iv_cache, rc);
			}
		}
	} else if (entry->iv_class->iv_class_id == IV_POOL_HDL) {
		rc = ds_pool_iv_refresh_hdl(pool, &src_iv->piv_hdl);
	}
	if (rc)
		D_GOTO(out_put, rc);

update_iv_cache:
	rc = pool_iv_ent_copy(key, &entry->iv_value, src_iv, true);

out_put:
	D_DEBUG(DB_MD, DF_UUID": key %u rc %d\n",
		DP_UUID(entry->ns->iv_pool_uuid), key->class_id, rc);
	if (pool)
		ds_pool_put(pool);

	return rc;
}

static int
pool_iv_value_alloc(struct ds_iv_entry *entry,
		    struct ds_iv_key *key, d_sg_list_t *sgl)
{
	return pool_iv_value_alloc_internal(key, sgl);
}

static int
pool_iv_pre_sync(struct ds_iv_entry *entry, struct ds_iv_key *key,
		 d_sg_list_t *value)
{
	struct pool_iv_entry	*v = value->sg_iovs[0].iov_buf;
	struct ds_pool		*pool;
	struct pool_buf		*map_buf = NULL;
	int			 rc;

	/* This function is only for IV_POOL_MAP. */
	if (entry->iv_class->iv_class_id != IV_POOL_MAP)
		return 0;

	pool = ds_pool_lookup(entry->ns->iv_pool_uuid);
	if (pool == NULL) {
		D_DEBUG(DB_TRACE, DF_UUID": pool not found\n",
			DP_UUID(entry->ns->iv_pool_uuid));
		/* Return 0 to keep forwarding this sync request. */
		return 0;
	}

	if (v->piv_map.piv_pool_buf.pb_nr > 0)
		map_buf = &v->piv_map.piv_pool_buf;

	ds_pool_iv_ns_update(pool, v->piv_map.piv_master_rank);

	rc = ds_pool_tgt_map_update(pool, map_buf,
				    v->piv_map.piv_pool_map_ver);

	ABT_mutex_lock(pool->sp_mutex);
	ABT_cond_signal(pool->sp_fetch_hdls_cond);
	ABT_mutex_unlock(pool->sp_mutex);

	ds_pool_put(pool);
	return rc;
}

struct ds_iv_class_ops pool_iv_ops = {
	.ivc_ent_init		= pool_iv_ent_init,
	.ivc_ent_get		= pool_iv_ent_get,
	.ivc_ent_put		= pool_iv_ent_put,
	.ivc_ent_destroy	= pool_iv_ent_destroy,
	.ivc_ent_fetch		= pool_iv_ent_fetch,
	.ivc_ent_update		= pool_iv_ent_update,
	.ivc_ent_refresh	= pool_iv_ent_refresh,
	.ivc_value_alloc	= pool_iv_value_alloc,
	.ivc_pre_sync		= pool_iv_pre_sync
};

static int
pool_iv_map_fetch(void *ns)
{
	d_sg_list_t		sgl = { 0 };
	d_iov_t			iov = { 0 };
	uint32_t		pool_iv_len = 0;
	struct ds_iv_key	key;
	struct pool_iv_entry	iv_entry = { 0 };
	struct pool_iv_key	*pool_key;
	int			pb_nr = 128; /* Init tgt nr */
	int			rc;

	/* sizeof(iv_result) < pool_iv_len, so it will only fetch
	 * the pool map and cache it locally, instead of copying
	 * out from ds_iv_fetch. see ds_iv_done().
	 */
	d_iov_set(&iov, &iv_entry, sizeof(iv_entry));
	sgl.sg_nr = 1;
	sgl.sg_nr_out = 0;
	sgl.sg_iovs = &iov;

	memset(&key, 0, sizeof(key));
	key.class_id = IV_POOL_MAP;
	pool_key = (struct pool_iv_key *)key.key_buf;
retry:
	pool_iv_len = pool_buf_size(pb_nr);
	pool_key->pik_entry_size = pool_iv_len;
	rc = ds_iv_fetch(ns, &key, &sgl, false /* retry */);
	if (rc) {
		D_ERROR("iv fetch failed "DF_RC"\n", DP_RC(rc));
		return rc;
	}

	if (iv_entry.piv_map.piv_pool_buf.pb_target_nr == (unsigned int)(-1)) {
		D_ASSERT(iv_entry.piv_map.piv_pool_buf.pb_nr > pb_nr);
		pb_nr = iv_entry.piv_map.piv_pool_buf.pb_nr;
		D_DEBUG(DB_MD, "retry by %u\n", pb_nr);
		goto retry;
	}

	return rc;
}

static int
pool_iv_update(void *ns, int class_id, uuid_t key_uuid,
	       struct pool_iv_entry *pool_iv,
	       uint32_t pool_iv_len, unsigned int shortcut,
	       unsigned int sync_mode, bool retry)
{
	d_sg_list_t		sgl;
	d_iov_t			iov;
	struct ds_iv_key	key;
	struct pool_iv_key	*pool_key;
	int			rc;

	iov.iov_buf = pool_iv;
	iov.iov_len = pool_iv_len;
	iov.iov_buf_len = pool_iv_len;
	sgl.sg_nr = 1;
	sgl.sg_nr_out = 0;
	sgl.sg_iovs = &iov;

	memset(&key, 0, sizeof(key));
	key.class_id = class_id;
	pool_key = (struct pool_iv_key *)key.key_buf;
	pool_key->pik_entry_size = pool_iv_len;
	uuid_copy(pool_key->pik_uuid, key_uuid);

	rc = ds_iv_update(ns, &key, &sgl, shortcut, sync_mode, 0, retry);
	if (rc)
		D_ERROR("iv update failed "DF_RC"\n", DP_RC(rc));

	return rc;
}

int
ds_pool_iv_map_update(struct ds_pool *pool, struct pool_buf *buf,
		      uint32_t map_ver)
{
	struct pool_iv_entry	*iv_entry;
	uint32_t		 iv_entry_size;
	uint32_t		 nr;
	int			 rc;

	D_DEBUG(DB_MD, DF_UUID": map_ver=%u\n", DP_UUID(pool->sp_uuid),
		map_ver);

	nr = buf != NULL ? buf->pb_nr : 0;
	iv_entry_size = pool_iv_map_ent_size(nr);
	D_ALLOC(iv_entry, iv_entry_size);
	if (iv_entry == NULL)
		return -DER_NOMEM;

	crt_group_rank(pool->sp_group, &iv_entry->piv_map.piv_master_rank);
	iv_entry->piv_map.piv_pool_map_ver =
		buf == NULL ? 0 : pool->sp_map_version;
	if (buf != NULL)
		memcpy(&iv_entry->piv_map.piv_pool_buf, buf,
		       pool_buf_size(buf->pb_nr));

	/* FIXME: Let's update the pool map synchronously for the moment,
	 * since there is no easy way to free the iv_entry buffer. Needs
	 * to revisit here once pool/cart_group/IV is upgraded.
	 */
	rc = pool_iv_update(pool->sp_iv_ns, IV_POOL_MAP, pool->sp_uuid,
			    iv_entry, iv_entry_size, CRT_IV_SHORTCUT_NONE,
			    CRT_IV_SYNC_EAGER, false);
	if (rc != 0)
		D_DEBUG(DB_MD, DF_UUID": map_ver=%u: %d\n",
			DP_UUID(pool->sp_uuid), map_ver, rc);

	D_DEBUG(DB_MD, DF_UUID": map_ver=%u: %d\n", DP_UUID(pool->sp_uuid),
		map_ver, rc);

	D_FREE(iv_entry);
	return rc;
}

int
ds_pool_iv_conn_hdl_update(struct ds_pool *pool, uuid_t hdl_uuid,
			   uint64_t flags, uint64_t sec_capas,
			   d_iov_t *cred)
{
	struct pool_iv_entry	*iv_entry;
	daos_size_t		iv_entry_size;
	struct pool_iv_conn	*pic;
	int			rc;

	iv_entry_size = pool_iv_conn_ent_size(cred->iov_len);
	D_ALLOC(iv_entry, iv_entry_size);
	if (iv_entry == NULL)
		return -DER_NOMEM;

	iv_entry->piv_conn_hdls.pic_size = pool_iv_conn_size(cred->iov_len);
	iv_entry->piv_conn_hdls.pic_buf_size = pool_iv_conn_size(cred->iov_len);
	pic = &iv_entry->piv_conn_hdls.pic_conns[0];
	uuid_copy(pic->pic_hdl, hdl_uuid);
	pic->pic_flags = flags;
	pic->pic_capas = sec_capas;
	pic->pic_cred_size = cred->iov_len;
	memcpy(&pic->pic_creds[0], cred->iov_buf, cred->iov_len);

	rc = pool_iv_update(pool->sp_iv_ns, IV_POOL_CONN, hdl_uuid,
			    iv_entry, iv_entry_size, CRT_IV_SHORTCUT_NONE,
			    CRT_IV_SYNC_EAGER, false);
	D_DEBUG(DB_MD, DF_UUID" distribute hdl "DF_UUID" capas "DF_U64" %d\n",
		DP_UUID(pool->sp_uuid), DP_UUID(hdl_uuid), sec_capas, rc);

	D_FREE(iv_entry);
	return rc;
}

/* Get all pool connect handles for the pool */
int
ds_pool_iv_conn_hdl_fetch(struct ds_pool *pool)
{
	d_sg_list_t		sgl = { 0 };
	d_iov_t			iov = { 0 };
	struct pool_iv_entry	iv_entry_buf = { 0 };
	struct pool_iv_key	*pool_key;
	struct ds_iv_key	key = { 0 };
	struct pool_iv_entry	*iv_entry;
	uint32_t		iv_entry_size;
	int			rc;

	iv_entry = &iv_entry_buf;
	iv_entry_size = sizeof(iv_entry_buf);
	key.class_id = IV_POOL_CONN;
	pool_key = key2priv(&key);
retry:
	sgl.sg_nr = 1;
	sgl.sg_nr_out = 0;
	d_iov_set(&iov, iv_entry, iv_entry_size);
	sgl.sg_iovs = &iov;
	pool_key->pik_entry_size = iv_entry_size;
	rc = ds_iv_fetch(pool->sp_iv_ns, &key, &sgl, false /* retry */);
	if (rc) {
		D_ERROR("iv fetch failed "DF_RC"\n", DP_RC(rc));
		D_GOTO(out, rc);
	}

	if (iv_entry->piv_conn_hdls.pic_size == (uint32_t)(-1)) {
		D_ASSERT(iv_entry->piv_conn_hdls.pic_buf_size > iv_entry_size);
		iv_entry_size = iv_entry->piv_conn_hdls.pic_buf_size;
		D_ALLOC(iv_entry, iv_entry_size);
		if (iv_entry == NULL)
			D_GOTO(out, rc = -DER_NOMEM);

		D_DEBUG(DB_MD, "retry by %u\n", iv_entry_size);
		goto retry;
	}
out:
	if (iv_entry != &iv_entry_buf)
		D_FREE(iv_entry);

	return rc;
}

int
ds_pool_iv_conn_hdl_invalidate(struct ds_pool *pool, uuid_t hdl_uuid)
{
	struct ds_iv_key	key = { 0 };
	struct pool_iv_key	*pool_key = key2priv(&key);
	int			rc;

	key.class_id = IV_POOL_CONN;
	uuid_copy(pool_key->pik_uuid, hdl_uuid);
	rc = ds_iv_invalidate(pool->sp_iv_ns, &key, CRT_IV_SHORTCUT_NONE,
			      CRT_IV_SYNC_NONE, 0, false /* retry */);
	if (rc)
		D_ERROR("iv invalidate failed "DF_RC"\n", DP_RC(rc));

	return rc;
}

static int
pool_iv_map_invalidate(void *ns, unsigned int shortcut, unsigned int sync_mode)
{
	struct ds_iv_key	key = { 0 };
	int			rc;

	key.class_id = IV_POOL_MAP;
	rc = ds_iv_invalidate(ns, &key, shortcut, sync_mode, 0,
			      false /* retry */);
	if (rc)
		D_ERROR("iv invalidate failed "DF_RC"\n", DP_RC(rc));

	return rc;
}

/* ULT to refresh pool map version */
void
ds_pool_map_refresh_ult(void *arg)
{
	struct pool_map_refresh_ult_arg	*iv_arg = arg;
	struct ds_pool			*pool;
	d_rank_t			 rank;
	int				 rc = 0;

	/* Pool IV fetch should only be done in xstream 0 */
	D_ASSERT(dss_get_module_info()->dmi_xs_id == 0);
	pool = ds_pool_lookup(iv_arg->iua_pool_uuid);
	if (pool == NULL) {
		rc = -DER_NONEXIST;
		goto out;
	}

	rc = crt_group_rank(pool->sp_group, &rank);
	if (rc)
		goto out;

	if (rank == pool->sp_iv_ns->iv_master_rank) {
		D_WARN("try to refresh pool map on pool leader\n");
		goto out;
	}

	/* If there are already refresh going on, let's wait
	 * until the refresh is done.
	 */
	ABT_mutex_lock(pool->sp_mutex);
	if (pool->sp_map_version >= iv_arg->iua_pool_version &&
	    pool->sp_map != NULL &&
	    !DAOS_FAIL_CHECK(DAOS_FORCE_REFRESH_POOL_MAP)) {
		D_DEBUG(DB_TRACE, "current pool version %u >= %u\n",
			pool_map_get_version(pool->sp_map),
			iv_arg->iua_pool_version);
		goto unlock;
	}

	/* Invalidate the local pool IV cache, then call pool_iv_map_fetch to
	 * refresh local pool IV cache, which will update the local pool map
	 * see pool_iv_ent_refresh()
	 */
	rc = pool_iv_map_invalidate(pool->sp_iv_ns, CRT_IV_SHORTCUT_NONE,
				    CRT_IV_SYNC_NONE);
	if (rc)
		goto unlock;

	rc = pool_iv_map_fetch(pool->sp_iv_ns);

unlock:
	ABT_mutex_unlock(pool->sp_mutex);
out:
	if (pool != NULL)
		ds_pool_put(pool);
	if (iv_arg->iua_eventual)
		ABT_eventual_set(iv_arg->iua_eventual, (void *)&rc, sizeof(rc));
	D_FREE(iv_arg);
}

int
ds_pool_iv_srv_hdl_invalidate(struct ds_pool *pool)
{
	struct ds_iv_key	key = { 0 };
	int			rc;

	key.class_id = IV_POOL_HDL;
	rc = ds_iv_invalidate(pool->sp_iv_ns, &key, CRT_IV_SHORTCUT_NONE,
			      CRT_IV_SYNC_NONE, 0, false /* retry */);
	if (rc)
		D_ERROR("iv invalidate failed "DF_RC"\n", DP_RC(rc));

	return rc;
}

int
ds_pool_iv_srv_hdl_update(struct ds_pool *pool, uuid_t pool_hdl_uuid,
			  uuid_t cont_hdl_uuid)
{
	struct pool_iv_entry	iv_entry = { 0 };
	int			rc;

	/* Only happens on xstream 0 */
	D_ASSERT(dss_get_module_info()->dmi_xs_id == 0);

	uuid_copy(iv_entry.piv_hdl.pih_pool_hdl, pool_hdl_uuid);
	uuid_copy(iv_entry.piv_hdl.pih_cont_hdl, cont_hdl_uuid);

	rc = pool_iv_update(pool->sp_iv_ns, IV_POOL_HDL, pool_hdl_uuid,
			    &iv_entry, sizeof(struct pool_iv_entry),
			    CRT_IV_SHORTCUT_NONE, CRT_IV_SYNC_LAZY, true);

	if (rc != 0)
		D_ERROR("pool_iv_update failed "DF_RC"\n", DP_RC(rc));

	return rc;
}

int
ds_pool_iv_srv_hdl_fetch(struct ds_pool *pool, uuid_t *pool_hdl_uuid,
			 uuid_t *cont_hdl_uuid)
{
	struct pool_iv_entry	iv_entry = { 0 };
	d_sg_list_t		sgl = { 0 };
	d_iov_t			iov = { 0 };
	struct ds_iv_key	 key;
	struct pool_iv_key	*pool_key;
	int			 rc;

	d_iov_set(&iov, &iv_entry, sizeof(iv_entry));
	sgl.sg_nr = 1;
	sgl.sg_nr_out = 0;
	sgl.sg_iovs = &iov;

	memset(&key, 0, sizeof(key));
	key.class_id = IV_POOL_HDL;
	pool_key = (struct pool_iv_key *)key.key_buf;
	pool_key->pik_entry_size = sizeof(struct pool_iv_entry);
	rc = ds_iv_fetch(pool->sp_iv_ns, &key, &sgl, false /* retry */);
	if (rc) {
		D_CDEBUG(rc == -DER_NOTLEADER || rc == -DER_SHUTDOWN,
			 DB_ANY, DLOG_ERR,
			 "iv fetch failed "DF_RC"\n", DP_RC(rc));
		D_GOTO(out, rc);
	}

	if (pool_hdl_uuid)
		uuid_copy(*pool_hdl_uuid, iv_entry.piv_hdl.pih_pool_hdl);
	if (cont_hdl_uuid)
		uuid_copy(*cont_hdl_uuid, iv_entry.piv_hdl.pih_cont_hdl);
out:
	return rc;
}

struct srv_hdl_ult_arg {
	struct ds_pool	*pool;
	ABT_eventual	eventual;
};

static void
pool_iv_srv_hdl_fetch_ult(void *data)
{
	struct srv_hdl_ult_arg *arg = data;
	int rc;

	rc = ds_pool_iv_srv_hdl_fetch(arg->pool, NULL, NULL);

	ABT_eventual_set(arg->eventual, (void *)&rc, sizeof(rc));
}

int
ds_pool_iv_srv_hdl_fetch_non_sys(struct ds_pool *pool, uuid_t *srv_cont_hdl,
				 uuid_t *srv_pool_hdl)
{
	struct srv_hdl_ult_arg	arg;
	ABT_eventual		eventual;
	int			*status;
	int			rc;

	/* Fetch the capability from the leader. To avoid extra locks,
	 * all metadatas are maintained by xstream 0, so let's create
	 * an ULT on xstream 0 to let xstream 0 to handle capa fetch
	 * and update.
	 */
	rc = ABT_eventual_create(sizeof(*status), &eventual);
	if (rc != ABT_SUCCESS)
		return dss_abterr2der(rc);

	arg.pool = pool;
	arg.eventual = eventual;
	rc = dss_ult_create(pool_iv_srv_hdl_fetch_ult, &arg, DSS_XS_SYS,
			    0, 0, NULL);
	if (rc)
		D_GOTO(out_eventual, rc);

	rc = ABT_eventual_wait(eventual, (void **)&status);
	if (rc != ABT_SUCCESS)
		D_GOTO(out_eventual, rc = dss_abterr2der(rc));
	if (*status != 0)
		D_GOTO(out_eventual, rc = *status);

	if (srv_cont_hdl)
		uuid_copy(*srv_cont_hdl, pool->sp_srv_cont_hdl);
	if (srv_pool_hdl)
		uuid_copy(*srv_pool_hdl, pool->sp_srv_pool_hdl);

out_eventual:
	ABT_eventual_free(&eventual);
	return rc;
}

int
ds_pool_iv_prop_update(struct ds_pool *pool, daos_prop_t *prop)
{
	struct pool_iv_entry	*iv_entry = NULL;
	uint32_t		 iv_entry_size;
	struct daos_prop_entry	*prop_entry;
	d_rank_list_t		*svc_list;
	int			 rc;

	/* Only happens on xstream 0 */
	D_ASSERT(dss_get_module_info()->dmi_xs_id == 0);

	/* Serialize the prop */
	prop_entry = daos_prop_entry_get(prop, DAOS_PROP_PO_SVC_LIST);
	if (prop_entry == NULL)
		D_GOTO(out, rc = -DER_NONEXIST);

	svc_list = prop_entry->dpe_val_ptr;

	iv_entry_size = pool_iv_prop_ent_size(DAOS_ACL_MAX_ACE_LEN,
					      svc_list->rl_nr);
	D_ALLOC(iv_entry, iv_entry_size);
	if (iv_entry == NULL)
		D_GOTO(out, rc = -DER_NOMEM);

	pool_iv_prop_l2g(prop, &iv_entry->piv_prop);

	rc = pool_iv_update(pool->sp_iv_ns, IV_POOL_PROP, pool->sp_uuid,
			    iv_entry, iv_entry_size, CRT_IV_SHORTCUT_NONE,
			    CRT_IV_SYNC_LAZY, true);
	if (rc != 0)
		D_ERROR("pool_iv_update failed "DF_RC"\n", DP_RC(rc));

	D_FREE(iv_entry);
out:
	return rc;
}

/* parameter for fetching service rank list */
struct pool_svc_iv_args {
	struct ds_pool	*ia_pool;
	d_rank_list_t	*ia_svc;
};

static int
cont_pool_svc_ult(void *args)
{
	struct pool_svc_iv_args	*iv_args = args;
	struct daos_prop_entry	*entry;
	daos_prop_t		 prop;
	int			 rc;

	memset(&prop, 0, sizeof(prop));
	rc = ds_pool_iv_prop_fetch(iv_args->ia_pool, &prop);
	if (rc)
		return rc;

	entry = daos_prop_entry_get(&prop, DAOS_PROP_PO_SVC_LIST);
	D_ASSERT(entry != NULL);

	rc = d_rank_list_dup(&iv_args->ia_svc, entry->dpe_val_ptr);
	if (rc)
		D_GOTO(out, rc);
out:
	daos_prop_fini(&prop);
	return rc;
}

int
ds_pool_iv_svc_fetch(struct ds_pool *pool, d_rank_list_t **svc_p)
{
	struct pool_svc_iv_args	 ia;
	int			 rc;

	ia.ia_pool = pool;
	ia.ia_svc  = NULL;

	if (dss_get_module_info()->dmi_xs_id == 0) {
		/* OK to fetch it from xstream-0 */
		rc = cont_pool_svc_ult(&ia);
		if (rc)
			D_GOTO(failed, rc);
	} else {
		/* create a ULT and schedule it on xstream-0 */
		rc = dss_ult_execute(cont_pool_svc_ult, &ia, NULL, NULL,
				     DSS_XS_SYS, 0, 0);
		if (rc)
			D_GOTO(failed, rc);
	}
	*svc_p = ia.ia_svc;
	return 0;
failed:
	return rc;
}

int
ds_pool_iv_prop_fetch(struct ds_pool *pool, daos_prop_t *prop)
{
	daos_prop_t		*prop_fetch = NULL;
	struct pool_iv_entry	*iv_entry;
	uint32_t		 iv_entry_size;
	d_sg_list_t		 sgl = { 0 };
	d_iov_t			 iov = { 0 };
	struct ds_iv_key	 key;
	struct pool_iv_key	*pool_key;
	int			 rc;

	if (prop == NULL)
		return -DER_INVAL;

	iv_entry_size = pool_iv_prop_ent_size(DAOS_ACL_MAX_ACE_LEN,
					      PROP_SVC_LIST_MAX_TMP);
	D_ALLOC(iv_entry, iv_entry_size);
	if (iv_entry == NULL)
		D_GOTO(out, rc = -DER_NOMEM);

	d_iov_set(&iov, iv_entry, iv_entry_size);
	sgl.sg_nr = 1;
	sgl.sg_nr_out = 0;
	sgl.sg_iovs = &iov;

	memset(&key, 0, sizeof(key));
	key.class_id = IV_POOL_PROP;
	pool_key = (struct pool_iv_key *)key.key_buf;
	pool_key->pik_entry_size = iv_entry_size;
	rc = ds_iv_fetch(pool->sp_iv_ns, &key, &sgl, false /* retry */);
	if (rc) {
		D_ERROR("iv fetch failed "DF_RC"\n", DP_RC(rc));
		D_GOTO(out, rc);
	}

	prop_fetch = daos_prop_alloc(DAOS_PROP_PO_NUM);
	if (prop_fetch == NULL)
		D_GOTO(out, rc = -DER_NOMEM);

	rc = pool_iv_prop_g2l(&iv_entry->piv_prop, prop_fetch);
	if (rc) {
		D_ERROR("pool_iv_prop_g2l failed "DF_RC"\n", DP_RC(rc));
		D_GOTO(out, rc);
	}

	rc = daos_prop_copy(prop, prop_fetch);
	if (rc) {
		D_ERROR("daos_prop_copy failed "DF_RC"\n", DP_RC(rc));
		D_GOTO(out, rc);
	}

out:
	D_FREE(iv_entry);
	if (prop_fetch)
		daos_prop_free(prop_fetch);
	return rc;
}

int
ds_pool_iv_fini(void)
{
	ds_iv_class_unregister(IV_POOL_MAP);
	ds_iv_class_unregister(IV_POOL_PROP);
	ds_iv_class_unregister(IV_POOL_CONN);
	ds_iv_class_unregister(IV_POOL_HDL);

	return 0;
}

int
ds_pool_iv_init(void)
{
	int	rc;

	rc = ds_iv_class_register(IV_POOL_MAP, &iv_cache_ops, &pool_iv_ops);
	if (rc)
		D_GOTO(out, rc);

	rc = ds_iv_class_register(IV_POOL_PROP, &iv_cache_ops, &pool_iv_ops);
	if (rc)
		D_GOTO(out, rc);

	rc = ds_iv_class_register(IV_POOL_CONN, &iv_cache_ops, &pool_iv_ops);
	if (rc)
		D_GOTO(out, rc);

	rc = ds_iv_class_register(IV_POOL_HDL, &iv_cache_ops, &pool_iv_ops);
	if (rc)
		D_GOTO(out, rc);
out:
	if (rc)
		ds_pool_iv_fini();

	return rc;
}<|MERGE_RESOLUTION|>--- conflicted
+++ resolved
@@ -171,18 +171,16 @@
 					svc_list->rl_nr * sizeof(d_rank_t), 8);
 			}
 			break;
-<<<<<<< HEAD
 		case DAOS_PROP_PO_EC_PDA:
 			iv_prop->pip_ec_pda = prop_entry->dpe_val;
 			break;
 		case DAOS_PROP_PO_RP_PDA:
 			iv_prop->pip_rp_pda = prop_entry->dpe_val;
-=======
+			break;
 		case DAOS_PROP_PO_POLICY:
 			D_ASSERT(strlen(prop_entry->dpe_str) <=
 				 DAOS_PROP_POLICYSTR_MAX_LEN);
 			strcpy(iv_prop->pip_policy_str, prop_entry->dpe_str);
->>>>>>> 320ed7fa
 			break;
 		default:
 			D_ASSERTF(0, "bad dpe_type %d\n", prop_entry->dpe_type);
@@ -280,13 +278,12 @@
 				prop_entry->dpe_val_ptr = dst_list;
 			}
 			break;
-<<<<<<< HEAD
 		case DAOS_PROP_PO_EC_PDA:
 			prop_entry->dpe_val = iv_prop->pip_ec_pda;
 			break;
 		case DAOS_PROP_PO_RP_PDA:
 			prop_entry->dpe_val = iv_prop->pip_rp_pda;
-=======
+			break;
 		case DAOS_PROP_PO_POLICY:
 			D_ASSERT(strnlen(iv_prop->pip_policy_str,
 					DAOS_PROP_POLICYSTR_MAX_LEN) <=
@@ -297,7 +294,6 @@
 				policy_str_alloc = prop_entry->dpe_str;
 			else
 				D_GOTO(out, rc = -DER_NOMEM);
->>>>>>> 320ed7fa
 			break;
 		default:
 			D_ASSERTF(0, "bad dpe_type %d\n", prop_entry->dpe_type);
