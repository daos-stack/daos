/*
 * (C) Copyright 2016-2022 Intel Corporation.
 *
 * SPDX-License-Identifier: BSD-2-Clause-Patent
 */
/**
 * \file
 *
 * ds_pool: Pool Service
 *
 * This file contains the server API methods and the RPC handlers that are both
 * related pool metadata.
 */

#define D_LOGFAC DD_FAC(pool)

#include <daos_srv/pool.h>

#include <fcntl.h>
#include <sys/stat.h>
#include <gurt/telemetry_common.h>
#include <gurt/telemetry_producer.h>
#include <daos_api.h> /* for daos_prop_alloc/_free() */
#include <daos/pool_map.h>
#include <daos/rpc.h>
#include <daos/pool.h>
#include <daos/rsvc.h>
#include <daos_srv/container.h>
#include <daos_srv/daos_mgmt_srv.h>
#include <daos_srv/daos_engine.h>
#include <daos_srv/rdb.h>
#include <daos_srv/rebuild.h>
#include <daos_srv/security.h>
#include <cart/api.h>
#include <cart/iv.h>
#include "rpc.h"
#include "srv_internal.h"
#include "srv_layout.h"
#include "srv_pool_map.h"

/* Pool service crt event */
struct pool_svc_event {
	d_list_t		psv_link;
	d_rank_t		psv_rank;
	uint64_t		psv_incarnation;
	enum crt_event_source	psv_src;
	enum crt_event_type	psv_type;
};

#define DF_PS_EVENT	"rank=%u inc="DF_U64" src=%d type=%d"
#define DP_PS_EVENT(e)	e->psv_rank, e->psv_incarnation, e->psv_src, e->psv_type

#define RECHOOSE_SLEEP_MS 250

/* Pool service crt-event-handling state */
struct pool_svc_events {
	ABT_mutex		pse_mutex;
	ABT_cond		pse_cv;
	d_list_t		pse_queue;
	ABT_thread		pse_handler;
	bool			pse_stop;
};

/* Pool service reconfiguration state */
struct pool_svc_reconf {
	int		psc_svc_rf;
	bool		psc_force_notify;	/* for pool_svc_step_up_cb */
	ABT_mutex	psc_mutex;		/* only for psc_cv */
	ABT_cond	psc_cv;
	bool		psc_in_progress;
	bool		psc_canceled;
};

static int
reconf_init(struct pool_svc_reconf *reconf)
{
	int rc;

	rc = ABT_mutex_create(&reconf->psc_mutex);
	if (rc != ABT_SUCCESS) {
		return dss_abterr2der(rc);
	}

	rc = ABT_cond_create(&reconf->psc_cv);
	if (rc != ABT_SUCCESS) {
		ABT_mutex_free(&reconf->psc_mutex);
		return dss_abterr2der(rc);
	}

	reconf->psc_svc_rf = -1;
	reconf->psc_force_notify = false;
	reconf->psc_in_progress = false;
	reconf->psc_canceled = false;
	return 0;
}

static void
reconf_fini(struct pool_svc_reconf *reconf)
{
	ABT_cond_free(&reconf->psc_cv);
	ABT_mutex_free(&reconf->psc_mutex);
}

static void
reconf_begin(struct pool_svc_reconf *reconf)
{
	reconf->psc_in_progress = true;
	reconf->psc_canceled = false;
}

static void
reconf_end(struct pool_svc_reconf *reconf)
{
	reconf->psc_in_progress = false;
	reconf->psc_canceled = false;
}

static void
reconf_cancel_and_wait(struct pool_svc_reconf *reconf)
{
	/*
	 * The CV requires a mutex. We don't otherwise need it for ULTs within
	 * the same xstream.
	 */
	ABT_mutex_lock(reconf->psc_mutex);
	if (reconf->psc_in_progress)
		reconf->psc_canceled = true;
	while (reconf->psc_in_progress)
		ABT_cond_wait(reconf->psc_cv, reconf->psc_mutex);
	ABT_mutex_unlock(reconf->psc_mutex);
}

/* Pool service */
struct pool_svc {
	struct ds_rsvc		ps_rsvc;
	uuid_t			ps_uuid;	/* pool UUID */
	struct cont_svc	       *ps_cont_svc;	/* one combined svc for now */
	ABT_rwlock		ps_lock;	/* for DB data */
	rdb_path_t		ps_root;	/* root KVS */
	rdb_path_t		ps_handles;	/* pool handle KVS */
	rdb_path_t		ps_user;	/* pool user attributes KVS */
	struct ds_pool	       *ps_pool;
	struct pool_svc_events	ps_events;
	uint32_t		ps_global_version;
	struct pool_svc_reconf	ps_reconf;
};

/* Pool service failed to start */
struct pool_svc_failed {
	uuid_t			psf_uuid;	/* pool UUID */
	int			psf_error;	/* error number */
	d_list_t		psf_link;	/* link to global list */
};

/** serialize operations on pool_svc_failed_list */
static pthread_rwlock_t		psfl_rwlock = PTHREAD_RWLOCK_INITIALIZER;
/* tracking failed pool service */
D_LIST_HEAD(pool_svc_failed_list);

static bool pool_disable_exclude;
static int pool_prop_read(struct rdb_tx *tx, const struct pool_svc *svc,
			  uint64_t bits, daos_prop_t **prop_out);
static int pool_space_query_bcast(crt_context_t ctx, struct pool_svc *svc,
				  uuid_t pool_hdl, struct daos_pool_space *ps);
static int ds_pool_upgrade_if_needed(uuid_t pool_uuid, struct rsvc_hint *po_hint,
				     struct pool_svc *svc, crt_rpc_t *rpc);
static int
find_hdls_to_evict(struct rdb_tx *tx, struct pool_svc *svc, uuid_t **hdl_uuids,
		   size_t *hdl_uuids_size, int *n_hdl_uuids, char *machine);

static struct pool_svc *
pool_svc_obj(struct ds_rsvc *rsvc)
{
	return container_of(rsvc, struct pool_svc, ps_rsvc);
}

static int
write_map_buf(struct rdb_tx *tx, const rdb_path_t *kvs, struct pool_buf *buf,
	      uint32_t version)
{
	d_iov_t	value;
	int		rc;

	D_DEBUG(DB_MD, "version=%u ntargets=%u ndomains=%u\n", version,
		buf->pb_target_nr, buf->pb_domain_nr);

	/* Write the version. */
	d_iov_set(&value, &version, sizeof(version));
	rc = rdb_tx_update(tx, kvs, &ds_pool_prop_map_version, &value);
	if (rc != 0)
		return rc;

	/* Write the buffer. */
	d_iov_set(&value, buf, pool_buf_size(buf->pb_nr));
	return rdb_tx_update(tx, kvs, &ds_pool_prop_map_buffer, &value);
}

/*
 * Retrieve the pool map buffer address in persistent memory and the pool map
 * version into "map_buf" and "map_version", respectively.
 */
static int
locate_map_buf(struct rdb_tx *tx, const rdb_path_t *kvs, struct pool_buf **buf,
	       uint32_t *version)
{
	uint32_t	ver;
	d_iov_t	value;
	int		rc;

	/* Read the version. */
	d_iov_set(&value, &ver, sizeof(ver));
	rc = rdb_tx_lookup(tx, kvs, &ds_pool_prop_map_version, &value);
	if (rc != 0)
		return rc;

	/* Look up the buffer address. */
	d_iov_set(&value, NULL /* buf */, 0 /* size */);
	rc = rdb_tx_lookup(tx, kvs, &ds_pool_prop_map_buffer, &value);
	if (rc != 0)
		return rc;

	*buf = value.iov_buf;
	*version = ver;
	D_DEBUG(DB_MD, "version=%u ntargets=%u ndomains=%u\n", *version,
		(*buf)->pb_target_nr, (*buf)->pb_domain_nr);
	return 0;
}

/* Callers are responsible for freeing buf with D_FREE. */
static int
read_map_buf(struct rdb_tx *tx, const rdb_path_t *kvs, struct pool_buf **buf,
	     uint32_t *version)
{
	struct pool_buf	       *b;
	size_t			size;
	int			rc;

	rc = locate_map_buf(tx, kvs, &b, version);
	if (rc != 0)
		return rc;
	size = pool_buf_size(b->pb_nr);
	D_ALLOC(*buf, size);
	if (*buf == NULL)
		return -DER_NOMEM;
	memcpy(*buf, b, size);
	return 0;
}

/* Callers are responsible for destroying the object via pool_map_decref(). */
static int
read_map(struct rdb_tx *tx, const rdb_path_t *kvs, struct pool_map **map)
{
	struct pool_buf	       *buf;
	uint32_t		version;
	int			rc;

	rc = locate_map_buf(tx, kvs, &buf, &version);
	if (rc != 0)
		return rc;

	return pool_map_create(buf, version, map);
}

static char *
pool_svc_rdb_path_common(const uuid_t pool_uuid, const char *suffix)
{
	char   *name;
	char   *path;
	int	rc;

	D_ASPRINTF(name, RDB_FILE"pool%s", suffix);
	if (name == NULL)
		return NULL;
	rc = ds_mgmt_tgt_file(pool_uuid, name, NULL /* idx */, &path);
	D_FREE(name);
	if (rc != 0)
		return NULL;
	return path;
}

/* Return a pool service RDB path. */
static char *
pool_svc_rdb_path(const uuid_t pool_uuid)
{
	return pool_svc_rdb_path_common(pool_uuid, "");
}

/* copy \a prop to \a prop_def (duplicated default prop) */
static int
pool_prop_default_copy(daos_prop_t *prop_def, daos_prop_t *prop)
{
	struct daos_prop_entry	*entry;
	struct daos_prop_entry	*entry_def;
	int			 i;
	int			 rc;

	if (prop == NULL || prop->dpp_nr == 0 || prop->dpp_entries == NULL)
		return 0;

	for (i = 0; i < prop->dpp_nr; i++) {
		entry = &prop->dpp_entries[i];
		entry_def = daos_prop_entry_get(prop_def, entry->dpe_type);
		D_ASSERTF(entry_def != NULL, "type %d not found in "
			  "default prop.\n", entry->dpe_type);
		switch (entry->dpe_type) {
		case DAOS_PROP_PO_LABEL:
			D_FREE(entry_def->dpe_str);
			D_STRNDUP(entry_def->dpe_str, entry->dpe_str,
				  DAOS_PROP_LABEL_MAX_LEN);
			if (entry_def->dpe_str == NULL)
				return -DER_NOMEM;
			break;
		case DAOS_PROP_PO_OWNER:
		case DAOS_PROP_PO_OWNER_GROUP:
			D_FREE(entry_def->dpe_str);
			D_STRNDUP(entry_def->dpe_str, entry->dpe_str,
				  DAOS_ACL_MAX_PRINCIPAL_LEN);
			if (entry_def->dpe_str == NULL)
				return -DER_NOMEM;
			break;
		case DAOS_PROP_PO_SPACE_RB:
		case DAOS_PROP_PO_SELF_HEAL:
		case DAOS_PROP_PO_RECLAIM:
		case DAOS_PROP_PO_EC_CELL_SZ:
		case DAOS_PROP_PO_REDUN_FAC:
		case DAOS_PROP_PO_EC_PDA:
		case DAOS_PROP_PO_RP_PDA:
		case DAOS_PROP_PO_SVC_REDUN_FAC:
			entry_def->dpe_val = entry->dpe_val;
			break;
		case DAOS_PROP_PO_POLICY:
			D_FREE(entry_def->dpe_str);
			D_STRNDUP(entry_def->dpe_str, entry->dpe_str,
				  DAOS_PROP_POLICYSTR_MAX_LEN);
			if (entry_def->dpe_str == NULL)
				return -DER_NOMEM;
			break;
		case DAOS_PROP_PO_ACL:
			if (entry->dpe_val_ptr != NULL) {
				struct daos_acl *acl = entry->dpe_val_ptr;

				D_FREE(entry_def->dpe_val_ptr);
				rc = daos_prop_entry_dup_ptr(entry_def, entry,
							     daos_acl_get_size(acl));
				if (rc)
					return rc;
			}
			break;
		case DAOS_PROP_PO_SCRUB_MODE:
			entry_def->dpe_val = entry->dpe_val;
			break;
		case DAOS_PROP_PO_SCRUB_FREQ:
			entry_def->dpe_val = entry->dpe_val;
			break;
		case DAOS_PROP_PO_SCRUB_THRESH:
			entry_def->dpe_val = entry->dpe_val;
			break;
		case DAOS_PROP_PO_GLOBAL_VERSION:
			D_ERROR("pool global version property could be not set\n");
			return -DER_INVAL;
		case DAOS_PROP_PO_UPGRADE_STATUS:
			D_ERROR("pool upgrade status property could be not set\n");
			return -DER_INVAL;
		default:
			D_ERROR("ignore bad dpt_type %d.\n", entry->dpe_type);
			break;
		}
	}

	/* Validate the result */
	if (!daos_prop_valid(prop_def, true /* pool */, true /* input */)) {
		D_ERROR("properties validation check failed\n");
		return -DER_INVAL;
	}

	return 0;
}

static int
pool_prop_write(struct rdb_tx *tx, const rdb_path_t *kvs, daos_prop_t *prop)
{
	struct daos_prop_entry	*entry;
	d_iov_t			 value;
	int			 i;
	int			 rc = 0;
	uint32_t		 val32;
	uint32_t		 global_ver;

	if (prop == NULL || prop->dpp_nr == 0 || prop->dpp_entries == NULL)
		return 0;

	/*
	 * Determine the global version. In some cases, such as
	 * init_pool_metadata, the global version shall be found in prop, not
	 * in the RDB.
	 */
	entry = daos_prop_entry_get(prop, DAOS_PROP_PO_GLOBAL_VERSION);
	if (entry == NULL || !daos_prop_is_set(entry)) {
		d_iov_set(&value, &val32, sizeof(val32));
		rc = rdb_tx_lookup(tx, kvs, &ds_pool_prop_global_version, &value);
		if (rc && rc != -DER_NONEXIST)
			return rc;
		else if (rc == -DER_NONEXIST)
			global_ver = 0;
		else
			global_ver = val32;
	} else {
		global_ver = entry->dpe_val;
	}
	D_DEBUG(DB_MD, "global version: %u\n", global_ver);

	for (i = 0; i < prop->dpp_nr; i++) {
		entry = &prop->dpp_entries[i];
		switch (entry->dpe_type) {
		case DAOS_PROP_PO_LABEL:
			if (entry->dpe_str == NULL ||
			    strlen(entry->dpe_str) == 0) {
				entry = daos_prop_entry_get(&pool_prop_default,
							    entry->dpe_type);
				D_ASSERT(entry != NULL);
			}
			d_iov_set(&value, entry->dpe_str,
				     strlen(entry->dpe_str));
			rc = rdb_tx_update(tx, kvs, &ds_pool_prop_label,
					   &value);
			break;
		case DAOS_PROP_PO_OWNER:
			d_iov_set(&value, entry->dpe_str,
				     strlen(entry->dpe_str));
			rc = rdb_tx_update(tx, kvs, &ds_pool_prop_owner,
					   &value);
			break;
		case DAOS_PROP_PO_OWNER_GROUP:
			d_iov_set(&value, entry->dpe_str,
				     strlen(entry->dpe_str));
			rc = rdb_tx_update(tx, kvs, &ds_pool_prop_owner_group,
					   &value);
			break;
		case DAOS_PROP_PO_ACL:
			if (entry->dpe_val_ptr != NULL) {
				struct daos_acl *acl;

				acl = entry->dpe_val_ptr;
				d_iov_set(&value, acl, daos_acl_get_size(acl));
				rc = rdb_tx_update(tx, kvs, &ds_pool_prop_acl,
						   &value);
			}
			break;
		case DAOS_PROP_PO_SPACE_RB:
			d_iov_set(&value, &entry->dpe_val,
				     sizeof(entry->dpe_val));
			rc = rdb_tx_update(tx, kvs, &ds_pool_prop_space_rb,
					   &value);
			break;
		case DAOS_PROP_PO_SELF_HEAL:
			d_iov_set(&value, &entry->dpe_val,
				     sizeof(entry->dpe_val));
			rc = rdb_tx_update(tx, kvs, &ds_pool_prop_self_heal,
					   &value);
			break;
		case DAOS_PROP_PO_RECLAIM:
			d_iov_set(&value, &entry->dpe_val,
				     sizeof(entry->dpe_val));
			rc = rdb_tx_update(tx, kvs, &ds_pool_prop_reclaim,
					   &value);
			break;
		case DAOS_PROP_PO_EC_CELL_SZ:
			if (!daos_ec_cs_valid(entry->dpe_val)) {
				D_ERROR("DAOS_PROP_PO_EC_CELL_SZ property value"
					" "DF_U64" should within rage of "
					"["DF_U64", "DF_U64"] and multiplier of "DF_U64"\n",
					entry->dpe_val,
					DAOS_PROP_PO_EC_CELL_SZ_MIN,
					DAOS_PROP_PO_EC_CELL_SZ_MAX,
					DAOS_PROP_PO_EC_CELL_SZ_MIN);
				rc = -DER_INVAL;
				break;
			}
			d_iov_set(&value, &entry->dpe_val,
				     sizeof(entry->dpe_val));
			rc = rdb_tx_update(tx, kvs, &ds_pool_prop_ec_cell_sz,
					   &value);
			break;
		case DAOS_PROP_PO_REDUN_FAC:
			d_iov_set(&value, &entry->dpe_val,
				  sizeof(entry->dpe_val));
			rc = rdb_tx_update(tx, kvs, &ds_pool_prop_redun_fac,
					   &value);
			break;
		case DAOS_PROP_PO_POLICY:
			if (entry->dpe_str == NULL ||
			    strlen(entry->dpe_str) == 0) {
				entry = daos_prop_entry_get(&pool_prop_default,
							    entry->dpe_type);
				D_ASSERT(entry != NULL);
			}
			d_iov_set(&value, entry->dpe_str,
				     strlen(entry->dpe_str));
			rc = rdb_tx_update(tx, kvs, &ds_pool_prop_policy,
					   &value);
			break;
		case DAOS_PROP_PO_SVC_LIST:
			break;
		case DAOS_PROP_PO_EC_PDA:
			if (!daos_ec_pda_valid(entry->dpe_val)) {
				rc = -DER_INVAL;
				break;
			}
			d_iov_set(&value, &entry->dpe_val,
				  sizeof(entry->dpe_val));
			rc = rdb_tx_update(tx, kvs, &ds_pool_prop_ec_pda,
					   &value);
			break;
		case DAOS_PROP_PO_RP_PDA:
			if (!daos_rp_pda_valid(entry->dpe_val)) {
				rc = -DER_INVAL;
				break;
			}
			d_iov_set(&value, &entry->dpe_val,
				   sizeof(entry->dpe_val));
			rc = rdb_tx_update(tx, kvs, &ds_pool_prop_rp_pda,
					   &value);
			break;
		case DAOS_PROP_PO_SCRUB_MODE:
			d_iov_set(&value, &entry->dpe_val,
				  sizeof(entry->dpe_val));
			rc = rdb_tx_update(tx, kvs, &ds_pool_prop_scrub_mode,
					   &value);
			if (rc)
				return rc;
			break;
		case DAOS_PROP_PO_SCRUB_FREQ:
			d_iov_set(&value, &entry->dpe_val,
				  sizeof(entry->dpe_val));
			rc = rdb_tx_update(tx, kvs, &ds_pool_prop_scrub_freq,
					   &value);
			if (rc)
				return rc;
			break;
		case DAOS_PROP_PO_SCRUB_THRESH:
			d_iov_set(&value, &entry->dpe_val,
				  sizeof(entry->dpe_val));
			rc = rdb_tx_update(tx, kvs, &ds_pool_prop_scrub_thresh,
					   &value);
			if (rc)
				return rc;
			break;
		case DAOS_PROP_PO_GLOBAL_VERSION:
			if (entry->dpe_val > DAOS_POOL_GLOBAL_VERSION) {
				rc = -DER_INVAL;
				break;
			}
			val32 = entry->dpe_val;
			d_iov_set(&value, &val32, sizeof(val32));
			rc = rdb_tx_update(tx, kvs, &ds_pool_prop_global_version,
					   &value);
			break;
		case DAOS_PROP_PO_UPGRADE_STATUS:
			if (entry->dpe_val > DAOS_UPGRADE_STATUS_COMPLETED) {
				rc = -DER_INVAL;
				break;
			}
			val32 = entry->dpe_val;
			d_iov_set(&value, &val32, sizeof(val32));
			rc = rdb_tx_update(tx, kvs, &ds_pool_prop_upgrade_status,
					   &value);
			break;
		case DAOS_PROP_PO_SVC_REDUN_FAC:
			if (global_ver < 2) {
				D_DEBUG(DB_MD, "skip writing svc_redun_fac for global version %u\n",
					global_ver);
				rc = 0;
				break;
			}
			d_iov_set(&value, &entry->dpe_val, sizeof(entry->dpe_val));
			rc = rdb_tx_update(tx, kvs, &ds_pool_prop_svc_redun_fac, &value);
			break;
		default:
			D_ERROR("bad dpe_type %d.\n", entry->dpe_type);
			return -DER_INVAL;
		}
		if (rc) {
			D_ERROR("Failed to update entry type=%d, rc="DF_RC"\n",
				entry->dpe_type, DP_RC(rc));
			break;
		}
	}
	return rc;
}

static int
init_pool_metadata(struct rdb_tx *tx, const rdb_path_t *kvs, uint32_t nnodes, const char *group,
		   const d_rank_list_t *ranks, daos_prop_t *prop, uint32_t ndomains,
		   const uint32_t *domains)
{
	struct pool_buf	       *map_buf;
	uint32_t		map_version = 1;
	uint32_t		connectable;
	uint32_t		nhandles = 0;
	d_iov_t			value;
	struct rdb_kvs_attr	attr;
	int			ntargets = nnodes * dss_tgt_nr;
	uint32_t		upgrade_global_version = DAOS_POOL_GLOBAL_VERSION;
	int			rc;
	struct daos_prop_entry *entry;

	rc = gen_pool_buf(NULL /* map */, &map_buf, map_version, ndomains, nnodes, ntargets,
			  domains, dss_tgt_nr);
	if (rc != 0) {
		D_ERROR("failed to generate pool buf, "DF_RC"\n", DP_RC(rc));
		goto out;
	}

	entry = daos_prop_entry_get(prop, DAOS_PROP_PO_REDUN_FAC);
	if (entry) {
		if (entry->dpe_val + 1 > map_buf->pb_domain_nr) {
			D_ERROR("ndomains(%u) could not meet redunc factor(%lu)\n",
				map_buf->pb_domain_nr, entry->dpe_val);
			D_GOTO(out_map_buf, rc = -DER_INVAL);
		}
	}

	/* Initialize the pool map properties. */
	rc = write_map_buf(tx, kvs, map_buf, map_version);
	if (rc != 0) {
		D_ERROR("failed to write map properties, "DF_RC"\n", DP_RC(rc));
		goto out_map_buf;
	}

	rc = pool_prop_write(tx, kvs, prop);
	if (rc != 0) {
		D_ERROR("failed to write props, "DF_RC"\n", DP_RC(rc));
		goto out_map_buf;
	}

	/* Write connectable property */
	connectable = 1;
	d_iov_set(&value, &connectable, sizeof(connectable));
	rc = rdb_tx_update(tx, kvs, &ds_pool_prop_connectable, &value);
	if (rc != 0) {
		D_ERROR("failed to write connectable prop, "DF_RC"\n",
			DP_RC(rc));
		goto out_map_buf;
	}

	/**
	 * Firstly write upgrading global version, so resuming could figure
	 * out what is target global version of upgrading, use this to reject
	 * resuming pool upgrading if DAOS software upgraded again.
	 */
	d_iov_set(&value, &upgrade_global_version, sizeof(upgrade_global_version));
	rc = rdb_tx_update(tx, kvs, &ds_pool_prop_upgrade_global_version, &value);
	if (rc != 0) {
		D_ERROR("failed to write upgrade global version prop, "DF_RC"\n",
			DP_RC(rc));
		goto out_map_buf;
	}

	/* Write the handle properties. */
	d_iov_set(&value, &nhandles, sizeof(nhandles));
	rc = rdb_tx_update(tx, kvs, &ds_pool_prop_nhandles, &value);
	if (rc != 0) {
		D_ERROR("failed to update handle props, "DF_RC"\n", DP_RC(rc));
		goto out_map_buf;
	}
	attr.dsa_class = RDB_KVS_GENERIC;
	attr.dsa_order = 16;
	rc = rdb_tx_create_kvs(tx, kvs, &ds_pool_prop_handles, &attr);
	if (rc != 0) {
		D_ERROR("failed to create handle prop KVS, "DF_RC"\n",
			DP_RC(rc));
		goto out_map_buf;
	}

	/* Create pool user attributes KVS */
	rc = rdb_tx_create_kvs(tx, kvs, &ds_pool_attr_user, &attr);
	if (rc != 0)
		D_ERROR("failed to create user attr KVS, "DF_RC"\n", DP_RC(rc));

out_map_buf:
	pool_buf_free(map_buf);
out:
	return rc;
}

/*
 * The svc_rf parameter inputs the pool service redundancy factor, while
 * ranks->rl_nr outputs how many replicas are actually selected, which may be
 * less than the number of replicas required to achieve the pool service
 * redundancy factor. If the return value is 0, callers are responsible for
 * calling d_rank_list_free(*ranksp).
 */
static int
select_svc_ranks(int svc_rf, const d_rank_list_t *target_addrs, int ndomains,
		 const uint32_t *domains, d_rank_list_t **ranksp)
{
	int			nreplicas = ds_pool_svc_rf_to_nreplicas(svc_rf);
	int			selectable;
	d_rank_list_t		*rnd_tgts;
	d_rank_list_t		*ranks;
	int			i;
	int			j;
	int			rc;

	rc = d_rank_list_dup(&rnd_tgts, target_addrs);
	if (rc != 0)
		return rc;

	/* Shuffle the target ranks to avoid overloading any particular ranks. */
	/*
	 * DAOS-9177: Temporarily disable shuffle to give us more time to stabilize tests.
	 */
	/*daos_rank_list_shuffle(rnd_tgts);*/

	/* Determine the number of selectable targets. */
	selectable = rnd_tgts->rl_nr;

	if (nreplicas > selectable)
		nreplicas = selectable;
	ranks = daos_rank_list_alloc(nreplicas);
	if (ranks == NULL)
		D_GOTO(out, rc = -DER_NOMEM);

	/* TODO: Choose ranks according to failure domains. */
	j = 0;
	for (i = 0; i < rnd_tgts->rl_nr; i++) {
		if (j == ranks->rl_nr)
			break;
		D_DEBUG(DB_MD, "ranks[%d]: %u\n", j, rnd_tgts->rl_ranks[i]);
		ranks->rl_ranks[j] = rnd_tgts->rl_ranks[i];
		j++;
	}
	D_ASSERTF(j == ranks->rl_nr, "%d == %u\n", j, ranks->rl_nr);

	*ranksp = ranks;
	rc = 0;

out:
	d_rank_list_free(rnd_tgts);
	return rc;
}

/* TODO: replace all rsvc_complete_rpc() calls in this file with pool_rsvc_complete_rpc() */

/*
 * Returns:
 *
 *   RSVC_CLIENT_RECHOOSE	Instructs caller to retry RPC starting from rsvc_client_choose()
 *   RSVC_CLIENT_PROCEED	OK; proceed to process the reply
 */
static int
pool_rsvc_client_complete_rpc(struct rsvc_client *client, const crt_endpoint_t *ep,
			      int rc_crt, struct pool_op_out *out)
{
	int rc;

	rc = rsvc_client_complete_rpc(client, ep, rc_crt, out->po_rc, &out->po_hint);
	if (rc == RSVC_CLIENT_RECHOOSE ||
	    (rc == RSVC_CLIENT_PROCEED && daos_rpc_retryable_rc(out->po_rc))) {
		return RSVC_CLIENT_RECHOOSE;
	}
	return RSVC_CLIENT_PROCEED;
}

/**
 * Create a (combined) pool(/container) service. This method shall be called on
 * a single storage node in the pool. If the return value is 0, the caller is
 * responsible for freeing \a svc_addrs with d_rank_list_free.
 *
 * Note that if the return value is nonzero, the caller is responsible for
 * stopping and destroying any PS replicas that may have been created. This
 * behavior is tailored for ds_mgmt_create_pool, who will clean up all pool
 * resources upon errors.
 *
 * \param[in]		pool_uuid	pool UUID
 * \param[in]		ntargets	number of targets in the pool
 * \param[in]		group		crt group ID (unused now)
 * \param[in]		target_addrs	list of \a ntargets target ranks
 * \param[in]		ndomains	number of domains the pool spans over
 * \param[in]		domains		serialized domain tree
 * \param[in]		prop		pool properties (must include a valid
 *					pool service redundancy factor)
 * \param[out]		svc_addrs	returns the list of pool service
 *					replica ranks
 */
int
ds_pool_svc_dist_create(const uuid_t pool_uuid, int ntargets, const char *group,
			const d_rank_list_t *target_addrs, int ndomains, const uint32_t *domains,
			daos_prop_t *prop, d_rank_list_t **svc_addrs)
{
	struct daos_prop_entry *svc_rf_entry;
	d_rank_list_t	       *ranks;
	d_iov_t			psid;
	struct rsvc_client	client;
	struct dss_module_info *info = dss_get_module_info();
	crt_endpoint_t		ep;
	crt_rpc_t	       *rpc;
	struct pool_create_in  *in;
	struct pool_create_out *out;
	struct d_backoff_seq	backoff_seq;
	int			rc;

	D_ASSERTF(ntargets == target_addrs->rl_nr, "ntargets=%d num=%u\n",
		  ntargets, target_addrs->rl_nr);

	svc_rf_entry = daos_prop_entry_get(prop, DAOS_PROP_PO_SVC_REDUN_FAC);
	D_ASSERT(svc_rf_entry != NULL && !(svc_rf_entry->dpe_flags & DAOS_PROP_ENTRY_NOT_SET));
	D_ASSERTF(daos_svc_rf_is_valid(svc_rf_entry->dpe_val), DF_U64"\n", svc_rf_entry->dpe_val);

	D_DEBUG(DB_MD, DF_UUID": creating PS: ntargets=%d ndomains=%d svc_rf="DF_U64"\n",
		DP_UUID(pool_uuid), ntargets, ndomains, svc_rf_entry->dpe_val);

	rc = select_svc_ranks(svc_rf_entry->dpe_val, target_addrs, ndomains, domains, &ranks);
	if (rc != 0)
		D_GOTO(out, rc);

	d_iov_set(&psid, (void *)pool_uuid, sizeof(uuid_t));
	rc = ds_rsvc_dist_start(DS_RSVC_CLASS_POOL, &psid, pool_uuid, ranks, RDB_NIL_TERM,
				true /* create */, true /* bootstrap */, ds_rsvc_get_md_cap());
	if (rc != 0)
		D_GOTO(out_ranks, rc);

	rc = rsvc_client_init(&client, ranks);
	if (rc != 0)
		D_GOTO(out_ranks, rc);

	rc = d_backoff_seq_init(&backoff_seq, 0 /* nzeros */, 16 /* factor */,
				8 /* next (ms) */, 1 << 10 /* max (ms) */);
	D_ASSERTF(rc == 0, "d_backoff_seq_init: "DF_RC"\n", DP_RC(rc));

rechoose:
	/* Create a POOL_CREATE request. */
	ep.ep_grp = NULL;
	rc = rsvc_client_choose(&client, &ep);
	if (rc != 0) {
		D_ERROR(DF_UUID": cannot find pool service: "DF_RC"\n",
			DP_UUID(pool_uuid), DP_RC(rc));
		goto out_backoff_seq;
	}
	rc = pool_req_create(info->dmi_ctx, &ep, POOL_CREATE, &rpc);
	if (rc != 0) {
		D_ERROR(DF_UUID": failed to create POOL_CREATE RPC: "DF_RC"\n",
			DP_UUID(pool_uuid), DP_RC(rc));
		goto out_backoff_seq;
	}
	in = crt_req_get(rpc);
	uuid_copy(in->pri_op.pi_uuid, pool_uuid);
	uuid_clear(in->pri_op.pi_hdl);
	in->pri_ntgts = ntargets;
	in->pri_tgt_ranks = (d_rank_list_t *)target_addrs;
	in->pri_prop = prop;
	in->pri_ndomains = ndomains;
	in->pri_domains.ca_count = ndomains;
	in->pri_domains.ca_arrays = (uint32_t *)domains;

	/* Send the POOL_CREATE request. */
	rc = dss_rpc_send(rpc);
	out = crt_reply_get(rpc);
	D_ASSERT(out != NULL);
	rc = rsvc_client_complete_rpc(&client, &ep, rc,
				      rc == 0 ? out->pro_op.po_rc : -DER_IO,
				      rc == 0 ? &out->pro_op.po_hint : NULL);
	if (rc == RSVC_CLIENT_RECHOOSE ||
	    (rc == RSVC_CLIENT_PROCEED && daos_rpc_retryable_rc(out->pro_op.po_rc))) {
		crt_req_decref(rpc);
		dss_sleep(d_backoff_seq_next(&backoff_seq));
		D_GOTO(rechoose, rc);
	}
	rc = out->pro_op.po_rc;
	if (rc != 0) {
		D_ERROR(DF_UUID": failed to create pool: "DF_RC"\n",
			DP_UUID(pool_uuid), DP_RC(rc));
		D_GOTO(out_rpc, rc);
	}

	rc = d_rank_list_dup(svc_addrs, ranks);

out_rpc:
	crt_req_decref(rpc);
out_backoff_seq:
	d_backoff_seq_fini(&backoff_seq);
	rsvc_client_fini(&client);
	/*
	 * Intentionally skip cleaning up the PS replicas. See the function
	 * documentation above.
	 */
out_ranks:
	d_rank_list_free(ranks);
out:
	return rc;
}

/** Stop any local PS replica for \a pool_uuid. */
int
ds_pool_svc_stop(uuid_t pool_uuid)
{
	d_iov_t	id;
	int	rc;

	d_iov_set(&id, pool_uuid, sizeof(uuid_t));

	rc = ds_rsvc_stop(DS_RSVC_CLASS_POOL, &id, RDB_NIL_TERM, false /* destroy */);
	if (rc == -DER_ALREADY) {
		D_DEBUG(DB_MD, DF_UUID": ds_rsvc_stop: "DF_RC"\n", DP_UUID(pool_uuid), DP_RC(rc));
		rc = 0;
	}

	return rc;
}

static int
pool_svc_name_cb(d_iov_t *id, char **name)
{
	char *s;

	if (id->iov_len != sizeof(uuid_t))
		return -DER_INVAL;
	D_ALLOC(s, DAOS_UUID_STR_SIZE);
	if (s == NULL)
		return -DER_NOMEM;
	uuid_unparse_lower(id->iov_buf, s);
	s[8] = '\0'; /* strlen(DF_UUID) */
	*name = s;
	return 0;
}

static int
pool_svc_locate_cb(d_iov_t *id, char **path)
{
	char *s;

	if (id->iov_len != sizeof(uuid_t))
		return -DER_INVAL;
	s = pool_svc_rdb_path(id->iov_buf);
	if (s == NULL)
		return -DER_NOMEM;
	*path = s;
	return 0;
}

static int
pool_svc_alloc_cb(d_iov_t *id, struct ds_rsvc **rsvc)
{
	struct pool_svc	       *svc;
	int			rc;

	if (id->iov_len != sizeof(uuid_t)) {
		rc = -DER_INVAL;
		goto err;
	}

	D_ALLOC_PTR(svc);
	if (svc == NULL) {
		rc = -DER_NOMEM;
		goto err;
	}

	d_iov_set(&svc->ps_rsvc.s_id, svc->ps_uuid, sizeof(uuid_t));

	uuid_copy(svc->ps_uuid, id->iov_buf);
	D_INIT_LIST_HEAD(&svc->ps_events.pse_queue);
	svc->ps_events.pse_handler = ABT_THREAD_NULL;

	rc = ABT_rwlock_create(&svc->ps_lock);
	if (rc != ABT_SUCCESS) {
		D_ERROR("failed to create ps_lock: %d\n", rc);
		rc = dss_abterr2der(rc);
		goto err_svc;
	}

	rc = rdb_path_init(&svc->ps_root);
	if (rc != 0)
		goto err_lock;
	rc = rdb_path_push(&svc->ps_root, &rdb_path_root_key);
	if (rc != 0)
		goto err_root;

	rc = rdb_path_clone(&svc->ps_root, &svc->ps_handles);
	if (rc != 0)
		goto err_root;
	rc = rdb_path_push(&svc->ps_handles, &ds_pool_prop_handles);
	if (rc != 0)
		goto err_handles;

	rc = rdb_path_clone(&svc->ps_root, &svc->ps_user);
	if (rc != 0)
		goto err_handles;
	rc = rdb_path_push(&svc->ps_user, &ds_pool_attr_user);
	if (rc != 0)
		goto err_user;

	rc = ABT_mutex_create(&svc->ps_events.pse_mutex);
	if (rc != ABT_SUCCESS) {
		rc = dss_abterr2der(rc);
		goto err_user;
	}

	rc = ABT_cond_create(&svc->ps_events.pse_cv);
	if (rc != ABT_SUCCESS) {
		rc = dss_abterr2der(rc);
		goto err_events_mutex;
	}

	rc = reconf_init(&svc->ps_reconf);
	if (rc != 0)
		goto err_events_cv;

	rc = ds_cont_svc_init(&svc->ps_cont_svc, svc->ps_uuid, 0 /* id */,
			      &svc->ps_rsvc);
	if (rc != 0)
		goto err_reconf;

	*rsvc = &svc->ps_rsvc;
	return 0;

err_reconf:
	reconf_fini(&svc->ps_reconf);
err_events_cv:
	ABT_cond_free(&svc->ps_events.pse_cv);
err_events_mutex:
	ABT_mutex_free(&svc->ps_events.pse_mutex);
err_user:
	rdb_path_fini(&svc->ps_user);
err_handles:
	rdb_path_fini(&svc->ps_handles);
err_root:
	rdb_path_fini(&svc->ps_root);
err_lock:
	ABT_rwlock_free(&svc->ps_lock);
err_svc:
	D_FREE(svc);
err:
	return rc;
}

static void
pool_svc_put(struct pool_svc *svc)
{
	ds_rsvc_put(&svc->ps_rsvc);
}

/* Disable all pools exclusion */
void
ds_pool_disable_exclude(void)
{
	pool_disable_exclude = true;
}

void
ds_pool_enable_exclude(void)
{
	pool_disable_exclude = false;
}

static int
queue_event(struct pool_svc *svc, d_rank_t rank, uint64_t incarnation, enum crt_event_source src,
	    enum crt_event_type type)
{
	struct pool_svc_events *events = &svc->ps_events;
	struct pool_svc_event  *event;

	D_ALLOC_PTR(event);
	if (event == NULL)
		return -DER_NOMEM;

	event->psv_rank = rank;
	event->psv_incarnation = incarnation;
	event->psv_src = src;
	event->psv_type = type;

	D_DEBUG(DB_MD, DF_UUID": queuing event: "DF_PS_EVENT"\n", DP_UUID(svc->ps_uuid),
		DP_PS_EVENT(event));

	ABT_mutex_lock(events->pse_mutex);
	d_list_add_tail(&event->psv_link, &events->pse_queue);
	ABT_cond_broadcast(events->pse_cv);
	ABT_mutex_unlock(events->pse_mutex);
	return 0;
}

static void
discard_events(d_list_t *queue)
{
	struct pool_svc_event  *event;
	struct pool_svc_event  *tmp;

	d_list_for_each_entry_safe(event, tmp, queue, psv_link) {
		D_DEBUG(DB_MD, "discard event: "DF_PS_EVENT"\n", DP_PS_EVENT(event));
		d_list_del_init(&event->psv_link);
		D_FREE(event);
	}
}

static int pool_svc_exclude_rank(struct pool_svc *svc, d_rank_t rank);

static void
handle_event(struct pool_svc *svc, struct pool_svc_event *event)
{
	daos_prop_t		prop = {0};
	struct daos_prop_entry *entry;
	int			rc;

	/* Only used for exclude the rank for the moment */
	if ((event->psv_src != CRT_EVS_GRPMOD && event->psv_src != CRT_EVS_SWIM) ||
	    event->psv_type != CRT_EVT_DEAD || pool_disable_exclude) {
		D_DEBUG(DB_MD, "ignore event: "DF_PS_EVENT" exclude=%d\n", DP_PS_EVENT(event),
			pool_disable_exclude);
		goto out;
	}

	D_DEBUG(DB_MD, DF_UUID": handling event: "DF_PS_EVENT"\n", DP_UUID(svc->ps_uuid),
		DP_PS_EVENT(event));

	rc = ds_pool_iv_prop_fetch(svc->ps_pool, &prop);
	if (rc != 0) {
		D_ERROR(DF_UUID": failed to fetch properties: "DF_RC"\n", DP_UUID(svc->ps_uuid),
			DP_RC(rc));
		goto out;
	}

	entry = daos_prop_entry_get(&prop, DAOS_PROP_PO_SELF_HEAL);
	D_ASSERT(entry != NULL);
	if (!(entry->dpe_val & DAOS_SELF_HEAL_AUTO_EXCLUDE)) {
		D_DEBUG(DB_MD, DF_UUID": self healing is disabled\n", DP_UUID(svc->ps_uuid));
		goto out_prop;
	}

	rc = pool_svc_exclude_rank(svc, event->psv_rank);
	if (rc != 0) {
		D_ERROR(DF_UUID": failed to exclude rank %u: "DF_RC"\n", DP_UUID(svc->ps_uuid),
			event->psv_rank, DP_RC(rc));
		goto out_prop;
	}

	D_DEBUG(DB_MD, DF_UUID": excluded rank %u\n", DP_UUID(svc->ps_uuid), event->psv_rank);
out_prop:
	daos_prop_fini(&prop);
out:
	return;
}

static void
events_handler(void *arg)
{
	struct pool_svc	       *svc = arg;
	struct pool_svc_events *events = &svc->ps_events;

	D_DEBUG(DB_MD, DF_UUID": starting\n", DP_UUID(svc->ps_uuid));

	for (;;) {
		struct pool_svc_event  *event = NULL;
		bool			stop;

		ABT_mutex_lock(events->pse_mutex);
		for (;;) {
			stop = events->pse_stop;
			if (stop) {
				discard_events(&events->pse_queue);
				break;
			}
			if (!d_list_empty(&events->pse_queue)) {
				event = d_list_entry(events->pse_queue.next, struct pool_svc_event,
						     psv_link);
				d_list_del_init(&event->psv_link);
				break;
			}
			sched_cond_wait(events->pse_cv, events->pse_mutex);
		}
		ABT_mutex_unlock(events->pse_mutex);
		if (stop)
			break;

		handle_event(svc, event);

		D_FREE(event);
		ABT_thread_yield();
	}

	D_DEBUG(DB_MD, DF_UUID": stopping\n", DP_UUID(svc->ps_uuid));
}

static bool
events_pending(struct pool_svc *svc)
{
	return !d_list_empty(&svc->ps_events.pse_queue);
}

static void
ds_pool_crt_event_cb(d_rank_t rank, uint64_t incarnation, enum crt_event_source src,
		     enum crt_event_type type, void *arg)
{
	struct pool_svc	       *svc = arg;
	int			rc;

	rc = queue_event(svc, rank, incarnation, src, type);
	if (rc != 0)
		D_ERROR(DF_UUID": failed to queue event: "DF_PS_EVENT": "DF_RC"\n",
			DP_UUID(svc->ps_uuid), rank, incarnation, src, type, DP_RC(rc));
}

static int pool_svc_check_node_status(struct pool_svc *svc);

static int
init_events(struct pool_svc *svc)
{
	struct pool_svc_events *events = &svc->ps_events;
	int			rc;

	D_ASSERT(d_list_empty(&events->pse_queue));
	D_ASSERT(events->pse_handler == ABT_THREAD_NULL);

	rc = crt_register_event_cb(ds_pool_crt_event_cb, svc);
	if (rc != 0) {
		D_ERROR(DF_UUID": failed to register event callback: "DF_RC"\n",
			DP_UUID(svc->ps_uuid), DP_RC(rc));
		goto err;
	}

	/*
	 * Note that events happened during the status-based recovery may
	 * appear twice in the event queue: one queued by the event callback,
	 * and one queued by the recovery.
	 */
	rc = pool_svc_check_node_status(svc);
	if (rc != 0) {
		D_ERROR(DF_UUID": failed to create event handler: "DF_RC"\n",
			DP_UUID(svc->ps_uuid), DP_RC(rc));
		goto err_cb;
	}

	rc = dss_ult_create(events_handler, svc, DSS_XS_SELF, 0, 0, &events->pse_handler);
	if (rc != 0) {
		D_ERROR(DF_UUID": failed to create event handler: "DF_RC"\n",
			DP_UUID(svc->ps_uuid), DP_RC(rc));
		goto err_cb;
	}

	return 0;

err_cb:
	crt_unregister_event_cb(ds_pool_crt_event_cb, svc);
	discard_events(&events->pse_queue);
err:
	return rc;
}

static void
fini_events(struct pool_svc *svc)
{
	struct pool_svc_events *events = &svc->ps_events;
	int			rc;

	D_ASSERT(events->pse_handler != ABT_THREAD_NULL);

	crt_unregister_event_cb(ds_pool_crt_event_cb, svc);

	ABT_mutex_lock(events->pse_mutex);
	events->pse_stop = true;
	ABT_cond_broadcast(events->pse_cv);
	ABT_mutex_unlock(events->pse_mutex);

	rc = ABT_thread_join(events->pse_handler);
	D_ASSERTF(rc == 0, DF_RC"\n", DP_RC(rc));
	ABT_thread_free(&events->pse_handler);
	events->pse_handler = ABT_THREAD_NULL;
}

static void
pool_svc_free_cb(struct ds_rsvc *rsvc)
{
	struct pool_svc *svc = pool_svc_obj(rsvc);

	ds_cont_svc_fini(&svc->ps_cont_svc);
	reconf_fini(&svc->ps_reconf);
	ABT_cond_free(&svc->ps_events.pse_cv);
	ABT_mutex_free(&svc->ps_events.pse_mutex);
	rdb_path_fini(&svc->ps_user);
	rdb_path_fini(&svc->ps_handles);
	rdb_path_fini(&svc->ps_root);
	ABT_rwlock_free(&svc->ps_lock);
	D_FREE(svc);
}

/*
 * Initialize and update svc->ps_pool with map_buf and map_version. This
 * ensures that svc->ps_pool matches the latest pool map.
 */
static int
init_svc_pool(struct pool_svc *svc, struct pool_buf *map_buf,
	      uint32_t map_version)
{
	struct ds_pool *pool;
	int		rc;

	rc = ds_pool_lookup(svc->ps_uuid, &pool);
	if (rc) {
		D_ERROR(DF_UUID": failed to get ds_pool: %d\n",
			DP_UUID(svc->ps_uuid), rc);
		return rc;
	}
	rc = ds_pool_tgt_map_update(pool, map_buf, map_version);
	if (rc != 0) {
		ds_pool_put(pool);
		return rc;
	}
	ds_pool_iv_ns_update(pool, dss_self_rank());

	D_ASSERT(svc->ps_pool == NULL);
	svc->ps_pool = pool;
	return 0;
}

/* Finalize svc->ps_pool. */
static void
fini_svc_pool(struct pool_svc *svc)
{
	D_ASSERT(svc->ps_pool != NULL);
	ds_pool_put(svc->ps_pool);
	svc->ps_pool = NULL;
}

/* Is the primary group initialized (i.e., version > 0)? */
static bool
primary_group_initialized(void)
{
	uint32_t	version;
	int		rc;

	rc = crt_group_version(NULL /* grp */, &version);
	D_ASSERTF(rc == 0, "crt_group_version: "DF_RC"\n", DP_RC(rc));
	return (version > 0);
}

/*
 * Read the DB for map_buf, map_version, and prop. Callers are responsible for
 * freeing *map_buf and *prop.
 */
static int
read_db_for_stepping_up(struct pool_svc *svc, struct pool_buf **map_buf,
			uint32_t *map_version, daos_prop_t **prop)
{
	struct rdb_tx		tx;
	d_iov_t			value;
	bool			version_exists = false;
	struct daos_prop_entry *svc_rf_entry;
	int			rc;

	rc = rdb_tx_begin(svc->ps_rsvc.s_db, svc->ps_rsvc.s_term, &tx);
	if (rc != 0)
		goto out;
	ABT_rwlock_rdlock(svc->ps_lock);

	/* Check the layout version. */
	d_iov_set(&value, &svc->ps_global_version, sizeof(svc->ps_global_version));
	rc = rdb_tx_lookup(&tx, &svc->ps_root, &ds_pool_prop_global_version, &value);
	if (rc == -DER_NONEXIST) {
		/*
		 * This DB may be new or incompatible. Check the existence of
		 * the pool map to find out which is the case. (See the
		 * references to version_exists below.)
		 */
		D_DEBUG(DB_MD, DF_UUID": no layout version\n",
			DP_UUID(svc->ps_uuid));
		goto check_map;
	} else if (rc != 0) {
		D_ERROR(DF_UUID": failed to look up layout version: "DF_RC"\n",
			DP_UUID(svc->ps_uuid), DP_RC(rc));
		goto out_lock;
	}
	version_exists = true;

	/**
	 * downgrading the DAOS software of an upgraded pool report
	 * a proper RAS error.
	 */
	if (svc->ps_global_version > DAOS_POOL_GLOBAL_VERSION) {
		ds_notify_ras_eventf(RAS_POOL_DF_INCOMPAT, RAS_TYPE_INFO,
				     RAS_SEV_ERROR, NULL /* hwid */,
				     NULL /* rank */, NULL /* inc */,
				     NULL /* jobid */,
				     &svc->ps_uuid, NULL /* cont */,
				     NULL /* objid */, NULL /* ctlop */,
				     NULL /* data */,
				     "incompatible layout version: %u larger than "
				     "%u", svc->ps_global_version,
				     DAOS_POOL_GLOBAL_VERSION);
		rc = -DER_DF_INCOMPT;
		goto out_lock;
	}

check_map:
	rc = read_map_buf(&tx, &svc->ps_root, map_buf, map_version);
	if (rc != 0) {
		if (rc == -DER_NONEXIST && !version_exists) {
			/*
			 * This DB is new. Note that if the layout version
			 * exists, then the pool map must also exist;
			 * otherwise, it is an error.
			 */
			D_DEBUG(DB_MD, DF_UUID": new db\n",
				DP_UUID(svc->ps_uuid));
			rc = + DER_UNINIT;
		} else {
			D_ERROR(DF_UUID": failed to read pool map buffer: "DF_RC
				"\n", DP_UUID(svc->ps_uuid), DP_RC(rc));
		}
		goto out_lock;
	}

	if (!version_exists)
		/* This could also be a 1.x pool, which we assume nobody cares. */
		D_DEBUG(DB_MD, DF_UUID": assuming 2.0\n", DP_UUID(svc->ps_uuid));

	rc = pool_prop_read(&tx, svc, DAOS_PO_QUERY_PROP_ALL, prop);
	if (rc != 0) {
		D_ERROR(DF_UUID": cannot get properties: "DF_RC"\n", DP_UUID(svc->ps_uuid),
			DP_RC(rc));
		goto out_lock;
	}

	svc_rf_entry = daos_prop_entry_get(*prop, DAOS_PROP_PO_SVC_REDUN_FAC);
	D_ASSERT(svc_rf_entry != NULL);
	if (daos_prop_is_set(svc_rf_entry))
		svc->ps_reconf.psc_svc_rf = svc_rf_entry->dpe_val;
	else
		svc->ps_reconf.psc_svc_rf = -1;

out_lock:
	ABT_rwlock_unlock(svc->ps_lock);
	rdb_tx_end(&tx);
out:
	return rc;
}

int
ds_pool_svc_rf_to_nreplicas(int svc_rf)
{
	D_ASSERTF(daos_svc_rf_is_valid(svc_rf), "%d out of range\n", svc_rf);
	return svc_rf * 2 + 1;
}

int
ds_pool_svc_rf_from_nreplicas(int nreplicas)
{
	int svc_rf;

	D_ASSERTF(nreplicas > 0, "%d out of range\n", nreplicas);
	if (nreplicas % 2 == 0)
		svc_rf = (nreplicas - 1) / 2;
	else
		svc_rf = nreplicas / 2;
	if (svc_rf > DAOS_PROP_PO_SVC_REDUN_FAC_MAX)
		svc_rf = DAOS_PROP_PO_SVC_REDUN_FAC_MAX;
	return svc_rf;
}

/*
 * There might be some rank status inconsistency, let's check and
 * fix it.
 */
static int
pool_svc_check_node_status(struct pool_svc *svc)
{
	struct pool_domain     *doms;
	int			doms_cnt;
	int			i;
	int			rc = 0;

	if (pool_disable_exclude) {
		D_DEBUG(DB_MD, DF_UUID": skip: exclusion disabled\n", DP_UUID(svc->ps_uuid));
		return 0;
	}

	D_DEBUG(DB_MD, DF_UUID": checking node status\n", DP_UUID(svc->ps_uuid));
	ABT_rwlock_rdlock(svc->ps_pool->sp_lock);
	doms_cnt = pool_map_find_nodes(svc->ps_pool->sp_map, PO_COMP_ID_ALL,
				       &doms);
	D_ASSERT(doms_cnt >= 0);
	for (i = 0; i < doms_cnt; i++) {
		struct swim_member_state state;

		/* Only check if UPIN server is excluded or dead for now */
		if (!(doms[i].do_comp.co_status & PO_COMP_ST_UPIN))
			continue;

		rc = crt_rank_state_get(crt_group_lookup(NULL),
					doms[i].do_comp.co_rank, &state);
		if (rc != 0 && rc != -DER_NONEXIST) {
			D_ERROR("failed to get status of rank %u: %d\n",
				doms[i].do_comp.co_rank, rc);
			break;
		}

		/* Since there is a big chance the INACTIVE node will become
		 * ACTIVE soon, let's only evict the DEAD node rank for the
		 * moment.
		 */
		D_DEBUG(DB_REBUILD, "rank/state %d/%d\n",
			doms[i].do_comp.co_rank,
			rc == -DER_NONEXIST ? -1 : state.sms_status);
		if (rc == -DER_NONEXIST || state.sms_status == SWIM_MEMBER_DEAD) {
			rc = queue_event(svc, doms[i].do_comp.co_rank, 0 /* incarnation */,
					 rc == -DER_NONEXIST ? CRT_EVS_GRPMOD : CRT_EVS_SWIM,
					 CRT_EVT_DEAD);
			if (rc) {
				D_ERROR("failed to exclude rank %u: %d\n",
					doms[i].do_comp.co_rank, rc);
				break;
			}
		}
	}
	ABT_rwlock_unlock(svc->ps_pool->sp_lock);
	return rc;
}

/*
 * Log a NOTE of as well as print a message. Arguments may be evaluated more
 * than once.
 */
#define DS_POOL_NOTE_PRINT(fmt, ...) do {							\
	D_NOTE(fmt, ## __VA_ARGS__);								\
	D_PRINT(fmt, ## __VA_ARGS__);								\
} while (0)

static void pool_svc_schedule_reconf(struct pool_svc *svc);
static void pool_svc_cancel_and_wait_reconf(struct pool_svc *svc);

static int
pool_svc_step_up_cb(struct ds_rsvc *rsvc)
{
	struct pool_svc	       *svc = pool_svc_obj(rsvc);
	struct pool_buf	       *map_buf = NULL;
	uint32_t		map_version;
	uuid_t			pool_hdl_uuid;
	uuid_t			cont_hdl_uuid;
	daos_prop_t	       *prop = NULL;
	bool			cont_svc_up = false;
	bool			events_initialized = false;
	bool			reconf_scheduled = false;
	d_rank_t		rank = dss_self_rank();
	int			rc;

	/*
	 * If this is the only voting replica, it may have become the leader
	 * without doing any RPC. The primary group may have yet to be
	 * initialized by the MS. Proceeding with such a primary group may
	 * result in unnecessary rank exclusions (see the
	 * pool_svc_check_node_status call below). Wait for the primary group
	 * initialization by retrying the leader election (rate-limited by
	 * rdb_timerd). (If there's at least one other voting replica, at least
	 * one RPC must have been done, so the primary group must have been
	 * initialized at this point.)
	 */
	if (!primary_group_initialized())
		return -DER_GRPVER;

	rc = read_db_for_stepping_up(svc, &map_buf, &map_version, &prop);
	if (rc != 0)
		goto out;

	rc = init_svc_pool(svc, map_buf, map_version);
	if (rc != 0)
		goto out;

	/*
	 * Just in case the previous leader didn't complete distributing the
	 * latest pool map. This doesn't need to be undone if we encounter an
	 * error below.
	 */
	ds_rsvc_request_map_dist(&svc->ps_rsvc);

	rc = ds_cont_svc_step_up(svc->ps_cont_svc);
	if (rc != 0)
		goto out;
	cont_svc_up = true;

	rc = init_events(svc);
	if (rc != 0)
		goto out;
	events_initialized = true;

	/*
	 * Just in case the previous leader didn't finish the last series of
	 * reconfigurations or the last MS notification.
	 */
	svc->ps_reconf.psc_force_notify = true;
	pool_svc_schedule_reconf(svc);
	reconf_scheduled = true;

	rc = ds_pool_iv_prop_update(svc->ps_pool, prop);
	if (rc) {
		D_ERROR("ds_pool_iv_prop_update failed %d.\n", rc);
		D_GOTO(out, rc);
	}

	if (!uuid_is_null(svc->ps_pool->sp_srv_cont_hdl)) {
		uuid_copy(pool_hdl_uuid, svc->ps_pool->sp_srv_pool_hdl);
		uuid_copy(cont_hdl_uuid, svc->ps_pool->sp_srv_cont_hdl);
	} else {
		uuid_generate(pool_hdl_uuid);
		uuid_generate(cont_hdl_uuid);
	}

	rc = ds_pool_iv_srv_hdl_update(svc->ps_pool, pool_hdl_uuid,
				       cont_hdl_uuid);
	if (rc) {
		D_ERROR("ds_pool_iv_srv_hdl_update failed %d.\n", rc);
		D_GOTO(out, rc);
	}

	/* resume pool upgrade if needed */
	rc = ds_pool_upgrade_if_needed(svc->ps_uuid, NULL, svc, NULL);
	if (rc != 0)
		goto out;

	rc = ds_rebuild_regenerate_task(svc->ps_pool, prop);
	if (rc != 0)
		goto out;

	DS_POOL_NOTE_PRINT(DF_UUID": rank %u became pool service leader "DF_U64": srv_pool_hdl="
			   DF_UUID" srv_cont_hdl="DF_UUID"\n", DP_UUID(svc->ps_uuid), rank,
			   svc->ps_rsvc.s_term, DP_UUID(pool_hdl_uuid), DP_UUID(cont_hdl_uuid));
out:
	if (rc != 0) {
		if (events_initialized)
			fini_events(svc);
		if (reconf_scheduled)
			pool_svc_cancel_and_wait_reconf(svc);
		if (cont_svc_up)
			ds_cont_svc_step_down(svc->ps_cont_svc);
		if (svc->ps_pool != NULL)
			fini_svc_pool(svc);
	}
	if (map_buf != NULL)
		D_FREE(map_buf);
	if (prop != NULL)
		daos_prop_free(prop);
	if (rc < 0)
		ds_pool_failed_add(svc->ps_uuid, rc);
	else if (rc == 0)
		ds_pool_failed_remove(svc->ps_uuid);
	return rc;
}

static void
pool_svc_step_down_cb(struct ds_rsvc *rsvc)
{
	struct pool_svc	       *svc = pool_svc_obj(rsvc);
	d_rank_t		rank = dss_self_rank();

	fini_events(svc);
	pool_svc_cancel_and_wait_reconf(svc);
	ds_cont_svc_step_down(svc->ps_cont_svc);
	fini_svc_pool(svc);

	DS_POOL_NOTE_PRINT(DF_UUID": rank %u no longer pool service leader "DF_U64"\n",
			   DP_UUID(svc->ps_uuid), rank, svc->ps_rsvc.s_term);
}

static void
pool_svc_drain_cb(struct ds_rsvc *rsvc)
{
}

static int
pool_svc_map_dist_cb(struct ds_rsvc *rsvc)
{
	struct pool_svc	       *svc = pool_svc_obj(rsvc);
	struct rdb_tx		tx;
	struct pool_buf	       *map_buf = NULL;
	uint32_t		map_version;
	int			rc;

	/* Read the pool map into map_buf and map_version. */
	rc = rdb_tx_begin(rsvc->s_db, rsvc->s_term, &tx);
	if (rc != 0)
		goto out;
	ABT_rwlock_rdlock(svc->ps_lock);
	rc = read_map_buf(&tx, &svc->ps_root, &map_buf, &map_version);
	ABT_rwlock_unlock(svc->ps_lock);
	rdb_tx_end(&tx);
	if (rc != 0) {
		D_ERROR(DF_UUID": failed to read pool map buffer: %d\n",
			DP_UUID(svc->ps_uuid), rc);
		goto out;
	}

	rc = ds_pool_iv_map_update(svc->ps_pool, map_buf, map_version);
	if (rc != 0)
		D_ERROR(DF_UUID": failed to distribute pool map %u: %d\n",
			DP_UUID(svc->ps_uuid), map_version, rc);

out:
	if (map_buf != NULL)
		D_FREE(map_buf);
	return rc;
}

static struct ds_rsvc_class pool_svc_rsvc_class = {
	.sc_name	= pool_svc_name_cb,
	.sc_locate	= pool_svc_locate_cb,
	.sc_alloc	= pool_svc_alloc_cb,
	.sc_free	= pool_svc_free_cb,
	.sc_step_up	= pool_svc_step_up_cb,
	.sc_step_down	= pool_svc_step_down_cb,
	.sc_drain	= pool_svc_drain_cb,
	.sc_map_dist	= pool_svc_map_dist_cb
};

void
ds_pool_rsvc_class_register(void)
{
	ds_rsvc_class_register(DS_RSVC_CLASS_POOL, &pool_svc_rsvc_class);
}

void
ds_pool_rsvc_class_unregister(void)
{
	ds_rsvc_class_unregister(DS_RSVC_CLASS_POOL);
}

static int
pool_svc_lookup(uuid_t uuid, struct pool_svc **svcp)
{
	struct ds_rsvc *rsvc;
	d_iov_t	id;
	int		rc;

	d_iov_set(&id, uuid, sizeof(uuid_t));
	rc = ds_rsvc_lookup(DS_RSVC_CLASS_POOL, &id, &rsvc);
	if (rc != 0)
		return rc;
	*svcp = pool_svc_obj(rsvc);
	return 0;
}

static int
pool_svc_lookup_leader(uuid_t uuid, struct pool_svc **svcp,
		       struct rsvc_hint *hint)
{
	struct ds_rsvc *rsvc;
	d_iov_t	id;
	int		rc;

	rc = ds_pool_failed_lookup(uuid);
	if (rc) {
		D_ERROR(DF_UUID": failed to start: "DF_RC"\n",
			DP_UUID(uuid), DP_RC(rc));
		return -DER_NO_SERVICE;
	}

	d_iov_set(&id, uuid, sizeof(uuid_t));
	rc = ds_rsvc_lookup_leader(DS_RSVC_CLASS_POOL, &id, &rsvc, hint);
	if (rc != 0)
		return rc;
	*svcp = pool_svc_obj(rsvc);
	return 0;
}

static void
pool_svc_put_leader(struct pool_svc *svc)
{
	ds_rsvc_put_leader(&svc->ps_rsvc);
}

/** Look up container service \a pool_uuid. */
int
ds_pool_cont_svc_lookup_leader(uuid_t pool_uuid, struct cont_svc **svcp,
			       struct rsvc_hint *hint)
{
	struct pool_svc	       *pool_svc;
	int			rc;

	rc = pool_svc_lookup_leader(pool_uuid, &pool_svc, hint);
	if (rc != 0)
		return rc;
	*svcp = pool_svc->ps_cont_svc;
	return 0;
}

int ds_pool_failed_add(uuid_t uuid, int rc)
{
	struct pool_svc_failed	*psf;
	int ret = 0;

	if (rc == 0)
		return 0;

	D_RWLOCK_WRLOCK(&psfl_rwlock);
	d_list_for_each_entry(psf, &pool_svc_failed_list, psf_link) {
		if (uuid_compare(psf->psf_uuid, uuid) == 0) {
			ret = 0;
			goto out;
		}
	}

	D_ALLOC_PTR(psf);
	if (psf == NULL) {
		ret = -DER_NOMEM;
		goto out;
	}

	uuid_copy(psf->psf_uuid, uuid);
	psf->psf_error = rc;
	d_list_add_tail(&psf->psf_link, &pool_svc_failed_list);
out:
	D_RWLOCK_UNLOCK(&psfl_rwlock);
	return ret;
}

void ds_pool_failed_remove(uuid_t uuid)
{
	struct pool_svc_failed	*psf;
	struct pool_svc_failed	*tmp;

	D_RWLOCK_WRLOCK(&psfl_rwlock);
	d_list_for_each_entry_safe(psf, tmp, &pool_svc_failed_list, psf_link) {
		if (uuid_compare(psf->psf_uuid, uuid) == 0) {
			d_list_del_init(&psf->psf_link);
			D_FREE(psf);
			break;
		}
	}
	D_RWLOCK_UNLOCK(&psfl_rwlock);
}

/* return error if failed pool found, otherwise 0 is returned */
int ds_pool_failed_lookup(uuid_t uuid)
{
	struct pool_svc_failed	*psf;

	D_RWLOCK_RDLOCK(&psfl_rwlock);
	d_list_for_each_entry(psf, &pool_svc_failed_list, psf_link) {
		if (uuid_compare(psf->psf_uuid, uuid) == 0) {
			D_RWLOCK_UNLOCK(&psfl_rwlock);
			return psf->psf_error;
		}
	}
	D_RWLOCK_UNLOCK(&psfl_rwlock);

	return 0;
}

/*
 * Try to start the pool. If a pool service RDB exists, start it. Continue the
 * iteration upon errors as other pools may still be able to work.
 */
static int
start_one(uuid_t uuid, void *varg)
{
	char	       *path;
	d_iov_t		id;
	struct stat	st;
	int		rc;

	D_DEBUG(DB_MD, DF_UUID": starting pool\n", DP_UUID(uuid));

	rc = ds_pool_start(uuid);
	if (rc != 0) {
		D_ERROR(DF_UUID": failed to start pool: %d\n", DP_UUID(uuid),
			rc);
		ds_pool_failed_add(uuid, rc);
		return 0;
	}

	/*
	 * Check if an RDB file exists, to avoid unnecessary error messages
	 * from the ds_rsvc_start() call.
	 */
	path = pool_svc_rdb_path(uuid);
	if (path == NULL) {
		D_ERROR(DF_UUID": failed to allocate rdb path\n",
			DP_UUID(uuid));
		return 0;
	}
	rc = stat(path, &st);
	D_FREE(path);
	if (rc != 0) {
		if (errno != ENOENT)
			D_ERROR(DF_UUID": failed to check rdb existence: %d\n",
				DP_UUID(uuid), errno);
		return 0;
	}

	d_iov_set(&id, uuid, sizeof(uuid_t));
	ds_rsvc_start(DS_RSVC_CLASS_POOL, &id, uuid, RDB_NIL_TERM, false /* create */, 0 /* size */,
		      NULL /* replicas */, NULL /* arg */);
	return 0;
}

static void
pool_start_all(void *arg)
{
	int rc;

	/* Scan the storage and start all pool services. */
	rc = ds_mgmt_tgt_pool_iterate(start_one, NULL /* arg */);
	if (rc != 0)
		D_ERROR("failed to scan all pool services: "DF_RC"\n",
			DP_RC(rc));
}

/* Note that this function is currently called from the main xstream. */
int
ds_pool_start_all(void)
{
	ABT_thread	thread;
	int		rc;

	/* Create a ULT to call ds_rsvc_start() in xstream 0. */
	rc = dss_ult_create(pool_start_all, NULL /* arg */, DSS_XS_SYS,
			    0 /* tgt_idx */, 0 /* stack_size */, &thread);
	if (rc != 0) {
		D_ERROR("failed to create pool start ULT: "DF_RC"\n",
			DP_RC(rc));
		return rc;
	}
	ABT_thread_join(thread);
	ABT_thread_free(&thread);
	return 0;
}

static int
stop_one(uuid_t uuid, void *varg)
{
	D_DEBUG(DB_MD, DF_UUID": stopping pool\n", DP_UUID(uuid));
	ds_pool_stop(uuid);
	return 0;
}

static void
pool_stop_all(void *arg)
{
	int	rc;

	rc = ds_rsvc_stop_all(DS_RSVC_CLASS_POOL);
	if (rc != 0)
		D_ERROR("failed to stop all pool svcs: "DF_RC"\n", DP_RC(rc));

	ds_pool_hdl_delete_all();

	rc = ds_mgmt_tgt_pool_iterate(stop_one, NULL /* arg */);
	if (rc != 0)
		D_ERROR("failed to stop all pools: "DF_RC"\n", DP_RC(rc));
}

/*
 * Note that this function is currently called from the main xstream to save
 * one ULT creation.
 */
int
ds_pool_stop_all(void)
{
	ABT_thread	thread;
	int		rc;

	/* Create a ULT to stop pools, since it requires TLS */
	rc = dss_ult_create(pool_stop_all, NULL /* arg */, DSS_XS_SYS,
			    0 /* tgt_idx */, 0 /* stack_size */, &thread);
	if (rc != 0) {
		D_ERROR("failed to create pool stop ULT: "DF_RC"\n",
			DP_RC(rc));
		return rc;
	}
	ABT_thread_free(&thread);

	return 0;
}

static int
bcast_create(crt_context_t ctx, struct pool_svc *svc, crt_opcode_t opcode,
	     crt_bulk_t bulk_hdl, crt_rpc_t **rpc)
{
	return ds_pool_bcast_create(ctx, svc->ps_pool, DAOS_POOL_MODULE, opcode,
				    DAOS_POOL_VERSION, rpc, bulk_hdl, NULL);
}

/**
 * Retrieve the latest leader hint from \a db and fill it into \a hint.
 *
 * \param[in]	db	database
 * \param[out]	hint	rsvc hint
 */
void
ds_pool_set_hint(struct rdb *db, struct rsvc_hint *hint)
{
	int rc;

	rc = rdb_get_leader(db, &hint->sh_term, &hint->sh_rank);
	if (rc != 0)
		return;
	hint->sh_flags |= RSVC_HINT_VALID;
}

static int
pool_prop_read(struct rdb_tx *tx, const struct pool_svc *svc, uint64_t bits,
	       daos_prop_t **prop_out)
{
	daos_prop_t	*prop;
	d_iov_t		 value;
	uint64_t	 val;
	uint64_t	 bit;
	uint32_t	 idx = 0, nr = 0, val32 = 0, global_ver;
	int		 rc;

	for (bit = DAOS_PO_QUERY_PROP_BIT_START;
	     bit <= DAOS_PO_QUERY_PROP_BIT_END; bit++) {
		if (bits & (1L << bit))
			nr++;
	}
	if (nr == 0)
		return 0;

	/* get pool global version */
	d_iov_set(&value, &val32, sizeof(val32));
	rc = rdb_tx_lookup(tx, &svc->ps_root, &ds_pool_prop_global_version,
			   &value);
	if (rc && rc != -DER_NONEXIST)
		return rc;
	else if (rc == -DER_NONEXIST)
		global_ver = 0;
	else
		global_ver = val32;

	prop = daos_prop_alloc(nr);
	if (prop == NULL)
		return -DER_NOMEM;
	if (bits & DAOS_PO_QUERY_PROP_LABEL) {
		d_iov_set(&value, NULL, 0);
		rc = rdb_tx_lookup(tx, &svc->ps_root, &ds_pool_prop_label,
				   &value);
		if (rc != 0)
			D_GOTO(out_prop, rc);
		if (value.iov_len > DAOS_PROP_LABEL_MAX_LEN) {
			D_ERROR("bad label length %zu (> %d).\n", value.iov_len,
				DAOS_PROP_LABEL_MAX_LEN);
			D_GOTO(out_prop, rc = -DER_IO);
		}
		D_ASSERT(idx < nr);
		prop->dpp_entries[idx].dpe_type = DAOS_PROP_PO_LABEL;
		D_STRNDUP(prop->dpp_entries[idx].dpe_str, value.iov_buf,
			  value.iov_len);
		if (prop->dpp_entries[idx].dpe_str == NULL)
			D_GOTO(out_prop, rc = -DER_NOMEM);
		idx++;
	}
	if (bits & DAOS_PO_QUERY_PROP_SPACE_RB) {
		d_iov_set(&value, &val, sizeof(val));
		rc = rdb_tx_lookup(tx, &svc->ps_root, &ds_pool_prop_space_rb,
				   &value);
		if (rc != 0)
			D_GOTO(out_prop, rc);
		D_ASSERT(idx < nr);
		prop->dpp_entries[idx].dpe_type = DAOS_PROP_PO_SPACE_RB;
		prop->dpp_entries[idx].dpe_val = val;
		idx++;
	}
	if (bits & DAOS_PO_QUERY_PROP_SELF_HEAL) {
		d_iov_set(&value, &val, sizeof(val));
		rc = rdb_tx_lookup(tx, &svc->ps_root, &ds_pool_prop_self_heal,
				   &value);
		if (rc != 0)
			D_GOTO(out_prop, rc);
		D_ASSERT(idx < nr);
		prop->dpp_entries[idx].dpe_type = DAOS_PROP_PO_SELF_HEAL;
		prop->dpp_entries[idx].dpe_val = val;
		idx++;
	}
	if (bits & DAOS_PO_QUERY_PROP_RECLAIM) {
		d_iov_set(&value, &val, sizeof(val));
		rc = rdb_tx_lookup(tx, &svc->ps_root, &ds_pool_prop_reclaim,
				   &value);
		if (rc != 0)
			D_GOTO(out_prop, rc);
		D_ASSERT(idx < nr);
		prop->dpp_entries[idx].dpe_type = DAOS_PROP_PO_RECLAIM;
		prop->dpp_entries[idx].dpe_val = val;
		idx++;
	}
	if (bits & DAOS_PO_QUERY_PROP_EC_CELL_SZ) {
		d_iov_set(&value, &val, sizeof(val));
		rc = rdb_tx_lookup(tx, &svc->ps_root, &ds_pool_prop_ec_cell_sz,
				   &value);
		if (rc != 0)
			D_GOTO(out_prop, rc);
		D_ASSERT(idx < nr);
		prop->dpp_entries[idx].dpe_type = DAOS_PROP_PO_EC_CELL_SZ;
		prop->dpp_entries[idx].dpe_val = val;
		idx++;
	}
	if (bits & DAOS_PO_QUERY_PROP_REDUN_FAC) {
		d_iov_set(&value, &val, sizeof(val));
		rc = rdb_tx_lookup(tx, &svc->ps_root, &ds_pool_prop_redun_fac,
				   &value);
		/**
		 * For upgrading, redunc fac might not exist, use
		 * default(0) for this case.
		 */
		if (rc == -DER_NONEXIST && global_ver < 1) {
			rc = 0;
			val = DAOS_PROP_PO_REDUN_FAC_DEFAULT;
		} else if (rc != 0) {
			D_GOTO(out_prop, rc);
		}
		D_ASSERT(idx < nr);
		prop->dpp_entries[idx].dpe_type = DAOS_PROP_PO_REDUN_FAC;
		prop->dpp_entries[idx].dpe_val = val;
		idx++;
	}
	if (bits & DAOS_PO_QUERY_PROP_ACL) {
		d_iov_set(&value, NULL, 0);
		rc = rdb_tx_lookup(tx, &svc->ps_root, &ds_pool_prop_acl,
				   &value);
		if (rc != 0)
			D_GOTO(out_prop, rc);
		D_ASSERT(idx < nr);
		prop->dpp_entries[idx].dpe_type = DAOS_PROP_PO_ACL;
		D_ALLOC(prop->dpp_entries[idx].dpe_val_ptr, value.iov_buf_len);
		if (prop->dpp_entries[idx].dpe_val_ptr == NULL)
			D_GOTO(out_prop, rc = -DER_NOMEM);
		memcpy(prop->dpp_entries[idx].dpe_val_ptr, value.iov_buf,
		       value.iov_buf_len);
		idx++;
	}
	if (bits & DAOS_PO_QUERY_PROP_OWNER) {
		d_iov_set(&value, NULL, 0);
		rc = rdb_tx_lookup(tx, &svc->ps_root, &ds_pool_prop_owner,
				   &value);
		if (rc != 0)
			D_GOTO(out_prop, rc);
		if (value.iov_len > DAOS_ACL_MAX_PRINCIPAL_LEN) {
			D_ERROR("bad owner length %zu (> %d).\n", value.iov_len,
				DAOS_ACL_MAX_PRINCIPAL_LEN);
			D_GOTO(out_prop, rc = -DER_IO);
		}
		D_ASSERT(idx < nr);
		prop->dpp_entries[idx].dpe_type = DAOS_PROP_PO_OWNER;
		D_STRNDUP(prop->dpp_entries[idx].dpe_str, value.iov_buf,
			  value.iov_len);
		if (prop->dpp_entries[idx].dpe_str == NULL)
			D_GOTO(out_prop, rc = -DER_NOMEM);
		idx++;
	}
	if (bits & DAOS_PO_QUERY_PROP_OWNER_GROUP) {
		d_iov_set(&value, NULL, 0);
		rc = rdb_tx_lookup(tx, &svc->ps_root, &ds_pool_prop_owner_group,
				   &value);
		if (rc != 0)
			D_GOTO(out_prop, rc);
		if (value.iov_len > DAOS_ACL_MAX_PRINCIPAL_LEN) {
			D_ERROR("bad owner group length %zu (> %d).\n",
				value.iov_len,
				DAOS_ACL_MAX_PRINCIPAL_LEN);
			D_GOTO(out_prop, rc = -DER_IO);
		}
		D_ASSERT(idx < nr);
		prop->dpp_entries[idx].dpe_type = DAOS_PROP_PO_OWNER_GROUP;
		D_STRNDUP(prop->dpp_entries[idx].dpe_str, value.iov_buf,
			  value.iov_len);
		if (prop->dpp_entries[idx].dpe_str == NULL)
			D_GOTO(out_prop, rc = -DER_NOMEM);
		idx++;
	}
	if (bits & DAOS_PO_QUERY_PROP_SVC_LIST) {
		d_rank_list_t	*svc_list = NULL;

		d_iov_set(&value, NULL, 0);
		rc = rdb_get_ranks(svc->ps_rsvc.s_db, &svc_list);
		if (rc) {
			D_ERROR("get svc list failed: rc %d\n", rc);
			D_GOTO(out_prop, rc);
		}
		prop->dpp_entries[idx].dpe_type = DAOS_PROP_PO_SVC_LIST;
		prop->dpp_entries[idx].dpe_val_ptr = svc_list;
		idx++;
	}

	if (bits & DAOS_PO_QUERY_PROP_EC_PDA) {
		d_iov_set(&value, &val, sizeof(val));
		rc = rdb_tx_lookup(tx, &svc->ps_root, &ds_pool_prop_ec_pda,
				   &value);
		D_ASSERT(idx < nr);
		if (rc == -DER_NONEXIST && global_ver < 1)
			val = DAOS_PROP_PO_EC_PDA_DEFAULT;
		else  if (rc != 0)
			D_GOTO(out_prop, rc);
		prop->dpp_entries[idx].dpe_type = DAOS_PROP_PO_EC_PDA;
		prop->dpp_entries[idx].dpe_val = val;
		if (rc == -DER_NONEXIST) {
			rc = 0;
			prop->dpp_entries[idx].dpe_flags |= DAOS_PROP_ENTRY_NOT_SET;
		}
		idx++;
	}
	if (bits & DAOS_PO_QUERY_PROP_RP_PDA) {
		d_iov_set(&value, &val, sizeof(val));
		rc = rdb_tx_lookup(tx, &svc->ps_root, &ds_pool_prop_rp_pda,
				   &value);
		if (rc == -DER_NONEXIST && global_ver < 1)
			val = DAOS_PROP_PO_RP_PDA_DEFAULT;
		else  if (rc != 0)
			D_GOTO(out_prop, rc);
		D_ASSERT(idx < nr);
		prop->dpp_entries[idx].dpe_type = DAOS_PROP_PO_RP_PDA;
		prop->dpp_entries[idx].dpe_val = val;
		if (rc == -DER_NONEXIST) {
			rc = 0;
			prop->dpp_entries[idx].dpe_flags |= DAOS_PROP_ENTRY_NOT_SET;
		}
		idx++;
	}

	if (bits & DAOS_PO_QUERY_PROP_POLICY) {
		d_iov_set(&value, NULL, 0);
		rc = rdb_tx_lookup(tx, &svc->ps_root, &ds_pool_prop_policy,
				   &value);
		if (rc == -DER_NONEXIST && global_ver < 1) {
			value.iov_buf = DAOS_PROP_POLICYSTR_DEFAULT;
			value.iov_len = strlen(DAOS_PROP_POLICYSTR_DEFAULT);
		} else  if (rc != 0) {
			D_GOTO(out_prop, rc);
		}
		if (value.iov_len > DAOS_PROP_POLICYSTR_MAX_LEN) {
			D_ERROR("bad policy string length %zu (> %d).\n",
				value.iov_len, DAOS_PROP_POLICYSTR_MAX_LEN);
			D_GOTO(out_prop, rc = -DER_IO);
		}
		D_ASSERT(idx < nr);
		prop->dpp_entries[idx].dpe_type = DAOS_PROP_PO_POLICY;
		D_STRNDUP(prop->dpp_entries[idx].dpe_str, value.iov_buf,
			  value.iov_len);
		if (prop->dpp_entries[idx].dpe_str == NULL)
			D_GOTO(out_prop, rc = -DER_NOMEM);
		if (rc == -DER_NONEXIST) {
			rc = 0;
			prop->dpp_entries[idx].dpe_flags |= DAOS_PROP_ENTRY_NOT_SET;
		}
		idx++;
	}

	if (bits & DAOS_PO_QUERY_PROP_GLOBAL_VERSION) {
		D_ASSERT(idx < nr);
		if (global_ver < 1)
			prop->dpp_entries[idx].dpe_flags |= DAOS_PROP_ENTRY_NOT_SET;
		prop->dpp_entries[idx].dpe_type = DAOS_PROP_PO_GLOBAL_VERSION;
		prop->dpp_entries[idx].dpe_val = global_ver;
		idx++;
	}

	if (bits & DAOS_PO_QUERY_PROP_UPGRADE_STATUS) {
		d_iov_set(&value, &val32, sizeof(val32));
		rc = rdb_tx_lookup(tx, &svc->ps_root, &ds_pool_prop_upgrade_status,
				   &value);
		if (rc == -DER_NONEXIST && global_ver < 1)
			val32 = DAOS_UPGRADE_STATUS_NOT_STARTED;
		else  if (rc != 0)
			D_GOTO(out_prop, rc);

		D_ASSERT(idx < nr);
		prop->dpp_entries[idx].dpe_type = DAOS_PROP_PO_UPGRADE_STATUS;
		prop->dpp_entries[idx].dpe_val = val32;
		if (rc == -DER_NONEXIST) {
			rc = 0;
			prop->dpp_entries[idx].dpe_flags |= DAOS_PROP_ENTRY_NOT_SET;
		}
		idx++;
	}
	if (bits & DAOS_PO_QUERY_PROP_SCRUB_MODE) {
		d_iov_set(&value, &val, sizeof(val));
		rc = rdb_tx_lookup(tx, &svc->ps_root, &ds_pool_prop_scrub_mode,
				   &value);
		if (rc == -DER_NONEXIST && global_ver < 2) { /* needs to be upgraded */
			rc = 0;
			val = DAOS_PROP_PO_SCRUB_MODE_DEFAULT;
			prop->dpp_entries[idx].dpe_flags |= DAOS_PROP_ENTRY_NOT_SET;
		} else if (rc != 0) {
			D_GOTO(out_prop, rc);
		}
		D_ASSERT(idx < nr);
		prop->dpp_entries[idx].dpe_type = DAOS_PROP_PO_SCRUB_MODE;
		prop->dpp_entries[idx].dpe_val = val;
		idx++;
	}
	if (bits & DAOS_PO_QUERY_PROP_SCRUB_FREQ) {
		d_iov_set(&value, &val, sizeof(val));
		rc = rdb_tx_lookup(tx, &svc->ps_root, &ds_pool_prop_scrub_freq,
				   &value);
		if (rc == -DER_NONEXIST && global_ver < 2) { /* needs to be upgraded */
			rc = 0;
			val = DAOS_PROP_PO_SCRUB_FREQ_DEFAULT;
			prop->dpp_entries[idx].dpe_flags |= DAOS_PROP_ENTRY_NOT_SET;
		} else if (rc != 0) {
			D_GOTO(out_prop, rc);
		}
		D_ASSERT(idx < nr);
		prop->dpp_entries[idx].dpe_type = DAOS_PROP_PO_SCRUB_FREQ;
		prop->dpp_entries[idx].dpe_val = val;
		idx++;
	}
	if (bits & DAOS_PO_QUERY_PROP_SCRUB_THRESH) {
		d_iov_set(&value, &val, sizeof(val));
		rc = rdb_tx_lookup(tx, &svc->ps_root, &ds_pool_prop_scrub_thresh,
				   &value);
		if (rc == -DER_NONEXIST && global_ver < 2) { /* needs to be upgraded */
			rc = 0;
			val = DAOS_PROP_PO_SCRUB_THRESH_DEFAULT;
			prop->dpp_entries[idx].dpe_flags |= DAOS_PROP_ENTRY_NOT_SET;
		} else if (rc != 0) {
			D_GOTO(out_prop, rc);
		}
		D_ASSERT(idx < nr);
		prop->dpp_entries[idx].dpe_type = DAOS_PROP_PO_SCRUB_THRESH;
		prop->dpp_entries[idx].dpe_val = val;
		idx++;
	}

	if (bits & DAOS_PO_QUERY_PROP_SVC_REDUN_FAC) {
		d_iov_set(&value, &val, sizeof(val));
		rc = rdb_tx_lookup(tx, &svc->ps_root, &ds_pool_prop_svc_redun_fac, &value);
		if (rc == -DER_NONEXIST && global_ver < 2) {
			rc = 0;
			val = DAOS_PROP_PO_SVC_REDUN_FAC_DEFAULT;
			prop->dpp_entries[idx].dpe_flags |= DAOS_PROP_ENTRY_NOT_SET;
		} else if (rc != 0) {
			D_GOTO(out_prop, rc);
		}
		D_ASSERT(idx < nr);
		prop->dpp_entries[idx].dpe_type = DAOS_PROP_PO_SVC_REDUN_FAC;
		prop->dpp_entries[idx].dpe_val = val;
		idx++;
	}

	*prop_out = prop;
	return 0;

out_prop:
	daos_prop_free(prop);
	return rc;
}

/*
 * We use this RPC to not only create the pool metadata but also initialize the
 * pool/container service DB.
 */
void
ds_pool_create_handler(crt_rpc_t *rpc)
{
	struct pool_create_in  *in = crt_req_get(rpc);
	struct pool_create_out *out = crt_reply_get(rpc);
	struct pool_svc	       *svc;
	struct rdb_tx		tx;
	d_iov_t			value;
	struct rdb_kvs_attr	attr;
	daos_prop_t	       *prop_dup = NULL;
	int			rc;

	D_DEBUG(DB_MD, DF_UUID": processing rpc %p\n",
		DP_UUID(in->pri_op.pi_uuid), rpc);

	if (in->pri_ntgts != in->pri_tgt_ranks->rl_nr)
		D_GOTO(out, rc = -DER_PROTO);
	if (in->pri_ndomains != in->pri_domains.ca_count)
		D_GOTO(out, rc = -DER_PROTO);

	/* This RPC doesn't care about whether the service is up. */
	rc = pool_svc_lookup(in->pri_op.pi_uuid, &svc);
	if (rc != 0)
		D_GOTO(out, rc);

	/*
	 * Simply serialize this whole RPC with rsvc_step_{up,down}_cb() and
	 * ds_rsvc_stop().
	 */
	ABT_mutex_lock(svc->ps_rsvc.s_mutex);

	if (svc->ps_rsvc.s_stop) {
		D_DEBUG(DB_MD, DF_UUID": pool service already stopping\n",
			DP_UUID(svc->ps_uuid));
		D_GOTO(out_mutex, rc = -DER_CANCELED);
	}

	rc = rdb_tx_begin(svc->ps_rsvc.s_db, RDB_NIL_TERM, &tx);
	if (rc != 0)
		D_GOTO(out_mutex, rc);
	ABT_rwlock_wrlock(svc->ps_lock);
	ds_cont_wrlock_metadata(svc->ps_cont_svc);

	/* See if the DB has already been initialized. */
	d_iov_set(&value, NULL /* buf */, 0 /* size */);
	rc = rdb_tx_lookup(&tx, &svc->ps_root, &ds_pool_prop_map_buffer,
			   &value);
	if (rc != -DER_NONEXIST) {
		if (rc == 0)
			D_DEBUG(DB_MD, DF_UUID": db already initialized\n",
				DP_UUID(svc->ps_uuid));
		else
			D_ERROR(DF_UUID": failed to look up pool map: "
				DF_RC"\n", DP_UUID(svc->ps_uuid), DP_RC(rc));
		D_GOTO(out_tx, rc);
	}

	/* duplicate the default properties, overwrite it with pool create
	 * parameter and then write to pool meta data.
	 */
	prop_dup = daos_prop_dup(&pool_prop_default, true /* pool */,
				 false /* input */);
	if (prop_dup == NULL) {
		D_ERROR("daos_prop_dup failed.\n");
		D_GOTO(out_tx, rc = -DER_NOMEM);
	}
	rc = pool_prop_default_copy(prop_dup, in->pri_prop);
	if (rc) {
		D_ERROR("daos_prop_default_copy failed.\n");
		D_GOTO(out_tx, rc);
	}

	/* Initialize the DB and the metadata for this pool. */
	attr.dsa_class = RDB_KVS_GENERIC;
	attr.dsa_order = 8;
	rc = rdb_tx_create_root(&tx, &attr);
	if (rc != 0)
		D_GOTO(out_tx, rc);
	rc = init_pool_metadata(&tx, &svc->ps_root, in->pri_ntgts, NULL /* group */,
				in->pri_tgt_ranks, prop_dup, in->pri_ndomains,
				in->pri_domains.ca_arrays);
	if (rc != 0)
		D_GOTO(out_tx, rc);
	rc = ds_cont_init_metadata(&tx, &svc->ps_root, in->pri_op.pi_uuid);
	if (rc != 0)
		D_GOTO(out_tx, rc);

	rc = rdb_tx_commit(&tx);
	if (rc != 0)
		D_GOTO(out_tx, rc);

out_tx:
	daos_prop_free(prop_dup);
	ds_cont_unlock_metadata(svc->ps_cont_svc);
	ABT_rwlock_unlock(svc->ps_lock);
	rdb_tx_end(&tx);
	if (rc != 0)
		D_GOTO(out_mutex, rc);

	if (ds_rsvc_get_state(&svc->ps_rsvc) == DS_RSVC_UP_EMPTY) {
		/*
		 * The DB is no longer empty. Since the previous
		 * pool_svc_step_up_cb() call didn't finish stepping up due to
		 * an empty DB, and there hasn't been a pool_svc_step_down_cb()
		 * call yet, we should call pool_svc_step_up() to finish
		 * stepping up.
		 */
		D_DEBUG(DB_MD, DF_UUID": trying to finish stepping up\n",
			DP_UUID(in->pri_op.pi_uuid));
		rc = pool_svc_step_up_cb(&svc->ps_rsvc);
		if (rc != 0) {
			D_ASSERT(rc != DER_UNINIT);
			rdb_resign(svc->ps_rsvc.s_db, svc->ps_rsvc.s_term);
			D_GOTO(out_mutex, rc);
		}
		ds_rsvc_set_state(&svc->ps_rsvc, DS_RSVC_UP);
	}

out_mutex:
	ABT_mutex_unlock(svc->ps_rsvc.s_mutex);
	ds_rsvc_set_hint(&svc->ps_rsvc, &out->pro_op.po_hint);
	pool_svc_put(svc);
out:
	out->pro_op.po_rc = rc;
	D_DEBUG(DB_MD, DF_UUID ": replying rpc: %p " DF_RC "\n", DP_UUID(in->pri_op.pi_uuid), rpc,
		DP_RC(rc));
	crt_reply_send(rpc);
}

static int
pool_connect_iv_dist(struct pool_svc *svc, uuid_t pool_hdl,
		     uint64_t flags, uint64_t sec_capas, d_iov_t *cred,
		     uint32_t global_ver)
{
	d_rank_t rank;
	int	 rc;

	D_DEBUG(DB_MD, DF_UUID": bcasting\n", DP_UUID(svc->ps_uuid));

	rc = crt_group_rank(svc->ps_pool->sp_group, &rank);
	if (rc != 0)
		D_GOTO(out, rc);

	rc = ds_pool_iv_conn_hdl_update(svc->ps_pool, pool_hdl, flags,
					sec_capas, cred, global_ver);
	if (rc) {
		if (rc == -DER_SHUTDOWN) {
			D_DEBUG(DB_MD, DF_UUID":"DF_UUID" some ranks stop.\n",
				DP_UUID(svc->ps_uuid), DP_UUID(pool_hdl));
			rc = 0;
		}
		D_GOTO(out, rc);
	}
out:
	D_DEBUG(DB_MD, DF_UUID": bcasted: "DF_RC"\n", DP_UUID(svc->ps_uuid),
		DP_RC(rc));
	return rc;
}

static int
bulk_cb(const struct crt_bulk_cb_info *cb_info)
{
	ABT_eventual *eventual = cb_info->bci_arg;

	ABT_eventual_set(*eventual, (void *)&cb_info->bci_rc,
			 sizeof(cb_info->bci_rc));
	return 0;
}

/* Currently we only maintain compatibility between 2 versions */
#define NUM_POOL_VERSIONS	2

static void
ds_pool_connect_handler(crt_rpc_t *rpc, int handler_version)
{
	struct pool_connect_v4_in       *in = crt_req_get(rpc);
	struct pool_connect_v5_out      *out = crt_reply_get(rpc);
	struct pool_svc		       *svc;
	struct pool_buf		       *map_buf = NULL;
	uint32_t			map_version;
	uint32_t			connectable;
	uint32_t			global_ver;
	struct rdb_tx			tx;
	d_iov_t				key;
	d_iov_t				value;
	struct pool_hdl			*hdl = NULL;
	uint32_t			nhandles;
	int				skip_update = 0;
	int				rc;
	daos_prop_t		       *prop = NULL;
	uint64_t			prop_bits;
	struct daos_prop_entry	       *acl_entry;
	struct ownership		owner;
	struct daos_prop_entry	       *owner_entry, *global_ver_entry;
	struct daos_prop_entry	       *owner_grp_entry;
	uint64_t			sec_capas = 0;
	struct pool_metrics	       *metrics;
	char			       *machine = NULL;

	D_DEBUG(DB_MD, DF_UUID ": processing rpc: %p hdl=" DF_UUID "\n",
		DP_UUID(in->pci_op.pi_uuid), rpc, DP_UUID(in->pci_op.pi_hdl));

	rc = pool_svc_lookup_leader(in->pci_op.pi_uuid, &svc,
				    &out->pco_op.po_hint);
	if (rc != 0)
		D_GOTO(out, rc);

	if (in->pci_query_bits & DAOS_PO_QUERY_REBUILD_STATUS) {
		rc = ds_rebuild_query(in->pci_op.pi_uuid, &out->pco_rebuild_st);
		if (rc != 0)
			D_GOTO(out_svc, rc);
	}

	ds_rebuild_running_query(in->pci_op.pi_uuid, &out->pco_rebuild_ver);
	rc = rdb_tx_begin(svc->ps_rsvc.s_db, svc->ps_rsvc.s_term, &tx);
	if (rc != 0)
		D_GOTO(out_svc, rc);

	ABT_rwlock_wrlock(svc->ps_lock);

	/* Check if pool is being destroyed and not accepting connections */
	d_iov_set(&value, &connectable, sizeof(connectable));
	rc = rdb_tx_lookup(&tx, &svc->ps_root,
			   &ds_pool_prop_connectable, &value);
	if (rc != 0)
		D_GOTO(out_lock, rc);
	D_DEBUG(DB_MD, DF_UUID": connectable=%u\n",
		DP_UUID(in->pci_op.pi_uuid), connectable);
	if (!connectable) {
		D_ERROR(DF_UUID": being destroyed, not accepting connections\n",
			DP_UUID(in->pci_op.pi_uuid));
		D_GOTO(out_lock, rc = -DER_BUSY);
	}

	/* Check existing pool handles. */
	d_iov_set(&key, in->pci_op.pi_hdl, sizeof(uuid_t));
	d_iov_set(&value, NULL, 0);
	rc = rdb_tx_lookup(&tx, &svc->ps_handles, &key, &value);
	if (rc == 0) {
		/* found it */
		if (((struct pool_hdl *)value.iov_buf)->ph_flags == in->pci_flags) {
			/*
			 * The handle already exists; only do the pool map
			 * transfer.
			 */
			skip_update = 1;
		} else {
			/* The existing one does not match the new one. */
			D_ERROR(DF_UUID": found conflicting pool handle\n",
				DP_UUID(in->pci_op.pi_uuid));
			D_GOTO(out_lock, rc = -DER_EXIST);
		}
	} else if (rc != -DER_NONEXIST) {
		D_GOTO(out_lock, rc);
	}

	/* Fetch properties, the  ACL and ownership info for access check,
	 * all properties will update to IV.
	 */
	prop_bits = DAOS_PO_QUERY_PROP_ALL;
	rc = pool_prop_read(&tx, svc, prop_bits, &prop);
	if (rc != 0) {
		D_ERROR(DF_UUID": cannot get access data for pool, "
			"rc="DF_RC"\n", DP_UUID(in->pci_op.pi_uuid), DP_RC(rc));
		D_GOTO(out_map_version, rc);
	}
	D_ASSERT(prop != NULL);

	global_ver_entry = daos_prop_entry_get(prop, DAOS_PROP_PO_GLOBAL_VERSION);
	D_ASSERT(global_ver_entry != NULL);
	global_ver = global_ver_entry->dpe_val;
	/*
	 * Reject pool connection if old clients try to connect new format pool.
	 */
	if (handler_version >= 5) {
		struct pool_connect_v5_in *in1 = (struct pool_connect_v5_in *)in;
		int diff = DAOS_POOL_GLOBAL_VERSION - in1->pci_pool_version;

		if (in1->pci_pool_version <= DAOS_POOL_GLOBAL_VERSION) {
			if (diff >= NUM_POOL_VERSIONS) {
				D_ERROR(DF_UUID": cannot connect, client supported pool "
					"layout version (%u) is more than %u versions smaller "
					"than server supported pool layout version(%u), "
					"try to upgrade client firstly.\n",
					DP_UUID(in->pci_op.pi_uuid), in1->pci_pool_version,
					NUM_POOL_VERSIONS - 1, DAOS_POOL_GLOBAL_VERSION);
				D_GOTO(out_map_version, rc = -DER_NOTSUPPORTED);
			}

			if (global_ver > in1->pci_pool_version) {
				D_ERROR(DF_UUID": cannot connect, pool layout version(%u) > "
					"max client supported pool layout version(%u), "
					"try to upgrade client firstly.\n",
					DP_UUID(in->pci_op.pi_uuid), global_ver,
					in1->pci_pool_version);
				D_GOTO(out_map_version, rc = -DER_NOTSUPPORTED);
			}
		} else {
			diff = -diff;
			if (diff >= NUM_POOL_VERSIONS) {
				D_ERROR(DF_UUID": cannot connect, client supported pool "
					"layout version (%u) is more than %u versions "
					"larger than server supported pool layout version(%u), "
					"try to upgrade server firstly.\n",
					DP_UUID(in->pci_op.pi_uuid), in1->pci_pool_version,
					NUM_POOL_VERSIONS - 1, DAOS_POOL_GLOBAL_VERSION);
				D_GOTO(out_map_version, rc = -DER_NOTSUPPORTED);
			}
			/* New clients should be able to access old pools without problem */
		}
	} else {
		/* Assuming 2.0 client */
		if (global_ver > 1) {
			D_ERROR(DF_UUID": cannot connect, 2.0 clients unable to access pool format "
				"version > 1, try to upgrade client firstly.\n",
				DP_UUID(in->pci_op.pi_uuid));
			D_GOTO(out_map_version, rc = -DER_NOTSUPPORTED);
		}
	}

	acl_entry = daos_prop_entry_get(prop, DAOS_PROP_PO_ACL);
	D_ASSERT(acl_entry != NULL);
	D_ASSERT(acl_entry->dpe_val_ptr != NULL);

	owner_entry = daos_prop_entry_get(prop, DAOS_PROP_PO_OWNER);
	D_ASSERT(owner_entry != NULL);
	D_ASSERT(owner_entry->dpe_str != NULL);

	owner_grp_entry = daos_prop_entry_get(prop, DAOS_PROP_PO_OWNER_GROUP);
	D_ASSERT(owner_grp_entry != NULL);
	D_ASSERT(owner_grp_entry->dpe_str != NULL);

	owner.user = owner_entry->dpe_str;
	owner.group = owner_grp_entry->dpe_str;

	/*
	 * Security capabilities determine the access control policy on this
	 * pool handle.
	 */
	rc = ds_sec_pool_get_capabilities(in->pci_flags, &in->pci_cred, &owner,
					  acl_entry->dpe_val_ptr,
					  &sec_capas);
	if (rc != 0) {
		D_ERROR(DF_UUID": refusing connect attempt for "
			DF_X64" error: "DF_RC"\n", DP_UUID(in->pci_op.pi_uuid),
			in->pci_flags, DP_RC(rc));
		D_GOTO(out_map_version, rc);
	}

	rc = ds_sec_cred_get_origin(&in->pci_cred, &machine);

	if (rc != 0) {
		D_ERROR(DF_UUID": unable to retrieve origin error: "DF_RC"\n",
			DP_UUID(in->pci_op.pi_uuid), DP_RC(rc));
		D_GOTO(out_map_version, rc);
	}

	if (!ds_sec_pool_can_connect(sec_capas)) {
		D_ERROR(DF_UUID": permission denied for connect attempt for "
			DF_X64"\n", DP_UUID(in->pci_op.pi_uuid),
			in->pci_flags);
		D_GOTO(out_map_version, rc = -DER_NO_PERM);
	}

	/*
	 * Transfer the pool map to the client before adding the pool handle,
	 * so that we don't need to worry about rolling back the transaction
	 * when the transfer fails. The client has already been authenticated
	 * and authorized at this point. If an error occurs after the transfer
	 * completes, then we simply return the error and the client will throw
	 * its pool_buf away.
	 */
	rc = read_map_buf(&tx, &svc->ps_root, &map_buf, &map_version);
	if (rc != 0) {
		D_ERROR(DF_UUID": failed to read pool map: "DF_RC"\n",
			DP_UUID(svc->ps_uuid), DP_RC(rc));
		D_GOTO(out_map_version, rc);
	}
	rc = ds_pool_transfer_map_buf(map_buf, map_version, rpc,
				      in->pci_map_bulk, &out->pco_map_buf_size);
	if (rc != 0)
		D_GOTO(out_map_version, rc);

	if (skip_update)
		D_GOTO(out_map_version, rc = 0);

	d_iov_set(&value, &nhandles, sizeof(nhandles));
	rc = rdb_tx_lookup(&tx, &svc->ps_root, &ds_pool_prop_nhandles, &value);
	if (rc != 0)
		D_GOTO(out_map_version, rc);

	/* Take care of exclusive handles. */
	if (nhandles != 0) {
		if (in->pci_flags & DAOS_PC_EX) {
			D_DEBUG(DB_MD, DF_UUID": others already connected\n",
				DP_UUID(in->pci_op.pi_uuid));
			D_GOTO(out_map_version, rc = -DER_BUSY);
		} else {
			/*
			 * If there is a non-exclusive handle, then all handles
			 * are non-exclusive.
			 */
			d_iov_set(&value, NULL, 0);
			rc = rdb_tx_fetch(&tx, &svc->ps_handles,
					  RDB_PROBE_FIRST, NULL /* key_in */,
					  NULL /* key_out */, &value);
			if (rc != 0)
				D_GOTO(out_map_version, rc);
			if (((struct pool_hdl *)value.iov_buf)->ph_flags & DAOS_PC_EX)
				D_GOTO(out_map_version, rc = -DER_BUSY);
		}
	}

	rc = pool_connect_iv_dist(svc, in->pci_op.pi_hdl, in->pci_flags,
				  sec_capas, &in->pci_cred, global_ver);
	if (rc == 0 && DAOS_FAIL_CHECK(DAOS_POOL_CONNECT_FAIL_CORPC)) {
		D_DEBUG(DB_MD, DF_UUID": fault injected: DAOS_POOL_CONNECT_FAIL_CORPC\n",
			DP_UUID(in->pci_op.pi_uuid));
		rc = -DER_TIMEDOUT;
	}
	if (rc != 0) {
		D_ERROR(DF_UUID": failed to connect to targets: "DF_RC"\n",
			DP_UUID(in->pci_op.pi_uuid), DP_RC(rc));
		D_GOTO(out_map_version, rc);
	}

	/* handle did not exist so create it */
	/* XXX may be can check pool version to avoid allocating too much ? */
	D_ALLOC(hdl, sizeof(*hdl) + in->pci_cred.iov_len);
	if (hdl == NULL)
		D_GOTO(out_map_version, rc = -DER_NOMEM);

	hdl->ph_flags = in->pci_flags;
	hdl->ph_sec_capas = sec_capas;
	/* XXX may be can check pool version to avoid initializing 3 following hdl fields ? */
	strncpy(hdl->ph_machine, machine, MAXHOSTNAMELEN);
	hdl->ph_cred_len = in->pci_cred.iov_len;
	memcpy(&hdl->ph_cred[0], in->pci_cred.iov_buf, in->pci_cred.iov_len);

	nhandles++;
	d_iov_set(&key, in->pci_op.pi_hdl, sizeof(uuid_t));
	d_iov_set(&value, hdl, svc->ps_global_version != 0 ?
				sizeof(struct pool_hdl) + hdl->ph_cred_len :
				sizeof(struct pool_hdl_v0));
	D_DEBUG(DB_MD, "writing a pool connect handle in db, size %zu, pool version %u\n",
		value.iov_len, svc->ps_global_version);
	rc = rdb_tx_update(&tx, &svc->ps_handles, &key, &value);
	if (rc != 0)
		D_GOTO(out_map_version, rc);

	d_iov_set(&value, &nhandles, sizeof(nhandles));
	rc = rdb_tx_update(&tx, &svc->ps_root, &ds_pool_prop_nhandles, &value);
	if (rc != 0)
		D_GOTO(out_map_version, rc);

	rc = rdb_tx_commit(&tx);
	if (rc)
		D_GOTO(out_map_version, rc);

	/** update metric */
	metrics = svc->ps_pool->sp_metrics[DAOS_POOL_MODULE];
	d_tm_inc_counter(metrics->connect_total, 1);

	if (in->pci_query_bits & DAOS_PO_QUERY_SPACE)
		rc = pool_space_query_bcast(rpc->cr_ctx, svc, in->pci_op.pi_hdl,
					    &out->pco_space);
out_map_version:
	out->pco_op.po_map_version = ds_pool_get_version(svc->ps_pool);
	if (map_buf)
		D_FREE(map_buf);
	if (hdl)
		D_FREE(hdl);
	D_FREE(machine);
out_lock:
	ABT_rwlock_unlock(svc->ps_lock);
	rdb_tx_end(&tx);
	if (prop)
		daos_prop_free(prop);
out_svc:
	ds_rsvc_set_hint(&svc->ps_rsvc, &out->pco_op.po_hint);
	pool_svc_put_leader(svc);
out:
	out->pco_op.po_rc = rc;
	D_DEBUG(DB_MD, DF_UUID ": replying rpc: %p " DF_RC "\n", DP_UUID(in->pci_op.pi_uuid), rpc,
		DP_RC(rc));
	crt_reply_send(rpc);
}

void
ds_pool_connect_handler_v4(crt_rpc_t *rpc)
{
	ds_pool_connect_handler(rpc, 4);
}

void
ds_pool_connect_handler_v5(crt_rpc_t *rpc)
{
	ds_pool_connect_handler(rpc, 5);
}

static int
pool_disconnect_bcast(crt_context_t ctx, struct pool_svc *svc,
		      uuid_t *pool_hdls, int n_pool_hdls)
{
	struct pool_tgt_disconnect_in  *in;
	struct pool_tgt_disconnect_out *out;
	crt_rpc_t		       *rpc;
	int				rc;

	D_DEBUG(DB_MD, DF_UUID": bcasting\n", DP_UUID(svc->ps_uuid));

	rc = bcast_create(ctx, svc, POOL_TGT_DISCONNECT, NULL, &rpc);
	if (rc != 0)
		D_GOTO(out, rc);

	in = crt_req_get(rpc);
	uuid_copy(in->tdi_uuid, svc->ps_uuid);
	in->tdi_hdls.ca_arrays = pool_hdls;
	in->tdi_hdls.ca_count = n_pool_hdls;
	rc = dss_rpc_send(rpc);
	if (rc == 0 && DAOS_FAIL_CHECK(DAOS_POOL_DISCONNECT_FAIL_CORPC)) {
		D_DEBUG(DB_MD, DF_UUID": fault injected: DAOS_POOL_DISCONNECT_FAIL_CORPC\n",
			DP_UUID(svc->ps_uuid));
		rc = -DER_TIMEDOUT;
	}
	if (rc != 0)
		D_GOTO(out_rpc, rc);

	out = crt_reply_get(rpc);
	rc = out->tdo_rc;
	if (rc != 0) {
		D_ERROR(DF_UUID": failed to disconnect from "DF_RC" targets\n",
			DP_UUID(svc->ps_uuid), DP_RC(rc));
		rc = -DER_IO;
	}

out_rpc:
	crt_req_decref(rpc);
out:
	D_DEBUG(DB_MD, DF_UUID": bcasted: "DF_RC"\n", DP_UUID(svc->ps_uuid),
		DP_RC(rc));
	return rc;
}

static int
pool_disconnect_hdls(struct rdb_tx *tx, struct pool_svc *svc, uuid_t *hdl_uuids,
		     int n_hdl_uuids, crt_context_t ctx)
{
	d_iov_t			 value;
	uint32_t		 nhandles;
	int			 i;
	int			 rc;

	D_ASSERTF(n_hdl_uuids > 0, "%d\n", n_hdl_uuids);

	D_DEBUG(DB_MD, DF_UUID": disconnecting %d hdls: hdl_uuids[0]="DF_UUID
		"\n", DP_UUID(svc->ps_uuid), n_hdl_uuids,
		DP_UUID(hdl_uuids[0]));

	/*
	 * TODO: Send POOL_TGT_CLOSE_CONTS and somehow retry until every
	 * container service has responded (through ds_pool).
	 */
	rc = ds_cont_close_by_pool_hdls(svc->ps_uuid, hdl_uuids, n_hdl_uuids,
					ctx);
	if (rc != 0)
		D_GOTO(out, rc);

	rc = pool_disconnect_bcast(ctx, svc, hdl_uuids, n_hdl_uuids);
	if (rc != 0)
		D_GOTO(out, rc);

	d_iov_set(&value, &nhandles, sizeof(nhandles));
	rc = rdb_tx_lookup(tx, &svc->ps_root, &ds_pool_prop_nhandles, &value);
	if (rc != 0)
		D_GOTO(out, rc);

	nhandles -= n_hdl_uuids;

	for (i = 0; i < n_hdl_uuids; i++) {
		d_iov_t key;

		d_iov_set(&key, hdl_uuids[i], sizeof(uuid_t));
		rc = rdb_tx_delete(tx, &svc->ps_handles, &key);
		if (rc != 0)
			D_GOTO(out, rc);
	}

	d_iov_set(&value, &nhandles, sizeof(nhandles));
	rc = rdb_tx_update(tx, &svc->ps_root, &ds_pool_prop_nhandles, &value);
	if (rc != 0)
		D_GOTO(out, rc);

out:
	D_DEBUG(DB_MD, DF_UUID": leaving: "DF_RC"\n", DP_UUID(svc->ps_uuid),
		DP_RC(rc));
	return rc;
}

void
ds_pool_disconnect_handler(crt_rpc_t *rpc)
{
	struct pool_disconnect_in      *pdi = crt_req_get(rpc);
	struct pool_disconnect_out     *pdo = crt_reply_get(rpc);
	struct pool_svc		       *svc;
	struct rdb_tx			tx;
	d_iov_t			key;
	d_iov_t			value;
	int				rc;

	D_DEBUG(DB_MD, DF_UUID ": processing rpc: %p hdl=" DF_UUID "\n",
		DP_UUID(pdi->pdi_op.pi_uuid), rpc, DP_UUID(pdi->pdi_op.pi_hdl));

	rc = pool_svc_lookup_leader(pdi->pdi_op.pi_uuid, &svc,
				    &pdo->pdo_op.po_hint);
	if (rc != 0)
		D_GOTO(out, rc);

	rc = rdb_tx_begin(svc->ps_rsvc.s_db, svc->ps_rsvc.s_term, &tx);
	if (rc != 0)
		D_GOTO(out_svc, rc);

	ABT_rwlock_wrlock(svc->ps_lock);

	d_iov_set(&key, pdi->pdi_op.pi_hdl, sizeof(uuid_t));
	d_iov_set(&value, NULL, 0);
	rc = rdb_tx_lookup(&tx, &svc->ps_handles, &key, &value);
	if (rc != 0) {
		if (rc == -DER_NONEXIST)
			rc = 0;
		D_GOTO(out_lock, rc);
	}

	rc = pool_disconnect_hdls(&tx, svc, &pdi->pdi_op.pi_hdl,
				  1 /* n_hdl_uuids */, rpc->cr_ctx);
	if (rc != 0)
		D_GOTO(out_lock, rc);

	rc = rdb_tx_commit(&tx);
	/* No need to set pdo->pdo_op.po_map_version. */

	if (rc == 0) {
		struct pool_metrics *metrics;

		/** update metric */
		metrics = svc->ps_pool->sp_metrics[DAOS_POOL_MODULE];
		d_tm_inc_counter(metrics->disconnect_total, 1);
	}

out_lock:
	ABT_rwlock_unlock(svc->ps_lock);
	rdb_tx_end(&tx);
out_svc:
	ds_rsvc_set_hint(&svc->ps_rsvc, &pdo->pdo_op.po_hint);
	pool_svc_put_leader(svc);
out:
	pdo->pdo_op.po_rc = rc;
	D_DEBUG(DB_MD, DF_UUID ": replying rpc: %p " DF_RC "\n", DP_UUID(pdi->pdi_op.pi_uuid), rpc,
		DP_RC(rc));
	crt_reply_send(rpc);
}

static int
pool_space_query_bcast(crt_context_t ctx, struct pool_svc *svc, uuid_t pool_hdl,
		       struct daos_pool_space *ps)
{
	struct pool_tgt_query_in	*in;
	struct pool_tgt_query_out	*out;
	crt_rpc_t			*rpc;
	int				 rc;

	D_DEBUG(DB_MD, DF_UUID": bcasting\n", DP_UUID(svc->ps_uuid));

	rc = bcast_create(ctx, svc, POOL_TGT_QUERY, NULL, &rpc);
	if (rc != 0)
		goto out;

	in = crt_req_get(rpc);
	uuid_copy(in->tqi_op.pi_uuid, svc->ps_uuid);
	uuid_copy(in->tqi_op.pi_hdl, pool_hdl);
	rc = dss_rpc_send(rpc);
	if (rc == 0 && DAOS_FAIL_CHECK(DAOS_POOL_QUERY_FAIL_CORPC)) {
		D_DEBUG(DB_MD, DF_UUID": fault injected: DAOS_POOL_QUERY_FAIL_CORPC\n",
			DP_UUID(svc->ps_uuid));
		rc = -DER_TIMEDOUT;
	}
	if (rc != 0)
		goto out_rpc;

	out = crt_reply_get(rpc);
	rc = out->tqo_rc;
	if (rc != 0) {
		D_ERROR(DF_UUID": failed to query from "DF_RC" targets\n",
			DP_UUID(svc->ps_uuid), DP_RC(rc));
		rc = -DER_IO;
	} else {
		D_ASSERT(ps != NULL);
		*ps = out->tqo_space;
	}

out_rpc:
	crt_req_decref(rpc);
out:
	D_DEBUG(DB_MD, DF_UUID": bcasted: "DF_RC"\n", DP_UUID(svc->ps_uuid),
		DP_RC(rc));
	return rc;
}

/*
 * Transfer list of containers to "remote_bulk". If the remote bulk buffer
 * is too small, then return -DER_TRUNC. RPC response will contain the number
 * of containers in the pool that the client can use to resize its buffer
 * for another RPC request.
 */
static int
transfer_cont_buf(void *cont_buf, size_t cont_buf_size, struct pool_svc *svc,
		  crt_rpc_t *rpc, crt_bulk_t remote_bulk)
{
	daos_size_t			 remote_bulk_size;
	d_iov_t				 cont_iov;
	d_sg_list_t			 cont_sgl;
	crt_bulk_t			 bulk = CRT_BULK_NULL;
	struct crt_bulk_desc		 bulk_desc;
	crt_bulk_opid_t			 bulk_opid;
	ABT_eventual			 eventual;
	int				*status;
	int				 rc;

	D_ASSERT(cont_buf_size > 0);

	/* Check if the client bulk buffer is large enough. */
	rc = crt_bulk_get_len(remote_bulk, &remote_bulk_size);
	if (rc != 0)
		D_GOTO(out, rc);
	if (remote_bulk_size < cont_buf_size) {
		D_ERROR(DF_UUID": remote container buffer("DF_U64") < required (%zu)\n",
			DP_UUID(svc->ps_uuid), remote_bulk_size, cont_buf_size);
		D_GOTO(out, rc = -DER_TRUNC);
	}

	d_iov_set(&cont_iov, cont_buf, cont_buf_size);
	cont_sgl.sg_nr = 1;
	cont_sgl.sg_nr_out = 0;
	cont_sgl.sg_iovs = &cont_iov;

	rc = crt_bulk_create(rpc->cr_ctx, &cont_sgl, CRT_BULK_RO, &bulk);
	if (rc != 0)
		D_GOTO(out, rc);

	/* Prepare for crt_bulk_transfer(). */
	bulk_desc.bd_rpc = rpc;
	bulk_desc.bd_bulk_op = CRT_BULK_PUT;
	bulk_desc.bd_remote_hdl = remote_bulk;
	bulk_desc.bd_remote_off = 0;
	bulk_desc.bd_local_hdl = bulk;
	bulk_desc.bd_local_off = 0;
	bulk_desc.bd_len = cont_iov.iov_len;

	rc = ABT_eventual_create(sizeof(*status), &eventual);
	if (rc != ABT_SUCCESS)
		D_GOTO(out_bulk, rc = dss_abterr2der(rc));

	rc = crt_bulk_transfer(&bulk_desc, bulk_cb, &eventual, &bulk_opid);
	if (rc != 0)
		D_GOTO(out_eventual, rc);

	rc = ABT_eventual_wait(eventual, (void **)&status);
	if (rc != ABT_SUCCESS)
		D_GOTO(out_eventual, rc = dss_abterr2der(rc));

	if (*status != 0)
		D_GOTO(out_eventual, rc = *status);

out_eventual:
	ABT_eventual_free(&eventual);
out_bulk:
	if (bulk != CRT_BULK_NULL)
		crt_bulk_free(bulk);
out:
	return rc;
}

/**
 * Send CaRT RPC to pool svc to get container list.
 *
 * \param[in]	uuid		UUID of the pool
 * \param[in]	ranks		Pool service replicas
 * \param[out]	containers	Array of container information (allocated)
 * \param[out]	ncontainers	Number of items in containers
 *
 * return	0		Success
 *
 */
int
ds_pool_svc_list_cont(uuid_t uuid, d_rank_list_t *ranks,
		      struct daos_pool_cont_info **containers,
		      uint64_t *ncontainers)
{
	int				rc;
	struct rsvc_client		client;
	crt_endpoint_t			ep;
	struct dss_module_info		*info = dss_get_module_info();
	crt_rpc_t			*rpc;
	struct pool_list_cont_in	*in;
	struct pool_list_cont_out	*out;
	uint64_t			resp_ncont = 1024;
	struct daos_pool_cont_info	*resp_cont = NULL;

	D_DEBUG(DB_MGMT, DF_UUID": Getting container list\n", DP_UUID(uuid));

	*containers = NULL;

	rc = rsvc_client_init(&client, ranks);
	if (rc != 0)
		D_GOTO(out, rc);

rechoose:
	ep.ep_grp = NULL; /* primary group */
	rc = rsvc_client_choose(&client, &ep);
	if (rc != 0) {
		D_ERROR(DF_UUID": cannot find pool service: "DF_RC"\n",
			DP_UUID(uuid), DP_RC(rc));
		goto out_client;
	}

realloc_resp:
	rc = pool_req_create(info->dmi_ctx, &ep, POOL_LIST_CONT, &rpc);
	if (rc != 0) {
		D_ERROR(DF_UUID": failed to create pool list cont rpc: %d\n",
			DP_UUID(uuid), rc);
		D_GOTO(out_client, rc);
	}

	/* Allocate response buffer */
	D_ALLOC_ARRAY(resp_cont, resp_ncont);
	if (resp_cont == NULL)
		D_GOTO(out_rpc, rc = -DER_NOMEM);

	in = crt_req_get(rpc);
	uuid_copy(in->plci_op.pi_uuid, uuid);
	uuid_clear(in->plci_op.pi_hdl);
	in->plci_ncont = resp_ncont;
	rc = list_cont_bulk_create(info->dmi_ctx, &in->plci_cont_bulk,
				   resp_cont, in->plci_ncont * sizeof(struct daos_pool_cont_info));
	if (rc != 0)
		D_GOTO(out_resp_buf, rc);

	rc = dss_rpc_send(rpc);
	out = crt_reply_get(rpc);
	D_ASSERT(out != NULL);

	rc = pool_rsvc_client_complete_rpc(&client, &ep, rc, &out->plco_op);
	if (rc == RSVC_CLIENT_RECHOOSE) {
		/* To simplify logic, destroy bulk hdl and buffer each time */
		list_cont_bulk_destroy(in->plci_cont_bulk);
		D_FREE(resp_cont);
		crt_req_decref(rpc);
		dss_sleep(RECHOOSE_SLEEP_MS);
		D_GOTO(rechoose, rc);
	}

	rc = out->plco_op.po_rc;
	if (rc == -DER_TRUNC) {
		/* resp_ncont too small - realloc with server-provided ncont */
		resp_ncont = out->plco_ncont;
		list_cont_bulk_destroy(in->plci_cont_bulk);
		D_FREE(resp_cont);
		crt_req_decref(rpc);
		D_GOTO(realloc_resp, rc);
	} else if (rc != 0) {
		D_ERROR(DF_UUID": failed to get container list for pool: %d\n",
			DP_UUID(uuid), rc);
	} else {
		*ncontainers = out->plco_ncont;
		*containers = resp_cont;
	}

	list_cont_bulk_destroy(in->plci_cont_bulk);
out_resp_buf:
	if (rc != 0)
		D_FREE(resp_cont);
out_rpc:
	crt_req_decref(rpc);
out_client:
	rsvc_client_fini(&client);
out:
	return rc;
}

static bool is_pool_from_srv(uuid_t pool_uuid, uuid_t poh_uuid);

/* CaRT RPC handler for pool container listing
 * Requires a pool handle (except for rebuild).
 */
void
ds_pool_list_cont_handler(crt_rpc_t *rpc)
{
	struct pool_list_cont_in	*in = crt_req_get(rpc);
	struct pool_list_cont_out	*out = crt_reply_get(rpc);
	struct daos_pool_cont_info	*cont_buf = NULL;
	uint64_t			 ncont = 0;
	struct pool_svc			*svc;
	struct rdb_tx			 tx;
	d_iov_t				 key;
	d_iov_t				 value;
	int				 rc;

	D_DEBUG(DB_MD, DF_UUID ": processing rpc: %p hdl=" DF_UUID "\n",
		DP_UUID(in->plci_op.pi_uuid), rpc, DP_UUID(in->plci_op.pi_hdl));

	rc = pool_svc_lookup_leader(in->plci_op.pi_uuid, &svc,
				    &out->plco_op.po_hint);
	if (rc != 0)
		D_GOTO(out, rc);

	/* Verify pool handle only if RPC initiated by a client
	 * (not for mgmt svc to pool svc RPCs that do not have a handle).
	 */
	if (daos_rpc_from_client(rpc)) {
		rc = rdb_tx_begin(svc->ps_rsvc.s_db, svc->ps_rsvc.s_term, &tx);
		if (rc != 0)
			D_GOTO(out_svc, rc);

		ABT_rwlock_rdlock(svc->ps_lock);

		/* Verify the pool handle. Note: since rebuild will not
		 * connect the pool, so we only verify the non-rebuild
		 * pool.
		 */
		if (!is_pool_from_srv(in->plci_op.pi_uuid,
				      in->plci_op.pi_hdl)) {
			d_iov_set(&key, in->plci_op.pi_hdl, sizeof(uuid_t));
			d_iov_set(&value, NULL, 0);
			rc = rdb_tx_lookup(&tx, &svc->ps_handles, &key, &value);
			if (rc == -DER_NONEXIST)
				rc = -DER_NO_HDL;
				/* defer goto out_svc until unlock/tx_end */
		}

		ABT_rwlock_unlock(svc->ps_lock);
		rdb_tx_end(&tx);
		if (rc != 0)
			D_GOTO(out_svc, rc);
	}

	/* Call container service to get the list */
	rc = ds_cont_list(in->plci_op.pi_uuid, &cont_buf, &ncont);
	if (rc != 0) {
		D_GOTO(out_svc, rc);
	} else if ((in->plci_ncont > 0) && (ncont > in->plci_ncont)) {
		/* Got a list, but client buffer not supplied or too small */
		D_DEBUG(DB_MD, DF_UUID": hdl="DF_UUID": has %"PRIu64
				 " containers (more than client: %"PRIu64")\n",
				 DP_UUID(in->plci_op.pi_uuid),
				 DP_UUID(in->plci_op.pi_hdl),
				 ncont, in->plci_ncont);
		D_GOTO(out_free_cont_buf, rc = -DER_TRUNC);
	} else {
		size_t nbytes = ncont * sizeof(struct daos_pool_cont_info);

		D_DEBUG(DB_MD, DF_UUID": hdl="DF_UUID": has %"PRIu64 "containers\n",
			DP_UUID(in->plci_op.pi_uuid), DP_UUID(in->plci_op.pi_hdl), ncont);

		/* Send any results only if client provided a handle */
		if (cont_buf && (in->plci_ncont > 0) && (in->plci_cont_bulk != CRT_BULK_NULL))
			rc = transfer_cont_buf(cont_buf, nbytes, svc, rpc, in->plci_cont_bulk);
	}

out_free_cont_buf:
	if (cont_buf) {
		D_FREE(cont_buf);
		cont_buf = NULL;
	}
out_svc:
	ds_rsvc_set_hint(&svc->ps_rsvc, &out->plco_op.po_hint);
	pool_svc_put_leader(svc);
out:
	out->plco_op.po_rc = rc;
	out->plco_ncont = ncont;
	D_DEBUG(DB_MD, DF_UUID ": replying rpc: %p %d\n", DP_UUID(in->plci_op.pi_uuid), rpc, rc);
	crt_reply_send(rpc);
}

/* TODO: consider moving to common function for client and engine use */
static bool
pool_cont_filter_is_valid(uuid_t pool_uuid, daos_pool_cont_filter_t *filt)
{
	uint32_t	i;

	/* TODO: decide if filt == NULL is ok especially on client side */
	D_ASSERT(filt != NULL);

	D_DEBUG(DB_MD, DF_UUID": filter with %u parts, combine with logical %s\n",
		DP_UUID(pool_uuid), filt->pcf_nparts, (filt->pcf_combine_func == 0) ? "AND" : "OR");
	if ((filt->pcf_nparts > 0) && (filt->pcf_parts == NULL)) {
		D_ERROR(DF_UUID": filter has %u parts but pcf_parts is NULL\n", DP_UUID(pool_uuid),
			filt->pcf_nparts);
		return false;
	}
	for (i = 0; i < filt->pcf_nparts; i++) {
		daos_pool_cont_filter_part_t *part = filt->pcf_parts[i];

		if (part->pcfp_key >= PCF_FUNC_MAX) {
			D_ERROR(DF_UUID": filter part key %u is outside of valid range %u..%u\n",
				DP_UUID(pool_uuid), part->pcfp_key, PCF_FUNC_EQ,
				(PCF_FUNC_MAX - 1));
			return false;
		}
		D_DEBUG(DB_MD, DF_UUID": filter part %u: key(%s) %s "DF_U64"\n",
			DP_UUID(pool_uuid), i,
			daos_pool_cont_filter_key_str(part->pcfp_key),
			daos_pool_cont_filter_func_str(part->pcfp_func),
			part->pcfp_val64);
	}

	return true;
}

/* CaRT RPC handler for pool container filtering
 * Requires a pool handle.
 */
void
ds_pool_filter_cont_handler(crt_rpc_t *rpc)
{
	struct pool_filter_cont_in	*in = crt_req_get(rpc);
	struct pool_filter_cont_out	*out = crt_reply_get(rpc);
	struct daos_pool_cont_info2	*cont_buf = NULL;
	uint64_t			 ncont = 0;
	struct pool_svc			*svc;
	struct rdb_tx			 tx;
	d_iov_t				 key;
	d_iov_t				 value;
	int				 rc;

	D_DEBUG(DB_MD, DF_UUID ": processing rpc: %p hdl=" DF_UUID "\n",
		DP_UUID(in->pfci_op.pi_uuid), rpc, DP_UUID(in->pfci_op.pi_hdl));

	rc = pool_svc_lookup_leader(in->pfci_op.pi_uuid, &svc, &out->pfco_op.po_hint);
	if (rc != 0)
		D_GOTO(out, rc);

	/* Verify pool handle only if RPC initiated by a client
	 * (not for mgmt svc to pool svc RPCs that do not have a handle).
	 */
	if (daos_rpc_from_client(rpc)) {
		rc = rdb_tx_begin(svc->ps_rsvc.s_db, svc->ps_rsvc.s_term, &tx);
		if (rc != 0)
			D_GOTO(out_svc, rc);

		ABT_rwlock_rdlock(svc->ps_lock);

		/* Verify the pool handle. Note: since rebuild will not
		 * connect the pool, so we only verify the non-rebuild
		 * pool.
		 */
		if (!is_pool_from_srv(in->pfci_op.pi_uuid,
				      in->pfci_op.pi_hdl)) {
			d_iov_set(&key, in->pfci_op.pi_hdl, sizeof(uuid_t));
			d_iov_set(&value, NULL, 0);
			rc = rdb_tx_lookup(&tx, &svc->ps_handles, &key, &value);
			if (rc == -DER_NONEXIST)
				rc = -DER_NO_HDL;
				/* defer goto out_svc until unlock/tx_end */
		}

		ABT_rwlock_unlock(svc->ps_lock);
		rdb_tx_end(&tx);
		if (rc != 0)
			D_GOTO(out_svc, rc);
	}

	/* Debug log and check filter specification */
	if (!pool_cont_filter_is_valid(in->pfci_op.pi_uuid, &in->pfci_filt)) {
		D_ERROR(DF_UUID": filter input failed\n", DP_UUID(in->pfci_op.pi_uuid));
		D_GOTO(out_svc, rc = -DER_INVAL);
	}

	/* Call container service to get the filtered list of containers */
	rc = ds_cont_filter(in->pfci_op.pi_uuid, &in->pfci_filt, &cont_buf, &ncont);
	if (rc != 0) {
		D_GOTO(out_svc, rc);
	} else if ((in->pfci_ncont > 0) && (ncont > in->pfci_ncont)) {
		/* Got a list, but client buffer not supplied or too small */
		D_DEBUG(DB_MD, DF_UUID": hdl="DF_UUID": %"PRIu64" matching containers "
			"(more than client: %"PRIu64")\n",DP_UUID(in->pfci_op.pi_uuid),
			DP_UUID(in->pfci_op.pi_hdl), ncont, in->pfci_ncont);
		D_GOTO(out_free_cont_buf, rc = -DER_TRUNC);
	} else {
		size_t nbytes = ncont * sizeof(struct daos_pool_cont_info2);

		D_DEBUG(DB_MD, DF_UUID": hdl="DF_UUID": %"PRIu64" matching containers\n",
			DP_UUID(in->pfci_op.pi_uuid), DP_UUID(in->pfci_op.pi_hdl), ncont);

		/* Send any results only if client provided a handle */
		if (cont_buf && (in->pfci_ncont > 0) && (in->pfci_cont_bulk != CRT_BULK_NULL))
			rc = transfer_cont_buf(cont_buf, nbytes, svc, rpc, in->pfci_cont_bulk);
	}
out_free_cont_buf:
	if (cont_buf) {
		D_FREE(cont_buf);
		cont_buf = NULL;
	}
out_svc:
	ds_rsvc_set_hint(&svc->ps_rsvc, &out->pfco_op.po_hint);
	pool_svc_put_leader(svc);
out:
	out->pfco_op.po_rc = rc;
	out->pfco_ncont = ncont;
	D_DEBUG(DB_MD, DF_UUID ": replying rpc: %p %d\n", DP_UUID(in->pfci_op.pi_uuid), rpc, rc);
	crt_reply_send(rpc);
}

static void
ds_pool_query_handler(crt_rpc_t *rpc, int version)
{
	struct pool_query_v5_in	 *in = crt_req_get(rpc);
	struct pool_query_v5_out *out = crt_reply_get(rpc);
	daos_prop_t		 *prop = NULL;
	struct pool_buf		 *map_buf;
	uint32_t		  map_version = 0;
	struct pool_svc		 *svc;
	struct pool_metrics	 *metrics;
	struct rdb_tx		  tx;
	d_iov_t			  key;
	d_iov_t			  value;
	int			  rc;
	struct daos_prop_entry	 *entry;

	D_DEBUG(DB_MD, DF_UUID ": processing rpc: %p hdl=" DF_UUID "\n",
		DP_UUID(in->pqi_op.pi_uuid), rpc, DP_UUID(in->pqi_op.pi_hdl));

	rc = pool_svc_lookup_leader(in->pqi_op.pi_uuid, &svc,
				    &out->pqo_op.po_hint);
	if (rc != 0)
		D_GOTO(out, rc);

	if (in->pqi_query_bits & DAOS_PO_QUERY_REBUILD_STATUS) {
		rc = ds_rebuild_query(in->pqi_op.pi_uuid, &out->pqo_rebuild_st);
		if (rc != 0)
			D_GOTO(out_svc, rc);
	}

	if (version >= 5)
		ds_rebuild_running_query(in->pqi_op.pi_uuid, &out->pqo_rebuild_ver);

	rc = rdb_tx_begin(svc->ps_rsvc.s_db, svc->ps_rsvc.s_term, &tx);
	if (rc != 0)
		D_GOTO(out_svc, rc);

	ABT_rwlock_rdlock(svc->ps_lock);

	/* Verify the pool handle for client calls.
	 * Note: since rebuild will not connect the pool, so we only verify
	 * the non-rebuild pool. Server-to-server calls also don't have a
	 * handle.
	 */
	if (daos_rpc_from_client(rpc) &&
	    !is_pool_from_srv(in->pqi_op.pi_uuid, in->pqi_op.pi_hdl)) {
		d_iov_set(&key, in->pqi_op.pi_hdl, sizeof(uuid_t));
		d_iov_set(&value, NULL, 0);
		rc = rdb_tx_lookup(&tx, &svc->ps_handles, &key, &value);
		if (rc != 0) {
			if (rc == -DER_NONEXIST)
				rc = -DER_NO_HDL;
			D_GOTO(out_lock, rc);
		}
	}

	if (version >= 5) {
		rc = pool_prop_read(&tx, svc, DAOS_PO_QUERY_PROP_GLOBAL_VERSION, &prop);
		if (rc != 0)
			D_GOTO(out_lock, rc);

		entry = daos_prop_entry_get(prop, DAOS_PROP_PO_GLOBAL_VERSION);
		D_ASSERT(entry != NULL);
		out->pqo_pool_layout_ver = entry->dpe_val;
		out->pqo_upgrade_layout_ver = DAOS_POOL_GLOBAL_VERSION;
		daos_prop_free(prop);
		prop = NULL;
	}

	/* read optional properties */
	rc = pool_prop_read(&tx, svc, in->pqi_query_bits, &prop);
	if (rc != 0)
		D_GOTO(out_lock, rc);
	out->pqo_prop = prop;

	if (unlikely(DAOS_FAIL_CHECK(DAOS_FORCE_PROP_VERIFY) && prop != NULL)) {
		daos_prop_t		*iv_prop = NULL;
		struct daos_prop_entry	*iv_entry;
		int			i;

		D_ALLOC_PTR(iv_prop);
		if (iv_prop == NULL)
			D_GOTO(out_lock, rc = -DER_NOMEM);

		rc = ds_pool_iv_prop_fetch(svc->ps_pool, iv_prop);
		if (rc) {
			D_ERROR("ds_pool_iv_prop_fetch failed "DF_RC"\n",
				DP_RC(rc));
			daos_prop_free(iv_prop);
			D_GOTO(out_lock, rc);
		}

		for (i = 0; i < prop->dpp_nr; i++) {
			entry = &prop->dpp_entries[i];
			iv_entry = daos_prop_entry_get(iv_prop,
						       entry->dpe_type);
			D_ASSERT(iv_entry != NULL);
			switch (entry->dpe_type) {
			case DAOS_PROP_PO_LABEL:
				D_ASSERT(strlen(entry->dpe_str) <=
					 DAOS_PROP_LABEL_MAX_LEN);
				if (strncmp(entry->dpe_str, iv_entry->dpe_str,
					    DAOS_PROP_LABEL_MAX_LEN) != 0) {
					D_ERROR("mismatch %s - %s.\n",
						entry->dpe_str,
						iv_entry->dpe_str);
					rc = -DER_IO;
				}
				break;
			case DAOS_PROP_PO_OWNER:
			case DAOS_PROP_PO_OWNER_GROUP:
				D_ASSERT(strlen(entry->dpe_str) <=
					 DAOS_ACL_MAX_PRINCIPAL_LEN);
				if (strncmp(entry->dpe_str, iv_entry->dpe_str,
					    DAOS_ACL_MAX_PRINCIPAL_BUF_LEN)
				    != 0) {
					D_ERROR("mismatch %s - %s.\n",
						entry->dpe_str,
						iv_entry->dpe_str);
					rc = -DER_IO;
				}
				break;
			case DAOS_PROP_PO_SPACE_RB:
			case DAOS_PROP_PO_SELF_HEAL:
			case DAOS_PROP_PO_RECLAIM:
			case DAOS_PROP_PO_EC_CELL_SZ:
			case DAOS_PROP_PO_REDUN_FAC:
			case DAOS_PROP_PO_EC_PDA:
			case DAOS_PROP_PO_RP_PDA:
			case DAOS_PROP_PO_GLOBAL_VERSION:
			case DAOS_PROP_PO_UPGRADE_STATUS:
			case DAOS_PROP_PO_SCRUB_MODE:
			case DAOS_PROP_PO_SCRUB_FREQ:
			case DAOS_PROP_PO_SCRUB_THRESH:
			case DAOS_PROP_PO_SVC_REDUN_FAC:
				if (entry->dpe_val != iv_entry->dpe_val) {
					D_ERROR("type %d mismatch "DF_U64" - "
						DF_U64".\n", entry->dpe_type,
						entry->dpe_val,
						iv_entry->dpe_val);
					rc = -DER_IO;
					}
				break;
			case DAOS_PROP_PO_POLICY:
				D_ASSERT(strnlen(entry->dpe_str,
						 DAOS_PROP_POLICYSTR_MAX_LEN) <=
					 DAOS_PROP_POLICYSTR_MAX_LEN);
				if (strncmp(entry->dpe_str, iv_entry->dpe_str,
					    DAOS_PROP_POLICYSTR_MAX_LEN) != 0) {
					D_ERROR("mismatch %s - %s.\n",
						entry->dpe_str,
						iv_entry->dpe_str);
					rc = -DER_IO;
				}
				break;
			case DAOS_PROP_PO_ACL:
				if (daos_prop_entry_cmp_acl(entry,
							    iv_entry) != 0)
					rc = -DER_IO;
				break;
			case DAOS_PROP_PO_SVC_LIST:
				break;
			default:
				D_ASSERTF(0, "bad dpe_type %d\n",
					  entry->dpe_type);
				break;
			};
		}
		daos_prop_free(iv_prop);
		if (rc) {
			D_ERROR("iv_prop verify failed "DF_RC"\n", DP_RC(rc));
			D_GOTO(out_lock, rc);
		}
	}

	rc = read_map_buf(&tx, &svc->ps_root, &map_buf, &map_version);
	if (rc != 0)
		D_ERROR(DF_UUID": failed to read pool map: "DF_RC"\n",
			DP_UUID(svc->ps_uuid), DP_RC(rc));

out_lock:
	ABT_rwlock_unlock(svc->ps_lock);
	rdb_tx_end(&tx);
	if (rc != 0)
		goto out_svc;

	rc = ds_pool_transfer_map_buf(map_buf, map_version, rpc,
				      in->pqi_map_bulk, &out->pqo_map_buf_size);
	D_FREE(map_buf);
	if (rc != 0)
		goto out_svc;

	metrics = svc->ps_pool->sp_metrics[DAOS_POOL_MODULE];

	/* See comment above, rebuild doesn't connect the pool */
	if ((in->pqi_query_bits & DAOS_PO_QUERY_SPACE) &&
	    !is_pool_from_srv(in->pqi_op.pi_uuid, in->pqi_op.pi_hdl)) {
		rc = pool_space_query_bcast(rpc->cr_ctx, svc, in->pqi_op.pi_hdl,
					    &out->pqo_space);
		if (unlikely(rc))
			goto out_svc;

		d_tm_inc_counter(metrics->query_space_total, 1);
	}
	d_tm_inc_counter(metrics->query_total, 1);

out_svc:
	if (map_version == 0)
		out->pqo_op.po_map_version = ds_pool_get_version(svc->ps_pool);
	else
		out->pqo_op.po_map_version = map_version;
	ds_rsvc_set_hint(&svc->ps_rsvc, &out->pqo_op.po_hint);
	pool_svc_put_leader(svc);
out:
	out->pqo_op.po_rc = rc;
	D_DEBUG(DB_MD, DF_UUID ": replying rpc: %p " DF_RC "\n", DP_UUID(in->pqi_op.pi_uuid), rpc,
		DP_RC(rc));
	crt_reply_send(rpc);
	if (prop)
		daos_prop_free(prop);
}

void
ds_pool_query_handler_v4(crt_rpc_t *rpc)
{
	ds_pool_query_handler(rpc, 4);
}

void
ds_pool_query_handler_v5(crt_rpc_t *rpc)
{
	ds_pool_query_handler(rpc, 5);
}

/* Convert pool_comp_state_t to daos_target_state_t */
static daos_target_state_t
enum_pool_comp_state_to_tgt_state(int tgt_state)
{
	switch (tgt_state) {
	case PO_COMP_ST_UNKNOWN: return DAOS_TS_UNKNOWN;
	case PO_COMP_ST_NEW: return DAOS_TS_NEW;
	case PO_COMP_ST_UP: return DAOS_TS_UP;
	case PO_COMP_ST_UPIN: return DAOS_TS_UP_IN;
	case PO_COMP_ST_DOWN: return  DAOS_TS_DOWN;
	case PO_COMP_ST_DOWNOUT: return DAOS_TS_DOWN_OUT;
	case PO_COMP_ST_DRAIN: return DAOS_TS_DRAIN;
	}

	return DAOS_TS_UNKNOWN;
}

static int
pool_query_tgt_space(crt_context_t ctx, struct pool_svc *svc, uuid_t pool_hdl,
		     d_rank_t rank, uint32_t tgt_idx, struct daos_space *ds)
{
	struct pool_tgt_query_in	*in;
	struct pool_tgt_query_out	*out;
	crt_rpc_t			*rpc;
	crt_endpoint_t			 tgt_ep = { 0 };
	crt_opcode_t			 opcode;
	int				 rc;

	D_DEBUG(DB_MD, DF_UUID": query target for rank:%u tgt:%u\n",
		DP_UUID(svc->ps_uuid), rank, tgt_idx);

	tgt_ep.ep_rank = rank;
	tgt_ep.ep_tag = daos_rpc_tag(DAOS_REQ_TGT, tgt_idx);
	opcode = DAOS_RPC_OPCODE(POOL_TGT_QUERY, DAOS_POOL_MODULE,
				 DAOS_POOL_VERSION);
	rc = crt_req_create(ctx, &tgt_ep, opcode, &rpc);
	if (rc) {
		D_ERROR("crt_req_create failed: "DF_RC"\n", DP_RC(rc));
		return rc;
	}

	in = crt_req_get(rpc);
	uuid_copy(in->tqi_op.pi_uuid, svc->ps_uuid);
	uuid_copy(in->tqi_op.pi_hdl, pool_hdl);

	rc = dss_rpc_send(rpc);
	if (rc != 0)
		goto out_rpc;

	out = crt_reply_get(rpc);
	rc = out->tqo_rc;
	if (rc != 0) {
		D_ERROR(DF_UUID": failed to query rank:%u, tgt:%u, "DF_RC"\n",
			DP_UUID(svc->ps_uuid), rank, tgt_idx, DP_RC(rc));
	} else {
		D_ASSERT(ds != NULL);
		*ds = out->tqo_space.ps_space;
	}

out_rpc:
	crt_req_decref(rpc);
	return rc;
}

void
ds_pool_query_info_handler(crt_rpc_t *rpc)
{
	struct pool_query_info_in	*in = crt_req_get(rpc);
	struct pool_query_info_out	*out = crt_reply_get(rpc);
	struct pool_svc			*svc;
	struct pool_target		*target = NULL;
	int				 tgt_state;
	int				 rc;

	D_DEBUG(DB_MD, DF_UUID ": processing rpc: %p hdl=" DF_UUID "\n",
		DP_UUID(in->pqii_op.pi_uuid), rpc, DP_UUID(in->pqii_op.pi_hdl));

	rc = pool_svc_lookup_leader(in->pqii_op.pi_uuid, &svc,
				    &out->pqio_op.po_hint);
	if (rc != 0)
		D_GOTO(out, rc);

	/* get the target state from pool map */
	ABT_rwlock_rdlock(svc->ps_pool->sp_lock);
	rc = pool_map_find_target_by_rank_idx(svc->ps_pool->sp_map,
					      in->pqii_rank,
					      in->pqii_tgt,
					      &target);
	if (rc != 1) {
		D_ERROR(DF_UUID": Failed to get rank:%u, idx:%d\n, rc:%d",
			DP_UUID(in->pqii_op.pi_uuid), in->pqii_rank,
			in->pqii_tgt, rc);
		ABT_rwlock_unlock(svc->ps_pool->sp_lock);
		D_GOTO(out_svc, rc = -DER_NONEXIST);
	} else {
		rc = 0;
	}

	D_ASSERT(target != NULL);

	tgt_state = target->ta_comp.co_status;
	out->pqio_state = enum_pool_comp_state_to_tgt_state(tgt_state);
	out->pqio_op.po_map_version =
			pool_map_get_version(svc->ps_pool->sp_map);

	ABT_rwlock_unlock(svc->ps_pool->sp_lock);

	if (tgt_state == PO_COMP_ST_UPIN) {
		rc = pool_query_tgt_space(rpc->cr_ctx, svc, in->pqii_op.pi_hdl,
					  in->pqii_rank, in->pqii_tgt,
					  &out->pqio_space);
		if (rc)
			D_ERROR(DF_UUID": Failed to query rank:%u, tgt:%d, "
				""DF_RC"\n", DP_UUID(in->pqii_op.pi_uuid),
				in->pqii_rank, in->pqii_tgt, DP_RC(rc));
	} else {
		memset(&out->pqio_space, 0, sizeof(out->pqio_space));
	}
out_svc:
	ds_rsvc_set_hint(&svc->ps_rsvc, &out->pqio_op.po_hint);
	pool_svc_put_leader(svc);
out:
	out->pqio_op.po_rc = rc;
	out->pqio_rank = in->pqii_rank;
	out->pqio_tgt = in->pqii_tgt;

	D_DEBUG(DB_MD, DF_UUID ": replying rpc: %p " DF_RC "\n", DP_UUID(in->pqii_op.pi_uuid), rpc,
		DP_RC(rc));
	crt_reply_send(rpc);
}

static int
process_query_result(d_rank_list_t **ranks, daos_pool_info_t *info, uuid_t pool_uuid,
		     uint32_t map_version, uint32_t leader_rank, struct daos_pool_space *ps,
		     struct daos_rebuild_status *rs, struct pool_buf *map_buf)
{
	struct pool_map	       *map;
	int			rc;
	unsigned int		num_disabled = 0;

	rc = pool_map_create(map_buf, map_version, &map);
	if (rc != 0) {
		D_ERROR(DF_UUID": failed to create local pool map, "DF_RC"\n",
			DP_UUID(pool_uuid), DP_RC(rc));
		return rc;
	}

	rc = pool_map_find_failed_tgts(map, NULL, &num_disabled);
	if (rc != 0) {
		D_ERROR(DF_UUID": failed to get num disabled tgts, "DF_RC"\n",
			DP_UUID(pool_uuid), DP_RC(rc));
		goto out;
	}
	info->pi_ndisabled = num_disabled;

	if (ranks != NULL) {
		bool	get_enabled = (info ? ((info->pi_bits & DPI_ENGINES_ENABLED) != 0) : false);

		rc = pool_map_get_ranks(pool_uuid, map, get_enabled, ranks);
		if (rc != 0) {
			D_ERROR(DF_UUID": pool_map_get_ranks() failed, "DF_RC"\n",
				DP_UUID(pool_uuid), DP_RC(rc));
			goto out;
		}
		D_DEBUG(DB_MD, DF_UUID": found %u %s ranks in pool map\n",
			DP_UUID(pool_uuid), (*ranks)->rl_nr, get_enabled ? "ENABLED" : "DISABLED");
	}

	pool_query_reply_to_info(pool_uuid, map_buf, map_version, leader_rank, ps, rs, info);

out:
	pool_map_decref(map);
	return rc;
}

/**
 * Query the pool without holding a pool handle.
 *
 * \param[in]	pool_uuid		UUID of the pool
 * \param[in]	ps_ranks		Ranks of pool svc replicas
 * \param[out]	ranks			Optional, returned storage ranks in this pool.
 *					If #pool_info is NULL, engines with disabled targets.
 *					If #pool_info is passed, engines with enabled or disabled
 *					targets according to #pi_bits (DPI_ENGINES_ENABLED bit).
 *					Note: ranks may be empty (i.e., *ranks->rl_nr may be 0).
 *					The caller must free the list with d_rank_list_free().
 * \param[out]	pool_info		Results of the pool query
 * \param[out]	pool_layout_ver		Results of the current pool global version
 * \param[out]	pool_upgrade_layout_ver	Results of the target latest pool global version
 *
 * \return	0		Success
 *		-DER_INVAL	Invalid input
 *		Negative value	Error
 */
int
ds_pool_svc_query(uuid_t pool_uuid, d_rank_list_t *ps_ranks, d_rank_list_t **ranks,
		  daos_pool_info_t *pool_info, uint32_t *pool_layout_ver,
		  uint32_t *upgrade_layout_ver)
{
	int			  rc;
	struct rsvc_client	  client;
	crt_endpoint_t		  ep;
	struct dss_module_info	 *info = dss_get_module_info();
	crt_rpc_t		 *rpc;
	struct pool_query_v5_in	 *in;
	struct pool_query_v5_out *out;
	struct pool_buf		 *map_buf;
	uint32_t		  map_size = 0;

	if (ranks == NULL || pool_info == NULL)
		D_GOTO(out, rc = -DER_INVAL);

	D_DEBUG(DB_MGMT, DF_UUID": Querying pool\n", DP_UUID(pool_uuid));

	rc = rsvc_client_init(&client, ps_ranks);
	if (rc != 0)
		goto out;

rechoose:
	ep.ep_grp = NULL; /* primary group */
	rc = rsvc_client_choose(&client, &ep);
	if (rc != 0) {
		D_ERROR(DF_UUID": cannot find pool service: "DF_RC"\n",
			DP_UUID(pool_uuid), DP_RC(rc));
		goto out_client;
	}

realloc:
	rc = pool_req_create(info->dmi_ctx, &ep, POOL_QUERY, &rpc);
	if (rc != 0) {
		D_ERROR(DF_UUID": failed to create pool query rpc, "DF_RC"\n",
			DP_UUID(pool_uuid), DP_RC(rc));
		goto out_client;
	}

	in = crt_req_get(rpc);
	uuid_copy(in->pqi_op.pi_uuid, pool_uuid);
	uuid_clear(in->pqi_op.pi_hdl);
	in->pqi_query_bits = pool_query_bits(pool_info, NULL);

	rc = map_bulk_create(info->dmi_ctx, &in->pqi_map_bulk, &map_buf,
			     map_size);
	if (rc != 0)
		goto out_rpc;

	rc = dss_rpc_send(rpc);
	out = crt_reply_get(rpc);
	D_ASSERT(out != NULL);

	rc = pool_rsvc_client_complete_rpc(&client, &ep, rc, &out->pqo_op);
	if (rc == RSVC_CLIENT_RECHOOSE) {
		map_bulk_destroy(in->pqi_map_bulk, map_buf);
		crt_req_decref(rpc);
		dss_sleep(RECHOOSE_SLEEP_MS);
		goto rechoose;
	}

	rc = out->pqo_op.po_rc;
	if (rc == -DER_TRUNC) {
		map_size = out->pqo_map_buf_size;
		map_bulk_destroy(in->pqi_map_bulk, map_buf);
		crt_req_decref(rpc);
		goto realloc;
	} else if (rc != 0) {
		D_ERROR(DF_UUID": failed to query pool, "DF_RC"\n", DP_UUID(pool_uuid), DP_RC(rc));
		goto out_bulk;
	}

	D_DEBUG(DB_MGMT, DF_UUID": Successfully queried pool\n", DP_UUID(pool_uuid));

	rc = process_query_result(ranks, pool_info, pool_uuid,
				  out->pqo_op.po_map_version, out->pqo_op.po_hint.sh_rank,
				  &out->pqo_space, &out->pqo_rebuild_st, map_buf);
	if (pool_layout_ver)
		*pool_layout_ver = out->pqo_pool_layout_ver;
	if (upgrade_layout_ver)
		*upgrade_layout_ver = out->pqo_upgrade_layout_ver;
	if (rc != 0)
		D_ERROR(DF_UUID": failed to process pool query results, "DF_RC"\n",
			DP_UUID(pool_uuid), DP_RC(rc));

out_bulk:
	map_bulk_destroy(in->pqi_map_bulk, map_buf);
out_rpc:
	crt_req_decref(rpc);
out_client:
	rsvc_client_fini(&client);
out:
	return rc;
}

/**
 * Query pool target information without holding a pool handle.
 *
 * \param[in]	pool_uuid	UUID of the pool
 * \param[in]	ps_ranks	Ranks of pool svc replicas
 * \param[in]	rank		Pool storage engine rank
 * \param[in]	tgt_idx		Target index within the pool storage engine
 * \param[out]	ti		Target information (state, storage capacity and usage)
 *
 * \return	0		Success
 *		-DER_INVAL	Invalid input
 *		Negative value	Other error
 */
int
ds_pool_svc_query_target(uuid_t pool_uuid, d_rank_list_t *ps_ranks, d_rank_t rank,
			 uint32_t tgt_idx, daos_target_info_t *ti)
{
	int				rc;
	struct rsvc_client		client;
	crt_endpoint_t			ep;
	struct dss_module_info		*info = dss_get_module_info();
	crt_rpc_t			*rpc;
	int				i;
	struct pool_query_info_in	*in;
	struct pool_query_info_out	*out;

	if (ti == NULL)
		D_GOTO(out, rc = -DER_INVAL);

	D_DEBUG(DB_MGMT, DF_UUID": Querying pool target %u\n", DP_UUID(pool_uuid), tgt_idx);

	rc = rsvc_client_init(&client, ps_ranks);
	if (rc != 0)
		goto out;

rechoose:
	ep.ep_grp = NULL; /* primary group */
	rc = rsvc_client_choose(&client, &ep);
	if (rc != 0) {
		D_ERROR(DF_UUID": cannot find pool service: "DF_RC"\n",
			DP_UUID(pool_uuid), DP_RC(rc));
		goto out_client;
	}

	rc = pool_req_create(info->dmi_ctx, &ep, POOL_QUERY_INFO, &rpc);
	if (rc != 0) {
		D_ERROR(DF_UUID": failed to create pool query target rpc, "DF_RC"\n",
			DP_UUID(pool_uuid), DP_RC(rc));
		goto out_client;
	}

	in = crt_req_get(rpc);
	uuid_copy(in->pqii_op.pi_uuid, pool_uuid);
	uuid_clear(in->pqii_op.pi_hdl);
	in->pqii_rank = rank;
	in->pqii_tgt = tgt_idx;

	rc = dss_rpc_send(rpc);
	out = crt_reply_get(rpc);
	D_ASSERT(out != NULL);

	rc = pool_rsvc_client_complete_rpc(&client, &ep, rc, &out->pqio_op);
	if (rc == RSVC_CLIENT_RECHOOSE) {
		crt_req_decref(rpc);
		dss_sleep(RECHOOSE_SLEEP_MS);
		goto rechoose;
	}

	rc = out->pqio_op.po_rc;
	if (rc != 0) {
		D_ERROR(DF_UUID": failed to query pool rank %u target %u "DF_RC"\n",
			DP_UUID(pool_uuid), rank, tgt_idx, DP_RC(rc));
		goto out_rpc;
	}

	D_DEBUG(DB_MGMT, DF_UUID": Successfully queried pool rank %u target %u\n",
		DP_UUID(pool_uuid), rank, tgt_idx);

	ti->ta_type = DAOS_TP_UNKNOWN;
	ti->ta_state = out->pqio_state;
	for (i = 0; i < DAOS_MEDIA_MAX; i++) {
		ti->ta_space.s_total[i] = out->pqio_space.s_total[i];
		ti->ta_space.s_free[i] = out->pqio_space.s_free[i];
	}

out_rpc:
	crt_req_decref(rpc);
out_client:
	rsvc_client_fini(&client);
out:
	return rc;
}

/**
 * Query a pool's properties without having a handle for the pool
 */
void
ds_pool_prop_get_handler(crt_rpc_t *rpc)
{
	struct pool_prop_get_in		*in = crt_req_get(rpc);
	struct pool_prop_get_out	*out = crt_reply_get(rpc);
	struct pool_svc			*svc;
	struct rdb_tx			tx;
	int				rc;
	daos_prop_t			*prop = NULL;

	D_DEBUG(DB_MD, DF_UUID": processing rpc %p\n",
		DP_UUID(in->pgi_op.pi_uuid), rpc);

	rc = pool_svc_lookup_leader(in->pgi_op.pi_uuid, &svc,
				    &out->pgo_op.po_hint);
	if (rc != 0)
		D_GOTO(out, rc);

	rc = rdb_tx_begin(svc->ps_rsvc.s_db, svc->ps_rsvc.s_term, &tx);
	if (rc != 0)
		D_GOTO(out_svc, rc);

	ABT_rwlock_rdlock(svc->ps_lock);

	rc = pool_prop_read(&tx, svc, in->pgi_query_bits, &prop);
	if (rc != 0)
		D_GOTO(out_lock, rc);
	out->pgo_prop = prop;

out_lock:
	ABT_rwlock_unlock(svc->ps_lock);
	rdb_tx_end(&tx);
out_svc:
	ds_rsvc_set_hint(&svc->ps_rsvc, &out->pgo_op.po_hint);
	pool_svc_put_leader(svc);
out:
	out->pgo_op.po_rc = rc;
	D_DEBUG(DB_MD, DF_UUID ": replying rpc: %p " DF_RC "\n", DP_UUID(in->pgi_op.pi_uuid), rpc,
		DP_RC(rc));
	crt_reply_send(rpc);
	if (prop)
		daos_prop_free(prop);
}

/**
 * Send a CaRT message to the pool svc to get the ACL pool property.
 *
 * \param[in]		pool_uuid	UUID of the pool
 * \param[in]		ranks		Pool service replicas
 * \param[in][out]	prop		Prop with requested properties, to be
 *					filled out and returned.
 *
 * \return	0		Success
 *
 */
int
ds_pool_svc_get_prop(uuid_t pool_uuid, d_rank_list_t *ranks,
		     daos_prop_t *prop)
{
	int				rc;
	struct rsvc_client		client;
	crt_endpoint_t			ep;
	struct dss_module_info		*info = dss_get_module_info();
	crt_rpc_t			*rpc;
	struct pool_prop_get_in		*in;
	struct pool_prop_get_out	*out;

	D_DEBUG(DB_MGMT, DF_UUID": Getting prop\n", DP_UUID(pool_uuid));

	rc = rsvc_client_init(&client, ranks);
	if (rc != 0)
		D_GOTO(out, rc);

rechoose:
	ep.ep_grp = NULL; /* primary group */
	rc = rsvc_client_choose(&client, &ep);
	if (rc != 0) {
		D_ERROR(DF_UUID": cannot find pool service: "DF_RC"\n",
			DP_UUID(pool_uuid), DP_RC(rc));
		goto out_client;
	}

	rc = pool_req_create(info->dmi_ctx, &ep, POOL_PROP_GET, &rpc);
	if (rc != 0) {
		D_ERROR(DF_UUID": failed to create pool get prop rpc: "
			""DF_RC"\n", DP_UUID(pool_uuid), DP_RC(rc));
		D_GOTO(out_client, rc);
	}

	in = crt_req_get(rpc);
	uuid_copy(in->pgi_op.pi_uuid, pool_uuid);
	uuid_clear(in->pgi_op.pi_hdl);
	in->pgi_query_bits = pool_query_bits(NULL, prop);

	rc = dss_rpc_send(rpc);
	out = crt_reply_get(rpc);
	D_ASSERT(out != NULL);

	rc = pool_rsvc_client_complete_rpc(&client, &ep, rc, &out->pgo_op);
	if (rc == RSVC_CLIENT_RECHOOSE) {
		crt_req_decref(rpc);
		dss_sleep(RECHOOSE_SLEEP_MS);
		D_GOTO(rechoose, rc);
	}

	rc = out->pgo_op.po_rc;
	if (rc != 0) {
		D_ERROR(DF_UUID": failed to get prop for pool: "DF_RC"\n",
			DP_UUID(pool_uuid), DP_RC(rc));
		D_GOTO(out_rpc, rc);
	}

	rc = daos_prop_copy(prop, out->pgo_prop);

out_rpc:
	crt_req_decref(rpc);
out_client:
	rsvc_client_fini(&client);
out:
	return rc;
}

int
ds_pool_extend(uuid_t pool_uuid, int ntargets, const d_rank_list_t *rank_list, int ndomains,
	       const uint32_t *domains, d_rank_list_t *svc_ranks)
{
	int				rc;
	struct rsvc_client		client;
	crt_endpoint_t			ep;
	struct dss_module_info		*info = dss_get_module_info();
	crt_rpc_t			*rpc;
	struct pool_extend_in		*in;
	struct pool_extend_out		*out;

	rc = rsvc_client_init(&client, svc_ranks);
	if (rc != 0)
		return rc;

rechoose:

	ep.ep_grp = NULL; /* primary group */
	rc = rsvc_client_choose(&client, &ep);
	if (rc != 0) {
		D_ERROR(DF_UUID": cannot find pool service: "DF_RC"\n",
			DP_UUID(pool_uuid), DP_RC(rc));
		goto out_client;
	}

	rc = pool_req_create(info->dmi_ctx, &ep, POOL_EXTEND, &rpc);
	if (rc != 0) {
		D_ERROR(DF_UUID": failed to create pool extend rpc: "
			""DF_RC"\n", DP_UUID(pool_uuid), DP_RC(rc));
		D_GOTO(out_client, rc);
	}

	in = crt_req_get(rpc);
	uuid_copy(in->pei_op.pi_uuid, pool_uuid);
	in->pei_ntgts = ntargets;
	in->pei_ndomains = ndomains;
	in->pei_tgt_ranks = (d_rank_list_t *)rank_list;
	in->pei_domains.ca_count = ndomains;
	in->pei_domains.ca_arrays = (uint32_t *)domains;

	rc = dss_rpc_send(rpc);
	out = crt_reply_get(rpc);
	D_ASSERT(out != NULL);

	rc = pool_rsvc_client_complete_rpc(&client, &ep, rc, &out->peo_op);
	if (rc == RSVC_CLIENT_RECHOOSE) {
		crt_req_decref(rpc);
		dss_sleep(RECHOOSE_SLEEP_MS);
		D_GOTO(rechoose, rc);
	}

	rc = out->peo_op.po_rc;
	if (rc != 0) {
		D_ERROR(DF_UUID": Failed to set targets to UP state for "
				"reintegration: "DF_RC"\n", DP_UUID(pool_uuid),
				DP_RC(rc));
		D_GOTO(out_rpc, rc);
	}

out_rpc:
	crt_req_decref(rpc);
out_client:
	rsvc_client_fini(&client);
	return rc;
}

int
ds_pool_target_update_state(uuid_t pool_uuid, d_rank_list_t *ranks,
			    struct pool_target_addr_list *target_addrs,
			    pool_comp_state_t state)
{
	int				rc;
	struct rsvc_client		client;
	crt_endpoint_t			ep;
	struct dss_module_info		*info = dss_get_module_info();
	crt_rpc_t			*rpc;
	struct pool_add_in		*in;
	struct pool_add_out		*out;
	crt_opcode_t			opcode;

	rc = rsvc_client_init(&client, ranks);
	if (rc != 0)
		return rc;

rechoose:
	ep.ep_grp = NULL; /* primary group */
	rc = rsvc_client_choose(&client, &ep);
	if (rc != 0) {
		D_ERROR(DF_UUID": cannot find pool service: "DF_RC"\n",
			DP_UUID(pool_uuid), DP_RC(rc));
		goto out_client;
	}

	switch (state) {
	case PO_COMP_ST_DOWN:
		opcode = POOL_EXCLUDE;
		break;
	case PO_COMP_ST_UP:
		opcode = POOL_REINT;
		break;
	case PO_COMP_ST_DRAIN:
		opcode = POOL_DRAIN;
		break;
	default:
		D_GOTO(out_client, rc = -DER_INVAL);
	}

	rc = pool_req_create(info->dmi_ctx, &ep, opcode, &rpc);
	if (rc != 0) {
		D_ERROR(DF_UUID": failed to create pool req: "DF_RC"\n",
			DP_UUID(pool_uuid), DP_RC(rc));
		D_GOTO(out_client, rc);
	}

	in = crt_req_get(rpc);
	uuid_copy(in->pti_op.pi_uuid, pool_uuid);

	in->pti_addr_list.ca_arrays = target_addrs->pta_addrs;
	in->pti_addr_list.ca_count = (size_t)target_addrs->pta_number;

	rc = dss_rpc_send(rpc);
	out = crt_reply_get(rpc);
	D_ASSERT(out != NULL);

	rc = pool_rsvc_client_complete_rpc(&client, &ep, rc, &out->pto_op);
	if (rc == RSVC_CLIENT_RECHOOSE) {
		crt_req_decref(rpc);
		dss_sleep(RECHOOSE_SLEEP_MS);
		D_GOTO(rechoose, rc);
	}

	rc = out->pto_op.po_rc;
	if (rc != 0) {
		D_ERROR(DF_UUID": Failed to set targets to %s state: "DF_RC"\n",
			DP_UUID(pool_uuid),
			state == PO_COMP_ST_DOWN ? "DOWN" :
			state == PO_COMP_ST_UP ? "UP" : "UNKNOWN",
			DP_RC(rc));
		D_GOTO(out_rpc, rc);
	}

out_rpc:
	crt_req_decref(rpc);
out_client:
	rsvc_client_fini(&client);
	return rc;
}

/**
 * Set a pool's properties without having a handle for the pool
 */
void
ds_pool_prop_set_handler(crt_rpc_t *rpc)
{
	struct pool_prop_set_in		*in = crt_req_get(rpc);
	struct pool_prop_set_out	*out = crt_reply_get(rpc);
	struct pool_svc			*svc;
	struct rdb_tx			tx;
	daos_prop_t			*prop = NULL;
	int				rc;

	D_DEBUG(DB_MD, DF_UUID": processing rpc %p\n",
		DP_UUID(in->psi_op.pi_uuid), rpc);

	rc = pool_svc_lookup_leader(in->psi_op.pi_uuid, &svc,
				    &out->pso_op.po_hint);
	if (rc != 0)
		D_GOTO(out, rc);

	if (!daos_prop_valid(in->psi_prop, true /* pool */, true /* input */)) {
		D_ERROR(DF_UUID": invalid properties input\n",
			DP_UUID(in->psi_op.pi_uuid));
		D_GOTO(out_svc, rc = -DER_INVAL);
	}

	rc = rdb_tx_begin(svc->ps_rsvc.s_db, svc->ps_rsvc.s_term, &tx);
	if (rc != 0)
		D_GOTO(out_svc, rc);

	ABT_rwlock_wrlock(svc->ps_lock);

	rc = pool_prop_write(&tx, &svc->ps_root, in->psi_prop);
	if (rc != 0) {
		D_ERROR(DF_UUID": failed to write prop for pool: %d\n",
			DP_UUID(in->psi_op.pi_uuid), rc);
		D_GOTO(out_lock, rc);
	}

	rc = rdb_tx_commit(&tx);
	if (rc != 0)
		D_GOTO(out_lock, rc);

	/* Read all props & update prop IV */
	rc = pool_prop_read(&tx, svc, DAOS_PO_QUERY_PROP_ALL, &prop);
	if (rc != 0) {
		D_ERROR(DF_UUID": failed to read prop for pool, rc=%d\n",
			DP_UUID(in->psi_op.pi_uuid), rc);
		D_GOTO(out_lock, rc);
	}
	D_ASSERT(prop != NULL);

out_lock:
	ABT_rwlock_unlock(svc->ps_lock);
	rdb_tx_end(&tx);
	/*
	 * TODO: Introduce prop version to avoid inconsistent prop over targets
	 *	 caused by the out of order IV sync.
	 */
	if (!rc && prop != NULL) {
		rc = ds_pool_iv_prop_update(svc->ps_pool, prop);
		if (rc)
			D_ERROR(DF_UUID": failed to update prop IV for pool, "
				"%d.\n", DP_UUID(in->psi_op.pi_uuid), rc);
		daos_prop_free(prop);
	}
out_svc:
	ds_rsvc_set_hint(&svc->ps_rsvc, &out->pso_op.po_hint);
	pool_svc_put_leader(svc);
out:
	out->pso_op.po_rc = rc;
	D_DEBUG(DB_MD, DF_UUID ": replying rpc: %p %d\n", DP_UUID(in->psi_op.pi_uuid), rpc, rc);
	crt_reply_send(rpc);
}

static int
pool_upgrade_one_prop_int(struct rdb_tx *tx, struct pool_svc *svc, uuid_t uuid, bool *need_commit,
			  const char *friendly_name, d_iov_t *prop_iov, uint64_t default_value)
{
	d_iov_t			value;
	uint64_t		val;
	int			rc;

	d_iov_set(&value, &val, sizeof(default_value));
	rc = rdb_tx_lookup(tx, &svc->ps_root, prop_iov, &value);
	if (rc && rc != -DER_NONEXIST) {
		return rc;
	} else if (rc == -DER_NONEXIST) {
		val = default_value;
		rc = rdb_tx_update(tx, &svc->ps_root, prop_iov, &value);
		if (rc) {
			D_ERROR(DF_UUID": failed to upgrade '%s' of pool: %d.\n",
				DP_UUID(uuid), friendly_name, rc);
			return rc;
		}
		*need_commit = true;
	}
	return 0;
}

static int
pool_upgrade_props(struct rdb_tx *tx, struct pool_svc *svc,
			      uuid_t pool_uuid, crt_rpc_t *rpc)
{
	d_iov_t			value;
	uint64_t		val;
	uint32_t		val32;
	int			rc;
	bool			need_commit = false;
	uuid_t		       *hdl_uuids = NULL;
	size_t			hdl_uuids_size;
	int			n_hdl_uuids = 0;
	uint32_t		connectable;

	if (rpc) {
		rc = find_hdls_to_evict(tx, svc, &hdl_uuids, &hdl_uuids_size,
					&n_hdl_uuids, NULL);
		if (rc)
			return rc;
		D_DEBUG(DB_MD, "number of handles found was: %d\n", n_hdl_uuids);
	}

	if (n_hdl_uuids > 0) {
		rc = pool_disconnect_hdls(tx, svc, hdl_uuids, n_hdl_uuids,
					  rpc->cr_ctx);
		if (rc != 0)
			D_GOTO(out_free, rc);
		need_commit = true;
	}

	d_iov_set(&value, &connectable, sizeof(connectable));
	rc = rdb_tx_lookup(tx, &svc->ps_root, &ds_pool_prop_connectable,
			   &value);
	if (rc)
		D_GOTO(out_free, rc);

	/*
	 * Write connectable property to 0 to reject any new connections
	 * while upgrading in progress.
	 */
	if (connectable > 0) {
		connectable = 0;
		rc = rdb_tx_update(tx, &svc->ps_root, &ds_pool_prop_connectable,
				   &value);
		if (rc) {
			D_ERROR(DF_UUID": failed to set connectable of pool "
				"%d.\n", DP_UUID(pool_uuid), rc);
			D_GOTO(out_free, rc);
		}
		need_commit = true;
	}

	d_iov_set(&value, NULL, 0);
	rc = rdb_tx_lookup(tx, &svc->ps_root, &ds_pool_prop_policy,
			   &value);
	if (rc && rc != -DER_NONEXIST) {
		return rc;
	} else if (rc == -DER_NONEXIST) {
		value.iov_buf = DAOS_PROP_POLICYSTR_DEFAULT;
		value.iov_len = strlen(DAOS_PROP_POLICYSTR_DEFAULT);
		value.iov_buf_len = value.iov_len;
		rc = rdb_tx_update(tx, &svc->ps_root, &ds_pool_prop_policy,
				   &value);
		if (rc) {
			D_ERROR(DF_UUID": failed to upgrade pool policy of pool "
				"%d.\n", DP_UUID(pool_uuid), rc);
			D_GOTO(out_free, rc);
		}
		need_commit = true;
	}

	d_iov_set(&value, &val, sizeof(val));
	rc = rdb_tx_lookup(tx, &svc->ps_root, &ds_pool_prop_redun_fac,
			   &value);
	if (rc && rc != -DER_NONEXIST) {
		D_GOTO(out_free, rc);
	} else if (rc == -DER_NONEXIST) {
		val = DAOS_PROP_PO_REDUN_FAC_DEFAULT;
		rc = rdb_tx_update(tx, &svc->ps_root, &ds_pool_prop_redun_fac, &value);
		if (rc) {
			D_ERROR(DF_UUID": failed to upgrade redundancy factor of pool, "
				"%d.\n", DP_UUID(pool_uuid), rc);
			D_GOTO(out_free, rc);
		}
		need_commit = true;
	}

	rc = rdb_tx_lookup(tx, &svc->ps_root, &ds_pool_prop_ec_pda, &value);
	if (rc && rc != -DER_NONEXIST) {
		D_GOTO(out_free, rc);
	} else if (rc == -DER_NONEXIST) {
		val = DAOS_PROP_PO_EC_PDA_DEFAULT;
		rc = rdb_tx_update(tx, &svc->ps_root, &ds_pool_prop_ec_pda, &value);
		if (rc) {
			D_ERROR(DF_UUID": failed to upgrade EC performance domain "
				"affinity of pool, %d.\n", DP_UUID(pool_uuid), rc);
			D_GOTO(out_free, rc);
		}
		need_commit = true;
	}

	rc = rdb_tx_lookup(tx, &svc->ps_root, &ds_pool_prop_rp_pda, &value);
	if (rc && rc != -DER_NONEXIST) {
		D_GOTO(out_free, rc);
	} else if (rc == -DER_NONEXIST) {
		val = DAOS_PROP_PO_RP_PDA_DEFAULT;
		rc = rdb_tx_update(tx, &svc->ps_root, &ds_pool_prop_rp_pda, &value);
		if (rc) {
			D_ERROR(DF_UUID": failed to upgrade RP performance domain "
				"affinity of pool, %d.\n", DP_UUID(pool_uuid), rc);
			D_GOTO(out_free, rc);
		}
		need_commit = true;
	}

	rc = rdb_tx_lookup(tx, &svc->ps_root, &ds_pool_prop_svc_redun_fac, &value);
	if (rc && rc != -DER_NONEXIST) {
		D_GOTO(out_free, rc);
	} else if (rc == -DER_NONEXIST) {
		d_rank_list_t *replicas;

		rc = rdb_get_ranks(svc->ps_rsvc.s_db, &replicas);
		if (rc != 0) {
			D_ERROR(DF_UUID": failed to get service replica ranks: "DF_RC"\n",
				DP_UUID(svc->ps_uuid), DP_RC(rc));
			D_GOTO(out_free, rc);
		}
		val = ds_pool_svc_rf_from_nreplicas(replicas->rl_nr);
		if (val < DAOS_PROP_PO_SVC_REDUN_FAC_DEFAULT)
			val = DAOS_PROP_PO_SVC_REDUN_FAC_DEFAULT;
		d_rank_list_free(replicas);
		rc = rdb_tx_update(tx, &svc->ps_root, &ds_pool_prop_svc_redun_fac, &value);
		if (rc) {
			D_ERROR(DF_UUID": failed to upgrade service redundancy factor "
				"of pool, %d.\n", DP_UUID(pool_uuid), rc);
			D_GOTO(out_free, rc);
		}
		need_commit = true;
	}

	/* Upgrade to have scrubbing properties */
	rc = pool_upgrade_one_prop_int(tx, svc, pool_uuid, &need_commit, "scrub mode",
				       &ds_pool_prop_scrub_mode, DAOS_PROP_PO_SCRUB_MODE_DEFAULT);
	if (rc != 0)
		D_GOTO(out_free, rc);

	rc = pool_upgrade_one_prop_int(tx, svc, pool_uuid, &need_commit, "scrub freq",
				       &ds_pool_prop_scrub_freq, DAOS_PROP_PO_SCRUB_FREQ_DEFAULT);
	if (rc != 0)
		D_GOTO(out_free, rc);

	rc = pool_upgrade_one_prop_int(tx, svc, pool_uuid, &need_commit, "scrub thresh",
				       &ds_pool_prop_scrub_thresh,
				       DAOS_PROP_PO_SCRUB_THRESH_DEFAULT);
	if (rc != 0)
		D_GOTO(out_free, rc);

	d_iov_set(&value, &val32, sizeof(val32));
	rc = rdb_tx_lookup(tx, &svc->ps_root, &ds_pool_prop_upgrade_status, &value);
	if (rc && rc != -DER_NONEXIST) {
		D_GOTO(out_free, rc);
	} else if (rc == -DER_NONEXIST || val32 != DAOS_UPGRADE_STATUS_IN_PROGRESS) {
		val32 = DAOS_UPGRADE_STATUS_IN_PROGRESS;
		rc = rdb_tx_update(tx, &svc->ps_root, &ds_pool_prop_upgrade_status, &value);
		if (rc) {
			D_ERROR(DF_UUID": failed to upgrade 'upgrade status' "
				"of pool, %d.\n", DP_UUID(pool_uuid), rc);
			D_GOTO(out_free, rc);
		}
		need_commit = true;
	}

	rc = rdb_tx_lookup(tx, &svc->ps_root, &ds_pool_prop_upgrade_global_version,
			   &value);
	if (rc && rc != -DER_NONEXIST) {
		D_GOTO(out_free, rc);
	} else if (rc == -DER_NONEXIST || val32 != DAOS_POOL_GLOBAL_VERSION) {
		val32 = DAOS_POOL_GLOBAL_VERSION;
		rc = rdb_tx_update(tx, &svc->ps_root,
				   &ds_pool_prop_upgrade_global_version, &value);
		if (rc != 0) {
			D_ERROR("failed to write upgrade global version prop, "DF_RC"\n",
				DP_RC(rc));
			D_GOTO(out_free, rc);
		}
		need_commit = true;
	}

	if (need_commit) {
		daos_prop_t *prop = NULL;

		rc = rdb_tx_commit(tx);
		if (rc)
			D_GOTO(out_free, rc);
		rc = pool_prop_read(tx, svc, DAOS_PO_QUERY_PROP_ALL, &prop);
		if (rc)
			D_GOTO(out_free, rc);
		rc = ds_pool_iv_prop_update(svc->ps_pool, prop);
		daos_prop_free(prop);
	}

out_free:
	D_FREE(hdl_uuids);
	return rc;
}

static int ds_pool_mark_upgrade_completed(uuid_t pool_uuid,
					  struct pool_svc *svc, int rc)
{
	struct rdb_tx			tx;
	d_iov_t				value;
	uint32_t			upgrade_status;
	uint32_t			global_version;
	uint32_t			connectable;
	int				rc1;
	daos_prop_t			*prop = NULL;

	rc1 = rdb_tx_begin(svc->ps_rsvc.s_db, svc->ps_rsvc.s_term, &tx);
	if (rc1 != 0)
		D_GOTO(out, rc1);

	ABT_rwlock_wrlock(svc->ps_lock);
	if (rc == 0)
		upgrade_status = DAOS_UPGRADE_STATUS_COMPLETED;
	else
		upgrade_status = DAOS_UPGRADE_STATUS_FAILED;

	d_iov_set(&value, &upgrade_status, sizeof(upgrade_status));
	rc1 = rdb_tx_update(&tx, &svc->ps_root, &ds_pool_prop_upgrade_status,
			   &value);
	if (rc1)
		D_GOTO(out_tx, rc1);

	/*
	 * only bump global version and connectable properties
	 * if upgrade succeed.
	 */
	if (rc == 0) {
		global_version = DAOS_POOL_GLOBAL_VERSION;
		d_iov_set(&value, &global_version, sizeof(global_version));
		rc1 = rdb_tx_update(&tx, &svc->ps_root,
				    &ds_pool_prop_global_version, &value);
		if (rc1) {
			D_ERROR(DF_UUID": failed to upgrade global version "
				"of pool, %d.\n", DP_UUID(pool_uuid), rc1);
			D_GOTO(out_tx, rc1);
		}
		connectable = 1;
		d_iov_set(&value, &connectable, sizeof(connectable));
		rc1 = rdb_tx_update(&tx, &svc->ps_root, &ds_pool_prop_connectable,
				    &value);
		if (rc1) {
			D_ERROR(DF_UUID": failed to set connectable of pool "
				"%d.\n", DP_UUID(pool_uuid), rc1);
			D_GOTO(out_tx, rc1);
		}
	}

	rc1 = rdb_tx_commit(&tx);
	if (rc1)
		D_GOTO(out_tx, rc1);

	if (rc == 0)
		/* also bump cached version */
		svc->ps_global_version = DAOS_POOL_GLOBAL_VERSION;

	rc1 = pool_prop_read(&tx, svc, DAOS_PO_QUERY_PROP_ALL, &prop);
	if (rc1)
		D_GOTO(out_tx, rc1);
	rc1 = ds_pool_iv_prop_update(svc->ps_pool, prop);
	daos_prop_free(prop);
	if (rc1)
		D_GOTO(out_tx, rc1);

out_tx:
	ABT_rwlock_unlock(svc->ps_lock);
	rdb_tx_end(&tx);
out:
	return rc1;
}

static int
ds_pool_upgrade_if_needed(uuid_t pool_uuid, struct rsvc_hint *po_hint,
			  struct pool_svc *svc, crt_rpc_t *rpc)
{
	struct rdb_tx			tx;
	d_iov_t				value;
	uint32_t			upgrade_status;
	uint32_t			upgrade_global_ver;
	int				rc, rc1;
	bool				upgraded = false;
	bool				need_put_leader = false;

	if (!svc) {
		rc = pool_svc_lookup_leader(pool_uuid, &svc, po_hint);
		if (rc != 0)
			return rc;
		need_put_leader = true;
	}

	rc = rdb_tx_begin(svc->ps_rsvc.s_db, svc->ps_rsvc.s_term, &tx);
	if (rc != 0)
		D_GOTO(out_svc, rc);

	/**
	 * Four kinds of pool upgrading states:
	 *
	 * 1. pool upgrade not started:
	 * upgrade_state: not started
	 * upgrade_global_version: v1
	 * global_version: v1
	 *
	 * 2. pool upgrade in progress:
	 * upgrade_state: in progress
	 * upgrade_global_version: v2
	 * global_version: v1
	 *
	 * 3. pool upgrade completed:
	 * upgrade_state: completed
	 * upgrade_global_version: v2
	 * global_version: v2
	 *
	 * 4. pool upgrade failed:
	 * upgrade_state: failed
	 * upgrade_global_version: v2
	 * global_version: v1
	 */
	ABT_rwlock_wrlock(svc->ps_lock);
	d_iov_set(&value, &upgrade_global_ver, sizeof(upgrade_global_ver));
	rc = rdb_tx_lookup(&tx, &svc->ps_root, &ds_pool_prop_upgrade_global_version,
			   &value);
	if (rc && rc != -DER_NONEXIST) {
		D_GOTO(out_tx, rc);
	} else if (rc == -DER_NONEXIST) {
		if (!need_put_leader)
			D_GOTO(out_tx, rc = 0);
		D_GOTO(out_upgrade, rc);
	} else {
		d_iov_set(&value, &upgrade_status, sizeof(upgrade_status));
		rc = rdb_tx_lookup(&tx, &svc->ps_root, &ds_pool_prop_upgrade_status,
				   &value);
		if (rc)
			D_GOTO(out_tx, rc);

		if (upgrade_global_ver > DAOS_POOL_GLOBAL_VERSION) {
			D_ERROR(DF_UUID": downgrading pool is unsupported: %u -> %u\n",
				DP_UUID(svc->ps_uuid), upgrade_global_ver,
				DAOS_POOL_GLOBAL_VERSION);
			D_GOTO(out_tx, rc = -DER_INVAL);
		}
		switch (upgrade_status) {
		case DAOS_UPGRADE_STATUS_NOT_STARTED:
		case DAOS_UPGRADE_STATUS_COMPLETED:
			if (upgrade_global_ver < DAOS_POOL_GLOBAL_VERSION &&
			    need_put_leader)
				D_GOTO(out_upgrade, rc = 0);
			else
				D_GOTO(out_tx, rc = 0);
			break;
		case DAOS_UPGRADE_STATUS_FAILED:
			if (upgrade_global_ver < DAOS_POOL_GLOBAL_VERSION) {
				D_ERROR(DF_UUID": upgrading pool %u -> %u\n is unsupported"
					" because pool upgraded to %u last time failed\n",
					DP_UUID(svc->ps_uuid), upgrade_global_ver,
					DAOS_POOL_GLOBAL_VERSION, upgrade_global_ver);
				D_GOTO(out_tx, rc = -DER_NOTSUPPORTED);
			}
			/* try again as users requested. */
			if (need_put_leader)
				D_GOTO(out_upgrade, rc = 0);
			else
				D_GOTO(out_tx, rc = 0);
			break;
		case DAOS_UPGRADE_STATUS_IN_PROGRESS:
			if (upgrade_global_ver < DAOS_POOL_GLOBAL_VERSION) {
				D_ERROR(DF_UUID": upgrading pool %u -> %u\n is unsupported"
					" because pool upgraded to %u not finished yet\n",
					DP_UUID(svc->ps_uuid), upgrade_global_ver,
					DAOS_POOL_GLOBAL_VERSION, upgrade_global_ver);
				D_GOTO(out_tx, rc = -DER_NOTSUPPORTED);
			} else if (need_put_leader) { /* not from resume */
				D_GOTO(out_tx, rc = -DER_INPROGRESS);
			} else {
				D_GOTO(out_upgrade, rc = 0);
			}
			break;
		default:
			D_ERROR("unknown upgrade pool status: %u\n", upgrade_status);
			D_GOTO(out_upgrade, rc = -DER_INVAL);
			break;
		}
	}
out_upgrade:
	/**
	 * Todo: make sure no rebuild/reint/expand are in progress
	 */
	rc = pool_upgrade_props(&tx, svc, pool_uuid, rpc);
	upgraded = true;
out_tx:
	ABT_rwlock_unlock(svc->ps_lock);
	rdb_tx_end(&tx);
out_svc:
	if (upgraded) {
		if (rc == 0 && need_put_leader &&
		    DAOS_FAIL_CHECK(DAOS_POOL_UPGRADE_CONT_ABORT))
			D_GOTO(out_put_leader, rc = -DER_AGAIN);
		if (rc == 0)
			rc = ds_cont_upgrade(pool_uuid, svc->ps_cont_svc);
		rc1 = ds_pool_mark_upgrade_completed(pool_uuid, svc, rc);
		if (rc == 0 && rc1)
			rc = rc1;
	}
out_put_leader:
	if (need_put_leader) {
		ds_rsvc_set_hint(&svc->ps_rsvc, po_hint);
		pool_svc_put_leader(svc);
	}

	return rc;
}

/**
 * Set a pool's properties without having a handle for the pool
 */
void
ds_pool_upgrade_handler(crt_rpc_t *rpc)
{
	struct pool_upgrade_in		*in = crt_req_get(rpc);
	struct pool_upgrade_out		*out = crt_reply_get(rpc);
	int				rc;

	rc = ds_pool_upgrade_if_needed(in->poi_op.pi_uuid,
				       &out->poo_op.po_hint, NULL, rpc);
	out->poo_op.po_rc = rc;
	D_DEBUG(DB_MD, DF_UUID ": replying rpc: %p %d\n", DP_UUID(in->poi_op.pi_uuid), rpc, rc);
	crt_reply_send(rpc);
}

/**
 * Send a CaRT message to the pool svc to set the requested pool properties.
 *
 * \param[in]	pool_uuid	UUID of the pool
 * \param[in]	ranks		Pool service replicas
 * \param[in]	prop		Pool prop
 *
 * \return	0		Success
 *
 */
int
ds_pool_svc_set_prop(uuid_t pool_uuid, d_rank_list_t *ranks, daos_prop_t *prop)
{
	int				rc;
	struct rsvc_client		client;
	crt_endpoint_t			ep;
	struct dss_module_info		*info = dss_get_module_info();
	crt_rpc_t			*rpc;
	struct pool_prop_set_in		*in;
	struct pool_prop_set_out	*out;

	D_DEBUG(DB_MGMT, DF_UUID": Setting pool prop\n", DP_UUID(pool_uuid));

	if (daos_prop_entry_get(prop, DAOS_PROP_PO_REDUN_FAC)) {
		D_ERROR("Can't set set redundancy factor on existing pool.\n");
		D_GOTO(out, rc = -DER_NO_PERM);
	}

	if (daos_prop_entry_get(prop, DAOS_PROP_PO_EC_PDA)) {
		D_ERROR("Can't set EC performance domain affinity on existing pool\n");
		D_GOTO(out, rc = -DER_NO_PERM);
	}

	if (daos_prop_entry_get(prop, DAOS_PROP_PO_RP_PDA)) {
		D_ERROR("Can't set RP performance domain affinity on existing pool\n");
		D_GOTO(out, rc = -DER_NO_PERM);
	}

	if (daos_prop_entry_get(prop, DAOS_PROP_PO_GLOBAL_VERSION)) {
		D_ERROR("Can't set pool global version if pool is created.\n");
		D_GOTO(out, rc = -DER_NO_PERM);
	}

	if (daos_prop_entry_get(prop, DAOS_PROP_PO_UPGRADE_STATUS)) {
		D_ERROR("Can't set pool upgrade status if pool is created.\n");
		D_GOTO(out, rc = -DER_NO_PERM);
	}

	/* Disallow to begin with; will support in the future. */
	if (daos_prop_entry_get(prop, DAOS_PROP_PO_SVC_REDUN_FAC)) {
		D_ERROR(DF_UUID": cannot set pool service redundancy factor on existing pool",
			DP_UUID(pool_uuid));
		rc = -DER_NO_PERM;
		goto out;
	}

	rc = rsvc_client_init(&client, ranks);
	if (rc != 0) {
		D_ERROR(DF_UUID": failed to init rsvc client: "DF_RC"\n",
			DP_UUID(pool_uuid), DP_RC(rc));
		D_GOTO(out, rc);
	}

rechoose:
	ep.ep_grp = NULL; /* primary group */
	rc = rsvc_client_choose(&client, &ep);
	if (rc != 0) {
		D_ERROR(DF_UUID": cannot find pool service: "DF_RC"\n",
			DP_UUID(pool_uuid), DP_RC(rc));
		goto out_client;
	}

	rc = pool_req_create(info->dmi_ctx, &ep, POOL_PROP_SET, &rpc);
	if (rc != 0) {
		D_ERROR(DF_UUID": failed to create pool set prop rpc: %d\n",
			DP_UUID(pool_uuid), rc);
		D_GOTO(out_client, rc);
	}

	in = crt_req_get(rpc);
	uuid_copy(in->psi_op.pi_uuid, pool_uuid);
	uuid_clear(in->psi_op.pi_hdl);
	in->psi_prop = prop;

	rc = dss_rpc_send(rpc);
	out = crt_reply_get(rpc);
	D_ASSERT(out != NULL);

	rc = pool_rsvc_client_complete_rpc(&client, &ep, rc, &out->pso_op);
	if (rc == RSVC_CLIENT_RECHOOSE) {
		crt_req_decref(rpc);
		dss_sleep(RECHOOSE_SLEEP_MS);
		D_GOTO(rechoose, rc);
	}

	rc = out->pso_op.po_rc;
	if (rc != 0) {
		D_ERROR(DF_UUID": failed to set prop for pool: %d\n",
			DP_UUID(pool_uuid), rc);
		D_GOTO(out_rpc, rc);
	}

out_rpc:
	crt_req_decref(rpc);
out_client:
	rsvc_client_fini(&client);
out:
	return rc;
}

/*
 * Adds the contents of new_acl to the original ACL. If an entry is added for
 * a principal already in the ACL, the old entry will be replaced.
 * *acl may be reallocated in the process.
 */
static int
merge_acl(struct daos_acl **acl, struct daos_acl *new_acl)
{
	struct daos_ace	*new_ace;
	int		rc = 0;

	new_ace = daos_acl_get_next_ace(new_acl, NULL);
	while (new_ace != NULL) {
		rc = daos_acl_add_ace(acl, new_ace);
		if (rc != 0)
			break;
		new_ace = daos_acl_get_next_ace(new_acl, new_ace);
	}

	return rc;
}

/**
 * Update entries in a pool's ACL without having a handle for the pool
 */
void
ds_pool_acl_update_handler(crt_rpc_t *rpc)
{
	struct pool_acl_update_in	*in = crt_req_get(rpc);
	struct pool_acl_update_out	*out = crt_reply_get(rpc);
	struct pool_svc			*svc;
	struct rdb_tx			tx;
	int				rc;
	daos_prop_t			*prop = NULL;
	struct daos_prop_entry		*entry = NULL;

	D_DEBUG(DB_MD, DF_UUID": processing rpc %p\n",
		DP_UUID(in->pui_op.pi_uuid), rpc);

	rc = pool_svc_lookup_leader(in->pui_op.pi_uuid, &svc,
				    &out->puo_op.po_hint);
	if (rc != 0)
		D_GOTO(out, rc);

	rc = rdb_tx_begin(svc->ps_rsvc.s_db, svc->ps_rsvc.s_term, &tx);
	if (rc != 0)
		D_GOTO(out_svc, rc);

	/*
	 * We need to read the old ACL, modify, and rewrite it
	 */
	ABT_rwlock_wrlock(svc->ps_lock);

	rc = pool_prop_read(&tx, svc, DAOS_PO_QUERY_PROP_ACL, &prop);
	if (rc != 0)
		D_GOTO(out_prop, rc);

	entry = daos_prop_entry_get(prop, DAOS_PROP_PO_ACL);
	if (entry == NULL) {
		D_ERROR(DF_UUID": No ACL prop entry for pool\n",
			DP_UUID(in->pui_op.pi_uuid));
		D_GOTO(out_prop, rc);
	}

	rc = merge_acl((struct daos_acl **)&entry->dpe_val_ptr, in->pui_acl);
	if (rc != 0) {
		D_ERROR(DF_UUID": Unable to update pool with new ACL, rc=%d\n",
			DP_UUID(in->pui_op.pi_uuid), rc);
		D_GOTO(out_prop, rc);
	}

	rc = pool_prop_write(&tx, &svc->ps_root, prop);
	if (rc != 0) {
		D_ERROR(DF_UUID": failed to write updated ACL for pool: %d\n",
			DP_UUID(in->pui_op.pi_uuid), rc);
		D_GOTO(out_prop, rc);
	}

	rc = rdb_tx_commit(&tx);

out_prop:
	if (prop != NULL)
		daos_prop_free(prop);
	ABT_rwlock_unlock(svc->ps_lock);
	rdb_tx_end(&tx);
out_svc:
	ds_rsvc_set_hint(&svc->ps_rsvc, &out->puo_op.po_hint);
	pool_svc_put_leader(svc);
out:
	out->puo_op.po_rc = rc;
	D_DEBUG(DB_MD, DF_UUID ": replying rpc: %p %d\n", DP_UUID(in->pui_op.pi_uuid), rpc, rc);
	crt_reply_send(rpc);
}

/**
 * Send a CaRT message to the pool svc to update the pool ACL by adding and
 * updating entries.
 *
 * \param[in]	pool_uuid	UUID of the pool
 * \param[in]	ranks		Pool service replicas
 * \param[in]	acl		ACL to merge with the current pool ACL
 *
 * \return	0		Success
 *
 */
int
ds_pool_svc_update_acl(uuid_t pool_uuid, d_rank_list_t *ranks,
		       struct daos_acl *acl)
{
	int				rc;
	struct rsvc_client		client;
	crt_endpoint_t			ep;
	struct dss_module_info		*info = dss_get_module_info();
	crt_rpc_t			*rpc;
	struct pool_acl_update_in	*in;
	struct pool_acl_update_out	*out;

	D_DEBUG(DB_MGMT, DF_UUID": Updating pool ACL\n", DP_UUID(pool_uuid));

	rc = rsvc_client_init(&client, ranks);
	if (rc != 0)
		D_GOTO(out, rc);

rechoose:
	ep.ep_grp = NULL; /* primary group */
	rc = rsvc_client_choose(&client, &ep);
	if (rc != 0) {
		D_ERROR(DF_UUID": cannot find pool service: "DF_RC"\n",
			DP_UUID(pool_uuid), DP_RC(rc));
		goto out_client;
	}

	rc = pool_req_create(info->dmi_ctx, &ep, POOL_ACL_UPDATE, &rpc);
	if (rc != 0) {
		D_ERROR(DF_UUID": failed to create pool update ACL rpc: %d\n",
			DP_UUID(pool_uuid), rc);
		D_GOTO(out_client, rc);
	}

	in = crt_req_get(rpc);
	uuid_copy(in->pui_op.pi_uuid, pool_uuid);
	uuid_clear(in->pui_op.pi_hdl);
	in->pui_acl = acl;

	rc = dss_rpc_send(rpc);
	out = crt_reply_get(rpc);
	D_ASSERT(out != NULL);

	rc = pool_rsvc_client_complete_rpc(&client, &ep, rc, &out->puo_op);
	if (rc == RSVC_CLIENT_RECHOOSE) {
		crt_req_decref(rpc);
		dss_sleep(RECHOOSE_SLEEP_MS);
		D_GOTO(rechoose, rc);
	}

	rc = out->puo_op.po_rc;
	if (rc != 0)
		D_ERROR(DF_UUID": failed to update ACL for pool: %d\n",
			DP_UUID(pool_uuid), rc);

	crt_req_decref(rpc);
out_client:
	rsvc_client_fini(&client);
out:
	return rc;
}

/**
 * Delete entries in a pool's ACL without having a handle for the pool
 */
void
ds_pool_acl_delete_handler(crt_rpc_t *rpc)
{
	struct pool_acl_delete_in	*in = crt_req_get(rpc);
	struct pool_acl_delete_out	*out = crt_reply_get(rpc);
	struct pool_svc			*svc;
	struct rdb_tx			tx;
	int				rc;
	daos_prop_t			*prop = NULL;
	struct daos_prop_entry		*entry;

	D_DEBUG(DB_MD, DF_UUID": processing rpc %p\n",
		DP_UUID(in->pdi_op.pi_uuid), rpc);

	rc = pool_svc_lookup_leader(in->pdi_op.pi_uuid, &svc,
				    &out->pdo_op.po_hint);
	if (rc != 0)
		D_GOTO(out, rc);

	rc = rdb_tx_begin(svc->ps_rsvc.s_db, svc->ps_rsvc.s_term, &tx);
	if (rc != 0)
		D_GOTO(out_svc, rc);

	/*
	 * We need to read the old ACL, modify, and rewrite it
	 */
	ABT_rwlock_wrlock(svc->ps_lock);

	rc = pool_prop_read(&tx, svc, DAOS_PO_QUERY_PROP_ACL, &prop);
	if (rc != 0)
		D_GOTO(out_prop, rc);

	entry = daos_prop_entry_get(prop, DAOS_PROP_PO_ACL);
	if (entry == NULL) {
		D_ERROR(DF_UUID": No ACL prop entry for pool\n",
			DP_UUID(in->pdi_op.pi_uuid));
		D_GOTO(out_prop, rc);
	}

	rc = daos_acl_remove_ace((struct daos_acl **)&entry->dpe_val_ptr,
				 in->pdi_type, in->pdi_principal);
	if (rc != 0) {
		D_ERROR(DF_UUID": Failed to remove requested principal, "
			"rc=%d\n", DP_UUID(in->pdi_op.pi_uuid), rc);
		D_GOTO(out_prop, rc);
	}

	rc = pool_prop_write(&tx, &svc->ps_root, prop);
	if (rc != 0) {
		D_ERROR(DF_UUID": failed to write updated ACL for pool: %d\n",
			DP_UUID(in->pdi_op.pi_uuid), rc);
		D_GOTO(out_prop, rc);
	}

	rc = rdb_tx_commit(&tx);

out_prop:
	if (prop != NULL)
		daos_prop_free(prop);
	ABT_rwlock_unlock(svc->ps_lock);
	rdb_tx_end(&tx);
out_svc:
	ds_rsvc_set_hint(&svc->ps_rsvc, &out->pdo_op.po_hint);
	pool_svc_put_leader(svc);
out:
	out->pdo_op.po_rc = rc;
	D_DEBUG(DB_MD, DF_UUID ": replying rpc: %p %d\n", DP_UUID(in->pdi_op.pi_uuid), rpc, rc);
	crt_reply_send(rpc);
}

/**
 * Send a CaRT message to the pool svc to remove an entry by principal from the
 * pool's ACL.
 *
 * \param[in]	pool_uuid	UUID of the pool
 * \param[in]	ranks		Pool service replicas
 * \param[in]	principal_type	Type of the principal to be removed
 * \param[in]	principal_name	Name of the principal to be removed
 *
 * \return	0		Success
 *
 */
int
ds_pool_svc_delete_acl(uuid_t pool_uuid, d_rank_list_t *ranks,
		       enum daos_acl_principal_type principal_type,
		       const char *principal_name)
{
	int				rc;
	struct rsvc_client		client;
	crt_endpoint_t			ep;
	struct dss_module_info		*info = dss_get_module_info();
	crt_rpc_t			*rpc;
	struct pool_acl_delete_in	*in;
	struct pool_acl_delete_out	*out;
	char				*name_buf = NULL;
	size_t				name_buf_len;

	D_DEBUG(DB_MGMT, DF_UUID": Deleting entry from pool ACL\n",
		DP_UUID(pool_uuid));

	if (principal_name != NULL) {
		/* Need to sanitize the incoming string */
		name_buf_len = DAOS_ACL_MAX_PRINCIPAL_BUF_LEN;
		D_ALLOC_ARRAY(name_buf, name_buf_len);
		if (name_buf == NULL)
			D_GOTO(out, rc = -DER_NOMEM);
		/* force null terminator in copy */
		strncpy(name_buf, principal_name, name_buf_len - 1);
	}

	rc = rsvc_client_init(&client, ranks);
	if (rc != 0)
		D_GOTO(out, rc);

rechoose:
	ep.ep_grp = NULL; /* primary group */
	rc = rsvc_client_choose(&client, &ep);
	if (rc != 0) {
		D_ERROR(DF_UUID": cannot find pool service: "DF_RC"\n",
			DP_UUID(pool_uuid), DP_RC(rc));
		goto out_client;
	}

	rc = pool_req_create(info->dmi_ctx, &ep, POOL_ACL_DELETE, &rpc);
	if (rc != 0) {
		D_ERROR(DF_UUID": failed to create pool delete ACL rpc: %d\n",
			DP_UUID(pool_uuid), rc);
		D_GOTO(out_client, rc);
	}

	in = crt_req_get(rpc);
	uuid_copy(in->pdi_op.pi_uuid, pool_uuid);
	uuid_clear(in->pdi_op.pi_hdl);
	in->pdi_type = (uint8_t)principal_type;
	in->pdi_principal = name_buf;

	rc = dss_rpc_send(rpc);
	out = crt_reply_get(rpc);
	D_ASSERT(out != NULL);

	rc = pool_rsvc_client_complete_rpc(&client, &ep, rc, &out->pdo_op);
	if (rc == RSVC_CLIENT_RECHOOSE) {
		crt_req_decref(rpc);
		dss_sleep(RECHOOSE_SLEEP_MS);
		D_GOTO(rechoose, rc);
	}

	rc = out->pdo_op.po_rc;
	if (rc != 0)
		D_ERROR(DF_UUID": failed to delete ACL entry for pool: %d\n",
			DP_UUID(pool_uuid), rc);

	crt_req_decref(rpc);
out_client:
	rsvc_client_fini(&client);
out:
	D_FREE(name_buf);
	return rc;
}

static void
pool_svc_reconf_ult(void *arg)
{
	struct pool_svc		*svc = arg;
	struct pool_svc_reconf	*reconf = &svc->ps_reconf;
	d_rank_list_t		*current;
	d_rank_list_t		*to_add;
	d_rank_list_t		*to_remove;
	d_rank_list_t		*new;
	int			 rc;

	D_DEBUG(DB_MD, DF_UUID": begin\n", DP_UUID(svc->ps_uuid));

	if (reconf->psc_canceled)
		goto out;

	/* When there are pending events, the pool map may be unstable. */
	while (events_pending(svc)) {
		dss_sleep(3000 /* ms */);
		if (reconf->psc_canceled)
			goto out;
	}

	rc = rdb_get_ranks(svc->ps_rsvc.s_db, &current);
	if (rc != 0) {
		D_ERROR(DF_UUID": failed to get pool service replica ranks: "DF_RC"\n",
			DP_UUID(svc->ps_uuid), DP_RC(rc));
		goto out;
	}

	ABT_rwlock_rdlock(svc->ps_pool->sp_lock);
	rc = ds_pool_plan_svc_reconfs(reconf->psc_svc_rf, svc->ps_pool->sp_map, current,
				      dss_self_rank(), &to_add, &to_remove);
	ABT_rwlock_unlock(svc->ps_pool->sp_lock);
	if (rc != 0) {
		D_ERROR(DF_UUID": cannot plan pool service reconfigurations: "DF_RC"\n",
			DP_UUID(svc->ps_uuid), DP_RC(rc));
		goto out_cur;
	}

	D_DEBUG(DB_MD, DF_UUID": svc_rf=%d current=%u to_add=%u to_remove=%u\n",
		DP_UUID(svc->ps_uuid), reconf->psc_svc_rf, current->rl_nr, to_add->rl_nr,
		to_remove->rl_nr);

	/*
	 * Ignore the return values from the "add" and "remove" calls here. If
	 * the "add" calls returns an error, to_add contains the N ranks that
	 * have not been added. We delete N ranks from to_remove to account for
	 * the failed additions, and continue to make the "remove" call. If any
	 * of the two calls returns an error, we still need to report any
	 * membership changes to the MS.
	 */
	if (to_add->rl_nr > 0)
		ds_rsvc_add_replicas_s(&svc->ps_rsvc, to_add, ds_rsvc_get_md_cap());
	if (reconf->psc_canceled)
		goto out_to_add_remove;
	if (to_add->rl_nr > to_remove->rl_nr)
		to_remove->rl_nr = 0;
	else
		to_remove->rl_nr -= to_add->rl_nr;
	if (to_remove->rl_nr > 0) {
		d_rank_list_t *tmp;

		/*
		 * Since the ds_rsvc_dist_stop part is likely to hit RPC
		 * timeouts, after removing the replicas from the membership,
		 * we notify the MS first, and then come back to
		 * ds_rsvc_dist_stop.
		 */
		rc = d_rank_list_dup(&tmp, to_remove);
		if (rc != 0) {
			D_ERROR(DF_UUID": failed to duplicate to_remove: "DF_RC"\n",
				DP_UUID(svc->ps_uuid), DP_RC(rc));
			goto out_to_add_remove;
		}
		rc = rdb_remove_replicas(svc->ps_rsvc.s_db, tmp);
		if (rc != 0)
			D_ERROR(DF_UUID": failed to remove replicas: "DF_RC"\n",
				DP_UUID(svc->ps_uuid), DP_RC(rc));
		/* Delete from to_remove ranks that are not removed. */
		d_rank_list_filter(tmp, to_remove, true /* exclude */);
		d_rank_list_free(tmp);
	}

	if (rdb_get_ranks(svc->ps_rsvc.s_db, &new) == 0) {
		d_rank_list_sort(current);
		d_rank_list_sort(new);

		if (reconf->psc_force_notify || !d_rank_list_identical(new, current)) {
			/*
			 * Send RAS event to control-plane over dRPC to indicate
			 * change in pool service replicas.
			 */
			rc = ds_notify_pool_svc_update(&svc->ps_uuid, new, svc->ps_rsvc.s_term);
			if (rc == 0)
				reconf->psc_force_notify = false;
			else
				D_ERROR(DF_UUID": replica update notify failure: "DF_RC"\n",
					DP_UUID(svc->ps_uuid), DP_RC(rc));
		}

		d_rank_list_free(new);
	}
	if (reconf->psc_canceled)
		goto out_to_add_remove;

	/* Ignore the return value of this ds_rsvc_dist_stop call. */
	if (to_remove->rl_nr > 0)
		ds_rsvc_dist_stop(svc->ps_rsvc.s_class, &svc->ps_rsvc.s_id, to_remove,
				  NULL /* excluded */, svc->ps_rsvc.s_term, true /* destroy */);

out_to_add_remove:
	d_rank_list_free(to_remove);
	d_rank_list_free(to_add);
out_cur:
	d_rank_list_free(current);
out:
	reconf_end(reconf);
	ABT_cond_broadcast(reconf->psc_cv);
	D_DEBUG(DB_MD, DF_UUID": end\n", DP_UUID(svc->ps_uuid));
}

static void
pool_svc_schedule_reconf(struct pool_svc *svc)
{
	struct pool_svc_reconf *reconf = &svc->ps_reconf;
	enum ds_rsvc_state	state;
	int			rc;

	D_DEBUG(DB_MD, DF_UUID": begin\n", DP_UUID(svc->ps_uuid));

	/*
	 * Avoid scheduling new reconfigurations when the PS is stepping down
	 * and has already called pool_svc_cancel_and_wait_reconf.
	 */
	state = ds_rsvc_get_state(&svc->ps_rsvc);
	if (state == DS_RSVC_DRAINING) {
		D_DEBUG(DB_MD, DF_UUID": end: service %s\n", DP_UUID(svc->ps_uuid),
			ds_rsvc_state_str(state));
		return;
	}

	reconf_cancel_and_wait(reconf);

	/* Ended by pool_svc_reconf_ult. */
	reconf_begin(reconf);

	/*
	 * An extra svc leader reference is not required, because
	 * pool_svc_step_down_cb waits for this ULT to terminate.
	 *
	 * ULT tracking is achieved through svc->ps_reconf, not a ULT handle.
	 */
	rc = dss_ult_create(pool_svc_reconf_ult, svc, DSS_XS_SELF, 0, 0, NULL /* ult */);
	if (rc != 0) {
		D_ERROR(DF_UUID": failed to create reconfiguration ULT: "DF_RC"\n",
			DP_UUID(svc->ps_uuid), DP_RC(rc));
		reconf_end(reconf);
	}

	D_DEBUG(DB_MD, DF_UUID": end: "DF_RC"\n", DP_UUID(svc->ps_uuid), DP_RC(rc));
}

static void
pool_svc_cancel_and_wait_reconf(struct pool_svc *svc)
{
	reconf_cancel_and_wait(&svc->ps_reconf);
}

static int pool_find_all_targets_by_addr(struct pool_map *map,
					 struct pool_target_addr_list *list,
					 struct pool_target_id_list *tgt_list,
					 struct pool_target_addr_list *inval);

/*
 * Perform an update to the pool map of \a svc.
 *
 * \param[in]	svc		pool service
 * \param[in]	opc		update operation (e.g., POOL_EXCLUDE)
 * \param[in]	exclude_rank	for excluding ranks (rather than targets)
 * \param[in]	extend_rank_list ranks list to be extended.
 * \param[in]	extend_domains_nr number of extend domains.
 * \param[in]	extend_domains	domains to be extended.
 * \param[in,out]
 *		tgts		target IDs (if empty, must specify tgt_addrs)
 * \param[in]	tgt_addrs	optional target addresses (ignored if \a tgts is
 *				nonempty; requires inval_tgt_addrs)
 * \param[out]	hint		optional leadership hint
 * \param[out]	p_updated	optional info on if pool map has been updated
 * \param[out]	map_version_p	pool map version
 * \param[out]	tgt_map_ver	pool map version for the last target change
 *				(instead of a node change, for example) made by
 *				this update, or 0 if none has been made (see
 *				ds_pool_map_tgts_update)
 * \param[out]	inval_tgt_addrs	optional invalid target addresses (ignored if
 *				\a tgts is nonempty; if specified, must be
 *				initialized to empty and freed by the caller)
 */
static int
pool_svc_update_map_internal(struct pool_svc *svc, unsigned int opc,
			     bool exclude_rank, d_rank_list_t *extend_rank_list,
			     uint32_t extend_domains_nr, uint32_t *extend_domains,
			     struct pool_target_id_list *tgts,
			     struct pool_target_addr_list *tgt_addrs,
			     struct rsvc_hint *hint, bool *p_updated,
			     uint32_t *map_version_p, uint32_t *tgt_map_ver,
			     struct pool_target_addr_list *inval_tgt_addrs)
{
	struct rdb_tx		tx;
	struct pool_map	       *map;
	uint32_t		map_version_before;
	uint32_t		map_version;
	struct pool_buf	       *map_buf = NULL;
	bool			updated = false;
	int			rc;

	D_DEBUG(DB_MD, DF_UUID": opc=%u exclude_rank=%d ntgts=%d ntgt_addrs=%d\n",
		DP_UUID(svc->ps_uuid), opc, exclude_rank, tgts->pti_number,
		tgt_addrs == NULL ? 0 : tgt_addrs->pta_number);

	rc = rdb_tx_begin(svc->ps_rsvc.s_db, svc->ps_rsvc.s_term, &tx);
	if (rc != 0)
		goto out;
	ABT_rwlock_wrlock(svc->ps_lock);

	/* Create a temporary pool map based on the last committed version. */
	rc = read_map(&tx, &svc->ps_root, &map);
	if (rc != 0)
		goto out_lock;

	if (opc == POOL_EXTEND) {
		D_ASSERT(extend_rank_list != NULL);
		map_version = pool_map_get_version(map) + 1;
		rc = gen_pool_buf(map, &map_buf, map_version, extend_domains_nr,
				  extend_rank_list->rl_nr, extend_rank_list->rl_nr * dss_tgt_nr,
				  extend_domains, dss_tgt_nr);
<<<<<<< HEAD
		if (rc != 0) {
			pool_buf_free(map_buf);
			D_GOTO(out_map, rc);
		}

		/* Extend the current pool map */
		rc = pool_map_extend(map, map_version, map_buf);
		if (rc != 0)
			D_GOTO(out_map, rc);

		pool_buf_free(map_buf);
=======
		if (rc != 0)
			D_GOTO(out_map, rc);

		/* Extend the current pool map */
		rc = pool_map_extend(map, map_version, map_buf);
		pool_buf_free(map_buf);
		map_buf = NULL;
		if (rc != 0)
			D_GOTO(out_map, rc);

>>>>>>> 0459ef5f
		/* Get a list of all the targets being added */
		rc = pool_map_find_targets_on_ranks(map, extend_rank_list, tgts);
		if (rc <= 0) {
			D_ERROR(DF_UUID" failed to find targets rc: "DF_RC"\n",
				DP_UUID(svc->ps_uuid), DP_RC(rc));
			D_GOTO(out_map, rc);
		}
	} else {
		/*
		 * If an empty target ID list is provided, convert from target
		 * addresses.
		 */
		if (tgts->pti_number == 0) {
			D_ASSERT(tgts->pti_ids == NULL);
			D_ASSERT(tgt_addrs != NULL);
			D_ASSERT(inval_tgt_addrs != NULL);
			rc = pool_find_all_targets_by_addr(map, tgt_addrs, tgts,
							   inval_tgt_addrs);
			if (rc != 0)
				goto out_map;
			if (inval_tgt_addrs->pta_number > 0) {
				/*
				 * If any invalid ranks/targets were specified here,
				 * abort the entire request. This will mean the
				 * operator needs to resubmit the request with
				 * corrected arguments, which will be easier without
				 * trying to figure out which arguments were accepted &
				 * started processing already.
				 */
				rc = -DER_NONEXIST;
				goto out_map;
			}
		}
	}
	/*
	 * Attempt to modify the temporary pool map and save its versions
	 * before and after. If the version hasn't changed, we are done.
	 */
	map_version_before = pool_map_get_version(map);
	rc = ds_pool_map_tgts_update(map, tgts, opc, exclude_rank, tgt_map_ver,
				     true);
	if (rc != 0)
		D_GOTO(out_map, rc);
	map_version = pool_map_get_version(map);
	D_DEBUG(DB_MD, DF_UUID": version=%u->%u\n",
		DP_UUID(svc->ps_uuid), map_version_before, map_version);
	if (map_version == map_version_before)
		D_GOTO(out_map, rc = 0);

	/* Write the new pool map. */
	rc = pool_buf_extract(map, &map_buf);
	if (rc != 0)
		D_GOTO(out_map, rc);
	rc = write_map_buf(&tx, &svc->ps_root, map_buf, map_version);
	if (rc != 0)
		goto out_map_buf;

	rc = rdb_tx_commit(&tx);
	if (rc != 0) {
		D_DEBUG(DB_MD, DF_UUID": failed to commit: "DF_RC"\n",
			DP_UUID(svc->ps_uuid), DP_RC(rc));
		goto out_map_buf;
	}

	updated = true;

	/* Update svc->ps_pool to match the new pool map. */
	rc = ds_pool_tgt_map_update(svc->ps_pool, map_buf, map_version);
	if (rc != 0) {
		D_ERROR(DF_UUID": failed to update pool map cache: %d\n",
			DP_UUID(svc->ps_uuid), rc);
		/*
		 * We must resign to avoid handling future requests with a
		 * stale pool map cache.
		 */
		rdb_resign(svc->ps_rsvc.s_db, svc->ps_rsvc.s_term);
		rc = 0;
		goto out_map_buf;
	}

	ds_rsvc_request_map_dist(&svc->ps_rsvc);

	pool_svc_schedule_reconf(svc);

out_map_buf:
	pool_buf_free(map_buf);
out_map:
	pool_map_decref(map);
out_lock:
	if (map_version_p != NULL)
		*map_version_p = ds_pool_get_version(svc->ps_pool);
	ABT_rwlock_unlock(svc->ps_lock);
	rdb_tx_end(&tx);
out:
	if (hint != NULL)
		ds_rsvc_set_hint(&svc->ps_rsvc, hint);
	if (p_updated)
		*p_updated = updated;
	return rc;
}

static int
pool_find_all_targets_by_addr(struct pool_map *map,
			      struct pool_target_addr_list *list,
			      struct pool_target_id_list *tgt_list,
			      struct pool_target_addr_list *inval_list_out)
{
	int	i;
	int	rc = 0;

	for (i = 0; i < list->pta_number; i++) {
		struct pool_target *tgt;
		int tgt_nr;
		int j;
		int ret;

		tgt_nr = pool_map_find_target_by_rank_idx(map,
				list->pta_addrs[i].pta_rank,
				list->pta_addrs[i].pta_target, &tgt);
		if (tgt_nr <= 0) {
			/* Can not locate the target in pool map, let's
			 * add it to the output list
			 */
			D_DEBUG(DB_MD, "cannot find rank %u target %u\n",
				list->pta_addrs[i].pta_rank,
				list->pta_addrs[i].pta_target);
			ret = pool_target_addr_list_append(inval_list_out,
							   &list->pta_addrs[i]);
			if (ret) {
				rc = ret;
				break;
			}
		}

		for (j = 0; j < tgt_nr; j++) {
			struct pool_target_id tid;

			tid.pti_id = tgt[j].ta_comp.co_id;
			ret = pool_target_id_list_append(tgt_list, &tid);
			if (ret) {
				rc = ret;
				break;
			}
		}
	}
	return rc;
}

struct redist_open_hdls_arg {
	/**
	 * Pointer to pointer containing flattened array of output handles
	 * Note that these are variable size, so can't be indexed as an array
	 */
	struct pool_iv_conn **hdls;
	/** Pointer to the next write location within hdls */
	struct pool_iv_conn *next;
	/** Total current size of the hdls buffer, in bytes */
	size_t hdls_size;
	/** Total used space in hdls buffer, in bytes */
	size_t hdls_used;
};

/* See pool_svc_update_map_internal documentation. */
static int
pool_update_map_internal(uuid_t pool_uuid, unsigned int opc, bool exclude_rank,
			 struct pool_target_id_list *tgts,
			 struct pool_target_addr_list *tgt_addrs,
			 struct rsvc_hint *hint, bool *p_updated,
			 uint32_t *map_version_p, uint32_t *tgt_map_ver,
			 struct pool_target_addr_list *inval_tgt_addrs)
{
	struct pool_svc	       *svc;
	int			rc;

	rc = pool_svc_lookup_leader(pool_uuid, &svc, hint);
	if (rc != 0)
		return rc;

	rc = pool_svc_update_map_internal(svc, opc, exclude_rank, NULL, 0,
					  NULL, tgts, tgt_addrs, hint, p_updated,
					  map_version_p, tgt_map_ver,
					  inval_tgt_addrs);

	pool_svc_put_leader(svc);
	return rc;
}

int
ds_pool_tgt_exclude_out(uuid_t pool_uuid, struct pool_target_id_list *list)
{
	return pool_update_map_internal(pool_uuid, POOL_EXCLUDE_OUT, false,
					list, NULL, NULL, NULL, NULL, NULL,
					NULL);
}

int
ds_pool_tgt_exclude(uuid_t pool_uuid, struct pool_target_id_list *list)
{
	return pool_update_map_internal(pool_uuid, POOL_EXCLUDE, false, list,
					NULL, NULL, NULL, NULL, NULL, NULL);
}

int
ds_pool_tgt_add_in(uuid_t pool_uuid, struct pool_target_id_list *list)
{
	return pool_update_map_internal(pool_uuid, POOL_ADD_IN, false, list,
					NULL, NULL, NULL, NULL, NULL, NULL);
}

/*
 * Perform a pool map update indicated by opc. If successful, the new pool map
 * version is reported via map_version. Upon -DER_NOTLEADER, a pool service
 * leader hint, if available, is reported via hint (if not NULL).
 */
static int
pool_svc_update_map(struct pool_svc *svc, crt_opcode_t opc, bool exclude_rank,
		    d_rank_list_t *extend_rank_list, uint32_t *extend_domains,
		    uint32_t extend_domains_nr, struct pool_target_addr_list *list,
		    struct pool_target_addr_list *inval_list_out,
		    uint32_t *map_version, struct rsvc_hint *hint)
{
	daos_rebuild_opc_t		op;
	struct pool_target_id_list	target_list = { 0 };
	daos_prop_t			prop = { 0 };
	uint32_t			tgt_map_ver = 0;
	struct daos_prop_entry		*entry;
	bool				updated;
	int				rc;
	char				*env;
	daos_epoch_t			rebuild_eph = crt_hlc_get();
	uint64_t			delay = 2;

	rc = pool_svc_update_map_internal(svc, opc, exclude_rank, extend_rank_list,
					  extend_domains_nr, extend_domains,
					  &target_list, list, hint, &updated,
					  map_version, &tgt_map_ver, inval_list_out);
	if (rc)
		D_GOTO(out, rc);

	if (!updated)
		D_GOTO(out, rc);

	switch (opc) {
	case POOL_EXCLUDE:
		op = RB_OP_FAIL;
		break;
	case POOL_DRAIN:
		op = RB_OP_DRAIN;
		break;
	case POOL_REINT:
		op = RB_OP_REINT;
		break;
	case POOL_EXTEND:
		op = RB_OP_EXTEND;
		break;
	default:
		D_GOTO(out, rc);
	}

	env = getenv(REBUILD_ENV);
	if ((env && !strcasecmp(env, REBUILD_ENV_DISABLED)) ||
	     daos_fail_check(DAOS_REBUILD_DISABLE)) {
		D_DEBUG(DB_TRACE, "Rebuild is disabled\n");
		D_GOTO(out, rc = 0);
	}

	rc = ds_pool_iv_prop_fetch(svc->ps_pool, &prop);
	if (rc)
		D_GOTO(out, rc);

	entry = daos_prop_entry_get(&prop, DAOS_PROP_PO_SELF_HEAL);
	D_ASSERT(entry != NULL);
	if (!(entry->dpe_val & DAOS_SELF_HEAL_AUTO_REBUILD)) {
		D_DEBUG(DB_MD, "self healing is disabled\n");
		D_GOTO(out, rc);
	}

	if (daos_fail_check(DAOS_REBUILD_DELAY))
		delay = 5;

	D_DEBUG(DB_MD, "map ver %u/%u\n", map_version ? *map_version : -1,
		tgt_map_ver);
	if (tgt_map_ver != 0) {
		rc = ds_rebuild_schedule(svc->ps_pool, tgt_map_ver, rebuild_eph,
					 &target_list, op, delay);
		if (rc != 0) {
			D_ERROR("rebuild fails rc: "DF_RC"\n", DP_RC(rc));
			D_GOTO(out, rc);
		}
	}

out:
	daos_prop_fini(&prop);
	pool_target_id_list_free(&target_list);
	return rc;
}

void
ds_pool_extend_handler(crt_rpc_t *rpc)
{
	struct pool_extend_in	*in = crt_req_get(rpc);
	struct pool_extend_out	*out = crt_reply_get(rpc);
	struct pool_svc		*svc;
	uuid_t			pool_uuid;
	d_rank_list_t		rank_list;
	uint32_t		ndomains;
	uint32_t		*domains;
	int			rc;

	D_DEBUG(DB_MD, DF_UUID": processing rpc %p\n", DP_UUID(in->pei_op.pi_uuid), rpc);

	uuid_copy(pool_uuid, in->pei_op.pi_uuid);
	rank_list.rl_nr = in->pei_tgt_ranks->rl_nr;
	rank_list.rl_ranks = in->pei_tgt_ranks->rl_ranks;
	ndomains = in->pei_ndomains;
	domains = in->pei_domains.ca_arrays;

	rc = pool_svc_lookup_leader(in->pei_op.pi_uuid, &svc, &out->peo_op.po_hint);
	if (rc != 0)
		goto out;

	rc = pool_svc_update_map(svc, opc_get(rpc->cr_opc),
				 false /* exclude_rank */,
				 &rank_list, domains, ndomains,
				 NULL, NULL, &out->peo_op.po_map_version,
				 &out->peo_op.po_hint);

	pool_svc_put_leader(svc);
out:
	out->peo_op.po_rc = rc;
	D_DEBUG(DB_MD, DF_UUID ": replying rpc: %p " DF_RC "\n", DP_UUID(in->pei_op.pi_uuid), rpc,
		DP_RC(rc));
	crt_reply_send(rpc);
}

static int
pool_discard(crt_context_t ctx, struct pool_svc *svc, struct pool_target_addr_list *list)
{
	struct pool_tgt_discard_in	*ptdi_in;
	struct pool_tgt_discard_out	*ptdi_out;
	crt_rpc_t			*rpc;
	d_rank_list_t			*rank_list = NULL;
	crt_opcode_t			opc;
	int				i;
	int				rc;

	rank_list = d_rank_list_alloc(list->pta_number);
	if (rank_list == NULL)
		D_GOTO(out, rc = -DER_NOMEM);

	rank_list->rl_nr = 0;
	/* remove the duplicate ranks from list, see reintegrate target case */
	for (i = 0; i < list->pta_number; i++) {
		if (daos_rank_in_rank_list(rank_list, list->pta_addrs[i].pta_rank))
			continue;

		rank_list->rl_ranks[rank_list->rl_nr++] = list->pta_addrs[i].pta_rank;
		D_DEBUG(DB_MD, DF_UUID": discard rank %u\n",
			DP_UUID(svc->ps_pool->sp_uuid), list->pta_addrs[i].pta_rank);
	}

	if (rank_list->rl_nr == 0) {
		D_DEBUG(DB_MD, DF_UUID" discard 0 rank.\n", DP_UUID(svc->ps_pool->sp_uuid));
		D_GOTO(out, rc = 0);
	}

	opc = DAOS_RPC_OPCODE(POOL_TGT_DISCARD, DAOS_POOL_MODULE, DAOS_POOL_VERSION);
	rc = crt_corpc_req_create(ctx, NULL, rank_list, opc, NULL,
				  NULL, CRT_RPC_FLAG_FILTER_INVERT,
				  crt_tree_topo(CRT_TREE_KNOMIAL, 32), &rpc);
	if (rc)
		D_GOTO(out, rc);

	ptdi_in = crt_req_get(rpc);
	ptdi_in->ptdi_addrs.ca_arrays = list->pta_addrs;
	ptdi_in->ptdi_addrs.ca_count = list->pta_number;
	uuid_copy(ptdi_in->ptdi_uuid, svc->ps_pool->sp_uuid);
	rc = dss_rpc_send(rpc);

	ptdi_out = crt_reply_get(rpc);
	D_ASSERT(ptdi_out != NULL);
	rc = ptdi_out->ptdo_rc;
	if (rc != 0)
		D_ERROR(DF_UUID": pool discard failed: rc: %d\n",
			DP_UUID(svc->ps_pool->sp_uuid), rc);

	crt_req_decref(rpc);

out:
	if (rank_list)
		d_rank_list_free(rank_list);
	return rc;
}

void
ds_pool_update_handler(crt_rpc_t *rpc)
{
	struct pool_tgt_update_in      *in = crt_req_get(rpc);
	struct pool_tgt_update_out     *out = crt_reply_get(rpc);
	struct pool_svc		       *svc;
	struct pool_target_addr_list	list = { 0 };
	struct pool_target_addr_list	inval_list_out = { 0 };
	int				rc;

	if (in->pti_addr_list.ca_arrays == NULL ||
	    in->pti_addr_list.ca_count == 0)
		D_GOTO(out, rc = -DER_INVAL);

	D_DEBUG(DB_MD, DF_UUID ": processing rpc: %p ntargets=%zu\n", DP_UUID(in->pti_op.pi_uuid),
		rpc, in->pti_addr_list.ca_count);

	rc = pool_svc_lookup_leader(in->pti_op.pi_uuid, &svc,
				    &out->pto_op.po_hint);
	if (rc != 0)
		goto out;

	list.pta_number = in->pti_addr_list.ca_count;
	list.pta_addrs = in->pti_addr_list.ca_arrays;

	if (opc_get(rpc->cr_opc) == POOL_REINT) {
		rc = pool_discard(rpc->cr_ctx, svc, &list);
		if (rc)
			goto out_svc;
	}

	rc = pool_svc_update_map(svc, opc_get(rpc->cr_opc),
				 false /* exclude_rank */, NULL, NULL, 0, &list,
				 &inval_list_out, &out->pto_op.po_map_version,
				 &out->pto_op.po_hint);
	if (rc != 0)
		goto out_svc;

	out->pto_addr_list.ca_arrays = inval_list_out.pta_addrs;
	out->pto_addr_list.ca_count = inval_list_out.pta_number;

out_svc:
	pool_svc_put_leader(svc);
out:
	out->pto_op.po_rc = rc;
	D_DEBUG(DB_MD, DF_UUID ": replying rpc: %p " DF_RC "\n", DP_UUID(in->pti_op.pi_uuid), rpc,
		DP_RC(rc));
	crt_reply_send(rpc);
	pool_target_addr_list_free(&inval_list_out);
}

static int
pool_svc_exclude_rank(struct pool_svc *svc, d_rank_t rank)
{
	struct pool_target_addr_list	list;
	struct pool_target_addr_list	inval_list_out = { 0 };
	struct pool_target_addr		tgt_rank;
	uint32_t			map_version = 0;
	int				rc;

	tgt_rank.pta_rank = rank;
	tgt_rank.pta_target = -1;
	list.pta_number = 1;
	list.pta_addrs = &tgt_rank;

	rc = pool_svc_update_map(svc, POOL_EXCLUDE, true /* exclude_rank */,
				 NULL, NULL, 0, &list, &inval_list_out, &map_version,
				 NULL /* hint */);

	D_DEBUG(DB_MD, "Exclude pool "DF_UUID"/%u rank %u: rc %d\n",
		DP_UUID(svc->ps_uuid), map_version, rank, rc);

	pool_target_addr_list_free(&inval_list_out);

	return rc;
}

struct evict_iter_arg {
	uuid_t *eia_hdl_uuids;
	size_t	eia_hdl_uuids_size;
	int	eia_n_hdl_uuids;
	char	*eia_machine;
	struct pool_svc *eia_pool_svc;
};

static int
evict_iter_cb(daos_handle_t ih, d_iov_t *key, d_iov_t *val, void *varg)
{
	struct evict_iter_arg  *arg = varg;

	D_ASSERT(arg->eia_hdl_uuids != NULL);
	D_ASSERT(arg->eia_hdl_uuids_size > sizeof(uuid_t));

	if (key->iov_len != sizeof(uuid_t)) {
		D_ERROR("invalid key size: "DF_U64"\n", key->iov_len);
		return -DER_IO;
	}
	if (val->iov_len == sizeof(struct pool_hdl_v0)) {
		/* old/2.0 pool handle format ? */
		if (arg->eia_pool_svc->ps_global_version < 1) {
			D_DEBUG(DB_MD, "2.0 pool handle format detected\n");
			/* if looking for a specific machine, do not select this handle */
			if (arg->eia_machine)
				return 0;
		} else {
			D_ERROR("invalid value size: "DF_U64" for pool version %u\n", val->iov_len,
				arg->eia_pool_svc->ps_global_version);
			return -DER_IO;
		}
	} else {
		struct pool_hdl *hdl = val->iov_buf;

		if (val->iov_len != sizeof(struct pool_hdl) + hdl->ph_cred_len ||
		    arg->eia_pool_svc->ps_global_version < 1) {
			D_ERROR("invalid value size: "DF_U64" for pool version %u, expected %zu\n",
				val->iov_len, arg->eia_pool_svc->ps_global_version,
				arg->eia_pool_svc->ps_global_version < 1 ?
				sizeof(struct pool_hdl_v0) :
				sizeof(struct pool_hdl) + hdl->ph_cred_len);
			return -DER_IO;
		}
	}

	/* If we specified a machine name as a filter check before we do the realloc */
	if (arg->eia_machine) {
		struct pool_hdl	*hdl = val->iov_buf;

		if (strncmp(arg->eia_machine, hdl->ph_machine, sizeof(hdl->ph_machine)) != 0) {
			return 0;
		}
	}

	/*
	 * Make sure arg->eia_hdl_uuids[arg->eia_hdl_uuids_size] have enough
	 * space for this handle.
	 */
	if (sizeof(uuid_t) * (arg->eia_n_hdl_uuids + 1) >
	    arg->eia_hdl_uuids_size) {
		uuid_t *hdl_uuids_tmp;
		size_t	hdl_uuids_size_tmp;

		hdl_uuids_size_tmp = arg->eia_hdl_uuids_size * 2;
		D_ALLOC(hdl_uuids_tmp, hdl_uuids_size_tmp);
		if (hdl_uuids_tmp == NULL)
			return -DER_NOMEM;
		memcpy(hdl_uuids_tmp, arg->eia_hdl_uuids,
		       arg->eia_hdl_uuids_size);
		D_FREE(arg->eia_hdl_uuids);
		arg->eia_hdl_uuids = hdl_uuids_tmp;
		arg->eia_hdl_uuids_size = hdl_uuids_size_tmp;
	}

	uuid_copy(arg->eia_hdl_uuids[arg->eia_n_hdl_uuids], key->iov_buf);
	arg->eia_n_hdl_uuids++;
	return 0;
}

/*
 * Callers are responsible for freeing *hdl_uuids if this function returns zero.
 */
static int
find_hdls_to_evict(struct rdb_tx *tx, struct pool_svc *svc, uuid_t **hdl_uuids,
		   size_t *hdl_uuids_size, int *n_hdl_uuids, char *machine)
{
	struct evict_iter_arg	arg = {0};
	int			rc;

	arg.eia_hdl_uuids_size = sizeof(uuid_t) * 4;
	D_ALLOC(arg.eia_hdl_uuids, arg.eia_hdl_uuids_size);
	if (arg.eia_hdl_uuids == NULL)
		return -DER_NOMEM;
	arg.eia_n_hdl_uuids = 0;
	if (machine)
		arg.eia_machine = machine;
	arg.eia_pool_svc = svc;

	rc = rdb_tx_iterate(tx, &svc->ps_handles, false /* backward */,
			    evict_iter_cb, &arg);
	if (rc != 0) {
		D_FREE(arg.eia_hdl_uuids);
		return rc;
	}

	*hdl_uuids = arg.eia_hdl_uuids;
	*hdl_uuids_size = arg.eia_hdl_uuids_size;
	*n_hdl_uuids = arg.eia_n_hdl_uuids;
	return 0;
}

/*
 * Callers are responsible for freeing *hdl_uuids if this function returns zero.
 */
static int
validate_hdls_to_evict(struct rdb_tx *tx, struct pool_svc *svc,
		       uuid_t **hdl_uuids, int *n_hdl_uuids, uuid_t *hdl_list,
		       int n_hdl_list) {
	uuid_t		*valid_list;
	int		n_valid_list = 0;
	int		i;
	int		rc = 0;
	d_iov_t		key;
	d_iov_t		value;

	if (hdl_list == NULL || n_hdl_list == 0) {
		return -DER_INVAL;
	}

	/* Assume the entire list is valid */
	D_ALLOC(valid_list, sizeof(uuid_t) * n_hdl_list);
	if (valid_list == NULL)
		return -DER_NOMEM;

	for (i = 0; i < n_hdl_list; i++) {
		d_iov_set(&key, hdl_list[i], sizeof(uuid_t));
		d_iov_set(&value, NULL, 0);
		rc = rdb_tx_lookup(tx, &svc->ps_handles, &key, &value);

		if (rc == 0) {
			uuid_copy(valid_list[n_valid_list], hdl_list[i]);
			n_valid_list++;
		} else if (rc == -DER_NONEXIST) {
			D_DEBUG(DB_MD, "Skipping invalid handle" DF_UUID "\n",
				DP_UUID(hdl_list[i]));
			/* Reset RC in case we're the last entry */
			rc = 0;
			continue;
		} else {
			D_FREE(valid_list);
			D_GOTO(out, rc);
		}
	}

	*hdl_uuids = valid_list;
	*n_hdl_uuids = n_valid_list;

out:
	return rc;
}

void
ds_pool_evict_handler(crt_rpc_t *rpc)
{
	struct pool_evict_in   *in = crt_req_get(rpc);
	struct pool_evict_out  *out = crt_reply_get(rpc);
	struct pool_svc	       *svc;
	struct rdb_tx		tx;
	uuid_t		       *hdl_uuids = NULL;
	size_t			hdl_uuids_size;
	int			n_hdl_uuids = 0;
	int			rc;

	D_DEBUG(DB_MD, DF_UUID": processing rpc %p\n",
		DP_UUID(in->pvi_op.pi_uuid), rpc);

	rc = pool_svc_lookup_leader(in->pvi_op.pi_uuid, &svc,
				    &out->pvo_op.po_hint);
	if (rc != 0)
		D_GOTO(out, rc);

	rc = rdb_tx_begin(svc->ps_rsvc.s_db, svc->ps_rsvc.s_term, &tx);
	if (rc != 0)
		D_GOTO(out_svc, rc);

	ABT_rwlock_wrlock(svc->ps_lock);

	/*
	 * If a subset of handles is specified use them instead of iterating
	 * through all handles for the pool uuid
	 */
	if (in->pvi_hdls.ca_arrays) {
		rc = validate_hdls_to_evict(&tx, svc, &hdl_uuids, &n_hdl_uuids,
					    in->pvi_hdls.ca_arrays,
					    in->pvi_hdls.ca_count);
	} else {
		rc = find_hdls_to_evict(&tx, svc, &hdl_uuids, &hdl_uuids_size,
					&n_hdl_uuids, in->pvi_machine);
	}

	D_DEBUG(DB_MD, "number of handles found was: %d\n", n_hdl_uuids);

	if (rc != 0)
		D_GOTO(out_lock, rc);

	if (n_hdl_uuids > 0) {
		/* If pool destroy but not forcibly, error: the pool is busy */

		if (in->pvi_pool_destroy && !in->pvi_pool_destroy_force) {
			D_DEBUG(DB_MD, DF_UUID": busy, %u open handles\n",
				DP_UUID(in->pvi_op.pi_uuid), n_hdl_uuids);
			D_GOTO(out_free, rc = -DER_BUSY);
		} else {
			/* Pool evict, or pool destroy with force=true */
			rc = pool_disconnect_hdls(&tx, svc, hdl_uuids,
						  n_hdl_uuids, rpc->cr_ctx);
			if (rc != 0) {
				D_GOTO(out_free, rc);
			} else {
				struct pool_metrics *metrics;

				/** update metric */
				metrics = svc->ps_pool->sp_metrics[DAOS_POOL_MODULE];
				d_tm_inc_counter(metrics->evict_total, n_hdl_uuids);
			}
		}
	}

	/* If pool destroy and not error case, disable new connections */
	if (in->pvi_pool_destroy) {
		uint32_t	connectable = 0;
		d_iov_t		value;

		d_iov_set(&value, &connectable, sizeof(connectable));
		rc = rdb_tx_update_critical(&tx, &svc->ps_root, &ds_pool_prop_connectable, &value);
		if (rc != 0)
			D_GOTO(out_free, rc);

		ds_pool_iv_srv_hdl_invalidate(svc->ps_pool);
		ds_iv_ns_leader_stop(svc->ps_pool->sp_iv_ns);
		D_DEBUG(DB_MD, DF_UUID": pool destroy/evict: mark pool for "
			"no new connections\n", DP_UUID(in->pvi_op.pi_uuid));
	}

	rc = rdb_tx_commit(&tx);
	/* No need to set out->pvo_op.po_map_version. */
out_free:
	D_FREE(hdl_uuids);
out_lock:
	ABT_rwlock_unlock(svc->ps_lock);
	rdb_tx_end(&tx);
out_svc:
	ds_rsvc_set_hint(&svc->ps_rsvc, &out->pvo_op.po_hint);
	pool_svc_put_leader(svc);
out:
	out->pvo_op.po_rc = rc;
	out->pvo_n_hdls_evicted = n_hdl_uuids;
	D_DEBUG(DB_MD, DF_UUID ": replying rpc: %p " DF_RC "\n", DP_UUID(in->pvi_op.pi_uuid), rpc,
		DP_RC(rc));
	crt_reply_send(rpc);
}

/**
 * Send a CaRT message to the pool svc to test and
 * (if applicable based on destroy and force option) evict all open handles
 * on a pool.
 *
 * \param[in]	pool_uuid	UUID of the pool
 * \param[in]	ranks		Pool service replicas
 * \param[in]	handles		List of handles to selectively evict
 * \param[in]	n_handles	Number of items in handles
 * \param[in]	destroy		If true the evict request is a destroy request
 * \param[in]	force		If true and destroy is true request all handles
 *				be forcibly evicted
 * \param[in]   machine		Hostname to use as filter for evicting handles
 * \param[out]	count		Number of handles evicted
 *
 * \return	0		Success
 *		-DER_BUSY	Open pool handles exist and no force requested
 *
 */
int
ds_pool_svc_check_evict(uuid_t pool_uuid, d_rank_list_t *ranks,
			uuid_t *handles, size_t n_handles,
			uint32_t destroy, uint32_t force,
			char *machine, uint32_t *count)
{
	int			 rc;
	struct rsvc_client	 client;
	crt_endpoint_t		 ep;
	struct dss_module_info	*info = dss_get_module_info();
	crt_rpc_t		*rpc;
	struct pool_evict_in	*in;
	struct pool_evict_out	*out;

	D_DEBUG(DB_MGMT,
		DF_UUID": Destroy pool (force: %d), inspect/evict handles\n",
		DP_UUID(pool_uuid), force);

	rc = rsvc_client_init(&client, ranks);
	if (rc != 0)
		D_GOTO(out, rc);

rechoose:
	ep.ep_grp = NULL; /* primary group */
	rc = rsvc_client_choose(&client, &ep);
	if (rc != 0) {
		D_ERROR(DF_UUID": cannot find pool service: "DF_RC"\n",
			DP_UUID(pool_uuid), DP_RC(rc));
		goto out_client;
	}

	rc = pool_req_create(info->dmi_ctx, &ep, POOL_EVICT, &rpc);
	if (rc != 0) {
		D_ERROR(DF_UUID": failed to create pool evict rpc: %d\n",
			DP_UUID(pool_uuid), rc);
		D_GOTO(out_client, rc);
	}

	in = crt_req_get(rpc);
	uuid_copy(in->pvi_op.pi_uuid, pool_uuid);
	uuid_clear(in->pvi_op.pi_hdl);
	in->pvi_hdls.ca_arrays = handles;
	in->pvi_hdls.ca_count = n_handles;
	in->pvi_machine = machine;

	/* Pool destroy (force=false): assert no open handles / do not evict.
	 * Pool destroy (force=true): evict any/all open handles on the pool.
	 */
	in->pvi_pool_destroy = destroy;
	in->pvi_pool_destroy_force = force;

	rc = dss_rpc_send(rpc);
	out = crt_reply_get(rpc);
	D_ASSERT(out != NULL);

	rc = pool_rsvc_client_complete_rpc(&client, &ep, rc, &out->pvo_op);
	if (rc == RSVC_CLIENT_RECHOOSE) {
		crt_req_decref(rpc);
		dss_sleep(RECHOOSE_SLEEP_MS);
		D_GOTO(rechoose, rc);
	}

	rc = out->pvo_op.po_rc;
	if (rc != 0)
		D_ERROR(DF_UUID": pool destroy failed to evict handles, "
			"rc: %d\n", DP_UUID(pool_uuid), rc);
	if (count)
		*count = out->pvo_n_hdls_evicted;

	crt_req_decref(rpc);
out_client:
	rsvc_client_fini(&client);
out:
	return rc;
}

/*
 * Transfer list of pool ranks to "remote_bulk". If the remote bulk buffer
 * is too small, then return -DER_TRUNC. RPC response will contain the number
 * of ranks in the pool that the client can use to resize its buffer
 * for another RPC request.
 */
static int
transfer_ranks_buf(d_rank_t *ranks_buf, size_t nranks,
		   struct pool_svc *svc, crt_rpc_t *rpc, crt_bulk_t remote_bulk)
{
	size_t				 ranks_buf_size;
	daos_size_t			 remote_bulk_size;
	d_iov_t				 ranks_iov;
	d_sg_list_t			 ranks_sgl;
	crt_bulk_t			 bulk = CRT_BULK_NULL;
	struct crt_bulk_desc		 bulk_desc;
	crt_bulk_opid_t			 bulk_opid;
	ABT_eventual			 eventual;
	int				*status;
	int				 rc;

	D_ASSERT(nranks > 0);
	ranks_buf_size = nranks * sizeof(d_rank_t);

	/* Check if the client bulk buffer is large enough. */
	rc = crt_bulk_get_len(remote_bulk, &remote_bulk_size);
	if (rc != 0)
		D_GOTO(out, rc);
	if (remote_bulk_size < ranks_buf_size) {
		D_ERROR(DF_UUID ": remote ranks buffer(" DF_U64 ")"
			" < required (%lu)\n", DP_UUID(svc->ps_uuid),
			remote_bulk_size, ranks_buf_size);
		D_GOTO(out, rc = -DER_TRUNC);
	}

	d_iov_set(&ranks_iov, ranks_buf, ranks_buf_size);
	ranks_sgl.sg_nr = 1;
	ranks_sgl.sg_nr_out = 0;
	ranks_sgl.sg_iovs = &ranks_iov;

	rc = crt_bulk_create(rpc->cr_ctx, &ranks_sgl, CRT_BULK_RO, &bulk);
	if (rc != 0)
		D_GOTO(out, rc);

	/* Prepare for crt_bulk_transfer(). */
	bulk_desc.bd_rpc = rpc;
	bulk_desc.bd_bulk_op = CRT_BULK_PUT;
	bulk_desc.bd_remote_hdl = remote_bulk;
	bulk_desc.bd_remote_off = 0;
	bulk_desc.bd_local_hdl = bulk;
	bulk_desc.bd_local_off = 0;
	bulk_desc.bd_len = ranks_iov.iov_len;

	rc = ABT_eventual_create(sizeof(*status), &eventual);
	if (rc != ABT_SUCCESS)
		D_GOTO(out_bulk, rc = dss_abterr2der(rc));

	rc = crt_bulk_transfer(&bulk_desc, bulk_cb, &eventual, &bulk_opid);
	if (rc != 0)
		D_GOTO(out_eventual, rc);

	rc = ABT_eventual_wait(eventual, (void **)&status);
	if (rc != ABT_SUCCESS)
		D_GOTO(out_eventual, rc = dss_abterr2der(rc));

	if (*status != 0)
		D_GOTO(out_eventual, rc = *status);

out_eventual:
	ABT_eventual_free(&eventual);
out_bulk:
	if (bulk != CRT_BULK_NULL)
		crt_bulk_free(bulk);
out:
	return rc;
}

/* CaRT RPC handler run in PS leader to return pool storage ranks
 */
void
ds_pool_ranks_get_handler(crt_rpc_t *rpc)
{
	struct pool_ranks_get_in	*in = crt_req_get(rpc);
	struct pool_ranks_get_out	*out = crt_reply_get(rpc);
	uint32_t			 nranks = 0;
	d_rank_list_t			out_ranks = {0};
	struct pool_svc			*svc;
	int				 rc;

	D_DEBUG(DB_MD, DF_UUID ": processing rpc: %p\n", DP_UUID(in->prgi_op.pi_uuid), rpc);

	rc = pool_svc_lookup_leader(in->prgi_op.pi_uuid, &svc,
				    &out->prgo_op.po_hint);
	if (rc != 0)
		D_GOTO(out, rc);

	/* This is a server to server RPC only */
	if (daos_rpc_from_client(rpc))
		D_GOTO(out, rc = -DER_INVAL);

	/* Get available ranks */
	rc = ds_pool_get_ranks(in->prgi_op.pi_uuid,
			       PO_COMP_ST_UP | PO_COMP_ST_UPIN | PO_COMP_ST_DRAIN,
			       &out_ranks);
	if (rc != 0) {
		D_ERROR(DF_UUID ": get ranks failed, " DF_RC "\n",
			DP_UUID(in->prgi_op.pi_uuid), DP_RC(rc));
		D_GOTO(out_svc, rc);
	} else if ((in->prgi_nranks > 0) &&
		   (out_ranks.rl_nr > in->prgi_nranks)) {
		D_DEBUG(DB_MD, DF_UUID ": %u ranks (more than client: %u)\n",
			DP_UUID(in->prgi_op.pi_uuid), out_ranks.rl_nr,
			in->prgi_nranks);
		D_GOTO(out_free, rc = -DER_TRUNC);
	} else {
		D_DEBUG(DB_MD, DF_UUID ": %u ranks\n",
			DP_UUID(in->prgi_op.pi_uuid), out_ranks.rl_nr);
		if ((out_ranks.rl_nr > 0) && (in->prgi_nranks > 0) &&
		    (in->prgi_ranks_bulk != CRT_BULK_NULL))
			rc = transfer_ranks_buf(out_ranks.rl_ranks,
						out_ranks.rl_nr, svc, rpc,
						in->prgi_ranks_bulk);
	}

out_free:
	nranks = out_ranks.rl_nr;
	map_ranks_fini(&out_ranks);

out_svc:
	ds_rsvc_set_hint(&svc->ps_rsvc, &out->prgo_op.po_hint);
	pool_svc_put_leader(svc);
out:
	out->prgo_op.po_rc = rc;
	out->prgo_nranks = nranks;
	D_DEBUG(DB_MD, DF_UUID ": replying rpc: %p " DF_RC "\n", DP_UUID(in->prgi_op.pi_uuid), rpc,
		DP_RC(rc));
	crt_reply_send(rpc);
}

/* This RPC could be implemented by ds_rsvc. */
void
ds_pool_svc_stop_handler(crt_rpc_t *rpc)
{
	struct pool_svc_stop_in	       *in = crt_req_get(rpc);
	struct pool_svc_stop_out       *out = crt_reply_get(rpc);
	d_iov_t				id;
	int				rc;

	D_DEBUG(DB_MD, DF_UUID": processing rpc %p\n",
		DP_UUID(in->psi_op.pi_uuid), rpc);

	d_iov_set(&id, in->psi_op.pi_uuid, sizeof(uuid_t));
	rc = ds_rsvc_stop_leader(DS_RSVC_CLASS_POOL, &id, &out->pso_op.po_hint);

	out->pso_op.po_rc = rc;
	D_DEBUG(DB_MD, DF_UUID ": replying rpc: %p " DF_RC "\n", DP_UUID(in->psi_op.pi_uuid), rpc,
		DP_RC(rc));
	crt_reply_send(rpc);
}

/**
 * Get a copy of the latest pool map buffer. Callers are responsible for
 * freeing iov->iov_buf with D_FREE.
 */
int
ds_pool_map_buf_get(uuid_t uuid, d_iov_t *iov, uint32_t *map_version)
{
	struct pool_svc	*svc;
	struct rdb_tx	tx;
	struct pool_buf	*map_buf;
	int		rc;

	rc = pool_svc_lookup_leader(uuid, &svc, NULL /* hint */);
	if (rc != 0)
		D_GOTO(out, rc);

	rc = rdb_tx_begin(svc->ps_rsvc.s_db, svc->ps_rsvc.s_term, &tx);
	if (rc != 0)
		D_GOTO(out_svc, rc);

	ABT_rwlock_rdlock(svc->ps_lock);
	rc = read_map_buf(&tx, &svc->ps_root, &map_buf, map_version);
	if (rc != 0) {
		D_ERROR(DF_UUID": failed to read pool map: "DF_RC"\n",
			DP_UUID(svc->ps_uuid), DP_RC(rc));
		D_GOTO(out_lock, rc);
	}
	D_ASSERT(map_buf != NULL);
	iov->iov_buf = map_buf;
	iov->iov_len = pool_buf_size(map_buf->pb_nr);
	iov->iov_buf_len = pool_buf_size(map_buf->pb_nr);
out_lock:
	ABT_rwlock_unlock(svc->ps_lock);
	rdb_tx_end(&tx);
out_svc:
	pool_svc_put_leader(svc);
out:
	return rc;
}

void
ds_pool_iv_ns_update(struct ds_pool *pool, unsigned int master_rank)
{
	ds_iv_ns_update(pool->sp_iv_ns, master_rank);
}

int
ds_pool_svc_term_get(uuid_t uuid, uint64_t *term)
{
	struct pool_svc	*svc;
	int		rc;

	rc = pool_svc_lookup_leader(uuid, &svc, NULL /* hint */);
	if (rc != 0)
		return rc;

	*term = svc->ps_rsvc.s_term;

	pool_svc_put_leader(svc);
	return 0;
}

void
ds_pool_attr_set_handler(crt_rpc_t *rpc)
{
	struct pool_attr_set_in  *in = crt_req_get(rpc);
	struct pool_op_out	 *out = crt_reply_get(rpc);
	struct pool_svc		 *svc;
	struct rdb_tx		  tx;
	int			  rc;

	D_DEBUG(DB_MD, DF_UUID ": processing rpc: %p hdl=" DF_UUID "\n",
		DP_UUID(in->pasi_op.pi_uuid), rpc, DP_UUID(in->pasi_op.pi_hdl));

	rc = pool_svc_lookup_leader(in->pasi_op.pi_uuid, &svc, &out->po_hint);
	if (rc != 0)
		goto out;

	rc = rdb_tx_begin(svc->ps_rsvc.s_db, svc->ps_rsvc.s_term, &tx);
	if (rc != 0)
		goto out_svc;

	ABT_rwlock_wrlock(svc->ps_lock);
	rc = ds_rsvc_set_attr(&svc->ps_rsvc, &tx, &svc->ps_user,
			      in->pasi_bulk, rpc, in->pasi_count);
	if (rc != 0)
		goto out_lock;

	rc = rdb_tx_commit(&tx);

out_lock:
	ABT_rwlock_unlock(svc->ps_lock);
	rdb_tx_end(&tx);
out_svc:
	ds_rsvc_set_hint(&svc->ps_rsvc, &out->po_hint);
	pool_svc_put_leader(svc);
out:
	out->po_rc = rc;
	D_DEBUG(DB_MD, DF_UUID ": replying rpc: %p " DF_RC "\n", DP_UUID(in->pasi_op.pi_uuid), rpc,
		DP_RC(rc));
	crt_reply_send(rpc);
}

void
ds_pool_attr_del_handler(crt_rpc_t *rpc)
{
	struct pool_attr_del_in  *in = crt_req_get(rpc);
	struct pool_op_out	 *out = crt_reply_get(rpc);
	struct pool_svc		 *svc;
	struct rdb_tx		  tx;
	int			  rc;

	D_DEBUG(DB_MD, DF_UUID ": processing rpc: %p hdl=" DF_UUID "\n",
		DP_UUID(in->padi_op.pi_uuid), rpc, DP_UUID(in->padi_op.pi_hdl));

	rc = pool_svc_lookup_leader(in->padi_op.pi_uuid, &svc, &out->po_hint);
	if (rc != 0)
		goto out;

	rc = rdb_tx_begin(svc->ps_rsvc.s_db, svc->ps_rsvc.s_term, &tx);
	if (rc != 0)
		goto out_svc;

	ABT_rwlock_wrlock(svc->ps_lock);
	rc = ds_rsvc_del_attr(&svc->ps_rsvc, &tx, &svc->ps_user,
			      in->padi_bulk, rpc, in->padi_count);
	if (rc != 0)
		goto out_lock;

	rc = rdb_tx_commit(&tx);

out_lock:
	ABT_rwlock_unlock(svc->ps_lock);
	rdb_tx_end(&tx);
out_svc:
	ds_rsvc_set_hint(&svc->ps_rsvc, &out->po_hint);
	pool_svc_put_leader(svc);
out:
	out->po_rc = rc;
	D_DEBUG(DB_MD, DF_UUID ": replying rpc: %p " DF_RC "\n", DP_UUID(in->padi_op.pi_uuid), rpc,
		DP_RC(rc));
	crt_reply_send(rpc);
}

void
ds_pool_attr_get_handler(crt_rpc_t *rpc)
{
	struct pool_attr_get_in  *in = crt_req_get(rpc);
	struct pool_op_out	 *out = crt_reply_get(rpc);
	struct pool_svc		 *svc;
	struct rdb_tx		  tx;
	int			  rc;

	D_DEBUG(DB_MD, DF_UUID ": processing rpc: %p hdl=" DF_UUID "\n",
		DP_UUID(in->pagi_op.pi_uuid), rpc, DP_UUID(in->pagi_op.pi_hdl));

	rc = pool_svc_lookup_leader(in->pagi_op.pi_uuid, &svc, &out->po_hint);
	if (rc != 0)
		goto out;

	rc = rdb_tx_begin(svc->ps_rsvc.s_db, svc->ps_rsvc.s_term, &tx);
	if (rc != 0)
		goto out_svc;

	ABT_rwlock_rdlock(svc->ps_lock);
	rc = ds_rsvc_get_attr(&svc->ps_rsvc, &tx, &svc->ps_user, in->pagi_bulk,
			      rpc, in->pagi_count, in->pagi_key_length);
	ABT_rwlock_unlock(svc->ps_lock);
	rdb_tx_end(&tx);
out_svc:
	ds_rsvc_set_hint(&svc->ps_rsvc, &out->po_hint);
	pool_svc_put_leader(svc);
out:
	out->po_rc = rc;
	D_DEBUG(DB_MD, DF_UUID ": replying rpc: %p " DF_RC "\n", DP_UUID(in->pagi_op.pi_uuid), rpc,
		DP_RC(rc));
	crt_reply_send(rpc);
}

void
ds_pool_attr_list_handler(crt_rpc_t *rpc)
{
	struct pool_attr_list_in	*in	    = crt_req_get(rpc);
	struct pool_attr_list_out	*out	    = crt_reply_get(rpc);
	struct pool_svc			*svc;
	struct rdb_tx			 tx;
	int				 rc;

	D_DEBUG(DB_MD, DF_UUID ": processing rpc: %p hdl=" DF_UUID "\n",
		DP_UUID(in->pali_op.pi_uuid), rpc, DP_UUID(in->pali_op.pi_hdl));

	rc = pool_svc_lookup_leader(in->pali_op.pi_uuid, &svc,
				    &out->palo_op.po_hint);
	if (rc != 0)
		goto out;

	rc = rdb_tx_begin(svc->ps_rsvc.s_db, svc->ps_rsvc.s_term, &tx);
	if (rc != 0)
		goto out_svc;

	ABT_rwlock_rdlock(svc->ps_lock);
	rc = ds_rsvc_list_attr(&svc->ps_rsvc, &tx, &svc->ps_user,
			       in->pali_bulk, rpc, &out->palo_size);
	ABT_rwlock_unlock(svc->ps_lock);
	rdb_tx_end(&tx);
out_svc:
	ds_rsvc_set_hint(&svc->ps_rsvc, &out->palo_op.po_hint);
	pool_svc_put_leader(svc);
out:
	out->palo_op.po_rc = rc;
	D_DEBUG(DB_MD, DF_UUID ": replying rpc: %p " DF_RC "\n", DP_UUID(in->pali_op.pi_uuid), rpc,
		DP_RC(rc));
	crt_reply_send(rpc);
}

void
ds_pool_replicas_update_handler(crt_rpc_t *rpc)
{
	struct pool_membership_in	*in = crt_req_get(rpc);
	struct pool_membership_out	*out = crt_reply_get(rpc);
	d_rank_list_t			*ranks;
	d_iov_t				 id;
	int				 rc;

	rc = daos_rank_list_dup(&ranks, in->pmi_targets);
	if (rc != 0)
		goto out;
	d_iov_set(&id, in->pmi_uuid, sizeof(uuid_t));

	switch (opc_get(rpc->cr_opc)) {
	case POOL_REPLICAS_ADD:
		rc = ds_rsvc_add_replicas(DS_RSVC_CLASS_POOL, &id, ranks,
					  ds_rsvc_get_md_cap(), &out->pmo_hint);
		break;

	case POOL_REPLICAS_REMOVE:
		rc = ds_rsvc_remove_replicas(DS_RSVC_CLASS_POOL, &id, ranks, &out->pmo_hint);
		break;

	default:
		D_ASSERT(0);
	}

	out->pmo_failed = ranks;
out:
	out->pmo_rc = rc;
	crt_reply_send(rpc);
}

/* Update pool map version for current xstream. */
int
ds_pool_child_map_refresh_sync(struct ds_pool_child *dpc)
{
	struct pool_map_refresh_ult_arg	arg;
	ABT_eventual			eventual;
	int				*status;
	int				rc;

	rc = ABT_eventual_create(sizeof(*status), &eventual);
	if (rc != ABT_SUCCESS)
		return dss_abterr2der(rc);

	arg.iua_pool_version = dpc->spc_map_version;
	uuid_copy(arg.iua_pool_uuid, dpc->spc_uuid);
	arg.iua_eventual = eventual;

	rc = dss_ult_create(ds_pool_map_refresh_ult, &arg, DSS_XS_SYS,
			    0, 0, NULL);
	if (rc)
		D_GOTO(out_eventual, rc);

	rc = ABT_eventual_wait(eventual, (void **)&status);
	if (rc != ABT_SUCCESS)
		D_GOTO(out_eventual, rc = dss_abterr2der(rc));
	if (*status != 0)
		D_GOTO(out_eventual, rc = *status);

out_eventual:
	ABT_eventual_free(&eventual);
	return rc;
}

int
ds_pool_child_map_refresh_async(struct ds_pool_child *dpc)
{
	struct pool_map_refresh_ult_arg	*arg;
	int				rc;

	D_ALLOC_PTR(arg);
	if (arg == NULL)
		return -DER_NOMEM;
	arg->iua_pool_version = dpc->spc_map_version;
	uuid_copy(arg->iua_pool_uuid, dpc->spc_uuid);

	rc = dss_ult_create(ds_pool_map_refresh_ult, arg, DSS_XS_SYS,
			    0, 0, NULL);
	return rc;
}

int ds_pool_prop_fetch(struct ds_pool *pool, unsigned int bits,
		       daos_prop_t **prop_out)
{
	struct pool_svc	*svc;
	struct rdb_tx	tx;
	int		rc;

	rc = pool_svc_lookup_leader(pool->sp_uuid, &svc, NULL);
	if (rc != 0)
		return rc;

	rc = rdb_tx_begin(svc->ps_rsvc.s_db, svc->ps_rsvc.s_term, &tx);
	if (rc != 0)
		D_GOTO(out_svc, rc);

	/* read optional properties */
	ABT_rwlock_rdlock(svc->ps_lock);
	rc = pool_prop_read(&tx, svc, bits, prop_out);
	ABT_rwlock_unlock(svc->ps_lock);
	if (rc != 0)
		D_GOTO(out_tx, rc);
out_tx:
	rdb_tx_end(&tx);
out_svc:
	pool_svc_put_leader(svc);
	return rc;
}

/**
 * Is \a hdl a "server handle" for \a pool?
 *
 * \param[in]	pool	pool
 * \param[in]	hdl	pool handle UUID
 *
 * \return	1	yes
 *		0	no
 *		<0	error from the IV fetch
 */
int
ds_pool_hdl_is_from_srv(struct ds_pool *pool, uuid_t hdl)
{
	uuid_t	srv_hdl;
	int	rc;

	/*
	 * Use the cached value if available. (Not sure if this cache could be
	 * stale...)
	 */
	if (!uuid_is_null(pool->sp_srv_pool_hdl))
		return uuid_compare(pool->sp_srv_pool_hdl, hdl) == 0;

	rc = ds_pool_iv_srv_hdl_fetch(pool, &srv_hdl, NULL);
	if (rc != 0)
		return rc;

	return uuid_compare(srv_hdl, hdl) == 0;
}

static bool
is_pool_from_srv(uuid_t pool_uuid, uuid_t poh_uuid)
{
	struct ds_pool	*pool;
	int		rc;

	rc = ds_pool_lookup(pool_uuid, &pool);
	if (rc) {
		D_ERROR(DF_UUID": failed to get ds_pool: %d\n",
			DP_UUID(pool_uuid), rc);
		return false;
	}

	rc = ds_pool_hdl_is_from_srv(pool, poh_uuid);
	ds_pool_put(pool);
	if (rc < 0) {
		D_ERROR(DF_UUID" fetch srv hdl: %d\n", DP_UUID(pool_uuid), rc);
		return false;
	}

	return rc ? true : false;
}

int ds_pool_svc_upgrade(uuid_t pool_uuid, d_rank_list_t *ranks)
{
	int				rc;
	struct rsvc_client		client;
	crt_endpoint_t			ep;
	struct dss_module_info		*info = dss_get_module_info();
	crt_rpc_t			*rpc;
	struct pool_upgrade_in		*in;
	struct pool_upgrade_out		*out;

	D_DEBUG(DB_MGMT, DF_UUID": Upgrading pool prop\n", DP_UUID(pool_uuid));

	rc = rsvc_client_init(&client, ranks);
	if (rc != 0) {
		D_ERROR(DF_UUID": failed to init rsvc client: "DF_RC"\n",
			DP_UUID(pool_uuid), DP_RC(rc));
		D_GOTO(out, rc);
	}

rechoose:
	ep.ep_grp = NULL; /* primary group */
	rc = rsvc_client_choose(&client, &ep);
	if (rc != 0) {
		D_ERROR(DF_UUID": cannot find pool service: "DF_RC"\n",
			DP_UUID(pool_uuid), DP_RC(rc));
		goto out_client;
	}

	rc = pool_req_create(info->dmi_ctx, &ep, POOL_UPGRADE, &rpc);
	if (rc != 0) {
		D_ERROR(DF_UUID": failed to create pool upgrade rpc: %d\n",
			DP_UUID(pool_uuid), rc);
		D_GOTO(out_client, rc);
	}

	in = crt_req_get(rpc);
	uuid_copy(in->poi_op.pi_uuid, pool_uuid);
	uuid_clear(in->poi_op.pi_hdl);

	rc = dss_rpc_send(rpc);
	out = crt_reply_get(rpc);
	D_ASSERT(out != NULL);

	rc = pool_rsvc_client_complete_rpc(&client, &ep, rc, &out->poo_op);
	if (rc == RSVC_CLIENT_RECHOOSE) {
		crt_req_decref(rpc);
		dss_sleep(RECHOOSE_SLEEP_MS);
		D_GOTO(rechoose, rc);
	}

	rc = out->poo_op.po_rc;
	if (rc != 0) {
		D_ERROR(DF_UUID": failed to upgrade pool: %d\n",
			DP_UUID(pool_uuid), rc);
		D_GOTO(out_rpc, rc);
	}

out_rpc:
	crt_req_decref(rpc);
out_client:
	rsvc_client_fini(&client);
out:
	return rc;
}

/* Check if the target(by id) matched the status */
int
ds_pool_target_status_check(struct ds_pool *pool, uint32_t id, uint8_t matched_status,
			    struct pool_target **p_tgt)
{
	struct pool_target *target;
	int		   rc;

	ABT_rwlock_rdlock(pool->sp_lock);
	rc = pool_map_find_target(pool->sp_map, id, &target);
	ABT_rwlock_unlock(pool->sp_lock);
	if (rc <= 0)
		return rc == 0 ? -DER_NONEXIST : rc;

	if (p_tgt)
		*p_tgt = target;

	return target->ta_comp.co_status == matched_status ? 1 : 0;
}<|MERGE_RESOLUTION|>--- conflicted
+++ resolved
@@ -5561,19 +5561,6 @@
 		rc = gen_pool_buf(map, &map_buf, map_version, extend_domains_nr,
 				  extend_rank_list->rl_nr, extend_rank_list->rl_nr * dss_tgt_nr,
 				  extend_domains, dss_tgt_nr);
-<<<<<<< HEAD
-		if (rc != 0) {
-			pool_buf_free(map_buf);
-			D_GOTO(out_map, rc);
-		}
-
-		/* Extend the current pool map */
-		rc = pool_map_extend(map, map_version, map_buf);
-		if (rc != 0)
-			D_GOTO(out_map, rc);
-
-		pool_buf_free(map_buf);
-=======
 		if (rc != 0)
 			D_GOTO(out_map, rc);
 
@@ -5584,7 +5571,6 @@
 		if (rc != 0)
 			D_GOTO(out_map, rc);
 
->>>>>>> 0459ef5f
 		/* Get a list of all the targets being added */
 		rc = pool_map_find_targets_on_ranks(map, extend_rank_list, tgts);
 		if (rc <= 0) {
