/*
 * (C) Copyright 2016-2024 Intel Corporation.
 *
 * SPDX-License-Identifier: BSD-2-Clause-Patent
 */
/**
 * \file
 *
 * ds_pool: Pool Service
 *
 * This file contains the server API methods and the RPC handlers that are both
 * related pool metadata.
 */

#define D_LOGFAC DD_FAC(pool)

#include <daos_srv/pool.h>

#include <fcntl.h>
#include <sys/stat.h>
#include <gurt/telemetry_common.h>
#include <gurt/telemetry_producer.h>
#include <daos_api.h> /* for daos_prop_alloc/_free() */
#include <daos/pool_map.h>
#include <daos/rpc.h>
#include <daos/pool.h>
#include <daos/rsvc.h>
#include <daos_srv/container.h>
#include <daos_srv/daos_mgmt_srv.h>
#include <daos_srv/daos_engine.h>
#include <daos_srv/rdb.h>
#include <daos_srv/rebuild.h>
#include <daos_srv/security.h>
#include <cart/api.h>
#include <cart/iv.h>
#include "rpc.h"
#include "srv_internal.h"
#include "srv_layout.h"
#include "srv_pool_map.h"

#define DAOS_POOL_GLOBAL_VERSION_WITH_HDL_CRED    1
#define DAOS_POOL_GLOBAL_VERSION_WITH_SVC_OPS_KVS 3

#define PS_OPS_PER_SEC                            4096

/*
 * Return the corresponding VOS pool DF version or 0 if pool_global_version is
 * not supported.
 */
uint32_t
ds_pool_get_vos_pool_df_version(uint32_t pool_global_version)
{
	if (pool_global_version >= 3)
		return VOS_POOL_DF_2_6;
	else if (pool_global_version == 2)
		return VOS_POOL_DF_2_4;
	return 0;
}

#define DUP_OP_MIN_RDB_SIZE                       (1 << 30)

/* Pool service crt event */
struct pool_svc_event {
	d_list_t		psv_link;
	d_rank_t		psv_rank;
	uint64_t		psv_incarnation;
	enum crt_event_source	psv_src;
	enum crt_event_type	psv_type;
};

#define DF_PS_EVENT	"rank=%u inc="DF_U64" src=%d type=%d"
#define DP_PS_EVENT(e)	e->psv_rank, e->psv_incarnation, e->psv_src, e->psv_type

#define RECHOOSE_SLEEP_MS 250

/* Pool service crt-event-handling state */
struct pool_svc_events {
	ABT_mutex		pse_mutex;
	ABT_cond		pse_cv;
	d_list_t		pse_queue;
	ABT_thread		pse_handler;
	bool			pse_stop;
};

/* Pool service schedule state */
struct pool_svc_sched {
	ABT_mutex	psc_mutex;		/* only for psc_cv */
	ABT_cond	psc_cv;
	bool		psc_in_progress;
	bool		psc_canceled;
	void	       *psc_arg;
	int		psc_rc;
};

static int
sched_init(struct pool_svc_sched *sched)
{
	int rc;

	rc = ABT_mutex_create(&sched->psc_mutex);
	if (rc != ABT_SUCCESS) {
		return dss_abterr2der(rc);
	}

	rc = ABT_cond_create(&sched->psc_cv);
	if (rc != ABT_SUCCESS) {
		ABT_mutex_free(&sched->psc_mutex);
		return dss_abterr2der(rc);
	}

	sched->psc_in_progress = false;
	sched->psc_canceled = false;
	sched->psc_arg = NULL;
	sched->psc_rc = 0;
	return 0;
}

static void
sched_fini(struct pool_svc_sched *sched)
{
	ABT_cond_free(&sched->psc_cv);
	ABT_mutex_free(&sched->psc_mutex);
}

static void
sched_begin(struct pool_svc_sched *sched, void *arg)
{
	sched->psc_in_progress = true;
	sched->psc_canceled = false;
	sched->psc_arg = arg;
	sched->psc_rc = 0;
}

static void
sched_end(struct pool_svc_sched *sched)
{
	sched->psc_in_progress = false;
	sched->psc_canceled = false;
}

static void
sched_cancel(struct pool_svc_sched *sched)
{
	if (sched->psc_in_progress)
		sched->psc_canceled = true;
}

static void
sched_wait(struct pool_svc_sched *sched)
{
	/*
	 * The CV requires a mutex. We don't otherwise need it for ULTs within
	 * the same xstream.
	 */
	ABT_mutex_lock(sched->psc_mutex);
	while (sched->psc_in_progress)
		ABT_cond_wait(sched->psc_cv, sched->psc_mutex);
	ABT_mutex_unlock(sched->psc_mutex);
}

static void
sched_cancel_and_wait(struct pool_svc_sched *sched)
{
	sched_cancel(sched);
	sched_wait(sched);
}

/* Pool service */
struct pool_svc {
	struct ds_rsvc		ps_rsvc;
	uuid_t                  ps_uuid;     /* pool UUID */
	struct cont_svc        *ps_cont_svc; /* one combined svc for now */
	ABT_rwlock              ps_lock;     /* for DB data */
	rdb_path_t              ps_root;     /* root KVS */
	rdb_path_t              ps_handles;  /* pool handle KVS */
	rdb_path_t              ps_user;     /* pool user attributes KVS */
	rdb_path_t              ps_ops;      /* metadata ops KVS */
	struct ds_pool	       *ps_pool;
	struct pool_svc_events	ps_events;
	uint32_t		ps_global_version;
	int			ps_svc_rf;
	bool                    ps_force_notify; /* MS of PS membership */
	struct pool_svc_sched	ps_reconf_sched;
	struct pool_svc_sched   ps_rfcheck_sched;      /* Check all containers RF for the pool */
	uint32_t                ps_global_map_version; /* global pool map version on all targets */
	uint32_t                ps_ops_enabled;        /* cached ds_pool_prop_svc_ops_enabled */
	uint32_t                ps_ops_max;            /* cached ds_pool_prop_svc_ops_max */
	uint32_t                ps_ops_age;            /* cached ds_pool_prop_svc_ops_age */
};

/* Pool service failed to start */
struct pool_svc_failed {
	uuid_t			psf_uuid;	/* pool UUID */
	int			psf_error;	/* error number */
	d_list_t		psf_link;	/* link to global list */
};

/** serialize operations on pool_svc_failed_list */
static pthread_rwlock_t		psfl_rwlock = PTHREAD_RWLOCK_INITIALIZER;
/* tracking failed pool service */
D_LIST_HEAD(pool_svc_failed_list);

static bool pool_disable_exclude;
static int pool_prop_read(struct rdb_tx *tx, const struct pool_svc *svc,
			  uint64_t bits, daos_prop_t **prop_out);
static int pool_space_query_bcast(crt_context_t ctx, struct pool_svc *svc,
				  uuid_t pool_hdl, struct daos_pool_space *ps);
static int ds_pool_upgrade_if_needed(uuid_t pool_uuid, struct rsvc_hint *po_hint,
				     struct pool_svc *svc, crt_rpc_t *rpc);
static int
find_hdls_to_evict(struct rdb_tx *tx, struct pool_svc *svc, uuid_t **hdl_uuids,
		   size_t *hdl_uuids_size, int *n_hdl_uuids, char *machine);

static struct pool_svc *
pool_svc_obj(struct ds_rsvc *rsvc)
{
	return container_of(rsvc, struct pool_svc, ps_rsvc);
}

static int
write_map_buf(struct rdb_tx *tx, const rdb_path_t *kvs, struct pool_buf *buf,
	      uint32_t version)
{
	d_iov_t	value;
	int		rc;

	D_DEBUG(DB_MD, "version=%u ntargets=%u ndomains=%u\n", version,
		buf->pb_target_nr, buf->pb_domain_nr);

	/* Write the version. */
	d_iov_set(&value, &version, sizeof(version));
	rc = rdb_tx_update(tx, kvs, &ds_pool_prop_map_version, &value);
	if (rc != 0)
		return rc;

	/* Write the buffer. */
	d_iov_set(&value, buf, pool_buf_size(buf->pb_nr));
	return rdb_tx_update(tx, kvs, &ds_pool_prop_map_buffer, &value);
}

/*
 * Retrieve the pool map buffer address in persistent memory and the pool map
 * version into "map_buf" and "map_version", respectively.
 */
static int
locate_map_buf(struct rdb_tx *tx, const rdb_path_t *kvs, struct pool_buf **buf,
	       uint32_t *version)
{
	uint32_t	ver;
	d_iov_t	value;
	int		rc;

	/* Read the version. */
	d_iov_set(&value, &ver, sizeof(ver));
	rc = rdb_tx_lookup(tx, kvs, &ds_pool_prop_map_version, &value);
	if (rc != 0)
		return rc;

	/* Look up the buffer address. */
	d_iov_set(&value, NULL /* buf */, 0 /* size */);
	rc = rdb_tx_lookup(tx, kvs, &ds_pool_prop_map_buffer, &value);
	if (rc != 0)
		return rc;

	*buf = value.iov_buf;
	*version = ver;
	D_DEBUG(DB_MD, "version=%u ntargets=%u ndomains=%u\n", *version,
		(*buf)->pb_target_nr, (*buf)->pb_domain_nr);
	return 0;
}

/* Callers are responsible for freeing buf with D_FREE. */
static int
read_map_buf(struct rdb_tx *tx, const rdb_path_t *kvs, struct pool_buf **buf,
	     uint32_t *version)
{
	struct pool_buf	       *b;
	size_t			size;
	int			rc;

	rc = locate_map_buf(tx, kvs, &b, version);
	if (rc != 0)
		return rc;
	size = pool_buf_size(b->pb_nr);
	D_ALLOC(*buf, size);
	if (*buf == NULL)
		return -DER_NOMEM;
	memcpy(*buf, b, size);
	return 0;
}

/* Callers are responsible for destroying the object via pool_map_decref(). */
static int
read_map(struct rdb_tx *tx, const rdb_path_t *kvs, struct pool_map **map)
{
	struct pool_buf	       *buf;
	uint32_t		version;
	int			rc;

	rc = locate_map_buf(tx, kvs, &buf, &version);
	if (rc != 0)
		return rc;

	return pool_map_create(buf, version, map);
}

static char *
pool_svc_rdb_path_common(const uuid_t pool_uuid, const char *suffix)
{
	char   *name;
	char   *path;
	int	rc;

	D_ASPRINTF(name, RDB_FILE"pool%s", suffix);
	if (name == NULL)
		return NULL;
	rc = ds_mgmt_tgt_file(pool_uuid, name, NULL /* idx */, &path);
	D_FREE(name);
	if (rc != 0)
		return NULL;
	return path;
}

/* Return a pool service RDB path. */
static char *
pool_svc_rdb_path(const uuid_t pool_uuid)
{
	return pool_svc_rdb_path_common(pool_uuid, "");
}

/* copy \a prop to \a prop_def (duplicated default prop) */
static int
pool_prop_default_copy(daos_prop_t *prop_def, daos_prop_t *prop)
{
	struct daos_prop_entry	*entry;
	struct daos_prop_entry	*entry_def;
	int			 i;
	int			 rc;

	if (prop == NULL || prop->dpp_nr == 0 || prop->dpp_entries == NULL)
		return 0;

	for (i = 0; i < prop->dpp_nr; i++) {
		entry = &prop->dpp_entries[i];
		entry_def = daos_prop_entry_get(prop_def, entry->dpe_type);
		D_ASSERTF(entry_def != NULL, "type %d not found in "
			  "default prop.\n", entry->dpe_type);
		switch (entry->dpe_type) {
		case DAOS_PROP_PO_LABEL:
			D_FREE(entry_def->dpe_str);
			D_STRNDUP(entry_def->dpe_str, entry->dpe_str,
				  DAOS_PROP_LABEL_MAX_LEN);
			if (entry_def->dpe_str == NULL)
				return -DER_NOMEM;
			break;
		case DAOS_PROP_PO_OWNER:
		case DAOS_PROP_PO_OWNER_GROUP:
			D_FREE(entry_def->dpe_str);
			D_STRNDUP(entry_def->dpe_str, entry->dpe_str,
				  DAOS_ACL_MAX_PRINCIPAL_LEN);
			if (entry_def->dpe_str == NULL)
				return -DER_NOMEM;
			break;
		case DAOS_PROP_PO_SPACE_RB:
		case DAOS_PROP_PO_SELF_HEAL:
		case DAOS_PROP_PO_RECLAIM:
		case DAOS_PROP_PO_EC_CELL_SZ:
		case DAOS_PROP_PO_REDUN_FAC:
		case DAOS_PROP_PO_EC_PDA:
		case DAOS_PROP_PO_RP_PDA:
		case DAOS_PROP_PO_SVC_REDUN_FAC:
		case DAOS_PROP_PO_PERF_DOMAIN:
		case DAOS_PROP_PO_SVC_OPS_ENABLED:
		case DAOS_PROP_PO_SVC_OPS_ENTRY_AGE:
			entry_def->dpe_val = entry->dpe_val;
			break;
		case DAOS_PROP_PO_POLICY:
			D_FREE(entry_def->dpe_str);
			D_STRNDUP(entry_def->dpe_str, entry->dpe_str,
				  DAOS_PROP_POLICYSTR_MAX_LEN);
			if (entry_def->dpe_str == NULL)
				return -DER_NOMEM;
			break;
		case DAOS_PROP_PO_ACL:
			if (entry->dpe_val_ptr != NULL) {
				struct daos_acl *acl = entry->dpe_val_ptr;

				D_FREE(entry_def->dpe_val_ptr);
				rc = daos_prop_entry_dup_ptr(entry_def, entry,
							     daos_acl_get_size(acl));
				if (rc)
					return rc;
			}
			break;
		case DAOS_PROP_PO_SCRUB_MODE:
			entry_def->dpe_val = entry->dpe_val;
			break;
		case DAOS_PROP_PO_SCRUB_FREQ:
			entry_def->dpe_val = entry->dpe_val;
			break;
		case DAOS_PROP_PO_SCRUB_THRESH:
			entry_def->dpe_val = entry->dpe_val;
			break;
		case DAOS_PROP_PO_GLOBAL_VERSION:
		case DAOS_PROP_PO_UPGRADE_STATUS:
		case DAOS_PROP_PO_OBJ_VERSION:
			D_ERROR("pool property %u could be not set\n", entry->dpe_type);
			return -DER_INVAL;
		default:
			D_ERROR("ignore bad dpt_type %d.\n", entry->dpe_type);
			break;
		}
	}

	/* Validate the result */
	if (!daos_prop_valid(prop_def, true /* pool */, true /* input */)) {
		D_ERROR("properties validation check failed\n");
		return -DER_INVAL;
	}

	return 0;
}

static int
pool_prop_write(struct rdb_tx *tx, const rdb_path_t *kvs, daos_prop_t *prop)
{
	struct daos_prop_entry	*entry;
	d_iov_t			 value;
	int			 i;
	int			 rc = 0;
	uint32_t		 val32;
	uint32_t		 global_ver;

	if (prop == NULL || prop->dpp_nr == 0 || prop->dpp_entries == NULL)
		return 0;

	/*
	 * Determine the global version. In some cases, such as
	 * init_pool_metadata, the global version shall be found in prop, not
	 * in the RDB.
	 */
	entry = daos_prop_entry_get(prop, DAOS_PROP_PO_GLOBAL_VERSION);
	if (entry == NULL || !daos_prop_is_set(entry)) {
		d_iov_set(&value, &val32, sizeof(val32));
		rc = rdb_tx_lookup(tx, kvs, &ds_pool_prop_global_version, &value);
		if (rc && rc != -DER_NONEXIST)
			return rc;
		else if (rc == -DER_NONEXIST)
			global_ver = 0;
		else
			global_ver = val32;
	} else {
		global_ver = entry->dpe_val;
	}
	D_DEBUG(DB_MD, "global version: %u\n", global_ver);

	for (i = 0; i < prop->dpp_nr; i++) {
		entry = &prop->dpp_entries[i];
		switch (entry->dpe_type) {
		case DAOS_PROP_PO_LABEL:
			if (entry->dpe_str == NULL ||
			    strlen(entry->dpe_str) == 0) {
				entry = daos_prop_entry_get(&pool_prop_default,
							    entry->dpe_type);
				D_ASSERT(entry != NULL);
			}
			d_iov_set(&value, entry->dpe_str,
				     strlen(entry->dpe_str));
			rc = rdb_tx_update(tx, kvs, &ds_pool_prop_label,
					   &value);
			break;
		case DAOS_PROP_PO_OWNER:
			d_iov_set(&value, entry->dpe_str,
				     strlen(entry->dpe_str));
			rc = rdb_tx_update(tx, kvs, &ds_pool_prop_owner,
					   &value);
			break;
		case DAOS_PROP_PO_OWNER_GROUP:
			d_iov_set(&value, entry->dpe_str,
				     strlen(entry->dpe_str));
			rc = rdb_tx_update(tx, kvs, &ds_pool_prop_owner_group,
					   &value);
			break;
		case DAOS_PROP_PO_ACL:
			if (entry->dpe_val_ptr != NULL) {
				struct daos_acl *acl;

				acl = entry->dpe_val_ptr;
				d_iov_set(&value, acl, daos_acl_get_size(acl));
				rc = rdb_tx_update(tx, kvs, &ds_pool_prop_acl,
						   &value);
			}
			break;
		case DAOS_PROP_PO_SPACE_RB:
			d_iov_set(&value, &entry->dpe_val,
				     sizeof(entry->dpe_val));
			rc = rdb_tx_update(tx, kvs, &ds_pool_prop_space_rb,
					   &value);
			break;
		case DAOS_PROP_PO_SELF_HEAL:
			d_iov_set(&value, &entry->dpe_val,
				     sizeof(entry->dpe_val));
			rc = rdb_tx_update(tx, kvs, &ds_pool_prop_self_heal,
					   &value);
			break;
		case DAOS_PROP_PO_RECLAIM:
			d_iov_set(&value, &entry->dpe_val,
				     sizeof(entry->dpe_val));
			rc = rdb_tx_update(tx, kvs, &ds_pool_prop_reclaim,
					   &value);
			break;
		case DAOS_PROP_PO_EC_CELL_SZ:
			if (!daos_ec_cs_valid(entry->dpe_val)) {
				D_ERROR("DAOS_PROP_PO_EC_CELL_SZ property value"
					" "DF_U64" should within rage of "
					"["DF_U64", "DF_U64"] and multiplier of "DF_U64"\n",
					entry->dpe_val,
					DAOS_PROP_PO_EC_CELL_SZ_MIN,
					DAOS_PROP_PO_EC_CELL_SZ_MAX,
					DAOS_PROP_PO_EC_CELL_SZ_MIN);
				rc = -DER_INVAL;
				break;
			}
			d_iov_set(&value, &entry->dpe_val,
				     sizeof(entry->dpe_val));
			rc = rdb_tx_update(tx, kvs, &ds_pool_prop_ec_cell_sz,
					   &value);
			break;
		case DAOS_PROP_PO_REDUN_FAC:
			d_iov_set(&value, &entry->dpe_val,
				  sizeof(entry->dpe_val));
			rc = rdb_tx_update(tx, kvs, &ds_pool_prop_redun_fac,
					   &value);
			break;
		case DAOS_PROP_PO_POLICY:
			if (entry->dpe_str == NULL ||
			    strlen(entry->dpe_str) == 0) {
				entry = daos_prop_entry_get(&pool_prop_default,
							    entry->dpe_type);
				D_ASSERT(entry != NULL);
			}
			d_iov_set(&value, entry->dpe_str,
				     strlen(entry->dpe_str));
			rc = rdb_tx_update(tx, kvs, &ds_pool_prop_policy,
					   &value);
			break;
		case DAOS_PROP_PO_SVC_LIST:
			break;
		case DAOS_PROP_PO_EC_PDA:
			if (!daos_ec_pda_valid(entry->dpe_val)) {
				rc = -DER_INVAL;
				break;
			}
			d_iov_set(&value, &entry->dpe_val,
				  sizeof(entry->dpe_val));
			rc = rdb_tx_update(tx, kvs, &ds_pool_prop_ec_pda,
					   &value);
			break;
		case DAOS_PROP_PO_RP_PDA:
			if (!daos_rp_pda_valid(entry->dpe_val)) {
				rc = -DER_INVAL;
				break;
			}
			d_iov_set(&value, &entry->dpe_val,
				   sizeof(entry->dpe_val));
			rc = rdb_tx_update(tx, kvs, &ds_pool_prop_rp_pda,
					   &value);
			break;
		case DAOS_PROP_PO_SCRUB_MODE:
			d_iov_set(&value, &entry->dpe_val,
				  sizeof(entry->dpe_val));
			rc = rdb_tx_update(tx, kvs, &ds_pool_prop_scrub_mode,
					   &value);
			if (rc)
				return rc;
			break;
		case DAOS_PROP_PO_SCRUB_FREQ:
			d_iov_set(&value, &entry->dpe_val,
				  sizeof(entry->dpe_val));
			rc = rdb_tx_update(tx, kvs, &ds_pool_prop_scrub_freq,
					   &value);
			if (rc)
				return rc;
			break;
		case DAOS_PROP_PO_SCRUB_THRESH:
			d_iov_set(&value, &entry->dpe_val,
				  sizeof(entry->dpe_val));
			rc = rdb_tx_update(tx, kvs, &ds_pool_prop_scrub_thresh,
					   &value);
			if (rc)
				return rc;
			break;
		case DAOS_PROP_PO_GLOBAL_VERSION:
			if (entry->dpe_val > DAOS_POOL_GLOBAL_VERSION) {
				rc = -DER_INVAL;
				break;
			}
			val32 = entry->dpe_val;
			d_iov_set(&value, &val32, sizeof(val32));
			rc = rdb_tx_update(tx, kvs, &ds_pool_prop_global_version,
					   &value);
			break;
		case DAOS_PROP_PO_UPGRADE_STATUS:
			if (entry->dpe_val > DAOS_UPGRADE_STATUS_COMPLETED) {
				rc = -DER_INVAL;
				break;
			}
			val32 = entry->dpe_val;
			d_iov_set(&value, &val32, sizeof(val32));
			rc = rdb_tx_update(tx, kvs, &ds_pool_prop_upgrade_status,
					   &value);
			break;
		case DAOS_PROP_PO_PERF_DOMAIN:
			val32 = entry->dpe_val;
			d_iov_set(&value, &val32, sizeof(val32));
			rc = rdb_tx_update(tx, kvs, &ds_pool_prop_perf_domain,
					   &value);
			break;
		case DAOS_PROP_PO_SVC_REDUN_FAC:
			if (global_ver < 2) {
				D_DEBUG(DB_MD, "skip writing svc_redun_fac for global version %u\n",
					global_ver);
				rc = 0;
				break;
			}
			d_iov_set(&value, &entry->dpe_val, sizeof(entry->dpe_val));
			rc = rdb_tx_update(tx, kvs, &ds_pool_prop_svc_redun_fac, &value);
			break;
		case DAOS_PROP_PO_OBJ_VERSION:
			if (entry->dpe_val > DS_POOL_OBJ_VERSION) {
				rc = -DER_INVAL;
				break;
			}
			val32 = entry->dpe_val;
			d_iov_set(&value, &val32, sizeof(val32));
			rc = rdb_tx_update(tx, kvs, &ds_pool_prop_obj_version, &value);
			break;
		case DAOS_PROP_PO_CHECKPOINT_MODE:
			val32 = entry->dpe_val;
			d_iov_set(&value, &val32, sizeof(val32));
			rc = rdb_tx_update(tx, kvs, &ds_pool_prop_checkpoint_mode, &value);
			if (rc)
				return rc;
			break;
		case DAOS_PROP_PO_CHECKPOINT_FREQ:
			val32 = entry->dpe_val;
			if (val32 > DAOS_PROP_PO_CHECKPOINT_FREQ_MAX)
				val32 = DAOS_PROP_PO_CHECKPOINT_FREQ_MAX;
			else if (val32 < DAOS_PROP_PO_CHECKPOINT_FREQ_MIN)
				val32 = DAOS_PROP_PO_CHECKPOINT_FREQ_MIN;
			d_iov_set(&value, &val32, sizeof(val32));
			rc = rdb_tx_update(tx, kvs, &ds_pool_prop_checkpoint_freq, &value);
			if (rc)
				return rc;
			break;
		case DAOS_PROP_PO_CHECKPOINT_THRESH:
			val32 = entry->dpe_val;
			if (val32 > DAOS_PROP_PO_CHECKPOINT_THRESH_MAX)
				val32 = DAOS_PROP_PO_CHECKPOINT_THRESH_MAX;
			else if (val32 < DAOS_PROP_PO_CHECKPOINT_THRESH_MIN)
				val32 = DAOS_PROP_PO_CHECKPOINT_THRESH_MIN;

			d_iov_set(&value, &val32, sizeof(val32));
			rc = rdb_tx_update(tx, kvs, &ds_pool_prop_checkpoint_thresh, &value);
			if (rc)
				return rc;
			break;
		case DAOS_PROP_PO_REINT_MODE:
			val32 = entry->dpe_val;
			d_iov_set(&value, &val32, sizeof(val32));
			rc = rdb_tx_update(tx, kvs, &ds_pool_prop_reint_mode,
					   &value);
			if (rc)
				return rc;
			break;
		case DAOS_PROP_PO_SVC_OPS_ENABLED:
			val32 = entry->dpe_val;
			d_iov_set(&value, &val32, sizeof(val32));
			rc = rdb_tx_update(tx, kvs, &ds_pool_prop_svc_ops_enabled, &value);
			if (rc)
				return rc;
			break;
		case DAOS_PROP_PO_SVC_OPS_ENTRY_AGE:
			val32 = entry->dpe_val;
			d_iov_set(&value, &val32, sizeof(val32));
			rc = rdb_tx_update(tx, kvs, &ds_pool_prop_svc_ops_age, &value);
			if (rc)
				return rc;
			break;
		default:
			D_ERROR("bad dpe_type %d.\n", entry->dpe_type);
			return -DER_INVAL;
		}
		if (rc) {
			D_ERROR("Failed to update entry type=%d, rc="DF_RC"\n",
				entry->dpe_type, DP_RC(rc));
			break;
		}
	}
	return rc;
}

static int
init_pool_metadata(struct rdb_tx *tx, const rdb_path_t *kvs, uint32_t nnodes, const char *group,
		   const d_rank_list_t *ranks, daos_prop_t *prop, uint32_t ndomains,
		   const uint32_t *domains)
{
	struct pool_buf	       *map_buf;
	uint32_t		map_version = 1;
	uint32_t		connectable;
	uint32_t		nhandles = 0;
	d_iov_t			value;
	struct rdb_kvs_attr	attr;
	int			ntargets = nnodes * dss_tgt_nr;
	uint32_t		upgrade_global_version = DAOS_POOL_GLOBAL_VERSION;
	uint32_t                svc_ops_enabled        = 1;
	/* max number of entries in svc_ops KVS: equivalent of max age (sec) x PS_OPS_PER_SEC */
	uint32_t                svc_ops_age = DAOS_PROP_PO_SVC_OPS_ENTRY_AGE_DEFAULT;
	uint32_t                svc_ops_max;
	uint32_t                svc_ops_num;
	uint64_t                rdb_size;
	int			rc;
	struct daos_prop_entry *entry;

	rc = gen_pool_buf(NULL /* map */, &map_buf, map_version, ndomains, nnodes, ntargets,
			  domains, dss_tgt_nr);
	if (rc != 0) {
		D_ERROR("failed to generate pool buf, "DF_RC"\n", DP_RC(rc));
		goto out;
	}

	entry = daos_prop_entry_get(prop, DAOS_PROP_PO_REDUN_FAC);
	if (entry) {
		if (entry->dpe_val + 1 > map_buf->pb_domain_nr) {
			D_ERROR("ndomains(%u) could not meet redunc factor(%lu)\n",
				map_buf->pb_domain_nr, entry->dpe_val);
			D_GOTO(out_map_buf, rc = -DER_INVAL);
		}
	}

	/* Initialize the pool map properties. */
	rc = write_map_buf(tx, kvs, map_buf, map_version);
	if (rc != 0) {
		D_ERROR("failed to write map properties, "DF_RC"\n", DP_RC(rc));
		goto out_map_buf;
	}

	rc = pool_prop_write(tx, kvs, prop);
	if (rc != 0) {
		D_ERROR("failed to write props, "DF_RC"\n", DP_RC(rc));
		goto out_map_buf;
	}

	/* Write connectable property */
	connectable = 1;
	d_iov_set(&value, &connectable, sizeof(connectable));
	rc = rdb_tx_update(tx, kvs, &ds_pool_prop_connectable, &value);
	if (rc != 0) {
		D_ERROR("failed to write connectable prop, "DF_RC"\n",
			DP_RC(rc));
		goto out_map_buf;
	}

	/**
	 * Firstly write upgrading global version, so resuming could figure
	 * out what is target global version of upgrading, use this to reject
	 * resuming pool upgrading if DAOS software upgraded again.
	 */
	d_iov_set(&value, &upgrade_global_version, sizeof(upgrade_global_version));
	rc = rdb_tx_update(tx, kvs, &ds_pool_prop_upgrade_global_version, &value);
	if (rc != 0) {
		D_ERROR("failed to write upgrade global version prop, "DF_RC"\n",
			DP_RC(rc));
		goto out_map_buf;
	}

	/* Write the handle properties. */
	d_iov_set(&value, &nhandles, sizeof(nhandles));
	rc = rdb_tx_update(tx, kvs, &ds_pool_prop_nhandles, &value);
	if (rc != 0) {
		D_ERROR("failed to update handle props, "DF_RC"\n", DP_RC(rc));
		goto out_map_buf;
	}
	attr.dsa_class = RDB_KVS_GENERIC;
	attr.dsa_order = 16;
	rc = rdb_tx_create_kvs(tx, kvs, &ds_pool_prop_handles, &attr);
	if (rc != 0) {
		D_ERROR("failed to create handle prop KVS, "DF_RC"\n",
			DP_RC(rc));
		goto out_map_buf;
	}

	/* Create pool user attributes KVS */
	rc = rdb_tx_create_kvs(tx, kvs, &ds_pool_attr_user, &attr);
	if (rc != 0) {
		D_ERROR("failed to create user attr KVS, "DF_RC"\n", DP_RC(rc));
		goto out_map_buf;
	}

	/* Create pool service operations KVS */
	attr.dsa_class = RDB_KVS_LEXICAL;
	attr.dsa_order = 16;
	rc = rdb_tx_create_kvs(tx, kvs, &ds_pool_prop_svc_ops, &attr);
	if (rc != 0) {
		D_ERROR("failed to create service ops KVS, " DF_RC "\n", DP_RC(rc));
		goto out_map_buf;
	}

	/* Determine if duplicate service operations detection will be enabled */
	entry = daos_prop_entry_get(prop, DAOS_PROP_PO_SVC_OPS_ENABLED);
	if (entry)
		svc_ops_enabled = entry->dpe_val;
	if (svc_ops_enabled) {
		rc = rdb_get_size(tx->dt_db, &rdb_size);
		if (rc != 0)
			goto out_map_buf;
		if (rdb_size < DUP_OP_MIN_RDB_SIZE) {
			svc_ops_enabled = 0;
			D_WARN("pool duplicate ops detection disabled due to rdb size %zu < %u\n",
			       rdb_size, DUP_OP_MIN_RDB_SIZE);
		}
	}
	d_iov_set(&value, &svc_ops_enabled, sizeof(svc_ops_enabled));
	rc = rdb_tx_update(tx, kvs, &ds_pool_prop_svc_ops_enabled, &value);
	if (rc != 0) {
		DL_ERROR(rc, "failed to set svc_ops_enabled");
		goto out_map_buf;
	}

	/* Maximum number of RPCs that may be kept in svc_ops, from SVC_OPS_ENTRY_AGE property.
	 * Default: PS_OPS_PER_SEC x DEFAULT_SVC_OPS_ENTRY_AGE_SEC.
	 */
	entry = daos_prop_entry_get(prop, DAOS_PROP_PO_SVC_OPS_ENTRY_AGE);
	if (entry)
		svc_ops_age = entry->dpe_val;
	svc_ops_max = PS_OPS_PER_SEC * svc_ops_age;
	svc_ops_num = 0;
	d_iov_set(&value, &svc_ops_age, sizeof(svc_ops_age));
	rc = rdb_tx_update(tx, kvs, &ds_pool_prop_svc_ops_age, &value);
	if (rc != 0) {
		DL_ERROR(rc, "failed to set svc_ops_age");
		goto out_map_buf;
	}
	d_iov_set(&value, &svc_ops_max, sizeof(svc_ops_max));
	rc = rdb_tx_update(tx, kvs, &ds_pool_prop_svc_ops_max, &value);
	if (rc != 0) {
		DL_ERROR(rc, "failed to set svc_ops_max");
		goto out_map_buf;
	}
	d_iov_set(&value, &svc_ops_num, sizeof(svc_ops_num));
	rc = rdb_tx_update(tx, kvs, &ds_pool_prop_svc_ops_num, &value);
	if (rc != 0)
		DL_ERROR(rc, "failed to set svc_ops_num");

out_map_buf:
	pool_buf_free(map_buf);
out:
	return rc;
}

/*
 * The svc_rf parameter inputs the pool service redundancy factor, while
 * ranks->rl_nr outputs how many replicas are actually selected, which may be
 * less than the number of replicas required to achieve the pool service
 * redundancy factor. If the return value is 0, callers are responsible for
 * calling d_rank_list_free(*ranksp).
 */
static int
select_svc_ranks(int svc_rf, struct pool_buf *map_buf, uint32_t map_version,
		 d_rank_list_t **ranksp)
{
	struct pool_map *map;
	d_rank_list_t    replicas = {0};
	d_rank_list_t   *to_add;
	d_rank_list_t   *to_remove;
	int              rc;

	rc = pool_map_create(map_buf, map_version, &map);
	if (rc != 0)
		return rc;

	rc = ds_pool_plan_svc_reconfs(svc_rf, map, &replicas, CRT_NO_RANK /* self */,
				      false /* filter_only */, &to_add, &to_remove);
	pool_map_decref(map);
	if (rc != 0)
		return rc;
	D_ASSERTF(to_remove->rl_nr == 0, "to_remove=%u\n", to_remove->rl_nr);
	d_rank_list_free(to_remove);

	d_rank_list_sort(to_add);

	*ranksp = to_add;
	return 0;
}

/* TODO: replace all rsvc_complete_rpc() calls in this file with pool_rsvc_complete_rpc() */

/*
 * Returns:
 *
 *   RSVC_CLIENT_RECHOOSE	Instructs caller to retry RPC starting from rsvc_client_choose()
 *   RSVC_CLIENT_PROCEED	OK; proceed to process the reply
 */
static int
pool_rsvc_client_complete_rpc(struct rsvc_client *client, const crt_endpoint_t *ep,
			      int rc_crt, struct pool_op_out *out)
{
	int rc;

	rc = rsvc_client_complete_rpc(client, ep, rc_crt, out->po_rc, &out->po_hint);
	if (rc == RSVC_CLIENT_RECHOOSE ||
	    (rc == RSVC_CLIENT_PROCEED && daos_rpc_retryable_rc(out->po_rc))) {
		return RSVC_CLIENT_RECHOOSE;
	}
	return RSVC_CLIENT_PROCEED;
}

/**
 * Create a (combined) pool(/container) service. This method shall be called on
 * a single storage node in the pool. If the return value is 0, the caller is
 * responsible for freeing \a svc_addrs with d_rank_list_free.
 *
 * Note that if the return value is nonzero, the caller is responsible for
 * stopping and destroying any PS replicas that may have been created. This
 * behavior is tailored for ds_mgmt_create_pool, who will clean up all pool
 * resources upon errors.
 *
 * \param[in]		pool_uuid	pool UUID
 * \param[in]		ntargets	number of targets in the pool
 * \param[in]		group		crt group ID (unused now)
 * \param[in]		target_addrs	list of \a ntargets target ranks
 * \param[in]		ndomains	number of domains the pool spans over
 * \param[in]		domains		serialized domain tree
 * \param[in]		prop		pool properties (must include a valid
 *					pool service redundancy factor)
 * \param[out]		svc_addrs	returns the list of pool service
 *					replica ranks
 */
int
ds_pool_svc_dist_create(const uuid_t pool_uuid, int ntargets, const char *group,
			d_rank_list_t *target_addrs, int ndomains, uint32_t *domains,
			daos_prop_t *prop, d_rank_list_t **svc_addrs)
{
	struct daos_prop_entry *svc_rf_entry;
	struct pool_buf	       *map_buf;
	uint32_t		map_version = 1;
	d_rank_list_t	       *ranks;
	d_iov_t			psid;
	struct rsvc_client	client;
	struct dss_module_info *info = dss_get_module_info();
	crt_endpoint_t		ep;
	crt_rpc_t	       *rpc;
	struct daos_prop_entry *lbl_ent;
	struct daos_prop_entry *def_lbl_ent;
	struct pool_create_out *out;
	struct d_backoff_seq	backoff_seq;
	uuid_t                  pi_hdl_uuid;
	uint64_t                req_time   = 0;
	int			n_attempts = 0;
	int			rc;

	/* Check for default label supplied via property. */
	def_lbl_ent = daos_prop_entry_get(&pool_prop_default, DAOS_PROP_PO_LABEL);
	D_ASSERT(def_lbl_ent != NULL);
	lbl_ent = daos_prop_entry_get(prop, DAOS_PROP_PO_LABEL);
	if (lbl_ent != NULL) {
		if (strncmp(def_lbl_ent->dpe_str, lbl_ent->dpe_str,
			    DAOS_PROP_LABEL_MAX_LEN) == 0) {
			D_ERROR(DF_UUID": label is the same as default label\n",
				DP_UUID(pool_uuid));
			D_GOTO(out, rc = -DER_INVAL);
		}
	}

	D_ASSERTF(ntargets == target_addrs->rl_nr, "ntargets=%d num=%u\n",
		  ntargets, target_addrs->rl_nr);

	rc = gen_pool_buf(NULL /* map */, &map_buf, map_version, ndomains, target_addrs->rl_nr,
			  target_addrs->rl_nr * dss_tgt_nr, domains, dss_tgt_nr);
	if (rc != 0)
		goto out;

	svc_rf_entry = daos_prop_entry_get(prop, DAOS_PROP_PO_SVC_REDUN_FAC);
	D_ASSERT(svc_rf_entry != NULL && !(svc_rf_entry->dpe_flags & DAOS_PROP_ENTRY_NOT_SET));
	D_ASSERTF(daos_svc_rf_is_valid(svc_rf_entry->dpe_val), DF_U64"\n", svc_rf_entry->dpe_val);

	D_DEBUG(DB_MD, DF_UUID": creating PS: ntargets=%d ndomains=%d svc_rf="DF_U64"\n",
		DP_UUID(pool_uuid), ntargets, ndomains, svc_rf_entry->dpe_val);

	rc = select_svc_ranks(svc_rf_entry->dpe_val, map_buf, map_version, &ranks);
	if (rc != 0)
		goto out_map_buf;

	d_iov_set(&psid, (void *)pool_uuid, sizeof(uuid_t));
	rc = ds_rsvc_dist_start(DS_RSVC_CLASS_POOL, &psid, pool_uuid, ranks, RDB_NIL_TERM,
				true /* create */, true /* bootstrap */, ds_rsvc_get_md_cap());
	if (rc != 0)
		D_GOTO(out_ranks, rc);

	rc = rsvc_client_init(&client, ranks);
	if (rc != 0)
		D_GOTO(out_ranks, rc);

	rc = d_backoff_seq_init(&backoff_seq, 0 /* nzeros */, 16 /* factor */,
				8 /* next (ms) */, 1 << 10 /* max (ms) */);
	D_ASSERTF(rc == 0, "d_backoff_seq_init: "DF_RC"\n", DP_RC(rc));

rechoose:
	/* Create a POOL_CREATE request. */
	ep.ep_grp = NULL;
	rc = rsvc_client_choose(&client, &ep);
	if (rc != 0) {
		D_ERROR(DF_UUID": cannot find pool service: "DF_RC"\n",
			DP_UUID(pool_uuid), DP_RC(rc));
		goto out_backoff_seq;
	}
	if (n_attempts == 0)
		/*
		 * This is our first attempt. Use a non-null pi_hdl to ask the
		 * chosen PS replica to campaign.
		 */
		uuid_generate(pi_hdl_uuid);
	else
		uuid_clear(pi_hdl_uuid);

	rc = pool_req_create(info->dmi_ctx, &ep, POOL_CREATE, pool_uuid, pi_hdl_uuid, &req_time,
			     &rpc);
	if (rc != 0) {
		DL_ERROR(rc, DF_UUID ": failed to create POOL_CREATE RPC", DP_UUID(pool_uuid));
		goto out_backoff_seq;
	}
	/* We could send map_buf to simplify things. */
	pool_create_in_set_data(rpc, target_addrs, prop, ndomains, ntargets, domains);

	/* Send the POOL_CREATE request. */
	rc = dss_rpc_send(rpc);
	n_attempts++;
	out = crt_reply_get(rpc);
	D_ASSERT(out != NULL);
	rc = rsvc_client_complete_rpc(&client, &ep, rc,
				      rc == 0 ? out->pro_op.po_rc : -DER_IO,
				      rc == 0 ? &out->pro_op.po_hint : NULL);
	if (rc == RSVC_CLIENT_RECHOOSE ||
	    (rc == RSVC_CLIENT_PROCEED && daos_rpc_retryable_rc(out->pro_op.po_rc))) {
		crt_req_decref(rpc);
		dss_sleep(d_backoff_seq_next(&backoff_seq));
		D_GOTO(rechoose, rc);
	}
	rc = out->pro_op.po_rc;
	if (rc != 0) {
		D_ERROR(DF_UUID": failed to create pool: "DF_RC"\n",
			DP_UUID(pool_uuid), DP_RC(rc));
		D_GOTO(out_rpc, rc);
	}

	rc = d_rank_list_dup(svc_addrs, ranks);

out_rpc:
	crt_req_decref(rpc);
out_backoff_seq:
	d_backoff_seq_fini(&backoff_seq);
	rsvc_client_fini(&client);
	/*
	 * Intentionally skip cleaning up the PS replicas. See the function
	 * documentation above.
	 */
out_ranks:
	d_rank_list_free(ranks);
out_map_buf:
	D_FREE(map_buf);
out:
	return rc;
}

/** Stop any local PS replica for \a pool_uuid. */
int
ds_pool_svc_stop(uuid_t pool_uuid)
{
	d_iov_t	id;
	int	rc;

	d_iov_set(&id, pool_uuid, sizeof(uuid_t));

	rc = ds_rsvc_stop(DS_RSVC_CLASS_POOL, &id, RDB_NIL_TERM, false /* destroy */);
	if (rc == -DER_ALREADY) {
		D_DEBUG(DB_MD, DF_UUID": ds_rsvc_stop: "DF_RC"\n", DP_UUID(pool_uuid), DP_RC(rc));
		rc = 0;
	}

	return rc;
}

static int
pool_svc_name_cb(d_iov_t *id, char **name)
{
	char *s;

	if (id->iov_len != sizeof(uuid_t))
		return -DER_INVAL;
	D_ALLOC(s, DAOS_UUID_STR_SIZE);
	if (s == NULL)
		return -DER_NOMEM;
	uuid_unparse_lower(id->iov_buf, s);
	s[8] = '\0'; /* strlen(DF_UUID) */
	*name = s;
	return 0;
}

static int
pool_svc_locate_cb(d_iov_t *id, char **path)
{
	char *s;

	if (id->iov_len != sizeof(uuid_t))
		return -DER_INVAL;
	s = pool_svc_rdb_path(id->iov_buf);
	if (s == NULL)
		return -DER_NOMEM;
	*path = s;
	return 0;
}

static int
pool_svc_alloc_cb(d_iov_t *id, struct ds_rsvc **rsvc)
{
	struct pool_svc	       *svc;
	int			rc;

	if (id->iov_len != sizeof(uuid_t)) {
		rc = -DER_INVAL;
		goto err;
	}

	D_ALLOC_PTR(svc);
	if (svc == NULL) {
		rc = -DER_NOMEM;
		goto err;
	}

	d_iov_set(&svc->ps_rsvc.s_id, svc->ps_uuid, sizeof(uuid_t));

	uuid_copy(svc->ps_uuid, id->iov_buf);
	D_INIT_LIST_HEAD(&svc->ps_events.pse_queue);
	svc->ps_events.pse_handler = ABT_THREAD_NULL;
	svc->ps_svc_rf = -1;
	svc->ps_force_notify = false;

	rc = ABT_rwlock_create(&svc->ps_lock);
	if (rc != ABT_SUCCESS) {
		D_ERROR("failed to create ps_lock: %d\n", rc);
		rc = dss_abterr2der(rc);
		goto err_svc;
	}

	rc = rdb_path_init(&svc->ps_root);
	if (rc != 0)
		goto err_lock;
	rc = rdb_path_push(&svc->ps_root, &rdb_path_root_key);
	if (rc != 0)
		goto err_root;

	rc = rdb_path_clone(&svc->ps_root, &svc->ps_handles);
	if (rc != 0)
		goto err_root;
	rc = rdb_path_push(&svc->ps_handles, &ds_pool_prop_handles);
	if (rc != 0)
		goto err_handles;

	rc = rdb_path_clone(&svc->ps_root, &svc->ps_user);
	if (rc != 0)
		goto err_handles;
	rc = rdb_path_push(&svc->ps_user, &ds_pool_attr_user);
	if (rc != 0)
		goto err_user;
	rc = rdb_path_clone(&svc->ps_root, &svc->ps_ops);
	if (rc != 0)
		goto err_user;
	rc = rdb_path_push(&svc->ps_ops, &ds_pool_prop_svc_ops);
	if (rc != 0)
		goto err_svcops;

	rc = ABT_mutex_create(&svc->ps_events.pse_mutex);
	if (rc != ABT_SUCCESS) {
		rc = dss_abterr2der(rc);
		goto err_user;
	}

	rc = ABT_cond_create(&svc->ps_events.pse_cv);
	if (rc != ABT_SUCCESS) {
		rc = dss_abterr2der(rc);
		goto err_events_mutex;
	}

	rc = sched_init(&svc->ps_reconf_sched);
	if (rc != 0)
		goto err_events_cv;

	rc = sched_init(&svc->ps_rfcheck_sched);
	if (rc != 0)
		goto err_sched;

	rc = ds_cont_svc_init(&svc->ps_cont_svc, svc->ps_uuid, 0 /* id */,
			      &svc->ps_rsvc);
	if (rc != 0)
		goto err_cont_rf_sched;

	*rsvc = &svc->ps_rsvc;
	return 0;
err_cont_rf_sched:
	sched_fini(&svc->ps_rfcheck_sched);
err_sched:
	sched_fini(&svc->ps_reconf_sched);
err_events_cv:
	ABT_cond_free(&svc->ps_events.pse_cv);
err_events_mutex:
	ABT_mutex_free(&svc->ps_events.pse_mutex);
err_svcops:
	rdb_path_fini(&svc->ps_ops);
err_user:
	rdb_path_fini(&svc->ps_user);
err_handles:
	rdb_path_fini(&svc->ps_handles);
err_root:
	rdb_path_fini(&svc->ps_root);
err_lock:
	ABT_rwlock_free(&svc->ps_lock);
err_svc:
	D_FREE(svc);
err:
	return rc;
}

static void
pool_svc_put(struct pool_svc *svc)
{
	ds_rsvc_put(&svc->ps_rsvc);
}

/* Disable all pools exclusion */
void
ds_pool_disable_exclude(void)
{
	pool_disable_exclude = true;
}

void
ds_pool_enable_exclude(void)
{
	pool_disable_exclude = false;
}

static int
queue_event(struct pool_svc *svc, d_rank_t rank, uint64_t incarnation, enum crt_event_source src,
	    enum crt_event_type type)
{
	struct pool_svc_events *events = &svc->ps_events;
	struct pool_svc_event  *event;

	D_ALLOC_PTR(event);
	if (event == NULL)
		return -DER_NOMEM;

	event->psv_rank = rank;
	event->psv_incarnation = incarnation;
	event->psv_src = src;
	event->psv_type = type;

	D_DEBUG(DB_MD, DF_UUID": queuing event: "DF_PS_EVENT"\n", DP_UUID(svc->ps_uuid),
		DP_PS_EVENT(event));

	ABT_mutex_lock(events->pse_mutex);
	d_list_add_tail(&event->psv_link, &events->pse_queue);
	ABT_cond_broadcast(events->pse_cv);
	ABT_mutex_unlock(events->pse_mutex);
	return 0;
}

static void
discard_events(d_list_t *queue)
{
	struct pool_svc_event  *event;
	struct pool_svc_event  *tmp;

	d_list_for_each_entry_safe(event, tmp, queue, psv_link) {
		D_DEBUG(DB_MD, "discard event: "DF_PS_EVENT"\n", DP_PS_EVENT(event));
		d_list_del_init(&event->psv_link);
		D_FREE(event);
	}
}

static int pool_svc_exclude_rank(struct pool_svc *svc, d_rank_t rank);

static void
handle_event(struct pool_svc *svc, struct pool_svc_event *event)
{
	int rc;

	if ((event->psv_src != CRT_EVS_GRPMOD && event->psv_src != CRT_EVS_SWIM) ||
	    (event->psv_type == CRT_EVT_DEAD && pool_disable_exclude)) {
		D_DEBUG(DB_MD, "ignore event: "DF_PS_EVENT" exclude=%d\n", DP_PS_EVENT(event),
			pool_disable_exclude);
		goto out;
	}

	if (event->psv_rank == dss_self_rank() && event->psv_src == CRT_EVS_GRPMOD &&
	    event->psv_type == CRT_EVT_DEAD) {
		D_DEBUG(DB_MGMT, "ignore exclusion of self\n");
		goto out;
	}

	D_DEBUG(DB_MD, DF_UUID": handling event: "DF_PS_EVENT"\n", DP_UUID(svc->ps_uuid),
		DP_PS_EVENT(event));

	if (event->psv_src == CRT_EVS_SWIM && event->psv_type == CRT_EVT_ALIVE) {
		/*
		 * Check if the rank is up in the pool map. If in the future we
		 * add automatic reintegration below, for instance, we may need
		 * to not only take svc->ps_lock, but also employ an RDB TX by
		 * the book.
		 */
		ABT_rwlock_rdlock(svc->ps_pool->sp_lock);
		rc = ds_pool_map_rank_up(svc->ps_pool->sp_map, event->psv_rank);
		ABT_rwlock_unlock(svc->ps_pool->sp_lock);
		if (!rc)
			goto out;

		/*
		 * The rank is up in the pool map. Request a pool map
		 * distribution just in case the rank has recently restarted
		 * and does not have a copy of the pool map.
		 */
		ds_rsvc_request_map_dist(&svc->ps_rsvc);
		D_DEBUG(DB_MD, DF_UUID": requested map dist for rank %u\n", DP_UUID(svc->ps_uuid),
			event->psv_rank);
	} else if (event->psv_type == CRT_EVT_DEAD) {
		rc = pool_svc_exclude_rank(svc, event->psv_rank);
		if (rc != 0)
			D_ERROR(DF_UUID": failed to exclude rank %u: "DF_RC"\n",
				DP_UUID(svc->ps_uuid), event->psv_rank, DP_RC(rc));
	}

out:
	return;
}

static void
events_handler(void *arg)
{
	struct pool_svc	       *svc = arg;
	struct pool_svc_events *events = &svc->ps_events;

	D_DEBUG(DB_MD, DF_UUID": starting\n", DP_UUID(svc->ps_uuid));

	for (;;) {
		struct pool_svc_event  *event = NULL;
		bool			stop;

		ABT_mutex_lock(events->pse_mutex);
		for (;;) {
			stop = events->pse_stop;
			if (stop) {
				discard_events(&events->pse_queue);
				break;
			}
			if (!d_list_empty(&events->pse_queue)) {
				event = d_list_entry(events->pse_queue.next, struct pool_svc_event,
						     psv_link);
				d_list_del_init(&event->psv_link);
				break;
			}
			sched_cond_wait(events->pse_cv, events->pse_mutex);
		}
		ABT_mutex_unlock(events->pse_mutex);
		if (stop)
			break;

		handle_event(svc, event);

		D_FREE(event);
		ABT_thread_yield();
	}

	D_DEBUG(DB_MD, DF_UUID": stopping\n", DP_UUID(svc->ps_uuid));
}

static bool
events_pending(struct pool_svc *svc)
{
	return !d_list_empty(&svc->ps_events.pse_queue);
}

static void
ds_pool_crt_event_cb(d_rank_t rank, uint64_t incarnation, enum crt_event_source src,
		     enum crt_event_type type, void *arg)
{
	struct pool_svc	       *svc = arg;
	int			rc;

	rc = queue_event(svc, rank, incarnation, src, type);
	if (rc != 0)
		D_ERROR(DF_UUID": failed to queue event: "DF_PS_EVENT": "DF_RC"\n",
			DP_UUID(svc->ps_uuid), rank, incarnation, src, type, DP_RC(rc));
}

static int pool_svc_check_node_status(struct pool_svc *svc);

static int
init_events(struct pool_svc *svc)
{
	struct pool_svc_events *events = &svc->ps_events;
	int			rc;

	D_ASSERT(d_list_empty(&events->pse_queue));
	D_ASSERT(events->pse_handler == ABT_THREAD_NULL);
	D_ASSERT(events->pse_stop == false);

	rc = crt_register_event_cb(ds_pool_crt_event_cb, svc);
	if (rc != 0) {
		D_ERROR(DF_UUID": failed to register event callback: "DF_RC"\n",
			DP_UUID(svc->ps_uuid), DP_RC(rc));
		goto err;
	}

	/*
	 * Note that events happened during the status-based recovery may
	 * appear twice in the event queue: one queued by the event callback,
	 * and one queued by the recovery.
	 */
	rc = pool_svc_check_node_status(svc);
	if (rc != 0) {
		D_ERROR(DF_UUID": failed to create event handler: "DF_RC"\n",
			DP_UUID(svc->ps_uuid), DP_RC(rc));
		goto err_cb;
	}

	rc = dss_ult_create(events_handler, svc, DSS_XS_SELF, 0, 0, &events->pse_handler);
	if (rc != 0) {
		D_ERROR(DF_UUID": failed to create event handler: "DF_RC"\n",
			DP_UUID(svc->ps_uuid), DP_RC(rc));
		goto err_cb;
	}

	return 0;

err_cb:
	crt_unregister_event_cb(ds_pool_crt_event_cb, svc);
	discard_events(&events->pse_queue);
err:
	return rc;
}

static void
fini_events(struct pool_svc *svc)
{
	struct pool_svc_events *events = &svc->ps_events;
	int			rc;

	D_ASSERT(events->pse_handler != ABT_THREAD_NULL);

	crt_unregister_event_cb(ds_pool_crt_event_cb, svc);

	ABT_mutex_lock(events->pse_mutex);
	events->pse_stop = true;
	ABT_cond_broadcast(events->pse_cv);
	ABT_mutex_unlock(events->pse_mutex);

	rc = ABT_thread_join(events->pse_handler);
	D_ASSERTF(rc == 0, DF_RC"\n", DP_RC(rc));
	ABT_thread_free(&events->pse_handler);
	events->pse_handler = ABT_THREAD_NULL;
	events->pse_stop = false;
}

static void
pool_svc_free_cb(struct ds_rsvc *rsvc)
{
	struct pool_svc *svc = pool_svc_obj(rsvc);

	ds_cont_svc_fini(&svc->ps_cont_svc);
	sched_fini(&svc->ps_reconf_sched);
	sched_fini(&svc->ps_rfcheck_sched);
	ABT_cond_free(&svc->ps_events.pse_cv);
	ABT_mutex_free(&svc->ps_events.pse_mutex);
	rdb_path_fini(&svc->ps_ops);
	rdb_path_fini(&svc->ps_user);
	rdb_path_fini(&svc->ps_handles);
	rdb_path_fini(&svc->ps_root);
	ABT_rwlock_free(&svc->ps_lock);
	D_FREE(svc);
}

/*
 * Initialize and update svc->ps_pool with map_buf and map_version. This
 * ensures that svc->ps_pool matches the latest pool map.
 */
static int
init_svc_pool(struct pool_svc *svc, struct pool_buf *map_buf,
	      uint32_t map_version, uint64_t term)
{
	struct ds_pool *pool;
	int		rc;

	rc = ds_pool_lookup(svc->ps_uuid, &pool);
	if (rc) {
		D_ERROR(DF_UUID": failed to get ds_pool: %d\n",
			DP_UUID(svc->ps_uuid), rc);
		return rc;
	}
	rc = ds_pool_tgt_map_update(pool, map_buf, map_version);
	if (rc != 0) {
		ds_pool_put(pool);
		return rc;
	}
	ds_pool_iv_ns_update(pool, dss_self_rank(), term);

	D_ASSERT(svc->ps_pool == NULL);
	svc->ps_pool = pool;
	return 0;
}

/* Finalize svc->ps_pool. */
static void
fini_svc_pool(struct pool_svc *svc)
{
	D_ASSERT(svc->ps_pool != NULL);
	ds_pool_put(svc->ps_pool);
	svc->ps_pool = NULL;
}

/* Is the primary group initialized (i.e., version > 0)? */
static bool
primary_group_initialized(void)
{
	uint32_t	version;
	int		rc;

	rc = crt_group_version(NULL /* grp */, &version);
	D_ASSERTF(rc == 0, "crt_group_version: "DF_RC"\n", DP_RC(rc));
	return (version > 0);
}

/*
 * Read the DB for map_buf, map_version, and prop. Callers are responsible for
 * freeing *map_buf and *prop.
 */
static int
read_db_for_stepping_up(struct pool_svc *svc, struct pool_buf **map_buf,
			uint32_t *map_version, daos_prop_t **prop)
{
	struct rdb_tx		tx;
	d_iov_t			value;
	bool                    version_exists  = false;
	bool                    rdb_size_ok     = false;
	uint32_t                svc_ops_enabled = 0;
	uint32_t                svc_ops_max     = 0;
	uint32_t                svc_ops_age     = 0;
	uint64_t                rdb_size;
	struct daos_prop_entry *svc_rf_entry;
	int			rc;

	rc = rdb_tx_begin(svc->ps_rsvc.s_db, svc->ps_rsvc.s_term, &tx);
	if (rc != 0)
		goto out;
	ABT_rwlock_rdlock(svc->ps_lock);

	/* Check the layout version. */
	d_iov_set(&value, &svc->ps_global_version, sizeof(svc->ps_global_version));
	rc = rdb_tx_lookup(&tx, &svc->ps_root, &ds_pool_prop_global_version, &value);
	if (rc == -DER_NONEXIST) {
		/*
		 * This DB may be new or incompatible. Check the existence of
		 * the pool map to find out which is the case. (See the
		 * references to version_exists below.)
		 */
		D_DEBUG(DB_MD, DF_UUID": no layout version\n",
			DP_UUID(svc->ps_uuid));
		goto check_map;
	} else if (rc != 0) {
		D_ERROR(DF_UUID": failed to look up layout version: "DF_RC"\n",
			DP_UUID(svc->ps_uuid), DP_RC(rc));
		goto out_lock;
	}
	version_exists = true;

	/**
	 * downgrading the DAOS software of an upgraded pool report
	 * a proper RAS error.
	 */
	if (svc->ps_global_version > DAOS_POOL_GLOBAL_VERSION) {
		ds_notify_ras_eventf(RAS_POOL_DF_INCOMPAT, RAS_TYPE_INFO,
				     RAS_SEV_ERROR, NULL /* hwid */,
				     NULL /* rank */, NULL /* inc */,
				     NULL /* jobid */,
				     &svc->ps_uuid, NULL /* cont */,
				     NULL /* objid */, NULL /* ctlop */,
				     NULL /* data */,
				     "incompatible layout version: %u larger than "
				     "%u", svc->ps_global_version,
				     DAOS_POOL_GLOBAL_VERSION);
		rc = -DER_DF_INCOMPT;
		goto out_lock;
	}

check_map:
	rc = read_map_buf(&tx, &svc->ps_root, map_buf, map_version);
	if (rc != 0) {
		if (rc == -DER_NONEXIST && !version_exists) {
			/*
			 * This DB is new. Note that if the layout version
			 * exists, then the pool map must also exist;
			 * otherwise, it is an error.
			 */
			D_DEBUG(DB_MD, DF_UUID": new db\n",
				DP_UUID(svc->ps_uuid));
			rc = + DER_UNINIT;
		} else {
			D_ERROR(DF_UUID": failed to read pool map buffer: "DF_RC
				"\n", DP_UUID(svc->ps_uuid), DP_RC(rc));
		}
		goto out_lock;
	}

	if (!version_exists)
		/* This could also be a 1.x pool, which we assume nobody cares. */
		D_DEBUG(DB_MD, DF_UUID": assuming 2.0\n", DP_UUID(svc->ps_uuid));

	rc = pool_prop_read(&tx, svc, DAOS_PO_QUERY_PROP_ALL, prop);
	if (rc != 0) {
		D_ERROR(DF_UUID": cannot get properties: "DF_RC"\n", DP_UUID(svc->ps_uuid),
			DP_RC(rc));
		goto out_lock;
	}

	svc_rf_entry = daos_prop_entry_get(*prop, DAOS_PROP_PO_SVC_REDUN_FAC);
	D_ASSERT(svc_rf_entry != NULL);
	if (daos_prop_is_set(svc_rf_entry))
		svc->ps_svc_rf = svc_rf_entry->dpe_val;
	else
		svc->ps_svc_rf = -1;

	/* Check if duplicate operations detection is enabled, for informative debug log */
	rc = rdb_get_size(svc->ps_rsvc.s_db, &rdb_size);
	if (rc != 0)
		goto out_lock;
	rdb_size_ok = (rdb_size >= DUP_OP_MIN_RDB_SIZE);

	d_iov_set(&value, &svc_ops_enabled, sizeof(svc_ops_enabled));
	rc = rdb_tx_lookup(&tx, &svc->ps_root, &ds_pool_prop_svc_ops_enabled, &value);
	if (rc == -DER_NONEXIST) {
		rc = 0;
	} else if (rc != 0) {
		D_ERROR(DF_UUID ": failed to lookup svc_ops_enabled: " DF_RC "\n",
			DP_UUID(svc->ps_uuid), DP_RC(rc));
		goto out_lock;
	}
	svc->ps_ops_enabled = svc_ops_enabled;

	d_iov_set(&value, &svc_ops_max, sizeof(svc_ops_max));
	rc = rdb_tx_lookup(&tx, &svc->ps_root, &ds_pool_prop_svc_ops_max, &value);
	if (rc == -DER_NONEXIST) {
		rc = 0;
	} else if (rc != 0) {
		DL_ERROR(rc, DF_UUID ": failed to lookup svc_ops_max", DP_UUID(svc->ps_uuid));
		goto out_lock;
	}
	svc->ps_ops_max = svc_ops_max;

	d_iov_set(&value, &svc_ops_age, sizeof(svc_ops_age));
	rc = rdb_tx_lookup(&tx, &svc->ps_root, &ds_pool_prop_svc_ops_age, &value);
	if (rc == -DER_NONEXIST) {
		rc = 0;
	} else if (rc != 0) {
		DL_ERROR(rc, DF_UUID ": failed to lookup svc_ops_age", DP_UUID(svc->ps_uuid));
		goto out_lock;
	}
	svc->ps_ops_age = svc_ops_age;

	D_DEBUG(DB_MD,
		DF_UUID ": duplicate ops detection %s (rdb size " DF_U64 " %s %u minimum), "
			"max entries %u, max entry age %u sec\n",
		DP_UUID(svc->ps_uuid), svc_ops_enabled ? "enabled" : "disabled", rdb_size,
		rdb_size_ok ? ">=" : "<", DUP_OP_MIN_RDB_SIZE, svc_ops_max, svc_ops_age);

out_lock:
	ABT_rwlock_unlock(svc->ps_lock);
	rdb_tx_end(&tx);
out:
	return rc;
}

int
ds_pool_svc_rf_to_nreplicas(int svc_rf)
{
	D_ASSERTF(daos_svc_rf_is_valid(svc_rf), "%d out of range\n", svc_rf);
	return svc_rf * 2 + 1;
}

int
ds_pool_svc_rf_from_nreplicas(int nreplicas)
{
	int svc_rf;

	D_ASSERTF(nreplicas > 0, "%d out of range\n", nreplicas);
	if (nreplicas % 2 == 0)
		svc_rf = (nreplicas - 1) / 2;
	else
		svc_rf = nreplicas / 2;
	if (svc_rf > DAOS_PROP_PO_SVC_REDUN_FAC_MAX)
		svc_rf = DAOS_PROP_PO_SVC_REDUN_FAC_MAX;
	return svc_rf;
}

/*
 * There might be some rank status inconsistency, let's check and
 * fix it.
 */
static int
pool_svc_check_node_status(struct pool_svc *svc)
{
	struct pool_domain     *doms;
	int			doms_cnt;
	int			i;
	int			rc = 0;

	if (pool_disable_exclude) {
		D_DEBUG(DB_MD, DF_UUID": skip: exclusion disabled\n", DP_UUID(svc->ps_uuid));
		return 0;
	}

	D_DEBUG(DB_MD, DF_UUID": checking node status\n", DP_UUID(svc->ps_uuid));
	ABT_rwlock_rdlock(svc->ps_pool->sp_lock);
	doms_cnt = pool_map_find_nodes(svc->ps_pool->sp_map, PO_COMP_ID_ALL,
				       &doms);
	D_ASSERT(doms_cnt >= 0);
	for (i = 0; i < doms_cnt; i++) {
		struct swim_member_state state;

		/* Only check if UPIN server is excluded or dead for now */
		if (!(doms[i].do_comp.co_status & PO_COMP_ST_UPIN))
			continue;

		rc = crt_rank_state_get(crt_group_lookup(NULL),
					doms[i].do_comp.co_rank, &state);
		if (rc != 0 && rc != -DER_NONEXIST) {
			D_ERROR("failed to get status of rank %u: %d\n",
				doms[i].do_comp.co_rank, rc);
			break;
		}

		/* Since there is a big chance the INACTIVE node will become
		 * ACTIVE soon, let's only evict the DEAD node rank for the
		 * moment.
		 */
		D_DEBUG(DB_REBUILD, "rank/state %d/%d\n",
			doms[i].do_comp.co_rank,
			rc == -DER_NONEXIST ? -1 : state.sms_status);
		if (rc == -DER_NONEXIST || state.sms_status == SWIM_MEMBER_DEAD) {
			rc = queue_event(svc, doms[i].do_comp.co_rank, 0 /* incarnation */,
					 rc == -DER_NONEXIST ? CRT_EVS_GRPMOD : CRT_EVS_SWIM,
					 CRT_EVT_DEAD);
			if (rc) {
				D_ERROR("failed to exclude rank %u: %d\n",
					doms[i].do_comp.co_rank, rc);
				break;
			}
		}
	}
	ABT_rwlock_unlock(svc->ps_pool->sp_lock);
	return rc;
}

/*
 * Log a NOTE of as well as print a message. Arguments may be evaluated more
 * than once.
 */
#define DS_POOL_NOTE_PRINT(fmt, ...) do {							\
	D_NOTE(fmt, ## __VA_ARGS__);								\
	D_PRINT(fmt, ## __VA_ARGS__);								\
} while (0)

static int pool_svc_schedule(struct pool_svc *svc, struct pool_svc_sched *sched,
			     void (*func)(void *), void *arg);
static int pool_svc_schedule_reconf(struct pool_svc *svc, struct pool_map *map,
				    uint32_t map_version_for, bool sync_remove);
static void pool_svc_rfcheck_ult(void *arg);

static int
pool_svc_step_up_cb(struct ds_rsvc *rsvc)
{
	struct pool_svc	       *svc = pool_svc_obj(rsvc);
	struct pool_buf	       *map_buf = NULL;
	uint32_t		map_version;
	uuid_t			pool_hdl_uuid;
	uuid_t			cont_hdl_uuid;
	daos_prop_t	       *prop = NULL;
	bool			cont_svc_up = false;
	bool			events_initialized = false;
	d_rank_t		rank = dss_self_rank();
	int			rc;

	/*
	 * If this is the only voting replica, it may have become the leader
	 * without doing any RPC. The primary group may have yet to be
	 * initialized by the MS. Proceeding with such a primary group may
	 * result in unnecessary rank exclusions (see the
	 * pool_svc_check_node_status call below). Wait for the primary group
	 * initialization by retrying the leader election (rate-limited by
	 * rdb_timerd). (If there's at least one other voting replica, at least
	 * one RPC must have been done, so the primary group must have been
	 * initialized at this point.)
	 */
	if (!primary_group_initialized())
		return -DER_GRPVER;

	rc = read_db_for_stepping_up(svc, &map_buf, &map_version, &prop);
	if (rc != 0)
		goto out;

	rc = init_svc_pool(svc, map_buf, map_version, svc->ps_rsvc.s_term);
	if (rc != 0)
		goto out;

	/*
	 * Just in case the previous leader didn't complete distributing the
	 * latest pool map. This doesn't need to be undone if we encounter an
	 * error below.
	 */
	ds_rsvc_request_map_dist(&svc->ps_rsvc);

	rc = ds_cont_svc_step_up(svc->ps_cont_svc);
	if (rc != 0)
		goto out;
	cont_svc_up = true;

	rc = init_events(svc);
	if (rc != 0)
		goto out;
	events_initialized = true;

	/*
	 * Just in case the previous leader didn't finish the last series of
	 * reconfigurations or the last MS notification.
	 */
	svc->ps_force_notify = true;
	rc = pool_svc_schedule_reconf(svc, NULL /* map */, map_version, false /* sync_remove */);
	if (rc == -DER_OP_CANCELED) {
		DL_INFO(rc, DF_UUID": not scheduling pool service reconfiguration",
			DP_UUID(svc->ps_uuid));
	} else if (rc != 0) {
		DL_ERROR(rc, DF_UUID": failed to schedule pool service reconfiguration",
			 DP_UUID(svc->ps_uuid));
		goto out;
	}

	rc = pool_svc_schedule(svc, &svc->ps_rfcheck_sched, pool_svc_rfcheck_ult, NULL /* arg */);
	if (rc != 0) {
		DL_ERROR(rc, DF_UUID": failed to schedule RF check", DP_UUID(svc->ps_uuid));
		goto out;
	}

	rc = ds_pool_iv_prop_update(svc->ps_pool, prop);
	if (rc) {
		D_ERROR("ds_pool_iv_prop_update failed: " DF_RC "\n", DP_RC(rc));
		D_GOTO(out, rc);
	}

	if (!uuid_is_null(svc->ps_pool->sp_srv_cont_hdl)) {
		uuid_copy(pool_hdl_uuid, svc->ps_pool->sp_srv_pool_hdl);
		uuid_copy(cont_hdl_uuid, svc->ps_pool->sp_srv_cont_hdl);
	} else {
		uuid_generate(pool_hdl_uuid);
		uuid_generate(cont_hdl_uuid);
		/* Only copy server handle to make is_from_srv() check correctly, and
		 * container server handle will not be copied here, otherwise
		 * ds_pool_iv_refresh_hdl will not open the server container handle.
		 */
		uuid_copy(svc->ps_pool->sp_srv_pool_hdl, pool_hdl_uuid);
	}

	rc = ds_pool_iv_srv_hdl_update(svc->ps_pool, pool_hdl_uuid,
				       cont_hdl_uuid);
	if (rc) {
		D_ERROR("ds_pool_iv_srv_hdl_update failed: " DF_RC "\n", DP_RC(rc));
		D_GOTO(out, rc);
	}

	/* resume pool upgrade if needed */
	rc = ds_pool_upgrade_if_needed(svc->ps_uuid, NULL, svc, NULL);
	if (rc != 0)
		goto out;

	rc = ds_rebuild_regenerate_task(svc->ps_pool, prop);
	if (rc != 0)
		goto out;

	DS_POOL_NOTE_PRINT(DF_UUID": rank %u became pool service leader "DF_U64": srv_pool_hdl="
			   DF_UUID" srv_cont_hdl="DF_UUID"\n", DP_UUID(svc->ps_uuid), rank,
			   svc->ps_rsvc.s_term, DP_UUID(pool_hdl_uuid), DP_UUID(cont_hdl_uuid));
out:
	if (rc != 0) {
		if (events_initialized)
			fini_events(svc);
		sched_cancel_and_wait(&svc->ps_rfcheck_sched);
		sched_cancel_and_wait(&svc->ps_reconf_sched);
		if (cont_svc_up)
			ds_cont_svc_step_down(svc->ps_cont_svc);
		if (svc->ps_pool != NULL)
			fini_svc_pool(svc);
	}
	if (map_buf != NULL)
		D_FREE(map_buf);
	if (prop != NULL)
		daos_prop_free(prop);
	if (rc < 0)
		ds_pool_failed_add(svc->ps_uuid, rc);
	else if (rc == 0)
		ds_pool_failed_remove(svc->ps_uuid);
	return rc;
}

static void
pool_svc_step_down_cb(struct ds_rsvc *rsvc)
{
	struct pool_svc	       *svc = pool_svc_obj(rsvc);
	d_rank_t		rank = dss_self_rank();

	fini_events(svc);
	sched_cancel_and_wait(&svc->ps_reconf_sched);
	sched_cancel_and_wait(&svc->ps_rfcheck_sched);
	ds_cont_svc_step_down(svc->ps_cont_svc);
	fini_svc_pool(svc);

	DS_POOL_NOTE_PRINT(DF_UUID": rank %u no longer pool service leader "DF_U64"\n",
			   DP_UUID(svc->ps_uuid), rank, svc->ps_rsvc.s_term);
}

static void
pool_svc_drain_cb(struct ds_rsvc *rsvc)
{
}

static int
pool_svc_map_dist_cb(struct ds_rsvc *rsvc)
{
	struct pool_svc	       *svc = pool_svc_obj(rsvc);
	struct rdb_tx		tx;
	struct pool_buf	       *map_buf = NULL;
	uint32_t		map_version;
	int			rc;

	/* Read the pool map into map_buf and map_version. */
	rc = rdb_tx_begin(rsvc->s_db, rsvc->s_term, &tx);
	if (rc != 0)
		goto out;
	ABT_rwlock_rdlock(svc->ps_lock);
	rc = read_map_buf(&tx, &svc->ps_root, &map_buf, &map_version);
	ABT_rwlock_unlock(svc->ps_lock);
	rdb_tx_end(&tx);
	if (rc != 0) {
		DL_ERROR(rc, DF_UUID ": failed to read pool map buffer", DP_UUID(svc->ps_uuid));
		goto out;
	}

	rc = ds_pool_iv_map_update(svc->ps_pool, map_buf, map_version);
	if (rc != 0) {
		DL_ERROR(rc, DF_UUID ": failed to distribute pool map %u", DP_UUID(svc->ps_uuid),
			 map_version);
		D_GOTO(out, rc);
	}
	svc->ps_global_map_version = max(svc->ps_global_map_version, map_version);
out:
	if (map_buf != NULL)
		D_FREE(map_buf);
	return rc;
}

static struct ds_rsvc_class pool_svc_rsvc_class = {
	.sc_name	= pool_svc_name_cb,
	.sc_locate	= pool_svc_locate_cb,
	.sc_alloc	= pool_svc_alloc_cb,
	.sc_free	= pool_svc_free_cb,
	.sc_step_up	= pool_svc_step_up_cb,
	.sc_step_down	= pool_svc_step_down_cb,
	.sc_drain	= pool_svc_drain_cb,
	.sc_map_dist	= pool_svc_map_dist_cb
};

void
ds_pool_rsvc_class_register(void)
{
	ds_rsvc_class_register(DS_RSVC_CLASS_POOL, &pool_svc_rsvc_class);
}

void
ds_pool_rsvc_class_unregister(void)
{
	ds_rsvc_class_unregister(DS_RSVC_CLASS_POOL);
}

static int
pool_svc_lookup(uuid_t uuid, struct pool_svc **svcp)
{
	struct ds_rsvc *rsvc;
	d_iov_t	id;
	int		rc;

	d_iov_set(&id, uuid, sizeof(uuid_t));
	rc = ds_rsvc_lookup(DS_RSVC_CLASS_POOL, &id, &rsvc);
	if (rc != 0)
		return rc;
	*svcp = pool_svc_obj(rsvc);
	return 0;
}

static int
pool_svc_lookup_leader(uuid_t uuid, struct pool_svc **svcp,
		       struct rsvc_hint *hint)
{
	struct ds_rsvc *rsvc;
	d_iov_t	id;
	int		rc;

	rc = ds_pool_failed_lookup(uuid);
	if (rc) {
		D_ERROR(DF_UUID": failed to start: "DF_RC"\n",
			DP_UUID(uuid), DP_RC(rc));
		return -DER_NO_SERVICE;
	}

	d_iov_set(&id, uuid, sizeof(uuid_t));
	rc = ds_rsvc_lookup_leader(DS_RSVC_CLASS_POOL, &id, &rsvc, hint);
	if (rc != 0)
		return rc;
	*svcp = pool_svc_obj(rsvc);
	return 0;
}

static void
pool_svc_put_leader(struct pool_svc *svc)
{
	ds_rsvc_put_leader(&svc->ps_rsvc);
}

/** Look up container service \a pool_uuid. */
int
ds_pool_cont_svc_lookup_leader(uuid_t pool_uuid, struct cont_svc **svcp,
			       struct rsvc_hint *hint)
{
	struct pool_svc	       *pool_svc;
	int			rc;

	rc = pool_svc_lookup_leader(pool_uuid, &pool_svc, hint);
	if (rc != 0)
		return rc;
	*svcp = pool_svc->ps_cont_svc;
	return 0;
}

int ds_pool_failed_add(uuid_t uuid, int rc)
{
	struct pool_svc_failed	*psf;
	int ret = 0;

	if (rc == 0)
		return 0;

	D_RWLOCK_WRLOCK(&psfl_rwlock);
	d_list_for_each_entry(psf, &pool_svc_failed_list, psf_link) {
		if (uuid_compare(psf->psf_uuid, uuid) == 0) {
			ret = 0;
			goto out;
		}
	}

	D_ALLOC_PTR(psf);
	if (psf == NULL) {
		ret = -DER_NOMEM;
		goto out;
	}

	uuid_copy(psf->psf_uuid, uuid);
	psf->psf_error = rc;
	d_list_add_tail(&psf->psf_link, &pool_svc_failed_list);
out:
	D_RWLOCK_UNLOCK(&psfl_rwlock);
	return ret;
}

void ds_pool_failed_remove(uuid_t uuid)
{
	struct pool_svc_failed	*psf;
	struct pool_svc_failed	*tmp;

	D_RWLOCK_WRLOCK(&psfl_rwlock);
	d_list_for_each_entry_safe(psf, tmp, &pool_svc_failed_list, psf_link) {
		if (uuid_compare(psf->psf_uuid, uuid) == 0) {
			d_list_del_init(&psf->psf_link);
			D_FREE(psf);
			break;
		}
	}
	D_RWLOCK_UNLOCK(&psfl_rwlock);
}

/* return error if failed pool found, otherwise 0 is returned */
int ds_pool_failed_lookup(uuid_t uuid)
{
	struct pool_svc_failed	*psf;

	D_RWLOCK_RDLOCK(&psfl_rwlock);
	d_list_for_each_entry(psf, &pool_svc_failed_list, psf_link) {
		if (uuid_compare(psf->psf_uuid, uuid) == 0) {
			D_RWLOCK_UNLOCK(&psfl_rwlock);
			return psf->psf_error;
		}
	}
	D_RWLOCK_UNLOCK(&psfl_rwlock);

	return 0;
}

/*
 * Try to start the pool. If a pool service RDB exists, start it. Continue the
 * iteration upon errors as other pools may still be able to work.
 */
static int
start_one(uuid_t uuid, void *varg)
{
	char	       *path;
	d_iov_t		id;
	struct stat	st;
	int		rc;

	D_DEBUG(DB_MD, DF_UUID": starting pool\n", DP_UUID(uuid));

	rc = ds_pool_start(uuid);
	if (rc != 0) {
		D_ERROR(DF_UUID": failed to start pool: %d\n", DP_UUID(uuid),
			rc);
		ds_pool_failed_add(uuid, rc);
		return 0;
	}

	/*
	 * Check if an RDB file exists, to avoid unnecessary error messages
	 * from the ds_rsvc_start() call.
	 */
	path = pool_svc_rdb_path(uuid);
	if (path == NULL) {
		D_ERROR(DF_UUID": failed to allocate rdb path\n",
			DP_UUID(uuid));
		return 0;
	}
	rc = stat(path, &st);
	D_FREE(path);
	if (rc != 0) {
		if (errno != ENOENT)
			D_ERROR(DF_UUID": failed to check rdb existence: %d\n",
				DP_UUID(uuid), errno);
		return 0;
	}

	d_iov_set(&id, uuid, sizeof(uuid_t));
	ds_rsvc_start(DS_RSVC_CLASS_POOL, &id, uuid, RDB_NIL_TERM, false /* create */, 0 /* size */,
		      NULL /* replicas */, NULL /* arg */);
	return 0;
}

static void
pool_start_all(void *arg)
{
	int rc;

	/* Scan the storage and start all pool services. */
	rc = ds_mgmt_tgt_pool_iterate(start_one, NULL /* arg */);
	if (rc != 0)
		D_ERROR("failed to scan all pool services: "DF_RC"\n",
			DP_RC(rc));
}

/* Note that this function is currently called from the main xstream. */
int
ds_pool_start_all(void)
{
	ABT_thread	thread;
	int		rc;

	/* Create a ULT to call ds_rsvc_start() in xstream 0. */
	rc = dss_ult_create(pool_start_all, NULL /* arg */, DSS_XS_SYS,
			    0 /* tgt_idx */, 0 /* stack_size */, &thread);
	if (rc != 0) {
		D_ERROR("failed to create pool start ULT: "DF_RC"\n",
			DP_RC(rc));
		return rc;
	}
	ABT_thread_join(thread);
	ABT_thread_free(&thread);
	return 0;
}

static int
stop_one(uuid_t uuid, void *varg)
{
	D_DEBUG(DB_MD, DF_UUID": stopping pool\n", DP_UUID(uuid));
	ds_pool_stop(uuid);
	return 0;
}

static void
pool_stop_all(void *arg)
{
	int	rc;

	rc = ds_rsvc_stop_all(DS_RSVC_CLASS_POOL);
	if (rc != 0)
		D_ERROR("failed to stop all pool svcs: "DF_RC"\n", DP_RC(rc));

	ds_pool_hdl_delete_all();

	rc = ds_mgmt_tgt_pool_iterate(stop_one, NULL /* arg */);
	if (rc != 0)
		D_ERROR("failed to stop all pools: "DF_RC"\n", DP_RC(rc));
}

/*
 * Note that this function is currently called from the main xstream to save
 * one ULT creation.
 */
int
ds_pool_stop_all(void)
{
	ABT_thread	thread;
	int		rc;

	/* Create a ULT to stop pools, since it requires TLS */
	rc = dss_ult_create(pool_stop_all, NULL /* arg */, DSS_XS_SYS,
			    0 /* tgt_idx */, 0 /* stack_size */, &thread);
	if (rc != 0) {
		D_ERROR("failed to create pool stop ULT: "DF_RC"\n",
			DP_RC(rc));
		return rc;
	}
	ABT_thread_free(&thread);

	return 0;
}

static int
bcast_create(crt_context_t ctx, struct pool_svc *svc, crt_opcode_t opcode,
	     crt_bulk_t bulk_hdl, crt_rpc_t **rpc)
{
	return ds_pool_bcast_create(ctx, svc->ps_pool, DAOS_POOL_MODULE, opcode,
				    DAOS_POOL_VERSION, rpc, bulk_hdl, NULL);
}

/**
 * Retrieve the latest leader hint from \a db and fill it into \a hint.
 *
 * \param[in]	db	database
 * \param[out]	hint	rsvc hint
 */
void
ds_pool_set_hint(struct rdb *db, struct rsvc_hint *hint)
{
	int rc;

	rc = rdb_get_leader(db, &hint->sh_term, &hint->sh_rank);
	if (rc != 0)
		return;
	hint->sh_flags |= RSVC_HINT_VALID;
}

static int
pool_prop_read(struct rdb_tx *tx, const struct pool_svc *svc, uint64_t bits,
	       daos_prop_t **prop_out)
{
	daos_prop_t	*prop;
	d_iov_t		 value;
	uint64_t	 val;
	uint64_t	 bit;
	uint32_t	 idx = 0, nr = 0, val32 = 0, global_ver;
	int		 rc;

	for (bit = DAOS_PO_QUERY_PROP_BIT_START;
	     bit <= DAOS_PO_QUERY_PROP_BIT_END; bit++) {
		if (bits & (1L << bit))
			nr++;
	}
	if (nr == 0)
		return 0;

	/* get pool global version */
	d_iov_set(&value, &val32, sizeof(val32));
	rc = rdb_tx_lookup(tx, &svc->ps_root, &ds_pool_prop_global_version,
			   &value);
	if (rc && rc != -DER_NONEXIST)
		return rc;
	else if (rc == -DER_NONEXIST)
		global_ver = 0;
	else
		global_ver = val32;

	prop = daos_prop_alloc(nr);
	if (prop == NULL)
		return -DER_NOMEM;
	if (bits & DAOS_PO_QUERY_PROP_LABEL) {
		d_iov_set(&value, NULL, 0);
		rc = rdb_tx_lookup(tx, &svc->ps_root, &ds_pool_prop_label,
				   &value);
		if (rc != 0)
			D_GOTO(out_prop, rc);
		if (value.iov_len > DAOS_PROP_LABEL_MAX_LEN) {
			D_ERROR("bad label length %zu (> %d).\n", value.iov_len,
				DAOS_PROP_LABEL_MAX_LEN);
			D_GOTO(out_prop, rc = -DER_IO);
		}
		D_ASSERT(idx < nr);
		prop->dpp_entries[idx].dpe_type = DAOS_PROP_PO_LABEL;
		D_STRNDUP(prop->dpp_entries[idx].dpe_str, value.iov_buf,
			  value.iov_len);
		if (prop->dpp_entries[idx].dpe_str == NULL)
			D_GOTO(out_prop, rc = -DER_NOMEM);
		idx++;
	}
	if (bits & DAOS_PO_QUERY_PROP_SPACE_RB) {
		d_iov_set(&value, &val, sizeof(val));
		rc = rdb_tx_lookup(tx, &svc->ps_root, &ds_pool_prop_space_rb,
				   &value);
		if (rc != 0)
			D_GOTO(out_prop, rc);
		D_ASSERT(idx < nr);
		prop->dpp_entries[idx].dpe_type = DAOS_PROP_PO_SPACE_RB;
		prop->dpp_entries[idx].dpe_val = val;
		idx++;
	}
	if (bits & DAOS_PO_QUERY_PROP_SELF_HEAL) {
		d_iov_set(&value, &val, sizeof(val));
		rc = rdb_tx_lookup(tx, &svc->ps_root, &ds_pool_prop_self_heal,
				   &value);
		if (rc != 0)
			D_GOTO(out_prop, rc);
		D_ASSERT(idx < nr);
		prop->dpp_entries[idx].dpe_type = DAOS_PROP_PO_SELF_HEAL;
		prop->dpp_entries[idx].dpe_val = val;
		idx++;
	}
	if (bits & DAOS_PO_QUERY_PROP_RECLAIM) {
		d_iov_set(&value, &val, sizeof(val));
		rc = rdb_tx_lookup(tx, &svc->ps_root, &ds_pool_prop_reclaim,
				   &value);
		if (rc != 0)
			D_GOTO(out_prop, rc);
		D_ASSERT(idx < nr);
		prop->dpp_entries[idx].dpe_type = DAOS_PROP_PO_RECLAIM;
		prop->dpp_entries[idx].dpe_val = val;
		idx++;
	}
	if (bits & DAOS_PO_QUERY_PROP_EC_CELL_SZ) {
		d_iov_set(&value, &val, sizeof(val));
		rc = rdb_tx_lookup(tx, &svc->ps_root, &ds_pool_prop_ec_cell_sz,
				   &value);
		if (rc != 0)
			D_GOTO(out_prop, rc);
		D_ASSERT(idx < nr);
		prop->dpp_entries[idx].dpe_type = DAOS_PROP_PO_EC_CELL_SZ;
		prop->dpp_entries[idx].dpe_val = val;
		idx++;
	}
	if (bits & DAOS_PO_QUERY_PROP_REDUN_FAC) {
		d_iov_set(&value, &val, sizeof(val));
		rc = rdb_tx_lookup(tx, &svc->ps_root, &ds_pool_prop_redun_fac,
				   &value);
		/**
		 * For upgrading, redunc fac might not exist, use
		 * default(0) for this case.
		 */
		if (rc == -DER_NONEXIST && global_ver < 1) {
			rc = 0;
			val = DAOS_PROP_PO_REDUN_FAC_DEFAULT;
		} else if (rc != 0) {
			D_GOTO(out_prop, rc);
		}
		D_ASSERT(idx < nr);
		prop->dpp_entries[idx].dpe_type = DAOS_PROP_PO_REDUN_FAC;
		prop->dpp_entries[idx].dpe_val = val;
		idx++;
	}
	if (bits & DAOS_PO_QUERY_PROP_ACL) {
		d_iov_set(&value, NULL, 0);
		rc = rdb_tx_lookup(tx, &svc->ps_root, &ds_pool_prop_acl,
				   &value);
		if (rc != 0)
			D_GOTO(out_prop, rc);
		D_ASSERT(idx < nr);
		prop->dpp_entries[idx].dpe_type = DAOS_PROP_PO_ACL;
		D_ALLOC(prop->dpp_entries[idx].dpe_val_ptr, value.iov_buf_len);
		if (prop->dpp_entries[idx].dpe_val_ptr == NULL)
			D_GOTO(out_prop, rc = -DER_NOMEM);
		memcpy(prop->dpp_entries[idx].dpe_val_ptr, value.iov_buf,
		       value.iov_buf_len);
		idx++;
	}
	if (bits & DAOS_PO_QUERY_PROP_OWNER) {
		d_iov_set(&value, NULL, 0);
		rc = rdb_tx_lookup(tx, &svc->ps_root, &ds_pool_prop_owner,
				   &value);
		if (rc != 0)
			D_GOTO(out_prop, rc);
		if (value.iov_len > DAOS_ACL_MAX_PRINCIPAL_LEN) {
			D_ERROR("bad owner length %zu (> %d).\n", value.iov_len,
				DAOS_ACL_MAX_PRINCIPAL_LEN);
			D_GOTO(out_prop, rc = -DER_IO);
		}
		D_ASSERT(idx < nr);
		prop->dpp_entries[idx].dpe_type = DAOS_PROP_PO_OWNER;
		D_STRNDUP(prop->dpp_entries[idx].dpe_str, value.iov_buf,
			  value.iov_len);
		if (prop->dpp_entries[idx].dpe_str == NULL)
			D_GOTO(out_prop, rc = -DER_NOMEM);
		idx++;
	}
	if (bits & DAOS_PO_QUERY_PROP_OWNER_GROUP) {
		d_iov_set(&value, NULL, 0);
		rc = rdb_tx_lookup(tx, &svc->ps_root, &ds_pool_prop_owner_group,
				   &value);
		if (rc != 0)
			D_GOTO(out_prop, rc);
		if (value.iov_len > DAOS_ACL_MAX_PRINCIPAL_LEN) {
			D_ERROR("bad owner group length %zu (> %d).\n",
				value.iov_len,
				DAOS_ACL_MAX_PRINCIPAL_LEN);
			D_GOTO(out_prop, rc = -DER_IO);
		}
		D_ASSERT(idx < nr);
		prop->dpp_entries[idx].dpe_type = DAOS_PROP_PO_OWNER_GROUP;
		D_STRNDUP(prop->dpp_entries[idx].dpe_str, value.iov_buf,
			  value.iov_len);
		if (prop->dpp_entries[idx].dpe_str == NULL)
			D_GOTO(out_prop, rc = -DER_NOMEM);
		idx++;
	}
	if (bits & DAOS_PO_QUERY_PROP_SVC_LIST) {
		d_rank_list_t	*svc_list = NULL;

		d_iov_set(&value, NULL, 0);
		rc = rdb_get_ranks(svc->ps_rsvc.s_db, &svc_list);
		if (rc) {
			D_ERROR("get svc list failed: rc " DF_RC "\n", DP_RC(rc));
			D_GOTO(out_prop, rc);
		}
		prop->dpp_entries[idx].dpe_type = DAOS_PROP_PO_SVC_LIST;
		prop->dpp_entries[idx].dpe_val_ptr = svc_list;
		idx++;
	}

	if (bits & DAOS_PO_QUERY_PROP_EC_PDA) {
		d_iov_set(&value, &val, sizeof(val));
		rc = rdb_tx_lookup(tx, &svc->ps_root, &ds_pool_prop_ec_pda,
				   &value);
		D_ASSERT(idx < nr);
		if (rc == -DER_NONEXIST && global_ver < 1)
			val = DAOS_PROP_PO_EC_PDA_DEFAULT;
		else  if (rc != 0)
			D_GOTO(out_prop, rc);
		prop->dpp_entries[idx].dpe_type = DAOS_PROP_PO_EC_PDA;
		prop->dpp_entries[idx].dpe_val = val;
		if (rc == -DER_NONEXIST) {
			rc = 0;
			prop->dpp_entries[idx].dpe_flags |= DAOS_PROP_ENTRY_NOT_SET;
		}
		idx++;
	}
	if (bits & DAOS_PO_QUERY_PROP_RP_PDA) {
		d_iov_set(&value, &val, sizeof(val));
		rc = rdb_tx_lookup(tx, &svc->ps_root, &ds_pool_prop_rp_pda,
				   &value);
		if (rc == -DER_NONEXIST && global_ver < 1)
			val = DAOS_PROP_PO_RP_PDA_DEFAULT;
		else  if (rc != 0)
			D_GOTO(out_prop, rc);
		D_ASSERT(idx < nr);
		prop->dpp_entries[idx].dpe_type = DAOS_PROP_PO_RP_PDA;
		prop->dpp_entries[idx].dpe_val = val;
		if (rc == -DER_NONEXIST) {
			rc = 0;
			prop->dpp_entries[idx].dpe_flags |= DAOS_PROP_ENTRY_NOT_SET;
		}
		idx++;
	}

	if (bits & DAOS_PO_QUERY_PROP_POLICY) {
		d_iov_set(&value, NULL, 0);
		rc = rdb_tx_lookup(tx, &svc->ps_root, &ds_pool_prop_policy,
				   &value);
		if (rc == -DER_NONEXIST && global_ver < 1) {
			value.iov_buf = DAOS_PROP_POLICYSTR_DEFAULT;
			value.iov_len = strlen(DAOS_PROP_POLICYSTR_DEFAULT);
		} else  if (rc != 0) {
			D_GOTO(out_prop, rc);
		}
		if (value.iov_len > DAOS_PROP_POLICYSTR_MAX_LEN) {
			D_ERROR("bad policy string length %zu (> %d).\n",
				value.iov_len, DAOS_PROP_POLICYSTR_MAX_LEN);
			D_GOTO(out_prop, rc = -DER_IO);
		}
		D_ASSERT(idx < nr);
		prop->dpp_entries[idx].dpe_type = DAOS_PROP_PO_POLICY;
		D_STRNDUP(prop->dpp_entries[idx].dpe_str, value.iov_buf,
			  value.iov_len);
		if (prop->dpp_entries[idx].dpe_str == NULL)
			D_GOTO(out_prop, rc = -DER_NOMEM);
		if (rc == -DER_NONEXIST) {
			rc = 0;
			prop->dpp_entries[idx].dpe_flags |= DAOS_PROP_ENTRY_NOT_SET;
		}
		idx++;
	}

	if (bits & DAOS_PO_QUERY_PROP_GLOBAL_VERSION) {
		D_ASSERT(idx < nr);
		if (global_ver < 1)
			prop->dpp_entries[idx].dpe_flags |= DAOS_PROP_ENTRY_NOT_SET;
		prop->dpp_entries[idx].dpe_type = DAOS_PROP_PO_GLOBAL_VERSION;
		prop->dpp_entries[idx].dpe_val = global_ver;
		idx++;
	}

	if (bits & DAOS_PO_QUERY_PROP_OBJ_VERSION) {
		uint32_t obj_ver;

		D_ASSERT(idx < nr);
		/* get pool global version */
		d_iov_set(&value, &obj_ver, sizeof(obj_ver));
		rc = rdb_tx_lookup(tx, &svc->ps_root, &ds_pool_prop_obj_version,
				   &value);
		if (rc == -DER_NONEXIST && global_ver <= 1) {
			obj_ver = 0;
			prop->dpp_entries[idx].dpe_flags |= DAOS_PROP_ENTRY_NOT_SET;
		} else if (rc != 0) {
			D_GOTO(out_prop, rc);
		}

		prop->dpp_entries[idx].dpe_type = DAOS_PROP_PO_OBJ_VERSION;
		prop->dpp_entries[idx].dpe_val = obj_ver;
		idx++;
	}

	if (bits & DAOS_PO_QUERY_PROP_UPGRADE_STATUS) {
		d_iov_set(&value, &val32, sizeof(val32));
		rc = rdb_tx_lookup(tx, &svc->ps_root, &ds_pool_prop_upgrade_status,
				   &value);
		if (rc == -DER_NONEXIST && global_ver < 1)
			val32 = DAOS_UPGRADE_STATUS_NOT_STARTED;
		else  if (rc != 0)
			D_GOTO(out_prop, rc);

		D_ASSERT(idx < nr);
		prop->dpp_entries[idx].dpe_type = DAOS_PROP_PO_UPGRADE_STATUS;
		prop->dpp_entries[idx].dpe_val = val32;
		if (rc == -DER_NONEXIST) {
			rc = 0;
			prop->dpp_entries[idx].dpe_flags |= DAOS_PROP_ENTRY_NOT_SET;
		}
		idx++;
	}

	if (bits & DAOS_PO_QUERY_PROP_PERF_DOMAIN) {
		d_iov_set(&value, &val32, sizeof(val32));
		rc = rdb_tx_lookup(tx, &svc->ps_root, &ds_pool_prop_perf_domain,
				   &value);
		if (rc == -DER_NONEXIST && global_ver < 2)
			val32 = DAOS_PROP_PO_PERF_DOMAIN_DEFAULT;
		else if (rc != 0)
			D_GOTO(out_prop, rc);

		D_ASSERT(idx < nr);
		prop->dpp_entries[idx].dpe_type = DAOS_PROP_PO_PERF_DOMAIN;
		prop->dpp_entries[idx].dpe_val = val32;
		if (rc == -DER_NONEXIST) {
			rc = 0;
			prop->dpp_entries[idx].dpe_flags |= DAOS_PROP_ENTRY_NOT_SET;
		}
		idx++;
	}

	if (bits & DAOS_PO_QUERY_PROP_SCRUB_MODE) {
		d_iov_set(&value, &val, sizeof(val));
		rc = rdb_tx_lookup(tx, &svc->ps_root, &ds_pool_prop_scrub_mode,
				   &value);
		if (rc == -DER_NONEXIST && global_ver < 2) { /* needs to be upgraded */
			rc = 0;
			val = DAOS_PROP_PO_SCRUB_MODE_DEFAULT;
			prop->dpp_entries[idx].dpe_flags |= DAOS_PROP_ENTRY_NOT_SET;
		} else if (rc != 0) {
			D_GOTO(out_prop, rc);
		}
		D_ASSERT(idx < nr);
		prop->dpp_entries[idx].dpe_type = DAOS_PROP_PO_SCRUB_MODE;
		prop->dpp_entries[idx].dpe_val = val;
		idx++;
	}

	if (bits & DAOS_PO_QUERY_PROP_SCRUB_FREQ) {
		d_iov_set(&value, &val, sizeof(val));
		rc = rdb_tx_lookup(tx, &svc->ps_root, &ds_pool_prop_scrub_freq,
				   &value);
		if (rc == -DER_NONEXIST && global_ver < 2) { /* needs to be upgraded */
			rc = 0;
			val = DAOS_PROP_PO_SCRUB_FREQ_DEFAULT;
			prop->dpp_entries[idx].dpe_flags |= DAOS_PROP_ENTRY_NOT_SET;
		} else if (rc != 0) {
			D_GOTO(out_prop, rc);
		}
		D_ASSERT(idx < nr);
		prop->dpp_entries[idx].dpe_type = DAOS_PROP_PO_SCRUB_FREQ;
		prop->dpp_entries[idx].dpe_val = val;
		idx++;
	}

	if (bits & DAOS_PO_QUERY_PROP_SCRUB_THRESH) {
		d_iov_set(&value, &val, sizeof(val));
		rc = rdb_tx_lookup(tx, &svc->ps_root, &ds_pool_prop_scrub_thresh,
				   &value);
		if (rc == -DER_NONEXIST && global_ver < 2) { /* needs to be upgraded */
			rc = 0;
			val = DAOS_PROP_PO_SCRUB_THRESH_DEFAULT;
			prop->dpp_entries[idx].dpe_flags |= DAOS_PROP_ENTRY_NOT_SET;
		} else if (rc != 0) {
			D_GOTO(out_prop, rc);
		}
		D_ASSERT(idx < nr);
		prop->dpp_entries[idx].dpe_type = DAOS_PROP_PO_SCRUB_THRESH;
		prop->dpp_entries[idx].dpe_val = val;
		idx++;
	}

	if (bits & DAOS_PO_QUERY_PROP_SVC_REDUN_FAC) {
		d_iov_set(&value, &val, sizeof(val));
		rc = rdb_tx_lookup(tx, &svc->ps_root, &ds_pool_prop_svc_redun_fac, &value);
		if (rc == -DER_NONEXIST && global_ver < 2) {
			rc = 0;
			val = DAOS_PROP_PO_SVC_REDUN_FAC_DEFAULT;
			prop->dpp_entries[idx].dpe_flags |= DAOS_PROP_ENTRY_NOT_SET;
		} else if (rc != 0) {
			D_GOTO(out_prop, rc);
		}
		D_ASSERT(idx < nr);
		prop->dpp_entries[idx].dpe_type = DAOS_PROP_PO_SVC_REDUN_FAC;
		prop->dpp_entries[idx].dpe_val = val;
		idx++;
	}

	if (bits & DAOS_PO_QUERY_PROP_CHECKPOINT_MODE) {
		d_iov_set(&value, &val32, sizeof(val32));
		rc = rdb_tx_lookup(tx, &svc->ps_root, &ds_pool_prop_checkpoint_mode, &value);
		if (rc == -DER_NONEXIST && global_ver < 2) { /* needs to be upgraded */
			rc  = 0;
			val32 = DAOS_PROP_PO_CHECKPOINT_MODE_DEFAULT;
			prop->dpp_entries[idx].dpe_flags |= DAOS_PROP_ENTRY_NOT_SET;
		} else if (rc != 0) {
			D_GOTO(out_prop, rc);
		}
		D_ASSERT(idx < nr);
		prop->dpp_entries[idx].dpe_type = DAOS_PROP_PO_CHECKPOINT_MODE;
		prop->dpp_entries[idx].dpe_val  = val32;
		idx++;
	}

	if (bits & DAOS_PO_QUERY_PROP_CHECKPOINT_FREQ) {
		d_iov_set(&value, &val32, sizeof(val32));
		rc = rdb_tx_lookup(tx, &svc->ps_root, &ds_pool_prop_checkpoint_freq, &value);
		if (rc == -DER_NONEXIST && global_ver < 2) { /* needs to be upgraded */
			rc  = 0;
			val32 = DAOS_PROP_PO_CHECKPOINT_FREQ_DEFAULT;
			prop->dpp_entries[idx].dpe_flags |= DAOS_PROP_ENTRY_NOT_SET;
		} else if (rc != 0) {
			D_GOTO(out_prop, rc);
		}
		D_ASSERT(idx < nr);
		prop->dpp_entries[idx].dpe_type = DAOS_PROP_PO_CHECKPOINT_FREQ;
		prop->dpp_entries[idx].dpe_val  = val32;
		idx++;
	}

	if (bits & DAOS_PO_QUERY_PROP_CHECKPOINT_THRESH) {
		d_iov_set(&value, &val32, sizeof(val32));
		rc = rdb_tx_lookup(tx, &svc->ps_root, &ds_pool_prop_checkpoint_thresh, &value);
		if (rc == -DER_NONEXIST && global_ver < 2) { /* needs to be upgraded */
			rc  = 0;
			val32 = DAOS_PROP_PO_CHECKPOINT_THRESH_DEFAULT;
			prop->dpp_entries[idx].dpe_flags |= DAOS_PROP_ENTRY_NOT_SET;
		} else if (rc != 0) {
			D_GOTO(out_prop, rc);
		}
		D_ASSERT(idx < nr);
		prop->dpp_entries[idx].dpe_type = DAOS_PROP_PO_CHECKPOINT_THRESH;
		prop->dpp_entries[idx].dpe_val  = val32;
		idx++;
	}

	if (bits & DAOS_PO_QUERY_PROP_REINT_MODE) {
		d_iov_set(&value, &val32, sizeof(val32));
		rc = rdb_tx_lookup(tx, &svc->ps_root, &ds_pool_prop_reint_mode, &value);
		/* NB: would test global_ver < 2, but on master branch, code added after v3 bump. */
		if (rc == -DER_NONEXIST && global_ver < 3) { /* needs to be upgraded */
			rc  = 0;
			val32 = DAOS_PROP_PO_REINT_MODE_DEFAULT;
			prop->dpp_entries[idx].dpe_flags |= DAOS_PROP_ENTRY_NOT_SET;
		} else if (rc != 0) {
			D_ERROR(DF_UUID ": DAOS_PROP_PO_REINT_MODE missing from the pool\n",
				DP_UUID(svc->ps_uuid));
			D_GOTO(out_prop, rc);
		}
		D_ASSERT(idx < nr);
		prop->dpp_entries[idx].dpe_type = DAOS_PROP_PO_REINT_MODE;
		prop->dpp_entries[idx].dpe_val  = val32;
		idx++;
	}

	if (bits & DAOS_PO_QUERY_PROP_SVC_OPS_ENABLED) {
		d_iov_set(&value, &val32, sizeof(val32));
		rc = rdb_tx_lookup(tx, &svc->ps_root, &ds_pool_prop_svc_ops_enabled, &value);
		if (rc == -DER_NONEXIST && global_ver < DAOS_POOL_GLOBAL_VERSION_WITH_SVC_OPS_KVS) {
			/* needs to be upgraded */
			rc    = 0;
			val32 = 0;
			prop->dpp_entries[idx].dpe_flags |= DAOS_PROP_ENTRY_NOT_SET;
		} else if (rc != 0) {
			DL_ERROR(rc, DF_UUID ": DAOS_PROP_PO_SVC_OPS_ENABLED missing from the pool",
				 DP_UUID(svc->ps_uuid));
			D_GOTO(out_prop, rc);
		}
		if (rc != 0)
			D_GOTO(out_prop, rc);
		D_ASSERT(idx < nr);
		prop->dpp_entries[idx].dpe_type = DAOS_PROP_PO_SVC_OPS_ENABLED;
		prop->dpp_entries[idx].dpe_val  = val32;
		idx++;
	}

	if (bits & DAOS_PO_QUERY_PROP_SVC_OPS_ENTRY_AGE) {
		d_iov_set(&value, &val32, sizeof(val32));
		rc = rdb_tx_lookup(tx, &svc->ps_root, &ds_pool_prop_svc_ops_age, &value);
		if (rc == -DER_NONEXIST && global_ver < DAOS_POOL_GLOBAL_VERSION_WITH_SVC_OPS_KVS) {
			/* needs to be upgraded */
			rc    = 0;
			val32 = 0;
			prop->dpp_entries[idx].dpe_flags |= DAOS_PROP_ENTRY_NOT_SET;
		} else if (rc != 0) {
			DL_ERROR(rc, DF_UUID ": DAOS_PROP_PO_SVC_OPS_ENTRY_AGE missing from pool",
				 DP_UUID(svc->ps_uuid));
			D_GOTO(out_prop, rc);
		}
		if (rc != 0)
			D_GOTO(out_prop, rc);
		D_ASSERT(idx < nr);
		prop->dpp_entries[idx].dpe_type = DAOS_PROP_PO_SVC_OPS_ENTRY_AGE;
		prop->dpp_entries[idx].dpe_val  = val32;
		idx++;
	}

	*prop_out = prop;
	return 0;

out_prop:
	daos_prop_free(prop);
	return rc;
}

/* Test if pool opcode is a pool service operation, and is a metadata "write" operation. */
static bool
pool_op_is_write(crt_opcode_t opc)
{
	bool is_write;

	switch (opc) {
	/* opcodes handled by pool service that just read the metadata */
	case POOL_QUERY:
	case POOL_QUERY_INFO:
	case POOL_ATTR_LIST:
	case POOL_ATTR_GET:
	case POOL_LIST_CONT:
	case POOL_FILTER_CONT:
	case POOL_PROP_GET:
	case POOL_RANKS_GET:
	/* opcodes not handled by pool service */
	case POOL_TGT_QUERY_MAP:
	case POOL_TGT_DISCONNECT:
	case POOL_TGT_QUERY:
	case POOL_ADD_TGT:
	case POOL_TGT_DISCARD:
		is_write = false;
		break;
	default:
		is_write = true;
		break;
	}
	return is_write;
}

#if 0
/* DEBUG */
static int
pool_op_iter_cb(daos_handle_t ih, d_iov_t *key_enc, d_iov_t *val, void *arg)
{
	struct ds_pool_svc_op_key  op_key;
	struct ds_pool_svc_op_val *op_val = val->iov_buf;

	ds_pool_svc_op_key_decode(key_enc, &op_key);

	D_DEBUG(DB_MD, "key: time=" DF_X64 ", cli=" DF_UUID ", rc=%d\n",
		op_key.ok_client_time, DP_UUID(op_key.ok_client_id), op_val->ov_rc);

	return 0;
}
#endif

static int
pool_op_check_delete_oldest(struct rdb_tx *tx, struct pool_svc *svc, bool dup_op,
			    uint32_t *svc_ops_num)
{
	int                       rc;
	d_iov_t                   key1_enc;
	struct ds_pool_svc_op_key k1;
	uint64_t                  t1_sec;
	uint64_t                  t2_sec;
	uint64_t                  age_sec;

	if (svc->ps_ops_enabled == 0)
		return 0;

	d_iov_set(&key1_enc, NULL, 0);
	rc = rdb_tx_fetch(tx, &svc->ps_ops, RDB_PROBE_FIRST, NULL /* key_in */, &key1_enc,
			  NULL /* value */);
	if (rc == -DER_NONEXIST)
		return 0;
	else if (rc != 0) {
		DL_ERROR(rc, "failed to probe first ps_ops entry");
		return rc;
	}

	rc = ds_pool_svc_op_key_decode(&key1_enc, &k1);
	if (rc != 0) {
		DL_ERROR(rc, "key decode failed");
		return rc;
	}

	/* If number of RPCs is at the limit, or the oldest is more than ps_ops_age old,
	 * delete the oldest entry. TODO: evict many/all such entries (during periodic cleanup?).
	 */
	t1_sec  = d_hlc2sec(k1.ok_client_time);
	t2_sec  = d_hlc2sec(d_hlc_get());
	age_sec = t2_sec - t1_sec;

	if ((*svc_ops_num < svc->ps_ops_max) && (age_sec <= svc->ps_ops_age))
		return 0;

	D_DEBUG(DB_MD, DF_UUID ": will delete oldest entry, svc_ops_num=%u, age=%zu sec\n",
		DP_UUID(svc->ps_uuid), *svc_ops_num, age_sec);
	rc = rdb_tx_delete(tx, &svc->ps_ops, &key1_enc);
	if (rc != 0) {
		DL_ERROR(rc, "failed to delete oldest entry in ps_ops");
		return rc;
	}

	*svc_ops_num -= 1;
	return 0;
}

/* Check if this is a duplicate/retry operation that was already done, and if so the stored result.
 * Return the answer in is_dup (when rc == 0). Further when is_dup is true, assign value into valp.
 * Common function called by pool and container service RPC op lookup functions,
 */
int
ds_pool_svc_ops_lookup(struct rdb_tx *tx, void *pool_svc, uuid_t pool_uuid, uuid_t *cli_uuidp,
		       uint64_t cli_time, bool *is_dup, struct ds_pool_svc_op_val *valp)
{
	struct pool_svc          *svc          = pool_svc;
	bool                      need_put_svc = false;
	struct ds_pool_svc_op_key op_key;
	d_iov_t                   op_key_enc = {.iov_buf = NULL};
	struct ds_pool_svc_op_val op_val;
	d_iov_t                   val;
	bool                      duplicate = false;
	int                       rc  = 0;

	if (!svc) {
		rc = pool_svc_lookup(pool_uuid, &svc);
		if (rc != 0) {
			DL_ERROR(rc, "pool_svc lookup failed");
			goto out;
		}
		need_put_svc = true;
	}

	if (!svc->ps_ops_enabled)
		goto out_svc;

#if 0
	/* DEBUG */
	rc = rdb_tx_iterate(tx, &svc->ps_ops, false /* backward */, pool_op_iter_cb,
			    NULL /* arg */);
	if (rc != 0) {
		DL_ERROR(rc, DF_UUID ": failed to iterate ps_ops KVS", DP_UUID(pool_uuid));
		goto out_svc;
	}
#endif

	/* Construct (encoded) client ID key, look for it (duplicate RPC) in ps_ops */
	d_iov_set(&val, &op_val, sizeof(op_val));
	uuid_copy(op_key.ok_client_id, *cli_uuidp);
	op_key.ok_client_time = cli_time;
	rc                    = ds_pool_svc_op_key_encode(&op_key, &op_key_enc);
	if (rc != 0)
		goto out_svc;
	rc = rdb_tx_lookup(tx, &svc->ps_ops, &op_key_enc, &val);
	if (rc == 0) {
		/* found - this is a retry/duplicate RPC being handled */
		D_DEBUG(DB_MD,
			DF_UUID ": retry RPC detected client=" DF_UUID " time=%016lx op_rc=%d\n",
			DP_UUID(pool_uuid), DP_UUID(*cli_uuidp), cli_time, op_val.ov_rc);
		duplicate = true;
	} else if (rc == -DER_NONEXIST) {
		/* not found - new, unique RPC being handled */
		rc = 0;
	} else {
		DL_ERROR(rc, DF_UUID ": failed to lookup RPC client=" DF_UUID " time=%016lx",
			 DP_UUID(pool_uuid), DP_UUID(*cli_uuidp), cli_time);
		goto out_enc;
	}

out_enc:
	D_FREE(op_key_enc.iov_buf);
out_svc:
	if (need_put_svc)
		pool_svc_put(svc);
out:
	if (rc == 0) {
		*is_dup = duplicate;
		if (duplicate)
			*valp = op_val;
	}
	return rc;
}

/* Check if this is a duplicate/retry operation that was already done, and if so the stored result.
 * Return the answer in is_dup (when rc == 0). Further when is_dup is true, assign value into valp.
 */
static int
pool_op_lookup(struct rdb_tx *tx, struct pool_svc *svc, crt_rpc_t *rpc, int pool_proto_ver,
	       bool *is_dup, struct ds_pool_svc_op_val *valp)
{
	struct pool_op_v6_in *in6 = crt_req_get(rpc);
	crt_opcode_t          opc = opc_get(rpc->cr_opc);
	int                   rc  = 0;

	/* If client didn't provide a key (old protocol), skip */
	if (pool_proto_ver < POOL_PROTO_VER_WITH_SVC_OP_KEY)
		goto out;

	/* If the operation is not a write, skip (read-only ops not tracked for duplicates) */
	if (!pool_op_is_write(opc))
		goto out;

	rc = ds_pool_svc_ops_lookup(tx, svc, svc->ps_uuid, &in6->pi_cli_id, in6->pi_time, is_dup,
				    valp);

out:
	return rc;
}

int
ds_pool_svc_ops_save(struct rdb_tx *tx, void *pool_svc, uuid_t pool_uuid, uuid_t *cli_uuidp,
		     uint64_t cli_time, bool dup_op, int rc_in, struct ds_pool_svc_op_val *op_valp)
{
	struct pool_svc          *svc          = pool_svc;
	bool                      need_put_svc = false;
	d_iov_t                   val;
	struct ds_pool_svc_op_key op_key;
	d_iov_t                   op_key_enc = {.iov_buf = NULL};
	uint32_t                  svc_ops_num;
	uint32_t                  new_svc_ops_num;
	int                       rc = 0;

	if (!svc) {
		rc = pool_svc_lookup(pool_uuid, &svc);
		if (rc != 0) {
			DL_ERROR(rc, "pool_svc lookup failed");
			goto out;
		}
		need_put_svc = true;
	}

	if (!svc->ps_ops_enabled)
		goto out_svc;

	/* Get number of entries in the KVS for incrementing/decrementing as applicable below */
	d_iov_set(&val, &svc_ops_num, sizeof(svc_ops_num));
	rc = rdb_tx_lookup(tx, &svc->ps_root, &ds_pool_prop_svc_ops_num, &val);
	if (rc != 0) {
		DL_ERROR(rc, DF_UUID ": failed to lookup svc_ops_num", DP_UUID(pool_uuid));
		goto out_svc;
	}
	new_svc_ops_num = svc_ops_num;

	if (!dup_op && !daos_rpc_retryable_rc(op_valp->ov_rc)) {
		/* If the write operation failed, discard its (unwanted) updates first. */
		if (op_valp->ov_rc != 0)
			rdb_tx_discard(tx);

		/* Construct (encoded) client ID key, insert an entry into ps_ops */
		d_iov_set(&val, op_valp, sizeof(*op_valp));
		uuid_copy(op_key.ok_client_id, *cli_uuidp);
		op_key.ok_client_time = cli_time;
		rc                    = ds_pool_svc_op_key_encode(&op_key, &op_key_enc);
		if (rc != 0)
			goto out_svc;
		rc = rdb_tx_update(tx, &svc->ps_ops, &op_key_enc, &val);
		if (rc != 0) {
			DL_ERROR(rc,
				 DF_UUID ": svc_ops update failed: client=" DF_UUID " time=%016lx",
				 DP_UUID(pool_uuid), DP_UUID(*cli_uuidp), cli_time);
			goto out_enc;
		}
		new_svc_ops_num++;
	}

	rc = pool_op_check_delete_oldest(tx, svc, dup_op, &new_svc_ops_num);
	if (rc != 0) {
		DL_ERROR(rc, DF_UUID ": failed pool_op_check_delete_oldest()", DP_UUID(pool_uuid));
		goto out_enc;
	}

	/* update the number of entries in the KVS */
	if (new_svc_ops_num != svc_ops_num) {
		svc_ops_num = new_svc_ops_num;
		d_iov_set(&val, &svc_ops_num, sizeof(svc_ops_num));
		rc = rdb_tx_update(tx, &svc->ps_root, &ds_pool_prop_svc_ops_num, &val);
		if (rc != 0) {
			DL_ERROR(rc, DF_UUID ": failed to update svc_ops_num", DP_UUID(pool_uuid));
			goto out_enc;
		}
	}
out_enc:
	D_FREE(op_key_enc.iov_buf);
out_svc:
	if (need_put_svc)
		pool_svc_put(svc);
out:
	return rc;
}

/* Save results of the (new, not duplicate) operation in svc_ops KVS, if applicable.
 * And delete oldest entry if KVS has reached maximum number, or oldest exceeds age limit.
 */
static int
pool_op_save(struct rdb_tx *tx, struct pool_svc *svc, crt_rpc_t *rpc, int pool_proto_ver,
	     bool dup_op, int rc_in, struct ds_pool_svc_op_val *op_valp)
{
	struct pool_op_v6_in *in6 = crt_req_get(rpc);
	crt_opcode_t          opc = opc_get(rpc->cr_opc);
	int                   rc  = 0;

	if (!dup_op)
		op_valp->ov_rc = rc_in;

	/* If client didn't provide a key (old protocol), skip */
	if (pool_proto_ver < POOL_PROTO_VER_WITH_SVC_OP_KEY)
		goto out;

	/* If the operation is not a write, skip (read-only ops not tracked for duplicates) */
	if (!pool_op_is_write(opc))
		goto out;

	rc = ds_pool_svc_ops_save(tx, svc, svc->ps_uuid, &in6->pi_cli_id, in6->pi_time, dup_op,
				  rc_in, op_valp);

out:
	return rc;
}

/*
 * We use this RPC to not only create the pool metadata but also initialize the
 * pool/container service DB.
 */
void
ds_pool_create_handler(crt_rpc_t *rpc)
{
	struct pool_create_in  *in = crt_req_get(rpc);
	struct pool_create_out *out = crt_reply_get(rpc);
	struct pool_svc	       *svc;
	struct rdb_tx		tx;
	d_iov_t			value;
	struct rdb_kvs_attr	attr;
	daos_prop_t	       *prop_dup = NULL;
	daos_prop_t            *prop      = NULL;
	d_rank_list_t          *tgt_ranks = NULL;
	uint32_t                ndomains;
	uint32_t                ntgts;
	uint32_t               *domains;
	int			rc;

	D_DEBUG(DB_MD, DF_UUID": processing rpc %p\n",
		DP_UUID(in->pri_op.pi_uuid), rpc);

	pool_create_in_get_data(rpc, &tgt_ranks, &prop, &ndomains, &ntgts, &domains);

	if (ntgts != tgt_ranks->rl_nr)
		D_GOTO(out, rc = -DER_PROTO);

	/* This RPC doesn't care about whether the service is up. */
	rc = pool_svc_lookup(in->pri_op.pi_uuid, &svc);
	if (rc != 0)
		D_GOTO(out, rc);

	/*
	 * Simply serialize this whole RPC with rsvc_step_{up,down}_cb() and
	 * ds_rsvc_stop().
	 */
	ABT_mutex_lock(svc->ps_rsvc.s_mutex);

	if (svc->ps_rsvc.s_stop) {
		D_DEBUG(DB_MD, DF_UUID": pool service already stopping\n",
			DP_UUID(svc->ps_uuid));
		D_GOTO(out_mutex, rc = -DER_CANCELED);
	}

	if (!uuid_is_null(in->pri_op.pi_hdl)) {
		/*
		 * Try starting a campaign without waiting for the election
		 * timeout. Since this is a performance optimization, ignore
		 * errors.
		 */
		rc = rdb_campaign(svc->ps_rsvc.s_db);
		D_DEBUG(DB_MD, DF_UUID": campaign: "DF_RC"\n", DP_UUID(svc->ps_uuid), DP_RC(rc));
	}

	rc = rdb_tx_begin(svc->ps_rsvc.s_db, RDB_NIL_TERM, &tx);
	if (rc != 0)
		D_GOTO(out_mutex, rc);
	ABT_rwlock_wrlock(svc->ps_lock);
	ds_cont_wrlock_metadata(svc->ps_cont_svc);

	/* See if the DB has already been initialized. */
	d_iov_set(&value, NULL /* buf */, 0 /* size */);
	rc = rdb_tx_lookup(&tx, &svc->ps_root, &ds_pool_prop_map_buffer,
			   &value);
	if (rc != -DER_NONEXIST) {
		if (rc == 0)
			D_DEBUG(DB_MD, DF_UUID": db already initialized\n",
				DP_UUID(svc->ps_uuid));
		else
			DL_ERROR(rc, DF_UUID ": failed to look up pool map", DP_UUID(svc->ps_uuid));
		D_GOTO(out_tx, rc);
	}

	/* duplicate the default properties, overwrite it with pool create
	 * parameter and then write to pool meta data.
	 */
	prop_dup = daos_prop_dup(&pool_prop_default, true /* pool */,
				 false /* input */);
	if (prop_dup == NULL) {
		D_ERROR("daos_prop_dup failed.\n");
		D_GOTO(out_tx, rc = -DER_NOMEM);
	}

	if (DAOS_FAIL_CHECK(DAOS_FAIL_POOL_CREATE_VERSION)) {
		uint64_t fail_val = daos_fail_value_get();
		struct daos_prop_entry *entry;

		entry = daos_prop_entry_get(prop_dup, DAOS_PROP_PO_OBJ_VERSION);
		D_ASSERT(entry != NULL);
		entry->dpe_val = (uint32_t)fail_val;
	}

	rc = pool_prop_default_copy(prop_dup, prop);
	if (rc) {
		DL_ERROR(rc, "daos_prop_default_copy() failed");
		D_GOTO(out_tx, rc);
	}

	/* Initialize the DB and the metadata for this pool. */
	attr.dsa_class = RDB_KVS_GENERIC;
	attr.dsa_order = 8;
	rc = rdb_tx_create_root(&tx, &attr);
	if (rc != 0)
		D_GOTO(out_tx, rc);
	rc = init_pool_metadata(&tx, &svc->ps_root, ntgts, NULL /* group */, tgt_ranks, prop_dup,
				ndomains, domains);
	if (rc != 0)
		D_GOTO(out_tx, rc);
	rc = ds_cont_init_metadata(&tx, &svc->ps_root, in->pri_op.pi_uuid);
	if (rc != 0)
		D_GOTO(out_tx, rc);

	rc = rdb_tx_commit(&tx);
	if (rc != 0)
		D_GOTO(out_tx, rc);

out_tx:
	daos_prop_free(prop_dup);
	ds_cont_unlock_metadata(svc->ps_cont_svc);
	ABT_rwlock_unlock(svc->ps_lock);
	rdb_tx_end(&tx);
	if (rc != 0)
		D_GOTO(out_mutex, rc);

	if (ds_rsvc_get_state(&svc->ps_rsvc) == DS_RSVC_UP_EMPTY) {
		/*
		 * The DB is no longer empty. Since the previous
		 * pool_svc_step_up_cb() call didn't finish stepping up due to
		 * an empty DB, and there hasn't been a pool_svc_step_down_cb()
		 * call yet, we should call pool_svc_step_up() to finish
		 * stepping up.
		 */
		D_DEBUG(DB_MD, DF_UUID": trying to finish stepping up\n",
			DP_UUID(in->pri_op.pi_uuid));
		if (DAOS_FAIL_CHECK(DAOS_POOL_CREATE_FAIL_STEP_UP))
			rc = -DER_GRPVER;
		else
			rc = pool_svc_step_up_cb(&svc->ps_rsvc);
		if (rc != 0) {
			D_ASSERT(rc != DER_UNINIT);
			rdb_resign(svc->ps_rsvc.s_db, svc->ps_rsvc.s_term);
			D_GOTO(out_mutex, rc);
		}
		ds_rsvc_set_state(&svc->ps_rsvc, DS_RSVC_UP);
	}

out_mutex:
	ABT_mutex_unlock(svc->ps_rsvc.s_mutex);
	ds_rsvc_set_hint(&svc->ps_rsvc, &out->pro_op.po_hint);
	pool_svc_put(svc);
out:
	out->pro_op.po_rc = rc;
	D_DEBUG(DB_MD, DF_UUID ": replying rpc: %p " DF_RC "\n", DP_UUID(in->pri_op.pi_uuid), rpc,
		DP_RC(rc));
	crt_reply_send(rpc);
}

static int
pool_connect_iv_dist(struct pool_svc *svc, uuid_t pool_hdl,
		     uint64_t flags, uint64_t sec_capas, d_iov_t *cred,
		     uint32_t global_ver, uint32_t layout_ver)
{
	d_rank_t rank;
	int	 rc;

	D_DEBUG(DB_MD, DF_UUID": bcasting\n", DP_UUID(svc->ps_uuid));

	rc = crt_group_rank(svc->ps_pool->sp_group, &rank);
	if (rc != 0)
		D_GOTO(out, rc);

	rc = ds_pool_iv_conn_hdl_update(svc->ps_pool, pool_hdl, flags,
					sec_capas, cred, global_ver, layout_ver);
	if (rc) {
		if (rc == -DER_SHUTDOWN) {
			D_DEBUG(DB_MD, DF_UUID":"DF_UUID" some ranks stop.\n",
				DP_UUID(svc->ps_uuid), DP_UUID(pool_hdl));
			rc = 0;
		}
		D_GOTO(out, rc);
	}
out:
	D_DEBUG(DB_MD, DF_UUID": bcasted: "DF_RC"\n", DP_UUID(svc->ps_uuid),
		DP_RC(rc));
	return rc;
}

static int
bulk_cb(const struct crt_bulk_cb_info *cb_info)
{
	ABT_eventual *eventual = cb_info->bci_arg;

	ABT_eventual_set(*eventual, (void *)&cb_info->bci_rc,
			 sizeof(cb_info->bci_rc));
	return 0;
}

/* Currently we only maintain compatibility between 2 metadata layout versions */
#define NUM_POOL_VERSIONS	2

static void
ds_pool_connect_handler(crt_rpc_t *rpc, int handler_version)
{
	struct pool_connect_in         *in  = crt_req_get(rpc);
	struct pool_connect_out        *out = crt_reply_get(rpc);
	struct pool_svc		       *svc;
	struct pool_buf		       *map_buf = NULL;
	uint32_t			map_version;
	uint32_t			connectable;
	uint32_t			global_ver;
	uint32_t			obj_layout_ver;
	struct rdb_tx			tx;
	d_iov_t				key;
	d_iov_t				value;
	struct pool_hdl		       *hdl = NULL;
	uint32_t			nhandles;
	int				skip_update = 0;
	int				rc;
	daos_prop_t		       *prop = NULL;
	uint64_t			prop_bits;
	struct daos_prop_entry	       *acl_entry;
	struct d_ownership		owner;
	struct daos_prop_entry	       *owner_entry, *global_ver_entry;
	struct daos_prop_entry	       *owner_grp_entry;
	struct daos_prop_entry	       *obj_ver_entry;
	uint64_t			sec_capas = 0;
	struct pool_metrics	       *metrics;
	char			       *machine = NULL;
	d_iov_t                        *credp;
	uint64_t                        flags;
	uint64_t                        query_bits;
	crt_bulk_t                      bulk;
	uint32_t                        cli_pool_version;
	bool                            dup_op = false;
	struct ds_pool_svc_op_val       op_val;
	bool                            transfer_map    = false;
	bool                            fi_pass_noreply = DAOS_FAIL_CHECK(DAOS_MD_OP_PASS_NOREPLY);
	bool                            fi_fail_noreply = DAOS_FAIL_CHECK(DAOS_MD_OP_FAIL_NOREPLY);
	bool                            fi_pass_nl_noreply;
	bool                            fi_fail_nl_noreply;

	D_DEBUG(DB_MD, DF_UUID ": processing rpc: %p hdl=" DF_UUID "\n",
		DP_UUID(in->pci_op.pi_uuid), rpc, DP_UUID(in->pci_op.pi_hdl));

	fi_pass_nl_noreply = DAOS_FAIL_CHECK(DAOS_MD_OP_PASS_NOREPLY_NEWLDR);
	fi_fail_nl_noreply = DAOS_FAIL_CHECK(DAOS_MD_OP_FAIL_NOREPLY_NEWLDR);

	rc = pool_svc_lookup_leader(in->pci_op.pi_uuid, &svc,
				    &out->pco_op.po_hint);
	if (rc != 0)
		D_GOTO(out, rc);

	pool_connect_in_get_cred(rpc, &credp);
	pool_connect_in_get_data(rpc, &flags, &query_bits, &bulk, &cli_pool_version);

	if (query_bits & DAOS_PO_QUERY_REBUILD_STATUS) {
		rc = ds_rebuild_query(in->pci_op.pi_uuid, &out->pco_rebuild_st);
		if (rc != 0)
			D_GOTO(out_svc, rc);
	}

	rc = rdb_tx_begin(svc->ps_rsvc.s_db, svc->ps_rsvc.s_term, &tx);
	if (rc != 0)
		D_GOTO(out_svc, rc);

	ABT_rwlock_wrlock(svc->ps_lock);

	rc = pool_op_lookup(&tx, svc, rpc, handler_version, &dup_op, &op_val);
	if (rc != 0)
		goto out_lock;
	else if (dup_op)
		skip_update = true;
	if (fi_fail_noreply || fi_fail_nl_noreply)
		goto out_map_version;

	/* Check if pool is being destroyed and not accepting connections */
	d_iov_set(&value, &connectable, sizeof(connectable));
	rc = rdb_tx_lookup(&tx, &svc->ps_root,
			   &ds_pool_prop_connectable, &value);
	if (rc != 0)
		goto out_lock;
	D_DEBUG(DB_MD, DF_UUID ": connectable=%u\n", DP_UUID(in->pci_op.pi_uuid), connectable);
	if (!connectable) {
		D_ERROR(DF_UUID": being destroyed, not accepting connections\n",
			DP_UUID(in->pci_op.pi_uuid));
		D_GOTO(out_lock, rc = -DER_BUSY);
	}

	/* Check existing pool handles. */
	d_iov_set(&key, in->pci_op.pi_hdl, sizeof(uuid_t));
	d_iov_set(&value, NULL, 0);
	rc = rdb_tx_lookup(&tx, &svc->ps_handles, &key, &value);
	if (rc == 0) {
		/* found it */
		if (((struct pool_hdl *)value.iov_buf)->ph_flags == flags) {
			/*
			 * The handle already exists; only do the pool map
			 * transfer.
			 */
			skip_update = 1;
		} else {
			/* The existing one does not match the new one. */
			D_ERROR(DF_UUID": found conflicting pool handle\n",
				DP_UUID(in->pci_op.pi_uuid));
			D_GOTO(out_lock, rc = -DER_EXIST);
		}
	} else if (rc != -DER_NONEXIST) {
		goto out_lock;
	}

	/* Fetch properties, the  ACL and ownership info for access check,
	 * all properties will update to IV.
	 */
	prop_bits = DAOS_PO_QUERY_PROP_ALL;
	rc = pool_prop_read(&tx, svc, prop_bits, &prop);
	if (rc != 0) {
		D_ERROR(DF_UUID": cannot get access data for pool, "
			"rc="DF_RC"\n", DP_UUID(in->pci_op.pi_uuid), DP_RC(rc));
		D_GOTO(out_map_version, rc);
	}
	D_ASSERT(prop != NULL);

	global_ver_entry = daos_prop_entry_get(prop, DAOS_PROP_PO_GLOBAL_VERSION);
	D_ASSERT(global_ver_entry != NULL);
	global_ver = global_ver_entry->dpe_val;
	/*
	 * Reject pool connection if old clients try to connect new format pool.
	 */
	int diff = DAOS_POOL_GLOBAL_VERSION - cli_pool_version;
	if (cli_pool_version <= DAOS_POOL_GLOBAL_VERSION) {
		if (diff >= NUM_POOL_VERSIONS) {
			rc = -DER_NOTSUPPORTED;
			DL_ERROR(rc,
				 DF_UUID ": cannot connect, client supported pool "
					 "layout version (%u) is more than %u versions smaller "
					 "than server supported pool layout version(%u), "
					 "try to upgrade client firstly",
				 DP_UUID(in->pci_op.pi_uuid), cli_pool_version,
				 NUM_POOL_VERSIONS - 1, DAOS_POOL_GLOBAL_VERSION);
			goto out_map_version;
		}

		if (global_ver > cli_pool_version) {
			rc = -DER_NOTSUPPORTED;
			DL_ERROR(rc,
				 DF_UUID ": cannot connect, pool layout version(%u) > "
					 "max client supported pool layout version(%u), "
					 "try to upgrade client firstly",
				 DP_UUID(in->pci_op.pi_uuid), global_ver, cli_pool_version);
			goto out_map_version;
		}
	} else {
		diff = -diff;
		if (diff >= NUM_POOL_VERSIONS) {
			rc = -DER_NOTSUPPORTED;
			DL_ERROR(rc,
				 DF_UUID ": cannot connect, client supported pool "
					 "layout version (%u) is more than %u versions "
					 "larger than server supported pool layout version(%u), "
					 "try to upgrade server firstly",
				 DP_UUID(in->pci_op.pi_uuid), cli_pool_version,
				 NUM_POOL_VERSIONS - 1, DAOS_POOL_GLOBAL_VERSION);
			goto out_map_version;
		}
		/* New clients should be able to access old pools without problem */
	}

	acl_entry = daos_prop_entry_get(prop, DAOS_PROP_PO_ACL);
	D_ASSERT(acl_entry != NULL);
	D_ASSERT(acl_entry->dpe_val_ptr != NULL);

	owner_entry = daos_prop_entry_get(prop, DAOS_PROP_PO_OWNER);
	D_ASSERT(owner_entry != NULL);
	D_ASSERT(owner_entry->dpe_str != NULL);

	owner_grp_entry = daos_prop_entry_get(prop, DAOS_PROP_PO_OWNER_GROUP);
	D_ASSERT(owner_grp_entry != NULL);
	D_ASSERT(owner_grp_entry->dpe_str != NULL);

	owner.user = owner_entry->dpe_str;
	owner.group = owner_grp_entry->dpe_str;

	obj_ver_entry = daos_prop_entry_get(prop, DAOS_PROP_PO_OBJ_VERSION);
	D_ASSERT(obj_ver_entry != NULL);
	obj_layout_ver = obj_ver_entry->dpe_val;

	/*
	 * Security capabilities determine the access control policy on this
	 * pool handle.
	 */
	rc = ds_sec_pool_get_capabilities(flags, credp, &owner, acl_entry->dpe_val_ptr, &sec_capas);
	if (rc != 0) {
		DL_ERROR(rc, DF_UUID ": refusing connect attempt for " DF_X64,
			 DP_UUID(in->pci_op.pi_uuid), flags);
		D_GOTO(out_map_version, rc);
	}

	rc = ds_sec_cred_get_origin(credp, &machine);

	if (rc != 0) {
		DL_ERROR(rc, DF_UUID ": unable to retrieve origin", DP_UUID(in->pci_op.pi_uuid));
		D_GOTO(out_map_version, rc);
	}

	if (!ds_sec_pool_can_connect(sec_capas)) {
		rc = -DER_NO_PERM;
		DL_ERROR(rc, DF_UUID ": permission denied for connect attempt for " DF_X64,
			 DP_UUID(in->pci_op.pi_uuid), flags);
		goto out_map_version;
	}

	rc = read_map_buf(&tx, &svc->ps_root, &map_buf, &map_version);
	if (rc != 0) {
		D_ERROR(DF_UUID": failed to read pool map: "DF_RC"\n",
			DP_UUID(svc->ps_uuid), DP_RC(rc));
		D_GOTO(out_map_version, rc);
	}
	transfer_map = true;
	if (skip_update)
		D_GOTO(out_map_version, rc = 0);

	d_iov_set(&value, &nhandles, sizeof(nhandles));
	rc = rdb_tx_lookup(&tx, &svc->ps_root, &ds_pool_prop_nhandles, &value);
	if (rc != 0)
		D_GOTO(out_map_version, rc);

	/* Take care of exclusive handles. */
	if (nhandles != 0) {
		if (flags & DAOS_PC_EX) {
			D_DEBUG(DB_MD, DF_UUID": others already connected\n",
				DP_UUID(in->pci_op.pi_uuid));
			D_GOTO(out_map_version, rc = -DER_BUSY);
		} else {
			/*
			 * If there is a non-exclusive handle, then all handles
			 * are non-exclusive.
			 */
			d_iov_set(&value, NULL, 0);
			rc = rdb_tx_fetch(&tx, &svc->ps_handles,
					  RDB_PROBE_FIRST, NULL /* key_in */,
					  NULL /* key_out */, &value);
			if (rc != 0)
				D_GOTO(out_map_version, rc);
			if (((struct pool_hdl *)value.iov_buf)->ph_flags & DAOS_PC_EX)
				D_GOTO(out_map_version, rc = -DER_BUSY);
		}
	}

	rc = pool_connect_iv_dist(svc, in->pci_op.pi_hdl, flags, sec_capas, credp, global_ver,
				  obj_layout_ver);
	if (rc == 0 && DAOS_FAIL_CHECK(DAOS_POOL_CONNECT_FAIL_CORPC)) {
		D_DEBUG(DB_MD, DF_UUID": fault injected: DAOS_POOL_CONNECT_FAIL_CORPC\n",
			DP_UUID(in->pci_op.pi_uuid));
		rc = -DER_TIMEDOUT;
	}
	if (rc != 0) {
		D_ERROR(DF_UUID": failed to connect to targets: "DF_RC"\n",
			DP_UUID(in->pci_op.pi_uuid), DP_RC(rc));
		D_GOTO(out_map_version, rc);
	}

	/* handle did not exist so create it */
	/* XXX may be can check pool version to avoid allocating too much ? */
	D_ALLOC(hdl, sizeof(*hdl) + credp->iov_len);
	if (hdl == NULL)
		D_GOTO(out_map_version, rc = -DER_NOMEM);

	hdl->ph_flags     = flags;
	hdl->ph_sec_capas = sec_capas;
	/* XXX may be can check pool version to avoid initializing 3 following hdl fields ? */
	strncpy(hdl->ph_machine, machine, MAXHOSTNAMELEN);
	hdl->ph_cred_len = credp->iov_len;
	memcpy(&hdl->ph_cred[0], credp->iov_buf, credp->iov_len);

	nhandles++;
	d_iov_set(&key, in->pci_op.pi_hdl, sizeof(uuid_t));
	d_iov_set(&value, hdl,
		  svc->ps_global_version >= DAOS_POOL_GLOBAL_VERSION_WITH_HDL_CRED ?
		  sizeof(struct pool_hdl) + hdl->ph_cred_len : sizeof(struct pool_hdl_v0));
	D_DEBUG(DB_MD, "writing a pool connect handle in db, size %zu, pool version %u\n",
		value.iov_len, svc->ps_global_version);
	rc = rdb_tx_update(&tx, &svc->ps_handles, &key, &value);
	if (rc != 0)
		D_GOTO(out_map_version, rc);

	d_iov_set(&value, &nhandles, sizeof(nhandles));
	rc = rdb_tx_update(&tx, &svc->ps_root, &ds_pool_prop_nhandles, &value);
	if (rc != 0)
		D_GOTO(out_map_version, rc);

out_map_version:
	out->pco_op.po_map_version = ds_pool_get_version(svc->ps_pool);

	D_DEBUG(DB_MD, DF_UUID ": rc=%d, dup_op=%d\n", DP_UUID(in->pci_op.pi_uuid), rc, dup_op);
	/* If meets criteria (not dup, write op, definitive rc, etc.), store result in ps_ops KVS */
	if ((rc == 0) && !dup_op && (fi_fail_noreply || fi_fail_nl_noreply))
		rc = -DER_MISC;
	rc = pool_op_save(&tx, svc, rpc, handler_version, dup_op, rc, &op_val);
	if (rc != 0)
		goto out_lock;
	rc = rdb_tx_commit(&tx);
	if (rc != 0)
		goto out_lock;

	rc = op_val.ov_rc;
	if ((rc == 0) && !dup_op) {
		/** update metric */
		metrics = svc->ps_pool->sp_metrics[DAOS_POOL_MODULE];
		d_tm_inc_counter(metrics->connect_total, 1);
	}

	if ((rc == 0) && (query_bits & DAOS_PO_QUERY_SPACE))
		rc = pool_space_query_bcast(rpc->cr_ctx, svc, in->pci_op.pi_hdl, &out->pco_space);

out_lock:
	ABT_rwlock_unlock(svc->ps_lock);
	rdb_tx_end(&tx);
	if (rc == 0 && transfer_map) {
		rc = ds_pool_transfer_map_buf(map_buf, map_version, rpc, bulk,
					      &out->pco_map_buf_size);
		/** TODO: roll back tx if transfer fails? Perhaps rdb_tx_discard()? */
	}
	if (rc == 0)
		rc = op_val.ov_rc;
	D_FREE(map_buf);
	D_FREE(hdl);
	D_FREE(machine);
	if (prop)
		daos_prop_free(prop);
out_svc:
	ds_rsvc_set_hint(&svc->ps_rsvc, &out->pco_op.po_hint);
	pool_svc_put_leader(svc);
out:
	if ((rc == 0) && !dup_op && fi_pass_noreply) {
		rc = -DER_TIMEDOUT;
		D_DEBUG(DB_MD, DF_UUID ": fault injected: DAOS_MD_OP_PASS_NOREPLY\n",
			DP_UUID(in->pci_op.pi_uuid));
	}
	if ((rc == -DER_MISC) && !dup_op && fi_fail_noreply) {
		rc = -DER_TIMEDOUT;
		D_DEBUG(DB_MD, DF_UUID ": fault injected: DAOS_MD_OP_FAIL_NOREPLY\n",
			DP_UUID(in->pci_op.pi_uuid));
	}
	if ((rc == 0) && !dup_op && fi_pass_nl_noreply) {
		rc = -DER_TIMEDOUT;
		D_DEBUG(DB_MD, DF_UUID ": fault injected: DAOS_MD_OP_PASS_NOREPLY_NEWLDR\n",
			DP_UUID(in->pci_op.pi_uuid));
		rdb_resign(svc->ps_rsvc.s_db, svc->ps_rsvc.s_term);
	}
	if ((rc == -DER_MISC) && !dup_op && fi_fail_nl_noreply) {
		rc = -DER_TIMEDOUT;
		D_DEBUG(DB_MD, DF_UUID ": fault injected: DAOS_MD_OP_FAIL_NOREPLY_NEWLDR\n",
			DP_UUID(in->pci_op.pi_uuid));
		rdb_resign(svc->ps_rsvc.s_db, svc->ps_rsvc.s_term);
	}

	out->pco_op.po_rc = rc;
	D_DEBUG(DB_MD, DF_UUID ": replying rpc: %p " DF_RC "\n", DP_UUID(in->pci_op.pi_uuid), rpc,
		DP_RC(rc));
	crt_reply_send(rpc);
}

void
ds_pool_connect_handler_v6(crt_rpc_t *rpc)
{
	ds_pool_connect_handler(rpc, 6);
}

void
ds_pool_connect_handler_v5(crt_rpc_t *rpc)
{
	ds_pool_connect_handler(rpc, 5);
}

static int
pool_disconnect_bcast(crt_context_t ctx, struct pool_svc *svc,
		      uuid_t *pool_hdls, int n_pool_hdls)
{
	struct pool_tgt_disconnect_in  *in;
	struct pool_tgt_disconnect_out *out;
	crt_rpc_t		       *rpc;
	int				rc;

	D_DEBUG(DB_MD, DF_UUID": bcasting\n", DP_UUID(svc->ps_uuid));

	rc = bcast_create(ctx, svc, POOL_TGT_DISCONNECT, NULL, &rpc);
	if (rc != 0)
		D_GOTO(out, rc);

	in = crt_req_get(rpc);
	uuid_copy(in->tdi_uuid, svc->ps_uuid);
	in->tdi_hdls.ca_arrays = pool_hdls;
	in->tdi_hdls.ca_count = n_pool_hdls;
	rc = dss_rpc_send(rpc);
	if (rc == 0 && DAOS_FAIL_CHECK(DAOS_POOL_DISCONNECT_FAIL_CORPC)) {
		D_DEBUG(DB_MD, DF_UUID": fault injected: DAOS_POOL_DISCONNECT_FAIL_CORPC\n",
			DP_UUID(svc->ps_uuid));
		rc = -DER_TIMEDOUT;
	}
	if (rc != 0)
		D_GOTO(out_rpc, rc);

	out = crt_reply_get(rpc);
	rc = out->tdo_rc;
	if (rc != 0) {
		D_ERROR(DF_UUID ": failed to disconnect from targets: " DF_RC "\n",
			DP_UUID(svc->ps_uuid), DP_RC(rc));
		rc = -DER_IO;
	}

out_rpc:
	crt_req_decref(rpc);
out:
	D_DEBUG(DB_MD, DF_UUID": bcasted: "DF_RC"\n", DP_UUID(svc->ps_uuid),
		DP_RC(rc));
	return rc;
}

static int
pool_disconnect_hdls(struct rdb_tx *tx, struct pool_svc *svc, uuid_t *hdl_uuids,
		     int n_hdl_uuids, crt_context_t ctx)
{
	d_iov_t			 value;
	uint32_t		 nhandles;
	int			 i;
	int			 rc;

	D_ASSERTF(n_hdl_uuids > 0, "%d\n", n_hdl_uuids);

	D_DEBUG(DB_MD, DF_UUID": disconnecting %d hdls: hdl_uuids[0]="DF_UUID
		"\n", DP_UUID(svc->ps_uuid), n_hdl_uuids,
		DP_UUID(hdl_uuids[0]));

	/*
	 * TODO: Send POOL_TGT_CLOSE_CONTS and somehow retry until every
	 * container service has responded (through ds_pool).
	 */
	rc = ds_cont_close_by_pool_hdls(svc->ps_uuid, hdl_uuids, n_hdl_uuids,
					ctx);
	if (rc != 0)
		D_GOTO(out, rc);

	rc = pool_disconnect_bcast(ctx, svc, hdl_uuids, n_hdl_uuids);
	if (rc != 0)
		D_GOTO(out, rc);

	d_iov_set(&value, &nhandles, sizeof(nhandles));
	rc = rdb_tx_lookup(tx, &svc->ps_root, &ds_pool_prop_nhandles, &value);
	if (rc != 0)
		D_GOTO(out, rc);

	nhandles -= n_hdl_uuids;

	for (i = 0; i < n_hdl_uuids; i++) {
		d_iov_t key;

		d_iov_set(&key, hdl_uuids[i], sizeof(uuid_t));
		rc = rdb_tx_delete(tx, &svc->ps_handles, &key);
		if (rc != 0)
			D_GOTO(out, rc);
	}

	d_iov_set(&value, &nhandles, sizeof(nhandles));
	rc = rdb_tx_update(tx, &svc->ps_root, &ds_pool_prop_nhandles, &value);
	if (rc != 0)
		D_GOTO(out, rc);

out:
	if (rc == 0)
		D_INFO(DF_UUID": success\n", DP_UUID(svc->ps_uuid));
	return rc;
}

static void
ds_pool_disconnect_handler(crt_rpc_t *rpc, int handler_version)
{
	struct pool_disconnect_in      *pdi = crt_req_get(rpc);
	struct pool_disconnect_out     *pdo = crt_reply_get(rpc);
	struct pool_svc		       *svc;
	struct rdb_tx			tx;
	d_iov_t                         key;
	d_iov_t                         value;
	bool                            dup_op = false;
	struct ds_pool_svc_op_val       op_val;
	bool                            fi_pass_noreply = DAOS_FAIL_CHECK(DAOS_MD_OP_PASS_NOREPLY);
	bool                            fi_fail_noreply = DAOS_FAIL_CHECK(DAOS_MD_OP_FAIL_NOREPLY);
	int				rc;

	D_DEBUG(DB_MD, DF_UUID ": processing rpc: %p hdl=" DF_UUID "\n",
		DP_UUID(pdi->pdi_op.pi_uuid), rpc, DP_UUID(pdi->pdi_op.pi_hdl));
	if (handler_version >= POOL_PROTO_VER_WITH_SVC_OP_KEY) {
		struct pool_disconnect_v6_in *in6 = crt_req_get(rpc);

		D_DEBUG(DB_MD, DF_UUID ": client= " DF_UUID ", time=" DF_X64 "\n",
			DP_UUID(pdi->pdi_op.pi_uuid), DP_UUID(in6->pdi_op.pi_cli_id),
			in6->pdi_op.pi_time);
	}

	rc = pool_svc_lookup_leader(pdi->pdi_op.pi_uuid, &svc,
				    &pdo->pdo_op.po_hint);
	if (rc != 0)
		goto out;

	rc = rdb_tx_begin(svc->ps_rsvc.s_db, svc->ps_rsvc.s_term, &tx);
	if (rc != 0)
		goto out_svc;

	ABT_rwlock_wrlock(svc->ps_lock);

	rc = pool_op_lookup(&tx, svc, rpc, handler_version, &dup_op, &op_val);
	if (rc != 0)
		goto out_lock;
	else if (dup_op || fi_fail_noreply)
		goto out_commit;

	d_iov_set(&key, pdi->pdi_op.pi_hdl, sizeof(uuid_t));
	d_iov_set(&value, NULL, 0);
	rc = rdb_tx_lookup(&tx, &svc->ps_handles, &key, &value);
	if (rc != 0) {
		/* TODO: consider should this test be removed, now that dup ops are detectable?
		 * consider evict use case though.
		 */
		if (rc == -DER_NONEXIST)
			rc = op_val.ov_rc = 0;
		D_GOTO(out_commit, rc);
	}

	rc = pool_disconnect_hdls(&tx, svc, &pdi->pdi_op.pi_hdl,
				  1 /* n_hdl_uuids */, rpc->cr_ctx);
	if (rc != 0)
		goto out_commit;

out_commit:
	if ((rc == 0) && !dup_op && fi_fail_noreply)
		rc = -DER_MISC;
	rc = pool_op_save(&tx, svc, rpc, handler_version, dup_op, rc, &op_val);
	if (rc != 0)
		goto out_lock;
	rc = rdb_tx_commit(&tx);
	if (rc != 0)
		goto out_lock;
	/* No need to set pdo->pdo_op.po_map_version. */

	rc = op_val.ov_rc;
	if ((rc == 0) && !dup_op) {
		struct pool_metrics *metrics;

		/** update metric */
		metrics = svc->ps_pool->sp_metrics[DAOS_POOL_MODULE];
		d_tm_inc_counter(metrics->disconnect_total, 1);
	}
out_lock:
	ABT_rwlock_unlock(svc->ps_lock);
	rdb_tx_end(&tx);
out_svc:
	ds_rsvc_set_hint(&svc->ps_rsvc, &pdo->pdo_op.po_hint);
	pool_svc_put_leader(svc);
out:
	if ((rc == 0) && !dup_op && fi_pass_noreply) {
		rc = -DER_TIMEDOUT;
		D_DEBUG(DB_MD, DF_UUID ": fault injected: DAOS_MD_OP_PASS_NOREPLY\n",
			DP_UUID(pdi->pdi_op.pi_uuid));
	}
	if ((rc == -DER_MISC) && !dup_op && fi_fail_noreply) {
		rc = -DER_TIMEDOUT;
		D_DEBUG(DB_MD, DF_UUID ": fault injected: DAOS_MD_OP_FAIL_NOREPLY\n",
			DP_UUID(pdi->pdi_op.pi_uuid));
	}

	pdo->pdo_op.po_rc = rc;
	D_DEBUG(DB_MD, DF_UUID ": replying rpc: %p " DF_RC "\n", DP_UUID(pdi->pdi_op.pi_uuid), rpc,
		DP_RC(rc));
	crt_reply_send(rpc);
}

void
ds_pool_disconnect_handler_v6(crt_rpc_t *rpc)
{
	ds_pool_disconnect_handler(rpc, 6);
}

void
ds_pool_disconnect_handler_v5(crt_rpc_t *rpc)
{
	ds_pool_disconnect_handler(rpc, 5);
}

static int
pool_space_query_bcast(crt_context_t ctx, struct pool_svc *svc, uuid_t pool_hdl,
		       struct daos_pool_space *ps)
{
	struct pool_tgt_query_in	*in;
	struct pool_tgt_query_out	*out;
	crt_rpc_t			*rpc;
	int				 rc;

	D_DEBUG(DB_MD, DF_UUID": bcasting\n", DP_UUID(svc->ps_uuid));

	rc = bcast_create(ctx, svc, POOL_TGT_QUERY, NULL, &rpc);
	if (rc != 0)
		goto out;

	in = crt_req_get(rpc);
	uuid_copy(in->tqi_op.pi_uuid, svc->ps_uuid);
	uuid_copy(in->tqi_op.pi_hdl, pool_hdl);
	rc = dss_rpc_send(rpc);
	if (rc == 0 && DAOS_FAIL_CHECK(DAOS_POOL_QUERY_FAIL_CORPC)) {
		D_DEBUG(DB_MD, DF_UUID": fault injected: DAOS_POOL_QUERY_FAIL_CORPC\n",
			DP_UUID(svc->ps_uuid));
		rc = -DER_TIMEDOUT;
	}
	if (rc != 0)
		goto out_rpc;

	out = crt_reply_get(rpc);
	rc = out->tqo_rc;
	if (rc != 0) {
		D_ERROR(DF_UUID ": failed to query from targets: " DF_RC "\n",
			DP_UUID(svc->ps_uuid), DP_RC(rc));
		rc = -DER_IO;
	} else {
		D_ASSERT(ps != NULL);
		*ps = out->tqo_space;
	}

out_rpc:
	crt_req_decref(rpc);
out:
	D_DEBUG(DB_MD, DF_UUID": bcasted: "DF_RC"\n", DP_UUID(svc->ps_uuid),
		DP_RC(rc));
	return rc;
}

/*
 * Transfer list of containers to "remote_bulk". If the remote bulk buffer
 * is too small, then return -DER_TRUNC. RPC response will contain the number
 * of containers in the pool that the client can use to resize its buffer
 * for another RPC request.
 */
static int
transfer_cont_buf(void *cont_buf, size_t cont_buf_size, struct pool_svc *svc,
		  crt_rpc_t *rpc, crt_bulk_t remote_bulk)
{
	daos_size_t			 remote_bulk_size;
	d_iov_t				 cont_iov;
	d_sg_list_t			 cont_sgl;
	crt_bulk_t			 bulk = CRT_BULK_NULL;
	struct crt_bulk_desc		 bulk_desc;
	crt_bulk_opid_t			 bulk_opid;
	ABT_eventual			 eventual;
	int				*status;
	int				 rc;

	D_ASSERT(cont_buf_size > 0);

	/* Check if the client bulk buffer is large enough. */
	rc = crt_bulk_get_len(remote_bulk, &remote_bulk_size);
	if (rc != 0)
		D_GOTO(out, rc);
	if (remote_bulk_size < cont_buf_size) {
		D_ERROR(DF_UUID": remote container buffer("DF_U64") < required (%zu)\n",
			DP_UUID(svc->ps_uuid), remote_bulk_size, cont_buf_size);
		D_GOTO(out, rc = -DER_TRUNC);
	}

	d_iov_set(&cont_iov, cont_buf, cont_buf_size);
	cont_sgl.sg_nr = 1;
	cont_sgl.sg_nr_out = 0;
	cont_sgl.sg_iovs = &cont_iov;

	rc = crt_bulk_create(rpc->cr_ctx, &cont_sgl, CRT_BULK_RO, &bulk);
	if (rc != 0)
		D_GOTO(out, rc);

	/* Prepare for crt_bulk_transfer(). */
	bulk_desc.bd_rpc = rpc;
	bulk_desc.bd_bulk_op = CRT_BULK_PUT;
	bulk_desc.bd_remote_hdl = remote_bulk;
	bulk_desc.bd_remote_off = 0;
	bulk_desc.bd_local_hdl = bulk;
	bulk_desc.bd_local_off = 0;
	bulk_desc.bd_len = cont_iov.iov_len;

	rc = ABT_eventual_create(sizeof(*status), &eventual);
	if (rc != ABT_SUCCESS)
		D_GOTO(out_bulk, rc = dss_abterr2der(rc));

	rc = crt_bulk_transfer(&bulk_desc, bulk_cb, &eventual, &bulk_opid);
	if (rc != 0)
		D_GOTO(out_eventual, rc);

	rc = ABT_eventual_wait(eventual, (void **)&status);
	if (rc != ABT_SUCCESS)
		D_GOTO(out_eventual, rc = dss_abterr2der(rc));

	if (*status != 0)
		D_GOTO(out_eventual, rc = *status);

out_eventual:
	ABT_eventual_free(&eventual);
out_bulk:
	if (bulk != CRT_BULK_NULL)
		crt_bulk_free(bulk);
out:
	return rc;
}

/**
 * Send CaRT RPC to pool svc to get container list.
 *
 * \param[in]	uuid		UUID of the pool
 * \param[in]	ranks		Pool service replicas
 * \param[out]	containers	Array of container information (allocated)
 * \param[out]	ncontainers	Number of items in containers
 *
 * return	0		Success
 *
 */
int
ds_pool_svc_list_cont(uuid_t uuid, d_rank_list_t *ranks,
		      struct daos_pool_cont_info **containers,
		      uint64_t *ncontainers)
{
	int				rc;
	struct rsvc_client		client;
	crt_endpoint_t			ep;
	struct dss_module_info		*info = dss_get_module_info();
	crt_rpc_t			*rpc;
	struct pool_list_cont_in	*in;
	struct pool_list_cont_out	*out;
	uint64_t			resp_ncont = 1024;
	struct daos_pool_cont_info	*resp_cont = NULL;
	uint64_t                         ncont;
	crt_bulk_t                       bulk;
	uuid_t                           no_uuid;
	uint64_t                         req_time = 0;

	D_DEBUG(DB_MGMT, DF_UUID": Getting container list\n", DP_UUID(uuid));
	uuid_clear(no_uuid);
	*containers = NULL;

	rc = rsvc_client_init(&client, ranks);
	if (rc != 0)
		D_GOTO(out, rc);

rechoose:
	ep.ep_grp = NULL; /* primary group */
	rc = rsvc_client_choose(&client, &ep);
	if (rc != 0) {
		D_ERROR(DF_UUID": cannot find pool service: "DF_RC"\n",
			DP_UUID(uuid), DP_RC(rc));
		goto out_client;
	}

realloc_resp:
	rc = pool_req_create(info->dmi_ctx, &ep, POOL_LIST_CONT, uuid, no_uuid, &req_time, &rpc);
	if (rc != 0) {
		DL_ERROR(rc, DF_UUID ": failed to create pool list cont rpc", DP_UUID(uuid));
		goto out_client;
	}

	/* Allocate response buffer */
	D_ALLOC_ARRAY(resp_cont, resp_ncont);
	if (resp_cont == NULL)
		D_GOTO(out_rpc, rc = -DER_NOMEM);

	in = crt_req_get(rpc);
	uuid_copy(in->plci_op.pi_uuid, uuid);
	uuid_clear(in->plci_op.pi_hdl);
	ncont = resp_ncont;
	rc    = list_cont_bulk_create(info->dmi_ctx, &bulk, resp_cont,
				      ncont * sizeof(struct daos_pool_cont_info));
	if (rc != 0)
		D_GOTO(out_resp_buf, rc);

	pool_list_cont_in_set_data(rpc, bulk, ncont);

	rc = dss_rpc_send(rpc);
	out = crt_reply_get(rpc);
	D_ASSERT(out != NULL);

	rc = pool_rsvc_client_complete_rpc(&client, &ep, rc, &out->plco_op);
	if (rc == RSVC_CLIENT_RECHOOSE) {
		/* To simplify logic, destroy bulk hdl and buffer each time */
		list_cont_bulk_destroy(bulk);
		D_FREE(resp_cont);
		crt_req_decref(rpc);
		dss_sleep(RECHOOSE_SLEEP_MS);
		D_GOTO(rechoose, rc);
	}

	rc = out->plco_op.po_rc;
	if (rc == -DER_TRUNC) {
		/* resp_ncont too small - realloc with server-provided ncont */
		resp_ncont = out->plco_ncont;
		list_cont_bulk_destroy(bulk);
		D_FREE(resp_cont);
		crt_req_decref(rpc);
		D_GOTO(realloc_resp, rc);
	} else if (rc != 0) {
		D_ERROR(DF_UUID": failed to get container list for pool: %d\n",
			DP_UUID(uuid), rc);
	} else {
		*ncontainers = out->plco_ncont;
		*containers = resp_cont;
	}

	list_cont_bulk_destroy(bulk);
out_resp_buf:
	if (rc != 0)
		D_FREE(resp_cont);
out_rpc:
	crt_req_decref(rpc);
out_client:
	rsvc_client_fini(&client);
out:
	return rc;
}

static bool is_pool_from_srv(uuid_t pool_uuid, uuid_t poh_uuid);

/* CaRT RPC handler for pool container listing
 * Requires a pool handle (except for rebuild).
 */
static void
ds_pool_list_cont_handler(crt_rpc_t *rpc, int handler_version)
{
	struct pool_list_cont_in	*in = crt_req_get(rpc);
	struct pool_list_cont_out	*out = crt_reply_get(rpc);
	struct daos_pool_cont_info	*cont_buf = NULL;
	uint64_t			 ncont = 0;
	struct pool_svc			*svc;
	uint64_t                         ncont_in;
	crt_bulk_t                       bulk;
	struct rdb_tx			 tx;
	d_iov_t				 key;
	d_iov_t				 value;
	int				 rc;

	D_DEBUG(DB_MD, DF_UUID ": processing rpc: %p hdl=" DF_UUID "\n",
		DP_UUID(in->plci_op.pi_uuid), rpc, DP_UUID(in->plci_op.pi_hdl));

	rc = pool_svc_lookup_leader(in->plci_op.pi_uuid, &svc,
				    &out->plco_op.po_hint);
	if (rc != 0)
		D_GOTO(out, rc);

	pool_list_cont_in_get_data(rpc, &bulk, &ncont_in);

	/* Verify pool handle only if RPC initiated by a client
	 * (not for mgmt svc to pool svc RPCs that do not have a handle).
	 */
	if (daos_rpc_from_client(rpc)) {
		rc = rdb_tx_begin(svc->ps_rsvc.s_db, svc->ps_rsvc.s_term, &tx);
		if (rc != 0)
			D_GOTO(out_svc, rc);

		ABT_rwlock_rdlock(svc->ps_lock);

		/* Verify the pool handle. Note: since rebuild will not
		 * connect the pool, so we only verify the non-rebuild
		 * pool.
		 */
		if (!is_pool_from_srv(in->plci_op.pi_uuid,
				      in->plci_op.pi_hdl)) {
			d_iov_set(&key, in->plci_op.pi_hdl, sizeof(uuid_t));
			d_iov_set(&value, NULL, 0);
			rc = rdb_tx_lookup(&tx, &svc->ps_handles, &key, &value);
			if (rc == -DER_NONEXIST)
				rc = -DER_NO_HDL;
				/* defer goto out_svc until unlock/tx_end */
		}

		ABT_rwlock_unlock(svc->ps_lock);
		rdb_tx_end(&tx);
		if (rc != 0)
			D_GOTO(out_svc, rc);
	}

	/* Call container service to get the list */
	rc = ds_cont_list(in->plci_op.pi_uuid, &cont_buf, &ncont);
	if (rc != 0) {
		D_GOTO(out_svc, rc);
	} else if ((ncont_in > 0) && (ncont > ncont_in)) {
		/* Got a list, but client buffer not supplied or too small */
		D_DEBUG(DB_MD,
			DF_UUID ": hdl=" DF_UUID ": has %" PRIu64 "containers (more than client"
				": %" PRIu64 ")\n",
			DP_UUID(in->plci_op.pi_uuid), DP_UUID(in->plci_op.pi_hdl), ncont, ncont_in);
		D_GOTO(out_free_cont_buf, rc = -DER_TRUNC);
	} else {
		size_t nbytes = ncont * sizeof(struct daos_pool_cont_info);

		D_DEBUG(DB_MD, DF_UUID": hdl="DF_UUID": has %"PRIu64 "containers\n",
			DP_UUID(in->plci_op.pi_uuid), DP_UUID(in->plci_op.pi_hdl), ncont);

		/* Send any results only if client provided a handle */
		if (cont_buf && (ncont_in > 0) && (bulk != CRT_BULK_NULL))
			rc = transfer_cont_buf(cont_buf, nbytes, svc, rpc, bulk);
	}

out_free_cont_buf:
	if (cont_buf) {
		D_FREE(cont_buf);
		cont_buf = NULL;
	}
out_svc:
	ds_rsvc_set_hint(&svc->ps_rsvc, &out->plco_op.po_hint);
	pool_svc_put_leader(svc);
out:
	out->plco_op.po_rc = rc;
	out->plco_ncont = ncont;
	D_DEBUG(DB_MD, DF_UUID ": replying rpc: %p %d\n", DP_UUID(in->plci_op.pi_uuid), rpc, rc);
	crt_reply_send(rpc);
}

void
ds_pool_list_cont_handler_v6(crt_rpc_t *rpc)
{
	ds_pool_list_cont_handler(rpc, 6);
}

void
ds_pool_list_cont_handler_v5(crt_rpc_t *rpc)
{
	ds_pool_list_cont_handler(rpc, 5);
}

/* TODO: consider moving to common function for client and engine use */
static bool
pool_cont_filter_is_valid(uuid_t pool_uuid, daos_pool_cont_filter_t *filt)
{
	uint32_t	i;

	/* TODO: decide if filt == NULL is ok especially on client side */
	D_ASSERT(filt != NULL);

	D_DEBUG(DB_MD, DF_UUID": filter with %u parts, combine with logical %s\n",
		DP_UUID(pool_uuid), filt->pcf_nparts, (filt->pcf_combine_func == 0) ? "AND" : "OR");
	if ((filt->pcf_nparts > 0) && (filt->pcf_parts == NULL)) {
		D_ERROR(DF_UUID": filter has %u parts but pcf_parts is NULL\n", DP_UUID(pool_uuid),
			filt->pcf_nparts);
		return false;
	}
	for (i = 0; i < filt->pcf_nparts; i++) {
		daos_pool_cont_filter_part_t *part = filt->pcf_parts[i];

		if (part->pcfp_key >= PCF_KEY_MAX) {
			D_ERROR(DF_UUID": filter part key %u is outside of valid range %u..%u\n",
				DP_UUID(pool_uuid), part->pcfp_key, 0, (PCF_KEY_MAX - 1));
			return false;
		}
		if (part->pcfp_func >= PCF_FUNC_MAX) {
			D_ERROR(DF_UUID": filter part func %u is outside of valid range %u..%u\n",
				DP_UUID(pool_uuid), part->pcfp_key, 0, (PCF_FUNC_MAX - 1));
			return false;
		}
		D_DEBUG(DB_MD, DF_UUID": filter part %u: key(%s) %s "DF_U64"\n",
			DP_UUID(pool_uuid), i,
			daos_pool_cont_filter_key_str(part->pcfp_key),
			daos_pool_cont_filter_func_str(part->pcfp_func),
			part->pcfp_val64);
	}

	return true;
}

/* CaRT RPC handler for pool container filtering
 * Requires a pool handle.
 */
static void
ds_pool_filter_cont_handler(crt_rpc_t *rpc, int handler_version)
{
	struct pool_filter_cont_in	*in = crt_req_get(rpc);
	struct pool_filter_cont_out	*out = crt_reply_get(rpc);
	struct daos_pool_cont_info2	*cont_buf = NULL;
	uint64_t			 ncont = 0;
	struct pool_svc			*svc;
	uint64_t                         ncont_in;
	crt_bulk_t                       bulk;
	daos_pool_cont_filter_t         *filt_in;
	struct rdb_tx			 tx;
	d_iov_t				 key;
	d_iov_t				 value;
	int				 rc;

	D_DEBUG(DB_MD, DF_UUID ": processing rpc: %p hdl=" DF_UUID "\n",
		DP_UUID(in->pfci_op.pi_uuid), rpc, DP_UUID(in->pfci_op.pi_hdl));

	rc = pool_svc_lookup_leader(in->pfci_op.pi_uuid, &svc, &out->pfco_op.po_hint);
	if (rc != 0)
		D_GOTO(out, rc);

	pool_filter_cont_in_get_data(rpc, &bulk, &ncont_in, &filt_in);

	/* Verify pool handle only if RPC initiated by a client
	 * (not for mgmt svc to pool svc RPCs that do not have a handle).
	 */
	if (daos_rpc_from_client(rpc)) {
		rc = rdb_tx_begin(svc->ps_rsvc.s_db, svc->ps_rsvc.s_term, &tx);
		if (rc != 0)
			D_GOTO(out_svc, rc);

		ABT_rwlock_rdlock(svc->ps_lock);

		/* Verify the pool handle. Note: since rebuild will not
		 * connect the pool, so we only verify the non-rebuild
		 * pool.
		 */
		if (!is_pool_from_srv(in->pfci_op.pi_uuid,
				      in->pfci_op.pi_hdl)) {
			d_iov_set(&key, in->pfci_op.pi_hdl, sizeof(uuid_t));
			d_iov_set(&value, NULL, 0);
			rc = rdb_tx_lookup(&tx, &svc->ps_handles, &key, &value);
			if (rc == -DER_NONEXIST)
				rc = -DER_NO_HDL;
				/* defer goto out_svc until unlock/tx_end */
		}

		ABT_rwlock_unlock(svc->ps_lock);
		rdb_tx_end(&tx);
		if (rc != 0)
			D_GOTO(out_svc, rc);
	}

	/* Debug log and check filter specification */
	if (!pool_cont_filter_is_valid(in->pfci_op.pi_uuid, filt_in)) {
		rc = -DER_INVAL;
		DL_ERROR(rc, DF_UUID ": filter input failed", DP_UUID(in->pfci_op.pi_uuid));
		goto out_svc;
	}

	/* Call container service to get the filtered list of containers */
	rc = ds_cont_filter(in->pfci_op.pi_uuid, filt_in, &cont_buf, &ncont);
	if (rc != 0) {
		D_GOTO(out_svc, rc);
	} else if ((ncont_in > 0) && (ncont > ncont_in)) {
		/* Got a list, but client buffer not supplied or too small */
		D_DEBUG(DB_MD,
			DF_UUID ": hdl=" DF_UUID ": %" PRIu64 " matching containers "
				"(more than client: %" PRIu64 ")\n",
			DP_UUID(in->pfci_op.pi_uuid), DP_UUID(in->pfci_op.pi_hdl), ncont, ncont_in);
		D_GOTO(out_free_cont_buf, rc = -DER_TRUNC);
	} else {
		size_t nbytes = ncont * sizeof(struct daos_pool_cont_info2);

		D_DEBUG(DB_MD, DF_UUID": hdl="DF_UUID": %"PRIu64" matching containers\n",
			DP_UUID(in->pfci_op.pi_uuid), DP_UUID(in->pfci_op.pi_hdl), ncont);

		/* Send any results only if client provided a handle */
		if (cont_buf && (ncont_in > 0) && (bulk != CRT_BULK_NULL))
			rc = transfer_cont_buf(cont_buf, nbytes, svc, rpc, bulk);
	}
out_free_cont_buf:
	if (cont_buf) {
		D_FREE(cont_buf);
		cont_buf = NULL;
	}
out_svc:
	ds_rsvc_set_hint(&svc->ps_rsvc, &out->pfco_op.po_hint);
	pool_svc_put_leader(svc);
out:
	out->pfco_op.po_rc = rc;
	out->pfco_ncont = ncont;
	D_DEBUG(DB_MD, DF_UUID ": replying rpc: %p %d\n", DP_UUID(in->pfci_op.pi_uuid), rpc, rc);
	crt_reply_send(rpc);
}

void
ds_pool_filter_cont_handler_v6(crt_rpc_t *rpc)
{
	ds_pool_filter_cont_handler(rpc, 6);
}

void
ds_pool_filter_cont_handler_v5(crt_rpc_t *rpc)
{
	ds_pool_filter_cont_handler(rpc, 5);
}

static void
ds_pool_query_handler(crt_rpc_t *rpc, int handler_version)
{
	struct pool_query_in     *in   = crt_req_get(rpc);
	struct pool_query_out    *out  = crt_reply_get(rpc);
	daos_prop_t		 *prop = NULL;
	struct pool_buf		 *map_buf;
	uint32_t		  map_version = 0;
	struct pool_svc		 *svc;
	struct pool_metrics	 *metrics;
	struct rdb_tx		  tx;
	d_iov_t			  key;
	d_iov_t			  value;
	crt_bulk_t                bulk;
	uint64_t                  query_bits;
	int			  rc;
	struct daos_prop_entry	 *entry;

	D_DEBUG(DB_MD, DF_UUID ": processing rpc: %p hdl=" DF_UUID "\n",
		DP_UUID(in->pqi_op.pi_uuid), rpc, DP_UUID(in->pqi_op.pi_hdl));

	rc = pool_svc_lookup_leader(in->pqi_op.pi_uuid, &svc,
				    &out->pqo_op.po_hint);
	if (rc != 0)
		D_GOTO(out, rc);

	pool_query_in_get_data(rpc, &bulk, &query_bits);

	if (query_bits & DAOS_PO_QUERY_REBUILD_STATUS) {
		rc = ds_rebuild_query(in->pqi_op.pi_uuid, &out->pqo_rebuild_st);
		if (rc != 0)
			D_GOTO(out_svc, rc);
	}

	rc = rdb_tx_begin(svc->ps_rsvc.s_db, svc->ps_rsvc.s_term, &tx);
	if (rc != 0)
		D_GOTO(out_svc, rc);

	ABT_rwlock_rdlock(svc->ps_lock);

	/* Verify the pool handle for client calls.
	 * Note: since rebuild will not connect the pool, so we only verify
	 * the non-rebuild pool. Server-to-server calls also don't have a
	 * handle.
	 */
	if (daos_rpc_from_client(rpc) &&
	    !is_pool_from_srv(in->pqi_op.pi_uuid, in->pqi_op.pi_hdl)) {
		d_iov_set(&key, in->pqi_op.pi_hdl, sizeof(uuid_t));
		d_iov_set(&value, NULL, 0);
		rc = rdb_tx_lookup(&tx, &svc->ps_handles, &key, &value);
		if (rc != 0) {
			if (rc == -DER_NONEXIST)
				rc = -DER_NO_HDL;
			D_GOTO(out_lock, rc);
		}
	}

	rc = pool_prop_read(&tx, svc, DAOS_PO_QUERY_PROP_GLOBAL_VERSION, &prop);
	if (rc != 0)
		D_GOTO(out_lock, rc);

	entry = daos_prop_entry_get(prop, DAOS_PROP_PO_GLOBAL_VERSION);
	D_ASSERT(entry != NULL);
	out->pqo_pool_layout_ver    = entry->dpe_val;
	out->pqo_upgrade_layout_ver = DAOS_POOL_GLOBAL_VERSION;
	daos_prop_free(prop);
	prop = NULL;

	/* read optional properties */
	rc = pool_prop_read(&tx, svc, query_bits, &prop);
	if (rc != 0)
		D_GOTO(out_lock, rc);
	out->pqo_prop = prop;

	if (unlikely(DAOS_FAIL_CHECK(DAOS_FORCE_PROP_VERIFY) && prop != NULL)) {
		daos_prop_t		*iv_prop = NULL;
		struct daos_prop_entry	*iv_entry;
		int			i;

		D_ALLOC_PTR(iv_prop);
		if (iv_prop == NULL)
			D_GOTO(out_lock, rc = -DER_NOMEM);

		rc = ds_pool_iv_prop_fetch(svc->ps_pool, iv_prop);
		if (rc) {
			D_ERROR("ds_pool_iv_prop_fetch failed "DF_RC"\n",
				DP_RC(rc));
			daos_prop_free(iv_prop);
			D_GOTO(out_lock, rc);
		}

		for (i = 0; i < prop->dpp_nr; i++) {
			entry = &prop->dpp_entries[i];
			iv_entry = daos_prop_entry_get(iv_prop,
						       entry->dpe_type);
			D_ASSERT(iv_entry != NULL);
			switch (entry->dpe_type) {
			case DAOS_PROP_PO_LABEL:
				D_ASSERT(strlen(entry->dpe_str) <=
					 DAOS_PROP_LABEL_MAX_LEN);
				if (strncmp(entry->dpe_str, iv_entry->dpe_str,
					    DAOS_PROP_LABEL_MAX_LEN) != 0) {
					D_ERROR("mismatch %s - %s.\n",
						entry->dpe_str,
						iv_entry->dpe_str);
					rc = -DER_IO;
				}
				break;
			case DAOS_PROP_PO_OWNER:
			case DAOS_PROP_PO_OWNER_GROUP:
				D_ASSERT(strlen(entry->dpe_str) <=
					 DAOS_ACL_MAX_PRINCIPAL_LEN);
				if (strncmp(entry->dpe_str, iv_entry->dpe_str,
					    DAOS_ACL_MAX_PRINCIPAL_BUF_LEN)
				    != 0) {
					D_ERROR("mismatch %s - %s.\n",
						entry->dpe_str,
						iv_entry->dpe_str);
					rc = -DER_IO;
				}
				break;
			case DAOS_PROP_PO_SPACE_RB:
			case DAOS_PROP_PO_SELF_HEAL:
			case DAOS_PROP_PO_RECLAIM:
			case DAOS_PROP_PO_EC_CELL_SZ:
			case DAOS_PROP_PO_REDUN_FAC:
			case DAOS_PROP_PO_EC_PDA:
			case DAOS_PROP_PO_RP_PDA:
			case DAOS_PROP_PO_GLOBAL_VERSION:
			case DAOS_PROP_PO_UPGRADE_STATUS:
			case DAOS_PROP_PO_SCRUB_MODE:
			case DAOS_PROP_PO_SCRUB_FREQ:
			case DAOS_PROP_PO_SCRUB_THRESH:
			case DAOS_PROP_PO_SVC_REDUN_FAC:
			case DAOS_PROP_PO_OBJ_VERSION:
			case DAOS_PROP_PO_PERF_DOMAIN:
			case DAOS_PROP_PO_CHECKPOINT_MODE:
			case DAOS_PROP_PO_CHECKPOINT_FREQ:
			case DAOS_PROP_PO_CHECKPOINT_THRESH:
			case DAOS_PROP_PO_REINT_MODE:
			case DAOS_PROP_PO_SVC_OPS_ENABLED:
			case DAOS_PROP_PO_SVC_OPS_ENTRY_AGE:
				if (entry->dpe_val != iv_entry->dpe_val) {
					D_ERROR("type %d mismatch "DF_U64" - "
						DF_U64".\n", entry->dpe_type,
						entry->dpe_val,
						iv_entry->dpe_val);
					rc = -DER_IO;
					}
				break;
			case DAOS_PROP_PO_POLICY:
				D_ASSERT(strnlen(entry->dpe_str,
						 DAOS_PROP_POLICYSTR_MAX_LEN) <=
					 DAOS_PROP_POLICYSTR_MAX_LEN);
				if (strncmp(entry->dpe_str, iv_entry->dpe_str,
					    DAOS_PROP_POLICYSTR_MAX_LEN) != 0) {
					D_ERROR("mismatch %s - %s.\n",
						entry->dpe_str,
						iv_entry->dpe_str);
					rc = -DER_IO;
				}
				break;
			case DAOS_PROP_PO_ACL:
				if (daos_prop_entry_cmp_acl(entry,
							    iv_entry) != 0)
					rc = -DER_IO;
				break;
			case DAOS_PROP_PO_SVC_LIST:
				break;
			default:
				D_ASSERTF(0, "bad dpe_type %d\n",
					  entry->dpe_type);
				break;
			};
		}
		daos_prop_free(iv_prop);
		if (rc) {
			D_ERROR("iv_prop verify failed "DF_RC"\n", DP_RC(rc));
			D_GOTO(out_lock, rc);
		}
	}

	rc = read_map_buf(&tx, &svc->ps_root, &map_buf, &map_version);
	if (rc != 0)
		D_ERROR(DF_UUID": failed to read pool map: "DF_RC"\n",
			DP_UUID(svc->ps_uuid), DP_RC(rc));

out_lock:
	ABT_rwlock_unlock(svc->ps_lock);
	rdb_tx_end(&tx);
	if (rc != 0)
		goto out_svc;

	rc = ds_pool_transfer_map_buf(map_buf, map_version, rpc, bulk, &out->pqo_map_buf_size);
	D_FREE(map_buf);
	if (rc != 0)
		goto out_svc;

	metrics = svc->ps_pool->sp_metrics[DAOS_POOL_MODULE];

	/* See comment above, rebuild doesn't connect the pool */
	if (query_bits & DAOS_PO_QUERY_SPACE) {
		rc = pool_space_query_bcast(rpc->cr_ctx, svc, in->pqi_op.pi_hdl,
					    &out->pqo_space);
		if (unlikely(rc))
			goto out_svc;

		d_tm_inc_counter(metrics->query_space_total, 1);
	}
	d_tm_inc_counter(metrics->query_total, 1);

out_svc:
	if (map_version == 0)
		out->pqo_op.po_map_version = ds_pool_get_version(svc->ps_pool);
	else
		out->pqo_op.po_map_version = map_version;
	ds_rsvc_set_hint(&svc->ps_rsvc, &out->pqo_op.po_hint);
	pool_svc_put_leader(svc);
out:
	out->pqo_op.po_rc = rc;
	D_DEBUG(DB_MD, DF_UUID ": replying rpc: %p " DF_RC "\n", DP_UUID(in->pqi_op.pi_uuid), rpc,
		DP_RC(rc));
	crt_reply_send(rpc);
	if (prop)
		daos_prop_free(prop);
}

void
ds_pool_query_handler_v5(crt_rpc_t *rpc)
{
	ds_pool_query_handler(rpc, 5);
}

void
ds_pool_query_handler_v6(crt_rpc_t *rpc)
{
	ds_pool_query_handler(rpc, 6);
}

/* Convert pool_comp_state_t to daos_target_state_t */
static daos_target_state_t
enum_pool_comp_state_to_tgt_state(int tgt_state)
{
	switch (tgt_state) {
	case PO_COMP_ST_UNKNOWN: return DAOS_TS_UNKNOWN;
	case PO_COMP_ST_NEW: return DAOS_TS_NEW;
	case PO_COMP_ST_UP: return DAOS_TS_UP;
	case PO_COMP_ST_UPIN: return DAOS_TS_UP_IN;
	case PO_COMP_ST_DOWN: return  DAOS_TS_DOWN;
	case PO_COMP_ST_DOWNOUT: return DAOS_TS_DOWN_OUT;
	case PO_COMP_ST_DRAIN: return DAOS_TS_DRAIN;
	}

	return DAOS_TS_UNKNOWN;
}

static int
pool_query_tgt_space(crt_context_t ctx, struct pool_svc *svc, uuid_t pool_hdl,
		     d_rank_t rank, uint32_t tgt_idx, struct daos_space *ds)
{
	struct pool_tgt_query_in	*in;
	struct pool_tgt_query_out	*out;
	crt_rpc_t			*rpc;
	crt_endpoint_t			 tgt_ep = { 0 };
	crt_opcode_t			 opcode;
	int				 rc;

	D_DEBUG(DB_MD, DF_UUID": query target for rank:%u tgt:%u\n",
		DP_UUID(svc->ps_uuid), rank, tgt_idx);

	tgt_ep.ep_rank = rank;
	tgt_ep.ep_tag = daos_rpc_tag(DAOS_REQ_TGT, tgt_idx);
	opcode = DAOS_RPC_OPCODE(POOL_TGT_QUERY, DAOS_POOL_MODULE,
				 DAOS_POOL_VERSION);
	rc = crt_req_create(ctx, &tgt_ep, opcode, &rpc);
	if (rc) {
		D_ERROR("crt_req_create failed: "DF_RC"\n", DP_RC(rc));
		return rc;
	}

	in = crt_req_get(rpc);
	uuid_copy(in->tqi_op.pi_uuid, svc->ps_uuid);
	uuid_copy(in->tqi_op.pi_hdl, pool_hdl);

	rc = dss_rpc_send(rpc);
	if (rc != 0)
		goto out_rpc;

	out = crt_reply_get(rpc);
	rc = out->tqo_rc;
	if (rc != 0) {
		D_ERROR(DF_UUID": failed to query rank:%u, tgt:%u, "DF_RC"\n",
			DP_UUID(svc->ps_uuid), rank, tgt_idx, DP_RC(rc));
	} else {
		D_ASSERT(ds != NULL);
		*ds = out->tqo_space.ps_space;
	}

out_rpc:
	crt_req_decref(rpc);
	return rc;
}

static void
ds_pool_query_info_handler(crt_rpc_t *rpc, int handler_version)
{
	struct pool_query_info_in	*in = crt_req_get(rpc);
	struct pool_query_info_out	*out = crt_reply_get(rpc);
	struct pool_svc			*svc;
	struct pool_target		*target = NULL;
	int				 tgt_state;
	uint32_t                         rank;
	uint32_t                         tgt;
	int				 rc;

	D_DEBUG(DB_MD, DF_UUID ": processing rpc: %p hdl=" DF_UUID "\n",
		DP_UUID(in->pqii_op.pi_uuid), rpc, DP_UUID(in->pqii_op.pi_hdl));

	pool_query_info_in_get_data(rpc, &rank, &tgt);

	rc = pool_svc_lookup_leader(in->pqii_op.pi_uuid, &svc,
				    &out->pqio_op.po_hint);
	if (rc != 0)
		D_GOTO(out, rc);

	/* get the target state from pool map */
	ABT_rwlock_rdlock(svc->ps_pool->sp_lock);
	rc = pool_map_find_target_by_rank_idx(svc->ps_pool->sp_map, rank, tgt, &target);
	if (rc != 1) {
		D_ERROR(DF_UUID ": Failed to get rank:%u, idx:%d\n, rc:%d",
			DP_UUID(in->pqii_op.pi_uuid), rank, tgt, rc);
		ABT_rwlock_unlock(svc->ps_pool->sp_lock);
		D_GOTO(out_svc, rc = -DER_NONEXIST);
	} else {
		rc = 0;
	}

	D_ASSERT(target != NULL);

	tgt_state = target->ta_comp.co_status;
	out->pqio_state = enum_pool_comp_state_to_tgt_state(tgt_state);
	out->pqio_op.po_map_version =
			pool_map_get_version(svc->ps_pool->sp_map);

	ABT_rwlock_unlock(svc->ps_pool->sp_lock);

	if (tgt_state == PO_COMP_ST_UPIN) {
		rc = pool_query_tgt_space(rpc->cr_ctx, svc, in->pqii_op.pi_hdl, rank, tgt,
					  &out->pqio_space);
		if (rc)
			DL_ERROR(rc, DF_UUID ": Failed to query rank:%u, tgt:%d",
				 DP_UUID(in->pqii_op.pi_uuid), rank, tgt);
	} else {
		memset(&out->pqio_space, 0, sizeof(out->pqio_space));
	}
out_svc:
	ds_rsvc_set_hint(&svc->ps_rsvc, &out->pqio_op.po_hint);
	pool_svc_put_leader(svc);
out:
	out->pqio_op.po_rc = rc;
	out->pqio_rank     = rank;
	out->pqio_tgt      = tgt;

	D_DEBUG(DB_MD, DF_UUID ": replying rpc: %p " DF_RC "\n", DP_UUID(in->pqii_op.pi_uuid), rpc,
		DP_RC(rc));
	crt_reply_send(rpc);
}

void
ds_pool_query_info_handler_v6(crt_rpc_t *rpc)
{
	ds_pool_query_info_handler(rpc, 6);
}

void
ds_pool_query_info_handler_v5(crt_rpc_t *rpc)
{
	ds_pool_query_info_handler(rpc, 5);
}

/**
 * Query pool target information without holding a pool handle.
 *
 * \param[in]	pool_uuid	UUID of the pool
 * \param[in]	ps_ranks	Ranks of pool svc replicas
 * \param[in]	rank		Pool storage engine rank
 * \param[in]	tgt_idx		Target index within the pool storage engine
 * \param[out]	ti		Target information (state, storage capacity and usage)
 *
 * \return	0		Success
 *		-DER_INVAL	Invalid input
 *		Negative value	Other error
 */
int
ds_pool_svc_query_target(uuid_t pool_uuid, d_rank_list_t *ps_ranks, d_rank_t rank,
			 uint32_t tgt_idx, daos_target_info_t *ti)
{
	int				rc;
	struct rsvc_client		client;
	crt_endpoint_t			ep;
	struct dss_module_info		*info = dss_get_module_info();
	crt_rpc_t			*rpc;
	int                              i;
	struct pool_query_info_out	*out;
	uuid_t                           no_uuid;
	uint64_t                         req_time = 0;

	uuid_clear(no_uuid);

	if (ti == NULL)
		D_GOTO(out, rc = -DER_INVAL);

	D_DEBUG(DB_MGMT, DF_UUID": Querying pool target %u\n", DP_UUID(pool_uuid), tgt_idx);

	rc = rsvc_client_init(&client, ps_ranks);
	if (rc != 0)
		goto out;

rechoose:
	ep.ep_grp = NULL; /* primary group */
	rc = rsvc_client_choose(&client, &ep);
	if (rc != 0) {
		D_ERROR(DF_UUID": cannot find pool service: "DF_RC"\n",
			DP_UUID(pool_uuid), DP_RC(rc));
		goto out_client;
	}

	rc = pool_req_create(info->dmi_ctx, &ep, POOL_QUERY_INFO, pool_uuid, no_uuid, &req_time,
			     &rpc);
	if (rc != 0) {
		DL_ERROR(rc, DF_UUID ": failed to create pool query target rpc",
			 DP_UUID(pool_uuid));
		goto out_client;
	}
	pool_query_info_in_set_data(rpc, rank, tgt_idx);

	rc = dss_rpc_send(rpc);
	out = crt_reply_get(rpc);
	D_ASSERT(out != NULL);

	rc = pool_rsvc_client_complete_rpc(&client, &ep, rc, &out->pqio_op);
	if (rc == RSVC_CLIENT_RECHOOSE) {
		crt_req_decref(rpc);
		dss_sleep(RECHOOSE_SLEEP_MS);
		goto rechoose;
	}

	rc = out->pqio_op.po_rc;
	if (rc != 0) {
		D_ERROR(DF_UUID": failed to query pool rank %u target %u "DF_RC"\n",
			DP_UUID(pool_uuid), rank, tgt_idx, DP_RC(rc));
		goto out_rpc;
	}

	D_DEBUG(DB_MGMT, DF_UUID": Successfully queried pool rank %u target %u\n",
		DP_UUID(pool_uuid), rank, tgt_idx);

	ti->ta_type = DAOS_TP_UNKNOWN;
	ti->ta_state = out->pqio_state;
	for (i = 0; i < DAOS_MEDIA_MAX; i++) {
		ti->ta_space.s_total[i] = out->pqio_space.s_total[i];
		ti->ta_space.s_free[i] = out->pqio_space.s_free[i];
	}

out_rpc:
	crt_req_decref(rpc);
out_client:
	rsvc_client_fini(&client);
out:
	return rc;
}

/**
 * Query a pool's properties without having a handle for the pool
 */
void
ds_pool_prop_get_handler(crt_rpc_t *rpc)
{
	struct pool_prop_get_in		*in = crt_req_get(rpc);
	struct pool_prop_get_out	*out = crt_reply_get(rpc);
	struct pool_svc			*svc;
	struct rdb_tx			tx;
	uint64_t                         query_bits;
	int				rc;
	daos_prop_t			*prop = NULL;

	D_DEBUG(DB_MD, DF_UUID": processing rpc %p\n",
		DP_UUID(in->pgi_op.pi_uuid), rpc);

	pool_prop_get_in_get_data(rpc, &query_bits);

	rc = pool_svc_lookup_leader(in->pgi_op.pi_uuid, &svc,
				    &out->pgo_op.po_hint);
	if (rc != 0)
		D_GOTO(out, rc);

	rc = rdb_tx_begin(svc->ps_rsvc.s_db, svc->ps_rsvc.s_term, &tx);
	if (rc != 0)
		D_GOTO(out_svc, rc);

	ABT_rwlock_rdlock(svc->ps_lock);

	rc = pool_prop_read(&tx, svc, query_bits, &prop);
	if (rc != 0)
		D_GOTO(out_lock, rc);
	out->pgo_prop = prop;

out_lock:
	ABT_rwlock_unlock(svc->ps_lock);
	rdb_tx_end(&tx);
out_svc:
	ds_rsvc_set_hint(&svc->ps_rsvc, &out->pgo_op.po_hint);
	pool_svc_put_leader(svc);
out:
	out->pgo_op.po_rc = rc;
	D_DEBUG(DB_MD, DF_UUID ": replying rpc: %p " DF_RC "\n", DP_UUID(in->pgi_op.pi_uuid), rpc,
		DP_RC(rc));
	crt_reply_send(rpc);
	if (prop)
		daos_prop_free(prop);
}

/**
 * Send a CaRT message to the pool svc to get the ACL pool property.
 *
 * \param[in]		pool_uuid	UUID of the pool
 * \param[in]		ranks		Pool service replicas
 * \param[in][out]	prop		Prop with requested properties, to be
 *					filled out and returned.
 *
 * \return	0		Success
 *
 */
int
ds_pool_svc_get_prop(uuid_t pool_uuid, d_rank_list_t *ranks,
		     daos_prop_t *prop)
{
	int				rc;
	struct rsvc_client		client;
	crt_endpoint_t			ep;
	struct dss_module_info		*info = dss_get_module_info();
	crt_rpc_t                       *rpc;
	struct pool_prop_get_out	*out;
	uuid_t                           no_uuid;
	uint64_t                         req_time = 0;

	D_DEBUG(DB_MGMT, DF_UUID": Getting prop\n", DP_UUID(pool_uuid));
	uuid_clear(no_uuid);

	rc = rsvc_client_init(&client, ranks);
	if (rc != 0)
		D_GOTO(out, rc);

rechoose:
	ep.ep_grp = NULL; /* primary group */
	rc = rsvc_client_choose(&client, &ep);
	if (rc != 0) {
		D_ERROR(DF_UUID": cannot find pool service: "DF_RC"\n",
			DP_UUID(pool_uuid), DP_RC(rc));
		goto out_client;
	}

	rc =
	    pool_req_create(info->dmi_ctx, &ep, POOL_PROP_GET, pool_uuid, no_uuid, &req_time, &rpc);
	if (rc != 0) {
		DL_ERROR(rc, DF_UUID ": failed to create pool get prop rpc", DP_UUID(pool_uuid));
		goto out_client;
	}

	pool_prop_get_in_set_data(rpc, pool_query_bits(NULL, prop));

	rc = dss_rpc_send(rpc);
	out = crt_reply_get(rpc);
	D_ASSERT(out != NULL);

	rc = pool_rsvc_client_complete_rpc(&client, &ep, rc, &out->pgo_op);
	if (rc == RSVC_CLIENT_RECHOOSE) {
		crt_req_decref(rpc);
		dss_sleep(RECHOOSE_SLEEP_MS);
		D_GOTO(rechoose, rc);
	}

	rc = out->pgo_op.po_rc;
	if (rc != 0) {
		D_ERROR(DF_UUID": failed to get prop for pool: "DF_RC"\n",
			DP_UUID(pool_uuid), DP_RC(rc));
		D_GOTO(out_rpc, rc);
	}

	rc = daos_prop_copy(prop, out->pgo_prop);

out_rpc:
	crt_req_decref(rpc);
out_client:
	rsvc_client_fini(&client);
out:
	return rc;
}

int
ds_pool_extend(uuid_t pool_uuid, int ntargets, const d_rank_list_t *rank_list, int ndomains,
	       const uint32_t *domains, d_rank_list_t *svc_ranks)
{
	int				rc;
	struct rsvc_client		client;
	crt_endpoint_t			ep;
	struct dss_module_info		*info = dss_get_module_info();
	crt_rpc_t			*rpc;
	struct pool_extend_in		*in;
	struct pool_extend_out		*out;
	uuid_t                           no_uuid;
	uint64_t                         req_time = 0;

	uuid_clear(no_uuid);

	rc = rsvc_client_init(&client, svc_ranks);
	if (rc != 0)
		return rc;

rechoose:

	ep.ep_grp = NULL; /* primary group */
	rc = rsvc_client_choose(&client, &ep);
	if (rc != 0) {
		D_ERROR(DF_UUID": cannot find pool service: "DF_RC"\n",
			DP_UUID(pool_uuid), DP_RC(rc));
		goto out_client;
	}

	rc = pool_req_create(info->dmi_ctx, &ep, POOL_EXTEND, pool_uuid, no_uuid, &req_time, &rpc);
	if (rc != 0) {
		DL_ERROR(rc, DF_UUID ": failed to create pool extend rpc", DP_UUID(pool_uuid));
		goto out_client;
	}

	in                        = crt_req_get(rpc);
	in->pei_ntgts = ntargets;
	in->pei_ndomains = ndomains;
	in->pei_tgt_ranks = (d_rank_list_t *)rank_list;
	in->pei_domains.ca_count = ndomains;
	in->pei_domains.ca_arrays = (uint32_t *)domains;

	rc = dss_rpc_send(rpc);
	out = crt_reply_get(rpc);
	D_ASSERT(out != NULL);

	rc = pool_rsvc_client_complete_rpc(&client, &ep, rc, &out->peo_op);
	if (rc == RSVC_CLIENT_RECHOOSE) {
		crt_req_decref(rpc);
		dss_sleep(RECHOOSE_SLEEP_MS);
		D_GOTO(rechoose, rc);
	}

	rc = out->peo_op.po_rc;
	if (rc != 0) {
		D_ERROR(DF_UUID": Failed to set targets to UP state for "
				"reintegration: "DF_RC"\n", DP_UUID(pool_uuid),
				DP_RC(rc));
		D_GOTO(out_rpc, rc);
	}

out_rpc:
	crt_req_decref(rpc);
out_client:
	rsvc_client_fini(&client);
	return rc;
}

int
ds_pool_target_update_state(uuid_t pool_uuid, d_rank_list_t *ranks,
			    struct pool_target_addr_list *target_addrs,
			    pool_comp_state_t state)
{
	int				rc;
	struct rsvc_client		client;
	crt_endpoint_t			ep;
	struct dss_module_info		*info = dss_get_module_info();
	crt_rpc_t			*rpc;
	struct pool_tgt_update_out      *out;
	crt_opcode_t			opcode;
	uuid_t                           no_uuid;
	uint64_t                         req_time = 0;

	uuid_clear(no_uuid);
	rc = rsvc_client_init(&client, ranks);
	if (rc != 0)
		return rc;

rechoose:
	ep.ep_grp = NULL; /* primary group */
	rc = rsvc_client_choose(&client, &ep);
	if (rc != 0) {
		D_ERROR(DF_UUID": cannot find pool service: "DF_RC"\n",
			DP_UUID(pool_uuid), DP_RC(rc));
		goto out_client;
	}

	switch (state) {
	case PO_COMP_ST_DOWN:
		opcode = POOL_EXCLUDE;
		break;
	case PO_COMP_ST_UP:
		opcode = POOL_REINT;
		break;
	case PO_COMP_ST_DRAIN:
		opcode = POOL_DRAIN;
		break;
	default:
		D_GOTO(out_client, rc = -DER_INVAL);
	}

	rc = pool_req_create(info->dmi_ctx, &ep, opcode, pool_uuid, no_uuid, &req_time, &rpc);
	if (rc != 0) {
		DL_ERROR(rc, DF_UUID ": failed to create pool req", DP_UUID(pool_uuid));
		goto out_client;
	}

	pool_tgt_update_in_set_data(rpc, target_addrs->pta_addrs, (size_t)target_addrs->pta_number);

	rc = dss_rpc_send(rpc);
	out = crt_reply_get(rpc);
	D_ASSERT(out != NULL);

	rc = pool_rsvc_client_complete_rpc(&client, &ep, rc, &out->pto_op);
	if (rc == RSVC_CLIENT_RECHOOSE) {
		crt_req_decref(rpc);
		dss_sleep(RECHOOSE_SLEEP_MS);
		D_GOTO(rechoose, rc);
	}

	rc = out->pto_op.po_rc;
	if (rc != 0) {
		D_ERROR(DF_UUID": Failed to set targets to %s state: "DF_RC"\n",
			DP_UUID(pool_uuid),
			state == PO_COMP_ST_DOWN ? "DOWN" :
			state == PO_COMP_ST_UP ? "UP" : "UNKNOWN",
			DP_RC(rc));
		D_GOTO(out_rpc, rc);
	}

out_rpc:
	crt_req_decref(rpc);
out_client:
	rsvc_client_fini(&client);
	return rc;
}

/**
 * Set a pool's properties without having a handle for the pool
 */
void
ds_pool_prop_set_handler(crt_rpc_t *rpc)
{
	struct pool_prop_set_in		*in = crt_req_get(rpc);
	struct pool_prop_set_out	*out = crt_reply_get(rpc);
	struct pool_svc			*svc;
	struct rdb_tx			tx;
	daos_prop_t                     *prop_in = NULL;
	daos_prop_t			*prop = NULL;
	bool                             dup_op  = false;
	struct ds_pool_svc_op_val        op_val;
	bool                             fi_pass_noreply = DAOS_FAIL_CHECK(DAOS_MD_OP_PASS_NOREPLY);
	bool                             fi_fail_noreply = DAOS_FAIL_CHECK(DAOS_MD_OP_FAIL_NOREPLY);
	int				rc;

	D_DEBUG(DB_MD, DF_UUID": processing rpc %p\n",
		DP_UUID(in->psi_op.pi_uuid), rpc);

	pool_prop_set_in_get_data(rpc, &prop_in);

	rc = pool_svc_lookup_leader(in->psi_op.pi_uuid, &svc, &out->pso_op.po_hint);
	if (rc != 0)
		D_GOTO(out, rc);

	if (!daos_prop_valid(prop_in, true /* pool */, true /* input */)) {
		D_ERROR(DF_UUID": invalid properties input\n",
			DP_UUID(in->psi_op.pi_uuid));
		D_GOTO(out_svc, rc = -DER_INVAL);
	}

	rc = rdb_tx_begin(svc->ps_rsvc.s_db, svc->ps_rsvc.s_term, &tx);
	if (rc != 0)
		D_GOTO(out_svc, rc);

	ABT_rwlock_wrlock(svc->ps_lock);

	rc = pool_op_lookup(&tx, svc, rpc, DAOS_POOL_VERSION, &dup_op, &op_val);
	if (rc != 0)
		goto out_lock;
	else if (dup_op || fi_fail_noreply)
		goto out_commit;

	rc = pool_prop_write(&tx, &svc->ps_root, prop_in);
	if (rc != 0) {
		D_ERROR(DF_UUID": failed to write prop for pool: %d\n",
			DP_UUID(in->psi_op.pi_uuid), rc);
		D_GOTO(out_commit, rc);
	}

out_commit:
	if ((rc == 0) && !dup_op && fi_fail_noreply)
		rc = -DER_MISC;
	rc = pool_op_save(&tx, svc, rpc, DAOS_POOL_VERSION, dup_op, rc, &op_val);
	if (rc != 0)
		goto out_lock;

	rc = rdb_tx_commit(&tx);
	if (rc != 0)
		goto out_lock;
	if (op_val.ov_rc != 0)
		D_GOTO(out_lock, rc = op_val.ov_rc);

	/* Read all props & update prop IV */
	rc = pool_prop_read(&tx, svc, DAOS_PO_QUERY_PROP_ALL, &prop);
	if (rc != 0) {
		D_ERROR(DF_UUID": failed to read prop for pool, rc=%d\n",
			DP_UUID(in->psi_op.pi_uuid), rc);
		D_GOTO(out_lock, rc);
	}
	D_ASSERT(prop != NULL);

	rc = op_val.ov_rc;
out_lock:
	ABT_rwlock_unlock(svc->ps_lock);
	rdb_tx_end(&tx);
	/*
	 * TODO: Introduce prop version to avoid inconsistent prop over targets
	 *	 caused by the out of order IV sync.
	 */
	if (!rc && prop != NULL) {
		rc = ds_pool_iv_prop_update(svc->ps_pool, prop);
		if (rc)
			D_ERROR(DF_UUID": failed to update prop IV for pool, "
				"%d.\n", DP_UUID(in->psi_op.pi_uuid), rc);
		daos_prop_free(prop);
	}
out_svc:
	ds_rsvc_set_hint(&svc->ps_rsvc, &out->pso_op.po_hint);
	pool_svc_put_leader(svc);
out:
	if ((rc == 0) && !dup_op && fi_pass_noreply) {
		rc = -DER_TIMEDOUT;
		D_DEBUG(DB_MD, DF_UUID ": fault injected: DAOS_MD_OP_PASS_NOREPLY\n",
			DP_UUID(in->psi_op.pi_uuid));
	}
	if ((rc == -DER_MISC) && !dup_op && fi_fail_noreply) {
		rc = -DER_TIMEDOUT;
		D_DEBUG(DB_MD, DF_UUID ": fault injected: DAOS_MD_OP_FAIL_NOREPLY\n",
			DP_UUID(in->psi_op.pi_uuid));
	}

	out->pso_op.po_rc = rc;
	D_DEBUG(DB_MD, DF_UUID ": replying rpc: %p %d\n", DP_UUID(in->psi_op.pi_uuid), rpc, rc);
	crt_reply_send(rpc);
}

static int
pool_upgrade_one_prop(struct rdb_tx *tx, struct pool_svc *svc, bool *need_commit, d_iov_t *prop_iov,
		      d_iov_t *value)
{
	int			rc;

	rc = rdb_tx_lookup(tx, &svc->ps_root, prop_iov, value);
	if (rc && rc != -DER_NONEXIST) {
		return rc;
	} else if (rc == -DER_NONEXIST) {
		rc = rdb_tx_update(tx, &svc->ps_root, prop_iov, value);
		if (rc)
			return rc;
		*need_commit = true;
	}
	return 0;
}

static int
pool_upgrade_one_prop_int64(struct rdb_tx *tx, struct pool_svc *svc, uuid_t uuid, bool *need_commit,
			    const char *friendly_name, d_iov_t *prop_iov, uint64_t default_value)
{
	d_iov_t  value;
	uint64_t val;
	int      rc;

	val = default_value;
	d_iov_set(&value, &val, sizeof(default_value));
	rc = pool_upgrade_one_prop(tx, svc, need_commit, prop_iov, &value);
	if (rc != 0) {
		D_ERROR(DF_UUID ": failed to upgrade '%s' of pool: %d.\n", DP_UUID(uuid),
			friendly_name, rc);
	}
	return rc;
}

static int
pool_upgrade_one_prop_int32(struct rdb_tx *tx, struct pool_svc *svc, uuid_t uuid, bool *need_commit,
			    const char *friendly_name, d_iov_t *prop_iov, uint32_t default_value)
{
	d_iov_t  value;
	uint32_t val;
	int      rc;

	val = default_value;
	d_iov_set(&value, &val, sizeof(default_value));
	rc = pool_upgrade_one_prop(tx, svc, need_commit, prop_iov, &value);
	if (rc != 0) {
		D_ERROR(DF_UUID ": failed to upgrade '%s' of pool: %d.\n", DP_UUID(uuid),
			friendly_name, rc);
	}
	return rc;
}

static int
pool_upgrade_props(struct rdb_tx *tx, struct pool_svc *svc,
			      uuid_t pool_uuid, crt_rpc_t *rpc)
{
	d_iov_t			value;
	uint64_t		val;
	uint32_t		val32;
	int			rc;
	bool			need_commit = false;
	uuid_t		       *hdl_uuids = NULL;
	size_t			hdl_uuids_size;
	int			n_hdl_uuids = 0;
	uint32_t		connectable;
	uint32_t                svc_ops_enabled = 0;

	if (rpc) {
		rc = find_hdls_to_evict(tx, svc, &hdl_uuids, &hdl_uuids_size,
					&n_hdl_uuids, NULL);
		if (rc)
			return rc;
		D_DEBUG(DB_MD, "number of handles found was: %d\n", n_hdl_uuids);
	}

	if (n_hdl_uuids > 0) {
		rc = pool_disconnect_hdls(tx, svc, hdl_uuids, n_hdl_uuids,
					  rpc->cr_ctx);
		if (rc != 0)
			D_GOTO(out_free, rc);
		need_commit = true;
	}

	d_iov_set(&value, &connectable, sizeof(connectable));
	rc = rdb_tx_lookup(tx, &svc->ps_root, &ds_pool_prop_connectable,
			   &value);
	if (rc)
		D_GOTO(out_free, rc);

	/*
	 * Write connectable property to 0 to reject any new connections
	 * while upgrading in progress.
	 */
	if (connectable > 0) {
		connectable = 0;
		rc = rdb_tx_update(tx, &svc->ps_root, &ds_pool_prop_connectable,
				   &value);
		if (rc) {
			D_ERROR(DF_UUID": failed to set connectable of pool "
				"%d.\n", DP_UUID(pool_uuid), rc);
			D_GOTO(out_free, rc);
		}
		need_commit = true;
	}

	d_iov_set(&value, NULL, 0);
	rc = rdb_tx_lookup(tx, &svc->ps_root, &ds_pool_prop_policy,
			   &value);
	if (rc && rc != -DER_NONEXIST) {
		return rc;
	} else if (rc == -DER_NONEXIST) {
		value.iov_buf = DAOS_PROP_POLICYSTR_DEFAULT;
		value.iov_len = strlen(DAOS_PROP_POLICYSTR_DEFAULT);
		value.iov_buf_len = value.iov_len;
		rc = rdb_tx_update(tx, &svc->ps_root, &ds_pool_prop_policy,
				   &value);
		if (rc) {
			D_ERROR(DF_UUID": failed to upgrade pool policy of pool "
				"%d.\n", DP_UUID(pool_uuid), rc);
			D_GOTO(out_free, rc);
		}
		need_commit = true;
	}

	d_iov_set(&value, &val, sizeof(val));
	rc = rdb_tx_lookup(tx, &svc->ps_root, &ds_pool_prop_redun_fac,
			   &value);
	if (rc && rc != -DER_NONEXIST) {
		D_GOTO(out_free, rc);
	} else if (rc == -DER_NONEXIST) {
		val = DAOS_PROP_PO_REDUN_FAC_DEFAULT;
		rc = rdb_tx_update(tx, &svc->ps_root, &ds_pool_prop_redun_fac, &value);
		if (rc) {
			D_ERROR(DF_UUID": failed to upgrade redundancy factor of pool, "
				"%d.\n", DP_UUID(pool_uuid), rc);
			D_GOTO(out_free, rc);
		}
		need_commit = true;
	}

	rc = rdb_tx_lookup(tx, &svc->ps_root, &ds_pool_prop_ec_pda, &value);
	if (rc && rc != -DER_NONEXIST) {
		D_GOTO(out_free, rc);
	} else if (rc == -DER_NONEXIST) {
		val = DAOS_PROP_PO_EC_PDA_DEFAULT;
		rc = rdb_tx_update(tx, &svc->ps_root, &ds_pool_prop_ec_pda, &value);
		if (rc) {
			D_ERROR(DF_UUID": failed to upgrade EC performance domain "
				"affinity of pool, %d.\n", DP_UUID(pool_uuid), rc);
			D_GOTO(out_free, rc);
		}
		need_commit = true;
	}

	rc = rdb_tx_lookup(tx, &svc->ps_root, &ds_pool_prop_rp_pda, &value);
	if (rc && rc != -DER_NONEXIST) {
		D_GOTO(out_free, rc);
	} else if (rc == -DER_NONEXIST) {
		val = DAOS_PROP_PO_RP_PDA_DEFAULT;
		rc = rdb_tx_update(tx, &svc->ps_root, &ds_pool_prop_rp_pda, &value);
		if (rc) {
			D_ERROR(DF_UUID": failed to upgrade RP performance domain "
				"affinity of pool, %d.\n", DP_UUID(pool_uuid), rc);
			D_GOTO(out_free, rc);
		}
		need_commit = true;
	}

	rc = rdb_tx_lookup(tx, &svc->ps_root, &ds_pool_prop_svc_redun_fac, &value);
	if (rc && rc != -DER_NONEXIST) {
		D_GOTO(out_free, rc);
	} else if (rc == -DER_NONEXIST) {
		d_rank_list_t *replicas;

		rc = rdb_get_ranks(svc->ps_rsvc.s_db, &replicas);
		if (rc != 0) {
			D_ERROR(DF_UUID": failed to get service replica ranks: "DF_RC"\n",
				DP_UUID(svc->ps_uuid), DP_RC(rc));
			D_GOTO(out_free, rc);
		}
		val = ds_pool_svc_rf_from_nreplicas(replicas->rl_nr);
		if (val < DAOS_PROP_PO_SVC_REDUN_FAC_DEFAULT)
			val = DAOS_PROP_PO_SVC_REDUN_FAC_DEFAULT;
		d_rank_list_free(replicas);
		rc = rdb_tx_update(tx, &svc->ps_root, &ds_pool_prop_svc_redun_fac, &value);
		if (rc) {
			D_ERROR(DF_UUID": failed to upgrade service redundancy factor "
				"of pool, %d.\n", DP_UUID(pool_uuid), rc);
			D_GOTO(out_free, rc);
		}
		need_commit = true;
	}

	/* Upgrade to have scrubbing properties */
	rc = pool_upgrade_one_prop_int64(tx, svc, pool_uuid, &need_commit, "scrub mode",
					 &ds_pool_prop_scrub_mode, DAOS_PROP_PO_SCRUB_MODE_DEFAULT);
	if (rc != 0)
		D_GOTO(out_free, rc);

	rc = pool_upgrade_one_prop_int64(tx, svc, pool_uuid, &need_commit, "scrub freq",
					 &ds_pool_prop_scrub_freq, DAOS_PROP_PO_SCRUB_FREQ_DEFAULT);
	if (rc != 0)
		D_GOTO(out_free, rc);

	rc = pool_upgrade_one_prop_int64(tx, svc, pool_uuid, &need_commit, "scrub thresh",
					 &ds_pool_prop_scrub_thresh,
					 DAOS_PROP_PO_SCRUB_THRESH_DEFAULT);
	if (rc != 0)
		D_GOTO(out_free, rc);

	/** WAL Checkpointing properties */
	rc = pool_upgrade_one_prop_int32(tx, svc, pool_uuid, &need_commit, "checkpoint mode",
					 &ds_pool_prop_checkpoint_mode,
					 DAOS_PROP_PO_CHECKPOINT_MODE_DEFAULT);
	if (rc != 0)
		D_GOTO(out_free, rc);

	rc = pool_upgrade_one_prop_int32(tx, svc, pool_uuid, &need_commit, "checkpoint freq",
					 &ds_pool_prop_checkpoint_freq,
					 DAOS_PROP_PO_CHECKPOINT_FREQ_DEFAULT);
	if (rc != 0)
		D_GOTO(out_free, rc);

	rc = pool_upgrade_one_prop_int32(tx, svc, pool_uuid, &need_commit, "checkpoint thresh",
					 &ds_pool_prop_checkpoint_thresh,
					 DAOS_PROP_PO_CHECKPOINT_THRESH_DEFAULT);
	if (rc != 0)
		D_GOTO(out_free, rc);

	d_iov_set(&value, &val32, sizeof(val32));
	rc = rdb_tx_lookup(tx, &svc->ps_root, &ds_pool_prop_upgrade_status, &value);
	if (rc && rc != -DER_NONEXIST) {
		D_GOTO(out_free, rc);
	} else if (rc == -DER_NONEXIST || val32 != DAOS_UPGRADE_STATUS_IN_PROGRESS) {
		val32 = DAOS_UPGRADE_STATUS_IN_PROGRESS;
		rc = rdb_tx_update(tx, &svc->ps_root, &ds_pool_prop_upgrade_status, &value);
		if (rc) {
			D_ERROR(DF_UUID": failed to upgrade 'upgrade status' "
				"of pool, %d.\n", DP_UUID(pool_uuid), rc);
			D_GOTO(out_free, rc);
		}
		need_commit = true;
	}

	d_iov_set(&value, &val32, sizeof(val32));
	rc = rdb_tx_lookup(tx, &svc->ps_root, &ds_pool_prop_perf_domain, &value);
	if (rc && rc != -DER_NONEXIST) {
		D_GOTO(out_free, rc);
	} else if (rc == -DER_NONEXIST) {
		val32 = DAOS_PROP_PO_PERF_DOMAIN_DEFAULT;
		rc = rdb_tx_update(tx, &svc->ps_root,
				   &ds_pool_prop_perf_domain, &value);
		if (rc != 0) {
			D_ERROR("failed to write pool performain domain prop, "DF_RC"\n",
				DP_RC(rc));
			D_GOTO(out_free, rc);
		}
		need_commit = true;
	}

	d_iov_set(&value, &val32, sizeof(val32));
	rc = rdb_tx_lookup(tx, &svc->ps_root, &ds_pool_prop_reint_mode, &value);
	if (rc && rc != -DER_NONEXIST) {
		D_GOTO(out_free, rc);
	} else if (rc == -DER_NONEXIST) {
		val32 = DAOS_PROP_PO_REINT_MODE_DEFAULT;
		rc = rdb_tx_update(tx, &svc->ps_root, &ds_pool_prop_reint_mode, &value);
		if (rc != 0) {
			D_ERROR("failed to write pool reintegration mode prop, "DF_RC"\n",
				DP_RC(rc));
			D_GOTO(out_free, rc);
		}
		need_commit = true;
	}

	rc = rdb_tx_lookup(tx, &svc->ps_root, &ds_pool_prop_upgrade_global_version,
			   &value);
	if (rc && rc != -DER_NONEXIST) {
		D_GOTO(out_free, rc);
	} else if (rc == -DER_NONEXIST || val32 != DAOS_POOL_GLOBAL_VERSION) {
		val32 = DAOS_POOL_GLOBAL_VERSION;
		rc = rdb_tx_update(tx, &svc->ps_root,
				   &ds_pool_prop_upgrade_global_version, &value);
		if (rc != 0) {
			D_ERROR("failed to write upgrade global version prop, "DF_RC"\n",
				DP_RC(rc));
			D_GOTO(out_free, rc);
		}
		need_commit = true;
	}

	/* Upgrade for the pool/container service operations KVS */
	D_DEBUG(DB_MD, DF_UUID ": check ds_pool_prop_svc_ops\n", DP_UUID(pool_uuid));

	d_iov_set(&value, NULL, 0);
	rc = rdb_tx_lookup(tx, &svc->ps_root, &ds_pool_prop_svc_ops, &value);
	if (rc && rc != -DER_NONEXIST) {
		D_ERROR(DF_UUID ": failed to lookup service ops KVS: %d\n", DP_UUID(pool_uuid), rc);
		D_GOTO(out_free, rc);
	} else if (rc == -DER_NONEXIST) {
		struct rdb_kvs_attr attr;

		D_DEBUG(DB_MD, DF_UUID ": creating service ops KVS\n", DP_UUID(pool_uuid));
		attr.dsa_class = RDB_KVS_LEXICAL;
		attr.dsa_order = 16;
		rc             = rdb_tx_create_kvs(tx, &svc->ps_root, &ds_pool_prop_svc_ops, &attr);
		if (rc != 0) {
			D_ERROR(DF_UUID ": failed to create service ops KVS: %d\n",
				DP_UUID(pool_uuid), rc);
			D_GOTO(out_free, rc);
		}
		need_commit = true;
	}

	/* And enable the new service operations KVS only if rdb is large enough */
	D_DEBUG(DB_MD, DF_UUID ": check ds_pool_prop_svc_ops_enabled\n", DP_UUID(pool_uuid));
	d_iov_set(&value, &svc_ops_enabled, sizeof(svc_ops_enabled));
	rc = rdb_tx_lookup(tx, &svc->ps_root, &ds_pool_prop_svc_ops_enabled, &value);
	if (rc && rc != -DER_NONEXIST) {
		D_ERROR(DF_UUID ": failed to lookup service ops enabled boolean: %d\n",
			DP_UUID(pool_uuid), rc);
		D_GOTO(out_free, rc);
	} else if (rc == -DER_NONEXIST) {
		uint64_t rdb_nbytes;

		D_DEBUG(DB_MD, DF_UUID ": creating service ops enabled boolean\n",
			DP_UUID(pool_uuid));

		rc = rdb_get_size(tx->dt_db, &rdb_nbytes);
		if (rc != 0)
			D_GOTO(out_free, rc);
		if (rdb_nbytes >= DUP_OP_MIN_RDB_SIZE)
			svc_ops_enabled = 1;
		rc = rdb_tx_update(tx, &svc->ps_root, &ds_pool_prop_svc_ops_enabled, &value);
		if (rc != 0) {
			D_ERROR(DF_UUID ": set svc_ops_enabled=%d failed, " DF_RC "\n",
				DP_UUID(pool_uuid), svc_ops_enabled, DP_RC(rc));
			D_GOTO(out_free, rc);
		}
		D_DEBUG(DB_MD,
			DF_UUID ": duplicate RPC detection %s (rdb size: " DF_U64 " %s %u)\n",
			DP_UUID(pool_uuid), svc_ops_enabled ? "enabled" : "disabled", rdb_nbytes,
			svc_ops_enabled ? ">=" : "<", DUP_OP_MIN_RDB_SIZE);
		need_commit = true;
	}

	D_DEBUG(DB_MD, DF_UUID ": need_commit=%s\n", DP_UUID(pool_uuid),
		need_commit ? "true" : "false");
	if (need_commit) {
		daos_prop_t *prop = NULL;

		rc = rdb_tx_commit(tx);
		if (rc)
			D_GOTO(out_free, rc);
		rc = pool_prop_read(tx, svc, DAOS_PO_QUERY_PROP_ALL, &prop);
		if (rc)
			D_GOTO(out_free, rc);
		rc = ds_pool_iv_prop_update(svc->ps_pool, prop);
		daos_prop_free(prop);
	}

out_free:
	D_FREE(hdl_uuids);
	return rc;
}

static int
__ds_pool_mark_upgrade_completed(uuid_t pool_uuid, struct pool_svc *svc, int rc)
{
	struct rdb_tx			tx;
	d_iov_t				value;
	uint32_t			upgrade_status;
	uint32_t			global_version;
	uint32_t			obj_version;
	uint32_t			connectable;
	int				rc1;
	daos_prop_t			*prop = NULL;

	rc1 = rdb_tx_begin(svc->ps_rsvc.s_db, svc->ps_rsvc.s_term, &tx);
	if (rc1 != 0)
		D_GOTO(out, rc1);

	ABT_rwlock_wrlock(svc->ps_lock);
	if (rc == 0)
		upgrade_status = DAOS_UPGRADE_STATUS_COMPLETED;
	else
		upgrade_status = DAOS_UPGRADE_STATUS_FAILED;

	d_iov_set(&value, &upgrade_status, sizeof(upgrade_status));
	rc1 = rdb_tx_update(&tx, &svc->ps_root, &ds_pool_prop_upgrade_status,
			   &value);
	if (rc1)
		D_GOTO(out_tx, rc1);

	/*
	 * only bump global version and connectable properties
	 * if upgrade succeed.
	 */
	if (rc == 0) {
		global_version = DAOS_POOL_GLOBAL_VERSION;
		d_iov_set(&value, &global_version, sizeof(global_version));
		rc1 = rdb_tx_update(&tx, &svc->ps_root,
				    &ds_pool_prop_global_version, &value);
		if (rc1) {
			D_ERROR(DF_UUID": failed to upgrade global version "
				"of pool, %d.\n", DP_UUID(pool_uuid), rc1);
			D_GOTO(out_tx, rc1);
		}

		if (DAOS_FAIL_CHECK(DAOS_FAIL_POOL_CREATE_VERSION)) {
			uint64_t fail_val = daos_fail_value_get();

			obj_version = (uint32_t)fail_val;
		} else {
			obj_version = DS_POOL_OBJ_VERSION;
		}

		d_iov_set(&value, &obj_version, sizeof(obj_version));
		rc1 = rdb_tx_update(&tx, &svc->ps_root,
				    &ds_pool_prop_obj_version, &value);
		if (rc1) {
			D_ERROR(DF_UUID": failed to upgrade global version "
				"of pool, %d.\n", DP_UUID(pool_uuid), rc1);
			D_GOTO(out_tx, rc1);
		}

		connectable = 1;
		d_iov_set(&value, &connectable, sizeof(connectable));
		rc1 = rdb_tx_update(&tx, &svc->ps_root, &ds_pool_prop_connectable,
				    &value);
		if (rc1) {
			D_ERROR(DF_UUID": failed to set connectable of pool "
				"%d.\n", DP_UUID(pool_uuid), rc1);
			D_GOTO(out_tx, rc1);
		}
	}

	rc1 = rdb_tx_commit(&tx);
	if (rc1)
		D_GOTO(out_tx, rc1);

	if (rc == 0)
		/* also bump cached version */
		svc->ps_global_version = DAOS_POOL_GLOBAL_VERSION;

	rc1 = pool_prop_read(&tx, svc, DAOS_PO_QUERY_PROP_ALL, &prop);
	if (rc1)
		D_GOTO(out_tx, rc1);
	rc1 = ds_pool_iv_prop_update(svc->ps_pool, prop);
	daos_prop_free(prop);
	if (rc1)
		D_GOTO(out_tx, rc1);

out_tx:
	ABT_rwlock_unlock(svc->ps_lock);
	rdb_tx_end(&tx);
out:
	D_DEBUG(DB_MD, DF_UUID "mark upgrade complete.: %d/%d\n", DP_UUID(pool_uuid), rc1, rc);
	return rc1;
}

/* check and upgrade the object layout if needed. */
static int
pool_check_upgrade_object_layout(struct rdb_tx *tx, struct pool_svc *svc,
				 bool *scheduled_layout_upgrade)
{
	daos_epoch_t	upgrade_eph = d_hlc_get();
	d_iov_t		value;
	uint32_t	current_layout_ver = 0;
	int		rc = 0;

	d_iov_set(&value, &current_layout_ver, sizeof(current_layout_ver));
	rc = rdb_tx_lookup(tx, &svc->ps_root, &ds_pool_prop_obj_version, &value);
	if (rc && rc != -DER_NONEXIST)
		return rc;
	else if (rc == -DER_NONEXIST)
		current_layout_ver = 0;

	if (current_layout_ver < DS_POOL_OBJ_VERSION) {
		rc = ds_rebuild_schedule(svc->ps_pool, svc->ps_pool->sp_map_version,
					 upgrade_eph, DS_POOL_OBJ_VERSION, NULL,
					 RB_OP_UPGRADE, 0);
		if (rc == 0)
			*scheduled_layout_upgrade = true;
	}
	return rc;
}

static int
ds_pool_mark_upgrade_completed_internal(struct pool_svc *svc, int ret)
{
	int rc;

	if (ret == 0)
		ret = ds_cont_upgrade(svc->ps_uuid, svc->ps_cont_svc);

	rc = __ds_pool_mark_upgrade_completed(svc->ps_uuid, svc, ret);
	if (rc == 0 && ret)
		rc = ret;

	return rc;
}

int
ds_pool_mark_upgrade_completed(uuid_t pool_uuid, int ret)
{
	struct pool_svc	*svc;
	int		rc;

	/* XXX check if the whole upgrade progress is really completed */
	rc = pool_svc_lookup_leader(pool_uuid, &svc, NULL);
	if (rc != 0)
		return rc;

	rc = ds_pool_mark_upgrade_completed_internal(svc, ret);

	pool_svc_put_leader(svc);

	return rc;
}

static int
ds_pool_upgrade_if_needed(uuid_t pool_uuid, struct rsvc_hint *po_hint,
			  struct pool_svc *svc, crt_rpc_t *rpc)
{
	struct rdb_tx			tx;
	d_iov_t				value;
	uint32_t			upgrade_status;
	uint32_t			upgrade_global_ver;
	int				rc;
	bool				scheduled_layout_upgrade = false;
	bool				dmg_upgrade_cmd = false;
	bool				request_schedule_upgrade = false;

	if (!svc) {
		rc = pool_svc_lookup_leader(pool_uuid, &svc, po_hint);
		if (rc != 0)
			return rc;
		dmg_upgrade_cmd = true;
	}

	rc = rdb_tx_begin(svc->ps_rsvc.s_db, svc->ps_rsvc.s_term, &tx);
	if (rc != 0)
		D_GOTO(out_put_leader, rc);

	/**
	 * Four kinds of pool upgrading states:
	 *
	 * 1. pool upgrade not started:
	 * upgrade_state: not started
	 * upgrade_global_version: v1
	 * global_version: v1
	 *
	 * 2. pool upgrade in progress:
	 * upgrade_state: in progress
	 * upgrade_global_version: v2
	 * global_version: v1
	 *
	 * 3. pool upgrade completed:
	 * upgrade_state: completed
	 * upgrade_global_version: v2
	 * global_version: v2
	 *
	 * 4. pool upgrade failed:
	 * upgrade_state: failed
	 * upgrade_global_version: v2
	 * global_version: v1
	 */
	ABT_rwlock_wrlock(svc->ps_lock);
	d_iov_set(&value, &upgrade_global_ver, sizeof(upgrade_global_ver));
	rc = rdb_tx_lookup(&tx, &svc->ps_root, &ds_pool_prop_upgrade_global_version,
			   &value);
	if (rc && rc != -DER_NONEXIST) {
		D_GOTO(out_tx, rc);
	} else if (rc == -DER_NONEXIST) {
		if (!dmg_upgrade_cmd)
			D_GOTO(out_tx, rc = 0);
		D_GOTO(out_upgrade, rc);
	} else {
		d_iov_set(&value, &upgrade_status, sizeof(upgrade_status));
		rc = rdb_tx_lookup(&tx, &svc->ps_root, &ds_pool_prop_upgrade_status,
				   &value);
		if (rc)
			D_GOTO(out_tx, rc);

		if (upgrade_global_ver > DAOS_POOL_GLOBAL_VERSION) {
			D_ERROR(DF_UUID": downgrading pool is unsupported: %u -> %u\n",
				DP_UUID(svc->ps_uuid), upgrade_global_ver,
				DAOS_POOL_GLOBAL_VERSION);
			D_GOTO(out_tx, rc = -DER_INVAL);
		}
		D_DEBUG(DB_TRACE, "upgrade ver %u status %u\n", upgrade_global_ver, upgrade_status);
		switch (upgrade_status) {
		case DAOS_UPGRADE_STATUS_NOT_STARTED:
		case DAOS_UPGRADE_STATUS_COMPLETED:
			if ((upgrade_global_ver < DAOS_POOL_GLOBAL_VERSION &&
			     dmg_upgrade_cmd) || DAOS_FAIL_CHECK(DAOS_FORCE_OBJ_UPGRADE))
				D_GOTO(out_upgrade, rc = 0);
			else
				D_GOTO(out_tx, rc = 0);
			break;
		case DAOS_UPGRADE_STATUS_FAILED:
			if (upgrade_global_ver < DAOS_POOL_GLOBAL_VERSION) {
				D_ERROR(DF_UUID": upgrading pool %u -> %u\n is unsupported"
					" because pool upgraded to %u last time failed\n",
					DP_UUID(svc->ps_uuid), upgrade_global_ver,
					DAOS_POOL_GLOBAL_VERSION, upgrade_global_ver);
				D_GOTO(out_tx, rc = -DER_NOTSUPPORTED);
			}
			/* try again as users requested. */
			if (dmg_upgrade_cmd)
				D_GOTO(out_upgrade, rc = 0);
			else
				D_GOTO(out_tx, rc = 0);
			break;
		case DAOS_UPGRADE_STATUS_IN_PROGRESS:
			if (upgrade_global_ver < DAOS_POOL_GLOBAL_VERSION) {
				D_ERROR(DF_UUID": upgrading pool %u -> %u\n is unsupported"
					" because pool upgraded to %u not finished yet\n",
					DP_UUID(svc->ps_uuid), upgrade_global_ver,
					DAOS_POOL_GLOBAL_VERSION, upgrade_global_ver);
				D_GOTO(out_tx, rc = -DER_NOTSUPPORTED);
			} else if (dmg_upgrade_cmd) { /* not from resume */
				D_GOTO(out_tx, rc = -DER_INPROGRESS);
			} else {
				D_GOTO(out_upgrade, rc = 0);
			}
			break;
		default:
			D_ERROR("unknown upgrade pool status: %u\n", upgrade_status);
			D_GOTO(out_upgrade, rc = -DER_INVAL);
			break;
		}
	}
out_upgrade:
	request_schedule_upgrade = true;
	/**
	 * Todo: make sure no rebuild/reint/expand are in progress
	 */
	rc = pool_upgrade_props(&tx, svc, pool_uuid, rpc);
	if (rc)
		D_GOTO(out_tx, rc);

	rc = pool_check_upgrade_object_layout(&tx, svc, &scheduled_layout_upgrade);
	if (rc < 0)
		D_GOTO(out_tx, rc);

out_tx:
	ABT_rwlock_unlock(svc->ps_lock);
	rdb_tx_end(&tx);

	if (request_schedule_upgrade && !scheduled_layout_upgrade) {
		int rc1;

		if (rc == 0 && dmg_upgrade_cmd &&
		    DAOS_FAIL_CHECK(DAOS_POOL_UPGRADE_CONT_ABORT))
			D_GOTO(out_put_leader, rc = -DER_AGAIN);
		rc1 = ds_pool_mark_upgrade_completed_internal(svc, rc);
		if (rc == 0 && rc1)
			rc = rc1;
	}
out_put_leader:
	if (dmg_upgrade_cmd) {
		ds_rsvc_set_hint(&svc->ps_rsvc, po_hint);
		pool_svc_put_leader(svc);
	}

	return rc;
}

/**
 * Set a pool's properties without having a handle for the pool
 */
void
ds_pool_upgrade_handler(crt_rpc_t *rpc)
{
	struct pool_upgrade_in		*in = crt_req_get(rpc);
	struct pool_upgrade_out		*out = crt_reply_get(rpc);
	int				rc;

	rc = ds_pool_upgrade_if_needed(in->poi_op.pi_uuid,
				       &out->poo_op.po_hint, NULL, rpc);
	out->poo_op.po_rc = rc;
	D_DEBUG(DB_MD, DF_UUID ": replying rpc: %p %d\n", DP_UUID(in->poi_op.pi_uuid), rpc, rc);
	crt_reply_send(rpc);
}

/**
 * Send a CaRT message to the pool svc to set the requested pool properties.
 *
 * \param[in]	pool_uuid	UUID of the pool
 * \param[in]	ranks		Pool service replicas
 * \param[in]	prop		Pool prop
 *
 * \return	0		Success
 *
 */
int
ds_pool_svc_set_prop(uuid_t pool_uuid, d_rank_list_t *ranks, daos_prop_t *prop)
{
	int				rc;
	struct rsvc_client		client;
	crt_endpoint_t			ep;
	struct dss_module_info		*info = dss_get_module_info();
	crt_rpc_t                       *rpc;
	struct pool_prop_set_out	*out;
	uuid_t                           no_uuid;
	uint64_t                         req_time = 0;

	D_DEBUG(DB_MGMT, DF_UUID": Setting pool prop\n", DP_UUID(pool_uuid));
	uuid_clear(no_uuid);

	if (daos_prop_entry_get(prop, DAOS_PROP_PO_PERF_DOMAIN)) {
		D_ERROR("Can't set perf_domain on existing pool.\n");
		D_GOTO(out, rc = -DER_NO_PERM);
	}

	if (daos_prop_entry_get(prop, DAOS_PROP_PO_REDUN_FAC)) {
		D_ERROR("Can't set set redundancy factor on existing pool.\n");
		D_GOTO(out, rc = -DER_NO_PERM);
	}

	if (daos_prop_entry_get(prop, DAOS_PROP_PO_EC_PDA)) {
		D_ERROR("Can't set EC performance domain affinity on existing pool\n");
		D_GOTO(out, rc = -DER_NO_PERM);
	}

	if (daos_prop_entry_get(prop, DAOS_PROP_PO_RP_PDA)) {
		D_ERROR("Can't set RP performance domain affinity on existing pool\n");
		D_GOTO(out, rc = -DER_NO_PERM);
	}

	if (daos_prop_entry_get(prop, DAOS_PROP_PO_GLOBAL_VERSION)) {
		D_ERROR("Can't set pool global version if pool is created.\n");
		D_GOTO(out, rc = -DER_NO_PERM);
	}

	if (daos_prop_entry_get(prop, DAOS_PROP_PO_UPGRADE_STATUS)) {
		D_ERROR("Can't set pool upgrade status if pool is created.\n");
		D_GOTO(out, rc = -DER_NO_PERM);
	}

	if (daos_prop_entry_get(prop, DAOS_PROP_PO_SVC_OPS_ENABLED)) {
		D_ERROR("Can't set pool svc_ops_enabled on existing pool.\n");
		D_GOTO(out, rc = -DER_NO_PERM);
	}

	if (daos_prop_entry_get(prop, DAOS_PROP_PO_SVC_OPS_ENTRY_AGE)) {
		D_ERROR("Can't set pool svc_ops_entry_age on existing pool.\n");
		D_GOTO(out, rc = -DER_NO_PERM);
	}

	/* Disallow to begin with; will support in the future. */
	if (daos_prop_entry_get(prop, DAOS_PROP_PO_SVC_REDUN_FAC)) {
		D_ERROR(DF_UUID ": cannot set pool service redundancy factor on existing pool\n",
			DP_UUID(pool_uuid));
		rc = -DER_NO_PERM;
		goto out;
	}

	if (daos_prop_entry_get(prop, DAOS_PROP_PO_OBJ_VERSION)) {
		D_ERROR("Can't set pool obj version if pool is created.\n");
		D_GOTO(out, rc = -DER_NO_PERM);
	}

	rc = rsvc_client_init(&client, ranks);
	if (rc != 0) {
		D_ERROR(DF_UUID": failed to init rsvc client: "DF_RC"\n",
			DP_UUID(pool_uuid), DP_RC(rc));
		D_GOTO(out, rc);
	}

rechoose:
	ep.ep_grp = NULL; /* primary group */
	rc = rsvc_client_choose(&client, &ep);
	if (rc != 0) {
		D_ERROR(DF_UUID": cannot find pool service: "DF_RC"\n",
			DP_UUID(pool_uuid), DP_RC(rc));
		goto out_client;
	}

	rc =
	    pool_req_create(info->dmi_ctx, &ep, POOL_PROP_SET, pool_uuid, no_uuid, &req_time, &rpc);
	if (rc != 0) {
		DL_ERROR(rc, DF_UUID ": failed to create pool set prop rpc", DP_UUID(pool_uuid));
		goto out_client;
	}

	pool_prop_set_in_set_data(rpc, prop);

	rc = dss_rpc_send(rpc);
	out = crt_reply_get(rpc);
	D_ASSERT(out != NULL);

	rc = pool_rsvc_client_complete_rpc(&client, &ep, rc, &out->pso_op);
	if (rc == RSVC_CLIENT_RECHOOSE) {
		crt_req_decref(rpc);
		dss_sleep(RECHOOSE_SLEEP_MS);
		D_GOTO(rechoose, rc);
	}

	rc = out->pso_op.po_rc;
	if (rc != 0) {
		D_ERROR(DF_UUID": failed to set prop for pool: %d\n",
			DP_UUID(pool_uuid), rc);
		D_GOTO(out_rpc, rc);
	}

out_rpc:
	crt_req_decref(rpc);
out_client:
	rsvc_client_fini(&client);
out:
	return rc;
}

/*
 * Adds the contents of new_acl to the original ACL. If an entry is added for
 * a principal already in the ACL, the old entry will be replaced.
 * *acl may be reallocated in the process.
 */
static int
merge_acl(struct daos_acl **acl, struct daos_acl *new_acl)
{
	struct daos_ace	*new_ace;
	int		rc = 0;

	new_ace = daos_acl_get_next_ace(new_acl, NULL);
	while (new_ace != NULL) {
		rc = daos_acl_add_ace(acl, new_ace);
		if (rc != 0)
			break;
		new_ace = daos_acl_get_next_ace(new_acl, new_ace);
	}

	return rc;
}

/**
 * Update entries in a pool's ACL without having a handle for the pool
 */
void
ds_pool_acl_update_handler(crt_rpc_t *rpc)
{
	struct pool_acl_update_in	*in = crt_req_get(rpc);
	struct pool_acl_update_out	*out = crt_reply_get(rpc);
	struct pool_svc			*svc;
	struct rdb_tx			tx;
	int				rc;
	struct daos_acl                 *acl_in = NULL;
	daos_prop_t			*prop = NULL;
	struct daos_prop_entry		*entry = NULL;
	bool                             dup_op = false;
	struct ds_pool_svc_op_val        op_val;
	bool                             fi_pass_noreply = DAOS_FAIL_CHECK(DAOS_MD_OP_PASS_NOREPLY);
	bool                             fi_fail_noreply = DAOS_FAIL_CHECK(DAOS_MD_OP_FAIL_NOREPLY);

	D_DEBUG(DB_MD, DF_UUID": processing rpc %p\n",
		DP_UUID(in->pui_op.pi_uuid), rpc);

	pool_acl_update_in_get_data(rpc, &acl_in);

	rc = pool_svc_lookup_leader(in->pui_op.pi_uuid, &svc,
				    &out->puo_op.po_hint);
	if (rc != 0)
		D_GOTO(out, rc);

	rc = rdb_tx_begin(svc->ps_rsvc.s_db, svc->ps_rsvc.s_term, &tx);
	if (rc != 0)
		D_GOTO(out_svc, rc);

	/*
	 * We need to read the old ACL, modify, and rewrite it
	 */
	ABT_rwlock_wrlock(svc->ps_lock);

	rc = pool_op_lookup(&tx, svc, rpc, DAOS_POOL_VERSION, &dup_op, &op_val);
	if (rc != 0)
		goto out_lock;
	else if (dup_op || fi_fail_noreply)
		goto out_commit;

	rc = pool_prop_read(&tx, svc, DAOS_PO_QUERY_PROP_ACL, &prop);
	if (rc != 0)
		D_GOTO(out_prop, rc);

	entry = daos_prop_entry_get(prop, DAOS_PROP_PO_ACL);
	if (entry == NULL) {
		D_ERROR(DF_UUID": No ACL prop entry for pool\n",
			DP_UUID(in->pui_op.pi_uuid));
		D_GOTO(out_prop, rc);
	}

	rc = merge_acl((struct daos_acl **)&entry->dpe_val_ptr, acl_in);
	if (rc != 0) {
		D_ERROR(DF_UUID": Unable to update pool with new ACL, rc=%d\n",
			DP_UUID(in->pui_op.pi_uuid), rc);
		D_GOTO(out_prop, rc);
	}

	rc = pool_prop_write(&tx, &svc->ps_root, prop);
	if (rc != 0) {
		D_ERROR(DF_UUID": failed to write updated ACL for pool: %d\n",
			DP_UUID(in->pui_op.pi_uuid), rc);
		D_GOTO(out_prop, rc);
	}

out_prop:
	if (prop != NULL)
		daos_prop_free(prop);
out_commit:
	if ((rc == 0) && !dup_op && fi_fail_noreply)
		rc = -DER_MISC;
	rc = pool_op_save(&tx, svc, rpc, DAOS_POOL_VERSION, dup_op, rc, &op_val);
	if (rc != 0)
		goto out_lock;

	rc = rdb_tx_commit(&tx);
	if (rc != 0)
		goto out_lock;
	rc = op_val.ov_rc;
out_lock:
	ABT_rwlock_unlock(svc->ps_lock);
	rdb_tx_end(&tx);
out_svc:
	ds_rsvc_set_hint(&svc->ps_rsvc, &out->puo_op.po_hint);
	pool_svc_put_leader(svc);
out:
	if ((rc == 0) && !dup_op && fi_pass_noreply) {
		rc = -DER_TIMEDOUT;
		D_DEBUG(DB_MD, DF_UUID ": fault injected: DAOS_MD_OP_PASS_NOREPLY\n",
			DP_UUID(in->pui_op.pi_uuid));
	}
	if ((rc == -DER_MISC) && !dup_op && fi_fail_noreply) {
		rc = -DER_TIMEDOUT;
		D_DEBUG(DB_MD, DF_UUID ": fault injected: DAOS_MD_OP_FAIL_NOREPLY\n",
			DP_UUID(in->pui_op.pi_uuid));
	}

	out->puo_op.po_rc = rc;
	D_DEBUG(DB_MD, DF_UUID ": replying rpc: %p %d\n", DP_UUID(in->pui_op.pi_uuid), rpc, rc);
	crt_reply_send(rpc);
}

/**
 * Send a CaRT message to the pool svc to update the pool ACL by adding and
 * updating entries.
 *
 * \param[in]	pool_uuid	UUID of the pool
 * \param[in]	ranks		Pool service replicas
 * \param[in]	acl		ACL to merge with the current pool ACL
 *
 * \return	0		Success
 *
 */
int
ds_pool_svc_update_acl(uuid_t pool_uuid, d_rank_list_t *ranks,
		       struct daos_acl *acl)
{
	int				rc;
	struct rsvc_client		client;
	crt_endpoint_t			ep;
	struct dss_module_info		*info = dss_get_module_info();
	crt_rpc_t                       *rpc;
	struct pool_acl_update_out	*out;
	uuid_t                           no_uuid;
	uint64_t                         req_time = 0;

	D_DEBUG(DB_MGMT, DF_UUID": Updating pool ACL\n", DP_UUID(pool_uuid));
	uuid_clear(no_uuid);

	rc = rsvc_client_init(&client, ranks);
	if (rc != 0)
		D_GOTO(out, rc);

rechoose:
	ep.ep_grp = NULL; /* primary group */
	rc = rsvc_client_choose(&client, &ep);
	if (rc != 0) {
		D_ERROR(DF_UUID": cannot find pool service: "DF_RC"\n",
			DP_UUID(pool_uuid), DP_RC(rc));
		goto out_client;
	}

	rc = pool_req_create(info->dmi_ctx, &ep, POOL_ACL_UPDATE, pool_uuid, no_uuid, &req_time,
			     &rpc);
	if (rc != 0) {
		DL_ERROR(rc, DF_UUID ": failed to create pool update ACL rpc", DP_UUID(pool_uuid));
		goto out_client;
	}

	pool_acl_update_in_set_data(rpc, acl);

	rc = dss_rpc_send(rpc);
	out = crt_reply_get(rpc);
	D_ASSERT(out != NULL);

	rc = pool_rsvc_client_complete_rpc(&client, &ep, rc, &out->puo_op);
	if (rc == RSVC_CLIENT_RECHOOSE) {
		crt_req_decref(rpc);
		dss_sleep(RECHOOSE_SLEEP_MS);
		D_GOTO(rechoose, rc);
	}

	rc = out->puo_op.po_rc;
	if (rc != 0)
		D_ERROR(DF_UUID": failed to update ACL for pool: %d\n",
			DP_UUID(pool_uuid), rc);

	crt_req_decref(rpc);
out_client:
	rsvc_client_fini(&client);
out:
	return rc;
}

/**
 * Delete entries in a pool's ACL without having a handle for the pool
 */
void
ds_pool_acl_delete_handler(crt_rpc_t *rpc)
{
	struct pool_acl_delete_in	*in = crt_req_get(rpc);
	struct pool_acl_delete_out	*out = crt_reply_get(rpc);
	struct pool_svc			*svc;
	struct rdb_tx			tx;
	int				rc;
	daos_prop_t			*prop = NULL;
	struct daos_prop_entry		*entry;
	bool                             dup_op = false;
	struct ds_pool_svc_op_val        op_val;
	bool                             fi_pass_noreply = DAOS_FAIL_CHECK(DAOS_MD_OP_PASS_NOREPLY);
	bool                             fi_fail_noreply = DAOS_FAIL_CHECK(DAOS_MD_OP_FAIL_NOREPLY);

	D_DEBUG(DB_MD, DF_UUID": processing rpc %p\n",
		DP_UUID(in->pdi_op.pi_uuid), rpc);

	rc = pool_svc_lookup_leader(in->pdi_op.pi_uuid, &svc,
				    &out->pdo_op.po_hint);
	if (rc != 0)
		D_GOTO(out, rc);

	rc = rdb_tx_begin(svc->ps_rsvc.s_db, svc->ps_rsvc.s_term, &tx);
	if (rc != 0)
		D_GOTO(out_svc, rc);

	/*
	 * We need to read the old ACL, modify, and rewrite it
	 */
	ABT_rwlock_wrlock(svc->ps_lock);

	rc = pool_op_lookup(&tx, svc, rpc, DAOS_POOL_VERSION, &dup_op, &op_val);
	if (rc != 0)
		goto out_lock;
	else if (dup_op || fi_fail_noreply)
		goto out_commit;

	rc = pool_prop_read(&tx, svc, DAOS_PO_QUERY_PROP_ACL, &prop);
	if (rc != 0)
		D_GOTO(out_prop, rc);

	entry = daos_prop_entry_get(prop, DAOS_PROP_PO_ACL);
	if (entry == NULL) {
		D_ERROR(DF_UUID": No ACL prop entry for pool\n",
			DP_UUID(in->pdi_op.pi_uuid));
		D_GOTO(out_prop, rc);
	}

	rc = daos_acl_remove_ace((struct daos_acl **)&entry->dpe_val_ptr,
				 in->pdi_type, in->pdi_principal);
	if (rc != 0) {
		D_ERROR(DF_UUID": Failed to remove requested principal, "
			"rc=%d\n", DP_UUID(in->pdi_op.pi_uuid), rc);
		D_GOTO(out_prop, rc);
	}

	rc = pool_prop_write(&tx, &svc->ps_root, prop);
	if (rc != 0) {
		D_ERROR(DF_UUID": failed to write updated ACL for pool: %d\n",
			DP_UUID(in->pdi_op.pi_uuid), rc);
		D_GOTO(out_prop, rc);
	}

out_prop:
	if (prop != NULL)
		daos_prop_free(prop);
out_commit:
	if ((rc == 0) && !dup_op && fi_fail_noreply)
		rc = -DER_MISC;
	rc = pool_op_save(&tx, svc, rpc, DAOS_POOL_VERSION, dup_op, rc, &op_val);
	if (rc != 0)
		goto out_lock;

	rc = rdb_tx_commit(&tx);
	if (rc != 0)
		goto out_lock;
	rc = op_val.ov_rc;
out_lock:
	ABT_rwlock_unlock(svc->ps_lock);
	rdb_tx_end(&tx);
out_svc:
	ds_rsvc_set_hint(&svc->ps_rsvc, &out->pdo_op.po_hint);
	pool_svc_put_leader(svc);
out:
	if ((rc == 0) && !dup_op && fi_pass_noreply) {
		rc = -DER_TIMEDOUT;
		D_DEBUG(DB_MD, DF_UUID ": fault injected: DAOS_MD_OP_PASS_NOREPLY\n",
			DP_UUID(in->pdi_op.pi_uuid));
	}
	if ((rc == -DER_MISC) && !dup_op && fi_fail_noreply) {
		rc = -DER_TIMEDOUT;
		D_DEBUG(DB_MD, DF_UUID ": fault injected: DAOS_MD_OP_FAIL_NOREPLY\n",
			DP_UUID(in->pdi_op.pi_uuid));
	}

	out->pdo_op.po_rc = rc;
	D_DEBUG(DB_MD, DF_UUID ": replying rpc: %p %d\n", DP_UUID(in->pdi_op.pi_uuid), rpc, rc);
	crt_reply_send(rpc);
}

/**
 * Send a CaRT message to the pool svc to remove an entry by principal from the
 * pool's ACL.
 *
 * \param[in]	pool_uuid	UUID of the pool
 * \param[in]	ranks		Pool service replicas
 * \param[in]	principal_type	Type of the principal to be removed
 * \param[in]	principal_name	Name of the principal to be removed
 *
 * \return	0		Success
 *
 */
int
ds_pool_svc_delete_acl(uuid_t pool_uuid, d_rank_list_t *ranks,
		       enum daos_acl_principal_type principal_type,
		       const char *principal_name)
{
	int				rc;
	struct rsvc_client		client;
	crt_endpoint_t			ep;
	struct dss_module_info		*info = dss_get_module_info();
	crt_rpc_t			*rpc;
	struct pool_acl_delete_in	*in;
	struct pool_acl_delete_out	*out;
	char				*name_buf = NULL;
	size_t				name_buf_len;
	uuid_t                           no_uuid;
	uint64_t                         req_time = 0;

	D_DEBUG(DB_MGMT, DF_UUID": Deleting entry from pool ACL\n",
		DP_UUID(pool_uuid));
	uuid_clear(no_uuid);

	if (principal_name != NULL) {
		/* Need to sanitize the incoming string */
		name_buf_len = DAOS_ACL_MAX_PRINCIPAL_BUF_LEN;
		D_ALLOC_ARRAY(name_buf, name_buf_len);
		if (name_buf == NULL)
			D_GOTO(out, rc = -DER_NOMEM);
		/* force null terminator in copy */
		strncpy(name_buf, principal_name, name_buf_len - 1);
	}

	rc = rsvc_client_init(&client, ranks);
	if (rc != 0)
		D_GOTO(out, rc);

rechoose:
	ep.ep_grp = NULL; /* primary group */
	rc = rsvc_client_choose(&client, &ep);
	if (rc != 0) {
		D_ERROR(DF_UUID": cannot find pool service: "DF_RC"\n",
			DP_UUID(pool_uuid), DP_RC(rc));
		goto out_client;
	}

	rc = pool_req_create(info->dmi_ctx, &ep, POOL_ACL_DELETE, pool_uuid, no_uuid, &req_time,
			     &rpc);
	if (rc != 0) {
		DL_ERROR(rc, DF_UUID ": failed to create pool delete ACL rpc", DP_UUID(pool_uuid));
		goto out_client;
	}

	in                = crt_req_get(rpc);
	in->pdi_type = (uint8_t)principal_type;
	in->pdi_principal = name_buf;

	rc = dss_rpc_send(rpc);
	out = crt_reply_get(rpc);
	D_ASSERT(out != NULL);

	rc = pool_rsvc_client_complete_rpc(&client, &ep, rc, &out->pdo_op);
	if (rc == RSVC_CLIENT_RECHOOSE) {
		crt_req_decref(rpc);
		dss_sleep(RECHOOSE_SLEEP_MS);
		D_GOTO(rechoose, rc);
	}

	rc = out->pdo_op.po_rc;
	if (rc != 0)
		D_ERROR(DF_UUID": failed to delete ACL entry for pool: %d\n",
			DP_UUID(pool_uuid), rc);

	crt_req_decref(rpc);
out_client:
	rsvc_client_fini(&client);
out:
	D_FREE(name_buf);
	return rc;
}

struct pool_svc_reconf_arg {
	struct pool_map	       *sca_map;
	uint32_t		sca_map_version_for;
	bool			sca_sync_remove;
};

/* Must be used with pool_svc.ps_reconf_sched (see container_of below). */
static void
pool_svc_reconf_ult(void *varg)
{
	struct pool_svc_sched      *reconf = varg;
	struct pool_svc_reconf_arg *arg    = reconf->psc_arg;
	struct pool_svc            *svc;
	struct pool_map            *map;
	d_rank_list_t              *current;
	d_rank_list_t              *to_add;
	d_rank_list_t              *to_remove;
	d_rank_list_t *new;
	uint64_t rdb_nbytes = 0;
	int      rc;

	svc = container_of(reconf, struct pool_svc, ps_reconf_sched);

	if (arg->sca_map == NULL)
		map = svc->ps_pool->sp_map;
	else
		map = arg->sca_map;

	D_DEBUG(DB_MD, DF_UUID": begin\n", DP_UUID(svc->ps_uuid));

	if (reconf->psc_canceled) {
		rc = -DER_OP_CANCELED;
		goto out;
	}

	/* When there are pending events, the pool map may be unstable. */
	while (!arg->sca_sync_remove && events_pending(svc)) {
		dss_sleep(3000 /* ms */);
		if (reconf->psc_canceled) {
			rc = -DER_OP_CANCELED;
			goto out;
		}
	}

	rc = rdb_get_ranks(svc->ps_rsvc.s_db, &current);
	if (rc != 0) {
		D_ERROR(DF_UUID": failed to get pool service replica ranks: "DF_RC"\n",
			DP_UUID(svc->ps_uuid), DP_RC(rc));
		goto out;
	}

	/* If adding replicas, get the correct rdb size (do not trust DAOS_MD_CAP). */
	rc = rdb_get_size(svc->ps_rsvc.s_db, &rdb_nbytes);
	if (rc != 0) {
		D_ERROR(DF_UUID ": failed to get rdb size: " DF_RC "\n", DP_UUID(svc->ps_uuid),
			DP_RC(rc));
		goto out_cur;
	}

	if (arg->sca_map == NULL)
		ABT_rwlock_rdlock(svc->ps_pool->sp_lock);
	rc = ds_pool_plan_svc_reconfs(svc->ps_svc_rf, map, current, dss_self_rank(),
				      arg->sca_sync_remove /* filter_only */, &to_add, &to_remove);
	if (arg->sca_map == NULL)
		ABT_rwlock_unlock(svc->ps_pool->sp_lock);
	if (rc != 0) {
		D_ERROR(DF_UUID": cannot plan pool service reconfigurations: "DF_RC"\n",
			DP_UUID(svc->ps_uuid), DP_RC(rc));
		goto out_cur;
	}

	D_DEBUG(DB_MD, DF_UUID": svc_rf=%d current=%u to_add=%u to_remove=%u\n",
		DP_UUID(svc->ps_uuid), svc->ps_svc_rf, current->rl_nr, to_add->rl_nr,
		to_remove->rl_nr);

	/*
	 * Ignore the return values from the "add" and "remove" calls here. If
	 * the "add" calls returns an error, to_add contains the N ranks that
	 * have not been added. We delete N ranks from to_remove to account for
	 * the failed additions, and continue to make the "remove" call. If any
	 * of the two calls returns an error, we still need to report any
	 * membership changes to the MS.
	 */
	if (!arg->sca_sync_remove && to_add->rl_nr > 0) {
		ds_rsvc_add_replicas_s(&svc->ps_rsvc, to_add, rdb_nbytes);
		if (reconf->psc_canceled) {
			rc = -DER_OP_CANCELED;
			goto out_to_add_remove;
		}
		if (to_add->rl_nr > to_remove->rl_nr)
			to_remove->rl_nr = 0;
		else
			to_remove->rl_nr -= to_add->rl_nr;
	}
	if (to_remove->rl_nr > 0) {
		d_rank_list_t *tmp;

		/*
		 * Since the ds_rsvc_dist_stop part is likely to hit RPC
		 * timeouts, after removing the replicas from the membership,
		 * we notify the MS first, and then come back to
		 * ds_rsvc_dist_stop.
		 */
		rc = d_rank_list_dup(&tmp, to_remove);
		if (rc != 0) {
			D_ERROR(DF_UUID": failed to duplicate to_remove: "DF_RC"\n",
				DP_UUID(svc->ps_uuid), DP_RC(rc));
			goto out_to_add_remove;
		}
		rc = rdb_remove_replicas(svc->ps_rsvc.s_db, tmp);
		if (rc != 0)
			D_ERROR(DF_UUID": failed to remove replicas: "DF_RC"\n",
				DP_UUID(svc->ps_uuid), DP_RC(rc));
		/* Delete from to_remove ranks that are not removed. */
		d_rank_list_filter(tmp, to_remove, true /* exclude */);
		d_rank_list_free(tmp);
	}

	if (rdb_get_ranks(svc->ps_rsvc.s_db, &new) == 0) {
		if (svc->ps_force_notify || !d_rank_list_identical(new, current)) {
			int rc_tmp;

			/*
			 * Send RAS event to control-plane over dRPC to indicate
			 * change in pool service replicas.
			 */
			rc_tmp = ds_notify_pool_svc_update(&svc->ps_uuid, new, svc->ps_rsvc.s_term);
			if (rc_tmp == 0)
				svc->ps_force_notify = false;
			else
				DL_ERROR(rc_tmp, DF_UUID": replica update notify failure",
					 DP_UUID(svc->ps_uuid));
		}

		d_rank_list_free(new);
	}
	if (reconf->psc_canceled) {
		rc = -DER_OP_CANCELED;
		goto out_to_add_remove;
	}

	/*
	 * Don't attempt to destroy any removed replicas in the "synchronous
	 * remove" mode, so that we don't delay pool_svc_update_map_internal
	 * for too long. Ignore the return value of this ds_rsvc_dist_stop
	 * call.
	 */
	if (!arg->sca_sync_remove && to_remove->rl_nr > 0)
		ds_rsvc_dist_stop(svc->ps_rsvc.s_class, &svc->ps_rsvc.s_id, to_remove,
				  NULL /* excluded */, svc->ps_rsvc.s_term, true /* destroy */);

out_to_add_remove:
	d_rank_list_free(to_remove);
	d_rank_list_free(to_add);
out_cur:
	d_rank_list_free(current);
out:
	/* Do not yield between the D_FREE and the sched_end. */
	D_FREE(reconf->psc_arg);
	reconf->psc_rc = rc;
	sched_end(reconf);
	ABT_cond_broadcast(reconf->psc_cv);
	D_DEBUG(DB_MD, DF_UUID": end: "DF_RC"\n", DP_UUID(svc->ps_uuid), DP_RC(rc));
}

static int
pool_svc_schedule(struct pool_svc *svc, struct pool_svc_sched *sched, void (*func)(void *),
		  void *arg)
{
	enum ds_rsvc_state	state;
	int			rc;

	D_DEBUG(DB_MD, DF_UUID": begin\n", DP_UUID(svc->ps_uuid));

	/*
	 * Avoid scheduling when the PS is stepping down
	 * and has already called sched_cancel_and_wait.
	 */
	state = ds_rsvc_get_state(&svc->ps_rsvc);
	if (state == DS_RSVC_DRAINING) {
		D_DEBUG(DB_MD, DF_UUID": end: service %s\n", DP_UUID(svc->ps_uuid),
			ds_rsvc_state_str(state));
		return -DER_OP_CANCELED;
	}

	D_ASSERT(&svc->ps_reconf_sched == sched || &svc->ps_rfcheck_sched == sched);
	sched_cancel_and_wait(sched);

	sched_begin(sched, arg);

	/*
	 * An extra svc leader reference is not required, because
	 * pool_svc_step_down_cb waits for this ULT to terminate.
	 *
	 * ULT tracking is achieved through sched, not a ULT handle.
	 */
	rc = dss_ult_create(func, sched, DSS_XS_SELF, 0, 0, NULL /* ult */);
	if (rc != 0) {
		D_ERROR(DF_UUID": failed to create ULT: "DF_RC"\n",
			DP_UUID(svc->ps_uuid), DP_RC(rc));
		sched_end(sched);
		return rc;
	}

	D_DEBUG(DB_MD, DF_UUID": end: "DF_RC"\n", DP_UUID(svc->ps_uuid), DP_RC(rc));
	return 0;
}

static int pool_find_all_targets_by_addr(struct pool_map *map,
					 struct pool_target_addr_list *list,
					 struct pool_target_id_list *tgt_list,
					 struct pool_target_addr_list *inval);

static int
cont_rf_check_cb(uuid_t pool_uuid, uuid_t cont_uuid, struct rdb_tx *tx, void *arg)
{
	struct pool_svc_sched *sched = arg;
	int rc;

	/* If anything happened during rf check, let's continue to check the next container
	 * for the moment.
	 */
	rc = ds_cont_rf_check(pool_uuid, cont_uuid, tx);
	if (rc)
		DL_CDEBUG(rc == -DER_RF, DB_MD, DLOG_ERR, rc, DF_CONT " check_rf",
			  DP_CONT(pool_uuid, cont_uuid));

	if (sched->psc_canceled) {
		D_DEBUG(DB_MD, DF_CONT" is canceled.\n", DP_CONT(pool_uuid, cont_uuid));
		return 1;
	}

	return 0;
}

/* Must be used with pool_svc.ps_rfcheck_sched (see container_of below). */
static void
pool_svc_rfcheck_ult(void *arg)
{
	struct pool_svc	       *svc = container_of(arg, struct pool_svc, ps_rfcheck_sched);
	int			rc;

	do {
		/* retry until some one stop the pool svc(rc == 1) or succeed */
		rc = ds_cont_rdb_iterate(svc->ps_cont_svc, cont_rf_check_cb,
					 &svc->ps_rfcheck_sched);
		if (rc >= 0)
			break;

		D_DEBUG(DB_MD, DF_UUID" check rf with %d and retry\n",
			DP_UUID(svc->ps_uuid), rc);

		dss_sleep(0);
	} while (1);

	sched_end(&svc->ps_rfcheck_sched);
	D_INFO("RF check finished for "DF_UUID"\n", DP_UUID(svc->ps_uuid));
	ABT_cond_broadcast(svc->ps_rfcheck_sched.psc_cv);
}

/*
 * If map is NULL, map_version_for must be provided, and svc->ps_pool->sp_map
 * will be used during reconfiguration; otherwise, map_version_for is ignored.
 */
static int
pool_svc_schedule_reconf(struct pool_svc *svc, struct pool_map *map, uint32_t map_version_for,
			 bool sync_remove)
{
	struct pool_svc_reconf_arg     *reconf_arg;
	uint32_t			v;
	int				rc;

	if (map == NULL)
		v = map_version_for;
	else
		v = pool_map_get_version(map);

	if (svc->ps_reconf_sched.psc_in_progress) {
		uint32_t v_in_progress;

		/* Safe to access psc_arg as long as we don't yield. */
		reconf_arg = svc->ps_reconf_sched.psc_arg;
		if (reconf_arg->sca_map == NULL)
			v_in_progress = reconf_arg->sca_map_version_for;
		else
			v_in_progress = pool_map_get_version(reconf_arg->sca_map);
		if (v_in_progress >= v) {
			D_DEBUG(DB_MD, DF_UUID": stale request: v_in_progress=%u v=%u\n",
				DP_UUID(svc->ps_uuid), v_in_progress, v);
			return -DER_OP_CANCELED;
		}
	}

	D_ALLOC_PTR(reconf_arg);
	if (reconf_arg == NULL)
		return -DER_NOMEM;
	reconf_arg->sca_map = map;
	reconf_arg->sca_map_version_for = v;
	reconf_arg->sca_sync_remove = sync_remove;

	/*
	 * If successful, this call passes the ownership of reconf_arg to
	 * pool_svc_reconf_ult.
	 */
	rc = pool_svc_schedule(svc, &svc->ps_reconf_sched, pool_svc_reconf_ult, reconf_arg);
	if (rc != 0) {
		D_FREE(reconf_arg);
		return rc;
	}

	if (sync_remove) {
		sched_wait(&svc->ps_reconf_sched);

		rc = svc->ps_reconf_sched.psc_rc;
		if (rc != 0) {
			DL_ERROR(rc, DF_UUID": pool service reconfigurator", DP_UUID(svc->ps_uuid));
			return rc;
		}
	}

	return 0;
}

/*
 * Perform an update to the pool map of \a svc.
 *
 * \param[in]	svc		pool service
 * \param[in]	opc		update operation (e.g., POOL_EXCLUDE)
 * \param[in]	exclude_rank	for excluding ranks (rather than targets)
 * \param[in]	extend_rank_list ranks list to be extended.
 * \param[in]	extend_domains_nr number of extend domains.
 * \param[in]	extend_domains	domains to be extended.
 * \param[in,out]
 *		tgts		target IDs (if empty, must specify tgt_addrs)
 * \param[in]	tgt_addrs	optional target addresses (ignored if \a tgts is
 *				nonempty; requires inval_tgt_addrs)
 * \param[out]	hint		optional leadership hint
 * \param[out]	p_updated	optional info on if pool map has been updated
 * \param[out]	map_version_p	pool map version
 * \param[out]	tgt_map_ver	pool map version for the last target change
 *				(instead of a node change, for example) made by
 *				this update, or 0 if none has been made (see
 *				ds_pool_map_tgts_update)
 * \param[out]	inval_tgt_addrs	optional invalid target addresses (ignored if
 *				\a tgts is nonempty; if specified, must be
 *				initialized to empty and freed by the caller)
 */
static int
pool_svc_update_map_internal(struct pool_svc *svc, unsigned int opc,
			     bool exclude_rank, d_rank_list_t *extend_rank_list,
			     uint32_t extend_domains_nr, uint32_t *extend_domains,
			     struct pool_target_id_list *tgts,
			     struct pool_target_addr_list *tgt_addrs,
			     struct rsvc_hint *hint, bool *p_updated,
			     uint32_t *map_version_p, uint32_t *tgt_map_ver,
			     struct pool_target_addr_list *inval_tgt_addrs)
{
	struct rdb_tx		tx;
	struct pool_map	       *map;
	uint32_t		map_version_before;
	uint32_t		map_version;
	struct pool_buf	       *map_buf = NULL;
	struct pool_domain     *node;
	bool			updated = false;
	int			rc;

	D_DEBUG(DB_MD, DF_UUID": opc=%u exclude_rank=%d ntgts=%d ntgt_addrs=%d\n",
		DP_UUID(svc->ps_uuid), opc, exclude_rank, tgts->pti_number,
		tgt_addrs == NULL ? 0 : tgt_addrs->pta_number);

	rc = rdb_tx_begin(svc->ps_rsvc.s_db, svc->ps_rsvc.s_term, &tx);
	if (rc != 0)
		goto out;
	ABT_rwlock_wrlock(svc->ps_lock);

	/* Create a temporary pool map based on the last committed version. */
	rc = read_map(&tx, &svc->ps_root, &map);
	if (rc != 0)
		goto out_lock;

	if (opc == MAP_EXTEND) {
		D_ASSERT(extend_rank_list != NULL);
		map_version = pool_map_get_version(map) + 1;
		rc = gen_pool_buf(map, &map_buf, map_version, extend_domains_nr,
				  extend_rank_list->rl_nr, extend_rank_list->rl_nr * dss_tgt_nr,
				  extend_domains, dss_tgt_nr);
		if (rc != 0)
			D_GOTO(out_map, rc);

		if (map_buf != NULL) {
			/* Extend the current pool map */
			rc = pool_map_extend(map, map_version, map_buf);
			pool_buf_free(map_buf);
			map_buf = NULL;
			if (rc != 0)
				D_GOTO(out_map, rc);
		}

		/* Get a list of all the targets being added */
		rc = pool_map_find_targets_on_ranks(map, extend_rank_list, tgts);
		if (rc <= 0) {
			D_ERROR(DF_UUID" failed to find targets rc: "DF_RC"\n",
				DP_UUID(svc->ps_uuid), DP_RC(rc));
			D_GOTO(out_map, rc);
		}
	} else {
		/*
		 * If an empty target ID list is provided, convert from target
		 * addresses.
		 */
		if (tgts->pti_number == 0) {
			D_ASSERT(tgts->pti_ids == NULL);
			D_ASSERT(tgt_addrs != NULL);
			D_ASSERT(inval_tgt_addrs != NULL);
			rc = pool_find_all_targets_by_addr(map, tgt_addrs, tgts,
							   inval_tgt_addrs);
			if (rc != 0)
				goto out_map;
			if (inval_tgt_addrs->pta_number > 0) {
				/*
				 * If any invalid ranks/targets were specified here,
				 * abort the entire request. This will mean the
				 * operator needs to resubmit the request with
				 * corrected arguments, which will be easier without
				 * trying to figure out which arguments were accepted &
				 * started processing already.
				 */
				rc = -DER_NONEXIST;
				goto out_map;
			}
		}
	}

	/*
	 * Attempt to modify the temporary pool map and save its versions
	 * before and after. If the version hasn't changed, we are done.
	 */
	map_version_before = pool_map_get_version(map);
	rc = ds_pool_map_tgts_update(map, tgts, opc, exclude_rank, tgt_map_ver, true);
	if (rc != 0)
		D_GOTO(out_map, rc);
	map_version = pool_map_get_version(map);
	D_DEBUG(DB_MD, DF_UUID": version=%u->%u\n",
		DP_UUID(svc->ps_uuid), map_version_before, map_version);
	if (map_version == map_version_before)
		D_GOTO(out_map, rc = 0);

	/*
	 * If the map modification affects myself, leave it to a new PS leader
	 * if there's another PS replica, or reject it.
	 */
	node = pool_map_find_node_by_rank(map, dss_self_rank());
	if (node == NULL || !(node->do_comp.co_status & POOL_SVC_MAP_STATES)) {
		d_rank_list_t *replicas;

		rc = rdb_get_ranks(svc->ps_rsvc.s_db, &replicas);
		if (replicas->rl_nr == 1) {
			D_ERROR(DF_UUID": rejecting rank exclusion: self removal requested\n",
				DP_UUID(svc->ps_uuid));
			rc = -DER_INVAL;
		} else {
			/*
			 * The handling is unreliable, for we may become a new
			 * PS leader again; a more reliable implementation
			 * requires the currently unavailable Raft leadership
			 * transfer support.
			 */
			D_INFO(DF_UUID": resigning PS leadership: self removal requested\n",
			       DP_UUID(svc->ps_uuid));
			rdb_resign(svc->ps_rsvc.s_db, svc->ps_rsvc.s_term);
			rc = -DER_NOTLEADER;
		}
		d_rank_list_free(replicas);
		goto out_map;
	}

	/* Write the new pool map. */
	rc = pool_buf_extract(map, &map_buf);
	if (rc != 0)
		D_GOTO(out_map, rc);
	rc = write_map_buf(&tx, &svc->ps_root, map_buf, map_version);
	if (rc != 0)
		goto out_map_buf;

	/*
	 * Remove all undesired PS replicas (if any) before committing map, so
	 * that the set of PS replicas remains a subset of the pool groups.
	 */
	rc = pool_svc_schedule_reconf(svc, map, 0 /* map_version_for */, true /* sync_remove */);
	if (rc != 0) {
		DL_ERROR(rc, DF_UUID": failed to remove undesired pool service replicas",
			 DP_UUID(svc->ps_uuid));
		goto out_map;
	}

	rc = rdb_tx_commit(&tx);
	if (rc != 0) {
		D_DEBUG(DB_MD, DF_UUID": failed to commit: "DF_RC"\n",
			DP_UUID(svc->ps_uuid), DP_RC(rc));
		goto out_map_buf;
	}

	updated = true;

	/* Update svc->ps_pool to match the new pool map. */
	rc = ds_pool_tgt_map_update(svc->ps_pool, map_buf, map_version);
	if (rc != 0) {
		D_ERROR(DF_UUID": failed to update pool map cache: %d\n",
			DP_UUID(svc->ps_uuid), rc);
		/*
		 * We must resign to avoid handling future requests with a
		 * stale pool map cache.
		 */
		rdb_resign(svc->ps_rsvc.s_db, svc->ps_rsvc.s_term);
		rc = 0;
		goto out_map_buf;
	}

	ds_rsvc_request_map_dist(&svc->ps_rsvc);

	rc = pool_svc_schedule_reconf(svc, NULL /* map */, map_version, false /* sync_remove */);
	if (rc != 0)
		DL_INFO(rc, DF_UUID": failed to schedule pool service reconfiguration",
			DP_UUID(svc->ps_uuid));

	if (opc == MAP_EXCLUDE) {
		rc = pool_svc_schedule(svc, &svc->ps_rfcheck_sched, pool_svc_rfcheck_ult,
				       NULL /* arg */);
		if (rc != 0)
			DL_INFO(rc, DF_UUID": failed to schedule RF check", DP_UUID(svc->ps_uuid));
	}

out_map_buf:
	pool_buf_free(map_buf);
out_map:
	pool_map_decref(map);
out_lock:
	if (map_version_p != NULL)
		*map_version_p = ds_pool_get_version(svc->ps_pool);
	ABT_rwlock_unlock(svc->ps_lock);
	rdb_tx_end(&tx);
out:
	if (hint != NULL)
		ds_rsvc_set_hint(&svc->ps_rsvc, hint);
	if (p_updated)
		*p_updated = updated;
	return rc;
}

static int
pool_find_all_targets_by_addr(struct pool_map *map,
			      struct pool_target_addr_list *list,
			      struct pool_target_id_list *tgt_list,
			      struct pool_target_addr_list *inval_list_out)
{
	int	i;
	int	rc = 0;

	for (i = 0; i < list->pta_number; i++) {
		struct pool_target *tgt;
		int tgt_nr;
		int j;
		int ret;

		tgt_nr = pool_map_find_target_by_rank_idx(map,
				list->pta_addrs[i].pta_rank,
				list->pta_addrs[i].pta_target, &tgt);
		if (tgt_nr <= 0) {
			/* Can not locate the target in pool map, let's
			 * add it to the output list
			 */
			D_DEBUG(DB_MD, "cannot find rank %u target %u\n",
				list->pta_addrs[i].pta_rank,
				list->pta_addrs[i].pta_target);
			ret = pool_target_addr_list_append(inval_list_out,
							   &list->pta_addrs[i]);
			if (ret) {
				rc = ret;
				break;
			}
		}

		for (j = 0; j < tgt_nr; j++) {
			struct pool_target_id tid;

			tid.pti_id = tgt[j].ta_comp.co_id;
			ret = pool_target_id_list_append(tgt_list, &tid);
			if (ret) {
				rc = ret;
				break;
			}
		}
	}
	return rc;
}

struct redist_open_hdls_arg {
	/**
	 * Pointer to pointer containing flattened array of output handles
	 * Note that these are variable size, so can't be indexed as an array
	 */
	struct pool_iv_conn **hdls;
	/** Pointer to the next write location within hdls */
	struct pool_iv_conn *next;
	/** Total current size of the hdls buffer, in bytes */
	size_t hdls_size;
	/** Total used space in hdls buffer, in bytes */
	size_t hdls_used;
};

/* See pool_svc_update_map_internal documentation. */
static int
pool_update_map_internal(uuid_t pool_uuid, unsigned int opc, bool exclude_rank,
			 struct pool_target_id_list *tgts,
			 struct pool_target_addr_list *tgt_addrs,
			 struct rsvc_hint *hint, bool *p_updated,
			 uint32_t *map_version_p, uint32_t *tgt_map_ver,
			 struct pool_target_addr_list *inval_tgt_addrs)
{
	struct pool_svc	       *svc;
	int			rc;

	rc = pool_svc_lookup_leader(pool_uuid, &svc, hint);
	if (rc != 0)
		return rc;

	rc = pool_svc_update_map_internal(svc, opc, exclude_rank, NULL, 0,
					  NULL, tgts, tgt_addrs, hint, p_updated,
					  map_version_p, tgt_map_ver,
					  inval_tgt_addrs);

	pool_svc_put_leader(svc);
	return rc;
}

int
ds_pool_tgt_exclude_out(uuid_t pool_uuid, struct pool_target_id_list *list)
{
	return pool_update_map_internal(pool_uuid, pool_opc_2map_opc(POOL_EXCLUDE_OUT), false,
					list, NULL, NULL, NULL, NULL, NULL, NULL);
}

int
ds_pool_tgt_exclude(uuid_t pool_uuid, struct pool_target_id_list *list)
{
	return pool_update_map_internal(pool_uuid, pool_opc_2map_opc(POOL_EXCLUDE), false, list,
					NULL, NULL, NULL, NULL, NULL, NULL);
}

int
ds_pool_tgt_add_in(uuid_t pool_uuid, struct pool_target_id_list *list)
{
	return pool_update_map_internal(pool_uuid, pool_opc_2map_opc(POOL_ADD_IN), false, list,
					NULL, NULL, NULL, NULL, NULL, NULL);
}

int
ds_pool_tgt_finish_rebuild(uuid_t pool_uuid, struct pool_target_id_list *list)
{
	return pool_update_map_internal(pool_uuid, MAP_FINISH_REBUILD, false, list,
					NULL, NULL, NULL, NULL, NULL, NULL);
}

int
ds_pool_tgt_revert_rebuild(uuid_t pool_uuid, struct pool_target_id_list *list)
{
	return pool_update_map_internal(pool_uuid, MAP_REVERT_REBUILD, false, list,
					NULL, NULL, NULL, NULL, NULL, NULL);
}

/*
 * Perform a pool map update indicated by opc. If successful, the new pool map
 * version is reported via map_version. Upon -DER_NOTLEADER, a pool service
 * leader hint, if available, is reported via hint (if not NULL).
 */
static int
pool_svc_update_map(struct pool_svc *svc, crt_opcode_t opc, bool exclude_rank,
		    d_rank_list_t *extend_rank_list, uint32_t *extend_domains,
		    uint32_t extend_domains_nr, struct pool_target_addr_list *list,
		    struct pool_target_addr_list *inval_list_out,
		    uint32_t *map_version, struct rsvc_hint *hint)
{
	struct pool_target_id_list	target_list = { 0 };
	daos_prop_t			prop = { 0 };
	uint32_t			tgt_map_ver = 0;
	struct daos_prop_entry		*entry;
	bool				updated;
	int				rc;
	char				*env;
	daos_epoch_t			rebuild_eph = d_hlc_get();
	uint64_t			delay = 2;

	rc = pool_svc_update_map_internal(svc, opc, exclude_rank, extend_rank_list,
					  extend_domains_nr, extend_domains,
					  &target_list, list, hint, &updated,
					  map_version, &tgt_map_ver, inval_list_out);
	if (rc)
		D_GOTO(out, rc);

	if (!updated)
		D_GOTO(out, rc);

<<<<<<< HEAD
	env = getenv(REBUILD_ENV);
=======
	switch (opc) {
	case POOL_EXCLUDE:
		op = RB_OP_EXCLUDE;
		break;
	case POOL_DRAIN:
		op = RB_OP_DRAIN;
		break;
	case POOL_REINT:
		op = RB_OP_REINT;
		break;
	case POOL_EXTEND:
		op = RB_OP_EXTEND;
		break;
	default:
		D_GOTO(out, rc);
	}

	d_agetenv_str(&env, REBUILD_ENV);
>>>>>>> f27d15d2
	if ((env && !strcasecmp(env, REBUILD_ENV_DISABLED)) ||
	     daos_fail_check(DAOS_REBUILD_DISABLE)) {
		D_DEBUG(DB_TRACE, "Rebuild is disabled\n");
		d_freeenv_str(&env);
		D_GOTO(out, rc = 0);
	}
	d_freeenv_str(&env);

	rc = ds_pool_iv_prop_fetch(svc->ps_pool, &prop);
	if (rc)
		D_GOTO(out, rc);

	entry = daos_prop_entry_get(&prop, DAOS_PROP_PO_SELF_HEAL);
	D_ASSERT(entry != NULL);
	if (!(entry->dpe_val & (DAOS_SELF_HEAL_AUTO_REBUILD | DAOS_SELF_HEAL_DELAY_REBUILD))) {
		D_DEBUG(DB_MD, "self healing is disabled\n");
		D_GOTO(out, rc);
	}

	if (svc->ps_pool->sp_reint_mode == DAOS_REINT_MODE_NO_DATA_SYNC) {
		D_DEBUG(DB_MD, "self healing is disabled for no_data_sync reintegration mode.\n");
		if (opc == POOL_EXCLUDE || opc == POOL_DRAIN) {
			rc = ds_pool_tgt_exclude_out(svc->ps_pool->sp_uuid, &target_list);
			if (rc)
				D_INFO("mark failed target %d of "DF_UUID " as DOWNOUT: "DF_RC"\n",
					target_list.pti_ids[0].pti_id,
					DP_UUID(svc->ps_pool->sp_uuid), DP_RC(rc));
		}
		D_GOTO(out, rc);
	}

	if ((entry->dpe_val & DAOS_SELF_HEAL_DELAY_REBUILD) && exclude_rank)
		delay = -1;
	else if (daos_fail_check(DAOS_REBUILD_DELAY))
		delay = 5;

	D_DEBUG(DB_MD, "map ver %u/%u\n", map_version ? *map_version : -1,
		tgt_map_ver);

	if (tgt_map_ver != 0) {
		rc = ds_rebuild_schedule(svc->ps_pool, tgt_map_ver, rebuild_eph,
					 0, &target_list, RB_OP_REBUILD, delay);
		if (rc != 0) {
			D_ERROR("rebuild fails rc: "DF_RC"\n", DP_RC(rc));
			D_GOTO(out, rc);
		}
	}

out:
	daos_prop_fini(&prop);
	pool_target_id_list_free(&target_list);
	return rc;
}

void
ds_pool_extend_handler(crt_rpc_t *rpc)
{
	struct pool_extend_in	*in = crt_req_get(rpc);
	struct pool_extend_out	*out = crt_reply_get(rpc);
	struct pool_svc		*svc;
	uuid_t			pool_uuid;
	d_rank_list_t		rank_list;
	uint32_t		ndomains;
	uint32_t		*domains;
	int			rc;

	D_DEBUG(DB_MD, DF_UUID": processing rpc %p\n", DP_UUID(in->pei_op.pi_uuid), rpc);

	uuid_copy(pool_uuid, in->pei_op.pi_uuid);
	rank_list.rl_nr = in->pei_tgt_ranks->rl_nr;
	rank_list.rl_ranks = in->pei_tgt_ranks->rl_ranks;
	ndomains = in->pei_ndomains;
	domains = in->pei_domains.ca_arrays;

	rc = pool_svc_lookup_leader(in->pei_op.pi_uuid, &svc, &out->peo_op.po_hint);
	if (rc != 0)
		goto out;

	rc = pool_svc_update_map(svc, pool_opc_2map_opc(opc_get(rpc->cr_opc)),
				 false /* exclude_rank */,
				 &rank_list, domains, ndomains,
				 NULL, NULL, &out->peo_op.po_map_version,
				 &out->peo_op.po_hint);

	pool_svc_put_leader(svc);
out:
	out->peo_op.po_rc = rc;
	D_DEBUG(DB_MD, DF_UUID ": replying rpc: %p " DF_RC "\n", DP_UUID(in->pei_op.pi_uuid), rpc,
		DP_RC(rc));
	crt_reply_send(rpc);
}

static int
pool_discard(crt_context_t ctx, struct pool_svc *svc, struct pool_target_addr_list *list)
{
	struct pool_tgt_discard_in	*ptdi_in;
	struct pool_tgt_discard_out	*ptdi_out;
	crt_rpc_t			*rpc;
	d_rank_list_t			*rank_list = NULL;
	crt_opcode_t			opc;
	int				i;
	int				rc;

	rank_list = d_rank_list_alloc(list->pta_number);
	if (rank_list == NULL)
		D_GOTO(out, rc = -DER_NOMEM);

	rank_list->rl_nr = 0;
	/* remove the duplicate ranks from list, see reintegrate target case */
	for (i = 0; i < list->pta_number; i++) {
		if (daos_rank_in_rank_list(rank_list, list->pta_addrs[i].pta_rank))
			continue;

		rank_list->rl_ranks[rank_list->rl_nr++] = list->pta_addrs[i].pta_rank;
		D_DEBUG(DB_MD, DF_UUID": discard rank %u\n",
			DP_UUID(svc->ps_pool->sp_uuid), list->pta_addrs[i].pta_rank);
	}

	if (rank_list->rl_nr == 0) {
		D_DEBUG(DB_MD, DF_UUID" discard 0 rank.\n", DP_UUID(svc->ps_pool->sp_uuid));
		D_GOTO(out, rc = 0);
	}

	opc = DAOS_RPC_OPCODE(POOL_TGT_DISCARD, DAOS_POOL_MODULE, DAOS_POOL_VERSION);
	rc = crt_corpc_req_create(ctx, NULL, rank_list, opc, NULL,
				  NULL, CRT_RPC_FLAG_FILTER_INVERT,
				  crt_tree_topo(CRT_TREE_KNOMIAL, 32), &rpc);
	if (rc)
		D_GOTO(out, rc);

	ptdi_in = crt_req_get(rpc);
	ptdi_in->ptdi_addrs.ca_arrays = list->pta_addrs;
	ptdi_in->ptdi_addrs.ca_count = list->pta_number;
	uuid_copy(ptdi_in->ptdi_uuid, svc->ps_pool->sp_uuid);
	rc = dss_rpc_send(rpc);

	ptdi_out = crt_reply_get(rpc);
	D_ASSERT(ptdi_out != NULL);
	rc = ptdi_out->ptdo_rc;
	if (rc != 0)
		D_ERROR(DF_UUID": pool discard failed: rc: %d\n",
			DP_UUID(svc->ps_pool->sp_uuid), rc);

	crt_req_decref(rpc);

out:
	if (rank_list)
		d_rank_list_free(rank_list);
	return rc;
}

static void
ds_pool_update_handler(crt_rpc_t *rpc, int handler_version)
{
	struct pool_tgt_update_in      *in = crt_req_get(rpc);
	struct pool_tgt_update_out     *out = crt_reply_get(rpc);
	struct pool_svc		       *svc;
	struct pool_target_addr_list	list = { 0 };
	struct pool_target_addr_list	inval_list_out = { 0 };
	int				rc;

	pool_tgt_update_in_get_data(rpc, &list.pta_addrs, &list.pta_number);

	if (list.pta_addrs == NULL || list.pta_number == 0)
		D_GOTO(out, rc = -DER_INVAL);

	D_DEBUG(DB_MD, DF_UUID ": processing rpc: %p ntargets=%zu\n", DP_UUID(in->pti_op.pi_uuid),
		rpc, (size_t)list.pta_number);

	rc = pool_svc_lookup_leader(in->pti_op.pi_uuid, &svc,
				    &out->pto_op.po_hint);
	if (rc != 0)
		goto out;

	if (opc_get(rpc->cr_opc) == POOL_REINT &&
	    svc->ps_pool->sp_reint_mode == DAOS_REINT_MODE_DATA_SYNC) {
		rc = pool_discard(rpc->cr_ctx, svc, &list);
		if (rc)
			goto out_svc;
	}

	rc = pool_svc_update_map(svc, pool_opc_2map_opc(opc_get(rpc->cr_opc)),
				 false /* exclude_rank */, NULL, NULL, 0, &list,
				 &inval_list_out, &out->pto_op.po_map_version,
				 &out->pto_op.po_hint);
	if (rc != 0)
		goto out_svc;

	out->pto_addr_list.ca_arrays = inval_list_out.pta_addrs;
	out->pto_addr_list.ca_count = inval_list_out.pta_number;

out_svc:
	pool_svc_put_leader(svc);
out:
	out->pto_op.po_rc = rc;
	D_DEBUG(DB_MD, DF_UUID ": replying rpc: %p " DF_RC "\n", DP_UUID(in->pti_op.pi_uuid), rpc,
		DP_RC(rc));
	crt_reply_send(rpc);
	pool_target_addr_list_free(&inval_list_out);
}

void
ds_pool_update_handler_v6(crt_rpc_t *rpc)
{
	ds_pool_update_handler(rpc, 6);
}

void
ds_pool_update_handler_v5(crt_rpc_t *rpc)
{
	ds_pool_update_handler(rpc, 5);
}

static int
pool_svc_exclude_rank(struct pool_svc *svc, d_rank_t rank)
{
	struct pool_target_addr_list	list;
	struct pool_target_addr_list	inval_list_out = { 0 };
	struct pool_target_addr		tgt_rank;
	uint32_t			map_version = 0;
	int				rc;

	tgt_rank.pta_rank = rank;
	tgt_rank.pta_target = -1;
	list.pta_number = 1;
	list.pta_addrs = &tgt_rank;

	rc = pool_svc_update_map(svc, pool_opc_2map_opc(POOL_EXCLUDE), true /* exclude_rank */,
				 NULL, NULL, 0, &list, &inval_list_out, &map_version,
				 NULL /* hint */);

	D_DEBUG(DB_MD, "Exclude pool "DF_UUID"/%u rank %u: rc %d\n",
		DP_UUID(svc->ps_uuid), map_version, rank, rc);

	pool_target_addr_list_free(&inval_list_out);

	return rc;
}

struct evict_iter_arg {
	uuid_t *eia_hdl_uuids;
	size_t	eia_hdl_uuids_size;
	int	eia_n_hdl_uuids;
	char	*eia_machine;
	struct pool_svc *eia_pool_svc;
};

static int
evict_iter_cb(daos_handle_t ih, d_iov_t *key, d_iov_t *val, void *varg)
{
	struct evict_iter_arg  *arg = varg;

	D_ASSERT(arg->eia_hdl_uuids != NULL);
	D_ASSERT(arg->eia_hdl_uuids_size > sizeof(uuid_t));

	if (key->iov_len != sizeof(uuid_t)) {
		D_ERROR("invalid key size: "DF_U64"\n", key->iov_len);
		return -DER_IO;
	}
	if (val->iov_len == sizeof(struct pool_hdl_v0)) {
		/* old/2.0 pool handle format ? */
		if (arg->eia_pool_svc->ps_global_version < DAOS_POOL_GLOBAL_VERSION_WITH_HDL_CRED) {
			D_DEBUG(DB_MD, "2.0 pool handle format detected\n");
			/* if looking for a specific machine, do not select this handle */
			if (arg->eia_machine)
				return 0;
		} else {
			D_ERROR("invalid value size: "DF_U64" for pool version %u\n", val->iov_len,
				arg->eia_pool_svc->ps_global_version);
			return -DER_IO;
		}
	} else {
		struct pool_hdl *hdl = val->iov_buf;

		if (val->iov_len != sizeof(struct pool_hdl) + hdl->ph_cred_len ||
		    arg->eia_pool_svc->ps_global_version < DAOS_POOL_GLOBAL_VERSION_WITH_HDL_CRED) {
			D_ERROR("invalid value size: "DF_U64" for pool version %u, expected %zu\n",
				val->iov_len, arg->eia_pool_svc->ps_global_version,
				arg->eia_pool_svc->ps_global_version <
				DAOS_POOL_GLOBAL_VERSION_WITH_HDL_CRED ?
				sizeof(struct pool_hdl_v0) :
				sizeof(struct pool_hdl) + hdl->ph_cred_len);
			return -DER_IO;
		}
	}

	/* If we specified a machine name as a filter check before we do the realloc */
	if (arg->eia_machine) {
		struct pool_hdl	*hdl = val->iov_buf;

		if (strncmp(arg->eia_machine, hdl->ph_machine, sizeof(hdl->ph_machine)) != 0) {
			return 0;
		}
	}

	/*
	 * Make sure arg->eia_hdl_uuids[arg->eia_hdl_uuids_size] have enough
	 * space for this handle.
	 */
	if (sizeof(uuid_t) * (arg->eia_n_hdl_uuids + 1) >
	    arg->eia_hdl_uuids_size) {
		uuid_t *hdl_uuids_tmp;
		size_t	hdl_uuids_size_tmp;

		hdl_uuids_size_tmp = arg->eia_hdl_uuids_size * 2;
		D_ALLOC(hdl_uuids_tmp, hdl_uuids_size_tmp);
		if (hdl_uuids_tmp == NULL)
			return -DER_NOMEM;
		memcpy(hdl_uuids_tmp, arg->eia_hdl_uuids,
		       arg->eia_hdl_uuids_size);
		D_FREE(arg->eia_hdl_uuids);
		arg->eia_hdl_uuids = hdl_uuids_tmp;
		arg->eia_hdl_uuids_size = hdl_uuids_size_tmp;
	}

	uuid_copy(arg->eia_hdl_uuids[arg->eia_n_hdl_uuids], key->iov_buf);
	arg->eia_n_hdl_uuids++;
	return 0;
}

/*
 * Callers are responsible for freeing *hdl_uuids if this function returns zero.
 */
static int
find_hdls_to_evict(struct rdb_tx *tx, struct pool_svc *svc, uuid_t **hdl_uuids,
		   size_t *hdl_uuids_size, int *n_hdl_uuids, char *machine)
{
	struct evict_iter_arg	arg = {0};
	int			rc;

	arg.eia_hdl_uuids_size = sizeof(uuid_t) * 4;
	D_ALLOC(arg.eia_hdl_uuids, arg.eia_hdl_uuids_size);
	if (arg.eia_hdl_uuids == NULL)
		return -DER_NOMEM;
	arg.eia_n_hdl_uuids = 0;
	if (machine)
		arg.eia_machine = machine;
	arg.eia_pool_svc = svc;

	rc = rdb_tx_iterate(tx, &svc->ps_handles, false /* backward */,
			    evict_iter_cb, &arg);
	if (rc != 0) {
		D_FREE(arg.eia_hdl_uuids);
		return rc;
	}

	*hdl_uuids = arg.eia_hdl_uuids;
	*hdl_uuids_size = arg.eia_hdl_uuids_size;
	*n_hdl_uuids = arg.eia_n_hdl_uuids;
	return 0;
}

/*
 * Callers are responsible for freeing *hdl_uuids if this function returns zero.
 */
static int
validate_hdls_to_evict(struct rdb_tx *tx, struct pool_svc *svc,
		       uuid_t **hdl_uuids, int *n_hdl_uuids, uuid_t *hdl_list,
		       int n_hdl_list) {
	uuid_t		*valid_list;
	int		n_valid_list = 0;
	int		i;
	int		rc = 0;
	d_iov_t		key;
	d_iov_t		value;

	if (hdl_list == NULL || n_hdl_list == 0) {
		return -DER_INVAL;
	}

	/* Assume the entire list is valid */
	D_ALLOC(valid_list, sizeof(uuid_t) * n_hdl_list);
	if (valid_list == NULL)
		return -DER_NOMEM;

	for (i = 0; i < n_hdl_list; i++) {
		d_iov_set(&key, hdl_list[i], sizeof(uuid_t));
		d_iov_set(&value, NULL, 0);
		rc = rdb_tx_lookup(tx, &svc->ps_handles, &key, &value);

		if (rc == 0) {
			uuid_copy(valid_list[n_valid_list], hdl_list[i]);
			n_valid_list++;
		} else if (rc == -DER_NONEXIST) {
			D_DEBUG(DB_MD, "Skipping invalid handle" DF_UUID "\n",
				DP_UUID(hdl_list[i]));
			/* Reset RC in case we're the last entry */
			rc = 0;
			continue;
		} else {
			D_FREE(valid_list);
			D_GOTO(out, rc);
		}
	}

	*hdl_uuids = valid_list;
	*n_hdl_uuids = n_valid_list;

out:
	return rc;
}

void
ds_pool_evict_handler(crt_rpc_t *rpc)
{
	struct pool_evict_in     *in  = crt_req_get(rpc);
	struct pool_evict_out    *out = crt_reply_get(rpc);
	struct pool_svc          *svc;
	struct rdb_tx             tx;
	bool                      dup_op = false;
	struct ds_pool_svc_op_val op_val;
	uuid_t                   *hdl_uuids = NULL;
	size_t                    hdl_uuids_size;
	int                       n_hdl_uuids     = 0;
	bool                      fi_pass_noreply = DAOS_FAIL_CHECK(DAOS_MD_OP_PASS_NOREPLY);
	bool                      fi_fail_noreply = DAOS_FAIL_CHECK(DAOS_MD_OP_FAIL_NOREPLY);
	int                       rc;

	D_DEBUG(DB_MD, DF_UUID": processing rpc %p\n",
		DP_UUID(in->pvi_op.pi_uuid), rpc);

	rc = pool_svc_lookup_leader(in->pvi_op.pi_uuid, &svc,
				    &out->pvo_op.po_hint);
	if (rc != 0)
		D_GOTO(out, rc);

	rc = rdb_tx_begin(svc->ps_rsvc.s_db, svc->ps_rsvc.s_term, &tx);
	if (rc != 0)
		D_GOTO(out_svc, rc);

	ABT_rwlock_wrlock(svc->ps_lock);

	rc = pool_op_lookup(&tx, svc, rpc, DAOS_POOL_VERSION, &dup_op, &op_val);
	if (rc != 0)
		goto out_lock;
	else if (dup_op || fi_fail_noreply)
		goto out_commit;
	/* TODO: (for dup op case) implement per-opcode result data retrieval from stored op_val,
	 *       (for new op case) implement per-opcode result data storage into op_val.
	 */

	/*
	 * If a subset of handles is specified use them instead of iterating
	 * through all handles for the pool uuid
	 */
	if (in->pvi_hdls.ca_arrays) {
		rc = validate_hdls_to_evict(&tx, svc, &hdl_uuids, &n_hdl_uuids,
					    in->pvi_hdls.ca_arrays,
					    in->pvi_hdls.ca_count);
	} else {
		rc = find_hdls_to_evict(&tx, svc, &hdl_uuids, &hdl_uuids_size,
					&n_hdl_uuids, in->pvi_machine);
	}

	if (rc != 0)
		goto out_commit;
	D_DEBUG(DB_MD, "number of handles found was: %d\n", n_hdl_uuids);

	if (n_hdl_uuids > 0) {
		/* If pool destroy but not forcibly, error: the pool is busy */

		if (in->pvi_pool_destroy && !in->pvi_pool_destroy_force) {
			D_DEBUG(DB_MD, DF_UUID": busy, %u open handles\n",
				DP_UUID(in->pvi_op.pi_uuid), n_hdl_uuids);
			D_GOTO(out_free, rc = -DER_BUSY);
		} else {
			/* Pool evict, or pool destroy with force=true */
			rc = pool_disconnect_hdls(&tx, svc, hdl_uuids,
						  n_hdl_uuids, rpc->cr_ctx);
			if (rc != 0) {
				goto out_free;
			} else {
				struct pool_metrics *metrics;

				/** update metric */
				metrics = svc->ps_pool->sp_metrics[DAOS_POOL_MODULE];
				d_tm_inc_counter(metrics->evict_total, n_hdl_uuids);
			}
		}
	}

	/* If pool destroy and not error case, disable new connections */
	if (in->pvi_pool_destroy) {
		uint32_t	connectable = 0;
		d_iov_t		value;

		d_iov_set(&value, &connectable, sizeof(connectable));
		rc = rdb_tx_update_critical(&tx, &svc->ps_root, &ds_pool_prop_connectable, &value);
		if (rc != 0)
			goto out_free;

		ds_pool_iv_srv_hdl_invalidate(svc->ps_pool);
		ds_iv_ns_leader_stop(svc->ps_pool->sp_iv_ns);
		D_DEBUG(DB_MD, DF_UUID": pool destroy/evict: mark pool for "
			"no new connections\n", DP_UUID(in->pvi_op.pi_uuid));
	}

out_free:
	D_FREE(hdl_uuids);
out_commit:
	if ((rc == 0) && !dup_op && fi_fail_noreply)
		rc = -DER_MISC;
	rc = pool_op_save(&tx, svc, rpc, DAOS_POOL_VERSION, dup_op, rc, &op_val);
	if (rc != 0)
		goto out_lock;
	rc = rdb_tx_commit(&tx);
	if (rc != 0)
		goto out_lock;
	/* No need to set out->pvo_op.po_map_version. */

	rc = op_val.ov_rc;
	if ((rc == 0) && !dup_op) {
		struct pool_metrics *metrics;

		/** update metric */
		metrics = svc->ps_pool->sp_metrics[DAOS_POOL_MODULE];
		d_tm_inc_counter(metrics->disconnect_total, 1);
	}
out_lock:
	ABT_rwlock_unlock(svc->ps_lock);
	rdb_tx_end(&tx);
out_svc:
	ds_rsvc_set_hint(&svc->ps_rsvc, &out->pvo_op.po_hint);
	pool_svc_put_leader(svc);
out:
	if ((rc == 0) && !dup_op && fi_pass_noreply) {
		rc = -DER_TIMEDOUT;
		D_DEBUG(DB_MD, DF_UUID ": fault injected: DAOS_MD_OP_PASS_NOREPLY\n",
			DP_UUID(in->pvi_op.pi_uuid));
	}
	if ((rc == -DER_MISC) && !dup_op && fi_fail_noreply) {
		rc = -DER_TIMEDOUT;
		D_DEBUG(DB_MD, DF_UUID ": fault injected: DAOS_MD_OP_FAIL_NOREPLY\n",
			DP_UUID(in->pvi_op.pi_uuid));
	}

	out->pvo_op.po_rc = rc;
	out->pvo_n_hdls_evicted = n_hdl_uuids;
	D_DEBUG(DB_MD, DF_UUID ": replying rpc: %p " DF_RC "\n", DP_UUID(in->pvi_op.pi_uuid), rpc,
		DP_RC(rc));
	crt_reply_send(rpc);
}

/**
 * Send a CaRT message to the pool svc to test and
 * (if applicable based on destroy and force option) evict all open handles
 * on a pool.
 *
 * \param[in]	pool_uuid	UUID of the pool
 * \param[in]	ranks		Pool service replicas
 * \param[in]	handles		List of handles to selectively evict
 * \param[in]	n_handles	Number of items in handles
 * \param[in]	destroy		If true the evict request is a destroy request
 * \param[in]	force		If true and destroy is true request all handles
 *				be forcibly evicted
 * \param[in]   machine		Hostname to use as filter for evicting handles
 * \param[out]	count		Number of handles evicted
 *
 * \return	0		Success
 *		-DER_BUSY	Open pool handles exist and no force requested
 *
 */
int
ds_pool_svc_check_evict(uuid_t pool_uuid, d_rank_list_t *ranks,
			uuid_t *handles, size_t n_handles,
			uint32_t destroy, uint32_t force,
			char *machine, uint32_t *count)
{
	int			 rc;
	struct rsvc_client	 client;
	crt_endpoint_t		 ep;
	struct dss_module_info	*info = dss_get_module_info();
	crt_rpc_t		*rpc;
	struct pool_evict_in	*in;
	struct pool_evict_out	*out;
	uuid_t                   no_uuid;
	uint64_t                 req_time = 0;

	D_DEBUG(DB_MGMT,
		DF_UUID": Destroy pool (force: %d), inspect/evict handles\n",
		DP_UUID(pool_uuid), force);
	uuid_clear(no_uuid);

	rc = rsvc_client_init(&client, ranks);
	if (rc != 0)
		D_GOTO(out, rc);

rechoose:
	ep.ep_grp = NULL; /* primary group */
	rc = rsvc_client_choose(&client, &ep);
	if (rc != 0) {
		D_ERROR(DF_UUID": cannot find pool service: "DF_RC"\n",
			DP_UUID(pool_uuid), DP_RC(rc));
		goto out_client;
	}

	rc = pool_req_create(info->dmi_ctx, &ep, POOL_EVICT, pool_uuid, no_uuid, &req_time, &rpc);
	if (rc != 0) {
		DL_ERROR(rc, DF_UUID ": failed to create pool evict rpc", DP_UUID(pool_uuid));
		D_GOTO(out_client, rc);
	}

	in                     = crt_req_get(rpc);
	in->pvi_hdls.ca_arrays = handles;
	in->pvi_hdls.ca_count = n_handles;
	in->pvi_machine = machine;

	/* Pool destroy (force=false): assert no open handles / do not evict.
	 * Pool destroy (force=true): evict any/all open handles on the pool.
	 */
	in->pvi_pool_destroy = destroy;
	in->pvi_pool_destroy_force = force;

	rc = dss_rpc_send(rpc);
	out = crt_reply_get(rpc);
	D_ASSERT(out != NULL);

	rc = pool_rsvc_client_complete_rpc(&client, &ep, rc, &out->pvo_op);
	if (rc == RSVC_CLIENT_RECHOOSE) {
		crt_req_decref(rpc);
		dss_sleep(RECHOOSE_SLEEP_MS);
		D_GOTO(rechoose, rc);
	}

	rc = out->pvo_op.po_rc;
	if (rc != 0)
		DL_ERROR(rc, DF_UUID ": pool destroy failed to evict handles", DP_UUID(pool_uuid));
	if (count)
		*count = out->pvo_n_hdls_evicted;

	crt_req_decref(rpc);
out_client:
	rsvc_client_fini(&client);
out:
	return rc;
}

/*
 * Transfer list of pool ranks to "remote_bulk". If the remote bulk buffer
 * is too small, then return -DER_TRUNC. RPC response will contain the number
 * of ranks in the pool that the client can use to resize its buffer
 * for another RPC request.
 */
static int
transfer_ranks_buf(d_rank_t *ranks_buf, size_t nranks,
		   struct pool_svc *svc, crt_rpc_t *rpc, crt_bulk_t remote_bulk)
{
	size_t				 ranks_buf_size;
	daos_size_t			 remote_bulk_size;
	d_iov_t				 ranks_iov;
	d_sg_list_t			 ranks_sgl;
	crt_bulk_t			 bulk = CRT_BULK_NULL;
	struct crt_bulk_desc		 bulk_desc;
	crt_bulk_opid_t			 bulk_opid;
	ABT_eventual			 eventual;
	int				*status;
	int				 rc;

	D_ASSERT(nranks > 0);
	ranks_buf_size = nranks * sizeof(d_rank_t);

	/* Check if the client bulk buffer is large enough. */
	rc = crt_bulk_get_len(remote_bulk, &remote_bulk_size);
	if (rc != 0)
		D_GOTO(out, rc);
	if (remote_bulk_size < ranks_buf_size) {
		D_ERROR(DF_UUID ": remote ranks buffer(" DF_U64 ")"
			" < required (%lu)\n", DP_UUID(svc->ps_uuid),
			remote_bulk_size, ranks_buf_size);
		D_GOTO(out, rc = -DER_TRUNC);
	}

	d_iov_set(&ranks_iov, ranks_buf, ranks_buf_size);
	ranks_sgl.sg_nr = 1;
	ranks_sgl.sg_nr_out = 0;
	ranks_sgl.sg_iovs = &ranks_iov;

	rc = crt_bulk_create(rpc->cr_ctx, &ranks_sgl, CRT_BULK_RO, &bulk);
	if (rc != 0)
		D_GOTO(out, rc);

	/* Prepare for crt_bulk_transfer(). */
	bulk_desc.bd_rpc = rpc;
	bulk_desc.bd_bulk_op = CRT_BULK_PUT;
	bulk_desc.bd_remote_hdl = remote_bulk;
	bulk_desc.bd_remote_off = 0;
	bulk_desc.bd_local_hdl = bulk;
	bulk_desc.bd_local_off = 0;
	bulk_desc.bd_len = ranks_iov.iov_len;

	rc = ABT_eventual_create(sizeof(*status), &eventual);
	if (rc != ABT_SUCCESS)
		D_GOTO(out_bulk, rc = dss_abterr2der(rc));

	rc = crt_bulk_transfer(&bulk_desc, bulk_cb, &eventual, &bulk_opid);
	if (rc != 0)
		D_GOTO(out_eventual, rc);

	rc = ABT_eventual_wait(eventual, (void **)&status);
	if (rc != ABT_SUCCESS)
		D_GOTO(out_eventual, rc = dss_abterr2der(rc));

	if (*status != 0)
		D_GOTO(out_eventual, rc = *status);

out_eventual:
	ABT_eventual_free(&eventual);
out_bulk:
	if (bulk != CRT_BULK_NULL)
		crt_bulk_free(bulk);
out:
	return rc;
}

/* CaRT RPC handler run in PS leader to return pool storage ranks
 */
void
ds_pool_ranks_get_handler(crt_rpc_t *rpc)
{
	struct pool_ranks_get_in	*in = crt_req_get(rpc);
	struct pool_ranks_get_out	*out = crt_reply_get(rpc);
	uint32_t			 nranks = 0;
	d_rank_list_t			out_ranks = {0};
	struct pool_svc			*svc;
	int				 rc;

	D_DEBUG(DB_MD, DF_UUID ": processing rpc: %p\n", DP_UUID(in->prgi_op.pi_uuid), rpc);

	rc = pool_svc_lookup_leader(in->prgi_op.pi_uuid, &svc,
				    &out->prgo_op.po_hint);
	if (rc != 0)
		D_GOTO(out, rc);

	/* This is a server to server RPC only */
	if (daos_rpc_from_client(rpc))
		D_GOTO(out, rc = -DER_INVAL);

	/* Get available ranks */
	rc = ds_pool_get_ranks(in->prgi_op.pi_uuid, POOL_GROUP_MAP_STATES, &out_ranks);
	if (rc != 0) {
		D_ERROR(DF_UUID ": get ranks failed, " DF_RC "\n",
			DP_UUID(in->prgi_op.pi_uuid), DP_RC(rc));
		D_GOTO(out_svc, rc);
	} else if ((in->prgi_nranks > 0) &&
		   (out_ranks.rl_nr > in->prgi_nranks)) {
		D_DEBUG(DB_MD, DF_UUID ": %u ranks (more than client: %u)\n",
			DP_UUID(in->prgi_op.pi_uuid), out_ranks.rl_nr,
			in->prgi_nranks);
		D_GOTO(out_free, rc = -DER_TRUNC);
	} else {
		D_DEBUG(DB_MD, DF_UUID ": %u ranks\n",
			DP_UUID(in->prgi_op.pi_uuid), out_ranks.rl_nr);
		if ((out_ranks.rl_nr > 0) && (in->prgi_nranks > 0) &&
		    (in->prgi_ranks_bulk != CRT_BULK_NULL))
			rc = transfer_ranks_buf(out_ranks.rl_ranks,
						out_ranks.rl_nr, svc, rpc,
						in->prgi_ranks_bulk);
	}

out_free:
	nranks = out_ranks.rl_nr;
	map_ranks_fini(&out_ranks);

out_svc:
	ds_rsvc_set_hint(&svc->ps_rsvc, &out->prgo_op.po_hint);
	pool_svc_put_leader(svc);
out:
	out->prgo_op.po_rc = rc;
	out->prgo_nranks = nranks;
	D_DEBUG(DB_MD, DF_UUID ": replying rpc: %p " DF_RC "\n", DP_UUID(in->prgi_op.pi_uuid), rpc,
		DP_RC(rc));
	crt_reply_send(rpc);
}

/* This RPC could be implemented by ds_rsvc. */
static void
ds_pool_svc_stop_handler(crt_rpc_t *rpc, int handler_version)
{
	struct pool_svc_stop_in	       *in = crt_req_get(rpc);
	struct pool_svc_stop_out       *out = crt_reply_get(rpc);
	d_iov_t				id;
	int				rc;

	D_DEBUG(DB_MD, DF_UUID": processing rpc %p\n",
		DP_UUID(in->psi_op.pi_uuid), rpc);

	d_iov_set(&id, in->psi_op.pi_uuid, sizeof(uuid_t));
	rc = ds_rsvc_stop_leader(DS_RSVC_CLASS_POOL, &id, &out->pso_op.po_hint);

	out->pso_op.po_rc = rc;
	D_DEBUG(DB_MD, DF_UUID ": replying rpc: %p " DF_RC "\n", DP_UUID(in->psi_op.pi_uuid), rpc,
		DP_RC(rc));
	crt_reply_send(rpc);
}

void
ds_pool_svc_stop_handler_v6(crt_rpc_t *rpc)
{
	ds_pool_svc_stop_handler(rpc, 6);
}

void
ds_pool_svc_stop_handler_v5(crt_rpc_t *rpc)
{
	ds_pool_svc_stop_handler(rpc, 5);
}

/**
 * Get a copy of the latest pool map buffer. Callers are responsible for
 * freeing iov->iov_buf with D_FREE.
 */
int
ds_pool_map_buf_get(uuid_t uuid, d_iov_t *iov, uint32_t *map_version)
{
	struct pool_svc	*svc;
	struct rdb_tx	tx;
	struct pool_buf	*map_buf;
	int		rc;

	rc = pool_svc_lookup_leader(uuid, &svc, NULL /* hint */);
	if (rc != 0)
		D_GOTO(out, rc);

	rc = rdb_tx_begin(svc->ps_rsvc.s_db, svc->ps_rsvc.s_term, &tx);
	if (rc != 0)
		D_GOTO(out_svc, rc);

	ABT_rwlock_rdlock(svc->ps_lock);
	rc = read_map_buf(&tx, &svc->ps_root, &map_buf, map_version);
	if (rc != 0) {
		D_ERROR(DF_UUID": failed to read pool map: "DF_RC"\n",
			DP_UUID(svc->ps_uuid), DP_RC(rc));
		D_GOTO(out_lock, rc);
	}
	D_ASSERT(map_buf != NULL);
	iov->iov_buf = map_buf;
	iov->iov_len = pool_buf_size(map_buf->pb_nr);
	iov->iov_buf_len = pool_buf_size(map_buf->pb_nr);
out_lock:
	ABT_rwlock_unlock(svc->ps_lock);
	rdb_tx_end(&tx);
out_svc:
	pool_svc_put_leader(svc);
out:
	return rc;
}

void
ds_pool_iv_ns_update(struct ds_pool *pool, unsigned int master_rank,
		     uint64_t term)
{
	ds_iv_ns_update(pool->sp_iv_ns, master_rank, term);
}

int
ds_pool_svc_global_map_version_get(uuid_t uuid, uint32_t *version)
{
	struct pool_svc	*svc;
	int		rc;

	rc = pool_svc_lookup_leader(uuid, &svc, NULL /* hint */);
	if (rc != 0)
		return rc;

	*version = svc->ps_global_map_version;

	pool_svc_put_leader(svc);
	return 0;
}

int
ds_pool_svc_term_get(uuid_t uuid, uint64_t *term)
{
	struct pool_svc	*svc;
	int		rc;

	rc = pool_svc_lookup_leader(uuid, &svc, NULL /* hint */);
	if (rc != 0)
		return rc;

	*term = svc->ps_rsvc.s_term;

	pool_svc_put_leader(svc);
	return 0;
}

static void
ds_pool_attr_set_handler(crt_rpc_t *rpc, int handler_version)
{
	struct pool_attr_set_in  *in = crt_req_get(rpc);
	struct pool_op_out	 *out = crt_reply_get(rpc);
	struct pool_svc		 *svc;
	uint64_t                  count;
	crt_bulk_t                bulk;
	struct rdb_tx		  tx;
	bool                      dup_op = false;
	struct ds_pool_svc_op_val op_val;
	bool                      fi_pass_noreply = DAOS_FAIL_CHECK(DAOS_MD_OP_PASS_NOREPLY);
	bool                      fi_fail_noreply = DAOS_FAIL_CHECK(DAOS_MD_OP_FAIL_NOREPLY);
	int			  rc;

	D_DEBUG(DB_MD, DF_UUID ": processing rpc: %p hdl=" DF_UUID "\n",
		DP_UUID(in->pasi_op.pi_uuid), rpc, DP_UUID(in->pasi_op.pi_hdl));

	rc = pool_svc_lookup_leader(in->pasi_op.pi_uuid, &svc, &out->po_hint);
	if (rc != 0)
		goto out;

	pool_attr_set_in_get_data(rpc, &count, &bulk);

	rc = rdb_tx_begin(svc->ps_rsvc.s_db, svc->ps_rsvc.s_term, &tx);
	if (rc != 0)
		goto out_svc;

	ABT_rwlock_wrlock(svc->ps_lock);

	rc = pool_op_lookup(&tx, svc, rpc, handler_version, &dup_op, &op_val);
	if (rc != 0)
		goto out_lock;
	else if (dup_op || fi_fail_noreply)
		goto out_commit;

	rc = ds_rsvc_set_attr(&svc->ps_rsvc, &tx, &svc->ps_user, bulk, rpc, count);
	if (rc != 0)
		goto out_commit;

out_commit:
	if ((rc == 0) && !dup_op && fi_fail_noreply)
		rc = -DER_MISC;
	rc = pool_op_save(&tx, svc, rpc, handler_version, dup_op, rc, &op_val);
	if (rc != 0)
		goto out_lock;

	rc = rdb_tx_commit(&tx);
	if (rc != 0)
		goto out_lock;
	rc = op_val.ov_rc;

out_lock:
	ABT_rwlock_unlock(svc->ps_lock);
	rdb_tx_end(&tx);
out_svc:
	ds_rsvc_set_hint(&svc->ps_rsvc, &out->po_hint);
	pool_svc_put_leader(svc);
out:
	if ((rc == 0) && !dup_op && fi_pass_noreply) {
		rc = -DER_TIMEDOUT;
		D_DEBUG(DB_MD, DF_UUID ": fault injected: DAOS_MD_OP_PASS_NOREPLY\n",
			DP_UUID(in->pasi_op.pi_uuid));
	}
	if ((rc == -DER_MISC) && !dup_op && fi_fail_noreply) {
		rc = -DER_TIMEDOUT;
		D_DEBUG(DB_MD, DF_UUID ": fault injected: DAOS_MD_OP_FAIL_NOREPLY\n",
			DP_UUID(in->pasi_op.pi_uuid));
	}

	out->po_rc = rc;
	D_DEBUG(DB_MD, DF_UUID ": replying rpc: %p " DF_RC "\n", DP_UUID(in->pasi_op.pi_uuid), rpc,
		DP_RC(rc));
	crt_reply_send(rpc);
}

void
ds_pool_attr_set_handler_v6(crt_rpc_t *rpc)
{
	ds_pool_attr_set_handler(rpc, 6);
}

void
ds_pool_attr_set_handler_v5(crt_rpc_t *rpc)
{
	ds_pool_attr_set_handler(rpc, 5);
}

static void
ds_pool_attr_del_handler(crt_rpc_t *rpc, int handler_version)
{
	struct pool_attr_del_in  *in = crt_req_get(rpc);
	struct pool_op_out	 *out = crt_reply_get(rpc);
	struct pool_svc		 *svc;
	uint64_t                  count;
	crt_bulk_t                bulk;
	struct rdb_tx		  tx;
	bool                      dup_op = false;
	struct ds_pool_svc_op_val op_val;
	bool                      fi_pass_noreply = DAOS_FAIL_CHECK(DAOS_MD_OP_PASS_NOREPLY);
	bool                      fi_fail_noreply = DAOS_FAIL_CHECK(DAOS_MD_OP_FAIL_NOREPLY);
	int			  rc;

	D_DEBUG(DB_MD, DF_UUID ": processing rpc: %p hdl=" DF_UUID "\n",
		DP_UUID(in->padi_op.pi_uuid), rpc, DP_UUID(in->padi_op.pi_hdl));

	rc = pool_svc_lookup_leader(in->padi_op.pi_uuid, &svc, &out->po_hint);
	if (rc != 0)
		goto out;

	pool_attr_del_in_get_data(rpc, &count, &bulk);

	rc = rdb_tx_begin(svc->ps_rsvc.s_db, svc->ps_rsvc.s_term, &tx);
	if (rc != 0)
		goto out_svc;

	ABT_rwlock_wrlock(svc->ps_lock);

	rc = pool_op_lookup(&tx, svc, rpc, handler_version, &dup_op, &op_val);
	if (rc != 0)
		goto out_lock;
	else if (dup_op || fi_fail_noreply)
		goto out_commit;

	rc = ds_rsvc_del_attr(&svc->ps_rsvc, &tx, &svc->ps_user, bulk, rpc, count);
	if (rc != 0)
		goto out_commit;

out_commit:
	if ((rc == 0) && !dup_op && fi_fail_noreply)
		rc = -DER_MISC;
	rc = pool_op_save(&tx, svc, rpc, handler_version, dup_op, rc, &op_val);
	if (rc != 0)
		goto out_lock;

	rc = rdb_tx_commit(&tx);
	if (rc != 0)
		goto out_lock;
	rc = op_val.ov_rc;
out_lock:
	ABT_rwlock_unlock(svc->ps_lock);
	rdb_tx_end(&tx);
out_svc:
	ds_rsvc_set_hint(&svc->ps_rsvc, &out->po_hint);
	pool_svc_put_leader(svc);
out:
	if ((rc == 0) && !dup_op && fi_pass_noreply) {
		rc = -DER_TIMEDOUT;
		D_DEBUG(DB_MD, DF_UUID ": fault injected: DAOS_MD_OP_PASS_NOREPLY\n",
			DP_UUID(in->padi_op.pi_uuid));
	}
	if ((rc == -DER_MISC) && !dup_op && fi_fail_noreply) {
		rc = -DER_TIMEDOUT;
		D_DEBUG(DB_MD, DF_UUID ": fault injected: DAOS_MD_OP_FAIL_NOREPLY\n",
			DP_UUID(in->padi_op.pi_uuid));
	}

	out->po_rc = rc;
	D_DEBUG(DB_MD, DF_UUID ": replying rpc: %p " DF_RC "\n", DP_UUID(in->padi_op.pi_uuid), rpc,
		DP_RC(rc));
	crt_reply_send(rpc);
}

void
ds_pool_attr_del_handler_v6(crt_rpc_t *rpc)
{
	ds_pool_attr_del_handler(rpc, 6);
}

void
ds_pool_attr_del_handler_v5(crt_rpc_t *rpc)
{
	ds_pool_attr_del_handler(rpc, 5);
}

static void
ds_pool_attr_get_handler(crt_rpc_t *rpc, int handler_version)
{
	struct pool_attr_get_in  *in = crt_req_get(rpc);
	struct pool_op_out	 *out = crt_reply_get(rpc);
	struct pool_svc		 *svc;
	uint64_t                  count;
	uint64_t                  key_length;
	crt_bulk_t                bulk;
	struct rdb_tx		  tx;
	int			  rc;

	D_DEBUG(DB_MD, DF_UUID ": processing rpc: %p hdl=" DF_UUID "\n",
		DP_UUID(in->pagi_op.pi_uuid), rpc, DP_UUID(in->pagi_op.pi_hdl));

	rc = pool_svc_lookup_leader(in->pagi_op.pi_uuid, &svc, &out->po_hint);
	if (rc != 0)
		goto out;

	rc = rdb_tx_begin(svc->ps_rsvc.s_db, svc->ps_rsvc.s_term, &tx);
	if (rc != 0)
		goto out_svc;

	pool_attr_get_in_get_data(rpc, &count, &key_length, &bulk);

	ABT_rwlock_rdlock(svc->ps_lock);
	rc = ds_rsvc_get_attr(&svc->ps_rsvc, &tx, &svc->ps_user, bulk, rpc, count, key_length);
	ABT_rwlock_unlock(svc->ps_lock);
	rdb_tx_end(&tx);
out_svc:
	ds_rsvc_set_hint(&svc->ps_rsvc, &out->po_hint);
	pool_svc_put_leader(svc);
out:
	out->po_rc = rc;
	D_DEBUG(DB_MD, DF_UUID ": replying rpc: %p " DF_RC "\n", DP_UUID(in->pagi_op.pi_uuid), rpc,
		DP_RC(rc));
	crt_reply_send(rpc);
}

void
ds_pool_attr_get_handler_v6(crt_rpc_t *rpc)
{
	ds_pool_attr_get_handler(rpc, 6);
}

void
ds_pool_attr_get_handler_v5(crt_rpc_t *rpc)
{
	ds_pool_attr_get_handler(rpc, 5);
}

static void
ds_pool_attr_list_handler(crt_rpc_t *rpc, int handler_version)
{
	struct pool_attr_list_in	*in	    = crt_req_get(rpc);
	struct pool_attr_list_out	*out	    = crt_reply_get(rpc);
	struct pool_svc			*svc;
	crt_bulk_t                       bulk;
	struct rdb_tx			 tx;
	int				 rc;

	D_DEBUG(DB_MD, DF_UUID ": processing rpc: %p hdl=" DF_UUID "\n",
		DP_UUID(in->pali_op.pi_uuid), rpc, DP_UUID(in->pali_op.pi_hdl));

	rc = pool_svc_lookup_leader(in->pali_op.pi_uuid, &svc,
				    &out->palo_op.po_hint);
	if (rc != 0)
		goto out;

	pool_attr_list_in_get_data(rpc, &bulk);

	rc = rdb_tx_begin(svc->ps_rsvc.s_db, svc->ps_rsvc.s_term, &tx);
	if (rc != 0)
		goto out_svc;

	ABT_rwlock_rdlock(svc->ps_lock);
	rc = ds_rsvc_list_attr(&svc->ps_rsvc, &tx, &svc->ps_user, bulk, rpc, &out->palo_size);
	ABT_rwlock_unlock(svc->ps_lock);
	rdb_tx_end(&tx);
out_svc:
	ds_rsvc_set_hint(&svc->ps_rsvc, &out->palo_op.po_hint);
	pool_svc_put_leader(svc);
out:
	out->palo_op.po_rc = rc;
	D_DEBUG(DB_MD, DF_UUID ": replying rpc: %p " DF_RC "\n", DP_UUID(in->pali_op.pi_uuid), rpc,
		DP_RC(rc));
	crt_reply_send(rpc);
}

void
ds_pool_attr_list_handler_v6(crt_rpc_t *rpc)
{
	ds_pool_attr_list_handler(rpc, 6);
}

void
ds_pool_attr_list_handler_v5(crt_rpc_t *rpc)
{
	ds_pool_attr_list_handler(rpc, 5);
}

void
ds_pool_replicas_update_handler(crt_rpc_t *rpc)
{
	struct pool_membership_in	*in = crt_req_get(rpc);
	struct pool_membership_out	*out = crt_reply_get(rpc);
	d_rank_list_t			*ranks;
	d_iov_t				 id;
	int				 rc;

	rc = daos_rank_list_dup(&ranks, in->pmi_targets);
	if (rc != 0)
		goto out;
	d_iov_set(&id, in->pmi_uuid, sizeof(uuid_t));

	switch (opc_get(rpc->cr_opc)) {
	case POOL_REPLICAS_ADD:
		rc = ds_rsvc_add_replicas(DS_RSVC_CLASS_POOL, &id, ranks,
					  ds_rsvc_get_md_cap(), &out->pmo_hint);
		break;

	case POOL_REPLICAS_REMOVE:
		rc = ds_rsvc_remove_replicas(DS_RSVC_CLASS_POOL, &id, ranks, &out->pmo_hint);
		break;

	default:
		D_ASSERT(0);
	}

	out->pmo_failed = ranks;
out:
	out->pmo_rc = rc;
	crt_reply_send(rpc);
}

/* Update pool map version for current xstream. */
int
ds_pool_child_map_refresh_sync(struct ds_pool_child *dpc)
{
	struct pool_map_refresh_ult_arg	arg;
	ABT_eventual			eventual;
	int				*status;
	int				rc;

	rc = ABT_eventual_create(sizeof(*status), &eventual);
	if (rc != ABT_SUCCESS)
		return dss_abterr2der(rc);

	arg.iua_pool_version = dpc->spc_map_version;
	uuid_copy(arg.iua_pool_uuid, dpc->spc_uuid);
	arg.iua_eventual = eventual;

	rc = dss_ult_create(ds_pool_map_refresh_ult, &arg, DSS_XS_SYS,
			    0, 0, NULL);
	if (rc)
		D_GOTO(out_eventual, rc);

	rc = ABT_eventual_wait(eventual, (void **)&status);
	if (rc != ABT_SUCCESS)
		D_GOTO(out_eventual, rc = dss_abterr2der(rc));
	if (*status != 0)
		D_GOTO(out_eventual, rc = *status);

out_eventual:
	ABT_eventual_free(&eventual);
	return rc;
}

int
ds_pool_child_map_refresh_async(struct ds_pool_child *dpc)
{
	struct pool_map_refresh_ult_arg	*arg;
	int				rc;

	D_ALLOC_PTR(arg);
	if (arg == NULL)
		return -DER_NOMEM;
	arg->iua_pool_version = dpc->spc_map_version;
	uuid_copy(arg->iua_pool_uuid, dpc->spc_uuid);

	rc = dss_ult_create(ds_pool_map_refresh_ult, arg, DSS_XS_SYS,
			    0, 0, NULL);
	return rc;
}

int ds_pool_prop_fetch(struct ds_pool *pool, unsigned int bits,
		       daos_prop_t **prop_out)
{
	struct pool_svc	*svc;
	struct rdb_tx	tx;
	int		rc;

	rc = pool_svc_lookup_leader(pool->sp_uuid, &svc, NULL);
	if (rc != 0)
		return rc;

	rc = rdb_tx_begin(svc->ps_rsvc.s_db, svc->ps_rsvc.s_term, &tx);
	if (rc != 0)
		D_GOTO(out_svc, rc);

	/* read optional properties */
	ABT_rwlock_rdlock(svc->ps_lock);
	rc = pool_prop_read(&tx, svc, bits, prop_out);
	ABT_rwlock_unlock(svc->ps_lock);
	if (rc != 0)
		D_GOTO(out_tx, rc);
out_tx:
	rdb_tx_end(&tx);
out_svc:
	pool_svc_put_leader(svc);
	return rc;
}

/**
 * Is \a hdl a "server handle" for \a pool?
 *
 * \param[in]	pool	pool
 * \param[in]	hdl	pool handle UUID
 *
 * \return	1	yes
 *		0	no
 *		<0	error from the IV fetch
 */
int
ds_pool_hdl_is_from_srv(struct ds_pool *pool, uuid_t hdl)
{
	uuid_t	srv_hdl;
	int	rc;

	/*
	 * Use the cached value if available. (Not sure if this cache could be
	 * stale...)
	 */
	if (!uuid_is_null(pool->sp_srv_pool_hdl))
		return uuid_compare(pool->sp_srv_pool_hdl, hdl) == 0;

	rc = ds_pool_iv_srv_hdl_fetch(pool, &srv_hdl, NULL);
	if (rc != 0)
		return rc;

	return uuid_compare(srv_hdl, hdl) == 0;
}

static bool
is_pool_from_srv(uuid_t pool_uuid, uuid_t poh_uuid)
{
	struct ds_pool	*pool;
	int		rc;

	rc = ds_pool_lookup(pool_uuid, &pool);
	if (rc) {
		D_ERROR(DF_UUID": failed to get ds_pool: %d\n",
			DP_UUID(pool_uuid), rc);
		return false;
	}

	rc = ds_pool_hdl_is_from_srv(pool, poh_uuid);
	ds_pool_put(pool);
	if (rc < 0) {
		D_ERROR(DF_UUID" fetch srv hdl: %d\n", DP_UUID(pool_uuid), rc);
		return false;
	}

	return rc ? true : false;
}

int ds_pool_svc_upgrade(uuid_t pool_uuid, d_rank_list_t *ranks)
{
	int				rc;
	struct rsvc_client		client;
	crt_endpoint_t			ep;
	struct dss_module_info		*info = dss_get_module_info();
	crt_rpc_t                       *rpc;
	struct pool_upgrade_out		*out;
	uuid_t                           no_uuid;
	uint64_t                         req_time = 0;

	D_DEBUG(DB_MGMT, DF_UUID": Upgrading pool prop\n", DP_UUID(pool_uuid));
	uuid_clear(no_uuid);

	rc = rsvc_client_init(&client, ranks);
	if (rc != 0) {
		D_ERROR(DF_UUID": failed to init rsvc client: "DF_RC"\n",
			DP_UUID(pool_uuid), DP_RC(rc));
		D_GOTO(out, rc);
	}

rechoose:
	ep.ep_grp = NULL; /* primary group */
	rc = rsvc_client_choose(&client, &ep);
	if (rc != 0) {
		D_ERROR(DF_UUID": cannot find pool service: "DF_RC"\n",
			DP_UUID(pool_uuid), DP_RC(rc));
		goto out_client;
	}

	rc = pool_req_create(info->dmi_ctx, &ep, POOL_UPGRADE, pool_uuid, no_uuid, &req_time, &rpc);
	if (rc != 0) {
		DL_ERROR(rc, DF_UUID ": failed to create pool upgrade rpc", DP_UUID(pool_uuid));
		goto out_client;
	}

	rc = dss_rpc_send(rpc);
	out = crt_reply_get(rpc);
	D_ASSERT(out != NULL);

	rc = pool_rsvc_client_complete_rpc(&client, &ep, rc, &out->poo_op);
	if (rc == RSVC_CLIENT_RECHOOSE) {
		crt_req_decref(rpc);
		dss_sleep(RECHOOSE_SLEEP_MS);
		D_GOTO(rechoose, rc);
	}

	rc = out->poo_op.po_rc;
	if (rc != 0) {
		D_ERROR(DF_UUID": failed to upgrade pool: %d\n",
			DP_UUID(pool_uuid), rc);
		D_GOTO(out_rpc, rc);
	}

out_rpc:
	crt_req_decref(rpc);
out_client:
	rsvc_client_fini(&client);
out:
	return rc;
}

/* Check if the target(by id) matched the status */
int
ds_pool_target_status_check(struct ds_pool *pool, uint32_t id, uint8_t matched_status,
			    struct pool_target **p_tgt)
{
	struct pool_target *target;
	int		   rc;

	ABT_rwlock_rdlock(pool->sp_lock);
	rc = pool_map_find_target(pool->sp_map, id, &target);
	ABT_rwlock_unlock(pool->sp_lock);
	if (rc <= 0)
		return rc == 0 ? -DER_NONEXIST : rc;

	if (p_tgt)
		*p_tgt = target;

	return target->ta_comp.co_status == matched_status ? 1 : 0;
}

/**
 * A hack (since we don't take svc->ps_lock to avoid lock order issues with
 * cont_svc->cs_lock) for cont_svc to look up the credential of a pool handle
 * in the DB. If the return value is zero, the caller is responsible for
 * freeing \a cred->iov_buf with D_FREE.
 */
int
ds_pool_lookup_hdl_cred(struct rdb_tx *tx, uuid_t pool_uuid, uuid_t pool_hdl_uuid, d_iov_t *cred)
{
	struct pool_svc	       *svc;
	d_iov_t			key;
	d_iov_t			value;
	struct pool_hdl	       *hdl;
	void		       *buf;
	int			rc;

	rc = pool_svc_lookup_leader(pool_uuid, &svc, NULL /* hint */);
	if (rc != 0)
		goto out;

	if (svc->ps_global_version < DAOS_POOL_GLOBAL_VERSION_WITH_HDL_CRED) {
		D_ERROR(DF_UUID": no credential in pool global version %u\n", DP_UUID(svc->ps_uuid),
			svc->ps_global_version);
		rc = -DER_NOTSUPPORTED;
		goto out_svc;
	}

	d_iov_set(&key, pool_hdl_uuid, sizeof(uuid_t));
	d_iov_set(&value, NULL, 0);
	rc = rdb_tx_lookup(tx, &svc->ps_handles, &key, &value);
	if (rc != 0)
		goto out_svc;
	hdl = value.iov_buf;

	D_ALLOC(buf, hdl->ph_cred_len);
	if (buf == NULL) {
		rc = -DER_NOMEM;
		goto out_svc;
	}
	memcpy(buf, hdl->ph_cred, hdl->ph_cred_len);

	cred->iov_buf = buf;
	cred->iov_len = hdl->ph_cred_len;
	cred->iov_buf_len = hdl->ph_cred_len;

out_svc:
	pool_svc_put_leader(svc);
out:
	return rc;
}

/* Upgrade the VOS pool of a pool service replica (if any). */
int
ds_pool_svc_upgrade_vos_pool(struct ds_pool *pool)
{
	d_iov_t         id;
	struct ds_rsvc *rsvc;
	uint32_t        df_version;
	int             rc;

	df_version = ds_pool_get_vos_pool_df_version(pool->sp_global_version);
	if (df_version == 0) {
		rc = -DER_NO_PERM;
		DL_ERROR(rc, DF_UUID ": pool global version %u no longer supported",
			 DP_UUID(pool->sp_uuid), pool->sp_global_version);
		return rc;
	}

	d_iov_set(&id, pool->sp_uuid, sizeof(uuid_t));
	rc = ds_rsvc_lookup(DS_RSVC_CLASS_POOL, &id, &rsvc);
	if (rc != 0) {
		D_DEBUG(DB_MD, DF_UUID ": no applicable pool service replica: " DF_RC "\n",
			DP_UUID(pool->sp_uuid), DP_RC(rc));
		return 0;
	}

	rc = rdb_upgrade_vos_pool(rsvc->s_db, df_version);
	if (rc == 0)
		D_DEBUG(DB_MD, DF_UUID ": upgraded to or already at %u\n", DP_UUID(pool->sp_uuid),
			df_version);
	else
		DL_ERROR(rc, DF_UUID ": failed to upgrade pool service to global version %u",
			 DP_UUID(pool->sp_uuid), pool->sp_global_version);

	ds_rsvc_put(rsvc);
	return rc;
}<|MERGE_RESOLUTION|>--- conflicted
+++ resolved
@@ -7132,9 +7132,6 @@
 	if (!updated)
 		D_GOTO(out, rc);
 
-<<<<<<< HEAD
-	env = getenv(REBUILD_ENV);
-=======
 	switch (opc) {
 	case POOL_EXCLUDE:
 		op = RB_OP_EXCLUDE;
@@ -7152,8 +7149,7 @@
 		D_GOTO(out, rc);
 	}
 
-	d_agetenv_str(&env, REBUILD_ENV);
->>>>>>> f27d15d2
+	env = getenv(REBUILD_ENV);
 	if ((env && !strcasecmp(env, REBUILD_ENV_DISABLED)) ||
 	     daos_fail_check(DAOS_REBUILD_DISABLE)) {
 		D_DEBUG(DB_TRACE, "Rebuild is disabled\n");
