--- conflicted
+++ resolved
@@ -2448,16 +2448,10 @@
 		D_GOTO(out, rc);
 	}
 
-<<<<<<< HEAD
-	DS_POOL_NOTE_PRINT(DF_UUID": rank %u became pool service leader "DF_U64": srv_pool_hdl="
-			   DF_UUID" srv_cont_hdl="DF_UUID"\n", DP_UUID(svc->ps_uuid), rank,
-			   svc->ps_rsvc.s_term, DP_UUID(srv_pool_hdl), DP_UUID(srv_cont_hdl));
-=======
 	DS_POOL_LOG_PRINT(NOTE, DF_UUID": rank %u became pool service leader "DF_U64
 			  ": srv_pool_hdl="DF_UUID" srv_cont_hdl="DF_UUID"\n",
-			  DP_UUID(svc->ps_uuid), rank, svc->ps_rsvc.s_term, DP_UUID(pool_hdl_uuid),
-			  DP_UUID(cont_hdl_uuid));
->>>>>>> b0a0c179
+			  DP_UUID(svc->ps_uuid), rank, svc->ps_rsvc.s_term, DP_UUID(srv_pool_hdl),
+			  DP_UUID(srv_cont_hdl));
 out:
 	if (rc != 0) {
 		if (events_initialized)
