/*
 * (C) Copyright 2016-2022 Intel Corporation.
 *
 * SPDX-License-Identifier: BSD-2-Clause-Patent
 */
/**
 * \file
 *
 * ds_pool: Pool Service
 *
 * This file contains the server API methods and the RPC handlers that are both
 * related pool metadata.
 */

#define D_LOGFAC DD_FAC(pool)

#include <daos_srv/pool.h>

#include <fcntl.h>
#include <sys/stat.h>
#include <gurt/telemetry_common.h>
#include <gurt/telemetry_producer.h>
#include <daos_api.h> /* for daos_prop_alloc/_free() */
#include <daos/pool_map.h>
#include <daos/rpc.h>
#include <daos/pool.h>
#include <daos/rsvc.h>
#include <daos_srv/container.h>
#include <daos_srv/daos_mgmt_srv.h>
#include <daos_srv/daos_engine.h>
#include <daos_srv/rdb.h>
#include <daos_srv/rebuild.h>
#include <daos_srv/security.h>
#include <cart/api.h>
#include <cart/iv.h>
#include "rpc.h"
#include "srv_internal.h"
#include "srv_layout.h"
#include "srv_pool_map.h"

/* Pool service crt event */
struct pool_svc_event {
	d_list_t		psv_link;
	d_rank_t		psv_rank;
	uint64_t		psv_incarnation;
	enum crt_event_source	psv_src;
	enum crt_event_type	psv_type;
};

#define DF_PS_EVENT	"rank=%u inc="DF_U64" src=%d type=%d"
#define DP_PS_EVENT(e)	e->psv_rank, e->psv_incarnation, e->psv_src, e->psv_type

#define RECHOOSE_SLEEP_MS 250

/* Pool service crt-event-handling state */
struct pool_svc_events {
	ABT_mutex		pse_mutex;
	ABT_cond		pse_cv;
	d_list_t		pse_queue;
	ABT_thread		pse_handler;
	bool			pse_stop;
};

/* Pool service */
struct pool_svc {
	struct ds_rsvc		ps_rsvc;
	uuid_t			ps_uuid;	/* pool UUID */
	struct cont_svc	       *ps_cont_svc;	/* one combined svc for now */
	ABT_rwlock		ps_lock;	/* for DB data */
	rdb_path_t		ps_root;	/* root KVS */
	rdb_path_t		ps_handles;	/* pool handle KVS */
	rdb_path_t		ps_user;	/* pool user attributes KVS */
	struct ds_pool	       *ps_pool;
	struct pool_svc_events	ps_events;
	uint32_t		ps_global_version;
};

/* Pool service failed to start */
struct pool_svc_failed {
	uuid_t			psf_uuid;	/* pool UUID */
	int			psf_error;	/* error number */
	d_list_t		psf_link;	/* link to global list */
};

/** serialize operations on pool_svc_failed_list */
static pthread_rwlock_t		psfl_rwlock = PTHREAD_RWLOCK_INITIALIZER;
/* tracking failed pool service */
D_LIST_HEAD(pool_svc_failed_list);

static bool pool_disable_exclude;
static int pool_prop_read(struct rdb_tx *tx, const struct pool_svc *svc,
			  uint64_t bits, daos_prop_t **prop_out);
static int pool_space_query_bcast(crt_context_t ctx, struct pool_svc *svc,
				  uuid_t pool_hdl, struct daos_pool_space *ps);
static int ds_pool_upgrade_if_needed(uuid_t pool_uuid, struct rsvc_hint *po_hint,
				     struct pool_svc *svc, crt_rpc_t *rpc);
static int
find_hdls_to_evict(struct rdb_tx *tx, struct pool_svc *svc, uuid_t **hdl_uuids,
		   size_t *hdl_uuids_size, int *n_hdl_uuids, char *machine);

static size_t
pool_hdl_size(struct pool_svc *svc)
{
	/* return old size if pool is from version <= 2.0 */
	if (svc->ps_global_version != 0)
		return sizeof(struct pool_hdl);
	else
		return sizeof(struct pool_hdl) - sizeof(((struct pool_hdl *)0)->ph_machine);
}

static struct pool_svc *
pool_svc_obj(struct ds_rsvc *rsvc)
{
	return container_of(rsvc, struct pool_svc, ps_rsvc);
}

static int
write_map_buf(struct rdb_tx *tx, const rdb_path_t *kvs, struct pool_buf *buf,
	      uint32_t version)
{
	d_iov_t	value;
	int		rc;

	D_DEBUG(DB_MD, "version=%u ntargets=%u ndomains=%u\n", version,
		buf->pb_target_nr, buf->pb_domain_nr);

	/* Write the version. */
	d_iov_set(&value, &version, sizeof(version));
	rc = rdb_tx_update(tx, kvs, &ds_pool_prop_map_version, &value);
	if (rc != 0)
		return rc;

	/* Write the buffer. */
	d_iov_set(&value, buf, pool_buf_size(buf->pb_nr));
	return rdb_tx_update(tx, kvs, &ds_pool_prop_map_buffer, &value);
}

/*
 * Retrieve the pool map buffer address in persistent memory and the pool map
 * version into "map_buf" and "map_version", respectively.
 */
static int
locate_map_buf(struct rdb_tx *tx, const rdb_path_t *kvs, struct pool_buf **buf,
	       uint32_t *version)
{
	uint32_t	ver;
	d_iov_t	value;
	int		rc;

	/* Read the version. */
	d_iov_set(&value, &ver, sizeof(ver));
	rc = rdb_tx_lookup(tx, kvs, &ds_pool_prop_map_version, &value);
	if (rc != 0)
		return rc;

	/* Look up the buffer address. */
	d_iov_set(&value, NULL /* buf */, 0 /* size */);
	rc = rdb_tx_lookup(tx, kvs, &ds_pool_prop_map_buffer, &value);
	if (rc != 0)
		return rc;

	*buf = value.iov_buf;
	*version = ver;
	D_DEBUG(DB_MD, "version=%u ntargets=%u ndomains=%u\n", *version,
		(*buf)->pb_target_nr, (*buf)->pb_domain_nr);
	return 0;
}

/* Callers are responsible for freeing buf with D_FREE. */
static int
read_map_buf(struct rdb_tx *tx, const rdb_path_t *kvs, struct pool_buf **buf,
	     uint32_t *version)
{
	struct pool_buf	       *b;
	size_t			size;
	int			rc;

	rc = locate_map_buf(tx, kvs, &b, version);
	if (rc != 0)
		return rc;
	size = pool_buf_size(b->pb_nr);
	D_ALLOC(*buf, size);
	if (*buf == NULL)
		return -DER_NOMEM;
	memcpy(*buf, b, size);
	return 0;
}

/* Callers are responsible for destroying the object via pool_map_decref(). */
static int
read_map(struct rdb_tx *tx, const rdb_path_t *kvs, struct pool_map **map)
{
	struct pool_buf	       *buf;
	uint32_t		version;
	int			rc;

	rc = locate_map_buf(tx, kvs, &buf, &version);
	if (rc != 0)
		return rc;

	return pool_map_create(buf, version, map);
}

static char *
pool_svc_rdb_path_common(const uuid_t pool_uuid, const char *suffix)
{
	char   *name;
	char   *path;
	int	rc;

	D_ASPRINTF(name, RDB_FILE"pool%s", suffix);
	if (name == NULL)
		return NULL;
	rc = ds_mgmt_tgt_file(pool_uuid, name, NULL /* idx */, &path);
	D_FREE(name);
	if (rc != 0)
		return NULL;
	return path;
}

/* Return a pool service RDB path. */
static char *
pool_svc_rdb_path(const uuid_t pool_uuid)
{
	return pool_svc_rdb_path_common(pool_uuid, "");
}

/* copy \a prop to \a prop_def (duplicated default prop) */
static int
pool_prop_default_copy(daos_prop_t *prop_def, daos_prop_t *prop)
{
	struct daos_prop_entry	*entry;
	struct daos_prop_entry	*entry_def;
	int			 i;
	int			 rc;

	if (prop == NULL || prop->dpp_nr == 0 || prop->dpp_entries == NULL)
		return 0;

	for (i = 0; i < prop->dpp_nr; i++) {
		entry = &prop->dpp_entries[i];
		entry_def = daos_prop_entry_get(prop_def, entry->dpe_type);
		D_ASSERTF(entry_def != NULL, "type %d not found in "
			  "default prop.\n", entry->dpe_type);
		switch (entry->dpe_type) {
		case DAOS_PROP_PO_LABEL:
			D_FREE(entry_def->dpe_str);
			D_STRNDUP(entry_def->dpe_str, entry->dpe_str,
				  DAOS_PROP_LABEL_MAX_LEN);
			if (entry_def->dpe_str == NULL)
				return -DER_NOMEM;
			break;
		case DAOS_PROP_PO_OWNER:
		case DAOS_PROP_PO_OWNER_GROUP:
			D_FREE(entry_def->dpe_str);
			D_STRNDUP(entry_def->dpe_str, entry->dpe_str,
				  DAOS_ACL_MAX_PRINCIPAL_LEN);
			if (entry_def->dpe_str == NULL)
				return -DER_NOMEM;
			break;
		case DAOS_PROP_PO_SPACE_RB:
		case DAOS_PROP_PO_SELF_HEAL:
		case DAOS_PROP_PO_RECLAIM:
		case DAOS_PROP_PO_EC_CELL_SZ:
		case DAOS_PROP_PO_REDUN_FAC:
		case DAOS_PROP_PO_EC_PDA:
		case DAOS_PROP_PO_RP_PDA:
			entry_def->dpe_val = entry->dpe_val;
			break;
		case DAOS_PROP_PO_POLICY:
			D_FREE(entry_def->dpe_str);
			D_STRNDUP(entry_def->dpe_str, entry->dpe_str,
				  DAOS_PROP_POLICYSTR_MAX_LEN);
			if (entry_def->dpe_str == NULL)
				return -DER_NOMEM;
			break;
		case DAOS_PROP_PO_ACL:
			if (entry->dpe_val_ptr != NULL) {
				struct daos_acl *acl = entry->dpe_val_ptr;

				D_FREE(entry_def->dpe_val_ptr);
				rc = daos_prop_entry_dup_ptr(entry_def, entry,
							     daos_acl_get_size(acl));
				if (rc)
					return rc;
			}
			break;
		case DAOS_PROP_PO_SCRUB_MODE:
			entry_def->dpe_val = entry->dpe_val;
			break;
		case DAOS_PROP_PO_SCRUB_FREQ:
			entry_def->dpe_val = entry->dpe_val;
			break;
		case DAOS_PROP_PO_SCRUB_THRESH:
			entry_def->dpe_val = entry->dpe_val;
			break;
		case DAOS_PROP_PO_GLOBAL_VERSION:
			D_ERROR("pool global version property could be not set\n");
			return -DER_INVAL;
		case DAOS_PROP_PO_UPGRADE_STATUS:
			D_ERROR("pool upgrade status property could be not set\n");
			return -DER_INVAL;
		default:
			D_ERROR("ignore bad dpt_type %d.\n", entry->dpe_type);
			break;
		}
	}

	/* Validate the result */
	if (!daos_prop_valid(prop_def, true /* pool */, true /* input */)) {
		D_ERROR("properties validation check failed\n");
		return -DER_INVAL;
	}

	return 0;
}

static int
pool_prop_write(struct rdb_tx *tx, const rdb_path_t *kvs, daos_prop_t *prop,
		bool create)
{
	struct daos_prop_entry	*entry;
	d_iov_t			 value;
	int			 i;
	int			 rc = 0;
	uint32_t		 val32;

	if (prop == NULL || prop->dpp_nr == 0 || prop->dpp_entries == NULL)
		return 0;

	for (i = 0; i < prop->dpp_nr; i++) {
		entry = &prop->dpp_entries[i];
		switch (entry->dpe_type) {
		case DAOS_PROP_PO_LABEL:
			if (entry->dpe_str == NULL ||
			    strlen(entry->dpe_str) == 0) {
				entry = daos_prop_entry_get(&pool_prop_default,
							    entry->dpe_type);
				D_ASSERT(entry != NULL);
			}
			d_iov_set(&value, entry->dpe_str,
				     strlen(entry->dpe_str));
			rc = rdb_tx_update(tx, kvs, &ds_pool_prop_label,
					   &value);
			break;
		case DAOS_PROP_PO_OWNER:
			d_iov_set(&value, entry->dpe_str,
				     strlen(entry->dpe_str));
			rc = rdb_tx_update(tx, kvs, &ds_pool_prop_owner,
					   &value);
			break;
		case DAOS_PROP_PO_OWNER_GROUP:
			d_iov_set(&value, entry->dpe_str,
				     strlen(entry->dpe_str));
			rc = rdb_tx_update(tx, kvs, &ds_pool_prop_owner_group,
					   &value);
			break;
		case DAOS_PROP_PO_ACL:
			if (entry->dpe_val_ptr != NULL) {
				struct daos_acl *acl;

				acl = entry->dpe_val_ptr;
				d_iov_set(&value, acl, daos_acl_get_size(acl));
				rc = rdb_tx_update(tx, kvs, &ds_pool_prop_acl,
						   &value);
			}
			break;
		case DAOS_PROP_PO_SPACE_RB:
			d_iov_set(&value, &entry->dpe_val,
				     sizeof(entry->dpe_val));
			rc = rdb_tx_update(tx, kvs, &ds_pool_prop_space_rb,
					   &value);
			break;
		case DAOS_PROP_PO_SELF_HEAL:
			d_iov_set(&value, &entry->dpe_val,
				     sizeof(entry->dpe_val));
			rc = rdb_tx_update(tx, kvs, &ds_pool_prop_self_heal,
					   &value);
			break;
		case DAOS_PROP_PO_RECLAIM:
			d_iov_set(&value, &entry->dpe_val,
				     sizeof(entry->dpe_val));
			rc = rdb_tx_update(tx, kvs, &ds_pool_prop_reclaim,
					   &value);
			break;
		case DAOS_PROP_PO_EC_CELL_SZ:
			if (!daos_ec_cs_valid(entry->dpe_val)) {
				D_ERROR("DAOS_PROP_PO_EC_CELL_SZ property value"
					" "DF_U64" should within rage of "
					"["DF_U64", "DF_U64"] and multiplier of "DF_U64"\n",
					entry->dpe_val,
					DAOS_PROP_PO_EC_CELL_SZ_MIN,
					DAOS_PROP_PO_EC_CELL_SZ_MAX,
					DAOS_PROP_PO_EC_CELL_SZ_MIN);
				rc = -DER_INVAL;
				break;
			}
			d_iov_set(&value, &entry->dpe_val,
				     sizeof(entry->dpe_val));
			rc = rdb_tx_update(tx, kvs, &ds_pool_prop_ec_cell_sz,
					   &value);
			break;
		case DAOS_PROP_PO_REDUN_FAC:
			d_iov_set(&value, &entry->dpe_val,
				  sizeof(entry->dpe_val));
			rc = rdb_tx_update(tx, kvs, &ds_pool_prop_redun_fac,
					   &value);
			break;
		case DAOS_PROP_PO_POLICY:
			if (entry->dpe_str == NULL ||
			    strlen(entry->dpe_str) == 0) {
				entry = daos_prop_entry_get(&pool_prop_default,
							    entry->dpe_type);
				D_ASSERT(entry != NULL);
			}
			d_iov_set(&value, entry->dpe_str,
				     strlen(entry->dpe_str));
			rc = rdb_tx_update(tx, kvs, &ds_pool_prop_policy,
					   &value);
			break;
		case DAOS_PROP_PO_SVC_LIST:
			break;
		case DAOS_PROP_PO_EC_PDA:
			if (!daos_ec_pda_valid(entry->dpe_val)) {
				rc = -DER_INVAL;
				break;
			}
			d_iov_set(&value, &entry->dpe_val,
				  sizeof(entry->dpe_val));
			rc = rdb_tx_update(tx, kvs, &ds_pool_prop_ec_pda,
					   &value);
			break;
		case DAOS_PROP_PO_RP_PDA:
			if (!daos_rp_pda_valid(entry->dpe_val)) {
				rc = -DER_INVAL;
				break;
			}
			d_iov_set(&value, &entry->dpe_val,
				   sizeof(entry->dpe_val));
			rc = rdb_tx_update(tx, kvs, &ds_pool_prop_rp_pda,
					   &value);
			break;
		case DAOS_PROP_PO_SCRUB_MODE:
			d_iov_set(&value, &entry->dpe_val,
				  sizeof(entry->dpe_val));
			rc = rdb_tx_update(tx, kvs, &ds_pool_prop_scrub_sched,
					   &value);
			if (rc)
				return rc;
			break;
		case DAOS_PROP_PO_SCRUB_FREQ:
			d_iov_set(&value, &entry->dpe_val,
				  sizeof(entry->dpe_val));
			rc = rdb_tx_update(tx, kvs, &ds_pool_prop_scrub_freq,
					   &value);
			if (rc)
				return rc;
			break;
		case DAOS_PROP_PO_SCRUB_THRESH:
			d_iov_set(&value, &entry->dpe_val,
				  sizeof(entry->dpe_val));
			rc = rdb_tx_update(tx, kvs, &ds_pool_prop_scrub_thresh,
					   &value);
			if (rc)
				return rc;
			break;
		case DAOS_PROP_PO_GLOBAL_VERSION:
			if (entry->dpe_val > DAOS_POOL_GLOBAL_VERSION) {
				rc = -DER_INVAL;
				break;
			}
			val32 = entry->dpe_val;
			d_iov_set(&value, &val32, sizeof(val32));
			rc = rdb_tx_update(tx, kvs, &ds_pool_prop_global_version,
					   &value);
			break;
		case DAOS_PROP_PO_UPGRADE_STATUS:
			if (entry->dpe_val > DAOS_UPGRADE_STATUS_COMPLETED) {
				rc = -DER_INVAL;
				break;
			}
			val32 = entry->dpe_val;
			d_iov_set(&value, &val32, sizeof(val32));
			rc = rdb_tx_update(tx, kvs, &ds_pool_prop_upgrade_status,
					   &value);
			break;
		default:
			D_ERROR("bad dpe_type %d.\n", entry->dpe_type);
			return -DER_INVAL;
		}
		if (rc) {
			D_ERROR("Failed to update entry type=%d, rc="DF_RC"\n",
				entry->dpe_type, DP_RC(rc));
			break;
		}
	}
	return rc;
}

static int
init_pool_metadata(struct rdb_tx *tx, const rdb_path_t *kvs, uint32_t nnodes, const char *group,
		   const d_rank_list_t *ranks, daos_prop_t *prop, uint32_t ndomains,
		   const uint32_t *domains)
{
	struct pool_buf	       *map_buf;
	uint32_t		map_version = 1;
	uint32_t		connectable;
	uint32_t		nhandles = 0;
	d_iov_t			value;
	struct rdb_kvs_attr	attr;
	int			ntargets = nnodes * dss_tgt_nr;
	uint32_t		upgrade_global_version = DAOS_POOL_GLOBAL_VERSION;
	int			rc;

	/* Generate the pool buffer. */
	rc = gen_pool_buf(NULL /* map */, &map_buf, map_version, ndomains, nnodes, ntargets,
			  domains, ranks, dss_tgt_nr);
	if (rc != 0) {
		D_ERROR("failed to generate pool buf, "DF_RC"\n", DP_RC(rc));
		goto out;
	}

	/* Initialize the pool map properties. */
	rc = write_map_buf(tx, kvs, map_buf, map_version);
	if (rc != 0) {
		D_ERROR("failed to write map properties, "DF_RC"\n", DP_RC(rc));
		goto out_map_buf;
	}

	/* Write the optional properties. */
	rc = pool_prop_write(tx, kvs, prop, true);
	if (rc != 0) {
		D_ERROR("failed to write props, "DF_RC"\n", DP_RC(rc));
		goto out_map_buf;
	}

	/* Write connectable property */
	connectable = 1;
	d_iov_set(&value, &connectable, sizeof(connectable));
	rc = rdb_tx_update(tx, kvs, &ds_pool_prop_connectable, &value);
	if (rc != 0) {
		D_ERROR("failed to write connectable prop, "DF_RC"\n",
			DP_RC(rc));
		goto out_map_buf;
	}

	/**
	 * Firstly write upgrading global version, so resuming could figure
	 * out what is target global version of upgrading, use this to reject
	 * resuming pool uprading if DAOS software upgraded again.
	 */
	d_iov_set(&value, &upgrade_global_version, sizeof(upgrade_global_version));
	rc = rdb_tx_update(tx, kvs, &ds_pool_prop_upgrade_global_version, &value);
	if (rc != 0) {
		D_ERROR("failed to write upgrade global version prop, "DF_RC"\n",
			DP_RC(rc));
		goto out_map_buf;
	}

	/* Write the handle properties. */
	d_iov_set(&value, &nhandles, sizeof(nhandles));
	rc = rdb_tx_update(tx, kvs, &ds_pool_prop_nhandles, &value);
	if (rc != 0) {
		D_ERROR("failed to update handle props, "DF_RC"\n", DP_RC(rc));
		goto out_map_buf;
	}
	attr.dsa_class = RDB_KVS_GENERIC;
	attr.dsa_order = 16;
	rc = rdb_tx_create_kvs(tx, kvs, &ds_pool_prop_handles, &attr);
	if (rc != 0) {
		D_ERROR("failed to create handle prop KVS, "DF_RC"\n",
			DP_RC(rc));
		goto out_map_buf;
	}

	/* Create pool user attributes KVS */
	rc = rdb_tx_create_kvs(tx, kvs, &ds_pool_attr_user, &attr);
	if (rc != 0)
		D_ERROR("failed to create user attr KVS, "DF_RC"\n", DP_RC(rc));

out_map_buf:
	pool_buf_free(map_buf);
out:
	return rc;
}

/*
 * nreplicas inputs how many replicas are wanted, while ranks->rl_nr
 * outputs how many replicas are actually selected, which may be less than
 * nreplicas. If successful, callers are responsible for calling
 * d_rank_list_free(*ranksp).
 */
static int
select_svc_ranks(int nreplicas, const d_rank_list_t *target_addrs,
		 int ndomains, const uint32_t *domains,
		 d_rank_list_t **ranksp)
{
	int			i_rank_zero = -1;
	int			selectable;
	d_rank_list_t		*rnd_tgts;
	d_rank_list_t		*ranks;
	int			i;
	int			j;
	int			rc;

	if (nreplicas <= 0)
		return -DER_INVAL;

	rc = d_rank_list_dup(&rnd_tgts, target_addrs);
	if (rc != 0)
		return rc;

	/* Shuffle the target ranks to avoid overloading any particular ranks. */
	/*
	 * DAOS-9177: Temporarily disable shuffle to give us more time to stabilize tests.
	 */
	/*daos_rank_list_shuffle(rnd_tgts);*/

	/* Determine the number of selectable targets. */
	selectable = rnd_tgts->rl_nr;
	if (daos_rank_list_find((d_rank_list_t *)rnd_tgts, 0 /* rank */,
				&i_rank_zero)) {
		/*
		 * Unless it is the only target available, we don't select rank
		 * 0 for now to avoid losing orterun stdout.
		 */
		if (selectable > 1)
			selectable -= 1 /* rank 0 */;
	}

	if (nreplicas > selectable)
		nreplicas = selectable;
	ranks = daos_rank_list_alloc(nreplicas);
	if (ranks == NULL)
		D_GOTO(out, rc = -DER_NOMEM);

	/* TODO: Choose ranks according to failure domains. */
	j = 0;
	for (i = 0; i < rnd_tgts->rl_nr; i++) {
		if (j == ranks->rl_nr)
			break;
		if (i == i_rank_zero && selectable > 1)
			/* This is rank 0 and it's not the only rank. */
			continue;
		D_DEBUG(DB_MD, "ranks[%d]: %u\n", j, rnd_tgts->rl_ranks[i]);
		ranks->rl_ranks[j] = rnd_tgts->rl_ranks[i];
		j++;
	}
	D_ASSERTF(j == ranks->rl_nr, "%d == %u\n", j, ranks->rl_nr);

	*ranksp = ranks;
	rc = 0;

out:
	d_rank_list_free(rnd_tgts);
	return rc;
}

/* TODO: replace all rsvc_complete_rpc() calls in this file with pool_rsvc_complete_rpc() */

/*
 * Returns:
 *
 *   RSVC_CLIENT_RECHOOSE	Instructs caller to retry RPC starting from rsvc_client_choose()
 *   RSVC_CLIENT_PROCEED	OK; proceed to process the reply
 */
static int
pool_rsvc_client_complete_rpc(struct rsvc_client *client, const crt_endpoint_t *ep,
			      int rc_crt, struct pool_op_out *out)
{
	int rc;

	rc = rsvc_client_complete_rpc(client, ep, rc_crt, out->po_rc, &out->po_hint);
	if (rc == RSVC_CLIENT_RECHOOSE ||
	    (rc == RSVC_CLIENT_PROCEED && daos_rpc_retryable_rc(out->po_rc))) {
		return RSVC_CLIENT_RECHOOSE;
	}
	return RSVC_CLIENT_PROCEED;
}

/**
 * Create a (combined) pool(/container) service. This method shall be called on
 * a single storage node in the pool.
 *
 * \param[in]		pool_uuid	pool UUID
 * \param[in]		ntargets	number of targets in the pool
 * \param[in]		group		crt group ID (unused now)
 * \param[in]		target_addrs	list of \a ntargets target ranks
 * \param[in]		ndomains	number of domains the pool spans over
 * \param[in]		domains		serialized domain tree
 * \param[in]		prop		pool properties
 * \param[in,out]	svc_addrs	\a svc_addrs.rl_nr inputs how many
 *					replicas shall be created; returns the
 *					list of pool service replica ranks
 */
int
ds_pool_svc_create(const uuid_t pool_uuid, int ntargets, const char *group,
		   const d_rank_list_t *target_addrs, int ndomains, const uint32_t *domains,
		   daos_prop_t *prop, d_rank_list_t *svc_addrs)
{
	d_rank_list_t	       *ranks;
	d_iov_t			psid;
	struct rsvc_client	client;
	struct dss_module_info *info = dss_get_module_info();
	crt_endpoint_t		ep;
	crt_rpc_t	       *rpc;
	struct pool_create_in  *in;
	struct pool_create_out *out;
	struct d_backoff_seq	backoff_seq;
	int			rc;

	D_ASSERTF(ntargets == target_addrs->rl_nr, "ntargets=%u num=%u\n",
		  ntargets, target_addrs->rl_nr);

	rc = select_svc_ranks(svc_addrs->rl_nr, target_addrs, ndomains,
			      domains, &ranks);
	if (rc != 0)
		D_GOTO(out, rc);

	d_iov_set(&psid, (void *)pool_uuid, sizeof(uuid_t));
	rc = ds_rsvc_dist_start(DS_RSVC_CLASS_POOL, &psid, pool_uuid, ranks, true /* create */,
				true /* bootstrap */, ds_rsvc_get_md_cap());
	if (rc != 0)
		D_GOTO(out_ranks, rc);

	rc = rsvc_client_init(&client, ranks);
	if (rc != 0)
		D_GOTO(out_creation, rc);

	rc = d_backoff_seq_init(&backoff_seq, 0 /* nzeros */, 16 /* factor */,
				8 /* next (ms) */, 1 << 10 /* max (ms) */);
	D_ASSERTF(rc == 0, "d_backoff_seq_init: "DF_RC"\n", DP_RC(rc));

rechoose:
	/* Create a POOL_CREATE request. */
	ep.ep_grp = NULL;
	rc = rsvc_client_choose(&client, &ep);
	if (rc != 0) {
		D_ERROR(DF_UUID": cannot find pool service: "DF_RC"\n",
			DP_UUID(pool_uuid), DP_RC(rc));
		goto out_backoff_seq;
	}
	rc = pool_req_create(info->dmi_ctx, &ep, POOL_CREATE, &rpc);
	if (rc != 0) {
		D_ERROR(DF_UUID": failed to create POOL_CREATE RPC: "DF_RC"\n",
			DP_UUID(pool_uuid), DP_RC(rc));
		goto out_backoff_seq;
	}
	in = crt_req_get(rpc);
	uuid_copy(in->pri_op.pi_uuid, pool_uuid);
	uuid_clear(in->pri_op.pi_hdl);
	in->pri_ntgts = ntargets;
	in->pri_tgt_ranks = (d_rank_list_t *)target_addrs;
	in->pri_prop = prop;
	in->pri_ndomains = ndomains;
	in->pri_domains.ca_count = ndomains;
	in->pri_domains.ca_arrays = (uint32_t *)domains;

	/* Send the POOL_CREATE request. */
	rc = dss_rpc_send(rpc);
	out = crt_reply_get(rpc);
	D_ASSERT(out != NULL);
	rc = rsvc_client_complete_rpc(&client, &ep, rc,
				      rc == 0 ? out->pro_op.po_rc : -DER_IO,
				      rc == 0 ? &out->pro_op.po_hint : NULL);
	if (rc == RSVC_CLIENT_RECHOOSE ||
	    (rc == RSVC_CLIENT_PROCEED && daos_rpc_retryable_rc(out->pro_op.po_rc))) {
		crt_req_decref(rpc);
		dss_sleep(d_backoff_seq_next(&backoff_seq));
		D_GOTO(rechoose, rc);
	}
	rc = out->pro_op.po_rc;
	if (rc != 0) {
		D_ERROR(DF_UUID": failed to create pool: "DF_RC"\n",
			DP_UUID(pool_uuid), DP_RC(rc));
		D_GOTO(out_rpc, rc);
	}

	rc = daos_rank_list_copy(svc_addrs, ranks);
	D_ASSERTF(rc == 0, "daos_rank_list_copy: "DF_RC"\n", DP_RC(rc));
out_rpc:
	crt_req_decref(rpc);
out_backoff_seq:
	d_backoff_seq_fini(&backoff_seq);
	rsvc_client_fini(&client);
out_creation:
	if (rc != 0)
		ds_rsvc_dist_stop(DS_RSVC_CLASS_POOL, &psid, ranks,
				  NULL, true /* destroy */);
out_ranks:
	d_rank_list_free(ranks);
out:
	return rc;
}

int
ds_pool_svc_destroy(const uuid_t pool_uuid, d_rank_list_t *svc_ranks)
{
	d_iov_t		psid;
	int		rc;

	d_iov_set(&psid, (void *)pool_uuid, sizeof(uuid_t));
	rc = ds_rsvc_dist_stop(DS_RSVC_CLASS_POOL, &psid, svc_ranks,
			       NULL /* excluded */, true /* destroy */);
	if (rc != 0)
		D_ERROR(DF_UUID": failed to destroy pool service: "DF_RC"\n",
			DP_UUID(pool_uuid), DP_RC(rc));

	return rc;
}

static int
pool_svc_name_cb(d_iov_t *id, char **name)
{
	char *s;

	if (id->iov_len != sizeof(uuid_t))
		return -DER_INVAL;
	D_ALLOC(s, DAOS_UUID_STR_SIZE);
	if (s == NULL)
		return -DER_NOMEM;
	uuid_unparse_lower(id->iov_buf, s);
	s[8] = '\0'; /* strlen(DF_UUID) */
	*name = s;
	return 0;
}

static int
pool_svc_locate_cb(d_iov_t *id, char **path)
{
	char *s;

	if (id->iov_len != sizeof(uuid_t))
		return -DER_INVAL;
	s = pool_svc_rdb_path(id->iov_buf);
	if (s == NULL)
		return -DER_NOMEM;
	*path = s;
	return 0;
}

static int
pool_svc_alloc_cb(d_iov_t *id, struct ds_rsvc **rsvc)
{
	struct pool_svc	       *svc;
	int			rc;

	if (id->iov_len != sizeof(uuid_t)) {
		rc = -DER_INVAL;
		goto err;
	}

	D_ALLOC_PTR(svc);
	if (svc == NULL) {
		rc = -DER_NOMEM;
		goto err;
	}

	d_iov_set(&svc->ps_rsvc.s_id, svc->ps_uuid, sizeof(uuid_t));

	uuid_copy(svc->ps_uuid, id->iov_buf);
	D_INIT_LIST_HEAD(&svc->ps_events.pse_queue);
	svc->ps_events.pse_handler = ABT_THREAD_NULL;

	rc = ABT_rwlock_create(&svc->ps_lock);
	if (rc != ABT_SUCCESS) {
		D_ERROR("failed to create ps_lock: %d\n", rc);
		rc = dss_abterr2der(rc);
		goto err_svc;
	}

	rc = rdb_path_init(&svc->ps_root);
	if (rc != 0)
		goto err_lock;
	rc = rdb_path_push(&svc->ps_root, &rdb_path_root_key);
	if (rc != 0)
		goto err_root;

	rc = rdb_path_clone(&svc->ps_root, &svc->ps_handles);
	if (rc != 0)
		goto err_root;
	rc = rdb_path_push(&svc->ps_handles, &ds_pool_prop_handles);
	if (rc != 0)
		goto err_handles;

	rc = rdb_path_clone(&svc->ps_root, &svc->ps_user);
	if (rc != 0)
		goto err_handles;
	rc = rdb_path_push(&svc->ps_user, &ds_pool_attr_user);
	if (rc != 0)
		goto err_user;

	rc = ABT_mutex_create(&svc->ps_events.pse_mutex);
	if (rc != ABT_SUCCESS) {
		rc = dss_abterr2der(rc);
		goto err_user;
	}

	rc = ABT_cond_create(&svc->ps_events.pse_cv);
	if (rc != ABT_SUCCESS) {
		rc = dss_abterr2der(rc);
		goto err_events_mutex;
	}

	rc = ds_cont_svc_init(&svc->ps_cont_svc, svc->ps_uuid, 0 /* id */,
			      &svc->ps_rsvc);
	if (rc != 0)
		goto err_events_cv;

	*rsvc = &svc->ps_rsvc;
	return 0;

err_events_cv:
	ABT_cond_free(&svc->ps_events.pse_cv);
err_events_mutex:
	ABT_mutex_free(&svc->ps_events.pse_mutex);
err_user:
	rdb_path_fini(&svc->ps_user);
err_handles:
	rdb_path_fini(&svc->ps_handles);
err_root:
	rdb_path_fini(&svc->ps_root);
err_lock:
	ABT_rwlock_free(&svc->ps_lock);
err_svc:
	D_FREE(svc);
err:
	return rc;
}

static void
pool_svc_put(struct pool_svc *svc)
{
	ds_rsvc_put(&svc->ps_rsvc);
}

/* Disable all pools exclusion */
void
ds_pool_disable_exclude(void)
{
	pool_disable_exclude = true;
}

void
ds_pool_enable_exclude(void)
{
	pool_disable_exclude = false;
}

static int
queue_event(struct pool_svc *svc, d_rank_t rank, uint64_t incarnation, enum crt_event_source src,
	    enum crt_event_type type)
{
	struct pool_svc_events *events = &svc->ps_events;
	struct pool_svc_event  *event;

	D_ALLOC_PTR(event);
	if (event == NULL)
		return -DER_NOMEM;

	event->psv_rank = rank;
	event->psv_incarnation = incarnation;
	event->psv_src = src;
	event->psv_type = type;

	D_DEBUG(DB_MD, DF_UUID": queuing event: "DF_PS_EVENT"\n", DP_UUID(svc->ps_uuid),
		DP_PS_EVENT(event));

	ABT_mutex_lock(events->pse_mutex);
	d_list_add_tail(&event->psv_link, &events->pse_queue);
	ABT_cond_broadcast(events->pse_cv);
	ABT_mutex_unlock(events->pse_mutex);
	return 0;
}

static void
discard_events(d_list_t *queue)
{
	struct pool_svc_event  *event;
	struct pool_svc_event  *tmp;

	d_list_for_each_entry_safe(event, tmp, queue, psv_link) {
		D_DEBUG(DB_MD, "discard event: "DF_PS_EVENT"\n", DP_PS_EVENT(event));
		d_list_del_init(&event->psv_link);
		D_FREE(event);
	}
}

static int pool_svc_exclude_rank(struct pool_svc *svc, d_rank_t rank);

static void
handle_event(struct pool_svc *svc, struct pool_svc_event *event)
{
	daos_prop_t		prop = {0};
	struct daos_prop_entry *entry;
	int			rc;

	/* Only used for exclude the rank for the moment */
	if ((event->psv_src != CRT_EVS_GRPMOD && event->psv_src != CRT_EVS_SWIM) ||
	    event->psv_type != CRT_EVT_DEAD || pool_disable_exclude) {
		D_DEBUG(DB_MD, "ignore event: "DF_PS_EVENT" exclude=%d\n", DP_PS_EVENT(event),
			pool_disable_exclude);
		goto out;
	}

	D_DEBUG(DB_MD, DF_UUID": handling event: "DF_PS_EVENT"\n", DP_UUID(svc->ps_uuid),
		DP_PS_EVENT(event));

	rc = ds_pool_iv_prop_fetch(svc->ps_pool, &prop);
	if (rc != 0) {
		D_ERROR(DF_UUID": failed to fetch properties: "DF_RC"\n", DP_UUID(svc->ps_uuid),
			DP_RC(rc));
		goto out;
	}

	entry = daos_prop_entry_get(&prop, DAOS_PROP_PO_SELF_HEAL);
	D_ASSERT(entry != NULL);
	if (!(entry->dpe_val & DAOS_SELF_HEAL_AUTO_EXCLUDE)) {
		D_DEBUG(DB_MD, DF_UUID": self healing is disabled\n", DP_UUID(svc->ps_uuid));
		goto out_prop;
	}

	rc = pool_svc_exclude_rank(svc, event->psv_rank);
	if (rc != 0) {
		D_ERROR(DF_UUID": failed to exclude rank %u: "DF_RC"\n", DP_UUID(svc->ps_uuid),
			event->psv_rank, DP_RC(rc));
		goto out_prop;
	}

	D_DEBUG(DB_MD, DF_UUID": excluded rank %u\n", DP_UUID(svc->ps_uuid), event->psv_rank);
out_prop:
	daos_prop_fini(&prop);
out:
	return;
}

static void
events_handler(void *arg)
{
	struct pool_svc	       *svc = arg;
	struct pool_svc_events *events = &svc->ps_events;

	D_DEBUG(DB_MD, DF_UUID": starting\n", DP_UUID(svc->ps_uuid));

	for (;;) {
		struct pool_svc_event  *event;
		bool			stop;

		ABT_mutex_lock(events->pse_mutex);
		for (;;) {
			stop = events->pse_stop;
			if (stop) {
				discard_events(&events->pse_queue);
				break;
			}
			if (!d_list_empty(&events->pse_queue)) {
				event = d_list_entry(events->pse_queue.next, struct pool_svc_event,
						     psv_link);
				d_list_del_init(&event->psv_link);
				break;
			}
			sched_cond_wait(events->pse_cv, events->pse_mutex);
		}
		ABT_mutex_unlock(events->pse_mutex);
		if (stop)
			break;

		handle_event(svc, event);

		D_FREE(event);
		ABT_thread_yield();
	}

	D_DEBUG(DB_MD, DF_UUID": stopping\n", DP_UUID(svc->ps_uuid));
}

static void
ds_pool_crt_event_cb(d_rank_t rank, uint64_t incarnation, enum crt_event_source src,
		     enum crt_event_type type, void *arg)
{
	struct pool_svc	       *svc = arg;
	int			rc;

	rc = queue_event(svc, rank, incarnation, src, type);
	if (rc != 0)
		D_ERROR(DF_UUID": failed to queue event: "DF_PS_EVENT": "DF_RC"\n",
			DP_UUID(svc->ps_uuid), rank, incarnation, src, type, DP_RC(rc));
}

static int pool_svc_check_node_status(struct pool_svc *svc);

static int
init_events(struct pool_svc *svc)
{
	struct pool_svc_events *events = &svc->ps_events;
	int			rc;

	D_ASSERT(d_list_empty(&events->pse_queue));
	D_ASSERT(events->pse_handler == ABT_THREAD_NULL);

	rc = crt_register_event_cb(ds_pool_crt_event_cb, svc);
	if (rc != 0) {
		D_ERROR(DF_UUID": failed to register event callback: "DF_RC"\n",
			DP_UUID(svc->ps_uuid), DP_RC(rc));
		goto err;
	}

	/*
	 * Note that events happened during the status-based recovery may
	 * appear twice in the event queue: one queued by the event callback,
	 * and one queued by the recovery.
	 */
	rc = pool_svc_check_node_status(svc);
	if (rc != 0) {
		D_ERROR(DF_UUID": failed to create event handler: "DF_RC"\n",
			DP_UUID(svc->ps_uuid), DP_RC(rc));
		goto err_cb;
	}

	rc = dss_ult_create(events_handler, svc, DSS_XS_SELF, 0, 0, &events->pse_handler);
	if (rc != 0) {
		D_ERROR(DF_UUID": failed to create event handler: "DF_RC"\n",
			DP_UUID(svc->ps_uuid), DP_RC(rc));
		goto err_cb;
	}

	return 0;

err_cb:
	crt_unregister_event_cb(ds_pool_crt_event_cb, svc);
	discard_events(&events->pse_queue);
err:
	return rc;
}

static void
fini_events(struct pool_svc *svc)
{
	struct pool_svc_events *events = &svc->ps_events;
	int			rc;

	D_ASSERT(events->pse_handler != ABT_THREAD_NULL);

	crt_unregister_event_cb(ds_pool_crt_event_cb, svc);

	ABT_mutex_lock(events->pse_mutex);
	events->pse_stop = true;
	ABT_cond_broadcast(events->pse_cv);
	ABT_mutex_unlock(events->pse_mutex);

	rc = ABT_thread_join(events->pse_handler);
	D_ASSERTF(rc == 0, DF_RC"\n", DP_RC(rc));
	ABT_thread_free(&events->pse_handler);
	events->pse_handler = ABT_THREAD_NULL;
}

static void
pool_svc_free_cb(struct ds_rsvc *rsvc)
{
	struct pool_svc *svc = pool_svc_obj(rsvc);

	ds_cont_svc_fini(&svc->ps_cont_svc);
	ABT_cond_free(&svc->ps_events.pse_cv);
	ABT_mutex_free(&svc->ps_events.pse_mutex);
	rdb_path_fini(&svc->ps_user);
	rdb_path_fini(&svc->ps_handles);
	rdb_path_fini(&svc->ps_root);
	ABT_rwlock_free(&svc->ps_lock);
	D_FREE(svc);
}

/*
 * Initialize and update svc->ps_pool with map_buf and map_version. This
 * ensures that svc->ps_pool matches the latest pool map.
 */
static int
init_svc_pool(struct pool_svc *svc, struct pool_buf *map_buf,
	      uint32_t map_version)
{
	struct ds_pool *pool;
	int		rc;

	pool = ds_pool_lookup(svc->ps_uuid);
	if (pool == NULL) {
		D_ERROR(DF_UUID": failed to get ds_pool\n",
			DP_UUID(svc->ps_uuid));
		return -DER_NONEXIST;
	}
	rc = ds_pool_tgt_map_update(pool, map_buf, map_version);
	if (rc != 0) {
		ds_pool_put(pool);
		return rc;
	}
	ds_pool_iv_ns_update(pool, dss_self_rank());

	D_ASSERT(svc->ps_pool == NULL);
	svc->ps_pool = pool;
	return 0;
}

/* Finalize svc->ps_pool. */
static void
fini_svc_pool(struct pool_svc *svc)
{
	D_ASSERT(svc->ps_pool != NULL);
	ds_pool_put(svc->ps_pool);
	svc->ps_pool = NULL;
}

/* Is the primary group initialized (i.e., version > 0)? */
static bool
primary_group_initialized(void)
{
	uint32_t	version;
	int		rc;

	rc = crt_group_version(NULL /* grp */, &version);
	D_ASSERTF(rc == 0, "crt_group_version: "DF_RC"\n", DP_RC(rc));
	return (version > 0);
}

/*
 * Read the DB for map_buf, map_version, and prop. Callers are responsible for
 * freeing *map_buf and *prop.
 */
static int
read_db_for_stepping_up(struct pool_svc *svc, struct pool_buf **map_buf,
			uint32_t *map_version, daos_prop_t **prop)
{
	struct rdb_tx	tx;
	d_iov_t		value;
	bool		version_exists = false;
	int		rc;

	rc = rdb_tx_begin(svc->ps_rsvc.s_db, svc->ps_rsvc.s_term, &tx);
	if (rc != 0)
		goto out;
	ABT_rwlock_rdlock(svc->ps_lock);

	/* Check the layout version. */
	d_iov_set(&value, &svc->ps_global_version, sizeof(svc->ps_global_version));
	rc = rdb_tx_lookup(&tx, &svc->ps_root, &ds_pool_prop_global_version, &value);
	if (rc == -DER_NONEXIST) {
		/*
		 * This DB may be new or incompatible. Check the existence of
		 * the pool map to find out which is the case. (See the
		 * references to version_exists below.)
		 */
		D_DEBUG(DB_MD, DF_UUID": no layout version\n",
			DP_UUID(svc->ps_uuid));
		goto check_map;
	} else if (rc != 0) {
		D_ERROR(DF_UUID": failed to look up layout version: "DF_RC"\n",
			DP_UUID(svc->ps_uuid), DP_RC(rc));
		goto out_lock;
	}
	version_exists = true;

	/**
	 * downgrading the DAOS software of an upgraded pool report
	 * a proper RAS error.
	 */
<<<<<<< HEAD
	if (global_version > DAOS_POOL_GLOBAL_VERSION) {
=======
	if (svc->ps_global_version > DS_POOL_GLOBAL_VERSION) {
>>>>>>> 1381b758
		ds_notify_ras_eventf(RAS_POOL_DF_INCOMPAT, RAS_TYPE_INFO,
				     RAS_SEV_ERROR, NULL /* hwid */,
				     NULL /* rank */, NULL /* inc */,
				     NULL /* jobid */,
				     &svc->ps_uuid, NULL /* cont */,
				     NULL /* objid */, NULL /* ctlop */,
				     NULL /* data */,
				     "incompatible layout version: %u larger than "
<<<<<<< HEAD
				     "%u", global_version,
				     DAOS_POOL_GLOBAL_VERSION);
=======
				     "%u", svc->ps_global_version,
				     DS_POOL_GLOBAL_VERSION);
>>>>>>> 1381b758
		rc = -DER_DF_INCOMPT;
		goto out_lock;
	}

check_map:
	rc = read_map_buf(&tx, &svc->ps_root, map_buf, map_version);
	if (rc != 0) {
		if (rc == -DER_NONEXIST && !version_exists) {
			/*
			 * This DB is new. Note that if the layout version
			 * exists, then the pool map must also exist;
			 * otherwise, it is an error.
			 */
			D_DEBUG(DB_MD, DF_UUID": new db\n",
				DP_UUID(svc->ps_uuid));
			rc = + DER_UNINIT;
		} else {
			D_ERROR(DF_UUID": failed to read pool map buffer: "DF_RC
				"\n", DP_UUID(svc->ps_uuid), DP_RC(rc));
		}
		goto out_lock;
	}

	if (!version_exists)
		/* This could also be a 1.x pool, which we assume nobody cares. */
		D_DEBUG(DB_MD, DF_UUID": assuming 2.0\n", DP_UUID(svc->ps_uuid));

	rc = pool_prop_read(&tx, svc, DAOS_PO_QUERY_PROP_ALL, prop);
	if (rc != 0)
		D_ERROR(DF_UUID": cannot get access data for pool: "DF_RC"\n",
			DP_UUID(svc->ps_uuid), DP_RC(rc));

out_lock:
	ABT_rwlock_unlock(svc->ps_lock);
	rdb_tx_end(&tx);
out:
	return rc;
}

/*
 * There might be some rank status inconsistency, let's check and
 * fix it.
 */
static int
pool_svc_check_node_status(struct pool_svc *svc)
{
	struct pool_domain     *doms;
	int			doms_cnt;
	int			i;
	int			rc = 0;

	if (pool_disable_exclude) {
		D_DEBUG(DB_REBUILD, DF_UUID" disable swim exclude.\n",
			DP_UUID(svc->ps_uuid));
		return 0;
	}

	ABT_rwlock_rdlock(svc->ps_pool->sp_lock);
	doms_cnt = pool_map_find_nodes(svc->ps_pool->sp_map, PO_COMP_ID_ALL,
				       &doms);
	D_ASSERT(doms_cnt >= 0);
	for (i = 0; i < doms_cnt; i++) {
		struct swim_member_state state;

		/* Only check if UPIN server is excluded or dead for now */
		if (!(doms[i].do_comp.co_status & PO_COMP_ST_UPIN))
			continue;

		rc = crt_rank_state_get(crt_group_lookup(NULL),
					doms[i].do_comp.co_rank, &state);
		if (rc != 0 && rc != -DER_NONEXIST) {
			D_ERROR("failed to get status of rank %u: %d\n",
				doms[i].do_comp.co_rank, rc);
			break;
		}

		/* Since there is a big chance the INACTIVE node will become
		 * ACTIVE soon, let's only evict the DEAD node rank for the
		 * moment.
		 */
		D_DEBUG(DB_REBUILD, "rank/state %d/%d\n",
			doms[i].do_comp.co_rank,
			rc == -DER_NONEXIST ? -1 : state.sms_status);
		if (rc == -DER_NONEXIST || state.sms_status == SWIM_MEMBER_DEAD) {
			rc = queue_event(svc, doms[i].do_comp.co_rank, 0 /* incarnation */,
					 rc == -DER_NONEXIST ? CRT_EVS_GRPMOD : CRT_EVS_SWIM,
					 CRT_EVT_DEAD);
			if (rc) {
				D_ERROR("failed to exclude rank %u: %d\n",
					doms[i].do_comp.co_rank, rc);
				break;
			}
		}
	}
	ABT_rwlock_unlock(svc->ps_pool->sp_lock);
	return rc;
}

/* up */
static int
pool_svc_step_up_cb(struct ds_rsvc *rsvc)
{
	struct pool_svc	       *svc = pool_svc_obj(rsvc);
	struct pool_buf	       *map_buf = NULL;
	uint32_t		map_version;
	uuid_t			pool_hdl_uuid;
	uuid_t			cont_hdl_uuid;
	daos_prop_t	       *prop = NULL;
	bool			cont_svc_up = false;
	bool			events_initialized = false;
	d_rank_t		rank;
	int			rc;

	/*
	 * If this is the only voting replica, it may have become the leader
	 * without doing any RPC. The primary group may have yet to be
	 * initialized by the MS. Proceeding with such a primary group may
	 * result in unnecessary rank exclusions (see the
	 * pool_svc_check_node_status call below). Wait for the primary group
	 * initialization by retrying the leader election (rate-limited by
	 * rdb_timerd). (If there's at least one other voting replica, at least
	 * one RPC must have been done, so the primary group must have been
	 * initialized at this point.)
	 */
	if (!primary_group_initialized())
		return -DER_GRPVER;

	rc = read_db_for_stepping_up(svc, &map_buf, &map_version, &prop);
	if (rc != 0)
		goto out;

	rc = init_svc_pool(svc, map_buf, map_version);
	if (rc != 0)
		goto out;

	/*
	 * Just in case the previous leader didn't complete distributing the
	 * latest pool map. This doesn't need to be undone if we encounter an
	 * error below.
	 */
	ds_rsvc_request_map_dist(&svc->ps_rsvc);

	rc = ds_cont_svc_step_up(svc->ps_cont_svc);
	if (rc != 0)
		goto out;
	cont_svc_up = true;

	rc = init_events(svc);
	if (rc != 0)
		goto out;
	events_initialized = true;

	rc = ds_pool_iv_prop_update(svc->ps_pool, prop);
	if (rc) {
		D_ERROR("ds_pool_iv_prop_update failed %d.\n", rc);
		D_GOTO(out, rc);
	}

	if (!uuid_is_null(svc->ps_pool->sp_srv_cont_hdl)) {
		uuid_copy(pool_hdl_uuid, svc->ps_pool->sp_srv_pool_hdl);
		uuid_copy(cont_hdl_uuid, svc->ps_pool->sp_srv_cont_hdl);
	} else {
		uuid_generate(pool_hdl_uuid);
		uuid_generate(cont_hdl_uuid);
	}

	rc = ds_pool_iv_srv_hdl_update(svc->ps_pool, pool_hdl_uuid,
				       cont_hdl_uuid);
	if (rc) {
		D_ERROR("ds_pool_iv_srv_hdl_update failed %d.\n", rc);
		D_GOTO(out, rc);
	}

	D_PRINT(DF_UUID": pool/cont hdl uuid "DF_UUID"/"DF_UUID"\n",
		DP_UUID(svc->ps_uuid), DP_UUID(pool_hdl_uuid),
		DP_UUID(cont_hdl_uuid));

	/* resume pool upgrade if needed */
	rc = ds_pool_upgrade_if_needed(svc->ps_uuid, NULL, svc, NULL);
	if (rc != 0)
		goto out;

	rc = ds_rebuild_regenerate_task(svc->ps_pool, prop);
	if (rc != 0)
		goto out;

	rc = crt_group_rank(NULL, &rank);
	D_ASSERTF(rc == 0, ""DF_RC"\n", DP_RC(rc));
	D_PRINT(DF_UUID": rank %u became pool service leader "DF_U64"\n",
		DP_UUID(svc->ps_uuid), rank, svc->ps_rsvc.s_term);
out:
	if (rc != 0) {
		if (events_initialized)
			fini_events(svc);
		if (cont_svc_up)
			ds_cont_svc_step_down(svc->ps_cont_svc);
		if (svc->ps_pool != NULL)
			fini_svc_pool(svc);
	}
	if (map_buf != NULL)
		D_FREE(map_buf);
	if (prop != NULL)
		daos_prop_free(prop);
	if (rc < 0)
		ds_pool_failed_add(svc->ps_uuid, rc);
	else if (rc == 0)
		ds_pool_failed_remove(svc->ps_uuid);
	return rc;
}

static void
pool_svc_step_down_cb(struct ds_rsvc *rsvc)
{
	struct pool_svc	       *svc = pool_svc_obj(rsvc);
	d_rank_t		rank;
	int			rc;

	ds_pool_iv_srv_hdl_invalidate(svc->ps_pool);

	fini_events(svc);
	ds_cont_svc_step_down(svc->ps_cont_svc);
	fini_svc_pool(svc);

	rc = crt_group_rank(NULL, &rank);
	D_ASSERTF(rc == 0, ""DF_RC"\n", DP_RC(rc));
	D_PRINT(DF_UUID": rank %u no longer pool service leader "DF_U64"\n",
		DP_UUID(svc->ps_uuid), rank, svc->ps_rsvc.s_term);
}

static void
pool_svc_drain_cb(struct ds_rsvc *rsvc)
{
}

static int
pool_svc_map_dist_cb(struct ds_rsvc *rsvc)
{
	struct pool_svc	       *svc = pool_svc_obj(rsvc);
	struct rdb_tx		tx;
	struct pool_buf	       *map_buf = NULL;
	uint32_t		map_version;
	int			rc;

	/* Read the pool map into map_buf and map_version. */
	rc = rdb_tx_begin(rsvc->s_db, rsvc->s_term, &tx);
	if (rc != 0)
		goto out;
	ABT_rwlock_rdlock(svc->ps_lock);
	rc = read_map_buf(&tx, &svc->ps_root, &map_buf, &map_version);
	ABT_rwlock_unlock(svc->ps_lock);
	rdb_tx_end(&tx);
	if (rc != 0) {
		D_ERROR(DF_UUID": failed to read pool map buffer: %d\n",
			DP_UUID(svc->ps_uuid), rc);
		goto out;
	}

	rc = ds_pool_iv_map_update(svc->ps_pool, map_buf, map_version);
	if (rc != 0)
		D_ERROR(DF_UUID": failed to distribute pool map %u: %d\n",
			DP_UUID(svc->ps_uuid), map_version, rc);

out:
	if (map_buf != NULL)
		D_FREE(map_buf);
	return rc;
}

static struct ds_rsvc_class pool_svc_rsvc_class = {
	.sc_name	= pool_svc_name_cb,
	.sc_locate	= pool_svc_locate_cb,
	.sc_alloc	= pool_svc_alloc_cb,
	.sc_free	= pool_svc_free_cb,
	.sc_step_up	= pool_svc_step_up_cb,
	.sc_step_down	= pool_svc_step_down_cb,
	.sc_drain	= pool_svc_drain_cb,
	.sc_map_dist	= pool_svc_map_dist_cb
};

void
ds_pool_rsvc_class_register(void)
{
	ds_rsvc_class_register(DS_RSVC_CLASS_POOL, &pool_svc_rsvc_class);
}

void
ds_pool_rsvc_class_unregister(void)
{
	ds_rsvc_class_unregister(DS_RSVC_CLASS_POOL);
}

static int
pool_svc_lookup(uuid_t uuid, struct pool_svc **svcp)
{
	struct ds_rsvc *rsvc;
	d_iov_t	id;
	int		rc;

	d_iov_set(&id, uuid, sizeof(uuid_t));
	rc = ds_rsvc_lookup(DS_RSVC_CLASS_POOL, &id, &rsvc);
	if (rc != 0)
		return rc;
	*svcp = pool_svc_obj(rsvc);
	return 0;
}

static int
pool_svc_lookup_leader(uuid_t uuid, struct pool_svc **svcp,
		       struct rsvc_hint *hint)
{
	struct ds_rsvc *rsvc;
	d_iov_t	id;
	int		rc;

	rc = ds_pool_failed_lookup(uuid);
	if (rc) {
		D_ERROR(DF_UUID": failed to start: "DF_RC"\n",
			DP_UUID(uuid), DP_RC(rc));
		return -DER_NO_SERVICE;
	}

	d_iov_set(&id, uuid, sizeof(uuid_t));
	rc = ds_rsvc_lookup_leader(DS_RSVC_CLASS_POOL, &id, &rsvc, hint);
	if (rc != 0)
		return rc;
	*svcp = pool_svc_obj(rsvc);
	return 0;
}

static void
pool_svc_put_leader(struct pool_svc *svc)
{
	ds_rsvc_put_leader(&svc->ps_rsvc);
}

/** Look up container service \a pool_uuid. */
int
ds_pool_cont_svc_lookup_leader(uuid_t pool_uuid, struct cont_svc **svcp,
			       struct rsvc_hint *hint)
{
	struct pool_svc	       *pool_svc;
	int			rc;

	rc = pool_svc_lookup_leader(pool_uuid, &pool_svc, hint);
	if (rc != 0)
		return rc;
	*svcp = pool_svc->ps_cont_svc;
	return 0;
}

int ds_pool_failed_add(uuid_t uuid, int rc)
{
	struct pool_svc_failed	*psf;
	int ret = 0;

	if (rc == 0)
		return 0;

	D_RWLOCK_WRLOCK(&psfl_rwlock);
	d_list_for_each_entry(psf, &pool_svc_failed_list, psf_link) {
		if (uuid_compare(psf->psf_uuid, uuid) == 0) {
			ret = 0;
			goto out;
		}
	}

	D_ALLOC_PTR(psf);
	if (psf == NULL) {
		ret = -DER_NOMEM;
		goto out;
	}

	uuid_copy(psf->psf_uuid, uuid);
	psf->psf_error = rc;
	d_list_add_tail(&psf->psf_link, &pool_svc_failed_list);
out:
	D_RWLOCK_UNLOCK(&psfl_rwlock);
	return ret;
}

void ds_pool_failed_remove(uuid_t uuid)
{
	struct pool_svc_failed	*psf;
	struct pool_svc_failed	*tmp;

	D_RWLOCK_WRLOCK(&psfl_rwlock);
	d_list_for_each_entry_safe(psf, tmp, &pool_svc_failed_list, psf_link) {
		if (uuid_compare(psf->psf_uuid, uuid) == 0) {
			d_list_del_init(&psf->psf_link);
			D_FREE(psf);
			break;
		}
	}
	D_RWLOCK_UNLOCK(&psfl_rwlock);
}

/* return error if failed pool found, otherwise 0 is returned */
int ds_pool_failed_lookup(uuid_t uuid)
{
	struct pool_svc_failed	*psf;

	D_RWLOCK_RDLOCK(&psfl_rwlock);
	d_list_for_each_entry(psf, &pool_svc_failed_list, psf_link) {
		if (uuid_compare(psf->psf_uuid, uuid) == 0) {
			D_RWLOCK_UNLOCK(&psfl_rwlock);
			return psf->psf_error;
		}
	}
	D_RWLOCK_UNLOCK(&psfl_rwlock);

	return 0;
}

/*
 * Try to start the pool. If a pool service RDB exists, start it. Continue the
 * iteration upon errors as other pools may still be able to work.
 */
static int
start_one(uuid_t uuid, void *varg)
{
	char	       *path;
	d_iov_t		id;
	struct stat	st;
	int		rc;

	D_DEBUG(DB_MD, DF_UUID": starting pool\n", DP_UUID(uuid));

	rc = ds_pool_start(uuid);
	if (rc != 0) {
		D_ERROR(DF_UUID": failed to start pool: %d\n", DP_UUID(uuid),
			rc);
		ds_pool_failed_add(uuid, rc);
		return 0;
	}

	/*
	 * Check if an RDB file exists, to avoid unnecessary error messages
	 * from the ds_rsvc_start() call.
	 */
	path = pool_svc_rdb_path(uuid);
	if (path == NULL) {
		D_ERROR(DF_UUID": failed to allocate rdb path\n",
			DP_UUID(uuid));
		return 0;
	}
	rc = stat(path, &st);
	D_FREE(path);
	if (rc != 0) {
		if (errno != ENOENT)
			D_ERROR(DF_UUID": failed to check rdb existence: %d\n",
				DP_UUID(uuid), errno);
		return 0;
	}

	d_iov_set(&id, uuid, sizeof(uuid_t));
	ds_rsvc_start(DS_RSVC_CLASS_POOL, &id, uuid, false /* create */, 0 /* size */,
		      NULL /* replicas */, NULL /* arg */);
	return 0;
}

static void
pool_start_all(void *arg)
{
	int rc;

	/* Scan the storage and start all pool services. */
	rc = ds_mgmt_tgt_pool_iterate(start_one, NULL /* arg */);
	if (rc != 0)
		D_ERROR("failed to scan all pool services: "DF_RC"\n",
			DP_RC(rc));
}

/* Note that this function is currently called from the main xstream. */
int
ds_pool_start_all(void)
{
	ABT_thread	thread;
	int		rc;

	/* Create a ULT to call ds_rsvc_start() in xstream 0. */
	rc = dss_ult_create(pool_start_all, NULL /* arg */, DSS_XS_SYS,
			    0 /* tgt_idx */, 0 /* stack_size */, &thread);
	if (rc != 0) {
		D_ERROR("failed to create pool start ULT: "DF_RC"\n",
			DP_RC(rc));
		return rc;
	}
	ABT_thread_join(thread);
	ABT_thread_free(&thread);
	return 0;
}

static int
stop_one(uuid_t uuid, void *varg)
{
	D_DEBUG(DB_MD, DF_UUID": stopping pool\n", DP_UUID(uuid));
	ds_pool_stop(uuid);
	return 0;
}

static void
pool_stop_all(void *arg)
{
	int	rc;

	rc = ds_rsvc_stop_all(DS_RSVC_CLASS_POOL);
	if (rc != 0)
		D_ERROR("failed to stop all pool svcs: "DF_RC"\n", DP_RC(rc));

	ds_pool_hdl_delete_all();

	rc = ds_mgmt_tgt_pool_iterate(stop_one, NULL /* arg */);
	if (rc != 0)
		D_ERROR("failed to stop all pools: "DF_RC"\n", DP_RC(rc));
}

/*
 * Note that this function is currently called from the main xstream to save
 * one ULT creation.
 */
int
ds_pool_stop_all(void)
{
	ABT_thread	thread;
	int		rc;

	/* Create a ULT to stop pools, since it requires TLS */
	rc = dss_ult_create(pool_stop_all, NULL /* arg */, DSS_XS_SYS,
			    0 /* tgt_idx */, 0 /* stack_size */, &thread);
	if (rc != 0) {
		D_ERROR("failed to create pool stop ULT: "DF_RC"\n",
			DP_RC(rc));
		return rc;
	}
	ABT_thread_free(&thread);

	return 0;
}

static int
bcast_create(crt_context_t ctx, struct pool_svc *svc, crt_opcode_t opcode,
	     crt_bulk_t bulk_hdl, crt_rpc_t **rpc)
{
	return ds_pool_bcast_create(ctx, svc->ps_pool, DAOS_POOL_MODULE, opcode,
				    DAOS_POOL_VERSION, rpc, bulk_hdl, NULL);
}

/**
 * Retrieve the latest leader hint from \a db and fill it into \a hint.
 *
 * \param[in]	db	database
 * \param[out]	hint	rsvc hint
 */
void
ds_pool_set_hint(struct rdb *db, struct rsvc_hint *hint)
{
	int rc;

	rc = rdb_get_leader(db, &hint->sh_term, &hint->sh_rank);
	if (rc != 0)
		return;
	hint->sh_flags |= RSVC_HINT_VALID;
}

static int
pool_prop_read(struct rdb_tx *tx, const struct pool_svc *svc, uint64_t bits,
	       daos_prop_t **prop_out)
{
	daos_prop_t	*prop;
	d_iov_t	 value;
	uint64_t	 val;
	uint64_t	 bit;
	uint32_t	 idx = 0, nr = 0, val32 = 0, global_ver;
	int		 rc;

	for (bit = DAOS_PO_QUERY_PROP_BIT_START;
	     bit <= DAOS_PO_QUERY_PROP_BIT_END; bit++) {
		if (bits & (1L << bit))
			nr++;
	}
	if (nr == 0)
		return 0;

	/* get pool global version */
	d_iov_set(&value, &val32, sizeof(val32));
	rc = rdb_tx_lookup(tx, &svc->ps_root, &ds_pool_prop_global_version,
			   &value);
	if (rc && rc != -DER_NONEXIST)
		return rc;
	else if (rc == -DER_NONEXIST)
		global_ver = 0;
	else
		global_ver = val32;

	prop = daos_prop_alloc(nr);
	if (prop == NULL)
		return -DER_NOMEM;
	*prop_out = prop;
	if (bits & DAOS_PO_QUERY_PROP_LABEL) {
		d_iov_set(&value, NULL, 0);
		rc = rdb_tx_lookup(tx, &svc->ps_root, &ds_pool_prop_label,
				   &value);
		if (rc != 0)
			return rc;
		if (value.iov_len > DAOS_PROP_LABEL_MAX_LEN) {
			D_ERROR("bad label length %zu (> %d).\n", value.iov_len,
				DAOS_PROP_LABEL_MAX_LEN);
			return -DER_IO;
		}
		D_ASSERT(idx < nr);
		prop->dpp_entries[idx].dpe_type = DAOS_PROP_PO_LABEL;
		D_STRNDUP(prop->dpp_entries[idx].dpe_str, value.iov_buf,
			  value.iov_len);
		if (prop->dpp_entries[idx].dpe_str == NULL)
			return -DER_NOMEM;
		idx++;
	}
	if (bits & DAOS_PO_QUERY_PROP_SPACE_RB) {
		d_iov_set(&value, &val, sizeof(val));
		rc = rdb_tx_lookup(tx, &svc->ps_root, &ds_pool_prop_space_rb,
				   &value);
		if (rc != 0)
			return rc;
		D_ASSERT(idx < nr);
		prop->dpp_entries[idx].dpe_type = DAOS_PROP_PO_SPACE_RB;
		prop->dpp_entries[idx].dpe_val = val;
		idx++;
	}
	if (bits & DAOS_PO_QUERY_PROP_SELF_HEAL) {
		d_iov_set(&value, &val, sizeof(val));
		rc = rdb_tx_lookup(tx, &svc->ps_root, &ds_pool_prop_self_heal,
				   &value);
		if (rc != 0)
			return rc;
		D_ASSERT(idx < nr);
		prop->dpp_entries[idx].dpe_type = DAOS_PROP_PO_SELF_HEAL;
		prop->dpp_entries[idx].dpe_val = val;
		idx++;
	}
	if (bits & DAOS_PO_QUERY_PROP_RECLAIM) {
		d_iov_set(&value, &val, sizeof(val));
		rc = rdb_tx_lookup(tx, &svc->ps_root, &ds_pool_prop_reclaim,
				   &value);
		if (rc != 0)
			return rc;
		D_ASSERT(idx < nr);
		prop->dpp_entries[idx].dpe_type = DAOS_PROP_PO_RECLAIM;
		prop->dpp_entries[idx].dpe_val = val;
		idx++;
	}
	if (bits & DAOS_PO_QUERY_PROP_EC_CELL_SZ) {
		d_iov_set(&value, &val, sizeof(val));
		rc = rdb_tx_lookup(tx, &svc->ps_root, &ds_pool_prop_ec_cell_sz,
				   &value);
		if (rc != 0)
			return rc;
		D_ASSERT(idx < nr);
		prop->dpp_entries[idx].dpe_type = DAOS_PROP_PO_EC_CELL_SZ;
		prop->dpp_entries[idx].dpe_val = val;
		idx++;
	}
	if (bits & DAOS_PO_QUERY_PROP_REDUN_FAC) {
		d_iov_set(&value, &val, sizeof(val));
		rc = rdb_tx_lookup(tx, &svc->ps_root, &ds_pool_prop_redun_fac,
				   &value);
		/**
		 * For upgrading, redunc fac might not exist, use
		 * default(0) for this case.
		 */
		if (rc == -DER_NONEXIST && global_ver < 1) {
			rc = 0;
			val = DAOS_RPOP_PO_REDUN_FAC_DEFAULT;
		} else if (rc != 0) {
			return rc;
		}
		D_ASSERT(idx < nr);
		prop->dpp_entries[idx].dpe_type = DAOS_PROP_PO_REDUN_FAC;
		prop->dpp_entries[idx].dpe_val = val;
		idx++;
	}
	if (bits & DAOS_PO_QUERY_PROP_ACL) {
		d_iov_set(&value, NULL, 0);
		rc = rdb_tx_lookup(tx, &svc->ps_root, &ds_pool_prop_acl,
				   &value);
		if (rc != 0)
			return rc;
		D_ASSERT(idx < nr);
		prop->dpp_entries[idx].dpe_type = DAOS_PROP_PO_ACL;
		D_ALLOC(prop->dpp_entries[idx].dpe_val_ptr, value.iov_buf_len);
		if (prop->dpp_entries[idx].dpe_val_ptr == NULL)
			return -DER_NOMEM;
		memcpy(prop->dpp_entries[idx].dpe_val_ptr, value.iov_buf,
		       value.iov_buf_len);
		idx++;
	}
	if (bits & DAOS_PO_QUERY_PROP_OWNER) {
		d_iov_set(&value, NULL, 0);
		rc = rdb_tx_lookup(tx, &svc->ps_root, &ds_pool_prop_owner,
				   &value);
		if (rc != 0)
			return rc;
		if (value.iov_len > DAOS_ACL_MAX_PRINCIPAL_LEN) {
			D_ERROR("bad owner length %zu (> %d).\n", value.iov_len,
				DAOS_ACL_MAX_PRINCIPAL_LEN);
			return -DER_IO;
		}
		D_ASSERT(idx < nr);
		prop->dpp_entries[idx].dpe_type = DAOS_PROP_PO_OWNER;
		D_STRNDUP(prop->dpp_entries[idx].dpe_str, value.iov_buf,
			  value.iov_len);
		if (prop->dpp_entries[idx].dpe_str == NULL)
			return -DER_NOMEM;
		idx++;
	}
	if (bits & DAOS_PO_QUERY_PROP_OWNER_GROUP) {
		d_iov_set(&value, NULL, 0);
		rc = rdb_tx_lookup(tx, &svc->ps_root, &ds_pool_prop_owner_group,
				   &value);
		if (rc != 0)
			return rc;
		if (value.iov_len > DAOS_ACL_MAX_PRINCIPAL_LEN) {
			D_ERROR("bad owner group length %zu (> %d).\n",
				value.iov_len,
				DAOS_ACL_MAX_PRINCIPAL_LEN);
			return -DER_IO;
		}
		D_ASSERT(idx < nr);
		prop->dpp_entries[idx].dpe_type = DAOS_PROP_PO_OWNER_GROUP;
		D_STRNDUP(prop->dpp_entries[idx].dpe_str, value.iov_buf,
			  value.iov_len);
		if (prop->dpp_entries[idx].dpe_str == NULL)
			return -DER_NOMEM;
		idx++;
	}
	if (bits & DAOS_PO_QUERY_PROP_SVC_LIST) {
		d_rank_list_t	*svc_list = NULL;

		d_iov_set(&value, NULL, 0);
		rc = rdb_get_ranks(svc->ps_rsvc.s_db, &svc_list);
		if (rc) {
			D_ERROR("get svc list failed: rc %d\n", rc);
			return rc;
		}
		prop->dpp_entries[idx].dpe_type = DAOS_PROP_PO_SVC_LIST;
		prop->dpp_entries[idx].dpe_val_ptr = svc_list;
		idx++;
	}

	if (bits & DAOS_PO_QUERY_PROP_EC_PDA) {
		d_iov_set(&value, &val, sizeof(val));
		rc = rdb_tx_lookup(tx, &svc->ps_root, &ds_pool_prop_ec_pda,
				   &value);
		D_ASSERT(idx < nr);
		if (rc == -DER_NONEXIST && global_ver < 1)
			val = DAOS_PROP_PO_EC_PDA_DEFAULT;
		else  if (rc != 0)
			return rc;
		prop->dpp_entries[idx].dpe_type = DAOS_PROP_PO_EC_PDA;
		prop->dpp_entries[idx].dpe_val = val;
		if (rc == -DER_NONEXIST) {
			rc = 0;
			prop->dpp_entries[idx].dpe_flags |= DAOS_PROP_ENTRY_NOT_SET;
		}
		idx++;
	}
	if (bits & DAOS_PO_QUERY_PROP_RP_PDA) {
		d_iov_set(&value, &val, sizeof(val));
		rc = rdb_tx_lookup(tx, &svc->ps_root, &ds_pool_prop_rp_pda,
				   &value);
		if (rc == -DER_NONEXIST && global_ver < 1)
			val = DAOS_PROP_PO_RP_PDA_DEFAULT;
		else  if (rc != 0)
			return rc;
		D_ASSERT(idx < nr);
		prop->dpp_entries[idx].dpe_type = DAOS_PROP_PO_RP_PDA;
		prop->dpp_entries[idx].dpe_val = val;
		if (rc == -DER_NONEXIST) {
			rc = 0;
			prop->dpp_entries[idx].dpe_flags |= DAOS_PROP_ENTRY_NOT_SET;
		}
		idx++;
	}

	if (bits & DAOS_PO_QUERY_PROP_POLICY) {
		d_iov_set(&value, NULL, 0);
		rc = rdb_tx_lookup(tx, &svc->ps_root, &ds_pool_prop_policy,
				   &value);
		if (rc == -DER_NONEXIST && global_ver < 1) {
			value.iov_buf = DAOS_PROP_POLICYSTR_DEFAULT;
			value.iov_len = strlen(DAOS_PROP_POLICYSTR_DEFAULT);
		} else  if (rc != 0) {
			return rc;
		}
		if (value.iov_len > DAOS_PROP_POLICYSTR_MAX_LEN) {
			D_ERROR("bad policy string length %zu (> %d).\n",
				value.iov_len, DAOS_PROP_POLICYSTR_MAX_LEN);
			return -DER_IO;
		}
		D_ASSERT(idx < nr);
		prop->dpp_entries[idx].dpe_type = DAOS_PROP_PO_POLICY;
		D_STRNDUP(prop->dpp_entries[idx].dpe_str, value.iov_buf,
			  value.iov_len);
		if (prop->dpp_entries[idx].dpe_str == NULL)
			return -DER_NOMEM;
		if (rc == -DER_NONEXIST) {
			rc = 0;
			prop->dpp_entries[idx].dpe_flags |= DAOS_PROP_ENTRY_NOT_SET;
		}
		idx++;
	}

	if (bits & DAOS_PO_QUERY_PROP_GLOBAL_VERSION) {
		D_ASSERT(idx < nr);
		if (global_ver < 1)
			prop->dpp_entries[idx].dpe_flags |= DAOS_PROP_ENTRY_NOT_SET;
		prop->dpp_entries[idx].dpe_type = DAOS_PROP_PO_GLOBAL_VERSION;
		prop->dpp_entries[idx].dpe_val = global_ver;
		idx++;
	}

	if (bits & DAOS_PO_QUERY_PROP_UPGRADE_STATUS) {
		d_iov_set(&value, &val32, sizeof(val32));
		rc = rdb_tx_lookup(tx, &svc->ps_root, &ds_pool_prop_upgrade_status,
				   &value);
		if (rc == -DER_NONEXIST && global_ver < 1)
			val32 = DAOS_UPGRADE_STATUS_NOT_STARTED;
		else  if (rc != 0)
			return rc;

		D_ASSERT(idx < nr);
		prop->dpp_entries[idx].dpe_type = DAOS_PROP_PO_UPGRADE_STATUS;
		prop->dpp_entries[idx].dpe_val = val32;
		if (rc == -DER_NONEXIST) {
			rc = 0;
			prop->dpp_entries[idx].dpe_flags |= DAOS_PROP_ENTRY_NOT_SET;
		}
		idx++;
	}
	if (bits & DAOS_PO_QUERY_PROP_SCRUB_MODE) {
		d_iov_set(&value, &val, sizeof(val));
		rc = rdb_tx_lookup(tx, &svc->ps_root, &ds_pool_prop_scrub_sched,
				   &value);
		if (rc != 0)
			return rc;
		D_ASSERT(idx < nr);
		prop->dpp_entries[idx].dpe_type = DAOS_PROP_PO_SCRUB_MODE;
		prop->dpp_entries[idx].dpe_val = val;
		idx++;
	}
	if (bits & DAOS_PO_QUERY_PROP_SCRUB_FREQ) {
		d_iov_set(&value, &val, sizeof(val));
		rc = rdb_tx_lookup(tx, &svc->ps_root, &ds_pool_prop_scrub_freq,
				   &value);
		if (rc != 0)
			return rc;
		D_ASSERT(idx < nr);
		prop->dpp_entries[idx].dpe_type = DAOS_PROP_PO_SCRUB_FREQ;
		prop->dpp_entries[idx].dpe_val = val;
		idx++;
	}
	if (bits & DAOS_PO_QUERY_PROP_SCRUB_THRESH) {
		d_iov_set(&value, &val, sizeof(val));
		rc = rdb_tx_lookup(tx, &svc->ps_root, &ds_pool_prop_scrub_thresh,
				   &value);
		if (rc != 0)
			return rc;
		D_ASSERT(idx < nr);
		prop->dpp_entries[idx].dpe_type = DAOS_PROP_PO_SCRUB_THRESH;
		prop->dpp_entries[idx].dpe_val = val;
		idx++;
	}

	return 0;
}

/*
 * We use this RPC to not only create the pool metadata but also initialize the
 * pool/container service DB.
 */
void
ds_pool_create_handler(crt_rpc_t *rpc)
{
	struct pool_create_in  *in = crt_req_get(rpc);
	struct pool_create_out *out = crt_reply_get(rpc);
	struct pool_svc	       *svc;
	struct rdb_tx		tx;
	d_iov_t			value;
	struct rdb_kvs_attr	attr;
	daos_prop_t	       *prop_dup = NULL;
	int			rc;

	D_DEBUG(DB_MD, DF_UUID": processing rpc %p\n",
		DP_UUID(in->pri_op.pi_uuid), rpc);

	if (in->pri_ntgts != in->pri_tgt_ranks->rl_nr)
		D_GOTO(out, rc = -DER_PROTO);
	if (in->pri_ndomains != in->pri_domains.ca_count)
		D_GOTO(out, rc = -DER_PROTO);

	/* This RPC doesn't care about whether the service is up. */
	rc = pool_svc_lookup(in->pri_op.pi_uuid, &svc);
	if (rc != 0)
		D_GOTO(out, rc);

	/*
	 * Simply serialize this whole RPC with rsvc_step_{up,down}_cb() and
	 * ds_rsvc_stop().
	 */
	ABT_mutex_lock(svc->ps_rsvc.s_mutex);

	if (svc->ps_rsvc.s_stop) {
		D_DEBUG(DB_MD, DF_UUID": pool service already stopping\n",
			DP_UUID(svc->ps_uuid));
		D_GOTO(out_mutex, rc = -DER_CANCELED);
	}

	rc = rdb_tx_begin(svc->ps_rsvc.s_db, RDB_NIL_TERM, &tx);
	if (rc != 0)
		D_GOTO(out_mutex, rc);
	ABT_rwlock_wrlock(svc->ps_lock);
	ds_cont_wrlock_metadata(svc->ps_cont_svc);

	/* See if the DB has already been initialized. */
	d_iov_set(&value, NULL /* buf */, 0 /* size */);
	rc = rdb_tx_lookup(&tx, &svc->ps_root, &ds_pool_prop_map_buffer,
			   &value);
	if (rc != -DER_NONEXIST) {
		if (rc == 0)
			D_DEBUG(DB_MD, DF_UUID": db already initialized\n",
				DP_UUID(svc->ps_uuid));
		else
			D_ERROR(DF_UUID": failed to look up pool map: "
				DF_RC"\n", DP_UUID(svc->ps_uuid), DP_RC(rc));
		D_GOTO(out_tx, rc);
	}

	/* duplicate the default properties, overwrite it with pool create
	 * parameter and then write to pool meta data.
	 */
	prop_dup = daos_prop_dup(&pool_prop_default, true /* pool */,
				 false /* input */);
	if (prop_dup == NULL) {
		D_ERROR("daos_prop_dup failed.\n");
		D_GOTO(out_tx, rc = -DER_NOMEM);
	}
	rc = pool_prop_default_copy(prop_dup, in->pri_prop);
	if (rc) {
		D_ERROR("daos_prop_default_copy failed.\n");
		D_GOTO(out_tx, rc);
	}

	/* Initialize the DB and the metadata for this pool. */
	attr.dsa_class = RDB_KVS_GENERIC;
	attr.dsa_order = 8;
	rc = rdb_tx_create_root(&tx, &attr);
	if (rc != 0)
		D_GOTO(out_tx, rc);
	rc = init_pool_metadata(&tx, &svc->ps_root, in->pri_ntgts, NULL /* group */,
				in->pri_tgt_ranks, prop_dup, in->pri_ndomains,
				in->pri_domains.ca_arrays);
	if (rc != 0)
		D_GOTO(out_tx, rc);
	rc = ds_cont_init_metadata(&tx, &svc->ps_root, in->pri_op.pi_uuid);
	if (rc != 0)
		D_GOTO(out_tx, rc);

	rc = rdb_tx_commit(&tx);
	if (rc != 0)
		D_GOTO(out_tx, rc);

out_tx:
	daos_prop_free(prop_dup);
	ds_cont_unlock_metadata(svc->ps_cont_svc);
	ABT_rwlock_unlock(svc->ps_lock);
	rdb_tx_end(&tx);
	if (rc != 0)
		D_GOTO(out_mutex, rc);

	if (svc->ps_rsvc.s_state == DS_RSVC_UP_EMPTY) {
		/*
		 * The DB is no longer empty. Since the previous
		 * pool_svc_step_up_cb() call didn't finish stepping up due to
		 * an empty DB, and there hasn't been a pool_svc_step_down_cb()
		 * call yet, we should call pool_svc_step_up() to finish
		 * stepping up.
		 */
		D_DEBUG(DB_MD, DF_UUID": trying to finish stepping up\n",
			DP_UUID(in->pri_op.pi_uuid));
		rc = pool_svc_step_up_cb(&svc->ps_rsvc);
		if (rc != 0) {
			D_ASSERT(rc != DER_UNINIT);
			rdb_resign(svc->ps_rsvc.s_db, svc->ps_rsvc.s_term);
			D_GOTO(out_mutex, rc);
		}
		svc->ps_rsvc.s_state = DS_RSVC_UP;
		ABT_cond_broadcast(svc->ps_rsvc.s_state_cv);
	}

out_mutex:
	ABT_mutex_unlock(svc->ps_rsvc.s_mutex);
	ds_rsvc_set_hint(&svc->ps_rsvc, &out->pro_op.po_hint);
	pool_svc_put(svc);
out:
	out->pro_op.po_rc = rc;
	D_DEBUG(DB_MD, DF_UUID ": replying rpc: %p " DF_RC "\n", DP_UUID(in->pri_op.pi_uuid), rpc,
		DP_RC(rc));
	crt_reply_send(rpc);
}

static int
pool_connect_iv_dist(struct pool_svc *svc, uuid_t pool_hdl,
		     uint64_t flags, uint64_t sec_capas, d_iov_t *cred,
		     uint32_t global_ver)
{
	d_rank_t rank;
	int	 rc;

	D_DEBUG(DB_MD, DF_UUID": bcasting\n", DP_UUID(svc->ps_uuid));

	rc = crt_group_rank(svc->ps_pool->sp_group, &rank);
	if (rc != 0)
		D_GOTO(out, rc);

	rc = ds_pool_iv_conn_hdl_update(svc->ps_pool, pool_hdl, flags,
					sec_capas, cred, global_ver);
	if (rc) {
		if (rc == -DER_SHUTDOWN) {
			D_DEBUG(DB_MD, DF_UUID":"DF_UUID" some ranks stop.\n",
				DP_UUID(svc->ps_uuid), DP_UUID(pool_hdl));
			rc = 0;
		}
		D_GOTO(out, rc);
	}
out:
	D_DEBUG(DB_MD, DF_UUID": bcasted: "DF_RC"\n", DP_UUID(svc->ps_uuid),
		DP_RC(rc));
	return rc;
}

static int
bulk_cb(const struct crt_bulk_cb_info *cb_info)
{
	ABT_eventual *eventual = cb_info->bci_arg;

	ABT_eventual_set(*eventual, (void *)&cb_info->bci_rc,
			 sizeof(cb_info->bci_rc));
	return 0;
}

/*
 * Max supported pool version that server could handle from client pool
 * connection.
 */
static unsigned int pool_max_supported_version[DAOS_POOL_GLOBAL_VERSION + 1] = {
	1,
	1,
};

static void
ds_pool_connect_handler(crt_rpc_t *rpc, int handler_version)
{
	struct pool_connect_v4_in       *in = crt_req_get(rpc);
	struct pool_connect_v5_out      *out = crt_reply_get(rpc);
	struct pool_svc		       *svc;
	struct pool_buf		       *map_buf = NULL;
	uint32_t			map_version;
	uint32_t			connectable;
	uint32_t			global_ver;
	struct rdb_tx			tx;
	d_iov_t				key;
	d_iov_t				value;
	struct pool_hdl			hdl = {0};
	uint32_t			nhandles;
	int				skip_update = 0;
	int				rc;
	daos_prop_t		       *prop = NULL;
	uint64_t			prop_bits;
	struct daos_prop_entry	       *acl_entry;
	struct ownership		owner;
	struct daos_prop_entry	       *owner_entry, *global_ver_entry;
	struct daos_prop_entry	       *owner_grp_entry;
	uint64_t			sec_capas = 0;
	struct pool_metrics	       *metrics;
	char			       *machine = NULL;

	D_DEBUG(DB_MD, DF_UUID ": processing rpc: %p hdl=" DF_UUID "\n",
		DP_UUID(in->pci_op.pi_uuid), rpc, DP_UUID(in->pci_op.pi_hdl));

	rc = pool_svc_lookup_leader(in->pci_op.pi_uuid, &svc,
				    &out->pco_op.po_hint);
	if (rc != 0)
		D_GOTO(out, rc);

	if (in->pci_query_bits & DAOS_PO_QUERY_REBUILD_STATUS) {
		rc = ds_rebuild_query(in->pci_op.pi_uuid, &out->pco_rebuild_st);
		if (rc != 0)
			D_GOTO(out_svc, rc);
	}

	rc = rdb_tx_begin(svc->ps_rsvc.s_db, svc->ps_rsvc.s_term, &tx);
	if (rc != 0)
		D_GOTO(out_svc, rc);

	ABT_rwlock_wrlock(svc->ps_lock);

	/* Check if pool is being destroyed and not accepting connections */
	d_iov_set(&value, &connectable, sizeof(connectable));
	rc = rdb_tx_lookup(&tx, &svc->ps_root,
			   &ds_pool_prop_connectable, &value);
	if (rc != 0)
		D_GOTO(out_lock, rc);
	D_DEBUG(DB_MD, DF_UUID": connectable=%u\n",
		DP_UUID(in->pci_op.pi_uuid), connectable);
	if (!connectable) {
		D_ERROR(DF_UUID": being destroyed, not accepting connections\n",
			DP_UUID(in->pci_op.pi_uuid));
		D_GOTO(out_lock, rc = -DER_BUSY);
	}

	/* Check existing pool handles. */
	d_iov_set(&key, in->pci_op.pi_hdl, sizeof(uuid_t));
	d_iov_set(&value, &hdl, sizeof(hdl));
	rc = rdb_tx_lookup(&tx, &svc->ps_handles, &key, &value);
	if (rc == 0) {
		if (hdl.ph_flags == in->pci_flags) {
			/*
			 * The handle already exists; only do the pool map
			 * transfer.
			 */
			skip_update = 1;
		} else {
			/* The existing one does not match the new one. */
			D_ERROR(DF_UUID": found conflicting pool handle\n",
				DP_UUID(in->pci_op.pi_uuid));
			D_GOTO(out_lock, rc = -DER_EXIST);
		}
	} else if (rc != -DER_NONEXIST) {
		D_GOTO(out_lock, rc);
	}

	/* Fetch properties, the  ACL and ownership info for access check,
	 * all properties will update to IV.
	 */
	prop_bits = DAOS_PO_QUERY_PROP_ALL;
	rc = pool_prop_read(&tx, svc, prop_bits, &prop);
	if (rc != 0) {
		D_ERROR(DF_UUID": cannot get access data for pool, "
			"rc="DF_RC"\n", DP_UUID(in->pci_op.pi_uuid), DP_RC(rc));
		D_GOTO(out_map_version, rc);
	}
	D_ASSERT(prop != NULL);

	global_ver_entry = daos_prop_entry_get(prop, DAOS_PROP_PO_GLOBAL_VERSION);
	D_ASSERT(global_ver_entry != NULL);
	global_ver = global_ver_entry->dpe_val;
	/*
	 * Reject pool connection if client is unable to access newer pool.
	 */
	if (handler_version >= 5) {
		struct pool_connect_v5_in *in1 = (struct pool_connect_v5_in *)in;

		if (in1->pci_pool_version <= DAOS_POOL_GLOBAL_VERSION) {
			if (global_ver > pool_max_supported_version[in1->pci_pool_version]) {
				D_ERROR(DF_UUID": cannot connect, pool format version(%u) > "
					"max client supported format version(%u) try to upgrade "
					"client firstly.\n",
					DP_UUID(in->pci_op.pi_uuid), global_ver,
					pool_max_supported_version[in1->pci_pool_version]);
				D_GOTO(out_map_version, rc = -DER_NOTSUPPORTED);
			}
		}
	} else {
		/* Assuming 2.0 client */
		if (global_ver > 1) {
			D_ERROR(DF_UUID": cannot connect, 2.0 clients unable to access pool format "
				"version > 1, try to upgrade client firstly.\n",
				DP_UUID(in->pci_op.pi_uuid));
			D_GOTO(out_map_version, rc = -DER_NOTSUPPORTED);
		}
	}

	acl_entry = daos_prop_entry_get(prop, DAOS_PROP_PO_ACL);
	D_ASSERT(acl_entry != NULL);
	D_ASSERT(acl_entry->dpe_val_ptr != NULL);

	owner_entry = daos_prop_entry_get(prop, DAOS_PROP_PO_OWNER);
	D_ASSERT(owner_entry != NULL);
	D_ASSERT(owner_entry->dpe_str != NULL);

	owner_grp_entry = daos_prop_entry_get(prop, DAOS_PROP_PO_OWNER_GROUP);
	D_ASSERT(owner_grp_entry != NULL);
	D_ASSERT(owner_grp_entry->dpe_str != NULL);

	owner.user = owner_entry->dpe_str;
	owner.group = owner_grp_entry->dpe_str;

	/*
	 * Security capabilities determine the access control policy on this
	 * pool handle.
	 */
	rc = ds_sec_pool_get_capabilities(in->pci_flags, &in->pci_cred, &owner,
					  acl_entry->dpe_val_ptr,
					  &sec_capas);
	if (rc != 0) {
		D_ERROR(DF_UUID": refusing connect attempt for "
			DF_X64" error: "DF_RC"\n", DP_UUID(in->pci_op.pi_uuid),
			in->pci_flags, DP_RC(rc));
		D_GOTO(out_map_version, rc);
	}

	rc = ds_sec_cred_get_origin(&in->pci_cred, &machine);

	if (rc != 0) {
		D_ERROR(DF_UUID": unable to retrieve origin error: "DF_RC"\n",
			DP_UUID(in->pci_op.pi_uuid), DP_RC(rc));
		D_GOTO(out_map_version, rc);
	}

	if (!ds_sec_pool_can_connect(sec_capas)) {
		D_ERROR(DF_UUID": permission denied for connect attempt for "
			DF_X64"\n", DP_UUID(in->pci_op.pi_uuid),
			in->pci_flags);
		D_GOTO(out_map_version, rc = -DER_NO_PERM);
	}

	/*
	 * Transfer the pool map to the client before adding the pool handle,
	 * so that we don't need to worry about rolling back the transaction
	 * when the transfer fails. The client has already been authenticated
	 * and authorized at this point. If an error occurs after the transfer
	 * completes, then we simply return the error and the client will throw
	 * its pool_buf away.
	 */
	rc = read_map_buf(&tx, &svc->ps_root, &map_buf, &map_version);
	if (rc != 0) {
		D_ERROR(DF_UUID": failed to read pool map: "DF_RC"\n",
			DP_UUID(svc->ps_uuid), DP_RC(rc));
		D_GOTO(out_map_version, rc);
	}
	rc = ds_pool_transfer_map_buf(map_buf, map_version, rpc,
				      in->pci_map_bulk, &out->pco_map_buf_size);
	if (rc != 0)
		D_GOTO(out_map_version, rc);

	if (skip_update)
		D_GOTO(out_map_version, rc = 0);

	d_iov_set(&value, &nhandles, sizeof(nhandles));
	rc = rdb_tx_lookup(&tx, &svc->ps_root, &ds_pool_prop_nhandles, &value);
	if (rc != 0)
		D_GOTO(out_map_version, rc);

	/* Take care of exclusive handles. */
	if (nhandles != 0) {
		if (in->pci_flags & DAOS_PC_EX) {
			D_DEBUG(DB_MD, DF_UUID": others already connected\n",
				DP_UUID(in->pci_op.pi_uuid));
			D_GOTO(out_map_version, rc = -DER_BUSY);
		} else {
			/*
			 * If there is a non-exclusive handle, then all handles
			 * are non-exclusive.
			 */
			d_iov_set(&value, &hdl, sizeof(hdl));
			rc = rdb_tx_fetch(&tx, &svc->ps_handles,
					  RDB_PROBE_FIRST, NULL /* key_in */,
					  NULL /* key_out */, &value);
			if (rc != 0)
				D_GOTO(out_map_version, rc);
			if (hdl.ph_flags & DAOS_PC_EX)
				D_GOTO(out_map_version, rc = -DER_BUSY);
		}
	}

	rc = pool_connect_iv_dist(svc, in->pci_op.pi_hdl, in->pci_flags,
				  sec_capas, &in->pci_cred, global_ver);
	if (rc == 0 && DAOS_FAIL_CHECK(DAOS_POOL_CONNECT_FAIL_CORPC)) {
		D_DEBUG(DB_MD, DF_UUID": fault injected: DAOS_POOL_CONNECT_FAIL_CORPC\n",
			DP_UUID(in->pci_op.pi_uuid));
		rc = -DER_TIMEDOUT;
	}
	if (rc != 0) {
		D_ERROR(DF_UUID": failed to connect to targets: "DF_RC"\n",
			DP_UUID(in->pci_op.pi_uuid), DP_RC(rc));
		D_GOTO(out_map_version, rc);
	}

	hdl.ph_flags = in->pci_flags;
	hdl.ph_sec_capas = sec_capas;
	strncpy(hdl.ph_machine, machine, MAXHOSTNAMELEN);

	nhandles++;
	d_iov_set(&key, in->pci_op.pi_hdl, sizeof(uuid_t));
	d_iov_set(&value, &hdl, pool_hdl_size(svc));
	rc = rdb_tx_update(&tx, &svc->ps_handles, &key, &value);
	if (rc != 0)
		D_GOTO(out_map_version, rc);

	d_iov_set(&value, &nhandles, sizeof(nhandles));
	rc = rdb_tx_update(&tx, &svc->ps_root, &ds_pool_prop_nhandles, &value);
	if (rc != 0)
		D_GOTO(out_map_version, rc);

	rc = rdb_tx_commit(&tx);
	if (rc)
		D_GOTO(out_map_version, rc);

	/** update metric */
	metrics = svc->ps_pool->sp_metrics[DAOS_POOL_MODULE];
	d_tm_inc_counter(metrics->connect_total, 1);

	if (in->pci_query_bits & DAOS_PO_QUERY_SPACE)
		rc = pool_space_query_bcast(rpc->cr_ctx, svc, in->pci_op.pi_hdl,
					    &out->pco_space);
out_map_version:
	out->pco_op.po_map_version = ds_pool_get_version(svc->ps_pool);
	if (map_buf)
		D_FREE(map_buf);
	D_FREE(machine);
out_lock:
	ABT_rwlock_unlock(svc->ps_lock);
	rdb_tx_end(&tx);
	if (prop)
		daos_prop_free(prop);
out_svc:
	ds_rsvc_set_hint(&svc->ps_rsvc, &out->pco_op.po_hint);
	pool_svc_put_leader(svc);
out:
	out->pco_op.po_rc = rc;
	D_DEBUG(DB_MD, DF_UUID ": replying rpc: %p " DF_RC "\n", DP_UUID(in->pci_op.pi_uuid), rpc,
		DP_RC(rc));
	crt_reply_send(rpc);
}

void
ds_pool_connect_handler_v4(crt_rpc_t *rpc)
{
	ds_pool_connect_handler(rpc, 4);
}

void
ds_pool_connect_handler_v5(crt_rpc_t *rpc)
{
	ds_pool_connect_handler(rpc, 5);
}

static int
pool_disconnect_bcast(crt_context_t ctx, struct pool_svc *svc,
		      uuid_t *pool_hdls, int n_pool_hdls)
{
	struct pool_tgt_disconnect_in  *in;
	struct pool_tgt_disconnect_out *out;
	crt_rpc_t		       *rpc;
	int				rc;

	D_DEBUG(DB_MD, DF_UUID": bcasting\n", DP_UUID(svc->ps_uuid));

	rc = bcast_create(ctx, svc, POOL_TGT_DISCONNECT, NULL, &rpc);
	if (rc != 0)
		D_GOTO(out, rc);

	in = crt_req_get(rpc);
	uuid_copy(in->tdi_uuid, svc->ps_uuid);
	in->tdi_hdls.ca_arrays = pool_hdls;
	in->tdi_hdls.ca_count = n_pool_hdls;
	rc = dss_rpc_send(rpc);
	if (rc == 0 && DAOS_FAIL_CHECK(DAOS_POOL_DISCONNECT_FAIL_CORPC)) {
		D_DEBUG(DB_MD, DF_UUID": fault injected: DAOS_POOL_DISCONNECT_FAIL_CORPC\n",
			DP_UUID(svc->ps_uuid));
		rc = -DER_TIMEDOUT;
	}
	if (rc != 0)
		D_GOTO(out_rpc, rc);

	out = crt_reply_get(rpc);
	rc = out->tdo_rc;
	if (rc != 0) {
		D_ERROR(DF_UUID": failed to disconnect from "DF_RC" targets\n",
			DP_UUID(svc->ps_uuid), DP_RC(rc));
		rc = -DER_IO;
	}

out_rpc:
	crt_req_decref(rpc);
out:
	D_DEBUG(DB_MD, DF_UUID": bcasted: "DF_RC"\n", DP_UUID(svc->ps_uuid),
		DP_RC(rc));
	return rc;
}

static int
pool_disconnect_hdls(struct rdb_tx *tx, struct pool_svc *svc, uuid_t *hdl_uuids,
		     int n_hdl_uuids, crt_context_t ctx)
{
	d_iov_t			 value;
	uint32_t		 nhandles;
	int			 i;
	int			 rc;

	D_ASSERTF(n_hdl_uuids > 0, "%d\n", n_hdl_uuids);

	D_DEBUG(DB_MD, DF_UUID": disconnecting %d hdls: hdl_uuids[0]="DF_UUID
		"\n", DP_UUID(svc->ps_uuid), n_hdl_uuids,
		DP_UUID(hdl_uuids[0]));

	/*
	 * TODO: Send POOL_TGT_CLOSE_CONTS and somehow retry until every
	 * container service has responded (through ds_pool).
	 */
	rc = ds_cont_close_by_pool_hdls(svc->ps_uuid, hdl_uuids, n_hdl_uuids,
					ctx);
	if (rc != 0)
		D_GOTO(out, rc);

	rc = pool_disconnect_bcast(ctx, svc, hdl_uuids, n_hdl_uuids);
	if (rc != 0)
		D_GOTO(out, rc);

	d_iov_set(&value, &nhandles, sizeof(nhandles));
	rc = rdb_tx_lookup(tx, &svc->ps_root, &ds_pool_prop_nhandles, &value);
	if (rc != 0)
		D_GOTO(out, rc);

	nhandles -= n_hdl_uuids;

	for (i = 0; i < n_hdl_uuids; i++) {
		d_iov_t key;

		d_iov_set(&key, hdl_uuids[i], sizeof(uuid_t));
		rc = rdb_tx_delete(tx, &svc->ps_handles, &key);
		if (rc != 0)
			D_GOTO(out, rc);
	}

	d_iov_set(&value, &nhandles, sizeof(nhandles));
	rc = rdb_tx_update(tx, &svc->ps_root, &ds_pool_prop_nhandles, &value);
	if (rc != 0)
		D_GOTO(out, rc);

out:
	D_DEBUG(DB_MD, DF_UUID": leaving: "DF_RC"\n", DP_UUID(svc->ps_uuid),
		DP_RC(rc));
	return rc;
}

void
ds_pool_disconnect_handler(crt_rpc_t *rpc)
{
	struct pool_disconnect_in      *pdi = crt_req_get(rpc);
	struct pool_disconnect_out     *pdo = crt_reply_get(rpc);
	struct pool_svc		       *svc;
	struct rdb_tx			tx;
	d_iov_t			key;
	d_iov_t			value;
	struct pool_hdl			hdl = {0};
	int				rc;

	D_DEBUG(DB_MD, DF_UUID ": processing rpc: %p hdl=" DF_UUID "\n",
		DP_UUID(pdi->pdi_op.pi_uuid), rpc, DP_UUID(pdi->pdi_op.pi_hdl));

	rc = pool_svc_lookup_leader(pdi->pdi_op.pi_uuid, &svc,
				    &pdo->pdo_op.po_hint);
	if (rc != 0)
		D_GOTO(out, rc);

	rc = rdb_tx_begin(svc->ps_rsvc.s_db, svc->ps_rsvc.s_term, &tx);
	if (rc != 0)
		D_GOTO(out_svc, rc);

	ABT_rwlock_wrlock(svc->ps_lock);

	d_iov_set(&key, pdi->pdi_op.pi_hdl, sizeof(uuid_t));
	d_iov_set(&value, &hdl, pool_hdl_size(svc));
	rc = rdb_tx_lookup(&tx, &svc->ps_handles, &key, &value);
	if (rc != 0) {
		if (rc == -DER_NONEXIST)
			rc = 0;
		D_GOTO(out_lock, rc);
	}

	rc = pool_disconnect_hdls(&tx, svc, &pdi->pdi_op.pi_hdl,
				  1 /* n_hdl_uuids */, rpc->cr_ctx);
	if (rc != 0)
		D_GOTO(out_lock, rc);

	rc = rdb_tx_commit(&tx);
	/* No need to set pdo->pdo_op.po_map_version. */

	if (rc == 0) {
		struct pool_metrics *metrics;

		/** update metric */
		metrics = svc->ps_pool->sp_metrics[DAOS_POOL_MODULE];
		d_tm_inc_counter(metrics->disconnect_total, 1);
	}

out_lock:
	ABT_rwlock_unlock(svc->ps_lock);
	rdb_tx_end(&tx);
out_svc:
	ds_rsvc_set_hint(&svc->ps_rsvc, &pdo->pdo_op.po_hint);
	pool_svc_put_leader(svc);
out:
	pdo->pdo_op.po_rc = rc;
	D_DEBUG(DB_MD, DF_UUID ": replying rpc: %p " DF_RC "\n", DP_UUID(pdi->pdi_op.pi_uuid), rpc,
		DP_RC(rc));
	crt_reply_send(rpc);
}

static int
pool_space_query_bcast(crt_context_t ctx, struct pool_svc *svc, uuid_t pool_hdl,
		       struct daos_pool_space *ps)
{
	struct pool_tgt_query_in	*in;
	struct pool_tgt_query_out	*out;
	crt_rpc_t			*rpc;
	int				 rc;

	D_DEBUG(DB_MD, DF_UUID": bcasting\n", DP_UUID(svc->ps_uuid));

	rc = bcast_create(ctx, svc, POOL_TGT_QUERY, NULL, &rpc);
	if (rc != 0)
		goto out;

	in = crt_req_get(rpc);
	uuid_copy(in->tqi_op.pi_uuid, svc->ps_uuid);
	uuid_copy(in->tqi_op.pi_hdl, pool_hdl);
	rc = dss_rpc_send(rpc);
	if (rc == 0 && DAOS_FAIL_CHECK(DAOS_POOL_QUERY_FAIL_CORPC)) {
		D_DEBUG(DB_MD, DF_UUID": fault injected: DAOS_POOL_QUERY_FAIL_CORPC\n",
			DP_UUID(svc->ps_uuid));
		rc = -DER_TIMEDOUT;
	}
	if (rc != 0)
		goto out_rpc;

	out = crt_reply_get(rpc);
	rc = out->tqo_rc;
	if (rc != 0) {
		D_ERROR(DF_UUID": failed to query from "DF_RC" targets\n",
			DP_UUID(svc->ps_uuid), DP_RC(rc));
		rc = -DER_IO;
	} else {
		D_ASSERT(ps != NULL);
		*ps = out->tqo_space;
	}

out_rpc:
	crt_req_decref(rpc);
out:
	D_DEBUG(DB_MD, DF_UUID": bcasted: "DF_RC"\n", DP_UUID(svc->ps_uuid),
		DP_RC(rc));
	return rc;
}

/*
 * Transfer list of containers to "remote_bulk". If the remote bulk buffer
 * is too small, then return -DER_TRUNC. RPC response will contain the number
 * of containers in the pool that the client can use to resize its buffer
 * for another RPC request.
 */
static int
transfer_cont_buf(struct daos_pool_cont_info *cont_buf, size_t ncont,
		  struct pool_svc *svc, crt_rpc_t *rpc, crt_bulk_t remote_bulk)
{
	size_t				 cont_buf_size;
	daos_size_t			 remote_bulk_size;
	d_iov_t				 cont_iov;
	d_sg_list_t			 cont_sgl;
	crt_bulk_t			 bulk = CRT_BULK_NULL;
	struct crt_bulk_desc		 bulk_desc;
	crt_bulk_opid_t			 bulk_opid;
	ABT_eventual			 eventual;
	int				*status;
	int				 rc;

	D_ASSERT(ncont > 0);
	cont_buf_size = ncont * sizeof(struct daos_pool_cont_info);

	/* Check if the client bulk buffer is large enough. */
	rc = crt_bulk_get_len(remote_bulk, &remote_bulk_size);
	if (rc != 0)
		D_GOTO(out, rc);
	if (remote_bulk_size < cont_buf_size) {
		D_ERROR(DF_UUID": remote container buffer("DF_U64")"
			" < required (%lu)\n", DP_UUID(svc->ps_uuid),
			remote_bulk_size, cont_buf_size);
		D_GOTO(out, rc = -DER_TRUNC);
	}

	d_iov_set(&cont_iov, cont_buf, cont_buf_size);
	cont_sgl.sg_nr = 1;
	cont_sgl.sg_nr_out = 0;
	cont_sgl.sg_iovs = &cont_iov;

	rc = crt_bulk_create(rpc->cr_ctx, &cont_sgl, CRT_BULK_RO, &bulk);
	if (rc != 0)
		D_GOTO(out, rc);

	/* Prepare for crt_bulk_transfer(). */
	bulk_desc.bd_rpc = rpc;
	bulk_desc.bd_bulk_op = CRT_BULK_PUT;
	bulk_desc.bd_remote_hdl = remote_bulk;
	bulk_desc.bd_remote_off = 0;
	bulk_desc.bd_local_hdl = bulk;
	bulk_desc.bd_local_off = 0;
	bulk_desc.bd_len = cont_iov.iov_len;

	rc = ABT_eventual_create(sizeof(*status), &eventual);
	if (rc != ABT_SUCCESS)
		D_GOTO(out_bulk, rc = dss_abterr2der(rc));

	rc = crt_bulk_transfer(&bulk_desc, bulk_cb, &eventual, &bulk_opid);
	if (rc != 0)
		D_GOTO(out_eventual, rc);

	rc = ABT_eventual_wait(eventual, (void **)&status);
	if (rc != ABT_SUCCESS)
		D_GOTO(out_eventual, rc = dss_abterr2der(rc));

	if (*status != 0)
		D_GOTO(out_eventual, rc = *status);

out_eventual:
	ABT_eventual_free(&eventual);
out_bulk:
	if (bulk != CRT_BULK_NULL)
		crt_bulk_free(bulk);
out:
	return rc;
}

/**
 * Send CaRT RPC to pool svc to get container list.
 *
 * \param[in]	uuid		UUID of the pool
 * \param[in]	ranks		Pool service replicas
 * \param[out]	containers	Array of container information (allocated)
 * \param[out]	ncontainers	Number of items in containers
 *
 * return	0		Success
 *
 */
int
ds_pool_svc_list_cont(uuid_t uuid, d_rank_list_t *ranks,
		      struct daos_pool_cont_info **containers,
		      uint64_t *ncontainers)
{
	int				rc;
	struct rsvc_client		client;
	crt_endpoint_t			ep;
	struct dss_module_info		*info = dss_get_module_info();
	crt_rpc_t			*rpc;
	struct pool_list_cont_in	*in;
	struct pool_list_cont_out	*out;
	uint64_t			resp_ncont = 1024;
	struct daos_pool_cont_info	*resp_cont = NULL;

	D_DEBUG(DB_MGMT, DF_UUID": Getting container list\n", DP_UUID(uuid));

	*containers = NULL;

	rc = rsvc_client_init(&client, ranks);
	if (rc != 0)
		D_GOTO(out, rc);

rechoose:
	ep.ep_grp = NULL; /* primary group */
	rc = rsvc_client_choose(&client, &ep);
	if (rc != 0) {
		D_ERROR(DF_UUID": cannot find pool service: "DF_RC"\n",
			DP_UUID(uuid), DP_RC(rc));
		goto out_client;
	}

realloc_resp:
	rc = pool_req_create(info->dmi_ctx, &ep, POOL_LIST_CONT, &rpc);
	if (rc != 0) {
		D_ERROR(DF_UUID": failed to create pool list cont rpc: %d\n",
			DP_UUID(uuid), rc);
		D_GOTO(out_client, rc);
	}

	/* Allocate response buffer */
	D_ALLOC_ARRAY(resp_cont, resp_ncont);
	if (resp_cont == NULL)
		D_GOTO(out_rpc, rc = -DER_NOMEM);

	in = crt_req_get(rpc);
	uuid_copy(in->plci_op.pi_uuid, uuid);
	uuid_clear(in->plci_op.pi_hdl);
	in->plci_ncont = resp_ncont;
	rc = list_cont_bulk_create(info->dmi_ctx, &in->plci_cont_bulk,
				   resp_cont, in->plci_ncont);
	if (rc != 0)
		D_GOTO(out_resp_buf, rc);

	rc = dss_rpc_send(rpc);
	out = crt_reply_get(rpc);
	D_ASSERT(out != NULL);

	rc = pool_rsvc_client_complete_rpc(&client, &ep, rc, &out->plco_op);
	if (rc == RSVC_CLIENT_RECHOOSE) {
		/* To simplify logic, destroy bulk hdl and buffer each time */
		list_cont_bulk_destroy(in->plci_cont_bulk);
		D_FREE(resp_cont);
		crt_req_decref(rpc);
		dss_sleep(RECHOOSE_SLEEP_MS);
		D_GOTO(rechoose, rc);
	}

	rc = out->plco_op.po_rc;
	if (rc == -DER_TRUNC) {
		/* resp_ncont too small - realloc with server-provided ncont */
		resp_ncont = out->plco_ncont;
		list_cont_bulk_destroy(in->plci_cont_bulk);
		D_FREE(resp_cont);
		crt_req_decref(rpc);
		D_GOTO(realloc_resp, rc);
	} else if (rc != 0) {
		D_ERROR(DF_UUID": failed to get container list for pool: %d\n",
			DP_UUID(uuid), rc);
	} else {
		*containers = resp_cont;
	}

	list_cont_bulk_destroy(in->plci_cont_bulk);
out_resp_buf:
	if (rc != 0)
		D_FREE(resp_cont);
out_rpc:
	crt_req_decref(rpc);
out_client:
	rsvc_client_fini(&client);
out:
	return rc;
}

static bool is_pool_from_srv(uuid_t pool_uuid, uuid_t poh_uuid);

/* CaRT RPC handler for pool container listing
 * Requires a pool handle (except for rebuild).
 */
void
ds_pool_list_cont_handler(crt_rpc_t *rpc)
{
	struct pool_list_cont_in	*in = crt_req_get(rpc);
	struct pool_list_cont_out	*out = crt_reply_get(rpc);
	struct daos_pool_cont_info	*cont_buf = NULL;
	uint64_t			 ncont = 0;
	struct pool_svc			*svc;
	struct rdb_tx			 tx;
	d_iov_t				 key;
	d_iov_t				 value;
	struct pool_hdl			 hdl = {0};
	int				 rc;

	D_DEBUG(DB_MD, DF_UUID ": processing rpc: %p hdl=" DF_UUID "\n",
		DP_UUID(in->plci_op.pi_uuid), rpc, DP_UUID(in->plci_op.pi_hdl));

	rc = pool_svc_lookup_leader(in->plci_op.pi_uuid, &svc,
				    &out->plco_op.po_hint);
	if (rc != 0)
		D_GOTO(out, rc);

	/* Verify pool handle only if RPC initiated by a client
	 * (not for mgmt svc to pool svc RPCs that do not have a handle).
	 */
	if (daos_rpc_from_client(rpc)) {
		rc = rdb_tx_begin(svc->ps_rsvc.s_db, svc->ps_rsvc.s_term, &tx);
		if (rc != 0)
			D_GOTO(out_svc, rc);

		ABT_rwlock_rdlock(svc->ps_lock);

		/* Verify the pool handle. Note: since rebuild will not
		 * connect the pool, so we only verify the non-rebuild
		 * pool.
		 */
		if (!is_pool_from_srv(in->plci_op.pi_uuid,
				      in->plci_op.pi_hdl)) {
			d_iov_set(&key, in->plci_op.pi_hdl, sizeof(uuid_t));
			d_iov_set(&value, &hdl, pool_hdl_size(svc));
			rc = rdb_tx_lookup(&tx, &svc->ps_handles, &key, &value);
			if (rc == -DER_NONEXIST)
				rc = -DER_NO_HDL;
				/* defer goto out_svc until unlock/tx_end */
		}

		ABT_rwlock_unlock(svc->ps_lock);
		rdb_tx_end(&tx);
		if (rc != 0)
			D_GOTO(out_svc, rc);
	}

	/* Call container service to get the list */
	rc = ds_cont_list(in->plci_op.pi_uuid, &cont_buf, &ncont);
	if (rc != 0) {
		D_GOTO(out_svc, rc);
	} else if ((in->plci_ncont > 0) && (ncont > in->plci_ncont)) {
		/* Got a list, but client buffer not supplied or too small */
		D_DEBUG(DB_MD, DF_UUID": hdl="DF_UUID": has %"PRIu64
				 " containers (more than client: %"PRIu64")\n",
				 DP_UUID(in->plci_op.pi_uuid),
				 DP_UUID(in->plci_op.pi_hdl),
				 ncont, in->plci_ncont);
		D_GOTO(out_free_cont_buf, rc = -DER_TRUNC);
	} else {
		D_DEBUG(DB_MD, DF_UUID": hdl="DF_UUID": has %"PRIu64
				 " containers\n", DP_UUID(in->plci_op.pi_uuid),
				 DP_UUID(in->plci_op.pi_hdl), ncont);

		/* Send any results only if client provided a handle */
		if (cont_buf && (in->plci_ncont > 0) &&
		    (in->plci_cont_bulk != CRT_BULK_NULL)) {
			rc = transfer_cont_buf(cont_buf, ncont, svc, rpc,
					       in->plci_cont_bulk);
		}
	}

out_free_cont_buf:
	if (cont_buf) {
		D_FREE(cont_buf);
		cont_buf = NULL;
	}
out_svc:
	ds_rsvc_set_hint(&svc->ps_rsvc, &out->plco_op.po_hint);
	pool_svc_put_leader(svc);
out:
	out->plco_op.po_rc = rc;
	out->plco_ncont = ncont;
	D_DEBUG(DB_MD, DF_UUID ": replying rpc: %p %d\n", DP_UUID(in->plci_op.pi_uuid), rpc, rc);
	crt_reply_send(rpc);
}

static void
ds_pool_query_handler(crt_rpc_t *rpc, bool return_pool_ver)
{
	struct pool_query_v5_in	 *in = crt_req_get(rpc);
	struct pool_query_v5_out *out = crt_reply_get(rpc);
	daos_prop_t		 *prop = NULL;
	struct pool_buf		 *map_buf;
	uint32_t		  map_version = 0;
	struct pool_svc		 *svc;
	struct pool_metrics	 *metrics;
	struct rdb_tx		  tx;
	d_iov_t			  key;
	d_iov_t			  value;
	struct pool_hdl		  hdl = {0};
	int			  rc;
	struct daos_prop_entry	 *entry;

	D_DEBUG(DB_MD, DF_UUID ": processing rpc: %p hdl=" DF_UUID "\n",
		DP_UUID(in->pqi_op.pi_uuid), rpc, DP_UUID(in->pqi_op.pi_hdl));

	rc = pool_svc_lookup_leader(in->pqi_op.pi_uuid, &svc,
				    &out->pqo_op.po_hint);
	if (rc != 0)
		D_GOTO(out, rc);

	if (in->pqi_query_bits & DAOS_PO_QUERY_REBUILD_STATUS) {
		rc = ds_rebuild_query(in->pqi_op.pi_uuid, &out->pqo_rebuild_st);
		if (rc != 0)
			D_GOTO(out_svc, rc);
	}

	rc = rdb_tx_begin(svc->ps_rsvc.s_db, svc->ps_rsvc.s_term, &tx);
	if (rc != 0)
		D_GOTO(out_svc, rc);

	ABT_rwlock_rdlock(svc->ps_lock);

	/* Verify the pool handle for client calls.
	 * Note: since rebuild will not connect the pool, so we only verify
	 * the non-rebuild pool. Server-to-server calls also don't have a
	 * handle.
	 */
	if (daos_rpc_from_client(rpc) &&
	    !is_pool_from_srv(in->pqi_op.pi_uuid, in->pqi_op.pi_hdl)) {
		d_iov_set(&key, in->pqi_op.pi_hdl, sizeof(uuid_t));
		d_iov_set(&value, &hdl, pool_hdl_size(svc));
		rc = rdb_tx_lookup(&tx, &svc->ps_handles, &key, &value);
		if (rc != 0) {
			if (rc == -DER_NONEXIST)
				rc = -DER_NO_HDL;
			D_GOTO(out_lock, rc);
		}
	}

	if (return_pool_ver) {
		rc = pool_prop_read(&tx, svc, DAOS_PO_QUERY_PROP_GLOBAL_VERSION, &prop);
		if (rc != 0)
			D_GOTO(out_lock, rc);

		entry = daos_prop_entry_get(prop, DAOS_PROP_PO_GLOBAL_VERSION);
		D_ASSERT(entry != NULL);
		out->pqo_pool_layout_ver = entry->dpe_val;
		out->pqo_upgrade_layout_ver = DAOS_POOL_GLOBAL_VERSION;
		daos_prop_free(prop);
		prop = NULL;
	}

	/* read optional properties */
	rc = pool_prop_read(&tx, svc, in->pqi_query_bits, &prop);
	if (rc != 0)
		D_GOTO(out_lock, rc);
	out->pqo_prop = prop;

	if (unlikely(DAOS_FAIL_CHECK(DAOS_FORCE_PROP_VERIFY) && prop != NULL)) {
		daos_prop_t		*iv_prop = NULL;
		struct daos_prop_entry	*iv_entry;
		int			i;

		D_ALLOC_PTR(iv_prop);
		if (iv_prop == NULL)
			D_GOTO(out_lock, rc = -DER_NOMEM);

		rc = ds_pool_iv_prop_fetch(svc->ps_pool, iv_prop);
		if (rc) {
			D_ERROR("ds_pool_iv_prop_fetch failed "DF_RC"\n",
				DP_RC(rc));
			daos_prop_free(iv_prop);
			D_GOTO(out_lock, rc);
		}

		for (i = 0; i < prop->dpp_nr; i++) {
			entry = &prop->dpp_entries[i];
			iv_entry = daos_prop_entry_get(iv_prop,
						       entry->dpe_type);
			D_ASSERT(iv_entry != NULL);
			switch (entry->dpe_type) {
			case DAOS_PROP_PO_LABEL:
				D_ASSERT(strlen(entry->dpe_str) <=
					 DAOS_PROP_LABEL_MAX_LEN);
				if (strncmp(entry->dpe_str, iv_entry->dpe_str,
					    DAOS_PROP_LABEL_MAX_LEN) != 0) {
					D_ERROR("mismatch %s - %s.\n",
						entry->dpe_str,
						iv_entry->dpe_str);
					rc = -DER_IO;
				}
				break;
			case DAOS_PROP_PO_OWNER:
			case DAOS_PROP_PO_OWNER_GROUP:
				D_ASSERT(strlen(entry->dpe_str) <=
					 DAOS_ACL_MAX_PRINCIPAL_LEN);
				if (strncmp(entry->dpe_str, iv_entry->dpe_str,
					    DAOS_ACL_MAX_PRINCIPAL_BUF_LEN)
				    != 0) {
					D_ERROR("mismatch %s - %s.\n",
						entry->dpe_str,
						iv_entry->dpe_str);
					rc = -DER_IO;
				}
				break;
			case DAOS_PROP_PO_SPACE_RB:
			case DAOS_PROP_PO_SELF_HEAL:
			case DAOS_PROP_PO_RECLAIM:
			case DAOS_PROP_PO_EC_CELL_SZ:
			case DAOS_PROP_PO_REDUN_FAC:
			case DAOS_PROP_PO_EC_PDA:
			case DAOS_PROP_PO_RP_PDA:
			case DAOS_PROP_PO_GLOBAL_VERSION:
			case DAOS_PROP_PO_UPGRADE_STATUS:
			case DAOS_PROP_PO_SCRUB_MODE:
			case DAOS_PROP_PO_SCRUB_FREQ:
			case DAOS_PROP_PO_SCRUB_THRESH:
				if (entry->dpe_val != iv_entry->dpe_val) {
					D_ERROR("type %d mismatch "DF_U64" - "
						DF_U64".\n", entry->dpe_type,
						entry->dpe_val,
						iv_entry->dpe_val);
					rc = -DER_IO;
					}
				break;
			case DAOS_PROP_PO_POLICY:
				D_ASSERT(strnlen(entry->dpe_str,
						 DAOS_PROP_POLICYSTR_MAX_LEN) <=
					 DAOS_PROP_POLICYSTR_MAX_LEN);
				if (strncmp(entry->dpe_str, iv_entry->dpe_str,
					    DAOS_PROP_POLICYSTR_MAX_LEN) != 0) {
					D_ERROR("mismatch %s - %s.\n",
						entry->dpe_str,
						iv_entry->dpe_str);
					rc = -DER_IO;
				}
				break;
			case DAOS_PROP_PO_ACL:
				if (daos_prop_entry_cmp_acl(entry,
							    iv_entry) != 0)
					rc = -DER_IO;
				break;
			case DAOS_PROP_PO_SVC_LIST:
				break;
			default:
				D_ASSERTF(0, "bad dpe_type %d\n",
					  entry->dpe_type);
				break;
			};
		}
		daos_prop_free(iv_prop);
		if (rc) {
			D_ERROR("iv_prop verify failed "DF_RC"\n", DP_RC(rc));
			D_GOTO(out_lock, rc);
		}
	}

	rc = read_map_buf(&tx, &svc->ps_root, &map_buf, &map_version);
	if (rc != 0)
		D_ERROR(DF_UUID": failed to read pool map: "DF_RC"\n",
			DP_UUID(svc->ps_uuid), DP_RC(rc));

out_lock:
	ABT_rwlock_unlock(svc->ps_lock);
	rdb_tx_end(&tx);
	if (rc != 0)
		goto out_svc;

	rc = ds_pool_transfer_map_buf(map_buf, map_version, rpc,
				      in->pqi_map_bulk, &out->pqo_map_buf_size);
	D_FREE(map_buf);
	if (rc != 0)
		goto out_svc;

	metrics = svc->ps_pool->sp_metrics[DAOS_POOL_MODULE];

	/* See comment above, rebuild doesn't connect the pool */
	if ((in->pqi_query_bits & DAOS_PO_QUERY_SPACE) &&
	    !is_pool_from_srv(in->pqi_op.pi_uuid, in->pqi_op.pi_hdl)) {
		rc = pool_space_query_bcast(rpc->cr_ctx, svc, in->pqi_op.pi_hdl,
					    &out->pqo_space);
		if (unlikely(rc))
			goto out_svc;

		d_tm_inc_counter(metrics->query_space_total, 1);
	}
	d_tm_inc_counter(metrics->query_total, 1);

out_svc:
	if (map_version == 0)
		out->pqo_op.po_map_version = ds_pool_get_version(svc->ps_pool);
	else
		out->pqo_op.po_map_version = map_version;
	ds_rsvc_set_hint(&svc->ps_rsvc, &out->pqo_op.po_hint);
	pool_svc_put_leader(svc);
out:
	out->pqo_op.po_rc = rc;
	D_DEBUG(DB_MD, DF_UUID ": replying rpc: %p " DF_RC "\n", DP_UUID(in->pqi_op.pi_uuid), rpc,
		DP_RC(rc));
	crt_reply_send(rpc);
	daos_prop_free(prop);
}

void
ds_pool_query_handler_v4(crt_rpc_t *rpc)
{
	ds_pool_query_handler(rpc, false);
}

void
ds_pool_query_handler_v5(crt_rpc_t *rpc)
{
	ds_pool_query_handler(rpc, true);
}

/* Convert pool_comp_state_t to daos_target_state_t */
static daos_target_state_t
enum_pool_comp_state_to_tgt_state(int tgt_state)
{
	switch (tgt_state) {
	case PO_COMP_ST_UNKNOWN: return DAOS_TS_UNKNOWN;
	case PO_COMP_ST_NEW: return DAOS_TS_NEW;
	case PO_COMP_ST_UP: return DAOS_TS_UP;
	case PO_COMP_ST_UPIN: return DAOS_TS_UP_IN;
	case PO_COMP_ST_DOWN: return  DAOS_TS_DOWN;
	case PO_COMP_ST_DOWNOUT: return DAOS_TS_DOWN_OUT;
	case PO_COMP_ST_DRAIN: return DAOS_TS_DRAIN;
	}

	return DAOS_TS_UNKNOWN;
}

static int
pool_query_tgt_space(crt_context_t ctx, struct pool_svc *svc, uuid_t pool_hdl,
		     d_rank_t rank, uint32_t tgt_idx, struct daos_space *ds)
{
	struct pool_tgt_query_in	*in;
	struct pool_tgt_query_out	*out;
	crt_rpc_t			*rpc;
	crt_endpoint_t			 tgt_ep = { 0 };
	crt_opcode_t			 opcode;
	int				 rc;

	D_DEBUG(DB_MD, DF_UUID": query target for rank:%u tgt:%u\n",
		DP_UUID(svc->ps_uuid), rank, tgt_idx);

	tgt_ep.ep_rank = rank;
	tgt_ep.ep_tag = daos_rpc_tag(DAOS_REQ_TGT, tgt_idx);
	opcode = DAOS_RPC_OPCODE(POOL_TGT_QUERY, DAOS_POOL_MODULE,
				 DAOS_POOL_VERSION);
	rc = crt_req_create(ctx, &tgt_ep, opcode, &rpc);
	if (rc) {
		D_ERROR("crt_req_create failed: "DF_RC"\n", DP_RC(rc));
		return rc;
	}

	in = crt_req_get(rpc);
	uuid_copy(in->tqi_op.pi_uuid, svc->ps_uuid);
	uuid_copy(in->tqi_op.pi_hdl, pool_hdl);

	rc = dss_rpc_send(rpc);
	if (rc != 0)
		goto out_rpc;

	out = crt_reply_get(rpc);
	rc = out->tqo_rc;
	if (rc != 0) {
		D_ERROR(DF_UUID": failed to query rank:%u, tgt:%u, "DF_RC"\n",
			DP_UUID(svc->ps_uuid), rank, tgt_idx, DP_RC(rc));
	} else {
		D_ASSERT(ds != NULL);
		*ds = out->tqo_space.ps_space;
	}

out_rpc:
	crt_req_decref(rpc);
	return rc;
}

void
ds_pool_query_info_handler(crt_rpc_t *rpc)
{
	struct pool_query_info_in	*in = crt_req_get(rpc);
	struct pool_query_info_out	*out = crt_reply_get(rpc);
	struct pool_svc			*svc;
	struct pool_target		*target = NULL;
	int				 tgt_state;
	int				 rc;

	D_DEBUG(DB_MD, DF_UUID ": processing rpc: %p hdl=" DF_UUID "\n",
		DP_UUID(in->pqii_op.pi_uuid), rpc, DP_UUID(in->pqii_op.pi_hdl));

	rc = pool_svc_lookup_leader(in->pqii_op.pi_uuid, &svc,
				    &out->pqio_op.po_hint);
	if (rc != 0)
		D_GOTO(out, rc);

	/* get the target state from pool map */
	ABT_rwlock_rdlock(svc->ps_pool->sp_lock);
	rc = pool_map_find_target_by_rank_idx(svc->ps_pool->sp_map,
					      in->pqii_rank,
					      in->pqii_tgt,
					      &target);
	if (rc != 1) {
		D_ERROR(DF_UUID": Failed to get rank:%u, idx:%d\n, rc:%d",
			DP_UUID(in->pqii_op.pi_uuid), in->pqii_rank,
			in->pqii_tgt, rc);
		ABT_rwlock_unlock(svc->ps_pool->sp_lock);
		D_GOTO(out_svc, rc = -DER_NONEXIST);
	} else {
		rc = 0;
	}

	D_ASSERT(target != NULL);

	tgt_state = target->ta_comp.co_status;
	out->pqio_state = enum_pool_comp_state_to_tgt_state(tgt_state);
	out->pqio_op.po_map_version =
			pool_map_get_version(svc->ps_pool->sp_map);

	ABT_rwlock_unlock(svc->ps_pool->sp_lock);

	if (tgt_state == PO_COMP_ST_UPIN) {
		rc = pool_query_tgt_space(rpc->cr_ctx, svc, in->pqii_op.pi_hdl,
					  in->pqii_rank, in->pqii_tgt,
					  &out->pqio_space);
		if (rc)
			D_ERROR(DF_UUID": Failed to query rank:%u, tgt:%d, "
				""DF_RC"\n", DP_UUID(in->pqii_op.pi_uuid),
				in->pqii_rank, in->pqii_tgt, DP_RC(rc));
	} else {
		memset(&out->pqio_space, 0, sizeof(out->pqio_space));
	}
out_svc:
	ds_rsvc_set_hint(&svc->ps_rsvc, &out->pqio_op.po_hint);
	pool_svc_put_leader(svc);
out:
	out->pqio_op.po_rc = rc;
	out->pqio_rank = in->pqii_rank;
	out->pqio_tgt = in->pqii_tgt;

	D_DEBUG(DB_MD, DF_UUID ": replying rpc: %p " DF_RC "\n", DP_UUID(in->pqii_op.pi_uuid), rpc,
		DP_RC(rc));
	crt_reply_send(rpc);
}

static int
process_query_result(d_rank_list_t **ranks, daos_pool_info_t *info, uuid_t pool_uuid,
		     uint32_t map_version, uint32_t leader_rank, struct daos_pool_space *ps,
		     struct daos_rebuild_status *rs, struct pool_buf *map_buf)
{
	struct pool_map	       *map;
	int			rc;
	unsigned int		num_disabled = 0;

	rc = pool_map_create(map_buf, map_version, &map);
	if (rc != 0) {
		D_ERROR(DF_UUID": failed to create local pool map, "DF_RC"\n",
			DP_UUID(pool_uuid), DP_RC(rc));
		return rc;
	}

	rc = pool_map_find_failed_tgts(map, NULL, &num_disabled);
	if (rc != 0) {
		D_ERROR(DF_UUID": failed to get num disabled tgts, "DF_RC"\n",
			DP_UUID(pool_uuid), DP_RC(rc));
		goto out;
	}
	info->pi_ndisabled = num_disabled;

	if (ranks != NULL) {
		bool	get_enabled = (info ? ((info->pi_bits & DPI_ENGINES_ENABLED) != 0) : false);

		rc = pool_map_get_ranks(pool_uuid, map, get_enabled, ranks);
		if (rc != 0) {
			D_ERROR(DF_UUID": pool_map_get_ranks() failed, "DF_RC"\n",
				DP_UUID(pool_uuid), DP_RC(rc));
			goto out;
		}
		D_DEBUG(DB_MD, DF_UUID": found %u %s ranks in pool map\n",
			DP_UUID(pool_uuid), (*ranks)->rl_nr, get_enabled ? "ENABLED" : "DISABLED");
	}

	pool_query_reply_to_info(pool_uuid, map_buf, map_version, leader_rank, ps, rs, info);

out:
	pool_map_decref(map);
	return rc;
}

/**
 * Query the pool without holding a pool handle.
 *
 * \param[in]	pool_uuid		UUID of the pool
 * \param[in]	ps_ranks		Ranks of pool svc replicas
 * \param[out]	ranks			Optional, returned storage ranks in this pool.
 *					If #pool_info is NULL, engines with disabled targets.
 *					If #pool_info is passed, engines with enabled or disabled
 *					targets according to #pi_bits (DPI_ENGINES_ENABLED bit).
 *					Note: ranks may be empty (i.e., *ranks->rl_nr may be 0).
 *					The caller must free the list with d_rank_list_free().
 * \param[out]	pool_info		Results of the pool query
 * \param[out]	pool_layout_ver		Results of the current pool global version
 * \param[out]	pool_upgrade_layout_ver	Results of the target latest pool global version
 *
 * \return	0		Success
 *		-DER_INVAL	Invalid input
 *		Negative value	Error
 */
int
ds_pool_svc_query(uuid_t pool_uuid, d_rank_list_t *ps_ranks, d_rank_list_t **ranks,
		  daos_pool_info_t *pool_info, uint32_t *pool_layout_ver,
		  uint32_t *upgrade_layout_ver)
{
	int			  rc;
	struct rsvc_client	  client;
	crt_endpoint_t		  ep;
	struct dss_module_info	 *info = dss_get_module_info();
	crt_rpc_t		 *rpc;
	struct pool_query_v5_in	 *in;
	struct pool_query_v5_out *out;
	struct pool_buf		 *map_buf;
	uint32_t		  map_size = 0;

	if (ranks == NULL || pool_info == NULL)
		D_GOTO(out, rc = -DER_INVAL);

	D_DEBUG(DB_MGMT, DF_UUID": Querying pool\n", DP_UUID(pool_uuid));

	rc = rsvc_client_init(&client, ps_ranks);
	if (rc != 0)
		goto out;

rechoose:
	ep.ep_grp = NULL; /* primary group */
	rc = rsvc_client_choose(&client, &ep);
	if (rc != 0) {
		D_ERROR(DF_UUID": cannot find pool service: "DF_RC"\n",
			DP_UUID(pool_uuid), DP_RC(rc));
		goto out_client;
	}

realloc:
	rc = pool_req_create(info->dmi_ctx, &ep, POOL_QUERY, &rpc);
	if (rc != 0) {
		D_ERROR(DF_UUID": failed to create pool query rpc, "DF_RC"\n",
			DP_UUID(pool_uuid), DP_RC(rc));
		goto out_client;
	}

	in = crt_req_get(rpc);
	uuid_copy(in->pqi_op.pi_uuid, pool_uuid);
	uuid_clear(in->pqi_op.pi_hdl);
	in->pqi_query_bits = pool_query_bits(pool_info, NULL);

	rc = map_bulk_create(info->dmi_ctx, &in->pqi_map_bulk, &map_buf,
			     map_size);
	if (rc != 0)
		goto out_rpc;

	rc = dss_rpc_send(rpc);
	out = crt_reply_get(rpc);
	D_ASSERT(out != NULL);

	rc = pool_rsvc_client_complete_rpc(&client, &ep, rc, &out->pqo_op);
	if (rc == RSVC_CLIENT_RECHOOSE) {
		map_bulk_destroy(in->pqi_map_bulk, map_buf);
		crt_req_decref(rpc);
		dss_sleep(RECHOOSE_SLEEP_MS);
		goto rechoose;
	}

	rc = out->pqo_op.po_rc;
	if (rc == -DER_TRUNC) {
		map_size = out->pqo_map_buf_size;
		map_bulk_destroy(in->pqi_map_bulk, map_buf);
		crt_req_decref(rpc);
		goto realloc;
	} else if (rc != 0) {
		D_ERROR(DF_UUID": failed to query pool, "DF_RC"\n", DP_UUID(pool_uuid), DP_RC(rc));
		goto out_bulk;
	}

	D_DEBUG(DB_MGMT, DF_UUID": Successfully queried pool\n", DP_UUID(pool_uuid));

	rc = process_query_result(ranks, pool_info, pool_uuid,
				  out->pqo_op.po_map_version, out->pqo_op.po_hint.sh_rank,
				  &out->pqo_space, &out->pqo_rebuild_st, map_buf);
	if (pool_layout_ver)
		*pool_layout_ver = out->pqo_pool_layout_ver;
	if (upgrade_layout_ver)
		*upgrade_layout_ver = out->pqo_upgrade_layout_ver;
	if (rc != 0)
		D_ERROR(DF_UUID": failed to process pool query results, "DF_RC"\n",
			DP_UUID(pool_uuid), DP_RC(rc));

out_bulk:
	map_bulk_destroy(in->pqi_map_bulk, map_buf);
out_rpc:
	crt_req_decref(rpc);
out_client:
	rsvc_client_fini(&client);
out:
	return rc;
}

/**
 * Query pool target information without holding a pool handle.
 *
 * \param[in]	pool_uuid	UUID of the pool
 * \param[in]	ps_ranks	Ranks of pool svc replicas
 * \param[in]	rank		Pool storage engine rank
 * \param[in]	tgt_idx		Target index within the pool storage engine
 * \param[out]	ti		Target information (state, storage capacity and usage)
 *
 * \return	0		Success
 *		-DER_INVAL	Invalid input
 *		Negative value	Other error
 */
int
ds_pool_svc_query_target(uuid_t pool_uuid, d_rank_list_t *ps_ranks, d_rank_t rank,
			 uint32_t tgt_idx, daos_target_info_t *ti)
{
	int				rc;
	struct rsvc_client		client;
	crt_endpoint_t			ep;
	struct dss_module_info		*info = dss_get_module_info();
	crt_rpc_t			*rpc;
	int				i;
	struct pool_query_info_in	*in;
	struct pool_query_info_out	*out;

	if (ti == NULL)
		D_GOTO(out, rc = -DER_INVAL);

	D_DEBUG(DB_MGMT, DF_UUID": Querying pool target %u\n", DP_UUID(pool_uuid), tgt_idx);

	rc = rsvc_client_init(&client, ps_ranks);
	if (rc != 0)
		goto out;

rechoose:
	ep.ep_grp = NULL; /* primary group */
	rc = rsvc_client_choose(&client, &ep);
	if (rc != 0) {
		D_ERROR(DF_UUID": cannot find pool service: "DF_RC"\n",
			DP_UUID(pool_uuid), DP_RC(rc));
		goto out_client;
	}

	rc = pool_req_create(info->dmi_ctx, &ep, POOL_QUERY_INFO, &rpc);
	if (rc != 0) {
		D_ERROR(DF_UUID": failed to create pool query target rpc, "DF_RC"\n",
			DP_UUID(pool_uuid), DP_RC(rc));
		goto out_client;
	}

	in = crt_req_get(rpc);
	uuid_copy(in->pqii_op.pi_uuid, pool_uuid);
	uuid_clear(in->pqii_op.pi_hdl);
	in->pqii_rank = rank;
	in->pqii_tgt = tgt_idx;

	rc = dss_rpc_send(rpc);
	out = crt_reply_get(rpc);
	D_ASSERT(out != NULL);

	rc = pool_rsvc_client_complete_rpc(&client, &ep, rc, &out->pqio_op);
	if (rc == RSVC_CLIENT_RECHOOSE) {
		crt_req_decref(rpc);
		dss_sleep(RECHOOSE_SLEEP_MS);
		goto rechoose;
	}

	rc = out->pqio_op.po_rc;
	if (rc != 0) {
		D_ERROR(DF_UUID": failed to query pool rank %u target %u "DF_RC"\n",
			DP_UUID(pool_uuid), rank, tgt_idx, DP_RC(rc));
		goto out_rpc;
	}

	D_DEBUG(DB_MGMT, DF_UUID": Successfully queried pool rank %u target %u\n",
		DP_UUID(pool_uuid), rank, tgt_idx);

	ti->ta_type = DAOS_TP_UNKNOWN;
	ti->ta_state = out->pqio_state;
	for (i = 0; i < DAOS_MEDIA_MAX; i++) {
		ti->ta_space.s_total[i] = out->pqio_space.s_total[i];
		ti->ta_space.s_free[i] = out->pqio_space.s_free[i];
	}

out_rpc:
	crt_req_decref(rpc);
out_client:
	rsvc_client_fini(&client);
out:
	return rc;
}

/**
 * Query a pool's properties without having a handle for the pool
 */
void
ds_pool_prop_get_handler(crt_rpc_t *rpc)
{
	struct pool_prop_get_in		*in = crt_req_get(rpc);
	struct pool_prop_get_out	*out = crt_reply_get(rpc);
	struct pool_svc			*svc;
	struct rdb_tx			tx;
	int				rc;
	daos_prop_t			*prop = NULL;

	D_DEBUG(DB_MD, DF_UUID": processing rpc %p\n",
		DP_UUID(in->pgi_op.pi_uuid), rpc);

	rc = pool_svc_lookup_leader(in->pgi_op.pi_uuid, &svc,
				    &out->pgo_op.po_hint);
	if (rc != 0)
		D_GOTO(out, rc);

	rc = rdb_tx_begin(svc->ps_rsvc.s_db, svc->ps_rsvc.s_term, &tx);
	if (rc != 0)
		D_GOTO(out_svc, rc);

	ABT_rwlock_rdlock(svc->ps_lock);

	rc = pool_prop_read(&tx, svc, in->pgi_query_bits, &prop);
	if (rc != 0)
		D_GOTO(out_lock, rc);
	out->pgo_prop = prop;

out_lock:
	ABT_rwlock_unlock(svc->ps_lock);
	rdb_tx_end(&tx);
out_svc:
	ds_rsvc_set_hint(&svc->ps_rsvc, &out->pgo_op.po_hint);
	pool_svc_put_leader(svc);
out:
	out->pgo_op.po_rc = rc;
	D_DEBUG(DB_MD, DF_UUID ": replying rpc: %p " DF_RC "\n", DP_UUID(in->pgi_op.pi_uuid), rpc,
		DP_RC(rc));
	crt_reply_send(rpc);
	daos_prop_free(prop);
}

/**
 * Send a CaRT message to the pool svc to get the ACL pool property.
 *
 * \param[in]		pool_uuid	UUID of the pool
 * \param[in]		ranks		Pool service replicas
 * \param[in][out]	prop		Prop with requested properties, to be
 *					filled out and returned.
 *
 * \return	0		Success
 *
 */
int
ds_pool_svc_get_prop(uuid_t pool_uuid, d_rank_list_t *ranks,
		     daos_prop_t *prop)
{
	int				rc;
	struct rsvc_client		client;
	crt_endpoint_t			ep;
	struct dss_module_info		*info = dss_get_module_info();
	crt_rpc_t			*rpc;
	struct pool_prop_get_in		*in;
	struct pool_prop_get_out	*out;

	D_DEBUG(DB_MGMT, DF_UUID": Getting prop\n", DP_UUID(pool_uuid));

	rc = rsvc_client_init(&client, ranks);
	if (rc != 0)
		D_GOTO(out, rc);

rechoose:
	ep.ep_grp = NULL; /* primary group */
	rc = rsvc_client_choose(&client, &ep);
	if (rc != 0) {
		D_ERROR(DF_UUID": cannot find pool service: "DF_RC"\n",
			DP_UUID(pool_uuid), DP_RC(rc));
		goto out_client;
	}

	rc = pool_req_create(info->dmi_ctx, &ep, POOL_PROP_GET, &rpc);
	if (rc != 0) {
		D_ERROR(DF_UUID": failed to create pool get prop rpc: "
			""DF_RC"\n", DP_UUID(pool_uuid), DP_RC(rc));
		D_GOTO(out_client, rc);
	}

	in = crt_req_get(rpc);
	uuid_copy(in->pgi_op.pi_uuid, pool_uuid);
	uuid_clear(in->pgi_op.pi_hdl);
	in->pgi_query_bits = pool_query_bits(NULL, prop);

	rc = dss_rpc_send(rpc);
	out = crt_reply_get(rpc);
	D_ASSERT(out != NULL);

	rc = pool_rsvc_client_complete_rpc(&client, &ep, rc, &out->pgo_op);
	if (rc == RSVC_CLIENT_RECHOOSE) {
		crt_req_decref(rpc);
		dss_sleep(RECHOOSE_SLEEP_MS);
		D_GOTO(rechoose, rc);
	}

	rc = out->pgo_op.po_rc;
	if (rc != 0) {
		D_ERROR(DF_UUID": failed to get prop for pool: "DF_RC"\n",
			DP_UUID(pool_uuid), DP_RC(rc));
		D_GOTO(out_rpc, rc);
	}

	rc = daos_prop_copy(prop, out->pgo_prop);

out_rpc:
	crt_req_decref(rpc);
out_client:
	rsvc_client_fini(&client);
out:
	return rc;
}

int
ds_pool_extend(uuid_t pool_uuid, int ntargets, const d_rank_list_t *rank_list, int ndomains,
	       const uint32_t *domains, d_rank_list_t *svc_ranks)
{
	int				rc;
	struct rsvc_client		client;
	crt_endpoint_t			ep;
	struct dss_module_info		*info = dss_get_module_info();
	crt_rpc_t			*rpc;
	struct pool_extend_in		*in;
	struct pool_extend_out		*out;

	rc = rsvc_client_init(&client, svc_ranks);
	if (rc != 0)
		return rc;

rechoose:

	ep.ep_grp = NULL; /* primary group */
	rc = rsvc_client_choose(&client, &ep);
	if (rc != 0) {
		D_ERROR(DF_UUID": cannot find pool service: "DF_RC"\n",
			DP_UUID(pool_uuid), DP_RC(rc));
		goto out_client;
	}

	rc = pool_req_create(info->dmi_ctx, &ep, POOL_EXTEND, &rpc);
	if (rc != 0) {
		D_ERROR(DF_UUID": failed to create pool extend rpc: "
			""DF_RC"\n", DP_UUID(pool_uuid), DP_RC(rc));
		D_GOTO(out_client, rc);
	}

	in = crt_req_get(rpc);
	uuid_copy(in->pei_op.pi_uuid, pool_uuid);
	in->pei_ntgts = ntargets;
	in->pei_ndomains = ndomains;
	in->pei_tgt_ranks = (d_rank_list_t *)rank_list;
	in->pei_domains.ca_count = ndomains;
	in->pei_domains.ca_arrays = (uint32_t *)domains;

	rc = dss_rpc_send(rpc);
	out = crt_reply_get(rpc);
	D_ASSERT(out != NULL);

	rc = pool_rsvc_client_complete_rpc(&client, &ep, rc, &out->peo_op);
	if (rc == RSVC_CLIENT_RECHOOSE) {
		crt_req_decref(rpc);
		dss_sleep(RECHOOSE_SLEEP_MS);
		D_GOTO(rechoose, rc);
	}

	rc = out->peo_op.po_rc;
	if (rc != 0) {
		D_ERROR(DF_UUID": Failed to set targets to UP state for "
				"reintegration: "DF_RC"\n", DP_UUID(pool_uuid),
				DP_RC(rc));
		D_GOTO(out_rpc, rc);
	}

out_rpc:
	crt_req_decref(rpc);
out_client:
	rsvc_client_fini(&client);
	return rc;
}

int
ds_pool_target_update_state(uuid_t pool_uuid, d_rank_list_t *ranks,
			    struct pool_target_addr_list *target_addrs,
			    pool_comp_state_t state)
{
	int				rc;
	struct rsvc_client		client;
	crt_endpoint_t			ep;
	struct dss_module_info		*info = dss_get_module_info();
	crt_rpc_t			*rpc;
	struct pool_add_in		*in;
	struct pool_add_out		*out;
	crt_opcode_t			opcode;

	rc = rsvc_client_init(&client, ranks);
	if (rc != 0)
		return rc;

rechoose:
	ep.ep_grp = NULL; /* primary group */
	rc = rsvc_client_choose(&client, &ep);
	if (rc != 0) {
		D_ERROR(DF_UUID": cannot find pool service: "DF_RC"\n",
			DP_UUID(pool_uuid), DP_RC(rc));
		goto out_client;
	}

	switch (state) {
	case PO_COMP_ST_DOWN:
		opcode = POOL_EXCLUDE;
		break;
	case PO_COMP_ST_UP:
		opcode = POOL_REINT;
		break;
	case PO_COMP_ST_DRAIN:
		opcode = POOL_DRAIN;
		break;
	default:
		D_GOTO(out_client, rc = -DER_INVAL);
	}

	rc = pool_req_create(info->dmi_ctx, &ep, opcode, &rpc);
	if (rc != 0) {
		D_ERROR(DF_UUID": failed to create pool req: "DF_RC"\n",
			DP_UUID(pool_uuid), DP_RC(rc));
		D_GOTO(out_client, rc);
	}

	in = crt_req_get(rpc);
	uuid_copy(in->pti_op.pi_uuid, pool_uuid);

	in->pti_addr_list.ca_arrays = target_addrs->pta_addrs;
	in->pti_addr_list.ca_count = (size_t)target_addrs->pta_number;

	rc = dss_rpc_send(rpc);
	out = crt_reply_get(rpc);
	D_ASSERT(out != NULL);

	rc = pool_rsvc_client_complete_rpc(&client, &ep, rc, &out->pto_op);
	if (rc == RSVC_CLIENT_RECHOOSE) {
		crt_req_decref(rpc);
		dss_sleep(RECHOOSE_SLEEP_MS);
		D_GOTO(rechoose, rc);
	}

	rc = out->pto_op.po_rc;
	if (rc != 0) {
		D_ERROR(DF_UUID": Failed to set targets to %s state: "DF_RC"\n",
			DP_UUID(pool_uuid),
			state == PO_COMP_ST_DOWN ? "DOWN" :
			state == PO_COMP_ST_UP ? "UP" : "UNKNOWN",
			DP_RC(rc));
		D_GOTO(out_rpc, rc);
	}

out_rpc:
	crt_req_decref(rpc);
out_client:
	rsvc_client_fini(&client);
	return rc;
}

/**
 * Set a pool's properties without having a handle for the pool
 */
void
ds_pool_prop_set_handler(crt_rpc_t *rpc)
{
	struct pool_prop_set_in		*in = crt_req_get(rpc);
	struct pool_prop_set_out	*out = crt_reply_get(rpc);
	struct pool_svc			*svc;
	struct rdb_tx			tx;
	daos_prop_t			*prop = NULL;
	int				rc;

	D_DEBUG(DB_MD, DF_UUID": processing rpc %p\n",
		DP_UUID(in->psi_op.pi_uuid), rpc);

	rc = pool_svc_lookup_leader(in->psi_op.pi_uuid, &svc,
				    &out->pso_op.po_hint);
	if (rc != 0)
		D_GOTO(out, rc);

	if (!daos_prop_valid(in->psi_prop, true /* pool */, true /* input */)) {
		D_ERROR(DF_UUID": invalid properties input\n",
			DP_UUID(in->psi_op.pi_uuid));
		D_GOTO(out_svc, rc = -DER_INVAL);
	}

	rc = rdb_tx_begin(svc->ps_rsvc.s_db, svc->ps_rsvc.s_term, &tx);
	if (rc != 0)
		D_GOTO(out_svc, rc);

	ABT_rwlock_wrlock(svc->ps_lock);

	rc = pool_prop_write(&tx, &svc->ps_root, in->psi_prop, false);
	if (rc != 0) {
		D_ERROR(DF_UUID": failed to write prop for pool: %d\n",
			DP_UUID(in->psi_op.pi_uuid), rc);
		D_GOTO(out_lock, rc);
	}

	rc = rdb_tx_commit(&tx);
	if (rc != 0)
		D_GOTO(out_lock, rc);

	/* Read all props & update prop IV */
	rc = pool_prop_read(&tx, svc, DAOS_PO_QUERY_PROP_ALL, &prop);
	if (rc != 0) {
		D_ERROR(DF_UUID": failed to read prop for pool, rc=%d\n",
			DP_UUID(in->psi_op.pi_uuid), rc);
		D_GOTO(out_lock, rc);
	}
	D_ASSERT(prop != NULL);

out_lock:
	ABT_rwlock_unlock(svc->ps_lock);
	rdb_tx_end(&tx);
	/*
	 * TODO: Introduce prop version to avoid inconsistent prop over targets
	 *	 caused by the out of order IV sync.
	 */
	if (!rc && prop != NULL) {
		rc = ds_pool_iv_prop_update(svc->ps_pool, prop);
		if (rc)
			D_ERROR(DF_UUID": failed to update prop IV for pool, "
				"%d.\n", DP_UUID(in->psi_op.pi_uuid), rc);
	}
	daos_prop_free(prop);
out_svc:
	ds_rsvc_set_hint(&svc->ps_rsvc, &out->pso_op.po_hint);
	pool_svc_put_leader(svc);
out:
	out->pso_op.po_rc = rc;
	D_DEBUG(DB_MD, DF_UUID ": replying rpc: %p %d\n", DP_UUID(in->psi_op.pi_uuid), rpc, rc);
	crt_reply_send(rpc);
}

static int pool_upgrade_props(struct rdb_tx *tx, struct pool_svc *svc,
			      uuid_t pool_uuid, crt_rpc_t *rpc)
{
	d_iov_t			value;
	uint64_t		val;
	uint32_t		val32;
	int			rc;
	bool			need_commit = false;
	uuid_t		       *hdl_uuids = NULL;
	size_t			hdl_uuids_size;
	int			n_hdl_uuids = 0;
	uint32_t		connectable;

	if (rpc) {
		rc = find_hdls_to_evict(tx, svc, &hdl_uuids, &hdl_uuids_size,
					&n_hdl_uuids, NULL);
		if (rc)
			return rc;
		D_DEBUG(DB_MD, "number of handles found was: %d\n", n_hdl_uuids);
	}

	if (n_hdl_uuids > 0) {
		rc = pool_disconnect_hdls(tx, svc, hdl_uuids, n_hdl_uuids,
					  rpc->cr_ctx);
		if (rc != 0)
			D_GOTO(out_free, rc);
		need_commit = true;
	}

	d_iov_set(&value, &connectable, sizeof(connectable));
	rc = rdb_tx_lookup(tx, &svc->ps_root, &ds_pool_prop_connectable,
			   &value);
	if (rc)
		D_GOTO(out_free, rc);

	/*
	 * Write connectable property to 0 to reject any new connections
	 * while upgrading in progress.
	 */
	if (connectable > 0) {
		connectable = 0;
		rc = rdb_tx_update(tx, &svc->ps_root, &ds_pool_prop_connectable,
				   &value);
		if (rc) {
			D_ERROR(DF_UUID": failed to set connectable of pool "
				"%d.\n", DP_UUID(pool_uuid), rc);
			D_GOTO(out_free, rc);
		}
		need_commit = true;
	}

	d_iov_set(&value, NULL, 0);
	rc = rdb_tx_lookup(tx, &svc->ps_root, &ds_pool_prop_policy,
			   &value);
	if (rc && rc != -DER_NONEXIST) {
		return rc;
	} else if (rc == -DER_NONEXIST) {
		value.iov_buf = DAOS_PROP_POLICYSTR_DEFAULT;
		value.iov_len = strlen(DAOS_PROP_POLICYSTR_DEFAULT);
		value.iov_buf_len = value.iov_len;
		rc = rdb_tx_update(tx, &svc->ps_root, &ds_pool_prop_policy,
				   &value);
		if (rc) {
			D_ERROR(DF_UUID": failed to upgrade pool policy of pool "
				"%d.\n", DP_UUID(pool_uuid), rc);
			D_GOTO(out_free, rc);
		}
		need_commit = true;
	}

	d_iov_set(&value, &val, sizeof(val));
	rc = rdb_tx_lookup(tx, &svc->ps_root, &ds_pool_prop_redun_fac,
			   &value);
	if (rc && rc != -DER_NONEXIST) {
		D_GOTO(out_free, rc);
	} else if (rc == -DER_NONEXIST) {
		val = DAOS_RPOP_PO_REDUN_FAC_DEFAULT;
		rc = rdb_tx_update(tx, &svc->ps_root, &ds_pool_prop_redun_fac, &value);
		if (rc) {
			D_ERROR(DF_UUID": failed to upgrade redundancy factor of pool, "
				"%d.\n", DP_UUID(pool_uuid), rc);
			D_GOTO(out_free, rc);
		}
		need_commit = true;
	}

	rc = rdb_tx_lookup(tx, &svc->ps_root, &ds_pool_prop_ec_pda, &value);
	if (rc && rc != -DER_NONEXIST) {
		D_GOTO(out_free, rc);
	} else if (rc == -DER_NONEXIST) {
		val = DAOS_PROP_PO_EC_PDA_DEFAULT;
		rc = rdb_tx_update(tx, &svc->ps_root, &ds_pool_prop_ec_pda, &value);
		if (rc) {
			D_ERROR(DF_UUID": failed to upgrade EC performance domain "
				"affinity of pool, %d.\n", DP_UUID(pool_uuid), rc);
			D_GOTO(out_free, rc);
		}
		need_commit = true;
	}

	rc = rdb_tx_lookup(tx, &svc->ps_root, &ds_pool_prop_rp_pda, &value);
	if (rc && rc != -DER_NONEXIST) {
		D_GOTO(out_free, rc);
	} else if (rc == -DER_NONEXIST) {
		val = DAOS_PROP_PO_RP_PDA_DEFAULT;
		rc = rdb_tx_update(tx, &svc->ps_root, &ds_pool_prop_rp_pda, &value);
		if (rc) {
			D_ERROR(DF_UUID": failed to upgrade RP performance domain "
				"affinity of pool, %d.\n", DP_UUID(pool_uuid), rc);
			D_GOTO(out_free, rc);
		}
		need_commit = true;
	}

	d_iov_set(&value, &val32, sizeof(val32));
	rc = rdb_tx_lookup(tx, &svc->ps_root, &ds_pool_prop_upgrade_status, &value);
	if (rc && rc != -DER_NONEXIST) {
		D_GOTO(out_free, rc);
	} else if (rc == -DER_NONEXIST || val32 != DAOS_UPGRADE_STATUS_IN_PROGRESS) {
		val32 = DAOS_UPGRADE_STATUS_IN_PROGRESS;
		rc = rdb_tx_update(tx, &svc->ps_root, &ds_pool_prop_upgrade_status, &value);
		if (rc) {
			D_ERROR(DF_UUID": failed to upgrade 'upgrade status' "
				"of pool, %d.\n", DP_UUID(pool_uuid), rc);
			D_GOTO(out_free, rc);
		}
		need_commit = true;
	}

	rc = rdb_tx_lookup(tx, &svc->ps_root, &ds_pool_prop_upgrade_global_version,
			   &value);
	if (rc && rc != -DER_NONEXIST) {
		D_GOTO(out_free, rc);
	} else if (rc == -DER_NONEXIST || val32 != DAOS_POOL_GLOBAL_VERSION) {
		val32 = DAOS_POOL_GLOBAL_VERSION;
		rc = rdb_tx_update(tx, &svc->ps_root,
				   &ds_pool_prop_upgrade_global_version, &value);
		if (rc != 0) {
			D_ERROR("failed to write upgrade global version prop, "DF_RC"\n",
				DP_RC(rc));
			D_GOTO(out_free, rc);
		}
		need_commit = true;
	}

	if (need_commit) {
		daos_prop_t *prop = NULL;

		rc = rdb_tx_commit(tx);
		if (rc)
			D_GOTO(out_free, rc);
		rc = pool_prop_read(tx, svc, DAOS_PO_QUERY_PROP_ALL, &prop);
		if (rc)
			D_GOTO(out_free, rc);
		rc = ds_pool_iv_prop_update(svc->ps_pool, prop);
	}

out_free:
	D_FREE(hdl_uuids);
	return rc;
}

static int ds_pool_mark_upgrade_completed(uuid_t pool_uuid,
					  struct pool_svc *svc, int rc)
{
	struct rdb_tx			tx;
	d_iov_t				value;
	uint32_t			upgrade_status;
	uint32_t			global_version;
	uint32_t			connectable;
	int				rc1;
	daos_prop_t			*prop = NULL;

	rc1 = rdb_tx_begin(svc->ps_rsvc.s_db, svc->ps_rsvc.s_term, &tx);
	if (rc1 != 0)
		D_GOTO(out, rc1);

	ABT_rwlock_wrlock(svc->ps_lock);
	if (rc == 0)
		upgrade_status = DAOS_UPGRADE_STATUS_COMPLETED;
	else
		upgrade_status = DAOS_UPGRADE_STATUS_FAILED;

	d_iov_set(&value, &upgrade_status, sizeof(upgrade_status));
	rc1 = rdb_tx_update(&tx, &svc->ps_root, &ds_pool_prop_upgrade_status,
			   &value);
	if (rc1)
		D_GOTO(out_tx, rc1);

	/*
	 * only bump global version and connectable properties
	 * if upgrade succeed.
	 */
	if (rc == 0) {
		global_version = DAOS_POOL_GLOBAL_VERSION;
		d_iov_set(&value, &global_version, sizeof(global_version));
		rc1 = rdb_tx_update(&tx, &svc->ps_root,
				    &ds_pool_prop_global_version, &value);
		if (rc1) {
			D_ERROR(DF_UUID": failed to upgrade global version "
				"of pool, %d.\n", DP_UUID(pool_uuid), rc1);
			D_GOTO(out_tx, rc1);
		}
		connectable = 1;
		d_iov_set(&value, &connectable, sizeof(connectable));
		rc1 = rdb_tx_update(&tx, &svc->ps_root, &ds_pool_prop_connectable,
				    &value);
		if (rc1) {
			D_ERROR(DF_UUID": failed to set connectable of pool "
				"%d.\n", DP_UUID(pool_uuid), rc1);
			D_GOTO(out_tx, rc1);
		}
	}

	rc1 = rdb_tx_commit(&tx);
	if (rc1)
		D_GOTO(out_tx, rc1);

	if (rc == 0) {
		/* also bump cached version */
		svc->ps_global_version = DS_POOL_GLOBAL_VERSION;
	}

	rc1 = pool_prop_read(&tx, svc, DAOS_PO_QUERY_PROP_ALL, &prop);
	if (rc1)
		D_GOTO(out_tx, rc1);
	rc1 = ds_pool_iv_prop_update(svc->ps_pool, prop);
	daos_prop_free(prop);
	if (rc1)
		D_GOTO(out_tx, rc1);

out_tx:
	ABT_rwlock_unlock(svc->ps_lock);
	rdb_tx_end(&tx);
out:
	return rc1;
}

static int
ds_pool_upgrade_if_needed(uuid_t pool_uuid, struct rsvc_hint *po_hint,
			  struct pool_svc *svc, crt_rpc_t *rpc)
{
	struct rdb_tx			tx;
	d_iov_t				value;
	uint32_t			upgrade_status;
	uint32_t			upgrade_global_ver;
	int				rc, rc1;
	bool				upgraded = false;
	bool				need_put_leader = false;

	if (!svc) {
		rc = pool_svc_lookup_leader(pool_uuid, &svc, po_hint);
		if (rc != 0)
			return rc;
		need_put_leader = true;
	}

	rc = rdb_tx_begin(svc->ps_rsvc.s_db, svc->ps_rsvc.s_term, &tx);
	if (rc != 0)
		D_GOTO(out_svc, rc);

	/**
	 * Four kinds of pool upgrading states:
	 *
	 * 1. pool upgrade not started:
	 * upgrade_state: not started
	 * upgrade_global_version: v1
	 * global_version: v1
	 *
	 * 2. pool upgrade in progress:
	 * upgrade_state: in progress
	 * upgrade_global_version: v2
	 * global_version: v1
	 *
	 * 3. pool upgrade completed:
	 * upgrade_state: completed
	 * upgrade_global_version: v2
	 * global_version: v2
	 *
	 * 4. pool upgrade failed:
	 * upgrade_state: failed
	 * upgrade_global_version: v2
	 * global_version: v1
	 */
	ABT_rwlock_wrlock(svc->ps_lock);
	d_iov_set(&value, &upgrade_global_ver, sizeof(upgrade_global_ver));
	rc = rdb_tx_lookup(&tx, &svc->ps_root, &ds_pool_prop_upgrade_global_version,
			   &value);
	if (rc && rc != -DER_NONEXIST) {
		D_GOTO(out_tx, rc);
	} else if (rc == -DER_NONEXIST) {
		if (!need_put_leader)
			D_GOTO(out_tx, rc = 0);
		D_GOTO(out_upgrade, rc);
	} else {
		d_iov_set(&value, &upgrade_status, sizeof(upgrade_status));
		rc = rdb_tx_lookup(&tx, &svc->ps_root, &ds_pool_prop_upgrade_status,
				   &value);
		if (rc)
			D_GOTO(out_tx, rc);

		if (upgrade_global_ver > DAOS_POOL_GLOBAL_VERSION) {
			D_ERROR(DF_UUID": downgrading pool is unsupported: %u -> %u\n",
				DP_UUID(svc->ps_uuid), upgrade_global_ver,
				DAOS_POOL_GLOBAL_VERSION);
			D_GOTO(out_tx, rc = -DER_INVAL);
		}
		switch (upgrade_status) {
		case DAOS_UPGRADE_STATUS_NOT_STARTED:
		case DAOS_UPGRADE_STATUS_COMPLETED:
			if (upgrade_global_ver < DAOS_POOL_GLOBAL_VERSION &&
			    need_put_leader)
				D_GOTO(out_upgrade, rc = 0);
			else
				D_GOTO(out_tx, rc = 0);
			break;
		case DAOS_UPGRADE_STATUS_FAILED:
			if (upgrade_global_ver < DAOS_POOL_GLOBAL_VERSION) {
				D_ERROR(DF_UUID": upgrading pool %u -> %u\n is unsupported"
					" because pool upgraded to %u last time failed\n",
					DP_UUID(svc->ps_uuid), upgrade_global_ver,
					DAOS_POOL_GLOBAL_VERSION, upgrade_global_ver);
				D_GOTO(out_tx, rc = -DER_NOTSUPPORTED);
			}
			/* try again as users requested. */
			if (need_put_leader)
				D_GOTO(out_upgrade, rc = 0);
			else
				D_GOTO(out_tx, rc = 0);
			break;
		case DAOS_UPGRADE_STATUS_IN_PROGRESS:
			if (upgrade_global_ver < DAOS_POOL_GLOBAL_VERSION) {
				D_ERROR(DF_UUID": upgrading pool %u -> %u\n is unsupported"
					" because pool upgraded to %u not finished yet\n",
					DP_UUID(svc->ps_uuid), upgrade_global_ver,
					DAOS_POOL_GLOBAL_VERSION, upgrade_global_ver);
				D_GOTO(out_tx, rc = -DER_NOTSUPPORTED);
			} else if (need_put_leader) { /* not from resume */
				D_GOTO(out_tx, rc = -DER_INPROGRESS);
			} else {
				D_GOTO(out_upgrade, rc = 0);
			}
			break;
		default:
			D_ERROR("unknown upgrade pool status: %u\n", upgrade_status);
			D_GOTO(out_upgrade, rc = -DER_INVAL);
			break;
		}
	}
out_upgrade:
	/**
	 * Todo: make sure no rebuild/reint/expand are in progress
	 */
	rc = pool_upgrade_props(&tx, svc, pool_uuid, rpc);
	upgraded = true;
out_tx:
	ABT_rwlock_unlock(svc->ps_lock);
	rdb_tx_end(&tx);
out_svc:
	if (upgraded) {
		if (rc == 0)
			rc = ds_cont_upgrade(pool_uuid, svc->ps_cont_svc);
		rc1 = ds_pool_mark_upgrade_completed(pool_uuid, svc, rc);
		if (rc == 0 && rc1)
			rc = rc1;
	}

	if (need_put_leader) {
		ds_rsvc_set_hint(&svc->ps_rsvc, po_hint);
		pool_svc_put_leader(svc);
	}

	return rc;
}

/**
 * Set a pool's properties without having a handle for the pool
 */
void
ds_pool_upgrade_handler(crt_rpc_t *rpc)
{
	struct pool_upgrade_in		*in = crt_req_get(rpc);
	struct pool_upgrade_out		*out = crt_reply_get(rpc);
	int				rc;

	rc = ds_pool_upgrade_if_needed(in->poi_op.pi_uuid,
				       &out->poo_op.po_hint, NULL, rpc);
	out->poo_op.po_rc = rc;
	D_DEBUG(DB_MD, DF_UUID ": replying rpc: %p %d\n", DP_UUID(in->poi_op.pi_uuid), rpc, rc);
	crt_reply_send(rpc);
}

/**
 * Send a CaRT message to the pool svc to set the requested pool properties.
 *
 * \param[in]	pool_uuid	UUID of the pool
 * \param[in]	ranks		Pool service replicas
 * \param[in]	prop		Pool prop
 *
 * \return	0		Success
 *
 */
int
ds_pool_svc_set_prop(uuid_t pool_uuid, d_rank_list_t *ranks, daos_prop_t *prop)
{
	int				rc;
	struct rsvc_client		client;
	crt_endpoint_t			ep;
	struct dss_module_info		*info = dss_get_module_info();
	crt_rpc_t			*rpc;
	struct pool_prop_set_in		*in;
	struct pool_prop_set_out	*out;

	D_DEBUG(DB_MGMT, DF_UUID": Setting pool prop\n", DP_UUID(pool_uuid));

	if (daos_prop_entry_get(prop, DAOS_PROP_PO_REDUN_FAC)) {
		D_ERROR("Can't set set redundancy factor on existing pool.\n");
		D_GOTO(out, rc = -DER_NO_PERM);
	}

	if (daos_prop_entry_get(prop, DAOS_PROP_PO_EC_PDA)) {
		D_ERROR("Can't set EC performance domain affinity on existing pool\n");
		D_GOTO(out, rc = -DER_NO_PERM);
	}

	if (daos_prop_entry_get(prop, DAOS_PROP_PO_RP_PDA)) {
		D_ERROR("Can't set RP performance domain affinity on existing pool\n");
		D_GOTO(out, rc = -DER_NO_PERM);
	}

	if (daos_prop_entry_get(prop, DAOS_PROP_PO_GLOBAL_VERSION)) {
		D_ERROR("Can't set pool global version if pool is created.\n");
		D_GOTO(out, rc = -DER_NO_PERM);
	}

	if (daos_prop_entry_get(prop, DAOS_PROP_PO_UPGRADE_STATUS)) {
		D_ERROR("Can't set pool upgrade status if pool is created.\n");
		D_GOTO(out, rc = -DER_NO_PERM);
	}

	rc = rsvc_client_init(&client, ranks);
	if (rc != 0) {
		D_ERROR(DF_UUID": failed to init rsvc client: "DF_RC"\n",
			DP_UUID(pool_uuid), DP_RC(rc));
		D_GOTO(out, rc);
	}

rechoose:
	ep.ep_grp = NULL; /* primary group */
	rc = rsvc_client_choose(&client, &ep);
	if (rc != 0) {
		D_ERROR(DF_UUID": cannot find pool service: "DF_RC"\n",
			DP_UUID(pool_uuid), DP_RC(rc));
		goto out_client;
	}

	rc = pool_req_create(info->dmi_ctx, &ep, POOL_PROP_SET, &rpc);
	if (rc != 0) {
		D_ERROR(DF_UUID": failed to create pool set prop rpc: %d\n",
			DP_UUID(pool_uuid), rc);
		D_GOTO(out_client, rc);
	}

	in = crt_req_get(rpc);
	uuid_copy(in->psi_op.pi_uuid, pool_uuid);
	uuid_clear(in->psi_op.pi_hdl);
	in->psi_prop = prop;

	rc = dss_rpc_send(rpc);
	out = crt_reply_get(rpc);
	D_ASSERT(out != NULL);

	rc = pool_rsvc_client_complete_rpc(&client, &ep, rc, &out->pso_op);
	if (rc == RSVC_CLIENT_RECHOOSE) {
		crt_req_decref(rpc);
		dss_sleep(RECHOOSE_SLEEP_MS);
		D_GOTO(rechoose, rc);
	}

	rc = out->pso_op.po_rc;
	if (rc != 0) {
		D_ERROR(DF_UUID": failed to set prop for pool: %d\n",
			DP_UUID(pool_uuid), rc);
		D_GOTO(out_rpc, rc);
	}

out_rpc:
	crt_req_decref(rpc);
out_client:
	rsvc_client_fini(&client);
out:
	return rc;
}

/*
 * Adds the contents of new_acl to the original ACL. If an entry is added for
 * a principal already in the ACL, the old entry will be replaced.
 * *acl may be reallocated in the process.
 */
static int
merge_acl(struct daos_acl **acl, struct daos_acl *new_acl)
{
	struct daos_ace	*new_ace;
	int		rc = 0;

	new_ace = daos_acl_get_next_ace(new_acl, NULL);
	while (new_ace != NULL) {
		rc = daos_acl_add_ace(acl, new_ace);
		if (rc != 0)
			break;
		new_ace = daos_acl_get_next_ace(new_acl, new_ace);
	}

	return rc;
}

/**
 * Update entries in a pool's ACL without having a handle for the pool
 */
void
ds_pool_acl_update_handler(crt_rpc_t *rpc)
{
	struct pool_acl_update_in	*in = crt_req_get(rpc);
	struct pool_acl_update_out	*out = crt_reply_get(rpc);
	struct pool_svc			*svc;
	struct rdb_tx			tx;
	int				rc;
	daos_prop_t			*prop = NULL;
	struct daos_prop_entry		*entry = NULL;

	D_DEBUG(DB_MD, DF_UUID": processing rpc %p\n",
		DP_UUID(in->pui_op.pi_uuid), rpc);

	rc = pool_svc_lookup_leader(in->pui_op.pi_uuid, &svc,
				    &out->puo_op.po_hint);
	if (rc != 0)
		D_GOTO(out, rc);

	rc = rdb_tx_begin(svc->ps_rsvc.s_db, svc->ps_rsvc.s_term, &tx);
	if (rc != 0)
		D_GOTO(out_svc, rc);

	/*
	 * We need to read the old ACL, modify, and rewrite it
	 */
	ABT_rwlock_wrlock(svc->ps_lock);

	rc = pool_prop_read(&tx, svc, DAOS_PO_QUERY_PROP_ACL, &prop);
	if (rc != 0)
		/* Prop might be allocated and returned even if rc != 0 */
		D_GOTO(out_prop, rc);

	entry = daos_prop_entry_get(prop, DAOS_PROP_PO_ACL);
	if (entry == NULL) {
		D_ERROR(DF_UUID": No ACL prop entry for pool\n",
			DP_UUID(in->pui_op.pi_uuid));
		D_GOTO(out_prop, rc);
	}

	rc = merge_acl((struct daos_acl **)&entry->dpe_val_ptr, in->pui_acl);
	if (rc != 0) {
		D_ERROR(DF_UUID": Unable to update pool with new ACL, rc=%d\n",
			DP_UUID(in->pui_op.pi_uuid), rc);
		D_GOTO(out_prop, rc);
	}

	rc = pool_prop_write(&tx, &svc->ps_root, prop, false);
	if (rc != 0) {
		D_ERROR(DF_UUID": failed to write updated ACL for pool: %d\n",
			DP_UUID(in->pui_op.pi_uuid), rc);
		D_GOTO(out_prop, rc);
	}

	rc = rdb_tx_commit(&tx);

out_prop:
	if (prop != NULL)
		daos_prop_free(prop);
	ABT_rwlock_unlock(svc->ps_lock);
	rdb_tx_end(&tx);
out_svc:
	ds_rsvc_set_hint(&svc->ps_rsvc, &out->puo_op.po_hint);
	pool_svc_put_leader(svc);
out:
	out->puo_op.po_rc = rc;
	D_DEBUG(DB_MD, DF_UUID ": replying rpc: %p %d\n", DP_UUID(in->pui_op.pi_uuid), rpc, rc);
	crt_reply_send(rpc);
}

/**
 * Send a CaRT message to the pool svc to update the pool ACL by adding and
 * updating entries.
 *
 * \param[in]	pool_uuid	UUID of the pool
 * \param[in]	ranks		Pool service replicas
 * \param[in]	acl		ACL to merge with the current pool ACL
 *
 * \return	0		Success
 *
 */
int
ds_pool_svc_update_acl(uuid_t pool_uuid, d_rank_list_t *ranks,
		       struct daos_acl *acl)
{
	int				rc;
	struct rsvc_client		client;
	crt_endpoint_t			ep;
	struct dss_module_info		*info = dss_get_module_info();
	crt_rpc_t			*rpc;
	struct pool_acl_update_in	*in;
	struct pool_acl_update_out	*out;

	D_DEBUG(DB_MGMT, DF_UUID": Updating pool ACL\n", DP_UUID(pool_uuid));

	rc = rsvc_client_init(&client, ranks);
	if (rc != 0)
		D_GOTO(out, rc);

rechoose:
	ep.ep_grp = NULL; /* primary group */
	rc = rsvc_client_choose(&client, &ep);
	if (rc != 0) {
		D_ERROR(DF_UUID": cannot find pool service: "DF_RC"\n",
			DP_UUID(pool_uuid), DP_RC(rc));
		goto out_client;
	}

	rc = pool_req_create(info->dmi_ctx, &ep, POOL_ACL_UPDATE, &rpc);
	if (rc != 0) {
		D_ERROR(DF_UUID": failed to create pool update ACL rpc: %d\n",
			DP_UUID(pool_uuid), rc);
		D_GOTO(out_client, rc);
	}

	in = crt_req_get(rpc);
	uuid_copy(in->pui_op.pi_uuid, pool_uuid);
	uuid_clear(in->pui_op.pi_hdl);
	in->pui_acl = acl;

	rc = dss_rpc_send(rpc);
	out = crt_reply_get(rpc);
	D_ASSERT(out != NULL);

	rc = pool_rsvc_client_complete_rpc(&client, &ep, rc, &out->puo_op);
	if (rc == RSVC_CLIENT_RECHOOSE) {
		crt_req_decref(rpc);
		dss_sleep(RECHOOSE_SLEEP_MS);
		D_GOTO(rechoose, rc);
	}

	rc = out->puo_op.po_rc;
	if (rc != 0)
		D_ERROR(DF_UUID": failed to update ACL for pool: %d\n",
			DP_UUID(pool_uuid), rc);

	crt_req_decref(rpc);
out_client:
	rsvc_client_fini(&client);
out:
	return rc;
}

/**
 * Delete entries in a pool's ACL without having a handle for the pool
 */
void
ds_pool_acl_delete_handler(crt_rpc_t *rpc)
{
	struct pool_acl_delete_in	*in = crt_req_get(rpc);
	struct pool_acl_delete_out	*out = crt_reply_get(rpc);
	struct pool_svc			*svc;
	struct rdb_tx			tx;
	int				rc;
	daos_prop_t			*prop = NULL;
	struct daos_prop_entry		*entry;

	D_DEBUG(DB_MD, DF_UUID": processing rpc %p\n",
		DP_UUID(in->pdi_op.pi_uuid), rpc);

	rc = pool_svc_lookup_leader(in->pdi_op.pi_uuid, &svc,
				    &out->pdo_op.po_hint);
	if (rc != 0)
		D_GOTO(out, rc);

	rc = rdb_tx_begin(svc->ps_rsvc.s_db, svc->ps_rsvc.s_term, &tx);
	if (rc != 0)
		D_GOTO(out_svc, rc);

	/*
	 * We need to read the old ACL, modify, and rewrite it
	 */
	ABT_rwlock_wrlock(svc->ps_lock);

	rc = pool_prop_read(&tx, svc, DAOS_PO_QUERY_PROP_ACL, &prop);
	if (rc != 0)
		/* Prop might be allocated and returned even if rc != 0 */
		D_GOTO(out_prop, rc);

	entry = daos_prop_entry_get(prop, DAOS_PROP_PO_ACL);
	if (entry == NULL) {
		D_ERROR(DF_UUID": No ACL prop entry for pool\n",
			DP_UUID(in->pdi_op.pi_uuid));
		D_GOTO(out_prop, rc);
	}

	rc = daos_acl_remove_ace((struct daos_acl **)&entry->dpe_val_ptr,
				 in->pdi_type, in->pdi_principal);
	if (rc != 0) {
		D_ERROR(DF_UUID": Failed to remove requested principal, "
			"rc=%d\n", DP_UUID(in->pdi_op.pi_uuid), rc);
		D_GOTO(out_prop, rc);
	}

	rc = pool_prop_write(&tx, &svc->ps_root, prop, false);
	if (rc != 0) {
		D_ERROR(DF_UUID": failed to write updated ACL for pool: %d\n",
			DP_UUID(in->pdi_op.pi_uuid), rc);
		D_GOTO(out_prop, rc);
	}

	rc = rdb_tx_commit(&tx);

out_prop:
	if (prop != NULL)
		daos_prop_free(prop);
	ABT_rwlock_unlock(svc->ps_lock);
	rdb_tx_end(&tx);
out_svc:
	ds_rsvc_set_hint(&svc->ps_rsvc, &out->pdo_op.po_hint);
	pool_svc_put_leader(svc);
out:
	out->pdo_op.po_rc = rc;
	D_DEBUG(DB_MD, DF_UUID ": replying rpc: %p %d\n", DP_UUID(in->pdi_op.pi_uuid), rpc, rc);
	crt_reply_send(rpc);
}

/**
 * Send a CaRT message to the pool svc to remove an entry by principal from the
 * pool's ACL.
 *
 * \param[in]	pool_uuid	UUID of the pool
 * \param[in]	ranks		Pool service replicas
 * \param[in]	principal_type	Type of the principal to be removed
 * \param[in]	principal_name	Name of the principal to be removed
 *
 * \return	0		Success
 *
 */
int
ds_pool_svc_delete_acl(uuid_t pool_uuid, d_rank_list_t *ranks,
		       enum daos_acl_principal_type principal_type,
		       const char *principal_name)
{
	int				rc;
	struct rsvc_client		client;
	crt_endpoint_t			ep;
	struct dss_module_info		*info = dss_get_module_info();
	crt_rpc_t			*rpc;
	struct pool_acl_delete_in	*in;
	struct pool_acl_delete_out	*out;
	char				*name_buf = NULL;
	size_t				name_buf_len;

	D_DEBUG(DB_MGMT, DF_UUID": Deleting entry from pool ACL\n",
		DP_UUID(pool_uuid));

	if (principal_name != NULL) {
		/* Need to sanitize the incoming string */
		name_buf_len = DAOS_ACL_MAX_PRINCIPAL_BUF_LEN;
		D_ALLOC_ARRAY(name_buf, name_buf_len);
		if (name_buf == NULL)
			D_GOTO(out, rc = -DER_NOMEM);
		/* force null terminator in copy */
		strncpy(name_buf, principal_name, name_buf_len - 1);
	}

	rc = rsvc_client_init(&client, ranks);
	if (rc != 0)
		D_GOTO(out, rc);

rechoose:
	ep.ep_grp = NULL; /* primary group */
	rc = rsvc_client_choose(&client, &ep);
	if (rc != 0) {
		D_ERROR(DF_UUID": cannot find pool service: "DF_RC"\n",
			DP_UUID(pool_uuid), DP_RC(rc));
		goto out_client;
	}

	rc = pool_req_create(info->dmi_ctx, &ep, POOL_ACL_DELETE, &rpc);
	if (rc != 0) {
		D_ERROR(DF_UUID": failed to create pool delete ACL rpc: %d\n",
			DP_UUID(pool_uuid), rc);
		D_GOTO(out_client, rc);
	}

	in = crt_req_get(rpc);
	uuid_copy(in->pdi_op.pi_uuid, pool_uuid);
	uuid_clear(in->pdi_op.pi_hdl);
	in->pdi_type = (uint8_t)principal_type;
	in->pdi_principal = name_buf;

	rc = dss_rpc_send(rpc);
	out = crt_reply_get(rpc);
	D_ASSERT(out != NULL);

	rc = pool_rsvc_client_complete_rpc(&client, &ep, rc, &out->pdo_op);
	if (rc == RSVC_CLIENT_RECHOOSE) {
		crt_req_decref(rpc);
		dss_sleep(RECHOOSE_SLEEP_MS);
		D_GOTO(rechoose, rc);
	}

	rc = out->pdo_op.po_rc;
	if (rc != 0)
		D_ERROR(DF_UUID": failed to delete ACL entry for pool: %d\n",
			DP_UUID(pool_uuid), rc);

	crt_req_decref(rpc);
out_client:
	rsvc_client_fini(&client);
out:
	D_FREE(name_buf);
	return rc;
}

static int
replace_failed_replicas(struct pool_svc *svc, struct pool_map *map)
{
	d_rank_list_t	*old, *new, *current, failed, replacement;
	int              rc;

	rc = rdb_get_ranks(svc->ps_rsvc.s_db, &current);
	if (rc != 0)
		goto out;

	rc = daos_rank_list_dup(&old, current);
	if (rc != 0)
		goto out_cur;

	rc = ds_pool_check_failed_replicas(map, current, &failed, &replacement);
	if (rc != 0) {
		D_DEBUG(DB_MD, DF_UUID": cannot replace failed replicas: "
			""DF_RC"\n", DP_UUID(svc->ps_uuid), DP_RC(rc));
		goto out_old;
	}

	if (failed.rl_nr < 1)
		goto out_old;
	if (replacement.rl_nr > 0)
		ds_rsvc_add_replicas_s(&svc->ps_rsvc, &replacement,
				       ds_rsvc_get_md_cap());
	ds_rsvc_remove_replicas_s(&svc->ps_rsvc, &failed, false /* stop */);
	/** `replacement.rl_ranks` is not allocated and shouldn't be freed **/
	D_FREE(failed.rl_ranks);

	if (rdb_get_ranks(svc->ps_rsvc.s_db, &new) == 0) {
		daos_rank_list_sort(current);
		daos_rank_list_sort(old);
		daos_rank_list_sort(new);

		if (!daos_rank_list_identical(current, new)) {
			D_DEBUG(DB_MD, DF_UUID": failed to update replicas\n",
				DP_UUID(svc->ps_uuid));
		} else if (!daos_rank_list_identical(new, old)) {
			/*
			 * Send RAS event to control-plane over dRPC to indicate
			 * change in pool service replicas.
			 */
			rc = ds_notify_pool_svc_update(&svc->ps_uuid, new);
			if (rc != 0)
				D_DEBUG(DB_MD, DF_UUID": replica update notify "
					"failure: "DF_RC"\n",
					DP_UUID(svc->ps_uuid), DP_RC(rc));
		}

		d_rank_list_free(new);
	}

out_old:
	d_rank_list_free(old);
out_cur:
	d_rank_list_free(current);
out:
	return rc;
}

static int pool_find_all_targets_by_addr(struct pool_map *map,
					 struct pool_target_addr_list *list,
					 struct pool_target_id_list *tgt_list,
					 struct pool_target_addr_list *inval);

/*
 * Perform an update to the pool map of \a svc.
 *
 * \param[in]	svc		pool service
 * \param[in]	opc		update operation (e.g., POOL_EXCLUDE)
 * \param[in]	exclude_rank	for excluding ranks (rather than targets)
 * \param[in,out]
 *		tgts		target IDs (if empty, must specify tgt_addrs)
 * \param[in]	tgt_addrs	optional target addresses (ignored if \a tgts is
 *				nonempty; requires inval_tgt_addrs)
 * \param[out]	hint		optional leadership hint
 * \param[out]	p_updated	optional info on if pool map has been updated
 * \param[out]	map_version_p	pool map version
 * \param[out]	tgt_map_ver	pool map version for the last target change
 *				(instead of a node change, for example) made by
 *				this update, or 0 if none has been made (see
 *				ds_pool_map_tgts_update)
 * \param[out]	inval_tgt_addrs	optional invalid target addresses (ignored if
 *				\a tgts is nonempty; if specified, must be
 *				initialized to empty and freed by the caller)
 */
static int
pool_svc_update_map_internal(struct pool_svc *svc, unsigned int opc,
			     bool exclude_rank,
			     struct pool_target_id_list *tgts,
			     struct pool_target_addr_list *tgt_addrs,
			     struct rsvc_hint *hint, bool *p_updated,
			     uint32_t *map_version_p, uint32_t *tgt_map_ver,
			     struct pool_target_addr_list *inval_tgt_addrs)
{
	struct rdb_tx		tx;
	struct pool_map	       *map;
	uint32_t		map_version_before;
	uint32_t		map_version;
	struct pool_buf	       *map_buf;
	bool			updated = false;
	int			rc;

	D_DEBUG(DB_MD,
		DF_UUID": opc=%u exclude_rank=%d ntgts=%d ntgt_addrs=%d\n",
		DP_UUID(svc->ps_uuid), opc, exclude_rank, tgts->pti_number,
		tgt_addrs == NULL ? 0 : tgt_addrs->pta_number);

	rc = rdb_tx_begin(svc->ps_rsvc.s_db, svc->ps_rsvc.s_term, &tx);
	if (rc != 0)
		goto out;
	ABT_rwlock_wrlock(svc->ps_lock);

	/* Create a temporary pool map based on the last committed version. */
	rc = read_map(&tx, &svc->ps_root, &map);
	if (rc != 0)
		goto out_lock;

	/*
	 * If an empty target ID list is provided, convert from target
	 * addresses.
	 */
	if (tgts->pti_number == 0) {
		D_ASSERT(tgts->pti_ids == NULL);
		D_ASSERT(tgt_addrs != NULL);
		D_ASSERT(inval_tgt_addrs != NULL);
		rc = pool_find_all_targets_by_addr(map, tgt_addrs, tgts,
						   inval_tgt_addrs);
		if (rc != 0)
			goto out_map;
		if (inval_tgt_addrs->pta_number > 0) {
			/*
			 * If any invalid ranks/targets were specified here,
			 * abort the entire request. This will mean the
			 * operator needs to resubmit the request with
			 * corrected arguments, which will be easier without
			 * trying to figure out which arguments were accepted &
			 * started processing already.
			 */
			rc = -DER_NONEXIST;
			goto out_map;
		}
	}

	/*
	 * Attempt to modify the temporary pool map and save its versions
	 * before and after. If the version hasn't changed, we are done.
	 */
	map_version_before = pool_map_get_version(map);
	rc = ds_pool_map_tgts_update(map, tgts, opc, exclude_rank, tgt_map_ver,
				     true);
	if (rc != 0)
		D_GOTO(out_map, rc);
	map_version = pool_map_get_version(map);
	D_DEBUG(DB_MD, DF_UUID": version=%u->%u\n",
		DP_UUID(svc->ps_uuid), map_version_before, map_version);
	if (map_version == map_version_before)
		D_GOTO(out_map, rc = 0);

	/* Write the new pool map. */
	rc = pool_buf_extract(map, &map_buf);
	if (rc != 0)
		D_GOTO(out_map, rc);
	rc = write_map_buf(&tx, &svc->ps_root, map_buf, map_version);
	if (rc != 0)
		goto out_map_buf;

	rc = rdb_tx_commit(&tx);
	if (rc != 0) {
		D_DEBUG(DB_MD, DF_UUID": failed to commit: "DF_RC"\n",
			DP_UUID(svc->ps_uuid), DP_RC(rc));
		goto out_map_buf;
	}

	updated = true;

	/* Update svc->ps_pool to match the new pool map. */
	rc = ds_pool_tgt_map_update(svc->ps_pool, map_buf, map_version);
	if (rc != 0) {
		D_ERROR(DF_UUID": failed to update pool map cache: %d\n",
			DP_UUID(svc->ps_uuid), rc);
		/*
		 * We must resign to avoid handling future requests with a
		 * stale pool map cache.
		 */
		rdb_resign(svc->ps_rsvc.s_db, svc->ps_rsvc.s_term);
		rc = 0;
		goto out_map_buf;
	}

	ds_rsvc_request_map_dist(&svc->ps_rsvc);

	replace_failed_replicas(svc, map);

out_map_buf:
	pool_buf_free(map_buf);
out_map:
	pool_map_decref(map);
out_lock:
	if (map_version_p != NULL)
		*map_version_p = ds_pool_get_version(svc->ps_pool);
	ABT_rwlock_unlock(svc->ps_lock);
	rdb_tx_end(&tx);
out:
	if (hint != NULL)
		ds_rsvc_set_hint(&svc->ps_rsvc, hint);
	if (p_updated)
		*p_updated = updated;
	return rc;
}

static int
pool_find_all_targets_by_addr(struct pool_map *map,
			      struct pool_target_addr_list *list,
			      struct pool_target_id_list *tgt_list,
			      struct pool_target_addr_list *inval_list_out)
{
	int	i;
	int	rc = 0;

	for (i = 0; i < list->pta_number; i++) {
		struct pool_target *tgt;
		int tgt_nr;
		int j;
		int ret;

		tgt_nr = pool_map_find_target_by_rank_idx(map,
				list->pta_addrs[i].pta_rank,
				list->pta_addrs[i].pta_target, &tgt);
		if (tgt_nr <= 0) {
			/* Can not locate the target in pool map, let's
			 * add it to the output list
			 */
			D_DEBUG(DB_MD, "cannot find rank %u target %u\n",
				list->pta_addrs[i].pta_rank,
				list->pta_addrs[i].pta_target);
			ret = pool_target_addr_list_append(inval_list_out,
							   &list->pta_addrs[i]);
			if (ret) {
				rc = ret;
				break;
			}
		}

		for (j = 0; j < tgt_nr; j++) {
			struct pool_target_id tid;

			tid.pti_id = tgt[j].ta_comp.co_id;
			ret = pool_target_id_list_append(tgt_list, &tid);
			if (ret) {
				rc = ret;
				break;
			}
		}
	}
	return rc;
}

struct redist_open_hdls_arg {
	/**
	 * Pointer to pointer containing flattened array of output handles
	 * Note that these are variable size, so can't be indexed as an array
	 */
	struct pool_iv_conn **hdls;
	/** Pointer to the next write location within hdls */
	struct pool_iv_conn *next;
	/** Total current size of the hdls buffer, in bytes */
	size_t hdls_size;
	/** Total used space in hdls buffer, in bytes */
	size_t hdls_used;
};

/* See pool_svc_update_map_internal documentation. */
static int
pool_update_map_internal(uuid_t pool_uuid, unsigned int opc, bool exclude_rank,
			 struct pool_target_id_list *tgts,
			 struct pool_target_addr_list *tgt_addrs,
			 struct rsvc_hint *hint, bool *p_updated,
			 uint32_t *map_version_p, uint32_t *tgt_map_ver,
			 struct pool_target_addr_list *inval_tgt_addrs)
{
	struct pool_svc	       *svc;
	int			rc;

	rc = pool_svc_lookup_leader(pool_uuid, &svc, hint);
	if (rc != 0)
		return rc;

	rc = pool_svc_update_map_internal(svc, opc, exclude_rank, tgts,
					  tgt_addrs, hint, p_updated,
					  map_version_p, tgt_map_ver,
					  inval_tgt_addrs);

	pool_svc_put_leader(svc);
	return rc;
}

int
ds_pool_tgt_exclude_out(uuid_t pool_uuid, struct pool_target_id_list *list)
{
	return pool_update_map_internal(pool_uuid, POOL_EXCLUDE_OUT, false,
					list, NULL, NULL, NULL, NULL, NULL,
					NULL);
}

int
ds_pool_tgt_exclude(uuid_t pool_uuid, struct pool_target_id_list *list)
{
	return pool_update_map_internal(pool_uuid, POOL_EXCLUDE, false, list,
					NULL, NULL, NULL, NULL, NULL, NULL);
}

int
ds_pool_tgt_add_in(uuid_t pool_uuid, struct pool_target_id_list *list)
{
	return pool_update_map_internal(pool_uuid, POOL_ADD_IN, false, list,
					NULL, NULL, NULL, NULL, NULL, NULL);
}

/*
 * Perform a pool map update indicated by opc. If successful, the new pool map
 * version is reported via map_version. Upon -DER_NOTLEADER, a pool service
 * leader hint, if available, is reported via hint (if not NULL).
 */
static int
pool_svc_update_map(struct pool_svc *svc, crt_opcode_t opc, bool exclude_rank,
		    struct pool_target_addr_list *list,
		    struct pool_target_addr_list *inval_list_out,
		    uint32_t *map_version, struct rsvc_hint *hint)
{
	daos_rebuild_opc_t		op;
	struct pool_target_id_list	target_list = { 0 };
	daos_prop_t			prop = { 0 };
	uint32_t			tgt_map_ver = 0;
	struct daos_prop_entry		*entry;
	bool				updated;
	int				rc;
	char				*env;
	uint64_t			delay = 2;

	rc = pool_svc_update_map_internal(svc, opc, exclude_rank, &target_list,
					  list, hint, &updated, map_version,
					  &tgt_map_ver, inval_list_out);
	if (rc)
		D_GOTO(out, rc);

	if (!updated)
		D_GOTO(out, rc);

	switch (opc) {
	case POOL_EXCLUDE:
		op = RB_OP_FAIL;
		break;
	case POOL_DRAIN:
		op = RB_OP_DRAIN;
		break;
	case POOL_REINT:
		op = RB_OP_REINT;
		break;
	case POOL_EXTEND:
		op = RB_OP_EXTEND;
		break;
	default:
		D_GOTO(out, rc);
	}

	env = getenv(REBUILD_ENV);
	if ((env && !strcasecmp(env, REBUILD_ENV_DISABLED)) ||
	     daos_fail_check(DAOS_REBUILD_DISABLE)) {
		D_DEBUG(DB_TRACE, "Rebuild is disabled\n");
		D_GOTO(out, rc = 0);
	}

	rc = ds_pool_iv_prop_fetch(svc->ps_pool, &prop);
	if (rc)
		D_GOTO(out, rc);

	entry = daos_prop_entry_get(&prop, DAOS_PROP_PO_SELF_HEAL);
	D_ASSERT(entry != NULL);
	if (!(entry->dpe_val & DAOS_SELF_HEAL_AUTO_REBUILD)) {
		D_DEBUG(DB_MD, "self healing is disabled\n");
		D_GOTO(out, rc);
	}

	if (daos_fail_check(DAOS_REBUILD_DELAY))
		delay = 5;

	D_DEBUG(DB_MD, "map ver %u/%u\n", map_version ? *map_version : -1,
		tgt_map_ver);
	if (tgt_map_ver != 0) {
		rc = ds_rebuild_schedule(svc->ps_pool, tgt_map_ver, 0,
					 &target_list, op, delay);
		if (rc != 0) {
			D_ERROR("rebuild fails rc: "DF_RC"\n", DP_RC(rc));
			D_GOTO(out, rc);
		}
	}

out:
	daos_prop_fini(&prop);
	pool_target_id_list_free(&target_list);
	return rc;
}

/*
 * Currently can only add racks/top level domains. There's not currently
 * any way to specify fault domain at a better level
 */
static int
pool_extend_map(struct rdb_tx *tx, struct pool_svc *svc, uint32_t nnodes,
		d_rank_list_t *rank_list, uint32_t ndomains,
		uint32_t *domains, bool *updated_p,
		uint32_t *map_version_p, struct rsvc_hint *hint)
{
	struct pool_buf		*map_buf = NULL;
	struct pool_map		*map = NULL;
	uint32_t		map_version;
	bool			updated = false;
	int			ntargets;
	int			rc;

	ntargets = nnodes * dss_tgt_nr;

	/* Create a temporary pool map based on the last committed version. */
	rc = read_map(tx, &svc->ps_root, &map);
	if (rc != 0)
		return rc;

	map_version = pool_map_get_version(map) + 1;

	rc = gen_pool_buf(map, &map_buf, map_version, ndomains, nnodes, ntargets, domains,
			  rank_list, dss_tgt_nr);
	if (rc != 0)
		D_GOTO(out_map_buf, rc);

	/* Extend the current pool map */
	rc = pool_map_extend(map, map_version, map_buf);
	if (rc != 0)
		D_GOTO(out_map, rc);

	/* Write the new pool map. */
	rc = pool_buf_extract(map, &map_buf);
	if (rc != 0)
		D_GOTO(out_map, rc);

	rc = write_map_buf(tx, &svc->ps_root, map_buf, map_version);
	if (rc != 0)
		D_GOTO(out_map, rc);

	rc = rdb_tx_commit(tx);
	if (rc != 0) {
		D_DEBUG(DB_MD, DF_UUID": failed to commit: "DF_RC"\n",
			DP_UUID(svc->ps_uuid), DP_RC(rc));
		D_GOTO(out_map, rc);
	}

	updated = true;
	/* Update svc->ps_pool to match the new pool map. */
	rc = ds_pool_tgt_map_update(svc->ps_pool, map_buf, map_version);
	if (rc != 0) {
		/*
		* We must resign to avoid handling future requests with a
		* stale pool map cache.
		*/
		rdb_resign(svc->ps_rsvc.s_db, svc->ps_rsvc.s_term);
		rc = 0;
		goto out_map;
	}

	ds_rsvc_request_map_dist(&svc->ps_rsvc);

out_map:
	if (map_version_p != NULL) {
		if (map == NULL || rc != 0)
			*map_version_p = ds_pool_get_version(svc->ps_pool);
		else
			*map_version_p = pool_map_get_version(map);
	}

out_map_buf:
	if (map_buf != NULL)
		pool_buf_free(map_buf);
	if (updated_p)
		*updated_p = updated;
	if (map)
		pool_map_decref(map);

	return rc;
}

static int
pool_extend_internal(uuid_t pool_uuid, struct rsvc_hint *hint, uint32_t nnodes,
		     d_rank_list_t *rank_list, uint32_t ndomains, uint32_t *domains,
		     uint32_t *map_version_p)
{
	struct pool_svc		*svc;
	struct rdb_tx		tx;
	bool			updated = false;
	struct pool_target_id_list tgts = { 0 };
	int rc;

	rc = pool_svc_lookup_leader(pool_uuid, &svc, hint);
	if (rc != 0)
		return rc;

	rc = rdb_tx_begin(svc->ps_rsvc.s_db, svc->ps_rsvc.s_term, &tx);
	if (rc != 0)
		D_GOTO(out_svc, rc);
	ABT_rwlock_wrlock(svc->ps_lock);

	/*
	 * Extend the pool map directly - this is more complicated than other
	 * operations which are handled within pool_svc_update_map()
	 */
	rc = pool_extend_map(&tx, svc, nnodes, rank_list, ndomains, domains, &updated,
			     map_version_p, hint);

	if (!updated)
		D_GOTO(out_lock, rc);

	/* Get a list of all the targets being added */
	rc = pool_map_find_targets_on_ranks(svc->ps_pool->sp_map, rank_list,
					    &tgts);
	if (rc <= 0) {
		D_ERROR("failed to schedule extend rc: "DF_RC"\n", DP_RC(rc));
		D_GOTO(out_lock, rc);
	}

	/* Schedule an extension rebuild for those targets */
	rc = ds_rebuild_schedule(svc->ps_pool, *map_version_p, 0, &tgts,
				 RB_OP_EXTEND, 2);
	if (rc != 0) {
		D_ERROR("failed to schedule extend rc: "DF_RC"\n", DP_RC(rc));
		D_GOTO(out_lock, rc);
	}

out_lock:
	ABT_rwlock_unlock(svc->ps_lock);
	rdb_tx_end(&tx);

out_svc:
	pool_target_id_list_free(&tgts);
	if (hint != NULL)
		ds_rsvc_set_hint(&svc->ps_rsvc, hint);
	pool_svc_put_leader(svc);
	return rc;
}

void
ds_pool_extend_handler(crt_rpc_t *rpc)
{
	struct pool_extend_in	*in = crt_req_get(rpc);
	struct pool_extend_out	*out = crt_reply_get(rpc);
	uuid_t			pool_uuid;
	d_rank_list_t		rank_list;
	uint32_t		ndomains;
	uint32_t		*domains;
	int			rc;

	D_DEBUG(DB_MD, DF_UUID": processing rpc %p\n", DP_UUID(in->pei_op.pi_uuid), rpc);

	uuid_copy(pool_uuid, in->pei_op.pi_uuid);
	rank_list.rl_nr = in->pei_tgt_ranks->rl_nr;
	rank_list.rl_ranks = in->pei_tgt_ranks->rl_ranks;
	ndomains = in->pei_ndomains;
	domains = in->pei_domains.ca_arrays;

	rc = pool_extend_internal(pool_uuid, &out->peo_op.po_hint, rank_list.rl_nr, &rank_list,
				  ndomains, domains, &out->peo_op.po_map_version);

	out->peo_op.po_rc = rc;
	D_DEBUG(DB_MD, DF_UUID ": replying rpc: %p " DF_RC "\n", DP_UUID(in->pei_op.pi_uuid), rpc,
		DP_RC(rc));
	crt_reply_send(rpc);
}

void
ds_pool_update_handler(crt_rpc_t *rpc)
{
	struct pool_tgt_update_in      *in = crt_req_get(rpc);
	struct pool_tgt_update_out     *out = crt_reply_get(rpc);
	struct pool_svc		       *svc;
	struct pool_target_addr_list	list = { 0 };
	struct pool_target_addr_list	inval_list_out = { 0 };
	int				rc;

	if (in->pti_addr_list.ca_arrays == NULL ||
	    in->pti_addr_list.ca_count == 0)
		D_GOTO(out, rc = -DER_INVAL);

	D_DEBUG(DB_MD, DF_UUID ": processing rpc: %p ntargets=%zu\n", DP_UUID(in->pti_op.pi_uuid),
		rpc, in->pti_addr_list.ca_count);

	rc = pool_svc_lookup_leader(in->pti_op.pi_uuid, &svc,
				    &out->pto_op.po_hint);
	if (rc != 0)
		goto out;

	list.pta_number = in->pti_addr_list.ca_count;
	list.pta_addrs = in->pti_addr_list.ca_arrays;
	rc = pool_svc_update_map(svc, opc_get(rpc->cr_opc),
				 false /* exclude_rank */, &list,
				 &inval_list_out, &out->pto_op.po_map_version,
				 &out->pto_op.po_hint);
	if (rc != 0)
		goto out_svc;

	out->pto_addr_list.ca_arrays = inval_list_out.pta_addrs;
	out->pto_addr_list.ca_count = inval_list_out.pta_number;

out_svc:
	pool_svc_put_leader(svc);
out:
	out->pto_op.po_rc = rc;
	D_DEBUG(DB_MD, DF_UUID ": replying rpc: %p " DF_RC "\n", DP_UUID(in->pti_op.pi_uuid), rpc,
		DP_RC(rc));
	crt_reply_send(rpc);
	pool_target_addr_list_free(&inval_list_out);
}

static int
pool_svc_exclude_rank(struct pool_svc *svc, d_rank_t rank)
{
	struct pool_target_addr_list	list;
	struct pool_target_addr_list	inval_list_out = { 0 };
	struct pool_target_addr		tgt_rank;
	uint32_t			map_version = 0;
	int				rc;

	tgt_rank.pta_rank = rank;
	tgt_rank.pta_target = -1;
	list.pta_number = 1;
	list.pta_addrs = &tgt_rank;

	rc = pool_svc_update_map(svc, POOL_EXCLUDE, true /* exclude_rank */,
				 &list, &inval_list_out, &map_version,
				 NULL /* hint */);

	D_DEBUG(DB_MD, "Exclude pool "DF_UUID"/%u rank %u: rc %d\n",
		DP_UUID(svc->ps_uuid), map_version, rank, rc);

	pool_target_addr_list_free(&inval_list_out);

	return rc;
}

struct evict_iter_arg {
	uuid_t *eia_hdl_uuids;
	size_t	eia_hdl_uuids_size;
	int	eia_n_hdl_uuids;
	char	*eia_machine;
	struct pool_svc *eia_pool_svc;
};

static int
evict_iter_cb(daos_handle_t ih, d_iov_t *key, d_iov_t *val, void *varg)
{
	struct evict_iter_arg  *arg = varg;

	D_ASSERT(arg->eia_hdl_uuids != NULL);
	D_ASSERT(arg->eia_hdl_uuids_size > sizeof(uuid_t));

	if (key->iov_len != sizeof(uuid_t)) {
		D_ERROR("invalid key size: "DF_U64"\n", key->iov_len);
		return -DER_IO;
	}
	if (val->iov_len != sizeof(struct pool_hdl)) {
		/* old/2.0 pool handle format ? */
		if (val->iov_len == sizeof(struct pool_hdl) -
		    sizeof(((struct pool_hdl *)0)->ph_machine) &&
		    arg->eia_pool_svc->ps_global_version < 1) {
			D_DEBUG(DB_MD, "2.0 pool handle format detected\n");
			/* if looking for a specific machine, do not select this handle */
			if (arg->eia_machine)
				return 0;
		} else {
			D_ERROR("invalid value size: "DF_U64"\n", val->iov_len);
			return -DER_IO;
		}
	}

	/* If we specified a machine name as a filter check before we do the realloc */
	if (arg->eia_machine) {
		struct pool_hdl	*hdl = val->iov_buf;

		if (strncmp(arg->eia_machine, hdl->ph_machine, sizeof(hdl->ph_machine)) != 0) {
			return 0;
		}
	}

	/*
	 * Make sure arg->eia_hdl_uuids[arg->eia_hdl_uuids_size] have enough
	 * space for this handle.
	 */
	if (sizeof(uuid_t) * (arg->eia_n_hdl_uuids + 1) >
	    arg->eia_hdl_uuids_size) {
		uuid_t *hdl_uuids_tmp;
		size_t	hdl_uuids_size_tmp;

		hdl_uuids_size_tmp = arg->eia_hdl_uuids_size * 2;
		D_ALLOC(hdl_uuids_tmp, hdl_uuids_size_tmp);
		if (hdl_uuids_tmp == NULL)
			return -DER_NOMEM;
		memcpy(hdl_uuids_tmp, arg->eia_hdl_uuids,
		       arg->eia_hdl_uuids_size);
		D_FREE(arg->eia_hdl_uuids);
		arg->eia_hdl_uuids = hdl_uuids_tmp;
		arg->eia_hdl_uuids_size = hdl_uuids_size_tmp;
	}

	uuid_copy(arg->eia_hdl_uuids[arg->eia_n_hdl_uuids], key->iov_buf);
	arg->eia_n_hdl_uuids++;
	return 0;
}

/*
 * Callers are responsible for freeing *hdl_uuids if this function returns zero.
 */
static int
find_hdls_to_evict(struct rdb_tx *tx, struct pool_svc *svc, uuid_t **hdl_uuids,
		   size_t *hdl_uuids_size, int *n_hdl_uuids, char *machine)
{
	struct evict_iter_arg	arg = {0};
	int			rc;

	arg.eia_hdl_uuids_size = sizeof(uuid_t) * 4;
	D_ALLOC(arg.eia_hdl_uuids, arg.eia_hdl_uuids_size);
	if (arg.eia_hdl_uuids == NULL)
		return -DER_NOMEM;
	arg.eia_n_hdl_uuids = 0;
	if (machine)
		arg.eia_machine = machine;
	arg.eia_pool_svc = svc;

	rc = rdb_tx_iterate(tx, &svc->ps_handles, false /* backward */,
			    evict_iter_cb, &arg);
	if (rc != 0) {
		D_FREE(arg.eia_hdl_uuids);
		return rc;
	}

	*hdl_uuids = arg.eia_hdl_uuids;
	*hdl_uuids_size = arg.eia_hdl_uuids_size;
	*n_hdl_uuids = arg.eia_n_hdl_uuids;
	return 0;
}

/*
 * Callers are responsible for freeing *hdl_uuids if this function returns zero.
 */
static int
validate_hdls_to_evict(struct rdb_tx *tx, struct pool_svc *svc,
		       uuid_t **hdl_uuids, int *n_hdl_uuids, uuid_t *hdl_list,
		       int n_hdl_list) {
	uuid_t		*valid_list;
	int		n_valid_list = 0;
	int		i;
	int		rc = 0;
	d_iov_t		key;
	d_iov_t		value;
	struct pool_hdl	hdl = {0};

	if (hdl_list == NULL || n_hdl_list == 0) {
		return -DER_INVAL;
	}

	/* Assume the entire list is valid */
	D_ALLOC(valid_list, sizeof(uuid_t) * n_hdl_list);
	if (valid_list == NULL)
		return -DER_NOMEM;

	for (i = 0; i < n_hdl_list; i++) {
		d_iov_set(&key, hdl_list[i], sizeof(uuid_t));
		d_iov_set(&value, &hdl, pool_hdl_size(svc));
		rc = rdb_tx_lookup(tx, &svc->ps_handles, &key, &value);

		if (rc == 0) {
			uuid_copy(valid_list[n_valid_list], hdl_list[i]);
			n_valid_list++;
		} else if (rc == -DER_NONEXIST) {
			D_DEBUG(DB_MD, "Skipping invalid handle" DF_UUID "\n",
				DP_UUID(hdl_list[i]));
			/* Reset RC in case we're the last entry */
			rc = 0;
			continue;
		} else {
			D_FREE(valid_list);
			D_GOTO(out, rc);
		}
	}

	*hdl_uuids = valid_list;
	*n_hdl_uuids = n_valid_list;

out:
	return rc;
}

void
ds_pool_evict_handler(crt_rpc_t *rpc)
{
	struct pool_evict_in   *in = crt_req_get(rpc);
	struct pool_evict_out  *out = crt_reply_get(rpc);
	struct pool_svc	       *svc;
	struct rdb_tx		tx;
	uuid_t		       *hdl_uuids = NULL;
	size_t			hdl_uuids_size;
	int			n_hdl_uuids = 0;
	int			rc;

	D_DEBUG(DB_MD, DF_UUID": processing rpc %p\n",
		DP_UUID(in->pvi_op.pi_uuid), rpc);

	rc = pool_svc_lookup_leader(in->pvi_op.pi_uuid, &svc,
				    &out->pvo_op.po_hint);
	if (rc != 0)
		D_GOTO(out, rc);

	rc = rdb_tx_begin(svc->ps_rsvc.s_db, svc->ps_rsvc.s_term, &tx);
	if (rc != 0)
		D_GOTO(out_svc, rc);

	ABT_rwlock_wrlock(svc->ps_lock);

	/*
	 * If a subset of handles is specified use them instead of iterating
	 * through all handles for the pool uuid
	 */
	if (in->pvi_hdls.ca_arrays) {
		rc = validate_hdls_to_evict(&tx, svc, &hdl_uuids, &n_hdl_uuids,
					    in->pvi_hdls.ca_arrays,
					    in->pvi_hdls.ca_count);
	} else {
		rc = find_hdls_to_evict(&tx, svc, &hdl_uuids, &hdl_uuids_size,
					&n_hdl_uuids, in->pvi_machine);
	}

	D_DEBUG(DB_MD, "number of handles found was: %d\n", n_hdl_uuids);

	if (rc != 0)
		D_GOTO(out_lock, rc);

	if (n_hdl_uuids > 0) {
		/* If pool destroy but not forcibly, error: the pool is busy */

		if (in->pvi_pool_destroy && !in->pvi_pool_destroy_force) {
			D_DEBUG(DB_MD, DF_UUID": busy, %u open handles\n",
				DP_UUID(in->pvi_op.pi_uuid), n_hdl_uuids);
			D_GOTO(out_free, rc = -DER_BUSY);
		} else {
			/* Pool evict, or pool destroy with force=true */
			rc = pool_disconnect_hdls(&tx, svc, hdl_uuids,
						  n_hdl_uuids, rpc->cr_ctx);
			if (rc != 0) {
				D_GOTO(out_free, rc);
			} else {
				struct pool_metrics *metrics;

				/** update metric */
				metrics = svc->ps_pool->sp_metrics[DAOS_POOL_MODULE];
				d_tm_inc_counter(metrics->evict_total, n_hdl_uuids);
			}
		}
	}

	/* If pool destroy and not error case, disable new connections */
	if (in->pvi_pool_destroy) {
		uint32_t	connectable = 0;
		d_iov_t		value;

		d_iov_set(&value, &connectable, sizeof(connectable));
		rc = rdb_tx_update(&tx, &svc->ps_root,
				   &ds_pool_prop_connectable, &value);
		if (rc != 0)
			D_GOTO(out_free, rc);

		ds_pool_iv_srv_hdl_invalidate(svc->ps_pool);
		ds_iv_ns_leader_stop(svc->ps_pool->sp_iv_ns);
		D_DEBUG(DB_MD, DF_UUID": pool destroy/evict: mark pool for "
			"no new connections\n", DP_UUID(in->pvi_op.pi_uuid));
	}

	rc = rdb_tx_commit(&tx);
	/* No need to set out->pvo_op.po_map_version. */
out_free:
	D_FREE(hdl_uuids);
out_lock:
	ABT_rwlock_unlock(svc->ps_lock);
	rdb_tx_end(&tx);
out_svc:
	ds_rsvc_set_hint(&svc->ps_rsvc, &out->pvo_op.po_hint);
	pool_svc_put_leader(svc);
out:
	out->pvo_op.po_rc = rc;
	out->pvo_n_hdls_evicted = n_hdl_uuids;
	D_DEBUG(DB_MD, DF_UUID ": replying rpc: %p " DF_RC "\n", DP_UUID(in->pvi_op.pi_uuid), rpc,
		DP_RC(rc));
	crt_reply_send(rpc);
}

/**
 * Send a CaRT message to the pool svc to test and
 * (if applicable based on destroy and force option) evict all open handles
 * on a pool.
 *
 * \param[in]	pool_uuid	UUID of the pool
 * \param[in]	ranks		Pool service replicas
 * \param[in]	handles		List of handles to selectively evict
 * \param[in]	n_handles	Number of items in handles
 * \param[in]	destroy		If true the evict request is a destroy request
 * \param[in]	force		If true and destroy is true request all handles
 *				be forcibly evicted
 * \param[in]   machine		Hostname to use as filter for evicting handles
 * \param[out]	count		Number of handles evicted
 *
 * \return	0		Success
 *		-DER_BUSY	Open pool handles exist and no force requested
 *
 */
int
ds_pool_svc_check_evict(uuid_t pool_uuid, d_rank_list_t *ranks,
			uuid_t *handles, size_t n_handles,
			uint32_t destroy, uint32_t force,
			char *machine, uint32_t *count)
{
	int			 rc;
	struct rsvc_client	 client;
	crt_endpoint_t		 ep;
	struct dss_module_info	*info = dss_get_module_info();
	crt_rpc_t		*rpc;
	struct pool_evict_in	*in;
	struct pool_evict_out	*out;

	D_DEBUG(DB_MGMT,
		DF_UUID": Destroy pool (force: %d), inspect/evict handles\n",
		DP_UUID(pool_uuid), force);

	rc = rsvc_client_init(&client, ranks);
	if (rc != 0)
		D_GOTO(out, rc);

rechoose:
	ep.ep_grp = NULL; /* primary group */
	rc = rsvc_client_choose(&client, &ep);
	if (rc != 0) {
		D_ERROR(DF_UUID": cannot find pool service: "DF_RC"\n",
			DP_UUID(pool_uuid), DP_RC(rc));
		goto out_client;
	}

	rc = pool_req_create(info->dmi_ctx, &ep, POOL_EVICT, &rpc);
	if (rc != 0) {
		D_ERROR(DF_UUID": failed to create pool evict rpc: %d\n",
			DP_UUID(pool_uuid), rc);
		D_GOTO(out_client, rc);
	}

	in = crt_req_get(rpc);
	uuid_copy(in->pvi_op.pi_uuid, pool_uuid);
	uuid_clear(in->pvi_op.pi_hdl);
	in->pvi_hdls.ca_arrays = handles;
	in->pvi_hdls.ca_count = n_handles;
	in->pvi_machine = machine;

	/* Pool destroy (force=false): assert no open handles / do not evict.
	 * Pool destroy (force=true): evict any/all open handles on the pool.
	 */
	in->pvi_pool_destroy = destroy;
	in->pvi_pool_destroy_force = force;

	rc = dss_rpc_send(rpc);
	out = crt_reply_get(rpc);
	D_ASSERT(out != NULL);

	rc = pool_rsvc_client_complete_rpc(&client, &ep, rc, &out->pvo_op);
	if (rc == RSVC_CLIENT_RECHOOSE) {
		crt_req_decref(rpc);
		dss_sleep(RECHOOSE_SLEEP_MS);
		D_GOTO(rechoose, rc);
	}

	rc = out->pvo_op.po_rc;
	if (rc != 0)
		D_ERROR(DF_UUID": pool destroy failed to evict handles, "
			"rc: %d\n", DP_UUID(pool_uuid), rc);
	if (count)
		*count = out->pvo_n_hdls_evicted;

	crt_req_decref(rpc);
out_client:
	rsvc_client_fini(&client);
out:
	return rc;
}

static int
ranks_get_bulk_create(crt_context_t ctx, crt_bulk_t *bulk,
		      d_rank_t *buf, daos_size_t nranks)
{
	d_iov_t		iov;
	d_sg_list_t	sgl;

	d_iov_set(&iov, buf, nranks * sizeof(d_rank_t));
	sgl.sg_nr = 1;
	sgl.sg_nr_out = 0;
	sgl.sg_iovs = &iov;

	return crt_bulk_create(ctx, &sgl, CRT_BULK_RW, bulk);
}

static void
ranks_get_bulk_destroy(crt_bulk_t bulk)
{
	if (bulk != CRT_BULK_NULL)
		crt_bulk_free(bulk);
}

/*
 * Transfer list of pool ranks to "remote_bulk". If the remote bulk buffer
 * is too small, then return -DER_TRUNC. RPC response will contain the number
 * of ranks in the pool that the client can use to resize its buffer
 * for another RPC request.
 */
static int
transfer_ranks_buf(d_rank_t *ranks_buf, size_t nranks,
		   struct pool_svc *svc, crt_rpc_t *rpc, crt_bulk_t remote_bulk)
{
	size_t				 ranks_buf_size;
	daos_size_t			 remote_bulk_size;
	d_iov_t				 ranks_iov;
	d_sg_list_t			 ranks_sgl;
	crt_bulk_t			 bulk = CRT_BULK_NULL;
	struct crt_bulk_desc		 bulk_desc;
	crt_bulk_opid_t			 bulk_opid;
	ABT_eventual			 eventual;
	int				*status;
	int				 rc;

	D_ASSERT(nranks > 0);
	ranks_buf_size = nranks * sizeof(d_rank_t);

	/* Check if the client bulk buffer is large enough. */
	rc = crt_bulk_get_len(remote_bulk, &remote_bulk_size);
	if (rc != 0)
		D_GOTO(out, rc);
	if (remote_bulk_size < ranks_buf_size) {
		D_ERROR(DF_UUID ": remote ranks buffer(" DF_U64 ")"
			" < required (%lu)\n", DP_UUID(svc->ps_uuid),
			remote_bulk_size, ranks_buf_size);
		D_GOTO(out, rc = -DER_TRUNC);
	}

	d_iov_set(&ranks_iov, ranks_buf, ranks_buf_size);
	ranks_sgl.sg_nr = 1;
	ranks_sgl.sg_nr_out = 0;
	ranks_sgl.sg_iovs = &ranks_iov;

	rc = crt_bulk_create(rpc->cr_ctx, &ranks_sgl, CRT_BULK_RO, &bulk);
	if (rc != 0)
		D_GOTO(out, rc);

	/* Prepare for crt_bulk_transfer(). */
	bulk_desc.bd_rpc = rpc;
	bulk_desc.bd_bulk_op = CRT_BULK_PUT;
	bulk_desc.bd_remote_hdl = remote_bulk;
	bulk_desc.bd_remote_off = 0;
	bulk_desc.bd_local_hdl = bulk;
	bulk_desc.bd_local_off = 0;
	bulk_desc.bd_len = ranks_iov.iov_len;

	rc = ABT_eventual_create(sizeof(*status), &eventual);
	if (rc != ABT_SUCCESS)
		D_GOTO(out_bulk, rc = dss_abterr2der(rc));

	rc = crt_bulk_transfer(&bulk_desc, bulk_cb, &eventual, &bulk_opid);
	if (rc != 0)
		D_GOTO(out_eventual, rc);

	rc = ABT_eventual_wait(eventual, (void **)&status);
	if (rc != ABT_SUCCESS)
		D_GOTO(out_eventual, rc = dss_abterr2der(rc));

	if (*status != 0)
		D_GOTO(out_eventual, rc = *status);

out_eventual:
	ABT_eventual_free(&eventual);
out_bulk:
	if (bulk != CRT_BULK_NULL)
		crt_bulk_free(bulk);
out:
	return rc;
}

/**
 * Send CaRT RPC to pool svc to get list of storage server ranks.
 *
 * \param[in]	uuid		UUID of the pool
 * \param[in]	svc_ranks	Pool service replicas
 * \param[out]	ranks		Storage server ranks (allocated, caller-freed)
 *
 * return	0		Success
 *
 */
int
ds_pool_svc_ranks_get(uuid_t uuid, d_rank_list_t *svc_ranks,
		      d_rank_list_t **ranks)
{
	int				 rc;
	struct rsvc_client		 client;
	crt_endpoint_t			 ep;
	struct dss_module_info		*info = dss_get_module_info();
	crt_rpc_t			*rpc;
	struct pool_ranks_get_in	*in;
	struct pool_ranks_get_out	*out;
	uint32_t			 resp_nranks = 2048;
	d_rank_list_t			*out_ranks = NULL;

	D_DEBUG(DB_MGMT, DF_UUID ": Getting storage ranks\n", DP_UUID(uuid));

	rc = rsvc_client_init(&client, svc_ranks);
	if (rc != 0)
		D_GOTO(out, rc);

rechoose:
	ep.ep_grp = NULL; /* primary group */
	rc = rsvc_client_choose(&client, &ep);
	if (rc != 0) {
		D_ERROR(DF_UUID ": cannot find pool service: " DF_RC "\n",
			DP_UUID(uuid), DP_RC(rc));
		goto out_client;
	}

realloc_resp:
	rc = pool_req_create(info->dmi_ctx, &ep, POOL_RANKS_GET, &rpc);
	if (rc != 0) {
		D_ERROR(DF_UUID ": failed to create POOL_RANKS_GET rpc, "
			DF_RC "\n", DP_UUID(uuid), DP_RC(rc));
		D_GOTO(out_client, rc);
	}

	/* Allocate response buffer */
	out_ranks = d_rank_list_alloc(resp_nranks);
	if (out_ranks == NULL)
		D_GOTO(out_rpc, rc = -DER_NOMEM);

	in = crt_req_get(rpc);
	uuid_copy(in->prgi_op.pi_uuid, uuid);
	uuid_clear(in->prgi_op.pi_hdl);
	in->prgi_nranks = resp_nranks;
	rc = ranks_get_bulk_create(info->dmi_ctx, &in->prgi_ranks_bulk,
				   out_ranks->rl_ranks, in->prgi_nranks);
	if (rc != 0)
		D_GOTO(out_resp_buf, rc);

	D_DEBUG(DB_MD, DF_UUID ": send POOL_RANKS_GET to PS rank %u, "
		"reply capacity %u\n", DP_UUID(uuid), ep.ep_rank, resp_nranks);

	rc = dss_rpc_send(rpc);
	out = crt_reply_get(rpc);
	D_ASSERT(out != NULL);

	rc = pool_rsvc_client_complete_rpc(&client, &ep, rc, &out->prgo_op);
	if (rc == RSVC_CLIENT_RECHOOSE) {
		/* To simplify logic, destroy bulk hdl and buffer each time */
		ranks_get_bulk_destroy(in->prgi_ranks_bulk);
		d_rank_list_free(out_ranks);
		crt_req_decref(rpc);
		dss_sleep(RECHOOSE_SLEEP_MS);
		D_GOTO(rechoose, rc);
	}

	rc = out->prgo_op.po_rc;
	if (rc == -DER_TRUNC) {
		/* out_ranks too small - realloc with server-provided nranks */
		resp_nranks = out->prgo_nranks;
		ranks_get_bulk_destroy(in->prgi_ranks_bulk);
		d_rank_list_free(out_ranks);
		crt_req_decref(rpc);
		D_GOTO(realloc_resp, rc);
	} else if (rc != 0) {
		D_ERROR(DF_UUID ": failed to get ranks, " DF_RC "\n",
			DP_UUID(uuid), DP_RC(rc));
	} else {
		out_ranks->rl_nr = out->prgo_nranks;
		*ranks = out_ranks;
	}

	ranks_get_bulk_destroy(in->prgi_ranks_bulk);
out_resp_buf:
	if (rc != 0)
		d_rank_list_free(out_ranks);
out_rpc:
	crt_req_decref(rpc);
out_client:
	rsvc_client_fini(&client);
out:
	return rc;
}

/* CaRT RPC handler run in PS leader to return pool storage ranks
 */
void
ds_pool_ranks_get_handler(crt_rpc_t *rpc)
{
	struct pool_ranks_get_in	*in = crt_req_get(rpc);
	struct pool_ranks_get_out	*out = crt_reply_get(rpc);
	uint32_t			 nranks = 0;
	d_rank_list_t			out_ranks = {0};
	struct pool_svc			*svc;
	int				 rc;

	D_DEBUG(DB_MD, DF_UUID ": processing rpc: %p\n", DP_UUID(in->prgi_op.pi_uuid), rpc);

	rc = pool_svc_lookup_leader(in->prgi_op.pi_uuid, &svc,
				    &out->prgo_op.po_hint);
	if (rc != 0)
		D_GOTO(out, rc);

	/* This is a server to server RPC only */
	if (daos_rpc_from_client(rpc))
		D_GOTO(out, rc = -DER_INVAL);

	/* Get available ranks */
	rc = ds_pool_get_ranks(in->prgi_op.pi_uuid,
			       PO_COMP_ST_UP | PO_COMP_ST_UPIN | PO_COMP_ST_DRAIN | PO_COMP_ST_NEW,
			       &out_ranks);
	if (rc != 0) {
		D_ERROR(DF_UUID ": get ranks failed, " DF_RC "\n",
			DP_UUID(in->prgi_op.pi_uuid), DP_RC(rc));
		D_GOTO(out_svc, rc);
	} else if ((in->prgi_nranks > 0) &&
		   (out_ranks.rl_nr > in->prgi_nranks)) {
		D_DEBUG(DB_MD, DF_UUID ": %u ranks (more than client: %u)\n",
			DP_UUID(in->prgi_op.pi_uuid), out_ranks.rl_nr,
			in->prgi_nranks);
		D_GOTO(out_free, rc = -DER_TRUNC);
	} else {
		D_DEBUG(DB_MD, DF_UUID ": %u ranks\n",
			DP_UUID(in->prgi_op.pi_uuid), out_ranks.rl_nr);
		if ((out_ranks.rl_nr > 0) && (in->prgi_nranks > 0) &&
		    (in->prgi_ranks_bulk != CRT_BULK_NULL))
			rc = transfer_ranks_buf(out_ranks.rl_ranks,
						out_ranks.rl_nr, svc, rpc,
						in->prgi_ranks_bulk);
	}

out_free:
	nranks = out_ranks.rl_nr;
	map_ranks_fini(&out_ranks);

out_svc:
	ds_rsvc_set_hint(&svc->ps_rsvc, &out->prgo_op.po_hint);
	pool_svc_put_leader(svc);
out:
	out->prgo_op.po_rc = rc;
	out->prgo_nranks = nranks;
	D_DEBUG(DB_MD, DF_UUID ": replying rpc: %p " DF_RC "\n", DP_UUID(in->prgi_op.pi_uuid), rpc,
		DP_RC(rc));
	crt_reply_send(rpc);
}

/* This RPC could be implemented by ds_rsvc. */
void
ds_pool_svc_stop_handler(crt_rpc_t *rpc)
{
	struct pool_svc_stop_in	       *in = crt_req_get(rpc);
	struct pool_svc_stop_out       *out = crt_reply_get(rpc);
	d_iov_t				id;
	int				rc;

	D_DEBUG(DB_MD, DF_UUID": processing rpc %p\n",
		DP_UUID(in->psi_op.pi_uuid), rpc);

	d_iov_set(&id, in->psi_op.pi_uuid, sizeof(uuid_t));
	rc = ds_rsvc_stop_leader(DS_RSVC_CLASS_POOL, &id, &out->pso_op.po_hint);

	out->pso_op.po_rc = rc;
	D_DEBUG(DB_MD, DF_UUID ": replying rpc: %p " DF_RC "\n", DP_UUID(in->psi_op.pi_uuid), rpc,
		DP_RC(rc));
	crt_reply_send(rpc);
}

/**
 * Get a copy of the latest pool map buffer. Callers are responsible for
 * freeing iov->iov_buf with D_FREE.
 */
int
ds_pool_map_buf_get(uuid_t uuid, d_iov_t *iov, uint32_t *map_version)
{
	struct pool_svc	*svc;
	struct rdb_tx	tx;
	struct pool_buf	*map_buf;
	int		rc;

	rc = pool_svc_lookup_leader(uuid, &svc, NULL /* hint */);
	if (rc != 0)
		D_GOTO(out, rc);

	rc = rdb_tx_begin(svc->ps_rsvc.s_db, svc->ps_rsvc.s_term, &tx);
	if (rc != 0)
		D_GOTO(out_svc, rc);

	ABT_rwlock_rdlock(svc->ps_lock);
	rc = read_map_buf(&tx, &svc->ps_root, &map_buf, map_version);
	if (rc != 0) {
		D_ERROR(DF_UUID": failed to read pool map: "DF_RC"\n",
			DP_UUID(svc->ps_uuid), DP_RC(rc));
		D_GOTO(out_lock, rc);
	}
	D_ASSERT(map_buf != NULL);
	iov->iov_buf = map_buf;
	iov->iov_len = pool_buf_size(map_buf->pb_nr);
	iov->iov_buf_len = pool_buf_size(map_buf->pb_nr);
out_lock:
	ABT_rwlock_unlock(svc->ps_lock);
	rdb_tx_end(&tx);
out_svc:
	pool_svc_put_leader(svc);
out:
	return rc;
}

void
ds_pool_iv_ns_update(struct ds_pool *pool, unsigned int master_rank)
{
	ds_iv_ns_update(pool->sp_iv_ns, master_rank);
}

int
ds_pool_svc_term_get(uuid_t uuid, uint64_t *term)
{
	struct pool_svc	*svc;
	int		rc;

	rc = pool_svc_lookup_leader(uuid, &svc, NULL /* hint */);
	if (rc != 0)
		return rc;

	*term = svc->ps_rsvc.s_term;

	pool_svc_put_leader(svc);
	return 0;
}

void
ds_pool_attr_set_handler(crt_rpc_t *rpc)
{
	struct pool_attr_set_in  *in = crt_req_get(rpc);
	struct pool_op_out	 *out = crt_reply_get(rpc);
	struct pool_svc		 *svc;
	struct rdb_tx		  tx;
	int			  rc;

	D_DEBUG(DB_MD, DF_UUID ": processing rpc: %p hdl=" DF_UUID "\n",
		DP_UUID(in->pasi_op.pi_uuid), rpc, DP_UUID(in->pasi_op.pi_hdl));

	rc = pool_svc_lookup_leader(in->pasi_op.pi_uuid, &svc, &out->po_hint);
	if (rc != 0)
		goto out;

	rc = rdb_tx_begin(svc->ps_rsvc.s_db, svc->ps_rsvc.s_term, &tx);
	if (rc != 0)
		goto out_svc;

	ABT_rwlock_wrlock(svc->ps_lock);
	rc = ds_rsvc_set_attr(&svc->ps_rsvc, &tx, &svc->ps_user,
			      in->pasi_bulk, rpc, in->pasi_count);
	if (rc != 0)
		goto out_lock;

	rc = rdb_tx_commit(&tx);

out_lock:
	ABT_rwlock_unlock(svc->ps_lock);
	rdb_tx_end(&tx);
out_svc:
	ds_rsvc_set_hint(&svc->ps_rsvc, &out->po_hint);
	pool_svc_put_leader(svc);
out:
	out->po_rc = rc;
	D_DEBUG(DB_MD, DF_UUID ": replying rpc: %p " DF_RC "\n", DP_UUID(in->pasi_op.pi_uuid), rpc,
		DP_RC(rc));
	crt_reply_send(rpc);
}

void
ds_pool_attr_del_handler(crt_rpc_t *rpc)
{
	struct pool_attr_del_in  *in = crt_req_get(rpc);
	struct pool_op_out	 *out = crt_reply_get(rpc);
	struct pool_svc		 *svc;
	struct rdb_tx		  tx;
	int			  rc;

	D_DEBUG(DB_MD, DF_UUID ": processing rpc: %p hdl=" DF_UUID "\n",
		DP_UUID(in->padi_op.pi_uuid), rpc, DP_UUID(in->padi_op.pi_hdl));

	rc = pool_svc_lookup_leader(in->padi_op.pi_uuid, &svc, &out->po_hint);
	if (rc != 0)
		goto out;

	rc = rdb_tx_begin(svc->ps_rsvc.s_db, svc->ps_rsvc.s_term, &tx);
	if (rc != 0)
		goto out_svc;

	ABT_rwlock_wrlock(svc->ps_lock);
	rc = ds_rsvc_del_attr(&svc->ps_rsvc, &tx, &svc->ps_user,
			      in->padi_bulk, rpc, in->padi_count);
	if (rc != 0)
		goto out_lock;

	rc = rdb_tx_commit(&tx);

out_lock:
	ABT_rwlock_unlock(svc->ps_lock);
	rdb_tx_end(&tx);
out_svc:
	ds_rsvc_set_hint(&svc->ps_rsvc, &out->po_hint);
	pool_svc_put_leader(svc);
out:
	out->po_rc = rc;
	D_DEBUG(DB_MD, DF_UUID ": replying rpc: %p " DF_RC "\n", DP_UUID(in->padi_op.pi_uuid), rpc,
		DP_RC(rc));
	crt_reply_send(rpc);
}

void
ds_pool_attr_get_handler(crt_rpc_t *rpc)
{
	struct pool_attr_get_in  *in = crt_req_get(rpc);
	struct pool_op_out	 *out = crt_reply_get(rpc);
	struct pool_svc		 *svc;
	struct rdb_tx		  tx;
	int			  rc;

	D_DEBUG(DB_MD, DF_UUID ": processing rpc: %p hdl=" DF_UUID "\n",
		DP_UUID(in->pagi_op.pi_uuid), rpc, DP_UUID(in->pagi_op.pi_hdl));

	rc = pool_svc_lookup_leader(in->pagi_op.pi_uuid, &svc, &out->po_hint);
	if (rc != 0)
		goto out;

	rc = rdb_tx_begin(svc->ps_rsvc.s_db, svc->ps_rsvc.s_term, &tx);
	if (rc != 0)
		goto out_svc;

	ABT_rwlock_rdlock(svc->ps_lock);
	rc = ds_rsvc_get_attr(&svc->ps_rsvc, &tx, &svc->ps_user, in->pagi_bulk,
			      rpc, in->pagi_count, in->pagi_key_length);
	ABT_rwlock_unlock(svc->ps_lock);
	rdb_tx_end(&tx);
out_svc:
	ds_rsvc_set_hint(&svc->ps_rsvc, &out->po_hint);
	pool_svc_put_leader(svc);
out:
	out->po_rc = rc;
	D_DEBUG(DB_MD, DF_UUID ": replying rpc: %p " DF_RC "\n", DP_UUID(in->pagi_op.pi_uuid), rpc,
		DP_RC(rc));
	crt_reply_send(rpc);
}

void
ds_pool_attr_list_handler(crt_rpc_t *rpc)
{
	struct pool_attr_list_in	*in	    = crt_req_get(rpc);
	struct pool_attr_list_out	*out	    = crt_reply_get(rpc);
	struct pool_svc			*svc;
	struct rdb_tx			 tx;
	int				 rc;

	D_DEBUG(DB_MD, DF_UUID ": processing rpc: %p hdl=" DF_UUID "\n",
		DP_UUID(in->pali_op.pi_uuid), rpc, DP_UUID(in->pali_op.pi_hdl));

	rc = pool_svc_lookup_leader(in->pali_op.pi_uuid, &svc,
				    &out->palo_op.po_hint);
	if (rc != 0)
		goto out;

	rc = rdb_tx_begin(svc->ps_rsvc.s_db, svc->ps_rsvc.s_term, &tx);
	if (rc != 0)
		goto out_svc;

	ABT_rwlock_rdlock(svc->ps_lock);
	rc = ds_rsvc_list_attr(&svc->ps_rsvc, &tx, &svc->ps_user,
			       in->pali_bulk, rpc, &out->palo_size);
	ABT_rwlock_unlock(svc->ps_lock);
	rdb_tx_end(&tx);
out_svc:
	ds_rsvc_set_hint(&svc->ps_rsvc, &out->palo_op.po_hint);
	pool_svc_put_leader(svc);
out:
	out->palo_op.po_rc = rc;
	D_DEBUG(DB_MD, DF_UUID ": replying rpc: %p " DF_RC "\n", DP_UUID(in->pali_op.pi_uuid), rpc,
		DP_RC(rc));
	crt_reply_send(rpc);
}

void
ds_pool_replicas_update_handler(crt_rpc_t *rpc)
{
	struct pool_membership_in	*in = crt_req_get(rpc);
	struct pool_membership_out	*out = crt_reply_get(rpc);
	d_rank_list_t			*ranks;
	d_iov_t				 id;
	int				 rc;

	rc = daos_rank_list_dup(&ranks, in->pmi_targets);
	if (rc != 0)
		goto out;
	d_iov_set(&id, in->pmi_uuid, sizeof(uuid_t));

	switch (opc_get(rpc->cr_opc)) {
	case POOL_REPLICAS_ADD:
		rc = ds_rsvc_add_replicas(DS_RSVC_CLASS_POOL, &id, ranks,
					  ds_rsvc_get_md_cap(), &out->pmo_hint);
		break;

	case POOL_REPLICAS_REMOVE:
		rc = ds_rsvc_remove_replicas(DS_RSVC_CLASS_POOL, &id, ranks,
					     true /* stop */, &out->pmo_hint);
		break;

	default:
		D_ASSERT(0);
	}

	out->pmo_failed = ranks;
out:
	out->pmo_rc = rc;
	crt_reply_send(rpc);
}

/* Update pool map version for current xstream. */
int
ds_pool_child_map_refresh_sync(struct ds_pool_child *dpc)
{
	struct pool_map_refresh_ult_arg	arg;
	ABT_eventual			eventual;
	int				*status;
	int				rc;

	rc = ABT_eventual_create(sizeof(*status), &eventual);
	if (rc != ABT_SUCCESS)
		return dss_abterr2der(rc);

	arg.iua_pool_version = dpc->spc_map_version;
	uuid_copy(arg.iua_pool_uuid, dpc->spc_uuid);
	arg.iua_eventual = eventual;

	rc = dss_ult_create(ds_pool_map_refresh_ult, &arg, DSS_XS_SYS,
			    0, 0, NULL);
	if (rc)
		D_GOTO(out_eventual, rc);

	rc = ABT_eventual_wait(eventual, (void **)&status);
	if (rc != ABT_SUCCESS)
		D_GOTO(out_eventual, rc = dss_abterr2der(rc));
	if (*status != 0)
		D_GOTO(out_eventual, rc = *status);

out_eventual:
	ABT_eventual_free(&eventual);
	return rc;
}

int
ds_pool_child_map_refresh_async(struct ds_pool_child *dpc)
{
	struct pool_map_refresh_ult_arg	*arg;
	int				rc;

	D_ALLOC_PTR(arg);
	if (arg == NULL)
		return -DER_NOMEM;
	arg->iua_pool_version = dpc->spc_map_version;
	uuid_copy(arg->iua_pool_uuid, dpc->spc_uuid);

	rc = dss_ult_create(ds_pool_map_refresh_ult, arg, DSS_XS_SYS,
			    0, 0, NULL);
	return rc;
}

int ds_pool_prop_fetch(struct ds_pool *pool, unsigned int bits,
		       daos_prop_t **prop_out)
{
	struct pool_svc	*svc;
	struct rdb_tx	tx;
	int		rc;

	rc = pool_svc_lookup_leader(pool->sp_uuid, &svc, NULL);
	if (rc != 0)
		return rc;

	rc = rdb_tx_begin(svc->ps_rsvc.s_db, svc->ps_rsvc.s_term, &tx);
	if (rc != 0)
		D_GOTO(out_svc, rc);

	/* read optional properties */
	ABT_rwlock_rdlock(svc->ps_lock);
	rc = pool_prop_read(&tx, svc, bits, prop_out);
	ABT_rwlock_unlock(svc->ps_lock);
	if (rc != 0)
		D_GOTO(out_tx, rc);
out_tx:
	rdb_tx_end(&tx);
out_svc:
	pool_svc_put_leader(svc);
	return rc;
}

/**
 * Is \a hdl a "server handle" for \a pool?
 *
 * \param[in]	pool	pool
 * \param[in]	hdl	pool handle UUID
 *
 * \return	1	yes
 *		0	no
 *		<0	error from the IV fetch
 */
int
ds_pool_hdl_is_from_srv(struct ds_pool *pool, uuid_t hdl)
{
	uuid_t	srv_hdl;
	int	rc;

	/*
	 * Use the cached value if available. (Not sure if this cache could be
	 * stale...)
	 */
	if (!uuid_is_null(pool->sp_srv_pool_hdl))
		return uuid_compare(pool->sp_srv_pool_hdl, hdl) == 0;

	rc = ds_pool_iv_srv_hdl_fetch(pool, &srv_hdl, NULL);
	if (rc != 0)
		return rc;

	return uuid_compare(srv_hdl, hdl) == 0;
}

static bool
is_pool_from_srv(uuid_t pool_uuid, uuid_t poh_uuid)
{
	struct ds_pool	*pool;
	int		rc;

	pool = ds_pool_lookup(pool_uuid);
	if (pool == NULL) {
		D_ERROR(DF_UUID": failed to get ds_pool\n",
			DP_UUID(pool_uuid));
		return false;
	}

	rc = ds_pool_hdl_is_from_srv(pool, poh_uuid);
	ds_pool_put(pool);
	if (rc < 0) {
		D_ERROR(DF_UUID" fetch srv hdl: %d\n", DP_UUID(pool_uuid), rc);
		return false;
	}

	return rc ? true : false;
}

int ds_pool_svc_upgrade(uuid_t pool_uuid, d_rank_list_t *ranks)
{
	int				rc;
	struct rsvc_client		client;
	crt_endpoint_t			ep;
	struct dss_module_info		*info = dss_get_module_info();
	crt_rpc_t			*rpc;
	struct pool_upgrade_in		*in;
	struct pool_upgrade_out		*out;

	D_DEBUG(DB_MGMT, DF_UUID": Upgrading pool prop\n", DP_UUID(pool_uuid));

	rc = rsvc_client_init(&client, ranks);
	if (rc != 0) {
		D_ERROR(DF_UUID": failed to init rsvc client: "DF_RC"\n",
			DP_UUID(pool_uuid), DP_RC(rc));
		D_GOTO(out, rc);
	}

rechoose:
	ep.ep_grp = NULL; /* primary group */
	rc = rsvc_client_choose(&client, &ep);
	if (rc != 0) {
		D_ERROR(DF_UUID": cannot find pool service: "DF_RC"\n",
			DP_UUID(pool_uuid), DP_RC(rc));
		goto out_client;
	}

	rc = pool_req_create(info->dmi_ctx, &ep, POOL_UPGRADE, &rpc);
	if (rc != 0) {
		D_ERROR(DF_UUID": failed to create pool upgrade rpc: %d\n",
			DP_UUID(pool_uuid), rc);
		D_GOTO(out_client, rc);
	}

	in = crt_req_get(rpc);
	uuid_copy(in->poi_op.pi_uuid, pool_uuid);
	uuid_clear(in->poi_op.pi_hdl);

	rc = dss_rpc_send(rpc);
	out = crt_reply_get(rpc);
	D_ASSERT(out != NULL);

	rc = pool_rsvc_client_complete_rpc(&client, &ep, rc, &out->poo_op);
	if (rc == RSVC_CLIENT_RECHOOSE) {
		crt_req_decref(rpc);
		dss_sleep(RECHOOSE_SLEEP_MS);
		D_GOTO(rechoose, rc);
	}

	rc = out->poo_op.po_rc;
	if (rc != 0) {
		D_ERROR(DF_UUID": failed to upgrade pool: %d\n",
			DP_UUID(pool_uuid), rc);
		D_GOTO(out_rpc, rc);
	}

out_rpc:
	crt_req_decref(rpc);
out_client:
	rsvc_client_fini(&client);
out:
	return rc;
}

/* Check if the target(by id) matched the status */
int
ds_pool_target_status_check(struct ds_pool *pool, uint32_t id, uint8_t matched_status,
			    struct pool_target **p_tgt)
{
	struct pool_target *target;
	int		   rc;

	ABT_rwlock_rdlock(pool->sp_lock);
	rc = pool_map_find_target(pool->sp_map, id, &target);
	ABT_rwlock_unlock(pool->sp_lock);
	if (rc <= 0)
		return rc == 0 ? -DER_NONEXIST : rc;

	if (p_tgt)
		*p_tgt = target;

	return target->ta_comp.co_status == matched_status ? 1 : 0;
}<|MERGE_RESOLUTION|>--- conflicted
+++ resolved
@@ -1260,11 +1260,7 @@
 	 * downgrading the DAOS software of an upgraded pool report
 	 * a proper RAS error.
 	 */
-<<<<<<< HEAD
-	if (global_version > DAOS_POOL_GLOBAL_VERSION) {
-=======
-	if (svc->ps_global_version > DS_POOL_GLOBAL_VERSION) {
->>>>>>> 1381b758
+	if (svc->ps_global_version > DAOS_POOL_GLOBAL_VERSION) {
 		ds_notify_ras_eventf(RAS_POOL_DF_INCOMPAT, RAS_TYPE_INFO,
 				     RAS_SEV_ERROR, NULL /* hwid */,
 				     NULL /* rank */, NULL /* inc */,
@@ -1273,13 +1269,8 @@
 				     NULL /* objid */, NULL /* ctlop */,
 				     NULL /* data */,
 				     "incompatible layout version: %u larger than "
-<<<<<<< HEAD
-				     "%u", global_version,
+				     "%u", svc->ps_global_version,
 				     DAOS_POOL_GLOBAL_VERSION);
-=======
-				     "%u", svc->ps_global_version,
-				     DS_POOL_GLOBAL_VERSION);
->>>>>>> 1381b758
 		rc = -DER_DF_INCOMPT;
 		goto out_lock;
 	}
@@ -4296,10 +4287,9 @@
 	if (rc1)
 		D_GOTO(out_tx, rc1);
 
-	if (rc == 0) {
+	if (rc == 0)
 		/* also bump cached version */
-		svc->ps_global_version = DS_POOL_GLOBAL_VERSION;
-	}
+		svc->ps_global_version = DAOS_POOL_GLOBAL_VERSION;
 
 	rc1 = pool_prop_read(&tx, svc, DAOS_PO_QUERY_PROP_ALL, &prop);
 	if (rc1)
