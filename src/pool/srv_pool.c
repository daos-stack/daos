/*
 * (C) Copyright 2016-2019 Intel Corporation.
 *
 * Licensed under the Apache License, Version 2.0 (the "License");
 * you may not use this file except in compliance with the License.
 * You may obtain a copy of the License at
 *
 *    http://www.apache.org/licenses/LICENSE-2.0
 *
 * Unless required by applicable law or agreed to in writing, software
 * distributed under the License is distributed on an "AS IS" BASIS,
 * WITHOUT WARRANTIES OR CONDITIONS OF ANY KIND, either express or implied.
 * See the License for the specific language governing permissions and
 * limitations under the License.
 *
 * GOVERNMENT LICENSE RIGHTS-OPEN SOURCE SOFTWARE
 * The Government's rights to use, modify, reproduce, release, perform, display,
 * or disclose this software are subject to the terms of the Apache License as
 * provided in Contract No. B609815.
 * Any reproduction of computer software, computer software documentation, or
 * portions thereof marked with this legend must also reproduce the markings.
 */
/**
 * \file
 *
 * ds_pool: Pool Service
 *
 * This file contains the server API methods and the RPC handlers that are both
 * related pool metadata.
 */

#define D_LOGFAC DD_FAC(pool)

#include <daos_srv/pool.h>

#include <fcntl.h>
#include <sys/stat.h>
#include <daos_api.h> /* for daos_prop_alloc/_free() */
#include <daos/pool_map.h>
#include <daos/rpc.h>
#include <daos/rsvc.h>
#include <daos_srv/container.h>
#include <daos_srv/daos_mgmt_srv.h>
#include <daos_srv/daos_server.h>
#include <daos_srv/rdb.h>
#include <daos_srv/rebuild.h>
#include <daos_srv/security.h>
#include <cart/iv.h>
#include "rpc.h"
#include "srv_internal.h"
#include "srv_layout.h"

/* Pool service */
struct pool_svc {
	struct ds_rsvc		ps_rsvc;
	uuid_t			ps_uuid;	/* pool UUID */
	struct cont_svc	       *ps_cont_svc;	/* one combined svc for now */
	ABT_rwlock		ps_lock;	/* for DB data */
	rdb_path_t		ps_root;	/* root KVS */
	rdb_path_t		ps_handles;	/* pool handle KVS */
	rdb_path_t		ps_user;	/* pool user attributes KVS */
	struct ds_pool	       *ps_pool;
};

static struct pool_svc *
pool_svc_obj(struct ds_rsvc *rsvc)
{
	return container_of(rsvc, struct pool_svc, ps_rsvc);
}

static int
write_map_buf(struct rdb_tx *tx, const rdb_path_t *kvs, struct pool_buf *buf,
	      uint32_t version)
{
	d_iov_t	value;
	int		rc;

	D_DEBUG(DF_DSMS, "version=%u ntargets=%u ndomains=%u\n", version,
		buf->pb_target_nr, buf->pb_domain_nr);

	/* Write the version. */
	d_iov_set(&value, &version, sizeof(version));
	rc = rdb_tx_update(tx, kvs, &ds_pool_prop_map_version, &value);
	if (rc != 0)
		return rc;

	/* Write the buffer. */
	d_iov_set(&value, buf, pool_buf_size(buf->pb_nr));
	return rdb_tx_update(tx, kvs, &ds_pool_prop_map_buffer, &value);
}

/*
 * Retrieve the pool map buffer address in persistent memory and the pool map
 * version into "map_buf" and "map_version", respectively.
 */
static int
locate_map_buf(struct rdb_tx *tx, const rdb_path_t *kvs, struct pool_buf **buf,
	       uint32_t *version)
{
	uint32_t	ver;
	d_iov_t	value;
	int		rc;

	/* Read the version. */
	d_iov_set(&value, &ver, sizeof(ver));
	rc = rdb_tx_lookup(tx, kvs, &ds_pool_prop_map_version, &value);
	if (rc != 0)
		return rc;

	/* Look up the buffer address. */
	d_iov_set(&value, NULL /* buf */, 0 /* size */);
	rc = rdb_tx_lookup(tx, kvs, &ds_pool_prop_map_buffer, &value);
	if (rc != 0)
		return rc;

	*buf = value.iov_buf;
	*version = ver;
	D_DEBUG(DF_DSMS, "version=%u ntargets=%u ndomains=%u\n", *version,
		(*buf)->pb_target_nr, (*buf)->pb_domain_nr);
	return 0;
}

/* Callers are responsible for freeing buf with D_FREE. */
static int
read_map_buf(struct rdb_tx *tx, const rdb_path_t *kvs, struct pool_buf **buf,
	     uint32_t *version)
{
	struct pool_buf	       *b;
	size_t			size;
	int			rc;

	rc = locate_map_buf(tx, kvs, &b, version);
	if (rc != 0)
		return rc;
	size = pool_buf_size(b->pb_nr);
	D_ALLOC(*buf, size);
	if (*buf == NULL)
		return -DER_NOMEM;
	memcpy(*buf, b, size);
	return 0;
}

/* Callers are responsible for destroying the object via pool_map_decref(). */
static int
read_map(struct rdb_tx *tx, const rdb_path_t *kvs, struct pool_map **map)
{
	struct pool_buf	       *buf;
	uint32_t		version;
	int			rc;

	rc = locate_map_buf(tx, kvs, &buf, &version);
	if (rc != 0)
		return rc;

	return pool_map_create(buf, version, map);
}

/* Store uuid in file path. */
static int
uuid_store(const char *path, const uuid_t uuid)
{
	int	fd;
	int	rc;

	/* Create and open the UUID file. */
	fd = open(path, O_WRONLY | O_CREAT | O_EXCL, S_IRUSR | S_IWUSR);
	if (fd < 0) {
		D_ERROR(DF_UUID": failed to create uuid file %s: %d\n",
			DP_UUID(uuid), path, errno);
		rc = daos_errno2der(errno);
		goto out;
	}

	/* Write the UUID. */
	rc = write(fd, uuid, sizeof(uuid_t));
	if (rc != sizeof(uuid_t)) {
		if (rc != -1)
			errno = EIO;
		D_ERROR(DF_UUID": failed to write uuid into %s: %d %d\n",
			DP_UUID(uuid), path, rc, errno);
		rc = daos_errno2der(errno);
		goto out_fd;
	}

	/* Persist the UUID. */
	rc = fsync(fd);
	if (rc != 0) {
		D_ERROR(DF_UUID": failed to fsync %s: %d\n", DP_UUID(uuid),
			path, errno);
		rc = daos_errno2der(errno);
	}

	/* Free the resource and remove the file on errors. */
out_fd:
	close(fd);
	if (rc != 0)
		remove(path);
out:
	return rc;
}

/* Load uuid from file path. */
static int
uuid_load(const char *path, uuid_t uuid)
{
	int	fd;
	int	rc;

	/* Open the UUID file. */
	fd = open(path, O_RDONLY);
	if (fd < 0) {
		if (errno == ENOENT)
			D_DEBUG(DB_MD, "failed to open uuid file %s: %d\n",
				path, errno);
		else
			D_ERROR("failed to open uuid file %s: %d\n", path,
				errno);
		rc = daos_errno2der(errno);
		goto out;
	}

	/* Read the UUID. */
	rc = read(fd, uuid, sizeof(uuid_t));
	if (rc == sizeof(uuid_t)) {
		rc = 0;
	} else {
		if (rc != -1)
			errno = EIO;
		D_ERROR("failed to read %s: %d %d\n", path, rc, errno);
		rc = daos_errno2der(errno);
	}

	close(fd);
out:
	return rc;
}

static char *
pool_svc_rdb_path_common(const uuid_t pool_uuid, const char *suffix)
{
	char   *name;
	char   *path;
	int	rc;

	rc = asprintf(&name, RDB_FILE"pool%s", suffix);
	if (rc < 0)
		return NULL;
	rc = ds_mgmt_tgt_file(pool_uuid, name, NULL /* idx */, &path);
	D_FREE(name);
	if (rc != 0)
		return NULL;
	return path;
}

/* Return a pool service RDB path. */
static char *
pool_svc_rdb_path(const uuid_t pool_uuid)
{
	return pool_svc_rdb_path_common(pool_uuid, "");
}

/* Return a pool service RDB UUID file path. This file stores the RDB UUID. */
static char *
pool_svc_rdb_uuid_path(const uuid_t pool_uuid)
{
	return pool_svc_rdb_path_common(pool_uuid, "-uuid");
}

/*
 * Called by mgmt module on every storage node belonging to this pool.
 * "path" is the directory under which the VOS and metadata files shall be.
 * "target_uuid" returns the UUID generated for the target on this storage node.
 */
int
ds_pool_create(const uuid_t pool_uuid, const char *path, uuid_t target_uuid)
{
	char   *fpath;
	int	rc;

	uuid_generate(target_uuid);

	/* Store target_uuid in DSM_META_FILE. */
	rc = asprintf(&fpath, "%s/%s", path, DSM_META_FILE);
	if (rc < 0)
		return -DER_NOMEM;
	rc = uuid_store(fpath, target_uuid);
	D_FREE(fpath);

	return rc;
}

static int
uuid_compare_cb(const void *a, const void *b)
{
	uuid_t *ua = (uuid_t *)a;
	uuid_t *ub = (uuid_t *)b;

	return uuid_compare(*ua, *ub);
}

static void
pool_prop_copy_ptr(struct daos_prop_entry *entry_def,
		struct daos_prop_entry *entry, size_t len)
{
	D_ALLOC(entry_def->dpe_val_ptr, len);
	if (entry_def->dpe_val_ptr != NULL) {
		memcpy(entry_def->dpe_val_ptr, entry->dpe_val_ptr, len);
	}
}

static uint32_t
pool_prop_acl_get_length(struct daos_prop_entry *entry)
{
	if (entry->dpe_val_ptr == NULL) {
		D_WARN("ACL pool property was NULL\n");
		return 0;
	}

	return daos_acl_get_size((struct daos_acl *)entry->dpe_val_ptr);
}

/* copy \a prop to \a prop_def (duplicated default prop) */
static int
pool_prop_default_copy(daos_prop_t *prop_def, daos_prop_t *prop)
{
	struct daos_prop_entry	*entry;
	struct daos_prop_entry	*entry_def;
	int			 i;

	if (prop == NULL || prop->dpp_nr == 0 || prop->dpp_entries == NULL)
		return 0;

	for (i = 0; i < prop->dpp_nr; i++) {
		entry = &prop->dpp_entries[i];
		entry_def = daos_prop_entry_get(prop_def, entry->dpe_type);
		D_ASSERTF(entry_def != NULL, "type %d not found in "
			  "default prop.\n", entry->dpe_type);
		switch (entry->dpe_type) {
		case DAOS_PROP_PO_LABEL:
			D_FREE(entry_def->dpe_str);
			entry_def->dpe_str = strndup(entry->dpe_str,
						     DAOS_PROP_LABEL_MAX_LEN);
			if (entry_def->dpe_str == NULL)
				return -DER_NOMEM;
			break;
		case DAOS_PROP_PO_OWNER:
		case DAOS_PROP_PO_OWNER_GROUP:
			D_FREE(entry_def->dpe_str);
			entry_def->dpe_str =
					strndup(entry->dpe_str,
						DAOS_ACL_MAX_PRINCIPAL_LEN);
			if (entry_def->dpe_str == NULL)
				return -DER_NOMEM;
			break;
		case DAOS_PROP_PO_SPACE_RB:
		case DAOS_PROP_PO_SELF_HEAL:
		case DAOS_PROP_PO_RECLAIM:
			entry_def->dpe_val = entry->dpe_val;
			break;
		case DAOS_PROP_PO_ACL:
			if (entry->dpe_val_ptr != NULL) {
				pool_prop_copy_ptr(entry_def, entry,
					pool_prop_acl_get_length(entry));
				if (entry_def->dpe_val_ptr == NULL)
					return -DER_NOMEM;
			}
			break;
		default:
			D_ERROR("ignore bad dpt_type %d.\n", entry->dpe_type);
			break;
		}
	}

	return 0;
}

static int
pool_prop_write(struct rdb_tx *tx, const rdb_path_t *kvs, daos_prop_t *prop)
{
	struct daos_prop_entry	*entry;
	d_iov_t		 value;
	int			 i;
	int			 rc = 0;

	if (prop == NULL || prop->dpp_nr == 0 || prop->dpp_entries == NULL)
		return 0;

	for (i = 0; i < prop->dpp_nr; i++) {
		entry = &prop->dpp_entries[i];
		switch (entry->dpe_type) {
		case DAOS_PROP_PO_LABEL:
			d_iov_set(&value, entry->dpe_str,
				     strlen(entry->dpe_str));
			rc = rdb_tx_update(tx, kvs, &ds_pool_prop_label,
					   &value);
			if (rc)
				return rc;
			break;
		case DAOS_PROP_PO_OWNER:
			d_iov_set(&value, entry->dpe_str,
				     strlen(entry->dpe_str));
			rc = rdb_tx_update(tx, kvs, &ds_pool_prop_owner,
					   &value);
			if (rc)
				return rc;
			break;
		case DAOS_PROP_PO_OWNER_GROUP:
			d_iov_set(&value, entry->dpe_str,
				     strlen(entry->dpe_str));
			rc = rdb_tx_update(tx, kvs, &ds_pool_prop_owner_group,
					   &value);
			if (rc)
				return rc;
			break;
		case DAOS_PROP_PO_ACL:
			if (entry->dpe_val_ptr != NULL) {
				d_iov_set(&value, entry->dpe_val_ptr,
					     pool_prop_acl_get_length(entry));
				rc = rdb_tx_update(tx, kvs, &ds_pool_prop_acl,
						   &value);
				if (rc)
					return rc;
			}
			break;
		case DAOS_PROP_PO_SPACE_RB:
			d_iov_set(&value, &entry->dpe_val,
				     sizeof(entry->dpe_val));
			rc = rdb_tx_update(tx, kvs, &ds_pool_prop_space_rb,
					   &value);
			if (rc)
				return rc;
			break;
		case DAOS_PROP_PO_SELF_HEAL:
			d_iov_set(&value, &entry->dpe_val,
				     sizeof(entry->dpe_val));
			rc = rdb_tx_update(tx, kvs, &ds_pool_prop_self_heal,
					   &value);
			if (rc)
				return rc;
			break;
		case DAOS_PROP_PO_RECLAIM:
			d_iov_set(&value, &entry->dpe_val,
				     sizeof(entry->dpe_val));
			rc = rdb_tx_update(tx, kvs, &ds_pool_prop_reclaim,
					   &value);
			if (rc)
				return rc;
			break;
		default:
			D_ERROR("bad dpe_type %d.\n", entry->dpe_type);
			return -DER_INVAL;
		}
	}

	return rc;
}

static int
init_pool_metadata(struct rdb_tx *tx, const rdb_path_t *kvs,
		   uint32_t nnodes, uuid_t target_uuids[], const char *group,
		   const d_rank_list_t *target_addrs, daos_prop_t *prop,
		   uint32_t ndomains, const int32_t *domains)
{
	struct pool_buf	       *map_buf;
	struct pool_component	map_comp;
	uint32_t		map_version = 1;
	uint32_t		nhandles = 0;
	uuid_t		       *uuids;
	d_iov_t		value;
	struct rdb_kvs_attr	attr;
	int			ntargets = nnodes * dss_tgt_nr;
	int			rc;
	int			i;

	/* Prepare the pool map attribute buffers. */
	map_buf = pool_buf_alloc(ndomains + nnodes + ntargets);
	if (map_buf == NULL)
		return -DER_NOMEM;
	/*
	 * Make a sorted target UUID array to determine target IDs. See the
	 * bsearch() call below.
	 */
	D_ALLOC_ARRAY(uuids, nnodes);
	if (uuids == NULL)
		D_GOTO(out_map_buf, rc = -DER_NOMEM);
	memcpy(uuids, target_uuids, sizeof(uuid_t) * nnodes);
	qsort(uuids, nnodes, sizeof(uuid_t), uuid_compare_cb);

	/* Fill the pool_buf out. */
	/* fill domains */
	for (i = 0; i < ndomains; i++) {
		map_comp.co_type = PO_COMP_TP_RACK;	/* TODO */
		map_comp.co_status = PO_COMP_ST_UPIN;
		map_comp.co_index = i;
		map_comp.co_id = i;
		map_comp.co_rank = 0;
		map_comp.co_ver = map_version;
		map_comp.co_fseq = 1;
		map_comp.co_nr = domains[i];

		rc = pool_buf_attach(map_buf, &map_comp, 1 /* comp_nr */);
		if (rc != 0)
			D_GOTO(out_uuids, rc);
	}

	/* fill nodes */
	for (i = 0; i < nnodes; i++) {
		uuid_t *p = bsearch(target_uuids[i], uuids, nnodes,
				    sizeof(uuid_t), uuid_compare_cb);

		map_comp.co_type = PO_COMP_TP_NODE;
		map_comp.co_status = PO_COMP_ST_UPIN;
		map_comp.co_index = i;
		map_comp.co_id = p - uuids;
		map_comp.co_rank = target_addrs->rl_ranks[i];
		map_comp.co_ver = map_version;
		map_comp.co_fseq = 1;
		map_comp.co_nr = dss_tgt_nr;

		rc = pool_buf_attach(map_buf, &map_comp, 1 /* comp_nr */);
		if (rc != 0)
			D_GOTO(out_uuids, rc);
	}

	/* fill targets */
	for (i = 0; i < nnodes; i++) {
		int j;

		for (j = 0; j < dss_tgt_nr; j++) {
			map_comp.co_type = PO_COMP_TP_TARGET;
			map_comp.co_status = PO_COMP_ST_UPIN;
			map_comp.co_index = j;
			map_comp.co_id = i * dss_tgt_nr + j;
			map_comp.co_rank = target_addrs->rl_ranks[i];
			map_comp.co_ver = map_version;
			map_comp.co_fseq = 1;
			map_comp.co_nr = 1;

			rc = pool_buf_attach(map_buf, &map_comp, 1);
			if (rc != 0)
				D_GOTO(out_uuids, rc);
		}
	}

	/* Initialize the pool map properties. */
	rc = write_map_buf(tx, kvs, map_buf, map_version);
	if (rc != 0)
		D_GOTO(out_uuids, rc);
	d_iov_set(&value, uuids, sizeof(uuid_t) * nnodes);
	rc = rdb_tx_update(tx, kvs, &ds_pool_prop_map_uuids, &value);
	if (rc != 0)
		D_GOTO(out_uuids, rc);

	/* Write the optional properties. */
	rc = pool_prop_write(tx, kvs, prop);
	if (rc != 0)
		D_GOTO(out_uuids, rc);

	/* Write the handle properties. */
	d_iov_set(&value, &nhandles, sizeof(nhandles));
	rc = rdb_tx_update(tx, kvs, &ds_pool_prop_nhandles, &value);
	if (rc != 0)
		D_GOTO(out_uuids, rc);
	attr.dsa_class = RDB_KVS_GENERIC;
	attr.dsa_order = 16;
	rc = rdb_tx_create_kvs(tx, kvs, &ds_pool_prop_handles, &attr);
	if (rc != 0)
		D_GOTO(out_uuids, rc);

	/* Create pool user attributes KVS */
	rc = rdb_tx_create_kvs(tx, kvs, &ds_pool_attr_user, &attr);
	if (rc != 0)
		D_GOTO(out_uuids, rc);

out_uuids:
	D_FREE(uuids);
out_map_buf:
	pool_buf_free(map_buf);
	return rc;
}

/*
 * nreplicas inputs how many replicas are wanted, while ranks->rl_nr
 * outputs how many replicas are actually selected, which may be less than
 * nreplicas. If successful, callers are responsible for calling
 * d_rank_list_free(*ranksp).
 */
static int
select_svc_ranks(int nreplicas, const d_rank_list_t *target_addrs,
		 int ndomains, const int *domains, d_rank_list_t **ranksp)
{
	int			i_rank_zero = -1;
	int			selectable;
	d_rank_list_t       *ranks;
	int			i;
	int			j;

	if (nreplicas <= 0)
		return -DER_INVAL;

	/* Determine the number of selectable targets. */
	selectable = target_addrs->rl_nr;
	if (daos_rank_list_find((d_rank_list_t *)target_addrs, 0 /* rank */,
				&i_rank_zero)) {
		/*
		 * Unless it is the only target available, we don't select rank
		 * 0 for now to avoid losing orterun stdout.
		 */
		if (selectable > 1)
			selectable -= 1 /* rank 0 */;
	}

	if (nreplicas > selectable)
		nreplicas = selectable;
	ranks = daos_rank_list_alloc(nreplicas);
	if (ranks == NULL)
		return -DER_NOMEM;

	/* TODO: Choose ranks according to failure domains. */
	j = 0;
	for (i = 0; i < target_addrs->rl_nr; i++) {
		if (j == ranks->rl_nr)
			break;
		if (i == i_rank_zero && selectable > 1)
			/* This is rank 0 and it's not the only rank. */
			continue;
		D_DEBUG(DB_MD, "ranks[%d]: %u\n", j, target_addrs->rl_ranks[i]);
		ranks->rl_ranks[j] = target_addrs->rl_ranks[i];
		j++;
	}
	D_ASSERTF(j == ranks->rl_nr, "%d == %u\n", j, ranks->rl_nr);

	*ranksp = ranks;
	return 0;
}

/**
 * Create a (combined) pool(/container) service. This method shall be called on
 * a single storage node in the pool. "target_uuids" shall be an array of the
 * target UUIDs returned by the ds_pool_create() calls.
 *
 * \param[in]		pool_uuid	pool UUID
 * \param[in]		ntargets	number of targets in the pool
 * \param[in]		target_uuids	array of \a ntargets target UUIDs
 * \param[in]		group		crt group ID (unused now)
 * \param[in]		target_addrs	list of \a ntargets target ranks
 * \param[in]		ndomains	number of domains the pool spans over
 * \param[in]		domains		serialized domain tree
 * \param[in]		prop		pool properties
 * \param[in,out]	svc_addrs	\a svc_addrs.rl_nr inputs how many
 *					replicas shall be created; returns the
 *					list of pool service replica ranks
 */
int
ds_pool_svc_create(const uuid_t pool_uuid, int ntargets, uuid_t target_uuids[],
		   const char *group, const d_rank_list_t *target_addrs,
		   int ndomains, const int *domains, daos_prop_t *prop,
		   d_rank_list_t *svc_addrs)
{
	d_rank_list_t	       *ranks;
	uuid_t			rdb_uuid;
	d_iov_t		psid;
	struct rsvc_client	client;
	struct dss_module_info *info = dss_get_module_info();
	crt_endpoint_t		ep;
	crt_rpc_t	       *rpc;
	struct pool_create_in  *in;
	struct pool_create_out *out;
	int			rc;

	D_ASSERTF(ntargets == target_addrs->rl_nr, "ntargets=%u num=%u\n",
		  ntargets, target_addrs->rl_nr);

	rc = select_svc_ranks(svc_addrs->rl_nr, target_addrs, ndomains,
			      domains, &ranks);
	if (rc != 0)
		D_GOTO(out, rc);

	uuid_generate(rdb_uuid);
	d_iov_set(&psid, (void *)pool_uuid, sizeof(uuid_t));
	rc = ds_rsvc_dist_start(DS_RSVC_CLASS_POOL, &psid, rdb_uuid, ranks,
				true /* create */, true /* bootstrap */,
				ds_rsvc_get_md_cap());
	if (rc != 0)
		D_GOTO(out_ranks, rc);

	rc = rsvc_client_init(&client, ranks);
	if (rc != 0)
		D_GOTO(out_creation, rc);

rechoose:
	/* Create a POOL_CREATE request. */
	ep.ep_grp = NULL;
	rsvc_client_choose(&client, &ep);
	rc = pool_req_create(info->dmi_ctx, &ep, POOL_CREATE, &rpc);
	if (rc != 0) {
		D_ERROR(DF_UUID": failed to create POOL_CREATE RPC: "DF_RC"\n",
			DP_UUID(pool_uuid), DP_RC(rc));
		D_GOTO(out_client, rc);
	}
	in = crt_req_get(rpc);
	uuid_copy(in->pri_op.pi_uuid, pool_uuid);
	uuid_clear(in->pri_op.pi_hdl);
	in->pri_ntgts = ntargets;
	in->pri_tgt_uuids.ca_count = ntargets;
	in->pri_tgt_uuids.ca_arrays = target_uuids;
	in->pri_tgt_ranks = (d_rank_list_t *)target_addrs;
	in->pri_prop = prop;
	in->pri_ndomains = ndomains;
	in->pri_domains.ca_count = ndomains;
	in->pri_domains.ca_arrays = (int *)domains;

	/* Send the POOL_CREATE request. */
	rc = dss_rpc_send(rpc);
	out = crt_reply_get(rpc);
	D_ASSERT(out != NULL);
	rc = rsvc_client_complete_rpc(&client, &ep, rc,
				      rc == 0 ? out->pro_op.po_rc : -DER_IO,
				      rc == 0 ? &out->pro_op.po_hint : NULL);
	if (rc == RSVC_CLIENT_RECHOOSE) {
		crt_req_decref(rpc);
		dss_sleep(1000 /* ms */);
		D_GOTO(rechoose, rc);
	}
	rc = out->pro_op.po_rc;
	if (rc != 0) {
		D_ERROR(DF_UUID": failed to create pool: "DF_RC"\n",
			DP_UUID(pool_uuid), DP_RC(rc));
		D_GOTO(out_rpc, rc);
	}

	rc = daos_rank_list_copy(svc_addrs, ranks);
	D_ASSERTF(rc == 0, "daos_rank_list_copy: "DF_RC"\n", DP_RC(rc));
out_rpc:
	crt_req_decref(rpc);
out_client:
	rsvc_client_fini(&client);
out_creation:
	if (rc != 0)
		ds_rsvc_dist_stop(DS_RSVC_CLASS_POOL, &psid, ranks,
				  NULL, true /* destroy */);
out_ranks:
	d_rank_list_free(ranks);
out:
	return rc;
}

int
ds_pool_svc_destroy(const uuid_t pool_uuid)
{
	d_iov_t		psid;
	d_rank_list_t	excluded = { 0 };
	int		rc;

	ds_rebuild_leader_stop(pool_uuid, -1);
	rc = ds_pool_get_ranks(pool_uuid, MAP_RANKS_DOWN, &excluded);
	if (rc)
		return rc;

	d_iov_set(&psid, (void *)pool_uuid, sizeof(uuid_t));
	rc = ds_rsvc_dist_stop(DS_RSVC_CLASS_POOL, &psid, NULL /* ranks */,
			       &excluded, true /* destroy */);
	map_ranks_fini(&excluded);
	if (rc != 0)
		D_ERROR(DF_UUID": failed to destroy pool service: "DF_RC"\n",
			DP_UUID(pool_uuid), DP_RC(rc));

	return rc;
}

static int
<<<<<<< HEAD
pool_svc_create_group(struct pool_svc *svc, struct pool_buf *map_buf,
		      uint32_t map_version)
{
	char			id[DAOS_UUID_STR_SIZE];
	crt_group_t	       *group;
	struct pool_map	       *map;
	int			rc;

	/* Check if the pool group exists locally. */
	uuid_unparse_lower(svc->ps_uuid, id);
	group = crt_group_lookup(id);
	if (group != NULL)
		return 0;

	rc = pool_map_create(map_buf, map_version, &map);
	if (rc != 0)
		return rc;

	/* Attempt to create the pool group. */
	rc = ds_pool_group_create(svc->ps_uuid, map, &group);
	pool_map_decref(map);
	if (rc != 0) {
		D_ERROR(DF_UUID": failed to create pool group: "DF_RC"\n",
			 DP_UUID(svc->ps_uuid), DP_RC(rc));
		return rc;
	}

	return 0;
}

static int
=======
>>>>>>> 5ffd7d83
pool_svc_name_cb(d_iov_t *id, char **name)
{
	char *s;

	if (id->iov_len != sizeof(uuid_t))
		return -DER_INVAL;
	D_ALLOC(s, DAOS_UUID_STR_SIZE);
	if (s == NULL)
		return -DER_NOMEM;
	uuid_unparse_lower(id->iov_buf, s);
	s[8] = '\0'; /* strlen(DF_UUID) */
	*name = s;
	return 0;
}

static int
pool_svc_load_uuid_cb(d_iov_t *id, uuid_t db_uuid)
{
	char   *path;
	int	rc;

	if (id->iov_len != sizeof(uuid_t))
		return -DER_INVAL;
	path = pool_svc_rdb_uuid_path(id->iov_buf);
	if (path == NULL)
		return -DER_NOMEM;
	rc = uuid_load(path, db_uuid);
	D_FREE(path);
	return rc;
}

static int
pool_svc_store_uuid_cb(d_iov_t *id, uuid_t db_uuid)
{
	char   *path;
	int	rc;

	if (id->iov_len != sizeof(uuid_t))
		return -DER_INVAL;
	path = pool_svc_rdb_uuid_path(id->iov_buf);
	if (path == NULL)
		return -DER_NOMEM;
	rc = uuid_store(path, db_uuid);
	D_FREE(path);
	return rc;
}

static int
pool_svc_delete_uuid_cb(d_iov_t *id)
{
	char   *path;
	int	rc;

	if (id->iov_len != sizeof(uuid_t))
		return -DER_INVAL;
	path = pool_svc_rdb_uuid_path(id->iov_buf);
	if (path == NULL)
		return -DER_NOMEM;
	rc = remove(path);
	if (rc != 0) {
		D_ERROR(DF_UUID": failed to remove %s: %d\n",
			DP_UUID(id->iov_buf), path, errno);
		rc = daos_errno2der(errno);
	}
	D_FREE(path);
	return rc;
}

static int
pool_svc_locate_cb(d_iov_t *id, char **path)
{
	char *s;

	if (id->iov_len != sizeof(uuid_t))
		return -DER_INVAL;
	s = pool_svc_rdb_path(id->iov_buf);
	if (s == NULL)
		return -DER_NOMEM;
	*path = s;
	return 0;
}

static int
pool_svc_alloc_cb(d_iov_t *id, struct ds_rsvc **rsvc)
{
	struct pool_svc	       *svc;
	int			rc;

	if (id->iov_len != sizeof(uuid_t)) {
		rc = -DER_INVAL;
		goto err;
	}

	D_ALLOC_PTR(svc);
	if (svc == NULL) {
		rc = -DER_NOMEM;
		goto err;
	}

	d_iov_set(&svc->ps_rsvc.s_id, svc->ps_uuid, sizeof(uuid_t));

	uuid_copy(svc->ps_uuid, id->iov_buf);

	rc = ABT_rwlock_create(&svc->ps_lock);
	if (rc != ABT_SUCCESS) {
		D_ERROR("failed to create ps_lock: "DF_RC"\n", DP_RC(rc));
		rc = dss_abterr2der(rc);
		goto err_svc;
	}

	rc = rdb_path_init(&svc->ps_root);
	if (rc != 0)
		goto err_lock;
	rc = rdb_path_push(&svc->ps_root, &rdb_path_root_key);
	if (rc != 0)
		goto err_root;

	rc = rdb_path_clone(&svc->ps_root, &svc->ps_handles);
	if (rc != 0)
		goto err_root;
	rc = rdb_path_push(&svc->ps_handles, &ds_pool_prop_handles);
	if (rc != 0)
		goto err_handles;

	rc = rdb_path_clone(&svc->ps_root, &svc->ps_user);
	if (rc != 0)
		goto err_handles;
	rc = rdb_path_push(&svc->ps_user, &ds_pool_attr_user);
	if (rc != 0)
		goto err_user;

	rc = ds_cont_svc_init(&svc->ps_cont_svc, svc->ps_uuid, 0 /* id */,
			      &svc->ps_rsvc);
	if (rc != 0)
		goto err_user;

	*rsvc = &svc->ps_rsvc;
	return 0;

err_user:
	rdb_path_fini(&svc->ps_user);
err_handles:
	rdb_path_fini(&svc->ps_handles);
err_root:
	rdb_path_fini(&svc->ps_root);
err_lock:
	ABT_rwlock_free(&svc->ps_lock);
err_svc:
	D_FREE(svc);
err:
	return rc;
}

static void
pool_svc_free_cb(struct ds_rsvc *rsvc)
{
	struct pool_svc *svc = pool_svc_obj(rsvc);

	ds_cont_svc_fini(&svc->ps_cont_svc);
	rdb_path_fini(&svc->ps_user);
	rdb_path_fini(&svc->ps_handles);
	rdb_path_fini(&svc->ps_root);
	ABT_rwlock_free(&svc->ps_lock);
	D_FREE(svc);
}

/*
 * Initialize and update svc->ps_pool with map_buf and map_version. This
 * ensures that svc->ps_pool matches the latest pool map.
 */
static int
init_svc_pool(struct pool_svc *svc, struct pool_buf *map_buf,
	      uint32_t map_version)
{
	struct ds_pool *pool;
	int		rc;

<<<<<<< HEAD
	arg.pca_map_version = map_version;
	arg.pca_need_group = 1;
	rc = ds_pool_lookup_create(svc->ps_uuid, &arg, &pool);
	if (rc != 0) {
		D_ERROR(DF_UUID": failed to get ds_pool: "DF_RC"\n",
			DP_UUID(svc->ps_uuid), DP_RC(rc));
		return rc;
=======
	pool = ds_pool_lookup(svc->ps_uuid);
	if (pool == NULL) {
		D_ERROR(DF_UUID": failed to get ds_pool\n",
			DP_UUID(svc->ps_uuid));
		return -DER_NONEXIST;
>>>>>>> 5ffd7d83
	}
	rc = ds_pool_tgt_map_update(pool, map_buf, map_version);
	if (rc != 0) {
		ds_pool_put(pool);
		return rc;
	}
	ds_pool_iv_ns_update(pool, dss_self_rank());
	D_ASSERT(svc->ps_pool == NULL);
	svc->ps_pool = pool;
	return 0;
}

/* Finalize svc->ps_pool. */
static void
fini_svc_pool(struct pool_svc *svc)
{
	D_ASSERT(svc->ps_pool != NULL);
	ds_pool_iv_ns_update(svc->ps_pool, -1 /* master_rank */);
	ds_pool_put(svc->ps_pool);
	svc->ps_pool = NULL;
}

static int
pool_svc_step_up_cb(struct ds_rsvc *rsvc)
{
	struct pool_svc	       *svc = pool_svc_obj(rsvc);
	struct rdb_tx		tx;
	d_rank_list_t	       *replicas = NULL;
	struct pool_buf	       *map_buf = NULL;
	uint32_t		map_version;
	bool			cont_svc_up = false;
	d_rank_t		rank;
	int			rc;

	/* Read the pool map into map_buf and map_version. */
	rc = rdb_tx_begin(rsvc->s_db, rsvc->s_term, &tx);
	if (rc != 0)
		goto out;
	ABT_rwlock_rdlock(svc->ps_lock);
	rc = read_map_buf(&tx, &svc->ps_root, &map_buf, &map_version);
	if (rc != 0) {
		if (rc == -DER_NONEXIST) {
			D_DEBUG(DB_MD, DF_UUID": new db\n",
				DP_UUID(svc->ps_uuid));
			rc = +DER_UNINIT;
		} else {
			D_ERROR(DF_UUID": failed to read pool map buffer: "
				""DF_RC"\n", DP_UUID(svc->ps_uuid), DP_RC(rc));
		}
		goto out_lock;
	}
	rc = rdb_get_ranks(rsvc->s_db, &replicas);
	if (rc != 0)
		D_ERROR(DF_UUID": failed to get pool service replica: "
			""DF_RC"\n", DP_UUID(svc->ps_uuid), DP_RC(rc));
out_lock:
	ABT_rwlock_unlock(svc->ps_lock);
	rdb_tx_end(&tx);
	if (rc != 0)
		goto out;

	rc = init_svc_pool(svc, map_buf, map_version);
	if (rc != 0)
		goto out;

	/*
	 * Just in case the previous leader didn't complete distributing the
	 * latest pool map. This doesn't need to be undone if we encounter an
	 * error below.
	 */
	ds_rsvc_request_map_dist(&svc->ps_rsvc);

	ds_cont_svc_step_up(svc->ps_cont_svc);
	cont_svc_up = true;

	rc = ds_rebuild_regenerate_task(svc->ps_pool, replicas);
	if (rc != 0)
		goto out;

	rc = crt_group_rank(NULL, &rank);
	D_ASSERTF(rc == 0, ""DF_RC"\n", DP_RC(rc));
	D_PRINT(DF_UUID": rank %u became pool service leader "DF_U64"\n",
		DP_UUID(svc->ps_uuid), rank, svc->ps_rsvc.s_term);
out:
	if (rc != 0) {
		if (cont_svc_up)
			ds_cont_svc_step_down(svc->ps_cont_svc);
		if (svc->ps_pool != NULL)
			fini_svc_pool(svc);
	}
	if (replicas != NULL)
		d_rank_list_free(replicas);
	if (map_buf != NULL)
		D_FREE(map_buf);
	return rc;
}

static void
pool_svc_step_down_cb(struct ds_rsvc *rsvc)
{
	struct pool_svc	       *svc = pool_svc_obj(rsvc);
	d_rank_t		rank;
	int			rc;

	ds_cont_svc_step_down(svc->ps_cont_svc);
	fini_svc_pool(svc);

	rc = crt_group_rank(NULL, &rank);
	D_ASSERTF(rc == 0, ""DF_RC"\n", DP_RC(rc));
	D_PRINT(DF_UUID": rank %u no longer pool service leader "DF_U64"\n",
		DP_UUID(svc->ps_uuid), rank, svc->ps_rsvc.s_term);
}

static void
pool_svc_drain_cb(struct ds_rsvc *rsvc)
{
	struct pool_svc *svc = pool_svc_obj(rsvc);

	ds_rebuild_leader_stop(svc->ps_uuid, -1);
}

static int
pool_svc_map_dist_cb(struct ds_rsvc *rsvc)
{
	struct pool_svc	       *svc = pool_svc_obj(rsvc);
	struct rdb_tx		tx;
	struct pool_buf	       *map_buf = NULL;
	uint32_t		map_version;
	int			rc;

	/* Read the pool map into map_buf and map_version. */
	rc = rdb_tx_begin(rsvc->s_db, rsvc->s_term, &tx);
	if (rc != 0)
		goto out;
	ABT_rwlock_rdlock(svc->ps_lock);
	rc = read_map_buf(&tx, &svc->ps_root, &map_buf, &map_version);
	ABT_rwlock_unlock(svc->ps_lock);
	rdb_tx_end(&tx);
	if (rc != 0) {
		D_ERROR(DF_UUID": failed to read pool map buffer: %d\n",
			DP_UUID(svc->ps_uuid), rc);
		goto out;
	}

	rc = pool_iv_map_update(svc->ps_pool, map_buf, map_version);
	if (rc != 0)
		D_ERROR(DF_UUID": failed to distribute pool map %u: %d\n",
			DP_UUID(svc->ps_uuid), map_version, rc);

out:
	if (map_buf != NULL)
		D_FREE(map_buf);
	return rc;
}

static struct ds_rsvc_class pool_svc_rsvc_class = {
	.sc_name	= pool_svc_name_cb,
	.sc_load_uuid	= pool_svc_load_uuid_cb,
	.sc_store_uuid	= pool_svc_store_uuid_cb,
	.sc_delete_uuid	= pool_svc_delete_uuid_cb,
	.sc_locate	= pool_svc_locate_cb,
	.sc_alloc	= pool_svc_alloc_cb,
	.sc_free	= pool_svc_free_cb,
	.sc_step_up	= pool_svc_step_up_cb,
	.sc_step_down	= pool_svc_step_down_cb,
	.sc_drain	= pool_svc_drain_cb,
	.sc_map_dist	= pool_svc_map_dist_cb
};

void
ds_pool_rsvc_class_register(void)
{
	ds_rsvc_class_register(DS_RSVC_CLASS_POOL, &pool_svc_rsvc_class);
}

void
ds_pool_rsvc_class_unregister(void)
{
	ds_rsvc_class_unregister(DS_RSVC_CLASS_POOL);
}

static int
pool_svc_lookup(uuid_t uuid, struct pool_svc **svcp)
{
	struct ds_rsvc *rsvc;
	d_iov_t	id;
	int		rc;

	d_iov_set(&id, uuid, sizeof(uuid_t));
	rc = ds_rsvc_lookup(DS_RSVC_CLASS_POOL, &id, &rsvc);
	if (rc != 0)
		return rc;
	*svcp = pool_svc_obj(rsvc);
	return 0;
}

static void
pool_svc_put(struct pool_svc *svc)
{
	ds_rsvc_put(&svc->ps_rsvc);
}

static int
pool_svc_lookup_leader(uuid_t uuid, struct pool_svc **svcp,
		       struct rsvc_hint *hint)
{
	struct ds_rsvc *rsvc;
	d_iov_t	id;
	int		rc;

	d_iov_set(&id, uuid, sizeof(uuid_t));
	rc = ds_rsvc_lookup_leader(DS_RSVC_CLASS_POOL, &id, &rsvc, hint);
	if (rc != 0)
		return rc;
	*svcp = pool_svc_obj(rsvc);
	return 0;
}

static void
pool_svc_put_leader(struct pool_svc *svc)
{
	ds_rsvc_put_leader(&svc->ps_rsvc);
}

/** Look up container service \a pool_uuid. */
int
ds_pool_cont_svc_lookup_leader(uuid_t pool_uuid, struct cont_svc **svcp,
			       struct rsvc_hint *hint)
{
	struct pool_svc	       *pool_svc;
	int			rc;

	rc = pool_svc_lookup_leader(pool_uuid, &pool_svc, hint);
	if (rc != 0)
		return rc;
	*svcp = pool_svc->ps_cont_svc;
	return 0;
}

/*
 * Try to start the pool. If a pool service RDB exists, start it. Continue the
 * iteration upon errors as other pools may still be able to work.
 */
static int
start_one(uuid_t uuid, void *varg)
{
	char	       *path;
	d_iov_t		id;
	struct stat	st;
	int		rc;

	D_DEBUG(DB_MD, DF_UUID": starting pool\n", DP_UUID(uuid));

	rc = ds_pool_start(uuid);
	if (rc != 0) {
		D_ERROR(DF_UUID": failed to start pool: %d\n", DP_UUID(uuid),
			rc);
		return 0;
	}

	/*
	 * Check if an RDB file exists, to avoid unnecessary error messages
	 * from the ds_rsvc_start() call.
	 */
	path = pool_svc_rdb_path(uuid);
	if (path == NULL) {
		D_ERROR(DF_UUID": failed to allocate rdb path\n",
			DP_UUID(uuid));
		return 0;
	}
	rc = stat(path, &st);
	D_FREE(path);
	if (rc != 0) {
		if (errno != ENOENT)
			D_ERROR(DF_UUID": failed to check rdb existence: %d\n",
				DP_UUID(uuid), errno);
		return 0;
	}

	d_iov_set(&id, uuid, sizeof(uuid_t));
	ds_rsvc_start(DS_RSVC_CLASS_POOL, &id, NULL /* db_uuid */,
		      false /* create */, 0 /* size */, NULL /* replicas */,
		      NULL /* arg */);
	return 0;
}

static void
pool_start_all(void *arg)
{
	int rc;

	/* Scan the storage and start all pool services. */
	rc = ds_mgmt_tgt_pool_iterate(start_one, NULL /* arg */);
	if (rc != 0)
		D_ERROR("failed to scan all pool services: "DF_RC"\n",
			DP_RC(rc));
}

/* Note that this function is currently called from the main xstream. */
int
ds_pool_start_all(void)
{
	ABT_thread	thread;
	int		rc;

	/* Create a ULT to call ds_rsvc_start() in xstream 0. */
	rc = dss_ult_create(pool_start_all, NULL /* arg */, DSS_ULT_POOL_SRV,
			    0 /* tgt_idx */, 0 /* stack_size */, &thread);
	if (rc != 0) {
<<<<<<< HEAD
		D_ERROR("failed to create pool service start ULT: "DF_RC"\n",
			DP_RC(rc));
=======
		D_ERROR("failed to create pool start ULT: %d\n", rc);
>>>>>>> 5ffd7d83
		return rc;
	}
	ABT_thread_join(thread);
	ABT_thread_free(&thread);
	return 0;
}

/*
 * Note that this function is currently called from the main xstream to save
 * one ULT creation.
 */
int
ds_pool_stop_all(void)
{
	/*
	 * TODO: Before returning, release the ds_pool references held by
	 * ds_pool_start_all.
	 */
	return ds_rsvc_stop_all(DS_RSVC_CLASS_POOL);
}

static int
bcast_create(crt_context_t ctx, struct pool_svc *svc, crt_opcode_t opcode,
	     crt_bulk_t bulk_hdl, crt_rpc_t **rpc)
{
	return ds_pool_bcast_create(ctx, svc->ps_pool, DAOS_POOL_MODULE, opcode,
				    rpc, bulk_hdl, NULL);
}

/**
 * Retrieve the latest leader hint from \a db and fill it into \a hint.
 *
 * \param[in]	db	database
 * \param[out]	hint	rsvc hint
 */
void
ds_pool_set_hint(struct rdb *db, struct rsvc_hint *hint)
{
	int rc;

	rc = rdb_get_leader(db, &hint->sh_term, &hint->sh_rank);
	if (rc != 0)
		return;
	hint->sh_flags |= RSVC_HINT_VALID;
}

static int
pool_prop_read(struct rdb_tx *tx, const struct pool_svc *svc, uint64_t bits,
	       daos_prop_t **prop_out)
{
	daos_prop_t	*prop;
	d_iov_t	 value;
	uint64_t	 val;
	uint32_t	 idx = 0, nr = 0;
	int		 rc;

	if (bits & DAOS_PO_QUERY_PROP_LABEL)
		nr++;
	if (bits & DAOS_PO_QUERY_PROP_SPACE_RB)
		nr++;
	if (bits & DAOS_PO_QUERY_PROP_SELF_HEAL)
		nr++;
	if (bits & DAOS_PO_QUERY_PROP_RECLAIM)
		nr++;
	if (bits & DAOS_PO_QUERY_PROP_ACL)
		nr++;
	if (bits & DAOS_PO_QUERY_PROP_OWNER)
		nr++;
	if (bits & DAOS_PO_QUERY_PROP_OWNER_GROUP)
		nr++;
	if (nr == 0)
		return 0;

	prop = daos_prop_alloc(nr);
	if (prop == NULL)
		return -DER_NOMEM;
	*prop_out = prop;
	if (bits & DAOS_PO_QUERY_PROP_LABEL) {
		d_iov_set(&value, NULL, 0);
		rc = rdb_tx_lookup(tx, &svc->ps_root, &ds_pool_prop_label,
				   &value);
		if (rc != 0)
			return rc;
		if (value.iov_len > DAOS_PROP_LABEL_MAX_LEN) {
			D_ERROR("bad label length %zu (> %d).\n", value.iov_len,
				DAOS_PROP_LABEL_MAX_LEN);
			return -DER_IO;
		}
		D_ASSERT(idx < nr);
		prop->dpp_entries[idx].dpe_type = DAOS_PROP_PO_LABEL;
		prop->dpp_entries[idx].dpe_str =
			strndup(value.iov_buf, value.iov_len);
		if (prop->dpp_entries[idx].dpe_str == NULL)
			return -DER_NOMEM;
		idx++;
	}
	if (bits & DAOS_PO_QUERY_PROP_SPACE_RB) {
		d_iov_set(&value, &val, sizeof(val));
		rc = rdb_tx_lookup(tx, &svc->ps_root, &ds_pool_prop_space_rb,
				   &value);
		if (rc != 0)
			return rc;
		D_ASSERT(idx < nr);
		prop->dpp_entries[idx].dpe_type = DAOS_PROP_PO_SPACE_RB;
		prop->dpp_entries[idx].dpe_val = val;
		idx++;
	}
	if (bits & DAOS_PO_QUERY_PROP_SELF_HEAL) {
		d_iov_set(&value, &val, sizeof(val));
		rc = rdb_tx_lookup(tx, &svc->ps_root, &ds_pool_prop_self_heal,
				   &value);
		if (rc != 0)
			return rc;
		D_ASSERT(idx < nr);
		prop->dpp_entries[idx].dpe_type = DAOS_PROP_PO_SELF_HEAL;
		prop->dpp_entries[idx].dpe_val = val;
		idx++;
	}
	if (bits & DAOS_PO_QUERY_PROP_RECLAIM) {
		d_iov_set(&value, &val, sizeof(val));
		rc = rdb_tx_lookup(tx, &svc->ps_root, &ds_pool_prop_reclaim,
				   &value);
		if (rc != 0)
			return rc;
		D_ASSERT(idx < nr);
		prop->dpp_entries[idx].dpe_type = DAOS_PROP_PO_RECLAIM;
		prop->dpp_entries[idx].dpe_val = val;
		idx++;
	}
	if (bits & DAOS_PO_QUERY_PROP_ACL) {
		d_iov_set(&value, NULL, 0);
		rc = rdb_tx_lookup(tx, &svc->ps_root, &ds_pool_prop_acl,
				   &value);
		if (rc != 0)
			return rc;
		D_ASSERT(idx < nr);
		prop->dpp_entries[idx].dpe_type = DAOS_PROP_PO_ACL;
		D_ALLOC(prop->dpp_entries[idx].dpe_val_ptr, value.iov_buf_len);
		if (prop->dpp_entries[idx].dpe_val_ptr == NULL)
			return -DER_NOMEM;
		memcpy(prop->dpp_entries[idx].dpe_val_ptr, value.iov_buf,
		       value.iov_buf_len);
		idx++;
	}
	if (bits & DAOS_PO_QUERY_PROP_OWNER) {
		d_iov_set(&value, NULL, 0);
		rc = rdb_tx_lookup(tx, &svc->ps_root, &ds_pool_prop_owner,
				   &value);
		if (rc != 0)
			return rc;
		if (value.iov_len > DAOS_ACL_MAX_PRINCIPAL_LEN) {
			D_ERROR("bad owner length %zu (> %d).\n", value.iov_len,
				DAOS_ACL_MAX_PRINCIPAL_LEN);
			return -DER_IO;
		}
		D_ASSERT(idx < nr);
		prop->dpp_entries[idx].dpe_type = DAOS_PROP_PO_OWNER;
		prop->dpp_entries[idx].dpe_str =
			strndup(value.iov_buf, value.iov_len);
		if (prop->dpp_entries[idx].dpe_str == NULL)
			return -DER_NOMEM;
		idx++;
	}
	if (bits & DAOS_PO_QUERY_PROP_OWNER_GROUP) {
		d_iov_set(&value, NULL, 0);
		rc = rdb_tx_lookup(tx, &svc->ps_root, &ds_pool_prop_owner_group,
				   &value);
		if (rc != 0)
			return rc;
		if (value.iov_len > DAOS_ACL_MAX_PRINCIPAL_LEN) {
			D_ERROR("bad owner group length %zu (> %d).\n",
				value.iov_len,
				DAOS_ACL_MAX_PRINCIPAL_LEN);
			return -DER_IO;
		}
		D_ASSERT(idx < nr);
		prop->dpp_entries[idx].dpe_type = DAOS_PROP_PO_OWNER_GROUP;
		prop->dpp_entries[idx].dpe_str =
			strndup(value.iov_buf, value.iov_len);
		if (prop->dpp_entries[idx].dpe_str == NULL)
			return -DER_NOMEM;
		idx++;
	}
	return 0;
}

static int
pool_map_update(crt_context_t ctx, struct pool_svc *svc,
		uint32_t map_version, struct pool_buf *buf)
{
	int			rc;

	/* If iv_ns is NULL, it means the pool is not connected,
	 * then it only update its own(leader's) pool map, instead
	 * of distributing pool map to all other servers. offline
	 * rebuild will redistribute the pool map by itself anyway.
	 */
	if (svc->ps_pool->sp_iv_ns == NULL) {
		rc = ds_pool_tgt_map_update(svc->ps_pool, buf, map_version);
		return rc;
	}

	D_DEBUG(DF_DSMS, DF_UUID": update ver %d pb_nr %d\n",
		 DP_UUID(svc->ps_uuid), map_version, buf->pb_nr);

	rc = pool_iv_map_update(svc->ps_pool, buf, map_version);

	return rc;
}

/*
 * We use this RPC to not only create the pool metadata but also initialize the
 * pool/container service DB.
 */
void
ds_pool_create_handler(crt_rpc_t *rpc)
{
	struct pool_create_in  *in = crt_req_get(rpc);
	struct pool_create_out *out = crt_reply_get(rpc);
	struct pool_svc	       *svc;
	struct rdb_tx		tx;
	d_iov_t		value;
	struct rdb_kvs_attr	attr;
	daos_prop_t	       *prop_dup = NULL;
	int			rc;

	D_DEBUG(DF_DSMS, DF_UUID": processing rpc %p\n",
		DP_UUID(in->pri_op.pi_uuid), rpc);

	if (in->pri_ntgts != in->pri_tgt_uuids.ca_count ||
	    in->pri_ntgts != in->pri_tgt_ranks->rl_nr)
		D_GOTO(out, rc = -DER_PROTO);
	if (in->pri_ndomains != in->pri_domains.ca_count)
		D_GOTO(out, rc = -DER_PROTO);

	/* This RPC doesn't care about whether the service is up. */
	rc = pool_svc_lookup(in->pri_op.pi_uuid, &svc);
	if (rc != 0)
		D_GOTO(out, rc);

	/*
	 * Simply serialize this whole RPC with rsvc_step_{up,down}_cb() and
	 * ds_rsvc_stop().
	 */
	ABT_mutex_lock(svc->ps_rsvc.s_mutex);

	if (svc->ps_rsvc.s_stop) {
		D_DEBUG(DB_MD, DF_UUID": pool service already stopping\n",
			DP_UUID(svc->ps_uuid));
		D_GOTO(out_mutex, rc = -DER_CANCELED);
	}

	rc = rdb_tx_begin(svc->ps_rsvc.s_db, RDB_NIL_TERM, &tx);
	if (rc != 0)
		D_GOTO(out_mutex, rc);
	ABT_rwlock_wrlock(svc->ps_lock);
	ds_cont_wrlock_metadata(svc->ps_cont_svc);

	/* See if the DB has already been initialized. */
	d_iov_set(&value, NULL /* buf */, 0 /* size */);
	rc = rdb_tx_lookup(&tx, &svc->ps_root, &ds_pool_prop_map_buffer,
			   &value);
	if (rc != -DER_NONEXIST) {
		if (rc == 0)
			D_DEBUG(DF_DSMS, DF_UUID": db already initialized\n",
				DP_UUID(svc->ps_uuid));
		else
			D_ERROR(DF_UUID": failed to look up pool map: "
				""DF_RC"\n", DP_UUID(svc->ps_uuid), DP_RC(rc));
		D_GOTO(out_tx, rc);
	}

	/* duplicate the default properties, overwrite it with pool create
	 * parameter and then write to pool meta data.
	 */
	prop_dup = daos_prop_dup(&pool_prop_default, true);
	if (prop_dup == NULL) {
		D_ERROR("daos_prop_dup failed.\n");
		D_GOTO(out_tx, rc = -DER_NOMEM);
	}
	rc = pool_prop_default_copy(prop_dup, in->pri_prop);
	if (rc) {
		D_ERROR("daos_prop_default_copy failed.\n");
		D_GOTO(out_tx, rc);
	}

	/* Initialize the DB and the metadata for this pool. */
	attr.dsa_class = RDB_KVS_GENERIC;
	attr.dsa_order = 8;
	rc = rdb_tx_create_root(&tx, &attr);
	if (rc != 0)
		D_GOTO(out_tx, rc);
	rc = init_pool_metadata(&tx, &svc->ps_root, in->pri_tgt_uuids.ca_count,
				in->pri_tgt_uuids.ca_arrays, NULL /* group */,
				in->pri_tgt_ranks, prop_dup,
				in->pri_ndomains, in->pri_domains.ca_arrays);
	if (rc != 0)
		D_GOTO(out_tx, rc);
	rc = ds_cont_init_metadata(&tx, &svc->ps_root, in->pri_op.pi_uuid);
	if (rc != 0)
		D_GOTO(out_tx, rc);

	rc = rdb_tx_commit(&tx);
	if (rc != 0)
		D_GOTO(out_tx, rc);

out_tx:
	daos_prop_free(prop_dup);
	ds_cont_unlock_metadata(svc->ps_cont_svc);
	ABT_rwlock_unlock(svc->ps_lock);
	rdb_tx_end(&tx);
	if (rc != 0)
		D_GOTO(out_svc, rc);

	if (svc->ps_rsvc.s_state == DS_RSVC_UP_EMPTY) {
		/*
		 * The DB is no longer empty. Since the previous
		 * pool_svc_step_up_cb() call didn't finish stepping up due to
		 * an empty DB, and there hasn't been a pool_svc_step_down_cb()
		 * call yet, we should call pool_svc_step_up() to finish
		 * stepping up.
		 */
		D_DEBUG(DF_DSMS, DF_UUID": trying to finish stepping up\n",
			DP_UUID(in->pri_op.pi_uuid));
		rc = pool_svc_step_up_cb(&svc->ps_rsvc);
		if (rc != 0) {
			D_ASSERT(rc != DER_UNINIT);
			/* TODO: Ask rdb to step down. */
			D_GOTO(out_svc, rc);
		}
		svc->ps_rsvc.s_state = DS_RSVC_UP;
		ABT_cond_broadcast(svc->ps_rsvc.s_state_cv);
	}

out_mutex:
	ABT_mutex_unlock(svc->ps_rsvc.s_mutex);
out_svc:
	ds_rsvc_set_hint(&svc->ps_rsvc, &out->pro_op.po_hint);
	pool_svc_put(svc);
out:
	out->pro_op.po_rc = rc;
	D_DEBUG(DF_DSMS, DF_UUID": replying rpc %p: "DF_RC"\n",
		DP_UUID(in->pri_op.pi_uuid), rpc, DP_RC(rc));
	crt_reply_send(rpc);
}

static int
pool_connect_bcast(crt_context_t ctx, struct pool_svc *svc,
		   const uuid_t pool_hdl, uint64_t capas,
		   struct daos_pool_space *ps, crt_bulk_t map_buf_bulk)
{
	struct pool_tgt_connect_in     *in;
	struct pool_tgt_connect_out    *out;
	d_rank_t		       rank;
	crt_rpc_t		       *rpc;
	int				rc;

	D_DEBUG(DF_DSMS, DF_UUID": bcasting\n", DP_UUID(svc->ps_uuid));

	rc = crt_group_rank(svc->ps_pool->sp_group, &rank);
	if (rc != 0)
		D_GOTO(out, rc);

	rc = bcast_create(ctx, svc, POOL_TGT_CONNECT, map_buf_bulk, &rpc);
	if (rc != 0)
		D_GOTO(out, rc);

	in = crt_req_get(rpc);
	uuid_copy(in->tci_uuid, svc->ps_uuid);
	uuid_copy(in->tci_hdl, pool_hdl);
	in->tci_capas = capas;
	in->tci_map_version = pool_map_get_version(svc->ps_pool->sp_map);
	in->tci_iv_ns_id = ds_iv_ns_id_get(svc->ps_pool->sp_iv_ns);
	in->tci_master_rank = rank;
	if (ps != NULL)
		in->tci_query_bits = DAOS_PO_QUERY_SPACE;

	rc = dss_rpc_send(rpc);
	if (rc == 0 && DAOS_FAIL_CHECK(DAOS_POOL_CONNECT_FAIL_CORPC))
		rc = -DER_TIMEDOUT;
	if (rc != 0)
		D_GOTO(out_rpc, rc);

	out = crt_reply_get(rpc);
	rc = out->tco_rc;
	if (rc != 0) {
		D_ERROR(DF_UUID": failed to connect to "DF_RC" targets\n",
			DP_UUID(svc->ps_uuid), DP_RC(rc));
		rc = -DER_IO;
	} else {
		if (ps != NULL)
			*ps = out->tco_space;
	}

out_rpc:
	crt_req_decref(rpc);
out:
	D_DEBUG(DF_DSMS, DF_UUID": bcasted: "DF_RC"\n", DP_UUID(svc->ps_uuid),
		DP_RC(rc));
	return rc;
}

static int
bulk_cb(const struct crt_bulk_cb_info *cb_info)
{
	ABT_eventual *eventual = cb_info->bci_arg;

	ABT_eventual_set(*eventual, (void *)&cb_info->bci_rc,
			 sizeof(cb_info->bci_rc));
	return 0;
}

/*
 * Transfer the pool map to "remote_bulk". If the remote bulk buffer is too
 * small, then return -DER_TRUNC and set "required_buf_size" to the local pool
 * map buffer size.
 * If the map_buf_bulk is non-NULL, then the created local bulk handle for
 * pool_buf will be returned and caller needs to do crt_bulk_free later.
 * If the map_buf_bulk is NULL then the internally created local bulk handle
 * will be freed within this function.
 */
static int
transfer_map_buf(struct pool_buf *map_buf, uint32_t map_version,
		 struct pool_svc *svc, crt_rpc_t *rpc,
		 crt_bulk_t remote_bulk, uint32_t *required_buf_size)
{
	size_t			map_buf_size;
	daos_size_t		remote_bulk_size;
	d_iov_t		map_iov;
	d_sg_list_t		map_sgl;
	crt_bulk_t		bulk = CRT_BULK_NULL;
	struct crt_bulk_desc	map_desc;
	crt_bulk_opid_t		map_opid;
	ABT_eventual		eventual;
	int		       *status;
	int			rc;

	if (map_version != pool_map_get_version(svc->ps_pool->sp_map)) {
		D_ERROR(DF_UUID": found different cached and persistent pool "
			"map versions: cached=%u persistent=%u\n",
			DP_UUID(svc->ps_uuid),
			pool_map_get_version(svc->ps_pool->sp_map),
			map_version);
		D_GOTO(out, rc = -DER_IO);
	}

	map_buf_size = pool_buf_size(map_buf->pb_nr);

	/* Check if the client bulk buffer is large enough. */
	rc = crt_bulk_get_len(remote_bulk, &remote_bulk_size);
	if (rc != 0)
		D_GOTO(out, rc);
	if (remote_bulk_size < map_buf_size) {
		D_ERROR(DF_UUID": remote pool map buffer ("DF_U64") < required "
			"(%lu)\n", DP_UUID(svc->ps_uuid), remote_bulk_size,
			map_buf_size);
		*required_buf_size = map_buf_size;
		D_GOTO(out, rc = -DER_TRUNC);
	}

	d_iov_set(&map_iov, map_buf, map_buf_size);
	map_sgl.sg_nr = 1;
	map_sgl.sg_nr_out = 0;
	map_sgl.sg_iovs = &map_iov;

	rc = crt_bulk_create(rpc->cr_ctx, &map_sgl, CRT_BULK_RO, &bulk);
	if (rc != 0)
		D_GOTO(out, rc);

	/* Prepare "map_desc" for crt_bulk_transfer(). */
	map_desc.bd_rpc = rpc;
	map_desc.bd_bulk_op = CRT_BULK_PUT;
	map_desc.bd_remote_hdl = remote_bulk;
	map_desc.bd_remote_off = 0;
	map_desc.bd_local_hdl = bulk;
	map_desc.bd_local_off = 0;
	map_desc.bd_len = map_iov.iov_len;

	rc = ABT_eventual_create(sizeof(*status), &eventual);
	if (rc != ABT_SUCCESS)
		D_GOTO(out_bulk, rc = dss_abterr2der(rc));

	rc = crt_bulk_transfer(&map_desc, bulk_cb, &eventual, &map_opid);
	if (rc != 0)
		D_GOTO(out_eventual, rc);

	rc = ABT_eventual_wait(eventual, (void **)&status);
	if (rc != ABT_SUCCESS)
		D_GOTO(out_eventual, rc = dss_abterr2der(rc));

	if (*status != 0)
		D_GOTO(out_eventual, rc = *status);

out_eventual:
	ABT_eventual_free(&eventual);
out_bulk:
	if (bulk != CRT_BULK_NULL)
		crt_bulk_free(bulk);
out:
	return rc;
}

void
ds_pool_connect_handler(crt_rpc_t *rpc)
{
	struct pool_connect_in	       *in = crt_req_get(rpc);
	struct pool_connect_out	       *out = crt_reply_get(rpc);
	struct pool_svc		       *svc;
	struct pool_buf		       *map_buf;
	uint32_t			map_version;
	struct rdb_tx			tx;
	d_iov_t				key;
	d_iov_t				value;
	struct pool_hdl			hdl;
	uint32_t			nhandles;
	int				skip_update = 0;
	int				rc;
	daos_prop_t		       *prop;
	uint64_t			prop_bits;
	struct daos_prop_entry	       *acl_entry;
	struct pool_owner		owner;
	struct daos_prop_entry	       *owner_entry;
	struct daos_prop_entry	       *owner_grp_entry;

	D_DEBUG(DF_DSMS, DF_UUID": processing rpc %p: hdl="DF_UUID"\n",
		DP_UUID(in->pci_op.pi_uuid), rpc, DP_UUID(in->pci_op.pi_hdl));

	rc = pool_svc_lookup_leader(in->pci_op.pi_uuid, &svc,
				    &out->pco_op.po_hint);
	if (rc != 0)
		D_GOTO(out, rc);

	if (in->pci_query_bits & DAOS_PO_QUERY_REBUILD_STATUS) {
		rc = ds_rebuild_query(in->pci_op.pi_uuid, &out->pco_rebuild_st);
		if (rc != 0)
			D_GOTO(out_svc, rc);
	}

	rc = rdb_tx_begin(svc->ps_rsvc.s_db, svc->ps_rsvc.s_term, &tx);
	if (rc != 0)
		D_GOTO(out_svc, rc);

	ABT_rwlock_wrlock(svc->ps_lock);

	/* Check existing pool handles. */
	d_iov_set(&key, in->pci_op.pi_hdl, sizeof(uuid_t));
	d_iov_set(&value, &hdl, sizeof(hdl));
	rc = rdb_tx_lookup(&tx, &svc->ps_handles, &key, &value);
	if (rc == 0) {
		if (hdl.ph_capas == in->pci_capas) {
			/*
			 * The handle already exists; only do the pool map
			 * transfer.
			 */
			skip_update = 1;
		} else {
			/* The existing one does not match the new one. */
			D_ERROR(DF_UUID": found conflicting pool handle\n",
				DP_UUID(in->pci_op.pi_uuid));
			D_GOTO(out_lock, rc = -DER_EXIST);
		}
	} else if (rc != -DER_NONEXIST) {
		D_GOTO(out_lock, rc);
	}

	/* Fetch properties, the  ACL and ownership info for access check,
	 * all properties will update to IV.
	 */
	prop_bits = DAOS_PO_QUERY_PROP_ALL;
	rc = pool_prop_read(&tx, svc, prop_bits, &prop);
	if (rc != 0) {
		D_ERROR(DF_UUID": cannot get access data for pool, "
			"rc="DF_RC"\n", DP_UUID(in->pci_op.pi_uuid), DP_RC(rc));
		D_GOTO(out_map_version, rc);
	}
	D_ASSERT(prop != NULL);

	acl_entry = daos_prop_entry_get(prop, DAOS_PROP_PO_ACL);
	D_ASSERT(acl_entry != NULL);
	D_ASSERT(acl_entry->dpe_val_ptr != NULL);

	owner_entry = daos_prop_entry_get(prop, DAOS_PROP_PO_OWNER);
	D_ASSERT(owner_entry != NULL);
	D_ASSERT(owner_entry->dpe_str != NULL);

	owner_grp_entry = daos_prop_entry_get(prop, DAOS_PROP_PO_OWNER_GROUP);
	D_ASSERT(owner_grp_entry != NULL);
	D_ASSERT(owner_grp_entry->dpe_str != NULL);

	owner.user = owner_entry->dpe_str;
	owner.group = owner_grp_entry->dpe_str;

	rc = ds_sec_check_pool_access(acl_entry->dpe_val_ptr, &owner,
			&in->pci_cred, in->pci_capas);
	if (rc != 0) {
		D_ERROR(DF_UUID": refusing connect attempt for "
			DF_X64" error: "DF_RC"\n", DP_UUID(in->pci_op.pi_uuid),
			in->pci_capas, DP_RC(rc));
		D_GOTO(out_pool_prop, rc = -DER_NO_PERM);
	}

	/*
	 * Transfer the pool map to the client before adding the pool handle,
	 * so that we don't need to worry about rolling back the transaction
	 * when the transfer fails. The client has already been authenticated
	 * and authorized at this point. If an error occurs after the transfer
	 * completes, then we simply return the error and the client will throw
	 * its pool_buf away.
	 */
	rc = locate_map_buf(&tx, &svc->ps_root, &map_buf, &map_version);
	if (rc != 0) {
		D_ERROR(DF_UUID": failed to read pool map: "DF_RC"\n",
			DP_UUID(svc->ps_uuid), DP_RC(rc));
		D_GOTO(out_pool_prop, rc);
	}
	rc = transfer_map_buf(map_buf, map_version, svc, rpc, in->pci_map_bulk,
			      &out->pco_map_buf_size);
	if (rc != 0)
		D_GOTO(out_pool_prop, rc);

	if (skip_update)
		D_GOTO(out_pool_prop, rc = 0);

	d_iov_set(&value, &nhandles, sizeof(nhandles));
	rc = rdb_tx_lookup(&tx, &svc->ps_root, &ds_pool_prop_nhandles, &value);
	if (rc != 0)
		D_GOTO(out_pool_prop, rc);

	/* Take care of exclusive handles. */
	if (nhandles != 0) {
		if (in->pci_capas & DAOS_PC_EX) {
			D_DEBUG(DF_DSMS, DF_UUID": others already connected\n",
				DP_UUID(in->pci_op.pi_uuid));
			D_GOTO(out_pool_prop, rc = -DER_BUSY);
		} else {
			/*
			 * If there is a non-exclusive handle, then all handles
			 * are non-exclusive.
			 */
			d_iov_set(&value, &hdl, sizeof(hdl));
			rc = rdb_tx_fetch(&tx, &svc->ps_handles,
					  RDB_PROBE_FIRST, NULL /* key_in */,
					  NULL /* key_out */, &value);
			if (rc != 0)
				D_GOTO(out_pool_prop, rc);
			if (hdl.ph_capas & DAOS_PC_EX)
				D_GOTO(out_pool_prop, rc = -DER_BUSY);
		}
	}

	rc = pool_connect_bcast(rpc->cr_ctx, svc, in->pci_op.pi_hdl,
				in->pci_capas,
				(in->pci_query_bits & DAOS_PO_QUERY_SPACE) ?
				&out->pco_space : NULL, CRT_BULK_NULL);
	if (rc != 0) {
		D_ERROR(DF_UUID": failed to connect to targets: "DF_RC"\n",
			DP_UUID(in->pci_op.pi_uuid), DP_RC(rc));
		D_GOTO(out_pool_prop, rc);
	}

	hdl.ph_capas = in->pci_capas;
	nhandles++;

	d_iov_set(&value, &nhandles, sizeof(nhandles));
	rc = rdb_tx_update(&tx, &svc->ps_root, &ds_pool_prop_nhandles, &value);
	if (rc != 0)
		D_GOTO(out_pool_prop, rc);

	d_iov_set(&key, in->pci_op.pi_hdl, sizeof(uuid_t));
	d_iov_set(&value, &hdl, sizeof(hdl));
	rc = rdb_tx_update(&tx, &svc->ps_handles, &key, &value);
	if (rc != 0)
		D_GOTO(out_pool_prop, rc);

	rc = rdb_tx_commit(&tx);
	if (rc)
		D_GOTO(out_pool_prop, rc);

	/* Update pool map by IV */
	rc = pool_map_update(rpc->cr_ctx, svc, map_version, map_buf);
	if (rc) {
		D_ERROR("pool_map_update failed "DF_RC"\n", DP_RC(rc));
		D_GOTO(out_pool_prop, rc);
	}

	/* Update pool properties by IV */
	rc = pool_iv_prop_update(svc->ps_pool, prop);
	if (rc)
		D_ERROR("pool_iv_prop_update failed "DF_RC"\n", DP_RC(rc));

out_pool_prop:
	daos_prop_free(prop);
out_map_version:
	out->pco_op.po_map_version = pool_map_get_version(svc->ps_pool->sp_map);
out_lock:
	ABT_rwlock_unlock(svc->ps_lock);
	rdb_tx_end(&tx);
out_svc:
	ds_rsvc_set_hint(&svc->ps_rsvc, &out->pco_op.po_hint);
	pool_svc_put_leader(svc);
out:
	out->pco_op.po_rc = rc;
	D_DEBUG(DF_DSMS, DF_UUID": replying rpc %p: "DF_RC"\n",
		DP_UUID(in->pci_op.pi_uuid), rpc, DP_RC(rc));
	crt_reply_send(rpc);
}

static int
pool_disconnect_bcast(crt_context_t ctx, struct pool_svc *svc,
		      uuid_t *pool_hdls, int n_pool_hdls)
{
	struct pool_tgt_disconnect_in  *in;
	struct pool_tgt_disconnect_out *out;
	crt_rpc_t		       *rpc;
	int				rc;

	D_DEBUG(DF_DSMS, DF_UUID": bcasting\n", DP_UUID(svc->ps_uuid));

	rc = bcast_create(ctx, svc, POOL_TGT_DISCONNECT, NULL, &rpc);
	if (rc != 0)
		D_GOTO(out, rc);

	in = crt_req_get(rpc);
	uuid_copy(in->tdi_uuid, svc->ps_uuid);
	in->tdi_hdls.ca_arrays = pool_hdls;
	in->tdi_hdls.ca_count = n_pool_hdls;
	rc = dss_rpc_send(rpc);
	if (rc == 0 && DAOS_FAIL_CHECK(DAOS_POOL_DISCONNECT_FAIL_CORPC))
		rc = -DER_TIMEDOUT;
	if (rc != 0)
		D_GOTO(out_rpc, rc);

	out = crt_reply_get(rpc);
	rc = out->tdo_rc;
	if (rc != 0) {
		D_ERROR(DF_UUID": failed to disconnect from "DF_RC" targets\n",
			DP_UUID(svc->ps_uuid), DP_RC(rc));
		rc = -DER_IO;
	}

out_rpc:
	crt_req_decref(rpc);
out:
	D_DEBUG(DF_DSMS, DF_UUID": bcasted: "DF_RC"\n", DP_UUID(svc->ps_uuid),
		DP_RC(rc));
	return rc;
}

static int
pool_disconnect_hdls(struct rdb_tx *tx, struct pool_svc *svc, uuid_t *hdl_uuids,
		     int n_hdl_uuids, crt_context_t ctx)
{
	d_iov_t	value;
	uint32_t	nhandles;
	int		i;
	int		rc;

	D_ASSERTF(n_hdl_uuids > 0, "%d\n", n_hdl_uuids);

	D_DEBUG(DF_DSMS, DF_UUID": disconnecting %d hdls: hdl_uuids[0]="DF_UUID
		"\n", DP_UUID(svc->ps_uuid), n_hdl_uuids,
		DP_UUID(hdl_uuids[0]));

	/*
	 * TODO: Send POOL_TGT_CLOSE_CONTS and somehow retry until every
	 * container service has responded (through ds_pool).
	 */
	rc = ds_cont_close_by_pool_hdls(svc->ps_uuid, hdl_uuids, n_hdl_uuids,
					ctx);
	if (rc != 0)
		D_GOTO(out, rc);

	rc = pool_disconnect_bcast(ctx, svc, hdl_uuids, n_hdl_uuids);
	if (rc != 0)
		D_GOTO(out, rc);

	d_iov_set(&value, &nhandles, sizeof(nhandles));
	rc = rdb_tx_lookup(tx, &svc->ps_root, &ds_pool_prop_nhandles, &value);
	if (rc != 0)
		D_GOTO(out, rc);

	nhandles -= n_hdl_uuids;

	for (i = 0; i < n_hdl_uuids; i++) {
		d_iov_t key;

		d_iov_set(&key, hdl_uuids[i], sizeof(uuid_t));
		rc = rdb_tx_delete(tx, &svc->ps_handles, &key);
		if (rc != 0)
			D_GOTO(out, rc);
	}

	d_iov_set(&value, &nhandles, sizeof(nhandles));
	rc = rdb_tx_update(tx, &svc->ps_root, &ds_pool_prop_nhandles, &value);
	if (rc != 0)
		D_GOTO(out, rc);

out:
	D_DEBUG(DF_DSMS, DF_UUID": leaving: "DF_RC"\n", DP_UUID(svc->ps_uuid),
		DP_RC(rc));
	return rc;
}

void
ds_pool_disconnect_handler(crt_rpc_t *rpc)
{
	struct pool_disconnect_in      *pdi = crt_req_get(rpc);
	struct pool_disconnect_out     *pdo = crt_reply_get(rpc);
	struct pool_svc		       *svc;
	struct rdb_tx			tx;
	d_iov_t			key;
	d_iov_t			value;
	struct pool_hdl			hdl;
	int				rc;

	D_DEBUG(DF_DSMS, DF_UUID": processing rpc %p: hdl="DF_UUID"\n",
		DP_UUID(pdi->pdi_op.pi_uuid), rpc, DP_UUID(pdi->pdi_op.pi_hdl));

	rc = pool_svc_lookup_leader(pdi->pdi_op.pi_uuid, &svc,
				    &pdo->pdo_op.po_hint);
	if (rc != 0)
		D_GOTO(out, rc);

	rc = rdb_tx_begin(svc->ps_rsvc.s_db, svc->ps_rsvc.s_term, &tx);
	if (rc != 0)
		D_GOTO(out_svc, rc);

	ABT_rwlock_wrlock(svc->ps_lock);

	d_iov_set(&key, pdi->pdi_op.pi_hdl, sizeof(uuid_t));
	d_iov_set(&value, &hdl, sizeof(hdl));
	rc = rdb_tx_lookup(&tx, &svc->ps_handles, &key, &value);
	if (rc != 0) {
		if (rc == -DER_NONEXIST)
			rc = 0;
		D_GOTO(out_lock, rc);
	}

	rc = pool_disconnect_hdls(&tx, svc, &pdi->pdi_op.pi_hdl,
				  1 /* n_hdl_uuids */, rpc->cr_ctx);
	if (rc != 0)
		D_GOTO(out_lock, rc);

	rc = rdb_tx_commit(&tx);
	/* No need to set pdo->pdo_op.po_map_version. */
out_lock:
	ABT_rwlock_unlock(svc->ps_lock);
	rdb_tx_end(&tx);
out_svc:
	ds_rsvc_set_hint(&svc->ps_rsvc, &pdo->pdo_op.po_hint);
	pool_svc_put_leader(svc);
out:
	pdo->pdo_op.po_rc = rc;
	D_DEBUG(DF_DSMS, DF_UUID": replying rpc %p: "DF_RC"\n",
		DP_UUID(pdi->pdi_op.pi_uuid), rpc, DP_RC(rc));
	crt_reply_send(rpc);
}

static int
pool_space_query_bcast(crt_context_t ctx, struct pool_svc *svc, uuid_t pool_hdl,
		       struct daos_pool_space *ps)
{
	struct pool_tgt_query_in	*in;
	struct pool_tgt_query_out	*out;
	crt_rpc_t			*rpc;
	int				 rc;

	D_DEBUG(DB_MD, DF_UUID": bcasting\n", DP_UUID(svc->ps_uuid));

	rc = bcast_create(ctx, svc, POOL_TGT_QUERY, NULL, &rpc);
	if (rc != 0)
		goto out;

	in = crt_req_get(rpc);
	uuid_copy(in->tqi_op.pi_uuid, svc->ps_uuid);
	uuid_copy(in->tqi_op.pi_hdl, pool_hdl);
	rc = dss_rpc_send(rpc);
	if (rc == 0 && DAOS_FAIL_CHECK(DAOS_POOL_QUERY_FAIL_CORPC))
		rc = -DER_TIMEDOUT;
	if (rc != 0)
		goto out_rpc;

	out = crt_reply_get(rpc);
	rc = out->tqo_rc;
	if (rc != 0) {
		D_ERROR(DF_UUID": failed to query from "DF_RC" targets\n",
			DP_UUID(svc->ps_uuid), DP_RC(rc));
		rc = -DER_IO;
	} else {
		D_ASSERT(ps != NULL);
		*ps = out->tqo_space;
	}

out_rpc:
	crt_req_decref(rpc);
out:
	D_DEBUG(DB_MD, DF_UUID": bcasted: "DF_RC"\n", DP_UUID(svc->ps_uuid),
		DP_RC(rc));
	return rc;
}

/*
 * Transfer list of containers to "remote_bulk". If the remote bulk buffer
 * is too small, then return -DER_TRUNC. RPC response will contain the number
 * of containers in the pool that the client can use to resize its buffer
 * for another RPC request.
 */
static int
transfer_cont_buf(struct daos_pool_cont_info *cont_buf, size_t ncont,
		  struct pool_svc *svc, crt_rpc_t *rpc, crt_bulk_t remote_bulk)
{
	size_t				 cont_buf_size;
	daos_size_t			 remote_bulk_size;
	d_iov_t				 cont_iov;
	d_sg_list_t			 cont_sgl;
	crt_bulk_t			 bulk = CRT_BULK_NULL;
	struct crt_bulk_desc		 bulk_desc;
	crt_bulk_opid_t			 bulk_opid;
	ABT_eventual			 eventual;
	int				*status;
	int				 rc;

	D_ASSERT(ncont > 0);
	cont_buf_size = ncont * sizeof(struct daos_pool_cont_info);

	/* Check if the client bulk buffer is large enough. */
	rc = crt_bulk_get_len(remote_bulk, &remote_bulk_size);
	if (rc != 0)
		D_GOTO(out, rc);
	if (remote_bulk_size < cont_buf_size) {
		D_ERROR(DF_UUID": remote container buffer("DF_U64")"
			" < required (%lu)\n", DP_UUID(svc->ps_uuid),
			remote_bulk_size, cont_buf_size);
		D_GOTO(out, rc = -DER_TRUNC);
	}

	d_iov_set(&cont_iov, cont_buf, cont_buf_size);
	cont_sgl.sg_nr = 1;
	cont_sgl.sg_nr_out = 0;
	cont_sgl.sg_iovs = &cont_iov;

	rc = crt_bulk_create(rpc->cr_ctx, &cont_sgl, CRT_BULK_RO, &bulk);
	if (rc != 0)
		D_GOTO(out, rc);

	/* Prepare for crt_bulk_transfer(). */
	bulk_desc.bd_rpc = rpc;
	bulk_desc.bd_bulk_op = CRT_BULK_PUT;
	bulk_desc.bd_remote_hdl = remote_bulk;
	bulk_desc.bd_remote_off = 0;
	bulk_desc.bd_local_hdl = bulk;
	bulk_desc.bd_local_off = 0;
	bulk_desc.bd_len = cont_iov.iov_len;

	rc = ABT_eventual_create(sizeof(*status), &eventual);
	if (rc != ABT_SUCCESS)
		D_GOTO(out_bulk, rc = dss_abterr2der(rc));

	rc = crt_bulk_transfer(&bulk_desc, bulk_cb, &eventual, &bulk_opid);
	if (rc != 0)
		D_GOTO(out_eventual, rc);

	rc = ABT_eventual_wait(eventual, (void **)&status);
	if (rc != ABT_SUCCESS)
		D_GOTO(out_eventual, rc = dss_abterr2der(rc));

	if (*status != 0)
		D_GOTO(out_eventual, rc = *status);

out_eventual:
	ABT_eventual_free(&eventual);
out_bulk:
	if (bulk != CRT_BULK_NULL)
		crt_bulk_free(bulk);
out:
	return rc;
}

/* CaRT RPC handler for pool container listing
 * Requires a pool handle (except for rebuild).
 */
void
ds_pool_list_cont_handler(crt_rpc_t *rpc)
{
	struct pool_list_cont_in	*in = crt_req_get(rpc);
	struct pool_list_cont_out	*out = crt_reply_get(rpc);
	struct daos_pool_cont_info	*cont_buf = NULL;
	uint64_t			 ncont = 0;
	struct pool_svc			*svc;
	struct rdb_tx			 tx;
	d_iov_t				 key;
	d_iov_t				 value;
	struct pool_hdl			 hdl;
	int				 rc;

	D_DEBUG(DF_DSMS, DF_UUID": processing rpc %p: hdl="DF_UUID"\n",
		DP_UUID(in->plci_op.pi_uuid), rpc, DP_UUID(in->plci_op.pi_hdl));

	rc = pool_svc_lookup_leader(in->plci_op.pi_uuid, &svc,
				    &out->plco_op.po_hint);
	if (rc != 0)
		D_GOTO(out, rc);

	rc = rdb_tx_begin(svc->ps_rsvc.s_db, svc->ps_rsvc.s_term, &tx);
	if (rc != 0)
		D_GOTO(out_svc, rc);

	ABT_rwlock_rdlock(svc->ps_lock);

	/* Verify the pool handle. Note: since rebuild will not
	 * connect the pool, so we only verify the non-rebuild
	 * pool.
	 */
	if (!is_rebuild_pool(in->plci_op.pi_uuid, in->plci_op.pi_hdl)) {
		d_iov_set(&key, in->plci_op.pi_hdl, sizeof(uuid_t));
		d_iov_set(&value, &hdl, sizeof(hdl));
		rc = rdb_tx_lookup(&tx, &svc->ps_handles, &key, &value);
		if (rc == -DER_NONEXIST)
			rc = -DER_NO_HDL;
			/* defer goto out_svc until unlock/tx_end */
	}

	ABT_rwlock_unlock(svc->ps_lock);
	rdb_tx_end(&tx);
	if (rc != 0)
		D_GOTO(out_svc, rc);

	/* Call container service to get the list */
	rc = ds_cont_list(in->plci_op.pi_uuid, &cont_buf, &ncont);
	if (rc != 0) {
		D_GOTO(out_svc, rc);
	} else if ((in->plci_ncont > 0) && (ncont > in->plci_ncont)) {
		/* Got a list, but client buffer not supplied or too small */
		D_DEBUG(DF_DSMS, DF_UUID": hdl="DF_UUID": has %"PRIu64
				 " containers (more than client: %"PRIu64")\n",
				 DP_UUID(in->plci_op.pi_uuid),
				 DP_UUID(in->plci_op.pi_hdl),
				 ncont, in->plci_ncont);
		D_GOTO(out_free_cont_buf, rc = -DER_TRUNC);
	} else {
		D_DEBUG(DF_DSMS, DF_UUID": hdl="DF_UUID": has %"PRIu64
				 " containers\n", DP_UUID(in->plci_op.pi_uuid),
				 DP_UUID(in->plci_op.pi_hdl), ncont);

		/* Send any results only if client provided a handle */
		if (cont_buf && (in->plci_ncont > 0) &&
		    (in->plci_cont_bulk != CRT_BULK_NULL)) {
			rc = transfer_cont_buf(cont_buf, ncont, svc, rpc,
					       in->plci_cont_bulk);
		}
	}

out_free_cont_buf:
	if (cont_buf) {
		D_FREE(cont_buf);
		cont_buf = NULL;
	}

out_svc:
	ds_rsvc_set_hint(&svc->ps_rsvc, &out->plco_op.po_hint);
	pool_svc_put_leader(svc);
out:
	out->plco_op.po_rc = rc;
	out->plco_ncont = ncont;
	D_DEBUG(DF_DSMS, DF_UUID": replying rpc %p: %d\n",
		DP_UUID(in->plci_op.pi_uuid), rpc, rc);
	crt_reply_send(rpc);
}

void
ds_pool_query_handler(crt_rpc_t *rpc)
{
	struct pool_query_in   *in = crt_req_get(rpc);
	struct pool_query_out  *out = crt_reply_get(rpc);
	daos_prop_t	       *prop = NULL;
	struct pool_buf		*map_buf;
	uint32_t		map_version;
	struct pool_svc	       *svc;
	struct rdb_tx		tx;
	d_iov_t			key;
	d_iov_t			value;
	struct pool_hdl		hdl;
	int			rc;

	D_DEBUG(DF_DSMS, DF_UUID": processing rpc %p: hdl="DF_UUID"\n",
		DP_UUID(in->pqi_op.pi_uuid), rpc, DP_UUID(in->pqi_op.pi_hdl));

	rc = pool_svc_lookup_leader(in->pqi_op.pi_uuid, &svc,
				    &out->pqo_op.po_hint);
	if (rc != 0)
		D_GOTO(out, rc);

	if (in->pqi_query_bits & DAOS_PO_QUERY_REBUILD_STATUS) {
		rc = ds_rebuild_query(in->pqi_op.pi_uuid, &out->pqo_rebuild_st);
		if (rc != 0)
			D_GOTO(out_svc, rc);
	}

	rc = rdb_tx_begin(svc->ps_rsvc.s_db, svc->ps_rsvc.s_term, &tx);
	if (rc != 0)
		D_GOTO(out_svc, rc);

	ABT_rwlock_rdlock(svc->ps_lock);

	/* Verify the pool handle. Note: since rebuild will not
	 * connect the pool, so we only verify the non-rebuild
	 * pool.
	 */
	if (!is_rebuild_pool(in->pqi_op.pi_uuid, in->pqi_op.pi_hdl)) {
		d_iov_set(&key, in->pqi_op.pi_hdl, sizeof(uuid_t));
		d_iov_set(&value, &hdl, sizeof(hdl));
		rc = rdb_tx_lookup(&tx, &svc->ps_handles, &key, &value);
		if (rc != 0) {
			if (rc == -DER_NONEXIST)
				rc = -DER_NO_HDL;
			D_GOTO(out_lock, rc);
		}
	}

	/* read optional properties */
	rc = pool_prop_read(&tx, svc, in->pqi_query_bits, &prop);
	if (rc != 0)
		D_GOTO(out_map_version, rc);
	out->pqo_prop = prop;

	if (DAOS_FAIL_CHECK(DAOS_FORCE_PROP_VERIFY)) {
		daos_prop_t		*iv_prop = NULL;
		struct daos_prop_entry	*entry, *iv_entry;
		int			i;

		D_ALLOC_PTR(iv_prop);
		if (iv_prop == NULL)
			D_GOTO(out_map_version, rc = -DER_NOMEM);

		rc = pool_iv_prop_fetch(svc->ps_pool, iv_prop);
		if (rc) {
			D_ERROR("pool_iv_prop_fetch failed "DF_RC"\n",
				DP_RC(rc));
			daos_prop_free(iv_prop);
			D_GOTO(out_map_version, rc);
		}

		for (i = 0; i < prop->dpp_nr; i++) {
			entry = &prop->dpp_entries[i];
			iv_entry = daos_prop_entry_get(iv_prop,
						       entry->dpe_type);
			D_ASSERT(iv_entry != NULL);
			switch (entry->dpe_type) {
			case DAOS_PROP_PO_LABEL:
			case DAOS_PROP_PO_OWNER:
			case DAOS_PROP_PO_OWNER_GROUP:
				D_ASSERT(strlen(entry->dpe_str) <=
					 DAOS_PROP_LABEL_MAX_LEN);
				if (strncmp(entry->dpe_str, iv_entry->dpe_str,
					    DAOS_PROP_LABEL_MAX_LEN) != 0) {
					D_ERROR("mismatch %s - %s.\n",
						entry->dpe_str,
						iv_entry->dpe_str);
					rc = -DER_IO;
				}
				break;
			case DAOS_PROP_PO_SPACE_RB:
			case DAOS_PROP_PO_SELF_HEAL:
			case DAOS_PROP_PO_RECLAIM:
				if (entry->dpe_val != iv_entry->dpe_val) {
					D_ERROR("type %d mismatch "DF_U64" - "
						DF_U64".\n", entry->dpe_type,
						entry->dpe_val,
						iv_entry->dpe_val);
					rc = -DER_IO;
				}
				break;
			case DAOS_PROP_PO_ACL:
				break;
			default:
				D_ASSERTF(0, "bad dpe_type %d\n",
					  entry->dpe_type);
				break;
			};
		}
		daos_prop_free(iv_prop);
		if (rc) {
			D_ERROR("iv_prop verify failed "DF_RC"\n", DP_RC(rc));
			D_GOTO(out_map_version, rc);
		}
	}

	rc = locate_map_buf(&tx, &svc->ps_root, &map_buf, &map_version);
	if (rc != 0) {
		D_ERROR(DF_UUID": failed to read pool map: "DF_RC"\n",
			DP_UUID(svc->ps_uuid), DP_RC(rc));
		D_GOTO(out_map_version, rc);
	}

	rc = transfer_map_buf(map_buf, map_version, svc, rpc, in->pqi_map_bulk,
			      &out->pqo_map_buf_size);
	if (rc != 0)
		D_GOTO(out_map_version, rc);

out_map_version:
	out->pqo_op.po_map_version = pool_map_get_version(svc->ps_pool->sp_map);
out_lock:
	ABT_rwlock_unlock(svc->ps_lock);
	rdb_tx_end(&tx);
out_svc:
	ds_rsvc_set_hint(&svc->ps_rsvc, &out->pqo_op.po_hint);
	/* See comment above, rebuild doesn't connect the pool */
	if (rc == 0 && (in->pqi_query_bits & DAOS_PO_QUERY_SPACE) &&
	    !is_rebuild_pool(in->pqi_op.pi_uuid, in->pqi_op.pi_hdl))
		rc = pool_space_query_bcast(rpc->cr_ctx, svc, in->pqi_op.pi_hdl,
					    &out->pqo_space);
	pool_svc_put_leader(svc);
out:
	out->pqo_op.po_rc = rc;
	D_DEBUG(DF_DSMS, DF_UUID": replying rpc %p: "DF_RC"\n",
		DP_UUID(in->pqi_op.pi_uuid), rpc, DP_RC(rc));
	crt_reply_send(rpc);
	daos_prop_free(prop);
}

/**
 * Query a pool's ACL property without having a handle for the pool
 */
void
ds_pool_get_acl_handler(crt_rpc_t *rpc)
{
	struct pool_get_acl_in	*in = crt_req_get(rpc);
	struct pool_get_acl_out	*out = crt_reply_get(rpc);
	struct pool_svc		*svc;
	struct rdb_tx		tx;
	int			rc;
	daos_prop_t		*prop = NULL;

	D_DEBUG(DF_DSMS, DF_UUID": processing rpc %p\n",
		DP_UUID(in->pgi_op.pi_uuid), rpc);

	rc = pool_svc_lookup_leader(in->pgi_op.pi_uuid, &svc,
				    &out->pgo_op.po_hint);
	if (rc != 0)
		D_GOTO(out, rc);

	rc = rdb_tx_begin(svc->ps_rsvc.s_db, svc->ps_rsvc.s_term, &tx);
	if (rc != 0)
		D_GOTO(out_svc, rc);

	ABT_rwlock_rdlock(svc->ps_lock);

	/* read ACL prop only */
	rc = pool_prop_read(&tx, svc, DAOS_PO_QUERY_PROP_ACL, &prop);
	if (rc != 0)
		D_GOTO(out_lock, rc);
	out->pgo_prop = prop;

out_lock:
	ABT_rwlock_unlock(svc->ps_lock);
	rdb_tx_end(&tx);
out_svc:
	ds_rsvc_set_hint(&svc->ps_rsvc, &out->pgo_op.po_hint);
	pool_svc_put_leader(svc);
out:
	out->pgo_op.po_rc = rc;
	D_DEBUG(DF_DSMS, DF_UUID": replying rpc %p: "DF_RC"\n",
		DP_UUID(in->pgi_op.pi_uuid), rpc, DP_RC(rc));
	crt_reply_send(rpc);
	daos_prop_free(prop);
}

/**
 * Send a CaRT message to the pool svc to get the ACL pool property.
 *
 * \param[in]	pool_uuid	UUID of the pool
 * \param[in]	ranks		Pool service replicas
 * \param[out]	prop		ACL pool prop
 *
 * \return	0		Success
 *
 */
int
ds_pool_svc_get_acl_prop(uuid_t pool_uuid, d_rank_list_t *ranks,
			 daos_prop_t **prop)
{
	int			rc;
	struct rsvc_client	client;
	crt_endpoint_t		ep;
	struct dss_module_info	*info = dss_get_module_info();
	crt_rpc_t		*rpc;
	struct pool_get_acl_in	*in;
	struct pool_get_acl_out	*out;

	D_DEBUG(DB_MGMT, DF_UUID": Getting ACL prop\n", DP_UUID(pool_uuid));

	rc = rsvc_client_init(&client, ranks);
	if (rc != 0)
		D_GOTO(out, rc);

rechoose:
	ep.ep_grp = NULL; /* primary group */
	rsvc_client_choose(&client, &ep);

	rc = pool_req_create(info->dmi_ctx, &ep, POOL_GET_ACL, &rpc);
	if (rc != 0) {
		D_ERROR(DF_UUID": failed to create pool get ACL rpc: "DF_RC"\n",
			DP_UUID(pool_uuid), DP_RC(rc));
		D_GOTO(out_client, rc);
	}

	in = crt_req_get(rpc);
	uuid_copy(in->pgi_op.pi_uuid, pool_uuid);
	uuid_clear(in->pgi_op.pi_hdl);

	rc = dss_rpc_send(rpc);
	out = crt_reply_get(rpc);
	D_ASSERT(out != NULL);

	rc = rsvc_client_complete_rpc(&client, &ep, rc,
				      out->pgo_op.po_rc,
				      &out->pgo_op.po_hint);
	if (rc == RSVC_CLIENT_RECHOOSE) {
		crt_req_decref(rpc);
		dss_sleep(1000 /* ms */);
		D_GOTO(rechoose, rc);
	}

	rc = out->pgo_op.po_rc;
	if (rc != 0) {
		D_ERROR(DF_UUID": failed to get ACL for pool: "DF_RC"\n",
			DP_UUID(pool_uuid), DP_RC(rc));
		D_GOTO(out_rpc, rc);
	}

	*prop = daos_prop_dup(out->pgo_prop, true);
out_rpc:
	crt_req_decref(rpc);
out_client:
	rsvc_client_fini(&client);
out:
	return rc;
}

/**
 * Set a pool's properties without having a handle for the pool
 */
void
ds_pool_prop_set_handler(crt_rpc_t *rpc)
{
	struct pool_prop_set_in		*in = crt_req_get(rpc);
	struct pool_prop_set_out	*out = crt_reply_get(rpc);
	struct pool_svc			*svc;
	struct rdb_tx			tx;
	int				rc;

	D_DEBUG(DF_DSMS, DF_UUID": processing rpc %p\n",
		DP_UUID(in->psi_op.pi_uuid), rpc);

	rc = pool_svc_lookup_leader(in->psi_op.pi_uuid, &svc,
				    &out->pso_op.po_hint);
	if (rc != 0)
		D_GOTO(out, rc);

	rc = rdb_tx_begin(svc->ps_rsvc.s_db, svc->ps_rsvc.s_term, &tx);
	if (rc != 0)
		D_GOTO(out_svc, rc);

	ABT_rwlock_wrlock(svc->ps_lock);

	rc = pool_prop_write(&tx, &svc->ps_root, in->psi_prop);
	if (rc != 0) {
		D_ERROR(DF_UUID": failed to write prop for pool: %d\n",
			DP_UUID(in->psi_op.pi_uuid), rc);
		D_GOTO(out_lock, rc);
	}

	rc = rdb_tx_commit(&tx);
	if (rc != 0)
		D_GOTO(out_lock, rc);

out_lock:
	ABT_rwlock_unlock(svc->ps_lock);
	rdb_tx_end(&tx);
out_svc:
	ds_rsvc_set_hint(&svc->ps_rsvc, &out->pso_op.po_hint);
	pool_svc_put_leader(svc);
out:
	out->pso_op.po_rc = rc;
	D_DEBUG(DF_DSMS, DF_UUID": replying rpc %p: %d\n",
		DP_UUID(in->psi_op.pi_uuid), rpc, rc);
	crt_reply_send(rpc);
}

/**
 * Send a CaRT message to the pool svc to set the requested pool properties.
 *
 * \param[in]	pool_uuid	UUID of the pool
 * \param[in]	ranks		Pool service replicas
 * \param[in]	prop		Pool prop
 *
 * \return	0		Success
 *
 */
int
ds_pool_svc_set_prop(uuid_t pool_uuid, d_rank_list_t *ranks, daos_prop_t *prop)
{
	int				rc;
	struct rsvc_client		client;
	crt_endpoint_t			ep;
	struct dss_module_info		*info = dss_get_module_info();
	crt_rpc_t			*rpc;
	struct pool_prop_set_in		*in;
	struct pool_prop_set_out	*out;

	D_DEBUG(DB_MGMT, DF_UUID": Setting pool prop\n", DP_UUID(pool_uuid));

	rc = rsvc_client_init(&client, ranks);
	if (rc != 0)
		D_GOTO(out, rc);

rechoose:
	ep.ep_grp = NULL; /* primary group */
	rsvc_client_choose(&client, &ep);

	rc = pool_req_create(info->dmi_ctx, &ep, POOL_PROP_SET, &rpc);
	if (rc != 0) {
		D_ERROR(DF_UUID": failed to create pool set prop rpc: %d\n",
			DP_UUID(pool_uuid), rc);
		D_GOTO(out_client, rc);
	}

	in = crt_req_get(rpc);
	uuid_copy(in->psi_op.pi_uuid, pool_uuid);
	uuid_clear(in->psi_op.pi_hdl);
	in->psi_prop = prop;

	rc = dss_rpc_send(rpc);
	out = crt_reply_get(rpc);
	D_ASSERT(out != NULL);

	rc = rsvc_client_complete_rpc(&client, &ep, rc,
				      out->pso_op.po_rc,
				      &out->pso_op.po_hint);
	if (rc == RSVC_CLIENT_RECHOOSE) {
		crt_req_decref(rpc);
		dss_sleep(1000 /* ms */);
		D_GOTO(rechoose, rc);
	}

	rc = out->pso_op.po_rc;
	if (rc != 0) {
		D_ERROR(DF_UUID": failed to set prop for pool: %d\n",
			DP_UUID(pool_uuid), rc);
		D_GOTO(out_rpc, rc);
	}

out_rpc:
	crt_req_decref(rpc);
out_client:
	rsvc_client_fini(&client);
out:
	return rc;
}

/*
 * Adds the contents of new_acl to the original ACL. If an entry is added for
 * a principal already in the ACL, the old entry will be replaced.
 * *acl may be reallocated in the process.
 */
static int
merge_acl(struct daos_acl **acl, struct daos_acl *new_acl)
{
	struct daos_ace	*new_ace;
	int		rc = 0;

	new_ace = daos_acl_get_next_ace(new_acl, NULL);
	while (new_ace != NULL) {
		rc = daos_acl_add_ace(acl, new_ace);
		if (rc != 0)
			break;
		new_ace = daos_acl_get_next_ace(new_acl, new_ace);
	}

	return rc;
}

/**
 * Update entries in a pool's ACL without having a handle for the pool
 */
void
ds_pool_acl_update_handler(crt_rpc_t *rpc)
{
	struct pool_acl_update_in	*in = crt_req_get(rpc);
	struct pool_acl_update_out	*out = crt_reply_get(rpc);
	struct pool_svc			*svc;
	struct rdb_tx			tx;
	int				rc;
	daos_prop_t			*prop = NULL;
	struct daos_prop_entry		*entry = NULL;

	D_DEBUG(DF_DSMS, DF_UUID": processing rpc %p\n",
		DP_UUID(in->pui_op.pi_uuid), rpc);

	rc = pool_svc_lookup_leader(in->pui_op.pi_uuid, &svc,
				    &out->puo_op.po_hint);
	if (rc != 0)
		D_GOTO(out, rc);

	rc = rdb_tx_begin(svc->ps_rsvc.s_db, svc->ps_rsvc.s_term, &tx);
	if (rc != 0)
		D_GOTO(out_svc, rc);

	/*
	 * We need to read the old ACL, modify, and rewrite it
	 */
	ABT_rwlock_wrlock(svc->ps_lock);

	rc = pool_prop_read(&tx, svc, DAOS_PO_QUERY_PROP_ACL, &prop);
	if (rc != 0)
		D_GOTO(out_lock, rc);

	entry = daos_prop_entry_get(prop, DAOS_PROP_PO_ACL);
	if (entry == NULL) {
		D_ERROR(DF_UUID": No ACL prop entry for pool\n",
			DP_UUID(in->pui_op.pi_uuid));
		D_GOTO(out_prop, rc);
	}

	rc = merge_acl((struct daos_acl **)&entry->dpe_val_ptr, in->pui_acl);
	if (rc != 0) {
		D_ERROR(DF_UUID": Unable to update pool with new ACL, rc=%d\n",
			DP_UUID(in->pui_op.pi_uuid), rc);
		D_GOTO(out_prop, rc);
	}

	rc = pool_prop_write(&tx, &svc->ps_root, prop);
	if (rc != 0) {
		D_ERROR(DF_UUID": failed to write updated ACL for pool: %d\n",
			DP_UUID(in->pui_op.pi_uuid), rc);
		D_GOTO(out_prop, rc);
	}

	rc = rdb_tx_commit(&tx);

out_prop:
	daos_prop_free(prop);
out_lock:
	ABT_rwlock_unlock(svc->ps_lock);
	rdb_tx_end(&tx);
out_svc:
	ds_rsvc_set_hint(&svc->ps_rsvc, &out->puo_op.po_hint);
	pool_svc_put_leader(svc);
out:
	out->puo_op.po_rc = rc;
	D_DEBUG(DF_DSMS, DF_UUID": replying rpc %p: %d\n",
		DP_UUID(in->pui_op.pi_uuid), rpc, rc);
	crt_reply_send(rpc);
}

/**
 * Send a CaRT message to the pool svc to update the pool ACL by adding and
 * updating entries.
 *
 * \param[in]	pool_uuid	UUID of the pool
 * \param[in]	ranks		Pool service replicas
 * \param[in]	acl		ACL to merge with the current pool ACL
 *
 * \return	0		Success
 *
 */
int
ds_pool_svc_update_acl(uuid_t pool_uuid, d_rank_list_t *ranks,
		       struct daos_acl *acl)
{
	int				rc;
	struct rsvc_client		client;
	crt_endpoint_t			ep;
	struct dss_module_info		*info = dss_get_module_info();
	crt_rpc_t			*rpc;
	struct pool_acl_update_in	*in;
	struct pool_acl_update_out	*out;

	D_DEBUG(DB_MGMT, DF_UUID": Updating pool ACL\n", DP_UUID(pool_uuid));

	rc = rsvc_client_init(&client, ranks);
	if (rc != 0)
		D_GOTO(out, rc);

rechoose:
	ep.ep_grp = NULL; /* primary group */
	rsvc_client_choose(&client, &ep);

	rc = pool_req_create(info->dmi_ctx, &ep, POOL_ACL_UPDATE, &rpc);
	if (rc != 0) {
		D_ERROR(DF_UUID": failed to create pool update ACL rpc: %d\n",
			DP_UUID(pool_uuid), rc);
		D_GOTO(out_client, rc);
	}

	in = crt_req_get(rpc);
	uuid_copy(in->pui_op.pi_uuid, pool_uuid);
	uuid_clear(in->pui_op.pi_hdl);
	in->pui_acl = acl;

	rc = dss_rpc_send(rpc);
	out = crt_reply_get(rpc);
	D_ASSERT(out != NULL);

	rc = rsvc_client_complete_rpc(&client, &ep, rc,
				      out->puo_op.po_rc,
				      &out->puo_op.po_hint);
	if (rc == RSVC_CLIENT_RECHOOSE) {
		crt_req_decref(rpc);
		dss_sleep(1000 /* ms */);
		D_GOTO(rechoose, rc);
	}

	rc = out->puo_op.po_rc;
	if (rc != 0)
		D_ERROR(DF_UUID": failed to update ACL for pool: %d\n",
			DP_UUID(pool_uuid), rc);

	crt_req_decref(rpc);
out_client:
	rsvc_client_fini(&client);
out:
	return rc;
}

/**
 * Delete entries in a pool's ACL without having a handle for the pool
 */
void
ds_pool_acl_delete_handler(crt_rpc_t *rpc)
{
	struct pool_acl_delete_in	*in = crt_req_get(rpc);
	struct pool_acl_delete_out	*out = crt_reply_get(rpc);
	struct pool_svc			*svc;
	struct rdb_tx			tx;
	int				rc;
	daos_prop_t			*prop = NULL;
	struct daos_prop_entry		*entry;

	D_DEBUG(DF_DSMS, DF_UUID": processing rpc %p\n",
		DP_UUID(in->pdi_op.pi_uuid), rpc);

	rc = pool_svc_lookup_leader(in->pdi_op.pi_uuid, &svc,
				    &out->pdo_op.po_hint);
	if (rc != 0)
		D_GOTO(out, rc);

	rc = rdb_tx_begin(svc->ps_rsvc.s_db, svc->ps_rsvc.s_term, &tx);
	if (rc != 0)
		D_GOTO(out_svc, rc);

	/*
	 * We need to read the old ACL, modify, and rewrite it
	 */
	ABT_rwlock_wrlock(svc->ps_lock);

	rc = pool_prop_read(&tx, svc, DAOS_PO_QUERY_PROP_ACL, &prop);
	if (rc != 0)
		D_GOTO(out_lock, rc);

	entry = daos_prop_entry_get(prop, DAOS_PROP_PO_ACL);
	if (entry == NULL) {
		D_ERROR(DF_UUID": No ACL prop entry for pool\n",
			DP_UUID(in->pdi_op.pi_uuid));
		D_GOTO(out_prop, rc);
	}

	rc = daos_acl_remove_ace((struct daos_acl **)&entry->dpe_val_ptr,
				 in->pdi_type, in->pdi_principal);
	if (rc != 0) {
		D_ERROR(DF_UUID": Failed to remove requested principal, "
			"rc=%d\n", DP_UUID(in->pdi_op.pi_uuid), rc);
		D_GOTO(out_prop, rc);
	}

	rc = pool_prop_write(&tx, &svc->ps_root, prop);
	if (rc != 0) {
		D_ERROR(DF_UUID": failed to write updated ACL for pool: %d\n",
			DP_UUID(in->pdi_op.pi_uuid), rc);
		D_GOTO(out_prop, rc);
	}

	rc = rdb_tx_commit(&tx);

out_prop:
	daos_prop_free(prop);
out_lock:
	ABT_rwlock_unlock(svc->ps_lock);
	rdb_tx_end(&tx);
out_svc:
	ds_rsvc_set_hint(&svc->ps_rsvc, &out->pdo_op.po_hint);
	pool_svc_put_leader(svc);
out:
	out->pdo_op.po_rc = rc;
	D_DEBUG(DF_DSMS, DF_UUID": replying rpc %p: %d\n",
		DP_UUID(in->pdi_op.pi_uuid), rpc, rc);
	crt_reply_send(rpc);
}

/**
 * Send a CaRT message to the pool svc to remove an entry by principal from the
 * pool's ACL.
 *
 * \param[in]	pool_uuid	UUID of the pool
 * \param[in]	ranks		Pool service replicas
 * \param[in]	principal_type	Type of the principal to be removed
 * \param[in]	principal_name	Name of the principal to be removed
 *
 * \return	0		Success
 *
 */
int
ds_pool_svc_delete_acl(uuid_t pool_uuid, d_rank_list_t *ranks,
		       enum daos_acl_principal_type principal_type,
		       const char *principal_name)
{
	int				rc;
	struct rsvc_client		client;
	crt_endpoint_t			ep;
	struct dss_module_info		*info = dss_get_module_info();
	crt_rpc_t			*rpc;
	struct pool_acl_delete_in	*in;
	struct pool_acl_delete_out	*out;
	char				*name_buf = NULL;
	size_t				name_buf_len;

	D_DEBUG(DB_MGMT, DF_UUID": Deleting entry from pool ACL\n",
			DP_UUID(pool_uuid));

	if (principal_name != NULL) {
		/* Need to sanitize the incoming string */
		name_buf_len = DAOS_ACL_MAX_PRINCIPAL_BUF_LEN;
		D_ALLOC_ARRAY(name_buf, name_buf_len);
		if (name_buf == NULL)
			D_GOTO(out, rc = -DER_NOMEM);
		/* force null terminator in copy */
		strncpy(name_buf, principal_name, name_buf_len - 1);
	}

	rc = rsvc_client_init(&client, ranks);
	if (rc != 0)
		D_GOTO(out, rc);

rechoose:
	ep.ep_grp = NULL; /* primary group */
	rsvc_client_choose(&client, &ep);

	rc = pool_req_create(info->dmi_ctx, &ep, POOL_ACL_DELETE, &rpc);
	if (rc != 0) {
		D_ERROR(DF_UUID": failed to create pool delete ACL rpc: %d\n",
			DP_UUID(pool_uuid), rc);
		D_GOTO(out_client, rc);
	}

	in = crt_req_get(rpc);
	uuid_copy(in->pdi_op.pi_uuid, pool_uuid);
	uuid_clear(in->pdi_op.pi_hdl);
	in->pdi_type = (uint8_t)principal_type;
	in->pdi_principal = name_buf;

	rc = dss_rpc_send(rpc);
	out = crt_reply_get(rpc);
	D_ASSERT(out != NULL);

	rc = rsvc_client_complete_rpc(&client, &ep, rc,
				      out->pdo_op.po_rc,
				      &out->pdo_op.po_hint);
	if (rc == RSVC_CLIENT_RECHOOSE) {
		crt_req_decref(rpc);
		dss_sleep(1000 /* ms */);
		D_GOTO(rechoose, rc);
	}

	rc = out->pdo_op.po_rc;
	if (rc != 0)
		D_ERROR(DF_UUID": failed to delete ACL entry for pool: %d\n",
			DP_UUID(pool_uuid), rc);

	crt_req_decref(rpc);
out_client:
	rsvc_client_fini(&client);
out:
	D_FREE(name_buf);
	return rc;
}

static int
replace_failed_replicas(struct pool_svc *svc, struct pool_map *map)
{
	d_rank_list_t	*replicas;
	d_rank_list_t	*tmp_replicas;
	d_rank_list_t	 failed_ranks;
	d_rank_list_t	 replace_ranks;
	int		 rc;

	rc = rdb_get_ranks(svc->ps_rsvc.s_db, &replicas);
	if (rc != 0)
		D_GOTO(out, rc);
	rc = ds_pool_check_failed_replicas(map, replicas, &failed_ranks,
					   &replace_ranks);
	if (rc != 0) {
		D_DEBUG(DB_MD, DF_UUID": cannot replace failed replicas: "
			""DF_RC"\n", DP_UUID(svc->ps_uuid), DP_RC(rc));
		D_GOTO(out, rc);
	}
	if (replace_ranks.rl_nr > 0)
		ds_rsvc_add_replicas_s(&svc->ps_rsvc, &replace_ranks,
				       ds_rsvc_get_md_cap());
	if (failed_ranks.rl_nr > 0)
		ds_rsvc_remove_replicas_s(&svc->ps_rsvc, &failed_ranks);
	/** `replace_ranks.rl_ranks` is not allocated and shouldn't be freed **/
	D_FREE(failed_ranks.rl_ranks);

	if (rdb_get_ranks(svc->ps_rsvc.s_db, &tmp_replicas) == 0) {
		daos_rank_list_sort(replicas);
		daos_rank_list_sort(tmp_replicas);
		if (!daos_rank_list_identical(replicas, tmp_replicas))
			D_DEBUG(DB_MD, DF_UUID": failed to update replicas\n",
				DP_UUID(svc->ps_uuid));
		d_rank_list_free(tmp_replicas);
	}
	d_rank_list_free(replicas);
out:
	return rc;
}

/* Callers are responsible for d_rank_list_free(*replicasp). */
static int
ds_pool_update_internal(uuid_t pool_uuid, struct pool_target_id_list *tgts,
			unsigned int opc, uint32_t *map_version_p,
			struct rsvc_hint *hint, bool *p_updated,
			d_rank_list_t **replicasp)
{
	struct pool_svc	       *svc;
	struct rdb_tx		tx;
	struct pool_map	       *map = NULL;
	uint32_t		map_version_before;
	uint32_t		map_version = 0;
	struct pool_buf	       *map_buf = NULL;
	bool			updated = false;
	int			rc;

	rc = pool_svc_lookup_leader(pool_uuid, &svc, hint);
	if (rc != 0)
		D_GOTO(out, rc);

	rc = rdb_tx_begin(svc->ps_rsvc.s_db, svc->ps_rsvc.s_term, &tx);
	if (rc != 0)
		D_GOTO(out_svc, rc);
	ABT_rwlock_wrlock(svc->ps_lock);

	/* Create a temporary pool map based on the last committed version. */
	rc = read_map(&tx, &svc->ps_root, &map);
	if (rc != 0)
		D_GOTO(out_replicas, rc);

	/*
	 * Attempt to modify the temporary pool map and save its versions
	 * before and after. If the version hasn't changed, we are done.
	 */
	map_version_before = pool_map_get_version(map);
	rc = ds_pool_map_tgts_update(map, tgts, opc);
	if (rc != 0)
		D_GOTO(out_replicas, rc);
	map_version = pool_map_get_version(map);

	D_DEBUG(DF_DSMS, DF_UUID": version=%u->%u\n",
		DP_UUID(svc->ps_uuid), map_version_before, map_version);
	if (map_version == map_version_before)
		D_GOTO(out_replicas, rc = 0);

	/* Write the new pool map. */
	rc = pool_buf_extract(map, &map_buf);
	if (rc != 0)
		D_GOTO(out_replicas, rc);
	rc = write_map_buf(&tx, &svc->ps_root, map_buf, map_version);
	if (rc != 0)
		D_GOTO(out_replicas, rc);

	rc = rdb_tx_commit(&tx);
	if (rc != 0) {
		D_DEBUG(DB_MD, DF_UUID": failed to commit: "DF_RC"\n",
			DP_UUID(svc->ps_uuid), DP_RC(rc));
		D_GOTO(out_replicas, rc);
	}

	updated = true;

	/* Update svc->ps_pool to match the new pool map. */
	rc = ds_pool_tgt_map_update(svc->ps_pool, map_buf, map_version);
	if (rc != 0) {
		D_ERROR(DF_UUID": failed to update pool map cache: %d\n",
			DP_UUID(svc->ps_uuid), rc);
		/*
		 * We must resign to avoid handling future requests with a
		 * stale pool map cache.
		 */
		rdb_resign(svc->ps_rsvc.s_db, svc->ps_rsvc.s_term);
		rc = 0;
		goto out_replicas;
	}

	ds_rsvc_request_map_dist(&svc->ps_rsvc);

	replace_failed_replicas(svc, map);

out_replicas:
	if (replicasp != NULL) {
		if (rc == 0)
			rc = rdb_get_ranks(svc->ps_rsvc.s_db, replicasp);
		else
			*replicasp = NULL;
	}

	if (map_version_p != NULL)
		*map_version_p = pool_map_get_version((map == NULL || rc != 0) ?
						      svc->ps_pool->sp_map :
						      map);
	ABT_rwlock_unlock(svc->ps_lock);
	rdb_tx_end(&tx);
	if (map)
		pool_map_decref(map);

	if (map_buf != NULL)
		pool_buf_free(map_buf);
out_svc:
	if (hint != NULL)
		ds_rsvc_set_hint(&svc->ps_rsvc, hint);
	pool_svc_put_leader(svc);
out:
	if (p_updated)
		*p_updated = updated;
	return rc;
}

static int
pool_find_all_targets_by_addr(uuid_t pool_uuid,
			      struct pool_target_addr_list *list,
			      struct pool_target_id_list *tgt_list,
			      struct pool_target_addr_list *out_list,
			      struct rsvc_hint *hint)
{
	struct pool_svc	*svc;
	struct rdb_tx	tx;
	struct pool_map *map = NULL;
	int		i;
	int		rc;

	rc = pool_svc_lookup_leader(pool_uuid, &svc, hint);
	if (rc != 0)
		D_GOTO(out, rc);

	rc = rdb_tx_begin(svc->ps_rsvc.s_db, svc->ps_rsvc.s_term, &tx);
	if (rc != 0)
		D_GOTO(out_svc, rc);
	ABT_rwlock_rdlock(svc->ps_lock);

	/* Create a temporary pool map based on the last committed version. */
	rc = read_map(&tx, &svc->ps_root, &map);

	ABT_rwlock_unlock(svc->ps_lock);
	rdb_tx_end(&tx);
	if (rc != 0)
		D_GOTO(out_svc, rc);

	for (i = 0; i < list->pta_number; i++) {
		struct pool_target *tgt;
		int tgt_nr;
		int j;
		int ret;

		tgt_nr = pool_map_find_target_by_rank_idx(map,
				list->pta_addrs[i].pta_rank,
				list->pta_addrs[i].pta_target, &tgt);
		if (tgt_nr <= 0) {
			/* Can not locate the target in pool map, let's
			 * add it to the output list
			 */
			D_WARN("Can not find %u/%d , add to out_list\n",
				list->pta_addrs[i].pta_rank,
				(int)list->pta_addrs[i].pta_target);
			ret = pool_target_addr_list_append(out_list,
						&list->pta_addrs[i]);
			if (ret) {
				rc = ret;
				break;
			}
		}

		for (j = 0; j < tgt_nr; j++) {
			struct pool_target_id tid;

			tid.pti_id = tgt[j].ta_comp.co_id;
			ret = pool_target_id_list_append(tgt_list, &tid);
			if (ret) {
				rc = ret;
				break;
			}
		}
	}
out_svc:
	pool_svc_put_leader(svc);
out:
	if (map != NULL)
		pool_map_decref(map);
	return rc;
}

int
ds_pool_tgt_exclude_out(uuid_t pool_uuid, struct pool_target_id_list *list)
{
	return ds_pool_update_internal(pool_uuid, list, POOL_EXCLUDE_OUT,
				       NULL, NULL, NULL, NULL);
}

int
ds_pool_tgt_exclude(uuid_t pool_uuid, struct pool_target_id_list *list)
{
	return ds_pool_update_internal(pool_uuid, list, POOL_EXCLUDE,
				       NULL, NULL, NULL, NULL);
}

/*
 * Perform a pool map update indicated by opc. If successful, the new pool map
 * version is reported via map_version. Upon -DER_NOTLEADER, a pool service
 * leader hint, if available, is reported via hint (if not NULL).
 */
static int
ds_pool_update(uuid_t pool_uuid, crt_opcode_t opc,
	       struct pool_target_addr_list *list,
	       struct pool_target_addr_list *out_list,
	       uint32_t *map_version, struct rsvc_hint *hint)
{
	struct pool_target_id_list	target_list = { 0 };
	d_rank_list_t			*replicas = NULL;
	bool				updated;
	int				rc;

	/* Convert target address list to target id list */
	rc = pool_find_all_targets_by_addr(pool_uuid, list, &target_list,
					   out_list, hint);
	if (rc)
		D_GOTO(out, rc);

	/* Update target by target id */
	rc = ds_pool_update_internal(pool_uuid, &target_list, opc, map_version,
				     hint, &updated, &replicas);
	if (rc)
		D_GOTO(out, rc);

	if (updated && opc == POOL_EXCLUDE) {
		char	*env;
		int	 ret;

		env = getenv(REBUILD_ENV);
		if ((env && !strcasecmp(env, REBUILD_ENV_DISABLED)) ||
		    daos_fail_check(DAOS_REBUILD_DISABLE)) {
			D_DEBUG(DB_TRACE, "Rebuild is disabled\n");
		} else { /* enabled by default */
			D_ASSERT(replicas != NULL);
			ret = ds_rebuild_schedule(pool_uuid, *map_version,
						  &target_list, replicas);
			if (ret != 0) {
				D_ERROR("rebuild fails rc %d\n", ret);
				if (rc == 0)
					rc = ret;
			}
		}
	}

out:
	pool_target_id_list_free(&target_list);
	if (replicas != NULL)
		d_rank_list_free(replicas);
	return rc;
}

void
ds_pool_update_handler(crt_rpc_t *rpc)
{
	struct pool_tgt_update_in	*in = crt_req_get(rpc);
	struct pool_tgt_update_out	*out = crt_reply_get(rpc);
	struct pool_target_addr_list	list = { 0 };
	struct pool_target_addr_list	out_list = { 0 };
	int				rc;

	if (in->pti_addr_list.ca_arrays == NULL ||
	    in->pti_addr_list.ca_count == 0)
		D_GOTO(out, rc = -DER_INVAL);

	D_DEBUG(DF_DSMS, DF_UUID": processing rpc %p: ntargets=%zu\n",
		DP_UUID(in->pti_op.pi_uuid), rpc, in->pti_addr_list.ca_count);

	list.pta_number = in->pti_addr_list.ca_count;
	list.pta_addrs = in->pti_addr_list.ca_arrays;
	rc = ds_pool_update(in->pti_op.pi_uuid, opc_get(rpc->cr_opc), &list,
			    &out_list, &out->pto_op.po_map_version,
			    &out->pto_op.po_hint);
	if (rc)
		D_GOTO(out, rc);

	out->pto_addr_list.ca_arrays = out_list.pta_addrs;
	out->pto_addr_list.ca_count = out_list.pta_number;

out:
	out->pto_op.po_rc = rc;
	D_DEBUG(DF_DSMS, DF_UUID": replying rpc %p: "DF_RC"\n",
		DP_UUID(in->pti_op.pi_uuid), rpc, DP_RC(rc));
	crt_reply_send(rpc);
	pool_target_addr_list_free(&out_list);
}

struct evict_iter_arg {
	uuid_t *eia_hdl_uuids;
	size_t	eia_hdl_uuids_size;
	int	eia_n_hdl_uuids;
};

static int
evict_iter_cb(daos_handle_t ih, d_iov_t *key, d_iov_t *val, void *varg)
{
	struct evict_iter_arg  *arg = varg;

	D_ASSERT(arg->eia_hdl_uuids != NULL);
	D_ASSERT(arg->eia_hdl_uuids_size > sizeof(uuid_t));

	if (key->iov_len != sizeof(uuid_t) ||
	    val->iov_len != sizeof(struct pool_hdl)) {
		D_ERROR("invalid key/value size: key="DF_U64" value="DF_U64"\n",
			key->iov_len, val->iov_len);
		return -DER_IO;
	}

	/*
	 * Make sure arg->eia_hdl_uuids[arg->eia_hdl_uuids_size] have enough
	 * space for this handle.
	 */
	if (sizeof(uuid_t) * (arg->eia_n_hdl_uuids + 1) >
	    arg->eia_hdl_uuids_size) {
		uuid_t *hdl_uuids_tmp;
		size_t	hdl_uuids_size_tmp;

		hdl_uuids_size_tmp = arg->eia_hdl_uuids_size * 2;
		D_ALLOC(hdl_uuids_tmp, hdl_uuids_size_tmp);
		if (hdl_uuids_tmp == NULL)
			return -DER_NOMEM;
		memcpy(hdl_uuids_tmp, arg->eia_hdl_uuids,
		       arg->eia_hdl_uuids_size);
		D_FREE(arg->eia_hdl_uuids);
		arg->eia_hdl_uuids = hdl_uuids_tmp;
		arg->eia_hdl_uuids_size = hdl_uuids_size_tmp;
	}

	uuid_copy(arg->eia_hdl_uuids[arg->eia_n_hdl_uuids], key->iov_buf);
	arg->eia_n_hdl_uuids++;
	return 0;
}

/*
 * Callers are responsible for freeing *hdl_uuids if this function returns zero.
 */
static int
find_hdls_to_evict(struct rdb_tx *tx, struct pool_svc *svc, uuid_t **hdl_uuids,
		   size_t *hdl_uuids_size, int *n_hdl_uuids)
{
	struct evict_iter_arg	arg;
	int			rc;

	arg.eia_hdl_uuids_size = sizeof(uuid_t) * 4;
	D_ALLOC(arg.eia_hdl_uuids, arg.eia_hdl_uuids_size);
	if (arg.eia_hdl_uuids == NULL)
		return -DER_NOMEM;
	arg.eia_n_hdl_uuids = 0;

	rc = rdb_tx_iterate(tx, &svc->ps_handles, false /* backward */,
			    evict_iter_cb, &arg);
	if (rc != 0) {
		D_FREE(arg.eia_hdl_uuids);
		return rc;
	}

	*hdl_uuids = arg.eia_hdl_uuids;
	*hdl_uuids_size = arg.eia_hdl_uuids_size;
	*n_hdl_uuids = arg.eia_n_hdl_uuids;
	return 0;
}

void
ds_pool_evict_handler(crt_rpc_t *rpc)
{
	struct pool_evict_in   *in = crt_req_get(rpc);
	struct pool_evict_out  *out = crt_reply_get(rpc);
	struct pool_svc	       *svc;
	struct rdb_tx		tx;
	uuid_t		       *hdl_uuids;
	size_t			hdl_uuids_size;
	int			n_hdl_uuids;
	int			rc;

	D_DEBUG(DF_DSMS, DF_UUID": processing rpc %p\n",
		DP_UUID(in->pvi_op.pi_uuid), rpc);

	rc = pool_svc_lookup_leader(in->pvi_op.pi_uuid, &svc,
				    &out->pvo_op.po_hint);
	if (rc != 0)
		D_GOTO(out, rc);

	rc = rdb_tx_begin(svc->ps_rsvc.s_db, svc->ps_rsvc.s_term, &tx);
	if (rc != 0)
		D_GOTO(out_svc, rc);

	ABT_rwlock_wrlock(svc->ps_lock);

	rc = find_hdls_to_evict(&tx, svc, &hdl_uuids, &hdl_uuids_size,
				&n_hdl_uuids);
	if (rc != 0)
		D_GOTO(out_lock, rc);

	if (n_hdl_uuids > 0)
		rc = pool_disconnect_hdls(&tx, svc, hdl_uuids, n_hdl_uuids,
					  rpc->cr_ctx);

	rc = rdb_tx_commit(&tx);
	/* No need to set out->pvo_op.po_map_version. */
	D_FREE(hdl_uuids);
out_lock:
	ABT_rwlock_unlock(svc->ps_lock);
	rdb_tx_end(&tx);
out_svc:
	ds_rsvc_set_hint(&svc->ps_rsvc, &out->pvo_op.po_hint);
	pool_svc_put_leader(svc);
out:
	out->pvo_op.po_rc = rc;
	D_DEBUG(DF_DSMS, DF_UUID": replying rpc %p: "DF_RC"\n",
		DP_UUID(in->pvi_op.pi_uuid), rpc, DP_RC(rc));
	crt_reply_send(rpc);
}

/* This RPC could be implemented by ds_rsvc. */
void
ds_pool_svc_stop_handler(crt_rpc_t *rpc)
{
	struct pool_svc_stop_in	       *in = crt_req_get(rpc);
	struct pool_svc_stop_out       *out = crt_reply_get(rpc);
	d_iov_t			id;
	int				rc;

	D_DEBUG(DF_DSMS, DF_UUID": processing rpc %p\n",
		DP_UUID(in->psi_op.pi_uuid), rpc);

	d_iov_set(&id, in->psi_op.pi_uuid, sizeof(uuid_t));
	rc = ds_rsvc_stop_leader(DS_RSVC_CLASS_POOL, &id, &out->pso_op.po_hint);

	out->pso_op.po_rc = rc;
	D_DEBUG(DF_DSMS, DF_UUID": replying rpc %p: "DF_RC"\n",
		DP_UUID(in->psi_op.pi_uuid), rpc, DP_RC(rc));
	crt_reply_send(rpc);
}

/**
 * Get a copy of the latest pool map buffer. Callers are responsible for
 * freeing iov->iov_buf with D_FREE.
 */
int
ds_pool_map_buf_get(uuid_t uuid, d_iov_t *iov, uint32_t *map_version)
{
	struct pool_svc	*svc;
	struct rdb_tx	tx;
	struct pool_buf	*map_buf;
	int		rc;

	rc = pool_svc_lookup_leader(uuid, &svc, NULL /* hint */);
	if (rc != 0)
		D_GOTO(out, rc);

	rc = rdb_tx_begin(svc->ps_rsvc.s_db, svc->ps_rsvc.s_term, &tx);
	if (rc != 0)
		D_GOTO(out_svc, rc);

	ABT_rwlock_rdlock(svc->ps_lock);
	rc = read_map_buf(&tx, &svc->ps_root, &map_buf, map_version);
	if (rc != 0) {
		D_ERROR(DF_UUID": failed to read pool map: "DF_RC"\n",
			DP_UUID(svc->ps_uuid), DP_RC(rc));
		D_GOTO(out_lock, rc);
	}
	D_ASSERT(map_buf != NULL);
	iov->iov_buf = map_buf;
	iov->iov_len = pool_buf_size(map_buf->pb_nr);
	iov->iov_buf_len = pool_buf_size(map_buf->pb_nr);
out_lock:
	ABT_rwlock_unlock(svc->ps_lock);
	rdb_tx_end(&tx);
out_svc:
	pool_svc_put_leader(svc);
out:
	return rc;
}

void
ds_pool_iv_ns_update(struct ds_pool *pool, unsigned int master_rank)
{
	ds_iv_ns_update(pool->sp_iv_ns, master_rank);
}

int
ds_pool_svc_term_get(uuid_t uuid, uint64_t *term)
{
	struct pool_svc	*svc;
	int		rc;

	rc = pool_svc_lookup_leader(uuid, &svc, NULL /* hint */);
	if (rc != 0)
		return rc;

	*term = svc->ps_rsvc.s_term;

	pool_svc_put_leader(svc);
	return 0;
}

void
ds_pool_attr_set_handler(crt_rpc_t *rpc)
{
	struct pool_attr_set_in  *in = crt_req_get(rpc);
	struct pool_op_out	 *out = crt_reply_get(rpc);
	struct pool_svc		 *svc;
	struct rdb_tx		  tx;
	int			  rc;

	D_DEBUG(DF_DSMS, DF_UUID": processing rpc %p: hdl="DF_UUID"\n",
		DP_UUID(in->pasi_op.pi_uuid), rpc, DP_UUID(in->pasi_op.pi_hdl));

	rc = pool_svc_lookup_leader(in->pasi_op.pi_uuid, &svc, &out->po_hint);
	if (rc != 0)
		goto out;

	rc = rdb_tx_begin(svc->ps_rsvc.s_db, svc->ps_rsvc.s_term, &tx);
	if (rc != 0)
		goto out_svc;

	ABT_rwlock_wrlock(svc->ps_lock);
	rc = ds_rsvc_set_attr(&svc->ps_rsvc, &tx, &svc->ps_user,
			      in->pasi_bulk, rpc, in->pasi_count);
	if (rc != 0)
		goto out_lock;

	rc = rdb_tx_commit(&tx);

out_lock:
	ABT_rwlock_unlock(svc->ps_lock);
	rdb_tx_end(&tx);
out_svc:
	ds_rsvc_set_hint(&svc->ps_rsvc, &out->po_hint);
	pool_svc_put_leader(svc);
out:
	out->po_rc = rc;
	D_DEBUG(DF_DSMS, DF_UUID": replying rpc %p: "DF_RC"\n",
		DP_UUID(in->pasi_op.pi_uuid), rpc, DP_RC(rc));
	crt_reply_send(rpc);
}

void
ds_pool_attr_get_handler(crt_rpc_t *rpc)
{
	struct pool_attr_get_in  *in = crt_req_get(rpc);
	struct pool_op_out	 *out = crt_reply_get(rpc);
	struct pool_svc		 *svc;
	struct rdb_tx		  tx;
	int			  rc;

	D_DEBUG(DF_DSMS, DF_UUID": processing rpc %p: hdl="DF_UUID"\n",
		DP_UUID(in->pagi_op.pi_uuid), rpc, DP_UUID(in->pagi_op.pi_hdl));

	rc = pool_svc_lookup_leader(in->pagi_op.pi_uuid, &svc, &out->po_hint);
	if (rc != 0)
		goto out;

	rc = rdb_tx_begin(svc->ps_rsvc.s_db, svc->ps_rsvc.s_term, &tx);
	if (rc != 0)
		goto out_svc;

	ABT_rwlock_rdlock(svc->ps_lock);
	rc = ds_rsvc_get_attr(&svc->ps_rsvc, &tx, &svc->ps_user, in->pagi_bulk,
			      rpc, in->pagi_count, in->pagi_key_length);
	ABT_rwlock_unlock(svc->ps_lock);
	rdb_tx_end(&tx);
out_svc:
	ds_rsvc_set_hint(&svc->ps_rsvc, &out->po_hint);
	pool_svc_put_leader(svc);
out:
	out->po_rc = rc;
	D_DEBUG(DF_DSMS, DF_UUID": replying rpc %p: "DF_RC"\n",
		DP_UUID(in->pagi_op.pi_uuid), rpc, DP_RC(rc));
	crt_reply_send(rpc);

}

void
ds_pool_attr_list_handler(crt_rpc_t *rpc)
{
	struct pool_attr_list_in	*in	    = crt_req_get(rpc);
	struct pool_attr_list_out	*out	    = crt_reply_get(rpc);
	struct pool_svc			*svc;
	struct rdb_tx			 tx;
	int				 rc;

	D_DEBUG(DF_DSMS, DF_UUID": processing rpc %p: hdl="DF_UUID"\n",
		DP_UUID(in->pali_op.pi_uuid), rpc, DP_UUID(in->pali_op.pi_hdl));

	rc = pool_svc_lookup_leader(in->pali_op.pi_uuid, &svc,
				    &out->palo_op.po_hint);
	if (rc != 0)
		goto out;

	rc = rdb_tx_begin(svc->ps_rsvc.s_db, svc->ps_rsvc.s_term, &tx);
	if (rc != 0)
		goto out_svc;

	ABT_rwlock_rdlock(svc->ps_lock);
	rc = ds_rsvc_list_attr(&svc->ps_rsvc, &tx, &svc->ps_user,
			       in->pali_bulk, rpc, &out->palo_size);
	ABT_rwlock_unlock(svc->ps_lock);
	rdb_tx_end(&tx);
out_svc:
	ds_rsvc_set_hint(&svc->ps_rsvc, &out->palo_op.po_hint);
	pool_svc_put_leader(svc);
out:
	out->palo_op.po_rc = rc;
	D_DEBUG(DF_DSMS, DF_UUID": replying rpc %p: "DF_RC"\n",
		DP_UUID(in->pali_op.pi_uuid), rpc, DP_RC(rc));
	crt_reply_send(rpc);
}

void
ds_pool_replicas_update_handler(crt_rpc_t *rpc)
{
	struct pool_membership_in	*in = crt_req_get(rpc);
	struct pool_membership_out	*out = crt_reply_get(rpc);
	d_rank_list_t			*ranks;
	d_iov_t				 id;
	int				 rc;

	rc = daos_rank_list_dup(&ranks, in->pmi_targets);
	if (rc != 0)
		goto out;
	d_iov_set(&id, in->pmi_uuid, sizeof(uuid_t));

	switch (opc_get(rpc->cr_opc)) {
	case POOL_REPLICAS_ADD:
		rc = ds_rsvc_add_replicas(DS_RSVC_CLASS_POOL, &id, ranks,
					  ds_rsvc_get_md_cap(), &out->pmo_hint);
		break;

	case POOL_REPLICAS_REMOVE:
		rc = ds_rsvc_remove_replicas(DS_RSVC_CLASS_POOL, &id, ranks,
					     &out->pmo_hint);
		break;

	default:
		D_ASSERT(0);
	}

	out->pmo_failed = ranks;
out:
	out->pmo_rc = rc;
	crt_reply_send(rpc);
}

/**
 * Check whether the leader replica of the given object resides
 * on current server or not.
 *
 * \param [IN]	pool_uuid	The pool UUID
 * \param [IN]	oid		The OID of the object to be checked
 * \param [IN]	version		The pool map version
 * \param [OUT]	plo		The pointer to the pl_obj_layout of the object
 *
 * \return			+1 if leader is on current server.
 * \return			Zero if the leader resides on another server.
 * \return			Negative value if error.
 */
int
ds_pool_check_leader(uuid_t pool_uuid, daos_unit_oid_t *oid,
		     uint32_t version, struct pl_obj_layout **plo)
{
	struct ds_pool		*pool;
	struct pl_map		*map = NULL;
	struct pl_obj_layout	*layout = NULL;
	struct pool_target	*target;
	struct daos_obj_md	 md = { 0 };
	int			 leader;
	d_rank_t		 myrank;
	int			 rc = 0;

	pool = ds_pool_lookup(pool_uuid);
	if (pool == NULL)
		return -DER_INVAL;

	map = pl_map_find(pool_uuid, oid->id_pub);
	if (map == NULL) {
		D_WARN("Failed to find pool map tp select leader for "
		       DF_UOID" version = %d\n", DP_UOID(*oid), version);
		rc = -DER_INVAL;
		goto out;
	}

	md.omd_id = oid->id_pub;
	md.omd_ver = version;
	rc = pl_obj_place(map, &md, NULL, &layout);
	if (rc != 0)
		goto out;

	leader = pl_select_leader(oid->id_pub, oid->id_shard,
				  layout->ol_grp_size, true,
				  pl_obj_get_shard, layout);
	if (leader < 0) {
		D_WARN("Failed to select leader for "DF_UOID
		       "version = %d: rc = %d\n",
		       DP_UOID(*oid), version, leader);
		D_GOTO(out, rc = leader);
	}

	D_DEBUG(DB_TRACE, "get new leader tgt id %d\n", leader);
	rc = pool_map_find_target(pool->sp_map, leader, &target);
	if (rc < 0)
		goto out;

	if (rc != 1)
		D_GOTO(out, rc = -DER_INVAL);

	rc = crt_group_rank(NULL, &myrank);
	if (rc < 0)
		goto out;

	if (myrank != target->ta_comp.co_rank) {
		rc = 0;
	} else {
		if (plo != NULL)
			*plo = layout;
		rc = 1;
	}

out:
	if (rc <= 0 && layout != NULL)
		pl_obj_layout_free(layout);
	if (map != NULL)
		pl_map_decref(map);
	ds_pool_put(pool);
	return rc;
}

/* Update pool map version for current xstream. */
int
ds_pool_child_map_refresh_sync(struct ds_pool_child *dpc)
{
	struct pool_map_refresh_ult_arg	arg;
	ABT_eventual			eventual;
	int				*status;
	int				rc;

	rc = ABT_eventual_create(sizeof(*status), &eventual);
	if (rc != ABT_SUCCESS)
		return dss_abterr2der(rc);

	arg.iua_pool_version = dpc->spc_map_version;
	uuid_copy(arg.iua_pool_uuid, dpc->spc_uuid);
	arg.iua_eventual = eventual;

	rc = dss_ult_create(ds_pool_map_refresh_ult, &arg, DSS_ULT_POOL_SRV,
			    0, 0, NULL);
	if (rc)
		D_GOTO(out_eventual, rc);

	rc = ABT_eventual_wait(eventual, (void **)&status);
	if (rc != ABT_SUCCESS)
		D_GOTO(out_eventual, rc = dss_abterr2der(rc));
	if (*status != 0)
		D_GOTO(out_eventual, rc = *status);

out_eventual:
	ABT_eventual_free(&eventual);
	return rc;
}

int
ds_pool_child_map_refresh_async(struct ds_pool_child *dpc)
{
	struct pool_map_refresh_ult_arg	*arg;
	int				rc;

	D_ALLOC_PTR(arg);
	if (arg == NULL)
		return -DER_NOMEM;
	arg->iua_pool_version = dpc->spc_map_version;
	uuid_copy(arg->iua_pool_uuid, dpc->spc_uuid);

	rc = dss_ult_create(ds_pool_map_refresh_ult, arg, DSS_ULT_POOL_SRV,
			    0, 0, NULL);
	return rc;
}<|MERGE_RESOLUTION|>--- conflicted
+++ resolved
@@ -769,40 +769,6 @@
 }
 
 static int
-<<<<<<< HEAD
-pool_svc_create_group(struct pool_svc *svc, struct pool_buf *map_buf,
-		      uint32_t map_version)
-{
-	char			id[DAOS_UUID_STR_SIZE];
-	crt_group_t	       *group;
-	struct pool_map	       *map;
-	int			rc;
-
-	/* Check if the pool group exists locally. */
-	uuid_unparse_lower(svc->ps_uuid, id);
-	group = crt_group_lookup(id);
-	if (group != NULL)
-		return 0;
-
-	rc = pool_map_create(map_buf, map_version, &map);
-	if (rc != 0)
-		return rc;
-
-	/* Attempt to create the pool group. */
-	rc = ds_pool_group_create(svc->ps_uuid, map, &group);
-	pool_map_decref(map);
-	if (rc != 0) {
-		D_ERROR(DF_UUID": failed to create pool group: "DF_RC"\n",
-			 DP_UUID(svc->ps_uuid), DP_RC(rc));
-		return rc;
-	}
-
-	return 0;
-}
-
-static int
-=======
->>>>>>> 5ffd7d83
 pool_svc_name_cb(d_iov_t *id, char **name)
 {
 	char *s;
@@ -980,21 +946,11 @@
 	struct ds_pool *pool;
 	int		rc;
 
-<<<<<<< HEAD
-	arg.pca_map_version = map_version;
-	arg.pca_need_group = 1;
-	rc = ds_pool_lookup_create(svc->ps_uuid, &arg, &pool);
-	if (rc != 0) {
-		D_ERROR(DF_UUID": failed to get ds_pool: "DF_RC"\n",
-			DP_UUID(svc->ps_uuid), DP_RC(rc));
-		return rc;
-=======
 	pool = ds_pool_lookup(svc->ps_uuid);
 	if (pool == NULL) {
 		D_ERROR(DF_UUID": failed to get ds_pool\n",
 			DP_UUID(svc->ps_uuid));
 		return -DER_NONEXIST;
->>>>>>> 5ffd7d83
 	}
 	rc = ds_pool_tgt_map_update(pool, map_buf, map_version);
 	if (rc != 0) {
@@ -1304,12 +1260,8 @@
 	rc = dss_ult_create(pool_start_all, NULL /* arg */, DSS_ULT_POOL_SRV,
 			    0 /* tgt_idx */, 0 /* stack_size */, &thread);
 	if (rc != 0) {
-<<<<<<< HEAD
-		D_ERROR("failed to create pool service start ULT: "DF_RC"\n",
+		D_ERROR("failed to create pool start ULT: "DF_RC"\n",
 			DP_RC(rc));
-=======
-		D_ERROR("failed to create pool start ULT: %d\n", rc);
->>>>>>> 5ffd7d83
 		return rc;
 	}
 	ABT_thread_join(thread);
