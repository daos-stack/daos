/*
 * (C) Copyright 2016-2022 Intel Corporation.
 *
 * SPDX-License-Identifier: BSD-2-Clause-Patent
 */
/**
 * \file
 *
 * ds_pool: Pool Service
 *
 * This file contains the server API methods and the RPC handlers that are both
 * related pool metadata.
 */

#define D_LOGFAC DD_FAC(pool)

#include <daos_srv/pool.h>

#include <fcntl.h>
#include <sys/stat.h>
#include <gurt/telemetry_common.h>
#include <gurt/telemetry_producer.h>
#include <daos_api.h> /* for daos_prop_alloc/_free() */
#include <daos/pool_map.h>
#include <daos/rpc.h>
#include <daos/pool.h>
#include <daos/rsvc.h>
#include <daos_srv/container.h>
#include <daos_srv/daos_mgmt_srv.h>
#include <daos_srv/daos_engine.h>
#include <daos_srv/rdb.h>
#include <daos_srv/rebuild.h>
#include <daos_srv/security.h>
#include <cart/api.h>
#include <cart/iv.h>
#include "rpc.h"
#include "srv_internal.h"
#include "srv_layout.h"
#include "srv_pool_map.h"

/* Pool service crt event */
struct pool_svc_event {
	d_list_t		psv_link;
	d_rank_t		psv_rank;
	uint64_t		psv_incarnation;
	enum crt_event_source	psv_src;
	enum crt_event_type	psv_type;
};

#define DF_PS_EVENT	"rank=%u inc="DF_U64" src=%d type=%d"
#define DP_PS_EVENT(e)	e->psv_rank, e->psv_incarnation, e->psv_src, e->psv_type

#define RECHOOSE_SLEEP_MS 250

/* Pool service crt-event-handling state */
struct pool_svc_events {
	ABT_mutex		pse_mutex;
	ABT_cond		pse_cv;
	d_list_t		pse_queue;
	ABT_thread		pse_handler;
	bool			pse_stop;
};

/* Pool service reconfiguration state */
struct pool_svc_reconf {
	int		psc_svc_rf;
	bool		psc_force_notify;	/* for pool_svc_step_up_cb */
	ABT_mutex	psc_mutex;		/* only for psc_cv */
	ABT_cond	psc_cv;
	bool		psc_in_progress;
	bool		psc_canceled;
};

static int
reconf_init(struct pool_svc_reconf *reconf)
{
	int rc;

	rc = ABT_mutex_create(&reconf->psc_mutex);
	if (rc != ABT_SUCCESS) {
		return dss_abterr2der(rc);
	}

	rc = ABT_cond_create(&reconf->psc_cv);
	if (rc != ABT_SUCCESS) {
		ABT_mutex_free(&reconf->psc_mutex);
		return dss_abterr2der(rc);
	}

	reconf->psc_svc_rf = -1;
	reconf->psc_force_notify = false;
	reconf->psc_in_progress = false;
	reconf->psc_canceled = false;
	return 0;
}

static void
reconf_fini(struct pool_svc_reconf *reconf)
{
	ABT_cond_free(&reconf->psc_cv);
	ABT_mutex_free(&reconf->psc_mutex);
}

static void
reconf_begin(struct pool_svc_reconf *reconf)
{
	reconf->psc_in_progress = true;
	reconf->psc_canceled = false;
}

static void
reconf_end(struct pool_svc_reconf *reconf)
{
	reconf->psc_in_progress = false;
	reconf->psc_canceled = false;
}

static void
reconf_cancel_and_wait(struct pool_svc_reconf *reconf)
{
	/*
	 * The CV requires a mutex. We don't otherwise need it for ULTs within
	 * the same xstream.
	 */
	ABT_mutex_lock(reconf->psc_mutex);
	if (reconf->psc_in_progress)
		reconf->psc_canceled = true;
	while (reconf->psc_in_progress)
		ABT_cond_wait(reconf->psc_cv, reconf->psc_mutex);
	ABT_mutex_unlock(reconf->psc_mutex);
}

/* Pool service */
struct pool_svc {
	struct ds_rsvc		ps_rsvc;
	uuid_t			ps_uuid;	/* pool UUID */
	struct cont_svc	       *ps_cont_svc;	/* one combined svc for now */
	ABT_rwlock		ps_lock;	/* for DB data */
	rdb_path_t		ps_root;	/* root KVS */
	rdb_path_t		ps_handles;	/* pool handle KVS */
	rdb_path_t		ps_user;	/* pool user attributes KVS */
	struct ds_pool	       *ps_pool;
	struct pool_svc_events	ps_events;
	uint32_t		ps_global_version;
	struct pool_svc_reconf	ps_reconf;
};

/* Pool service failed to start */
struct pool_svc_failed {
	uuid_t			psf_uuid;	/* pool UUID */
	int			psf_error;	/* error number */
	d_list_t		psf_link;	/* link to global list */
};

/** serialize operations on pool_svc_failed_list */
static pthread_rwlock_t		psfl_rwlock = PTHREAD_RWLOCK_INITIALIZER;
/* tracking failed pool service */
D_LIST_HEAD(pool_svc_failed_list);

static bool pool_disable_exclude;
static int pool_prop_read(struct rdb_tx *tx, const struct pool_svc *svc,
			  uint64_t bits, daos_prop_t **prop_out);
static int pool_space_query_bcast(crt_context_t ctx, struct pool_svc *svc,
				  uuid_t pool_hdl, struct daos_pool_space *ps);
static int ds_pool_upgrade_if_needed(uuid_t pool_uuid, struct rsvc_hint *po_hint,
				     struct pool_svc *svc, crt_rpc_t *rpc);
static int
find_hdls_to_evict(struct rdb_tx *tx, struct pool_svc *svc, uuid_t **hdl_uuids,
		   size_t *hdl_uuids_size, int *n_hdl_uuids, char *machine);

static struct pool_svc *
pool_svc_obj(struct ds_rsvc *rsvc)
{
	return container_of(rsvc, struct pool_svc, ps_rsvc);
}

static int
write_map_buf(struct rdb_tx *tx, const rdb_path_t *kvs, struct pool_buf *buf,
	      uint32_t version)
{
	d_iov_t	value;
	int		rc;

	D_DEBUG(DB_MD, "version=%u ntargets=%u ndomains=%u\n", version,
		buf->pb_target_nr, buf->pb_domain_nr);

	/* Write the version. */
	d_iov_set(&value, &version, sizeof(version));
	rc = rdb_tx_update(tx, kvs, &ds_pool_prop_map_version, &value);
	if (rc != 0)
		return rc;

	/* Write the buffer. */
	d_iov_set(&value, buf, pool_buf_size(buf->pb_nr));
	return rdb_tx_update(tx, kvs, &ds_pool_prop_map_buffer, &value);
}

/*
 * Retrieve the pool map buffer address in persistent memory and the pool map
 * version into "map_buf" and "map_version", respectively.
 */
static int
locate_map_buf(struct rdb_tx *tx, const rdb_path_t *kvs, struct pool_buf **buf,
	       uint32_t *version)
{
	uint32_t	ver;
	d_iov_t	value;
	int		rc;

	/* Read the version. */
	d_iov_set(&value, &ver, sizeof(ver));
	rc = rdb_tx_lookup(tx, kvs, &ds_pool_prop_map_version, &value);
	if (rc != 0)
		return rc;

	/* Look up the buffer address. */
	d_iov_set(&value, NULL /* buf */, 0 /* size */);
	rc = rdb_tx_lookup(tx, kvs, &ds_pool_prop_map_buffer, &value);
	if (rc != 0)
		return rc;

	*buf = value.iov_buf;
	*version = ver;
	D_DEBUG(DB_MD, "version=%u ntargets=%u ndomains=%u\n", *version,
		(*buf)->pb_target_nr, (*buf)->pb_domain_nr);
	return 0;
}

/* Callers are responsible for freeing buf with D_FREE. */
static int
read_map_buf(struct rdb_tx *tx, const rdb_path_t *kvs, struct pool_buf **buf,
	     uint32_t *version)
{
	struct pool_buf	       *b;
	size_t			size;
	int			rc;

	rc = locate_map_buf(tx, kvs, &b, version);
	if (rc != 0)
		return rc;
	size = pool_buf_size(b->pb_nr);
	D_ALLOC(*buf, size);
	if (*buf == NULL)
		return -DER_NOMEM;
	memcpy(*buf, b, size);
	return 0;
}

/* Callers are responsible for destroying the object via pool_map_decref(). */
static int
read_map(struct rdb_tx *tx, const rdb_path_t *kvs, struct pool_map **map)
{
	struct pool_buf	       *buf;
	uint32_t		version;
	int			rc;

	rc = locate_map_buf(tx, kvs, &buf, &version);
	if (rc != 0)
		return rc;

	return pool_map_create(buf, version, map);
}

static char *
pool_svc_rdb_path_common(const uuid_t pool_uuid, const char *suffix)
{
	char   *name;
	char   *path;
	int	rc;

	D_ASPRINTF(name, RDB_FILE"pool%s", suffix);
	if (name == NULL)
		return NULL;
	rc = ds_mgmt_tgt_file(pool_uuid, name, NULL /* idx */, &path);
	D_FREE(name);
	if (rc != 0)
		return NULL;
	return path;
}

/* Return a pool service RDB path. */
static char *
pool_svc_rdb_path(const uuid_t pool_uuid)
{
	return pool_svc_rdb_path_common(pool_uuid, "");
}

/* copy \a prop to \a prop_def (duplicated default prop) */
static int
pool_prop_default_copy(daos_prop_t *prop_def, daos_prop_t *prop)
{
	struct daos_prop_entry	*entry;
	struct daos_prop_entry	*entry_def;
	int			 i;
	int			 rc;

	if (prop == NULL || prop->dpp_nr == 0 || prop->dpp_entries == NULL)
		return 0;

	for (i = 0; i < prop->dpp_nr; i++) {
		entry = &prop->dpp_entries[i];
		entry_def = daos_prop_entry_get(prop_def, entry->dpe_type);
		D_ASSERTF(entry_def != NULL, "type %d not found in "
			  "default prop.\n", entry->dpe_type);
		switch (entry->dpe_type) {
		case DAOS_PROP_PO_LABEL:
			D_FREE(entry_def->dpe_str);
			D_STRNDUP(entry_def->dpe_str, entry->dpe_str,
				  DAOS_PROP_LABEL_MAX_LEN);
			if (entry_def->dpe_str == NULL)
				return -DER_NOMEM;
			break;
		case DAOS_PROP_PO_OWNER:
		case DAOS_PROP_PO_OWNER_GROUP:
			D_FREE(entry_def->dpe_str);
			D_STRNDUP(entry_def->dpe_str, entry->dpe_str,
				  DAOS_ACL_MAX_PRINCIPAL_LEN);
			if (entry_def->dpe_str == NULL)
				return -DER_NOMEM;
			break;
		case DAOS_PROP_PO_SPACE_RB:
		case DAOS_PROP_PO_SELF_HEAL:
		case DAOS_PROP_PO_RECLAIM:
		case DAOS_PROP_PO_EC_CELL_SZ:
		case DAOS_PROP_PO_REDUN_FAC:
		case DAOS_PROP_PO_EC_PDA:
		case DAOS_PROP_PO_RP_PDA:
		case DAOS_PROP_PO_SVC_REDUN_FAC:
			entry_def->dpe_val = entry->dpe_val;
			break;
		case DAOS_PROP_PO_POLICY:
			D_FREE(entry_def->dpe_str);
			D_STRNDUP(entry_def->dpe_str, entry->dpe_str,
				  DAOS_PROP_POLICYSTR_MAX_LEN);
			if (entry_def->dpe_str == NULL)
				return -DER_NOMEM;
			break;
		case DAOS_PROP_PO_ACL:
			if (entry->dpe_val_ptr != NULL) {
				struct daos_acl *acl = entry->dpe_val_ptr;

				D_FREE(entry_def->dpe_val_ptr);
				rc = daos_prop_entry_dup_ptr(entry_def, entry,
							     daos_acl_get_size(acl));
				if (rc)
					return rc;
			}
			break;
		case DAOS_PROP_PO_SCRUB_MODE:
			entry_def->dpe_val = entry->dpe_val;
			break;
		case DAOS_PROP_PO_SCRUB_FREQ:
			entry_def->dpe_val = entry->dpe_val;
			break;
		case DAOS_PROP_PO_SCRUB_THRESH:
			entry_def->dpe_val = entry->dpe_val;
			break;
		case DAOS_PROP_PO_GLOBAL_VERSION:
			D_ERROR("pool global version property could be not set\n");
			return -DER_INVAL;
		case DAOS_PROP_PO_UPGRADE_STATUS:
			D_ERROR("pool upgrade status property could be not set\n");
			return -DER_INVAL;
		default:
			D_ERROR("ignore bad dpt_type %d.\n", entry->dpe_type);
			break;
		}
	}

	/* Validate the result */
	if (!daos_prop_valid(prop_def, true /* pool */, true /* input */)) {
		D_ERROR("properties validation check failed\n");
		return -DER_INVAL;
	}

	return 0;
}

static int
pool_prop_write(struct rdb_tx *tx, const rdb_path_t *kvs, daos_prop_t *prop)
{
	struct daos_prop_entry	*entry;
	d_iov_t			 value;
	int			 i;
	int			 rc = 0;
	uint32_t		 val32;
	uint32_t		 global_ver;

	if (prop == NULL || prop->dpp_nr == 0 || prop->dpp_entries == NULL)
		return 0;

	/*
	 * Determine the global version. In some cases, such as
	 * init_pool_metadata, the global version shall be found in prop, not
	 * in the RDB.
	 */
	entry = daos_prop_entry_get(prop, DAOS_PROP_PO_GLOBAL_VERSION);
	if (entry == NULL || !daos_prop_is_set(entry)) {
		d_iov_set(&value, &val32, sizeof(val32));
		rc = rdb_tx_lookup(tx, kvs, &ds_pool_prop_global_version, &value);
		if (rc && rc != -DER_NONEXIST)
			return rc;
		else if (rc == -DER_NONEXIST)
			global_ver = 0;
		else
			global_ver = val32;
	} else {
		global_ver = entry->dpe_val;
	}
	D_DEBUG(DB_MD, "global version: %u\n", global_ver);

	for (i = 0; i < prop->dpp_nr; i++) {
		entry = &prop->dpp_entries[i];
		switch (entry->dpe_type) {
		case DAOS_PROP_PO_LABEL:
			if (entry->dpe_str == NULL ||
			    strlen(entry->dpe_str) == 0) {
				entry = daos_prop_entry_get(&pool_prop_default,
							    entry->dpe_type);
				D_ASSERT(entry != NULL);
			}
			d_iov_set(&value, entry->dpe_str,
				     strlen(entry->dpe_str));
			rc = rdb_tx_update(tx, kvs, &ds_pool_prop_label,
					   &value);
			break;
		case DAOS_PROP_PO_OWNER:
			d_iov_set(&value, entry->dpe_str,
				     strlen(entry->dpe_str));
			rc = rdb_tx_update(tx, kvs, &ds_pool_prop_owner,
					   &value);
			break;
		case DAOS_PROP_PO_OWNER_GROUP:
			d_iov_set(&value, entry->dpe_str,
				     strlen(entry->dpe_str));
			rc = rdb_tx_update(tx, kvs, &ds_pool_prop_owner_group,
					   &value);
			break;
		case DAOS_PROP_PO_ACL:
			if (entry->dpe_val_ptr != NULL) {
				struct daos_acl *acl;

				acl = entry->dpe_val_ptr;
				d_iov_set(&value, acl, daos_acl_get_size(acl));
				rc = rdb_tx_update(tx, kvs, &ds_pool_prop_acl,
						   &value);
			}
			break;
		case DAOS_PROP_PO_SPACE_RB:
			d_iov_set(&value, &entry->dpe_val,
				     sizeof(entry->dpe_val));
			rc = rdb_tx_update(tx, kvs, &ds_pool_prop_space_rb,
					   &value);
			break;
		case DAOS_PROP_PO_SELF_HEAL:
			d_iov_set(&value, &entry->dpe_val,
				     sizeof(entry->dpe_val));
			rc = rdb_tx_update(tx, kvs, &ds_pool_prop_self_heal,
					   &value);
			break;
		case DAOS_PROP_PO_RECLAIM:
			d_iov_set(&value, &entry->dpe_val,
				     sizeof(entry->dpe_val));
			rc = rdb_tx_update(tx, kvs, &ds_pool_prop_reclaim,
					   &value);
			break;
		case DAOS_PROP_PO_EC_CELL_SZ:
			if (!daos_ec_cs_valid(entry->dpe_val)) {
				D_ERROR("DAOS_PROP_PO_EC_CELL_SZ property value"
					" "DF_U64" should within rage of "
					"["DF_U64", "DF_U64"] and multiplier of "DF_U64"\n",
					entry->dpe_val,
					DAOS_PROP_PO_EC_CELL_SZ_MIN,
					DAOS_PROP_PO_EC_CELL_SZ_MAX,
					DAOS_PROP_PO_EC_CELL_SZ_MIN);
				rc = -DER_INVAL;
				break;
			}
			d_iov_set(&value, &entry->dpe_val,
				     sizeof(entry->dpe_val));
			rc = rdb_tx_update(tx, kvs, &ds_pool_prop_ec_cell_sz,
					   &value);
			break;
		case DAOS_PROP_PO_REDUN_FAC:
			d_iov_set(&value, &entry->dpe_val,
				  sizeof(entry->dpe_val));
			rc = rdb_tx_update(tx, kvs, &ds_pool_prop_redun_fac,
					   &value);
			break;
		case DAOS_PROP_PO_POLICY:
			if (entry->dpe_str == NULL ||
			    strlen(entry->dpe_str) == 0) {
				entry = daos_prop_entry_get(&pool_prop_default,
							    entry->dpe_type);
				D_ASSERT(entry != NULL);
			}
			d_iov_set(&value, entry->dpe_str,
				     strlen(entry->dpe_str));
			rc = rdb_tx_update(tx, kvs, &ds_pool_prop_policy,
					   &value);
			break;
		case DAOS_PROP_PO_SVC_LIST:
			break;
		case DAOS_PROP_PO_EC_PDA:
			if (!daos_ec_pda_valid(entry->dpe_val)) {
				rc = -DER_INVAL;
				break;
			}
			d_iov_set(&value, &entry->dpe_val,
				  sizeof(entry->dpe_val));
			rc = rdb_tx_update(tx, kvs, &ds_pool_prop_ec_pda,
					   &value);
			break;
		case DAOS_PROP_PO_RP_PDA:
			if (!daos_rp_pda_valid(entry->dpe_val)) {
				rc = -DER_INVAL;
				break;
			}
			d_iov_set(&value, &entry->dpe_val,
				   sizeof(entry->dpe_val));
			rc = rdb_tx_update(tx, kvs, &ds_pool_prop_rp_pda,
					   &value);
			break;
		case DAOS_PROP_PO_SCRUB_MODE:
			d_iov_set(&value, &entry->dpe_val,
				  sizeof(entry->dpe_val));
			rc = rdb_tx_update(tx, kvs, &ds_pool_prop_scrub_mode,
					   &value);
			if (rc)
				return rc;
			break;
		case DAOS_PROP_PO_SCRUB_FREQ:
			d_iov_set(&value, &entry->dpe_val,
				  sizeof(entry->dpe_val));
			rc = rdb_tx_update(tx, kvs, &ds_pool_prop_scrub_freq,
					   &value);
			if (rc)
				return rc;
			break;
		case DAOS_PROP_PO_SCRUB_THRESH:
			d_iov_set(&value, &entry->dpe_val,
				  sizeof(entry->dpe_val));
			rc = rdb_tx_update(tx, kvs, &ds_pool_prop_scrub_thresh,
					   &value);
			if (rc)
				return rc;
			break;
		case DAOS_PROP_PO_GLOBAL_VERSION:
			if (entry->dpe_val > DAOS_POOL_GLOBAL_VERSION) {
				rc = -DER_INVAL;
				break;
			}
			val32 = entry->dpe_val;
			d_iov_set(&value, &val32, sizeof(val32));
			rc = rdb_tx_update(tx, kvs, &ds_pool_prop_global_version,
					   &value);
			break;
		case DAOS_PROP_PO_UPGRADE_STATUS:
			if (entry->dpe_val > DAOS_UPGRADE_STATUS_COMPLETED) {
				rc = -DER_INVAL;
				break;
			}
			val32 = entry->dpe_val;
			d_iov_set(&value, &val32, sizeof(val32));
			rc = rdb_tx_update(tx, kvs, &ds_pool_prop_upgrade_status,
					   &value);
			break;
		case DAOS_PROP_PO_SVC_REDUN_FAC:
			if (global_ver < 2) {
				D_DEBUG(DB_MD, "skip writing svc_redun_fac for global version %u\n",
					global_ver);
				rc = 0;
				break;
			}
			d_iov_set(&value, &entry->dpe_val, sizeof(entry->dpe_val));
			rc = rdb_tx_update(tx, kvs, &ds_pool_prop_svc_redun_fac, &value);
			break;
		default:
			D_ERROR("bad dpe_type %d.\n", entry->dpe_type);
			return -DER_INVAL;
		}
		if (rc) {
			D_ERROR("Failed to update entry type=%d, rc="DF_RC"\n",
				entry->dpe_type, DP_RC(rc));
			break;
		}
	}
	return rc;
}

static int
init_pool_metadata(struct rdb_tx *tx, const rdb_path_t *kvs, uint32_t nnodes, const char *group,
		   const d_rank_list_t *ranks, daos_prop_t *prop, uint32_t ndomains,
		   const uint32_t *domains)
{
	struct pool_buf	       *map_buf;
	uint32_t		map_version = 1;
	uint32_t		connectable;
	uint32_t		nhandles = 0;
	d_iov_t			value;
	struct rdb_kvs_attr	attr;
	int			ntargets = nnodes * dss_tgt_nr;
	uint32_t		upgrade_global_version = DAOS_POOL_GLOBAL_VERSION;
	int			rc;
	struct daos_prop_entry *entry;

	rc = gen_pool_buf(NULL /* map */, &map_buf, map_version, ndomains, nnodes, ntargets,
			  domains, dss_tgt_nr);
	if (rc != 0) {
		D_ERROR("failed to generate pool buf, "DF_RC"\n", DP_RC(rc));
		goto out;
	}

	entry = daos_prop_entry_get(prop, DAOS_PROP_PO_REDUN_FAC);
	if (entry) {
		if (entry->dpe_val + 1 > map_buf->pb_domain_nr) {
			D_ERROR("ndomains(%u) could not meet redunc factor(%lu)\n",
				map_buf->pb_domain_nr, entry->dpe_val);
			D_GOTO(out_map_buf, rc = -DER_INVAL);
		}
	}

	/* Initialize the pool map properties. */
	rc = write_map_buf(tx, kvs, map_buf, map_version);
	if (rc != 0) {
		D_ERROR("failed to write map properties, "DF_RC"\n", DP_RC(rc));
		goto out_map_buf;
	}

	rc = pool_prop_write(tx, kvs, prop);
	if (rc != 0) {
		D_ERROR("failed to write props, "DF_RC"\n", DP_RC(rc));
		goto out_map_buf;
	}

	/* Write connectable property */
	connectable = 1;
	d_iov_set(&value, &connectable, sizeof(connectable));
	rc = rdb_tx_update(tx, kvs, &ds_pool_prop_connectable, &value);
	if (rc != 0) {
		D_ERROR("failed to write connectable prop, "DF_RC"\n",
			DP_RC(rc));
		goto out_map_buf;
	}

	/**
	 * Firstly write upgrading global version, so resuming could figure
	 * out what is target global version of upgrading, use this to reject
	 * resuming pool upgrading if DAOS software upgraded again.
	 */
	d_iov_set(&value, &upgrade_global_version, sizeof(upgrade_global_version));
	rc = rdb_tx_update(tx, kvs, &ds_pool_prop_upgrade_global_version, &value);
	if (rc != 0) {
		D_ERROR("failed to write upgrade global version prop, "DF_RC"\n",
			DP_RC(rc));
		goto out_map_buf;
	}

	/* Write the handle properties. */
	d_iov_set(&value, &nhandles, sizeof(nhandles));
	rc = rdb_tx_update(tx, kvs, &ds_pool_prop_nhandles, &value);
	if (rc != 0) {
		D_ERROR("failed to update handle props, "DF_RC"\n", DP_RC(rc));
		goto out_map_buf;
	}
	attr.dsa_class = RDB_KVS_GENERIC;
	attr.dsa_order = 16;
	rc = rdb_tx_create_kvs(tx, kvs, &ds_pool_prop_handles, &attr);
	if (rc != 0) {
		D_ERROR("failed to create handle prop KVS, "DF_RC"\n",
			DP_RC(rc));
		goto out_map_buf;
	}

	/* Create pool user attributes KVS */
	rc = rdb_tx_create_kvs(tx, kvs, &ds_pool_attr_user, &attr);
	if (rc != 0)
		D_ERROR("failed to create user attr KVS, "DF_RC"\n", DP_RC(rc));

out_map_buf:
	pool_buf_free(map_buf);
out:
	return rc;
}

/*
 * The svc_rf parameter inputs the pool service redundancy factor, while
 * ranks->rl_nr outputs how many replicas are actually selected, which may be
 * less than the number of replicas required to achieve the pool service
 * redundancy factor. If the return value is 0, callers are responsible for
 * calling d_rank_list_free(*ranksp).
 */
static int
select_svc_ranks(int svc_rf, const d_rank_list_t *target_addrs, int ndomains,
		 const uint32_t *domains, d_rank_list_t **ranksp)
{
	int			nreplicas = ds_pool_svc_rf_to_nreplicas(svc_rf);
	int			selectable;
	d_rank_list_t		*rnd_tgts;
	d_rank_list_t		*ranks;
	int			i;
	int			j;
	int			rc;

	rc = d_rank_list_dup(&rnd_tgts, target_addrs);
	if (rc != 0)
		return rc;

	/* Shuffle the target ranks to avoid overloading any particular ranks. */
	/*
	 * DAOS-9177: Temporarily disable shuffle to give us more time to stabilize tests.
	 */
	/*daos_rank_list_shuffle(rnd_tgts);*/

	/* Determine the number of selectable targets. */
	selectable = rnd_tgts->rl_nr;

	if (nreplicas > selectable)
		nreplicas = selectable;
	ranks = daos_rank_list_alloc(nreplicas);
	if (ranks == NULL)
		D_GOTO(out, rc = -DER_NOMEM);

	/* TODO: Choose ranks according to failure domains. */
	j = 0;
	for (i = 0; i < rnd_tgts->rl_nr; i++) {
		if (j == ranks->rl_nr)
			break;
		D_DEBUG(DB_MD, "ranks[%d]: %u\n", j, rnd_tgts->rl_ranks[i]);
		ranks->rl_ranks[j] = rnd_tgts->rl_ranks[i];
		j++;
	}
	D_ASSERTF(j == ranks->rl_nr, "%d == %u\n", j, ranks->rl_nr);

	*ranksp = ranks;
	rc = 0;

out:
	d_rank_list_free(rnd_tgts);
	return rc;
}

/* TODO: replace all rsvc_complete_rpc() calls in this file with pool_rsvc_complete_rpc() */

/*
 * Returns:
 *
 *   RSVC_CLIENT_RECHOOSE	Instructs caller to retry RPC starting from rsvc_client_choose()
 *   RSVC_CLIENT_PROCEED	OK; proceed to process the reply
 */
static int
pool_rsvc_client_complete_rpc(struct rsvc_client *client, const crt_endpoint_t *ep,
			      int rc_crt, struct pool_op_out *out)
{
	int rc;

	rc = rsvc_client_complete_rpc(client, ep, rc_crt, out->po_rc, &out->po_hint);
	if (rc == RSVC_CLIENT_RECHOOSE ||
	    (rc == RSVC_CLIENT_PROCEED && daos_rpc_retryable_rc(out->po_rc))) {
		return RSVC_CLIENT_RECHOOSE;
	}
	return RSVC_CLIENT_PROCEED;
}

/**
 * Create a (combined) pool(/container) service. This method shall be called on
 * a single storage node in the pool. If the return value is 0, the caller is
 * responsible for freeing \a svc_addrs with d_rank_list_free.
 *
 * Note that if the return value is nonzero, the caller is responsible for
 * stopping and destroying any PS replicas that may have been created. This
 * behavior is tailored for ds_mgmt_create_pool, who will clean up all pool
 * resources upon errors.
 *
 * \param[in]		pool_uuid	pool UUID
 * \param[in]		ntargets	number of targets in the pool
 * \param[in]		group		crt group ID (unused now)
 * \param[in]		target_addrs	list of \a ntargets target ranks
 * \param[in]		ndomains	number of domains the pool spans over
 * \param[in]		domains		serialized domain tree
 * \param[in]		prop		pool properties (must include a valid
 *					pool service redundancy factor)
 * \param[out]		svc_addrs	returns the list of pool service
 *					replica ranks
 */
int
ds_pool_svc_dist_create(const uuid_t pool_uuid, int ntargets, const char *group,
			const d_rank_list_t *target_addrs, int ndomains, const uint32_t *domains,
			daos_prop_t *prop, d_rank_list_t **svc_addrs)
{
	struct daos_prop_entry *svc_rf_entry;
	d_rank_list_t	       *ranks;
	d_iov_t			psid;
	struct rsvc_client	client;
	struct dss_module_info *info = dss_get_module_info();
	crt_endpoint_t		ep;
	crt_rpc_t	       *rpc;
	struct pool_create_in  *in;
	struct pool_create_out *out;
	struct d_backoff_seq	backoff_seq;
	int			rc;

	D_ASSERTF(ntargets == target_addrs->rl_nr, "ntargets=%d num=%u\n",
		  ntargets, target_addrs->rl_nr);

	svc_rf_entry = daos_prop_entry_get(prop, DAOS_PROP_PO_SVC_REDUN_FAC);
	D_ASSERT(svc_rf_entry != NULL && !(svc_rf_entry->dpe_flags & DAOS_PROP_ENTRY_NOT_SET));
	D_ASSERTF(daos_svc_rf_is_valid(svc_rf_entry->dpe_val), DF_U64"\n", svc_rf_entry->dpe_val);

	D_DEBUG(DB_MD, DF_UUID": creating PS: ntargets=%d ndomains=%d svc_rf="DF_U64"\n",
		DP_UUID(pool_uuid), ntargets, ndomains, svc_rf_entry->dpe_val);

	rc = select_svc_ranks(svc_rf_entry->dpe_val, target_addrs, ndomains, domains, &ranks);
	if (rc != 0)
		D_GOTO(out, rc);

	d_iov_set(&psid, (void *)pool_uuid, sizeof(uuid_t));
	rc = ds_rsvc_dist_start(DS_RSVC_CLASS_POOL, &psid, pool_uuid, ranks, RDB_NIL_TERM,
				true /* create */, true /* bootstrap */, ds_rsvc_get_md_cap());
	if (rc != 0)
		D_GOTO(out_ranks, rc);

	rc = rsvc_client_init(&client, ranks);
	if (rc != 0)
		D_GOTO(out_ranks, rc);

	rc = d_backoff_seq_init(&backoff_seq, 0 /* nzeros */, 16 /* factor */,
				8 /* next (ms) */, 1 << 10 /* max (ms) */);
	D_ASSERTF(rc == 0, "d_backoff_seq_init: "DF_RC"\n", DP_RC(rc));

rechoose:
	/* Create a POOL_CREATE request. */
	ep.ep_grp = NULL;
	rc = rsvc_client_choose(&client, &ep);
	if (rc != 0) {
		D_ERROR(DF_UUID": cannot find pool service: "DF_RC"\n",
			DP_UUID(pool_uuid), DP_RC(rc));
		goto out_backoff_seq;
	}
	rc = pool_req_create(info->dmi_ctx, &ep, POOL_CREATE, &rpc);
	if (rc != 0) {
		D_ERROR(DF_UUID": failed to create POOL_CREATE RPC: "DF_RC"\n",
			DP_UUID(pool_uuid), DP_RC(rc));
		goto out_backoff_seq;
	}
	in = crt_req_get(rpc);
	uuid_copy(in->pri_op.pi_uuid, pool_uuid);
	uuid_clear(in->pri_op.pi_hdl);
	in->pri_ntgts = ntargets;
	in->pri_tgt_ranks = (d_rank_list_t *)target_addrs;
	in->pri_prop = prop;
	in->pri_ndomains = ndomains;
	in->pri_domains.ca_count = ndomains;
	in->pri_domains.ca_arrays = (uint32_t *)domains;

	/* Send the POOL_CREATE request. */
	rc = dss_rpc_send(rpc);
	out = crt_reply_get(rpc);
	D_ASSERT(out != NULL);
	rc = rsvc_client_complete_rpc(&client, &ep, rc,
				      rc == 0 ? out->pro_op.po_rc : -DER_IO,
				      rc == 0 ? &out->pro_op.po_hint : NULL);
	if (rc == RSVC_CLIENT_RECHOOSE ||
	    (rc == RSVC_CLIENT_PROCEED && daos_rpc_retryable_rc(out->pro_op.po_rc))) {
		crt_req_decref(rpc);
		dss_sleep(d_backoff_seq_next(&backoff_seq));
		D_GOTO(rechoose, rc);
	}
	rc = out->pro_op.po_rc;
	if (rc != 0) {
		D_ERROR(DF_UUID": failed to create pool: "DF_RC"\n",
			DP_UUID(pool_uuid), DP_RC(rc));
		D_GOTO(out_rpc, rc);
	}

	rc = d_rank_list_dup(svc_addrs, ranks);

out_rpc:
	crt_req_decref(rpc);
out_backoff_seq:
	d_backoff_seq_fini(&backoff_seq);
	rsvc_client_fini(&client);
	/*
	 * Intentionally skip cleaning up the PS replicas. See the function
	 * documentation above.
	 */
out_ranks:
	d_rank_list_free(ranks);
out:
	return rc;
}

/** Stop any local PS replica for \a pool_uuid. */
int
ds_pool_svc_stop(uuid_t pool_uuid)
{
	d_iov_t	id;
	int	rc;

	d_iov_set(&id, pool_uuid, sizeof(uuid_t));

	rc = ds_rsvc_stop(DS_RSVC_CLASS_POOL, &id, RDB_NIL_TERM, false /* destroy */);
	if (rc == -DER_ALREADY) {
		D_DEBUG(DB_MD, DF_UUID": ds_rsvc_stop: "DF_RC"\n", DP_UUID(pool_uuid), DP_RC(rc));
		rc = 0;
	}

	return rc;
}

static int
pool_svc_name_cb(d_iov_t *id, char **name)
{
	char *s;

	if (id->iov_len != sizeof(uuid_t))
		return -DER_INVAL;
	D_ALLOC(s, DAOS_UUID_STR_SIZE);
	if (s == NULL)
		return -DER_NOMEM;
	uuid_unparse_lower(id->iov_buf, s);
	s[8] = '\0'; /* strlen(DF_UUID) */
	*name = s;
	return 0;
}

static int
pool_svc_locate_cb(d_iov_t *id, char **path)
{
	char *s;

	if (id->iov_len != sizeof(uuid_t))
		return -DER_INVAL;
	s = pool_svc_rdb_path(id->iov_buf);
	if (s == NULL)
		return -DER_NOMEM;
	*path = s;
	return 0;
}

static int
pool_svc_alloc_cb(d_iov_t *id, struct ds_rsvc **rsvc)
{
	struct pool_svc	       *svc;
	int			rc;

	if (id->iov_len != sizeof(uuid_t)) {
		rc = -DER_INVAL;
		goto err;
	}

	D_ALLOC_PTR(svc);
	if (svc == NULL) {
		rc = -DER_NOMEM;
		goto err;
	}

	d_iov_set(&svc->ps_rsvc.s_id, svc->ps_uuid, sizeof(uuid_t));

	uuid_copy(svc->ps_uuid, id->iov_buf);
	D_INIT_LIST_HEAD(&svc->ps_events.pse_queue);
	svc->ps_events.pse_handler = ABT_THREAD_NULL;

	rc = ABT_rwlock_create(&svc->ps_lock);
	if (rc != ABT_SUCCESS) {
		D_ERROR("failed to create ps_lock: %d\n", rc);
		rc = dss_abterr2der(rc);
		goto err_svc;
	}

	rc = rdb_path_init(&svc->ps_root);
	if (rc != 0)
		goto err_lock;
	rc = rdb_path_push(&svc->ps_root, &rdb_path_root_key);
	if (rc != 0)
		goto err_root;

	rc = rdb_path_clone(&svc->ps_root, &svc->ps_handles);
	if (rc != 0)
		goto err_root;
	rc = rdb_path_push(&svc->ps_handles, &ds_pool_prop_handles);
	if (rc != 0)
		goto err_handles;

	rc = rdb_path_clone(&svc->ps_root, &svc->ps_user);
	if (rc != 0)
		goto err_handles;
	rc = rdb_path_push(&svc->ps_user, &ds_pool_attr_user);
	if (rc != 0)
		goto err_user;

	rc = ABT_mutex_create(&svc->ps_events.pse_mutex);
	if (rc != ABT_SUCCESS) {
		rc = dss_abterr2der(rc);
		goto err_user;
	}

	rc = ABT_cond_create(&svc->ps_events.pse_cv);
	if (rc != ABT_SUCCESS) {
		rc = dss_abterr2der(rc);
		goto err_events_mutex;
	}

	rc = reconf_init(&svc->ps_reconf);
	if (rc != 0)
		goto err_events_cv;

	rc = ds_cont_svc_init(&svc->ps_cont_svc, svc->ps_uuid, 0 /* id */,
			      &svc->ps_rsvc);
	if (rc != 0)
		goto err_reconf;

	*rsvc = &svc->ps_rsvc;
	return 0;

err_reconf:
	reconf_fini(&svc->ps_reconf);
err_events_cv:
	ABT_cond_free(&svc->ps_events.pse_cv);
err_events_mutex:
	ABT_mutex_free(&svc->ps_events.pse_mutex);
err_user:
	rdb_path_fini(&svc->ps_user);
err_handles:
	rdb_path_fini(&svc->ps_handles);
err_root:
	rdb_path_fini(&svc->ps_root);
err_lock:
	ABT_rwlock_free(&svc->ps_lock);
err_svc:
	D_FREE(svc);
err:
	return rc;
}

static void
pool_svc_put(struct pool_svc *svc)
{
	ds_rsvc_put(&svc->ps_rsvc);
}

/* Disable all pools exclusion */
void
ds_pool_disable_exclude(void)
{
	pool_disable_exclude = true;
}

void
ds_pool_enable_exclude(void)
{
	pool_disable_exclude = false;
}

static int
queue_event(struct pool_svc *svc, d_rank_t rank, uint64_t incarnation, enum crt_event_source src,
	    enum crt_event_type type)
{
	struct pool_svc_events *events = &svc->ps_events;
	struct pool_svc_event  *event;

	D_ALLOC_PTR(event);
	if (event == NULL)
		return -DER_NOMEM;

	event->psv_rank = rank;
	event->psv_incarnation = incarnation;
	event->psv_src = src;
	event->psv_type = type;

	D_DEBUG(DB_MD, DF_UUID": queuing event: "DF_PS_EVENT"\n", DP_UUID(svc->ps_uuid),
		DP_PS_EVENT(event));

	ABT_mutex_lock(events->pse_mutex);
	d_list_add_tail(&event->psv_link, &events->pse_queue);
	ABT_cond_broadcast(events->pse_cv);
	ABT_mutex_unlock(events->pse_mutex);
	return 0;
}

static void
discard_events(d_list_t *queue)
{
	struct pool_svc_event  *event;
	struct pool_svc_event  *tmp;

	d_list_for_each_entry_safe(event, tmp, queue, psv_link) {
		D_DEBUG(DB_MD, "discard event: "DF_PS_EVENT"\n", DP_PS_EVENT(event));
		d_list_del_init(&event->psv_link);
		D_FREE(event);
	}
}

static int pool_svc_exclude_rank(struct pool_svc *svc, d_rank_t rank);

static void
handle_event(struct pool_svc *svc, struct pool_svc_event *event)
{
	daos_prop_t		prop = {0};
	struct daos_prop_entry *entry;
	int			rc;

	/* Only used for exclude the rank for the moment */
	if ((event->psv_src != CRT_EVS_GRPMOD && event->psv_src != CRT_EVS_SWIM) ||
	    event->psv_type != CRT_EVT_DEAD || pool_disable_exclude) {
		D_DEBUG(DB_MD, "ignore event: "DF_PS_EVENT" exclude=%d\n", DP_PS_EVENT(event),
			pool_disable_exclude);
		goto out;
	}

	D_DEBUG(DB_MD, DF_UUID": handling event: "DF_PS_EVENT"\n", DP_UUID(svc->ps_uuid),
		DP_PS_EVENT(event));

	rc = ds_pool_iv_prop_fetch(svc->ps_pool, &prop);
	if (rc != 0) {
		D_ERROR(DF_UUID": failed to fetch properties: "DF_RC"\n", DP_UUID(svc->ps_uuid),
			DP_RC(rc));
		goto out;
	}

	entry = daos_prop_entry_get(&prop, DAOS_PROP_PO_SELF_HEAL);
	D_ASSERT(entry != NULL);
	if (!(entry->dpe_val & DAOS_SELF_HEAL_AUTO_EXCLUDE)) {
		D_DEBUG(DB_MD, DF_UUID": self healing is disabled\n", DP_UUID(svc->ps_uuid));
		goto out_prop;
	}

	rc = pool_svc_exclude_rank(svc, event->psv_rank);
	if (rc != 0) {
		D_ERROR(DF_UUID": failed to exclude rank %u: "DF_RC"\n", DP_UUID(svc->ps_uuid),
			event->psv_rank, DP_RC(rc));
		goto out_prop;
	}

	D_DEBUG(DB_MD, DF_UUID": excluded rank %u\n", DP_UUID(svc->ps_uuid), event->psv_rank);
out_prop:
	daos_prop_fini(&prop);
out:
	return;
}

static void
events_handler(void *arg)
{
	struct pool_svc	       *svc = arg;
	struct pool_svc_events *events = &svc->ps_events;

	D_DEBUG(DB_MD, DF_UUID": starting\n", DP_UUID(svc->ps_uuid));

	for (;;) {
		struct pool_svc_event  *event = NULL;
		bool			stop;

		ABT_mutex_lock(events->pse_mutex);
		for (;;) {
			stop = events->pse_stop;
			if (stop) {
				discard_events(&events->pse_queue);
				break;
			}
			if (!d_list_empty(&events->pse_queue)) {
				event = d_list_entry(events->pse_queue.next, struct pool_svc_event,
						     psv_link);
				d_list_del_init(&event->psv_link);
				break;
			}
			sched_cond_wait(events->pse_cv, events->pse_mutex);
		}
		ABT_mutex_unlock(events->pse_mutex);
		if (stop)
			break;

		handle_event(svc, event);

		D_FREE(event);
		ABT_thread_yield();
	}

	D_DEBUG(DB_MD, DF_UUID": stopping\n", DP_UUID(svc->ps_uuid));
}

static bool
events_pending(struct pool_svc *svc)
{
	return !d_list_empty(&svc->ps_events.pse_queue);
}

static void
ds_pool_crt_event_cb(d_rank_t rank, uint64_t incarnation, enum crt_event_source src,
		     enum crt_event_type type, void *arg)
{
	struct pool_svc	       *svc = arg;
	int			rc;

	rc = queue_event(svc, rank, incarnation, src, type);
	if (rc != 0)
		D_ERROR(DF_UUID": failed to queue event: "DF_PS_EVENT": "DF_RC"\n",
			DP_UUID(svc->ps_uuid), rank, incarnation, src, type, DP_RC(rc));
}

static int pool_svc_check_node_status(struct pool_svc *svc);

static int
init_events(struct pool_svc *svc)
{
	struct pool_svc_events *events = &svc->ps_events;
	int			rc;

	D_ASSERT(d_list_empty(&events->pse_queue));
	D_ASSERT(events->pse_handler == ABT_THREAD_NULL);

	rc = crt_register_event_cb(ds_pool_crt_event_cb, svc);
	if (rc != 0) {
		D_ERROR(DF_UUID": failed to register event callback: "DF_RC"\n",
			DP_UUID(svc->ps_uuid), DP_RC(rc));
		goto err;
	}

	/*
	 * Note that events happened during the status-based recovery may
	 * appear twice in the event queue: one queued by the event callback,
	 * and one queued by the recovery.
	 */
	rc = pool_svc_check_node_status(svc);
	if (rc != 0) {
		D_ERROR(DF_UUID": failed to create event handler: "DF_RC"\n",
			DP_UUID(svc->ps_uuid), DP_RC(rc));
		goto err_cb;
	}

	rc = dss_ult_create(events_handler, svc, DSS_XS_SELF, 0, 0, &events->pse_handler);
	if (rc != 0) {
		D_ERROR(DF_UUID": failed to create event handler: "DF_RC"\n",
			DP_UUID(svc->ps_uuid), DP_RC(rc));
		goto err_cb;
	}

	return 0;

err_cb:
	crt_unregister_event_cb(ds_pool_crt_event_cb, svc);
	discard_events(&events->pse_queue);
err:
	return rc;
}

static void
fini_events(struct pool_svc *svc)
{
	struct pool_svc_events *events = &svc->ps_events;
	int			rc;

	D_ASSERT(events->pse_handler != ABT_THREAD_NULL);

	crt_unregister_event_cb(ds_pool_crt_event_cb, svc);

	ABT_mutex_lock(events->pse_mutex);
	events->pse_stop = true;
	ABT_cond_broadcast(events->pse_cv);
	ABT_mutex_unlock(events->pse_mutex);

	rc = ABT_thread_join(events->pse_handler);
	D_ASSERTF(rc == 0, DF_RC"\n", DP_RC(rc));
	ABT_thread_free(&events->pse_handler);
	events->pse_handler = ABT_THREAD_NULL;
}

static void
pool_svc_free_cb(struct ds_rsvc *rsvc)
{
	struct pool_svc *svc = pool_svc_obj(rsvc);

	ds_cont_svc_fini(&svc->ps_cont_svc);
	reconf_fini(&svc->ps_reconf);
	ABT_cond_free(&svc->ps_events.pse_cv);
	ABT_mutex_free(&svc->ps_events.pse_mutex);
	rdb_path_fini(&svc->ps_user);
	rdb_path_fini(&svc->ps_handles);
	rdb_path_fini(&svc->ps_root);
	ABT_rwlock_free(&svc->ps_lock);
	D_FREE(svc);
}

/*
 * Initialize and update svc->ps_pool with map_buf and map_version. This
 * ensures that svc->ps_pool matches the latest pool map.
 */
static int
init_svc_pool(struct pool_svc *svc, struct pool_buf *map_buf,
	      uint32_t map_version)
{
	struct ds_pool *pool;
	int		rc;

	rc = ds_pool_lookup(svc->ps_uuid, &pool);
	if (rc) {
		D_ERROR(DF_UUID": failed to get ds_pool: %d\n",
			DP_UUID(svc->ps_uuid), rc);
		return rc;
	}
	rc = ds_pool_tgt_map_update(pool, map_buf, map_version);
	if (rc != 0) {
		ds_pool_put(pool);
		return rc;
	}
	ds_pool_iv_ns_update(pool, dss_self_rank());

	D_ASSERT(svc->ps_pool == NULL);
	svc->ps_pool = pool;
	return 0;
}

/* Finalize svc->ps_pool. */
static void
fini_svc_pool(struct pool_svc *svc)
{
	D_ASSERT(svc->ps_pool != NULL);
	ds_pool_put(svc->ps_pool);
	svc->ps_pool = NULL;
}

/* Is the primary group initialized (i.e., version > 0)? */
static bool
primary_group_initialized(void)
{
	uint32_t	version;
	int		rc;

	rc = crt_group_version(NULL /* grp */, &version);
	D_ASSERTF(rc == 0, "crt_group_version: "DF_RC"\n", DP_RC(rc));
	return (version > 0);
}

/*
 * Read the DB for map_buf, map_version, and prop. Callers are responsible for
 * freeing *map_buf and *prop.
 */
static int
read_db_for_stepping_up(struct pool_svc *svc, struct pool_buf **map_buf,
			uint32_t *map_version, daos_prop_t **prop)
{
	struct rdb_tx		tx;
	d_iov_t			value;
	bool			version_exists = false;
	struct daos_prop_entry *svc_rf_entry;
	int			rc;

	rc = rdb_tx_begin(svc->ps_rsvc.s_db, svc->ps_rsvc.s_term, &tx);
	if (rc != 0)
		goto out;
	ABT_rwlock_rdlock(svc->ps_lock);

	/* Check the layout version. */
	d_iov_set(&value, &svc->ps_global_version, sizeof(svc->ps_global_version));
	rc = rdb_tx_lookup(&tx, &svc->ps_root, &ds_pool_prop_global_version, &value);
	if (rc == -DER_NONEXIST) {
		/*
		 * This DB may be new or incompatible. Check the existence of
		 * the pool map to find out which is the case. (See the
		 * references to version_exists below.)
		 */
		D_DEBUG(DB_MD, DF_UUID": no layout version\n",
			DP_UUID(svc->ps_uuid));
		goto check_map;
	} else if (rc != 0) {
		D_ERROR(DF_UUID": failed to look up layout version: "DF_RC"\n",
			DP_UUID(svc->ps_uuid), DP_RC(rc));
		goto out_lock;
	}
	version_exists = true;

	/**
	 * downgrading the DAOS software of an upgraded pool report
	 * a proper RAS error.
	 */
	if (svc->ps_global_version > DAOS_POOL_GLOBAL_VERSION) {
		ds_notify_ras_eventf(RAS_POOL_DF_INCOMPAT, RAS_TYPE_INFO,
				     RAS_SEV_ERROR, NULL /* hwid */,
				     NULL /* rank */, NULL /* inc */,
				     NULL /* jobid */,
				     &svc->ps_uuid, NULL /* cont */,
				     NULL /* objid */, NULL /* ctlop */,
				     NULL /* data */,
				     "incompatible layout version: %u larger than "
				     "%u", svc->ps_global_version,
				     DAOS_POOL_GLOBAL_VERSION);
		rc = -DER_DF_INCOMPT;
		goto out_lock;
	}

check_map:
	rc = read_map_buf(&tx, &svc->ps_root, map_buf, map_version);
	if (rc != 0) {
		if (rc == -DER_NONEXIST && !version_exists) {
			/*
			 * This DB is new. Note that if the layout version
			 * exists, then the pool map must also exist;
			 * otherwise, it is an error.
			 */
			D_DEBUG(DB_MD, DF_UUID": new db\n",
				DP_UUID(svc->ps_uuid));
			rc = + DER_UNINIT;
		} else {
			D_ERROR(DF_UUID": failed to read pool map buffer: "DF_RC
				"\n", DP_UUID(svc->ps_uuid), DP_RC(rc));
		}
		goto out_lock;
	}

	if (!version_exists)
		/* This could also be a 1.x pool, which we assume nobody cares. */
		D_DEBUG(DB_MD, DF_UUID": assuming 2.0\n", DP_UUID(svc->ps_uuid));

	rc = pool_prop_read(&tx, svc, DAOS_PO_QUERY_PROP_ALL, prop);
	if (rc != 0) {
		D_ERROR(DF_UUID": cannot get properties: "DF_RC"\n", DP_UUID(svc->ps_uuid),
			DP_RC(rc));
		goto out_lock;
	}

	svc_rf_entry = daos_prop_entry_get(*prop, DAOS_PROP_PO_SVC_REDUN_FAC);
	D_ASSERT(svc_rf_entry != NULL);
	if (daos_prop_is_set(svc_rf_entry))
		svc->ps_reconf.psc_svc_rf = svc_rf_entry->dpe_val;
	else
		svc->ps_reconf.psc_svc_rf = -1;

out_lock:
	ABT_rwlock_unlock(svc->ps_lock);
	rdb_tx_end(&tx);
out:
	return rc;
}

int
ds_pool_svc_rf_to_nreplicas(int svc_rf)
{
	D_ASSERTF(daos_svc_rf_is_valid(svc_rf), "%d out of range\n", svc_rf);
	return svc_rf * 2 + 1;
}

int
ds_pool_svc_rf_from_nreplicas(int nreplicas)
{
	int svc_rf;

	D_ASSERTF(nreplicas > 0, "%d out of range\n", nreplicas);
	if (nreplicas % 2 == 0)
		svc_rf = (nreplicas - 1) / 2;
	else
		svc_rf = nreplicas / 2;
	if (svc_rf > DAOS_PROP_PO_SVC_REDUN_FAC_MAX)
		svc_rf = DAOS_PROP_PO_SVC_REDUN_FAC_MAX;
	return svc_rf;
}

/*
 * There might be some rank status inconsistency, let's check and
 * fix it.
 */
static int
pool_svc_check_node_status(struct pool_svc *svc)
{
	struct pool_domain     *doms;
	int			doms_cnt;
	int			i;
	int			rc = 0;

	if (pool_disable_exclude) {
		D_DEBUG(DB_MD, DF_UUID": skip: exclusion disabled\n", DP_UUID(svc->ps_uuid));
		return 0;
	}

	D_DEBUG(DB_MD, DF_UUID": checking node status\n", DP_UUID(svc->ps_uuid));
	ABT_rwlock_rdlock(svc->ps_pool->sp_lock);
	doms_cnt = pool_map_find_nodes(svc->ps_pool->sp_map, PO_COMP_ID_ALL,
				       &doms);
	D_ASSERT(doms_cnt >= 0);
	for (i = 0; i < doms_cnt; i++) {
		struct swim_member_state state;

		/* Only check if UPIN server is excluded or dead for now */
		if (!(doms[i].do_comp.co_status & PO_COMP_ST_UPIN))
			continue;

		rc = crt_rank_state_get(crt_group_lookup(NULL),
					doms[i].do_comp.co_rank, &state);
		if (rc != 0 && rc != -DER_NONEXIST) {
			D_ERROR("failed to get status of rank %u: %d\n",
				doms[i].do_comp.co_rank, rc);
			break;
		}

		/* Since there is a big chance the INACTIVE node will become
		 * ACTIVE soon, let's only evict the DEAD node rank for the
		 * moment.
		 */
		D_DEBUG(DB_REBUILD, "rank/state %d/%d\n",
			doms[i].do_comp.co_rank,
			rc == -DER_NONEXIST ? -1 : state.sms_status);
		if (rc == -DER_NONEXIST || state.sms_status == SWIM_MEMBER_DEAD) {
			rc = queue_event(svc, doms[i].do_comp.co_rank, 0 /* incarnation */,
					 rc == -DER_NONEXIST ? CRT_EVS_GRPMOD : CRT_EVS_SWIM,
					 CRT_EVT_DEAD);
			if (rc) {
				D_ERROR("failed to exclude rank %u: %d\n",
					doms[i].do_comp.co_rank, rc);
				break;
			}
		}
	}
	ABT_rwlock_unlock(svc->ps_pool->sp_lock);
	return rc;
}

/*
 * Log a NOTE of as well as print a message. Arguments may be evaluated more
 * than once.
 */
#define DS_POOL_NOTE_PRINT(fmt, ...) do {							\
	D_NOTE(fmt, ## __VA_ARGS__);								\
	D_PRINT(fmt, ## __VA_ARGS__);								\
} while (0)

static void pool_svc_schedule_reconf(struct pool_svc *svc);
static void pool_svc_cancel_and_wait_reconf(struct pool_svc *svc);

static int
pool_svc_step_up_cb(struct ds_rsvc *rsvc)
{
	struct pool_svc	       *svc = pool_svc_obj(rsvc);
	struct pool_buf	       *map_buf = NULL;
	uint32_t		map_version;
	uuid_t			pool_hdl_uuid;
	uuid_t			cont_hdl_uuid;
	daos_prop_t	       *prop = NULL;
	bool			cont_svc_up = false;
	bool			events_initialized = false;
	bool			reconf_scheduled = false;
	d_rank_t		rank = dss_self_rank();
	int			rc;

	/*
	 * If this is the only voting replica, it may have become the leader
	 * without doing any RPC. The primary group may have yet to be
	 * initialized by the MS. Proceeding with such a primary group may
	 * result in unnecessary rank exclusions (see the
	 * pool_svc_check_node_status call below). Wait for the primary group
	 * initialization by retrying the leader election (rate-limited by
	 * rdb_timerd). (If there's at least one other voting replica, at least
	 * one RPC must have been done, so the primary group must have been
	 * initialized at this point.)
	 */
	if (!primary_group_initialized())
		return -DER_GRPVER;

	rc = read_db_for_stepping_up(svc, &map_buf, &map_version, &prop);
	if (rc != 0)
		goto out;

	rc = init_svc_pool(svc, map_buf, map_version);
	if (rc != 0)
		goto out;

	/*
	 * Just in case the previous leader didn't complete distributing the
	 * latest pool map. This doesn't need to be undone if we encounter an
	 * error below.
	 */
	ds_rsvc_request_map_dist(&svc->ps_rsvc);

	rc = ds_cont_svc_step_up(svc->ps_cont_svc);
	if (rc != 0)
		goto out;
	cont_svc_up = true;

	rc = init_events(svc);
	if (rc != 0)
		goto out;
	events_initialized = true;

	/*
	 * Just in case the previous leader didn't finish the last series of
	 * reconfigurations or the last MS notification.
	 */
	svc->ps_reconf.psc_force_notify = true;
	pool_svc_schedule_reconf(svc);
	reconf_scheduled = true;

	rc = ds_pool_iv_prop_update(svc->ps_pool, prop);
	if (rc) {
		D_ERROR("ds_pool_iv_prop_update failed %d.\n", rc);
		D_GOTO(out, rc);
	}

	if (!uuid_is_null(svc->ps_pool->sp_srv_cont_hdl)) {
		uuid_copy(pool_hdl_uuid, svc->ps_pool->sp_srv_pool_hdl);
		uuid_copy(cont_hdl_uuid, svc->ps_pool->sp_srv_cont_hdl);
	} else {
		uuid_generate(pool_hdl_uuid);
		uuid_generate(cont_hdl_uuid);
	}

	rc = ds_pool_iv_srv_hdl_update(svc->ps_pool, pool_hdl_uuid,
				       cont_hdl_uuid);
	if (rc) {
		D_ERROR("ds_pool_iv_srv_hdl_update failed %d.\n", rc);
		D_GOTO(out, rc);
	}

	/* resume pool upgrade if needed */
	rc = ds_pool_upgrade_if_needed(svc->ps_uuid, NULL, svc, NULL);
	if (rc != 0)
		goto out;

	rc = ds_rebuild_regenerate_task(svc->ps_pool, prop);
	if (rc != 0)
		goto out;

	DS_POOL_NOTE_PRINT(DF_UUID": rank %u became pool service leader "DF_U64": srv_pool_hdl="
			   DF_UUID" srv_cont_hdl="DF_UUID"\n", DP_UUID(svc->ps_uuid), rank,
			   svc->ps_rsvc.s_term, DP_UUID(pool_hdl_uuid), DP_UUID(cont_hdl_uuid));
out:
	if (rc != 0) {
		if (events_initialized)
			fini_events(svc);
		if (reconf_scheduled)
			pool_svc_cancel_and_wait_reconf(svc);
		if (cont_svc_up)
			ds_cont_svc_step_down(svc->ps_cont_svc);
		if (svc->ps_pool != NULL)
			fini_svc_pool(svc);
	}
	if (map_buf != NULL)
		D_FREE(map_buf);
	if (prop != NULL)
		daos_prop_free(prop);
	if (rc < 0)
		ds_pool_failed_add(svc->ps_uuid, rc);
	else if (rc == 0)
		ds_pool_failed_remove(svc->ps_uuid);
	return rc;
}

static void
pool_svc_step_down_cb(struct ds_rsvc *rsvc)
{
	struct pool_svc	       *svc = pool_svc_obj(rsvc);
	d_rank_t		rank = dss_self_rank();

	fini_events(svc);
	pool_svc_cancel_and_wait_reconf(svc);
	ds_cont_svc_step_down(svc->ps_cont_svc);
	fini_svc_pool(svc);

	DS_POOL_NOTE_PRINT(DF_UUID": rank %u no longer pool service leader "DF_U64"\n",
			   DP_UUID(svc->ps_uuid), rank, svc->ps_rsvc.s_term);
}

static void
pool_svc_drain_cb(struct ds_rsvc *rsvc)
{
}

static int
pool_svc_map_dist_cb(struct ds_rsvc *rsvc)
{
	struct pool_svc	       *svc = pool_svc_obj(rsvc);
	struct rdb_tx		tx;
	struct pool_buf	       *map_buf = NULL;
	uint32_t		map_version;
	int			rc;

	/* Read the pool map into map_buf and map_version. */
	rc = rdb_tx_begin(rsvc->s_db, rsvc->s_term, &tx);
	if (rc != 0)
		goto out;
	ABT_rwlock_rdlock(svc->ps_lock);
	rc = read_map_buf(&tx, &svc->ps_root, &map_buf, &map_version);
	ABT_rwlock_unlock(svc->ps_lock);
	rdb_tx_end(&tx);
	if (rc != 0) {
		D_ERROR(DF_UUID": failed to read pool map buffer: %d\n",
			DP_UUID(svc->ps_uuid), rc);
		goto out;
	}

	rc = ds_pool_iv_map_update(svc->ps_pool, map_buf, map_version);
	if (rc != 0)
		D_ERROR(DF_UUID": failed to distribute pool map %u: %d\n",
			DP_UUID(svc->ps_uuid), map_version, rc);

out:
	if (map_buf != NULL)
		D_FREE(map_buf);
	return rc;
}

static struct ds_rsvc_class pool_svc_rsvc_class = {
	.sc_name	= pool_svc_name_cb,
	.sc_locate	= pool_svc_locate_cb,
	.sc_alloc	= pool_svc_alloc_cb,
	.sc_free	= pool_svc_free_cb,
	.sc_step_up	= pool_svc_step_up_cb,
	.sc_step_down	= pool_svc_step_down_cb,
	.sc_drain	= pool_svc_drain_cb,
	.sc_map_dist	= pool_svc_map_dist_cb
};

void
ds_pool_rsvc_class_register(void)
{
	ds_rsvc_class_register(DS_RSVC_CLASS_POOL, &pool_svc_rsvc_class);
}

void
ds_pool_rsvc_class_unregister(void)
{
	ds_rsvc_class_unregister(DS_RSVC_CLASS_POOL);
}

static int
pool_svc_lookup(uuid_t uuid, struct pool_svc **svcp)
{
	struct ds_rsvc *rsvc;
	d_iov_t	id;
	int		rc;

	d_iov_set(&id, uuid, sizeof(uuid_t));
	rc = ds_rsvc_lookup(DS_RSVC_CLASS_POOL, &id, &rsvc);
	if (rc != 0)
		return rc;
	*svcp = pool_svc_obj(rsvc);
	return 0;
}

static int
pool_svc_lookup_leader(uuid_t uuid, struct pool_svc **svcp,
		       struct rsvc_hint *hint)
{
	struct ds_rsvc *rsvc;
	d_iov_t	id;
	int		rc;

	rc = ds_pool_failed_lookup(uuid);
	if (rc) {
		D_ERROR(DF_UUID": failed to start: "DF_RC"\n",
			DP_UUID(uuid), DP_RC(rc));
		return -DER_NO_SERVICE;
	}

	d_iov_set(&id, uuid, sizeof(uuid_t));
	rc = ds_rsvc_lookup_leader(DS_RSVC_CLASS_POOL, &id, &rsvc, hint);
	if (rc != 0)
		return rc;
	*svcp = pool_svc_obj(rsvc);
	return 0;
}

static void
pool_svc_put_leader(struct pool_svc *svc)
{
	ds_rsvc_put_leader(&svc->ps_rsvc);
}

/** Look up container service \a pool_uuid. */
int
ds_pool_cont_svc_lookup_leader(uuid_t pool_uuid, struct cont_svc **svcp,
			       struct rsvc_hint *hint)
{
	struct pool_svc	       *pool_svc;
	int			rc;

	rc = pool_svc_lookup_leader(pool_uuid, &pool_svc, hint);
	if (rc != 0)
		return rc;
	*svcp = pool_svc->ps_cont_svc;
	return 0;
}

int ds_pool_failed_add(uuid_t uuid, int rc)
{
	struct pool_svc_failed	*psf;
	int ret = 0;

	if (rc == 0)
		return 0;

	D_RWLOCK_WRLOCK(&psfl_rwlock);
	d_list_for_each_entry(psf, &pool_svc_failed_list, psf_link) {
		if (uuid_compare(psf->psf_uuid, uuid) == 0) {
			ret = 0;
			goto out;
		}
	}

	D_ALLOC_PTR(psf);
	if (psf == NULL) {
		ret = -DER_NOMEM;
		goto out;
	}

	uuid_copy(psf->psf_uuid, uuid);
	psf->psf_error = rc;
	d_list_add_tail(&psf->psf_link, &pool_svc_failed_list);
out:
	D_RWLOCK_UNLOCK(&psfl_rwlock);
	return ret;
}

void ds_pool_failed_remove(uuid_t uuid)
{
	struct pool_svc_failed	*psf;
	struct pool_svc_failed	*tmp;

	D_RWLOCK_WRLOCK(&psfl_rwlock);
	d_list_for_each_entry_safe(psf, tmp, &pool_svc_failed_list, psf_link) {
		if (uuid_compare(psf->psf_uuid, uuid) == 0) {
			d_list_del_init(&psf->psf_link);
			D_FREE(psf);
			break;
		}
	}
	D_RWLOCK_UNLOCK(&psfl_rwlock);
}

/* return error if failed pool found, otherwise 0 is returned */
int ds_pool_failed_lookup(uuid_t uuid)
{
	struct pool_svc_failed	*psf;

	D_RWLOCK_RDLOCK(&psfl_rwlock);
	d_list_for_each_entry(psf, &pool_svc_failed_list, psf_link) {
		if (uuid_compare(psf->psf_uuid, uuid) == 0) {
			D_RWLOCK_UNLOCK(&psfl_rwlock);
			return psf->psf_error;
		}
	}
	D_RWLOCK_UNLOCK(&psfl_rwlock);

	return 0;
}

/*
 * Try to start the pool. If a pool service RDB exists, start it. Continue the
 * iteration upon errors as other pools may still be able to work.
 */
static int
start_one(uuid_t uuid, void *varg)
{
	char	       *path;
	d_iov_t		id;
	struct stat	st;
	int		rc;

	D_DEBUG(DB_MD, DF_UUID": starting pool\n", DP_UUID(uuid));

	rc = ds_pool_start(uuid);
	if (rc != 0) {
		D_ERROR(DF_UUID": failed to start pool: %d\n", DP_UUID(uuid),
			rc);
		ds_pool_failed_add(uuid, rc);
		return 0;
	}

	/*
	 * Check if an RDB file exists, to avoid unnecessary error messages
	 * from the ds_rsvc_start() call.
	 */
	path = pool_svc_rdb_path(uuid);
	if (path == NULL) {
		D_ERROR(DF_UUID": failed to allocate rdb path\n",
			DP_UUID(uuid));
		return 0;
	}
	rc = stat(path, &st);
	D_FREE(path);
	if (rc != 0) {
		if (errno != ENOENT)
			D_ERROR(DF_UUID": failed to check rdb existence: %d\n",
				DP_UUID(uuid), errno);
		return 0;
	}

	d_iov_set(&id, uuid, sizeof(uuid_t));
	ds_rsvc_start(DS_RSVC_CLASS_POOL, &id, uuid, RDB_NIL_TERM, false /* create */, 0 /* size */,
		      NULL /* replicas */, NULL /* arg */);
	return 0;
}

static void
pool_start_all(void *arg)
{
	int rc;

	/* Scan the storage and start all pool services. */
	rc = ds_mgmt_tgt_pool_iterate(start_one, NULL /* arg */);
	if (rc != 0)
		D_ERROR("failed to scan all pool services: "DF_RC"\n",
			DP_RC(rc));
}

/* Note that this function is currently called from the main xstream. */
int
ds_pool_start_all(void)
{
	ABT_thread	thread;
	int		rc;

	/* Create a ULT to call ds_rsvc_start() in xstream 0. */
	rc = dss_ult_create(pool_start_all, NULL /* arg */, DSS_XS_SYS,
			    0 /* tgt_idx */, 0 /* stack_size */, &thread);
	if (rc != 0) {
		D_ERROR("failed to create pool start ULT: "DF_RC"\n",
			DP_RC(rc));
		return rc;
	}
	ABT_thread_join(thread);
	ABT_thread_free(&thread);
	return 0;
}

static int
stop_one(uuid_t uuid, void *varg)
{
	D_DEBUG(DB_MD, DF_UUID": stopping pool\n", DP_UUID(uuid));
	ds_pool_stop(uuid);
	return 0;
}

static void
pool_stop_all(void *arg)
{
	int	rc;

	rc = ds_rsvc_stop_all(DS_RSVC_CLASS_POOL);
	if (rc != 0)
		D_ERROR("failed to stop all pool svcs: "DF_RC"\n", DP_RC(rc));

	ds_pool_hdl_delete_all();

	rc = ds_mgmt_tgt_pool_iterate(stop_one, NULL /* arg */);
	if (rc != 0)
		D_ERROR("failed to stop all pools: "DF_RC"\n", DP_RC(rc));
}

/*
 * Note that this function is currently called from the main xstream to save
 * one ULT creation.
 */
int
ds_pool_stop_all(void)
{
	ABT_thread	thread;
	int		rc;

	/* Create a ULT to stop pools, since it requires TLS */
	rc = dss_ult_create(pool_stop_all, NULL /* arg */, DSS_XS_SYS,
			    0 /* tgt_idx */, 0 /* stack_size */, &thread);
	if (rc != 0) {
		D_ERROR("failed to create pool stop ULT: "DF_RC"\n",
			DP_RC(rc));
		return rc;
	}
	ABT_thread_free(&thread);

	return 0;
}

static int
bcast_create(crt_context_t ctx, struct pool_svc *svc, crt_opcode_t opcode,
	     crt_bulk_t bulk_hdl, crt_rpc_t **rpc)
{
	return ds_pool_bcast_create(ctx, svc->ps_pool, DAOS_POOL_MODULE, opcode,
				    DAOS_POOL_VERSION, rpc, bulk_hdl, NULL);
}

/**
 * Retrieve the latest leader hint from \a db and fill it into \a hint.
 *
 * \param[in]	db	database
 * \param[out]	hint	rsvc hint
 */
void
ds_pool_set_hint(struct rdb *db, struct rsvc_hint *hint)
{
	int rc;

	rc = rdb_get_leader(db, &hint->sh_term, &hint->sh_rank);
	if (rc != 0)
		return;
	hint->sh_flags |= RSVC_HINT_VALID;
}

static int
pool_prop_read(struct rdb_tx *tx, const struct pool_svc *svc, uint64_t bits,
	       daos_prop_t **prop_out)
{
	daos_prop_t	*prop;
	d_iov_t		 value;
	uint64_t	 val;
	uint64_t	 bit;
	uint32_t	 idx = 0, nr = 0, val32 = 0, global_ver;
	int		 rc;

	for (bit = DAOS_PO_QUERY_PROP_BIT_START;
	     bit <= DAOS_PO_QUERY_PROP_BIT_END; bit++) {
		if (bits & (1L << bit))
			nr++;
	}
	if (nr == 0)
		return 0;

	/* get pool global version */
	d_iov_set(&value, &val32, sizeof(val32));
	rc = rdb_tx_lookup(tx, &svc->ps_root, &ds_pool_prop_global_version,
			   &value);
	if (rc && rc != -DER_NONEXIST)
		return rc;
	else if (rc == -DER_NONEXIST)
		global_ver = 0;
	else
		global_ver = val32;

	prop = daos_prop_alloc(nr);
	if (prop == NULL)
		return -DER_NOMEM;
	if (bits & DAOS_PO_QUERY_PROP_LABEL) {
		d_iov_set(&value, NULL, 0);
		rc = rdb_tx_lookup(tx, &svc->ps_root, &ds_pool_prop_label,
				   &value);
		if (rc != 0)
			D_GOTO(out_prop, rc);
		if (value.iov_len > DAOS_PROP_LABEL_MAX_LEN) {
			D_ERROR("bad label length %zu (> %d).\n", value.iov_len,
				DAOS_PROP_LABEL_MAX_LEN);
			D_GOTO(out_prop, rc = -DER_IO);
		}
		D_ASSERT(idx < nr);
		prop->dpp_entries[idx].dpe_type = DAOS_PROP_PO_LABEL;
		D_STRNDUP(prop->dpp_entries[idx].dpe_str, value.iov_buf,
			  value.iov_len);
		if (prop->dpp_entries[idx].dpe_str == NULL)
			D_GOTO(out_prop, rc = -DER_NOMEM);
		idx++;
	}
	if (bits & DAOS_PO_QUERY_PROP_SPACE_RB) {
		d_iov_set(&value, &val, sizeof(val));
		rc = rdb_tx_lookup(tx, &svc->ps_root, &ds_pool_prop_space_rb,
				   &value);
		if (rc != 0)
			D_GOTO(out_prop, rc);
		D_ASSERT(idx < nr);
		prop->dpp_entries[idx].dpe_type = DAOS_PROP_PO_SPACE_RB;
		prop->dpp_entries[idx].dpe_val = val;
		idx++;
	}
	if (bits & DAOS_PO_QUERY_PROP_SELF_HEAL) {
		d_iov_set(&value, &val, sizeof(val));
		rc = rdb_tx_lookup(tx, &svc->ps_root, &ds_pool_prop_self_heal,
				   &value);
		if (rc != 0)
			D_GOTO(out_prop, rc);
		D_ASSERT(idx < nr);
		prop->dpp_entries[idx].dpe_type = DAOS_PROP_PO_SELF_HEAL;
		prop->dpp_entries[idx].dpe_val = val;
		idx++;
	}
	if (bits & DAOS_PO_QUERY_PROP_RECLAIM) {
		d_iov_set(&value, &val, sizeof(val));
		rc = rdb_tx_lookup(tx, &svc->ps_root, &ds_pool_prop_reclaim,
				   &value);
		if (rc != 0)
			D_GOTO(out_prop, rc);
		D_ASSERT(idx < nr);
		prop->dpp_entries[idx].dpe_type = DAOS_PROP_PO_RECLAIM;
		prop->dpp_entries[idx].dpe_val = val;
		idx++;
	}
	if (bits & DAOS_PO_QUERY_PROP_EC_CELL_SZ) {
		d_iov_set(&value, &val, sizeof(val));
		rc = rdb_tx_lookup(tx, &svc->ps_root, &ds_pool_prop_ec_cell_sz,
				   &value);
		if (rc != 0)
			D_GOTO(out_prop, rc);
		D_ASSERT(idx < nr);
		prop->dpp_entries[idx].dpe_type = DAOS_PROP_PO_EC_CELL_SZ;
		prop->dpp_entries[idx].dpe_val = val;
		idx++;
	}
	if (bits & DAOS_PO_QUERY_PROP_REDUN_FAC) {
		d_iov_set(&value, &val, sizeof(val));
		rc = rdb_tx_lookup(tx, &svc->ps_root, &ds_pool_prop_redun_fac,
				   &value);
		/**
		 * For upgrading, redunc fac might not exist, use
		 * default(0) for this case.
		 */
		if (rc == -DER_NONEXIST && global_ver < 1) {
			rc = 0;
			val = DAOS_PROP_PO_REDUN_FAC_DEFAULT;
		} else if (rc != 0) {
			D_GOTO(out_prop, rc);
		}
		D_ASSERT(idx < nr);
		prop->dpp_entries[idx].dpe_type = DAOS_PROP_PO_REDUN_FAC;
		prop->dpp_entries[idx].dpe_val = val;
		idx++;
	}
	if (bits & DAOS_PO_QUERY_PROP_ACL) {
		d_iov_set(&value, NULL, 0);
		rc = rdb_tx_lookup(tx, &svc->ps_root, &ds_pool_prop_acl,
				   &value);
		if (rc != 0)
			D_GOTO(out_prop, rc);
		D_ASSERT(idx < nr);
		prop->dpp_entries[idx].dpe_type = DAOS_PROP_PO_ACL;
		D_ALLOC(prop->dpp_entries[idx].dpe_val_ptr, value.iov_buf_len);
		if (prop->dpp_entries[idx].dpe_val_ptr == NULL)
			D_GOTO(out_prop, rc = -DER_NOMEM);
		memcpy(prop->dpp_entries[idx].dpe_val_ptr, value.iov_buf,
		       value.iov_buf_len);
		idx++;
	}
	if (bits & DAOS_PO_QUERY_PROP_OWNER) {
		d_iov_set(&value, NULL, 0);
		rc = rdb_tx_lookup(tx, &svc->ps_root, &ds_pool_prop_owner,
				   &value);
		if (rc != 0)
			D_GOTO(out_prop, rc);
		if (value.iov_len > DAOS_ACL_MAX_PRINCIPAL_LEN) {
			D_ERROR("bad owner length %zu (> %d).\n", value.iov_len,
				DAOS_ACL_MAX_PRINCIPAL_LEN);
			D_GOTO(out_prop, rc = -DER_IO);
		}
		D_ASSERT(idx < nr);
		prop->dpp_entries[idx].dpe_type = DAOS_PROP_PO_OWNER;
		D_STRNDUP(prop->dpp_entries[idx].dpe_str, value.iov_buf,
			  value.iov_len);
		if (prop->dpp_entries[idx].dpe_str == NULL)
			D_GOTO(out_prop, rc = -DER_NOMEM);
		idx++;
	}
	if (bits & DAOS_PO_QUERY_PROP_OWNER_GROUP) {
		d_iov_set(&value, NULL, 0);
		rc = rdb_tx_lookup(tx, &svc->ps_root, &ds_pool_prop_owner_group,
				   &value);
		if (rc != 0)
			D_GOTO(out_prop, rc);
		if (value.iov_len > DAOS_ACL_MAX_PRINCIPAL_LEN) {
			D_ERROR("bad owner group length %zu (> %d).\n",
				value.iov_len,
				DAOS_ACL_MAX_PRINCIPAL_LEN);
			D_GOTO(out_prop, rc = -DER_IO);
		}
		D_ASSERT(idx < nr);
		prop->dpp_entries[idx].dpe_type = DAOS_PROP_PO_OWNER_GROUP;
		D_STRNDUP(prop->dpp_entries[idx].dpe_str, value.iov_buf,
			  value.iov_len);
		if (prop->dpp_entries[idx].dpe_str == NULL)
			D_GOTO(out_prop, rc = -DER_NOMEM);
		idx++;
	}
	if (bits & DAOS_PO_QUERY_PROP_SVC_LIST) {
		d_rank_list_t	*svc_list = NULL;

		d_iov_set(&value, NULL, 0);
		rc = rdb_get_ranks(svc->ps_rsvc.s_db, &svc_list);
		if (rc) {
			D_ERROR("get svc list failed: rc %d\n", rc);
			D_GOTO(out_prop, rc);
		}
		prop->dpp_entries[idx].dpe_type = DAOS_PROP_PO_SVC_LIST;
		prop->dpp_entries[idx].dpe_val_ptr = svc_list;
		idx++;
	}

	if (bits & DAOS_PO_QUERY_PROP_EC_PDA) {
		d_iov_set(&value, &val, sizeof(val));
		rc = rdb_tx_lookup(tx, &svc->ps_root, &ds_pool_prop_ec_pda,
				   &value);
		D_ASSERT(idx < nr);
		if (rc == -DER_NONEXIST && global_ver < 1)
			val = DAOS_PROP_PO_EC_PDA_DEFAULT;
		else  if (rc != 0)
			D_GOTO(out_prop, rc);
		prop->dpp_entries[idx].dpe_type = DAOS_PROP_PO_EC_PDA;
		prop->dpp_entries[idx].dpe_val = val;
		if (rc == -DER_NONEXIST) {
			rc = 0;
			prop->dpp_entries[idx].dpe_flags |= DAOS_PROP_ENTRY_NOT_SET;
		}
		idx++;
	}
	if (bits & DAOS_PO_QUERY_PROP_RP_PDA) {
		d_iov_set(&value, &val, sizeof(val));
		rc = rdb_tx_lookup(tx, &svc->ps_root, &ds_pool_prop_rp_pda,
				   &value);
		if (rc == -DER_NONEXIST && global_ver < 1)
			val = DAOS_PROP_PO_RP_PDA_DEFAULT;
		else  if (rc != 0)
			D_GOTO(out_prop, rc);
		D_ASSERT(idx < nr);
		prop->dpp_entries[idx].dpe_type = DAOS_PROP_PO_RP_PDA;
		prop->dpp_entries[idx].dpe_val = val;
		if (rc == -DER_NONEXIST) {
			rc = 0;
			prop->dpp_entries[idx].dpe_flags |= DAOS_PROP_ENTRY_NOT_SET;
		}
		idx++;
	}

	if (bits & DAOS_PO_QUERY_PROP_POLICY) {
		d_iov_set(&value, NULL, 0);
		rc = rdb_tx_lookup(tx, &svc->ps_root, &ds_pool_prop_policy,
				   &value);
		if (rc == -DER_NONEXIST && global_ver < 1) {
			value.iov_buf = DAOS_PROP_POLICYSTR_DEFAULT;
			value.iov_len = strlen(DAOS_PROP_POLICYSTR_DEFAULT);
		} else  if (rc != 0) {
			D_GOTO(out_prop, rc);
		}
		if (value.iov_len > DAOS_PROP_POLICYSTR_MAX_LEN) {
			D_ERROR("bad policy string length %zu (> %d).\n",
				value.iov_len, DAOS_PROP_POLICYSTR_MAX_LEN);
			D_GOTO(out_prop, rc = -DER_IO);
		}
		D_ASSERT(idx < nr);
		prop->dpp_entries[idx].dpe_type = DAOS_PROP_PO_POLICY;
		D_STRNDUP(prop->dpp_entries[idx].dpe_str, value.iov_buf,
			  value.iov_len);
		if (prop->dpp_entries[idx].dpe_str == NULL)
			D_GOTO(out_prop, rc = -DER_NOMEM);
		if (rc == -DER_NONEXIST) {
			rc = 0;
			prop->dpp_entries[idx].dpe_flags |= DAOS_PROP_ENTRY_NOT_SET;
		}
		idx++;
	}

	if (bits & DAOS_PO_QUERY_PROP_GLOBAL_VERSION) {
		D_ASSERT(idx < nr);
		if (global_ver < 1)
			prop->dpp_entries[idx].dpe_flags |= DAOS_PROP_ENTRY_NOT_SET;
		prop->dpp_entries[idx].dpe_type = DAOS_PROP_PO_GLOBAL_VERSION;
		prop->dpp_entries[idx].dpe_val = global_ver;
		idx++;
	}

	if (bits & DAOS_PO_QUERY_PROP_UPGRADE_STATUS) {
		d_iov_set(&value, &val32, sizeof(val32));
		rc = rdb_tx_lookup(tx, &svc->ps_root, &ds_pool_prop_upgrade_status,
				   &value);
		if (rc == -DER_NONEXIST && global_ver < 1)
			val32 = DAOS_UPGRADE_STATUS_NOT_STARTED;
		else  if (rc != 0)
			D_GOTO(out_prop, rc);

		D_ASSERT(idx < nr);
		prop->dpp_entries[idx].dpe_type = DAOS_PROP_PO_UPGRADE_STATUS;
		prop->dpp_entries[idx].dpe_val = val32;
		if (rc == -DER_NONEXIST) {
			rc = 0;
			prop->dpp_entries[idx].dpe_flags |= DAOS_PROP_ENTRY_NOT_SET;
		}
		idx++;
	}
	if (bits & DAOS_PO_QUERY_PROP_SCRUB_MODE) {
		d_iov_set(&value, &val, sizeof(val));
		rc = rdb_tx_lookup(tx, &svc->ps_root, &ds_pool_prop_scrub_mode,
				   &value);
		if (rc == -DER_NONEXIST && global_ver < 2) { /* needs to be upgraded */
			rc = 0;
			val = DAOS_PROP_PO_SCRUB_MODE_DEFAULT;
			prop->dpp_entries[idx].dpe_flags |= DAOS_PROP_ENTRY_NOT_SET;
		} else if (rc != 0) {
			D_GOTO(out_prop, rc);
		}
		D_ASSERT(idx < nr);
		prop->dpp_entries[idx].dpe_type = DAOS_PROP_PO_SCRUB_MODE;
		prop->dpp_entries[idx].dpe_val = val;
		idx++;
	}
	if (bits & DAOS_PO_QUERY_PROP_SCRUB_FREQ) {
		d_iov_set(&value, &val, sizeof(val));
		rc = rdb_tx_lookup(tx, &svc->ps_root, &ds_pool_prop_scrub_freq,
				   &value);
		if (rc == -DER_NONEXIST && global_ver < 2) { /* needs to be upgraded */
			rc = 0;
			val = DAOS_PROP_PO_SCRUB_FREQ_DEFAULT;
			prop->dpp_entries[idx].dpe_flags |= DAOS_PROP_ENTRY_NOT_SET;
		} else if (rc != 0) {
			D_GOTO(out_prop, rc);
		}
		D_ASSERT(idx < nr);
		prop->dpp_entries[idx].dpe_type = DAOS_PROP_PO_SCRUB_FREQ;
		prop->dpp_entries[idx].dpe_val = val;
		idx++;
	}
	if (bits & DAOS_PO_QUERY_PROP_SCRUB_THRESH) {
		d_iov_set(&value, &val, sizeof(val));
		rc = rdb_tx_lookup(tx, &svc->ps_root, &ds_pool_prop_scrub_thresh,
				   &value);
		if (rc == -DER_NONEXIST && global_ver < 2) { /* needs to be upgraded */
			rc = 0;
			val = DAOS_PROP_PO_SCRUB_THRESH_DEFAULT;
			prop->dpp_entries[idx].dpe_flags |= DAOS_PROP_ENTRY_NOT_SET;
		} else if (rc != 0) {
			D_GOTO(out_prop, rc);
		}
		D_ASSERT(idx < nr);
		prop->dpp_entries[idx].dpe_type = DAOS_PROP_PO_SCRUB_THRESH;
		prop->dpp_entries[idx].dpe_val = val;
		idx++;
	}

	if (bits & DAOS_PO_QUERY_PROP_SVC_REDUN_FAC) {
		d_iov_set(&value, &val, sizeof(val));
		rc = rdb_tx_lookup(tx, &svc->ps_root, &ds_pool_prop_svc_redun_fac, &value);
		if (rc == -DER_NONEXIST && global_ver < 2) {
			rc = 0;
			val = DAOS_PROP_PO_SVC_REDUN_FAC_DEFAULT;
			prop->dpp_entries[idx].dpe_flags |= DAOS_PROP_ENTRY_NOT_SET;
		} else if (rc != 0) {
			D_GOTO(out_prop, rc);
		}
		D_ASSERT(idx < nr);
		prop->dpp_entries[idx].dpe_type = DAOS_PROP_PO_SVC_REDUN_FAC;
		prop->dpp_entries[idx].dpe_val = val;
		idx++;
	}

	*prop_out = prop;
	return 0;

out_prop:
	daos_prop_free(prop);
	return rc;
}

/*
 * We use this RPC to not only create the pool metadata but also initialize the
 * pool/container service DB.
 */
void
ds_pool_create_handler(crt_rpc_t *rpc)
{
	struct pool_create_in  *in = crt_req_get(rpc);
	struct pool_create_out *out = crt_reply_get(rpc);
	struct pool_svc	       *svc;
	struct rdb_tx		tx;
	d_iov_t			value;
	struct rdb_kvs_attr	attr;
	daos_prop_t	       *prop_dup = NULL;
	int			rc;

	D_DEBUG(DB_MD, DF_UUID": processing rpc %p\n",
		DP_UUID(in->pri_op.pi_uuid), rpc);

	if (in->pri_ntgts != in->pri_tgt_ranks->rl_nr)
		D_GOTO(out, rc = -DER_PROTO);
	if (in->pri_ndomains != in->pri_domains.ca_count)
		D_GOTO(out, rc = -DER_PROTO);

	/* This RPC doesn't care about whether the service is up. */
	rc = pool_svc_lookup(in->pri_op.pi_uuid, &svc);
	if (rc != 0)
		D_GOTO(out, rc);

	/*
	 * Simply serialize this whole RPC with rsvc_step_{up,down}_cb() and
	 * ds_rsvc_stop().
	 */
	ABT_mutex_lock(svc->ps_rsvc.s_mutex);

	if (svc->ps_rsvc.s_stop) {
		D_DEBUG(DB_MD, DF_UUID": pool service already stopping\n",
			DP_UUID(svc->ps_uuid));
		D_GOTO(out_mutex, rc = -DER_CANCELED);
	}

	rc = rdb_tx_begin(svc->ps_rsvc.s_db, RDB_NIL_TERM, &tx);
	if (rc != 0)
		D_GOTO(out_mutex, rc);
	ABT_rwlock_wrlock(svc->ps_lock);
	ds_cont_wrlock_metadata(svc->ps_cont_svc);

	/* See if the DB has already been initialized. */
	d_iov_set(&value, NULL /* buf */, 0 /* size */);
	rc = rdb_tx_lookup(&tx, &svc->ps_root, &ds_pool_prop_map_buffer,
			   &value);
	if (rc != -DER_NONEXIST) {
		if (rc == 0)
			D_DEBUG(DB_MD, DF_UUID": db already initialized\n",
				DP_UUID(svc->ps_uuid));
		else
			D_ERROR(DF_UUID": failed to look up pool map: "
				DF_RC"\n", DP_UUID(svc->ps_uuid), DP_RC(rc));
		D_GOTO(out_tx, rc);
	}

	/* duplicate the default properties, overwrite it with pool create
	 * parameter and then write to pool meta data.
	 */
	prop_dup = daos_prop_dup(&pool_prop_default, true /* pool */,
				 false /* input */);
	if (prop_dup == NULL) {
		D_ERROR("daos_prop_dup failed.\n");
		D_GOTO(out_tx, rc = -DER_NOMEM);
	}
	rc = pool_prop_default_copy(prop_dup, in->pri_prop);
	if (rc) {
		D_ERROR("daos_prop_default_copy failed.\n");
		D_GOTO(out_tx, rc);
	}

	/* Initialize the DB and the metadata for this pool. */
	attr.dsa_class = RDB_KVS_GENERIC;
	attr.dsa_order = 8;
	rc = rdb_tx_create_root(&tx, &attr);
	if (rc != 0)
		D_GOTO(out_tx, rc);
	rc = init_pool_metadata(&tx, &svc->ps_root, in->pri_ntgts, NULL /* group */,
				in->pri_tgt_ranks, prop_dup, in->pri_ndomains,
				in->pri_domains.ca_arrays);
	if (rc != 0)
		D_GOTO(out_tx, rc);
	rc = ds_cont_init_metadata(&tx, &svc->ps_root, in->pri_op.pi_uuid);
	if (rc != 0)
		D_GOTO(out_tx, rc);

	rc = rdb_tx_commit(&tx);
	if (rc != 0)
		D_GOTO(out_tx, rc);

out_tx:
	daos_prop_free(prop_dup);
	ds_cont_unlock_metadata(svc->ps_cont_svc);
	ABT_rwlock_unlock(svc->ps_lock);
	rdb_tx_end(&tx);
	if (rc != 0)
		D_GOTO(out_mutex, rc);

	if (ds_rsvc_get_state(&svc->ps_rsvc) == DS_RSVC_UP_EMPTY) {
		/*
		 * The DB is no longer empty. Since the previous
		 * pool_svc_step_up_cb() call didn't finish stepping up due to
		 * an empty DB, and there hasn't been a pool_svc_step_down_cb()
		 * call yet, we should call pool_svc_step_up() to finish
		 * stepping up.
		 */
		D_DEBUG(DB_MD, DF_UUID": trying to finish stepping up\n",
			DP_UUID(in->pri_op.pi_uuid));
		rc = pool_svc_step_up_cb(&svc->ps_rsvc);
		if (rc != 0) {
			D_ASSERT(rc != DER_UNINIT);
			rdb_resign(svc->ps_rsvc.s_db, svc->ps_rsvc.s_term);
			D_GOTO(out_mutex, rc);
		}
		ds_rsvc_set_state(&svc->ps_rsvc, DS_RSVC_UP);
	}

out_mutex:
	ABT_mutex_unlock(svc->ps_rsvc.s_mutex);
	ds_rsvc_set_hint(&svc->ps_rsvc, &out->pro_op.po_hint);
	pool_svc_put(svc);
out:
	out->pro_op.po_rc = rc;
	D_DEBUG(DB_MD, DF_UUID ": replying rpc: %p " DF_RC "\n", DP_UUID(in->pri_op.pi_uuid), rpc,
		DP_RC(rc));
	crt_reply_send(rpc);
}

static int
pool_connect_iv_dist(struct pool_svc *svc, uuid_t pool_hdl,
		     uint64_t flags, uint64_t sec_capas, d_iov_t *cred,
		     uint32_t global_ver)
{
	d_rank_t rank;
	int	 rc;

	D_DEBUG(DB_MD, DF_UUID": bcasting\n", DP_UUID(svc->ps_uuid));

	rc = crt_group_rank(svc->ps_pool->sp_group, &rank);
	if (rc != 0)
		D_GOTO(out, rc);

	rc = ds_pool_iv_conn_hdl_update(svc->ps_pool, pool_hdl, flags,
					sec_capas, cred, global_ver);
	if (rc) {
		if (rc == -DER_SHUTDOWN) {
			D_DEBUG(DB_MD, DF_UUID":"DF_UUID" some ranks stop.\n",
				DP_UUID(svc->ps_uuid), DP_UUID(pool_hdl));
			rc = 0;
		}
		D_GOTO(out, rc);
	}
out:
	D_DEBUG(DB_MD, DF_UUID": bcasted: "DF_RC"\n", DP_UUID(svc->ps_uuid),
		DP_RC(rc));
	return rc;
}

static int
bulk_cb(const struct crt_bulk_cb_info *cb_info)
{
	ABT_eventual *eventual = cb_info->bci_arg;

	ABT_eventual_set(*eventual, (void *)&cb_info->bci_rc,
			 sizeof(cb_info->bci_rc));
	return 0;
}

/* Currently we only maintain compatibility between 2 versions */
#define NUM_POOL_VERSIONS	2

static void
ds_pool_connect_handler(crt_rpc_t *rpc, int handler_version)
{
	struct pool_connect_v4_in       *in = crt_req_get(rpc);
	struct pool_connect_v5_out      *out = crt_reply_get(rpc);
	struct pool_svc		       *svc;
	struct pool_buf		       *map_buf = NULL;
	uint32_t			map_version;
	uint32_t			connectable;
	uint32_t			global_ver;
	struct rdb_tx			tx;
	d_iov_t				key;
	d_iov_t				value;
	struct pool_hdl			*hdl = NULL;
	uint32_t			nhandles;
	int				skip_update = 0;
	int				rc;
	daos_prop_t		       *prop = NULL;
	uint64_t			prop_bits;
	struct daos_prop_entry	       *acl_entry;
	struct ownership		owner;
	struct daos_prop_entry	       *owner_entry, *global_ver_entry;
	struct daos_prop_entry	       *owner_grp_entry;
	uint64_t			sec_capas = 0;
	struct pool_metrics	       *metrics;
	char			       *machine = NULL;

	D_DEBUG(DB_MD, DF_UUID ": processing rpc: %p hdl=" DF_UUID "\n",
		DP_UUID(in->pci_op.pi_uuid), rpc, DP_UUID(in->pci_op.pi_hdl));

	rc = pool_svc_lookup_leader(in->pci_op.pi_uuid, &svc,
				    &out->pco_op.po_hint);
	if (rc != 0)
		D_GOTO(out, rc);

	if (in->pci_query_bits & DAOS_PO_QUERY_REBUILD_STATUS) {
		rc = ds_rebuild_query(in->pci_op.pi_uuid, &out->pco_rebuild_st);
		if (rc != 0)
			D_GOTO(out_svc, rc);
	}

	ds_rebuild_running_query(in->pci_op.pi_uuid, &out->pco_rebuild_ver);
	rc = rdb_tx_begin(svc->ps_rsvc.s_db, svc->ps_rsvc.s_term, &tx);
	if (rc != 0)
		D_GOTO(out_svc, rc);

	ABT_rwlock_wrlock(svc->ps_lock);

	/* Check if pool is being destroyed and not accepting connections */
	d_iov_set(&value, &connectable, sizeof(connectable));
	rc = rdb_tx_lookup(&tx, &svc->ps_root,
			   &ds_pool_prop_connectable, &value);
	if (rc != 0)
		D_GOTO(out_lock, rc);
	D_DEBUG(DB_MD, DF_UUID": connectable=%u\n",
		DP_UUID(in->pci_op.pi_uuid), connectable);
	if (!connectable) {
		D_ERROR(DF_UUID": being destroyed, not accepting connections\n",
			DP_UUID(in->pci_op.pi_uuid));
		D_GOTO(out_lock, rc = -DER_BUSY);
	}

	/* Check existing pool handles. */
	d_iov_set(&key, in->pci_op.pi_hdl, sizeof(uuid_t));
	d_iov_set(&value, NULL, 0);
	rc = rdb_tx_lookup(&tx, &svc->ps_handles, &key, &value);
	if (rc == 0) {
		/* found it */
		if (((struct pool_hdl *)value.iov_buf)->ph_flags == in->pci_flags) {
			/*
			 * The handle already exists; only do the pool map
			 * transfer.
			 */
			skip_update = 1;
		} else {
			/* The existing one does not match the new one. */
			D_ERROR(DF_UUID": found conflicting pool handle\n",
				DP_UUID(in->pci_op.pi_uuid));
			D_GOTO(out_lock, rc = -DER_EXIST);
		}
	} else if (rc != -DER_NONEXIST) {
		D_GOTO(out_lock, rc);
	}

	/* Fetch properties, the  ACL and ownership info for access check,
	 * all properties will update to IV.
	 */
	prop_bits = DAOS_PO_QUERY_PROP_ALL;
	rc = pool_prop_read(&tx, svc, prop_bits, &prop);
	if (rc != 0) {
		D_ERROR(DF_UUID": cannot get access data for pool, "
			"rc="DF_RC"\n", DP_UUID(in->pci_op.pi_uuid), DP_RC(rc));
		D_GOTO(out_map_version, rc);
	}
	D_ASSERT(prop != NULL);

	global_ver_entry = daos_prop_entry_get(prop, DAOS_PROP_PO_GLOBAL_VERSION);
	D_ASSERT(global_ver_entry != NULL);
	global_ver = global_ver_entry->dpe_val;
	/*
	 * Reject pool connection if old clients try to connect new format pool.
	 */
	if (handler_version >= 5) {
		struct pool_connect_v5_in *in1 = (struct pool_connect_v5_in *)in;
		int diff = DAOS_POOL_GLOBAL_VERSION - in1->pci_pool_version;

		if (in1->pci_pool_version <= DAOS_POOL_GLOBAL_VERSION) {
			if (diff >= NUM_POOL_VERSIONS) {
				D_ERROR(DF_UUID": cannot connect, client supported pool "
					"layout version (%u) is more than %u versions smaller "
					"than server supported pool layout version(%u), "
					"try to upgrade client firstly.\n",
					DP_UUID(in->pci_op.pi_uuid), in1->pci_pool_version,
					NUM_POOL_VERSIONS - 1, DAOS_POOL_GLOBAL_VERSION);
				D_GOTO(out_map_version, rc = -DER_NOTSUPPORTED);
			}

			if (global_ver > in1->pci_pool_version) {
				D_ERROR(DF_UUID": cannot connect, pool layout version(%u) > "
					"max client supported pool layout version(%u), "
					"try to upgrade client firstly.\n",
					DP_UUID(in->pci_op.pi_uuid), global_ver,
					in1->pci_pool_version);
				D_GOTO(out_map_version, rc = -DER_NOTSUPPORTED);
			}
		} else {
			diff = -diff;
			if (diff >= NUM_POOL_VERSIONS) {
				D_ERROR(DF_UUID": cannot connect, client supported pool "
					"layout version (%u) is more than %u versions "
					"larger than server supported pool layout version(%u), "
					"try to upgrade server firstly.\n",
					DP_UUID(in->pci_op.pi_uuid), in1->pci_pool_version,
					NUM_POOL_VERSIONS - 1, DAOS_POOL_GLOBAL_VERSION);
				D_GOTO(out_map_version, rc = -DER_NOTSUPPORTED);
			}
			/* New clients should be able to access old pools without problem */
		}
	} else {
		/* Assuming 2.0 client */
		if (global_ver > 1) {
			D_ERROR(DF_UUID": cannot connect, 2.0 clients unable to access pool format "
				"version > 1, try to upgrade client firstly.\n",
				DP_UUID(in->pci_op.pi_uuid));
			D_GOTO(out_map_version, rc = -DER_NOTSUPPORTED);
		}
	}

	acl_entry = daos_prop_entry_get(prop, DAOS_PROP_PO_ACL);
	D_ASSERT(acl_entry != NULL);
	D_ASSERT(acl_entry->dpe_val_ptr != NULL);

	owner_entry = daos_prop_entry_get(prop, DAOS_PROP_PO_OWNER);
	D_ASSERT(owner_entry != NULL);
	D_ASSERT(owner_entry->dpe_str != NULL);

	owner_grp_entry = daos_prop_entry_get(prop, DAOS_PROP_PO_OWNER_GROUP);
	D_ASSERT(owner_grp_entry != NULL);
	D_ASSERT(owner_grp_entry->dpe_str != NULL);

	owner.user = owner_entry->dpe_str;
	owner.group = owner_grp_entry->dpe_str;

	/*
	 * Security capabilities determine the access control policy on this
	 * pool handle.
	 */
	rc = ds_sec_pool_get_capabilities(in->pci_flags, &in->pci_cred, &owner,
					  acl_entry->dpe_val_ptr,
					  &sec_capas);
	if (rc != 0) {
		D_ERROR(DF_UUID": refusing connect attempt for "
			DF_X64" error: "DF_RC"\n", DP_UUID(in->pci_op.pi_uuid),
			in->pci_flags, DP_RC(rc));
		D_GOTO(out_map_version, rc);
	}

	rc = ds_sec_cred_get_origin(&in->pci_cred, &machine);

	if (rc != 0) {
		D_ERROR(DF_UUID": unable to retrieve origin error: "DF_RC"\n",
			DP_UUID(in->pci_op.pi_uuid), DP_RC(rc));
		D_GOTO(out_map_version, rc);
	}

	if (!ds_sec_pool_can_connect(sec_capas)) {
		D_ERROR(DF_UUID": permission denied for connect attempt for "
			DF_X64"\n", DP_UUID(in->pci_op.pi_uuid),
			in->pci_flags);
		D_GOTO(out_map_version, rc = -DER_NO_PERM);
	}

	/*
	 * Transfer the pool map to the client before adding the pool handle,
	 * so that we don't need to worry about rolling back the transaction
	 * when the transfer fails. The client has already been authenticated
	 * and authorized at this point. If an error occurs after the transfer
	 * completes, then we simply return the error and the client will throw
	 * its pool_buf away.
	 */
	rc = read_map_buf(&tx, &svc->ps_root, &map_buf, &map_version);
	if (rc != 0) {
		D_ERROR(DF_UUID": failed to read pool map: "DF_RC"\n",
			DP_UUID(svc->ps_uuid), DP_RC(rc));
		D_GOTO(out_map_version, rc);
	}
	rc = ds_pool_transfer_map_buf(map_buf, map_version, rpc,
				      in->pci_map_bulk, &out->pco_map_buf_size);
	if (rc != 0)
		D_GOTO(out_map_version, rc);

	if (skip_update)
		D_GOTO(out_map_version, rc = 0);

	d_iov_set(&value, &nhandles, sizeof(nhandles));
	rc = rdb_tx_lookup(&tx, &svc->ps_root, &ds_pool_prop_nhandles, &value);
	if (rc != 0)
		D_GOTO(out_map_version, rc);

	/* Take care of exclusive handles. */
	if (nhandles != 0) {
		if (in->pci_flags & DAOS_PC_EX) {
			D_DEBUG(DB_MD, DF_UUID": others already connected\n",
				DP_UUID(in->pci_op.pi_uuid));
			D_GOTO(out_map_version, rc = -DER_BUSY);
		} else {
			/*
			 * If there is a non-exclusive handle, then all handles
			 * are non-exclusive.
			 */
			d_iov_set(&value, NULL, 0);
			rc = rdb_tx_fetch(&tx, &svc->ps_handles,
					  RDB_PROBE_FIRST, NULL /* key_in */,
					  NULL /* key_out */, &value);
			if (rc != 0)
				D_GOTO(out_map_version, rc);
			if (((struct pool_hdl *)value.iov_buf)->ph_flags & DAOS_PC_EX)
				D_GOTO(out_map_version, rc = -DER_BUSY);
		}
	}

	rc = pool_connect_iv_dist(svc, in->pci_op.pi_hdl, in->pci_flags,
				  sec_capas, &in->pci_cred, global_ver);
	if (rc == 0 && DAOS_FAIL_CHECK(DAOS_POOL_CONNECT_FAIL_CORPC)) {
		D_DEBUG(DB_MD, DF_UUID": fault injected: DAOS_POOL_CONNECT_FAIL_CORPC\n",
			DP_UUID(in->pci_op.pi_uuid));
		rc = -DER_TIMEDOUT;
	}
	if (rc != 0) {
		D_ERROR(DF_UUID": failed to connect to targets: "DF_RC"\n",
			DP_UUID(in->pci_op.pi_uuid), DP_RC(rc));
		D_GOTO(out_map_version, rc);
	}

	/* handle did not exist so create it */
	/* XXX may be can check pool version to avoid allocating too much ? */
	D_ALLOC(hdl, sizeof(*hdl) + in->pci_cred.iov_len);
	if (hdl == NULL)
		D_GOTO(out_map_version, rc = -DER_NOMEM);

	hdl->ph_flags = in->pci_flags;
	hdl->ph_sec_capas = sec_capas;
	/* XXX may be can check pool version to avoid initializing 3 following hdl fields ? */
	strncpy(hdl->ph_machine, machine, MAXHOSTNAMELEN);
	hdl->ph_cred_len = in->pci_cred.iov_len;
	memcpy(&hdl->ph_cred[0], in->pci_cred.iov_buf, in->pci_cred.iov_len);

	nhandles++;
	d_iov_set(&key, in->pci_op.pi_hdl, sizeof(uuid_t));
	d_iov_set(&value, hdl, svc->ps_global_version != 0 ?
				sizeof(struct pool_hdl) + hdl->ph_cred_len :
				sizeof(struct pool_hdl_v0));
	D_DEBUG(DB_MD, "writing a pool connect handle in db, size %zu, pool version %u\n",
		value.iov_len, svc->ps_global_version);
	rc = rdb_tx_update(&tx, &svc->ps_handles, &key, &value);
	if (rc != 0)
		D_GOTO(out_map_version, rc);

	d_iov_set(&value, &nhandles, sizeof(nhandles));
	rc = rdb_tx_update(&tx, &svc->ps_root, &ds_pool_prop_nhandles, &value);
	if (rc != 0)
		D_GOTO(out_map_version, rc);

	rc = rdb_tx_commit(&tx);
	if (rc)
		D_GOTO(out_map_version, rc);

	/** update metric */
	metrics = svc->ps_pool->sp_metrics[DAOS_POOL_MODULE];
	d_tm_inc_counter(metrics->connect_total, 1);

	if (in->pci_query_bits & DAOS_PO_QUERY_SPACE)
		rc = pool_space_query_bcast(rpc->cr_ctx, svc, in->pci_op.pi_hdl,
					    &out->pco_space);
out_map_version:
	out->pco_op.po_map_version = ds_pool_get_version(svc->ps_pool);
	if (map_buf)
		D_FREE(map_buf);
	if (hdl)
		D_FREE(hdl);
	D_FREE(machine);
out_lock:
	ABT_rwlock_unlock(svc->ps_lock);
	rdb_tx_end(&tx);
	if (prop)
		daos_prop_free(prop);
out_svc:
	ds_rsvc_set_hint(&svc->ps_rsvc, &out->pco_op.po_hint);
	pool_svc_put_leader(svc);
out:
	out->pco_op.po_rc = rc;
	D_DEBUG(DB_MD, DF_UUID ": replying rpc: %p " DF_RC "\n", DP_UUID(in->pci_op.pi_uuid), rpc,
		DP_RC(rc));
	crt_reply_send(rpc);
}

void
ds_pool_connect_handler_v4(crt_rpc_t *rpc)
{
	ds_pool_connect_handler(rpc, 4);
}

void
ds_pool_connect_handler_v5(crt_rpc_t *rpc)
{
	ds_pool_connect_handler(rpc, 5);
}

static int
pool_disconnect_bcast(crt_context_t ctx, struct pool_svc *svc,
		      uuid_t *pool_hdls, int n_pool_hdls)
{
	struct pool_tgt_disconnect_in  *in;
	struct pool_tgt_disconnect_out *out;
	crt_rpc_t		       *rpc;
	int				rc;

	D_DEBUG(DB_MD, DF_UUID": bcasting\n", DP_UUID(svc->ps_uuid));

	rc = bcast_create(ctx, svc, POOL_TGT_DISCONNECT, NULL, &rpc);
	if (rc != 0)
		D_GOTO(out, rc);

	in = crt_req_get(rpc);
	uuid_copy(in->tdi_uuid, svc->ps_uuid);
	in->tdi_hdls.ca_arrays = pool_hdls;
	in->tdi_hdls.ca_count = n_pool_hdls;
	rc = dss_rpc_send(rpc);
	if (rc == 0 && DAOS_FAIL_CHECK(DAOS_POOL_DISCONNECT_FAIL_CORPC)) {
		D_DEBUG(DB_MD, DF_UUID": fault injected: DAOS_POOL_DISCONNECT_FAIL_CORPC\n",
			DP_UUID(svc->ps_uuid));
		rc = -DER_TIMEDOUT;
	}
	if (rc != 0)
		D_GOTO(out_rpc, rc);

	out = crt_reply_get(rpc);
	rc = out->tdo_rc;
	if (rc != 0) {
		D_ERROR(DF_UUID": failed to disconnect from "DF_RC" targets\n",
			DP_UUID(svc->ps_uuid), DP_RC(rc));
		rc = -DER_IO;
	}

out_rpc:
	crt_req_decref(rpc);
out:
	D_DEBUG(DB_MD, DF_UUID": bcasted: "DF_RC"\n", DP_UUID(svc->ps_uuid),
		DP_RC(rc));
	return rc;
}

static int
pool_disconnect_hdls(struct rdb_tx *tx, struct pool_svc *svc, uuid_t *hdl_uuids,
		     int n_hdl_uuids, crt_context_t ctx)
{
	d_iov_t			 value;
	uint32_t		 nhandles;
	int			 i;
	int			 rc;

	D_ASSERTF(n_hdl_uuids > 0, "%d\n", n_hdl_uuids);

	D_DEBUG(DB_MD, DF_UUID": disconnecting %d hdls: hdl_uuids[0]="DF_UUID
		"\n", DP_UUID(svc->ps_uuid), n_hdl_uuids,
		DP_UUID(hdl_uuids[0]));

	/*
	 * TODO: Send POOL_TGT_CLOSE_CONTS and somehow retry until every
	 * container service has responded (through ds_pool).
	 */
	rc = ds_cont_close_by_pool_hdls(svc->ps_uuid, hdl_uuids, n_hdl_uuids,
					ctx);
	if (rc != 0)
		D_GOTO(out, rc);

	rc = pool_disconnect_bcast(ctx, svc, hdl_uuids, n_hdl_uuids);
	if (rc != 0)
		D_GOTO(out, rc);

	d_iov_set(&value, &nhandles, sizeof(nhandles));
	rc = rdb_tx_lookup(tx, &svc->ps_root, &ds_pool_prop_nhandles, &value);
	if (rc != 0)
		D_GOTO(out, rc);

	nhandles -= n_hdl_uuids;

	for (i = 0; i < n_hdl_uuids; i++) {
		d_iov_t key;

		d_iov_set(&key, hdl_uuids[i], sizeof(uuid_t));
		rc = rdb_tx_delete(tx, &svc->ps_handles, &key);
		if (rc != 0)
			D_GOTO(out, rc);
	}

	d_iov_set(&value, &nhandles, sizeof(nhandles));
	rc = rdb_tx_update(tx, &svc->ps_root, &ds_pool_prop_nhandles, &value);
	if (rc != 0)
		D_GOTO(out, rc);

out:
	D_DEBUG(DB_MD, DF_UUID": leaving: "DF_RC"\n", DP_UUID(svc->ps_uuid),
		DP_RC(rc));
	return rc;
}

void
ds_pool_disconnect_handler(crt_rpc_t *rpc)
{
	struct pool_disconnect_in      *pdi = crt_req_get(rpc);
	struct pool_disconnect_out     *pdo = crt_reply_get(rpc);
	struct pool_svc		       *svc;
	struct rdb_tx			tx;
	d_iov_t			key;
	d_iov_t			value;
	int				rc;

	D_DEBUG(DB_MD, DF_UUID ": processing rpc: %p hdl=" DF_UUID "\n",
		DP_UUID(pdi->pdi_op.pi_uuid), rpc, DP_UUID(pdi->pdi_op.pi_hdl));

	rc = pool_svc_lookup_leader(pdi->pdi_op.pi_uuid, &svc,
				    &pdo->pdo_op.po_hint);
	if (rc != 0)
		D_GOTO(out, rc);

	rc = rdb_tx_begin(svc->ps_rsvc.s_db, svc->ps_rsvc.s_term, &tx);
	if (rc != 0)
		D_GOTO(out_svc, rc);

	ABT_rwlock_wrlock(svc->ps_lock);

	d_iov_set(&key, pdi->pdi_op.pi_hdl, sizeof(uuid_t));
	d_iov_set(&value, NULL, 0);
	rc = rdb_tx_lookup(&tx, &svc->ps_handles, &key, &value);
	if (rc != 0) {
		if (rc == -DER_NONEXIST)
			rc = 0;
		D_GOTO(out_lock, rc);
	}

	rc = pool_disconnect_hdls(&tx, svc, &pdi->pdi_op.pi_hdl,
				  1 /* n_hdl_uuids */, rpc->cr_ctx);
	if (rc != 0)
		D_GOTO(out_lock, rc);

	rc = rdb_tx_commit(&tx);
	/* No need to set pdo->pdo_op.po_map_version. */

	if (rc == 0) {
		struct pool_metrics *metrics;

		/** update metric */
		metrics = svc->ps_pool->sp_metrics[DAOS_POOL_MODULE];
		d_tm_inc_counter(metrics->disconnect_total, 1);
	}

out_lock:
	ABT_rwlock_unlock(svc->ps_lock);
	rdb_tx_end(&tx);
out_svc:
	ds_rsvc_set_hint(&svc->ps_rsvc, &pdo->pdo_op.po_hint);
	pool_svc_put_leader(svc);
out:
	pdo->pdo_op.po_rc = rc;
	D_DEBUG(DB_MD, DF_UUID ": replying rpc: %p " DF_RC "\n", DP_UUID(pdi->pdi_op.pi_uuid), rpc,
		DP_RC(rc));
	crt_reply_send(rpc);
}

static int
pool_space_query_bcast(crt_context_t ctx, struct pool_svc *svc, uuid_t pool_hdl,
		       struct daos_pool_space *ps)
{
	struct pool_tgt_query_in	*in;
	struct pool_tgt_query_out	*out;
	crt_rpc_t			*rpc;
	int				 rc;

	D_DEBUG(DB_MD, DF_UUID": bcasting\n", DP_UUID(svc->ps_uuid));

	rc = bcast_create(ctx, svc, POOL_TGT_QUERY, NULL, &rpc);
	if (rc != 0)
		goto out;

	in = crt_req_get(rpc);
	uuid_copy(in->tqi_op.pi_uuid, svc->ps_uuid);
	uuid_copy(in->tqi_op.pi_hdl, pool_hdl);
	rc = dss_rpc_send(rpc);
	if (rc == 0 && DAOS_FAIL_CHECK(DAOS_POOL_QUERY_FAIL_CORPC)) {
		D_DEBUG(DB_MD, DF_UUID": fault injected: DAOS_POOL_QUERY_FAIL_CORPC\n",
			DP_UUID(svc->ps_uuid));
		rc = -DER_TIMEDOUT;
	}
	if (rc != 0)
		goto out_rpc;

	out = crt_reply_get(rpc);
	rc = out->tqo_rc;
	if (rc != 0) {
		D_ERROR(DF_UUID": failed to query from "DF_RC" targets\n",
			DP_UUID(svc->ps_uuid), DP_RC(rc));
		rc = -DER_IO;
	} else {
		D_ASSERT(ps != NULL);
		*ps = out->tqo_space;
	}

out_rpc:
	crt_req_decref(rpc);
out:
	D_DEBUG(DB_MD, DF_UUID": bcasted: "DF_RC"\n", DP_UUID(svc->ps_uuid),
		DP_RC(rc));
	return rc;
}

/*
 * Transfer list of containers to "remote_bulk". If the remote bulk buffer
 * is too small, then return -DER_TRUNC. RPC response will contain the number
 * of containers in the pool that the client can use to resize its buffer
 * for another RPC request.
 */
static int
transfer_cont_buf(void *cont_buf, size_t cont_buf_size, struct pool_svc *svc,
		  crt_rpc_t *rpc, crt_bulk_t remote_bulk)
{
	daos_size_t			 remote_bulk_size;
	d_iov_t				 cont_iov;
	d_sg_list_t			 cont_sgl;
	crt_bulk_t			 bulk = CRT_BULK_NULL;
	struct crt_bulk_desc		 bulk_desc;
	crt_bulk_opid_t			 bulk_opid;
	ABT_eventual			 eventual;
	int				*status;
	int				 rc;

	D_ASSERT(cont_buf_size > 0);

	/* Check if the client bulk buffer is large enough. */
	rc = crt_bulk_get_len(remote_bulk, &remote_bulk_size);
	if (rc != 0)
		D_GOTO(out, rc);
	if (remote_bulk_size < cont_buf_size) {
		D_ERROR(DF_UUID": remote container buffer("DF_U64") < required (%zu)\n",
			DP_UUID(svc->ps_uuid), remote_bulk_size, cont_buf_size);
		D_GOTO(out, rc = -DER_TRUNC);
	}

	d_iov_set(&cont_iov, cont_buf, cont_buf_size);
	cont_sgl.sg_nr = 1;
	cont_sgl.sg_nr_out = 0;
	cont_sgl.sg_iovs = &cont_iov;

	rc = crt_bulk_create(rpc->cr_ctx, &cont_sgl, CRT_BULK_RO, &bulk);
	if (rc != 0)
		D_GOTO(out, rc);

	/* Prepare for crt_bulk_transfer(). */
	bulk_desc.bd_rpc = rpc;
	bulk_desc.bd_bulk_op = CRT_BULK_PUT;
	bulk_desc.bd_remote_hdl = remote_bulk;
	bulk_desc.bd_remote_off = 0;
	bulk_desc.bd_local_hdl = bulk;
	bulk_desc.bd_local_off = 0;
	bulk_desc.bd_len = cont_iov.iov_len;

	rc = ABT_eventual_create(sizeof(*status), &eventual);
	if (rc != ABT_SUCCESS)
		D_GOTO(out_bulk, rc = dss_abterr2der(rc));

	rc = crt_bulk_transfer(&bulk_desc, bulk_cb, &eventual, &bulk_opid);
	if (rc != 0)
		D_GOTO(out_eventual, rc);

	rc = ABT_eventual_wait(eventual, (void **)&status);
	if (rc != ABT_SUCCESS)
		D_GOTO(out_eventual, rc = dss_abterr2der(rc));

	if (*status != 0)
		D_GOTO(out_eventual, rc = *status);

out_eventual:
	ABT_eventual_free(&eventual);
out_bulk:
	if (bulk != CRT_BULK_NULL)
		crt_bulk_free(bulk);
out:
	return rc;
}

/**
 * Send CaRT RPC to pool svc to get container list.
 *
 * \param[in]	uuid		UUID of the pool
 * \param[in]	ranks		Pool service replicas
 * \param[out]	containers	Array of container information (allocated)
 * \param[out]	ncontainers	Number of items in containers
 *
 * return	0		Success
 *
 */
int
ds_pool_svc_list_cont(uuid_t uuid, d_rank_list_t *ranks,
		      struct daos_pool_cont_info **containers,
		      uint64_t *ncontainers)
{
	int				rc;
	struct rsvc_client		client;
	crt_endpoint_t			ep;
	struct dss_module_info		*info = dss_get_module_info();
	crt_rpc_t			*rpc;
	struct pool_list_cont_in	*in;
	struct pool_list_cont_out	*out;
	uint64_t			resp_ncont = 1024;
	struct daos_pool_cont_info	*resp_cont = NULL;

	D_DEBUG(DB_MGMT, DF_UUID": Getting container list\n", DP_UUID(uuid));

	*containers = NULL;

	rc = rsvc_client_init(&client, ranks);
	if (rc != 0)
		D_GOTO(out, rc);

rechoose:
	ep.ep_grp = NULL; /* primary group */
	rc = rsvc_client_choose(&client, &ep);
	if (rc != 0) {
		D_ERROR(DF_UUID": cannot find pool service: "DF_RC"\n",
			DP_UUID(uuid), DP_RC(rc));
		goto out_client;
	}

realloc_resp:
	rc = pool_req_create(info->dmi_ctx, &ep, POOL_LIST_CONT, &rpc);
	if (rc != 0) {
		D_ERROR(DF_UUID": failed to create pool list cont rpc: %d\n",
			DP_UUID(uuid), rc);
		D_GOTO(out_client, rc);
	}

	/* Allocate response buffer */
	D_ALLOC_ARRAY(resp_cont, resp_ncont);
	if (resp_cont == NULL)
		D_GOTO(out_rpc, rc = -DER_NOMEM);

	in = crt_req_get(rpc);
	uuid_copy(in->plci_op.pi_uuid, uuid);
	uuid_clear(in->plci_op.pi_hdl);
	in->plci_ncont = resp_ncont;
	rc = list_cont_bulk_create(info->dmi_ctx, &in->plci_cont_bulk,
				   resp_cont, in->plci_ncont * sizeof(struct daos_pool_cont_info));
	if (rc != 0)
		D_GOTO(out_resp_buf, rc);

	rc = dss_rpc_send(rpc);
	out = crt_reply_get(rpc);
	D_ASSERT(out != NULL);

	rc = pool_rsvc_client_complete_rpc(&client, &ep, rc, &out->plco_op);
	if (rc == RSVC_CLIENT_RECHOOSE) {
		/* To simplify logic, destroy bulk hdl and buffer each time */
		list_cont_bulk_destroy(in->plci_cont_bulk);
		D_FREE(resp_cont);
		crt_req_decref(rpc);
		dss_sleep(RECHOOSE_SLEEP_MS);
		D_GOTO(rechoose, rc);
	}

	rc = out->plco_op.po_rc;
	if (rc == -DER_TRUNC) {
		/* resp_ncont too small - realloc with server-provided ncont */
		resp_ncont = out->plco_ncont;
		list_cont_bulk_destroy(in->plci_cont_bulk);
		D_FREE(resp_cont);
		crt_req_decref(rpc);
		D_GOTO(realloc_resp, rc);
	} else if (rc != 0) {
		D_ERROR(DF_UUID": failed to get container list for pool: %d\n",
			DP_UUID(uuid), rc);
	} else {
		*ncontainers = out->plco_ncont;
		*containers = resp_cont;
	}

	list_cont_bulk_destroy(in->plci_cont_bulk);
out_resp_buf:
	if (rc != 0)
		D_FREE(resp_cont);
out_rpc:
	crt_req_decref(rpc);
out_client:
	rsvc_client_fini(&client);
out:
	return rc;
}

static bool is_pool_from_srv(uuid_t pool_uuid, uuid_t poh_uuid);

/* CaRT RPC handler for pool container listing
 * Requires a pool handle (except for rebuild).
 */
void
ds_pool_list_cont_handler(crt_rpc_t *rpc)
{
	struct pool_list_cont_in	*in = crt_req_get(rpc);
	struct pool_list_cont_out	*out = crt_reply_get(rpc);
	struct daos_pool_cont_info	*cont_buf = NULL;
	uint64_t			 ncont = 0;
	struct pool_svc			*svc;
	struct rdb_tx			 tx;
	d_iov_t				 key;
	d_iov_t				 value;
	int				 rc;

	D_DEBUG(DB_MD, DF_UUID ": processing rpc: %p hdl=" DF_UUID "\n",
		DP_UUID(in->plci_op.pi_uuid), rpc, DP_UUID(in->plci_op.pi_hdl));

	rc = pool_svc_lookup_leader(in->plci_op.pi_uuid, &svc,
				    &out->plco_op.po_hint);
	if (rc != 0)
		D_GOTO(out, rc);

	/* Verify pool handle only if RPC initiated by a client
	 * (not for mgmt svc to pool svc RPCs that do not have a handle).
	 */
	if (daos_rpc_from_client(rpc)) {
		rc = rdb_tx_begin(svc->ps_rsvc.s_db, svc->ps_rsvc.s_term, &tx);
		if (rc != 0)
			D_GOTO(out_svc, rc);

		ABT_rwlock_rdlock(svc->ps_lock);

		/* Verify the pool handle. Note: since rebuild will not
		 * connect the pool, so we only verify the non-rebuild
		 * pool.
		 */
		if (!is_pool_from_srv(in->plci_op.pi_uuid,
				      in->plci_op.pi_hdl)) {
			d_iov_set(&key, in->plci_op.pi_hdl, sizeof(uuid_t));
			d_iov_set(&value, NULL, 0);
			rc = rdb_tx_lookup(&tx, &svc->ps_handles, &key, &value);
			if (rc == -DER_NONEXIST)
				rc = -DER_NO_HDL;
				/* defer goto out_svc until unlock/tx_end */
		}

		ABT_rwlock_unlock(svc->ps_lock);
		rdb_tx_end(&tx);
		if (rc != 0)
			D_GOTO(out_svc, rc);
	}

	/* Call container service to get the list */
	rc = ds_cont_list(in->plci_op.pi_uuid, &cont_buf, &ncont);
	if (rc != 0) {
		D_GOTO(out_svc, rc);
	} else if ((in->plci_ncont > 0) && (ncont > in->plci_ncont)) {
		/* Got a list, but client buffer not supplied or too small */
		D_DEBUG(DB_MD, DF_UUID": hdl="DF_UUID": has %"PRIu64
				 " containers (more than client: %"PRIu64")\n",
				 DP_UUID(in->plci_op.pi_uuid),
				 DP_UUID(in->plci_op.pi_hdl),
				 ncont, in->plci_ncont);
		D_GOTO(out_free_cont_buf, rc = -DER_TRUNC);
	} else {
		size_t nbytes = ncont * sizeof(struct daos_pool_cont_info);

		D_DEBUG(DB_MD, DF_UUID": hdl="DF_UUID": has %"PRIu64 "containers\n",
			DP_UUID(in->plci_op.pi_uuid), DP_UUID(in->plci_op.pi_hdl), ncont);

		/* Send any results only if client provided a handle */
		if (cont_buf && (in->plci_ncont > 0) && (in->plci_cont_bulk != CRT_BULK_NULL))
			rc = transfer_cont_buf(cont_buf, nbytes, svc, rpc, in->plci_cont_bulk);
	}

out_free_cont_buf:
	if (cont_buf) {
		D_FREE(cont_buf);
		cont_buf = NULL;
	}
out_svc:
	ds_rsvc_set_hint(&svc->ps_rsvc, &out->plco_op.po_hint);
	pool_svc_put_leader(svc);
out:
	out->plco_op.po_rc = rc;
	out->plco_ncont = ncont;
	D_DEBUG(DB_MD, DF_UUID ": replying rpc: %p %d\n", DP_UUID(in->plci_op.pi_uuid), rpc, rc);
	crt_reply_send(rpc);
}

/* TODO: consider moving to common function for client and engine use */
static bool
pool_cont_filter_is_valid(uuid_t pool_uuid, daos_pool_cont_filter_t *filt)
{
	uint32_t	i;

	/* TODO: decide if filt == NULL is ok especially on client side */
	D_ASSERT(filt != NULL);

	D_DEBUG(DB_MD, DF_UUID": filter with %u parts, combine with logical %s\n",
		DP_UUID(pool_uuid), filt->pcf_nparts, (filt->pcf_combine_func == 0) ? "AND" : "OR");
	if ((filt->pcf_nparts > 0) && (filt->pcf_parts == NULL)) {
		D_ERROR(DF_UUID": filter has %u parts but pcf_parts is NULL\n", DP_UUID(pool_uuid),
			filt->pcf_nparts);
		return false;
	}
	for (i = 0; i < filt->pcf_nparts; i++) {
		daos_pool_cont_filter_part_t *part = filt->pcf_parts[i];

<<<<<<< HEAD
		if (part->pcfp_key >= PCF_KEY_MAX) {
			D_ERROR(DF_UUID": filter part key %u is outside of valid range %u..%u\n",
				DP_UUID(pool_uuid), part->pcfp_key, 0, (PCF_KEY_MAX - 1));
			return false;
		}
		if (part->pcfp_func >= PCF_FUNC_MAX) {
			D_ERROR(DF_UUID": filter part func %u is outside of valid range %u..%u\n",
				DP_UUID(pool_uuid), part->pcfp_key, 0, (PCF_FUNC_MAX - 1));
=======
		if (part->pcfp_key >= PCF_FUNC_MAX) {
			D_ERROR(DF_UUID": filter part key %u is outside of valid range %u..%u\n",
				DP_UUID(pool_uuid), part->pcfp_key, PCF_FUNC_EQ,
				(PCF_FUNC_MAX - 1));
>>>>>>> 4cb25aa7
			return false;
		}
		D_DEBUG(DB_MD, DF_UUID": filter part %u: key(%s) %s "DF_U64"\n",
			DP_UUID(pool_uuid), i,
			daos_pool_cont_filter_key_str(part->pcfp_key),
			daos_pool_cont_filter_func_str(part->pcfp_func),
			part->pcfp_val64);
	}

	return true;
}

/* CaRT RPC handler for pool container filtering
 * Requires a pool handle.
 */
void
ds_pool_filter_cont_handler(crt_rpc_t *rpc)
{
	struct pool_filter_cont_in	*in = crt_req_get(rpc);
	struct pool_filter_cont_out	*out = crt_reply_get(rpc);
	struct daos_pool_cont_info2	*cont_buf = NULL;
	uint64_t			 ncont = 0;
	struct pool_svc			*svc;
	struct rdb_tx			 tx;
	d_iov_t				 key;
	d_iov_t				 value;
	int				 rc;

	D_DEBUG(DB_MD, DF_UUID ": processing rpc: %p hdl=" DF_UUID "\n",
		DP_UUID(in->pfci_op.pi_uuid), rpc, DP_UUID(in->pfci_op.pi_hdl));

	rc = pool_svc_lookup_leader(in->pfci_op.pi_uuid, &svc, &out->pfco_op.po_hint);
	if (rc != 0)
		D_GOTO(out, rc);

	/* Verify pool handle only if RPC initiated by a client
	 * (not for mgmt svc to pool svc RPCs that do not have a handle).
	 */
	if (daos_rpc_from_client(rpc)) {
		rc = rdb_tx_begin(svc->ps_rsvc.s_db, svc->ps_rsvc.s_term, &tx);
		if (rc != 0)
			D_GOTO(out_svc, rc);

		ABT_rwlock_rdlock(svc->ps_lock);

		/* Verify the pool handle. Note: since rebuild will not
		 * connect the pool, so we only verify the non-rebuild
		 * pool.
		 */
		if (!is_pool_from_srv(in->pfci_op.pi_uuid,
				      in->pfci_op.pi_hdl)) {
			d_iov_set(&key, in->pfci_op.pi_hdl, sizeof(uuid_t));
			d_iov_set(&value, NULL, 0);
			rc = rdb_tx_lookup(&tx, &svc->ps_handles, &key, &value);
			if (rc == -DER_NONEXIST)
				rc = -DER_NO_HDL;
				/* defer goto out_svc until unlock/tx_end */
		}

		ABT_rwlock_unlock(svc->ps_lock);
		rdb_tx_end(&tx);
		if (rc != 0)
			D_GOTO(out_svc, rc);
	}

	/* Debug log and check filter specification */
	if (!pool_cont_filter_is_valid(in->pfci_op.pi_uuid, &in->pfci_filt)) {
		D_ERROR(DF_UUID": filter input failed\n", DP_UUID(in->pfci_op.pi_uuid));
		D_GOTO(out_svc, rc = -DER_INVAL);
	}

	/* Call container service to get the filtered list of containers */
	rc = ds_cont_filter(in->pfci_op.pi_uuid, &in->pfci_filt, &cont_buf, &ncont);
	if (rc != 0) {
		D_GOTO(out_svc, rc);
	} else if ((in->pfci_ncont > 0) && (ncont > in->pfci_ncont)) {
		/* Got a list, but client buffer not supplied or too small */
		D_DEBUG(DB_MD, DF_UUID": hdl="DF_UUID": %"PRIu64" matching containers "
			"(more than client: %"PRIu64")\n",DP_UUID(in->pfci_op.pi_uuid),
			DP_UUID(in->pfci_op.pi_hdl), ncont, in->pfci_ncont);
		D_GOTO(out_free_cont_buf, rc = -DER_TRUNC);
	} else {
		size_t nbytes = ncont * sizeof(struct daos_pool_cont_info2);

		D_DEBUG(DB_MD, DF_UUID": hdl="DF_UUID": %"PRIu64" matching containers\n",
			DP_UUID(in->pfci_op.pi_uuid), DP_UUID(in->pfci_op.pi_hdl), ncont);

		/* Send any results only if client provided a handle */
		if (cont_buf && (in->pfci_ncont > 0) && (in->pfci_cont_bulk != CRT_BULK_NULL))
			rc = transfer_cont_buf(cont_buf, nbytes, svc, rpc, in->pfci_cont_bulk);
	}
out_free_cont_buf:
	if (cont_buf) {
		D_FREE(cont_buf);
		cont_buf = NULL;
	}
out_svc:
	ds_rsvc_set_hint(&svc->ps_rsvc, &out->pfco_op.po_hint);
	pool_svc_put_leader(svc);
out:
	out->pfco_op.po_rc = rc;
	out->pfco_ncont = ncont;
	D_DEBUG(DB_MD, DF_UUID ": replying rpc: %p %d\n", DP_UUID(in->pfci_op.pi_uuid), rpc, rc);
	crt_reply_send(rpc);
}

static void
ds_pool_query_handler(crt_rpc_t *rpc, int version)
{
	struct pool_query_v5_in	 *in = crt_req_get(rpc);
	struct pool_query_v5_out *out = crt_reply_get(rpc);
	daos_prop_t		 *prop = NULL;
	struct pool_buf		 *map_buf;
	uint32_t		  map_version = 0;
	struct pool_svc		 *svc;
	struct pool_metrics	 *metrics;
	struct rdb_tx		  tx;
	d_iov_t			  key;
	d_iov_t			  value;
	int			  rc;
	struct daos_prop_entry	 *entry;

	D_DEBUG(DB_MD, DF_UUID ": processing rpc: %p hdl=" DF_UUID "\n",
		DP_UUID(in->pqi_op.pi_uuid), rpc, DP_UUID(in->pqi_op.pi_hdl));

	rc = pool_svc_lookup_leader(in->pqi_op.pi_uuid, &svc,
				    &out->pqo_op.po_hint);
	if (rc != 0)
		D_GOTO(out, rc);

	if (in->pqi_query_bits & DAOS_PO_QUERY_REBUILD_STATUS) {
		rc = ds_rebuild_query(in->pqi_op.pi_uuid, &out->pqo_rebuild_st);
		if (rc != 0)
			D_GOTO(out_svc, rc);
	}

	if (version >= 5)
		ds_rebuild_running_query(in->pqi_op.pi_uuid, &out->pqo_rebuild_ver);

	rc = rdb_tx_begin(svc->ps_rsvc.s_db, svc->ps_rsvc.s_term, &tx);
	if (rc != 0)
		D_GOTO(out_svc, rc);

	ABT_rwlock_rdlock(svc->ps_lock);

	/* Verify the pool handle for client calls.
	 * Note: since rebuild will not connect the pool, so we only verify
	 * the non-rebuild pool. Server-to-server calls also don't have a
	 * handle.
	 */
	if (daos_rpc_from_client(rpc) &&
	    !is_pool_from_srv(in->pqi_op.pi_uuid, in->pqi_op.pi_hdl)) {
		d_iov_set(&key, in->pqi_op.pi_hdl, sizeof(uuid_t));
		d_iov_set(&value, NULL, 0);
		rc = rdb_tx_lookup(&tx, &svc->ps_handles, &key, &value);
		if (rc != 0) {
			if (rc == -DER_NONEXIST)
				rc = -DER_NO_HDL;
			D_GOTO(out_lock, rc);
		}
	}

	if (version >= 5) {
		rc = pool_prop_read(&tx, svc, DAOS_PO_QUERY_PROP_GLOBAL_VERSION, &prop);
		if (rc != 0)
			D_GOTO(out_lock, rc);

		entry = daos_prop_entry_get(prop, DAOS_PROP_PO_GLOBAL_VERSION);
		D_ASSERT(entry != NULL);
		out->pqo_pool_layout_ver = entry->dpe_val;
		out->pqo_upgrade_layout_ver = DAOS_POOL_GLOBAL_VERSION;
		daos_prop_free(prop);
		prop = NULL;
	}

	/* read optional properties */
	rc = pool_prop_read(&tx, svc, in->pqi_query_bits, &prop);
	if (rc != 0)
		D_GOTO(out_lock, rc);
	out->pqo_prop = prop;

	if (unlikely(DAOS_FAIL_CHECK(DAOS_FORCE_PROP_VERIFY) && prop != NULL)) {
		daos_prop_t		*iv_prop = NULL;
		struct daos_prop_entry	*iv_entry;
		int			i;

		D_ALLOC_PTR(iv_prop);
		if (iv_prop == NULL)
			D_GOTO(out_lock, rc = -DER_NOMEM);

		rc = ds_pool_iv_prop_fetch(svc->ps_pool, iv_prop);
		if (rc) {
			D_ERROR("ds_pool_iv_prop_fetch failed "DF_RC"\n",
				DP_RC(rc));
			daos_prop_free(iv_prop);
			D_GOTO(out_lock, rc);
		}

		for (i = 0; i < prop->dpp_nr; i++) {
			entry = &prop->dpp_entries[i];
			iv_entry = daos_prop_entry_get(iv_prop,
						       entry->dpe_type);
			D_ASSERT(iv_entry != NULL);
			switch (entry->dpe_type) {
			case DAOS_PROP_PO_LABEL:
				D_ASSERT(strlen(entry->dpe_str) <=
					 DAOS_PROP_LABEL_MAX_LEN);
				if (strncmp(entry->dpe_str, iv_entry->dpe_str,
					    DAOS_PROP_LABEL_MAX_LEN) != 0) {
					D_ERROR("mismatch %s - %s.\n",
						entry->dpe_str,
						iv_entry->dpe_str);
					rc = -DER_IO;
				}
				break;
			case DAOS_PROP_PO_OWNER:
			case DAOS_PROP_PO_OWNER_GROUP:
				D_ASSERT(strlen(entry->dpe_str) <=
					 DAOS_ACL_MAX_PRINCIPAL_LEN);
				if (strncmp(entry->dpe_str, iv_entry->dpe_str,
					    DAOS_ACL_MAX_PRINCIPAL_BUF_LEN)
				    != 0) {
					D_ERROR("mismatch %s - %s.\n",
						entry->dpe_str,
						iv_entry->dpe_str);
					rc = -DER_IO;
				}
				break;
			case DAOS_PROP_PO_SPACE_RB:
			case DAOS_PROP_PO_SELF_HEAL:
			case DAOS_PROP_PO_RECLAIM:
			case DAOS_PROP_PO_EC_CELL_SZ:
			case DAOS_PROP_PO_REDUN_FAC:
			case DAOS_PROP_PO_EC_PDA:
			case DAOS_PROP_PO_RP_PDA:
			case DAOS_PROP_PO_GLOBAL_VERSION:
			case DAOS_PROP_PO_UPGRADE_STATUS:
			case DAOS_PROP_PO_SCRUB_MODE:
			case DAOS_PROP_PO_SCRUB_FREQ:
			case DAOS_PROP_PO_SCRUB_THRESH:
			case DAOS_PROP_PO_SVC_REDUN_FAC:
				if (entry->dpe_val != iv_entry->dpe_val) {
					D_ERROR("type %d mismatch "DF_U64" - "
						DF_U64".\n", entry->dpe_type,
						entry->dpe_val,
						iv_entry->dpe_val);
					rc = -DER_IO;
					}
				break;
			case DAOS_PROP_PO_POLICY:
				D_ASSERT(strnlen(entry->dpe_str,
						 DAOS_PROP_POLICYSTR_MAX_LEN) <=
					 DAOS_PROP_POLICYSTR_MAX_LEN);
				if (strncmp(entry->dpe_str, iv_entry->dpe_str,
					    DAOS_PROP_POLICYSTR_MAX_LEN) != 0) {
					D_ERROR("mismatch %s - %s.\n",
						entry->dpe_str,
						iv_entry->dpe_str);
					rc = -DER_IO;
				}
				break;
			case DAOS_PROP_PO_ACL:
				if (daos_prop_entry_cmp_acl(entry,
							    iv_entry) != 0)
					rc = -DER_IO;
				break;
			case DAOS_PROP_PO_SVC_LIST:
				break;
			default:
				D_ASSERTF(0, "bad dpe_type %d\n",
					  entry->dpe_type);
				break;
			};
		}
		daos_prop_free(iv_prop);
		if (rc) {
			D_ERROR("iv_prop verify failed "DF_RC"\n", DP_RC(rc));
			D_GOTO(out_lock, rc);
		}
	}

	rc = read_map_buf(&tx, &svc->ps_root, &map_buf, &map_version);
	if (rc != 0)
		D_ERROR(DF_UUID": failed to read pool map: "DF_RC"\n",
			DP_UUID(svc->ps_uuid), DP_RC(rc));

out_lock:
	ABT_rwlock_unlock(svc->ps_lock);
	rdb_tx_end(&tx);
	if (rc != 0)
		goto out_svc;

	rc = ds_pool_transfer_map_buf(map_buf, map_version, rpc,
				      in->pqi_map_bulk, &out->pqo_map_buf_size);
	D_FREE(map_buf);
	if (rc != 0)
		goto out_svc;

	metrics = svc->ps_pool->sp_metrics[DAOS_POOL_MODULE];

	/* See comment above, rebuild doesn't connect the pool */
	if ((in->pqi_query_bits & DAOS_PO_QUERY_SPACE) &&
	    !is_pool_from_srv(in->pqi_op.pi_uuid, in->pqi_op.pi_hdl)) {
		rc = pool_space_query_bcast(rpc->cr_ctx, svc, in->pqi_op.pi_hdl,
					    &out->pqo_space);
		if (unlikely(rc))
			goto out_svc;

		d_tm_inc_counter(metrics->query_space_total, 1);
	}
	d_tm_inc_counter(metrics->query_total, 1);

out_svc:
	if (map_version == 0)
		out->pqo_op.po_map_version = ds_pool_get_version(svc->ps_pool);
	else
		out->pqo_op.po_map_version = map_version;
	ds_rsvc_set_hint(&svc->ps_rsvc, &out->pqo_op.po_hint);
	pool_svc_put_leader(svc);
out:
	out->pqo_op.po_rc = rc;
	D_DEBUG(DB_MD, DF_UUID ": replying rpc: %p " DF_RC "\n", DP_UUID(in->pqi_op.pi_uuid), rpc,
		DP_RC(rc));
	crt_reply_send(rpc);
	if (prop)
		daos_prop_free(prop);
}

void
ds_pool_query_handler_v4(crt_rpc_t *rpc)
{
	ds_pool_query_handler(rpc, 4);
}

void
ds_pool_query_handler_v5(crt_rpc_t *rpc)
{
	ds_pool_query_handler(rpc, 5);
}

/* Convert pool_comp_state_t to daos_target_state_t */
static daos_target_state_t
enum_pool_comp_state_to_tgt_state(int tgt_state)
{
	switch (tgt_state) {
	case PO_COMP_ST_UNKNOWN: return DAOS_TS_UNKNOWN;
	case PO_COMP_ST_NEW: return DAOS_TS_NEW;
	case PO_COMP_ST_UP: return DAOS_TS_UP;
	case PO_COMP_ST_UPIN: return DAOS_TS_UP_IN;
	case PO_COMP_ST_DOWN: return  DAOS_TS_DOWN;
	case PO_COMP_ST_DOWNOUT: return DAOS_TS_DOWN_OUT;
	case PO_COMP_ST_DRAIN: return DAOS_TS_DRAIN;
	}

	return DAOS_TS_UNKNOWN;
}

static int
pool_query_tgt_space(crt_context_t ctx, struct pool_svc *svc, uuid_t pool_hdl,
		     d_rank_t rank, uint32_t tgt_idx, struct daos_space *ds)
{
	struct pool_tgt_query_in	*in;
	struct pool_tgt_query_out	*out;
	crt_rpc_t			*rpc;
	crt_endpoint_t			 tgt_ep = { 0 };
	crt_opcode_t			 opcode;
	int				 rc;

	D_DEBUG(DB_MD, DF_UUID": query target for rank:%u tgt:%u\n",
		DP_UUID(svc->ps_uuid), rank, tgt_idx);

	tgt_ep.ep_rank = rank;
	tgt_ep.ep_tag = daos_rpc_tag(DAOS_REQ_TGT, tgt_idx);
	opcode = DAOS_RPC_OPCODE(POOL_TGT_QUERY, DAOS_POOL_MODULE,
				 DAOS_POOL_VERSION);
	rc = crt_req_create(ctx, &tgt_ep, opcode, &rpc);
	if (rc) {
		D_ERROR("crt_req_create failed: "DF_RC"\n", DP_RC(rc));
		return rc;
	}

	in = crt_req_get(rpc);
	uuid_copy(in->tqi_op.pi_uuid, svc->ps_uuid);
	uuid_copy(in->tqi_op.pi_hdl, pool_hdl);

	rc = dss_rpc_send(rpc);
	if (rc != 0)
		goto out_rpc;

	out = crt_reply_get(rpc);
	rc = out->tqo_rc;
	if (rc != 0) {
		D_ERROR(DF_UUID": failed to query rank:%u, tgt:%u, "DF_RC"\n",
			DP_UUID(svc->ps_uuid), rank, tgt_idx, DP_RC(rc));
	} else {
		D_ASSERT(ds != NULL);
		*ds = out->tqo_space.ps_space;
	}

out_rpc:
	crt_req_decref(rpc);
	return rc;
}

void
ds_pool_query_info_handler(crt_rpc_t *rpc)
{
	struct pool_query_info_in	*in = crt_req_get(rpc);
	struct pool_query_info_out	*out = crt_reply_get(rpc);
	struct pool_svc			*svc;
	struct pool_target		*target = NULL;
	int				 tgt_state;
	int				 rc;

	D_DEBUG(DB_MD, DF_UUID ": processing rpc: %p hdl=" DF_UUID "\n",
		DP_UUID(in->pqii_op.pi_uuid), rpc, DP_UUID(in->pqii_op.pi_hdl));

	rc = pool_svc_lookup_leader(in->pqii_op.pi_uuid, &svc,
				    &out->pqio_op.po_hint);
	if (rc != 0)
		D_GOTO(out, rc);

	/* get the target state from pool map */
	ABT_rwlock_rdlock(svc->ps_pool->sp_lock);
	rc = pool_map_find_target_by_rank_idx(svc->ps_pool->sp_map,
					      in->pqii_rank,
					      in->pqii_tgt,
					      &target);
	if (rc != 1) {
		D_ERROR(DF_UUID": Failed to get rank:%u, idx:%d\n, rc:%d",
			DP_UUID(in->pqii_op.pi_uuid), in->pqii_rank,
			in->pqii_tgt, rc);
		ABT_rwlock_unlock(svc->ps_pool->sp_lock);
		D_GOTO(out_svc, rc = -DER_NONEXIST);
	} else {
		rc = 0;
	}

	D_ASSERT(target != NULL);

	tgt_state = target->ta_comp.co_status;
	out->pqio_state = enum_pool_comp_state_to_tgt_state(tgt_state);
	out->pqio_op.po_map_version =
			pool_map_get_version(svc->ps_pool->sp_map);

	ABT_rwlock_unlock(svc->ps_pool->sp_lock);

	if (tgt_state == PO_COMP_ST_UPIN) {
		rc = pool_query_tgt_space(rpc->cr_ctx, svc, in->pqii_op.pi_hdl,
					  in->pqii_rank, in->pqii_tgt,
					  &out->pqio_space);
		if (rc)
			D_ERROR(DF_UUID": Failed to query rank:%u, tgt:%d, "
				""DF_RC"\n", DP_UUID(in->pqii_op.pi_uuid),
				in->pqii_rank, in->pqii_tgt, DP_RC(rc));
	} else {
		memset(&out->pqio_space, 0, sizeof(out->pqio_space));
	}
out_svc:
	ds_rsvc_set_hint(&svc->ps_rsvc, &out->pqio_op.po_hint);
	pool_svc_put_leader(svc);
out:
	out->pqio_op.po_rc = rc;
	out->pqio_rank = in->pqii_rank;
	out->pqio_tgt = in->pqii_tgt;

	D_DEBUG(DB_MD, DF_UUID ": replying rpc: %p " DF_RC "\n", DP_UUID(in->pqii_op.pi_uuid), rpc,
		DP_RC(rc));
	crt_reply_send(rpc);
}

static int
process_query_result(d_rank_list_t **ranks, daos_pool_info_t *info, uuid_t pool_uuid,
		     uint32_t map_version, uint32_t leader_rank, struct daos_pool_space *ps,
		     struct daos_rebuild_status *rs, struct pool_buf *map_buf)
{
	struct pool_map	       *map;
	int			rc;
	unsigned int		num_disabled = 0;

	rc = pool_map_create(map_buf, map_version, &map);
	if (rc != 0) {
		D_ERROR(DF_UUID": failed to create local pool map, "DF_RC"\n",
			DP_UUID(pool_uuid), DP_RC(rc));
		return rc;
	}

	rc = pool_map_find_failed_tgts(map, NULL, &num_disabled);
	if (rc != 0) {
		D_ERROR(DF_UUID": failed to get num disabled tgts, "DF_RC"\n",
			DP_UUID(pool_uuid), DP_RC(rc));
		goto out;
	}
	info->pi_ndisabled = num_disabled;

	if (ranks != NULL) {
		bool	get_enabled = (info ? ((info->pi_bits & DPI_ENGINES_ENABLED) != 0) : false);

		rc = pool_map_get_ranks(pool_uuid, map, get_enabled, ranks);
		if (rc != 0) {
			D_ERROR(DF_UUID": pool_map_get_ranks() failed, "DF_RC"\n",
				DP_UUID(pool_uuid), DP_RC(rc));
			goto out;
		}
		D_DEBUG(DB_MD, DF_UUID": found %u %s ranks in pool map\n",
			DP_UUID(pool_uuid), (*ranks)->rl_nr, get_enabled ? "ENABLED" : "DISABLED");
	}

	pool_query_reply_to_info(pool_uuid, map_buf, map_version, leader_rank, ps, rs, info);

out:
	pool_map_decref(map);
	return rc;
}

/**
 * Query the pool without holding a pool handle.
 *
 * \param[in]	pool_uuid		UUID of the pool
 * \param[in]	ps_ranks		Ranks of pool svc replicas
 * \param[out]	ranks			Optional, returned storage ranks in this pool.
 *					If #pool_info is NULL, engines with disabled targets.
 *					If #pool_info is passed, engines with enabled or disabled
 *					targets according to #pi_bits (DPI_ENGINES_ENABLED bit).
 *					Note: ranks may be empty (i.e., *ranks->rl_nr may be 0).
 *					The caller must free the list with d_rank_list_free().
 * \param[out]	pool_info		Results of the pool query
 * \param[out]	pool_layout_ver		Results of the current pool global version
 * \param[out]	pool_upgrade_layout_ver	Results of the target latest pool global version
 *
 * \return	0		Success
 *		-DER_INVAL	Invalid input
 *		Negative value	Error
 */
int
ds_pool_svc_query(uuid_t pool_uuid, d_rank_list_t *ps_ranks, d_rank_list_t **ranks,
		  daos_pool_info_t *pool_info, uint32_t *pool_layout_ver,
		  uint32_t *upgrade_layout_ver)
{
	int			  rc;
	struct rsvc_client	  client;
	crt_endpoint_t		  ep;
	struct dss_module_info	 *info = dss_get_module_info();
	crt_rpc_t		 *rpc;
	struct pool_query_v5_in	 *in;
	struct pool_query_v5_out *out;
	struct pool_buf		 *map_buf;
	uint32_t		  map_size = 0;

	if (ranks == NULL || pool_info == NULL)
		D_GOTO(out, rc = -DER_INVAL);

	D_DEBUG(DB_MGMT, DF_UUID": Querying pool\n", DP_UUID(pool_uuid));

	rc = rsvc_client_init(&client, ps_ranks);
	if (rc != 0)
		goto out;

rechoose:
	ep.ep_grp = NULL; /* primary group */
	rc = rsvc_client_choose(&client, &ep);
	if (rc != 0) {
		D_ERROR(DF_UUID": cannot find pool service: "DF_RC"\n",
			DP_UUID(pool_uuid), DP_RC(rc));
		goto out_client;
	}

realloc:
	rc = pool_req_create(info->dmi_ctx, &ep, POOL_QUERY, &rpc);
	if (rc != 0) {
		D_ERROR(DF_UUID": failed to create pool query rpc, "DF_RC"\n",
			DP_UUID(pool_uuid), DP_RC(rc));
		goto out_client;
	}

	in = crt_req_get(rpc);
	uuid_copy(in->pqi_op.pi_uuid, pool_uuid);
	uuid_clear(in->pqi_op.pi_hdl);
	in->pqi_query_bits = pool_query_bits(pool_info, NULL);

	rc = map_bulk_create(info->dmi_ctx, &in->pqi_map_bulk, &map_buf,
			     map_size);
	if (rc != 0)
		goto out_rpc;

	rc = dss_rpc_send(rpc);
	out = crt_reply_get(rpc);
	D_ASSERT(out != NULL);

	rc = pool_rsvc_client_complete_rpc(&client, &ep, rc, &out->pqo_op);
	if (rc == RSVC_CLIENT_RECHOOSE) {
		map_bulk_destroy(in->pqi_map_bulk, map_buf);
		crt_req_decref(rpc);
		dss_sleep(RECHOOSE_SLEEP_MS);
		goto rechoose;
	}

	rc = out->pqo_op.po_rc;
	if (rc == -DER_TRUNC) {
		map_size = out->pqo_map_buf_size;
		map_bulk_destroy(in->pqi_map_bulk, map_buf);
		crt_req_decref(rpc);
		goto realloc;
	} else if (rc != 0) {
		D_ERROR(DF_UUID": failed to query pool, "DF_RC"\n", DP_UUID(pool_uuid), DP_RC(rc));
		goto out_bulk;
	}

	D_DEBUG(DB_MGMT, DF_UUID": Successfully queried pool\n", DP_UUID(pool_uuid));

	rc = process_query_result(ranks, pool_info, pool_uuid,
				  out->pqo_op.po_map_version, out->pqo_op.po_hint.sh_rank,
				  &out->pqo_space, &out->pqo_rebuild_st, map_buf);
	if (pool_layout_ver)
		*pool_layout_ver = out->pqo_pool_layout_ver;
	if (upgrade_layout_ver)
		*upgrade_layout_ver = out->pqo_upgrade_layout_ver;
	if (rc != 0)
		D_ERROR(DF_UUID": failed to process pool query results, "DF_RC"\n",
			DP_UUID(pool_uuid), DP_RC(rc));

out_bulk:
	map_bulk_destroy(in->pqi_map_bulk, map_buf);
out_rpc:
	crt_req_decref(rpc);
out_client:
	rsvc_client_fini(&client);
out:
	return rc;
}

/**
 * Query pool target information without holding a pool handle.
 *
 * \param[in]	pool_uuid	UUID of the pool
 * \param[in]	ps_ranks	Ranks of pool svc replicas
 * \param[in]	rank		Pool storage engine rank
 * \param[in]	tgt_idx		Target index within the pool storage engine
 * \param[out]	ti		Target information (state, storage capacity and usage)
 *
 * \return	0		Success
 *		-DER_INVAL	Invalid input
 *		Negative value	Other error
 */
int
ds_pool_svc_query_target(uuid_t pool_uuid, d_rank_list_t *ps_ranks, d_rank_t rank,
			 uint32_t tgt_idx, daos_target_info_t *ti)
{
	int				rc;
	struct rsvc_client		client;
	crt_endpoint_t			ep;
	struct dss_module_info		*info = dss_get_module_info();
	crt_rpc_t			*rpc;
	int				i;
	struct pool_query_info_in	*in;
	struct pool_query_info_out	*out;

	if (ti == NULL)
		D_GOTO(out, rc = -DER_INVAL);

	D_DEBUG(DB_MGMT, DF_UUID": Querying pool target %u\n", DP_UUID(pool_uuid), tgt_idx);

	rc = rsvc_client_init(&client, ps_ranks);
	if (rc != 0)
		goto out;

rechoose:
	ep.ep_grp = NULL; /* primary group */
	rc = rsvc_client_choose(&client, &ep);
	if (rc != 0) {
		D_ERROR(DF_UUID": cannot find pool service: "DF_RC"\n",
			DP_UUID(pool_uuid), DP_RC(rc));
		goto out_client;
	}

	rc = pool_req_create(info->dmi_ctx, &ep, POOL_QUERY_INFO, &rpc);
	if (rc != 0) {
		D_ERROR(DF_UUID": failed to create pool query target rpc, "DF_RC"\n",
			DP_UUID(pool_uuid), DP_RC(rc));
		goto out_client;
	}

	in = crt_req_get(rpc);
	uuid_copy(in->pqii_op.pi_uuid, pool_uuid);
	uuid_clear(in->pqii_op.pi_hdl);
	in->pqii_rank = rank;
	in->pqii_tgt = tgt_idx;

	rc = dss_rpc_send(rpc);
	out = crt_reply_get(rpc);
	D_ASSERT(out != NULL);

	rc = pool_rsvc_client_complete_rpc(&client, &ep, rc, &out->pqio_op);
	if (rc == RSVC_CLIENT_RECHOOSE) {
		crt_req_decref(rpc);
		dss_sleep(RECHOOSE_SLEEP_MS);
		goto rechoose;
	}

	rc = out->pqio_op.po_rc;
	if (rc != 0) {
		D_ERROR(DF_UUID": failed to query pool rank %u target %u "DF_RC"\n",
			DP_UUID(pool_uuid), rank, tgt_idx, DP_RC(rc));
		goto out_rpc;
	}

	D_DEBUG(DB_MGMT, DF_UUID": Successfully queried pool rank %u target %u\n",
		DP_UUID(pool_uuid), rank, tgt_idx);

	ti->ta_type = DAOS_TP_UNKNOWN;
	ti->ta_state = out->pqio_state;
	for (i = 0; i < DAOS_MEDIA_MAX; i++) {
		ti->ta_space.s_total[i] = out->pqio_space.s_total[i];
		ti->ta_space.s_free[i] = out->pqio_space.s_free[i];
	}

out_rpc:
	crt_req_decref(rpc);
out_client:
	rsvc_client_fini(&client);
out:
	return rc;
}

/**
 * Query a pool's properties without having a handle for the pool
 */
void
ds_pool_prop_get_handler(crt_rpc_t *rpc)
{
	struct pool_prop_get_in		*in = crt_req_get(rpc);
	struct pool_prop_get_out	*out = crt_reply_get(rpc);
	struct pool_svc			*svc;
	struct rdb_tx			tx;
	int				rc;
	daos_prop_t			*prop = NULL;

	D_DEBUG(DB_MD, DF_UUID": processing rpc %p\n",
		DP_UUID(in->pgi_op.pi_uuid), rpc);

	rc = pool_svc_lookup_leader(in->pgi_op.pi_uuid, &svc,
				    &out->pgo_op.po_hint);
	if (rc != 0)
		D_GOTO(out, rc);

	rc = rdb_tx_begin(svc->ps_rsvc.s_db, svc->ps_rsvc.s_term, &tx);
	if (rc != 0)
		D_GOTO(out_svc, rc);

	ABT_rwlock_rdlock(svc->ps_lock);

	rc = pool_prop_read(&tx, svc, in->pgi_query_bits, &prop);
	if (rc != 0)
		D_GOTO(out_lock, rc);
	out->pgo_prop = prop;

out_lock:
	ABT_rwlock_unlock(svc->ps_lock);
	rdb_tx_end(&tx);
out_svc:
	ds_rsvc_set_hint(&svc->ps_rsvc, &out->pgo_op.po_hint);
	pool_svc_put_leader(svc);
out:
	out->pgo_op.po_rc = rc;
	D_DEBUG(DB_MD, DF_UUID ": replying rpc: %p " DF_RC "\n", DP_UUID(in->pgi_op.pi_uuid), rpc,
		DP_RC(rc));
	crt_reply_send(rpc);
	if (prop)
		daos_prop_free(prop);
}

/**
 * Send a CaRT message to the pool svc to get the ACL pool property.
 *
 * \param[in]		pool_uuid	UUID of the pool
 * \param[in]		ranks		Pool service replicas
 * \param[in][out]	prop		Prop with requested properties, to be
 *					filled out and returned.
 *
 * \return	0		Success
 *
 */
int
ds_pool_svc_get_prop(uuid_t pool_uuid, d_rank_list_t *ranks,
		     daos_prop_t *prop)
{
	int				rc;
	struct rsvc_client		client;
	crt_endpoint_t			ep;
	struct dss_module_info		*info = dss_get_module_info();
	crt_rpc_t			*rpc;
	struct pool_prop_get_in		*in;
	struct pool_prop_get_out	*out;

	D_DEBUG(DB_MGMT, DF_UUID": Getting prop\n", DP_UUID(pool_uuid));

	rc = rsvc_client_init(&client, ranks);
	if (rc != 0)
		D_GOTO(out, rc);

rechoose:
	ep.ep_grp = NULL; /* primary group */
	rc = rsvc_client_choose(&client, &ep);
	if (rc != 0) {
		D_ERROR(DF_UUID": cannot find pool service: "DF_RC"\n",
			DP_UUID(pool_uuid), DP_RC(rc));
		goto out_client;
	}

	rc = pool_req_create(info->dmi_ctx, &ep, POOL_PROP_GET, &rpc);
	if (rc != 0) {
		D_ERROR(DF_UUID": failed to create pool get prop rpc: "
			""DF_RC"\n", DP_UUID(pool_uuid), DP_RC(rc));
		D_GOTO(out_client, rc);
	}

	in = crt_req_get(rpc);
	uuid_copy(in->pgi_op.pi_uuid, pool_uuid);
	uuid_clear(in->pgi_op.pi_hdl);
	in->pgi_query_bits = pool_query_bits(NULL, prop);

	rc = dss_rpc_send(rpc);
	out = crt_reply_get(rpc);
	D_ASSERT(out != NULL);

	rc = pool_rsvc_client_complete_rpc(&client, &ep, rc, &out->pgo_op);
	if (rc == RSVC_CLIENT_RECHOOSE) {
		crt_req_decref(rpc);
		dss_sleep(RECHOOSE_SLEEP_MS);
		D_GOTO(rechoose, rc);
	}

	rc = out->pgo_op.po_rc;
	if (rc != 0) {
		D_ERROR(DF_UUID": failed to get prop for pool: "DF_RC"\n",
			DP_UUID(pool_uuid), DP_RC(rc));
		D_GOTO(out_rpc, rc);
	}

	rc = daos_prop_copy(prop, out->pgo_prop);

out_rpc:
	crt_req_decref(rpc);
out_client:
	rsvc_client_fini(&client);
out:
	return rc;
}

int
ds_pool_extend(uuid_t pool_uuid, int ntargets, const d_rank_list_t *rank_list, int ndomains,
	       const uint32_t *domains, d_rank_list_t *svc_ranks)
{
	int				rc;
	struct rsvc_client		client;
	crt_endpoint_t			ep;
	struct dss_module_info		*info = dss_get_module_info();
	crt_rpc_t			*rpc;
	struct pool_extend_in		*in;
	struct pool_extend_out		*out;

	rc = rsvc_client_init(&client, svc_ranks);
	if (rc != 0)
		return rc;

rechoose:

	ep.ep_grp = NULL; /* primary group */
	rc = rsvc_client_choose(&client, &ep);
	if (rc != 0) {
		D_ERROR(DF_UUID": cannot find pool service: "DF_RC"\n",
			DP_UUID(pool_uuid), DP_RC(rc));
		goto out_client;
	}

	rc = pool_req_create(info->dmi_ctx, &ep, POOL_EXTEND, &rpc);
	if (rc != 0) {
		D_ERROR(DF_UUID": failed to create pool extend rpc: "
			""DF_RC"\n", DP_UUID(pool_uuid), DP_RC(rc));
		D_GOTO(out_client, rc);
	}

	in = crt_req_get(rpc);
	uuid_copy(in->pei_op.pi_uuid, pool_uuid);
	in->pei_ntgts = ntargets;
	in->pei_ndomains = ndomains;
	in->pei_tgt_ranks = (d_rank_list_t *)rank_list;
	in->pei_domains.ca_count = ndomains;
	in->pei_domains.ca_arrays = (uint32_t *)domains;

	rc = dss_rpc_send(rpc);
	out = crt_reply_get(rpc);
	D_ASSERT(out != NULL);

	rc = pool_rsvc_client_complete_rpc(&client, &ep, rc, &out->peo_op);
	if (rc == RSVC_CLIENT_RECHOOSE) {
		crt_req_decref(rpc);
		dss_sleep(RECHOOSE_SLEEP_MS);
		D_GOTO(rechoose, rc);
	}

	rc = out->peo_op.po_rc;
	if (rc != 0) {
		D_ERROR(DF_UUID": Failed to set targets to UP state for "
				"reintegration: "DF_RC"\n", DP_UUID(pool_uuid),
				DP_RC(rc));
		D_GOTO(out_rpc, rc);
	}

out_rpc:
	crt_req_decref(rpc);
out_client:
	rsvc_client_fini(&client);
	return rc;
}

int
ds_pool_target_update_state(uuid_t pool_uuid, d_rank_list_t *ranks,
			    struct pool_target_addr_list *target_addrs,
			    pool_comp_state_t state)
{
	int				rc;
	struct rsvc_client		client;
	crt_endpoint_t			ep;
	struct dss_module_info		*info = dss_get_module_info();
	crt_rpc_t			*rpc;
	struct pool_add_in		*in;
	struct pool_add_out		*out;
	crt_opcode_t			opcode;

	rc = rsvc_client_init(&client, ranks);
	if (rc != 0)
		return rc;

rechoose:
	ep.ep_grp = NULL; /* primary group */
	rc = rsvc_client_choose(&client, &ep);
	if (rc != 0) {
		D_ERROR(DF_UUID": cannot find pool service: "DF_RC"\n",
			DP_UUID(pool_uuid), DP_RC(rc));
		goto out_client;
	}

	switch (state) {
	case PO_COMP_ST_DOWN:
		opcode = POOL_EXCLUDE;
		break;
	case PO_COMP_ST_UP:
		opcode = POOL_REINT;
		break;
	case PO_COMP_ST_DRAIN:
		opcode = POOL_DRAIN;
		break;
	default:
		D_GOTO(out_client, rc = -DER_INVAL);
	}

	rc = pool_req_create(info->dmi_ctx, &ep, opcode, &rpc);
	if (rc != 0) {
		D_ERROR(DF_UUID": failed to create pool req: "DF_RC"\n",
			DP_UUID(pool_uuid), DP_RC(rc));
		D_GOTO(out_client, rc);
	}

	in = crt_req_get(rpc);
	uuid_copy(in->pti_op.pi_uuid, pool_uuid);

	in->pti_addr_list.ca_arrays = target_addrs->pta_addrs;
	in->pti_addr_list.ca_count = (size_t)target_addrs->pta_number;

	rc = dss_rpc_send(rpc);
	out = crt_reply_get(rpc);
	D_ASSERT(out != NULL);

	rc = pool_rsvc_client_complete_rpc(&client, &ep, rc, &out->pto_op);
	if (rc == RSVC_CLIENT_RECHOOSE) {
		crt_req_decref(rpc);
		dss_sleep(RECHOOSE_SLEEP_MS);
		D_GOTO(rechoose, rc);
	}

	rc = out->pto_op.po_rc;
	if (rc != 0) {
		D_ERROR(DF_UUID": Failed to set targets to %s state: "DF_RC"\n",
			DP_UUID(pool_uuid),
			state == PO_COMP_ST_DOWN ? "DOWN" :
			state == PO_COMP_ST_UP ? "UP" : "UNKNOWN",
			DP_RC(rc));
		D_GOTO(out_rpc, rc);
	}

out_rpc:
	crt_req_decref(rpc);
out_client:
	rsvc_client_fini(&client);
	return rc;
}

/**
 * Set a pool's properties without having a handle for the pool
 */
void
ds_pool_prop_set_handler(crt_rpc_t *rpc)
{
	struct pool_prop_set_in		*in = crt_req_get(rpc);
	struct pool_prop_set_out	*out = crt_reply_get(rpc);
	struct pool_svc			*svc;
	struct rdb_tx			tx;
	daos_prop_t			*prop = NULL;
	int				rc;

	D_DEBUG(DB_MD, DF_UUID": processing rpc %p\n",
		DP_UUID(in->psi_op.pi_uuid), rpc);

	rc = pool_svc_lookup_leader(in->psi_op.pi_uuid, &svc,
				    &out->pso_op.po_hint);
	if (rc != 0)
		D_GOTO(out, rc);

	if (!daos_prop_valid(in->psi_prop, true /* pool */, true /* input */)) {
		D_ERROR(DF_UUID": invalid properties input\n",
			DP_UUID(in->psi_op.pi_uuid));
		D_GOTO(out_svc, rc = -DER_INVAL);
	}

	rc = rdb_tx_begin(svc->ps_rsvc.s_db, svc->ps_rsvc.s_term, &tx);
	if (rc != 0)
		D_GOTO(out_svc, rc);

	ABT_rwlock_wrlock(svc->ps_lock);

	rc = pool_prop_write(&tx, &svc->ps_root, in->psi_prop);
	if (rc != 0) {
		D_ERROR(DF_UUID": failed to write prop for pool: %d\n",
			DP_UUID(in->psi_op.pi_uuid), rc);
		D_GOTO(out_lock, rc);
	}

	rc = rdb_tx_commit(&tx);
	if (rc != 0)
		D_GOTO(out_lock, rc);

	/* Read all props & update prop IV */
	rc = pool_prop_read(&tx, svc, DAOS_PO_QUERY_PROP_ALL, &prop);
	if (rc != 0) {
		D_ERROR(DF_UUID": failed to read prop for pool, rc=%d\n",
			DP_UUID(in->psi_op.pi_uuid), rc);
		D_GOTO(out_lock, rc);
	}
	D_ASSERT(prop != NULL);

out_lock:
	ABT_rwlock_unlock(svc->ps_lock);
	rdb_tx_end(&tx);
	/*
	 * TODO: Introduce prop version to avoid inconsistent prop over targets
	 *	 caused by the out of order IV sync.
	 */
	if (!rc && prop != NULL) {
		rc = ds_pool_iv_prop_update(svc->ps_pool, prop);
		if (rc)
			D_ERROR(DF_UUID": failed to update prop IV for pool, "
				"%d.\n", DP_UUID(in->psi_op.pi_uuid), rc);
		daos_prop_free(prop);
	}
out_svc:
	ds_rsvc_set_hint(&svc->ps_rsvc, &out->pso_op.po_hint);
	pool_svc_put_leader(svc);
out:
	out->pso_op.po_rc = rc;
	D_DEBUG(DB_MD, DF_UUID ": replying rpc: %p %d\n", DP_UUID(in->psi_op.pi_uuid), rpc, rc);
	crt_reply_send(rpc);
}

static int
pool_upgrade_one_prop_int(struct rdb_tx *tx, struct pool_svc *svc, uuid_t uuid, bool *need_commit,
			  const char *friendly_name, d_iov_t *prop_iov, uint64_t default_value)
{
	d_iov_t			value;
	uint64_t		val;
	int			rc;

	d_iov_set(&value, &val, sizeof(default_value));
	rc = rdb_tx_lookup(tx, &svc->ps_root, prop_iov, &value);
	if (rc && rc != -DER_NONEXIST) {
		return rc;
	} else if (rc == -DER_NONEXIST) {
		val = default_value;
		rc = rdb_tx_update(tx, &svc->ps_root, prop_iov, &value);
		if (rc) {
			D_ERROR(DF_UUID": failed to upgrade '%s' of pool: %d.\n",
				DP_UUID(uuid), friendly_name, rc);
			return rc;
		}
		*need_commit = true;
	}
	return 0;
}

static int
pool_upgrade_props(struct rdb_tx *tx, struct pool_svc *svc,
			      uuid_t pool_uuid, crt_rpc_t *rpc)
{
	d_iov_t			value;
	uint64_t		val;
	uint32_t		val32;
	int			rc;
	bool			need_commit = false;
	uuid_t		       *hdl_uuids = NULL;
	size_t			hdl_uuids_size;
	int			n_hdl_uuids = 0;
	uint32_t		connectable;

	if (rpc) {
		rc = find_hdls_to_evict(tx, svc, &hdl_uuids, &hdl_uuids_size,
					&n_hdl_uuids, NULL);
		if (rc)
			return rc;
		D_DEBUG(DB_MD, "number of handles found was: %d\n", n_hdl_uuids);
	}

	if (n_hdl_uuids > 0) {
		rc = pool_disconnect_hdls(tx, svc, hdl_uuids, n_hdl_uuids,
					  rpc->cr_ctx);
		if (rc != 0)
			D_GOTO(out_free, rc);
		need_commit = true;
	}

	d_iov_set(&value, &connectable, sizeof(connectable));
	rc = rdb_tx_lookup(tx, &svc->ps_root, &ds_pool_prop_connectable,
			   &value);
	if (rc)
		D_GOTO(out_free, rc);

	/*
	 * Write connectable property to 0 to reject any new connections
	 * while upgrading in progress.
	 */
	if (connectable > 0) {
		connectable = 0;
		rc = rdb_tx_update(tx, &svc->ps_root, &ds_pool_prop_connectable,
				   &value);
		if (rc) {
			D_ERROR(DF_UUID": failed to set connectable of pool "
				"%d.\n", DP_UUID(pool_uuid), rc);
			D_GOTO(out_free, rc);
		}
		need_commit = true;
	}

	d_iov_set(&value, NULL, 0);
	rc = rdb_tx_lookup(tx, &svc->ps_root, &ds_pool_prop_policy,
			   &value);
	if (rc && rc != -DER_NONEXIST) {
		return rc;
	} else if (rc == -DER_NONEXIST) {
		value.iov_buf = DAOS_PROP_POLICYSTR_DEFAULT;
		value.iov_len = strlen(DAOS_PROP_POLICYSTR_DEFAULT);
		value.iov_buf_len = value.iov_len;
		rc = rdb_tx_update(tx, &svc->ps_root, &ds_pool_prop_policy,
				   &value);
		if (rc) {
			D_ERROR(DF_UUID": failed to upgrade pool policy of pool "
				"%d.\n", DP_UUID(pool_uuid), rc);
			D_GOTO(out_free, rc);
		}
		need_commit = true;
	}

	d_iov_set(&value, &val, sizeof(val));
	rc = rdb_tx_lookup(tx, &svc->ps_root, &ds_pool_prop_redun_fac,
			   &value);
	if (rc && rc != -DER_NONEXIST) {
		D_GOTO(out_free, rc);
	} else if (rc == -DER_NONEXIST) {
		val = DAOS_PROP_PO_REDUN_FAC_DEFAULT;
		rc = rdb_tx_update(tx, &svc->ps_root, &ds_pool_prop_redun_fac, &value);
		if (rc) {
			D_ERROR(DF_UUID": failed to upgrade redundancy factor of pool, "
				"%d.\n", DP_UUID(pool_uuid), rc);
			D_GOTO(out_free, rc);
		}
		need_commit = true;
	}

	rc = rdb_tx_lookup(tx, &svc->ps_root, &ds_pool_prop_ec_pda, &value);
	if (rc && rc != -DER_NONEXIST) {
		D_GOTO(out_free, rc);
	} else if (rc == -DER_NONEXIST) {
		val = DAOS_PROP_PO_EC_PDA_DEFAULT;
		rc = rdb_tx_update(tx, &svc->ps_root, &ds_pool_prop_ec_pda, &value);
		if (rc) {
			D_ERROR(DF_UUID": failed to upgrade EC performance domain "
				"affinity of pool, %d.\n", DP_UUID(pool_uuid), rc);
			D_GOTO(out_free, rc);
		}
		need_commit = true;
	}

	rc = rdb_tx_lookup(tx, &svc->ps_root, &ds_pool_prop_rp_pda, &value);
	if (rc && rc != -DER_NONEXIST) {
		D_GOTO(out_free, rc);
	} else if (rc == -DER_NONEXIST) {
		val = DAOS_PROP_PO_RP_PDA_DEFAULT;
		rc = rdb_tx_update(tx, &svc->ps_root, &ds_pool_prop_rp_pda, &value);
		if (rc) {
			D_ERROR(DF_UUID": failed to upgrade RP performance domain "
				"affinity of pool, %d.\n", DP_UUID(pool_uuid), rc);
			D_GOTO(out_free, rc);
		}
		need_commit = true;
	}

	rc = rdb_tx_lookup(tx, &svc->ps_root, &ds_pool_prop_svc_redun_fac, &value);
	if (rc && rc != -DER_NONEXIST) {
		D_GOTO(out_free, rc);
	} else if (rc == -DER_NONEXIST) {
		d_rank_list_t *replicas;

		rc = rdb_get_ranks(svc->ps_rsvc.s_db, &replicas);
		if (rc != 0) {
			D_ERROR(DF_UUID": failed to get service replica ranks: "DF_RC"\n",
				DP_UUID(svc->ps_uuid), DP_RC(rc));
			D_GOTO(out_free, rc);
		}
		val = ds_pool_svc_rf_from_nreplicas(replicas->rl_nr);
		if (val < DAOS_PROP_PO_SVC_REDUN_FAC_DEFAULT)
			val = DAOS_PROP_PO_SVC_REDUN_FAC_DEFAULT;
		d_rank_list_free(replicas);
		rc = rdb_tx_update(tx, &svc->ps_root, &ds_pool_prop_svc_redun_fac, &value);
		if (rc) {
			D_ERROR(DF_UUID": failed to upgrade service redundancy factor "
				"of pool, %d.\n", DP_UUID(pool_uuid), rc);
			D_GOTO(out_free, rc);
		}
		need_commit = true;
	}

	/* Upgrade to have scrubbing properties */
	rc = pool_upgrade_one_prop_int(tx, svc, pool_uuid, &need_commit, "scrub mode",
				       &ds_pool_prop_scrub_mode, DAOS_PROP_PO_SCRUB_MODE_DEFAULT);
	if (rc != 0)
		D_GOTO(out_free, rc);

	rc = pool_upgrade_one_prop_int(tx, svc, pool_uuid, &need_commit, "scrub freq",
				       &ds_pool_prop_scrub_freq, DAOS_PROP_PO_SCRUB_FREQ_DEFAULT);
	if (rc != 0)
		D_GOTO(out_free, rc);

	rc = pool_upgrade_one_prop_int(tx, svc, pool_uuid, &need_commit, "scrub thresh",
				       &ds_pool_prop_scrub_thresh,
				       DAOS_PROP_PO_SCRUB_THRESH_DEFAULT);
	if (rc != 0)
		D_GOTO(out_free, rc);

	d_iov_set(&value, &val32, sizeof(val32));
	rc = rdb_tx_lookup(tx, &svc->ps_root, &ds_pool_prop_upgrade_status, &value);
	if (rc && rc != -DER_NONEXIST) {
		D_GOTO(out_free, rc);
	} else if (rc == -DER_NONEXIST || val32 != DAOS_UPGRADE_STATUS_IN_PROGRESS) {
		val32 = DAOS_UPGRADE_STATUS_IN_PROGRESS;
		rc = rdb_tx_update(tx, &svc->ps_root, &ds_pool_prop_upgrade_status, &value);
		if (rc) {
			D_ERROR(DF_UUID": failed to upgrade 'upgrade status' "
				"of pool, %d.\n", DP_UUID(pool_uuid), rc);
			D_GOTO(out_free, rc);
		}
		need_commit = true;
	}

	rc = rdb_tx_lookup(tx, &svc->ps_root, &ds_pool_prop_upgrade_global_version,
			   &value);
	if (rc && rc != -DER_NONEXIST) {
		D_GOTO(out_free, rc);
	} else if (rc == -DER_NONEXIST || val32 != DAOS_POOL_GLOBAL_VERSION) {
		val32 = DAOS_POOL_GLOBAL_VERSION;
		rc = rdb_tx_update(tx, &svc->ps_root,
				   &ds_pool_prop_upgrade_global_version, &value);
		if (rc != 0) {
			D_ERROR("failed to write upgrade global version prop, "DF_RC"\n",
				DP_RC(rc));
			D_GOTO(out_free, rc);
		}
		need_commit = true;
	}

	if (need_commit) {
		daos_prop_t *prop = NULL;

		rc = rdb_tx_commit(tx);
		if (rc)
			D_GOTO(out_free, rc);
		rc = pool_prop_read(tx, svc, DAOS_PO_QUERY_PROP_ALL, &prop);
		if (rc)
			D_GOTO(out_free, rc);
		rc = ds_pool_iv_prop_update(svc->ps_pool, prop);
		daos_prop_free(prop);
	}

out_free:
	D_FREE(hdl_uuids);
	return rc;
}

static int ds_pool_mark_upgrade_completed(uuid_t pool_uuid,
					  struct pool_svc *svc, int rc)
{
	struct rdb_tx			tx;
	d_iov_t				value;
	uint32_t			upgrade_status;
	uint32_t			global_version;
	uint32_t			connectable;
	int				rc1;
	daos_prop_t			*prop = NULL;

	rc1 = rdb_tx_begin(svc->ps_rsvc.s_db, svc->ps_rsvc.s_term, &tx);
	if (rc1 != 0)
		D_GOTO(out, rc1);

	ABT_rwlock_wrlock(svc->ps_lock);
	if (rc == 0)
		upgrade_status = DAOS_UPGRADE_STATUS_COMPLETED;
	else
		upgrade_status = DAOS_UPGRADE_STATUS_FAILED;

	d_iov_set(&value, &upgrade_status, sizeof(upgrade_status));
	rc1 = rdb_tx_update(&tx, &svc->ps_root, &ds_pool_prop_upgrade_status,
			   &value);
	if (rc1)
		D_GOTO(out_tx, rc1);

	/*
	 * only bump global version and connectable properties
	 * if upgrade succeed.
	 */
	if (rc == 0) {
		global_version = DAOS_POOL_GLOBAL_VERSION;
		d_iov_set(&value, &global_version, sizeof(global_version));
		rc1 = rdb_tx_update(&tx, &svc->ps_root,
				    &ds_pool_prop_global_version, &value);
		if (rc1) {
			D_ERROR(DF_UUID": failed to upgrade global version "
				"of pool, %d.\n", DP_UUID(pool_uuid), rc1);
			D_GOTO(out_tx, rc1);
		}
		connectable = 1;
		d_iov_set(&value, &connectable, sizeof(connectable));
		rc1 = rdb_tx_update(&tx, &svc->ps_root, &ds_pool_prop_connectable,
				    &value);
		if (rc1) {
			D_ERROR(DF_UUID": failed to set connectable of pool "
				"%d.\n", DP_UUID(pool_uuid), rc1);
			D_GOTO(out_tx, rc1);
		}
	}

	rc1 = rdb_tx_commit(&tx);
	if (rc1)
		D_GOTO(out_tx, rc1);

	if (rc == 0)
		/* also bump cached version */
		svc->ps_global_version = DAOS_POOL_GLOBAL_VERSION;

	rc1 = pool_prop_read(&tx, svc, DAOS_PO_QUERY_PROP_ALL, &prop);
	if (rc1)
		D_GOTO(out_tx, rc1);
	rc1 = ds_pool_iv_prop_update(svc->ps_pool, prop);
	daos_prop_free(prop);
	if (rc1)
		D_GOTO(out_tx, rc1);

out_tx:
	ABT_rwlock_unlock(svc->ps_lock);
	rdb_tx_end(&tx);
out:
	return rc1;
}

static int
ds_pool_upgrade_if_needed(uuid_t pool_uuid, struct rsvc_hint *po_hint,
			  struct pool_svc *svc, crt_rpc_t *rpc)
{
	struct rdb_tx			tx;
	d_iov_t				value;
	uint32_t			upgrade_status;
	uint32_t			upgrade_global_ver;
	int				rc, rc1;
	bool				upgraded = false;
	bool				need_put_leader = false;

	if (!svc) {
		rc = pool_svc_lookup_leader(pool_uuid, &svc, po_hint);
		if (rc != 0)
			return rc;
		need_put_leader = true;
	}

	rc = rdb_tx_begin(svc->ps_rsvc.s_db, svc->ps_rsvc.s_term, &tx);
	if (rc != 0)
		D_GOTO(out_svc, rc);

	/**
	 * Four kinds of pool upgrading states:
	 *
	 * 1. pool upgrade not started:
	 * upgrade_state: not started
	 * upgrade_global_version: v1
	 * global_version: v1
	 *
	 * 2. pool upgrade in progress:
	 * upgrade_state: in progress
	 * upgrade_global_version: v2
	 * global_version: v1
	 *
	 * 3. pool upgrade completed:
	 * upgrade_state: completed
	 * upgrade_global_version: v2
	 * global_version: v2
	 *
	 * 4. pool upgrade failed:
	 * upgrade_state: failed
	 * upgrade_global_version: v2
	 * global_version: v1
	 */
	ABT_rwlock_wrlock(svc->ps_lock);
	d_iov_set(&value, &upgrade_global_ver, sizeof(upgrade_global_ver));
	rc = rdb_tx_lookup(&tx, &svc->ps_root, &ds_pool_prop_upgrade_global_version,
			   &value);
	if (rc && rc != -DER_NONEXIST) {
		D_GOTO(out_tx, rc);
	} else if (rc == -DER_NONEXIST) {
		if (!need_put_leader)
			D_GOTO(out_tx, rc = 0);
		D_GOTO(out_upgrade, rc);
	} else {
		d_iov_set(&value, &upgrade_status, sizeof(upgrade_status));
		rc = rdb_tx_lookup(&tx, &svc->ps_root, &ds_pool_prop_upgrade_status,
				   &value);
		if (rc)
			D_GOTO(out_tx, rc);

		if (upgrade_global_ver > DAOS_POOL_GLOBAL_VERSION) {
			D_ERROR(DF_UUID": downgrading pool is unsupported: %u -> %u\n",
				DP_UUID(svc->ps_uuid), upgrade_global_ver,
				DAOS_POOL_GLOBAL_VERSION);
			D_GOTO(out_tx, rc = -DER_INVAL);
		}
		switch (upgrade_status) {
		case DAOS_UPGRADE_STATUS_NOT_STARTED:
		case DAOS_UPGRADE_STATUS_COMPLETED:
			if (upgrade_global_ver < DAOS_POOL_GLOBAL_VERSION &&
			    need_put_leader)
				D_GOTO(out_upgrade, rc = 0);
			else
				D_GOTO(out_tx, rc = 0);
			break;
		case DAOS_UPGRADE_STATUS_FAILED:
			if (upgrade_global_ver < DAOS_POOL_GLOBAL_VERSION) {
				D_ERROR(DF_UUID": upgrading pool %u -> %u\n is unsupported"
					" because pool upgraded to %u last time failed\n",
					DP_UUID(svc->ps_uuid), upgrade_global_ver,
					DAOS_POOL_GLOBAL_VERSION, upgrade_global_ver);
				D_GOTO(out_tx, rc = -DER_NOTSUPPORTED);
			}
			/* try again as users requested. */
			if (need_put_leader)
				D_GOTO(out_upgrade, rc = 0);
			else
				D_GOTO(out_tx, rc = 0);
			break;
		case DAOS_UPGRADE_STATUS_IN_PROGRESS:
			if (upgrade_global_ver < DAOS_POOL_GLOBAL_VERSION) {
				D_ERROR(DF_UUID": upgrading pool %u -> %u\n is unsupported"
					" because pool upgraded to %u not finished yet\n",
					DP_UUID(svc->ps_uuid), upgrade_global_ver,
					DAOS_POOL_GLOBAL_VERSION, upgrade_global_ver);
				D_GOTO(out_tx, rc = -DER_NOTSUPPORTED);
			} else if (need_put_leader) { /* not from resume */
				D_GOTO(out_tx, rc = -DER_INPROGRESS);
			} else {
				D_GOTO(out_upgrade, rc = 0);
			}
			break;
		default:
			D_ERROR("unknown upgrade pool status: %u\n", upgrade_status);
			D_GOTO(out_upgrade, rc = -DER_INVAL);
			break;
		}
	}
out_upgrade:
	/**
	 * Todo: make sure no rebuild/reint/expand are in progress
	 */
	rc = pool_upgrade_props(&tx, svc, pool_uuid, rpc);
	upgraded = true;
out_tx:
	ABT_rwlock_unlock(svc->ps_lock);
	rdb_tx_end(&tx);
out_svc:
	if (upgraded) {
		if (rc == 0 && need_put_leader &&
		    DAOS_FAIL_CHECK(DAOS_POOL_UPGRADE_CONT_ABORT))
			D_GOTO(out_put_leader, rc = -DER_AGAIN);
		if (rc == 0)
			rc = ds_cont_upgrade(pool_uuid, svc->ps_cont_svc);
		rc1 = ds_pool_mark_upgrade_completed(pool_uuid, svc, rc);
		if (rc == 0 && rc1)
			rc = rc1;
	}
out_put_leader:
	if (need_put_leader) {
		ds_rsvc_set_hint(&svc->ps_rsvc, po_hint);
		pool_svc_put_leader(svc);
	}

	return rc;
}

/**
 * Set a pool's properties without having a handle for the pool
 */
void
ds_pool_upgrade_handler(crt_rpc_t *rpc)
{
	struct pool_upgrade_in		*in = crt_req_get(rpc);
	struct pool_upgrade_out		*out = crt_reply_get(rpc);
	int				rc;

	rc = ds_pool_upgrade_if_needed(in->poi_op.pi_uuid,
				       &out->poo_op.po_hint, NULL, rpc);
	out->poo_op.po_rc = rc;
	D_DEBUG(DB_MD, DF_UUID ": replying rpc: %p %d\n", DP_UUID(in->poi_op.pi_uuid), rpc, rc);
	crt_reply_send(rpc);
}

/**
 * Send a CaRT message to the pool svc to set the requested pool properties.
 *
 * \param[in]	pool_uuid	UUID of the pool
 * \param[in]	ranks		Pool service replicas
 * \param[in]	prop		Pool prop
 *
 * \return	0		Success
 *
 */
int
ds_pool_svc_set_prop(uuid_t pool_uuid, d_rank_list_t *ranks, daos_prop_t *prop)
{
	int				rc;
	struct rsvc_client		client;
	crt_endpoint_t			ep;
	struct dss_module_info		*info = dss_get_module_info();
	crt_rpc_t			*rpc;
	struct pool_prop_set_in		*in;
	struct pool_prop_set_out	*out;

	D_DEBUG(DB_MGMT, DF_UUID": Setting pool prop\n", DP_UUID(pool_uuid));

	if (daos_prop_entry_get(prop, DAOS_PROP_PO_REDUN_FAC)) {
		D_ERROR("Can't set set redundancy factor on existing pool.\n");
		D_GOTO(out, rc = -DER_NO_PERM);
	}

	if (daos_prop_entry_get(prop, DAOS_PROP_PO_EC_PDA)) {
		D_ERROR("Can't set EC performance domain affinity on existing pool\n");
		D_GOTO(out, rc = -DER_NO_PERM);
	}

	if (daos_prop_entry_get(prop, DAOS_PROP_PO_RP_PDA)) {
		D_ERROR("Can't set RP performance domain affinity on existing pool\n");
		D_GOTO(out, rc = -DER_NO_PERM);
	}

	if (daos_prop_entry_get(prop, DAOS_PROP_PO_GLOBAL_VERSION)) {
		D_ERROR("Can't set pool global version if pool is created.\n");
		D_GOTO(out, rc = -DER_NO_PERM);
	}

	if (daos_prop_entry_get(prop, DAOS_PROP_PO_UPGRADE_STATUS)) {
		D_ERROR("Can't set pool upgrade status if pool is created.\n");
		D_GOTO(out, rc = -DER_NO_PERM);
	}

	/* Disallow to begin with; will support in the future. */
	if (daos_prop_entry_get(prop, DAOS_PROP_PO_SVC_REDUN_FAC)) {
		D_ERROR(DF_UUID": cannot set pool service redundancy factor on existing pool",
			DP_UUID(pool_uuid));
		rc = -DER_NO_PERM;
		goto out;
	}

	rc = rsvc_client_init(&client, ranks);
	if (rc != 0) {
		D_ERROR(DF_UUID": failed to init rsvc client: "DF_RC"\n",
			DP_UUID(pool_uuid), DP_RC(rc));
		D_GOTO(out, rc);
	}

rechoose:
	ep.ep_grp = NULL; /* primary group */
	rc = rsvc_client_choose(&client, &ep);
	if (rc != 0) {
		D_ERROR(DF_UUID": cannot find pool service: "DF_RC"\n",
			DP_UUID(pool_uuid), DP_RC(rc));
		goto out_client;
	}

	rc = pool_req_create(info->dmi_ctx, &ep, POOL_PROP_SET, &rpc);
	if (rc != 0) {
		D_ERROR(DF_UUID": failed to create pool set prop rpc: %d\n",
			DP_UUID(pool_uuid), rc);
		D_GOTO(out_client, rc);
	}

	in = crt_req_get(rpc);
	uuid_copy(in->psi_op.pi_uuid, pool_uuid);
	uuid_clear(in->psi_op.pi_hdl);
	in->psi_prop = prop;

	rc = dss_rpc_send(rpc);
	out = crt_reply_get(rpc);
	D_ASSERT(out != NULL);

	rc = pool_rsvc_client_complete_rpc(&client, &ep, rc, &out->pso_op);
	if (rc == RSVC_CLIENT_RECHOOSE) {
		crt_req_decref(rpc);
		dss_sleep(RECHOOSE_SLEEP_MS);
		D_GOTO(rechoose, rc);
	}

	rc = out->pso_op.po_rc;
	if (rc != 0) {
		D_ERROR(DF_UUID": failed to set prop for pool: %d\n",
			DP_UUID(pool_uuid), rc);
		D_GOTO(out_rpc, rc);
	}

out_rpc:
	crt_req_decref(rpc);
out_client:
	rsvc_client_fini(&client);
out:
	return rc;
}

/*
 * Adds the contents of new_acl to the original ACL. If an entry is added for
 * a principal already in the ACL, the old entry will be replaced.
 * *acl may be reallocated in the process.
 */
static int
merge_acl(struct daos_acl **acl, struct daos_acl *new_acl)
{
	struct daos_ace	*new_ace;
	int		rc = 0;

	new_ace = daos_acl_get_next_ace(new_acl, NULL);
	while (new_ace != NULL) {
		rc = daos_acl_add_ace(acl, new_ace);
		if (rc != 0)
			break;
		new_ace = daos_acl_get_next_ace(new_acl, new_ace);
	}

	return rc;
}

/**
 * Update entries in a pool's ACL without having a handle for the pool
 */
void
ds_pool_acl_update_handler(crt_rpc_t *rpc)
{
	struct pool_acl_update_in	*in = crt_req_get(rpc);
	struct pool_acl_update_out	*out = crt_reply_get(rpc);
	struct pool_svc			*svc;
	struct rdb_tx			tx;
	int				rc;
	daos_prop_t			*prop = NULL;
	struct daos_prop_entry		*entry = NULL;

	D_DEBUG(DB_MD, DF_UUID": processing rpc %p\n",
		DP_UUID(in->pui_op.pi_uuid), rpc);

	rc = pool_svc_lookup_leader(in->pui_op.pi_uuid, &svc,
				    &out->puo_op.po_hint);
	if (rc != 0)
		D_GOTO(out, rc);

	rc = rdb_tx_begin(svc->ps_rsvc.s_db, svc->ps_rsvc.s_term, &tx);
	if (rc != 0)
		D_GOTO(out_svc, rc);

	/*
	 * We need to read the old ACL, modify, and rewrite it
	 */
	ABT_rwlock_wrlock(svc->ps_lock);

	rc = pool_prop_read(&tx, svc, DAOS_PO_QUERY_PROP_ACL, &prop);
	if (rc != 0)
		D_GOTO(out_prop, rc);

	entry = daos_prop_entry_get(prop, DAOS_PROP_PO_ACL);
	if (entry == NULL) {
		D_ERROR(DF_UUID": No ACL prop entry for pool\n",
			DP_UUID(in->pui_op.pi_uuid));
		D_GOTO(out_prop, rc);
	}

	rc = merge_acl((struct daos_acl **)&entry->dpe_val_ptr, in->pui_acl);
	if (rc != 0) {
		D_ERROR(DF_UUID": Unable to update pool with new ACL, rc=%d\n",
			DP_UUID(in->pui_op.pi_uuid), rc);
		D_GOTO(out_prop, rc);
	}

	rc = pool_prop_write(&tx, &svc->ps_root, prop);
	if (rc != 0) {
		D_ERROR(DF_UUID": failed to write updated ACL for pool: %d\n",
			DP_UUID(in->pui_op.pi_uuid), rc);
		D_GOTO(out_prop, rc);
	}

	rc = rdb_tx_commit(&tx);

out_prop:
	if (prop != NULL)
		daos_prop_free(prop);
	ABT_rwlock_unlock(svc->ps_lock);
	rdb_tx_end(&tx);
out_svc:
	ds_rsvc_set_hint(&svc->ps_rsvc, &out->puo_op.po_hint);
	pool_svc_put_leader(svc);
out:
	out->puo_op.po_rc = rc;
	D_DEBUG(DB_MD, DF_UUID ": replying rpc: %p %d\n", DP_UUID(in->pui_op.pi_uuid), rpc, rc);
	crt_reply_send(rpc);
}

/**
 * Send a CaRT message to the pool svc to update the pool ACL by adding and
 * updating entries.
 *
 * \param[in]	pool_uuid	UUID of the pool
 * \param[in]	ranks		Pool service replicas
 * \param[in]	acl		ACL to merge with the current pool ACL
 *
 * \return	0		Success
 *
 */
int
ds_pool_svc_update_acl(uuid_t pool_uuid, d_rank_list_t *ranks,
		       struct daos_acl *acl)
{
	int				rc;
	struct rsvc_client		client;
	crt_endpoint_t			ep;
	struct dss_module_info		*info = dss_get_module_info();
	crt_rpc_t			*rpc;
	struct pool_acl_update_in	*in;
	struct pool_acl_update_out	*out;

	D_DEBUG(DB_MGMT, DF_UUID": Updating pool ACL\n", DP_UUID(pool_uuid));

	rc = rsvc_client_init(&client, ranks);
	if (rc != 0)
		D_GOTO(out, rc);

rechoose:
	ep.ep_grp = NULL; /* primary group */
	rc = rsvc_client_choose(&client, &ep);
	if (rc != 0) {
		D_ERROR(DF_UUID": cannot find pool service: "DF_RC"\n",
			DP_UUID(pool_uuid), DP_RC(rc));
		goto out_client;
	}

	rc = pool_req_create(info->dmi_ctx, &ep, POOL_ACL_UPDATE, &rpc);
	if (rc != 0) {
		D_ERROR(DF_UUID": failed to create pool update ACL rpc: %d\n",
			DP_UUID(pool_uuid), rc);
		D_GOTO(out_client, rc);
	}

	in = crt_req_get(rpc);
	uuid_copy(in->pui_op.pi_uuid, pool_uuid);
	uuid_clear(in->pui_op.pi_hdl);
	in->pui_acl = acl;

	rc = dss_rpc_send(rpc);
	out = crt_reply_get(rpc);
	D_ASSERT(out != NULL);

	rc = pool_rsvc_client_complete_rpc(&client, &ep, rc, &out->puo_op);
	if (rc == RSVC_CLIENT_RECHOOSE) {
		crt_req_decref(rpc);
		dss_sleep(RECHOOSE_SLEEP_MS);
		D_GOTO(rechoose, rc);
	}

	rc = out->puo_op.po_rc;
	if (rc != 0)
		D_ERROR(DF_UUID": failed to update ACL for pool: %d\n",
			DP_UUID(pool_uuid), rc);

	crt_req_decref(rpc);
out_client:
	rsvc_client_fini(&client);
out:
	return rc;
}

/**
 * Delete entries in a pool's ACL without having a handle for the pool
 */
void
ds_pool_acl_delete_handler(crt_rpc_t *rpc)
{
	struct pool_acl_delete_in	*in = crt_req_get(rpc);
	struct pool_acl_delete_out	*out = crt_reply_get(rpc);
	struct pool_svc			*svc;
	struct rdb_tx			tx;
	int				rc;
	daos_prop_t			*prop = NULL;
	struct daos_prop_entry		*entry;

	D_DEBUG(DB_MD, DF_UUID": processing rpc %p\n",
		DP_UUID(in->pdi_op.pi_uuid), rpc);

	rc = pool_svc_lookup_leader(in->pdi_op.pi_uuid, &svc,
				    &out->pdo_op.po_hint);
	if (rc != 0)
		D_GOTO(out, rc);

	rc = rdb_tx_begin(svc->ps_rsvc.s_db, svc->ps_rsvc.s_term, &tx);
	if (rc != 0)
		D_GOTO(out_svc, rc);

	/*
	 * We need to read the old ACL, modify, and rewrite it
	 */
	ABT_rwlock_wrlock(svc->ps_lock);

	rc = pool_prop_read(&tx, svc, DAOS_PO_QUERY_PROP_ACL, &prop);
	if (rc != 0)
		D_GOTO(out_prop, rc);

	entry = daos_prop_entry_get(prop, DAOS_PROP_PO_ACL);
	if (entry == NULL) {
		D_ERROR(DF_UUID": No ACL prop entry for pool\n",
			DP_UUID(in->pdi_op.pi_uuid));
		D_GOTO(out_prop, rc);
	}

	rc = daos_acl_remove_ace((struct daos_acl **)&entry->dpe_val_ptr,
				 in->pdi_type, in->pdi_principal);
	if (rc != 0) {
		D_ERROR(DF_UUID": Failed to remove requested principal, "
			"rc=%d\n", DP_UUID(in->pdi_op.pi_uuid), rc);
		D_GOTO(out_prop, rc);
	}

	rc = pool_prop_write(&tx, &svc->ps_root, prop);
	if (rc != 0) {
		D_ERROR(DF_UUID": failed to write updated ACL for pool: %d\n",
			DP_UUID(in->pdi_op.pi_uuid), rc);
		D_GOTO(out_prop, rc);
	}

	rc = rdb_tx_commit(&tx);

out_prop:
	if (prop != NULL)
		daos_prop_free(prop);
	ABT_rwlock_unlock(svc->ps_lock);
	rdb_tx_end(&tx);
out_svc:
	ds_rsvc_set_hint(&svc->ps_rsvc, &out->pdo_op.po_hint);
	pool_svc_put_leader(svc);
out:
	out->pdo_op.po_rc = rc;
	D_DEBUG(DB_MD, DF_UUID ": replying rpc: %p %d\n", DP_UUID(in->pdi_op.pi_uuid), rpc, rc);
	crt_reply_send(rpc);
}

/**
 * Send a CaRT message to the pool svc to remove an entry by principal from the
 * pool's ACL.
 *
 * \param[in]	pool_uuid	UUID of the pool
 * \param[in]	ranks		Pool service replicas
 * \param[in]	principal_type	Type of the principal to be removed
 * \param[in]	principal_name	Name of the principal to be removed
 *
 * \return	0		Success
 *
 */
int
ds_pool_svc_delete_acl(uuid_t pool_uuid, d_rank_list_t *ranks,
		       enum daos_acl_principal_type principal_type,
		       const char *principal_name)
{
	int				rc;
	struct rsvc_client		client;
	crt_endpoint_t			ep;
	struct dss_module_info		*info = dss_get_module_info();
	crt_rpc_t			*rpc;
	struct pool_acl_delete_in	*in;
	struct pool_acl_delete_out	*out;
	char				*name_buf = NULL;
	size_t				name_buf_len;

	D_DEBUG(DB_MGMT, DF_UUID": Deleting entry from pool ACL\n",
		DP_UUID(pool_uuid));

	if (principal_name != NULL) {
		/* Need to sanitize the incoming string */
		name_buf_len = DAOS_ACL_MAX_PRINCIPAL_BUF_LEN;
		D_ALLOC_ARRAY(name_buf, name_buf_len);
		if (name_buf == NULL)
			D_GOTO(out, rc = -DER_NOMEM);
		/* force null terminator in copy */
		strncpy(name_buf, principal_name, name_buf_len - 1);
	}

	rc = rsvc_client_init(&client, ranks);
	if (rc != 0)
		D_GOTO(out, rc);

rechoose:
	ep.ep_grp = NULL; /* primary group */
	rc = rsvc_client_choose(&client, &ep);
	if (rc != 0) {
		D_ERROR(DF_UUID": cannot find pool service: "DF_RC"\n",
			DP_UUID(pool_uuid), DP_RC(rc));
		goto out_client;
	}

	rc = pool_req_create(info->dmi_ctx, &ep, POOL_ACL_DELETE, &rpc);
	if (rc != 0) {
		D_ERROR(DF_UUID": failed to create pool delete ACL rpc: %d\n",
			DP_UUID(pool_uuid), rc);
		D_GOTO(out_client, rc);
	}

	in = crt_req_get(rpc);
	uuid_copy(in->pdi_op.pi_uuid, pool_uuid);
	uuid_clear(in->pdi_op.pi_hdl);
	in->pdi_type = (uint8_t)principal_type;
	in->pdi_principal = name_buf;

	rc = dss_rpc_send(rpc);
	out = crt_reply_get(rpc);
	D_ASSERT(out != NULL);

	rc = pool_rsvc_client_complete_rpc(&client, &ep, rc, &out->pdo_op);
	if (rc == RSVC_CLIENT_RECHOOSE) {
		crt_req_decref(rpc);
		dss_sleep(RECHOOSE_SLEEP_MS);
		D_GOTO(rechoose, rc);
	}

	rc = out->pdo_op.po_rc;
	if (rc != 0)
		D_ERROR(DF_UUID": failed to delete ACL entry for pool: %d\n",
			DP_UUID(pool_uuid), rc);

	crt_req_decref(rpc);
out_client:
	rsvc_client_fini(&client);
out:
	D_FREE(name_buf);
	return rc;
}

static void
pool_svc_reconf_ult(void *arg)
{
	struct pool_svc		*svc = arg;
	struct pool_svc_reconf	*reconf = &svc->ps_reconf;
	d_rank_list_t		*current;
	d_rank_list_t		*to_add;
	d_rank_list_t		*to_remove;
	d_rank_list_t		*new;
	int			 rc;

	D_DEBUG(DB_MD, DF_UUID": begin\n", DP_UUID(svc->ps_uuid));

	if (reconf->psc_canceled)
		goto out;

	/* When there are pending events, the pool map may be unstable. */
	while (events_pending(svc)) {
		dss_sleep(3000 /* ms */);
		if (reconf->psc_canceled)
			goto out;
	}

	rc = rdb_get_ranks(svc->ps_rsvc.s_db, &current);
	if (rc != 0) {
		D_ERROR(DF_UUID": failed to get pool service replica ranks: "DF_RC"\n",
			DP_UUID(svc->ps_uuid), DP_RC(rc));
		goto out;
	}

	ABT_rwlock_rdlock(svc->ps_pool->sp_lock);
	rc = ds_pool_plan_svc_reconfs(reconf->psc_svc_rf, svc->ps_pool->sp_map, current,
				      dss_self_rank(), &to_add, &to_remove);
	ABT_rwlock_unlock(svc->ps_pool->sp_lock);
	if (rc != 0) {
		D_ERROR(DF_UUID": cannot plan pool service reconfigurations: "DF_RC"\n",
			DP_UUID(svc->ps_uuid), DP_RC(rc));
		goto out_cur;
	}

	D_DEBUG(DB_MD, DF_UUID": svc_rf=%d current=%u to_add=%u to_remove=%u\n",
		DP_UUID(svc->ps_uuid), reconf->psc_svc_rf, current->rl_nr, to_add->rl_nr,
		to_remove->rl_nr);

	/*
	 * Ignore the return values from the "add" and "remove" calls here. If
	 * the "add" calls returns an error, to_add contains the N ranks that
	 * have not been added. We delete N ranks from to_remove to account for
	 * the failed additions, and continue to make the "remove" call. If any
	 * of the two calls returns an error, we still need to report any
	 * membership changes to the MS.
	 */
	if (to_add->rl_nr > 0)
		ds_rsvc_add_replicas_s(&svc->ps_rsvc, to_add, ds_rsvc_get_md_cap());
	if (reconf->psc_canceled)
		goto out_to_add_remove;
	if (to_add->rl_nr > to_remove->rl_nr)
		to_remove->rl_nr = 0;
	else
		to_remove->rl_nr -= to_add->rl_nr;
	if (to_remove->rl_nr > 0) {
		d_rank_list_t *tmp;

		/*
		 * Since the ds_rsvc_dist_stop part is likely to hit RPC
		 * timeouts, after removing the replicas from the membership,
		 * we notify the MS first, and then come back to
		 * ds_rsvc_dist_stop.
		 */
		rc = d_rank_list_dup(&tmp, to_remove);
		if (rc != 0) {
			D_ERROR(DF_UUID": failed to duplicate to_remove: "DF_RC"\n",
				DP_UUID(svc->ps_uuid), DP_RC(rc));
			goto out_to_add_remove;
		}
		rc = rdb_remove_replicas(svc->ps_rsvc.s_db, tmp);
		if (rc != 0)
			D_ERROR(DF_UUID": failed to remove replicas: "DF_RC"\n",
				DP_UUID(svc->ps_uuid), DP_RC(rc));
		/* Delete from to_remove ranks that are not removed. */
		d_rank_list_filter(tmp, to_remove, true /* exclude */);
		d_rank_list_free(tmp);
	}

	if (rdb_get_ranks(svc->ps_rsvc.s_db, &new) == 0) {
		d_rank_list_sort(current);
		d_rank_list_sort(new);

		if (reconf->psc_force_notify || !d_rank_list_identical(new, current)) {
			/*
			 * Send RAS event to control-plane over dRPC to indicate
			 * change in pool service replicas.
			 */
			rc = ds_notify_pool_svc_update(&svc->ps_uuid, new, svc->ps_rsvc.s_term);
			if (rc == 0)
				reconf->psc_force_notify = false;
			else
				D_ERROR(DF_UUID": replica update notify failure: "DF_RC"\n",
					DP_UUID(svc->ps_uuid), DP_RC(rc));
		}

		d_rank_list_free(new);
	}
	if (reconf->psc_canceled)
		goto out_to_add_remove;

	/* Ignore the return value of this ds_rsvc_dist_stop call. */
	if (to_remove->rl_nr > 0)
		ds_rsvc_dist_stop(svc->ps_rsvc.s_class, &svc->ps_rsvc.s_id, to_remove,
				  NULL /* excluded */, svc->ps_rsvc.s_term, true /* destroy */);

out_to_add_remove:
	d_rank_list_free(to_remove);
	d_rank_list_free(to_add);
out_cur:
	d_rank_list_free(current);
out:
	reconf_end(reconf);
	ABT_cond_broadcast(reconf->psc_cv);
	D_DEBUG(DB_MD, DF_UUID": end\n", DP_UUID(svc->ps_uuid));
}

static void
pool_svc_schedule_reconf(struct pool_svc *svc)
{
	struct pool_svc_reconf *reconf = &svc->ps_reconf;
	enum ds_rsvc_state	state;
	int			rc;

	D_DEBUG(DB_MD, DF_UUID": begin\n", DP_UUID(svc->ps_uuid));

	/*
	 * Avoid scheduling new reconfigurations when the PS is stepping down
	 * and has already called pool_svc_cancel_and_wait_reconf.
	 */
	state = ds_rsvc_get_state(&svc->ps_rsvc);
	if (state == DS_RSVC_DRAINING) {
		D_DEBUG(DB_MD, DF_UUID": end: service %s\n", DP_UUID(svc->ps_uuid),
			ds_rsvc_state_str(state));
		return;
	}

	reconf_cancel_and_wait(reconf);

	/* Ended by pool_svc_reconf_ult. */
	reconf_begin(reconf);

	/*
	 * An extra svc leader reference is not required, because
	 * pool_svc_step_down_cb waits for this ULT to terminate.
	 *
	 * ULT tracking is achieved through svc->ps_reconf, not a ULT handle.
	 */
	rc = dss_ult_create(pool_svc_reconf_ult, svc, DSS_XS_SELF, 0, 0, NULL /* ult */);
	if (rc != 0) {
		D_ERROR(DF_UUID": failed to create reconfiguration ULT: "DF_RC"\n",
			DP_UUID(svc->ps_uuid), DP_RC(rc));
		reconf_end(reconf);
	}

	D_DEBUG(DB_MD, DF_UUID": end: "DF_RC"\n", DP_UUID(svc->ps_uuid), DP_RC(rc));
}

static void
pool_svc_cancel_and_wait_reconf(struct pool_svc *svc)
{
	reconf_cancel_and_wait(&svc->ps_reconf);
}

static int pool_find_all_targets_by_addr(struct pool_map *map,
					 struct pool_target_addr_list *list,
					 struct pool_target_id_list *tgt_list,
					 struct pool_target_addr_list *inval);

/*
 * Perform an update to the pool map of \a svc.
 *
 * \param[in]	svc		pool service
 * \param[in]	opc		update operation (e.g., POOL_EXCLUDE)
 * \param[in]	exclude_rank	for excluding ranks (rather than targets)
 * \param[in]	extend_rank_list ranks list to be extended.
 * \param[in]	extend_domains_nr number of extend domains.
 * \param[in]	extend_domains	domains to be extended.
 * \param[in,out]
 *		tgts		target IDs (if empty, must specify tgt_addrs)
 * \param[in]	tgt_addrs	optional target addresses (ignored if \a tgts is
 *				nonempty; requires inval_tgt_addrs)
 * \param[out]	hint		optional leadership hint
 * \param[out]	p_updated	optional info on if pool map has been updated
 * \param[out]	map_version_p	pool map version
 * \param[out]	tgt_map_ver	pool map version for the last target change
 *				(instead of a node change, for example) made by
 *				this update, or 0 if none has been made (see
 *				ds_pool_map_tgts_update)
 * \param[out]	inval_tgt_addrs	optional invalid target addresses (ignored if
 *				\a tgts is nonempty; if specified, must be
 *				initialized to empty and freed by the caller)
 */
static int
pool_svc_update_map_internal(struct pool_svc *svc, unsigned int opc,
			     bool exclude_rank, d_rank_list_t *extend_rank_list,
			     uint32_t extend_domains_nr, uint32_t *extend_domains,
			     struct pool_target_id_list *tgts,
			     struct pool_target_addr_list *tgt_addrs,
			     struct rsvc_hint *hint, bool *p_updated,
			     uint32_t *map_version_p, uint32_t *tgt_map_ver,
			     struct pool_target_addr_list *inval_tgt_addrs)
{
	struct rdb_tx		tx;
	struct pool_map	       *map;
	uint32_t		map_version_before;
	uint32_t		map_version;
	struct pool_buf	       *map_buf;
	bool			updated = false;
	int			rc;

	D_DEBUG(DB_MD, DF_UUID": opc=%u exclude_rank=%d ntgts=%d ntgt_addrs=%d\n",
		DP_UUID(svc->ps_uuid), opc, exclude_rank, tgts->pti_number,
		tgt_addrs == NULL ? 0 : tgt_addrs->pta_number);

	rc = rdb_tx_begin(svc->ps_rsvc.s_db, svc->ps_rsvc.s_term, &tx);
	if (rc != 0)
		goto out;
	ABT_rwlock_wrlock(svc->ps_lock);

	/* Create a temporary pool map based on the last committed version. */
	rc = read_map(&tx, &svc->ps_root, &map);
	if (rc != 0)
		goto out_lock;

	if (opc == POOL_EXTEND) {
		D_ASSERT(extend_rank_list != NULL);
		map_version = pool_map_get_version(map) + 1;
		rc = gen_pool_buf(map, &map_buf, map_version, extend_domains_nr,
				  extend_rank_list->rl_nr, extend_rank_list->rl_nr * dss_tgt_nr,
				  extend_domains, dss_tgt_nr);
		if (rc != 0) {
			pool_buf_free(map_buf);
			D_GOTO(out_map, rc);
		}

		/* Extend the current pool map */
		rc = pool_map_extend(map, map_version, map_buf);
		if (rc != 0)
			D_GOTO(out_map, rc);

		pool_buf_free(map_buf);
		/* Get a list of all the targets being added */
		rc = pool_map_find_targets_on_ranks(map, extend_rank_list, tgts);
		if (rc <= 0) {
			D_ERROR(DF_UUID" failed to find targets rc: "DF_RC"\n",
				DP_UUID(svc->ps_uuid), DP_RC(rc));
			D_GOTO(out_map, rc);
		}
	} else {
		/*
		 * If an empty target ID list is provided, convert from target
		 * addresses.
		 */
		if (tgts->pti_number == 0) {
			D_ASSERT(tgts->pti_ids == NULL);
			D_ASSERT(tgt_addrs != NULL);
			D_ASSERT(inval_tgt_addrs != NULL);
			rc = pool_find_all_targets_by_addr(map, tgt_addrs, tgts,
							   inval_tgt_addrs);
			if (rc != 0)
				goto out_map;
			if (inval_tgt_addrs->pta_number > 0) {
				/*
				 * If any invalid ranks/targets were specified here,
				 * abort the entire request. This will mean the
				 * operator needs to resubmit the request with
				 * corrected arguments, which will be easier without
				 * trying to figure out which arguments were accepted &
				 * started processing already.
				 */
				rc = -DER_NONEXIST;
				goto out_map;
			}
		}
	}
	/*
	 * Attempt to modify the temporary pool map and save its versions
	 * before and after. If the version hasn't changed, we are done.
	 */
	map_version_before = pool_map_get_version(map);
	rc = ds_pool_map_tgts_update(map, tgts, opc, exclude_rank, tgt_map_ver,
				     true);
	if (rc != 0)
		D_GOTO(out_map, rc);
	map_version = pool_map_get_version(map);
	D_DEBUG(DB_MD, DF_UUID": version=%u->%u\n",
		DP_UUID(svc->ps_uuid), map_version_before, map_version);
	if (map_version == map_version_before)
		D_GOTO(out_map, rc = 0);

	/* Write the new pool map. */
	rc = pool_buf_extract(map, &map_buf);
	if (rc != 0)
		D_GOTO(out_map, rc);
	rc = write_map_buf(&tx, &svc->ps_root, map_buf, map_version);
	if (rc != 0)
		goto out_map_buf;

	rc = rdb_tx_commit(&tx);
	if (rc != 0) {
		D_DEBUG(DB_MD, DF_UUID": failed to commit: "DF_RC"\n",
			DP_UUID(svc->ps_uuid), DP_RC(rc));
		goto out_map_buf;
	}

	updated = true;

	/* Update svc->ps_pool to match the new pool map. */
	rc = ds_pool_tgt_map_update(svc->ps_pool, map_buf, map_version);
	if (rc != 0) {
		D_ERROR(DF_UUID": failed to update pool map cache: %d\n",
			DP_UUID(svc->ps_uuid), rc);
		/*
		 * We must resign to avoid handling future requests with a
		 * stale pool map cache.
		 */
		rdb_resign(svc->ps_rsvc.s_db, svc->ps_rsvc.s_term);
		rc = 0;
		goto out_map_buf;
	}

	ds_rsvc_request_map_dist(&svc->ps_rsvc);

	pool_svc_schedule_reconf(svc);

out_map_buf:
	pool_buf_free(map_buf);
out_map:
	pool_map_decref(map);
out_lock:
	if (map_version_p != NULL)
		*map_version_p = ds_pool_get_version(svc->ps_pool);
	ABT_rwlock_unlock(svc->ps_lock);
	rdb_tx_end(&tx);
out:
	if (hint != NULL)
		ds_rsvc_set_hint(&svc->ps_rsvc, hint);
	if (p_updated)
		*p_updated = updated;
	return rc;
}

static int
pool_find_all_targets_by_addr(struct pool_map *map,
			      struct pool_target_addr_list *list,
			      struct pool_target_id_list *tgt_list,
			      struct pool_target_addr_list *inval_list_out)
{
	int	i;
	int	rc = 0;

	for (i = 0; i < list->pta_number; i++) {
		struct pool_target *tgt;
		int tgt_nr;
		int j;
		int ret;

		tgt_nr = pool_map_find_target_by_rank_idx(map,
				list->pta_addrs[i].pta_rank,
				list->pta_addrs[i].pta_target, &tgt);
		if (tgt_nr <= 0) {
			/* Can not locate the target in pool map, let's
			 * add it to the output list
			 */
			D_DEBUG(DB_MD, "cannot find rank %u target %u\n",
				list->pta_addrs[i].pta_rank,
				list->pta_addrs[i].pta_target);
			ret = pool_target_addr_list_append(inval_list_out,
							   &list->pta_addrs[i]);
			if (ret) {
				rc = ret;
				break;
			}
		}

		for (j = 0; j < tgt_nr; j++) {
			struct pool_target_id tid;

			tid.pti_id = tgt[j].ta_comp.co_id;
			ret = pool_target_id_list_append(tgt_list, &tid);
			if (ret) {
				rc = ret;
				break;
			}
		}
	}
	return rc;
}

struct redist_open_hdls_arg {
	/**
	 * Pointer to pointer containing flattened array of output handles
	 * Note that these are variable size, so can't be indexed as an array
	 */
	struct pool_iv_conn **hdls;
	/** Pointer to the next write location within hdls */
	struct pool_iv_conn *next;
	/** Total current size of the hdls buffer, in bytes */
	size_t hdls_size;
	/** Total used space in hdls buffer, in bytes */
	size_t hdls_used;
};

/* See pool_svc_update_map_internal documentation. */
static int
pool_update_map_internal(uuid_t pool_uuid, unsigned int opc, bool exclude_rank,
			 struct pool_target_id_list *tgts,
			 struct pool_target_addr_list *tgt_addrs,
			 struct rsvc_hint *hint, bool *p_updated,
			 uint32_t *map_version_p, uint32_t *tgt_map_ver,
			 struct pool_target_addr_list *inval_tgt_addrs)
{
	struct pool_svc	       *svc;
	int			rc;

	rc = pool_svc_lookup_leader(pool_uuid, &svc, hint);
	if (rc != 0)
		return rc;

	rc = pool_svc_update_map_internal(svc, opc, exclude_rank, NULL, 0,
					  NULL, tgts, tgt_addrs, hint, p_updated,
					  map_version_p, tgt_map_ver,
					  inval_tgt_addrs);

	pool_svc_put_leader(svc);
	return rc;
}

int
ds_pool_tgt_exclude_out(uuid_t pool_uuid, struct pool_target_id_list *list)
{
	return pool_update_map_internal(pool_uuid, POOL_EXCLUDE_OUT, false,
					list, NULL, NULL, NULL, NULL, NULL,
					NULL);
}

int
ds_pool_tgt_exclude(uuid_t pool_uuid, struct pool_target_id_list *list)
{
	return pool_update_map_internal(pool_uuid, POOL_EXCLUDE, false, list,
					NULL, NULL, NULL, NULL, NULL, NULL);
}

int
ds_pool_tgt_add_in(uuid_t pool_uuid, struct pool_target_id_list *list)
{
	return pool_update_map_internal(pool_uuid, POOL_ADD_IN, false, list,
					NULL, NULL, NULL, NULL, NULL, NULL);
}

/*
 * Perform a pool map update indicated by opc. If successful, the new pool map
 * version is reported via map_version. Upon -DER_NOTLEADER, a pool service
 * leader hint, if available, is reported via hint (if not NULL).
 */
static int
pool_svc_update_map(struct pool_svc *svc, crt_opcode_t opc, bool exclude_rank,
		    d_rank_list_t *extend_rank_list, uint32_t *extend_domains,
		    uint32_t extend_domains_nr, struct pool_target_addr_list *list,
		    struct pool_target_addr_list *inval_list_out,
		    uint32_t *map_version, struct rsvc_hint *hint)
{
	daos_rebuild_opc_t		op;
	struct pool_target_id_list	target_list = { 0 };
	daos_prop_t			prop = { 0 };
	uint32_t			tgt_map_ver = 0;
	struct daos_prop_entry		*entry;
	bool				updated;
	int				rc;
	char				*env;
	daos_epoch_t			rebuild_eph = crt_hlc_get();
	uint64_t			delay = 2;

	rc = pool_svc_update_map_internal(svc, opc, exclude_rank, extend_rank_list,
					  extend_domains_nr, extend_domains,
					  &target_list, list, hint, &updated,
					  map_version, &tgt_map_ver, inval_list_out);
	if (rc)
		D_GOTO(out, rc);

	if (!updated)
		D_GOTO(out, rc);

	switch (opc) {
	case POOL_EXCLUDE:
		op = RB_OP_FAIL;
		break;
	case POOL_DRAIN:
		op = RB_OP_DRAIN;
		break;
	case POOL_REINT:
		op = RB_OP_REINT;
		break;
	case POOL_EXTEND:
		op = RB_OP_EXTEND;
		break;
	default:
		D_GOTO(out, rc);
	}

	env = getenv(REBUILD_ENV);
	if ((env && !strcasecmp(env, REBUILD_ENV_DISABLED)) ||
	     daos_fail_check(DAOS_REBUILD_DISABLE)) {
		D_DEBUG(DB_TRACE, "Rebuild is disabled\n");
		D_GOTO(out, rc = 0);
	}

	rc = ds_pool_iv_prop_fetch(svc->ps_pool, &prop);
	if (rc)
		D_GOTO(out, rc);

	entry = daos_prop_entry_get(&prop, DAOS_PROP_PO_SELF_HEAL);
	D_ASSERT(entry != NULL);
	if (!(entry->dpe_val & DAOS_SELF_HEAL_AUTO_REBUILD)) {
		D_DEBUG(DB_MD, "self healing is disabled\n");
		D_GOTO(out, rc);
	}

	if (daos_fail_check(DAOS_REBUILD_DELAY))
		delay = 5;

	D_DEBUG(DB_MD, "map ver %u/%u\n", map_version ? *map_version : -1,
		tgt_map_ver);
	if (tgt_map_ver != 0) {
		rc = ds_rebuild_schedule(svc->ps_pool, tgt_map_ver, rebuild_eph,
					 &target_list, op, delay);
		if (rc != 0) {
			D_ERROR("rebuild fails rc: "DF_RC"\n", DP_RC(rc));
			D_GOTO(out, rc);
		}
	}

out:
	daos_prop_fini(&prop);
	pool_target_id_list_free(&target_list);
	return rc;
}

void
ds_pool_extend_handler(crt_rpc_t *rpc)
{
	struct pool_extend_in	*in = crt_req_get(rpc);
	struct pool_extend_out	*out = crt_reply_get(rpc);
	struct pool_svc		*svc;
	uuid_t			pool_uuid;
	d_rank_list_t		rank_list;
	uint32_t		ndomains;
	uint32_t		*domains;
	int			rc;

	D_DEBUG(DB_MD, DF_UUID": processing rpc %p\n", DP_UUID(in->pei_op.pi_uuid), rpc);

	uuid_copy(pool_uuid, in->pei_op.pi_uuid);
	rank_list.rl_nr = in->pei_tgt_ranks->rl_nr;
	rank_list.rl_ranks = in->pei_tgt_ranks->rl_ranks;
	ndomains = in->pei_ndomains;
	domains = in->pei_domains.ca_arrays;

	rc = pool_svc_lookup_leader(in->pei_op.pi_uuid, &svc, &out->peo_op.po_hint);
	if (rc != 0)
		goto out;

	rc = pool_svc_update_map(svc, opc_get(rpc->cr_opc),
				 false /* exclude_rank */,
				 &rank_list, domains, ndomains,
				 NULL, NULL, &out->peo_op.po_map_version,
				 &out->peo_op.po_hint);

	pool_svc_put_leader(svc);
out:
	out->peo_op.po_rc = rc;
	D_DEBUG(DB_MD, DF_UUID ": replying rpc: %p " DF_RC "\n", DP_UUID(in->pei_op.pi_uuid), rpc,
		DP_RC(rc));
	crt_reply_send(rpc);
}

static int
pool_discard(crt_context_t ctx, struct pool_svc *svc, struct pool_target_addr_list *list)
{
	struct pool_tgt_discard_in	*ptdi_in;
	struct pool_tgt_discard_out	*ptdi_out;
	crt_rpc_t			*rpc;
	d_rank_list_t			*rank_list = NULL;
	crt_opcode_t			opc;
	int				i;
	int				rc;

	rank_list = d_rank_list_alloc(list->pta_number);
	if (rank_list == NULL)
		D_GOTO(out, rc = -DER_NOMEM);

	rank_list->rl_nr = 0;
	/* remove the duplicate ranks from list, see reintegrate target case */
	for (i = 0; i < list->pta_number; i++) {
		if (daos_rank_in_rank_list(rank_list, list->pta_addrs[i].pta_rank))
			continue;

		rank_list->rl_ranks[rank_list->rl_nr++] = list->pta_addrs[i].pta_rank;
		D_DEBUG(DB_MD, DF_UUID": discard rank %u\n",
			DP_UUID(svc->ps_pool->sp_uuid), list->pta_addrs[i].pta_rank);
	}

	if (rank_list->rl_nr == 0) {
		D_DEBUG(DB_MD, DF_UUID" discard 0 rank.\n", DP_UUID(svc->ps_pool->sp_uuid));
		D_GOTO(out, rc = 0);
	}

	opc = DAOS_RPC_OPCODE(POOL_TGT_DISCARD, DAOS_POOL_MODULE, DAOS_POOL_VERSION);
	rc = crt_corpc_req_create(ctx, NULL, rank_list, opc, NULL,
				  NULL, CRT_RPC_FLAG_FILTER_INVERT,
				  crt_tree_topo(CRT_TREE_KNOMIAL, 32), &rpc);
	if (rc)
		D_GOTO(out, rc);

	ptdi_in = crt_req_get(rpc);
	ptdi_in->ptdi_addrs.ca_arrays = list->pta_addrs;
	ptdi_in->ptdi_addrs.ca_count = list->pta_number;
	uuid_copy(ptdi_in->ptdi_uuid, svc->ps_pool->sp_uuid);
	rc = dss_rpc_send(rpc);

	ptdi_out = crt_reply_get(rpc);
	D_ASSERT(ptdi_out != NULL);
	rc = ptdi_out->ptdo_rc;
	if (rc != 0)
		D_ERROR(DF_UUID": pool discard failed: rc: %d\n",
			DP_UUID(svc->ps_pool->sp_uuid), rc);

	crt_req_decref(rpc);

out:
	if (rank_list)
		d_rank_list_free(rank_list);
	return rc;
}

void
ds_pool_update_handler(crt_rpc_t *rpc)
{
	struct pool_tgt_update_in      *in = crt_req_get(rpc);
	struct pool_tgt_update_out     *out = crt_reply_get(rpc);
	struct pool_svc		       *svc;
	struct pool_target_addr_list	list = { 0 };
	struct pool_target_addr_list	inval_list_out = { 0 };
	int				rc;

	if (in->pti_addr_list.ca_arrays == NULL ||
	    in->pti_addr_list.ca_count == 0)
		D_GOTO(out, rc = -DER_INVAL);

	D_DEBUG(DB_MD, DF_UUID ": processing rpc: %p ntargets=%zu\n", DP_UUID(in->pti_op.pi_uuid),
		rpc, in->pti_addr_list.ca_count);

	rc = pool_svc_lookup_leader(in->pti_op.pi_uuid, &svc,
				    &out->pto_op.po_hint);
	if (rc != 0)
		goto out;

	list.pta_number = in->pti_addr_list.ca_count;
	list.pta_addrs = in->pti_addr_list.ca_arrays;

	if (opc_get(rpc->cr_opc) == POOL_REINT) {
		rc = pool_discard(rpc->cr_ctx, svc, &list);
		if (rc)
			goto out_svc;
	}

	rc = pool_svc_update_map(svc, opc_get(rpc->cr_opc),
				 false /* exclude_rank */, NULL, NULL, 0, &list,
				 &inval_list_out, &out->pto_op.po_map_version,
				 &out->pto_op.po_hint);
	if (rc != 0)
		goto out_svc;

	out->pto_addr_list.ca_arrays = inval_list_out.pta_addrs;
	out->pto_addr_list.ca_count = inval_list_out.pta_number;

out_svc:
	pool_svc_put_leader(svc);
out:
	out->pto_op.po_rc = rc;
	D_DEBUG(DB_MD, DF_UUID ": replying rpc: %p " DF_RC "\n", DP_UUID(in->pti_op.pi_uuid), rpc,
		DP_RC(rc));
	crt_reply_send(rpc);
	pool_target_addr_list_free(&inval_list_out);
}

static int
pool_svc_exclude_rank(struct pool_svc *svc, d_rank_t rank)
{
	struct pool_target_addr_list	list;
	struct pool_target_addr_list	inval_list_out = { 0 };
	struct pool_target_addr		tgt_rank;
	uint32_t			map_version = 0;
	int				rc;

	tgt_rank.pta_rank = rank;
	tgt_rank.pta_target = -1;
	list.pta_number = 1;
	list.pta_addrs = &tgt_rank;

	rc = pool_svc_update_map(svc, POOL_EXCLUDE, true /* exclude_rank */,
				 NULL, NULL, 0, &list, &inval_list_out, &map_version,
				 NULL /* hint */);

	D_DEBUG(DB_MD, "Exclude pool "DF_UUID"/%u rank %u: rc %d\n",
		DP_UUID(svc->ps_uuid), map_version, rank, rc);

	pool_target_addr_list_free(&inval_list_out);

	return rc;
}

struct evict_iter_arg {
	uuid_t *eia_hdl_uuids;
	size_t	eia_hdl_uuids_size;
	int	eia_n_hdl_uuids;
	char	*eia_machine;
	struct pool_svc *eia_pool_svc;
};

static int
evict_iter_cb(daos_handle_t ih, d_iov_t *key, d_iov_t *val, void *varg)
{
	struct evict_iter_arg  *arg = varg;

	D_ASSERT(arg->eia_hdl_uuids != NULL);
	D_ASSERT(arg->eia_hdl_uuids_size > sizeof(uuid_t));

	if (key->iov_len != sizeof(uuid_t)) {
		D_ERROR("invalid key size: "DF_U64"\n", key->iov_len);
		return -DER_IO;
	}
	if (val->iov_len == sizeof(struct pool_hdl_v0)) {
		/* old/2.0 pool handle format ? */
		if (arg->eia_pool_svc->ps_global_version < 1) {
			D_DEBUG(DB_MD, "2.0 pool handle format detected\n");
			/* if looking for a specific machine, do not select this handle */
			if (arg->eia_machine)
				return 0;
		} else {
			D_ERROR("invalid value size: "DF_U64" for pool version %u\n", val->iov_len,
				arg->eia_pool_svc->ps_global_version);
			return -DER_IO;
		}
	} else {
		struct pool_hdl *hdl = val->iov_buf;

		if (val->iov_len != sizeof(struct pool_hdl) + hdl->ph_cred_len ||
		    arg->eia_pool_svc->ps_global_version < 1) {
			D_ERROR("invalid value size: "DF_U64" for pool version %u, expected %zu\n",
				val->iov_len, arg->eia_pool_svc->ps_global_version,
				arg->eia_pool_svc->ps_global_version < 1 ?
				sizeof(struct pool_hdl_v0) :
				sizeof(struct pool_hdl) + hdl->ph_cred_len);
			return -DER_IO;
		}
	}

	/* If we specified a machine name as a filter check before we do the realloc */
	if (arg->eia_machine) {
		struct pool_hdl	*hdl = val->iov_buf;

		if (strncmp(arg->eia_machine, hdl->ph_machine, sizeof(hdl->ph_machine)) != 0) {
			return 0;
		}
	}

	/*
	 * Make sure arg->eia_hdl_uuids[arg->eia_hdl_uuids_size] have enough
	 * space for this handle.
	 */
	if (sizeof(uuid_t) * (arg->eia_n_hdl_uuids + 1) >
	    arg->eia_hdl_uuids_size) {
		uuid_t *hdl_uuids_tmp;
		size_t	hdl_uuids_size_tmp;

		hdl_uuids_size_tmp = arg->eia_hdl_uuids_size * 2;
		D_ALLOC(hdl_uuids_tmp, hdl_uuids_size_tmp);
		if (hdl_uuids_tmp == NULL)
			return -DER_NOMEM;
		memcpy(hdl_uuids_tmp, arg->eia_hdl_uuids,
		       arg->eia_hdl_uuids_size);
		D_FREE(arg->eia_hdl_uuids);
		arg->eia_hdl_uuids = hdl_uuids_tmp;
		arg->eia_hdl_uuids_size = hdl_uuids_size_tmp;
	}

	uuid_copy(arg->eia_hdl_uuids[arg->eia_n_hdl_uuids], key->iov_buf);
	arg->eia_n_hdl_uuids++;
	return 0;
}

/*
 * Callers are responsible for freeing *hdl_uuids if this function returns zero.
 */
static int
find_hdls_to_evict(struct rdb_tx *tx, struct pool_svc *svc, uuid_t **hdl_uuids,
		   size_t *hdl_uuids_size, int *n_hdl_uuids, char *machine)
{
	struct evict_iter_arg	arg = {0};
	int			rc;

	arg.eia_hdl_uuids_size = sizeof(uuid_t) * 4;
	D_ALLOC(arg.eia_hdl_uuids, arg.eia_hdl_uuids_size);
	if (arg.eia_hdl_uuids == NULL)
		return -DER_NOMEM;
	arg.eia_n_hdl_uuids = 0;
	if (machine)
		arg.eia_machine = machine;
	arg.eia_pool_svc = svc;

	rc = rdb_tx_iterate(tx, &svc->ps_handles, false /* backward */,
			    evict_iter_cb, &arg);
	if (rc != 0) {
		D_FREE(arg.eia_hdl_uuids);
		return rc;
	}

	*hdl_uuids = arg.eia_hdl_uuids;
	*hdl_uuids_size = arg.eia_hdl_uuids_size;
	*n_hdl_uuids = arg.eia_n_hdl_uuids;
	return 0;
}

/*
 * Callers are responsible for freeing *hdl_uuids if this function returns zero.
 */
static int
validate_hdls_to_evict(struct rdb_tx *tx, struct pool_svc *svc,
		       uuid_t **hdl_uuids, int *n_hdl_uuids, uuid_t *hdl_list,
		       int n_hdl_list) {
	uuid_t		*valid_list;
	int		n_valid_list = 0;
	int		i;
	int		rc = 0;
	d_iov_t		key;
	d_iov_t		value;

	if (hdl_list == NULL || n_hdl_list == 0) {
		return -DER_INVAL;
	}

	/* Assume the entire list is valid */
	D_ALLOC(valid_list, sizeof(uuid_t) * n_hdl_list);
	if (valid_list == NULL)
		return -DER_NOMEM;

	for (i = 0; i < n_hdl_list; i++) {
		d_iov_set(&key, hdl_list[i], sizeof(uuid_t));
		d_iov_set(&value, NULL, 0);
		rc = rdb_tx_lookup(tx, &svc->ps_handles, &key, &value);

		if (rc == 0) {
			uuid_copy(valid_list[n_valid_list], hdl_list[i]);
			n_valid_list++;
		} else if (rc == -DER_NONEXIST) {
			D_DEBUG(DB_MD, "Skipping invalid handle" DF_UUID "\n",
				DP_UUID(hdl_list[i]));
			/* Reset RC in case we're the last entry */
			rc = 0;
			continue;
		} else {
			D_FREE(valid_list);
			D_GOTO(out, rc);
		}
	}

	*hdl_uuids = valid_list;
	*n_hdl_uuids = n_valid_list;

out:
	return rc;
}

void
ds_pool_evict_handler(crt_rpc_t *rpc)
{
	struct pool_evict_in   *in = crt_req_get(rpc);
	struct pool_evict_out  *out = crt_reply_get(rpc);
	struct pool_svc	       *svc;
	struct rdb_tx		tx;
	uuid_t		       *hdl_uuids = NULL;
	size_t			hdl_uuids_size;
	int			n_hdl_uuids = 0;
	int			rc;

	D_DEBUG(DB_MD, DF_UUID": processing rpc %p\n",
		DP_UUID(in->pvi_op.pi_uuid), rpc);

	rc = pool_svc_lookup_leader(in->pvi_op.pi_uuid, &svc,
				    &out->pvo_op.po_hint);
	if (rc != 0)
		D_GOTO(out, rc);

	rc = rdb_tx_begin(svc->ps_rsvc.s_db, svc->ps_rsvc.s_term, &tx);
	if (rc != 0)
		D_GOTO(out_svc, rc);

	ABT_rwlock_wrlock(svc->ps_lock);

	/*
	 * If a subset of handles is specified use them instead of iterating
	 * through all handles for the pool uuid
	 */
	if (in->pvi_hdls.ca_arrays) {
		rc = validate_hdls_to_evict(&tx, svc, &hdl_uuids, &n_hdl_uuids,
					    in->pvi_hdls.ca_arrays,
					    in->pvi_hdls.ca_count);
	} else {
		rc = find_hdls_to_evict(&tx, svc, &hdl_uuids, &hdl_uuids_size,
					&n_hdl_uuids, in->pvi_machine);
	}

	D_DEBUG(DB_MD, "number of handles found was: %d\n", n_hdl_uuids);

	if (rc != 0)
		D_GOTO(out_lock, rc);

	if (n_hdl_uuids > 0) {
		/* If pool destroy but not forcibly, error: the pool is busy */

		if (in->pvi_pool_destroy && !in->pvi_pool_destroy_force) {
			D_DEBUG(DB_MD, DF_UUID": busy, %u open handles\n",
				DP_UUID(in->pvi_op.pi_uuid), n_hdl_uuids);
			D_GOTO(out_free, rc = -DER_BUSY);
		} else {
			/* Pool evict, or pool destroy with force=true */
			rc = pool_disconnect_hdls(&tx, svc, hdl_uuids,
						  n_hdl_uuids, rpc->cr_ctx);
			if (rc != 0) {
				D_GOTO(out_free, rc);
			} else {
				struct pool_metrics *metrics;

				/** update metric */
				metrics = svc->ps_pool->sp_metrics[DAOS_POOL_MODULE];
				d_tm_inc_counter(metrics->evict_total, n_hdl_uuids);
			}
		}
	}

	/* If pool destroy and not error case, disable new connections */
	if (in->pvi_pool_destroy) {
		uint32_t	connectable = 0;
		d_iov_t		value;

		d_iov_set(&value, &connectable, sizeof(connectable));
		rc = rdb_tx_update_critical(&tx, &svc->ps_root, &ds_pool_prop_connectable, &value);
		if (rc != 0)
			D_GOTO(out_free, rc);

		ds_pool_iv_srv_hdl_invalidate(svc->ps_pool);
		ds_iv_ns_leader_stop(svc->ps_pool->sp_iv_ns);
		D_DEBUG(DB_MD, DF_UUID": pool destroy/evict: mark pool for "
			"no new connections\n", DP_UUID(in->pvi_op.pi_uuid));
	}

	rc = rdb_tx_commit(&tx);
	/* No need to set out->pvo_op.po_map_version. */
out_free:
	D_FREE(hdl_uuids);
out_lock:
	ABT_rwlock_unlock(svc->ps_lock);
	rdb_tx_end(&tx);
out_svc:
	ds_rsvc_set_hint(&svc->ps_rsvc, &out->pvo_op.po_hint);
	pool_svc_put_leader(svc);
out:
	out->pvo_op.po_rc = rc;
	out->pvo_n_hdls_evicted = n_hdl_uuids;
	D_DEBUG(DB_MD, DF_UUID ": replying rpc: %p " DF_RC "\n", DP_UUID(in->pvi_op.pi_uuid), rpc,
		DP_RC(rc));
	crt_reply_send(rpc);
}

/**
 * Send a CaRT message to the pool svc to test and
 * (if applicable based on destroy and force option) evict all open handles
 * on a pool.
 *
 * \param[in]	pool_uuid	UUID of the pool
 * \param[in]	ranks		Pool service replicas
 * \param[in]	handles		List of handles to selectively evict
 * \param[in]	n_handles	Number of items in handles
 * \param[in]	destroy		If true the evict request is a destroy request
 * \param[in]	force		If true and destroy is true request all handles
 *				be forcibly evicted
 * \param[in]   machine		Hostname to use as filter for evicting handles
 * \param[out]	count		Number of handles evicted
 *
 * \return	0		Success
 *		-DER_BUSY	Open pool handles exist and no force requested
 *
 */
int
ds_pool_svc_check_evict(uuid_t pool_uuid, d_rank_list_t *ranks,
			uuid_t *handles, size_t n_handles,
			uint32_t destroy, uint32_t force,
			char *machine, uint32_t *count)
{
	int			 rc;
	struct rsvc_client	 client;
	crt_endpoint_t		 ep;
	struct dss_module_info	*info = dss_get_module_info();
	crt_rpc_t		*rpc;
	struct pool_evict_in	*in;
	struct pool_evict_out	*out;

	D_DEBUG(DB_MGMT,
		DF_UUID": Destroy pool (force: %d), inspect/evict handles\n",
		DP_UUID(pool_uuid), force);

	rc = rsvc_client_init(&client, ranks);
	if (rc != 0)
		D_GOTO(out, rc);

rechoose:
	ep.ep_grp = NULL; /* primary group */
	rc = rsvc_client_choose(&client, &ep);
	if (rc != 0) {
		D_ERROR(DF_UUID": cannot find pool service: "DF_RC"\n",
			DP_UUID(pool_uuid), DP_RC(rc));
		goto out_client;
	}

	rc = pool_req_create(info->dmi_ctx, &ep, POOL_EVICT, &rpc);
	if (rc != 0) {
		D_ERROR(DF_UUID": failed to create pool evict rpc: %d\n",
			DP_UUID(pool_uuid), rc);
		D_GOTO(out_client, rc);
	}

	in = crt_req_get(rpc);
	uuid_copy(in->pvi_op.pi_uuid, pool_uuid);
	uuid_clear(in->pvi_op.pi_hdl);
	in->pvi_hdls.ca_arrays = handles;
	in->pvi_hdls.ca_count = n_handles;
	in->pvi_machine = machine;

	/* Pool destroy (force=false): assert no open handles / do not evict.
	 * Pool destroy (force=true): evict any/all open handles on the pool.
	 */
	in->pvi_pool_destroy = destroy;
	in->pvi_pool_destroy_force = force;

	rc = dss_rpc_send(rpc);
	out = crt_reply_get(rpc);
	D_ASSERT(out != NULL);

	rc = pool_rsvc_client_complete_rpc(&client, &ep, rc, &out->pvo_op);
	if (rc == RSVC_CLIENT_RECHOOSE) {
		crt_req_decref(rpc);
		dss_sleep(RECHOOSE_SLEEP_MS);
		D_GOTO(rechoose, rc);
	}

	rc = out->pvo_op.po_rc;
	if (rc != 0)
		D_ERROR(DF_UUID": pool destroy failed to evict handles, "
			"rc: %d\n", DP_UUID(pool_uuid), rc);
	if (count)
		*count = out->pvo_n_hdls_evicted;

	crt_req_decref(rpc);
out_client:
	rsvc_client_fini(&client);
out:
	return rc;
}

/*
 * Transfer list of pool ranks to "remote_bulk". If the remote bulk buffer
 * is too small, then return -DER_TRUNC. RPC response will contain the number
 * of ranks in the pool that the client can use to resize its buffer
 * for another RPC request.
 */
static int
transfer_ranks_buf(d_rank_t *ranks_buf, size_t nranks,
		   struct pool_svc *svc, crt_rpc_t *rpc, crt_bulk_t remote_bulk)
{
	size_t				 ranks_buf_size;
	daos_size_t			 remote_bulk_size;
	d_iov_t				 ranks_iov;
	d_sg_list_t			 ranks_sgl;
	crt_bulk_t			 bulk = CRT_BULK_NULL;
	struct crt_bulk_desc		 bulk_desc;
	crt_bulk_opid_t			 bulk_opid;
	ABT_eventual			 eventual;
	int				*status;
	int				 rc;

	D_ASSERT(nranks > 0);
	ranks_buf_size = nranks * sizeof(d_rank_t);

	/* Check if the client bulk buffer is large enough. */
	rc = crt_bulk_get_len(remote_bulk, &remote_bulk_size);
	if (rc != 0)
		D_GOTO(out, rc);
	if (remote_bulk_size < ranks_buf_size) {
		D_ERROR(DF_UUID ": remote ranks buffer(" DF_U64 ")"
			" < required (%lu)\n", DP_UUID(svc->ps_uuid),
			remote_bulk_size, ranks_buf_size);
		D_GOTO(out, rc = -DER_TRUNC);
	}

	d_iov_set(&ranks_iov, ranks_buf, ranks_buf_size);
	ranks_sgl.sg_nr = 1;
	ranks_sgl.sg_nr_out = 0;
	ranks_sgl.sg_iovs = &ranks_iov;

	rc = crt_bulk_create(rpc->cr_ctx, &ranks_sgl, CRT_BULK_RO, &bulk);
	if (rc != 0)
		D_GOTO(out, rc);

	/* Prepare for crt_bulk_transfer(). */
	bulk_desc.bd_rpc = rpc;
	bulk_desc.bd_bulk_op = CRT_BULK_PUT;
	bulk_desc.bd_remote_hdl = remote_bulk;
	bulk_desc.bd_remote_off = 0;
	bulk_desc.bd_local_hdl = bulk;
	bulk_desc.bd_local_off = 0;
	bulk_desc.bd_len = ranks_iov.iov_len;

	rc = ABT_eventual_create(sizeof(*status), &eventual);
	if (rc != ABT_SUCCESS)
		D_GOTO(out_bulk, rc = dss_abterr2der(rc));

	rc = crt_bulk_transfer(&bulk_desc, bulk_cb, &eventual, &bulk_opid);
	if (rc != 0)
		D_GOTO(out_eventual, rc);

	rc = ABT_eventual_wait(eventual, (void **)&status);
	if (rc != ABT_SUCCESS)
		D_GOTO(out_eventual, rc = dss_abterr2der(rc));

	if (*status != 0)
		D_GOTO(out_eventual, rc = *status);

out_eventual:
	ABT_eventual_free(&eventual);
out_bulk:
	if (bulk != CRT_BULK_NULL)
		crt_bulk_free(bulk);
out:
	return rc;
}

/* CaRT RPC handler run in PS leader to return pool storage ranks
 */
void
ds_pool_ranks_get_handler(crt_rpc_t *rpc)
{
	struct pool_ranks_get_in	*in = crt_req_get(rpc);
	struct pool_ranks_get_out	*out = crt_reply_get(rpc);
	uint32_t			 nranks = 0;
	d_rank_list_t			out_ranks = {0};
	struct pool_svc			*svc;
	int				 rc;

	D_DEBUG(DB_MD, DF_UUID ": processing rpc: %p\n", DP_UUID(in->prgi_op.pi_uuid), rpc);

	rc = pool_svc_lookup_leader(in->prgi_op.pi_uuid, &svc,
				    &out->prgo_op.po_hint);
	if (rc != 0)
		D_GOTO(out, rc);

	/* This is a server to server RPC only */
	if (daos_rpc_from_client(rpc))
		D_GOTO(out, rc = -DER_INVAL);

	/* Get available ranks */
	rc = ds_pool_get_ranks(in->prgi_op.pi_uuid,
			       PO_COMP_ST_UP | PO_COMP_ST_UPIN | PO_COMP_ST_DRAIN,
			       &out_ranks);
	if (rc != 0) {
		D_ERROR(DF_UUID ": get ranks failed, " DF_RC "\n",
			DP_UUID(in->prgi_op.pi_uuid), DP_RC(rc));
		D_GOTO(out_svc, rc);
	} else if ((in->prgi_nranks > 0) &&
		   (out_ranks.rl_nr > in->prgi_nranks)) {
		D_DEBUG(DB_MD, DF_UUID ": %u ranks (more than client: %u)\n",
			DP_UUID(in->prgi_op.pi_uuid), out_ranks.rl_nr,
			in->prgi_nranks);
		D_GOTO(out_free, rc = -DER_TRUNC);
	} else {
		D_DEBUG(DB_MD, DF_UUID ": %u ranks\n",
			DP_UUID(in->prgi_op.pi_uuid), out_ranks.rl_nr);
		if ((out_ranks.rl_nr > 0) && (in->prgi_nranks > 0) &&
		    (in->prgi_ranks_bulk != CRT_BULK_NULL))
			rc = transfer_ranks_buf(out_ranks.rl_ranks,
						out_ranks.rl_nr, svc, rpc,
						in->prgi_ranks_bulk);
	}

out_free:
	nranks = out_ranks.rl_nr;
	map_ranks_fini(&out_ranks);

out_svc:
	ds_rsvc_set_hint(&svc->ps_rsvc, &out->prgo_op.po_hint);
	pool_svc_put_leader(svc);
out:
	out->prgo_op.po_rc = rc;
	out->prgo_nranks = nranks;
	D_DEBUG(DB_MD, DF_UUID ": replying rpc: %p " DF_RC "\n", DP_UUID(in->prgi_op.pi_uuid), rpc,
		DP_RC(rc));
	crt_reply_send(rpc);
}

/* This RPC could be implemented by ds_rsvc. */
void
ds_pool_svc_stop_handler(crt_rpc_t *rpc)
{
	struct pool_svc_stop_in	       *in = crt_req_get(rpc);
	struct pool_svc_stop_out       *out = crt_reply_get(rpc);
	d_iov_t				id;
	int				rc;

	D_DEBUG(DB_MD, DF_UUID": processing rpc %p\n",
		DP_UUID(in->psi_op.pi_uuid), rpc);

	d_iov_set(&id, in->psi_op.pi_uuid, sizeof(uuid_t));
	rc = ds_rsvc_stop_leader(DS_RSVC_CLASS_POOL, &id, &out->pso_op.po_hint);

	out->pso_op.po_rc = rc;
	D_DEBUG(DB_MD, DF_UUID ": replying rpc: %p " DF_RC "\n", DP_UUID(in->psi_op.pi_uuid), rpc,
		DP_RC(rc));
	crt_reply_send(rpc);
}

/**
 * Get a copy of the latest pool map buffer. Callers are responsible for
 * freeing iov->iov_buf with D_FREE.
 */
int
ds_pool_map_buf_get(uuid_t uuid, d_iov_t *iov, uint32_t *map_version)
{
	struct pool_svc	*svc;
	struct rdb_tx	tx;
	struct pool_buf	*map_buf;
	int		rc;

	rc = pool_svc_lookup_leader(uuid, &svc, NULL /* hint */);
	if (rc != 0)
		D_GOTO(out, rc);

	rc = rdb_tx_begin(svc->ps_rsvc.s_db, svc->ps_rsvc.s_term, &tx);
	if (rc != 0)
		D_GOTO(out_svc, rc);

	ABT_rwlock_rdlock(svc->ps_lock);
	rc = read_map_buf(&tx, &svc->ps_root, &map_buf, map_version);
	if (rc != 0) {
		D_ERROR(DF_UUID": failed to read pool map: "DF_RC"\n",
			DP_UUID(svc->ps_uuid), DP_RC(rc));
		D_GOTO(out_lock, rc);
	}
	D_ASSERT(map_buf != NULL);
	iov->iov_buf = map_buf;
	iov->iov_len = pool_buf_size(map_buf->pb_nr);
	iov->iov_buf_len = pool_buf_size(map_buf->pb_nr);
out_lock:
	ABT_rwlock_unlock(svc->ps_lock);
	rdb_tx_end(&tx);
out_svc:
	pool_svc_put_leader(svc);
out:
	return rc;
}

void
ds_pool_iv_ns_update(struct ds_pool *pool, unsigned int master_rank)
{
	ds_iv_ns_update(pool->sp_iv_ns, master_rank);
}

int
ds_pool_svc_term_get(uuid_t uuid, uint64_t *term)
{
	struct pool_svc	*svc;
	int		rc;

	rc = pool_svc_lookup_leader(uuid, &svc, NULL /* hint */);
	if (rc != 0)
		return rc;

	*term = svc->ps_rsvc.s_term;

	pool_svc_put_leader(svc);
	return 0;
}

void
ds_pool_attr_set_handler(crt_rpc_t *rpc)
{
	struct pool_attr_set_in  *in = crt_req_get(rpc);
	struct pool_op_out	 *out = crt_reply_get(rpc);
	struct pool_svc		 *svc;
	struct rdb_tx		  tx;
	int			  rc;

	D_DEBUG(DB_MD, DF_UUID ": processing rpc: %p hdl=" DF_UUID "\n",
		DP_UUID(in->pasi_op.pi_uuid), rpc, DP_UUID(in->pasi_op.pi_hdl));

	rc = pool_svc_lookup_leader(in->pasi_op.pi_uuid, &svc, &out->po_hint);
	if (rc != 0)
		goto out;

	rc = rdb_tx_begin(svc->ps_rsvc.s_db, svc->ps_rsvc.s_term, &tx);
	if (rc != 0)
		goto out_svc;

	ABT_rwlock_wrlock(svc->ps_lock);
	rc = ds_rsvc_set_attr(&svc->ps_rsvc, &tx, &svc->ps_user,
			      in->pasi_bulk, rpc, in->pasi_count);
	if (rc != 0)
		goto out_lock;

	rc = rdb_tx_commit(&tx);

out_lock:
	ABT_rwlock_unlock(svc->ps_lock);
	rdb_tx_end(&tx);
out_svc:
	ds_rsvc_set_hint(&svc->ps_rsvc, &out->po_hint);
	pool_svc_put_leader(svc);
out:
	out->po_rc = rc;
	D_DEBUG(DB_MD, DF_UUID ": replying rpc: %p " DF_RC "\n", DP_UUID(in->pasi_op.pi_uuid), rpc,
		DP_RC(rc));
	crt_reply_send(rpc);
}

void
ds_pool_attr_del_handler(crt_rpc_t *rpc)
{
	struct pool_attr_del_in  *in = crt_req_get(rpc);
	struct pool_op_out	 *out = crt_reply_get(rpc);
	struct pool_svc		 *svc;
	struct rdb_tx		  tx;
	int			  rc;

	D_DEBUG(DB_MD, DF_UUID ": processing rpc: %p hdl=" DF_UUID "\n",
		DP_UUID(in->padi_op.pi_uuid), rpc, DP_UUID(in->padi_op.pi_hdl));

	rc = pool_svc_lookup_leader(in->padi_op.pi_uuid, &svc, &out->po_hint);
	if (rc != 0)
		goto out;

	rc = rdb_tx_begin(svc->ps_rsvc.s_db, svc->ps_rsvc.s_term, &tx);
	if (rc != 0)
		goto out_svc;

	ABT_rwlock_wrlock(svc->ps_lock);
	rc = ds_rsvc_del_attr(&svc->ps_rsvc, &tx, &svc->ps_user,
			      in->padi_bulk, rpc, in->padi_count);
	if (rc != 0)
		goto out_lock;

	rc = rdb_tx_commit(&tx);

out_lock:
	ABT_rwlock_unlock(svc->ps_lock);
	rdb_tx_end(&tx);
out_svc:
	ds_rsvc_set_hint(&svc->ps_rsvc, &out->po_hint);
	pool_svc_put_leader(svc);
out:
	out->po_rc = rc;
	D_DEBUG(DB_MD, DF_UUID ": replying rpc: %p " DF_RC "\n", DP_UUID(in->padi_op.pi_uuid), rpc,
		DP_RC(rc));
	crt_reply_send(rpc);
}

void
ds_pool_attr_get_handler(crt_rpc_t *rpc)
{
	struct pool_attr_get_in  *in = crt_req_get(rpc);
	struct pool_op_out	 *out = crt_reply_get(rpc);
	struct pool_svc		 *svc;
	struct rdb_tx		  tx;
	int			  rc;

	D_DEBUG(DB_MD, DF_UUID ": processing rpc: %p hdl=" DF_UUID "\n",
		DP_UUID(in->pagi_op.pi_uuid), rpc, DP_UUID(in->pagi_op.pi_hdl));

	rc = pool_svc_lookup_leader(in->pagi_op.pi_uuid, &svc, &out->po_hint);
	if (rc != 0)
		goto out;

	rc = rdb_tx_begin(svc->ps_rsvc.s_db, svc->ps_rsvc.s_term, &tx);
	if (rc != 0)
		goto out_svc;

	ABT_rwlock_rdlock(svc->ps_lock);
	rc = ds_rsvc_get_attr(&svc->ps_rsvc, &tx, &svc->ps_user, in->pagi_bulk,
			      rpc, in->pagi_count, in->pagi_key_length);
	ABT_rwlock_unlock(svc->ps_lock);
	rdb_tx_end(&tx);
out_svc:
	ds_rsvc_set_hint(&svc->ps_rsvc, &out->po_hint);
	pool_svc_put_leader(svc);
out:
	out->po_rc = rc;
	D_DEBUG(DB_MD, DF_UUID ": replying rpc: %p " DF_RC "\n", DP_UUID(in->pagi_op.pi_uuid), rpc,
		DP_RC(rc));
	crt_reply_send(rpc);
}

void
ds_pool_attr_list_handler(crt_rpc_t *rpc)
{
	struct pool_attr_list_in	*in	    = crt_req_get(rpc);
	struct pool_attr_list_out	*out	    = crt_reply_get(rpc);
	struct pool_svc			*svc;
	struct rdb_tx			 tx;
	int				 rc;

	D_DEBUG(DB_MD, DF_UUID ": processing rpc: %p hdl=" DF_UUID "\n",
		DP_UUID(in->pali_op.pi_uuid), rpc, DP_UUID(in->pali_op.pi_hdl));

	rc = pool_svc_lookup_leader(in->pali_op.pi_uuid, &svc,
				    &out->palo_op.po_hint);
	if (rc != 0)
		goto out;

	rc = rdb_tx_begin(svc->ps_rsvc.s_db, svc->ps_rsvc.s_term, &tx);
	if (rc != 0)
		goto out_svc;

	ABT_rwlock_rdlock(svc->ps_lock);
	rc = ds_rsvc_list_attr(&svc->ps_rsvc, &tx, &svc->ps_user,
			       in->pali_bulk, rpc, &out->palo_size);
	ABT_rwlock_unlock(svc->ps_lock);
	rdb_tx_end(&tx);
out_svc:
	ds_rsvc_set_hint(&svc->ps_rsvc, &out->palo_op.po_hint);
	pool_svc_put_leader(svc);
out:
	out->palo_op.po_rc = rc;
	D_DEBUG(DB_MD, DF_UUID ": replying rpc: %p " DF_RC "\n", DP_UUID(in->pali_op.pi_uuid), rpc,
		DP_RC(rc));
	crt_reply_send(rpc);
}

void
ds_pool_replicas_update_handler(crt_rpc_t *rpc)
{
	struct pool_membership_in	*in = crt_req_get(rpc);
	struct pool_membership_out	*out = crt_reply_get(rpc);
	d_rank_list_t			*ranks;
	d_iov_t				 id;
	int				 rc;

	rc = daos_rank_list_dup(&ranks, in->pmi_targets);
	if (rc != 0)
		goto out;
	d_iov_set(&id, in->pmi_uuid, sizeof(uuid_t));

	switch (opc_get(rpc->cr_opc)) {
	case POOL_REPLICAS_ADD:
		rc = ds_rsvc_add_replicas(DS_RSVC_CLASS_POOL, &id, ranks,
					  ds_rsvc_get_md_cap(), &out->pmo_hint);
		break;

	case POOL_REPLICAS_REMOVE:
		rc = ds_rsvc_remove_replicas(DS_RSVC_CLASS_POOL, &id, ranks, &out->pmo_hint);
		break;

	default:
		D_ASSERT(0);
	}

	out->pmo_failed = ranks;
out:
	out->pmo_rc = rc;
	crt_reply_send(rpc);
}

/* Update pool map version for current xstream. */
int
ds_pool_child_map_refresh_sync(struct ds_pool_child *dpc)
{
	struct pool_map_refresh_ult_arg	arg;
	ABT_eventual			eventual;
	int				*status;
	int				rc;

	rc = ABT_eventual_create(sizeof(*status), &eventual);
	if (rc != ABT_SUCCESS)
		return dss_abterr2der(rc);

	arg.iua_pool_version = dpc->spc_map_version;
	uuid_copy(arg.iua_pool_uuid, dpc->spc_uuid);
	arg.iua_eventual = eventual;

	rc = dss_ult_create(ds_pool_map_refresh_ult, &arg, DSS_XS_SYS,
			    0, 0, NULL);
	if (rc)
		D_GOTO(out_eventual, rc);

	rc = ABT_eventual_wait(eventual, (void **)&status);
	if (rc != ABT_SUCCESS)
		D_GOTO(out_eventual, rc = dss_abterr2der(rc));
	if (*status != 0)
		D_GOTO(out_eventual, rc = *status);

out_eventual:
	ABT_eventual_free(&eventual);
	return rc;
}

int
ds_pool_child_map_refresh_async(struct ds_pool_child *dpc)
{
	struct pool_map_refresh_ult_arg	*arg;
	int				rc;

	D_ALLOC_PTR(arg);
	if (arg == NULL)
		return -DER_NOMEM;
	arg->iua_pool_version = dpc->spc_map_version;
	uuid_copy(arg->iua_pool_uuid, dpc->spc_uuid);

	rc = dss_ult_create(ds_pool_map_refresh_ult, arg, DSS_XS_SYS,
			    0, 0, NULL);
	return rc;
}

int ds_pool_prop_fetch(struct ds_pool *pool, unsigned int bits,
		       daos_prop_t **prop_out)
{
	struct pool_svc	*svc;
	struct rdb_tx	tx;
	int		rc;

	rc = pool_svc_lookup_leader(pool->sp_uuid, &svc, NULL);
	if (rc != 0)
		return rc;

	rc = rdb_tx_begin(svc->ps_rsvc.s_db, svc->ps_rsvc.s_term, &tx);
	if (rc != 0)
		D_GOTO(out_svc, rc);

	/* read optional properties */
	ABT_rwlock_rdlock(svc->ps_lock);
	rc = pool_prop_read(&tx, svc, bits, prop_out);
	ABT_rwlock_unlock(svc->ps_lock);
	if (rc != 0)
		D_GOTO(out_tx, rc);
out_tx:
	rdb_tx_end(&tx);
out_svc:
	pool_svc_put_leader(svc);
	return rc;
}

/**
 * Is \a hdl a "server handle" for \a pool?
 *
 * \param[in]	pool	pool
 * \param[in]	hdl	pool handle UUID
 *
 * \return	1	yes
 *		0	no
 *		<0	error from the IV fetch
 */
int
ds_pool_hdl_is_from_srv(struct ds_pool *pool, uuid_t hdl)
{
	uuid_t	srv_hdl;
	int	rc;

	/*
	 * Use the cached value if available. (Not sure if this cache could be
	 * stale...)
	 */
	if (!uuid_is_null(pool->sp_srv_pool_hdl))
		return uuid_compare(pool->sp_srv_pool_hdl, hdl) == 0;

	rc = ds_pool_iv_srv_hdl_fetch(pool, &srv_hdl, NULL);
	if (rc != 0)
		return rc;

	return uuid_compare(srv_hdl, hdl) == 0;
}

static bool
is_pool_from_srv(uuid_t pool_uuid, uuid_t poh_uuid)
{
	struct ds_pool	*pool;
	int		rc;

	rc = ds_pool_lookup(pool_uuid, &pool);
	if (rc) {
		D_ERROR(DF_UUID": failed to get ds_pool: %d\n",
			DP_UUID(pool_uuid), rc);
		return false;
	}

	rc = ds_pool_hdl_is_from_srv(pool, poh_uuid);
	ds_pool_put(pool);
	if (rc < 0) {
		D_ERROR(DF_UUID" fetch srv hdl: %d\n", DP_UUID(pool_uuid), rc);
		return false;
	}

	return rc ? true : false;
}

int ds_pool_svc_upgrade(uuid_t pool_uuid, d_rank_list_t *ranks)
{
	int				rc;
	struct rsvc_client		client;
	crt_endpoint_t			ep;
	struct dss_module_info		*info = dss_get_module_info();
	crt_rpc_t			*rpc;
	struct pool_upgrade_in		*in;
	struct pool_upgrade_out		*out;

	D_DEBUG(DB_MGMT, DF_UUID": Upgrading pool prop\n", DP_UUID(pool_uuid));

	rc = rsvc_client_init(&client, ranks);
	if (rc != 0) {
		D_ERROR(DF_UUID": failed to init rsvc client: "DF_RC"\n",
			DP_UUID(pool_uuid), DP_RC(rc));
		D_GOTO(out, rc);
	}

rechoose:
	ep.ep_grp = NULL; /* primary group */
	rc = rsvc_client_choose(&client, &ep);
	if (rc != 0) {
		D_ERROR(DF_UUID": cannot find pool service: "DF_RC"\n",
			DP_UUID(pool_uuid), DP_RC(rc));
		goto out_client;
	}

	rc = pool_req_create(info->dmi_ctx, &ep, POOL_UPGRADE, &rpc);
	if (rc != 0) {
		D_ERROR(DF_UUID": failed to create pool upgrade rpc: %d\n",
			DP_UUID(pool_uuid), rc);
		D_GOTO(out_client, rc);
	}

	in = crt_req_get(rpc);
	uuid_copy(in->poi_op.pi_uuid, pool_uuid);
	uuid_clear(in->poi_op.pi_hdl);

	rc = dss_rpc_send(rpc);
	out = crt_reply_get(rpc);
	D_ASSERT(out != NULL);

	rc = pool_rsvc_client_complete_rpc(&client, &ep, rc, &out->poo_op);
	if (rc == RSVC_CLIENT_RECHOOSE) {
		crt_req_decref(rpc);
		dss_sleep(RECHOOSE_SLEEP_MS);
		D_GOTO(rechoose, rc);
	}

	rc = out->poo_op.po_rc;
	if (rc != 0) {
		D_ERROR(DF_UUID": failed to upgrade pool: %d\n",
			DP_UUID(pool_uuid), rc);
		D_GOTO(out_rpc, rc);
	}

out_rpc:
	crt_req_decref(rpc);
out_client:
	rsvc_client_fini(&client);
out:
	return rc;
}

/* Check if the target(by id) matched the status */
int
ds_pool_target_status_check(struct ds_pool *pool, uint32_t id, uint8_t matched_status,
			    struct pool_target **p_tgt)
{
	struct pool_target *target;
	int		   rc;

	ABT_rwlock_rdlock(pool->sp_lock);
	rc = pool_map_find_target(pool->sp_map, id, &target);
	ABT_rwlock_unlock(pool->sp_lock);
	if (rc <= 0)
		return rc == 0 ? -DER_NONEXIST : rc;

	if (p_tgt)
		*p_tgt = target;

	return target->ta_comp.co_status == matched_status ? 1 : 0;
}<|MERGE_RESOLUTION|>--- conflicted
+++ resolved
@@ -3344,7 +3344,6 @@
 	for (i = 0; i < filt->pcf_nparts; i++) {
 		daos_pool_cont_filter_part_t *part = filt->pcf_parts[i];
 
-<<<<<<< HEAD
 		if (part->pcfp_key >= PCF_KEY_MAX) {
 			D_ERROR(DF_UUID": filter part key %u is outside of valid range %u..%u\n",
 				DP_UUID(pool_uuid), part->pcfp_key, 0, (PCF_KEY_MAX - 1));
@@ -3353,12 +3352,6 @@
 		if (part->pcfp_func >= PCF_FUNC_MAX) {
 			D_ERROR(DF_UUID": filter part func %u is outside of valid range %u..%u\n",
 				DP_UUID(pool_uuid), part->pcfp_key, 0, (PCF_FUNC_MAX - 1));
-=======
-		if (part->pcfp_key >= PCF_FUNC_MAX) {
-			D_ERROR(DF_UUID": filter part key %u is outside of valid range %u..%u\n",
-				DP_UUID(pool_uuid), part->pcfp_key, PCF_FUNC_EQ,
-				(PCF_FUNC_MAX - 1));
->>>>>>> 4cb25aa7
 			return false;
 		}
 		D_DEBUG(DB_MD, DF_UUID": filter part %u: key(%s) %s "DF_U64"\n",
