/*
 * (C) Copyright 2016-2024 Intel Corporation.
 *
 * SPDX-License-Identifier: BSD-2-Clause-Patent
 */
/**
 * \file
 *
 * ds_pool: Pool Service
 *
 * This file contains the server API methods and the RPC handlers that are both
 * related pool metadata.
 */

#define D_LOGFAC DD_FAC(pool)

#include <daos_srv/pool.h>

#include <fcntl.h>
#include <sys/stat.h>
#include <gurt/telemetry_common.h>
#include <gurt/telemetry_producer.h>
#include <daos_api.h> /* for daos_prop_alloc/_free() */
#include <daos/pool_map.h>
#include <daos/rpc.h>
#include <daos/pool.h>
#include <daos/rsvc.h>
#include <daos_srv/container.h>
#include <daos_srv/daos_mgmt_srv.h>
#include <daos_srv/daos_engine.h>
#include <daos_srv/rdb.h>
#include <daos_srv/rebuild.h>
#include <daos_srv/security.h>
#include <cart/api.h>
#include <cart/iv.h>
#include "rpc.h"
#include "srv_internal.h"
#include "srv_layout.h"
#include "srv_pool_map.h"

#define DAOS_POOL_GLOBAL_VERSION_WITH_HDL_CRED    1
#define DAOS_POOL_GLOBAL_VERSION_WITH_SVC_OPS_KVS 3

#define PS_OPS_PER_SEC                            4096
#define DEFAULT_PS_OPS_ENTRY_AGE_SEC              300ULL
#define MIN_PS_OPS_ENTRY_AGE_SEC                  150
#define MAX_PS_OPS_ENTRY_AGE_SEC                  600
#define DAOS_MD_OPS_AGE_SEC_ENV                   "DAOS_MD_OPS_AGE_SEC"
/*
 * Return the corresponding VOS pool DF version or 0 if pool_global_version is
 * not supported.
 */
uint32_t
ds_pool_get_vos_pool_df_version(uint32_t pool_global_version)
{
	if (pool_global_version >= 3)
		return VOS_POOL_DF_2_6;
	else if (pool_global_version == 2)
		return VOS_POOL_DF_2_4;
	return 0;
}

#define DUP_OP_MIN_RDB_SIZE                       (1 << 30)

/* Pool service crt event */
struct pool_svc_event {
	d_list_t		psv_link;
	d_rank_t		psv_rank;
	uint64_t		psv_incarnation;
	enum crt_event_source	psv_src;
	enum crt_event_type	psv_type;
};

#define DF_PS_EVENT	"rank=%u inc="DF_U64" src=%d type=%d"
#define DP_PS_EVENT(e)	e->psv_rank, e->psv_incarnation, e->psv_src, e->psv_type

#define RECHOOSE_SLEEP_MS 250

/* Pool service crt-event-handling state */
struct pool_svc_events {
	ABT_mutex		pse_mutex;
	ABT_cond		pse_cv;
	d_list_t		pse_queue;
	ABT_thread		pse_handler;
	bool			pse_stop;
};

/* Pool service schedule state */
struct pool_svc_sched {
	ABT_mutex	psc_mutex;		/* only for psc_cv */
	ABT_cond	psc_cv;
	bool		psc_in_progress;
	bool		psc_canceled;
	void	       *psc_arg;
	int		psc_rc;
};

static int
sched_init(struct pool_svc_sched *sched)
{
	int rc;

	rc = ABT_mutex_create(&sched->psc_mutex);
	if (rc != ABT_SUCCESS) {
		return dss_abterr2der(rc);
	}

	rc = ABT_cond_create(&sched->psc_cv);
	if (rc != ABT_SUCCESS) {
		ABT_mutex_free(&sched->psc_mutex);
		return dss_abterr2der(rc);
	}

	sched->psc_in_progress = false;
	sched->psc_canceled = false;
	sched->psc_arg = NULL;
	sched->psc_rc = 0;
	return 0;
}

static void
sched_fini(struct pool_svc_sched *sched)
{
	ABT_cond_free(&sched->psc_cv);
	ABT_mutex_free(&sched->psc_mutex);
}

static void
sched_begin(struct pool_svc_sched *sched, void *arg)
{
	sched->psc_in_progress = true;
	sched->psc_canceled = false;
	sched->psc_arg = arg;
	sched->psc_rc = 0;
}

static void
sched_end(struct pool_svc_sched *sched)
{
	sched->psc_in_progress = false;
	sched->psc_canceled = false;
}

static void
sched_cancel(struct pool_svc_sched *sched)
{
	if (sched->psc_in_progress)
		sched->psc_canceled = true;
}

static void
sched_wait(struct pool_svc_sched *sched)
{
	/*
	 * The CV requires a mutex. We don't otherwise need it for ULTs within
	 * the same xstream.
	 */
	ABT_mutex_lock(sched->psc_mutex);
	while (sched->psc_in_progress)
		ABT_cond_wait(sched->psc_cv, sched->psc_mutex);
	ABT_mutex_unlock(sched->psc_mutex);
}

static void
sched_cancel_and_wait(struct pool_svc_sched *sched)
{
	sched_cancel(sched);
	sched_wait(sched);
}

/* Pool service */
struct pool_svc {
	struct ds_rsvc		ps_rsvc;
	uuid_t                  ps_uuid;     /* pool UUID */
	struct cont_svc        *ps_cont_svc; /* one combined svc for now */
	ABT_rwlock              ps_lock;     /* for DB data */
	rdb_path_t              ps_root;     /* root KVS */
	rdb_path_t              ps_handles;  /* pool handle KVS */
	rdb_path_t              ps_user;     /* pool user attributes KVS */
	rdb_path_t              ps_ops;      /* metadata ops KVS */
	struct ds_pool	       *ps_pool;
	struct pool_svc_events	ps_events;
	uint32_t		ps_global_version;
	int			ps_svc_rf;
	bool                    ps_force_notify; /* MS of PS membership */
	struct pool_svc_sched	ps_reconf_sched;
	struct pool_svc_sched   ps_rfcheck_sched;      /* Check all containers RF for the pool */
	uint32_t                ps_global_map_version; /* global pool map version on all targets */
	uint32_t                ps_ops_enabled;        /* cached ds_pool_prop_svc_ops_enabled */
	uint32_t                ps_ops_max;            /* cached ds_pool_prop_svc_ops_max */
	uint32_t                ps_ops_age;            /* cached ds_pool_prop_svc_ops_age */
};

/* Pool service failed to start */
struct pool_svc_failed {
	uuid_t			psf_uuid;	/* pool UUID */
	int			psf_error;	/* error number */
	d_list_t		psf_link;	/* link to global list */
};

/** serialize operations on pool_svc_failed_list */
static pthread_rwlock_t		psfl_rwlock = PTHREAD_RWLOCK_INITIALIZER;
/* tracking failed pool service */
D_LIST_HEAD(pool_svc_failed_list);

static bool pool_disable_exclude;
static int pool_prop_read(struct rdb_tx *tx, const struct pool_svc *svc,
			  uint64_t bits, daos_prop_t **prop_out);
static int pool_space_query_bcast(crt_context_t ctx, struct pool_svc *svc,
				  uuid_t pool_hdl, struct daos_pool_space *ps);
static int ds_pool_upgrade_if_needed(uuid_t pool_uuid, struct rsvc_hint *po_hint,
				     struct pool_svc *svc, crt_rpc_t *rpc);
static int
find_hdls_to_evict(struct rdb_tx *tx, struct pool_svc *svc, uuid_t **hdl_uuids,
		   size_t *hdl_uuids_size, int *n_hdl_uuids, char *machine);

static inline struct pool_svc *
pool_ds2svc(struct ds_pool_svc *ds_svc)
{
	return (struct pool_svc *)ds_svc;
}

static inline struct ds_pool_svc *
pool_svc2ds(struct pool_svc *svc)
{
	return (struct ds_pool_svc *)svc;
}

static struct pool_svc *
pool_svc_obj(struct ds_rsvc *rsvc)
{
	return container_of(rsvc, struct pool_svc, ps_rsvc);
}

static int
write_map_buf(struct rdb_tx *tx, const rdb_path_t *kvs, struct pool_buf *buf,
	      uint32_t version)
{
	d_iov_t	value;
	int		rc;

	D_DEBUG(DB_MD, "version=%u ntargets=%u ndomains=%u\n", version,
		buf->pb_target_nr, buf->pb_domain_nr);

	/* Write the version. */
	d_iov_set(&value, &version, sizeof(version));
	rc = rdb_tx_update(tx, kvs, &ds_pool_prop_map_version, &value);
	if (rc != 0)
		return rc;

	/* Write the buffer. */
	d_iov_set(&value, buf, pool_buf_size(buf->pb_nr));
	return rdb_tx_update(tx, kvs, &ds_pool_prop_map_buffer, &value);
}

/*
 * Retrieve the pool map buffer address in persistent memory and the pool map
 * version into "map_buf" and "map_version", respectively.
 */
static int
locate_map_buf(struct rdb_tx *tx, const rdb_path_t *kvs, struct pool_buf **buf,
	       uint32_t *version)
{
	uint32_t	ver;
	d_iov_t	value;
	int		rc;

	/* Read the version. */
	d_iov_set(&value, &ver, sizeof(ver));
	rc = rdb_tx_lookup(tx, kvs, &ds_pool_prop_map_version, &value);
	if (rc != 0)
		return rc;

	/* Look up the buffer address. */
	d_iov_set(&value, NULL /* buf */, 0 /* size */);
	rc = rdb_tx_lookup(tx, kvs, &ds_pool_prop_map_buffer, &value);
	if (rc != 0)
		return rc;

	*buf = value.iov_buf;
	*version = ver;
	D_DEBUG(DB_MD, "version=%u ntargets=%u ndomains=%u\n", *version,
		(*buf)->pb_target_nr, (*buf)->pb_domain_nr);
	return 0;
}

/* Callers are responsible for freeing buf with D_FREE. */
static int
read_map_buf(struct rdb_tx *tx, const rdb_path_t *kvs, struct pool_buf **buf,
	     uint32_t *version)
{
	struct pool_buf	       *b;
	size_t			size;
	int			rc;

	rc = locate_map_buf(tx, kvs, &b, version);
	if (rc != 0)
		return rc;
	size = pool_buf_size(b->pb_nr);
	D_ALLOC(*buf, size);
	if (*buf == NULL)
		return -DER_NOMEM;
	memcpy(*buf, b, size);
	return 0;
}

/* Callers are responsible for destroying the object via pool_map_decref(). */
static int
read_map(struct rdb_tx *tx, const rdb_path_t *kvs, struct pool_map **map)
{
	struct pool_buf	       *buf;
	uint32_t		version;
	int			rc;

	rc = locate_map_buf(tx, kvs, &buf, &version);
	if (rc != 0)
		return rc;

	return pool_map_create(buf, version, map);
}

static char *
pool_svc_rdb_path_common(const uuid_t pool_uuid, const char *suffix)
{
	char   *name;
	char   *path;
	int	rc;

	D_ASPRINTF(name, RDB_FILE"pool%s", suffix);
	if (name == NULL)
		return NULL;
	rc = ds_mgmt_tgt_file(pool_uuid, name, NULL /* idx */, &path);
	D_FREE(name);
	if (rc != 0)
		return NULL;
	return path;
}

/* Return a pool service RDB path. */
char *
ds_pool_svc_rdb_path(const uuid_t pool_uuid)
{
	return pool_svc_rdb_path_common(pool_uuid, "");
}

/* copy \a prop to \a prop_def (duplicated default prop) */
static int
pool_prop_default_copy(daos_prop_t *prop_def, daos_prop_t *prop)
{
	struct daos_prop_entry	*entry;
	struct daos_prop_entry	*entry_def;
	int			 i;
	int			 rc;

	if (prop == NULL || prop->dpp_nr == 0 || prop->dpp_entries == NULL)
		return 0;

	for (i = 0; i < prop->dpp_nr; i++) {
		entry = &prop->dpp_entries[i];
		entry_def = daos_prop_entry_get(prop_def, entry->dpe_type);
		D_ASSERTF(entry_def != NULL, "type %d not found in "
			  "default prop.\n", entry->dpe_type);
		switch (entry->dpe_type) {
		case DAOS_PROP_PO_LABEL:
			D_FREE(entry_def->dpe_str);
			D_STRNDUP(entry_def->dpe_str, entry->dpe_str,
				  DAOS_PROP_LABEL_MAX_LEN);
			if (entry_def->dpe_str == NULL)
				return -DER_NOMEM;
			break;
		case DAOS_PROP_PO_OWNER:
		case DAOS_PROP_PO_OWNER_GROUP:
			D_FREE(entry_def->dpe_str);
			D_STRNDUP(entry_def->dpe_str, entry->dpe_str,
				  DAOS_ACL_MAX_PRINCIPAL_LEN);
			if (entry_def->dpe_str == NULL)
				return -DER_NOMEM;
			break;
		case DAOS_PROP_PO_SPACE_RB:
		case DAOS_PROP_PO_SELF_HEAL:
		case DAOS_PROP_PO_RECLAIM:
		case DAOS_PROP_PO_EC_CELL_SZ:
		case DAOS_PROP_PO_REDUN_FAC:
		case DAOS_PROP_PO_EC_PDA:
		case DAOS_PROP_PO_RP_PDA:
		case DAOS_PROP_PO_SVC_REDUN_FAC:
		case DAOS_PROP_PO_PERF_DOMAIN:
		case DAOS_PROP_PO_SVC_OPS_ENABLED:
			entry_def->dpe_val = entry->dpe_val;
			break;
		case DAOS_PROP_PO_POLICY:
			D_FREE(entry_def->dpe_str);
			D_STRNDUP(entry_def->dpe_str, entry->dpe_str,
				  DAOS_PROP_POLICYSTR_MAX_LEN);
			if (entry_def->dpe_str == NULL)
				return -DER_NOMEM;
			break;
		case DAOS_PROP_PO_ACL:
			if (entry->dpe_val_ptr != NULL) {
				struct daos_acl *acl = entry->dpe_val_ptr;

				D_FREE(entry_def->dpe_val_ptr);
				rc = daos_prop_entry_dup_ptr(entry_def, entry,
							     daos_acl_get_size(acl));
				if (rc)
					return rc;
			}
			break;
		case DAOS_PROP_PO_SCRUB_MODE:
			entry_def->dpe_val = entry->dpe_val;
			break;
		case DAOS_PROP_PO_SCRUB_FREQ:
			entry_def->dpe_val = entry->dpe_val;
			break;
		case DAOS_PROP_PO_SCRUB_THRESH:
			entry_def->dpe_val = entry->dpe_val;
			break;
		case DAOS_PROP_PO_GLOBAL_VERSION:
		case DAOS_PROP_PO_UPGRADE_STATUS:
		case DAOS_PROP_PO_OBJ_VERSION:
			D_ERROR("pool property %u could be not set\n", entry->dpe_type);
			return -DER_INVAL;
		default:
			D_ERROR("ignore bad dpt_type %d.\n", entry->dpe_type);
			break;
		}
	}

	/* Validate the result */
	if (!daos_prop_valid(prop_def, true /* pool */, true /* input */)) {
		D_ERROR("properties validation check failed\n");
		return -DER_INVAL;
	}

	return 0;
}

static int
pool_prop_write(struct rdb_tx *tx, const rdb_path_t *kvs, daos_prop_t *prop)
{
	struct daos_prop_entry	*entry;
	d_iov_t			 value;
	int			 i;
	int			 rc = 0;
	uint32_t		 val32;
	uint32_t		 global_ver;

	if (prop == NULL || prop->dpp_nr == 0 || prop->dpp_entries == NULL)
		return 0;

	/*
	 * Determine the global version. In some cases, such as
	 * init_pool_metadata, the global version shall be found in prop, not
	 * in the RDB.
	 */
	entry = daos_prop_entry_get(prop, DAOS_PROP_PO_GLOBAL_VERSION);
	if (entry == NULL || !daos_prop_is_set(entry)) {
		d_iov_set(&value, &val32, sizeof(val32));
		rc = rdb_tx_lookup(tx, kvs, &ds_pool_prop_global_version, &value);
		if (rc && rc != -DER_NONEXIST)
			return rc;
		else if (rc == -DER_NONEXIST)
			global_ver = 0;
		else
			global_ver = val32;
	} else {
		global_ver = entry->dpe_val;
	}
	D_DEBUG(DB_MD, "global version: %u\n", global_ver);

	for (i = 0; i < prop->dpp_nr; i++) {
		entry = &prop->dpp_entries[i];
		switch (entry->dpe_type) {
		case DAOS_PROP_PO_LABEL:
			if (entry->dpe_str == NULL ||
			    strlen(entry->dpe_str) == 0) {
				entry = daos_prop_entry_get(&pool_prop_default,
							    entry->dpe_type);
				D_ASSERT(entry != NULL);
			}
			d_iov_set(&value, entry->dpe_str,
				     strlen(entry->dpe_str));
			rc = rdb_tx_update(tx, kvs, &ds_pool_prop_label,
					   &value);
			break;
		case DAOS_PROP_PO_OWNER:
			d_iov_set(&value, entry->dpe_str,
				     strlen(entry->dpe_str));
			rc = rdb_tx_update(tx, kvs, &ds_pool_prop_owner,
					   &value);
			break;
		case DAOS_PROP_PO_OWNER_GROUP:
			d_iov_set(&value, entry->dpe_str,
				     strlen(entry->dpe_str));
			rc = rdb_tx_update(tx, kvs, &ds_pool_prop_owner_group,
					   &value);
			break;
		case DAOS_PROP_PO_ACL:
			if (entry->dpe_val_ptr != NULL) {
				struct daos_acl *acl;

				acl = entry->dpe_val_ptr;
				d_iov_set(&value, acl, daos_acl_get_size(acl));
				rc = rdb_tx_update(tx, kvs, &ds_pool_prop_acl,
						   &value);
			}
			break;
		case DAOS_PROP_PO_SPACE_RB:
			d_iov_set(&value, &entry->dpe_val,
				     sizeof(entry->dpe_val));
			rc = rdb_tx_update(tx, kvs, &ds_pool_prop_space_rb,
					   &value);
			break;
		case DAOS_PROP_PO_SELF_HEAL:
			d_iov_set(&value, &entry->dpe_val,
				     sizeof(entry->dpe_val));
			rc = rdb_tx_update(tx, kvs, &ds_pool_prop_self_heal,
					   &value);
			break;
		case DAOS_PROP_PO_RECLAIM:
			d_iov_set(&value, &entry->dpe_val,
				     sizeof(entry->dpe_val));
			rc = rdb_tx_update(tx, kvs, &ds_pool_prop_reclaim,
					   &value);
			break;
		case DAOS_PROP_PO_EC_CELL_SZ:
			if (!daos_ec_cs_valid(entry->dpe_val)) {
				D_ERROR("DAOS_PROP_PO_EC_CELL_SZ property value"
					" "DF_U64" should within rage of "
					"["DF_U64", "DF_U64"] and multiplier of "DF_U64"\n",
					entry->dpe_val,
					DAOS_PROP_PO_EC_CELL_SZ_MIN,
					DAOS_PROP_PO_EC_CELL_SZ_MAX,
					DAOS_PROP_PO_EC_CELL_SZ_MIN);
				rc = -DER_INVAL;
				break;
			}
			d_iov_set(&value, &entry->dpe_val,
				     sizeof(entry->dpe_val));
			rc = rdb_tx_update(tx, kvs, &ds_pool_prop_ec_cell_sz,
					   &value);
			break;
		case DAOS_PROP_PO_REDUN_FAC:
			d_iov_set(&value, &entry->dpe_val,
				  sizeof(entry->dpe_val));
			rc = rdb_tx_update(tx, kvs, &ds_pool_prop_redun_fac,
					   &value);
			break;
		case DAOS_PROP_PO_POLICY:
			if (entry->dpe_str == NULL ||
			    strlen(entry->dpe_str) == 0) {
				entry = daos_prop_entry_get(&pool_prop_default,
							    entry->dpe_type);
				D_ASSERT(entry != NULL);
			}
			d_iov_set(&value, entry->dpe_str,
				     strlen(entry->dpe_str));
			rc = rdb_tx_update(tx, kvs, &ds_pool_prop_policy,
					   &value);
			break;
		case DAOS_PROP_PO_SVC_LIST:
			break;
		case DAOS_PROP_PO_EC_PDA:
			if (!daos_ec_pda_valid(entry->dpe_val)) {
				rc = -DER_INVAL;
				break;
			}
			d_iov_set(&value, &entry->dpe_val,
				  sizeof(entry->dpe_val));
			rc = rdb_tx_update(tx, kvs, &ds_pool_prop_ec_pda,
					   &value);
			break;
		case DAOS_PROP_PO_RP_PDA:
			if (!daos_rp_pda_valid(entry->dpe_val)) {
				rc = -DER_INVAL;
				break;
			}
			d_iov_set(&value, &entry->dpe_val,
				   sizeof(entry->dpe_val));
			rc = rdb_tx_update(tx, kvs, &ds_pool_prop_rp_pda,
					   &value);
			break;
		case DAOS_PROP_PO_SCRUB_MODE:
			d_iov_set(&value, &entry->dpe_val,
				  sizeof(entry->dpe_val));
			rc = rdb_tx_update(tx, kvs, &ds_pool_prop_scrub_mode,
					   &value);
			if (rc)
				return rc;
			break;
		case DAOS_PROP_PO_SCRUB_FREQ:
			d_iov_set(&value, &entry->dpe_val,
				  sizeof(entry->dpe_val));
			rc = rdb_tx_update(tx, kvs, &ds_pool_prop_scrub_freq,
					   &value);
			if (rc)
				return rc;
			break;
		case DAOS_PROP_PO_SCRUB_THRESH:
			d_iov_set(&value, &entry->dpe_val,
				  sizeof(entry->dpe_val));
			rc = rdb_tx_update(tx, kvs, &ds_pool_prop_scrub_thresh,
					   &value);
			if (rc)
				return rc;
			break;
		case DAOS_PROP_PO_GLOBAL_VERSION:
			if (entry->dpe_val > DAOS_POOL_GLOBAL_VERSION) {
				rc = -DER_INVAL;
				break;
			}
			val32 = entry->dpe_val;
			d_iov_set(&value, &val32, sizeof(val32));
			rc = rdb_tx_update(tx, kvs, &ds_pool_prop_global_version,
					   &value);
			break;
		case DAOS_PROP_PO_UPGRADE_STATUS:
			if (entry->dpe_val > DAOS_UPGRADE_STATUS_COMPLETED) {
				rc = -DER_INVAL;
				break;
			}
			val32 = entry->dpe_val;
			d_iov_set(&value, &val32, sizeof(val32));
			rc = rdb_tx_update(tx, kvs, &ds_pool_prop_upgrade_status,
					   &value);
			break;
		case DAOS_PROP_PO_PERF_DOMAIN:
			val32 = entry->dpe_val;
			d_iov_set(&value, &val32, sizeof(val32));
			rc = rdb_tx_update(tx, kvs, &ds_pool_prop_perf_domain,
					   &value);
			break;
		case DAOS_PROP_PO_SVC_REDUN_FAC:
			if (global_ver < 2) {
				D_DEBUG(DB_MD, "skip writing svc_redun_fac for global version %u\n",
					global_ver);
				rc = 0;
				break;
			}
			d_iov_set(&value, &entry->dpe_val, sizeof(entry->dpe_val));
			rc = rdb_tx_update(tx, kvs, &ds_pool_prop_svc_redun_fac, &value);
			break;
		case DAOS_PROP_PO_OBJ_VERSION:
			if (entry->dpe_val > DS_POOL_OBJ_VERSION) {
				rc = -DER_INVAL;
				break;
			}
			val32 = entry->dpe_val;
			d_iov_set(&value, &val32, sizeof(val32));
			rc = rdb_tx_update(tx, kvs, &ds_pool_prop_obj_version, &value);
			break;
		case DAOS_PROP_PO_CHECKPOINT_MODE:
			val32 = entry->dpe_val;
			d_iov_set(&value, &val32, sizeof(val32));
			rc = rdb_tx_update(tx, kvs, &ds_pool_prop_checkpoint_mode, &value);
			if (rc)
				return rc;
			break;
		case DAOS_PROP_PO_CHECKPOINT_FREQ:
			val32 = entry->dpe_val;
			if (val32 > DAOS_PROP_PO_CHECKPOINT_FREQ_MAX)
				val32 = DAOS_PROP_PO_CHECKPOINT_FREQ_MAX;
			else if (val32 < DAOS_PROP_PO_CHECKPOINT_FREQ_MIN)
				val32 = DAOS_PROP_PO_CHECKPOINT_FREQ_MIN;
			d_iov_set(&value, &val32, sizeof(val32));
			rc = rdb_tx_update(tx, kvs, &ds_pool_prop_checkpoint_freq, &value);
			if (rc)
				return rc;
			break;
		case DAOS_PROP_PO_CHECKPOINT_THRESH:
			val32 = entry->dpe_val;
			if (val32 > DAOS_PROP_PO_CHECKPOINT_THRESH_MAX)
				val32 = DAOS_PROP_PO_CHECKPOINT_THRESH_MAX;
			else if (val32 < DAOS_PROP_PO_CHECKPOINT_THRESH_MIN)
				val32 = DAOS_PROP_PO_CHECKPOINT_THRESH_MIN;

			d_iov_set(&value, &val32, sizeof(val32));
			rc = rdb_tx_update(tx, kvs, &ds_pool_prop_checkpoint_thresh, &value);
			if (rc)
				return rc;
			break;
		case DAOS_PROP_PO_REINT_MODE:
			val32 = entry->dpe_val;
			d_iov_set(&value, &val32, sizeof(val32));
			rc = rdb_tx_update(tx, kvs, &ds_pool_prop_reint_mode,
					   &value);
			if (rc)
				return rc;
			break;
		case DAOS_PROP_PO_SVC_OPS_ENABLED:
			val32 = entry->dpe_val;
			d_iov_set(&value, &val32, sizeof(val32));
			rc = rdb_tx_update(tx, kvs, &ds_pool_prop_svc_ops_enabled, &value);
			if (rc)
				return rc;
			break;
		default:
			D_ERROR("bad dpe_type %d.\n", entry->dpe_type);
			return -DER_INVAL;
		}
		if (rc) {
			D_ERROR("Failed to update entry type=%d, rc="DF_RC"\n",
				entry->dpe_type, DP_RC(rc));
			break;
		}
	}
	return rc;
}

static uint32_t
get_svc_ops_age(void)
{
	const uint32_t ops_age_default = DEFAULT_PS_OPS_ENTRY_AGE_SEC;
	char          *v;
	int            n;

	v = getenv(DAOS_MD_OPS_AGE_SEC_ENV); /* in MB */
	if (v == NULL)
		return ops_age_default;
	n = atoi(v);
	if ((n < MIN_PS_OPS_ENTRY_AGE_SEC) || (n > MAX_PS_OPS_ENTRY_AGE_SEC)) {
		D_ERROR("metadata ps ops age %d out of range %u..%u; using %u sec\n", n,
			MIN_PS_OPS_ENTRY_AGE_SEC, MAX_PS_OPS_ENTRY_AGE_SEC, ops_age_default);
		return ops_age_default;
	}
	return n;
}

static int
init_pool_metadata(struct rdb_tx *tx, const rdb_path_t *kvs, uint32_t nnodes, const char *group,
		   const d_rank_list_t *ranks, daos_prop_t *prop, uint32_t ndomains,
		   const uint32_t *domains)
{
	struct pool_buf	       *map_buf;
	uint32_t		map_version = 1;
	uint32_t		connectable;
	uint32_t		nhandles = 0;
	d_iov_t			value;
	struct rdb_kvs_attr	attr;
	int			ntargets = nnodes * dss_tgt_nr;
	uint32_t		upgrade_global_version = DAOS_POOL_GLOBAL_VERSION;
	uint32_t                svc_ops_enabled        = 1;
	/* max number of entries in svc_ops KVS: equivalent of max age (sec) x PS_OPS_PER_SEC */
	uint32_t                svc_ops_age;
	uint32_t                svc_ops_max;
	uint32_t                svc_ops_num;
	uint64_t                rdb_size;
	int			rc;
	struct daos_prop_entry *entry;

	rc = gen_pool_buf(NULL /* map */, &map_buf, map_version, ndomains, nnodes, ntargets,
			  domains, dss_tgt_nr);
	if (rc != 0) {
		D_ERROR("failed to generate pool buf, "DF_RC"\n", DP_RC(rc));
		goto out;
	}

	entry = daos_prop_entry_get(prop, DAOS_PROP_PO_REDUN_FAC);
	if (entry) {
		if (entry->dpe_val + 1 > map_buf->pb_domain_nr) {
			D_ERROR("ndomains(%u) could not meet redunc factor(%lu)\n",
				map_buf->pb_domain_nr, entry->dpe_val);
			D_GOTO(out_map_buf, rc = -DER_INVAL);
		}
	}

	/* Initialize the pool map properties. */
	rc = write_map_buf(tx, kvs, map_buf, map_version);
	if (rc != 0) {
		D_ERROR("failed to write map properties, "DF_RC"\n", DP_RC(rc));
		goto out_map_buf;
	}

	rc = pool_prop_write(tx, kvs, prop);
	if (rc != 0) {
		D_ERROR("failed to write props, "DF_RC"\n", DP_RC(rc));
		goto out_map_buf;
	}

	/* Write connectable property */
	connectable = 1;
	d_iov_set(&value, &connectable, sizeof(connectable));
	rc = rdb_tx_update(tx, kvs, &ds_pool_prop_connectable, &value);
	if (rc != 0) {
		D_ERROR("failed to write connectable prop, "DF_RC"\n",
			DP_RC(rc));
		goto out_map_buf;
	}

	/**
	 * Firstly write upgrading global version, so resuming could figure
	 * out what is target global version of upgrading, use this to reject
	 * resuming pool upgrading if DAOS software upgraded again.
	 */
	d_iov_set(&value, &upgrade_global_version, sizeof(upgrade_global_version));
	rc = rdb_tx_update(tx, kvs, &ds_pool_prop_upgrade_global_version, &value);
	if (rc != 0) {
		D_ERROR("failed to write upgrade global version prop, "DF_RC"\n",
			DP_RC(rc));
		goto out_map_buf;
	}

	/* Write the handle properties. */
	d_iov_set(&value, &nhandles, sizeof(nhandles));
	rc = rdb_tx_update(tx, kvs, &ds_pool_prop_nhandles, &value);
	if (rc != 0) {
		D_ERROR("failed to update handle props, "DF_RC"\n", DP_RC(rc));
		goto out_map_buf;
	}
	attr.dsa_class = RDB_KVS_GENERIC;
	attr.dsa_order = 16;
	rc = rdb_tx_create_kvs(tx, kvs, &ds_pool_prop_handles, &attr);
	if (rc != 0) {
		D_ERROR("failed to create handle prop KVS, "DF_RC"\n",
			DP_RC(rc));
		goto out_map_buf;
	}

	/* Create pool user attributes KVS */
	rc = rdb_tx_create_kvs(tx, kvs, &ds_pool_attr_user, &attr);
	if (rc != 0) {
		D_ERROR("failed to create user attr KVS, "DF_RC"\n", DP_RC(rc));
		goto out_map_buf;
	}

	/* Create pool service operations KVS */
	attr.dsa_class = RDB_KVS_LEXICAL;
	attr.dsa_order = 16;
	rc = rdb_tx_create_kvs(tx, kvs, &ds_pool_prop_svc_ops, &attr);
	if (rc != 0) {
		D_ERROR("failed to create service ops KVS, " DF_RC "\n", DP_RC(rc));
		goto out_map_buf;
	}

	/* Determine if duplicate service operations detection will be enabled */
	entry = daos_prop_entry_get(prop, DAOS_PROP_PO_SVC_OPS_ENABLED);
	if (entry)
		svc_ops_enabled = entry->dpe_val;
	if (svc_ops_enabled) {
		rc = rdb_get_size(tx->dt_db, &rdb_size);
		if (rc != 0)
			goto out_map_buf;
		if (rdb_size < DUP_OP_MIN_RDB_SIZE) {
			svc_ops_enabled = 0;
			D_WARN("pool duplicate ops detection disabled due to rdb size %zu < %u\n",
			       rdb_size, DUP_OP_MIN_RDB_SIZE);
		}
	}
	d_iov_set(&value, &svc_ops_enabled, sizeof(svc_ops_enabled));
	rc = rdb_tx_update(tx, kvs, &ds_pool_prop_svc_ops_enabled, &value);
	if (rc != 0) {
		DL_ERROR(rc, "failed to set svc_ops_enabled");
		goto out_map_buf;
	}

	/* Maximum number of RPCs that may be kept in svc_ops.
	 * Default: number of RPCs equivalent to PS_OPS_PER_SEC x DEFAULT_PS_OPS_ENTRY_AGE_SEC.
	 */
	svc_ops_age = get_svc_ops_age();
	svc_ops_max = PS_OPS_PER_SEC * svc_ops_age;
	svc_ops_num = 0;
	d_iov_set(&value, &svc_ops_age, sizeof(svc_ops_age));
	rc = rdb_tx_update(tx, kvs, &ds_pool_prop_svc_ops_age, &value);
	if (rc != 0) {
		DL_ERROR(rc, "failed to set svc_ops_age");
		goto out_map_buf;
	}
	d_iov_set(&value, &svc_ops_max, sizeof(svc_ops_max));
	rc = rdb_tx_update(tx, kvs, &ds_pool_prop_svc_ops_max, &value);
	if (rc != 0) {
		DL_ERROR(rc, "failed to set svc_ops_max");
		goto out_map_buf;
	}
	d_iov_set(&value, &svc_ops_num, sizeof(svc_ops_num));
	rc = rdb_tx_update(tx, kvs, &ds_pool_prop_svc_ops_num, &value);
	if (rc != 0)
		DL_ERROR(rc, "failed to set svc_ops_num");

out_map_buf:
	pool_buf_free(map_buf);
out:
	return rc;
}

/*
 * The svc_rf parameter inputs the pool service redundancy factor, while
 * ranks->rl_nr outputs how many replicas are actually selected, which may be
 * less than the number of replicas required to achieve the pool service
 * redundancy factor. If the return value is 0, callers are responsible for
 * calling d_rank_list_free(*ranksp).
 */
static int
select_svc_ranks(int svc_rf, struct pool_buf *map_buf, uint32_t map_version,
		 d_rank_list_t **ranksp)
{
	struct pool_map *map;
	d_rank_list_t    replicas = {0};
	d_rank_list_t   *to_add;
	d_rank_list_t   *to_remove;
	int              rc;

	rc = pool_map_create(map_buf, map_version, &map);
	if (rc != 0)
		return rc;

	rc = ds_pool_plan_svc_reconfs(svc_rf, map, &replicas, CRT_NO_RANK /* self */,
				      false /* filter_only */, &to_add, &to_remove);
	pool_map_decref(map);
	if (rc != 0)
		return rc;
	D_ASSERTF(to_remove->rl_nr == 0, "to_remove=%u\n", to_remove->rl_nr);
	d_rank_list_free(to_remove);

	d_rank_list_sort(to_add);

	*ranksp = to_add;
	return 0;
}

/* TODO: replace all rsvc_complete_rpc() calls in this file with pool_rsvc_complete_rpc() */

/*
 * Returns:
 *
 *   RSVC_CLIENT_RECHOOSE	Instructs caller to retry RPC starting from rsvc_client_choose()
 *   RSVC_CLIENT_PROCEED	OK; proceed to process the reply
 */
static int
pool_rsvc_client_complete_rpc(struct rsvc_client *client, const crt_endpoint_t *ep,
			      int rc_crt, struct pool_op_out *out)
{
	int rc;

	rc = rsvc_client_complete_rpc(client, ep, rc_crt, out->po_rc, &out->po_hint);
	if (rc == RSVC_CLIENT_RECHOOSE ||
	    (rc == RSVC_CLIENT_PROCEED && daos_rpc_retryable_rc(out->po_rc))) {
		return RSVC_CLIENT_RECHOOSE;
	}
	return RSVC_CLIENT_PROCEED;
}

/**
 * Create a (combined) pool(/container) service. This method shall be called on
 * a single storage node in the pool. If the return value is 0, the caller is
 * responsible for freeing \a svc_addrs with d_rank_list_free.
 *
 * Note that if the return value is nonzero, the caller is responsible for
 * stopping and destroying any PS replicas that may have been created. This
 * behavior is tailored for ds_mgmt_create_pool, who will clean up all pool
 * resources upon errors.
 *
 * \param[in]		pool_uuid	pool UUID
 * \param[in]		ntargets	number of targets in the pool
 * \param[in]		group		crt group ID (unused now)
 * \param[in]		target_addrs	list of \a ntargets target ranks
 * \param[in]		ndomains	number of domains the pool spans over
 * \param[in]		domains		serialized domain tree
 * \param[in]		prop		pool properties (must include a valid
 *					pool service redundancy factor)
 * \param[out]		svc_addrs	returns the list of pool service
 *					replica ranks
 */
int
ds_pool_svc_dist_create(const uuid_t pool_uuid, int ntargets, const char *group,
			d_rank_list_t *target_addrs, int ndomains, uint32_t *domains,
			daos_prop_t *prop, d_rank_list_t **svc_addrs)
{
	struct daos_prop_entry *svc_rf_entry;
	struct pool_buf	       *map_buf;
	uint32_t		map_version = 1;
	d_rank_list_t	       *ranks;
	d_iov_t			psid;
	struct rsvc_client	client;
	struct dss_module_info *info = dss_get_module_info();
	crt_endpoint_t		ep;
	crt_rpc_t	       *rpc;
	struct daos_prop_entry *lbl_ent;
	struct daos_prop_entry *def_lbl_ent;
	struct pool_create_out *out;
	struct d_backoff_seq	backoff_seq;
	uuid_t                  pi_hdl_uuid;
	uint64_t                req_time   = 0;
	int			n_attempts = 0;
	int			rc;

	/* Check for default label supplied via property. */
	def_lbl_ent = daos_prop_entry_get(&pool_prop_default, DAOS_PROP_PO_LABEL);
	D_ASSERT(def_lbl_ent != NULL);
	lbl_ent = daos_prop_entry_get(prop, DAOS_PROP_PO_LABEL);
	if (lbl_ent != NULL) {
		if (strncmp(def_lbl_ent->dpe_str, lbl_ent->dpe_str,
			    DAOS_PROP_LABEL_MAX_LEN) == 0) {
			D_ERROR(DF_UUID": label is the same as default label\n",
				DP_UUID(pool_uuid));
			D_GOTO(out, rc = -DER_INVAL);
		}
	}

	D_ASSERTF(ntargets == target_addrs->rl_nr, "ntargets=%d num=%u\n",
		  ntargets, target_addrs->rl_nr);

	rc = gen_pool_buf(NULL /* map */, &map_buf, map_version, ndomains, target_addrs->rl_nr,
			  target_addrs->rl_nr * dss_tgt_nr, domains, dss_tgt_nr);
	if (rc != 0)
		goto out;

	svc_rf_entry = daos_prop_entry_get(prop, DAOS_PROP_PO_SVC_REDUN_FAC);
	D_ASSERT(svc_rf_entry != NULL && !(svc_rf_entry->dpe_flags & DAOS_PROP_ENTRY_NOT_SET));
	D_ASSERTF(daos_svc_rf_is_valid(svc_rf_entry->dpe_val), DF_U64"\n", svc_rf_entry->dpe_val);

	D_DEBUG(DB_MD, DF_UUID": creating PS: ntargets=%d ndomains=%d svc_rf="DF_U64"\n",
		DP_UUID(pool_uuid), ntargets, ndomains, svc_rf_entry->dpe_val);

	rc = select_svc_ranks(svc_rf_entry->dpe_val, map_buf, map_version, &ranks);
	if (rc != 0)
		goto out_map_buf;

	d_iov_set(&psid, (void *)pool_uuid, sizeof(uuid_t));
	rc = ds_rsvc_dist_start(DS_RSVC_CLASS_POOL, &psid, pool_uuid, ranks, RDB_NIL_TERM,
				DS_RSVC_CREATE, true /* bootstrap */, ds_rsvc_get_md_cap());
	if (rc != 0)
		D_GOTO(out_ranks, rc);

	rc = rsvc_client_init(&client, ranks);
	if (rc != 0)
		D_GOTO(out_ranks, rc);

	rc = d_backoff_seq_init(&backoff_seq, 0 /* nzeros */, 16 /* factor */,
				8 /* next (ms) */, 1 << 10 /* max (ms) */);
	D_ASSERTF(rc == 0, "d_backoff_seq_init: "DF_RC"\n", DP_RC(rc));

rechoose:
	/* Create a POOL_CREATE request. */
	ep.ep_grp = NULL;
	rc = rsvc_client_choose(&client, &ep);
	if (rc != 0) {
		D_ERROR(DF_UUID": cannot find pool service: "DF_RC"\n",
			DP_UUID(pool_uuid), DP_RC(rc));
		goto out_backoff_seq;
	}
	if (n_attempts == 0)
		/*
		 * This is our first attempt. Use a non-null pi_hdl to ask the
		 * chosen PS replica to campaign.
		 */
		uuid_generate(pi_hdl_uuid);
	else
		uuid_clear(pi_hdl_uuid);

	rc = pool_req_create(info->dmi_ctx, &ep, POOL_CREATE, pool_uuid, pi_hdl_uuid, &req_time,
			     &rpc);
	if (rc != 0) {
		DL_ERROR(rc, DF_UUID ": failed to create POOL_CREATE RPC", DP_UUID(pool_uuid));
		goto out_backoff_seq;
	}
	/* We could send map_buf to simplify things. */
	pool_create_in_set_data(rpc, target_addrs, prop, ndomains, ntargets, domains);

	/* Send the POOL_CREATE request. */
	rc = dss_rpc_send(rpc);
	n_attempts++;
	out = crt_reply_get(rpc);
	D_ASSERT(out != NULL);
	rc = rsvc_client_complete_rpc(&client, &ep, rc,
				      rc == 0 ? out->pro_op.po_rc : -DER_IO,
				      rc == 0 ? &out->pro_op.po_hint : NULL);
	if (rc == RSVC_CLIENT_RECHOOSE ||
	    (rc == RSVC_CLIENT_PROCEED && daos_rpc_retryable_rc(out->pro_op.po_rc))) {
		crt_req_decref(rpc);
		dss_sleep(d_backoff_seq_next(&backoff_seq));
		D_GOTO(rechoose, rc);
	}
	rc = out->pro_op.po_rc;
	if (rc != 0) {
		D_ERROR(DF_UUID": failed to create pool: "DF_RC"\n",
			DP_UUID(pool_uuid), DP_RC(rc));
		D_GOTO(out_rpc, rc);
	}

	rc = d_rank_list_dup(svc_addrs, ranks);

out_rpc:
	crt_req_decref(rpc);
out_backoff_seq:
	d_backoff_seq_fini(&backoff_seq);
	rsvc_client_fini(&client);
	/*
	 * Intentionally skip cleaning up the PS replicas. See the function
	 * documentation above.
	 */
out_ranks:
	d_rank_list_free(ranks);
out_map_buf:
	D_FREE(map_buf);
out:
	return rc;
}

/** Stop any local PS replica for \a pool_uuid. */
int
ds_pool_svc_stop(uuid_t pool_uuid)
{
	d_iov_t	id;
	int	rc;

	d_iov_set(&id, pool_uuid, sizeof(uuid_t));

	rc = ds_rsvc_stop(DS_RSVC_CLASS_POOL, &id, RDB_NIL_TERM, false /* destroy */);
	if (rc == -DER_ALREADY) {
		D_DEBUG(DB_MD, DF_UUID": ds_rsvc_stop: "DF_RC"\n", DP_UUID(pool_uuid), DP_RC(rc));
		rc = 0;
	}

	return rc;
}

static int
pool_svc_name_cb(d_iov_t *id, char **name)
{
	char *s;

	if (id->iov_len != sizeof(uuid_t))
		return -DER_INVAL;
	D_ALLOC(s, DAOS_UUID_STR_SIZE);
	if (s == NULL)
		return -DER_NOMEM;
	uuid_unparse_lower(id->iov_buf, s);
	s[8] = '\0'; /* strlen(DF_UUID) */
	*name = s;
	return 0;
}

static int
pool_svc_locate_cb(d_iov_t *id, char **path)
{
	char *s;

	if (id->iov_len != sizeof(uuid_t))
		return -DER_INVAL;
	s = ds_pool_svc_rdb_path(id->iov_buf);
	if (s == NULL)
		return -DER_NOMEM;
	*path = s;
	return 0;
}

static int
pool_svc_alloc_cb(d_iov_t *id, struct ds_rsvc **rsvc)
{
	struct pool_svc	       *svc;
	int			rc;

	if (id->iov_len != sizeof(uuid_t)) {
		rc = -DER_INVAL;
		goto err;
	}

	D_ALLOC_PTR(svc);
	if (svc == NULL) {
		rc = -DER_NOMEM;
		goto err;
	}

	d_iov_set(&svc->ps_rsvc.s_id, svc->ps_uuid, sizeof(uuid_t));

	uuid_copy(svc->ps_uuid, id->iov_buf);
	D_INIT_LIST_HEAD(&svc->ps_events.pse_queue);
	svc->ps_events.pse_handler = ABT_THREAD_NULL;
	svc->ps_svc_rf = -1;
	svc->ps_force_notify = false;

	rc = ABT_rwlock_create(&svc->ps_lock);
	if (rc != ABT_SUCCESS) {
		D_ERROR("failed to create ps_lock: %d\n", rc);
		rc = dss_abterr2der(rc);
		goto err_svc;
	}

	rc = rdb_path_init(&svc->ps_root);
	if (rc != 0)
		goto err_lock;
	rc = rdb_path_push(&svc->ps_root, &rdb_path_root_key);
	if (rc != 0)
		goto err_root;

	rc = rdb_path_clone(&svc->ps_root, &svc->ps_handles);
	if (rc != 0)
		goto err_root;
	rc = rdb_path_push(&svc->ps_handles, &ds_pool_prop_handles);
	if (rc != 0)
		goto err_handles;

	rc = rdb_path_clone(&svc->ps_root, &svc->ps_user);
	if (rc != 0)
		goto err_handles;
	rc = rdb_path_push(&svc->ps_user, &ds_pool_attr_user);
	if (rc != 0)
		goto err_user;
	rc = rdb_path_clone(&svc->ps_root, &svc->ps_ops);
	if (rc != 0)
		goto err_user;
	rc = rdb_path_push(&svc->ps_ops, &ds_pool_prop_svc_ops);
	if (rc != 0)
		goto err_svcops;

	rc = ABT_mutex_create(&svc->ps_events.pse_mutex);
	if (rc != ABT_SUCCESS) {
		rc = dss_abterr2der(rc);
		goto err_user;
	}

	rc = ABT_cond_create(&svc->ps_events.pse_cv);
	if (rc != ABT_SUCCESS) {
		rc = dss_abterr2der(rc);
		goto err_events_mutex;
	}

	rc = sched_init(&svc->ps_reconf_sched);
	if (rc != 0)
		goto err_events_cv;

	rc = sched_init(&svc->ps_rfcheck_sched);
	if (rc != 0)
		goto err_sched;

	rc = ds_cont_svc_init(&svc->ps_cont_svc, svc->ps_uuid, 0 /* id */,
			      &svc->ps_rsvc);
	if (rc != 0)
		goto err_cont_rf_sched;

	*rsvc = &svc->ps_rsvc;
	return 0;
err_cont_rf_sched:
	sched_fini(&svc->ps_rfcheck_sched);
err_sched:
	sched_fini(&svc->ps_reconf_sched);
err_events_cv:
	ABT_cond_free(&svc->ps_events.pse_cv);
err_events_mutex:
	ABT_mutex_free(&svc->ps_events.pse_mutex);
err_svcops:
	rdb_path_fini(&svc->ps_ops);
err_user:
	rdb_path_fini(&svc->ps_user);
err_handles:
	rdb_path_fini(&svc->ps_handles);
err_root:
	rdb_path_fini(&svc->ps_root);
err_lock:
	ABT_rwlock_free(&svc->ps_lock);
err_svc:
	D_FREE(svc);
err:
	return rc;
}

static void
pool_svc_put(struct pool_svc *svc)
{
	ds_rsvc_put(&svc->ps_rsvc);
}

/* Disable all pools exclusion */
void
ds_pool_disable_exclude(void)
{
	pool_disable_exclude = true;
}

void
ds_pool_enable_exclude(void)
{
	pool_disable_exclude = false;
}

static int
queue_event(struct pool_svc *svc, d_rank_t rank, uint64_t incarnation, enum crt_event_source src,
	    enum crt_event_type type)
{
	struct pool_svc_events *events = &svc->ps_events;
	struct pool_svc_event  *event;

	D_ALLOC_PTR(event);
	if (event == NULL)
		return -DER_NOMEM;

	event->psv_rank = rank;
	event->psv_incarnation = incarnation;
	event->psv_src = src;
	event->psv_type = type;

	D_DEBUG(DB_MD, DF_UUID": queuing event: "DF_PS_EVENT"\n", DP_UUID(svc->ps_uuid),
		DP_PS_EVENT(event));

	ABT_mutex_lock(events->pse_mutex);
	d_list_add_tail(&event->psv_link, &events->pse_queue);
	ABT_cond_broadcast(events->pse_cv);
	ABT_mutex_unlock(events->pse_mutex);
	return 0;
}

static void
discard_events(d_list_t *queue)
{
	struct pool_svc_event  *event;
	struct pool_svc_event  *tmp;

	d_list_for_each_entry_safe(event, tmp, queue, psv_link) {
		D_DEBUG(DB_MD, "discard event: "DF_PS_EVENT"\n", DP_PS_EVENT(event));
		d_list_del_init(&event->psv_link);
		D_FREE(event);
	}
}

static int pool_svc_exclude_rank(struct pool_svc *svc, d_rank_t rank);

static void
handle_event(struct pool_svc *svc, struct pool_svc_event *event)
{
	int rc;

	if ((event->psv_src != CRT_EVS_GRPMOD && event->psv_src != CRT_EVS_SWIM) ||
	    (event->psv_type == CRT_EVT_DEAD && pool_disable_exclude)) {
		D_DEBUG(DB_MD, "ignore event: "DF_PS_EVENT" exclude=%d\n", DP_PS_EVENT(event),
			pool_disable_exclude);
		goto out;
	}

	if (event->psv_rank == dss_self_rank() && event->psv_src == CRT_EVS_GRPMOD &&
	    event->psv_type == CRT_EVT_DEAD) {
		D_DEBUG(DB_MGMT, "ignore exclusion of self\n");
		goto out;
	}

	D_DEBUG(DB_MD, DF_UUID": handling event: "DF_PS_EVENT"\n", DP_UUID(svc->ps_uuid),
		DP_PS_EVENT(event));

	if (event->psv_src == CRT_EVS_SWIM && event->psv_type == CRT_EVT_ALIVE) {
		/*
		 * Check if the rank is up in the pool map. If in the future we
		 * add automatic reintegration below, for instance, we may need
		 * to not only take svc->ps_lock, but also employ an RDB TX by
		 * the book.
		 */
		ABT_rwlock_rdlock(svc->ps_pool->sp_lock);
		rc = ds_pool_map_rank_up(svc->ps_pool->sp_map, event->psv_rank);
		ABT_rwlock_unlock(svc->ps_pool->sp_lock);
		if (!rc)
			goto out;

		/*
		 * The rank is up in the pool map. Request a pool map
		 * distribution just in case the rank has recently restarted
		 * and does not have a copy of the pool map.
		 */
		ds_rsvc_request_map_dist(&svc->ps_rsvc);
		D_DEBUG(DB_MD, DF_UUID": requested map dist for rank %u\n", DP_UUID(svc->ps_uuid),
			event->psv_rank);
	} else if (event->psv_type == CRT_EVT_DEAD) {
		daos_prop_t		prop = {0};
		struct daos_prop_entry *entry;

		rc = ds_pool_iv_prop_fetch(svc->ps_pool, &prop);
		if (rc != 0) {
			D_ERROR(DF_UUID": failed to fetch properties: "DF_RC"\n",
				DP_UUID(svc->ps_uuid), DP_RC(rc));
			goto out;
		}

		entry = daos_prop_entry_get(&prop, DAOS_PROP_PO_SELF_HEAL);
		D_ASSERT(entry != NULL);
		if (!(entry->dpe_val & DAOS_SELF_HEAL_AUTO_EXCLUDE)) {
			D_DEBUG(DB_MD, DF_UUID": self healing is disabled\n",
				DP_UUID(svc->ps_uuid));
			goto out_prop;
		}

		rc = pool_svc_exclude_rank(svc, event->psv_rank);
		if (rc != 0) {
			D_ERROR(DF_UUID": failed to exclude rank %u: "DF_RC"\n",
				DP_UUID(svc->ps_uuid), event->psv_rank, DP_RC(rc));
			goto out_prop;
		}

		D_DEBUG(DB_MD, DF_UUID": excluded rank %u\n", DP_UUID(svc->ps_uuid),
			event->psv_rank);
out_prop:
		daos_prop_fini(&prop);
	}

out:
	return;
}

static void
events_handler(void *arg)
{
	struct pool_svc	       *svc = arg;
	struct pool_svc_events *events = &svc->ps_events;

	D_DEBUG(DB_MD, DF_UUID": starting\n", DP_UUID(svc->ps_uuid));

	for (;;) {
		struct pool_svc_event  *event = NULL;
		bool			stop;

		ABT_mutex_lock(events->pse_mutex);
		for (;;) {
			stop = events->pse_stop;
			if (stop) {
				discard_events(&events->pse_queue);
				break;
			}
			if (!d_list_empty(&events->pse_queue)) {
				event = d_list_entry(events->pse_queue.next, struct pool_svc_event,
						     psv_link);
				d_list_del_init(&event->psv_link);
				break;
			}
			sched_cond_wait(events->pse_cv, events->pse_mutex);
		}
		ABT_mutex_unlock(events->pse_mutex);
		if (stop)
			break;

		handle_event(svc, event);

		D_FREE(event);
		ABT_thread_yield();
	}

	D_DEBUG(DB_MD, DF_UUID": stopping\n", DP_UUID(svc->ps_uuid));
}

static bool
events_pending(struct pool_svc *svc)
{
	return !d_list_empty(&svc->ps_events.pse_queue);
}

static void
ds_pool_crt_event_cb(d_rank_t rank, uint64_t incarnation, enum crt_event_source src,
		     enum crt_event_type type, void *arg)
{
	struct pool_svc	       *svc = arg;
	int			rc;

	rc = queue_event(svc, rank, incarnation, src, type);
	if (rc != 0)
		D_ERROR(DF_UUID": failed to queue event: "DF_PS_EVENT": "DF_RC"\n",
			DP_UUID(svc->ps_uuid), rank, incarnation, src, type, DP_RC(rc));
}

static int pool_svc_check_node_status(struct pool_svc *svc);

static int
init_events(struct pool_svc *svc)
{
	struct pool_svc_events *events = &svc->ps_events;
	int			rc;

	D_ASSERT(d_list_empty(&events->pse_queue));
	D_ASSERT(events->pse_handler == ABT_THREAD_NULL);
	D_ASSERT(events->pse_stop == false);

	if (!engine_in_check()) {
		rc = crt_register_event_cb(ds_pool_crt_event_cb, svc);
		if (rc != 0) {
			D_ERROR(DF_UUID": failed to register event callback: "DF_RC"\n",
				DP_UUID(svc->ps_uuid), DP_RC(rc));
			goto err;
		}
	}

	/*
	 * Note that events happened during the status-based recovery may
	 * appear twice in the event queue: one queued by the event callback,
	 * and one queued by the recovery.
	 */
	rc = pool_svc_check_node_status(svc);
	if (rc != 0) {
		D_ERROR(DF_UUID": failed to create event handler: "DF_RC"\n",
			DP_UUID(svc->ps_uuid), DP_RC(rc));
		goto err_cb;
	}

	rc = dss_ult_create(events_handler, svc, DSS_XS_SELF, 0, 0, &events->pse_handler);
	if (rc != 0) {
		D_ERROR(DF_UUID": failed to create event handler: "DF_RC"\n",
			DP_UUID(svc->ps_uuid), DP_RC(rc));
		goto err_cb;
	}

	return 0;

err_cb:
	if (!engine_in_check())
		crt_unregister_event_cb(ds_pool_crt_event_cb, svc);
	discard_events(&events->pse_queue);
err:
	return rc;
}

static void
fini_events(struct pool_svc *svc)
{
	struct pool_svc_events *events = &svc->ps_events;
	int			rc;

	D_ASSERT(events->pse_handler != ABT_THREAD_NULL);

	if (!engine_in_check())
		crt_unregister_event_cb(ds_pool_crt_event_cb, svc);

	ABT_mutex_lock(events->pse_mutex);
	events->pse_stop = true;
	ABT_cond_broadcast(events->pse_cv);
	ABT_mutex_unlock(events->pse_mutex);

	rc = ABT_thread_join(events->pse_handler);
	D_ASSERTF(rc == 0, DF_RC"\n", DP_RC(rc));
	ABT_thread_free(&events->pse_handler);
	events->pse_handler = ABT_THREAD_NULL;
	events->pse_stop = false;
}

static void
pool_svc_free_cb(struct ds_rsvc *rsvc)
{
	struct pool_svc *svc = pool_svc_obj(rsvc);

	ds_cont_svc_fini(&svc->ps_cont_svc);
	sched_fini(&svc->ps_reconf_sched);
	sched_fini(&svc->ps_rfcheck_sched);
	ABT_cond_free(&svc->ps_events.pse_cv);
	ABT_mutex_free(&svc->ps_events.pse_mutex);
	rdb_path_fini(&svc->ps_ops);
	rdb_path_fini(&svc->ps_user);
	rdb_path_fini(&svc->ps_handles);
	rdb_path_fini(&svc->ps_root);
	ABT_rwlock_free(&svc->ps_lock);
	D_FREE(svc);
}

/*
 * Initialize and update svc->ps_pool with map_buf and map_version. This
 * ensures that svc->ps_pool matches the latest pool map.
 */
static int
init_svc_pool(struct pool_svc *svc, struct pool_buf *map_buf,
	      uint32_t map_version, uint64_t term)
{
	struct ds_pool *pool;
	int		rc;

	rc = ds_pool_lookup(svc->ps_uuid, &pool);
	if (rc) {
		D_ERROR(DF_UUID": failed to get ds_pool: %d\n",
			DP_UUID(svc->ps_uuid), rc);
		return rc;
	}
	rc = ds_pool_tgt_map_update(pool, map_buf, map_version);
	if (rc != 0) {
		ds_pool_put(pool);
		return rc;
	}
	ds_pool_iv_ns_update(pool, dss_self_rank(), term);

	D_ASSERT(svc->ps_pool == NULL);
	svc->ps_pool = pool;
	return 0;
}

/* Finalize svc->ps_pool. */
static void
fini_svc_pool(struct pool_svc *svc)
{
	D_ASSERT(svc->ps_pool != NULL);
	ds_pool_put(svc->ps_pool);
	svc->ps_pool = NULL;
}

/* Is the primary group initialized (i.e., version > 0)? */
static bool
primary_group_initialized(void)
{
	uint32_t	version;
	int		rc;

	rc = crt_group_version(NULL /* grp */, &version);
	D_ASSERTF(rc == 0, "crt_group_version: "DF_RC"\n", DP_RC(rc));
	return (version > 0);
}

/*
 * Check the layout versions and read the pool map. If the DB is empty, return
 * positive error number DER_UNINIT. If the return value is 0, the caller is
 * responsible for freeing *map_buf_out with D_FREE eventually.
 */
int
ds_pool_svc_load(struct rdb_tx *tx, uuid_t uuid, rdb_path_t *root, uint32_t *global_version_out,
		 struct pool_buf **map_buf_out, uint32_t *map_version_out)
{
	uuid_t			uuid_tmp;
	d_iov_t			value;
	uint32_t		global_version;
	struct pool_buf	       *map_buf;
	uint32_t		map_version;
	bool                    version_exists  = false;
<<<<<<< HEAD
=======
	bool                    rdb_size_ok     = false;
	uint32_t                svc_ops_enabled = 0;
	uint32_t                svc_ops_max     = 0;
	uint32_t                svc_ops_age     = 0;
	uint64_t                rdb_size;
	struct daos_prop_entry *svc_rf_entry;
>>>>>>> 2a2e2f1d
	int			rc;

	/*
	 * For the ds_notify_ras_eventf calls below, use a copy to avoid
	 * casting the uuid pointer.
	 */
	uuid_copy(uuid_tmp, uuid);

	/* Check the layout version. */
	d_iov_set(&value, &global_version, sizeof(global_version));
	rc = rdb_tx_lookup(tx, root, &ds_pool_prop_global_version, &value);
	if (rc == -DER_NONEXIST) {
		/*
		 * This DB may be new or incompatible. Check the existence of
		 * the pool map to find out which is the case. (See the
		 * references to version_exists below.)
		 */
		D_DEBUG(DB_MD, DF_UUID": no layout version\n", DP_UUID(uuid));
		goto check_map;
	} else if (rc != 0) {
		D_ERROR(DF_UUID": failed to look up layout version: "DF_RC"\n",
			DP_UUID(uuid), DP_RC(rc));
		goto out;
	}
	version_exists = true;

	/**
	 * downgrading the DAOS software of an upgraded pool report
	 * a proper RAS error.
	 */
	if (global_version > DAOS_POOL_GLOBAL_VERSION) {
		ds_notify_ras_eventf(RAS_POOL_DF_INCOMPAT, RAS_TYPE_INFO,
				     RAS_SEV_ERROR, NULL /* hwid */,
				     NULL /* rank */, NULL /* inc */,
				     NULL /* jobid */,
				     &uuid_tmp, NULL /* cont */,
				     NULL /* objid */, NULL /* ctlop */,
				     NULL /* data */,
				     "incompatible layout version: %u larger than "
				     "%u", global_version,
				     DAOS_POOL_GLOBAL_VERSION);
		rc = -DER_DF_INCOMPT;
		goto out;
	}

check_map:
	rc = read_map_buf(tx, root, &map_buf, &map_version);
	if (rc != 0) {
		if (rc == -DER_NONEXIST && !version_exists) {
			/*
			 * This DB is new. Note that if the layout version
			 * exists, then the pool map must also exist;
			 * otherwise, it is an error.
			 */
			D_DEBUG(DB_MD, DF_UUID": new db\n", DP_UUID(uuid));
			rc = DER_UNINIT; /* positive error number */
		} else {
			D_ERROR(DF_UUID": failed to read pool map buffer: "DF_RC"\n",
				DP_UUID(uuid), DP_RC(rc));
		}
		goto out;
	}

	if (!version_exists)
		/* This could also be a 1.x pool, which we assume nobody cares. */
		D_DEBUG(DB_MD, DF_UUID": assuming 2.0\n", DP_UUID(uuid));

	D_ASSERTF(rc == 0, DF_RC"\n", DP_RC(rc));
	*global_version_out = global_version;
	*map_buf_out = map_buf;
	*map_version_out = map_version;
out:
	return rc;
}

/*
 * Read the DB for map_buf, map_version, and prop. If the return value is 0,
 * the caller is responsible for freeing *map_buf_out and *prop_out eventually.
 */
static int
read_db_for_stepping_up(struct pool_svc *svc, struct pool_buf **map_buf_out,
			uint32_t *map_version_out, daos_prop_t **prop_out)
{
	struct rdb_tx		tx;
	struct pool_buf	       *map_buf;
	uint32_t		map_version;
	daos_prop_t	       *prop = NULL;
	bool                    rdb_size_ok     = false;
	uint32_t                svc_ops_enabled = 0;
	uint64_t                rdb_size;
	d_iov_t			value;
	struct daos_prop_entry *svc_rf_entry;
	int			rc;

	rc = rdb_tx_begin(svc->ps_rsvc.s_db, svc->ps_rsvc.s_term, &tx);
	if (rc != 0)
		goto out;
	ABT_rwlock_rdlock(svc->ps_lock);

	rc = ds_pool_svc_load(&tx, svc->ps_uuid, &svc->ps_root, &svc->ps_global_version, &map_buf,
			      &map_version);
	if (rc != 0)
		goto out_lock;

	rc = pool_prop_read(&tx, svc, DAOS_PO_QUERY_PROP_ALL, &prop);
	if (rc != 0) {
		D_ERROR(DF_UUID": failed to read pool properties: "DF_RC"\n",
			DP_UUID(svc->ps_uuid), DP_RC(rc));
		daos_prop_free(prop);
		goto out_map_buf;
	}

	svc_rf_entry = daos_prop_entry_get(prop, DAOS_PROP_PO_SVC_REDUN_FAC);
	D_ASSERT(svc_rf_entry != NULL);
	if (daos_prop_is_set(svc_rf_entry))
		svc->ps_svc_rf = svc_rf_entry->dpe_val;
	else
		svc->ps_svc_rf = -1;

	/* Check if duplicate operations detection is enabled, for informative debug log */
	rc = rdb_get_size(svc->ps_rsvc.s_db, &rdb_size);
	if (rc != 0)
		goto out_lock;
	rdb_size_ok = (rdb_size >= DUP_OP_MIN_RDB_SIZE);

	d_iov_set(&value, &svc_ops_enabled, sizeof(svc_ops_enabled));
	rc = rdb_tx_lookup(&tx, &svc->ps_root, &ds_pool_prop_svc_ops_enabled, &value);
	if (rc == -DER_NONEXIST) {
		rc = 0;
	} else if (rc != 0) {
		D_ERROR(DF_UUID ": failed to lookup svc_ops_enabled: " DF_RC "\n",
			DP_UUID(svc->ps_uuid), DP_RC(rc));
		goto out_lock;
	}
	svc->ps_ops_enabled = svc_ops_enabled;

	d_iov_set(&value, &svc_ops_max, sizeof(svc_ops_max));
	rc = rdb_tx_lookup(&tx, &svc->ps_root, &ds_pool_prop_svc_ops_max, &value);
	if (rc == -DER_NONEXIST) {
		rc = 0;
	} else if (rc != 0) {
		DL_ERROR(rc, DF_UUID ": failed to lookup svc_ops_max", DP_UUID(svc->ps_uuid));
		goto out_lock;
	}
	svc->ps_ops_max = svc_ops_max;

	d_iov_set(&value, &svc_ops_age, sizeof(svc_ops_age));
	rc = rdb_tx_lookup(&tx, &svc->ps_root, &ds_pool_prop_svc_ops_age, &value);
	if (rc == -DER_NONEXIST) {
		rc = 0;
	} else if (rc != 0) {
		DL_ERROR(rc, DF_UUID ": failed to lookup svc_ops_age", DP_UUID(svc->ps_uuid));
		goto out_lock;
	}
	svc->ps_ops_age = svc_ops_age;

	D_DEBUG(DB_MD,
		DF_UUID ": duplicate ops detection %s (rdb size " DF_U64 " %s %u minimum), "
			"max entries %u, max entry age %u sec\n",
		DP_UUID(svc->ps_uuid), svc_ops_enabled ? "enabled" : "disabled", rdb_size,
		rdb_size_ok ? ">=" : "<", DUP_OP_MIN_RDB_SIZE, svc_ops_max, svc_ops_age);

	D_ASSERTF(rc == 0, DF_RC"\n", DP_RC(rc));
	*map_buf_out = map_buf;
	*map_version_out = map_version;
	*prop_out = prop;
out_map_buf:
	if (rc != 0)
		D_FREE(map_buf);

out_lock:
	ABT_rwlock_unlock(svc->ps_lock);
	rdb_tx_end(&tx);
out:
	return rc;
}

int
ds_pool_svc_rf_to_nreplicas(int svc_rf)
{
	D_ASSERTF(daos_svc_rf_is_valid(svc_rf), "%d out of range\n", svc_rf);
	return svc_rf * 2 + 1;
}

int
ds_pool_svc_rf_from_nreplicas(int nreplicas)
{
	int svc_rf;

	D_ASSERTF(nreplicas > 0, "%d out of range\n", nreplicas);
	if (nreplicas % 2 == 0)
		svc_rf = (nreplicas - 1) / 2;
	else
		svc_rf = nreplicas / 2;
	if (svc_rf > DAOS_PROP_PO_SVC_REDUN_FAC_MAX)
		svc_rf = DAOS_PROP_PO_SVC_REDUN_FAC_MAX;
	return svc_rf;
}

/*
 * There might be some rank status inconsistency, let's check and
 * fix it.
 */
static int
pool_svc_check_node_status(struct pool_svc *svc)
{
	struct pool_domain     *doms;
	int			doms_cnt;
	int			i;
	int			rc = 0;

	if (pool_disable_exclude) {
		D_DEBUG(DB_MD, DF_UUID": skip: exclusion disabled\n", DP_UUID(svc->ps_uuid));
		return 0;
	}

	D_DEBUG(DB_MD, DF_UUID": checking node status\n", DP_UUID(svc->ps_uuid));
	ABT_rwlock_rdlock(svc->ps_pool->sp_lock);
	doms_cnt = pool_map_find_nodes(svc->ps_pool->sp_map, PO_COMP_ID_ALL,
				       &doms);
	D_ASSERT(doms_cnt >= 0);
	for (i = 0; i < doms_cnt; i++) {
		struct swim_member_state state;

		/* Only check if UPIN server is excluded or dead for now */
		if (!(doms[i].do_comp.co_status & PO_COMP_ST_UPIN))
			continue;

		rc = crt_rank_state_get(crt_group_lookup(NULL),
					doms[i].do_comp.co_rank, &state);
		if (rc != 0 && rc != -DER_NONEXIST) {
			D_ERROR("failed to get status of rank %u: %d\n",
				doms[i].do_comp.co_rank, rc);
			break;
		}

		/* Since there is a big chance the INACTIVE node will become
		 * ACTIVE soon, let's only evict the DEAD node rank for the
		 * moment.
		 */
		D_DEBUG(DB_REBUILD, "rank/state %d/%d\n",
			doms[i].do_comp.co_rank,
			rc == -DER_NONEXIST ? -1 : state.sms_status);
		if (rc == -DER_NONEXIST || state.sms_status == SWIM_MEMBER_DEAD) {
			rc = queue_event(svc, doms[i].do_comp.co_rank, 0 /* incarnation */,
					 rc == -DER_NONEXIST ? CRT_EVS_GRPMOD : CRT_EVS_SWIM,
					 CRT_EVT_DEAD);
			if (rc) {
				D_ERROR("failed to exclude rank %u: %d\n",
					doms[i].do_comp.co_rank, rc);
				break;
			}
		}
	}
	ABT_rwlock_unlock(svc->ps_pool->sp_lock);
	return rc;
}

/*
 * Log a NOTE of as well as print a message. Arguments may be evaluated more
 * than once.
 */
#define DS_POOL_NOTE_PRINT(fmt, ...) do {							\
	D_NOTE(fmt, ## __VA_ARGS__);								\
	D_PRINT(fmt, ## __VA_ARGS__);								\
} while (0)

static int pool_svc_schedule(struct pool_svc *svc, struct pool_svc_sched *sched,
			     void (*func)(void *), void *arg, bool for_chk);
static int pool_svc_schedule_reconf(struct pool_svc *svc, struct pool_map *map,
				    uint32_t map_version_for, bool sync_remove, bool for_chk);
static void pool_svc_rfcheck_ult(void *arg);

static int
pool_svc_step_up_cb(struct ds_rsvc *rsvc)
{
	struct pool_svc	       *svc = pool_svc_obj(rsvc);
	struct pool_buf	       *map_buf = NULL;
	uint32_t		map_version;
	uuid_t			pool_hdl_uuid;
	uuid_t			cont_hdl_uuid;
	daos_prop_t	       *prop = NULL;
	bool			cont_svc_up = false;
	bool			events_initialized = false;
	d_rank_t		rank = dss_self_rank();
	int			rc;

	/*
	 * If this is the only voting replica, it may have become the leader
	 * without doing any RPC. The primary group may have yet to be
	 * initialized by the MS. Proceeding with such a primary group may
	 * result in unnecessary rank exclusions (see the
	 * pool_svc_check_node_status call below). Wait for the primary group
	 * initialization by retrying the leader election (rate-limited by
	 * rdb_timerd). (If there's at least one other voting replica, at least
	 * one RPC must have been done, so the primary group must have been
	 * initialized at this point.)
	 */
	if (!primary_group_initialized())
		return -DER_GRPVER;

	rc = read_db_for_stepping_up(svc, &map_buf, &map_version, &prop);
	if (rc != 0)
		goto out;

	rc = init_svc_pool(svc, map_buf, map_version, svc->ps_rsvc.s_term);
	if (rc != 0)
		goto out;

	/*
	 * Just in case the previous leader didn't complete distributing the
	 * latest pool map. This doesn't need to be undone if we encounter an
	 * error below.
	 */
	ds_rsvc_request_map_dist(&svc->ps_rsvc);

	rc = ds_cont_svc_step_up(svc->ps_cont_svc);
	if (rc != 0)
		goto out;
	cont_svc_up = true;

	rc = init_events(svc);
	if (rc != 0)
		goto out;
	events_initialized = true;

	/*
	 * Just in case the previous leader didn't finish the last series of
	 * reconfigurations or the last MS notification.
	 */
	svc->ps_force_notify = true;
	rc = pool_svc_schedule_reconf(svc, NULL /* map */, map_version, false /* sync_remove */,
				      false /* for_chk */);
	if (rc == -DER_OP_CANCELED) {
		DL_INFO(rc, DF_UUID": not scheduling pool service reconfiguration",
			DP_UUID(svc->ps_uuid));
	} else if (rc != 0) {
		DL_ERROR(rc, DF_UUID": failed to schedule pool service reconfiguration",
			 DP_UUID(svc->ps_uuid));
		goto out;
	}

	rc = pool_svc_schedule(svc, &svc->ps_rfcheck_sched, pool_svc_rfcheck_ult, NULL /* arg */,
			       false /* for_chk */);
	if (rc != 0) {
		DL_ERROR(rc, DF_UUID": failed to schedule RF check", DP_UUID(svc->ps_uuid));
		goto out;
	}

	rc = ds_pool_iv_prop_update(svc->ps_pool, prop);
	if (rc) {
		D_ERROR("ds_pool_iv_prop_update failed: " DF_RC "\n", DP_RC(rc));
		D_GOTO(out, rc);
	}

	if (!uuid_is_null(svc->ps_pool->sp_srv_cont_hdl)) {
		uuid_copy(pool_hdl_uuid, svc->ps_pool->sp_srv_pool_hdl);
		uuid_copy(cont_hdl_uuid, svc->ps_pool->sp_srv_cont_hdl);
	} else {
		uuid_generate(pool_hdl_uuid);
		uuid_generate(cont_hdl_uuid);
		/* Only copy server handle to make is_from_srv() check correctly, and
		 * container server handle will not be copied here, otherwise
		 * ds_pool_iv_refresh_hdl will not open the server container handle.
		 */
		uuid_copy(svc->ps_pool->sp_srv_pool_hdl, pool_hdl_uuid);
	}

	rc = ds_pool_iv_srv_hdl_update(svc->ps_pool, pool_hdl_uuid,
				       cont_hdl_uuid);
	if (rc) {
		D_ERROR("ds_pool_iv_srv_hdl_update failed: " DF_RC "\n", DP_RC(rc));
		D_GOTO(out, rc);
	}

	/* resume pool upgrade if needed */
	rc = ds_pool_upgrade_if_needed(svc->ps_uuid, NULL, svc, NULL);
	if (rc != 0)
		goto out;

	rc = ds_rebuild_regenerate_task(svc->ps_pool, prop);
	if (rc != 0)
		goto out;

	DS_POOL_NOTE_PRINT(DF_UUID": rank %u became pool service leader "DF_U64": srv_pool_hdl="
			   DF_UUID" srv_cont_hdl="DF_UUID"\n", DP_UUID(svc->ps_uuid), rank,
			   svc->ps_rsvc.s_term, DP_UUID(pool_hdl_uuid), DP_UUID(cont_hdl_uuid));
out:
	if (rc != 0) {
		if (events_initialized)
			fini_events(svc);
		sched_cancel_and_wait(&svc->ps_rfcheck_sched);
		sched_cancel_and_wait(&svc->ps_reconf_sched);
		if (cont_svc_up)
			ds_cont_svc_step_down(svc->ps_cont_svc);
		if (svc->ps_pool != NULL)
			fini_svc_pool(svc);
	}
	if (map_buf != NULL)
		D_FREE(map_buf);
	if (prop != NULL)
		daos_prop_free(prop);
	if (rc < 0)
		ds_pool_failed_add(svc->ps_uuid, rc);
	else if (rc == 0)
		ds_pool_failed_remove(svc->ps_uuid);
	return rc;
}

static void
pool_svc_step_down_cb(struct ds_rsvc *rsvc)
{
	struct pool_svc	       *svc = pool_svc_obj(rsvc);
	d_rank_t		rank = dss_self_rank();

	fini_events(svc);
	sched_cancel_and_wait(&svc->ps_reconf_sched);
	sched_cancel_and_wait(&svc->ps_rfcheck_sched);
	ds_cont_svc_step_down(svc->ps_cont_svc);
	fini_svc_pool(svc);

	DS_POOL_NOTE_PRINT(DF_UUID": rank %u no longer pool service leader "DF_U64"\n",
			   DP_UUID(svc->ps_uuid), rank, svc->ps_rsvc.s_term);
}

static void
pool_svc_drain_cb(struct ds_rsvc *rsvc)
{
}

static int
pool_svc_map_dist_cb(struct ds_rsvc *rsvc)
{
	struct pool_svc	       *svc = pool_svc_obj(rsvc);
	struct rdb_tx		tx;
	struct pool_buf	       *map_buf = NULL;
	uint32_t		map_version;
	int			rc;

	/* Read the pool map into map_buf and map_version. */
	rc = rdb_tx_begin(rsvc->s_db, rsvc->s_term, &tx);
	if (rc != 0)
		goto out;
	ABT_rwlock_rdlock(svc->ps_lock);
	rc = read_map_buf(&tx, &svc->ps_root, &map_buf, &map_version);
	ABT_rwlock_unlock(svc->ps_lock);
	rdb_tx_end(&tx);
	if (rc != 0) {
		DL_ERROR(rc, DF_UUID ": failed to read pool map buffer", DP_UUID(svc->ps_uuid));
		goto out;
	}

	rc = ds_pool_iv_map_update(svc->ps_pool, map_buf, map_version);
	if (rc != 0) {
		DL_ERROR(rc, DF_UUID ": failed to distribute pool map %u", DP_UUID(svc->ps_uuid),
			 map_version);
		D_GOTO(out, rc);
	}
	svc->ps_global_map_version = max(svc->ps_global_map_version, map_version);
out:
	if (map_buf != NULL)
		D_FREE(map_buf);
	return rc;
}

static struct ds_rsvc_class pool_svc_rsvc_class = {
	.sc_name	= pool_svc_name_cb,
	.sc_locate	= pool_svc_locate_cb,
	.sc_alloc	= pool_svc_alloc_cb,
	.sc_free	= pool_svc_free_cb,
	.sc_step_up	= pool_svc_step_up_cb,
	.sc_step_down	= pool_svc_step_down_cb,
	.sc_drain	= pool_svc_drain_cb,
	.sc_map_dist	= pool_svc_map_dist_cb
};

void
ds_pool_rsvc_class_register(void)
{
	ds_rsvc_class_register(DS_RSVC_CLASS_POOL, &pool_svc_rsvc_class);
}

void
ds_pool_rsvc_class_unregister(void)
{
	ds_rsvc_class_unregister(DS_RSVC_CLASS_POOL);
}

static int
pool_svc_lookup(uuid_t uuid, struct pool_svc **svcp)
{
	struct ds_rsvc *rsvc;
	d_iov_t	id;
	int		rc;

	d_iov_set(&id, uuid, sizeof(uuid_t));
	rc = ds_rsvc_lookup(DS_RSVC_CLASS_POOL, &id, &rsvc);
	if (rc != 0)
		return rc;
	*svcp = pool_svc_obj(rsvc);
	return 0;
}

static int
pool_svc_lookup_leader(uuid_t uuid, struct pool_svc **svcp,
		       struct rsvc_hint *hint)
{
	struct ds_rsvc *rsvc;
	d_iov_t	id;
	int		rc;

	rc = ds_pool_failed_lookup(uuid);
	if (rc) {
		D_ERROR(DF_UUID": failed to start: "DF_RC"\n",
			DP_UUID(uuid), DP_RC(rc));
		return -DER_NO_SERVICE;
	}

	d_iov_set(&id, uuid, sizeof(uuid_t));
	rc = ds_rsvc_lookup_leader(DS_RSVC_CLASS_POOL, &id, &rsvc, hint);
	if (rc != 0)
		return rc;
	*svcp = pool_svc_obj(rsvc);
	return 0;
}

static void
pool_svc_put_leader(struct pool_svc *svc)
{
	ds_rsvc_put_leader(&svc->ps_rsvc);
}

int
ds_pool_svc_lookup_leader(uuid_t uuid, struct ds_pool_svc **ds_svcp, struct rsvc_hint *hint)
{
	struct pool_svc	*svc = NULL;
	int		 rc;

	rc = pool_svc_lookup_leader(uuid, &svc, hint);
	if (rc == 0)
		*ds_svcp = pool_svc2ds(svc);

	return rc;
}

void
ds_pool_svc_put_leader(struct ds_pool_svc *ds_svc)
{
	struct pool_svc	*svc = pool_ds2svc(ds_svc);

	if (svc != NULL)
		ds_rsvc_put_leader(&svc->ps_rsvc);
}

/** Look up container service \a pool_uuid. */
int
ds_pool_cont_svc_lookup_leader(uuid_t pool_uuid, struct cont_svc **svcp,
			       struct rsvc_hint *hint)
{
	struct pool_svc	       *pool_svc;
	int			rc;

	rc = pool_svc_lookup_leader(pool_uuid, &pool_svc, hint);
	if (rc != 0)
		return rc;
	*svcp = pool_svc->ps_cont_svc;
	return 0;
}

int ds_pool_failed_add(uuid_t uuid, int rc)
{
	struct pool_svc_failed	*psf;
	int ret = 0;

	if (rc == 0)
		return 0;

	D_RWLOCK_WRLOCK(&psfl_rwlock);
	d_list_for_each_entry(psf, &pool_svc_failed_list, psf_link) {
		if (uuid_compare(psf->psf_uuid, uuid) == 0) {
			ret = 0;
			goto out;
		}
	}

	D_ALLOC_PTR(psf);
	if (psf == NULL) {
		ret = -DER_NOMEM;
		goto out;
	}

	uuid_copy(psf->psf_uuid, uuid);
	psf->psf_error = rc;
	d_list_add_tail(&psf->psf_link, &pool_svc_failed_list);
out:
	D_RWLOCK_UNLOCK(&psfl_rwlock);
	return ret;
}

void ds_pool_failed_remove(uuid_t uuid)
{
	struct pool_svc_failed	*psf;
	struct pool_svc_failed	*tmp;

	D_RWLOCK_WRLOCK(&psfl_rwlock);
	d_list_for_each_entry_safe(psf, tmp, &pool_svc_failed_list, psf_link) {
		if (uuid_compare(psf->psf_uuid, uuid) == 0) {
			d_list_del_init(&psf->psf_link);
			D_FREE(psf);
			break;
		}
	}
	D_RWLOCK_UNLOCK(&psfl_rwlock);
}

/* return error if failed pool found, otherwise 0 is returned */
int ds_pool_failed_lookup(uuid_t uuid)
{
	struct pool_svc_failed	*psf;

	D_RWLOCK_RDLOCK(&psfl_rwlock);
	d_list_for_each_entry(psf, &pool_svc_failed_list, psf_link) {
		if (uuid_compare(psf->psf_uuid, uuid) == 0) {
			D_RWLOCK_UNLOCK(&psfl_rwlock);
			return psf->psf_error;
		}
	}
	D_RWLOCK_UNLOCK(&psfl_rwlock);

	return 0;
}

/*
 * Try to start the pool. If a pool service RDB exists, start it. Continue the
 * iteration upon errors as other pools may still be able to work.
 */
static int
start_one(uuid_t uuid, void *varg)
{
	char	       *path;
	d_iov_t		id;
	struct stat	st;
	int		rc;

	D_DEBUG(DB_MD, DF_UUID": starting pool\n", DP_UUID(uuid));

	rc = ds_pool_start(uuid);
	if (rc != 0) {
		D_ERROR(DF_UUID": failed to start pool: %d\n", DP_UUID(uuid),
			rc);
		ds_pool_failed_add(uuid, rc);
		return 0;
	}

	/*
	 * Check if an RDB file exists, to avoid unnecessary error messages
	 * from the ds_rsvc_start() call.
	 */
	path = ds_pool_svc_rdb_path(uuid);
	if (path == NULL) {
		D_ERROR(DF_UUID": failed to allocate rdb path\n",
			DP_UUID(uuid));
		return 0;
	}
	rc = stat(path, &st);
	D_FREE(path);
	if (rc != 0) {
		if (errno != ENOENT)
			D_ERROR(DF_UUID": failed to check rdb existence: %d\n",
				DP_UUID(uuid), errno);
		return 0;
	}

	d_iov_set(&id, uuid, sizeof(uuid_t));
	ds_rsvc_start(DS_RSVC_CLASS_POOL, &id, uuid, RDB_NIL_TERM, DS_RSVC_START /* mode */,
		      0 /* size */, NULL /* replicas */, NULL /* arg */);
	return 0;
}

static void
pool_start_all(void *arg)
{
	int rc;

	/* Scan the storage and start all pool services. */
	rc = ds_mgmt_tgt_pool_iterate(start_one, NULL /* arg */);
	if (rc != 0)
		D_ERROR("failed to scan all pool services: "DF_RC"\n",
			DP_RC(rc));
}

int
ds_pool_start_with_svc(uuid_t uuid)
{
	return start_one(uuid, NULL);
}

/* Note that this function is currently called from the main xstream. */
int
ds_pool_start_all(void)
{
	ABT_thread	thread;
	int		rc;

	/* Create a ULT to call ds_rsvc_start() in xstream 0. */
	rc = dss_ult_create(pool_start_all, NULL /* arg */, DSS_XS_SYS,
			    0 /* tgt_idx */, 0 /* stack_size */, &thread);
	if (rc != 0) {
		D_ERROR("failed to create pool start ULT: "DF_RC"\n",
			DP_RC(rc));
		return rc;
	}
	ABT_thread_join(thread);
	ABT_thread_free(&thread);
	return 0;
}

static int
stop_one(uuid_t uuid, void *varg)
{
	D_DEBUG(DB_MD, DF_UUID": stopping pool\n", DP_UUID(uuid));
	ds_pool_stop(uuid);
	return 0;
}

static void
pool_stop_all(void *arg)
{
	int	rc;

	rc = ds_rsvc_stop_all(DS_RSVC_CLASS_POOL);
	if (rc != 0)
		D_ERROR("failed to stop all pool svcs: "DF_RC"\n", DP_RC(rc));

	ds_pool_hdl_delete_all();

	rc = ds_mgmt_tgt_pool_iterate(stop_one, NULL /* arg */);
	if (rc != 0)
		D_ERROR("failed to stop all pools: "DF_RC"\n", DP_RC(rc));
}

/*
 * Note that this function is currently called from the main xstream to save
 * one ULT creation.
 */
int
ds_pool_stop_all(void)
{
	ABT_thread	thread;
	int		rc;

	/* Create a ULT to stop pools, since it requires TLS */
	rc = dss_ult_create(pool_stop_all, NULL /* arg */, DSS_XS_SYS,
			    0 /* tgt_idx */, 0 /* stack_size */, &thread);
	if (rc != 0) {
		D_ERROR("failed to create pool stop ULT: "DF_RC"\n",
			DP_RC(rc));
		return rc;
	}
	ABT_thread_free(&thread);

	return 0;
}

static int
bcast_create(crt_context_t ctx, struct pool_svc *svc, crt_opcode_t opcode,
	     crt_bulk_t bulk_hdl, crt_rpc_t **rpc)
{
	return ds_pool_bcast_create(ctx, svc->ps_pool, DAOS_POOL_MODULE, opcode,
				    DAOS_POOL_VERSION, rpc, bulk_hdl, NULL, NULL);
}

/**
 * Retrieve the latest leader hint from \a db and fill it into \a hint.
 *
 * \param[in]	db	database
 * \param[out]	hint	rsvc hint
 */
void
ds_pool_set_hint(struct rdb *db, struct rsvc_hint *hint)
{
	int rc;

	rc = rdb_get_leader(db, &hint->sh_term, &hint->sh_rank);
	if (rc != 0)
		return;
	hint->sh_flags |= RSVC_HINT_VALID;
}

static int
pool_prop_read(struct rdb_tx *tx, const struct pool_svc *svc, uint64_t bits,
	       daos_prop_t **prop_out)
{
	daos_prop_t	*prop;
	d_iov_t		 value;
	uint64_t	 val;
	uint64_t	 bit;
	uint32_t	 idx = 0, nr = 0, val32 = 0, global_ver;
	int		 rc;

	for (bit = DAOS_PO_QUERY_PROP_BIT_START;
	     bit <= DAOS_PO_QUERY_PROP_BIT_END; bit++) {
		if (bits & (1L << bit))
			nr++;
	}
	if (nr == 0)
		return 0;

	/* get pool global version */
	d_iov_set(&value, &val32, sizeof(val32));
	rc = rdb_tx_lookup(tx, &svc->ps_root, &ds_pool_prop_global_version,
			   &value);
	if (rc && rc != -DER_NONEXIST)
		return rc;
	else if (rc == -DER_NONEXIST)
		global_ver = 0;
	else
		global_ver = val32;

	prop = daos_prop_alloc(nr);
	if (prop == NULL)
		return -DER_NOMEM;
	if (bits & DAOS_PO_QUERY_PROP_LABEL) {
		d_iov_set(&value, NULL, 0);
		rc = rdb_tx_lookup(tx, &svc->ps_root, &ds_pool_prop_label,
				   &value);
		if (rc != 0)
			D_GOTO(out_prop, rc);
		if (value.iov_len > DAOS_PROP_LABEL_MAX_LEN) {
			D_ERROR("bad label length %zu (> %d).\n", value.iov_len,
				DAOS_PROP_LABEL_MAX_LEN);
			D_GOTO(out_prop, rc = -DER_IO);
		}
		D_ASSERT(idx < nr);
		prop->dpp_entries[idx].dpe_type = DAOS_PROP_PO_LABEL;
		D_STRNDUP(prop->dpp_entries[idx].dpe_str, value.iov_buf,
			  value.iov_len);
		if (prop->dpp_entries[idx].dpe_str == NULL)
			D_GOTO(out_prop, rc = -DER_NOMEM);
		idx++;
	}
	if (bits & DAOS_PO_QUERY_PROP_SPACE_RB) {
		d_iov_set(&value, &val, sizeof(val));
		rc = rdb_tx_lookup(tx, &svc->ps_root, &ds_pool_prop_space_rb,
				   &value);
		if (rc != 0)
			D_GOTO(out_prop, rc);
		D_ASSERT(idx < nr);
		prop->dpp_entries[idx].dpe_type = DAOS_PROP_PO_SPACE_RB;
		prop->dpp_entries[idx].dpe_val = val;
		idx++;
	}
	if (bits & DAOS_PO_QUERY_PROP_SELF_HEAL) {
		d_iov_set(&value, &val, sizeof(val));
		rc = rdb_tx_lookup(tx, &svc->ps_root, &ds_pool_prop_self_heal,
				   &value);
		if (rc != 0)
			D_GOTO(out_prop, rc);
		D_ASSERT(idx < nr);
		prop->dpp_entries[idx].dpe_type = DAOS_PROP_PO_SELF_HEAL;
		prop->dpp_entries[idx].dpe_val = val;
		idx++;
	}
	if (bits & DAOS_PO_QUERY_PROP_RECLAIM) {
		d_iov_set(&value, &val, sizeof(val));
		rc = rdb_tx_lookup(tx, &svc->ps_root, &ds_pool_prop_reclaim,
				   &value);
		if (rc != 0)
			D_GOTO(out_prop, rc);
		D_ASSERT(idx < nr);
		prop->dpp_entries[idx].dpe_type = DAOS_PROP_PO_RECLAIM;
		prop->dpp_entries[idx].dpe_val = val;
		idx++;
	}
	if (bits & DAOS_PO_QUERY_PROP_EC_CELL_SZ) {
		d_iov_set(&value, &val, sizeof(val));
		rc = rdb_tx_lookup(tx, &svc->ps_root, &ds_pool_prop_ec_cell_sz,
				   &value);
		if (rc != 0)
			D_GOTO(out_prop, rc);
		D_ASSERT(idx < nr);
		prop->dpp_entries[idx].dpe_type = DAOS_PROP_PO_EC_CELL_SZ;
		prop->dpp_entries[idx].dpe_val = val;
		idx++;
	}
	if (bits & DAOS_PO_QUERY_PROP_REDUN_FAC) {
		d_iov_set(&value, &val, sizeof(val));
		rc = rdb_tx_lookup(tx, &svc->ps_root, &ds_pool_prop_redun_fac,
				   &value);
		/**
		 * For upgrading, redunc fac might not exist, use
		 * default(0) for this case.
		 */
		if (rc == -DER_NONEXIST && global_ver < 1) {
			rc = 0;
			val = DAOS_PROP_PO_REDUN_FAC_DEFAULT;
		} else if (rc != 0) {
			D_GOTO(out_prop, rc);
		}
		D_ASSERT(idx < nr);
		prop->dpp_entries[idx].dpe_type = DAOS_PROP_PO_REDUN_FAC;
		prop->dpp_entries[idx].dpe_val = val;
		idx++;
	}
	if (bits & DAOS_PO_QUERY_PROP_ACL) {
		d_iov_set(&value, NULL, 0);
		rc = rdb_tx_lookup(tx, &svc->ps_root, &ds_pool_prop_acl,
				   &value);
		if (rc != 0)
			D_GOTO(out_prop, rc);
		D_ASSERT(idx < nr);
		prop->dpp_entries[idx].dpe_type = DAOS_PROP_PO_ACL;
		D_ALLOC(prop->dpp_entries[idx].dpe_val_ptr, value.iov_buf_len);
		if (prop->dpp_entries[idx].dpe_val_ptr == NULL)
			D_GOTO(out_prop, rc = -DER_NOMEM);
		memcpy(prop->dpp_entries[idx].dpe_val_ptr, value.iov_buf,
		       value.iov_buf_len);
		idx++;
	}
	if (bits & DAOS_PO_QUERY_PROP_OWNER) {
		d_iov_set(&value, NULL, 0);
		rc = rdb_tx_lookup(tx, &svc->ps_root, &ds_pool_prop_owner,
				   &value);
		if (rc != 0)
			D_GOTO(out_prop, rc);
		if (value.iov_len > DAOS_ACL_MAX_PRINCIPAL_LEN) {
			D_ERROR("bad owner length %zu (> %d).\n", value.iov_len,
				DAOS_ACL_MAX_PRINCIPAL_LEN);
			D_GOTO(out_prop, rc = -DER_IO);
		}
		D_ASSERT(idx < nr);
		prop->dpp_entries[idx].dpe_type = DAOS_PROP_PO_OWNER;
		D_STRNDUP(prop->dpp_entries[idx].dpe_str, value.iov_buf,
			  value.iov_len);
		if (prop->dpp_entries[idx].dpe_str == NULL)
			D_GOTO(out_prop, rc = -DER_NOMEM);
		idx++;
	}
	if (bits & DAOS_PO_QUERY_PROP_OWNER_GROUP) {
		d_iov_set(&value, NULL, 0);
		rc = rdb_tx_lookup(tx, &svc->ps_root, &ds_pool_prop_owner_group,
				   &value);
		if (rc != 0)
			D_GOTO(out_prop, rc);
		if (value.iov_len > DAOS_ACL_MAX_PRINCIPAL_LEN) {
			D_ERROR("bad owner group length %zu (> %d).\n",
				value.iov_len,
				DAOS_ACL_MAX_PRINCIPAL_LEN);
			D_GOTO(out_prop, rc = -DER_IO);
		}
		D_ASSERT(idx < nr);
		prop->dpp_entries[idx].dpe_type = DAOS_PROP_PO_OWNER_GROUP;
		D_STRNDUP(prop->dpp_entries[idx].dpe_str, value.iov_buf,
			  value.iov_len);
		if (prop->dpp_entries[idx].dpe_str == NULL)
			D_GOTO(out_prop, rc = -DER_NOMEM);
		idx++;
	}
	if (bits & DAOS_PO_QUERY_PROP_SVC_LIST) {
		d_rank_list_t	*svc_list = NULL;

		d_iov_set(&value, NULL, 0);
		rc = rdb_get_ranks(svc->ps_rsvc.s_db, &svc_list);
		if (rc) {
			D_ERROR("get svc list failed: rc " DF_RC "\n", DP_RC(rc));
			D_GOTO(out_prop, rc);
		}
		prop->dpp_entries[idx].dpe_type = DAOS_PROP_PO_SVC_LIST;
		prop->dpp_entries[idx].dpe_val_ptr = svc_list;
		idx++;
	}

	if (bits & DAOS_PO_QUERY_PROP_EC_PDA) {
		d_iov_set(&value, &val, sizeof(val));
		rc = rdb_tx_lookup(tx, &svc->ps_root, &ds_pool_prop_ec_pda,
				   &value);
		D_ASSERT(idx < nr);
		if (rc == -DER_NONEXIST && global_ver < 1)
			val = DAOS_PROP_PO_EC_PDA_DEFAULT;
		else  if (rc != 0)
			D_GOTO(out_prop, rc);
		prop->dpp_entries[idx].dpe_type = DAOS_PROP_PO_EC_PDA;
		prop->dpp_entries[idx].dpe_val = val;
		if (rc == -DER_NONEXIST) {
			rc = 0;
			prop->dpp_entries[idx].dpe_flags |= DAOS_PROP_ENTRY_NOT_SET;
		}
		idx++;
	}
	if (bits & DAOS_PO_QUERY_PROP_RP_PDA) {
		d_iov_set(&value, &val, sizeof(val));
		rc = rdb_tx_lookup(tx, &svc->ps_root, &ds_pool_prop_rp_pda,
				   &value);
		if (rc == -DER_NONEXIST && global_ver < 1)
			val = DAOS_PROP_PO_RP_PDA_DEFAULT;
		else  if (rc != 0)
			D_GOTO(out_prop, rc);
		D_ASSERT(idx < nr);
		prop->dpp_entries[idx].dpe_type = DAOS_PROP_PO_RP_PDA;
		prop->dpp_entries[idx].dpe_val = val;
		if (rc == -DER_NONEXIST) {
			rc = 0;
			prop->dpp_entries[idx].dpe_flags |= DAOS_PROP_ENTRY_NOT_SET;
		}
		idx++;
	}

	if (bits & DAOS_PO_QUERY_PROP_POLICY) {
		d_iov_set(&value, NULL, 0);
		rc = rdb_tx_lookup(tx, &svc->ps_root, &ds_pool_prop_policy,
				   &value);
		if (rc == -DER_NONEXIST && global_ver < 1) {
			value.iov_buf = DAOS_PROP_POLICYSTR_DEFAULT;
			value.iov_len = strlen(DAOS_PROP_POLICYSTR_DEFAULT);
		} else  if (rc != 0) {
			D_GOTO(out_prop, rc);
		}
		if (value.iov_len > DAOS_PROP_POLICYSTR_MAX_LEN) {
			D_ERROR("bad policy string length %zu (> %d).\n",
				value.iov_len, DAOS_PROP_POLICYSTR_MAX_LEN);
			D_GOTO(out_prop, rc = -DER_IO);
		}
		D_ASSERT(idx < nr);
		prop->dpp_entries[idx].dpe_type = DAOS_PROP_PO_POLICY;
		D_STRNDUP(prop->dpp_entries[idx].dpe_str, value.iov_buf,
			  value.iov_len);
		if (prop->dpp_entries[idx].dpe_str == NULL)
			D_GOTO(out_prop, rc = -DER_NOMEM);
		if (rc == -DER_NONEXIST) {
			rc = 0;
			prop->dpp_entries[idx].dpe_flags |= DAOS_PROP_ENTRY_NOT_SET;
		}
		idx++;
	}

	if (bits & DAOS_PO_QUERY_PROP_GLOBAL_VERSION) {
		D_ASSERT(idx < nr);
		if (global_ver < 1)
			prop->dpp_entries[idx].dpe_flags |= DAOS_PROP_ENTRY_NOT_SET;
		prop->dpp_entries[idx].dpe_type = DAOS_PROP_PO_GLOBAL_VERSION;
		prop->dpp_entries[idx].dpe_val = global_ver;
		idx++;
	}

	if (bits & DAOS_PO_QUERY_PROP_OBJ_VERSION) {
		uint32_t obj_ver;

		D_ASSERT(idx < nr);
		/* get pool global version */
		d_iov_set(&value, &obj_ver, sizeof(obj_ver));
		rc = rdb_tx_lookup(tx, &svc->ps_root, &ds_pool_prop_obj_version,
				   &value);
		if (rc == -DER_NONEXIST && global_ver <= 1) {
			obj_ver = 0;
			prop->dpp_entries[idx].dpe_flags |= DAOS_PROP_ENTRY_NOT_SET;
		} else if (rc != 0) {
			D_GOTO(out_prop, rc);
		}

		prop->dpp_entries[idx].dpe_type = DAOS_PROP_PO_OBJ_VERSION;
		prop->dpp_entries[idx].dpe_val = obj_ver;
		idx++;
	}

	if (bits & DAOS_PO_QUERY_PROP_UPGRADE_STATUS) {
		d_iov_set(&value, &val32, sizeof(val32));
		rc = rdb_tx_lookup(tx, &svc->ps_root, &ds_pool_prop_upgrade_status,
				   &value);
		if (rc == -DER_NONEXIST && global_ver < 1)
			val32 = DAOS_UPGRADE_STATUS_NOT_STARTED;
		else  if (rc != 0)
			D_GOTO(out_prop, rc);

		D_ASSERT(idx < nr);
		prop->dpp_entries[idx].dpe_type = DAOS_PROP_PO_UPGRADE_STATUS;
		prop->dpp_entries[idx].dpe_val = val32;
		if (rc == -DER_NONEXIST) {
			rc = 0;
			prop->dpp_entries[idx].dpe_flags |= DAOS_PROP_ENTRY_NOT_SET;
		}
		idx++;
	}

	if (bits & DAOS_PO_QUERY_PROP_PERF_DOMAIN) {
		d_iov_set(&value, &val32, sizeof(val32));
		rc = rdb_tx_lookup(tx, &svc->ps_root, &ds_pool_prop_perf_domain,
				   &value);
		if (rc == -DER_NONEXIST && global_ver < 2)
			val32 = DAOS_PROP_PO_PERF_DOMAIN_DEFAULT;
		else if (rc != 0)
			D_GOTO(out_prop, rc);

		D_ASSERT(idx < nr);
		prop->dpp_entries[idx].dpe_type = DAOS_PROP_PO_PERF_DOMAIN;
		prop->dpp_entries[idx].dpe_val = val32;
		if (rc == -DER_NONEXIST) {
			rc = 0;
			prop->dpp_entries[idx].dpe_flags |= DAOS_PROP_ENTRY_NOT_SET;
		}
		idx++;
	}

	if (bits & DAOS_PO_QUERY_PROP_SCRUB_MODE) {
		d_iov_set(&value, &val, sizeof(val));
		rc = rdb_tx_lookup(tx, &svc->ps_root, &ds_pool_prop_scrub_mode,
				   &value);
		if (rc == -DER_NONEXIST && global_ver < 2) { /* needs to be upgraded */
			rc = 0;
			val = DAOS_PROP_PO_SCRUB_MODE_DEFAULT;
			prop->dpp_entries[idx].dpe_flags |= DAOS_PROP_ENTRY_NOT_SET;
		} else if (rc != 0) {
			D_GOTO(out_prop, rc);
		}
		D_ASSERT(idx < nr);
		prop->dpp_entries[idx].dpe_type = DAOS_PROP_PO_SCRUB_MODE;
		prop->dpp_entries[idx].dpe_val = val;
		idx++;
	}

	if (bits & DAOS_PO_QUERY_PROP_SCRUB_FREQ) {
		d_iov_set(&value, &val, sizeof(val));
		rc = rdb_tx_lookup(tx, &svc->ps_root, &ds_pool_prop_scrub_freq,
				   &value);
		if (rc == -DER_NONEXIST && global_ver < 2) { /* needs to be upgraded */
			rc = 0;
			val = DAOS_PROP_PO_SCRUB_FREQ_DEFAULT;
			prop->dpp_entries[idx].dpe_flags |= DAOS_PROP_ENTRY_NOT_SET;
		} else if (rc != 0) {
			D_GOTO(out_prop, rc);
		}
		D_ASSERT(idx < nr);
		prop->dpp_entries[idx].dpe_type = DAOS_PROP_PO_SCRUB_FREQ;
		prop->dpp_entries[idx].dpe_val = val;
		idx++;
	}

	if (bits & DAOS_PO_QUERY_PROP_SCRUB_THRESH) {
		d_iov_set(&value, &val, sizeof(val));
		rc = rdb_tx_lookup(tx, &svc->ps_root, &ds_pool_prop_scrub_thresh,
				   &value);
		if (rc == -DER_NONEXIST && global_ver < 2) { /* needs to be upgraded */
			rc = 0;
			val = DAOS_PROP_PO_SCRUB_THRESH_DEFAULT;
			prop->dpp_entries[idx].dpe_flags |= DAOS_PROP_ENTRY_NOT_SET;
		} else if (rc != 0) {
			D_GOTO(out_prop, rc);
		}
		D_ASSERT(idx < nr);
		prop->dpp_entries[idx].dpe_type = DAOS_PROP_PO_SCRUB_THRESH;
		prop->dpp_entries[idx].dpe_val = val;
		idx++;
	}

	if (bits & DAOS_PO_QUERY_PROP_SVC_REDUN_FAC) {
		d_iov_set(&value, &val, sizeof(val));
		rc = rdb_tx_lookup(tx, &svc->ps_root, &ds_pool_prop_svc_redun_fac, &value);
		if (rc == -DER_NONEXIST && global_ver < 2) {
			rc = 0;
			val = DAOS_PROP_PO_SVC_REDUN_FAC_DEFAULT;
			prop->dpp_entries[idx].dpe_flags |= DAOS_PROP_ENTRY_NOT_SET;
		} else if (rc != 0) {
			D_GOTO(out_prop, rc);
		}
		D_ASSERT(idx < nr);
		prop->dpp_entries[idx].dpe_type = DAOS_PROP_PO_SVC_REDUN_FAC;
		prop->dpp_entries[idx].dpe_val = val;
		idx++;
	}

	if (bits & DAOS_PO_QUERY_PROP_CHECKPOINT_MODE) {
		d_iov_set(&value, &val32, sizeof(val32));
		rc = rdb_tx_lookup(tx, &svc->ps_root, &ds_pool_prop_checkpoint_mode, &value);
		if (rc == -DER_NONEXIST && global_ver < 2) { /* needs to be upgraded */
			rc  = 0;
			val32 = DAOS_PROP_PO_CHECKPOINT_MODE_DEFAULT;
			prop->dpp_entries[idx].dpe_flags |= DAOS_PROP_ENTRY_NOT_SET;
		} else if (rc != 0) {
			D_GOTO(out_prop, rc);
		}
		D_ASSERT(idx < nr);
		prop->dpp_entries[idx].dpe_type = DAOS_PROP_PO_CHECKPOINT_MODE;
		prop->dpp_entries[idx].dpe_val  = val32;
		idx++;
	}

	if (bits & DAOS_PO_QUERY_PROP_CHECKPOINT_FREQ) {
		d_iov_set(&value, &val32, sizeof(val32));
		rc = rdb_tx_lookup(tx, &svc->ps_root, &ds_pool_prop_checkpoint_freq, &value);
		if (rc == -DER_NONEXIST && global_ver < 2) { /* needs to be upgraded */
			rc  = 0;
			val32 = DAOS_PROP_PO_CHECKPOINT_FREQ_DEFAULT;
			prop->dpp_entries[idx].dpe_flags |= DAOS_PROP_ENTRY_NOT_SET;
		} else if (rc != 0) {
			D_GOTO(out_prop, rc);
		}
		D_ASSERT(idx < nr);
		prop->dpp_entries[idx].dpe_type = DAOS_PROP_PO_CHECKPOINT_FREQ;
		prop->dpp_entries[idx].dpe_val  = val32;
		idx++;
	}

	if (bits & DAOS_PO_QUERY_PROP_CHECKPOINT_THRESH) {
		d_iov_set(&value, &val32, sizeof(val32));
		rc = rdb_tx_lookup(tx, &svc->ps_root, &ds_pool_prop_checkpoint_thresh, &value);
		if (rc == -DER_NONEXIST && global_ver < 2) { /* needs to be upgraded */
			rc  = 0;
			val32 = DAOS_PROP_PO_CHECKPOINT_THRESH_DEFAULT;
			prop->dpp_entries[idx].dpe_flags |= DAOS_PROP_ENTRY_NOT_SET;
		} else if (rc != 0) {
			D_GOTO(out_prop, rc);
		}
		D_ASSERT(idx < nr);
		prop->dpp_entries[idx].dpe_type = DAOS_PROP_PO_CHECKPOINT_THRESH;
		prop->dpp_entries[idx].dpe_val  = val32;
		idx++;
	}

	if (bits & DAOS_PO_QUERY_PROP_REINT_MODE) {
		d_iov_set(&value, &val32, sizeof(val32));
		rc = rdb_tx_lookup(tx, &svc->ps_root, &ds_pool_prop_reint_mode, &value);
		/* NB: would test global_ver < 2, but on master branch, code added after v3 bump. */
		if (rc == -DER_NONEXIST && global_ver < 3) { /* needs to be upgraded */
			rc  = 0;
			val32 = DAOS_PROP_PO_REINT_MODE_DEFAULT;
			prop->dpp_entries[idx].dpe_flags |= DAOS_PROP_ENTRY_NOT_SET;
		} else if (rc != 0) {
			D_ERROR(DF_UUID ": DAOS_PROP_PO_REINT_MODE missing from the pool\n",
				DP_UUID(svc->ps_uuid));
			D_GOTO(out_prop, rc);
		}
		D_ASSERT(idx < nr);
		prop->dpp_entries[idx].dpe_type = DAOS_PROP_PO_REINT_MODE;
		prop->dpp_entries[idx].dpe_val  = val32;
		idx++;
	}

	if (bits & DAOS_PO_QUERY_PROP_SVC_OPS_ENABLED) {
		d_iov_set(&value, &val32, sizeof(val32));
		rc = rdb_tx_lookup(tx, &svc->ps_root, &ds_pool_prop_svc_ops_enabled, &value);
		if (rc == -DER_NONEXIST && global_ver < DAOS_POOL_GLOBAL_VERSION_WITH_SVC_OPS_KVS) {
			/* needs to be upgraded */
			rc    = 0;
			val32 = 0;
			prop->dpp_entries[idx].dpe_flags |= DAOS_PROP_ENTRY_NOT_SET;
		} else if (rc != 0) {
			DL_ERROR(rc, DF_UUID ": DAOS_PROP_PO_SVC_OPS_ENABLED missing from the pool",
				 DP_UUID(svc->ps_uuid));
			D_GOTO(out_prop, rc);
		}
		if (rc != 0)
			D_GOTO(out_prop, rc);
		D_ASSERT(idx < nr);
		prop->dpp_entries[idx].dpe_type = DAOS_PROP_PO_SVC_OPS_ENABLED;
		prop->dpp_entries[idx].dpe_val  = val32;
		idx++;
	}

	*prop_out = prop;
	return 0;

out_prop:
	daos_prop_free(prop);
	return rc;
}

/* Test if pool opcode is a pool service operation, and is a metadata "write" operation. */
static bool
pool_op_is_write(crt_opcode_t opc)
{
	bool is_write;

	switch (opc) {
	/* opcodes handled by pool service that just read the metadata */
	case POOL_QUERY:
	case POOL_QUERY_INFO:
	case POOL_ATTR_LIST:
	case POOL_ATTR_GET:
	case POOL_LIST_CONT:
	case POOL_FILTER_CONT:
	case POOL_PROP_GET:
	case POOL_RANKS_GET:
	/* opcodes not handled by pool service */
	case POOL_TGT_QUERY_MAP:
	case POOL_TGT_DISCONNECT:
	case POOL_TGT_QUERY:
	case POOL_ADD_TGT:
	case POOL_TGT_DISCARD:
		is_write = false;
		break;
	default:
		is_write = true;
		break;
	}
	return is_write;
}

#if 0
/* DEBUG */
static int
pool_op_iter_cb(daos_handle_t ih, d_iov_t *key_enc, d_iov_t *val, void *arg)
{
	struct ds_pool_svc_op_key  op_key;
	struct ds_pool_svc_op_val *op_val = val->iov_buf;

	ds_pool_svc_op_key_decode(key_enc, &op_key);

	D_DEBUG(DB_MD, "key: time=" DF_X64 ", cli=" DF_UUID ", rc=%d\n",
		op_key.ok_client_time, DP_UUID(op_key.ok_client_id), op_val->ov_rc);

	return 0;
}
#endif

static int
pool_op_check_delete_oldest(struct rdb_tx *tx, struct pool_svc *svc, bool dup_op,
			    uint32_t *svc_ops_num)
{
	int                       rc;
	d_iov_t                   key1_enc;
	struct ds_pool_svc_op_key k1;
	uint64_t                  t1_sec;
	uint64_t                  t2_sec;
	uint64_t                  age_sec;

	if (svc->ps_ops_enabled == 0)
		return 0;

	d_iov_set(&key1_enc, NULL, 0);
	rc = rdb_tx_fetch(tx, &svc->ps_ops, RDB_PROBE_FIRST, NULL /* key_in */, &key1_enc,
			  NULL /* value */);
	if (rc == -DER_NONEXIST)
		return 0;
	else if (rc != 0) {
		DL_ERROR(rc, "failed to probe first ps_ops entry");
		return rc;
	}

	rc = ds_pool_svc_op_key_decode(&key1_enc, &k1);
	if (rc != 0) {
		DL_ERROR(rc, "key decode failed");
		return rc;
	}

	/* If number of RPCs is at the limit, or the oldest is more than ps_ops_age old,
	 * delete the oldest entry. TODO: evict many/all such entries (during periodic cleanup?).
	 */
	t1_sec  = d_hlc2sec(k1.ok_client_time);
	t2_sec  = d_hlc2sec(d_hlc_get());
	age_sec = t2_sec - t1_sec;

	if ((*svc_ops_num < svc->ps_ops_max) && (age_sec <= svc->ps_ops_age))
		return 0;

	D_DEBUG(DB_MD, DF_UUID ": will delete oldest entry, svc_ops_num=%u, age=%zu sec\n",
		DP_UUID(svc->ps_uuid), *svc_ops_num, age_sec);
	rc = rdb_tx_delete(tx, &svc->ps_ops, &key1_enc);
	if (rc != 0) {
		DL_ERROR(rc, "failed to delete oldest entry in ps_ops");
		return rc;
	}

	*svc_ops_num -= 1;
	return 0;
}

/* Check if this is a duplicate/retry operation that was already done, and if so the stored result.
 * Return the answer in is_dup (when rc == 0). Further when is_dup is true, assign value into valp.
 * Common function called by pool and container service RPC op lookup functions,
 */
int
ds_pool_svc_ops_lookup(struct rdb_tx *tx, void *pool_svc, uuid_t pool_uuid, uuid_t *cli_uuidp,
		       uint64_t cli_time, bool *is_dup, struct ds_pool_svc_op_val *valp)
{
	struct pool_svc          *svc          = pool_svc;
	bool                      need_put_svc = false;
	struct ds_pool_svc_op_key op_key;
	d_iov_t                   op_key_enc = {.iov_buf = NULL};
	struct ds_pool_svc_op_val op_val;
	d_iov_t                   val;
	bool                      duplicate = false;
	int                       rc  = 0;

	if (!svc) {
		rc = pool_svc_lookup(pool_uuid, &svc);
		if (rc != 0) {
			DL_ERROR(rc, "pool_svc lookup failed");
			goto out;
		}
		need_put_svc = true;
	}

	if (!svc->ps_ops_enabled)
		goto out_svc;

#if 0
	/* DEBUG */
	rc = rdb_tx_iterate(tx, &svc->ps_ops, false /* backward */, pool_op_iter_cb,
			    NULL /* arg */);
	if (rc != 0) {
		DL_ERROR(rc, DF_UUID ": failed to iterate ps_ops KVS", DP_UUID(pool_uuid));
		goto out_svc;
	}
#endif

	/* Construct (encoded) client ID key, look for it (duplicate RPC) in ps_ops */
	d_iov_set(&val, &op_val, sizeof(op_val));
	uuid_copy(op_key.ok_client_id, *cli_uuidp);
	op_key.ok_client_time = cli_time;
	rc                    = ds_pool_svc_op_key_encode(&op_key, &op_key_enc);
	if (rc != 0)
		goto out_svc;
	rc = rdb_tx_lookup(tx, &svc->ps_ops, &op_key_enc, &val);
	if (rc == 0) {
		/* found - this is a retry/duplicate RPC being handled */
		D_DEBUG(DB_MD,
			DF_UUID ": retry RPC detected client=" DF_UUID " time=%016lx op_rc=%d\n",
			DP_UUID(pool_uuid), DP_UUID(*cli_uuidp), cli_time, op_val.ov_rc);
		duplicate = true;
	} else if (rc == -DER_NONEXIST) {
		/* not found - new, unique RPC being handled */
		rc = 0;
	} else {
		DL_ERROR(rc, DF_UUID ": failed to lookup RPC client=" DF_UUID " time=%016lx",
			 DP_UUID(pool_uuid), DP_UUID(*cli_uuidp), cli_time);
		goto out_enc;
	}

out_enc:
	D_FREE(op_key_enc.iov_buf);
out_svc:
	if (need_put_svc)
		pool_svc_put(svc);
out:
	if (rc == 0) {
		*is_dup = duplicate;
		if (duplicate)
			*valp = op_val;
	}
	return rc;
}

/* Check if this is a duplicate/retry operation that was already done, and if so the stored result.
 * Return the answer in is_dup (when rc == 0). Further when is_dup is true, assign value into valp.
 */
static int
pool_op_lookup(struct rdb_tx *tx, struct pool_svc *svc, crt_rpc_t *rpc, int pool_proto_ver,
	       bool *is_dup, struct ds_pool_svc_op_val *valp)
{
	struct pool_op_v6_in *in6 = crt_req_get(rpc);
	crt_opcode_t          opc = opc_get(rpc->cr_opc);
	int                   rc  = 0;

	/* If client didn't provide a key (old protocol), skip */
	if (pool_proto_ver < POOL_PROTO_VER_WITH_SVC_OP_KEY)
		goto out;

	/* If the operation is not a write, skip (read-only ops not tracked for duplicates) */
	if (!pool_op_is_write(opc))
		goto out;

	rc = ds_pool_svc_ops_lookup(tx, svc, svc->ps_uuid, &in6->pi_cli_id, in6->pi_time, is_dup,
				    valp);

out:
	return rc;
}

int
ds_pool_svc_ops_save(struct rdb_tx *tx, void *pool_svc, uuid_t pool_uuid, uuid_t *cli_uuidp,
		     uint64_t cli_time, bool dup_op, int rc_in, struct ds_pool_svc_op_val *op_valp)
{
	struct pool_svc          *svc          = pool_svc;
	bool                      need_put_svc = false;
	d_iov_t                   val;
	struct ds_pool_svc_op_key op_key;
	d_iov_t                   op_key_enc = {.iov_buf = NULL};
	uint32_t                  svc_ops_num;
	uint32_t                  new_svc_ops_num;
	int                       rc = 0;

	if (!svc) {
		rc = pool_svc_lookup(pool_uuid, &svc);
		if (rc != 0) {
			DL_ERROR(rc, "pool_svc lookup failed");
			goto out;
		}
		need_put_svc = true;
	}

	if (!svc->ps_ops_enabled)
		goto out_svc;

	/* Get number of entries in the KVS for incrementing/decrementing as applicable below */
	d_iov_set(&val, &svc_ops_num, sizeof(svc_ops_num));
	rc = rdb_tx_lookup(tx, &svc->ps_root, &ds_pool_prop_svc_ops_num, &val);
	if (rc != 0) {
		DL_ERROR(rc, DF_UUID ": failed to lookup svc_ops_num", DP_UUID(pool_uuid));
		goto out_svc;
	}
	new_svc_ops_num = svc_ops_num;

	if (!dup_op && !daos_rpc_retryable_rc(op_valp->ov_rc)) {
		/* If the write operation failed, discard its (unwanted) updates first. */
		if (op_valp->ov_rc != 0)
			rdb_tx_discard(tx);

		/* Construct (encoded) client ID key, insert an entry into ps_ops */
		d_iov_set(&val, op_valp, sizeof(*op_valp));
		uuid_copy(op_key.ok_client_id, *cli_uuidp);
		op_key.ok_client_time = cli_time;
		rc                    = ds_pool_svc_op_key_encode(&op_key, &op_key_enc);
		if (rc != 0)
			goto out_svc;
		rc = rdb_tx_update(tx, &svc->ps_ops, &op_key_enc, &val);
		if (rc != 0) {
			DL_ERROR(rc,
				 DF_UUID ": svc_ops update failed: client=" DF_UUID " time=%016lx",
				 DP_UUID(pool_uuid), DP_UUID(*cli_uuidp), cli_time);
			goto out_enc;
		}
		new_svc_ops_num++;
	}

	rc = pool_op_check_delete_oldest(tx, svc, dup_op, &new_svc_ops_num);
	if (rc != 0) {
		DL_ERROR(rc, DF_UUID ": failed pool_op_check_delete_oldest()", DP_UUID(pool_uuid));
		goto out_enc;
	}

	/* update the number of entries in the KVS */
	if (new_svc_ops_num != svc_ops_num) {
		svc_ops_num = new_svc_ops_num;
		d_iov_set(&val, &svc_ops_num, sizeof(svc_ops_num));
		rc = rdb_tx_update(tx, &svc->ps_root, &ds_pool_prop_svc_ops_num, &val);
		if (rc != 0) {
			DL_ERROR(rc, DF_UUID ": failed to update svc_ops_num", DP_UUID(pool_uuid));
			goto out_enc;
		}
	}
out_enc:
	D_FREE(op_key_enc.iov_buf);
out_svc:
	if (need_put_svc)
		pool_svc_put(svc);
out:
	return rc;
}

/* Save results of the (new, not duplicate) operation in svc_ops KVS, if applicable.
 * And delete oldest entry if KVS has reached maximum number, or oldest exceeds age limit.
 */
static int
pool_op_save(struct rdb_tx *tx, struct pool_svc *svc, crt_rpc_t *rpc, int pool_proto_ver,
	     bool dup_op, int rc_in, struct ds_pool_svc_op_val *op_valp)
{
	struct pool_op_v6_in *in6 = crt_req_get(rpc);
	crt_opcode_t          opc = opc_get(rpc->cr_opc);
	int                   rc  = 0;

	if (!dup_op)
		op_valp->ov_rc = rc_in;

	/* If client didn't provide a key (old protocol), skip */
	if (pool_proto_ver < POOL_PROTO_VER_WITH_SVC_OP_KEY)
		goto out;

	/* If the operation is not a write, skip (read-only ops not tracked for duplicates) */
	if (!pool_op_is_write(opc))
		goto out;

	rc = ds_pool_svc_ops_save(tx, svc, svc->ps_uuid, &in6->pi_cli_id, in6->pi_time, dup_op,
				  rc_in, op_valp);

out:
	return rc;
}

/*
 * We use this RPC to not only create the pool metadata but also initialize the
 * pool/container service DB.
 */
void
ds_pool_create_handler(crt_rpc_t *rpc)
{
	struct pool_create_in  *in = crt_req_get(rpc);
	struct pool_create_out *out = crt_reply_get(rpc);
	struct pool_svc	       *svc;
	struct rdb_tx		tx;
	d_iov_t			value;
	struct rdb_kvs_attr	attr;
	daos_prop_t	       *prop_dup = NULL;
	daos_prop_t            *prop      = NULL;
	d_rank_list_t          *tgt_ranks = NULL;
	uint32_t                ndomains;
	uint32_t                ntgts;
	uint32_t               *domains;
	int			rc;

	D_DEBUG(DB_MD, DF_UUID": processing rpc %p\n",
		DP_UUID(in->pri_op.pi_uuid), rpc);

	pool_create_in_get_data(rpc, &tgt_ranks, &prop, &ndomains, &ntgts, &domains);

	if (ntgts != tgt_ranks->rl_nr)
		D_GOTO(out, rc = -DER_PROTO);

	/* This RPC doesn't care about whether the service is up. */
	rc = pool_svc_lookup(in->pri_op.pi_uuid, &svc);
	if (rc != 0)
		D_GOTO(out, rc);

	/*
	 * Simply serialize this whole RPC with rsvc_step_{up,down}_cb() and
	 * ds_rsvc_stop().
	 */
	ABT_mutex_lock(svc->ps_rsvc.s_mutex);

	if (svc->ps_rsvc.s_stop) {
		D_DEBUG(DB_MD, DF_UUID": pool service already stopping\n",
			DP_UUID(svc->ps_uuid));
		D_GOTO(out_mutex, rc = -DER_CANCELED);
	}

	if (!uuid_is_null(in->pri_op.pi_hdl)) {
		/*
		 * Try starting a campaign without waiting for the election
		 * timeout. Since this is a performance optimization, ignore
		 * errors.
		 */
		rc = rdb_campaign(svc->ps_rsvc.s_db);
		D_DEBUG(DB_MD, DF_UUID": campaign: "DF_RC"\n", DP_UUID(svc->ps_uuid), DP_RC(rc));
	}

	rc = rdb_tx_begin(svc->ps_rsvc.s_db, RDB_NIL_TERM, &tx);
	if (rc != 0)
		D_GOTO(out_mutex, rc);
	ABT_rwlock_wrlock(svc->ps_lock);
	ds_cont_wrlock_metadata(svc->ps_cont_svc);

	/* See if the DB has already been initialized. */
	d_iov_set(&value, NULL /* buf */, 0 /* size */);
	rc = rdb_tx_lookup(&tx, &svc->ps_root, &ds_pool_prop_map_buffer,
			   &value);
	if (rc != -DER_NONEXIST) {
		if (rc == 0)
			D_DEBUG(DB_MD, DF_UUID": db already initialized\n",
				DP_UUID(svc->ps_uuid));
		else
			DL_ERROR(rc, DF_UUID ": failed to look up pool map", DP_UUID(svc->ps_uuid));
		D_GOTO(out_tx, rc);
	}

	/* duplicate the default properties, overwrite it with pool create
	 * parameter and then write to pool meta data.
	 */
	prop_dup = daos_prop_dup(&pool_prop_default, true /* pool */,
				 false /* input */);
	if (prop_dup == NULL) {
		D_ERROR("daos_prop_dup failed.\n");
		D_GOTO(out_tx, rc = -DER_NOMEM);
	}

	if (DAOS_FAIL_CHECK(DAOS_FAIL_POOL_CREATE_VERSION)) {
		uint64_t fail_val = daos_fail_value_get();
		struct daos_prop_entry *entry;

		entry = daos_prop_entry_get(prop_dup, DAOS_PROP_PO_OBJ_VERSION);
		D_ASSERT(entry != NULL);
		entry->dpe_val = (uint32_t)fail_val;
	}

	rc = pool_prop_default_copy(prop_dup, prop);
	if (rc) {
		DL_ERROR(rc, "daos_prop_default_copy() failed");
		D_GOTO(out_tx, rc);
	}

	/* Initialize the DB and the metadata for this pool. */
	attr.dsa_class = RDB_KVS_GENERIC;
	attr.dsa_order = 8;
	rc = rdb_tx_create_root(&tx, &attr);
	if (rc != 0)
		D_GOTO(out_tx, rc);
	rc = init_pool_metadata(&tx, &svc->ps_root, ntgts, NULL /* group */, tgt_ranks, prop_dup,
				ndomains, domains);
	if (rc != 0)
		D_GOTO(out_tx, rc);
	rc = ds_cont_init_metadata(&tx, &svc->ps_root, in->pri_op.pi_uuid);
	if (rc != 0)
		D_GOTO(out_tx, rc);

	rc = rdb_tx_commit(&tx);
	if (rc != 0)
		D_GOTO(out_tx, rc);

out_tx:
	daos_prop_free(prop_dup);
	ds_cont_unlock_metadata(svc->ps_cont_svc);
	ABT_rwlock_unlock(svc->ps_lock);
	rdb_tx_end(&tx);
	if (rc != 0)
		D_GOTO(out_mutex, rc);

	if (ds_rsvc_get_state(&svc->ps_rsvc) == DS_RSVC_UP_EMPTY) {
		/*
		 * The DB is no longer empty. Since the previous
		 * pool_svc_step_up_cb() call didn't finish stepping up due to
		 * an empty DB, and there hasn't been a pool_svc_step_down_cb()
		 * call yet, we should call pool_svc_step_up() to finish
		 * stepping up.
		 */
		D_DEBUG(DB_MD, DF_UUID": trying to finish stepping up\n",
			DP_UUID(in->pri_op.pi_uuid));
		if (DAOS_FAIL_CHECK(DAOS_POOL_CREATE_FAIL_STEP_UP))
			rc = -DER_GRPVER;
		else
			rc = pool_svc_step_up_cb(&svc->ps_rsvc);
		if (rc != 0) {
			D_ASSERT(rc != DER_UNINIT);
			rdb_resign(svc->ps_rsvc.s_db, svc->ps_rsvc.s_term);
			D_GOTO(out_mutex, rc);
		}
		ds_rsvc_set_state(&svc->ps_rsvc, DS_RSVC_UP);
	}

out_mutex:
	ABT_mutex_unlock(svc->ps_rsvc.s_mutex);
	ds_rsvc_set_hint(&svc->ps_rsvc, &out->pro_op.po_hint);
	pool_svc_put(svc);
out:
	out->pro_op.po_rc = rc;
	D_DEBUG(DB_MD, DF_UUID ": replying rpc: %p " DF_RC "\n", DP_UUID(in->pri_op.pi_uuid), rpc,
		DP_RC(rc));
	crt_reply_send(rpc);
}

static int
pool_connect_iv_dist(struct pool_svc *svc, uuid_t pool_hdl,
		     uint64_t flags, uint64_t sec_capas, d_iov_t *cred,
		     uint32_t global_ver, uint32_t layout_ver)
{
	d_rank_t rank;
	int	 rc;

	D_DEBUG(DB_MD, DF_UUID": bcasting\n", DP_UUID(svc->ps_uuid));

	rc = crt_group_rank(svc->ps_pool->sp_group, &rank);
	if (rc != 0)
		D_GOTO(out, rc);

	rc = ds_pool_iv_conn_hdl_update(svc->ps_pool, pool_hdl, flags,
					sec_capas, cred, global_ver, layout_ver);
	if (rc) {
		if (rc == -DER_SHUTDOWN) {
			D_DEBUG(DB_MD, DF_UUID":"DF_UUID" some ranks stop.\n",
				DP_UUID(svc->ps_uuid), DP_UUID(pool_hdl));
			rc = 0;
		}
		D_GOTO(out, rc);
	}
out:
	D_DEBUG(DB_MD, DF_UUID": bcasted: "DF_RC"\n", DP_UUID(svc->ps_uuid),
		DP_RC(rc));
	return rc;
}

static int
bulk_cb(const struct crt_bulk_cb_info *cb_info)
{
	ABT_eventual *eventual = cb_info->bci_arg;

	ABT_eventual_set(*eventual, (void *)&cb_info->bci_rc,
			 sizeof(cb_info->bci_rc));
	return 0;
}

/* Currently we only maintain compatibility between 2 metadata layout versions */
#define NUM_POOL_VERSIONS	2

static void
ds_pool_connect_handler(crt_rpc_t *rpc, int handler_version)
{
	struct pool_connect_in         *in  = crt_req_get(rpc);
	struct pool_connect_out        *out = crt_reply_get(rpc);
	struct pool_svc		       *svc;
	struct pool_buf		       *map_buf = NULL;
	uint32_t			map_version;
	uint32_t			connectable;
	uint32_t			global_ver;
	uint32_t			obj_layout_ver;
	struct rdb_tx			tx;
	d_iov_t				key;
	d_iov_t				value;
	struct pool_hdl		       *hdl = NULL;
	uint32_t			nhandles;
	int				skip_update = 0;
	int				rc;
	daos_prop_t		       *prop = NULL;
	uint64_t			prop_bits;
	struct daos_prop_entry	       *acl_entry;
	struct d_ownership		owner;
	struct daos_prop_entry	       *owner_entry, *global_ver_entry;
	struct daos_prop_entry	       *owner_grp_entry;
	struct daos_prop_entry	       *obj_ver_entry;
	uint64_t			sec_capas = 0;
	struct pool_metrics	       *metrics;
	char			       *machine = NULL;
	d_iov_t                        *credp;
	uint64_t                        flags;
	uint64_t                        query_bits;
	crt_bulk_t                      bulk;
	uint32_t                        cli_pool_version;
	bool                            dup_op = false;
	struct ds_pool_svc_op_val       op_val;
	bool                            transfer_map    = false;
	bool                            fi_pass_noreply = DAOS_FAIL_CHECK(DAOS_MD_OP_PASS_NOREPLY);
	bool                            fi_fail_noreply = DAOS_FAIL_CHECK(DAOS_MD_OP_FAIL_NOREPLY);
	bool                            fi_pass_nl_noreply;
	bool                            fi_fail_nl_noreply;

	D_DEBUG(DB_MD, DF_UUID ": processing rpc: %p hdl=" DF_UUID "\n",
		DP_UUID(in->pci_op.pi_uuid), rpc, DP_UUID(in->pci_op.pi_hdl));

	fi_pass_nl_noreply = DAOS_FAIL_CHECK(DAOS_MD_OP_PASS_NOREPLY_NEWLDR);
	fi_fail_nl_noreply = DAOS_FAIL_CHECK(DAOS_MD_OP_FAIL_NOREPLY_NEWLDR);

	rc = pool_svc_lookup_leader(in->pci_op.pi_uuid, &svc,
				    &out->pco_op.po_hint);
	if (rc != 0)
		D_GOTO(out, rc);

	pool_connect_in_get_cred(rpc, &credp);
	pool_connect_in_get_data(rpc, &flags, &query_bits, &bulk, &cli_pool_version);

	if (query_bits & DAOS_PO_QUERY_REBUILD_STATUS) {
		rc = ds_rebuild_query(in->pci_op.pi_uuid, &out->pco_rebuild_st);
		if (rc != 0)
			D_GOTO(out_svc, rc);
	}

	rc = rdb_tx_begin(svc->ps_rsvc.s_db, svc->ps_rsvc.s_term, &tx);
	if (rc != 0)
		D_GOTO(out_svc, rc);

	ABT_rwlock_wrlock(svc->ps_lock);

	rc = pool_op_lookup(&tx, svc, rpc, handler_version, &dup_op, &op_val);
	if (rc != 0)
		goto out_lock;
	else if (dup_op)
		skip_update = true;
	if (fi_fail_noreply || fi_fail_nl_noreply)
		goto out_map_version;

	/* Check if pool is being destroyed and not accepting connections */
	d_iov_set(&value, &connectable, sizeof(connectable));
	rc = rdb_tx_lookup(&tx, &svc->ps_root,
			   &ds_pool_prop_connectable, &value);
	if (rc != 0)
		goto out_lock;
	D_DEBUG(DB_MD, DF_UUID ": connectable=%u\n", DP_UUID(in->pci_op.pi_uuid), connectable);
	if (!connectable) {
		D_ERROR(DF_UUID": being destroyed, not accepting connections\n",
			DP_UUID(in->pci_op.pi_uuid));
		D_GOTO(out_lock, rc = -DER_BUSY);
	}

	/* Check existing pool handles. */
	d_iov_set(&key, in->pci_op.pi_hdl, sizeof(uuid_t));
	d_iov_set(&value, NULL, 0);
	rc = rdb_tx_lookup(&tx, &svc->ps_handles, &key, &value);
	if (rc == 0) {
		/* found it */
		if (((struct pool_hdl *)value.iov_buf)->ph_flags == flags) {
			/*
			 * The handle already exists; only do the pool map
			 * transfer.
			 */
			skip_update = 1;
		} else {
			/* The existing one does not match the new one. */
			D_ERROR(DF_UUID": found conflicting pool handle\n",
				DP_UUID(in->pci_op.pi_uuid));
			D_GOTO(out_lock, rc = -DER_EXIST);
		}
	} else if (rc != -DER_NONEXIST) {
		goto out_lock;
	}

	/* Fetch properties, the  ACL and ownership info for access check,
	 * all properties will update to IV.
	 */
	prop_bits = DAOS_PO_QUERY_PROP_ALL;
	rc = pool_prop_read(&tx, svc, prop_bits, &prop);
	if (rc != 0) {
		D_ERROR(DF_UUID": cannot get access data for pool, "
			"rc="DF_RC"\n", DP_UUID(in->pci_op.pi_uuid), DP_RC(rc));
		D_GOTO(out_map_version, rc);
	}
	D_ASSERT(prop != NULL);

	global_ver_entry = daos_prop_entry_get(prop, DAOS_PROP_PO_GLOBAL_VERSION);
	D_ASSERT(global_ver_entry != NULL);
	global_ver = global_ver_entry->dpe_val;
	/*
	 * Reject pool connection if old clients try to connect new format pool.
	 */
	int diff = DAOS_POOL_GLOBAL_VERSION - cli_pool_version;
	if (cli_pool_version <= DAOS_POOL_GLOBAL_VERSION) {
		if (diff >= NUM_POOL_VERSIONS) {
			rc = -DER_NOTSUPPORTED;
			DL_ERROR(rc,
				 DF_UUID ": cannot connect, client supported pool "
					 "layout version (%u) is more than %u versions smaller "
					 "than server supported pool layout version(%u), "
					 "try to upgrade client firstly",
				 DP_UUID(in->pci_op.pi_uuid), cli_pool_version,
				 NUM_POOL_VERSIONS - 1, DAOS_POOL_GLOBAL_VERSION);
			goto out_map_version;
		}

		if (global_ver > cli_pool_version) {
			rc = -DER_NOTSUPPORTED;
			DL_ERROR(rc,
				 DF_UUID ": cannot connect, pool layout version(%u) > "
					 "max client supported pool layout version(%u), "
					 "try to upgrade client firstly",
				 DP_UUID(in->pci_op.pi_uuid), global_ver, cli_pool_version);
			goto out_map_version;
		}
	} else {
		diff = -diff;
		if (diff >= NUM_POOL_VERSIONS) {
			rc = -DER_NOTSUPPORTED;
			DL_ERROR(rc,
				 DF_UUID ": cannot connect, client supported pool "
					 "layout version (%u) is more than %u versions "
					 "larger than server supported pool layout version(%u), "
					 "try to upgrade server firstly",
				 DP_UUID(in->pci_op.pi_uuid), cli_pool_version,
				 NUM_POOL_VERSIONS - 1, DAOS_POOL_GLOBAL_VERSION);
			goto out_map_version;
		}
		/* New clients should be able to access old pools without problem */
	}

	acl_entry = daos_prop_entry_get(prop, DAOS_PROP_PO_ACL);
	D_ASSERT(acl_entry != NULL);
	D_ASSERT(acl_entry->dpe_val_ptr != NULL);

	owner_entry = daos_prop_entry_get(prop, DAOS_PROP_PO_OWNER);
	D_ASSERT(owner_entry != NULL);
	D_ASSERT(owner_entry->dpe_str != NULL);

	owner_grp_entry = daos_prop_entry_get(prop, DAOS_PROP_PO_OWNER_GROUP);
	D_ASSERT(owner_grp_entry != NULL);
	D_ASSERT(owner_grp_entry->dpe_str != NULL);

	owner.user = owner_entry->dpe_str;
	owner.group = owner_grp_entry->dpe_str;

	obj_ver_entry = daos_prop_entry_get(prop, DAOS_PROP_PO_OBJ_VERSION);
	D_ASSERT(obj_ver_entry != NULL);
	obj_layout_ver = obj_ver_entry->dpe_val;

	/*
	 * Security capabilities determine the access control policy on this
	 * pool handle.
	 */
	rc = ds_sec_pool_get_capabilities(flags, credp, &owner, acl_entry->dpe_val_ptr, &sec_capas);
	if (rc != 0) {
		DL_ERROR(rc, DF_UUID ": refusing connect attempt for " DF_X64,
			 DP_UUID(in->pci_op.pi_uuid), flags);
		D_GOTO(out_map_version, rc);
	}

	rc = ds_sec_cred_get_origin(credp, &machine);

	if (rc != 0) {
		DL_ERROR(rc, DF_UUID ": unable to retrieve origin", DP_UUID(in->pci_op.pi_uuid));
		D_GOTO(out_map_version, rc);
	}

	if (!ds_sec_pool_can_connect(sec_capas)) {
		rc = -DER_NO_PERM;
		DL_ERROR(rc, DF_UUID ": permission denied for connect attempt for " DF_X64,
			 DP_UUID(in->pci_op.pi_uuid), flags);
		goto out_map_version;
	}

	rc = read_map_buf(&tx, &svc->ps_root, &map_buf, &map_version);
	if (rc != 0) {
		D_ERROR(DF_UUID": failed to read pool map: "DF_RC"\n",
			DP_UUID(svc->ps_uuid), DP_RC(rc));
		D_GOTO(out_map_version, rc);
	}
	transfer_map = true;
	if (skip_update)
		D_GOTO(out_map_version, rc = 0);

	d_iov_set(&value, &nhandles, sizeof(nhandles));
	rc = rdb_tx_lookup(&tx, &svc->ps_root, &ds_pool_prop_nhandles, &value);
	if (rc != 0)
		D_GOTO(out_map_version, rc);

	/* Take care of exclusive handles. */
	if (nhandles != 0) {
		if (flags & DAOS_PC_EX) {
			D_DEBUG(DB_MD, DF_UUID": others already connected\n",
				DP_UUID(in->pci_op.pi_uuid));
			D_GOTO(out_map_version, rc = -DER_BUSY);
		} else {
			/*
			 * If there is a non-exclusive handle, then all handles
			 * are non-exclusive.
			 */
			d_iov_set(&value, NULL, 0);
			rc = rdb_tx_fetch(&tx, &svc->ps_handles,
					  RDB_PROBE_FIRST, NULL /* key_in */,
					  NULL /* key_out */, &value);
			if (rc != 0)
				D_GOTO(out_map_version, rc);
			if (((struct pool_hdl *)value.iov_buf)->ph_flags & DAOS_PC_EX)
				D_GOTO(out_map_version, rc = -DER_BUSY);
		}
	}

	rc = pool_connect_iv_dist(svc, in->pci_op.pi_hdl, flags, sec_capas, credp, global_ver,
				  obj_layout_ver);
	if (rc == 0 && DAOS_FAIL_CHECK(DAOS_POOL_CONNECT_FAIL_CORPC)) {
		D_DEBUG(DB_MD, DF_UUID": fault injected: DAOS_POOL_CONNECT_FAIL_CORPC\n",
			DP_UUID(in->pci_op.pi_uuid));
		rc = -DER_TIMEDOUT;
	}
	if (rc != 0) {
		D_ERROR(DF_UUID": failed to connect to targets: "DF_RC"\n",
			DP_UUID(in->pci_op.pi_uuid), DP_RC(rc));
		D_GOTO(out_map_version, rc);
	}

	/* handle did not exist so create it */
	/* XXX may be can check pool version to avoid allocating too much ? */
	D_ALLOC(hdl, sizeof(*hdl) + credp->iov_len);
	if (hdl == NULL)
		D_GOTO(out_map_version, rc = -DER_NOMEM);

	hdl->ph_flags     = flags;
	hdl->ph_sec_capas = sec_capas;
	/* XXX may be can check pool version to avoid initializing 3 following hdl fields ? */
	strncpy(hdl->ph_machine, machine, MAXHOSTNAMELEN);
	hdl->ph_cred_len = credp->iov_len;
	memcpy(&hdl->ph_cred[0], credp->iov_buf, credp->iov_len);

	nhandles++;
	d_iov_set(&key, in->pci_op.pi_hdl, sizeof(uuid_t));
	d_iov_set(&value, hdl,
		  svc->ps_global_version >= DAOS_POOL_GLOBAL_VERSION_WITH_HDL_CRED ?
		  sizeof(struct pool_hdl) + hdl->ph_cred_len : sizeof(struct pool_hdl_v0));
	D_DEBUG(DB_MD, "writing a pool connect handle in db, size %zu, pool version %u\n",
		value.iov_len, svc->ps_global_version);
	rc = rdb_tx_update(&tx, &svc->ps_handles, &key, &value);
	if (rc != 0)
		D_GOTO(out_map_version, rc);

	d_iov_set(&value, &nhandles, sizeof(nhandles));
	rc = rdb_tx_update(&tx, &svc->ps_root, &ds_pool_prop_nhandles, &value);
	if (rc != 0)
		D_GOTO(out_map_version, rc);

out_map_version:
	out->pco_op.po_map_version = ds_pool_get_version(svc->ps_pool);

	D_DEBUG(DB_MD, DF_UUID ": rc=%d, dup_op=%d\n", DP_UUID(in->pci_op.pi_uuid), rc, dup_op);
	/* If meets criteria (not dup, write op, definitive rc, etc.), store result in ps_ops KVS */
	if ((rc == 0) && !dup_op && (fi_fail_noreply || fi_fail_nl_noreply))
		rc = -DER_MISC;
	rc = pool_op_save(&tx, svc, rpc, handler_version, dup_op, rc, &op_val);
	if (rc != 0)
		goto out_lock;
	rc = rdb_tx_commit(&tx);
	if (rc != 0)
		goto out_lock;

	rc = op_val.ov_rc;
	if ((rc == 0) && !dup_op) {
		/** update metric */
		metrics = svc->ps_pool->sp_metrics[DAOS_POOL_MODULE];
		d_tm_inc_counter(metrics->connect_total, 1);
	}

	if ((rc == 0) && (query_bits & DAOS_PO_QUERY_SPACE))
		rc = pool_space_query_bcast(rpc->cr_ctx, svc, in->pci_op.pi_hdl, &out->pco_space);

out_lock:
	ABT_rwlock_unlock(svc->ps_lock);
	rdb_tx_end(&tx);
	if (rc == 0 && transfer_map) {
		rc = ds_pool_transfer_map_buf(map_buf, map_version, rpc, bulk,
					      &out->pco_map_buf_size);
		/** TODO: roll back tx if transfer fails? Perhaps rdb_tx_discard()? */
	}
	if (rc == 0)
		rc = op_val.ov_rc;
	D_FREE(map_buf);
	D_FREE(hdl);
	D_FREE(machine);
	if (prop)
		daos_prop_free(prop);
out_svc:
	ds_rsvc_set_hint(&svc->ps_rsvc, &out->pco_op.po_hint);
	pool_svc_put_leader(svc);
out:
	if ((rc == 0) && !dup_op && fi_pass_noreply) {
		rc = -DER_TIMEDOUT;
		D_DEBUG(DB_MD, DF_UUID ": fault injected: DAOS_MD_OP_PASS_NOREPLY\n",
			DP_UUID(in->pci_op.pi_uuid));
	}
	if ((rc == -DER_MISC) && !dup_op && fi_fail_noreply) {
		rc = -DER_TIMEDOUT;
		D_DEBUG(DB_MD, DF_UUID ": fault injected: DAOS_MD_OP_FAIL_NOREPLY\n",
			DP_UUID(in->pci_op.pi_uuid));
	}
	if ((rc == 0) && !dup_op && fi_pass_nl_noreply) {
		rc = -DER_TIMEDOUT;
		D_DEBUG(DB_MD, DF_UUID ": fault injected: DAOS_MD_OP_PASS_NOREPLY_NEWLDR\n",
			DP_UUID(in->pci_op.pi_uuid));
		rdb_resign(svc->ps_rsvc.s_db, svc->ps_rsvc.s_term);
	}
	if ((rc == -DER_MISC) && !dup_op && fi_fail_nl_noreply) {
		rc = -DER_TIMEDOUT;
		D_DEBUG(DB_MD, DF_UUID ": fault injected: DAOS_MD_OP_FAIL_NOREPLY_NEWLDR\n",
			DP_UUID(in->pci_op.pi_uuid));
		rdb_resign(svc->ps_rsvc.s_db, svc->ps_rsvc.s_term);
	}

	out->pco_op.po_rc = rc;
	D_DEBUG(DB_MD, DF_UUID ": replying rpc: %p " DF_RC "\n", DP_UUID(in->pci_op.pi_uuid), rpc,
		DP_RC(rc));
	crt_reply_send(rpc);
}

void
ds_pool_connect_handler_v6(crt_rpc_t *rpc)
{
	ds_pool_connect_handler(rpc, 6);
}

void
ds_pool_connect_handler_v5(crt_rpc_t *rpc)
{
	ds_pool_connect_handler(rpc, 5);
}

static int
pool_disconnect_bcast(crt_context_t ctx, struct pool_svc *svc,
		      uuid_t *pool_hdls, int n_pool_hdls)
{
	struct pool_tgt_disconnect_in  *in;
	struct pool_tgt_disconnect_out *out;
	crt_rpc_t		       *rpc;
	int				rc;

	D_DEBUG(DB_MD, DF_UUID": bcasting\n", DP_UUID(svc->ps_uuid));

	rc = bcast_create(ctx, svc, POOL_TGT_DISCONNECT, NULL, &rpc);
	if (rc != 0)
		D_GOTO(out, rc);

	in = crt_req_get(rpc);
	uuid_copy(in->tdi_uuid, svc->ps_uuid);
	in->tdi_hdls.ca_arrays = pool_hdls;
	in->tdi_hdls.ca_count = n_pool_hdls;
	rc = dss_rpc_send(rpc);
	if (rc == 0 && DAOS_FAIL_CHECK(DAOS_POOL_DISCONNECT_FAIL_CORPC)) {
		D_DEBUG(DB_MD, DF_UUID": fault injected: DAOS_POOL_DISCONNECT_FAIL_CORPC\n",
			DP_UUID(svc->ps_uuid));
		rc = -DER_TIMEDOUT;
	}
	if (rc != 0)
		D_GOTO(out_rpc, rc);

	out = crt_reply_get(rpc);
	rc = out->tdo_rc;
	if (rc != 0) {
		D_ERROR(DF_UUID ": failed to disconnect from targets: " DF_RC "\n",
			DP_UUID(svc->ps_uuid), DP_RC(rc));
		rc = -DER_IO;
	}

out_rpc:
	crt_req_decref(rpc);
out:
	D_DEBUG(DB_MD, DF_UUID": bcasted: "DF_RC"\n", DP_UUID(svc->ps_uuid),
		DP_RC(rc));
	return rc;
}

static int
pool_disconnect_hdls(struct rdb_tx *tx, struct pool_svc *svc, uuid_t *hdl_uuids,
		     int n_hdl_uuids, crt_context_t ctx)
{
	d_iov_t			 value;
	uint32_t		 nhandles;
	int			 i;
	int			 rc;

	D_ASSERTF(n_hdl_uuids > 0, "%d\n", n_hdl_uuids);

	D_DEBUG(DB_MD, DF_UUID": disconnecting %d hdls: hdl_uuids[0]="DF_UUID
		"\n", DP_UUID(svc->ps_uuid), n_hdl_uuids,
		DP_UUID(hdl_uuids[0]));

	/*
	 * TODO: Send POOL_TGT_CLOSE_CONTS and somehow retry until every
	 * container service has responded (through ds_pool).
	 */
	rc = ds_cont_close_by_pool_hdls(svc->ps_uuid, hdl_uuids, n_hdl_uuids,
					ctx);
	if (rc != 0)
		D_GOTO(out, rc);

	rc = pool_disconnect_bcast(ctx, svc, hdl_uuids, n_hdl_uuids);
	if (rc != 0)
		D_GOTO(out, rc);

	d_iov_set(&value, &nhandles, sizeof(nhandles));
	rc = rdb_tx_lookup(tx, &svc->ps_root, &ds_pool_prop_nhandles, &value);
	if (rc != 0)
		D_GOTO(out, rc);

	nhandles -= n_hdl_uuids;

	for (i = 0; i < n_hdl_uuids; i++) {
		d_iov_t key;

		d_iov_set(&key, hdl_uuids[i], sizeof(uuid_t));
		rc = rdb_tx_delete(tx, &svc->ps_handles, &key);
		if (rc != 0)
			D_GOTO(out, rc);
	}

	d_iov_set(&value, &nhandles, sizeof(nhandles));
	rc = rdb_tx_update(tx, &svc->ps_root, &ds_pool_prop_nhandles, &value);
	if (rc != 0)
		D_GOTO(out, rc);

out:
	if (rc == 0)
		D_INFO(DF_UUID": success\n", DP_UUID(svc->ps_uuid));
	return rc;
}

static void
ds_pool_disconnect_handler(crt_rpc_t *rpc, int handler_version)
{
	struct pool_disconnect_in      *pdi = crt_req_get(rpc);
	struct pool_disconnect_out     *pdo = crt_reply_get(rpc);
	struct pool_svc		       *svc;
	struct rdb_tx			tx;
	d_iov_t                         key;
	d_iov_t                         value;
	bool                            dup_op = false;
	struct ds_pool_svc_op_val       op_val;
	bool                            fi_pass_noreply = DAOS_FAIL_CHECK(DAOS_MD_OP_PASS_NOREPLY);
	bool                            fi_fail_noreply = DAOS_FAIL_CHECK(DAOS_MD_OP_FAIL_NOREPLY);
	int				rc;

	D_DEBUG(DB_MD, DF_UUID ": processing rpc: %p hdl=" DF_UUID "\n",
		DP_UUID(pdi->pdi_op.pi_uuid), rpc, DP_UUID(pdi->pdi_op.pi_hdl));
	if (handler_version >= POOL_PROTO_VER_WITH_SVC_OP_KEY) {
		struct pool_disconnect_v6_in *in6 = crt_req_get(rpc);

		D_DEBUG(DB_MD, DF_UUID ": client= " DF_UUID ", time=" DF_X64 "\n",
			DP_UUID(pdi->pdi_op.pi_uuid), DP_UUID(in6->pdi_op.pi_cli_id),
			in6->pdi_op.pi_time);
	}

	rc = pool_svc_lookup_leader(pdi->pdi_op.pi_uuid, &svc,
				    &pdo->pdo_op.po_hint);
	if (rc != 0)
		goto out;

	rc = rdb_tx_begin(svc->ps_rsvc.s_db, svc->ps_rsvc.s_term, &tx);
	if (rc != 0)
		goto out_svc;

	ABT_rwlock_wrlock(svc->ps_lock);

	rc = pool_op_lookup(&tx, svc, rpc, handler_version, &dup_op, &op_val);
	if (rc != 0)
		goto out_lock;
	else if (dup_op || fi_fail_noreply)
		goto out_commit;

	d_iov_set(&key, pdi->pdi_op.pi_hdl, sizeof(uuid_t));
	d_iov_set(&value, NULL, 0);
	rc = rdb_tx_lookup(&tx, &svc->ps_handles, &key, &value);
	if (rc != 0) {
		/* TODO: consider should this test be removed, now that dup ops are detectable?
		 * consider evict use case though.
		 */
		if (rc == -DER_NONEXIST)
			rc = op_val.ov_rc = 0;
		D_GOTO(out_commit, rc);
	}

	rc = pool_disconnect_hdls(&tx, svc, &pdi->pdi_op.pi_hdl,
				  1 /* n_hdl_uuids */, rpc->cr_ctx);
	if (rc != 0)
		goto out_commit;

out_commit:
	if ((rc == 0) && !dup_op && fi_fail_noreply)
		rc = -DER_MISC;
	rc = pool_op_save(&tx, svc, rpc, handler_version, dup_op, rc, &op_val);
	if (rc != 0)
		goto out_lock;
	rc = rdb_tx_commit(&tx);
	if (rc != 0)
		goto out_lock;
	/* No need to set pdo->pdo_op.po_map_version. */

	rc = op_val.ov_rc;
	if ((rc == 0) && !dup_op) {
		struct pool_metrics *metrics;

		/** update metric */
		metrics = svc->ps_pool->sp_metrics[DAOS_POOL_MODULE];
		d_tm_inc_counter(metrics->disconnect_total, 1);
	}
out_lock:
	ABT_rwlock_unlock(svc->ps_lock);
	rdb_tx_end(&tx);
out_svc:
	ds_rsvc_set_hint(&svc->ps_rsvc, &pdo->pdo_op.po_hint);
	pool_svc_put_leader(svc);
out:
	if ((rc == 0) && !dup_op && fi_pass_noreply) {
		rc = -DER_TIMEDOUT;
		D_DEBUG(DB_MD, DF_UUID ": fault injected: DAOS_MD_OP_PASS_NOREPLY\n",
			DP_UUID(pdi->pdi_op.pi_uuid));
	}
	if ((rc == -DER_MISC) && !dup_op && fi_fail_noreply) {
		rc = -DER_TIMEDOUT;
		D_DEBUG(DB_MD, DF_UUID ": fault injected: DAOS_MD_OP_FAIL_NOREPLY\n",
			DP_UUID(pdi->pdi_op.pi_uuid));
	}

	pdo->pdo_op.po_rc = rc;
	D_DEBUG(DB_MD, DF_UUID ": replying rpc: %p " DF_RC "\n", DP_UUID(pdi->pdi_op.pi_uuid), rpc,
		DP_RC(rc));
	crt_reply_send(rpc);
}

void
ds_pool_disconnect_handler_v6(crt_rpc_t *rpc)
{
	ds_pool_disconnect_handler(rpc, 6);
}

void
ds_pool_disconnect_handler_v5(crt_rpc_t *rpc)
{
	ds_pool_disconnect_handler(rpc, 5);
}

static int
pool_space_query_bcast(crt_context_t ctx, struct pool_svc *svc, uuid_t pool_hdl,
		       struct daos_pool_space *ps)
{
	struct pool_tgt_query_in	*in;
	struct pool_tgt_query_out	*out;
	crt_rpc_t			*rpc;
	int				 rc;

	D_DEBUG(DB_MD, DF_UUID": bcasting\n", DP_UUID(svc->ps_uuid));

	rc = bcast_create(ctx, svc, POOL_TGT_QUERY, NULL, &rpc);
	if (rc != 0)
		goto out;

	in = crt_req_get(rpc);
	uuid_copy(in->tqi_op.pi_uuid, svc->ps_uuid);
	uuid_copy(in->tqi_op.pi_hdl, pool_hdl);
	rc = dss_rpc_send(rpc);
	if (rc == 0 && DAOS_FAIL_CHECK(DAOS_POOL_QUERY_FAIL_CORPC)) {
		D_DEBUG(DB_MD, DF_UUID": fault injected: DAOS_POOL_QUERY_FAIL_CORPC\n",
			DP_UUID(svc->ps_uuid));
		rc = -DER_TIMEDOUT;
	}
	if (rc != 0)
		goto out_rpc;

	out = crt_reply_get(rpc);
	rc = out->tqo_rc;
	if (rc != 0) {
		D_ERROR(DF_UUID ": failed to query from targets: " DF_RC "\n",
			DP_UUID(svc->ps_uuid), DP_RC(rc));
		rc = -DER_IO;
	} else {
		D_ASSERT(ps != NULL);
		*ps = out->tqo_space;
	}

out_rpc:
	crt_req_decref(rpc);
out:
	D_DEBUG(DB_MD, DF_UUID": bcasted: "DF_RC"\n", DP_UUID(svc->ps_uuid),
		DP_RC(rc));
	return rc;
}

/*
 * Transfer list of containers to "remote_bulk". If the remote bulk buffer
 * is too small, then return -DER_TRUNC. RPC response will contain the number
 * of containers in the pool that the client can use to resize its buffer
 * for another RPC request.
 */
static int
transfer_cont_buf(void *cont_buf, size_t cont_buf_size, struct pool_svc *svc,
		  crt_rpc_t *rpc, crt_bulk_t remote_bulk)
{
	daos_size_t			 remote_bulk_size;
	d_iov_t				 cont_iov;
	d_sg_list_t			 cont_sgl;
	crt_bulk_t			 bulk = CRT_BULK_NULL;
	struct crt_bulk_desc		 bulk_desc;
	crt_bulk_opid_t			 bulk_opid;
	ABT_eventual			 eventual;
	int				*status;
	int				 rc;

	D_ASSERT(cont_buf_size > 0);

	/* Check if the client bulk buffer is large enough. */
	rc = crt_bulk_get_len(remote_bulk, &remote_bulk_size);
	if (rc != 0)
		D_GOTO(out, rc);
	if (remote_bulk_size < cont_buf_size) {
		D_ERROR(DF_UUID": remote container buffer("DF_U64") < required (%zu)\n",
			DP_UUID(svc->ps_uuid), remote_bulk_size, cont_buf_size);
		D_GOTO(out, rc = -DER_TRUNC);
	}

	d_iov_set(&cont_iov, cont_buf, cont_buf_size);
	cont_sgl.sg_nr = 1;
	cont_sgl.sg_nr_out = 0;
	cont_sgl.sg_iovs = &cont_iov;

	rc = crt_bulk_create(rpc->cr_ctx, &cont_sgl, CRT_BULK_RO, &bulk);
	if (rc != 0)
		D_GOTO(out, rc);

	/* Prepare for crt_bulk_transfer(). */
	bulk_desc.bd_rpc = rpc;
	bulk_desc.bd_bulk_op = CRT_BULK_PUT;
	bulk_desc.bd_remote_hdl = remote_bulk;
	bulk_desc.bd_remote_off = 0;
	bulk_desc.bd_local_hdl = bulk;
	bulk_desc.bd_local_off = 0;
	bulk_desc.bd_len = cont_iov.iov_len;

	rc = ABT_eventual_create(sizeof(*status), &eventual);
	if (rc != ABT_SUCCESS)
		D_GOTO(out_bulk, rc = dss_abterr2der(rc));

	rc = crt_bulk_transfer(&bulk_desc, bulk_cb, &eventual, &bulk_opid);
	if (rc != 0)
		D_GOTO(out_eventual, rc);

	rc = ABT_eventual_wait(eventual, (void **)&status);
	if (rc != ABT_SUCCESS)
		D_GOTO(out_eventual, rc = dss_abterr2der(rc));

	if (*status != 0)
		D_GOTO(out_eventual, rc = *status);

out_eventual:
	ABT_eventual_free(&eventual);
out_bulk:
	if (bulk != CRT_BULK_NULL)
		crt_bulk_free(bulk);
out:
	return rc;
}

/**
 * Send CaRT RPC to pool svc to get container list.
 *
 * \param[in]	uuid		UUID of the pool
 * \param[in]	ranks		Pool service replicas
 * \param[out]	containers	Array of container information (allocated)
 * \param[out]	ncontainers	Number of items in containers
 *
 * return	0		Success
 *
 */
int
ds_pool_svc_list_cont(uuid_t uuid, d_rank_list_t *ranks,
		      struct daos_pool_cont_info **containers,
		      uint64_t *ncontainers)
{
	int				rc;
	struct rsvc_client		client;
	crt_endpoint_t			ep;
	struct dss_module_info		*info = dss_get_module_info();
	crt_rpc_t			*rpc;
	struct pool_list_cont_in	*in;
	struct pool_list_cont_out	*out;
	uint64_t			resp_ncont = 1024;
	struct daos_pool_cont_info	*resp_cont = NULL;
	uint64_t                         ncont;
	crt_bulk_t                       bulk;
	uuid_t                           no_uuid;
	uint64_t                         req_time = 0;

	D_DEBUG(DB_MGMT, DF_UUID": Getting container list\n", DP_UUID(uuid));
	uuid_clear(no_uuid);
	*containers = NULL;

	rc = rsvc_client_init(&client, ranks);
	if (rc != 0)
		D_GOTO(out, rc);

rechoose:
	ep.ep_grp = NULL; /* primary group */
	rc = rsvc_client_choose(&client, &ep);
	if (rc != 0) {
		D_ERROR(DF_UUID": cannot find pool service: "DF_RC"\n",
			DP_UUID(uuid), DP_RC(rc));
		goto out_client;
	}

realloc_resp:
	rc = pool_req_create(info->dmi_ctx, &ep, POOL_LIST_CONT, uuid, no_uuid, &req_time, &rpc);
	if (rc != 0) {
		DL_ERROR(rc, DF_UUID ": failed to create pool list cont rpc", DP_UUID(uuid));
		goto out_client;
	}

	/* Allocate response buffer */
	D_ALLOC_ARRAY(resp_cont, resp_ncont);
	if (resp_cont == NULL)
		D_GOTO(out_rpc, rc = -DER_NOMEM);

	in = crt_req_get(rpc);
	uuid_copy(in->plci_op.pi_uuid, uuid);
	uuid_clear(in->plci_op.pi_hdl);
	ncont = resp_ncont;
	rc    = list_cont_bulk_create(info->dmi_ctx, &bulk, resp_cont,
				      ncont * sizeof(struct daos_pool_cont_info));
	if (rc != 0)
		D_GOTO(out_resp_buf, rc);

	pool_list_cont_in_set_data(rpc, bulk, ncont);

	rc = dss_rpc_send(rpc);
	out = crt_reply_get(rpc);
	D_ASSERT(out != NULL);

	rc = pool_rsvc_client_complete_rpc(&client, &ep, rc, &out->plco_op);
	if (rc == RSVC_CLIENT_RECHOOSE) {
		/* To simplify logic, destroy bulk hdl and buffer each time */
		list_cont_bulk_destroy(bulk);
		D_FREE(resp_cont);
		crt_req_decref(rpc);
		dss_sleep(RECHOOSE_SLEEP_MS);
		D_GOTO(rechoose, rc);
	}

	rc = out->plco_op.po_rc;
	if (rc == -DER_TRUNC) {
		/* resp_ncont too small - realloc with server-provided ncont */
		resp_ncont = out->plco_ncont;
		list_cont_bulk_destroy(bulk);
		D_FREE(resp_cont);
		crt_req_decref(rpc);
		D_GOTO(realloc_resp, rc);
	} else if (rc != 0) {
		D_ERROR(DF_UUID": failed to get container list for pool: %d\n",
			DP_UUID(uuid), rc);
	} else {
		*ncontainers = out->plco_ncont;
		*containers = resp_cont;
	}

	list_cont_bulk_destroy(bulk);
out_resp_buf:
	if (rc != 0)
		D_FREE(resp_cont);
out_rpc:
	crt_req_decref(rpc);
out_client:
	rsvc_client_fini(&client);
out:
	return rc;
}

static bool is_pool_from_srv(uuid_t pool_uuid, uuid_t poh_uuid);

/* CaRT RPC handler for pool container listing
 * Requires a pool handle (except for rebuild).
 */
static void
ds_pool_list_cont_handler(crt_rpc_t *rpc, int handler_version)
{
	struct pool_list_cont_in	*in = crt_req_get(rpc);
	struct pool_list_cont_out	*out = crt_reply_get(rpc);
	struct daos_pool_cont_info	*cont_buf = NULL;
	uint64_t			 ncont = 0;
	struct pool_svc			*svc;
	uint64_t                         ncont_in;
	crt_bulk_t                       bulk;
	struct rdb_tx			 tx;
	d_iov_t				 key;
	d_iov_t				 value;
	int				 rc;

	D_DEBUG(DB_MD, DF_UUID ": processing rpc: %p hdl=" DF_UUID "\n",
		DP_UUID(in->plci_op.pi_uuid), rpc, DP_UUID(in->plci_op.pi_hdl));

	rc = pool_svc_lookup_leader(in->plci_op.pi_uuid, &svc,
				    &out->plco_op.po_hint);
	if (rc != 0)
		D_GOTO(out, rc);

	pool_list_cont_in_get_data(rpc, &bulk, &ncont_in);

	/* Verify pool handle only if RPC initiated by a client
	 * (not for mgmt svc to pool svc RPCs that do not have a handle).
	 */
	if (daos_rpc_from_client(rpc)) {
		rc = rdb_tx_begin(svc->ps_rsvc.s_db, svc->ps_rsvc.s_term, &tx);
		if (rc != 0)
			D_GOTO(out_svc, rc);

		ABT_rwlock_rdlock(svc->ps_lock);

		/* Verify the pool handle. Note: since rebuild will not
		 * connect the pool, so we only verify the non-rebuild
		 * pool.
		 */
		if (!is_pool_from_srv(in->plci_op.pi_uuid,
				      in->plci_op.pi_hdl)) {
			d_iov_set(&key, in->plci_op.pi_hdl, sizeof(uuid_t));
			d_iov_set(&value, NULL, 0);
			rc = rdb_tx_lookup(&tx, &svc->ps_handles, &key, &value);
			if (rc == -DER_NONEXIST)
				rc = -DER_NO_HDL;
				/* defer goto out_svc until unlock/tx_end */
		}

		ABT_rwlock_unlock(svc->ps_lock);
		rdb_tx_end(&tx);
		if (rc != 0)
			D_GOTO(out_svc, rc);
	}

	/* Call container service to get the list */
	rc = ds_cont_list(in->plci_op.pi_uuid, &cont_buf, &ncont);
	if (rc != 0) {
		D_GOTO(out_svc, rc);
	} else if ((ncont_in > 0) && (ncont > ncont_in)) {
		/* Got a list, but client buffer not supplied or too small */
		D_DEBUG(DB_MD,
			DF_UUID ": hdl=" DF_UUID ": has %" PRIu64 "containers (more than client"
				": %" PRIu64 ")\n",
			DP_UUID(in->plci_op.pi_uuid), DP_UUID(in->plci_op.pi_hdl), ncont, ncont_in);
		D_GOTO(out_free_cont_buf, rc = -DER_TRUNC);
	} else {
		size_t nbytes = ncont * sizeof(struct daos_pool_cont_info);

		D_DEBUG(DB_MD, DF_UUID": hdl="DF_UUID": has %"PRIu64 "containers\n",
			DP_UUID(in->plci_op.pi_uuid), DP_UUID(in->plci_op.pi_hdl), ncont);

		/* Send any results only if client provided a handle */
		if (cont_buf && (ncont_in > 0) && (bulk != CRT_BULK_NULL))
			rc = transfer_cont_buf(cont_buf, nbytes, svc, rpc, bulk);
	}

out_free_cont_buf:
	if (cont_buf) {
		D_FREE(cont_buf);
		cont_buf = NULL;
	}
out_svc:
	ds_rsvc_set_hint(&svc->ps_rsvc, &out->plco_op.po_hint);
	pool_svc_put_leader(svc);
out:
	out->plco_op.po_rc = rc;
	out->plco_ncont = ncont;
	D_DEBUG(DB_MD, DF_UUID ": replying rpc: %p %d\n", DP_UUID(in->plci_op.pi_uuid), rpc, rc);
	crt_reply_send(rpc);
}

void
ds_pool_list_cont_handler_v6(crt_rpc_t *rpc)
{
	ds_pool_list_cont_handler(rpc, 6);
}

void
ds_pool_list_cont_handler_v5(crt_rpc_t *rpc)
{
	ds_pool_list_cont_handler(rpc, 5);
}

/* TODO: consider moving to common function for client and engine use */
static bool
pool_cont_filter_is_valid(uuid_t pool_uuid, daos_pool_cont_filter_t *filt)
{
	uint32_t	i;

	/* TODO: decide if filt == NULL is ok especially on client side */
	D_ASSERT(filt != NULL);

	D_DEBUG(DB_MD, DF_UUID": filter with %u parts, combine with logical %s\n",
		DP_UUID(pool_uuid), filt->pcf_nparts, (filt->pcf_combine_func == 0) ? "AND" : "OR");
	if ((filt->pcf_nparts > 0) && (filt->pcf_parts == NULL)) {
		D_ERROR(DF_UUID": filter has %u parts but pcf_parts is NULL\n", DP_UUID(pool_uuid),
			filt->pcf_nparts);
		return false;
	}
	for (i = 0; i < filt->pcf_nparts; i++) {
		daos_pool_cont_filter_part_t *part = filt->pcf_parts[i];

		if (part->pcfp_key >= PCF_KEY_MAX) {
			D_ERROR(DF_UUID": filter part key %u is outside of valid range %u..%u\n",
				DP_UUID(pool_uuid), part->pcfp_key, 0, (PCF_KEY_MAX - 1));
			return false;
		}
		if (part->pcfp_func >= PCF_FUNC_MAX) {
			D_ERROR(DF_UUID": filter part func %u is outside of valid range %u..%u\n",
				DP_UUID(pool_uuid), part->pcfp_key, 0, (PCF_FUNC_MAX - 1));
			return false;
		}
		D_DEBUG(DB_MD, DF_UUID": filter part %u: key(%s) %s "DF_U64"\n",
			DP_UUID(pool_uuid), i,
			daos_pool_cont_filter_key_str(part->pcfp_key),
			daos_pool_cont_filter_func_str(part->pcfp_func),
			part->pcfp_val64);
	}

	return true;
}

/* CaRT RPC handler for pool container filtering
 * Requires a pool handle.
 */
static void
ds_pool_filter_cont_handler(crt_rpc_t *rpc, int handler_version)
{
	struct pool_filter_cont_in	*in = crt_req_get(rpc);
	struct pool_filter_cont_out	*out = crt_reply_get(rpc);
	struct daos_pool_cont_info2	*cont_buf = NULL;
	uint64_t			 ncont = 0;
	struct pool_svc			*svc;
	uint64_t                         ncont_in;
	crt_bulk_t                       bulk;
	daos_pool_cont_filter_t         *filt_in;
	struct rdb_tx			 tx;
	d_iov_t				 key;
	d_iov_t				 value;
	int				 rc;

	D_DEBUG(DB_MD, DF_UUID ": processing rpc: %p hdl=" DF_UUID "\n",
		DP_UUID(in->pfci_op.pi_uuid), rpc, DP_UUID(in->pfci_op.pi_hdl));

	rc = pool_svc_lookup_leader(in->pfci_op.pi_uuid, &svc, &out->pfco_op.po_hint);
	if (rc != 0)
		D_GOTO(out, rc);

	pool_filter_cont_in_get_data(rpc, &bulk, &ncont_in, &filt_in);

	/* Verify pool handle only if RPC initiated by a client
	 * (not for mgmt svc to pool svc RPCs that do not have a handle).
	 */
	if (daos_rpc_from_client(rpc)) {
		rc = rdb_tx_begin(svc->ps_rsvc.s_db, svc->ps_rsvc.s_term, &tx);
		if (rc != 0)
			D_GOTO(out_svc, rc);

		ABT_rwlock_rdlock(svc->ps_lock);

		/* Verify the pool handle. Note: since rebuild will not
		 * connect the pool, so we only verify the non-rebuild
		 * pool.
		 */
		if (!is_pool_from_srv(in->pfci_op.pi_uuid,
				      in->pfci_op.pi_hdl)) {
			d_iov_set(&key, in->pfci_op.pi_hdl, sizeof(uuid_t));
			d_iov_set(&value, NULL, 0);
			rc = rdb_tx_lookup(&tx, &svc->ps_handles, &key, &value);
			if (rc == -DER_NONEXIST)
				rc = -DER_NO_HDL;
				/* defer goto out_svc until unlock/tx_end */
		}

		ABT_rwlock_unlock(svc->ps_lock);
		rdb_tx_end(&tx);
		if (rc != 0)
			D_GOTO(out_svc, rc);
	}

	/* Debug log and check filter specification */
	if (!pool_cont_filter_is_valid(in->pfci_op.pi_uuid, filt_in)) {
		rc = -DER_INVAL;
		DL_ERROR(rc, DF_UUID ": filter input failed", DP_UUID(in->pfci_op.pi_uuid));
		goto out_svc;
	}

	/* Call container service to get the filtered list of containers */
	rc = ds_cont_filter(in->pfci_op.pi_uuid, filt_in, &cont_buf, &ncont);
	if (rc != 0) {
		D_GOTO(out_svc, rc);
	} else if ((ncont_in > 0) && (ncont > ncont_in)) {
		/* Got a list, but client buffer not supplied or too small */
		D_DEBUG(DB_MD,
			DF_UUID ": hdl=" DF_UUID ": %" PRIu64 " matching containers "
				"(more than client: %" PRIu64 ")\n",
			DP_UUID(in->pfci_op.pi_uuid), DP_UUID(in->pfci_op.pi_hdl), ncont, ncont_in);
		D_GOTO(out_free_cont_buf, rc = -DER_TRUNC);
	} else {
		size_t nbytes = ncont * sizeof(struct daos_pool_cont_info2);

		D_DEBUG(DB_MD, DF_UUID": hdl="DF_UUID": %"PRIu64" matching containers\n",
			DP_UUID(in->pfci_op.pi_uuid), DP_UUID(in->pfci_op.pi_hdl), ncont);

		/* Send any results only if client provided a handle */
		if (cont_buf && (ncont_in > 0) && (bulk != CRT_BULK_NULL))
			rc = transfer_cont_buf(cont_buf, nbytes, svc, rpc, bulk);
	}
out_free_cont_buf:
	if (cont_buf) {
		D_FREE(cont_buf);
		cont_buf = NULL;
	}
out_svc:
	ds_rsvc_set_hint(&svc->ps_rsvc, &out->pfco_op.po_hint);
	pool_svc_put_leader(svc);
out:
	out->pfco_op.po_rc = rc;
	out->pfco_ncont = ncont;
	D_DEBUG(DB_MD, DF_UUID ": replying rpc: %p %d\n", DP_UUID(in->pfci_op.pi_uuid), rpc, rc);
	crt_reply_send(rpc);
}

void
ds_pool_filter_cont_handler_v6(crt_rpc_t *rpc)
{
	ds_pool_filter_cont_handler(rpc, 6);
}

void
ds_pool_filter_cont_handler_v5(crt_rpc_t *rpc)
{
	ds_pool_filter_cont_handler(rpc, 5);
}

static void
ds_pool_query_handler(crt_rpc_t *rpc, int handler_version)
{
	struct pool_query_in     *in   = crt_req_get(rpc);
	struct pool_query_out    *out  = crt_reply_get(rpc);
	daos_prop_t		 *prop = NULL;
	struct pool_buf		 *map_buf;
	uint32_t		  map_version = 0;
	struct pool_svc		 *svc;
	struct pool_metrics	 *metrics;
	struct rdb_tx		  tx;
	d_iov_t			  key;
	d_iov_t			  value;
	crt_bulk_t                bulk;
	uint64_t                  query_bits;
	int			  rc;
	struct daos_prop_entry	 *entry;

	D_DEBUG(DB_MD, DF_UUID ": processing rpc: %p hdl=" DF_UUID "\n",
		DP_UUID(in->pqi_op.pi_uuid), rpc, DP_UUID(in->pqi_op.pi_hdl));

	rc = pool_svc_lookup_leader(in->pqi_op.pi_uuid, &svc,
				    &out->pqo_op.po_hint);
	if (rc != 0)
		D_GOTO(out, rc);

	pool_query_in_get_data(rpc, &bulk, &query_bits);

	if (query_bits & DAOS_PO_QUERY_REBUILD_STATUS) {
		rc = ds_rebuild_query(in->pqi_op.pi_uuid, &out->pqo_rebuild_st);
		if (rc != 0)
			D_GOTO(out_svc, rc);
	}

	rc = rdb_tx_begin(svc->ps_rsvc.s_db, svc->ps_rsvc.s_term, &tx);
	if (rc != 0)
		D_GOTO(out_svc, rc);

	ABT_rwlock_rdlock(svc->ps_lock);

	/* Verify the pool handle for client calls.
	 * Note: since rebuild will not connect the pool, so we only verify
	 * the non-rebuild pool. Server-to-server calls also don't have a
	 * handle.
	 */
	if (daos_rpc_from_client(rpc) &&
	    !is_pool_from_srv(in->pqi_op.pi_uuid, in->pqi_op.pi_hdl)) {
		d_iov_set(&key, in->pqi_op.pi_hdl, sizeof(uuid_t));
		d_iov_set(&value, NULL, 0);
		rc = rdb_tx_lookup(&tx, &svc->ps_handles, &key, &value);
		if (rc != 0) {
			if (rc == -DER_NONEXIST)
				rc = -DER_NO_HDL;
			D_GOTO(out_lock, rc);
		}
	}

	rc = pool_prop_read(&tx, svc, DAOS_PO_QUERY_PROP_GLOBAL_VERSION, &prop);
	if (rc != 0)
		D_GOTO(out_lock, rc);

	entry = daos_prop_entry_get(prop, DAOS_PROP_PO_GLOBAL_VERSION);
	D_ASSERT(entry != NULL);
	out->pqo_pool_layout_ver    = entry->dpe_val;
	out->pqo_upgrade_layout_ver = DAOS_POOL_GLOBAL_VERSION;
	daos_prop_free(prop);
	prop = NULL;

	/* read optional properties */
	rc = pool_prop_read(&tx, svc, query_bits, &prop);
	if (rc != 0)
		D_GOTO(out_lock, rc);
	out->pqo_prop = prop;

	if (unlikely(DAOS_FAIL_CHECK(DAOS_FORCE_PROP_VERIFY) && prop != NULL)) {
		daos_prop_t		*iv_prop = NULL;
		struct daos_prop_entry	*iv_entry;
		int			i;

		D_ALLOC_PTR(iv_prop);
		if (iv_prop == NULL)
			D_GOTO(out_lock, rc = -DER_NOMEM);

		rc = ds_pool_iv_prop_fetch(svc->ps_pool, iv_prop);
		if (rc) {
			D_ERROR("ds_pool_iv_prop_fetch failed "DF_RC"\n",
				DP_RC(rc));
			daos_prop_free(iv_prop);
			D_GOTO(out_lock, rc);
		}

		for (i = 0; i < prop->dpp_nr; i++) {
			entry = &prop->dpp_entries[i];
			iv_entry = daos_prop_entry_get(iv_prop,
						       entry->dpe_type);
			D_ASSERT(iv_entry != NULL);
			switch (entry->dpe_type) {
			case DAOS_PROP_PO_LABEL:
				D_ASSERT(strlen(entry->dpe_str) <=
					 DAOS_PROP_LABEL_MAX_LEN);
				if (strncmp(entry->dpe_str, iv_entry->dpe_str,
					    DAOS_PROP_LABEL_MAX_LEN) != 0) {
					D_ERROR("mismatch %s - %s.\n",
						entry->dpe_str,
						iv_entry->dpe_str);
					rc = -DER_IO;
				}
				break;
			case DAOS_PROP_PO_OWNER:
			case DAOS_PROP_PO_OWNER_GROUP:
				D_ASSERT(strlen(entry->dpe_str) <=
					 DAOS_ACL_MAX_PRINCIPAL_LEN);
				if (strncmp(entry->dpe_str, iv_entry->dpe_str,
					    DAOS_ACL_MAX_PRINCIPAL_BUF_LEN)
				    != 0) {
					D_ERROR("mismatch %s - %s.\n",
						entry->dpe_str,
						iv_entry->dpe_str);
					rc = -DER_IO;
				}
				break;
			case DAOS_PROP_PO_SPACE_RB:
			case DAOS_PROP_PO_SELF_HEAL:
			case DAOS_PROP_PO_RECLAIM:
			case DAOS_PROP_PO_EC_CELL_SZ:
			case DAOS_PROP_PO_REDUN_FAC:
			case DAOS_PROP_PO_EC_PDA:
			case DAOS_PROP_PO_RP_PDA:
			case DAOS_PROP_PO_GLOBAL_VERSION:
			case DAOS_PROP_PO_UPGRADE_STATUS:
			case DAOS_PROP_PO_SCRUB_MODE:
			case DAOS_PROP_PO_SCRUB_FREQ:
			case DAOS_PROP_PO_SCRUB_THRESH:
			case DAOS_PROP_PO_SVC_REDUN_FAC:
			case DAOS_PROP_PO_OBJ_VERSION:
			case DAOS_PROP_PO_PERF_DOMAIN:
			case DAOS_PROP_PO_CHECKPOINT_MODE:
			case DAOS_PROP_PO_CHECKPOINT_FREQ:
			case DAOS_PROP_PO_CHECKPOINT_THRESH:
			case DAOS_PROP_PO_REINT_MODE:
			case DAOS_PROP_PO_SVC_OPS_ENABLED:
				if (entry->dpe_val != iv_entry->dpe_val) {
					D_ERROR("type %d mismatch "DF_U64" - "
						DF_U64".\n", entry->dpe_type,
						entry->dpe_val,
						iv_entry->dpe_val);
					rc = -DER_IO;
					}
				break;
			case DAOS_PROP_PO_POLICY:
				D_ASSERT(strnlen(entry->dpe_str,
						 DAOS_PROP_POLICYSTR_MAX_LEN) <=
					 DAOS_PROP_POLICYSTR_MAX_LEN);
				if (strncmp(entry->dpe_str, iv_entry->dpe_str,
					    DAOS_PROP_POLICYSTR_MAX_LEN) != 0) {
					D_ERROR("mismatch %s - %s.\n",
						entry->dpe_str,
						iv_entry->dpe_str);
					rc = -DER_IO;
				}
				break;
			case DAOS_PROP_PO_ACL:
				if (daos_prop_entry_cmp_acl(entry,
							    iv_entry) != 0)
					rc = -DER_IO;
				break;
			case DAOS_PROP_PO_SVC_LIST:
				break;
			default:
				D_ASSERTF(0, "bad dpe_type %d\n",
					  entry->dpe_type);
				break;
			};
		}
		daos_prop_free(iv_prop);
		if (rc) {
			D_ERROR("iv_prop verify failed "DF_RC"\n", DP_RC(rc));
			D_GOTO(out_lock, rc);
		}
	}

	rc = read_map_buf(&tx, &svc->ps_root, &map_buf, &map_version);
	if (rc != 0)
		D_ERROR(DF_UUID": failed to read pool map: "DF_RC"\n",
			DP_UUID(svc->ps_uuid), DP_RC(rc));

out_lock:
	ABT_rwlock_unlock(svc->ps_lock);
	rdb_tx_end(&tx);
	if (rc != 0)
		goto out_svc;

	rc = ds_pool_transfer_map_buf(map_buf, map_version, rpc, bulk, &out->pqo_map_buf_size);
	D_FREE(map_buf);
	if (rc != 0)
		goto out_svc;

	metrics = svc->ps_pool->sp_metrics[DAOS_POOL_MODULE];

	/* See comment above, rebuild doesn't connect the pool */
	if (query_bits & DAOS_PO_QUERY_SPACE) {
		rc = pool_space_query_bcast(rpc->cr_ctx, svc, in->pqi_op.pi_hdl,
					    &out->pqo_space);
		if (unlikely(rc))
			goto out_svc;

		d_tm_inc_counter(metrics->query_space_total, 1);
	}
	d_tm_inc_counter(metrics->query_total, 1);

out_svc:
	if (map_version == 0)
		out->pqo_op.po_map_version = ds_pool_get_version(svc->ps_pool);
	else
		out->pqo_op.po_map_version = map_version;
	ds_rsvc_set_hint(&svc->ps_rsvc, &out->pqo_op.po_hint);
	pool_svc_put_leader(svc);
out:
	out->pqo_op.po_rc = rc;
	D_DEBUG(DB_MD, DF_UUID ": replying rpc: %p " DF_RC "\n", DP_UUID(in->pqi_op.pi_uuid), rpc,
		DP_RC(rc));
	crt_reply_send(rpc);
	if (prop)
		daos_prop_free(prop);
}

void
ds_pool_query_handler_v5(crt_rpc_t *rpc)
{
	ds_pool_query_handler(rpc, 5);
}

void
ds_pool_query_handler_v6(crt_rpc_t *rpc)
{
	ds_pool_query_handler(rpc, 6);
}

/* Convert pool_comp_state_t to daos_target_state_t */
static daos_target_state_t
enum_pool_comp_state_to_tgt_state(int tgt_state)
{
	switch (tgt_state) {
	case PO_COMP_ST_UNKNOWN: return DAOS_TS_UNKNOWN;
	case PO_COMP_ST_NEW: return DAOS_TS_NEW;
	case PO_COMP_ST_UP: return DAOS_TS_UP;
	case PO_COMP_ST_UPIN: return DAOS_TS_UP_IN;
	case PO_COMP_ST_DOWN: return  DAOS_TS_DOWN;
	case PO_COMP_ST_DOWNOUT: return DAOS_TS_DOWN_OUT;
	case PO_COMP_ST_DRAIN: return DAOS_TS_DRAIN;
	}

	return DAOS_TS_UNKNOWN;
}

static int
pool_query_tgt_space(crt_context_t ctx, struct pool_svc *svc, uuid_t pool_hdl,
		     d_rank_t rank, uint32_t tgt_idx, struct daos_space *ds)
{
	struct pool_tgt_query_in	*in;
	struct pool_tgt_query_out	*out;
	crt_rpc_t			*rpc;
	crt_endpoint_t			 tgt_ep = { 0 };
	crt_opcode_t			 opcode;
	int				 rc;

	D_DEBUG(DB_MD, DF_UUID": query target for rank:%u tgt:%u\n",
		DP_UUID(svc->ps_uuid), rank, tgt_idx);

	tgt_ep.ep_rank = rank;
	tgt_ep.ep_tag = daos_rpc_tag(DAOS_REQ_TGT, tgt_idx);
	opcode = DAOS_RPC_OPCODE(POOL_TGT_QUERY, DAOS_POOL_MODULE,
				 DAOS_POOL_VERSION);
	rc = crt_req_create(ctx, &tgt_ep, opcode, &rpc);
	if (rc) {
		D_ERROR("crt_req_create failed: "DF_RC"\n", DP_RC(rc));
		return rc;
	}

	in = crt_req_get(rpc);
	uuid_copy(in->tqi_op.pi_uuid, svc->ps_uuid);
	uuid_copy(in->tqi_op.pi_hdl, pool_hdl);

	rc = dss_rpc_send(rpc);
	if (rc != 0)
		goto out_rpc;

	out = crt_reply_get(rpc);
	rc = out->tqo_rc;
	if (rc != 0) {
		D_ERROR(DF_UUID": failed to query rank:%u, tgt:%u, "DF_RC"\n",
			DP_UUID(svc->ps_uuid), rank, tgt_idx, DP_RC(rc));
	} else {
		D_ASSERT(ds != NULL);
		*ds = out->tqo_space.ps_space;
	}

out_rpc:
	crt_req_decref(rpc);
	return rc;
}

static void
ds_pool_query_info_handler(crt_rpc_t *rpc, int handler_version)
{
	struct pool_query_info_in	*in = crt_req_get(rpc);
	struct pool_query_info_out	*out = crt_reply_get(rpc);
	struct pool_svc			*svc;
	struct pool_target		*target = NULL;
	int				 tgt_state;
	uint32_t                         rank;
	uint32_t                         tgt;
	int				 rc;

	D_DEBUG(DB_MD, DF_UUID ": processing rpc: %p hdl=" DF_UUID "\n",
		DP_UUID(in->pqii_op.pi_uuid), rpc, DP_UUID(in->pqii_op.pi_hdl));

	pool_query_info_in_get_data(rpc, &rank, &tgt);

	rc = pool_svc_lookup_leader(in->pqii_op.pi_uuid, &svc,
				    &out->pqio_op.po_hint);
	if (rc != 0)
		D_GOTO(out, rc);

	/* get the target state from pool map */
	ABT_rwlock_rdlock(svc->ps_pool->sp_lock);
	rc = pool_map_find_target_by_rank_idx(svc->ps_pool->sp_map, rank, tgt, &target);
	if (rc != 1) {
		D_ERROR(DF_UUID ": Failed to get rank:%u, idx:%d\n, rc:%d",
			DP_UUID(in->pqii_op.pi_uuid), rank, tgt, rc);
		ABT_rwlock_unlock(svc->ps_pool->sp_lock);
		D_GOTO(out_svc, rc = -DER_NONEXIST);
	} else {
		rc = 0;
	}

	D_ASSERT(target != NULL);

	tgt_state = target->ta_comp.co_status;
	out->pqio_state = enum_pool_comp_state_to_tgt_state(tgt_state);
	out->pqio_op.po_map_version =
			pool_map_get_version(svc->ps_pool->sp_map);

	ABT_rwlock_unlock(svc->ps_pool->sp_lock);

	if (tgt_state == PO_COMP_ST_UPIN) {
		rc = pool_query_tgt_space(rpc->cr_ctx, svc, in->pqii_op.pi_hdl, rank, tgt,
					  &out->pqio_space);
		if (rc)
			DL_ERROR(rc, DF_UUID ": Failed to query rank:%u, tgt:%d",
				 DP_UUID(in->pqii_op.pi_uuid), rank, tgt);
	} else {
		memset(&out->pqio_space, 0, sizeof(out->pqio_space));
	}
out_svc:
	ds_rsvc_set_hint(&svc->ps_rsvc, &out->pqio_op.po_hint);
	pool_svc_put_leader(svc);
out:
	out->pqio_op.po_rc = rc;
	out->pqio_rank     = rank;
	out->pqio_tgt      = tgt;

	D_DEBUG(DB_MD, DF_UUID ": replying rpc: %p " DF_RC "\n", DP_UUID(in->pqii_op.pi_uuid), rpc,
		DP_RC(rc));
	crt_reply_send(rpc);
}

void
ds_pool_query_info_handler_v6(crt_rpc_t *rpc)
{
	ds_pool_query_info_handler(rpc, 6);
}

void
ds_pool_query_info_handler_v5(crt_rpc_t *rpc)
{
	ds_pool_query_info_handler(rpc, 5);
}

/**
 * Query pool target information without holding a pool handle.
 *
 * \param[in]	pool_uuid	UUID of the pool
 * \param[in]	ps_ranks	Ranks of pool svc replicas
 * \param[in]	rank		Pool storage engine rank
 * \param[in]	tgt_idx		Target index within the pool storage engine
 * \param[out]	ti		Target information (state, storage capacity and usage)
 *
 * \return	0		Success
 *		-DER_INVAL	Invalid input
 *		Negative value	Other error
 */
int
ds_pool_svc_query_target(uuid_t pool_uuid, d_rank_list_t *ps_ranks, d_rank_t rank,
			 uint32_t tgt_idx, daos_target_info_t *ti)
{
	int				rc;
	struct rsvc_client		client;
	crt_endpoint_t			ep;
	struct dss_module_info		*info = dss_get_module_info();
	crt_rpc_t			*rpc;
	int                              i;
	struct pool_query_info_out	*out;
	uuid_t                           no_uuid;
	uint64_t                         req_time = 0;

	uuid_clear(no_uuid);

	if (ti == NULL)
		D_GOTO(out, rc = -DER_INVAL);

	D_DEBUG(DB_MGMT, DF_UUID": Querying pool target %u\n", DP_UUID(pool_uuid), tgt_idx);

	rc = rsvc_client_init(&client, ps_ranks);
	if (rc != 0)
		goto out;

rechoose:
	ep.ep_grp = NULL; /* primary group */
	rc = rsvc_client_choose(&client, &ep);
	if (rc != 0) {
		D_ERROR(DF_UUID": cannot find pool service: "DF_RC"\n",
			DP_UUID(pool_uuid), DP_RC(rc));
		goto out_client;
	}

	rc = pool_req_create(info->dmi_ctx, &ep, POOL_QUERY_INFO, pool_uuid, no_uuid, &req_time,
			     &rpc);
	if (rc != 0) {
		DL_ERROR(rc, DF_UUID ": failed to create pool query target rpc",
			 DP_UUID(pool_uuid));
		goto out_client;
	}
	pool_query_info_in_set_data(rpc, rank, tgt_idx);

	rc = dss_rpc_send(rpc);
	out = crt_reply_get(rpc);
	D_ASSERT(out != NULL);

	rc = pool_rsvc_client_complete_rpc(&client, &ep, rc, &out->pqio_op);
	if (rc == RSVC_CLIENT_RECHOOSE) {
		crt_req_decref(rpc);
		dss_sleep(RECHOOSE_SLEEP_MS);
		goto rechoose;
	}

	rc = out->pqio_op.po_rc;
	if (rc != 0) {
		D_ERROR(DF_UUID": failed to query pool rank %u target %u "DF_RC"\n",
			DP_UUID(pool_uuid), rank, tgt_idx, DP_RC(rc));
		goto out_rpc;
	}

	D_DEBUG(DB_MGMT, DF_UUID": Successfully queried pool rank %u target %u\n",
		DP_UUID(pool_uuid), rank, tgt_idx);

	ti->ta_type = DAOS_TP_UNKNOWN;
	ti->ta_state = out->pqio_state;
	for (i = 0; i < DAOS_MEDIA_MAX; i++) {
		ti->ta_space.s_total[i] = out->pqio_space.s_total[i];
		ti->ta_space.s_free[i] = out->pqio_space.s_free[i];
	}

out_rpc:
	crt_req_decref(rpc);
out_client:
	rsvc_client_fini(&client);
out:
	return rc;
}

/**
 * Query a pool's properties without having a handle for the pool
 */
void
ds_pool_prop_get_handler(crt_rpc_t *rpc)
{
	struct pool_prop_get_in		*in = crt_req_get(rpc);
	struct pool_prop_get_out	*out = crt_reply_get(rpc);
	struct pool_svc			*svc;
	struct rdb_tx			tx;
	uint64_t                         query_bits;
	int				rc;
	daos_prop_t			*prop = NULL;

	D_DEBUG(DB_MD, DF_UUID": processing rpc %p\n",
		DP_UUID(in->pgi_op.pi_uuid), rpc);

	pool_prop_get_in_get_data(rpc, &query_bits);

	rc = pool_svc_lookup_leader(in->pgi_op.pi_uuid, &svc,
				    &out->pgo_op.po_hint);
	if (rc != 0)
		D_GOTO(out, rc);

	rc = rdb_tx_begin(svc->ps_rsvc.s_db, svc->ps_rsvc.s_term, &tx);
	if (rc != 0)
		D_GOTO(out_svc, rc);

	ABT_rwlock_rdlock(svc->ps_lock);

	rc = pool_prop_read(&tx, svc, query_bits, &prop);
	if (rc != 0)
		D_GOTO(out_lock, rc);
	out->pgo_prop = prop;

out_lock:
	ABT_rwlock_unlock(svc->ps_lock);
	rdb_tx_end(&tx);
out_svc:
	ds_rsvc_set_hint(&svc->ps_rsvc, &out->pgo_op.po_hint);
	pool_svc_put_leader(svc);
out:
	out->pgo_op.po_rc = rc;
	D_DEBUG(DB_MD, DF_UUID ": replying rpc: %p " DF_RC "\n", DP_UUID(in->pgi_op.pi_uuid), rpc,
		DP_RC(rc));
	crt_reply_send(rpc);
	if (prop)
		daos_prop_free(prop);
}

/**
 * Send a CaRT message to the pool svc to get the ACL pool property.
 *
 * \param[in]		pool_uuid	UUID of the pool
 * \param[in]		ranks		Pool service replicas
 * \param[in][out]	prop		Prop with requested properties, to be
 *					filled out and returned.
 *
 * \return	0		Success
 *
 */
int
ds_pool_svc_get_prop(uuid_t pool_uuid, d_rank_list_t *ranks,
		     daos_prop_t *prop)
{
	int				rc;
	struct rsvc_client		client;
	crt_endpoint_t			ep;
	struct dss_module_info		*info = dss_get_module_info();
	crt_rpc_t                       *rpc;
	struct pool_prop_get_out	*out;
	uuid_t                           no_uuid;
	uint64_t                         req_time = 0;

	D_DEBUG(DB_MGMT, DF_UUID": Getting prop\n", DP_UUID(pool_uuid));
	uuid_clear(no_uuid);

	rc = rsvc_client_init(&client, ranks);
	if (rc != 0)
		D_GOTO(out, rc);

rechoose:
	ep.ep_grp = NULL; /* primary group */
	rc = rsvc_client_choose(&client, &ep);
	if (rc != 0) {
		D_ERROR(DF_UUID": cannot find pool service: "DF_RC"\n",
			DP_UUID(pool_uuid), DP_RC(rc));
		goto out_client;
	}

	rc =
	    pool_req_create(info->dmi_ctx, &ep, POOL_PROP_GET, pool_uuid, no_uuid, &req_time, &rpc);
	if (rc != 0) {
		DL_ERROR(rc, DF_UUID ": failed to create pool get prop rpc", DP_UUID(pool_uuid));
		goto out_client;
	}

	pool_prop_get_in_set_data(rpc, pool_query_bits(NULL, prop));

	rc = dss_rpc_send(rpc);
	out = crt_reply_get(rpc);
	D_ASSERT(out != NULL);

	rc = pool_rsvc_client_complete_rpc(&client, &ep, rc, &out->pgo_op);
	if (rc == RSVC_CLIENT_RECHOOSE) {
		crt_req_decref(rpc);
		dss_sleep(RECHOOSE_SLEEP_MS);
		D_GOTO(rechoose, rc);
	}

	rc = out->pgo_op.po_rc;
	if (rc != 0) {
		D_ERROR(DF_UUID": failed to get prop for pool: "DF_RC"\n",
			DP_UUID(pool_uuid), DP_RC(rc));
		D_GOTO(out_rpc, rc);
	}

	rc = daos_prop_copy(prop, out->pgo_prop);

out_rpc:
	crt_req_decref(rpc);
out_client:
	rsvc_client_fini(&client);
out:
	return rc;
}

int
ds_pool_extend(uuid_t pool_uuid, int ntargets, const d_rank_list_t *rank_list, int ndomains,
	       const uint32_t *domains, d_rank_list_t *svc_ranks)
{
	int				rc;
	struct rsvc_client		client;
	crt_endpoint_t			ep;
	struct dss_module_info		*info = dss_get_module_info();
	crt_rpc_t			*rpc;
	struct pool_extend_in		*in;
	struct pool_extend_out		*out;
	uuid_t                           no_uuid;
	uint64_t                         req_time = 0;

	uuid_clear(no_uuid);

	rc = rsvc_client_init(&client, svc_ranks);
	if (rc != 0)
		return rc;

rechoose:

	ep.ep_grp = NULL; /* primary group */
	rc = rsvc_client_choose(&client, &ep);
	if (rc != 0) {
		D_ERROR(DF_UUID": cannot find pool service: "DF_RC"\n",
			DP_UUID(pool_uuid), DP_RC(rc));
		goto out_client;
	}

	rc = pool_req_create(info->dmi_ctx, &ep, POOL_EXTEND, pool_uuid, no_uuid, &req_time, &rpc);
	if (rc != 0) {
		DL_ERROR(rc, DF_UUID ": failed to create pool extend rpc", DP_UUID(pool_uuid));
		goto out_client;
	}

	in                        = crt_req_get(rpc);
	in->pei_ntgts = ntargets;
	in->pei_ndomains = ndomains;
	in->pei_tgt_ranks = (d_rank_list_t *)rank_list;
	in->pei_domains.ca_count = ndomains;
	in->pei_domains.ca_arrays = (uint32_t *)domains;

	rc = dss_rpc_send(rpc);
	out = crt_reply_get(rpc);
	D_ASSERT(out != NULL);

	rc = pool_rsvc_client_complete_rpc(&client, &ep, rc, &out->peo_op);
	if (rc == RSVC_CLIENT_RECHOOSE) {
		crt_req_decref(rpc);
		dss_sleep(RECHOOSE_SLEEP_MS);
		D_GOTO(rechoose, rc);
	}

	rc = out->peo_op.po_rc;
	if (rc != 0) {
		D_ERROR(DF_UUID": Failed to set targets to UP state for "
				"reintegration: "DF_RC"\n", DP_UUID(pool_uuid),
				DP_RC(rc));
		D_GOTO(out_rpc, rc);
	}

out_rpc:
	crt_req_decref(rpc);
out_client:
	rsvc_client_fini(&client);
	return rc;
}

int
ds_pool_target_update_state(uuid_t pool_uuid, d_rank_list_t *ranks,
			    struct pool_target_addr_list *target_addrs,
			    pool_comp_state_t state)
{
	int				rc;
	struct rsvc_client		client;
	crt_endpoint_t			ep;
	struct dss_module_info		*info = dss_get_module_info();
	crt_rpc_t			*rpc;
	struct pool_tgt_update_out      *out;
	crt_opcode_t			opcode;
	uuid_t                           no_uuid;
	uint64_t                         req_time = 0;

	uuid_clear(no_uuid);
	rc = rsvc_client_init(&client, ranks);
	if (rc != 0)
		return rc;

rechoose:
	ep.ep_grp = NULL; /* primary group */
	rc = rsvc_client_choose(&client, &ep);
	if (rc != 0) {
		D_ERROR(DF_UUID": cannot find pool service: "DF_RC"\n",
			DP_UUID(pool_uuid), DP_RC(rc));
		goto out_client;
	}

	switch (state) {
	case PO_COMP_ST_DOWN:
		opcode = POOL_EXCLUDE;
		break;
	case PO_COMP_ST_UP:
		opcode = POOL_REINT;
		break;
	case PO_COMP_ST_DRAIN:
		opcode = POOL_DRAIN;
		break;
	default:
		D_GOTO(out_client, rc = -DER_INVAL);
	}

	rc = pool_req_create(info->dmi_ctx, &ep, opcode, pool_uuid, no_uuid, &req_time, &rpc);
	if (rc != 0) {
		DL_ERROR(rc, DF_UUID ": failed to create pool req", DP_UUID(pool_uuid));
		goto out_client;
	}

	pool_tgt_update_in_set_data(rpc, target_addrs->pta_addrs, (size_t)target_addrs->pta_number);

	rc = dss_rpc_send(rpc);
	out = crt_reply_get(rpc);
	D_ASSERT(out != NULL);

	rc = pool_rsvc_client_complete_rpc(&client, &ep, rc, &out->pto_op);
	if (rc == RSVC_CLIENT_RECHOOSE) {
		crt_req_decref(rpc);
		dss_sleep(RECHOOSE_SLEEP_MS);
		D_GOTO(rechoose, rc);
	}

	rc = out->pto_op.po_rc;
	if (rc != 0) {
		D_ERROR(DF_UUID": Failed to set targets to %s state: "DF_RC"\n",
			DP_UUID(pool_uuid),
			state == PO_COMP_ST_DOWN ? "DOWN" :
			state == PO_COMP_ST_UP ? "UP" : "UNKNOWN",
			DP_RC(rc));
		D_GOTO(out_rpc, rc);
	}

out_rpc:
	crt_req_decref(rpc);
out_client:
	rsvc_client_fini(&client);
	return rc;
}

/**
 * Set a pool's properties without having a handle for the pool
 */
void
ds_pool_prop_set_handler(crt_rpc_t *rpc)
{
	struct pool_prop_set_in		*in = crt_req_get(rpc);
	struct pool_prop_set_out	*out = crt_reply_get(rpc);
	struct pool_svc			*svc;
	struct rdb_tx			tx;
	daos_prop_t                     *prop_in = NULL;
	daos_prop_t			*prop = NULL;
	bool                             dup_op  = false;
	struct ds_pool_svc_op_val        op_val;
	bool                             fi_pass_noreply = DAOS_FAIL_CHECK(DAOS_MD_OP_PASS_NOREPLY);
	bool                             fi_fail_noreply = DAOS_FAIL_CHECK(DAOS_MD_OP_FAIL_NOREPLY);
	int				rc;

	D_DEBUG(DB_MD, DF_UUID": processing rpc %p\n",
		DP_UUID(in->psi_op.pi_uuid), rpc);

	pool_prop_set_in_get_data(rpc, &prop_in);

	rc = pool_svc_lookup_leader(in->psi_op.pi_uuid, &svc, &out->pso_op.po_hint);
	if (rc != 0)
		D_GOTO(out, rc);

	if (!daos_prop_valid(prop_in, true /* pool */, true /* input */)) {
		D_ERROR(DF_UUID": invalid properties input\n",
			DP_UUID(in->psi_op.pi_uuid));
		D_GOTO(out_svc, rc = -DER_INVAL);
	}

	rc = rdb_tx_begin(svc->ps_rsvc.s_db, svc->ps_rsvc.s_term, &tx);
	if (rc != 0)
		D_GOTO(out_svc, rc);

	ABT_rwlock_wrlock(svc->ps_lock);

	rc = pool_op_lookup(&tx, svc, rpc, DAOS_POOL_VERSION, &dup_op, &op_val);
	if (rc != 0)
		goto out_lock;
	else if (dup_op || fi_fail_noreply)
		goto out_commit;

	rc = pool_prop_write(&tx, &svc->ps_root, prop_in);
	if (rc != 0) {
		D_ERROR(DF_UUID": failed to write prop for pool: %d\n",
			DP_UUID(in->psi_op.pi_uuid), rc);
		D_GOTO(out_commit, rc);
	}

out_commit:
	if ((rc == 0) && !dup_op && fi_fail_noreply)
		rc = -DER_MISC;
	rc = pool_op_save(&tx, svc, rpc, DAOS_POOL_VERSION, dup_op, rc, &op_val);
	if (rc != 0)
		goto out_lock;

	rc = rdb_tx_commit(&tx);
	if (rc != 0)
		goto out_lock;
	if (op_val.ov_rc != 0)
		D_GOTO(out_lock, rc = op_val.ov_rc);

	/* Read all props & update prop IV */
	rc = pool_prop_read(&tx, svc, DAOS_PO_QUERY_PROP_ALL, &prop);
	if (rc != 0) {
		D_ERROR(DF_UUID": failed to read prop for pool, rc=%d\n",
			DP_UUID(in->psi_op.pi_uuid), rc);
		D_GOTO(out_lock, rc);
	}
	D_ASSERT(prop != NULL);

	rc = op_val.ov_rc;
out_lock:
	ABT_rwlock_unlock(svc->ps_lock);
	rdb_tx_end(&tx);
	/*
	 * TODO: Introduce prop version to avoid inconsistent prop over targets
	 *	 caused by the out of order IV sync.
	 */
	if (!rc && prop != NULL) {
		rc = ds_pool_iv_prop_update(svc->ps_pool, prop);
		if (rc)
			D_ERROR(DF_UUID": failed to update prop IV for pool, "
				"%d.\n", DP_UUID(in->psi_op.pi_uuid), rc);
		daos_prop_free(prop);
	}
out_svc:
	ds_rsvc_set_hint(&svc->ps_rsvc, &out->pso_op.po_hint);
	pool_svc_put_leader(svc);
out:
	if ((rc == 0) && !dup_op && fi_pass_noreply) {
		rc = -DER_TIMEDOUT;
		D_DEBUG(DB_MD, DF_UUID ": fault injected: DAOS_MD_OP_PASS_NOREPLY\n",
			DP_UUID(in->psi_op.pi_uuid));
	}
	if ((rc == -DER_MISC) && !dup_op && fi_fail_noreply) {
		rc = -DER_TIMEDOUT;
		D_DEBUG(DB_MD, DF_UUID ": fault injected: DAOS_MD_OP_FAIL_NOREPLY\n",
			DP_UUID(in->psi_op.pi_uuid));
	}

	out->pso_op.po_rc = rc;
	D_DEBUG(DB_MD, DF_UUID ": replying rpc: %p %d\n", DP_UUID(in->psi_op.pi_uuid), rpc, rc);
	crt_reply_send(rpc);
}

static int
pool_upgrade_one_prop(struct rdb_tx *tx, struct pool_svc *svc, bool *need_commit, d_iov_t *prop_iov,
		      d_iov_t *value)
{
	int			rc;

	rc = rdb_tx_lookup(tx, &svc->ps_root, prop_iov, value);
	if (rc && rc != -DER_NONEXIST) {
		return rc;
	} else if (rc == -DER_NONEXIST) {
		rc = rdb_tx_update(tx, &svc->ps_root, prop_iov, value);
		if (rc)
			return rc;
		*need_commit = true;
	}
	return 0;
}

static int
pool_upgrade_one_prop_int64(struct rdb_tx *tx, struct pool_svc *svc, uuid_t uuid, bool *need_commit,
			    const char *friendly_name, d_iov_t *prop_iov, uint64_t default_value)
{
	d_iov_t  value;
	uint64_t val;
	int      rc;

	val = default_value;
	d_iov_set(&value, &val, sizeof(default_value));
	rc = pool_upgrade_one_prop(tx, svc, need_commit, prop_iov, &value);
	if (rc != 0) {
		D_ERROR(DF_UUID ": failed to upgrade '%s' of pool: %d.\n", DP_UUID(uuid),
			friendly_name, rc);
	}
	return rc;
}

static int
pool_upgrade_one_prop_int32(struct rdb_tx *tx, struct pool_svc *svc, uuid_t uuid, bool *need_commit,
			    const char *friendly_name, d_iov_t *prop_iov, uint32_t default_value)
{
	d_iov_t  value;
	uint32_t val;
	int      rc;

	val = default_value;
	d_iov_set(&value, &val, sizeof(default_value));
	rc = pool_upgrade_one_prop(tx, svc, need_commit, prop_iov, &value);
	if (rc != 0) {
		D_ERROR(DF_UUID ": failed to upgrade '%s' of pool: %d.\n", DP_UUID(uuid),
			friendly_name, rc);
	}
	return rc;
}

static int
pool_upgrade_props(struct rdb_tx *tx, struct pool_svc *svc,
			      uuid_t pool_uuid, crt_rpc_t *rpc)
{
	d_iov_t			value;
	uint64_t		val;
	uint32_t		val32;
	int			rc;
	bool			need_commit = false;
	uuid_t		       *hdl_uuids = NULL;
	size_t			hdl_uuids_size;
	int			n_hdl_uuids = 0;
	uint32_t		connectable;
	uint32_t                svc_ops_enabled = 0;

	if (rpc) {
		rc = find_hdls_to_evict(tx, svc, &hdl_uuids, &hdl_uuids_size,
					&n_hdl_uuids, NULL);
		if (rc)
			return rc;
		D_DEBUG(DB_MD, "number of handles found was: %d\n", n_hdl_uuids);
	}

	if (n_hdl_uuids > 0) {
		rc = pool_disconnect_hdls(tx, svc, hdl_uuids, n_hdl_uuids,
					  rpc->cr_ctx);
		if (rc != 0)
			D_GOTO(out_free, rc);
		need_commit = true;
	}

	d_iov_set(&value, &connectable, sizeof(connectable));
	rc = rdb_tx_lookup(tx, &svc->ps_root, &ds_pool_prop_connectable,
			   &value);
	if (rc)
		D_GOTO(out_free, rc);

	/*
	 * Write connectable property to 0 to reject any new connections
	 * while upgrading in progress.
	 */
	if (connectable > 0) {
		connectable = 0;
		rc = rdb_tx_update(tx, &svc->ps_root, &ds_pool_prop_connectable,
				   &value);
		if (rc) {
			D_ERROR(DF_UUID": failed to set connectable of pool "
				"%d.\n", DP_UUID(pool_uuid), rc);
			D_GOTO(out_free, rc);
		}
		need_commit = true;
	}

	d_iov_set(&value, NULL, 0);
	rc = rdb_tx_lookup(tx, &svc->ps_root, &ds_pool_prop_policy,
			   &value);
	if (rc && rc != -DER_NONEXIST) {
		return rc;
	} else if (rc == -DER_NONEXIST) {
		value.iov_buf = DAOS_PROP_POLICYSTR_DEFAULT;
		value.iov_len = strlen(DAOS_PROP_POLICYSTR_DEFAULT);
		value.iov_buf_len = value.iov_len;
		rc = rdb_tx_update(tx, &svc->ps_root, &ds_pool_prop_policy,
				   &value);
		if (rc) {
			D_ERROR(DF_UUID": failed to upgrade pool policy of pool "
				"%d.\n", DP_UUID(pool_uuid), rc);
			D_GOTO(out_free, rc);
		}
		need_commit = true;
	}

	d_iov_set(&value, &val, sizeof(val));
	rc = rdb_tx_lookup(tx, &svc->ps_root, &ds_pool_prop_redun_fac,
			   &value);
	if (rc && rc != -DER_NONEXIST) {
		D_GOTO(out_free, rc);
	} else if (rc == -DER_NONEXIST) {
		val = DAOS_PROP_PO_REDUN_FAC_DEFAULT;
		rc = rdb_tx_update(tx, &svc->ps_root, &ds_pool_prop_redun_fac, &value);
		if (rc) {
			D_ERROR(DF_UUID": failed to upgrade redundancy factor of pool, "
				"%d.\n", DP_UUID(pool_uuid), rc);
			D_GOTO(out_free, rc);
		}
		need_commit = true;
	}

	rc = rdb_tx_lookup(tx, &svc->ps_root, &ds_pool_prop_ec_pda, &value);
	if (rc && rc != -DER_NONEXIST) {
		D_GOTO(out_free, rc);
	} else if (rc == -DER_NONEXIST) {
		val = DAOS_PROP_PO_EC_PDA_DEFAULT;
		rc = rdb_tx_update(tx, &svc->ps_root, &ds_pool_prop_ec_pda, &value);
		if (rc) {
			D_ERROR(DF_UUID": failed to upgrade EC performance domain "
				"affinity of pool, %d.\n", DP_UUID(pool_uuid), rc);
			D_GOTO(out_free, rc);
		}
		need_commit = true;
	}

	rc = rdb_tx_lookup(tx, &svc->ps_root, &ds_pool_prop_rp_pda, &value);
	if (rc && rc != -DER_NONEXIST) {
		D_GOTO(out_free, rc);
	} else if (rc == -DER_NONEXIST) {
		val = DAOS_PROP_PO_RP_PDA_DEFAULT;
		rc = rdb_tx_update(tx, &svc->ps_root, &ds_pool_prop_rp_pda, &value);
		if (rc) {
			D_ERROR(DF_UUID": failed to upgrade RP performance domain "
				"affinity of pool, %d.\n", DP_UUID(pool_uuid), rc);
			D_GOTO(out_free, rc);
		}
		need_commit = true;
	}

	rc = rdb_tx_lookup(tx, &svc->ps_root, &ds_pool_prop_svc_redun_fac, &value);
	if (rc && rc != -DER_NONEXIST) {
		D_GOTO(out_free, rc);
	} else if (rc == -DER_NONEXIST) {
		d_rank_list_t *replicas;

		rc = rdb_get_ranks(svc->ps_rsvc.s_db, &replicas);
		if (rc != 0) {
			D_ERROR(DF_UUID": failed to get service replica ranks: "DF_RC"\n",
				DP_UUID(svc->ps_uuid), DP_RC(rc));
			D_GOTO(out_free, rc);
		}
		val = ds_pool_svc_rf_from_nreplicas(replicas->rl_nr);
		if (val < DAOS_PROP_PO_SVC_REDUN_FAC_DEFAULT)
			val = DAOS_PROP_PO_SVC_REDUN_FAC_DEFAULT;
		d_rank_list_free(replicas);
		rc = rdb_tx_update(tx, &svc->ps_root, &ds_pool_prop_svc_redun_fac, &value);
		if (rc) {
			D_ERROR(DF_UUID": failed to upgrade service redundancy factor "
				"of pool, %d.\n", DP_UUID(pool_uuid), rc);
			D_GOTO(out_free, rc);
		}
		need_commit = true;
	}

	/* Upgrade to have scrubbing properties */
	rc = pool_upgrade_one_prop_int64(tx, svc, pool_uuid, &need_commit, "scrub mode",
					 &ds_pool_prop_scrub_mode, DAOS_PROP_PO_SCRUB_MODE_DEFAULT);
	if (rc != 0)
		D_GOTO(out_free, rc);

	rc = pool_upgrade_one_prop_int64(tx, svc, pool_uuid, &need_commit, "scrub freq",
					 &ds_pool_prop_scrub_freq, DAOS_PROP_PO_SCRUB_FREQ_DEFAULT);
	if (rc != 0)
		D_GOTO(out_free, rc);

	rc = pool_upgrade_one_prop_int64(tx, svc, pool_uuid, &need_commit, "scrub thresh",
					 &ds_pool_prop_scrub_thresh,
					 DAOS_PROP_PO_SCRUB_THRESH_DEFAULT);
	if (rc != 0)
		D_GOTO(out_free, rc);

	/** WAL Checkpointing properties */
	rc = pool_upgrade_one_prop_int32(tx, svc, pool_uuid, &need_commit, "checkpoint mode",
					 &ds_pool_prop_checkpoint_mode,
					 DAOS_PROP_PO_CHECKPOINT_MODE_DEFAULT);
	if (rc != 0)
		D_GOTO(out_free, rc);

	rc = pool_upgrade_one_prop_int32(tx, svc, pool_uuid, &need_commit, "checkpoint freq",
					 &ds_pool_prop_checkpoint_freq,
					 DAOS_PROP_PO_CHECKPOINT_FREQ_DEFAULT);
	if (rc != 0)
		D_GOTO(out_free, rc);

	rc = pool_upgrade_one_prop_int32(tx, svc, pool_uuid, &need_commit, "checkpoint thresh",
					 &ds_pool_prop_checkpoint_thresh,
					 DAOS_PROP_PO_CHECKPOINT_THRESH_DEFAULT);
	if (rc != 0)
		D_GOTO(out_free, rc);

	d_iov_set(&value, &val32, sizeof(val32));
	rc = rdb_tx_lookup(tx, &svc->ps_root, &ds_pool_prop_upgrade_status, &value);
	if (rc && rc != -DER_NONEXIST) {
		D_GOTO(out_free, rc);
	} else if (rc == -DER_NONEXIST || val32 != DAOS_UPGRADE_STATUS_IN_PROGRESS) {
		val32 = DAOS_UPGRADE_STATUS_IN_PROGRESS;
		rc = rdb_tx_update(tx, &svc->ps_root, &ds_pool_prop_upgrade_status, &value);
		if (rc) {
			D_ERROR(DF_UUID": failed to upgrade 'upgrade status' "
				"of pool, %d.\n", DP_UUID(pool_uuid), rc);
			D_GOTO(out_free, rc);
		}
		need_commit = true;
	}

	d_iov_set(&value, &val32, sizeof(val32));
	rc = rdb_tx_lookup(tx, &svc->ps_root, &ds_pool_prop_perf_domain, &value);
	if (rc && rc != -DER_NONEXIST) {
		D_GOTO(out_free, rc);
	} else if (rc == -DER_NONEXIST) {
		val32 = DAOS_PROP_PO_PERF_DOMAIN_DEFAULT;
		rc = rdb_tx_update(tx, &svc->ps_root,
				   &ds_pool_prop_perf_domain, &value);
		if (rc != 0) {
			D_ERROR("failed to write pool performain domain prop, "DF_RC"\n",
				DP_RC(rc));
			D_GOTO(out_free, rc);
		}
		need_commit = true;
	}

	d_iov_set(&value, &val32, sizeof(val32));
	rc = rdb_tx_lookup(tx, &svc->ps_root, &ds_pool_prop_reint_mode, &value);
	if (rc && rc != -DER_NONEXIST) {
		D_GOTO(out_free, rc);
	} else if (rc == -DER_NONEXIST) {
		val32 = DAOS_PROP_PO_REINT_MODE_DEFAULT;
		rc = rdb_tx_update(tx, &svc->ps_root, &ds_pool_prop_reint_mode, &value);
		if (rc != 0) {
			D_ERROR("failed to write pool reintegration mode prop, "DF_RC"\n",
				DP_RC(rc));
			D_GOTO(out_free, rc);
		}
		need_commit = true;
	}

	rc = rdb_tx_lookup(tx, &svc->ps_root, &ds_pool_prop_upgrade_global_version,
			   &value);
	if (rc && rc != -DER_NONEXIST) {
		D_GOTO(out_free, rc);
	} else if (rc == -DER_NONEXIST || val32 != DAOS_POOL_GLOBAL_VERSION) {
		val32 = DAOS_POOL_GLOBAL_VERSION;
		rc = rdb_tx_update(tx, &svc->ps_root,
				   &ds_pool_prop_upgrade_global_version, &value);
		if (rc != 0) {
			D_ERROR("failed to write upgrade global version prop, "DF_RC"\n",
				DP_RC(rc));
			D_GOTO(out_free, rc);
		}
		need_commit = true;
	}

	/* Upgrade for the pool/container service operations KVS */
	D_DEBUG(DB_MD, DF_UUID ": check ds_pool_prop_svc_ops\n", DP_UUID(pool_uuid));

	d_iov_set(&value, NULL, 0);
	rc = rdb_tx_lookup(tx, &svc->ps_root, &ds_pool_prop_svc_ops, &value);
	if (rc && rc != -DER_NONEXIST) {
		D_ERROR(DF_UUID ": failed to lookup service ops KVS: %d\n", DP_UUID(pool_uuid), rc);
		D_GOTO(out_free, rc);
	} else if (rc == -DER_NONEXIST) {
		struct rdb_kvs_attr attr;

		D_DEBUG(DB_MD, DF_UUID ": creating service ops KVS\n", DP_UUID(pool_uuid));
		attr.dsa_class = RDB_KVS_LEXICAL;
		attr.dsa_order = 16;
		rc             = rdb_tx_create_kvs(tx, &svc->ps_root, &ds_pool_prop_svc_ops, &attr);
		if (rc != 0) {
			D_ERROR(DF_UUID ": failed to create service ops KVS: %d\n",
				DP_UUID(pool_uuid), rc);
			D_GOTO(out_free, rc);
		}
		need_commit = true;
	}

	/* And enable the new service operations KVS only if rdb is large enough */
	D_DEBUG(DB_MD, DF_UUID ": check ds_pool_prop_svc_ops_enabled\n", DP_UUID(pool_uuid));
	d_iov_set(&value, &svc_ops_enabled, sizeof(svc_ops_enabled));
	rc = rdb_tx_lookup(tx, &svc->ps_root, &ds_pool_prop_svc_ops_enabled, &value);
	if (rc && rc != -DER_NONEXIST) {
		D_ERROR(DF_UUID ": failed to lookup service ops enabled boolean: %d\n",
			DP_UUID(pool_uuid), rc);
		D_GOTO(out_free, rc);
	} else if (rc == -DER_NONEXIST) {
		uint64_t rdb_nbytes;

		D_DEBUG(DB_MD, DF_UUID ": creating service ops enabled boolean\n",
			DP_UUID(pool_uuid));

		rc = rdb_get_size(tx->dt_db, &rdb_nbytes);
		if (rc != 0)
			D_GOTO(out_free, rc);
		if (rdb_nbytes >= DUP_OP_MIN_RDB_SIZE)
			svc_ops_enabled = 1;
		rc = rdb_tx_update(tx, &svc->ps_root, &ds_pool_prop_svc_ops_enabled, &value);
		if (rc != 0) {
			D_ERROR(DF_UUID ": set svc_ops_enabled=%d failed, " DF_RC "\n",
				DP_UUID(pool_uuid), svc_ops_enabled, DP_RC(rc));
			D_GOTO(out_free, rc);
		}
		D_DEBUG(DB_MD,
			DF_UUID ": duplicate RPC detection %s (rdb size: " DF_U64 " %s %u)\n",
			DP_UUID(pool_uuid), svc_ops_enabled ? "enabled" : "disabled", rdb_nbytes,
			svc_ops_enabled ? ">=" : "<", DUP_OP_MIN_RDB_SIZE);
		need_commit = true;
	}

	D_DEBUG(DB_MD, DF_UUID ": need_commit=%s\n", DP_UUID(pool_uuid),
		need_commit ? "true" : "false");
	if (need_commit) {
		daos_prop_t *prop = NULL;

		rc = rdb_tx_commit(tx);
		if (rc)
			D_GOTO(out_free, rc);
		rc = pool_prop_read(tx, svc, DAOS_PO_QUERY_PROP_ALL, &prop);
		if (rc)
			D_GOTO(out_free, rc);
		rc = ds_pool_iv_prop_update(svc->ps_pool, prop);
		daos_prop_free(prop);
	}

out_free:
	D_FREE(hdl_uuids);
	return rc;
}

static int
ds_pool_mark_connectable_internal(struct rdb_tx *tx, struct pool_svc *svc)
{
	d_iov_t		value;
	uint32_t	connectable = 0;
	int		rc;

	d_iov_set(&value, &connectable, sizeof(connectable));
	rc = rdb_tx_lookup(tx, &svc->ps_root, &ds_pool_prop_connectable, &value);
	if ((rc == 0 && connectable == 0) || rc == -DER_NONEXIST) {
		connectable = 1;
		rc = rdb_tx_update(tx, &svc->ps_root, &ds_pool_prop_connectable, &value);
		if (rc == 0)
			rc = 1;
	}

	if (rc < 0)
		D_ERROR("Failed to mark connectable of pool "DF_UUIDF": "DF_RC"\n",
			DP_UUID(svc->ps_uuid), DP_RC(rc));

	return rc;
}

static int
__ds_pool_mark_upgrade_completed(uuid_t pool_uuid, struct pool_svc *svc, int rc)
{
	struct rdb_tx			tx;
	d_iov_t				value;
	uint32_t			upgrade_status;
	uint32_t			global_version;
	uint32_t			obj_version;
	int				rc1;
	daos_prop_t			*prop = NULL;

	rc1 = rdb_tx_begin(svc->ps_rsvc.s_db, svc->ps_rsvc.s_term, &tx);
	if (rc1 != 0)
		D_GOTO(out, rc1);

	ABT_rwlock_wrlock(svc->ps_lock);
	if (rc == 0)
		upgrade_status = DAOS_UPGRADE_STATUS_COMPLETED;
	else
		upgrade_status = DAOS_UPGRADE_STATUS_FAILED;

	d_iov_set(&value, &upgrade_status, sizeof(upgrade_status));
	rc1 = rdb_tx_update(&tx, &svc->ps_root, &ds_pool_prop_upgrade_status,
			   &value);
	if (rc1)
		D_GOTO(out_tx, rc1);

	/*
	 * only bump global version and connectable properties
	 * if upgrade succeed.
	 */
	if (rc == 0) {
		global_version = DAOS_POOL_GLOBAL_VERSION;
		d_iov_set(&value, &global_version, sizeof(global_version));
		rc1 = rdb_tx_update(&tx, &svc->ps_root,
				    &ds_pool_prop_global_version, &value);
		if (rc1) {
			D_ERROR(DF_UUID": failed to upgrade global version "
				"of pool, %d.\n", DP_UUID(pool_uuid), rc1);
			D_GOTO(out_tx, rc1);
		}

		if (DAOS_FAIL_CHECK(DAOS_FAIL_POOL_CREATE_VERSION)) {
			uint64_t fail_val = daos_fail_value_get();

			obj_version = (uint32_t)fail_val;
		} else {
			obj_version = DS_POOL_OBJ_VERSION;
		}

		d_iov_set(&value, &obj_version, sizeof(obj_version));
		rc1 = rdb_tx_update(&tx, &svc->ps_root,
				    &ds_pool_prop_obj_version, &value);
		if (rc1) {
			D_ERROR(DF_UUID": failed to upgrade global version "
				"of pool, %d.\n", DP_UUID(pool_uuid), rc1);
			D_GOTO(out_tx, rc1);
		}

		rc1 = ds_pool_mark_connectable_internal(&tx, svc);
		if (rc1 < 0) {
			D_ERROR(DF_UUID": failed to set connectable of pool "
				"%d.\n", DP_UUID(pool_uuid), rc1);
			D_GOTO(out_tx, rc1);
		}
	}

	rc1 = rdb_tx_commit(&tx);
	if (rc1)
		D_GOTO(out_tx, rc1);

	if (rc == 0)
		/* also bump cached version */
		svc->ps_global_version = DAOS_POOL_GLOBAL_VERSION;

	rc1 = pool_prop_read(&tx, svc, DAOS_PO_QUERY_PROP_ALL, &prop);
	if (rc1)
		D_GOTO(out_tx, rc1);
	rc1 = ds_pool_iv_prop_update(svc->ps_pool, prop);
	daos_prop_free(prop);
	if (rc1)
		D_GOTO(out_tx, rc1);

out_tx:
	ABT_rwlock_unlock(svc->ps_lock);
	rdb_tx_end(&tx);
out:
	D_DEBUG(DB_MD, DF_UUID "mark upgrade complete.: %d/%d\n", DP_UUID(pool_uuid), rc1, rc);
	return rc1;
}

/* check and upgrade the object layout if needed. */
static int
pool_check_upgrade_object_layout(struct rdb_tx *tx, struct pool_svc *svc,
				 bool *scheduled_layout_upgrade)
{
	daos_epoch_t	upgrade_eph = d_hlc_get();
	d_iov_t		value;
	uint32_t	current_layout_ver = 0;
	int		rc = 0;

	d_iov_set(&value, &current_layout_ver, sizeof(current_layout_ver));
	rc = rdb_tx_lookup(tx, &svc->ps_root, &ds_pool_prop_obj_version, &value);
	if (rc && rc != -DER_NONEXIST)
		return rc;
	else if (rc == -DER_NONEXIST)
		current_layout_ver = 0;

	if (current_layout_ver < DS_POOL_OBJ_VERSION) {
		rc = ds_rebuild_schedule(svc->ps_pool, svc->ps_pool->sp_map_version,
					 upgrade_eph, DS_POOL_OBJ_VERSION, NULL,
					 RB_OP_UPGRADE, 0);
		if (rc == 0)
			*scheduled_layout_upgrade = true;
	}
	return rc;
}

static int
ds_pool_mark_upgrade_completed_internal(struct pool_svc *svc, int ret)
{
	int rc;

	if (ret == 0)
		ret = ds_cont_upgrade(svc->ps_uuid, svc->ps_cont_svc);

	rc = __ds_pool_mark_upgrade_completed(svc->ps_uuid, svc, ret);
	if (rc == 0 && ret)
		rc = ret;

	return rc;
}

int
ds_pool_mark_upgrade_completed(uuid_t pool_uuid, int ret)
{
	struct pool_svc	*svc;
	int		rc;

	/* XXX check if the whole upgrade progress is really completed */
	rc = pool_svc_lookup_leader(pool_uuid, &svc, NULL);
	if (rc != 0)
		return rc;

	rc = ds_pool_mark_upgrade_completed_internal(svc, ret);

	pool_svc_put_leader(svc);

	return rc;
}

static int
ds_pool_upgrade_if_needed(uuid_t pool_uuid, struct rsvc_hint *po_hint,
			  struct pool_svc *svc, crt_rpc_t *rpc)
{
	struct rdb_tx			tx;
	d_iov_t				value;
	uint32_t			upgrade_status;
	uint32_t			upgrade_global_ver;
	int				rc;
	bool				scheduled_layout_upgrade = false;
	bool				dmg_upgrade_cmd = false;
	bool				request_schedule_upgrade = false;

	if (!svc) {
		rc = pool_svc_lookup_leader(pool_uuid, &svc, po_hint);
		if (rc != 0)
			return rc;
		dmg_upgrade_cmd = true;
	}

	rc = rdb_tx_begin(svc->ps_rsvc.s_db, svc->ps_rsvc.s_term, &tx);
	if (rc != 0)
		D_GOTO(out_put_leader, rc);

	/**
	 * Four kinds of pool upgrading states:
	 *
	 * 1. pool upgrade not started:
	 * upgrade_state: not started
	 * upgrade_global_version: v1
	 * global_version: v1
	 *
	 * 2. pool upgrade in progress:
	 * upgrade_state: in progress
	 * upgrade_global_version: v2
	 * global_version: v1
	 *
	 * 3. pool upgrade completed:
	 * upgrade_state: completed
	 * upgrade_global_version: v2
	 * global_version: v2
	 *
	 * 4. pool upgrade failed:
	 * upgrade_state: failed
	 * upgrade_global_version: v2
	 * global_version: v1
	 */
	ABT_rwlock_wrlock(svc->ps_lock);
	d_iov_set(&value, &upgrade_global_ver, sizeof(upgrade_global_ver));
	rc = rdb_tx_lookup(&tx, &svc->ps_root, &ds_pool_prop_upgrade_global_version,
			   &value);
	if (rc && rc != -DER_NONEXIST) {
		D_GOTO(out_tx, rc);
	} else if (rc == -DER_NONEXIST) {
		if (!dmg_upgrade_cmd)
			D_GOTO(out_tx, rc = 0);
		D_GOTO(out_upgrade, rc);
	} else {
		d_iov_set(&value, &upgrade_status, sizeof(upgrade_status));
		rc = rdb_tx_lookup(&tx, &svc->ps_root, &ds_pool_prop_upgrade_status,
				   &value);
		if (rc)
			D_GOTO(out_tx, rc);

		if (upgrade_global_ver > DAOS_POOL_GLOBAL_VERSION) {
			D_ERROR(DF_UUID": downgrading pool is unsupported: %u -> %u\n",
				DP_UUID(svc->ps_uuid), upgrade_global_ver,
				DAOS_POOL_GLOBAL_VERSION);
			D_GOTO(out_tx, rc = -DER_INVAL);
		}
		D_DEBUG(DB_TRACE, "upgrade ver %u status %u\n", upgrade_global_ver, upgrade_status);
		switch (upgrade_status) {
		case DAOS_UPGRADE_STATUS_NOT_STARTED:
		case DAOS_UPGRADE_STATUS_COMPLETED:
			if ((upgrade_global_ver < DAOS_POOL_GLOBAL_VERSION &&
			     dmg_upgrade_cmd) || DAOS_FAIL_CHECK(DAOS_FORCE_OBJ_UPGRADE))
				D_GOTO(out_upgrade, rc = 0);
			else
				D_GOTO(out_tx, rc = 0);
			break;
		case DAOS_UPGRADE_STATUS_FAILED:
			if (upgrade_global_ver < DAOS_POOL_GLOBAL_VERSION) {
				D_ERROR(DF_UUID": upgrading pool %u -> %u\n is unsupported"
					" because pool upgraded to %u last time failed\n",
					DP_UUID(svc->ps_uuid), upgrade_global_ver,
					DAOS_POOL_GLOBAL_VERSION, upgrade_global_ver);
				D_GOTO(out_tx, rc = -DER_NOTSUPPORTED);
			}
			/* try again as users requested. */
			if (dmg_upgrade_cmd)
				D_GOTO(out_upgrade, rc = 0);
			else
				D_GOTO(out_tx, rc = 0);
			break;
		case DAOS_UPGRADE_STATUS_IN_PROGRESS:
			if (upgrade_global_ver < DAOS_POOL_GLOBAL_VERSION) {
				D_ERROR(DF_UUID": upgrading pool %u -> %u\n is unsupported"
					" because pool upgraded to %u not finished yet\n",
					DP_UUID(svc->ps_uuid), upgrade_global_ver,
					DAOS_POOL_GLOBAL_VERSION, upgrade_global_ver);
				D_GOTO(out_tx, rc = -DER_NOTSUPPORTED);
			} else if (dmg_upgrade_cmd) { /* not from resume */
				D_GOTO(out_tx, rc = -DER_INPROGRESS);
			} else {
				D_GOTO(out_upgrade, rc = 0);
			}
			break;
		default:
			D_ERROR("unknown upgrade pool status: %u\n", upgrade_status);
			D_GOTO(out_upgrade, rc = -DER_INVAL);
			break;
		}
	}
out_upgrade:
	request_schedule_upgrade = true;
	/**
	 * Todo: make sure no rebuild/reint/expand are in progress
	 */
	rc = pool_upgrade_props(&tx, svc, pool_uuid, rpc);
	if (rc)
		D_GOTO(out_tx, rc);

	rc = pool_check_upgrade_object_layout(&tx, svc, &scheduled_layout_upgrade);
	if (rc < 0)
		D_GOTO(out_tx, rc);

out_tx:
	ABT_rwlock_unlock(svc->ps_lock);
	rdb_tx_end(&tx);

	if (request_schedule_upgrade && !scheduled_layout_upgrade) {
		int rc1;

		if (rc == 0 && dmg_upgrade_cmd &&
		    DAOS_FAIL_CHECK(DAOS_POOL_UPGRADE_CONT_ABORT))
			D_GOTO(out_put_leader, rc = -DER_AGAIN);
		rc1 = ds_pool_mark_upgrade_completed_internal(svc, rc);
		if (rc == 0 && rc1)
			rc = rc1;
	}
out_put_leader:
	if (dmg_upgrade_cmd) {
		ds_rsvc_set_hint(&svc->ps_rsvc, po_hint);
		pool_svc_put_leader(svc);
	}

	return rc;
}

/**
 * Set a pool's properties without having a handle for the pool
 */
void
ds_pool_upgrade_handler(crt_rpc_t *rpc)
{
	struct pool_upgrade_in		*in = crt_req_get(rpc);
	struct pool_upgrade_out		*out = crt_reply_get(rpc);
	int				rc;

	rc = ds_pool_upgrade_if_needed(in->poi_op.pi_uuid,
				       &out->poo_op.po_hint, NULL, rpc);
	out->poo_op.po_rc = rc;
	D_DEBUG(DB_MD, DF_UUID ": replying rpc: %p %d\n", DP_UUID(in->poi_op.pi_uuid), rpc, rc);
	crt_reply_send(rpc);
}

/**
 * Send a CaRT message to the pool svc to set the requested pool properties.
 *
 * \param[in]	pool_uuid	UUID of the pool
 * \param[in]	ranks		Pool service replicas
 * \param[in]	prop		Pool prop
 *
 * \return	0		Success
 *
 */
int
ds_pool_svc_set_prop(uuid_t pool_uuid, d_rank_list_t *ranks, daos_prop_t *prop)
{
	int				rc;
	struct rsvc_client		client;
	crt_endpoint_t			ep;
	struct dss_module_info		*info = dss_get_module_info();
	crt_rpc_t                       *rpc;
	struct pool_prop_set_out	*out;
	uuid_t                           no_uuid;
	uint64_t                         req_time = 0;

	D_DEBUG(DB_MGMT, DF_UUID": Setting pool prop\n", DP_UUID(pool_uuid));
	uuid_clear(no_uuid);

	if (daos_prop_entry_get(prop, DAOS_PROP_PO_PERF_DOMAIN)) {
		D_ERROR("Can't set perf_domain on existing pool.\n");
		D_GOTO(out, rc = -DER_NO_PERM);
	}

	if (daos_prop_entry_get(prop, DAOS_PROP_PO_REDUN_FAC)) {
		D_ERROR("Can't set set redundancy factor on existing pool.\n");
		D_GOTO(out, rc = -DER_NO_PERM);
	}

	if (daos_prop_entry_get(prop, DAOS_PROP_PO_EC_PDA)) {
		D_ERROR("Can't set EC performance domain affinity on existing pool\n");
		D_GOTO(out, rc = -DER_NO_PERM);
	}

	if (daos_prop_entry_get(prop, DAOS_PROP_PO_RP_PDA)) {
		D_ERROR("Can't set RP performance domain affinity on existing pool\n");
		D_GOTO(out, rc = -DER_NO_PERM);
	}

	if (daos_prop_entry_get(prop, DAOS_PROP_PO_GLOBAL_VERSION)) {
		D_ERROR("Can't set pool global version if pool is created.\n");
		D_GOTO(out, rc = -DER_NO_PERM);
	}

	if (daos_prop_entry_get(prop, DAOS_PROP_PO_UPGRADE_STATUS)) {
		D_ERROR("Can't set pool upgrade status if pool is created.\n");
		D_GOTO(out, rc = -DER_NO_PERM);
	}

	if (daos_prop_entry_get(prop, DAOS_PROP_PO_SVC_OPS_ENABLED)) {
		D_ERROR("Can't set pool svc_ops_enabled on existing pool.\n");
		D_GOTO(out, rc = -DER_NO_PERM);
	}

	/* Disallow to begin with; will support in the future. */
	if (daos_prop_entry_get(prop, DAOS_PROP_PO_SVC_REDUN_FAC)) {
		D_ERROR(DF_UUID ": cannot set pool service redundancy factor on existing pool\n",
			DP_UUID(pool_uuid));
		rc = -DER_NO_PERM;
		goto out;
	}

	if (daos_prop_entry_get(prop, DAOS_PROP_PO_OBJ_VERSION)) {
		D_ERROR("Can't set pool obj version if pool is created.\n");
		D_GOTO(out, rc = -DER_NO_PERM);
	}

	rc = rsvc_client_init(&client, ranks);
	if (rc != 0) {
		D_ERROR(DF_UUID": failed to init rsvc client: "DF_RC"\n",
			DP_UUID(pool_uuid), DP_RC(rc));
		D_GOTO(out, rc);
	}

rechoose:
	ep.ep_grp = NULL; /* primary group */
	rc = rsvc_client_choose(&client, &ep);
	if (rc != 0) {
		D_ERROR(DF_UUID": cannot find pool service: "DF_RC"\n",
			DP_UUID(pool_uuid), DP_RC(rc));
		goto out_client;
	}

	rc =
	    pool_req_create(info->dmi_ctx, &ep, POOL_PROP_SET, pool_uuid, no_uuid, &req_time, &rpc);
	if (rc != 0) {
		DL_ERROR(rc, DF_UUID ": failed to create pool set prop rpc", DP_UUID(pool_uuid));
		goto out_client;
	}

	pool_prop_set_in_set_data(rpc, prop);

	rc = dss_rpc_send(rpc);
	out = crt_reply_get(rpc);
	D_ASSERT(out != NULL);

	rc = pool_rsvc_client_complete_rpc(&client, &ep, rc, &out->pso_op);
	if (rc == RSVC_CLIENT_RECHOOSE) {
		crt_req_decref(rpc);
		dss_sleep(RECHOOSE_SLEEP_MS);
		D_GOTO(rechoose, rc);
	}

	rc = out->pso_op.po_rc;
	if (rc != 0) {
		D_ERROR(DF_UUID": failed to set prop for pool: %d\n",
			DP_UUID(pool_uuid), rc);
		D_GOTO(out_rpc, rc);
	}

out_rpc:
	crt_req_decref(rpc);
out_client:
	rsvc_client_fini(&client);
out:
	return rc;
}

/*
 * Adds the contents of new_acl to the original ACL. If an entry is added for
 * a principal already in the ACL, the old entry will be replaced.
 * *acl may be reallocated in the process.
 */
static int
merge_acl(struct daos_acl **acl, struct daos_acl *new_acl)
{
	struct daos_ace	*new_ace;
	int		rc = 0;

	new_ace = daos_acl_get_next_ace(new_acl, NULL);
	while (new_ace != NULL) {
		rc = daos_acl_add_ace(acl, new_ace);
		if (rc != 0)
			break;
		new_ace = daos_acl_get_next_ace(new_acl, new_ace);
	}

	return rc;
}

/**
 * Update entries in a pool's ACL without having a handle for the pool
 */
void
ds_pool_acl_update_handler(crt_rpc_t *rpc)
{
	struct pool_acl_update_in	*in = crt_req_get(rpc);
	struct pool_acl_update_out	*out = crt_reply_get(rpc);
	struct pool_svc			*svc;
	struct rdb_tx			tx;
	int				rc;
	struct daos_acl                 *acl_in = NULL;
	daos_prop_t			*prop = NULL;
	struct daos_prop_entry		*entry = NULL;
	bool                             dup_op = false;
	struct ds_pool_svc_op_val        op_val;
	bool                             fi_pass_noreply = DAOS_FAIL_CHECK(DAOS_MD_OP_PASS_NOREPLY);
	bool                             fi_fail_noreply = DAOS_FAIL_CHECK(DAOS_MD_OP_FAIL_NOREPLY);

	D_DEBUG(DB_MD, DF_UUID": processing rpc %p\n",
		DP_UUID(in->pui_op.pi_uuid), rpc);

	pool_acl_update_in_get_data(rpc, &acl_in);

	rc = pool_svc_lookup_leader(in->pui_op.pi_uuid, &svc,
				    &out->puo_op.po_hint);
	if (rc != 0)
		D_GOTO(out, rc);

	rc = rdb_tx_begin(svc->ps_rsvc.s_db, svc->ps_rsvc.s_term, &tx);
	if (rc != 0)
		D_GOTO(out_svc, rc);

	/*
	 * We need to read the old ACL, modify, and rewrite it
	 */
	ABT_rwlock_wrlock(svc->ps_lock);

	rc = pool_op_lookup(&tx, svc, rpc, DAOS_POOL_VERSION, &dup_op, &op_val);
	if (rc != 0)
		goto out_lock;
	else if (dup_op || fi_fail_noreply)
		goto out_commit;

	rc = pool_prop_read(&tx, svc, DAOS_PO_QUERY_PROP_ACL, &prop);
	if (rc != 0)
		D_GOTO(out_prop, rc);

	entry = daos_prop_entry_get(prop, DAOS_PROP_PO_ACL);
	if (entry == NULL) {
		D_ERROR(DF_UUID": No ACL prop entry for pool\n",
			DP_UUID(in->pui_op.pi_uuid));
		D_GOTO(out_prop, rc);
	}

	rc = merge_acl((struct daos_acl **)&entry->dpe_val_ptr, acl_in);
	if (rc != 0) {
		D_ERROR(DF_UUID": Unable to update pool with new ACL, rc=%d\n",
			DP_UUID(in->pui_op.pi_uuid), rc);
		D_GOTO(out_prop, rc);
	}

	rc = pool_prop_write(&tx, &svc->ps_root, prop);
	if (rc != 0) {
		D_ERROR(DF_UUID": failed to write updated ACL for pool: %d\n",
			DP_UUID(in->pui_op.pi_uuid), rc);
		D_GOTO(out_prop, rc);
	}

out_prop:
	if (prop != NULL)
		daos_prop_free(prop);
out_commit:
	if ((rc == 0) && !dup_op && fi_fail_noreply)
		rc = -DER_MISC;
	rc = pool_op_save(&tx, svc, rpc, DAOS_POOL_VERSION, dup_op, rc, &op_val);
	if (rc != 0)
		goto out_lock;

	rc = rdb_tx_commit(&tx);
	if (rc != 0)
		goto out_lock;
	rc = op_val.ov_rc;
out_lock:
	ABT_rwlock_unlock(svc->ps_lock);
	rdb_tx_end(&tx);
out_svc:
	ds_rsvc_set_hint(&svc->ps_rsvc, &out->puo_op.po_hint);
	pool_svc_put_leader(svc);
out:
	if ((rc == 0) && !dup_op && fi_pass_noreply) {
		rc = -DER_TIMEDOUT;
		D_DEBUG(DB_MD, DF_UUID ": fault injected: DAOS_MD_OP_PASS_NOREPLY\n",
			DP_UUID(in->pui_op.pi_uuid));
	}
	if ((rc == -DER_MISC) && !dup_op && fi_fail_noreply) {
		rc = -DER_TIMEDOUT;
		D_DEBUG(DB_MD, DF_UUID ": fault injected: DAOS_MD_OP_FAIL_NOREPLY\n",
			DP_UUID(in->pui_op.pi_uuid));
	}

	out->puo_op.po_rc = rc;
	D_DEBUG(DB_MD, DF_UUID ": replying rpc: %p %d\n", DP_UUID(in->pui_op.pi_uuid), rpc, rc);
	crt_reply_send(rpc);
}

/**
 * Send a CaRT message to the pool svc to update the pool ACL by adding and
 * updating entries.
 *
 * \param[in]	pool_uuid	UUID of the pool
 * \param[in]	ranks		Pool service replicas
 * \param[in]	acl		ACL to merge with the current pool ACL
 *
 * \return	0		Success
 *
 */
int
ds_pool_svc_update_acl(uuid_t pool_uuid, d_rank_list_t *ranks,
		       struct daos_acl *acl)
{
	int				rc;
	struct rsvc_client		client;
	crt_endpoint_t			ep;
	struct dss_module_info		*info = dss_get_module_info();
	crt_rpc_t                       *rpc;
	struct pool_acl_update_out	*out;
	uuid_t                           no_uuid;
	uint64_t                         req_time = 0;

	D_DEBUG(DB_MGMT, DF_UUID": Updating pool ACL\n", DP_UUID(pool_uuid));
	uuid_clear(no_uuid);

	rc = rsvc_client_init(&client, ranks);
	if (rc != 0)
		D_GOTO(out, rc);

rechoose:
	ep.ep_grp = NULL; /* primary group */
	rc = rsvc_client_choose(&client, &ep);
	if (rc != 0) {
		D_ERROR(DF_UUID": cannot find pool service: "DF_RC"\n",
			DP_UUID(pool_uuid), DP_RC(rc));
		goto out_client;
	}

	rc = pool_req_create(info->dmi_ctx, &ep, POOL_ACL_UPDATE, pool_uuid, no_uuid, &req_time,
			     &rpc);
	if (rc != 0) {
		DL_ERROR(rc, DF_UUID ": failed to create pool update ACL rpc", DP_UUID(pool_uuid));
		goto out_client;
	}

	pool_acl_update_in_set_data(rpc, acl);

	rc = dss_rpc_send(rpc);
	out = crt_reply_get(rpc);
	D_ASSERT(out != NULL);

	rc = pool_rsvc_client_complete_rpc(&client, &ep, rc, &out->puo_op);
	if (rc == RSVC_CLIENT_RECHOOSE) {
		crt_req_decref(rpc);
		dss_sleep(RECHOOSE_SLEEP_MS);
		D_GOTO(rechoose, rc);
	}

	rc = out->puo_op.po_rc;
	if (rc != 0)
		D_ERROR(DF_UUID": failed to update ACL for pool: %d\n",
			DP_UUID(pool_uuid), rc);

	crt_req_decref(rpc);
out_client:
	rsvc_client_fini(&client);
out:
	return rc;
}

/**
 * Delete entries in a pool's ACL without having a handle for the pool
 */
void
ds_pool_acl_delete_handler(crt_rpc_t *rpc)
{
	struct pool_acl_delete_in	*in = crt_req_get(rpc);
	struct pool_acl_delete_out	*out = crt_reply_get(rpc);
	struct pool_svc			*svc;
	struct rdb_tx			tx;
	int				rc;
	daos_prop_t			*prop = NULL;
	struct daos_prop_entry		*entry;
	bool                             dup_op = false;
	struct ds_pool_svc_op_val        op_val;
	bool                             fi_pass_noreply = DAOS_FAIL_CHECK(DAOS_MD_OP_PASS_NOREPLY);
	bool                             fi_fail_noreply = DAOS_FAIL_CHECK(DAOS_MD_OP_FAIL_NOREPLY);

	D_DEBUG(DB_MD, DF_UUID": processing rpc %p\n",
		DP_UUID(in->pdi_op.pi_uuid), rpc);

	rc = pool_svc_lookup_leader(in->pdi_op.pi_uuid, &svc,
				    &out->pdo_op.po_hint);
	if (rc != 0)
		D_GOTO(out, rc);

	rc = rdb_tx_begin(svc->ps_rsvc.s_db, svc->ps_rsvc.s_term, &tx);
	if (rc != 0)
		D_GOTO(out_svc, rc);

	/*
	 * We need to read the old ACL, modify, and rewrite it
	 */
	ABT_rwlock_wrlock(svc->ps_lock);

	rc = pool_op_lookup(&tx, svc, rpc, DAOS_POOL_VERSION, &dup_op, &op_val);
	if (rc != 0)
		goto out_lock;
	else if (dup_op || fi_fail_noreply)
		goto out_commit;

	rc = pool_prop_read(&tx, svc, DAOS_PO_QUERY_PROP_ACL, &prop);
	if (rc != 0)
		D_GOTO(out_prop, rc);

	entry = daos_prop_entry_get(prop, DAOS_PROP_PO_ACL);
	if (entry == NULL) {
		D_ERROR(DF_UUID": No ACL prop entry for pool\n",
			DP_UUID(in->pdi_op.pi_uuid));
		D_GOTO(out_prop, rc);
	}

	rc = daos_acl_remove_ace((struct daos_acl **)&entry->dpe_val_ptr,
				 in->pdi_type, in->pdi_principal);
	if (rc != 0) {
		D_ERROR(DF_UUID": Failed to remove requested principal, "
			"rc=%d\n", DP_UUID(in->pdi_op.pi_uuid), rc);
		D_GOTO(out_prop, rc);
	}

	rc = pool_prop_write(&tx, &svc->ps_root, prop);
	if (rc != 0) {
		D_ERROR(DF_UUID": failed to write updated ACL for pool: %d\n",
			DP_UUID(in->pdi_op.pi_uuid), rc);
		D_GOTO(out_prop, rc);
	}

out_prop:
	if (prop != NULL)
		daos_prop_free(prop);
out_commit:
	if ((rc == 0) && !dup_op && fi_fail_noreply)
		rc = -DER_MISC;
	rc = pool_op_save(&tx, svc, rpc, DAOS_POOL_VERSION, dup_op, rc, &op_val);
	if (rc != 0)
		goto out_lock;

	rc = rdb_tx_commit(&tx);
	if (rc != 0)
		goto out_lock;
	rc = op_val.ov_rc;
out_lock:
	ABT_rwlock_unlock(svc->ps_lock);
	rdb_tx_end(&tx);
out_svc:
	ds_rsvc_set_hint(&svc->ps_rsvc, &out->pdo_op.po_hint);
	pool_svc_put_leader(svc);
out:
	if ((rc == 0) && !dup_op && fi_pass_noreply) {
		rc = -DER_TIMEDOUT;
		D_DEBUG(DB_MD, DF_UUID ": fault injected: DAOS_MD_OP_PASS_NOREPLY\n",
			DP_UUID(in->pdi_op.pi_uuid));
	}
	if ((rc == -DER_MISC) && !dup_op && fi_fail_noreply) {
		rc = -DER_TIMEDOUT;
		D_DEBUG(DB_MD, DF_UUID ": fault injected: DAOS_MD_OP_FAIL_NOREPLY\n",
			DP_UUID(in->pdi_op.pi_uuid));
	}

	out->pdo_op.po_rc = rc;
	D_DEBUG(DB_MD, DF_UUID ": replying rpc: %p %d\n", DP_UUID(in->pdi_op.pi_uuid), rpc, rc);
	crt_reply_send(rpc);
}

/**
 * Send a CaRT message to the pool svc to remove an entry by principal from the
 * pool's ACL.
 *
 * \param[in]	pool_uuid	UUID of the pool
 * \param[in]	ranks		Pool service replicas
 * \param[in]	principal_type	Type of the principal to be removed
 * \param[in]	principal_name	Name of the principal to be removed
 *
 * \return	0		Success
 *
 */
int
ds_pool_svc_delete_acl(uuid_t pool_uuid, d_rank_list_t *ranks,
		       enum daos_acl_principal_type principal_type,
		       const char *principal_name)
{
	int				rc;
	struct rsvc_client		client;
	crt_endpoint_t			ep;
	struct dss_module_info		*info = dss_get_module_info();
	crt_rpc_t			*rpc;
	struct pool_acl_delete_in	*in;
	struct pool_acl_delete_out	*out;
	char				*name_buf = NULL;
	size_t				name_buf_len;
	uuid_t                           no_uuid;
	uint64_t                         req_time = 0;

	D_DEBUG(DB_MGMT, DF_UUID": Deleting entry from pool ACL\n",
		DP_UUID(pool_uuid));
	uuid_clear(no_uuid);

	if (principal_name != NULL) {
		/* Need to sanitize the incoming string */
		name_buf_len = DAOS_ACL_MAX_PRINCIPAL_BUF_LEN;
		D_ALLOC_ARRAY(name_buf, name_buf_len);
		if (name_buf == NULL)
			D_GOTO(out, rc = -DER_NOMEM);
		/* force null terminator in copy */
		strncpy(name_buf, principal_name, name_buf_len - 1);
	}

	rc = rsvc_client_init(&client, ranks);
	if (rc != 0)
		D_GOTO(out, rc);

rechoose:
	ep.ep_grp = NULL; /* primary group */
	rc = rsvc_client_choose(&client, &ep);
	if (rc != 0) {
		D_ERROR(DF_UUID": cannot find pool service: "DF_RC"\n",
			DP_UUID(pool_uuid), DP_RC(rc));
		goto out_client;
	}

	rc = pool_req_create(info->dmi_ctx, &ep, POOL_ACL_DELETE, pool_uuid, no_uuid, &req_time,
			     &rpc);
	if (rc != 0) {
		DL_ERROR(rc, DF_UUID ": failed to create pool delete ACL rpc", DP_UUID(pool_uuid));
		goto out_client;
	}

	in                = crt_req_get(rpc);
	in->pdi_type = (uint8_t)principal_type;
	in->pdi_principal = name_buf;

	rc = dss_rpc_send(rpc);
	out = crt_reply_get(rpc);
	D_ASSERT(out != NULL);

	rc = pool_rsvc_client_complete_rpc(&client, &ep, rc, &out->pdo_op);
	if (rc == RSVC_CLIENT_RECHOOSE) {
		crt_req_decref(rpc);
		dss_sleep(RECHOOSE_SLEEP_MS);
		D_GOTO(rechoose, rc);
	}

	rc = out->pdo_op.po_rc;
	if (rc != 0)
		D_ERROR(DF_UUID": failed to delete ACL entry for pool: %d\n",
			DP_UUID(pool_uuid), rc);

	crt_req_decref(rpc);
out_client:
	rsvc_client_fini(&client);
out:
	D_FREE(name_buf);
	return rc;
}

struct pool_svc_reconf_arg {
	struct pool_map	       *sca_map;
	uint32_t		sca_map_version_for;
	bool			sca_sync_remove;
};

/* Must be used with pool_svc.ps_reconf_sched (see container_of below). */
static void
pool_svc_reconf_ult(void *varg)
{
	struct pool_svc_sched      *reconf = varg;
	struct pool_svc_reconf_arg *arg    = reconf->psc_arg;
	struct pool_svc            *svc;
	struct pool_map            *map;
	d_rank_list_t              *current;
	d_rank_list_t              *to_add;
	d_rank_list_t              *to_remove;
	d_rank_list_t *new;
	uint64_t rdb_nbytes = 0;
	int      rc;

	svc = container_of(reconf, struct pool_svc, ps_reconf_sched);

	if (arg->sca_map == NULL)
		map = svc->ps_pool->sp_map;
	else
		map = arg->sca_map;

	D_DEBUG(DB_MD, DF_UUID": begin\n", DP_UUID(svc->ps_uuid));

	if (reconf->psc_canceled) {
		rc = -DER_OP_CANCELED;
		goto out;
	}

	/* When there are pending events, the pool map may be unstable. */
	while (!arg->sca_sync_remove && events_pending(svc)) {
		dss_sleep(3000 /* ms */);
		if (reconf->psc_canceled) {
			rc = -DER_OP_CANCELED;
			goto out;
		}
	}

	rc = rdb_get_ranks(svc->ps_rsvc.s_db, &current);
	if (rc != 0) {
		D_ERROR(DF_UUID": failed to get pool service replica ranks: "DF_RC"\n",
			DP_UUID(svc->ps_uuid), DP_RC(rc));
		goto out;
	}

	/* If adding replicas, get the correct rdb size (do not trust DAOS_MD_CAP). */
	rc = rdb_get_size(svc->ps_rsvc.s_db, &rdb_nbytes);
	if (rc != 0) {
		D_ERROR(DF_UUID ": failed to get rdb size: " DF_RC "\n", DP_UUID(svc->ps_uuid),
			DP_RC(rc));
		goto out_cur;
	}

	if (arg->sca_map == NULL)
		ABT_rwlock_rdlock(svc->ps_pool->sp_lock);
	rc = ds_pool_plan_svc_reconfs(svc->ps_svc_rf, map, current, dss_self_rank(),
				      arg->sca_sync_remove /* filter_only */, &to_add, &to_remove);
	if (arg->sca_map == NULL)
		ABT_rwlock_unlock(svc->ps_pool->sp_lock);
	if (rc != 0) {
		D_ERROR(DF_UUID": cannot plan pool service reconfigurations: "DF_RC"\n",
			DP_UUID(svc->ps_uuid), DP_RC(rc));
		goto out_cur;
	}

	D_DEBUG(DB_MD, DF_UUID": svc_rf=%d current=%u to_add=%u to_remove=%u\n",
		DP_UUID(svc->ps_uuid), svc->ps_svc_rf, current->rl_nr, to_add->rl_nr,
		to_remove->rl_nr);

	/*
	 * Ignore the return values from the "add" and "remove" calls here. If
	 * the "add" calls returns an error, to_add contains the N ranks that
	 * have not been added. We delete N ranks from to_remove to account for
	 * the failed additions, and continue to make the "remove" call. If any
	 * of the two calls returns an error, we still need to report any
	 * membership changes to the MS.
	 */
	if (!arg->sca_sync_remove && to_add->rl_nr > 0) {
		ds_rsvc_add_replicas_s(&svc->ps_rsvc, to_add, rdb_nbytes);
		if (reconf->psc_canceled) {
			rc = -DER_OP_CANCELED;
			goto out_to_add_remove;
		}
		if (to_add->rl_nr > to_remove->rl_nr)
			to_remove->rl_nr = 0;
		else
			to_remove->rl_nr -= to_add->rl_nr;
	}
	if (to_remove->rl_nr > 0) {
		d_rank_list_t *tmp;

		/*
		 * Since the ds_rsvc_dist_stop part is likely to hit RPC
		 * timeouts, after removing the replicas from the membership,
		 * we notify the MS first, and then come back to
		 * ds_rsvc_dist_stop.
		 */
		rc = d_rank_list_dup(&tmp, to_remove);
		if (rc != 0) {
			D_ERROR(DF_UUID": failed to duplicate to_remove: "DF_RC"\n",
				DP_UUID(svc->ps_uuid), DP_RC(rc));
			goto out_to_add_remove;
		}
		rc = rdb_remove_replicas(svc->ps_rsvc.s_db, tmp);
		if (rc != 0)
			D_ERROR(DF_UUID": failed to remove replicas: "DF_RC"\n",
				DP_UUID(svc->ps_uuid), DP_RC(rc));
		/* Delete from to_remove ranks that are not removed. */
		d_rank_list_filter(tmp, to_remove, true /* exclude */);
		d_rank_list_free(tmp);
	}

	if (rdb_get_ranks(svc->ps_rsvc.s_db, &new) == 0) {
		if (svc->ps_force_notify || !d_rank_list_identical(new, current)) {
			int rc_tmp;

			/*
			 * Send RAS event to control-plane over dRPC to indicate
			 * change in pool service replicas.
			 */
			rc_tmp = ds_notify_pool_svc_update(&svc->ps_uuid, new, svc->ps_rsvc.s_term);
			if (rc_tmp == 0)
				svc->ps_force_notify = false;
			else
				DL_ERROR(rc_tmp, DF_UUID": replica update notify failure",
					 DP_UUID(svc->ps_uuid));
		}

		d_rank_list_free(new);
	}
	if (reconf->psc_canceled) {
		rc = -DER_OP_CANCELED;
		goto out_to_add_remove;
	}

	/*
	 * Don't attempt to destroy any removed replicas in the "synchronous
	 * remove" mode, so that we don't delay pool_svc_update_map_internal
	 * for too long. Ignore the return value of this ds_rsvc_dist_stop
	 * call.
	 */
	if (!arg->sca_sync_remove && to_remove->rl_nr > 0)
		ds_rsvc_dist_stop(svc->ps_rsvc.s_class, &svc->ps_rsvc.s_id, to_remove,
				  NULL /* excluded */, svc->ps_rsvc.s_term, true /* destroy */);

out_to_add_remove:
	d_rank_list_free(to_remove);
	d_rank_list_free(to_add);
out_cur:
	d_rank_list_free(current);
out:
	/* Do not yield between the D_FREE and the sched_end. */
	D_FREE(reconf->psc_arg);
	reconf->psc_rc = rc;
	sched_end(reconf);
	ABT_cond_broadcast(reconf->psc_cv);
	D_DEBUG(DB_MD, DF_UUID": end: "DF_RC"\n", DP_UUID(svc->ps_uuid), DP_RC(rc));
}

static int
pool_svc_schedule(struct pool_svc *svc, struct pool_svc_sched *sched, void (*func)(void *),
		  void *arg, bool for_chk)
{
	enum ds_rsvc_state	state;
	int			rc;

	D_DEBUG(DB_MD, DF_UUID": begin\n", DP_UUID(svc->ps_uuid));

	if (!for_chk && engine_in_check()) {
		D_DEBUG(DB_MD, DF_UUID": end: skip in check mode\n", DP_UUID(svc->ps_uuid));
		return 0;
	}

	/*
	 * Avoid scheduling when the PS is stepping down
	 * and has already called sched_cancel_and_wait.
	 */
	state = ds_rsvc_get_state(&svc->ps_rsvc);
	if (state == DS_RSVC_DRAINING) {
		D_DEBUG(DB_MD, DF_UUID": end: service %s\n", DP_UUID(svc->ps_uuid),
			ds_rsvc_state_str(state));
		return -DER_OP_CANCELED;
	}

	D_ASSERT(&svc->ps_reconf_sched == sched || &svc->ps_rfcheck_sched == sched);
	sched_cancel_and_wait(sched);

	sched_begin(sched, arg);

	/*
	 * An extra svc leader reference is not required, because
	 * pool_svc_step_down_cb waits for this ULT to terminate.
	 *
	 * ULT tracking is achieved through sched, not a ULT handle.
	 */
	rc = dss_ult_create(func, sched, DSS_XS_SELF, 0, 0, NULL /* ult */);
	if (rc != 0) {
		D_ERROR(DF_UUID": failed to create ULT: "DF_RC"\n",
			DP_UUID(svc->ps_uuid), DP_RC(rc));
		sched_end(sched);
		return rc;
	}

	D_DEBUG(DB_MD, DF_UUID": end: "DF_RC"\n", DP_UUID(svc->ps_uuid), DP_RC(rc));
	return 0;
}

/**
 * Schedule PS reconfigurations (if necessary). This is currently for the chk
 * module only.
 */
int
ds_pool_svc_schedule_reconf(struct ds_pool_svc *svc)
{
	struct pool_svc *s = pool_ds2svc(svc);
	int              rc;

	/*
	 * Pass 1 as map_version_for, since there shall be no other
	 * reconfiguration in progress.
	 */
	rc = pool_svc_schedule_reconf(s, NULL /* map */, 1 /* map_version_for */,
				      false /* sync_remove */, true /* for_chk */);
	if (rc != 0)
		DL_ERROR(rc, DF_UUID": failed to schedule pool service reconfiguration",
			 DP_UUID(s->ps_uuid));
	return rc;
}

static int pool_find_all_targets_by_addr(struct pool_map *map,
					 struct pool_target_addr_list *list,
					 struct pool_target_id_list *tgt_list,
					 struct pool_target_addr_list *inval);

static int
cont_rf_check_cb(uuid_t pool_uuid, uuid_t cont_uuid, struct rdb_tx *tx, void *arg)
{
	struct pool_svc_sched *sched = arg;
	int rc;

	/* If anything happened during rf check, let's continue to check the next container
	 * for the moment.
	 */
	rc = ds_cont_rf_check(pool_uuid, cont_uuid, tx);
	if (rc)
		DL_CDEBUG(rc == -DER_RF, DB_MD, DLOG_ERR, rc, DF_CONT " check_rf",
			  DP_CONT(pool_uuid, cont_uuid));

	if (sched->psc_canceled) {
		D_DEBUG(DB_MD, DF_CONT" is canceled.\n", DP_CONT(pool_uuid, cont_uuid));
		return 1;
	}

	return 0;
}

/* Must be used with pool_svc.ps_rfcheck_sched (see container_of below). */
static void
pool_svc_rfcheck_ult(void *arg)
{
	struct pool_svc	       *svc = container_of(arg, struct pool_svc, ps_rfcheck_sched);
	int			rc;

	do {
		/* retry until some one stop the pool svc(rc == 1) or succeed */
		rc = ds_cont_rdb_iterate(svc->ps_cont_svc, cont_rf_check_cb,
					 &svc->ps_rfcheck_sched);
		if (rc >= 0)
			break;

		D_DEBUG(DB_MD, DF_UUID" check rf with %d and retry\n",
			DP_UUID(svc->ps_uuid), rc);

		dss_sleep(0);
	} while (1);

	sched_end(&svc->ps_rfcheck_sched);
	D_INFO("RF check finished for "DF_UUID"\n", DP_UUID(svc->ps_uuid));
	ABT_cond_broadcast(svc->ps_rfcheck_sched.psc_cv);
}

/*
 * If map is NULL, map_version_for must be provided, and svc->ps_pool->sp_map
 * will be used during reconfiguration; otherwise, map_version_for is ignored.
 */
static int
pool_svc_schedule_reconf(struct pool_svc *svc, struct pool_map *map, uint32_t map_version_for,
			 bool sync_remove, bool for_chk)
{
	struct pool_svc_reconf_arg     *reconf_arg;
	uint32_t			v;
	int				rc;

	if (map == NULL)
		v = map_version_for;
	else
		v = pool_map_get_version(map);

	if (svc->ps_reconf_sched.psc_in_progress) {
		uint32_t v_in_progress;

		/* Safe to access psc_arg as long as we don't yield. */
		reconf_arg = svc->ps_reconf_sched.psc_arg;
		if (reconf_arg->sca_map == NULL)
			v_in_progress = reconf_arg->sca_map_version_for;
		else
			v_in_progress = pool_map_get_version(reconf_arg->sca_map);
		if (v_in_progress >= v) {
			D_DEBUG(DB_MD, DF_UUID": stale request: v_in_progress=%u v=%u\n",
				DP_UUID(svc->ps_uuid), v_in_progress, v);
			return -DER_OP_CANCELED;
		}
	}

	D_ALLOC_PTR(reconf_arg);
	if (reconf_arg == NULL)
		return -DER_NOMEM;
	reconf_arg->sca_map = map;
	reconf_arg->sca_map_version_for = v;
	reconf_arg->sca_sync_remove = sync_remove;

	/*
	 * If successful, this call passes the ownership of reconf_arg to
	 * pool_svc_reconf_ult.
	 */
	rc = pool_svc_schedule(svc, &svc->ps_reconf_sched, pool_svc_reconf_ult, reconf_arg, false);
	if (rc != 0) {
		D_FREE(reconf_arg);
		return rc;
	}

	if (sync_remove) {
		sched_wait(&svc->ps_reconf_sched);

		rc = svc->ps_reconf_sched.psc_rc;
		if (rc != 0) {
			DL_ERROR(rc, DF_UUID": pool service reconfigurator", DP_UUID(svc->ps_uuid));
			return rc;
		}
	}

	return 0;
}

/*
 * Perform an update to the pool map of \a svc.
 *
 * \param[in]	svc		pool service
 * \param[in]	opc		update operation (e.g., POOL_EXCLUDE)
 * \param[in]	exclude_rank	for excluding ranks (rather than targets)
 * \param[in]	extend_rank_list ranks list to be extended.
 * \param[in]	extend_domains_nr number of extend domains.
 * \param[in]	extend_domains	domains to be extended.
 * \param[in,out]
 *		tgts		target IDs (if empty, must specify tgt_addrs)
 * \param[in]	tgt_addrs	optional target addresses (ignored if \a tgts is
 *				nonempty; requires inval_tgt_addrs)
 * \param[out]	hint		optional leadership hint
 * \param[out]	p_updated	optional info on if pool map has been updated
 * \param[out]	map_version_p	pool map version
 * \param[out]	tgt_map_ver	pool map version for the last target change
 *				(instead of a node change, for example) made by
 *				this update, or 0 if none has been made (see
 *				ds_pool_map_tgts_update)
 * \param[out]	inval_tgt_addrs	optional invalid target addresses (ignored if
 *				\a tgts is nonempty; if specified, must be
 *				initialized to empty and freed by the caller)
 */
static int
pool_svc_update_map_internal(struct pool_svc *svc, unsigned int opc,
			     bool exclude_rank, d_rank_list_t *extend_rank_list,
			     uint32_t extend_domains_nr, uint32_t *extend_domains,
			     struct pool_target_id_list *tgts,
			     struct pool_target_addr_list *tgt_addrs,
			     struct rsvc_hint *hint, bool *p_updated,
			     uint32_t *map_version_p, uint32_t *tgt_map_ver,
			     struct pool_target_addr_list *inval_tgt_addrs)
{
	struct rdb_tx		tx;
	struct pool_map	       *map;
	uint32_t		map_version_before;
	uint32_t		map_version;
	struct pool_buf	       *map_buf = NULL;
	struct pool_domain     *node;
	bool			updated = false;
	int			rc;

	D_DEBUG(DB_MD, DF_UUID": opc=%u exclude_rank=%d ntgts=%d ntgt_addrs=%d\n",
		DP_UUID(svc->ps_uuid), opc, exclude_rank, tgts->pti_number,
		tgt_addrs == NULL ? 0 : tgt_addrs->pta_number);

	rc = rdb_tx_begin(svc->ps_rsvc.s_db, svc->ps_rsvc.s_term, &tx);
	if (rc != 0)
		goto out;
	ABT_rwlock_wrlock(svc->ps_lock);

	/* Create a temporary pool map based on the last committed version. */
	rc = read_map(&tx, &svc->ps_root, &map);
	if (rc != 0)
		goto out_lock;

	if (opc == POOL_EXTEND) {
		D_ASSERT(extend_rank_list != NULL);
		map_version = pool_map_get_version(map) + 1;
		rc = gen_pool_buf(map, &map_buf, map_version, extend_domains_nr,
				  extend_rank_list->rl_nr, extend_rank_list->rl_nr * dss_tgt_nr,
				  extend_domains, dss_tgt_nr);
		if (rc != 0)
			D_GOTO(out_map, rc);

		if (map_buf != NULL) {
			/* Extend the current pool map */
			rc = pool_map_extend(map, map_version, map_buf);
			pool_buf_free(map_buf);
			map_buf = NULL;
			if (rc != 0)
				D_GOTO(out_map, rc);
		}

		/* Get a list of all the targets being added */
		rc = pool_map_find_targets_on_ranks(map, extend_rank_list, tgts);
		if (rc <= 0) {
			D_ERROR(DF_UUID" failed to find targets rc: "DF_RC"\n",
				DP_UUID(svc->ps_uuid), DP_RC(rc));
			D_GOTO(out_map, rc);
		}
	} else {
		/*
		 * If an empty target ID list is provided, convert from target
		 * addresses.
		 */
		if (tgts->pti_number == 0) {
			D_ASSERT(tgts->pti_ids == NULL);
			D_ASSERT(tgt_addrs != NULL);
			D_ASSERT(inval_tgt_addrs != NULL);
			rc = pool_find_all_targets_by_addr(map, tgt_addrs, tgts,
							   inval_tgt_addrs);
			if (rc != 0)
				goto out_map;
			if (inval_tgt_addrs->pta_number > 0) {
				/*
				 * If any invalid ranks/targets were specified here,
				 * abort the entire request. This will mean the
				 * operator needs to resubmit the request with
				 * corrected arguments, which will be easier without
				 * trying to figure out which arguments were accepted &
				 * started processing already.
				 */
				rc = -DER_NONEXIST;
				goto out_map;
			}
		}
	}

	/*
	 * Attempt to modify the temporary pool map and save its versions
	 * before and after. If the version hasn't changed, we are done.
	 */
	map_version_before = pool_map_get_version(map);
	rc = ds_pool_map_tgts_update(map, tgts, opc, exclude_rank, tgt_map_ver, true);
	if (rc != 0)
		D_GOTO(out_map, rc);
	map_version = pool_map_get_version(map);
	D_DEBUG(DB_MD, DF_UUID": version=%u->%u\n",
		DP_UUID(svc->ps_uuid), map_version_before, map_version);
	if (map_version == map_version_before)
		D_GOTO(out_map, rc = 0);

	/*
	 * If the map modification affects myself, leave it to a new PS leader
	 * if there's another PS replica, or reject it.
	 */
	node = pool_map_find_node_by_rank(map, dss_self_rank());
	if (node == NULL || !(node->do_comp.co_status & POOL_SVC_MAP_STATES)) {
		d_rank_list_t *replicas;

		rc = rdb_get_ranks(svc->ps_rsvc.s_db, &replicas);
		if (replicas->rl_nr == 1) {
			D_ERROR(DF_UUID": rejecting rank exclusion: self removal requested\n",
				DP_UUID(svc->ps_uuid));
			rc = -DER_INVAL;
		} else {
			/*
			 * The handling is unreliable, for we may become a new
			 * PS leader again; a more reliable implementation
			 * requires the currently unavailable Raft leadership
			 * transfer support.
			 */
			D_INFO(DF_UUID": resigning PS leadership: self removal requested\n",
			       DP_UUID(svc->ps_uuid));
			rdb_resign(svc->ps_rsvc.s_db, svc->ps_rsvc.s_term);
			rc = -DER_NOTLEADER;
		}
		d_rank_list_free(replicas);
		goto out_map;
	}

	/* Write the new pool map. */
	rc = pool_buf_extract(map, &map_buf);
	if (rc != 0)
		D_GOTO(out_map, rc);
	rc = write_map_buf(&tx, &svc->ps_root, map_buf, map_version);
	if (rc != 0)
		goto out_map_buf;

	/*
	 * Remove all undesired PS replicas (if any) before committing map, so
	 * that the set of PS replicas remains a subset of the pool groups.
	 */
	rc = pool_svc_schedule_reconf(svc, map, 0 /* map_version_for */, true /* sync_remove */,
				      false /* for_chk */);
	if (rc != 0) {
		DL_ERROR(rc, DF_UUID": failed to remove undesired pool service replicas",
			 DP_UUID(svc->ps_uuid));
		goto out_map;
	}

	rc = rdb_tx_commit(&tx);
	if (rc != 0) {
		D_DEBUG(DB_MD, DF_UUID": failed to commit: "DF_RC"\n",
			DP_UUID(svc->ps_uuid), DP_RC(rc));
		goto out_map_buf;
	}

	updated = true;

	/* Update svc->ps_pool to match the new pool map. */
	rc = ds_pool_tgt_map_update(svc->ps_pool, map_buf, map_version);
	if (rc != 0) {
		D_ERROR(DF_UUID": failed to update pool map cache: %d\n",
			DP_UUID(svc->ps_uuid), rc);
		/*
		 * We must resign to avoid handling future requests with a
		 * stale pool map cache.
		 */
		rdb_resign(svc->ps_rsvc.s_db, svc->ps_rsvc.s_term);
		rc = 0;
		goto out_map_buf;
	}

	ds_rsvc_request_map_dist(&svc->ps_rsvc);

	rc = pool_svc_schedule_reconf(svc, NULL /* map */, map_version, false /* sync_remove */,
				      false /* for_chk */);
	if (rc != 0)
		DL_INFO(rc, DF_UUID": failed to schedule pool service reconfiguration",
			DP_UUID(svc->ps_uuid));

	if (opc == POOL_EXCLUDE) {
		rc = pool_svc_schedule(svc, &svc->ps_rfcheck_sched, pool_svc_rfcheck_ult,
				       NULL /* arg */, false /* for_chk */);
		if (rc != 0)
			DL_INFO(rc, DF_UUID": failed to schedule RF check", DP_UUID(svc->ps_uuid));
	}

out_map_buf:
	pool_buf_free(map_buf);
out_map:
	pool_map_decref(map);
out_lock:
	if (map_version_p != NULL)
		*map_version_p = ds_pool_get_version(svc->ps_pool);
	ABT_rwlock_unlock(svc->ps_lock);
	rdb_tx_end(&tx);
out:
	if (hint != NULL)
		ds_rsvc_set_hint(&svc->ps_rsvc, hint);
	if (p_updated)
		*p_updated = updated;
	return rc;
}

static int
pool_find_all_targets_by_addr(struct pool_map *map,
			      struct pool_target_addr_list *list,
			      struct pool_target_id_list *tgt_list,
			      struct pool_target_addr_list *inval_list_out)
{
	int	i;
	int	rc = 0;

	for (i = 0; i < list->pta_number; i++) {
		struct pool_target *tgt;
		int tgt_nr;
		int j;
		int ret;

		tgt_nr = pool_map_find_target_by_rank_idx(map,
				list->pta_addrs[i].pta_rank,
				list->pta_addrs[i].pta_target, &tgt);
		if (tgt_nr <= 0) {
			/* Can not locate the target in pool map, let's
			 * add it to the output list
			 */
			D_DEBUG(DB_MD, "cannot find rank %u target %u\n",
				list->pta_addrs[i].pta_rank,
				list->pta_addrs[i].pta_target);
			ret = pool_target_addr_list_append(inval_list_out,
							   &list->pta_addrs[i]);
			if (ret) {
				rc = ret;
				break;
			}
		}

		for (j = 0; j < tgt_nr; j++) {
			struct pool_target_id tid;

			tid.pti_id = tgt[j].ta_comp.co_id;
			ret = pool_target_id_list_append(tgt_list, &tid);
			if (ret) {
				rc = ret;
				break;
			}
		}
	}
	return rc;
}

struct redist_open_hdls_arg {
	/**
	 * Pointer to pointer containing flattened array of output handles
	 * Note that these are variable size, so can't be indexed as an array
	 */
	struct pool_iv_conn **hdls;
	/** Pointer to the next write location within hdls */
	struct pool_iv_conn *next;
	/** Total current size of the hdls buffer, in bytes */
	size_t hdls_size;
	/** Total used space in hdls buffer, in bytes */
	size_t hdls_used;
};

/* See pool_svc_update_map_internal documentation. */
static int
pool_update_map_internal(uuid_t pool_uuid, unsigned int opc, bool exclude_rank,
			 struct pool_target_id_list *tgts,
			 struct pool_target_addr_list *tgt_addrs,
			 struct rsvc_hint *hint, bool *p_updated,
			 uint32_t *map_version_p, uint32_t *tgt_map_ver,
			 struct pool_target_addr_list *inval_tgt_addrs)
{
	struct pool_svc	       *svc;
	int			rc;

	rc = pool_svc_lookup_leader(pool_uuid, &svc, hint);
	if (rc != 0)
		return rc;

	rc = pool_svc_update_map_internal(svc, opc, exclude_rank, NULL, 0,
					  NULL, tgts, tgt_addrs, hint, p_updated,
					  map_version_p, tgt_map_ver,
					  inval_tgt_addrs);

	pool_svc_put_leader(svc);
	return rc;
}

int
ds_pool_tgt_exclude_out(uuid_t pool_uuid, struct pool_target_id_list *list)
{
	return pool_update_map_internal(pool_uuid, POOL_EXCLUDE_OUT, false,
					list, NULL, NULL, NULL, NULL, NULL,
					NULL);
}

int
ds_pool_tgt_exclude(uuid_t pool_uuid, struct pool_target_id_list *list)
{
	return pool_update_map_internal(pool_uuid, POOL_EXCLUDE, false, list,
					NULL, NULL, NULL, NULL, NULL, NULL);
}

int
ds_pool_tgt_add_in(uuid_t pool_uuid, struct pool_target_id_list *list)
{
	return pool_update_map_internal(pool_uuid, POOL_ADD_IN, false, list,
					NULL, NULL, NULL, NULL, NULL, NULL);
}

/*
 * Perform a pool map update indicated by opc. If successful, the new pool map
 * version is reported via map_version. Upon -DER_NOTLEADER, a pool service
 * leader hint, if available, is reported via hint (if not NULL).
 */
static int
pool_svc_update_map(struct pool_svc *svc, crt_opcode_t opc, bool exclude_rank,
		    d_rank_list_t *extend_rank_list, uint32_t *extend_domains,
		    uint32_t extend_domains_nr, struct pool_target_addr_list *list,
		    struct pool_target_addr_list *inval_list_out,
		    uint32_t *map_version, struct rsvc_hint *hint)
{
	daos_rebuild_opc_t		op;
	struct pool_target_id_list	target_list = { 0 };
	daos_prop_t			prop = { 0 };
	uint32_t			tgt_map_ver = 0;
	struct daos_prop_entry		*entry;
	bool				updated;
	int				rc;
	char				*env;
	daos_epoch_t			rebuild_eph = d_hlc_get();
	uint64_t			delay = 2;

	rc = pool_svc_update_map_internal(svc, opc, exclude_rank, extend_rank_list,
					  extend_domains_nr, extend_domains,
					  &target_list, list, hint, &updated,
					  map_version, &tgt_map_ver, inval_list_out);
	if (rc)
		D_GOTO(out, rc);

	if (!updated)
		D_GOTO(out, rc);

	switch (opc) {
	case POOL_EXCLUDE:
		op = RB_OP_EXCLUDE;
		break;
	case POOL_DRAIN:
		op = RB_OP_DRAIN;
		break;
	case POOL_REINT:
		op = RB_OP_REINT;
		break;
	case POOL_EXTEND:
		op = RB_OP_EXTEND;
		break;
	default:
		D_GOTO(out, rc);
	}

	env = getenv(REBUILD_ENV);
	if ((env && !strcasecmp(env, REBUILD_ENV_DISABLED)) ||
	     daos_fail_check(DAOS_REBUILD_DISABLE)) {
		D_DEBUG(DB_TRACE, "Rebuild is disabled\n");
		D_GOTO(out, rc = 0);
	}

	rc = ds_pool_iv_prop_fetch(svc->ps_pool, &prop);
	if (rc)
		D_GOTO(out, rc);

	entry = daos_prop_entry_get(&prop, DAOS_PROP_PO_SELF_HEAL);
	D_ASSERT(entry != NULL);
	if (!(entry->dpe_val & DAOS_SELF_HEAL_AUTO_REBUILD)) {
		D_DEBUG(DB_MD, "self healing is disabled\n");
		D_GOTO(out, rc);
	}

	if (svc->ps_pool->sp_reint_mode == DAOS_REINT_MODE_NO_DATA_SYNC) {
		D_DEBUG(DB_MD, "self healing is disabled for no_data_sync reintegration mode.\n");
		if (opc == POOL_EXCLUDE || opc == POOL_DRAIN) {
			rc = ds_pool_tgt_exclude_out(svc->ps_pool->sp_uuid, &target_list);
			if (rc)
				D_INFO("mark failed target %d of "DF_UUID " as DOWNOUT: "DF_RC"\n",
					target_list.pti_ids[0].pti_id,
					DP_UUID(svc->ps_pool->sp_uuid), DP_RC(rc));
		}
		D_GOTO(out, rc);
	}

	if (daos_fail_check(DAOS_REBUILD_DELAY))
		delay = 5;

	D_DEBUG(DB_MD, "map ver %u/%u\n", map_version ? *map_version : -1,
		tgt_map_ver);
	if (tgt_map_ver != 0) {
		rc = ds_rebuild_schedule(svc->ps_pool, tgt_map_ver, rebuild_eph,
					 0, &target_list, op, delay);
		if (rc != 0) {
			D_ERROR("rebuild fails rc: "DF_RC"\n", DP_RC(rc));
			D_GOTO(out, rc);
		}
	}

out:
	daos_prop_fini(&prop);
	pool_target_id_list_free(&target_list);
	return rc;
}

void
ds_pool_extend_handler(crt_rpc_t *rpc)
{
	struct pool_extend_in	*in = crt_req_get(rpc);
	struct pool_extend_out	*out = crt_reply_get(rpc);
	struct pool_svc		*svc;
	uuid_t			pool_uuid;
	d_rank_list_t		rank_list;
	uint32_t		ndomains;
	uint32_t		*domains;
	uint32_t		rebuild_ver = 0;
	int			rc;

	D_DEBUG(DB_MD, DF_UUID": processing rpc %p\n", DP_UUID(in->pei_op.pi_uuid), rpc);

	uuid_copy(pool_uuid, in->pei_op.pi_uuid);
	rank_list.rl_nr = in->pei_tgt_ranks->rl_nr;
	rank_list.rl_ranks = in->pei_tgt_ranks->rl_ranks;
	ndomains = in->pei_ndomains;
	domains = in->pei_domains.ca_arrays;

	rc = pool_svc_lookup_leader(in->pei_op.pi_uuid, &svc, &out->peo_op.po_hint);
	if (rc != 0)
		goto out;

	/**
	 * Check if there are ongoing rebuild jobs for extend/reint/drain, to avoid
	 * updating the pool map during rebuild, which might screw the object layout.
	 */
	ds_rebuild_running_query(svc->ps_uuid, &rebuild_ver, NULL, NULL);
	if (rebuild_ver != 0) {
		D_ERROR(DF_UUID": other rebuild job rebuild ver %u is ongoing,"
			"extending can not be done: %d\n",
			DP_UUID(svc->ps_uuid), rebuild_ver, -DER_BUSY);
		D_GOTO(put, rc = -DER_BUSY);
	}

	rc = pool_svc_update_map(svc, opc_get(rpc->cr_opc),
				 false /* exclude_rank */,
				 &rank_list, domains, ndomains,
				 NULL, NULL, &out->peo_op.po_map_version,
				 &out->peo_op.po_hint);
put:
	pool_svc_put_leader(svc);
out:
	out->peo_op.po_rc = rc;
	D_DEBUG(DB_MD, DF_UUID ": replying rpc: %p " DF_RC "\n", DP_UUID(in->pei_op.pi_uuid), rpc,
		DP_RC(rc));
	crt_reply_send(rpc);
}

static int
pool_discard(crt_context_t ctx, struct pool_svc *svc, struct pool_target_addr_list *list)
{
	struct pool_tgt_discard_in	*ptdi_in;
	struct pool_tgt_discard_out	*ptdi_out;
	crt_rpc_t			*rpc;
	d_rank_list_t			*rank_list = NULL;
	crt_opcode_t			opc;
	int				i;
	int				rc;

	rank_list = d_rank_list_alloc(list->pta_number);
	if (rank_list == NULL)
		D_GOTO(out, rc = -DER_NOMEM);

	rank_list->rl_nr = 0;
	/* remove the duplicate ranks from list, see reintegrate target case */
	for (i = 0; i < list->pta_number; i++) {
		if (daos_rank_in_rank_list(rank_list, list->pta_addrs[i].pta_rank))
			continue;

		rank_list->rl_ranks[rank_list->rl_nr++] = list->pta_addrs[i].pta_rank;
		D_DEBUG(DB_MD, DF_UUID": discard rank %u\n",
			DP_UUID(svc->ps_pool->sp_uuid), list->pta_addrs[i].pta_rank);
	}

	if (rank_list->rl_nr == 0) {
		D_DEBUG(DB_MD, DF_UUID" discard 0 rank.\n", DP_UUID(svc->ps_pool->sp_uuid));
		D_GOTO(out, rc = 0);
	}

	opc = DAOS_RPC_OPCODE(POOL_TGT_DISCARD, DAOS_POOL_MODULE, DAOS_POOL_VERSION);
	rc = crt_corpc_req_create(ctx, NULL, rank_list, opc, NULL,
				  NULL, CRT_RPC_FLAG_FILTER_INVERT,
				  crt_tree_topo(CRT_TREE_KNOMIAL, 32), &rpc);
	if (rc)
		D_GOTO(out, rc);

	ptdi_in = crt_req_get(rpc);
	ptdi_in->ptdi_addrs.ca_arrays = list->pta_addrs;
	ptdi_in->ptdi_addrs.ca_count = list->pta_number;
	uuid_copy(ptdi_in->ptdi_uuid, svc->ps_pool->sp_uuid);
	rc = dss_rpc_send(rpc);

	ptdi_out = crt_reply_get(rpc);
	D_ASSERT(ptdi_out != NULL);
	rc = ptdi_out->ptdo_rc;
	if (rc != 0)
		D_ERROR(DF_UUID": pool discard failed: rc: %d\n",
			DP_UUID(svc->ps_pool->sp_uuid), rc);

	crt_req_decref(rpc);

out:
	if (rank_list)
		d_rank_list_free(rank_list);
	return rc;
}

static void
ds_pool_update_handler(crt_rpc_t *rpc, int handler_version)
{
	struct pool_tgt_update_in      *in = crt_req_get(rpc);
	struct pool_tgt_update_out     *out = crt_reply_get(rpc);
	struct pool_svc		       *svc;
	uint32_t			rebuild_ver = 0;
	struct pool_target_addr_list	list = { 0 };
	struct pool_target_addr_list	inval_list_out = { 0 };
	int				rc;

	pool_tgt_update_in_get_data(rpc, &list.pta_addrs, &list.pta_number);

	if (list.pta_addrs == NULL || list.pta_number == 0)
		D_GOTO(out, rc = -DER_INVAL);

	D_DEBUG(DB_MD, DF_UUID ": processing rpc: %p ntargets=%zu\n", DP_UUID(in->pti_op.pi_uuid),
		rpc, (size_t)list.pta_number);

	rc = pool_svc_lookup_leader(in->pti_op.pi_uuid, &svc,
				    &out->pto_op.po_hint);
	if (rc != 0)
		goto out;

	if (opc_get(rpc->cr_opc) == POOL_REINT || opc_get(rpc->cr_opc) == POOL_DRAIN) {
		/**
		 * Check if there are ongoing rebuild jobs for extend/reint/drain, to avoid
		 * updating the pool map during rebuild, which might screw the object layout.
		 */
		ds_rebuild_running_query(svc->ps_uuid, &rebuild_ver, NULL, NULL);
		if (rebuild_ver != 0) {
			D_ERROR(DF_UUID": other rebuild job rebuild ver %u is ongoing,"
				" so current opc %d can not be done: %d\n",
				DP_UUID(svc->ps_uuid), rebuild_ver, opc_get(rpc->cr_opc),
				-DER_BUSY);
			D_GOTO(out_svc, rc = -DER_BUSY);
		}
	}

	if (opc_get(rpc->cr_opc) == POOL_REINT &&
	    svc->ps_pool->sp_reint_mode == DAOS_REINT_MODE_DATA_SYNC) {
		rc = pool_discard(rpc->cr_ctx, svc, &list);
		if (rc)
			goto out_svc;
	}

	rc = pool_svc_update_map(svc, opc_get(rpc->cr_opc),
				 false /* exclude_rank */, NULL, NULL, 0, &list,
				 &inval_list_out, &out->pto_op.po_map_version,
				 &out->pto_op.po_hint);
	if (rc != 0)
		goto out_svc;

	out->pto_addr_list.ca_arrays = inval_list_out.pta_addrs;
	out->pto_addr_list.ca_count = inval_list_out.pta_number;

out_svc:
	pool_svc_put_leader(svc);
out:
	out->pto_op.po_rc = rc;
	D_DEBUG(DB_MD, DF_UUID ": replying rpc: %p " DF_RC "\n", DP_UUID(in->pti_op.pi_uuid), rpc,
		DP_RC(rc));
	crt_reply_send(rpc);
	pool_target_addr_list_free(&inval_list_out);
}

void
ds_pool_update_handler_v6(crt_rpc_t *rpc)
{
	ds_pool_update_handler(rpc, 6);
}

void
ds_pool_update_handler_v5(crt_rpc_t *rpc)
{
	ds_pool_update_handler(rpc, 5);
}

static int
pool_svc_exclude_rank(struct pool_svc *svc, d_rank_t rank)
{
	struct pool_target_addr_list	list;
	struct pool_target_addr_list	inval_list_out = { 0 };
	struct pool_target_addr		tgt_rank;
	uint32_t			map_version = 0;
	int				rc;

	tgt_rank.pta_rank = rank;
	tgt_rank.pta_target = -1;
	list.pta_number = 1;
	list.pta_addrs = &tgt_rank;

	rc = pool_svc_update_map(svc, POOL_EXCLUDE, true /* exclude_rank */,
				 NULL, NULL, 0, &list, &inval_list_out, &map_version,
				 NULL /* hint */);

	D_DEBUG(DB_MD, "Exclude pool "DF_UUID"/%u rank %u: rc %d\n",
		DP_UUID(svc->ps_uuid), map_version, rank, rc);

	pool_target_addr_list_free(&inval_list_out);

	return rc;
}

struct evict_iter_arg {
	uuid_t *eia_hdl_uuids;
	size_t	eia_hdl_uuids_size;
	int	eia_n_hdl_uuids;
	char	*eia_machine;
	struct pool_svc *eia_pool_svc;
};

static int
evict_iter_cb(daos_handle_t ih, d_iov_t *key, d_iov_t *val, void *varg)
{
	struct evict_iter_arg  *arg = varg;

	D_ASSERT(arg->eia_hdl_uuids != NULL);
	D_ASSERT(arg->eia_hdl_uuids_size > sizeof(uuid_t));

	if (key->iov_len != sizeof(uuid_t)) {
		D_ERROR("invalid key size: "DF_U64"\n", key->iov_len);
		return -DER_IO;
	}
	if (val->iov_len == sizeof(struct pool_hdl_v0)) {
		/* old/2.0 pool handle format ? */
		if (arg->eia_pool_svc->ps_global_version < DAOS_POOL_GLOBAL_VERSION_WITH_HDL_CRED) {
			D_DEBUG(DB_MD, "2.0 pool handle format detected\n");
			/* if looking for a specific machine, do not select this handle */
			if (arg->eia_machine)
				return 0;
		} else {
			D_ERROR("invalid value size: "DF_U64" for pool version %u\n", val->iov_len,
				arg->eia_pool_svc->ps_global_version);
			return -DER_IO;
		}
	} else {
		struct pool_hdl *hdl = val->iov_buf;

		if (val->iov_len != sizeof(struct pool_hdl) + hdl->ph_cred_len ||
		    arg->eia_pool_svc->ps_global_version < DAOS_POOL_GLOBAL_VERSION_WITH_HDL_CRED) {
			D_ERROR("invalid value size: "DF_U64" for pool version %u, expected %zu\n",
				val->iov_len, arg->eia_pool_svc->ps_global_version,
				arg->eia_pool_svc->ps_global_version <
				DAOS_POOL_GLOBAL_VERSION_WITH_HDL_CRED ?
				sizeof(struct pool_hdl_v0) :
				sizeof(struct pool_hdl) + hdl->ph_cred_len);
			return -DER_IO;
		}
	}

	/* If we specified a machine name as a filter check before we do the realloc */
	if (arg->eia_machine) {
		struct pool_hdl	*hdl = val->iov_buf;

		if (strncmp(arg->eia_machine, hdl->ph_machine, sizeof(hdl->ph_machine)) != 0) {
			return 0;
		}
	}

	/*
	 * Make sure arg->eia_hdl_uuids[arg->eia_hdl_uuids_size] have enough
	 * space for this handle.
	 */
	if (sizeof(uuid_t) * (arg->eia_n_hdl_uuids + 1) >
	    arg->eia_hdl_uuids_size) {
		uuid_t *hdl_uuids_tmp;
		size_t	hdl_uuids_size_tmp;

		hdl_uuids_size_tmp = arg->eia_hdl_uuids_size * 2;
		D_ALLOC(hdl_uuids_tmp, hdl_uuids_size_tmp);
		if (hdl_uuids_tmp == NULL)
			return -DER_NOMEM;
		memcpy(hdl_uuids_tmp, arg->eia_hdl_uuids,
		       arg->eia_hdl_uuids_size);
		D_FREE(arg->eia_hdl_uuids);
		arg->eia_hdl_uuids = hdl_uuids_tmp;
		arg->eia_hdl_uuids_size = hdl_uuids_size_tmp;
	}

	uuid_copy(arg->eia_hdl_uuids[arg->eia_n_hdl_uuids], key->iov_buf);
	arg->eia_n_hdl_uuids++;
	return 0;
}

/*
 * Callers are responsible for freeing *hdl_uuids if this function returns zero.
 */
static int
find_hdls_to_evict(struct rdb_tx *tx, struct pool_svc *svc, uuid_t **hdl_uuids,
		   size_t *hdl_uuids_size, int *n_hdl_uuids, char *machine)
{
	struct evict_iter_arg	arg = {0};
	int			rc;

	arg.eia_hdl_uuids_size = sizeof(uuid_t) * 4;
	D_ALLOC(arg.eia_hdl_uuids, arg.eia_hdl_uuids_size);
	if (arg.eia_hdl_uuids == NULL)
		return -DER_NOMEM;
	arg.eia_n_hdl_uuids = 0;
	if (machine)
		arg.eia_machine = machine;
	arg.eia_pool_svc = svc;

	rc = rdb_tx_iterate(tx, &svc->ps_handles, false /* backward */,
			    evict_iter_cb, &arg);
	if (rc != 0) {
		D_FREE(arg.eia_hdl_uuids);
		return rc;
	}

	*hdl_uuids = arg.eia_hdl_uuids;
	*hdl_uuids_size = arg.eia_hdl_uuids_size;
	*n_hdl_uuids = arg.eia_n_hdl_uuids;
	return 0;
}

/*
 * Callers are responsible for freeing *hdl_uuids if this function returns zero.
 */
static int
validate_hdls_to_evict(struct rdb_tx *tx, struct pool_svc *svc,
		       uuid_t **hdl_uuids, int *n_hdl_uuids, uuid_t *hdl_list,
		       int n_hdl_list) {
	uuid_t		*valid_list;
	int		n_valid_list = 0;
	int		i;
	int		rc = 0;
	d_iov_t		key;
	d_iov_t		value;

	if (hdl_list == NULL || n_hdl_list == 0) {
		return -DER_INVAL;
	}

	/* Assume the entire list is valid */
	D_ALLOC(valid_list, sizeof(uuid_t) * n_hdl_list);
	if (valid_list == NULL)
		return -DER_NOMEM;

	for (i = 0; i < n_hdl_list; i++) {
		d_iov_set(&key, hdl_list[i], sizeof(uuid_t));
		d_iov_set(&value, NULL, 0);
		rc = rdb_tx_lookup(tx, &svc->ps_handles, &key, &value);

		if (rc == 0) {
			uuid_copy(valid_list[n_valid_list], hdl_list[i]);
			n_valid_list++;
		} else if (rc == -DER_NONEXIST) {
			D_DEBUG(DB_MD, "Skipping invalid handle" DF_UUID "\n",
				DP_UUID(hdl_list[i]));
			/* Reset RC in case we're the last entry */
			rc = 0;
			continue;
		} else {
			D_FREE(valid_list);
			D_GOTO(out, rc);
		}
	}

	*hdl_uuids = valid_list;
	*n_hdl_uuids = n_valid_list;

out:
	return rc;
}

void
ds_pool_evict_handler(crt_rpc_t *rpc)
{
	struct pool_evict_in     *in  = crt_req_get(rpc);
	struct pool_evict_out    *out = crt_reply_get(rpc);
	struct pool_svc          *svc;
	struct rdb_tx             tx;
	bool                      dup_op = false;
	struct ds_pool_svc_op_val op_val;
	uuid_t                   *hdl_uuids = NULL;
	size_t                    hdl_uuids_size;
	int                       n_hdl_uuids     = 0;
	bool                      fi_pass_noreply = DAOS_FAIL_CHECK(DAOS_MD_OP_PASS_NOREPLY);
	bool                      fi_fail_noreply = DAOS_FAIL_CHECK(DAOS_MD_OP_FAIL_NOREPLY);
	int                       rc;

	D_DEBUG(DB_MD, DF_UUID": processing rpc %p\n",
		DP_UUID(in->pvi_op.pi_uuid), rpc);

	rc = pool_svc_lookup_leader(in->pvi_op.pi_uuid, &svc,
				    &out->pvo_op.po_hint);
	if (rc != 0)
		D_GOTO(out, rc);

	rc = rdb_tx_begin(svc->ps_rsvc.s_db, svc->ps_rsvc.s_term, &tx);
	if (rc != 0)
		D_GOTO(out_svc, rc);

	ABT_rwlock_wrlock(svc->ps_lock);

	rc = pool_op_lookup(&tx, svc, rpc, DAOS_POOL_VERSION, &dup_op, &op_val);
	if (rc != 0)
		goto out_lock;
	else if (dup_op || fi_fail_noreply)
		goto out_commit;
	/* TODO: (for dup op case) implement per-opcode result data retrieval from stored op_val,
	 *       (for new op case) implement per-opcode result data storage into op_val.
	 */

	/*
	 * If a subset of handles is specified use them instead of iterating
	 * through all handles for the pool uuid
	 */
	if (in->pvi_hdls.ca_arrays) {
		rc = validate_hdls_to_evict(&tx, svc, &hdl_uuids, &n_hdl_uuids,
					    in->pvi_hdls.ca_arrays,
					    in->pvi_hdls.ca_count);
	} else {
		rc = find_hdls_to_evict(&tx, svc, &hdl_uuids, &hdl_uuids_size,
					&n_hdl_uuids, in->pvi_machine);
	}

	if (rc != 0)
		goto out_commit;
	D_DEBUG(DB_MD, "number of handles found was: %d\n", n_hdl_uuids);

	if (n_hdl_uuids > 0) {
		/* If pool destroy but not forcibly, error: the pool is busy */

		if (in->pvi_pool_destroy && !in->pvi_pool_destroy_force) {
			D_DEBUG(DB_MD, DF_UUID": busy, %u open handles\n",
				DP_UUID(in->pvi_op.pi_uuid), n_hdl_uuids);
			D_GOTO(out_free, rc = -DER_BUSY);
		} else {
			/* Pool evict, or pool destroy with force=true */
			rc = pool_disconnect_hdls(&tx, svc, hdl_uuids,
						  n_hdl_uuids, rpc->cr_ctx);
			if (rc != 0) {
				goto out_free;
			} else {
				struct pool_metrics *metrics;

				/** update metric */
				metrics = svc->ps_pool->sp_metrics[DAOS_POOL_MODULE];
				d_tm_inc_counter(metrics->evict_total, n_hdl_uuids);
			}
		}
	}

	/* If pool destroy and not error case, disable new connections */
	if (in->pvi_pool_destroy) {
		uint32_t	connectable = 0;
		d_iov_t		value;

		d_iov_set(&value, &connectable, sizeof(connectable));
		rc = rdb_tx_update_critical(&tx, &svc->ps_root, &ds_pool_prop_connectable, &value);
		if (rc != 0)
			goto out_free;

		ds_pool_iv_srv_hdl_invalidate(svc->ps_pool);
		ds_iv_ns_leader_stop(svc->ps_pool->sp_iv_ns);
		D_DEBUG(DB_MD, DF_UUID": pool destroy/evict: mark pool for "
			"no new connections\n", DP_UUID(in->pvi_op.pi_uuid));
	}

out_free:
	D_FREE(hdl_uuids);
out_commit:
	if ((rc == 0) && !dup_op && fi_fail_noreply)
		rc = -DER_MISC;
	rc = pool_op_save(&tx, svc, rpc, DAOS_POOL_VERSION, dup_op, rc, &op_val);
	if (rc != 0)
		goto out_lock;
	rc = rdb_tx_commit(&tx);
	if (rc != 0)
		goto out_lock;
	/* No need to set out->pvo_op.po_map_version. */

	rc = op_val.ov_rc;
	if ((rc == 0) && !dup_op) {
		struct pool_metrics *metrics;

		/** update metric */
		metrics = svc->ps_pool->sp_metrics[DAOS_POOL_MODULE];
		d_tm_inc_counter(metrics->disconnect_total, 1);
	}
out_lock:
	ABT_rwlock_unlock(svc->ps_lock);
	rdb_tx_end(&tx);
out_svc:
	ds_rsvc_set_hint(&svc->ps_rsvc, &out->pvo_op.po_hint);
	pool_svc_put_leader(svc);
out:
	if ((rc == 0) && !dup_op && fi_pass_noreply) {
		rc = -DER_TIMEDOUT;
		D_DEBUG(DB_MD, DF_UUID ": fault injected: DAOS_MD_OP_PASS_NOREPLY\n",
			DP_UUID(in->pvi_op.pi_uuid));
	}
	if ((rc == -DER_MISC) && !dup_op && fi_fail_noreply) {
		rc = -DER_TIMEDOUT;
		D_DEBUG(DB_MD, DF_UUID ": fault injected: DAOS_MD_OP_FAIL_NOREPLY\n",
			DP_UUID(in->pvi_op.pi_uuid));
	}

	out->pvo_op.po_rc = rc;
	out->pvo_n_hdls_evicted = n_hdl_uuids;
	D_DEBUG(DB_MD, DF_UUID ": replying rpc: %p " DF_RC "\n", DP_UUID(in->pvi_op.pi_uuid), rpc,
		DP_RC(rc));
	crt_reply_send(rpc);
}

/**
 * Send a CaRT message to the pool svc to test and
 * (if applicable based on destroy and force option) evict all open handles
 * on a pool.
 *
 * \param[in]	pool_uuid	UUID of the pool
 * \param[in]	ranks		Pool service replicas
 * \param[in]	handles		List of handles to selectively evict
 * \param[in]	n_handles	Number of items in handles
 * \param[in]	destroy		If true the evict request is a destroy request
 * \param[in]	force		If true and destroy is true request all handles
 *				be forcibly evicted
 * \param[in]   machine		Hostname to use as filter for evicting handles
 * \param[out]	count		Number of handles evicted
 *
 * \return	0		Success
 *		-DER_BUSY	Open pool handles exist and no force requested
 *
 */
int
ds_pool_svc_check_evict(uuid_t pool_uuid, d_rank_list_t *ranks,
			uuid_t *handles, size_t n_handles,
			uint32_t destroy, uint32_t force,
			char *machine, uint32_t *count)
{
	int			 rc;
	struct rsvc_client	 client;
	crt_endpoint_t		 ep;
	struct dss_module_info	*info = dss_get_module_info();
	crt_rpc_t		*rpc;
	struct pool_evict_in	*in;
	struct pool_evict_out	*out;
	uuid_t                   no_uuid;
	uint64_t                 req_time = 0;

	D_DEBUG(DB_MGMT,
		DF_UUID": Destroy pool (force: %d), inspect/evict handles\n",
		DP_UUID(pool_uuid), force);
	uuid_clear(no_uuid);

	rc = rsvc_client_init(&client, ranks);
	if (rc != 0)
		D_GOTO(out, rc);

rechoose:
	ep.ep_grp = NULL; /* primary group */
	rc = rsvc_client_choose(&client, &ep);
	if (rc != 0) {
		D_ERROR(DF_UUID": cannot find pool service: "DF_RC"\n",
			DP_UUID(pool_uuid), DP_RC(rc));
		goto out_client;
	}

	rc = pool_req_create(info->dmi_ctx, &ep, POOL_EVICT, pool_uuid, no_uuid, &req_time, &rpc);
	if (rc != 0) {
		DL_ERROR(rc, DF_UUID ": failed to create pool evict rpc", DP_UUID(pool_uuid));
		D_GOTO(out_client, rc);
	}

	in                     = crt_req_get(rpc);
	in->pvi_hdls.ca_arrays = handles;
	in->pvi_hdls.ca_count = n_handles;
	in->pvi_machine = machine;

	/* Pool destroy (force=false): assert no open handles / do not evict.
	 * Pool destroy (force=true): evict any/all open handles on the pool.
	 */
	in->pvi_pool_destroy = destroy;
	in->pvi_pool_destroy_force = force;

	rc = dss_rpc_send(rpc);
	out = crt_reply_get(rpc);
	D_ASSERT(out != NULL);

	rc = pool_rsvc_client_complete_rpc(&client, &ep, rc, &out->pvo_op);
	if (rc == RSVC_CLIENT_RECHOOSE) {
		crt_req_decref(rpc);
		dss_sleep(RECHOOSE_SLEEP_MS);
		D_GOTO(rechoose, rc);
	}

	rc = out->pvo_op.po_rc;
	if (rc != 0)
		DL_ERROR(rc, DF_UUID ": pool destroy failed to evict handles", DP_UUID(pool_uuid));
	if (count)
		*count = out->pvo_n_hdls_evicted;

	crt_req_decref(rpc);
out_client:
	rsvc_client_fini(&client);
out:
	return rc;
}

/*
 * Transfer list of pool ranks to "remote_bulk". If the remote bulk buffer
 * is too small, then return -DER_TRUNC. RPC response will contain the number
 * of ranks in the pool that the client can use to resize its buffer
 * for another RPC request.
 */
static int
transfer_ranks_buf(d_rank_t *ranks_buf, size_t nranks,
		   struct pool_svc *svc, crt_rpc_t *rpc, crt_bulk_t remote_bulk)
{
	size_t				 ranks_buf_size;
	daos_size_t			 remote_bulk_size;
	d_iov_t				 ranks_iov;
	d_sg_list_t			 ranks_sgl;
	crt_bulk_t			 bulk = CRT_BULK_NULL;
	struct crt_bulk_desc		 bulk_desc;
	crt_bulk_opid_t			 bulk_opid;
	ABT_eventual			 eventual;
	int				*status;
	int				 rc;

	D_ASSERT(nranks > 0);
	ranks_buf_size = nranks * sizeof(d_rank_t);

	/* Check if the client bulk buffer is large enough. */
	rc = crt_bulk_get_len(remote_bulk, &remote_bulk_size);
	if (rc != 0)
		D_GOTO(out, rc);
	if (remote_bulk_size < ranks_buf_size) {
		D_ERROR(DF_UUID ": remote ranks buffer(" DF_U64 ")"
			" < required (%lu)\n", DP_UUID(svc->ps_uuid),
			remote_bulk_size, ranks_buf_size);
		D_GOTO(out, rc = -DER_TRUNC);
	}

	d_iov_set(&ranks_iov, ranks_buf, ranks_buf_size);
	ranks_sgl.sg_nr = 1;
	ranks_sgl.sg_nr_out = 0;
	ranks_sgl.sg_iovs = &ranks_iov;

	rc = crt_bulk_create(rpc->cr_ctx, &ranks_sgl, CRT_BULK_RO, &bulk);
	if (rc != 0)
		D_GOTO(out, rc);

	/* Prepare for crt_bulk_transfer(). */
	bulk_desc.bd_rpc = rpc;
	bulk_desc.bd_bulk_op = CRT_BULK_PUT;
	bulk_desc.bd_remote_hdl = remote_bulk;
	bulk_desc.bd_remote_off = 0;
	bulk_desc.bd_local_hdl = bulk;
	bulk_desc.bd_local_off = 0;
	bulk_desc.bd_len = ranks_iov.iov_len;

	rc = ABT_eventual_create(sizeof(*status), &eventual);
	if (rc != ABT_SUCCESS)
		D_GOTO(out_bulk, rc = dss_abterr2der(rc));

	rc = crt_bulk_transfer(&bulk_desc, bulk_cb, &eventual, &bulk_opid);
	if (rc != 0)
		D_GOTO(out_eventual, rc);

	rc = ABT_eventual_wait(eventual, (void **)&status);
	if (rc != ABT_SUCCESS)
		D_GOTO(out_eventual, rc = dss_abterr2der(rc));

	if (*status != 0)
		D_GOTO(out_eventual, rc = *status);

out_eventual:
	ABT_eventual_free(&eventual);
out_bulk:
	if (bulk != CRT_BULK_NULL)
		crt_bulk_free(bulk);
out:
	return rc;
}

/* CaRT RPC handler run in PS leader to return pool storage ranks
 */
void
ds_pool_ranks_get_handler(crt_rpc_t *rpc)
{
	struct pool_ranks_get_in	*in = crt_req_get(rpc);
	struct pool_ranks_get_out	*out = crt_reply_get(rpc);
	uint32_t			 nranks = 0;
	d_rank_list_t			out_ranks = {0};
	struct pool_svc			*svc;
	int				 rc;

	D_DEBUG(DB_MD, DF_UUID ": processing rpc: %p\n", DP_UUID(in->prgi_op.pi_uuid), rpc);

	rc = pool_svc_lookup_leader(in->prgi_op.pi_uuid, &svc,
				    &out->prgo_op.po_hint);
	if (rc != 0)
		D_GOTO(out, rc);

	/* This is a server to server RPC only */
	if (daos_rpc_from_client(rpc))
		D_GOTO(out, rc = -DER_INVAL);

	/* Get available ranks */
	rc = ds_pool_get_ranks(in->prgi_op.pi_uuid, POOL_GROUP_MAP_STATES, &out_ranks);
	if (rc != 0) {
		D_ERROR(DF_UUID ": get ranks failed, " DF_RC "\n",
			DP_UUID(in->prgi_op.pi_uuid), DP_RC(rc));
		D_GOTO(out_svc, rc);
	} else if ((in->prgi_nranks > 0) &&
		   (out_ranks.rl_nr > in->prgi_nranks)) {
		D_DEBUG(DB_MD, DF_UUID ": %u ranks (more than client: %u)\n",
			DP_UUID(in->prgi_op.pi_uuid), out_ranks.rl_nr,
			in->prgi_nranks);
		D_GOTO(out_free, rc = -DER_TRUNC);
	} else {
		D_DEBUG(DB_MD, DF_UUID ": %u ranks\n",
			DP_UUID(in->prgi_op.pi_uuid), out_ranks.rl_nr);
		if ((out_ranks.rl_nr > 0) && (in->prgi_nranks > 0) &&
		    (in->prgi_ranks_bulk != CRT_BULK_NULL))
			rc = transfer_ranks_buf(out_ranks.rl_ranks,
						out_ranks.rl_nr, svc, rpc,
						in->prgi_ranks_bulk);
	}

out_free:
	nranks = out_ranks.rl_nr;
	map_ranks_fini(&out_ranks);

out_svc:
	ds_rsvc_set_hint(&svc->ps_rsvc, &out->prgo_op.po_hint);
	pool_svc_put_leader(svc);
out:
	out->prgo_op.po_rc = rc;
	out->prgo_nranks = nranks;
	D_DEBUG(DB_MD, DF_UUID ": replying rpc: %p " DF_RC "\n", DP_UUID(in->prgi_op.pi_uuid), rpc,
		DP_RC(rc));
	crt_reply_send(rpc);
}

/* This RPC could be implemented by ds_rsvc. */
static void
ds_pool_svc_stop_handler(crt_rpc_t *rpc, int handler_version)
{
	struct pool_svc_stop_in	       *in = crt_req_get(rpc);
	struct pool_svc_stop_out       *out = crt_reply_get(rpc);
	d_iov_t				id;
	int				rc;

	D_DEBUG(DB_MD, DF_UUID": processing rpc %p\n",
		DP_UUID(in->psi_op.pi_uuid), rpc);

	d_iov_set(&id, in->psi_op.pi_uuid, sizeof(uuid_t));
	rc = ds_rsvc_stop_leader(DS_RSVC_CLASS_POOL, &id, &out->pso_op.po_hint);

	out->pso_op.po_rc = rc;
	D_DEBUG(DB_MD, DF_UUID ": replying rpc: %p " DF_RC "\n", DP_UUID(in->psi_op.pi_uuid), rpc,
		DP_RC(rc));
	crt_reply_send(rpc);
}

void
ds_pool_svc_stop_handler_v6(crt_rpc_t *rpc)
{
	ds_pool_svc_stop_handler(rpc, 6);
}

void
ds_pool_svc_stop_handler_v5(crt_rpc_t *rpc)
{
	ds_pool_svc_stop_handler(rpc, 5);
}

/**
 * Get a copy of the latest pool map buffer. Callers are responsible for
 * freeing iov->iov_buf with D_FREE.
 */
int
ds_pool_map_buf_get(uuid_t uuid, d_iov_t *iov, uint32_t *map_version)
{
	struct pool_svc	*svc;
	struct rdb_tx	tx;
	struct pool_buf	*map_buf;
	int		rc;

	rc = pool_svc_lookup_leader(uuid, &svc, NULL /* hint */);
	if (rc != 0)
		D_GOTO(out, rc);

	rc = rdb_tx_begin(svc->ps_rsvc.s_db, svc->ps_rsvc.s_term, &tx);
	if (rc != 0)
		D_GOTO(out_svc, rc);

	ABT_rwlock_rdlock(svc->ps_lock);
	rc = read_map_buf(&tx, &svc->ps_root, &map_buf, map_version);
	if (rc != 0) {
		D_ERROR(DF_UUID": failed to read pool map: "DF_RC"\n",
			DP_UUID(svc->ps_uuid), DP_RC(rc));
		D_GOTO(out_lock, rc);
	}
	D_ASSERT(map_buf != NULL);
	iov->iov_buf = map_buf;
	iov->iov_len = pool_buf_size(map_buf->pb_nr);
	iov->iov_buf_len = pool_buf_size(map_buf->pb_nr);
out_lock:
	ABT_rwlock_unlock(svc->ps_lock);
	rdb_tx_end(&tx);
out_svc:
	pool_svc_put_leader(svc);
out:
	return rc;
}

void
ds_pool_iv_ns_update(struct ds_pool *pool, unsigned int master_rank,
		     uint64_t term)
{
	ds_iv_ns_update(pool->sp_iv_ns, master_rank, term);
}

int
ds_pool_svc_global_map_version_get(uuid_t uuid, uint32_t *version)
{
	struct pool_svc	*svc;
	int		rc;

	rc = pool_svc_lookup_leader(uuid, &svc, NULL /* hint */);
	if (rc != 0)
		return rc;

	*version = svc->ps_global_map_version;

	pool_svc_put_leader(svc);
	return 0;
}

int
ds_pool_svc_term_get(uuid_t uuid, uint64_t *term)
{
	struct pool_svc	*svc;
	int		rc;

	rc = pool_svc_lookup_leader(uuid, &svc, NULL /* hint */);
	if (rc != 0)
		return rc;

	*term = svc->ps_rsvc.s_term;

	pool_svc_put_leader(svc);
	return 0;
}

static void
ds_pool_attr_set_handler(crt_rpc_t *rpc, int handler_version)
{
	struct pool_attr_set_in  *in = crt_req_get(rpc);
	struct pool_op_out	 *out = crt_reply_get(rpc);
	struct pool_svc		 *svc;
	uint64_t                  count;
	crt_bulk_t                bulk;
	struct rdb_tx		  tx;
	bool                      dup_op = false;
	struct ds_pool_svc_op_val op_val;
	bool                      fi_pass_noreply = DAOS_FAIL_CHECK(DAOS_MD_OP_PASS_NOREPLY);
	bool                      fi_fail_noreply = DAOS_FAIL_CHECK(DAOS_MD_OP_FAIL_NOREPLY);
	int			  rc;

	D_DEBUG(DB_MD, DF_UUID ": processing rpc: %p hdl=" DF_UUID "\n",
		DP_UUID(in->pasi_op.pi_uuid), rpc, DP_UUID(in->pasi_op.pi_hdl));

	rc = pool_svc_lookup_leader(in->pasi_op.pi_uuid, &svc, &out->po_hint);
	if (rc != 0)
		goto out;

	pool_attr_set_in_get_data(rpc, &count, &bulk);

	rc = rdb_tx_begin(svc->ps_rsvc.s_db, svc->ps_rsvc.s_term, &tx);
	if (rc != 0)
		goto out_svc;

	ABT_rwlock_wrlock(svc->ps_lock);

	rc = pool_op_lookup(&tx, svc, rpc, handler_version, &dup_op, &op_val);
	if (rc != 0)
		goto out_lock;
	else if (dup_op || fi_fail_noreply)
		goto out_commit;

	rc = ds_rsvc_set_attr(&svc->ps_rsvc, &tx, &svc->ps_user, bulk, rpc, count);
	if (rc != 0)
		goto out_commit;

out_commit:
	if ((rc == 0) && !dup_op && fi_fail_noreply)
		rc = -DER_MISC;
	rc = pool_op_save(&tx, svc, rpc, handler_version, dup_op, rc, &op_val);
	if (rc != 0)
		goto out_lock;

	rc = rdb_tx_commit(&tx);
	if (rc != 0)
		goto out_lock;
	rc = op_val.ov_rc;

out_lock:
	ABT_rwlock_unlock(svc->ps_lock);
	rdb_tx_end(&tx);
out_svc:
	ds_rsvc_set_hint(&svc->ps_rsvc, &out->po_hint);
	pool_svc_put_leader(svc);
out:
	if ((rc == 0) && !dup_op && fi_pass_noreply) {
		rc = -DER_TIMEDOUT;
		D_DEBUG(DB_MD, DF_UUID ": fault injected: DAOS_MD_OP_PASS_NOREPLY\n",
			DP_UUID(in->pasi_op.pi_uuid));
	}
	if ((rc == -DER_MISC) && !dup_op && fi_fail_noreply) {
		rc = -DER_TIMEDOUT;
		D_DEBUG(DB_MD, DF_UUID ": fault injected: DAOS_MD_OP_FAIL_NOREPLY\n",
			DP_UUID(in->pasi_op.pi_uuid));
	}

	out->po_rc = rc;
	D_DEBUG(DB_MD, DF_UUID ": replying rpc: %p " DF_RC "\n", DP_UUID(in->pasi_op.pi_uuid), rpc,
		DP_RC(rc));
	crt_reply_send(rpc);
}

void
ds_pool_attr_set_handler_v6(crt_rpc_t *rpc)
{
	ds_pool_attr_set_handler(rpc, 6);
}

void
ds_pool_attr_set_handler_v5(crt_rpc_t *rpc)
{
	ds_pool_attr_set_handler(rpc, 5);
}

static void
ds_pool_attr_del_handler(crt_rpc_t *rpc, int handler_version)
{
	struct pool_attr_del_in  *in = crt_req_get(rpc);
	struct pool_op_out	 *out = crt_reply_get(rpc);
	struct pool_svc		 *svc;
	uint64_t                  count;
	crt_bulk_t                bulk;
	struct rdb_tx		  tx;
	bool                      dup_op = false;
	struct ds_pool_svc_op_val op_val;
	bool                      fi_pass_noreply = DAOS_FAIL_CHECK(DAOS_MD_OP_PASS_NOREPLY);
	bool                      fi_fail_noreply = DAOS_FAIL_CHECK(DAOS_MD_OP_FAIL_NOREPLY);
	int			  rc;

	D_DEBUG(DB_MD, DF_UUID ": processing rpc: %p hdl=" DF_UUID "\n",
		DP_UUID(in->padi_op.pi_uuid), rpc, DP_UUID(in->padi_op.pi_hdl));

	rc = pool_svc_lookup_leader(in->padi_op.pi_uuid, &svc, &out->po_hint);
	if (rc != 0)
		goto out;

	pool_attr_del_in_get_data(rpc, &count, &bulk);

	rc = rdb_tx_begin(svc->ps_rsvc.s_db, svc->ps_rsvc.s_term, &tx);
	if (rc != 0)
		goto out_svc;

	ABT_rwlock_wrlock(svc->ps_lock);

	rc = pool_op_lookup(&tx, svc, rpc, handler_version, &dup_op, &op_val);
	if (rc != 0)
		goto out_lock;
	else if (dup_op || fi_fail_noreply)
		goto out_commit;

	rc = ds_rsvc_del_attr(&svc->ps_rsvc, &tx, &svc->ps_user, bulk, rpc, count);
	if (rc != 0)
		goto out_commit;

out_commit:
	if ((rc == 0) && !dup_op && fi_fail_noreply)
		rc = -DER_MISC;
	rc = pool_op_save(&tx, svc, rpc, handler_version, dup_op, rc, &op_val);
	if (rc != 0)
		goto out_lock;

	rc = rdb_tx_commit(&tx);
	if (rc != 0)
		goto out_lock;
	rc = op_val.ov_rc;
out_lock:
	ABT_rwlock_unlock(svc->ps_lock);
	rdb_tx_end(&tx);
out_svc:
	ds_rsvc_set_hint(&svc->ps_rsvc, &out->po_hint);
	pool_svc_put_leader(svc);
out:
	if ((rc == 0) && !dup_op && fi_pass_noreply) {
		rc = -DER_TIMEDOUT;
		D_DEBUG(DB_MD, DF_UUID ": fault injected: DAOS_MD_OP_PASS_NOREPLY\n",
			DP_UUID(in->padi_op.pi_uuid));
	}
	if ((rc == -DER_MISC) && !dup_op && fi_fail_noreply) {
		rc = -DER_TIMEDOUT;
		D_DEBUG(DB_MD, DF_UUID ": fault injected: DAOS_MD_OP_FAIL_NOREPLY\n",
			DP_UUID(in->padi_op.pi_uuid));
	}

	out->po_rc = rc;
	D_DEBUG(DB_MD, DF_UUID ": replying rpc: %p " DF_RC "\n", DP_UUID(in->padi_op.pi_uuid), rpc,
		DP_RC(rc));
	crt_reply_send(rpc);
}

void
ds_pool_attr_del_handler_v6(crt_rpc_t *rpc)
{
	ds_pool_attr_del_handler(rpc, 6);
}

void
ds_pool_attr_del_handler_v5(crt_rpc_t *rpc)
{
	ds_pool_attr_del_handler(rpc, 5);
}

static void
ds_pool_attr_get_handler(crt_rpc_t *rpc, int handler_version)
{
	struct pool_attr_get_in  *in = crt_req_get(rpc);
	struct pool_op_out	 *out = crt_reply_get(rpc);
	struct pool_svc		 *svc;
	uint64_t                  count;
	uint64_t                  key_length;
	crt_bulk_t                bulk;
	struct rdb_tx		  tx;
	int			  rc;

	D_DEBUG(DB_MD, DF_UUID ": processing rpc: %p hdl=" DF_UUID "\n",
		DP_UUID(in->pagi_op.pi_uuid), rpc, DP_UUID(in->pagi_op.pi_hdl));

	rc = pool_svc_lookup_leader(in->pagi_op.pi_uuid, &svc, &out->po_hint);
	if (rc != 0)
		goto out;

	rc = rdb_tx_begin(svc->ps_rsvc.s_db, svc->ps_rsvc.s_term, &tx);
	if (rc != 0)
		goto out_svc;

	pool_attr_get_in_get_data(rpc, &count, &key_length, &bulk);

	ABT_rwlock_rdlock(svc->ps_lock);
	rc = ds_rsvc_get_attr(&svc->ps_rsvc, &tx, &svc->ps_user, bulk, rpc, count, key_length);
	ABT_rwlock_unlock(svc->ps_lock);
	rdb_tx_end(&tx);
out_svc:
	ds_rsvc_set_hint(&svc->ps_rsvc, &out->po_hint);
	pool_svc_put_leader(svc);
out:
	out->po_rc = rc;
	D_DEBUG(DB_MD, DF_UUID ": replying rpc: %p " DF_RC "\n", DP_UUID(in->pagi_op.pi_uuid), rpc,
		DP_RC(rc));
	crt_reply_send(rpc);
}

void
ds_pool_attr_get_handler_v6(crt_rpc_t *rpc)
{
	ds_pool_attr_get_handler(rpc, 6);
}

void
ds_pool_attr_get_handler_v5(crt_rpc_t *rpc)
{
	ds_pool_attr_get_handler(rpc, 5);
}

static void
ds_pool_attr_list_handler(crt_rpc_t *rpc, int handler_version)
{
	struct pool_attr_list_in	*in	    = crt_req_get(rpc);
	struct pool_attr_list_out	*out	    = crt_reply_get(rpc);
	struct pool_svc			*svc;
	crt_bulk_t                       bulk;
	struct rdb_tx			 tx;
	int				 rc;

	D_DEBUG(DB_MD, DF_UUID ": processing rpc: %p hdl=" DF_UUID "\n",
		DP_UUID(in->pali_op.pi_uuid), rpc, DP_UUID(in->pali_op.pi_hdl));

	rc = pool_svc_lookup_leader(in->pali_op.pi_uuid, &svc,
				    &out->palo_op.po_hint);
	if (rc != 0)
		goto out;

	pool_attr_list_in_get_data(rpc, &bulk);

	rc = rdb_tx_begin(svc->ps_rsvc.s_db, svc->ps_rsvc.s_term, &tx);
	if (rc != 0)
		goto out_svc;

	ABT_rwlock_rdlock(svc->ps_lock);
	rc = ds_rsvc_list_attr(&svc->ps_rsvc, &tx, &svc->ps_user, bulk, rpc, &out->palo_size);
	ABT_rwlock_unlock(svc->ps_lock);
	rdb_tx_end(&tx);
out_svc:
	ds_rsvc_set_hint(&svc->ps_rsvc, &out->palo_op.po_hint);
	pool_svc_put_leader(svc);
out:
	out->palo_op.po_rc = rc;
	D_DEBUG(DB_MD, DF_UUID ": replying rpc: %p " DF_RC "\n", DP_UUID(in->pali_op.pi_uuid), rpc,
		DP_RC(rc));
	crt_reply_send(rpc);
}

void
ds_pool_attr_list_handler_v6(crt_rpc_t *rpc)
{
	ds_pool_attr_list_handler(rpc, 6);
}

void
ds_pool_attr_list_handler_v5(crt_rpc_t *rpc)
{
	ds_pool_attr_list_handler(rpc, 5);
}

void
ds_pool_replicas_update_handler(crt_rpc_t *rpc)
{
	struct pool_membership_in	*in = crt_req_get(rpc);
	struct pool_membership_out	*out = crt_reply_get(rpc);
	d_rank_list_t			*ranks;
	d_iov_t				 id;
	int				 rc;

	rc = daos_rank_list_dup(&ranks, in->pmi_targets);
	if (rc != 0)
		goto out;
	d_iov_set(&id, in->pmi_uuid, sizeof(uuid_t));

	switch (opc_get(rpc->cr_opc)) {
	case POOL_REPLICAS_ADD:
		rc = ds_rsvc_add_replicas(DS_RSVC_CLASS_POOL, &id, ranks,
					  ds_rsvc_get_md_cap(), &out->pmo_hint);
		break;

	case POOL_REPLICAS_REMOVE:
		rc = ds_rsvc_remove_replicas(DS_RSVC_CLASS_POOL, &id, ranks, &out->pmo_hint);
		break;

	default:
		D_ASSERT(0);
	}

	out->pmo_failed = ranks;
out:
	out->pmo_rc = rc;
	crt_reply_send(rpc);
}

/* Update pool map version for current xstream. */
int
ds_pool_child_map_refresh_sync(struct ds_pool_child *dpc)
{
	struct pool_map_refresh_ult_arg	arg;
	ABT_eventual			eventual;
	int				*status;
	int				rc;

	rc = ABT_eventual_create(sizeof(*status), &eventual);
	if (rc != ABT_SUCCESS)
		return dss_abterr2der(rc);

	arg.iua_pool_version = dpc->spc_map_version;
	uuid_copy(arg.iua_pool_uuid, dpc->spc_uuid);
	arg.iua_eventual = eventual;

	rc = dss_ult_create(ds_pool_map_refresh_ult, &arg, DSS_XS_SYS,
			    0, 0, NULL);
	if (rc)
		D_GOTO(out_eventual, rc);

	rc = ABT_eventual_wait(eventual, (void **)&status);
	if (rc != ABT_SUCCESS)
		D_GOTO(out_eventual, rc = dss_abterr2der(rc));
	if (*status != 0)
		D_GOTO(out_eventual, rc = *status);

out_eventual:
	ABT_eventual_free(&eventual);
	return rc;
}

int
ds_pool_child_map_refresh_async(struct ds_pool_child *dpc)
{
	struct pool_map_refresh_ult_arg	*arg;
	int				rc;

	D_ALLOC_PTR(arg);
	if (arg == NULL)
		return -DER_NOMEM;
	arg->iua_pool_version = dpc->spc_map_version;
	uuid_copy(arg->iua_pool_uuid, dpc->spc_uuid);

	rc = dss_ult_create(ds_pool_map_refresh_ult, arg, DSS_XS_SYS,
			    0, 0, NULL);
	return rc;
}

int ds_pool_prop_fetch(struct ds_pool *pool, unsigned int bits,
		       daos_prop_t **prop_out)
{
	struct pool_svc	*svc;
	struct rdb_tx	tx;
	int		rc;

	rc = pool_svc_lookup_leader(pool->sp_uuid, &svc, NULL);
	if (rc != 0)
		return rc;

	rc = rdb_tx_begin(svc->ps_rsvc.s_db, svc->ps_rsvc.s_term, &tx);
	if (rc != 0)
		D_GOTO(out_svc, rc);

	/* read optional properties */
	ABT_rwlock_rdlock(svc->ps_lock);
	rc = pool_prop_read(&tx, svc, bits, prop_out);
	ABT_rwlock_unlock(svc->ps_lock);
	if (rc != 0)
		D_GOTO(out_tx, rc);
out_tx:
	rdb_tx_end(&tx);
out_svc:
	pool_svc_put_leader(svc);
	return rc;
}

/**
 * Is \a hdl a "server handle" for \a pool?
 *
 * \param[in]	pool	pool
 * \param[in]	hdl	pool handle UUID
 *
 * \return	1	yes
 *		0	no
 *		<0	error from the IV fetch
 */
int
ds_pool_hdl_is_from_srv(struct ds_pool *pool, uuid_t hdl)
{
	uuid_t	srv_hdl;
	int	rc;

	/*
	 * Use the cached value if available. (Not sure if this cache could be
	 * stale...)
	 */
	if (!uuid_is_null(pool->sp_srv_pool_hdl))
		return uuid_compare(pool->sp_srv_pool_hdl, hdl) == 0;

	rc = ds_pool_iv_srv_hdl_fetch(pool, &srv_hdl, NULL);
	if (rc != 0)
		return rc;

	return uuid_compare(srv_hdl, hdl) == 0;
}

static bool
is_pool_from_srv(uuid_t pool_uuid, uuid_t poh_uuid)
{
	struct ds_pool	*pool;
	int		rc;

	rc = ds_pool_lookup(pool_uuid, &pool);
	if (rc) {
		D_ERROR(DF_UUID": failed to get ds_pool: %d\n",
			DP_UUID(pool_uuid), rc);
		return false;
	}

	rc = ds_pool_hdl_is_from_srv(pool, poh_uuid);
	ds_pool_put(pool);
	if (rc < 0) {
		D_ERROR(DF_UUID" fetch srv hdl: %d\n", DP_UUID(pool_uuid), rc);
		return false;
	}

	return rc ? true : false;
}

int ds_pool_svc_upgrade(uuid_t pool_uuid, d_rank_list_t *ranks)
{
	int				rc;
	struct rsvc_client		client;
	crt_endpoint_t			ep;
	struct dss_module_info		*info = dss_get_module_info();
	crt_rpc_t                       *rpc;
	struct pool_upgrade_out		*out;
	uuid_t                           no_uuid;
	uint64_t                         req_time = 0;

	D_DEBUG(DB_MGMT, DF_UUID": Upgrading pool prop\n", DP_UUID(pool_uuid));
	uuid_clear(no_uuid);

	rc = rsvc_client_init(&client, ranks);
	if (rc != 0) {
		D_ERROR(DF_UUID": failed to init rsvc client: "DF_RC"\n",
			DP_UUID(pool_uuid), DP_RC(rc));
		D_GOTO(out, rc);
	}

rechoose:
	ep.ep_grp = NULL; /* primary group */
	rc = rsvc_client_choose(&client, &ep);
	if (rc != 0) {
		D_ERROR(DF_UUID": cannot find pool service: "DF_RC"\n",
			DP_UUID(pool_uuid), DP_RC(rc));
		goto out_client;
	}

	rc = pool_req_create(info->dmi_ctx, &ep, POOL_UPGRADE, pool_uuid, no_uuid, &req_time, &rpc);
	if (rc != 0) {
		DL_ERROR(rc, DF_UUID ": failed to create pool upgrade rpc", DP_UUID(pool_uuid));
		goto out_client;
	}

	rc = dss_rpc_send(rpc);
	out = crt_reply_get(rpc);
	D_ASSERT(out != NULL);

	rc = pool_rsvc_client_complete_rpc(&client, &ep, rc, &out->poo_op);
	if (rc == RSVC_CLIENT_RECHOOSE) {
		crt_req_decref(rpc);
		dss_sleep(RECHOOSE_SLEEP_MS);
		D_GOTO(rechoose, rc);
	}

	rc = out->poo_op.po_rc;
	if (rc != 0) {
		D_ERROR(DF_UUID": failed to upgrade pool: %d\n",
			DP_UUID(pool_uuid), rc);
		D_GOTO(out_rpc, rc);
	}

out_rpc:
	crt_req_decref(rpc);
out_client:
	rsvc_client_fini(&client);
out:
	return rc;
}

/* Check if the target(by id) matched the status */
int
ds_pool_target_status_check(struct ds_pool *pool, uint32_t id, uint8_t matched_status,
			    struct pool_target **p_tgt)
{
	struct pool_target *target;
	int		   rc;

	ABT_rwlock_rdlock(pool->sp_lock);
	rc = pool_map_find_target(pool->sp_map, id, &target);
	ABT_rwlock_unlock(pool->sp_lock);
	if (rc <= 0)
		return rc == 0 ? -DER_NONEXIST : rc;

	if (p_tgt)
		*p_tgt = target;

	return target->ta_comp.co_status == matched_status ? 1 : 0;
}

/**
 * A hack (since we don't take svc->ps_lock to avoid lock order issues with
 * cont_svc->cs_lock) for cont_svc to look up the credential of a pool handle
 * in the DB. If the return value is zero, the caller is responsible for
 * freeing \a cred->iov_buf with D_FREE.
 */
int
ds_pool_lookup_hdl_cred(struct rdb_tx *tx, uuid_t pool_uuid, uuid_t pool_hdl_uuid, d_iov_t *cred)
{
	struct pool_svc	       *svc;
	d_iov_t			key;
	d_iov_t			value;
	struct pool_hdl	       *hdl;
	void		       *buf;
	int			rc;

	rc = pool_svc_lookup_leader(pool_uuid, &svc, NULL /* hint */);
	if (rc != 0)
		goto out;

	if (svc->ps_global_version < DAOS_POOL_GLOBAL_VERSION_WITH_HDL_CRED) {
		D_ERROR(DF_UUID": no credential in pool global version %u\n", DP_UUID(svc->ps_uuid),
			svc->ps_global_version);
		rc = -DER_NOTSUPPORTED;
		goto out_svc;
	}

	d_iov_set(&key, pool_hdl_uuid, sizeof(uuid_t));
	d_iov_set(&value, NULL, 0);
	rc = rdb_tx_lookup(tx, &svc->ps_handles, &key, &value);
	if (rc != 0)
		goto out_svc;
	hdl = value.iov_buf;

	D_ALLOC(buf, hdl->ph_cred_len);
	if (buf == NULL) {
		rc = -DER_NOMEM;
		goto out_svc;
	}
	memcpy(buf, hdl->ph_cred, hdl->ph_cred_len);

	cred->iov_buf = buf;
	cred->iov_len = hdl->ph_cred_len;
	cred->iov_buf_len = hdl->ph_cred_len;

out_svc:
	pool_svc_put_leader(svc);
out:
	return rc;
}

int
ds_pool_mark_connectable(struct ds_pool_svc *ds_svc)
{
	struct pool_svc		*svc = pool_ds2svc(ds_svc);
	struct rdb_tx		 tx;
	int			 rc;

	rc = rdb_tx_begin(svc->ps_rsvc.s_db, svc->ps_rsvc.s_term, &tx);
	if (rc == 0) {
		ABT_rwlock_wrlock(svc->ps_lock);
		rc = ds_pool_mark_connectable_internal(&tx, svc);
		if (rc > 0)
			rc = rdb_tx_commit(&tx);
		ABT_rwlock_unlock(svc->ps_lock);
		rdb_tx_end(&tx);
	}

	return rc;
}

int
ds_pool_svc_load_map(struct ds_pool_svc *ds_svc, struct pool_map **map)
{
	struct pool_svc		*svc = pool_ds2svc(ds_svc);
	struct rdb_tx		 tx = { 0 };
	int			 rc;

	rc = rdb_tx_begin(svc->ps_rsvc.s_db, svc->ps_rsvc.s_term, &tx);
	if (rc == 0) {
		ABT_rwlock_rdlock(svc->ps_lock);
		rc = read_map(&tx, &svc->ps_root, map);
		ABT_rwlock_unlock(svc->ps_lock);
		rdb_tx_end(&tx);
	}

	if (rc != 0)
		D_ERROR("Failed to load pool map for pool "DF_UUIDF": "DF_RC"\n",
			DP_UUID(svc->ps_uuid), DP_RC(rc));

	return rc;
}

int
ds_pool_svc_flush_map(struct ds_pool_svc *ds_svc, struct pool_map *map)
{
	struct pool_svc		*svc = pool_ds2svc(ds_svc);
	struct pool_buf		*buf = NULL;
	struct rdb_tx		 tx = { 0 };
	uint32_t		 version;
	int			 rc = 0;
	bool			 locked = false;

	version = pool_map_get_version(map);
	rc = rdb_tx_begin(svc->ps_rsvc.s_db, svc->ps_rsvc.s_term, &tx);
	if (rc != 0) {
		D_ERROR("Failed to begin TX for flush pool "DF_UUIDF" map with version %u: "
			DF_RC"\n", DP_UUID(svc->ps_uuid), version, DP_RC(rc));
		goto out;
	}

	ABT_rwlock_wrlock(svc->ps_lock);
	locked = true;

	rc = pool_buf_extract(map, &buf);
	if (rc != 0) {
		D_ERROR("Failed to extract buf for flush pool "DF_UUIDF" map with version %u: "
			DF_RC"\n", DP_UUID(svc->ps_uuid), version, DP_RC(rc));
		goto out_lock;
	}

	rc = write_map_buf(&tx, &svc->ps_root, buf, version);
	if (rc != 0) {
		D_ERROR("Failed to write buf for flush pool "DF_UUIDF" map with version %u: "
			DF_RC"\n", DP_UUID(svc->ps_uuid), version, DP_RC(rc));
		goto out_buf;
	}

	rc = rdb_tx_commit(&tx);
	if (rc != 0) {
		D_ERROR("Failed to commit TX for flush pool "DF_UUIDF" map with version %u: "
			DF_RC"\n", DP_UUID(svc->ps_uuid), version, DP_RC(rc));
		goto out_buf;
	}

	/* Update svc->ps_pool to match the new pool map. */
	rc = ds_pool_tgt_map_update(svc->ps_pool, buf, version);
	if (rc != 0) {
		D_ERROR("Failed to refresh local pool "DF_UUIDF" map with version %u: "
			DF_RC"\n", DP_UUID(svc->ps_uuid), version, DP_RC(rc));
		/*
		 * Have to resign to avoid handling future requests with stale pool map cache.
		 * Continue to distribute the new pool map to other pool shards since the RDB
		 * has already been updated.
		 */
		rdb_resign(svc->ps_rsvc.s_db, svc->ps_rsvc.s_term);
	} else {
		ds_rsvc_request_map_dist(&svc->ps_rsvc);
		ABT_rwlock_unlock(svc->ps_lock);
		locked = false;
		ds_rsvc_wait_map_dist(&svc->ps_rsvc);
	}

out_buf:
	pool_buf_free(buf);
out_lock:
	if (locked)
		ABT_rwlock_unlock(svc->ps_lock);
	rdb_tx_end(&tx);
out:
	return rc;
}

int
ds_pool_svc_update_label(struct ds_pool_svc *ds_svc, const char *label)
{
	struct pool_svc		*svc = pool_ds2svc(ds_svc);
	daos_prop_t		*prop = NULL;
	struct rdb_tx		 tx = { 0 };
	int			 rc = 0;

	prop = daos_prop_alloc(1);
	if (prop == NULL)
		D_GOTO(out, rc = -DER_NOMEM);

	prop->dpp_entries[0].dpe_type = DAOS_PROP_PO_LABEL;
	if (label != NULL) {
		D_STRNDUP(prop->dpp_entries[0].dpe_str, label, strlen(label));
		if (prop->dpp_entries[0].dpe_str == NULL)
			D_GOTO(out, rc = -DER_NOMEM);
	} else {
		prop->dpp_entries[0].dpe_flags = DAOS_PROP_ENTRY_NOT_SET;
		prop->dpp_entries[0].dpe_str = NULL;
	}

	rc = rdb_tx_begin(svc->ps_rsvc.s_db, svc->ps_rsvc.s_term, &tx);
	if (rc != 0) {
		D_ERROR("Failed to begin TX for updating pool "DF_UUIDF" label %s: "DF_RC"\n",
			DP_UUID(svc->ps_uuid), label != NULL ? label : "(null)", DP_RC(rc));
		D_GOTO(out, rc);
	}

	ABT_rwlock_wrlock(svc->ps_lock);

	rc = pool_prop_write(&tx, &svc->ps_root, prop);
	if (rc != 0) {
		D_ERROR("Failed to updating pool "DF_UUIDF" label %s: "DF_RC"\n",
			DP_UUID(svc->ps_uuid), label != NULL ? label : "(null)", DP_RC(rc));
		D_GOTO(out_lock, rc);
	}

	rc = rdb_tx_commit(&tx);
	if (rc != 0)
		D_ERROR("Failed to commit TX for updating pool "DF_UUIDF" label %s: "DF_RC"\n",
			DP_UUID(svc->ps_uuid), label != NULL ? label : "(null)", DP_RC(rc));

out_lock:
	ABT_rwlock_unlock(svc->ps_lock);
	rdb_tx_end(&tx);
out:
	daos_prop_free(prop);
	return rc;
}

int
ds_pool_svc_evict_all(struct ds_pool_svc *ds_svc)
{
	struct pool_svc		*svc = pool_ds2svc(ds_svc);
	struct pool_metrics	*metrics;
	uuid_t			*hdl_uuids = NULL;
	struct rdb_tx		 tx = { 0 };
	size_t			 hdl_uuids_size = 0;
	int			 n_hdl_uuids = 0;
	int			 rc = 0;

	rc = rdb_tx_begin(svc->ps_rsvc.s_db, svc->ps_rsvc.s_term, &tx);
	if (rc != 0) {
		D_ERROR("Failed to begin TX for evict pool "DF_UUIDF" connections: "DF_RC"\n",
			DP_UUID(svc->ps_uuid), DP_RC(rc));
		D_GOTO(out, rc);
	}

	ABT_rwlock_wrlock(svc->ps_lock);

	rc = find_hdls_to_evict(&tx, svc, &hdl_uuids, &hdl_uuids_size, &n_hdl_uuids, NULL);
	if (rc != 0) {
		D_ERROR("Failed to find hdls for evict pool "DF_UUIDF" connections: "DF_RC"\n",
			DP_UUID(svc->ps_uuid), DP_RC(rc));
		D_GOTO(out_lock, rc);
	}

	if (n_hdl_uuids > 0) {
		rc = pool_disconnect_hdls(&tx, svc, hdl_uuids, n_hdl_uuids,
					  dss_get_module_info()->dmi_ctx);
		if (rc != 0)
			D_GOTO(out_lock, rc);

		metrics = svc->ps_pool->sp_metrics[DAOS_POOL_MODULE];
		d_tm_inc_counter(metrics->evict_total, n_hdl_uuids);
		rc = rdb_tx_commit(&tx);
		if (rc != 0)
			D_ERROR("Failed to commit TX for evict pool "DF_UUIDF" connections: "
				DF_RC"\n", DP_UUID(svc->ps_uuid), DP_RC(rc));
	}

out_lock:
	D_FREE(hdl_uuids);
	ABT_rwlock_unlock(svc->ps_lock);
	rdb_tx_end(&tx);
out:
	return rc;
}

struct ds_pool *
ds_pool_svc2pool(struct ds_pool_svc *ds_svc)
{
	return pool_ds2svc(ds_svc)->ps_pool;
}

struct cont_svc *
ds_pool_ps2cs(struct ds_pool_svc *ds_svc)
{
	return pool_ds2svc(ds_svc)->ps_cont_svc;
}

/* Upgrade the VOS pool of a pool service replica (if any). */
int
ds_pool_svc_upgrade_vos_pool(struct ds_pool *pool)
{
	d_iov_t         id;
	struct ds_rsvc *rsvc;
	uint32_t        df_version;
	int             rc;

	df_version = ds_pool_get_vos_pool_df_version(pool->sp_global_version);
	if (df_version == 0) {
		rc = -DER_NO_PERM;
		DL_ERROR(rc, DF_UUID ": pool global version %u no longer supported",
			 DP_UUID(pool->sp_uuid), pool->sp_global_version);
		return rc;
	}

	d_iov_set(&id, pool->sp_uuid, sizeof(uuid_t));
	rc = ds_rsvc_lookup(DS_RSVC_CLASS_POOL, &id, &rsvc);
	if (rc != 0) {
		D_DEBUG(DB_MD, DF_UUID ": no applicable pool service replica: " DF_RC "\n",
			DP_UUID(pool->sp_uuid), DP_RC(rc));
		return 0;
	}

	rc = rdb_upgrade_vos_pool(rsvc->s_db, df_version);
	if (rc == 0)
		D_DEBUG(DB_MD, DF_UUID ": upgraded to or already at %u\n", DP_UUID(pool->sp_uuid),
			df_version);
	else
		DL_ERROR(rc, DF_UUID ": failed to upgrade pool service to global version %u",
			 DP_UUID(pool->sp_uuid), pool->sp_global_version);

	ds_rsvc_put(rsvc);
	return rc;
}<|MERGE_RESOLUTION|>--- conflicted
+++ resolved
@@ -1607,15 +1607,6 @@
 	struct pool_buf	       *map_buf;
 	uint32_t		map_version;
 	bool                    version_exists  = false;
-<<<<<<< HEAD
-=======
-	bool                    rdb_size_ok     = false;
-	uint32_t                svc_ops_enabled = 0;
-	uint32_t                svc_ops_max     = 0;
-	uint32_t                svc_ops_age     = 0;
-	uint64_t                rdb_size;
-	struct daos_prop_entry *svc_rf_entry;
->>>>>>> 2a2e2f1d
 	int			rc;
 
 	/*
@@ -1700,14 +1691,16 @@
 			uint32_t *map_version_out, daos_prop_t **prop_out)
 {
 	struct rdb_tx		tx;
+	d_iov_t			value;
 	struct pool_buf	       *map_buf;
+	struct daos_prop_entry *svc_rf_entry;
+	daos_prop_t	       *prop = NULL;
+	uint32_t                svc_ops_enabled = 0;
+	uint32_t                svc_ops_max     = 0;
+	uint32_t                svc_ops_age     = 0;
 	uint32_t		map_version;
-	daos_prop_t	       *prop = NULL;
+	uint64_t                rdb_size;
 	bool                    rdb_size_ok     = false;
-	uint32_t                svc_ops_enabled = 0;
-	uint64_t                rdb_size;
-	d_iov_t			value;
-	struct daos_prop_entry *svc_rf_entry;
 	int			rc;
 
 	rc = rdb_tx_begin(svc->ps_rsvc.s_db, svc->ps_rsvc.s_term, &tx);
@@ -1782,10 +1775,10 @@
 	*map_buf_out = map_buf;
 	*map_version_out = map_version;
 	*prop_out = prop;
+
 out_map_buf:
 	if (rc != 0)
 		D_FREE(map_buf);
-
 out_lock:
 	ABT_rwlock_unlock(svc->ps_lock);
 	rdb_tx_end(&tx);
@@ -1894,7 +1887,7 @@
 {
 	struct pool_svc	       *svc = pool_svc_obj(rsvc);
 	struct pool_buf	       *map_buf = NULL;
-	uint32_t		map_version;
+	uint32_t		map_version = 0;
 	uuid_t			pool_hdl_uuid;
 	uuid_t			cont_hdl_uuid;
 	daos_prop_t	       *prop = NULL;
