/*
 * (C) Copyright 2016-2024 Intel Corporation.
 * (C) Copyright 2025 Hewlett Packard Enterprise Development LP
 *
 * SPDX-License-Identifier: BSD-2-Clause-Patent
 */
/**
 * \file
 *
 * ds_pool: Pool Service
 *
 * This file contains the server API methods and the RPC handlers that are both
 * related pool metadata.
 */

#define D_LOGFAC DD_FAC(pool)

#include <daos_srv/pool.h>

#include <fcntl.h>
#include <sys/stat.h>
#include <gurt/telemetry_common.h>
#include <gurt/telemetry_producer.h>
#include <daos_api.h> /* for daos_prop_alloc/_free() */
#include <daos/pool_map.h>
#include <daos/rpc.h>
#include <daos/pool.h>
#include <daos/rsvc.h>
#include <daos_srv/container.h>
#include <daos_srv/daos_mgmt_srv.h>
#include <daos_srv/daos_engine.h>
#include <daos_srv/rdb.h>
#include <daos_srv/rebuild.h>
#include <daos_srv/security.h>
#include <cart/api.h>
#include <cart/iv.h>
#include "rpc.h"
#include "srv_internal.h"
#include "srv_layout.h"
#include "srv_pool_map.h"

#define DAOS_POOL_GLOBAL_VERSION_WITH_HDL_CRED    1
#define DAOS_POOL_GLOBAL_VERSION_WITH_SVC_OPS_KVS 3
#define DAOS_POOL_GLOBAL_VERSION_WITH_DATA_THRESH 3

#define PS_OPS_PER_SEC                            4096

/*
 * Return the corresponding VOS DF version or 0 if pool_global_version is not
 * supported.
 */
uint32_t
ds_pool_get_vos_df_version(uint32_t pool_global_version)
{
	if (pool_global_version == 4)
		return VOS_POOL_DF_2_8;
	if (pool_global_version == 3)
		return VOS_POOL_DF_2_6;
	else if (pool_global_version == 2)
		return VOS_POOL_DF_2_4;
	return 0;
}

/** Return the VOS DF version for the default pool global version. */
uint32_t
ds_pool_get_vos_df_version_default(void)
{
	uint32_t v = ds_pool_get_vos_df_version(DAOS_POOL_GLOBAL_VERSION);

	D_ASSERT(v != 0);
	return v;
}

#define DUP_OP_MIN_RDB_SIZE                       (1 << 30)

/* Pool service crt event */
struct pool_svc_event {
	d_rank_t		psv_rank;
	uint64_t		psv_incarnation;
	enum crt_event_source	psv_src;
	enum crt_event_type	psv_type;
};

#define DF_PS_EVENT	"rank=%u inc="DF_U64" src=%d type=%d"
#define DP_PS_EVENT(e)	e->psv_rank, e->psv_incarnation, e->psv_src, e->psv_type

/*
 * Pool service crt event set
 *
 * This stores an unordered array of pool_svc_event objects. For all different
 * i and j, we have pss_buf[i].psv_rank != pss_buf[j].psv_rank.
 *
 * An event set facilitates the merging of a sequence of events. For instance,
 * sequence (in the format <rank, type>)
 *   <3, D>, <5, D>, <1, D>, <5, A>, <1, A>, <1, D>
 * will merge into set
 *   <3, D>, <5, A>, <1, D>
 * (that is, during the merge, an event overrides a previuos event of the same
 * rank in the set).
 */
struct pool_svc_event_set {
	struct pool_svc_event *pss_buf;
	uint32_t               pss_len;
	uint32_t               pss_cap;
};

#define DF_PS_EVENT_SET    "len=%u"
#define DP_PS_EVENT_SET(s) s->pss_len

/* Pool service crt-event-handling state */
struct pool_svc_events {
	ABT_mutex                  pse_mutex;
	ABT_cond                   pse_cv;
	struct pool_svc_event_set *pse_pending;
	uint64_t                   pse_timeout; /* s */
	uint64_t                   pse_time;    /* s */
	struct sched_request      *pse_timer;
	ABT_thread                 pse_handler;
	bool                       pse_stop;
	bool                       pse_paused;
};

/* Pool service schedule state */
struct pool_svc_sched {
	ABT_mutex	psc_mutex;		/* only for psc_cv */
	ABT_cond	psc_cv;
	bool		psc_in_progress;
	bool		psc_canceled;
	void	       *psc_arg;
	int		psc_rc;
};

static int
sched_init(struct pool_svc_sched *sched)
{
	int rc;

	rc = ABT_mutex_create(&sched->psc_mutex);
	if (rc != ABT_SUCCESS) {
		return dss_abterr2der(rc);
	}

	rc = ABT_cond_create(&sched->psc_cv);
	if (rc != ABT_SUCCESS) {
		ABT_mutex_free(&sched->psc_mutex);
		return dss_abterr2der(rc);
	}

	sched->psc_in_progress = false;
	sched->psc_canceled = false;
	sched->psc_arg = NULL;
	sched->psc_rc = 0;
	return 0;
}

static void
sched_fini(struct pool_svc_sched *sched)
{
	ABT_cond_free(&sched->psc_cv);
	ABT_mutex_free(&sched->psc_mutex);
}

static void
sched_begin(struct pool_svc_sched *sched, void *arg)
{
	sched->psc_in_progress = true;
	sched->psc_canceled = false;
	sched->psc_arg = arg;
	sched->psc_rc = 0;
}

static void
sched_end(struct pool_svc_sched *sched)
{
	sched->psc_in_progress = false;
	sched->psc_canceled = false;
}

static void
sched_cancel(struct pool_svc_sched *sched)
{
	if (sched->psc_in_progress)
		sched->psc_canceled = true;
}

static void
sched_wait(struct pool_svc_sched *sched)
{
	/*
	 * The CV requires a mutex. We don't otherwise need it for ULTs within
	 * the same xstream.
	 */
	ABT_mutex_lock(sched->psc_mutex);
	while (sched->psc_in_progress)
		ABT_cond_wait(sched->psc_cv, sched->psc_mutex);
	ABT_mutex_unlock(sched->psc_mutex);
}

static void
sched_cancel_and_wait(struct pool_svc_sched *sched)
{
	sched_cancel(sched);
	sched_wait(sched);
}

struct pool_space_cache {
	struct daos_pool_space psc_space;
	uint64_t               psc_memfile_bytes;
	uint64_t               psc_timestamp;
	ABT_mutex              psc_lock;
};

/* Pool service */
struct pool_svc {
	struct ds_rsvc		ps_rsvc;
	uuid_t                  ps_uuid;     /* pool UUID */
	struct ds_pool	       *ps_pool;
	struct cont_svc        *ps_cont_svc; /* one combined svc for now */
	ABT_rwlock              ps_lock;     /* for DB data */
	rdb_path_t              ps_root;     /* root KVS */
	rdb_path_t              ps_handles;  /* pool handle KVS */
	rdb_path_t              ps_user;     /* pool user attributes KVS */
	rdb_path_t              ps_ops;      /* metadata ops KVS */
	int                     ps_error;    /* in DB data (see pool_svc_lookup_leader) */
	struct pool_svc_events	ps_events;
	struct pool_space_cache ps_space_cache;
	uint32_t		ps_global_version;
	int			ps_svc_rf;
	bool                    ps_force_notify; /* MS of PS membership */
	struct pool_svc_sched	ps_reconf_sched;
	struct pool_svc_sched   ps_rfcheck_sched;      /* Check all containers RF for the pool */
	uint32_t                ps_ops_enabled;        /* cached ds_pool_prop_svc_ops_enabled */
	uint32_t                ps_ops_max;            /* cached ds_pool_prop_svc_ops_max */
	uint32_t                ps_ops_age;            /* cached ds_pool_prop_svc_ops_age */
};

/* Pool service failed to start */
struct pool_svc_failed {
	uuid_t			psf_uuid;	/* pool UUID */
	int			psf_error;	/* error number */
	d_list_t		psf_link;	/* link to global list */
};

/** serialize operations on pool_svc_failed_list */
static pthread_rwlock_t		psfl_rwlock = PTHREAD_RWLOCK_INITIALIZER;
/* tracking failed pool service */
D_LIST_HEAD(pool_svc_failed_list);

static bool pool_disable_exclude;
static int pool_prop_read(struct rdb_tx *tx, const struct pool_svc *svc,
			  uint64_t bits, daos_prop_t **prop_out);
static int
	   pool_space_query_bcast(crt_context_t ctx, struct pool_svc *svc, uuid_t pool_hdl,
				  struct daos_pool_space *ps, uint64_t *mem_file_bytes);
static int ds_pool_upgrade_if_needed(uuid_t pool_uuid, struct rsvc_hint *po_hint,
				     struct pool_svc *svc, crt_rpc_t *rpc);
static int
find_hdls_to_evict(struct rdb_tx *tx, struct pool_svc *svc, uuid_t **hdl_uuids,
		   size_t *hdl_uuids_size, int *n_hdl_uuids, char *machine);

static inline struct pool_svc *
pool_ds2svc(struct ds_pool_svc *ds_svc)
{
	return (struct pool_svc *)ds_svc;
}

static inline struct ds_pool_svc *
pool_svc2ds(struct pool_svc *svc)
{
	return (struct ds_pool_svc *)svc;
}

static struct pool_svc *
pool_svc_obj(struct ds_rsvc *rsvc)
{
	return container_of(rsvc, struct pool_svc, ps_rsvc);
}

static int
write_map_buf(struct rdb_tx *tx, const rdb_path_t *kvs, struct pool_buf *buf,
	      uint32_t version)
{
	d_iov_t	value;
	int		rc;

	D_DEBUG(DB_MD, "version=%u ntargets=%u ndomains=%u\n", version,
		buf->pb_target_nr, buf->pb_domain_nr);

	/* Write the version. */
	d_iov_set(&value, &version, sizeof(version));
	rc = rdb_tx_update(tx, kvs, &ds_pool_prop_map_version, &value);
	if (rc != 0)
		return rc;

	/* Write the buffer. */
	d_iov_set(&value, buf, pool_buf_size(buf->pb_nr));
	return rdb_tx_update(tx, kvs, &ds_pool_prop_map_buffer, &value);
}

/*
 * Retrieve the pool map buffer address in persistent memory and the pool map
 * version into "map_buf" and "map_version", respectively.
 */
static int
locate_map_buf(struct rdb_tx *tx, const rdb_path_t *kvs, struct pool_buf **buf,
	       uint32_t *version)
{
	uint32_t	ver;
	d_iov_t	value;
	int		rc;

	/* Read the version. */
	d_iov_set(&value, &ver, sizeof(ver));
	rc = rdb_tx_lookup(tx, kvs, &ds_pool_prop_map_version, &value);
	if (rc != 0)
		return rc;

	/* Look up the buffer address. */
	d_iov_set(&value, NULL /* buf */, 0 /* size */);
	rc = rdb_tx_lookup(tx, kvs, &ds_pool_prop_map_buffer, &value);
	if (rc != 0)
		return rc;

	*buf = value.iov_buf;
	*version = ver;
	D_DEBUG(DB_MD, "version=%u ntargets=%u ndomains=%u\n", *version,
		(*buf)->pb_target_nr, (*buf)->pb_domain_nr);
	return 0;
}

/* Callers are responsible for freeing buf with D_FREE. */
static int
read_map_buf(struct rdb_tx *tx, const rdb_path_t *kvs, struct pool_buf **buf,
	     uint32_t *version)
{
	struct pool_buf	       *b;
	size_t			size;
	int			rc;

	rc = locate_map_buf(tx, kvs, &b, version);
	if (rc != 0)
		return rc;
	size = pool_buf_size(b->pb_nr);
	D_ALLOC(*buf, size);
	if (*buf == NULL)
		return -DER_NOMEM;
	memcpy(*buf, b, size);
	return 0;
}

/* Callers are responsible for destroying the object via pool_map_decref(). */
static int
read_map(struct rdb_tx *tx, const rdb_path_t *kvs, struct pool_map **map)
{
	struct pool_buf	       *buf;
	uint32_t		version;
	int			rc;

	rc = locate_map_buf(tx, kvs, &buf, &version);
	if (rc != 0)
		return rc;

	return pool_map_create(buf, version, map);
}

static char *
pool_svc_rdb_path_common(const uuid_t pool_uuid, const char *suffix)
{
	char   *name;
	char   *path;
	int	rc;

	D_ASPRINTF(name, RDB_FILE"pool%s", suffix);
	if (name == NULL)
		return NULL;
	rc = ds_mgmt_tgt_file(pool_uuid, name, NULL /* idx */, &path);
	D_FREE(name);
	if (rc != 0)
		return NULL;
	return path;
}

/* Return a pool service RDB path. */
char *
ds_pool_svc_rdb_path(const uuid_t pool_uuid)
{
	return pool_svc_rdb_path_common(pool_uuid, "");
}

/* copy \a prop to \a prop_def (duplicated default prop) */
static int
pool_prop_default_copy(daos_prop_t *prop_def, daos_prop_t *prop)
{
	struct daos_prop_entry	*entry;
	struct daos_prop_entry	*entry_def;
	int			 i;
	int			 rc;

	if (prop == NULL || prop->dpp_nr == 0 || prop->dpp_entries == NULL)
		return 0;

	for (i = 0; i < prop->dpp_nr; i++) {
		entry = &prop->dpp_entries[i];
		entry_def = daos_prop_entry_get(prop_def, entry->dpe_type);
		D_ASSERTF(entry_def != NULL, "type %d not found in "
			  "default prop.\n", entry->dpe_type);
		switch (entry->dpe_type) {
		case DAOS_PROP_PO_LABEL:
			D_FREE(entry_def->dpe_str);
			D_STRNDUP(entry_def->dpe_str, entry->dpe_str,
				  DAOS_PROP_LABEL_MAX_LEN);
			if (entry_def->dpe_str == NULL)
				return -DER_NOMEM;
			break;
		case DAOS_PROP_PO_OWNER:
		case DAOS_PROP_PO_OWNER_GROUP:
			D_FREE(entry_def->dpe_str);
			D_STRNDUP(entry_def->dpe_str, entry->dpe_str,
				  DAOS_ACL_MAX_PRINCIPAL_LEN);
			if (entry_def->dpe_str == NULL)
				return -DER_NOMEM;
			break;
		case DAOS_PROP_PO_SPACE_RB:
		case DAOS_PROP_PO_SELF_HEAL:
		case DAOS_PROP_PO_RECLAIM:
		case DAOS_PROP_PO_EC_CELL_SZ:
		case DAOS_PROP_PO_REDUN_FAC:
		case DAOS_PROP_PO_EC_PDA:
		case DAOS_PROP_PO_RP_PDA:
		case DAOS_PROP_PO_SVC_REDUN_FAC:
		case DAOS_PROP_PO_PERF_DOMAIN:
		case DAOS_PROP_PO_SVC_OPS_ENABLED:
		case DAOS_PROP_PO_SVC_OPS_ENTRY_AGE:
		case DAOS_PROP_PO_DATA_THRESH:
		case DAOS_PROP_PO_CHECKPOINT_MODE:
		case DAOS_PROP_PO_CHECKPOINT_THRESH:
		case DAOS_PROP_PO_CHECKPOINT_FREQ:
		case DAOS_PROP_PO_REINT_MODE:
			entry_def->dpe_val = entry->dpe_val;
			break;
		case DAOS_PROP_PO_ACL:
			if (entry->dpe_val_ptr != NULL) {
				struct daos_acl *acl = entry->dpe_val_ptr;

				D_FREE(entry_def->dpe_val_ptr);
				rc = daos_prop_entry_dup_ptr(entry_def, entry,
							     daos_acl_get_size(acl));
				if (rc)
					return rc;
			}
			break;
		case DAOS_PROP_PO_SCRUB_MODE:
			entry_def->dpe_val = entry->dpe_val;
			break;
		case DAOS_PROP_PO_SCRUB_FREQ:
			entry_def->dpe_val = entry->dpe_val;
			break;
		case DAOS_PROP_PO_SCRUB_THRESH:
			entry_def->dpe_val = entry->dpe_val;
			break;
		case DAOS_PROP_PO_GLOBAL_VERSION:
		case DAOS_PROP_PO_UPGRADE_STATUS:
		case DAOS_PROP_PO_OBJ_VERSION:
			D_ERROR("pool property %u could be not set\n", entry->dpe_type);
			return -DER_INVAL;
		default:
			D_ERROR("ignore bad dpt_type %d.\n", entry->dpe_type);
			break;
		}
	}

	/* Validate the result */
	if (!daos_prop_valid(prop_def, true /* pool */, true /* input */)) {
		D_ERROR("properties validation check failed\n");
		return -DER_INVAL;
	}

	return 0;
}

static int
pool_prop_write(struct rdb_tx *tx, const rdb_path_t *kvs, daos_prop_t *prop)
{
	struct daos_prop_entry	*entry;
	d_iov_t			 value;
	int			 i;
	int			 rc = 0;
	uint32_t		 val32;
	uint32_t		 global_ver;

	if (prop == NULL || prop->dpp_nr == 0 || prop->dpp_entries == NULL)
		return 0;

	/*
	 * Determine the global version. In some cases, such as
	 * init_pool_metadata, the global version shall be found in prop, not
	 * in the RDB.
	 */
	entry = daos_prop_entry_get(prop, DAOS_PROP_PO_GLOBAL_VERSION);
	if (entry == NULL || !daos_prop_is_set(entry)) {
		d_iov_set(&value, &val32, sizeof(val32));
		rc = rdb_tx_lookup(tx, kvs, &ds_pool_prop_global_version, &value);
		if (rc && rc != -DER_NONEXIST)
			return rc;
		else if (rc == -DER_NONEXIST)
			global_ver = 0;
		else
			global_ver = val32;
	} else {
		global_ver = entry->dpe_val;
	}
	D_DEBUG(DB_MD, "global version: %u\n", global_ver);

	for (i = 0; i < prop->dpp_nr; i++) {
		entry = &prop->dpp_entries[i];
		switch (entry->dpe_type) {
		case DAOS_PROP_PO_LABEL:
			if (entry->dpe_str == NULL ||
			    strlen(entry->dpe_str) == 0) {
				entry = daos_prop_entry_get(&pool_prop_default,
							    entry->dpe_type);
				D_ASSERT(entry != NULL);
			}
			d_iov_set(&value, entry->dpe_str,
				     strlen(entry->dpe_str));
			rc = rdb_tx_update(tx, kvs, &ds_pool_prop_label,
					   &value);
			break;
		case DAOS_PROP_PO_OWNER:
			d_iov_set(&value, entry->dpe_str,
				     strlen(entry->dpe_str));
			rc = rdb_tx_update(tx, kvs, &ds_pool_prop_owner,
					   &value);
			break;
		case DAOS_PROP_PO_OWNER_GROUP:
			d_iov_set(&value, entry->dpe_str,
				     strlen(entry->dpe_str));
			rc = rdb_tx_update(tx, kvs, &ds_pool_prop_owner_group,
					   &value);
			break;
		case DAOS_PROP_PO_ACL:
			if (entry->dpe_val_ptr != NULL) {
				struct daos_acl *acl;

				acl = entry->dpe_val_ptr;
				d_iov_set(&value, acl, daos_acl_get_size(acl));
				rc = rdb_tx_update(tx, kvs, &ds_pool_prop_acl,
						   &value);
			}
			break;
		case DAOS_PROP_PO_SPACE_RB:
			d_iov_set(&value, &entry->dpe_val,
				     sizeof(entry->dpe_val));
			rc = rdb_tx_update(tx, kvs, &ds_pool_prop_space_rb,
					   &value);
			break;
		case DAOS_PROP_PO_SELF_HEAL:
			d_iov_set(&value, &entry->dpe_val,
				     sizeof(entry->dpe_val));
			rc = rdb_tx_update(tx, kvs, &ds_pool_prop_self_heal,
					   &value);
			break;
		case DAOS_PROP_PO_RECLAIM:
			d_iov_set(&value, &entry->dpe_val,
				     sizeof(entry->dpe_val));
			rc = rdb_tx_update(tx, kvs, &ds_pool_prop_reclaim,
					   &value);
			break;
		case DAOS_PROP_PO_EC_CELL_SZ:
			if (!daos_ec_cs_valid(entry->dpe_val)) {
				D_ERROR("DAOS_PROP_PO_EC_CELL_SZ property value"
					" "DF_U64" should within rage of "
					"["DF_U64", "DF_U64"] and multiplier of "DF_U64"\n",
					entry->dpe_val,
					DAOS_PROP_PO_EC_CELL_SZ_MIN,
					DAOS_PROP_PO_EC_CELL_SZ_MAX,
					DAOS_PROP_PO_EC_CELL_SZ_MIN);
				rc = -DER_INVAL;
				break;
			}
			d_iov_set(&value, &entry->dpe_val,
				     sizeof(entry->dpe_val));
			rc = rdb_tx_update(tx, kvs, &ds_pool_prop_ec_cell_sz,
					   &value);
			break;
		case DAOS_PROP_PO_REDUN_FAC:
			d_iov_set(&value, &entry->dpe_val,
				  sizeof(entry->dpe_val));
			rc = rdb_tx_update(tx, kvs, &ds_pool_prop_redun_fac,
					   &value);
			break;
		case DAOS_PROP_PO_DATA_THRESH:
			if (!daos_data_thresh_valid(entry->dpe_val)) {
				rc = -DER_INVAL;
				break;
			}
			d_iov_set(&value, &entry->dpe_val, sizeof(entry->dpe_val));
			rc = rdb_tx_update(tx, kvs, &ds_pool_prop_data_thresh, &value);
			break;
		case DAOS_PROP_PO_SVC_LIST:
			break;
		case DAOS_PROP_PO_EC_PDA:
			if (!daos_ec_pda_valid(entry->dpe_val)) {
				rc = -DER_INVAL;
				break;
			}
			d_iov_set(&value, &entry->dpe_val,
				  sizeof(entry->dpe_val));
			rc = rdb_tx_update(tx, kvs, &ds_pool_prop_ec_pda,
					   &value);
			break;
		case DAOS_PROP_PO_RP_PDA:
			if (!daos_rp_pda_valid(entry->dpe_val)) {
				rc = -DER_INVAL;
				break;
			}
			d_iov_set(&value, &entry->dpe_val,
				   sizeof(entry->dpe_val));
			rc = rdb_tx_update(tx, kvs, &ds_pool_prop_rp_pda,
					   &value);
			break;
		case DAOS_PROP_PO_SCRUB_MODE:
			d_iov_set(&value, &entry->dpe_val,
				  sizeof(entry->dpe_val));
			rc = rdb_tx_update(tx, kvs, &ds_pool_prop_scrub_mode,
					   &value);
			if (rc)
				return rc;
			break;
		case DAOS_PROP_PO_SCRUB_FREQ:
			d_iov_set(&value, &entry->dpe_val,
				  sizeof(entry->dpe_val));
			rc = rdb_tx_update(tx, kvs, &ds_pool_prop_scrub_freq,
					   &value);
			if (rc)
				return rc;
			break;
		case DAOS_PROP_PO_SCRUB_THRESH:
			d_iov_set(&value, &entry->dpe_val,
				  sizeof(entry->dpe_val));
			rc = rdb_tx_update(tx, kvs, &ds_pool_prop_scrub_thresh,
					   &value);
			if (rc)
				return rc;
			break;
		case DAOS_PROP_PO_GLOBAL_VERSION:
			if (entry->dpe_val > DAOS_POOL_GLOBAL_VERSION) {
				rc = -DER_INVAL;
				break;
			}
			val32 = entry->dpe_val;
			d_iov_set(&value, &val32, sizeof(val32));
			rc = rdb_tx_update(tx, kvs, &ds_pool_prop_global_version,
					   &value);
			break;
		case DAOS_PROP_PO_UPGRADE_STATUS:
			if (entry->dpe_val > DAOS_UPGRADE_STATUS_COMPLETED) {
				rc = -DER_INVAL;
				break;
			}
			val32 = entry->dpe_val;
			d_iov_set(&value, &val32, sizeof(val32));
			rc = rdb_tx_update(tx, kvs, &ds_pool_prop_upgrade_status,
					   &value);
			break;
		case DAOS_PROP_PO_PERF_DOMAIN:
			val32 = entry->dpe_val;
			d_iov_set(&value, &val32, sizeof(val32));
			rc = rdb_tx_update(tx, kvs, &ds_pool_prop_perf_domain,
					   &value);
			break;
		case DAOS_PROP_PO_SVC_REDUN_FAC:
			if (global_ver < 2) {
				D_DEBUG(DB_MD, "skip writing svc_redun_fac for global version %u\n",
					global_ver);
				rc = 0;
				break;
			}
			d_iov_set(&value, &entry->dpe_val, sizeof(entry->dpe_val));
			rc = rdb_tx_update(tx, kvs, &ds_pool_prop_svc_redun_fac, &value);
			break;
		case DAOS_PROP_PO_OBJ_VERSION:
			if (entry->dpe_val > DS_POOL_OBJ_VERSION) {
				rc = -DER_INVAL;
				break;
			}
			val32 = entry->dpe_val;
			d_iov_set(&value, &val32, sizeof(val32));
			rc = rdb_tx_update(tx, kvs, &ds_pool_prop_obj_version, &value);
			break;
		case DAOS_PROP_PO_CHECKPOINT_MODE:
			val32 = entry->dpe_val;
			d_iov_set(&value, &val32, sizeof(val32));
			rc = rdb_tx_update(tx, kvs, &ds_pool_prop_checkpoint_mode, &value);
			if (rc)
				return rc;
			break;
		case DAOS_PROP_PO_CHECKPOINT_FREQ:
			val32 = entry->dpe_val;
			if (val32 > DAOS_PROP_PO_CHECKPOINT_FREQ_MAX)
				val32 = DAOS_PROP_PO_CHECKPOINT_FREQ_MAX;
			else if (val32 < DAOS_PROP_PO_CHECKPOINT_FREQ_MIN)
				val32 = DAOS_PROP_PO_CHECKPOINT_FREQ_MIN;
			d_iov_set(&value, &val32, sizeof(val32));
			rc = rdb_tx_update(tx, kvs, &ds_pool_prop_checkpoint_freq, &value);
			if (rc)
				return rc;
			break;
		case DAOS_PROP_PO_CHECKPOINT_THRESH:
			val32 = entry->dpe_val;
			if (val32 > DAOS_PROP_PO_CHECKPOINT_THRESH_MAX)
				val32 = DAOS_PROP_PO_CHECKPOINT_THRESH_MAX;
			else if (val32 < DAOS_PROP_PO_CHECKPOINT_THRESH_MIN)
				val32 = DAOS_PROP_PO_CHECKPOINT_THRESH_MIN;

			d_iov_set(&value, &val32, sizeof(val32));
			rc = rdb_tx_update(tx, kvs, &ds_pool_prop_checkpoint_thresh, &value);
			if (rc)
				return rc;
			break;
		case DAOS_PROP_PO_REINT_MODE:
			val32 = entry->dpe_val;
			d_iov_set(&value, &val32, sizeof(val32));
			rc = rdb_tx_update(tx, kvs, &ds_pool_prop_reint_mode,
					   &value);
			if (rc)
				return rc;
			break;
		case DAOS_PROP_PO_SVC_OPS_ENABLED:
			val32 = entry->dpe_val;
			d_iov_set(&value, &val32, sizeof(val32));
			rc = rdb_tx_update(tx, kvs, &ds_pool_prop_svc_ops_enabled, &value);
			if (rc)
				return rc;
			break;
		case DAOS_PROP_PO_SVC_OPS_ENTRY_AGE:
			val32 = entry->dpe_val;
			d_iov_set(&value, &val32, sizeof(val32));
			rc = rdb_tx_update(tx, kvs, &ds_pool_prop_svc_ops_age, &value);
			if (rc)
				return rc;
			break;
		default:
			D_ERROR("bad dpe_type %d.\n", entry->dpe_type);
			return -DER_INVAL;
		}
		if (rc) {
			D_ERROR("Failed to update entry type=%d, rc="DF_RC"\n",
				entry->dpe_type, DP_RC(rc));
			break;
		}
	}
	return rc;
}

static int
init_pool_metadata(struct rdb_tx *tx, const rdb_path_t *kvs, uint32_t nnodes, const char *group,
		   const d_rank_list_t *ranks, daos_prop_t *prop, uint32_t ndomains,
		   const uint32_t *domains)
{
	struct pool_buf	       *map_buf;
	uint32_t		map_version = 1;
	uint32_t		connectable;
	uint32_t		nhandles = 0;
	d_iov_t			value;
	struct rdb_kvs_attr	attr;
	int			ntargets = nnodes * dss_tgt_nr;
	uint32_t		upgrade_global_version = DAOS_POOL_GLOBAL_VERSION;
	uint32_t                svc_ops_enabled        = 1;
	/* max number of entries in svc_ops KVS: equivalent of max age (sec) x PS_OPS_PER_SEC */
	uint32_t                svc_ops_age = DAOS_PROP_PO_SVC_OPS_ENTRY_AGE_DEFAULT;
	uint32_t                svc_ops_max;
	uint32_t                svc_ops_num;
	uint64_t                rdb_size;
	int			rc;
	struct daos_prop_entry *entry;

	rc = gen_pool_buf(NULL /* map */, &map_buf, map_version, ndomains, nnodes, ntargets,
			  domains, dss_tgt_nr);
	if (rc != 0) {
		D_ERROR("failed to generate pool buf, "DF_RC"\n", DP_RC(rc));
		goto out;
	}

	entry = daos_prop_entry_get(prop, DAOS_PROP_PO_REDUN_FAC);
	if (entry) {
		if (entry->dpe_val + 1 > map_buf->pb_domain_nr) {
			D_ERROR("ndomains(%u) could not meet redunc factor(%lu)\n",
				map_buf->pb_domain_nr, entry->dpe_val);
			D_GOTO(out_map_buf, rc = -DER_INVAL);
		}
	}

	/* Initialize the pool map properties. */
	rc = write_map_buf(tx, kvs, map_buf, map_version);
	if (rc != 0) {
		D_ERROR("failed to write map properties, "DF_RC"\n", DP_RC(rc));
		goto out_map_buf;
	}

	rc = pool_prop_write(tx, kvs, prop);
	if (rc != 0) {
		D_ERROR("failed to write props, "DF_RC"\n", DP_RC(rc));
		goto out_map_buf;
	}

	/* Write connectable property */
	connectable = 1;
	d_iov_set(&value, &connectable, sizeof(connectable));
	rc = rdb_tx_update(tx, kvs, &ds_pool_prop_connectable, &value);
	if (rc != 0) {
		D_ERROR("failed to write connectable prop, "DF_RC"\n",
			DP_RC(rc));
		goto out_map_buf;
	}

	/**
	 * Firstly write upgrading global version, so resuming could figure
	 * out what is target global version of upgrading, use this to reject
	 * resuming pool upgrading if DAOS software upgraded again.
	 */
	d_iov_set(&value, &upgrade_global_version, sizeof(upgrade_global_version));
	rc = rdb_tx_update(tx, kvs, &ds_pool_prop_upgrade_global_version, &value);
	if (rc != 0) {
		D_ERROR("failed to write upgrade global version prop, "DF_RC"\n",
			DP_RC(rc));
		goto out_map_buf;
	}

	/* Write the handle properties. */
	d_iov_set(&value, &nhandles, sizeof(nhandles));
	rc = rdb_tx_update(tx, kvs, &ds_pool_prop_nhandles, &value);
	if (rc != 0) {
		D_ERROR("failed to update handle props, "DF_RC"\n", DP_RC(rc));
		goto out_map_buf;
	}
	attr.dsa_class = RDB_KVS_GENERIC;
	attr.dsa_order = 16;
	rc = rdb_tx_create_kvs(tx, kvs, &ds_pool_prop_handles, &attr);
	if (rc != 0) {
		D_ERROR("failed to create handle prop KVS, "DF_RC"\n",
			DP_RC(rc));
		goto out_map_buf;
	}

	/* Create pool user attributes KVS */
	rc = rdb_tx_create_kvs(tx, kvs, &ds_pool_attr_user, &attr);
	if (rc != 0) {
		D_ERROR("failed to create user attr KVS, "DF_RC"\n", DP_RC(rc));
		goto out_map_buf;
	}

	/* Create pool service operations KVS */
	attr.dsa_class = RDB_KVS_LEXICAL;
	attr.dsa_order = 16;
	rc = rdb_tx_create_kvs(tx, kvs, &ds_pool_prop_svc_ops, &attr);
	if (rc != 0) {
		D_ERROR("failed to create service ops KVS, " DF_RC "\n", DP_RC(rc));
		goto out_map_buf;
	}

	/* Determine if duplicate service operations detection will be enabled */
	entry = daos_prop_entry_get(prop, DAOS_PROP_PO_SVC_OPS_ENABLED);
	if (entry)
		svc_ops_enabled = entry->dpe_val;
	if (svc_ops_enabled) {
		rc = rdb_get_size(tx->dt_db, &rdb_size);
		if (rc != 0)
			goto out_map_buf;
		if (rdb_size < DUP_OP_MIN_RDB_SIZE) {
			svc_ops_enabled = 0;
			D_WARN("pool duplicate ops detection disabled due to rdb size %zu < %u\n",
			       rdb_size, DUP_OP_MIN_RDB_SIZE);
		}
	}
	d_iov_set(&value, &svc_ops_enabled, sizeof(svc_ops_enabled));
	rc = rdb_tx_update(tx, kvs, &ds_pool_prop_svc_ops_enabled, &value);
	if (rc != 0) {
		DL_ERROR(rc, "failed to set svc_ops_enabled");
		goto out_map_buf;
	}

	/* Maximum number of RPCs that may be kept in svc_ops, from SVC_OPS_ENTRY_AGE property.
	 * Default: PS_OPS_PER_SEC x DEFAULT_SVC_OPS_ENTRY_AGE_SEC.
	 */
	entry = daos_prop_entry_get(prop, DAOS_PROP_PO_SVC_OPS_ENTRY_AGE);
	if (entry)
		svc_ops_age = entry->dpe_val;
	svc_ops_max = PS_OPS_PER_SEC * svc_ops_age;
	svc_ops_num = 0;
	d_iov_set(&value, &svc_ops_age, sizeof(svc_ops_age));
	rc = rdb_tx_update(tx, kvs, &ds_pool_prop_svc_ops_age, &value);
	if (rc != 0) {
		DL_ERROR(rc, "failed to set svc_ops_age");
		goto out_map_buf;
	}
	d_iov_set(&value, &svc_ops_max, sizeof(svc_ops_max));
	rc = rdb_tx_update(tx, kvs, &ds_pool_prop_svc_ops_max, &value);
	if (rc != 0) {
		DL_ERROR(rc, "failed to set svc_ops_max");
		goto out_map_buf;
	}
	d_iov_set(&value, &svc_ops_num, sizeof(svc_ops_num));
	rc = rdb_tx_update(tx, kvs, &ds_pool_prop_svc_ops_num, &value);
	if (rc != 0)
		DL_ERROR(rc, "failed to set svc_ops_num");

out_map_buf:
	pool_buf_free(map_buf);
out:
	return rc;
}

/*
 * The svc_rf parameter inputs the pool service redundancy factor, while
 * ranks->rl_nr outputs how many replicas are actually selected, which may be
 * less than the number of replicas required to achieve the pool service
 * redundancy factor. If the return value is 0, callers are responsible for
 * calling d_rank_list_free(*ranksp).
 */
static int
select_svc_ranks(int svc_rf, struct pool_buf *map_buf, uint32_t map_version,
		 d_rank_list_t **ranksp)
{
	struct pool_map *map;
	d_rank_list_t    replicas = {0};
	d_rank_list_t   *to_add;
	d_rank_list_t   *to_remove;
	int              rc;

	rc = pool_map_create(map_buf, map_version, &map);
	if (rc != 0)
		return rc;

	rc = ds_pool_plan_svc_reconfs(svc_rf, map, &replicas, CRT_NO_RANK /* self */,
				      false /* filter_only */, &to_add, &to_remove);
	pool_map_decref(map);
	if (rc != 0)
		return rc;
	D_ASSERTF(to_remove->rl_nr == 0, "to_remove=%u\n", to_remove->rl_nr);
	d_rank_list_free(to_remove);

	d_rank_list_sort(to_add);

	*ranksp = to_add;
	return 0;
}

/* TODO: replace all rsvc_complete_rpc() calls in this file with pool_rsvc_complete_rpc() */

/*
 * Returns:
 *
 *   RSVC_CLIENT_RECHOOSE	Instructs caller to retry RPC starting from rsvc_client_choose()
 *   RSVC_CLIENT_PROCEED	OK; proceed to process the reply
 */
static int
pool_rsvc_client_complete_rpc(struct rsvc_client *client, const crt_endpoint_t *ep,
			      int rc_crt, struct pool_op_out *out)
{
	int rc;

	rc = rsvc_client_complete_rpc(client, ep, rc_crt, out->po_rc, &out->po_hint);
	if (rc == RSVC_CLIENT_RECHOOSE ||
	    (rc == RSVC_CLIENT_PROCEED && daos_rpc_retryable_rc(out->po_rc))) {
		return RSVC_CLIENT_RECHOOSE;
	}
	return RSVC_CLIENT_PROCEED;
}

/**
 * Create a (combined) pool(/container) service. This method shall be called on
 * a single storage node in the pool. If the return value is 0, the caller is
 * responsible for freeing \a svc_addrs with d_rank_list_free.
 *
 * Note that if the return value is nonzero, the caller is responsible for
 * stopping and destroying any PS replicas that may have been created. This
 * behavior is tailored for ds_mgmt_create_pool, who will clean up all pool
 * resources upon errors.
 *
 * \param[in]		pool_uuid	pool UUID
 * \param[in]		ntargets	number of targets in the pool
 * \param[in]		group		crt group ID (unused now)
 * \param[in]		target_addrs	list of \a ntargets target ranks
 * \param[in]		ndomains	number of domains the pool spans over
 * \param[in]		domains		serialized domain tree
 * \param[in]		prop		pool properties (must include a valid
 *					pool service redundancy factor)
 * \param[out]		svc_addrs	returns the list of pool service
 *					replica ranks
 */
int
ds_pool_svc_dist_create(const uuid_t pool_uuid, int ntargets, const char *group,
			d_rank_list_t *target_addrs, int ndomains, uint32_t *domains,
			daos_prop_t *prop, d_rank_list_t **svc_addrs)
{
	struct daos_prop_entry *svc_rf_entry;
	struct pool_buf	       *map_buf;
	uint32_t		map_version = 1;
	d_rank_list_t	       *ranks;
	d_iov_t			psid;
	struct rsvc_client	client;
	struct dss_module_info *info = dss_get_module_info();
	crt_endpoint_t		ep;
	crt_rpc_t	       *rpc;
	struct daos_prop_entry *lbl_ent;
	struct daos_prop_entry *def_lbl_ent;
	struct pool_create_out *out;
	struct d_backoff_seq	backoff_seq;
	uuid_t                  pi_hdl_uuid;
	uint64_t                req_time   = 0;
	int			n_attempts = 0;
	int			rc;

	/* Check for default label supplied via property. */
	def_lbl_ent = daos_prop_entry_get(&pool_prop_default, DAOS_PROP_PO_LABEL);
	D_ASSERT(def_lbl_ent != NULL);
	lbl_ent = daos_prop_entry_get(prop, DAOS_PROP_PO_LABEL);
	if (lbl_ent != NULL) {
		if (strncmp(def_lbl_ent->dpe_str, lbl_ent->dpe_str,
			    DAOS_PROP_LABEL_MAX_LEN) == 0) {
			D_ERROR(DF_UUID": label is the same as default label\n",
				DP_UUID(pool_uuid));
			D_GOTO(out, rc = -DER_INVAL);
		}
	}

	D_ASSERTF(ntargets == target_addrs->rl_nr, "ntargets=%d num=%u\n",
		  ntargets, target_addrs->rl_nr);

	rc = gen_pool_buf(NULL /* map */, &map_buf, map_version, ndomains, target_addrs->rl_nr,
			  target_addrs->rl_nr * dss_tgt_nr, domains, dss_tgt_nr);
	if (rc != 0)
		goto out;

	svc_rf_entry = daos_prop_entry_get(prop, DAOS_PROP_PO_SVC_REDUN_FAC);
	D_ASSERT(svc_rf_entry != NULL && !(svc_rf_entry->dpe_flags & DAOS_PROP_ENTRY_NOT_SET));
	D_ASSERTF(daos_svc_rf_is_valid(svc_rf_entry->dpe_val), DF_U64"\n", svc_rf_entry->dpe_val);

	D_DEBUG(DB_MD, DF_UUID": creating PS: ntargets=%d ndomains=%d svc_rf="DF_U64"\n",
		DP_UUID(pool_uuid), ntargets, ndomains, svc_rf_entry->dpe_val);

	rc = select_svc_ranks(svc_rf_entry->dpe_val, map_buf, map_version, &ranks);
	if (rc != 0)
		goto out_map_buf;

	d_iov_set(&psid, (void *)pool_uuid, sizeof(uuid_t));
	rc = ds_rsvc_dist_start(DS_RSVC_CLASS_POOL, &psid, pool_uuid, ranks, RDB_NIL_TERM,
				DS_RSVC_CREATE, true /* bootstrap */, ds_rsvc_get_md_cap(),
				ds_pool_get_vos_df_version_default());
	if (rc != 0)
		D_GOTO(out_ranks, rc);

	rc = rsvc_client_init(&client, ranks);
	if (rc != 0)
		D_GOTO(out_ranks, rc);

	rc = d_backoff_seq_init(&backoff_seq, 0 /* nzeros */, 16 /* factor */,
				8 /* next (ms) */, 1 << 10 /* max (ms) */);
	D_ASSERTF(rc == 0, "d_backoff_seq_init: "DF_RC"\n", DP_RC(rc));

rechoose:
	/* Create a POOL_CREATE request. */
	ep.ep_grp = NULL;
	rc = rsvc_client_choose(&client, &ep);
	if (rc != 0) {
		D_ERROR(DF_UUID": cannot find pool service: "DF_RC"\n",
			DP_UUID(pool_uuid), DP_RC(rc));
		goto out_backoff_seq;
	}
	if (n_attempts == 0)
		/*
		 * This is our first attempt. Use a non-null pi_hdl to ask the
		 * chosen PS replica to campaign.
		 */
		uuid_generate(pi_hdl_uuid);
	else
		uuid_clear(pi_hdl_uuid);

	rc = pool_req_create(info->dmi_ctx, &ep, POOL_CREATE, pool_uuid, pi_hdl_uuid, &req_time,
			     &rpc);
	if (rc != 0) {
		DL_ERROR(rc, DF_UUID ": failed to create POOL_CREATE RPC", DP_UUID(pool_uuid));
		goto out_backoff_seq;
	}
	/* We could send map_buf to simplify things. */
	pool_create_in_set_data(rpc, target_addrs, prop, ndomains, ntargets, domains);

	/* Send the POOL_CREATE request. */
	rc = dss_rpc_send(rpc);
	n_attempts++;
	out = crt_reply_get(rpc);
	D_ASSERT(out != NULL);
	rc = rsvc_client_complete_rpc(&client, &ep, rc,
				      rc == 0 ? out->pro_op.po_rc : -DER_IO,
				      rc == 0 ? &out->pro_op.po_hint : NULL);
	if (rc == RSVC_CLIENT_RECHOOSE ||
	    (rc == RSVC_CLIENT_PROCEED && daos_rpc_retryable_rc(out->pro_op.po_rc))) {
		crt_req_decref(rpc);
		dss_sleep(d_backoff_seq_next(&backoff_seq));
		D_GOTO(rechoose, rc);
	}
	rc = out->pro_op.po_rc;
	if (rc != 0) {
		D_ERROR(DF_UUID": failed to create pool: "DF_RC"\n",
			DP_UUID(pool_uuid), DP_RC(rc));
		D_GOTO(out_rpc, rc);
	}

	rc = d_rank_list_dup(svc_addrs, ranks);

out_rpc:
	crt_req_decref(rpc);
out_backoff_seq:
	d_backoff_seq_fini(&backoff_seq);
	rsvc_client_fini(&client);
	/*
	 * Intentionally skip cleaning up the PS replicas. See the function
	 * documentation above.
	 */
out_ranks:
	d_rank_list_free(ranks);
out_map_buf:
	D_FREE(map_buf);
out:
	return rc;
}

/** Start any local PS replica for \a uuid. */
int
ds_pool_svc_start(uuid_t uuid)
{
	char       *path;
	struct stat st;
	d_iov_t     id;
	int         rc;

	/*
	 * Check if an RDB file exists, to avoid unnecessary error messages
	 * from the ds_rsvc_start() call.
	 */
	path = ds_pool_svc_rdb_path(uuid);
	if (path == NULL) {
		D_ERROR(DF_UUID ": failed to allocate pool service path\n", DP_UUID(uuid));
		return -DER_NOMEM;
	}
	rc = stat(path, &st);
	D_FREE(path);
	if (rc != 0) {
		rc = errno;
		if (rc == ENOENT) {
			D_DEBUG(DB_MD, DF_UUID ": no pool service file\n", DP_UUID(uuid));
			return 0;
		}
		D_ERROR(DF_UUID ": failed to stat pool service file: %d\n", DP_UUID(uuid), rc);
		return daos_errno2der(rc);
	}

	d_iov_set(&id, uuid, sizeof(uuid_t));
	rc = ds_rsvc_start(DS_RSVC_CLASS_POOL, &id, uuid, RDB_NIL_TERM, DS_RSVC_START, 0 /* size */,
			   0 /* vos_df_version */, NULL /* replicas */, NULL /* arg */);
	if (rc == -DER_ALREADY) {
		D_DEBUG(DB_MD, DF_UUID": pool service already started\n", DP_UUID(uuid));
		return 0;
	} else if (rc != 0) {
		DL_ERROR(rc, DF_UUID ": failed to start pool service", DP_UUID(uuid));
		return rc;
	}

	return 0;
}

/** Stop any local PS replica for \a pool_uuid. */
int
ds_pool_svc_stop(uuid_t pool_uuid)
{
	d_iov_t	id;

	d_iov_set(&id, pool_uuid, sizeof(uuid_t));
	return ds_rsvc_stop(DS_RSVC_CLASS_POOL, &id, RDB_NIL_TERM, false /* destroy */);
}

static int
pool_svc_name_cb(d_iov_t *id, char **name)
{
	char *s;

	if (id->iov_len != sizeof(uuid_t))
		return -DER_INVAL;
	D_ALLOC(s, DAOS_UUID_STR_SIZE);
	if (s == NULL)
		return -DER_NOMEM;
	uuid_unparse_lower(id->iov_buf, s);
	s[8] = '\0'; /* strlen(DF_UUID) */
	*name = s;
	return 0;
}

static int
pool_svc_locate_cb(d_iov_t *id, char **path)
{
	char *s;

	if (id->iov_len != sizeof(uuid_t))
		return -DER_INVAL;
	s = ds_pool_svc_rdb_path(id->iov_buf);
	if (s == NULL)
		return -DER_NOMEM;
	*path = s;
	return 0;
}

static unsigned int
get_crt_event_delay(void)
{
	unsigned int t = 10 /* s */;

	d_getenv_uint("CRT_EVENT_DELAY", &t);
	return t;
}

static int
pool_svc_alloc_cb(d_iov_t *id, struct ds_rsvc **rsvc)
{
	struct pool_svc	       *svc;
	int			rc;

	if (id->iov_len != sizeof(uuid_t)) {
		rc = -DER_INVAL;
		goto err;
	}

	D_ALLOC_PTR(svc);
	if (svc == NULL) {
		rc = -DER_NOMEM;
		goto err;
	}

	d_iov_set(&svc->ps_rsvc.s_id, svc->ps_uuid, sizeof(uuid_t));

	uuid_copy(svc->ps_uuid, id->iov_buf);
	svc->ps_events.pse_timeout = get_crt_event_delay();
	svc->ps_events.pse_handler = ABT_THREAD_NULL;
	svc->ps_svc_rf = -1;
	svc->ps_force_notify = false;

	rc = ds_pool_lookup(svc->ps_uuid, &svc->ps_pool);
	if (rc != 0) {
		DL_INFO(rc, DF_UUID ": look up pool", DP_UUID(svc->ps_uuid));
		goto err_svc;
	}

	rc = ABT_rwlock_create(&svc->ps_lock);
	if (rc != ABT_SUCCESS) {
		D_ERROR("failed to create ps_lock: %d\n", rc);
		rc = dss_abterr2der(rc);
		goto err_pool;
	}

	rc = ABT_mutex_create(&svc->ps_space_cache.psc_lock);
	if (rc != ABT_SUCCESS) {
		D_ERROR("failed to create psc_lock: %d\n", rc);
		rc = dss_abterr2der(rc);
		goto err_lock;
	}

	rc = rdb_path_init(&svc->ps_root);
	if (rc != 0)
		goto err_psc_lock;
	rc = rdb_path_push(&svc->ps_root, &rdb_path_root_key);
	if (rc != 0)
		goto err_root;

	rc = rdb_path_clone(&svc->ps_root, &svc->ps_handles);
	if (rc != 0)
		goto err_root;
	rc = rdb_path_push(&svc->ps_handles, &ds_pool_prop_handles);
	if (rc != 0)
		goto err_handles;

	rc = rdb_path_clone(&svc->ps_root, &svc->ps_user);
	if (rc != 0)
		goto err_handles;
	rc = rdb_path_push(&svc->ps_user, &ds_pool_attr_user);
	if (rc != 0)
		goto err_user;
	rc = rdb_path_clone(&svc->ps_root, &svc->ps_ops);
	if (rc != 0)
		goto err_user;
	rc = rdb_path_push(&svc->ps_ops, &ds_pool_prop_svc_ops);
	if (rc != 0)
		goto err_svcops;

	rc = ABT_mutex_create(&svc->ps_events.pse_mutex);
	if (rc != ABT_SUCCESS) {
		rc = dss_abterr2der(rc);
		goto err_user;
	}

	rc = ABT_cond_create(&svc->ps_events.pse_cv);
	if (rc != ABT_SUCCESS) {
		rc = dss_abterr2der(rc);
		goto err_events_mutex;
	}

	rc = sched_init(&svc->ps_reconf_sched);
	if (rc != 0)
		goto err_events_cv;

	rc = sched_init(&svc->ps_rfcheck_sched);
	if (rc != 0)
		goto err_sched;

	rc = ds_cont_svc_init(&svc->ps_cont_svc, svc->ps_uuid, 0 /* id */,
			      &svc->ps_rsvc);
	if (rc != 0)
		goto err_cont_rf_sched;

	*rsvc = &svc->ps_rsvc;
	return 0;

err_cont_rf_sched:
	sched_fini(&svc->ps_rfcheck_sched);
err_sched:
	sched_fini(&svc->ps_reconf_sched);
err_events_cv:
	ABT_cond_free(&svc->ps_events.pse_cv);
err_events_mutex:
	ABT_mutex_free(&svc->ps_events.pse_mutex);
err_svcops:
	rdb_path_fini(&svc->ps_ops);
err_user:
	rdb_path_fini(&svc->ps_user);
err_handles:
	rdb_path_fini(&svc->ps_handles);
err_root:
	rdb_path_fini(&svc->ps_root);
err_psc_lock:
	ABT_mutex_free(&svc->ps_space_cache.psc_lock);
err_lock:
	ABT_rwlock_free(&svc->ps_lock);
err_pool:
	ds_pool_put(svc->ps_pool);
err_svc:
	D_FREE(svc);
err:
	return rc;
}

static void
pool_svc_put(struct pool_svc *svc)
{
	ds_rsvc_put(&svc->ps_rsvc);
}

/* Disable all pools exclusion */
void
ds_pool_disable_exclude(void)
{
	pool_disable_exclude = true;
}

void
ds_pool_enable_exclude(void)
{
	pool_disable_exclude = false;
}

static int
alloc_event_set(struct pool_svc_event_set **event_set)
{
	D_ALLOC_PTR(*event_set);
	if (*event_set == NULL)
		return -DER_NOMEM;
	return 0;
}

static void
free_event_set(struct pool_svc_event_set **event_set)
{
	D_FREE((*event_set)->pss_buf);
	D_FREE(*event_set);
}

static int
add_to_event_set(struct pool_svc_event_set *event_set, d_rank_t rank, uint64_t incarnation,
		 enum crt_event_source src, enum crt_event_type type)
{
	int i;

	/* Find rank in event_set. */
	for (i = 0; i < event_set->pss_len; i++)
		if (event_set->pss_buf[i].psv_rank == rank)
			break;

	/* If not found, prepare to add a new event. */
	if (i == event_set->pss_len) {
		if (event_set->pss_len == event_set->pss_cap) {
			uint32_t               cap;
			struct pool_svc_event *buf;

			if (event_set->pss_cap == 0)
				cap = 1;
			else
				cap = 2 * event_set->pss_cap;
			D_REALLOC_ARRAY(buf, event_set->pss_buf, event_set->pss_cap, cap);
			if (buf == NULL)
				return -DER_NOMEM;
			event_set->pss_buf = buf;
			event_set->pss_cap = cap;
		}
		event_set->pss_len++;
	}

	event_set->pss_buf[i].psv_rank        = rank;
	event_set->pss_buf[i].psv_incarnation = incarnation;
	event_set->pss_buf[i].psv_src         = src;
	event_set->pss_buf[i].psv_type        = type;
	return 0;
}

/* Merge next into prev. */
static int
merge_event_sets(struct pool_svc_event_set *prev, struct pool_svc_event_set *next)
{
	int i;

	for (i = 0; i < next->pss_len; i++) {
		struct pool_svc_event *event = &next->pss_buf[i];
		int                    rc;

		rc = add_to_event_set(prev, event->psv_rank, event->psv_incarnation, event->psv_src,
				      event->psv_type);
		if (rc != 0)
			return rc;
	}
	return 0;
}

static int
queue_event(struct pool_svc *svc, d_rank_t rank, uint64_t incarnation, enum crt_event_source src,
	    enum crt_event_type type)
{
	struct pool_svc_events *events = &svc->ps_events;
	int                     rc;
	bool                    allocated = false;

	D_DEBUG(DB_MD, DF_UUID ": queuing event: " DF_PS_EVENT "\n", DP_UUID(svc->ps_uuid), rank,
		incarnation, src, type);

	ABT_mutex_lock(events->pse_mutex);

	if (events->pse_pending == NULL) {
		rc = alloc_event_set(&events->pse_pending);
		if (rc != 0)
			goto out;
		allocated = true;
	}

	rc = add_to_event_set(events->pse_pending, rank, incarnation, src, type);
	if (rc != 0)
		goto out;

	events->pse_time = daos_gettime_coarse();

	if (events->pse_paused) {
		D_DEBUG(DB_MD, DF_UUID ": resuming event handling\n", DP_UUID(svc->ps_uuid));
		events->pse_paused = false;
	}

	ABT_cond_broadcast(events->pse_cv);

out:
	if (rc != 0 && allocated)
		free_event_set(&events->pse_pending);
	ABT_mutex_unlock(events->pse_mutex);
	return rc;
}

static void
resume_event_handling(struct pool_svc *svc)
{
	struct pool_svc_events *events = &svc->ps_events;

	ABT_mutex_lock(events->pse_mutex);
	if (events->pse_paused) {
		D_DEBUG(DB_MD, DF_UUID ": resuming event handling\n", DP_UUID(svc->ps_uuid));
		events->pse_paused = false;
		ABT_cond_broadcast(events->pse_cv);
	}
	ABT_mutex_unlock(events->pse_mutex);
}

/*
 * Restart rebuild if the rank is UPIN in pool map and is in rebuilding.
 *
 * This function only used when PS leader gets CRT_EVT_ALIVE event of engine \a rank,
 * if that rank is UPIN in pool map and with unfinished rebuilding should be massive
 * failure case -
 * 1. some engines down and triggered rebuild.
 * 2. the engine \a rank participated the rebuild, not finished yet, it became down again,
 *    the #failures exceeds pool RF and will not change pool map.
 * 3. That engine restarted by administrator.
 *
 * In that case should recover the rebuild task on engine \a rank, to simplify it now just
 * abort and retry the global rebuild task.
 */
static void
pool_restart_rebuild_if_rank_wip(struct ds_pool *pool, d_rank_t rank)
{
	struct pool_domain	*dom;

	dom = pool_map_find_dom_by_rank(pool->sp_map, rank);
	if (dom == NULL) {
		D_DEBUG(DB_MD, DF_UUID": rank %d non-exist on pool map.\n",
			DP_UUID(pool->sp_uuid), rank);
		return;
	}

	if (dom->do_comp.co_status != PO_COMP_ST_UPIN) {
		D_INFO(DF_UUID": rank %d status %d in pool map, got CRT_EVT_ALIVE.\n",
		       DP_UUID(pool->sp_uuid), rank, dom->do_comp.co_status);
		return;
	}

	ds_rebuild_restart_if_rank_wip(pool->sp_uuid, rank);

	return;
}

static int pool_svc_exclude_ranks(struct pool_svc *svc, struct pool_svc_event_set *event_set);

static int
handle_event(struct pool_svc *svc, struct pool_svc_event_set *event_set)
{
	int i;
	int rc;

	D_INFO(DF_UUID ": handling event set: " DF_PS_EVENT_SET "\n", DP_UUID(svc->ps_uuid),
	       DP_PS_EVENT_SET(event_set));

	if (!pool_disable_exclude) {
		rc = pool_svc_exclude_ranks(svc, event_set);
		if (rc != 0) {
			DL_ERROR(rc, DF_UUID ": failed to exclude ranks", DP_UUID(svc->ps_uuid));
			return rc;
		}
	}

	/*
	 * Check if the alive ranks are up in the pool map. If in the future we
	 * add automatic reintegration below, for instance, we may need
	 * to not only take svc->ps_lock, but also employ an RDB TX by
	 * the book.
	 */
	ABT_rwlock_rdlock(svc->ps_pool->sp_lock);
	for (i = 0; i < event_set->pss_len; i++) {
		struct pool_svc_event *event = &event_set->pss_buf[i];

		if (event->psv_type != CRT_EVT_ALIVE)
			continue;

		D_DEBUG(DB_MD, DF_UUID ": got CRT_EVT_ALIVE event, psv_src %d, psv_rank %d\n",
		       DP_UUID(svc->ps_uuid), event->psv_src, event->psv_rank);
		pool_restart_rebuild_if_rank_wip(svc->ps_pool, event->psv_rank);

		if (ds_pool_map_rank_up(svc->ps_pool->sp_map, event->psv_rank)) {
			/*
			 * The rank is up in the pool map. Request a pool map
			 * distribution just in case the rank has recently
			 * restarted and does not have a copy of the pool map.
			 */
			ds_rsvc_request_map_dist(&svc->ps_rsvc);
			D_DEBUG(DB_MD, DF_UUID ": requested map dist for rank %u\n",
				DP_UUID(svc->ps_uuid), event->psv_rank);
			break;
		}
	}
	ABT_rwlock_unlock(svc->ps_pool->sp_lock);

	return 0;
}

struct event_timer_arg {
	struct pool_svc_events *eta_events;
	uint64_t                eta_deadline;
};

static void
event_timer(void *varg)
{
	struct event_timer_arg *arg = varg;
	struct pool_svc_events *events = arg->eta_events;
	int64_t                 time_left = arg->eta_deadline - daos_gettime_coarse();

	if (time_left > 0)
		sched_req_sleep(events->pse_timer, time_left * 1000);
	ABT_cond_broadcast(events->pse_cv);
}

static int
start_event_timer(struct event_timer_arg *arg)
{
	struct pool_svc_events *events = arg->eta_events;
	uuid_t                  uuid;
	struct sched_req_attr   attr;

	D_ASSERT(events->pse_timer == NULL);
	uuid_clear(uuid);
	sched_req_attr_init(&attr, SCHED_REQ_ANONYM, &uuid);
	events->pse_timer = sched_create_ult(&attr, event_timer, arg, 0);
	if (events->pse_timer == NULL)
		return -DER_NOMEM;
	return 0;
}

static void
stop_event_timer(struct event_timer_arg *arg)
{
	struct pool_svc_events *events = arg->eta_events;

	D_ASSERT(events->pse_timer != NULL);
	sched_req_wait(events->pse_timer, true /* abort */);
	sched_req_put(events->pse_timer);
	events->pse_timer = NULL;
}

static void
events_handler(void *arg)
{
	struct pool_svc	       *svc = arg;
	struct pool_svc_events *events = &svc->ps_events;

	D_DEBUG(DB_MD, DF_UUID": starting\n", DP_UUID(svc->ps_uuid));

	for (;;) {
		struct pool_svc_event_set *event_set = NULL;
		bool                       stop;
		int                        rc;

		ABT_mutex_lock(events->pse_mutex);
		for (;;) {
			struct event_timer_arg timer_arg;
			int64_t                time_left;

			stop = events->pse_stop;
			if (stop) {
				events->pse_paused = false;
				if (events->pse_pending != NULL)
					free_event_set(&events->pse_pending);
				break;
			}

			timer_arg.eta_events   = events;
			timer_arg.eta_deadline = events->pse_time + events->pse_timeout;

			time_left = timer_arg.eta_deadline - daos_gettime_coarse();
			if (events->pse_pending != NULL && !events->pse_paused && time_left <= 0) {
				event_set = events->pse_pending;
				events->pse_pending = NULL;
				break;
			}

			/* A simple timed cond_wait without polling. */
			if (time_left > 0) {
				rc = start_event_timer(&timer_arg);
				if (rc != 0) {
					/* No delay then. */
					DL_ERROR(rc, DF_UUID ": failed to start event timer",
						 DP_UUID(svc->ps_uuid));
					events->pse_time = 0;
					continue;
				}
			}
			sched_cond_wait(events->pse_cv, events->pse_mutex);
			if (time_left > 0)
				stop_event_timer(&timer_arg);
		}
		ABT_mutex_unlock(events->pse_mutex);
		if (stop)
			break;

		rc = handle_event(svc, event_set);
		if (rc != 0) {
			/* Put event_set back to events->pse_pending. */
			D_DEBUG(DB_MD, DF_UUID ": returning event set\n", DP_UUID(svc->ps_uuid));
			ABT_mutex_lock(events->pse_mutex);
			if (events->pse_pending == NULL) {
				/*
				 * No pending events; pause the handling until
				 * next event or pool map change.
				 */
				D_DEBUG(DB_MD, DF_UUID ": pausing event handling\n",
					DP_UUID(svc->ps_uuid));
				events->pse_paused = true;
			} else {
				/*
				 * There are pending events; do not pause the
				 * handling.
				 */
				rc = merge_event_sets(event_set, events->pse_pending);
				if (rc != 0)
					DL_ERROR(rc, DF_UUID ": failed to merge events",
						 DP_UUID(svc->ps_uuid));
				free_event_set(&events->pse_pending);
			}
			events->pse_pending = event_set;
			event_set = NULL;
			ABT_mutex_unlock(events->pse_mutex);
		}

		if (event_set != NULL)
			free_event_set(&event_set);
		ABT_thread_yield();
	}

	D_DEBUG(DB_MD, DF_UUID": stopping\n", DP_UUID(svc->ps_uuid));
}

static bool
events_pending(struct pool_svc *svc)
{
	return svc->ps_events.pse_pending != NULL;
}

static void
ds_pool_crt_event_cb(d_rank_t rank, uint64_t incarnation, enum crt_event_source src,
		     enum crt_event_type type, void *arg)
{
	struct pool_svc	       *svc = arg;
	int			rc;

	rc = queue_event(svc, rank, incarnation, src, type);
	if (rc != 0)
		D_ERROR(DF_UUID": failed to queue event: "DF_PS_EVENT": "DF_RC"\n",
			DP_UUID(svc->ps_uuid), rank, incarnation, src, type, DP_RC(rc));
}

static int pool_svc_check_node_status(struct pool_svc *svc);

static int
init_events(struct pool_svc *svc)
{
	struct pool_svc_events *events = &svc->ps_events;
	int			rc;

	D_ASSERT(events->pse_pending == NULL);
	D_ASSERT(events->pse_timer == NULL);
	D_ASSERT(events->pse_handler == ABT_THREAD_NULL);
	D_ASSERT(!events->pse_stop);
	D_ASSERT(!events->pse_paused);

	if (!ds_pool_restricted(svc->ps_pool, false)) {
		rc = crt_register_event_cb(ds_pool_crt_event_cb, svc);
		if (rc != 0) {
			D_ERROR(DF_UUID": failed to register event callback: "DF_RC"\n",
				DP_UUID(svc->ps_uuid), DP_RC(rc));
			goto err;
		}
	}

	/*
	 * Note that events happened during the status-based recovery may
	 * appear twice in the event queue: one queued by the event callback,
	 * and one queued by the recovery.
	 */
	rc = pool_svc_check_node_status(svc);
	if (rc != 0) {
		D_ERROR(DF_UUID": failed to create event handler: "DF_RC"\n",
			DP_UUID(svc->ps_uuid), DP_RC(rc));
		goto err_cb;
	}

	rc = dss_ult_create(events_handler, svc, DSS_XS_SELF, 0, 0, &events->pse_handler);
	if (rc != 0) {
		D_ERROR(DF_UUID": failed to create event handler: "DF_RC"\n",
			DP_UUID(svc->ps_uuid), DP_RC(rc));
		goto err_cb;
	}

	return 0;

err_cb:
	if (!ds_pool_restricted(svc->ps_pool, false))
		crt_unregister_event_cb(ds_pool_crt_event_cb, svc);
	if (events->pse_pending != NULL)
		free_event_set(&events->pse_pending);
err:
	return rc;
}

static void
fini_events(struct pool_svc *svc)
{
	struct pool_svc_events *events = &svc->ps_events;

	D_ASSERT(events->pse_handler != ABT_THREAD_NULL);

	if (!ds_pool_restricted(svc->ps_pool, false))
		crt_unregister_event_cb(ds_pool_crt_event_cb, svc);

	ABT_mutex_lock(events->pse_mutex);
	events->pse_stop = true;
	ABT_cond_broadcast(events->pse_cv);
	ABT_mutex_unlock(events->pse_mutex);

	ABT_thread_free(&events->pse_handler);
	events->pse_handler = ABT_THREAD_NULL;
	events->pse_stop = false;
}

static void
pool_svc_free_cb(struct ds_rsvc *rsvc)
{
	struct pool_svc *svc = pool_svc_obj(rsvc);

	ds_cont_svc_fini(&svc->ps_cont_svc);
	sched_fini(&svc->ps_reconf_sched);
	sched_fini(&svc->ps_rfcheck_sched);
	ABT_cond_free(&svc->ps_events.pse_cv);
	ABT_mutex_free(&svc->ps_events.pse_mutex);
	rdb_path_fini(&svc->ps_ops);
	rdb_path_fini(&svc->ps_user);
	rdb_path_fini(&svc->ps_handles);
	rdb_path_fini(&svc->ps_root);
	ABT_rwlock_free(&svc->ps_lock);
	ds_pool_put(svc->ps_pool);
	D_FREE(svc);
}

/*
 * Update svc->ps_pool with map_buf and map_version. This ensures that
 * svc->ps_pool matches the latest pool map.
 */
static int
update_svc_pool(struct pool_svc *svc, struct pool_buf *map_buf, uint32_t map_version, uint64_t term)
{
	int rc;

	rc = ds_pool_tgt_map_update(svc->ps_pool, map_buf, map_version);
	if (rc != 0)
		return rc;
	ds_pool_iv_ns_update(svc->ps_pool, dss_self_rank(), term);
	return 0;
}

/* Is the primary group initialized (i.e., version > 0)? */
static bool
primary_group_initialized(void)
{
	uint32_t	version;
	int		rc;

	rc = crt_group_version(NULL /* grp */, &version);
	D_ASSERTF(rc == 0, "crt_group_version: "DF_RC"\n", DP_RC(rc));
	return (version > 0);
}

/*
 * Check the layout versions and read the pool map. If the DB is empty, return
 * positive error number DER_UNINIT. If the return value is 0, the caller is
 * responsible for freeing *map_buf_out with D_FREE eventually.
 */
int
ds_pool_svc_load(struct rdb_tx *tx, uuid_t uuid, rdb_path_t *root, uint32_t *global_version_out,
		 struct pool_buf **map_buf_out, uint32_t *map_version_out)
{
	uuid_t			uuid_tmp;
	d_iov_t			value;
	uint32_t		global_version;
	struct pool_buf	       *map_buf;
	uint32_t		map_version;
	bool                    version_exists  = false;
	int			rc;

	/*
	 * For the ds_notify_ras_eventf calls below, use a copy to avoid
	 * casting the uuid pointer.
	 */
	uuid_copy(uuid_tmp, uuid);

	/* Check the layout version. */
	d_iov_set(&value, &global_version, sizeof(global_version));
	rc = rdb_tx_lookup(tx, root, &ds_pool_prop_global_version, &value);
	if (rc == -DER_NONEXIST) {
		/*
		 * This DB may be new or incompatible. Check the existence of
		 * the pool map to find out which is the case. (See the
		 * references to version_exists below.)
		 */
		D_DEBUG(DB_MD, DF_UUID": no layout version\n", DP_UUID(uuid));
		goto check_map;
	} else if (rc != 0) {
		D_ERROR(DF_UUID": failed to look up layout version: "DF_RC"\n",
			DP_UUID(uuid), DP_RC(rc));
		goto out;
	}
	D_INFO(DF_UUID ": layout version %u\n", DP_UUID(uuid), global_version);
	version_exists = true;

	/**
	 * downgrading the DAOS software of an upgraded pool report
	 * a proper RAS error.
	 */
	if (global_version > DAOS_POOL_GLOBAL_VERSION) {
		ds_notify_ras_eventf(RAS_POOL_DF_INCOMPAT, RAS_TYPE_INFO,
				     RAS_SEV_ERROR, NULL /* hwid */,
				     NULL /* rank */, NULL /* inc */,
				     NULL /* jobid */,
				     &uuid_tmp, NULL /* cont */,
				     NULL /* objid */, NULL /* ctlop */,
				     NULL /* data */,
				     "incompatible layout version: %u larger than "
				     "%u", global_version,
				     DAOS_POOL_GLOBAL_VERSION);
		rc = -DER_DF_INCOMPT;
		goto out;
	}

check_map:
	rc = read_map_buf(tx, root, &map_buf, &map_version);
	if (rc != 0) {
		if (rc == -DER_NONEXIST && !version_exists) {
			/*
			 * This DB is new. Note that if the layout version
			 * exists, then the pool map must also exist;
			 * otherwise, it is an error.
			 */
			D_DEBUG(DB_MD, DF_UUID": new db\n", DP_UUID(uuid));
			rc = DER_UNINIT; /* positive error number */
		} else {
			D_ERROR(DF_UUID": failed to read pool map buffer: "DF_RC"\n",
				DP_UUID(uuid), DP_RC(rc));
		}
		goto out;
	}

	if (!version_exists)
		/* This could also be a 1.x pool, which we assume nobody cares. */
		D_DEBUG(DB_MD, DF_UUID": assuming 2.0\n", DP_UUID(uuid));

	D_ASSERTF(rc == 0, DF_RC"\n", DP_RC(rc));
	*global_version_out = global_version;
	*map_buf_out = map_buf;
	*map_version_out = map_version;
out:
	return rc;
}

/*
 * Read the DB for map_buf, map_version, and prop. If the return value is 0,
 * the caller is responsible for freeing *map_buf_out and *prop_out eventually.
 */
static int
read_db_for_stepping_up(struct pool_svc *svc, struct pool_buf **map_buf_out,
			uint32_t *map_version_out, daos_prop_t **prop_out)
{
	struct rdb_tx		tx;
	d_iov_t			value;
	struct pool_buf	       *map_buf;
	struct daos_prop_entry *svc_rf_entry;
	daos_prop_t	       *prop = NULL;
	uint32_t                map_version;
	int                     rc;

	rc = rdb_tx_begin(svc->ps_rsvc.s_db, svc->ps_rsvc.s_term, &tx);
	if (rc != 0)
		goto out;
	ABT_rwlock_rdlock(svc->ps_lock);

	rc = ds_pool_svc_load(&tx, svc->ps_uuid, &svc->ps_root, &svc->ps_global_version, &map_buf,
			      &map_version);
	if (rc != 0) {
		if (rc == -DER_DF_INCOMPT)
			svc->ps_error = rc;
		goto out_lock;
	}

	rc = pool_prop_read(&tx, svc, DAOS_PO_QUERY_PROP_ALL, &prop);
	if (rc != 0) {
		D_ERROR(DF_UUID": failed to read pool properties: "DF_RC"\n",
			DP_UUID(svc->ps_uuid), DP_RC(rc));
		daos_prop_free(prop);
		goto out_map_buf;
	}

	svc_rf_entry = daos_prop_entry_get(prop, DAOS_PROP_PO_SVC_REDUN_FAC);
	D_ASSERT(svc_rf_entry != NULL);
	if (daos_prop_is_set(svc_rf_entry))
		svc->ps_svc_rf = svc_rf_entry->dpe_val;
	else
		svc->ps_svc_rf = -1;

	if (svc->ps_global_version >= DAOS_POOL_GLOBAL_VERSION_WITH_SVC_OPS_KVS) {
		uint64_t rdb_size;
		bool     rdb_size_ok;

		/* Check if duplicate operations detection is enabled, for informative debug log */
		rc = rdb_get_size(svc->ps_rsvc.s_db, &rdb_size);
		if (rc != 0)
			goto out_lock;
		rdb_size_ok = (rdb_size >= DUP_OP_MIN_RDB_SIZE);

		d_iov_set(&value, &svc->ps_ops_enabled, sizeof(svc->ps_ops_enabled));
		rc = rdb_tx_lookup(&tx, &svc->ps_root, &ds_pool_prop_svc_ops_enabled, &value);
		if (rc != 0) {
			D_ERROR(DF_UUID ": failed to lookup svc_ops_enabled: " DF_RC "\n",
				DP_UUID(svc->ps_uuid), DP_RC(rc));
			goto out_lock;
		}

		d_iov_set(&value, &svc->ps_ops_age, sizeof(svc->ps_ops_age));
		rc = rdb_tx_lookup(&tx, &svc->ps_root, &ds_pool_prop_svc_ops_age, &value);
		if (rc != 0) {
			DL_ERROR(rc, DF_UUID ": failed to lookup svc_ops_age",
				 DP_UUID(svc->ps_uuid));
			goto out_lock;
		}

		d_iov_set(&value, &svc->ps_ops_max, sizeof(svc->ps_ops_max));
		rc = rdb_tx_lookup(&tx, &svc->ps_root, &ds_pool_prop_svc_ops_max, &value);
		if (rc != 0) {
			DL_ERROR(rc, DF_UUID ": failed to lookup svc_ops_max",
				 DP_UUID(svc->ps_uuid));
			goto out_lock;
		}

		D_DEBUG(DB_MD,
			DF_UUID ": duplicate ops detection %s (rdb size " DF_U64 " %s %u minimum), "
				"max entries %u, max entry age %u sec\n",
			DP_UUID(svc->ps_uuid), svc->ps_ops_enabled ? "enabled" : "disabled",
			rdb_size, rdb_size_ok ? ">=" : "<", DUP_OP_MIN_RDB_SIZE, svc->ps_ops_max,
			svc->ps_ops_age);
	} else {
		svc->ps_ops_enabled = 0;
		svc->ps_ops_age     = 0;
		svc->ps_ops_max     = 0;
		D_DEBUG(DB_MD, DF_UUID ": duplicate ops detection unavailable\n",
			DP_UUID(svc->ps_uuid));
	}

	D_ASSERTF(rc == 0, DF_RC"\n", DP_RC(rc));
	*map_buf_out = map_buf;
	*map_version_out = map_version;
	*prop_out = prop;

out_map_buf:
	if (rc != 0)
		D_FREE(map_buf);
out_lock:
	ABT_rwlock_unlock(svc->ps_lock);
	rdb_tx_end(&tx);
out:
	return rc;
}

int
ds_pool_svc_rf_to_nreplicas(int svc_rf)
{
	D_ASSERTF(daos_svc_rf_is_valid(svc_rf), "%d out of range\n", svc_rf);
	return svc_rf * 2 + 1;
}

int
ds_pool_svc_rf_from_nreplicas(int nreplicas)
{
	int svc_rf;

	D_ASSERTF(nreplicas > 0, "%d out of range\n", nreplicas);
	if (nreplicas % 2 == 0)
		svc_rf = (nreplicas - 1) / 2;
	else
		svc_rf = nreplicas / 2;
	if (svc_rf > DAOS_PROP_PO_SVC_REDUN_FAC_MAX)
		svc_rf = DAOS_PROP_PO_SVC_REDUN_FAC_MAX;
	return svc_rf;
}

/*
 * There might be some rank status inconsistency, let's check and
 * fix it.
 */
static int
pool_svc_check_node_status(struct pool_svc *svc)
{
	struct pool_domain     *doms;
	int			doms_cnt;
	int			i;
	int			rc = 0;

	if (pool_disable_exclude) {
		D_DEBUG(DB_MD, DF_UUID": skip: exclusion disabled\n", DP_UUID(svc->ps_uuid));
		return 0;
	}

	D_DEBUG(DB_MD, DF_UUID": checking node status\n", DP_UUID(svc->ps_uuid));
	ABT_rwlock_rdlock(svc->ps_pool->sp_lock);
	doms_cnt = pool_map_find_ranks(svc->ps_pool->sp_map, PO_COMP_ID_ALL,
				       &doms);
	D_ASSERT(doms_cnt >= 0);
	for (i = 0; i < doms_cnt; i++) {
		struct swim_member_state state;

		/* Only check if UPIN server is excluded or dead for now */
		if (!(doms[i].do_comp.co_status & PO_COMP_ST_UPIN))
			continue;

		rc = crt_rank_state_get(crt_group_lookup(NULL),
					doms[i].do_comp.co_rank, &state);
		if (rc != 0 && rc != -DER_NONEXIST) {
			D_ERROR("failed to get status of rank %u: %d\n",
				doms[i].do_comp.co_rank, rc);
			break;
		}

		/* Since there is a big chance the INACTIVE node will become
		 * ACTIVE soon, let's only evict the DEAD node rank for the
		 * moment.
		 */
		D_DEBUG(DB_REBUILD, "rank/state %d/%d\n",
			doms[i].do_comp.co_rank,
			rc == -DER_NONEXIST ? -1 : state.sms_status);
		if (rc == -DER_NONEXIST || state.sms_status == SWIM_MEMBER_DEAD) {
			rc = queue_event(svc, doms[i].do_comp.co_rank, 0 /* incarnation */,
					 rc == -DER_NONEXIST ? CRT_EVS_GRPMOD : CRT_EVS_SWIM,
					 CRT_EVT_DEAD);
			if (rc) {
				D_ERROR("failed to exclude rank %u: %d\n",
					doms[i].do_comp.co_rank, rc);
				break;
			}
		}
	}
	ABT_rwlock_unlock(svc->ps_pool->sp_lock);
	return rc;
}

/*
 * Log as well as print a message. Arguments may be evaluated more
 * than once.
 */
#define DS_POOL_LOG_PRINT(log, fmt, ...) do {							\
	D_##log(fmt, ## __VA_ARGS__);								\
	D_PRINT(fmt, ## __VA_ARGS__);								\
} while (0)

static void
pool_svc_update_map_metrics(uuid_t uuid, struct pool_map *map, struct pool_metrics *metrics)
{
	unsigned int   num_total    = 0;
	unsigned int   num_enabled  = 0;
	unsigned int   num_draining = 0;
	unsigned int   num_disabled = 0;
	d_rank_list_t *ranks;
	int            rc;

	D_ASSERT(map != NULL && metrics != NULL);

	rc = pool_map_find_failed_tgts(map, NULL, &num_disabled);
	if (rc != 0) {
		DL_ERROR(rc, DF_UUID ": failed to get failed targets", DP_UUID(uuid));
		return;
	}
	d_tm_set_gauge(metrics->disabled_targets, num_disabled);

	rc = pool_map_find_tgts_by_state(map, PO_COMP_ST_DRAIN, NULL, &num_draining);
	if (rc != 0) {
		DL_ERROR(rc, DF_UUID ": failed to get draining targets", DP_UUID(uuid));
		return;
	}
	d_tm_set_gauge(metrics->draining_targets, num_draining);

	rc = pool_map_find_tgts_by_state(map, -1, NULL, &num_total);
	if (rc != 0) {
		DL_ERROR(rc, DF_UUID ": failed to get total targets", DP_UUID(uuid));
		return;
	}
	d_tm_set_gauge(metrics->total_targets, num_total);

	rc = pool_map_get_ranks(uuid, map, false, &ranks);
	if (rc != 0) {
		DL_ERROR(rc, DF_UUID ": failed to get degraded ranks", DP_UUID(uuid));
		return;
	}
	num_disabled = ranks->rl_nr;
	d_tm_set_gauge(metrics->degraded_ranks, num_disabled);
	d_rank_list_free(ranks);

	rc = pool_map_get_ranks(uuid, map, true, &ranks);
	if (rc != 0) {
		DL_ERROR(rc, DF_UUID ": failed to get enabled ranks", DP_UUID(uuid));
		return;
	}
	num_enabled = ranks->rl_nr;
	d_tm_set_gauge(metrics->total_ranks, num_enabled + num_disabled);
	d_rank_list_free(ranks);
}

static int
count_iter_cb(daos_handle_t ih, d_iov_t *key, d_iov_t *val, void *varg)
{
	uint64_t *counter = varg;

	if (counter == NULL)
		return -DER_INVAL;
	*counter = *counter + 1;

	return 0;
}

static int
pool_svc_step_up_metrics(struct pool_svc *svc, d_rank_t leader, uint32_t map_version,
			 struct pool_buf *map_buf)
{
	struct pool_map     *map;
	struct pool_metrics *metrics = svc->ps_pool->sp_metrics[DAOS_POOL_MODULE];
	struct rdb_tx        tx;
	uint64_t             handle_count = 0;
	int                  rc;

	rc = pool_map_create(map_buf, map_version, &map);
	if (rc != 0) {
		DL_ERROR(rc, DF_UUID ": failed to create pool map", DP_UUID(svc->ps_uuid));
		D_GOTO(out, rc);
	}

	d_tm_set_gauge(metrics->service_leader, leader);
	d_tm_set_counter(metrics->map_version, map_version);

	pool_svc_update_map_metrics(svc->ps_uuid, map, metrics);

	rc = rdb_tx_begin(svc->ps_rsvc.s_db, svc->ps_rsvc.s_term, &tx);
	if (rc != 0) {
		DL_ERROR(rc, DF_UUID ": failed to get rdb transaction", DP_UUID(svc->ps_uuid));
		D_GOTO(out_map, rc);
	}

	rc = rdb_tx_iterate(&tx, &svc->ps_handles, false, count_iter_cb, &handle_count);
	if (rc != 0) {
		DL_ERROR(rc, DF_UUID ": failed to count open pool handles", DP_UUID(svc->ps_uuid));
		D_GOTO(out_tx, rc);
	}
	d_tm_set_gauge(metrics->open_handles, handle_count);

out_tx:
	rdb_tx_end(&tx);
out_map:
	pool_map_decref(map);
out:
	return rc;
}

static void
pool_svc_step_down_metrics(struct pool_svc *svc)
{
	struct pool_metrics *metrics = svc->ps_pool->sp_metrics[DAOS_POOL_MODULE];

	/* NB: zero these out to indicate that this rank is not leader */
	d_tm_set_gauge(metrics->service_leader, 0);
	d_tm_set_counter(metrics->map_version, 0);
	d_tm_set_gauge(metrics->open_handles, 0);
	d_tm_set_gauge(metrics->draining_targets, 0);
	d_tm_set_gauge(metrics->disabled_targets, 0);
	d_tm_set_gauge(metrics->total_targets, 0);
	d_tm_set_gauge(metrics->degraded_ranks, 0);
	d_tm_set_gauge(metrics->total_ranks, 0);
}

static int pool_svc_schedule(struct pool_svc *svc, struct pool_svc_sched *sched,
			     void (*func)(void *), void *arg);
static int pool_svc_schedule_reconf(struct pool_svc *svc, struct pool_map *map,
				    uint32_t map_version_for, bool sync_remove);
static void pool_svc_rfcheck_ult(void *arg);

static int
pool_svc_step_up_cb(struct ds_rsvc *rsvc)
{
	struct pool_svc	       *svc = pool_svc_obj(rsvc);
	struct pool_buf	       *map_buf = NULL;
	uint32_t		map_version = 0;
	uuid_t			pool_hdl_uuid;
	uuid_t			cont_hdl_uuid;
	daos_prop_t	       *prop = NULL;
	bool			cont_svc_up = false;
	bool			events_initialized = false;
	d_rank_t		rank = dss_self_rank();
	int			rc;

	D_ASSERTF(svc->ps_error == 0, "ps_error: " DF_RC "\n", DP_RC(svc->ps_error));

	/*
	 * If this is the only voting replica, it may have become the leader
	 * without doing any RPC. The primary group may have yet to be
	 * initialized by the MS. Proceeding with such a primary group may
	 * result in unnecessary rank exclusions (see the
	 * pool_svc_check_node_status call below). Wait for the primary group
	 * initialization by retrying the leader election (rate-limited by
	 * rdb_timerd). (If there's at least one other voting replica, at least
	 * one RPC must have been done, so the primary group must have been
	 * initialized at this point.)
	 */
	if (!primary_group_initialized())
		return -DER_GRPVER;

	rc = read_db_for_stepping_up(svc, &map_buf, &map_version, &prop);
	if (rc != 0)
		goto out;

	rc = update_svc_pool(svc, map_buf, map_version, svc->ps_rsvc.s_term);
	if (rc != 0)
		goto out;

	/*
	 * Just in case the previous leader didn't complete distributing the
	 * latest pool map. This doesn't need to be undone if we encounter an
	 * error below.
	 */
	ds_rsvc_request_map_dist(&svc->ps_rsvc);

	rc = ds_cont_svc_step_up(svc->ps_cont_svc);
	if (rc != 0)
		goto out;
	cont_svc_up = true;

	rc = init_events(svc);
	if (rc != 0)
		goto out;
	events_initialized = true;

	/*
	 * Just in case the previous leader didn't finish the last series of
	 * reconfigurations or the last MS notification.
	 */
	svc->ps_force_notify = true;
	rc = pool_svc_schedule_reconf(svc, NULL /* map */, map_version, false /* sync_remove */);
	if (rc == -DER_OP_CANCELED) {
		DL_INFO(rc, DF_UUID": not scheduling pool service reconfiguration",
			DP_UUID(svc->ps_uuid));
		rc = 0;
	} else if (rc != 0) {
		DL_ERROR(rc, DF_UUID": failed to schedule pool service reconfiguration",
			 DP_UUID(svc->ps_uuid));
		goto out;
	}

	rc = pool_svc_schedule(svc, &svc->ps_rfcheck_sched, pool_svc_rfcheck_ult, NULL);
	if (rc == -DER_OP_CANCELED) {
		DL_INFO(rc, DF_UUID ": not scheduling RF check", DP_UUID(svc->ps_uuid));
		rc = 0;
	} else if (rc != 0) {
		DL_ERROR(rc, DF_UUID": failed to schedule RF check", DP_UUID(svc->ps_uuid));
		goto out;
	}

	rc = ds_pool_iv_prop_update(svc->ps_pool, prop);
	if (rc != 0) {
		DL_ERROR(rc, DF_UUID ": ds_pool_iv_prop_update failed", DP_UUID(svc->ps_uuid));
		goto out;
	}

	if (!uuid_is_null(svc->ps_pool->sp_srv_cont_hdl)) {
		uuid_copy(pool_hdl_uuid, svc->ps_pool->sp_srv_pool_hdl);
		uuid_copy(cont_hdl_uuid, svc->ps_pool->sp_srv_cont_hdl);
	} else {
		uuid_generate(pool_hdl_uuid);
		uuid_generate(cont_hdl_uuid);
		/* Only copy server handle to make is_from_srv() check correctly, and
		 * container server handle will not be copied here, otherwise
		 * ds_pool_iv_refresh_hdl will not open the server container handle.
		 */
		uuid_copy(svc->ps_pool->sp_srv_pool_hdl, pool_hdl_uuid);
	}

	rc = ds_pool_iv_srv_hdl_update(svc->ps_pool, pool_hdl_uuid, cont_hdl_uuid);
	if (rc != 0) {
		DL_ERROR(rc, DF_UUID ": ds_pool_iv_srv_hdl_update failed", DP_UUID(svc->ps_uuid));
		goto out;
	}

	/* resume pool upgrade if needed */
	rc = ds_pool_upgrade_if_needed(svc->ps_uuid, NULL, svc, NULL);
	if (rc != 0)
		goto out;

	rc = ds_rebuild_regenerate_task(svc->ps_pool, prop);
	if (rc != 0)
		goto out;

	rc = pool_svc_step_up_metrics(svc, rank, map_version, map_buf);
	if (rc != 0) {
		DL_ERROR(rc, DF_UUID ": failed to initialize pool service metrics",
			 DP_UUID(svc->ps_uuid));
		D_GOTO(out, rc);
	}

	DS_POOL_LOG_PRINT(NOTE, DF_UUID": rank %u became pool service leader "DF_U64
			  ": srv_pool_hdl="DF_UUID" srv_cont_hdl="DF_UUID"\n",
			  DP_UUID(svc->ps_uuid), rank, svc->ps_rsvc.s_term, DP_UUID(pool_hdl_uuid),
			  DP_UUID(cont_hdl_uuid));
out:
	if (rc != 0) {
		if (events_initialized)
			fini_events(svc);
		sched_cancel_and_wait(&svc->ps_rfcheck_sched);
		sched_cancel_and_wait(&svc->ps_reconf_sched);
		if (cont_svc_up)
			ds_cont_svc_step_down(svc->ps_cont_svc);
	}
	if (map_buf != NULL)
		D_FREE(map_buf);
	if (prop != NULL)
		daos_prop_free(prop);
	if (svc->ps_error != 0) {
		/*
		 * Step up with the error anyway, so that RPCs to the PS
		 * receive an error instead of timeouts.
		 */
		DS_POOL_NOTE_PRINT(DF_UUID": rank %u became pool service leader "DF_U64
				   " with error: "DF_RC"\n", DP_UUID(svc->ps_uuid), rank,
				   svc->ps_rsvc.s_term, DP_RC(svc->ps_error));
		rc = 0;
	}
	return rc;
}

static void
pool_svc_step_down_cb(struct ds_rsvc *rsvc)
{
	struct pool_svc *svc  = pool_svc_obj(rsvc);
	d_rank_t         rank = dss_self_rank();

<<<<<<< HEAD
	DS_POOL_LOG_PRINT(NOTE, DF_UUID": rank %u no longer pool service leader "DF_U64"\n",
			  DP_UUID(svc->ps_uuid), rank, svc->ps_rsvc.s_term);
=======
	if (svc->ps_error == 0) {
		pool_svc_step_down_metrics(svc);
		fini_events(svc);
		sched_cancel_and_wait(&svc->ps_reconf_sched);
		sched_cancel_and_wait(&svc->ps_rfcheck_sched);
		ds_cont_svc_step_down(svc->ps_cont_svc);
		DS_POOL_NOTE_PRINT(DF_UUID": rank %u no longer pool service leader "DF_U64"\n",
				   DP_UUID(svc->ps_uuid), rank, svc->ps_rsvc.s_term);
	} else {
		DS_POOL_NOTE_PRINT(DF_UUID": rank %u no longer pool service leader "DF_U64
				   " with error: "DF_RC"\n", DP_UUID(svc->ps_uuid), rank,
				   svc->ps_rsvc.s_term, DP_RC(svc->ps_error));
		svc->ps_error = 0;
	}
>>>>>>> d2a53f26
}

static void
pool_svc_drain_cb(struct ds_rsvc *rsvc)
{
}

static int
pool_svc_map_dist_cb(struct ds_rsvc *rsvc, uint32_t *version)
{
	struct pool_svc        *svc = pool_svc_obj(rsvc);
	struct pool_metrics    *metrics;
	struct rdb_tx		tx;
	struct pool_buf	       *map_buf = NULL;
	uint32_t		map_version;
	int			rc;

	/* Read the pool map into map_buf and map_version. */
	rc = rdb_tx_begin(rsvc->s_db, rsvc->s_term, &tx);
	if (rc != 0)
		goto out;
	ABT_rwlock_rdlock(svc->ps_lock);
	rc = read_map_buf(&tx, &svc->ps_root, &map_buf, &map_version);
	ABT_rwlock_unlock(svc->ps_lock);
	rdb_tx_end(&tx);
	if (rc != 0) {
		DL_ERROR(rc, DF_UUID ": failed to read pool map buffer", DP_UUID(svc->ps_uuid));
		goto out;
	}

	rc = ds_pool_iv_map_update(svc->ps_pool, map_buf, map_version);
	if (rc != 0) {
		DL_ERROR(rc, DF_UUID ": failed to distribute pool map %u", DP_UUID(svc->ps_uuid),
			 map_version);
		D_GOTO(out, rc);
	}

	*version = map_version;

	metrics = svc->ps_pool->sp_metrics[DAOS_POOL_MODULE];
	d_tm_set_counter(metrics->map_version, map_version);
out:
	if (map_buf != NULL)
		D_FREE(map_buf);
	return rc;
}

static struct ds_rsvc_class pool_svc_rsvc_class = {
	.sc_name	= pool_svc_name_cb,
	.sc_locate	= pool_svc_locate_cb,
	.sc_alloc	= pool_svc_alloc_cb,
	.sc_free	= pool_svc_free_cb,
	.sc_step_up	= pool_svc_step_up_cb,
	.sc_step_down	= pool_svc_step_down_cb,
	.sc_drain	= pool_svc_drain_cb,
	.sc_map_dist	= pool_svc_map_dist_cb
};

void
ds_pool_rsvc_class_register(void)
{
	ds_rsvc_class_register(DS_RSVC_CLASS_POOL, &pool_svc_rsvc_class);
}

void
ds_pool_rsvc_class_unregister(void)
{
	ds_rsvc_class_unregister(DS_RSVC_CLASS_POOL);
}

/* Use pool_svc_lookup_leader instead. */
static int
pool_svc_lookup(uuid_t uuid, struct pool_svc **svcp)
{
	struct ds_rsvc *rsvc;
	d_iov_t         id;
	int             rc;

	d_iov_set(&id, uuid, sizeof(uuid_t));
	rc = ds_rsvc_lookup(DS_RSVC_CLASS_POOL, &id, &rsvc);
	if (rc != 0)
		return rc;
	*svcp = pool_svc_obj(rsvc);
	return 0;
}

static int
pool_svc_lookup_leader(uuid_t uuid, struct pool_svc **svcp, struct rsvc_hint *hint)
{
	struct ds_rsvc  *rsvc;
	d_iov_t          id;
	struct pool_svc *svc;
	int              rc;

	rc = ds_pool_failed_lookup(uuid);
	if (rc != 0) {
		D_DEBUG(DB_MD, DF_UUID ": failed: " DF_RC "\n", DP_UUID(uuid), DP_RC(rc));
		return -DER_NO_SERVICE;
	}

	d_iov_set(&id, uuid, sizeof(uuid_t));
	rc = ds_rsvc_lookup_leader(DS_RSVC_CLASS_POOL, &id, &rsvc, hint);
	if (rc != 0)
		return rc;

	/*
	 * The svc->ps_error field stores a persistent error, usually in the DB
	 * data, if any. For instance, "the layout of the DB data is
	 * incompatible with the software version". This mustn't be a replica
	 * error, because there may be a majorty of replicas working. We let the
	 * PS step up with this error so that it can serve all requests by
	 * returning the error. PS clients therefore get a quick error response
	 * instead of a timeout.
	 *
	 * Checking svc->ps_error here without confirming our leadership via
	 * rdb_raft_verify_leadership may cause some requests to get
	 * unnecessary errors, if there is a newer leader whose svc->ps_error
	 * is zero and is able to serve those requests. Such a state won't last
	 * much longer than an election timeout though, because we will step
	 * down due to inability to maintain a majority lease.
	 */
	svc = pool_svc_obj(rsvc);
	if (svc->ps_error != 0) {
		rc = svc->ps_error;
		ds_rsvc_put_leader(rsvc);
		return rc;
	}

	*svcp = svc;
	return 0;
}

static void
pool_svc_put_leader(struct pool_svc *svc)
{
	ds_rsvc_put_leader(&svc->ps_rsvc);
}

int
ds_pool_svc_lookup_leader(uuid_t uuid, struct ds_pool_svc **ds_svcp, struct rsvc_hint *hint)
{
	struct pool_svc	*svc = NULL;
	int		 rc;

	rc = pool_svc_lookup_leader(uuid, &svc, hint);
	if (rc == 0)
		*ds_svcp = pool_svc2ds(svc);

	return rc;
}

void
ds_pool_svc_put_leader(struct ds_pool_svc *ds_svc)
{
	struct pool_svc	*svc = pool_ds2svc(ds_svc);

	if (svc != NULL)
		ds_rsvc_put_leader(&svc->ps_rsvc);
}

/** Look up container service \a pool_uuid. */
int
ds_pool_cont_svc_lookup_leader(uuid_t pool_uuid, struct cont_svc **svcp,
			       struct rsvc_hint *hint)
{
	struct pool_svc	       *pool_svc;
	int			rc;

	rc = pool_svc_lookup_leader(pool_uuid, &pool_svc, hint);
	if (rc != 0)
		return rc;
	*svcp = pool_svc->ps_cont_svc;
	return 0;
}

int ds_pool_failed_add(uuid_t uuid, int rc)
{
	struct pool_svc_failed	*psf;
	int ret = 0;

	if (rc == 0)
		return 0;

	D_RWLOCK_WRLOCK(&psfl_rwlock);
	d_list_for_each_entry(psf, &pool_svc_failed_list, psf_link) {
		if (uuid_compare(psf->psf_uuid, uuid) == 0) {
			ret = 0;
			goto out;
		}
	}

	D_ALLOC_PTR(psf);
	if (psf == NULL) {
		ret = -DER_NOMEM;
		goto out;
	}

	uuid_copy(psf->psf_uuid, uuid);
	psf->psf_error = rc;
	d_list_add_tail(&psf->psf_link, &pool_svc_failed_list);
	DL_ERROR(rc, DF_UUID ": added to list of failed pools", DP_UUID(uuid));
out:
	D_RWLOCK_UNLOCK(&psfl_rwlock);
	return ret;
}

void ds_pool_failed_remove(uuid_t uuid)
{
	struct pool_svc_failed	*psf;
	struct pool_svc_failed	*tmp;

	D_RWLOCK_WRLOCK(&psfl_rwlock);
	d_list_for_each_entry_safe(psf, tmp, &pool_svc_failed_list, psf_link) {
		if (uuid_compare(psf->psf_uuid, uuid) == 0) {
			d_list_del_init(&psf->psf_link);
			DL_INFO(psf->psf_error, DF_UUID ": removed from list of failed pools",
				DP_UUID(uuid));
			D_FREE(psf);
			break;
		}
	}
	D_RWLOCK_UNLOCK(&psfl_rwlock);
}

/* return error if failed pool found, otherwise 0 is returned */
int ds_pool_failed_lookup(uuid_t uuid)
{
	struct pool_svc_failed	*psf;

	D_RWLOCK_RDLOCK(&psfl_rwlock);
	d_list_for_each_entry(psf, &pool_svc_failed_list, psf_link) {
		if (uuid_compare(psf->psf_uuid, uuid) == 0) {
			D_RWLOCK_UNLOCK(&psfl_rwlock);
			return psf->psf_error;
		}
	}
	D_RWLOCK_UNLOCK(&psfl_rwlock);

	return 0;
}

struct pool_start_args {
	bool	psa_aft_chk;
	bool	psa_immutable;
};

/*
 * Try to start the pool. Continue the iteration upon errors as other pools may
 * still be able to work.
 */
static int
start_one(uuid_t uuid, void *varg)
{
	struct pool_start_args	*psa = varg;
	bool			 aft_chk;
	bool			 immutable;
	int			 rc;

	if (psa != NULL) {
		aft_chk = psa->psa_aft_chk;
		immutable = psa->psa_immutable;
	} else {
		aft_chk = false;
		immutable = false;
	}

	D_DEBUG(DB_MD, DF_UUID ": starting pool, aft_chk %s, immutable %s\n",
		DP_UUID(uuid), aft_chk ? "yes" : "no", immutable ? "yes" : "no");

	rc = ds_pool_start(uuid, aft_chk, immutable);
	if (rc != 0) {
		DL_ERROR(rc, DF_UUID ": failed to start pool, aft_chk %s, immutable %s",
			 DP_UUID(uuid), aft_chk ? "yes" : "no", immutable ? "yes" : "no");
		ds_pool_failed_add(uuid, rc);
	}

	return 0;
}

static void
pool_start_all(void *arg)
{
	int rc;

	/* Scan the storage and start all pool services. */
	rc = ds_mgmt_tgt_pool_iterate(start_one, NULL /* arg */);
	if (rc != 0)
		D_ERROR("failed to scan all pool services: "DF_RC"\n",
			DP_RC(rc));
}

bool
ds_pool_restricted(struct ds_pool *pool, bool immutable)
{
	if (ds_pool_skip_for_check(pool))
		return true;

	if (pool->sp_immutable && !immutable)
		return true;

	return false;
}

int
ds_pool_start_after_check(uuid_t uuid, bool immutable)
{
	struct pool_start_args	psa;

	psa.psa_aft_chk = true;
	psa.psa_immutable = immutable;

	return start_one(uuid, &psa);
}

/* Note that this function is currently called from the main xstream. */
int
ds_pool_start_all(void)
{
	ABT_thread	thread;
	int		rc;

	/* Create a ULT to call ds_rsvc_start() in xstream 0. */
	rc = dss_ult_create(pool_start_all, NULL /* arg */, DSS_XS_SYS,
			    0 /* tgt_idx */, 0 /* stack_size */, &thread);
	if (rc != 0) {
		D_ERROR("failed to create pool start ULT: "DF_RC"\n",
			DP_RC(rc));
		return rc;
	}
	ABT_thread_free(&thread);
	return 0;
}

static void
stop_one(void *arg)
{
	unsigned char *uuid = arg;

	D_DEBUG(DB_MD, DF_UUID ": stopping pool\n", DP_UUID(uuid));
	ds_pool_stop(uuid);
}

struct stop_ult {
	d_list_t   su_entry;
	ABT_thread su_thread;
	uuid_t     su_uuid;
};

struct stop_all_arg {
	d_list_t saa_list; /* of stop_ult objects */
};

static int
stop_all_cb(unsigned char *uuid, void *varg)
{
	struct stop_all_arg *arg = varg;
	struct stop_ult     *ult;
	int                  rc;

	D_ALLOC_PTR(ult);
	if (ult == NULL)
		return -DER_NOMEM;

	uuid_copy(ult->su_uuid, uuid);

	rc = dss_ult_create(stop_one, ult->su_uuid, DSS_XS_SYS, 0, 0, &ult->su_thread);
	if (rc != 0) {
		D_FREE(ult);
		return rc;
	}

	d_list_add(&ult->su_entry, &arg->saa_list);
	return 0;
}

static void
pool_stop_all(void *varg)
{
	struct stop_all_arg arg;
	struct stop_ult    *ult;
	struct stop_ult    *ult_tmp;
	int                 rc;

	D_INIT_LIST_HEAD(&arg.saa_list);

	rc = ds_mgmt_tgt_pool_iterate(stop_all_cb, &arg);

	/* Wait for the stopper ULTs to return. */
	d_list_for_each_entry_safe(ult, ult_tmp, &arg.saa_list, su_entry) {
		d_list_del_init(&ult->su_entry);
		ABT_thread_free(&ult->su_thread);
		D_FREE(ult);
	}

	if (rc != 0)
		DL_ERROR(rc, "failed to stop all pools");
}

/*
 * Note that this function is currently called from the main xstream to save
 * one ULT creation.
 */
int
ds_pool_stop_all(void)
{
	ABT_thread	thread;
	int		rc;

	/* Create a ULT to stop pools, since it requires TLS */
	rc = dss_ult_create(pool_stop_all, NULL /* arg */, DSS_XS_SYS,
			    0 /* tgt_idx */, 0 /* stack_size */, &thread);
	if (rc != 0) {
		D_ERROR("failed to create pool stop ULT: "DF_RC"\n",
			DP_RC(rc));
		return rc;
	}
	ABT_thread_free(&thread);

	return 0;
}

static int
bcast_create(crt_context_t ctx, struct pool_svc *svc, crt_opcode_t opcode,
	     crt_bulk_t bulk_hdl, crt_rpc_t **rpc)
{
	return ds_pool_bcast_create(ctx, svc->ps_pool, DAOS_POOL_MODULE, opcode,
				    DAOS_POOL_VERSION, rpc, bulk_hdl, NULL, NULL);
}

/**
 * Retrieve the latest leader hint from \a db and fill it into \a hint.
 *
 * \param[in]	db	database
 * \param[out]	hint	rsvc hint
 */
void
ds_pool_set_hint(struct rdb *db, struct rsvc_hint *hint)
{
	int rc;

	rc = rdb_get_leader(db, &hint->sh_term, &hint->sh_rank);
	if (rc != 0)
		return;
	hint->sh_flags |= RSVC_HINT_VALID;
}

static int
pool_prop_read(struct rdb_tx *tx, const struct pool_svc *svc, uint64_t bits,
	       daos_prop_t **prop_out)
{
	daos_prop_t	*prop;
	d_iov_t		 value;
	uint64_t	 val;
	uint64_t	 bit;
	uint32_t	 idx = 0, nr = 0, val32 = 0, global_ver;
	int		 rc;

	for (bit = DAOS_PO_QUERY_PROP_BIT_START;
	     bit <= DAOS_PO_QUERY_PROP_BIT_END; bit++) {
		if (bits & (1L << bit))
			nr++;
	}
	if (nr == 0)
		return 0;

	/* get pool global version */
	d_iov_set(&value, &val32, sizeof(val32));
	rc = rdb_tx_lookup(tx, &svc->ps_root, &ds_pool_prop_global_version,
			   &value);
	if (rc && rc != -DER_NONEXIST)
		return rc;
	else if (rc == -DER_NONEXIST)
		global_ver = 0;
	else
		global_ver = val32;

	prop = daos_prop_alloc(nr);
	if (prop == NULL)
		return -DER_NOMEM;
	if (bits & DAOS_PO_QUERY_PROP_LABEL) {
		d_iov_set(&value, NULL, 0);
		rc = rdb_tx_lookup(tx, &svc->ps_root, &ds_pool_prop_label,
				   &value);
		if (rc != 0)
			D_GOTO(out_prop, rc);
		if (value.iov_len > DAOS_PROP_LABEL_MAX_LEN) {
			D_ERROR("bad label length %zu (> %d).\n", value.iov_len,
				DAOS_PROP_LABEL_MAX_LEN);
			D_GOTO(out_prop, rc = -DER_IO);
		}
		D_ASSERT(idx < nr);
		prop->dpp_entries[idx].dpe_type = DAOS_PROP_PO_LABEL;
		D_STRNDUP(prop->dpp_entries[idx].dpe_str, value.iov_buf,
			  value.iov_len);
		if (prop->dpp_entries[idx].dpe_str == NULL)
			D_GOTO(out_prop, rc = -DER_NOMEM);
		idx++;
	}
	if (bits & DAOS_PO_QUERY_PROP_SPACE_RB) {
		d_iov_set(&value, &val, sizeof(val));
		rc = rdb_tx_lookup(tx, &svc->ps_root, &ds_pool_prop_space_rb,
				   &value);
		if (rc != 0)
			D_GOTO(out_prop, rc);
		D_ASSERT(idx < nr);
		prop->dpp_entries[idx].dpe_type = DAOS_PROP_PO_SPACE_RB;
		prop->dpp_entries[idx].dpe_val = val;
		idx++;
	}
	if (bits & DAOS_PO_QUERY_PROP_SELF_HEAL) {
		d_iov_set(&value, &val, sizeof(val));
		rc = rdb_tx_lookup(tx, &svc->ps_root, &ds_pool_prop_self_heal,
				   &value);
		if (rc != 0)
			D_GOTO(out_prop, rc);
		D_ASSERT(idx < nr);
		prop->dpp_entries[idx].dpe_type = DAOS_PROP_PO_SELF_HEAL;
		prop->dpp_entries[idx].dpe_val = val;
		idx++;
	}
	if (bits & DAOS_PO_QUERY_PROP_RECLAIM) {
		d_iov_set(&value, &val, sizeof(val));
		rc = rdb_tx_lookup(tx, &svc->ps_root, &ds_pool_prop_reclaim,
				   &value);
		if (rc != 0)
			D_GOTO(out_prop, rc);
		D_ASSERT(idx < nr);
		prop->dpp_entries[idx].dpe_type = DAOS_PROP_PO_RECLAIM;
		prop->dpp_entries[idx].dpe_val = val;
		idx++;
	}
	if (bits & DAOS_PO_QUERY_PROP_EC_CELL_SZ) {
		d_iov_set(&value, &val, sizeof(val));
		rc = rdb_tx_lookup(tx, &svc->ps_root, &ds_pool_prop_ec_cell_sz,
				   &value);
		if (rc != 0)
			D_GOTO(out_prop, rc);
		D_ASSERT(idx < nr);
		prop->dpp_entries[idx].dpe_type = DAOS_PROP_PO_EC_CELL_SZ;
		prop->dpp_entries[idx].dpe_val = val;
		idx++;
	}
	if (bits & DAOS_PO_QUERY_PROP_REDUN_FAC) {
		d_iov_set(&value, &val, sizeof(val));
		rc = rdb_tx_lookup(tx, &svc->ps_root, &ds_pool_prop_redun_fac,
				   &value);
		/**
		 * For upgrading, redunc fac might not exist, use
		 * default(0) for this case.
		 */
		if (rc == -DER_NONEXIST && global_ver < 1) {
			rc = 0;
			val = DAOS_PROP_PO_REDUN_FAC_DEFAULT;
		} else if (rc != 0) {
			D_GOTO(out_prop, rc);
		}
		D_ASSERT(idx < nr);
		prop->dpp_entries[idx].dpe_type = DAOS_PROP_PO_REDUN_FAC;
		prop->dpp_entries[idx].dpe_val = val;
		idx++;
	}
	if (bits & DAOS_PO_QUERY_PROP_ACL) {
		d_iov_set(&value, NULL, 0);
		rc = rdb_tx_lookup(tx, &svc->ps_root, &ds_pool_prop_acl,
				   &value);
		if (rc != 0)
			D_GOTO(out_prop, rc);
		D_ASSERT(idx < nr);
		prop->dpp_entries[idx].dpe_type = DAOS_PROP_PO_ACL;
		D_ALLOC(prop->dpp_entries[idx].dpe_val_ptr, value.iov_buf_len);
		if (prop->dpp_entries[idx].dpe_val_ptr == NULL)
			D_GOTO(out_prop, rc = -DER_NOMEM);
		memcpy(prop->dpp_entries[idx].dpe_val_ptr, value.iov_buf,
		       value.iov_buf_len);
		idx++;
	}
	if (bits & DAOS_PO_QUERY_PROP_OWNER) {
		d_iov_set(&value, NULL, 0);
		rc = rdb_tx_lookup(tx, &svc->ps_root, &ds_pool_prop_owner,
				   &value);
		if (rc != 0)
			D_GOTO(out_prop, rc);
		if (value.iov_len > DAOS_ACL_MAX_PRINCIPAL_LEN) {
			D_ERROR("bad owner length %zu (> %d).\n", value.iov_len,
				DAOS_ACL_MAX_PRINCIPAL_LEN);
			D_GOTO(out_prop, rc = -DER_IO);
		}
		D_ASSERT(idx < nr);
		prop->dpp_entries[idx].dpe_type = DAOS_PROP_PO_OWNER;
		D_STRNDUP(prop->dpp_entries[idx].dpe_str, value.iov_buf,
			  value.iov_len);
		if (prop->dpp_entries[idx].dpe_str == NULL)
			D_GOTO(out_prop, rc = -DER_NOMEM);
		idx++;
	}
	if (bits & DAOS_PO_QUERY_PROP_OWNER_GROUP) {
		d_iov_set(&value, NULL, 0);
		rc = rdb_tx_lookup(tx, &svc->ps_root, &ds_pool_prop_owner_group,
				   &value);
		if (rc != 0)
			D_GOTO(out_prop, rc);
		if (value.iov_len > DAOS_ACL_MAX_PRINCIPAL_LEN) {
			D_ERROR("bad owner group length %zu (> %d).\n",
				value.iov_len,
				DAOS_ACL_MAX_PRINCIPAL_LEN);
			D_GOTO(out_prop, rc = -DER_IO);
		}
		D_ASSERT(idx < nr);
		prop->dpp_entries[idx].dpe_type = DAOS_PROP_PO_OWNER_GROUP;
		D_STRNDUP(prop->dpp_entries[idx].dpe_str, value.iov_buf,
			  value.iov_len);
		if (prop->dpp_entries[idx].dpe_str == NULL)
			D_GOTO(out_prop, rc = -DER_NOMEM);
		idx++;
	}
	if (bits & DAOS_PO_QUERY_PROP_SVC_LIST) {
		d_rank_list_t	*svc_list = NULL;

		d_iov_set(&value, NULL, 0);
		rc = rdb_get_ranks(svc->ps_rsvc.s_db, &svc_list);
		if (rc) {
			D_ERROR("get svc list failed: rc " DF_RC "\n", DP_RC(rc));
			D_GOTO(out_prop, rc);
		}
		prop->dpp_entries[idx].dpe_type = DAOS_PROP_PO_SVC_LIST;
		prop->dpp_entries[idx].dpe_val_ptr = svc_list;
		idx++;
	}

	if (bits & DAOS_PO_QUERY_PROP_EC_PDA) {
		d_iov_set(&value, &val, sizeof(val));
		rc = rdb_tx_lookup(tx, &svc->ps_root, &ds_pool_prop_ec_pda,
				   &value);
		D_ASSERT(idx < nr);
		if (rc == -DER_NONEXIST && global_ver < 1)
			val = DAOS_PROP_PO_EC_PDA_DEFAULT;
		else  if (rc != 0)
			D_GOTO(out_prop, rc);
		prop->dpp_entries[idx].dpe_type = DAOS_PROP_PO_EC_PDA;
		prop->dpp_entries[idx].dpe_val = val;
		if (rc == -DER_NONEXIST) {
			rc = 0;
			prop->dpp_entries[idx].dpe_flags |= DAOS_PROP_ENTRY_NOT_SET;
		}
		idx++;
	}
	if (bits & DAOS_PO_QUERY_PROP_RP_PDA) {
		d_iov_set(&value, &val, sizeof(val));
		rc = rdb_tx_lookup(tx, &svc->ps_root, &ds_pool_prop_rp_pda,
				   &value);
		if (rc == -DER_NONEXIST && global_ver < 1)
			val = DAOS_PROP_PO_RP_PDA_DEFAULT;
		else  if (rc != 0)
			D_GOTO(out_prop, rc);
		D_ASSERT(idx < nr);
		prop->dpp_entries[idx].dpe_type = DAOS_PROP_PO_RP_PDA;
		prop->dpp_entries[idx].dpe_val = val;
		if (rc == -DER_NONEXIST) {
			rc = 0;
			prop->dpp_entries[idx].dpe_flags |= DAOS_PROP_ENTRY_NOT_SET;
		}
		idx++;
	}

	if (bits & DAOS_PO_QUERY_PROP_DATA_THRESH) {
		d_iov_set(&value, &val, sizeof(val));
		rc = rdb_tx_lookup(tx, &svc->ps_root, &ds_pool_prop_data_thresh, &value);
		if (rc == -DER_NONEXIST && global_ver < DAOS_POOL_GLOBAL_VERSION_WITH_DATA_THRESH) {
			/* needs to be upgraded */
			rc  = 0;
			val = DAOS_PROP_PO_DATA_THRESH_DEFAULT;
			prop->dpp_entries[idx].dpe_flags |= DAOS_PROP_ENTRY_NOT_SET;
		} else if (rc != 0) {
			DL_ERROR(rc, DF_UUID ": DAOS_PO_QUERY_PROP_DATA_THRESH lookup failed",
				 DP_UUID(svc->ps_uuid));
			D_GOTO(out_prop, rc);
		}
		D_ASSERT(idx < nr);
		prop->dpp_entries[idx].dpe_type = DAOS_PROP_PO_DATA_THRESH;
		prop->dpp_entries[idx].dpe_val = val;
		idx++;
	}

	if (bits & DAOS_PO_QUERY_PROP_GLOBAL_VERSION) {
		D_ASSERT(idx < nr);
		if (global_ver < 1)
			prop->dpp_entries[idx].dpe_flags |= DAOS_PROP_ENTRY_NOT_SET;
		prop->dpp_entries[idx].dpe_type = DAOS_PROP_PO_GLOBAL_VERSION;
		prop->dpp_entries[idx].dpe_val = global_ver;
		idx++;
	}

	if (bits & DAOS_PO_QUERY_PROP_OBJ_VERSION) {
		uint32_t obj_ver;

		D_ASSERT(idx < nr);
		/* get pool global version */
		d_iov_set(&value, &obj_ver, sizeof(obj_ver));
		rc = rdb_tx_lookup(tx, &svc->ps_root, &ds_pool_prop_obj_version,
				   &value);
		if (rc == -DER_NONEXIST && global_ver <= 1) {
			obj_ver = 0;
			prop->dpp_entries[idx].dpe_flags |= DAOS_PROP_ENTRY_NOT_SET;
		} else if (rc != 0) {
			D_GOTO(out_prop, rc);
		}

		prop->dpp_entries[idx].dpe_type = DAOS_PROP_PO_OBJ_VERSION;
		prop->dpp_entries[idx].dpe_val = obj_ver;
		idx++;
	}

	if (bits & DAOS_PO_QUERY_PROP_UPGRADE_STATUS) {
		d_iov_set(&value, &val32, sizeof(val32));
		rc = rdb_tx_lookup(tx, &svc->ps_root, &ds_pool_prop_upgrade_status,
				   &value);
		if (rc == -DER_NONEXIST && global_ver < 1)
			val32 = DAOS_UPGRADE_STATUS_NOT_STARTED;
		else  if (rc != 0)
			D_GOTO(out_prop, rc);

		D_ASSERT(idx < nr);
		prop->dpp_entries[idx].dpe_type = DAOS_PROP_PO_UPGRADE_STATUS;
		prop->dpp_entries[idx].dpe_val = val32;
		if (rc == -DER_NONEXIST) {
			rc = 0;
			prop->dpp_entries[idx].dpe_flags |= DAOS_PROP_ENTRY_NOT_SET;
		}
		idx++;
	}

	if (bits & DAOS_PO_QUERY_PROP_PERF_DOMAIN) {
		d_iov_set(&value, &val32, sizeof(val32));
		rc = rdb_tx_lookup(tx, &svc->ps_root, &ds_pool_prop_perf_domain,
				   &value);
		if (rc == -DER_NONEXIST && global_ver < 2)
			val32 = DAOS_PROP_PO_PERF_DOMAIN_DEFAULT;
		else if (rc != 0)
			D_GOTO(out_prop, rc);

		D_ASSERT(idx < nr);
		prop->dpp_entries[idx].dpe_type = DAOS_PROP_PO_PERF_DOMAIN;
		prop->dpp_entries[idx].dpe_val = val32;
		if (rc == -DER_NONEXIST) {
			rc = 0;
			prop->dpp_entries[idx].dpe_flags |= DAOS_PROP_ENTRY_NOT_SET;
		}
		idx++;
	}

	if (bits & DAOS_PO_QUERY_PROP_SCRUB_MODE) {
		d_iov_set(&value, &val, sizeof(val));
		rc = rdb_tx_lookup(tx, &svc->ps_root, &ds_pool_prop_scrub_mode,
				   &value);
		if (rc == -DER_NONEXIST && global_ver < 2) { /* needs to be upgraded */
			rc = 0;
			val = DAOS_PROP_PO_SCRUB_MODE_DEFAULT;
			prop->dpp_entries[idx].dpe_flags |= DAOS_PROP_ENTRY_NOT_SET;
		} else if (rc != 0) {
			D_GOTO(out_prop, rc);
		}
		D_ASSERT(idx < nr);
		prop->dpp_entries[idx].dpe_type = DAOS_PROP_PO_SCRUB_MODE;
		prop->dpp_entries[idx].dpe_val = val;
		idx++;
	}

	if (bits & DAOS_PO_QUERY_PROP_SCRUB_FREQ) {
		d_iov_set(&value, &val, sizeof(val));
		rc = rdb_tx_lookup(tx, &svc->ps_root, &ds_pool_prop_scrub_freq,
				   &value);
		if (rc == -DER_NONEXIST && global_ver < 2) { /* needs to be upgraded */
			rc = 0;
			val = DAOS_PROP_PO_SCRUB_FREQ_DEFAULT;
			prop->dpp_entries[idx].dpe_flags |= DAOS_PROP_ENTRY_NOT_SET;
		} else if (rc != 0) {
			D_GOTO(out_prop, rc);
		}
		D_ASSERT(idx < nr);
		prop->dpp_entries[idx].dpe_type = DAOS_PROP_PO_SCRUB_FREQ;
		prop->dpp_entries[idx].dpe_val = val;
		idx++;
	}

	if (bits & DAOS_PO_QUERY_PROP_SCRUB_THRESH) {
		d_iov_set(&value, &val, sizeof(val));
		rc = rdb_tx_lookup(tx, &svc->ps_root, &ds_pool_prop_scrub_thresh,
				   &value);
		if (rc == -DER_NONEXIST && global_ver < 2) { /* needs to be upgraded */
			rc = 0;
			val = DAOS_PROP_PO_SCRUB_THRESH_DEFAULT;
			prop->dpp_entries[idx].dpe_flags |= DAOS_PROP_ENTRY_NOT_SET;
		} else if (rc != 0) {
			D_GOTO(out_prop, rc);
		}
		D_ASSERT(idx < nr);
		prop->dpp_entries[idx].dpe_type = DAOS_PROP_PO_SCRUB_THRESH;
		prop->dpp_entries[idx].dpe_val = val;
		idx++;
	}

	if (bits & DAOS_PO_QUERY_PROP_SVC_REDUN_FAC) {
		d_iov_set(&value, &val, sizeof(val));
		rc = rdb_tx_lookup(tx, &svc->ps_root, &ds_pool_prop_svc_redun_fac, &value);
		if (rc == -DER_NONEXIST && global_ver < 2) {
			rc = 0;
			val = DAOS_PROP_PO_SVC_REDUN_FAC_DEFAULT;
			prop->dpp_entries[idx].dpe_flags |= DAOS_PROP_ENTRY_NOT_SET;
		} else if (rc != 0) {
			D_GOTO(out_prop, rc);
		}
		D_ASSERT(idx < nr);
		prop->dpp_entries[idx].dpe_type = DAOS_PROP_PO_SVC_REDUN_FAC;
		prop->dpp_entries[idx].dpe_val = val;
		idx++;
	}

	if (bits & DAOS_PO_QUERY_PROP_CHECKPOINT_MODE) {
		d_iov_set(&value, &val32, sizeof(val32));
		rc = rdb_tx_lookup(tx, &svc->ps_root, &ds_pool_prop_checkpoint_mode, &value);
		if (rc == -DER_NONEXIST && global_ver < 2) { /* needs to be upgraded */
			rc  = 0;
			val32 = DAOS_PROP_PO_CHECKPOINT_MODE_DEFAULT;
			prop->dpp_entries[idx].dpe_flags |= DAOS_PROP_ENTRY_NOT_SET;
		} else if (rc != 0) {
			D_GOTO(out_prop, rc);
		}
		D_ASSERT(idx < nr);
		prop->dpp_entries[idx].dpe_type = DAOS_PROP_PO_CHECKPOINT_MODE;
		prop->dpp_entries[idx].dpe_val  = val32;
		idx++;
	}

	if (bits & DAOS_PO_QUERY_PROP_CHECKPOINT_FREQ) {
		d_iov_set(&value, &val32, sizeof(val32));
		rc = rdb_tx_lookup(tx, &svc->ps_root, &ds_pool_prop_checkpoint_freq, &value);
		if (rc == -DER_NONEXIST && global_ver < 2) { /* needs to be upgraded */
			rc  = 0;
			val32 = DAOS_PROP_PO_CHECKPOINT_FREQ_DEFAULT;
			prop->dpp_entries[idx].dpe_flags |= DAOS_PROP_ENTRY_NOT_SET;
		} else if (rc != 0) {
			D_GOTO(out_prop, rc);
		}
		D_ASSERT(idx < nr);
		prop->dpp_entries[idx].dpe_type = DAOS_PROP_PO_CHECKPOINT_FREQ;
		prop->dpp_entries[idx].dpe_val  = val32;
		idx++;
	}

	if (bits & DAOS_PO_QUERY_PROP_CHECKPOINT_THRESH) {
		d_iov_set(&value, &val32, sizeof(val32));
		rc = rdb_tx_lookup(tx, &svc->ps_root, &ds_pool_prop_checkpoint_thresh, &value);
		if (rc == -DER_NONEXIST && global_ver < 2) { /* needs to be upgraded */
			rc  = 0;
			val32 = DAOS_PROP_PO_CHECKPOINT_THRESH_DEFAULT;
			prop->dpp_entries[idx].dpe_flags |= DAOS_PROP_ENTRY_NOT_SET;
		} else if (rc != 0) {
			D_GOTO(out_prop, rc);
		}
		D_ASSERT(idx < nr);
		prop->dpp_entries[idx].dpe_type = DAOS_PROP_PO_CHECKPOINT_THRESH;
		prop->dpp_entries[idx].dpe_val  = val32;
		idx++;
	}

	if (bits & DAOS_PO_QUERY_PROP_REINT_MODE) {
		d_iov_set(&value, &val32, sizeof(val32));
		rc = rdb_tx_lookup(tx, &svc->ps_root, &ds_pool_prop_reint_mode, &value);
		/* NB: would test global_ver < 2, but on master branch, code added after v3 bump. */
		if (rc == -DER_NONEXIST && global_ver < 3) { /* needs to be upgraded */
			rc  = 0;
			val32 = DAOS_PROP_PO_REINT_MODE_DEFAULT;
			prop->dpp_entries[idx].dpe_flags |= DAOS_PROP_ENTRY_NOT_SET;
		} else if (rc != 0) {
			D_ERROR(DF_UUID ": DAOS_PROP_PO_REINT_MODE missing from the pool\n",
				DP_UUID(svc->ps_uuid));
			D_GOTO(out_prop, rc);
		}
		D_ASSERT(idx < nr);
		prop->dpp_entries[idx].dpe_type = DAOS_PROP_PO_REINT_MODE;
		prop->dpp_entries[idx].dpe_val  = val32;
		idx++;
	}

	if (bits & DAOS_PO_QUERY_PROP_SVC_OPS_ENABLED) {
		d_iov_set(&value, &val32, sizeof(val32));
		rc = rdb_tx_lookup(tx, &svc->ps_root, &ds_pool_prop_svc_ops_enabled, &value);
		if (rc == -DER_NONEXIST && global_ver < DAOS_POOL_GLOBAL_VERSION_WITH_SVC_OPS_KVS) {
			/* needs to be upgraded */
			rc    = 0;
			val32 = 0;
			prop->dpp_entries[idx].dpe_flags |= DAOS_PROP_ENTRY_NOT_SET;
		} else if (rc != 0) {
			DL_ERROR(rc, DF_UUID ": DAOS_PROP_PO_SVC_OPS_ENABLED missing from the pool",
				 DP_UUID(svc->ps_uuid));
			D_GOTO(out_prop, rc);
		}
		if (rc != 0)
			D_GOTO(out_prop, rc);
		D_ASSERT(idx < nr);
		prop->dpp_entries[idx].dpe_type = DAOS_PROP_PO_SVC_OPS_ENABLED;
		prop->dpp_entries[idx].dpe_val  = val32;
		idx++;
	}

	if (bits & DAOS_PO_QUERY_PROP_SVC_OPS_ENTRY_AGE) {
		d_iov_set(&value, &val32, sizeof(val32));
		rc = rdb_tx_lookup(tx, &svc->ps_root, &ds_pool_prop_svc_ops_age, &value);
		if (rc == -DER_NONEXIST && global_ver < DAOS_POOL_GLOBAL_VERSION_WITH_SVC_OPS_KVS) {
			/* needs to be upgraded */
			rc    = 0;
			val32 = 0;
			prop->dpp_entries[idx].dpe_flags |= DAOS_PROP_ENTRY_NOT_SET;
		} else if (rc != 0) {
			DL_ERROR(rc, DF_UUID ": DAOS_PROP_PO_SVC_OPS_ENTRY_AGE missing from pool",
				 DP_UUID(svc->ps_uuid));
			D_GOTO(out_prop, rc);
		}
		if (rc != 0)
			D_GOTO(out_prop, rc);
		D_ASSERT(idx < nr);
		prop->dpp_entries[idx].dpe_type = DAOS_PROP_PO_SVC_OPS_ENTRY_AGE;
		prop->dpp_entries[idx].dpe_val  = val32;
		idx++;
	}

	*prop_out = prop;
	return 0;

out_prop:
	daos_prop_free(prop);
	return rc;
}

/* Test if pool opcode is a pool service operation, and is a metadata "write" operation. */
static bool
pool_op_is_write(crt_opcode_t opc)
{
	bool is_write;

	switch (opc) {
	/* opcodes handled by pool service that just read the metadata */
	case POOL_QUERY:
	case POOL_QUERY_INFO:
	case POOL_ATTR_LIST:
	case POOL_ATTR_GET:
	case POOL_LIST_CONT:
	case POOL_FILTER_CONT:
	case POOL_PROP_GET:
	case POOL_RANKS_GET:
	/* opcodes not handled by pool service */
	case POOL_TGT_QUERY_MAP:
	case POOL_TGT_DISCONNECT:
	case POOL_TGT_QUERY:
	case POOL_ADD_TGT:
	case POOL_TGT_DISCARD:
		is_write = false;
		break;
	default:
		is_write = true;
		break;
	}
	return is_write;
}

#if 0
/* DEBUG */
static int
pool_op_iter_cb(daos_handle_t ih, d_iov_t *key_enc, d_iov_t *val, void *arg)
{
	struct ds_pool_svc_op_key  op_key;
	struct ds_pool_svc_op_val *op_val = val->iov_buf;

	ds_pool_svc_op_key_decode(key_enc, &op_key);

	D_DEBUG(DB_MD, "key: time=" DF_X64 ", cli=" DF_UUID ", rc=%d\n",
		op_key.ok_client_time, DP_UUID(op_key.ok_client_id), op_val->ov_rc);

	return 0;
}
#endif

static int
pool_op_check_delete_oldest(struct rdb_tx *tx, struct pool_svc *svc, bool dup_op,
			    uint32_t *svc_ops_num)
{
	int                       rc;
	d_iov_t                   key1_enc;
	struct ds_pool_svc_op_key k1;
	uint64_t                  t1_sec;
	uint64_t                  t2_sec;
	uint64_t                  age_sec;

	if (svc->ps_ops_enabled == 0)
		return 0;

	d_iov_set(&key1_enc, NULL, 0);
	rc = rdb_tx_fetch(tx, &svc->ps_ops, RDB_PROBE_FIRST, NULL /* key_in */, &key1_enc,
			  NULL /* value */);
	if (rc == -DER_NONEXIST)
		return 0;
	else if (rc != 0) {
		DL_ERROR(rc, "failed to probe first ps_ops entry");
		return rc;
	}

	rc = ds_pool_svc_op_key_decode(&key1_enc, &k1);
	if (rc != 0) {
		DL_ERROR(rc, "key decode failed");
		return rc;
	}

	/* If number of RPCs is at the limit, or the oldest is more than ps_ops_age old,
	 * delete the oldest entry. TODO: evict many/all such entries (during periodic cleanup?).
	 */
	t1_sec  = d_hlc2sec(k1.ok_client_time);
	t2_sec  = d_hlc2sec(d_hlc_get());
	age_sec = t2_sec - t1_sec;

	if ((*svc_ops_num < svc->ps_ops_max) && (age_sec <= svc->ps_ops_age))
		return 0;

	D_DEBUG(DB_MD, DF_UUID ": will delete oldest entry, svc_ops_num=%u, age=%zu sec\n",
		DP_UUID(svc->ps_uuid), *svc_ops_num, age_sec);
	rc = rdb_tx_delete(tx, &svc->ps_ops, &key1_enc);
	if (rc != 0) {
		DL_ERROR(rc, "failed to delete oldest entry in ps_ops");
		return rc;
	}

	*svc_ops_num -= 1;
	return 0;
}

/* Check if this is a duplicate/retry operation that was already done, and if so the stored result.
 * Return the answer in is_dup (when rc == 0). Further when is_dup is true, assign value into valp.
 * Common function called by pool and container service RPC op lookup functions,
 */
int
ds_pool_svc_ops_lookup(struct rdb_tx *tx, void *pool_svc, uuid_t pool_uuid, uuid_t *cli_uuidp,
		       uint64_t cli_time, bool *is_dup, struct ds_pool_svc_op_val *valp)
{
	struct pool_svc          *svc          = pool_svc;
	bool                      need_put_svc = false;
	struct ds_pool_svc_op_key op_key;
	d_iov_t                   op_key_enc = {.iov_buf = NULL};
	struct ds_pool_svc_op_val op_val;
	d_iov_t                   val;
	bool                      duplicate = false;
	int                       rc  = 0;

	if (!svc) {
		rc = pool_svc_lookup_leader(pool_uuid, &svc, NULL /* hint */);
		if (rc != 0) {
			DL_ERROR(rc, "pool_svc lookup failed");
			goto out;
		}
		need_put_svc = true;
	}

	if (!svc->ps_ops_enabled)
		goto out_svc;

#if 0
	/* DEBUG */
	rc = rdb_tx_iterate(tx, &svc->ps_ops, false /* backward */, pool_op_iter_cb,
			    NULL /* arg */);
	if (rc != 0) {
		DL_ERROR(rc, DF_UUID ": failed to iterate ps_ops KVS", DP_UUID(pool_uuid));
		goto out_svc;
	}
#endif

	/* Construct (encoded) client ID key, look for it (duplicate RPC) in ps_ops */
	d_iov_set(&val, &op_val, sizeof(op_val));
	uuid_copy(op_key.ok_client_id, *cli_uuidp);
	op_key.ok_client_time = cli_time;
	rc                    = ds_pool_svc_op_key_encode(&op_key, &op_key_enc);
	if (rc != 0)
		goto out_svc;
	rc = rdb_tx_lookup(tx, &svc->ps_ops, &op_key_enc, &val);
	if (rc == 0) {
		/* found - this is a retry/duplicate RPC being handled */
		D_DEBUG(DB_MD,
			DF_UUID ": retry RPC detected client=" DF_UUID " time=%016lx op_rc=%d\n",
			DP_UUID(pool_uuid), DP_UUID(*cli_uuidp), cli_time, op_val.ov_rc);
		duplicate = true;
	} else if (rc == -DER_NONEXIST) {
		/* not found - new, unique RPC being handled */
		rc = 0;
	} else {
		DL_ERROR(rc, DF_UUID ": failed to lookup RPC client=" DF_UUID " time=%016lx",
			 DP_UUID(pool_uuid), DP_UUID(*cli_uuidp), cli_time);
		goto out_enc;
	}

out_enc:
	D_FREE(op_key_enc.iov_buf);
out_svc:
	if (need_put_svc)
		pool_svc_put_leader(svc);
out:
	if (rc == 0) {
		*is_dup = duplicate;
		if (duplicate)
			*valp = op_val;
	}
	return rc;
}

/* Check if this is a duplicate/retry operation that was already done, and if so the stored result.
 * Return the answer in is_dup (when rc == 0). Further when is_dup is true, assign value into valp.
 */
static int
pool_op_lookup(struct rdb_tx *tx, struct pool_svc *svc, crt_rpc_t *rpc, int pool_proto_ver,
	       bool *is_dup, struct ds_pool_svc_op_val *valp)
{
	struct pool_op_in    *in  = crt_req_get(rpc);
	crt_opcode_t          opc = opc_get(rpc->cr_opc);
	int                   rc  = 0;

	D_ASSERT(pool_proto_ver >= POOL_PROTO_VER_WITH_SVC_OP_KEY);
	/* If the operation is not a write, skip (read-only ops not tracked for duplicates) */
	if (!pool_op_is_write(opc))
		goto out;

	rc = ds_pool_svc_ops_lookup(tx, svc, svc->ps_uuid, &in->pi_cli_id, in->pi_time, is_dup,
				    valp);

out:
	return rc;
}

int
ds_pool_svc_ops_save(struct rdb_tx *tx, void *pool_svc, uuid_t pool_uuid, uuid_t *cli_uuidp,
		     uint64_t cli_time, bool dup_op, int rc_in, struct ds_pool_svc_op_val *op_valp)
{
	struct pool_svc          *svc          = pool_svc;
	bool                      need_put_svc = false;
	d_iov_t                   val;
	struct ds_pool_svc_op_key op_key;
	d_iov_t                   op_key_enc = {.iov_buf = NULL};
	uint32_t                  svc_ops_num;
	uint32_t                  new_svc_ops_num;
	int                       rc = 0;

	if (!svc) {
		rc = pool_svc_lookup_leader(pool_uuid, &svc, NULL /* hint */);
		if (rc != 0) {
			DL_ERROR(rc, "pool_svc lookup failed");
			goto out;
		}
		need_put_svc = true;
	}

	if (!svc->ps_ops_enabled)
		goto out_svc;

	/* Get number of entries in the KVS for incrementing/decrementing as applicable below */
	d_iov_set(&val, &svc_ops_num, sizeof(svc_ops_num));
	rc = rdb_tx_lookup(tx, &svc->ps_root, &ds_pool_prop_svc_ops_num, &val);
	if (rc != 0) {
		DL_ERROR(rc, DF_UUID ": failed to lookup svc_ops_num", DP_UUID(pool_uuid));
		goto out_svc;
	}
	new_svc_ops_num = svc_ops_num;

	if (!dup_op && !daos_rpc_retryable_rc(op_valp->ov_rc)) {
		/* If the write operation failed, discard its (unwanted) updates first. */
		if (op_valp->ov_rc != 0)
			rdb_tx_discard(tx);

		/* Construct (encoded) client ID key, insert an entry into ps_ops */
		d_iov_set(&val, op_valp, sizeof(*op_valp));
		uuid_copy(op_key.ok_client_id, *cli_uuidp);
		op_key.ok_client_time = cli_time;
		rc                    = ds_pool_svc_op_key_encode(&op_key, &op_key_enc);
		if (rc != 0)
			goto out_svc;
		rc = rdb_tx_update(tx, &svc->ps_ops, &op_key_enc, &val);
		if (rc != 0) {
			DL_ERROR(rc,
				 DF_UUID ": svc_ops update failed: client=" DF_UUID " time=%016lx",
				 DP_UUID(pool_uuid), DP_UUID(*cli_uuidp), cli_time);
			goto out_enc;
		}
		new_svc_ops_num++;
	}

	rc = pool_op_check_delete_oldest(tx, svc, dup_op, &new_svc_ops_num);
	if (rc != 0) {
		DL_ERROR(rc, DF_UUID ": failed pool_op_check_delete_oldest()", DP_UUID(pool_uuid));
		goto out_enc;
	}

	/* update the number of entries in the KVS */
	if (new_svc_ops_num != svc_ops_num) {
		svc_ops_num = new_svc_ops_num;
		d_iov_set(&val, &svc_ops_num, sizeof(svc_ops_num));
		rc = rdb_tx_update(tx, &svc->ps_root, &ds_pool_prop_svc_ops_num, &val);
		if (rc != 0) {
			DL_ERROR(rc, DF_UUID ": failed to update svc_ops_num", DP_UUID(pool_uuid));
			goto out_enc;
		}
	}
out_enc:
	D_FREE(op_key_enc.iov_buf);
out_svc:
	if (need_put_svc)
		pool_svc_put_leader(svc);
out:
	return rc;
}

/* Save results of the (new, not duplicate) operation in svc_ops KVS, if applicable.
 * And delete oldest entry if KVS has reached maximum number, or oldest exceeds age limit.
 */
static int
pool_op_save(struct rdb_tx *tx, struct pool_svc *svc, crt_rpc_t *rpc, int pool_proto_ver,
	     bool dup_op, int rc_in, struct ds_pool_svc_op_val *op_valp)
{
	struct pool_op_in    *in  = crt_req_get(rpc);
	crt_opcode_t          opc = opc_get(rpc->cr_opc);
	int                   rc  = 0;

	if (!dup_op)
		op_valp->ov_rc = rc_in;

	D_ASSERT(pool_proto_ver >= POOL_PROTO_VER_WITH_SVC_OP_KEY);
	/* If the operation is not a write, skip (read-only ops not tracked for duplicates) */
	if (!pool_op_is_write(opc))
		goto out;

	rc = ds_pool_svc_ops_save(tx, svc, svc->ps_uuid, &in->pi_cli_id, in->pi_time, dup_op, rc_in,
				  op_valp);

out:
	return rc;
}

/*
 * We use this RPC to not only create the pool metadata but also initialize the
 * pool/container service DB.
 */
void
ds_pool_create_handler(crt_rpc_t *rpc)
{
	struct pool_create_in  *in = crt_req_get(rpc);
	struct pool_create_out *out = crt_reply_get(rpc);
	struct pool_svc	       *svc;
	struct rdb_tx		tx;
	d_iov_t			value;
	struct rdb_kvs_attr	attr;
	daos_prop_t	       *prop_dup = NULL;
	daos_prop_t            *prop      = NULL;
	d_rank_list_t          *tgt_ranks = NULL;
	uint32_t                ndomains;
	uint32_t                ntgts;
	uint32_t               *domains;
	int			rc;

	D_DEBUG(DB_MD, DF_UUID": processing rpc %p\n",
		DP_UUID(in->pri_op.pi_uuid), rpc);

	pool_create_in_get_data(rpc, &tgt_ranks, &prop, &ndomains, &ntgts, &domains);

	if (ntgts != tgt_ranks->rl_nr)
		D_GOTO(out, rc = -DER_PROTO);

	/* This RPC doesn't care about whether the service is up. */
	rc = pool_svc_lookup(in->pri_op.pi_uuid, &svc);
	if (rc != 0)
		D_GOTO(out, rc);

	/*
	 * Simply serialize this whole RPC with rsvc_step_{up,down}_cb() and
	 * ds_rsvc_stop().
	 */
	ABT_mutex_lock(svc->ps_rsvc.s_mutex);

	if (svc->ps_rsvc.s_stop) {
		D_DEBUG(DB_MD, DF_UUID": pool service already stopping\n",
			DP_UUID(svc->ps_uuid));
		D_GOTO(out_mutex, rc = -DER_CANCELED);
	}

	if (!uuid_is_null(in->pri_op.pi_hdl)) {
		/*
		 * Try starting a campaign without waiting for the election
		 * timeout. Since this is a performance optimization, ignore
		 * errors.
		 */
		rc = rdb_campaign(svc->ps_rsvc.s_db);
		D_DEBUG(DB_MD, DF_UUID": campaign: "DF_RC"\n", DP_UUID(svc->ps_uuid), DP_RC(rc));
	}

	rc = rdb_tx_begin(svc->ps_rsvc.s_db, RDB_NIL_TERM, &tx);
	if (rc != 0)
		D_GOTO(out_mutex, rc);
	ABT_rwlock_wrlock(svc->ps_lock);
	ds_cont_wrlock_metadata(svc->ps_cont_svc);

	if (svc->ps_error != 0) {
		DL_ERROR(svc->ps_error, DF_UUID ": encountered pool service leader with error",
			 DP_UUID(svc->ps_uuid));
		rc = svc->ps_error;
		goto out_tx;
	}

	/* See if the DB has already been initialized. */
	d_iov_set(&value, NULL /* buf */, 0 /* size */);
	rc = rdb_tx_lookup(&tx, &svc->ps_root, &ds_pool_prop_map_buffer,
			   &value);
	if (rc != -DER_NONEXIST) {
		if (rc == 0)
			D_DEBUG(DB_MD, DF_UUID": db already initialized\n",
				DP_UUID(svc->ps_uuid));
		else
			DL_ERROR(rc, DF_UUID ": failed to look up pool map", DP_UUID(svc->ps_uuid));
		D_GOTO(out_tx, rc);
	}

	/* duplicate the default properties, overwrite it with pool create
	 * parameter and then write to pool meta data.
	 */
	prop_dup = daos_prop_dup(&pool_prop_default, true /* pool */,
				 false /* input */);
	if (prop_dup == NULL) {
		D_ERROR("daos_prop_dup failed.\n");
		D_GOTO(out_tx, rc = -DER_NOMEM);
	}

	if (DAOS_FAIL_CHECK(DAOS_FAIL_POOL_CREATE_VERSION)) {
		uint64_t fail_val = daos_fail_value_get();
		struct daos_prop_entry *entry;

		entry = daos_prop_entry_get(prop_dup, DAOS_PROP_PO_OBJ_VERSION);
		D_ASSERT(entry != NULL);
		entry->dpe_val = (uint32_t)fail_val;
	}

	rc = pool_prop_default_copy(prop_dup, prop);
	if (rc) {
		DL_ERROR(rc, "daos_prop_default_copy() failed");
		D_GOTO(out_tx, rc);
	}

	/* Initialize the DB and the metadata for this pool. */
	attr.dsa_class = RDB_KVS_GENERIC;
	attr.dsa_order = 8;
	rc = rdb_tx_create_root(&tx, &attr);
	if (rc != 0)
		D_GOTO(out_tx, rc);
	rc = init_pool_metadata(&tx, &svc->ps_root, ntgts, NULL /* group */, tgt_ranks, prop_dup,
				ndomains, domains);
	if (rc != 0)
		D_GOTO(out_tx, rc);
	rc = ds_cont_init_metadata(&tx, &svc->ps_root, in->pri_op.pi_uuid);
	if (rc != 0)
		D_GOTO(out_tx, rc);

	rc = rdb_tx_commit(&tx);
	if (rc != 0)
		D_GOTO(out_tx, rc);

out_tx:
	daos_prop_free(prop_dup);
	ds_cont_unlock_metadata(svc->ps_cont_svc);
	ABT_rwlock_unlock(svc->ps_lock);
	rdb_tx_end(&tx);
	if (rc != 0)
		D_GOTO(out_mutex, rc);

	if (ds_rsvc_get_state(&svc->ps_rsvc) == DS_RSVC_UP_EMPTY) {
		/*
		 * The DB is no longer empty. Since the previous
		 * pool_svc_step_up_cb() call didn't finish stepping up due to
		 * an empty DB, and there hasn't been a pool_svc_step_down_cb()
		 * call yet, we should call pool_svc_step_up() to finish
		 * stepping up.
		 */
		D_DEBUG(DB_MD, DF_UUID": trying to finish stepping up\n",
			DP_UUID(in->pri_op.pi_uuid));
		if (DAOS_FAIL_CHECK(DAOS_POOL_CREATE_FAIL_STEP_UP))
			rc = -DER_GRPVER;
		else
			rc = pool_svc_step_up_cb(&svc->ps_rsvc);
		if (rc != 0) {
			D_ASSERT(rc != DER_UNINIT);
			rdb_resign(svc->ps_rsvc.s_db, svc->ps_rsvc.s_term);
			D_GOTO(out_mutex, rc);
		}
		ds_rsvc_set_state(&svc->ps_rsvc, DS_RSVC_UP);
	}

out_mutex:
	ABT_mutex_unlock(svc->ps_rsvc.s_mutex);
	ds_rsvc_set_hint(&svc->ps_rsvc, &out->pro_op.po_hint);
	pool_svc_put(svc);
out:
	out->pro_op.po_rc = rc;
	D_DEBUG(DB_MD, DF_UUID ": replying rpc: %p " DF_RC "\n", DP_UUID(in->pri_op.pi_uuid), rpc,
		DP_RC(rc));
	crt_reply_send(rpc);
}

static int
pool_connect_iv_dist(struct pool_svc *svc, uuid_t pool_hdl,
		     uint64_t flags, uint64_t sec_capas, d_iov_t *cred,
		     uint32_t global_ver, uint32_t layout_ver)
{
	d_rank_t rank;
	int	 rc;

	D_DEBUG(DB_MD, DF_UUID": bcasting\n", DP_UUID(svc->ps_uuid));

	rc = crt_group_rank(svc->ps_pool->sp_group, &rank);
	if (rc != 0)
		D_GOTO(out, rc);

	rc = ds_pool_iv_conn_hdl_update(svc->ps_pool, pool_hdl, flags,
					sec_capas, cred, global_ver, layout_ver);
	if (rc) {
		if (rc == -DER_SHUTDOWN) {
			D_DEBUG(DB_MD, DF_UUID":"DF_UUID" some ranks stop.\n",
				DP_UUID(svc->ps_uuid), DP_UUID(pool_hdl));
			rc = 0;
		}
		D_GOTO(out, rc);
	}
out:
	D_DEBUG(DB_MD, DF_UUID": bcasted: "DF_RC"\n", DP_UUID(svc->ps_uuid),
		DP_RC(rc));
	return rc;
}

static int
bulk_cb(const struct crt_bulk_cb_info *cb_info)
{
	ABT_eventual *eventual = cb_info->bci_arg;

	ABT_eventual_set(*eventual, (void *)&cb_info->bci_rc,
			 sizeof(cb_info->bci_rc));
	return 0;
}

/* Currently we only maintain compatibility between 2 metadata layout versions */
#define NUM_POOL_VERSIONS	2

static void
pool_connect_handler(crt_rpc_t *rpc, int handler_version)
{
	struct pool_connect_in         *in  = crt_req_get(rpc);
	struct pool_connect_out        *out = crt_reply_get(rpc);
	struct pool_svc                *svc;
	uint32_t			connectable;
	uint32_t			global_ver;
	uint32_t			obj_layout_ver;
	struct rdb_tx			tx;
	d_iov_t				key;
	d_iov_t				value;
	struct pool_hdl		       *hdl = NULL;
	uint32_t			nhandles;
	int				skip_update = 0;
	int				rc;
	daos_prop_t		       *prop = NULL;
	uint64_t			prop_bits;
	struct daos_prop_entry	       *acl_entry;
	struct d_ownership		owner;
	struct daos_prop_entry	       *owner_entry, *global_ver_entry;
	struct daos_prop_entry	       *owner_grp_entry;
	struct daos_prop_entry	       *obj_ver_entry;
	uint64_t			sec_capas = 0;
	struct pool_metrics	       *metrics;
	char			       *machine = NULL;
	d_iov_t                        *credp;
	uint64_t                        flags;
	uint64_t                        query_bits;
	crt_bulk_t                      bulk;
	uint32_t                        cli_pool_version;
	bool                            dup_op = false;
	struct ds_pool_svc_op_val       op_val;
	bool                            transfer_map    = false;
	bool                            fi_pass_noreply = DAOS_FAIL_CHECK(DAOS_MD_OP_PASS_NOREPLY);
	bool                            fi_fail_noreply = DAOS_FAIL_CHECK(DAOS_MD_OP_FAIL_NOREPLY);
	bool                            fi_pass_nl_noreply;
	bool                            fi_fail_nl_noreply;

	D_DEBUG(DB_MD, DF_UUID ": processing rpc: %p hdl=" DF_UUID "\n",
		DP_UUID(in->pci_op.pi_uuid), rpc, DP_UUID(in->pci_op.pi_hdl));

	fi_pass_nl_noreply = DAOS_FAIL_CHECK(DAOS_MD_OP_PASS_NOREPLY_NEWLDR);
	fi_fail_nl_noreply = DAOS_FAIL_CHECK(DAOS_MD_OP_FAIL_NOREPLY_NEWLDR);

	rc = pool_svc_lookup_leader(in->pci_op.pi_uuid, &svc, &out->pco_op.po_hint);
	if (rc != 0)
		D_GOTO(out, rc);

	pool_connect_in_get_cred(rpc, &credp);
	pool_connect_in_get_data(rpc, &flags, &query_bits, &bulk, &cli_pool_version);

	if (query_bits & DAOS_PO_QUERY_REBUILD_STATUS) {
		rc = ds_rebuild_query(in->pci_op.pi_uuid, &out->pco_rebuild_st);
		if (rc != 0)
			D_GOTO(out_svc, rc);
	}

	rc = rdb_tx_begin(svc->ps_rsvc.s_db, svc->ps_rsvc.s_term, &tx);
	if (rc != 0)
		D_GOTO(out_svc, rc);

	ABT_rwlock_wrlock(svc->ps_lock);

	rc = pool_op_lookup(&tx, svc, rpc, handler_version, &dup_op, &op_val);
	if (rc != 0)
		goto out_lock;
	else if (dup_op)
		skip_update = true;
	if (fi_fail_noreply || fi_fail_nl_noreply)
		goto out_map_version;

	/* Check if pool is being destroyed and not accepting connections */
	d_iov_set(&value, &connectable, sizeof(connectable));
	rc = rdb_tx_lookup(&tx, &svc->ps_root,
			   &ds_pool_prop_connectable, &value);
	if (rc != 0)
		goto out_lock;
	if (!connectable) {
		D_ERROR(DF_UUID": being destroyed, not accepting connections\n",
			DP_UUID(in->pci_op.pi_uuid));
		D_GOTO(out_lock, rc = -DER_BUSY);
	}

	/*
	 * NOTE: Under check mode, there is a small race window between ds_pool_mark_connectable()
	 *	 and PS restart with full service. If some client tries to connect the pool during
	 *	 such internal, it will get -DER_BUSY temporarily.
	 */
	if (unlikely(ds_pool_skip_for_check(svc->ps_pool))) {
		rc = -DER_BUSY;
		D_ERROR(DF_UUID " is not ready for full pool service: " DF_RC "\n",
			DP_UUID(in->pci_op.pi_uuid), DP_RC(rc));
		goto out_lock;
	}

	if (svc->ps_pool->sp_immutable && flags != DAOS_PC_RO) {
		rc = -DER_NO_PERM;
		D_ERROR(DF_UUID " failed to connect immutable pool, flags " DF_X64 ": " DF_RC "\n",
			DP_UUID(in->pci_op.pi_uuid), flags, DP_RC(rc));
		goto out_lock;
	}

	/* Check existing pool handles. */
	d_iov_set(&key, in->pci_op.pi_hdl, sizeof(uuid_t));
	d_iov_set(&value, NULL, 0);
	rc = rdb_tx_lookup(&tx, &svc->ps_handles, &key, &value);
	if (rc == 0) {
		/* found it */
		if (((struct pool_hdl *)value.iov_buf)->ph_flags == flags) {
			/*
			 * The handle already exists; only do the pool map
			 * transfer.
			 */
			skip_update = 1;
		} else {
			/* The existing one does not match the new one. */
			D_ERROR(DF_UUID": found conflicting pool handle\n",
				DP_UUID(in->pci_op.pi_uuid));
			D_GOTO(out_lock, rc = -DER_EXIST);
		}
	} else if (rc != -DER_NONEXIST) {
		goto out_lock;
	}

	/* Fetch properties, the  ACL and ownership info for access check,
	 * all properties will update to IV.
	 */
	prop_bits = DAOS_PO_QUERY_PROP_ALL;
	rc = pool_prop_read(&tx, svc, prop_bits, &prop);
	if (rc != 0) {
		D_ERROR(DF_UUID": cannot get access data for pool, "
			"rc="DF_RC"\n", DP_UUID(in->pci_op.pi_uuid), DP_RC(rc));
		D_GOTO(out_map_version, rc);
	}
	D_ASSERT(prop != NULL);

	global_ver_entry = daos_prop_entry_get(prop, DAOS_PROP_PO_GLOBAL_VERSION);
	D_ASSERT(global_ver_entry != NULL);
	global_ver = global_ver_entry->dpe_val;
	/*
	 * Reject pool connection if old clients try to connect new format pool.
	 */
	int diff = DAOS_POOL_GLOBAL_VERSION - cli_pool_version;
	if (cli_pool_version <= DAOS_POOL_GLOBAL_VERSION) {
		if (diff >= NUM_POOL_VERSIONS) {
			rc = -DER_NOTSUPPORTED;
			DL_ERROR(rc,
				 DF_UUID ": cannot connect, client supported pool "
					 "layout version (%u) is more than %u versions smaller "
					 "than server supported pool layout version(%u), "
					 "try to upgrade client firstly",
				 DP_UUID(in->pci_op.pi_uuid), cli_pool_version,
				 NUM_POOL_VERSIONS - 1, DAOS_POOL_GLOBAL_VERSION);
			goto out_map_version;
		}

		if (global_ver > cli_pool_version) {
			rc = -DER_NOTSUPPORTED;
			DL_ERROR(rc,
				 DF_UUID ": cannot connect, pool layout version(%u) > "
					 "max client supported pool layout version(%u), "
					 "try to upgrade client firstly",
				 DP_UUID(in->pci_op.pi_uuid), global_ver, cli_pool_version);
			goto out_map_version;
		}
	} else {
		diff = -diff;
		if (diff >= NUM_POOL_VERSIONS) {
			rc = -DER_NOTSUPPORTED;
			DL_ERROR(rc,
				 DF_UUID ": cannot connect, client supported pool "
					 "layout version (%u) is more than %u versions "
					 "larger than server supported pool layout version(%u), "
					 "try to upgrade server firstly",
				 DP_UUID(in->pci_op.pi_uuid), cli_pool_version,
				 NUM_POOL_VERSIONS - 1, DAOS_POOL_GLOBAL_VERSION);
			goto out_map_version;
		}
		/* New clients should be able to access old pools without problem */
	}

	acl_entry = daos_prop_entry_get(prop, DAOS_PROP_PO_ACL);
	D_ASSERT(acl_entry != NULL);
	D_ASSERT(acl_entry->dpe_val_ptr != NULL);

	owner_entry = daos_prop_entry_get(prop, DAOS_PROP_PO_OWNER);
	D_ASSERT(owner_entry != NULL);
	D_ASSERT(owner_entry->dpe_str != NULL);

	owner_grp_entry = daos_prop_entry_get(prop, DAOS_PROP_PO_OWNER_GROUP);
	D_ASSERT(owner_grp_entry != NULL);
	D_ASSERT(owner_grp_entry->dpe_str != NULL);

	owner.user = owner_entry->dpe_str;
	owner.group = owner_grp_entry->dpe_str;

	obj_ver_entry = daos_prop_entry_get(prop, DAOS_PROP_PO_OBJ_VERSION);
	D_ASSERT(obj_ver_entry != NULL);
	obj_layout_ver = obj_ver_entry->dpe_val;

	/*
	 * Security capabilities determine the access control policy on this
	 * pool handle.
	 */
	rc = ds_sec_pool_get_capabilities(flags, credp, &owner, acl_entry->dpe_val_ptr, &sec_capas);
	if (rc != 0) {
		DL_ERROR(rc, DF_UUID ": refusing connect attempt for " DF_X64,
			 DP_UUID(in->pci_op.pi_uuid), flags);
		D_GOTO(out_map_version, rc);
	}

	rc = ds_sec_cred_get_origin(credp, &machine);

	if (rc != 0) {
		DL_ERROR(rc, DF_UUID ": unable to retrieve origin", DP_UUID(in->pci_op.pi_uuid));
		D_GOTO(out_map_version, rc);
	}

	if (!ds_sec_pool_can_connect(sec_capas)) {
		rc = -DER_NO_PERM;
		DL_ERROR(rc, DF_UUID ": permission denied for connect attempt for " DF_X64,
			 DP_UUID(in->pci_op.pi_uuid), flags);
		goto out_map_version;
	}

	transfer_map = true;
	if (skip_update)
		D_GOTO(out_map_version, rc = 0);

	d_iov_set(&value, &nhandles, sizeof(nhandles));
	rc = rdb_tx_lookup(&tx, &svc->ps_root, &ds_pool_prop_nhandles, &value);
	if (rc != 0)
		D_GOTO(out_map_version, rc);

	/* Take care of exclusive handles. */
	if (nhandles != 0) {
		if (flags & DAOS_PC_EX) {
			D_DEBUG(DB_MD, DF_UUID": others already connected\n",
				DP_UUID(in->pci_op.pi_uuid));
			D_GOTO(out_map_version, rc = -DER_BUSY);
		} else {
			/*
			 * If there is a non-exclusive handle, then all handles
			 * are non-exclusive.
			 */
			d_iov_set(&value, NULL, 0);
			rc = rdb_tx_fetch(&tx, &svc->ps_handles,
					  RDB_PROBE_FIRST, NULL /* key_in */,
					  NULL /* key_out */, &value);
			if (rc != 0)
				D_GOTO(out_map_version, rc);
			if (((struct pool_hdl *)value.iov_buf)->ph_flags & DAOS_PC_EX)
				D_GOTO(out_map_version, rc = -DER_BUSY);
		}
	}

	D_DEBUG(DB_MD, DF_UUID "/" DF_UUID ": connecting to %s pool with flags "
		DF_X64", sec_capas " DF_X64 "\n",
		DP_UUID(in->pci_op.pi_uuid), DP_UUID(in->pci_op.pi_hdl),
		svc->ps_pool->sp_immutable ? "immutable" : "regular", flags, sec_capas);

	rc = pool_connect_iv_dist(svc, in->pci_op.pi_hdl, flags, sec_capas, credp, global_ver,
				  obj_layout_ver);
	if (rc == 0 && DAOS_FAIL_CHECK(DAOS_POOL_CONNECT_FAIL_CORPC)) {
		D_DEBUG(DB_MD, DF_UUID": fault injected: DAOS_POOL_CONNECT_FAIL_CORPC\n",
			DP_UUID(in->pci_op.pi_uuid));
		rc = -DER_TIMEDOUT;
	}
	if (rc != 0) {
		D_ERROR(DF_UUID": failed to connect to targets: "DF_RC"\n",
			DP_UUID(in->pci_op.pi_uuid), DP_RC(rc));
		D_GOTO(out_map_version, rc);
	}

	/* handle did not exist so create it */
	/* XXX may be can check pool version to avoid allocating too much ? */
	D_ALLOC(hdl, sizeof(*hdl) + credp->iov_len);
	if (hdl == NULL)
		D_GOTO(out_map_version, rc = -DER_NOMEM);

	hdl->ph_flags     = flags;
	hdl->ph_sec_capas = sec_capas;
	/* XXX may be can check pool version to avoid initializing 3 following hdl fields ? */
	strncpy(hdl->ph_machine, machine, MAXHOSTNAMELEN);
	hdl->ph_cred_len = credp->iov_len;
	memcpy(&hdl->ph_cred[0], credp->iov_buf, credp->iov_len);

	nhandles++;
	d_iov_set(&key, in->pci_op.pi_hdl, sizeof(uuid_t));
	d_iov_set(&value, hdl,
		  svc->ps_global_version >= DAOS_POOL_GLOBAL_VERSION_WITH_HDL_CRED ?
		  sizeof(struct pool_hdl) + hdl->ph_cred_len : sizeof(struct pool_hdl_v0));
	D_DEBUG(DB_MD, "writing a pool connect handle in db, size %zu, pool version %u\n",
		value.iov_len, svc->ps_global_version);
	rc = rdb_tx_update(&tx, &svc->ps_handles, &key, &value);
	if (rc != 0)
		D_GOTO(out_map_version, rc);

	d_iov_set(&value, &nhandles, sizeof(nhandles));
	rc = rdb_tx_update(&tx, &svc->ps_root, &ds_pool_prop_nhandles, &value);
	if (rc != 0)
		D_GOTO(out_map_version, rc);

out_map_version:
	out->pco_op.po_map_version = ds_pool_get_version(svc->ps_pool);

	D_DEBUG(DB_MD, DF_UUID ": rc=%d, dup_op=%d\n", DP_UUID(in->pci_op.pi_uuid), rc, dup_op);
	/* If meets criteria (not dup, write op, definitive rc, etc.), store result in ps_ops KVS */
	if ((rc == 0) && !dup_op && (fi_fail_noreply || fi_fail_nl_noreply))
		rc = -DER_MISC;
	rc = pool_op_save(&tx, svc, rpc, handler_version, dup_op, rc, &op_val);
	if (rc != 0)
		goto out_lock;
	rc = rdb_tx_commit(&tx);
	if (rc != 0)
		goto out_lock;

	rc = op_val.ov_rc;
	if ((rc == 0) && !dup_op) {
		/** update metric */
		metrics = svc->ps_pool->sp_metrics[DAOS_POOL_MODULE];
		d_tm_inc_counter(metrics->connect_total, 1);
		d_tm_inc_gauge(metrics->open_handles, 1);
	}

	if ((rc == 0) && (query_bits & DAOS_PO_QUERY_SPACE))
		rc = pool_space_query_bcast(rpc->cr_ctx, svc, in->pci_op.pi_hdl, &out->pco_space,
					    NULL);

out_lock:
	ABT_rwlock_unlock(svc->ps_lock);
	rdb_tx_end(&tx);
	if (rc == 0 && transfer_map) {
		struct ds_pool_map_bc *map_bc;
		uint32_t               map_version;

		rc = ds_pool_lookup_map_bc(svc->ps_pool, rpc->cr_ctx, &map_bc, &map_version);
		if (rc == 0) {
			rc = ds_pool_transfer_map_buf(map_bc, rpc, bulk, &out->pco_map_buf_size);
			ds_pool_put_map_bc(map_bc);
			/* Ensure the map version matches the map buffer. */
			out->pco_op.po_map_version = map_version;
		}
		/** TODO: roll back tx if transfer fails? Perhaps rdb_tx_discard()? */
	}
	if (rc == 0)
		rc = op_val.ov_rc;
	D_FREE(hdl);
	D_FREE(machine);
	if (prop)
		daos_prop_free(prop);
out_svc:
	ds_rsvc_set_hint(&svc->ps_rsvc, &out->pco_op.po_hint);
	pool_svc_put_leader(svc);
out:
	if ((rc == 0) && !dup_op && fi_pass_noreply) {
		rc = -DER_TIMEDOUT;
		D_DEBUG(DB_MD, DF_UUID ": fault injected: DAOS_MD_OP_PASS_NOREPLY\n",
			DP_UUID(in->pci_op.pi_uuid));
	}
	if ((rc == -DER_MISC) && !dup_op && fi_fail_noreply) {
		rc = -DER_TIMEDOUT;
		D_DEBUG(DB_MD, DF_UUID ": fault injected: DAOS_MD_OP_FAIL_NOREPLY\n",
			DP_UUID(in->pci_op.pi_uuid));
	}
	if ((rc == 0) && !dup_op && fi_pass_nl_noreply) {
		rc = -DER_TIMEDOUT;
		D_DEBUG(DB_MD, DF_UUID ": fault injected: DAOS_MD_OP_PASS_NOREPLY_NEWLDR\n",
			DP_UUID(in->pci_op.pi_uuid));
		rdb_resign(svc->ps_rsvc.s_db, svc->ps_rsvc.s_term);
	}
	if ((rc == -DER_MISC) && !dup_op && fi_fail_nl_noreply) {
		rc = -DER_TIMEDOUT;
		D_DEBUG(DB_MD, DF_UUID ": fault injected: DAOS_MD_OP_FAIL_NOREPLY_NEWLDR\n",
			DP_UUID(in->pci_op.pi_uuid));
		rdb_resign(svc->ps_rsvc.s_db, svc->ps_rsvc.s_term);
	}

	out->pco_op.po_rc = rc;
	D_DEBUG(DB_MD, DF_UUID ": replying rpc: %p " DF_RC "\n", DP_UUID(in->pci_op.pi_uuid), rpc,
		DP_RC(rc));
	crt_reply_send(rpc);
}

void
ds_pool_connect_handler(crt_rpc_t *rpc)
{
	pool_connect_handler(rpc, DAOS_POOL_VERSION);
}

static int
pool_disconnect_bcast(crt_context_t ctx, struct pool_svc *svc,
		      uuid_t *pool_hdls, int n_pool_hdls)
{
	struct pool_tgt_disconnect_in  *in;
	struct pool_tgt_disconnect_out *out;
	crt_rpc_t		       *rpc;
	int				rc;

	D_DEBUG(DB_MD, DF_UUID": bcasting\n", DP_UUID(svc->ps_uuid));

	rc = bcast_create(ctx, svc, POOL_TGT_DISCONNECT, NULL, &rpc);
	if (rc != 0)
		D_GOTO(out, rc);

	in = crt_req_get(rpc);
	uuid_copy(in->tdi_uuid, svc->ps_uuid);
	in->tdi_hdls.ca_arrays = pool_hdls;
	in->tdi_hdls.ca_count = n_pool_hdls;
	rc = dss_rpc_send(rpc);
	if (rc == 0 && DAOS_FAIL_CHECK(DAOS_POOL_DISCONNECT_FAIL_CORPC)) {
		D_DEBUG(DB_MD, DF_UUID": fault injected: DAOS_POOL_DISCONNECT_FAIL_CORPC\n",
			DP_UUID(svc->ps_uuid));
		rc = -DER_TIMEDOUT;
	}
	if (rc != 0)
		D_GOTO(out_rpc, rc);

	out = crt_reply_get(rpc);
	rc = out->tdo_rc;
	if (rc != 0) {
		D_ERROR(DF_UUID ": failed to disconnect from targets: " DF_RC "\n",
			DP_UUID(svc->ps_uuid), DP_RC(rc));
		rc = -DER_IO;
	}

out_rpc:
	crt_req_decref(rpc);
out:
	D_DEBUG(DB_MD, DF_UUID": bcasted: "DF_RC"\n", DP_UUID(svc->ps_uuid),
		DP_RC(rc));
	return rc;
}

static int
pool_disconnect_hdls(struct rdb_tx *tx, struct pool_svc *svc, uuid_t *hdl_uuids,
		     int n_hdl_uuids, crt_context_t ctx)
{
	d_iov_t			 value;
	uint32_t		 nhandles;
	struct pool_metrics     *metrics;
	int			 i;
	int			 rc;

	D_ASSERTF(n_hdl_uuids > 0, "%d\n", n_hdl_uuids);

	D_DEBUG(DB_MD, DF_UUID": disconnecting %d hdls: hdl_uuids[0]="DF_UUID
		"\n", DP_UUID(svc->ps_uuid), n_hdl_uuids,
		DP_UUID(hdl_uuids[0]));

	/*
	 * TODO: Send POOL_TGT_CLOSE_CONTS and somehow retry until every
	 * container service has responded (through ds_pool).
	 */
	rc = ds_cont_close_by_pool_hdls(svc->ps_uuid, hdl_uuids, n_hdl_uuids,
					ctx);
	if (rc != 0)
		D_GOTO(out, rc);

	rc = pool_disconnect_bcast(ctx, svc, hdl_uuids, n_hdl_uuids);
	if (rc != 0)
		D_GOTO(out, rc);

	d_iov_set(&value, &nhandles, sizeof(nhandles));
	rc = rdb_tx_lookup(tx, &svc->ps_root, &ds_pool_prop_nhandles, &value);
	if (rc != 0)
		D_GOTO(out, rc);

	nhandles -= n_hdl_uuids;

	for (i = 0; i < n_hdl_uuids; i++) {
		d_iov_t key;

		d_iov_set(&key, hdl_uuids[i], sizeof(uuid_t));
		rc = rdb_tx_delete(tx, &svc->ps_handles, &key);
		if (rc != 0)
			D_GOTO(out, rc);
	}

	d_iov_set(&value, &nhandles, sizeof(nhandles));
	rc = rdb_tx_update(tx, &svc->ps_root, &ds_pool_prop_nhandles, &value);
	if (rc != 0)
		D_GOTO(out, rc);

	metrics = svc->ps_pool->sp_metrics[DAOS_POOL_MODULE];
	d_tm_dec_gauge(metrics->open_handles, n_hdl_uuids);
out:
	if (rc == 0)
		D_INFO(DF_UUID": success\n", DP_UUID(svc->ps_uuid));
	return rc;
}

static void
pool_disconnect_handler(crt_rpc_t *rpc, int handler_version)
{
	struct pool_disconnect_in      *pdi = crt_req_get(rpc);
	struct pool_disconnect_out     *pdo = crt_reply_get(rpc);
	struct pool_svc		       *svc;
	struct rdb_tx			tx;
	d_iov_t                         key;
	d_iov_t                         value;
	bool                            dup_op = false;
	struct ds_pool_svc_op_val       op_val;
	bool                            fi_pass_noreply = DAOS_FAIL_CHECK(DAOS_MD_OP_PASS_NOREPLY);
	bool                            fi_fail_noreply = DAOS_FAIL_CHECK(DAOS_MD_OP_FAIL_NOREPLY);
	int				rc;

	D_DEBUG(DB_MD, DF_UUID ": processing rpc: %p hdl=" DF_UUID "\n",
		DP_UUID(pdi->pdi_op.pi_uuid), rpc, DP_UUID(pdi->pdi_op.pi_hdl));

	D_ASSERT(handler_version >= POOL_PROTO_VER_WITH_SVC_OP_KEY);
	D_DEBUG(DB_MD, DF_UUID ": client= " DF_UUID ", time=" DF_X64 "\n",
		DP_UUID(pdi->pdi_op.pi_uuid), DP_UUID(pdi->pdi_op.pi_cli_id), pdi->pdi_op.pi_time);

	rc = pool_svc_lookup_leader(pdi->pdi_op.pi_uuid, &svc,
				    &pdo->pdo_op.po_hint);
	if (rc != 0)
		goto out;

	rc = rdb_tx_begin(svc->ps_rsvc.s_db, svc->ps_rsvc.s_term, &tx);
	if (rc != 0)
		goto out_svc;

	ABT_rwlock_wrlock(svc->ps_lock);

	rc = pool_op_lookup(&tx, svc, rpc, handler_version, &dup_op, &op_val);
	if (rc != 0)
		goto out_lock;
	else if (dup_op || fi_fail_noreply)
		goto out_commit;

	d_iov_set(&key, pdi->pdi_op.pi_hdl, sizeof(uuid_t));
	d_iov_set(&value, NULL, 0);
	rc = rdb_tx_lookup(&tx, &svc->ps_handles, &key, &value);
	if (rc != 0) {
		/* TODO: consider should this test be removed, now that dup ops are detectable?
		 * consider evict use case though.
		 */
		if (rc == -DER_NONEXIST)
			rc = op_val.ov_rc = 0;
		D_GOTO(out_commit, rc);
	}

	rc = pool_disconnect_hdls(&tx, svc, &pdi->pdi_op.pi_hdl,
				  1 /* n_hdl_uuids */, rpc->cr_ctx);
	if (rc != 0)
		goto out_commit;

out_commit:
	if ((rc == 0) && !dup_op && fi_fail_noreply)
		rc = -DER_MISC;
	rc = pool_op_save(&tx, svc, rpc, handler_version, dup_op, rc, &op_val);
	if (rc != 0)
		goto out_lock;
	rc = rdb_tx_commit(&tx);
	if (rc != 0)
		goto out_lock;
	/* No need to set pdo->pdo_op.po_map_version. */

	rc = op_val.ov_rc;
	if ((rc == 0) && !dup_op) {
		struct pool_metrics *metrics;

		/** update metric */
		metrics = svc->ps_pool->sp_metrics[DAOS_POOL_MODULE];
		d_tm_inc_counter(metrics->disconnect_total, 1);
	}
out_lock:
	ABT_rwlock_unlock(svc->ps_lock);
	rdb_tx_end(&tx);
out_svc:
	ds_rsvc_set_hint(&svc->ps_rsvc, &pdo->pdo_op.po_hint);
	pool_svc_put_leader(svc);
out:
	if ((rc == 0) && !dup_op && fi_pass_noreply) {
		rc = -DER_TIMEDOUT;
		D_DEBUG(DB_MD, DF_UUID ": fault injected: DAOS_MD_OP_PASS_NOREPLY\n",
			DP_UUID(pdi->pdi_op.pi_uuid));
	}
	if ((rc == -DER_MISC) && !dup_op && fi_fail_noreply) {
		rc = -DER_TIMEDOUT;
		D_DEBUG(DB_MD, DF_UUID ": fault injected: DAOS_MD_OP_FAIL_NOREPLY\n",
			DP_UUID(pdi->pdi_op.pi_uuid));
	}

	pdo->pdo_op.po_rc = rc;
	D_DEBUG(DB_MD, DF_UUID ": replying rpc: %p " DF_RC "\n", DP_UUID(pdi->pdi_op.pi_uuid), rpc,
		DP_RC(rc));
	crt_reply_send(rpc);
}

void
ds_pool_disconnect_handler(crt_rpc_t *rpc)
{
	pool_disconnect_handler(rpc, DAOS_POOL_VERSION);
}

static int
pool_space_query_bcast(crt_context_t ctx, struct pool_svc *svc, uuid_t pool_hdl,
		       struct daos_pool_space *ps, uint64_t *mem_file_bytes)
{
	struct pool_tgt_query_in	*in;
	struct pool_tgt_query_out	*out;
	crt_rpc_t			*rpc;
	struct pool_space_cache         *cache    = &svc->ps_space_cache;
	uint64_t                         cur_time = 0;
	bool                             unlock   = false;
	int				 rc;

	if (ps_cache_intvl > 0) {
		ABT_mutex_lock(cache->psc_lock);

		cur_time = daos_gettime_coarse();
		if (cur_time < cache->psc_timestamp + ps_cache_intvl) {
			*ps = cache->psc_space;
			if (mem_file_bytes != NULL)
				*mem_file_bytes = cache->psc_memfile_bytes;
			ABT_mutex_unlock(cache->psc_lock);
			return 0;
		}
		unlock = true;
	}

	D_DEBUG(DB_MD, DF_UUID": bcasting\n", DP_UUID(svc->ps_uuid));

	rc = bcast_create(ctx, svc, POOL_TGT_QUERY, NULL, &rpc);
	if (rc != 0)
		goto out;

	in = crt_req_get(rpc);
	uuid_copy(in->tqi_op.pi_uuid, svc->ps_uuid);
	uuid_copy(in->tqi_op.pi_hdl, pool_hdl);
	rc = dss_rpc_send(rpc);
	if (rc == 0 && DAOS_FAIL_CHECK(DAOS_POOL_QUERY_FAIL_CORPC)) {
		D_DEBUG(DB_MD, DF_UUID": fault injected: DAOS_POOL_QUERY_FAIL_CORPC\n",
			DP_UUID(svc->ps_uuid));
		rc = -DER_TIMEDOUT;
	}
	if (rc != 0)
		goto out_rpc;

	out = crt_reply_get(rpc);
	rc = out->tqo_rc;
	D_ASSERT(ps != NULL);
	if (rc == 0) {
		*ps = out->tqo_space;
		if (mem_file_bytes != NULL)
			*mem_file_bytes = out->tqo_mem_file_bytes;

		if (ps_cache_intvl > 0 && cur_time > cache->psc_timestamp) {
			cache->psc_timestamp = cur_time;
			cache->psc_space     = *ps;
			if (mem_file_bytes != NULL)
				cache->psc_memfile_bytes = *mem_file_bytes;
		}
	} else {
		D_ERROR(DF_UUID ": failed to query from targets: " DF_RC "\n",
			DP_UUID(svc->ps_uuid), DP_RC(rc));
		rc = -DER_IO;
	}
out_rpc:
	crt_req_decref(rpc);
out:
	if (unlock)
		ABT_mutex_unlock(cache->psc_lock);

	D_DEBUG(DB_MD, DF_UUID": bcasted: "DF_RC"\n", DP_UUID(svc->ps_uuid),
		DP_RC(rc));
	return rc;
}

/*
 * Transfer list of containers to "remote_bulk". If the remote bulk buffer
 * is too small, then return -DER_TRUNC. RPC response will contain the number
 * of containers in the pool that the client can use to resize its buffer
 * for another RPC request.
 */
static int
transfer_cont_buf(void *cont_buf, size_t cont_buf_size, struct pool_svc *svc,
		  crt_rpc_t *rpc, crt_bulk_t remote_bulk)
{
	daos_size_t			 remote_bulk_size;
	d_iov_t				 cont_iov;
	d_sg_list_t			 cont_sgl;
	crt_bulk_t			 bulk = CRT_BULK_NULL;
	struct crt_bulk_desc		 bulk_desc;
	crt_bulk_opid_t			 bulk_opid;
	ABT_eventual			 eventual;
	int				*status;
	int				 rc;

	D_ASSERT(cont_buf_size > 0);

	/* Check if the client bulk buffer is large enough. */
	rc = crt_bulk_get_len(remote_bulk, &remote_bulk_size);
	if (rc != 0)
		D_GOTO(out, rc);
	if (remote_bulk_size < cont_buf_size) {
		D_ERROR(DF_UUID": remote container buffer("DF_U64") < required (%zu)\n",
			DP_UUID(svc->ps_uuid), remote_bulk_size, cont_buf_size);
		D_GOTO(out, rc = -DER_TRUNC);
	}

	d_iov_set(&cont_iov, cont_buf, cont_buf_size);
	cont_sgl.sg_nr = 1;
	cont_sgl.sg_nr_out = 0;
	cont_sgl.sg_iovs = &cont_iov;

	rc = crt_bulk_create(rpc->cr_ctx, &cont_sgl, CRT_BULK_RO, &bulk);
	if (rc != 0)
		D_GOTO(out, rc);

	/* Prepare for crt_bulk_transfer(). */
	bulk_desc.bd_rpc = rpc;
	bulk_desc.bd_bulk_op = CRT_BULK_PUT;
	bulk_desc.bd_remote_hdl = remote_bulk;
	bulk_desc.bd_remote_off = 0;
	bulk_desc.bd_local_hdl = bulk;
	bulk_desc.bd_local_off = 0;
	bulk_desc.bd_len = cont_iov.iov_len;

	rc = ABT_eventual_create(sizeof(*status), &eventual);
	if (rc != ABT_SUCCESS)
		D_GOTO(out_bulk, rc = dss_abterr2der(rc));

	rc = crt_bulk_transfer(&bulk_desc, bulk_cb, &eventual, &bulk_opid);
	if (rc != 0)
		D_GOTO(out_eventual, rc);

	rc = ABT_eventual_wait(eventual, (void **)&status);
	if (rc != ABT_SUCCESS)
		D_GOTO(out_eventual, rc = dss_abterr2der(rc));

	if (*status != 0)
		D_GOTO(out_eventual, rc = *status);

out_eventual:
	ABT_eventual_free(&eventual);
out_bulk:
	if (bulk != CRT_BULK_NULL)
		crt_bulk_free(bulk);
out:
	return rc;
}

/**
 * Send CaRT RPC to pool svc to get container list.
 *
 * \param[in]	uuid		UUID of the pool
 * \param[in]	ranks		Pool service replicas
 * \param[out]	containers	Array of container information (allocated)
 * \param[out]	ncontainers	Number of items in containers
 *
 * return	0		Success
 *
 */
int
ds_pool_svc_list_cont(uuid_t uuid, d_rank_list_t *ranks,
		      struct daos_pool_cont_info **containers,
		      uint64_t *ncontainers)
{
	int				rc;
	struct rsvc_client		client;
	crt_endpoint_t			ep;
	struct dss_module_info		*info = dss_get_module_info();
	crt_rpc_t			*rpc;
	struct pool_list_cont_in	*in;
	struct pool_list_cont_out	*out;
	uint64_t			resp_ncont = 1024;
	struct daos_pool_cont_info	*resp_cont = NULL;
	uint64_t                         ncont;
	crt_bulk_t                       bulk;
	uuid_t                           no_uuid;
	uint64_t                         req_time = 0;

	D_DEBUG(DB_MGMT, DF_UUID": Getting container list\n", DP_UUID(uuid));
	uuid_clear(no_uuid);
	*containers = NULL;

	rc = rsvc_client_init(&client, ranks);
	if (rc != 0)
		D_GOTO(out, rc);

rechoose:
	ep.ep_grp = NULL; /* primary group */
	rc = rsvc_client_choose(&client, &ep);
	if (rc != 0) {
		D_ERROR(DF_UUID": cannot find pool service: "DF_RC"\n",
			DP_UUID(uuid), DP_RC(rc));
		goto out_client;
	}

realloc_resp:
	rc = pool_req_create(info->dmi_ctx, &ep, POOL_LIST_CONT, uuid, no_uuid, &req_time, &rpc);
	if (rc != 0) {
		DL_ERROR(rc, DF_UUID ": failed to create pool list cont rpc", DP_UUID(uuid));
		goto out_client;
	}

	/* Allocate response buffer */
	D_ALLOC_ARRAY(resp_cont, resp_ncont);
	if (resp_cont == NULL)
		D_GOTO(out_rpc, rc = -DER_NOMEM);

	in = crt_req_get(rpc);
	uuid_copy(in->plci_op.pi_uuid, uuid);
	uuid_clear(in->plci_op.pi_hdl);
	ncont = resp_ncont;
	rc    = list_cont_bulk_create(info->dmi_ctx, &bulk, resp_cont,
				      ncont * sizeof(struct daos_pool_cont_info));
	if (rc != 0)
		D_GOTO(out_resp_buf, rc);

	pool_list_cont_in_set_data(rpc, bulk, ncont);

	rc = dss_rpc_send(rpc);
	out = crt_reply_get(rpc);
	D_ASSERT(out != NULL);

	rc = pool_rsvc_client_complete_rpc(&client, &ep, rc, &out->plco_op);
	if (rc == RSVC_CLIENT_RECHOOSE) {
		/* To simplify logic, destroy bulk hdl and buffer each time */
		list_cont_bulk_destroy(bulk);
		D_FREE(resp_cont);
		crt_req_decref(rpc);
		dss_sleep(250);
		D_GOTO(rechoose, rc);
	}

	rc = out->plco_op.po_rc;
	if (rc == -DER_TRUNC) {
		/* resp_ncont too small - realloc with server-provided ncont */
		resp_ncont = out->plco_ncont;
		list_cont_bulk_destroy(bulk);
		D_FREE(resp_cont);
		crt_req_decref(rpc);
		D_GOTO(realloc_resp, rc);
	} else if (rc != 0) {
		D_ERROR(DF_UUID": failed to get container list for pool: %d\n",
			DP_UUID(uuid), rc);
	} else {
		*ncontainers = out->plco_ncont;
		*containers = resp_cont;
	}

	list_cont_bulk_destroy(bulk);
out_resp_buf:
	if (rc != 0)
		D_FREE(resp_cont);
out_rpc:
	crt_req_decref(rpc);
out_client:
	rsvc_client_fini(&client);
out:
	return rc;
}

static bool is_pool_from_srv(uuid_t pool_uuid, uuid_t poh_uuid);

/* CaRT RPC handler for pool container listing
 * Requires a pool handle (except for rebuild).
 */
static void
pool_list_cont_handler(crt_rpc_t *rpc, int handler_version)
{
	struct pool_list_cont_in	*in = crt_req_get(rpc);
	struct pool_list_cont_out	*out = crt_reply_get(rpc);
	struct daos_pool_cont_info	*cont_buf = NULL;
	uint64_t			 ncont = 0;
	struct pool_svc			*svc;
	uint64_t                         ncont_in;
	crt_bulk_t                       bulk;
	struct rdb_tx			 tx;
	d_iov_t				 key;
	d_iov_t				 value;
	int				 rc;

	D_DEBUG(DB_MD, DF_UUID ": processing rpc: %p hdl=" DF_UUID "\n",
		DP_UUID(in->plci_op.pi_uuid), rpc, DP_UUID(in->plci_op.pi_hdl));

	rc = pool_svc_lookup_leader(in->plci_op.pi_uuid, &svc,
				    &out->plco_op.po_hint);
	if (rc != 0)
		D_GOTO(out, rc);

	pool_list_cont_in_get_data(rpc, &bulk, &ncont_in);

	/* Verify pool handle only if RPC initiated by a client
	 * (not for mgmt svc to pool svc RPCs that do not have a handle).
	 */
	if (daos_rpc_from_client(rpc)) {
		rc = rdb_tx_begin(svc->ps_rsvc.s_db, svc->ps_rsvc.s_term, &tx);
		if (rc != 0)
			D_GOTO(out_svc, rc);

		ABT_rwlock_rdlock(svc->ps_lock);

		/* Verify the pool handle. Note: since rebuild will not
		 * connect the pool, so we only verify the non-rebuild
		 * pool.
		 */
		if (!is_pool_from_srv(in->plci_op.pi_uuid,
				      in->plci_op.pi_hdl)) {
			d_iov_set(&key, in->plci_op.pi_hdl, sizeof(uuid_t));
			d_iov_set(&value, NULL, 0);
			rc = rdb_tx_lookup(&tx, &svc->ps_handles, &key, &value);
			if (rc == -DER_NONEXIST)
				rc = -DER_NO_HDL;
				/* defer goto out_svc until unlock/tx_end */
		}

		ABT_rwlock_unlock(svc->ps_lock);
		rdb_tx_end(&tx);
		if (rc != 0)
			D_GOTO(out_svc, rc);
	}

	/* Call container service to get the list */
	rc = ds_cont_list(in->plci_op.pi_uuid, &cont_buf, &ncont);
	if (rc != 0) {
		D_GOTO(out_svc, rc);
	} else if ((ncont_in > 0) && (ncont > ncont_in)) {
		/* Got a list, but client buffer not supplied or too small */
		D_DEBUG(DB_MD,
			DF_UUID ": hdl=" DF_UUID ": has %" PRIu64 "containers (more than client"
				": %" PRIu64 ")\n",
			DP_UUID(in->plci_op.pi_uuid), DP_UUID(in->plci_op.pi_hdl), ncont, ncont_in);
		D_GOTO(out_free_cont_buf, rc = -DER_TRUNC);
	} else {
		size_t nbytes = ncont * sizeof(struct daos_pool_cont_info);

		D_DEBUG(DB_MD, DF_UUID": hdl="DF_UUID": has %"PRIu64 "containers\n",
			DP_UUID(in->plci_op.pi_uuid), DP_UUID(in->plci_op.pi_hdl), ncont);

		/* Send any results only if client provided a handle */
		if (cont_buf && (ncont_in > 0) && (bulk != CRT_BULK_NULL))
			rc = transfer_cont_buf(cont_buf, nbytes, svc, rpc, bulk);
	}

out_free_cont_buf:
	if (cont_buf) {
		D_FREE(cont_buf);
		cont_buf = NULL;
	}
out_svc:
	ds_rsvc_set_hint(&svc->ps_rsvc, &out->plco_op.po_hint);
	pool_svc_put_leader(svc);
out:
	out->plco_op.po_rc = rc;
	out->plco_ncont = ncont;
	D_DEBUG(DB_MD, DF_UUID ": replying rpc: %p %d\n", DP_UUID(in->plci_op.pi_uuid), rpc, rc);
	crt_reply_send(rpc);
}

void
ds_pool_list_cont_handler(crt_rpc_t *rpc)
{
	pool_list_cont_handler(rpc, DAOS_POOL_VERSION);
}

/* TODO: consider moving to common function for client and engine use */
static bool
pool_cont_filter_is_valid(uuid_t pool_uuid, daos_pool_cont_filter_t *filt)
{
	uint32_t	i;

	/* TODO: decide if filt == NULL is ok especially on client side */
	D_ASSERT(filt != NULL);

	D_DEBUG(DB_MD, DF_UUID": filter with %u parts, combine with logical %s\n",
		DP_UUID(pool_uuid), filt->pcf_nparts, (filt->pcf_combine_func == 0) ? "AND" : "OR");
	if ((filt->pcf_nparts > 0) && (filt->pcf_parts == NULL)) {
		D_ERROR(DF_UUID": filter has %u parts but pcf_parts is NULL\n", DP_UUID(pool_uuid),
			filt->pcf_nparts);
		return false;
	}
	for (i = 0; i < filt->pcf_nparts; i++) {
		daos_pool_cont_filter_part_t *part = filt->pcf_parts[i];

		if (part->pcfp_key >= PCF_KEY_MAX) {
			D_ERROR(DF_UUID": filter part key %u is outside of valid range %u..%u\n",
				DP_UUID(pool_uuid), part->pcfp_key, 0, (PCF_KEY_MAX - 1));
			return false;
		}
		if (part->pcfp_func >= PCF_FUNC_MAX) {
			D_ERROR(DF_UUID": filter part func %u is outside of valid range %u..%u\n",
				DP_UUID(pool_uuid), part->pcfp_key, 0, (PCF_FUNC_MAX - 1));
			return false;
		}
		D_DEBUG(DB_MD, DF_UUID": filter part %u: key(%s) %s "DF_U64"\n",
			DP_UUID(pool_uuid), i,
			daos_pool_cont_filter_key_str(part->pcfp_key),
			daos_pool_cont_filter_func_str(part->pcfp_func),
			part->pcfp_val64);
	}

	return true;
}

/* CaRT RPC handler for pool container filtering
 * Requires a pool handle.
 */
static void
pool_filter_cont_handler(crt_rpc_t *rpc, int handler_version)
{
	struct pool_filter_cont_in	*in = crt_req_get(rpc);
	struct pool_filter_cont_out	*out = crt_reply_get(rpc);
	struct daos_pool_cont_info2	*cont_buf = NULL;
	uint64_t			 ncont = 0;
	struct pool_svc			*svc;
	uint64_t                         ncont_in;
	crt_bulk_t                       bulk;
	daos_pool_cont_filter_t         *filt_in;
	struct rdb_tx			 tx;
	d_iov_t				 key;
	d_iov_t				 value;
	int				 rc;

	D_DEBUG(DB_MD, DF_UUID ": processing rpc: %p hdl=" DF_UUID "\n",
		DP_UUID(in->pfci_op.pi_uuid), rpc, DP_UUID(in->pfci_op.pi_hdl));

	rc = pool_svc_lookup_leader(in->pfci_op.pi_uuid, &svc, &out->pfco_op.po_hint);
	if (rc != 0)
		D_GOTO(out, rc);

	pool_filter_cont_in_get_data(rpc, &bulk, &ncont_in, &filt_in);

	/* Verify pool handle only if RPC initiated by a client
	 * (not for mgmt svc to pool svc RPCs that do not have a handle).
	 */
	if (daos_rpc_from_client(rpc)) {
		rc = rdb_tx_begin(svc->ps_rsvc.s_db, svc->ps_rsvc.s_term, &tx);
		if (rc != 0)
			D_GOTO(out_svc, rc);

		ABT_rwlock_rdlock(svc->ps_lock);

		/* Verify the pool handle. Note: since rebuild will not
		 * connect the pool, so we only verify the non-rebuild
		 * pool.
		 */
		if (!is_pool_from_srv(in->pfci_op.pi_uuid,
				      in->pfci_op.pi_hdl)) {
			d_iov_set(&key, in->pfci_op.pi_hdl, sizeof(uuid_t));
			d_iov_set(&value, NULL, 0);
			rc = rdb_tx_lookup(&tx, &svc->ps_handles, &key, &value);
			if (rc == -DER_NONEXIST)
				rc = -DER_NO_HDL;
				/* defer goto out_svc until unlock/tx_end */
		}

		ABT_rwlock_unlock(svc->ps_lock);
		rdb_tx_end(&tx);
		if (rc != 0)
			D_GOTO(out_svc, rc);
	}

	/* Debug log and check filter specification */
	if (!pool_cont_filter_is_valid(in->pfci_op.pi_uuid, filt_in)) {
		rc = -DER_INVAL;
		DL_ERROR(rc, DF_UUID ": filter input failed", DP_UUID(in->pfci_op.pi_uuid));
		goto out_svc;
	}

	/* Call container service to get the filtered list of containers */
	rc = ds_cont_filter(in->pfci_op.pi_uuid, filt_in, &cont_buf, &ncont);
	if (rc != 0) {
		D_GOTO(out_svc, rc);
	} else if ((ncont_in > 0) && (ncont > ncont_in)) {
		/* Got a list, but client buffer not supplied or too small */
		D_DEBUG(DB_MD,
			DF_UUID ": hdl=" DF_UUID ": %" PRIu64 " matching containers "
				"(more than client: %" PRIu64 ")\n",
			DP_UUID(in->pfci_op.pi_uuid), DP_UUID(in->pfci_op.pi_hdl), ncont, ncont_in);
		D_GOTO(out_free_cont_buf, rc = -DER_TRUNC);
	} else {
		size_t nbytes = ncont * sizeof(struct daos_pool_cont_info2);

		D_DEBUG(DB_MD, DF_UUID": hdl="DF_UUID": %"PRIu64" matching containers\n",
			DP_UUID(in->pfci_op.pi_uuid), DP_UUID(in->pfci_op.pi_hdl), ncont);

		/* Send any results only if client provided a handle */
		if (cont_buf && (ncont_in > 0) && (bulk != CRT_BULK_NULL))
			rc = transfer_cont_buf(cont_buf, nbytes, svc, rpc, bulk);
	}
out_free_cont_buf:
	if (cont_buf) {
		D_FREE(cont_buf);
		cont_buf = NULL;
	}
out_svc:
	ds_rsvc_set_hint(&svc->ps_rsvc, &out->pfco_op.po_hint);
	pool_svc_put_leader(svc);
out:
	out->pfco_op.po_rc = rc;
	out->pfco_ncont = ncont;
	D_DEBUG(DB_MD, DF_UUID ": replying rpc: %p %d\n", DP_UUID(in->pfci_op.pi_uuid), rpc, rc);
	crt_reply_send(rpc);
}

void
ds_pool_filter_cont_handler(crt_rpc_t *rpc)
{
	pool_filter_cont_handler(rpc, DAOS_POOL_VERSION);
}

static void
pool_query_handler(crt_rpc_t *rpc, int handler_version)
{
	struct pool_query_in     *in   = crt_req_get(rpc);
	struct pool_query_out    *out  = crt_reply_get(rpc);
	daos_prop_t		 *prop = NULL;
	struct ds_pool_map_bc    *map_bc;
	uint32_t		  map_version = 0;
	struct pool_svc		 *svc;
	struct pool_metrics	 *metrics;
	struct rdb_tx		  tx;
	d_iov_t			  key;
	d_iov_t			  value;
	crt_bulk_t                bulk;
	uint64_t                  query_bits;
	int			  rc;
	struct daos_prop_entry	 *entry;

	D_DEBUG(DB_MD, DF_UUID ": processing rpc: %p hdl=" DF_UUID "\n",
		DP_UUID(in->pqi_op.pi_uuid), rpc, DP_UUID(in->pqi_op.pi_hdl));

	rc = pool_svc_lookup_leader(in->pqi_op.pi_uuid, &svc,
				    &out->pqo_op.po_hint);
	if (rc != 0)
		D_GOTO(out, rc);

	pool_query_in_get_data(rpc, &bulk, &query_bits);

	if (query_bits & DAOS_PO_QUERY_REBUILD_STATUS) {
		rc = ds_rebuild_query(in->pqi_op.pi_uuid, &out->pqo_rebuild_st);
		if (rc != 0)
			D_GOTO(out_svc, rc);
	}

	rc = rdb_tx_begin(svc->ps_rsvc.s_db, svc->ps_rsvc.s_term, &tx);
	if (rc != 0)
		D_GOTO(out_svc, rc);

	ABT_rwlock_rdlock(svc->ps_lock);

	/* Verify the pool handle for client calls.
	 * Note: since rebuild will not connect the pool, so we only verify
	 * the non-rebuild pool. Server-to-server calls also don't have a
	 * handle.
	 */
	if (daos_rpc_from_client(rpc) &&
	    !is_pool_from_srv(in->pqi_op.pi_uuid, in->pqi_op.pi_hdl)) {
		d_iov_set(&key, in->pqi_op.pi_hdl, sizeof(uuid_t));
		d_iov_set(&value, NULL, 0);
		rc = rdb_tx_lookup(&tx, &svc->ps_handles, &key, &value);
		if (rc != 0) {
			if (rc == -DER_NONEXIST)
				rc = -DER_NO_HDL;
			D_GOTO(out_lock, rc);
		}
	}

	rc = pool_prop_read(&tx, svc, DAOS_PO_QUERY_PROP_GLOBAL_VERSION, &prop);
	if (rc != 0)
		D_GOTO(out_lock, rc);

	entry = daos_prop_entry_get(prop, DAOS_PROP_PO_GLOBAL_VERSION);
	D_ASSERT(entry != NULL);
	out->pqo_pool_layout_ver    = entry->dpe_val;
	out->pqo_upgrade_layout_ver = DAOS_POOL_GLOBAL_VERSION;
	daos_prop_free(prop);
	prop = NULL;

	/* read optional properties */
	rc = pool_prop_read(&tx, svc, query_bits, &prop);
	if (rc != 0)
		D_GOTO(out_lock, rc);
	out->pqo_prop = prop;

	if (unlikely(DAOS_FAIL_CHECK(DAOS_FORCE_PROP_VERIFY) && prop != NULL)) {
		daos_prop_t		*iv_prop = NULL;
		struct daos_prop_entry	*iv_entry;
		int			i;

		D_ALLOC_PTR(iv_prop);
		if (iv_prop == NULL)
			D_GOTO(out_lock, rc = -DER_NOMEM);

		rc = ds_pool_iv_prop_fetch(svc->ps_pool, iv_prop);
		if (rc) {
			D_ERROR("ds_pool_iv_prop_fetch failed "DF_RC"\n",
				DP_RC(rc));
			daos_prop_free(iv_prop);
			D_GOTO(out_lock, rc);
		}

		for (i = 0; i < prop->dpp_nr; i++) {
			entry = &prop->dpp_entries[i];
			iv_entry = daos_prop_entry_get(iv_prop,
						       entry->dpe_type);
			D_ASSERT(iv_entry != NULL);
			switch (entry->dpe_type) {
			case DAOS_PROP_PO_LABEL:
				D_ASSERT(strlen(entry->dpe_str) <=
					 DAOS_PROP_LABEL_MAX_LEN);
				if (strncmp(entry->dpe_str, iv_entry->dpe_str,
					    DAOS_PROP_LABEL_MAX_LEN) != 0) {
					D_ERROR("mismatch %s - %s.\n",
						entry->dpe_str,
						iv_entry->dpe_str);
					rc = -DER_IO;
				}
				break;
			case DAOS_PROP_PO_OWNER:
			case DAOS_PROP_PO_OWNER_GROUP:
				D_ASSERT(strlen(entry->dpe_str) <=
					 DAOS_ACL_MAX_PRINCIPAL_LEN);
				if (strncmp(entry->dpe_str, iv_entry->dpe_str,
					    DAOS_ACL_MAX_PRINCIPAL_BUF_LEN)
				    != 0) {
					D_ERROR("mismatch %s - %s.\n",
						entry->dpe_str,
						iv_entry->dpe_str);
					rc = -DER_IO;
				}
				break;
			case DAOS_PROP_PO_SPACE_RB:
			case DAOS_PROP_PO_SELF_HEAL:
			case DAOS_PROP_PO_RECLAIM:
			case DAOS_PROP_PO_EC_CELL_SZ:
			case DAOS_PROP_PO_REDUN_FAC:
			case DAOS_PROP_PO_EC_PDA:
			case DAOS_PROP_PO_RP_PDA:
			case DAOS_PROP_PO_GLOBAL_VERSION:
			case DAOS_PROP_PO_UPGRADE_STATUS:
			case DAOS_PROP_PO_SCRUB_MODE:
			case DAOS_PROP_PO_SCRUB_FREQ:
			case DAOS_PROP_PO_SCRUB_THRESH:
			case DAOS_PROP_PO_SVC_REDUN_FAC:
			case DAOS_PROP_PO_OBJ_VERSION:
			case DAOS_PROP_PO_PERF_DOMAIN:
			case DAOS_PROP_PO_CHECKPOINT_MODE:
			case DAOS_PROP_PO_CHECKPOINT_FREQ:
			case DAOS_PROP_PO_CHECKPOINT_THRESH:
			case DAOS_PROP_PO_REINT_MODE:
			case DAOS_PROP_PO_SVC_OPS_ENABLED:
			case DAOS_PROP_PO_SVC_OPS_ENTRY_AGE:
			case DAOS_PROP_PO_DATA_THRESH:
				if (entry->dpe_val != iv_entry->dpe_val) {
					D_ERROR("type %d mismatch "DF_U64" - "
						DF_U64".\n", entry->dpe_type,
						entry->dpe_val,
						iv_entry->dpe_val);
					rc = -DER_IO;
					}
				break;
			case DAOS_PROP_PO_ACL:
				if (daos_prop_entry_cmp_acl(entry,
							    iv_entry) != 0)
					rc = -DER_IO;
				break;
			case DAOS_PROP_PO_SVC_LIST:
				break;
			default:
				D_ASSERTF(0, "bad dpe_type %d\n",
					  entry->dpe_type);
				break;
			};
		}
		daos_prop_free(iv_prop);
		if (rc) {
			D_ERROR("iv_prop verify failed "DF_RC"\n", DP_RC(rc));
			D_GOTO(out_lock, rc);
		}
	}

out_lock:
	ABT_rwlock_unlock(svc->ps_lock);
	rdb_tx_end(&tx);
	if (rc != 0)
		goto out_svc;

	rc = ds_pool_lookup_map_bc(svc->ps_pool, rpc->cr_ctx, &map_bc, &map_version);
	if (rc != 0)
		goto out_svc;
	rc = ds_pool_transfer_map_buf(map_bc, rpc, bulk, &out->pqo_map_buf_size);
	ds_pool_put_map_bc(map_bc);
	if (rc != 0)
		goto out_svc;

	metrics = svc->ps_pool->sp_metrics[DAOS_POOL_MODULE];

	/* See comment above, rebuild doesn't connect the pool */
	if (query_bits & DAOS_PO_QUERY_SPACE) {
		uint64_t *mem_file_bytes = handler_version >= 7 ? &out->pqo_mem_file_bytes : NULL;

		rc = pool_space_query_bcast(rpc->cr_ctx, svc, in->pqi_op.pi_hdl, &out->pqo_space,
					    mem_file_bytes);
		if (unlikely(rc))
			goto out_svc;

		d_tm_inc_counter(metrics->query_space_total, 1);
	}
	d_tm_inc_counter(metrics->query_total, 1);

out_svc:
	if (map_version == 0)
		out->pqo_op.po_map_version = ds_pool_get_version(svc->ps_pool);
	else
		out->pqo_op.po_map_version = map_version;
	ds_rsvc_set_hint(&svc->ps_rsvc, &out->pqo_op.po_hint);
	pool_svc_put_leader(svc);
out:
	out->pqo_op.po_rc = rc;
	D_DEBUG(DB_MD, DF_UUID ": replying rpc: %p " DF_RC "\n", DP_UUID(in->pqi_op.pi_uuid), rpc,
		DP_RC(rc));
	crt_reply_send(rpc);
	if (prop)
		daos_prop_free(prop);
}

void
ds_pool_query_handler_v6(crt_rpc_t *rpc)
{
	pool_query_handler(rpc, 6);
}

void
ds_pool_query_handler(crt_rpc_t *rpc)
{
	pool_query_handler(rpc, DAOS_POOL_VERSION);
}

/* Convert pool_comp_state_t to daos_target_state_t */
static daos_target_state_t
enum_pool_comp_state_to_tgt_state(int tgt_state)
{
	switch (tgt_state) {
	case PO_COMP_ST_UNKNOWN: return DAOS_TS_UNKNOWN;
	case PO_COMP_ST_NEW: return DAOS_TS_NEW;
	case PO_COMP_ST_UP: return DAOS_TS_UP;
	case PO_COMP_ST_UPIN: return DAOS_TS_UP_IN;
	case PO_COMP_ST_DOWN: return  DAOS_TS_DOWN;
	case PO_COMP_ST_DOWNOUT: return DAOS_TS_DOWN_OUT;
	case PO_COMP_ST_DRAIN: return DAOS_TS_DRAIN;
	}

	return DAOS_TS_UNKNOWN;
}

static int
pool_query_tgt_space(crt_context_t ctx, struct pool_svc *svc, uuid_t pool_hdl, d_rank_t rank,
		     uint32_t tgt_idx, struct daos_space *ds, uint64_t *mem_file_bytes)
{
	struct pool_tgt_query_in	*in;
	struct pool_tgt_query_out	*out;
	crt_rpc_t			*rpc;
	crt_endpoint_t			 tgt_ep = { 0 };
	crt_opcode_t			 opcode;
	int				 rc;

	D_DEBUG(DB_MD, DF_UUID": query target for rank:%u tgt:%u\n",
		DP_UUID(svc->ps_uuid), rank, tgt_idx);

	tgt_ep.ep_rank = rank;
	tgt_ep.ep_tag = daos_rpc_tag(DAOS_REQ_TGT, tgt_idx);
	opcode = DAOS_RPC_OPCODE(POOL_TGT_QUERY, DAOS_POOL_MODULE,
				 DAOS_POOL_VERSION);
	rc = crt_req_create(ctx, &tgt_ep, opcode, &rpc);
	if (rc) {
		D_ERROR("crt_req_create failed: "DF_RC"\n", DP_RC(rc));
		return rc;
	}

	in = crt_req_get(rpc);
	uuid_copy(in->tqi_op.pi_uuid, svc->ps_uuid);
	uuid_copy(in->tqi_op.pi_hdl, pool_hdl);

	rc = dss_rpc_send(rpc);
	if (rc != 0)
		goto out_rpc;

	D_ASSERT(ds != NULL);
	out = crt_reply_get(rpc);
	rc  = out->tqo_rc;
	if (rc == 0) {
		*ds = out->tqo_space.ps_space;
		if (mem_file_bytes != NULL)
			*mem_file_bytes = out->tqo_mem_file_bytes;
	} else {
		D_ERROR(DF_UUID ": failed to query rank:%u, tgt:%u, " DF_RC "\n",
			DP_UUID(svc->ps_uuid), rank, tgt_idx, DP_RC(rc));
	}
out_rpc:
	crt_req_decref(rpc);
	return rc;
}

static void
pool_query_info_handler(crt_rpc_t *rpc, int handler_version)
{
	struct pool_query_info_in	*in = crt_req_get(rpc);
	struct pool_query_info_out	*out = crt_reply_get(rpc);
	struct pool_svc			*svc;
	struct pool_target		*target = NULL;
	int				 tgt_state;
	uint32_t                         rank;
	uint32_t                         tgt;
	int				 rc;

	D_DEBUG(DB_MD, DF_UUID ": processing rpc: %p hdl=" DF_UUID "\n",
		DP_UUID(in->pqii_op.pi_uuid), rpc, DP_UUID(in->pqii_op.pi_hdl));

	pool_query_info_in_get_data(rpc, &rank, &tgt);

	rc = pool_svc_lookup_leader(in->pqii_op.pi_uuid, &svc,
				    &out->pqio_op.po_hint);
	if (rc != 0)
		D_GOTO(out, rc);

	/* get the target state from pool map */
	ABT_rwlock_rdlock(svc->ps_pool->sp_lock);
	rc = pool_map_find_target_by_rank_idx(svc->ps_pool->sp_map, rank, tgt, &target);
	if (rc != 1) {
		D_ERROR(DF_UUID ": Failed to get rank:%u, idx:%d\n, rc:%d",
			DP_UUID(in->pqii_op.pi_uuid), rank, tgt, rc);
		ABT_rwlock_unlock(svc->ps_pool->sp_lock);
		D_GOTO(out_svc, rc = -DER_NONEXIST);
	} else {
		rc = 0;
	}

	D_ASSERT(target != NULL);

	tgt_state = target->ta_comp.co_status;
	out->pqio_state = enum_pool_comp_state_to_tgt_state(tgt_state);
	out->pqio_op.po_map_version = pool_map_get_version(svc->ps_pool->sp_map);

	ABT_rwlock_unlock(svc->ps_pool->sp_lock);

	if (tgt_state == PO_COMP_ST_UPIN) {
		uint64_t *mem_file_bytes = handler_version >= 7 ? &out->pqio_mem_file_bytes : NULL;

		rc = pool_query_tgt_space(rpc->cr_ctx, svc, in->pqii_op.pi_hdl, rank, tgt,
					  &out->pqio_space, mem_file_bytes);
		if (rc)
			DL_ERROR(rc, DF_UUID ": Failed to query rank:%u, tgt:%d",
				 DP_UUID(in->pqii_op.pi_uuid), rank, tgt);
	} else {
		memset(&out->pqio_space, 0, sizeof(out->pqio_space));
	}
out_svc:
	ds_rsvc_set_hint(&svc->ps_rsvc, &out->pqio_op.po_hint);
	pool_svc_put_leader(svc);
out:
	out->pqio_op.po_rc = rc;
	out->pqio_rank     = rank;
	out->pqio_tgt      = tgt;

	D_DEBUG(DB_MD, DF_UUID ": replying rpc: %p " DF_RC "\n", DP_UUID(in->pqii_op.pi_uuid), rpc,
		DP_RC(rc));
	crt_reply_send(rpc);
}

void
ds_pool_query_info_handler_v6(crt_rpc_t *rpc)
{
	pool_query_info_handler(rpc, 6);
}

void
ds_pool_query_info_handler(crt_rpc_t *rpc)
{
	pool_query_info_handler(rpc, DAOS_POOL_VERSION);
}

/**
 * Query a pool's properties without having a handle for the pool
 */
void
ds_pool_prop_get_handler(crt_rpc_t *rpc)
{
	struct pool_prop_get_in		*in = crt_req_get(rpc);
	struct pool_prop_get_out	*out = crt_reply_get(rpc);
	struct pool_svc			*svc;
	struct rdb_tx			tx;
	uint64_t                         query_bits;
	int				rc;
	daos_prop_t			*prop = NULL;

	D_DEBUG(DB_MD, DF_UUID": processing rpc %p\n",
		DP_UUID(in->pgi_op.pi_uuid), rpc);

	pool_prop_get_in_get_data(rpc, &query_bits);

	rc = pool_svc_lookup_leader(in->pgi_op.pi_uuid, &svc,
				    &out->pgo_op.po_hint);
	if (rc != 0)
		D_GOTO(out, rc);

	rc = rdb_tx_begin(svc->ps_rsvc.s_db, svc->ps_rsvc.s_term, &tx);
	if (rc != 0)
		D_GOTO(out_svc, rc);

	ABT_rwlock_rdlock(svc->ps_lock);

	rc = pool_prop_read(&tx, svc, query_bits, &prop);
	if (rc != 0)
		D_GOTO(out_lock, rc);
	out->pgo_prop = prop;

out_lock:
	ABT_rwlock_unlock(svc->ps_lock);
	rdb_tx_end(&tx);
out_svc:
	ds_rsvc_set_hint(&svc->ps_rsvc, &out->pgo_op.po_hint);
	pool_svc_put_leader(svc);
out:
	out->pgo_op.po_rc = rc;
	D_DEBUG(DB_MD, DF_UUID ": replying rpc: %p " DF_RC "\n", DP_UUID(in->pgi_op.pi_uuid), rpc,
		DP_RC(rc));
	crt_reply_send(rpc);
	if (prop)
		daos_prop_free(prop);
}

/**
 * Set a pool's properties without having a handle for the pool
 */
void
ds_pool_prop_set_handler(crt_rpc_t *rpc)
{
	struct pool_prop_set_in		*in = crt_req_get(rpc);
	struct pool_prop_set_out	*out = crt_reply_get(rpc);
	struct pool_svc			*svc;
	struct rdb_tx			tx;
	daos_prop_t                     *prop_in = NULL;
	daos_prop_t			*prop = NULL;
	bool                             dup_op  = false;
	struct ds_pool_svc_op_val        op_val;
	bool                             fi_pass_noreply = DAOS_FAIL_CHECK(DAOS_MD_OP_PASS_NOREPLY);
	bool                             fi_fail_noreply = DAOS_FAIL_CHECK(DAOS_MD_OP_FAIL_NOREPLY);
	int				rc;

	D_DEBUG(DB_MD, DF_UUID": processing rpc %p\n",
		DP_UUID(in->psi_op.pi_uuid), rpc);

	pool_prop_set_in_get_data(rpc, &prop_in);

	rc = pool_svc_lookup_leader(in->psi_op.pi_uuid, &svc, &out->pso_op.po_hint);
	if (rc != 0)
		D_GOTO(out, rc);

	if (!daos_prop_valid(prop_in, true /* pool */, true /* input */)) {
		D_ERROR(DF_UUID": invalid properties input\n",
			DP_UUID(in->psi_op.pi_uuid));
		D_GOTO(out_svc, rc = -DER_INVAL);
	}

	rc = rdb_tx_begin(svc->ps_rsvc.s_db, svc->ps_rsvc.s_term, &tx);
	if (rc != 0)
		D_GOTO(out_svc, rc);

	ABT_rwlock_wrlock(svc->ps_lock);

	rc = pool_op_lookup(&tx, svc, rpc, DAOS_POOL_VERSION, &dup_op, &op_val);
	if (rc != 0)
		goto out_lock;
	else if (dup_op || fi_fail_noreply)
		goto out_commit;

	rc = pool_prop_write(&tx, &svc->ps_root, prop_in);
	if (rc != 0) {
		D_ERROR(DF_UUID": failed to write prop for pool: %d\n",
			DP_UUID(in->psi_op.pi_uuid), rc);
		D_GOTO(out_commit, rc);
	}

out_commit:
	if ((rc == 0) && !dup_op && fi_fail_noreply)
		rc = -DER_MISC;
	rc = pool_op_save(&tx, svc, rpc, DAOS_POOL_VERSION, dup_op, rc, &op_val);
	if (rc != 0)
		goto out_lock;

	rc = rdb_tx_commit(&tx);
	if (rc != 0)
		goto out_lock;
	if (op_val.ov_rc != 0)
		D_GOTO(out_lock, rc = op_val.ov_rc);

	/* Read all props & update prop IV */
	rc = pool_prop_read(&tx, svc, DAOS_PO_QUERY_PROP_ALL, &prop);
	if (rc != 0) {
		D_ERROR(DF_UUID": failed to read prop for pool, rc=%d\n",
			DP_UUID(in->psi_op.pi_uuid), rc);
		D_GOTO(out_lock, rc);
	}
	D_ASSERT(prop != NULL);

	rc = op_val.ov_rc;
out_lock:
	ABT_rwlock_unlock(svc->ps_lock);
	rdb_tx_end(&tx);
	/*
	 * TODO: Introduce prop version to avoid inconsistent prop over targets
	 *	 caused by the out of order IV sync.
	 */
	if (!rc && prop != NULL) {
		rc = ds_pool_iv_prop_update(svc->ps_pool, prop);
		if (rc)
			D_ERROR(DF_UUID": failed to update prop IV for pool, "
				"%d.\n", DP_UUID(in->psi_op.pi_uuid), rc);
		daos_prop_free(prop);
	}
out_svc:
	ds_rsvc_set_hint(&svc->ps_rsvc, &out->pso_op.po_hint);
	pool_svc_put_leader(svc);
out:
	if ((rc == 0) && !dup_op && fi_pass_noreply) {
		rc = -DER_TIMEDOUT;
		D_DEBUG(DB_MD, DF_UUID ": fault injected: DAOS_MD_OP_PASS_NOREPLY\n",
			DP_UUID(in->psi_op.pi_uuid));
	}
	if ((rc == -DER_MISC) && !dup_op && fi_fail_noreply) {
		rc = -DER_TIMEDOUT;
		D_DEBUG(DB_MD, DF_UUID ": fault injected: DAOS_MD_OP_FAIL_NOREPLY\n",
			DP_UUID(in->psi_op.pi_uuid));
	}

	out->pso_op.po_rc = rc;
	D_DEBUG(DB_MD, DF_UUID ": replying rpc: %p %d\n", DP_UUID(in->psi_op.pi_uuid), rpc, rc);
	crt_reply_send(rpc);
}

static int
pool_upgrade_one_prop(struct rdb_tx *tx, struct pool_svc *svc, bool *need_commit, d_iov_t *prop_iov,
		      d_iov_t *value)
{
	int			rc;

	rc = rdb_tx_lookup(tx, &svc->ps_root, prop_iov, value);
	if (rc && rc != -DER_NONEXIST) {
		return rc;
	} else if (rc == -DER_NONEXIST) {
		rc = rdb_tx_update(tx, &svc->ps_root, prop_iov, value);
		if (rc)
			return rc;
		*need_commit = true;
	}
	return 0;
}

static int
pool_upgrade_one_prop_int64(struct rdb_tx *tx, struct pool_svc *svc, uuid_t uuid, bool *need_commit,
			    const char *friendly_name, d_iov_t *prop_iov, uint64_t default_value)
{
	d_iov_t  value;
	uint64_t val;
	int      rc;

	val = default_value;
	d_iov_set(&value, &val, sizeof(default_value));
	rc = pool_upgrade_one_prop(tx, svc, need_commit, prop_iov, &value);
	if (rc != 0) {
		D_ERROR(DF_UUID ": failed to upgrade '%s' of pool: %d.\n", DP_UUID(uuid),
			friendly_name, rc);
	}
	return rc;
}

static int
pool_upgrade_one_prop_int32(struct rdb_tx *tx, struct pool_svc *svc, uuid_t uuid, bool *need_commit,
			    const char *friendly_name, d_iov_t *prop_iov, uint32_t default_value)
{
	d_iov_t  value;
	uint32_t val;
	int      rc;

	val = default_value;
	d_iov_set(&value, &val, sizeof(default_value));
	rc = pool_upgrade_one_prop(tx, svc, need_commit, prop_iov, &value);
	if (rc != 0) {
		D_ERROR(DF_UUID ": failed to upgrade '%s' of pool: %d.\n", DP_UUID(uuid),
			friendly_name, rc);
	}
	return rc;
}

static int
pool_upgrade_props(struct rdb_tx *tx, struct pool_svc *svc, uuid_t pool_uuid, crt_rpc_t *rpc)
{
	d_iov_t			value;
	uint64_t		val;
	uint32_t		val32;
	int			rc;
	bool			need_commit = false;
	uuid_t		       *hdl_uuids = NULL;
	size_t			hdl_uuids_size;
	int			n_hdl_uuids = 0;
	uint32_t		connectable;
	uint32_t                svc_ops_enabled = 0;
	uint32_t		svc_ops_age;
	uint32_t                svc_ops_max;

	if (rpc) {
		rc = find_hdls_to_evict(tx, svc, &hdl_uuids, &hdl_uuids_size,
					&n_hdl_uuids, NULL);
		if (rc)
			return rc;
		D_DEBUG(DB_MD, "number of handles found was: %d\n", n_hdl_uuids);
	}

	if (n_hdl_uuids > 0) {
		rc = pool_disconnect_hdls(tx, svc, hdl_uuids, n_hdl_uuids,
					  rpc->cr_ctx);
		if (rc != 0)
			D_GOTO(out_free, rc);
		need_commit = true;
	}

	d_iov_set(&value, &connectable, sizeof(connectable));
	rc = rdb_tx_lookup(tx, &svc->ps_root, &ds_pool_prop_connectable,
			   &value);
	if (rc)
		D_GOTO(out_free, rc);

	/*
	 * Write connectable property to 0 to reject any new connections
	 * while upgrading in progress.
	 */
	if (connectable > 0) {
		connectable = 0;
		rc = rdb_tx_update(tx, &svc->ps_root, &ds_pool_prop_connectable,
				   &value);
		if (rc) {
			D_ERROR(DF_UUID": failed to set connectable of pool "
				"%d.\n", DP_UUID(pool_uuid), rc);
			D_GOTO(out_free, rc);
		}
		need_commit = true;
	}

	d_iov_set(&value, &val, sizeof(val));
	rc = rdb_tx_lookup(tx, &svc->ps_root, &ds_pool_prop_data_thresh, &value);
	if (rc && rc != -DER_NONEXIST) {
		D_GOTO(out_free, rc);
	} else if (rc == -DER_NONEXIST) {
		val = DAOS_PROP_PO_DATA_THRESH_DEFAULT;
		rc = rdb_tx_update(tx, &svc->ps_root, &ds_pool_prop_data_thresh, &value);
		if (rc) {
			D_ERROR(DF_UUID": failed to upgrade 'data threshold' "
				"of pool, %d.\n", DP_UUID(pool_uuid), rc);
			D_GOTO(out_free, rc);
		}
		need_commit = true;
	}

	d_iov_set(&value, &val, sizeof(val));
	rc = rdb_tx_lookup(tx, &svc->ps_root, &ds_pool_prop_redun_fac,
			   &value);
	if (rc && rc != -DER_NONEXIST) {
		D_GOTO(out_free, rc);
	} else if (rc == -DER_NONEXIST) {
		val = DAOS_PROP_PO_REDUN_FAC_DEFAULT;
		rc = rdb_tx_update(tx, &svc->ps_root, &ds_pool_prop_redun_fac, &value);
		if (rc) {
			D_ERROR(DF_UUID": failed to upgrade redundancy factor of pool, "
				"%d.\n", DP_UUID(pool_uuid), rc);
			D_GOTO(out_free, rc);
		}
		need_commit = true;
	}

	rc = rdb_tx_lookup(tx, &svc->ps_root, &ds_pool_prop_ec_pda, &value);
	if (rc && rc != -DER_NONEXIST) {
		D_GOTO(out_free, rc);
	} else if (rc == -DER_NONEXIST) {
		val = DAOS_PROP_PO_EC_PDA_DEFAULT;
		rc = rdb_tx_update(tx, &svc->ps_root, &ds_pool_prop_ec_pda, &value);
		if (rc) {
			D_ERROR(DF_UUID": failed to upgrade EC performance domain "
				"affinity of pool, %d.\n", DP_UUID(pool_uuid), rc);
			D_GOTO(out_free, rc);
		}
		need_commit = true;
	}

	rc = rdb_tx_lookup(tx, &svc->ps_root, &ds_pool_prop_rp_pda, &value);
	if (rc && rc != -DER_NONEXIST) {
		D_GOTO(out_free, rc);
	} else if (rc == -DER_NONEXIST) {
		val = DAOS_PROP_PO_RP_PDA_DEFAULT;
		rc = rdb_tx_update(tx, &svc->ps_root, &ds_pool_prop_rp_pda, &value);
		if (rc) {
			D_ERROR(DF_UUID": failed to upgrade RP performance domain "
				"affinity of pool, %d.\n", DP_UUID(pool_uuid), rc);
			D_GOTO(out_free, rc);
		}
		need_commit = true;
	}

	rc = rdb_tx_lookup(tx, &svc->ps_root, &ds_pool_prop_svc_redun_fac, &value);
	if (rc && rc != -DER_NONEXIST) {
		D_GOTO(out_free, rc);
	} else if (rc == -DER_NONEXIST) {
		d_rank_list_t *replicas;

		rc = rdb_get_ranks(svc->ps_rsvc.s_db, &replicas);
		if (rc != 0) {
			D_ERROR(DF_UUID": failed to get service replica ranks: "DF_RC"\n",
				DP_UUID(svc->ps_uuid), DP_RC(rc));
			D_GOTO(out_free, rc);
		}
		val = ds_pool_svc_rf_from_nreplicas(replicas->rl_nr);
		if (val < DAOS_PROP_PO_SVC_REDUN_FAC_DEFAULT)
			val = DAOS_PROP_PO_SVC_REDUN_FAC_DEFAULT;
		d_rank_list_free(replicas);
		rc = rdb_tx_update(tx, &svc->ps_root, &ds_pool_prop_svc_redun_fac, &value);
		if (rc) {
			D_ERROR(DF_UUID": failed to upgrade service redundancy factor "
				"of pool, %d.\n", DP_UUID(pool_uuid), rc);
			D_GOTO(out_free, rc);
		}
		need_commit = true;
	}

	/* Upgrade to have scrubbing properties */
	rc = pool_upgrade_one_prop_int64(tx, svc, pool_uuid, &need_commit, "scrub mode",
					 &ds_pool_prop_scrub_mode, DAOS_PROP_PO_SCRUB_MODE_DEFAULT);
	if (rc != 0)
		D_GOTO(out_free, rc);

	rc = pool_upgrade_one_prop_int64(tx, svc, pool_uuid, &need_commit, "scrub freq",
					 &ds_pool_prop_scrub_freq, DAOS_PROP_PO_SCRUB_FREQ_DEFAULT);
	if (rc != 0)
		D_GOTO(out_free, rc);

	rc = pool_upgrade_one_prop_int64(tx, svc, pool_uuid, &need_commit, "scrub thresh",
					 &ds_pool_prop_scrub_thresh,
					 DAOS_PROP_PO_SCRUB_THRESH_DEFAULT);
	if (rc != 0)
		D_GOTO(out_free, rc);

	/** WAL Checkpointing properties */
	rc = pool_upgrade_one_prop_int32(tx, svc, pool_uuid, &need_commit, "checkpoint mode",
					 &ds_pool_prop_checkpoint_mode,
					 DAOS_PROP_PO_CHECKPOINT_MODE_DEFAULT);
	if (rc != 0)
		D_GOTO(out_free, rc);

	rc = pool_upgrade_one_prop_int32(tx, svc, pool_uuid, &need_commit, "checkpoint freq",
					 &ds_pool_prop_checkpoint_freq,
					 DAOS_PROP_PO_CHECKPOINT_FREQ_DEFAULT);
	if (rc != 0)
		D_GOTO(out_free, rc);

	rc = pool_upgrade_one_prop_int32(tx, svc, pool_uuid, &need_commit, "checkpoint thresh",
					 &ds_pool_prop_checkpoint_thresh,
					 DAOS_PROP_PO_CHECKPOINT_THRESH_DEFAULT);
	if (rc != 0)
		D_GOTO(out_free, rc);

	d_iov_set(&value, &val32, sizeof(val32));
	rc = rdb_tx_lookup(tx, &svc->ps_root, &ds_pool_prop_upgrade_status, &value);
	if (rc && rc != -DER_NONEXIST) {
		D_GOTO(out_free, rc);
	} else if (rc == -DER_NONEXIST || val32 != DAOS_UPGRADE_STATUS_IN_PROGRESS) {
		val32 = DAOS_UPGRADE_STATUS_IN_PROGRESS;
		rc = rdb_tx_update(tx, &svc->ps_root, &ds_pool_prop_upgrade_status, &value);
		if (rc) {
			D_ERROR(DF_UUID": failed to upgrade 'upgrade status' "
				"of pool, %d.\n", DP_UUID(pool_uuid), rc);
			D_GOTO(out_free, rc);
		}
		need_commit = true;
	}

	d_iov_set(&value, &val32, sizeof(val32));
	rc = rdb_tx_lookup(tx, &svc->ps_root, &ds_pool_prop_perf_domain, &value);
	if (rc && rc != -DER_NONEXIST) {
		D_GOTO(out_free, rc);
	} else if (rc == -DER_NONEXIST) {
		val32 = DAOS_PROP_PO_PERF_DOMAIN_DEFAULT;
		rc = rdb_tx_update(tx, &svc->ps_root,
				   &ds_pool_prop_perf_domain, &value);
		if (rc != 0) {
			D_ERROR("failed to write pool performain domain prop, "DF_RC"\n",
				DP_RC(rc));
			D_GOTO(out_free, rc);
		}
		need_commit = true;
	}

	d_iov_set(&value, &val32, sizeof(val32));
	rc = rdb_tx_lookup(tx, &svc->ps_root, &ds_pool_prop_reint_mode, &value);
	if (rc && rc != -DER_NONEXIST) {
		D_GOTO(out_free, rc);
	} else if (rc == -DER_NONEXIST) {
		val32 = DAOS_PROP_PO_REINT_MODE_DEFAULT;
		rc = rdb_tx_update(tx, &svc->ps_root, &ds_pool_prop_reint_mode, &value);
		if (rc != 0) {
			D_ERROR("failed to write pool reintegration mode prop, "DF_RC"\n",
				DP_RC(rc));
			D_GOTO(out_free, rc);
		}
		need_commit = true;
	}

	rc = rdb_tx_lookup(tx, &svc->ps_root, &ds_pool_prop_upgrade_global_version,
			   &value);
	if (rc && rc != -DER_NONEXIST) {
		D_GOTO(out_free, rc);
	} else if (rc == -DER_NONEXIST || val32 != DAOS_POOL_GLOBAL_VERSION) {
		val32 = DAOS_POOL_GLOBAL_VERSION;
		rc = rdb_tx_update(tx, &svc->ps_root,
				   &ds_pool_prop_upgrade_global_version, &value);
		if (rc != 0) {
			D_ERROR("failed to write upgrade global version prop, "DF_RC"\n",
				DP_RC(rc));
			D_GOTO(out_free, rc);
		}
		need_commit = true;
	}

	/* Upgrade for the pool/container service operations KVS */
	D_DEBUG(DB_MD, DF_UUID ": check ds_pool_prop_svc_ops\n", DP_UUID(pool_uuid));
	d_iov_set(&value, NULL, 0);
	rc = rdb_tx_lookup(tx, &svc->ps_root, &ds_pool_prop_svc_ops, &value);
	if (rc && rc != -DER_NONEXIST) {
		D_ERROR(DF_UUID ": failed to lookup service ops KVS: %d\n", DP_UUID(pool_uuid), rc);
		D_GOTO(out_free, rc);
	} else if (rc == -DER_NONEXIST) {
		struct rdb_kvs_attr attr;
		uint32_t            svc_ops_num;

		D_DEBUG(DB_MD, DF_UUID ": creating service ops KVS\n", DP_UUID(pool_uuid));
		attr.dsa_class = RDB_KVS_LEXICAL;
		attr.dsa_order = 16;
		rc             = rdb_tx_create_kvs(tx, &svc->ps_root, &ds_pool_prop_svc_ops, &attr);
		if (rc != 0) {
			D_ERROR(DF_UUID ": failed to create service ops KVS: %d\n",
				DP_UUID(pool_uuid), rc);
			D_GOTO(out_free, rc);
		}
		svc_ops_num = 0;
		d_iov_set(&value, &svc_ops_num, sizeof(svc_ops_num));
		rc = rdb_tx_update(tx, &svc->ps_root, &ds_pool_prop_svc_ops_num, &value);
		if (rc != 0) {
			DL_ERROR(rc, DF_UUID ": failed to write upgrade svc_ops_num",
				 DP_UUID(pool_uuid));
			D_GOTO(out_free, rc);
		}
		need_commit = true;
	}

	/* And enable the new service operations KVS only if rdb is large enough */
	D_DEBUG(DB_MD, DF_UUID ": check ds_pool_prop_svc_ops_enabled\n", DP_UUID(pool_uuid));
	d_iov_set(&value, &svc_ops_enabled, sizeof(svc_ops_enabled));
	rc = rdb_tx_lookup(tx, &svc->ps_root, &ds_pool_prop_svc_ops_enabled, &value);
	if (rc && rc != -DER_NONEXIST) {
		D_ERROR(DF_UUID ": failed to lookup service ops enabled boolean: %d\n",
			DP_UUID(pool_uuid), rc);
		D_GOTO(out_free, rc);
	} else if (rc == -DER_NONEXIST) {
		uint64_t rdb_nbytes;

		D_DEBUG(DB_MD, DF_UUID ": creating service ops enabled boolean\n",
			DP_UUID(pool_uuid));

		rc = rdb_get_size(tx->dt_db, &rdb_nbytes);
		if (rc != 0)
			D_GOTO(out_free, rc);
		if (rdb_nbytes >= DUP_OP_MIN_RDB_SIZE)
			svc_ops_enabled = 1;
		rc = rdb_tx_update(tx, &svc->ps_root, &ds_pool_prop_svc_ops_enabled, &value);
		if (rc != 0) {
			D_ERROR(DF_UUID ": set svc_ops_enabled=%d failed, " DF_RC "\n",
				DP_UUID(pool_uuid), svc_ops_enabled, DP_RC(rc));
			D_GOTO(out_free, rc);
		}
		D_DEBUG(DB_MD,
			DF_UUID ": duplicate RPC detection %s (rdb size: " DF_U64 " %s %u)\n",
			DP_UUID(pool_uuid), svc_ops_enabled ? "enabled" : "disabled", rdb_nbytes,
			svc_ops_enabled ? ">=" : "<", DUP_OP_MIN_RDB_SIZE);
		need_commit = true;
	}

	D_DEBUG(DB_MD, DF_UUID ": check ds_pool_prop_svc_ops_age\n", DP_UUID(pool_uuid));
	d_iov_set(&value, &svc_ops_age, sizeof(svc_ops_age));
	rc = rdb_tx_lookup(tx, &svc->ps_root, &ds_pool_prop_svc_ops_age, &value);
	if (rc && rc != -DER_NONEXIST) {
		D_GOTO(out_free, rc);
	} else if (rc == -DER_NONEXIST) {
		svc_ops_age = DAOS_PROP_PO_SVC_OPS_ENTRY_AGE_DEFAULT;
		rc    = rdb_tx_update(tx, &svc->ps_root, &ds_pool_prop_svc_ops_age, &value);
		if (rc != 0) {
			DL_ERROR(rc, "failed to write upgrade svc_ops_age");
			D_GOTO(out_free, rc);
		}
		need_commit = true;
	}

	D_DEBUG(DB_MD, DF_UUID ": check ds_pool_prop_svc_ops_max\n", DP_UUID(pool_uuid));
	d_iov_set(&value, &svc_ops_max, sizeof(svc_ops_max));
	rc = rdb_tx_lookup(tx, &svc->ps_root, &ds_pool_prop_svc_ops_max, &value);
	if (rc && rc != -DER_NONEXIST) {
		D_GOTO(out_free, rc);
	} else if (rc == -DER_NONEXIST) {
		svc_ops_max = PS_OPS_PER_SEC * svc_ops_age;
		rc = rdb_tx_update(tx, &svc->ps_root, &ds_pool_prop_svc_ops_max, &value);
		if (rc != 0) {
			DL_ERROR(rc, DF_UUID ": failed to write upgrade svc_ops_max",
				 DP_UUID(pool_uuid));
			D_GOTO(out_free, rc);
		}
		need_commit = true;
	}

	D_DEBUG(DB_MD, DF_UUID ": need_commit=%s\n", DP_UUID(pool_uuid),
		need_commit ? "true" : "false");
	if (need_commit) {
		daos_prop_t *prop = NULL;

		rc = rdb_tx_commit(tx);
		if (rc)
			D_GOTO(out_free, rc);

		svc->ps_ops_enabled = svc_ops_enabled;
		svc->ps_ops_age     = svc_ops_age;
		svc->ps_ops_max     = svc_ops_max;

		rc = pool_prop_read(tx, svc, DAOS_PO_QUERY_PROP_ALL, &prop);
		if (rc)
			D_GOTO(out_free, rc);
		rc = ds_pool_iv_prop_update(svc->ps_pool, prop);
		daos_prop_free(prop);
	}

out_free:
	D_FREE(hdl_uuids);
	return rc;
}

static int
ds_pool_mark_connectable_internal(struct rdb_tx *tx, struct pool_svc *svc)
{
	d_iov_t		value;
	uint32_t	connectable = 0;
	int		rc;

	d_iov_set(&value, &connectable, sizeof(connectable));
	rc = rdb_tx_lookup(tx, &svc->ps_root, &ds_pool_prop_connectable, &value);
	if ((rc == 0 && connectable == 0) || rc == -DER_NONEXIST) {
		connectable = 1;
		rc = rdb_tx_update(tx, &svc->ps_root, &ds_pool_prop_connectable, &value);
		if (rc == 0)
			rc = 1;
	}

	if (rc < 0)
		D_ERROR("Failed to mark connectable of pool "DF_UUIDF": "DF_RC"\n",
			DP_UUID(svc->ps_uuid), DP_RC(rc));

	return rc;
}

static int
__ds_pool_mark_upgrade_completed(uuid_t pool_uuid, struct pool_svc *svc, int rc)
{
	struct rdb_tx			tx;
	d_iov_t				value;
	uint32_t			upgrade_status;
	uint32_t			global_version;
	uint32_t			obj_version;
	int				rc1;
	daos_prop_t			*prop = NULL;

	rc1 = rdb_tx_begin(svc->ps_rsvc.s_db, svc->ps_rsvc.s_term, &tx);
	if (rc1 != 0)
		D_GOTO(out, rc1);

	ABT_rwlock_wrlock(svc->ps_lock);
	if (rc == 0)
		upgrade_status = DAOS_UPGRADE_STATUS_COMPLETED;
	else
		upgrade_status = DAOS_UPGRADE_STATUS_FAILED;

	d_iov_set(&value, &upgrade_status, sizeof(upgrade_status));
	rc1 = rdb_tx_update(&tx, &svc->ps_root, &ds_pool_prop_upgrade_status,
			   &value);
	if (rc1)
		D_GOTO(out_tx, rc1);

	/*
	 * only bump global version and connectable properties
	 * if upgrade succeed.
	 */
	if (rc == 0) {
		global_version = DAOS_POOL_GLOBAL_VERSION;
		d_iov_set(&value, &global_version, sizeof(global_version));
		rc1 = rdb_tx_update(&tx, &svc->ps_root,
				    &ds_pool_prop_global_version, &value);
		if (rc1) {
			D_ERROR(DF_UUID": failed to upgrade global version "
				"of pool, %d.\n", DP_UUID(pool_uuid), rc1);
			D_GOTO(out_tx, rc1);
		}

		if (DAOS_FAIL_CHECK(DAOS_FAIL_POOL_CREATE_VERSION)) {
			uint64_t fail_val = daos_fail_value_get();

			obj_version = (uint32_t)fail_val;
		} else {
			obj_version = DS_POOL_OBJ_VERSION;
		}

		d_iov_set(&value, &obj_version, sizeof(obj_version));
		rc1 = rdb_tx_update(&tx, &svc->ps_root,
				    &ds_pool_prop_obj_version, &value);
		if (rc1) {
			D_ERROR(DF_UUID": failed to upgrade global version "
				"of pool, %d.\n", DP_UUID(pool_uuid), rc1);
			D_GOTO(out_tx, rc1);
		}

		rc1 = ds_pool_mark_connectable_internal(&tx, svc);
		if (rc1 < 0) {
			D_ERROR(DF_UUID": failed to set connectable of pool "
				"%d.\n", DP_UUID(pool_uuid), rc1);
			D_GOTO(out_tx, rc1);
		}
	}

	rc1 = rdb_tx_commit(&tx);
	if (rc1)
		D_GOTO(out_tx, rc1);

	if (rc == 0)
		/* also bump cached version */
		svc->ps_global_version = DAOS_POOL_GLOBAL_VERSION;

	rc1 = pool_prop_read(&tx, svc, DAOS_PO_QUERY_PROP_ALL, &prop);
	if (rc1)
		D_GOTO(out_tx, rc1);
	rc1 = ds_pool_iv_prop_update(svc->ps_pool, prop);
	daos_prop_free(prop);
	if (rc1)
		D_GOTO(out_tx, rc1);

out_tx:
	ABT_rwlock_unlock(svc->ps_lock);
	rdb_tx_end(&tx);
out:
	D_DEBUG(DB_MD, DF_UUID "mark upgrade complete.: %d/%d\n", DP_UUID(pool_uuid), rc1, rc);
	return rc1;
}

/* check and upgrade the object layout if needed. */
static int
pool_check_upgrade_object_layout(struct rdb_tx *tx, struct pool_svc *svc,
				 bool *scheduled_layout_upgrade)
{
	daos_epoch_t	upgrade_eph = d_hlc_get();
	d_iov_t		value;
	uint32_t	current_layout_ver = 0;
	int		rc = 0;

	d_iov_set(&value, &current_layout_ver, sizeof(current_layout_ver));
	rc = rdb_tx_lookup(tx, &svc->ps_root, &ds_pool_prop_obj_version, &value);
	if (rc && rc != -DER_NONEXIST)
		return rc;
	else if (rc == -DER_NONEXIST)
		current_layout_ver = 0;

	if (current_layout_ver < DS_POOL_OBJ_VERSION) {
		rc = ds_rebuild_schedule(svc->ps_pool, svc->ps_pool->sp_map_version,
					 upgrade_eph, DS_POOL_OBJ_VERSION, NULL,
					 RB_OP_UPGRADE, 0);
		if (rc == 0)
			*scheduled_layout_upgrade = true;
	}
	return rc;
}

static int
ds_pool_mark_upgrade_completed_internal(struct pool_svc *svc, int ret)
{
	int rc;

	if (ret == 0)
		ret = ds_cont_upgrade(svc->ps_uuid, svc->ps_cont_svc);

	rc = __ds_pool_mark_upgrade_completed(svc->ps_uuid, svc, ret);
	if (rc == 0 && ret)
		rc = ret;

	return rc;
}

int
ds_pool_mark_upgrade_completed(uuid_t pool_uuid, int ret)
{
	struct pool_svc	*svc;
	int		rc;

	/* XXX check if the whole upgrade progress is really completed */
	rc = pool_svc_lookup_leader(pool_uuid, &svc, NULL);
	if (rc != 0)
		return rc;

	rc = ds_pool_mark_upgrade_completed_internal(svc, ret);

	pool_svc_put_leader(svc);

	return rc;
}

static int
ds_pool_upgrade_if_needed(uuid_t pool_uuid, struct rsvc_hint *po_hint,
			  struct pool_svc *svc, crt_rpc_t *rpc)
{
	struct rdb_tx			tx;
	d_iov_t				value;
	uint32_t			upgrade_status;
	uint32_t			upgrade_global_ver;
	int				rc;
	bool				scheduled_layout_upgrade = false;
	bool				dmg_upgrade_cmd = false;
	bool				request_schedule_upgrade = false;

	if (!svc) {
		rc = pool_svc_lookup_leader(pool_uuid, &svc, po_hint);
		if (rc != 0)
			return rc;
		dmg_upgrade_cmd = true;
	}

	rc = rdb_tx_begin(svc->ps_rsvc.s_db, svc->ps_rsvc.s_term, &tx);
	if (rc != 0)
		D_GOTO(out_put_leader, rc);

	/**
	 * Four kinds of pool upgrading states:
	 *
	 * 1. pool upgrade not started:
	 * upgrade_state: not started
	 * upgrade_global_version: v1
	 * global_version: v1
	 *
	 * 2. pool upgrade in progress:
	 * upgrade_state: in progress
	 * upgrade_global_version: v2
	 * global_version: v1
	 *
	 * 3. pool upgrade completed:
	 * upgrade_state: completed
	 * upgrade_global_version: v2
	 * global_version: v2
	 *
	 * 4. pool upgrade failed:
	 * upgrade_state: failed
	 * upgrade_global_version: v2
	 * global_version: v1
	 */
	ABT_rwlock_wrlock(svc->ps_lock);
	d_iov_set(&value, &upgrade_global_ver, sizeof(upgrade_global_ver));
	rc = rdb_tx_lookup(&tx, &svc->ps_root, &ds_pool_prop_upgrade_global_version,
			   &value);
	if (rc && rc != -DER_NONEXIST) {
		D_GOTO(out_tx, rc);
	} else if (rc == -DER_NONEXIST) {
		if (!dmg_upgrade_cmd)
			D_GOTO(out_tx, rc = 0);
		D_GOTO(out_upgrade, rc);
	} else {
		d_iov_set(&value, &upgrade_status, sizeof(upgrade_status));
		rc = rdb_tx_lookup(&tx, &svc->ps_root, &ds_pool_prop_upgrade_status,
				   &value);
		if (rc)
			D_GOTO(out_tx, rc);

		if (upgrade_global_ver > DAOS_POOL_GLOBAL_VERSION) {
			D_ERROR(DF_UUID": downgrading pool is unsupported: %u -> %u\n",
				DP_UUID(svc->ps_uuid), upgrade_global_ver,
				DAOS_POOL_GLOBAL_VERSION);
			D_GOTO(out_tx, rc = -DER_INVAL);
		}
		D_DEBUG(DB_TRACE, "upgrade ver %u status %u\n", upgrade_global_ver, upgrade_status);
		switch (upgrade_status) {
		case DAOS_UPGRADE_STATUS_NOT_STARTED:
		case DAOS_UPGRADE_STATUS_COMPLETED:
			if ((upgrade_global_ver < DAOS_POOL_GLOBAL_VERSION &&
			     dmg_upgrade_cmd) || DAOS_FAIL_CHECK(DAOS_FORCE_OBJ_UPGRADE))
				D_GOTO(out_upgrade, rc = 0);
			else
				D_GOTO(out_tx, rc = 0);
			break;
		case DAOS_UPGRADE_STATUS_FAILED:
			if (upgrade_global_ver < DAOS_POOL_GLOBAL_VERSION) {
				D_ERROR(DF_UUID": upgrading pool %u -> %u\n is unsupported"
					" because pool upgraded to %u last time failed\n",
					DP_UUID(svc->ps_uuid), upgrade_global_ver,
					DAOS_POOL_GLOBAL_VERSION, upgrade_global_ver);
				D_GOTO(out_tx, rc = -DER_NOTSUPPORTED);
			}
			/* try again as users requested. */
			if (dmg_upgrade_cmd)
				D_GOTO(out_upgrade, rc = 0);
			else
				D_GOTO(out_tx, rc = 0);
			break;
		case DAOS_UPGRADE_STATUS_IN_PROGRESS:
			if (upgrade_global_ver < DAOS_POOL_GLOBAL_VERSION) {
				D_ERROR(DF_UUID": upgrading pool %u -> %u\n is unsupported"
					" because pool upgraded to %u not finished yet\n",
					DP_UUID(svc->ps_uuid), upgrade_global_ver,
					DAOS_POOL_GLOBAL_VERSION, upgrade_global_ver);
				D_GOTO(out_tx, rc = -DER_NOTSUPPORTED);
			} else if (dmg_upgrade_cmd) { /* not from resume */
				D_GOTO(out_tx, rc = -DER_INPROGRESS);
			} else {
				D_GOTO(out_upgrade, rc = 0);
			}
			break;
		default:
			D_ERROR("unknown upgrade pool status: %u\n", upgrade_status);
			D_GOTO(out_upgrade, rc = -DER_INVAL);
			break;
		}
	}
out_upgrade:
	request_schedule_upgrade = true;
	/**
	 * Todo: make sure no rebuild/reint/expand are in progress
	 */
	rc = pool_upgrade_props(&tx, svc, pool_uuid, rpc);
	if (rc)
		D_GOTO(out_tx, rc);

	rc = pool_check_upgrade_object_layout(&tx, svc, &scheduled_layout_upgrade);
	if (rc < 0)
		D_GOTO(out_tx, rc);

out_tx:
	ABT_rwlock_unlock(svc->ps_lock);
	rdb_tx_end(&tx);

	if (request_schedule_upgrade && !scheduled_layout_upgrade) {
		int rc1;

		if (rc == 0 && dmg_upgrade_cmd &&
		    DAOS_FAIL_CHECK(DAOS_POOL_UPGRADE_CONT_ABORT))
			D_GOTO(out_put_leader, rc = -DER_AGAIN);
		rc1 = ds_pool_mark_upgrade_completed_internal(svc, rc);
		if (rc == 0 && rc1)
			rc = rc1;
	}
out_put_leader:
	if (dmg_upgrade_cmd) {
		ds_rsvc_set_hint(&svc->ps_rsvc, po_hint);
		pool_svc_put_leader(svc);
	}

	return rc;
}

/**
 * Set a pool's properties without having a handle for the pool
 */
void
ds_pool_upgrade_handler(crt_rpc_t *rpc)
{
	struct pool_upgrade_in		*in = crt_req_get(rpc);
	struct pool_upgrade_out		*out = crt_reply_get(rpc);
	int				rc;

	rc = ds_pool_upgrade_if_needed(in->poi_op.pi_uuid,
				       &out->poo_op.po_hint, NULL, rpc);
	out->poo_op.po_rc = rc;
	D_DEBUG(DB_MD, DF_UUID ": replying rpc: %p %d\n", DP_UUID(in->poi_op.pi_uuid), rpc, rc);
	crt_reply_send(rpc);
}

/*
 * Adds the contents of new_acl to the original ACL. If an entry is added for
 * a principal already in the ACL, the old entry will be replaced.
 * *acl may be reallocated in the process.
 */
static int
merge_acl(struct daos_acl **acl, struct daos_acl *new_acl)
{
	struct daos_ace	*new_ace;
	int		rc = 0;

	new_ace = daos_acl_get_next_ace(new_acl, NULL);
	while (new_ace != NULL) {
		rc = daos_acl_add_ace(acl, new_ace);
		if (rc != 0)
			break;
		new_ace = daos_acl_get_next_ace(new_acl, new_ace);
	}

	return rc;
}

/**
 * Update entries in a pool's ACL without having a handle for the pool
 */
void
ds_pool_acl_update_handler(crt_rpc_t *rpc)
{
	struct pool_acl_update_in	*in = crt_req_get(rpc);
	struct pool_acl_update_out	*out = crt_reply_get(rpc);
	struct pool_svc			*svc;
	struct rdb_tx			tx;
	int				rc;
	struct daos_acl                 *acl_in = NULL;
	daos_prop_t			*prop = NULL;
	struct daos_prop_entry		*entry = NULL;
	bool                             dup_op = false;
	struct ds_pool_svc_op_val        op_val;
	bool                             fi_pass_noreply = DAOS_FAIL_CHECK(DAOS_MD_OP_PASS_NOREPLY);
	bool                             fi_fail_noreply = DAOS_FAIL_CHECK(DAOS_MD_OP_FAIL_NOREPLY);

	D_DEBUG(DB_MD, DF_UUID": processing rpc %p\n",
		DP_UUID(in->pui_op.pi_uuid), rpc);

	pool_acl_update_in_get_data(rpc, &acl_in);

	rc = pool_svc_lookup_leader(in->pui_op.pi_uuid, &svc,
				    &out->puo_op.po_hint);
	if (rc != 0)
		D_GOTO(out, rc);

	rc = rdb_tx_begin(svc->ps_rsvc.s_db, svc->ps_rsvc.s_term, &tx);
	if (rc != 0)
		D_GOTO(out_svc, rc);

	/*
	 * We need to read the old ACL, modify, and rewrite it
	 */
	ABT_rwlock_wrlock(svc->ps_lock);

	rc = pool_op_lookup(&tx, svc, rpc, DAOS_POOL_VERSION, &dup_op, &op_val);
	if (rc != 0)
		goto out_lock;
	else if (dup_op || fi_fail_noreply)
		goto out_commit;

	rc = pool_prop_read(&tx, svc, DAOS_PO_QUERY_PROP_ACL, &prop);
	if (rc != 0)
		D_GOTO(out_prop, rc);

	entry = daos_prop_entry_get(prop, DAOS_PROP_PO_ACL);
	if (entry == NULL) {
		D_ERROR(DF_UUID": No ACL prop entry for pool\n",
			DP_UUID(in->pui_op.pi_uuid));
		D_GOTO(out_prop, rc);
	}

	rc = merge_acl((struct daos_acl **)&entry->dpe_val_ptr, acl_in);
	if (rc != 0) {
		D_ERROR(DF_UUID": Unable to update pool with new ACL, rc=%d\n",
			DP_UUID(in->pui_op.pi_uuid), rc);
		D_GOTO(out_prop, rc);
	}

	rc = pool_prop_write(&tx, &svc->ps_root, prop);
	if (rc != 0) {
		D_ERROR(DF_UUID": failed to write updated ACL for pool: %d\n",
			DP_UUID(in->pui_op.pi_uuid), rc);
		D_GOTO(out_prop, rc);
	}

out_prop:
	if (prop != NULL)
		daos_prop_free(prop);
out_commit:
	if ((rc == 0) && !dup_op && fi_fail_noreply)
		rc = -DER_MISC;
	rc = pool_op_save(&tx, svc, rpc, DAOS_POOL_VERSION, dup_op, rc, &op_val);
	if (rc != 0)
		goto out_lock;

	rc = rdb_tx_commit(&tx);
	if (rc != 0)
		goto out_lock;
	rc = op_val.ov_rc;
out_lock:
	ABT_rwlock_unlock(svc->ps_lock);
	rdb_tx_end(&tx);
out_svc:
	ds_rsvc_set_hint(&svc->ps_rsvc, &out->puo_op.po_hint);
	pool_svc_put_leader(svc);
out:
	if ((rc == 0) && !dup_op && fi_pass_noreply) {
		rc = -DER_TIMEDOUT;
		D_DEBUG(DB_MD, DF_UUID ": fault injected: DAOS_MD_OP_PASS_NOREPLY\n",
			DP_UUID(in->pui_op.pi_uuid));
	}
	if ((rc == -DER_MISC) && !dup_op && fi_fail_noreply) {
		rc = -DER_TIMEDOUT;
		D_DEBUG(DB_MD, DF_UUID ": fault injected: DAOS_MD_OP_FAIL_NOREPLY\n",
			DP_UUID(in->pui_op.pi_uuid));
	}

	out->puo_op.po_rc = rc;
	D_DEBUG(DB_MD, DF_UUID ": replying rpc: %p %d\n", DP_UUID(in->pui_op.pi_uuid), rpc, rc);
	crt_reply_send(rpc);
}

/**
 * Delete entries in a pool's ACL without having a handle for the pool
 */
void
ds_pool_acl_delete_handler(crt_rpc_t *rpc)
{
	struct pool_acl_delete_in	*in = crt_req_get(rpc);
	struct pool_acl_delete_out	*out = crt_reply_get(rpc);
	struct pool_svc			*svc;
	struct rdb_tx			tx;
	int				rc;
	daos_prop_t			*prop = NULL;
	struct daos_prop_entry		*entry;
	bool                             dup_op = false;
	struct ds_pool_svc_op_val        op_val;
	bool                             fi_pass_noreply = DAOS_FAIL_CHECK(DAOS_MD_OP_PASS_NOREPLY);
	bool                             fi_fail_noreply = DAOS_FAIL_CHECK(DAOS_MD_OP_FAIL_NOREPLY);

	D_DEBUG(DB_MD, DF_UUID": processing rpc %p\n",
		DP_UUID(in->pdi_op.pi_uuid), rpc);

	rc = pool_svc_lookup_leader(in->pdi_op.pi_uuid, &svc,
				    &out->pdo_op.po_hint);
	if (rc != 0)
		D_GOTO(out, rc);

	rc = rdb_tx_begin(svc->ps_rsvc.s_db, svc->ps_rsvc.s_term, &tx);
	if (rc != 0)
		D_GOTO(out_svc, rc);

	/*
	 * We need to read the old ACL, modify, and rewrite it
	 */
	ABT_rwlock_wrlock(svc->ps_lock);

	rc = pool_op_lookup(&tx, svc, rpc, DAOS_POOL_VERSION, &dup_op, &op_val);
	if (rc != 0)
		goto out_lock;
	else if (dup_op || fi_fail_noreply)
		goto out_commit;

	rc = pool_prop_read(&tx, svc, DAOS_PO_QUERY_PROP_ACL, &prop);
	if (rc != 0)
		D_GOTO(out_prop, rc);

	entry = daos_prop_entry_get(prop, DAOS_PROP_PO_ACL);
	if (entry == NULL) {
		D_ERROR(DF_UUID": No ACL prop entry for pool\n",
			DP_UUID(in->pdi_op.pi_uuid));
		D_GOTO(out_prop, rc);
	}

	rc = daos_acl_remove_ace((struct daos_acl **)&entry->dpe_val_ptr,
				 in->pdi_type, in->pdi_principal);
	if (rc != 0) {
		D_ERROR(DF_UUID": Failed to remove requested principal, "
			"rc=%d\n", DP_UUID(in->pdi_op.pi_uuid), rc);
		D_GOTO(out_prop, rc);
	}

	rc = pool_prop_write(&tx, &svc->ps_root, prop);
	if (rc != 0) {
		D_ERROR(DF_UUID": failed to write updated ACL for pool: %d\n",
			DP_UUID(in->pdi_op.pi_uuid), rc);
		D_GOTO(out_prop, rc);
	}

out_prop:
	if (prop != NULL)
		daos_prop_free(prop);
out_commit:
	if ((rc == 0) && !dup_op && fi_fail_noreply)
		rc = -DER_MISC;
	rc = pool_op_save(&tx, svc, rpc, DAOS_POOL_VERSION, dup_op, rc, &op_val);
	if (rc != 0)
		goto out_lock;

	rc = rdb_tx_commit(&tx);
	if (rc != 0)
		goto out_lock;
	rc = op_val.ov_rc;
out_lock:
	ABT_rwlock_unlock(svc->ps_lock);
	rdb_tx_end(&tx);
out_svc:
	ds_rsvc_set_hint(&svc->ps_rsvc, &out->pdo_op.po_hint);
	pool_svc_put_leader(svc);
out:
	if ((rc == 0) && !dup_op && fi_pass_noreply) {
		rc = -DER_TIMEDOUT;
		D_DEBUG(DB_MD, DF_UUID ": fault injected: DAOS_MD_OP_PASS_NOREPLY\n",
			DP_UUID(in->pdi_op.pi_uuid));
	}
	if ((rc == -DER_MISC) && !dup_op && fi_fail_noreply) {
		rc = -DER_TIMEDOUT;
		D_DEBUG(DB_MD, DF_UUID ": fault injected: DAOS_MD_OP_FAIL_NOREPLY\n",
			DP_UUID(in->pdi_op.pi_uuid));
	}

	out->pdo_op.po_rc = rc;
	D_DEBUG(DB_MD, DF_UUID ": replying rpc: %p %d\n", DP_UUID(in->pdi_op.pi_uuid), rpc, rc);
	crt_reply_send(rpc);
}

struct pool_svc_reconf_arg {
	struct pool_map	       *sca_map;
	uint32_t		sca_map_version_for;
	bool			sca_sync_remove;
};

/* Must be used with pool_svc.ps_reconf_sched (see container_of below). */
static void
pool_svc_reconf_ult(void *varg)
{
	struct pool_svc_sched      *reconf = varg;
	struct pool_svc_reconf_arg *arg    = reconf->psc_arg;
	struct pool_svc            *svc;
	struct pool_map            *map;
	d_rank_list_t              *pre;
	d_rank_list_t              *to_add;
	d_rank_list_t              *to_remove;
	d_rank_list_t              *post;
	uint64_t                    rdb_nbytes = 0;
	int                         rc;

	svc = container_of(reconf, struct pool_svc, ps_reconf_sched);

	if (arg->sca_map == NULL)
		map = svc->ps_pool->sp_map;
	else
		map = arg->sca_map;

	D_DEBUG(DB_MD, DF_UUID": begin\n", DP_UUID(svc->ps_uuid));

	if (reconf->psc_canceled) {
		rc = -DER_OP_CANCELED;
		goto out;
	}

	/* When there are pending events, the pool map may be unstable. */
	while (!arg->sca_sync_remove && events_pending(svc)) {
		dss_sleep(3000 /* ms */);
		if (reconf->psc_canceled) {
			rc = -DER_OP_CANCELED;
			goto out;
		}
	}

	rc = rdb_get_ranks(svc->ps_rsvc.s_db, &pre);
	if (rc != 0) {
		D_ERROR(DF_UUID": failed to get pool service replica ranks: "DF_RC"\n",
			DP_UUID(svc->ps_uuid), DP_RC(rc));
		goto out;
	}

	/* If adding replicas, get the correct rdb size (do not trust DAOS_MD_CAP). */
	rc = rdb_get_size(svc->ps_rsvc.s_db, &rdb_nbytes);
	if (rc != 0) {
		D_ERROR(DF_UUID ": failed to get rdb size: " DF_RC "\n", DP_UUID(svc->ps_uuid),
			DP_RC(rc));
		goto out_cur;
	}

	if (arg->sca_map == NULL)
		ABT_rwlock_rdlock(svc->ps_pool->sp_lock);
	rc = ds_pool_plan_svc_reconfs(svc->ps_svc_rf, map, pre, dss_self_rank(),
				      arg->sca_sync_remove /* filter_only */, &to_add, &to_remove);
	if (arg->sca_map == NULL)
		ABT_rwlock_unlock(svc->ps_pool->sp_lock);
	if (rc != 0) {
		D_ERROR(DF_UUID": cannot plan pool service reconfigurations: "DF_RC"\n",
			DP_UUID(svc->ps_uuid), DP_RC(rc));
		goto out_cur;
	}

	D_DEBUG(DB_MD, DF_UUID ": svc_rf=%d pre=%u to_add=%u to_remove=%u\n", DP_UUID(svc->ps_uuid),
		svc->ps_svc_rf, pre->rl_nr, to_add->rl_nr, to_remove->rl_nr);

	/*
	 * Ignore the return values from the "add" and "remove" calls here. If
	 * the "add" calls returns an error, to_add contains the N ranks that
	 * have not been added. We delete N ranks from to_remove to account for
	 * the failed additions, and continue to make the "remove" call. If any
	 * of the two calls returns an error, we still need to report any
	 * membership changes to the MS.
	 */
	if (!arg->sca_sync_remove && to_add->rl_nr > 0) {
		uint32_t vos_df_version;

		vos_df_version = ds_pool_get_vos_df_version(svc->ps_global_version);
		D_ASSERTF(vos_df_version != 0, DF_UUID ": vos_df_version=0 global_version=%u\n",
			  DP_UUID(svc->ps_uuid), svc->ps_global_version);
		ds_rsvc_add_replicas_s(&svc->ps_rsvc, to_add, rdb_nbytes, vos_df_version);
		if (reconf->psc_canceled) {
			rc = -DER_OP_CANCELED;
			goto out_to_add_remove;
		}
		if (to_add->rl_nr > to_remove->rl_nr)
			to_remove->rl_nr = 0;
		else
			to_remove->rl_nr -= to_add->rl_nr;
	}
	if (to_remove->rl_nr > 0) {
		d_rank_list_t *tmp;

		/*
		 * Since the ds_rsvc_dist_stop part is likely to hit RPC
		 * timeouts, after removing the replicas from the membership,
		 * we notify the MS first, and then come back to
		 * ds_rsvc_dist_stop.
		 */
		rc = d_rank_list_dup(&tmp, to_remove);
		if (rc != 0) {
			D_ERROR(DF_UUID": failed to duplicate to_remove: "DF_RC"\n",
				DP_UUID(svc->ps_uuid), DP_RC(rc));
			goto out_to_add_remove;
		}
		rc = rdb_remove_replicas(svc->ps_rsvc.s_db, tmp);
		if (rc != 0)
			D_ERROR(DF_UUID": failed to remove replicas: "DF_RC"\n",
				DP_UUID(svc->ps_uuid), DP_RC(rc));
		/* Delete from to_remove ranks that are not removed. */
		d_rank_list_filter(tmp, to_remove, true /* exclude */);
		d_rank_list_free(tmp);
	}

	if (rdb_get_ranks(svc->ps_rsvc.s_db, &post) == 0) {
		if (svc->ps_force_notify || !d_rank_list_identical(post, pre)) {
			int rc_tmp;

			/*
			 * Send RAS event to control-plane over dRPC to indicate
			 * change in pool service replicas.
			 */
			rc_tmp = ds_notify_pool_svc_update(&svc->ps_uuid, post,
							   svc->ps_rsvc.s_term);
			if (rc_tmp == 0)
				svc->ps_force_notify = false;
			else
				DL_ERROR(rc_tmp, DF_UUID": replica update notify failure",
					 DP_UUID(svc->ps_uuid));
		}

		d_rank_list_free(post);
	}
	if (reconf->psc_canceled) {
		rc = -DER_OP_CANCELED;
		goto out_to_add_remove;
	}

	/*
	 * Don't attempt to destroy any removed replicas in the "synchronous
	 * remove" mode, so that we don't delay pool_svc_update_map_internal
	 * for too long. Ignore the return value of this ds_rsvc_dist_stop
	 * call.
	 */
	if (!arg->sca_sync_remove && to_remove->rl_nr > 0)
		ds_rsvc_dist_stop(svc->ps_rsvc.s_class, &svc->ps_rsvc.s_id, to_remove,
				  NULL /* excluded */, svc->ps_rsvc.s_term, true /* destroy */);

out_to_add_remove:
	d_rank_list_free(to_remove);
	d_rank_list_free(to_add);
out_cur:
	d_rank_list_free(pre);
out:
	/* Do not yield between the D_FREE and the sched_end. */
	D_FREE(reconf->psc_arg);
	reconf->psc_rc = rc;
	sched_end(reconf);
	ABT_cond_broadcast(reconf->psc_cv);
	D_DEBUG(DB_MD, DF_UUID": end: "DF_RC"\n", DP_UUID(svc->ps_uuid), DP_RC(rc));
}

/* If returning 0, this function must have scheduled func(arg). */
static int
pool_svc_schedule(struct pool_svc *svc, struct pool_svc_sched *sched, void (*func)(void *),
		  void *arg)
{
	enum ds_rsvc_state	state;
	int			rc;

	D_DEBUG(DB_MD, DF_UUID": begin\n", DP_UUID(svc->ps_uuid));

	if (ds_pool_restricted(svc->ps_pool, false)) {
		D_DEBUG(DB_MD, DF_UUID": end: skip in check mode\n", DP_UUID(svc->ps_uuid));
		return -DER_OP_CANCELED;
	}

	/*
	 * Avoid scheduling when the PS is stepping down
	 * and has already called sched_cancel_and_wait.
	 */
	state = ds_rsvc_get_state(&svc->ps_rsvc);
	if (state == DS_RSVC_DRAINING) {
		D_DEBUG(DB_MD, DF_UUID": end: service %s\n", DP_UUID(svc->ps_uuid),
			ds_rsvc_state_str(state));
		return -DER_OP_CANCELED;
	}

	D_ASSERT(&svc->ps_reconf_sched == sched || &svc->ps_rfcheck_sched == sched);
	sched_cancel_and_wait(sched);

	sched_begin(sched, arg);

	/*
	 * An extra svc leader reference is not required, because
	 * pool_svc_step_down_cb waits for this ULT to terminate.
	 *
	 * ULT tracking is achieved through sched, not a ULT handle.
	 */
	rc = dss_ult_create(func, sched, DSS_XS_SELF, 0, 0, NULL /* ult */);
	if (rc != 0) {
		D_ERROR(DF_UUID": failed to create ULT: "DF_RC"\n",
			DP_UUID(svc->ps_uuid), DP_RC(rc));
		sched_end(sched);
		return rc;
	}

	D_DEBUG(DB_MD, DF_UUID": end: "DF_RC"\n", DP_UUID(svc->ps_uuid), DP_RC(rc));
	return 0;
}

/**
 * Schedule PS reconfigurations (if necessary). This is currently for the chk
 * module only.
 */
int
ds_pool_svc_schedule_reconf(struct ds_pool_svc *svc)
{
	struct pool_svc *s = pool_ds2svc(svc);
	int              rc;

	/*
	 * Pass 1 as map_version_for, since there shall be no other
	 * reconfiguration in progress.
	 */
	s->ps_pool->sp_cr_checked = 1;
	rc = pool_svc_schedule_reconf(s, NULL /* map */, 1 /* map_version_for */,
				      true /* sync_remove */);
	if (rc != 0)
		DL_ERROR(rc, DF_UUID": failed to schedule pool service reconfiguration",
			 DP_UUID(s->ps_uuid));
	return rc;
}

static int pool_find_all_targets_by_addr(struct pool_map *map,
					 struct pool_target_addr_list *list,
					 struct pool_target_id_list *tgt_list,
					 struct pool_target_addr_list *inval);

static int
cont_rf_check_cb(uuid_t pool_uuid, uuid_t cont_uuid, struct rdb_tx *tx, void *arg)
{
	struct pool_svc_sched *sched = arg;
	int rc;

	/* If anything happened during rf check, let's continue to check the next container
	 * for the moment.
	 */
	rc = ds_cont_rf_check(pool_uuid, cont_uuid, tx);
	if (rc)
		DL_CDEBUG(rc == -DER_RF, DB_MD, DLOG_ERR, rc, DF_CONT " check_rf",
			  DP_CONT(pool_uuid, cont_uuid));

	if (sched->psc_canceled) {
		D_DEBUG(DB_MD, DF_CONT" is canceled.\n", DP_CONT(pool_uuid, cont_uuid));
		return 1;
	}

	return 0;
}

/* Must be used with pool_svc.ps_rfcheck_sched (see container_of below). */
static void
pool_svc_rfcheck_ult(void *arg)
{
	struct pool_svc_sched *sched = arg;
	struct pool_svc       *svc   = container_of(sched, struct pool_svc, ps_rfcheck_sched);
	int                    rc;

	do {
		/* retry until some one stop the pool svc(rc == 1) or succeed */
		if (DAOS_FAIL_CHECK(DAOS_POOL_RFCHECK_FAIL))
			rc = -DER_NOMEM;
		else
			rc = ds_cont_rdb_iterate(svc->ps_cont_svc, cont_rf_check_cb,
						 &svc->ps_rfcheck_sched);
		if (rc >= 0)
			break;

		if (sched->psc_canceled) {
			D_DEBUG(DB_MD, DF_UUID ": canceled\n", DP_UUID(svc->ps_uuid));
			break;
		}

		D_DEBUG(DB_MD, DF_UUID" check rf with %d and retry\n",
			DP_UUID(svc->ps_uuid), rc);

		dss_sleep(1000 /* ms */);
	} while (1);

	sched_end(&svc->ps_rfcheck_sched);
	D_INFO("RF check finished for "DF_UUID"\n", DP_UUID(svc->ps_uuid));
	ABT_cond_broadcast(svc->ps_rfcheck_sched.psc_cv);
}

/*
 * If map is NULL, map_version_for must be provided, and svc->ps_pool->sp_map
 * will be used during reconfiguration; otherwise, map_version_for is ignored.
 */
static int
pool_svc_schedule_reconf(struct pool_svc *svc, struct pool_map *map, uint32_t map_version_for,
			 bool sync_remove)
{
	struct pool_svc_reconf_arg     *reconf_arg;
	uint32_t			v;
	int				rc;

	if (map == NULL)
		v = map_version_for;
	else
		v = pool_map_get_version(map);

	if (svc->ps_reconf_sched.psc_in_progress) {
		uint32_t v_in_progress;

		/* Safe to access psc_arg as long as we don't yield. */
		reconf_arg = svc->ps_reconf_sched.psc_arg;
		if (reconf_arg->sca_map == NULL)
			v_in_progress = reconf_arg->sca_map_version_for;
		else
			v_in_progress = pool_map_get_version(reconf_arg->sca_map);
		if (v_in_progress >= v) {
			D_DEBUG(DB_MD, DF_UUID": stale request: v_in_progress=%u v=%u\n",
				DP_UUID(svc->ps_uuid), v_in_progress, v);
			return -DER_OP_CANCELED;
		}
	}

	D_ALLOC_PTR(reconf_arg);
	if (reconf_arg == NULL)
		return -DER_NOMEM;
	reconf_arg->sca_map = map;
	reconf_arg->sca_map_version_for = v;
	reconf_arg->sca_sync_remove = sync_remove;

	/*
	 * If successful, this call passes the ownership of reconf_arg to
	 * pool_svc_reconf_ult.
	 */
	rc = pool_svc_schedule(svc, &svc->ps_reconf_sched, pool_svc_reconf_ult, reconf_arg);
	if (rc != 0) {
		D_FREE(reconf_arg);
		return rc;
	}

	if (sync_remove) {
		sched_wait(&svc->ps_reconf_sched);

		rc = svc->ps_reconf_sched.psc_rc;
		if (rc != 0) {
			DL_ERROR(rc, DF_UUID": pool service reconfigurator", DP_UUID(svc->ps_uuid));
			return rc;
		}
	}

	return 0;
}

static int
pool_map_crit_prompt(struct pool_svc *svc, struct pool_map *map)
{
	crt_group_t		*primary_grp;
	struct pool_domain	*doms;
	int			 doms_cnt;
	int			 i;
	int			 rc = 0;

	D_DEBUG(DB_MD, DF_UUID": checking node status\n", DP_UUID(svc->ps_uuid));
	doms_cnt = pool_map_find_ranks(map, PO_COMP_ID_ALL, &doms);
	D_ASSERT(doms_cnt >= 0);
	primary_grp = crt_group_lookup(NULL);
	D_ASSERT(primary_grp != NULL);

	D_CRIT("!!! Please try to recover these engines in top priority -\n");
	D_CRIT("!!! Please refer \"Pool-Wise Redundancy Factor\" section in pool_operations.md\n");
	for (i = 0; i < doms_cnt; i++) {
		struct swim_member_state state;

		if (!(doms[i].do_comp.co_status & PO_COMP_ST_UPIN))
			continue;

		rc = crt_rank_state_get(primary_grp, doms[i].do_comp.co_rank, &state);
		if (rc != 0 && rc != -DER_NONEXIST) {
			D_ERROR("failed to get status of rank %u: %d\n",
				doms[i].do_comp.co_rank, rc);
			break;
		}

		D_DEBUG(DB_MD, "rank/state %d/%d\n", doms[i].do_comp.co_rank,
			rc == -DER_NONEXIST ? -1 : state.sms_status);
		if (rc == -DER_NONEXIST || state.sms_status == SWIM_MEMBER_DEAD)
			D_CRIT("!!! pool "DF_UUID" : intolerable unavailability: engine rank %u\n",
			       DP_UUID(svc->ps_uuid), doms[i].do_comp.co_rank);
	}

	return rc;
}

/*
 * Perform an update to the pool map of \a svc.
 *
 * \param[in]	svc		pool service
 * \param[in]	opc		update operation (e.g., POOL_EXCLUDE)
 * \param[in]	exclude_rank	for excluding ranks (rather than targets)
 * \param[in]	extend_rank_list ranks list to be extended.
 * \param[in]	extend_domains_nr number of extend domains.
 * \param[in]	extend_domains	domains to be extended.
 * \param[in,out]
 *		tgts		target IDs (if empty, must specify tgt_addrs)
 * \param[in]	tgt_addrs	optional target addresses (ignored if \a tgts is
 *				nonempty; requires inval_tgt_addrs)
 * \param[out]	hint		optional leadership hint
 * \param[out]	p_updated	optional info on if pool map has been updated
 * \param[out]	map_version_p	pool map version
 * \param[out]	tgt_map_ver	pool map version for the last target change
 *				(instead of a node change, for example) made by
 *				this update, or 0 if none has been made (see
 *				ds_pool_map_tgts_update)
 * \param[out]	inval_tgt_addrs	optional invalid target addresses (ignored if
 *				\a tgts is nonempty; if specified, must be
 *				initialized to empty and freed by the caller)
 */
static int
pool_svc_update_map_internal(struct pool_svc *svc, unsigned int opc, bool exclude_rank,
			     d_rank_list_t *extend_rank_list, uint32_t extend_domains_nr,
			     uint32_t *extend_domains, struct pool_target_id_list *tgts,
			     struct pool_target_addr_list *tgt_addrs, struct rsvc_hint *hint,
			     bool *p_updated, uint32_t *map_version_p, uint32_t *tgt_map_ver,
			     struct pool_target_addr_list *inval_tgt_addrs,
			     enum map_update_source src, bool skip_rf_check)
{
	struct rdb_tx		tx;
	struct pool_map	       *map;
	uint32_t		map_version_before;
	uint32_t		map_version;
	struct pool_buf	       *map_buf = NULL;
	struct pool_domain     *node;
	bool			updated = false;
	int			rc;

	D_DEBUG(DB_MD, DF_UUID": opc=%u exclude_rank=%d ntgts=%d ntgt_addrs=%d\n",
		DP_UUID(svc->ps_uuid), opc, exclude_rank, tgts->pti_number,
		tgt_addrs == NULL ? 0 : tgt_addrs->pta_number);

	rc = rdb_tx_begin(svc->ps_rsvc.s_db, svc->ps_rsvc.s_term, &tx);
	if (rc != 0)
		goto out;
	ABT_rwlock_wrlock(svc->ps_lock);

	/* Create a temporary pool map based on the last committed version. */
	rc = read_map(&tx, &svc->ps_root, &map);
	if (rc != 0)
		goto out_lock;

	if (opc == MAP_EXTEND) {
		D_ASSERT(extend_rank_list != NULL);
		map_version = pool_map_get_version(map) + 1;
		rc = gen_pool_buf(map, &map_buf, map_version, extend_domains_nr,
				  extend_rank_list->rl_nr, extend_rank_list->rl_nr * dss_tgt_nr,
				  extend_domains, dss_tgt_nr);
		if (rc != 0)
			D_GOTO(out_map, rc);

		if (map_buf != NULL) {
			/* Extend the current pool map */
			rc = pool_map_extend(map, map_version, map_buf);
			pool_buf_free(map_buf);
			map_buf = NULL;
			if (rc != 0)
				D_GOTO(out_map, rc);
		}

		/* Get a list of all the targets being added */
		rc = pool_map_find_targets_on_ranks(map, extend_rank_list, tgts);
		if (rc <= 0) {
			D_ERROR(DF_UUID" failed to find targets rc: "DF_RC"\n",
				DP_UUID(svc->ps_uuid), DP_RC(rc));
			D_GOTO(out_map, rc);
		}
	} else {
		/*
		 * If an empty target ID list is provided, convert from target
		 * addresses.
		 */
		if (tgts->pti_number == 0) {
			D_ASSERT(tgts->pti_ids == NULL);
			D_ASSERT(tgt_addrs != NULL);
			D_ASSERT(inval_tgt_addrs != NULL);
			rc = pool_find_all_targets_by_addr(map, tgt_addrs, tgts,
							   inval_tgt_addrs);
			if (rc != 0)
				goto out_map;
			if (inval_tgt_addrs->pta_number > 0) {
				/*
				 * If any invalid ranks/targets were specified here,
				 * abort the entire request. This will mean the
				 * operator needs to resubmit the request with
				 * corrected arguments, which will be easier without
				 * trying to figure out which arguments were accepted &
				 * started processing already.
				 */
				rc = -DER_NONEXIST;
				goto out_map;
			}
		}
	}

	/*
	 * Attempt to modify the temporary pool map and save its versions
	 * before and after. If the version hasn't changed, we are done.
	 */
	map_version_before = pool_map_get_version(map);
	rc = ds_pool_map_tgts_update(svc->ps_uuid, map, tgts, opc, exclude_rank, tgt_map_ver, true);
	if (rc != 0)
		D_GOTO(out_map, rc);
	map_version = pool_map_get_version(map);
	D_DEBUG(DB_MD, DF_UUID": version=%u->%u\n",
		DP_UUID(svc->ps_uuid), map_version_before, map_version);
	if (map_version == map_version_before)
		D_GOTO(out_map, rc = 0);

	/*
	 * If the map modification affects myself, leave it to a new PS leader
	 * if there's another PS replica, or reject it.
	 */
	node = pool_map_find_dom_by_rank(map, dss_self_rank());
	if (node == NULL || !(node->do_comp.co_status & DC_POOL_SVC_MAP_STATES)) {
		d_rank_list_t *replicas;

		rc = rdb_get_ranks(svc->ps_rsvc.s_db, &replicas);
		if (replicas->rl_nr == 1) {
			D_ERROR(DF_UUID": rejecting rank exclusion: self removal requested\n",
				DP_UUID(svc->ps_uuid));
			rc = -DER_INVAL;
		} else {
			/*
			 * The handling is unreliable, for we may become a new
			 * PS leader again; a more reliable implementation
			 * requires the currently unavailable Raft leadership
			 * transfer support.
			 */
			D_INFO(DF_UUID": resigning PS leadership: self removal requested\n",
			       DP_UUID(svc->ps_uuid));
			rdb_resign(svc->ps_rsvc.s_db, svc->ps_rsvc.s_term);
			rc = -DER_NOTLEADER;
		}
		d_rank_list_free(replicas);
		goto out_map;
	}

	/*
	 * For SWIM exclude:
	 * Do not change pool map if the pw_rf is broken or is going to be broken,
	 * With CRIT log message to ask administrator to bring back the engine.
	 *
	 * For DMG exclude:
	 * Do not change the pool map if the `pw_rf` is broken or is about to break,
	 * unless the force option is given.
	 */
	if (!skip_rf_check && opc == MAP_EXCLUDE) {
		int failed_cnt;

		rc = pool_map_update_failed_cnt(map);
		if (rc != 0) {
			DL_ERROR(rc, DF_UUID": pool_map_update_failed_cnt failed.",
				 DP_UUID(svc->ps_uuid));
			goto out_map;
		}

		failed_cnt = pool_map_get_failed_cnt(map, PO_COMP_TP_NODE);
		D_INFO(DF_UUID ": Exclude %d ranks, failed NODE %d\n", DP_UUID(svc->ps_uuid),
		       tgt_addrs->pta_number, failed_cnt);
		if (failed_cnt > pw_rf) {
			D_CRIT(DF_UUID": exclude %d ranks will break pool RF %d, failed_cnt %d\n",
			       DP_UUID(svc->ps_uuid), tgt_addrs->pta_number, pw_rf, failed_cnt);
			ABT_rwlock_rdlock(svc->ps_pool->sp_lock);
			rc = pool_map_crit_prompt(svc, svc->ps_pool->sp_map);
			ABT_rwlock_unlock(svc->ps_pool->sp_lock);
			if (rc != 0)
				DL_ERROR(rc, DF_UUID ": failed to log prompt",
					 DP_UUID(svc->ps_uuid));
			rc = -DER_RF;
			goto out_map;
		}
	}

	/* Write the new pool map. */
	rc = pool_buf_extract(map, &map_buf);
	if (rc != 0)
		D_GOTO(out_map, rc);
	rc = write_map_buf(&tx, &svc->ps_root, map_buf, map_version);
	if (rc != 0)
		goto out_map_buf;

	/*
	 * Remove all undesired PS replicas (if any) before committing map, so
	 * that the set of PS replicas remains a subset of the pool groups.
	 */
	rc = pool_svc_schedule_reconf(svc, map, 0 /* map_version_for */, true /* sync_remove */);
	if (rc != 0) {
		DL_ERROR(rc, DF_UUID": failed to remove undesired pool service replicas",
			 DP_UUID(svc->ps_uuid));
		goto out_map;
	}

	rc = rdb_tx_commit(&tx);
	if (rc != 0) {
		D_DEBUG(DB_MD, DF_UUID": failed to commit: "DF_RC"\n",
			DP_UUID(svc->ps_uuid), DP_RC(rc));
		goto out_map_buf;
	}

	DS_POOL_LOG_PRINT(INFO, DF_UUID ": committed pool map: version=%u->%u map=%p\n",
			  DP_UUID(svc->ps_uuid), map_version_before, map_version, map);
	updated = true;

	/* Update svc->ps_pool to match the new pool map. */
	rc = ds_pool_tgt_map_update(svc->ps_pool, map_buf, map_version);
	if (rc != 0) {
		D_ERROR(DF_UUID": failed to update pool map cache: %d\n",
			DP_UUID(svc->ps_uuid), rc);
		/*
		 * We must resign to avoid handling future requests with a
		 * stale pool map cache.
		 */
		rdb_resign(svc->ps_rsvc.s_db, svc->ps_rsvc.s_term);
		rc = 0;
		goto out_map_buf;
	}

	ds_rsvc_request_map_dist(&svc->ps_rsvc);

	/* See events_handler. */
	resume_event_handling(svc);

	rc = pool_svc_schedule_reconf(svc, NULL /* map */, map_version, false /* sync_remove */);
	if (rc != 0) {
		DL_INFO(rc, DF_UUID": failed to schedule pool service reconfiguration",
			DP_UUID(svc->ps_uuid));
		rc = 0;
	}

	if (opc == MAP_EXCLUDE) {
		rc = pool_svc_schedule(svc, &svc->ps_rfcheck_sched, pool_svc_rfcheck_ult, NULL);
		if (rc != 0)
			DL_INFO(rc, DF_UUID": failed to schedule RF check", DP_UUID(svc->ps_uuid));
	}

	pool_svc_update_map_metrics(svc->ps_uuid, map, svc->ps_pool->sp_metrics[DAOS_POOL_MODULE]);

out_map_buf:
	pool_buf_free(map_buf);
out_map:
	pool_map_decref(map);
out_lock:
	if (map_version_p != NULL)
		*map_version_p = ds_pool_get_version(svc->ps_pool);
	ABT_rwlock_unlock(svc->ps_lock);
	rdb_tx_end(&tx);
out:
	if (hint != NULL)
		ds_rsvc_set_hint(&svc->ps_rsvc, hint);
	if (p_updated)
		*p_updated = updated;
	return rc;
}

static int
pool_find_all_targets_by_addr(struct pool_map *map,
			      struct pool_target_addr_list *list,
			      struct pool_target_id_list *tgt_list,
			      struct pool_target_addr_list *inval_list_out)
{
	int	i;
	int	rc = 0;

	for (i = 0; i < list->pta_number; i++) {
		struct pool_target *tgt;
		int tgt_nr;
		int j;
		int ret;

		tgt_nr = pool_map_find_target_by_rank_idx(map,
				list->pta_addrs[i].pta_rank,
				list->pta_addrs[i].pta_target, &tgt);
		if (tgt_nr <= 0) {
			/* Can not locate the target in pool map, let's
			 * add it to the output list
			 */
			D_DEBUG(DB_MD, "cannot find rank %u target %u\n",
				list->pta_addrs[i].pta_rank,
				list->pta_addrs[i].pta_target);
			ret = pool_target_addr_list_append(inval_list_out,
							   &list->pta_addrs[i]);
			if (ret) {
				rc = ret;
				break;
			}
		}

		for (j = 0; j < tgt_nr; j++) {
			struct pool_target_id tid;

			tid.pti_id = tgt[j].ta_comp.co_id;
			ret = pool_target_id_list_append(tgt_list, &tid);
			if (ret) {
				rc = ret;
				break;
			}
		}
	}
	return rc;
}

struct redist_open_hdls_arg {
	/**
	 * Pointer to pointer containing flattened array of output handles
	 * Note that these are variable size, so can't be indexed as an array
	 */
	struct pool_iv_conn **hdls;
	/** Pointer to the next write location within hdls */
	struct pool_iv_conn *next;
	/** Total current size of the hdls buffer, in bytes */
	size_t hdls_size;
	/** Total used space in hdls buffer, in bytes */
	size_t hdls_used;
};

/* See pool_svc_update_map_internal documentation. */
static int
pool_update_map_internal(uuid_t pool_uuid, unsigned int opc, bool exclude_rank,
			 struct pool_target_id_list *tgts,
			 struct pool_target_addr_list *tgt_addrs,
			 struct rsvc_hint *hint, bool *p_updated,
			 uint32_t *map_version_p, uint32_t *tgt_map_ver,
			 struct pool_target_addr_list *inval_tgt_addrs)
{
	struct pool_svc	       *svc;
	int			rc;

	rc = pool_svc_lookup_leader(pool_uuid, &svc, hint);
	if (rc != 0)
		return rc;

	rc = pool_svc_update_map_internal(svc, opc, exclude_rank, NULL, 0, NULL, tgts, tgt_addrs,
					  hint, p_updated, map_version_p, tgt_map_ver,
					  inval_tgt_addrs, MUS_DMG, true);

	pool_svc_put_leader(svc);
	return rc;
}

int
ds_pool_tgt_exclude_out(uuid_t pool_uuid, struct pool_target_id_list *list)
{
	return pool_update_map_internal(pool_uuid, pool_opc_2map_opc(POOL_EXCLUDE_OUT), false,
					list, NULL, NULL, NULL, NULL, NULL, NULL);
}

int
ds_pool_tgt_add_in(uuid_t pool_uuid, struct pool_target_id_list *list)
{
	return pool_update_map_internal(pool_uuid, pool_opc_2map_opc(POOL_ADD_IN), false, list,
					NULL, NULL, NULL, NULL, NULL, NULL);
}

int
ds_pool_tgt_finish_rebuild(uuid_t pool_uuid, struct pool_target_id_list *list)
{
	return pool_update_map_internal(pool_uuid, MAP_FINISH_REBUILD, false, list,
					NULL, NULL, NULL, NULL, NULL, NULL);
}

int
ds_pool_tgt_revert_rebuild(uuid_t pool_uuid, struct pool_target_id_list *list)
{
	return pool_update_map_internal(pool_uuid, MAP_REVERT_REBUILD, false, list,
					NULL, NULL, NULL, NULL, NULL, NULL);
}

/*
 * Perform a pool map update indicated by opc. If successful, the new pool map
 * version is reported via map_version. Upon -DER_NOTLEADER, a pool service
 * leader hint, if available, is reported via hint (if not NULL).
 */
static int
pool_svc_update_map(struct pool_svc *svc, crt_opcode_t opc, bool exclude_rank,
		    d_rank_list_t *extend_rank_list, uint32_t *extend_domains,
		    uint32_t extend_domains_nr, struct pool_target_addr_list *list,
		    struct pool_target_addr_list *inval_list_out, uint32_t *map_version,
		    struct rsvc_hint *hint, enum map_update_source src, bool skip_rf_check)
{
	struct pool_target_id_list	target_list = { 0 };
	daos_prop_t			prop = { 0 };
	uint32_t			tgt_map_ver = 0;
	struct daos_prop_entry		*entry;
	bool				updated;
	int				rc;
	char				*env;
	daos_epoch_t			rebuild_eph = d_hlc_get();
	uint64_t			delay = 2;

	rc = pool_svc_update_map_internal(svc, opc, exclude_rank, extend_rank_list,
					  extend_domains_nr, extend_domains, &target_list, list,
					  hint, &updated, map_version, &tgt_map_ver, inval_list_out,
					  src, skip_rf_check);
	if (rc)
		D_GOTO(out, rc);

	if (!updated)
		D_GOTO(out, rc);

	d_agetenv_str(&env, REBUILD_ENV);
	if ((env && !strcasecmp(env, REBUILD_ENV_DISABLED)) ||
	     daos_fail_check(DAOS_REBUILD_DISABLE)) {
		D_DEBUG(DB_REBUILD, DF_UUID ": Rebuild is disabled for all pools\n",
			DP_UUID(svc->ps_pool->sp_uuid));
		d_freeenv_str(&env);
		D_GOTO(out, rc = 0);
	}
	d_freeenv_str(&env);

	rc = ds_pool_iv_prop_fetch(svc->ps_pool, &prop);
	if (rc)
		D_GOTO(out, rc);

	entry = daos_prop_entry_get(&prop, DAOS_PROP_PO_SELF_HEAL);
	D_ASSERT(entry != NULL);
	if (!(entry->dpe_val & (DAOS_SELF_HEAL_AUTO_REBUILD | DAOS_SELF_HEAL_DELAY_REBUILD))) {
		D_DEBUG(DB_MD, "self healing is disabled\n");
		D_GOTO(out, rc);
	}

	if (svc->ps_pool->sp_reint_mode == DAOS_REINT_MODE_NO_DATA_SYNC) {
		D_DEBUG(DB_MD, "self healing is disabled for no_data_sync reintegration mode.\n");
		if (opc == POOL_EXCLUDE || opc == POOL_DRAIN) {
			rc = ds_pool_tgt_exclude_out(svc->ps_pool->sp_uuid, &target_list);
			if (rc)
				D_INFO("mark failed target %d of "DF_UUID " as DOWNOUT: "DF_RC"\n",
					target_list.pti_ids[0].pti_id,
					DP_UUID(svc->ps_pool->sp_uuid), DP_RC(rc));
		}
		D_GOTO(out, rc);
	}

	if ((entry->dpe_val & DAOS_SELF_HEAL_DELAY_REBUILD) && exclude_rank)
		delay = -1;
	else if (daos_fail_check(DAOS_REBUILD_DELAY))
		delay = 5;

	D_DEBUG(DB_MD, "map ver %u/%u\n", map_version ? *map_version : -1,
		tgt_map_ver);

	if (tgt_map_ver != 0) {
		rc = ds_rebuild_schedule(svc->ps_pool, tgt_map_ver, rebuild_eph,
					 0, &target_list, RB_OP_REBUILD, delay);
		if (rc != 0) {
			D_ERROR("rebuild fails rc: "DF_RC"\n", DP_RC(rc));
			D_GOTO(out, rc);
		}
	}

out:
	daos_prop_fini(&prop);
	pool_target_id_list_free(&target_list);
	return rc;
}

void
ds_pool_extend_handler(crt_rpc_t *rpc)
{
	struct pool_extend_in	*in = crt_req_get(rpc);
	struct pool_extend_out	*out = crt_reply_get(rpc);
	struct pool_svc		*svc;
	uuid_t			pool_uuid;
	d_rank_list_t		rank_list;
	uint32_t		ndomains;
	uint32_t		*domains;
	int			rc;

	D_DEBUG(DB_MD, DF_UUID": processing rpc %p\n", DP_UUID(in->pei_op.pi_uuid), rpc);

	uuid_copy(pool_uuid, in->pei_op.pi_uuid);
	rank_list.rl_nr = in->pei_tgt_ranks->rl_nr;
	rank_list.rl_ranks = in->pei_tgt_ranks->rl_ranks;
	ndomains = in->pei_ndomains;
	domains = in->pei_domains.ca_arrays;

	rc = pool_svc_lookup_leader(in->pei_op.pi_uuid, &svc, &out->peo_op.po_hint);
	if (rc != 0)
		goto out;

	rc =
	    pool_svc_update_map(svc, pool_opc_2map_opc(opc_get(rpc->cr_opc)),
				false /* exclude_rank */, &rank_list, domains, ndomains, NULL, NULL,
				&out->peo_op.po_map_version, &out->peo_op.po_hint, MUS_DMG, true);

	pool_svc_put_leader(svc);
out:
	out->peo_op.po_rc = rc;
	D_DEBUG(DB_MD, DF_UUID ": replying rpc: %p " DF_RC "\n", DP_UUID(in->pei_op.pi_uuid), rpc,
		DP_RC(rc));
	crt_reply_send(rpc);
}

static int
pool_discard(crt_context_t ctx, struct pool_svc *svc, struct pool_target_addr_list *list)
{
	struct pool_tgt_discard_in	*ptdi_in;
	struct pool_tgt_discard_out	*ptdi_out;
	crt_rpc_t			*rpc;
	d_rank_list_t			*rank_list = NULL;
	crt_opcode_t			opc;
	int				i;
	int				rc;

	D_ASSERTF(svc->ps_pool->sp_incr_reint == 0, "incremental reint should not get here\n");

	rank_list = d_rank_list_alloc(list->pta_number);
	if (rank_list == NULL)
		D_GOTO(out, rc = -DER_NOMEM);

	rank_list->rl_nr = 0;
	/* remove the duplicate ranks from list, see reintegrate target case */
	for (i = 0; i < list->pta_number; i++) {
		if (daos_rank_in_rank_list(rank_list, list->pta_addrs[i].pta_rank))
			continue;

		rank_list->rl_ranks[rank_list->rl_nr++] = list->pta_addrs[i].pta_rank;
		D_DEBUG(DB_MD, DF_UUID": discard rank %u\n",
			DP_UUID(svc->ps_pool->sp_uuid), list->pta_addrs[i].pta_rank);
	}

	if (rank_list->rl_nr == 0) {
		D_DEBUG(DB_MD, DF_UUID" discard 0 rank.\n", DP_UUID(svc->ps_pool->sp_uuid));
		D_GOTO(out, rc = 0);
	}

	opc = DAOS_RPC_OPCODE(POOL_TGT_DISCARD, DAOS_POOL_MODULE, DAOS_POOL_VERSION);
	rc = crt_corpc_req_create(ctx, NULL, rank_list, opc, NULL,
				  NULL, CRT_RPC_FLAG_FILTER_INVERT,
				  crt_tree_topo(CRT_TREE_KNOMIAL, 32), &rpc);
	if (rc)
		D_GOTO(out, rc);

	ptdi_in = crt_req_get(rpc);
	ptdi_in->ptdi_addrs.ca_arrays = list->pta_addrs;
	ptdi_in->ptdi_addrs.ca_count = list->pta_number;
	uuid_copy(ptdi_in->ptdi_uuid, svc->ps_pool->sp_uuid);
	rc = dss_rpc_send(rpc);

	ptdi_out = crt_reply_get(rpc);
	D_ASSERT(ptdi_out != NULL);
	rc = ptdi_out->ptdo_rc;
	if (rc != 0)
		D_ERROR(DF_UUID": pool discard failed: rc: %d\n",
			DP_UUID(svc->ps_pool->sp_uuid), rc);

	crt_req_decref(rpc);

out:
	if (rank_list)
		d_rank_list_free(rank_list);
	return rc;
}

static void
pool_update_handler(crt_rpc_t *rpc, int handler_version)
{
	struct pool_tgt_update_in      *in = crt_req_get(rpc);
	struct pool_tgt_update_out     *out = crt_reply_get(rpc);
	struct pool_svc		       *svc;
	struct pool_target_addr_list	list = { 0 };
	struct pool_target_addr_list	inval_list_out = { 0 };
	int				rc;
	uint32_t                        flags;

	pool_tgt_update_in_get_data(rpc, &list.pta_addrs, &list.pta_number, &flags);

	if (list.pta_addrs == NULL || list.pta_number == 0)
		D_GOTO(out, rc = -DER_INVAL);

	D_DEBUG(DB_MD, DF_UUID ": processing rpc: %p ntargets=%zu\n", DP_UUID(in->pti_op.pi_uuid),
		rpc, (size_t)list.pta_number);

	rc = pool_svc_lookup_leader(in->pti_op.pi_uuid, &svc,
				    &out->pto_op.po_hint);
	if (rc != 0)
		goto out;

	if (opc_get(rpc->cr_opc) == POOL_REINT &&
	    svc->ps_pool->sp_reint_mode == DAOS_REINT_MODE_DATA_SYNC) {
		rc = pool_discard(rpc->cr_ctx, svc, &list);
		if (rc)
			goto out_svc;
	}

	rc = pool_svc_update_map(svc, pool_opc_2map_opc(opc_get(rpc->cr_opc)),
				 false /* exclude_rank */, NULL, NULL, 0, &list, &inval_list_out,
				 &out->pto_op.po_map_version, &out->pto_op.po_hint, MUS_DMG,
				 flags & POOL_TGT_UPDATE_SKIP_RF_CHECK);
	if (rc != 0)
		goto out_svc;

	out->pto_addr_list.ca_arrays = inval_list_out.pta_addrs;
	out->pto_addr_list.ca_count = inval_list_out.pta_number;

out_svc:
	pool_svc_put_leader(svc);
out:
	out->pto_op.po_rc = rc;
	D_DEBUG(DB_MD, DF_UUID ": replying rpc: %p " DF_RC "\n", DP_UUID(in->pti_op.pi_uuid), rpc,
		DP_RC(rc));
	crt_reply_send(rpc);
	pool_target_addr_list_free(&inval_list_out);
}

void
ds_pool_update_handler(crt_rpc_t *rpc)
{
	pool_update_handler(rpc, DAOS_POOL_VERSION);
}

static int
pool_svc_exclude_ranks(struct pool_svc *svc, struct pool_svc_event_set *event_set)
{
	struct pool_target_addr_list	list;
	struct pool_target_addr_list	inval_list_out = { 0 };
	struct pool_target_addr	       *addrs;
	d_rank_t			self_rank = dss_self_rank();
	uint32_t			map_version = 0;
	int				n = 0;
	int				i;
	int				rc;

	D_ALLOC_ARRAY(addrs, event_set->pss_len);
	if (addrs == NULL)
		return -DER_NOMEM;
	for (i = 0; i < event_set->pss_len; i++) {
		struct pool_svc_event *event = &event_set->pss_buf[i];

		if (event->psv_type != CRT_EVT_DEAD)
			continue;
		if (event->psv_src == CRT_EVS_GRPMOD && event->psv_rank == self_rank) {
			D_DEBUG(DB_MD, DF_UUID ": ignore exclusion of self\n",
				DP_UUID(svc->ps_uuid));
			continue;
		}
		addrs[n].pta_rank   = event->psv_rank;
		addrs[n].pta_target = -1;
		n++;
	}
	if (n == 0) {
		rc = 0;
		goto out;
	}
	list.pta_number = n;
	list.pta_addrs  = addrs;

	rc = pool_svc_update_map(svc, pool_opc_2map_opc(POOL_EXCLUDE), true /* exclude_rank */,
				 NULL, NULL, 0, &list, &inval_list_out, &map_version,
				 NULL /* hint */, MUS_SWIM, false);

	D_DEBUG(DB_MD, "Exclude pool "DF_UUID"/%u ranks %u: rc %d\n",
		DP_UUID(svc->ps_uuid), map_version, n, rc);

	pool_target_addr_list_free(&inval_list_out);
out:
	D_FREE(addrs);
	return rc;
}

struct evict_iter_arg {
	uuid_t *eia_hdl_uuids;
	size_t	eia_hdl_uuids_size;
	int	eia_n_hdl_uuids;
	char	*eia_machine;
	struct pool_svc *eia_pool_svc;
};

static int
evict_iter_cb(daos_handle_t ih, d_iov_t *key, d_iov_t *val, void *varg)
{
	struct evict_iter_arg  *arg = varg;

	D_ASSERT(arg->eia_hdl_uuids != NULL);
	D_ASSERT(arg->eia_hdl_uuids_size > sizeof(uuid_t));

	if (key->iov_len != sizeof(uuid_t)) {
		D_ERROR("invalid key size: "DF_U64"\n", key->iov_len);
		return -DER_IO;
	}
	if (val->iov_len == sizeof(struct pool_hdl_v0)) {
		/* old/2.0 pool handle format ? */
		if (arg->eia_pool_svc->ps_global_version < DAOS_POOL_GLOBAL_VERSION_WITH_HDL_CRED) {
			D_DEBUG(DB_MD, "2.0 pool handle format detected\n");
			/* if looking for a specific machine, do not select this handle */
			if (arg->eia_machine)
				return 0;
		} else {
			D_ERROR("invalid value size: "DF_U64" for pool version %u\n", val->iov_len,
				arg->eia_pool_svc->ps_global_version);
			return -DER_IO;
		}
	} else {
		struct pool_hdl *hdl = val->iov_buf;

		if (val->iov_len != sizeof(struct pool_hdl) + hdl->ph_cred_len ||
		    arg->eia_pool_svc->ps_global_version < DAOS_POOL_GLOBAL_VERSION_WITH_HDL_CRED) {
			D_ERROR("invalid value size: "DF_U64" for pool version %u, expected %zu\n",
				val->iov_len, arg->eia_pool_svc->ps_global_version,
				arg->eia_pool_svc->ps_global_version <
				DAOS_POOL_GLOBAL_VERSION_WITH_HDL_CRED ?
				sizeof(struct pool_hdl_v0) :
				sizeof(struct pool_hdl) + hdl->ph_cred_len);
			return -DER_IO;
		}
	}

	/* If we specified a machine name as a filter check before we do the realloc */
	if (arg->eia_machine) {
		struct pool_hdl	*hdl = val->iov_buf;

		if (strncmp(arg->eia_machine, hdl->ph_machine, sizeof(hdl->ph_machine)) != 0) {
			return 0;
		}
	}

	/*
	 * Make sure arg->eia_hdl_uuids[arg->eia_hdl_uuids_size] have enough
	 * space for this handle.
	 */
	if (sizeof(uuid_t) * (arg->eia_n_hdl_uuids + 1) >
	    arg->eia_hdl_uuids_size) {
		uuid_t *hdl_uuids_tmp;
		size_t	hdl_uuids_size_tmp;

		hdl_uuids_size_tmp = arg->eia_hdl_uuids_size * 2;
		D_ALLOC(hdl_uuids_tmp, hdl_uuids_size_tmp);
		if (hdl_uuids_tmp == NULL)
			return -DER_NOMEM;
		memcpy(hdl_uuids_tmp, arg->eia_hdl_uuids,
		       arg->eia_hdl_uuids_size);
		D_FREE(arg->eia_hdl_uuids);
		arg->eia_hdl_uuids = hdl_uuids_tmp;
		arg->eia_hdl_uuids_size = hdl_uuids_size_tmp;
	}

	uuid_copy(arg->eia_hdl_uuids[arg->eia_n_hdl_uuids], key->iov_buf);
	arg->eia_n_hdl_uuids++;
	return 0;
}

/*
 * Callers are responsible for freeing *hdl_uuids if this function returns zero.
 */
static int
find_hdls_to_evict(struct rdb_tx *tx, struct pool_svc *svc, uuid_t **hdl_uuids,
		   size_t *hdl_uuids_size, int *n_hdl_uuids, char *machine)
{
	struct evict_iter_arg	arg = {0};
	int			rc;

	arg.eia_hdl_uuids_size = sizeof(uuid_t) * 4;
	D_ALLOC(arg.eia_hdl_uuids, arg.eia_hdl_uuids_size);
	if (arg.eia_hdl_uuids == NULL)
		return -DER_NOMEM;
	arg.eia_n_hdl_uuids = 0;
	if (machine)
		arg.eia_machine = machine;
	arg.eia_pool_svc = svc;

	rc = rdb_tx_iterate(tx, &svc->ps_handles, false /* backward */,
			    evict_iter_cb, &arg);
	if (rc != 0) {
		D_FREE(arg.eia_hdl_uuids);
		return rc;
	}

	*hdl_uuids = arg.eia_hdl_uuids;
	*hdl_uuids_size = arg.eia_hdl_uuids_size;
	*n_hdl_uuids = arg.eia_n_hdl_uuids;
	return 0;
}

/*
 * Callers are responsible for freeing *hdl_uuids if this function returns zero.
 */
static int
validate_hdls_to_evict(struct rdb_tx *tx, struct pool_svc *svc,
		       uuid_t **hdl_uuids, int *n_hdl_uuids, uuid_t *hdl_list,
		       int n_hdl_list) {
	uuid_t		*valid_list;
	int		n_valid_list = 0;
	int		i;
	int		rc = 0;
	d_iov_t		key;
	d_iov_t		value;

	if (hdl_list == NULL || n_hdl_list == 0) {
		return -DER_INVAL;
	}

	/* Assume the entire list is valid */
	D_ALLOC(valid_list, sizeof(uuid_t) * n_hdl_list);
	if (valid_list == NULL)
		return -DER_NOMEM;

	for (i = 0; i < n_hdl_list; i++) {
		d_iov_set(&key, hdl_list[i], sizeof(uuid_t));
		d_iov_set(&value, NULL, 0);
		rc = rdb_tx_lookup(tx, &svc->ps_handles, &key, &value);

		if (rc == 0) {
			uuid_copy(valid_list[n_valid_list], hdl_list[i]);
			n_valid_list++;
		} else if (rc == -DER_NONEXIST) {
			D_DEBUG(DB_MD, "Skipping invalid handle" DF_UUID "\n",
				DP_UUID(hdl_list[i]));
			/* Reset RC in case we're the last entry */
			rc = 0;
			continue;
		} else {
			D_FREE(valid_list);
			D_GOTO(out, rc);
		}
	}

	*hdl_uuids = valid_list;
	*n_hdl_uuids = n_valid_list;

out:
	return rc;
}

void
ds_pool_evict_handler(crt_rpc_t *rpc)
{
	struct pool_evict_in     *in  = crt_req_get(rpc);
	struct pool_evict_out    *out = crt_reply_get(rpc);
	struct pool_svc          *svc;
	struct rdb_tx             tx;
	bool                      dup_op = false;
	struct ds_pool_svc_op_val op_val;
	uuid_t                   *hdl_uuids = NULL;
	size_t                    hdl_uuids_size;
	int                       n_hdl_uuids     = 0;
	bool                      fi_pass_noreply = DAOS_FAIL_CHECK(DAOS_MD_OP_PASS_NOREPLY);
	bool                      fi_fail_noreply = DAOS_FAIL_CHECK(DAOS_MD_OP_FAIL_NOREPLY);
	int                       rc;

	D_DEBUG(DB_MD, DF_UUID": processing rpc %p\n",
		DP_UUID(in->pvi_op.pi_uuid), rpc);

	rc = pool_svc_lookup_leader(in->pvi_op.pi_uuid, &svc,
				    &out->pvo_op.po_hint);
	if (rc != 0)
		D_GOTO(out, rc);

	rc = rdb_tx_begin(svc->ps_rsvc.s_db, svc->ps_rsvc.s_term, &tx);
	if (rc != 0)
		D_GOTO(out_svc, rc);

	ABT_rwlock_wrlock(svc->ps_lock);

	rc = pool_op_lookup(&tx, svc, rpc, DAOS_POOL_VERSION, &dup_op, &op_val);
	if (rc != 0)
		goto out_lock;
	else if (dup_op || fi_fail_noreply)
		goto out_commit;
	/* TODO: (for dup op case) implement per-opcode result data retrieval from stored op_val,
	 *       (for new op case) implement per-opcode result data storage into op_val.
	 */

	/*
	 * If a subset of handles is specified use them instead of iterating
	 * through all handles for the pool uuid
	 */
	if (in->pvi_hdls.ca_arrays) {
		rc = validate_hdls_to_evict(&tx, svc, &hdl_uuids, &n_hdl_uuids,
					    in->pvi_hdls.ca_arrays,
					    in->pvi_hdls.ca_count);
	} else {
		rc = find_hdls_to_evict(&tx, svc, &hdl_uuids, &hdl_uuids_size,
					&n_hdl_uuids, in->pvi_machine);
	}

	if (rc != 0)
		goto out_commit;
	D_DEBUG(DB_MD, "number of handles found was: %d\n", n_hdl_uuids);

	if (n_hdl_uuids > 0) {
		/* If pool destroy but not forcibly, error: the pool is busy */

		if (in->pvi_pool_destroy && !in->pvi_pool_destroy_force) {
			D_DEBUG(DB_MD, DF_UUID": busy, %u open handles\n",
				DP_UUID(in->pvi_op.pi_uuid), n_hdl_uuids);
			D_GOTO(out_free, rc = -DER_BUSY);
		} else {
			/* Pool evict, or pool destroy with force=true */
			if (DAOS_FAIL_CHECK(DAOS_POOL_EVICT_FAIL))
				rc = 0; /* unrealistic */
			else
				rc = pool_disconnect_hdls(&tx, svc, hdl_uuids, n_hdl_uuids,
							  rpc->cr_ctx);
			if (rc != 0) {
				goto out_free;
			} else {
				struct pool_metrics *metrics;

				/** update metric */
				metrics = svc->ps_pool->sp_metrics[DAOS_POOL_MODULE];
				d_tm_inc_counter(metrics->evict_total, n_hdl_uuids);
			}
		}
	}

	/* If pool destroy and not error case, disable new connections */
	if (in->pvi_pool_destroy) {
		uint32_t	connectable = 0;
		d_iov_t		value;

		d_iov_set(&value, &connectable, sizeof(connectable));
		rc = rdb_tx_update_critical(&tx, &svc->ps_root, &ds_pool_prop_connectable, &value);
		if (rc != 0)
			goto out_free;

		ds_pool_iv_srv_hdl_invalidate(svc->ps_pool);
		ds_iv_ns_leader_stop(svc->ps_pool->sp_iv_ns);
		D_DEBUG(DB_MD, DF_UUID": pool destroy/evict: mark pool for "
			"no new connections\n", DP_UUID(in->pvi_op.pi_uuid));
	}

out_free:
	D_FREE(hdl_uuids);
out_commit:
	if ((rc == 0) && !dup_op && fi_fail_noreply)
		rc = -DER_MISC;
	rc = pool_op_save(&tx, svc, rpc, DAOS_POOL_VERSION, dup_op, rc, &op_val);
	if (rc != 0)
		goto out_lock;
	rc = rdb_tx_commit(&tx);
	if (rc != 0)
		goto out_lock;
	/* No need to set out->pvo_op.po_map_version. */

	rc = op_val.ov_rc;
	if ((rc == 0) && !dup_op) {
		struct pool_metrics *metrics;

		/** update metric */
		metrics = svc->ps_pool->sp_metrics[DAOS_POOL_MODULE];
		d_tm_inc_counter(metrics->disconnect_total, 1);
	}
out_lock:
	ABT_rwlock_unlock(svc->ps_lock);
	rdb_tx_end(&tx);
out_svc:
	ds_rsvc_set_hint(&svc->ps_rsvc, &out->pvo_op.po_hint);
	pool_svc_put_leader(svc);
out:
	if ((rc == 0) && !dup_op && fi_pass_noreply) {
		rc = -DER_TIMEDOUT;
		D_DEBUG(DB_MD, DF_UUID ": fault injected: DAOS_MD_OP_PASS_NOREPLY\n",
			DP_UUID(in->pvi_op.pi_uuid));
	}
	if ((rc == -DER_MISC) && !dup_op && fi_fail_noreply) {
		rc = -DER_TIMEDOUT;
		D_DEBUG(DB_MD, DF_UUID ": fault injected: DAOS_MD_OP_FAIL_NOREPLY\n",
			DP_UUID(in->pvi_op.pi_uuid));
	}

	out->pvo_op.po_rc = rc;
	out->pvo_n_hdls_evicted = n_hdl_uuids;
	D_DEBUG(DB_MD, DF_UUID ": replying rpc: %p " DF_RC "\n", DP_UUID(in->pvi_op.pi_uuid), rpc,
		DP_RC(rc));
	crt_reply_send(rpc);
}

/*
 * Transfer list of pool ranks to "remote_bulk". If the remote bulk buffer
 * is too small, then return -DER_TRUNC. RPC response will contain the number
 * of ranks in the pool that the client can use to resize its buffer
 * for another RPC request.
 */
static int
transfer_ranks_buf(d_rank_t *ranks_buf, size_t nranks,
		   struct pool_svc *svc, crt_rpc_t *rpc, crt_bulk_t remote_bulk)
{
	size_t				 ranks_buf_size;
	daos_size_t			 remote_bulk_size;
	d_iov_t				 ranks_iov;
	d_sg_list_t			 ranks_sgl;
	crt_bulk_t			 bulk = CRT_BULK_NULL;
	struct crt_bulk_desc		 bulk_desc;
	crt_bulk_opid_t			 bulk_opid;
	ABT_eventual			 eventual;
	int				*status;
	int				 rc;

	D_ASSERT(nranks > 0);
	ranks_buf_size = nranks * sizeof(d_rank_t);

	/* Check if the client bulk buffer is large enough. */
	rc = crt_bulk_get_len(remote_bulk, &remote_bulk_size);
	if (rc != 0)
		D_GOTO(out, rc);
	if (remote_bulk_size < ranks_buf_size) {
		D_ERROR(DF_UUID ": remote ranks buffer(" DF_U64 ")"
			" < required (%lu)\n", DP_UUID(svc->ps_uuid),
			remote_bulk_size, ranks_buf_size);
		D_GOTO(out, rc = -DER_TRUNC);
	}

	d_iov_set(&ranks_iov, ranks_buf, ranks_buf_size);
	ranks_sgl.sg_nr = 1;
	ranks_sgl.sg_nr_out = 0;
	ranks_sgl.sg_iovs = &ranks_iov;

	rc = crt_bulk_create(rpc->cr_ctx, &ranks_sgl, CRT_BULK_RO, &bulk);
	if (rc != 0)
		D_GOTO(out, rc);

	/* Prepare for crt_bulk_transfer(). */
	bulk_desc.bd_rpc = rpc;
	bulk_desc.bd_bulk_op = CRT_BULK_PUT;
	bulk_desc.bd_remote_hdl = remote_bulk;
	bulk_desc.bd_remote_off = 0;
	bulk_desc.bd_local_hdl = bulk;
	bulk_desc.bd_local_off = 0;
	bulk_desc.bd_len = ranks_iov.iov_len;

	rc = ABT_eventual_create(sizeof(*status), &eventual);
	if (rc != ABT_SUCCESS)
		D_GOTO(out_bulk, rc = dss_abterr2der(rc));

	rc = crt_bulk_transfer(&bulk_desc, bulk_cb, &eventual, &bulk_opid);
	if (rc != 0)
		D_GOTO(out_eventual, rc);

	rc = ABT_eventual_wait(eventual, (void **)&status);
	if (rc != ABT_SUCCESS)
		D_GOTO(out_eventual, rc = dss_abterr2der(rc));

	if (*status != 0)
		D_GOTO(out_eventual, rc = *status);

out_eventual:
	ABT_eventual_free(&eventual);
out_bulk:
	if (bulk != CRT_BULK_NULL)
		crt_bulk_free(bulk);
out:
	return rc;
}

/* CaRT RPC handler run in PS leader to return pool storage ranks
 */
void
ds_pool_ranks_get_handler(crt_rpc_t *rpc)
{
	struct pool_ranks_get_in	*in = crt_req_get(rpc);
	struct pool_ranks_get_out	*out = crt_reply_get(rpc);
	uint32_t			 nranks = 0;
	d_rank_list_t			out_ranks = {0};
	struct pool_svc			*svc;
	int				 rc;

	D_DEBUG(DB_MD, DF_UUID ": processing rpc: %p\n", DP_UUID(in->prgi_op.pi_uuid), rpc);

	rc = pool_svc_lookup_leader(in->prgi_op.pi_uuid, &svc,
				    &out->prgo_op.po_hint);
	if (rc != 0)
		D_GOTO(out, rc);

	/* This is a server to server RPC only */
	if (daos_rpc_from_client(rpc))
		D_GOTO(out, rc = -DER_INVAL);

	/* Get available ranks */
	rc = ds_pool_get_ranks(in->prgi_op.pi_uuid, DC_POOL_GROUP_MAP_STATES, &out_ranks);
	if (rc != 0) {
		D_ERROR(DF_UUID ": get ranks failed, " DF_RC "\n",
			DP_UUID(in->prgi_op.pi_uuid), DP_RC(rc));
		D_GOTO(out_svc, rc);
	} else if ((in->prgi_nranks > 0) &&
		   (out_ranks.rl_nr > in->prgi_nranks)) {
		D_DEBUG(DB_MD, DF_UUID ": %u ranks (more than client: %u)\n",
			DP_UUID(in->prgi_op.pi_uuid), out_ranks.rl_nr,
			in->prgi_nranks);
		D_GOTO(out_free, rc = -DER_TRUNC);
	} else {
		D_DEBUG(DB_MD, DF_UUID ": %u ranks\n",
			DP_UUID(in->prgi_op.pi_uuid), out_ranks.rl_nr);
		if ((out_ranks.rl_nr > 0) && (in->prgi_nranks > 0) &&
		    (in->prgi_ranks_bulk != CRT_BULK_NULL))
			rc = transfer_ranks_buf(out_ranks.rl_ranks,
						out_ranks.rl_nr, svc, rpc,
						in->prgi_ranks_bulk);
	}

out_free:
	nranks = out_ranks.rl_nr;
	map_ranks_fini(&out_ranks);

out_svc:
	ds_rsvc_set_hint(&svc->ps_rsvc, &out->prgo_op.po_hint);
	pool_svc_put_leader(svc);
out:
	out->prgo_op.po_rc = rc;
	out->prgo_nranks = nranks;
	D_DEBUG(DB_MD, DF_UUID ": replying rpc: %p " DF_RC "\n", DP_UUID(in->prgi_op.pi_uuid), rpc,
		DP_RC(rc));
	crt_reply_send(rpc);
}

/* This RPC could be implemented by ds_rsvc. */
static void
pool_svc_stop_handler(crt_rpc_t *rpc, int handler_version)
{
	struct pool_svc_stop_in	       *in = crt_req_get(rpc);
	struct pool_svc_stop_out       *out = crt_reply_get(rpc);
	d_iov_t				id;
	int				rc;

	D_DEBUG(DB_MD, DF_UUID": processing rpc %p\n",
		DP_UUID(in->psi_op.pi_uuid), rpc);

	d_iov_set(&id, in->psi_op.pi_uuid, sizeof(uuid_t));
	rc = ds_rsvc_stop_leader(DS_RSVC_CLASS_POOL, &id, &out->pso_op.po_hint);

	out->pso_op.po_rc = rc;
	D_DEBUG(DB_MD, DF_UUID ": replying rpc: %p " DF_RC "\n", DP_UUID(in->psi_op.pi_uuid), rpc,
		DP_RC(rc));
	crt_reply_send(rpc);
}

void
ds_pool_svc_stop_handler(crt_rpc_t *rpc)
{
	pool_svc_stop_handler(rpc, DAOS_POOL_VERSION);
}

/**
 * Get a copy of the latest pool map buffer. Callers are responsible for
 * freeing iov->iov_buf with D_FREE.
 */
int
ds_pool_map_buf_get(uuid_t uuid, d_iov_t *iov, uint32_t *map_version)
{
	struct pool_svc	*svc;
	struct rdb_tx	tx;
	struct pool_buf	*map_buf;
	int		rc;

	rc = pool_svc_lookup_leader(uuid, &svc, NULL /* hint */);
	if (rc != 0)
		D_GOTO(out, rc);

	rc = rdb_tx_begin(svc->ps_rsvc.s_db, svc->ps_rsvc.s_term, &tx);
	if (rc != 0)
		D_GOTO(out_svc, rc);

	ABT_rwlock_rdlock(svc->ps_lock);
	rc = read_map_buf(&tx, &svc->ps_root, &map_buf, map_version);
	if (rc != 0) {
		D_ERROR(DF_UUID": failed to read pool map: "DF_RC"\n",
			DP_UUID(svc->ps_uuid), DP_RC(rc));
		D_GOTO(out_lock, rc);
	}
	D_ASSERT(map_buf != NULL);
	iov->iov_buf = map_buf;
	iov->iov_len = pool_buf_size(map_buf->pb_nr);
	iov->iov_buf_len = pool_buf_size(map_buf->pb_nr);
out_lock:
	ABT_rwlock_unlock(svc->ps_lock);
	rdb_tx_end(&tx);
out_svc:
	pool_svc_put_leader(svc);
out:
	return rc;
}

void
ds_pool_iv_ns_update(struct ds_pool *pool, unsigned int master_rank,
		     uint64_t term)
{
	ds_iv_ns_update(pool->sp_iv_ns, master_rank, term);
}

int
ds_pool_svc_query_map_dist(uuid_t uuid, uint32_t *version, bool *idle)
{
	struct pool_svc	*svc;
	int		rc;

	rc = pool_svc_lookup_leader(uuid, &svc, NULL /* hint */);
	if (rc != 0)
		return rc;

	ds_rsvc_query_map_dist(&svc->ps_rsvc, version, idle);

	pool_svc_put_leader(svc);
	return 0;
}

int
ds_pool_svc_term_get(uuid_t uuid, uint64_t *term)
{
	struct pool_svc	*svc;
	int		rc;

	rc = pool_svc_lookup_leader(uuid, &svc, NULL /* hint */);
	if (rc != 0)
		return rc;

	*term = svc->ps_rsvc.s_term;

	pool_svc_put_leader(svc);
	return 0;
}

static void
pool_attr_set_handler(crt_rpc_t *rpc, int handler_version)
{
	struct pool_attr_set_in  *in = crt_req_get(rpc);
	struct pool_op_out	 *out = crt_reply_get(rpc);
	struct pool_svc		 *svc;
	uint64_t                  count;
	crt_bulk_t                bulk;
	struct rdb_tx		  tx;
	bool                      dup_op = false;
	struct ds_pool_svc_op_val op_val;
	bool                      fi_pass_noreply = DAOS_FAIL_CHECK(DAOS_MD_OP_PASS_NOREPLY);
	bool                      fi_fail_noreply = DAOS_FAIL_CHECK(DAOS_MD_OP_FAIL_NOREPLY);
	int			  rc;

	D_DEBUG(DB_MD, DF_UUID ": processing rpc: %p hdl=" DF_UUID "\n",
		DP_UUID(in->pasi_op.pi_uuid), rpc, DP_UUID(in->pasi_op.pi_hdl));

	rc = pool_svc_lookup_leader(in->pasi_op.pi_uuid, &svc, &out->po_hint);
	if (rc != 0)
		goto out;

	pool_attr_set_in_get_data(rpc, &count, &bulk);

	rc = rdb_tx_begin(svc->ps_rsvc.s_db, svc->ps_rsvc.s_term, &tx);
	if (rc != 0)
		goto out_svc;

	ABT_rwlock_wrlock(svc->ps_lock);

	rc = pool_op_lookup(&tx, svc, rpc, handler_version, &dup_op, &op_val);
	if (rc != 0)
		goto out_lock;
	else if (dup_op || fi_fail_noreply)
		goto out_commit;

	rc = ds_rsvc_set_attr(&svc->ps_rsvc, &tx, &svc->ps_user, bulk, rpc, count);
	if (rc != 0)
		goto out_commit;

out_commit:
	if ((rc == 0) && !dup_op && fi_fail_noreply)
		rc = -DER_MISC;
	rc = pool_op_save(&tx, svc, rpc, handler_version, dup_op, rc, &op_val);
	if (rc != 0)
		goto out_lock;

	rc = rdb_tx_commit(&tx);
	if (rc != 0)
		goto out_lock;
	rc = op_val.ov_rc;

out_lock:
	ABT_rwlock_unlock(svc->ps_lock);
	rdb_tx_end(&tx);
out_svc:
	ds_rsvc_set_hint(&svc->ps_rsvc, &out->po_hint);
	pool_svc_put_leader(svc);
out:
	if ((rc == 0) && !dup_op && fi_pass_noreply) {
		rc = -DER_TIMEDOUT;
		D_DEBUG(DB_MD, DF_UUID ": fault injected: DAOS_MD_OP_PASS_NOREPLY\n",
			DP_UUID(in->pasi_op.pi_uuid));
	}
	if ((rc == -DER_MISC) && !dup_op && fi_fail_noreply) {
		rc = -DER_TIMEDOUT;
		D_DEBUG(DB_MD, DF_UUID ": fault injected: DAOS_MD_OP_FAIL_NOREPLY\n",
			DP_UUID(in->pasi_op.pi_uuid));
	}

	out->po_rc = rc;
	D_DEBUG(DB_MD, DF_UUID ": replying rpc: %p " DF_RC "\n", DP_UUID(in->pasi_op.pi_uuid), rpc,
		DP_RC(rc));
	crt_reply_send(rpc);
}

void
ds_pool_attr_set_handler(crt_rpc_t *rpc)
{
	pool_attr_set_handler(rpc, DAOS_POOL_VERSION);
}

static void
pool_attr_del_handler(crt_rpc_t *rpc, int handler_version)
{
	struct pool_attr_del_in  *in = crt_req_get(rpc);
	struct pool_op_out	 *out = crt_reply_get(rpc);
	struct pool_svc		 *svc;
	uint64_t                  count;
	crt_bulk_t                bulk;
	struct rdb_tx		  tx;
	bool                      dup_op = false;
	struct ds_pool_svc_op_val op_val;
	bool                      fi_pass_noreply = DAOS_FAIL_CHECK(DAOS_MD_OP_PASS_NOREPLY);
	bool                      fi_fail_noreply = DAOS_FAIL_CHECK(DAOS_MD_OP_FAIL_NOREPLY);
	int			  rc;

	D_DEBUG(DB_MD, DF_UUID ": processing rpc: %p hdl=" DF_UUID "\n",
		DP_UUID(in->padi_op.pi_uuid), rpc, DP_UUID(in->padi_op.pi_hdl));

	rc = pool_svc_lookup_leader(in->padi_op.pi_uuid, &svc, &out->po_hint);
	if (rc != 0)
		goto out;

	pool_attr_del_in_get_data(rpc, &count, &bulk);

	rc = rdb_tx_begin(svc->ps_rsvc.s_db, svc->ps_rsvc.s_term, &tx);
	if (rc != 0)
		goto out_svc;

	ABT_rwlock_wrlock(svc->ps_lock);

	rc = pool_op_lookup(&tx, svc, rpc, handler_version, &dup_op, &op_val);
	if (rc != 0)
		goto out_lock;
	else if (dup_op || fi_fail_noreply)
		goto out_commit;

	rc = ds_rsvc_del_attr(&svc->ps_rsvc, &tx, &svc->ps_user, bulk, rpc, count);
	if (rc != 0)
		goto out_commit;

out_commit:
	if ((rc == 0) && !dup_op && fi_fail_noreply)
		rc = -DER_MISC;
	rc = pool_op_save(&tx, svc, rpc, handler_version, dup_op, rc, &op_val);
	if (rc != 0)
		goto out_lock;

	rc = rdb_tx_commit(&tx);
	if (rc != 0)
		goto out_lock;
	rc = op_val.ov_rc;
out_lock:
	ABT_rwlock_unlock(svc->ps_lock);
	rdb_tx_end(&tx);
out_svc:
	ds_rsvc_set_hint(&svc->ps_rsvc, &out->po_hint);
	pool_svc_put_leader(svc);
out:
	if ((rc == 0) && !dup_op && fi_pass_noreply) {
		rc = -DER_TIMEDOUT;
		D_DEBUG(DB_MD, DF_UUID ": fault injected: DAOS_MD_OP_PASS_NOREPLY\n",
			DP_UUID(in->padi_op.pi_uuid));
	}
	if ((rc == -DER_MISC) && !dup_op && fi_fail_noreply) {
		rc = -DER_TIMEDOUT;
		D_DEBUG(DB_MD, DF_UUID ": fault injected: DAOS_MD_OP_FAIL_NOREPLY\n",
			DP_UUID(in->padi_op.pi_uuid));
	}

	out->po_rc = rc;
	D_DEBUG(DB_MD, DF_UUID ": replying rpc: %p " DF_RC "\n", DP_UUID(in->padi_op.pi_uuid), rpc,
		DP_RC(rc));
	crt_reply_send(rpc);
}

void
ds_pool_attr_del_handler(crt_rpc_t *rpc)
{
	pool_attr_del_handler(rpc, DAOS_POOL_VERSION);
}

static void
pool_attr_get_handler(crt_rpc_t *rpc, int handler_version)
{
	struct pool_attr_get_in  *in = crt_req_get(rpc);
	struct pool_op_out	 *out = crt_reply_get(rpc);
	struct pool_svc		 *svc;
	uint64_t                  count;
	uint64_t                  key_length;
	crt_bulk_t                bulk;
	struct rdb_tx		  tx;
	int			  rc;

	D_DEBUG(DB_MD, DF_UUID ": processing rpc: %p hdl=" DF_UUID "\n",
		DP_UUID(in->pagi_op.pi_uuid), rpc, DP_UUID(in->pagi_op.pi_hdl));

	rc = pool_svc_lookup_leader(in->pagi_op.pi_uuid, &svc, &out->po_hint);
	if (rc != 0)
		goto out;

	rc = rdb_tx_begin(svc->ps_rsvc.s_db, svc->ps_rsvc.s_term, &tx);
	if (rc != 0)
		goto out_svc;

	pool_attr_get_in_get_data(rpc, &count, &key_length, &bulk);

	ABT_rwlock_rdlock(svc->ps_lock);
	rc = ds_rsvc_get_attr(&svc->ps_rsvc, &tx, &svc->ps_user, bulk, rpc, count, key_length);
	ABT_rwlock_unlock(svc->ps_lock);
	rdb_tx_end(&tx);
out_svc:
	ds_rsvc_set_hint(&svc->ps_rsvc, &out->po_hint);
	pool_svc_put_leader(svc);
out:
	out->po_rc = rc;
	D_DEBUG(DB_MD, DF_UUID ": replying rpc: %p " DF_RC "\n", DP_UUID(in->pagi_op.pi_uuid), rpc,
		DP_RC(rc));
	crt_reply_send(rpc);
}

void
ds_pool_attr_get_handler(crt_rpc_t *rpc)
{
	pool_attr_get_handler(rpc, DAOS_POOL_VERSION);
}

static void
pool_attr_list_handler(crt_rpc_t *rpc, int handler_version)
{
	struct pool_attr_list_in	*in	    = crt_req_get(rpc);
	struct pool_attr_list_out	*out	    = crt_reply_get(rpc);
	struct pool_svc			*svc;
	crt_bulk_t                       bulk;
	struct rdb_tx			 tx;
	int				 rc;

	D_DEBUG(DB_MD, DF_UUID ": processing rpc: %p hdl=" DF_UUID "\n",
		DP_UUID(in->pali_op.pi_uuid), rpc, DP_UUID(in->pali_op.pi_hdl));

	rc = pool_svc_lookup_leader(in->pali_op.pi_uuid, &svc,
				    &out->palo_op.po_hint);
	if (rc != 0)
		goto out;

	pool_attr_list_in_get_data(rpc, &bulk);

	rc = rdb_tx_begin(svc->ps_rsvc.s_db, svc->ps_rsvc.s_term, &tx);
	if (rc != 0)
		goto out_svc;

	ABT_rwlock_rdlock(svc->ps_lock);
	rc = ds_rsvc_list_attr(&svc->ps_rsvc, &tx, &svc->ps_user, bulk, rpc, &out->palo_size);
	ABT_rwlock_unlock(svc->ps_lock);
	rdb_tx_end(&tx);
out_svc:
	ds_rsvc_set_hint(&svc->ps_rsvc, &out->palo_op.po_hint);
	pool_svc_put_leader(svc);
out:
	out->palo_op.po_rc = rc;
	D_DEBUG(DB_MD, DF_UUID ": replying rpc: %p " DF_RC "\n", DP_UUID(in->pali_op.pi_uuid), rpc,
		DP_RC(rc));
	crt_reply_send(rpc);
}

void
ds_pool_attr_list_handler(crt_rpc_t *rpc)
{
	pool_attr_list_handler(rpc, DAOS_POOL_VERSION);
}

void
ds_pool_replicas_update_handler(crt_rpc_t *rpc)
{
	struct pool_membership_in	*in = crt_req_get(rpc);
	struct pool_membership_out	*out = crt_reply_get(rpc);
	d_rank_list_t			*ranks;
	d_iov_t				 id;
	int				 rc;

	rc = daos_rank_list_dup(&ranks, in->pmi_targets);
	if (rc != 0)
		goto out;
	d_iov_set(&id, in->pmi_uuid, sizeof(uuid_t));

	switch (opc_get(rpc->cr_opc)) {
	case POOL_REPLICAS_ADD:
		/*
		 * Before starting to use this unused RPC, we need to fix the
		 * arguments passed to ds_rsvc_add_replicas. The size argument
		 * might need to be retrieved from an existing replica; the
		 * vos_df_version argument needs to be determined somehow.
		 */
		D_ASSERTF(false, "code fixes required before use");
		rc = ds_rsvc_add_replicas(DS_RSVC_CLASS_POOL, &id, ranks, ds_rsvc_get_md_cap(),
					  0 /* vos_df_version */, &out->pmo_hint);
		break;

	case POOL_REPLICAS_REMOVE:
		rc = ds_rsvc_remove_replicas(DS_RSVC_CLASS_POOL, &id, ranks, &out->pmo_hint);
		break;

	default:
		D_ASSERT(0);
	}

	out->pmo_failed = ranks;
out:
	out->pmo_rc = rc;
	crt_reply_send(rpc);
}

/* Update pool map version for current xstream. */
int
ds_pool_child_map_refresh_sync(struct ds_pool_child *dpc)
{
	struct pool_map_refresh_ult_arg	arg;
	ABT_eventual			eventual;
	int				*status;
	int				rc;

	rc = ABT_eventual_create(sizeof(*status), &eventual);
	if (rc != ABT_SUCCESS)
		return dss_abterr2der(rc);

	arg.iua_pool_version = dpc->spc_map_version;
	uuid_copy(arg.iua_pool_uuid, dpc->spc_uuid);
	arg.iua_eventual = eventual;

	rc = dss_ult_create(ds_pool_map_refresh_ult, &arg, DSS_XS_SYS,
			    0, 0, NULL);
	if (rc)
		D_GOTO(out_eventual, rc);

	rc = ABT_eventual_wait(eventual, (void **)&status);
	if (rc != ABT_SUCCESS)
		D_GOTO(out_eventual, rc = dss_abterr2der(rc));
	if (*status != 0)
		D_GOTO(out_eventual, rc = *status);

out_eventual:
	ABT_eventual_free(&eventual);
	return rc;
}

int
ds_pool_child_map_refresh_async(struct ds_pool_child *dpc)
{
	struct pool_map_refresh_ult_arg	*arg;
	int				rc;

	D_ALLOC_PTR(arg);
	if (arg == NULL)
		return -DER_NOMEM;
	arg->iua_pool_version = dpc->spc_map_version;
	uuid_copy(arg->iua_pool_uuid, dpc->spc_uuid);

	rc = dss_ult_create(ds_pool_map_refresh_ult, arg, DSS_XS_SYS,
			    0, 0, NULL);
	return rc;
}

int ds_pool_prop_fetch(struct ds_pool *pool, unsigned int bits,
		       daos_prop_t **prop_out)
{
	struct pool_svc	*svc;
	struct rdb_tx	tx;
	int		rc;

	rc = pool_svc_lookup_leader(pool->sp_uuid, &svc, NULL);
	if (rc != 0)
		return rc;

	rc = rdb_tx_begin(svc->ps_rsvc.s_db, svc->ps_rsvc.s_term, &tx);
	if (rc != 0)
		D_GOTO(out_svc, rc);

	/* read optional properties */
	ABT_rwlock_rdlock(svc->ps_lock);
	rc = pool_prop_read(&tx, svc, bits, prop_out);
	ABT_rwlock_unlock(svc->ps_lock);
	if (rc != 0)
		D_GOTO(out_tx, rc);
out_tx:
	rdb_tx_end(&tx);
out_svc:
	pool_svc_put_leader(svc);
	return rc;
}

/**
 * Is \a hdl a "server handle" for \a pool?
 *
 * \param[in]	pool	pool
 * \param[in]	hdl	pool handle UUID
 *
 * \return	1	yes
 *		0	no
 *		<0	error from the IV fetch
 */
int
ds_pool_hdl_is_from_srv(struct ds_pool *pool, uuid_t hdl)
{
	uuid_t	srv_hdl;
	int	rc;

	/*
	 * Use the cached value if available. (Not sure if this cache could be
	 * stale...)
	 */
	if (!uuid_is_null(pool->sp_srv_pool_hdl))
		return uuid_compare(pool->sp_srv_pool_hdl, hdl) == 0;

	rc = ds_pool_iv_srv_hdl_fetch(pool, &srv_hdl, NULL);
	if (rc != 0)
		return rc;

	return uuid_compare(srv_hdl, hdl) == 0;
}

static bool
is_pool_from_srv(uuid_t pool_uuid, uuid_t poh_uuid)
{
	struct ds_pool	*pool;
	int		rc;

	rc = ds_pool_lookup(pool_uuid, &pool);
	if (rc) {
		D_ERROR(DF_UUID": failed to get ds_pool: %d\n",
			DP_UUID(pool_uuid), rc);
		return false;
	}

	rc = ds_pool_hdl_is_from_srv(pool, poh_uuid);
	ds_pool_put(pool);
	if (rc < 0) {
		D_ERROR(DF_UUID" fetch srv hdl: %d\n", DP_UUID(pool_uuid), rc);
		return false;
	}

	return rc ? true : false;
}

/* Query the target(by id)'s status */
int
ds_pool_target_status(struct ds_pool *pool, uint32_t id)
{
	struct pool_target *target;
	int		   rc;

	ABT_rwlock_rdlock(pool->sp_lock);
	rc = pool_map_find_target(pool->sp_map, id, &target);
	ABT_rwlock_unlock(pool->sp_lock);
	if (rc <= 0)
		return rc == 0 ? -DER_NONEXIST : rc;

	return (int)target->ta_comp.co_status;
}

/* Check if the target(by id) matched the status */
int
ds_pool_target_status_check(struct ds_pool *pool, uint32_t id, uint8_t matched_status,
			    struct pool_target **p_tgt)
{
	struct pool_target *target;
	int		   rc;

	ABT_rwlock_rdlock(pool->sp_lock);
	rc = pool_map_find_target(pool->sp_map, id, &target);
	ABT_rwlock_unlock(pool->sp_lock);
	if (rc <= 0)
		return rc == 0 ? -DER_NONEXIST : rc;

	if (p_tgt)
		*p_tgt = target;

	return target->ta_comp.co_status == matched_status ? 1 : 0;
}

/**
 * A hack (since we don't take svc->ps_lock to avoid lock order issues with
 * cont_svc->cs_lock) for cont_svc to look up the credential of a pool handle
 * in the DB. If the return value is zero, the caller is responsible for
 * freeing \a cred->iov_buf with D_FREE.
 */
int
ds_pool_lookup_hdl_cred(struct rdb_tx *tx, uuid_t pool_uuid, uuid_t pool_hdl_uuid, d_iov_t *cred)
{
	struct pool_svc	       *svc;
	d_iov_t			key;
	d_iov_t			value;
	struct pool_hdl	       *hdl;
	void		       *buf;
	int			rc;

	rc = pool_svc_lookup_leader(pool_uuid, &svc, NULL /* hint */);
	if (rc != 0)
		goto out;

	if (svc->ps_global_version < DAOS_POOL_GLOBAL_VERSION_WITH_HDL_CRED) {
		D_ERROR(DF_UUID": no credential in pool global version %u\n", DP_UUID(svc->ps_uuid),
			svc->ps_global_version);
		rc = -DER_NOTSUPPORTED;
		goto out_svc;
	}

	d_iov_set(&key, pool_hdl_uuid, sizeof(uuid_t));
	d_iov_set(&value, NULL, 0);
	rc = rdb_tx_lookup(tx, &svc->ps_handles, &key, &value);
	if (rc != 0)
		goto out_svc;
	hdl = value.iov_buf;

	D_ALLOC(buf, hdl->ph_cred_len);
	if (buf == NULL) {
		rc = -DER_NOMEM;
		goto out_svc;
	}
	memcpy(buf, hdl->ph_cred, hdl->ph_cred_len);

	cred->iov_buf = buf;
	cred->iov_len = hdl->ph_cred_len;
	cred->iov_buf_len = hdl->ph_cred_len;

out_svc:
	pool_svc_put_leader(svc);
out:
	return rc;
}

int
ds_pool_mark_connectable(struct ds_pool_svc *ds_svc)
{
	struct pool_svc		*svc = pool_ds2svc(ds_svc);
	struct rdb_tx		 tx;
	int			 rc;

	rc = rdb_tx_begin(svc->ps_rsvc.s_db, svc->ps_rsvc.s_term, &tx);
	if (rc == 0) {
		ABT_rwlock_wrlock(svc->ps_lock);
		rc = ds_pool_mark_connectable_internal(&tx, svc);
		if (rc > 0)
			rc = rdb_tx_commit(&tx);
		ABT_rwlock_unlock(svc->ps_lock);
		rdb_tx_end(&tx);
	}

	return rc;
}

int
ds_pool_svc_load_map(struct ds_pool_svc *ds_svc, struct pool_map **map)
{
	struct pool_svc		*svc = pool_ds2svc(ds_svc);
	struct rdb_tx		 tx = { 0 };
	int			 rc;

	rc = rdb_tx_begin(svc->ps_rsvc.s_db, svc->ps_rsvc.s_term, &tx);
	if (rc == 0) {
		ABT_rwlock_rdlock(svc->ps_lock);
		rc = read_map(&tx, &svc->ps_root, map);
		ABT_rwlock_unlock(svc->ps_lock);
		rdb_tx_end(&tx);
	}

	if (rc != 0)
		D_ERROR("Failed to load pool map for pool "DF_UUIDF": "DF_RC"\n",
			DP_UUID(svc->ps_uuid), DP_RC(rc));

	return rc;
}

int
ds_pool_svc_flush_map(struct ds_pool_svc *ds_svc, struct pool_map *map)
{
	struct pool_svc		*svc = pool_ds2svc(ds_svc);
	struct pool_buf		*buf = NULL;
	struct rdb_tx		 tx = { 0 };
	uint32_t		 version;
	int			 rc = 0;
	bool			 locked = false;

	version = pool_map_get_version(map);
	rc = rdb_tx_begin(svc->ps_rsvc.s_db, svc->ps_rsvc.s_term, &tx);
	if (rc != 0) {
		D_ERROR("Failed to begin TX for flush pool "DF_UUIDF" map with version %u: "
			DF_RC"\n", DP_UUID(svc->ps_uuid), version, DP_RC(rc));
		goto out;
	}

	ABT_rwlock_wrlock(svc->ps_lock);
	locked = true;

	rc = pool_buf_extract(map, &buf);
	if (rc != 0) {
		D_ERROR("Failed to extract buf for flush pool "DF_UUIDF" map with version %u: "
			DF_RC"\n", DP_UUID(svc->ps_uuid), version, DP_RC(rc));
		goto out_lock;
	}

	rc = write_map_buf(&tx, &svc->ps_root, buf, version);
	if (rc != 0) {
		D_ERROR("Failed to write buf for flush pool "DF_UUIDF" map with version %u: "
			DF_RC"\n", DP_UUID(svc->ps_uuid), version, DP_RC(rc));
		goto out_buf;
	}

	rc = rdb_tx_commit(&tx);
	if (rc != 0) {
		D_ERROR("Failed to commit TX for flush pool "DF_UUIDF" map with version %u: "
			DF_RC"\n", DP_UUID(svc->ps_uuid), version, DP_RC(rc));
		goto out_buf;
	}

	/* Update svc->ps_pool to match the new pool map. */
	rc = ds_pool_tgt_map_update(svc->ps_pool, buf, version);
	if (rc != 0) {
		D_ERROR("Failed to refresh local pool "DF_UUIDF" map with version %u: "
			DF_RC"\n", DP_UUID(svc->ps_uuid), version, DP_RC(rc));
		/*
		 * Have to resign to avoid handling future requests with stale pool map cache.
		 * Continue to distribute the new pool map to other pool shards since the RDB
		 * has already been updated.
		 */
		rdb_resign(svc->ps_rsvc.s_db, svc->ps_rsvc.s_term);
	} else {
		ds_rsvc_request_map_dist(&svc->ps_rsvc);
		ABT_rwlock_unlock(svc->ps_lock);
		locked = false;
		ds_rsvc_wait_map_dist(&svc->ps_rsvc);
	}

out_buf:
	pool_buf_free(buf);
out_lock:
	if (locked)
		ABT_rwlock_unlock(svc->ps_lock);
	rdb_tx_end(&tx);
out:
	return rc;
}

int
ds_pool_svc_update_label(struct ds_pool_svc *ds_svc, const char *label)
{
	struct pool_svc		*svc = pool_ds2svc(ds_svc);
	daos_prop_t		*prop = NULL;
	struct rdb_tx		 tx = { 0 };
	int			 rc = 0;

	prop = daos_prop_alloc(1);
	if (prop == NULL)
		D_GOTO(out, rc = -DER_NOMEM);

	prop->dpp_entries[0].dpe_type = DAOS_PROP_PO_LABEL;
	if (label != NULL) {
		D_STRNDUP(prop->dpp_entries[0].dpe_str, label, strlen(label));
		if (prop->dpp_entries[0].dpe_str == NULL)
			D_GOTO(out, rc = -DER_NOMEM);
	} else {
		prop->dpp_entries[0].dpe_flags = DAOS_PROP_ENTRY_NOT_SET;
		prop->dpp_entries[0].dpe_str = NULL;
	}

	rc = rdb_tx_begin(svc->ps_rsvc.s_db, svc->ps_rsvc.s_term, &tx);
	if (rc != 0) {
		D_ERROR("Failed to begin TX for updating pool "DF_UUIDF" label %s: "DF_RC"\n",
			DP_UUID(svc->ps_uuid), label != NULL ? label : "(null)", DP_RC(rc));
		D_GOTO(out, rc);
	}

	ABT_rwlock_wrlock(svc->ps_lock);

	rc = pool_prop_write(&tx, &svc->ps_root, prop);
	if (rc != 0) {
		D_ERROR("Failed to updating pool "DF_UUIDF" label %s: "DF_RC"\n",
			DP_UUID(svc->ps_uuid), label != NULL ? label : "(null)", DP_RC(rc));
		D_GOTO(out_lock, rc);
	}

	rc = rdb_tx_commit(&tx);
	if (rc != 0)
		D_ERROR("Failed to commit TX for updating pool "DF_UUIDF" label %s: "DF_RC"\n",
			DP_UUID(svc->ps_uuid), label != NULL ? label : "(null)", DP_RC(rc));

out_lock:
	ABT_rwlock_unlock(svc->ps_lock);
	rdb_tx_end(&tx);
out:
	daos_prop_free(prop);
	return rc;
}

int
ds_pool_svc_evict_all(struct ds_pool_svc *ds_svc)
{
	struct pool_svc		*svc = pool_ds2svc(ds_svc);
	struct pool_metrics	*metrics;
	uuid_t			*hdl_uuids = NULL;
	struct rdb_tx		 tx = { 0 };
	size_t			 hdl_uuids_size = 0;
	int			 n_hdl_uuids = 0;
	int			 rc = 0;

	rc = rdb_tx_begin(svc->ps_rsvc.s_db, svc->ps_rsvc.s_term, &tx);
	if (rc != 0) {
		D_ERROR("Failed to begin TX for evict pool "DF_UUIDF" connections: "DF_RC"\n",
			DP_UUID(svc->ps_uuid), DP_RC(rc));
		D_GOTO(out, rc);
	}

	ABT_rwlock_wrlock(svc->ps_lock);

	rc = find_hdls_to_evict(&tx, svc, &hdl_uuids, &hdl_uuids_size, &n_hdl_uuids, NULL);
	if (rc != 0) {
		D_ERROR("Failed to find hdls for evict pool "DF_UUIDF" connections: "DF_RC"\n",
			DP_UUID(svc->ps_uuid), DP_RC(rc));
		D_GOTO(out_lock, rc);
	}

	if (n_hdl_uuids > 0) {
		rc = pool_disconnect_hdls(&tx, svc, hdl_uuids, n_hdl_uuids,
					  dss_get_module_info()->dmi_ctx);
		if (rc != 0)
			D_GOTO(out_lock, rc);

		metrics = svc->ps_pool->sp_metrics[DAOS_POOL_MODULE];
		d_tm_inc_counter(metrics->evict_total, n_hdl_uuids);
		rc = rdb_tx_commit(&tx);
		if (rc != 0)
			D_ERROR("Failed to commit TX for evict pool "DF_UUIDF" connections: "
				DF_RC"\n", DP_UUID(svc->ps_uuid), DP_RC(rc));
	}

out_lock:
	D_FREE(hdl_uuids);
	ABT_rwlock_unlock(svc->ps_lock);
	rdb_tx_end(&tx);
out:
	return rc;
}

struct ds_pool *
ds_pool_svc2pool(struct ds_pool_svc *ds_svc)
{
	return pool_ds2svc(ds_svc)->ps_pool;
}

struct cont_svc *
ds_pool_ps2cs(struct ds_pool_svc *ds_svc)
{
	return pool_ds2svc(ds_svc)->ps_cont_svc;
}

/* Upgrade the VOS pool of a pool service replica (if any). */
int
ds_pool_svc_upgrade_vos_pool(struct ds_pool *pool)
{
	d_iov_t         id;
	struct ds_rsvc *rsvc;
	uint32_t        df_version;
	int             rc;

	df_version = ds_pool_get_vos_df_version(pool->sp_global_version);
	if (df_version == 0) {
		rc = -DER_NO_PERM;
		DL_ERROR(rc, DF_UUID ": pool global version %u no longer supported",
			 DP_UUID(pool->sp_uuid), pool->sp_global_version);
		return rc;
	}

	d_iov_set(&id, pool->sp_uuid, sizeof(uuid_t));
	rc = ds_rsvc_lookup(DS_RSVC_CLASS_POOL, &id, &rsvc);
	if (rc != 0) {
		D_DEBUG(DB_MD, DF_UUID ": no applicable pool service replica: " DF_RC "\n",
			DP_UUID(pool->sp_uuid), DP_RC(rc));
		return 0;
	}

	rc = rdb_upgrade_vos_pool(rsvc->s_db, df_version);
	if (rc == 0)
		D_DEBUG(DB_MD, DF_UUID ": upgraded to or already at %u\n", DP_UUID(pool->sp_uuid),
			df_version);
	else
		DL_ERROR(rc, DF_UUID ": failed to upgrade pool service to global version %u",
			 DP_UUID(pool->sp_uuid), pool->sp_global_version);

	ds_rsvc_put(rsvc);
	return rc;
}<|MERGE_RESOLUTION|>--- conflicted
+++ resolved
@@ -2429,25 +2429,21 @@
 	struct pool_svc *svc  = pool_svc_obj(rsvc);
 	d_rank_t         rank = dss_self_rank();
 
-<<<<<<< HEAD
-	DS_POOL_LOG_PRINT(NOTE, DF_UUID": rank %u no longer pool service leader "DF_U64"\n",
-			  DP_UUID(svc->ps_uuid), rank, svc->ps_rsvc.s_term);
-=======
 	if (svc->ps_error == 0) {
 		pool_svc_step_down_metrics(svc);
 		fini_events(svc);
 		sched_cancel_and_wait(&svc->ps_reconf_sched);
 		sched_cancel_and_wait(&svc->ps_rfcheck_sched);
 		ds_cont_svc_step_down(svc->ps_cont_svc);
-		DS_POOL_NOTE_PRINT(DF_UUID": rank %u no longer pool service leader "DF_U64"\n",
-				   DP_UUID(svc->ps_uuid), rank, svc->ps_rsvc.s_term);
+		DS_POOL_LOG_PRINT(NOTE, DF_UUID": rank %u no longer pool service leader "DF_U64"\n",
+				  DP_UUID(svc->ps_uuid), rank, svc->ps_rsvc.s_term);
 	} else {
-		DS_POOL_NOTE_PRINT(DF_UUID": rank %u no longer pool service leader "DF_U64
-				   " with error: "DF_RC"\n", DP_UUID(svc->ps_uuid), rank,
-				   svc->ps_rsvc.s_term, DP_RC(svc->ps_error));
+		DS_POOL_LOG_PRINT(NOTE,
+				  DF_UUID": rank %u no longer pool service leader "DF_U64
+				  " with error: "DF_RC"\n", DP_UUID(svc->ps_uuid),
+				  rank, svc->ps_rsvc.s_term, DP_RC(svc->ps_error));
 		svc->ps_error = 0;
 	}
->>>>>>> d2a53f26
 }
 
 static void
