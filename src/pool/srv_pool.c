--- conflicted
+++ resolved
@@ -1713,16 +1713,10 @@
 	D_PRINT(fmt, ## __VA_ARGS__);								\
 } while (0)
 
-<<<<<<< HEAD
-static void pool_svc_schedule(struct pool_svc *svc, struct pool_svc_sched *sched,
-			      void (*func)(void *), bool for_chk);
-static void pool_svc_reconf_ult(void *arg);
-=======
 static int pool_svc_schedule(struct pool_svc *svc, struct pool_svc_sched *sched,
-			     void (*func)(void *), void *arg);
+			     void (*func)(void *), bool for_chk, void *arg);
 static int pool_svc_schedule_reconf(struct pool_svc *svc, struct pool_map *map,
 				    uint32_t map_version_for, bool sync_remove);
->>>>>>> 31885583
 static void pool_svc_rfcheck_ult(void *arg);
 
 static int
@@ -1782,14 +1776,6 @@
 	 * Just in case the previous leader didn't finish the last series of
 	 * reconfigurations or the last MS notification.
 	 */
-<<<<<<< HEAD
-	svc->ps_reconf_sched.psc_force_notify = true;
-	pool_svc_schedule(svc, &svc->ps_reconf_sched,
-			  pool_svc_reconf_ult, false /* for_chk */);
-	pool_svc_schedule(svc, &svc->ps_rfcheck_sched,
-			  pool_svc_rfcheck_ult, false /* for_chk */);
-	svc_scheduled = true;
-=======
 	svc->ps_force_notify = true;
 	rc = pool_svc_schedule_reconf(svc, NULL /* map */, map_version, false /* sync_remove */);
 	if (rc == -DER_OP_CANCELED) {
@@ -1801,12 +1787,12 @@
 		goto out;
 	}
 
-	rc = pool_svc_schedule(svc, &svc->ps_rfcheck_sched, pool_svc_rfcheck_ult, NULL /* arg */);
+	rc = pool_svc_schedule(svc, &svc->ps_rfcheck_sched, pool_svc_rfcheck_ult,
+			       false /* for_chk */, NULL /* arg */);
 	if (rc != 0) {
 		DL_ERROR(rc, DF_UUID": failed to schedule RF check", DP_UUID(svc->ps_uuid));
 		goto out;
 	}
->>>>>>> 31885583
 
 	rc = ds_pool_iv_prop_update(svc->ps_pool, prop);
 	if (rc) {
@@ -5887,15 +5873,9 @@
 	D_DEBUG(DB_MD, DF_UUID": end: "DF_RC"\n", DP_UUID(svc->ps_uuid), DP_RC(rc));
 }
 
-<<<<<<< HEAD
-static void
-pool_svc_schedule(struct pool_svc *svc, struct pool_svc_sched *sched,
-		  void (*func)(void *), bool for_chk)
-=======
 static int
 pool_svc_schedule(struct pool_svc *svc, struct pool_svc_sched *sched, void (*func)(void *),
-		  void *arg)
->>>>>>> 31885583
+		  bool for_chk, void *arg)
 {
 	enum ds_rsvc_state	state;
 	int			rc;
@@ -5905,7 +5885,7 @@
 	if (!for_chk && engine_in_check()) {
 		D_DEBUG(DB_MD, DF_UUID": end: skip automatic reconf in check mode\n",
 			DP_UUID(svc->ps_uuid));
-		return;
+		return 0;
 	}
 
 	/*
@@ -5952,7 +5932,7 @@
 	struct pool_svc *s = pool_ds2svc(svc);
 
 	pool_svc_schedule(s, &s->ps_reconf_sched,
-			  pool_svc_reconf_ult, true /* for_chk */);
+			  pool_svc_reconf_ult, true /* for_chk */, NULL /* arg */);
 }
 
 static int pool_find_all_targets_by_addr(struct pool_map *map,
@@ -6051,7 +6031,7 @@
 	 * If successful, this call passes the ownership of reconf_arg to
 	 * pool_svc_reconf_ult.
 	 */
-	rc = pool_svc_schedule(svc, &svc->ps_reconf_sched, pool_svc_reconf_ult, reconf_arg);
+	rc = pool_svc_schedule(svc, &svc->ps_reconf_sched, pool_svc_reconf_ult, false, reconf_arg);
 	if (rc != 0) {
 		D_FREE(reconf_arg);
 		return rc;
@@ -6267,13 +6247,6 @@
 
 	ds_rsvc_request_map_dist(&svc->ps_rsvc);
 
-<<<<<<< HEAD
-	pool_svc_schedule(svc, &svc->ps_reconf_sched,
-			  pool_svc_reconf_ult, false /* for_chk */);
-	if (opc == POOL_EXCLUDE)
-		pool_svc_schedule(svc, &svc->ps_rfcheck_sched,
-				  pool_svc_rfcheck_ult, false /* for_chk */);
-=======
 	rc = pool_svc_schedule_reconf(svc, NULL /* map */, map_version, false /* sync_remove */);
 	if (rc != 0)
 		DL_INFO(rc, DF_UUID": failed to schedule pool service reconfiguration",
@@ -6281,11 +6254,10 @@
 
 	if (opc == POOL_EXCLUDE) {
 		rc = pool_svc_schedule(svc, &svc->ps_rfcheck_sched, pool_svc_rfcheck_ult,
-				       NULL /* arg */);
+				       false /* for_chk */, NULL /* arg */);
 		if (rc != 0)
 			DL_INFO(rc, DF_UUID": failed to schedule RF check", DP_UUID(svc->ps_uuid));
 	}
->>>>>>> 31885583
 
 out_map_buf:
 	pool_buf_free(map_buf);
@@ -7865,7 +7837,7 @@
 		ds_rsvc_wait_map_dist(&svc->ps_rsvc);
 
 		pool_svc_schedule(svc, &svc->ps_reconf_sched,
-				  pool_svc_reconf_ult, false /* for_chk */);
+				  pool_svc_reconf_ult, false /* for_chk */, NULL /* arg */);
 	}
 
 out_buf:
