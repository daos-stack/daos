/*
 * (C) Copyright 2016-2023 Intel Corporation.
 *
 * SPDX-License-Identifier: BSD-2-Clause-Patent
 */
/**
 * \file
 *
 * ds_pool: Pool Service
 *
 * This file contains the server API methods and the RPC handlers that are both
 * related pool metadata.
 */

#define D_LOGFAC DD_FAC(pool)

#include <daos_srv/pool.h>

#include <fcntl.h>
#include <sys/stat.h>
#include <gurt/telemetry_common.h>
#include <gurt/telemetry_producer.h>
#include <daos_api.h> /* for daos_prop_alloc/_free() */
#include <daos/pool_map.h>
#include <daos/rpc.h>
#include <daos/pool.h>
#include <daos/rsvc.h>
#include <daos_srv/container.h>
#include <daos_srv/daos_mgmt_srv.h>
#include <daos_srv/daos_engine.h>
#include <daos_srv/rdb.h>
#include <daos_srv/rebuild.h>
#include <daos_srv/security.h>
#include <cart/api.h>
#include <cart/iv.h>
#include "rpc.h"
#include "srv_internal.h"
#include "srv_layout.h"
#include "srv_pool_map.h"

#define DAOS_POOL_GLOBAL_VERSION_WITH_HDL_CRED    1
#define DAOS_POOL_GLOBAL_VERSION_WITH_SVC_OPS_KVS 3

/*
 * Return the corresponding VOS pool DF version or 0 if pool_global_version is
 * not supported.
 */
uint32_t
ds_pool_get_vos_pool_df_version(uint32_t pool_global_version)
{
	if (pool_global_version >= 3)
		return VOS_POOL_DF_2_6;
	else if (pool_global_version == 2)
		return VOS_POOL_DF_2_4;
	return 0;
}

#define DUP_OP_MIN_RDB_SIZE                       (1 << 30)

/* Pool service crt event */
struct pool_svc_event {
	d_list_t		psv_link;
	d_rank_t		psv_rank;
	uint64_t		psv_incarnation;
	enum crt_event_source	psv_src;
	enum crt_event_type	psv_type;
};

#define DF_PS_EVENT	"rank=%u inc="DF_U64" src=%d type=%d"
#define DP_PS_EVENT(e)	e->psv_rank, e->psv_incarnation, e->psv_src, e->psv_type

#define RECHOOSE_SLEEP_MS 250

/* Pool service crt-event-handling state */
struct pool_svc_events {
	ABT_mutex		pse_mutex;
	ABT_cond		pse_cv;
	d_list_t		pse_queue;
	ABT_thread		pse_handler;
	bool			pse_stop;
};

/* Pool service schedule state */
struct pool_svc_sched {
	ABT_mutex	psc_mutex;		/* only for psc_cv */
	ABT_cond	psc_cv;
	bool		psc_in_progress;
	bool		psc_canceled;
	void	       *psc_arg;
	int		psc_rc;
};

static int
sched_init(struct pool_svc_sched *sched)
{
	int rc;

	rc = ABT_mutex_create(&sched->psc_mutex);
	if (rc != ABT_SUCCESS) {
		return dss_abterr2der(rc);
	}

	rc = ABT_cond_create(&sched->psc_cv);
	if (rc != ABT_SUCCESS) {
		ABT_mutex_free(&sched->psc_mutex);
		return dss_abterr2der(rc);
	}

	sched->psc_in_progress = false;
	sched->psc_canceled = false;
	sched->psc_arg = NULL;
	sched->psc_rc = 0;
	return 0;
}

static void
sched_fini(struct pool_svc_sched *sched)
{
	ABT_cond_free(&sched->psc_cv);
	ABT_mutex_free(&sched->psc_mutex);
}

static void
sched_begin(struct pool_svc_sched *sched, void *arg)
{
	sched->psc_in_progress = true;
	sched->psc_canceled = false;
	sched->psc_arg = arg;
	sched->psc_rc = 0;
}

static void
sched_end(struct pool_svc_sched *sched)
{
	sched->psc_in_progress = false;
	sched->psc_canceled = false;
}

static void
sched_cancel(struct pool_svc_sched *sched)
{
	if (sched->psc_in_progress)
		sched->psc_canceled = true;
}

static void
sched_wait(struct pool_svc_sched *sched)
{
	/*
	 * The CV requires a mutex. We don't otherwise need it for ULTs within
	 * the same xstream.
	 */
	ABT_mutex_lock(sched->psc_mutex);
	while (sched->psc_in_progress)
		ABT_cond_wait(sched->psc_cv, sched->psc_mutex);
	ABT_mutex_unlock(sched->psc_mutex);
}

static void
sched_cancel_and_wait(struct pool_svc_sched *sched)
{
	sched_cancel(sched);
	sched_wait(sched);
}

/* Pool service */
struct pool_svc {
	struct ds_rsvc		ps_rsvc;
	uuid_t			ps_uuid;	/* pool UUID */
	struct cont_svc	       *ps_cont_svc;	/* one combined svc for now */
	ABT_rwlock		ps_lock;	/* for DB data */
	rdb_path_t		ps_root;	/* root KVS */
	rdb_path_t		ps_handles;	/* pool handle KVS */
	rdb_path_t		ps_user;	/* pool user attributes KVS */
	rdb_path_t              ps_ops;         /* metadata ops KVS */
	struct ds_pool	       *ps_pool;
	struct pool_svc_events	ps_events;
	uint32_t		ps_global_version;
	int			ps_svc_rf;
	bool			ps_force_notify;/* MS of PS membership */
	struct pool_svc_sched	ps_reconf_sched;
	/* Check all containers RF for the pool */
	struct pool_svc_sched	ps_rfcheck_sched;
	/* The global pool map version on all pool targets */
	uint32_t		ps_global_map_version;
};

/* Pool service failed to start */
struct pool_svc_failed {
	uuid_t			psf_uuid;	/* pool UUID */
	int			psf_error;	/* error number */
	d_list_t		psf_link;	/* link to global list */
};

/** serialize operations on pool_svc_failed_list */
static pthread_rwlock_t		psfl_rwlock = PTHREAD_RWLOCK_INITIALIZER;
/* tracking failed pool service */
D_LIST_HEAD(pool_svc_failed_list);

static bool pool_disable_exclude;
static int pool_prop_read(struct rdb_tx *tx, const struct pool_svc *svc,
			  uint64_t bits, daos_prop_t **prop_out);
static int pool_space_query_bcast(crt_context_t ctx, struct pool_svc *svc,
				  uuid_t pool_hdl, struct daos_pool_space *ps);
static int ds_pool_upgrade_if_needed(uuid_t pool_uuid, struct rsvc_hint *po_hint,
				     struct pool_svc *svc, crt_rpc_t *rpc);
static int
find_hdls_to_evict(struct rdb_tx *tx, struct pool_svc *svc, uuid_t **hdl_uuids,
		   size_t *hdl_uuids_size, int *n_hdl_uuids, char *machine);

static struct pool_svc *
pool_svc_obj(struct ds_rsvc *rsvc)
{
	return container_of(rsvc, struct pool_svc, ps_rsvc);
}

static int
write_map_buf(struct rdb_tx *tx, const rdb_path_t *kvs, struct pool_buf *buf,
	      uint32_t version)
{
	d_iov_t	value;
	int		rc;

	D_DEBUG(DB_MD, "version=%u ntargets=%u ndomains=%u\n", version,
		buf->pb_target_nr, buf->pb_domain_nr);

	/* Write the version. */
	d_iov_set(&value, &version, sizeof(version));
	rc = rdb_tx_update(tx, kvs, &ds_pool_prop_map_version, &value);
	if (rc != 0)
		return rc;

	/* Write the buffer. */
	d_iov_set(&value, buf, pool_buf_size(buf->pb_nr));
	return rdb_tx_update(tx, kvs, &ds_pool_prop_map_buffer, &value);
}

/*
 * Retrieve the pool map buffer address in persistent memory and the pool map
 * version into "map_buf" and "map_version", respectively.
 */
static int
locate_map_buf(struct rdb_tx *tx, const rdb_path_t *kvs, struct pool_buf **buf,
	       uint32_t *version)
{
	uint32_t	ver;
	d_iov_t	value;
	int		rc;

	/* Read the version. */
	d_iov_set(&value, &ver, sizeof(ver));
	rc = rdb_tx_lookup(tx, kvs, &ds_pool_prop_map_version, &value);
	if (rc != 0)
		return rc;

	/* Look up the buffer address. */
	d_iov_set(&value, NULL /* buf */, 0 /* size */);
	rc = rdb_tx_lookup(tx, kvs, &ds_pool_prop_map_buffer, &value);
	if (rc != 0)
		return rc;

	*buf = value.iov_buf;
	*version = ver;
	D_DEBUG(DB_MD, "version=%u ntargets=%u ndomains=%u\n", *version,
		(*buf)->pb_target_nr, (*buf)->pb_domain_nr);
	return 0;
}

/* Callers are responsible for freeing buf with D_FREE. */
static int
read_map_buf(struct rdb_tx *tx, const rdb_path_t *kvs, struct pool_buf **buf,
	     uint32_t *version)
{
	struct pool_buf	       *b;
	size_t			size;
	int			rc;

	rc = locate_map_buf(tx, kvs, &b, version);
	if (rc != 0)
		return rc;
	size = pool_buf_size(b->pb_nr);
	D_ALLOC(*buf, size);
	if (*buf == NULL)
		return -DER_NOMEM;
	memcpy(*buf, b, size);
	return 0;
}

/* Callers are responsible for destroying the object via pool_map_decref(). */
static int
read_map(struct rdb_tx *tx, const rdb_path_t *kvs, struct pool_map **map)
{
	struct pool_buf	       *buf;
	uint32_t		version;
	int			rc;

	rc = locate_map_buf(tx, kvs, &buf, &version);
	if (rc != 0)
		return rc;

	return pool_map_create(buf, version, map);
}

static char *
pool_svc_rdb_path_common(const uuid_t pool_uuid, const char *suffix)
{
	char   *name;
	char   *path;
	int	rc;

	D_ASPRINTF(name, RDB_FILE"pool%s", suffix);
	if (name == NULL)
		return NULL;
	rc = ds_mgmt_tgt_file(pool_uuid, name, NULL /* idx */, &path);
	D_FREE(name);
	if (rc != 0)
		return NULL;
	return path;
}

/* Return a pool service RDB path. */
static char *
pool_svc_rdb_path(const uuid_t pool_uuid)
{
	return pool_svc_rdb_path_common(pool_uuid, "");
}

/* copy \a prop to \a prop_def (duplicated default prop) */
static int
pool_prop_default_copy(daos_prop_t *prop_def, daos_prop_t *prop)
{
	struct daos_prop_entry	*entry;
	struct daos_prop_entry	*entry_def;
	int			 i;
	int			 rc;

	if (prop == NULL || prop->dpp_nr == 0 || prop->dpp_entries == NULL)
		return 0;

	for (i = 0; i < prop->dpp_nr; i++) {
		entry = &prop->dpp_entries[i];
		entry_def = daos_prop_entry_get(prop_def, entry->dpe_type);
		D_ASSERTF(entry_def != NULL, "type %d not found in "
			  "default prop.\n", entry->dpe_type);
		switch (entry->dpe_type) {
		case DAOS_PROP_PO_LABEL:
			D_FREE(entry_def->dpe_str);
			D_STRNDUP(entry_def->dpe_str, entry->dpe_str,
				  DAOS_PROP_LABEL_MAX_LEN);
			if (entry_def->dpe_str == NULL)
				return -DER_NOMEM;
			break;
		case DAOS_PROP_PO_OWNER:
		case DAOS_PROP_PO_OWNER_GROUP:
			D_FREE(entry_def->dpe_str);
			D_STRNDUP(entry_def->dpe_str, entry->dpe_str,
				  DAOS_ACL_MAX_PRINCIPAL_LEN);
			if (entry_def->dpe_str == NULL)
				return -DER_NOMEM;
			break;
		case DAOS_PROP_PO_SPACE_RB:
		case DAOS_PROP_PO_SELF_HEAL:
		case DAOS_PROP_PO_RECLAIM:
		case DAOS_PROP_PO_EC_CELL_SZ:
		case DAOS_PROP_PO_REDUN_FAC:
		case DAOS_PROP_PO_EC_PDA:
		case DAOS_PROP_PO_RP_PDA:
		case DAOS_PROP_PO_SVC_REDUN_FAC:
		case DAOS_PROP_PO_PERF_DOMAIN:
			entry_def->dpe_val = entry->dpe_val;
			break;
		case DAOS_PROP_PO_POLICY:
			D_FREE(entry_def->dpe_str);
			D_STRNDUP(entry_def->dpe_str, entry->dpe_str,
				  DAOS_PROP_POLICYSTR_MAX_LEN);
			if (entry_def->dpe_str == NULL)
				return -DER_NOMEM;
			break;
		case DAOS_PROP_PO_ACL:
			if (entry->dpe_val_ptr != NULL) {
				struct daos_acl *acl = entry->dpe_val_ptr;

				D_FREE(entry_def->dpe_val_ptr);
				rc = daos_prop_entry_dup_ptr(entry_def, entry,
							     daos_acl_get_size(acl));
				if (rc)
					return rc;
			}
			break;
		case DAOS_PROP_PO_SCRUB_MODE:
			entry_def->dpe_val = entry->dpe_val;
			break;
		case DAOS_PROP_PO_SCRUB_FREQ:
			entry_def->dpe_val = entry->dpe_val;
			break;
		case DAOS_PROP_PO_SCRUB_THRESH:
			entry_def->dpe_val = entry->dpe_val;
			break;
		case DAOS_PROP_PO_GLOBAL_VERSION:
		case DAOS_PROP_PO_UPGRADE_STATUS:
		case DAOS_PROP_PO_OBJ_VERSION:
			D_ERROR("pool property %u could be not set\n", entry->dpe_type);
			return -DER_INVAL;
		default:
			D_ERROR("ignore bad dpt_type %d.\n", entry->dpe_type);
			break;
		}
	}

	/* Validate the result */
	if (!daos_prop_valid(prop_def, true /* pool */, true /* input */)) {
		D_ERROR("properties validation check failed\n");
		return -DER_INVAL;
	}

	return 0;
}

static int
pool_prop_write(struct rdb_tx *tx, const rdb_path_t *kvs, daos_prop_t *prop)
{
	struct daos_prop_entry	*entry;
	d_iov_t			 value;
	int			 i;
	int			 rc = 0;
	uint32_t		 val32;
	uint32_t		 global_ver;

	if (prop == NULL || prop->dpp_nr == 0 || prop->dpp_entries == NULL)
		return 0;

	/*
	 * Determine the global version. In some cases, such as
	 * init_pool_metadata, the global version shall be found in prop, not
	 * in the RDB.
	 */
	entry = daos_prop_entry_get(prop, DAOS_PROP_PO_GLOBAL_VERSION);
	if (entry == NULL || !daos_prop_is_set(entry)) {
		d_iov_set(&value, &val32, sizeof(val32));
		rc = rdb_tx_lookup(tx, kvs, &ds_pool_prop_global_version, &value);
		if (rc && rc != -DER_NONEXIST)
			return rc;
		else if (rc == -DER_NONEXIST)
			global_ver = 0;
		else
			global_ver = val32;
	} else {
		global_ver = entry->dpe_val;
	}
	D_DEBUG(DB_MD, "global version: %u\n", global_ver);

	for (i = 0; i < prop->dpp_nr; i++) {
		entry = &prop->dpp_entries[i];
		switch (entry->dpe_type) {
		case DAOS_PROP_PO_LABEL:
			if (entry->dpe_str == NULL ||
			    strlen(entry->dpe_str) == 0) {
				entry = daos_prop_entry_get(&pool_prop_default,
							    entry->dpe_type);
				D_ASSERT(entry != NULL);
			}
			d_iov_set(&value, entry->dpe_str,
				     strlen(entry->dpe_str));
			rc = rdb_tx_update(tx, kvs, &ds_pool_prop_label,
					   &value);
			break;
		case DAOS_PROP_PO_OWNER:
			d_iov_set(&value, entry->dpe_str,
				     strlen(entry->dpe_str));
			rc = rdb_tx_update(tx, kvs, &ds_pool_prop_owner,
					   &value);
			break;
		case DAOS_PROP_PO_OWNER_GROUP:
			d_iov_set(&value, entry->dpe_str,
				     strlen(entry->dpe_str));
			rc = rdb_tx_update(tx, kvs, &ds_pool_prop_owner_group,
					   &value);
			break;
		case DAOS_PROP_PO_ACL:
			if (entry->dpe_val_ptr != NULL) {
				struct daos_acl *acl;

				acl = entry->dpe_val_ptr;
				d_iov_set(&value, acl, daos_acl_get_size(acl));
				rc = rdb_tx_update(tx, kvs, &ds_pool_prop_acl,
						   &value);
			}
			break;
		case DAOS_PROP_PO_SPACE_RB:
			d_iov_set(&value, &entry->dpe_val,
				     sizeof(entry->dpe_val));
			rc = rdb_tx_update(tx, kvs, &ds_pool_prop_space_rb,
					   &value);
			break;
		case DAOS_PROP_PO_SELF_HEAL:
			d_iov_set(&value, &entry->dpe_val,
				     sizeof(entry->dpe_val));
			rc = rdb_tx_update(tx, kvs, &ds_pool_prop_self_heal,
					   &value);
			break;
		case DAOS_PROP_PO_RECLAIM:
			d_iov_set(&value, &entry->dpe_val,
				     sizeof(entry->dpe_val));
			rc = rdb_tx_update(tx, kvs, &ds_pool_prop_reclaim,
					   &value);
			break;
		case DAOS_PROP_PO_EC_CELL_SZ:
			if (!daos_ec_cs_valid(entry->dpe_val)) {
				D_ERROR("DAOS_PROP_PO_EC_CELL_SZ property value"
					" "DF_U64" should within rage of "
					"["DF_U64", "DF_U64"] and multiplier of "DF_U64"\n",
					entry->dpe_val,
					DAOS_PROP_PO_EC_CELL_SZ_MIN,
					DAOS_PROP_PO_EC_CELL_SZ_MAX,
					DAOS_PROP_PO_EC_CELL_SZ_MIN);
				rc = -DER_INVAL;
				break;
			}
			d_iov_set(&value, &entry->dpe_val,
				     sizeof(entry->dpe_val));
			rc = rdb_tx_update(tx, kvs, &ds_pool_prop_ec_cell_sz,
					   &value);
			break;
		case DAOS_PROP_PO_REDUN_FAC:
			d_iov_set(&value, &entry->dpe_val,
				  sizeof(entry->dpe_val));
			rc = rdb_tx_update(tx, kvs, &ds_pool_prop_redun_fac,
					   &value);
			break;
		case DAOS_PROP_PO_POLICY:
			if (entry->dpe_str == NULL ||
			    strlen(entry->dpe_str) == 0) {
				entry = daos_prop_entry_get(&pool_prop_default,
							    entry->dpe_type);
				D_ASSERT(entry != NULL);
			}
			d_iov_set(&value, entry->dpe_str,
				     strlen(entry->dpe_str));
			rc = rdb_tx_update(tx, kvs, &ds_pool_prop_policy,
					   &value);
			break;
		case DAOS_PROP_PO_SVC_LIST:
			break;
		case DAOS_PROP_PO_EC_PDA:
			if (!daos_ec_pda_valid(entry->dpe_val)) {
				rc = -DER_INVAL;
				break;
			}
			d_iov_set(&value, &entry->dpe_val,
				  sizeof(entry->dpe_val));
			rc = rdb_tx_update(tx, kvs, &ds_pool_prop_ec_pda,
					   &value);
			break;
		case DAOS_PROP_PO_RP_PDA:
			if (!daos_rp_pda_valid(entry->dpe_val)) {
				rc = -DER_INVAL;
				break;
			}
			d_iov_set(&value, &entry->dpe_val,
				   sizeof(entry->dpe_val));
			rc = rdb_tx_update(tx, kvs, &ds_pool_prop_rp_pda,
					   &value);
			break;
		case DAOS_PROP_PO_SCRUB_MODE:
			d_iov_set(&value, &entry->dpe_val,
				  sizeof(entry->dpe_val));
			rc = rdb_tx_update(tx, kvs, &ds_pool_prop_scrub_mode,
					   &value);
			if (rc)
				return rc;
			break;
		case DAOS_PROP_PO_SCRUB_FREQ:
			d_iov_set(&value, &entry->dpe_val,
				  sizeof(entry->dpe_val));
			rc = rdb_tx_update(tx, kvs, &ds_pool_prop_scrub_freq,
					   &value);
			if (rc)
				return rc;
			break;
		case DAOS_PROP_PO_SCRUB_THRESH:
			d_iov_set(&value, &entry->dpe_val,
				  sizeof(entry->dpe_val));
			rc = rdb_tx_update(tx, kvs, &ds_pool_prop_scrub_thresh,
					   &value);
			if (rc)
				return rc;
			break;
		case DAOS_PROP_PO_GLOBAL_VERSION:
			if (entry->dpe_val > DAOS_POOL_GLOBAL_VERSION) {
				rc = -DER_INVAL;
				break;
			}
			val32 = entry->dpe_val;
			d_iov_set(&value, &val32, sizeof(val32));
			rc = rdb_tx_update(tx, kvs, &ds_pool_prop_global_version,
					   &value);
			break;
		case DAOS_PROP_PO_UPGRADE_STATUS:
			if (entry->dpe_val > DAOS_UPGRADE_STATUS_COMPLETED) {
				rc = -DER_INVAL;
				break;
			}
			val32 = entry->dpe_val;
			d_iov_set(&value, &val32, sizeof(val32));
			rc = rdb_tx_update(tx, kvs, &ds_pool_prop_upgrade_status,
					   &value);
			break;
		case DAOS_PROP_PO_PERF_DOMAIN:
			val32 = entry->dpe_val;
			d_iov_set(&value, &val32, sizeof(val32));
			rc = rdb_tx_update(tx, kvs, &ds_pool_prop_perf_domain,
					   &value);
			break;
		case DAOS_PROP_PO_SVC_REDUN_FAC:
			if (global_ver < 2) {
				D_DEBUG(DB_MD, "skip writing svc_redun_fac for global version %u\n",
					global_ver);
				rc = 0;
				break;
			}
			d_iov_set(&value, &entry->dpe_val, sizeof(entry->dpe_val));
			rc = rdb_tx_update(tx, kvs, &ds_pool_prop_svc_redun_fac, &value);
			break;
		case DAOS_PROP_PO_OBJ_VERSION:
			if (entry->dpe_val > DS_POOL_OBJ_VERSION) {
				rc = -DER_INVAL;
				break;
			}
			val32 = entry->dpe_val;
			d_iov_set(&value, &val32, sizeof(val32));
			rc = rdb_tx_update(tx, kvs, &ds_pool_prop_obj_version, &value);
			break;
		case DAOS_PROP_PO_CHECKPOINT_MODE:
			val32 = entry->dpe_val;
			d_iov_set(&value, &val32, sizeof(val32));
			rc = rdb_tx_update(tx, kvs, &ds_pool_prop_checkpoint_mode, &value);
			if (rc)
				return rc;
			break;
		case DAOS_PROP_PO_CHECKPOINT_FREQ:
			val32 = entry->dpe_val;
			if (val32 > DAOS_PROP_PO_CHECKPOINT_FREQ_MAX)
				val32 = DAOS_PROP_PO_CHECKPOINT_FREQ_MAX;
			else if (val32 < DAOS_PROP_PO_CHECKPOINT_FREQ_MIN)
				val32 = DAOS_PROP_PO_CHECKPOINT_FREQ_MIN;
			d_iov_set(&value, &val32, sizeof(val32));
			rc = rdb_tx_update(tx, kvs, &ds_pool_prop_checkpoint_freq, &value);
			if (rc)
				return rc;
			break;
		case DAOS_PROP_PO_CHECKPOINT_THRESH:
			val32 = entry->dpe_val;
			if (val32 > DAOS_PROP_PO_CHECKPOINT_THRESH_MAX)
				val32 = DAOS_PROP_PO_CHECKPOINT_THRESH_MAX;
			else if (val32 < DAOS_PROP_PO_CHECKPOINT_THRESH_MIN)
				val32 = DAOS_PROP_PO_CHECKPOINT_THRESH_MIN;

			d_iov_set(&value, &val32, sizeof(val32));
			rc = rdb_tx_update(tx, kvs, &ds_pool_prop_checkpoint_thresh, &value);
			if (rc)
				return rc;
			break;
		case DAOS_PROP_PO_REINT_MODE:
			val32 = entry->dpe_val;
			d_iov_set(&value, &val32, sizeof(val32));
			rc = rdb_tx_update(tx, kvs, &ds_pool_prop_reint_mode,
					   &value);
			if (rc)
				return rc;
			break;
		default:
			D_ERROR("bad dpe_type %d.\n", entry->dpe_type);
			return -DER_INVAL;
		}
		if (rc) {
			D_ERROR("Failed to update entry type=%d, rc="DF_RC"\n",
				entry->dpe_type, DP_RC(rc));
			break;
		}
	}
	return rc;
}

static int
init_pool_metadata(struct rdb_tx *tx, const rdb_path_t *kvs, uint32_t nnodes, const char *group,
		   const d_rank_list_t *ranks, daos_prop_t *prop, uint32_t ndomains,
		   const uint32_t *domains)
{
	struct pool_buf	       *map_buf;
	uint32_t		map_version = 1;
	uint32_t		connectable;
	uint32_t		nhandles = 0;
	d_iov_t			value;
	struct rdb_kvs_attr	attr;
	int			ntargets = nnodes * dss_tgt_nr;
	uint32_t		upgrade_global_version = DAOS_POOL_GLOBAL_VERSION;
	uint32_t                svc_ops_enabled        = 0;
	uint64_t                rdb_size;
	int			rc;
	struct daos_prop_entry *entry;

	rc = gen_pool_buf(NULL /* map */, &map_buf, map_version, ndomains, nnodes, ntargets,
			  domains, dss_tgt_nr);
	if (rc != 0) {
		D_ERROR("failed to generate pool buf, "DF_RC"\n", DP_RC(rc));
		goto out;
	}

	entry = daos_prop_entry_get(prop, DAOS_PROP_PO_REDUN_FAC);
	if (entry) {
		if (entry->dpe_val + 1 > map_buf->pb_domain_nr) {
			D_ERROR("ndomains(%u) could not meet redunc factor(%lu)\n",
				map_buf->pb_domain_nr, entry->dpe_val);
			D_GOTO(out_map_buf, rc = -DER_INVAL);
		}
	}

	/* Initialize the pool map properties. */
	rc = write_map_buf(tx, kvs, map_buf, map_version);
	if (rc != 0) {
		D_ERROR("failed to write map properties, "DF_RC"\n", DP_RC(rc));
		goto out_map_buf;
	}

	rc = pool_prop_write(tx, kvs, prop);
	if (rc != 0) {
		D_ERROR("failed to write props, "DF_RC"\n", DP_RC(rc));
		goto out_map_buf;
	}

	/* Write connectable property */
	connectable = 1;
	d_iov_set(&value, &connectable, sizeof(connectable));
	rc = rdb_tx_update(tx, kvs, &ds_pool_prop_connectable, &value);
	if (rc != 0) {
		D_ERROR("failed to write connectable prop, "DF_RC"\n",
			DP_RC(rc));
		goto out_map_buf;
	}

	/**
	 * Firstly write upgrading global version, so resuming could figure
	 * out what is target global version of upgrading, use this to reject
	 * resuming pool upgrading if DAOS software upgraded again.
	 */
	d_iov_set(&value, &upgrade_global_version, sizeof(upgrade_global_version));
	rc = rdb_tx_update(tx, kvs, &ds_pool_prop_upgrade_global_version, &value);
	if (rc != 0) {
		D_ERROR("failed to write upgrade global version prop, "DF_RC"\n",
			DP_RC(rc));
		goto out_map_buf;
	}

	/* Write the handle properties. */
	d_iov_set(&value, &nhandles, sizeof(nhandles));
	rc = rdb_tx_update(tx, kvs, &ds_pool_prop_nhandles, &value);
	if (rc != 0) {
		D_ERROR("failed to update handle props, "DF_RC"\n", DP_RC(rc));
		goto out_map_buf;
	}
	attr.dsa_class = RDB_KVS_GENERIC;
	attr.dsa_order = 16;
	rc = rdb_tx_create_kvs(tx, kvs, &ds_pool_prop_handles, &attr);
	if (rc != 0) {
		D_ERROR("failed to create handle prop KVS, "DF_RC"\n",
			DP_RC(rc));
		goto out_map_buf;
	}

	/* Create pool user attributes KVS */
	rc = rdb_tx_create_kvs(tx, kvs, &ds_pool_attr_user, &attr);
	if (rc != 0) {
		D_ERROR("failed to create user attr KVS, "DF_RC"\n", DP_RC(rc));
		goto out_map_buf;
	}

	/* Create pool service operations KVS */
	rc = rdb_tx_create_kvs(tx, kvs, &ds_pool_prop_svc_ops, &attr);
	if (rc != 0) {
		D_ERROR("failed to create service ops KVS, " DF_RC "\n", DP_RC(rc));
		goto out_map_buf;
	}

	/* Determine if duplicate service operations detection will be enabled */
	rc = rdb_get_size(tx->dt_db, &rdb_size);
	if (rc != 0)
		goto out_map_buf;
	if (rdb_size >= DUP_OP_MIN_RDB_SIZE)
		svc_ops_enabled = 1;
	d_iov_set(&value, &svc_ops_enabled, sizeof(svc_ops_enabled));
	rc = rdb_tx_update(tx, kvs, &ds_pool_prop_svc_ops_enabled, &value);
	if (rc != 0)
		D_ERROR("failed to set svc_ops_enabled, " DF_RC "\n", DP_RC(rc));

out_map_buf:
	pool_buf_free(map_buf);
out:
	return rc;
}

/*
 * The svc_rf parameter inputs the pool service redundancy factor, while
 * ranks->rl_nr outputs how many replicas are actually selected, which may be
 * less than the number of replicas required to achieve the pool service
 * redundancy factor. If the return value is 0, callers are responsible for
 * calling d_rank_list_free(*ranksp).
 */
static int
select_svc_ranks(int svc_rf, const d_rank_list_t *target_addrs, int ndomains,
		 const uint32_t *domains, d_rank_list_t **ranksp)
{
	int			nreplicas = ds_pool_svc_rf_to_nreplicas(svc_rf);
	int			selectable;
	d_rank_list_t		*rnd_tgts;
	d_rank_list_t		*ranks;
	int			i;
	int			j;
	int			rc;

	rc = d_rank_list_dup(&rnd_tgts, target_addrs);
	if (rc != 0)
		return rc;

	/* Shuffle the target ranks to avoid overloading any particular ranks. */
	/*
	 * DAOS-9177: Temporarily disable shuffle to give us more time to stabilize tests.
	 */
	/*daos_rank_list_shuffle(rnd_tgts);*/

	/* Determine the number of selectable targets. */
	selectable = rnd_tgts->rl_nr;

	if (nreplicas > selectable)
		nreplicas = selectable;
	ranks = daos_rank_list_alloc(nreplicas);
	if (ranks == NULL)
		D_GOTO(out, rc = -DER_NOMEM);

	/* TODO: Choose ranks according to failure domains. */
	j = 0;
	for (i = 0; i < rnd_tgts->rl_nr; i++) {
		if (j == ranks->rl_nr)
			break;
		D_DEBUG(DB_MD, "ranks[%d]: %u\n", j, rnd_tgts->rl_ranks[i]);
		ranks->rl_ranks[j] = rnd_tgts->rl_ranks[i];
		j++;
	}
	D_ASSERTF(j == ranks->rl_nr, "%d == %u\n", j, ranks->rl_nr);

	*ranksp = ranks;
	rc = 0;

out:
	d_rank_list_free(rnd_tgts);
	return rc;
}

/* TODO: replace all rsvc_complete_rpc() calls in this file with pool_rsvc_complete_rpc() */

/*
 * Returns:
 *
 *   RSVC_CLIENT_RECHOOSE	Instructs caller to retry RPC starting from rsvc_client_choose()
 *   RSVC_CLIENT_PROCEED	OK; proceed to process the reply
 */
static int
pool_rsvc_client_complete_rpc(struct rsvc_client *client, const crt_endpoint_t *ep,
			      int rc_crt, struct pool_op_out *out)
{
	int rc;

	rc = rsvc_client_complete_rpc(client, ep, rc_crt, out->po_rc, &out->po_hint);
	if (rc == RSVC_CLIENT_RECHOOSE ||
	    (rc == RSVC_CLIENT_PROCEED && daos_rpc_retryable_rc(out->po_rc))) {
		return RSVC_CLIENT_RECHOOSE;
	}
	return RSVC_CLIENT_PROCEED;
}

/**
 * Create a (combined) pool(/container) service. This method shall be called on
 * a single storage node in the pool. If the return value is 0, the caller is
 * responsible for freeing \a svc_addrs with d_rank_list_free.
 *
 * Note that if the return value is nonzero, the caller is responsible for
 * stopping and destroying any PS replicas that may have been created. This
 * behavior is tailored for ds_mgmt_create_pool, who will clean up all pool
 * resources upon errors.
 *
 * \param[in]		pool_uuid	pool UUID
 * \param[in]		ntargets	number of targets in the pool
 * \param[in]		group		crt group ID (unused now)
 * \param[in]		target_addrs	list of \a ntargets target ranks
 * \param[in]		ndomains	number of domains the pool spans over
 * \param[in]		domains		serialized domain tree
 * \param[in]		prop		pool properties (must include a valid
 *					pool service redundancy factor)
 * \param[out]		svc_addrs	returns the list of pool service
 *					replica ranks
 */
int
ds_pool_svc_dist_create(const uuid_t pool_uuid, int ntargets, const char *group,
			d_rank_list_t *target_addrs, int ndomains, uint32_t *domains,
			daos_prop_t *prop, d_rank_list_t **svc_addrs)
{
	struct daos_prop_entry *svc_rf_entry;
	d_rank_list_t	       *ranks;
	d_iov_t			psid;
	struct rsvc_client	client;
	struct dss_module_info *info = dss_get_module_info();
	crt_endpoint_t		ep;
	crt_rpc_t	       *rpc;
	struct daos_prop_entry *lbl_ent;
	struct daos_prop_entry *def_lbl_ent;
	struct pool_create_out *out;
	struct d_backoff_seq	backoff_seq;
	uuid_t                  pi_hdl_uuid;
	uint64_t                req_time   = 0;
	int			n_attempts = 0;
	int			rc;

	/* Check for default label supplied via property. */
	def_lbl_ent = daos_prop_entry_get(&pool_prop_default, DAOS_PROP_PO_LABEL);
	D_ASSERT(def_lbl_ent != NULL);
	lbl_ent = daos_prop_entry_get(prop, DAOS_PROP_PO_LABEL);
	if (lbl_ent != NULL) {
		if (strncmp(def_lbl_ent->dpe_str, lbl_ent->dpe_str,
			    DAOS_PROP_LABEL_MAX_LEN) == 0) {
			D_ERROR(DF_UUID": label is the same as default label\n",
				DP_UUID(pool_uuid));
			D_GOTO(out, rc = -DER_INVAL);
		}
	}

	D_ASSERTF(ntargets == target_addrs->rl_nr, "ntargets=%d num=%u\n",
		  ntargets, target_addrs->rl_nr);

	svc_rf_entry = daos_prop_entry_get(prop, DAOS_PROP_PO_SVC_REDUN_FAC);
	D_ASSERT(svc_rf_entry != NULL && !(svc_rf_entry->dpe_flags & DAOS_PROP_ENTRY_NOT_SET));
	D_ASSERTF(daos_svc_rf_is_valid(svc_rf_entry->dpe_val), DF_U64"\n", svc_rf_entry->dpe_val);

	D_DEBUG(DB_MD, DF_UUID": creating PS: ntargets=%d ndomains=%d svc_rf="DF_U64"\n",
		DP_UUID(pool_uuid), ntargets, ndomains, svc_rf_entry->dpe_val);

	rc = select_svc_ranks(svc_rf_entry->dpe_val, target_addrs, ndomains, domains, &ranks);
	if (rc != 0)
		D_GOTO(out, rc);

	d_iov_set(&psid, (void *)pool_uuid, sizeof(uuid_t));
	rc = ds_rsvc_dist_start(DS_RSVC_CLASS_POOL, &psid, pool_uuid, ranks, RDB_NIL_TERM,
				true /* create */, true /* bootstrap */, ds_rsvc_get_md_cap());
	if (rc != 0)
		D_GOTO(out_ranks, rc);

	rc = rsvc_client_init(&client, ranks);
	if (rc != 0)
		D_GOTO(out_ranks, rc);

	rc = d_backoff_seq_init(&backoff_seq, 0 /* nzeros */, 16 /* factor */,
				8 /* next (ms) */, 1 << 10 /* max (ms) */);
	D_ASSERTF(rc == 0, "d_backoff_seq_init: "DF_RC"\n", DP_RC(rc));

rechoose:
	/* Create a POOL_CREATE request. */
	ep.ep_grp = NULL;
	rc = rsvc_client_choose(&client, &ep);
	if (rc != 0) {
		D_ERROR(DF_UUID": cannot find pool service: "DF_RC"\n",
			DP_UUID(pool_uuid), DP_RC(rc));
		goto out_backoff_seq;
	}
	if (n_attempts == 0)
		/*
		 * This is our first attempt. Use a non-null pi_hdl to ask the
		 * chosen PS replica to campaign.
		 */
		uuid_generate(pi_hdl_uuid);
	else
		uuid_clear(pi_hdl_uuid);

	rc = pool_req_create(info->dmi_ctx, &ep, POOL_CREATE, pool_uuid, pi_hdl_uuid, &req_time,
			     &rpc);
	if (rc != 0) {
		DL_ERROR(rc, DF_UUID ": failed to create POOL_CREATE RPC", DP_UUID(pool_uuid));
		goto out_backoff_seq;
	}
	pool_create_in_set_data(rpc, target_addrs, prop, ndomains, ntargets, domains);

	/* Send the POOL_CREATE request. */
	rc = dss_rpc_send(rpc);
	n_attempts++;
	out = crt_reply_get(rpc);
	D_ASSERT(out != NULL);
	rc = rsvc_client_complete_rpc(&client, &ep, rc,
				      rc == 0 ? out->pro_op.po_rc : -DER_IO,
				      rc == 0 ? &out->pro_op.po_hint : NULL);
	if (rc == RSVC_CLIENT_RECHOOSE ||
	    (rc == RSVC_CLIENT_PROCEED && daos_rpc_retryable_rc(out->pro_op.po_rc))) {
		crt_req_decref(rpc);
		dss_sleep(d_backoff_seq_next(&backoff_seq));
		D_GOTO(rechoose, rc);
	}
	rc = out->pro_op.po_rc;
	if (rc != 0) {
		D_ERROR(DF_UUID": failed to create pool: "DF_RC"\n",
			DP_UUID(pool_uuid), DP_RC(rc));
		D_GOTO(out_rpc, rc);
	}

	rc = d_rank_list_dup(svc_addrs, ranks);

out_rpc:
	crt_req_decref(rpc);
out_backoff_seq:
	d_backoff_seq_fini(&backoff_seq);
	rsvc_client_fini(&client);
	/*
	 * Intentionally skip cleaning up the PS replicas. See the function
	 * documentation above.
	 */
out_ranks:
	d_rank_list_free(ranks);
out:
	return rc;
}

/** Stop any local PS replica for \a pool_uuid. */
int
ds_pool_svc_stop(uuid_t pool_uuid)
{
	d_iov_t	id;
	int	rc;

	d_iov_set(&id, pool_uuid, sizeof(uuid_t));

	rc = ds_rsvc_stop(DS_RSVC_CLASS_POOL, &id, RDB_NIL_TERM, false /* destroy */);
	if (rc == -DER_ALREADY) {
		D_DEBUG(DB_MD, DF_UUID": ds_rsvc_stop: "DF_RC"\n", DP_UUID(pool_uuid), DP_RC(rc));
		rc = 0;
	}

	return rc;
}

static int
pool_svc_name_cb(d_iov_t *id, char **name)
{
	char *s;

	if (id->iov_len != sizeof(uuid_t))
		return -DER_INVAL;
	D_ALLOC(s, DAOS_UUID_STR_SIZE);
	if (s == NULL)
		return -DER_NOMEM;
	uuid_unparse_lower(id->iov_buf, s);
	s[8] = '\0'; /* strlen(DF_UUID) */
	*name = s;
	return 0;
}

static int
pool_svc_locate_cb(d_iov_t *id, char **path)
{
	char *s;

	if (id->iov_len != sizeof(uuid_t))
		return -DER_INVAL;
	s = pool_svc_rdb_path(id->iov_buf);
	if (s == NULL)
		return -DER_NOMEM;
	*path = s;
	return 0;
}

static int
pool_svc_alloc_cb(d_iov_t *id, struct ds_rsvc **rsvc)
{
	struct pool_svc	       *svc;
	int			rc;

	if (id->iov_len != sizeof(uuid_t)) {
		rc = -DER_INVAL;
		goto err;
	}

	D_ALLOC_PTR(svc);
	if (svc == NULL) {
		rc = -DER_NOMEM;
		goto err;
	}

	d_iov_set(&svc->ps_rsvc.s_id, svc->ps_uuid, sizeof(uuid_t));

	uuid_copy(svc->ps_uuid, id->iov_buf);
	D_INIT_LIST_HEAD(&svc->ps_events.pse_queue);
	svc->ps_events.pse_handler = ABT_THREAD_NULL;
	svc->ps_svc_rf = -1;
	svc->ps_force_notify = false;

	rc = ABT_rwlock_create(&svc->ps_lock);
	if (rc != ABT_SUCCESS) {
		D_ERROR("failed to create ps_lock: %d\n", rc);
		rc = dss_abterr2der(rc);
		goto err_svc;
	}

	rc = rdb_path_init(&svc->ps_root);
	if (rc != 0)
		goto err_lock;
	rc = rdb_path_push(&svc->ps_root, &rdb_path_root_key);
	if (rc != 0)
		goto err_root;

	rc = rdb_path_clone(&svc->ps_root, &svc->ps_handles);
	if (rc != 0)
		goto err_root;
	rc = rdb_path_push(&svc->ps_handles, &ds_pool_prop_handles);
	if (rc != 0)
		goto err_handles;

	rc = rdb_path_clone(&svc->ps_root, &svc->ps_user);
	if (rc != 0)
		goto err_handles;
	rc = rdb_path_push(&svc->ps_user, &ds_pool_attr_user);
	if (rc != 0)
		goto err_user;
	rc = rdb_path_clone(&svc->ps_root, &svc->ps_ops);
	if (rc != 0)
		goto err_user;
	rc = rdb_path_push(&svc->ps_ops, &ds_pool_prop_svc_ops);
	if (rc != 0)
		goto err_svcops;

	rc = ABT_mutex_create(&svc->ps_events.pse_mutex);
	if (rc != ABT_SUCCESS) {
		rc = dss_abterr2der(rc);
		goto err_user;
	}

	rc = ABT_cond_create(&svc->ps_events.pse_cv);
	if (rc != ABT_SUCCESS) {
		rc = dss_abterr2der(rc);
		goto err_events_mutex;
	}

	rc = sched_init(&svc->ps_reconf_sched);
	if (rc != 0)
		goto err_events_cv;

	rc = sched_init(&svc->ps_rfcheck_sched);
	if (rc != 0)
		goto err_sched;

	rc = ds_cont_svc_init(&svc->ps_cont_svc, svc->ps_uuid, 0 /* id */,
			      &svc->ps_rsvc);
	if (rc != 0)
		goto err_cont_rf_sched;

	*rsvc = &svc->ps_rsvc;
	return 0;
err_cont_rf_sched:
	sched_fini(&svc->ps_rfcheck_sched);
err_sched:
	sched_fini(&svc->ps_reconf_sched);
err_events_cv:
	ABT_cond_free(&svc->ps_events.pse_cv);
err_events_mutex:
	ABT_mutex_free(&svc->ps_events.pse_mutex);
err_svcops:
	rdb_path_fini(&svc->ps_ops);
err_user:
	rdb_path_fini(&svc->ps_user);
err_handles:
	rdb_path_fini(&svc->ps_handles);
err_root:
	rdb_path_fini(&svc->ps_root);
err_lock:
	ABT_rwlock_free(&svc->ps_lock);
err_svc:
	D_FREE(svc);
err:
	return rc;
}

static void
pool_svc_put(struct pool_svc *svc)
{
	ds_rsvc_put(&svc->ps_rsvc);
}

/* Disable all pools exclusion */
void
ds_pool_disable_exclude(void)
{
	pool_disable_exclude = true;
}

void
ds_pool_enable_exclude(void)
{
	pool_disable_exclude = false;
}

static int
queue_event(struct pool_svc *svc, d_rank_t rank, uint64_t incarnation, enum crt_event_source src,
	    enum crt_event_type type)
{
	struct pool_svc_events *events = &svc->ps_events;
	struct pool_svc_event  *event;

	D_ALLOC_PTR(event);
	if (event == NULL)
		return -DER_NOMEM;

	event->psv_rank = rank;
	event->psv_incarnation = incarnation;
	event->psv_src = src;
	event->psv_type = type;

	D_DEBUG(DB_MD, DF_UUID": queuing event: "DF_PS_EVENT"\n", DP_UUID(svc->ps_uuid),
		DP_PS_EVENT(event));

	ABT_mutex_lock(events->pse_mutex);
	d_list_add_tail(&event->psv_link, &events->pse_queue);
	ABT_cond_broadcast(events->pse_cv);
	ABT_mutex_unlock(events->pse_mutex);
	return 0;
}

static void
discard_events(d_list_t *queue)
{
	struct pool_svc_event  *event;
	struct pool_svc_event  *tmp;

	d_list_for_each_entry_safe(event, tmp, queue, psv_link) {
		D_DEBUG(DB_MD, "discard event: "DF_PS_EVENT"\n", DP_PS_EVENT(event));
		d_list_del_init(&event->psv_link);
		D_FREE(event);
	}
}

static int pool_svc_exclude_rank(struct pool_svc *svc, d_rank_t rank);

static void
handle_event(struct pool_svc *svc, struct pool_svc_event *event)
{
	int rc;

	if ((event->psv_src != CRT_EVS_GRPMOD && event->psv_src != CRT_EVS_SWIM) ||
	    (event->psv_type == CRT_EVT_DEAD && pool_disable_exclude)) {
		D_DEBUG(DB_MD, "ignore event: "DF_PS_EVENT" exclude=%d\n", DP_PS_EVENT(event),
			pool_disable_exclude);
		goto out;
	}

	if (event->psv_rank == dss_self_rank() && event->psv_src == CRT_EVS_GRPMOD &&
	    event->psv_type == CRT_EVT_DEAD) {
		D_DEBUG(DB_MGMT, "ignore exclusion of self\n");
		goto out;
	}

	D_DEBUG(DB_MD, DF_UUID": handling event: "DF_PS_EVENT"\n", DP_UUID(svc->ps_uuid),
		DP_PS_EVENT(event));

	if (event->psv_src == CRT_EVS_SWIM && event->psv_type == CRT_EVT_ALIVE) {
		/*
		 * Check if the rank is up in the pool map. If in the future we
		 * add automatic reintegration below, for instance, we may need
		 * to not only take svc->ps_lock, but also employ an RDB TX by
		 * the book.
		 */
		ABT_rwlock_rdlock(svc->ps_pool->sp_lock);
		rc = ds_pool_map_rank_up(svc->ps_pool->sp_map, event->psv_rank);
		ABT_rwlock_unlock(svc->ps_pool->sp_lock);
		if (!rc)
			goto out;

		/*
		 * The rank is up in the pool map. Request a pool map
		 * distribution just in case the rank has recently restarted
		 * and does not have a copy of the pool map.
		 */
		ds_rsvc_request_map_dist(&svc->ps_rsvc);
		D_DEBUG(DB_MD, DF_UUID": requested map dist for rank %u\n", DP_UUID(svc->ps_uuid),
			event->psv_rank);
	} else if (event->psv_type == CRT_EVT_DEAD) {
		daos_prop_t		prop = {0};
		struct daos_prop_entry *entry;

		rc = ds_pool_iv_prop_fetch(svc->ps_pool, &prop);
		if (rc != 0) {
			D_ERROR(DF_UUID": failed to fetch properties: "DF_RC"\n",
				DP_UUID(svc->ps_uuid), DP_RC(rc));
			goto out;
		}

		entry = daos_prop_entry_get(&prop, DAOS_PROP_PO_SELF_HEAL);
		D_ASSERT(entry != NULL);
		if (!(entry->dpe_val & DAOS_SELF_HEAL_AUTO_EXCLUDE)) {
			D_DEBUG(DB_MD, DF_UUID": self healing is disabled\n",
				DP_UUID(svc->ps_uuid));
			goto out_prop;
		}

		rc = pool_svc_exclude_rank(svc, event->psv_rank);
		if (rc != 0) {
			D_ERROR(DF_UUID": failed to exclude rank %u: "DF_RC"\n",
				DP_UUID(svc->ps_uuid), event->psv_rank, DP_RC(rc));
			goto out_prop;
		}

		D_DEBUG(DB_MD, DF_UUID": excluded rank %u\n", DP_UUID(svc->ps_uuid),
			event->psv_rank);
out_prop:
		daos_prop_fini(&prop);
	}

out:
	return;
}

static void
events_handler(void *arg)
{
	struct pool_svc	       *svc = arg;
	struct pool_svc_events *events = &svc->ps_events;

	D_DEBUG(DB_MD, DF_UUID": starting\n", DP_UUID(svc->ps_uuid));

	for (;;) {
		struct pool_svc_event  *event = NULL;
		bool			stop;

		ABT_mutex_lock(events->pse_mutex);
		for (;;) {
			stop = events->pse_stop;
			if (stop) {
				discard_events(&events->pse_queue);
				break;
			}
			if (!d_list_empty(&events->pse_queue)) {
				event = d_list_entry(events->pse_queue.next, struct pool_svc_event,
						     psv_link);
				d_list_del_init(&event->psv_link);
				break;
			}
			sched_cond_wait(events->pse_cv, events->pse_mutex);
		}
		ABT_mutex_unlock(events->pse_mutex);
		if (stop)
			break;

		handle_event(svc, event);

		D_FREE(event);
		ABT_thread_yield();
	}

	D_DEBUG(DB_MD, DF_UUID": stopping\n", DP_UUID(svc->ps_uuid));
}

static bool
events_pending(struct pool_svc *svc)
{
	return !d_list_empty(&svc->ps_events.pse_queue);
}

static void
ds_pool_crt_event_cb(d_rank_t rank, uint64_t incarnation, enum crt_event_source src,
		     enum crt_event_type type, void *arg)
{
	struct pool_svc	       *svc = arg;
	int			rc;

	rc = queue_event(svc, rank, incarnation, src, type);
	if (rc != 0)
		D_ERROR(DF_UUID": failed to queue event: "DF_PS_EVENT": "DF_RC"\n",
			DP_UUID(svc->ps_uuid), rank, incarnation, src, type, DP_RC(rc));
}

static int pool_svc_check_node_status(struct pool_svc *svc);

static int
init_events(struct pool_svc *svc)
{
	struct pool_svc_events *events = &svc->ps_events;
	int			rc;

	D_ASSERT(d_list_empty(&events->pse_queue));
	D_ASSERT(events->pse_handler == ABT_THREAD_NULL);
	D_ASSERT(events->pse_stop == false);

	rc = crt_register_event_cb(ds_pool_crt_event_cb, svc);
	if (rc != 0) {
		D_ERROR(DF_UUID": failed to register event callback: "DF_RC"\n",
			DP_UUID(svc->ps_uuid), DP_RC(rc));
		goto err;
	}

	/*
	 * Note that events happened during the status-based recovery may
	 * appear twice in the event queue: one queued by the event callback,
	 * and one queued by the recovery.
	 */
	rc = pool_svc_check_node_status(svc);
	if (rc != 0) {
		D_ERROR(DF_UUID": failed to create event handler: "DF_RC"\n",
			DP_UUID(svc->ps_uuid), DP_RC(rc));
		goto err_cb;
	}

	rc = dss_ult_create(events_handler, svc, DSS_XS_SELF, 0, 0, &events->pse_handler);
	if (rc != 0) {
		D_ERROR(DF_UUID": failed to create event handler: "DF_RC"\n",
			DP_UUID(svc->ps_uuid), DP_RC(rc));
		goto err_cb;
	}

	return 0;

err_cb:
	crt_unregister_event_cb(ds_pool_crt_event_cb, svc);
	discard_events(&events->pse_queue);
err:
	return rc;
}

static void
fini_events(struct pool_svc *svc)
{
	struct pool_svc_events *events = &svc->ps_events;
	int			rc;

	D_ASSERT(events->pse_handler != ABT_THREAD_NULL);

	crt_unregister_event_cb(ds_pool_crt_event_cb, svc);

	ABT_mutex_lock(events->pse_mutex);
	events->pse_stop = true;
	ABT_cond_broadcast(events->pse_cv);
	ABT_mutex_unlock(events->pse_mutex);

	rc = ABT_thread_join(events->pse_handler);
	D_ASSERTF(rc == 0, DF_RC"\n", DP_RC(rc));
	ABT_thread_free(&events->pse_handler);
	events->pse_handler = ABT_THREAD_NULL;
	events->pse_stop = false;
}

static void
pool_svc_free_cb(struct ds_rsvc *rsvc)
{
	struct pool_svc *svc = pool_svc_obj(rsvc);

	ds_cont_svc_fini(&svc->ps_cont_svc);
	sched_fini(&svc->ps_reconf_sched);
	sched_fini(&svc->ps_rfcheck_sched);
	ABT_cond_free(&svc->ps_events.pse_cv);
	ABT_mutex_free(&svc->ps_events.pse_mutex);
	rdb_path_fini(&svc->ps_ops);
	rdb_path_fini(&svc->ps_user);
	rdb_path_fini(&svc->ps_handles);
	rdb_path_fini(&svc->ps_root);
	ABT_rwlock_free(&svc->ps_lock);
	D_FREE(svc);
}

/*
 * Initialize and update svc->ps_pool with map_buf and map_version. This
 * ensures that svc->ps_pool matches the latest pool map.
 */
static int
init_svc_pool(struct pool_svc *svc, struct pool_buf *map_buf,
	      uint32_t map_version, uint64_t term)
{
	struct ds_pool *pool;
	int		rc;

	rc = ds_pool_lookup(svc->ps_uuid, &pool);
	if (rc) {
		D_ERROR(DF_UUID": failed to get ds_pool: %d\n",
			DP_UUID(svc->ps_uuid), rc);
		return rc;
	}
	rc = ds_pool_tgt_map_update(pool, map_buf, map_version);
	if (rc != 0) {
		ds_pool_put(pool);
		return rc;
	}
	ds_pool_iv_ns_update(pool, dss_self_rank(), term);

	D_ASSERT(svc->ps_pool == NULL);
	svc->ps_pool = pool;
	return 0;
}

/* Finalize svc->ps_pool. */
static void
fini_svc_pool(struct pool_svc *svc)
{
	D_ASSERT(svc->ps_pool != NULL);
	ds_pool_put(svc->ps_pool);
	svc->ps_pool = NULL;
}

/* Is the primary group initialized (i.e., version > 0)? */
static bool
primary_group_initialized(void)
{
	uint32_t	version;
	int		rc;

	rc = crt_group_version(NULL /* grp */, &version);
	D_ASSERTF(rc == 0, "crt_group_version: "DF_RC"\n", DP_RC(rc));
	return (version > 0);
}

/*
 * Read the DB for map_buf, map_version, and prop. Callers are responsible for
 * freeing *map_buf and *prop.
 */
static int
read_db_for_stepping_up(struct pool_svc *svc, struct pool_buf **map_buf,
			uint32_t *map_version, daos_prop_t **prop)
{
	struct rdb_tx		tx;
	d_iov_t			value;
	bool                    version_exists  = false;
	bool                    rdb_size_ok     = false;
	uint32_t                svc_ops_enabled = 0;
	uint64_t                rdb_size;
	struct daos_prop_entry *svc_rf_entry;
	int			rc;

	rc = rdb_tx_begin(svc->ps_rsvc.s_db, svc->ps_rsvc.s_term, &tx);
	if (rc != 0)
		goto out;
	ABT_rwlock_rdlock(svc->ps_lock);

	/* Check the layout version. */
	d_iov_set(&value, &svc->ps_global_version, sizeof(svc->ps_global_version));
	rc = rdb_tx_lookup(&tx, &svc->ps_root, &ds_pool_prop_global_version, &value);
	if (rc == -DER_NONEXIST) {
		/*
		 * This DB may be new or incompatible. Check the existence of
		 * the pool map to find out which is the case. (See the
		 * references to version_exists below.)
		 */
		D_DEBUG(DB_MD, DF_UUID": no layout version\n",
			DP_UUID(svc->ps_uuid));
		goto check_map;
	} else if (rc != 0) {
		D_ERROR(DF_UUID": failed to look up layout version: "DF_RC"\n",
			DP_UUID(svc->ps_uuid), DP_RC(rc));
		goto out_lock;
	}
	version_exists = true;

	/**
	 * downgrading the DAOS software of an upgraded pool report
	 * a proper RAS error.
	 */
	if (svc->ps_global_version > DAOS_POOL_GLOBAL_VERSION) {
		ds_notify_ras_eventf(RAS_POOL_DF_INCOMPAT, RAS_TYPE_INFO,
				     RAS_SEV_ERROR, NULL /* hwid */,
				     NULL /* rank */, NULL /* inc */,
				     NULL /* jobid */,
				     &svc->ps_uuid, NULL /* cont */,
				     NULL /* objid */, NULL /* ctlop */,
				     NULL /* data */,
				     "incompatible layout version: %u larger than "
				     "%u", svc->ps_global_version,
				     DAOS_POOL_GLOBAL_VERSION);
		rc = -DER_DF_INCOMPT;
		goto out_lock;
	}

check_map:
	rc = read_map_buf(&tx, &svc->ps_root, map_buf, map_version);
	if (rc != 0) {
		if (rc == -DER_NONEXIST && !version_exists) {
			/*
			 * This DB is new. Note that if the layout version
			 * exists, then the pool map must also exist;
			 * otherwise, it is an error.
			 */
			D_DEBUG(DB_MD, DF_UUID": new db\n",
				DP_UUID(svc->ps_uuid));
			rc = + DER_UNINIT;
		} else {
			D_ERROR(DF_UUID": failed to read pool map buffer: "DF_RC
				"\n", DP_UUID(svc->ps_uuid), DP_RC(rc));
		}
		goto out_lock;
	}

	if (!version_exists)
		/* This could also be a 1.x pool, which we assume nobody cares. */
		D_DEBUG(DB_MD, DF_UUID": assuming 2.0\n", DP_UUID(svc->ps_uuid));

	rc = pool_prop_read(&tx, svc, DAOS_PO_QUERY_PROP_ALL, prop);
	if (rc != 0) {
		D_ERROR(DF_UUID": cannot get properties: "DF_RC"\n", DP_UUID(svc->ps_uuid),
			DP_RC(rc));
		goto out_lock;
	}

	svc_rf_entry = daos_prop_entry_get(*prop, DAOS_PROP_PO_SVC_REDUN_FAC);
	D_ASSERT(svc_rf_entry != NULL);
	if (daos_prop_is_set(svc_rf_entry))
		svc->ps_svc_rf = svc_rf_entry->dpe_val;
	else
		svc->ps_svc_rf = -1;

	/* Check if duplicate operations detection is enabled, for informative debug log */
	rc = rdb_get_size(svc->ps_rsvc.s_db, &rdb_size);
	if (rc != 0)
		goto out_lock;
	rdb_size_ok = (rdb_size >= DUP_OP_MIN_RDB_SIZE);

	d_iov_set(&value, &svc_ops_enabled, sizeof(svc_ops_enabled));
	rc = rdb_tx_lookup(&tx, &svc->ps_root, &ds_pool_prop_svc_ops_enabled, &value);
	if (rc == -DER_NONEXIST) {
		rc = 0;
	} else if (rc != 0) {
		D_ERROR(DF_UUID ": failed to lookup svc_ops_enabled: " DF_RC "\n",
			DP_UUID(svc->ps_uuid), DP_RC(rc));
		goto out_lock;
	}

	D_DEBUG(DB_MD, DF_UUID ": duplicate ops detection %s (rdb size " DF_U64 " %s %u minimum)\n",
		DP_UUID(svc->ps_uuid), svc_ops_enabled ? "enabled" : "disabled", rdb_size,
		rdb_size_ok ? ">=" : "<", DUP_OP_MIN_RDB_SIZE);

out_lock:
	ABT_rwlock_unlock(svc->ps_lock);
	rdb_tx_end(&tx);
out:
	return rc;
}

int
ds_pool_svc_rf_to_nreplicas(int svc_rf)
{
	D_ASSERTF(daos_svc_rf_is_valid(svc_rf), "%d out of range\n", svc_rf);
	return svc_rf * 2 + 1;
}

int
ds_pool_svc_rf_from_nreplicas(int nreplicas)
{
	int svc_rf;

	D_ASSERTF(nreplicas > 0, "%d out of range\n", nreplicas);
	if (nreplicas % 2 == 0)
		svc_rf = (nreplicas - 1) / 2;
	else
		svc_rf = nreplicas / 2;
	if (svc_rf > DAOS_PROP_PO_SVC_REDUN_FAC_MAX)
		svc_rf = DAOS_PROP_PO_SVC_REDUN_FAC_MAX;
	return svc_rf;
}

/*
 * There might be some rank status inconsistency, let's check and
 * fix it.
 */
static int
pool_svc_check_node_status(struct pool_svc *svc)
{
	struct pool_domain     *doms;
	int			doms_cnt;
	int			i;
	int			rc = 0;

	if (pool_disable_exclude) {
		D_DEBUG(DB_MD, DF_UUID": skip: exclusion disabled\n", DP_UUID(svc->ps_uuid));
		return 0;
	}

	D_DEBUG(DB_MD, DF_UUID": checking node status\n", DP_UUID(svc->ps_uuid));
	ABT_rwlock_rdlock(svc->ps_pool->sp_lock);
	doms_cnt = pool_map_find_nodes(svc->ps_pool->sp_map, PO_COMP_ID_ALL,
				       &doms);
	D_ASSERT(doms_cnt >= 0);
	for (i = 0; i < doms_cnt; i++) {
		struct swim_member_state state;

		/* Only check if UPIN server is excluded or dead for now */
		if (!(doms[i].do_comp.co_status & PO_COMP_ST_UPIN))
			continue;

		rc = crt_rank_state_get(crt_group_lookup(NULL),
					doms[i].do_comp.co_rank, &state);
		if (rc != 0 && rc != -DER_NONEXIST) {
			D_ERROR("failed to get status of rank %u: %d\n",
				doms[i].do_comp.co_rank, rc);
			break;
		}

		/* Since there is a big chance the INACTIVE node will become
		 * ACTIVE soon, let's only evict the DEAD node rank for the
		 * moment.
		 */
		D_DEBUG(DB_REBUILD, "rank/state %d/%d\n",
			doms[i].do_comp.co_rank,
			rc == -DER_NONEXIST ? -1 : state.sms_status);
		if (rc == -DER_NONEXIST || state.sms_status == SWIM_MEMBER_DEAD) {
			rc = queue_event(svc, doms[i].do_comp.co_rank, 0 /* incarnation */,
					 rc == -DER_NONEXIST ? CRT_EVS_GRPMOD : CRT_EVS_SWIM,
					 CRT_EVT_DEAD);
			if (rc) {
				D_ERROR("failed to exclude rank %u: %d\n",
					doms[i].do_comp.co_rank, rc);
				break;
			}
		}
	}
	ABT_rwlock_unlock(svc->ps_pool->sp_lock);
	return rc;
}

/*
 * Log a NOTE of as well as print a message. Arguments may be evaluated more
 * than once.
 */
#define DS_POOL_NOTE_PRINT(fmt, ...) do {							\
	D_NOTE(fmt, ## __VA_ARGS__);								\
	D_PRINT(fmt, ## __VA_ARGS__);								\
} while (0)

static int pool_svc_schedule(struct pool_svc *svc, struct pool_svc_sched *sched,
			     void (*func)(void *), void *arg);
static int pool_svc_schedule_reconf(struct pool_svc *svc, struct pool_map *map,
				    uint32_t map_version_for, bool sync_remove);
static void pool_svc_rfcheck_ult(void *arg);

static int
pool_svc_step_up_cb(struct ds_rsvc *rsvc)
{
	struct pool_svc	       *svc = pool_svc_obj(rsvc);
	struct pool_buf	       *map_buf = NULL;
	uint32_t		map_version;
	uuid_t			pool_hdl_uuid;
	uuid_t			cont_hdl_uuid;
	daos_prop_t	       *prop = NULL;
	bool			cont_svc_up = false;
	bool			events_initialized = false;
	d_rank_t		rank = dss_self_rank();
	int			rc;

	/*
	 * If this is the only voting replica, it may have become the leader
	 * without doing any RPC. The primary group may have yet to be
	 * initialized by the MS. Proceeding with such a primary group may
	 * result in unnecessary rank exclusions (see the
	 * pool_svc_check_node_status call below). Wait for the primary group
	 * initialization by retrying the leader election (rate-limited by
	 * rdb_timerd). (If there's at least one other voting replica, at least
	 * one RPC must have been done, so the primary group must have been
	 * initialized at this point.)
	 */
	if (!primary_group_initialized())
		return -DER_GRPVER;

	rc = read_db_for_stepping_up(svc, &map_buf, &map_version, &prop);
	if (rc != 0)
		goto out;

	rc = init_svc_pool(svc, map_buf, map_version, svc->ps_rsvc.s_term);
	if (rc != 0)
		goto out;

	/*
	 * Just in case the previous leader didn't complete distributing the
	 * latest pool map. This doesn't need to be undone if we encounter an
	 * error below.
	 */
	ds_rsvc_request_map_dist(&svc->ps_rsvc);

	rc = ds_cont_svc_step_up(svc->ps_cont_svc);
	if (rc != 0)
		goto out;
	cont_svc_up = true;

	rc = init_events(svc);
	if (rc != 0)
		goto out;
	events_initialized = true;

	/*
	 * Just in case the previous leader didn't finish the last series of
	 * reconfigurations or the last MS notification.
	 */
	svc->ps_force_notify = true;
	rc = pool_svc_schedule_reconf(svc, NULL /* map */, map_version, false /* sync_remove */);
	if (rc == -DER_OP_CANCELED) {
		DL_INFO(rc, DF_UUID": not scheduling pool service reconfiguration",
			DP_UUID(svc->ps_uuid));
	} else if (rc != 0) {
		DL_ERROR(rc, DF_UUID": failed to schedule pool service reconfiguration",
			 DP_UUID(svc->ps_uuid));
		goto out;
	}

	rc = pool_svc_schedule(svc, &svc->ps_rfcheck_sched, pool_svc_rfcheck_ult, NULL /* arg */);
	if (rc != 0) {
		DL_ERROR(rc, DF_UUID": failed to schedule RF check", DP_UUID(svc->ps_uuid));
		goto out;
	}

	rc = ds_pool_iv_prop_update(svc->ps_pool, prop);
	if (rc) {
		D_ERROR("ds_pool_iv_prop_update failed: " DF_RC "\n", DP_RC(rc));
		D_GOTO(out, rc);
	}

	if (!uuid_is_null(svc->ps_pool->sp_srv_cont_hdl)) {
		uuid_copy(pool_hdl_uuid, svc->ps_pool->sp_srv_pool_hdl);
		uuid_copy(cont_hdl_uuid, svc->ps_pool->sp_srv_cont_hdl);
	} else {
		uuid_generate(pool_hdl_uuid);
		uuid_generate(cont_hdl_uuid);
	}

	rc = ds_pool_iv_srv_hdl_update(svc->ps_pool, pool_hdl_uuid,
				       cont_hdl_uuid);
	if (rc) {
		D_ERROR("ds_pool_iv_srv_hdl_update failed: " DF_RC "\n", DP_RC(rc));
		D_GOTO(out, rc);
	}

	/* resume pool upgrade if needed */
	rc = ds_pool_upgrade_if_needed(svc->ps_uuid, NULL, svc, NULL);
	if (rc != 0)
		goto out;

	rc = ds_rebuild_regenerate_task(svc->ps_pool, prop);
	if (rc != 0)
		goto out;

	DS_POOL_NOTE_PRINT(DF_UUID": rank %u became pool service leader "DF_U64": srv_pool_hdl="
			   DF_UUID" srv_cont_hdl="DF_UUID"\n", DP_UUID(svc->ps_uuid), rank,
			   svc->ps_rsvc.s_term, DP_UUID(pool_hdl_uuid), DP_UUID(cont_hdl_uuid));
out:
	if (rc != 0) {
		if (events_initialized)
			fini_events(svc);
		sched_cancel_and_wait(&svc->ps_rfcheck_sched);
		sched_cancel_and_wait(&svc->ps_reconf_sched);
		if (cont_svc_up)
			ds_cont_svc_step_down(svc->ps_cont_svc);
		if (svc->ps_pool != NULL)
			fini_svc_pool(svc);
	}
	if (map_buf != NULL)
		D_FREE(map_buf);
	if (prop != NULL)
		daos_prop_free(prop);
	if (rc < 0)
		ds_pool_failed_add(svc->ps_uuid, rc);
	else if (rc == 0)
		ds_pool_failed_remove(svc->ps_uuid);
	return rc;
}

static void
pool_svc_step_down_cb(struct ds_rsvc *rsvc)
{
	struct pool_svc	       *svc = pool_svc_obj(rsvc);
	d_rank_t		rank = dss_self_rank();

	fini_events(svc);
	sched_cancel_and_wait(&svc->ps_reconf_sched);
	sched_cancel_and_wait(&svc->ps_rfcheck_sched);
	ds_cont_svc_step_down(svc->ps_cont_svc);
	fini_svc_pool(svc);

	DS_POOL_NOTE_PRINT(DF_UUID": rank %u no longer pool service leader "DF_U64"\n",
			   DP_UUID(svc->ps_uuid), rank, svc->ps_rsvc.s_term);
}

static void
pool_svc_drain_cb(struct ds_rsvc *rsvc)
{
}

static int
pool_svc_map_dist_cb(struct ds_rsvc *rsvc)
{
	struct pool_svc	       *svc = pool_svc_obj(rsvc);
	struct rdb_tx		tx;
	struct pool_buf	       *map_buf = NULL;
	uint32_t		map_version;
	int			rc;

	/* Read the pool map into map_buf and map_version. */
	rc = rdb_tx_begin(rsvc->s_db, rsvc->s_term, &tx);
	if (rc != 0)
		goto out;
	ABT_rwlock_rdlock(svc->ps_lock);
	rc = read_map_buf(&tx, &svc->ps_root, &map_buf, &map_version);
	ABT_rwlock_unlock(svc->ps_lock);
	rdb_tx_end(&tx);
	if (rc != 0) {
		DL_ERROR(rc, DF_UUID ": failed to read pool map buffer", DP_UUID(svc->ps_uuid));
		goto out;
	}

	rc = ds_pool_iv_map_update(svc->ps_pool, map_buf, map_version);
	if (rc != 0) {
		DL_ERROR(rc, DF_UUID ": failed to distribute pool map %u", DP_UUID(svc->ps_uuid),
			 map_version);
		D_GOTO(out, rc);
	}
	svc->ps_global_map_version = max(svc->ps_global_map_version, map_version);
out:
	if (map_buf != NULL)
		D_FREE(map_buf);
	return rc;
}

static struct ds_rsvc_class pool_svc_rsvc_class = {
	.sc_name	= pool_svc_name_cb,
	.sc_locate	= pool_svc_locate_cb,
	.sc_alloc	= pool_svc_alloc_cb,
	.sc_free	= pool_svc_free_cb,
	.sc_step_up	= pool_svc_step_up_cb,
	.sc_step_down	= pool_svc_step_down_cb,
	.sc_drain	= pool_svc_drain_cb,
	.sc_map_dist	= pool_svc_map_dist_cb
};

void
ds_pool_rsvc_class_register(void)
{
	ds_rsvc_class_register(DS_RSVC_CLASS_POOL, &pool_svc_rsvc_class);
}

void
ds_pool_rsvc_class_unregister(void)
{
	ds_rsvc_class_unregister(DS_RSVC_CLASS_POOL);
}

static int
pool_svc_lookup(uuid_t uuid, struct pool_svc **svcp)
{
	struct ds_rsvc *rsvc;
	d_iov_t	id;
	int		rc;

	d_iov_set(&id, uuid, sizeof(uuid_t));
	rc = ds_rsvc_lookup(DS_RSVC_CLASS_POOL, &id, &rsvc);
	if (rc != 0)
		return rc;
	*svcp = pool_svc_obj(rsvc);
	return 0;
}

static int
pool_svc_lookup_leader(uuid_t uuid, struct pool_svc **svcp,
		       struct rsvc_hint *hint)
{
	struct ds_rsvc *rsvc;
	d_iov_t	id;
	int		rc;

	rc = ds_pool_failed_lookup(uuid);
	if (rc) {
		D_ERROR(DF_UUID": failed to start: "DF_RC"\n",
			DP_UUID(uuid), DP_RC(rc));
		return -DER_NO_SERVICE;
	}

	d_iov_set(&id, uuid, sizeof(uuid_t));
	rc = ds_rsvc_lookup_leader(DS_RSVC_CLASS_POOL, &id, &rsvc, hint);
	if (rc != 0)
		return rc;
	*svcp = pool_svc_obj(rsvc);
	return 0;
}

static void
pool_svc_put_leader(struct pool_svc *svc)
{
	ds_rsvc_put_leader(&svc->ps_rsvc);
}

/** Look up container service \a pool_uuid. */
int
ds_pool_cont_svc_lookup_leader(uuid_t pool_uuid, struct cont_svc **svcp,
			       struct rsvc_hint *hint)
{
	struct pool_svc	       *pool_svc;
	int			rc;

	rc = pool_svc_lookup_leader(pool_uuid, &pool_svc, hint);
	if (rc != 0)
		return rc;
	*svcp = pool_svc->ps_cont_svc;
	return 0;
}

int ds_pool_failed_add(uuid_t uuid, int rc)
{
	struct pool_svc_failed	*psf;
	int ret = 0;

	if (rc == 0)
		return 0;

	D_RWLOCK_WRLOCK(&psfl_rwlock);
	d_list_for_each_entry(psf, &pool_svc_failed_list, psf_link) {
		if (uuid_compare(psf->psf_uuid, uuid) == 0) {
			ret = 0;
			goto out;
		}
	}

	D_ALLOC_PTR(psf);
	if (psf == NULL) {
		ret = -DER_NOMEM;
		goto out;
	}

	uuid_copy(psf->psf_uuid, uuid);
	psf->psf_error = rc;
	d_list_add_tail(&psf->psf_link, &pool_svc_failed_list);
out:
	D_RWLOCK_UNLOCK(&psfl_rwlock);
	return ret;
}

void ds_pool_failed_remove(uuid_t uuid)
{
	struct pool_svc_failed	*psf;
	struct pool_svc_failed	*tmp;

	D_RWLOCK_WRLOCK(&psfl_rwlock);
	d_list_for_each_entry_safe(psf, tmp, &pool_svc_failed_list, psf_link) {
		if (uuid_compare(psf->psf_uuid, uuid) == 0) {
			d_list_del_init(&psf->psf_link);
			D_FREE(psf);
			break;
		}
	}
	D_RWLOCK_UNLOCK(&psfl_rwlock);
}

/* return error if failed pool found, otherwise 0 is returned */
int ds_pool_failed_lookup(uuid_t uuid)
{
	struct pool_svc_failed	*psf;

	D_RWLOCK_RDLOCK(&psfl_rwlock);
	d_list_for_each_entry(psf, &pool_svc_failed_list, psf_link) {
		if (uuid_compare(psf->psf_uuid, uuid) == 0) {
			D_RWLOCK_UNLOCK(&psfl_rwlock);
			return psf->psf_error;
		}
	}
	D_RWLOCK_UNLOCK(&psfl_rwlock);

	return 0;
}

/*
 * Try to start the pool. If a pool service RDB exists, start it. Continue the
 * iteration upon errors as other pools may still be able to work.
 */
static int
start_one(uuid_t uuid, void *varg)
{
	char	       *path;
	d_iov_t		id;
	struct stat	st;
	int		rc;

	D_DEBUG(DB_MD, DF_UUID": starting pool\n", DP_UUID(uuid));

	rc = ds_pool_start(uuid);
	if (rc != 0) {
		D_ERROR(DF_UUID": failed to start pool: %d\n", DP_UUID(uuid),
			rc);
		ds_pool_failed_add(uuid, rc);
		return 0;
	}

	/*
	 * Check if an RDB file exists, to avoid unnecessary error messages
	 * from the ds_rsvc_start() call.
	 */
	path = pool_svc_rdb_path(uuid);
	if (path == NULL) {
		D_ERROR(DF_UUID": failed to allocate rdb path\n",
			DP_UUID(uuid));
		return 0;
	}
	rc = stat(path, &st);
	D_FREE(path);
	if (rc != 0) {
		if (errno != ENOENT)
			D_ERROR(DF_UUID": failed to check rdb existence: %d\n",
				DP_UUID(uuid), errno);
		return 0;
	}

	d_iov_set(&id, uuid, sizeof(uuid_t));
	ds_rsvc_start(DS_RSVC_CLASS_POOL, &id, uuid, RDB_NIL_TERM, false /* create */, 0 /* size */,
		      NULL /* replicas */, NULL /* arg */);
	return 0;
}

static void
pool_start_all(void *arg)
{
	int rc;

	/* Scan the storage and start all pool services. */
	rc = ds_mgmt_tgt_pool_iterate(start_one, NULL /* arg */);
	if (rc != 0)
		D_ERROR("failed to scan all pool services: "DF_RC"\n",
			DP_RC(rc));
}

/* Note that this function is currently called from the main xstream. */
int
ds_pool_start_all(void)
{
	ABT_thread	thread;
	int		rc;

	/* Create a ULT to call ds_rsvc_start() in xstream 0. */
	rc = dss_ult_create(pool_start_all, NULL /* arg */, DSS_XS_SYS,
			    0 /* tgt_idx */, 0 /* stack_size */, &thread);
	if (rc != 0) {
		D_ERROR("failed to create pool start ULT: "DF_RC"\n",
			DP_RC(rc));
		return rc;
	}
	ABT_thread_join(thread);
	ABT_thread_free(&thread);
	return 0;
}

static int
stop_one(uuid_t uuid, void *varg)
{
	D_DEBUG(DB_MD, DF_UUID": stopping pool\n", DP_UUID(uuid));
	ds_pool_stop(uuid);
	return 0;
}

static void
pool_stop_all(void *arg)
{
	int	rc;

	rc = ds_rsvc_stop_all(DS_RSVC_CLASS_POOL);
	if (rc != 0)
		D_ERROR("failed to stop all pool svcs: "DF_RC"\n", DP_RC(rc));

	ds_pool_hdl_delete_all();

	rc = ds_mgmt_tgt_pool_iterate(stop_one, NULL /* arg */);
	if (rc != 0)
		D_ERROR("failed to stop all pools: "DF_RC"\n", DP_RC(rc));
}

/*
 * Note that this function is currently called from the main xstream to save
 * one ULT creation.
 */
int
ds_pool_stop_all(void)
{
	ABT_thread	thread;
	int		rc;

	/* Create a ULT to stop pools, since it requires TLS */
	rc = dss_ult_create(pool_stop_all, NULL /* arg */, DSS_XS_SYS,
			    0 /* tgt_idx */, 0 /* stack_size */, &thread);
	if (rc != 0) {
		D_ERROR("failed to create pool stop ULT: "DF_RC"\n",
			DP_RC(rc));
		return rc;
	}
	ABT_thread_free(&thread);

	return 0;
}

static int
bcast_create(crt_context_t ctx, struct pool_svc *svc, crt_opcode_t opcode,
	     crt_bulk_t bulk_hdl, crt_rpc_t **rpc)
{
	return ds_pool_bcast_create(ctx, svc->ps_pool, DAOS_POOL_MODULE, opcode,
				    DAOS_POOL_VERSION, rpc, bulk_hdl, NULL);
}

/**
 * Retrieve the latest leader hint from \a db and fill it into \a hint.
 *
 * \param[in]	db	database
 * \param[out]	hint	rsvc hint
 */
void
ds_pool_set_hint(struct rdb *db, struct rsvc_hint *hint)
{
	int rc;

	rc = rdb_get_leader(db, &hint->sh_term, &hint->sh_rank);
	if (rc != 0)
		return;
	hint->sh_flags |= RSVC_HINT_VALID;
}

static int
pool_prop_read(struct rdb_tx *tx, const struct pool_svc *svc, uint64_t bits,
	       daos_prop_t **prop_out)
{
	daos_prop_t	*prop;
	d_iov_t		 value;
	uint64_t	 val;
	uint64_t	 bit;
	uint32_t	 idx = 0, nr = 0, val32 = 0, global_ver;
	int		 rc;

	for (bit = DAOS_PO_QUERY_PROP_BIT_START;
	     bit <= DAOS_PO_QUERY_PROP_BIT_END; bit++) {
		if (bits & (1L << bit))
			nr++;
	}
	if (nr == 0)
		return 0;

	/* get pool global version */
	d_iov_set(&value, &val32, sizeof(val32));
	rc = rdb_tx_lookup(tx, &svc->ps_root, &ds_pool_prop_global_version,
			   &value);
	if (rc && rc != -DER_NONEXIST)
		return rc;
	else if (rc == -DER_NONEXIST)
		global_ver = 0;
	else
		global_ver = val32;

	prop = daos_prop_alloc(nr);
	if (prop == NULL)
		return -DER_NOMEM;
	if (bits & DAOS_PO_QUERY_PROP_LABEL) {
		d_iov_set(&value, NULL, 0);
		rc = rdb_tx_lookup(tx, &svc->ps_root, &ds_pool_prop_label,
				   &value);
		if (rc != 0)
			D_GOTO(out_prop, rc);
		if (value.iov_len > DAOS_PROP_LABEL_MAX_LEN) {
			D_ERROR("bad label length %zu (> %d).\n", value.iov_len,
				DAOS_PROP_LABEL_MAX_LEN);
			D_GOTO(out_prop, rc = -DER_IO);
		}
		D_ASSERT(idx < nr);
		prop->dpp_entries[idx].dpe_type = DAOS_PROP_PO_LABEL;
		D_STRNDUP(prop->dpp_entries[idx].dpe_str, value.iov_buf,
			  value.iov_len);
		if (prop->dpp_entries[idx].dpe_str == NULL)
			D_GOTO(out_prop, rc = -DER_NOMEM);
		idx++;
	}
	if (bits & DAOS_PO_QUERY_PROP_SPACE_RB) {
		d_iov_set(&value, &val, sizeof(val));
		rc = rdb_tx_lookup(tx, &svc->ps_root, &ds_pool_prop_space_rb,
				   &value);
		if (rc != 0)
			D_GOTO(out_prop, rc);
		D_ASSERT(idx < nr);
		prop->dpp_entries[idx].dpe_type = DAOS_PROP_PO_SPACE_RB;
		prop->dpp_entries[idx].dpe_val = val;
		idx++;
	}
	if (bits & DAOS_PO_QUERY_PROP_SELF_HEAL) {
		d_iov_set(&value, &val, sizeof(val));
		rc = rdb_tx_lookup(tx, &svc->ps_root, &ds_pool_prop_self_heal,
				   &value);
		if (rc != 0)
			D_GOTO(out_prop, rc);
		D_ASSERT(idx < nr);
		prop->dpp_entries[idx].dpe_type = DAOS_PROP_PO_SELF_HEAL;
		prop->dpp_entries[idx].dpe_val = val;
		idx++;
	}
	if (bits & DAOS_PO_QUERY_PROP_RECLAIM) {
		d_iov_set(&value, &val, sizeof(val));
		rc = rdb_tx_lookup(tx, &svc->ps_root, &ds_pool_prop_reclaim,
				   &value);
		if (rc != 0)
			D_GOTO(out_prop, rc);
		D_ASSERT(idx < nr);
		prop->dpp_entries[idx].dpe_type = DAOS_PROP_PO_RECLAIM;
		prop->dpp_entries[idx].dpe_val = val;
		idx++;
	}
	if (bits & DAOS_PO_QUERY_PROP_EC_CELL_SZ) {
		d_iov_set(&value, &val, sizeof(val));
		rc = rdb_tx_lookup(tx, &svc->ps_root, &ds_pool_prop_ec_cell_sz,
				   &value);
		if (rc != 0)
			D_GOTO(out_prop, rc);
		D_ASSERT(idx < nr);
		prop->dpp_entries[idx].dpe_type = DAOS_PROP_PO_EC_CELL_SZ;
		prop->dpp_entries[idx].dpe_val = val;
		idx++;
	}
	if (bits & DAOS_PO_QUERY_PROP_REDUN_FAC) {
		d_iov_set(&value, &val, sizeof(val));
		rc = rdb_tx_lookup(tx, &svc->ps_root, &ds_pool_prop_redun_fac,
				   &value);
		/**
		 * For upgrading, redunc fac might not exist, use
		 * default(0) for this case.
		 */
		if (rc == -DER_NONEXIST && global_ver < 1) {
			rc = 0;
			val = DAOS_PROP_PO_REDUN_FAC_DEFAULT;
		} else if (rc != 0) {
			D_GOTO(out_prop, rc);
		}
		D_ASSERT(idx < nr);
		prop->dpp_entries[idx].dpe_type = DAOS_PROP_PO_REDUN_FAC;
		prop->dpp_entries[idx].dpe_val = val;
		idx++;
	}
	if (bits & DAOS_PO_QUERY_PROP_ACL) {
		d_iov_set(&value, NULL, 0);
		rc = rdb_tx_lookup(tx, &svc->ps_root, &ds_pool_prop_acl,
				   &value);
		if (rc != 0)
			D_GOTO(out_prop, rc);
		D_ASSERT(idx < nr);
		prop->dpp_entries[idx].dpe_type = DAOS_PROP_PO_ACL;
		D_ALLOC(prop->dpp_entries[idx].dpe_val_ptr, value.iov_buf_len);
		if (prop->dpp_entries[idx].dpe_val_ptr == NULL)
			D_GOTO(out_prop, rc = -DER_NOMEM);
		memcpy(prop->dpp_entries[idx].dpe_val_ptr, value.iov_buf,
		       value.iov_buf_len);
		idx++;
	}
	if (bits & DAOS_PO_QUERY_PROP_OWNER) {
		d_iov_set(&value, NULL, 0);
		rc = rdb_tx_lookup(tx, &svc->ps_root, &ds_pool_prop_owner,
				   &value);
		if (rc != 0)
			D_GOTO(out_prop, rc);
		if (value.iov_len > DAOS_ACL_MAX_PRINCIPAL_LEN) {
			D_ERROR("bad owner length %zu (> %d).\n", value.iov_len,
				DAOS_ACL_MAX_PRINCIPAL_LEN);
			D_GOTO(out_prop, rc = -DER_IO);
		}
		D_ASSERT(idx < nr);
		prop->dpp_entries[idx].dpe_type = DAOS_PROP_PO_OWNER;
		D_STRNDUP(prop->dpp_entries[idx].dpe_str, value.iov_buf,
			  value.iov_len);
		if (prop->dpp_entries[idx].dpe_str == NULL)
			D_GOTO(out_prop, rc = -DER_NOMEM);
		idx++;
	}
	if (bits & DAOS_PO_QUERY_PROP_OWNER_GROUP) {
		d_iov_set(&value, NULL, 0);
		rc = rdb_tx_lookup(tx, &svc->ps_root, &ds_pool_prop_owner_group,
				   &value);
		if (rc != 0)
			D_GOTO(out_prop, rc);
		if (value.iov_len > DAOS_ACL_MAX_PRINCIPAL_LEN) {
			D_ERROR("bad owner group length %zu (> %d).\n",
				value.iov_len,
				DAOS_ACL_MAX_PRINCIPAL_LEN);
			D_GOTO(out_prop, rc = -DER_IO);
		}
		D_ASSERT(idx < nr);
		prop->dpp_entries[idx].dpe_type = DAOS_PROP_PO_OWNER_GROUP;
		D_STRNDUP(prop->dpp_entries[idx].dpe_str, value.iov_buf,
			  value.iov_len);
		if (prop->dpp_entries[idx].dpe_str == NULL)
			D_GOTO(out_prop, rc = -DER_NOMEM);
		idx++;
	}
	if (bits & DAOS_PO_QUERY_PROP_SVC_LIST) {
		d_rank_list_t	*svc_list = NULL;

		d_iov_set(&value, NULL, 0);
		rc = rdb_get_ranks(svc->ps_rsvc.s_db, &svc_list);
		if (rc) {
			D_ERROR("get svc list failed: rc " DF_RC "\n", DP_RC(rc));
			D_GOTO(out_prop, rc);
		}
		prop->dpp_entries[idx].dpe_type = DAOS_PROP_PO_SVC_LIST;
		prop->dpp_entries[idx].dpe_val_ptr = svc_list;
		idx++;
	}

	if (bits & DAOS_PO_QUERY_PROP_EC_PDA) {
		d_iov_set(&value, &val, sizeof(val));
		rc = rdb_tx_lookup(tx, &svc->ps_root, &ds_pool_prop_ec_pda,
				   &value);
		D_ASSERT(idx < nr);
		if (rc == -DER_NONEXIST && global_ver < 1)
			val = DAOS_PROP_PO_EC_PDA_DEFAULT;
		else  if (rc != 0)
			D_GOTO(out_prop, rc);
		prop->dpp_entries[idx].dpe_type = DAOS_PROP_PO_EC_PDA;
		prop->dpp_entries[idx].dpe_val = val;
		if (rc == -DER_NONEXIST) {
			rc = 0;
			prop->dpp_entries[idx].dpe_flags |= DAOS_PROP_ENTRY_NOT_SET;
		}
		idx++;
	}
	if (bits & DAOS_PO_QUERY_PROP_RP_PDA) {
		d_iov_set(&value, &val, sizeof(val));
		rc = rdb_tx_lookup(tx, &svc->ps_root, &ds_pool_prop_rp_pda,
				   &value);
		if (rc == -DER_NONEXIST && global_ver < 1)
			val = DAOS_PROP_PO_RP_PDA_DEFAULT;
		else  if (rc != 0)
			D_GOTO(out_prop, rc);
		D_ASSERT(idx < nr);
		prop->dpp_entries[idx].dpe_type = DAOS_PROP_PO_RP_PDA;
		prop->dpp_entries[idx].dpe_val = val;
		if (rc == -DER_NONEXIST) {
			rc = 0;
			prop->dpp_entries[idx].dpe_flags |= DAOS_PROP_ENTRY_NOT_SET;
		}
		idx++;
	}

	if (bits & DAOS_PO_QUERY_PROP_POLICY) {
		d_iov_set(&value, NULL, 0);
		rc = rdb_tx_lookup(tx, &svc->ps_root, &ds_pool_prop_policy,
				   &value);
		if (rc == -DER_NONEXIST && global_ver < 1) {
			value.iov_buf = DAOS_PROP_POLICYSTR_DEFAULT;
			value.iov_len = strlen(DAOS_PROP_POLICYSTR_DEFAULT);
		} else  if (rc != 0) {
			D_GOTO(out_prop, rc);
		}
		if (value.iov_len > DAOS_PROP_POLICYSTR_MAX_LEN) {
			D_ERROR("bad policy string length %zu (> %d).\n",
				value.iov_len, DAOS_PROP_POLICYSTR_MAX_LEN);
			D_GOTO(out_prop, rc = -DER_IO);
		}
		D_ASSERT(idx < nr);
		prop->dpp_entries[idx].dpe_type = DAOS_PROP_PO_POLICY;
		D_STRNDUP(prop->dpp_entries[idx].dpe_str, value.iov_buf,
			  value.iov_len);
		if (prop->dpp_entries[idx].dpe_str == NULL)
			D_GOTO(out_prop, rc = -DER_NOMEM);
		if (rc == -DER_NONEXIST) {
			rc = 0;
			prop->dpp_entries[idx].dpe_flags |= DAOS_PROP_ENTRY_NOT_SET;
		}
		idx++;
	}

	if (bits & DAOS_PO_QUERY_PROP_GLOBAL_VERSION) {
		D_ASSERT(idx < nr);
		if (global_ver < 1)
			prop->dpp_entries[idx].dpe_flags |= DAOS_PROP_ENTRY_NOT_SET;
		prop->dpp_entries[idx].dpe_type = DAOS_PROP_PO_GLOBAL_VERSION;
		prop->dpp_entries[idx].dpe_val = global_ver;
		idx++;
	}

	if (bits & DAOS_PO_QUERY_PROP_OBJ_VERSION) {
		uint32_t obj_ver;

		D_ASSERT(idx < nr);
		/* get pool global version */
		d_iov_set(&value, &obj_ver, sizeof(obj_ver));
		rc = rdb_tx_lookup(tx, &svc->ps_root, &ds_pool_prop_obj_version,
				   &value);
		if (rc == -DER_NONEXIST && global_ver <= 1) {
			obj_ver = 0;
			prop->dpp_entries[idx].dpe_flags |= DAOS_PROP_ENTRY_NOT_SET;
		} else if (rc != 0) {
			D_GOTO(out_prop, rc);
		}

		prop->dpp_entries[idx].dpe_type = DAOS_PROP_PO_OBJ_VERSION;
		prop->dpp_entries[idx].dpe_val = obj_ver;
		idx++;
	}

	if (bits & DAOS_PO_QUERY_PROP_UPGRADE_STATUS) {
		d_iov_set(&value, &val32, sizeof(val32));
		rc = rdb_tx_lookup(tx, &svc->ps_root, &ds_pool_prop_upgrade_status,
				   &value);
		if (rc == -DER_NONEXIST && global_ver < 1)
			val32 = DAOS_UPGRADE_STATUS_NOT_STARTED;
		else  if (rc != 0)
			D_GOTO(out_prop, rc);

		D_ASSERT(idx < nr);
		prop->dpp_entries[idx].dpe_type = DAOS_PROP_PO_UPGRADE_STATUS;
		prop->dpp_entries[idx].dpe_val = val32;
		if (rc == -DER_NONEXIST) {
			rc = 0;
			prop->dpp_entries[idx].dpe_flags |= DAOS_PROP_ENTRY_NOT_SET;
		}
		idx++;
	}

	if (bits & DAOS_PO_QUERY_PROP_PERF_DOMAIN) {
		d_iov_set(&value, &val32, sizeof(val32));
		rc = rdb_tx_lookup(tx, &svc->ps_root, &ds_pool_prop_perf_domain,
				   &value);
		if (rc == -DER_NONEXIST && global_ver < 2)
			val32 = DAOS_PROP_PO_PERF_DOMAIN_DEFAULT;
		else if (rc != 0)
			D_GOTO(out_prop, rc);

		D_ASSERT(idx < nr);
		prop->dpp_entries[idx].dpe_type = DAOS_PROP_PO_PERF_DOMAIN;
		prop->dpp_entries[idx].dpe_val = val32;
		if (rc == -DER_NONEXIST) {
			rc = 0;
			prop->dpp_entries[idx].dpe_flags |= DAOS_PROP_ENTRY_NOT_SET;
		}
		idx++;
	}

	if (bits & DAOS_PO_QUERY_PROP_SCRUB_MODE) {
		d_iov_set(&value, &val, sizeof(val));
		rc = rdb_tx_lookup(tx, &svc->ps_root, &ds_pool_prop_scrub_mode,
				   &value);
		if (rc == -DER_NONEXIST && global_ver < 2) { /* needs to be upgraded */
			rc = 0;
			val = DAOS_PROP_PO_SCRUB_MODE_DEFAULT;
			prop->dpp_entries[idx].dpe_flags |= DAOS_PROP_ENTRY_NOT_SET;
		} else if (rc != 0) {
			D_GOTO(out_prop, rc);
		}
		D_ASSERT(idx < nr);
		prop->dpp_entries[idx].dpe_type = DAOS_PROP_PO_SCRUB_MODE;
		prop->dpp_entries[idx].dpe_val = val;
		idx++;
	}
	if (bits & DAOS_PO_QUERY_PROP_SCRUB_FREQ) {
		d_iov_set(&value, &val, sizeof(val));
		rc = rdb_tx_lookup(tx, &svc->ps_root, &ds_pool_prop_scrub_freq,
				   &value);
		if (rc == -DER_NONEXIST && global_ver < 2) { /* needs to be upgraded */
			rc = 0;
			val = DAOS_PROP_PO_SCRUB_FREQ_DEFAULT;
			prop->dpp_entries[idx].dpe_flags |= DAOS_PROP_ENTRY_NOT_SET;
		} else if (rc != 0) {
			D_GOTO(out_prop, rc);
		}
		D_ASSERT(idx < nr);
		prop->dpp_entries[idx].dpe_type = DAOS_PROP_PO_SCRUB_FREQ;
		prop->dpp_entries[idx].dpe_val = val;
		idx++;
	}
	if (bits & DAOS_PO_QUERY_PROP_SCRUB_THRESH) {
		d_iov_set(&value, &val, sizeof(val));
		rc = rdb_tx_lookup(tx, &svc->ps_root, &ds_pool_prop_scrub_thresh,
				   &value);
		if (rc == -DER_NONEXIST && global_ver < 2) { /* needs to be upgraded */
			rc = 0;
			val = DAOS_PROP_PO_SCRUB_THRESH_DEFAULT;
			prop->dpp_entries[idx].dpe_flags |= DAOS_PROP_ENTRY_NOT_SET;
		} else if (rc != 0) {
			D_GOTO(out_prop, rc);
		}
		D_ASSERT(idx < nr);
		prop->dpp_entries[idx].dpe_type = DAOS_PROP_PO_SCRUB_THRESH;
		prop->dpp_entries[idx].dpe_val = val;
		idx++;
	}

	if (bits & DAOS_PO_QUERY_PROP_SVC_REDUN_FAC) {
		d_iov_set(&value, &val, sizeof(val));
		rc = rdb_tx_lookup(tx, &svc->ps_root, &ds_pool_prop_svc_redun_fac, &value);
		if (rc == -DER_NONEXIST && global_ver < 2) {
			rc = 0;
			val = DAOS_PROP_PO_SVC_REDUN_FAC_DEFAULT;
			prop->dpp_entries[idx].dpe_flags |= DAOS_PROP_ENTRY_NOT_SET;
		} else if (rc != 0) {
			D_GOTO(out_prop, rc);
		}
		D_ASSERT(idx < nr);
		prop->dpp_entries[idx].dpe_type = DAOS_PROP_PO_SVC_REDUN_FAC;
		prop->dpp_entries[idx].dpe_val = val;
		idx++;
	}

	if (bits & DAOS_PO_QUERY_PROP_CHECKPOINT_MODE) {
		d_iov_set(&value, &val32, sizeof(val32));
		rc = rdb_tx_lookup(tx, &svc->ps_root, &ds_pool_prop_checkpoint_mode, &value);
		if (rc == -DER_NONEXIST && global_ver < 2) { /* needs to be upgraded */
			rc  = 0;
			val32 = DAOS_PROP_PO_CHECKPOINT_MODE_DEFAULT;
			prop->dpp_entries[idx].dpe_flags |= DAOS_PROP_ENTRY_NOT_SET;
		} else if (rc != 0) {
			D_GOTO(out_prop, rc);
		}
		D_ASSERT(idx < nr);
		prop->dpp_entries[idx].dpe_type = DAOS_PROP_PO_CHECKPOINT_MODE;
		prop->dpp_entries[idx].dpe_val  = val32;
		idx++;
	}
	if (bits & DAOS_PO_QUERY_PROP_CHECKPOINT_FREQ) {
		d_iov_set(&value, &val32, sizeof(val32));
		rc = rdb_tx_lookup(tx, &svc->ps_root, &ds_pool_prop_checkpoint_freq, &value);
		if (rc == -DER_NONEXIST && global_ver < 2) { /* needs to be upgraded */
			rc  = 0;
			val32 = DAOS_PROP_PO_CHECKPOINT_FREQ_DEFAULT;
			prop->dpp_entries[idx].dpe_flags |= DAOS_PROP_ENTRY_NOT_SET;
		} else if (rc != 0) {
			D_GOTO(out_prop, rc);
		}
		D_ASSERT(idx < nr);
		prop->dpp_entries[idx].dpe_type = DAOS_PROP_PO_CHECKPOINT_FREQ;
		prop->dpp_entries[idx].dpe_val  = val32;
		idx++;
	}
	if (bits & DAOS_PO_QUERY_PROP_CHECKPOINT_THRESH) {
		d_iov_set(&value, &val32, sizeof(val32));
		rc = rdb_tx_lookup(tx, &svc->ps_root, &ds_pool_prop_checkpoint_thresh, &value);
		if (rc == -DER_NONEXIST && global_ver < 2) { /* needs to be upgraded */
			rc  = 0;
			val32 = DAOS_PROP_PO_CHECKPOINT_THRESH_DEFAULT;
			prop->dpp_entries[idx].dpe_flags |= DAOS_PROP_ENTRY_NOT_SET;
		} else if (rc != 0) {
			D_GOTO(out_prop, rc);
		}
		D_ASSERT(idx < nr);
		prop->dpp_entries[idx].dpe_type = DAOS_PROP_PO_CHECKPOINT_THRESH;
		prop->dpp_entries[idx].dpe_val  = val32;
		idx++;
	}

	if (bits & DAOS_PO_QUERY_PROP_REINT_MODE) {
		d_iov_set(&value, &val32, sizeof(val32));
		rc = rdb_tx_lookup(tx, &svc->ps_root, &ds_pool_prop_reint_mode, &value);
		/* NB: would test global_ver < 2, but on master branch, code added after v3 bump. */
		if (rc == -DER_NONEXIST && global_ver < 3) { /* needs to be upgraded */
			rc  = 0;
			val32 = DAOS_PROP_PO_REINT_MODE_DEFAULT;
			prop->dpp_entries[idx].dpe_flags |= DAOS_PROP_ENTRY_NOT_SET;
		} else if (rc != 0) {
			D_ERROR(DF_UUID ": DAOS_PROP_PO_REINT_MODE missing from the pool\n",
				DP_UUID(svc->ps_uuid));
			D_GOTO(out_prop, rc);
		}
		D_ASSERT(idx < nr);
		prop->dpp_entries[idx].dpe_type = DAOS_PROP_PO_REINT_MODE;
		prop->dpp_entries[idx].dpe_val  = val32;
		idx++;
	}

	*prop_out = prop;
	return 0;

out_prop:
	daos_prop_free(prop);
	return rc;
}

/* Test if pool opcode is a pool service operation, and is a metadata "write" operation. */
static bool
pool_op_is_write(crt_opcode_t opc)
{
	bool is_write;

	switch (opc) {
	/* opcodes handled by pool service that just read the metadata */
	case POOL_QUERY:
	case POOL_QUERY_INFO:
	case POOL_ATTR_LIST:
	case POOL_ATTR_GET:
	case POOL_LIST_CONT:
	case POOL_FILTER_CONT:
	case POOL_PROP_GET:
	case POOL_RANKS_GET:
	/* opcodes not handled by pool service */
	case POOL_TGT_QUERY_MAP:
	case POOL_TGT_DISCONNECT:
	case POOL_TGT_QUERY:
	case POOL_ADD_TGT:
	case POOL_TGT_DISCARD:
		is_write = false;
		break;
	default:
		is_write = true;
		break;
	}
	return is_write;
}

/* Check if this is a duplicate/retry operation that was already done, and if so the stored result.
 * Return the answer in is_dup (when rc == 0). Further when is_dup is true, assign value into valp.
 */
static int
pool_op_lookup(struct rdb_tx *tx, struct pool_svc *svc, crt_rpc_t *rpc, int pool_proto_ver,
	       bool *is_dup, struct ds_pool_svc_op_val *valp)
{
	struct pool_op_v6_in     *in6 = crt_req_get(rpc);
	struct ds_pool_svc_op_key op_key;
	struct ds_pool_svc_op_val op_val;
	d_iov_t                   key;
	d_iov_t                   val;
	uint32_t                  svc_ops_enabled;
	bool                      proto_enabled;
	bool                      dup = false;
	crt_opcode_t              opc = opc_get(rpc->cr_opc);
	int                       rc  = 0;

	/* If client didn't provide a key (old protocol), skip */
	proto_enabled = (pool_proto_ver >= POOL_PROTO_VER_WITH_SVC_OP_KEY);
	if (!proto_enabled)
		goto out;

	/* If the operation is not a write, skip (read-only ops not tracked for duplicates) */
	if (!pool_op_is_write(opc))
		goto out;

	/* If enabled, lookup client-provided op key, assign dup_op accordingly. */
	/* TODO: lookup from a cached value in struct pool_svc rather than rdb */
	d_iov_set(&val, &svc_ops_enabled, sizeof(svc_ops_enabled));
	rc = rdb_tx_lookup(tx, &svc->ps_root, &ds_pool_prop_svc_ops_enabled, &val);
	if (rc == -DER_NONEXIST) {
		rc = 0;
		goto out;
	} else if (rc != 0) {
		DL_ERROR(rc, DF_UUID ": failed to lookup svc_ops_enabled", in6->pi_uuid);
		goto out;
	}
	if (!svc_ops_enabled)
		goto out;

	uuid_copy(op_key.ok_client_id, in6->pi_cli_id);
	op_key.ok_client_time = in6->pi_time;
	d_iov_set(&key, &op_key, sizeof(op_key));
	d_iov_set(&val, &op_val, sizeof(op_val));

	rc = rdb_tx_lookup(tx, &svc->ps_ops, &key, &val);
	if (rc == 0) {
		/* found - this is a retry/duplicate RPC being handled */
		D_DEBUG(DB_MD,
			DF_UUID ": retry RPC detected client=" DF_UUID " time=" DF_X64
				" op_rc=%d\n",
			DP_UUID(in6->pi_uuid), DP_UUID(in6->pi_cli_id), in6->pi_time, op_val.ov_rc);
		dup = true;
	} else if (rc == -DER_NONEXIST) {
		/* not found - new, unique RPC being handled */
		rc = 0;
	} else {
		DL_ERROR(rc, DF_UUID ": failed to lookup RPC client=" DF_UUID " time=" DF_X64,
			 DP_UUID(in6->pi_uuid), DP_UUID(in6->pi_cli_id), in6->pi_time);
		goto out;
	}

out:
	if (rc == 0) {
		*is_dup = dup;
		if (dup)
			*valp = op_val;
	}
	return rc;
}

/* Save results of the (new, not duplicate) operation in svc_ops KVS. */
static int
pool_op_save(struct rdb_tx *tx, struct pool_svc *svc, crt_rpc_t *rpc, int pool_proto_ver, int rc_in,
	     struct ds_pool_svc_op_val *op_valp)
{
	struct pool_op_v6_in     *in6 = crt_req_get(rpc);
	d_iov_t                   key;
	d_iov_t                   val;
	struct ds_pool_svc_op_key op_key;
	uint32_t                  svc_ops_enabled;
	bool                      proto_enabled;
	crt_opcode_t              opc = opc_get(rpc->cr_opc);
	int                       rc  = 0;

	op_valp->ov_rc = rc_in;

	/* If client didn't provide a key (old protocol), skip */
	proto_enabled = (pool_proto_ver >= POOL_PROTO_VER_WITH_SVC_OP_KEY);
	if (!proto_enabled)
		goto out;

	/* If the operation is not a write, skip (read-only ops not tracked for duplicates) */
	if (!pool_op_is_write(opc))
		goto out;

	/* If enabled, save client-provided op key and result of the operation. */
	d_iov_set(&val, &svc_ops_enabled, sizeof(svc_ops_enabled));
	rc = rdb_tx_lookup(tx, &svc->ps_root, &ds_pool_prop_svc_ops_enabled, &val);
	if (rc == -DER_NONEXIST) {
		rc = 0;
		goto out;
	} else if (rc != 0) {
		DL_ERROR(rc, DF_UUID ": failed to lookup svc_ops_enabled", DP_UUID(in6->pi_uuid));
		goto out;
	}
	if (!svc_ops_enabled)
		goto out;

	/* TODO: implement mechanism to constrain rdb space usage by this KVS. */
	goto out;

	/* Save result in ps_ops KVS, only if the return code is "definitive" (not retryable). */
	if (!daos_rpc_retryable_rc(op_valp->ov_rc)) {
		/* If the write operation failed, discard its (unwanted) updates first. */
		if (op_valp->ov_rc != 0)
			rdb_tx_discard(tx);

		uuid_copy(op_key.ok_client_id, in6->pi_cli_id);
		op_key.ok_client_time = in6->pi_time;
		d_iov_set(&key, &op_key, sizeof(op_key));
		d_iov_set(&val, op_valp, sizeof(*op_valp));

		rc = rdb_tx_lookup(tx, &svc->ps_ops, &key, &val);
		if (rc != -DER_NONEXIST) {
			D_ASSERT(rc != 0);
			goto out;
		}

		rc = rdb_tx_update(tx, &svc->ps_ops, &key, &val);
		if (rc != 0) {
			DL_ERROR(rc,
				 DF_UUID ": failed to update svc_ops client=" DF_UUID
					 " time=" DF_X64,
				 DP_UUID(in6->pi_uuid), DP_UUID(in6->pi_cli_id), in6->pi_time);
			goto out;
		}
	}

out:
	return rc;
}

/*
 * We use this RPC to not only create the pool metadata but also initialize the
 * pool/container service DB.
 */
void
ds_pool_create_handler(crt_rpc_t *rpc)
{
	struct pool_create_in  *in = crt_req_get(rpc);
	struct pool_create_out *out = crt_reply_get(rpc);
	struct pool_svc	       *svc;
	struct rdb_tx		tx;
	d_iov_t			value;
	struct rdb_kvs_attr	attr;
	daos_prop_t	       *prop_dup = NULL;
	daos_prop_t            *prop      = NULL;
	d_rank_list_t          *tgt_ranks = NULL;
	uint32_t                ndomains;
	uint32_t                ntgts;
	uint32_t               *domains;
	int			rc;

	D_DEBUG(DB_MD, DF_UUID": processing rpc %p\n",
		DP_UUID(in->pri_op.pi_uuid), rpc);

	pool_create_in_get_data(rpc, &tgt_ranks, &prop, &ndomains, &ntgts, &domains);

	if (ntgts != tgt_ranks->rl_nr)
		D_GOTO(out, rc = -DER_PROTO);

	/* This RPC doesn't care about whether the service is up. */
	rc = pool_svc_lookup(in->pri_op.pi_uuid, &svc);
	if (rc != 0)
		D_GOTO(out, rc);

	/*
	 * Simply serialize this whole RPC with rsvc_step_{up,down}_cb() and
	 * ds_rsvc_stop().
	 */
	ABT_mutex_lock(svc->ps_rsvc.s_mutex);

	if (svc->ps_rsvc.s_stop) {
		D_DEBUG(DB_MD, DF_UUID": pool service already stopping\n",
			DP_UUID(svc->ps_uuid));
		D_GOTO(out_mutex, rc = -DER_CANCELED);
	}

	if (!uuid_is_null(in->pri_op.pi_hdl)) {
		/*
		 * Try starting a campaign without waiting for the election
		 * timeout. Since this is a performance optimization, ignore
		 * errors.
		 */
		rc = rdb_campaign(svc->ps_rsvc.s_db);
		D_DEBUG(DB_MD, DF_UUID": campaign: "DF_RC"\n", DP_UUID(svc->ps_uuid), DP_RC(rc));
	}

	rc = rdb_tx_begin(svc->ps_rsvc.s_db, RDB_NIL_TERM, &tx);
	if (rc != 0)
		D_GOTO(out_mutex, rc);
	ABT_rwlock_wrlock(svc->ps_lock);
	ds_cont_wrlock_metadata(svc->ps_cont_svc);

	/* See if the DB has already been initialized. */
	d_iov_set(&value, NULL /* buf */, 0 /* size */);
	rc = rdb_tx_lookup(&tx, &svc->ps_root, &ds_pool_prop_map_buffer,
			   &value);
	if (rc != -DER_NONEXIST) {
		if (rc == 0)
			D_DEBUG(DB_MD, DF_UUID": db already initialized\n",
				DP_UUID(svc->ps_uuid));
		else
			DL_ERROR(rc, DF_UUID ": failed to look up pool map", DP_UUID(svc->ps_uuid));
		D_GOTO(out_tx, rc);
	}

	/* duplicate the default properties, overwrite it with pool create
	 * parameter and then write to pool meta data.
	 */
	prop_dup = daos_prop_dup(&pool_prop_default, true /* pool */,
				 false /* input */);
	if (prop_dup == NULL) {
		D_ERROR("daos_prop_dup failed.\n");
		D_GOTO(out_tx, rc = -DER_NOMEM);
	}

	if (DAOS_FAIL_CHECK(DAOS_FAIL_POOL_CREATE_VERSION)) {
		uint64_t fail_val = daos_fail_value_get();
		struct daos_prop_entry *entry;

		entry = daos_prop_entry_get(prop_dup, DAOS_PROP_PO_OBJ_VERSION);
		D_ASSERT(entry != NULL);
		entry->dpe_val = (uint32_t)fail_val;
	}

	rc = pool_prop_default_copy(prop_dup, prop);
	if (rc) {
		DL_ERROR(rc, "daos_prop_default_copy() failed");
		D_GOTO(out_tx, rc);
	}

	/* Initialize the DB and the metadata for this pool. */
	attr.dsa_class = RDB_KVS_GENERIC;
	attr.dsa_order = 8;
	rc = rdb_tx_create_root(&tx, &attr);
	if (rc != 0)
		D_GOTO(out_tx, rc);
	rc = init_pool_metadata(&tx, &svc->ps_root, ntgts, NULL /* group */, tgt_ranks, prop_dup,
				ndomains, domains);
	if (rc != 0)
		D_GOTO(out_tx, rc);
	rc = ds_cont_init_metadata(&tx, &svc->ps_root, in->pri_op.pi_uuid);
	if (rc != 0)
		D_GOTO(out_tx, rc);

	rc = rdb_tx_commit(&tx);
	if (rc != 0)
		D_GOTO(out_tx, rc);

out_tx:
	daos_prop_free(prop_dup);
	ds_cont_unlock_metadata(svc->ps_cont_svc);
	ABT_rwlock_unlock(svc->ps_lock);
	rdb_tx_end(&tx);
	if (rc != 0)
		D_GOTO(out_mutex, rc);

	if (ds_rsvc_get_state(&svc->ps_rsvc) == DS_RSVC_UP_EMPTY) {
		/*
		 * The DB is no longer empty. Since the previous
		 * pool_svc_step_up_cb() call didn't finish stepping up due to
		 * an empty DB, and there hasn't been a pool_svc_step_down_cb()
		 * call yet, we should call pool_svc_step_up() to finish
		 * stepping up.
		 */
		D_DEBUG(DB_MD, DF_UUID": trying to finish stepping up\n",
			DP_UUID(in->pri_op.pi_uuid));
		if (DAOS_FAIL_CHECK(DAOS_POOL_CREATE_FAIL_STEP_UP))
			rc = -DER_GRPVER;
		else
			rc = pool_svc_step_up_cb(&svc->ps_rsvc);
		if (rc != 0) {
			D_ASSERT(rc != DER_UNINIT);
			rdb_resign(svc->ps_rsvc.s_db, svc->ps_rsvc.s_term);
			D_GOTO(out_mutex, rc);
		}
		ds_rsvc_set_state(&svc->ps_rsvc, DS_RSVC_UP);
	}

out_mutex:
	ABT_mutex_unlock(svc->ps_rsvc.s_mutex);
	ds_rsvc_set_hint(&svc->ps_rsvc, &out->pro_op.po_hint);
	pool_svc_put(svc);
out:
	out->pro_op.po_rc = rc;
	D_DEBUG(DB_MD, DF_UUID ": replying rpc: %p " DF_RC "\n", DP_UUID(in->pri_op.pi_uuid), rpc,
		DP_RC(rc));
	crt_reply_send(rpc);
}

static int
pool_connect_iv_dist(struct pool_svc *svc, uuid_t pool_hdl,
		     uint64_t flags, uint64_t sec_capas, d_iov_t *cred,
		     uint32_t global_ver, uint32_t layout_ver)
{
	d_rank_t rank;
	int	 rc;

	D_DEBUG(DB_MD, DF_UUID": bcasting\n", DP_UUID(svc->ps_uuid));

	rc = crt_group_rank(svc->ps_pool->sp_group, &rank);
	if (rc != 0)
		D_GOTO(out, rc);

	rc = ds_pool_iv_conn_hdl_update(svc->ps_pool, pool_hdl, flags,
					sec_capas, cred, global_ver, layout_ver);
	if (rc) {
		if (rc == -DER_SHUTDOWN) {
			D_DEBUG(DB_MD, DF_UUID":"DF_UUID" some ranks stop.\n",
				DP_UUID(svc->ps_uuid), DP_UUID(pool_hdl));
			rc = 0;
		}
		D_GOTO(out, rc);
	}
out:
	D_DEBUG(DB_MD, DF_UUID": bcasted: "DF_RC"\n", DP_UUID(svc->ps_uuid),
		DP_RC(rc));
	return rc;
}

static int
bulk_cb(const struct crt_bulk_cb_info *cb_info)
{
	ABT_eventual *eventual = cb_info->bci_arg;

	ABT_eventual_set(*eventual, (void *)&cb_info->bci_rc,
			 sizeof(cb_info->bci_rc));
	return 0;
}

/* Currently we only maintain compatibility between 2 metadata layout versions */
#define NUM_POOL_VERSIONS	2

static void
ds_pool_connect_handler(crt_rpc_t *rpc, int handler_version)
{
	struct pool_connect_in         *in  = crt_req_get(rpc);
	struct pool_connect_out        *out = crt_reply_get(rpc);
	struct pool_svc		       *svc;
	struct pool_buf		       *map_buf = NULL;
	uint32_t			map_version;
	uint32_t			connectable;
	uint32_t			global_ver;
	uint32_t			obj_layout_ver;
	struct rdb_tx			tx;
	d_iov_t				key;
	d_iov_t				value;
	struct pool_hdl		       *hdl = NULL;
	uint32_t			nhandles;
	int				skip_update = 0;
	int				rc;
	daos_prop_t		       *prop = NULL;
	uint64_t			prop_bits;
	struct daos_prop_entry	       *acl_entry;
	struct d_ownership		owner;
	struct daos_prop_entry	       *owner_entry, *global_ver_entry;
	struct daos_prop_entry	       *owner_grp_entry;
	struct daos_prop_entry	       *obj_ver_entry;
	uint64_t			sec_capas = 0;
	struct pool_metrics	       *metrics;
	char			       *machine = NULL;
	d_iov_t                        *credp;
	uint64_t                        flags;
	uint64_t                        query_bits;
	crt_bulk_t                      bulk;
	uint32_t                        cli_pool_version;
	bool                            dup_op = false;
	struct ds_pool_svc_op_val       op_val;
	bool                            transfer_map    = false;
	bool                            fi_pass_noreply = DAOS_FAIL_CHECK(DAOS_MD_OP_PASS_NOREPLY);
	bool                            fi_fail_noreply = DAOS_FAIL_CHECK(DAOS_MD_OP_FAIL_NOREPLY);

	D_DEBUG(DB_MD, DF_UUID ": processing rpc: %p hdl=" DF_UUID "\n",
		DP_UUID(in->pci_op.pi_uuid), rpc, DP_UUID(in->pci_op.pi_hdl));

	rc = pool_svc_lookup_leader(in->pci_op.pi_uuid, &svc,
				    &out->pco_op.po_hint);
	if (rc != 0)
		D_GOTO(out, rc);

	pool_connect_in_get_cred(rpc, &credp);
	pool_connect_in_get_data(rpc, &flags, &query_bits, &bulk, &cli_pool_version);

	if (query_bits & DAOS_PO_QUERY_REBUILD_STATUS) {
		rc = ds_rebuild_query(in->pci_op.pi_uuid, &out->pco_rebuild_st);
		if (rc != 0)
			D_GOTO(out_svc, rc);
	}

	rc = rdb_tx_begin(svc->ps_rsvc.s_db, svc->ps_rsvc.s_term, &tx);
	if (rc != 0)
		D_GOTO(out_svc, rc);

	ABT_rwlock_wrlock(svc->ps_lock);

	rc = pool_op_lookup(&tx, svc, rpc, handler_version, &dup_op, &op_val);
	if (rc != 0)
		goto out_lock;
	else if (dup_op)
		skip_update = true;
	if (fi_fail_noreply)
		goto out_map_version;

	/* Check if pool is being destroyed and not accepting connections */
	d_iov_set(&value, &connectable, sizeof(connectable));
	rc = rdb_tx_lookup(&tx, &svc->ps_root,
			   &ds_pool_prop_connectable, &value);
	if (rc != 0)
		goto out_lock;
	D_DEBUG(DB_MD, DF_UUID ": connectable=%u\n", DP_UUID(in->pci_op.pi_uuid), connectable);
	if (!connectable) {
		D_ERROR(DF_UUID": being destroyed, not accepting connections\n",
			DP_UUID(in->pci_op.pi_uuid));
		D_GOTO(out_lock, rc = -DER_BUSY);
	}

	/* Check existing pool handles. */
	d_iov_set(&key, in->pci_op.pi_hdl, sizeof(uuid_t));
	d_iov_set(&value, NULL, 0);
	rc = rdb_tx_lookup(&tx, &svc->ps_handles, &key, &value);
	if (rc == 0) {
		/* found it */
		if (((struct pool_hdl *)value.iov_buf)->ph_flags == flags) {
			/*
			 * The handle already exists; only do the pool map
			 * transfer.
			 */
			skip_update = 1;
		} else {
			/* The existing one does not match the new one. */
			D_ERROR(DF_UUID": found conflicting pool handle\n",
				DP_UUID(in->pci_op.pi_uuid));
			D_GOTO(out_lock, rc = -DER_EXIST);
		}
	} else if (rc != -DER_NONEXIST) {
		goto out_lock;
	}

	/* Fetch properties, the  ACL and ownership info for access check,
	 * all properties will update to IV.
	 */
	prop_bits = DAOS_PO_QUERY_PROP_ALL;
	rc = pool_prop_read(&tx, svc, prop_bits, &prop);
	if (rc != 0) {
		D_ERROR(DF_UUID": cannot get access data for pool, "
			"rc="DF_RC"\n", DP_UUID(in->pci_op.pi_uuid), DP_RC(rc));
		D_GOTO(out_map_version, rc);
	}
	D_ASSERT(prop != NULL);

	global_ver_entry = daos_prop_entry_get(prop, DAOS_PROP_PO_GLOBAL_VERSION);
	D_ASSERT(global_ver_entry != NULL);
	global_ver = global_ver_entry->dpe_val;
	/*
	 * Reject pool connection if old clients try to connect new format pool.
	 */
	int diff = DAOS_POOL_GLOBAL_VERSION - cli_pool_version;
	if (cli_pool_version <= DAOS_POOL_GLOBAL_VERSION) {
		if (diff >= NUM_POOL_VERSIONS) {
			rc = -DER_NOTSUPPORTED;
			DL_ERROR(rc,
				 DF_UUID ": cannot connect, client supported pool "
					 "layout version (%u) is more than %u versions smaller "
					 "than server supported pool layout version(%u), "
					 "try to upgrade client firstly",
				 DP_UUID(in->pci_op.pi_uuid), cli_pool_version,
				 NUM_POOL_VERSIONS - 1, DAOS_POOL_GLOBAL_VERSION);
			goto out_map_version;
		}

		if (global_ver > cli_pool_version) {
			rc = -DER_NOTSUPPORTED;
			DL_ERROR(rc,
				 DF_UUID ": cannot connect, pool layout version(%u) > "
					 "max client supported pool layout version(%u), "
					 "try to upgrade client firstly",
				 DP_UUID(in->pci_op.pi_uuid), global_ver, cli_pool_version);
			goto out_map_version;
		}
	} else {
		diff = -diff;
		if (diff >= NUM_POOL_VERSIONS) {
			rc = -DER_NOTSUPPORTED;
			DL_ERROR(rc,
				 DF_UUID ": cannot connect, client supported pool "
					 "layout version (%u) is more than %u versions "
					 "larger than server supported pool layout version(%u), "
					 "try to upgrade server firstly",
				 DP_UUID(in->pci_op.pi_uuid), cli_pool_version,
				 NUM_POOL_VERSIONS - 1, DAOS_POOL_GLOBAL_VERSION);
			goto out_map_version;
		}
		/* New clients should be able to access old pools without problem */
	}

	acl_entry = daos_prop_entry_get(prop, DAOS_PROP_PO_ACL);
	D_ASSERT(acl_entry != NULL);
	D_ASSERT(acl_entry->dpe_val_ptr != NULL);

	owner_entry = daos_prop_entry_get(prop, DAOS_PROP_PO_OWNER);
	D_ASSERT(owner_entry != NULL);
	D_ASSERT(owner_entry->dpe_str != NULL);

	owner_grp_entry = daos_prop_entry_get(prop, DAOS_PROP_PO_OWNER_GROUP);
	D_ASSERT(owner_grp_entry != NULL);
	D_ASSERT(owner_grp_entry->dpe_str != NULL);

	owner.user = owner_entry->dpe_str;
	owner.group = owner_grp_entry->dpe_str;

	obj_ver_entry = daos_prop_entry_get(prop, DAOS_PROP_PO_OBJ_VERSION);
	D_ASSERT(obj_ver_entry != NULL);
	obj_layout_ver = obj_ver_entry->dpe_val;

	/*
	 * Security capabilities determine the access control policy on this
	 * pool handle.
	 */
	rc = ds_sec_pool_get_capabilities(flags, credp, &owner, acl_entry->dpe_val_ptr, &sec_capas);
	if (rc != 0) {
		DL_ERROR(rc, DF_UUID ": refusing connect attempt for " DF_X64,
			 DP_UUID(in->pci_op.pi_uuid), flags);
		D_GOTO(out_map_version, rc);
	}

	rc = ds_sec_cred_get_origin(credp, &machine);

	if (rc != 0) {
		DL_ERROR(rc, DF_UUID ": unable to retrieve origin", DP_UUID(in->pci_op.pi_uuid));
		D_GOTO(out_map_version, rc);
	}

	if (!ds_sec_pool_can_connect(sec_capas)) {
		rc = -DER_NO_PERM;
		DL_ERROR(rc, DF_UUID ": permission denied for connect attempt for " DF_X64,
			 DP_UUID(in->pci_op.pi_uuid), flags);
		goto out_map_version;
	}

	rc = read_map_buf(&tx, &svc->ps_root, &map_buf, &map_version);
	if (rc != 0) {
		D_ERROR(DF_UUID": failed to read pool map: "DF_RC"\n",
			DP_UUID(svc->ps_uuid), DP_RC(rc));
		D_GOTO(out_map_version, rc);
	}
	transfer_map = true;
	if (skip_update)
		D_GOTO(out_map_version, rc = 0);

	d_iov_set(&value, &nhandles, sizeof(nhandles));
	rc = rdb_tx_lookup(&tx, &svc->ps_root, &ds_pool_prop_nhandles, &value);
	if (rc != 0)
		D_GOTO(out_map_version, rc);

	/* Take care of exclusive handles. */
	if (nhandles != 0) {
		if (flags & DAOS_PC_EX) {
			D_DEBUG(DB_MD, DF_UUID": others already connected\n",
				DP_UUID(in->pci_op.pi_uuid));
			D_GOTO(out_map_version, rc = -DER_BUSY);
		} else {
			/*
			 * If there is a non-exclusive handle, then all handles
			 * are non-exclusive.
			 */
			d_iov_set(&value, NULL, 0);
			rc = rdb_tx_fetch(&tx, &svc->ps_handles,
					  RDB_PROBE_FIRST, NULL /* key_in */,
					  NULL /* key_out */, &value);
			if (rc != 0)
				D_GOTO(out_map_version, rc);
			if (((struct pool_hdl *)value.iov_buf)->ph_flags & DAOS_PC_EX)
				D_GOTO(out_map_version, rc = -DER_BUSY);
		}
	}

	rc = pool_connect_iv_dist(svc, in->pci_op.pi_hdl, flags, sec_capas, credp, global_ver,
				  obj_layout_ver);
	if (rc == 0 && DAOS_FAIL_CHECK(DAOS_POOL_CONNECT_FAIL_CORPC)) {
		D_DEBUG(DB_MD, DF_UUID": fault injected: DAOS_POOL_CONNECT_FAIL_CORPC\n",
			DP_UUID(in->pci_op.pi_uuid));
		rc = -DER_TIMEDOUT;
	}
	if (rc != 0) {
		D_ERROR(DF_UUID": failed to connect to targets: "DF_RC"\n",
			DP_UUID(in->pci_op.pi_uuid), DP_RC(rc));
		D_GOTO(out_map_version, rc);
	}

	/* handle did not exist so create it */
	/* XXX may be can check pool version to avoid allocating too much ? */
	D_ALLOC(hdl, sizeof(*hdl) + credp->iov_len);
	if (hdl == NULL)
		D_GOTO(out_map_version, rc = -DER_NOMEM);

	hdl->ph_flags     = flags;
	hdl->ph_sec_capas = sec_capas;
	/* XXX may be can check pool version to avoid initializing 3 following hdl fields ? */
	strncpy(hdl->ph_machine, machine, MAXHOSTNAMELEN);
	hdl->ph_cred_len = credp->iov_len;
	memcpy(&hdl->ph_cred[0], credp->iov_buf, credp->iov_len);

	nhandles++;
	d_iov_set(&key, in->pci_op.pi_hdl, sizeof(uuid_t));
	d_iov_set(&value, hdl,
		  svc->ps_global_version >= DAOS_POOL_GLOBAL_VERSION_WITH_HDL_CRED ?
		  sizeof(struct pool_hdl) + hdl->ph_cred_len : sizeof(struct pool_hdl_v0));
	D_DEBUG(DB_MD, "writing a pool connect handle in db, size %zu, pool version %u\n",
		value.iov_len, svc->ps_global_version);
	rc = rdb_tx_update(&tx, &svc->ps_handles, &key, &value);
	if (rc != 0)
		D_GOTO(out_map_version, rc);

	d_iov_set(&value, &nhandles, sizeof(nhandles));
	rc = rdb_tx_update(&tx, &svc->ps_root, &ds_pool_prop_nhandles, &value);
	if (rc != 0)
		D_GOTO(out_map_version, rc);

out_map_version:
	out->pco_op.po_map_version = ds_pool_get_version(svc->ps_pool);

	/* If meets criteria (not dup, write op, definitive rc, etc.), store result in ps_ops KVS */
	if ((rc == 0) && !dup_op && fi_fail_noreply)
		rc = -DER_MISC;
	if (!dup_op)
		rc = pool_op_save(&tx, svc, rpc, handler_version, rc, &op_val);
	if (rc != 0)
		goto out_lock;
	rc = rdb_tx_commit(&tx);
	if (rc != 0)
		goto out_lock;

	rc = op_val.ov_rc;
	if ((rc == 0) && !dup_op) {
		/** update metric */
		metrics = svc->ps_pool->sp_metrics[DAOS_POOL_MODULE];
		d_tm_inc_counter(metrics->connect_total, 1);
	}

<<<<<<< HEAD
	if (query_bits & DAOS_PO_QUERY_SPACE)
		rc = pool_space_query_bcast(dss_get_module_info()->dmi_ctx, svc, in->pci_op.pi_hdl,
					    &out->pco_space);
out_map_version:
	out->pco_op.po_map_version = ds_pool_get_version(svc->ps_pool);
=======
	if ((rc == 0) && (query_bits & DAOS_PO_QUERY_SPACE))
		rc = pool_space_query_bcast(rpc->cr_ctx, svc, in->pci_op.pi_hdl, &out->pco_space);

>>>>>>> 47aefe86
out_lock:
	ABT_rwlock_unlock(svc->ps_lock);
	rdb_tx_end(&tx);
	if (rc == 0 && transfer_map) {
		rc = ds_pool_transfer_map_buf(map_buf, map_version, rpc, bulk,
					      &out->pco_map_buf_size);
		/** TODO: roll back tx if transfer fails? Perhaps rdb_tx_discard()? */
	}
	if (rc == 0)
		rc = op_val.ov_rc;
	D_FREE(map_buf);
	D_FREE(hdl);
	D_FREE(machine);
	if (prop)
		daos_prop_free(prop);
out_svc:
	ds_rsvc_set_hint(&svc->ps_rsvc, &out->pco_op.po_hint);
	pool_svc_put_leader(svc);
out:
	if ((rc == 0) && !dup_op && fi_pass_noreply) {
		rc = -DER_TIMEDOUT;
		D_DEBUG(DB_MD, DF_UUID ": fault injected: DAOS_MD_OP_PASS_NOREPLY\n",
			DP_UUID(in->pci_op.pi_uuid));
	}
	if ((rc == -DER_MISC) && !dup_op && fi_fail_noreply) {
		rc = -DER_TIMEDOUT;
		D_DEBUG(DB_MD, DF_UUID ": fault injected: DAOS_MD_OP_FAIL_NOREPLY\n",
			DP_UUID(in->pci_op.pi_uuid));
	}

	out->pco_op.po_rc = rc;
	D_DEBUG(DB_MD, DF_UUID ": replying rpc: %p " DF_RC "\n", DP_UUID(in->pci_op.pi_uuid), rpc,
		DP_RC(rc));
	crt_reply_send(rpc);
}

void
ds_pool_connect_handler_v6(crt_rpc_t *rpc)
{
	ds_pool_connect_handler(rpc, 6);
}

void
ds_pool_connect_handler_v5(crt_rpc_t *rpc)
{
	ds_pool_connect_handler(rpc, 5);
}

static int
pool_disconnect_bcast(crt_context_t ctx, struct pool_svc *svc,
		      uuid_t *pool_hdls, int n_pool_hdls)
{
	struct pool_tgt_disconnect_in  *in;
	struct pool_tgt_disconnect_out *out;
	crt_rpc_t		       *rpc;
	int				rc;

	D_DEBUG(DB_MD, DF_UUID": bcasting\n", DP_UUID(svc->ps_uuid));

	rc = bcast_create(ctx, svc, POOL_TGT_DISCONNECT, NULL, &rpc);
	if (rc != 0)
		D_GOTO(out, rc);

	in = crt_req_get(rpc);
	uuid_copy(in->tdi_uuid, svc->ps_uuid);
	in->tdi_hdls.ca_arrays = pool_hdls;
	in->tdi_hdls.ca_count = n_pool_hdls;
	rc = dss_rpc_send(rpc);
	if (rc == 0 && DAOS_FAIL_CHECK(DAOS_POOL_DISCONNECT_FAIL_CORPC)) {
		D_DEBUG(DB_MD, DF_UUID": fault injected: DAOS_POOL_DISCONNECT_FAIL_CORPC\n",
			DP_UUID(svc->ps_uuid));
		rc = -DER_TIMEDOUT;
	}
	if (rc != 0)
		D_GOTO(out_rpc, rc);

	out = crt_reply_get(rpc);
	rc = out->tdo_rc;
	if (rc != 0) {
		D_ERROR(DF_UUID ": failed to disconnect from targets: " DF_RC "\n",
			DP_UUID(svc->ps_uuid), DP_RC(rc));
		rc = -DER_IO;
	}

out_rpc:
	crt_req_decref(rpc);
out:
	D_DEBUG(DB_MD, DF_UUID": bcasted: "DF_RC"\n", DP_UUID(svc->ps_uuid),
		DP_RC(rc));
	return rc;
}

static int
pool_disconnect_hdls(struct rdb_tx *tx, struct pool_svc *svc, uuid_t *hdl_uuids,
		     int n_hdl_uuids, crt_context_t ctx)
{
	d_iov_t			 value;
	uint32_t		 nhandles;
	int			 i;
	int			 rc;

	D_ASSERTF(n_hdl_uuids > 0, "%d\n", n_hdl_uuids);

	D_DEBUG(DB_MD, DF_UUID": disconnecting %d hdls: hdl_uuids[0]="DF_UUID
		"\n", DP_UUID(svc->ps_uuid), n_hdl_uuids,
		DP_UUID(hdl_uuids[0]));

	/*
	 * TODO: Send POOL_TGT_CLOSE_CONTS and somehow retry until every
	 * container service has responded (through ds_pool).
	 */
	rc = ds_cont_close_by_pool_hdls(svc->ps_uuid, hdl_uuids, n_hdl_uuids);
	if (rc != 0)
		D_GOTO(out, rc);

	rc = pool_disconnect_bcast(ctx, svc, hdl_uuids, n_hdl_uuids);
	if (rc != 0)
		D_GOTO(out, rc);

	d_iov_set(&value, &nhandles, sizeof(nhandles));
	rc = rdb_tx_lookup(tx, &svc->ps_root, &ds_pool_prop_nhandles, &value);
	if (rc != 0)
		D_GOTO(out, rc);

	nhandles -= n_hdl_uuids;

	for (i = 0; i < n_hdl_uuids; i++) {
		d_iov_t key;

		d_iov_set(&key, hdl_uuids[i], sizeof(uuid_t));
		rc = rdb_tx_delete(tx, &svc->ps_handles, &key);
		if (rc != 0)
			D_GOTO(out, rc);
	}

	d_iov_set(&value, &nhandles, sizeof(nhandles));
	rc = rdb_tx_update(tx, &svc->ps_root, &ds_pool_prop_nhandles, &value);
	if (rc != 0)
		D_GOTO(out, rc);

out:
	if (rc == 0)
		D_INFO(DF_UUID": success\n", DP_UUID(svc->ps_uuid));
	return rc;
}

static void
ds_pool_disconnect_handler(crt_rpc_t *rpc, int handler_version)
{
	struct pool_disconnect_in      *pdi = crt_req_get(rpc);
	struct pool_disconnect_out     *pdo = crt_reply_get(rpc);
	struct pool_svc		       *svc;
	struct rdb_tx			tx;
	d_iov_t                         key;
	d_iov_t                         value;
	bool                            dup_op = false;
	struct ds_pool_svc_op_val       op_val;
	bool                            fi_pass_noreply = DAOS_FAIL_CHECK(DAOS_MD_OP_PASS_NOREPLY);
	bool                            fi_fail_noreply = DAOS_FAIL_CHECK(DAOS_MD_OP_FAIL_NOREPLY);
	int				rc;

	D_DEBUG(DB_MD, DF_UUID ": processing rpc: %p hdl=" DF_UUID "\n",
		DP_UUID(pdi->pdi_op.pi_uuid), rpc, DP_UUID(pdi->pdi_op.pi_hdl));
	if (handler_version >= POOL_PROTO_VER_WITH_SVC_OP_KEY) {
		struct pool_disconnect_v6_in *in6 = crt_req_get(rpc);

		D_DEBUG(DB_MD, DF_UUID ": client= " DF_UUID ", time=" DF_X64 "\n",
			DP_UUID(pdi->pdi_op.pi_uuid), DP_UUID(in6->pdi_op.pi_cli_id),
			in6->pdi_op.pi_time);
	}

	rc = pool_svc_lookup_leader(pdi->pdi_op.pi_uuid, &svc,
				    &pdo->pdo_op.po_hint);
	if (rc != 0)
		goto out;

	rc = rdb_tx_begin(svc->ps_rsvc.s_db, svc->ps_rsvc.s_term, &tx);
	if (rc != 0)
		goto out_svc;

	ABT_rwlock_wrlock(svc->ps_lock);

	rc = pool_op_lookup(&tx, svc, rpc, handler_version, &dup_op, &op_val);
	if (rc != 0)
		goto out_lock;
	else if (dup_op || fi_fail_noreply)
		goto out_commit;

	d_iov_set(&key, pdi->pdi_op.pi_hdl, sizeof(uuid_t));
	d_iov_set(&value, NULL, 0);
	rc = rdb_tx_lookup(&tx, &svc->ps_handles, &key, &value);
	if (rc != 0) {
		/* TODO: consider should this test be removed, now that dup ops are detectable?
		 * consider evict use case though.
		 */
		if (rc == -DER_NONEXIST)
			rc = op_val.ov_rc = 0;
		D_GOTO(out_commit, rc);
	}

	rc = pool_disconnect_hdls(&tx, svc, &pdi->pdi_op.pi_hdl,
				  1 /* n_hdl_uuids */, dss_get_module_info()->dmi_ctx);
	if (rc != 0)
		goto out_commit;

out_commit:
	if ((rc == 0) && !dup_op && fi_fail_noreply)
		rc = -DER_MISC;
	if (!dup_op)
		rc = pool_op_save(&tx, svc, rpc, handler_version, rc, &op_val);
	if (rc != 0)
		goto out_lock;
	rc = rdb_tx_commit(&tx);
	if (rc != 0)
		goto out_lock;
	/* No need to set pdo->pdo_op.po_map_version. */

	rc = op_val.ov_rc;
	if ((rc == 0) && !dup_op) {
		struct pool_metrics *metrics;

		/** update metric */
		metrics = svc->ps_pool->sp_metrics[DAOS_POOL_MODULE];
		d_tm_inc_counter(metrics->disconnect_total, 1);
	}
out_lock:
	ABT_rwlock_unlock(svc->ps_lock);
	rdb_tx_end(&tx);
out_svc:
	ds_rsvc_set_hint(&svc->ps_rsvc, &pdo->pdo_op.po_hint);
	pool_svc_put_leader(svc);
out:
	if ((rc == 0) && !dup_op && fi_pass_noreply) {
		rc = -DER_TIMEDOUT;
		D_DEBUG(DB_MD, DF_UUID ": fault injected: DAOS_MD_OP_PASS_NOREPLY\n",
			DP_UUID(pdi->pdi_op.pi_uuid));
	}
	if ((rc == -DER_MISC) && !dup_op && fi_fail_noreply) {
		rc = -DER_TIMEDOUT;
		D_DEBUG(DB_MD, DF_UUID ": fault injected: DAOS_MD_OP_FAIL_NOREPLY\n",
			DP_UUID(pdi->pdi_op.pi_uuid));
	}

	pdo->pdo_op.po_rc = rc;
	D_DEBUG(DB_MD, DF_UUID ": replying rpc: %p " DF_RC "\n", DP_UUID(pdi->pdi_op.pi_uuid), rpc,
		DP_RC(rc));
	crt_reply_send(rpc);
}

void
ds_pool_disconnect_handler_v6(crt_rpc_t *rpc)
{
	ds_pool_disconnect_handler(rpc, 6);
}

void
ds_pool_disconnect_handler_v5(crt_rpc_t *rpc)
{
	ds_pool_disconnect_handler(rpc, 5);
}

static int
pool_space_query_bcast(crt_context_t ctx, struct pool_svc *svc, uuid_t pool_hdl,
		       struct daos_pool_space *ps)
{
	struct pool_tgt_query_in	*in;
	struct pool_tgt_query_out	*out;
	crt_rpc_t			*rpc;
	int				 rc;

	D_DEBUG(DB_MD, DF_UUID": bcasting\n", DP_UUID(svc->ps_uuid));

	rc = bcast_create(ctx, svc, POOL_TGT_QUERY, NULL, &rpc);
	if (rc != 0)
		goto out;

	in = crt_req_get(rpc);
	uuid_copy(in->tqi_op.pi_uuid, svc->ps_uuid);
	uuid_copy(in->tqi_op.pi_hdl, pool_hdl);
	rc = dss_rpc_send(rpc);
	if (rc == 0 && DAOS_FAIL_CHECK(DAOS_POOL_QUERY_FAIL_CORPC)) {
		D_DEBUG(DB_MD, DF_UUID": fault injected: DAOS_POOL_QUERY_FAIL_CORPC\n",
			DP_UUID(svc->ps_uuid));
		rc = -DER_TIMEDOUT;
	}
	if (rc != 0)
		goto out_rpc;

	out = crt_reply_get(rpc);
	rc = out->tqo_rc;
	if (rc != 0) {
		D_ERROR(DF_UUID ": failed to query from targets: " DF_RC "\n",
			DP_UUID(svc->ps_uuid), DP_RC(rc));
		rc = -DER_IO;
	} else {
		D_ASSERT(ps != NULL);
		*ps = out->tqo_space;
	}

out_rpc:
	crt_req_decref(rpc);
out:
	D_DEBUG(DB_MD, DF_UUID": bcasted: "DF_RC"\n", DP_UUID(svc->ps_uuid),
		DP_RC(rc));
	return rc;
}

/*
 * Transfer list of containers to "remote_bulk". If the remote bulk buffer
 * is too small, then return -DER_TRUNC. RPC response will contain the number
 * of containers in the pool that the client can use to resize its buffer
 * for another RPC request.
 */
static int
transfer_cont_buf(void *cont_buf, size_t cont_buf_size, struct pool_svc *svc,
		  crt_rpc_t *rpc, crt_bulk_t remote_bulk)
{
	daos_size_t			 remote_bulk_size;
	d_iov_t				 cont_iov;
	d_sg_list_t			 cont_sgl;
	crt_bulk_t			 bulk = CRT_BULK_NULL;
	struct crt_bulk_desc		 bulk_desc;
	crt_bulk_opid_t			 bulk_opid;
	ABT_eventual			 eventual;
	int				*status;
	int				 rc;

	D_ASSERT(cont_buf_size > 0);

	/* Check if the client bulk buffer is large enough. */
	rc = crt_bulk_get_len(remote_bulk, &remote_bulk_size);
	if (rc != 0)
		D_GOTO(out, rc);
	if (remote_bulk_size < cont_buf_size) {
		D_ERROR(DF_UUID": remote container buffer("DF_U64") < required (%zu)\n",
			DP_UUID(svc->ps_uuid), remote_bulk_size, cont_buf_size);
		D_GOTO(out, rc = -DER_TRUNC);
	}

	d_iov_set(&cont_iov, cont_buf, cont_buf_size);
	cont_sgl.sg_nr = 1;
	cont_sgl.sg_nr_out = 0;
	cont_sgl.sg_iovs = &cont_iov;

	rc = crt_bulk_create(rpc->cr_ctx, &cont_sgl, CRT_BULK_RO, &bulk);
	if (rc != 0)
		D_GOTO(out, rc);

	/* Prepare for crt_bulk_transfer(). */
	bulk_desc.bd_rpc = rpc;
	bulk_desc.bd_bulk_op = CRT_BULK_PUT;
	bulk_desc.bd_remote_hdl = remote_bulk;
	bulk_desc.bd_remote_off = 0;
	bulk_desc.bd_local_hdl = bulk;
	bulk_desc.bd_local_off = 0;
	bulk_desc.bd_len = cont_iov.iov_len;

	rc = ABT_eventual_create(sizeof(*status), &eventual);
	if (rc != ABT_SUCCESS)
		D_GOTO(out_bulk, rc = dss_abterr2der(rc));

	rc = crt_bulk_transfer(&bulk_desc, bulk_cb, &eventual, &bulk_opid);
	if (rc != 0)
		D_GOTO(out_eventual, rc);

	rc = ABT_eventual_wait(eventual, (void **)&status);
	if (rc != ABT_SUCCESS)
		D_GOTO(out_eventual, rc = dss_abterr2der(rc));

	if (*status != 0)
		D_GOTO(out_eventual, rc = *status);

out_eventual:
	ABT_eventual_free(&eventual);
out_bulk:
	if (bulk != CRT_BULK_NULL)
		crt_bulk_free(bulk);
out:
	return rc;
}

/**
 * Send CaRT RPC to pool svc to get container list.
 *
 * \param[in]	uuid		UUID of the pool
 * \param[in]	ranks		Pool service replicas
 * \param[out]	containers	Array of container information (allocated)
 * \param[out]	ncontainers	Number of items in containers
 *
 * return	0		Success
 *
 */
int
ds_pool_svc_list_cont(uuid_t uuid, d_rank_list_t *ranks,
		      struct daos_pool_cont_info **containers,
		      uint64_t *ncontainers)
{
	int				rc;
	struct rsvc_client		client;
	crt_endpoint_t			ep;
	struct dss_module_info		*info = dss_get_module_info();
	crt_rpc_t			*rpc;
	struct pool_list_cont_in	*in;
	struct pool_list_cont_out	*out;
	uint64_t			resp_ncont = 1024;
	struct daos_pool_cont_info	*resp_cont = NULL;
	uint64_t                         ncont;
	crt_bulk_t                       bulk;
	uuid_t                           no_uuid;
	uint64_t                         req_time = 0;

	D_DEBUG(DB_MGMT, DF_UUID": Getting container list\n", DP_UUID(uuid));
	uuid_clear(no_uuid);
	*containers = NULL;

	rc = rsvc_client_init(&client, ranks);
	if (rc != 0)
		D_GOTO(out, rc);

rechoose:
	ep.ep_grp = NULL; /* primary group */
	rc = rsvc_client_choose(&client, &ep);
	if (rc != 0) {
		D_ERROR(DF_UUID": cannot find pool service: "DF_RC"\n",
			DP_UUID(uuid), DP_RC(rc));
		goto out_client;
	}

realloc_resp:
	rc = pool_req_create(info->dmi_ctx, &ep, POOL_LIST_CONT, uuid, no_uuid, &req_time, &rpc);
	if (rc != 0) {
		DL_ERROR(rc, DF_UUID ": failed to create pool list cont rpc", DP_UUID(uuid));
		goto out_client;
	}

	/* Allocate response buffer */
	D_ALLOC_ARRAY(resp_cont, resp_ncont);
	if (resp_cont == NULL)
		D_GOTO(out_rpc, rc = -DER_NOMEM);

	in = crt_req_get(rpc);
	uuid_copy(in->plci_op.pi_uuid, uuid);
	uuid_clear(in->plci_op.pi_hdl);
	ncont = resp_ncont;
	rc    = list_cont_bulk_create(info->dmi_ctx, &bulk, resp_cont,
				      ncont * sizeof(struct daos_pool_cont_info));
	if (rc != 0)
		D_GOTO(out_resp_buf, rc);

	pool_list_cont_in_set_data(rpc, bulk, ncont);

	rc = dss_rpc_send(rpc);
	out = crt_reply_get(rpc);
	D_ASSERT(out != NULL);

	rc = pool_rsvc_client_complete_rpc(&client, &ep, rc, &out->plco_op);
	if (rc == RSVC_CLIENT_RECHOOSE) {
		/* To simplify logic, destroy bulk hdl and buffer each time */
		list_cont_bulk_destroy(bulk);
		D_FREE(resp_cont);
		crt_req_decref(rpc);
		dss_sleep(RECHOOSE_SLEEP_MS);
		D_GOTO(rechoose, rc);
	}

	rc = out->plco_op.po_rc;
	if (rc == -DER_TRUNC) {
		/* resp_ncont too small - realloc with server-provided ncont */
		resp_ncont = out->plco_ncont;
		list_cont_bulk_destroy(bulk);
		D_FREE(resp_cont);
		crt_req_decref(rpc);
		D_GOTO(realloc_resp, rc);
	} else if (rc != 0) {
		D_ERROR(DF_UUID": failed to get container list for pool: %d\n",
			DP_UUID(uuid), rc);
	} else {
		*ncontainers = out->plco_ncont;
		*containers = resp_cont;
	}

	list_cont_bulk_destroy(bulk);
out_resp_buf:
	if (rc != 0)
		D_FREE(resp_cont);
out_rpc:
	crt_req_decref(rpc);
out_client:
	rsvc_client_fini(&client);
out:
	return rc;
}

static bool is_pool_from_srv(uuid_t pool_uuid, uuid_t poh_uuid);

/* CaRT RPC handler for pool container listing
 * Requires a pool handle (except for rebuild).
 */
static void
ds_pool_list_cont_handler(crt_rpc_t *rpc, int handler_version)
{
	struct pool_list_cont_in	*in = crt_req_get(rpc);
	struct pool_list_cont_out	*out = crt_reply_get(rpc);
	struct daos_pool_cont_info	*cont_buf = NULL;
	uint64_t			 ncont = 0;
	struct pool_svc			*svc;
	uint64_t                         ncont_in;
	crt_bulk_t                       bulk;
	struct rdb_tx			 tx;
	d_iov_t				 key;
	d_iov_t				 value;
	int				 rc;

	D_DEBUG(DB_MD, DF_UUID ": processing rpc: %p hdl=" DF_UUID "\n",
		DP_UUID(in->plci_op.pi_uuid), rpc, DP_UUID(in->plci_op.pi_hdl));

	rc = pool_svc_lookup_leader(in->plci_op.pi_uuid, &svc,
				    &out->plco_op.po_hint);
	if (rc != 0)
		D_GOTO(out, rc);

	pool_list_cont_in_get_data(rpc, &bulk, &ncont_in);

	/* Verify pool handle only if RPC initiated by a client
	 * (not for mgmt svc to pool svc RPCs that do not have a handle).
	 */
	if (daos_rpc_from_client(rpc)) {
		rc = rdb_tx_begin(svc->ps_rsvc.s_db, svc->ps_rsvc.s_term, &tx);
		if (rc != 0)
			D_GOTO(out_svc, rc);

		ABT_rwlock_rdlock(svc->ps_lock);

		/* Verify the pool handle. Note: since rebuild will not
		 * connect the pool, so we only verify the non-rebuild
		 * pool.
		 */
		if (!is_pool_from_srv(in->plci_op.pi_uuid,
				      in->plci_op.pi_hdl)) {
			d_iov_set(&key, in->plci_op.pi_hdl, sizeof(uuid_t));
			d_iov_set(&value, NULL, 0);
			rc = rdb_tx_lookup(&tx, &svc->ps_handles, &key, &value);
			if (rc == -DER_NONEXIST)
				rc = -DER_NO_HDL;
				/* defer goto out_svc until unlock/tx_end */
		}

		ABT_rwlock_unlock(svc->ps_lock);
		rdb_tx_end(&tx);
		if (rc != 0)
			D_GOTO(out_svc, rc);
	}

	/* Call container service to get the list */
	rc = ds_cont_list(in->plci_op.pi_uuid, &cont_buf, &ncont);
	if (rc != 0) {
		D_GOTO(out_svc, rc);
	} else if ((ncont_in > 0) && (ncont > ncont_in)) {
		/* Got a list, but client buffer not supplied or too small */
		D_DEBUG(DB_MD,
			DF_UUID ": hdl=" DF_UUID ": has %" PRIu64 "containers (more than client"
				": %" PRIu64 ")\n",
			DP_UUID(in->plci_op.pi_uuid), DP_UUID(in->plci_op.pi_hdl), ncont, ncont_in);
		D_GOTO(out_free_cont_buf, rc = -DER_TRUNC);
	} else {
		size_t nbytes = ncont * sizeof(struct daos_pool_cont_info);

		D_DEBUG(DB_MD, DF_UUID": hdl="DF_UUID": has %"PRIu64 "containers\n",
			DP_UUID(in->plci_op.pi_uuid), DP_UUID(in->plci_op.pi_hdl), ncont);

		/* Send any results only if client provided a handle */
		if (cont_buf && (ncont_in > 0) && (bulk != CRT_BULK_NULL))
			rc = transfer_cont_buf(cont_buf, nbytes, svc, rpc, bulk);
	}

out_free_cont_buf:
	if (cont_buf) {
		D_FREE(cont_buf);
		cont_buf = NULL;
	}
out_svc:
	ds_rsvc_set_hint(&svc->ps_rsvc, &out->plco_op.po_hint);
	pool_svc_put_leader(svc);
out:
	out->plco_op.po_rc = rc;
	out->plco_ncont = ncont;
	D_DEBUG(DB_MD, DF_UUID ": replying rpc: %p %d\n", DP_UUID(in->plci_op.pi_uuid), rpc, rc);
	crt_reply_send(rpc);
}

void
ds_pool_list_cont_handler_v6(crt_rpc_t *rpc)
{
	ds_pool_list_cont_handler(rpc, 6);
}

void
ds_pool_list_cont_handler_v5(crt_rpc_t *rpc)
{
	ds_pool_list_cont_handler(rpc, 5);
}

/* TODO: consider moving to common function for client and engine use */
static bool
pool_cont_filter_is_valid(uuid_t pool_uuid, daos_pool_cont_filter_t *filt)
{
	uint32_t	i;

	/* TODO: decide if filt == NULL is ok especially on client side */
	D_ASSERT(filt != NULL);

	D_DEBUG(DB_MD, DF_UUID": filter with %u parts, combine with logical %s\n",
		DP_UUID(pool_uuid), filt->pcf_nparts, (filt->pcf_combine_func == 0) ? "AND" : "OR");
	if ((filt->pcf_nparts > 0) && (filt->pcf_parts == NULL)) {
		D_ERROR(DF_UUID": filter has %u parts but pcf_parts is NULL\n", DP_UUID(pool_uuid),
			filt->pcf_nparts);
		return false;
	}
	for (i = 0; i < filt->pcf_nparts; i++) {
		daos_pool_cont_filter_part_t *part = filt->pcf_parts[i];

		if (part->pcfp_key >= PCF_KEY_MAX) {
			D_ERROR(DF_UUID": filter part key %u is outside of valid range %u..%u\n",
				DP_UUID(pool_uuid), part->pcfp_key, 0, (PCF_KEY_MAX - 1));
			return false;
		}
		if (part->pcfp_func >= PCF_FUNC_MAX) {
			D_ERROR(DF_UUID": filter part func %u is outside of valid range %u..%u\n",
				DP_UUID(pool_uuid), part->pcfp_key, 0, (PCF_FUNC_MAX - 1));
			return false;
		}
		D_DEBUG(DB_MD, DF_UUID": filter part %u: key(%s) %s "DF_U64"\n",
			DP_UUID(pool_uuid), i,
			daos_pool_cont_filter_key_str(part->pcfp_key),
			daos_pool_cont_filter_func_str(part->pcfp_func),
			part->pcfp_val64);
	}

	return true;
}

/* CaRT RPC handler for pool container filtering
 * Requires a pool handle.
 */
static void
ds_pool_filter_cont_handler(crt_rpc_t *rpc, int handler_version)
{
	struct pool_filter_cont_in	*in = crt_req_get(rpc);
	struct pool_filter_cont_out	*out = crt_reply_get(rpc);
	struct daos_pool_cont_info2	*cont_buf = NULL;
	uint64_t			 ncont = 0;
	struct pool_svc			*svc;
	uint64_t                         ncont_in;
	crt_bulk_t                       bulk;
	daos_pool_cont_filter_t         *filt_in;
	struct rdb_tx			 tx;
	d_iov_t				 key;
	d_iov_t				 value;
	int				 rc;

	D_DEBUG(DB_MD, DF_UUID ": processing rpc: %p hdl=" DF_UUID "\n",
		DP_UUID(in->pfci_op.pi_uuid), rpc, DP_UUID(in->pfci_op.pi_hdl));

	rc = pool_svc_lookup_leader(in->pfci_op.pi_uuid, &svc, &out->pfco_op.po_hint);
	if (rc != 0)
		D_GOTO(out, rc);

	pool_filter_cont_in_get_data(rpc, &bulk, &ncont_in, &filt_in);

	/* Verify pool handle only if RPC initiated by a client
	 * (not for mgmt svc to pool svc RPCs that do not have a handle).
	 */
	if (daos_rpc_from_client(rpc)) {
		rc = rdb_tx_begin(svc->ps_rsvc.s_db, svc->ps_rsvc.s_term, &tx);
		if (rc != 0)
			D_GOTO(out_svc, rc);

		ABT_rwlock_rdlock(svc->ps_lock);

		/* Verify the pool handle. Note: since rebuild will not
		 * connect the pool, so we only verify the non-rebuild
		 * pool.
		 */
		if (!is_pool_from_srv(in->pfci_op.pi_uuid,
				      in->pfci_op.pi_hdl)) {
			d_iov_set(&key, in->pfci_op.pi_hdl, sizeof(uuid_t));
			d_iov_set(&value, NULL, 0);
			rc = rdb_tx_lookup(&tx, &svc->ps_handles, &key, &value);
			if (rc == -DER_NONEXIST)
				rc = -DER_NO_HDL;
				/* defer goto out_svc until unlock/tx_end */
		}

		ABT_rwlock_unlock(svc->ps_lock);
		rdb_tx_end(&tx);
		if (rc != 0)
			D_GOTO(out_svc, rc);
	}

	/* Debug log and check filter specification */
	if (!pool_cont_filter_is_valid(in->pfci_op.pi_uuid, filt_in)) {
		rc = -DER_INVAL;
		DL_ERROR(rc, DF_UUID ": filter input failed", DP_UUID(in->pfci_op.pi_uuid));
		goto out_svc;
	}

	/* Call container service to get the filtered list of containers */
	rc = ds_cont_filter(in->pfci_op.pi_uuid, filt_in, &cont_buf, &ncont);
	if (rc != 0) {
		D_GOTO(out_svc, rc);
	} else if ((ncont_in > 0) && (ncont > ncont_in)) {
		/* Got a list, but client buffer not supplied or too small */
		D_DEBUG(DB_MD,
			DF_UUID ": hdl=" DF_UUID ": %" PRIu64 " matching containers "
				"(more than client: %" PRIu64 ")\n",
			DP_UUID(in->pfci_op.pi_uuid), DP_UUID(in->pfci_op.pi_hdl), ncont, ncont_in);
		D_GOTO(out_free_cont_buf, rc = -DER_TRUNC);
	} else {
		size_t nbytes = ncont * sizeof(struct daos_pool_cont_info2);

		D_DEBUG(DB_MD, DF_UUID": hdl="DF_UUID": %"PRIu64" matching containers\n",
			DP_UUID(in->pfci_op.pi_uuid), DP_UUID(in->pfci_op.pi_hdl), ncont);

		/* Send any results only if client provided a handle */
		if (cont_buf && (ncont_in > 0) && (bulk != CRT_BULK_NULL))
			rc = transfer_cont_buf(cont_buf, nbytes, svc, rpc, bulk);
	}
out_free_cont_buf:
	if (cont_buf) {
		D_FREE(cont_buf);
		cont_buf = NULL;
	}
out_svc:
	ds_rsvc_set_hint(&svc->ps_rsvc, &out->pfco_op.po_hint);
	pool_svc_put_leader(svc);
out:
	out->pfco_op.po_rc = rc;
	out->pfco_ncont = ncont;
	D_DEBUG(DB_MD, DF_UUID ": replying rpc: %p %d\n", DP_UUID(in->pfci_op.pi_uuid), rpc, rc);
	crt_reply_send(rpc);
}

void
ds_pool_filter_cont_handler_v6(crt_rpc_t *rpc)
{
	ds_pool_filter_cont_handler(rpc, 6);
}

void
ds_pool_filter_cont_handler_v5(crt_rpc_t *rpc)
{
	ds_pool_filter_cont_handler(rpc, 5);
}

static void
ds_pool_query_handler(crt_rpc_t *rpc, int handler_version)
{
	struct pool_query_in     *in   = crt_req_get(rpc);
	struct pool_query_out    *out  = crt_reply_get(rpc);
	daos_prop_t		 *prop = NULL;
	struct pool_buf		 *map_buf;
	uint32_t		  map_version = 0;
	struct pool_svc		 *svc;
	struct pool_metrics	 *metrics;
	struct rdb_tx		  tx;
	d_iov_t			  key;
	d_iov_t			  value;
	crt_bulk_t                bulk;
	uint64_t                  query_bits;
	int			  rc;
	struct daos_prop_entry	 *entry;

	D_DEBUG(DB_MD, DF_UUID ": processing rpc: %p hdl=" DF_UUID "\n",
		DP_UUID(in->pqi_op.pi_uuid), rpc, DP_UUID(in->pqi_op.pi_hdl));

	rc = pool_svc_lookup_leader(in->pqi_op.pi_uuid, &svc,
				    &out->pqo_op.po_hint);
	if (rc != 0)
		D_GOTO(out, rc);

	pool_query_in_get_data(rpc, &bulk, &query_bits);

	if (query_bits & DAOS_PO_QUERY_REBUILD_STATUS) {
		rc = ds_rebuild_query(in->pqi_op.pi_uuid, &out->pqo_rebuild_st);
		if (rc != 0)
			D_GOTO(out_svc, rc);
	}

	rc = rdb_tx_begin(svc->ps_rsvc.s_db, svc->ps_rsvc.s_term, &tx);
	if (rc != 0)
		D_GOTO(out_svc, rc);

	ABT_rwlock_rdlock(svc->ps_lock);

	/* Verify the pool handle for client calls.
	 * Note: since rebuild will not connect the pool, so we only verify
	 * the non-rebuild pool. Server-to-server calls also don't have a
	 * handle.
	 */
	if (daos_rpc_from_client(rpc) &&
	    !is_pool_from_srv(in->pqi_op.pi_uuid, in->pqi_op.pi_hdl)) {
		d_iov_set(&key, in->pqi_op.pi_hdl, sizeof(uuid_t));
		d_iov_set(&value, NULL, 0);
		rc = rdb_tx_lookup(&tx, &svc->ps_handles, &key, &value);
		if (rc != 0) {
			if (rc == -DER_NONEXIST)
				rc = -DER_NO_HDL;
			D_GOTO(out_lock, rc);
		}
	}

	rc = pool_prop_read(&tx, svc, DAOS_PO_QUERY_PROP_GLOBAL_VERSION, &prop);
	if (rc != 0)
		D_GOTO(out_lock, rc);

	entry = daos_prop_entry_get(prop, DAOS_PROP_PO_GLOBAL_VERSION);
	D_ASSERT(entry != NULL);
	out->pqo_pool_layout_ver    = entry->dpe_val;
	out->pqo_upgrade_layout_ver = DAOS_POOL_GLOBAL_VERSION;
	daos_prop_free(prop);
	prop = NULL;

	/* read optional properties */
	rc = pool_prop_read(&tx, svc, query_bits, &prop);
	if (rc != 0)
		D_GOTO(out_lock, rc);
	out->pqo_prop = prop;

	if (unlikely(DAOS_FAIL_CHECK(DAOS_FORCE_PROP_VERIFY) && prop != NULL)) {
		daos_prop_t		*iv_prop = NULL;
		struct daos_prop_entry	*iv_entry;
		int			i;

		D_ALLOC_PTR(iv_prop);
		if (iv_prop == NULL)
			D_GOTO(out_lock, rc = -DER_NOMEM);

		rc = ds_pool_iv_prop_fetch(svc->ps_pool, iv_prop);
		if (rc) {
			D_ERROR("ds_pool_iv_prop_fetch failed "DF_RC"\n",
				DP_RC(rc));
			daos_prop_free(iv_prop);
			D_GOTO(out_lock, rc);
		}

		for (i = 0; i < prop->dpp_nr; i++) {
			entry = &prop->dpp_entries[i];
			iv_entry = daos_prop_entry_get(iv_prop,
						       entry->dpe_type);
			D_ASSERT(iv_entry != NULL);
			switch (entry->dpe_type) {
			case DAOS_PROP_PO_LABEL:
				D_ASSERT(strlen(entry->dpe_str) <=
					 DAOS_PROP_LABEL_MAX_LEN);
				if (strncmp(entry->dpe_str, iv_entry->dpe_str,
					    DAOS_PROP_LABEL_MAX_LEN) != 0) {
					D_ERROR("mismatch %s - %s.\n",
						entry->dpe_str,
						iv_entry->dpe_str);
					rc = -DER_IO;
				}
				break;
			case DAOS_PROP_PO_OWNER:
			case DAOS_PROP_PO_OWNER_GROUP:
				D_ASSERT(strlen(entry->dpe_str) <=
					 DAOS_ACL_MAX_PRINCIPAL_LEN);
				if (strncmp(entry->dpe_str, iv_entry->dpe_str,
					    DAOS_ACL_MAX_PRINCIPAL_BUF_LEN)
				    != 0) {
					D_ERROR("mismatch %s - %s.\n",
						entry->dpe_str,
						iv_entry->dpe_str);
					rc = -DER_IO;
				}
				break;
			case DAOS_PROP_PO_SPACE_RB:
			case DAOS_PROP_PO_SELF_HEAL:
			case DAOS_PROP_PO_RECLAIM:
			case DAOS_PROP_PO_EC_CELL_SZ:
			case DAOS_PROP_PO_REDUN_FAC:
			case DAOS_PROP_PO_EC_PDA:
			case DAOS_PROP_PO_RP_PDA:
			case DAOS_PROP_PO_GLOBAL_VERSION:
			case DAOS_PROP_PO_UPGRADE_STATUS:
			case DAOS_PROP_PO_SCRUB_MODE:
			case DAOS_PROP_PO_SCRUB_FREQ:
			case DAOS_PROP_PO_SCRUB_THRESH:
			case DAOS_PROP_PO_SVC_REDUN_FAC:
			case DAOS_PROP_PO_OBJ_VERSION:
			case DAOS_PROP_PO_PERF_DOMAIN:
			case DAOS_PROP_PO_CHECKPOINT_MODE:
			case DAOS_PROP_PO_CHECKPOINT_FREQ:
			case DAOS_PROP_PO_CHECKPOINT_THRESH:
			case DAOS_PROP_PO_REINT_MODE:
				if (entry->dpe_val != iv_entry->dpe_val) {
					D_ERROR("type %d mismatch "DF_U64" - "
						DF_U64".\n", entry->dpe_type,
						entry->dpe_val,
						iv_entry->dpe_val);
					rc = -DER_IO;
					}
				break;
			case DAOS_PROP_PO_POLICY:
				D_ASSERT(strnlen(entry->dpe_str,
						 DAOS_PROP_POLICYSTR_MAX_LEN) <=
					 DAOS_PROP_POLICYSTR_MAX_LEN);
				if (strncmp(entry->dpe_str, iv_entry->dpe_str,
					    DAOS_PROP_POLICYSTR_MAX_LEN) != 0) {
					D_ERROR("mismatch %s - %s.\n",
						entry->dpe_str,
						iv_entry->dpe_str);
					rc = -DER_IO;
				}
				break;
			case DAOS_PROP_PO_ACL:
				if (daos_prop_entry_cmp_acl(entry,
							    iv_entry) != 0)
					rc = -DER_IO;
				break;
			case DAOS_PROP_PO_SVC_LIST:
				break;
			default:
				D_ASSERTF(0, "bad dpe_type %d\n",
					  entry->dpe_type);
				break;
			};
		}
		daos_prop_free(iv_prop);
		if (rc) {
			D_ERROR("iv_prop verify failed "DF_RC"\n", DP_RC(rc));
			D_GOTO(out_lock, rc);
		}
	}

	rc = read_map_buf(&tx, &svc->ps_root, &map_buf, &map_version);
	if (rc != 0)
		D_ERROR(DF_UUID": failed to read pool map: "DF_RC"\n",
			DP_UUID(svc->ps_uuid), DP_RC(rc));

out_lock:
	ABT_rwlock_unlock(svc->ps_lock);
	rdb_tx_end(&tx);
	if (rc != 0)
		goto out_svc;

	rc = ds_pool_transfer_map_buf(map_buf, map_version, rpc, bulk, &out->pqo_map_buf_size);
	D_FREE(map_buf);
	if (rc != 0)
		goto out_svc;

	metrics = svc->ps_pool->sp_metrics[DAOS_POOL_MODULE];

	/* See comment above, rebuild doesn't connect the pool */
	if ((query_bits & DAOS_PO_QUERY_SPACE) &&
	    !is_pool_from_srv(in->pqi_op.pi_uuid, in->pqi_op.pi_hdl)) {
		rc = pool_space_query_bcast(dss_get_module_info()->dmi_ctx, svc, in->pqi_op.pi_hdl,
					    &out->pqo_space);
		if (unlikely(rc))
			goto out_svc;

		d_tm_inc_counter(metrics->query_space_total, 1);
	}
	d_tm_inc_counter(metrics->query_total, 1);

out_svc:
	if (map_version == 0)
		out->pqo_op.po_map_version = ds_pool_get_version(svc->ps_pool);
	else
		out->pqo_op.po_map_version = map_version;
	ds_rsvc_set_hint(&svc->ps_rsvc, &out->pqo_op.po_hint);
	pool_svc_put_leader(svc);
out:
	out->pqo_op.po_rc = rc;
	D_DEBUG(DB_MD, DF_UUID ": replying rpc: %p " DF_RC "\n", DP_UUID(in->pqi_op.pi_uuid), rpc,
		DP_RC(rc));
	crt_reply_send(rpc);
	if (prop)
		daos_prop_free(prop);
}

void
ds_pool_query_handler_v5(crt_rpc_t *rpc)
{
	ds_pool_query_handler(rpc, 5);
}

void
ds_pool_query_handler_v6(crt_rpc_t *rpc)
{
	ds_pool_query_handler(rpc, 6);
}

/* Convert pool_comp_state_t to daos_target_state_t */
static daos_target_state_t
enum_pool_comp_state_to_tgt_state(int tgt_state)
{
	switch (tgt_state) {
	case PO_COMP_ST_UNKNOWN: return DAOS_TS_UNKNOWN;
	case PO_COMP_ST_NEW: return DAOS_TS_NEW;
	case PO_COMP_ST_UP: return DAOS_TS_UP;
	case PO_COMP_ST_UPIN: return DAOS_TS_UP_IN;
	case PO_COMP_ST_DOWN: return  DAOS_TS_DOWN;
	case PO_COMP_ST_DOWNOUT: return DAOS_TS_DOWN_OUT;
	case PO_COMP_ST_DRAIN: return DAOS_TS_DRAIN;
	}

	return DAOS_TS_UNKNOWN;
}

static int
pool_query_tgt_space(crt_context_t ctx, struct pool_svc *svc, uuid_t pool_hdl,
		     d_rank_t rank, uint32_t tgt_idx, struct daos_space *ds)
{
	struct pool_tgt_query_in	*in;
	struct pool_tgt_query_out	*out;
	crt_rpc_t			*rpc;
	crt_endpoint_t			 tgt_ep = { 0 };
	crt_opcode_t			 opcode;
	int				 rc;

	D_DEBUG(DB_MD, DF_UUID": query target for rank:%u tgt:%u\n",
		DP_UUID(svc->ps_uuid), rank, tgt_idx);

	tgt_ep.ep_rank = rank;
	tgt_ep.ep_tag = daos_rpc_tag(DAOS_REQ_TGT, tgt_idx);
	opcode = DAOS_RPC_OPCODE(POOL_TGT_QUERY, DAOS_POOL_MODULE,
				 DAOS_POOL_VERSION);
	rc = crt_req_create(ctx, &tgt_ep, opcode, &rpc);
	if (rc) {
		D_ERROR("crt_req_create failed: "DF_RC"\n", DP_RC(rc));
		return rc;
	}

	in = crt_req_get(rpc);
	uuid_copy(in->tqi_op.pi_uuid, svc->ps_uuid);
	uuid_copy(in->tqi_op.pi_hdl, pool_hdl);

	rc = dss_rpc_send(rpc);
	if (rc != 0)
		goto out_rpc;

	out = crt_reply_get(rpc);
	rc = out->tqo_rc;
	if (rc != 0) {
		D_ERROR(DF_UUID": failed to query rank:%u, tgt:%u, "DF_RC"\n",
			DP_UUID(svc->ps_uuid), rank, tgt_idx, DP_RC(rc));
	} else {
		D_ASSERT(ds != NULL);
		*ds = out->tqo_space.ps_space;
	}

out_rpc:
	crt_req_decref(rpc);
	return rc;
}

static void
ds_pool_query_info_handler(crt_rpc_t *rpc, int handler_version)
{
	struct pool_query_info_in	*in = crt_req_get(rpc);
	struct pool_query_info_out	*out = crt_reply_get(rpc);
	struct pool_svc			*svc;
	struct pool_target		*target = NULL;
	int				 tgt_state;
	uint32_t                         rank;
	uint32_t                         tgt;
	int				 rc;

	D_DEBUG(DB_MD, DF_UUID ": processing rpc: %p hdl=" DF_UUID "\n",
		DP_UUID(in->pqii_op.pi_uuid), rpc, DP_UUID(in->pqii_op.pi_hdl));

	pool_query_info_in_get_data(rpc, &rank, &tgt);

	rc = pool_svc_lookup_leader(in->pqii_op.pi_uuid, &svc,
				    &out->pqio_op.po_hint);
	if (rc != 0)
		D_GOTO(out, rc);

	/* get the target state from pool map */
	ABT_rwlock_rdlock(svc->ps_pool->sp_lock);
	rc = pool_map_find_target_by_rank_idx(svc->ps_pool->sp_map, rank, tgt, &target);
	if (rc != 1) {
		D_ERROR(DF_UUID ": Failed to get rank:%u, idx:%d\n, rc:%d",
			DP_UUID(in->pqii_op.pi_uuid), rank, tgt, rc);
		ABT_rwlock_unlock(svc->ps_pool->sp_lock);
		D_GOTO(out_svc, rc = -DER_NONEXIST);
	} else {
		rc = 0;
	}

	D_ASSERT(target != NULL);

	tgt_state = target->ta_comp.co_status;
	out->pqio_state = enum_pool_comp_state_to_tgt_state(tgt_state);
	out->pqio_op.po_map_version =
			pool_map_get_version(svc->ps_pool->sp_map);

	ABT_rwlock_unlock(svc->ps_pool->sp_lock);

	if (tgt_state == PO_COMP_ST_UPIN) {
		rc = pool_query_tgt_space(dss_get_module_info()->dmi_ctx, svc, in->pqii_op.pi_hdl,
					  rank, tgt, &out->pqio_space);
		if (rc)
			DL_ERROR(rc, DF_UUID ": Failed to query rank:%u, tgt:%d",
				 DP_UUID(in->pqii_op.pi_uuid), rank, tgt);
	} else {
		memset(&out->pqio_space, 0, sizeof(out->pqio_space));
	}
out_svc:
	ds_rsvc_set_hint(&svc->ps_rsvc, &out->pqio_op.po_hint);
	pool_svc_put_leader(svc);
out:
	out->pqio_op.po_rc = rc;
	out->pqio_rank     = rank;
	out->pqio_tgt      = tgt;

	D_DEBUG(DB_MD, DF_UUID ": replying rpc: %p " DF_RC "\n", DP_UUID(in->pqii_op.pi_uuid), rpc,
		DP_RC(rc));
	crt_reply_send(rpc);
}

void
ds_pool_query_info_handler_v6(crt_rpc_t *rpc)
{
	ds_pool_query_info_handler(rpc, 6);
}

void
ds_pool_query_info_handler_v5(crt_rpc_t *rpc)
{
	ds_pool_query_info_handler(rpc, 5);
}

/**
 * Query pool target information without holding a pool handle.
 *
 * \param[in]	pool_uuid	UUID of the pool
 * \param[in]	ps_ranks	Ranks of pool svc replicas
 * \param[in]	rank		Pool storage engine rank
 * \param[in]	tgt_idx		Target index within the pool storage engine
 * \param[out]	ti		Target information (state, storage capacity and usage)
 *
 * \return	0		Success
 *		-DER_INVAL	Invalid input
 *		Negative value	Other error
 */
int
ds_pool_svc_query_target(uuid_t pool_uuid, d_rank_list_t *ps_ranks, d_rank_t rank,
			 uint32_t tgt_idx, daos_target_info_t *ti)
{
	int				rc;
	struct rsvc_client		client;
	crt_endpoint_t			ep;
	struct dss_module_info		*info = dss_get_module_info();
	crt_rpc_t			*rpc;
	int                              i;
	struct pool_query_info_out	*out;
	uuid_t                           no_uuid;
	uint64_t                         req_time = 0;

	uuid_clear(no_uuid);

	if (ti == NULL)
		D_GOTO(out, rc = -DER_INVAL);

	D_DEBUG(DB_MGMT, DF_UUID": Querying pool target %u\n", DP_UUID(pool_uuid), tgt_idx);

	rc = rsvc_client_init(&client, ps_ranks);
	if (rc != 0)
		goto out;

rechoose:
	ep.ep_grp = NULL; /* primary group */
	rc = rsvc_client_choose(&client, &ep);
	if (rc != 0) {
		D_ERROR(DF_UUID": cannot find pool service: "DF_RC"\n",
			DP_UUID(pool_uuid), DP_RC(rc));
		goto out_client;
	}

	rc = pool_req_create(info->dmi_ctx, &ep, POOL_QUERY_INFO, pool_uuid, no_uuid, &req_time,
			     &rpc);
	if (rc != 0) {
		DL_ERROR(rc, DF_UUID ": failed to create pool query target rpc",
			 DP_UUID(pool_uuid));
		goto out_client;
	}
	pool_query_info_in_set_data(rpc, rank, tgt_idx);

	rc = dss_rpc_send(rpc);
	out = crt_reply_get(rpc);
	D_ASSERT(out != NULL);

	rc = pool_rsvc_client_complete_rpc(&client, &ep, rc, &out->pqio_op);
	if (rc == RSVC_CLIENT_RECHOOSE) {
		crt_req_decref(rpc);
		dss_sleep(RECHOOSE_SLEEP_MS);
		goto rechoose;
	}

	rc = out->pqio_op.po_rc;
	if (rc != 0) {
		D_ERROR(DF_UUID": failed to query pool rank %u target %u "DF_RC"\n",
			DP_UUID(pool_uuid), rank, tgt_idx, DP_RC(rc));
		goto out_rpc;
	}

	D_DEBUG(DB_MGMT, DF_UUID": Successfully queried pool rank %u target %u\n",
		DP_UUID(pool_uuid), rank, tgt_idx);

	ti->ta_type = DAOS_TP_UNKNOWN;
	ti->ta_state = out->pqio_state;
	for (i = 0; i < DAOS_MEDIA_MAX; i++) {
		ti->ta_space.s_total[i] = out->pqio_space.s_total[i];
		ti->ta_space.s_free[i] = out->pqio_space.s_free[i];
	}

out_rpc:
	crt_req_decref(rpc);
out_client:
	rsvc_client_fini(&client);
out:
	return rc;
}

/**
 * Query a pool's properties without having a handle for the pool
 */
void
ds_pool_prop_get_handler(crt_rpc_t *rpc)
{
	struct pool_prop_get_in		*in = crt_req_get(rpc);
	struct pool_prop_get_out	*out = crt_reply_get(rpc);
	struct pool_svc			*svc;
	struct rdb_tx			tx;
	uint64_t                         query_bits;
	int				rc;
	daos_prop_t			*prop = NULL;

	D_DEBUG(DB_MD, DF_UUID": processing rpc %p\n",
		DP_UUID(in->pgi_op.pi_uuid), rpc);

	pool_prop_get_in_get_data(rpc, &query_bits);

	rc = pool_svc_lookup_leader(in->pgi_op.pi_uuid, &svc,
				    &out->pgo_op.po_hint);
	if (rc != 0)
		D_GOTO(out, rc);

	rc = rdb_tx_begin(svc->ps_rsvc.s_db, svc->ps_rsvc.s_term, &tx);
	if (rc != 0)
		D_GOTO(out_svc, rc);

	ABT_rwlock_rdlock(svc->ps_lock);

	rc = pool_prop_read(&tx, svc, query_bits, &prop);
	if (rc != 0)
		D_GOTO(out_lock, rc);
	out->pgo_prop = prop;

out_lock:
	ABT_rwlock_unlock(svc->ps_lock);
	rdb_tx_end(&tx);
out_svc:
	ds_rsvc_set_hint(&svc->ps_rsvc, &out->pgo_op.po_hint);
	pool_svc_put_leader(svc);
out:
	out->pgo_op.po_rc = rc;
	D_DEBUG(DB_MD, DF_UUID ": replying rpc: %p " DF_RC "\n", DP_UUID(in->pgi_op.pi_uuid), rpc,
		DP_RC(rc));
	crt_reply_send(rpc);
	if (prop)
		daos_prop_free(prop);
}

/**
 * Send a CaRT message to the pool svc to get the ACL pool property.
 *
 * \param[in]		pool_uuid	UUID of the pool
 * \param[in]		ranks		Pool service replicas
 * \param[in][out]	prop		Prop with requested properties, to be
 *					filled out and returned.
 *
 * \return	0		Success
 *
 */
int
ds_pool_svc_get_prop(uuid_t pool_uuid, d_rank_list_t *ranks,
		     daos_prop_t *prop)
{
	int				rc;
	struct rsvc_client		client;
	crt_endpoint_t			ep;
	struct dss_module_info		*info = dss_get_module_info();
	crt_rpc_t                       *rpc;
	struct pool_prop_get_out	*out;
	uuid_t                           no_uuid;
	uint64_t                         req_time = 0;

	D_DEBUG(DB_MGMT, DF_UUID": Getting prop\n", DP_UUID(pool_uuid));
	uuid_clear(no_uuid);

	rc = rsvc_client_init(&client, ranks);
	if (rc != 0)
		D_GOTO(out, rc);

rechoose:
	ep.ep_grp = NULL; /* primary group */
	rc = rsvc_client_choose(&client, &ep);
	if (rc != 0) {
		D_ERROR(DF_UUID": cannot find pool service: "DF_RC"\n",
			DP_UUID(pool_uuid), DP_RC(rc));
		goto out_client;
	}

	rc =
	    pool_req_create(info->dmi_ctx, &ep, POOL_PROP_GET, pool_uuid, no_uuid, &req_time, &rpc);
	if (rc != 0) {
		DL_ERROR(rc, DF_UUID ": failed to create pool get prop rpc", DP_UUID(pool_uuid));
		goto out_client;
	}

	pool_prop_get_in_set_data(rpc, pool_query_bits(NULL, prop));

	rc = dss_rpc_send(rpc);
	out = crt_reply_get(rpc);
	D_ASSERT(out != NULL);

	rc = pool_rsvc_client_complete_rpc(&client, &ep, rc, &out->pgo_op);
	if (rc == RSVC_CLIENT_RECHOOSE) {
		crt_req_decref(rpc);
		dss_sleep(RECHOOSE_SLEEP_MS);
		D_GOTO(rechoose, rc);
	}

	rc = out->pgo_op.po_rc;
	if (rc != 0) {
		D_ERROR(DF_UUID": failed to get prop for pool: "DF_RC"\n",
			DP_UUID(pool_uuid), DP_RC(rc));
		D_GOTO(out_rpc, rc);
	}

	rc = daos_prop_copy(prop, out->pgo_prop);

out_rpc:
	crt_req_decref(rpc);
out_client:
	rsvc_client_fini(&client);
out:
	return rc;
}

int
ds_pool_extend(uuid_t pool_uuid, int ntargets, const d_rank_list_t *rank_list, int ndomains,
	       const uint32_t *domains, d_rank_list_t *svc_ranks)
{
	int				rc;
	struct rsvc_client		client;
	crt_endpoint_t			ep;
	struct dss_module_info		*info = dss_get_module_info();
	crt_rpc_t			*rpc;
	struct pool_extend_in		*in;
	struct pool_extend_out		*out;
	uuid_t                           no_uuid;
	uint64_t                         req_time = 0;

	uuid_clear(no_uuid);

	rc = rsvc_client_init(&client, svc_ranks);
	if (rc != 0)
		return rc;

rechoose:

	ep.ep_grp = NULL; /* primary group */
	rc = rsvc_client_choose(&client, &ep);
	if (rc != 0) {
		D_ERROR(DF_UUID": cannot find pool service: "DF_RC"\n",
			DP_UUID(pool_uuid), DP_RC(rc));
		goto out_client;
	}

	rc = pool_req_create(info->dmi_ctx, &ep, POOL_EXTEND, pool_uuid, no_uuid, &req_time, &rpc);
	if (rc != 0) {
		DL_ERROR(rc, DF_UUID ": failed to create pool extend rpc", DP_UUID(pool_uuid));
		goto out_client;
	}

	in                        = crt_req_get(rpc);
	in->pei_ntgts = ntargets;
	in->pei_ndomains = ndomains;
	in->pei_tgt_ranks = (d_rank_list_t *)rank_list;
	in->pei_domains.ca_count = ndomains;
	in->pei_domains.ca_arrays = (uint32_t *)domains;

	rc = dss_rpc_send(rpc);
	out = crt_reply_get(rpc);
	D_ASSERT(out != NULL);

	rc = pool_rsvc_client_complete_rpc(&client, &ep, rc, &out->peo_op);
	if (rc == RSVC_CLIENT_RECHOOSE) {
		crt_req_decref(rpc);
		dss_sleep(RECHOOSE_SLEEP_MS);
		D_GOTO(rechoose, rc);
	}

	rc = out->peo_op.po_rc;
	if (rc != 0) {
		D_ERROR(DF_UUID": Failed to set targets to UP state for "
				"reintegration: "DF_RC"\n", DP_UUID(pool_uuid),
				DP_RC(rc));
		D_GOTO(out_rpc, rc);
	}

out_rpc:
	crt_req_decref(rpc);
out_client:
	rsvc_client_fini(&client);
	return rc;
}

int
ds_pool_target_update_state(uuid_t pool_uuid, d_rank_list_t *ranks,
			    struct pool_target_addr_list *target_addrs,
			    pool_comp_state_t state)
{
	int				rc;
	struct rsvc_client		client;
	crt_endpoint_t			ep;
	struct dss_module_info		*info = dss_get_module_info();
	crt_rpc_t			*rpc;
	struct pool_tgt_update_out      *out;
	crt_opcode_t			opcode;
	uuid_t                           no_uuid;
	uint64_t                         req_time = 0;

	uuid_clear(no_uuid);
	rc = rsvc_client_init(&client, ranks);
	if (rc != 0)
		return rc;

rechoose:
	ep.ep_grp = NULL; /* primary group */
	rc = rsvc_client_choose(&client, &ep);
	if (rc != 0) {
		D_ERROR(DF_UUID": cannot find pool service: "DF_RC"\n",
			DP_UUID(pool_uuid), DP_RC(rc));
		goto out_client;
	}

	switch (state) {
	case PO_COMP_ST_DOWN:
		opcode = POOL_EXCLUDE;
		break;
	case PO_COMP_ST_UP:
		opcode = POOL_REINT;
		break;
	case PO_COMP_ST_DRAIN:
		opcode = POOL_DRAIN;
		break;
	default:
		D_GOTO(out_client, rc = -DER_INVAL);
	}

	rc = pool_req_create(info->dmi_ctx, &ep, opcode, pool_uuid, no_uuid, &req_time, &rpc);
	if (rc != 0) {
		DL_ERROR(rc, DF_UUID ": failed to create pool req", DP_UUID(pool_uuid));
		goto out_client;
	}

	pool_tgt_update_in_set_data(rpc, target_addrs->pta_addrs, (size_t)target_addrs->pta_number);

	rc = dss_rpc_send(rpc);
	out = crt_reply_get(rpc);
	D_ASSERT(out != NULL);

	rc = pool_rsvc_client_complete_rpc(&client, &ep, rc, &out->pto_op);
	if (rc == RSVC_CLIENT_RECHOOSE) {
		crt_req_decref(rpc);
		dss_sleep(RECHOOSE_SLEEP_MS);
		D_GOTO(rechoose, rc);
	}

	rc = out->pto_op.po_rc;
	if (rc != 0) {
		D_ERROR(DF_UUID": Failed to set targets to %s state: "DF_RC"\n",
			DP_UUID(pool_uuid),
			state == PO_COMP_ST_DOWN ? "DOWN" :
			state == PO_COMP_ST_UP ? "UP" : "UNKNOWN",
			DP_RC(rc));
		D_GOTO(out_rpc, rc);
	}

out_rpc:
	crt_req_decref(rpc);
out_client:
	rsvc_client_fini(&client);
	return rc;
}

/**
 * Set a pool's properties without having a handle for the pool
 */
void
ds_pool_prop_set_handler(crt_rpc_t *rpc)
{
	struct pool_prop_set_in		*in = crt_req_get(rpc);
	struct pool_prop_set_out	*out = crt_reply_get(rpc);
	struct pool_svc			*svc;
	struct rdb_tx			tx;
	daos_prop_t                     *prop_in = NULL;
	daos_prop_t			*prop = NULL;
	bool                             dup_op  = false;
	struct ds_pool_svc_op_val        op_val;
	bool                             fi_pass_noreply = DAOS_FAIL_CHECK(DAOS_MD_OP_PASS_NOREPLY);
	bool                             fi_fail_noreply = DAOS_FAIL_CHECK(DAOS_MD_OP_FAIL_NOREPLY);
	int				rc;

	D_DEBUG(DB_MD, DF_UUID": processing rpc %p\n",
		DP_UUID(in->psi_op.pi_uuid), rpc);

	pool_prop_set_in_get_data(rpc, &prop_in);

	rc = pool_svc_lookup_leader(in->psi_op.pi_uuid, &svc, &out->pso_op.po_hint);
	if (rc != 0)
		D_GOTO(out, rc);

	if (!daos_prop_valid(prop_in, true /* pool */, true /* input */)) {
		D_ERROR(DF_UUID": invalid properties input\n",
			DP_UUID(in->psi_op.pi_uuid));
		D_GOTO(out_svc, rc = -DER_INVAL);
	}

	rc = rdb_tx_begin(svc->ps_rsvc.s_db, svc->ps_rsvc.s_term, &tx);
	if (rc != 0)
		D_GOTO(out_svc, rc);

	ABT_rwlock_wrlock(svc->ps_lock);

	rc = pool_op_lookup(&tx, svc, rpc, DAOS_POOL_VERSION, &dup_op, &op_val);
	if (rc != 0)
		goto out_lock;
	else if (dup_op || fi_fail_noreply)
		goto out_commit;

	rc = pool_prop_write(&tx, &svc->ps_root, prop_in);
	if (rc != 0) {
		D_ERROR(DF_UUID": failed to write prop for pool: %d\n",
			DP_UUID(in->psi_op.pi_uuid), rc);
		D_GOTO(out_commit, rc);
	}

out_commit:
	if ((rc == 0) && !dup_op && fi_fail_noreply)
		rc = -DER_MISC;
	if (!dup_op)
		rc = pool_op_save(&tx, svc, rpc, DAOS_POOL_VERSION, rc, &op_val);
	if (rc != 0)
		goto out_lock;

	rc = rdb_tx_commit(&tx);
	if (rc != 0)
		goto out_lock;
	if (op_val.ov_rc != 0)
		D_GOTO(out_lock, rc = op_val.ov_rc);

	/* Read all props & update prop IV */
	rc = pool_prop_read(&tx, svc, DAOS_PO_QUERY_PROP_ALL, &prop);
	if (rc != 0) {
		D_ERROR(DF_UUID": failed to read prop for pool, rc=%d\n",
			DP_UUID(in->psi_op.pi_uuid), rc);
		D_GOTO(out_lock, rc);
	}
	D_ASSERT(prop != NULL);

	rc = op_val.ov_rc;
out_lock:
	ABT_rwlock_unlock(svc->ps_lock);
	rdb_tx_end(&tx);
	/*
	 * TODO: Introduce prop version to avoid inconsistent prop over targets
	 *	 caused by the out of order IV sync.
	 */
	if (!rc && prop != NULL) {
		rc = ds_pool_iv_prop_update(svc->ps_pool, prop);
		if (rc)
			D_ERROR(DF_UUID": failed to update prop IV for pool, "
				"%d.\n", DP_UUID(in->psi_op.pi_uuid), rc);
		daos_prop_free(prop);
	}
out_svc:
	ds_rsvc_set_hint(&svc->ps_rsvc, &out->pso_op.po_hint);
	pool_svc_put_leader(svc);
out:
	if ((rc == 0) && !dup_op && fi_pass_noreply) {
		rc = -DER_TIMEDOUT;
		D_DEBUG(DB_MD, DF_UUID ": fault injected: DAOS_MD_OP_PASS_NOREPLY\n",
			DP_UUID(in->psi_op.pi_uuid));
	}
	if ((rc == -DER_MISC) && !dup_op && fi_fail_noreply) {
		rc = -DER_TIMEDOUT;
		D_DEBUG(DB_MD, DF_UUID ": fault injected: DAOS_MD_OP_FAIL_NOREPLY\n",
			DP_UUID(in->psi_op.pi_uuid));
	}

	out->pso_op.po_rc = rc;
	D_DEBUG(DB_MD, DF_UUID ": replying rpc: %p %d\n", DP_UUID(in->psi_op.pi_uuid), rpc, rc);
	crt_reply_send(rpc);
}

static int
pool_upgrade_one_prop(struct rdb_tx *tx, struct pool_svc *svc, bool *need_commit, d_iov_t *prop_iov,
		      d_iov_t *value)
{
	int			rc;

	rc = rdb_tx_lookup(tx, &svc->ps_root, prop_iov, value);
	if (rc && rc != -DER_NONEXIST) {
		return rc;
	} else if (rc == -DER_NONEXIST) {
		rc = rdb_tx_update(tx, &svc->ps_root, prop_iov, value);
		if (rc)
			return rc;
		*need_commit = true;
	}
	return 0;
}

static int
pool_upgrade_one_prop_int64(struct rdb_tx *tx, struct pool_svc *svc, uuid_t uuid, bool *need_commit,
			    const char *friendly_name, d_iov_t *prop_iov, uint64_t default_value)
{
	d_iov_t  value;
	uint64_t val;
	int      rc;

	val = default_value;
	d_iov_set(&value, &val, sizeof(default_value));
	rc = pool_upgrade_one_prop(tx, svc, need_commit, prop_iov, &value);
	if (rc != 0) {
		D_ERROR(DF_UUID ": failed to upgrade '%s' of pool: %d.\n", DP_UUID(uuid),
			friendly_name, rc);
	}
	return rc;
}

static int
pool_upgrade_one_prop_int32(struct rdb_tx *tx, struct pool_svc *svc, uuid_t uuid, bool *need_commit,
			    const char *friendly_name, d_iov_t *prop_iov, uint32_t default_value)
{
	d_iov_t  value;
	uint32_t val;
	int      rc;

	val = default_value;
	d_iov_set(&value, &val, sizeof(default_value));
	rc = pool_upgrade_one_prop(tx, svc, need_commit, prop_iov, &value);
	if (rc != 0) {
		D_ERROR(DF_UUID ": failed to upgrade '%s' of pool: %d.\n", DP_UUID(uuid),
			friendly_name, rc);
	}
	return rc;
}

static int
pool_upgrade_props(struct rdb_tx *tx, struct pool_svc *svc,
			      uuid_t pool_uuid, crt_rpc_t *rpc)
{
	d_iov_t			value;
	uint64_t		val;
	uint32_t		val32;
	int			rc;
	bool			need_commit = false;
	uuid_t		       *hdl_uuids = NULL;
	size_t			hdl_uuids_size;
	int			n_hdl_uuids = 0;
	uint32_t		connectable;
	uint32_t                svc_ops_enabled = 0;

	if (rpc) {
		rc = find_hdls_to_evict(tx, svc, &hdl_uuids, &hdl_uuids_size,
					&n_hdl_uuids, NULL);
		if (rc)
			return rc;
		D_DEBUG(DB_MD, "number of handles found was: %d\n", n_hdl_uuids);
	}

	if (n_hdl_uuids > 0) {
		rc = pool_disconnect_hdls(tx, svc, hdl_uuids, n_hdl_uuids,
					  dss_get_module_info()->dmi_ctx);
		if (rc != 0)
			D_GOTO(out_free, rc);
		need_commit = true;
	}

	d_iov_set(&value, &connectable, sizeof(connectable));
	rc = rdb_tx_lookup(tx, &svc->ps_root, &ds_pool_prop_connectable,
			   &value);
	if (rc)
		D_GOTO(out_free, rc);

	/*
	 * Write connectable property to 0 to reject any new connections
	 * while upgrading in progress.
	 */
	if (connectable > 0) {
		connectable = 0;
		rc = rdb_tx_update(tx, &svc->ps_root, &ds_pool_prop_connectable,
				   &value);
		if (rc) {
			D_ERROR(DF_UUID": failed to set connectable of pool "
				"%d.\n", DP_UUID(pool_uuid), rc);
			D_GOTO(out_free, rc);
		}
		need_commit = true;
	}

	d_iov_set(&value, NULL, 0);
	rc = rdb_tx_lookup(tx, &svc->ps_root, &ds_pool_prop_policy,
			   &value);
	if (rc && rc != -DER_NONEXIST) {
		return rc;
	} else if (rc == -DER_NONEXIST) {
		value.iov_buf = DAOS_PROP_POLICYSTR_DEFAULT;
		value.iov_len = strlen(DAOS_PROP_POLICYSTR_DEFAULT);
		value.iov_buf_len = value.iov_len;
		rc = rdb_tx_update(tx, &svc->ps_root, &ds_pool_prop_policy,
				   &value);
		if (rc) {
			D_ERROR(DF_UUID": failed to upgrade pool policy of pool "
				"%d.\n", DP_UUID(pool_uuid), rc);
			D_GOTO(out_free, rc);
		}
		need_commit = true;
	}

	d_iov_set(&value, &val, sizeof(val));
	rc = rdb_tx_lookup(tx, &svc->ps_root, &ds_pool_prop_redun_fac,
			   &value);
	if (rc && rc != -DER_NONEXIST) {
		D_GOTO(out_free, rc);
	} else if (rc == -DER_NONEXIST) {
		val = DAOS_PROP_PO_REDUN_FAC_DEFAULT;
		rc = rdb_tx_update(tx, &svc->ps_root, &ds_pool_prop_redun_fac, &value);
		if (rc) {
			D_ERROR(DF_UUID": failed to upgrade redundancy factor of pool, "
				"%d.\n", DP_UUID(pool_uuid), rc);
			D_GOTO(out_free, rc);
		}
		need_commit = true;
	}

	rc = rdb_tx_lookup(tx, &svc->ps_root, &ds_pool_prop_ec_pda, &value);
	if (rc && rc != -DER_NONEXIST) {
		D_GOTO(out_free, rc);
	} else if (rc == -DER_NONEXIST) {
		val = DAOS_PROP_PO_EC_PDA_DEFAULT;
		rc = rdb_tx_update(tx, &svc->ps_root, &ds_pool_prop_ec_pda, &value);
		if (rc) {
			D_ERROR(DF_UUID": failed to upgrade EC performance domain "
				"affinity of pool, %d.\n", DP_UUID(pool_uuid), rc);
			D_GOTO(out_free, rc);
		}
		need_commit = true;
	}

	rc = rdb_tx_lookup(tx, &svc->ps_root, &ds_pool_prop_rp_pda, &value);
	if (rc && rc != -DER_NONEXIST) {
		D_GOTO(out_free, rc);
	} else if (rc == -DER_NONEXIST) {
		val = DAOS_PROP_PO_RP_PDA_DEFAULT;
		rc = rdb_tx_update(tx, &svc->ps_root, &ds_pool_prop_rp_pda, &value);
		if (rc) {
			D_ERROR(DF_UUID": failed to upgrade RP performance domain "
				"affinity of pool, %d.\n", DP_UUID(pool_uuid), rc);
			D_GOTO(out_free, rc);
		}
		need_commit = true;
	}

	rc = rdb_tx_lookup(tx, &svc->ps_root, &ds_pool_prop_svc_redun_fac, &value);
	if (rc && rc != -DER_NONEXIST) {
		D_GOTO(out_free, rc);
	} else if (rc == -DER_NONEXIST) {
		d_rank_list_t *replicas;

		rc = rdb_get_ranks(svc->ps_rsvc.s_db, &replicas);
		if (rc != 0) {
			D_ERROR(DF_UUID": failed to get service replica ranks: "DF_RC"\n",
				DP_UUID(svc->ps_uuid), DP_RC(rc));
			D_GOTO(out_free, rc);
		}
		val = ds_pool_svc_rf_from_nreplicas(replicas->rl_nr);
		if (val < DAOS_PROP_PO_SVC_REDUN_FAC_DEFAULT)
			val = DAOS_PROP_PO_SVC_REDUN_FAC_DEFAULT;
		d_rank_list_free(replicas);
		rc = rdb_tx_update(tx, &svc->ps_root, &ds_pool_prop_svc_redun_fac, &value);
		if (rc) {
			D_ERROR(DF_UUID": failed to upgrade service redundancy factor "
				"of pool, %d.\n", DP_UUID(pool_uuid), rc);
			D_GOTO(out_free, rc);
		}
		need_commit = true;
	}

	/* Upgrade to have scrubbing properties */
	rc = pool_upgrade_one_prop_int64(tx, svc, pool_uuid, &need_commit, "scrub mode",
					 &ds_pool_prop_scrub_mode, DAOS_PROP_PO_SCRUB_MODE_DEFAULT);
	if (rc != 0)
		D_GOTO(out_free, rc);

	rc = pool_upgrade_one_prop_int64(tx, svc, pool_uuid, &need_commit, "scrub freq",
					 &ds_pool_prop_scrub_freq, DAOS_PROP_PO_SCRUB_FREQ_DEFAULT);
	if (rc != 0)
		D_GOTO(out_free, rc);

	rc = pool_upgrade_one_prop_int64(tx, svc, pool_uuid, &need_commit, "scrub thresh",
					 &ds_pool_prop_scrub_thresh,
					 DAOS_PROP_PO_SCRUB_THRESH_DEFAULT);
	if (rc != 0)
		D_GOTO(out_free, rc);

	/** WAL Checkpointing properties */
	rc = pool_upgrade_one_prop_int32(tx, svc, pool_uuid, &need_commit, "checkpoint mode",
					 &ds_pool_prop_checkpoint_mode,
					 DAOS_PROP_PO_CHECKPOINT_MODE_DEFAULT);
	if (rc != 0)
		D_GOTO(out_free, rc);

	rc = pool_upgrade_one_prop_int32(tx, svc, pool_uuid, &need_commit, "checkpoint freq",
					 &ds_pool_prop_checkpoint_freq,
					 DAOS_PROP_PO_CHECKPOINT_FREQ_DEFAULT);
	if (rc != 0)
		D_GOTO(out_free, rc);

	rc = pool_upgrade_one_prop_int32(tx, svc, pool_uuid, &need_commit, "checkpoint thresh",
					 &ds_pool_prop_checkpoint_thresh,
					 DAOS_PROP_PO_CHECKPOINT_THRESH_DEFAULT);
	if (rc != 0)
		D_GOTO(out_free, rc);

	d_iov_set(&value, &val32, sizeof(val32));
	rc = rdb_tx_lookup(tx, &svc->ps_root, &ds_pool_prop_upgrade_status, &value);
	if (rc && rc != -DER_NONEXIST) {
		D_GOTO(out_free, rc);
	} else if (rc == -DER_NONEXIST || val32 != DAOS_UPGRADE_STATUS_IN_PROGRESS) {
		val32 = DAOS_UPGRADE_STATUS_IN_PROGRESS;
		rc = rdb_tx_update(tx, &svc->ps_root, &ds_pool_prop_upgrade_status, &value);
		if (rc) {
			D_ERROR(DF_UUID": failed to upgrade 'upgrade status' "
				"of pool, %d.\n", DP_UUID(pool_uuid), rc);
			D_GOTO(out_free, rc);
		}
		need_commit = true;
	}

	d_iov_set(&value, &val32, sizeof(val32));
	rc = rdb_tx_lookup(tx, &svc->ps_root, &ds_pool_prop_perf_domain, &value);
	if (rc && rc != -DER_NONEXIST) {
		D_GOTO(out_free, rc);
	} else if (rc == -DER_NONEXIST) {
		val32 = DAOS_PROP_PO_PERF_DOMAIN_DEFAULT;
		rc = rdb_tx_update(tx, &svc->ps_root,
				   &ds_pool_prop_perf_domain, &value);
		if (rc != 0) {
			D_ERROR("failed to write pool performain domain prop, "DF_RC"\n",
				DP_RC(rc));
			D_GOTO(out_free, rc);
		}
		need_commit = true;
	}

	d_iov_set(&value, &val32, sizeof(val32));
	rc = rdb_tx_lookup(tx, &svc->ps_root, &ds_pool_prop_reint_mode, &value);
	if (rc && rc != -DER_NONEXIST) {
		D_GOTO(out_free, rc);
	} else if (rc == -DER_NONEXIST) {
		val32 = DAOS_PROP_PO_REINT_MODE_DEFAULT;
		rc = rdb_tx_update(tx, &svc->ps_root, &ds_pool_prop_reint_mode, &value);
		if (rc != 0) {
			D_ERROR("failed to write pool reintegration mode prop, "DF_RC"\n",
				DP_RC(rc));
			D_GOTO(out_free, rc);
		}
		need_commit = true;
	}

	rc = rdb_tx_lookup(tx, &svc->ps_root, &ds_pool_prop_upgrade_global_version,
			   &value);
	if (rc && rc != -DER_NONEXIST) {
		D_GOTO(out_free, rc);
	} else if (rc == -DER_NONEXIST || val32 != DAOS_POOL_GLOBAL_VERSION) {
		val32 = DAOS_POOL_GLOBAL_VERSION;
		rc = rdb_tx_update(tx, &svc->ps_root,
				   &ds_pool_prop_upgrade_global_version, &value);
		if (rc != 0) {
			D_ERROR("failed to write upgrade global version prop, "DF_RC"\n",
				DP_RC(rc));
			D_GOTO(out_free, rc);
		}
		need_commit = true;
	}

	/* Upgrade for the pool/container service operations KVS */
	D_DEBUG(DB_MD, DF_UUID ": check ds_pool_prop_svc_ops\n", DP_UUID(pool_uuid));

	d_iov_set(&value, NULL, 0);
	rc = rdb_tx_lookup(tx, &svc->ps_root, &ds_pool_prop_svc_ops, &value);
	if (rc && rc != -DER_NONEXIST) {
		D_ERROR(DF_UUID ": failed to lookup service ops KVS: %d\n", DP_UUID(pool_uuid), rc);
		D_GOTO(out_free, rc);
	} else if (rc == -DER_NONEXIST) {
		struct rdb_kvs_attr attr;

		D_DEBUG(DB_MD, DF_UUID ": creating service ops KVS\n", DP_UUID(pool_uuid));
		attr.dsa_class = RDB_KVS_GENERIC;
		attr.dsa_order = 16;
		rc             = rdb_tx_create_kvs(tx, &svc->ps_root, &ds_pool_prop_svc_ops, &attr);
		if (rc != 0) {
			D_ERROR(DF_UUID ": failed to create service ops KVS: %d\n",
				DP_UUID(pool_uuid), rc);
			D_GOTO(out_free, rc);
		}
		need_commit = true;
	}

	/* And enable the new service operations KVS only if rdb is large enough */
	D_DEBUG(DB_MD, DF_UUID ": check ds_pool_prop_svc_ops_enabled\n", DP_UUID(pool_uuid));
	d_iov_set(&value, &svc_ops_enabled, sizeof(svc_ops_enabled));
	rc = rdb_tx_lookup(tx, &svc->ps_root, &ds_pool_prop_svc_ops_enabled, &value);
	if (rc && rc != -DER_NONEXIST) {
		D_ERROR(DF_UUID ": failed to lookup service ops enabled boolean: %d\n",
			DP_UUID(pool_uuid), rc);
		D_GOTO(out_free, rc);
	} else if (rc == -DER_NONEXIST) {
		uint64_t rdb_nbytes;

		D_DEBUG(DB_MD, DF_UUID ": creating service ops enabled boolean\n",
			DP_UUID(pool_uuid));

		rc = rdb_get_size(tx->dt_db, &rdb_nbytes);
		if (rc != 0)
			D_GOTO(out_free, rc);
		if (rdb_nbytes >= DUP_OP_MIN_RDB_SIZE)
			svc_ops_enabled = 1;
		rc = rdb_tx_update(tx, &svc->ps_root, &ds_pool_prop_svc_ops_enabled, &value);
		if (rc != 0) {
			D_ERROR(DF_UUID ": set svc_ops_enabled=%d failed, " DF_RC "\n",
				DP_UUID(pool_uuid), svc_ops_enabled, DP_RC(rc));
			D_GOTO(out_free, rc);
		}
		D_DEBUG(DB_MD,
			DF_UUID ": duplicate RPC detection %s (rdb size: " DF_U64 " %s %u)\n",
			DP_UUID(pool_uuid), svc_ops_enabled ? "enabled" : "disabled", rdb_nbytes,
			svc_ops_enabled ? ">=" : "<", DUP_OP_MIN_RDB_SIZE);
		need_commit = true;
	}

	D_DEBUG(DB_MD, DF_UUID ": need_commit=%s\n", DP_UUID(pool_uuid),
		need_commit ? "true" : "false");
	if (need_commit) {
		daos_prop_t *prop = NULL;

		rc = rdb_tx_commit(tx);
		if (rc)
			D_GOTO(out_free, rc);
		rc = pool_prop_read(tx, svc, DAOS_PO_QUERY_PROP_ALL, &prop);
		if (rc)
			D_GOTO(out_free, rc);
		rc = ds_pool_iv_prop_update(svc->ps_pool, prop);
		daos_prop_free(prop);
	}

out_free:
	D_FREE(hdl_uuids);
	return rc;
}

static int
__ds_pool_mark_upgrade_completed(uuid_t pool_uuid, struct pool_svc *svc, int rc)
{
	struct rdb_tx			tx;
	d_iov_t				value;
	uint32_t			upgrade_status;
	uint32_t			global_version;
	uint32_t			obj_version;
	uint32_t			connectable;
	int				rc1;
	daos_prop_t			*prop = NULL;

	rc1 = rdb_tx_begin(svc->ps_rsvc.s_db, svc->ps_rsvc.s_term, &tx);
	if (rc1 != 0)
		D_GOTO(out, rc1);

	ABT_rwlock_wrlock(svc->ps_lock);
	if (rc == 0)
		upgrade_status = DAOS_UPGRADE_STATUS_COMPLETED;
	else
		upgrade_status = DAOS_UPGRADE_STATUS_FAILED;

	d_iov_set(&value, &upgrade_status, sizeof(upgrade_status));
	rc1 = rdb_tx_update(&tx, &svc->ps_root, &ds_pool_prop_upgrade_status,
			   &value);
	if (rc1)
		D_GOTO(out_tx, rc1);

	/*
	 * only bump global version and connectable properties
	 * if upgrade succeed.
	 */
	if (rc == 0) {
		global_version = DAOS_POOL_GLOBAL_VERSION;
		d_iov_set(&value, &global_version, sizeof(global_version));
		rc1 = rdb_tx_update(&tx, &svc->ps_root,
				    &ds_pool_prop_global_version, &value);
		if (rc1) {
			D_ERROR(DF_UUID": failed to upgrade global version "
				"of pool, %d.\n", DP_UUID(pool_uuid), rc1);
			D_GOTO(out_tx, rc1);
		}

		if (DAOS_FAIL_CHECK(DAOS_FAIL_POOL_CREATE_VERSION)) {
			uint64_t fail_val = daos_fail_value_get();

			obj_version = (uint32_t)fail_val;
		} else {
			obj_version = DS_POOL_OBJ_VERSION;
		}

		d_iov_set(&value, &obj_version, sizeof(obj_version));
		rc1 = rdb_tx_update(&tx, &svc->ps_root,
				    &ds_pool_prop_obj_version, &value);
		if (rc1) {
			D_ERROR(DF_UUID": failed to upgrade global version "
				"of pool, %d.\n", DP_UUID(pool_uuid), rc1);
			D_GOTO(out_tx, rc1);
		}

		connectable = 1;
		d_iov_set(&value, &connectable, sizeof(connectable));
		rc1 = rdb_tx_update(&tx, &svc->ps_root, &ds_pool_prop_connectable,
				    &value);
		if (rc1) {
			D_ERROR(DF_UUID": failed to set connectable of pool "
				"%d.\n", DP_UUID(pool_uuid), rc1);
			D_GOTO(out_tx, rc1);
		}
	}

	rc1 = rdb_tx_commit(&tx);
	if (rc1)
		D_GOTO(out_tx, rc1);

	if (rc == 0)
		/* also bump cached version */
		svc->ps_global_version = DAOS_POOL_GLOBAL_VERSION;

	rc1 = pool_prop_read(&tx, svc, DAOS_PO_QUERY_PROP_ALL, &prop);
	if (rc1)
		D_GOTO(out_tx, rc1);
	rc1 = ds_pool_iv_prop_update(svc->ps_pool, prop);
	daos_prop_free(prop);
	if (rc1)
		D_GOTO(out_tx, rc1);

out_tx:
	ABT_rwlock_unlock(svc->ps_lock);
	rdb_tx_end(&tx);
out:
	D_DEBUG(DB_MD, DF_UUID "mark upgrade complete.: %d/%d\n", DP_UUID(pool_uuid), rc1, rc);
	return rc1;
}

/* check and upgrade the object layout if needed. */
static int
pool_check_upgrade_object_layout(struct rdb_tx *tx, struct pool_svc *svc,
				 bool *scheduled_layout_upgrade)
{
	daos_epoch_t	upgrade_eph = d_hlc_get();
	d_iov_t		value;
	uint32_t	current_layout_ver = 0;
	int		rc = 0;

	d_iov_set(&value, &current_layout_ver, sizeof(current_layout_ver));
	rc = rdb_tx_lookup(tx, &svc->ps_root, &ds_pool_prop_obj_version, &value);
	if (rc && rc != -DER_NONEXIST)
		return rc;
	else if (rc == -DER_NONEXIST)
		current_layout_ver = 0;

	if (current_layout_ver < DS_POOL_OBJ_VERSION) {
		rc = ds_rebuild_schedule(svc->ps_pool, svc->ps_pool->sp_map_version,
					 upgrade_eph, DS_POOL_OBJ_VERSION, NULL,
					 RB_OP_UPGRADE, 0);
		if (rc == 0)
			*scheduled_layout_upgrade = true;
	}
	return rc;
}

static int
ds_pool_mark_upgrade_completed_internal(struct pool_svc *svc, int ret)
{
	int rc;

	if (ret == 0)
		ret = ds_cont_upgrade(svc->ps_uuid, svc->ps_cont_svc);

	rc = __ds_pool_mark_upgrade_completed(svc->ps_uuid, svc, ret);
	if (rc == 0 && ret)
		rc = ret;

	return rc;
}

int
ds_pool_mark_upgrade_completed(uuid_t pool_uuid, int ret)
{
	struct pool_svc	*svc;
	int		rc;

	/* XXX check if the whole upgrade progress is really completed */
	rc = pool_svc_lookup_leader(pool_uuid, &svc, NULL);
	if (rc != 0)
		return rc;

	rc = ds_pool_mark_upgrade_completed_internal(svc, ret);

	pool_svc_put_leader(svc);

	return rc;
}

static int
ds_pool_upgrade_if_needed(uuid_t pool_uuid, struct rsvc_hint *po_hint,
			  struct pool_svc *svc, crt_rpc_t *rpc)
{
	struct rdb_tx			tx;
	d_iov_t				value;
	uint32_t			upgrade_status;
	uint32_t			upgrade_global_ver;
	int				rc;
	bool				scheduled_layout_upgrade = false;
	bool				dmg_upgrade_cmd = false;
	bool				request_schedule_upgrade = false;

	if (!svc) {
		rc = pool_svc_lookup_leader(pool_uuid, &svc, po_hint);
		if (rc != 0)
			return rc;
		dmg_upgrade_cmd = true;
	}

	rc = rdb_tx_begin(svc->ps_rsvc.s_db, svc->ps_rsvc.s_term, &tx);
	if (rc != 0)
		D_GOTO(out_put_leader, rc);

	/**
	 * Four kinds of pool upgrading states:
	 *
	 * 1. pool upgrade not started:
	 * upgrade_state: not started
	 * upgrade_global_version: v1
	 * global_version: v1
	 *
	 * 2. pool upgrade in progress:
	 * upgrade_state: in progress
	 * upgrade_global_version: v2
	 * global_version: v1
	 *
	 * 3. pool upgrade completed:
	 * upgrade_state: completed
	 * upgrade_global_version: v2
	 * global_version: v2
	 *
	 * 4. pool upgrade failed:
	 * upgrade_state: failed
	 * upgrade_global_version: v2
	 * global_version: v1
	 */
	ABT_rwlock_wrlock(svc->ps_lock);
	d_iov_set(&value, &upgrade_global_ver, sizeof(upgrade_global_ver));
	rc = rdb_tx_lookup(&tx, &svc->ps_root, &ds_pool_prop_upgrade_global_version,
			   &value);
	if (rc && rc != -DER_NONEXIST) {
		D_GOTO(out_tx, rc);
	} else if (rc == -DER_NONEXIST) {
		if (!dmg_upgrade_cmd)
			D_GOTO(out_tx, rc = 0);
		D_GOTO(out_upgrade, rc);
	} else {
		d_iov_set(&value, &upgrade_status, sizeof(upgrade_status));
		rc = rdb_tx_lookup(&tx, &svc->ps_root, &ds_pool_prop_upgrade_status,
				   &value);
		if (rc)
			D_GOTO(out_tx, rc);

		if (upgrade_global_ver > DAOS_POOL_GLOBAL_VERSION) {
			D_ERROR(DF_UUID": downgrading pool is unsupported: %u -> %u\n",
				DP_UUID(svc->ps_uuid), upgrade_global_ver,
				DAOS_POOL_GLOBAL_VERSION);
			D_GOTO(out_tx, rc = -DER_INVAL);
		}
		D_DEBUG(DB_TRACE, "upgrade ver %u status %u\n", upgrade_global_ver, upgrade_status);
		switch (upgrade_status) {
		case DAOS_UPGRADE_STATUS_NOT_STARTED:
		case DAOS_UPGRADE_STATUS_COMPLETED:
			if ((upgrade_global_ver < DAOS_POOL_GLOBAL_VERSION &&
			     dmg_upgrade_cmd) || DAOS_FAIL_CHECK(DAOS_FORCE_OBJ_UPGRADE))
				D_GOTO(out_upgrade, rc = 0);
			else
				D_GOTO(out_tx, rc = 0);
			break;
		case DAOS_UPGRADE_STATUS_FAILED:
			if (upgrade_global_ver < DAOS_POOL_GLOBAL_VERSION) {
				D_ERROR(DF_UUID": upgrading pool %u -> %u\n is unsupported"
					" because pool upgraded to %u last time failed\n",
					DP_UUID(svc->ps_uuid), upgrade_global_ver,
					DAOS_POOL_GLOBAL_VERSION, upgrade_global_ver);
				D_GOTO(out_tx, rc = -DER_NOTSUPPORTED);
			}
			/* try again as users requested. */
			if (dmg_upgrade_cmd)
				D_GOTO(out_upgrade, rc = 0);
			else
				D_GOTO(out_tx, rc = 0);
			break;
		case DAOS_UPGRADE_STATUS_IN_PROGRESS:
			if (upgrade_global_ver < DAOS_POOL_GLOBAL_VERSION) {
				D_ERROR(DF_UUID": upgrading pool %u -> %u\n is unsupported"
					" because pool upgraded to %u not finished yet\n",
					DP_UUID(svc->ps_uuid), upgrade_global_ver,
					DAOS_POOL_GLOBAL_VERSION, upgrade_global_ver);
				D_GOTO(out_tx, rc = -DER_NOTSUPPORTED);
			} else if (dmg_upgrade_cmd) { /* not from resume */
				D_GOTO(out_tx, rc = -DER_INPROGRESS);
			} else {
				D_GOTO(out_upgrade, rc = 0);
			}
			break;
		default:
			D_ERROR("unknown upgrade pool status: %u\n", upgrade_status);
			D_GOTO(out_upgrade, rc = -DER_INVAL);
			break;
		}
	}
out_upgrade:
	request_schedule_upgrade = true;
	/**
	 * Todo: make sure no rebuild/reint/expand are in progress
	 */
	rc = pool_upgrade_props(&tx, svc, pool_uuid, rpc);
	if (rc)
		D_GOTO(out_tx, rc);

	rc = pool_check_upgrade_object_layout(&tx, svc, &scheduled_layout_upgrade);
	if (rc < 0)
		D_GOTO(out_tx, rc);

out_tx:
	ABT_rwlock_unlock(svc->ps_lock);
	rdb_tx_end(&tx);

	if (request_schedule_upgrade && !scheduled_layout_upgrade) {
		int rc1;

		if (rc == 0 && dmg_upgrade_cmd &&
		    DAOS_FAIL_CHECK(DAOS_POOL_UPGRADE_CONT_ABORT))
			D_GOTO(out_put_leader, rc = -DER_AGAIN);
		rc1 = ds_pool_mark_upgrade_completed_internal(svc, rc);
		if (rc == 0 && rc1)
			rc = rc1;
	}
out_put_leader:
	if (dmg_upgrade_cmd) {
		ds_rsvc_set_hint(&svc->ps_rsvc, po_hint);
		pool_svc_put_leader(svc);
	}

	return rc;
}

/**
 * Set a pool's properties without having a handle for the pool
 */
void
ds_pool_upgrade_handler(crt_rpc_t *rpc)
{
	struct pool_upgrade_in		*in = crt_req_get(rpc);
	struct pool_upgrade_out		*out = crt_reply_get(rpc);
	int				rc;

	rc = ds_pool_upgrade_if_needed(in->poi_op.pi_uuid,
				       &out->poo_op.po_hint, NULL, rpc);
	out->poo_op.po_rc = rc;
	D_DEBUG(DB_MD, DF_UUID ": replying rpc: %p %d\n", DP_UUID(in->poi_op.pi_uuid), rpc, rc);
	crt_reply_send(rpc);
}

/**
 * Send a CaRT message to the pool svc to set the requested pool properties.
 *
 * \param[in]	pool_uuid	UUID of the pool
 * \param[in]	ranks		Pool service replicas
 * \param[in]	prop		Pool prop
 *
 * \return	0		Success
 *
 */
int
ds_pool_svc_set_prop(uuid_t pool_uuid, d_rank_list_t *ranks, daos_prop_t *prop)
{
	int				rc;
	struct rsvc_client		client;
	crt_endpoint_t			ep;
	struct dss_module_info		*info = dss_get_module_info();
	crt_rpc_t                       *rpc;
	struct pool_prop_set_out	*out;
	uuid_t                           no_uuid;
	uint64_t                         req_time = 0;

	D_DEBUG(DB_MGMT, DF_UUID": Setting pool prop\n", DP_UUID(pool_uuid));
	uuid_clear(no_uuid);

	if (daos_prop_entry_get(prop, DAOS_PROP_PO_PERF_DOMAIN)) {
		D_ERROR("Can't set perf_domain on existing pool.\n");
		D_GOTO(out, rc = -DER_NO_PERM);
	}

	if (daos_prop_entry_get(prop, DAOS_PROP_PO_REDUN_FAC)) {
		D_ERROR("Can't set set redundancy factor on existing pool.\n");
		D_GOTO(out, rc = -DER_NO_PERM);
	}

	if (daos_prop_entry_get(prop, DAOS_PROP_PO_EC_PDA)) {
		D_ERROR("Can't set EC performance domain affinity on existing pool\n");
		D_GOTO(out, rc = -DER_NO_PERM);
	}

	if (daos_prop_entry_get(prop, DAOS_PROP_PO_RP_PDA)) {
		D_ERROR("Can't set RP performance domain affinity on existing pool\n");
		D_GOTO(out, rc = -DER_NO_PERM);
	}

	if (daos_prop_entry_get(prop, DAOS_PROP_PO_GLOBAL_VERSION)) {
		D_ERROR("Can't set pool global version if pool is created.\n");
		D_GOTO(out, rc = -DER_NO_PERM);
	}

	if (daos_prop_entry_get(prop, DAOS_PROP_PO_UPGRADE_STATUS)) {
		D_ERROR("Can't set pool upgrade status if pool is created.\n");
		D_GOTO(out, rc = -DER_NO_PERM);
	}

	/* Disallow to begin with; will support in the future. */
	if (daos_prop_entry_get(prop, DAOS_PROP_PO_SVC_REDUN_FAC)) {
		D_ERROR(DF_UUID ": cannot set pool service redundancy factor on existing pool\n",
			DP_UUID(pool_uuid));
		rc = -DER_NO_PERM;
		goto out;
	}

	if (daos_prop_entry_get(prop, DAOS_PROP_PO_OBJ_VERSION)) {
		D_ERROR("Can't set pool obj version if pool is created.\n");
		D_GOTO(out, rc = -DER_NO_PERM);
	}

	rc = rsvc_client_init(&client, ranks);
	if (rc != 0) {
		D_ERROR(DF_UUID": failed to init rsvc client: "DF_RC"\n",
			DP_UUID(pool_uuid), DP_RC(rc));
		D_GOTO(out, rc);
	}

rechoose:
	ep.ep_grp = NULL; /* primary group */
	rc = rsvc_client_choose(&client, &ep);
	if (rc != 0) {
		D_ERROR(DF_UUID": cannot find pool service: "DF_RC"\n",
			DP_UUID(pool_uuid), DP_RC(rc));
		goto out_client;
	}

	rc =
	    pool_req_create(info->dmi_ctx, &ep, POOL_PROP_SET, pool_uuid, no_uuid, &req_time, &rpc);
	if (rc != 0) {
		DL_ERROR(rc, DF_UUID ": failed to create pool set prop rpc", DP_UUID(pool_uuid));
		goto out_client;
	}

	pool_prop_set_in_set_data(rpc, prop);

	rc = dss_rpc_send(rpc);
	out = crt_reply_get(rpc);
	D_ASSERT(out != NULL);

	rc = pool_rsvc_client_complete_rpc(&client, &ep, rc, &out->pso_op);
	if (rc == RSVC_CLIENT_RECHOOSE) {
		crt_req_decref(rpc);
		dss_sleep(RECHOOSE_SLEEP_MS);
		D_GOTO(rechoose, rc);
	}

	rc = out->pso_op.po_rc;
	if (rc != 0) {
		D_ERROR(DF_UUID": failed to set prop for pool: %d\n",
			DP_UUID(pool_uuid), rc);
		D_GOTO(out_rpc, rc);
	}

out_rpc:
	crt_req_decref(rpc);
out_client:
	rsvc_client_fini(&client);
out:
	return rc;
}

/*
 * Adds the contents of new_acl to the original ACL. If an entry is added for
 * a principal already in the ACL, the old entry will be replaced.
 * *acl may be reallocated in the process.
 */
static int
merge_acl(struct daos_acl **acl, struct daos_acl *new_acl)
{
	struct daos_ace	*new_ace;
	int		rc = 0;

	new_ace = daos_acl_get_next_ace(new_acl, NULL);
	while (new_ace != NULL) {
		rc = daos_acl_add_ace(acl, new_ace);
		if (rc != 0)
			break;
		new_ace = daos_acl_get_next_ace(new_acl, new_ace);
	}

	return rc;
}

/**
 * Update entries in a pool's ACL without having a handle for the pool
 */
void
ds_pool_acl_update_handler(crt_rpc_t *rpc)
{
	struct pool_acl_update_in	*in = crt_req_get(rpc);
	struct pool_acl_update_out	*out = crt_reply_get(rpc);
	struct pool_svc			*svc;
	struct rdb_tx			tx;
	int				rc;
	struct daos_acl                 *acl_in = NULL;
	daos_prop_t			*prop = NULL;
	struct daos_prop_entry		*entry = NULL;
	bool                             dup_op = false;
	struct ds_pool_svc_op_val        op_val;
	bool                             fi_pass_noreply = DAOS_FAIL_CHECK(DAOS_MD_OP_PASS_NOREPLY);
	bool                             fi_fail_noreply = DAOS_FAIL_CHECK(DAOS_MD_OP_FAIL_NOREPLY);

	D_DEBUG(DB_MD, DF_UUID": processing rpc %p\n",
		DP_UUID(in->pui_op.pi_uuid), rpc);

	pool_acl_update_in_get_data(rpc, &acl_in);

	rc = pool_svc_lookup_leader(in->pui_op.pi_uuid, &svc,
				    &out->puo_op.po_hint);
	if (rc != 0)
		D_GOTO(out, rc);

	rc = rdb_tx_begin(svc->ps_rsvc.s_db, svc->ps_rsvc.s_term, &tx);
	if (rc != 0)
		D_GOTO(out_svc, rc);

	/*
	 * We need to read the old ACL, modify, and rewrite it
	 */
	ABT_rwlock_wrlock(svc->ps_lock);

	rc = pool_op_lookup(&tx, svc, rpc, DAOS_POOL_VERSION, &dup_op, &op_val);
	if (rc != 0)
		goto out_lock;
	else if (dup_op || fi_fail_noreply)
		goto out_commit;

	rc = pool_prop_read(&tx, svc, DAOS_PO_QUERY_PROP_ACL, &prop);
	if (rc != 0)
		D_GOTO(out_prop, rc);

	entry = daos_prop_entry_get(prop, DAOS_PROP_PO_ACL);
	if (entry == NULL) {
		D_ERROR(DF_UUID": No ACL prop entry for pool\n",
			DP_UUID(in->pui_op.pi_uuid));
		D_GOTO(out_prop, rc);
	}

	rc = merge_acl((struct daos_acl **)&entry->dpe_val_ptr, acl_in);
	if (rc != 0) {
		D_ERROR(DF_UUID": Unable to update pool with new ACL, rc=%d\n",
			DP_UUID(in->pui_op.pi_uuid), rc);
		D_GOTO(out_prop, rc);
	}

	rc = pool_prop_write(&tx, &svc->ps_root, prop);
	if (rc != 0) {
		D_ERROR(DF_UUID": failed to write updated ACL for pool: %d\n",
			DP_UUID(in->pui_op.pi_uuid), rc);
		D_GOTO(out_prop, rc);
	}

out_prop:
	if (prop != NULL)
		daos_prop_free(prop);
out_commit:
	if ((rc == 0) && !dup_op && fi_fail_noreply)
		rc = -DER_MISC;
	if (!dup_op)
		rc = pool_op_save(&tx, svc, rpc, DAOS_POOL_VERSION, rc, &op_val);
	if (rc != 0)
		goto out_lock;

	rc = rdb_tx_commit(&tx);
	if (rc != 0)
		goto out_lock;
	rc = op_val.ov_rc;
out_lock:
	ABT_rwlock_unlock(svc->ps_lock);
	rdb_tx_end(&tx);
out_svc:
	ds_rsvc_set_hint(&svc->ps_rsvc, &out->puo_op.po_hint);
	pool_svc_put_leader(svc);
out:
	if ((rc == 0) && !dup_op && fi_pass_noreply) {
		rc = -DER_TIMEDOUT;
		D_DEBUG(DB_MD, DF_UUID ": fault injected: DAOS_MD_OP_PASS_NOREPLY\n",
			DP_UUID(in->pui_op.pi_uuid));
	}
	if ((rc == -DER_MISC) && !dup_op && fi_fail_noreply) {
		rc = -DER_TIMEDOUT;
		D_DEBUG(DB_MD, DF_UUID ": fault injected: DAOS_MD_OP_FAIL_NOREPLY\n",
			DP_UUID(in->pui_op.pi_uuid));
	}

	out->puo_op.po_rc = rc;
	D_DEBUG(DB_MD, DF_UUID ": replying rpc: %p %d\n", DP_UUID(in->pui_op.pi_uuid), rpc, rc);
	crt_reply_send(rpc);
}

/**
 * Send a CaRT message to the pool svc to update the pool ACL by adding and
 * updating entries.
 *
 * \param[in]	pool_uuid	UUID of the pool
 * \param[in]	ranks		Pool service replicas
 * \param[in]	acl		ACL to merge with the current pool ACL
 *
 * \return	0		Success
 *
 */
int
ds_pool_svc_update_acl(uuid_t pool_uuid, d_rank_list_t *ranks,
		       struct daos_acl *acl)
{
	int				rc;
	struct rsvc_client		client;
	crt_endpoint_t			ep;
	struct dss_module_info		*info = dss_get_module_info();
	crt_rpc_t                       *rpc;
	struct pool_acl_update_out	*out;
	uuid_t                           no_uuid;
	uint64_t                         req_time = 0;

	D_DEBUG(DB_MGMT, DF_UUID": Updating pool ACL\n", DP_UUID(pool_uuid));
	uuid_clear(no_uuid);

	rc = rsvc_client_init(&client, ranks);
	if (rc != 0)
		D_GOTO(out, rc);

rechoose:
	ep.ep_grp = NULL; /* primary group */
	rc = rsvc_client_choose(&client, &ep);
	if (rc != 0) {
		D_ERROR(DF_UUID": cannot find pool service: "DF_RC"\n",
			DP_UUID(pool_uuid), DP_RC(rc));
		goto out_client;
	}

	rc = pool_req_create(info->dmi_ctx, &ep, POOL_ACL_UPDATE, pool_uuid, no_uuid, &req_time,
			     &rpc);
	if (rc != 0) {
		DL_ERROR(rc, DF_UUID ": failed to create pool update ACL rpc", DP_UUID(pool_uuid));
		goto out_client;
	}

	pool_acl_update_in_set_data(rpc, acl);

	rc = dss_rpc_send(rpc);
	out = crt_reply_get(rpc);
	D_ASSERT(out != NULL);

	rc = pool_rsvc_client_complete_rpc(&client, &ep, rc, &out->puo_op);
	if (rc == RSVC_CLIENT_RECHOOSE) {
		crt_req_decref(rpc);
		dss_sleep(RECHOOSE_SLEEP_MS);
		D_GOTO(rechoose, rc);
	}

	rc = out->puo_op.po_rc;
	if (rc != 0)
		D_ERROR(DF_UUID": failed to update ACL for pool: %d\n",
			DP_UUID(pool_uuid), rc);

	crt_req_decref(rpc);
out_client:
	rsvc_client_fini(&client);
out:
	return rc;
}

/**
 * Delete entries in a pool's ACL without having a handle for the pool
 */
void
ds_pool_acl_delete_handler(crt_rpc_t *rpc)
{
	struct pool_acl_delete_in	*in = crt_req_get(rpc);
	struct pool_acl_delete_out	*out = crt_reply_get(rpc);
	struct pool_svc			*svc;
	struct rdb_tx			tx;
	int				rc;
	daos_prop_t			*prop = NULL;
	struct daos_prop_entry		*entry;
	bool                             dup_op = false;
	struct ds_pool_svc_op_val        op_val;
	bool                             fi_pass_noreply = DAOS_FAIL_CHECK(DAOS_MD_OP_PASS_NOREPLY);
	bool                             fi_fail_noreply = DAOS_FAIL_CHECK(DAOS_MD_OP_FAIL_NOREPLY);

	D_DEBUG(DB_MD, DF_UUID": processing rpc %p\n",
		DP_UUID(in->pdi_op.pi_uuid), rpc);

	rc = pool_svc_lookup_leader(in->pdi_op.pi_uuid, &svc,
				    &out->pdo_op.po_hint);
	if (rc != 0)
		D_GOTO(out, rc);

	rc = rdb_tx_begin(svc->ps_rsvc.s_db, svc->ps_rsvc.s_term, &tx);
	if (rc != 0)
		D_GOTO(out_svc, rc);

	/*
	 * We need to read the old ACL, modify, and rewrite it
	 */
	ABT_rwlock_wrlock(svc->ps_lock);

	rc = pool_op_lookup(&tx, svc, rpc, DAOS_POOL_VERSION, &dup_op, &op_val);
	if (rc != 0)
		goto out_lock;
	else if (dup_op || fi_fail_noreply)
		goto out_commit;

	rc = pool_prop_read(&tx, svc, DAOS_PO_QUERY_PROP_ACL, &prop);
	if (rc != 0)
		D_GOTO(out_prop, rc);

	entry = daos_prop_entry_get(prop, DAOS_PROP_PO_ACL);
	if (entry == NULL) {
		D_ERROR(DF_UUID": No ACL prop entry for pool\n",
			DP_UUID(in->pdi_op.pi_uuid));
		D_GOTO(out_prop, rc);
	}

	rc = daos_acl_remove_ace((struct daos_acl **)&entry->dpe_val_ptr,
				 in->pdi_type, in->pdi_principal);
	if (rc != 0) {
		D_ERROR(DF_UUID": Failed to remove requested principal, "
			"rc=%d\n", DP_UUID(in->pdi_op.pi_uuid), rc);
		D_GOTO(out_prop, rc);
	}

	rc = pool_prop_write(&tx, &svc->ps_root, prop);
	if (rc != 0) {
		D_ERROR(DF_UUID": failed to write updated ACL for pool: %d\n",
			DP_UUID(in->pdi_op.pi_uuid), rc);
		D_GOTO(out_prop, rc);
	}

out_prop:
	if (prop != NULL)
		daos_prop_free(prop);
out_commit:
	if ((rc == 0) && !dup_op && fi_fail_noreply)
		rc = -DER_MISC;
	if (!dup_op)
		rc = pool_op_save(&tx, svc, rpc, DAOS_POOL_VERSION, rc, &op_val);
	if (rc != 0)
		goto out_lock;

	rc = rdb_tx_commit(&tx);
	if (rc != 0)
		goto out_lock;
	rc = op_val.ov_rc;
out_lock:
	ABT_rwlock_unlock(svc->ps_lock);
	rdb_tx_end(&tx);
out_svc:
	ds_rsvc_set_hint(&svc->ps_rsvc, &out->pdo_op.po_hint);
	pool_svc_put_leader(svc);
out:
	if ((rc == 0) && !dup_op && fi_pass_noreply) {
		rc = -DER_TIMEDOUT;
		D_DEBUG(DB_MD, DF_UUID ": fault injected: DAOS_MD_OP_PASS_NOREPLY\n",
			DP_UUID(in->pdi_op.pi_uuid));
	}
	if ((rc == -DER_MISC) && !dup_op && fi_fail_noreply) {
		rc = -DER_TIMEDOUT;
		D_DEBUG(DB_MD, DF_UUID ": fault injected: DAOS_MD_OP_FAIL_NOREPLY\n",
			DP_UUID(in->pdi_op.pi_uuid));
	}

	out->pdo_op.po_rc = rc;
	D_DEBUG(DB_MD, DF_UUID ": replying rpc: %p %d\n", DP_UUID(in->pdi_op.pi_uuid), rpc, rc);
	crt_reply_send(rpc);
}

/**
 * Send a CaRT message to the pool svc to remove an entry by principal from the
 * pool's ACL.
 *
 * \param[in]	pool_uuid	UUID of the pool
 * \param[in]	ranks		Pool service replicas
 * \param[in]	principal_type	Type of the principal to be removed
 * \param[in]	principal_name	Name of the principal to be removed
 *
 * \return	0		Success
 *
 */
int
ds_pool_svc_delete_acl(uuid_t pool_uuid, d_rank_list_t *ranks,
		       enum daos_acl_principal_type principal_type,
		       const char *principal_name)
{
	int				rc;
	struct rsvc_client		client;
	crt_endpoint_t			ep;
	struct dss_module_info		*info = dss_get_module_info();
	crt_rpc_t			*rpc;
	struct pool_acl_delete_in	*in;
	struct pool_acl_delete_out	*out;
	char				*name_buf = NULL;
	size_t				name_buf_len;
	uuid_t                           no_uuid;
	uint64_t                         req_time = 0;

	D_DEBUG(DB_MGMT, DF_UUID": Deleting entry from pool ACL\n",
		DP_UUID(pool_uuid));
	uuid_clear(no_uuid);

	if (principal_name != NULL) {
		/* Need to sanitize the incoming string */
		name_buf_len = DAOS_ACL_MAX_PRINCIPAL_BUF_LEN;
		D_ALLOC_ARRAY(name_buf, name_buf_len);
		if (name_buf == NULL)
			D_GOTO(out, rc = -DER_NOMEM);
		/* force null terminator in copy */
		strncpy(name_buf, principal_name, name_buf_len - 1);
	}

	rc = rsvc_client_init(&client, ranks);
	if (rc != 0)
		D_GOTO(out, rc);

rechoose:
	ep.ep_grp = NULL; /* primary group */
	rc = rsvc_client_choose(&client, &ep);
	if (rc != 0) {
		D_ERROR(DF_UUID": cannot find pool service: "DF_RC"\n",
			DP_UUID(pool_uuid), DP_RC(rc));
		goto out_client;
	}

	rc = pool_req_create(info->dmi_ctx, &ep, POOL_ACL_DELETE, pool_uuid, no_uuid, &req_time,
			     &rpc);
	if (rc != 0) {
		DL_ERROR(rc, DF_UUID ": failed to create pool delete ACL rpc", DP_UUID(pool_uuid));
		goto out_client;
	}

	in                = crt_req_get(rpc);
	in->pdi_type = (uint8_t)principal_type;
	in->pdi_principal = name_buf;

	rc = dss_rpc_send(rpc);
	out = crt_reply_get(rpc);
	D_ASSERT(out != NULL);

	rc = pool_rsvc_client_complete_rpc(&client, &ep, rc, &out->pdo_op);
	if (rc == RSVC_CLIENT_RECHOOSE) {
		crt_req_decref(rpc);
		dss_sleep(RECHOOSE_SLEEP_MS);
		D_GOTO(rechoose, rc);
	}

	rc = out->pdo_op.po_rc;
	if (rc != 0)
		D_ERROR(DF_UUID": failed to delete ACL entry for pool: %d\n",
			DP_UUID(pool_uuid), rc);

	crt_req_decref(rpc);
out_client:
	rsvc_client_fini(&client);
out:
	D_FREE(name_buf);
	return rc;
}

struct pool_svc_reconf_arg {
	struct pool_map	       *sca_map;
	uint32_t		sca_map_version_for;
	bool			sca_sync_remove;
};

/* Must be used with pool_svc.ps_reconf_sched (see container_of below). */
static void
pool_svc_reconf_ult(void *varg)
{
	struct pool_svc_sched      *reconf = varg;
	struct pool_svc_reconf_arg *arg    = reconf->psc_arg;
	struct pool_svc            *svc;
	struct pool_map            *map;
	d_rank_list_t              *current;
	d_rank_list_t              *to_add;
	d_rank_list_t              *to_remove;
	d_rank_list_t *new;
	uint64_t rdb_nbytes = 0;
	int      rc;

	svc = container_of(reconf, struct pool_svc, ps_reconf_sched);

	if (arg->sca_map == NULL)
		map = svc->ps_pool->sp_map;
	else
		map = arg->sca_map;

	D_DEBUG(DB_MD, DF_UUID": begin\n", DP_UUID(svc->ps_uuid));

	if (reconf->psc_canceled) {
		rc = -DER_OP_CANCELED;
		goto out;
	}

	/* When there are pending events, the pool map may be unstable. */
	while (!arg->sca_sync_remove && events_pending(svc)) {
		dss_sleep(3000 /* ms */);
		if (reconf->psc_canceled) {
			rc = -DER_OP_CANCELED;
			goto out;
		}
	}

	rc = rdb_get_ranks(svc->ps_rsvc.s_db, &current);
	if (rc != 0) {
		D_ERROR(DF_UUID": failed to get pool service replica ranks: "DF_RC"\n",
			DP_UUID(svc->ps_uuid), DP_RC(rc));
		goto out;
	}

	/* If adding replicas, get the correct rdb size (do not trust DAOS_MD_CAP). */
	rc = rdb_get_size(svc->ps_rsvc.s_db, &rdb_nbytes);
	if (rc != 0) {
		D_ERROR(DF_UUID ": failed to get rdb size: " DF_RC "\n", DP_UUID(svc->ps_uuid),
			DP_RC(rc));
		goto out_cur;
	}

	if (arg->sca_map == NULL)
		ABT_rwlock_rdlock(svc->ps_pool->sp_lock);
	rc = ds_pool_plan_svc_reconfs(svc->ps_svc_rf, map, current, dss_self_rank(), &to_add,
				      &to_remove);
	if (arg->sca_map == NULL)
		ABT_rwlock_unlock(svc->ps_pool->sp_lock);
	if (rc != 0) {
		D_ERROR(DF_UUID": cannot plan pool service reconfigurations: "DF_RC"\n",
			DP_UUID(svc->ps_uuid), DP_RC(rc));
		goto out_cur;
	}

	D_DEBUG(DB_MD, DF_UUID": svc_rf=%d current=%u to_add=%u to_remove=%u\n",
		DP_UUID(svc->ps_uuid), svc->ps_svc_rf, current->rl_nr, to_add->rl_nr,
		to_remove->rl_nr);

	/*
	 * Ignore the return values from the "add" and "remove" calls here. If
	 * the "add" calls returns an error, to_add contains the N ranks that
	 * have not been added. We delete N ranks from to_remove to account for
	 * the failed additions, and continue to make the "remove" call. If any
	 * of the two calls returns an error, we still need to report any
	 * membership changes to the MS.
	 */
	if (!arg->sca_sync_remove && to_add->rl_nr > 0) {
		ds_rsvc_add_replicas_s(&svc->ps_rsvc, to_add, rdb_nbytes);
		if (reconf->psc_canceled) {
			rc = -DER_OP_CANCELED;
			goto out_to_add_remove;
		}
		if (to_add->rl_nr > to_remove->rl_nr)
			to_remove->rl_nr = 0;
		else
			to_remove->rl_nr -= to_add->rl_nr;
	}
	if (to_remove->rl_nr > 0) {
		d_rank_list_t *tmp;

		/*
		 * Since the ds_rsvc_dist_stop part is likely to hit RPC
		 * timeouts, after removing the replicas from the membership,
		 * we notify the MS first, and then come back to
		 * ds_rsvc_dist_stop.
		 */
		rc = d_rank_list_dup(&tmp, to_remove);
		if (rc != 0) {
			D_ERROR(DF_UUID": failed to duplicate to_remove: "DF_RC"\n",
				DP_UUID(svc->ps_uuid), DP_RC(rc));
			goto out_to_add_remove;
		}
		rc = rdb_remove_replicas(svc->ps_rsvc.s_db, tmp);
		if (rc != 0)
			D_ERROR(DF_UUID": failed to remove replicas: "DF_RC"\n",
				DP_UUID(svc->ps_uuid), DP_RC(rc));
		/* Delete from to_remove ranks that are not removed. */
		d_rank_list_filter(tmp, to_remove, true /* exclude */);
		d_rank_list_free(tmp);
	}

	if (rdb_get_ranks(svc->ps_rsvc.s_db, &new) == 0) {
		d_rank_list_sort(current);
		d_rank_list_sort(new);

		if (svc->ps_force_notify || !d_rank_list_identical(new, current)) {
			int rc_tmp;

			/*
			 * Send RAS event to control-plane over dRPC to indicate
			 * change in pool service replicas.
			 */
			rc_tmp = ds_notify_pool_svc_update(&svc->ps_uuid, new, svc->ps_rsvc.s_term);
			if (rc_tmp == 0)
				svc->ps_force_notify = false;
			else
				DL_ERROR(rc_tmp, DF_UUID": replica update notify failure",
					 DP_UUID(svc->ps_uuid));
		}

		d_rank_list_free(new);
	}
	if (reconf->psc_canceled) {
		rc = -DER_OP_CANCELED;
		goto out_to_add_remove;
	}

	/*
	 * Don't attempt to destroy any removed replicas in the "synchronous
	 * remove" mode, so that we don't delay pool_svc_update_map_internal
	 * for too long. Ignore the return value of this ds_rsvc_dist_stop
	 * call.
	 */
	if (!arg->sca_sync_remove && to_remove->rl_nr > 0)
		ds_rsvc_dist_stop(svc->ps_rsvc.s_class, &svc->ps_rsvc.s_id, to_remove,
				  NULL /* excluded */, svc->ps_rsvc.s_term, true /* destroy */);

out_to_add_remove:
	d_rank_list_free(to_remove);
	d_rank_list_free(to_add);
out_cur:
	d_rank_list_free(current);
out:
	/* Do not yield between the D_FREE and the sched_end. */
	D_FREE(reconf->psc_arg);
	reconf->psc_rc = rc;
	sched_end(reconf);
	ABT_cond_broadcast(reconf->psc_cv);
	D_DEBUG(DB_MD, DF_UUID": end: "DF_RC"\n", DP_UUID(svc->ps_uuid), DP_RC(rc));
}

static int
pool_svc_schedule(struct pool_svc *svc, struct pool_svc_sched *sched, void (*func)(void *),
		  void *arg)
{
	enum ds_rsvc_state	state;
	int			rc;

	D_DEBUG(DB_MD, DF_UUID": begin\n", DP_UUID(svc->ps_uuid));

	/*
	 * Avoid scheduling when the PS is stepping down
	 * and has already called sched_cancel_and_wait.
	 */
	state = ds_rsvc_get_state(&svc->ps_rsvc);
	if (state == DS_RSVC_DRAINING) {
		D_DEBUG(DB_MD, DF_UUID": end: service %s\n", DP_UUID(svc->ps_uuid),
			ds_rsvc_state_str(state));
		return -DER_OP_CANCELED;
	}

	D_ASSERT(&svc->ps_reconf_sched == sched || &svc->ps_rfcheck_sched == sched);
	sched_cancel_and_wait(sched);

	sched_begin(sched, arg);

	/*
	 * An extra svc leader reference is not required, because
	 * pool_svc_step_down_cb waits for this ULT to terminate.
	 *
	 * ULT tracking is achieved through sched, not a ULT handle.
	 */
	rc = dss_ult_create(func, sched, DSS_XS_SELF, 0, 0, NULL /* ult */);
	if (rc != 0) {
		D_ERROR(DF_UUID": failed to create ULT: "DF_RC"\n",
			DP_UUID(svc->ps_uuid), DP_RC(rc));
		sched_end(sched);
		return rc;
	}

	D_DEBUG(DB_MD, DF_UUID": end: "DF_RC"\n", DP_UUID(svc->ps_uuid), DP_RC(rc));
	return 0;
}

static int pool_find_all_targets_by_addr(struct pool_map *map,
					 struct pool_target_addr_list *list,
					 struct pool_target_id_list *tgt_list,
					 struct pool_target_addr_list *inval);

static int
cont_rf_check_cb(uuid_t pool_uuid, uuid_t cont_uuid, struct rdb_tx *tx, void *arg)
{
	struct pool_svc_sched *sched = arg;
	int rc;

	/* If anything happened during rf check, let's continue to check the next container
	 * for the moment.
	 */
	rc = ds_cont_rf_check(pool_uuid, cont_uuid, tx);
	if (rc)
		DL_CDEBUG(rc == -DER_RF, DB_MD, DLOG_ERR, rc, DF_CONT " check_rf",
			  DP_CONT(pool_uuid, cont_uuid));

	if (sched->psc_canceled) {
		D_DEBUG(DB_MD, DF_CONT" is canceled.\n", DP_CONT(pool_uuid, cont_uuid));
		return 1;
	}

	return 0;
}

/* Must be used with pool_svc.ps_rfcheck_sched (see container_of below). */
static void
pool_svc_rfcheck_ult(void *arg)
{
	struct pool_svc	       *svc = container_of(arg, struct pool_svc, ps_rfcheck_sched);
	int			rc;

	do {
		/* retry until some one stop the pool svc(rc == 1) or succeed */
		rc = ds_cont_rdb_iterate(svc->ps_cont_svc, cont_rf_check_cb,
					 &svc->ps_rfcheck_sched);
		if (rc >= 0)
			break;

		D_DEBUG(DB_MD, DF_UUID" check rf with %d and retry\n",
			DP_UUID(svc->ps_uuid), rc);

		dss_sleep(0);
	} while (1);

	sched_end(&svc->ps_rfcheck_sched);
	D_INFO("RF check finished for "DF_UUID"\n", DP_UUID(svc->ps_uuid));
	ABT_cond_broadcast(svc->ps_rfcheck_sched.psc_cv);
}

/*
 * If map is NULL, map_version_for must be provided, and svc->ps_pool->sp_map
 * will be used during reconfiguration; otherwise, map_version_for is ignored.
 */
static int
pool_svc_schedule_reconf(struct pool_svc *svc, struct pool_map *map, uint32_t map_version_for,
			 bool sync_remove)
{
	struct pool_svc_reconf_arg     *reconf_arg;
	uint32_t			v;
	int				rc;

	if (map == NULL)
		v = map_version_for;
	else
		v = pool_map_get_version(map);

	if (svc->ps_reconf_sched.psc_in_progress) {
		uint32_t v_in_progress;

		/* Safe to access psc_arg as long as we don't yield. */
		reconf_arg = svc->ps_reconf_sched.psc_arg;
		if (reconf_arg->sca_map == NULL)
			v_in_progress = reconf_arg->sca_map_version_for;
		else
			v_in_progress = pool_map_get_version(reconf_arg->sca_map);
		if (v_in_progress >= v) {
			D_DEBUG(DB_MD, DF_UUID": stale request: v_in_progress=%u v=%u\n",
				DP_UUID(svc->ps_uuid), v_in_progress, v);
			return -DER_OP_CANCELED;
		}
	}

	D_ALLOC_PTR(reconf_arg);
	if (reconf_arg == NULL)
		return -DER_NOMEM;
	reconf_arg->sca_map = map;
	reconf_arg->sca_map_version_for = v;
	reconf_arg->sca_sync_remove = sync_remove;

	/*
	 * If successful, this call passes the ownership of reconf_arg to
	 * pool_svc_reconf_ult.
	 */
	rc = pool_svc_schedule(svc, &svc->ps_reconf_sched, pool_svc_reconf_ult, reconf_arg);
	if (rc != 0) {
		D_FREE(reconf_arg);
		return rc;
	}

	if (sync_remove) {
		sched_wait(&svc->ps_reconf_sched);

		rc = svc->ps_reconf_sched.psc_rc;
		if (rc != 0) {
			DL_ERROR(rc, DF_UUID": pool service reconfigurator", DP_UUID(svc->ps_uuid));
			return rc;
		}
	}

	return 0;
}

/*
 * Perform an update to the pool map of \a svc.
 *
 * \param[in]	svc		pool service
 * \param[in]	opc		update operation (e.g., POOL_EXCLUDE)
 * \param[in]	exclude_rank	for excluding ranks (rather than targets)
 * \param[in]	extend_rank_list ranks list to be extended.
 * \param[in]	extend_domains_nr number of extend domains.
 * \param[in]	extend_domains	domains to be extended.
 * \param[in,out]
 *		tgts		target IDs (if empty, must specify tgt_addrs)
 * \param[in]	tgt_addrs	optional target addresses (ignored if \a tgts is
 *				nonempty; requires inval_tgt_addrs)
 * \param[out]	hint		optional leadership hint
 * \param[out]	p_updated	optional info on if pool map has been updated
 * \param[out]	map_version_p	pool map version
 * \param[out]	tgt_map_ver	pool map version for the last target change
 *				(instead of a node change, for example) made by
 *				this update, or 0 if none has been made (see
 *				ds_pool_map_tgts_update)
 * \param[out]	inval_tgt_addrs	optional invalid target addresses (ignored if
 *				\a tgts is nonempty; if specified, must be
 *				initialized to empty and freed by the caller)
 */
static int
pool_svc_update_map_internal(struct pool_svc *svc, unsigned int opc,
			     bool exclude_rank, d_rank_list_t *extend_rank_list,
			     uint32_t extend_domains_nr, uint32_t *extend_domains,
			     struct pool_target_id_list *tgts,
			     struct pool_target_addr_list *tgt_addrs,
			     struct rsvc_hint *hint, bool *p_updated,
			     uint32_t *map_version_p, uint32_t *tgt_map_ver,
			     struct pool_target_addr_list *inval_tgt_addrs)
{
	struct rdb_tx		tx;
	struct pool_map	       *map;
	uint32_t		map_version_before;
	uint32_t		map_version;
	struct pool_buf	       *map_buf = NULL;
	struct pool_domain     *node;
	bool			updated = false;
	int			rc;

	D_DEBUG(DB_MD, DF_UUID": opc=%u exclude_rank=%d ntgts=%d ntgt_addrs=%d\n",
		DP_UUID(svc->ps_uuid), opc, exclude_rank, tgts->pti_number,
		tgt_addrs == NULL ? 0 : tgt_addrs->pta_number);

	rc = rdb_tx_begin(svc->ps_rsvc.s_db, svc->ps_rsvc.s_term, &tx);
	if (rc != 0)
		goto out;
	ABT_rwlock_wrlock(svc->ps_lock);

	/* Create a temporary pool map based on the last committed version. */
	rc = read_map(&tx, &svc->ps_root, &map);
	if (rc != 0)
		goto out_lock;

	if (opc == POOL_EXTEND) {
		D_ASSERT(extend_rank_list != NULL);
		map_version = pool_map_get_version(map) + 1;
		rc = gen_pool_buf(map, &map_buf, map_version, extend_domains_nr,
				  extend_rank_list->rl_nr, extend_rank_list->rl_nr * dss_tgt_nr,
				  extend_domains, dss_tgt_nr);
		if (rc != 0)
			D_GOTO(out_map, rc);

		if (map_buf != NULL) {
			/* Extend the current pool map */
			rc = pool_map_extend(map, map_version, map_buf);
			pool_buf_free(map_buf);
			map_buf = NULL;
			if (rc != 0)
				D_GOTO(out_map, rc);
		}

		/* Get a list of all the targets being added */
		rc = pool_map_find_targets_on_ranks(map, extend_rank_list, tgts);
		if (rc <= 0) {
			D_ERROR(DF_UUID" failed to find targets rc: "DF_RC"\n",
				DP_UUID(svc->ps_uuid), DP_RC(rc));
			D_GOTO(out_map, rc);
		}
	} else {
		/*
		 * If an empty target ID list is provided, convert from target
		 * addresses.
		 */
		if (tgts->pti_number == 0) {
			D_ASSERT(tgts->pti_ids == NULL);
			D_ASSERT(tgt_addrs != NULL);
			D_ASSERT(inval_tgt_addrs != NULL);
			rc = pool_find_all_targets_by_addr(map, tgt_addrs, tgts,
							   inval_tgt_addrs);
			if (rc != 0)
				goto out_map;
			if (inval_tgt_addrs->pta_number > 0) {
				/*
				 * If any invalid ranks/targets were specified here,
				 * abort the entire request. This will mean the
				 * operator needs to resubmit the request with
				 * corrected arguments, which will be easier without
				 * trying to figure out which arguments were accepted &
				 * started processing already.
				 */
				rc = -DER_NONEXIST;
				goto out_map;
			}
		}
	}

	/*
	 * Attempt to modify the temporary pool map and save its versions
	 * before and after. If the version hasn't changed, we are done.
	 */
	map_version_before = pool_map_get_version(map);
	rc = ds_pool_map_tgts_update(map, tgts, opc, exclude_rank, tgt_map_ver, true);
	if (rc != 0)
		D_GOTO(out_map, rc);
	map_version = pool_map_get_version(map);
	D_DEBUG(DB_MD, DF_UUID": version=%u->%u\n",
		DP_UUID(svc->ps_uuid), map_version_before, map_version);
	if (map_version == map_version_before)
		D_GOTO(out_map, rc = 0);

	/*
	 * If the map modification affects myself, leave it to a new PS leader
	 * if there's another PS replica, or reject it.
	 */
	node = pool_map_find_node_by_rank(map, dss_self_rank());
	if (node == NULL || !(node->do_comp.co_status & POOL_SVC_MAP_STATES)) {
		d_rank_list_t *replicas;

		rc = rdb_get_ranks(svc->ps_rsvc.s_db, &replicas);
		if (replicas->rl_nr == 1) {
			D_ERROR(DF_UUID": rejecting rank exclusion: self removal requested\n",
				DP_UUID(svc->ps_uuid));
			rc = -DER_INVAL;
		} else {
			/*
			 * The handling is unreliable, for we may become a new
			 * PS leader again; a more reliable implementation
			 * requires the currently unavailable Raft leadership
			 * transfer support.
			 */
			D_INFO(DF_UUID": resigning PS leadership: self removal requested\n",
			       DP_UUID(svc->ps_uuid));
			rdb_resign(svc->ps_rsvc.s_db, svc->ps_rsvc.s_term);
			rc = -DER_NOTLEADER;
		}
		d_rank_list_free(replicas);
		goto out_map;
	}

	/* Write the new pool map. */
	rc = pool_buf_extract(map, &map_buf);
	if (rc != 0)
		D_GOTO(out_map, rc);
	rc = write_map_buf(&tx, &svc->ps_root, map_buf, map_version);
	if (rc != 0)
		goto out_map_buf;

	/*
	 * Remove all undesired PS replicas (if any) before committing map, so
	 * that the set of PS replicas remains a subset of the pool groups.
	 */
	rc = pool_svc_schedule_reconf(svc, map, 0 /* map_version_for */, true /* sync_remove */);
	if (rc != 0) {
		DL_ERROR(rc, DF_UUID": failed to remove undesired pool service replicas",
			 DP_UUID(svc->ps_uuid));
		goto out_map;
	}

	rc = rdb_tx_commit(&tx);
	if (rc != 0) {
		D_DEBUG(DB_MD, DF_UUID": failed to commit: "DF_RC"\n",
			DP_UUID(svc->ps_uuid), DP_RC(rc));
		goto out_map_buf;
	}

	updated = true;

	/* Update svc->ps_pool to match the new pool map. */
	rc = ds_pool_tgt_map_update(svc->ps_pool, map_buf, map_version);
	if (rc != 0) {
		D_ERROR(DF_UUID": failed to update pool map cache: %d\n",
			DP_UUID(svc->ps_uuid), rc);
		/*
		 * We must resign to avoid handling future requests with a
		 * stale pool map cache.
		 */
		rdb_resign(svc->ps_rsvc.s_db, svc->ps_rsvc.s_term);
		rc = 0;
		goto out_map_buf;
	}

	ds_rsvc_request_map_dist(&svc->ps_rsvc);

	rc = pool_svc_schedule_reconf(svc, NULL /* map */, map_version, false /* sync_remove */);
	if (rc != 0)
		DL_INFO(rc, DF_UUID": failed to schedule pool service reconfiguration",
			DP_UUID(svc->ps_uuid));

	if (opc == POOL_EXCLUDE) {
		rc = pool_svc_schedule(svc, &svc->ps_rfcheck_sched, pool_svc_rfcheck_ult,
				       NULL /* arg */);
		if (rc != 0)
			DL_INFO(rc, DF_UUID": failed to schedule RF check", DP_UUID(svc->ps_uuid));
	}

out_map_buf:
	pool_buf_free(map_buf);
out_map:
	pool_map_decref(map);
out_lock:
	if (map_version_p != NULL)
		*map_version_p = ds_pool_get_version(svc->ps_pool);
	ABT_rwlock_unlock(svc->ps_lock);
	rdb_tx_end(&tx);
out:
	if (hint != NULL)
		ds_rsvc_set_hint(&svc->ps_rsvc, hint);
	if (p_updated)
		*p_updated = updated;
	return rc;
}

static int
pool_find_all_targets_by_addr(struct pool_map *map,
			      struct pool_target_addr_list *list,
			      struct pool_target_id_list *tgt_list,
			      struct pool_target_addr_list *inval_list_out)
{
	int	i;
	int	rc = 0;

	for (i = 0; i < list->pta_number; i++) {
		struct pool_target *tgt;
		int tgt_nr;
		int j;
		int ret;

		tgt_nr = pool_map_find_target_by_rank_idx(map,
				list->pta_addrs[i].pta_rank,
				list->pta_addrs[i].pta_target, &tgt);
		if (tgt_nr <= 0) {
			/* Can not locate the target in pool map, let's
			 * add it to the output list
			 */
			D_DEBUG(DB_MD, "cannot find rank %u target %u\n",
				list->pta_addrs[i].pta_rank,
				list->pta_addrs[i].pta_target);
			ret = pool_target_addr_list_append(inval_list_out,
							   &list->pta_addrs[i]);
			if (ret) {
				rc = ret;
				break;
			}
		}

		for (j = 0; j < tgt_nr; j++) {
			struct pool_target_id tid;

			tid.pti_id = tgt[j].ta_comp.co_id;
			ret = pool_target_id_list_append(tgt_list, &tid);
			if (ret) {
				rc = ret;
				break;
			}
		}
	}
	return rc;
}

struct redist_open_hdls_arg {
	/**
	 * Pointer to pointer containing flattened array of output handles
	 * Note that these are variable size, so can't be indexed as an array
	 */
	struct pool_iv_conn **hdls;
	/** Pointer to the next write location within hdls */
	struct pool_iv_conn *next;
	/** Total current size of the hdls buffer, in bytes */
	size_t hdls_size;
	/** Total used space in hdls buffer, in bytes */
	size_t hdls_used;
};

/* See pool_svc_update_map_internal documentation. */
static int
pool_update_map_internal(uuid_t pool_uuid, unsigned int opc, bool exclude_rank,
			 struct pool_target_id_list *tgts,
			 struct pool_target_addr_list *tgt_addrs,
			 struct rsvc_hint *hint, bool *p_updated,
			 uint32_t *map_version_p, uint32_t *tgt_map_ver,
			 struct pool_target_addr_list *inval_tgt_addrs)
{
	struct pool_svc	       *svc;
	int			rc;

	rc = pool_svc_lookup_leader(pool_uuid, &svc, hint);
	if (rc != 0)
		return rc;

	rc = pool_svc_update_map_internal(svc, opc, exclude_rank, NULL, 0,
					  NULL, tgts, tgt_addrs, hint, p_updated,
					  map_version_p, tgt_map_ver,
					  inval_tgt_addrs);

	pool_svc_put_leader(svc);
	return rc;
}

int
ds_pool_tgt_exclude_out(uuid_t pool_uuid, struct pool_target_id_list *list)
{
	return pool_update_map_internal(pool_uuid, POOL_EXCLUDE_OUT, false,
					list, NULL, NULL, NULL, NULL, NULL,
					NULL);
}

int
ds_pool_tgt_exclude(uuid_t pool_uuid, struct pool_target_id_list *list)
{
	return pool_update_map_internal(pool_uuid, POOL_EXCLUDE, false, list,
					NULL, NULL, NULL, NULL, NULL, NULL);
}

int
ds_pool_tgt_add_in(uuid_t pool_uuid, struct pool_target_id_list *list)
{
	return pool_update_map_internal(pool_uuid, POOL_ADD_IN, false, list,
					NULL, NULL, NULL, NULL, NULL, NULL);
}

/*
 * Perform a pool map update indicated by opc. If successful, the new pool map
 * version is reported via map_version. Upon -DER_NOTLEADER, a pool service
 * leader hint, if available, is reported via hint (if not NULL).
 */
static int
pool_svc_update_map(struct pool_svc *svc, crt_opcode_t opc, bool exclude_rank,
		    d_rank_list_t *extend_rank_list, uint32_t *extend_domains,
		    uint32_t extend_domains_nr, struct pool_target_addr_list *list,
		    struct pool_target_addr_list *inval_list_out,
		    uint32_t *map_version, struct rsvc_hint *hint)
{
	daos_rebuild_opc_t		op;
	struct pool_target_id_list	target_list = { 0 };
	daos_prop_t			prop = { 0 };
	uint32_t			tgt_map_ver = 0;
	struct daos_prop_entry		*entry;
	bool				updated;
	int				rc;
	char				*env;
	daos_epoch_t			rebuild_eph = d_hlc_get();
	uint64_t			delay = 2;

	rc = pool_svc_update_map_internal(svc, opc, exclude_rank, extend_rank_list,
					  extend_domains_nr, extend_domains,
					  &target_list, list, hint, &updated,
					  map_version, &tgt_map_ver, inval_list_out);
	if (rc)
		D_GOTO(out, rc);

	if (!updated)
		D_GOTO(out, rc);

	switch (opc) {
	case POOL_EXCLUDE:
		op = RB_OP_EXCLUDE;
		break;
	case POOL_DRAIN:
		op = RB_OP_DRAIN;
		break;
	case POOL_REINT:
		op = RB_OP_REINT;
		break;
	case POOL_EXTEND:
		op = RB_OP_EXTEND;
		break;
	default:
		D_GOTO(out, rc);
	}

	env = getenv(REBUILD_ENV);
	if ((env && !strcasecmp(env, REBUILD_ENV_DISABLED)) ||
	     daos_fail_check(DAOS_REBUILD_DISABLE)) {
		D_DEBUG(DB_TRACE, "Rebuild is disabled\n");
		D_GOTO(out, rc = 0);
	}

	rc = ds_pool_iv_prop_fetch(svc->ps_pool, &prop);
	if (rc)
		D_GOTO(out, rc);

	entry = daos_prop_entry_get(&prop, DAOS_PROP_PO_SELF_HEAL);
	D_ASSERT(entry != NULL);
	if (!(entry->dpe_val & DAOS_SELF_HEAL_AUTO_REBUILD)) {
		D_DEBUG(DB_MD, "self healing is disabled\n");
		D_GOTO(out, rc);
	}

	if (svc->ps_pool->sp_reint_mode == DAOS_REINT_MODE_NO_DATA_SYNC) {
		D_DEBUG(DB_MD, "self healing is disabled for no_data_sync reintegration mode.\n");
		if (opc == POOL_EXCLUDE || opc == POOL_DRAIN) {
			rc = ds_pool_tgt_exclude_out(svc->ps_pool->sp_uuid, &target_list);
			if (rc)
				D_INFO("mark failed target %d of "DF_UUID " as DOWNOUT: "DF_RC"\n",
					target_list.pti_ids[0].pti_id,
					DP_UUID(svc->ps_pool->sp_uuid), DP_RC(rc));
		}
		D_GOTO(out, rc);
	}

	if (daos_fail_check(DAOS_REBUILD_DELAY))
		delay = 5;

	D_DEBUG(DB_MD, "map ver %u/%u\n", map_version ? *map_version : -1,
		tgt_map_ver);
	if (tgt_map_ver != 0) {
		rc = ds_rebuild_schedule(svc->ps_pool, tgt_map_ver, rebuild_eph,
					 0, &target_list, op, delay);
		if (rc != 0) {
			D_ERROR("rebuild fails rc: "DF_RC"\n", DP_RC(rc));
			D_GOTO(out, rc);
		}
	}

out:
	daos_prop_fini(&prop);
	pool_target_id_list_free(&target_list);
	return rc;
}

void
ds_pool_extend_handler(crt_rpc_t *rpc)
{
	struct pool_extend_in	*in = crt_req_get(rpc);
	struct pool_extend_out	*out = crt_reply_get(rpc);
	struct pool_svc		*svc;
	uuid_t			pool_uuid;
	d_rank_list_t		rank_list;
	uint32_t		ndomains;
	uint32_t		*domains;
	uint32_t		rebuild_ver = 0;
	int			rc;

	D_DEBUG(DB_MD, DF_UUID": processing rpc %p\n", DP_UUID(in->pei_op.pi_uuid), rpc);

	uuid_copy(pool_uuid, in->pei_op.pi_uuid);
	rank_list.rl_nr = in->pei_tgt_ranks->rl_nr;
	rank_list.rl_ranks = in->pei_tgt_ranks->rl_ranks;
	ndomains = in->pei_ndomains;
	domains = in->pei_domains.ca_arrays;

	rc = pool_svc_lookup_leader(in->pei_op.pi_uuid, &svc, &out->peo_op.po_hint);
	if (rc != 0)
		goto out;

	/**
	 * Check if there are ongoing rebuild jobs for extend/reint/drain, to avoid
	 * updating the pool map during rebuild, which might screw the object layout.
	 */
	ds_rebuild_running_query(svc->ps_uuid, &rebuild_ver, NULL, NULL);
	if (rebuild_ver != 0) {
		D_ERROR(DF_UUID": other rebuild job rebuild ver %u is ongoing,"
			"extending can not be done: %d\n",
			DP_UUID(svc->ps_uuid), rebuild_ver, -DER_BUSY);
		D_GOTO(put, rc = -DER_BUSY);
	}

	rc = pool_svc_update_map(svc, opc_get(rpc->cr_opc),
				 false /* exclude_rank */,
				 &rank_list, domains, ndomains,
				 NULL, NULL, &out->peo_op.po_map_version,
				 &out->peo_op.po_hint);
put:
	pool_svc_put_leader(svc);
out:
	out->peo_op.po_rc = rc;
	D_DEBUG(DB_MD, DF_UUID ": replying rpc: %p " DF_RC "\n", DP_UUID(in->pei_op.pi_uuid), rpc,
		DP_RC(rc));
	crt_reply_send(rpc);
}

static int
pool_discard(crt_context_t ctx, struct pool_svc *svc, struct pool_target_addr_list *list)
{
	struct pool_tgt_discard_in	*ptdi_in;
	struct pool_tgt_discard_out	*ptdi_out;
	crt_rpc_t			*rpc;
	d_rank_list_t			*rank_list = NULL;
	crt_opcode_t			opc;
	int				i;
	int				rc;

	rank_list = d_rank_list_alloc(list->pta_number);
	if (rank_list == NULL)
		D_GOTO(out, rc = -DER_NOMEM);

	rank_list->rl_nr = 0;
	/* remove the duplicate ranks from list, see reintegrate target case */
	for (i = 0; i < list->pta_number; i++) {
		if (daos_rank_in_rank_list(rank_list, list->pta_addrs[i].pta_rank))
			continue;

		rank_list->rl_ranks[rank_list->rl_nr++] = list->pta_addrs[i].pta_rank;
		D_DEBUG(DB_MD, DF_UUID": discard rank %u\n",
			DP_UUID(svc->ps_pool->sp_uuid), list->pta_addrs[i].pta_rank);
	}

	if (rank_list->rl_nr == 0) {
		D_DEBUG(DB_MD, DF_UUID" discard 0 rank.\n", DP_UUID(svc->ps_pool->sp_uuid));
		D_GOTO(out, rc = 0);
	}

	opc = DAOS_RPC_OPCODE(POOL_TGT_DISCARD, DAOS_POOL_MODULE, DAOS_POOL_VERSION);
	rc = crt_corpc_req_create(ctx, NULL, rank_list, opc, NULL,
				  NULL, CRT_RPC_FLAG_FILTER_INVERT,
				  crt_tree_topo(CRT_TREE_KNOMIAL, 32), &rpc);
	if (rc)
		D_GOTO(out, rc);

	ptdi_in = crt_req_get(rpc);
	ptdi_in->ptdi_addrs.ca_arrays = list->pta_addrs;
	ptdi_in->ptdi_addrs.ca_count = list->pta_number;
	uuid_copy(ptdi_in->ptdi_uuid, svc->ps_pool->sp_uuid);
	rc = dss_rpc_send(rpc);

	ptdi_out = crt_reply_get(rpc);
	D_ASSERT(ptdi_out != NULL);
	rc = ptdi_out->ptdo_rc;
	if (rc != 0)
		D_ERROR(DF_UUID": pool discard failed: rc: %d\n",
			DP_UUID(svc->ps_pool->sp_uuid), rc);

	crt_req_decref(rpc);

out:
	if (rank_list)
		d_rank_list_free(rank_list);
	return rc;
}

static void
ds_pool_update_handler(crt_rpc_t *rpc, int handler_version)
{
	struct pool_tgt_update_in      *in = crt_req_get(rpc);
	struct pool_tgt_update_out     *out = crt_reply_get(rpc);
	struct pool_svc		       *svc;
	uint32_t			rebuild_ver = 0;
	struct pool_target_addr_list	list = { 0 };
	struct pool_target_addr_list	inval_list_out = { 0 };
	int				rc;

	pool_tgt_update_in_get_data(rpc, &list.pta_addrs, &list.pta_number);

	if (list.pta_addrs == NULL || list.pta_number == 0)
		D_GOTO(out, rc = -DER_INVAL);

	D_DEBUG(DB_MD, DF_UUID ": processing rpc: %p ntargets=%zu\n", DP_UUID(in->pti_op.pi_uuid),
		rpc, (size_t)list.pta_number);

	rc = pool_svc_lookup_leader(in->pti_op.pi_uuid, &svc,
				    &out->pto_op.po_hint);
	if (rc != 0)
		goto out;

	if (opc_get(rpc->cr_opc) == POOL_REINT || opc_get(rpc->cr_opc) == POOL_DRAIN) {
		/**
		 * Check if there are ongoing rebuild jobs for extend/reint/drain, to avoid
		 * updating the pool map during rebuild, which might screw the object layout.
		 */
		ds_rebuild_running_query(svc->ps_uuid, &rebuild_ver, NULL, NULL);
		if (rebuild_ver != 0) {
			D_ERROR(DF_UUID": other rebuild job rebuild ver %u is ongoing,"
				" so current opc %d can not be done: %d\n",
				DP_UUID(svc->ps_uuid), rebuild_ver, opc_get(rpc->cr_opc),
				-DER_BUSY);
			D_GOTO(out_svc, rc = -DER_BUSY);
		}
	}

	if (opc_get(rpc->cr_opc) == POOL_REINT &&
	    svc->ps_pool->sp_reint_mode == DAOS_REINT_MODE_DATA_SYNC) {
		rc = pool_discard(dss_get_module_info()->dmi_ctx, svc, &list);
		if (rc)
			goto out_svc;
	}

	rc = pool_svc_update_map(svc, opc_get(rpc->cr_opc),
				 false /* exclude_rank */, NULL, NULL, 0, &list,
				 &inval_list_out, &out->pto_op.po_map_version,
				 &out->pto_op.po_hint);
	if (rc != 0)
		goto out_svc;

	out->pto_addr_list.ca_arrays = inval_list_out.pta_addrs;
	out->pto_addr_list.ca_count = inval_list_out.pta_number;

out_svc:
	pool_svc_put_leader(svc);
out:
	out->pto_op.po_rc = rc;
	D_DEBUG(DB_MD, DF_UUID ": replying rpc: %p " DF_RC "\n", DP_UUID(in->pti_op.pi_uuid), rpc,
		DP_RC(rc));
	crt_reply_send(rpc);
	pool_target_addr_list_free(&inval_list_out);
}

void
ds_pool_update_handler_v6(crt_rpc_t *rpc)
{
	ds_pool_update_handler(rpc, 6);
}

void
ds_pool_update_handler_v5(crt_rpc_t *rpc)
{
	ds_pool_update_handler(rpc, 5);
}

static int
pool_svc_exclude_rank(struct pool_svc *svc, d_rank_t rank)
{
	struct pool_target_addr_list	list;
	struct pool_target_addr_list	inval_list_out = { 0 };
	struct pool_target_addr		tgt_rank;
	uint32_t			map_version = 0;
	int				rc;

	tgt_rank.pta_rank = rank;
	tgt_rank.pta_target = -1;
	list.pta_number = 1;
	list.pta_addrs = &tgt_rank;

	rc = pool_svc_update_map(svc, POOL_EXCLUDE, true /* exclude_rank */,
				 NULL, NULL, 0, &list, &inval_list_out, &map_version,
				 NULL /* hint */);

	D_DEBUG(DB_MD, "Exclude pool "DF_UUID"/%u rank %u: rc %d\n",
		DP_UUID(svc->ps_uuid), map_version, rank, rc);

	pool_target_addr_list_free(&inval_list_out);

	return rc;
}

struct evict_iter_arg {
	uuid_t *eia_hdl_uuids;
	size_t	eia_hdl_uuids_size;
	int	eia_n_hdl_uuids;
	char	*eia_machine;
	struct pool_svc *eia_pool_svc;
};

static int
evict_iter_cb(daos_handle_t ih, d_iov_t *key, d_iov_t *val, void *varg)
{
	struct evict_iter_arg  *arg = varg;

	D_ASSERT(arg->eia_hdl_uuids != NULL);
	D_ASSERT(arg->eia_hdl_uuids_size > sizeof(uuid_t));

	if (key->iov_len != sizeof(uuid_t)) {
		D_ERROR("invalid key size: "DF_U64"\n", key->iov_len);
		return -DER_IO;
	}
	if (val->iov_len == sizeof(struct pool_hdl_v0)) {
		/* old/2.0 pool handle format ? */
		if (arg->eia_pool_svc->ps_global_version < DAOS_POOL_GLOBAL_VERSION_WITH_HDL_CRED) {
			D_DEBUG(DB_MD, "2.0 pool handle format detected\n");
			/* if looking for a specific machine, do not select this handle */
			if (arg->eia_machine)
				return 0;
		} else {
			D_ERROR("invalid value size: "DF_U64" for pool version %u\n", val->iov_len,
				arg->eia_pool_svc->ps_global_version);
			return -DER_IO;
		}
	} else {
		struct pool_hdl *hdl = val->iov_buf;

		if (val->iov_len != sizeof(struct pool_hdl) + hdl->ph_cred_len ||
		    arg->eia_pool_svc->ps_global_version < DAOS_POOL_GLOBAL_VERSION_WITH_HDL_CRED) {
			D_ERROR("invalid value size: "DF_U64" for pool version %u, expected %zu\n",
				val->iov_len, arg->eia_pool_svc->ps_global_version,
				arg->eia_pool_svc->ps_global_version <
				DAOS_POOL_GLOBAL_VERSION_WITH_HDL_CRED ?
				sizeof(struct pool_hdl_v0) :
				sizeof(struct pool_hdl) + hdl->ph_cred_len);
			return -DER_IO;
		}
	}

	/* If we specified a machine name as a filter check before we do the realloc */
	if (arg->eia_machine) {
		struct pool_hdl	*hdl = val->iov_buf;

		if (strncmp(arg->eia_machine, hdl->ph_machine, sizeof(hdl->ph_machine)) != 0) {
			return 0;
		}
	}

	/*
	 * Make sure arg->eia_hdl_uuids[arg->eia_hdl_uuids_size] have enough
	 * space for this handle.
	 */
	if (sizeof(uuid_t) * (arg->eia_n_hdl_uuids + 1) >
	    arg->eia_hdl_uuids_size) {
		uuid_t *hdl_uuids_tmp;
		size_t	hdl_uuids_size_tmp;

		hdl_uuids_size_tmp = arg->eia_hdl_uuids_size * 2;
		D_ALLOC(hdl_uuids_tmp, hdl_uuids_size_tmp);
		if (hdl_uuids_tmp == NULL)
			return -DER_NOMEM;
		memcpy(hdl_uuids_tmp, arg->eia_hdl_uuids,
		       arg->eia_hdl_uuids_size);
		D_FREE(arg->eia_hdl_uuids);
		arg->eia_hdl_uuids = hdl_uuids_tmp;
		arg->eia_hdl_uuids_size = hdl_uuids_size_tmp;
	}

	uuid_copy(arg->eia_hdl_uuids[arg->eia_n_hdl_uuids], key->iov_buf);
	arg->eia_n_hdl_uuids++;
	return 0;
}

/*
 * Callers are responsible for freeing *hdl_uuids if this function returns zero.
 */
static int
find_hdls_to_evict(struct rdb_tx *tx, struct pool_svc *svc, uuid_t **hdl_uuids,
		   size_t *hdl_uuids_size, int *n_hdl_uuids, char *machine)
{
	struct evict_iter_arg	arg = {0};
	int			rc;

	arg.eia_hdl_uuids_size = sizeof(uuid_t) * 4;
	D_ALLOC(arg.eia_hdl_uuids, arg.eia_hdl_uuids_size);
	if (arg.eia_hdl_uuids == NULL)
		return -DER_NOMEM;
	arg.eia_n_hdl_uuids = 0;
	if (machine)
		arg.eia_machine = machine;
	arg.eia_pool_svc = svc;

	rc = rdb_tx_iterate(tx, &svc->ps_handles, false /* backward */,
			    evict_iter_cb, &arg);
	if (rc != 0) {
		D_FREE(arg.eia_hdl_uuids);
		return rc;
	}

	*hdl_uuids = arg.eia_hdl_uuids;
	*hdl_uuids_size = arg.eia_hdl_uuids_size;
	*n_hdl_uuids = arg.eia_n_hdl_uuids;
	return 0;
}

/*
 * Callers are responsible for freeing *hdl_uuids if this function returns zero.
 */
static int
validate_hdls_to_evict(struct rdb_tx *tx, struct pool_svc *svc,
		       uuid_t **hdl_uuids, int *n_hdl_uuids, uuid_t *hdl_list,
		       int n_hdl_list) {
	uuid_t		*valid_list;
	int		n_valid_list = 0;
	int		i;
	int		rc = 0;
	d_iov_t		key;
	d_iov_t		value;

	if (hdl_list == NULL || n_hdl_list == 0) {
		return -DER_INVAL;
	}

	/* Assume the entire list is valid */
	D_ALLOC(valid_list, sizeof(uuid_t) * n_hdl_list);
	if (valid_list == NULL)
		return -DER_NOMEM;

	for (i = 0; i < n_hdl_list; i++) {
		d_iov_set(&key, hdl_list[i], sizeof(uuid_t));
		d_iov_set(&value, NULL, 0);
		rc = rdb_tx_lookup(tx, &svc->ps_handles, &key, &value);

		if (rc == 0) {
			uuid_copy(valid_list[n_valid_list], hdl_list[i]);
			n_valid_list++;
		} else if (rc == -DER_NONEXIST) {
			D_DEBUG(DB_MD, "Skipping invalid handle" DF_UUID "\n",
				DP_UUID(hdl_list[i]));
			/* Reset RC in case we're the last entry */
			rc = 0;
			continue;
		} else {
			D_FREE(valid_list);
			D_GOTO(out, rc);
		}
	}

	*hdl_uuids = valid_list;
	*n_hdl_uuids = n_valid_list;

out:
	return rc;
}

void
ds_pool_evict_handler(crt_rpc_t *rpc)
{
	struct pool_evict_in     *in  = crt_req_get(rpc);
	struct pool_evict_out    *out = crt_reply_get(rpc);
	struct pool_svc          *svc;
	struct rdb_tx             tx;
	bool                      dup_op = false;
	struct ds_pool_svc_op_val op_val;
	uuid_t                   *hdl_uuids = NULL;
	size_t                    hdl_uuids_size;
	int                       n_hdl_uuids     = 0;
	bool                      fi_pass_noreply = DAOS_FAIL_CHECK(DAOS_MD_OP_PASS_NOREPLY);
	bool                      fi_fail_noreply = DAOS_FAIL_CHECK(DAOS_MD_OP_FAIL_NOREPLY);
	int                       rc;

	D_DEBUG(DB_MD, DF_UUID": processing rpc %p\n",
		DP_UUID(in->pvi_op.pi_uuid), rpc);

	rc = pool_svc_lookup_leader(in->pvi_op.pi_uuid, &svc,
				    &out->pvo_op.po_hint);
	if (rc != 0)
		D_GOTO(out, rc);

	rc = rdb_tx_begin(svc->ps_rsvc.s_db, svc->ps_rsvc.s_term, &tx);
	if (rc != 0)
		D_GOTO(out_svc, rc);

	ABT_rwlock_wrlock(svc->ps_lock);

	rc = pool_op_lookup(&tx, svc, rpc, DAOS_POOL_VERSION, &dup_op, &op_val);
	if (rc != 0)
		goto out_lock;
	else if (dup_op || fi_fail_noreply)
		goto out_commit;
	/* TODO: (for dup op case) implement per-opcode result data retrieval from stored op_val,
	 *       (for new op case) implement per-opcode result data storage into op_val.
	 */

	/*
	 * If a subset of handles is specified use them instead of iterating
	 * through all handles for the pool uuid
	 */
	if (in->pvi_hdls.ca_arrays) {
		rc = validate_hdls_to_evict(&tx, svc, &hdl_uuids, &n_hdl_uuids,
					    in->pvi_hdls.ca_arrays,
					    in->pvi_hdls.ca_count);
	} else {
		rc = find_hdls_to_evict(&tx, svc, &hdl_uuids, &hdl_uuids_size,
					&n_hdl_uuids, in->pvi_machine);
	}

	if (rc != 0)
		goto out_commit;
	D_DEBUG(DB_MD, "number of handles found was: %d\n", n_hdl_uuids);

	if (n_hdl_uuids > 0) {
		/* If pool destroy but not forcibly, error: the pool is busy */

		if (in->pvi_pool_destroy && !in->pvi_pool_destroy_force) {
			D_DEBUG(DB_MD, DF_UUID": busy, %u open handles\n",
				DP_UUID(in->pvi_op.pi_uuid), n_hdl_uuids);
			D_GOTO(out_free, rc = -DER_BUSY);
		} else {
			/* Pool evict, or pool destroy with force=true */
			rc = pool_disconnect_hdls(&tx, svc, hdl_uuids,
						  n_hdl_uuids, dss_get_module_info()->dmi_ctx);
			if (rc != 0) {
				goto out_free;
			} else {
				struct pool_metrics *metrics;

				/** update metric */
				metrics = svc->ps_pool->sp_metrics[DAOS_POOL_MODULE];
				d_tm_inc_counter(metrics->evict_total, n_hdl_uuids);
			}
		}
	}

	/* If pool destroy and not error case, disable new connections */
	if (in->pvi_pool_destroy) {
		uint32_t	connectable = 0;
		d_iov_t		value;

		d_iov_set(&value, &connectable, sizeof(connectable));
		rc = rdb_tx_update_critical(&tx, &svc->ps_root, &ds_pool_prop_connectable, &value);
		if (rc != 0)
			goto out_free;

		ds_pool_iv_srv_hdl_invalidate(svc->ps_pool);
		ds_iv_ns_leader_stop(svc->ps_pool->sp_iv_ns);
		D_DEBUG(DB_MD, DF_UUID": pool destroy/evict: mark pool for "
			"no new connections\n", DP_UUID(in->pvi_op.pi_uuid));
	}

out_free:
	D_FREE(hdl_uuids);
out_commit:
	if ((rc == 0) && !dup_op && fi_fail_noreply)
		rc = -DER_MISC;
	if (!dup_op)
		rc = pool_op_save(&tx, svc, rpc, DAOS_POOL_VERSION, rc, &op_val);
	if (rc != 0)
		goto out_lock;
	rc = rdb_tx_commit(&tx);
	if (rc != 0)
		goto out_lock;
	/* No need to set out->pvo_op.po_map_version. */

	rc = op_val.ov_rc;
	if ((rc == 0) && !dup_op) {
		struct pool_metrics *metrics;

		/** update metric */
		metrics = svc->ps_pool->sp_metrics[DAOS_POOL_MODULE];
		d_tm_inc_counter(metrics->disconnect_total, 1);
	}
out_lock:
	ABT_rwlock_unlock(svc->ps_lock);
	rdb_tx_end(&tx);
out_svc:
	ds_rsvc_set_hint(&svc->ps_rsvc, &out->pvo_op.po_hint);
	pool_svc_put_leader(svc);
out:
	if ((rc == 0) && !dup_op && fi_pass_noreply) {
		rc = -DER_TIMEDOUT;
		D_DEBUG(DB_MD, DF_UUID ": fault injected: DAOS_MD_OP_PASS_NOREPLY\n",
			DP_UUID(in->pvi_op.pi_uuid));
	}
	if ((rc == -DER_MISC) && !dup_op && fi_fail_noreply) {
		rc = -DER_TIMEDOUT;
		D_DEBUG(DB_MD, DF_UUID ": fault injected: DAOS_MD_OP_FAIL_NOREPLY\n",
			DP_UUID(in->pvi_op.pi_uuid));
	}

	out->pvo_op.po_rc = rc;
	out->pvo_n_hdls_evicted = n_hdl_uuids;
	D_DEBUG(DB_MD, DF_UUID ": replying rpc: %p " DF_RC "\n", DP_UUID(in->pvi_op.pi_uuid), rpc,
		DP_RC(rc));
	crt_reply_send(rpc);
}

/**
 * Send a CaRT message to the pool svc to test and
 * (if applicable based on destroy and force option) evict all open handles
 * on a pool.
 *
 * \param[in]	pool_uuid	UUID of the pool
 * \param[in]	ranks		Pool service replicas
 * \param[in]	handles		List of handles to selectively evict
 * \param[in]	n_handles	Number of items in handles
 * \param[in]	destroy		If true the evict request is a destroy request
 * \param[in]	force		If true and destroy is true request all handles
 *				be forcibly evicted
 * \param[in]   machine		Hostname to use as filter for evicting handles
 * \param[out]	count		Number of handles evicted
 *
 * \return	0		Success
 *		-DER_BUSY	Open pool handles exist and no force requested
 *
 */
int
ds_pool_svc_check_evict(uuid_t pool_uuid, d_rank_list_t *ranks,
			uuid_t *handles, size_t n_handles,
			uint32_t destroy, uint32_t force,
			char *machine, uint32_t *count)
{
	int			 rc;
	struct rsvc_client	 client;
	crt_endpoint_t		 ep;
	struct dss_module_info	*info = dss_get_module_info();
	crt_rpc_t		*rpc;
	struct pool_evict_in	*in;
	struct pool_evict_out	*out;
	uuid_t                   no_uuid;
	uint64_t                 req_time = 0;

	D_DEBUG(DB_MGMT,
		DF_UUID": Destroy pool (force: %d), inspect/evict handles\n",
		DP_UUID(pool_uuid), force);
	uuid_clear(no_uuid);

	rc = rsvc_client_init(&client, ranks);
	if (rc != 0)
		D_GOTO(out, rc);

rechoose:
	ep.ep_grp = NULL; /* primary group */
	rc = rsvc_client_choose(&client, &ep);
	if (rc != 0) {
		D_ERROR(DF_UUID": cannot find pool service: "DF_RC"\n",
			DP_UUID(pool_uuid), DP_RC(rc));
		goto out_client;
	}

	rc = pool_req_create(info->dmi_ctx, &ep, POOL_EVICT, pool_uuid, no_uuid, &req_time, &rpc);
	if (rc != 0) {
		DL_ERROR(rc, DF_UUID ": failed to create pool evict rpc", DP_UUID(pool_uuid));
		D_GOTO(out_client, rc);
	}

	in                     = crt_req_get(rpc);
	in->pvi_hdls.ca_arrays = handles;
	in->pvi_hdls.ca_count = n_handles;
	in->pvi_machine = machine;

	/* Pool destroy (force=false): assert no open handles / do not evict.
	 * Pool destroy (force=true): evict any/all open handles on the pool.
	 */
	in->pvi_pool_destroy = destroy;
	in->pvi_pool_destroy_force = force;

	rc = dss_rpc_send(rpc);
	out = crt_reply_get(rpc);
	D_ASSERT(out != NULL);

	rc = pool_rsvc_client_complete_rpc(&client, &ep, rc, &out->pvo_op);
	if (rc == RSVC_CLIENT_RECHOOSE) {
		crt_req_decref(rpc);
		dss_sleep(RECHOOSE_SLEEP_MS);
		D_GOTO(rechoose, rc);
	}

	rc = out->pvo_op.po_rc;
	if (rc != 0)
		DL_ERROR(rc, DF_UUID ": pool destroy failed to evict handles", DP_UUID(pool_uuid));
	if (count)
		*count = out->pvo_n_hdls_evicted;

	crt_req_decref(rpc);
out_client:
	rsvc_client_fini(&client);
out:
	return rc;
}

/*
 * Transfer list of pool ranks to "remote_bulk". If the remote bulk buffer
 * is too small, then return -DER_TRUNC. RPC response will contain the number
 * of ranks in the pool that the client can use to resize its buffer
 * for another RPC request.
 */
static int
transfer_ranks_buf(d_rank_t *ranks_buf, size_t nranks,
		   struct pool_svc *svc, crt_rpc_t *rpc, crt_bulk_t remote_bulk)
{
	size_t				 ranks_buf_size;
	daos_size_t			 remote_bulk_size;
	d_iov_t				 ranks_iov;
	d_sg_list_t			 ranks_sgl;
	crt_bulk_t			 bulk = CRT_BULK_NULL;
	struct crt_bulk_desc		 bulk_desc;
	crt_bulk_opid_t			 bulk_opid;
	ABT_eventual			 eventual;
	int				*status;
	int				 rc;

	D_ASSERT(nranks > 0);
	ranks_buf_size = nranks * sizeof(d_rank_t);

	/* Check if the client bulk buffer is large enough. */
	rc = crt_bulk_get_len(remote_bulk, &remote_bulk_size);
	if (rc != 0)
		D_GOTO(out, rc);
	if (remote_bulk_size < ranks_buf_size) {
		D_ERROR(DF_UUID ": remote ranks buffer(" DF_U64 ")"
			" < required (%lu)\n", DP_UUID(svc->ps_uuid),
			remote_bulk_size, ranks_buf_size);
		D_GOTO(out, rc = -DER_TRUNC);
	}

	d_iov_set(&ranks_iov, ranks_buf, ranks_buf_size);
	ranks_sgl.sg_nr = 1;
	ranks_sgl.sg_nr_out = 0;
	ranks_sgl.sg_iovs = &ranks_iov;

	rc = crt_bulk_create(rpc->cr_ctx, &ranks_sgl, CRT_BULK_RO, &bulk);
	if (rc != 0)
		D_GOTO(out, rc);

	/* Prepare for crt_bulk_transfer(). */
	bulk_desc.bd_rpc = rpc;
	bulk_desc.bd_bulk_op = CRT_BULK_PUT;
	bulk_desc.bd_remote_hdl = remote_bulk;
	bulk_desc.bd_remote_off = 0;
	bulk_desc.bd_local_hdl = bulk;
	bulk_desc.bd_local_off = 0;
	bulk_desc.bd_len = ranks_iov.iov_len;

	rc = ABT_eventual_create(sizeof(*status), &eventual);
	if (rc != ABT_SUCCESS)
		D_GOTO(out_bulk, rc = dss_abterr2der(rc));

	rc = crt_bulk_transfer(&bulk_desc, bulk_cb, &eventual, &bulk_opid);
	if (rc != 0)
		D_GOTO(out_eventual, rc);

	rc = ABT_eventual_wait(eventual, (void **)&status);
	if (rc != ABT_SUCCESS)
		D_GOTO(out_eventual, rc = dss_abterr2der(rc));

	if (*status != 0)
		D_GOTO(out_eventual, rc = *status);

out_eventual:
	ABT_eventual_free(&eventual);
out_bulk:
	if (bulk != CRT_BULK_NULL)
		crt_bulk_free(bulk);
out:
	return rc;
}

/* CaRT RPC handler run in PS leader to return pool storage ranks
 */
void
ds_pool_ranks_get_handler(crt_rpc_t *rpc)
{
	struct pool_ranks_get_in	*in = crt_req_get(rpc);
	struct pool_ranks_get_out	*out = crt_reply_get(rpc);
	uint32_t			 nranks = 0;
	d_rank_list_t			out_ranks = {0};
	struct pool_svc			*svc;
	int				 rc;

	D_DEBUG(DB_MD, DF_UUID ": processing rpc: %p\n", DP_UUID(in->prgi_op.pi_uuid), rpc);

	rc = pool_svc_lookup_leader(in->prgi_op.pi_uuid, &svc,
				    &out->prgo_op.po_hint);
	if (rc != 0)
		D_GOTO(out, rc);

	/* This is a server to server RPC only */
	if (daos_rpc_from_client(rpc))
		D_GOTO(out, rc = -DER_INVAL);

	/* Get available ranks */
	rc = ds_pool_get_ranks(in->prgi_op.pi_uuid, POOL_GROUP_MAP_STATES, &out_ranks);
	if (rc != 0) {
		D_ERROR(DF_UUID ": get ranks failed, " DF_RC "\n",
			DP_UUID(in->prgi_op.pi_uuid), DP_RC(rc));
		D_GOTO(out_svc, rc);
	} else if ((in->prgi_nranks > 0) &&
		   (out_ranks.rl_nr > in->prgi_nranks)) {
		D_DEBUG(DB_MD, DF_UUID ": %u ranks (more than client: %u)\n",
			DP_UUID(in->prgi_op.pi_uuid), out_ranks.rl_nr,
			in->prgi_nranks);
		D_GOTO(out_free, rc = -DER_TRUNC);
	} else {
		D_DEBUG(DB_MD, DF_UUID ": %u ranks\n",
			DP_UUID(in->prgi_op.pi_uuid), out_ranks.rl_nr);
		if ((out_ranks.rl_nr > 0) && (in->prgi_nranks > 0) &&
		    (in->prgi_ranks_bulk != CRT_BULK_NULL))
			rc = transfer_ranks_buf(out_ranks.rl_ranks,
						out_ranks.rl_nr, svc, rpc,
						in->prgi_ranks_bulk);
	}

out_free:
	nranks = out_ranks.rl_nr;
	map_ranks_fini(&out_ranks);

out_svc:
	ds_rsvc_set_hint(&svc->ps_rsvc, &out->prgo_op.po_hint);
	pool_svc_put_leader(svc);
out:
	out->prgo_op.po_rc = rc;
	out->prgo_nranks = nranks;
	D_DEBUG(DB_MD, DF_UUID ": replying rpc: %p " DF_RC "\n", DP_UUID(in->prgi_op.pi_uuid), rpc,
		DP_RC(rc));
	crt_reply_send(rpc);
}

/* This RPC could be implemented by ds_rsvc. */
static void
ds_pool_svc_stop_handler(crt_rpc_t *rpc, int handler_version)
{
	struct pool_svc_stop_in	       *in = crt_req_get(rpc);
	struct pool_svc_stop_out       *out = crt_reply_get(rpc);
	d_iov_t				id;
	int				rc;

	D_DEBUG(DB_MD, DF_UUID": processing rpc %p\n",
		DP_UUID(in->psi_op.pi_uuid), rpc);

	d_iov_set(&id, in->psi_op.pi_uuid, sizeof(uuid_t));
	rc = ds_rsvc_stop_leader(DS_RSVC_CLASS_POOL, &id, &out->pso_op.po_hint);

	out->pso_op.po_rc = rc;
	D_DEBUG(DB_MD, DF_UUID ": replying rpc: %p " DF_RC "\n", DP_UUID(in->psi_op.pi_uuid), rpc,
		DP_RC(rc));
	crt_reply_send(rpc);
}

void
ds_pool_svc_stop_handler_v6(crt_rpc_t *rpc)
{
	ds_pool_svc_stop_handler(rpc, 6);
}

void
ds_pool_svc_stop_handler_v5(crt_rpc_t *rpc)
{
	ds_pool_svc_stop_handler(rpc, 5);
}

/**
 * Get a copy of the latest pool map buffer. Callers are responsible for
 * freeing iov->iov_buf with D_FREE.
 */
int
ds_pool_map_buf_get(uuid_t uuid, d_iov_t *iov, uint32_t *map_version)
{
	struct pool_svc	*svc;
	struct rdb_tx	tx;
	struct pool_buf	*map_buf;
	int		rc;

	rc = pool_svc_lookup_leader(uuid, &svc, NULL /* hint */);
	if (rc != 0)
		D_GOTO(out, rc);

	rc = rdb_tx_begin(svc->ps_rsvc.s_db, svc->ps_rsvc.s_term, &tx);
	if (rc != 0)
		D_GOTO(out_svc, rc);

	ABT_rwlock_rdlock(svc->ps_lock);
	rc = read_map_buf(&tx, &svc->ps_root, &map_buf, map_version);
	if (rc != 0) {
		D_ERROR(DF_UUID": failed to read pool map: "DF_RC"\n",
			DP_UUID(svc->ps_uuid), DP_RC(rc));
		D_GOTO(out_lock, rc);
	}
	D_ASSERT(map_buf != NULL);
	iov->iov_buf = map_buf;
	iov->iov_len = pool_buf_size(map_buf->pb_nr);
	iov->iov_buf_len = pool_buf_size(map_buf->pb_nr);
out_lock:
	ABT_rwlock_unlock(svc->ps_lock);
	rdb_tx_end(&tx);
out_svc:
	pool_svc_put_leader(svc);
out:
	return rc;
}

void
ds_pool_iv_ns_update(struct ds_pool *pool, unsigned int master_rank,
		     uint64_t term)
{
	ds_iv_ns_update(pool->sp_iv_ns, master_rank, term);
}

int
ds_pool_svc_global_map_version_get(uuid_t uuid, uint32_t *version)
{
	struct pool_svc	*svc;
	int		rc;

	rc = pool_svc_lookup_leader(uuid, &svc, NULL /* hint */);
	if (rc != 0)
		return rc;

	*version = svc->ps_global_map_version;

	pool_svc_put_leader(svc);
	return 0;
}

int
ds_pool_svc_term_get(uuid_t uuid, uint64_t *term)
{
	struct pool_svc	*svc;
	int		rc;

	rc = pool_svc_lookup_leader(uuid, &svc, NULL /* hint */);
	if (rc != 0)
		return rc;

	*term = svc->ps_rsvc.s_term;

	pool_svc_put_leader(svc);
	return 0;
}

static void
ds_pool_attr_set_handler(crt_rpc_t *rpc, int handler_version)
{
	struct pool_attr_set_in  *in = crt_req_get(rpc);
	struct pool_op_out	 *out = crt_reply_get(rpc);
	struct pool_svc		 *svc;
	uint64_t                  count;
	crt_bulk_t                bulk;
	struct rdb_tx		  tx;
	bool                      dup_op = false;
	struct ds_pool_svc_op_val op_val;
	bool                      fi_pass_noreply = DAOS_FAIL_CHECK(DAOS_MD_OP_PASS_NOREPLY);
	bool                      fi_fail_noreply = DAOS_FAIL_CHECK(DAOS_MD_OP_FAIL_NOREPLY);
	int			  rc;

	D_DEBUG(DB_MD, DF_UUID ": processing rpc: %p hdl=" DF_UUID "\n",
		DP_UUID(in->pasi_op.pi_uuid), rpc, DP_UUID(in->pasi_op.pi_hdl));

	rc = pool_svc_lookup_leader(in->pasi_op.pi_uuid, &svc, &out->po_hint);
	if (rc != 0)
		goto out;

	pool_attr_set_in_get_data(rpc, &count, &bulk);

	rc = rdb_tx_begin(svc->ps_rsvc.s_db, svc->ps_rsvc.s_term, &tx);
	if (rc != 0)
		goto out_svc;

	ABT_rwlock_wrlock(svc->ps_lock);

	rc = pool_op_lookup(&tx, svc, rpc, handler_version, &dup_op, &op_val);
	if (rc != 0)
		goto out_lock;
	else if (dup_op || fi_fail_noreply)
		goto out_commit;

	rc = ds_rsvc_set_attr(&svc->ps_rsvc, &tx, &svc->ps_user, bulk, rpc, count);
	if (rc != 0)
		goto out_commit;

out_commit:
	if ((rc == 0) && !dup_op && fi_fail_noreply)
		rc = -DER_MISC;
	if (!dup_op)
		rc = pool_op_save(&tx, svc, rpc, handler_version, rc, &op_val);
	if (rc != 0)
		goto out_lock;

	rc = rdb_tx_commit(&tx);
	if (rc != 0)
		goto out_lock;
	rc = op_val.ov_rc;

out_lock:
	ABT_rwlock_unlock(svc->ps_lock);
	rdb_tx_end(&tx);
out_svc:
	ds_rsvc_set_hint(&svc->ps_rsvc, &out->po_hint);
	pool_svc_put_leader(svc);
out:
	if ((rc == 0) && !dup_op && fi_pass_noreply) {
		rc = -DER_TIMEDOUT;
		D_DEBUG(DB_MD, DF_UUID ": fault injected: DAOS_MD_OP_PASS_NOREPLY\n",
			DP_UUID(in->pasi_op.pi_uuid));
	}
	if ((rc == -DER_MISC) && !dup_op && fi_fail_noreply) {
		rc = -DER_TIMEDOUT;
		D_DEBUG(DB_MD, DF_UUID ": fault injected: DAOS_MD_OP_FAIL_NOREPLY\n",
			DP_UUID(in->pasi_op.pi_uuid));
	}

	out->po_rc = rc;
	D_DEBUG(DB_MD, DF_UUID ": replying rpc: %p " DF_RC "\n", DP_UUID(in->pasi_op.pi_uuid), rpc,
		DP_RC(rc));
	crt_reply_send(rpc);
}

void
ds_pool_attr_set_handler_v6(crt_rpc_t *rpc)
{
	ds_pool_attr_set_handler(rpc, 6);
}

void
ds_pool_attr_set_handler_v5(crt_rpc_t *rpc)
{
	ds_pool_attr_set_handler(rpc, 5);
}

static void
ds_pool_attr_del_handler(crt_rpc_t *rpc, int handler_version)
{
	struct pool_attr_del_in  *in = crt_req_get(rpc);
	struct pool_op_out	 *out = crt_reply_get(rpc);
	struct pool_svc		 *svc;
	uint64_t                  count;
	crt_bulk_t                bulk;
	struct rdb_tx		  tx;
	bool                      dup_op = false;
	struct ds_pool_svc_op_val op_val;
	bool                      fi_pass_noreply = DAOS_FAIL_CHECK(DAOS_MD_OP_PASS_NOREPLY);
	bool                      fi_fail_noreply = DAOS_FAIL_CHECK(DAOS_MD_OP_FAIL_NOREPLY);
	int			  rc;

	D_DEBUG(DB_MD, DF_UUID ": processing rpc: %p hdl=" DF_UUID "\n",
		DP_UUID(in->padi_op.pi_uuid), rpc, DP_UUID(in->padi_op.pi_hdl));

	rc = pool_svc_lookup_leader(in->padi_op.pi_uuid, &svc, &out->po_hint);
	if (rc != 0)
		goto out;

	pool_attr_del_in_get_data(rpc, &count, &bulk);

	rc = rdb_tx_begin(svc->ps_rsvc.s_db, svc->ps_rsvc.s_term, &tx);
	if (rc != 0)
		goto out_svc;

	ABT_rwlock_wrlock(svc->ps_lock);

	rc = pool_op_lookup(&tx, svc, rpc, handler_version, &dup_op, &op_val);
	if (rc != 0)
		goto out_lock;
	else if (dup_op || fi_fail_noreply)
		goto out_commit;

	rc = ds_rsvc_del_attr(&svc->ps_rsvc, &tx, &svc->ps_user, bulk, rpc, count);
	if (rc != 0)
		goto out_commit;

out_commit:
	if ((rc == 0) && !dup_op && fi_fail_noreply)
		rc = -DER_MISC;
	if (!dup_op)
		rc = pool_op_save(&tx, svc, rpc, handler_version, rc, &op_val);
	if (rc != 0)
		goto out_lock;

	rc = rdb_tx_commit(&tx);
	if (rc != 0)
		goto out_lock;
	rc = op_val.ov_rc;
out_lock:
	ABT_rwlock_unlock(svc->ps_lock);
	rdb_tx_end(&tx);
out_svc:
	ds_rsvc_set_hint(&svc->ps_rsvc, &out->po_hint);
	pool_svc_put_leader(svc);
out:
	if ((rc == 0) && !dup_op && fi_pass_noreply) {
		rc = -DER_TIMEDOUT;
		D_DEBUG(DB_MD, DF_UUID ": fault injected: DAOS_MD_OP_PASS_NOREPLY\n",
			DP_UUID(in->padi_op.pi_uuid));
	}
	if ((rc == -DER_MISC) && !dup_op && fi_fail_noreply) {
		rc = -DER_TIMEDOUT;
		D_DEBUG(DB_MD, DF_UUID ": fault injected: DAOS_MD_OP_FAIL_NOREPLY\n",
			DP_UUID(in->padi_op.pi_uuid));
	}

	out->po_rc = rc;
	D_DEBUG(DB_MD, DF_UUID ": replying rpc: %p " DF_RC "\n", DP_UUID(in->padi_op.pi_uuid), rpc,
		DP_RC(rc));
	crt_reply_send(rpc);
}

void
ds_pool_attr_del_handler_v6(crt_rpc_t *rpc)
{
	ds_pool_attr_del_handler(rpc, 6);
}

void
ds_pool_attr_del_handler_v5(crt_rpc_t *rpc)
{
	ds_pool_attr_del_handler(rpc, 5);
}

static void
ds_pool_attr_get_handler(crt_rpc_t *rpc, int handler_version)
{
	struct pool_attr_get_in  *in = crt_req_get(rpc);
	struct pool_op_out	 *out = crt_reply_get(rpc);
	struct pool_svc		 *svc;
	uint64_t                  count;
	uint64_t                  key_length;
	crt_bulk_t                bulk;
	struct rdb_tx		  tx;
	int			  rc;

	D_DEBUG(DB_MD, DF_UUID ": processing rpc: %p hdl=" DF_UUID "\n",
		DP_UUID(in->pagi_op.pi_uuid), rpc, DP_UUID(in->pagi_op.pi_hdl));

	rc = pool_svc_lookup_leader(in->pagi_op.pi_uuid, &svc, &out->po_hint);
	if (rc != 0)
		goto out;

	rc = rdb_tx_begin(svc->ps_rsvc.s_db, svc->ps_rsvc.s_term, &tx);
	if (rc != 0)
		goto out_svc;

	pool_attr_get_in_get_data(rpc, &count, &key_length, &bulk);

	ABT_rwlock_rdlock(svc->ps_lock);
	rc = ds_rsvc_get_attr(&svc->ps_rsvc, &tx, &svc->ps_user, bulk, rpc, count, key_length);
	ABT_rwlock_unlock(svc->ps_lock);
	rdb_tx_end(&tx);
out_svc:
	ds_rsvc_set_hint(&svc->ps_rsvc, &out->po_hint);
	pool_svc_put_leader(svc);
out:
	out->po_rc = rc;
	D_DEBUG(DB_MD, DF_UUID ": replying rpc: %p " DF_RC "\n", DP_UUID(in->pagi_op.pi_uuid), rpc,
		DP_RC(rc));
	crt_reply_send(rpc);
}

void
ds_pool_attr_get_handler_v6(crt_rpc_t *rpc)
{
	ds_pool_attr_get_handler(rpc, 6);
}

void
ds_pool_attr_get_handler_v5(crt_rpc_t *rpc)
{
	ds_pool_attr_get_handler(rpc, 5);
}

static void
ds_pool_attr_list_handler(crt_rpc_t *rpc, int handler_version)
{
	struct pool_attr_list_in	*in	    = crt_req_get(rpc);
	struct pool_attr_list_out	*out	    = crt_reply_get(rpc);
	struct pool_svc			*svc;
	crt_bulk_t                       bulk;
	struct rdb_tx			 tx;
	int				 rc;

	D_DEBUG(DB_MD, DF_UUID ": processing rpc: %p hdl=" DF_UUID "\n",
		DP_UUID(in->pali_op.pi_uuid), rpc, DP_UUID(in->pali_op.pi_hdl));

	rc = pool_svc_lookup_leader(in->pali_op.pi_uuid, &svc,
				    &out->palo_op.po_hint);
	if (rc != 0)
		goto out;

	pool_attr_list_in_get_data(rpc, &bulk);

	rc = rdb_tx_begin(svc->ps_rsvc.s_db, svc->ps_rsvc.s_term, &tx);
	if (rc != 0)
		goto out_svc;

	ABT_rwlock_rdlock(svc->ps_lock);
	rc = ds_rsvc_list_attr(&svc->ps_rsvc, &tx, &svc->ps_user, bulk, rpc, &out->palo_size);
	ABT_rwlock_unlock(svc->ps_lock);
	rdb_tx_end(&tx);
out_svc:
	ds_rsvc_set_hint(&svc->ps_rsvc, &out->palo_op.po_hint);
	pool_svc_put_leader(svc);
out:
	out->palo_op.po_rc = rc;
	D_DEBUG(DB_MD, DF_UUID ": replying rpc: %p " DF_RC "\n", DP_UUID(in->pali_op.pi_uuid), rpc,
		DP_RC(rc));
	crt_reply_send(rpc);
}

void
ds_pool_attr_list_handler_v6(crt_rpc_t *rpc)
{
	ds_pool_attr_list_handler(rpc, 6);
}

void
ds_pool_attr_list_handler_v5(crt_rpc_t *rpc)
{
	ds_pool_attr_list_handler(rpc, 5);
}

void
ds_pool_replicas_update_handler(crt_rpc_t *rpc)
{
	struct pool_membership_in	*in = crt_req_get(rpc);
	struct pool_membership_out	*out = crt_reply_get(rpc);
	d_rank_list_t			*ranks;
	d_iov_t				 id;
	int				 rc;

	rc = daos_rank_list_dup(&ranks, in->pmi_targets);
	if (rc != 0)
		goto out;
	d_iov_set(&id, in->pmi_uuid, sizeof(uuid_t));

	switch (opc_get(rpc->cr_opc)) {
	case POOL_REPLICAS_ADD:
		rc = ds_rsvc_add_replicas(DS_RSVC_CLASS_POOL, &id, ranks,
					  ds_rsvc_get_md_cap(), &out->pmo_hint);
		break;

	case POOL_REPLICAS_REMOVE:
		rc = ds_rsvc_remove_replicas(DS_RSVC_CLASS_POOL, &id, ranks, &out->pmo_hint);
		break;

	default:
		D_ASSERT(0);
	}

	out->pmo_failed = ranks;
out:
	out->pmo_rc = rc;
	crt_reply_send(rpc);
}

/* Update pool map version for current xstream. */
int
ds_pool_child_map_refresh_sync(struct ds_pool_child *dpc)
{
	struct pool_map_refresh_ult_arg	arg;
	ABT_eventual			eventual;
	int				*status;
	int				rc;

	rc = ABT_eventual_create(sizeof(*status), &eventual);
	if (rc != ABT_SUCCESS)
		return dss_abterr2der(rc);

	arg.iua_pool_version = dpc->spc_map_version;
	uuid_copy(arg.iua_pool_uuid, dpc->spc_uuid);
	arg.iua_eventual = eventual;

	rc = dss_ult_create(ds_pool_map_refresh_ult, &arg, DSS_XS_SYS,
			    0, 0, NULL);
	if (rc)
		D_GOTO(out_eventual, rc);

	rc = ABT_eventual_wait(eventual, (void **)&status);
	if (rc != ABT_SUCCESS)
		D_GOTO(out_eventual, rc = dss_abterr2der(rc));
	if (*status != 0)
		D_GOTO(out_eventual, rc = *status);

out_eventual:
	ABT_eventual_free(&eventual);
	return rc;
}

int
ds_pool_child_map_refresh_async(struct ds_pool_child *dpc)
{
	struct pool_map_refresh_ult_arg	*arg;
	int				rc;

	D_ALLOC_PTR(arg);
	if (arg == NULL)
		return -DER_NOMEM;
	arg->iua_pool_version = dpc->spc_map_version;
	uuid_copy(arg->iua_pool_uuid, dpc->spc_uuid);

	rc = dss_ult_create(ds_pool_map_refresh_ult, arg, DSS_XS_SYS,
			    0, 0, NULL);
	return rc;
}

int ds_pool_prop_fetch(struct ds_pool *pool, unsigned int bits,
		       daos_prop_t **prop_out)
{
	struct pool_svc	*svc;
	struct rdb_tx	tx;
	int		rc;

	rc = pool_svc_lookup_leader(pool->sp_uuid, &svc, NULL);
	if (rc != 0)
		return rc;

	rc = rdb_tx_begin(svc->ps_rsvc.s_db, svc->ps_rsvc.s_term, &tx);
	if (rc != 0)
		D_GOTO(out_svc, rc);

	/* read optional properties */
	ABT_rwlock_rdlock(svc->ps_lock);
	rc = pool_prop_read(&tx, svc, bits, prop_out);
	ABT_rwlock_unlock(svc->ps_lock);
	if (rc != 0)
		D_GOTO(out_tx, rc);
out_tx:
	rdb_tx_end(&tx);
out_svc:
	pool_svc_put_leader(svc);
	return rc;
}

/**
 * Is \a hdl a "server handle" for \a pool?
 *
 * \param[in]	pool	pool
 * \param[in]	hdl	pool handle UUID
 *
 * \return	1	yes
 *		0	no
 *		<0	error from the IV fetch
 */
int
ds_pool_hdl_is_from_srv(struct ds_pool *pool, uuid_t hdl)
{
	uuid_t	srv_hdl;
	int	rc;

	/*
	 * Use the cached value if available. (Not sure if this cache could be
	 * stale...)
	 */
	if (!uuid_is_null(pool->sp_srv_pool_hdl))
		return uuid_compare(pool->sp_srv_pool_hdl, hdl) == 0;

	rc = ds_pool_iv_srv_hdl_fetch(pool, &srv_hdl, NULL);
	if (rc != 0)
		return rc;

	return uuid_compare(srv_hdl, hdl) == 0;
}

static bool
is_pool_from_srv(uuid_t pool_uuid, uuid_t poh_uuid)
{
	struct ds_pool	*pool;
	int		rc;

	rc = ds_pool_lookup(pool_uuid, &pool);
	if (rc) {
		D_ERROR(DF_UUID": failed to get ds_pool: %d\n",
			DP_UUID(pool_uuid), rc);
		return false;
	}

	rc = ds_pool_hdl_is_from_srv(pool, poh_uuid);
	ds_pool_put(pool);
	if (rc < 0) {
		D_ERROR(DF_UUID" fetch srv hdl: %d\n", DP_UUID(pool_uuid), rc);
		return false;
	}

	return rc ? true : false;
}

int ds_pool_svc_upgrade(uuid_t pool_uuid, d_rank_list_t *ranks)
{
	int				rc;
	struct rsvc_client		client;
	crt_endpoint_t			ep;
	struct dss_module_info		*info = dss_get_module_info();
	crt_rpc_t                       *rpc;
	struct pool_upgrade_out		*out;
	uuid_t                           no_uuid;
	uint64_t                         req_time = 0;

	D_DEBUG(DB_MGMT, DF_UUID": Upgrading pool prop\n", DP_UUID(pool_uuid));
	uuid_clear(no_uuid);

	rc = rsvc_client_init(&client, ranks);
	if (rc != 0) {
		D_ERROR(DF_UUID": failed to init rsvc client: "DF_RC"\n",
			DP_UUID(pool_uuid), DP_RC(rc));
		D_GOTO(out, rc);
	}

rechoose:
	ep.ep_grp = NULL; /* primary group */
	rc = rsvc_client_choose(&client, &ep);
	if (rc != 0) {
		D_ERROR(DF_UUID": cannot find pool service: "DF_RC"\n",
			DP_UUID(pool_uuid), DP_RC(rc));
		goto out_client;
	}

	rc = pool_req_create(info->dmi_ctx, &ep, POOL_UPGRADE, pool_uuid, no_uuid, &req_time, &rpc);
	if (rc != 0) {
		DL_ERROR(rc, DF_UUID ": failed to create pool upgrade rpc", DP_UUID(pool_uuid));
		goto out_client;
	}

	rc = dss_rpc_send(rpc);
	out = crt_reply_get(rpc);
	D_ASSERT(out != NULL);

	rc = pool_rsvc_client_complete_rpc(&client, &ep, rc, &out->poo_op);
	if (rc == RSVC_CLIENT_RECHOOSE) {
		crt_req_decref(rpc);
		dss_sleep(RECHOOSE_SLEEP_MS);
		D_GOTO(rechoose, rc);
	}

	rc = out->poo_op.po_rc;
	if (rc != 0) {
		D_ERROR(DF_UUID": failed to upgrade pool: %d\n",
			DP_UUID(pool_uuid), rc);
		D_GOTO(out_rpc, rc);
	}

out_rpc:
	crt_req_decref(rpc);
out_client:
	rsvc_client_fini(&client);
out:
	return rc;
}

/* Check if the target(by id) matched the status */
int
ds_pool_target_status_check(struct ds_pool *pool, uint32_t id, uint8_t matched_status,
			    struct pool_target **p_tgt)
{
	struct pool_target *target;
	int		   rc;

	ABT_rwlock_rdlock(pool->sp_lock);
	rc = pool_map_find_target(pool->sp_map, id, &target);
	ABT_rwlock_unlock(pool->sp_lock);
	if (rc <= 0)
		return rc == 0 ? -DER_NONEXIST : rc;

	if (p_tgt)
		*p_tgt = target;

	return target->ta_comp.co_status == matched_status ? 1 : 0;
}

/**
 * A hack (since we don't take svc->ps_lock to avoid lock order issues with
 * cont_svc->cs_lock) for cont_svc to look up the credential of a pool handle
 * in the DB. If the return value is zero, the caller is responsible for
 * freeing \a cred->iov_buf with D_FREE.
 */
int
ds_pool_lookup_hdl_cred(struct rdb_tx *tx, uuid_t pool_uuid, uuid_t pool_hdl_uuid, d_iov_t *cred)
{
	struct pool_svc	       *svc;
	d_iov_t			key;
	d_iov_t			value;
	struct pool_hdl	       *hdl;
	void		       *buf;
	int			rc;

	rc = pool_svc_lookup_leader(pool_uuid, &svc, NULL /* hint */);
	if (rc != 0)
		goto out;

	if (svc->ps_global_version < DAOS_POOL_GLOBAL_VERSION_WITH_HDL_CRED) {
		D_ERROR(DF_UUID": no credential in pool global version %u\n", DP_UUID(svc->ps_uuid),
			svc->ps_global_version);
		rc = -DER_NOTSUPPORTED;
		goto out_svc;
	}

	d_iov_set(&key, pool_hdl_uuid, sizeof(uuid_t));
	d_iov_set(&value, NULL, 0);
	rc = rdb_tx_lookup(tx, &svc->ps_handles, &key, &value);
	if (rc != 0)
		goto out_svc;
	hdl = value.iov_buf;

	D_ALLOC(buf, hdl->ph_cred_len);
	if (buf == NULL) {
		rc = -DER_NOMEM;
		goto out_svc;
	}
	memcpy(buf, hdl->ph_cred, hdl->ph_cred_len);

	cred->iov_buf = buf;
	cred->iov_len = hdl->ph_cred_len;
	cred->iov_buf_len = hdl->ph_cred_len;

out_svc:
	pool_svc_put_leader(svc);
out:
	return rc;
}

/* Upgrade the VOS pool of a pool service replica (if any). */
int
ds_pool_svc_upgrade_vos_pool(struct ds_pool *pool)
{
	d_iov_t         id;
	struct ds_rsvc *rsvc;
	uint32_t        df_version;
	int             rc;

	df_version = ds_pool_get_vos_pool_df_version(pool->sp_global_version);
	if (df_version == 0) {
		rc = -DER_NO_PERM;
		DL_ERROR(rc, DF_UUID ": pool global version %u no longer supported",
			 DP_UUID(pool->sp_uuid), pool->sp_global_version);
		return rc;
	}

	d_iov_set(&id, pool->sp_uuid, sizeof(uuid_t));
	rc = ds_rsvc_lookup(DS_RSVC_CLASS_POOL, &id, &rsvc);
	if (rc != 0) {
		D_DEBUG(DB_MD, DF_UUID ": no applicable pool service replica: " DF_RC "\n",
			DP_UUID(pool->sp_uuid), DP_RC(rc));
		return 0;
	}

	rc = rdb_upgrade_vos_pool(rsvc->s_db, df_version);
	if (rc == 0)
		D_DEBUG(DB_MD, DF_UUID ": upgraded to or already at %u\n", DP_UUID(pool->sp_uuid),
			df_version);
	else
		DL_ERROR(rc, DF_UUID ": failed to upgrade pool service to global version %u",
			 DP_UUID(pool->sp_uuid), pool->sp_global_version);

	ds_rsvc_put(rsvc);
	return rc;
}<|MERGE_RESOLUTION|>--- conflicted
+++ resolved
@@ -3351,17 +3351,10 @@
 		d_tm_inc_counter(metrics->connect_total, 1);
 	}
 
-<<<<<<< HEAD
-	if (query_bits & DAOS_PO_QUERY_SPACE)
+	if ((rc == 0) && (query_bits & DAOS_PO_QUERY_SPACE))
 		rc = pool_space_query_bcast(dss_get_module_info()->dmi_ctx, svc, in->pci_op.pi_hdl,
 					    &out->pco_space);
-out_map_version:
-	out->pco_op.po_map_version = ds_pool_get_version(svc->ps_pool);
-=======
-	if ((rc == 0) && (query_bits & DAOS_PO_QUERY_SPACE))
-		rc = pool_space_query_bcast(rpc->cr_ctx, svc, in->pci_op.pi_hdl, &out->pco_space);
-
->>>>>>> 47aefe86
+
 out_lock:
 	ABT_rwlock_unlock(svc->ps_lock);
 	rdb_tx_end(&tx);
