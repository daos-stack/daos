/*
 * (C) Copyright 2016-2021 Intel Corporation.
 *
 * SPDX-License-Identifier: BSD-2-Clause-Patent
 */
/**
 * \file
 *
 * ds_pool: Pool Service
 *
 * This file contains the server API methods and the RPC handlers that are both
 * related pool metadata.
 */

#define D_LOGFAC DD_FAC(pool)

#include <daos_srv/pool.h>

#include <fcntl.h>
#include <sys/stat.h>
#include <daos_api.h> /* for daos_prop_alloc/_free() */
#include <daos/pool_map.h>
#include <daos/rpc.h>
#include <daos/pool.h>
#include <daos/rsvc.h>
#include <daos_srv/container.h>
#include <daos_srv/daos_mgmt_srv.h>
#include <daos_srv/daos_engine.h>
#include <daos_srv/rdb.h>
#include <daos_srv/rebuild.h>
#include <daos_srv/security.h>
#include <cart/api.h>
#include <cart/iv.h>
#include "rpc.h"
#include "srv_internal.h"
#include "srv_layout.h"
#include "srv_pool_map.h"
#include "gurt/telemetry_common.h"
#include "gurt/telemetry_producer.h"

/* Pool service */
struct pool_svc {
	struct ds_rsvc		ps_rsvc;
	uuid_t			ps_uuid;	/* pool UUID */
	struct cont_svc	       *ps_cont_svc;	/* one combined svc for now */
	ABT_rwlock		ps_lock;	/* for DB data */
	rdb_path_t		ps_root;	/* root KVS */
	rdb_path_t		ps_handles;	/* pool handle KVS */
	rdb_path_t		ps_user;	/* pool user attributes KVS */
	struct ds_pool	       *ps_pool;
};

static bool pool_disable_exclude = false;
static int pool_prop_read(struct rdb_tx *tx, const struct pool_svc *svc,
			  uint64_t bits, daos_prop_t **prop_out);
static int pool_space_query_bcast(crt_context_t ctx, struct pool_svc *svc,
				  uuid_t pool_hdl, struct daos_pool_space *ps);

static struct pool_svc *
pool_svc_obj(struct ds_rsvc *rsvc)
{
	return container_of(rsvc, struct pool_svc, ps_rsvc);
}

static int
write_map_buf(struct rdb_tx *tx, const rdb_path_t *kvs, struct pool_buf *buf,
	      uint32_t version)
{
	d_iov_t	value;
	int		rc;

	D_DEBUG(DF_DSMS, "version=%u ntargets=%u ndomains=%u\n", version,
		buf->pb_target_nr, buf->pb_domain_nr);

	/* Write the version. */
	d_iov_set(&value, &version, sizeof(version));
	rc = rdb_tx_update(tx, kvs, &ds_pool_prop_map_version, &value);
	if (rc != 0)
		return rc;

	/* Write the buffer. */
	d_iov_set(&value, buf, pool_buf_size(buf->pb_nr));
	return rdb_tx_update(tx, kvs, &ds_pool_prop_map_buffer, &value);
}

/*
 * Retrieve the pool map buffer address in persistent memory and the pool map
 * version into "map_buf" and "map_version", respectively.
 */
static int
locate_map_buf(struct rdb_tx *tx, const rdb_path_t *kvs, struct pool_buf **buf,
	       uint32_t *version)
{
	uint32_t	ver;
	d_iov_t	value;
	int		rc;

	/* Read the version. */
	d_iov_set(&value, &ver, sizeof(ver));
	rc = rdb_tx_lookup(tx, kvs, &ds_pool_prop_map_version, &value);
	if (rc != 0)
		return rc;

	/* Look up the buffer address. */
	d_iov_set(&value, NULL /* buf */, 0 /* size */);
	rc = rdb_tx_lookup(tx, kvs, &ds_pool_prop_map_buffer, &value);
	if (rc != 0)
		return rc;

	*buf = value.iov_buf;
	*version = ver;
	D_DEBUG(DF_DSMS, "version=%u ntargets=%u ndomains=%u\n", *version,
		(*buf)->pb_target_nr, (*buf)->pb_domain_nr);
	return 0;
}

/* Callers are responsible for freeing buf with D_FREE. */
static int
read_map_buf(struct rdb_tx *tx, const rdb_path_t *kvs, struct pool_buf **buf,
	     uint32_t *version)
{
	struct pool_buf	       *b;
	size_t			size;
	int			rc;

	rc = locate_map_buf(tx, kvs, &b, version);
	if (rc != 0)
		return rc;
	size = pool_buf_size(b->pb_nr);
	D_ALLOC(*buf, size);
	if (*buf == NULL)
		return -DER_NOMEM;
	memcpy(*buf, b, size);
	return 0;
}

/* Callers are responsible for destroying the object via pool_map_decref(). */
static int
read_map(struct rdb_tx *tx, const rdb_path_t *kvs, struct pool_map **map)
{
	struct pool_buf	       *buf;
	uint32_t		version;
	int			rc;

	rc = locate_map_buf(tx, kvs, &buf, &version);
	if (rc != 0)
		return rc;

	return pool_map_create(buf, version, map);
}

/* Store uuid in file path. */
static int
uuid_store(const char *path, const uuid_t uuid)
{
	int	fd;
	int	rc;

	/* Create and open the UUID file. */
	fd = open(path, O_WRONLY | O_CREAT | O_EXCL, S_IRUSR | S_IWUSR);
	if (fd < 0) {
		D_ERROR(DF_UUID": failed to create uuid file %s: %d\n",
			DP_UUID(uuid), path, errno);
		rc = daos_errno2der(errno);
		goto out;
	}

	/* Write the UUID. */
	rc = write(fd, uuid, sizeof(uuid_t));
	if (rc != sizeof(uuid_t)) {
		if (rc != -1)
			errno = EIO;
		D_ERROR(DF_UUID": failed to write uuid into %s: %d %d\n",
			DP_UUID(uuid), path, rc, errno);
		rc = daos_errno2der(errno);
		goto out_fd;
	}

	/* Persist the UUID. */
	rc = fsync(fd);
	if (rc != 0) {
		D_ERROR(DF_UUID": failed to fsync %s: %d\n", DP_UUID(uuid),
			path, errno);
		rc = daos_errno2der(errno);
	}

	/* Free the resource and remove the file on errors. */
out_fd:
	close(fd);
	if (rc != 0)
		remove(path);
out:
	return rc;
}

/* Load uuid from file path. */
static int
uuid_load(const char *path, uuid_t uuid)
{
	int	fd;
	int	rc;

	/* Open the UUID file. */
	fd = open(path, O_RDONLY);
	if (fd < 0) {
		if (errno == ENOENT)
			D_DEBUG(DB_MD, "failed to open uuid file %s: %d\n",
				path, errno);
		else
			D_ERROR("failed to open uuid file %s: %d\n", path,
				errno);
		rc = daos_errno2der(errno);
		goto out;
	}

	/* Read the UUID. */
	rc = read(fd, uuid, sizeof(uuid_t));
	if (rc == sizeof(uuid_t)) {
		rc = 0;
	} else {
		if (rc != -1)
			errno = EIO;
		D_ERROR("failed to read %s: %d %d\n", path, rc, errno);
		rc = daos_errno2der(errno);
	}

	close(fd);
out:
	return rc;
}

static char *
pool_svc_rdb_path_common(const uuid_t pool_uuid, const char *suffix)
{
	char   *name;
	char   *path;
	int	rc;

	D_ASPRINTF(name, RDB_FILE"pool%s", suffix);
	if (name == NULL)
		return NULL;
	rc = ds_mgmt_tgt_file(pool_uuid, name, NULL /* idx */, &path);
	D_FREE(name);
	if (rc != 0)
		return NULL;
	return path;
}

/* Return a pool service RDB path. */
static char *
pool_svc_rdb_path(const uuid_t pool_uuid)
{
	return pool_svc_rdb_path_common(pool_uuid, "");
}

/* Return a pool service RDB UUID file path. This file stores the RDB UUID. */
static char *
pool_svc_rdb_uuid_path(const uuid_t pool_uuid)
{
	return pool_svc_rdb_path_common(pool_uuid, "-uuid");
}

/*
 * Called by mgmt module on every storage node belonging to this pool.
 * "path" is the directory under which the VOS and metadata files shall be.
 * "target_uuid" returns the UUID generated for the target on this storage node.
 */
int
ds_pool_create(const uuid_t pool_uuid, const char *path, uuid_t target_uuid)
{
	char   *fpath;
	int	rc;

	uuid_generate(target_uuid);

	/* Store target_uuid in DSM_META_FILE. */
	D_ASPRINTF(fpath, "%s/%s", path, DSM_META_FILE);
	if (fpath == NULL)
		return -DER_NOMEM;
	rc = uuid_store(fpath, target_uuid);
	D_FREE(fpath);

	return rc;
}

/* copy \a prop to \a prop_def (duplicated default prop) */
static int
pool_prop_default_copy(daos_prop_t *prop_def, daos_prop_t *prop)
{
	struct daos_prop_entry	*entry;
	struct daos_prop_entry	*entry_def;
	int			 i;

	if (prop == NULL || prop->dpp_nr == 0 || prop->dpp_entries == NULL)
		return 0;

	for (i = 0; i < prop->dpp_nr; i++) {
		entry = &prop->dpp_entries[i];
		entry_def = daos_prop_entry_get(prop_def, entry->dpe_type);
		D_ASSERTF(entry_def != NULL, "type %d not found in "
			  "default prop.\n", entry->dpe_type);
		switch (entry->dpe_type) {
		case DAOS_PROP_PO_LABEL:
			D_FREE(entry_def->dpe_str);
			D_STRNDUP(entry_def->dpe_str, entry->dpe_str,
				  DAOS_PROP_LABEL_MAX_LEN);
			if (entry_def->dpe_str == NULL)
				return -DER_NOMEM;
			break;
		case DAOS_PROP_PO_OWNER:
		case DAOS_PROP_PO_OWNER_GROUP:
			D_FREE(entry_def->dpe_str);
			D_STRNDUP(entry_def->dpe_str, entry->dpe_str,
				  DAOS_ACL_MAX_PRINCIPAL_LEN);
			if (entry_def->dpe_str == NULL)
				return -DER_NOMEM;
			break;
		case DAOS_PROP_PO_SPACE_RB:
		case DAOS_PROP_PO_SELF_HEAL:
		case DAOS_PROP_PO_RECLAIM:
		case DAOS_PROP_PO_EC_CELL_SZ:
			entry_def->dpe_val = entry->dpe_val;
			break;
		case DAOS_PROP_PO_ACL:
			if (entry->dpe_val_ptr != NULL) {
				struct daos_acl *acl = entry->dpe_val_ptr;

				daos_prop_entry_dup_ptr(entry_def, entry,
							daos_acl_get_size(acl));
				if (entry_def->dpe_val_ptr == NULL)
					return -DER_NOMEM;
			}
			break;
		default:
			D_ERROR("ignore bad dpt_type %d.\n", entry->dpe_type);
			break;
		}
	}

	/* Validate the result */
	if (!daos_prop_valid(prop_def, true /* pool */, true /* input */)) {
		D_ERROR("properties validation check failed\n");
		return -DER_INVAL;
	}

	return 0;
}

static int
pool_prop_write(struct rdb_tx *tx, const rdb_path_t *kvs, daos_prop_t *prop,
		bool create)
{
	struct daos_prop_entry	*entry;
	d_iov_t			 value;
	int			 i;
	int			 rc = 0;

	if (prop == NULL || prop->dpp_nr == 0 || prop->dpp_entries == NULL)
		return 0;

	for (i = 0; i < prop->dpp_nr; i++) {
		entry = &prop->dpp_entries[i];
		if (!create &&
		    (entry->dpe_type == DAOS_PROP_PO_EC_CELL_SZ)) {
			D_ERROR("Can't change immutable property=%d\n",
				entry->dpe_type);
			rc = -DER_NO_PERM;
			break;
		}

		switch (entry->dpe_type) {
		case DAOS_PROP_PO_LABEL:
			if (entry->dpe_str == NULL ||
			    strlen(entry->dpe_str) == 0) {
				entry = daos_prop_entry_get(&pool_prop_default,
							    entry->dpe_type);
				D_ASSERT(entry != NULL);
			}
			d_iov_set(&value, entry->dpe_str,
				     strlen(entry->dpe_str));
			rc = rdb_tx_update(tx, kvs, &ds_pool_prop_label,
					   &value);
			break;
		case DAOS_PROP_PO_OWNER:
			d_iov_set(&value, entry->dpe_str,
				     strlen(entry->dpe_str));
			rc = rdb_tx_update(tx, kvs, &ds_pool_prop_owner,
					   &value);
			break;
		case DAOS_PROP_PO_OWNER_GROUP:
			d_iov_set(&value, entry->dpe_str,
				     strlen(entry->dpe_str));
			rc = rdb_tx_update(tx, kvs, &ds_pool_prop_owner_group,
					   &value);
			break;
		case DAOS_PROP_PO_ACL:
			if (entry->dpe_val_ptr != NULL) {
				struct daos_acl *acl;

				acl = entry->dpe_val_ptr;
				d_iov_set(&value, acl, daos_acl_get_size(acl));
				rc = rdb_tx_update(tx, kvs, &ds_pool_prop_acl,
						   &value);
			}
			break;
		case DAOS_PROP_PO_SPACE_RB:
			d_iov_set(&value, &entry->dpe_val,
				     sizeof(entry->dpe_val));
			rc = rdb_tx_update(tx, kvs, &ds_pool_prop_space_rb,
					   &value);
			break;
		case DAOS_PROP_PO_SELF_HEAL:
			d_iov_set(&value, &entry->dpe_val,
				     sizeof(entry->dpe_val));
			rc = rdb_tx_update(tx, kvs, &ds_pool_prop_self_heal,
					   &value);
			break;
		case DAOS_PROP_PO_RECLAIM:
			d_iov_set(&value, &entry->dpe_val,
				     sizeof(entry->dpe_val));
			rc = rdb_tx_update(tx, kvs, &ds_pool_prop_reclaim,
					   &value);
			break;
		case DAOS_PROP_PO_EC_CELL_SZ:
			d_iov_set(&value, &entry->dpe_val,
				     sizeof(entry->dpe_val));
			rc = rdb_tx_update(tx, kvs, &ds_pool_prop_ec_cell_sz,
					   &value);
			break;
		case DAOS_PROP_PO_SVC_LIST:
			break;
		default:
			D_ERROR("bad dpe_type %d.\n", entry->dpe_type);
			return -DER_INVAL;
		}
		if (rc) {
			D_ERROR("Failed to update entry type=%d, rc="DF_RC"\n",
				entry->dpe_type, DP_RC(rc));
			break;
		}
	}
	return rc;
}

static int
init_pool_metadata(struct rdb_tx *tx, const rdb_path_t *kvs,
		   uint32_t nnodes, uuid_t target_uuids[], const char *group,
		   const d_rank_list_t *target_addrs, daos_prop_t *prop,
		   uint32_t ndomains, const uint32_t *domains)
{
	uint32_t		version = DS_POOL_MD_VERSION;
	struct pool_buf	       *map_buf = NULL;
	uint32_t		map_version = 1;
	uint32_t		connectable;
	uint32_t		nhandles = 0;
	uuid_t		       *uuids;
	d_iov_t			value;
	struct rdb_kvs_attr	attr;
	int			ntargets = nnodes * dss_tgt_nr;
	int			rc;

	/* Initialize the layout version. */
	d_iov_set(&value, &version, sizeof(version));
	rc = rdb_tx_update(tx, kvs, &ds_pool_prop_version, &value);
	if (rc != 0) {
		D_ERROR("failed to update version, "DF_RC"\n", DP_RC(rc));
		goto out;
	}

	/* Generate the pool buffer. */
	rc = gen_pool_buf(NULL, &map_buf, map_version, ndomains, nnodes,
			ntargets, domains, target_uuids, target_addrs, &uuids,
			dss_tgt_nr);
	if (rc != 0) {
		D_ERROR("failed to generate pool buf, "DF_RC"\n", DP_RC(rc));
		D_GOTO(out_map_buf, rc);
	}

	/* Initialize the pool map properties. */
	rc = write_map_buf(tx, kvs, map_buf, map_version);
	if (rc != 0) {
		D_ERROR("failed to write map properties, "DF_RC"\n", DP_RC(rc));
		D_GOTO(out_uuids, rc);
	}
	d_iov_set(&value, uuids, sizeof(uuid_t) * nnodes);
	rc = rdb_tx_update(tx, kvs, &ds_pool_prop_map_uuids, &value);
	if (rc != 0) {
		D_ERROR("failed to update map UUIDs, "DF_RC"\n", DP_RC(rc));
		D_GOTO(out_uuids, rc);
	}

	/* Write the optional properties. */
	rc = pool_prop_write(tx, kvs, prop, true);
	if (rc != 0) {
		D_ERROR("failed to write props, "DF_RC"\n", DP_RC(rc));
		D_GOTO(out_uuids, rc);
	}

	/* Write connectable property */
	connectable = 1;
	d_iov_set(&value, &connectable, sizeof(connectable));
	rc = rdb_tx_update(tx, kvs, &ds_pool_prop_connectable, &value);
	if (rc != 0) {
		D_ERROR("failed to write connectable prop, "DF_RC"\n",
			DP_RC(rc));
		D_GOTO(out_uuids, rc);
	}

	/* Write the handle properties. */
	d_iov_set(&value, &nhandles, sizeof(nhandles));
	rc = rdb_tx_update(tx, kvs, &ds_pool_prop_nhandles, &value);
	if (rc != 0) {
		D_ERROR("failed to update handle props, "DF_RC"\n", DP_RC(rc));
		D_GOTO(out_uuids, rc);
	}
	attr.dsa_class = RDB_KVS_GENERIC;
	attr.dsa_order = 16;
	rc = rdb_tx_create_kvs(tx, kvs, &ds_pool_prop_handles, &attr);
	if (rc != 0) {
		D_ERROR("failed to create handle prop KVS, "DF_RC"\n",
			DP_RC(rc));
		D_GOTO(out_uuids, rc);
	}

	/* Create pool user attributes KVS */
	rc = rdb_tx_create_kvs(tx, kvs, &ds_pool_attr_user, &attr);
	if (rc != 0) {
		D_ERROR("failed to create user attr KVS, "DF_RC"\n", DP_RC(rc));
		D_GOTO(out_uuids, rc);
	}

out_uuids:
	D_FREE(uuids);
out_map_buf:
	if (map_buf)
		pool_buf_free(map_buf);
out:
	return rc;
}

/*
 * nreplicas inputs how many replicas are wanted, while ranks->rl_nr
 * outputs how many replicas are actually selected, which may be less than
 * nreplicas. If successful, callers are responsible for calling
 * d_rank_list_free(*ranksp).
 */
static int
select_svc_ranks(int nreplicas, const d_rank_list_t *target_addrs,
		 int ndomains, const uint32_t *domains,
		 d_rank_list_t **ranksp)
{
	int			i_rank_zero = -1;
	int			selectable;
	d_rank_list_t		*ranks;
	int			i;
	int			j;

	if (nreplicas <= 0)
		return -DER_INVAL;

	/* Determine the number of selectable targets. */
	selectable = target_addrs->rl_nr;
	if (daos_rank_list_find((d_rank_list_t *)target_addrs, 0 /* rank */,
				&i_rank_zero)) {
		/*
		 * Unless it is the only target available, we don't select rank
		 * 0 for now to avoid losing orterun stdout.
		 */
		if (selectable > 1)
			selectable -= 1 /* rank 0 */;
	}

	if (nreplicas > selectable)
		nreplicas = selectable;
	ranks = daos_rank_list_alloc(nreplicas);
	if (ranks == NULL)
		return -DER_NOMEM;

	/* TODO: Choose ranks according to failure domains. */
	j = 0;
	for (i = 0; i < target_addrs->rl_nr; i++) {
		if (j == ranks->rl_nr)
			break;
		if (i == i_rank_zero && selectable > 1)
			/* This is rank 0 and it's not the only rank. */
			continue;
		D_DEBUG(DB_MD, "ranks[%d]: %u\n", j, target_addrs->rl_ranks[i]);
		ranks->rl_ranks[j] = target_addrs->rl_ranks[i];
		j++;
	}
	D_ASSERTF(j == ranks->rl_nr, "%d == %u\n", j, ranks->rl_nr);

	*ranksp = ranks;
	return 0;
}

/**
 * Create a (combined) pool(/container) service. This method shall be called on
 * a single storage node in the pool. "target_uuids" shall be an array of the
 * target UUIDs returned by the ds_pool_create() calls.
 *
 * \param[in]		pool_uuid	pool UUID
 * \param[in]		ntargets	number of targets in the pool
 * \param[in]		target_uuids	array of \a ntargets target UUIDs
 * \param[in]		group		crt group ID (unused now)
 * \param[in]		target_addrs	list of \a ntargets target ranks
 * \param[in]		ndomains	number of domains the pool spans over
 * \param[in]		domains		serialized domain tree
 * \param[in]		prop		pool properties
 * \param[in,out]	svc_addrs	\a svc_addrs.rl_nr inputs how many
 *					replicas shall be created; returns the
 *					list of pool service replica ranks
 */
int
ds_pool_svc_create(const uuid_t pool_uuid, int ntargets, uuid_t target_uuids[],
		   const char *group, const d_rank_list_t *target_addrs,
		   int ndomains, const uint32_t *domains,
		   daos_prop_t *prop, d_rank_list_t *svc_addrs)
{
	d_rank_list_t	       *ranks;
	uuid_t			rdb_uuid;
	d_iov_t			psid;
	struct rsvc_client	client;
	struct dss_module_info *info = dss_get_module_info();
	crt_endpoint_t		ep;
	crt_rpc_t	       *rpc;
	struct pool_create_in  *in;
	struct pool_create_out *out;
	struct d_backoff_seq	backoff_seq;
	int			rc;

	D_ASSERTF(ntargets == target_addrs->rl_nr, "ntargets=%u num=%u\n",
		  ntargets, target_addrs->rl_nr);

	rc = select_svc_ranks(svc_addrs->rl_nr, target_addrs, ndomains,
			      domains, &ranks);
	if (rc != 0)
		D_GOTO(out, rc);

	uuid_generate(rdb_uuid);
	d_iov_set(&psid, (void *)pool_uuid, sizeof(uuid_t));
	rc = ds_rsvc_dist_start(DS_RSVC_CLASS_POOL, &psid, rdb_uuid, ranks,
				true /* create */, true /* bootstrap */,
				ds_rsvc_get_md_cap());
	if (rc != 0)
		D_GOTO(out_ranks, rc);

	rc = rsvc_client_init(&client, ranks);
	if (rc != 0)
		D_GOTO(out_creation, rc);

	rc = d_backoff_seq_init(&backoff_seq, 0 /* nzeros */, 16 /* factor */,
				8 /* next (ms) */, 1 << 10 /* max (ms) */);
	D_ASSERTF(rc == 0, "d_backoff_seq_init: "DF_RC"\n", DP_RC(rc));

rechoose:
	/* Create a POOL_CREATE request. */
	ep.ep_grp = NULL;
	rc = rsvc_client_choose(&client, &ep);
	if (rc != 0) {
		D_ERROR(DF_UUID": cannot find pool service: "DF_RC"\n",
			DP_UUID(pool_uuid), DP_RC(rc));
		goto out_backoff_seq;
	}
	rc = pool_req_create(info->dmi_ctx, &ep, POOL_CREATE, &rpc);
	if (rc != 0) {
		D_ERROR(DF_UUID": failed to create POOL_CREATE RPC: "DF_RC"\n",
			DP_UUID(pool_uuid), DP_RC(rc));
		goto out_backoff_seq;
	}
	in = crt_req_get(rpc);
	uuid_copy(in->pri_op.pi_uuid, pool_uuid);
	uuid_clear(in->pri_op.pi_hdl);
	in->pri_ntgts = ntargets;
	in->pri_tgt_uuids.ca_count = ntargets;
	in->pri_tgt_uuids.ca_arrays = target_uuids;
	in->pri_tgt_ranks = (d_rank_list_t *)target_addrs;
	in->pri_prop = prop;
	in->pri_ndomains = ndomains;
	in->pri_domains.ca_count = ndomains;
	in->pri_domains.ca_arrays = (uint32_t *)domains;

	/* Send the POOL_CREATE request. */
	rc = dss_rpc_send(rpc);
	out = crt_reply_get(rpc);
	D_ASSERT(out != NULL);
	rc = rsvc_client_complete_rpc(&client, &ep, rc,
				      rc == 0 ? out->pro_op.po_rc : -DER_IO,
				      rc == 0 ? &out->pro_op.po_hint : NULL);
	if (rc == RSVC_CLIENT_RECHOOSE) {
		crt_req_decref(rpc);
		dss_sleep(d_backoff_seq_next(&backoff_seq));
		D_GOTO(rechoose, rc);
	}
	rc = out->pro_op.po_rc;
	if (rc != 0) {
		D_ERROR(DF_UUID": failed to create pool: "DF_RC"\n",
			DP_UUID(pool_uuid), DP_RC(rc));
		D_GOTO(out_rpc, rc);
	}

	rc = daos_rank_list_copy(svc_addrs, ranks);
	D_ASSERTF(rc == 0, "daos_rank_list_copy: "DF_RC"\n", DP_RC(rc));
out_rpc:
	crt_req_decref(rpc);
out_backoff_seq:
	d_backoff_seq_fini(&backoff_seq);
	rsvc_client_fini(&client);
out_creation:
	if (rc != 0)
		ds_rsvc_dist_stop(DS_RSVC_CLASS_POOL, &psid, ranks,
				  NULL, true /* destroy */);
out_ranks:
	d_rank_list_free(ranks);
out:
	return rc;
}

int
ds_pool_svc_destroy(const uuid_t pool_uuid, d_rank_list_t *svc_ranks)
{
	d_iov_t		psid;
	int		rc;

	d_iov_set(&psid, (void *)pool_uuid, sizeof(uuid_t));
	rc = ds_rsvc_dist_stop(DS_RSVC_CLASS_POOL, &psid, svc_ranks,
			       NULL /* excluded */, true /* destroy */);
	if (rc != 0)
		D_ERROR(DF_UUID": failed to destroy pool service: "DF_RC"\n",
			DP_UUID(pool_uuid), DP_RC(rc));

	return rc;
}

static int
pool_svc_name_cb(d_iov_t *id, char **name)
{
	char *s;

	if (id->iov_len != sizeof(uuid_t))
		return -DER_INVAL;
	D_ALLOC(s, DAOS_UUID_STR_SIZE);
	if (s == NULL)
		return -DER_NOMEM;
	uuid_unparse_lower(id->iov_buf, s);
	s[8] = '\0'; /* strlen(DF_UUID) */
	*name = s;
	return 0;
}

static int
pool_svc_load_uuid_cb(d_iov_t *id, uuid_t db_uuid)
{
	char   *path;
	int	rc;

	if (id->iov_len != sizeof(uuid_t))
		return -DER_INVAL;
	path = pool_svc_rdb_uuid_path(id->iov_buf);
	if (path == NULL)
		return -DER_NOMEM;
	rc = uuid_load(path, db_uuid);
	D_FREE(path);
	return rc;
}

static int
pool_svc_store_uuid_cb(d_iov_t *id, uuid_t db_uuid)
{
	char   *path;
	int	rc;

	if (id->iov_len != sizeof(uuid_t))
		return -DER_INVAL;
	path = pool_svc_rdb_uuid_path(id->iov_buf);
	if (path == NULL)
		return -DER_NOMEM;
	rc = uuid_store(path, db_uuid);
	D_FREE(path);
	return rc;
}

static int
pool_svc_delete_uuid_cb(d_iov_t *id)
{
	char   *path;
	int	rc;

	if (id->iov_len != sizeof(uuid_t))
		return -DER_INVAL;
	path = pool_svc_rdb_uuid_path(id->iov_buf);
	if (path == NULL)
		return -DER_NOMEM;
	rc = remove(path);
	if (rc != 0) {
		D_ERROR(DF_UUID": failed to remove %s: %d\n",
			DP_UUID(id->iov_buf), path, errno);
		rc = daos_errno2der(errno);
	}
	D_FREE(path);
	return rc;
}

static int
pool_svc_locate_cb(d_iov_t *id, char **path)
{
	char *s;

	if (id->iov_len != sizeof(uuid_t))
		return -DER_INVAL;
	s = pool_svc_rdb_path(id->iov_buf);
	if (s == NULL)
		return -DER_NOMEM;
	*path = s;
	return 0;
}

static int
pool_svc_alloc_cb(d_iov_t *id, struct ds_rsvc **rsvc)
{
	struct pool_svc	       *svc;
	int			rc;

	if (id->iov_len != sizeof(uuid_t)) {
		rc = -DER_INVAL;
		goto err;
	}

	D_ALLOC_PTR(svc);
	if (svc == NULL) {
		rc = -DER_NOMEM;
		goto err;
	}

	d_iov_set(&svc->ps_rsvc.s_id, svc->ps_uuid, sizeof(uuid_t));

	uuid_copy(svc->ps_uuid, id->iov_buf);

	rc = ABT_rwlock_create(&svc->ps_lock);
	if (rc != ABT_SUCCESS) {
		D_ERROR("failed to create ps_lock: %d\n", rc);
		rc = dss_abterr2der(rc);
		goto err_svc;
	}

	rc = rdb_path_init(&svc->ps_root);
	if (rc != 0)
		goto err_lock;
	rc = rdb_path_push(&svc->ps_root, &rdb_path_root_key);
	if (rc != 0)
		goto err_root;

	rc = rdb_path_clone(&svc->ps_root, &svc->ps_handles);
	if (rc != 0)
		goto err_root;
	rc = rdb_path_push(&svc->ps_handles, &ds_pool_prop_handles);
	if (rc != 0)
		goto err_handles;

	rc = rdb_path_clone(&svc->ps_root, &svc->ps_user);
	if (rc != 0)
		goto err_handles;
	rc = rdb_path_push(&svc->ps_user, &ds_pool_attr_user);
	if (rc != 0)
		goto err_user;

	rc = ds_cont_svc_init(&svc->ps_cont_svc, svc->ps_uuid, 0 /* id */,
			      &svc->ps_rsvc);
	if (rc != 0)
		goto err_user;

	*rsvc = &svc->ps_rsvc;
	return 0;

err_user:
	rdb_path_fini(&svc->ps_user);
err_handles:
	rdb_path_fini(&svc->ps_handles);
err_root:
	rdb_path_fini(&svc->ps_root);
err_lock:
	ABT_rwlock_free(&svc->ps_lock);
err_svc:
	D_FREE(svc);
err:
	return rc;
}

static void
pool_svc_put(struct pool_svc *svc)
{
	ds_rsvc_put(&svc->ps_rsvc);
}

struct ds_pool_exclude_arg {
	struct pool_svc *svc;
	d_rank_t	rank;
};

static int pool_svc_exclude_rank(struct pool_svc *svc, d_rank_t rank);
static void pool_svc_get_leader(struct pool_svc *svc);
static void pool_svc_put_leader(struct pool_svc *svc);

static void
pool_exclude_rank_ult(void *data)
{
	struct ds_pool_exclude_arg     *arg = data;
	int				rc;

	rc = pool_svc_exclude_rank(arg->svc, arg->rank);

	D_DEBUG(DB_MGMT, DF_UUID" exclude rank %u : rc %d\n",
		DP_UUID(arg->svc->ps_uuid), arg->rank, rc);

	pool_svc_put_leader(arg->svc);
	D_FREE_PTR(arg);
}

/* Disable all pools exclusion */
void
ds_pool_disable_exclude(void)
{
	pool_disable_exclude = true;
}

void
ds_pool_enable_exclude(void)
{
	pool_disable_exclude = false;
}

static int
pool_exclude_rank(struct pool_svc *svc, d_rank_t rank)
{
	struct ds_pool_exclude_arg	*ult_arg;
	int				rc;

	D_ALLOC_PTR(ult_arg);
	if (ult_arg == NULL)
		D_GOTO(out, rc = -DER_NOMEM);

	pool_svc_get_leader(svc);
	ult_arg->svc = svc;
	ult_arg->rank = rank;
	rc = dss_ult_create(pool_exclude_rank_ult, ult_arg, DSS_XS_SELF,
			    0, 0, NULL);
	if (rc) {
		pool_svc_put_leader(svc);
		D_FREE_PTR(ult_arg);
	}
out:
	if (rc)
		D_ERROR("exclude ult failed: rc %d\n", rc);
	return rc;
}

static void
ds_pool_crt_event_cb(d_rank_t rank, enum crt_event_source src,
		     enum crt_event_type type, void *arg)
{
	daos_prop_t		prop = { 0 };
	struct daos_prop_entry	*entry;
	struct pool_svc		*svc = arg;
	int			rc = 0;

	/* Only used for exclude the rank for the moment */
	if ((src != CRT_EVS_GRPMOD && src != CRT_EVS_SWIM) ||
	    type != CRT_EVT_DEAD ||
	    pool_disable_exclude) {
		D_DEBUG(DB_MGMT, "ignore src/type/exclude %u/%u/%d\n",
			src, type, pool_disable_exclude);
		return;
	}

	rc = ds_pool_iv_prop_fetch(svc->ps_pool, &prop);
	if (rc)
		D_GOTO(out, rc);

	entry = daos_prop_entry_get(&prop, DAOS_PROP_PO_SELF_HEAL);
	D_ASSERT(entry != NULL);
	if (!(entry->dpe_val & DAOS_SELF_HEAL_AUTO_EXCLUDE)) {
		D_DEBUG(DB_MGMT, "self healing is disabled\n");
		D_GOTO(out, rc);
	}

	rc = pool_exclude_rank(svc, rank);
out:
	if (rc)
		D_ERROR("pool "DF_UUID" event %d failed: rc %d\n",
			DP_UUID(svc->ps_uuid), src, rc);
	daos_prop_fini(&prop);
}

static void
pool_svc_free_cb(struct ds_rsvc *rsvc)
{
	struct pool_svc *svc = pool_svc_obj(rsvc);

	ds_cont_svc_fini(&svc->ps_cont_svc);
	rdb_path_fini(&svc->ps_user);
	rdb_path_fini(&svc->ps_handles);
	rdb_path_fini(&svc->ps_root);
	ABT_rwlock_free(&svc->ps_lock);
	D_FREE(svc);
}

/*
 * Initialize and update svc->ps_pool with map_buf and map_version. This
 * ensures that svc->ps_pool matches the latest pool map.
 */
static int
init_svc_pool(struct pool_svc *svc, struct pool_buf *map_buf,
	      uint32_t map_version)
{
	struct ds_pool *pool;
	int		rc;

	pool = ds_pool_lookup(svc->ps_uuid);
	if (pool == NULL) {
		D_ERROR(DF_UUID": failed to get ds_pool\n",
			DP_UUID(svc->ps_uuid));
		return -DER_NONEXIST;
	}
	rc = ds_pool_tgt_map_update(pool, map_buf, map_version);
	if (rc != 0) {
		ds_pool_put(pool);
		return rc;
	}
	ds_pool_iv_ns_update(pool, dss_self_rank());

	D_ASSERT(svc->ps_pool == NULL);
	svc->ps_pool = pool;
	return 0;
}

/* Finalize svc->ps_pool. */
static void
fini_svc_pool(struct pool_svc *svc)
{
	D_ASSERT(svc->ps_pool != NULL);
	ds_pool_iv_ns_update(svc->ps_pool, -1 /* master_rank */);
	ds_pool_put(svc->ps_pool);
	svc->ps_pool = NULL;
}

/* Is the primary group initialized (i.e., version > 0)? */
static bool
primary_group_initialized(void)
{
	uint32_t	version;
	int		rc;

	rc = crt_group_version(NULL /* grp */, &version);
	D_ASSERTF(rc == 0, "crt_group_version: "DF_RC"\n", DP_RC(rc));
	return (version > 0);
}

/*
 * Read the DB for map_buf, map_version, and prop. Callers are responsible for
 * freeing *map_buf and *prop.
 */
static int
read_db_for_stepping_up(struct pool_svc *svc, struct pool_buf **map_buf,
			uint32_t *map_version, daos_prop_t **prop)
{
	struct rdb_tx	tx;
	d_iov_t		value;
	bool		version_exists = false;
	uint32_t	version;
	int		rc;

	rc = rdb_tx_begin(svc->ps_rsvc.s_db, svc->ps_rsvc.s_term, &tx);
	if (rc != 0)
		goto out;
	ABT_rwlock_rdlock(svc->ps_lock);

	/* Check the layout version. */
	d_iov_set(&value, &version, sizeof(version));
	rc = rdb_tx_lookup(&tx, &svc->ps_root, &ds_pool_prop_version, &value);
	if (rc == -DER_NONEXIST) {
		/*
		 * This DB may be new or incompatible. Check the existence of
		 * the pool map to find out which is the case. (See the
		 * references to version_exists below.)
		 */
		D_DEBUG(DB_MD, DF_UUID": no layout version\n",
			DP_UUID(svc->ps_uuid));
		goto check_map;
	} else if (rc != 0) {
		D_ERROR(DF_UUID": failed to look up layout version: "DF_RC"\n",
			DP_UUID(svc->ps_uuid), DP_RC(rc));
		goto out_lock;
	}
	version_exists = true;
	if (version < DS_POOL_MD_VERSION_LOW || version > DS_POOL_MD_VERSION) {
		ds_notify_ras_eventf(RAS_POOL_DF_INCOMPAT, RAS_TYPE_INFO,
				     RAS_SEV_ERROR, NULL /* hwid */,
				     NULL /* rank */, NULL /* jobid */,
				     &svc->ps_uuid, NULL /* cont */,
				     NULL /* objid */, NULL /* ctlop */,
				     NULL /* data */,
				     "incompatible layout version: %u not in "
				     "[%u, %u]", version,
				     DS_POOL_MD_VERSION_LOW,
				     DS_POOL_MD_VERSION);
		rc = -DER_DF_INCOMPT;
		goto out_lock;
	}

check_map:
	rc = read_map_buf(&tx, &svc->ps_root, map_buf, map_version);
	if (rc != 0) {
		if (rc == -DER_NONEXIST && !version_exists) {
			/*
			 * This DB is new. Note that if the layout version
			 * exists, then the pool map must also exist;
			 * otherwise, it is an error.
			 */
			D_DEBUG(DB_MD, DF_UUID": new db\n",
				DP_UUID(svc->ps_uuid));
			rc = +DER_UNINIT;
		} else {
			D_ERROR(DF_UUID": failed to read pool map buffer: "DF_RC
				"\n", DP_UUID(svc->ps_uuid), DP_RC(rc));
		}
		goto out_lock;
	}
	if (!version_exists) {
		/* This DB is not new and uses a layout that lacks a version. */
		ds_notify_ras_eventf(RAS_POOL_DF_INCOMPAT, RAS_TYPE_INFO,
				     RAS_SEV_ERROR, NULL /* hwid */,
				     NULL /* rank */, NULL /* jobid */,
				     &svc->ps_uuid, NULL /* cont */,
				     NULL /* objid */, NULL /* ctlop */,
				     NULL /* data */,
				     "incompatible layout version");
		rc = -DER_DF_INCOMPT;
		goto out_lock;
	}

	rc = pool_prop_read(&tx, svc, DAOS_PO_QUERY_PROP_ALL, prop);
	if (rc != 0)
		D_ERROR(DF_UUID": cannot get access data for pool: "DF_RC"\n",
			DP_UUID(svc->ps_uuid), DP_RC(rc));

out_lock:
	ABT_rwlock_unlock(svc->ps_lock);
	rdb_tx_end(&tx);
out:
	return rc;
}

/*
 * There might be some rank status inconsistency, let's check and
 * fix it.
 */
static int
pool_svc_check_node_status(struct pool_svc *svc)
{
	struct pool_domain     *doms;
	int			doms_cnt;
	int			i;
	int			rc = 0;

	if (pool_disable_exclude) {
		D_DEBUG(DB_REBUILD, DF_UUID" disable swim exclude.\n",
			DP_UUID(svc->ps_uuid));
		return 0;
	}

	ABT_rwlock_rdlock(svc->ps_pool->sp_lock);
	doms_cnt = pool_map_find_nodes(svc->ps_pool->sp_map, PO_COMP_ID_ALL,
				       &doms);
	D_ASSERT(doms_cnt >= 0);
	for (i = 0; i < doms_cnt; i++) {
		struct swim_member_state state;

		/* Only check if UPIN server is excluded or dead for now */
		if (!(doms[i].do_comp.co_status & PO_COMP_ST_UPIN))
			continue;

		rc = crt_rank_state_get(crt_group_lookup(NULL),
					doms[i].do_comp.co_rank, &state);
		if (rc != 0 && rc != -DER_NONEXIST) {
			D_ERROR("failed to get status of rank %u: %d\n",
				doms[i].do_comp.co_rank, rc);
			break;
		}

		/* Since there is a big chance the INACTIVE node will become
		 * ACTIVE soon, let's only evict the DEAD node rank for the
		 * moment.
		 */
		D_DEBUG(DB_REBUILD, "rank/state %d/%d\n",
			doms[i].do_comp.co_rank,
			rc == -DER_NONEXIST ? -1 : state.sms_status);
		if (rc == -DER_NONEXIST ||
		    state.sms_status == SWIM_MEMBER_DEAD) {
			rc = pool_exclude_rank(svc, doms[i].do_comp.co_rank);
			if (rc) {
				D_ERROR("failed to exclude rank %u: %d\n",
					doms[i].do_comp.co_rank, rc);
				break;
			}
		}
	}
	ABT_rwlock_unlock(svc->ps_pool->sp_lock);
	return rc;
}

static int
pool_svc_step_up_cb(struct ds_rsvc *rsvc)
{
	struct pool_svc	       *svc = pool_svc_obj(rsvc);
	struct pool_buf	       *map_buf = NULL;
	uint32_t		map_version;
	uuid_t			pool_hdl_uuid;
	uuid_t			cont_hdl_uuid;
	daos_prop_t	       *prop = NULL;
	bool			cont_svc_up = false;
	bool			event_cb_registered = false;
	d_rank_t		rank;
	int			rc;

	/*
	 * If this is the only voting replica, it may have become the leader
	 * without doing any RPC. The primary group may have yet to be
	 * initialized by the MS. Proceeding with such a primary group may
	 * result in unnecessary rank exclusions (see the
	 * pool_svc_check_node_status call below). Wait for the primary group
	 * initialization by retrying the leader election (rate-limited by
	 * rdb_timerd). (If there's at least one other voting replica, at least
	 * one RPC must have been done, so the primary group must have been
	 * initialized at this point.)
	 */
	if (!primary_group_initialized()) {
		rc = -DER_GRPVER;
		goto out;
	}

	rc = read_db_for_stepping_up(svc, &map_buf, &map_version, &prop);
	if (rc != 0)
		goto out;

	rc = init_svc_pool(svc, map_buf, map_version);
	if (rc != 0)
		goto out;

	/*
	 * Just in case the previous leader didn't complete distributing the
	 * latest pool map. This doesn't need to be undone if we encounter an
	 * error below.
	 */
	ds_rsvc_request_map_dist(&svc->ps_rsvc);

	rc = ds_cont_svc_step_up(svc->ps_cont_svc);
	if (rc != 0)
		goto out;
	cont_svc_up = true;

	rc = crt_register_event_cb(ds_pool_crt_event_cb, svc);
	if (rc)
		goto out;
	event_cb_registered = true;

	rc = ds_pool_iv_prop_update(svc->ps_pool, prop);
	if (rc) {
		D_ERROR("ds_pool_iv_prop_update failed %d.\n", rc);
		D_GOTO(out, rc);
	}

	rc = pool_svc_check_node_status(svc);
	if (rc)
		D_GOTO(out, rc);

	if (!uuid_is_null(svc->ps_pool->sp_srv_cont_hdl)) {
		uuid_copy(pool_hdl_uuid, svc->ps_pool->sp_srv_pool_hdl);
		uuid_copy(cont_hdl_uuid, svc->ps_pool->sp_srv_cont_hdl);
	} else {
		uuid_generate(pool_hdl_uuid);
		uuid_generate(cont_hdl_uuid);
	}

	rc = ds_pool_iv_srv_hdl_update(svc->ps_pool, pool_hdl_uuid,
				       cont_hdl_uuid);
	if (rc) {
		D_ERROR("ds_pool_iv_srv_hdl_update failed %d.\n", rc);
		D_GOTO(out, rc);
	}

	D_PRINT(DF_UUID": pool/cont hdl uuid "DF_UUID"/"DF_UUID"\n",
		DP_UUID(svc->ps_uuid), DP_UUID(pool_hdl_uuid),
		DP_UUID(cont_hdl_uuid));

	rc = ds_rebuild_regenerate_task(svc->ps_pool);
	if (rc != 0)
		goto out;

	rc = crt_group_rank(NULL, &rank);
	D_ASSERTF(rc == 0, ""DF_RC"\n", DP_RC(rc));
	D_PRINT(DF_UUID": rank %u became pool service leader "DF_U64"\n",
		DP_UUID(svc->ps_uuid), rank, svc->ps_rsvc.s_term);
out:
	if (rc != 0) {
		if (event_cb_registered)
			crt_unregister_event_cb(ds_pool_crt_event_cb, svc);
		if (cont_svc_up)
			ds_cont_svc_step_down(svc->ps_cont_svc);
		if (svc->ps_pool != NULL)
			fini_svc_pool(svc);
	}
	if (map_buf != NULL)
		D_FREE(map_buf);
	if (prop != NULL)
		daos_prop_free(prop);
	return rc;
}

static void
pool_svc_step_down_cb(struct ds_rsvc *rsvc)
{
	struct pool_svc	       *svc = pool_svc_obj(rsvc);
	d_rank_t		rank;
	int			rc;

	crt_unregister_event_cb(ds_pool_crt_event_cb, svc);

	ds_pool_iv_srv_hdl_invalidate(svc->ps_pool);
	ds_cont_svc_step_down(svc->ps_cont_svc);
	fini_svc_pool(svc);

	rc = crt_group_rank(NULL, &rank);
	D_ASSERTF(rc == 0, ""DF_RC"\n", DP_RC(rc));
	D_PRINT(DF_UUID": rank %u no longer pool service leader "DF_U64"\n",
		DP_UUID(svc->ps_uuid), rank, svc->ps_rsvc.s_term);
}

static void
pool_svc_drain_cb(struct ds_rsvc *rsvc)
{
}

static int
pool_svc_map_dist_cb(struct ds_rsvc *rsvc)
{
	struct pool_svc	       *svc = pool_svc_obj(rsvc);
	struct rdb_tx		tx;
	struct pool_buf	       *map_buf = NULL;
	uint32_t		map_version;
	int			rc;

	/* Read the pool map into map_buf and map_version. */
	rc = rdb_tx_begin(rsvc->s_db, rsvc->s_term, &tx);
	if (rc != 0)
		goto out;
	ABT_rwlock_rdlock(svc->ps_lock);
	rc = read_map_buf(&tx, &svc->ps_root, &map_buf, &map_version);
	ABT_rwlock_unlock(svc->ps_lock);
	rdb_tx_end(&tx);
	if (rc != 0) {
		D_ERROR(DF_UUID": failed to read pool map buffer: %d\n",
			DP_UUID(svc->ps_uuid), rc);
		goto out;
	}

	rc = ds_pool_iv_map_update(svc->ps_pool, map_buf, map_version);
	if (rc != 0)
		D_ERROR(DF_UUID": failed to distribute pool map %u: %d\n",
			DP_UUID(svc->ps_uuid), map_version, rc);

out:
	if (map_buf != NULL)
		D_FREE(map_buf);
	return rc;
}

static struct ds_rsvc_class pool_svc_rsvc_class = {
	.sc_name	= pool_svc_name_cb,
	.sc_load_uuid	= pool_svc_load_uuid_cb,
	.sc_store_uuid	= pool_svc_store_uuid_cb,
	.sc_delete_uuid	= pool_svc_delete_uuid_cb,
	.sc_locate	= pool_svc_locate_cb,
	.sc_alloc	= pool_svc_alloc_cb,
	.sc_free	= pool_svc_free_cb,
	.sc_step_up	= pool_svc_step_up_cb,
	.sc_step_down	= pool_svc_step_down_cb,
	.sc_drain	= pool_svc_drain_cb,
	.sc_map_dist	= pool_svc_map_dist_cb
};

void
ds_pool_rsvc_class_register(void)
{
	ds_rsvc_class_register(DS_RSVC_CLASS_POOL, &pool_svc_rsvc_class);
}

void
ds_pool_rsvc_class_unregister(void)
{
	ds_rsvc_class_unregister(DS_RSVC_CLASS_POOL);
}

static int
pool_svc_lookup(uuid_t uuid, struct pool_svc **svcp)
{
	struct ds_rsvc *rsvc;
	d_iov_t	id;
	int		rc;

	d_iov_set(&id, uuid, sizeof(uuid_t));
	rc = ds_rsvc_lookup(DS_RSVC_CLASS_POOL, &id, &rsvc);
	if (rc != 0)
		return rc;
	*svcp = pool_svc_obj(rsvc);
	return 0;
}

static int
pool_svc_lookup_leader(uuid_t uuid, struct pool_svc **svcp,
		       struct rsvc_hint *hint)
{
	struct ds_rsvc *rsvc;
	d_iov_t	id;
	int		rc;

	d_iov_set(&id, uuid, sizeof(uuid_t));
	rc = ds_rsvc_lookup_leader(DS_RSVC_CLASS_POOL, &id, &rsvc, hint);
	if (rc != 0)
		return rc;
	*svcp = pool_svc_obj(rsvc);
	return 0;
}

static void
pool_svc_get_leader(struct pool_svc *svc)
{
	ds_rsvc_get_leader(&svc->ps_rsvc);
}

static void
pool_svc_put_leader(struct pool_svc *svc)
{
	ds_rsvc_put_leader(&svc->ps_rsvc);
}

/** Look up container service \a pool_uuid. */
int
ds_pool_cont_svc_lookup_leader(uuid_t pool_uuid, struct cont_svc **svcp,
			       struct rsvc_hint *hint)
{
	struct pool_svc	       *pool_svc;
	int			rc;

	rc = pool_svc_lookup_leader(pool_uuid, &pool_svc, hint);
	if (rc != 0)
		return rc;
	*svcp = pool_svc->ps_cont_svc;
	return 0;
}

/*
 * Try to start the pool. If a pool service RDB exists, start it. Continue the
 * iteration upon errors as other pools may still be able to work.
 */
static int
start_one(uuid_t uuid, void *varg)
{
	char	       *path;
	d_iov_t		id;
	struct stat	st;
	int		rc;

	D_DEBUG(DB_MD, DF_UUID": starting pool\n", DP_UUID(uuid));

	rc = ds_pool_start(uuid);
	if (rc != 0) {
		D_ERROR(DF_UUID": failed to start pool: %d\n", DP_UUID(uuid),
			rc);
		return 0;
	}

	/*
	 * Check if an RDB file exists, to avoid unnecessary error messages
	 * from the ds_rsvc_start() call.
	 */
	path = pool_svc_rdb_path(uuid);
	if (path == NULL) {
		D_ERROR(DF_UUID": failed to allocate rdb path\n",
			DP_UUID(uuid));
		return 0;
	}
	rc = stat(path, &st);
	D_FREE(path);
	if (rc != 0) {
		if (errno != ENOENT)
			D_ERROR(DF_UUID": failed to check rdb existence: %d\n",
				DP_UUID(uuid), errno);
		return 0;
	}

	d_iov_set(&id, uuid, sizeof(uuid_t));
	ds_rsvc_start(DS_RSVC_CLASS_POOL, &id, NULL /* db_uuid */,
		      false /* create */, 0 /* size */, NULL /* replicas */,
		      NULL /* arg */);
	return 0;
}

static void
pool_start_all(void *arg)
{
	int rc;

	/* Scan the storage and start all pool services. */
	rc = ds_mgmt_tgt_pool_iterate(start_one, NULL /* arg */);
	if (rc != 0)
		D_ERROR("failed to scan all pool services: "DF_RC"\n",
			DP_RC(rc));
}

/* Note that this function is currently called from the main xstream. */
int
ds_pool_start_all(void)
{
	ABT_thread	thread;
	int		rc;

	/* Create a ULT to call ds_rsvc_start() in xstream 0. */
	rc = dss_ult_create(pool_start_all, NULL /* arg */, DSS_XS_SYS,
			    0 /* tgt_idx */, 0 /* stack_size */, &thread);
	if (rc != 0) {
		D_ERROR("failed to create pool start ULT: "DF_RC"\n",
			DP_RC(rc));
		return rc;
	}
	ABT_thread_join(thread);
	ABT_thread_free(&thread);
	return 0;
}

static int
stop_one(uuid_t uuid, void *varg)
{
	D_DEBUG(DB_MD, DF_UUID": stopping pool\n", DP_UUID(uuid));
	ds_pool_stop(uuid);
	return 0;
}

static void
pool_stop_all(void *arg)
{
	int	rc;

	rc = ds_mgmt_tgt_pool_iterate(stop_one, NULL /* arg */);
	if (rc != 0)
		D_ERROR("failed to stop all pools: "DF_RC"\n", DP_RC(rc));
}

/*
 * Note that this function is currently called from the main xstream to save
 * one ULT creation.
 */
int
ds_pool_stop_all(void)
{
	ABT_thread	thread;
	int		rc;

	rc = ds_rsvc_stop_all(DS_RSVC_CLASS_POOL);
	if (rc)
		D_ERROR("failed to stop all pool svcs: "DF_RC"\n", DP_RC(rc));

	/* Create a ULT to stop pools, since it requires TLS */
	rc = dss_ult_create(pool_stop_all, NULL /* arg */, DSS_XS_SYS,
			    0 /* tgt_idx */, 0 /* stack_size */, &thread);
	if (rc != 0) {
		D_ERROR("failed to create pool stop ULT: "DF_RC"\n",
			DP_RC(rc));
		return rc;
	}
	ABT_thread_join(thread);
	ABT_thread_free(&thread);

	return 0;
}

static int
bcast_create(crt_context_t ctx, struct pool_svc *svc, crt_opcode_t opcode,
	     crt_bulk_t bulk_hdl, crt_rpc_t **rpc)
{
	return ds_pool_bcast_create(ctx, svc->ps_pool, DAOS_POOL_MODULE, opcode,
				    DAOS_POOL_VERSION, rpc, bulk_hdl, NULL);
}

/**
 * Retrieve the latest leader hint from \a db and fill it into \a hint.
 *
 * \param[in]	db	database
 * \param[out]	hint	rsvc hint
 */
void
ds_pool_set_hint(struct rdb *db, struct rsvc_hint *hint)
{
	int rc;

	rc = rdb_get_leader(db, &hint->sh_term, &hint->sh_rank);
	if (rc != 0)
		return;
	hint->sh_flags |= RSVC_HINT_VALID;
}

static int
pool_prop_read(struct rdb_tx *tx, const struct pool_svc *svc, uint64_t bits,
	       daos_prop_t **prop_out)
{
	daos_prop_t	*prop;
	d_iov_t	 value;
	uint64_t	 val;
	uint32_t	 idx = 0, nr = 0;
	int		 rc;

	if (bits & DAOS_PO_QUERY_PROP_LABEL)
		nr++;
	if (bits & DAOS_PO_QUERY_PROP_SPACE_RB)
		nr++;
	if (bits & DAOS_PO_QUERY_PROP_SELF_HEAL)
		nr++;
	if (bits & DAOS_PO_QUERY_PROP_RECLAIM)
		nr++;
	if (bits & DAOS_PO_QUERY_PROP_ACL)
		nr++;
	if (bits & DAOS_PO_QUERY_PROP_OWNER)
		nr++;
	if (bits & DAOS_PO_QUERY_PROP_OWNER_GROUP)
		nr++;
	if (bits & DAOS_PO_QUERY_PROP_SVC_LIST)
		nr++;
	if (bits & DAOS_PO_QUERY_PROP_EC_CELL_SZ)
		nr++;
	if (nr == 0)
		return 0;

	prop = daos_prop_alloc(nr);
	if (prop == NULL)
		return -DER_NOMEM;
	*prop_out = prop;
	if (bits & DAOS_PO_QUERY_PROP_LABEL) {
		d_iov_set(&value, NULL, 0);
		rc = rdb_tx_lookup(tx, &svc->ps_root, &ds_pool_prop_label,
				   &value);
		if (rc != 0)
			return rc;
		if (value.iov_len > DAOS_PROP_LABEL_MAX_LEN) {
			D_ERROR("bad label length %zu (> %d).\n", value.iov_len,
				DAOS_PROP_LABEL_MAX_LEN);
			return -DER_IO;
		}
		D_ASSERT(idx < nr);
		prop->dpp_entries[idx].dpe_type = DAOS_PROP_PO_LABEL;
		D_STRNDUP(prop->dpp_entries[idx].dpe_str, value.iov_buf,
			  value.iov_len);
		if (prop->dpp_entries[idx].dpe_str == NULL)
			return -DER_NOMEM;
		idx++;
	}
	if (bits & DAOS_PO_QUERY_PROP_SPACE_RB) {
		d_iov_set(&value, &val, sizeof(val));
		rc = rdb_tx_lookup(tx, &svc->ps_root, &ds_pool_prop_space_rb,
				   &value);
		if (rc != 0)
			return rc;
		D_ASSERT(idx < nr);
		prop->dpp_entries[idx].dpe_type = DAOS_PROP_PO_SPACE_RB;
		prop->dpp_entries[idx].dpe_val = val;
		idx++;
	}
	if (bits & DAOS_PO_QUERY_PROP_SELF_HEAL) {
		d_iov_set(&value, &val, sizeof(val));
		rc = rdb_tx_lookup(tx, &svc->ps_root, &ds_pool_prop_self_heal,
				   &value);
		if (rc != 0)
			return rc;
		D_ASSERT(idx < nr);
		prop->dpp_entries[idx].dpe_type = DAOS_PROP_PO_SELF_HEAL;
		prop->dpp_entries[idx].dpe_val = val;
		idx++;
	}
	if (bits & DAOS_PO_QUERY_PROP_RECLAIM) {
		d_iov_set(&value, &val, sizeof(val));
		rc = rdb_tx_lookup(tx, &svc->ps_root, &ds_pool_prop_reclaim,
				   &value);
		if (rc != 0)
			return rc;
		D_ASSERT(idx < nr);
		prop->dpp_entries[idx].dpe_type = DAOS_PROP_PO_RECLAIM;
		prop->dpp_entries[idx].dpe_val = val;
		idx++;
	}
	if (bits & DAOS_PO_QUERY_PROP_EC_CELL_SZ) {
		d_iov_set(&value, &val, sizeof(val));
		rc = rdb_tx_lookup(tx, &svc->ps_root, &ds_pool_prop_ec_cell_sz,
				   &value);
		if (rc != 0)
			return rc;
		D_ASSERT(idx < nr);
		prop->dpp_entries[idx].dpe_type = DAOS_PROP_PO_EC_CELL_SZ;
		prop->dpp_entries[idx].dpe_val = val;
		idx++;
	}
	if (bits & DAOS_PO_QUERY_PROP_ACL) {
		d_iov_set(&value, NULL, 0);
		rc = rdb_tx_lookup(tx, &svc->ps_root, &ds_pool_prop_acl,
				   &value);
		if (rc != 0)
			return rc;
		D_ASSERT(idx < nr);
		prop->dpp_entries[idx].dpe_type = DAOS_PROP_PO_ACL;
		D_ALLOC(prop->dpp_entries[idx].dpe_val_ptr, value.iov_buf_len);
		if (prop->dpp_entries[idx].dpe_val_ptr == NULL)
			return -DER_NOMEM;
		memcpy(prop->dpp_entries[idx].dpe_val_ptr, value.iov_buf,
		       value.iov_buf_len);
		idx++;
	}
	if (bits & DAOS_PO_QUERY_PROP_OWNER) {
		d_iov_set(&value, NULL, 0);
		rc = rdb_tx_lookup(tx, &svc->ps_root, &ds_pool_prop_owner,
				   &value);
		if (rc != 0)
			return rc;
		if (value.iov_len > DAOS_ACL_MAX_PRINCIPAL_LEN) {
			D_ERROR("bad owner length %zu (> %d).\n", value.iov_len,
				DAOS_ACL_MAX_PRINCIPAL_LEN);
			return -DER_IO;
		}
		D_ASSERT(idx < nr);
		prop->dpp_entries[idx].dpe_type = DAOS_PROP_PO_OWNER;
		D_STRNDUP(prop->dpp_entries[idx].dpe_str, value.iov_buf,
			  value.iov_len);
		if (prop->dpp_entries[idx].dpe_str == NULL)
			return -DER_NOMEM;
		idx++;
	}
	if (bits & DAOS_PO_QUERY_PROP_OWNER_GROUP) {
		d_iov_set(&value, NULL, 0);
		rc = rdb_tx_lookup(tx, &svc->ps_root, &ds_pool_prop_owner_group,
				   &value);
		if (rc != 0)
			return rc;
		if (value.iov_len > DAOS_ACL_MAX_PRINCIPAL_LEN) {
			D_ERROR("bad owner group length %zu (> %d).\n",
				value.iov_len,
				DAOS_ACL_MAX_PRINCIPAL_LEN);
			return -DER_IO;
		}
		D_ASSERT(idx < nr);
		prop->dpp_entries[idx].dpe_type = DAOS_PROP_PO_OWNER_GROUP;
		D_STRNDUP(prop->dpp_entries[idx].dpe_str, value.iov_buf,
			  value.iov_len);
		if (prop->dpp_entries[idx].dpe_str == NULL)
			return -DER_NOMEM;
		idx++;
	}
	if (bits & DAOS_PO_QUERY_PROP_SVC_LIST) {
		d_rank_list_t	*svc_list = NULL;

		d_iov_set(&value, NULL, 0);
		rc = rdb_get_ranks(svc->ps_rsvc.s_db, &svc_list);
		if (rc) {
			D_ERROR("get svc list failed: rc %d\n", rc);
			return rc;
		}
		prop->dpp_entries[idx].dpe_type = DAOS_PROP_PO_SVC_LIST;
		prop->dpp_entries[idx].dpe_val_ptr = svc_list;
		idx++;
	}

	return 0;
}

/*
 * We use this RPC to not only create the pool metadata but also initialize the
 * pool/container service DB.
 */
void
ds_pool_create_handler(crt_rpc_t *rpc)
{
	struct pool_create_in  *in = crt_req_get(rpc);
	struct pool_create_out *out = crt_reply_get(rpc);
	struct pool_svc	       *svc;
	struct rdb_tx		tx;
	d_iov_t			value;
	struct rdb_kvs_attr	attr;
	daos_prop_t	       *prop_dup = NULL;
	int			rc;

	D_DEBUG(DF_DSMS, DF_UUID": processing rpc %p\n",
		DP_UUID(in->pri_op.pi_uuid), rpc);

	if (in->pri_ntgts != in->pri_tgt_uuids.ca_count ||
	    in->pri_ntgts != in->pri_tgt_ranks->rl_nr)
		D_GOTO(out, rc = -DER_PROTO);
	if (in->pri_ndomains != in->pri_domains.ca_count)
		D_GOTO(out, rc = -DER_PROTO);

	/* This RPC doesn't care about whether the service is up. */
	rc = pool_svc_lookup(in->pri_op.pi_uuid, &svc);
	if (rc != 0)
		D_GOTO(out, rc);

	/*
	 * Simply serialize this whole RPC with rsvc_step_{up,down}_cb() and
	 * ds_rsvc_stop().
	 */
	ABT_mutex_lock(svc->ps_rsvc.s_mutex);

	if (svc->ps_rsvc.s_stop) {
		D_DEBUG(DB_MD, DF_UUID": pool service already stopping\n",
			DP_UUID(svc->ps_uuid));
		D_GOTO(out_mutex, rc = -DER_CANCELED);
	}

	rc = rdb_tx_begin(svc->ps_rsvc.s_db, RDB_NIL_TERM, &tx);
	if (rc != 0)
		D_GOTO(out_mutex, rc);
	ABT_rwlock_wrlock(svc->ps_lock);
	ds_cont_wrlock_metadata(svc->ps_cont_svc);

	/* See if the DB has already been initialized. */
	d_iov_set(&value, NULL /* buf */, 0 /* size */);
	rc = rdb_tx_lookup(&tx, &svc->ps_root, &ds_pool_prop_map_buffer,
			   &value);
	if (rc != -DER_NONEXIST) {
		if (rc == 0)
			D_DEBUG(DF_DSMS, DF_UUID": db already initialized\n",
				DP_UUID(svc->ps_uuid));
		else
			D_ERROR(DF_UUID": failed to look up pool map: "
				DF_RC"\n", DP_UUID(svc->ps_uuid), DP_RC(rc));
		D_GOTO(out_tx, rc);
	}

	/* duplicate the default properties, overwrite it with pool create
	 * parameter and then write to pool meta data.
	 */
	prop_dup = daos_prop_dup(&pool_prop_default, true /* pool */,
				 false /* input */);
	if (prop_dup == NULL) {
		D_ERROR("daos_prop_dup failed.\n");
		D_GOTO(out_tx, rc = -DER_NOMEM);
	}
	rc = pool_prop_default_copy(prop_dup, in->pri_prop);
	if (rc) {
		D_ERROR("daos_prop_default_copy failed.\n");
		D_GOTO(out_tx, rc);
	}

	/* Initialize the DB and the metadata for this pool. */
	attr.dsa_class = RDB_KVS_GENERIC;
	attr.dsa_order = 8;
	rc = rdb_tx_create_root(&tx, &attr);
	if (rc != 0)
		D_GOTO(out_tx, rc);
	rc = init_pool_metadata(&tx, &svc->ps_root, in->pri_tgt_uuids.ca_count,
				in->pri_tgt_uuids.ca_arrays, NULL /* group */,
				in->pri_tgt_ranks, prop_dup,
				in->pri_ndomains, in->pri_domains.ca_arrays);
	if (rc != 0)
		D_GOTO(out_tx, rc);
	rc = ds_cont_init_metadata(&tx, &svc->ps_root, in->pri_op.pi_uuid);
	if (rc != 0)
		D_GOTO(out_tx, rc);

	rc = rdb_tx_commit(&tx);
	if (rc != 0)
		D_GOTO(out_tx, rc);

out_tx:
	daos_prop_free(prop_dup);
	ds_cont_unlock_metadata(svc->ps_cont_svc);
	ABT_rwlock_unlock(svc->ps_lock);
	rdb_tx_end(&tx);
	if (rc != 0)
		D_GOTO(out_svc, rc);

	if (svc->ps_rsvc.s_state == DS_RSVC_UP_EMPTY) {
		/*
		 * The DB is no longer empty. Since the previous
		 * pool_svc_step_up_cb() call didn't finish stepping up due to
		 * an empty DB, and there hasn't been a pool_svc_step_down_cb()
		 * call yet, we should call pool_svc_step_up() to finish
		 * stepping up.
		 */
		D_DEBUG(DF_DSMS, DF_UUID": trying to finish stepping up\n",
			DP_UUID(in->pri_op.pi_uuid));
		rc = pool_svc_step_up_cb(&svc->ps_rsvc);
		if (rc != 0) {
			D_ASSERT(rc != DER_UNINIT);
			rdb_resign(svc->ps_rsvc.s_db, svc->ps_rsvc.s_term);
			D_GOTO(out_svc, rc);
		}
		svc->ps_rsvc.s_state = DS_RSVC_UP;
		ABT_cond_broadcast(svc->ps_rsvc.s_state_cv);
	}

out_mutex:
	ABT_mutex_unlock(svc->ps_rsvc.s_mutex);
out_svc:
	ds_rsvc_set_hint(&svc->ps_rsvc, &out->pro_op.po_hint);
	pool_svc_put(svc);
out:
	out->pro_op.po_rc = rc;
	D_DEBUG(DF_DSMS, DF_UUID": replying rpc %p: "DF_RC"\n",
		DP_UUID(in->pri_op.pi_uuid), rpc, DP_RC(rc));
	crt_reply_send(rpc);
}

static int
pool_connect_iv_dist(struct pool_svc *svc, uuid_t pool_hdl,
		     uint64_t flags, uint64_t sec_capas, d_iov_t *cred)
{
	d_rank_t rank;
	int	 rc;

	D_DEBUG(DF_DSMS, DF_UUID": bcasting\n", DP_UUID(svc->ps_uuid));

	rc = crt_group_rank(svc->ps_pool->sp_group, &rank);
	if (rc != 0)
		D_GOTO(out, rc);

	rc = ds_pool_iv_conn_hdl_update(svc->ps_pool, pool_hdl, flags,
					sec_capas, cred);
	if (rc) {
		if (rc == -DER_SHUTDOWN) {
			D_DEBUG(DF_DSMS, DF_UUID":"DF_UUID" some ranks stop.\n",
				DP_UUID(svc->ps_uuid), DP_UUID(pool_hdl));
			rc = 0;
		}
		D_GOTO(out, rc);
	}
out:
	D_DEBUG(DF_DSMS, DF_UUID": bcasted: "DF_RC"\n", DP_UUID(svc->ps_uuid),
		DP_RC(rc));
	return rc;
}

static int
bulk_cb(const struct crt_bulk_cb_info *cb_info)
{
	ABT_eventual *eventual = cb_info->bci_arg;

	ABT_eventual_set(*eventual, (void *)&cb_info->bci_rc,
			 sizeof(cb_info->bci_rc));
	return 0;
}

void
ds_pool_connect_handler(crt_rpc_t *rpc)
{
	struct pool_connect_in	       *in = crt_req_get(rpc);
	struct pool_connect_out	       *out = crt_reply_get(rpc);
	struct pool_svc		       *svc;
	struct pool_buf		       *map_buf = NULL;
	uint32_t			map_version;
	uint32_t			connectable;
	struct rdb_tx			tx;
	d_iov_t				key;
	d_iov_t				value;
	struct pool_hdl			hdl;
	uint32_t			nhandles;
	int				skip_update = 0;
	int				rc;
	daos_prop_t		       *prop = NULL;
	uint64_t			prop_bits;
	struct daos_prop_entry	       *acl_entry;
	struct ownership		owner;
	struct daos_prop_entry	       *owner_entry;
	struct daos_prop_entry	       *owner_grp_entry;
	uint64_t			sec_capas = 0;
	struct pool_metrics	       *metrics;

	metrics = &ds_global_pool_metrics;

	D_DEBUG(DF_DSMS, DF_UUID": processing rpc %p: hdl="DF_UUID"\n",
		DP_UUID(in->pci_op.pi_uuid), rpc, DP_UUID(in->pci_op.pi_hdl));

	rc = pool_svc_lookup_leader(in->pci_op.pi_uuid, &svc,
				    &out->pco_op.po_hint);
	if (rc != 0)
		D_GOTO(out, rc);

	if (in->pci_query_bits & DAOS_PO_QUERY_REBUILD_STATUS) {
		rc = ds_rebuild_query(in->pci_op.pi_uuid, &out->pco_rebuild_st);
		if (rc != 0)
			D_GOTO(out_svc, rc);
	}

	rc = rdb_tx_begin(svc->ps_rsvc.s_db, svc->ps_rsvc.s_term, &tx);
	if (rc != 0)
		D_GOTO(out_svc, rc);

	ABT_rwlock_wrlock(svc->ps_lock);

	/* Check if pool is being destroyed and not accepting connections */
	d_iov_set(&value, &connectable, sizeof(connectable));
	rc = rdb_tx_lookup(&tx, &svc->ps_root,
			   &ds_pool_prop_connectable, &value);
	if (rc != 0)
		D_GOTO(out_lock, rc);
	D_DEBUG(DF_DSMS, DF_UUID": connectable=%u\n",
		DP_UUID(in->pci_op.pi_uuid), connectable);
	if (!connectable) {
		D_ERROR(DF_UUID": being destroyed, not accepting connections\n",
			DP_UUID(in->pci_op.pi_uuid));
		D_GOTO(out_lock, rc = -DER_BUSY);
	}

	/* Check existing pool handles. */
	d_iov_set(&key, in->pci_op.pi_hdl, sizeof(uuid_t));
	d_iov_set(&value, &hdl, sizeof(hdl));
	rc = rdb_tx_lookup(&tx, &svc->ps_handles, &key, &value);
	if (rc == 0) {
		if (hdl.ph_flags == in->pci_flags) {
			/*
			 * The handle already exists; only do the pool map
			 * transfer.
			 */
			skip_update = 1;
		} else {
			/* The existing one does not match the new one. */
			D_ERROR(DF_UUID": found conflicting pool handle\n",
				DP_UUID(in->pci_op.pi_uuid));
			D_GOTO(out_lock, rc = -DER_EXIST);
		}
	} else if (rc != -DER_NONEXIST) {
		D_GOTO(out_lock, rc);
	}

	/* Fetch properties, the  ACL and ownership info for access check,
	 * all properties will update to IV.
	 */
	prop_bits = DAOS_PO_QUERY_PROP_ALL;
	rc = pool_prop_read(&tx, svc, prop_bits, &prop);
	if (rc != 0) {
		D_ERROR(DF_UUID": cannot get access data for pool, "
			"rc="DF_RC"\n", DP_UUID(in->pci_op.pi_uuid), DP_RC(rc));
		D_GOTO(out_map_version, rc);
	}
	D_ASSERT(prop != NULL);

	acl_entry = daos_prop_entry_get(prop, DAOS_PROP_PO_ACL);
	D_ASSERT(acl_entry != NULL);
	D_ASSERT(acl_entry->dpe_val_ptr != NULL);

	owner_entry = daos_prop_entry_get(prop, DAOS_PROP_PO_OWNER);
	D_ASSERT(owner_entry != NULL);
	D_ASSERT(owner_entry->dpe_str != NULL);

	owner_grp_entry = daos_prop_entry_get(prop, DAOS_PROP_PO_OWNER_GROUP);
	D_ASSERT(owner_grp_entry != NULL);
	D_ASSERT(owner_grp_entry->dpe_str != NULL);

	owner.user = owner_entry->dpe_str;
	owner.group = owner_grp_entry->dpe_str;

	/*
	 * Security capabilities determine the access control policy on this
	 * pool handle.
	 */
	rc = ds_sec_pool_get_capabilities(in->pci_flags, &in->pci_cred, &owner,
					  acl_entry->dpe_val_ptr,
					  &sec_capas);
	if (rc != 0) {
		D_ERROR(DF_UUID": refusing connect attempt for "
			DF_X64" error: "DF_RC"\n", DP_UUID(in->pci_op.pi_uuid),
			in->pci_flags, DP_RC(rc));
		D_GOTO(out_map_version, rc);
	}

	if (!ds_sec_pool_can_connect(sec_capas)) {
		D_ERROR(DF_UUID": permission denied for connect attempt for "
			DF_X64"\n", DP_UUID(in->pci_op.pi_uuid),
			in->pci_flags);
		D_GOTO(out_map_version, rc = -DER_NO_PERM);
	}

	d_tm_inc_gauge(metrics->open_hdl_gauge, 1);

	/*
	 * Transfer the pool map to the client before adding the pool handle,
	 * so that we don't need to worry about rolling back the transaction
	 * when the transfer fails. The client has already been authenticated
	 * and authorized at this point. If an error occurs after the transfer
	 * completes, then we simply return the error and the client will throw
	 * its pool_buf away.
	 */
	rc = read_map_buf(&tx, &svc->ps_root, &map_buf, &map_version);
	if (rc != 0) {
		D_ERROR(DF_UUID": failed to read pool map: "DF_RC"\n",
			DP_UUID(svc->ps_uuid), DP_RC(rc));
		D_GOTO(out_map_version, rc);
	}
	rc = ds_pool_transfer_map_buf(map_buf, map_version, rpc,
				      in->pci_map_bulk, &out->pco_map_buf_size);
	if (rc != 0)
		D_GOTO(out_map_version, rc);

	if (skip_update)
		D_GOTO(out_map_version, rc = 0);

	d_iov_set(&value, &nhandles, sizeof(nhandles));
	rc = rdb_tx_lookup(&tx, &svc->ps_root, &ds_pool_prop_nhandles, &value);
	if (rc != 0)
		D_GOTO(out_map_version, rc);

	/* Take care of exclusive handles. */
	if (nhandles != 0) {
		if (in->pci_flags & DAOS_PC_EX) {
			D_DEBUG(DF_DSMS, DF_UUID": others already connected\n",
				DP_UUID(in->pci_op.pi_uuid));
			D_GOTO(out_map_version, rc = -DER_BUSY);
		} else {
			/*
			 * If there is a non-exclusive handle, then all handles
			 * are non-exclusive.
			 */
			d_iov_set(&value, &hdl, sizeof(hdl));
			rc = rdb_tx_fetch(&tx, &svc->ps_handles,
					  RDB_PROBE_FIRST, NULL /* key_in */,
					  NULL /* key_out */, &value);
			if (rc != 0)
				D_GOTO(out_map_version, rc);
			if (hdl.ph_flags & DAOS_PC_EX)
				D_GOTO(out_map_version, rc = -DER_BUSY);
		}
	}

	rc = pool_connect_iv_dist(svc, in->pci_op.pi_hdl, in->pci_flags,
				  sec_capas, &in->pci_cred);
	if (rc == 0 && DAOS_FAIL_CHECK(DAOS_POOL_CONNECT_FAIL_CORPC))
		rc = -DER_TIMEDOUT;
	if (rc != 0) {
		D_ERROR(DF_UUID": failed to connect to targets: "DF_RC"\n",
			DP_UUID(in->pci_op.pi_uuid), DP_RC(rc));
		D_GOTO(out_map_version, rc);
	}

	hdl.ph_flags = in->pci_flags;
	hdl.ph_sec_capas = sec_capas;
	nhandles++;
	d_iov_set(&key, in->pci_op.pi_hdl, sizeof(uuid_t));
	d_iov_set(&value, &hdl, sizeof(hdl));
	rc = rdb_tx_update(&tx, &svc->ps_handles, &key, &value);
	if (rc != 0)
		D_GOTO(out_map_version, rc);

	d_iov_set(&value, &nhandles, sizeof(nhandles));
	rc = rdb_tx_update(&tx, &svc->ps_root, &ds_pool_prop_nhandles, &value);
	if (rc != 0)
		D_GOTO(out_map_version, rc);

	rc = rdb_tx_commit(&tx);
	if (rc)
		D_GOTO(out_map_version, rc);

	if (in->pci_query_bits & DAOS_PO_QUERY_SPACE)
		rc = pool_space_query_bcast(rpc->cr_ctx, svc, in->pci_op.pi_hdl,
					    &out->pco_space);
out_map_version:
	out->pco_op.po_map_version = ds_pool_get_version(svc->ps_pool);
	if (map_buf)
		D_FREE(map_buf);
out_lock:
	ABT_rwlock_unlock(svc->ps_lock);
	rdb_tx_end(&tx);
	if (prop)
		daos_prop_free(prop);
out_svc:
	ds_rsvc_set_hint(&svc->ps_rsvc, &out->pco_op.po_hint);
	pool_svc_put_leader(svc);
out:
	out->pco_op.po_rc = rc;
	D_DEBUG(DF_DSMS, DF_UUID": replying rpc %p: "DF_RC"\n",
		DP_UUID(in->pci_op.pi_uuid), rpc, DP_RC(rc));
	crt_reply_send(rpc);
}

static int
pool_disconnect_bcast(crt_context_t ctx, struct pool_svc *svc,
		      uuid_t *pool_hdls, int n_pool_hdls)
{
	struct pool_tgt_disconnect_in  *in;
	struct pool_tgt_disconnect_out *out;
	crt_rpc_t		       *rpc;
	int				rc;

	D_DEBUG(DF_DSMS, DF_UUID": bcasting\n", DP_UUID(svc->ps_uuid));

	rc = bcast_create(ctx, svc, POOL_TGT_DISCONNECT, NULL, &rpc);
	if (rc != 0)
		D_GOTO(out, rc);

	in = crt_req_get(rpc);
	uuid_copy(in->tdi_uuid, svc->ps_uuid);
	in->tdi_hdls.ca_arrays = pool_hdls;
	in->tdi_hdls.ca_count = n_pool_hdls;
	rc = dss_rpc_send(rpc);
	if (rc == 0 && DAOS_FAIL_CHECK(DAOS_POOL_DISCONNECT_FAIL_CORPC))
		rc = -DER_TIMEDOUT;
	if (rc != 0)
		D_GOTO(out_rpc, rc);

	out = crt_reply_get(rpc);
	rc = out->tdo_rc;
	if (rc != 0) {
		D_ERROR(DF_UUID": failed to disconnect from "DF_RC" targets\n",
			DP_UUID(svc->ps_uuid), DP_RC(rc));
		rc = -DER_IO;
	}

out_rpc:
	crt_req_decref(rpc);
out:
	D_DEBUG(DF_DSMS, DF_UUID": bcasted: "DF_RC"\n", DP_UUID(svc->ps_uuid),
		DP_RC(rc));
	return rc;
}

static int
pool_disconnect_hdls(struct rdb_tx *tx, struct pool_svc *svc, uuid_t *hdl_uuids,
		     int n_hdl_uuids, crt_context_t ctx)
{
	d_iov_t			 value;
	uint32_t		 nhandles;
	struct pool_metrics	*metrics;
	int			 i;
	int			 rc;

	D_ASSERTF(n_hdl_uuids > 0, "%d\n", n_hdl_uuids);

	metrics = &ds_global_pool_metrics;

	D_DEBUG(DF_DSMS, DF_UUID": disconnecting %d hdls: hdl_uuids[0]="DF_UUID
		"\n", DP_UUID(svc->ps_uuid), n_hdl_uuids,
		DP_UUID(hdl_uuids[0]));

	/*
	 * TODO: Send POOL_TGT_CLOSE_CONTS and somehow retry until every
	 * container service has responded (through ds_pool).
	 */
	rc = ds_cont_close_by_pool_hdls(svc->ps_uuid, hdl_uuids, n_hdl_uuids,
					ctx);
	if (rc != 0)
		D_GOTO(out, rc);

	rc = pool_disconnect_bcast(ctx, svc, hdl_uuids, n_hdl_uuids);
	if (rc != 0)
		D_GOTO(out, rc);

	d_tm_dec_gauge(metrics->open_hdl_gauge, n_hdl_uuids);

	d_iov_set(&value, &nhandles, sizeof(nhandles));
	rc = rdb_tx_lookup(tx, &svc->ps_root, &ds_pool_prop_nhandles, &value);
	if (rc != 0)
		D_GOTO(out, rc);

	nhandles -= n_hdl_uuids;

	for (i = 0; i < n_hdl_uuids; i++) {
		d_iov_t key;

		d_iov_set(&key, hdl_uuids[i], sizeof(uuid_t));
		rc = rdb_tx_delete(tx, &svc->ps_handles, &key);
		if (rc != 0)
			D_GOTO(out, rc);
	}

	d_iov_set(&value, &nhandles, sizeof(nhandles));
	rc = rdb_tx_update(tx, &svc->ps_root, &ds_pool_prop_nhandles, &value);
	if (rc != 0)
		D_GOTO(out, rc);

out:
	D_DEBUG(DF_DSMS, DF_UUID": leaving: "DF_RC"\n", DP_UUID(svc->ps_uuid),
		DP_RC(rc));
	return rc;
}

void
ds_pool_disconnect_handler(crt_rpc_t *rpc)
{
	struct pool_disconnect_in      *pdi = crt_req_get(rpc);
	struct pool_disconnect_out     *pdo = crt_reply_get(rpc);
	struct pool_svc		       *svc;
	struct rdb_tx			tx;
	d_iov_t			key;
	d_iov_t			value;
	struct pool_hdl			hdl;
	int				rc;

	D_DEBUG(DF_DSMS, DF_UUID": processing rpc %p: hdl="DF_UUID"\n",
		DP_UUID(pdi->pdi_op.pi_uuid), rpc, DP_UUID(pdi->pdi_op.pi_hdl));

	rc = pool_svc_lookup_leader(pdi->pdi_op.pi_uuid, &svc,
				    &pdo->pdo_op.po_hint);
	if (rc != 0)
		D_GOTO(out, rc);

	rc = rdb_tx_begin(svc->ps_rsvc.s_db, svc->ps_rsvc.s_term, &tx);
	if (rc != 0)
		D_GOTO(out_svc, rc);

	ABT_rwlock_wrlock(svc->ps_lock);

	d_iov_set(&key, pdi->pdi_op.pi_hdl, sizeof(uuid_t));
	d_iov_set(&value, &hdl, sizeof(hdl));
	rc = rdb_tx_lookup(&tx, &svc->ps_handles, &key, &value);
	if (rc != 0) {
		if (rc == -DER_NONEXIST)
			rc = 0;
		D_GOTO(out_lock, rc);
	}

	rc = pool_disconnect_hdls(&tx, svc, &pdi->pdi_op.pi_hdl,
				  1 /* n_hdl_uuids */, rpc->cr_ctx);
	if (rc != 0)
		D_GOTO(out_lock, rc);

	rc = rdb_tx_commit(&tx);
	/* No need to set pdo->pdo_op.po_map_version. */
out_lock:
	ABT_rwlock_unlock(svc->ps_lock);
	rdb_tx_end(&tx);
out_svc:
	ds_rsvc_set_hint(&svc->ps_rsvc, &pdo->pdo_op.po_hint);
	pool_svc_put_leader(svc);
out:
	pdo->pdo_op.po_rc = rc;
	D_DEBUG(DF_DSMS, DF_UUID": replying rpc %p: "DF_RC"\n",
		DP_UUID(pdi->pdi_op.pi_uuid), rpc, DP_RC(rc));
	crt_reply_send(rpc);
}

static int
pool_space_query_bcast(crt_context_t ctx, struct pool_svc *svc, uuid_t pool_hdl,
		       struct daos_pool_space *ps)
{
	struct pool_tgt_query_in	*in;
	struct pool_tgt_query_out	*out;
	crt_rpc_t			*rpc;
	int				 rc;

	D_DEBUG(DB_MD, DF_UUID": bcasting\n", DP_UUID(svc->ps_uuid));

	rc = bcast_create(ctx, svc, POOL_TGT_QUERY, NULL, &rpc);
	if (rc != 0)
		goto out;

	in = crt_req_get(rpc);
	uuid_copy(in->tqi_op.pi_uuid, svc->ps_uuid);
	uuid_copy(in->tqi_op.pi_hdl, pool_hdl);
	rc = dss_rpc_send(rpc);
	if (rc == 0 && DAOS_FAIL_CHECK(DAOS_POOL_QUERY_FAIL_CORPC))
		rc = -DER_TIMEDOUT;
	if (rc != 0)
		goto out_rpc;

	out = crt_reply_get(rpc);
	rc = out->tqo_rc;
	if (rc != 0) {
		D_ERROR(DF_UUID": failed to query from "DF_RC" targets\n",
			DP_UUID(svc->ps_uuid), DP_RC(rc));
		rc = -DER_IO;
	} else {
		D_ASSERT(ps != NULL);
		*ps = out->tqo_space;
	}

out_rpc:
	crt_req_decref(rpc);
out:
	D_DEBUG(DB_MD, DF_UUID": bcasted: "DF_RC"\n", DP_UUID(svc->ps_uuid),
		DP_RC(rc));
	return rc;
}

/*
 * Transfer list of containers to "remote_bulk". If the remote bulk buffer
 * is too small, then return -DER_TRUNC. RPC response will contain the number
 * of containers in the pool that the client can use to resize its buffer
 * for another RPC request.
 */
static int
transfer_cont_buf(struct daos_pool_cont_info *cont_buf, size_t ncont,
		  struct pool_svc *svc, crt_rpc_t *rpc, crt_bulk_t remote_bulk)
{
	size_t				 cont_buf_size;
	daos_size_t			 remote_bulk_size;
	d_iov_t				 cont_iov;
	d_sg_list_t			 cont_sgl;
	crt_bulk_t			 bulk = CRT_BULK_NULL;
	struct crt_bulk_desc		 bulk_desc;
	crt_bulk_opid_t			 bulk_opid;
	ABT_eventual			 eventual;
	int				*status;
	int				 rc;

	D_ASSERT(ncont > 0);
	cont_buf_size = ncont * sizeof(struct daos_pool_cont_info);

	/* Check if the client bulk buffer is large enough. */
	rc = crt_bulk_get_len(remote_bulk, &remote_bulk_size);
	if (rc != 0)
		D_GOTO(out, rc);
	if (remote_bulk_size < cont_buf_size) {
		D_ERROR(DF_UUID": remote container buffer("DF_U64")"
			" < required (%lu)\n", DP_UUID(svc->ps_uuid),
			remote_bulk_size, cont_buf_size);
		D_GOTO(out, rc = -DER_TRUNC);
	}

	d_iov_set(&cont_iov, cont_buf, cont_buf_size);
	cont_sgl.sg_nr = 1;
	cont_sgl.sg_nr_out = 0;
	cont_sgl.sg_iovs = &cont_iov;

	rc = crt_bulk_create(rpc->cr_ctx, &cont_sgl, CRT_BULK_RO, &bulk);
	if (rc != 0)
		D_GOTO(out, rc);

	/* Prepare for crt_bulk_transfer(). */
	bulk_desc.bd_rpc = rpc;
	bulk_desc.bd_bulk_op = CRT_BULK_PUT;
	bulk_desc.bd_remote_hdl = remote_bulk;
	bulk_desc.bd_remote_off = 0;
	bulk_desc.bd_local_hdl = bulk;
	bulk_desc.bd_local_off = 0;
	bulk_desc.bd_len = cont_iov.iov_len;

	rc = ABT_eventual_create(sizeof(*status), &eventual);
	if (rc != ABT_SUCCESS)
		D_GOTO(out_bulk, rc = dss_abterr2der(rc));

	rc = crt_bulk_transfer(&bulk_desc, bulk_cb, &eventual, &bulk_opid);
	if (rc != 0)
		D_GOTO(out_eventual, rc);

	rc = ABT_eventual_wait(eventual, (void **)&status);
	if (rc != ABT_SUCCESS)
		D_GOTO(out_eventual, rc = dss_abterr2der(rc));

	if (*status != 0)
		D_GOTO(out_eventual, rc = *status);

out_eventual:
	ABT_eventual_free(&eventual);
out_bulk:
	if (bulk != CRT_BULK_NULL)
		crt_bulk_free(bulk);
out:
	return rc;
}

/**
 * Send CaRT RPC to pool svc to get container list.
 *
 * \param[in]	uuid		UUID of the pool
 * \param[in]	ranks		Pool service replicas
 * \param[out]	containers	Array of container information (allocated)
 * \param[out]	ncontainers	Number of items in containers
 *
 * return	0		Success
 *
 */
int
ds_pool_svc_list_cont(uuid_t uuid, d_rank_list_t *ranks,
		      struct daos_pool_cont_info **containers,
		      uint64_t *ncontainers)
{
	int				rc;
	struct rsvc_client		client;
	crt_endpoint_t			ep;
	struct dss_module_info		*info = dss_get_module_info();
	crt_rpc_t			*rpc;
	struct pool_list_cont_in	*in;
	struct pool_list_cont_out	*out;
	uint64_t			resp_ncont = 1024;
	struct daos_pool_cont_info	*resp_cont = NULL;

	D_DEBUG(DB_MGMT, DF_UUID": Getting container list\n", DP_UUID(uuid));

	*containers = NULL;

	rc = rsvc_client_init(&client, ranks);
	if (rc != 0)
		D_GOTO(out, rc);

rechoose:
	ep.ep_grp = NULL; /* primary group */
	rc = rsvc_client_choose(&client, &ep);
	if (rc != 0) {
		D_ERROR(DF_UUID": cannot find pool service: "DF_RC"\n",
			DP_UUID(uuid), DP_RC(rc));
		goto out_client;
	}

realloc_resp:
	rc = pool_req_create(info->dmi_ctx, &ep, POOL_LIST_CONT, &rpc);
	if (rc != 0) {
		D_ERROR(DF_UUID": failed to create pool list cont rpc: %d\n",
			DP_UUID(uuid), rc);
		D_GOTO(out_client, rc);
	}

	/* Allocate response buffer */
	D_ALLOC_ARRAY(resp_cont, resp_ncont);
	if (resp_cont == NULL)
		D_GOTO(out_rpc, rc = -DER_NOMEM);

	in = crt_req_get(rpc);
	uuid_copy(in->plci_op.pi_uuid, uuid);
	uuid_clear(in->plci_op.pi_hdl);
	in->plci_ncont = resp_ncont;
	rc = list_cont_bulk_create(info->dmi_ctx, &in->plci_cont_bulk,
				   resp_cont, in->plci_ncont);
	if (rc != 0)
		D_GOTO(out_resp_buf, rc);

	rc = dss_rpc_send(rpc);
	out = crt_reply_get(rpc);
	D_ASSERT(out != NULL);

	rc = rsvc_client_complete_rpc(&client, &ep, rc,
				      out->plco_op.po_rc,
				      &out->plco_op.po_hint);
	if (rc == RSVC_CLIENT_RECHOOSE) {
		/* To simplify logic, destroy bulk hdl and buffer each time */
		list_cont_bulk_destroy(in->plci_cont_bulk);
		D_FREE(resp_cont);
		crt_req_decref(rpc);
		dss_sleep(1000 /* ms */);
		D_GOTO(rechoose, rc);
	}

	rc = out->plco_op.po_rc;
	if (rc == -DER_TRUNC) {
		/* resp_ncont too small - realloc with server-provided ncont */
		resp_ncont = out->plco_ncont;
		list_cont_bulk_destroy(in->plci_cont_bulk);
		D_FREE(resp_cont);
		crt_req_decref(rpc);
		dss_sleep(1000 /* ms */);
		D_GOTO(realloc_resp, rc);
	} else if (rc != 0) {
		D_ERROR(DF_UUID": failed to get container list for pool: %d\n",
			DP_UUID(uuid), rc);
	} else {
		*containers = resp_cont;
	}

	list_cont_bulk_destroy(in->plci_cont_bulk);
out_resp_buf:
	if (rc != 0)
		D_FREE(resp_cont);
out_rpc:
	crt_req_decref(rpc);
out_client:
	rsvc_client_fini(&client);
out:
	return rc;
}

/* CaRT RPC handler for pool container listing
 * Requires a pool handle (except for rebuild).
 */
void
ds_pool_list_cont_handler(crt_rpc_t *rpc)
{
	struct pool_list_cont_in	*in = crt_req_get(rpc);
	struct pool_list_cont_out	*out = crt_reply_get(rpc);
	struct daos_pool_cont_info	*cont_buf = NULL;
	uint64_t			 ncont = 0;
	struct pool_svc			*svc;
	struct rdb_tx			 tx;
	d_iov_t				 key;
	d_iov_t				 value;
	struct pool_hdl			 hdl;
	int				 rc;

	D_DEBUG(DF_DSMS, DF_UUID": processing rpc %p: hdl="DF_UUID"\n",
		DP_UUID(in->plci_op.pi_uuid), rpc, DP_UUID(in->plci_op.pi_hdl));

	rc = pool_svc_lookup_leader(in->plci_op.pi_uuid, &svc,
				    &out->plco_op.po_hint);
	if (rc != 0)
		D_GOTO(out, rc);

	/* Verify pool handle only if RPC initiated by a client
	 * (not for mgmt svc to pool svc RPCs that do not have a handle).
	 */
	if (daos_rpc_from_client(rpc)) {
		rc = rdb_tx_begin(svc->ps_rsvc.s_db, svc->ps_rsvc.s_term, &tx);
		if (rc != 0)
			D_GOTO(out_svc, rc);

		ABT_rwlock_rdlock(svc->ps_lock);

		/* Verify the pool handle. Note: since rebuild will not
		 * connect the pool, so we only verify the non-rebuild
		 * pool.
		 */
		if (!is_pool_from_srv(in->plci_op.pi_uuid,
				      in->plci_op.pi_hdl)) {
			d_iov_set(&key, in->plci_op.pi_hdl, sizeof(uuid_t));
			d_iov_set(&value, &hdl, sizeof(hdl));
			rc = rdb_tx_lookup(&tx, &svc->ps_handles, &key, &value);
			if (rc == -DER_NONEXIST)
				rc = -DER_NO_HDL;
				/* defer goto out_svc until unlock/tx_end */
		}

		ABT_rwlock_unlock(svc->ps_lock);
		rdb_tx_end(&tx);
		if (rc != 0)
			D_GOTO(out_svc, rc);
	}

	/* Call container service to get the list */
	rc = ds_cont_list(in->plci_op.pi_uuid, &cont_buf, &ncont);
	if (rc != 0) {
		D_GOTO(out_svc, rc);
	} else if ((in->plci_ncont > 0) && (ncont > in->plci_ncont)) {
		/* Got a list, but client buffer not supplied or too small */
		D_DEBUG(DF_DSMS, DF_UUID": hdl="DF_UUID": has %"PRIu64
				 " containers (more than client: %"PRIu64")\n",
				 DP_UUID(in->plci_op.pi_uuid),
				 DP_UUID(in->plci_op.pi_hdl),
				 ncont, in->plci_ncont);
		D_GOTO(out_free_cont_buf, rc = -DER_TRUNC);
	} else {
		D_DEBUG(DF_DSMS, DF_UUID": hdl="DF_UUID": has %"PRIu64
				 " containers\n", DP_UUID(in->plci_op.pi_uuid),
				 DP_UUID(in->plci_op.pi_hdl), ncont);

		/* Send any results only if client provided a handle */
		if (cont_buf && (in->plci_ncont > 0) &&
		    (in->plci_cont_bulk != CRT_BULK_NULL)) {
			rc = transfer_cont_buf(cont_buf, ncont, svc, rpc,
					       in->plci_cont_bulk);
		}
	}

out_free_cont_buf:
	if (cont_buf) {
		D_FREE(cont_buf);
		cont_buf = NULL;
	}
out_svc:
	ds_rsvc_set_hint(&svc->ps_rsvc, &out->plco_op.po_hint);
	pool_svc_put_leader(svc);
out:
	out->plco_op.po_rc = rc;
	out->plco_ncont = ncont;
	D_DEBUG(DF_DSMS, DF_UUID": replying rpc %p: %d\n",
		DP_UUID(in->plci_op.pi_uuid), rpc, rc);
	crt_reply_send(rpc);
}

void
ds_pool_query_handler(crt_rpc_t *rpc)
{
	struct pool_query_in   *in = crt_req_get(rpc);
	struct pool_query_out  *out = crt_reply_get(rpc);
	daos_prop_t	       *prop = NULL;
	struct pool_buf	       *map_buf;
	uint32_t		map_version;
	struct pool_svc	       *svc;
	struct rdb_tx		tx;
	d_iov_t			key;
	d_iov_t			value;
	struct pool_hdl		hdl;
	int			rc;

	D_DEBUG(DF_DSMS, DF_UUID": processing rpc %p: hdl="DF_UUID"\n",
		DP_UUID(in->pqi_op.pi_uuid), rpc, DP_UUID(in->pqi_op.pi_hdl));

	rc = pool_svc_lookup_leader(in->pqi_op.pi_uuid, &svc,
				    &out->pqo_op.po_hint);
	if (rc != 0)
		D_GOTO(out, rc);

	if (in->pqi_query_bits & DAOS_PO_QUERY_REBUILD_STATUS) {
		rc = ds_rebuild_query(in->pqi_op.pi_uuid, &out->pqo_rebuild_st);
		if (rc != 0)
			D_GOTO(out_svc, rc);
	}

	rc = rdb_tx_begin(svc->ps_rsvc.s_db, svc->ps_rsvc.s_term, &tx);
	if (rc != 0)
		D_GOTO(out_svc, rc);

	ABT_rwlock_rdlock(svc->ps_lock);

	/* Verify the pool handle for client calls.
	 * Note: since rebuild will not connect the pool, so we only verify
	 * the non-rebuild pool. Server-to-server calls also don't have a
	 * handle.
	 */
	if (daos_rpc_from_client(rpc) &&
	    !is_pool_from_srv(in->pqi_op.pi_uuid, in->pqi_op.pi_hdl)) {
		d_iov_set(&key, in->pqi_op.pi_hdl, sizeof(uuid_t));
		d_iov_set(&value, &hdl, sizeof(hdl));
		rc = rdb_tx_lookup(&tx, &svc->ps_handles, &key, &value);
		if (rc != 0) {
			if (rc == -DER_NONEXIST)
				rc = -DER_NO_HDL;
			D_GOTO(out_lock, rc);
		}
	}

	/* read optional properties */
	rc = pool_prop_read(&tx, svc, in->pqi_query_bits, &prop);
	if (rc != 0)
		D_GOTO(out_lock, rc);
	out->pqo_prop = prop;

	if (DAOS_FAIL_CHECK(DAOS_FORCE_PROP_VERIFY) && prop != NULL) {
		daos_prop_t		*iv_prop = NULL;
		struct daos_prop_entry	*entry, *iv_entry;
		int			i;

		D_ALLOC_PTR(iv_prop);
		if (iv_prop == NULL)
			D_GOTO(out_lock, rc = -DER_NOMEM);

		rc = ds_pool_iv_prop_fetch(svc->ps_pool, iv_prop);
		if (rc) {
			D_ERROR("ds_pool_iv_prop_fetch failed "DF_RC"\n",
				DP_RC(rc));
			daos_prop_free(iv_prop);
			D_GOTO(out_lock, rc);
		}

		for (i = 0; i < prop->dpp_nr; i++) {
			entry = &prop->dpp_entries[i];
			iv_entry = daos_prop_entry_get(iv_prop,
						       entry->dpe_type);
			D_ASSERT(iv_entry != NULL);
			switch (entry->dpe_type) {
			case DAOS_PROP_PO_LABEL:
				D_ASSERT(strlen(entry->dpe_str) <=
					 DAOS_PROP_LABEL_MAX_LEN);
				if (strncmp(entry->dpe_str, iv_entry->dpe_str,
					    DAOS_PROP_LABEL_MAX_LEN) != 0) {
					D_ERROR("mismatch %s - %s.\n",
						entry->dpe_str,
						iv_entry->dpe_str);
					rc = -DER_IO;
				}
				break;
			case DAOS_PROP_PO_OWNER:
			case DAOS_PROP_PO_OWNER_GROUP:
				D_ASSERT(strlen(entry->dpe_str) <=
					 DAOS_ACL_MAX_PRINCIPAL_LEN);
				if (strncmp(entry->dpe_str, iv_entry->dpe_str,
					    DAOS_ACL_MAX_PRINCIPAL_BUF_LEN)
				    != 0) {
					D_ERROR("mismatch %s - %s.\n",
						entry->dpe_str,
						iv_entry->dpe_str);
					rc = -DER_IO;
				}
				break;
			case DAOS_PROP_PO_SPACE_RB:
			case DAOS_PROP_PO_SELF_HEAL:
			case DAOS_PROP_PO_RECLAIM:
			case DAOS_PROP_PO_EC_CELL_SZ:
				if (entry->dpe_val != iv_entry->dpe_val) {
					D_ERROR("type %d mismatch "DF_U64" - "
						DF_U64".\n", entry->dpe_type,
						entry->dpe_val,
						iv_entry->dpe_val);
					rc = -DER_IO;
				}
				break;
			case DAOS_PROP_PO_ACL:
				if (daos_prop_entry_cmp_acl(entry,
							    iv_entry) != 0)
					rc = -DER_IO;
				break;
			case DAOS_PROP_PO_SVC_LIST:
				break;
			default:
				D_ASSERTF(0, "bad dpe_type %d\n",
					  entry->dpe_type);
				break;
			};
		}
		daos_prop_free(iv_prop);
		if (rc) {
			D_ERROR("iv_prop verify failed "DF_RC"\n", DP_RC(rc));
			D_GOTO(out_lock, rc);
		}
	}

	rc = read_map_buf(&tx, &svc->ps_root, &map_buf, &map_version);
	if (rc != 0)
		D_ERROR(DF_UUID": failed to read pool map: "DF_RC"\n",
			DP_UUID(svc->ps_uuid), DP_RC(rc));

out_lock:
	ABT_rwlock_unlock(svc->ps_lock);
	rdb_tx_end(&tx);
	if (rc != 0)
		goto out_svc;

<<<<<<< HEAD
	rc = ds_pool_transfer_map_buf(map_buf, map_version, rpc,
				      in->pqi_map_bulk, &out->pqo_map_buf_size);
=======
	rc = transfer_map_buf(map_buf, map_version, svc, rpc, in->pqi_map_bulk,
			      &out->pqo_map_buf_size);
	D_FREE(map_buf);
>>>>>>> 9f6f4124
	if (rc != 0)
		goto out_svc;

	/* See comment above, rebuild doesn't connect the pool */
	if ((in->pqi_query_bits & DAOS_PO_QUERY_SPACE) &&
	    !is_pool_from_srv(in->pqi_op.pi_uuid, in->pqi_op.pi_hdl))
		rc = pool_space_query_bcast(rpc->cr_ctx, svc, in->pqi_op.pi_hdl,
					    &out->pqo_space);

out_svc:
	out->pqo_op.po_map_version = ds_pool_get_version(svc->ps_pool);
	ds_rsvc_set_hint(&svc->ps_rsvc, &out->pqo_op.po_hint);
	pool_svc_put_leader(svc);
out:
	out->pqo_op.po_rc = rc;
	D_DEBUG(DF_DSMS, DF_UUID": replying rpc %p: "DF_RC"\n",
		DP_UUID(in->pqi_op.pi_uuid), rpc, DP_RC(rc));
	crt_reply_send(rpc);
	daos_prop_free(prop);
}

/* Convert pool_comp_state_t to daos_target_state_t */
static daos_target_state_t
enum_pool_comp_state_to_tgt_state(int tgt_state)
{

	switch (tgt_state) {
	case PO_COMP_ST_UNKNOWN: return DAOS_TS_UNKNOWN;
	case PO_COMP_ST_NEW: return DAOS_TS_NEW;
	case PO_COMP_ST_UP: return DAOS_TS_UP;
	case PO_COMP_ST_UPIN: return DAOS_TS_UP_IN;
	case PO_COMP_ST_DOWN: return  DAOS_TS_DOWN;
	case PO_COMP_ST_DOWNOUT: return DAOS_TS_DOWN_OUT;
	case PO_COMP_ST_DRAIN: return DAOS_TS_DRAIN;
	}

	return DAOS_TS_UNKNOWN;
}

static int
pool_query_tgt_space(crt_context_t ctx, struct pool_svc *svc, uuid_t pool_hdl,
		     d_rank_t rank, uint32_t tgt_idx, struct daos_space *ds)
{
	struct pool_tgt_query_in	*in;
	struct pool_tgt_query_out	*out;
	crt_rpc_t			*rpc;
	crt_endpoint_t			 tgt_ep = { 0 };
	crt_opcode_t			 opcode;
	int				 rc;

	D_DEBUG(DB_MD, DF_UUID": query target for rank:%u tgt:%u\n",
		DP_UUID(svc->ps_uuid), rank, tgt_idx);

	tgt_ep.ep_rank = rank;
	tgt_ep.ep_tag = daos_rpc_tag(DAOS_REQ_TGT, tgt_idx);
	opcode = DAOS_RPC_OPCODE(POOL_TGT_QUERY, DAOS_POOL_MODULE,
				 DAOS_POOL_VERSION);
	rc = crt_req_create(ctx, &tgt_ep, opcode, &rpc);
	if (rc) {
		D_ERROR("crt_req_create failed: "DF_RC"\n", DP_RC(rc));
		return rc;
	}

	in = crt_req_get(rpc);
	uuid_copy(in->tqi_op.pi_uuid, svc->ps_uuid);
	uuid_copy(in->tqi_op.pi_hdl, pool_hdl);

	rc = dss_rpc_send(rpc);
	if (rc != 0)
		goto out_rpc;

	out = crt_reply_get(rpc);
	rc = out->tqo_rc;
	if (rc != 0) {
		D_ERROR(DF_UUID": failed to query rank:%u, tgt:%u, "DF_RC"\n",
			DP_UUID(svc->ps_uuid), rank, tgt_idx, DP_RC(rc));
	} else {
		D_ASSERT(ds != NULL);
		*ds = out->tqo_space.ps_space;
	}

out_rpc:
	crt_req_decref(rpc);
	return rc;
}

void
ds_pool_query_info_handler(crt_rpc_t *rpc)
{
	struct pool_query_info_in	*in = crt_req_get(rpc);
	struct pool_query_info_out	*out = crt_reply_get(rpc);
	struct pool_svc			*svc;
	struct pool_target		*target = NULL;
	int				 tgt_state;
	int				 rc;

	D_DEBUG(DF_DSMS, DF_UUID": processing rpc %p: hdl="DF_UUID"\n",
		DP_UUID(in->pqii_op.pi_uuid), rpc, DP_UUID(in->pqii_op.pi_hdl));

	rc = pool_svc_lookup_leader(in->pqii_op.pi_uuid, &svc,
				    &out->pqio_op.po_hint);
	if (rc != 0)
		D_GOTO(out, rc);

	/* get the target state from pool map */
	ABT_rwlock_rdlock(svc->ps_pool->sp_lock);
	rc = pool_map_find_target_by_rank_idx(svc->ps_pool->sp_map,
					      in->pqii_rank,
					      in->pqii_tgt,
					      &target);
	if (rc != 1) {
		D_ERROR(DF_UUID": Failed to get rank:%u, idx:%d\n, rc:%d",
			DP_UUID(in->pqii_op.pi_uuid), in->pqii_rank,
			in->pqii_tgt, rc);
		ABT_rwlock_unlock(svc->ps_pool->sp_lock);
		D_GOTO(out_svc, rc = -DER_NONEXIST);
	} else {
		rc = 0;
	}

	D_ASSERT(target != NULL);

	tgt_state = target->ta_comp.co_status;
	out->pqio_state = enum_pool_comp_state_to_tgt_state(tgt_state);
	out->pqio_op.po_map_version =
			pool_map_get_version(svc->ps_pool->sp_map);

	ABT_rwlock_unlock(svc->ps_pool->sp_lock);

	if (tgt_state == PO_COMP_ST_UPIN) {
		rc = pool_query_tgt_space(rpc->cr_ctx, svc, in->pqii_op.pi_hdl,
					  in->pqii_rank, in->pqii_tgt,
					  &out->pqio_space);
		if (rc)
			D_ERROR(DF_UUID": Failed to query rank:%u, tgt:%d, "
				""DF_RC"\n", DP_UUID(in->pqii_op.pi_uuid),
				in->pqii_rank, in->pqii_tgt, DP_RC(rc));
	} else {
		memset(&out->pqio_space, 0, sizeof(out->pqio_space));
	}
out_svc:
	ds_rsvc_set_hint(&svc->ps_rsvc, &out->pqio_op.po_hint);
	pool_svc_put_leader(svc);
out:
	out->pqio_op.po_rc = rc;
	out->pqio_rank = in->pqii_rank;
	out->pqio_tgt = in->pqii_tgt;

	D_DEBUG(DF_DSMS, DF_UUID": replying rpc %p: "DF_RC"\n",
		DP_UUID(in->pqii_op.pi_uuid), rpc, DP_RC(rc));
	crt_reply_send(rpc);
}

static int
process_query_result(daos_pool_info_t *info, uuid_t pool_uuid,
		     uint32_t map_version, uint32_t leader_rank,
		     struct daos_pool_space *ps,
		     struct daos_rebuild_status *rs,
		     struct pool_buf *map_buf)
{
	struct pool_map	       *map;
	int			rc;
	unsigned int		num_disabled = 0;

	rc = pool_map_create(map_buf, map_version, &map);
	if (rc != 0) {
		D_ERROR("failed to create local pool map: %d\n", rc);
		return rc;
	}

	rc = pool_map_find_failed_tgts(map, NULL, &num_disabled);
	if (rc != 0) {
		D_ERROR("failed to get num disabled tgts, rc=%d\n", rc);
		D_GOTO(out, rc);
	}

	info->pi_ndisabled = num_disabled;

	pool_query_reply_to_info(pool_uuid, map_buf, map_version, leader_rank,
				 ps, rs, info);

out:
	pool_map_decref(map);
	return rc;
}

/**
 * Query the pool without holding a pool handle.
 *
 * \param[in]	pool_uuid	UUID of the pool
 * \param[in]	ranks		Ranks of pool svc replicas
 * \param[out]	pool_info	Results of the pool query
 *
 * \return	0		Success
 *		-DER_INVAL	Invalid input
 *		Negative value	Error
 */
int
ds_pool_svc_query(uuid_t pool_uuid, d_rank_list_t *ranks,
		  daos_pool_info_t *pool_info)
{
	int			rc;
	struct rsvc_client	client;
	crt_endpoint_t		ep;
	struct dss_module_info	*info = dss_get_module_info();
	crt_rpc_t		*rpc;
	struct pool_query_in	*in;
	struct pool_query_out	*out;
	struct pool_buf		*map_buf;
	uint32_t		map_size = 0;

	if (ranks == NULL || pool_info == NULL)
		D_GOTO(out, rc = -DER_INVAL);

	D_DEBUG(DB_MGMT, DF_UUID": Querying pool\n", DP_UUID(pool_uuid));

	rc = rsvc_client_init(&client, ranks);
	if (rc != 0)
		D_GOTO(out, rc);

rechoose:
	ep.ep_grp = NULL; /* primary group */
	rc = rsvc_client_choose(&client, &ep);
	if (rc != 0) {
		D_ERROR(DF_UUID": cannot find pool service: "DF_RC"\n",
			DP_UUID(pool_uuid), DP_RC(rc));
		goto out_client;
	}

realloc:
	rc = pool_req_create(info->dmi_ctx, &ep, POOL_QUERY, &rpc);
	if (rc != 0) {
		D_ERROR(DF_UUID": failed to create pool query rpc: %d\n",
			DP_UUID(pool_uuid), rc);
		D_GOTO(out_client, rc);
	}

	in = crt_req_get(rpc);
	uuid_copy(in->pqi_op.pi_uuid, pool_uuid);
	uuid_clear(in->pqi_op.pi_hdl);
	in->pqi_query_bits = pool_query_bits(pool_info, NULL);

	rc = map_bulk_create(info->dmi_ctx, &in->pqi_map_bulk, &map_buf,
			     map_size);
	if (rc != 0)
		D_GOTO(out_rpc, rc);

	rc = dss_rpc_send(rpc);
	out = crt_reply_get(rpc);
	D_ASSERT(out != NULL);

	rc = rsvc_client_complete_rpc(&client, &ep, rc,
				      out->pqo_op.po_rc,
				      &out->pqo_op.po_hint);
	if (rc == RSVC_CLIENT_RECHOOSE) {
		map_bulk_destroy(in->pqi_map_bulk, map_buf);
		crt_req_decref(rpc);
		dss_sleep(1000 /* ms */);
		D_GOTO(rechoose, rc);
	}

	rc = out->pqo_op.po_rc;
	if (rc == -DER_TRUNC) {
		map_size = out->pqo_map_buf_size;
		map_bulk_destroy(in->pqi_map_bulk, map_buf);
		crt_req_decref(rpc);
		dss_sleep(1000 /* ms */);
		D_GOTO(realloc, rc);
	} else if (rc != 0) {
		D_ERROR(DF_UUID": failed to query pool: %d\n",
			DP_UUID(pool_uuid), rc);
		D_GOTO(out_bulk, rc);
	}

	D_DEBUG(DB_MGMT, "Successfully queried pool\n");

	rc = process_query_result(pool_info, pool_uuid,
					 out->pqo_op.po_map_version,
					 out->pqo_op.po_hint.sh_rank,
					 &out->pqo_space,
					 &out->pqo_rebuild_st,
					 map_buf);
	if (rc != 0)
		D_ERROR("Failed to process pool query results, rc=%d\n", rc);

out_bulk:
	map_bulk_destroy(in->pqi_map_bulk, map_buf);
out_rpc:
	crt_req_decref(rpc);
out_client:
	rsvc_client_fini(&client);
out:
	return rc;
}

/**
 * Query a pool's properties without having a handle for the pool
 */
void
ds_pool_prop_get_handler(crt_rpc_t *rpc)
{
	struct pool_prop_get_in		*in = crt_req_get(rpc);
	struct pool_prop_get_out	*out = crt_reply_get(rpc);
	struct pool_svc			*svc;
	struct rdb_tx			tx;
	int				rc;
	daos_prop_t			*prop = NULL;

	D_DEBUG(DF_DSMS, DF_UUID": processing rpc %p\n",
		DP_UUID(in->pgi_op.pi_uuid), rpc);

	rc = pool_svc_lookup_leader(in->pgi_op.pi_uuid, &svc,
				    &out->pgo_op.po_hint);
	if (rc != 0)
		D_GOTO(out, rc);

	rc = rdb_tx_begin(svc->ps_rsvc.s_db, svc->ps_rsvc.s_term, &tx);
	if (rc != 0)
		D_GOTO(out_svc, rc);

	ABT_rwlock_rdlock(svc->ps_lock);

	rc = pool_prop_read(&tx, svc, in->pgi_query_bits, &prop);
	if (rc != 0)
		D_GOTO(out_lock, rc);
	out->pgo_prop = prop;

out_lock:
	ABT_rwlock_unlock(svc->ps_lock);
	rdb_tx_end(&tx);
out_svc:
	ds_rsvc_set_hint(&svc->ps_rsvc, &out->pgo_op.po_hint);
	pool_svc_put_leader(svc);
out:
	out->pgo_op.po_rc = rc;
	D_DEBUG(DF_DSMS, DF_UUID": replying rpc %p: "DF_RC"\n",
		DP_UUID(in->pgi_op.pi_uuid), rpc, DP_RC(rc));
	crt_reply_send(rpc);
	daos_prop_free(prop);
}

/**
 * Send a CaRT message to the pool svc to get the ACL pool property.
 *
 * \param[in]		pool_uuid	UUID of the pool
 * \param[in]		ranks		Pool service replicas
 * \param[in][out]	prop		Prop with requested properties, to be
 *					filled out and returned.
 *
 * \return	0		Success
 *
 */
int
ds_pool_svc_get_prop(uuid_t pool_uuid, d_rank_list_t *ranks,
		     daos_prop_t *prop)
{
	int				rc;
	struct rsvc_client		client;
	crt_endpoint_t			ep;
	struct dss_module_info		*info = dss_get_module_info();
	crt_rpc_t			*rpc;
	struct pool_prop_get_in		*in;
	struct pool_prop_get_out	*out;

	D_DEBUG(DB_MGMT, DF_UUID": Getting prop\n", DP_UUID(pool_uuid));

	rc = rsvc_client_init(&client, ranks);
	if (rc != 0)
		D_GOTO(out, rc);

rechoose:
	ep.ep_grp = NULL; /* primary group */
	rc = rsvc_client_choose(&client, &ep);
	if (rc != 0) {
		D_ERROR(DF_UUID": cannot find pool service: "DF_RC"\n",
			DP_UUID(pool_uuid), DP_RC(rc));
		goto out_client;
	}

	rc = pool_req_create(info->dmi_ctx, &ep, POOL_PROP_GET, &rpc);
	if (rc != 0) {
		D_ERROR(DF_UUID": failed to create pool get prop rpc: "
			""DF_RC"\n", DP_UUID(pool_uuid), DP_RC(rc));
		D_GOTO(out_client, rc);
	}

	in = crt_req_get(rpc);
	uuid_copy(in->pgi_op.pi_uuid, pool_uuid);
	uuid_clear(in->pgi_op.pi_hdl);
	in->pgi_query_bits = pool_query_bits(NULL, prop);

	rc = dss_rpc_send(rpc);
	out = crt_reply_get(rpc);
	D_ASSERT(out != NULL);

	rc = rsvc_client_complete_rpc(&client, &ep, rc,
				      out->pgo_op.po_rc,
				      &out->pgo_op.po_hint);
	if (rc == RSVC_CLIENT_RECHOOSE) {
		crt_req_decref(rpc);
		dss_sleep(1000 /* ms */);
		D_GOTO(rechoose, rc);
	}

	rc = out->pgo_op.po_rc;
	if (rc != 0) {
		D_ERROR(DF_UUID": failed to get prop for pool: "DF_RC"\n",
			DP_UUID(pool_uuid), DP_RC(rc));
		D_GOTO(out_rpc, rc);
	}

	rc = daos_prop_copy(prop, out->pgo_prop);

out_rpc:
	crt_req_decref(rpc);
out_client:
	rsvc_client_fini(&client);
out:
	return rc;
}

int
ds_pool_extend(uuid_t pool_uuid, int ntargets, uuid_t target_uuids[],
	       const d_rank_list_t *rank_list, int ndomains,
	       const uint32_t *domains, d_rank_list_t *svc_ranks)
{
	int				rc;
	struct rsvc_client		client;
	crt_endpoint_t			ep;
	struct dss_module_info		*info = dss_get_module_info();
	crt_rpc_t			*rpc;
	struct pool_extend_in		*in;
	struct pool_extend_out		*out;

	rc = rsvc_client_init(&client, svc_ranks);
	if (rc != 0)
		return rc;

rechoose:

	ep.ep_grp = NULL; /* primary group */
	rsvc_client_choose(&client, &ep);

	rc = pool_req_create(info->dmi_ctx, &ep, POOL_EXTEND, &rpc);
	if (rc != 0) {
		D_ERROR(DF_UUID": failed to create pool extend rpc: "
			""DF_RC"\n", DP_UUID(pool_uuid), DP_RC(rc));
		D_GOTO(out_client, rc);
	}

	in = crt_req_get(rpc);
	uuid_copy(in->pei_op.pi_uuid, pool_uuid);
	in->pei_ntgts = ntargets;
	in->pei_ndomains = ndomains;
	in->pei_tgt_uuids.ca_count = rank_list->rl_nr;
	in->pei_tgt_uuids.ca_arrays = target_uuids;
	in->pei_tgt_ranks = (d_rank_list_t *)rank_list;
	in->pei_domains.ca_count = ndomains;
	in->pei_domains.ca_arrays = (uint32_t *)domains;

	rc = dss_rpc_send(rpc);
	out = crt_reply_get(rpc);
	D_ASSERT(out != NULL);

	rc = rsvc_client_complete_rpc(&client, &ep, rc,
		out->peo_op.po_rc, &out->peo_op.po_hint);
	if (rc == RSVC_CLIENT_RECHOOSE) {
		crt_req_decref(rpc);
		dss_sleep(1000 /* ms */);
		D_GOTO(rechoose, rc);
	}

	rc = out->peo_op.po_rc;
	if (rc != 0) {
		D_ERROR(DF_UUID": Failed to set targets to UP state for "
				"reintegration: "DF_RC"\n", DP_UUID(pool_uuid),
				DP_RC(rc));
		D_GOTO(out_rpc, rc);
	}

out_rpc:
	crt_req_decref(rpc);
out_client:
	rsvc_client_fini(&client);
	return rc;
}

int
ds_pool_target_update_state(uuid_t pool_uuid, d_rank_list_t *ranks,
		uint32_t rank, struct pool_target_id_list *target_list,
		pool_comp_state_t state)
{
	int				rc;
	struct rsvc_client		client;
	crt_endpoint_t			ep;
	struct dss_module_info		*info = dss_get_module_info();
	crt_rpc_t			*rpc;
	struct pool_target_addr_list	list;
	struct pool_add_in		*in;
	struct pool_add_out		*out;
	crt_opcode_t			opcode;
	int i = 0;

	rc = rsvc_client_init(&client, ranks);
	if (rc != 0)
		return rc;

rechoose:

	ep.ep_grp = NULL; /* primary group */
	rsvc_client_choose(&client, &ep);

	switch (state) {
	case PO_COMP_ST_DOWN:
		opcode = POOL_EXCLUDE;
		break;
	case PO_COMP_ST_UP:
		opcode = POOL_REINT;
		break;
	case PO_COMP_ST_DRAIN:
		opcode = POOL_DRAIN;
		break;
	default:
		D_GOTO(out_client, rc = -DER_INVAL);
	}

	rc = pool_req_create(info->dmi_ctx, &ep, opcode, &rpc);
	if (rc != 0) {
		D_ERROR(DF_UUID": failed to create pool req: "DF_RC"\n",
			DP_UUID(pool_uuid), DP_RC(rc));
		D_GOTO(out_client, rc);
	}

	in = crt_req_get(rpc);
	uuid_copy(in->pti_op.pi_uuid, pool_uuid);

	rc = pool_target_addr_list_alloc(target_list->pti_number, &list);
	if (rc) {
		D_ERROR(DF_UUID": pool_target_addr_list_alloc failed, rc %d.\n",
			DP_UUID(pool_uuid), rc);
		D_GOTO(out_rpc, rc);
	}

	/* pool_update rpc requires an addr list. */
	for (i = 0; i < target_list->pti_number; i++) {
		list.pta_addrs[i].pta_target = target_list->pti_ids[i].pti_id;
		list.pta_addrs[i].pta_rank = rank;
	}

	in->pti_addr_list.ca_arrays = list.pta_addrs;
	in->pti_addr_list.ca_count = (size_t)list.pta_number;

	rc = dss_rpc_send(rpc);
	out = crt_reply_get(rpc);
	D_ASSERT(out != NULL);

	rc = rsvc_client_complete_rpc(&client, &ep, rc,
		out->pto_op.po_rc, &out->pto_op.po_hint);
	if (rc == RSVC_CLIENT_RECHOOSE) {
		crt_req_decref(rpc);
		dss_sleep(1000 /* ms */);
		D_GOTO(rechoose, rc);
	}

	rc = out->pto_op.po_rc;
	if (rc != 0) {
		D_ERROR(DF_UUID": Failed to set targets to %s state: "DF_RC"\n",
			DP_UUID(pool_uuid),
			state == PO_COMP_ST_DOWN ? "DOWN" :
			state == PO_COMP_ST_UP ? "UP" : "UNKNOWN",
			DP_RC(rc));
		D_GOTO(out_rpc, rc);
	}

out_rpc:
	crt_req_decref(rpc);
out_client:
	rsvc_client_fini(&client);
	return rc;
}

/**
 * Set a pool's properties without having a handle for the pool
 */
void
ds_pool_prop_set_handler(crt_rpc_t *rpc)
{
	struct pool_prop_set_in		*in = crt_req_get(rpc);
	struct pool_prop_set_out	*out = crt_reply_get(rpc);
	struct pool_svc			*svc;
	struct rdb_tx			tx;
	daos_prop_t			*prop = NULL;
	int				rc;

	D_DEBUG(DF_DSMS, DF_UUID": processing rpc %p\n",
		DP_UUID(in->psi_op.pi_uuid), rpc);

	rc = pool_svc_lookup_leader(in->psi_op.pi_uuid, &svc,
				    &out->pso_op.po_hint);
	if (rc != 0)
		D_GOTO(out, rc);

	if (!daos_prop_valid(in->psi_prop, true /* pool */, true /* input */)) {
		D_ERROR(DF_UUID": invalid properties input\n",
			DP_UUID(in->psi_op.pi_uuid));
		D_GOTO(out_svc, rc = -DER_INVAL);
	}

	rc = rdb_tx_begin(svc->ps_rsvc.s_db, svc->ps_rsvc.s_term, &tx);
	if (rc != 0)
		D_GOTO(out_svc, rc);

	ABT_rwlock_wrlock(svc->ps_lock);

	rc = pool_prop_write(&tx, &svc->ps_root, in->psi_prop, false);
	if (rc != 0) {
		D_ERROR(DF_UUID": failed to write prop for pool: %d\n",
			DP_UUID(in->psi_op.pi_uuid), rc);
		D_GOTO(out_lock, rc);
	}

	rc = rdb_tx_commit(&tx);
	if (rc != 0)
		D_GOTO(out_lock, rc);

	/* Read all props & update prop IV */
	rc = pool_prop_read(&tx, svc, DAOS_PO_QUERY_PROP_ALL, &prop);
	if (rc != 0) {
		D_ERROR(DF_UUID": failed to read prop for pool, rc=%d\n",
			DP_UUID(in->psi_op.pi_uuid), rc);
		D_GOTO(out_lock, rc);
	}
	D_ASSERT(prop != NULL);

out_lock:
	ABT_rwlock_unlock(svc->ps_lock);
	rdb_tx_end(&tx);
	/*
	 * TODO: Introduce prop version to avoid inconsistent prop over targets
	 *	 caused by the out of order IV sync.
	 */
	if (!rc && prop != NULL) {
		rc = ds_pool_iv_prop_update(svc->ps_pool, prop);
		if (rc)
			D_ERROR(DF_UUID": failed to update prop IV for pool, "
				"%d.\n", DP_UUID(in->psi_op.pi_uuid), rc);
	}
	daos_prop_free(prop);
out_svc:
	ds_rsvc_set_hint(&svc->ps_rsvc, &out->pso_op.po_hint);
	pool_svc_put_leader(svc);
out:
	out->pso_op.po_rc = rc;
	D_DEBUG(DF_DSMS, DF_UUID": replying rpc %p: %d\n",
		DP_UUID(in->psi_op.pi_uuid), rpc, rc);
	crt_reply_send(rpc);
}

/**
 * Send a CaRT message to the pool svc to set the requested pool properties.
 *
 * \param[in]	pool_uuid	UUID of the pool
 * \param[in]	ranks		Pool service replicas
 * \param[in]	prop		Pool prop
 *
 * \return	0		Success
 *
 */
int
ds_pool_svc_set_prop(uuid_t pool_uuid, d_rank_list_t *ranks, daos_prop_t *prop)
{
	int				rc;
	struct rsvc_client		client;
	crt_endpoint_t			ep;
	struct dss_module_info		*info = dss_get_module_info();
	crt_rpc_t			*rpc;
	struct pool_prop_set_in		*in;
	struct pool_prop_set_out	*out;

	D_DEBUG(DB_MGMT, DF_UUID": Setting pool prop\n", DP_UUID(pool_uuid));

	rc = rsvc_client_init(&client, ranks);
	if (rc != 0) {
		D_ERROR(DF_UUID": failed to init rsvc client: "DF_RC"\n",
			DP_UUID(pool_uuid), DP_RC(rc));
		D_GOTO(out, rc);
	}

rechoose:
	ep.ep_grp = NULL; /* primary group */
	rc = rsvc_client_choose(&client, &ep);
	if (rc != 0) {
		D_ERROR(DF_UUID": cannot find pool service: "DF_RC"\n",
			DP_UUID(pool_uuid), DP_RC(rc));
		goto out_client;
	}

	rc = pool_req_create(info->dmi_ctx, &ep, POOL_PROP_SET, &rpc);
	if (rc != 0) {
		D_ERROR(DF_UUID": failed to create pool set prop rpc: %d\n",
			DP_UUID(pool_uuid), rc);
		D_GOTO(out_client, rc);
	}

	in = crt_req_get(rpc);
	uuid_copy(in->psi_op.pi_uuid, pool_uuid);
	uuid_clear(in->psi_op.pi_hdl);
	in->psi_prop = prop;

	rc = dss_rpc_send(rpc);
	out = crt_reply_get(rpc);
	D_ASSERT(out != NULL);

	rc = rsvc_client_complete_rpc(&client, &ep, rc,
				      out->pso_op.po_rc,
				      &out->pso_op.po_hint);
	if (rc == RSVC_CLIENT_RECHOOSE) {
		crt_req_decref(rpc);
		dss_sleep(1000 /* ms */);
		D_GOTO(rechoose, rc);
	}

	rc = out->pso_op.po_rc;
	if (rc != 0) {
		D_ERROR(DF_UUID": failed to set prop for pool: %d\n",
			DP_UUID(pool_uuid), rc);
		D_GOTO(out_rpc, rc);
	}

out_rpc:
	crt_req_decref(rpc);
out_client:
	rsvc_client_fini(&client);
out:
	return rc;
}

/*
 * Adds the contents of new_acl to the original ACL. If an entry is added for
 * a principal already in the ACL, the old entry will be replaced.
 * *acl may be reallocated in the process.
 */
static int
merge_acl(struct daos_acl **acl, struct daos_acl *new_acl)
{
	struct daos_ace	*new_ace;
	int		rc = 0;

	new_ace = daos_acl_get_next_ace(new_acl, NULL);
	while (new_ace != NULL) {
		rc = daos_acl_add_ace(acl, new_ace);
		if (rc != 0)
			break;
		new_ace = daos_acl_get_next_ace(new_acl, new_ace);
	}

	return rc;
}

/**
 * Update entries in a pool's ACL without having a handle for the pool
 */
void
ds_pool_acl_update_handler(crt_rpc_t *rpc)
{
	struct pool_acl_update_in	*in = crt_req_get(rpc);
	struct pool_acl_update_out	*out = crt_reply_get(rpc);
	struct pool_svc			*svc;
	struct rdb_tx			tx;
	int				rc;
	daos_prop_t			*prop = NULL;
	struct daos_prop_entry		*entry = NULL;

	D_DEBUG(DF_DSMS, DF_UUID": processing rpc %p\n",
		DP_UUID(in->pui_op.pi_uuid), rpc);

	rc = pool_svc_lookup_leader(in->pui_op.pi_uuid, &svc,
				    &out->puo_op.po_hint);
	if (rc != 0)
		D_GOTO(out, rc);

	rc = rdb_tx_begin(svc->ps_rsvc.s_db, svc->ps_rsvc.s_term, &tx);
	if (rc != 0)
		D_GOTO(out_svc, rc);

	/*
	 * We need to read the old ACL, modify, and rewrite it
	 */
	ABT_rwlock_wrlock(svc->ps_lock);

	rc = pool_prop_read(&tx, svc, DAOS_PO_QUERY_PROP_ACL, &prop);
	if (rc != 0)
		/* Prop might be allocated and returned even if rc != 0 */
		D_GOTO(out_prop, rc);

	entry = daos_prop_entry_get(prop, DAOS_PROP_PO_ACL);
	if (entry == NULL) {
		D_ERROR(DF_UUID": No ACL prop entry for pool\n",
			DP_UUID(in->pui_op.pi_uuid));
		D_GOTO(out_prop, rc);
	}

	rc = merge_acl((struct daos_acl **)&entry->dpe_val_ptr, in->pui_acl);
	if (rc != 0) {
		D_ERROR(DF_UUID": Unable to update pool with new ACL, rc=%d\n",
			DP_UUID(in->pui_op.pi_uuid), rc);
		D_GOTO(out_prop, rc);
	}

	rc = pool_prop_write(&tx, &svc->ps_root, prop, false);
	if (rc != 0) {
		D_ERROR(DF_UUID": failed to write updated ACL for pool: %d\n",
			DP_UUID(in->pui_op.pi_uuid), rc);
		D_GOTO(out_prop, rc);
	}

	rc = rdb_tx_commit(&tx);

out_prop:
	if (prop != NULL)
		daos_prop_free(prop);
	ABT_rwlock_unlock(svc->ps_lock);
	rdb_tx_end(&tx);
out_svc:
	ds_rsvc_set_hint(&svc->ps_rsvc, &out->puo_op.po_hint);
	pool_svc_put_leader(svc);
out:
	out->puo_op.po_rc = rc;
	D_DEBUG(DF_DSMS, DF_UUID": replying rpc %p: %d\n",
		DP_UUID(in->pui_op.pi_uuid), rpc, rc);
	crt_reply_send(rpc);
}

/**
 * Send a CaRT message to the pool svc to update the pool ACL by adding and
 * updating entries.
 *
 * \param[in]	pool_uuid	UUID of the pool
 * \param[in]	ranks		Pool service replicas
 * \param[in]	acl		ACL to merge with the current pool ACL
 *
 * \return	0		Success
 *
 */
int
ds_pool_svc_update_acl(uuid_t pool_uuid, d_rank_list_t *ranks,
		       struct daos_acl *acl)
{
	int				rc;
	struct rsvc_client		client;
	crt_endpoint_t			ep;
	struct dss_module_info		*info = dss_get_module_info();
	crt_rpc_t			*rpc;
	struct pool_acl_update_in	*in;
	struct pool_acl_update_out	*out;

	D_DEBUG(DB_MGMT, DF_UUID": Updating pool ACL\n", DP_UUID(pool_uuid));

	rc = rsvc_client_init(&client, ranks);
	if (rc != 0)
		D_GOTO(out, rc);

rechoose:
	ep.ep_grp = NULL; /* primary group */
	rc = rsvc_client_choose(&client, &ep);
	if (rc != 0) {
		D_ERROR(DF_UUID": cannot find pool service: "DF_RC"\n",
			DP_UUID(pool_uuid), DP_RC(rc));
		goto out_client;
	}

	rc = pool_req_create(info->dmi_ctx, &ep, POOL_ACL_UPDATE, &rpc);
	if (rc != 0) {
		D_ERROR(DF_UUID": failed to create pool update ACL rpc: %d\n",
			DP_UUID(pool_uuid), rc);
		D_GOTO(out_client, rc);
	}

	in = crt_req_get(rpc);
	uuid_copy(in->pui_op.pi_uuid, pool_uuid);
	uuid_clear(in->pui_op.pi_hdl);
	in->pui_acl = acl;

	rc = dss_rpc_send(rpc);
	out = crt_reply_get(rpc);
	D_ASSERT(out != NULL);

	rc = rsvc_client_complete_rpc(&client, &ep, rc,
				      out->puo_op.po_rc,
				      &out->puo_op.po_hint);
	if (rc == RSVC_CLIENT_RECHOOSE) {
		crt_req_decref(rpc);
		dss_sleep(1000 /* ms */);
		D_GOTO(rechoose, rc);
	}

	rc = out->puo_op.po_rc;
	if (rc != 0)
		D_ERROR(DF_UUID": failed to update ACL for pool: %d\n",
			DP_UUID(pool_uuid), rc);

	crt_req_decref(rpc);
out_client:
	rsvc_client_fini(&client);
out:
	return rc;
}

/**
 * Delete entries in a pool's ACL without having a handle for the pool
 */
void
ds_pool_acl_delete_handler(crt_rpc_t *rpc)
{
	struct pool_acl_delete_in	*in = crt_req_get(rpc);
	struct pool_acl_delete_out	*out = crt_reply_get(rpc);
	struct pool_svc			*svc;
	struct rdb_tx			tx;
	int				rc;
	daos_prop_t			*prop = NULL;
	struct daos_prop_entry		*entry;

	D_DEBUG(DF_DSMS, DF_UUID": processing rpc %p\n",
		DP_UUID(in->pdi_op.pi_uuid), rpc);

	rc = pool_svc_lookup_leader(in->pdi_op.pi_uuid, &svc,
				    &out->pdo_op.po_hint);
	if (rc != 0)
		D_GOTO(out, rc);

	rc = rdb_tx_begin(svc->ps_rsvc.s_db, svc->ps_rsvc.s_term, &tx);
	if (rc != 0)
		D_GOTO(out_svc, rc);

	/*
	 * We need to read the old ACL, modify, and rewrite it
	 */
	ABT_rwlock_wrlock(svc->ps_lock);

	rc = pool_prop_read(&tx, svc, DAOS_PO_QUERY_PROP_ACL, &prop);
	if (rc != 0)
		/* Prop might be allocated and returned even if rc != 0 */
		D_GOTO(out_prop, rc);

	entry = daos_prop_entry_get(prop, DAOS_PROP_PO_ACL);
	if (entry == NULL) {
		D_ERROR(DF_UUID": No ACL prop entry for pool\n",
			DP_UUID(in->pdi_op.pi_uuid));
		D_GOTO(out_prop, rc);
	}

	rc = daos_acl_remove_ace((struct daos_acl **)&entry->dpe_val_ptr,
				 in->pdi_type, in->pdi_principal);
	if (rc != 0) {
		D_ERROR(DF_UUID": Failed to remove requested principal, "
			"rc=%d\n", DP_UUID(in->pdi_op.pi_uuid), rc);
		D_GOTO(out_prop, rc);
	}

	rc = pool_prop_write(&tx, &svc->ps_root, prop, false);
	if (rc != 0) {
		D_ERROR(DF_UUID": failed to write updated ACL for pool: %d\n",
			DP_UUID(in->pdi_op.pi_uuid), rc);
		D_GOTO(out_prop, rc);
	}

	rc = rdb_tx_commit(&tx);

out_prop:
	if (prop != NULL)
		daos_prop_free(prop);
	ABT_rwlock_unlock(svc->ps_lock);
	rdb_tx_end(&tx);
out_svc:
	ds_rsvc_set_hint(&svc->ps_rsvc, &out->pdo_op.po_hint);
	pool_svc_put_leader(svc);
out:
	out->pdo_op.po_rc = rc;
	D_DEBUG(DF_DSMS, DF_UUID": replying rpc %p: %d\n",
		DP_UUID(in->pdi_op.pi_uuid), rpc, rc);
	crt_reply_send(rpc);
}

/**
 * Send a CaRT message to the pool svc to remove an entry by principal from the
 * pool's ACL.
 *
 * \param[in]	pool_uuid	UUID of the pool
 * \param[in]	ranks		Pool service replicas
 * \param[in]	principal_type	Type of the principal to be removed
 * \param[in]	principal_name	Name of the principal to be removed
 *
 * \return	0		Success
 *
 */
int
ds_pool_svc_delete_acl(uuid_t pool_uuid, d_rank_list_t *ranks,
		       enum daos_acl_principal_type principal_type,
		       const char *principal_name)
{
	int				rc;
	struct rsvc_client		client;
	crt_endpoint_t			ep;
	struct dss_module_info		*info = dss_get_module_info();
	crt_rpc_t			*rpc;
	struct pool_acl_delete_in	*in;
	struct pool_acl_delete_out	*out;
	char				*name_buf = NULL;
	size_t				name_buf_len;

	D_DEBUG(DB_MGMT, DF_UUID": Deleting entry from pool ACL\n",
		DP_UUID(pool_uuid));

	if (principal_name != NULL) {
		/* Need to sanitize the incoming string */
		name_buf_len = DAOS_ACL_MAX_PRINCIPAL_BUF_LEN;
		D_ALLOC_ARRAY(name_buf, name_buf_len);
		if (name_buf == NULL)
			D_GOTO(out, rc = -DER_NOMEM);
		/* force null terminator in copy */
		strncpy(name_buf, principal_name, name_buf_len - 1);
	}

	rc = rsvc_client_init(&client, ranks);
	if (rc != 0)
		D_GOTO(out, rc);

rechoose:
	ep.ep_grp = NULL; /* primary group */
	rc = rsvc_client_choose(&client, &ep);
	if (rc != 0) {
		D_ERROR(DF_UUID": cannot find pool service: "DF_RC"\n",
			DP_UUID(pool_uuid), DP_RC(rc));
		goto out_client;
	}

	rc = pool_req_create(info->dmi_ctx, &ep, POOL_ACL_DELETE, &rpc);
	if (rc != 0) {
		D_ERROR(DF_UUID": failed to create pool delete ACL rpc: %d\n",
			DP_UUID(pool_uuid), rc);
		D_GOTO(out_client, rc);
	}

	in = crt_req_get(rpc);
	uuid_copy(in->pdi_op.pi_uuid, pool_uuid);
	uuid_clear(in->pdi_op.pi_hdl);
	in->pdi_type = (uint8_t)principal_type;
	in->pdi_principal = name_buf;

	rc = dss_rpc_send(rpc);
	out = crt_reply_get(rpc);
	D_ASSERT(out != NULL);

	rc = rsvc_client_complete_rpc(&client, &ep, rc,
				      out->pdo_op.po_rc,
				      &out->pdo_op.po_hint);
	if (rc == RSVC_CLIENT_RECHOOSE) {
		crt_req_decref(rpc);
		dss_sleep(1000 /* ms */);
		D_GOTO(rechoose, rc);
	}

	rc = out->pdo_op.po_rc;
	if (rc != 0)
		D_ERROR(DF_UUID": failed to delete ACL entry for pool: %d\n",
			DP_UUID(pool_uuid), rc);

	crt_req_decref(rpc);
out_client:
	rsvc_client_fini(&client);
out:
	D_FREE(name_buf);
	return rc;
}

static int
replace_failed_replicas(struct pool_svc *svc, struct pool_map *map)
{
	d_rank_list_t	*old, *new, *current, failed, replacement;
	int              rc;

	rc = rdb_get_ranks(svc->ps_rsvc.s_db, &current);
	if (rc != 0)
		goto out;

	rc = daos_rank_list_dup(&old, current);
	if (rc != 0)
		goto out_cur;

	rc = ds_pool_check_failed_replicas(map, current, &failed, &replacement);
	if (rc != 0) {
		D_DEBUG(DB_MD, DF_UUID": cannot replace failed replicas: "
			""DF_RC"\n", DP_UUID(svc->ps_uuid), DP_RC(rc));
		goto out_old;
	}

	if (failed.rl_nr < 1)
		goto out_old;
	if (replacement.rl_nr > 0)
		ds_rsvc_add_replicas_s(&svc->ps_rsvc, &replacement,
				       ds_rsvc_get_md_cap());
	ds_rsvc_remove_replicas_s(&svc->ps_rsvc, &failed, false /* stop */);
	/** `replacement.rl_ranks` is not allocated and shouldn't be freed **/
	D_FREE(failed.rl_ranks);

	if (rdb_get_ranks(svc->ps_rsvc.s_db, &new) == 0) {
		daos_rank_list_sort(current);
		daos_rank_list_sort(old);
		daos_rank_list_sort(new);

		if (!daos_rank_list_identical(current, new)) {
			D_DEBUG(DB_MD, DF_UUID": failed to update replicas\n",
				DP_UUID(svc->ps_uuid));
		} else if (!daos_rank_list_identical(new, old)) {
			/*
			 * Send RAS event to control-plane over dRPC to indicate
			 * change in pool service replicas.
			 */
			rc = ds_notify_pool_svc_update(&svc->ps_uuid, new);
			if (rc != 0)
				D_DEBUG(DB_MD, DF_UUID": replica update notify "
					"failure: "DF_RC"\n",
					DP_UUID(svc->ps_uuid), DP_RC(rc));
		}

		d_rank_list_free(new);
	}

out_old:
	d_rank_list_free(old);
out_cur:
	d_rank_list_free(current);
out:
	return rc;
}

static int pool_find_all_targets_by_addr(struct pool_map *map,
					 struct pool_target_addr_list *list,
					 struct pool_target_id_list *tgt_list,
					 struct pool_target_addr_list *inval);

/*
 * Perform an update to the pool map of \a svc.
 *
 * \param[in]	svc		pool service
 * \param[in]	opc		update operation (e.g., POOL_EXCLUDE)
 * \param[in]	exclude_rank	for excluding ranks (rather than targets)
 * \param[in,out]
 *		tgts		target IDs (if empty, must specify tgt_addrs)
 * \param[in]	tgt_addrs	optional target addresses (ignored if \a tgts is
 *				nonempty; requires inval_tgt_addrs)
 * \param[out]	hint		optional leadership hint
 * \param[out]	p_updated	optional info on if pool map has been updated
 * \param[out]	map_version_p	pool map version
 * \param[out]	tgt_map_ver	pool map version for the last target change
 *				(instead of a node change, for example) made by
 *				this update, or 0 if none has been made (see
 *				ds_pool_map_tgts_update)
 * \param[out]	inval_tgt_addrs	optional invalid target addresses (ignored if
 *				\a tgts is nonempty; if specified, must be
 *				initialized to empty and freed by the caller)
 */
static int
pool_svc_update_map_internal(struct pool_svc *svc, unsigned int opc,
			     bool exclude_rank,
			     struct pool_target_id_list *tgts,
			     struct pool_target_addr_list *tgt_addrs,
			     struct rsvc_hint *hint, bool *p_updated,
			     uint32_t *map_version_p, uint32_t *tgt_map_ver,
			     struct pool_target_addr_list *inval_tgt_addrs)
{
	struct rdb_tx		tx;
	struct pool_map	       *map;
	uint32_t		map_version_before;
	uint32_t		map_version;
	struct pool_buf	       *map_buf;
	bool			updated = false;
	int			rc;

	D_DEBUG(DB_MD,
		DF_UUID": opc=%u exclude_rank=%d ntgts=%d ntgt_addrs=%d\n",
		DP_UUID(svc->ps_uuid), opc, exclude_rank, tgts->pti_number,
		tgt_addrs == NULL ? 0 : tgt_addrs->pta_number);

	rc = rdb_tx_begin(svc->ps_rsvc.s_db, svc->ps_rsvc.s_term, &tx);
	if (rc != 0)
		goto out;
	ABT_rwlock_wrlock(svc->ps_lock);

	/* Create a temporary pool map based on the last committed version. */
	rc = read_map(&tx, &svc->ps_root, &map);
	if (rc != 0)
		goto out_lock;

	/*
	 * If an empty target ID list is provided, convert from target
	 * addresses.
	 */
	if (tgts->pti_number == 0) {
		D_ASSERT(tgts->pti_ids == NULL);
		D_ASSERT(tgt_addrs != NULL);
		D_ASSERT(inval_tgt_addrs != NULL);
		rc = pool_find_all_targets_by_addr(map, tgt_addrs, tgts,
						   inval_tgt_addrs);
		if (rc != 0)
			goto out_map;
		if (inval_tgt_addrs->pta_number > 0) {
			/*
			 * If any invalid ranks/targets were specified here,
			 * abort the entire request. This will mean the
			 * operator needs to resubmit the request with
			 * corrected arguments, which will be easier without
			 * trying to figure out which arguments were accepted &
			 * started processing already.
			 */
			rc = -DER_NONEXIST;
			goto out_map;
		}
	}

	/*
	 * Attempt to modify the temporary pool map and save its versions
	 * before and after. If the version hasn't changed, we are done.
	 */
	map_version_before = pool_map_get_version(map);
	rc = ds_pool_map_tgts_update(map, tgts, opc, exclude_rank, tgt_map_ver,
				     true);
	if (rc != 0)
		D_GOTO(out_map, rc);
	map_version = pool_map_get_version(map);
	D_DEBUG(DF_DSMS, DF_UUID": version=%u->%u\n",
		DP_UUID(svc->ps_uuid), map_version_before, map_version);
	if (map_version == map_version_before)
		D_GOTO(out_map, rc = 0);

	/* Write the new pool map. */
	rc = pool_buf_extract(map, &map_buf);
	if (rc != 0)
		D_GOTO(out_map, rc);
	rc = write_map_buf(&tx, &svc->ps_root, map_buf, map_version);
	if (rc != 0)
		goto out_map_buf;

	rc = rdb_tx_commit(&tx);
	if (rc != 0) {
		D_DEBUG(DB_MD, DF_UUID": failed to commit: "DF_RC"\n",
			DP_UUID(svc->ps_uuid), DP_RC(rc));
		goto out_map_buf;
	}

	updated = true;

	/* Update svc->ps_pool to match the new pool map. */
	rc = ds_pool_tgt_map_update(svc->ps_pool, map_buf, map_version);
	if (rc != 0) {
		D_ERROR(DF_UUID": failed to update pool map cache: %d\n",
			DP_UUID(svc->ps_uuid), rc);
		/*
		 * We must resign to avoid handling future requests with a
		 * stale pool map cache.
		 */
		rdb_resign(svc->ps_rsvc.s_db, svc->ps_rsvc.s_term);
		rc = 0;
		goto out_map_buf;
	}

	ds_rsvc_request_map_dist(&svc->ps_rsvc);

	replace_failed_replicas(svc, map);

out_map_buf:
	pool_buf_free(map_buf);
out_map:
	pool_map_decref(map);
out_lock:
	if (map_version_p != NULL)
		*map_version_p = ds_pool_get_version(svc->ps_pool);
	ABT_rwlock_unlock(svc->ps_lock);
	rdb_tx_end(&tx);
out:
	if (hint != NULL)
		ds_rsvc_set_hint(&svc->ps_rsvc, hint);
	if (p_updated)
		*p_updated = updated;
	return rc;
}

static int
pool_find_all_targets_by_addr(struct pool_map *map,
			      struct pool_target_addr_list *list,
			      struct pool_target_id_list *tgt_list,
			      struct pool_target_addr_list *inval_list_out)
{
	int	i;
	int	rc = 0;

	for (i = 0; i < list->pta_number; i++) {
		struct pool_target *tgt;
		int tgt_nr;
		int j;
		int ret;

		tgt_nr = pool_map_find_target_by_rank_idx(map,
				list->pta_addrs[i].pta_rank,
				list->pta_addrs[i].pta_target, &tgt);
		if (tgt_nr <= 0) {
			/* Can not locate the target in pool map, let's
			 * add it to the output list
			 */
			D_DEBUG(DB_MD, "cannot find rank %u target %u\n",
				list->pta_addrs[i].pta_rank,
				list->pta_addrs[i].pta_target);
			ret = pool_target_addr_list_append(inval_list_out,
							   &list->pta_addrs[i]);
			if (ret) {
				rc = ret;
				break;
			}
		}

		for (j = 0; j < tgt_nr; j++) {
			struct pool_target_id tid;

			tid.pti_id = tgt[j].ta_comp.co_id;
			ret = pool_target_id_list_append(tgt_list, &tid);
			if (ret) {
				rc = ret;
				break;
			}
		}
	}
	return rc;
}

struct redist_open_hdls_arg {
	/**
	 * Pointer to pointer containing flattened array of output handles
	 * Note that these are variable size, so can't be indexed as an array
	 */
	struct pool_iv_conn **hdls;
	/** Pointer to the next write location within hdls */
	struct pool_iv_conn *next;
	/** Total current size of the hdls buffer, in bytes */
	size_t hdls_size;
	/** Total used space in hdls buffer, in bytes */
	size_t hdls_used;
};

static int
get_open_handles_cb(daos_handle_t ih, d_iov_t *key, d_iov_t *val, void *varg)
{
	struct redist_open_hdls_arg *arg = varg;
	uuid_t *uuid = key->iov_buf;
	struct pool_hdl *hdl = val->iov_buf;
	struct ds_pool_hdl *lookup_hdl;
	size_t size_needed;
	int rc = DER_SUCCESS;

	if (key->iov_len != sizeof(uuid_t) ||
	    val->iov_len != sizeof(struct pool_hdl)) {
		D_ERROR("invalid key/value size: key="DF_U64" value="DF_U64"\n",
			key->iov_len, val->iov_len);
		return -DER_IO;
	}

	/* Look up the handle in the local pool to obtain the creds, which are
	 * not stored in RDB
	 */
	lookup_hdl = ds_pool_hdl_lookup(*uuid);
	if (lookup_hdl == NULL) {
		D_ERROR("Pool open handle "DF_UUID" is in RDB but not the pool",
			DP_UUID(*uuid));
		return -DER_NONEXIST;
	}

	/* Check if there's enough room is the preallocated array, and expand
	 * if not
	 */
	size_needed = arg->hdls_used + lookup_hdl->sph_cred.iov_buf_len +
		sizeof(struct pool_iv_conn);
	if (size_needed > arg->hdls_size) {
		void *newbuf = NULL;

		D_REALLOC(newbuf, *arg->hdls, arg->hdls_size, size_needed);
		if (newbuf == NULL)
			D_GOTO(out_hdl, rc = -DER_NOMEM);

		/* Since this probably changed the hdls pointer, adjust the
		 * next pointer correspondingly
		 */
		*(arg->hdls) = newbuf;
		arg->next = (struct pool_iv_conn *)
			(((char *)*arg->hdls) + arg->hdls_used);
		arg->hdls_size = size_needed;
	}

	/* Copy the data */
	uuid_copy(arg->next->pic_hdl, *uuid);
	arg->next->pic_flags = hdl->ph_flags;
	arg->next->pic_capas = hdl->ph_sec_capas;
	arg->next->pic_cred_size = lookup_hdl->sph_cred.iov_buf_len;
	memcpy(arg->next->pic_creds, lookup_hdl->sph_cred.iov_buf,
	       lookup_hdl->sph_cred.iov_buf_len);

	/* Adjust the pointers for the next iteration */
	arg->hdls_used = size_needed;
	arg->next = (struct pool_iv_conn *)
		(((char *)*arg->hdls) + arg->hdls_used);

out_hdl:
	ds_pool_hdl_put(lookup_hdl);

	return DER_SUCCESS;
}

/**
 * Retrieves a flat buffer containing all currently open handles
 *
 * \param pool_uuid [IN]  The pool to get handles for
 * \param hdls      [OUT] A flat-packed buffer of all open handles
 *                        (struct pool_iv_conn). Caller must free hdls->iov_buf.
 *                        Note that these are variable size, and can not be
 *                        indexed like an array
 * \param out_size  [OUT] The size of the buffer pointed to by hdls
 *
 * \return If no handles are currently open this will return DER_SUCCESS with
 *         hdls = NULL and out_size = 0.
 *         Otherwise returns DER_SUCCESS or an -error code
 */
int
ds_pool_get_open_handles(uuid_t pool_uuid, d_iov_t *hdls)
{
	struct pool_svc			*svc;
	struct redist_open_hdls_arg	 arg;
	uint32_t			 connectable;
	struct rdb_tx			 tx;
	d_iov_t				 value;
	uint32_t			 nhandles;
	int				 rc;

	d_iov_set(hdls, NULL, 0);

	rc = pool_svc_lookup_leader(pool_uuid, &svc, NULL /* hint */);
	if (rc != 0)
		return rc;

	rc = rdb_tx_begin(svc->ps_rsvc.s_db, svc->ps_rsvc.s_term, &tx);
	if (rc != 0)
		D_GOTO(out_svc, rc);

	ABT_rwlock_rdlock(svc->ps_lock);

	/* Check if pool is being destroyed and not accepting connections */
	d_iov_set(&value, &connectable, sizeof(connectable));
	rc = rdb_tx_lookup(&tx, &svc->ps_root,
			   &ds_pool_prop_connectable, &value);
	if (rc != 0)
		D_GOTO(out_lock, rc);
	if (!connectable) {
		D_ERROR(DF_UUID": being destroyed, not accepting connections\n",
			DP_UUID(pool_uuid));
		D_GOTO(out_lock, rc = -DER_BUSY);
	}

	/* Check how many handles are currently open */
	d_iov_set(&value, &nhandles, sizeof(nhandles));
	rc = rdb_tx_lookup(&tx, &svc->ps_root, &ds_pool_prop_nhandles, &value);
	if (rc != 0)
		D_GOTO(out_lock, rc);

	/* Abort early if there are no open handles */
	if (nhandles == 0)
		D_GOTO(out_lock, rc);

	/* Preallocate an approximate amount of space for the handles and the
	 * variable-size creds field which is not accounted for in the size of
	 * the base structure. The goal here isn't to be exactly right - can't
	 * know at this point how much space is actually needed. Ballparking
	 * close enough just reduces the number of reallocations needed during
	 * iteration
	 */
	D_ALLOC(hdls->iov_buf, nhandles * (sizeof(struct pool_iv_conn) + 160));
	if (hdls->iov_buf == NULL)
		D_GOTO(out_lock, rc = -DER_NOMEM);

	/* Pass in the preallocated array and handles as pointers
	 * This allows the iterator to reallocate the array if an element
	 * was added between when we retrieved the size and iteration completes
	 */
	arg.hdls = (struct pool_iv_conn **)&hdls->iov_buf;
	arg.next = *arg.hdls;
	arg.hdls_size = nhandles * (sizeof(struct pool_iv_conn) + 128);
	arg.hdls_used = 0;

	/* Iterate the open handles and accumulate their UUIDs */
	rc = rdb_tx_iterate(&tx, &svc->ps_handles, false /* backward */,
			    get_open_handles_cb, &arg);
	if (rc != 0)
		D_GOTO(out_lock, rc);

	hdls->iov_buf_len = hdls->iov_len = arg.hdls_used;

	D_DEBUG(DF_DSMS, DF_UUID": packed %u handles into %zu bytes\n",
		DP_UUID(pool_uuid), nhandles, arg.hdls_used);

out_lock:
	ABT_rwlock_unlock(svc->ps_lock);
	rdb_tx_end(&tx);

out_svc:
	pool_svc_put_leader(svc);
	return rc;
}

/* See pool_svc_update_map_internal documentation. */
static int
pool_update_map_internal(uuid_t pool_uuid, unsigned int opc, bool exclude_rank,
			 struct pool_target_id_list *tgts,
			 struct pool_target_addr_list *tgt_addrs,
			 struct rsvc_hint *hint, bool *p_updated,
			 uint32_t *map_version_p, uint32_t *tgt_map_ver,
			 struct pool_target_addr_list *inval_tgt_addrs)
{
	struct pool_svc	       *svc;
	int			rc;

	rc = pool_svc_lookup_leader(pool_uuid, &svc, hint);
	if (rc != 0)
		return rc;

	rc = pool_svc_update_map_internal(svc, opc, exclude_rank, tgts,
					  tgt_addrs, hint, p_updated,
					  map_version_p, tgt_map_ver,
					  inval_tgt_addrs);

	pool_svc_put_leader(svc);
	return rc;
}

int
ds_pool_tgt_exclude_out(uuid_t pool_uuid, struct pool_target_id_list *list)
{
	return pool_update_map_internal(pool_uuid, POOL_EXCLUDE_OUT, false,
					list, NULL, NULL, NULL, NULL, NULL,
					NULL);
}

int
ds_pool_tgt_exclude(uuid_t pool_uuid, struct pool_target_id_list *list)
{
	return pool_update_map_internal(pool_uuid, POOL_EXCLUDE, false, list,
					NULL, NULL, NULL, NULL, NULL, NULL);
}

int
ds_pool_tgt_add_in(uuid_t pool_uuid, struct pool_target_id_list *list)
{
	return pool_update_map_internal(pool_uuid, POOL_ADD_IN, false, list,
					NULL, NULL, NULL, NULL, NULL, NULL);
}

/*
 * Perform a pool map update indicated by opc. If successful, the new pool map
 * version is reported via map_version. Upon -DER_NOTLEADER, a pool service
 * leader hint, if available, is reported via hint (if not NULL).
 */
static int
pool_svc_update_map(struct pool_svc *svc, crt_opcode_t opc, bool exclude_rank,
		    struct pool_target_addr_list *list,
		    struct pool_target_addr_list *inval_list_out,
		    uint32_t *map_version, struct rsvc_hint *hint)
{
	daos_rebuild_opc_t		op;
	struct pool_target_id_list	target_list = { 0 };
	daos_prop_t			prop = { 0 };
	uint32_t			tgt_map_ver = 0;
	struct daos_prop_entry		*entry;
	bool				updated;
	int				rc;
	char				*env;
	uint64_t			delay = 0;

	rc = pool_svc_update_map_internal(svc, opc, exclude_rank, &target_list,
					  list, hint, &updated, map_version,
					  &tgt_map_ver, inval_list_out);
	if (rc)
		D_GOTO(out, rc);

	if (!updated)
		D_GOTO(out, rc);

	switch (opc) {
	case POOL_EXCLUDE:
		op = RB_OP_FAIL;
		break;
	case POOL_DRAIN:
		op = RB_OP_DRAIN;
		break;
	case POOL_REINT:
		op = RB_OP_REINT;
		break;
	case POOL_EXTEND:
		op = RB_OP_EXTEND;
		break;
	default:
		D_GOTO(out, rc);
	}

	env = getenv(REBUILD_ENV);
	if ((env && !strcasecmp(env, REBUILD_ENV_DISABLED)) ||
	     daos_fail_check(DAOS_REBUILD_DISABLE)) {
		D_DEBUG(DB_TRACE, "Rebuild is disabled\n");
		D_GOTO(out, rc = 0);
	}

	rc = ds_pool_iv_prop_fetch(svc->ps_pool, &prop);
	if (rc)
		D_GOTO(out, rc);

	entry = daos_prop_entry_get(&prop, DAOS_PROP_PO_SELF_HEAL);
	D_ASSERT(entry != NULL);
	if (!(entry->dpe_val & DAOS_SELF_HEAL_AUTO_REBUILD)) {
		D_DEBUG(DB_MGMT, "self healing is disabled\n");
		D_GOTO(out, rc);
	}

	if (daos_fail_check(DAOS_REBUILD_DELAY))
		delay = 5;

	D_DEBUG(DF_DSMS, "map ver %u/%u\n", map_version ? *map_version : -1,
		tgt_map_ver);
	if (tgt_map_ver != 0) {
		rc = ds_rebuild_schedule(svc->ps_pool, tgt_map_ver,
					 &target_list, op, delay);
		if (rc != 0) {
			D_ERROR("rebuild fails rc: "DF_RC"\n", DP_RC(rc));
			D_GOTO(out, rc);
		}
	}

out:
	daos_prop_fini(&prop);
	pool_target_id_list_free(&target_list);
	return rc;
}

/*
 * Currently can only add racks/top level domains. There's not currently
 * any way to specify fault domain at a better level
 */
static int
pool_extend_map(struct rdb_tx *tx, struct pool_svc *svc,
		uint32_t nnodes, uuid_t target_uuids[],
		d_rank_list_t *rank_list, uint32_t ndomains,
		uint32_t *domains, bool *updated_p,
		uint32_t *map_version_p, struct rsvc_hint *hint)
{
	struct pool_buf		*map_buf = NULL;
	struct pool_map		*map = NULL;
	uint32_t		map_version;
	bool			updated = false;
	int			ntargets;
	int			rc;

	ntargets = nnodes * dss_tgt_nr;

	/* Create a temporary pool map based on the last committed version. */
	rc = read_map(tx, &svc->ps_root, &map);
	if (rc != 0)
		return rc;

	map_version = pool_map_get_version(map) + 1;

	rc = gen_pool_buf(map, &map_buf, map_version, ndomains, nnodes,
			ntargets, domains, target_uuids, rank_list, NULL,
			dss_tgt_nr);
	if (rc != 0)
		D_GOTO(out_map_buf, rc);

	/* Extend the current pool map */
	rc = pool_map_extend(map, map_version, map_buf);
	if (rc != 0)
		D_GOTO(out_map, rc);

	/* Write the new pool map. */
	rc = pool_buf_extract(map, &map_buf);
	if (rc != 0)
		D_GOTO(out_map, rc);

	rc = write_map_buf(tx, &svc->ps_root, map_buf, map_version);
	if (rc != 0)
		D_GOTO(out_map, rc);

	rc = rdb_tx_commit(tx);
	if (rc != 0) {
		D_DEBUG(DB_MD, DF_UUID": failed to commit: "DF_RC"\n",
			DP_UUID(svc->ps_uuid), DP_RC(rc));
			D_GOTO(out_map, rc);
	}

	updated = true;
	/* Update svc->ps_pool to match the new pool map. */
	rc = ds_pool_tgt_map_update(svc->ps_pool, map_buf, map_version);
	if (rc != 0) {
		/*
		* We must resign to avoid handling future requests with a
		* stale pool map cache.
		*/
		rdb_resign(svc->ps_rsvc.s_db, svc->ps_rsvc.s_term);
		rc = 0;
		goto out_map;
	}

	ds_rsvc_request_map_dist(&svc->ps_rsvc);

out_map:
	if (map_version_p != NULL) {
		if (map == NULL || rc != 0)
			*map_version_p = ds_pool_get_version(svc->ps_pool);
		else
			*map_version_p = pool_map_get_version(map);
	}
	rdb_tx_end(tx);

out_map_buf:
	if (map_buf != NULL)
		pool_buf_free(map_buf);
	if (updated_p)
		*updated_p = updated;
	if (map)
		pool_map_decref(map);

	return rc;
}

static int
pool_extend_internal(uuid_t pool_uuid, struct rsvc_hint *hint,
		     uint32_t nnodes,
		     uuid_t target_uuids[], d_rank_list_t *rank_list,
		     uint32_t ndomains, uint32_t *domains,
		     uint32_t *map_version_p)
{
	struct pool_svc		*svc;
	struct rdb_tx		tx;
	bool			updated = false;
	struct pool_target_id_list tgts = { 0 };
	int rc;

	rc = pool_svc_lookup_leader(pool_uuid, &svc, hint);
	if (rc != 0)
		return rc;

	rc = rdb_tx_begin(svc->ps_rsvc.s_db, svc->ps_rsvc.s_term, &tx);
	if (rc != 0)
		D_GOTO(out_svc, rc);
	ABT_rwlock_wrlock(svc->ps_lock);

	/*
	 * Extend the pool map directly - this is more complicated than other
	 * operations which are handled within pool_svc_update_map()
	 */
	rc = pool_extend_map(&tx, svc, nnodes, target_uuids,
			     rank_list, ndomains, domains,
			     &updated, map_version_p, hint);

	if (!updated)
		D_GOTO(out_lock, rc);

	/* Get a list of all the targets being added */
	rc = pool_map_find_targets_on_ranks(svc->ps_pool->sp_map, rank_list,
					    &tgts);
	if (rc <= 0) {
		D_ERROR("failed to schedule extend rc: "DF_RC"\n", DP_RC(rc));
		D_GOTO(out_lock, rc);
	}

	/* Schedule an extension rebuild for those targets */
	rc = ds_rebuild_schedule(svc->ps_pool, *map_version_p, &tgts,
				 RB_OP_EXTEND, 0);
	if (rc != 0) {
		D_ERROR("failed to schedule extend rc: "DF_RC"\n", DP_RC(rc));
		D_GOTO(out_lock, rc);
	}

out_lock:
	ABT_rwlock_unlock(svc->ps_lock);

out_svc:
	pool_target_id_list_free(&tgts);
	if (hint != NULL)
		ds_rsvc_set_hint(&svc->ps_rsvc, hint);
	pool_svc_put_leader(svc);
	return rc;
}

void
ds_pool_extend_handler(crt_rpc_t *rpc)
{
	struct pool_extend_in	*in = crt_req_get(rpc);
	struct pool_extend_out	*out = crt_reply_get(rpc);
	uuid_t			pool_uuid;
	uuid_t			*target_uuids;
	d_rank_list_t		rank_list;
	uint32_t		ndomains;
	uint32_t		*domains;
	int			rc;

	uuid_copy(pool_uuid, in->pei_op.pi_uuid);
	target_uuids = in->pei_tgt_uuids.ca_arrays;
	rank_list.rl_nr = in->pei_tgt_ranks->rl_nr;
	rank_list.rl_ranks = in->pei_tgt_ranks->rl_ranks;
	ndomains = in->pei_ndomains;
	domains = in->pei_domains.ca_arrays;

	rc = pool_extend_internal(pool_uuid, &out->peo_op.po_hint,
				  rank_list.rl_nr,
				  target_uuids, &rank_list, ndomains, domains,
				  &out->peo_op.po_map_version);

	out->peo_op.po_rc = rc;
	D_DEBUG(DF_DSMS, DF_UUID": replying rpc %p: "DF_RC"\n",
		DP_UUID(in->pei_op.pi_uuid), rpc, DP_RC(rc));
	crt_reply_send(rpc);
}

void
ds_pool_update_handler(crt_rpc_t *rpc)
{
	struct pool_tgt_update_in      *in = crt_req_get(rpc);
	struct pool_tgt_update_out     *out = crt_reply_get(rpc);
	struct pool_svc		       *svc;
	struct pool_target_addr_list	list = { 0 };
	struct pool_target_addr_list	inval_list_out = { 0 };
	int				rc;

	if (in->pti_addr_list.ca_arrays == NULL ||
	    in->pti_addr_list.ca_count == 0)
		D_GOTO(out, rc = -DER_INVAL);

	D_DEBUG(DF_DSMS, DF_UUID": processing rpc %p: ntargets=%zu\n",
		DP_UUID(in->pti_op.pi_uuid), rpc, in->pti_addr_list.ca_count);

	rc = pool_svc_lookup_leader(in->pti_op.pi_uuid, &svc,
				    &out->pto_op.po_hint);
	if (rc != 0)
		goto out;

	list.pta_number = in->pti_addr_list.ca_count;
	list.pta_addrs = in->pti_addr_list.ca_arrays;
	rc = pool_svc_update_map(svc, opc_get(rpc->cr_opc),
				 false /* exclude_rank */, &list,
				 &inval_list_out, &out->pto_op.po_map_version,
				 &out->pto_op.po_hint);
	if (rc != 0)
		goto out_svc;

	out->pto_addr_list.ca_arrays = inval_list_out.pta_addrs;
	out->pto_addr_list.ca_count = inval_list_out.pta_number;

out_svc:
	pool_svc_put_leader(svc);
out:
	out->pto_op.po_rc = rc;
	D_DEBUG(DF_DSMS, DF_UUID": replying rpc %p: "DF_RC"\n",
		DP_UUID(in->pti_op.pi_uuid), rpc, DP_RC(rc));
	crt_reply_send(rpc);
	pool_target_addr_list_free(&inval_list_out);
}

static int
pool_svc_exclude_rank(struct pool_svc *svc, d_rank_t rank)
{
	struct pool_target_addr_list	list;
	struct pool_target_addr_list	inval_list_out = { 0 };
	struct pool_target_addr		tgt_rank;
	uint32_t			map_version = 0;
	int				rc;

	tgt_rank.pta_rank = rank;
	tgt_rank.pta_target = -1;
	list.pta_number = 1;
	list.pta_addrs = &tgt_rank;

	rc = pool_svc_update_map(svc, POOL_EXCLUDE, true /* exclude_rank */,
				 &list, &inval_list_out, &map_version,
				 NULL /* hint */);

	D_DEBUG(DB_MGMT, "Exclude pool "DF_UUID"/%u rank %u: rc %d\n",
		DP_UUID(svc->ps_uuid), map_version, rank, rc);

	pool_target_addr_list_free(&inval_list_out);

	return rc;
}

struct evict_iter_arg {
	uuid_t *eia_hdl_uuids;
	size_t	eia_hdl_uuids_size;
	int	eia_n_hdl_uuids;
};

static int
evict_iter_cb(daos_handle_t ih, d_iov_t *key, d_iov_t *val, void *varg)
{
	struct evict_iter_arg  *arg = varg;

	D_ASSERT(arg->eia_hdl_uuids != NULL);
	D_ASSERT(arg->eia_hdl_uuids_size > sizeof(uuid_t));

	if (key->iov_len != sizeof(uuid_t) ||
	    val->iov_len != sizeof(struct pool_hdl)) {
		D_ERROR("invalid key/value size: key="DF_U64" value="DF_U64"\n",
			key->iov_len, val->iov_len);
		return -DER_IO;
	}

	/*
	 * Make sure arg->eia_hdl_uuids[arg->eia_hdl_uuids_size] have enough
	 * space for this handle.
	 */
	if (sizeof(uuid_t) * (arg->eia_n_hdl_uuids + 1) >
	    arg->eia_hdl_uuids_size) {
		uuid_t *hdl_uuids_tmp;
		size_t	hdl_uuids_size_tmp;

		hdl_uuids_size_tmp = arg->eia_hdl_uuids_size * 2;
		D_ALLOC(hdl_uuids_tmp, hdl_uuids_size_tmp);
		if (hdl_uuids_tmp == NULL)
			return -DER_NOMEM;
		memcpy(hdl_uuids_tmp, arg->eia_hdl_uuids,
		       arg->eia_hdl_uuids_size);
		D_FREE(arg->eia_hdl_uuids);
		arg->eia_hdl_uuids = hdl_uuids_tmp;
		arg->eia_hdl_uuids_size = hdl_uuids_size_tmp;
	}

	uuid_copy(arg->eia_hdl_uuids[arg->eia_n_hdl_uuids], key->iov_buf);
	arg->eia_n_hdl_uuids++;
	return 0;
}

/*
 * Callers are responsible for freeing *hdl_uuids if this function returns zero.
 */
static int
find_hdls_to_evict(struct rdb_tx *tx, struct pool_svc *svc, uuid_t **hdl_uuids,
		   size_t *hdl_uuids_size, int *n_hdl_uuids)
{
	struct evict_iter_arg	arg;
	int			rc;

	arg.eia_hdl_uuids_size = sizeof(uuid_t) * 4;
	D_ALLOC(arg.eia_hdl_uuids, arg.eia_hdl_uuids_size);
	if (arg.eia_hdl_uuids == NULL)
		return -DER_NOMEM;
	arg.eia_n_hdl_uuids = 0;

	rc = rdb_tx_iterate(tx, &svc->ps_handles, false /* backward */,
			    evict_iter_cb, &arg);
	if (rc != 0) {
		D_FREE(arg.eia_hdl_uuids);
		return rc;
	}

	*hdl_uuids = arg.eia_hdl_uuids;
	*hdl_uuids_size = arg.eia_hdl_uuids_size;
	*n_hdl_uuids = arg.eia_n_hdl_uuids;
	return 0;
}

/*
 * Callers are responsible for freeing *hdl_uuids if this function returns zero.
 */
static int
validate_hdls_to_evict(struct rdb_tx *tx, struct pool_svc *svc,
		       uuid_t **hdl_uuids, int *n_hdl_uuids, uuid_t *hdl_list,
		       int n_hdl_list) {
	uuid_t		*valid_list;
	int		n_valid_list = 0;
	int		i;
	int		rc = 0;
	d_iov_t		key;
	d_iov_t		value;
	struct pool_hdl	hdl;

	if (hdl_list == NULL || n_hdl_list == 0) {
		return -DER_INVAL;
	}

	/* Assume the entire list is valid */
	D_ALLOC(valid_list, sizeof(uuid_t) * n_hdl_list);
	if (valid_list == NULL)
		return -DER_NOMEM;

	for (i = 0; i < n_hdl_list; i++) {
		d_iov_set(&key, hdl_list[i], sizeof(uuid_t));
		d_iov_set(&value, &hdl, sizeof(hdl));
		rc = rdb_tx_lookup(tx, &svc->ps_handles, &key, &value);

		if (rc == 0) {
			uuid_copy(valid_list[n_valid_list], hdl_list[i]);
			n_valid_list++;
		} else if (rc == -DER_NONEXIST) {
			D_DEBUG(DF_DSMS, "Skipping invalid handle" DF_UUID "\n",
				DP_UUID(hdl_list[i]));
			/* Reset RC in case we're the last entry */
			rc = 0;
			continue;
		} else {
			D_FREE(valid_list);
			D_GOTO(out, rc);
		}
	}

	*hdl_uuids = valid_list;
	*n_hdl_uuids = n_valid_list;

out:
	return rc;
}

void
ds_pool_evict_handler(crt_rpc_t *rpc)
{
	struct pool_evict_in   *in = crt_req_get(rpc);
	struct pool_evict_out  *out = crt_reply_get(rpc);
	struct pool_svc	       *svc;
	struct rdb_tx		tx;
	uuid_t		       *hdl_uuids = NULL;
	size_t			hdl_uuids_size;
	int			n_hdl_uuids = 0;
	int			rc;

	D_DEBUG(DF_DSMS, DF_UUID": processing rpc %p\n",
		DP_UUID(in->pvi_op.pi_uuid), rpc);

	rc = pool_svc_lookup_leader(in->pvi_op.pi_uuid, &svc,
				    &out->pvo_op.po_hint);
	if (rc != 0)
		D_GOTO(out, rc);

	rc = rdb_tx_begin(svc->ps_rsvc.s_db, svc->ps_rsvc.s_term, &tx);
	if (rc != 0)
		D_GOTO(out_svc, rc);

	ABT_rwlock_wrlock(svc->ps_lock);

	/*
	 * If a subset of handles is specified use them instead of iterating
	 * through all handles for the pool uuid
	 */
	if (in->pvi_hdls.ca_arrays) {
		rc = validate_hdls_to_evict(&tx, svc, &hdl_uuids, &n_hdl_uuids,
					    in->pvi_hdls.ca_arrays,
					    in->pvi_hdls.ca_count);
	} else {
		rc = find_hdls_to_evict(&tx, svc, &hdl_uuids, &hdl_uuids_size,
					&n_hdl_uuids);
	}

	if (rc != 0)
		D_GOTO(out_lock, rc);

	if (n_hdl_uuids > 0) {
		/* If pool destroy but not forcibly, error: the pool is busy */

		if (in->pvi_pool_destroy && !in->pvi_pool_destroy_force) {
			D_DEBUG(DF_DSMS, DF_UUID": busy, %u open handles\n",
				DP_UUID(in->pvi_op.pi_uuid), n_hdl_uuids);
			D_GOTO(out_free, rc = -DER_BUSY);
		} else {
			/* Pool evict, or pool destroy with force=true */
			rc = pool_disconnect_hdls(&tx, svc, hdl_uuids,
						  n_hdl_uuids, rpc->cr_ctx);
			if (rc != 0)
				D_GOTO(out_free, rc);
		}
	}

	/* If pool destroy and not error case, disable new connections */
	if (in->pvi_pool_destroy) {
		uint32_t	connectable = 0;
		d_iov_t		value;

		d_iov_set(&value, &connectable, sizeof(connectable));
		rc = rdb_tx_update(&tx, &svc->ps_root,
				   &ds_pool_prop_connectable, &value);
		if (rc != 0)
			D_GOTO(out_free, rc);

		ds_pool_iv_srv_hdl_invalidate(svc->ps_pool);
		ds_iv_ns_leader_stop(svc->ps_pool->sp_iv_ns);
		D_DEBUG(DF_DSMS, DF_UUID": pool destroy/evict: mark pool for "
			"no new connections\n", DP_UUID(in->pvi_op.pi_uuid));
	}

	rc = rdb_tx_commit(&tx);
	/* No need to set out->pvo_op.po_map_version. */
out_free:
	D_FREE(hdl_uuids);
out_lock:
	ABT_rwlock_unlock(svc->ps_lock);
	rdb_tx_end(&tx);
out_svc:
	ds_rsvc_set_hint(&svc->ps_rsvc, &out->pvo_op.po_hint);
	pool_svc_put_leader(svc);
out:
	out->pvo_op.po_rc = rc;
	D_DEBUG(DF_DSMS, DF_UUID": replying rpc %p: "DF_RC"\n",
		DP_UUID(in->pvi_op.pi_uuid), rpc, DP_RC(rc));
	crt_reply_send(rpc);
}

/**
 * Send a CaRT message to the pool svc to test and
 * (if applicable based on destoy and force option) evict all open handles
 * on a pool.
 *
 * \param[in]	pool_uuid	UUID of the pool
 * \param[in]	ranks		Pool service replicas
 * \param[in]	handles		List of handles to selectively evict
 * \param[in]	n_handles	Number of items in handles
 * \param[in]	destroy		If true the evict request is a destroy request
 * \param[in]	force		If true and destroy is true request all handles
 *				be forcibly evicted
 *
 * \return	0		Success
 *		-DER_BUSY	Open pool handles exist and no force requested
 *
 */
int
ds_pool_svc_check_evict(uuid_t pool_uuid, d_rank_list_t *ranks,
			uuid_t *handles, size_t n_handles,
			uint32_t destroy, uint32_t force)
{
	int			 rc;
	struct rsvc_client	 client;
	crt_endpoint_t		 ep;
	struct dss_module_info	*info = dss_get_module_info();
	crt_rpc_t		*rpc;
	struct pool_evict_in	*in;
	struct pool_evict_out	*out;

	D_DEBUG(DB_MGMT,
		DF_UUID": Destroy pool (force: %d), inspect/evict handles\n",
		DP_UUID(pool_uuid), force);

	rc = rsvc_client_init(&client, ranks);
	if (rc != 0)
		D_GOTO(out, rc);

rechoose:
	ep.ep_grp = NULL; /* primary group */
	rc = rsvc_client_choose(&client, &ep);
	if (rc != 0) {
		D_ERROR(DF_UUID": cannot find pool service: "DF_RC"\n",
			DP_UUID(pool_uuid), DP_RC(rc));
		goto out_client;
	}

	rc = pool_req_create(info->dmi_ctx, &ep, POOL_EVICT, &rpc);
	if (rc != 0) {
		D_ERROR(DF_UUID": failed to create pool evict rpc: %d\n",
			DP_UUID(pool_uuid), rc);
		D_GOTO(out_client, rc);
	}

	in = crt_req_get(rpc);
	uuid_copy(in->pvi_op.pi_uuid, pool_uuid);
	uuid_clear(in->pvi_op.pi_hdl);
	in->pvi_hdls.ca_arrays = handles;
	in->pvi_hdls.ca_count = n_handles;

	/* Pool destroy (force=false): assert no open handles / do not evict.
	 * Pool destroy (force=true): evict any/all open handles on the pool.
	 */
	in->pvi_pool_destroy = destroy;
	in->pvi_pool_destroy_force = force;

	rc = dss_rpc_send(rpc);
	out = crt_reply_get(rpc);
	D_ASSERT(out != NULL);

	rc = rsvc_client_complete_rpc(&client, &ep, rc,
				      out->pvo_op.po_rc,
				      &out->pvo_op.po_hint);
	if (rc == RSVC_CLIENT_RECHOOSE) {
		crt_req_decref(rpc);
		dss_sleep(1000 /* ms */);
		D_GOTO(rechoose, rc);
	}

	rc = out->pvo_op.po_rc;
	if (rc != 0)
		D_ERROR(DF_UUID": pool destroy failed to evict handles, "
			"rc: %d\n", DP_UUID(pool_uuid), rc);

	crt_req_decref(rpc);
out_client:
	rsvc_client_fini(&client);
out:
	return rc;
}

static int
ranks_get_bulk_create(crt_context_t ctx, crt_bulk_t *bulk,
		      d_rank_t *buf, daos_size_t nranks)
{
	d_iov_t		iov;
	d_sg_list_t	sgl;

	d_iov_set(&iov, buf, nranks * sizeof(d_rank_t));
	sgl.sg_nr = 1;
	sgl.sg_nr_out = 0;
	sgl.sg_iovs = &iov;

	return crt_bulk_create(ctx, &sgl, CRT_BULK_RW, bulk);
}

static void
ranks_get_bulk_destroy(crt_bulk_t bulk)
{
	if (bulk != CRT_BULK_NULL)
		crt_bulk_free(bulk);
}

/*
 * Transfer list of pool ranks to "remote_bulk". If the remote bulk buffer
 * is too small, then return -DER_TRUNC. RPC response will contain the number
 * of ranks in the pool that the client can use to resize its buffer
 * for another RPC request.
 */
static int
transfer_ranks_buf(d_rank_t *ranks_buf, size_t nranks,
		   struct pool_svc *svc, crt_rpc_t *rpc, crt_bulk_t remote_bulk)
{
	size_t				 ranks_buf_size;
	daos_size_t			 remote_bulk_size;
	d_iov_t				 ranks_iov;
	d_sg_list_t			 ranks_sgl;
	crt_bulk_t			 bulk = CRT_BULK_NULL;
	struct crt_bulk_desc		 bulk_desc;
	crt_bulk_opid_t			 bulk_opid;
	ABT_eventual			 eventual;
	int				*status;
	int				 rc;

	D_ASSERT(nranks > 0);
	ranks_buf_size = nranks * sizeof(d_rank_t);

	/* Check if the client bulk buffer is large enough. */
	rc = crt_bulk_get_len(remote_bulk, &remote_bulk_size);
	if (rc != 0)
		D_GOTO(out, rc);
	if (remote_bulk_size < ranks_buf_size) {
		D_ERROR(DF_UUID ": remote ranks buffer(" DF_U64 ")"
			" < required (%lu)\n", DP_UUID(svc->ps_uuid),
			remote_bulk_size, ranks_buf_size);
		D_GOTO(out, rc = -DER_TRUNC);
	}

	d_iov_set(&ranks_iov, ranks_buf, ranks_buf_size);
	ranks_sgl.sg_nr = 1;
	ranks_sgl.sg_nr_out = 0;
	ranks_sgl.sg_iovs = &ranks_iov;

	rc = crt_bulk_create(rpc->cr_ctx, &ranks_sgl, CRT_BULK_RO, &bulk);
	if (rc != 0)
		D_GOTO(out, rc);

	/* Prepare for crt_bulk_transfer(). */
	bulk_desc.bd_rpc = rpc;
	bulk_desc.bd_bulk_op = CRT_BULK_PUT;
	bulk_desc.bd_remote_hdl = remote_bulk;
	bulk_desc.bd_remote_off = 0;
	bulk_desc.bd_local_hdl = bulk;
	bulk_desc.bd_local_off = 0;
	bulk_desc.bd_len = ranks_iov.iov_len;

	rc = ABT_eventual_create(sizeof(*status), &eventual);
	if (rc != ABT_SUCCESS)
		D_GOTO(out_bulk, rc = dss_abterr2der(rc));

	rc = crt_bulk_transfer(&bulk_desc, bulk_cb, &eventual, &bulk_opid);
	if (rc != 0)
		D_GOTO(out_eventual, rc);

	rc = ABT_eventual_wait(eventual, (void **)&status);
	if (rc != ABT_SUCCESS)
		D_GOTO(out_eventual, rc = dss_abterr2der(rc));

	if (*status != 0)
		D_GOTO(out_eventual, rc = *status);

out_eventual:
	ABT_eventual_free(&eventual);
out_bulk:
	if (bulk != CRT_BULK_NULL)
		crt_bulk_free(bulk);
out:
	return rc;
}

/**
 * Send CaRT RPC to pool svc to get list of storage server ranks.
 *
 * \param[in]	uuid		UUID of the pool
 * \param[in]	svc_ranks	Pool service replicas
 * \param[out]	ranks		Storage server ranks (allocated, caller-freed)
 *
 * return	0		Success
 *
 */
int
ds_pool_svc_ranks_get(uuid_t uuid, d_rank_list_t *svc_ranks,
		      d_rank_list_t **ranks)
{
	int				 rc;
	struct rsvc_client		 client;
	crt_endpoint_t			 ep;
	struct dss_module_info		*info = dss_get_module_info();
	crt_rpc_t			*rpc;
	struct pool_ranks_get_in	*in;
	struct pool_ranks_get_out	*out;
	uint32_t			 resp_nranks = 2048;
	d_rank_list_t			*out_ranks = NULL;

	D_DEBUG(DB_MGMT, DF_UUID ": Getting storage ranks\n", DP_UUID(uuid));

	rc = rsvc_client_init(&client, svc_ranks);
	if (rc != 0)
		D_GOTO(out, rc);

rechoose:
	ep.ep_grp = NULL; /* primary group */
	rc = rsvc_client_choose(&client, &ep);
	if (rc != 0) {
		D_ERROR(DF_UUID ": cannot find pool service: " DF_RC "\n",
			DP_UUID(uuid), DP_RC(rc));
		goto out_client;
	}

realloc_resp:
	rc = pool_req_create(info->dmi_ctx, &ep, POOL_RANKS_GET, &rpc);
	if (rc != 0) {
		D_ERROR(DF_UUID ": failed to create POOL_RANKS_GET rpc, "
			DF_RC "\n", DP_UUID(uuid), DP_RC(rc));
		D_GOTO(out_client, rc);
	}

	/* Allocate response buffer */
	out_ranks = d_rank_list_alloc(resp_nranks);
	if (out_ranks == NULL)
		D_GOTO(out_rpc, rc = -DER_NOMEM);

	in = crt_req_get(rpc);
	uuid_copy(in->prgi_op.pi_uuid, uuid);
	uuid_clear(in->prgi_op.pi_hdl);
	in->prgi_nranks = resp_nranks;
	rc = ranks_get_bulk_create(info->dmi_ctx, &in->prgi_ranks_bulk,
				   out_ranks->rl_ranks, in->prgi_nranks);
	if (rc != 0)
		D_GOTO(out_resp_buf, rc);

	D_DEBUG(DF_DSMS, DF_UUID ": send POOL_RANKS_GET to PS rank %u, "
		"reply capacity %u\n", DP_UUID(uuid), ep.ep_rank, resp_nranks);

	rc = dss_rpc_send(rpc);
	out = crt_reply_get(rpc);
	D_ASSERT(out != NULL);

	rc = rsvc_client_complete_rpc(&client, &ep, rc,
				      out->prgo_op.po_rc,
				      &out->prgo_op.po_hint);
	if (rc == RSVC_CLIENT_RECHOOSE) {
		/* To simplify logic, destroy bulk hdl and buffer each time */
		ranks_get_bulk_destroy(in->prgi_ranks_bulk);
		d_rank_list_free(out_ranks);
		crt_req_decref(rpc);
		dss_sleep(1000 /* ms */);
		D_GOTO(rechoose, rc);
	}

	rc = out->prgo_op.po_rc;
	if (rc == -DER_TRUNC) {
		/* out_ranks too small - realloc with server-provided nranks */
		resp_nranks = out->prgo_nranks;
		ranks_get_bulk_destroy(in->prgi_ranks_bulk);
		d_rank_list_free(out_ranks);
		crt_req_decref(rpc);
		dss_sleep(1000 /* ms */);
		D_GOTO(realloc_resp, rc);
	} else if (rc != 0) {
		D_ERROR(DF_UUID ": failed to get ranks, " DF_RC "\n",
			DP_UUID(uuid), DP_RC(rc));
	} else {
		out_ranks->rl_nr = out->prgo_nranks;
		*ranks = out_ranks;
	}

	ranks_get_bulk_destroy(in->prgi_ranks_bulk);
out_resp_buf:
	if (rc != 0)
		d_rank_list_free(out_ranks);
out_rpc:
	crt_req_decref(rpc);
out_client:
	rsvc_client_fini(&client);
out:
	return rc;
}

/* CaRT RPC handler run in PS leader to return pool storage ranks
 */
void
ds_pool_ranks_get_handler(crt_rpc_t *rpc)
{
	struct pool_ranks_get_in	*in = crt_req_get(rpc);
	struct pool_ranks_get_out	*out = crt_reply_get(rpc);
	uint32_t			 nranks = 0;
	d_rank_list_t			out_ranks = {0};
	struct pool_svc			*svc;
	int				 rc;

	D_DEBUG(DF_DSMS, DF_UUID ": processing rpc %p:\n",
		DP_UUID(in->prgi_op.pi_uuid), rpc);

	rc = pool_svc_lookup_leader(in->prgi_op.pi_uuid, &svc,
				    &out->prgo_op.po_hint);
	if (rc != 0)
		D_GOTO(out, rc);

	/* This is a server to server RPC only */
	if (daos_rpc_from_client(rpc))
		D_GOTO(out, rc = -DER_INVAL);

	rc = ds_pool_get_ranks(in->prgi_op.pi_uuid, MAP_RANKS_UP, &out_ranks);
	if (rc != 0) {
		D_ERROR(DF_UUID ": get ranks failed, " DF_RC "\n",
			DP_UUID(in->prgi_op.pi_uuid), DP_RC(rc));
		D_GOTO(out_svc, rc);
	} else if ((in->prgi_nranks > 0) &&
		   (out_ranks.rl_nr > in->prgi_nranks)) {
		D_DEBUG(DF_DSMS, DF_UUID ": %u ranks (more than client: %u)\n",
			DP_UUID(in->prgi_op.pi_uuid), out_ranks.rl_nr,
			in->prgi_nranks);
		D_GOTO(out_free, rc = -DER_TRUNC);
	} else {
		D_DEBUG(DF_DSMS, DF_UUID ": %u ranks\n",
			DP_UUID(in->prgi_op.pi_uuid), out_ranks.rl_nr);
		if ((out_ranks.rl_nr > 0) && (in->prgi_nranks > 0) &&
		    (in->prgi_ranks_bulk != CRT_BULK_NULL))
			rc = transfer_ranks_buf(out_ranks.rl_ranks,
						out_ranks.rl_nr, svc, rpc,
						in->prgi_ranks_bulk);
	}

out_free:
	nranks = out_ranks.rl_nr;
	map_ranks_fini(&out_ranks);

out_svc:
	ds_rsvc_set_hint(&svc->ps_rsvc, &out->prgo_op.po_hint);
	pool_svc_put_leader(svc);
out:
	out->prgo_op.po_rc = rc;
	out->prgo_nranks = nranks;
	D_DEBUG(DF_DSMS, DF_UUID ": replying rpc %p: %d\n",
		DP_UUID(in->prgi_op.pi_uuid), rpc, rc);
	crt_reply_send(rpc);
}

/* This RPC could be implemented by ds_rsvc. */
void
ds_pool_svc_stop_handler(crt_rpc_t *rpc)
{
	struct pool_svc_stop_in	       *in = crt_req_get(rpc);
	struct pool_svc_stop_out       *out = crt_reply_get(rpc);
	d_iov_t			id;
	int				rc;

	D_DEBUG(DF_DSMS, DF_UUID": processing rpc %p\n",
		DP_UUID(in->psi_op.pi_uuid), rpc);

	d_iov_set(&id, in->psi_op.pi_uuid, sizeof(uuid_t));
	rc = ds_rsvc_stop_leader(DS_RSVC_CLASS_POOL, &id, &out->pso_op.po_hint);

	out->pso_op.po_rc = rc;
	D_DEBUG(DF_DSMS, DF_UUID": replying rpc %p: "DF_RC"\n",
		DP_UUID(in->psi_op.pi_uuid), rpc, DP_RC(rc));
	crt_reply_send(rpc);
}

/**
 * Get a copy of the latest pool map buffer. Callers are responsible for
 * freeing iov->iov_buf with D_FREE.
 */
int
ds_pool_map_buf_get(uuid_t uuid, d_iov_t *iov, uint32_t *map_version)
{
	struct pool_svc	*svc;
	struct rdb_tx	tx;
	struct pool_buf	*map_buf;
	int		rc;

	rc = pool_svc_lookup_leader(uuid, &svc, NULL /* hint */);
	if (rc != 0)
		D_GOTO(out, rc);

	rc = rdb_tx_begin(svc->ps_rsvc.s_db, svc->ps_rsvc.s_term, &tx);
	if (rc != 0)
		D_GOTO(out_svc, rc);

	ABT_rwlock_rdlock(svc->ps_lock);
	rc = read_map_buf(&tx, &svc->ps_root, &map_buf, map_version);
	if (rc != 0) {
		D_ERROR(DF_UUID": failed to read pool map: "DF_RC"\n",
			DP_UUID(svc->ps_uuid), DP_RC(rc));
		D_GOTO(out_lock, rc);
	}
	D_ASSERT(map_buf != NULL);
	iov->iov_buf = map_buf;
	iov->iov_len = pool_buf_size(map_buf->pb_nr);
	iov->iov_buf_len = pool_buf_size(map_buf->pb_nr);
out_lock:
	ABT_rwlock_unlock(svc->ps_lock);
	rdb_tx_end(&tx);
out_svc:
	pool_svc_put_leader(svc);
out:
	return rc;
}

void
ds_pool_iv_ns_update(struct ds_pool *pool, unsigned int master_rank)
{
	ds_iv_ns_update(pool->sp_iv_ns, master_rank);
}

int
ds_pool_svc_term_get(uuid_t uuid, uint64_t *term)
{
	struct pool_svc	*svc;
	int		rc;

	rc = pool_svc_lookup_leader(uuid, &svc, NULL /* hint */);
	if (rc != 0)
		return rc;

	*term = svc->ps_rsvc.s_term;

	pool_svc_put_leader(svc);
	return 0;
}

void
ds_pool_attr_set_handler(crt_rpc_t *rpc)
{
	struct pool_attr_set_in  *in = crt_req_get(rpc);
	struct pool_op_out	 *out = crt_reply_get(rpc);
	struct pool_svc		 *svc;
	struct rdb_tx		  tx;
	int			  rc;

	D_DEBUG(DF_DSMS, DF_UUID": processing rpc %p: hdl="DF_UUID"\n",
		DP_UUID(in->pasi_op.pi_uuid), rpc, DP_UUID(in->pasi_op.pi_hdl));

	rc = pool_svc_lookup_leader(in->pasi_op.pi_uuid, &svc, &out->po_hint);
	if (rc != 0)
		goto out;

	rc = rdb_tx_begin(svc->ps_rsvc.s_db, svc->ps_rsvc.s_term, &tx);
	if (rc != 0)
		goto out_svc;

	ABT_rwlock_wrlock(svc->ps_lock);
	rc = ds_rsvc_set_attr(&svc->ps_rsvc, &tx, &svc->ps_user,
			      in->pasi_bulk, rpc, in->pasi_count);
	if (rc != 0)
		goto out_lock;

	rc = rdb_tx_commit(&tx);

out_lock:
	ABT_rwlock_unlock(svc->ps_lock);
	rdb_tx_end(&tx);
out_svc:
	ds_rsvc_set_hint(&svc->ps_rsvc, &out->po_hint);
	pool_svc_put_leader(svc);
out:
	out->po_rc = rc;
	D_DEBUG(DF_DSMS, DF_UUID": replying rpc %p: "DF_RC"\n",
		DP_UUID(in->pasi_op.pi_uuid), rpc, DP_RC(rc));
	crt_reply_send(rpc);
}

void
ds_pool_attr_del_handler(crt_rpc_t *rpc)
{
	struct pool_attr_del_in  *in = crt_req_get(rpc);
	struct pool_op_out	 *out = crt_reply_get(rpc);
	struct pool_svc		 *svc;
	struct rdb_tx		  tx;
	int			  rc;

	D_DEBUG(DF_DSMS, DF_UUID": processing rpc %p: hdl="DF_UUID"\n",
		DP_UUID(in->padi_op.pi_uuid), rpc, DP_UUID(in->padi_op.pi_hdl));

	rc = pool_svc_lookup_leader(in->padi_op.pi_uuid, &svc, &out->po_hint);
	if (rc != 0)
		goto out;

	rc = rdb_tx_begin(svc->ps_rsvc.s_db, svc->ps_rsvc.s_term, &tx);
	if (rc != 0)
		goto out_svc;

	ABT_rwlock_wrlock(svc->ps_lock);
	rc = ds_rsvc_del_attr(&svc->ps_rsvc, &tx, &svc->ps_user,
			      in->padi_bulk, rpc, in->padi_count);
	if (rc != 0)
		goto out_lock;

	rc = rdb_tx_commit(&tx);

out_lock:
	ABT_rwlock_unlock(svc->ps_lock);
	rdb_tx_end(&tx);
out_svc:
	ds_rsvc_set_hint(&svc->ps_rsvc, &out->po_hint);
	pool_svc_put_leader(svc);
out:
	out->po_rc = rc;
	D_DEBUG(DF_DSMS, DF_UUID": replying rpc %p: "DF_RC"\n",
		DP_UUID(in->padi_op.pi_uuid), rpc, DP_RC(rc));
	crt_reply_send(rpc);
}

void
ds_pool_attr_get_handler(crt_rpc_t *rpc)
{
	struct pool_attr_get_in  *in = crt_req_get(rpc);
	struct pool_op_out	 *out = crt_reply_get(rpc);
	struct pool_svc		 *svc;
	struct rdb_tx		  tx;
	int			  rc;

	D_DEBUG(DF_DSMS, DF_UUID": processing rpc %p: hdl="DF_UUID"\n",
		DP_UUID(in->pagi_op.pi_uuid), rpc, DP_UUID(in->pagi_op.pi_hdl));

	rc = pool_svc_lookup_leader(in->pagi_op.pi_uuid, &svc, &out->po_hint);
	if (rc != 0)
		goto out;

	rc = rdb_tx_begin(svc->ps_rsvc.s_db, svc->ps_rsvc.s_term, &tx);
	if (rc != 0)
		goto out_svc;

	ABT_rwlock_rdlock(svc->ps_lock);
	rc = ds_rsvc_get_attr(&svc->ps_rsvc, &tx, &svc->ps_user, in->pagi_bulk,
			      rpc, in->pagi_count, in->pagi_key_length);
	ABT_rwlock_unlock(svc->ps_lock);
	rdb_tx_end(&tx);
out_svc:
	ds_rsvc_set_hint(&svc->ps_rsvc, &out->po_hint);
	pool_svc_put_leader(svc);
out:
	out->po_rc = rc;
	D_DEBUG(DF_DSMS, DF_UUID": replying rpc %p: "DF_RC"\n",
		DP_UUID(in->pagi_op.pi_uuid), rpc, DP_RC(rc));
	crt_reply_send(rpc);

}

void
ds_pool_attr_list_handler(crt_rpc_t *rpc)
{
	struct pool_attr_list_in	*in	    = crt_req_get(rpc);
	struct pool_attr_list_out	*out	    = crt_reply_get(rpc);
	struct pool_svc			*svc;
	struct rdb_tx			 tx;
	int				 rc;

	D_DEBUG(DF_DSMS, DF_UUID": processing rpc %p: hdl="DF_UUID"\n",
		DP_UUID(in->pali_op.pi_uuid), rpc, DP_UUID(in->pali_op.pi_hdl));

	rc = pool_svc_lookup_leader(in->pali_op.pi_uuid, &svc,
				    &out->palo_op.po_hint);
	if (rc != 0)
		goto out;

	rc = rdb_tx_begin(svc->ps_rsvc.s_db, svc->ps_rsvc.s_term, &tx);
	if (rc != 0)
		goto out_svc;

	ABT_rwlock_rdlock(svc->ps_lock);
	rc = ds_rsvc_list_attr(&svc->ps_rsvc, &tx, &svc->ps_user,
			       in->pali_bulk, rpc, &out->palo_size);
	ABT_rwlock_unlock(svc->ps_lock);
	rdb_tx_end(&tx);
out_svc:
	ds_rsvc_set_hint(&svc->ps_rsvc, &out->palo_op.po_hint);
	pool_svc_put_leader(svc);
out:
	out->palo_op.po_rc = rc;
	D_DEBUG(DF_DSMS, DF_UUID": replying rpc %p: "DF_RC"\n",
		DP_UUID(in->pali_op.pi_uuid), rpc, DP_RC(rc));
	crt_reply_send(rpc);
}

void
ds_pool_replicas_update_handler(crt_rpc_t *rpc)
{
	struct pool_membership_in	*in = crt_req_get(rpc);
	struct pool_membership_out	*out = crt_reply_get(rpc);
	d_rank_list_t			*ranks;
	d_iov_t				 id;
	int				 rc;

	rc = daos_rank_list_dup(&ranks, in->pmi_targets);
	if (rc != 0)
		goto out;
	d_iov_set(&id, in->pmi_uuid, sizeof(uuid_t));

	switch (opc_get(rpc->cr_opc)) {
	case POOL_REPLICAS_ADD:
		rc = ds_rsvc_add_replicas(DS_RSVC_CLASS_POOL, &id, ranks,
					  ds_rsvc_get_md_cap(), &out->pmo_hint);
		break;

	case POOL_REPLICAS_REMOVE:
		rc = ds_rsvc_remove_replicas(DS_RSVC_CLASS_POOL, &id, ranks,
					     true /* stop */, &out->pmo_hint);
		break;

	default:
		D_ASSERT(0);
	}

	out->pmo_failed = ranks;
out:
	out->pmo_rc = rc;
	crt_reply_send(rpc);
}

int
ds_pool_elect_dtx_leader(struct ds_pool *pool, daos_unit_oid_t *oid,
			 uint32_t version, int *tgt_id)
{
	struct pl_map		*map;
	struct pl_obj_layout	*layout;
	struct daos_obj_md	 md = { 0 };
	int			 rc = 0;

	map = pl_map_find(pool->sp_uuid, oid->id_pub);
	if (map == NULL) {
		D_WARN("Failed to find pool map tp select leader for "
		       DF_UOID" version = %d\n", DP_UOID(*oid), version);
		return -DER_INVAL;
	}

	md.omd_id = oid->id_pub;
	md.omd_ver = version;
	rc = pl_obj_place(map, &md, NULL, &layout);
	if (rc != 0)
		goto out;

	rc = pl_select_leader(oid->id_pub, oid->id_shard / layout->ol_grp_size,
			      layout->ol_grp_size, tgt_id,
			      pl_obj_get_shard, layout);
	pl_obj_layout_free(layout);
	if (rc < 0)
		D_WARN("Failed to select leader for "DF_UOID
		       "version = %d: rc = %d\n",
		       DP_UOID(*oid), version, rc);

out:
	pl_map_decref(map);
	return rc;
}

/**
 * Check whether the leader replica of the given object resides
 * on current server or not.
 *
 * \param [IN]	pool		Pointer to the pool
 * \param [IN]	oid		The OID of the object to be checked
 * \param [IN]	version		The pool map version
 *
 * \return			+1 if leader is on current server.
 * \return			Zero if the leader resides on another server,
 *				or the oid->id_shard is not the leader shard.
 * \return			Negative value if error.
 */
int
ds_pool_check_dtx_leader(struct ds_pool *pool, daos_unit_oid_t *oid,
			 uint32_t version, bool check_shard)
{
	struct pool_target	*target;
	d_rank_t		 myrank;
	int			 leader_tgt;
	int			 leader_shard;
	int			 rc;

	rc = ds_pool_elect_dtx_leader(pool, oid, version, &leader_tgt);
	if (rc < 0)
		return rc;
	leader_shard = rc;

	rc = pool_map_find_target(pool->sp_map, leader_tgt, &target);
	if (rc < 0)
		D_GOTO(out, rc);

	if (rc != 1)
		D_GOTO(out, rc = -DER_INVAL);

	rc = crt_group_rank(NULL, &myrank);
	if (rc < 0)
		D_GOTO(out, rc);

	if (myrank != target->ta_comp.co_rank) {
		rc = 0;
	} else {
		rc = 1;
		if (check_shard && oid->id_shard != leader_shard)
			rc = 0;
	}

out:
	D_DEBUG(DB_TRACE, DF_UOID" get new leader shard/tgtid %d/%d: %d\n",
		DP_UOID(*oid), leader_shard, leader_tgt, rc);
	return rc;
}

/* Update pool map version for current xstream. */
int
ds_pool_child_map_refresh_sync(struct ds_pool_child *dpc)
{
	struct pool_map_refresh_ult_arg	arg;
	ABT_eventual			eventual;
	int				*status;
	int				rc;

	rc = ABT_eventual_create(sizeof(*status), &eventual);
	if (rc != ABT_SUCCESS)
		return dss_abterr2der(rc);

	arg.iua_pool_version = dpc->spc_map_version;
	uuid_copy(arg.iua_pool_uuid, dpc->spc_uuid);
	arg.iua_eventual = eventual;

	rc = dss_ult_create(ds_pool_map_refresh_ult, &arg, DSS_XS_SYS,
			    0, 0, NULL);
	if (rc)
		D_GOTO(out_eventual, rc);

	rc = ABT_eventual_wait(eventual, (void **)&status);
	if (rc != ABT_SUCCESS)
		D_GOTO(out_eventual, rc = dss_abterr2der(rc));
	if (*status != 0)
		D_GOTO(out_eventual, rc = *status);

out_eventual:
	ABT_eventual_free(&eventual);
	return rc;
}

int
ds_pool_child_map_refresh_async(struct ds_pool_child *dpc)
{
	struct pool_map_refresh_ult_arg	*arg;
	int				rc;

	D_ALLOC_PTR(arg);
	if (arg == NULL)
		return -DER_NOMEM;
	arg->iua_pool_version = dpc->spc_map_version;
	uuid_copy(arg->iua_pool_uuid, dpc->spc_uuid);

	rc = dss_ult_create(ds_pool_map_refresh_ult, arg, DSS_XS_SYS,
			    0, 0, NULL);
	return rc;
}


int ds_pool_prop_fetch(struct ds_pool *pool, unsigned int bits,
		       daos_prop_t **prop_out)
{
	struct pool_svc	*svc;
	struct rdb_tx	tx;
	int		rc;

	rc = pool_svc_lookup_leader(pool->sp_uuid, &svc, NULL);
	if (rc != 0)
		return rc;

	rc = rdb_tx_begin(svc->ps_rsvc.s_db, svc->ps_rsvc.s_term, &tx);
	if (rc != 0)
		D_GOTO(out_svc, rc);

	/* read optional properties */
	ABT_rwlock_rdlock(svc->ps_lock);
	rc = pool_prop_read(&tx, svc, bits, prop_out);
	ABT_rwlock_unlock(svc->ps_lock);
	if (rc != 0)
		D_GOTO(out_tx, rc);
out_tx:
	rdb_tx_end(&tx);
out_svc:
	pool_svc_put_leader(svc);
	return rc;
}

bool
is_pool_from_srv(uuid_t pool_uuid, uuid_t poh_uuid)
{
	struct ds_pool	*pool;
	uuid_t		hdl_uuid;
	int		rc;

	pool = ds_pool_lookup(pool_uuid);
	if (pool == NULL) {
		D_ERROR(DF_UUID": failed to get ds_pool\n",
			DP_UUID(pool_uuid));
		return false;
	}

	rc = ds_pool_iv_srv_hdl_fetch(pool, &hdl_uuid, NULL);
	ds_pool_put(pool);
	if (rc) {
		D_ERROR(DF_UUID" fetch srv hdl: %d\n", DP_UUID(pool_uuid), rc);
		return false;
	}

	return !uuid_compare(poh_uuid, hdl_uuid);
}
<|MERGE_RESOLUTION|>--- conflicted
+++ resolved
@@ -2813,14 +2813,9 @@
 	if (rc != 0)
 		goto out_svc;
 
-<<<<<<< HEAD
 	rc = ds_pool_transfer_map_buf(map_buf, map_version, rpc,
 				      in->pqi_map_bulk, &out->pqo_map_buf_size);
-=======
-	rc = transfer_map_buf(map_buf, map_version, svc, rpc, in->pqi_map_bulk,
-			      &out->pqo_map_buf_size);
 	D_FREE(map_buf);
->>>>>>> 9f6f4124
 	if (rc != 0)
 		goto out_svc;
 
