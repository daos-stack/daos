--- conflicted
+++ resolved
@@ -1858,15 +1858,9 @@
 			&in->pci_cred, in->pci_capas);
 	if (rc != 0) {
 		D_ERROR(DF_UUID": refusing connect attempt for "
-<<<<<<< HEAD
 			DF_X64" error: "DF_RC"\n", DP_UUID(in->pci_op.pi_uuid),
 			in->pci_capas, DP_RC(rc));
-		D_GOTO(out_pool_prop, rc = -DER_NO_PERM);
-=======
-			DF_X64" error: %d\n", DP_UUID(in->pci_op.pi_uuid),
-			in->pci_capas, rc);
 		D_GOTO(out_map_version, rc = -DER_NO_PERM);
->>>>>>> 496f9803
 	}
 
 	/*
@@ -1879,15 +1873,9 @@
 	 */
 	rc = locate_map_buf(&tx, &svc->ps_root, &map_buf, &map_version);
 	if (rc != 0) {
-<<<<<<< HEAD
 		D_ERROR(DF_UUID": failed to read pool map: "DF_RC"\n",
 			DP_UUID(svc->ps_uuid), DP_RC(rc));
-		D_GOTO(out_pool_prop, rc);
-=======
-		D_ERROR(DF_UUID": failed to read pool map: %d\n",
-			DP_UUID(svc->ps_uuid), rc);
 		D_GOTO(out_map_version, rc);
->>>>>>> 496f9803
 	}
 	rc = transfer_map_buf(map_buf, map_version, svc, rpc, in->pci_map_bulk,
 			      &out->pco_map_buf_size);
@@ -1929,15 +1917,9 @@
 				(in->pci_query_bits & DAOS_PO_QUERY_SPACE) ?
 				&out->pco_space : NULL, CRT_BULK_NULL);
 	if (rc != 0) {
-<<<<<<< HEAD
 		D_ERROR(DF_UUID": failed to connect to targets: "DF_RC"\n",
 			DP_UUID(in->pci_op.pi_uuid), DP_RC(rc));
-		D_GOTO(out_pool_prop, rc);
-=======
-		D_ERROR(DF_UUID": failed to connect to targets: %d\n",
-			DP_UUID(in->pci_op.pi_uuid), rc);
 		D_GOTO(out_map_version, rc);
->>>>>>> 496f9803
 	}
 
 	hdl.ph_capas = in->pci_capas;
@@ -1961,24 +1943,10 @@
 	/* Update pool map by IV */
 	rc = pool_map_update(rpc->cr_ctx, svc, map_version, map_buf);
 	if (rc) {
-<<<<<<< HEAD
 		D_ERROR("pool_map_update failed "DF_RC"\n", DP_RC(rc));
-		D_GOTO(out_pool_prop, rc);
-	}
-
-	/* Update pool properties by IV */
-	rc = pool_iv_prop_update(svc->ps_pool, prop);
-	if (rc)
-		D_ERROR("pool_iv_prop_update failed "DF_RC"\n", DP_RC(rc));
-
-out_pool_prop:
-	daos_prop_free(prop);
-=======
-		D_ERROR("pool_map_update failed %d.\n", rc);
 		D_GOTO(out_map_version, rc);
 	}
 
->>>>>>> 496f9803
 out_map_version:
 	out->pco_op.po_map_version = pool_map_get_version(svc->ps_pool->sp_map);
 out_lock:
