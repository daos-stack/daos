/*
 * (C) Copyright 2016-2019 Intel Corporation.
 *
 * Licensed under the Apache License, Version 2.0 (the "License");
 * you may not use this file except in compliance with the License.
 * You may obtain a copy of the License at
 *
 *    http://www.apache.org/licenses/LICENSE-2.0
 *
 * Unless required by applicable law or agreed to in writing, software
 * distributed under the License is distributed on an "AS IS" BASIS,
 * WITHOUT WARRANTIES OR CONDITIONS OF ANY KIND, either express or implied.
 * See the License for the specific language governing permissions and
 * limitations under the License.
 *
 * GOVERNMENT LICENSE RIGHTS-OPEN SOURCE SOFTWARE
 * The Government's rights to use, modify, reproduce, release, perform, display,
 * or disclose this software are subject to the terms of the Apache License as
 * provided in Contract No. B609815.
 * Any reproduction of computer software, computer software documentation, or
 * portions thereof marked with this legend must also reproduce the markings.
 */
/**
 * \file
 *
 * ds_pool: Pool Service
 *
 * This file contains the server API methods and the RPC handlers that are both
 * related pool metadata.
 */

#define D_LOGFAC DD_FAC(pool)

#include <daos_srv/pool.h>

#include <fcntl.h>
#include <sys/stat.h>
#include <daos_api.h> /* for daos_prop_alloc/_free() */
#include <daos_security.h>
#include <daos/pool_map.h>
#include <daos/rpc.h>
#include <daos/rsvc.h>
#include <daos_srv/container.h>
#include <daos_srv/daos_mgmt_srv.h>
#include <daos_srv/daos_server.h>
#include <daos_srv/rdb.h>
#include <daos_srv/rebuild.h>
#include <daos_srv/security.h>
#include <cart/iv.h>
#include "rpc.h"
#include "srv_internal.h"
#include "srv_layout.h"

/* Pool service */
struct pool_svc {
	struct ds_rsvc		ps_rsvc;
	uuid_t			ps_uuid;	/* pool UUID */
	struct cont_svc	       *ps_cont_svc;	/* one combined svc for now */
	ABT_rwlock		ps_lock;	/* for DB data */
	rdb_path_t		ps_root;	/* root KVS */
	rdb_path_t		ps_handles;	/* pool handle KVS */
	rdb_path_t		ps_user;	/* pool user attributes KVS */
	struct ds_pool	       *ps_pool;
};

static struct pool_svc *
pool_svc_obj(struct ds_rsvc *rsvc)
{
	return container_of(rsvc, struct pool_svc, ps_rsvc);
}

static int
write_map_buf(struct rdb_tx *tx, const rdb_path_t *kvs, struct pool_buf *buf,
	      uint32_t version)
{
	d_iov_t	value;
	int		rc;

	D_DEBUG(DF_DSMS, "version=%u ntargets=%u ndomains=%u\n", version,
		buf->pb_target_nr, buf->pb_domain_nr);

	/* Write the version. */
	d_iov_set(&value, &version, sizeof(version));
	rc = rdb_tx_update(tx, kvs, &ds_pool_prop_map_version, &value);
	if (rc != 0)
		return rc;

	/* Write the buffer. */
	d_iov_set(&value, buf, pool_buf_size(buf->pb_nr));
	return rdb_tx_update(tx, kvs, &ds_pool_prop_map_buffer, &value);
}

/*
 * Retrieve the pool map buffer address in persistent memory and the pool map
 * version into "map_buf" and "map_version", respectively.
 */
static int
read_map_buf(struct rdb_tx *tx, const rdb_path_t *kvs, struct pool_buf **buf,
	     uint32_t *version)
{
	uint32_t	ver;
	d_iov_t	value;
	int		rc;

	/* Read the version. */
	d_iov_set(&value, &ver, sizeof(ver));
	rc = rdb_tx_lookup(tx, kvs, &ds_pool_prop_map_version, &value);
	if (rc != 0)
		return rc;

	/* Look up the buffer address. */
	d_iov_set(&value, NULL /* buf */, 0 /* size */);
	rc = rdb_tx_lookup(tx, kvs, &ds_pool_prop_map_buffer, &value);
	if (rc != 0)
		return rc;

	*buf = value.iov_buf;
	*version = ver;
	D_DEBUG(DF_DSMS, "version=%u ntargets=%u ndomains=%u\n", *version,
		(*buf)->pb_target_nr, (*buf)->pb_domain_nr);
	return 0;
}

/* Callers are responsible for destroying the object via pool_map_decref(). */
static int
read_map(struct rdb_tx *tx, const rdb_path_t *kvs, struct pool_map **map)
{
	struct pool_buf	       *buf;
	uint32_t		version;
	int			rc;

	rc = read_map_buf(tx, kvs, &buf, &version);
	if (rc != 0)
		return rc;

	return pool_map_create(buf, version, map);
}

/* Store uuid in file path. */
static int
uuid_store(const char *path, const uuid_t uuid)
{
	int	fd;
	int	rc;

	/* Create and open the UUID file. */
	fd = open(path, O_WRONLY | O_CREAT | O_EXCL, S_IRUSR | S_IWUSR);
	if (fd < 0) {
		D_ERROR(DF_UUID": failed to create uuid file %s: %d\n",
			DP_UUID(uuid), path, errno);
		rc = daos_errno2der(errno);
		goto out;
	}

	/* Write the UUID. */
	rc = write(fd, uuid, sizeof(uuid_t));
	if (rc != sizeof(uuid_t)) {
		if (rc != -1)
			errno = EIO;
		D_ERROR(DF_UUID": failed to write uuid into %s: %d %d\n",
			DP_UUID(uuid), path, rc, errno);
		rc = daos_errno2der(errno);
		goto out_fd;
	}

	/* Persist the UUID. */
	rc = fsync(fd);
	if (rc != 0) {
		D_ERROR(DF_UUID": failed to fsync %s: %d\n", DP_UUID(uuid),
			path, errno);
		rc = daos_errno2der(errno);
	}

	/* Free the resource and remove the file on errors. */
out_fd:
	close(fd);
	if (rc != 0)
		remove(path);
out:
	return rc;
}

/* Load uuid from file path. */
static int
uuid_load(const char *path, uuid_t uuid)
{
	int	fd;
	int	rc;

	/* Open the UUID file. */
	fd = open(path, O_RDONLY);
	if (fd < 0) {
		if (errno == ENOENT)
			D_DEBUG(DB_MD, "failed to open uuid file %s: %d\n",
				path, errno);
		else
			D_ERROR("failed to open uuid file %s: %d\n", path,
				errno);
		rc = daos_errno2der(errno);
		goto out;
	}

	/* Read the UUID. */
	rc = read(fd, uuid, sizeof(uuid_t));
	if (rc == sizeof(uuid_t)) {
		rc = 0;
	} else {
		if (rc != -1)
			errno = EIO;
		D_ERROR("failed to read %s: %d %d\n", path, rc, errno);
		rc = daos_errno2der(errno);
	}

	close(fd);
out:
	return rc;
}

static char *
pool_svc_rdb_path_common(const uuid_t pool_uuid, const char *suffix)
{
	char   *name;
	char   *path;
	int	rc;

	rc = asprintf(&name, RDB_FILE"pool%s", suffix);
	if (rc < 0)
		return NULL;
	rc = ds_mgmt_tgt_file(pool_uuid, name, NULL /* idx */, &path);
	D_FREE(name);
	if (rc != 0)
		return NULL;
	return path;
}

/* Return a pool service RDB path. */
static char *
pool_svc_rdb_path(const uuid_t pool_uuid)
{
	return pool_svc_rdb_path_common(pool_uuid, "");
}

/* Return a pool service RDB UUID file path. This file stores the RDB UUID. */
static char *
pool_svc_rdb_uuid_path(const uuid_t pool_uuid)
{
	return pool_svc_rdb_path_common(pool_uuid, "-uuid");
}

/*
 * Called by mgmt module on every storage node belonging to this pool.
 * "path" is the directory under which the VOS and metadata files shall be.
 * "target_uuid" returns the UUID generated for the target on this storage node.
 */
int
ds_pool_create(const uuid_t pool_uuid, const char *path, uuid_t target_uuid)
{
	char   *fpath;
	int	rc;

	uuid_generate(target_uuid);

	/* Store target_uuid in DSM_META_FILE. */
	rc = asprintf(&fpath, "%s/%s", path, DSM_META_FILE);
	if (rc < 0)
		return -DER_NOMEM;
	rc = uuid_store(fpath, target_uuid);
	D_FREE(fpath);

	return rc;
}

static int
uuid_compare_cb(const void *a, const void *b)
{
	uuid_t *ua = (uuid_t *)a;
	uuid_t *ub = (uuid_t *)b;

	return uuid_compare(*ua, *ub);
}

static void
pool_prop_copy_ptr(struct daos_prop_entry *entry_def,
		struct daos_prop_entry *entry, size_t len)
{
	D_ALLOC(entry_def->dpe_val_ptr, len);
	if (entry_def->dpe_val_ptr != NULL) {
		memcpy(entry_def->dpe_val_ptr, entry->dpe_val_ptr, len);
	}
}

static uint32_t
pool_prop_acl_get_length(struct daos_prop_entry *entry)
{
	if (entry->dpe_val_ptr == NULL) {
		D_WARN("ACL pool property was NULL\n");
		return 0;
	}

	return daos_acl_get_size((struct daos_acl *)entry->dpe_val_ptr);
}

/* copy \a prop to \a prop_def (duplicated default prop) */
static int
pool_prop_default_copy(daos_prop_t *prop_def, daos_prop_t *prop)
{
	struct daos_prop_entry	*entry;
	struct daos_prop_entry	*entry_def;
	int			 i;

	if (prop == NULL || prop->dpp_nr == 0 || prop->dpp_entries == NULL)
		return 0;

	for (i = 0; i < prop->dpp_nr; i++) {
		entry = &prop->dpp_entries[i];
		entry_def = daos_prop_entry_get(prop_def, entry->dpe_type);
		D_ASSERTF(entry_def != NULL, "type %d not found in "
			  "default prop.\n", entry->dpe_type);
		switch (entry->dpe_type) {
		case DAOS_PROP_PO_LABEL:
			D_FREE(entry_def->dpe_str);
			entry_def->dpe_str = strndup(entry->dpe_str,
						     DAOS_PROP_LABEL_MAX_LEN);
			if (entry_def->dpe_str == NULL)
				return -DER_NOMEM;
			break;
		case DAOS_PROP_PO_OWNER:
		case DAOS_PROP_PO_OWNER_GROUP:
			D_FREE(entry_def->dpe_str);
			entry_def->dpe_str =
					strndup(entry->dpe_str,
						DAOS_ACL_MAX_PRINCIPAL_LEN);
			if (entry_def->dpe_str == NULL)
				return -DER_NOMEM;
			break;
		case DAOS_PROP_PO_SPACE_RB:
		case DAOS_PROP_PO_SELF_HEAL:
		case DAOS_PROP_PO_RECLAIM:
			entry_def->dpe_val = entry->dpe_val;
			break;
		case DAOS_PROP_PO_ACL:
			if (entry->dpe_val_ptr != NULL) {
				pool_prop_copy_ptr(entry_def, entry,
					pool_prop_acl_get_length(entry));
				if (entry_def->dpe_val_ptr == NULL)
					return -DER_NOMEM;
			}
			break;
		default:
			D_ERROR("ignore bad dpt_type %d.\n", entry->dpe_type);
			break;
		}
	}

	return 0;
}

static int
pool_prop_write(struct rdb_tx *tx, const rdb_path_t *kvs, daos_prop_t *prop)
{
	struct daos_prop_entry	*entry;
	d_iov_t		 value;
	int			 i;
	int			 rc = 0;

	if (prop == NULL || prop->dpp_nr == 0 || prop->dpp_entries == NULL)
		return 0;

	for (i = 0; i < prop->dpp_nr; i++) {
		entry = &prop->dpp_entries[i];
		switch (entry->dpe_type) {
		case DAOS_PROP_PO_LABEL:
			d_iov_set(&value, entry->dpe_str,
				     strlen(entry->dpe_str));
			rc = rdb_tx_update(tx, kvs, &ds_pool_prop_label,
					   &value);
			if (rc)
				return rc;
			break;
		case DAOS_PROP_PO_OWNER:
			d_iov_set(&value, entry->dpe_str,
				     strlen(entry->dpe_str));
			rc = rdb_tx_update(tx, kvs, &ds_pool_prop_owner,
					   &value);
			if (rc)
				return rc;
			break;
		case DAOS_PROP_PO_OWNER_GROUP:
			d_iov_set(&value, entry->dpe_str,
				     strlen(entry->dpe_str));
			rc = rdb_tx_update(tx, kvs, &ds_pool_prop_owner_group,
					   &value);
			if (rc)
				return rc;
			break;
		case DAOS_PROP_PO_ACL:
			if (entry->dpe_val_ptr != NULL) {
				d_iov_set(&value, entry->dpe_val_ptr,
					     pool_prop_acl_get_length(entry));
				rc = rdb_tx_update(tx, kvs, &ds_pool_prop_acl,
						   &value);
				if (rc)
					return rc;
			}
			break;
		case DAOS_PROP_PO_SPACE_RB:
			d_iov_set(&value, &entry->dpe_val,
				     sizeof(entry->dpe_val));
			rc = rdb_tx_update(tx, kvs, &ds_pool_prop_space_rb,
					   &value);
			if (rc)
				return rc;
			break;
		case DAOS_PROP_PO_SELF_HEAL:
			d_iov_set(&value, &entry->dpe_val,
				     sizeof(entry->dpe_val));
			rc = rdb_tx_update(tx, kvs, &ds_pool_prop_self_heal,
					   &value);
			if (rc)
				return rc;
			break;
		case DAOS_PROP_PO_RECLAIM:
			d_iov_set(&value, &entry->dpe_val,
				     sizeof(entry->dpe_val));
			rc = rdb_tx_update(tx, kvs, &ds_pool_prop_reclaim,
					   &value);
			if (rc)
				return rc;
			break;
		default:
			D_ERROR("bad dpe_type %d.\n", entry->dpe_type);
			return -DER_INVAL;
		}
	}

	return rc;
}

static int
init_pool_metadata(struct rdb_tx *tx, const rdb_path_t *kvs, uint32_t uid,
		   uint32_t gid, uint32_t mode,
		   uint32_t nnodes, uuid_t target_uuids[], const char *group,
		   const d_rank_list_t *target_addrs, daos_prop_t *prop,
		   uint32_t ndomains, const int32_t *domains)
{
	struct pool_buf	       *map_buf;
	struct pool_component	map_comp;
	uint32_t		map_version = 1;
	uint32_t		nhandles = 0;
	uuid_t		       *uuids;
	d_iov_t		value;
	struct rdb_kvs_attr	attr;
	int			ntargets = nnodes * dss_tgt_nr;
	int			rc;
	int			i;

	/* Prepare the pool map attribute buffers. */
	map_buf = pool_buf_alloc(ndomains + nnodes + ntargets);
	if (map_buf == NULL)
		return -DER_NOMEM;
	/*
	 * Make a sorted target UUID array to determine target IDs. See the
	 * bsearch() call below.
	 */
	D_ALLOC_ARRAY(uuids, nnodes);
	if (uuids == NULL)
		D_GOTO(out_map_buf, rc = -DER_NOMEM);
	memcpy(uuids, target_uuids, sizeof(uuid_t) * nnodes);
	qsort(uuids, nnodes, sizeof(uuid_t), uuid_compare_cb);

	/* Fill the pool_buf out. */
	/* fill domains */
	for (i = 0; i < ndomains; i++) {
		map_comp.co_type = PO_COMP_TP_RACK;	/* TODO */
		map_comp.co_status = PO_COMP_ST_UP;
		map_comp.co_index = i;
		map_comp.co_id = i;
		map_comp.co_rank = 0;
		map_comp.co_ver = map_version;
		map_comp.co_fseq = 1;
		map_comp.co_nr = domains[i];

		rc = pool_buf_attach(map_buf, &map_comp, 1 /* comp_nr */);
		if (rc != 0)
			D_GOTO(out_uuids, rc);
	}

	/* fill nodes */
	for (i = 0; i < nnodes; i++) {
		uuid_t *p = bsearch(target_uuids[i], uuids, nnodes,
				    sizeof(uuid_t), uuid_compare_cb);

		map_comp.co_type = PO_COMP_TP_NODE;
		map_comp.co_status = PO_COMP_ST_UP;
		map_comp.co_index = i;
		map_comp.co_id = p - uuids;
		map_comp.co_rank = target_addrs->rl_ranks[i];
		map_comp.co_ver = map_version;
		map_comp.co_fseq = 1;
		map_comp.co_nr = dss_tgt_nr;

		rc = pool_buf_attach(map_buf, &map_comp, 1 /* comp_nr */);
		if (rc != 0)
			D_GOTO(out_uuids, rc);
	}

	/* fill targets */
	for (i = 0; i < nnodes; i++) {
		int j;

		for (j = 0; j < dss_tgt_nr; j++) {
			map_comp.co_type = PO_COMP_TP_TARGET;
			map_comp.co_status = PO_COMP_ST_UP;
			map_comp.co_index = j;
			map_comp.co_id = i * dss_tgt_nr + j;
			map_comp.co_rank = target_addrs->rl_ranks[i];
			map_comp.co_ver = map_version;
			map_comp.co_fseq = 1;
			map_comp.co_nr = 1;

			rc = pool_buf_attach(map_buf, &map_comp, 1);
			if (rc != 0)
				D_GOTO(out_uuids, rc);
		}
	}

	/* Initialize the UID, GID, and mode properties. */
	d_iov_set(&value, &uid, sizeof(uid));
	rc = rdb_tx_update(tx, kvs, &ds_pool_prop_uid, &value);
	if (rc != 0)
		D_GOTO(out_uuids, rc);
	d_iov_set(&value, &gid, sizeof(gid));
	rc = rdb_tx_update(tx, kvs, &ds_pool_prop_gid, &value);
	if (rc != 0)
		D_GOTO(out_uuids, rc);
	d_iov_set(&value, &mode, sizeof(mode));
	rc = rdb_tx_update(tx, kvs, &ds_pool_prop_mode, &value);
	if (rc != 0)
		D_GOTO(out_uuids, rc);

	/* Initialize the pool map properties. */
	rc = write_map_buf(tx, kvs, map_buf, map_version);
	if (rc != 0)
		D_GOTO(out_uuids, rc);
	d_iov_set(&value, uuids, sizeof(uuid_t) * nnodes);
	rc = rdb_tx_update(tx, kvs, &ds_pool_prop_map_uuids, &value);
	if (rc != 0)
		D_GOTO(out_uuids, rc);

	/* Write the optional properties. */
	rc = pool_prop_write(tx, kvs, prop);
	if (rc != 0)
		D_GOTO(out_uuids, rc);

	/* Write the handle properties. */
	d_iov_set(&value, &nhandles, sizeof(nhandles));
	rc = rdb_tx_update(tx, kvs, &ds_pool_prop_nhandles, &value);
	if (rc != 0)
		D_GOTO(out_uuids, rc);
	attr.dsa_class = RDB_KVS_GENERIC;
	attr.dsa_order = 16;
	rc = rdb_tx_create_kvs(tx, kvs, &ds_pool_prop_handles, &attr);
	if (rc != 0)
		D_GOTO(out_uuids, rc);

	/* Create pool user attributes KVS */
	rc = rdb_tx_create_kvs(tx, kvs, &ds_pool_attr_user, &attr);
	if (rc != 0)
		D_GOTO(out_uuids, rc);

out_uuids:
	D_FREE(uuids);
out_map_buf:
	pool_buf_free(map_buf);
	return rc;
}

/*
 * nreplicas inputs how many replicas are wanted, while ranks->rl_nr
 * outputs how many replicas are actually selected, which may be less than
 * nreplicas. If successful, callers are responsible for calling
 * d_rank_list_free(*ranksp).
 */
static int
select_svc_ranks(int nreplicas, const d_rank_list_t *target_addrs,
		 int ndomains, const int *domains, d_rank_list_t **ranksp)
{
	int			i_rank_zero = -1;
	int			selectable;
	d_rank_list_t       *ranks;
	int			i;
	int			j;

	if (nreplicas <= 0)
		return -DER_INVAL;

	/* Determine the number of selectable targets. */
	selectable = target_addrs->rl_nr;
	if (daos_rank_list_find((d_rank_list_t *)target_addrs, 0 /* rank */,
				&i_rank_zero)) {
		/*
		 * Unless it is the only target available, we don't select rank
		 * 0 for now to avoid losing orterun stdout.
		 */
		if (selectable > 1)
			selectable -= 1 /* rank 0 */;
	}

	if (nreplicas > selectable)
		nreplicas = selectable;
	ranks = daos_rank_list_alloc(nreplicas);
	if (ranks == NULL)
		return -DER_NOMEM;

	/* TODO: Choose ranks according to failure domains. */
	j = 0;
	for (i = 0; i < target_addrs->rl_nr; i++) {
		if (j == ranks->rl_nr)
			break;
		if (i == i_rank_zero && selectable > 1)
			/* This is rank 0 and it's not the only rank. */
			continue;
		D_DEBUG(DB_MD, "ranks[%d]: %u\n", j, target_addrs->rl_ranks[i]);
		ranks->rl_ranks[j] = target_addrs->rl_ranks[i];
		j++;
	}
	D_ASSERTF(j == ranks->rl_nr, "%d == %u\n", j, ranks->rl_nr);

	*ranksp = ranks;
	return 0;
}

/**
 * Create a (combined) pool(/container) service. This method shall be called on
 * a single storage node in the pool. "target_uuids" shall be an array of the
 * target UUIDs returned by the ds_pool_create() calls.
 *
 * \param[in]		pool_uuid	pool UUID
 * \param[in]		uid		pool UID
 * \param[in]		gid		pool GID
 * \param[in]		mode		pool mode
 * \param[in]		ntargets	number of targets in the pool
 * \param[in]		target_uuids	array of \a ntargets target UUIDs
 * \param[in]		group		crt group ID (unused now)
 * \param[in]		target_addrs	list of \a ntargets target ranks
 * \param[in]		ndomains	number of domains the pool spans over
 * \param[in]		domains		serialized domain tree
 * \param[in]		prop		pool properties
 * \param[in,out]	svc_addrs	\a svc_addrs.rl_nr inputs how many
 *					replicas shall be created; returns the
 *					list of pool service replica ranks
 */
int
ds_pool_svc_create(const uuid_t pool_uuid, unsigned int uid, unsigned int gid,
		   unsigned int mode, int ntargets, uuid_t target_uuids[],
		   const char *group, const d_rank_list_t *target_addrs,
		   int ndomains, const int *domains, daos_prop_t *prop,
		   d_rank_list_t *svc_addrs)
{
	d_rank_list_t	       *ranks;
	uuid_t			rdb_uuid;
	d_iov_t		psid;
	struct rsvc_client	client;
	struct dss_module_info *info = dss_get_module_info();
	crt_endpoint_t		ep;
	crt_rpc_t	       *rpc;
	struct pool_create_in  *in;
	struct pool_create_out *out;
	int			rc;

	D_ASSERTF(ntargets == target_addrs->rl_nr, "ntargets=%u num=%u\n",
		  ntargets, target_addrs->rl_nr);

	rc = select_svc_ranks(svc_addrs->rl_nr, target_addrs, ndomains,
			      domains, &ranks);
	if (rc != 0)
		D_GOTO(out, rc);

	uuid_generate(rdb_uuid);
	d_iov_set(&psid, (void *)pool_uuid, sizeof(uuid_t));
	rc = ds_rsvc_dist_start(DS_RSVC_CLASS_POOL, &psid, rdb_uuid, ranks,
				true /* create */, true /* bootstrap */,
				ds_rsvc_get_md_cap());
	if (rc != 0)
		D_GOTO(out_ranks, rc);

	rc = rsvc_client_init(&client, ranks);
	if (rc != 0)
		D_GOTO(out_creation, rc);

rechoose:
	/* Create a POOL_CREATE request. */
	ep.ep_grp = NULL;
	rsvc_client_choose(&client, &ep);
	rc = pool_req_create(info->dmi_ctx, &ep, POOL_CREATE, &rpc);
	if (rc != 0) {
		D_ERROR(DF_UUID": failed to create POOL_CREATE RPC: %d\n",
			DP_UUID(pool_uuid), rc);
		D_GOTO(out_client, rc);
	}
	in = crt_req_get(rpc);
	uuid_copy(in->pri_op.pi_uuid, pool_uuid);
	uuid_clear(in->pri_op.pi_hdl);
	in->pri_uid = uid;
	in->pri_gid = gid;
	in->pri_mode = mode;
	in->pri_ntgts = ntargets;
	in->pri_tgt_uuids.ca_count = ntargets;
	in->pri_tgt_uuids.ca_arrays = target_uuids;
	in->pri_tgt_ranks = (d_rank_list_t *)target_addrs;
	in->pri_prop = prop;
	in->pri_ndomains = ndomains;
	in->pri_domains.ca_count = ndomains;
	in->pri_domains.ca_arrays = (int *)domains;

	/* Send the POOL_CREATE request. */
	rc = dss_rpc_send(rpc);
	out = crt_reply_get(rpc);
	D_ASSERT(out != NULL);
	rc = rsvc_client_complete_rpc(&client, &ep, rc,
				      rc == 0 ? out->pro_op.po_rc : -DER_IO,
				      rc == 0 ? &out->pro_op.po_hint : NULL);
	if (rc == RSVC_CLIENT_RECHOOSE) {
		crt_req_decref(rpc);
		dss_sleep(1000 /* ms */);
		D_GOTO(rechoose, rc);
	}
	rc = out->pro_op.po_rc;
	if (rc != 0) {
		D_ERROR(DF_UUID": failed to create pool: %d\n",
			DP_UUID(pool_uuid), rc);
		D_GOTO(out_rpc, rc);
	}

	rc = daos_rank_list_copy(svc_addrs, ranks);
	D_ASSERTF(rc == 0, "daos_rank_list_copy: %d\n", rc);
out_rpc:
	crt_req_decref(rpc);
out_client:
	rsvc_client_fini(&client);
out_creation:
	if (rc != 0)
		ds_rsvc_dist_stop(DS_RSVC_CLASS_POOL, &psid, ranks,
				  true /* destroy */);
out_ranks:
	d_rank_list_free(ranks);
out:
	return rc;
}

int
ds_pool_svc_destroy(const uuid_t pool_uuid)
{
	char		id[DAOS_UUID_STR_SIZE];
	d_iov_t	psid;
	crt_group_t    *group;
	int		rc;

	ds_rebuild_leader_stop(pool_uuid, -1);
	d_iov_set(&psid, (void *)pool_uuid, sizeof(uuid_t));
	rc = ds_rsvc_dist_stop(DS_RSVC_CLASS_POOL, &psid, NULL /* ranks */,
			       true /* destroy */);
	if (rc != 0) {
		D_ERROR(DF_UUID": failed to destroy pool service: %d\n",
			DP_UUID(pool_uuid), rc);
		return rc;
	}

	uuid_unparse_lower(pool_uuid, id);
	group = crt_group_lookup(id);
	if (group != NULL) {
		D_DEBUG(DB_MD, DF_UUID": destroying pool group\n",
			DP_UUID(pool_uuid));
		rc = dss_group_destroy(group);
		if (rc != 0) {
			D_ERROR(DF_UUID": failed to destroy pool group: %d\n",
				DP_UUID(pool_uuid), rc);
			return rc;
		}
	}

	return 0;
}

static int
pool_svc_create_group(struct pool_svc *svc, struct pool_map *map)
{
	char		id[DAOS_UUID_STR_SIZE];
	crt_group_t    *group;
	int		rc;

	/* Check if the pool group exists locally. */
	uuid_unparse_lower(svc->ps_uuid, id);
	group = crt_group_lookup(id);
	if (group != NULL)
		return 0;

	/* Attempt to create the pool group. */
	rc = ds_pool_group_create(svc->ps_uuid, map, &group);
	if (rc != 0) {
		D_ERROR(DF_UUID": failed to create pool group: %d\n",
			 DP_UUID(svc->ps_uuid), rc);
		return rc;
	}

	return 0;
}

static int
pool_svc_name_cb(d_iov_t *id, char **name)
{
	char *s;

	if (id->iov_len != sizeof(uuid_t))
		return -DER_INVAL;
	D_ALLOC(s, DAOS_UUID_STR_SIZE);
	if (s == NULL)
		return -DER_NOMEM;
	uuid_unparse_lower(id->iov_buf, s);
	s[8] = '\0'; /* strlen(DF_UUID) */
	*name = s;
	return 0;
}

static int
pool_svc_load_uuid_cb(d_iov_t *id, uuid_t db_uuid)
{
	char   *path;
	int	rc;

	if (id->iov_len != sizeof(uuid_t))
		return -DER_INVAL;
	path = pool_svc_rdb_uuid_path(id->iov_buf);
	if (path == NULL)
		return -DER_NOMEM;
	rc = uuid_load(path, db_uuid);
	D_FREE(path);
	return rc;
}

static int
pool_svc_store_uuid_cb(d_iov_t *id, uuid_t db_uuid)
{
	char   *path;
	int	rc;

	if (id->iov_len != sizeof(uuid_t))
		return -DER_INVAL;
	path = pool_svc_rdb_uuid_path(id->iov_buf);
	if (path == NULL)
		return -DER_NOMEM;
	rc = uuid_store(path, db_uuid);
	D_FREE(path);
	return rc;
}

static int
pool_svc_delete_uuid_cb(d_iov_t *id)
{
	char   *path;
	int	rc;

	if (id->iov_len != sizeof(uuid_t))
		return -DER_INVAL;
	path = pool_svc_rdb_uuid_path(id->iov_buf);
	if (path == NULL)
		return -DER_NOMEM;
	rc = remove(path);
	if (rc != 0) {
		D_ERROR(DF_UUID": failed to remove %s: %d\n",
			DP_UUID(id->iov_buf), path, errno);
		rc = daos_errno2der(errno);
	}
	D_FREE(path);
	return rc;
}

static int
pool_svc_locate_cb(d_iov_t *id, char **path)
{
	char *s;

	if (id->iov_len != sizeof(uuid_t))
		return -DER_INVAL;
	s = pool_svc_rdb_path(id->iov_buf);
	if (s == NULL)
		return -DER_NOMEM;
	*path = s;
	return 0;
}

static int
pool_svc_alloc_cb(d_iov_t *id, struct ds_rsvc **rsvc)
{
	struct pool_svc	       *svc;
	int			rc;

	if (id->iov_len != sizeof(uuid_t)) {
		rc = -DER_INVAL;
		goto err;
	}

	D_ALLOC_PTR(svc);
	if (svc == NULL) {
		rc = -DER_NOMEM;
		goto err;
	}

	d_iov_set(&svc->ps_rsvc.s_id, svc->ps_uuid, sizeof(uuid_t));

	uuid_copy(svc->ps_uuid, id->iov_buf);

	rc = ABT_rwlock_create(&svc->ps_lock);
	if (rc != ABT_SUCCESS) {
		D_ERROR("failed to create ps_lock: %d\n", rc);
		rc = dss_abterr2der(rc);
		goto err_svc;
	}

	rc = rdb_path_init(&svc->ps_root);
	if (rc != 0)
		goto err_lock;
	rc = rdb_path_push(&svc->ps_root, &rdb_path_root_key);
	if (rc != 0)
		goto err_root;

	rc = rdb_path_clone(&svc->ps_root, &svc->ps_handles);
	if (rc != 0)
		goto err_root;
	rc = rdb_path_push(&svc->ps_handles, &ds_pool_prop_handles);
	if (rc != 0)
		goto err_handles;

	rc = rdb_path_clone(&svc->ps_root, &svc->ps_user);
	if (rc != 0)
		goto err_handles;
	rc = rdb_path_push(&svc->ps_user, &ds_pool_attr_user);
	if (rc != 0)
		goto err_user;

	rc = ds_cont_svc_init(&svc->ps_cont_svc, svc->ps_uuid, 0 /* id */,
			      &svc->ps_rsvc);
	if (rc != 0)
		goto err_user;

	*rsvc = &svc->ps_rsvc;
	return 0;

err_user:
	rdb_path_fini(&svc->ps_user);
err_handles:
	rdb_path_fini(&svc->ps_handles);
err_root:
	rdb_path_fini(&svc->ps_root);
err_lock:
	ABT_rwlock_free(&svc->ps_lock);
err_svc:
	D_FREE(svc);
err:
	return rc;
}

static void
pool_svc_free_cb(struct ds_rsvc *rsvc)
{
	struct pool_svc *svc = pool_svc_obj(rsvc);

	ds_cont_svc_fini(&svc->ps_cont_svc);
	rdb_path_fini(&svc->ps_user);
	rdb_path_fini(&svc->ps_handles);
	rdb_path_fini(&svc->ps_root);
	ABT_rwlock_free(&svc->ps_lock);
	D_FREE(svc);
}

static int
pool_svc_step_up_cb(struct ds_rsvc *rsvc)
{
	struct pool_svc		       *svc = pool_svc_obj(rsvc);
	struct rdb_tx			tx;
	struct ds_pool		       *pool;
	d_rank_list_t		       *replicas = NULL;
	struct pool_map		       *map = NULL;
	uint32_t			map_version;
	struct ds_pool_create_arg	arg;
	d_rank_t			rank;
	int				rc;

	/* Read the pool map into map and map_version. */
	rc = rdb_tx_begin(rsvc->s_db, rsvc->s_term, &tx);
	if (rc != 0)
		goto out;
	ABT_rwlock_rdlock(svc->ps_lock);
	rc = read_map(&tx, &svc->ps_root, &map);
	if (rc == 0)
		rc = rdb_get_ranks(rsvc->s_db, &replicas);
	ABT_rwlock_unlock(svc->ps_lock);
	rdb_tx_end(&tx);
	if (rc != 0) {
		if (rc == -DER_NONEXIST) {
			D_DEBUG(DF_DSMS, DF_UUID": new db\n",
				DP_UUID(svc->ps_uuid));
			rc = DER_UNINIT;
		} else {
			D_ERROR(DF_UUID": failed to get %s: %d\n",
				DP_UUID(svc->ps_uuid),
				map == NULL ? "pool map" : "replica ranks", rc);
		}
		goto out;
	}
	map_version = pool_map_get_version(map);

	/* Create the pool group. */
	rc = pool_svc_create_group(svc, map);
	if (rc != 0)
		goto out;

	/* Create or revalidate svc->ps_pool with map and map_version. */
	D_ASSERT(svc->ps_pool == NULL);
	arg.pca_map_version = map_version;
	arg.pca_need_group = 1;
	rc = ds_pool_lookup_create(svc->ps_uuid, &arg, &svc->ps_pool);
	if (rc != 0) {
		D_ERROR(DF_UUID": failed to get ds_pool: %d\n",
			DP_UUID(svc->ps_uuid), rc);
		goto out;
	}
	pool = svc->ps_pool;
	ABT_rwlock_wrlock(pool->sp_lock);
	if (pool->sp_map != map) {
		/* An existing ds_pool; map not used yet. */
		D_ASSERTF(pool->sp_map_version <= map_version, "%u <= %u\n",
			  pool->sp_map_version, map_version);
		D_ASSERTF(pool->sp_map == NULL ||
			  pool_map_get_version(pool->sp_map) <= map_version,
			  "%u <= %u\n", pool_map_get_version(pool->sp_map),
			  map_version);
		if (pool->sp_map == NULL ||
		    pool_map_get_version(pool->sp_map) < map_version) {
			struct pool_map *tmp;

			rc = pl_map_update(pool->sp_uuid, map,
					   pool->sp_map != NULL ? false : true);
			if (rc != 0) {
				svc->ps_pool = NULL;
				ABT_rwlock_unlock(pool->sp_lock);
				ds_pool_put(pool);
				goto out;
			}

			/* Need to update pool->sp_map. Swap with map. */
			tmp = pool->sp_map;
			pool->sp_map = map;
			map = tmp;
			pool->sp_map_version = map_version;
		}
	} else {
		map = NULL; /* taken over by pool */
	}
	ABT_rwlock_unlock(pool->sp_lock);

	ds_cont_svc_step_up(svc->ps_cont_svc);

	rc = ds_rebuild_regenerate_task(pool, replicas);
	if (rc != 0) {
		ds_cont_svc_step_down(svc->ps_cont_svc);
		ds_pool_put(svc->ps_pool);
		svc->ps_pool = NULL;
		goto out;
	}

	rc = crt_group_rank(NULL, &rank);
	D_ASSERTF(rc == 0, "%d\n", rc);
	D_PRINT(DF_UUID": rank %u became pool service leader "DF_U64"\n",
		DP_UUID(svc->ps_uuid), rank, svc->ps_rsvc.s_term);
out:
	if (map != NULL)
		pool_map_decref(map);
	if (replicas)
		d_rank_list_free(replicas);
	return rc;
}

static void
pool_svc_step_down_cb(struct ds_rsvc *rsvc)
{
	struct pool_svc	       *svc = pool_svc_obj(rsvc);
	d_rank_t		rank;
	int			rc;

	ds_cont_svc_step_down(svc->ps_cont_svc);
	D_ASSERT(svc->ps_pool != NULL);
	ds_pool_put(svc->ps_pool);
	svc->ps_pool = NULL;

	rc = crt_group_rank(NULL, &rank);
	D_ASSERTF(rc == 0, "%d\n", rc);
	D_PRINT(DF_UUID": rank %u no longer pool service leader "DF_U64"\n",
		DP_UUID(svc->ps_uuid), rank, svc->ps_rsvc.s_term);
}

static void
pool_svc_drain_cb(struct ds_rsvc *rsvc)
{
	struct pool_svc *svc = pool_svc_obj(rsvc);

	ds_rebuild_leader_stop(svc->ps_uuid, -1);
}

static struct ds_rsvc_class pool_svc_rsvc_class = {
	.sc_name	= pool_svc_name_cb,
	.sc_load_uuid	= pool_svc_load_uuid_cb,
	.sc_store_uuid	= pool_svc_store_uuid_cb,
	.sc_delete_uuid	= pool_svc_delete_uuid_cb,
	.sc_locate	= pool_svc_locate_cb,
	.sc_alloc	= pool_svc_alloc_cb,
	.sc_free	= pool_svc_free_cb,
	.sc_bootstrap	= NULL,
	.sc_step_up	= pool_svc_step_up_cb,
	.sc_step_down	= pool_svc_step_down_cb,
	.sc_drain	= pool_svc_drain_cb
};

void
ds_pool_rsvc_class_register(void)
{
	ds_rsvc_class_register(DS_RSVC_CLASS_POOL, &pool_svc_rsvc_class);
}

void
ds_pool_rsvc_class_unregister(void)
{
	ds_rsvc_class_unregister(DS_RSVC_CLASS_POOL);
}

static int
pool_svc_lookup(uuid_t uuid, struct pool_svc **svcp)
{
	struct ds_rsvc *rsvc;
	d_iov_t	id;
	int		rc;

	d_iov_set(&id, uuid, sizeof(uuid_t));
	rc = ds_rsvc_lookup(DS_RSVC_CLASS_POOL, &id, &rsvc);
	if (rc != 0)
		return rc;
	*svcp = pool_svc_obj(rsvc);
	return 0;
}

static void
pool_svc_put(struct pool_svc *svc)
{
	ds_rsvc_put(&svc->ps_rsvc);
}

static int
pool_svc_lookup_leader(uuid_t uuid, struct pool_svc **svcp,
		       struct rsvc_hint *hint)
{
	struct ds_rsvc *rsvc;
	d_iov_t	id;
	int		rc;

	d_iov_set(&id, uuid, sizeof(uuid_t));
	rc = ds_rsvc_lookup_leader(DS_RSVC_CLASS_POOL, &id, &rsvc, hint);
	if (rc != 0)
		return rc;
	*svcp = pool_svc_obj(rsvc);
	return 0;
}

static void
pool_svc_put_leader(struct pool_svc *svc)
{
	ds_rsvc_put_leader(&svc->ps_rsvc);
}

/** Look up container service \a pool_uuid. */
int
ds_pool_cont_svc_lookup_leader(uuid_t pool_uuid, struct cont_svc **svcp,
			       struct rsvc_hint *hint)
{
	struct pool_svc	       *pool_svc;
	int			rc;

	rc = pool_svc_lookup_leader(pool_uuid, &pool_svc, hint);
	if (rc != 0)
		return rc;
	*svcp = pool_svc->ps_cont_svc;
	return 0;
}

/*
 * Try to start a pool's pool service if its RDB exists. Continue the iteration
 * upon errors as other pools may still be able to work.
 */
static int
start_one(uuid_t uuid, void *arg)
{
	char	       *path;
	d_iov_t	id;
	struct stat	st;
	int		rc;

	/*
	 * Check if an RDB file exists, to avoid unnecessary error messages
	 * from the ds_rsvc_start() call.
	 */
	path = pool_svc_rdb_path(uuid);
	if (path == NULL) {
		D_ERROR(DF_UUID": failed allocate rdb path\n", DP_UUID(uuid));
		return 0;
	}
	rc = stat(path, &st);
	D_FREE(path);
	if (rc != 0) {
		if (errno != ENOENT)
			D_ERROR(DF_UUID": failed to check rdb existence: %d\n",
				DP_UUID(uuid), errno);
		return 0;
	}

	d_iov_set(&id, uuid, sizeof(uuid_t));
	ds_rsvc_start(DS_RSVC_CLASS_POOL, &id, NULL /* db_uuid */,
		      false /* create */, 0 /* size */, NULL /* replicas */,
		      NULL /* arg */);
	return 0;
}

static void
pool_svc_start_all(void *arg)
{
	int rc;

	/* Scan the storage and start all pool services. */
	rc = ds_mgmt_tgt_pool_iterate(start_one, NULL /* arg */);
	if (rc != 0)
		D_ERROR("failed to scan all pool services: %d\n", rc);
}

/* Note that this function is currently called from the main xstream. */
int
ds_pool_svc_start_all(void)
{
	ABT_thread	thread;
	int		rc;

	/* Create a ULT to call ds_pool_svc_start() in xstream 0. */
	rc = dss_ult_create(pool_svc_start_all, NULL,
			    DSS_ULT_POOL_SRV, 0, 0, &thread);
	if (rc != 0) {
		D_ERROR("failed to create pool service start ULT: %d\n", rc);
		return rc;
	}
	ABT_thread_join(thread);
	ABT_thread_free(&thread);
	return 0;
}

/*
 * Note that this function is currently called from the main xstream to save
 * one ULT creation.
 */
int
ds_pool_svc_stop_all(void)
{
	return ds_rsvc_stop_all(DS_RSVC_CLASS_POOL);
}

static int
bcast_create(crt_context_t ctx, struct pool_svc *svc, crt_opcode_t opcode,
	     crt_bulk_t bulk_hdl, crt_rpc_t **rpc)
{
	return ds_pool_bcast_create(ctx, svc->ps_pool, DAOS_POOL_MODULE, opcode,
				    rpc, bulk_hdl, NULL);
}

/**
 * Retrieve the latest leader hint from \a db and fill it into \a hint.
 *
 * \param[in]	db	database
 * \param[out]	hint	rsvc hint
 */
void
ds_pool_set_hint(struct rdb *db, struct rsvc_hint *hint)
{
	int rc;

	rc = rdb_get_leader(db, &hint->sh_term, &hint->sh_rank);
	if (rc != 0)
		return;
	hint->sh_flags |= RSVC_HINT_VALID;
}

/* read uid/gid/mode properties */
static int
pool_ugm_read(struct rdb_tx *tx, const struct pool_svc *svc,
	      struct pool_prop_ugm *ugm)
{
	d_iov_t	value;
	int		rc;

	d_iov_set(&value, &ugm->pp_uid, sizeof(ugm->pp_uid));
	rc = rdb_tx_lookup(tx, &svc->ps_root, &ds_pool_prop_uid, &value);
	if (rc != 0)
		return rc;

	d_iov_set(&value, &ugm->pp_gid, sizeof(ugm->pp_gid));
	rc = rdb_tx_lookup(tx, &svc->ps_root, &ds_pool_prop_gid, &value);
	if (rc != 0)
		return rc;

	d_iov_set(&value, &ugm->pp_mode, sizeof(ugm->pp_mode));
	rc = rdb_tx_lookup(tx, &svc->ps_root, &ds_pool_prop_mode, &value);
	if (rc != 0)
		return rc;

	D_DEBUG(DF_DSMS, "uid=%u gid=%u mode=%u\n", ugm->pp_uid, ugm->pp_gid,
		ugm->pp_mode);
	return 0;
}

static int
pool_prop_read(struct rdb_tx *tx, const struct pool_svc *svc, uint64_t bits,
	       daos_prop_t **prop_out)
{
	daos_prop_t	*prop;
	d_iov_t	 value;
	uint64_t	 val;
	uint32_t	 idx = 0, nr = 0;
	int		 rc;

	if (bits & DAOS_PO_QUERY_PROP_LABEL)
		nr++;
	if (bits & DAOS_PO_QUERY_PROP_SPACE_RB)
		nr++;
	if (bits & DAOS_PO_QUERY_PROP_SELF_HEAL)
		nr++;
	if (bits & DAOS_PO_QUERY_PROP_RECLAIM)
		nr++;
	if (bits & DAOS_PO_QUERY_PROP_ACL)
		nr++;
	if (bits & DAOS_PO_QUERY_PROP_OWNER)
		nr++;
	if (bits & DAOS_PO_QUERY_PROP_OWNER_GROUP)
		nr++;
	if (nr == 0)
		return 0;

	prop = daos_prop_alloc(nr);
	if (prop == NULL)
		return -DER_NOMEM;
	*prop_out = prop;
	if (bits & DAOS_PO_QUERY_PROP_LABEL) {
		d_iov_set(&value, NULL, 0);
		rc = rdb_tx_lookup(tx, &svc->ps_root, &ds_pool_prop_label,
				   &value);
		if (rc != 0)
			return rc;
		if (value.iov_len > DAOS_PROP_LABEL_MAX_LEN) {
			D_ERROR("bad label length %zu (> %d).\n", value.iov_len,
				DAOS_PROP_LABEL_MAX_LEN);
			return -DER_IO;
		}
		D_ASSERT(idx < nr);
		prop->dpp_entries[idx].dpe_type = DAOS_PROP_PO_LABEL;
		prop->dpp_entries[idx].dpe_str =
			strndup(value.iov_buf, value.iov_len);
		if (prop->dpp_entries[idx].dpe_str == NULL)
			return -DER_NOMEM;
		idx++;
	}
	if (bits & DAOS_PO_QUERY_PROP_SPACE_RB) {
		d_iov_set(&value, &val, sizeof(val));
		rc = rdb_tx_lookup(tx, &svc->ps_root, &ds_pool_prop_space_rb,
				   &value);
		if (rc != 0)
			return rc;
		D_ASSERT(idx < nr);
		prop->dpp_entries[idx].dpe_type = DAOS_PROP_PO_SPACE_RB;
		prop->dpp_entries[idx].dpe_val = val;
		idx++;
	}
	if (bits & DAOS_PO_QUERY_PROP_SELF_HEAL) {
		d_iov_set(&value, &val, sizeof(val));
		rc = rdb_tx_lookup(tx, &svc->ps_root, &ds_pool_prop_self_heal,
				   &value);
		if (rc != 0)
			return rc;
		D_ASSERT(idx < nr);
		prop->dpp_entries[idx].dpe_type = DAOS_PROP_PO_SELF_HEAL;
		prop->dpp_entries[idx].dpe_val = val;
		idx++;
	}
	if (bits & DAOS_PO_QUERY_PROP_RECLAIM) {
		d_iov_set(&value, &val, sizeof(val));
		rc = rdb_tx_lookup(tx, &svc->ps_root, &ds_pool_prop_reclaim,
				   &value);
		if (rc != 0)
			return rc;
		D_ASSERT(idx < nr);
		prop->dpp_entries[idx].dpe_type = DAOS_PROP_PO_RECLAIM;
		prop->dpp_entries[idx].dpe_val = val;
		idx++;
	}
	if (bits & DAOS_PO_QUERY_PROP_ACL) {
		d_iov_set(&value, NULL, 0);
		rc = rdb_tx_lookup(tx, &svc->ps_root, &ds_pool_prop_acl,
				   &value);
		if (rc != 0)
			return rc;
		D_ASSERT(idx < nr);
		prop->dpp_entries[idx].dpe_type = DAOS_PROP_PO_ACL;
		D_ALLOC(prop->dpp_entries[idx].dpe_val_ptr, value.iov_buf_len);
		if (prop->dpp_entries[idx].dpe_val_ptr == NULL)
			return -DER_NOMEM;
		memcpy(prop->dpp_entries[idx].dpe_val_ptr, value.iov_buf,
		       value.iov_buf_len);
		idx++;
	}
	if (bits & DAOS_PO_QUERY_PROP_OWNER) {
		d_iov_set(&value, NULL, 0);
		rc = rdb_tx_lookup(tx, &svc->ps_root, &ds_pool_prop_owner,
				   &value);
		if (rc != 0)
			return rc;
		if (value.iov_len > DAOS_ACL_MAX_PRINCIPAL_LEN) {
			D_ERROR("bad owner length %zu (> %d).\n", value.iov_len,
				DAOS_ACL_MAX_PRINCIPAL_LEN);
			return -DER_IO;
		}
		D_ASSERT(idx < nr);
		prop->dpp_entries[idx].dpe_type = DAOS_PROP_PO_OWNER;
		prop->dpp_entries[idx].dpe_str =
			strndup(value.iov_buf, value.iov_len);
		if (prop->dpp_entries[idx].dpe_str == NULL)
			return -DER_NOMEM;
		idx++;
	}
	if (bits & DAOS_PO_QUERY_PROP_OWNER_GROUP) {
		d_iov_set(&value, NULL, 0);
		rc = rdb_tx_lookup(tx, &svc->ps_root, &ds_pool_prop_owner_group,
				   &value);
		if (rc != 0)
			return rc;
		if (value.iov_len > DAOS_ACL_MAX_PRINCIPAL_LEN) {
			D_ERROR("bad owner group length %zu (> %d).\n",
				value.iov_len,
				DAOS_ACL_MAX_PRINCIPAL_LEN);
			return -DER_IO;
		}
		D_ASSERT(idx < nr);
		prop->dpp_entries[idx].dpe_type = DAOS_PROP_PO_OWNER_GROUP;
		prop->dpp_entries[idx].dpe_str =
			strndup(value.iov_buf, value.iov_len);
		if (prop->dpp_entries[idx].dpe_str == NULL)
			return -DER_NOMEM;
		idx++;
	}
	return 0;
}

static int
pool_map_update(crt_context_t ctx, struct pool_svc *svc,
		uint32_t map_version, struct pool_buf *buf)
{
	struct pool_iv_entry	*iv_entry;
	uint32_t		size;
	int			rc;

	/* If iv_ns is NULL, it means the pool is not connected,
	 * then we do not need distribute pool map to all other
	 * servers. NB: rebuild will redistribute the pool map
	 * by itself anyway.
	 */
	if (svc->ps_pool->sp_iv_ns == NULL)
		return 0;

	D_DEBUG(DF_DSMS, DF_UUID": update ver %d pb_nr %d\n",
		 DP_UUID(svc->ps_uuid), map_version, buf->pb_nr);

	size = pool_iv_ent_size(buf->pb_nr);
	D_ALLOC(iv_entry, size);
	if (iv_entry == NULL)
		return -DER_NOMEM;

	crt_group_rank(svc->ps_pool->sp_group, &iv_entry->piv_master_rank);
	uuid_copy(iv_entry->piv_pool_uuid, svc->ps_uuid);
	iv_entry->piv_pool_map_ver = map_version;
	memcpy(&iv_entry->piv_pool_buf, buf, pool_buf_size(buf->pb_nr));
	rc = pool_iv_update(svc->ps_pool->sp_iv_ns, iv_entry,
			    CRT_IV_SHORTCUT_NONE, CRT_IV_SYNC_LAZY);

	/* Some nodes ivns does not exist, might because of the disconnection,
	 * let's ignore it
	 */
	if (rc == -DER_NONEXIST)
		rc = 0;

	D_FREE(iv_entry);

	return rc;
}

/*
 * We use this RPC to not only create the pool metadata but also initialize the
 * pool/container service DB.
 */
void
ds_pool_create_handler(crt_rpc_t *rpc)
{
	struct pool_create_in  *in = crt_req_get(rpc);
	struct pool_create_out *out = crt_reply_get(rpc);
	struct pool_svc	       *svc;
	struct rdb_tx		tx;
	d_iov_t		value;
	struct rdb_kvs_attr	attr;
	daos_prop_t	       *prop_dup = NULL;
	int			rc;

	D_DEBUG(DF_DSMS, DF_UUID": processing rpc %p\n",
		DP_UUID(in->pri_op.pi_uuid), rpc);

	if (in->pri_ntgts != in->pri_tgt_uuids.ca_count ||
	    in->pri_ntgts != in->pri_tgt_ranks->rl_nr)
		D_GOTO(out, rc = -DER_PROTO);
	if (in->pri_ndomains != in->pri_domains.ca_count)
		D_GOTO(out, rc = -DER_PROTO);

	/* This RPC doesn't care about whether the service is up. */
	rc = pool_svc_lookup(in->pri_op.pi_uuid, &svc);
	if (rc != 0)
		D_GOTO(out, rc);

	/*
	 * Simply serialize this whole RPC with rsvc_step_{up,down}_cb() and
	 * ds_rsvc_stop().
	 */
	ABT_mutex_lock(svc->ps_rsvc.s_mutex);

	if (svc->ps_rsvc.s_stop) {
		D_DEBUG(DB_MD, DF_UUID": pool service already stopping\n",
			DP_UUID(svc->ps_uuid));
		D_GOTO(out_mutex, rc = -DER_CANCELED);
	}

	rc = rdb_tx_begin(svc->ps_rsvc.s_db, RDB_NIL_TERM, &tx);
	if (rc != 0)
		D_GOTO(out_mutex, rc);
	ABT_rwlock_wrlock(svc->ps_lock);
	ds_cont_wrlock_metadata(svc->ps_cont_svc);

	/* See if the DB has already been initialized. */
	d_iov_set(&value, NULL /* buf */, 0 /* size */);
	rc = rdb_tx_lookup(&tx, &svc->ps_root, &ds_pool_prop_map_buffer,
			   &value);
	if (rc != -DER_NONEXIST) {
		if (rc == 0)
			D_DEBUG(DF_DSMS, DF_UUID": db already initialized\n",
				DP_UUID(svc->ps_uuid));
		else
			D_ERROR(DF_UUID": failed to look up pool map: %d\n",
				DP_UUID(svc->ps_uuid), rc);
		D_GOTO(out_tx, rc);
	}

	/* duplicate the default properties, overwrite it with pool create
	 * parameter and then write to pool meta data.
	 */
	prop_dup = daos_prop_dup(&pool_prop_default, true);
	if (prop_dup == NULL) {
		D_ERROR("daos_prop_dup failed.\n");
		D_GOTO(out_tx, rc = -DER_NOMEM);
	}
	rc = pool_prop_default_copy(prop_dup, in->pri_prop);
	if (rc) {
		D_ERROR("daos_prop_default_copy failed.\n");
		D_GOTO(out_tx, rc);
	}

	/* Initialize the DB and the metadata for this pool. */
	attr.dsa_class = RDB_KVS_GENERIC;
	attr.dsa_order = 8;
	rc = rdb_tx_create_root(&tx, &attr);
	if (rc != 0)
		D_GOTO(out_tx, rc);
	rc = init_pool_metadata(&tx, &svc->ps_root, in->pri_uid, in->pri_gid,
				in->pri_mode, in->pri_ntgts,
				in->pri_tgt_uuids.ca_arrays, NULL /* group */,
				in->pri_tgt_ranks, prop_dup,
				in->pri_ndomains, in->pri_domains.ca_arrays);
	if (rc != 0)
		D_GOTO(out_tx, rc);
	rc = ds_cont_init_metadata(&tx, &svc->ps_root, in->pri_op.pi_uuid);
	if (rc != 0)
		D_GOTO(out_tx, rc);

	rc = rdb_tx_commit(&tx);
	if (rc != 0)
		D_GOTO(out_tx, rc);

out_tx:
	daos_prop_free(prop_dup);
	ds_cont_unlock_metadata(svc->ps_cont_svc);
	ABT_rwlock_unlock(svc->ps_lock);
	rdb_tx_end(&tx);
	if (rc != 0)
		D_GOTO(out_svc, rc);

	if (svc->ps_rsvc.s_state == DS_RSVC_UP_EMPTY) {
		/*
		 * The DB is no longer empty. Since the previous
		 * pool_svc_step_up_cb() call didn't finish stepping up due to
		 * an empty DB, and there hasn't been a pool_svc_step_down_cb()
		 * call yet, we should call pool_svc_step_up() to finish
		 * stepping up.
		 */
		D_DEBUG(DF_DSMS, DF_UUID": trying to finish stepping up\n",
			DP_UUID(in->pri_op.pi_uuid));
		rc = pool_svc_step_up_cb(&svc->ps_rsvc);
		if (rc != 0) {
			D_ASSERT(rc != DER_UNINIT);
			/* TODO: Ask rdb to step down. */
			D_GOTO(out_svc, rc);
		}
		svc->ps_rsvc.s_state = DS_RSVC_UP;
		ABT_cond_broadcast(svc->ps_rsvc.s_state_cv);
	}

out_mutex:
	ABT_mutex_unlock(svc->ps_rsvc.s_mutex);
out_svc:
	ds_rsvc_set_hint(&svc->ps_rsvc, &out->pro_op.po_hint);
	pool_svc_put(svc);
out:
	out->pro_op.po_rc = rc;
	D_DEBUG(DF_DSMS, DF_UUID": replying rpc %p: %d\n",
		DP_UUID(in->pri_op.pi_uuid), rpc, rc);
	crt_reply_send(rpc);
}

static int
pool_connect_bcast(crt_context_t ctx, struct pool_svc *svc,
		   const uuid_t pool_hdl, uint64_t capas,
		   d_iov_t *global_ns, struct daos_pool_space *ps,
		   crt_bulk_t map_buf_bulk)
{
	struct pool_tgt_connect_in     *in;
	struct pool_tgt_connect_out    *out;
	d_rank_t		       rank;
	crt_rpc_t		       *rpc;
	int				rc;

	D_DEBUG(DF_DSMS, DF_UUID": bcasting\n", DP_UUID(svc->ps_uuid));

	rc = crt_group_rank(svc->ps_pool->sp_group, &rank);
	if (rc != 0)
		D_GOTO(out, rc);

	rc = bcast_create(ctx, svc, POOL_TGT_CONNECT, map_buf_bulk, &rpc);
	if (rc != 0)
		D_GOTO(out, rc);

	in = crt_req_get(rpc);
	uuid_copy(in->tci_uuid, svc->ps_uuid);
	uuid_copy(in->tci_hdl, pool_hdl);
	in->tci_capas = capas;
	in->tci_map_version = pool_map_get_version(svc->ps_pool->sp_map);
	in->tci_iv_ns_id = ds_iv_ns_id_get(svc->ps_pool->sp_iv_ns);
	in->tci_iv_ctxt.iov_buf = global_ns->iov_buf;
	in->tci_iv_ctxt.iov_buf_len = global_ns->iov_buf_len;
	in->tci_iv_ctxt.iov_len = global_ns->iov_len;
	in->tci_master_rank = rank;

	rc = dss_rpc_send(rpc);
	if (rc != 0)
		D_GOTO(out_rpc, rc);

	out = crt_reply_get(rpc);
	rc = out->tco_rc;
	if (rc != 0) {
		D_ERROR(DF_UUID": failed to connect to %d targets\n",
			DP_UUID(svc->ps_uuid), rc);
		rc = -DER_IO;
	} else {
		D_ASSERT(ps != NULL);
		*ps = out->tco_space;
	}

out_rpc:
	crt_req_decref(rpc);
out:
	D_DEBUG(DF_DSMS, DF_UUID": bcasted: %d\n", DP_UUID(svc->ps_uuid), rc);
	return rc;
}

static int
bulk_cb(const struct crt_bulk_cb_info *cb_info)
{
	ABT_eventual *eventual = cb_info->bci_arg;

	ABT_eventual_set(*eventual, (void *)&cb_info->bci_rc,
			 sizeof(cb_info->bci_rc));
	return 0;
}

/*
 * Transfer the pool map to "remote_bulk". If the remote bulk buffer is too
 * small, then return -DER_TRUNC and set "required_buf_size" to the local pool
 * map buffer size.
 * If the map_buf_bulk is non-NULL, then the created local bulk handle for
 * pool_buf will be returned and caller needs to do crt_bulk_free later.
 * If the map_buf_bulk is NULL then the internally created local bulk handle
 * will be freed within this function.
 */
static int
transfer_map_buf(struct pool_buf *map_buf, uint32_t map_version,
		 struct pool_svc *svc, crt_rpc_t *rpc,
		 crt_bulk_t remote_bulk, uint32_t *required_buf_size)
{
	size_t			map_buf_size;
	daos_size_t		remote_bulk_size;
	d_iov_t		map_iov;
	d_sg_list_t		map_sgl;
	crt_bulk_t		bulk = CRT_BULK_NULL;
	struct crt_bulk_desc	map_desc;
	crt_bulk_opid_t		map_opid;
	ABT_eventual		eventual;
	int		       *status;
	int			rc;

	if (map_version != pool_map_get_version(svc->ps_pool->sp_map)) {
		D_ERROR(DF_UUID": found different cached and persistent pool "
			"map versions: cached=%u persistent=%u\n",
			DP_UUID(svc->ps_uuid),
			pool_map_get_version(svc->ps_pool->sp_map),
			map_version);
		D_GOTO(out, rc = -DER_IO);
	}

	map_buf_size = pool_buf_size(map_buf->pb_nr);

	/* Check if the client bulk buffer is large enough. */
	rc = crt_bulk_get_len(remote_bulk, &remote_bulk_size);
	if (rc != 0)
		D_GOTO(out, rc);
	if (remote_bulk_size < map_buf_size) {
		D_ERROR(DF_UUID": remote pool map buffer ("DF_U64") < required "
			"(%lu)\n", DP_UUID(svc->ps_uuid), remote_bulk_size,
			map_buf_size);
		*required_buf_size = map_buf_size;
		D_GOTO(out, rc = -DER_TRUNC);
	}

	d_iov_set(&map_iov, map_buf, map_buf_size);
	map_sgl.sg_nr = 1;
	map_sgl.sg_nr_out = 0;
	map_sgl.sg_iovs = &map_iov;

	rc = crt_bulk_create(rpc->cr_ctx, &map_sgl, CRT_BULK_RO, &bulk);
	if (rc != 0)
		D_GOTO(out, rc);

	/* Prepare "map_desc" for crt_bulk_transfer(). */
	map_desc.bd_rpc = rpc;
	map_desc.bd_bulk_op = CRT_BULK_PUT;
	map_desc.bd_remote_hdl = remote_bulk;
	map_desc.bd_remote_off = 0;
	map_desc.bd_local_hdl = bulk;
	map_desc.bd_local_off = 0;
	map_desc.bd_len = map_iov.iov_len;

	rc = ABT_eventual_create(sizeof(*status), &eventual);
	if (rc != ABT_SUCCESS)
		D_GOTO(out_bulk, rc = dss_abterr2der(rc));

	rc = crt_bulk_transfer(&map_desc, bulk_cb, &eventual, &map_opid);
	if (rc != 0)
		D_GOTO(out_eventual, rc);

	rc = ABT_eventual_wait(eventual, (void **)&status);
	if (rc != ABT_SUCCESS)
		D_GOTO(out_eventual, rc = dss_abterr2der(rc));

	if (*status != 0)
		D_GOTO(out_eventual, rc = *status);

out_eventual:
	ABT_eventual_free(&eventual);
out_bulk:
	if (bulk != CRT_BULK_NULL)
		crt_bulk_free(bulk);
out:
	return rc;
}

void
ds_pool_connect_handler(crt_rpc_t *rpc)
{
	struct pool_connect_in	       *in = crt_req_get(rpc);
	struct pool_connect_out	       *out = crt_reply_get(rpc);
	struct pool_svc		       *svc;
	struct pool_buf			*map_buf;
	uint32_t			map_version;
	struct rdb_tx			tx;
	d_iov_t			key;
	d_iov_t			value;
	struct pool_prop_ugm		ugm;
	struct pool_hdl			hdl;
	d_iov_t			iv_iov;
	unsigned int			iv_ns_id;
	uint32_t			nhandles;
	int				skip_update = 0;
	int				rc;
	daos_prop_t		       *prop;
	struct daos_prop_entry	       *acl_entry;

	D_DEBUG(DF_DSMS, DF_UUID": processing rpc %p: hdl="DF_UUID"\n",
		DP_UUID(in->pci_op.pi_uuid), rpc, DP_UUID(in->pci_op.pi_hdl));

	rc = pool_svc_lookup_leader(in->pci_op.pi_uuid, &svc,
				    &out->pco_op.po_hint);
	if (rc != 0)
		D_GOTO(out, rc);

	/* sp_iv_ns will be destroyed when pool is destroyed,
	 * see pool_free_ref()
	 */
	D_ASSERT(svc->ps_pool != NULL);
	if (svc->ps_pool->sp_iv_ns == NULL) {
		rc = ds_iv_ns_create(rpc->cr_ctx, svc->ps_pool->sp_uuid,
				     NULL, &iv_ns_id, &iv_iov,
				     &svc->ps_pool->sp_iv_ns);
		if (rc)
			D_GOTO(out_svc, rc);
	} else {
		rc = ds_iv_global_ns_get(svc->ps_pool->sp_iv_ns, &iv_iov);
		if (rc)
			D_GOTO(out_svc, rc);
	}

	rc = ds_rebuild_query(in->pci_op.pi_uuid, &out->pco_rebuild_st);
	if (rc != 0)
		D_GOTO(out_svc, rc);

	rc = rdb_tx_begin(svc->ps_rsvc.s_db, svc->ps_rsvc.s_term, &tx);
	if (rc != 0)
		D_GOTO(out_svc, rc);

	ABT_rwlock_wrlock(svc->ps_lock);

	/* Check existing pool handles. */
	d_iov_set(&key, in->pci_op.pi_hdl, sizeof(uuid_t));
	d_iov_set(&value, &hdl, sizeof(hdl));
	rc = rdb_tx_lookup(&tx, &svc->ps_handles, &key, &value);
	if (rc == 0) {
		if (hdl.ph_capas == in->pci_capas) {
			/*
			 * The handle already exists; only do the pool map
			 * transfer.
			 */
			skip_update = 1;
		} else {
			/* The existing one does not match the new one. */
			D_ERROR(DF_UUID": found conflicting pool handle\n",
				DP_UUID(in->pci_op.pi_uuid));
			D_GOTO(out_lock, rc = -DER_EXIST);
		}
	} else if (rc != -DER_NONEXIST) {
		D_GOTO(out_lock, rc);
	}

	rc = pool_ugm_read(&tx, svc, &ugm);
	if (rc != 0)
		D_GOTO(out_map_version, rc);

	/* Fetch ACL for access check */
	rc = pool_prop_read(&tx, svc, DAOS_PO_QUERY_PROP_ACL, &prop);
	if (rc != 0) {
		D_ERROR(DF_UUID": cannot get ACL for pool, rc=%d\n",
			DP_UUID(in->pci_op.pi_uuid), rc);
		D_GOTO(out_map_version, rc);
	}
	D_ASSERT(prop != NULL);

	acl_entry = daos_prop_entry_get(prop, DAOS_PROP_PO_ACL);
	D_ASSERT(acl_entry != NULL);
	D_ASSERT(acl_entry->dpe_val_ptr != NULL);

	rc = ds_sec_check_pool_access(acl_entry->dpe_val_ptr, &ugm,
			&in->pci_cred, in->pci_capas);
	if (rc != 0) {
		D_ERROR(DF_UUID": refusing connect attempt for "
			DF_X64" error: %d\n", DP_UUID(in->pci_op.pi_uuid),
			in->pci_capas, rc);
		D_GOTO(out_pool_prop, rc = -DER_NO_PERM);
	}

	out->pco_uid = ugm.pp_uid;
	out->pco_gid = ugm.pp_gid;
	out->pco_mode = ugm.pp_mode;

	rc = read_map_buf(&tx, &svc->ps_root, &map_buf, &map_version);
	if (rc != 0) {
		D_ERROR(DF_UUID": failed to read pool map: %d\n",
			DP_UUID(svc->ps_uuid), rc);
		D_GOTO(out, rc);
	}

	rc = transfer_map_buf(map_buf, map_version, svc, rpc, in->pci_map_bulk,
			      &out->pco_map_buf_size);
	if (rc != 0)
		D_GOTO(out_map_version, rc);

	/*
	 * Transfer the pool map to the client before adding the pool handle,
	 * so that we don't need to worry about rolling back the transaction
	 * when the tranfer fails. The client has already been authenticated
	 * and authorized at this point. If an error occurs after the transfer
	 * completes, then we simply return the error and the client will throw
	 * its pool_buf away.
	 */
	if (skip_update)
		D_GOTO(out_pool_prop, rc = 0);

	d_iov_set(&value, &nhandles, sizeof(nhandles));
	rc = rdb_tx_lookup(&tx, &svc->ps_root, &ds_pool_prop_nhandles, &value);
	if (rc != 0)
		D_GOTO(out_pool_prop, rc);

	/* Take care of exclusive handles. */
	if (nhandles != 0) {
		if (in->pci_capas & DAOS_PC_EX) {
			D_DEBUG(DF_DSMS, DF_UUID": others already connected\n",
				DP_UUID(in->pci_op.pi_uuid));
			D_GOTO(out_pool_prop, rc = -DER_BUSY);
		} else {
			/*
			 * If there is a non-exclusive handle, then all handles
			 * are non-exclusive.
			 */
			d_iov_set(&value, &hdl, sizeof(hdl));
			rc = rdb_tx_fetch(&tx, &svc->ps_handles,
					  RDB_PROBE_FIRST, NULL /* key_in */,
					  NULL /* key_out */, &value);
			if (rc != 0)
				D_GOTO(out_pool_prop, rc);
			if (hdl.ph_capas & DAOS_PC_EX)
				D_GOTO(out_pool_prop, rc = -DER_BUSY);
		}
	}

	rc = pool_connect_bcast(rpc->cr_ctx, svc, in->pci_op.pi_hdl,
				in->pci_capas, &iv_iov, &out->pco_space,
				CRT_BULK_NULL);
	if (rc != 0) {
		D_ERROR(DF_UUID": failed to connect to targets: %d\n",
			DP_UUID(in->pci_op.pi_uuid), rc);
		D_GOTO(out_pool_prop, rc);
	}

	hdl.ph_capas = in->pci_capas;
	nhandles++;

	d_iov_set(&value, &nhandles, sizeof(nhandles));
	rc = rdb_tx_update(&tx, &svc->ps_root, &ds_pool_prop_nhandles, &value);
	if (rc != 0)
		D_GOTO(out_pool_prop, rc);

	d_iov_set(&key, in->pci_op.pi_hdl, sizeof(uuid_t));
	d_iov_set(&value, &hdl, sizeof(hdl));
	rc = rdb_tx_update(&tx, &svc->ps_handles, &key, &value);
	if (rc != 0)
		D_GOTO(out_pool_prop, rc);

	rc = rdb_tx_commit(&tx);
	if (rc)
		D_GOTO(out_pool_prop, rc);

	/* Update pool map by IV */
	rc = pool_map_update(rpc->cr_ctx, svc, map_version, map_buf);

out_pool_prop:
	daos_prop_free(prop);
out_map_version:
	out->pco_op.po_map_version = pool_map_get_version(svc->ps_pool->sp_map);
out_lock:
	ABT_rwlock_unlock(svc->ps_lock);
	rdb_tx_end(&tx);
out_svc:
	ds_rsvc_set_hint(&svc->ps_rsvc, &out->pco_op.po_hint);
	pool_svc_put_leader(svc);
out:
	out->pco_op.po_rc = rc;
	D_DEBUG(DF_DSMS, DF_UUID": replying rpc %p: %d\n",
		DP_UUID(in->pci_op.pi_uuid), rpc, rc);
	crt_reply_send(rpc);
}

static int
pool_disconnect_bcast(crt_context_t ctx, struct pool_svc *svc,
		      uuid_t *pool_hdls, int n_pool_hdls)
{
	struct pool_tgt_disconnect_in  *in;
	struct pool_tgt_disconnect_out *out;
	crt_rpc_t		       *rpc;
	int				rc;

	D_DEBUG(DF_DSMS, DF_UUID": bcasting\n", DP_UUID(svc->ps_uuid));

	rc = bcast_create(ctx, svc, POOL_TGT_DISCONNECT, NULL, &rpc);
	if (rc != 0)
		D_GOTO(out, rc);

	in = crt_req_get(rpc);
	uuid_copy(in->tdi_uuid, svc->ps_uuid);
	in->tdi_hdls.ca_arrays = pool_hdls;
	in->tdi_hdls.ca_count = n_pool_hdls;
	rc = dss_rpc_send(rpc);
	if (rc != 0)
		D_GOTO(out_rpc, rc);

	out = crt_reply_get(rpc);
	rc = out->tdo_rc;
	if (rc != 0) {
		D_ERROR(DF_UUID": failed to disconnect from %d targets\n",
			DP_UUID(svc->ps_uuid), rc);
		rc = -DER_IO;
	}

out_rpc:
	crt_req_decref(rpc);
out:
	D_DEBUG(DF_DSMS, DF_UUID": bcasted: %d\n", DP_UUID(svc->ps_uuid), rc);
	return rc;
}

static int
pool_disconnect_hdls(struct rdb_tx *tx, struct pool_svc *svc, uuid_t *hdl_uuids,
		     int n_hdl_uuids, crt_context_t ctx)
{
	d_iov_t	value;
	uint32_t	nhandles;
	int		i;
	int		rc;

	D_ASSERTF(n_hdl_uuids > 0, "%d\n", n_hdl_uuids);

	D_DEBUG(DF_DSMS, DF_UUID": disconnecting %d hdls: hdl_uuids[0]="DF_UUID
		"\n", DP_UUID(svc->ps_uuid), n_hdl_uuids,
		DP_UUID(hdl_uuids[0]));

	/*
	 * TODO: Send POOL_TGT_CLOSE_CONTS and somehow retry until every
	 * container service has responded (through ds_pool).
	 */
	rc = ds_cont_close_by_pool_hdls(svc->ps_uuid, hdl_uuids, n_hdl_uuids,
					ctx);
	if (rc != 0)
		D_GOTO(out, rc);

	rc = pool_disconnect_bcast(ctx, svc, hdl_uuids, n_hdl_uuids);
	if (rc != 0)
		D_GOTO(out, rc);

	d_iov_set(&value, &nhandles, sizeof(nhandles));
	rc = rdb_tx_lookup(tx, &svc->ps_root, &ds_pool_prop_nhandles, &value);
	if (rc != 0)
		D_GOTO(out, rc);

	nhandles -= n_hdl_uuids;

	for (i = 0; i < n_hdl_uuids; i++) {
		d_iov_t key;

		d_iov_set(&key, hdl_uuids[i], sizeof(uuid_t));
		rc = rdb_tx_delete(tx, &svc->ps_handles, &key);
		if (rc != 0)
			D_GOTO(out, rc);
	}

	d_iov_set(&value, &nhandles, sizeof(nhandles));
	rc = rdb_tx_update(tx, &svc->ps_root, &ds_pool_prop_nhandles, &value);
	if (rc != 0)
		D_GOTO(out, rc);

out:
	D_DEBUG(DF_DSMS, DF_UUID": leaving: %d\n", DP_UUID(svc->ps_uuid), rc);
	return rc;
}

void
ds_pool_disconnect_handler(crt_rpc_t *rpc)
{
	struct pool_disconnect_in      *pdi = crt_req_get(rpc);
	struct pool_disconnect_out     *pdo = crt_reply_get(rpc);
	struct pool_svc		       *svc;
	struct rdb_tx			tx;
	d_iov_t			key;
	d_iov_t			value;
	struct pool_hdl			hdl;
	int				rc;

	D_DEBUG(DF_DSMS, DF_UUID": processing rpc %p: hdl="DF_UUID"\n",
		DP_UUID(pdi->pdi_op.pi_uuid), rpc, DP_UUID(pdi->pdi_op.pi_hdl));

	rc = pool_svc_lookup_leader(pdi->pdi_op.pi_uuid, &svc,
				    &pdo->pdo_op.po_hint);
	if (rc != 0)
		D_GOTO(out, rc);

	rc = rdb_tx_begin(svc->ps_rsvc.s_db, svc->ps_rsvc.s_term, &tx);
	if (rc != 0)
		D_GOTO(out_svc, rc);

	ABT_rwlock_wrlock(svc->ps_lock);

	d_iov_set(&key, pdi->pdi_op.pi_hdl, sizeof(uuid_t));
	d_iov_set(&value, &hdl, sizeof(hdl));
	rc = rdb_tx_lookup(&tx, &svc->ps_handles, &key, &value);
	if (rc != 0) {
		if (rc == -DER_NONEXIST)
			rc = 0;
		D_GOTO(out_lock, rc);
	}

	rc = pool_disconnect_hdls(&tx, svc, &pdi->pdi_op.pi_hdl,
				  1 /* n_hdl_uuids */, rpc->cr_ctx);
	if (rc != 0)
		D_GOTO(out_lock, rc);

	rc = rdb_tx_commit(&tx);
	/* No need to set pdo->pdo_op.po_map_version. */
out_lock:
	ABT_rwlock_unlock(svc->ps_lock);
	rdb_tx_end(&tx);
out_svc:
	ds_rsvc_set_hint(&svc->ps_rsvc, &pdo->pdo_op.po_hint);
	pool_svc_put_leader(svc);
out:
	pdo->pdo_op.po_rc = rc;
	D_DEBUG(DF_DSMS, DF_UUID": replying rpc %p: %d\n",
		DP_UUID(pdi->pdi_op.pi_uuid), rpc, rc);
	crt_reply_send(rpc);
}

static int
pool_space_query_bcast(crt_context_t ctx, struct pool_svc *svc, uuid_t pool_hdl,
		       struct daos_pool_space *ps)
{
	struct pool_tgt_query_in	*in;
	struct pool_tgt_query_out	*out;
	crt_rpc_t			*rpc;
	int				 rc;

	D_DEBUG(DB_MD, DF_UUID": bcasting\n", DP_UUID(svc->ps_uuid));

	rc = bcast_create(ctx, svc, POOL_TGT_QUERY, NULL, &rpc);
	if (rc != 0)
		goto out;

	in = crt_req_get(rpc);
	uuid_copy(in->tqi_op.pi_uuid, svc->ps_uuid);
	uuid_copy(in->tqi_op.pi_hdl, pool_hdl);
	rc = dss_rpc_send(rpc);
	if (rc != 0)
		goto out_rpc;

	out = crt_reply_get(rpc);
	rc = out->tqo_rc;
	if (rc != 0) {
		D_ERROR(DF_UUID": failed to query from %d targets\n",
			DP_UUID(svc->ps_uuid), rc);
		rc = -DER_IO;
	} else {
		D_ASSERT(ps != NULL);
		*ps = out->tqo_space;
	}

out_rpc:
	crt_req_decref(rpc);
out:
	D_DEBUG(DB_MD, DF_UUID": bcasted: %d\n", DP_UUID(svc->ps_uuid), rc);
	return rc;
}

void
ds_pool_query_handler(crt_rpc_t *rpc)
{
	struct pool_query_in   *in = crt_req_get(rpc);
	struct pool_query_out  *out = crt_reply_get(rpc);
	daos_prop_t	       *prop = NULL;
	struct pool_buf		*map_buf;
	uint32_t		map_version;
	struct pool_svc	       *svc;
	struct rdb_tx		tx;
	d_iov_t		key;
	d_iov_t		value;
	struct pool_hdl		hdl;
	struct pool_prop_ugm	ugm;
	int			rc;

	D_DEBUG(DF_DSMS, DF_UUID": processing rpc %p: hdl="DF_UUID"\n",
		DP_UUID(in->pqi_op.pi_uuid), rpc, DP_UUID(in->pqi_op.pi_hdl));

	rc = pool_svc_lookup_leader(in->pqi_op.pi_uuid, &svc,
				    &out->pqo_op.po_hint);
	if (rc != 0)
		D_GOTO(out, rc);

	if (in->pqi_query_bits & DAOS_PO_QUERY_REBUILD_STATUS) {
		rc = ds_rebuild_query(in->pqi_op.pi_uuid, &out->pqo_rebuild_st);
		if (rc != 0)
			D_GOTO(out_svc, rc);
	}

	rc = rdb_tx_begin(svc->ps_rsvc.s_db, svc->ps_rsvc.s_term, &tx);
	if (rc != 0)
		D_GOTO(out_svc, rc);

	ABT_rwlock_rdlock(svc->ps_lock);

	/* Verify the pool handle. Note: since rebuild will not
	 * connect the pool, so we only verify the non-rebuild
	 * pool.
	 */
	if (!is_rebuild_pool(in->pqi_op.pi_uuid, in->pqi_op.pi_hdl)) {
		d_iov_set(&key, in->pqi_op.pi_hdl, sizeof(uuid_t));
		d_iov_set(&value, &hdl, sizeof(hdl));
		rc = rdb_tx_lookup(&tx, &svc->ps_handles, &key, &value);
		if (rc != 0) {
			if (rc == -DER_NONEXIST)
				rc = -DER_NO_HDL;
			D_GOTO(out_lock, rc);
		}
	}

	/* read uid/gid/mode */
	rc = pool_ugm_read(&tx, svc, &ugm);
	if (rc != 0)
		D_GOTO(out_map_version, rc);
	out->pqo_uid = ugm.pp_uid;
	out->pqo_gid = ugm.pp_gid;
	out->pqo_mode = ugm.pp_mode;

	/* read optional properties */
	rc = pool_prop_read(&tx, svc, in->pqi_query_bits, &prop);
	if (rc != 0)
		D_GOTO(out_map_version, rc);
	out->pqo_prop = prop;

	rc = read_map_buf(&tx, &svc->ps_root, &map_buf, &map_version);
	if (rc != 0) {
		D_ERROR(DF_UUID": failed to read pool map: %d\n",
			DP_UUID(svc->ps_uuid), rc);
		D_GOTO(out_map_version, rc);
	}

	rc = transfer_map_buf(map_buf, map_version, svc, rpc, in->pqi_map_bulk,
			      &out->pqo_map_buf_size);
	if (rc != 0)
		D_GOTO(out_map_version, rc);

out_map_version:
	out->pqo_op.po_map_version = pool_map_get_version(svc->ps_pool->sp_map);
out_lock:
	ABT_rwlock_unlock(svc->ps_lock);
	rdb_tx_end(&tx);
out_svc:
	ds_rsvc_set_hint(&svc->ps_rsvc, &out->pqo_op.po_hint);
	/* See comment above, rebuild doesn't connect the pool */
	if (rc == 0 && (in->pqi_query_bits & DAOS_PO_QUERY_SPACE) &&
	    !is_rebuild_pool(in->pqi_op.pi_uuid, in->pqi_op.pi_hdl))
		rc = pool_space_query_bcast(rpc->cr_ctx, svc, in->pqi_op.pi_hdl,
					    &out->pqo_space);
	pool_svc_put_leader(svc);
out:
	out->pqo_op.po_rc = rc;
	D_DEBUG(DF_DSMS, DF_UUID": replying rpc %p: %d\n",
		DP_UUID(in->pqi_op.pi_uuid), rpc, rc);
	crt_reply_send(rpc);
	daos_prop_free(prop);
}

/* Callers are responsible for d_rank_list_free(*replicasp). */
static int
ds_pool_update_internal(uuid_t pool_uuid, struct pool_target_id_list *tgts,
			unsigned int opc, uint32_t *map_version_p,
			struct rsvc_hint *hint, bool *p_updated,
			d_rank_list_t **replicasp)
{
	struct pool_svc	       *svc;
	struct rdb_tx		tx;
	struct pool_map	       *map = NULL;
	uint32_t		map_version_before;
	uint32_t		map_version = 0;
	struct pool_buf	       *map_buf = NULL;
	bool			updated = false;
	struct dss_module_info *info = dss_get_module_info();
	int			rc;

	rc = pool_svc_lookup_leader(pool_uuid, &svc, hint);
	if (rc != 0)
		D_GOTO(out, rc);

	rc = rdb_tx_begin(svc->ps_rsvc.s_db, svc->ps_rsvc.s_term, &tx);
	if (rc != 0)
		D_GOTO(out_svc, rc);
	ABT_rwlock_wrlock(svc->ps_lock);

	if (replicasp != NULL) {
		rc = rdb_get_ranks(svc->ps_rsvc.s_db, replicasp);
		if (rc != 0)
			D_GOTO(out_map_version, rc);
	}

	/* Create a temporary pool map based on the last committed version. */
	rc = read_map(&tx, &svc->ps_root, &map);
	if (rc != 0)
		D_GOTO(out_replicas, rc);

	/*
	 * Attempt to modify the temporary pool map and save its versions
	 * before and after. If the version hasn't changed, we are done.
	 */
	map_version_before = pool_map_get_version(map);
	rc = ds_pool_map_tgts_update(map, tgts, opc);
	if (rc != 0)
		D_GOTO(out_replicas, rc);
	map_version = pool_map_get_version(map);

	D_DEBUG(DF_DSMS, DF_UUID": version=%u->%u\n",
		DP_UUID(svc->ps_uuid), map_version_before, map_version);
	if (map_version == map_version_before)
		D_GOTO(out_replicas, rc = 0);

	/* Write the new pool map. */
	rc = pool_buf_extract(map, &map_buf);
	if (rc != 0)
		D_GOTO(out_replicas, rc);
	rc = write_map_buf(&tx, &svc->ps_root, map_buf, map_version);
	if (rc != 0)
		D_GOTO(out_replicas, rc);

	rc = rdb_tx_commit(&tx);
	if (rc != 0) {
		D_DEBUG(DB_MD, DF_UUID": failed to commit: %d\n",
			DP_UUID(svc->ps_uuid), rc);
		D_GOTO(out_replicas, rc);
	}

	updated = true;

out_replicas:
	if (rc) {
		d_rank_list_free(*replicasp);
		*replicasp = NULL;
	}
out_map_version:
	if (map_version_p != NULL)
		*map_version_p = pool_map_get_version((map == NULL || rc != 0) ?
						      svc->ps_pool->sp_map :
						      map);
	ABT_rwlock_unlock(svc->ps_lock);
	rdb_tx_end(&tx);
	if (map)
		pool_map_decref(map);

	/*
	 * Distribute pool map to other targets, and ignore the return code
	 * as we are more about committing a pool map change than its
	 * dissemination.
	 */
	if (updated)
		rc = pool_map_update(info->dmi_ctx, svc, map_version, map_buf);

	if (map_buf != NULL)
		pool_buf_free(map_buf);
out_svc:
	if (hint != NULL)
		ds_rsvc_set_hint(&svc->ps_rsvc, hint);
	pool_svc_put_leader(svc);
out:
	if (p_updated)
		*p_updated = updated;
	return rc;
}

static int
pool_find_all_targets_by_addr(uuid_t pool_uuid,
			struct pool_target_addr_list *list,
			struct pool_target_id_list *tgt_list,
			struct pool_target_addr_list *out_list)
{
	struct pool_svc	*svc;
	struct rdb_tx	tx;
	struct pool_map *map = NULL;
	int		i;
	int		rc;

	rc = pool_svc_lookup_leader(pool_uuid, &svc, NULL);
	if (rc != 0)
		D_GOTO(out, rc);

	rc = rdb_tx_begin(svc->ps_rsvc.s_db, svc->ps_rsvc.s_term, &tx);
	if (rc != 0)
		D_GOTO(out_svc, rc);
	ABT_rwlock_rdlock(svc->ps_lock);

	/* Create a temporary pool map based on the last committed version. */
	rc = read_map(&tx, &svc->ps_root, &map);

	ABT_rwlock_unlock(svc->ps_lock);
	rdb_tx_end(&tx);
	if (rc != 0)
		D_GOTO(out_svc, rc);

	for (i = 0; i < list->pta_number; i++) {
		struct pool_target *tgt;
		int tgt_nr;
		int j;
		int ret;

		tgt_nr = pool_map_find_target_by_rank_idx(map,
				list->pta_addrs[i].pta_rank,
				list->pta_addrs[i].pta_target, &tgt);
		if (tgt_nr <= 0) {
			/* Can not locate the target in pool map, let's
			 * add it to the output list
			 */
			D_WARN("Can not find %u/%d , add to out_list\n",
				list->pta_addrs[i].pta_rank,
				(int)list->pta_addrs[i].pta_target);
			ret = pool_target_addr_list_append(out_list,
						&list->pta_addrs[i]);
			if (ret) {
				rc = ret;
				break;
			}
		}

		for (j = 0; j < tgt_nr; j++) {
			struct pool_target_id tid;

			tid.pti_id = tgt[j].ta_comp.co_id;
			ret = pool_target_id_list_append(tgt_list, &tid);
			if (ret) {
				rc = ret;
				break;
			}
		}
	}
out_svc:
	pool_svc_put_leader(svc);
out:
	if (map != NULL)
		pool_map_decref(map);
	return rc;
}

int
ds_pool_tgt_exclude_out(uuid_t pool_uuid, struct pool_target_id_list *list)
{
	return ds_pool_update_internal(pool_uuid, list, POOL_EXCLUDE_OUT,
				       NULL, NULL, NULL, NULL);
}

int
ds_pool_tgt_exclude(uuid_t pool_uuid, struct pool_target_id_list *list)
{
	return ds_pool_update_internal(pool_uuid, list, POOL_EXCLUDE,
				       NULL, NULL, NULL, NULL);
}

/*
 * Perform a pool map update indicated by opc. If successful, the new pool map
 * version is reported via map_version. Upon -DER_NOTLEADER, a pool service
 * leader hint, if available, is reported via hint (if not NULL).
 */
static int
ds_pool_update(uuid_t pool_uuid, crt_opcode_t opc,
	       struct pool_target_addr_list *list,
	       struct pool_target_addr_list *out_list,
	       uint32_t *map_version, struct rsvc_hint *hint)
{
	struct pool_target_id_list	target_list = { 0 };
	d_rank_list_t			*replicas = NULL;
	bool				updated;
	int				rc;

	/* Convert target address list to target id list */
	rc = pool_find_all_targets_by_addr(pool_uuid, list, &target_list,
					   out_list);
	if (rc)
		D_GOTO(out, rc);

	/* Update target by target id */
	rc = ds_pool_update_internal(pool_uuid, &target_list, opc, map_version,
				     hint, &updated, &replicas);
	if (rc)
		D_GOTO(out, rc);

	if (updated && opc == POOL_EXCLUDE) {
		char	*env;
		int	 ret;

		env = getenv(REBUILD_ENV);
		if ((env && !strcasecmp(env, REBUILD_ENV_DISABLED)) ||
		    daos_fail_check(DAOS_REBUILD_DISABLE)) {
			D_DEBUG(DB_TRACE, "Rebuild is disabled\n");
		} else { /* enabled by default */
			D_ASSERT(replicas != NULL);
			ret = ds_rebuild_schedule(pool_uuid, *map_version,
						  &target_list, replicas);
			if (ret != 0) {
				D_ERROR("rebuild fails rc %d\n", ret);
				if (rc == 0)
					rc = ret;
			}
		}
	}

out:
	pool_target_id_list_free(&target_list);
	if (replicas != NULL)
<<<<<<< HEAD
		daos_rank_list_free(replicas);
	return rc;
}

void
ds_pool_update_handler(crt_rpc_t *rpc)
{
	struct pool_tgt_update_in	*in = crt_req_get(rpc);
	struct pool_tgt_update_out	*out = crt_reply_get(rpc);
	struct pool_target_addr_list	list = { 0 };
	struct pool_target_addr_list	out_list = { 0 };
	int				rc;

	if (in->pti_addr_list.ca_arrays == NULL ||
	    in->pti_addr_list.ca_count == 0)
		D_GOTO(out, rc = -DER_INVAL);

	D_DEBUG(DF_DSMS, DF_UUID": processing rpc %p: ntargets=%zu\n",
		DP_UUID(in->pti_op.pi_uuid), rpc, in->pti_addr_list.ca_count);

	list.pta_number = in->pti_addr_list.ca_count;
	list.pta_addrs = in->pti_addr_list.ca_arrays;
	rc = ds_pool_update(in->pti_op.pi_uuid, opc_get(rpc->cr_opc), &list,
			    &out_list, &out->pto_op.po_map_version,
			    &out->pto_op.po_hint);
	if (rc)
		D_GOTO(out, rc);

	out->pto_addr_list.ca_arrays = out_list.pta_addrs;
	out->pto_addr_list.ca_count = out_list.pta_number;

out:
	out->pto_op.po_rc = rc;
	D_DEBUG(DF_DSMS, DF_UUID": replying rpc %p: %d\n",
		DP_UUID(in->pti_op.pi_uuid), rpc, rc);
	crt_reply_send(rpc);
	pool_target_addr_list_free(&out_list);
=======
		d_rank_list_free(replicas);
>>>>>>> 4b889d50
}

struct evict_iter_arg {
	uuid_t *eia_hdl_uuids;
	size_t	eia_hdl_uuids_size;
	int	eia_n_hdl_uuids;
};

static int
evict_iter_cb(daos_handle_t ih, d_iov_t *key, d_iov_t *val, void *varg)
{
	struct evict_iter_arg  *arg = varg;

	D_ASSERT(arg->eia_hdl_uuids != NULL);
	D_ASSERT(arg->eia_hdl_uuids_size > sizeof(uuid_t));

	if (key->iov_len != sizeof(uuid_t) ||
	    val->iov_len != sizeof(struct pool_hdl)) {
		D_ERROR("invalid key/value size: key="DF_U64" value="DF_U64"\n",
			key->iov_len, val->iov_len);
		return -DER_IO;
	}

	/*
	 * Make sure arg->eia_hdl_uuids[arg->eia_hdl_uuids_size] have enough
	 * space for this handle.
	 */
	if (sizeof(uuid_t) * (arg->eia_n_hdl_uuids + 1) >
	    arg->eia_hdl_uuids_size) {
		uuid_t *hdl_uuids_tmp;
		size_t	hdl_uuids_size_tmp;

		hdl_uuids_size_tmp = arg->eia_hdl_uuids_size * 2;
		D_ALLOC(hdl_uuids_tmp, hdl_uuids_size_tmp);
		if (hdl_uuids_tmp == NULL)
			return -DER_NOMEM;
		memcpy(hdl_uuids_tmp, arg->eia_hdl_uuids,
		       arg->eia_hdl_uuids_size);
		D_FREE(arg->eia_hdl_uuids);
		arg->eia_hdl_uuids = hdl_uuids_tmp;
		arg->eia_hdl_uuids_size = hdl_uuids_size_tmp;
	}

	uuid_copy(arg->eia_hdl_uuids[arg->eia_n_hdl_uuids], key->iov_buf);
	arg->eia_n_hdl_uuids++;
	return 0;
}

/*
 * Callers are responsible for freeing *hdl_uuids if this function returns zero.
 */
static int
find_hdls_to_evict(struct rdb_tx *tx, struct pool_svc *svc, uuid_t **hdl_uuids,
		   size_t *hdl_uuids_size, int *n_hdl_uuids)
{
	struct evict_iter_arg	arg;
	int			rc;

	arg.eia_hdl_uuids_size = sizeof(uuid_t) * 4;
	D_ALLOC(arg.eia_hdl_uuids, arg.eia_hdl_uuids_size);
	if (arg.eia_hdl_uuids == NULL)
		return -DER_NOMEM;
	arg.eia_n_hdl_uuids = 0;

	rc = rdb_tx_iterate(tx, &svc->ps_handles, false /* backward */,
			    evict_iter_cb, &arg);
	if (rc != 0) {
		D_FREE(arg.eia_hdl_uuids);
		return rc;
	}

	*hdl_uuids = arg.eia_hdl_uuids;
	*hdl_uuids_size = arg.eia_hdl_uuids_size;
	*n_hdl_uuids = arg.eia_n_hdl_uuids;
	return 0;
}

void
ds_pool_evict_handler(crt_rpc_t *rpc)
{
	struct pool_evict_in   *in = crt_req_get(rpc);
	struct pool_evict_out  *out = crt_reply_get(rpc);
	struct pool_svc	       *svc;
	struct rdb_tx		tx;
	uuid_t		       *hdl_uuids;
	size_t			hdl_uuids_size;
	int			n_hdl_uuids;
	int			rc;

	D_DEBUG(DF_DSMS, DF_UUID": processing rpc %p\n",
		DP_UUID(in->pvi_op.pi_uuid), rpc);

	rc = pool_svc_lookup_leader(in->pvi_op.pi_uuid, &svc,
				    &out->pvo_op.po_hint);
	if (rc != 0)
		D_GOTO(out, rc);

	rc = rdb_tx_begin(svc->ps_rsvc.s_db, svc->ps_rsvc.s_term, &tx);
	if (rc != 0)
		D_GOTO(out_svc, rc);

	ABT_rwlock_wrlock(svc->ps_lock);

	rc = find_hdls_to_evict(&tx, svc, &hdl_uuids, &hdl_uuids_size,
				&n_hdl_uuids);
	if (rc != 0)
		D_GOTO(out_lock, rc);

	if (n_hdl_uuids > 0)
		rc = pool_disconnect_hdls(&tx, svc, hdl_uuids, n_hdl_uuids,
					  rpc->cr_ctx);

	rc = rdb_tx_commit(&tx);
	/* No need to set out->pvo_op.po_map_version. */
	D_FREE(hdl_uuids);
out_lock:
	ABT_rwlock_unlock(svc->ps_lock);
	rdb_tx_end(&tx);
out_svc:
	ds_rsvc_set_hint(&svc->ps_rsvc, &out->pvo_op.po_hint);
	pool_svc_put_leader(svc);
out:
	out->pvo_op.po_rc = rc;
	D_DEBUG(DF_DSMS, DF_UUID": replying rpc %p: %d\n",
		DP_UUID(in->pvi_op.pi_uuid), rpc, rc);
	crt_reply_send(rpc);
}

/* This RPC could be implemented by ds_rsvc. */
void
ds_pool_svc_stop_handler(crt_rpc_t *rpc)
{
	struct pool_svc_stop_in	       *in = crt_req_get(rpc);
	struct pool_svc_stop_out       *out = crt_reply_get(rpc);
	d_iov_t			id;
	int				rc;

	D_DEBUG(DF_DSMS, DF_UUID": processing rpc %p\n",
		DP_UUID(in->psi_op.pi_uuid), rpc);

	d_iov_set(&id, in->psi_op.pi_uuid, sizeof(uuid_t));
	rc = ds_rsvc_stop_leader(DS_RSVC_CLASS_POOL, &id, &out->pso_op.po_hint);

	out->pso_op.po_rc = rc;
	D_DEBUG(DF_DSMS, DF_UUID": replying rpc %p: %d\n",
		DP_UUID(in->psi_op.pi_uuid), rpc, rc);
	crt_reply_send(rpc);
}

/**
 * update pool map to all servers.
 **/
int
ds_pool_map_buf_get(uuid_t uuid, d_iov_t *iov, uint32_t *map_version)
{
	struct pool_svc	*svc;
	struct rdb_tx	tx;
	struct pool_buf	*map_buf;
	int		rc;

	rc = pool_svc_lookup_leader(uuid, &svc, NULL /* hint */);
	if (rc != 0)
		D_GOTO(out, rc);

	rc = rdb_tx_begin(svc->ps_rsvc.s_db, svc->ps_rsvc.s_term, &tx);
	if (rc != 0)
		D_GOTO(out_svc, rc);

	ABT_rwlock_rdlock(svc->ps_lock);
	rc = read_map_buf(&tx, &svc->ps_root, &map_buf, map_version);
	if (rc != 0) {
		D_ERROR(DF_UUID": failed to read pool map: %d\n",
			DP_UUID(svc->ps_uuid), rc);
		D_GOTO(out_lock, rc);
	}
	D_ASSERT(map_buf != NULL);
	iov->iov_buf = map_buf;
	iov->iov_len = pool_buf_size(map_buf->pb_nr);
	iov->iov_buf_len = pool_buf_size(map_buf->pb_nr);
out_lock:
	ABT_rwlock_unlock(svc->ps_lock);
	rdb_tx_end(&tx);
out_svc:
	pool_svc_put_leader(svc);
out:
	return rc;
}

/* Try to create iv namespace for the pool */
int
ds_pool_iv_ns_update(struct ds_pool *pool, unsigned int master_rank,
		     d_iov_t *iv_iov, unsigned int iv_ns_id)
{
	return ds_iv_ns_update(pool->sp_uuid, master_rank, pool->sp_group,
			       iv_iov, iv_ns_id, &pool->sp_iv_ns);
}

int
ds_pool_svc_term_get(uuid_t uuid, uint64_t *term)
{
	struct pool_svc	*svc;
	int		rc;

	rc = pool_svc_lookup_leader(uuid, &svc, NULL /* hint */);
	if (rc != 0)
		return rc;

	*term = svc->ps_rsvc.s_term;

	pool_svc_put_leader(svc);
	return 0;
}

void
ds_pool_attr_set_handler(crt_rpc_t *rpc)
{
	struct pool_attr_set_in  *in = crt_req_get(rpc);
	struct pool_op_out	 *out = crt_reply_get(rpc);
	struct pool_svc		 *svc;
	struct rdb_tx		  tx;
	int			  rc;

	D_DEBUG(DF_DSMS, DF_UUID": processing rpc %p: hdl="DF_UUID"\n",
		DP_UUID(in->pasi_op.pi_uuid), rpc, DP_UUID(in->pasi_op.pi_hdl));

	rc = pool_svc_lookup_leader(in->pasi_op.pi_uuid, &svc, &out->po_hint);
	if (rc != 0)
		goto out;

	rc = rdb_tx_begin(svc->ps_rsvc.s_db, svc->ps_rsvc.s_term, &tx);
	if (rc != 0)
		goto out_svc;

	ABT_rwlock_wrlock(svc->ps_lock);
	rc = ds_rsvc_set_attr(&svc->ps_rsvc, &tx, &svc->ps_user,
			      in->pasi_bulk, rpc, in->pasi_count);
	if (rc != 0)
		goto out_lock;

	rc = rdb_tx_commit(&tx);

out_lock:
	ABT_rwlock_unlock(svc->ps_lock);
	rdb_tx_end(&tx);
out_svc:
	ds_rsvc_set_hint(&svc->ps_rsvc, &out->po_hint);
	pool_svc_put_leader(svc);
out:
	out->po_rc = rc;
	D_DEBUG(DF_DSMS, DF_UUID": replying rpc %p: %d\n",
		DP_UUID(in->pasi_op.pi_uuid), rpc, rc);
	crt_reply_send(rpc);
}

void
ds_pool_attr_get_handler(crt_rpc_t *rpc)
{
	struct pool_attr_get_in  *in = crt_req_get(rpc);
	struct pool_op_out	 *out = crt_reply_get(rpc);
	struct pool_svc		 *svc;
	struct rdb_tx		  tx;
	int			  rc;

	D_DEBUG(DF_DSMS, DF_UUID": processing rpc %p: hdl="DF_UUID"\n",
		DP_UUID(in->pagi_op.pi_uuid), rpc, DP_UUID(in->pagi_op.pi_hdl));

	rc = pool_svc_lookup_leader(in->pagi_op.pi_uuid, &svc, &out->po_hint);
	if (rc != 0)
		goto out;

	rc = rdb_tx_begin(svc->ps_rsvc.s_db, svc->ps_rsvc.s_term, &tx);
	if (rc != 0)
		goto out_svc;

	ABT_rwlock_rdlock(svc->ps_lock);
	rc = ds_rsvc_get_attr(&svc->ps_rsvc, &tx, &svc->ps_user, in->pagi_bulk,
			      rpc, in->pagi_count, in->pagi_key_length);
	ABT_rwlock_unlock(svc->ps_lock);
	rdb_tx_end(&tx);
out_svc:
	ds_rsvc_set_hint(&svc->ps_rsvc, &out->po_hint);
	pool_svc_put_leader(svc);
out:
	out->po_rc = rc;
	D_DEBUG(DF_DSMS, DF_UUID": replying rpc %p: %d\n",
		DP_UUID(in->pagi_op.pi_uuid), rpc, rc);
	crt_reply_send(rpc);

}

void
ds_pool_attr_list_handler(crt_rpc_t *rpc)
{
	struct pool_attr_list_in	*in	    = crt_req_get(rpc);
	struct pool_attr_list_out	*out	    = crt_reply_get(rpc);
	struct pool_svc			*svc;
	struct rdb_tx			 tx;
	int				 rc;

	D_DEBUG(DF_DSMS, DF_UUID": processing rpc %p: hdl="DF_UUID"\n",
		DP_UUID(in->pali_op.pi_uuid), rpc, DP_UUID(in->pali_op.pi_hdl));

	rc = pool_svc_lookup_leader(in->pali_op.pi_uuid, &svc,
				    &out->palo_op.po_hint);
	if (rc != 0)
		goto out;

	rc = rdb_tx_begin(svc->ps_rsvc.s_db, svc->ps_rsvc.s_term, &tx);
	if (rc != 0)
		goto out_svc;

	ABT_rwlock_rdlock(svc->ps_lock);
	rc = ds_rsvc_list_attr(&svc->ps_rsvc, &tx, &svc->ps_user,
			       in->pali_bulk, rpc, &out->palo_size);
	ABT_rwlock_unlock(svc->ps_lock);
	rdb_tx_end(&tx);
out_svc:
	ds_rsvc_set_hint(&svc->ps_rsvc, &out->palo_op.po_hint);
	pool_svc_put_leader(svc);
out:
	out->palo_op.po_rc = rc;
	D_DEBUG(DF_DSMS, DF_UUID": replying rpc %p: %d\n",
		DP_UUID(in->pali_op.pi_uuid), rpc, rc);
	crt_reply_send(rpc);
}

void
ds_pool_replicas_update_handler(crt_rpc_t *rpc)
{
	struct pool_membership_in	*in = crt_req_get(rpc);
	struct pool_membership_out	*out = crt_reply_get(rpc);
	crt_opcode_t			 opc = opc_get(rpc->cr_opc);
	struct pool_svc			*svc;
	struct rdb			*db;
	d_rank_list_t			*ranks;
	uuid_t				 db_uuid;
	uuid_t				 pool_uuid;
	d_iov_t			 psid;
	int				 rc;

	D_DEBUG(DB_MD, DF_UUID": Replica Rank: %u\n", DP_UUID(in->pmi_uuid),
				 in->pmi_targets->rl_ranks[0]);

	rc = daos_rank_list_dup(&ranks, in->pmi_targets);
	if (rc != 0)
		D_GOTO(out, rc);

	/*
	 * Do this locally and release immediately; otherwise if we try to
	 * remove the leader replica, the call never returns since the service
	 * won't stop until all references have been released
	 */
	rc = pool_svc_lookup_leader(in->pmi_uuid, &svc, &out->pmo_hint);
	if (rc != 0)
		D_GOTO(out, rc);
	/* TODO: Use rdb_get() to track references? */
	db = svc->ps_rsvc.s_db;
	rdb_get_uuid(db, db_uuid);
	uuid_copy(pool_uuid, svc->ps_uuid);
	pool_svc_put_leader(svc);
	d_iov_set(&psid, pool_uuid, sizeof(uuid_t));

	switch (opc) {
	case POOL_REPLICAS_ADD:
		rc = ds_rsvc_dist_start(DS_RSVC_CLASS_POOL, &psid, db_uuid,
					in->pmi_targets, true /* create */,
					false /* bootstrap */,
					ds_rsvc_get_md_cap());
		if (rc != 0)
			break;
		rc = rdb_add_replicas(db, ranks);
		break;

	case POOL_REPLICAS_REMOVE:
		rc = rdb_remove_replicas(db, ranks);
		if (rc != 0)
			break;
		/* ignore return code */
		ds_rsvc_dist_stop(DS_RSVC_CLASS_POOL, &psid, in->pmi_targets,
				  true /*destroy*/);
		break;

	default:
		D_ASSERT(0);
	}

	ds_rsvc_set_hint(&svc->ps_rsvc, &out->pmo_hint);
out:
	out->pmo_failed = ranks;
	out->pmo_rc = rc;
	crt_reply_send(rpc);
}

/**
 * Check whether the leader replica of the given object resides
 * on current server or not.
 *
 * \param [IN]	pool_uuid	The pool UUID
 * \param [IN]	oid		The OID of the object to be checked
 * \param [IN]	version		The pool map version
 * \param [OUT]	plo		The pointer to the pl_obj_layout of the object
 *
 * \return			+1 if leader is on current server.
 * \return			Zero if the leader resides on another server.
 * \return			Negative value if error.
 */
int
ds_pool_check_leader(uuid_t pool_uuid, daos_unit_oid_t *oid,
		     uint32_t version, struct pl_obj_layout **plo)
{
	struct ds_pool		*pool;
	struct pl_map		*map = NULL;
	struct pl_obj_layout	*layout = NULL;
	struct pool_target	*target;
	struct daos_obj_md	 md = { 0 };
	int			 leader;
	d_rank_t		 myrank;
	int			 rc = 0;

	pool = ds_pool_lookup(pool_uuid);
	if (pool == NULL)
		return -DER_INVAL;

	map = pl_map_find(pool_uuid, oid->id_pub);
	if (map == NULL) {
		D_WARN("Failed to find pool map tp select leader for "
		       DF_UOID" version = %d\n", DP_UOID(*oid), version);
		rc = -DER_INVAL;
		goto out;
	}

	md.omd_id = oid->id_pub;
	md.omd_ver = version;
	rc = pl_obj_place(map, &md, NULL, &layout);
	if (rc != 0)
		goto out;

	leader = pl_select_leader(oid->id_pub, oid->id_shard, layout->ol_nr,
				  true, pl_obj_get_shard, layout);
	if (leader < 0) {
		D_WARN("Failed to select leader for "DF_UOID
		       "version = %d: rc = %d\n",
		       DP_UOID(*oid), version, leader);
		D_GOTO(out, rc = leader);
	}

	rc = pool_map_find_target(pool->sp_map, leader, &target);
	if (rc < 0)
		goto out;

	if (rc != 1)
		D_GOTO(out, rc = -DER_INVAL);

	crt_group_rank(pool->sp_group, &myrank);
	if (myrank != target->ta_comp.co_rank) {
		rc = 0;
	} else {
		if (plo != NULL)
			*plo = layout;
		rc = 1;
	}

out:
	if (rc <= 0 && layout != NULL)
		pl_obj_layout_free(layout);
	if (map != NULL)
		pl_map_decref(map);
	ds_pool_put(pool);
	return rc;
}

/* Update pool map version for current xstream. */
int
ds_pool_child_map_refresh_sync(struct ds_pool_child *dpc)
{
	struct pool_iv_refresh_ult_arg	arg;
	ABT_eventual			eventual;
	int				*status;
	int				rc;

	rc = ABT_eventual_create(sizeof(*status), &eventual);
	if (rc != ABT_SUCCESS)
		return dss_abterr2der(rc);

	arg.iua_pool_version = dpc->spc_map_version;
	uuid_copy(arg.iua_pool_uuid, dpc->spc_uuid);
	arg.iua_eventual = eventual;

	rc = dss_ult_create(ds_pool_iv_refresh_ult, &arg, DSS_ULT_POOL_SRV,
			    0, 0, NULL);
	if (rc)
		D_GOTO(out_eventual, rc);

	rc = ABT_eventual_wait(eventual, (void **)&status);
	if (rc != ABT_SUCCESS)
		D_GOTO(out_eventual, rc = dss_abterr2der(rc));
	if (*status != 0)
		D_GOTO(out_eventual, rc = *status);

out_eventual:
	ABT_eventual_free(&eventual);
	return rc;
}

int
ds_pool_child_map_refresh_async(struct ds_pool_child *dpc)
{
	struct pool_iv_refresh_ult_arg	*arg;
	int				rc;

	D_ALLOC_PTR(arg);
	if (arg == NULL)
		return -DER_NOMEM;
	arg->iua_pool_version = dpc->spc_map_version;
	uuid_copy(arg->iua_pool_uuid, dpc->spc_uuid);

	rc = dss_ult_create(ds_pool_iv_refresh_ult, arg, DSS_ULT_POOL_SRV,
			    0, 0, NULL);
	return rc;
}<|MERGE_RESOLUTION|>--- conflicted
+++ resolved
@@ -2524,8 +2524,7 @@
 out:
 	pool_target_id_list_free(&target_list);
 	if (replicas != NULL)
-<<<<<<< HEAD
-		daos_rank_list_free(replicas);
+		d_rank_list_free(replicas);
 	return rc;
 }
 
@@ -2562,9 +2561,6 @@
 		DP_UUID(in->pti_op.pi_uuid), rpc, rc);
 	crt_reply_send(rpc);
 	pool_target_addr_list_free(&out_list);
-=======
-		d_rank_list_free(replicas);
->>>>>>> 4b889d50
 }
 
 struct evict_iter_arg {
