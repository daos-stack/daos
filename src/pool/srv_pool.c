/*
 * (C) Copyright 2016-2024 Intel Corporation.
 *
 * SPDX-License-Identifier: BSD-2-Clause-Patent
 */
/**
 * \file
 *
 * ds_pool: Pool Service
 *
 * This file contains the server API methods and the RPC handlers that are both
 * related pool metadata.
 */

#define D_LOGFAC DD_FAC(pool)

#include <daos_srv/pool.h>

#include <fcntl.h>
#include <sys/stat.h>
#include <gurt/telemetry_common.h>
#include <gurt/telemetry_producer.h>
#include <daos_api.h> /* for daos_prop_alloc/_free() */
#include <daos/pool_map.h>
#include <daos/rpc.h>
#include <daos/pool.h>
#include <daos/rsvc.h>
#include <daos_srv/container.h>
#include <daos_srv/daos_mgmt_srv.h>
#include <daos_srv/daos_engine.h>
#include <daos_srv/rdb.h>
#include <daos_srv/rebuild.h>
#include <daos_srv/security.h>
#include <cart/api.h>
#include <cart/iv.h>
#include "rpc.h"
#include "srv_internal.h"
#include "srv_layout.h"
#include "srv_pool_map.h"

#define DAOS_POOL_GLOBAL_VERSION_WITH_HDL_CRED    1
#define DAOS_POOL_GLOBAL_VERSION_WITH_SVC_OPS_KVS 3

#define PS_OPS_PER_SEC                            4096

/*
 * Return the corresponding VOS pool DF version or 0 if pool_global_version is
 * not supported.
 */
uint32_t
ds_pool_get_vos_pool_df_version(uint32_t pool_global_version)
{
	if (pool_global_version >= 3)
		return VOS_POOL_DF_2_6;
	else if (pool_global_version == 2)
		return VOS_POOL_DF_2_4;
	return 0;
}

#define DUP_OP_MIN_RDB_SIZE                       (1 << 30)

/* Pool service crt event */
struct pool_svc_event {
	d_list_t		psv_link;
	d_rank_t		psv_rank;
	uint64_t		psv_incarnation;
	enum crt_event_source	psv_src;
	enum crt_event_type	psv_type;
};

#define DF_PS_EVENT	"rank=%u inc="DF_U64" src=%d type=%d"
#define DP_PS_EVENT(e)	e->psv_rank, e->psv_incarnation, e->psv_src, e->psv_type

#define RECHOOSE_SLEEP_MS 250

/* Pool service crt-event-handling state */
struct pool_svc_events {
	ABT_mutex		pse_mutex;
	ABT_cond		pse_cv;
	d_list_t		pse_queue;
	ABT_thread		pse_handler;
	bool			pse_stop;
};

/* Pool service schedule state */
struct pool_svc_sched {
	ABT_mutex	psc_mutex;		/* only for psc_cv */
	ABT_cond	psc_cv;
	bool		psc_in_progress;
	bool		psc_canceled;
	void	       *psc_arg;
	int		psc_rc;
};

static int
sched_init(struct pool_svc_sched *sched)
{
	int rc;

	rc = ABT_mutex_create(&sched->psc_mutex);
	if (rc != ABT_SUCCESS) {
		return dss_abterr2der(rc);
	}

	rc = ABT_cond_create(&sched->psc_cv);
	if (rc != ABT_SUCCESS) {
		ABT_mutex_free(&sched->psc_mutex);
		return dss_abterr2der(rc);
	}

	sched->psc_in_progress = false;
	sched->psc_canceled = false;
	sched->psc_arg = NULL;
	sched->psc_rc = 0;
	return 0;
}

static void
sched_fini(struct pool_svc_sched *sched)
{
	ABT_cond_free(&sched->psc_cv);
	ABT_mutex_free(&sched->psc_mutex);
}

static void
sched_begin(struct pool_svc_sched *sched, void *arg)
{
	sched->psc_in_progress = true;
	sched->psc_canceled = false;
	sched->psc_arg = arg;
	sched->psc_rc = 0;
}

static void
sched_end(struct pool_svc_sched *sched)
{
	sched->psc_in_progress = false;
	sched->psc_canceled = false;
}

static void
sched_cancel(struct pool_svc_sched *sched)
{
	if (sched->psc_in_progress)
		sched->psc_canceled = true;
}

static void
sched_wait(struct pool_svc_sched *sched)
{
	/*
	 * The CV requires a mutex. We don't otherwise need it for ULTs within
	 * the same xstream.
	 */
	ABT_mutex_lock(sched->psc_mutex);
	while (sched->psc_in_progress)
		ABT_cond_wait(sched->psc_cv, sched->psc_mutex);
	ABT_mutex_unlock(sched->psc_mutex);
}

static void
sched_cancel_and_wait(struct pool_svc_sched *sched)
{
	sched_cancel(sched);
	sched_wait(sched);
}

/* Pool service */
struct pool_svc {
	struct ds_rsvc		ps_rsvc;
	uuid_t                  ps_uuid;     /* pool UUID */
	struct cont_svc        *ps_cont_svc; /* one combined svc for now */
	ABT_rwlock              ps_lock;     /* for DB data */
	rdb_path_t              ps_root;     /* root KVS */
	rdb_path_t              ps_handles;  /* pool handle KVS */
	rdb_path_t              ps_user;     /* pool user attributes KVS */
	rdb_path_t              ps_ops;      /* metadata ops KVS */
	struct ds_pool	       *ps_pool;
	struct pool_svc_events	ps_events;
	uint32_t		ps_global_version;
	int			ps_svc_rf;
	bool                    ps_force_notify; /* MS of PS membership */
	struct pool_svc_sched	ps_reconf_sched;
	struct pool_svc_sched   ps_rfcheck_sched;      /* Check all containers RF for the pool */
	uint32_t                ps_global_map_version; /* global pool map version on all targets */
	uint32_t                ps_ops_enabled;        /* cached ds_pool_prop_svc_ops_enabled */
	uint32_t                ps_ops_max;            /* cached ds_pool_prop_svc_ops_max */
	uint32_t                ps_ops_age;            /* cached ds_pool_prop_svc_ops_age */
};

/* Pool service failed to start */
struct pool_svc_failed {
	uuid_t			psf_uuid;	/* pool UUID */
	int			psf_error;	/* error number */
	d_list_t		psf_link;	/* link to global list */
};

/** serialize operations on pool_svc_failed_list */
static pthread_rwlock_t		psfl_rwlock = PTHREAD_RWLOCK_INITIALIZER;
/* tracking failed pool service */
D_LIST_HEAD(pool_svc_failed_list);

static bool pool_disable_exclude;
static int pool_prop_read(struct rdb_tx *tx, const struct pool_svc *svc,
			  uint64_t bits, daos_prop_t **prop_out);
static int pool_space_query_bcast(crt_context_t ctx, struct pool_svc *svc,
				  uuid_t pool_hdl, struct daos_pool_space *ps);
static int ds_pool_upgrade_if_needed(uuid_t pool_uuid, struct rsvc_hint *po_hint,
				     struct pool_svc *svc, crt_rpc_t *rpc);
static int
find_hdls_to_evict(struct rdb_tx *tx, struct pool_svc *svc, uuid_t **hdl_uuids,
		   size_t *hdl_uuids_size, int *n_hdl_uuids, char *machine);

static struct pool_svc *
pool_svc_obj(struct ds_rsvc *rsvc)
{
	return container_of(rsvc, struct pool_svc, ps_rsvc);
}

static int
write_map_buf(struct rdb_tx *tx, const rdb_path_t *kvs, struct pool_buf *buf,
	      uint32_t version)
{
	d_iov_t	value;
	int		rc;

	D_DEBUG(DB_MD, "version=%u ntargets=%u ndomains=%u\n", version,
		buf->pb_target_nr, buf->pb_domain_nr);

	/* Write the version. */
	d_iov_set(&value, &version, sizeof(version));
	rc = rdb_tx_update(tx, kvs, &ds_pool_prop_map_version, &value);
	if (rc != 0)
		return rc;

	/* Write the buffer. */
	d_iov_set(&value, buf, pool_buf_size(buf->pb_nr));
	return rdb_tx_update(tx, kvs, &ds_pool_prop_map_buffer, &value);
}

/*
 * Retrieve the pool map buffer address in persistent memory and the pool map
 * version into "map_buf" and "map_version", respectively.
 */
static int
locate_map_buf(struct rdb_tx *tx, const rdb_path_t *kvs, struct pool_buf **buf,
	       uint32_t *version)
{
	uint32_t	ver;
	d_iov_t	value;
	int		rc;

	/* Read the version. */
	d_iov_set(&value, &ver, sizeof(ver));
	rc = rdb_tx_lookup(tx, kvs, &ds_pool_prop_map_version, &value);
	if (rc != 0)
		return rc;

	/* Look up the buffer address. */
	d_iov_set(&value, NULL /* buf */, 0 /* size */);
	rc = rdb_tx_lookup(tx, kvs, &ds_pool_prop_map_buffer, &value);
	if (rc != 0)
		return rc;

	*buf = value.iov_buf;
	*version = ver;
	D_DEBUG(DB_MD, "version=%u ntargets=%u ndomains=%u\n", *version,
		(*buf)->pb_target_nr, (*buf)->pb_domain_nr);
	return 0;
}

/* Callers are responsible for freeing buf with D_FREE. */
static int
read_map_buf(struct rdb_tx *tx, const rdb_path_t *kvs, struct pool_buf **buf,
	     uint32_t *version)
{
	struct pool_buf	       *b;
	size_t			size;
	int			rc;

	rc = locate_map_buf(tx, kvs, &b, version);
	if (rc != 0)
		return rc;
	size = pool_buf_size(b->pb_nr);
	D_ALLOC(*buf, size);
	if (*buf == NULL)
		return -DER_NOMEM;
	memcpy(*buf, b, size);
	return 0;
}

/* Callers are responsible for destroying the object via pool_map_decref(). */
static int
read_map(struct rdb_tx *tx, const rdb_path_t *kvs, struct pool_map **map)
{
	struct pool_buf	       *buf;
	uint32_t		version;
	int			rc;

	rc = locate_map_buf(tx, kvs, &buf, &version);
	if (rc != 0)
		return rc;

	return pool_map_create(buf, version, map);
}

static char *
pool_svc_rdb_path_common(const uuid_t pool_uuid, const char *suffix)
{
	char   *name;
	char   *path;
	int	rc;

	D_ASPRINTF(name, RDB_FILE"pool%s", suffix);
	if (name == NULL)
		return NULL;
	rc = ds_mgmt_tgt_file(pool_uuid, name, NULL /* idx */, &path);
	D_FREE(name);
	if (rc != 0)
		return NULL;
	return path;
}

/* Return a pool service RDB path. */
static char *
pool_svc_rdb_path(const uuid_t pool_uuid)
{
	return pool_svc_rdb_path_common(pool_uuid, "");
}

/* copy \a prop to \a prop_def (duplicated default prop) */
static int
pool_prop_default_copy(daos_prop_t *prop_def, daos_prop_t *prop)
{
	struct daos_prop_entry	*entry;
	struct daos_prop_entry	*entry_def;
	int			 i;
	int			 rc;

	if (prop == NULL || prop->dpp_nr == 0 || prop->dpp_entries == NULL)
		return 0;

	for (i = 0; i < prop->dpp_nr; i++) {
		entry = &prop->dpp_entries[i];
		entry_def = daos_prop_entry_get(prop_def, entry->dpe_type);
		D_ASSERTF(entry_def != NULL, "type %d not found in "
			  "default prop.\n", entry->dpe_type);
		switch (entry->dpe_type) {
		case DAOS_PROP_PO_LABEL:
			D_FREE(entry_def->dpe_str);
			D_STRNDUP(entry_def->dpe_str, entry->dpe_str,
				  DAOS_PROP_LABEL_MAX_LEN);
			if (entry_def->dpe_str == NULL)
				return -DER_NOMEM;
			break;
		case DAOS_PROP_PO_OWNER:
		case DAOS_PROP_PO_OWNER_GROUP:
			D_FREE(entry_def->dpe_str);
			D_STRNDUP(entry_def->dpe_str, entry->dpe_str,
				  DAOS_ACL_MAX_PRINCIPAL_LEN);
			if (entry_def->dpe_str == NULL)
				return -DER_NOMEM;
			break;
		case DAOS_PROP_PO_SPACE_RB:
		case DAOS_PROP_PO_SELF_HEAL:
		case DAOS_PROP_PO_RECLAIM:
		case DAOS_PROP_PO_EC_CELL_SZ:
		case DAOS_PROP_PO_REDUN_FAC:
		case DAOS_PROP_PO_EC_PDA:
		case DAOS_PROP_PO_RP_PDA:
		case DAOS_PROP_PO_SVC_REDUN_FAC:
		case DAOS_PROP_PO_PERF_DOMAIN:
		case DAOS_PROP_PO_SVC_OPS_ENABLED:
		case DAOS_PROP_PO_SVC_OPS_ENTRY_AGE:
		case DAOS_PROP_PO_DATA_THRESH:
			entry_def->dpe_val = entry->dpe_val;
			break;
		case DAOS_PROP_PO_ACL:
			if (entry->dpe_val_ptr != NULL) {
				struct daos_acl *acl = entry->dpe_val_ptr;

				D_FREE(entry_def->dpe_val_ptr);
				rc = daos_prop_entry_dup_ptr(entry_def, entry,
							     daos_acl_get_size(acl));
				if (rc)
					return rc;
			}
			break;
		case DAOS_PROP_PO_SCRUB_MODE:
			entry_def->dpe_val = entry->dpe_val;
			break;
		case DAOS_PROP_PO_SCRUB_FREQ:
			entry_def->dpe_val = entry->dpe_val;
			break;
		case DAOS_PROP_PO_SCRUB_THRESH:
			entry_def->dpe_val = entry->dpe_val;
			break;
		case DAOS_PROP_PO_GLOBAL_VERSION:
		case DAOS_PROP_PO_UPGRADE_STATUS:
		case DAOS_PROP_PO_OBJ_VERSION:
			D_ERROR("pool property %u could be not set\n", entry->dpe_type);
			return -DER_INVAL;
		default:
			D_ERROR("ignore bad dpt_type %d.\n", entry->dpe_type);
			break;
		}
	}

	/* Validate the result */
	if (!daos_prop_valid(prop_def, true /* pool */, true /* input */)) {
		D_ERROR("properties validation check failed\n");
		return -DER_INVAL;
	}

	return 0;
}

static int
pool_prop_write(struct rdb_tx *tx, const rdb_path_t *kvs, daos_prop_t *prop)
{
	struct daos_prop_entry	*entry;
	d_iov_t			 value;
	int			 i;
	int			 rc = 0;
	uint32_t		 val32;
	uint32_t		 global_ver;

	if (prop == NULL || prop->dpp_nr == 0 || prop->dpp_entries == NULL)
		return 0;

	/*
	 * Determine the global version. In some cases, such as
	 * init_pool_metadata, the global version shall be found in prop, not
	 * in the RDB.
	 */
	entry = daos_prop_entry_get(prop, DAOS_PROP_PO_GLOBAL_VERSION);
	if (entry == NULL || !daos_prop_is_set(entry)) {
		d_iov_set(&value, &val32, sizeof(val32));
		rc = rdb_tx_lookup(tx, kvs, &ds_pool_prop_global_version, &value);
		if (rc && rc != -DER_NONEXIST)
			return rc;
		else if (rc == -DER_NONEXIST)
			global_ver = 0;
		else
			global_ver = val32;
	} else {
		global_ver = entry->dpe_val;
	}
	D_DEBUG(DB_MD, "global version: %u\n", global_ver);

	for (i = 0; i < prop->dpp_nr; i++) {
		entry = &prop->dpp_entries[i];
		switch (entry->dpe_type) {
		case DAOS_PROP_PO_LABEL:
			if (entry->dpe_str == NULL ||
			    strlen(entry->dpe_str) == 0) {
				entry = daos_prop_entry_get(&pool_prop_default,
							    entry->dpe_type);
				D_ASSERT(entry != NULL);
			}
			d_iov_set(&value, entry->dpe_str,
				     strlen(entry->dpe_str));
			rc = rdb_tx_update(tx, kvs, &ds_pool_prop_label,
					   &value);
			break;
		case DAOS_PROP_PO_OWNER:
			d_iov_set(&value, entry->dpe_str,
				     strlen(entry->dpe_str));
			rc = rdb_tx_update(tx, kvs, &ds_pool_prop_owner,
					   &value);
			break;
		case DAOS_PROP_PO_OWNER_GROUP:
			d_iov_set(&value, entry->dpe_str,
				     strlen(entry->dpe_str));
			rc = rdb_tx_update(tx, kvs, &ds_pool_prop_owner_group,
					   &value);
			break;
		case DAOS_PROP_PO_ACL:
			if (entry->dpe_val_ptr != NULL) {
				struct daos_acl *acl;

				acl = entry->dpe_val_ptr;
				d_iov_set(&value, acl, daos_acl_get_size(acl));
				rc = rdb_tx_update(tx, kvs, &ds_pool_prop_acl,
						   &value);
			}
			break;
		case DAOS_PROP_PO_SPACE_RB:
			d_iov_set(&value, &entry->dpe_val,
				     sizeof(entry->dpe_val));
			rc = rdb_tx_update(tx, kvs, &ds_pool_prop_space_rb,
					   &value);
			break;
		case DAOS_PROP_PO_SELF_HEAL:
			d_iov_set(&value, &entry->dpe_val,
				     sizeof(entry->dpe_val));
			rc = rdb_tx_update(tx, kvs, &ds_pool_prop_self_heal,
					   &value);
			break;
		case DAOS_PROP_PO_RECLAIM:
			d_iov_set(&value, &entry->dpe_val,
				     sizeof(entry->dpe_val));
			rc = rdb_tx_update(tx, kvs, &ds_pool_prop_reclaim,
					   &value);
			break;
		case DAOS_PROP_PO_EC_CELL_SZ:
			if (!daos_ec_cs_valid(entry->dpe_val)) {
				D_ERROR("DAOS_PROP_PO_EC_CELL_SZ property value"
					" "DF_U64" should within rage of "
					"["DF_U64", "DF_U64"] and multiplier of "DF_U64"\n",
					entry->dpe_val,
					DAOS_PROP_PO_EC_CELL_SZ_MIN,
					DAOS_PROP_PO_EC_CELL_SZ_MAX,
					DAOS_PROP_PO_EC_CELL_SZ_MIN);
				rc = -DER_INVAL;
				break;
			}
			d_iov_set(&value, &entry->dpe_val,
				     sizeof(entry->dpe_val));
			rc = rdb_tx_update(tx, kvs, &ds_pool_prop_ec_cell_sz,
					   &value);
			break;
		case DAOS_PROP_PO_REDUN_FAC:
			d_iov_set(&value, &entry->dpe_val,
				  sizeof(entry->dpe_val));
			rc = rdb_tx_update(tx, kvs, &ds_pool_prop_redun_fac,
					   &value);
			break;
		case DAOS_PROP_PO_DATA_THRESH:
			if (!daos_data_thresh_valid(entry->dpe_val)) {
				rc = -DER_INVAL;
				break;
			}
			d_iov_set(&value, &entry->dpe_val, sizeof(entry->dpe_val));
			rc = rdb_tx_update(tx, kvs, &ds_pool_prop_data_thresh, &value);
			break;
		case DAOS_PROP_PO_SVC_LIST:
			break;
		case DAOS_PROP_PO_EC_PDA:
			if (!daos_ec_pda_valid(entry->dpe_val)) {
				rc = -DER_INVAL;
				break;
			}
			d_iov_set(&value, &entry->dpe_val,
				  sizeof(entry->dpe_val));
			rc = rdb_tx_update(tx, kvs, &ds_pool_prop_ec_pda,
					   &value);
			break;
		case DAOS_PROP_PO_RP_PDA:
			if (!daos_rp_pda_valid(entry->dpe_val)) {
				rc = -DER_INVAL;
				break;
			}
			d_iov_set(&value, &entry->dpe_val,
				   sizeof(entry->dpe_val));
			rc = rdb_tx_update(tx, kvs, &ds_pool_prop_rp_pda,
					   &value);
			break;
		case DAOS_PROP_PO_SCRUB_MODE:
			d_iov_set(&value, &entry->dpe_val,
				  sizeof(entry->dpe_val));
			rc = rdb_tx_update(tx, kvs, &ds_pool_prop_scrub_mode,
					   &value);
			if (rc)
				return rc;
			break;
		case DAOS_PROP_PO_SCRUB_FREQ:
			d_iov_set(&value, &entry->dpe_val,
				  sizeof(entry->dpe_val));
			rc = rdb_tx_update(tx, kvs, &ds_pool_prop_scrub_freq,
					   &value);
			if (rc)
				return rc;
			break;
		case DAOS_PROP_PO_SCRUB_THRESH:
			d_iov_set(&value, &entry->dpe_val,
				  sizeof(entry->dpe_val));
			rc = rdb_tx_update(tx, kvs, &ds_pool_prop_scrub_thresh,
					   &value);
			if (rc)
				return rc;
			break;
		case DAOS_PROP_PO_GLOBAL_VERSION:
			if (entry->dpe_val > DAOS_POOL_GLOBAL_VERSION) {
				rc = -DER_INVAL;
				break;
			}
			val32 = entry->dpe_val;
			d_iov_set(&value, &val32, sizeof(val32));
			rc = rdb_tx_update(tx, kvs, &ds_pool_prop_global_version,
					   &value);
			break;
		case DAOS_PROP_PO_UPGRADE_STATUS:
			if (entry->dpe_val > DAOS_UPGRADE_STATUS_COMPLETED) {
				rc = -DER_INVAL;
				break;
			}
			val32 = entry->dpe_val;
			d_iov_set(&value, &val32, sizeof(val32));
			rc = rdb_tx_update(tx, kvs, &ds_pool_prop_upgrade_status,
					   &value);
			break;
		case DAOS_PROP_PO_PERF_DOMAIN:
			val32 = entry->dpe_val;
			d_iov_set(&value, &val32, sizeof(val32));
			rc = rdb_tx_update(tx, kvs, &ds_pool_prop_perf_domain,
					   &value);
			break;
		case DAOS_PROP_PO_SVC_REDUN_FAC:
			if (global_ver < 2) {
				D_DEBUG(DB_MD, "skip writing svc_redun_fac for global version %u\n",
					global_ver);
				rc = 0;
				break;
			}
			d_iov_set(&value, &entry->dpe_val, sizeof(entry->dpe_val));
			rc = rdb_tx_update(tx, kvs, &ds_pool_prop_svc_redun_fac, &value);
			break;
		case DAOS_PROP_PO_OBJ_VERSION:
			if (entry->dpe_val > DS_POOL_OBJ_VERSION) {
				rc = -DER_INVAL;
				break;
			}
			val32 = entry->dpe_val;
			d_iov_set(&value, &val32, sizeof(val32));
			rc = rdb_tx_update(tx, kvs, &ds_pool_prop_obj_version, &value);
			break;
		case DAOS_PROP_PO_CHECKPOINT_MODE:
			val32 = entry->dpe_val;
			d_iov_set(&value, &val32, sizeof(val32));
			rc = rdb_tx_update(tx, kvs, &ds_pool_prop_checkpoint_mode, &value);
			if (rc)
				return rc;
			break;
		case DAOS_PROP_PO_CHECKPOINT_FREQ:
			val32 = entry->dpe_val;
			if (val32 > DAOS_PROP_PO_CHECKPOINT_FREQ_MAX)
				val32 = DAOS_PROP_PO_CHECKPOINT_FREQ_MAX;
			else if (val32 < DAOS_PROP_PO_CHECKPOINT_FREQ_MIN)
				val32 = DAOS_PROP_PO_CHECKPOINT_FREQ_MIN;
			d_iov_set(&value, &val32, sizeof(val32));
			rc = rdb_tx_update(tx, kvs, &ds_pool_prop_checkpoint_freq, &value);
			if (rc)
				return rc;
			break;
		case DAOS_PROP_PO_CHECKPOINT_THRESH:
			val32 = entry->dpe_val;
			if (val32 > DAOS_PROP_PO_CHECKPOINT_THRESH_MAX)
				val32 = DAOS_PROP_PO_CHECKPOINT_THRESH_MAX;
			else if (val32 < DAOS_PROP_PO_CHECKPOINT_THRESH_MIN)
				val32 = DAOS_PROP_PO_CHECKPOINT_THRESH_MIN;

			d_iov_set(&value, &val32, sizeof(val32));
			rc = rdb_tx_update(tx, kvs, &ds_pool_prop_checkpoint_thresh, &value);
			if (rc)
				return rc;
			break;
		case DAOS_PROP_PO_REINT_MODE:
			val32 = entry->dpe_val;
			d_iov_set(&value, &val32, sizeof(val32));
			rc = rdb_tx_update(tx, kvs, &ds_pool_prop_reint_mode,
					   &value);
			if (rc)
				return rc;
			break;
		case DAOS_PROP_PO_SVC_OPS_ENABLED:
			val32 = entry->dpe_val;
			d_iov_set(&value, &val32, sizeof(val32));
			rc = rdb_tx_update(tx, kvs, &ds_pool_prop_svc_ops_enabled, &value);
			if (rc)
				return rc;
			break;
		case DAOS_PROP_PO_SVC_OPS_ENTRY_AGE:
			val32 = entry->dpe_val;
			d_iov_set(&value, &val32, sizeof(val32));
			rc = rdb_tx_update(tx, kvs, &ds_pool_prop_svc_ops_age, &value);
			if (rc)
				return rc;
			break;
		default:
			D_ERROR("bad dpe_type %d.\n", entry->dpe_type);
			return -DER_INVAL;
		}
		if (rc) {
			D_ERROR("Failed to update entry type=%d, rc="DF_RC"\n",
				entry->dpe_type, DP_RC(rc));
			break;
		}
	}
	return rc;
}

static int
init_pool_metadata(struct rdb_tx *tx, const rdb_path_t *kvs, uint32_t nnodes, const char *group,
		   const d_rank_list_t *ranks, daos_prop_t *prop, uint32_t ndomains,
		   const uint32_t *domains)
{
	struct pool_buf	       *map_buf;
	uint32_t		map_version = 1;
	uint32_t		connectable;
	uint32_t		nhandles = 0;
	d_iov_t			value;
	struct rdb_kvs_attr	attr;
	int			ntargets = nnodes * dss_tgt_nr;
	uint32_t		upgrade_global_version = DAOS_POOL_GLOBAL_VERSION;
	uint32_t                svc_ops_enabled        = 1;
	/* max number of entries in svc_ops KVS: equivalent of max age (sec) x PS_OPS_PER_SEC */
	uint32_t                svc_ops_age = DAOS_PROP_PO_SVC_OPS_ENTRY_AGE_DEFAULT;
	uint32_t                svc_ops_max;
	uint32_t                svc_ops_num;
	uint64_t                rdb_size;
	int			rc;
	struct daos_prop_entry *entry;

	rc = gen_pool_buf(NULL /* map */, &map_buf, map_version, ndomains, nnodes, ntargets,
			  domains, dss_tgt_nr);
	if (rc != 0) {
		D_ERROR("failed to generate pool buf, "DF_RC"\n", DP_RC(rc));
		goto out;
	}

	entry = daos_prop_entry_get(prop, DAOS_PROP_PO_REDUN_FAC);
	if (entry) {
		if (entry->dpe_val + 1 > map_buf->pb_domain_nr) {
			D_ERROR("ndomains(%u) could not meet redunc factor(%lu)\n",
				map_buf->pb_domain_nr, entry->dpe_val);
			D_GOTO(out_map_buf, rc = -DER_INVAL);
		}
	}

	/* Initialize the pool map properties. */
	rc = write_map_buf(tx, kvs, map_buf, map_version);
	if (rc != 0) {
		D_ERROR("failed to write map properties, "DF_RC"\n", DP_RC(rc));
		goto out_map_buf;
	}

	rc = pool_prop_write(tx, kvs, prop);
	if (rc != 0) {
		D_ERROR("failed to write props, "DF_RC"\n", DP_RC(rc));
		goto out_map_buf;
	}

	/* Write connectable property */
	connectable = 1;
	d_iov_set(&value, &connectable, sizeof(connectable));
	rc = rdb_tx_update(tx, kvs, &ds_pool_prop_connectable, &value);
	if (rc != 0) {
		D_ERROR("failed to write connectable prop, "DF_RC"\n",
			DP_RC(rc));
		goto out_map_buf;
	}

	/**
	 * Firstly write upgrading global version, so resuming could figure
	 * out what is target global version of upgrading, use this to reject
	 * resuming pool upgrading if DAOS software upgraded again.
	 */
	d_iov_set(&value, &upgrade_global_version, sizeof(upgrade_global_version));
	rc = rdb_tx_update(tx, kvs, &ds_pool_prop_upgrade_global_version, &value);
	if (rc != 0) {
		D_ERROR("failed to write upgrade global version prop, "DF_RC"\n",
			DP_RC(rc));
		goto out_map_buf;
	}

	/* Write the handle properties. */
	d_iov_set(&value, &nhandles, sizeof(nhandles));
	rc = rdb_tx_update(tx, kvs, &ds_pool_prop_nhandles, &value);
	if (rc != 0) {
		D_ERROR("failed to update handle props, "DF_RC"\n", DP_RC(rc));
		goto out_map_buf;
	}
	attr.dsa_class = RDB_KVS_GENERIC;
	attr.dsa_order = 16;
	rc = rdb_tx_create_kvs(tx, kvs, &ds_pool_prop_handles, &attr);
	if (rc != 0) {
		D_ERROR("failed to create handle prop KVS, "DF_RC"\n",
			DP_RC(rc));
		goto out_map_buf;
	}

	/* Create pool user attributes KVS */
	rc = rdb_tx_create_kvs(tx, kvs, &ds_pool_attr_user, &attr);
	if (rc != 0) {
		D_ERROR("failed to create user attr KVS, "DF_RC"\n", DP_RC(rc));
		goto out_map_buf;
	}

	/* Create pool service operations KVS */
	attr.dsa_class = RDB_KVS_LEXICAL;
	attr.dsa_order = 16;
	rc = rdb_tx_create_kvs(tx, kvs, &ds_pool_prop_svc_ops, &attr);
	if (rc != 0) {
		D_ERROR("failed to create service ops KVS, " DF_RC "\n", DP_RC(rc));
		goto out_map_buf;
	}

	/* Determine if duplicate service operations detection will be enabled */
	entry = daos_prop_entry_get(prop, DAOS_PROP_PO_SVC_OPS_ENABLED);
	if (entry)
		svc_ops_enabled = entry->dpe_val;
	if (svc_ops_enabled) {
		rc = rdb_get_size(tx->dt_db, &rdb_size);
		if (rc != 0)
			goto out_map_buf;
		if (rdb_size < DUP_OP_MIN_RDB_SIZE) {
			svc_ops_enabled = 0;
			D_WARN("pool duplicate ops detection disabled due to rdb size %zu < %u\n",
			       rdb_size, DUP_OP_MIN_RDB_SIZE);
		}
	}
	d_iov_set(&value, &svc_ops_enabled, sizeof(svc_ops_enabled));
	rc = rdb_tx_update(tx, kvs, &ds_pool_prop_svc_ops_enabled, &value);
	if (rc != 0) {
		DL_ERROR(rc, "failed to set svc_ops_enabled");
		goto out_map_buf;
	}

	/* Maximum number of RPCs that may be kept in svc_ops, from SVC_OPS_ENTRY_AGE property.
	 * Default: PS_OPS_PER_SEC x DEFAULT_SVC_OPS_ENTRY_AGE_SEC.
	 */
	entry = daos_prop_entry_get(prop, DAOS_PROP_PO_SVC_OPS_ENTRY_AGE);
	if (entry)
		svc_ops_age = entry->dpe_val;
	svc_ops_max = PS_OPS_PER_SEC * svc_ops_age;
	svc_ops_num = 0;
	d_iov_set(&value, &svc_ops_age, sizeof(svc_ops_age));
	rc = rdb_tx_update(tx, kvs, &ds_pool_prop_svc_ops_age, &value);
	if (rc != 0) {
		DL_ERROR(rc, "failed to set svc_ops_age");
		goto out_map_buf;
	}
	d_iov_set(&value, &svc_ops_max, sizeof(svc_ops_max));
	rc = rdb_tx_update(tx, kvs, &ds_pool_prop_svc_ops_max, &value);
	if (rc != 0) {
		DL_ERROR(rc, "failed to set svc_ops_max");
		goto out_map_buf;
	}
	d_iov_set(&value, &svc_ops_num, sizeof(svc_ops_num));
	rc = rdb_tx_update(tx, kvs, &ds_pool_prop_svc_ops_num, &value);
	if (rc != 0)
		DL_ERROR(rc, "failed to set svc_ops_num");

out_map_buf:
	pool_buf_free(map_buf);
out:
	return rc;
}

/*
 * The svc_rf parameter inputs the pool service redundancy factor, while
 * ranks->rl_nr outputs how many replicas are actually selected, which may be
 * less than the number of replicas required to achieve the pool service
 * redundancy factor. If the return value is 0, callers are responsible for
 * calling d_rank_list_free(*ranksp).
 */
static int
select_svc_ranks(int svc_rf, struct pool_buf *map_buf, uint32_t map_version,
		 d_rank_list_t **ranksp)
{
	struct pool_map *map;
	d_rank_list_t    replicas = {0};
	d_rank_list_t   *to_add;
	d_rank_list_t   *to_remove;
	int              rc;

	rc = pool_map_create(map_buf, map_version, &map);
	if (rc != 0)
		return rc;

	rc = ds_pool_plan_svc_reconfs(svc_rf, map, &replicas, CRT_NO_RANK /* self */,
				      false /* filter_only */, &to_add, &to_remove);
	pool_map_decref(map);
	if (rc != 0)
		return rc;
	D_ASSERTF(to_remove->rl_nr == 0, "to_remove=%u\n", to_remove->rl_nr);
	d_rank_list_free(to_remove);

	d_rank_list_sort(to_add);

	*ranksp = to_add;
	return 0;
}

/* TODO: replace all rsvc_complete_rpc() calls in this file with pool_rsvc_complete_rpc() */

/*
 * Returns:
 *
 *   RSVC_CLIENT_RECHOOSE	Instructs caller to retry RPC starting from rsvc_client_choose()
 *   RSVC_CLIENT_PROCEED	OK; proceed to process the reply
 */
static int
pool_rsvc_client_complete_rpc(struct rsvc_client *client, const crt_endpoint_t *ep,
			      int rc_crt, struct pool_op_out *out)
{
	int rc;

	rc = rsvc_client_complete_rpc(client, ep, rc_crt, out->po_rc, &out->po_hint);
	if (rc == RSVC_CLIENT_RECHOOSE ||
	    (rc == RSVC_CLIENT_PROCEED && daos_rpc_retryable_rc(out->po_rc))) {
		return RSVC_CLIENT_RECHOOSE;
	}
	return RSVC_CLIENT_PROCEED;
}

/**
 * Create a (combined) pool(/container) service. This method shall be called on
 * a single storage node in the pool. If the return value is 0, the caller is
 * responsible for freeing \a svc_addrs with d_rank_list_free.
 *
 * Note that if the return value is nonzero, the caller is responsible for
 * stopping and destroying any PS replicas that may have been created. This
 * behavior is tailored for ds_mgmt_create_pool, who will clean up all pool
 * resources upon errors.
 *
 * \param[in]		pool_uuid	pool UUID
 * \param[in]		ntargets	number of targets in the pool
 * \param[in]		group		crt group ID (unused now)
 * \param[in]		target_addrs	list of \a ntargets target ranks
 * \param[in]		ndomains	number of domains the pool spans over
 * \param[in]		domains		serialized domain tree
 * \param[in]		prop		pool properties (must include a valid
 *					pool service redundancy factor)
 * \param[out]		svc_addrs	returns the list of pool service
 *					replica ranks
 */
int
ds_pool_svc_dist_create(const uuid_t pool_uuid, int ntargets, const char *group,
			d_rank_list_t *target_addrs, int ndomains, uint32_t *domains,
			daos_prop_t *prop, d_rank_list_t **svc_addrs)
{
	struct daos_prop_entry *svc_rf_entry;
	struct pool_buf	       *map_buf;
	uint32_t		map_version = 1;
	d_rank_list_t	       *ranks;
	d_iov_t			psid;
	struct rsvc_client	client;
	struct dss_module_info *info = dss_get_module_info();
	crt_endpoint_t		ep;
	crt_rpc_t	       *rpc;
	struct daos_prop_entry *lbl_ent;
	struct daos_prop_entry *def_lbl_ent;
	struct pool_create_out *out;
	struct d_backoff_seq	backoff_seq;
	uuid_t                  pi_hdl_uuid;
	uint64_t                req_time   = 0;
	int			n_attempts = 0;
	int			rc;

	/* Check for default label supplied via property. */
	def_lbl_ent = daos_prop_entry_get(&pool_prop_default, DAOS_PROP_PO_LABEL);
	D_ASSERT(def_lbl_ent != NULL);
	lbl_ent = daos_prop_entry_get(prop, DAOS_PROP_PO_LABEL);
	if (lbl_ent != NULL) {
		if (strncmp(def_lbl_ent->dpe_str, lbl_ent->dpe_str,
			    DAOS_PROP_LABEL_MAX_LEN) == 0) {
			D_ERROR(DF_UUID": label is the same as default label\n",
				DP_UUID(pool_uuid));
			D_GOTO(out, rc = -DER_INVAL);
		}
	}

	D_ASSERTF(ntargets == target_addrs->rl_nr, "ntargets=%d num=%u\n",
		  ntargets, target_addrs->rl_nr);

	rc = gen_pool_buf(NULL /* map */, &map_buf, map_version, ndomains, target_addrs->rl_nr,
			  target_addrs->rl_nr * dss_tgt_nr, domains, dss_tgt_nr);
	if (rc != 0)
		goto out;

	svc_rf_entry = daos_prop_entry_get(prop, DAOS_PROP_PO_SVC_REDUN_FAC);
	D_ASSERT(svc_rf_entry != NULL && !(svc_rf_entry->dpe_flags & DAOS_PROP_ENTRY_NOT_SET));
	D_ASSERTF(daos_svc_rf_is_valid(svc_rf_entry->dpe_val), DF_U64"\n", svc_rf_entry->dpe_val);

	D_DEBUG(DB_MD, DF_UUID": creating PS: ntargets=%d ndomains=%d svc_rf="DF_U64"\n",
		DP_UUID(pool_uuid), ntargets, ndomains, svc_rf_entry->dpe_val);

	rc = select_svc_ranks(svc_rf_entry->dpe_val, map_buf, map_version, &ranks);
	if (rc != 0)
		goto out_map_buf;

	d_iov_set(&psid, (void *)pool_uuid, sizeof(uuid_t));
	rc = ds_rsvc_dist_start(DS_RSVC_CLASS_POOL, &psid, pool_uuid, ranks, RDB_NIL_TERM,
				true /* create */, true /* bootstrap */, ds_rsvc_get_md_cap());
	if (rc != 0)
		D_GOTO(out_ranks, rc);

	rc = rsvc_client_init(&client, ranks);
	if (rc != 0)
		D_GOTO(out_ranks, rc);

	rc = d_backoff_seq_init(&backoff_seq, 0 /* nzeros */, 16 /* factor */,
				8 /* next (ms) */, 1 << 10 /* max (ms) */);
	D_ASSERTF(rc == 0, "d_backoff_seq_init: "DF_RC"\n", DP_RC(rc));

rechoose:
	/* Create a POOL_CREATE request. */
	ep.ep_grp = NULL;
	rc = rsvc_client_choose(&client, &ep);
	if (rc != 0) {
		D_ERROR(DF_UUID": cannot find pool service: "DF_RC"\n",
			DP_UUID(pool_uuid), DP_RC(rc));
		goto out_backoff_seq;
	}
	if (n_attempts == 0)
		/*
		 * This is our first attempt. Use a non-null pi_hdl to ask the
		 * chosen PS replica to campaign.
		 */
		uuid_generate(pi_hdl_uuid);
	else
		uuid_clear(pi_hdl_uuid);

	rc = pool_req_create(info->dmi_ctx, &ep, POOL_CREATE, pool_uuid, pi_hdl_uuid, &req_time,
			     &rpc);
	if (rc != 0) {
		DL_ERROR(rc, DF_UUID ": failed to create POOL_CREATE RPC", DP_UUID(pool_uuid));
		goto out_backoff_seq;
	}
	/* We could send map_buf to simplify things. */
	pool_create_in_set_data(rpc, target_addrs, prop, ndomains, ntargets, domains);

	/* Send the POOL_CREATE request. */
	rc = dss_rpc_send(rpc);
	n_attempts++;
	out = crt_reply_get(rpc);
	D_ASSERT(out != NULL);
	rc = rsvc_client_complete_rpc(&client, &ep, rc,
				      rc == 0 ? out->pro_op.po_rc : -DER_IO,
				      rc == 0 ? &out->pro_op.po_hint : NULL);
	if (rc == RSVC_CLIENT_RECHOOSE ||
	    (rc == RSVC_CLIENT_PROCEED && daos_rpc_retryable_rc(out->pro_op.po_rc))) {
		crt_req_decref(rpc);
		dss_sleep(d_backoff_seq_next(&backoff_seq));
		D_GOTO(rechoose, rc);
	}
	rc = out->pro_op.po_rc;
	if (rc != 0) {
		D_ERROR(DF_UUID": failed to create pool: "DF_RC"\n",
			DP_UUID(pool_uuid), DP_RC(rc));
		D_GOTO(out_rpc, rc);
	}

	rc = d_rank_list_dup(svc_addrs, ranks);

out_rpc:
	crt_req_decref(rpc);
out_backoff_seq:
	d_backoff_seq_fini(&backoff_seq);
	rsvc_client_fini(&client);
	/*
	 * Intentionally skip cleaning up the PS replicas. See the function
	 * documentation above.
	 */
out_ranks:
	d_rank_list_free(ranks);
out_map_buf:
	D_FREE(map_buf);
out:
	return rc;
}

/** Stop any local PS replica for \a pool_uuid. */
int
ds_pool_svc_stop(uuid_t pool_uuid)
{
	d_iov_t	id;
	int	rc;

	d_iov_set(&id, pool_uuid, sizeof(uuid_t));

	rc = ds_rsvc_stop(DS_RSVC_CLASS_POOL, &id, RDB_NIL_TERM, false /* destroy */);
	if (rc == -DER_ALREADY) {
		D_DEBUG(DB_MD, DF_UUID": ds_rsvc_stop: "DF_RC"\n", DP_UUID(pool_uuid), DP_RC(rc));
		rc = 0;
	}

	return rc;
}

static int
pool_svc_name_cb(d_iov_t *id, char **name)
{
	char *s;

	if (id->iov_len != sizeof(uuid_t))
		return -DER_INVAL;
	D_ALLOC(s, DAOS_UUID_STR_SIZE);
	if (s == NULL)
		return -DER_NOMEM;
	uuid_unparse_lower(id->iov_buf, s);
	s[8] = '\0'; /* strlen(DF_UUID) */
	*name = s;
	return 0;
}

static int
pool_svc_locate_cb(d_iov_t *id, char **path)
{
	char *s;

	if (id->iov_len != sizeof(uuid_t))
		return -DER_INVAL;
	s = pool_svc_rdb_path(id->iov_buf);
	if (s == NULL)
		return -DER_NOMEM;
	*path = s;
	return 0;
}

static int
pool_svc_alloc_cb(d_iov_t *id, struct ds_rsvc **rsvc)
{
	struct pool_svc	       *svc;
	int			rc;

	if (id->iov_len != sizeof(uuid_t)) {
		rc = -DER_INVAL;
		goto err;
	}

	D_ALLOC_PTR(svc);
	if (svc == NULL) {
		rc = -DER_NOMEM;
		goto err;
	}

	d_iov_set(&svc->ps_rsvc.s_id, svc->ps_uuid, sizeof(uuid_t));

	uuid_copy(svc->ps_uuid, id->iov_buf);
	D_INIT_LIST_HEAD(&svc->ps_events.pse_queue);
	svc->ps_events.pse_handler = ABT_THREAD_NULL;
	svc->ps_svc_rf = -1;
	svc->ps_force_notify = false;

	rc = ABT_rwlock_create(&svc->ps_lock);
	if (rc != ABT_SUCCESS) {
		D_ERROR("failed to create ps_lock: %d\n", rc);
		rc = dss_abterr2der(rc);
		goto err_svc;
	}

	rc = rdb_path_init(&svc->ps_root);
	if (rc != 0)
		goto err_lock;
	rc = rdb_path_push(&svc->ps_root, &rdb_path_root_key);
	if (rc != 0)
		goto err_root;

	rc = rdb_path_clone(&svc->ps_root, &svc->ps_handles);
	if (rc != 0)
		goto err_root;
	rc = rdb_path_push(&svc->ps_handles, &ds_pool_prop_handles);
	if (rc != 0)
		goto err_handles;

	rc = rdb_path_clone(&svc->ps_root, &svc->ps_user);
	if (rc != 0)
		goto err_handles;
	rc = rdb_path_push(&svc->ps_user, &ds_pool_attr_user);
	if (rc != 0)
		goto err_user;
	rc = rdb_path_clone(&svc->ps_root, &svc->ps_ops);
	if (rc != 0)
		goto err_user;
	rc = rdb_path_push(&svc->ps_ops, &ds_pool_prop_svc_ops);
	if (rc != 0)
		goto err_svcops;

	rc = ABT_mutex_create(&svc->ps_events.pse_mutex);
	if (rc != ABT_SUCCESS) {
		rc = dss_abterr2der(rc);
		goto err_user;
	}

	rc = ABT_cond_create(&svc->ps_events.pse_cv);
	if (rc != ABT_SUCCESS) {
		rc = dss_abterr2der(rc);
		goto err_events_mutex;
	}

	rc = sched_init(&svc->ps_reconf_sched);
	if (rc != 0)
		goto err_events_cv;

	rc = sched_init(&svc->ps_rfcheck_sched);
	if (rc != 0)
		goto err_sched;

	rc = ds_cont_svc_init(&svc->ps_cont_svc, svc->ps_uuid, 0 /* id */,
			      &svc->ps_rsvc);
	if (rc != 0)
		goto err_cont_rf_sched;

	*rsvc = &svc->ps_rsvc;
	return 0;
err_cont_rf_sched:
	sched_fini(&svc->ps_rfcheck_sched);
err_sched:
	sched_fini(&svc->ps_reconf_sched);
err_events_cv:
	ABT_cond_free(&svc->ps_events.pse_cv);
err_events_mutex:
	ABT_mutex_free(&svc->ps_events.pse_mutex);
err_svcops:
	rdb_path_fini(&svc->ps_ops);
err_user:
	rdb_path_fini(&svc->ps_user);
err_handles:
	rdb_path_fini(&svc->ps_handles);
err_root:
	rdb_path_fini(&svc->ps_root);
err_lock:
	ABT_rwlock_free(&svc->ps_lock);
err_svc:
	D_FREE(svc);
err:
	return rc;
}

static void
pool_svc_put(struct pool_svc *svc)
{
	ds_rsvc_put(&svc->ps_rsvc);
}

/* Disable all pools exclusion */
void
ds_pool_disable_exclude(void)
{
	pool_disable_exclude = true;
}

void
ds_pool_enable_exclude(void)
{
	pool_disable_exclude = false;
}

static int
queue_event(struct pool_svc *svc, d_rank_t rank, uint64_t incarnation, enum crt_event_source src,
	    enum crt_event_type type)
{
	struct pool_svc_events *events = &svc->ps_events;
	struct pool_svc_event  *event;

	D_ALLOC_PTR(event);
	if (event == NULL)
		return -DER_NOMEM;

	event->psv_rank = rank;
	event->psv_incarnation = incarnation;
	event->psv_src = src;
	event->psv_type = type;

	D_DEBUG(DB_MD, DF_UUID": queuing event: "DF_PS_EVENT"\n", DP_UUID(svc->ps_uuid),
		DP_PS_EVENT(event));

	ABT_mutex_lock(events->pse_mutex);
	d_list_add_tail(&event->psv_link, &events->pse_queue);
	ABT_cond_broadcast(events->pse_cv);
	ABT_mutex_unlock(events->pse_mutex);
	return 0;
}

static void
discard_events(d_list_t *queue)
{
	struct pool_svc_event  *event;
	struct pool_svc_event  *tmp;

	d_list_for_each_entry_safe(event, tmp, queue, psv_link) {
		D_DEBUG(DB_MD, "discard event: "DF_PS_EVENT"\n", DP_PS_EVENT(event));
		d_list_del_init(&event->psv_link);
		D_FREE(event);
	}
}

static int pool_svc_exclude_rank(struct pool_svc *svc, d_rank_t rank);

static void
handle_event(struct pool_svc *svc, struct pool_svc_event *event)
{
	int rc;

	if ((event->psv_src != CRT_EVS_GRPMOD && event->psv_src != CRT_EVS_SWIM) ||
	    (event->psv_type == CRT_EVT_DEAD && pool_disable_exclude)) {
		D_DEBUG(DB_MD, "ignore event: "DF_PS_EVENT" exclude=%d\n", DP_PS_EVENT(event),
			pool_disable_exclude);
		goto out;
	}

	if (event->psv_rank == dss_self_rank() && event->psv_src == CRT_EVS_GRPMOD &&
	    event->psv_type == CRT_EVT_DEAD) {
		D_DEBUG(DB_MGMT, "ignore exclusion of self\n");
		goto out;
	}

	D_DEBUG(DB_MD, DF_UUID": handling event: "DF_PS_EVENT"\n", DP_UUID(svc->ps_uuid),
		DP_PS_EVENT(event));

	if (event->psv_src == CRT_EVS_SWIM && event->psv_type == CRT_EVT_ALIVE) {
		/*
		 * Check if the rank is up in the pool map. If in the future we
		 * add automatic reintegration below, for instance, we may need
		 * to not only take svc->ps_lock, but also employ an RDB TX by
		 * the book.
		 */
		ABT_rwlock_rdlock(svc->ps_pool->sp_lock);
		rc = ds_pool_map_rank_up(svc->ps_pool->sp_map, event->psv_rank);
		ABT_rwlock_unlock(svc->ps_pool->sp_lock);
		if (!rc)
			goto out;

		/*
		 * The rank is up in the pool map. Request a pool map
		 * distribution just in case the rank has recently restarted
		 * and does not have a copy of the pool map.
		 */
		ds_rsvc_request_map_dist(&svc->ps_rsvc);
		D_DEBUG(DB_MD, DF_UUID": requested map dist for rank %u\n", DP_UUID(svc->ps_uuid),
			event->psv_rank);
	} else if (event->psv_type == CRT_EVT_DEAD) {
		rc = pool_svc_exclude_rank(svc, event->psv_rank);
		if (rc != 0)
			D_ERROR(DF_UUID": failed to exclude rank %u: "DF_RC"\n",
				DP_UUID(svc->ps_uuid), event->psv_rank, DP_RC(rc));
	}

out:
	return;
}

static void
events_handler(void *arg)
{
	struct pool_svc	       *svc = arg;
	struct pool_svc_events *events = &svc->ps_events;

	D_DEBUG(DB_MD, DF_UUID": starting\n", DP_UUID(svc->ps_uuid));

	for (;;) {
		struct pool_svc_event  *event = NULL;
		bool			stop;

		ABT_mutex_lock(events->pse_mutex);
		for (;;) {
			stop = events->pse_stop;
			if (stop) {
				discard_events(&events->pse_queue);
				break;
			}
			if (!d_list_empty(&events->pse_queue)) {
				event = d_list_entry(events->pse_queue.next, struct pool_svc_event,
						     psv_link);
				d_list_del_init(&event->psv_link);
				break;
			}
			sched_cond_wait(events->pse_cv, events->pse_mutex);
		}
		ABT_mutex_unlock(events->pse_mutex);
		if (stop)
			break;

		handle_event(svc, event);

		D_FREE(event);
		ABT_thread_yield();
	}

	D_DEBUG(DB_MD, DF_UUID": stopping\n", DP_UUID(svc->ps_uuid));
}

static bool
events_pending(struct pool_svc *svc)
{
	return !d_list_empty(&svc->ps_events.pse_queue);
}

static void
ds_pool_crt_event_cb(d_rank_t rank, uint64_t incarnation, enum crt_event_source src,
		     enum crt_event_type type, void *arg)
{
	struct pool_svc	       *svc = arg;
	int			rc;

	rc = queue_event(svc, rank, incarnation, src, type);
	if (rc != 0)
		D_ERROR(DF_UUID": failed to queue event: "DF_PS_EVENT": "DF_RC"\n",
			DP_UUID(svc->ps_uuid), rank, incarnation, src, type, DP_RC(rc));
}

static int pool_svc_check_node_status(struct pool_svc *svc);

static int
init_events(struct pool_svc *svc)
{
	struct pool_svc_events *events = &svc->ps_events;
	int			rc;

	D_ASSERT(d_list_empty(&events->pse_queue));
	D_ASSERT(events->pse_handler == ABT_THREAD_NULL);
	D_ASSERT(events->pse_stop == false);

	rc = crt_register_event_cb(ds_pool_crt_event_cb, svc);
	if (rc != 0) {
		D_ERROR(DF_UUID": failed to register event callback: "DF_RC"\n",
			DP_UUID(svc->ps_uuid), DP_RC(rc));
		goto err;
	}

	/*
	 * Note that events happened during the status-based recovery may
	 * appear twice in the event queue: one queued by the event callback,
	 * and one queued by the recovery.
	 */
	rc = pool_svc_check_node_status(svc);
	if (rc != 0) {
		D_ERROR(DF_UUID": failed to create event handler: "DF_RC"\n",
			DP_UUID(svc->ps_uuid), DP_RC(rc));
		goto err_cb;
	}

	rc = dss_ult_create(events_handler, svc, DSS_XS_SELF, 0, 0, &events->pse_handler);
	if (rc != 0) {
		D_ERROR(DF_UUID": failed to create event handler: "DF_RC"\n",
			DP_UUID(svc->ps_uuid), DP_RC(rc));
		goto err_cb;
	}

	return 0;

err_cb:
	crt_unregister_event_cb(ds_pool_crt_event_cb, svc);
	discard_events(&events->pse_queue);
err:
	return rc;
}

static void
fini_events(struct pool_svc *svc)
{
	struct pool_svc_events *events = &svc->ps_events;
	int			rc;

	D_ASSERT(events->pse_handler != ABT_THREAD_NULL);

	crt_unregister_event_cb(ds_pool_crt_event_cb, svc);

	ABT_mutex_lock(events->pse_mutex);
	events->pse_stop = true;
	ABT_cond_broadcast(events->pse_cv);
	ABT_mutex_unlock(events->pse_mutex);

	rc = ABT_thread_join(events->pse_handler);
	D_ASSERTF(rc == 0, DF_RC"\n", DP_RC(rc));
	ABT_thread_free(&events->pse_handler);
	events->pse_handler = ABT_THREAD_NULL;
	events->pse_stop = false;
}

static void
pool_svc_free_cb(struct ds_rsvc *rsvc)
{
	struct pool_svc *svc = pool_svc_obj(rsvc);

	ds_cont_svc_fini(&svc->ps_cont_svc);
	sched_fini(&svc->ps_reconf_sched);
	sched_fini(&svc->ps_rfcheck_sched);
	ABT_cond_free(&svc->ps_events.pse_cv);
	ABT_mutex_free(&svc->ps_events.pse_mutex);
	rdb_path_fini(&svc->ps_ops);
	rdb_path_fini(&svc->ps_user);
	rdb_path_fini(&svc->ps_handles);
	rdb_path_fini(&svc->ps_root);
	ABT_rwlock_free(&svc->ps_lock);
	D_FREE(svc);
}

/*
 * Initialize and update svc->ps_pool with map_buf and map_version. This
 * ensures that svc->ps_pool matches the latest pool map.
 */
static int
init_svc_pool(struct pool_svc *svc, struct pool_buf *map_buf,
	      uint32_t map_version, uint64_t term)
{
	struct ds_pool *pool;
	int		rc;

	rc = ds_pool_lookup(svc->ps_uuid, &pool);
	if (rc) {
		D_ERROR(DF_UUID": failed to get ds_pool: %d\n",
			DP_UUID(svc->ps_uuid), rc);
		return rc;
	}
	rc = ds_pool_tgt_map_update(pool, map_buf, map_version);
	if (rc != 0) {
		ds_pool_put(pool);
		return rc;
	}
	ds_pool_iv_ns_update(pool, dss_self_rank(), term);

	D_ASSERT(svc->ps_pool == NULL);
	svc->ps_pool = pool;
	return 0;
}

/* Finalize svc->ps_pool. */
static void
fini_svc_pool(struct pool_svc *svc)
{
	D_ASSERT(svc->ps_pool != NULL);
	ds_pool_put(svc->ps_pool);
	svc->ps_pool = NULL;
}

/* Is the primary group initialized (i.e., version > 0)? */
static bool
primary_group_initialized(void)
{
	uint32_t	version;
	int		rc;

	rc = crt_group_version(NULL /* grp */, &version);
	D_ASSERTF(rc == 0, "crt_group_version: "DF_RC"\n", DP_RC(rc));
	return (version > 0);
}

/*
 * Read the DB for map_buf, map_version, and prop. Callers are responsible for
 * freeing *map_buf and *prop.
 */
static int
read_db_for_stepping_up(struct pool_svc *svc, struct pool_buf **map_buf,
			uint32_t *map_version, daos_prop_t **prop)
{
	struct rdb_tx		tx;
	d_iov_t			value;
	bool                    version_exists  = false;
	bool                    rdb_size_ok     = false;
	uint32_t                svc_ops_enabled = 0;
	uint32_t                svc_ops_max     = 0;
	uint32_t                svc_ops_age     = 0;
	uint64_t                rdb_size;
	struct daos_prop_entry *svc_rf_entry;
	int			rc;

	rc = rdb_tx_begin(svc->ps_rsvc.s_db, svc->ps_rsvc.s_term, &tx);
	if (rc != 0)
		goto out;
	ABT_rwlock_rdlock(svc->ps_lock);

	/* Check the layout version. */
	d_iov_set(&value, &svc->ps_global_version, sizeof(svc->ps_global_version));
	rc = rdb_tx_lookup(&tx, &svc->ps_root, &ds_pool_prop_global_version, &value);
	if (rc == -DER_NONEXIST) {
		/*
		 * This DB may be new or incompatible. Check the existence of
		 * the pool map to find out which is the case. (See the
		 * references to version_exists below.)
		 */
		D_DEBUG(DB_MD, DF_UUID": no layout version\n",
			DP_UUID(svc->ps_uuid));
		goto check_map;
	} else if (rc != 0) {
		D_ERROR(DF_UUID": failed to look up layout version: "DF_RC"\n",
			DP_UUID(svc->ps_uuid), DP_RC(rc));
		goto out_lock;
	}
	version_exists = true;

	/**
	 * downgrading the DAOS software of an upgraded pool report
	 * a proper RAS error.
	 */
	if (svc->ps_global_version > DAOS_POOL_GLOBAL_VERSION) {
		ds_notify_ras_eventf(RAS_POOL_DF_INCOMPAT, RAS_TYPE_INFO,
				     RAS_SEV_ERROR, NULL /* hwid */,
				     NULL /* rank */, NULL /* inc */,
				     NULL /* jobid */,
				     &svc->ps_uuid, NULL /* cont */,
				     NULL /* objid */, NULL /* ctlop */,
				     NULL /* data */,
				     "incompatible layout version: %u larger than "
				     "%u", svc->ps_global_version,
				     DAOS_POOL_GLOBAL_VERSION);
		rc = -DER_DF_INCOMPT;
		goto out_lock;
	}

check_map:
	rc = read_map_buf(&tx, &svc->ps_root, map_buf, map_version);
	if (rc != 0) {
		if (rc == -DER_NONEXIST && !version_exists) {
			/*
			 * This DB is new. Note that if the layout version
			 * exists, then the pool map must also exist;
			 * otherwise, it is an error.
			 */
			D_DEBUG(DB_MD, DF_UUID": new db\n",
				DP_UUID(svc->ps_uuid));
			rc = + DER_UNINIT;
		} else {
			D_ERROR(DF_UUID": failed to read pool map buffer: "DF_RC
				"\n", DP_UUID(svc->ps_uuid), DP_RC(rc));
		}
		goto out_lock;
	}

	if (!version_exists)
		/* This could also be a 1.x pool, which we assume nobody cares. */
		D_DEBUG(DB_MD, DF_UUID": assuming 2.0\n", DP_UUID(svc->ps_uuid));

	rc = pool_prop_read(&tx, svc, DAOS_PO_QUERY_PROP_ALL, prop);
	if (rc != 0) {
		D_ERROR(DF_UUID": cannot get properties: "DF_RC"\n", DP_UUID(svc->ps_uuid),
			DP_RC(rc));
		goto out_lock;
	}

	svc_rf_entry = daos_prop_entry_get(*prop, DAOS_PROP_PO_SVC_REDUN_FAC);
	D_ASSERT(svc_rf_entry != NULL);
	if (daos_prop_is_set(svc_rf_entry))
		svc->ps_svc_rf = svc_rf_entry->dpe_val;
	else
		svc->ps_svc_rf = -1;

	/* Check if duplicate operations detection is enabled, for informative debug log */
	rc = rdb_get_size(svc->ps_rsvc.s_db, &rdb_size);
	if (rc != 0)
		goto out_lock;
	rdb_size_ok = (rdb_size >= DUP_OP_MIN_RDB_SIZE);

	d_iov_set(&value, &svc_ops_enabled, sizeof(svc_ops_enabled));
	rc = rdb_tx_lookup(&tx, &svc->ps_root, &ds_pool_prop_svc_ops_enabled, &value);
	if (rc == -DER_NONEXIST) {
		rc = 0;
	} else if (rc != 0) {
		D_ERROR(DF_UUID ": failed to lookup svc_ops_enabled: " DF_RC "\n",
			DP_UUID(svc->ps_uuid), DP_RC(rc));
		goto out_lock;
	}
	svc->ps_ops_enabled = svc_ops_enabled;

	d_iov_set(&value, &svc_ops_max, sizeof(svc_ops_max));
	rc = rdb_tx_lookup(&tx, &svc->ps_root, &ds_pool_prop_svc_ops_max, &value);
	if (rc == -DER_NONEXIST) {
		rc = 0;
	} else if (rc != 0) {
		DL_ERROR(rc, DF_UUID ": failed to lookup svc_ops_max", DP_UUID(svc->ps_uuid));
		goto out_lock;
	}
	svc->ps_ops_max = svc_ops_max;

	d_iov_set(&value, &svc_ops_age, sizeof(svc_ops_age));
	rc = rdb_tx_lookup(&tx, &svc->ps_root, &ds_pool_prop_svc_ops_age, &value);
	if (rc == -DER_NONEXIST) {
		rc = 0;
	} else if (rc != 0) {
		DL_ERROR(rc, DF_UUID ": failed to lookup svc_ops_age", DP_UUID(svc->ps_uuid));
		goto out_lock;
	}
	svc->ps_ops_age = svc_ops_age;

	D_DEBUG(DB_MD,
		DF_UUID ": duplicate ops detection %s (rdb size " DF_U64 " %s %u minimum), "
			"max entries %u, max entry age %u sec\n",
		DP_UUID(svc->ps_uuid), svc_ops_enabled ? "enabled" : "disabled", rdb_size,
		rdb_size_ok ? ">=" : "<", DUP_OP_MIN_RDB_SIZE, svc_ops_max, svc_ops_age);

out_lock:
	ABT_rwlock_unlock(svc->ps_lock);
	rdb_tx_end(&tx);
out:
	return rc;
}

int
ds_pool_svc_rf_to_nreplicas(int svc_rf)
{
	D_ASSERTF(daos_svc_rf_is_valid(svc_rf), "%d out of range\n", svc_rf);
	return svc_rf * 2 + 1;
}

int
ds_pool_svc_rf_from_nreplicas(int nreplicas)
{
	int svc_rf;

	D_ASSERTF(nreplicas > 0, "%d out of range\n", nreplicas);
	if (nreplicas % 2 == 0)
		svc_rf = (nreplicas - 1) / 2;
	else
		svc_rf = nreplicas / 2;
	if (svc_rf > DAOS_PROP_PO_SVC_REDUN_FAC_MAX)
		svc_rf = DAOS_PROP_PO_SVC_REDUN_FAC_MAX;
	return svc_rf;
}

/*
 * There might be some rank status inconsistency, let's check and
 * fix it.
 */
static int
pool_svc_check_node_status(struct pool_svc *svc)
{
	struct pool_domain     *doms;
	int			doms_cnt;
	int			i;
	int			rc = 0;

	if (pool_disable_exclude) {
		D_DEBUG(DB_MD, DF_UUID": skip: exclusion disabled\n", DP_UUID(svc->ps_uuid));
		return 0;
	}

	D_DEBUG(DB_MD, DF_UUID": checking node status\n", DP_UUID(svc->ps_uuid));
	ABT_rwlock_rdlock(svc->ps_pool->sp_lock);
	doms_cnt = pool_map_find_nodes(svc->ps_pool->sp_map, PO_COMP_ID_ALL,
				       &doms);
	D_ASSERT(doms_cnt >= 0);
	for (i = 0; i < doms_cnt; i++) {
		struct swim_member_state state;

		/* Only check if UPIN server is excluded or dead for now */
		if (!(doms[i].do_comp.co_status & PO_COMP_ST_UPIN))
			continue;

		rc = crt_rank_state_get(crt_group_lookup(NULL),
					doms[i].do_comp.co_rank, &state);
		if (rc != 0 && rc != -DER_NONEXIST) {
			D_ERROR("failed to get status of rank %u: %d\n",
				doms[i].do_comp.co_rank, rc);
			break;
		}

		/* Since there is a big chance the INACTIVE node will become
		 * ACTIVE soon, let's only evict the DEAD node rank for the
		 * moment.
		 */
		D_DEBUG(DB_REBUILD, "rank/state %d/%d\n",
			doms[i].do_comp.co_rank,
			rc == -DER_NONEXIST ? -1 : state.sms_status);
		if (rc == -DER_NONEXIST || state.sms_status == SWIM_MEMBER_DEAD) {
			rc = queue_event(svc, doms[i].do_comp.co_rank, 0 /* incarnation */,
					 rc == -DER_NONEXIST ? CRT_EVS_GRPMOD : CRT_EVS_SWIM,
					 CRT_EVT_DEAD);
			if (rc) {
				D_ERROR("failed to exclude rank %u: %d\n",
					doms[i].do_comp.co_rank, rc);
				break;
			}
		}
	}
	ABT_rwlock_unlock(svc->ps_pool->sp_lock);
	return rc;
}

/*
 * Log a NOTE of as well as print a message. Arguments may be evaluated more
 * than once.
 */
#define DS_POOL_NOTE_PRINT(fmt, ...) do {							\
	D_NOTE(fmt, ## __VA_ARGS__);								\
	D_PRINT(fmt, ## __VA_ARGS__);								\
} while (0)

static int pool_svc_schedule(struct pool_svc *svc, struct pool_svc_sched *sched,
			     void (*func)(void *), void *arg);
static int pool_svc_schedule_reconf(struct pool_svc *svc, struct pool_map *map,
				    uint32_t map_version_for, bool sync_remove);
static void pool_svc_rfcheck_ult(void *arg);

static int
pool_svc_step_up_cb(struct ds_rsvc *rsvc)
{
	struct pool_svc	       *svc = pool_svc_obj(rsvc);
	struct pool_buf	       *map_buf = NULL;
	uint32_t		map_version;
	uuid_t			pool_hdl_uuid;
	uuid_t			cont_hdl_uuid;
	daos_prop_t	       *prop = NULL;
	bool			cont_svc_up = false;
	bool			events_initialized = false;
	d_rank_t		rank = dss_self_rank();
	int			rc;

	/*
	 * If this is the only voting replica, it may have become the leader
	 * without doing any RPC. The primary group may have yet to be
	 * initialized by the MS. Proceeding with such a primary group may
	 * result in unnecessary rank exclusions (see the
	 * pool_svc_check_node_status call below). Wait for the primary group
	 * initialization by retrying the leader election (rate-limited by
	 * rdb_timerd). (If there's at least one other voting replica, at least
	 * one RPC must have been done, so the primary group must have been
	 * initialized at this point.)
	 */
	if (!primary_group_initialized())
		return -DER_GRPVER;

	rc = read_db_for_stepping_up(svc, &map_buf, &map_version, &prop);
	if (rc != 0)
		goto out;

	rc = init_svc_pool(svc, map_buf, map_version, svc->ps_rsvc.s_term);
	if (rc != 0)
		goto out;

	/*
	 * Just in case the previous leader didn't complete distributing the
	 * latest pool map. This doesn't need to be undone if we encounter an
	 * error below.
	 */
	ds_rsvc_request_map_dist(&svc->ps_rsvc);

	rc = ds_cont_svc_step_up(svc->ps_cont_svc);
	if (rc != 0)
		goto out;
	cont_svc_up = true;

	rc = init_events(svc);
	if (rc != 0)
		goto out;
	events_initialized = true;

	/*
	 * Just in case the previous leader didn't finish the last series of
	 * reconfigurations or the last MS notification.
	 */
	svc->ps_force_notify = true;
	rc = pool_svc_schedule_reconf(svc, NULL /* map */, map_version, false /* sync_remove */);
	if (rc == -DER_OP_CANCELED) {
		DL_INFO(rc, DF_UUID": not scheduling pool service reconfiguration",
			DP_UUID(svc->ps_uuid));
	} else if (rc != 0) {
		DL_ERROR(rc, DF_UUID": failed to schedule pool service reconfiguration",
			 DP_UUID(svc->ps_uuid));
		goto out;
	}

	rc = pool_svc_schedule(svc, &svc->ps_rfcheck_sched, pool_svc_rfcheck_ult, NULL /* arg */);
	if (rc != 0) {
		DL_ERROR(rc, DF_UUID": failed to schedule RF check", DP_UUID(svc->ps_uuid));
		goto out;
	}

	rc = ds_pool_iv_prop_update(svc->ps_pool, prop);
	if (rc) {
		D_ERROR("ds_pool_iv_prop_update failed: " DF_RC "\n", DP_RC(rc));
		D_GOTO(out, rc);
	}

	if (!uuid_is_null(svc->ps_pool->sp_srv_cont_hdl)) {
		uuid_copy(pool_hdl_uuid, svc->ps_pool->sp_srv_pool_hdl);
		uuid_copy(cont_hdl_uuid, svc->ps_pool->sp_srv_cont_hdl);
	} else {
		uuid_generate(pool_hdl_uuid);
		uuid_generate(cont_hdl_uuid);
		/* Only copy server handle to make is_from_srv() check correctly, and
		 * container server handle will not be copied here, otherwise
		 * ds_pool_iv_refresh_hdl will not open the server container handle.
		 */
		uuid_copy(svc->ps_pool->sp_srv_pool_hdl, pool_hdl_uuid);
	}

	rc = ds_pool_iv_srv_hdl_update(svc->ps_pool, pool_hdl_uuid,
				       cont_hdl_uuid);
	if (rc) {
		D_ERROR("ds_pool_iv_srv_hdl_update failed: " DF_RC "\n", DP_RC(rc));
		D_GOTO(out, rc);
	}

	/* resume pool upgrade if needed */
	rc = ds_pool_upgrade_if_needed(svc->ps_uuid, NULL, svc, NULL);
	if (rc != 0)
		goto out;

	rc = ds_rebuild_regenerate_task(svc->ps_pool, prop);
	if (rc != 0)
		goto out;

	DS_POOL_NOTE_PRINT(DF_UUID": rank %u became pool service leader "DF_U64": srv_pool_hdl="
			   DF_UUID" srv_cont_hdl="DF_UUID"\n", DP_UUID(svc->ps_uuid), rank,
			   svc->ps_rsvc.s_term, DP_UUID(pool_hdl_uuid), DP_UUID(cont_hdl_uuid));
out:
	if (rc != 0) {
		if (events_initialized)
			fini_events(svc);
		sched_cancel_and_wait(&svc->ps_rfcheck_sched);
		sched_cancel_and_wait(&svc->ps_reconf_sched);
		if (cont_svc_up)
			ds_cont_svc_step_down(svc->ps_cont_svc);
		if (svc->ps_pool != NULL)
			fini_svc_pool(svc);
	}
	if (map_buf != NULL)
		D_FREE(map_buf);
	if (prop != NULL)
		daos_prop_free(prop);
	if (rc < 0)
		ds_pool_failed_add(svc->ps_uuid, rc);
	else if (rc == 0)
		ds_pool_failed_remove(svc->ps_uuid);
	return rc;
}

static void
pool_svc_step_down_cb(struct ds_rsvc *rsvc)
{
	struct pool_svc	       *svc = pool_svc_obj(rsvc);
	d_rank_t		rank = dss_self_rank();

	fini_events(svc);
	sched_cancel_and_wait(&svc->ps_reconf_sched);
	sched_cancel_and_wait(&svc->ps_rfcheck_sched);
	ds_cont_svc_step_down(svc->ps_cont_svc);
	fini_svc_pool(svc);

	DS_POOL_NOTE_PRINT(DF_UUID": rank %u no longer pool service leader "DF_U64"\n",
			   DP_UUID(svc->ps_uuid), rank, svc->ps_rsvc.s_term);
}

static void
pool_svc_drain_cb(struct ds_rsvc *rsvc)
{
}

static int
pool_svc_map_dist_cb(struct ds_rsvc *rsvc)
{
	struct pool_svc	       *svc = pool_svc_obj(rsvc);
	struct rdb_tx		tx;
	struct pool_buf	       *map_buf = NULL;
	uint32_t		map_version;
	int			rc;

	/* Read the pool map into map_buf and map_version. */
	rc = rdb_tx_begin(rsvc->s_db, rsvc->s_term, &tx);
	if (rc != 0)
		goto out;
	ABT_rwlock_rdlock(svc->ps_lock);
	rc = read_map_buf(&tx, &svc->ps_root, &map_buf, &map_version);
	ABT_rwlock_unlock(svc->ps_lock);
	rdb_tx_end(&tx);
	if (rc != 0) {
		DL_ERROR(rc, DF_UUID ": failed to read pool map buffer", DP_UUID(svc->ps_uuid));
		goto out;
	}

	rc = ds_pool_iv_map_update(svc->ps_pool, map_buf, map_version);
	if (rc != 0) {
		DL_ERROR(rc, DF_UUID ": failed to distribute pool map %u", DP_UUID(svc->ps_uuid),
			 map_version);
		D_GOTO(out, rc);
	}
	svc->ps_global_map_version = max(svc->ps_global_map_version, map_version);
out:
	if (map_buf != NULL)
		D_FREE(map_buf);
	return rc;
}

static struct ds_rsvc_class pool_svc_rsvc_class = {
	.sc_name	= pool_svc_name_cb,
	.sc_locate	= pool_svc_locate_cb,
	.sc_alloc	= pool_svc_alloc_cb,
	.sc_free	= pool_svc_free_cb,
	.sc_step_up	= pool_svc_step_up_cb,
	.sc_step_down	= pool_svc_step_down_cb,
	.sc_drain	= pool_svc_drain_cb,
	.sc_map_dist	= pool_svc_map_dist_cb
};

void
ds_pool_rsvc_class_register(void)
{
	ds_rsvc_class_register(DS_RSVC_CLASS_POOL, &pool_svc_rsvc_class);
}

void
ds_pool_rsvc_class_unregister(void)
{
	ds_rsvc_class_unregister(DS_RSVC_CLASS_POOL);
}

static int
pool_svc_lookup(uuid_t uuid, struct pool_svc **svcp)
{
	struct ds_rsvc *rsvc;
	d_iov_t	id;
	int		rc;

	d_iov_set(&id, uuid, sizeof(uuid_t));
	rc = ds_rsvc_lookup(DS_RSVC_CLASS_POOL, &id, &rsvc);
	if (rc != 0)
		return rc;
	*svcp = pool_svc_obj(rsvc);
	return 0;
}

static int
pool_svc_lookup_leader(uuid_t uuid, struct pool_svc **svcp,
		       struct rsvc_hint *hint)
{
	struct ds_rsvc *rsvc;
	d_iov_t	id;
	int		rc;

	rc = ds_pool_failed_lookup(uuid);
	if (rc) {
		D_ERROR(DF_UUID": failed to start: "DF_RC"\n",
			DP_UUID(uuid), DP_RC(rc));
		return -DER_NO_SERVICE;
	}

	d_iov_set(&id, uuid, sizeof(uuid_t));
	rc = ds_rsvc_lookup_leader(DS_RSVC_CLASS_POOL, &id, &rsvc, hint);
	if (rc != 0)
		return rc;
	*svcp = pool_svc_obj(rsvc);
	return 0;
}

static void
pool_svc_put_leader(struct pool_svc *svc)
{
	ds_rsvc_put_leader(&svc->ps_rsvc);
}

/** Look up container service \a pool_uuid. */
int
ds_pool_cont_svc_lookup_leader(uuid_t pool_uuid, struct cont_svc **svcp,
			       struct rsvc_hint *hint)
{
	struct pool_svc	       *pool_svc;
	int			rc;

	rc = pool_svc_lookup_leader(pool_uuid, &pool_svc, hint);
	if (rc != 0)
		return rc;
	*svcp = pool_svc->ps_cont_svc;
	return 0;
}

int ds_pool_failed_add(uuid_t uuid, int rc)
{
	struct pool_svc_failed	*psf;
	int ret = 0;

	if (rc == 0)
		return 0;

	D_RWLOCK_WRLOCK(&psfl_rwlock);
	d_list_for_each_entry(psf, &pool_svc_failed_list, psf_link) {
		if (uuid_compare(psf->psf_uuid, uuid) == 0) {
			ret = 0;
			goto out;
		}
	}

	D_ALLOC_PTR(psf);
	if (psf == NULL) {
		ret = -DER_NOMEM;
		goto out;
	}

	uuid_copy(psf->psf_uuid, uuid);
	psf->psf_error = rc;
	d_list_add_tail(&psf->psf_link, &pool_svc_failed_list);
out:
	D_RWLOCK_UNLOCK(&psfl_rwlock);
	return ret;
}

void ds_pool_failed_remove(uuid_t uuid)
{
	struct pool_svc_failed	*psf;
	struct pool_svc_failed	*tmp;

	D_RWLOCK_WRLOCK(&psfl_rwlock);
	d_list_for_each_entry_safe(psf, tmp, &pool_svc_failed_list, psf_link) {
		if (uuid_compare(psf->psf_uuid, uuid) == 0) {
			d_list_del_init(&psf->psf_link);
			D_FREE(psf);
			break;
		}
	}
	D_RWLOCK_UNLOCK(&psfl_rwlock);
}

/* return error if failed pool found, otherwise 0 is returned */
int ds_pool_failed_lookup(uuid_t uuid)
{
	struct pool_svc_failed	*psf;

	D_RWLOCK_RDLOCK(&psfl_rwlock);
	d_list_for_each_entry(psf, &pool_svc_failed_list, psf_link) {
		if (uuid_compare(psf->psf_uuid, uuid) == 0) {
			D_RWLOCK_UNLOCK(&psfl_rwlock);
			return psf->psf_error;
		}
	}
	D_RWLOCK_UNLOCK(&psfl_rwlock);

	return 0;
}

/*
 * Try to start the pool. If a pool service RDB exists, start it. Continue the
 * iteration upon errors as other pools may still be able to work.
 */
static int
start_one(uuid_t uuid, void *varg)
{
	char	       *path;
	d_iov_t		id;
	struct stat	st;
	int		rc;

	D_DEBUG(DB_MD, DF_UUID": starting pool\n", DP_UUID(uuid));

	rc = ds_pool_start(uuid);
	if (rc != 0) {
		D_ERROR(DF_UUID": failed to start pool: %d\n", DP_UUID(uuid),
			rc);
		ds_pool_failed_add(uuid, rc);
		return 0;
	}

	/*
	 * Check if an RDB file exists, to avoid unnecessary error messages
	 * from the ds_rsvc_start() call.
	 */
	path = pool_svc_rdb_path(uuid);
	if (path == NULL) {
		D_ERROR(DF_UUID": failed to allocate rdb path\n",
			DP_UUID(uuid));
		return 0;
	}
	rc = stat(path, &st);
	D_FREE(path);
	if (rc != 0) {
		if (errno != ENOENT)
			D_ERROR(DF_UUID": failed to check rdb existence: %d\n",
				DP_UUID(uuid), errno);
		return 0;
	}

	d_iov_set(&id, uuid, sizeof(uuid_t));
	ds_rsvc_start(DS_RSVC_CLASS_POOL, &id, uuid, RDB_NIL_TERM, false /* create */, 0 /* size */,
		      NULL /* replicas */, NULL /* arg */);
	return 0;
}

static void
pool_start_all(void *arg)
{
	int rc;

	/* Scan the storage and start all pool services. */
	rc = ds_mgmt_tgt_pool_iterate(start_one, NULL /* arg */);
	if (rc != 0)
		D_ERROR("failed to scan all pool services: "DF_RC"\n",
			DP_RC(rc));
}

/* Note that this function is currently called from the main xstream. */
int
ds_pool_start_all(void)
{
	ABT_thread	thread;
	int		rc;

	/* Create a ULT to call ds_rsvc_start() in xstream 0. */
	rc = dss_ult_create(pool_start_all, NULL /* arg */, DSS_XS_SYS,
			    0 /* tgt_idx */, 0 /* stack_size */, &thread);
	if (rc != 0) {
		D_ERROR("failed to create pool start ULT: "DF_RC"\n",
			DP_RC(rc));
		return rc;
	}
	ABT_thread_join(thread);
	ABT_thread_free(&thread);
	return 0;
}

static int
stop_one(uuid_t uuid, void *varg)
{
	D_DEBUG(DB_MD, DF_UUID": stopping pool\n", DP_UUID(uuid));
	ds_pool_stop(uuid);
	return 0;
}

static void
pool_stop_all(void *arg)
{
	int	rc;

	rc = ds_rsvc_stop_all(DS_RSVC_CLASS_POOL);
	if (rc != 0)
		D_ERROR("failed to stop all pool svcs: "DF_RC"\n", DP_RC(rc));

	rc = ds_mgmt_tgt_pool_iterate(stop_one, NULL /* arg */);
	if (rc != 0)
		D_ERROR("failed to stop all pools: "DF_RC"\n", DP_RC(rc));
}

/*
 * Note that this function is currently called from the main xstream to save
 * one ULT creation.
 */
int
ds_pool_stop_all(void)
{
	ABT_thread	thread;
	int		rc;

	/* Create a ULT to stop pools, since it requires TLS */
	rc = dss_ult_create(pool_stop_all, NULL /* arg */, DSS_XS_SYS,
			    0 /* tgt_idx */, 0 /* stack_size */, &thread);
	if (rc != 0) {
		D_ERROR("failed to create pool stop ULT: "DF_RC"\n",
			DP_RC(rc));
		return rc;
	}
	ABT_thread_free(&thread);

	return 0;
}

static int
bcast_create(crt_context_t ctx, struct pool_svc *svc, crt_opcode_t opcode,
	     crt_bulk_t bulk_hdl, crt_rpc_t **rpc)
{
	return ds_pool_bcast_create(ctx, svc->ps_pool, DAOS_POOL_MODULE, opcode,
				    DAOS_POOL_VERSION, rpc, bulk_hdl, NULL);
}

/**
 * Retrieve the latest leader hint from \a db and fill it into \a hint.
 *
 * \param[in]	db	database
 * \param[out]	hint	rsvc hint
 */
void
ds_pool_set_hint(struct rdb *db, struct rsvc_hint *hint)
{
	int rc;

	rc = rdb_get_leader(db, &hint->sh_term, &hint->sh_rank);
	if (rc != 0)
		return;
	hint->sh_flags |= RSVC_HINT_VALID;
}

static int
pool_prop_read(struct rdb_tx *tx, const struct pool_svc *svc, uint64_t bits,
	       daos_prop_t **prop_out)
{
	daos_prop_t	*prop;
	d_iov_t		 value;
	uint64_t	 val;
	uint64_t	 bit;
	uint32_t	 idx = 0, nr = 0, val32 = 0, global_ver;
	int		 rc;

	for (bit = DAOS_PO_QUERY_PROP_BIT_START;
	     bit <= DAOS_PO_QUERY_PROP_BIT_END; bit++) {
		if (bits & (1L << bit))
			nr++;
	}
	if (nr == 0)
		return 0;

	/* get pool global version */
	d_iov_set(&value, &val32, sizeof(val32));
	rc = rdb_tx_lookup(tx, &svc->ps_root, &ds_pool_prop_global_version,
			   &value);
	if (rc && rc != -DER_NONEXIST)
		return rc;
	else if (rc == -DER_NONEXIST)
		global_ver = 0;
	else
		global_ver = val32;

	prop = daos_prop_alloc(nr);
	if (prop == NULL)
		return -DER_NOMEM;
	if (bits & DAOS_PO_QUERY_PROP_LABEL) {
		d_iov_set(&value, NULL, 0);
		rc = rdb_tx_lookup(tx, &svc->ps_root, &ds_pool_prop_label,
				   &value);
		if (rc != 0)
			D_GOTO(out_prop, rc);
		if (value.iov_len > DAOS_PROP_LABEL_MAX_LEN) {
			D_ERROR("bad label length %zu (> %d).\n", value.iov_len,
				DAOS_PROP_LABEL_MAX_LEN);
			D_GOTO(out_prop, rc = -DER_IO);
		}
		D_ASSERT(idx < nr);
		prop->dpp_entries[idx].dpe_type = DAOS_PROP_PO_LABEL;
		D_STRNDUP(prop->dpp_entries[idx].dpe_str, value.iov_buf,
			  value.iov_len);
		if (prop->dpp_entries[idx].dpe_str == NULL)
			D_GOTO(out_prop, rc = -DER_NOMEM);
		idx++;
	}
	if (bits & DAOS_PO_QUERY_PROP_SPACE_RB) {
		d_iov_set(&value, &val, sizeof(val));
		rc = rdb_tx_lookup(tx, &svc->ps_root, &ds_pool_prop_space_rb,
				   &value);
		if (rc != 0)
			D_GOTO(out_prop, rc);
		D_ASSERT(idx < nr);
		prop->dpp_entries[idx].dpe_type = DAOS_PROP_PO_SPACE_RB;
		prop->dpp_entries[idx].dpe_val = val;
		idx++;
	}
	if (bits & DAOS_PO_QUERY_PROP_SELF_HEAL) {
		d_iov_set(&value, &val, sizeof(val));
		rc = rdb_tx_lookup(tx, &svc->ps_root, &ds_pool_prop_self_heal,
				   &value);
		if (rc != 0)
			D_GOTO(out_prop, rc);
		D_ASSERT(idx < nr);
		prop->dpp_entries[idx].dpe_type = DAOS_PROP_PO_SELF_HEAL;
		prop->dpp_entries[idx].dpe_val = val;
		idx++;
	}
	if (bits & DAOS_PO_QUERY_PROP_RECLAIM) {
		d_iov_set(&value, &val, sizeof(val));
		rc = rdb_tx_lookup(tx, &svc->ps_root, &ds_pool_prop_reclaim,
				   &value);
		if (rc != 0)
			D_GOTO(out_prop, rc);
		D_ASSERT(idx < nr);
		prop->dpp_entries[idx].dpe_type = DAOS_PROP_PO_RECLAIM;
		prop->dpp_entries[idx].dpe_val = val;
		idx++;
	}
	if (bits & DAOS_PO_QUERY_PROP_EC_CELL_SZ) {
		d_iov_set(&value, &val, sizeof(val));
		rc = rdb_tx_lookup(tx, &svc->ps_root, &ds_pool_prop_ec_cell_sz,
				   &value);
		if (rc != 0)
			D_GOTO(out_prop, rc);
		D_ASSERT(idx < nr);
		prop->dpp_entries[idx].dpe_type = DAOS_PROP_PO_EC_CELL_SZ;
		prop->dpp_entries[idx].dpe_val = val;
		idx++;
	}
	if (bits & DAOS_PO_QUERY_PROP_REDUN_FAC) {
		d_iov_set(&value, &val, sizeof(val));
		rc = rdb_tx_lookup(tx, &svc->ps_root, &ds_pool_prop_redun_fac,
				   &value);
		/**
		 * For upgrading, redunc fac might not exist, use
		 * default(0) for this case.
		 */
		if (rc == -DER_NONEXIST && global_ver < 1) {
			rc = 0;
			val = DAOS_PROP_PO_REDUN_FAC_DEFAULT;
		} else if (rc != 0) {
			D_GOTO(out_prop, rc);
		}
		D_ASSERT(idx < nr);
		prop->dpp_entries[idx].dpe_type = DAOS_PROP_PO_REDUN_FAC;
		prop->dpp_entries[idx].dpe_val = val;
		idx++;
	}
	if (bits & DAOS_PO_QUERY_PROP_ACL) {
		d_iov_set(&value, NULL, 0);
		rc = rdb_tx_lookup(tx, &svc->ps_root, &ds_pool_prop_acl,
				   &value);
		if (rc != 0)
			D_GOTO(out_prop, rc);
		D_ASSERT(idx < nr);
		prop->dpp_entries[idx].dpe_type = DAOS_PROP_PO_ACL;
		D_ALLOC(prop->dpp_entries[idx].dpe_val_ptr, value.iov_buf_len);
		if (prop->dpp_entries[idx].dpe_val_ptr == NULL)
			D_GOTO(out_prop, rc = -DER_NOMEM);
		memcpy(prop->dpp_entries[idx].dpe_val_ptr, value.iov_buf,
		       value.iov_buf_len);
		idx++;
	}
	if (bits & DAOS_PO_QUERY_PROP_OWNER) {
		d_iov_set(&value, NULL, 0);
		rc = rdb_tx_lookup(tx, &svc->ps_root, &ds_pool_prop_owner,
				   &value);
		if (rc != 0)
			D_GOTO(out_prop, rc);
		if (value.iov_len > DAOS_ACL_MAX_PRINCIPAL_LEN) {
			D_ERROR("bad owner length %zu (> %d).\n", value.iov_len,
				DAOS_ACL_MAX_PRINCIPAL_LEN);
			D_GOTO(out_prop, rc = -DER_IO);
		}
		D_ASSERT(idx < nr);
		prop->dpp_entries[idx].dpe_type = DAOS_PROP_PO_OWNER;
		D_STRNDUP(prop->dpp_entries[idx].dpe_str, value.iov_buf,
			  value.iov_len);
		if (prop->dpp_entries[idx].dpe_str == NULL)
			D_GOTO(out_prop, rc = -DER_NOMEM);
		idx++;
	}
	if (bits & DAOS_PO_QUERY_PROP_OWNER_GROUP) {
		d_iov_set(&value, NULL, 0);
		rc = rdb_tx_lookup(tx, &svc->ps_root, &ds_pool_prop_owner_group,
				   &value);
		if (rc != 0)
			D_GOTO(out_prop, rc);
		if (value.iov_len > DAOS_ACL_MAX_PRINCIPAL_LEN) {
			D_ERROR("bad owner group length %zu (> %d).\n",
				value.iov_len,
				DAOS_ACL_MAX_PRINCIPAL_LEN);
			D_GOTO(out_prop, rc = -DER_IO);
		}
		D_ASSERT(idx < nr);
		prop->dpp_entries[idx].dpe_type = DAOS_PROP_PO_OWNER_GROUP;
		D_STRNDUP(prop->dpp_entries[idx].dpe_str, value.iov_buf,
			  value.iov_len);
		if (prop->dpp_entries[idx].dpe_str == NULL)
			D_GOTO(out_prop, rc = -DER_NOMEM);
		idx++;
	}
	if (bits & DAOS_PO_QUERY_PROP_SVC_LIST) {
		d_rank_list_t	*svc_list = NULL;

		d_iov_set(&value, NULL, 0);
		rc = rdb_get_ranks(svc->ps_rsvc.s_db, &svc_list);
		if (rc) {
			D_ERROR("get svc list failed: rc " DF_RC "\n", DP_RC(rc));
			D_GOTO(out_prop, rc);
		}
		prop->dpp_entries[idx].dpe_type = DAOS_PROP_PO_SVC_LIST;
		prop->dpp_entries[idx].dpe_val_ptr = svc_list;
		idx++;
	}

	if (bits & DAOS_PO_QUERY_PROP_EC_PDA) {
		d_iov_set(&value, &val, sizeof(val));
		rc = rdb_tx_lookup(tx, &svc->ps_root, &ds_pool_prop_ec_pda,
				   &value);
		D_ASSERT(idx < nr);
		if (rc == -DER_NONEXIST && global_ver < 1)
			val = DAOS_PROP_PO_EC_PDA_DEFAULT;
		else  if (rc != 0)
			D_GOTO(out_prop, rc);
		prop->dpp_entries[idx].dpe_type = DAOS_PROP_PO_EC_PDA;
		prop->dpp_entries[idx].dpe_val = val;
		if (rc == -DER_NONEXIST) {
			rc = 0;
			prop->dpp_entries[idx].dpe_flags |= DAOS_PROP_ENTRY_NOT_SET;
		}
		idx++;
	}
	if (bits & DAOS_PO_QUERY_PROP_RP_PDA) {
		d_iov_set(&value, &val, sizeof(val));
		rc = rdb_tx_lookup(tx, &svc->ps_root, &ds_pool_prop_rp_pda,
				   &value);
		if (rc == -DER_NONEXIST && global_ver < 1)
			val = DAOS_PROP_PO_RP_PDA_DEFAULT;
		else  if (rc != 0)
			D_GOTO(out_prop, rc);
		D_ASSERT(idx < nr);
		prop->dpp_entries[idx].dpe_type = DAOS_PROP_PO_RP_PDA;
		prop->dpp_entries[idx].dpe_val = val;
		if (rc == -DER_NONEXIST) {
			rc = 0;
			prop->dpp_entries[idx].dpe_flags |= DAOS_PROP_ENTRY_NOT_SET;
		}
		idx++;
	}

	if (bits & DAOS_PO_QUERY_PROP_DATA_THRESH) {
		d_iov_set(&value, &val, sizeof(val));
		rc = rdb_tx_lookup(tx, &svc->ps_root, &ds_pool_prop_data_thresh, &value);
		if (rc != 0)
			D_GOTO(out_prop, rc);
		D_ASSERT(idx < nr);
		prop->dpp_entries[idx].dpe_type = DAOS_PROP_PO_DATA_THRESH;
		prop->dpp_entries[idx].dpe_val = val;
		idx++;
	}

	if (bits & DAOS_PO_QUERY_PROP_GLOBAL_VERSION) {
		D_ASSERT(idx < nr);
		if (global_ver < 1)
			prop->dpp_entries[idx].dpe_flags |= DAOS_PROP_ENTRY_NOT_SET;
		prop->dpp_entries[idx].dpe_type = DAOS_PROP_PO_GLOBAL_VERSION;
		prop->dpp_entries[idx].dpe_val = global_ver;
		idx++;
	}

	if (bits & DAOS_PO_QUERY_PROP_OBJ_VERSION) {
		uint32_t obj_ver;

		D_ASSERT(idx < nr);
		/* get pool global version */
		d_iov_set(&value, &obj_ver, sizeof(obj_ver));
		rc = rdb_tx_lookup(tx, &svc->ps_root, &ds_pool_prop_obj_version,
				   &value);
		if (rc == -DER_NONEXIST && global_ver <= 1) {
			obj_ver = 0;
			prop->dpp_entries[idx].dpe_flags |= DAOS_PROP_ENTRY_NOT_SET;
		} else if (rc != 0) {
			D_GOTO(out_prop, rc);
		}

		prop->dpp_entries[idx].dpe_type = DAOS_PROP_PO_OBJ_VERSION;
		prop->dpp_entries[idx].dpe_val = obj_ver;
		idx++;
	}

	if (bits & DAOS_PO_QUERY_PROP_UPGRADE_STATUS) {
		d_iov_set(&value, &val32, sizeof(val32));
		rc = rdb_tx_lookup(tx, &svc->ps_root, &ds_pool_prop_upgrade_status,
				   &value);
		if (rc == -DER_NONEXIST && global_ver < 1)
			val32 = DAOS_UPGRADE_STATUS_NOT_STARTED;
		else  if (rc != 0)
			D_GOTO(out_prop, rc);

		D_ASSERT(idx < nr);
		prop->dpp_entries[idx].dpe_type = DAOS_PROP_PO_UPGRADE_STATUS;
		prop->dpp_entries[idx].dpe_val = val32;
		if (rc == -DER_NONEXIST) {
			rc = 0;
			prop->dpp_entries[idx].dpe_flags |= DAOS_PROP_ENTRY_NOT_SET;
		}
		idx++;
	}

	if (bits & DAOS_PO_QUERY_PROP_PERF_DOMAIN) {
		d_iov_set(&value, &val32, sizeof(val32));
		rc = rdb_tx_lookup(tx, &svc->ps_root, &ds_pool_prop_perf_domain,
				   &value);
		if (rc == -DER_NONEXIST && global_ver < 2)
			val32 = DAOS_PROP_PO_PERF_DOMAIN_DEFAULT;
		else if (rc != 0)
			D_GOTO(out_prop, rc);

		D_ASSERT(idx < nr);
		prop->dpp_entries[idx].dpe_type = DAOS_PROP_PO_PERF_DOMAIN;
		prop->dpp_entries[idx].dpe_val = val32;
		if (rc == -DER_NONEXIST) {
			rc = 0;
			prop->dpp_entries[idx].dpe_flags |= DAOS_PROP_ENTRY_NOT_SET;
		}
		idx++;
	}

	if (bits & DAOS_PO_QUERY_PROP_SCRUB_MODE) {
		d_iov_set(&value, &val, sizeof(val));
		rc = rdb_tx_lookup(tx, &svc->ps_root, &ds_pool_prop_scrub_mode,
				   &value);
		if (rc == -DER_NONEXIST && global_ver < 2) { /* needs to be upgraded */
			rc = 0;
			val = DAOS_PROP_PO_SCRUB_MODE_DEFAULT;
			prop->dpp_entries[idx].dpe_flags |= DAOS_PROP_ENTRY_NOT_SET;
		} else if (rc != 0) {
			D_GOTO(out_prop, rc);
		}
		D_ASSERT(idx < nr);
		prop->dpp_entries[idx].dpe_type = DAOS_PROP_PO_SCRUB_MODE;
		prop->dpp_entries[idx].dpe_val = val;
		idx++;
	}

	if (bits & DAOS_PO_QUERY_PROP_SCRUB_FREQ) {
		d_iov_set(&value, &val, sizeof(val));
		rc = rdb_tx_lookup(tx, &svc->ps_root, &ds_pool_prop_scrub_freq,
				   &value);
		if (rc == -DER_NONEXIST && global_ver < 2) { /* needs to be upgraded */
			rc = 0;
			val = DAOS_PROP_PO_SCRUB_FREQ_DEFAULT;
			prop->dpp_entries[idx].dpe_flags |= DAOS_PROP_ENTRY_NOT_SET;
		} else if (rc != 0) {
			D_GOTO(out_prop, rc);
		}
		D_ASSERT(idx < nr);
		prop->dpp_entries[idx].dpe_type = DAOS_PROP_PO_SCRUB_FREQ;
		prop->dpp_entries[idx].dpe_val = val;
		idx++;
	}

	if (bits & DAOS_PO_QUERY_PROP_SCRUB_THRESH) {
		d_iov_set(&value, &val, sizeof(val));
		rc = rdb_tx_lookup(tx, &svc->ps_root, &ds_pool_prop_scrub_thresh,
				   &value);
		if (rc == -DER_NONEXIST && global_ver < 2) { /* needs to be upgraded */
			rc = 0;
			val = DAOS_PROP_PO_SCRUB_THRESH_DEFAULT;
			prop->dpp_entries[idx].dpe_flags |= DAOS_PROP_ENTRY_NOT_SET;
		} else if (rc != 0) {
			D_GOTO(out_prop, rc);
		}
		D_ASSERT(idx < nr);
		prop->dpp_entries[idx].dpe_type = DAOS_PROP_PO_SCRUB_THRESH;
		prop->dpp_entries[idx].dpe_val = val;
		idx++;
	}

	if (bits & DAOS_PO_QUERY_PROP_SVC_REDUN_FAC) {
		d_iov_set(&value, &val, sizeof(val));
		rc = rdb_tx_lookup(tx, &svc->ps_root, &ds_pool_prop_svc_redun_fac, &value);
		if (rc == -DER_NONEXIST && global_ver < 2) {
			rc = 0;
			val = DAOS_PROP_PO_SVC_REDUN_FAC_DEFAULT;
			prop->dpp_entries[idx].dpe_flags |= DAOS_PROP_ENTRY_NOT_SET;
		} else if (rc != 0) {
			D_GOTO(out_prop, rc);
		}
		D_ASSERT(idx < nr);
		prop->dpp_entries[idx].dpe_type = DAOS_PROP_PO_SVC_REDUN_FAC;
		prop->dpp_entries[idx].dpe_val = val;
		idx++;
	}

	if (bits & DAOS_PO_QUERY_PROP_CHECKPOINT_MODE) {
		d_iov_set(&value, &val32, sizeof(val32));
		rc = rdb_tx_lookup(tx, &svc->ps_root, &ds_pool_prop_checkpoint_mode, &value);
		if (rc == -DER_NONEXIST && global_ver < 2) { /* needs to be upgraded */
			rc  = 0;
			val32 = DAOS_PROP_PO_CHECKPOINT_MODE_DEFAULT;
			prop->dpp_entries[idx].dpe_flags |= DAOS_PROP_ENTRY_NOT_SET;
		} else if (rc != 0) {
			D_GOTO(out_prop, rc);
		}
		D_ASSERT(idx < nr);
		prop->dpp_entries[idx].dpe_type = DAOS_PROP_PO_CHECKPOINT_MODE;
		prop->dpp_entries[idx].dpe_val  = val32;
		idx++;
	}

	if (bits & DAOS_PO_QUERY_PROP_CHECKPOINT_FREQ) {
		d_iov_set(&value, &val32, sizeof(val32));
		rc = rdb_tx_lookup(tx, &svc->ps_root, &ds_pool_prop_checkpoint_freq, &value);
		if (rc == -DER_NONEXIST && global_ver < 2) { /* needs to be upgraded */
			rc  = 0;
			val32 = DAOS_PROP_PO_CHECKPOINT_FREQ_DEFAULT;
			prop->dpp_entries[idx].dpe_flags |= DAOS_PROP_ENTRY_NOT_SET;
		} else if (rc != 0) {
			D_GOTO(out_prop, rc);
		}
		D_ASSERT(idx < nr);
		prop->dpp_entries[idx].dpe_type = DAOS_PROP_PO_CHECKPOINT_FREQ;
		prop->dpp_entries[idx].dpe_val  = val32;
		idx++;
	}

	if (bits & DAOS_PO_QUERY_PROP_CHECKPOINT_THRESH) {
		d_iov_set(&value, &val32, sizeof(val32));
		rc = rdb_tx_lookup(tx, &svc->ps_root, &ds_pool_prop_checkpoint_thresh, &value);
		if (rc == -DER_NONEXIST && global_ver < 2) { /* needs to be upgraded */
			rc  = 0;
			val32 = DAOS_PROP_PO_CHECKPOINT_THRESH_DEFAULT;
			prop->dpp_entries[idx].dpe_flags |= DAOS_PROP_ENTRY_NOT_SET;
		} else if (rc != 0) {
			D_GOTO(out_prop, rc);
		}
		D_ASSERT(idx < nr);
		prop->dpp_entries[idx].dpe_type = DAOS_PROP_PO_CHECKPOINT_THRESH;
		prop->dpp_entries[idx].dpe_val  = val32;
		idx++;
	}

	if (bits & DAOS_PO_QUERY_PROP_REINT_MODE) {
		d_iov_set(&value, &val32, sizeof(val32));
		rc = rdb_tx_lookup(tx, &svc->ps_root, &ds_pool_prop_reint_mode, &value);
		/* NB: would test global_ver < 2, but on master branch, code added after v3 bump. */
		if (rc == -DER_NONEXIST && global_ver < 3) { /* needs to be upgraded */
			rc  = 0;
			val32 = DAOS_PROP_PO_REINT_MODE_DEFAULT;
			prop->dpp_entries[idx].dpe_flags |= DAOS_PROP_ENTRY_NOT_SET;
		} else if (rc != 0) {
			D_ERROR(DF_UUID ": DAOS_PROP_PO_REINT_MODE missing from the pool\n",
				DP_UUID(svc->ps_uuid));
			D_GOTO(out_prop, rc);
		}
		D_ASSERT(idx < nr);
		prop->dpp_entries[idx].dpe_type = DAOS_PROP_PO_REINT_MODE;
		prop->dpp_entries[idx].dpe_val  = val32;
		idx++;
	}

	if (bits & DAOS_PO_QUERY_PROP_SVC_OPS_ENABLED) {
		d_iov_set(&value, &val32, sizeof(val32));
		rc = rdb_tx_lookup(tx, &svc->ps_root, &ds_pool_prop_svc_ops_enabled, &value);
		if (rc == -DER_NONEXIST && global_ver < DAOS_POOL_GLOBAL_VERSION_WITH_SVC_OPS_KVS) {
			/* needs to be upgraded */
			rc    = 0;
			val32 = 0;
			prop->dpp_entries[idx].dpe_flags |= DAOS_PROP_ENTRY_NOT_SET;
		} else if (rc != 0) {
			DL_ERROR(rc, DF_UUID ": DAOS_PROP_PO_SVC_OPS_ENABLED missing from the pool",
				 DP_UUID(svc->ps_uuid));
			D_GOTO(out_prop, rc);
		}
		if (rc != 0)
			D_GOTO(out_prop, rc);
		D_ASSERT(idx < nr);
		prop->dpp_entries[idx].dpe_type = DAOS_PROP_PO_SVC_OPS_ENABLED;
		prop->dpp_entries[idx].dpe_val  = val32;
		idx++;
	}

	if (bits & DAOS_PO_QUERY_PROP_SVC_OPS_ENTRY_AGE) {
		d_iov_set(&value, &val32, sizeof(val32));
		rc = rdb_tx_lookup(tx, &svc->ps_root, &ds_pool_prop_svc_ops_age, &value);
		if (rc == -DER_NONEXIST && global_ver < DAOS_POOL_GLOBAL_VERSION_WITH_SVC_OPS_KVS) {
			/* needs to be upgraded */
			rc    = 0;
			val32 = 0;
			prop->dpp_entries[idx].dpe_flags |= DAOS_PROP_ENTRY_NOT_SET;
		} else if (rc != 0) {
			DL_ERROR(rc, DF_UUID ": DAOS_PROP_PO_SVC_OPS_ENTRY_AGE missing from pool",
				 DP_UUID(svc->ps_uuid));
			D_GOTO(out_prop, rc);
		}
		if (rc != 0)
			D_GOTO(out_prop, rc);
		D_ASSERT(idx < nr);
		prop->dpp_entries[idx].dpe_type = DAOS_PROP_PO_SVC_OPS_ENTRY_AGE;
		prop->dpp_entries[idx].dpe_val  = val32;
		idx++;
	}

	*prop_out = prop;
	return 0;

out_prop:
	daos_prop_free(prop);
	return rc;
}

/* Test if pool opcode is a pool service operation, and is a metadata "write" operation. */
static bool
pool_op_is_write(crt_opcode_t opc)
{
	bool is_write;

	switch (opc) {
	/* opcodes handled by pool service that just read the metadata */
	case POOL_QUERY:
	case POOL_QUERY_INFO:
	case POOL_ATTR_LIST:
	case POOL_ATTR_GET:
	case POOL_LIST_CONT:
	case POOL_FILTER_CONT:
	case POOL_PROP_GET:
	case POOL_RANKS_GET:
	/* opcodes not handled by pool service */
	case POOL_TGT_QUERY_MAP:
	case POOL_TGT_DISCONNECT:
	case POOL_TGT_QUERY:
	case POOL_ADD_TGT:
	case POOL_TGT_DISCARD:
		is_write = false;
		break;
	default:
		is_write = true;
		break;
	}
	return is_write;
}

#if 0
/* DEBUG */
static int
pool_op_iter_cb(daos_handle_t ih, d_iov_t *key_enc, d_iov_t *val, void *arg)
{
	struct ds_pool_svc_op_key  op_key;
	struct ds_pool_svc_op_val *op_val = val->iov_buf;

	ds_pool_svc_op_key_decode(key_enc, &op_key);

	D_DEBUG(DB_MD, "key: time=" DF_X64 ", cli=" DF_UUID ", rc=%d\n",
		op_key.ok_client_time, DP_UUID(op_key.ok_client_id), op_val->ov_rc);

	return 0;
}
#endif

static int
pool_op_check_delete_oldest(struct rdb_tx *tx, struct pool_svc *svc, bool dup_op,
			    uint32_t *svc_ops_num)
{
	int                       rc;
	d_iov_t                   key1_enc;
	struct ds_pool_svc_op_key k1;
	uint64_t                  t1_sec;
	uint64_t                  t2_sec;
	uint64_t                  age_sec;

	if (svc->ps_ops_enabled == 0)
		return 0;

	d_iov_set(&key1_enc, NULL, 0);
	rc = rdb_tx_fetch(tx, &svc->ps_ops, RDB_PROBE_FIRST, NULL /* key_in */, &key1_enc,
			  NULL /* value */);
	if (rc == -DER_NONEXIST)
		return 0;
	else if (rc != 0) {
		DL_ERROR(rc, "failed to probe first ps_ops entry");
		return rc;
	}

	rc = ds_pool_svc_op_key_decode(&key1_enc, &k1);
	if (rc != 0) {
		DL_ERROR(rc, "key decode failed");
		return rc;
	}

	/* If number of RPCs is at the limit, or the oldest is more than ps_ops_age old,
	 * delete the oldest entry. TODO: evict many/all such entries (during periodic cleanup?).
	 */
	t1_sec  = d_hlc2sec(k1.ok_client_time);
	t2_sec  = d_hlc2sec(d_hlc_get());
	age_sec = t2_sec - t1_sec;

	if ((*svc_ops_num < svc->ps_ops_max) && (age_sec <= svc->ps_ops_age))
		return 0;

	D_DEBUG(DB_MD, DF_UUID ": will delete oldest entry, svc_ops_num=%u, age=%zu sec\n",
		DP_UUID(svc->ps_uuid), *svc_ops_num, age_sec);
	rc = rdb_tx_delete(tx, &svc->ps_ops, &key1_enc);
	if (rc != 0) {
		DL_ERROR(rc, "failed to delete oldest entry in ps_ops");
		return rc;
	}

	*svc_ops_num -= 1;
	return 0;
}

/* Check if this is a duplicate/retry operation that was already done, and if so the stored result.
 * Return the answer in is_dup (when rc == 0). Further when is_dup is true, assign value into valp.
 * Common function called by pool and container service RPC op lookup functions,
 */
int
ds_pool_svc_ops_lookup(struct rdb_tx *tx, void *pool_svc, uuid_t pool_uuid, uuid_t *cli_uuidp,
		       uint64_t cli_time, bool *is_dup, struct ds_pool_svc_op_val *valp)
{
	struct pool_svc          *svc          = pool_svc;
	bool                      need_put_svc = false;
	struct ds_pool_svc_op_key op_key;
	d_iov_t                   op_key_enc = {.iov_buf = NULL};
	struct ds_pool_svc_op_val op_val;
	d_iov_t                   val;
	bool                      duplicate = false;
	int                       rc  = 0;

	if (!svc) {
		rc = pool_svc_lookup(pool_uuid, &svc);
		if (rc != 0) {
			DL_ERROR(rc, "pool_svc lookup failed");
			goto out;
		}
		need_put_svc = true;
	}

	if (!svc->ps_ops_enabled)
		goto out_svc;

#if 0
	/* DEBUG */
	rc = rdb_tx_iterate(tx, &svc->ps_ops, false /* backward */, pool_op_iter_cb,
			    NULL /* arg */);
	if (rc != 0) {
		DL_ERROR(rc, DF_UUID ": failed to iterate ps_ops KVS", DP_UUID(pool_uuid));
		goto out_svc;
	}
#endif

	/* Construct (encoded) client ID key, look for it (duplicate RPC) in ps_ops */
	d_iov_set(&val, &op_val, sizeof(op_val));
	uuid_copy(op_key.ok_client_id, *cli_uuidp);
	op_key.ok_client_time = cli_time;
	rc                    = ds_pool_svc_op_key_encode(&op_key, &op_key_enc);
	if (rc != 0)
		goto out_svc;
	rc = rdb_tx_lookup(tx, &svc->ps_ops, &op_key_enc, &val);
	if (rc == 0) {
		/* found - this is a retry/duplicate RPC being handled */
		D_DEBUG(DB_MD,
			DF_UUID ": retry RPC detected client=" DF_UUID " time=%016lx op_rc=%d\n",
			DP_UUID(pool_uuid), DP_UUID(*cli_uuidp), cli_time, op_val.ov_rc);
		duplicate = true;
	} else if (rc == -DER_NONEXIST) {
		/* not found - new, unique RPC being handled */
		rc = 0;
	} else {
		DL_ERROR(rc, DF_UUID ": failed to lookup RPC client=" DF_UUID " time=%016lx",
			 DP_UUID(pool_uuid), DP_UUID(*cli_uuidp), cli_time);
		goto out_enc;
	}

out_enc:
	D_FREE(op_key_enc.iov_buf);
out_svc:
	if (need_put_svc)
		pool_svc_put(svc);
out:
	if (rc == 0) {
		*is_dup = duplicate;
		if (duplicate)
			*valp = op_val;
	}
	return rc;
}

/* Check if this is a duplicate/retry operation that was already done, and if so the stored result.
 * Return the answer in is_dup (when rc == 0). Further when is_dup is true, assign value into valp.
 */
static int
pool_op_lookup(struct rdb_tx *tx, struct pool_svc *svc, crt_rpc_t *rpc, int pool_proto_ver,
	       bool *is_dup, struct ds_pool_svc_op_val *valp)
{
	struct pool_op_v6_in *in6 = crt_req_get(rpc);
	crt_opcode_t          opc = opc_get(rpc->cr_opc);
	int                   rc  = 0;

	/* If client didn't provide a key (old protocol), skip */
	if (pool_proto_ver < POOL_PROTO_VER_WITH_SVC_OP_KEY)
		goto out;

	/* If the operation is not a write, skip (read-only ops not tracked for duplicates) */
	if (!pool_op_is_write(opc))
		goto out;

	rc = ds_pool_svc_ops_lookup(tx, svc, svc->ps_uuid, &in6->pi_cli_id, in6->pi_time, is_dup,
				    valp);

out:
	return rc;
}

int
ds_pool_svc_ops_save(struct rdb_tx *tx, void *pool_svc, uuid_t pool_uuid, uuid_t *cli_uuidp,
		     uint64_t cli_time, bool dup_op, int rc_in, struct ds_pool_svc_op_val *op_valp)
{
	struct pool_svc          *svc          = pool_svc;
	bool                      need_put_svc = false;
	d_iov_t                   val;
	struct ds_pool_svc_op_key op_key;
	d_iov_t                   op_key_enc = {.iov_buf = NULL};
	uint32_t                  svc_ops_num;
	uint32_t                  new_svc_ops_num;
	int                       rc = 0;

	if (!svc) {
		rc = pool_svc_lookup(pool_uuid, &svc);
		if (rc != 0) {
			DL_ERROR(rc, "pool_svc lookup failed");
			goto out;
		}
		need_put_svc = true;
	}

	if (!svc->ps_ops_enabled)
		goto out_svc;

	/* Get number of entries in the KVS for incrementing/decrementing as applicable below */
	d_iov_set(&val, &svc_ops_num, sizeof(svc_ops_num));
	rc = rdb_tx_lookup(tx, &svc->ps_root, &ds_pool_prop_svc_ops_num, &val);
	if (rc != 0) {
		DL_ERROR(rc, DF_UUID ": failed to lookup svc_ops_num", DP_UUID(pool_uuid));
		goto out_svc;
	}
	new_svc_ops_num = svc_ops_num;

	if (!dup_op && !daos_rpc_retryable_rc(op_valp->ov_rc)) {
		/* If the write operation failed, discard its (unwanted) updates first. */
		if (op_valp->ov_rc != 0)
			rdb_tx_discard(tx);

		/* Construct (encoded) client ID key, insert an entry into ps_ops */
		d_iov_set(&val, op_valp, sizeof(*op_valp));
		uuid_copy(op_key.ok_client_id, *cli_uuidp);
		op_key.ok_client_time = cli_time;
		rc                    = ds_pool_svc_op_key_encode(&op_key, &op_key_enc);
		if (rc != 0)
			goto out_svc;
		rc = rdb_tx_update(tx, &svc->ps_ops, &op_key_enc, &val);
		if (rc != 0) {
			DL_ERROR(rc,
				 DF_UUID ": svc_ops update failed: client=" DF_UUID " time=%016lx",
				 DP_UUID(pool_uuid), DP_UUID(*cli_uuidp), cli_time);
			goto out_enc;
		}
		new_svc_ops_num++;
	}

	rc = pool_op_check_delete_oldest(tx, svc, dup_op, &new_svc_ops_num);
	if (rc != 0) {
		DL_ERROR(rc, DF_UUID ": failed pool_op_check_delete_oldest()", DP_UUID(pool_uuid));
		goto out_enc;
	}

	/* update the number of entries in the KVS */
	if (new_svc_ops_num != svc_ops_num) {
		svc_ops_num = new_svc_ops_num;
		d_iov_set(&val, &svc_ops_num, sizeof(svc_ops_num));
		rc = rdb_tx_update(tx, &svc->ps_root, &ds_pool_prop_svc_ops_num, &val);
		if (rc != 0) {
			DL_ERROR(rc, DF_UUID ": failed to update svc_ops_num", DP_UUID(pool_uuid));
			goto out_enc;
		}
	}
out_enc:
	D_FREE(op_key_enc.iov_buf);
out_svc:
	if (need_put_svc)
		pool_svc_put(svc);
out:
	return rc;
}

/* Save results of the (new, not duplicate) operation in svc_ops KVS, if applicable.
 * And delete oldest entry if KVS has reached maximum number, or oldest exceeds age limit.
 */
static int
pool_op_save(struct rdb_tx *tx, struct pool_svc *svc, crt_rpc_t *rpc, int pool_proto_ver,
	     bool dup_op, int rc_in, struct ds_pool_svc_op_val *op_valp)
{
	struct pool_op_v6_in *in6 = crt_req_get(rpc);
	crt_opcode_t          opc = opc_get(rpc->cr_opc);
	int                   rc  = 0;

	if (!dup_op)
		op_valp->ov_rc = rc_in;

	/* If client didn't provide a key (old protocol), skip */
	if (pool_proto_ver < POOL_PROTO_VER_WITH_SVC_OP_KEY)
		goto out;

	/* If the operation is not a write, skip (read-only ops not tracked for duplicates) */
	if (!pool_op_is_write(opc))
		goto out;

	rc = ds_pool_svc_ops_save(tx, svc, svc->ps_uuid, &in6->pi_cli_id, in6->pi_time, dup_op,
				  rc_in, op_valp);

out:
	return rc;
}

/*
 * We use this RPC to not only create the pool metadata but also initialize the
 * pool/container service DB.
 */
void
ds_pool_create_handler(crt_rpc_t *rpc)
{
	struct pool_create_in  *in = crt_req_get(rpc);
	struct pool_create_out *out = crt_reply_get(rpc);
	struct pool_svc	       *svc;
	struct rdb_tx		tx;
	d_iov_t			value;
	struct rdb_kvs_attr	attr;
	daos_prop_t	       *prop_dup = NULL;
	daos_prop_t            *prop      = NULL;
	d_rank_list_t          *tgt_ranks = NULL;
	uint32_t                ndomains;
	uint32_t                ntgts;
	uint32_t               *domains;
	int			rc;

	D_DEBUG(DB_MD, DF_UUID": processing rpc %p\n",
		DP_UUID(in->pri_op.pi_uuid), rpc);

	pool_create_in_get_data(rpc, &tgt_ranks, &prop, &ndomains, &ntgts, &domains);

	if (ntgts != tgt_ranks->rl_nr)
		D_GOTO(out, rc = -DER_PROTO);

	/* This RPC doesn't care about whether the service is up. */
	rc = pool_svc_lookup(in->pri_op.pi_uuid, &svc);
	if (rc != 0)
		D_GOTO(out, rc);

	/*
	 * Simply serialize this whole RPC with rsvc_step_{up,down}_cb() and
	 * ds_rsvc_stop().
	 */
	ABT_mutex_lock(svc->ps_rsvc.s_mutex);

	if (svc->ps_rsvc.s_stop) {
		D_DEBUG(DB_MD, DF_UUID": pool service already stopping\n",
			DP_UUID(svc->ps_uuid));
		D_GOTO(out_mutex, rc = -DER_CANCELED);
	}

	if (!uuid_is_null(in->pri_op.pi_hdl)) {
		/*
		 * Try starting a campaign without waiting for the election
		 * timeout. Since this is a performance optimization, ignore
		 * errors.
		 */
		rc = rdb_campaign(svc->ps_rsvc.s_db);
		D_DEBUG(DB_MD, DF_UUID": campaign: "DF_RC"\n", DP_UUID(svc->ps_uuid), DP_RC(rc));
	}

	rc = rdb_tx_begin(svc->ps_rsvc.s_db, RDB_NIL_TERM, &tx);
	if (rc != 0)
		D_GOTO(out_mutex, rc);
	ABT_rwlock_wrlock(svc->ps_lock);
	ds_cont_wrlock_metadata(svc->ps_cont_svc);

	/* See if the DB has already been initialized. */
	d_iov_set(&value, NULL /* buf */, 0 /* size */);
	rc = rdb_tx_lookup(&tx, &svc->ps_root, &ds_pool_prop_map_buffer,
			   &value);
	if (rc != -DER_NONEXIST) {
		if (rc == 0)
			D_DEBUG(DB_MD, DF_UUID": db already initialized\n",
				DP_UUID(svc->ps_uuid));
		else
			DL_ERROR(rc, DF_UUID ": failed to look up pool map", DP_UUID(svc->ps_uuid));
		D_GOTO(out_tx, rc);
	}

	/* duplicate the default properties, overwrite it with pool create
	 * parameter and then write to pool meta data.
	 */
	prop_dup = daos_prop_dup(&pool_prop_default, true /* pool */,
				 false /* input */);
	if (prop_dup == NULL) {
		D_ERROR("daos_prop_dup failed.\n");
		D_GOTO(out_tx, rc = -DER_NOMEM);
	}

	if (DAOS_FAIL_CHECK(DAOS_FAIL_POOL_CREATE_VERSION)) {
		uint64_t fail_val = daos_fail_value_get();
		struct daos_prop_entry *entry;

		entry = daos_prop_entry_get(prop_dup, DAOS_PROP_PO_OBJ_VERSION);
		D_ASSERT(entry != NULL);
		entry->dpe_val = (uint32_t)fail_val;
	}

	rc = pool_prop_default_copy(prop_dup, prop);
	if (rc) {
		DL_ERROR(rc, "daos_prop_default_copy() failed");
		D_GOTO(out_tx, rc);
	}

	/* Initialize the DB and the metadata for this pool. */
	attr.dsa_class = RDB_KVS_GENERIC;
	attr.dsa_order = 8;
	rc = rdb_tx_create_root(&tx, &attr);
	if (rc != 0)
		D_GOTO(out_tx, rc);
	rc = init_pool_metadata(&tx, &svc->ps_root, ntgts, NULL /* group */, tgt_ranks, prop_dup,
				ndomains, domains);
	if (rc != 0)
		D_GOTO(out_tx, rc);
	rc = ds_cont_init_metadata(&tx, &svc->ps_root, in->pri_op.pi_uuid);
	if (rc != 0)
		D_GOTO(out_tx, rc);

	rc = rdb_tx_commit(&tx);
	if (rc != 0)
		D_GOTO(out_tx, rc);

out_tx:
	daos_prop_free(prop_dup);
	ds_cont_unlock_metadata(svc->ps_cont_svc);
	ABT_rwlock_unlock(svc->ps_lock);
	rdb_tx_end(&tx);
	if (rc != 0)
		D_GOTO(out_mutex, rc);

	if (ds_rsvc_get_state(&svc->ps_rsvc) == DS_RSVC_UP_EMPTY) {
		/*
		 * The DB is no longer empty. Since the previous
		 * pool_svc_step_up_cb() call didn't finish stepping up due to
		 * an empty DB, and there hasn't been a pool_svc_step_down_cb()
		 * call yet, we should call pool_svc_step_up() to finish
		 * stepping up.
		 */
		D_DEBUG(DB_MD, DF_UUID": trying to finish stepping up\n",
			DP_UUID(in->pri_op.pi_uuid));
		if (DAOS_FAIL_CHECK(DAOS_POOL_CREATE_FAIL_STEP_UP))
			rc = -DER_GRPVER;
		else
			rc = pool_svc_step_up_cb(&svc->ps_rsvc);
		if (rc != 0) {
			D_ASSERT(rc != DER_UNINIT);
			rdb_resign(svc->ps_rsvc.s_db, svc->ps_rsvc.s_term);
			D_GOTO(out_mutex, rc);
		}
		ds_rsvc_set_state(&svc->ps_rsvc, DS_RSVC_UP);
	}

out_mutex:
	ABT_mutex_unlock(svc->ps_rsvc.s_mutex);
	ds_rsvc_set_hint(&svc->ps_rsvc, &out->pro_op.po_hint);
	pool_svc_put(svc);
out:
	out->pro_op.po_rc = rc;
	D_DEBUG(DB_MD, DF_UUID ": replying rpc: %p " DF_RC "\n", DP_UUID(in->pri_op.pi_uuid), rpc,
		DP_RC(rc));
	crt_reply_send(rpc);
}

static int
pool_connect_iv_dist(struct pool_svc *svc, uuid_t pool_hdl,
		     uint64_t flags, uint64_t sec_capas, d_iov_t *cred,
		     uint32_t global_ver, uint32_t layout_ver)
{
	d_rank_t rank;
	int	 rc;

	D_DEBUG(DB_MD, DF_UUID": bcasting\n", DP_UUID(svc->ps_uuid));

	rc = crt_group_rank(svc->ps_pool->sp_group, &rank);
	if (rc != 0)
		D_GOTO(out, rc);

	rc = ds_pool_iv_conn_hdl_update(svc->ps_pool, pool_hdl, flags,
					sec_capas, cred, global_ver, layout_ver);
	if (rc) {
		if (rc == -DER_SHUTDOWN) {
			D_DEBUG(DB_MD, DF_UUID":"DF_UUID" some ranks stop.\n",
				DP_UUID(svc->ps_uuid), DP_UUID(pool_hdl));
			rc = 0;
		}
		D_GOTO(out, rc);
	}
out:
	D_DEBUG(DB_MD, DF_UUID": bcasted: "DF_RC"\n", DP_UUID(svc->ps_uuid),
		DP_RC(rc));
	return rc;
}

static int
bulk_cb(const struct crt_bulk_cb_info *cb_info)
{
	ABT_eventual *eventual = cb_info->bci_arg;

	ABT_eventual_set(*eventual, (void *)&cb_info->bci_rc,
			 sizeof(cb_info->bci_rc));
	return 0;
}

/* Currently we only maintain compatibility between 2 metadata layout versions */
#define NUM_POOL_VERSIONS	2

static void
ds_pool_connect_handler(crt_rpc_t *rpc, int handler_version)
{
	struct pool_connect_in         *in  = crt_req_get(rpc);
	struct pool_connect_out        *out = crt_reply_get(rpc);
	struct pool_svc		       *svc;
	struct pool_buf		       *map_buf = NULL;
	uint32_t			map_version;
	uint32_t			connectable;
	uint32_t			global_ver;
	uint32_t			obj_layout_ver;
	struct rdb_tx			tx;
	d_iov_t				key;
	d_iov_t				value;
	struct pool_hdl		       *hdl = NULL;
	uint32_t			nhandles;
	int				skip_update = 0;
	int				rc;
	daos_prop_t		       *prop = NULL;
	uint64_t			prop_bits;
	struct daos_prop_entry	       *acl_entry;
	struct d_ownership		owner;
	struct daos_prop_entry	       *owner_entry, *global_ver_entry;
	struct daos_prop_entry	       *owner_grp_entry;
	struct daos_prop_entry	       *obj_ver_entry;
	uint64_t			sec_capas = 0;
	struct pool_metrics	       *metrics;
	char			       *machine = NULL;
	d_iov_t                        *credp;
	uint64_t                        flags;
	uint64_t                        query_bits;
	crt_bulk_t                      bulk;
	uint32_t                        cli_pool_version;
	bool                            dup_op = false;
	struct ds_pool_svc_op_val       op_val;
	bool                            transfer_map    = false;
	bool                            fi_pass_noreply = DAOS_FAIL_CHECK(DAOS_MD_OP_PASS_NOREPLY);
	bool                            fi_fail_noreply = DAOS_FAIL_CHECK(DAOS_MD_OP_FAIL_NOREPLY);
	bool                            fi_pass_nl_noreply;
	bool                            fi_fail_nl_noreply;

	D_DEBUG(DB_MD, DF_UUID ": processing rpc: %p hdl=" DF_UUID "\n",
		DP_UUID(in->pci_op.pi_uuid), rpc, DP_UUID(in->pci_op.pi_hdl));

	fi_pass_nl_noreply = DAOS_FAIL_CHECK(DAOS_MD_OP_PASS_NOREPLY_NEWLDR);
	fi_fail_nl_noreply = DAOS_FAIL_CHECK(DAOS_MD_OP_FAIL_NOREPLY_NEWLDR);

	rc = pool_svc_lookup_leader(in->pci_op.pi_uuid, &svc,
				    &out->pco_op.po_hint);
	if (rc != 0)
		D_GOTO(out, rc);

	pool_connect_in_get_cred(rpc, &credp);
	pool_connect_in_get_data(rpc, &flags, &query_bits, &bulk, &cli_pool_version);

	if (query_bits & DAOS_PO_QUERY_REBUILD_STATUS) {
		rc = ds_rebuild_query(in->pci_op.pi_uuid, &out->pco_rebuild_st);
		if (rc != 0)
			D_GOTO(out_svc, rc);
	}

	rc = rdb_tx_begin(svc->ps_rsvc.s_db, svc->ps_rsvc.s_term, &tx);
	if (rc != 0)
		D_GOTO(out_svc, rc);

	ABT_rwlock_wrlock(svc->ps_lock);

	rc = pool_op_lookup(&tx, svc, rpc, handler_version, &dup_op, &op_val);
	if (rc != 0)
		goto out_lock;
	else if (dup_op)
		skip_update = true;
	if (fi_fail_noreply || fi_fail_nl_noreply)
		goto out_map_version;

	/* Check if pool is being destroyed and not accepting connections */
	d_iov_set(&value, &connectable, sizeof(connectable));
	rc = rdb_tx_lookup(&tx, &svc->ps_root,
			   &ds_pool_prop_connectable, &value);
	if (rc != 0)
		goto out_lock;
	D_DEBUG(DB_MD, DF_UUID ": connectable=%u\n", DP_UUID(in->pci_op.pi_uuid), connectable);
	if (!connectable) {
		D_ERROR(DF_UUID": being destroyed, not accepting connections\n",
			DP_UUID(in->pci_op.pi_uuid));
		D_GOTO(out_lock, rc = -DER_BUSY);
	}

	/* Check existing pool handles. */
	d_iov_set(&key, in->pci_op.pi_hdl, sizeof(uuid_t));
	d_iov_set(&value, NULL, 0);
	rc = rdb_tx_lookup(&tx, &svc->ps_handles, &key, &value);
	if (rc == 0) {
		/* found it */
		if (((struct pool_hdl *)value.iov_buf)->ph_flags == flags) {
			/*
			 * The handle already exists; only do the pool map
			 * transfer.
			 */
			skip_update = 1;
		} else {
			/* The existing one does not match the new one. */
			D_ERROR(DF_UUID": found conflicting pool handle\n",
				DP_UUID(in->pci_op.pi_uuid));
			D_GOTO(out_lock, rc = -DER_EXIST);
		}
	} else if (rc != -DER_NONEXIST) {
		goto out_lock;
	}

	/* Fetch properties, the  ACL and ownership info for access check,
	 * all properties will update to IV.
	 */
	prop_bits = DAOS_PO_QUERY_PROP_ALL;
	rc = pool_prop_read(&tx, svc, prop_bits, &prop);
	if (rc != 0) {
		D_ERROR(DF_UUID": cannot get access data for pool, "
			"rc="DF_RC"\n", DP_UUID(in->pci_op.pi_uuid), DP_RC(rc));
		D_GOTO(out_map_version, rc);
	}
	D_ASSERT(prop != NULL);

	global_ver_entry = daos_prop_entry_get(prop, DAOS_PROP_PO_GLOBAL_VERSION);
	D_ASSERT(global_ver_entry != NULL);
	global_ver = global_ver_entry->dpe_val;
	/*
	 * Reject pool connection if old clients try to connect new format pool.
	 */
	int diff = DAOS_POOL_GLOBAL_VERSION - cli_pool_version;
	if (cli_pool_version <= DAOS_POOL_GLOBAL_VERSION) {
		if (diff >= NUM_POOL_VERSIONS) {
			rc = -DER_NOTSUPPORTED;
			DL_ERROR(rc,
				 DF_UUID ": cannot connect, client supported pool "
					 "layout version (%u) is more than %u versions smaller "
					 "than server supported pool layout version(%u), "
					 "try to upgrade client firstly",
				 DP_UUID(in->pci_op.pi_uuid), cli_pool_version,
				 NUM_POOL_VERSIONS - 1, DAOS_POOL_GLOBAL_VERSION);
			goto out_map_version;
		}

		if (global_ver > cli_pool_version) {
			rc = -DER_NOTSUPPORTED;
			DL_ERROR(rc,
				 DF_UUID ": cannot connect, pool layout version(%u) > "
					 "max client supported pool layout version(%u), "
					 "try to upgrade client firstly",
				 DP_UUID(in->pci_op.pi_uuid), global_ver, cli_pool_version);
			goto out_map_version;
		}
	} else {
		diff = -diff;
		if (diff >= NUM_POOL_VERSIONS) {
			rc = -DER_NOTSUPPORTED;
			DL_ERROR(rc,
				 DF_UUID ": cannot connect, client supported pool "
					 "layout version (%u) is more than %u versions "
					 "larger than server supported pool layout version(%u), "
					 "try to upgrade server firstly",
				 DP_UUID(in->pci_op.pi_uuid), cli_pool_version,
				 NUM_POOL_VERSIONS - 1, DAOS_POOL_GLOBAL_VERSION);
			goto out_map_version;
		}
		/* New clients should be able to access old pools without problem */
	}

	acl_entry = daos_prop_entry_get(prop, DAOS_PROP_PO_ACL);
	D_ASSERT(acl_entry != NULL);
	D_ASSERT(acl_entry->dpe_val_ptr != NULL);

	owner_entry = daos_prop_entry_get(prop, DAOS_PROP_PO_OWNER);
	D_ASSERT(owner_entry != NULL);
	D_ASSERT(owner_entry->dpe_str != NULL);

	owner_grp_entry = daos_prop_entry_get(prop, DAOS_PROP_PO_OWNER_GROUP);
	D_ASSERT(owner_grp_entry != NULL);
	D_ASSERT(owner_grp_entry->dpe_str != NULL);

	owner.user = owner_entry->dpe_str;
	owner.group = owner_grp_entry->dpe_str;

	obj_ver_entry = daos_prop_entry_get(prop, DAOS_PROP_PO_OBJ_VERSION);
	D_ASSERT(obj_ver_entry != NULL);
	obj_layout_ver = obj_ver_entry->dpe_val;

	/*
	 * Security capabilities determine the access control policy on this
	 * pool handle.
	 */
	rc = ds_sec_pool_get_capabilities(flags, credp, &owner, acl_entry->dpe_val_ptr, &sec_capas);
	if (rc != 0) {
		DL_ERROR(rc, DF_UUID ": refusing connect attempt for " DF_X64,
			 DP_UUID(in->pci_op.pi_uuid), flags);
		D_GOTO(out_map_version, rc);
	}

	rc = ds_sec_cred_get_origin(credp, &machine);

	if (rc != 0) {
		DL_ERROR(rc, DF_UUID ": unable to retrieve origin", DP_UUID(in->pci_op.pi_uuid));
		D_GOTO(out_map_version, rc);
	}

	if (!ds_sec_pool_can_connect(sec_capas)) {
		rc = -DER_NO_PERM;
		DL_ERROR(rc, DF_UUID ": permission denied for connect attempt for " DF_X64,
			 DP_UUID(in->pci_op.pi_uuid), flags);
		goto out_map_version;
	}

	rc = read_map_buf(&tx, &svc->ps_root, &map_buf, &map_version);
	if (rc != 0) {
		D_ERROR(DF_UUID": failed to read pool map: "DF_RC"\n",
			DP_UUID(svc->ps_uuid), DP_RC(rc));
		D_GOTO(out_map_version, rc);
	}
	transfer_map = true;
	if (skip_update)
		D_GOTO(out_map_version, rc = 0);

	d_iov_set(&value, &nhandles, sizeof(nhandles));
	rc = rdb_tx_lookup(&tx, &svc->ps_root, &ds_pool_prop_nhandles, &value);
	if (rc != 0)
		D_GOTO(out_map_version, rc);

	/* Take care of exclusive handles. */
	if (nhandles != 0) {
		if (flags & DAOS_PC_EX) {
			D_DEBUG(DB_MD, DF_UUID": others already connected\n",
				DP_UUID(in->pci_op.pi_uuid));
			D_GOTO(out_map_version, rc = -DER_BUSY);
		} else {
			/*
			 * If there is a non-exclusive handle, then all handles
			 * are non-exclusive.
			 */
			d_iov_set(&value, NULL, 0);
			rc = rdb_tx_fetch(&tx, &svc->ps_handles,
					  RDB_PROBE_FIRST, NULL /* key_in */,
					  NULL /* key_out */, &value);
			if (rc != 0)
				D_GOTO(out_map_version, rc);
			if (((struct pool_hdl *)value.iov_buf)->ph_flags & DAOS_PC_EX)
				D_GOTO(out_map_version, rc = -DER_BUSY);
		}
	}

	rc = pool_connect_iv_dist(svc, in->pci_op.pi_hdl, flags, sec_capas, credp, global_ver,
				  obj_layout_ver);
	if (rc == 0 && DAOS_FAIL_CHECK(DAOS_POOL_CONNECT_FAIL_CORPC)) {
		D_DEBUG(DB_MD, DF_UUID": fault injected: DAOS_POOL_CONNECT_FAIL_CORPC\n",
			DP_UUID(in->pci_op.pi_uuid));
		rc = -DER_TIMEDOUT;
	}
	if (rc != 0) {
		D_ERROR(DF_UUID": failed to connect to targets: "DF_RC"\n",
			DP_UUID(in->pci_op.pi_uuid), DP_RC(rc));
		D_GOTO(out_map_version, rc);
	}

	/* handle did not exist so create it */
	/* XXX may be can check pool version to avoid allocating too much ? */
	D_ALLOC(hdl, sizeof(*hdl) + credp->iov_len);
	if (hdl == NULL)
		D_GOTO(out_map_version, rc = -DER_NOMEM);

	hdl->ph_flags     = flags;
	hdl->ph_sec_capas = sec_capas;
	/* XXX may be can check pool version to avoid initializing 3 following hdl fields ? */
	strncpy(hdl->ph_machine, machine, MAXHOSTNAMELEN);
	hdl->ph_cred_len = credp->iov_len;
	memcpy(&hdl->ph_cred[0], credp->iov_buf, credp->iov_len);

	nhandles++;
	d_iov_set(&key, in->pci_op.pi_hdl, sizeof(uuid_t));
	d_iov_set(&value, hdl,
		  svc->ps_global_version >= DAOS_POOL_GLOBAL_VERSION_WITH_HDL_CRED ?
		  sizeof(struct pool_hdl) + hdl->ph_cred_len : sizeof(struct pool_hdl_v0));
	D_DEBUG(DB_MD, "writing a pool connect handle in db, size %zu, pool version %u\n",
		value.iov_len, svc->ps_global_version);
	rc = rdb_tx_update(&tx, &svc->ps_handles, &key, &value);
	if (rc != 0)
		D_GOTO(out_map_version, rc);

	d_iov_set(&value, &nhandles, sizeof(nhandles));
	rc = rdb_tx_update(&tx, &svc->ps_root, &ds_pool_prop_nhandles, &value);
	if (rc != 0)
		D_GOTO(out_map_version, rc);

out_map_version:
	out->pco_op.po_map_version = ds_pool_get_version(svc->ps_pool);

	D_DEBUG(DB_MD, DF_UUID ": rc=%d, dup_op=%d\n", DP_UUID(in->pci_op.pi_uuid), rc, dup_op);
	/* If meets criteria (not dup, write op, definitive rc, etc.), store result in ps_ops KVS */
	if ((rc == 0) && !dup_op && (fi_fail_noreply || fi_fail_nl_noreply))
		rc = -DER_MISC;
	rc = pool_op_save(&tx, svc, rpc, handler_version, dup_op, rc, &op_val);
	if (rc != 0)
		goto out_lock;
	rc = rdb_tx_commit(&tx);
	if (rc != 0)
		goto out_lock;

	rc = op_val.ov_rc;
	if ((rc == 0) && !dup_op) {
		/** update metric */
		metrics = svc->ps_pool->sp_metrics[DAOS_POOL_MODULE];
		d_tm_inc_counter(metrics->connect_total, 1);
	}

	if ((rc == 0) && (query_bits & DAOS_PO_QUERY_SPACE))
		rc = pool_space_query_bcast(dss_get_module_info()->dmi_ctx, svc, in->pci_op.pi_hdl,
					    &out->pco_space);

out_lock:
	ABT_rwlock_unlock(svc->ps_lock);
	rdb_tx_end(&tx);
	if (rc == 0 && transfer_map) {
		rc = ds_pool_transfer_map_buf(map_buf, map_version, rpc, bulk,
					      &out->pco_map_buf_size);
		/** TODO: roll back tx if transfer fails? Perhaps rdb_tx_discard()? */
	}
	if (rc == 0)
		rc = op_val.ov_rc;
	D_FREE(map_buf);
	D_FREE(hdl);
	D_FREE(machine);
	if (prop)
		daos_prop_free(prop);
out_svc:
	ds_rsvc_set_hint(&svc->ps_rsvc, &out->pco_op.po_hint);
	pool_svc_put_leader(svc);
out:
	if ((rc == 0) && !dup_op && fi_pass_noreply) {
		rc = -DER_TIMEDOUT;
		D_DEBUG(DB_MD, DF_UUID ": fault injected: DAOS_MD_OP_PASS_NOREPLY\n",
			DP_UUID(in->pci_op.pi_uuid));
	}
	if ((rc == -DER_MISC) && !dup_op && fi_fail_noreply) {
		rc = -DER_TIMEDOUT;
		D_DEBUG(DB_MD, DF_UUID ": fault injected: DAOS_MD_OP_FAIL_NOREPLY\n",
			DP_UUID(in->pci_op.pi_uuid));
	}
	if ((rc == 0) && !dup_op && fi_pass_nl_noreply) {
		rc = -DER_TIMEDOUT;
		D_DEBUG(DB_MD, DF_UUID ": fault injected: DAOS_MD_OP_PASS_NOREPLY_NEWLDR\n",
			DP_UUID(in->pci_op.pi_uuid));
		rdb_resign(svc->ps_rsvc.s_db, svc->ps_rsvc.s_term);
	}
	if ((rc == -DER_MISC) && !dup_op && fi_fail_nl_noreply) {
		rc = -DER_TIMEDOUT;
		D_DEBUG(DB_MD, DF_UUID ": fault injected: DAOS_MD_OP_FAIL_NOREPLY_NEWLDR\n",
			DP_UUID(in->pci_op.pi_uuid));
		rdb_resign(svc->ps_rsvc.s_db, svc->ps_rsvc.s_term);
	}

	out->pco_op.po_rc = rc;
	D_DEBUG(DB_MD, DF_UUID ": replying rpc: %p " DF_RC "\n", DP_UUID(in->pci_op.pi_uuid), rpc,
		DP_RC(rc));
	crt_reply_send(rpc);
}

void
ds_pool_connect_handler_v6(crt_rpc_t *rpc)
{
	ds_pool_connect_handler(rpc, 6);
}

void
ds_pool_connect_handler_v5(crt_rpc_t *rpc)
{
	ds_pool_connect_handler(rpc, 5);
}

static int
pool_disconnect_bcast(crt_context_t ctx, struct pool_svc *svc,
		      uuid_t *pool_hdls, int n_pool_hdls)
{
	struct pool_tgt_disconnect_in  *in;
	struct pool_tgt_disconnect_out *out;
	crt_rpc_t		       *rpc;
	int				rc;

	D_DEBUG(DB_MD, DF_UUID": bcasting\n", DP_UUID(svc->ps_uuid));

	rc = bcast_create(ctx, svc, POOL_TGT_DISCONNECT, NULL, &rpc);
	if (rc != 0)
		D_GOTO(out, rc);

	in = crt_req_get(rpc);
	uuid_copy(in->tdi_uuid, svc->ps_uuid);
	in->tdi_hdls.ca_arrays = pool_hdls;
	in->tdi_hdls.ca_count = n_pool_hdls;
	rc = dss_rpc_send(rpc);
	if (rc == 0 && DAOS_FAIL_CHECK(DAOS_POOL_DISCONNECT_FAIL_CORPC)) {
		D_DEBUG(DB_MD, DF_UUID": fault injected: DAOS_POOL_DISCONNECT_FAIL_CORPC\n",
			DP_UUID(svc->ps_uuid));
		rc = -DER_TIMEDOUT;
	}
	if (rc != 0)
		D_GOTO(out_rpc, rc);

	out = crt_reply_get(rpc);
	rc = out->tdo_rc;
	if (rc != 0) {
		D_ERROR(DF_UUID ": failed to disconnect from targets: " DF_RC "\n",
			DP_UUID(svc->ps_uuid), DP_RC(rc));
		rc = -DER_IO;
	}

out_rpc:
	crt_req_decref(rpc);
out:
	D_DEBUG(DB_MD, DF_UUID": bcasted: "DF_RC"\n", DP_UUID(svc->ps_uuid),
		DP_RC(rc));
	return rc;
}

static int
pool_disconnect_hdls(struct rdb_tx *tx, struct pool_svc *svc, uuid_t *hdl_uuids,
		     int n_hdl_uuids, crt_context_t ctx)
{
	d_iov_t			 value;
	uint32_t		 nhandles;
	int			 i;
	int			 rc;

	D_ASSERTF(n_hdl_uuids > 0, "%d\n", n_hdl_uuids);

	D_DEBUG(DB_MD, DF_UUID": disconnecting %d hdls: hdl_uuids[0]="DF_UUID
		"\n", DP_UUID(svc->ps_uuid), n_hdl_uuids,
		DP_UUID(hdl_uuids[0]));

	/*
	 * TODO: Send POOL_TGT_CLOSE_CONTS and somehow retry until every
	 * container service has responded (through ds_pool).
	 */
	rc = ds_cont_close_by_pool_hdls(svc->ps_uuid, hdl_uuids, n_hdl_uuids);
	if (rc != 0)
		D_GOTO(out, rc);

	rc = pool_disconnect_bcast(ctx, svc, hdl_uuids, n_hdl_uuids);
	if (rc != 0)
		D_GOTO(out, rc);

	d_iov_set(&value, &nhandles, sizeof(nhandles));
	rc = rdb_tx_lookup(tx, &svc->ps_root, &ds_pool_prop_nhandles, &value);
	if (rc != 0)
		D_GOTO(out, rc);

	nhandles -= n_hdl_uuids;

	for (i = 0; i < n_hdl_uuids; i++) {
		d_iov_t key;

		d_iov_set(&key, hdl_uuids[i], sizeof(uuid_t));
		rc = rdb_tx_delete(tx, &svc->ps_handles, &key);
		if (rc != 0)
			D_GOTO(out, rc);
	}

	d_iov_set(&value, &nhandles, sizeof(nhandles));
	rc = rdb_tx_update(tx, &svc->ps_root, &ds_pool_prop_nhandles, &value);
	if (rc != 0)
		D_GOTO(out, rc);

out:
	if (rc == 0)
		D_INFO(DF_UUID": success\n", DP_UUID(svc->ps_uuid));
	return rc;
}

static void
ds_pool_disconnect_handler(crt_rpc_t *rpc, int handler_version)
{
	struct pool_disconnect_in      *pdi = crt_req_get(rpc);
	struct pool_disconnect_out     *pdo = crt_reply_get(rpc);
	struct pool_svc		       *svc;
	struct rdb_tx			tx;
	d_iov_t                         key;
	d_iov_t                         value;
	bool                            dup_op = false;
	struct ds_pool_svc_op_val       op_val;
	bool                            fi_pass_noreply = DAOS_FAIL_CHECK(DAOS_MD_OP_PASS_NOREPLY);
	bool                            fi_fail_noreply = DAOS_FAIL_CHECK(DAOS_MD_OP_FAIL_NOREPLY);
	int				rc;

	D_DEBUG(DB_MD, DF_UUID ": processing rpc: %p hdl=" DF_UUID "\n",
		DP_UUID(pdi->pdi_op.pi_uuid), rpc, DP_UUID(pdi->pdi_op.pi_hdl));
	if (handler_version >= POOL_PROTO_VER_WITH_SVC_OP_KEY) {
		struct pool_disconnect_v6_in *in6 = crt_req_get(rpc);

		D_DEBUG(DB_MD, DF_UUID ": client= " DF_UUID ", time=" DF_X64 "\n",
			DP_UUID(pdi->pdi_op.pi_uuid), DP_UUID(in6->pdi_op.pi_cli_id),
			in6->pdi_op.pi_time);
	}

	rc = pool_svc_lookup_leader(pdi->pdi_op.pi_uuid, &svc,
				    &pdo->pdo_op.po_hint);
	if (rc != 0)
		goto out;

	rc = rdb_tx_begin(svc->ps_rsvc.s_db, svc->ps_rsvc.s_term, &tx);
	if (rc != 0)
		goto out_svc;

	ABT_rwlock_wrlock(svc->ps_lock);

	rc = pool_op_lookup(&tx, svc, rpc, handler_version, &dup_op, &op_val);
	if (rc != 0)
		goto out_lock;
	else if (dup_op || fi_fail_noreply)
		goto out_commit;

	d_iov_set(&key, pdi->pdi_op.pi_hdl, sizeof(uuid_t));
	d_iov_set(&value, NULL, 0);
	rc = rdb_tx_lookup(&tx, &svc->ps_handles, &key, &value);
	if (rc != 0) {
		/* TODO: consider should this test be removed, now that dup ops are detectable?
		 * consider evict use case though.
		 */
		if (rc == -DER_NONEXIST)
			rc = op_val.ov_rc = 0;
		D_GOTO(out_commit, rc);
	}

	rc = pool_disconnect_hdls(&tx, svc, &pdi->pdi_op.pi_hdl,
				  1 /* n_hdl_uuids */, dss_get_module_info()->dmi_ctx);
	if (rc != 0)
		goto out_commit;

out_commit:
	if ((rc == 0) && !dup_op && fi_fail_noreply)
		rc = -DER_MISC;
	rc = pool_op_save(&tx, svc, rpc, handler_version, dup_op, rc, &op_val);
	if (rc != 0)
		goto out_lock;
	rc = rdb_tx_commit(&tx);
	if (rc != 0)
		goto out_lock;
	/* No need to set pdo->pdo_op.po_map_version. */

	rc = op_val.ov_rc;
	if ((rc == 0) && !dup_op) {
		struct pool_metrics *metrics;

		/** update metric */
		metrics = svc->ps_pool->sp_metrics[DAOS_POOL_MODULE];
		d_tm_inc_counter(metrics->disconnect_total, 1);
	}
out_lock:
	ABT_rwlock_unlock(svc->ps_lock);
	rdb_tx_end(&tx);
out_svc:
	ds_rsvc_set_hint(&svc->ps_rsvc, &pdo->pdo_op.po_hint);
	pool_svc_put_leader(svc);
out:
	if ((rc == 0) && !dup_op && fi_pass_noreply) {
		rc = -DER_TIMEDOUT;
		D_DEBUG(DB_MD, DF_UUID ": fault injected: DAOS_MD_OP_PASS_NOREPLY\n",
			DP_UUID(pdi->pdi_op.pi_uuid));
	}
	if ((rc == -DER_MISC) && !dup_op && fi_fail_noreply) {
		rc = -DER_TIMEDOUT;
		D_DEBUG(DB_MD, DF_UUID ": fault injected: DAOS_MD_OP_FAIL_NOREPLY\n",
			DP_UUID(pdi->pdi_op.pi_uuid));
	}

	pdo->pdo_op.po_rc = rc;
	D_DEBUG(DB_MD, DF_UUID ": replying rpc: %p " DF_RC "\n", DP_UUID(pdi->pdi_op.pi_uuid), rpc,
		DP_RC(rc));
	crt_reply_send(rpc);
}

void
ds_pool_disconnect_handler_v6(crt_rpc_t *rpc)
{
	ds_pool_disconnect_handler(rpc, 6);
}

void
ds_pool_disconnect_handler_v5(crt_rpc_t *rpc)
{
	ds_pool_disconnect_handler(rpc, 5);
}

static int
pool_space_query_bcast(crt_context_t ctx, struct pool_svc *svc, uuid_t pool_hdl,
		       struct daos_pool_space *ps)
{
	struct pool_tgt_query_in	*in;
	struct pool_tgt_query_out	*out;
	crt_rpc_t			*rpc;
	int				 rc;

	D_DEBUG(DB_MD, DF_UUID": bcasting\n", DP_UUID(svc->ps_uuid));

	rc = bcast_create(ctx, svc, POOL_TGT_QUERY, NULL, &rpc);
	if (rc != 0)
		goto out;

	in = crt_req_get(rpc);
	uuid_copy(in->tqi_op.pi_uuid, svc->ps_uuid);
	uuid_copy(in->tqi_op.pi_hdl, pool_hdl);
	rc = dss_rpc_send(rpc);
	if (rc == 0 && DAOS_FAIL_CHECK(DAOS_POOL_QUERY_FAIL_CORPC)) {
		D_DEBUG(DB_MD, DF_UUID": fault injected: DAOS_POOL_QUERY_FAIL_CORPC\n",
			DP_UUID(svc->ps_uuid));
		rc = -DER_TIMEDOUT;
	}
	if (rc != 0)
		goto out_rpc;

	out = crt_reply_get(rpc);
	rc = out->tqo_rc;
	if (rc != 0) {
		D_ERROR(DF_UUID ": failed to query from targets: " DF_RC "\n",
			DP_UUID(svc->ps_uuid), DP_RC(rc));
		rc = -DER_IO;
	} else {
		D_ASSERT(ps != NULL);
		*ps = out->tqo_space;
	}

out_rpc:
	crt_req_decref(rpc);
out:
	D_DEBUG(DB_MD, DF_UUID": bcasted: "DF_RC"\n", DP_UUID(svc->ps_uuid),
		DP_RC(rc));
	return rc;
}

/*
 * Transfer list of containers to "remote_bulk". If the remote bulk buffer
 * is too small, then return -DER_TRUNC. RPC response will contain the number
 * of containers in the pool that the client can use to resize its buffer
 * for another RPC request.
 */
static int
transfer_cont_buf(void *cont_buf, size_t cont_buf_size, struct pool_svc *svc,
		  crt_rpc_t *rpc, crt_bulk_t remote_bulk)
{
	daos_size_t			 remote_bulk_size;
	d_iov_t				 cont_iov;
	d_sg_list_t			 cont_sgl;
	crt_bulk_t			 bulk = CRT_BULK_NULL;
	struct crt_bulk_desc		 bulk_desc;
	crt_bulk_opid_t			 bulk_opid;
	ABT_eventual			 eventual;
	int				*status;
	int				 rc;

	D_ASSERT(cont_buf_size > 0);

	/* Check if the client bulk buffer is large enough. */
	rc = crt_bulk_get_len(remote_bulk, &remote_bulk_size);
	if (rc != 0)
		D_GOTO(out, rc);
	if (remote_bulk_size < cont_buf_size) {
		D_ERROR(DF_UUID": remote container buffer("DF_U64") < required (%zu)\n",
			DP_UUID(svc->ps_uuid), remote_bulk_size, cont_buf_size);
		D_GOTO(out, rc = -DER_TRUNC);
	}

	d_iov_set(&cont_iov, cont_buf, cont_buf_size);
	cont_sgl.sg_nr = 1;
	cont_sgl.sg_nr_out = 0;
	cont_sgl.sg_iovs = &cont_iov;

	rc = crt_bulk_create(rpc->cr_ctx, &cont_sgl, CRT_BULK_RO, &bulk);
	if (rc != 0)
		D_GOTO(out, rc);

	/* Prepare for crt_bulk_transfer(). */
	bulk_desc.bd_rpc = rpc;
	bulk_desc.bd_bulk_op = CRT_BULK_PUT;
	bulk_desc.bd_remote_hdl = remote_bulk;
	bulk_desc.bd_remote_off = 0;
	bulk_desc.bd_local_hdl = bulk;
	bulk_desc.bd_local_off = 0;
	bulk_desc.bd_len = cont_iov.iov_len;

	rc = ABT_eventual_create(sizeof(*status), &eventual);
	if (rc != ABT_SUCCESS)
		D_GOTO(out_bulk, rc = dss_abterr2der(rc));

	rc = crt_bulk_transfer(&bulk_desc, bulk_cb, &eventual, &bulk_opid);
	if (rc != 0)
		D_GOTO(out_eventual, rc);

	rc = ABT_eventual_wait(eventual, (void **)&status);
	if (rc != ABT_SUCCESS)
		D_GOTO(out_eventual, rc = dss_abterr2der(rc));

	if (*status != 0)
		D_GOTO(out_eventual, rc = *status);

out_eventual:
	ABT_eventual_free(&eventual);
out_bulk:
	if (bulk != CRT_BULK_NULL)
		crt_bulk_free(bulk);
out:
	return rc;
}

/**
 * Send CaRT RPC to pool svc to get container list.
 *
 * \param[in]	uuid		UUID of the pool
 * \param[in]	ranks		Pool service replicas
 * \param[out]	containers	Array of container information (allocated)
 * \param[out]	ncontainers	Number of items in containers
 *
 * return	0		Success
 *
 */
int
ds_pool_svc_list_cont(uuid_t uuid, d_rank_list_t *ranks,
		      struct daos_pool_cont_info **containers,
		      uint64_t *ncontainers)
{
	int				rc;
	struct rsvc_client		client;
	crt_endpoint_t			ep;
	struct dss_module_info		*info = dss_get_module_info();
	crt_rpc_t			*rpc;
	struct pool_list_cont_in	*in;
	struct pool_list_cont_out	*out;
	uint64_t			resp_ncont = 1024;
	struct daos_pool_cont_info	*resp_cont = NULL;
	uint64_t                         ncont;
	crt_bulk_t                       bulk;
	uuid_t                           no_uuid;
	uint64_t                         req_time = 0;

	D_DEBUG(DB_MGMT, DF_UUID": Getting container list\n", DP_UUID(uuid));
	uuid_clear(no_uuid);
	*containers = NULL;

	rc = rsvc_client_init(&client, ranks);
	if (rc != 0)
		D_GOTO(out, rc);

rechoose:
	ep.ep_grp = NULL; /* primary group */
	rc = rsvc_client_choose(&client, &ep);
	if (rc != 0) {
		D_ERROR(DF_UUID": cannot find pool service: "DF_RC"\n",
			DP_UUID(uuid), DP_RC(rc));
		goto out_client;
	}

realloc_resp:
	rc = pool_req_create(info->dmi_ctx, &ep, POOL_LIST_CONT, uuid, no_uuid, &req_time, &rpc);
	if (rc != 0) {
		DL_ERROR(rc, DF_UUID ": failed to create pool list cont rpc", DP_UUID(uuid));
		goto out_client;
	}

	/* Allocate response buffer */
	D_ALLOC_ARRAY(resp_cont, resp_ncont);
	if (resp_cont == NULL)
		D_GOTO(out_rpc, rc = -DER_NOMEM);

	in = crt_req_get(rpc);
	uuid_copy(in->plci_op.pi_uuid, uuid);
	uuid_clear(in->plci_op.pi_hdl);
	ncont = resp_ncont;
	rc    = list_cont_bulk_create(info->dmi_ctx, &bulk, resp_cont,
				      ncont * sizeof(struct daos_pool_cont_info));
	if (rc != 0)
		D_GOTO(out_resp_buf, rc);

	pool_list_cont_in_set_data(rpc, bulk, ncont);

	rc = dss_rpc_send(rpc);
	out = crt_reply_get(rpc);
	D_ASSERT(out != NULL);

	rc = pool_rsvc_client_complete_rpc(&client, &ep, rc, &out->plco_op);
	if (rc == RSVC_CLIENT_RECHOOSE) {
		/* To simplify logic, destroy bulk hdl and buffer each time */
		list_cont_bulk_destroy(bulk);
		D_FREE(resp_cont);
		crt_req_decref(rpc);
		dss_sleep(RECHOOSE_SLEEP_MS);
		D_GOTO(rechoose, rc);
	}

	rc = out->plco_op.po_rc;
	if (rc == -DER_TRUNC) {
		/* resp_ncont too small - realloc with server-provided ncont */
		resp_ncont = out->plco_ncont;
		list_cont_bulk_destroy(bulk);
		D_FREE(resp_cont);
		crt_req_decref(rpc);
		D_GOTO(realloc_resp, rc);
	} else if (rc != 0) {
		D_ERROR(DF_UUID": failed to get container list for pool: %d\n",
			DP_UUID(uuid), rc);
	} else {
		*ncontainers = out->plco_ncont;
		*containers = resp_cont;
	}

	list_cont_bulk_destroy(bulk);
out_resp_buf:
	if (rc != 0)
		D_FREE(resp_cont);
out_rpc:
	crt_req_decref(rpc);
out_client:
	rsvc_client_fini(&client);
out:
	return rc;
}

static bool is_pool_from_srv(uuid_t pool_uuid, uuid_t poh_uuid);

/* CaRT RPC handler for pool container listing
 * Requires a pool handle (except for rebuild).
 */
static void
ds_pool_list_cont_handler(crt_rpc_t *rpc, int handler_version)
{
	struct pool_list_cont_in	*in = crt_req_get(rpc);
	struct pool_list_cont_out	*out = crt_reply_get(rpc);
	struct daos_pool_cont_info	*cont_buf = NULL;
	uint64_t			 ncont = 0;
	struct pool_svc			*svc;
	uint64_t                         ncont_in;
	crt_bulk_t                       bulk;
	struct rdb_tx			 tx;
	d_iov_t				 key;
	d_iov_t				 value;
	int				 rc;

	D_DEBUG(DB_MD, DF_UUID ": processing rpc: %p hdl=" DF_UUID "\n",
		DP_UUID(in->plci_op.pi_uuid), rpc, DP_UUID(in->plci_op.pi_hdl));

	rc = pool_svc_lookup_leader(in->plci_op.pi_uuid, &svc,
				    &out->plco_op.po_hint);
	if (rc != 0)
		D_GOTO(out, rc);

	pool_list_cont_in_get_data(rpc, &bulk, &ncont_in);

	/* Verify pool handle only if RPC initiated by a client
	 * (not for mgmt svc to pool svc RPCs that do not have a handle).
	 */
	if (daos_rpc_from_client(rpc)) {
		rc = rdb_tx_begin(svc->ps_rsvc.s_db, svc->ps_rsvc.s_term, &tx);
		if (rc != 0)
			D_GOTO(out_svc, rc);

		ABT_rwlock_rdlock(svc->ps_lock);

		/* Verify the pool handle. Note: since rebuild will not
		 * connect the pool, so we only verify the non-rebuild
		 * pool.
		 */
		if (!is_pool_from_srv(in->plci_op.pi_uuid,
				      in->plci_op.pi_hdl)) {
			d_iov_set(&key, in->plci_op.pi_hdl, sizeof(uuid_t));
			d_iov_set(&value, NULL, 0);
			rc = rdb_tx_lookup(&tx, &svc->ps_handles, &key, &value);
			if (rc == -DER_NONEXIST)
				rc = -DER_NO_HDL;
				/* defer goto out_svc until unlock/tx_end */
		}

		ABT_rwlock_unlock(svc->ps_lock);
		rdb_tx_end(&tx);
		if (rc != 0)
			D_GOTO(out_svc, rc);
	}

	/* Call container service to get the list */
	rc = ds_cont_list(in->plci_op.pi_uuid, &cont_buf, &ncont);
	if (rc != 0) {
		D_GOTO(out_svc, rc);
	} else if ((ncont_in > 0) && (ncont > ncont_in)) {
		/* Got a list, but client buffer not supplied or too small */
		D_DEBUG(DB_MD,
			DF_UUID ": hdl=" DF_UUID ": has %" PRIu64 "containers (more than client"
				": %" PRIu64 ")\n",
			DP_UUID(in->plci_op.pi_uuid), DP_UUID(in->plci_op.pi_hdl), ncont, ncont_in);
		D_GOTO(out_free_cont_buf, rc = -DER_TRUNC);
	} else {
		size_t nbytes = ncont * sizeof(struct daos_pool_cont_info);

		D_DEBUG(DB_MD, DF_UUID": hdl="DF_UUID": has %"PRIu64 "containers\n",
			DP_UUID(in->plci_op.pi_uuid), DP_UUID(in->plci_op.pi_hdl), ncont);

		/* Send any results only if client provided a handle */
		if (cont_buf && (ncont_in > 0) && (bulk != CRT_BULK_NULL))
			rc = transfer_cont_buf(cont_buf, nbytes, svc, rpc, bulk);
	}

out_free_cont_buf:
	if (cont_buf) {
		D_FREE(cont_buf);
		cont_buf = NULL;
	}
out_svc:
	ds_rsvc_set_hint(&svc->ps_rsvc, &out->plco_op.po_hint);
	pool_svc_put_leader(svc);
out:
	out->plco_op.po_rc = rc;
	out->plco_ncont = ncont;
	D_DEBUG(DB_MD, DF_UUID ": replying rpc: %p %d\n", DP_UUID(in->plci_op.pi_uuid), rpc, rc);
	crt_reply_send(rpc);
}

void
ds_pool_list_cont_handler_v6(crt_rpc_t *rpc)
{
	ds_pool_list_cont_handler(rpc, 6);
}

void
ds_pool_list_cont_handler_v5(crt_rpc_t *rpc)
{
	ds_pool_list_cont_handler(rpc, 5);
}

/* TODO: consider moving to common function for client and engine use */
static bool
pool_cont_filter_is_valid(uuid_t pool_uuid, daos_pool_cont_filter_t *filt)
{
	uint32_t	i;

	/* TODO: decide if filt == NULL is ok especially on client side */
	D_ASSERT(filt != NULL);

	D_DEBUG(DB_MD, DF_UUID": filter with %u parts, combine with logical %s\n",
		DP_UUID(pool_uuid), filt->pcf_nparts, (filt->pcf_combine_func == 0) ? "AND" : "OR");
	if ((filt->pcf_nparts > 0) && (filt->pcf_parts == NULL)) {
		D_ERROR(DF_UUID": filter has %u parts but pcf_parts is NULL\n", DP_UUID(pool_uuid),
			filt->pcf_nparts);
		return false;
	}
	for (i = 0; i < filt->pcf_nparts; i++) {
		daos_pool_cont_filter_part_t *part = filt->pcf_parts[i];

		if (part->pcfp_key >= PCF_KEY_MAX) {
			D_ERROR(DF_UUID": filter part key %u is outside of valid range %u..%u\n",
				DP_UUID(pool_uuid), part->pcfp_key, 0, (PCF_KEY_MAX - 1));
			return false;
		}
		if (part->pcfp_func >= PCF_FUNC_MAX) {
			D_ERROR(DF_UUID": filter part func %u is outside of valid range %u..%u\n",
				DP_UUID(pool_uuid), part->pcfp_key, 0, (PCF_FUNC_MAX - 1));
			return false;
		}
		D_DEBUG(DB_MD, DF_UUID": filter part %u: key(%s) %s "DF_U64"\n",
			DP_UUID(pool_uuid), i,
			daos_pool_cont_filter_key_str(part->pcfp_key),
			daos_pool_cont_filter_func_str(part->pcfp_func),
			part->pcfp_val64);
	}

	return true;
}

/* CaRT RPC handler for pool container filtering
 * Requires a pool handle.
 */
static void
ds_pool_filter_cont_handler(crt_rpc_t *rpc, int handler_version)
{
	struct pool_filter_cont_in	*in = crt_req_get(rpc);
	struct pool_filter_cont_out	*out = crt_reply_get(rpc);
	struct daos_pool_cont_info2	*cont_buf = NULL;
	uint64_t			 ncont = 0;
	struct pool_svc			*svc;
	uint64_t                         ncont_in;
	crt_bulk_t                       bulk;
	daos_pool_cont_filter_t         *filt_in;
	struct rdb_tx			 tx;
	d_iov_t				 key;
	d_iov_t				 value;
	int				 rc;

	D_DEBUG(DB_MD, DF_UUID ": processing rpc: %p hdl=" DF_UUID "\n",
		DP_UUID(in->pfci_op.pi_uuid), rpc, DP_UUID(in->pfci_op.pi_hdl));

	rc = pool_svc_lookup_leader(in->pfci_op.pi_uuid, &svc, &out->pfco_op.po_hint);
	if (rc != 0)
		D_GOTO(out, rc);

	pool_filter_cont_in_get_data(rpc, &bulk, &ncont_in, &filt_in);

	/* Verify pool handle only if RPC initiated by a client
	 * (not for mgmt svc to pool svc RPCs that do not have a handle).
	 */
	if (daos_rpc_from_client(rpc)) {
		rc = rdb_tx_begin(svc->ps_rsvc.s_db, svc->ps_rsvc.s_term, &tx);
		if (rc != 0)
			D_GOTO(out_svc, rc);

		ABT_rwlock_rdlock(svc->ps_lock);

		/* Verify the pool handle. Note: since rebuild will not
		 * connect the pool, so we only verify the non-rebuild
		 * pool.
		 */
		if (!is_pool_from_srv(in->pfci_op.pi_uuid,
				      in->pfci_op.pi_hdl)) {
			d_iov_set(&key, in->pfci_op.pi_hdl, sizeof(uuid_t));
			d_iov_set(&value, NULL, 0);
			rc = rdb_tx_lookup(&tx, &svc->ps_handles, &key, &value);
			if (rc == -DER_NONEXIST)
				rc = -DER_NO_HDL;
				/* defer goto out_svc until unlock/tx_end */
		}

		ABT_rwlock_unlock(svc->ps_lock);
		rdb_tx_end(&tx);
		if (rc != 0)
			D_GOTO(out_svc, rc);
	}

	/* Debug log and check filter specification */
	if (!pool_cont_filter_is_valid(in->pfci_op.pi_uuid, filt_in)) {
		rc = -DER_INVAL;
		DL_ERROR(rc, DF_UUID ": filter input failed", DP_UUID(in->pfci_op.pi_uuid));
		goto out_svc;
	}

	/* Call container service to get the filtered list of containers */
	rc = ds_cont_filter(in->pfci_op.pi_uuid, filt_in, &cont_buf, &ncont);
	if (rc != 0) {
		D_GOTO(out_svc, rc);
	} else if ((ncont_in > 0) && (ncont > ncont_in)) {
		/* Got a list, but client buffer not supplied or too small */
		D_DEBUG(DB_MD,
			DF_UUID ": hdl=" DF_UUID ": %" PRIu64 " matching containers "
				"(more than client: %" PRIu64 ")\n",
			DP_UUID(in->pfci_op.pi_uuid), DP_UUID(in->pfci_op.pi_hdl), ncont, ncont_in);
		D_GOTO(out_free_cont_buf, rc = -DER_TRUNC);
	} else {
		size_t nbytes = ncont * sizeof(struct daos_pool_cont_info2);

		D_DEBUG(DB_MD, DF_UUID": hdl="DF_UUID": %"PRIu64" matching containers\n",
			DP_UUID(in->pfci_op.pi_uuid), DP_UUID(in->pfci_op.pi_hdl), ncont);

		/* Send any results only if client provided a handle */
		if (cont_buf && (ncont_in > 0) && (bulk != CRT_BULK_NULL))
			rc = transfer_cont_buf(cont_buf, nbytes, svc, rpc, bulk);
	}
out_free_cont_buf:
	if (cont_buf) {
		D_FREE(cont_buf);
		cont_buf = NULL;
	}
out_svc:
	ds_rsvc_set_hint(&svc->ps_rsvc, &out->pfco_op.po_hint);
	pool_svc_put_leader(svc);
out:
	out->pfco_op.po_rc = rc;
	out->pfco_ncont = ncont;
	D_DEBUG(DB_MD, DF_UUID ": replying rpc: %p %d\n", DP_UUID(in->pfci_op.pi_uuid), rpc, rc);
	crt_reply_send(rpc);
}

void
ds_pool_filter_cont_handler_v6(crt_rpc_t *rpc)
{
	ds_pool_filter_cont_handler(rpc, 6);
}

void
ds_pool_filter_cont_handler_v5(crt_rpc_t *rpc)
{
	ds_pool_filter_cont_handler(rpc, 5);
}

static void
ds_pool_query_handler(crt_rpc_t *rpc, int handler_version)
{
	struct pool_query_in     *in   = crt_req_get(rpc);
	struct pool_query_out    *out  = crt_reply_get(rpc);
	daos_prop_t		 *prop = NULL;
	struct pool_buf		 *map_buf;
	uint32_t		  map_version = 0;
	struct pool_svc		 *svc;
	struct pool_metrics	 *metrics;
	struct rdb_tx		  tx;
	d_iov_t			  key;
	d_iov_t			  value;
	crt_bulk_t                bulk;
	uint64_t                  query_bits;
	int			  rc;
	struct daos_prop_entry	 *entry;

	D_DEBUG(DB_MD, DF_UUID ": processing rpc: %p hdl=" DF_UUID "\n",
		DP_UUID(in->pqi_op.pi_uuid), rpc, DP_UUID(in->pqi_op.pi_hdl));

	rc = pool_svc_lookup_leader(in->pqi_op.pi_uuid, &svc,
				    &out->pqo_op.po_hint);
	if (rc != 0)
		D_GOTO(out, rc);

	pool_query_in_get_data(rpc, &bulk, &query_bits);

	if (query_bits & DAOS_PO_QUERY_REBUILD_STATUS) {
		rc = ds_rebuild_query(in->pqi_op.pi_uuid, &out->pqo_rebuild_st);
		if (rc != 0)
			D_GOTO(out_svc, rc);
	}

	rc = rdb_tx_begin(svc->ps_rsvc.s_db, svc->ps_rsvc.s_term, &tx);
	if (rc != 0)
		D_GOTO(out_svc, rc);

	ABT_rwlock_rdlock(svc->ps_lock);

	/* Verify the pool handle for client calls.
	 * Note: since rebuild will not connect the pool, so we only verify
	 * the non-rebuild pool. Server-to-server calls also don't have a
	 * handle.
	 */
	if (daos_rpc_from_client(rpc) &&
	    !is_pool_from_srv(in->pqi_op.pi_uuid, in->pqi_op.pi_hdl)) {
		d_iov_set(&key, in->pqi_op.pi_hdl, sizeof(uuid_t));
		d_iov_set(&value, NULL, 0);
		rc = rdb_tx_lookup(&tx, &svc->ps_handles, &key, &value);
		if (rc != 0) {
			if (rc == -DER_NONEXIST)
				rc = -DER_NO_HDL;
			D_GOTO(out_lock, rc);
		}
	}

	rc = pool_prop_read(&tx, svc, DAOS_PO_QUERY_PROP_GLOBAL_VERSION, &prop);
	if (rc != 0)
		D_GOTO(out_lock, rc);

	entry = daos_prop_entry_get(prop, DAOS_PROP_PO_GLOBAL_VERSION);
	D_ASSERT(entry != NULL);
	out->pqo_pool_layout_ver    = entry->dpe_val;
	out->pqo_upgrade_layout_ver = DAOS_POOL_GLOBAL_VERSION;
	daos_prop_free(prop);
	prop = NULL;

	/* read optional properties */
	rc = pool_prop_read(&tx, svc, query_bits, &prop);
	if (rc != 0)
		D_GOTO(out_lock, rc);
	out->pqo_prop = prop;

	if (unlikely(DAOS_FAIL_CHECK(DAOS_FORCE_PROP_VERIFY) && prop != NULL)) {
		daos_prop_t		*iv_prop = NULL;
		struct daos_prop_entry	*iv_entry;
		int			i;

		D_ALLOC_PTR(iv_prop);
		if (iv_prop == NULL)
			D_GOTO(out_lock, rc = -DER_NOMEM);

		rc = ds_pool_iv_prop_fetch(svc->ps_pool, iv_prop);
		if (rc) {
			D_ERROR("ds_pool_iv_prop_fetch failed "DF_RC"\n",
				DP_RC(rc));
			daos_prop_free(iv_prop);
			D_GOTO(out_lock, rc);
		}

		for (i = 0; i < prop->dpp_nr; i++) {
			entry = &prop->dpp_entries[i];
			iv_entry = daos_prop_entry_get(iv_prop,
						       entry->dpe_type);
			D_ASSERT(iv_entry != NULL);
			switch (entry->dpe_type) {
			case DAOS_PROP_PO_LABEL:
				D_ASSERT(strlen(entry->dpe_str) <=
					 DAOS_PROP_LABEL_MAX_LEN);
				if (strncmp(entry->dpe_str, iv_entry->dpe_str,
					    DAOS_PROP_LABEL_MAX_LEN) != 0) {
					D_ERROR("mismatch %s - %s.\n",
						entry->dpe_str,
						iv_entry->dpe_str);
					rc = -DER_IO;
				}
				break;
			case DAOS_PROP_PO_OWNER:
			case DAOS_PROP_PO_OWNER_GROUP:
				D_ASSERT(strlen(entry->dpe_str) <=
					 DAOS_ACL_MAX_PRINCIPAL_LEN);
				if (strncmp(entry->dpe_str, iv_entry->dpe_str,
					    DAOS_ACL_MAX_PRINCIPAL_BUF_LEN)
				    != 0) {
					D_ERROR("mismatch %s - %s.\n",
						entry->dpe_str,
						iv_entry->dpe_str);
					rc = -DER_IO;
				}
				break;
			case DAOS_PROP_PO_SPACE_RB:
			case DAOS_PROP_PO_SELF_HEAL:
			case DAOS_PROP_PO_RECLAIM:
			case DAOS_PROP_PO_EC_CELL_SZ:
			case DAOS_PROP_PO_REDUN_FAC:
			case DAOS_PROP_PO_EC_PDA:
			case DAOS_PROP_PO_RP_PDA:
			case DAOS_PROP_PO_GLOBAL_VERSION:
			case DAOS_PROP_PO_UPGRADE_STATUS:
			case DAOS_PROP_PO_SCRUB_MODE:
			case DAOS_PROP_PO_SCRUB_FREQ:
			case DAOS_PROP_PO_SCRUB_THRESH:
			case DAOS_PROP_PO_SVC_REDUN_FAC:
			case DAOS_PROP_PO_OBJ_VERSION:
			case DAOS_PROP_PO_PERF_DOMAIN:
			case DAOS_PROP_PO_CHECKPOINT_MODE:
			case DAOS_PROP_PO_CHECKPOINT_FREQ:
			case DAOS_PROP_PO_CHECKPOINT_THRESH:
			case DAOS_PROP_PO_REINT_MODE:
			case DAOS_PROP_PO_SVC_OPS_ENABLED:
			case DAOS_PROP_PO_SVC_OPS_ENTRY_AGE:
			case DAOS_PROP_PO_DATA_THRESH:
				if (entry->dpe_val != iv_entry->dpe_val) {
					D_ERROR("type %d mismatch "DF_U64" - "
						DF_U64".\n", entry->dpe_type,
						entry->dpe_val,
						iv_entry->dpe_val);
					rc = -DER_IO;
					}
				break;
			case DAOS_PROP_PO_ACL:
				if (daos_prop_entry_cmp_acl(entry,
							    iv_entry) != 0)
					rc = -DER_IO;
				break;
			case DAOS_PROP_PO_SVC_LIST:
				break;
			default:
				D_ASSERTF(0, "bad dpe_type %d\n",
					  entry->dpe_type);
				break;
			};
		}
		daos_prop_free(iv_prop);
		if (rc) {
			D_ERROR("iv_prop verify failed "DF_RC"\n", DP_RC(rc));
			D_GOTO(out_lock, rc);
		}
	}

	rc = read_map_buf(&tx, &svc->ps_root, &map_buf, &map_version);
	if (rc != 0)
		D_ERROR(DF_UUID": failed to read pool map: "DF_RC"\n",
			DP_UUID(svc->ps_uuid), DP_RC(rc));

out_lock:
	ABT_rwlock_unlock(svc->ps_lock);
	rdb_tx_end(&tx);
	if (rc != 0)
		goto out_svc;

	rc = ds_pool_transfer_map_buf(map_buf, map_version, rpc, bulk, &out->pqo_map_buf_size);
	D_FREE(map_buf);
	if (rc != 0)
		goto out_svc;

	metrics = svc->ps_pool->sp_metrics[DAOS_POOL_MODULE];

	/* See comment above, rebuild doesn't connect the pool */
	if (query_bits & DAOS_PO_QUERY_SPACE) {
		rc = pool_space_query_bcast(dss_get_module_info()->dmi_ctx, svc, in->pqi_op.pi_hdl,
					    &out->pqo_space);
		if (unlikely(rc))
			goto out_svc;

		d_tm_inc_counter(metrics->query_space_total, 1);
	}
	d_tm_inc_counter(metrics->query_total, 1);

out_svc:
	if (map_version == 0)
		out->pqo_op.po_map_version = ds_pool_get_version(svc->ps_pool);
	else
		out->pqo_op.po_map_version = map_version;
	ds_rsvc_set_hint(&svc->ps_rsvc, &out->pqo_op.po_hint);
	pool_svc_put_leader(svc);
out:
	out->pqo_op.po_rc = rc;
	D_DEBUG(DB_MD, DF_UUID ": replying rpc: %p " DF_RC "\n", DP_UUID(in->pqi_op.pi_uuid), rpc,
		DP_RC(rc));
	crt_reply_send(rpc);
	if (prop)
		daos_prop_free(prop);
}

void
ds_pool_query_handler_v5(crt_rpc_t *rpc)
{
	ds_pool_query_handler(rpc, 5);
}

void
ds_pool_query_handler_v6(crt_rpc_t *rpc)
{
	ds_pool_query_handler(rpc, 6);
}

/* Convert pool_comp_state_t to daos_target_state_t */
static daos_target_state_t
enum_pool_comp_state_to_tgt_state(int tgt_state)
{
	switch (tgt_state) {
	case PO_COMP_ST_UNKNOWN: return DAOS_TS_UNKNOWN;
	case PO_COMP_ST_NEW: return DAOS_TS_NEW;
	case PO_COMP_ST_UP: return DAOS_TS_UP;
	case PO_COMP_ST_UPIN: return DAOS_TS_UP_IN;
	case PO_COMP_ST_DOWN: return  DAOS_TS_DOWN;
	case PO_COMP_ST_DOWNOUT: return DAOS_TS_DOWN_OUT;
	case PO_COMP_ST_DRAIN: return DAOS_TS_DRAIN;
	}

	return DAOS_TS_UNKNOWN;
}

static int
pool_query_tgt_space(crt_context_t ctx, struct pool_svc *svc, uuid_t pool_hdl,
		     d_rank_t rank, uint32_t tgt_idx, struct daos_space *ds)
{
	struct pool_tgt_query_in	*in;
	struct pool_tgt_query_out	*out;
	crt_rpc_t			*rpc;
	crt_endpoint_t			 tgt_ep = { 0 };
	crt_opcode_t			 opcode;
	int				 rc;

	D_DEBUG(DB_MD, DF_UUID": query target for rank:%u tgt:%u\n",
		DP_UUID(svc->ps_uuid), rank, tgt_idx);

	tgt_ep.ep_rank = rank;
	tgt_ep.ep_tag = daos_rpc_tag(DAOS_REQ_TGT, tgt_idx);
	opcode = DAOS_RPC_OPCODE(POOL_TGT_QUERY, DAOS_POOL_MODULE,
				 DAOS_POOL_VERSION);
	rc = crt_req_create(ctx, &tgt_ep, opcode, &rpc);
	if (rc) {
		D_ERROR("crt_req_create failed: "DF_RC"\n", DP_RC(rc));
		return rc;
	}

	in = crt_req_get(rpc);
	uuid_copy(in->tqi_op.pi_uuid, svc->ps_uuid);
	uuid_copy(in->tqi_op.pi_hdl, pool_hdl);

	rc = dss_rpc_send(rpc);
	if (rc != 0)
		goto out_rpc;

	out = crt_reply_get(rpc);
	rc = out->tqo_rc;
	if (rc != 0) {
		D_ERROR(DF_UUID": failed to query rank:%u, tgt:%u, "DF_RC"\n",
			DP_UUID(svc->ps_uuid), rank, tgt_idx, DP_RC(rc));
	} else {
		D_ASSERT(ds != NULL);
		*ds = out->tqo_space.ps_space;
	}

out_rpc:
	crt_req_decref(rpc);
	return rc;
}

static void
ds_pool_query_info_handler(crt_rpc_t *rpc, int handler_version)
{
	struct pool_query_info_in	*in = crt_req_get(rpc);
	struct pool_query_info_out	*out = crt_reply_get(rpc);
	struct pool_svc			*svc;
	struct pool_target		*target = NULL;
	int				 tgt_state;
	uint32_t                         rank;
	uint32_t                         tgt;
	int				 rc;

	D_DEBUG(DB_MD, DF_UUID ": processing rpc: %p hdl=" DF_UUID "\n",
		DP_UUID(in->pqii_op.pi_uuid), rpc, DP_UUID(in->pqii_op.pi_hdl));

	pool_query_info_in_get_data(rpc, &rank, &tgt);

	rc = pool_svc_lookup_leader(in->pqii_op.pi_uuid, &svc,
				    &out->pqio_op.po_hint);
	if (rc != 0)
		D_GOTO(out, rc);

	/* get the target state from pool map */
	ABT_rwlock_rdlock(svc->ps_pool->sp_lock);
	rc = pool_map_find_target_by_rank_idx(svc->ps_pool->sp_map, rank, tgt, &target);
	if (rc != 1) {
		D_ERROR(DF_UUID ": Failed to get rank:%u, idx:%d\n, rc:%d",
			DP_UUID(in->pqii_op.pi_uuid), rank, tgt, rc);
		ABT_rwlock_unlock(svc->ps_pool->sp_lock);
		D_GOTO(out_svc, rc = -DER_NONEXIST);
	} else {
		rc = 0;
	}

	D_ASSERT(target != NULL);

	tgt_state = target->ta_comp.co_status;
	out->pqio_state = enum_pool_comp_state_to_tgt_state(tgt_state);
	out->pqio_op.po_map_version =
			pool_map_get_version(svc->ps_pool->sp_map);

	ABT_rwlock_unlock(svc->ps_pool->sp_lock);

	if (tgt_state == PO_COMP_ST_UPIN) {
		rc = pool_query_tgt_space(dss_get_module_info()->dmi_ctx, svc, in->pqii_op.pi_hdl,
					  rank, tgt, &out->pqio_space);
		if (rc)
			DL_ERROR(rc, DF_UUID ": Failed to query rank:%u, tgt:%d",
				 DP_UUID(in->pqii_op.pi_uuid), rank, tgt);
	} else {
		memset(&out->pqio_space, 0, sizeof(out->pqio_space));
	}
out_svc:
	ds_rsvc_set_hint(&svc->ps_rsvc, &out->pqio_op.po_hint);
	pool_svc_put_leader(svc);
out:
	out->pqio_op.po_rc = rc;
	out->pqio_rank     = rank;
	out->pqio_tgt      = tgt;

	D_DEBUG(DB_MD, DF_UUID ": replying rpc: %p " DF_RC "\n", DP_UUID(in->pqii_op.pi_uuid), rpc,
		DP_RC(rc));
	crt_reply_send(rpc);
}

void
ds_pool_query_info_handler_v6(crt_rpc_t *rpc)
{
	ds_pool_query_info_handler(rpc, 6);
}

void
ds_pool_query_info_handler_v5(crt_rpc_t *rpc)
{
	ds_pool_query_info_handler(rpc, 5);
}

/**
 * Query pool target information without holding a pool handle.
 *
 * \param[in]	pool_uuid	UUID of the pool
 * \param[in]	ps_ranks	Ranks of pool svc replicas
 * \param[in]	rank		Pool storage engine rank
 * \param[in]	tgt_idx		Target index within the pool storage engine
 * \param[out]	ti		Target information (state, storage capacity and usage)
 *
 * \return	0		Success
 *		-DER_INVAL	Invalid input
 *		Negative value	Other error
 */
int
ds_pool_svc_query_target(uuid_t pool_uuid, d_rank_list_t *ps_ranks, d_rank_t rank,
			 uint32_t tgt_idx, daos_target_info_t *ti)
{
	int				rc;
	struct rsvc_client		client;
	crt_endpoint_t			ep;
	struct dss_module_info		*info = dss_get_module_info();
	crt_rpc_t			*rpc;
	int                              i;
	struct pool_query_info_out	*out;
	uuid_t                           no_uuid;
	uint64_t                         req_time = 0;

	uuid_clear(no_uuid);

	if (ti == NULL)
		D_GOTO(out, rc = -DER_INVAL);

	D_DEBUG(DB_MGMT, DF_UUID": Querying pool target %u\n", DP_UUID(pool_uuid), tgt_idx);

	rc = rsvc_client_init(&client, ps_ranks);
	if (rc != 0)
		goto out;

rechoose:
	ep.ep_grp = NULL; /* primary group */
	rc = rsvc_client_choose(&client, &ep);
	if (rc != 0) {
		D_ERROR(DF_UUID": cannot find pool service: "DF_RC"\n",
			DP_UUID(pool_uuid), DP_RC(rc));
		goto out_client;
	}

	rc = pool_req_create(info->dmi_ctx, &ep, POOL_QUERY_INFO, pool_uuid, no_uuid, &req_time,
			     &rpc);
	if (rc != 0) {
		DL_ERROR(rc, DF_UUID ": failed to create pool query target rpc",
			 DP_UUID(pool_uuid));
		goto out_client;
	}
	pool_query_info_in_set_data(rpc, rank, tgt_idx);

	rc = dss_rpc_send(rpc);
	out = crt_reply_get(rpc);
	D_ASSERT(out != NULL);

	rc = pool_rsvc_client_complete_rpc(&client, &ep, rc, &out->pqio_op);
	if (rc == RSVC_CLIENT_RECHOOSE) {
		crt_req_decref(rpc);
		dss_sleep(RECHOOSE_SLEEP_MS);
		goto rechoose;
	}

	rc = out->pqio_op.po_rc;
	if (rc != 0) {
		D_ERROR(DF_UUID": failed to query pool rank %u target %u "DF_RC"\n",
			DP_UUID(pool_uuid), rank, tgt_idx, DP_RC(rc));
		goto out_rpc;
	}

	D_DEBUG(DB_MGMT, DF_UUID": Successfully queried pool rank %u target %u\n",
		DP_UUID(pool_uuid), rank, tgt_idx);

	ti->ta_type = DAOS_TP_UNKNOWN;
	ti->ta_state = out->pqio_state;
	for (i = 0; i < DAOS_MEDIA_MAX; i++) {
		ti->ta_space.s_total[i] = out->pqio_space.s_total[i];
		ti->ta_space.s_free[i] = out->pqio_space.s_free[i];
	}

out_rpc:
	crt_req_decref(rpc);
out_client:
	rsvc_client_fini(&client);
out:
	return rc;
}

/**
 * Query a pool's properties without having a handle for the pool
 */
void
ds_pool_prop_get_handler(crt_rpc_t *rpc)
{
	struct pool_prop_get_in		*in = crt_req_get(rpc);
	struct pool_prop_get_out	*out = crt_reply_get(rpc);
	struct pool_svc			*svc;
	struct rdb_tx			tx;
	uint64_t                         query_bits;
	int				rc;
	daos_prop_t			*prop = NULL;

	D_DEBUG(DB_MD, DF_UUID": processing rpc %p\n",
		DP_UUID(in->pgi_op.pi_uuid), rpc);

	pool_prop_get_in_get_data(rpc, &query_bits);

	rc = pool_svc_lookup_leader(in->pgi_op.pi_uuid, &svc,
				    &out->pgo_op.po_hint);
	if (rc != 0)
		D_GOTO(out, rc);

	rc = rdb_tx_begin(svc->ps_rsvc.s_db, svc->ps_rsvc.s_term, &tx);
	if (rc != 0)
		D_GOTO(out_svc, rc);

	ABT_rwlock_rdlock(svc->ps_lock);

	rc = pool_prop_read(&tx, svc, query_bits, &prop);
	if (rc != 0)
		D_GOTO(out_lock, rc);
	out->pgo_prop = prop;

out_lock:
	ABT_rwlock_unlock(svc->ps_lock);
	rdb_tx_end(&tx);
out_svc:
	ds_rsvc_set_hint(&svc->ps_rsvc, &out->pgo_op.po_hint);
	pool_svc_put_leader(svc);
out:
	out->pgo_op.po_rc = rc;
	D_DEBUG(DB_MD, DF_UUID ": replying rpc: %p " DF_RC "\n", DP_UUID(in->pgi_op.pi_uuid), rpc,
		DP_RC(rc));
	crt_reply_send(rpc);
	if (prop)
		daos_prop_free(prop);
}

/**
 * Send a CaRT message to the pool svc to get the ACL pool property.
 *
 * \param[in]		pool_uuid	UUID of the pool
 * \param[in]		ranks		Pool service replicas
 * \param[in][out]	prop		Prop with requested properties, to be
 *					filled out and returned.
 *
 * \return	0		Success
 *
 */
int
ds_pool_svc_get_prop(uuid_t pool_uuid, d_rank_list_t *ranks,
		     daos_prop_t *prop)
{
	int				rc;
	struct rsvc_client		client;
	crt_endpoint_t			ep;
	struct dss_module_info		*info = dss_get_module_info();
	crt_rpc_t                       *rpc;
	struct pool_prop_get_out	*out;
	uuid_t                           no_uuid;
	uint64_t                         req_time = 0;

	D_DEBUG(DB_MGMT, DF_UUID": Getting prop\n", DP_UUID(pool_uuid));
	uuid_clear(no_uuid);

	rc = rsvc_client_init(&client, ranks);
	if (rc != 0)
		D_GOTO(out, rc);

rechoose:
	ep.ep_grp = NULL; /* primary group */
	rc = rsvc_client_choose(&client, &ep);
	if (rc != 0) {
		D_ERROR(DF_UUID": cannot find pool service: "DF_RC"\n",
			DP_UUID(pool_uuid), DP_RC(rc));
		goto out_client;
	}

	rc =
	    pool_req_create(info->dmi_ctx, &ep, POOL_PROP_GET, pool_uuid, no_uuid, &req_time, &rpc);
	if (rc != 0) {
		DL_ERROR(rc, DF_UUID ": failed to create pool get prop rpc", DP_UUID(pool_uuid));
		goto out_client;
	}

	pool_prop_get_in_set_data(rpc, pool_query_bits(NULL, prop));

	rc = dss_rpc_send(rpc);
	out = crt_reply_get(rpc);
	D_ASSERT(out != NULL);

	rc = pool_rsvc_client_complete_rpc(&client, &ep, rc, &out->pgo_op);
	if (rc == RSVC_CLIENT_RECHOOSE) {
		crt_req_decref(rpc);
		dss_sleep(RECHOOSE_SLEEP_MS);
		D_GOTO(rechoose, rc);
	}

	rc = out->pgo_op.po_rc;
	if (rc != 0) {
		D_ERROR(DF_UUID": failed to get prop for pool: "DF_RC"\n",
			DP_UUID(pool_uuid), DP_RC(rc));
		D_GOTO(out_rpc, rc);
	}

	rc = daos_prop_copy(prop, out->pgo_prop);

out_rpc:
	crt_req_decref(rpc);
out_client:
	rsvc_client_fini(&client);
out:
	return rc;
}

int
ds_pool_extend(uuid_t pool_uuid, int ntargets, const d_rank_list_t *rank_list, int ndomains,
	       const uint32_t *domains, d_rank_list_t *svc_ranks)
{
	int				rc;
	struct rsvc_client		client;
	crt_endpoint_t			ep;
	struct dss_module_info		*info = dss_get_module_info();
	crt_rpc_t			*rpc;
	struct pool_extend_in		*in;
	struct pool_extend_out		*out;
	uuid_t                           no_uuid;
	uint64_t                         req_time = 0;

	uuid_clear(no_uuid);

	rc = rsvc_client_init(&client, svc_ranks);
	if (rc != 0)
		return rc;

rechoose:

	ep.ep_grp = NULL; /* primary group */
	rc = rsvc_client_choose(&client, &ep);
	if (rc != 0) {
		D_ERROR(DF_UUID": cannot find pool service: "DF_RC"\n",
			DP_UUID(pool_uuid), DP_RC(rc));
		goto out_client;
	}

	rc = pool_req_create(info->dmi_ctx, &ep, POOL_EXTEND, pool_uuid, no_uuid, &req_time, &rpc);
	if (rc != 0) {
		DL_ERROR(rc, DF_UUID ": failed to create pool extend rpc", DP_UUID(pool_uuid));
		goto out_client;
	}

	in                        = crt_req_get(rpc);
	in->pei_ntgts = ntargets;
	in->pei_ndomains = ndomains;
	in->pei_tgt_ranks = (d_rank_list_t *)rank_list;
	in->pei_domains.ca_count = ndomains;
	in->pei_domains.ca_arrays = (uint32_t *)domains;

	rc = dss_rpc_send(rpc);
	out = crt_reply_get(rpc);
	D_ASSERT(out != NULL);

	rc = pool_rsvc_client_complete_rpc(&client, &ep, rc, &out->peo_op);
	if (rc == RSVC_CLIENT_RECHOOSE) {
		crt_req_decref(rpc);
		dss_sleep(RECHOOSE_SLEEP_MS);
		D_GOTO(rechoose, rc);
	}

	rc = out->peo_op.po_rc;
	if (rc != 0) {
		D_ERROR(DF_UUID": Failed to set targets to UP state for "
				"reintegration: "DF_RC"\n", DP_UUID(pool_uuid),
				DP_RC(rc));
		D_GOTO(out_rpc, rc);
	}

out_rpc:
	crt_req_decref(rpc);
out_client:
	rsvc_client_fini(&client);
	return rc;
}

int
ds_pool_target_update_state(uuid_t pool_uuid, d_rank_list_t *ranks,
			    struct pool_target_addr_list *target_addrs,
			    pool_comp_state_t state)
{
	int				rc;
	struct rsvc_client		client;
	crt_endpoint_t			ep;
	struct dss_module_info		*info = dss_get_module_info();
	crt_rpc_t			*rpc;
	struct pool_tgt_update_out      *out;
	crt_opcode_t			opcode;
	uuid_t                           no_uuid;
	uint64_t                         req_time = 0;

	uuid_clear(no_uuid);
	rc = rsvc_client_init(&client, ranks);
	if (rc != 0)
		return rc;

rechoose:
	ep.ep_grp = NULL; /* primary group */
	rc = rsvc_client_choose(&client, &ep);
	if (rc != 0) {
		D_ERROR(DF_UUID": cannot find pool service: "DF_RC"\n",
			DP_UUID(pool_uuid), DP_RC(rc));
		goto out_client;
	}

	switch (state) {
	case PO_COMP_ST_DOWN:
		opcode = POOL_EXCLUDE;
		break;
	case PO_COMP_ST_UP:
		opcode = POOL_REINT;
		break;
	case PO_COMP_ST_DRAIN:
		opcode = POOL_DRAIN;
		break;
	default:
		D_GOTO(out_client, rc = -DER_INVAL);
	}

	rc = pool_req_create(info->dmi_ctx, &ep, opcode, pool_uuid, no_uuid, &req_time, &rpc);
	if (rc != 0) {
		DL_ERROR(rc, DF_UUID ": failed to create pool req", DP_UUID(pool_uuid));
		goto out_client;
	}

	pool_tgt_update_in_set_data(rpc, target_addrs->pta_addrs, (size_t)target_addrs->pta_number);

	rc = dss_rpc_send(rpc);
	out = crt_reply_get(rpc);
	D_ASSERT(out != NULL);

	rc = pool_rsvc_client_complete_rpc(&client, &ep, rc, &out->pto_op);
	if (rc == RSVC_CLIENT_RECHOOSE) {
		crt_req_decref(rpc);
		dss_sleep(RECHOOSE_SLEEP_MS);
		D_GOTO(rechoose, rc);
	}

	rc = out->pto_op.po_rc;
	if (rc != 0) {
		D_ERROR(DF_UUID": Failed to set targets to %s state: "DF_RC"\n",
			DP_UUID(pool_uuid),
			state == PO_COMP_ST_DOWN ? "DOWN" :
			state == PO_COMP_ST_UP ? "UP" : "UNKNOWN",
			DP_RC(rc));
		D_GOTO(out_rpc, rc);
	}

out_rpc:
	crt_req_decref(rpc);
out_client:
	rsvc_client_fini(&client);
	return rc;
}

/**
 * Set a pool's properties without having a handle for the pool
 */
void
ds_pool_prop_set_handler(crt_rpc_t *rpc)
{
	struct pool_prop_set_in		*in = crt_req_get(rpc);
	struct pool_prop_set_out	*out = crt_reply_get(rpc);
	struct pool_svc			*svc;
	struct rdb_tx			tx;
	daos_prop_t                     *prop_in = NULL;
	daos_prop_t			*prop = NULL;
	bool                             dup_op  = false;
	struct ds_pool_svc_op_val        op_val;
	bool                             fi_pass_noreply = DAOS_FAIL_CHECK(DAOS_MD_OP_PASS_NOREPLY);
	bool                             fi_fail_noreply = DAOS_FAIL_CHECK(DAOS_MD_OP_FAIL_NOREPLY);
	int				rc;

	D_DEBUG(DB_MD, DF_UUID": processing rpc %p\n",
		DP_UUID(in->psi_op.pi_uuid), rpc);

	pool_prop_set_in_get_data(rpc, &prop_in);

	rc = pool_svc_lookup_leader(in->psi_op.pi_uuid, &svc, &out->pso_op.po_hint);
	if (rc != 0)
		D_GOTO(out, rc);

	if (!daos_prop_valid(prop_in, true /* pool */, true /* input */)) {
		D_ERROR(DF_UUID": invalid properties input\n",
			DP_UUID(in->psi_op.pi_uuid));
		D_GOTO(out_svc, rc = -DER_INVAL);
	}

	rc = rdb_tx_begin(svc->ps_rsvc.s_db, svc->ps_rsvc.s_term, &tx);
	if (rc != 0)
		D_GOTO(out_svc, rc);

	ABT_rwlock_wrlock(svc->ps_lock);

	rc = pool_op_lookup(&tx, svc, rpc, DAOS_POOL_VERSION, &dup_op, &op_val);
	if (rc != 0)
		goto out_lock;
	else if (dup_op || fi_fail_noreply)
		goto out_commit;

	rc = pool_prop_write(&tx, &svc->ps_root, prop_in);
	if (rc != 0) {
		D_ERROR(DF_UUID": failed to write prop for pool: %d\n",
			DP_UUID(in->psi_op.pi_uuid), rc);
		D_GOTO(out_commit, rc);
	}

out_commit:
	if ((rc == 0) && !dup_op && fi_fail_noreply)
		rc = -DER_MISC;
	rc = pool_op_save(&tx, svc, rpc, DAOS_POOL_VERSION, dup_op, rc, &op_val);
	if (rc != 0)
		goto out_lock;

	rc = rdb_tx_commit(&tx);
	if (rc != 0)
		goto out_lock;
	if (op_val.ov_rc != 0)
		D_GOTO(out_lock, rc = op_val.ov_rc);

	/* Read all props & update prop IV */
	rc = pool_prop_read(&tx, svc, DAOS_PO_QUERY_PROP_ALL, &prop);
	if (rc != 0) {
		D_ERROR(DF_UUID": failed to read prop for pool, rc=%d\n",
			DP_UUID(in->psi_op.pi_uuid), rc);
		D_GOTO(out_lock, rc);
	}
	D_ASSERT(prop != NULL);

	rc = op_val.ov_rc;
out_lock:
	ABT_rwlock_unlock(svc->ps_lock);
	rdb_tx_end(&tx);
	/*
	 * TODO: Introduce prop version to avoid inconsistent prop over targets
	 *	 caused by the out of order IV sync.
	 */
	if (!rc && prop != NULL) {
		rc = ds_pool_iv_prop_update(svc->ps_pool, prop);
		if (rc)
			D_ERROR(DF_UUID": failed to update prop IV for pool, "
				"%d.\n", DP_UUID(in->psi_op.pi_uuid), rc);
		daos_prop_free(prop);
	}
out_svc:
	ds_rsvc_set_hint(&svc->ps_rsvc, &out->pso_op.po_hint);
	pool_svc_put_leader(svc);
out:
	if ((rc == 0) && !dup_op && fi_pass_noreply) {
		rc = -DER_TIMEDOUT;
		D_DEBUG(DB_MD, DF_UUID ": fault injected: DAOS_MD_OP_PASS_NOREPLY\n",
			DP_UUID(in->psi_op.pi_uuid));
	}
	if ((rc == -DER_MISC) && !dup_op && fi_fail_noreply) {
		rc = -DER_TIMEDOUT;
		D_DEBUG(DB_MD, DF_UUID ": fault injected: DAOS_MD_OP_FAIL_NOREPLY\n",
			DP_UUID(in->psi_op.pi_uuid));
	}

	out->pso_op.po_rc = rc;
	D_DEBUG(DB_MD, DF_UUID ": replying rpc: %p %d\n", DP_UUID(in->psi_op.pi_uuid), rpc, rc);
	crt_reply_send(rpc);
}

static int
pool_upgrade_one_prop(struct rdb_tx *tx, struct pool_svc *svc, bool *need_commit, d_iov_t *prop_iov,
		      d_iov_t *value)
{
	int			rc;

	rc = rdb_tx_lookup(tx, &svc->ps_root, prop_iov, value);
	if (rc && rc != -DER_NONEXIST) {
		return rc;
	} else if (rc == -DER_NONEXIST) {
		rc = rdb_tx_update(tx, &svc->ps_root, prop_iov, value);
		if (rc)
			return rc;
		*need_commit = true;
	}
	return 0;
}

static int
pool_upgrade_one_prop_int64(struct rdb_tx *tx, struct pool_svc *svc, uuid_t uuid, bool *need_commit,
			    const char *friendly_name, d_iov_t *prop_iov, uint64_t default_value)
{
	d_iov_t  value;
	uint64_t val;
	int      rc;

	val = default_value;
	d_iov_set(&value, &val, sizeof(default_value));
	rc = pool_upgrade_one_prop(tx, svc, need_commit, prop_iov, &value);
	if (rc != 0) {
		D_ERROR(DF_UUID ": failed to upgrade '%s' of pool: %d.\n", DP_UUID(uuid),
			friendly_name, rc);
	}
	return rc;
}

static int
pool_upgrade_one_prop_int32(struct rdb_tx *tx, struct pool_svc *svc, uuid_t uuid, bool *need_commit,
			    const char *friendly_name, d_iov_t *prop_iov, uint32_t default_value)
{
	d_iov_t  value;
	uint32_t val;
	int      rc;

	val = default_value;
	d_iov_set(&value, &val, sizeof(default_value));
	rc = pool_upgrade_one_prop(tx, svc, need_commit, prop_iov, &value);
	if (rc != 0) {
		D_ERROR(DF_UUID ": failed to upgrade '%s' of pool: %d.\n", DP_UUID(uuid),
			friendly_name, rc);
	}
	return rc;
}

static int
pool_upgrade_props(struct rdb_tx *tx, struct pool_svc *svc,
			      uuid_t pool_uuid, crt_rpc_t *rpc)
{
	d_iov_t			value;
	uint64_t		val;
	uint32_t		val32;
	int			rc;
	bool			need_commit = false;
	uuid_t		       *hdl_uuids = NULL;
	size_t			hdl_uuids_size;
	int			n_hdl_uuids = 0;
	uint32_t		connectable;
	uint32_t                svc_ops_enabled = 0;

	if (rpc) {
		rc = find_hdls_to_evict(tx, svc, &hdl_uuids, &hdl_uuids_size,
					&n_hdl_uuids, NULL);
		if (rc)
			return rc;
		D_DEBUG(DB_MD, "number of handles found was: %d\n", n_hdl_uuids);
	}

	if (n_hdl_uuids > 0) {
		rc = pool_disconnect_hdls(tx, svc, hdl_uuids, n_hdl_uuids,
					  dss_get_module_info()->dmi_ctx);
		if (rc != 0)
			D_GOTO(out_free, rc);
		need_commit = true;
	}

	d_iov_set(&value, &connectable, sizeof(connectable));
	rc = rdb_tx_lookup(tx, &svc->ps_root, &ds_pool_prop_connectable,
			   &value);
	if (rc)
		D_GOTO(out_free, rc);

	/*
	 * Write connectable property to 0 to reject any new connections
	 * while upgrading in progress.
	 */
	if (connectable > 0) {
		connectable = 0;
		rc = rdb_tx_update(tx, &svc->ps_root, &ds_pool_prop_connectable,
				   &value);
		if (rc) {
			D_ERROR(DF_UUID": failed to set connectable of pool "
				"%d.\n", DP_UUID(pool_uuid), rc);
			D_GOTO(out_free, rc);
		}
		need_commit = true;
	}

	d_iov_set(&value, &val, sizeof(val));
	rc = rdb_tx_lookup(tx, &svc->ps_root, &ds_pool_prop_data_thresh, &value);
	if (rc && rc != -DER_NONEXIST) {
		D_GOTO(out_free, rc);
	} else if (rc == -DER_NONEXIST) {
		val = DAOS_PROP_PO_DATA_THRESH_DEFAULT;
		rc = rdb_tx_update(tx, &svc->ps_root, &ds_pool_prop_data_thresh, &value);
		if (rc) {
			D_ERROR(DF_UUID": failed to upgrade 'data threshold' "
				"of pool, %d.\n", DP_UUID(pool_uuid), rc);
			D_GOTO(out_free, rc);
		}
		need_commit = true;
	}

	d_iov_set(&value, &val, sizeof(val));
	rc = rdb_tx_lookup(tx, &svc->ps_root, &ds_pool_prop_redun_fac,
			   &value);
	if (rc && rc != -DER_NONEXIST) {
		D_GOTO(out_free, rc);
	} else if (rc == -DER_NONEXIST) {
		val = DAOS_PROP_PO_REDUN_FAC_DEFAULT;
		rc = rdb_tx_update(tx, &svc->ps_root, &ds_pool_prop_redun_fac, &value);
		if (rc) {
			D_ERROR(DF_UUID": failed to upgrade redundancy factor of pool, "
				"%d.\n", DP_UUID(pool_uuid), rc);
			D_GOTO(out_free, rc);
		}
		need_commit = true;
	}

	rc = rdb_tx_lookup(tx, &svc->ps_root, &ds_pool_prop_ec_pda, &value);
	if (rc && rc != -DER_NONEXIST) {
		D_GOTO(out_free, rc);
	} else if (rc == -DER_NONEXIST) {
		val = DAOS_PROP_PO_EC_PDA_DEFAULT;
		rc = rdb_tx_update(tx, &svc->ps_root, &ds_pool_prop_ec_pda, &value);
		if (rc) {
			D_ERROR(DF_UUID": failed to upgrade EC performance domain "
				"affinity of pool, %d.\n", DP_UUID(pool_uuid), rc);
			D_GOTO(out_free, rc);
		}
		need_commit = true;
	}

	rc = rdb_tx_lookup(tx, &svc->ps_root, &ds_pool_prop_rp_pda, &value);
	if (rc && rc != -DER_NONEXIST) {
		D_GOTO(out_free, rc);
	} else if (rc == -DER_NONEXIST) {
		val = DAOS_PROP_PO_RP_PDA_DEFAULT;
		rc = rdb_tx_update(tx, &svc->ps_root, &ds_pool_prop_rp_pda, &value);
		if (rc) {
			D_ERROR(DF_UUID": failed to upgrade RP performance domain "
				"affinity of pool, %d.\n", DP_UUID(pool_uuid), rc);
			D_GOTO(out_free, rc);
		}
		need_commit = true;
	}

	rc = rdb_tx_lookup(tx, &svc->ps_root, &ds_pool_prop_svc_redun_fac, &value);
	if (rc && rc != -DER_NONEXIST) {
		D_GOTO(out_free, rc);
	} else if (rc == -DER_NONEXIST) {
		d_rank_list_t *replicas;

		rc = rdb_get_ranks(svc->ps_rsvc.s_db, &replicas);
		if (rc != 0) {
			D_ERROR(DF_UUID": failed to get service replica ranks: "DF_RC"\n",
				DP_UUID(svc->ps_uuid), DP_RC(rc));
			D_GOTO(out_free, rc);
		}
		val = ds_pool_svc_rf_from_nreplicas(replicas->rl_nr);
		if (val < DAOS_PROP_PO_SVC_REDUN_FAC_DEFAULT)
			val = DAOS_PROP_PO_SVC_REDUN_FAC_DEFAULT;
		d_rank_list_free(replicas);
		rc = rdb_tx_update(tx, &svc->ps_root, &ds_pool_prop_svc_redun_fac, &value);
		if (rc) {
			D_ERROR(DF_UUID": failed to upgrade service redundancy factor "
				"of pool, %d.\n", DP_UUID(pool_uuid), rc);
			D_GOTO(out_free, rc);
		}
		need_commit = true;
	}

	/* Upgrade to have scrubbing properties */
	rc = pool_upgrade_one_prop_int64(tx, svc, pool_uuid, &need_commit, "scrub mode",
					 &ds_pool_prop_scrub_mode, DAOS_PROP_PO_SCRUB_MODE_DEFAULT);
	if (rc != 0)
		D_GOTO(out_free, rc);

	rc = pool_upgrade_one_prop_int64(tx, svc, pool_uuid, &need_commit, "scrub freq",
					 &ds_pool_prop_scrub_freq, DAOS_PROP_PO_SCRUB_FREQ_DEFAULT);
	if (rc != 0)
		D_GOTO(out_free, rc);

	rc = pool_upgrade_one_prop_int64(tx, svc, pool_uuid, &need_commit, "scrub thresh",
					 &ds_pool_prop_scrub_thresh,
					 DAOS_PROP_PO_SCRUB_THRESH_DEFAULT);
	if (rc != 0)
		D_GOTO(out_free, rc);

	/** WAL Checkpointing properties */
	rc = pool_upgrade_one_prop_int32(tx, svc, pool_uuid, &need_commit, "checkpoint mode",
					 &ds_pool_prop_checkpoint_mode,
					 DAOS_PROP_PO_CHECKPOINT_MODE_DEFAULT);
	if (rc != 0)
		D_GOTO(out_free, rc);

	rc = pool_upgrade_one_prop_int32(tx, svc, pool_uuid, &need_commit, "checkpoint freq",
					 &ds_pool_prop_checkpoint_freq,
					 DAOS_PROP_PO_CHECKPOINT_FREQ_DEFAULT);
	if (rc != 0)
		D_GOTO(out_free, rc);

	rc = pool_upgrade_one_prop_int32(tx, svc, pool_uuid, &need_commit, "checkpoint thresh",
					 &ds_pool_prop_checkpoint_thresh,
					 DAOS_PROP_PO_CHECKPOINT_THRESH_DEFAULT);
	if (rc != 0)
		D_GOTO(out_free, rc);

	d_iov_set(&value, &val32, sizeof(val32));
	rc = rdb_tx_lookup(tx, &svc->ps_root, &ds_pool_prop_upgrade_status, &value);
	if (rc && rc != -DER_NONEXIST) {
		D_GOTO(out_free, rc);
	} else if (rc == -DER_NONEXIST || val32 != DAOS_UPGRADE_STATUS_IN_PROGRESS) {
		val32 = DAOS_UPGRADE_STATUS_IN_PROGRESS;
		rc = rdb_tx_update(tx, &svc->ps_root, &ds_pool_prop_upgrade_status, &value);
		if (rc) {
			D_ERROR(DF_UUID": failed to upgrade 'upgrade status' "
				"of pool, %d.\n", DP_UUID(pool_uuid), rc);
			D_GOTO(out_free, rc);
		}
		need_commit = true;
	}

	d_iov_set(&value, &val32, sizeof(val32));
	rc = rdb_tx_lookup(tx, &svc->ps_root, &ds_pool_prop_perf_domain, &value);
	if (rc && rc != -DER_NONEXIST) {
		D_GOTO(out_free, rc);
	} else if (rc == -DER_NONEXIST) {
		val32 = DAOS_PROP_PO_PERF_DOMAIN_DEFAULT;
		rc = rdb_tx_update(tx, &svc->ps_root,
				   &ds_pool_prop_perf_domain, &value);
		if (rc != 0) {
			D_ERROR("failed to write pool performain domain prop, "DF_RC"\n",
				DP_RC(rc));
			D_GOTO(out_free, rc);
		}
		need_commit = true;
	}

	d_iov_set(&value, &val32, sizeof(val32));
	rc = rdb_tx_lookup(tx, &svc->ps_root, &ds_pool_prop_reint_mode, &value);
	if (rc && rc != -DER_NONEXIST) {
		D_GOTO(out_free, rc);
	} else if (rc == -DER_NONEXIST) {
		val32 = DAOS_PROP_PO_REINT_MODE_DEFAULT;
		rc = rdb_tx_update(tx, &svc->ps_root, &ds_pool_prop_reint_mode, &value);
		if (rc != 0) {
			D_ERROR("failed to write pool reintegration mode prop, "DF_RC"\n",
				DP_RC(rc));
			D_GOTO(out_free, rc);
		}
		need_commit = true;
	}

	rc = rdb_tx_lookup(tx, &svc->ps_root, &ds_pool_prop_upgrade_global_version,
			   &value);
	if (rc && rc != -DER_NONEXIST) {
		D_GOTO(out_free, rc);
	} else if (rc == -DER_NONEXIST || val32 != DAOS_POOL_GLOBAL_VERSION) {
		val32 = DAOS_POOL_GLOBAL_VERSION;
		rc = rdb_tx_update(tx, &svc->ps_root,
				   &ds_pool_prop_upgrade_global_version, &value);
		if (rc != 0) {
			D_ERROR("failed to write upgrade global version prop, "DF_RC"\n",
				DP_RC(rc));
			D_GOTO(out_free, rc);
		}
		need_commit = true;
	}

	/* Upgrade for the pool/container service operations KVS */
	D_DEBUG(DB_MD, DF_UUID ": check ds_pool_prop_svc_ops\n", DP_UUID(pool_uuid));

	d_iov_set(&value, NULL, 0);
	rc = rdb_tx_lookup(tx, &svc->ps_root, &ds_pool_prop_svc_ops, &value);
	if (rc && rc != -DER_NONEXIST) {
		D_ERROR(DF_UUID ": failed to lookup service ops KVS: %d\n", DP_UUID(pool_uuid), rc);
		D_GOTO(out_free, rc);
	} else if (rc == -DER_NONEXIST) {
		struct rdb_kvs_attr attr;

		D_DEBUG(DB_MD, DF_UUID ": creating service ops KVS\n", DP_UUID(pool_uuid));
		attr.dsa_class = RDB_KVS_LEXICAL;
		attr.dsa_order = 16;
		rc             = rdb_tx_create_kvs(tx, &svc->ps_root, &ds_pool_prop_svc_ops, &attr);
		if (rc != 0) {
			D_ERROR(DF_UUID ": failed to create service ops KVS: %d\n",
				DP_UUID(pool_uuid), rc);
			D_GOTO(out_free, rc);
		}
		need_commit = true;
	}

	/* And enable the new service operations KVS only if rdb is large enough */
	D_DEBUG(DB_MD, DF_UUID ": check ds_pool_prop_svc_ops_enabled\n", DP_UUID(pool_uuid));
	d_iov_set(&value, &svc_ops_enabled, sizeof(svc_ops_enabled));
	rc = rdb_tx_lookup(tx, &svc->ps_root, &ds_pool_prop_svc_ops_enabled, &value);
	if (rc && rc != -DER_NONEXIST) {
		D_ERROR(DF_UUID ": failed to lookup service ops enabled boolean: %d\n",
			DP_UUID(pool_uuid), rc);
		D_GOTO(out_free, rc);
	} else if (rc == -DER_NONEXIST) {
		uint64_t rdb_nbytes;

		D_DEBUG(DB_MD, DF_UUID ": creating service ops enabled boolean\n",
			DP_UUID(pool_uuid));

		rc = rdb_get_size(tx->dt_db, &rdb_nbytes);
		if (rc != 0)
			D_GOTO(out_free, rc);
		if (rdb_nbytes >= DUP_OP_MIN_RDB_SIZE)
			svc_ops_enabled = 1;
		rc = rdb_tx_update(tx, &svc->ps_root, &ds_pool_prop_svc_ops_enabled, &value);
		if (rc != 0) {
			D_ERROR(DF_UUID ": set svc_ops_enabled=%d failed, " DF_RC "\n",
				DP_UUID(pool_uuid), svc_ops_enabled, DP_RC(rc));
			D_GOTO(out_free, rc);
		}
		D_DEBUG(DB_MD,
			DF_UUID ": duplicate RPC detection %s (rdb size: " DF_U64 " %s %u)\n",
			DP_UUID(pool_uuid), svc_ops_enabled ? "enabled" : "disabled", rdb_nbytes,
			svc_ops_enabled ? ">=" : "<", DUP_OP_MIN_RDB_SIZE);
		need_commit = true;
	}

	D_DEBUG(DB_MD, DF_UUID ": need_commit=%s\n", DP_UUID(pool_uuid),
		need_commit ? "true" : "false");
	if (need_commit) {
		daos_prop_t *prop = NULL;

		rc = rdb_tx_commit(tx);
		if (rc)
			D_GOTO(out_free, rc);
		rc = pool_prop_read(tx, svc, DAOS_PO_QUERY_PROP_ALL, &prop);
		if (rc)
			D_GOTO(out_free, rc);
		rc = ds_pool_iv_prop_update(svc->ps_pool, prop);
		daos_prop_free(prop);
	}

out_free:
	D_FREE(hdl_uuids);
	return rc;
}

static int
__ds_pool_mark_upgrade_completed(uuid_t pool_uuid, struct pool_svc *svc, int rc)
{
	struct rdb_tx			tx;
	d_iov_t				value;
	uint32_t			upgrade_status;
	uint32_t			global_version;
	uint32_t			obj_version;
	uint32_t			connectable;
	int				rc1;
	daos_prop_t			*prop = NULL;

	rc1 = rdb_tx_begin(svc->ps_rsvc.s_db, svc->ps_rsvc.s_term, &tx);
	if (rc1 != 0)
		D_GOTO(out, rc1);

	ABT_rwlock_wrlock(svc->ps_lock);
	if (rc == 0)
		upgrade_status = DAOS_UPGRADE_STATUS_COMPLETED;
	else
		upgrade_status = DAOS_UPGRADE_STATUS_FAILED;

	d_iov_set(&value, &upgrade_status, sizeof(upgrade_status));
	rc1 = rdb_tx_update(&tx, &svc->ps_root, &ds_pool_prop_upgrade_status,
			   &value);
	if (rc1)
		D_GOTO(out_tx, rc1);

	/*
	 * only bump global version and connectable properties
	 * if upgrade succeed.
	 */
	if (rc == 0) {
		global_version = DAOS_POOL_GLOBAL_VERSION;
		d_iov_set(&value, &global_version, sizeof(global_version));
		rc1 = rdb_tx_update(&tx, &svc->ps_root,
				    &ds_pool_prop_global_version, &value);
		if (rc1) {
			D_ERROR(DF_UUID": failed to upgrade global version "
				"of pool, %d.\n", DP_UUID(pool_uuid), rc1);
			D_GOTO(out_tx, rc1);
		}

		if (DAOS_FAIL_CHECK(DAOS_FAIL_POOL_CREATE_VERSION)) {
			uint64_t fail_val = daos_fail_value_get();

			obj_version = (uint32_t)fail_val;
		} else {
			obj_version = DS_POOL_OBJ_VERSION;
		}

		d_iov_set(&value, &obj_version, sizeof(obj_version));
		rc1 = rdb_tx_update(&tx, &svc->ps_root,
				    &ds_pool_prop_obj_version, &value);
		if (rc1) {
			D_ERROR(DF_UUID": failed to upgrade global version "
				"of pool, %d.\n", DP_UUID(pool_uuid), rc1);
			D_GOTO(out_tx, rc1);
		}

		connectable = 1;
		d_iov_set(&value, &connectable, sizeof(connectable));
		rc1 = rdb_tx_update(&tx, &svc->ps_root, &ds_pool_prop_connectable,
				    &value);
		if (rc1) {
			D_ERROR(DF_UUID": failed to set connectable of pool "
				"%d.\n", DP_UUID(pool_uuid), rc1);
			D_GOTO(out_tx, rc1);
		}
	}

	rc1 = rdb_tx_commit(&tx);
	if (rc1)
		D_GOTO(out_tx, rc1);

	if (rc == 0)
		/* also bump cached version */
		svc->ps_global_version = DAOS_POOL_GLOBAL_VERSION;

	rc1 = pool_prop_read(&tx, svc, DAOS_PO_QUERY_PROP_ALL, &prop);
	if (rc1)
		D_GOTO(out_tx, rc1);
	rc1 = ds_pool_iv_prop_update(svc->ps_pool, prop);
	daos_prop_free(prop);
	if (rc1)
		D_GOTO(out_tx, rc1);

out_tx:
	ABT_rwlock_unlock(svc->ps_lock);
	rdb_tx_end(&tx);
out:
	D_DEBUG(DB_MD, DF_UUID "mark upgrade complete.: %d/%d\n", DP_UUID(pool_uuid), rc1, rc);
	return rc1;
}

/* check and upgrade the object layout if needed. */
static int
pool_check_upgrade_object_layout(struct rdb_tx *tx, struct pool_svc *svc,
				 bool *scheduled_layout_upgrade)
{
	daos_epoch_t	upgrade_eph = d_hlc_get();
	d_iov_t		value;
	uint32_t	current_layout_ver = 0;
	int		rc = 0;

	d_iov_set(&value, &current_layout_ver, sizeof(current_layout_ver));
	rc = rdb_tx_lookup(tx, &svc->ps_root, &ds_pool_prop_obj_version, &value);
	if (rc && rc != -DER_NONEXIST)
		return rc;
	else if (rc == -DER_NONEXIST)
		current_layout_ver = 0;

	if (current_layout_ver < DS_POOL_OBJ_VERSION) {
		rc = ds_rebuild_schedule(svc->ps_pool, svc->ps_pool->sp_map_version,
					 upgrade_eph, DS_POOL_OBJ_VERSION, NULL,
					 RB_OP_UPGRADE, 0);
		if (rc == 0)
			*scheduled_layout_upgrade = true;
	}
	return rc;
}

static int
ds_pool_mark_upgrade_completed_internal(struct pool_svc *svc, int ret)
{
	int rc;

	if (ret == 0)
		ret = ds_cont_upgrade(svc->ps_uuid, svc->ps_cont_svc);

	rc = __ds_pool_mark_upgrade_completed(svc->ps_uuid, svc, ret);
	if (rc == 0 && ret)
		rc = ret;

	return rc;
}

int
ds_pool_mark_upgrade_completed(uuid_t pool_uuid, int ret)
{
	struct pool_svc	*svc;
	int		rc;

	/* XXX check if the whole upgrade progress is really completed */
	rc = pool_svc_lookup_leader(pool_uuid, &svc, NULL);
	if (rc != 0)
		return rc;

	rc = ds_pool_mark_upgrade_completed_internal(svc, ret);

	pool_svc_put_leader(svc);

	return rc;
}

static int
ds_pool_upgrade_if_needed(uuid_t pool_uuid, struct rsvc_hint *po_hint,
			  struct pool_svc *svc, crt_rpc_t *rpc)
{
	struct rdb_tx			tx;
	d_iov_t				value;
	uint32_t			upgrade_status;
	uint32_t			upgrade_global_ver;
	int				rc;
	bool				scheduled_layout_upgrade = false;
	bool				dmg_upgrade_cmd = false;
	bool				request_schedule_upgrade = false;

	if (!svc) {
		rc = pool_svc_lookup_leader(pool_uuid, &svc, po_hint);
		if (rc != 0)
			return rc;
		dmg_upgrade_cmd = true;
	}

	rc = rdb_tx_begin(svc->ps_rsvc.s_db, svc->ps_rsvc.s_term, &tx);
	if (rc != 0)
		D_GOTO(out_put_leader, rc);

	/**
	 * Four kinds of pool upgrading states:
	 *
	 * 1. pool upgrade not started:
	 * upgrade_state: not started
	 * upgrade_global_version: v1
	 * global_version: v1
	 *
	 * 2. pool upgrade in progress:
	 * upgrade_state: in progress
	 * upgrade_global_version: v2
	 * global_version: v1
	 *
	 * 3. pool upgrade completed:
	 * upgrade_state: completed
	 * upgrade_global_version: v2
	 * global_version: v2
	 *
	 * 4. pool upgrade failed:
	 * upgrade_state: failed
	 * upgrade_global_version: v2
	 * global_version: v1
	 */
	ABT_rwlock_wrlock(svc->ps_lock);
	d_iov_set(&value, &upgrade_global_ver, sizeof(upgrade_global_ver));
	rc = rdb_tx_lookup(&tx, &svc->ps_root, &ds_pool_prop_upgrade_global_version,
			   &value);
	if (rc && rc != -DER_NONEXIST) {
		D_GOTO(out_tx, rc);
	} else if (rc == -DER_NONEXIST) {
		if (!dmg_upgrade_cmd)
			D_GOTO(out_tx, rc = 0);
		D_GOTO(out_upgrade, rc);
	} else {
		d_iov_set(&value, &upgrade_status, sizeof(upgrade_status));
		rc = rdb_tx_lookup(&tx, &svc->ps_root, &ds_pool_prop_upgrade_status,
				   &value);
		if (rc)
			D_GOTO(out_tx, rc);

		if (upgrade_global_ver > DAOS_POOL_GLOBAL_VERSION) {
			D_ERROR(DF_UUID": downgrading pool is unsupported: %u -> %u\n",
				DP_UUID(svc->ps_uuid), upgrade_global_ver,
				DAOS_POOL_GLOBAL_VERSION);
			D_GOTO(out_tx, rc = -DER_INVAL);
		}
		D_DEBUG(DB_TRACE, "upgrade ver %u status %u\n", upgrade_global_ver, upgrade_status);
		switch (upgrade_status) {
		case DAOS_UPGRADE_STATUS_NOT_STARTED:
		case DAOS_UPGRADE_STATUS_COMPLETED:
			if ((upgrade_global_ver < DAOS_POOL_GLOBAL_VERSION &&
			     dmg_upgrade_cmd) || DAOS_FAIL_CHECK(DAOS_FORCE_OBJ_UPGRADE))
				D_GOTO(out_upgrade, rc = 0);
			else
				D_GOTO(out_tx, rc = 0);
			break;
		case DAOS_UPGRADE_STATUS_FAILED:
			if (upgrade_global_ver < DAOS_POOL_GLOBAL_VERSION) {
				D_ERROR(DF_UUID": upgrading pool %u -> %u\n is unsupported"
					" because pool upgraded to %u last time failed\n",
					DP_UUID(svc->ps_uuid), upgrade_global_ver,
					DAOS_POOL_GLOBAL_VERSION, upgrade_global_ver);
				D_GOTO(out_tx, rc = -DER_NOTSUPPORTED);
			}
			/* try again as users requested. */
			if (dmg_upgrade_cmd)
				D_GOTO(out_upgrade, rc = 0);
			else
				D_GOTO(out_tx, rc = 0);
			break;
		case DAOS_UPGRADE_STATUS_IN_PROGRESS:
			if (upgrade_global_ver < DAOS_POOL_GLOBAL_VERSION) {
				D_ERROR(DF_UUID": upgrading pool %u -> %u\n is unsupported"
					" because pool upgraded to %u not finished yet\n",
					DP_UUID(svc->ps_uuid), upgrade_global_ver,
					DAOS_POOL_GLOBAL_VERSION, upgrade_global_ver);
				D_GOTO(out_tx, rc = -DER_NOTSUPPORTED);
			} else if (dmg_upgrade_cmd) { /* not from resume */
				D_GOTO(out_tx, rc = -DER_INPROGRESS);
			} else {
				D_GOTO(out_upgrade, rc = 0);
			}
			break;
		default:
			D_ERROR("unknown upgrade pool status: %u\n", upgrade_status);
			D_GOTO(out_upgrade, rc = -DER_INVAL);
			break;
		}
	}
out_upgrade:
	request_schedule_upgrade = true;
	/**
	 * Todo: make sure no rebuild/reint/expand are in progress
	 */
	rc = pool_upgrade_props(&tx, svc, pool_uuid, rpc);
	if (rc)
		D_GOTO(out_tx, rc);

	rc = pool_check_upgrade_object_layout(&tx, svc, &scheduled_layout_upgrade);
	if (rc < 0)
		D_GOTO(out_tx, rc);

out_tx:
	ABT_rwlock_unlock(svc->ps_lock);
	rdb_tx_end(&tx);

	if (request_schedule_upgrade && !scheduled_layout_upgrade) {
		int rc1;

		if (rc == 0 && dmg_upgrade_cmd &&
		    DAOS_FAIL_CHECK(DAOS_POOL_UPGRADE_CONT_ABORT))
			D_GOTO(out_put_leader, rc = -DER_AGAIN);
		rc1 = ds_pool_mark_upgrade_completed_internal(svc, rc);
		if (rc == 0 && rc1)
			rc = rc1;
	}
out_put_leader:
	if (dmg_upgrade_cmd) {
		ds_rsvc_set_hint(&svc->ps_rsvc, po_hint);
		pool_svc_put_leader(svc);
	}

	return rc;
}

/**
 * Set a pool's properties without having a handle for the pool
 */
void
ds_pool_upgrade_handler(crt_rpc_t *rpc)
{
	struct pool_upgrade_in		*in = crt_req_get(rpc);
	struct pool_upgrade_out		*out = crt_reply_get(rpc);
	int				rc;

	rc = ds_pool_upgrade_if_needed(in->poi_op.pi_uuid,
				       &out->poo_op.po_hint, NULL, rpc);
	out->poo_op.po_rc = rc;
	D_DEBUG(DB_MD, DF_UUID ": replying rpc: %p %d\n", DP_UUID(in->poi_op.pi_uuid), rpc, rc);
	crt_reply_send(rpc);
}

/**
 * Send a CaRT message to the pool svc to set the requested pool properties.
 *
 * \param[in]	pool_uuid	UUID of the pool
 * \param[in]	ranks		Pool service replicas
 * \param[in]	prop		Pool prop
 *
 * \return	0		Success
 *
 */
int
ds_pool_svc_set_prop(uuid_t pool_uuid, d_rank_list_t *ranks, daos_prop_t *prop)
{
	int				rc;
	struct rsvc_client		client;
	crt_endpoint_t			ep;
	struct dss_module_info		*info = dss_get_module_info();
	crt_rpc_t                       *rpc;
	struct pool_prop_set_out	*out;
	uuid_t                           no_uuid;
	uint64_t                         req_time = 0;

	D_DEBUG(DB_MGMT, DF_UUID": Setting pool prop\n", DP_UUID(pool_uuid));
	uuid_clear(no_uuid);

	if (daos_prop_entry_get(prop, DAOS_PROP_PO_PERF_DOMAIN)) {
		D_ERROR("Can't set perf_domain on existing pool.\n");
		D_GOTO(out, rc = -DER_NO_PERM);
	}

	if (daos_prop_entry_get(prop, DAOS_PROP_PO_REDUN_FAC)) {
		D_ERROR("Can't set set redundancy factor on existing pool.\n");
		D_GOTO(out, rc = -DER_NO_PERM);
	}

	if (daos_prop_entry_get(prop, DAOS_PROP_PO_EC_PDA)) {
		D_ERROR("Can't set EC performance domain affinity on existing pool\n");
		D_GOTO(out, rc = -DER_NO_PERM);
	}

	if (daos_prop_entry_get(prop, DAOS_PROP_PO_RP_PDA)) {
		D_ERROR("Can't set RP performance domain affinity on existing pool\n");
		D_GOTO(out, rc = -DER_NO_PERM);
	}

	if (daos_prop_entry_get(prop, DAOS_PROP_PO_GLOBAL_VERSION)) {
		D_ERROR("Can't set pool global version if pool is created.\n");
		D_GOTO(out, rc = -DER_NO_PERM);
	}

	if (daos_prop_entry_get(prop, DAOS_PROP_PO_UPGRADE_STATUS)) {
		D_ERROR("Can't set pool upgrade status if pool is created.\n");
		D_GOTO(out, rc = -DER_NO_PERM);
	}

	if (daos_prop_entry_get(prop, DAOS_PROP_PO_SVC_OPS_ENABLED)) {
		D_ERROR("Can't set pool svc_ops_enabled on existing pool.\n");
		D_GOTO(out, rc = -DER_NO_PERM);
	}

	if (daos_prop_entry_get(prop, DAOS_PROP_PO_SVC_OPS_ENTRY_AGE)) {
		D_ERROR("Can't set pool svc_ops_entry_age on existing pool.\n");
		D_GOTO(out, rc = -DER_NO_PERM);
	}

	/* Disallow to begin with; will support in the future. */
	if (daos_prop_entry_get(prop, DAOS_PROP_PO_SVC_REDUN_FAC)) {
		D_ERROR(DF_UUID ": cannot set pool service redundancy factor on existing pool\n",
			DP_UUID(pool_uuid));
		rc = -DER_NO_PERM;
		goto out;
	}

	if (daos_prop_entry_get(prop, DAOS_PROP_PO_OBJ_VERSION)) {
		D_ERROR("Can't set pool obj version if pool is created.\n");
		D_GOTO(out, rc = -DER_NO_PERM);
	}

	rc = rsvc_client_init(&client, ranks);
	if (rc != 0) {
		D_ERROR(DF_UUID": failed to init rsvc client: "DF_RC"\n",
			DP_UUID(pool_uuid), DP_RC(rc));
		D_GOTO(out, rc);
	}

rechoose:
	ep.ep_grp = NULL; /* primary group */
	rc = rsvc_client_choose(&client, &ep);
	if (rc != 0) {
		D_ERROR(DF_UUID": cannot find pool service: "DF_RC"\n",
			DP_UUID(pool_uuid), DP_RC(rc));
		goto out_client;
	}

	rc =
	    pool_req_create(info->dmi_ctx, &ep, POOL_PROP_SET, pool_uuid, no_uuid, &req_time, &rpc);
	if (rc != 0) {
		DL_ERROR(rc, DF_UUID ": failed to create pool set prop rpc", DP_UUID(pool_uuid));
		goto out_client;
	}

	pool_prop_set_in_set_data(rpc, prop);

	rc = dss_rpc_send(rpc);
	out = crt_reply_get(rpc);
	D_ASSERT(out != NULL);

	rc = pool_rsvc_client_complete_rpc(&client, &ep, rc, &out->pso_op);
	if (rc == RSVC_CLIENT_RECHOOSE) {
		crt_req_decref(rpc);
		dss_sleep(RECHOOSE_SLEEP_MS);
		D_GOTO(rechoose, rc);
	}

	rc = out->pso_op.po_rc;
	if (rc != 0) {
		D_ERROR(DF_UUID": failed to set prop for pool: %d\n",
			DP_UUID(pool_uuid), rc);
		D_GOTO(out_rpc, rc);
	}

out_rpc:
	crt_req_decref(rpc);
out_client:
	rsvc_client_fini(&client);
out:
	return rc;
}

/*
 * Adds the contents of new_acl to the original ACL. If an entry is added for
 * a principal already in the ACL, the old entry will be replaced.
 * *acl may be reallocated in the process.
 */
static int
merge_acl(struct daos_acl **acl, struct daos_acl *new_acl)
{
	struct daos_ace	*new_ace;
	int		rc = 0;

	new_ace = daos_acl_get_next_ace(new_acl, NULL);
	while (new_ace != NULL) {
		rc = daos_acl_add_ace(acl, new_ace);
		if (rc != 0)
			break;
		new_ace = daos_acl_get_next_ace(new_acl, new_ace);
	}

	return rc;
}

/**
 * Update entries in a pool's ACL without having a handle for the pool
 */
void
ds_pool_acl_update_handler(crt_rpc_t *rpc)
{
	struct pool_acl_update_in	*in = crt_req_get(rpc);
	struct pool_acl_update_out	*out = crt_reply_get(rpc);
	struct pool_svc			*svc;
	struct rdb_tx			tx;
	int				rc;
	struct daos_acl                 *acl_in = NULL;
	daos_prop_t			*prop = NULL;
	struct daos_prop_entry		*entry = NULL;
	bool                             dup_op = false;
	struct ds_pool_svc_op_val        op_val;
	bool                             fi_pass_noreply = DAOS_FAIL_CHECK(DAOS_MD_OP_PASS_NOREPLY);
	bool                             fi_fail_noreply = DAOS_FAIL_CHECK(DAOS_MD_OP_FAIL_NOREPLY);

	D_DEBUG(DB_MD, DF_UUID": processing rpc %p\n",
		DP_UUID(in->pui_op.pi_uuid), rpc);

	pool_acl_update_in_get_data(rpc, &acl_in);

	rc = pool_svc_lookup_leader(in->pui_op.pi_uuid, &svc,
				    &out->puo_op.po_hint);
	if (rc != 0)
		D_GOTO(out, rc);

	rc = rdb_tx_begin(svc->ps_rsvc.s_db, svc->ps_rsvc.s_term, &tx);
	if (rc != 0)
		D_GOTO(out_svc, rc);

	/*
	 * We need to read the old ACL, modify, and rewrite it
	 */
	ABT_rwlock_wrlock(svc->ps_lock);

	rc = pool_op_lookup(&tx, svc, rpc, DAOS_POOL_VERSION, &dup_op, &op_val);
	if (rc != 0)
		goto out_lock;
	else if (dup_op || fi_fail_noreply)
		goto out_commit;

	rc = pool_prop_read(&tx, svc, DAOS_PO_QUERY_PROP_ACL, &prop);
	if (rc != 0)
		D_GOTO(out_prop, rc);

	entry = daos_prop_entry_get(prop, DAOS_PROP_PO_ACL);
	if (entry == NULL) {
		D_ERROR(DF_UUID": No ACL prop entry for pool\n",
			DP_UUID(in->pui_op.pi_uuid));
		D_GOTO(out_prop, rc);
	}

	rc = merge_acl((struct daos_acl **)&entry->dpe_val_ptr, acl_in);
	if (rc != 0) {
		D_ERROR(DF_UUID": Unable to update pool with new ACL, rc=%d\n",
			DP_UUID(in->pui_op.pi_uuid), rc);
		D_GOTO(out_prop, rc);
	}

	rc = pool_prop_write(&tx, &svc->ps_root, prop);
	if (rc != 0) {
		D_ERROR(DF_UUID": failed to write updated ACL for pool: %d\n",
			DP_UUID(in->pui_op.pi_uuid), rc);
		D_GOTO(out_prop, rc);
	}

out_prop:
	if (prop != NULL)
		daos_prop_free(prop);
out_commit:
	if ((rc == 0) && !dup_op && fi_fail_noreply)
		rc = -DER_MISC;
	rc = pool_op_save(&tx, svc, rpc, DAOS_POOL_VERSION, dup_op, rc, &op_val);
	if (rc != 0)
		goto out_lock;

	rc = rdb_tx_commit(&tx);
	if (rc != 0)
		goto out_lock;
	rc = op_val.ov_rc;
out_lock:
	ABT_rwlock_unlock(svc->ps_lock);
	rdb_tx_end(&tx);
out_svc:
	ds_rsvc_set_hint(&svc->ps_rsvc, &out->puo_op.po_hint);
	pool_svc_put_leader(svc);
out:
	if ((rc == 0) && !dup_op && fi_pass_noreply) {
		rc = -DER_TIMEDOUT;
		D_DEBUG(DB_MD, DF_UUID ": fault injected: DAOS_MD_OP_PASS_NOREPLY\n",
			DP_UUID(in->pui_op.pi_uuid));
	}
	if ((rc == -DER_MISC) && !dup_op && fi_fail_noreply) {
		rc = -DER_TIMEDOUT;
		D_DEBUG(DB_MD, DF_UUID ": fault injected: DAOS_MD_OP_FAIL_NOREPLY\n",
			DP_UUID(in->pui_op.pi_uuid));
	}

	out->puo_op.po_rc = rc;
	D_DEBUG(DB_MD, DF_UUID ": replying rpc: %p %d\n", DP_UUID(in->pui_op.pi_uuid), rpc, rc);
	crt_reply_send(rpc);
}

/**
 * Send a CaRT message to the pool svc to update the pool ACL by adding and
 * updating entries.
 *
 * \param[in]	pool_uuid	UUID of the pool
 * \param[in]	ranks		Pool service replicas
 * \param[in]	acl		ACL to merge with the current pool ACL
 *
 * \return	0		Success
 *
 */
int
ds_pool_svc_update_acl(uuid_t pool_uuid, d_rank_list_t *ranks,
		       struct daos_acl *acl)
{
	int				rc;
	struct rsvc_client		client;
	crt_endpoint_t			ep;
	struct dss_module_info		*info = dss_get_module_info();
	crt_rpc_t                       *rpc;
	struct pool_acl_update_out	*out;
	uuid_t                           no_uuid;
	uint64_t                         req_time = 0;

	D_DEBUG(DB_MGMT, DF_UUID": Updating pool ACL\n", DP_UUID(pool_uuid));
	uuid_clear(no_uuid);

	rc = rsvc_client_init(&client, ranks);
	if (rc != 0)
		D_GOTO(out, rc);

rechoose:
	ep.ep_grp = NULL; /* primary group */
	rc = rsvc_client_choose(&client, &ep);
	if (rc != 0) {
		D_ERROR(DF_UUID": cannot find pool service: "DF_RC"\n",
			DP_UUID(pool_uuid), DP_RC(rc));
		goto out_client;
	}

	rc = pool_req_create(info->dmi_ctx, &ep, POOL_ACL_UPDATE, pool_uuid, no_uuid, &req_time,
			     &rpc);
	if (rc != 0) {
		DL_ERROR(rc, DF_UUID ": failed to create pool update ACL rpc", DP_UUID(pool_uuid));
		goto out_client;
	}

	pool_acl_update_in_set_data(rpc, acl);

	rc = dss_rpc_send(rpc);
	out = crt_reply_get(rpc);
	D_ASSERT(out != NULL);

	rc = pool_rsvc_client_complete_rpc(&client, &ep, rc, &out->puo_op);
	if (rc == RSVC_CLIENT_RECHOOSE) {
		crt_req_decref(rpc);
		dss_sleep(RECHOOSE_SLEEP_MS);
		D_GOTO(rechoose, rc);
	}

	rc = out->puo_op.po_rc;
	if (rc != 0)
		D_ERROR(DF_UUID": failed to update ACL for pool: %d\n",
			DP_UUID(pool_uuid), rc);

	crt_req_decref(rpc);
out_client:
	rsvc_client_fini(&client);
out:
	return rc;
}

/**
 * Delete entries in a pool's ACL without having a handle for the pool
 */
void
ds_pool_acl_delete_handler(crt_rpc_t *rpc)
{
	struct pool_acl_delete_in	*in = crt_req_get(rpc);
	struct pool_acl_delete_out	*out = crt_reply_get(rpc);
	struct pool_svc			*svc;
	struct rdb_tx			tx;
	int				rc;
	daos_prop_t			*prop = NULL;
	struct daos_prop_entry		*entry;
	bool                             dup_op = false;
	struct ds_pool_svc_op_val        op_val;
	bool                             fi_pass_noreply = DAOS_FAIL_CHECK(DAOS_MD_OP_PASS_NOREPLY);
	bool                             fi_fail_noreply = DAOS_FAIL_CHECK(DAOS_MD_OP_FAIL_NOREPLY);

	D_DEBUG(DB_MD, DF_UUID": processing rpc %p\n",
		DP_UUID(in->pdi_op.pi_uuid), rpc);

	rc = pool_svc_lookup_leader(in->pdi_op.pi_uuid, &svc,
				    &out->pdo_op.po_hint);
	if (rc != 0)
		D_GOTO(out, rc);

	rc = rdb_tx_begin(svc->ps_rsvc.s_db, svc->ps_rsvc.s_term, &tx);
	if (rc != 0)
		D_GOTO(out_svc, rc);

	/*
	 * We need to read the old ACL, modify, and rewrite it
	 */
	ABT_rwlock_wrlock(svc->ps_lock);

	rc = pool_op_lookup(&tx, svc, rpc, DAOS_POOL_VERSION, &dup_op, &op_val);
	if (rc != 0)
		goto out_lock;
	else if (dup_op || fi_fail_noreply)
		goto out_commit;

	rc = pool_prop_read(&tx, svc, DAOS_PO_QUERY_PROP_ACL, &prop);
	if (rc != 0)
		D_GOTO(out_prop, rc);

	entry = daos_prop_entry_get(prop, DAOS_PROP_PO_ACL);
	if (entry == NULL) {
		D_ERROR(DF_UUID": No ACL prop entry for pool\n",
			DP_UUID(in->pdi_op.pi_uuid));
		D_GOTO(out_prop, rc);
	}

	rc = daos_acl_remove_ace((struct daos_acl **)&entry->dpe_val_ptr,
				 in->pdi_type, in->pdi_principal);
	if (rc != 0) {
		D_ERROR(DF_UUID": Failed to remove requested principal, "
			"rc=%d\n", DP_UUID(in->pdi_op.pi_uuid), rc);
		D_GOTO(out_prop, rc);
	}

	rc = pool_prop_write(&tx, &svc->ps_root, prop);
	if (rc != 0) {
		D_ERROR(DF_UUID": failed to write updated ACL for pool: %d\n",
			DP_UUID(in->pdi_op.pi_uuid), rc);
		D_GOTO(out_prop, rc);
	}

out_prop:
	if (prop != NULL)
		daos_prop_free(prop);
out_commit:
	if ((rc == 0) && !dup_op && fi_fail_noreply)
		rc = -DER_MISC;
	rc = pool_op_save(&tx, svc, rpc, DAOS_POOL_VERSION, dup_op, rc, &op_val);
	if (rc != 0)
		goto out_lock;

	rc = rdb_tx_commit(&tx);
	if (rc != 0)
		goto out_lock;
	rc = op_val.ov_rc;
out_lock:
	ABT_rwlock_unlock(svc->ps_lock);
	rdb_tx_end(&tx);
out_svc:
	ds_rsvc_set_hint(&svc->ps_rsvc, &out->pdo_op.po_hint);
	pool_svc_put_leader(svc);
out:
	if ((rc == 0) && !dup_op && fi_pass_noreply) {
		rc = -DER_TIMEDOUT;
		D_DEBUG(DB_MD, DF_UUID ": fault injected: DAOS_MD_OP_PASS_NOREPLY\n",
			DP_UUID(in->pdi_op.pi_uuid));
	}
	if ((rc == -DER_MISC) && !dup_op && fi_fail_noreply) {
		rc = -DER_TIMEDOUT;
		D_DEBUG(DB_MD, DF_UUID ": fault injected: DAOS_MD_OP_FAIL_NOREPLY\n",
			DP_UUID(in->pdi_op.pi_uuid));
	}

	out->pdo_op.po_rc = rc;
	D_DEBUG(DB_MD, DF_UUID ": replying rpc: %p %d\n", DP_UUID(in->pdi_op.pi_uuid), rpc, rc);
	crt_reply_send(rpc);
}

/**
 * Send a CaRT message to the pool svc to remove an entry by principal from the
 * pool's ACL.
 *
 * \param[in]	pool_uuid	UUID of the pool
 * \param[in]	ranks		Pool service replicas
 * \param[in]	principal_type	Type of the principal to be removed
 * \param[in]	principal_name	Name of the principal to be removed
 *
 * \return	0		Success
 *
 */
int
ds_pool_svc_delete_acl(uuid_t pool_uuid, d_rank_list_t *ranks,
		       enum daos_acl_principal_type principal_type,
		       const char *principal_name)
{
	int				rc;
	struct rsvc_client		client;
	crt_endpoint_t			ep;
	struct dss_module_info		*info = dss_get_module_info();
	crt_rpc_t			*rpc;
	struct pool_acl_delete_in	*in;
	struct pool_acl_delete_out	*out;
	char				*name_buf = NULL;
	size_t				name_buf_len;
	uuid_t                           no_uuid;
	uint64_t                         req_time = 0;

	D_DEBUG(DB_MGMT, DF_UUID": Deleting entry from pool ACL\n",
		DP_UUID(pool_uuid));
	uuid_clear(no_uuid);

	if (principal_name != NULL) {
		/* Need to sanitize the incoming string */
		name_buf_len = DAOS_ACL_MAX_PRINCIPAL_BUF_LEN;
		D_ALLOC_ARRAY(name_buf, name_buf_len);
		if (name_buf == NULL)
			D_GOTO(out, rc = -DER_NOMEM);
		/* force null terminator in copy */
		strncpy(name_buf, principal_name, name_buf_len - 1);
	}

	rc = rsvc_client_init(&client, ranks);
	if (rc != 0)
		D_GOTO(out, rc);

rechoose:
	ep.ep_grp = NULL; /* primary group */
	rc = rsvc_client_choose(&client, &ep);
	if (rc != 0) {
		D_ERROR(DF_UUID": cannot find pool service: "DF_RC"\n",
			DP_UUID(pool_uuid), DP_RC(rc));
		goto out_client;
	}

	rc = pool_req_create(info->dmi_ctx, &ep, POOL_ACL_DELETE, pool_uuid, no_uuid, &req_time,
			     &rpc);
	if (rc != 0) {
		DL_ERROR(rc, DF_UUID ": failed to create pool delete ACL rpc", DP_UUID(pool_uuid));
		goto out_client;
	}

	in                = crt_req_get(rpc);
	in->pdi_type = (uint8_t)principal_type;
	in->pdi_principal = name_buf;

	rc = dss_rpc_send(rpc);
	out = crt_reply_get(rpc);
	D_ASSERT(out != NULL);

	rc = pool_rsvc_client_complete_rpc(&client, &ep, rc, &out->pdo_op);
	if (rc == RSVC_CLIENT_RECHOOSE) {
		crt_req_decref(rpc);
		dss_sleep(RECHOOSE_SLEEP_MS);
		D_GOTO(rechoose, rc);
	}

	rc = out->pdo_op.po_rc;
	if (rc != 0)
		D_ERROR(DF_UUID": failed to delete ACL entry for pool: %d\n",
			DP_UUID(pool_uuid), rc);

	crt_req_decref(rpc);
out_client:
	rsvc_client_fini(&client);
out:
	D_FREE(name_buf);
	return rc;
}

struct pool_svc_reconf_arg {
	struct pool_map	       *sca_map;
	uint32_t		sca_map_version_for;
	bool			sca_sync_remove;
};

/* Must be used with pool_svc.ps_reconf_sched (see container_of below). */
static void
pool_svc_reconf_ult(void *varg)
{
	struct pool_svc_sched      *reconf = varg;
	struct pool_svc_reconf_arg *arg    = reconf->psc_arg;
	struct pool_svc            *svc;
	struct pool_map            *map;
	d_rank_list_t              *current;
	d_rank_list_t              *to_add;
	d_rank_list_t              *to_remove;
	d_rank_list_t *new;
	uint64_t rdb_nbytes = 0;
	int      rc;

	svc = container_of(reconf, struct pool_svc, ps_reconf_sched);

	if (arg->sca_map == NULL)
		map = svc->ps_pool->sp_map;
	else
		map = arg->sca_map;

	D_DEBUG(DB_MD, DF_UUID": begin\n", DP_UUID(svc->ps_uuid));

	if (reconf->psc_canceled) {
		rc = -DER_OP_CANCELED;
		goto out;
	}

	/* When there are pending events, the pool map may be unstable. */
	while (!arg->sca_sync_remove && events_pending(svc)) {
		dss_sleep(3000 /* ms */);
		if (reconf->psc_canceled) {
			rc = -DER_OP_CANCELED;
			goto out;
		}
	}

	rc = rdb_get_ranks(svc->ps_rsvc.s_db, &current);
	if (rc != 0) {
		D_ERROR(DF_UUID": failed to get pool service replica ranks: "DF_RC"\n",
			DP_UUID(svc->ps_uuid), DP_RC(rc));
		goto out;
	}

	/* If adding replicas, get the correct rdb size (do not trust DAOS_MD_CAP). */
	rc = rdb_get_size(svc->ps_rsvc.s_db, &rdb_nbytes);
	if (rc != 0) {
		D_ERROR(DF_UUID ": failed to get rdb size: " DF_RC "\n", DP_UUID(svc->ps_uuid),
			DP_RC(rc));
		goto out_cur;
	}

	if (arg->sca_map == NULL)
		ABT_rwlock_rdlock(svc->ps_pool->sp_lock);
	rc = ds_pool_plan_svc_reconfs(svc->ps_svc_rf, map, current, dss_self_rank(),
				      arg->sca_sync_remove /* filter_only */, &to_add, &to_remove);
	if (arg->sca_map == NULL)
		ABT_rwlock_unlock(svc->ps_pool->sp_lock);
	if (rc != 0) {
		D_ERROR(DF_UUID": cannot plan pool service reconfigurations: "DF_RC"\n",
			DP_UUID(svc->ps_uuid), DP_RC(rc));
		goto out_cur;
	}

	D_DEBUG(DB_MD, DF_UUID": svc_rf=%d current=%u to_add=%u to_remove=%u\n",
		DP_UUID(svc->ps_uuid), svc->ps_svc_rf, current->rl_nr, to_add->rl_nr,
		to_remove->rl_nr);

	/*
	 * Ignore the return values from the "add" and "remove" calls here. If
	 * the "add" calls returns an error, to_add contains the N ranks that
	 * have not been added. We delete N ranks from to_remove to account for
	 * the failed additions, and continue to make the "remove" call. If any
	 * of the two calls returns an error, we still need to report any
	 * membership changes to the MS.
	 */
	if (!arg->sca_sync_remove && to_add->rl_nr > 0) {
		ds_rsvc_add_replicas_s(&svc->ps_rsvc, to_add, rdb_nbytes);
		if (reconf->psc_canceled) {
			rc = -DER_OP_CANCELED;
			goto out_to_add_remove;
		}
		if (to_add->rl_nr > to_remove->rl_nr)
			to_remove->rl_nr = 0;
		else
			to_remove->rl_nr -= to_add->rl_nr;
	}
	if (to_remove->rl_nr > 0) {
		d_rank_list_t *tmp;

		/*
		 * Since the ds_rsvc_dist_stop part is likely to hit RPC
		 * timeouts, after removing the replicas from the membership,
		 * we notify the MS first, and then come back to
		 * ds_rsvc_dist_stop.
		 */
		rc = d_rank_list_dup(&tmp, to_remove);
		if (rc != 0) {
			D_ERROR(DF_UUID": failed to duplicate to_remove: "DF_RC"\n",
				DP_UUID(svc->ps_uuid), DP_RC(rc));
			goto out_to_add_remove;
		}
		rc = rdb_remove_replicas(svc->ps_rsvc.s_db, tmp);
		if (rc != 0)
			D_ERROR(DF_UUID": failed to remove replicas: "DF_RC"\n",
				DP_UUID(svc->ps_uuid), DP_RC(rc));
		/* Delete from to_remove ranks that are not removed. */
		d_rank_list_filter(tmp, to_remove, true /* exclude */);
		d_rank_list_free(tmp);
	}

	if (rdb_get_ranks(svc->ps_rsvc.s_db, &new) == 0) {
		if (svc->ps_force_notify || !d_rank_list_identical(new, current)) {
			int rc_tmp;

			/*
			 * Send RAS event to control-plane over dRPC to indicate
			 * change in pool service replicas.
			 */
			rc_tmp = ds_notify_pool_svc_update(&svc->ps_uuid, new, svc->ps_rsvc.s_term);
			if (rc_tmp == 0)
				svc->ps_force_notify = false;
			else
				DL_ERROR(rc_tmp, DF_UUID": replica update notify failure",
					 DP_UUID(svc->ps_uuid));
		}

		d_rank_list_free(new);
	}
	if (reconf->psc_canceled) {
		rc = -DER_OP_CANCELED;
		goto out_to_add_remove;
	}

	/*
	 * Don't attempt to destroy any removed replicas in the "synchronous
	 * remove" mode, so that we don't delay pool_svc_update_map_internal
	 * for too long. Ignore the return value of this ds_rsvc_dist_stop
	 * call.
	 */
	if (!arg->sca_sync_remove && to_remove->rl_nr > 0)
		ds_rsvc_dist_stop(svc->ps_rsvc.s_class, &svc->ps_rsvc.s_id, to_remove,
				  NULL /* excluded */, svc->ps_rsvc.s_term, true /* destroy */);

out_to_add_remove:
	d_rank_list_free(to_remove);
	d_rank_list_free(to_add);
out_cur:
	d_rank_list_free(current);
out:
	/* Do not yield between the D_FREE and the sched_end. */
	D_FREE(reconf->psc_arg);
	reconf->psc_rc = rc;
	sched_end(reconf);
	ABT_cond_broadcast(reconf->psc_cv);
	D_DEBUG(DB_MD, DF_UUID": end: "DF_RC"\n", DP_UUID(svc->ps_uuid), DP_RC(rc));
}

static int
pool_svc_schedule(struct pool_svc *svc, struct pool_svc_sched *sched, void (*func)(void *),
		  void *arg)
{
	enum ds_rsvc_state	state;
	int			rc;

	D_DEBUG(DB_MD, DF_UUID": begin\n", DP_UUID(svc->ps_uuid));

	/*
	 * Avoid scheduling when the PS is stepping down
	 * and has already called sched_cancel_and_wait.
	 */
	state = ds_rsvc_get_state(&svc->ps_rsvc);
	if (state == DS_RSVC_DRAINING) {
		D_DEBUG(DB_MD, DF_UUID": end: service %s\n", DP_UUID(svc->ps_uuid),
			ds_rsvc_state_str(state));
		return -DER_OP_CANCELED;
	}

	D_ASSERT(&svc->ps_reconf_sched == sched || &svc->ps_rfcheck_sched == sched);
	sched_cancel_and_wait(sched);

	sched_begin(sched, arg);

	/*
	 * An extra svc leader reference is not required, because
	 * pool_svc_step_down_cb waits for this ULT to terminate.
	 *
	 * ULT tracking is achieved through sched, not a ULT handle.
	 */
	rc = dss_ult_create(func, sched, DSS_XS_SELF, 0, 0, NULL /* ult */);
	if (rc != 0) {
		D_ERROR(DF_UUID": failed to create ULT: "DF_RC"\n",
			DP_UUID(svc->ps_uuid), DP_RC(rc));
		sched_end(sched);
		return rc;
	}

	D_DEBUG(DB_MD, DF_UUID": end: "DF_RC"\n", DP_UUID(svc->ps_uuid), DP_RC(rc));
	return 0;
}

static int pool_find_all_targets_by_addr(struct pool_map *map,
					 struct pool_target_addr_list *list,
					 struct pool_target_id_list *tgt_list,
					 struct pool_target_addr_list *inval);

static int
cont_rf_check_cb(uuid_t pool_uuid, uuid_t cont_uuid, struct rdb_tx *tx, void *arg)
{
	struct pool_svc_sched *sched = arg;
	int rc;

	/* If anything happened during rf check, let's continue to check the next container
	 * for the moment.
	 */
	rc = ds_cont_rf_check(pool_uuid, cont_uuid, tx);
	if (rc)
		DL_CDEBUG(rc == -DER_RF, DB_MD, DLOG_ERR, rc, DF_CONT " check_rf",
			  DP_CONT(pool_uuid, cont_uuid));

	if (sched->psc_canceled) {
		D_DEBUG(DB_MD, DF_CONT" is canceled.\n", DP_CONT(pool_uuid, cont_uuid));
		return 1;
	}

	return 0;
}

/* Must be used with pool_svc.ps_rfcheck_sched (see container_of below). */
static void
pool_svc_rfcheck_ult(void *arg)
{
	struct pool_svc	       *svc = container_of(arg, struct pool_svc, ps_rfcheck_sched);
	int			rc;

	do {
		/* retry until some one stop the pool svc(rc == 1) or succeed */
		rc = ds_cont_rdb_iterate(svc->ps_cont_svc, cont_rf_check_cb,
					 &svc->ps_rfcheck_sched);
		if (rc >= 0)
			break;

		D_DEBUG(DB_MD, DF_UUID" check rf with %d and retry\n",
			DP_UUID(svc->ps_uuid), rc);

		dss_sleep(0);
	} while (1);

	sched_end(&svc->ps_rfcheck_sched);
	D_INFO("RF check finished for "DF_UUID"\n", DP_UUID(svc->ps_uuid));
	ABT_cond_broadcast(svc->ps_rfcheck_sched.psc_cv);
}

/*
 * If map is NULL, map_version_for must be provided, and svc->ps_pool->sp_map
 * will be used during reconfiguration; otherwise, map_version_for is ignored.
 */
static int
pool_svc_schedule_reconf(struct pool_svc *svc, struct pool_map *map, uint32_t map_version_for,
			 bool sync_remove)
{
	struct pool_svc_reconf_arg     *reconf_arg;
	uint32_t			v;
	int				rc;

	if (map == NULL)
		v = map_version_for;
	else
		v = pool_map_get_version(map);

	if (svc->ps_reconf_sched.psc_in_progress) {
		uint32_t v_in_progress;

		/* Safe to access psc_arg as long as we don't yield. */
		reconf_arg = svc->ps_reconf_sched.psc_arg;
		if (reconf_arg->sca_map == NULL)
			v_in_progress = reconf_arg->sca_map_version_for;
		else
			v_in_progress = pool_map_get_version(reconf_arg->sca_map);
		if (v_in_progress >= v) {
			D_DEBUG(DB_MD, DF_UUID": stale request: v_in_progress=%u v=%u\n",
				DP_UUID(svc->ps_uuid), v_in_progress, v);
			return -DER_OP_CANCELED;
		}
	}

	D_ALLOC_PTR(reconf_arg);
	if (reconf_arg == NULL)
		return -DER_NOMEM;
	reconf_arg->sca_map = map;
	reconf_arg->sca_map_version_for = v;
	reconf_arg->sca_sync_remove = sync_remove;

	/*
	 * If successful, this call passes the ownership of reconf_arg to
	 * pool_svc_reconf_ult.
	 */
	rc = pool_svc_schedule(svc, &svc->ps_reconf_sched, pool_svc_reconf_ult, reconf_arg);
	if (rc != 0) {
		D_FREE(reconf_arg);
		return rc;
	}

	if (sync_remove) {
		sched_wait(&svc->ps_reconf_sched);

		rc = svc->ps_reconf_sched.psc_rc;
		if (rc != 0) {
			DL_ERROR(rc, DF_UUID": pool service reconfigurator", DP_UUID(svc->ps_uuid));
			return rc;
		}
	}

	return 0;
}

/*
 * Perform an update to the pool map of \a svc.
 *
 * \param[in]	svc		pool service
 * \param[in]	opc		update operation (e.g., POOL_EXCLUDE)
 * \param[in]	exclude_rank	for excluding ranks (rather than targets)
 * \param[in]	extend_rank_list ranks list to be extended.
 * \param[in]	extend_domains_nr number of extend domains.
 * \param[in]	extend_domains	domains to be extended.
 * \param[in,out]
 *		tgts		target IDs (if empty, must specify tgt_addrs)
 * \param[in]	tgt_addrs	optional target addresses (ignored if \a tgts is
 *				nonempty; requires inval_tgt_addrs)
 * \param[out]	hint		optional leadership hint
 * \param[out]	p_updated	optional info on if pool map has been updated
 * \param[out]	map_version_p	pool map version
 * \param[out]	tgt_map_ver	pool map version for the last target change
 *				(instead of a node change, for example) made by
 *				this update, or 0 if none has been made (see
 *				ds_pool_map_tgts_update)
 * \param[out]	inval_tgt_addrs	optional invalid target addresses (ignored if
 *				\a tgts is nonempty; if specified, must be
 *				initialized to empty and freed by the caller)
 */
static int
pool_svc_update_map_internal(struct pool_svc *svc, unsigned int opc,
			     bool exclude_rank, d_rank_list_t *extend_rank_list,
			     uint32_t extend_domains_nr, uint32_t *extend_domains,
			     struct pool_target_id_list *tgts,
			     struct pool_target_addr_list *tgt_addrs,
			     struct rsvc_hint *hint, bool *p_updated,
			     uint32_t *map_version_p, uint32_t *tgt_map_ver,
			     struct pool_target_addr_list *inval_tgt_addrs)
{
	struct rdb_tx		tx;
	struct pool_map	       *map;
	uint32_t		map_version_before;
	uint32_t		map_version;
	struct pool_buf	       *map_buf = NULL;
	struct pool_domain     *node;
	bool			updated = false;
	int			rc;

	D_DEBUG(DB_MD, DF_UUID": opc=%u exclude_rank=%d ntgts=%d ntgt_addrs=%d\n",
		DP_UUID(svc->ps_uuid), opc, exclude_rank, tgts->pti_number,
		tgt_addrs == NULL ? 0 : tgt_addrs->pta_number);

	rc = rdb_tx_begin(svc->ps_rsvc.s_db, svc->ps_rsvc.s_term, &tx);
	if (rc != 0)
		goto out;
	ABT_rwlock_wrlock(svc->ps_lock);

	/* Create a temporary pool map based on the last committed version. */
	rc = read_map(&tx, &svc->ps_root, &map);
	if (rc != 0)
		goto out_lock;

	if (opc == MAP_EXTEND) {
		D_ASSERT(extend_rank_list != NULL);
		map_version = pool_map_get_version(map) + 1;
		rc = gen_pool_buf(map, &map_buf, map_version, extend_domains_nr,
				  extend_rank_list->rl_nr, extend_rank_list->rl_nr * dss_tgt_nr,
				  extend_domains, dss_tgt_nr);
		if (rc != 0)
			D_GOTO(out_map, rc);

		if (map_buf != NULL) {
			/* Extend the current pool map */
			rc = pool_map_extend(map, map_version, map_buf);
			pool_buf_free(map_buf);
			map_buf = NULL;
			if (rc != 0)
				D_GOTO(out_map, rc);
		}

		/* Get a list of all the targets being added */
		rc = pool_map_find_targets_on_ranks(map, extend_rank_list, tgts);
		if (rc <= 0) {
			D_ERROR(DF_UUID" failed to find targets rc: "DF_RC"\n",
				DP_UUID(svc->ps_uuid), DP_RC(rc));
			D_GOTO(out_map, rc);
		}
	} else {
		/*
		 * If an empty target ID list is provided, convert from target
		 * addresses.
		 */
		if (tgts->pti_number == 0) {
			D_ASSERT(tgts->pti_ids == NULL);
			D_ASSERT(tgt_addrs != NULL);
			D_ASSERT(inval_tgt_addrs != NULL);
			rc = pool_find_all_targets_by_addr(map, tgt_addrs, tgts,
							   inval_tgt_addrs);
			if (rc != 0)
				goto out_map;
			if (inval_tgt_addrs->pta_number > 0) {
				/*
				 * If any invalid ranks/targets were specified here,
				 * abort the entire request. This will mean the
				 * operator needs to resubmit the request with
				 * corrected arguments, which will be easier without
				 * trying to figure out which arguments were accepted &
				 * started processing already.
				 */
				rc = -DER_NONEXIST;
				goto out_map;
			}
		}
	}

	/*
	 * Attempt to modify the temporary pool map and save its versions
	 * before and after. If the version hasn't changed, we are done.
	 */
	map_version_before = pool_map_get_version(map);
	rc = ds_pool_map_tgts_update(map, tgts, opc, exclude_rank, tgt_map_ver, true);
	if (rc != 0)
		D_GOTO(out_map, rc);
	map_version = pool_map_get_version(map);
	D_DEBUG(DB_MD, DF_UUID": version=%u->%u\n",
		DP_UUID(svc->ps_uuid), map_version_before, map_version);
	if (map_version == map_version_before)
		D_GOTO(out_map, rc = 0);

	/*
	 * If the map modification affects myself, leave it to a new PS leader
	 * if there's another PS replica, or reject it.
	 */
	node = pool_map_find_node_by_rank(map, dss_self_rank());
	if (node == NULL || !(node->do_comp.co_status & POOL_SVC_MAP_STATES)) {
		d_rank_list_t *replicas;

		rc = rdb_get_ranks(svc->ps_rsvc.s_db, &replicas);
		if (replicas->rl_nr == 1) {
			D_ERROR(DF_UUID": rejecting rank exclusion: self removal requested\n",
				DP_UUID(svc->ps_uuid));
			rc = -DER_INVAL;
		} else {
			/*
			 * The handling is unreliable, for we may become a new
			 * PS leader again; a more reliable implementation
			 * requires the currently unavailable Raft leadership
			 * transfer support.
			 */
			D_INFO(DF_UUID": resigning PS leadership: self removal requested\n",
			       DP_UUID(svc->ps_uuid));
			rdb_resign(svc->ps_rsvc.s_db, svc->ps_rsvc.s_term);
			rc = -DER_NOTLEADER;
		}
		d_rank_list_free(replicas);
		goto out_map;
	}

	/* Write the new pool map. */
	rc = pool_buf_extract(map, &map_buf);
	if (rc != 0)
		D_GOTO(out_map, rc);
	rc = write_map_buf(&tx, &svc->ps_root, map_buf, map_version);
	if (rc != 0)
		goto out_map_buf;

	/*
	 * Remove all undesired PS replicas (if any) before committing map, so
	 * that the set of PS replicas remains a subset of the pool groups.
	 */
	rc = pool_svc_schedule_reconf(svc, map, 0 /* map_version_for */, true /* sync_remove */);
	if (rc != 0) {
		DL_ERROR(rc, DF_UUID": failed to remove undesired pool service replicas",
			 DP_UUID(svc->ps_uuid));
		goto out_map;
	}

	rc = rdb_tx_commit(&tx);
	if (rc != 0) {
		D_DEBUG(DB_MD, DF_UUID": failed to commit: "DF_RC"\n",
			DP_UUID(svc->ps_uuid), DP_RC(rc));
		goto out_map_buf;
	}

	updated = true;

	/* Update svc->ps_pool to match the new pool map. */
	rc = ds_pool_tgt_map_update(svc->ps_pool, map_buf, map_version);
	if (rc != 0) {
		D_ERROR(DF_UUID": failed to update pool map cache: %d\n",
			DP_UUID(svc->ps_uuid), rc);
		/*
		 * We must resign to avoid handling future requests with a
		 * stale pool map cache.
		 */
		rdb_resign(svc->ps_rsvc.s_db, svc->ps_rsvc.s_term);
		rc = 0;
		goto out_map_buf;
	}

	ds_rsvc_request_map_dist(&svc->ps_rsvc);

	rc = pool_svc_schedule_reconf(svc, NULL /* map */, map_version, false /* sync_remove */);
	if (rc != 0)
		DL_INFO(rc, DF_UUID": failed to schedule pool service reconfiguration",
			DP_UUID(svc->ps_uuid));

	if (opc == MAP_EXCLUDE) {
		rc = pool_svc_schedule(svc, &svc->ps_rfcheck_sched, pool_svc_rfcheck_ult,
				       NULL /* arg */);
		if (rc != 0)
			DL_INFO(rc, DF_UUID": failed to schedule RF check", DP_UUID(svc->ps_uuid));
	}

out_map_buf:
	pool_buf_free(map_buf);
out_map:
	pool_map_decref(map);
out_lock:
	if (map_version_p != NULL)
		*map_version_p = ds_pool_get_version(svc->ps_pool);
	ABT_rwlock_unlock(svc->ps_lock);
	rdb_tx_end(&tx);
out:
	if (hint != NULL)
		ds_rsvc_set_hint(&svc->ps_rsvc, hint);
	if (p_updated)
		*p_updated = updated;
	return rc;
}

static int
pool_find_all_targets_by_addr(struct pool_map *map,
			      struct pool_target_addr_list *list,
			      struct pool_target_id_list *tgt_list,
			      struct pool_target_addr_list *inval_list_out)
{
	int	i;
	int	rc = 0;

	for (i = 0; i < list->pta_number; i++) {
		struct pool_target *tgt;
		int tgt_nr;
		int j;
		int ret;

		tgt_nr = pool_map_find_target_by_rank_idx(map,
				list->pta_addrs[i].pta_rank,
				list->pta_addrs[i].pta_target, &tgt);
		if (tgt_nr <= 0) {
			/* Can not locate the target in pool map, let's
			 * add it to the output list
			 */
			D_DEBUG(DB_MD, "cannot find rank %u target %u\n",
				list->pta_addrs[i].pta_rank,
				list->pta_addrs[i].pta_target);
			ret = pool_target_addr_list_append(inval_list_out,
							   &list->pta_addrs[i]);
			if (ret) {
				rc = ret;
				break;
			}
		}

		for (j = 0; j < tgt_nr; j++) {
			struct pool_target_id tid;

			tid.pti_id = tgt[j].ta_comp.co_id;
			ret = pool_target_id_list_append(tgt_list, &tid);
			if (ret) {
				rc = ret;
				break;
			}
		}
	}
	return rc;
}

struct redist_open_hdls_arg {
	/**
	 * Pointer to pointer containing flattened array of output handles
	 * Note that these are variable size, so can't be indexed as an array
	 */
	struct pool_iv_conn **hdls;
	/** Pointer to the next write location within hdls */
	struct pool_iv_conn *next;
	/** Total current size of the hdls buffer, in bytes */
	size_t hdls_size;
	/** Total used space in hdls buffer, in bytes */
	size_t hdls_used;
};

/* See pool_svc_update_map_internal documentation. */
static int
pool_update_map_internal(uuid_t pool_uuid, unsigned int opc, bool exclude_rank,
			 struct pool_target_id_list *tgts,
			 struct pool_target_addr_list *tgt_addrs,
			 struct rsvc_hint *hint, bool *p_updated,
			 uint32_t *map_version_p, uint32_t *tgt_map_ver,
			 struct pool_target_addr_list *inval_tgt_addrs)
{
	struct pool_svc	       *svc;
	int			rc;

	rc = pool_svc_lookup_leader(pool_uuid, &svc, hint);
	if (rc != 0)
		return rc;

	rc = pool_svc_update_map_internal(svc, opc, exclude_rank, NULL, 0,
					  NULL, tgts, tgt_addrs, hint, p_updated,
					  map_version_p, tgt_map_ver,
					  inval_tgt_addrs);

	pool_svc_put_leader(svc);
	return rc;
}

int
ds_pool_tgt_exclude_out(uuid_t pool_uuid, struct pool_target_id_list *list)
{
	return pool_update_map_internal(pool_uuid, pool_opc_2map_opc(POOL_EXCLUDE_OUT), false,
					list, NULL, NULL, NULL, NULL, NULL, NULL);
}

int
ds_pool_tgt_exclude(uuid_t pool_uuid, struct pool_target_id_list *list)
{
	return pool_update_map_internal(pool_uuid, pool_opc_2map_opc(POOL_EXCLUDE), false, list,
					NULL, NULL, NULL, NULL, NULL, NULL);
}

int
ds_pool_tgt_add_in(uuid_t pool_uuid, struct pool_target_id_list *list)
{
	return pool_update_map_internal(pool_uuid, pool_opc_2map_opc(POOL_ADD_IN), false, list,
					NULL, NULL, NULL, NULL, NULL, NULL);
}

int
ds_pool_tgt_finish_rebuild(uuid_t pool_uuid, struct pool_target_id_list *list)
{
	return pool_update_map_internal(pool_uuid, MAP_FINISH_REBUILD, false, list,
					NULL, NULL, NULL, NULL, NULL, NULL);
}

int
ds_pool_tgt_revert_rebuild(uuid_t pool_uuid, struct pool_target_id_list *list)
{
	return pool_update_map_internal(pool_uuid, MAP_REVERT_REBUILD, false, list,
					NULL, NULL, NULL, NULL, NULL, NULL);
}

/*
 * Perform a pool map update indicated by opc. If successful, the new pool map
 * version is reported via map_version. Upon -DER_NOTLEADER, a pool service
 * leader hint, if available, is reported via hint (if not NULL).
 */
static int
pool_svc_update_map(struct pool_svc *svc, crt_opcode_t opc, bool exclude_rank,
		    d_rank_list_t *extend_rank_list, uint32_t *extend_domains,
		    uint32_t extend_domains_nr, struct pool_target_addr_list *list,
		    struct pool_target_addr_list *inval_list_out,
		    uint32_t *map_version, struct rsvc_hint *hint)
{
	struct pool_target_id_list	target_list = { 0 };
	daos_prop_t			prop = { 0 };
	uint32_t			tgt_map_ver = 0;
	struct daos_prop_entry		*entry;
	bool				updated;
	int				rc;
	char				*env;
	daos_epoch_t			rebuild_eph = d_hlc_get();
	uint64_t			delay = 2;

	rc = pool_svc_update_map_internal(svc, opc, exclude_rank, extend_rank_list,
					  extend_domains_nr, extend_domains,
					  &target_list, list, hint, &updated,
					  map_version, &tgt_map_ver, inval_list_out);
	if (rc)
		D_GOTO(out, rc);

	if (!updated)
		D_GOTO(out, rc);

	d_agetenv_str(&env, REBUILD_ENV);
	if ((env && !strcasecmp(env, REBUILD_ENV_DISABLED)) ||
	     daos_fail_check(DAOS_REBUILD_DISABLE)) {
		D_DEBUG(DB_TRACE, "Rebuild is disabled\n");
		d_freeenv_str(&env);
		D_GOTO(out, rc = 0);
	}
	d_freeenv_str(&env);

	rc = ds_pool_iv_prop_fetch(svc->ps_pool, &prop);
	if (rc)
		D_GOTO(out, rc);

	entry = daos_prop_entry_get(&prop, DAOS_PROP_PO_SELF_HEAL);
	D_ASSERT(entry != NULL);
	if (!(entry->dpe_val & (DAOS_SELF_HEAL_AUTO_REBUILD | DAOS_SELF_HEAL_DELAY_REBUILD))) {
		D_DEBUG(DB_MD, "self healing is disabled\n");
		D_GOTO(out, rc);
	}

	if (svc->ps_pool->sp_reint_mode == DAOS_REINT_MODE_NO_DATA_SYNC) {
		D_DEBUG(DB_MD, "self healing is disabled for no_data_sync reintegration mode.\n");
		if (opc == POOL_EXCLUDE || opc == POOL_DRAIN) {
			rc = ds_pool_tgt_exclude_out(svc->ps_pool->sp_uuid, &target_list);
			if (rc)
				D_INFO("mark failed target %d of "DF_UUID " as DOWNOUT: "DF_RC"\n",
					target_list.pti_ids[0].pti_id,
					DP_UUID(svc->ps_pool->sp_uuid), DP_RC(rc));
		}
		D_GOTO(out, rc);
	}

	if ((entry->dpe_val & DAOS_SELF_HEAL_DELAY_REBUILD) && exclude_rank)
		delay = -1;
	else if (daos_fail_check(DAOS_REBUILD_DELAY))
		delay = 5;

	D_DEBUG(DB_MD, "map ver %u/%u\n", map_version ? *map_version : -1,
		tgt_map_ver);

	if (tgt_map_ver != 0) {
		rc = ds_rebuild_schedule(svc->ps_pool, tgt_map_ver, rebuild_eph,
					 0, &target_list, RB_OP_REBUILD, delay);
		if (rc != 0) {
			D_ERROR("rebuild fails rc: "DF_RC"\n", DP_RC(rc));
			D_GOTO(out, rc);
		}
	}

out:
	daos_prop_fini(&prop);
	pool_target_id_list_free(&target_list);
	return rc;
}

void
ds_pool_extend_handler(crt_rpc_t *rpc)
{
	struct pool_extend_in	*in = crt_req_get(rpc);
	struct pool_extend_out	*out = crt_reply_get(rpc);
	struct pool_svc		*svc;
	uuid_t			pool_uuid;
	d_rank_list_t		rank_list;
	uint32_t		ndomains;
	uint32_t		*domains;
	int			rc;

	D_DEBUG(DB_MD, DF_UUID": processing rpc %p\n", DP_UUID(in->pei_op.pi_uuid), rpc);

	uuid_copy(pool_uuid, in->pei_op.pi_uuid);
	rank_list.rl_nr = in->pei_tgt_ranks->rl_nr;
	rank_list.rl_ranks = in->pei_tgt_ranks->rl_ranks;
	ndomains = in->pei_ndomains;
	domains = in->pei_domains.ca_arrays;

	rc = pool_svc_lookup_leader(in->pei_op.pi_uuid, &svc, &out->peo_op.po_hint);
	if (rc != 0)
		goto out;

	rc = pool_svc_update_map(svc, pool_opc_2map_opc(opc_get(rpc->cr_opc)),
				 false /* exclude_rank */,
				 &rank_list, domains, ndomains,
				 NULL, NULL, &out->peo_op.po_map_version,
				 &out->peo_op.po_hint);

	pool_svc_put_leader(svc);
out:
	out->peo_op.po_rc = rc;
	D_DEBUG(DB_MD, DF_UUID ": replying rpc: %p " DF_RC "\n", DP_UUID(in->pei_op.pi_uuid), rpc,
		DP_RC(rc));
	crt_reply_send(rpc);
}

static int
pool_discard(crt_context_t ctx, struct pool_svc *svc, struct pool_target_addr_list *list)
{
	struct pool_tgt_discard_in	*ptdi_in;
	struct pool_tgt_discard_out	*ptdi_out;
	crt_rpc_t			*rpc;
	d_rank_list_t			*rank_list = NULL;
	crt_opcode_t			opc;
	int				i;
	int				rc;

	rank_list = d_rank_list_alloc(list->pta_number);
	if (rank_list == NULL)
		D_GOTO(out, rc = -DER_NOMEM);

	rank_list->rl_nr = 0;
	/* remove the duplicate ranks from list, see reintegrate target case */
	for (i = 0; i < list->pta_number; i++) {
		if (daos_rank_in_rank_list(rank_list, list->pta_addrs[i].pta_rank))
			continue;

		rank_list->rl_ranks[rank_list->rl_nr++] = list->pta_addrs[i].pta_rank;
		D_DEBUG(DB_MD, DF_UUID": discard rank %u\n",
			DP_UUID(svc->ps_pool->sp_uuid), list->pta_addrs[i].pta_rank);
	}

	if (rank_list->rl_nr == 0) {
		D_DEBUG(DB_MD, DF_UUID" discard 0 rank.\n", DP_UUID(svc->ps_pool->sp_uuid));
		D_GOTO(out, rc = 0);
	}

	opc = DAOS_RPC_OPCODE(POOL_TGT_DISCARD, DAOS_POOL_MODULE, DAOS_POOL_VERSION);
	rc = crt_corpc_req_create(ctx, NULL, rank_list, opc, NULL,
				  NULL, CRT_RPC_FLAG_FILTER_INVERT,
				  crt_tree_topo(CRT_TREE_KNOMIAL, 32), &rpc);
	if (rc)
		D_GOTO(out, rc);

	ptdi_in = crt_req_get(rpc);
	ptdi_in->ptdi_addrs.ca_arrays = list->pta_addrs;
	ptdi_in->ptdi_addrs.ca_count = list->pta_number;
	uuid_copy(ptdi_in->ptdi_uuid, svc->ps_pool->sp_uuid);
	rc = dss_rpc_send(rpc);

	ptdi_out = crt_reply_get(rpc);
	D_ASSERT(ptdi_out != NULL);
	rc = ptdi_out->ptdo_rc;
	if (rc != 0)
		D_ERROR(DF_UUID": pool discard failed: rc: %d\n",
			DP_UUID(svc->ps_pool->sp_uuid), rc);

	crt_req_decref(rpc);

out:
	if (rank_list)
		d_rank_list_free(rank_list);
	return rc;
}

static void
ds_pool_update_handler(crt_rpc_t *rpc, int handler_version)
{
	struct pool_tgt_update_in      *in = crt_req_get(rpc);
	struct pool_tgt_update_out     *out = crt_reply_get(rpc);
	struct pool_svc		       *svc;
	struct pool_target_addr_list	list = { 0 };
	struct pool_target_addr_list	inval_list_out = { 0 };
	int				rc;

	pool_tgt_update_in_get_data(rpc, &list.pta_addrs, &list.pta_number);

	if (list.pta_addrs == NULL || list.pta_number == 0)
		D_GOTO(out, rc = -DER_INVAL);

	D_DEBUG(DB_MD, DF_UUID ": processing rpc: %p ntargets=%zu\n", DP_UUID(in->pti_op.pi_uuid),
		rpc, (size_t)list.pta_number);

	rc = pool_svc_lookup_leader(in->pti_op.pi_uuid, &svc,
				    &out->pto_op.po_hint);
	if (rc != 0)
		goto out;

	if (opc_get(rpc->cr_opc) == POOL_REINT &&
	    svc->ps_pool->sp_reint_mode == DAOS_REINT_MODE_DATA_SYNC) {
		rc = pool_discard(dss_get_module_info()->dmi_ctx, svc, &list);
		if (rc)
			goto out_svc;
	}

	rc = pool_svc_update_map(svc, pool_opc_2map_opc(opc_get(rpc->cr_opc)),
				 false /* exclude_rank */, NULL, NULL, 0, &list,
				 &inval_list_out, &out->pto_op.po_map_version,
				 &out->pto_op.po_hint);
	if (rc != 0)
		goto out_svc;

	out->pto_addr_list.ca_arrays = inval_list_out.pta_addrs;
	out->pto_addr_list.ca_count = inval_list_out.pta_number;

out_svc:
	pool_svc_put_leader(svc);
out:
	out->pto_op.po_rc = rc;
	D_DEBUG(DB_MD, DF_UUID ": replying rpc: %p " DF_RC "\n", DP_UUID(in->pti_op.pi_uuid), rpc,
		DP_RC(rc));
	crt_reply_send(rpc);
	pool_target_addr_list_free(&inval_list_out);
}

void
ds_pool_update_handler_v6(crt_rpc_t *rpc)
{
	ds_pool_update_handler(rpc, 6);
}

void
ds_pool_update_handler_v5(crt_rpc_t *rpc)
{
	ds_pool_update_handler(rpc, 5);
}

static int
pool_svc_exclude_rank(struct pool_svc *svc, d_rank_t rank)
{
	struct pool_target_addr_list	list;
	struct pool_target_addr_list	inval_list_out = { 0 };
	struct pool_target_addr		tgt_rank;
	uint32_t			map_version = 0;
	int				rc;

	tgt_rank.pta_rank = rank;
	tgt_rank.pta_target = -1;
	list.pta_number = 1;
	list.pta_addrs = &tgt_rank;

	rc = pool_svc_update_map(svc, pool_opc_2map_opc(POOL_EXCLUDE), true /* exclude_rank */,
				 NULL, NULL, 0, &list, &inval_list_out, &map_version,
				 NULL /* hint */);

	D_DEBUG(DB_MD, "Exclude pool "DF_UUID"/%u rank %u: rc %d\n",
		DP_UUID(svc->ps_uuid), map_version, rank, rc);

	pool_target_addr_list_free(&inval_list_out);

	return rc;
}

struct evict_iter_arg {
	uuid_t *eia_hdl_uuids;
	size_t	eia_hdl_uuids_size;
	int	eia_n_hdl_uuids;
	char	*eia_machine;
	struct pool_svc *eia_pool_svc;
};

static int
evict_iter_cb(daos_handle_t ih, d_iov_t *key, d_iov_t *val, void *varg)
{
	struct evict_iter_arg  *arg = varg;

	D_ASSERT(arg->eia_hdl_uuids != NULL);
	D_ASSERT(arg->eia_hdl_uuids_size > sizeof(uuid_t));

	if (key->iov_len != sizeof(uuid_t)) {
		D_ERROR("invalid key size: "DF_U64"\n", key->iov_len);
		return -DER_IO;
	}
	if (val->iov_len == sizeof(struct pool_hdl_v0)) {
		/* old/2.0 pool handle format ? */
		if (arg->eia_pool_svc->ps_global_version < DAOS_POOL_GLOBAL_VERSION_WITH_HDL_CRED) {
			D_DEBUG(DB_MD, "2.0 pool handle format detected\n");
			/* if looking for a specific machine, do not select this handle */
			if (arg->eia_machine)
				return 0;
		} else {
			D_ERROR("invalid value size: "DF_U64" for pool version %u\n", val->iov_len,
				arg->eia_pool_svc->ps_global_version);
			return -DER_IO;
		}
	} else {
		struct pool_hdl *hdl = val->iov_buf;

		if (val->iov_len != sizeof(struct pool_hdl) + hdl->ph_cred_len ||
		    arg->eia_pool_svc->ps_global_version < DAOS_POOL_GLOBAL_VERSION_WITH_HDL_CRED) {
			D_ERROR("invalid value size: "DF_U64" for pool version %u, expected %zu\n",
				val->iov_len, arg->eia_pool_svc->ps_global_version,
				arg->eia_pool_svc->ps_global_version <
				DAOS_POOL_GLOBAL_VERSION_WITH_HDL_CRED ?
				sizeof(struct pool_hdl_v0) :
				sizeof(struct pool_hdl) + hdl->ph_cred_len);
			return -DER_IO;
		}
	}

	/* If we specified a machine name as a filter check before we do the realloc */
	if (arg->eia_machine) {
		struct pool_hdl	*hdl = val->iov_buf;

		if (strncmp(arg->eia_machine, hdl->ph_machine, sizeof(hdl->ph_machine)) != 0) {
			return 0;
		}
	}

	/*
	 * Make sure arg->eia_hdl_uuids[arg->eia_hdl_uuids_size] have enough
	 * space for this handle.
	 */
	if (sizeof(uuid_t) * (arg->eia_n_hdl_uuids + 1) >
	    arg->eia_hdl_uuids_size) {
		uuid_t *hdl_uuids_tmp;
		size_t	hdl_uuids_size_tmp;

		hdl_uuids_size_tmp = arg->eia_hdl_uuids_size * 2;
		D_ALLOC(hdl_uuids_tmp, hdl_uuids_size_tmp);
		if (hdl_uuids_tmp == NULL)
			return -DER_NOMEM;
		memcpy(hdl_uuids_tmp, arg->eia_hdl_uuids,
		       arg->eia_hdl_uuids_size);
		D_FREE(arg->eia_hdl_uuids);
		arg->eia_hdl_uuids = hdl_uuids_tmp;
		arg->eia_hdl_uuids_size = hdl_uuids_size_tmp;
	}

	uuid_copy(arg->eia_hdl_uuids[arg->eia_n_hdl_uuids], key->iov_buf);
	arg->eia_n_hdl_uuids++;
	return 0;
}

/*
 * Callers are responsible for freeing *hdl_uuids if this function returns zero.
 */
static int
find_hdls_to_evict(struct rdb_tx *tx, struct pool_svc *svc, uuid_t **hdl_uuids,
		   size_t *hdl_uuids_size, int *n_hdl_uuids, char *machine)
{
	struct evict_iter_arg	arg = {0};
	int			rc;

	arg.eia_hdl_uuids_size = sizeof(uuid_t) * 4;
	D_ALLOC(arg.eia_hdl_uuids, arg.eia_hdl_uuids_size);
	if (arg.eia_hdl_uuids == NULL)
		return -DER_NOMEM;
	arg.eia_n_hdl_uuids = 0;
	if (machine)
		arg.eia_machine = machine;
	arg.eia_pool_svc = svc;

	rc = rdb_tx_iterate(tx, &svc->ps_handles, false /* backward */,
			    evict_iter_cb, &arg);
	if (rc != 0) {
		D_FREE(arg.eia_hdl_uuids);
		return rc;
	}

	*hdl_uuids = arg.eia_hdl_uuids;
	*hdl_uuids_size = arg.eia_hdl_uuids_size;
	*n_hdl_uuids = arg.eia_n_hdl_uuids;
	return 0;
}

/*
 * Callers are responsible for freeing *hdl_uuids if this function returns zero.
 */
static int
validate_hdls_to_evict(struct rdb_tx *tx, struct pool_svc *svc,
		       uuid_t **hdl_uuids, int *n_hdl_uuids, uuid_t *hdl_list,
		       int n_hdl_list) {
	uuid_t		*valid_list;
	int		n_valid_list = 0;
	int		i;
	int		rc = 0;
	d_iov_t		key;
	d_iov_t		value;

	if (hdl_list == NULL || n_hdl_list == 0) {
		return -DER_INVAL;
	}

	/* Assume the entire list is valid */
	D_ALLOC(valid_list, sizeof(uuid_t) * n_hdl_list);
	if (valid_list == NULL)
		return -DER_NOMEM;

	for (i = 0; i < n_hdl_list; i++) {
		d_iov_set(&key, hdl_list[i], sizeof(uuid_t));
		d_iov_set(&value, NULL, 0);
		rc = rdb_tx_lookup(tx, &svc->ps_handles, &key, &value);

		if (rc == 0) {
			uuid_copy(valid_list[n_valid_list], hdl_list[i]);
			n_valid_list++;
		} else if (rc == -DER_NONEXIST) {
			D_DEBUG(DB_MD, "Skipping invalid handle" DF_UUID "\n",
				DP_UUID(hdl_list[i]));
			/* Reset RC in case we're the last entry */
			rc = 0;
			continue;
		} else {
			D_FREE(valid_list);
			D_GOTO(out, rc);
		}
	}

	*hdl_uuids = valid_list;
	*n_hdl_uuids = n_valid_list;

out:
	return rc;
}

void
ds_pool_evict_handler(crt_rpc_t *rpc)
{
	struct pool_evict_in     *in  = crt_req_get(rpc);
	struct pool_evict_out    *out = crt_reply_get(rpc);
	struct pool_svc          *svc;
	struct rdb_tx             tx;
	bool                      dup_op = false;
	struct ds_pool_svc_op_val op_val;
	uuid_t                   *hdl_uuids = NULL;
	size_t                    hdl_uuids_size;
	int                       n_hdl_uuids     = 0;
	bool                      fi_pass_noreply = DAOS_FAIL_CHECK(DAOS_MD_OP_PASS_NOREPLY);
	bool                      fi_fail_noreply = DAOS_FAIL_CHECK(DAOS_MD_OP_FAIL_NOREPLY);
	int                       rc;

	D_DEBUG(DB_MD, DF_UUID": processing rpc %p\n",
		DP_UUID(in->pvi_op.pi_uuid), rpc);

	rc = pool_svc_lookup_leader(in->pvi_op.pi_uuid, &svc,
				    &out->pvo_op.po_hint);
	if (rc != 0)
		D_GOTO(out, rc);

	rc = rdb_tx_begin(svc->ps_rsvc.s_db, svc->ps_rsvc.s_term, &tx);
	if (rc != 0)
		D_GOTO(out_svc, rc);

	ABT_rwlock_wrlock(svc->ps_lock);

	rc = pool_op_lookup(&tx, svc, rpc, DAOS_POOL_VERSION, &dup_op, &op_val);
	if (rc != 0)
		goto out_lock;
	else if (dup_op || fi_fail_noreply)
		goto out_commit;
	/* TODO: (for dup op case) implement per-opcode result data retrieval from stored op_val,
	 *       (for new op case) implement per-opcode result data storage into op_val.
	 */

	/*
	 * If a subset of handles is specified use them instead of iterating
	 * through all handles for the pool uuid
	 */
	if (in->pvi_hdls.ca_arrays) {
		rc = validate_hdls_to_evict(&tx, svc, &hdl_uuids, &n_hdl_uuids,
					    in->pvi_hdls.ca_arrays,
					    in->pvi_hdls.ca_count);
	} else {
		rc = find_hdls_to_evict(&tx, svc, &hdl_uuids, &hdl_uuids_size,
					&n_hdl_uuids, in->pvi_machine);
	}

	if (rc != 0)
		goto out_commit;
	D_DEBUG(DB_MD, "number of handles found was: %d\n", n_hdl_uuids);

	if (n_hdl_uuids > 0) {
		/* If pool destroy but not forcibly, error: the pool is busy */

		if (in->pvi_pool_destroy && !in->pvi_pool_destroy_force) {
			D_DEBUG(DB_MD, DF_UUID": busy, %u open handles\n",
				DP_UUID(in->pvi_op.pi_uuid), n_hdl_uuids);
			D_GOTO(out_free, rc = -DER_BUSY);
		} else {
			/* Pool evict, or pool destroy with force=true */
<<<<<<< HEAD
			rc = pool_disconnect_hdls(&tx, svc, hdl_uuids,
						  n_hdl_uuids, dss_get_module_info()->dmi_ctx);
=======
			if (DAOS_FAIL_CHECK(DAOS_POOL_EVICT_FAIL))
				rc = 0; /* unrealistic */
			else
				rc = pool_disconnect_hdls(&tx, svc, hdl_uuids, n_hdl_uuids,
							  rpc->cr_ctx);
>>>>>>> 625b3ee9
			if (rc != 0) {
				goto out_free;
			} else {
				struct pool_metrics *metrics;

				/** update metric */
				metrics = svc->ps_pool->sp_metrics[DAOS_POOL_MODULE];
				d_tm_inc_counter(metrics->evict_total, n_hdl_uuids);
			}
		}
	}

	/* If pool destroy and not error case, disable new connections */
	if (in->pvi_pool_destroy) {
		uint32_t	connectable = 0;
		d_iov_t		value;

		d_iov_set(&value, &connectable, sizeof(connectable));
		rc = rdb_tx_update_critical(&tx, &svc->ps_root, &ds_pool_prop_connectable, &value);
		if (rc != 0)
			goto out_free;

		ds_pool_iv_srv_hdl_invalidate(svc->ps_pool);
		ds_iv_ns_leader_stop(svc->ps_pool->sp_iv_ns);
		D_DEBUG(DB_MD, DF_UUID": pool destroy/evict: mark pool for "
			"no new connections\n", DP_UUID(in->pvi_op.pi_uuid));
	}

out_free:
	D_FREE(hdl_uuids);
out_commit:
	if ((rc == 0) && !dup_op && fi_fail_noreply)
		rc = -DER_MISC;
	rc = pool_op_save(&tx, svc, rpc, DAOS_POOL_VERSION, dup_op, rc, &op_val);
	if (rc != 0)
		goto out_lock;
	rc = rdb_tx_commit(&tx);
	if (rc != 0)
		goto out_lock;
	/* No need to set out->pvo_op.po_map_version. */

	rc = op_val.ov_rc;
	if ((rc == 0) && !dup_op) {
		struct pool_metrics *metrics;

		/** update metric */
		metrics = svc->ps_pool->sp_metrics[DAOS_POOL_MODULE];
		d_tm_inc_counter(metrics->disconnect_total, 1);
	}
out_lock:
	ABT_rwlock_unlock(svc->ps_lock);
	rdb_tx_end(&tx);
out_svc:
	ds_rsvc_set_hint(&svc->ps_rsvc, &out->pvo_op.po_hint);
	pool_svc_put_leader(svc);
out:
	if ((rc == 0) && !dup_op && fi_pass_noreply) {
		rc = -DER_TIMEDOUT;
		D_DEBUG(DB_MD, DF_UUID ": fault injected: DAOS_MD_OP_PASS_NOREPLY\n",
			DP_UUID(in->pvi_op.pi_uuid));
	}
	if ((rc == -DER_MISC) && !dup_op && fi_fail_noreply) {
		rc = -DER_TIMEDOUT;
		D_DEBUG(DB_MD, DF_UUID ": fault injected: DAOS_MD_OP_FAIL_NOREPLY\n",
			DP_UUID(in->pvi_op.pi_uuid));
	}

	out->pvo_op.po_rc = rc;
	out->pvo_n_hdls_evicted = n_hdl_uuids;
	D_DEBUG(DB_MD, DF_UUID ": replying rpc: %p " DF_RC "\n", DP_UUID(in->pvi_op.pi_uuid), rpc,
		DP_RC(rc));
	crt_reply_send(rpc);
}

/**
 * Send a CaRT message to the pool svc to test and
 * (if applicable based on destroy and force option) evict all open handles
 * on a pool.
 *
 * \param[in]	pool_uuid	UUID of the pool
 * \param[in]	ranks		Pool service replicas
 * \param[in]	handles		List of handles to selectively evict
 * \param[in]	n_handles	Number of items in handles
 * \param[in]	destroy		If true the evict request is a destroy request
 * \param[in]	force		If true and destroy is true request all handles
 *				be forcibly evicted
 * \param[in]   machine		Hostname to use as filter for evicting handles
 * \param[out]	count		Number of handles evicted
 *
 * \return	0		Success
 *		-DER_BUSY	Open pool handles exist and no force requested
 *
 */
int
ds_pool_svc_check_evict(uuid_t pool_uuid, d_rank_list_t *ranks,
			uuid_t *handles, size_t n_handles,
			uint32_t destroy, uint32_t force,
			char *machine, uint32_t *count)
{
	int			 rc;
	struct rsvc_client	 client;
	crt_endpoint_t		 ep;
	struct dss_module_info	*info = dss_get_module_info();
	crt_rpc_t		*rpc;
	struct pool_evict_in	*in;
	struct pool_evict_out	*out;
	uuid_t                   no_uuid;
	uint64_t                 req_time = 0;

	D_DEBUG(DB_MGMT,
		DF_UUID": Destroy pool (force: %d), inspect/evict handles\n",
		DP_UUID(pool_uuid), force);
	uuid_clear(no_uuid);

	rc = rsvc_client_init(&client, ranks);
	if (rc != 0)
		D_GOTO(out, rc);

rechoose:
	ep.ep_grp = NULL; /* primary group */
	rc = rsvc_client_choose(&client, &ep);
	if (rc != 0) {
		D_ERROR(DF_UUID": cannot find pool service: "DF_RC"\n",
			DP_UUID(pool_uuid), DP_RC(rc));
		goto out_client;
	}

	rc = pool_req_create(info->dmi_ctx, &ep, POOL_EVICT, pool_uuid, no_uuid, &req_time, &rpc);
	if (rc != 0) {
		DL_ERROR(rc, DF_UUID ": failed to create pool evict rpc", DP_UUID(pool_uuid));
		D_GOTO(out_client, rc);
	}

	in                     = crt_req_get(rpc);
	in->pvi_hdls.ca_arrays = handles;
	in->pvi_hdls.ca_count = n_handles;
	in->pvi_machine = machine;

	/* Pool destroy (force=false): assert no open handles / do not evict.
	 * Pool destroy (force=true): evict any/all open handles on the pool.
	 */
	in->pvi_pool_destroy = destroy;
	in->pvi_pool_destroy_force = force;

	rc = dss_rpc_send(rpc);
	out = crt_reply_get(rpc);
	D_ASSERT(out != NULL);

	rc = pool_rsvc_client_complete_rpc(&client, &ep, rc, &out->pvo_op);
	if (rc == RSVC_CLIENT_RECHOOSE) {
		crt_req_decref(rpc);
		dss_sleep(RECHOOSE_SLEEP_MS);
		D_GOTO(rechoose, rc);
	}

	rc = out->pvo_op.po_rc;
	if (rc != 0)
		DL_ERROR(rc, DF_UUID ": pool destroy failed to evict handles", DP_UUID(pool_uuid));
	if (count)
		*count = out->pvo_n_hdls_evicted;

	crt_req_decref(rpc);
out_client:
	rsvc_client_fini(&client);
out:
	return rc;
}

/*
 * Transfer list of pool ranks to "remote_bulk". If the remote bulk buffer
 * is too small, then return -DER_TRUNC. RPC response will contain the number
 * of ranks in the pool that the client can use to resize its buffer
 * for another RPC request.
 */
static int
transfer_ranks_buf(d_rank_t *ranks_buf, size_t nranks,
		   struct pool_svc *svc, crt_rpc_t *rpc, crt_bulk_t remote_bulk)
{
	size_t				 ranks_buf_size;
	daos_size_t			 remote_bulk_size;
	d_iov_t				 ranks_iov;
	d_sg_list_t			 ranks_sgl;
	crt_bulk_t			 bulk = CRT_BULK_NULL;
	struct crt_bulk_desc		 bulk_desc;
	crt_bulk_opid_t			 bulk_opid;
	ABT_eventual			 eventual;
	int				*status;
	int				 rc;

	D_ASSERT(nranks > 0);
	ranks_buf_size = nranks * sizeof(d_rank_t);

	/* Check if the client bulk buffer is large enough. */
	rc = crt_bulk_get_len(remote_bulk, &remote_bulk_size);
	if (rc != 0)
		D_GOTO(out, rc);
	if (remote_bulk_size < ranks_buf_size) {
		D_ERROR(DF_UUID ": remote ranks buffer(" DF_U64 ")"
			" < required (%lu)\n", DP_UUID(svc->ps_uuid),
			remote_bulk_size, ranks_buf_size);
		D_GOTO(out, rc = -DER_TRUNC);
	}

	d_iov_set(&ranks_iov, ranks_buf, ranks_buf_size);
	ranks_sgl.sg_nr = 1;
	ranks_sgl.sg_nr_out = 0;
	ranks_sgl.sg_iovs = &ranks_iov;

	rc = crt_bulk_create(rpc->cr_ctx, &ranks_sgl, CRT_BULK_RO, &bulk);
	if (rc != 0)
		D_GOTO(out, rc);

	/* Prepare for crt_bulk_transfer(). */
	bulk_desc.bd_rpc = rpc;
	bulk_desc.bd_bulk_op = CRT_BULK_PUT;
	bulk_desc.bd_remote_hdl = remote_bulk;
	bulk_desc.bd_remote_off = 0;
	bulk_desc.bd_local_hdl = bulk;
	bulk_desc.bd_local_off = 0;
	bulk_desc.bd_len = ranks_iov.iov_len;

	rc = ABT_eventual_create(sizeof(*status), &eventual);
	if (rc != ABT_SUCCESS)
		D_GOTO(out_bulk, rc = dss_abterr2der(rc));

	rc = crt_bulk_transfer(&bulk_desc, bulk_cb, &eventual, &bulk_opid);
	if (rc != 0)
		D_GOTO(out_eventual, rc);

	rc = ABT_eventual_wait(eventual, (void **)&status);
	if (rc != ABT_SUCCESS)
		D_GOTO(out_eventual, rc = dss_abterr2der(rc));

	if (*status != 0)
		D_GOTO(out_eventual, rc = *status);

out_eventual:
	ABT_eventual_free(&eventual);
out_bulk:
	if (bulk != CRT_BULK_NULL)
		crt_bulk_free(bulk);
out:
	return rc;
}

/* CaRT RPC handler run in PS leader to return pool storage ranks
 */
void
ds_pool_ranks_get_handler(crt_rpc_t *rpc)
{
	struct pool_ranks_get_in	*in = crt_req_get(rpc);
	struct pool_ranks_get_out	*out = crt_reply_get(rpc);
	uint32_t			 nranks = 0;
	d_rank_list_t			out_ranks = {0};
	struct pool_svc			*svc;
	int				 rc;

	D_DEBUG(DB_MD, DF_UUID ": processing rpc: %p\n", DP_UUID(in->prgi_op.pi_uuid), rpc);

	rc = pool_svc_lookup_leader(in->prgi_op.pi_uuid, &svc,
				    &out->prgo_op.po_hint);
	if (rc != 0)
		D_GOTO(out, rc);

	/* This is a server to server RPC only */
	if (daos_rpc_from_client(rpc))
		D_GOTO(out, rc = -DER_INVAL);

	/* Get available ranks */
	rc = ds_pool_get_ranks(in->prgi_op.pi_uuid, POOL_GROUP_MAP_STATES, &out_ranks);
	if (rc != 0) {
		D_ERROR(DF_UUID ": get ranks failed, " DF_RC "\n",
			DP_UUID(in->prgi_op.pi_uuid), DP_RC(rc));
		D_GOTO(out_svc, rc);
	} else if ((in->prgi_nranks > 0) &&
		   (out_ranks.rl_nr > in->prgi_nranks)) {
		D_DEBUG(DB_MD, DF_UUID ": %u ranks (more than client: %u)\n",
			DP_UUID(in->prgi_op.pi_uuid), out_ranks.rl_nr,
			in->prgi_nranks);
		D_GOTO(out_free, rc = -DER_TRUNC);
	} else {
		D_DEBUG(DB_MD, DF_UUID ": %u ranks\n",
			DP_UUID(in->prgi_op.pi_uuid), out_ranks.rl_nr);
		if ((out_ranks.rl_nr > 0) && (in->prgi_nranks > 0) &&
		    (in->prgi_ranks_bulk != CRT_BULK_NULL))
			rc = transfer_ranks_buf(out_ranks.rl_ranks,
						out_ranks.rl_nr, svc, rpc,
						in->prgi_ranks_bulk);
	}

out_free:
	nranks = out_ranks.rl_nr;
	map_ranks_fini(&out_ranks);

out_svc:
	ds_rsvc_set_hint(&svc->ps_rsvc, &out->prgo_op.po_hint);
	pool_svc_put_leader(svc);
out:
	out->prgo_op.po_rc = rc;
	out->prgo_nranks = nranks;
	D_DEBUG(DB_MD, DF_UUID ": replying rpc: %p " DF_RC "\n", DP_UUID(in->prgi_op.pi_uuid), rpc,
		DP_RC(rc));
	crt_reply_send(rpc);
}

/* This RPC could be implemented by ds_rsvc. */
static void
ds_pool_svc_stop_handler(crt_rpc_t *rpc, int handler_version)
{
	struct pool_svc_stop_in	       *in = crt_req_get(rpc);
	struct pool_svc_stop_out       *out = crt_reply_get(rpc);
	d_iov_t				id;
	int				rc;

	D_DEBUG(DB_MD, DF_UUID": processing rpc %p\n",
		DP_UUID(in->psi_op.pi_uuid), rpc);

	d_iov_set(&id, in->psi_op.pi_uuid, sizeof(uuid_t));
	rc = ds_rsvc_stop_leader(DS_RSVC_CLASS_POOL, &id, &out->pso_op.po_hint);

	out->pso_op.po_rc = rc;
	D_DEBUG(DB_MD, DF_UUID ": replying rpc: %p " DF_RC "\n", DP_UUID(in->psi_op.pi_uuid), rpc,
		DP_RC(rc));
	crt_reply_send(rpc);
}

void
ds_pool_svc_stop_handler_v6(crt_rpc_t *rpc)
{
	ds_pool_svc_stop_handler(rpc, 6);
}

void
ds_pool_svc_stop_handler_v5(crt_rpc_t *rpc)
{
	ds_pool_svc_stop_handler(rpc, 5);
}

/**
 * Get a copy of the latest pool map buffer. Callers are responsible for
 * freeing iov->iov_buf with D_FREE.
 */
int
ds_pool_map_buf_get(uuid_t uuid, d_iov_t *iov, uint32_t *map_version)
{
	struct pool_svc	*svc;
	struct rdb_tx	tx;
	struct pool_buf	*map_buf;
	int		rc;

	rc = pool_svc_lookup_leader(uuid, &svc, NULL /* hint */);
	if (rc != 0)
		D_GOTO(out, rc);

	rc = rdb_tx_begin(svc->ps_rsvc.s_db, svc->ps_rsvc.s_term, &tx);
	if (rc != 0)
		D_GOTO(out_svc, rc);

	ABT_rwlock_rdlock(svc->ps_lock);
	rc = read_map_buf(&tx, &svc->ps_root, &map_buf, map_version);
	if (rc != 0) {
		D_ERROR(DF_UUID": failed to read pool map: "DF_RC"\n",
			DP_UUID(svc->ps_uuid), DP_RC(rc));
		D_GOTO(out_lock, rc);
	}
	D_ASSERT(map_buf != NULL);
	iov->iov_buf = map_buf;
	iov->iov_len = pool_buf_size(map_buf->pb_nr);
	iov->iov_buf_len = pool_buf_size(map_buf->pb_nr);
out_lock:
	ABT_rwlock_unlock(svc->ps_lock);
	rdb_tx_end(&tx);
out_svc:
	pool_svc_put_leader(svc);
out:
	return rc;
}

void
ds_pool_iv_ns_update(struct ds_pool *pool, unsigned int master_rank,
		     uint64_t term)
{
	ds_iv_ns_update(pool->sp_iv_ns, master_rank, term);
}

int
ds_pool_svc_global_map_version_get(uuid_t uuid, uint32_t *version)
{
	struct pool_svc	*svc;
	int		rc;

	rc = pool_svc_lookup_leader(uuid, &svc, NULL /* hint */);
	if (rc != 0)
		return rc;

	*version = svc->ps_global_map_version;

	pool_svc_put_leader(svc);
	return 0;
}

int
ds_pool_svc_term_get(uuid_t uuid, uint64_t *term)
{
	struct pool_svc	*svc;
	int		rc;

	rc = pool_svc_lookup_leader(uuid, &svc, NULL /* hint */);
	if (rc != 0)
		return rc;

	*term = svc->ps_rsvc.s_term;

	pool_svc_put_leader(svc);
	return 0;
}

static void
ds_pool_attr_set_handler(crt_rpc_t *rpc, int handler_version)
{
	struct pool_attr_set_in  *in = crt_req_get(rpc);
	struct pool_op_out	 *out = crt_reply_get(rpc);
	struct pool_svc		 *svc;
	uint64_t                  count;
	crt_bulk_t                bulk;
	struct rdb_tx		  tx;
	bool                      dup_op = false;
	struct ds_pool_svc_op_val op_val;
	bool                      fi_pass_noreply = DAOS_FAIL_CHECK(DAOS_MD_OP_PASS_NOREPLY);
	bool                      fi_fail_noreply = DAOS_FAIL_CHECK(DAOS_MD_OP_FAIL_NOREPLY);
	int			  rc;

	D_DEBUG(DB_MD, DF_UUID ": processing rpc: %p hdl=" DF_UUID "\n",
		DP_UUID(in->pasi_op.pi_uuid), rpc, DP_UUID(in->pasi_op.pi_hdl));

	rc = pool_svc_lookup_leader(in->pasi_op.pi_uuid, &svc, &out->po_hint);
	if (rc != 0)
		goto out;

	pool_attr_set_in_get_data(rpc, &count, &bulk);

	rc = rdb_tx_begin(svc->ps_rsvc.s_db, svc->ps_rsvc.s_term, &tx);
	if (rc != 0)
		goto out_svc;

	ABT_rwlock_wrlock(svc->ps_lock);

	rc = pool_op_lookup(&tx, svc, rpc, handler_version, &dup_op, &op_val);
	if (rc != 0)
		goto out_lock;
	else if (dup_op || fi_fail_noreply)
		goto out_commit;

	rc = ds_rsvc_set_attr(&svc->ps_rsvc, &tx, &svc->ps_user, bulk, rpc, count);
	if (rc != 0)
		goto out_commit;

out_commit:
	if ((rc == 0) && !dup_op && fi_fail_noreply)
		rc = -DER_MISC;
	rc = pool_op_save(&tx, svc, rpc, handler_version, dup_op, rc, &op_val);
	if (rc != 0)
		goto out_lock;

	rc = rdb_tx_commit(&tx);
	if (rc != 0)
		goto out_lock;
	rc = op_val.ov_rc;

out_lock:
	ABT_rwlock_unlock(svc->ps_lock);
	rdb_tx_end(&tx);
out_svc:
	ds_rsvc_set_hint(&svc->ps_rsvc, &out->po_hint);
	pool_svc_put_leader(svc);
out:
	if ((rc == 0) && !dup_op && fi_pass_noreply) {
		rc = -DER_TIMEDOUT;
		D_DEBUG(DB_MD, DF_UUID ": fault injected: DAOS_MD_OP_PASS_NOREPLY\n",
			DP_UUID(in->pasi_op.pi_uuid));
	}
	if ((rc == -DER_MISC) && !dup_op && fi_fail_noreply) {
		rc = -DER_TIMEDOUT;
		D_DEBUG(DB_MD, DF_UUID ": fault injected: DAOS_MD_OP_FAIL_NOREPLY\n",
			DP_UUID(in->pasi_op.pi_uuid));
	}

	out->po_rc = rc;
	D_DEBUG(DB_MD, DF_UUID ": replying rpc: %p " DF_RC "\n", DP_UUID(in->pasi_op.pi_uuid), rpc,
		DP_RC(rc));
	crt_reply_send(rpc);
}

void
ds_pool_attr_set_handler_v6(crt_rpc_t *rpc)
{
	ds_pool_attr_set_handler(rpc, 6);
}

void
ds_pool_attr_set_handler_v5(crt_rpc_t *rpc)
{
	ds_pool_attr_set_handler(rpc, 5);
}

static void
ds_pool_attr_del_handler(crt_rpc_t *rpc, int handler_version)
{
	struct pool_attr_del_in  *in = crt_req_get(rpc);
	struct pool_op_out	 *out = crt_reply_get(rpc);
	struct pool_svc		 *svc;
	uint64_t                  count;
	crt_bulk_t                bulk;
	struct rdb_tx		  tx;
	bool                      dup_op = false;
	struct ds_pool_svc_op_val op_val;
	bool                      fi_pass_noreply = DAOS_FAIL_CHECK(DAOS_MD_OP_PASS_NOREPLY);
	bool                      fi_fail_noreply = DAOS_FAIL_CHECK(DAOS_MD_OP_FAIL_NOREPLY);
	int			  rc;

	D_DEBUG(DB_MD, DF_UUID ": processing rpc: %p hdl=" DF_UUID "\n",
		DP_UUID(in->padi_op.pi_uuid), rpc, DP_UUID(in->padi_op.pi_hdl));

	rc = pool_svc_lookup_leader(in->padi_op.pi_uuid, &svc, &out->po_hint);
	if (rc != 0)
		goto out;

	pool_attr_del_in_get_data(rpc, &count, &bulk);

	rc = rdb_tx_begin(svc->ps_rsvc.s_db, svc->ps_rsvc.s_term, &tx);
	if (rc != 0)
		goto out_svc;

	ABT_rwlock_wrlock(svc->ps_lock);

	rc = pool_op_lookup(&tx, svc, rpc, handler_version, &dup_op, &op_val);
	if (rc != 0)
		goto out_lock;
	else if (dup_op || fi_fail_noreply)
		goto out_commit;

	rc = ds_rsvc_del_attr(&svc->ps_rsvc, &tx, &svc->ps_user, bulk, rpc, count);
	if (rc != 0)
		goto out_commit;

out_commit:
	if ((rc == 0) && !dup_op && fi_fail_noreply)
		rc = -DER_MISC;
	rc = pool_op_save(&tx, svc, rpc, handler_version, dup_op, rc, &op_val);
	if (rc != 0)
		goto out_lock;

	rc = rdb_tx_commit(&tx);
	if (rc != 0)
		goto out_lock;
	rc = op_val.ov_rc;
out_lock:
	ABT_rwlock_unlock(svc->ps_lock);
	rdb_tx_end(&tx);
out_svc:
	ds_rsvc_set_hint(&svc->ps_rsvc, &out->po_hint);
	pool_svc_put_leader(svc);
out:
	if ((rc == 0) && !dup_op && fi_pass_noreply) {
		rc = -DER_TIMEDOUT;
		D_DEBUG(DB_MD, DF_UUID ": fault injected: DAOS_MD_OP_PASS_NOREPLY\n",
			DP_UUID(in->padi_op.pi_uuid));
	}
	if ((rc == -DER_MISC) && !dup_op && fi_fail_noreply) {
		rc = -DER_TIMEDOUT;
		D_DEBUG(DB_MD, DF_UUID ": fault injected: DAOS_MD_OP_FAIL_NOREPLY\n",
			DP_UUID(in->padi_op.pi_uuid));
	}

	out->po_rc = rc;
	D_DEBUG(DB_MD, DF_UUID ": replying rpc: %p " DF_RC "\n", DP_UUID(in->padi_op.pi_uuid), rpc,
		DP_RC(rc));
	crt_reply_send(rpc);
}

void
ds_pool_attr_del_handler_v6(crt_rpc_t *rpc)
{
	ds_pool_attr_del_handler(rpc, 6);
}

void
ds_pool_attr_del_handler_v5(crt_rpc_t *rpc)
{
	ds_pool_attr_del_handler(rpc, 5);
}

static void
ds_pool_attr_get_handler(crt_rpc_t *rpc, int handler_version)
{
	struct pool_attr_get_in  *in = crt_req_get(rpc);
	struct pool_op_out	 *out = crt_reply_get(rpc);
	struct pool_svc		 *svc;
	uint64_t                  count;
	uint64_t                  key_length;
	crt_bulk_t                bulk;
	struct rdb_tx		  tx;
	int			  rc;

	D_DEBUG(DB_MD, DF_UUID ": processing rpc: %p hdl=" DF_UUID "\n",
		DP_UUID(in->pagi_op.pi_uuid), rpc, DP_UUID(in->pagi_op.pi_hdl));

	rc = pool_svc_lookup_leader(in->pagi_op.pi_uuid, &svc, &out->po_hint);
	if (rc != 0)
		goto out;

	rc = rdb_tx_begin(svc->ps_rsvc.s_db, svc->ps_rsvc.s_term, &tx);
	if (rc != 0)
		goto out_svc;

	pool_attr_get_in_get_data(rpc, &count, &key_length, &bulk);

	ABT_rwlock_rdlock(svc->ps_lock);
	rc = ds_rsvc_get_attr(&svc->ps_rsvc, &tx, &svc->ps_user, bulk, rpc, count, key_length);
	ABT_rwlock_unlock(svc->ps_lock);
	rdb_tx_end(&tx);
out_svc:
	ds_rsvc_set_hint(&svc->ps_rsvc, &out->po_hint);
	pool_svc_put_leader(svc);
out:
	out->po_rc = rc;
	D_DEBUG(DB_MD, DF_UUID ": replying rpc: %p " DF_RC "\n", DP_UUID(in->pagi_op.pi_uuid), rpc,
		DP_RC(rc));
	crt_reply_send(rpc);
}

void
ds_pool_attr_get_handler_v6(crt_rpc_t *rpc)
{
	ds_pool_attr_get_handler(rpc, 6);
}

void
ds_pool_attr_get_handler_v5(crt_rpc_t *rpc)
{
	ds_pool_attr_get_handler(rpc, 5);
}

static void
ds_pool_attr_list_handler(crt_rpc_t *rpc, int handler_version)
{
	struct pool_attr_list_in	*in	    = crt_req_get(rpc);
	struct pool_attr_list_out	*out	    = crt_reply_get(rpc);
	struct pool_svc			*svc;
	crt_bulk_t                       bulk;
	struct rdb_tx			 tx;
	int				 rc;

	D_DEBUG(DB_MD, DF_UUID ": processing rpc: %p hdl=" DF_UUID "\n",
		DP_UUID(in->pali_op.pi_uuid), rpc, DP_UUID(in->pali_op.pi_hdl));

	rc = pool_svc_lookup_leader(in->pali_op.pi_uuid, &svc,
				    &out->palo_op.po_hint);
	if (rc != 0)
		goto out;

	pool_attr_list_in_get_data(rpc, &bulk);

	rc = rdb_tx_begin(svc->ps_rsvc.s_db, svc->ps_rsvc.s_term, &tx);
	if (rc != 0)
		goto out_svc;

	ABT_rwlock_rdlock(svc->ps_lock);
	rc = ds_rsvc_list_attr(&svc->ps_rsvc, &tx, &svc->ps_user, bulk, rpc, &out->palo_size);
	ABT_rwlock_unlock(svc->ps_lock);
	rdb_tx_end(&tx);
out_svc:
	ds_rsvc_set_hint(&svc->ps_rsvc, &out->palo_op.po_hint);
	pool_svc_put_leader(svc);
out:
	out->palo_op.po_rc = rc;
	D_DEBUG(DB_MD, DF_UUID ": replying rpc: %p " DF_RC "\n", DP_UUID(in->pali_op.pi_uuid), rpc,
		DP_RC(rc));
	crt_reply_send(rpc);
}

void
ds_pool_attr_list_handler_v6(crt_rpc_t *rpc)
{
	ds_pool_attr_list_handler(rpc, 6);
}

void
ds_pool_attr_list_handler_v5(crt_rpc_t *rpc)
{
	ds_pool_attr_list_handler(rpc, 5);
}

void
ds_pool_replicas_update_handler(crt_rpc_t *rpc)
{
	struct pool_membership_in	*in = crt_req_get(rpc);
	struct pool_membership_out	*out = crt_reply_get(rpc);
	d_rank_list_t			*ranks;
	d_iov_t				 id;
	int				 rc;

	rc = daos_rank_list_dup(&ranks, in->pmi_targets);
	if (rc != 0)
		goto out;
	d_iov_set(&id, in->pmi_uuid, sizeof(uuid_t));

	switch (opc_get(rpc->cr_opc)) {
	case POOL_REPLICAS_ADD:
		rc = ds_rsvc_add_replicas(DS_RSVC_CLASS_POOL, &id, ranks,
					  ds_rsvc_get_md_cap(), &out->pmo_hint);
		break;

	case POOL_REPLICAS_REMOVE:
		rc = ds_rsvc_remove_replicas(DS_RSVC_CLASS_POOL, &id, ranks, &out->pmo_hint);
		break;

	default:
		D_ASSERT(0);
	}

	out->pmo_failed = ranks;
out:
	out->pmo_rc = rc;
	crt_reply_send(rpc);
}

/* Update pool map version for current xstream. */
int
ds_pool_child_map_refresh_sync(struct ds_pool_child *dpc)
{
	struct pool_map_refresh_ult_arg	arg;
	ABT_eventual			eventual;
	int				*status;
	int				rc;

	rc = ABT_eventual_create(sizeof(*status), &eventual);
	if (rc != ABT_SUCCESS)
		return dss_abterr2der(rc);

	arg.iua_pool_version = dpc->spc_map_version;
	uuid_copy(arg.iua_pool_uuid, dpc->spc_uuid);
	arg.iua_eventual = eventual;

	rc = dss_ult_create(ds_pool_map_refresh_ult, &arg, DSS_XS_SYS,
			    0, 0, NULL);
	if (rc)
		D_GOTO(out_eventual, rc);

	rc = ABT_eventual_wait(eventual, (void **)&status);
	if (rc != ABT_SUCCESS)
		D_GOTO(out_eventual, rc = dss_abterr2der(rc));
	if (*status != 0)
		D_GOTO(out_eventual, rc = *status);

out_eventual:
	ABT_eventual_free(&eventual);
	return rc;
}

int
ds_pool_child_map_refresh_async(struct ds_pool_child *dpc)
{
	struct pool_map_refresh_ult_arg	*arg;
	int				rc;

	D_ALLOC_PTR(arg);
	if (arg == NULL)
		return -DER_NOMEM;
	arg->iua_pool_version = dpc->spc_map_version;
	uuid_copy(arg->iua_pool_uuid, dpc->spc_uuid);

	rc = dss_ult_create(ds_pool_map_refresh_ult, arg, DSS_XS_SYS,
			    0, 0, NULL);
	return rc;
}

int ds_pool_prop_fetch(struct ds_pool *pool, unsigned int bits,
		       daos_prop_t **prop_out)
{
	struct pool_svc	*svc;
	struct rdb_tx	tx;
	int		rc;

	rc = pool_svc_lookup_leader(pool->sp_uuid, &svc, NULL);
	if (rc != 0)
		return rc;

	rc = rdb_tx_begin(svc->ps_rsvc.s_db, svc->ps_rsvc.s_term, &tx);
	if (rc != 0)
		D_GOTO(out_svc, rc);

	/* read optional properties */
	ABT_rwlock_rdlock(svc->ps_lock);
	rc = pool_prop_read(&tx, svc, bits, prop_out);
	ABT_rwlock_unlock(svc->ps_lock);
	if (rc != 0)
		D_GOTO(out_tx, rc);
out_tx:
	rdb_tx_end(&tx);
out_svc:
	pool_svc_put_leader(svc);
	return rc;
}

/**
 * Is \a hdl a "server handle" for \a pool?
 *
 * \param[in]	pool	pool
 * \param[in]	hdl	pool handle UUID
 *
 * \return	1	yes
 *		0	no
 *		<0	error from the IV fetch
 */
int
ds_pool_hdl_is_from_srv(struct ds_pool *pool, uuid_t hdl)
{
	uuid_t	srv_hdl;
	int	rc;

	/*
	 * Use the cached value if available. (Not sure if this cache could be
	 * stale...)
	 */
	if (!uuid_is_null(pool->sp_srv_pool_hdl))
		return uuid_compare(pool->sp_srv_pool_hdl, hdl) == 0;

	rc = ds_pool_iv_srv_hdl_fetch(pool, &srv_hdl, NULL);
	if (rc != 0)
		return rc;

	return uuid_compare(srv_hdl, hdl) == 0;
}

static bool
is_pool_from_srv(uuid_t pool_uuid, uuid_t poh_uuid)
{
	struct ds_pool	*pool;
	int		rc;

	rc = ds_pool_lookup(pool_uuid, &pool);
	if (rc) {
		D_ERROR(DF_UUID": failed to get ds_pool: %d\n",
			DP_UUID(pool_uuid), rc);
		return false;
	}

	rc = ds_pool_hdl_is_from_srv(pool, poh_uuid);
	ds_pool_put(pool);
	if (rc < 0) {
		D_ERROR(DF_UUID" fetch srv hdl: %d\n", DP_UUID(pool_uuid), rc);
		return false;
	}

	return rc ? true : false;
}

int ds_pool_svc_upgrade(uuid_t pool_uuid, d_rank_list_t *ranks)
{
	int				rc;
	struct rsvc_client		client;
	crt_endpoint_t			ep;
	struct dss_module_info		*info = dss_get_module_info();
	crt_rpc_t                       *rpc;
	struct pool_upgrade_out		*out;
	uuid_t                           no_uuid;
	uint64_t                         req_time = 0;

	D_DEBUG(DB_MGMT, DF_UUID": Upgrading pool prop\n", DP_UUID(pool_uuid));
	uuid_clear(no_uuid);

	rc = rsvc_client_init(&client, ranks);
	if (rc != 0) {
		D_ERROR(DF_UUID": failed to init rsvc client: "DF_RC"\n",
			DP_UUID(pool_uuid), DP_RC(rc));
		D_GOTO(out, rc);
	}

rechoose:
	ep.ep_grp = NULL; /* primary group */
	rc = rsvc_client_choose(&client, &ep);
	if (rc != 0) {
		D_ERROR(DF_UUID": cannot find pool service: "DF_RC"\n",
			DP_UUID(pool_uuid), DP_RC(rc));
		goto out_client;
	}

	rc = pool_req_create(info->dmi_ctx, &ep, POOL_UPGRADE, pool_uuid, no_uuid, &req_time, &rpc);
	if (rc != 0) {
		DL_ERROR(rc, DF_UUID ": failed to create pool upgrade rpc", DP_UUID(pool_uuid));
		goto out_client;
	}

	rc = dss_rpc_send(rpc);
	out = crt_reply_get(rpc);
	D_ASSERT(out != NULL);

	rc = pool_rsvc_client_complete_rpc(&client, &ep, rc, &out->poo_op);
	if (rc == RSVC_CLIENT_RECHOOSE) {
		crt_req_decref(rpc);
		dss_sleep(RECHOOSE_SLEEP_MS);
		D_GOTO(rechoose, rc);
	}

	rc = out->poo_op.po_rc;
	if (rc != 0) {
		D_ERROR(DF_UUID": failed to upgrade pool: %d\n",
			DP_UUID(pool_uuid), rc);
		D_GOTO(out_rpc, rc);
	}

out_rpc:
	crt_req_decref(rpc);
out_client:
	rsvc_client_fini(&client);
out:
	return rc;
}

/* Check if the target(by id) matched the status */
int
ds_pool_target_status_check(struct ds_pool *pool, uint32_t id, uint8_t matched_status,
			    struct pool_target **p_tgt)
{
	struct pool_target *target;
	int		   rc;

	ABT_rwlock_rdlock(pool->sp_lock);
	rc = pool_map_find_target(pool->sp_map, id, &target);
	ABT_rwlock_unlock(pool->sp_lock);
	if (rc <= 0)
		return rc == 0 ? -DER_NONEXIST : rc;

	if (p_tgt)
		*p_tgt = target;

	return target->ta_comp.co_status == matched_status ? 1 : 0;
}

/**
 * A hack (since we don't take svc->ps_lock to avoid lock order issues with
 * cont_svc->cs_lock) for cont_svc to look up the credential of a pool handle
 * in the DB. If the return value is zero, the caller is responsible for
 * freeing \a cred->iov_buf with D_FREE.
 */
int
ds_pool_lookup_hdl_cred(struct rdb_tx *tx, uuid_t pool_uuid, uuid_t pool_hdl_uuid, d_iov_t *cred)
{
	struct pool_svc	       *svc;
	d_iov_t			key;
	d_iov_t			value;
	struct pool_hdl	       *hdl;
	void		       *buf;
	int			rc;

	rc = pool_svc_lookup_leader(pool_uuid, &svc, NULL /* hint */);
	if (rc != 0)
		goto out;

	if (svc->ps_global_version < DAOS_POOL_GLOBAL_VERSION_WITH_HDL_CRED) {
		D_ERROR(DF_UUID": no credential in pool global version %u\n", DP_UUID(svc->ps_uuid),
			svc->ps_global_version);
		rc = -DER_NOTSUPPORTED;
		goto out_svc;
	}

	d_iov_set(&key, pool_hdl_uuid, sizeof(uuid_t));
	d_iov_set(&value, NULL, 0);
	rc = rdb_tx_lookup(tx, &svc->ps_handles, &key, &value);
	if (rc != 0)
		goto out_svc;
	hdl = value.iov_buf;

	D_ALLOC(buf, hdl->ph_cred_len);
	if (buf == NULL) {
		rc = -DER_NOMEM;
		goto out_svc;
	}
	memcpy(buf, hdl->ph_cred, hdl->ph_cred_len);

	cred->iov_buf = buf;
	cred->iov_len = hdl->ph_cred_len;
	cred->iov_buf_len = hdl->ph_cred_len;

out_svc:
	pool_svc_put_leader(svc);
out:
	return rc;
}

/* Upgrade the VOS pool of a pool service replica (if any). */
int
ds_pool_svc_upgrade_vos_pool(struct ds_pool *pool)
{
	d_iov_t         id;
	struct ds_rsvc *rsvc;
	uint32_t        df_version;
	int             rc;

	df_version = ds_pool_get_vos_pool_df_version(pool->sp_global_version);
	if (df_version == 0) {
		rc = -DER_NO_PERM;
		DL_ERROR(rc, DF_UUID ": pool global version %u no longer supported",
			 DP_UUID(pool->sp_uuid), pool->sp_global_version);
		return rc;
	}

	d_iov_set(&id, pool->sp_uuid, sizeof(uuid_t));
	rc = ds_rsvc_lookup(DS_RSVC_CLASS_POOL, &id, &rsvc);
	if (rc != 0) {
		D_DEBUG(DB_MD, DF_UUID ": no applicable pool service replica: " DF_RC "\n",
			DP_UUID(pool->sp_uuid), DP_RC(rc));
		return 0;
	}

	rc = rdb_upgrade_vos_pool(rsvc->s_db, df_version);
	if (rc == 0)
		D_DEBUG(DB_MD, DF_UUID ": upgraded to or already at %u\n", DP_UUID(pool->sp_uuid),
			df_version);
	else
		DL_ERROR(rc, DF_UUID ": failed to upgrade pool service to global version %u",
			 DP_UUID(pool->sp_uuid), pool->sp_global_version);

	ds_rsvc_put(rsvc);
	return rc;
}<|MERGE_RESOLUTION|>--- conflicted
+++ resolved
@@ -7556,16 +7556,11 @@
 			D_GOTO(out_free, rc = -DER_BUSY);
 		} else {
 			/* Pool evict, or pool destroy with force=true */
-<<<<<<< HEAD
-			rc = pool_disconnect_hdls(&tx, svc, hdl_uuids,
-						  n_hdl_uuids, dss_get_module_info()->dmi_ctx);
-=======
 			if (DAOS_FAIL_CHECK(DAOS_POOL_EVICT_FAIL))
 				rc = 0; /* unrealistic */
 			else
 				rc = pool_disconnect_hdls(&tx, svc, hdl_uuids, n_hdl_uuids,
-							  rpc->cr_ctx);
->>>>>>> 625b3ee9
+							  dss_get_module_info()->dmi_ctx);
 			if (rc != 0) {
 				goto out_free;
 			} else {
