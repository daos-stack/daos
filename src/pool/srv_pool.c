/*
 * (C) Copyright 2016-2024 Intel Corporation.
 *
 * SPDX-License-Identifier: BSD-2-Clause-Patent
 */
/**
 * \file
 *
 * ds_pool: Pool Service
 *
 * This file contains the server API methods and the RPC handlers that are both
 * related pool metadata.
 */

#define D_LOGFAC DD_FAC(pool)

#include <daos_srv/pool.h>

#include <fcntl.h>
#include <sys/stat.h>
#include <gurt/telemetry_common.h>
#include <gurt/telemetry_producer.h>
#include <daos_api.h> /* for daos_prop_alloc/_free() */
#include <daos/pool_map.h>
#include <daos/rpc.h>
#include <daos/pool.h>
#include <daos/rsvc.h>
#include <daos_srv/container.h>
#include <daos_srv/daos_mgmt_srv.h>
#include <daos_srv/daos_engine.h>
#include <daos_srv/rdb.h>
#include <daos_srv/rebuild.h>
#include <daos_srv/security.h>
#include <cart/api.h>
#include <cart/iv.h>
#include "rpc.h"
#include "srv_internal.h"
#include "srv_layout.h"
#include "srv_pool_map.h"

#define DAOS_POOL_GLOBAL_VERSION_WITH_HDL_CRED    1
#define DAOS_POOL_GLOBAL_VERSION_WITH_SVC_OPS_KVS 3
#define DAOS_POOL_GLOBAL_VERSION_WITH_DATA_THRESH 3

#define PS_OPS_PER_SEC                            4096

/*
 * Return the corresponding VOS DF version or 0 if pool_global_version is not
 * supported.
 */
uint32_t
ds_pool_get_vos_df_version(uint32_t pool_global_version)
{
	if (pool_global_version >= 3)
		return VOS_POOL_DF_2_6;
	else if (pool_global_version == 2)
		return VOS_POOL_DF_2_4;
	return 0;
}

#define DUP_OP_MIN_RDB_SIZE                       (1 << 30)

/* Pool service crt event */
struct pool_svc_event {
	d_list_t		psv_link;
	d_rank_t		psv_rank;
	uint64_t		psv_incarnation;
	enum crt_event_source	psv_src;
	enum crt_event_type	psv_type;
};

#define DF_PS_EVENT	"rank=%u inc="DF_U64" src=%d type=%d"
#define DP_PS_EVENT(e)	e->psv_rank, e->psv_incarnation, e->psv_src, e->psv_type

#define RECHOOSE_SLEEP_MS 250

/* Pool service crt-event-handling state */
struct pool_svc_events {
	ABT_mutex		pse_mutex;
	ABT_cond		pse_cv;
	d_list_t		pse_queue;
	ABT_thread		pse_handler;
	bool			pse_stop;
};

/* Pool service schedule state */
struct pool_svc_sched {
	ABT_mutex	psc_mutex;		/* only for psc_cv */
	ABT_cond	psc_cv;
	bool		psc_in_progress;
	bool		psc_canceled;
	void	       *psc_arg;
	int		psc_rc;
};

static int
sched_init(struct pool_svc_sched *sched)
{
	int rc;

	rc = ABT_mutex_create(&sched->psc_mutex);
	if (rc != ABT_SUCCESS) {
		return dss_abterr2der(rc);
	}

	rc = ABT_cond_create(&sched->psc_cv);
	if (rc != ABT_SUCCESS) {
		ABT_mutex_free(&sched->psc_mutex);
		return dss_abterr2der(rc);
	}

	sched->psc_in_progress = false;
	sched->psc_canceled = false;
	sched->psc_arg = NULL;
	sched->psc_rc = 0;
	return 0;
}

static void
sched_fini(struct pool_svc_sched *sched)
{
	ABT_cond_free(&sched->psc_cv);
	ABT_mutex_free(&sched->psc_mutex);
}

static void
sched_begin(struct pool_svc_sched *sched, void *arg)
{
	sched->psc_in_progress = true;
	sched->psc_canceled = false;
	sched->psc_arg = arg;
	sched->psc_rc = 0;
}

static void
sched_end(struct pool_svc_sched *sched)
{
	sched->psc_in_progress = false;
	sched->psc_canceled = false;
}

static void
sched_cancel(struct pool_svc_sched *sched)
{
	if (sched->psc_in_progress)
		sched->psc_canceled = true;
}

static void
sched_wait(struct pool_svc_sched *sched)
{
	/*
	 * The CV requires a mutex. We don't otherwise need it for ULTs within
	 * the same xstream.
	 */
	ABT_mutex_lock(sched->psc_mutex);
	while (sched->psc_in_progress)
		ABT_cond_wait(sched->psc_cv, sched->psc_mutex);
	ABT_mutex_unlock(sched->psc_mutex);
}

static void
sched_cancel_and_wait(struct pool_svc_sched *sched)
{
	sched_cancel(sched);
	sched_wait(sched);
}

/* Pool service */
struct pool_svc {
	struct ds_rsvc		ps_rsvc;
	uuid_t                  ps_uuid;     /* pool UUID */
	struct cont_svc        *ps_cont_svc; /* one combined svc for now */
	ABT_rwlock              ps_lock;     /* for DB data */
	rdb_path_t              ps_root;     /* root KVS */
	rdb_path_t              ps_handles;  /* pool handle KVS */
	rdb_path_t              ps_user;     /* pool user attributes KVS */
	rdb_path_t              ps_ops;      /* metadata ops KVS */
	struct ds_pool	       *ps_pool;
	struct pool_svc_events	ps_events;
	uint32_t		ps_global_version;
	int			ps_svc_rf;
	bool                    ps_force_notify; /* MS of PS membership */
	struct pool_svc_sched	ps_reconf_sched;
	struct pool_svc_sched   ps_rfcheck_sched;      /* Check all containers RF for the pool */
	uint32_t                ps_ops_enabled;        /* cached ds_pool_prop_svc_ops_enabled */
	uint32_t                ps_ops_max;            /* cached ds_pool_prop_svc_ops_max */
	uint32_t                ps_ops_age;            /* cached ds_pool_prop_svc_ops_age */
};

/* Pool service failed to start */
struct pool_svc_failed {
	uuid_t			psf_uuid;	/* pool UUID */
	int			psf_error;	/* error number */
	d_list_t		psf_link;	/* link to global list */
};

/** serialize operations on pool_svc_failed_list */
static pthread_rwlock_t		psfl_rwlock = PTHREAD_RWLOCK_INITIALIZER;
/* tracking failed pool service */
D_LIST_HEAD(pool_svc_failed_list);

static bool pool_disable_exclude;
static int pool_prop_read(struct rdb_tx *tx, const struct pool_svc *svc,
			  uint64_t bits, daos_prop_t **prop_out);
static int pool_space_query_bcast(crt_context_t ctx, struct pool_svc *svc,
				  uuid_t pool_hdl, struct daos_pool_space *ps);
static int ds_pool_upgrade_if_needed(uuid_t pool_uuid, struct rsvc_hint *po_hint,
				     struct pool_svc *svc, crt_rpc_t *rpc);
static int
find_hdls_to_evict(struct rdb_tx *tx, struct pool_svc *svc, uuid_t **hdl_uuids,
		   size_t *hdl_uuids_size, int *n_hdl_uuids, char *machine);

static inline struct pool_svc *
pool_ds2svc(struct ds_pool_svc *ds_svc)
{
	return (struct pool_svc *)ds_svc;
}

static inline struct ds_pool_svc *
pool_svc2ds(struct pool_svc *svc)
{
	return (struct ds_pool_svc *)svc;
}

static struct pool_svc *
pool_svc_obj(struct ds_rsvc *rsvc)
{
	return container_of(rsvc, struct pool_svc, ps_rsvc);
}

static int
write_map_buf(struct rdb_tx *tx, const rdb_path_t *kvs, struct pool_buf *buf,
	      uint32_t version)
{
	d_iov_t	value;
	int		rc;

	D_DEBUG(DB_MD, "version=%u ntargets=%u ndomains=%u\n", version,
		buf->pb_target_nr, buf->pb_domain_nr);

	/* Write the version. */
	d_iov_set(&value, &version, sizeof(version));
	rc = rdb_tx_update(tx, kvs, &ds_pool_prop_map_version, &value);
	if (rc != 0)
		return rc;

	/* Write the buffer. */
	d_iov_set(&value, buf, pool_buf_size(buf->pb_nr));
	return rdb_tx_update(tx, kvs, &ds_pool_prop_map_buffer, &value);
}

/*
 * Retrieve the pool map buffer address in persistent memory and the pool map
 * version into "map_buf" and "map_version", respectively.
 */
static int
locate_map_buf(struct rdb_tx *tx, const rdb_path_t *kvs, struct pool_buf **buf,
	       uint32_t *version)
{
	uint32_t	ver;
	d_iov_t	value;
	int		rc;

	/* Read the version. */
	d_iov_set(&value, &ver, sizeof(ver));
	rc = rdb_tx_lookup(tx, kvs, &ds_pool_prop_map_version, &value);
	if (rc != 0)
		return rc;

	/* Look up the buffer address. */
	d_iov_set(&value, NULL /* buf */, 0 /* size */);
	rc = rdb_tx_lookup(tx, kvs, &ds_pool_prop_map_buffer, &value);
	if (rc != 0)
		return rc;

	*buf = value.iov_buf;
	*version = ver;
	D_DEBUG(DB_MD, "version=%u ntargets=%u ndomains=%u\n", *version,
		(*buf)->pb_target_nr, (*buf)->pb_domain_nr);
	return 0;
}

/* Callers are responsible for freeing buf with D_FREE. */
static int
read_map_buf(struct rdb_tx *tx, const rdb_path_t *kvs, struct pool_buf **buf,
	     uint32_t *version)
{
	struct pool_buf	       *b;
	size_t			size;
	int			rc;

	rc = locate_map_buf(tx, kvs, &b, version);
	if (rc != 0)
		return rc;
	size = pool_buf_size(b->pb_nr);
	D_ALLOC(*buf, size);
	if (*buf == NULL)
		return -DER_NOMEM;
	memcpy(*buf, b, size);
	return 0;
}

/* Callers are responsible for destroying the object via pool_map_decref(). */
static int
read_map(struct rdb_tx *tx, const rdb_path_t *kvs, struct pool_map **map)
{
	struct pool_buf	       *buf;
	uint32_t		version;
	int			rc;

	rc = locate_map_buf(tx, kvs, &buf, &version);
	if (rc != 0)
		return rc;

	return pool_map_create(buf, version, map);
}

static char *
pool_svc_rdb_path_common(const uuid_t pool_uuid, const char *suffix)
{
	char   *name;
	char   *path;
	int	rc;

	D_ASPRINTF(name, RDB_FILE"pool%s", suffix);
	if (name == NULL)
		return NULL;
	rc = ds_mgmt_tgt_file(pool_uuid, name, NULL /* idx */, &path);
	D_FREE(name);
	if (rc != 0)
		return NULL;
	return path;
}

/* Return a pool service RDB path. */
char *
ds_pool_svc_rdb_path(const uuid_t pool_uuid)
{
	return pool_svc_rdb_path_common(pool_uuid, "");
}

/* copy \a prop to \a prop_def (duplicated default prop) */
static int
pool_prop_default_copy(daos_prop_t *prop_def, daos_prop_t *prop)
{
	struct daos_prop_entry	*entry;
	struct daos_prop_entry	*entry_def;
	int			 i;
	int			 rc;

	if (prop == NULL || prop->dpp_nr == 0 || prop->dpp_entries == NULL)
		return 0;

	for (i = 0; i < prop->dpp_nr; i++) {
		entry = &prop->dpp_entries[i];
		entry_def = daos_prop_entry_get(prop_def, entry->dpe_type);
		D_ASSERTF(entry_def != NULL, "type %d not found in "
			  "default prop.\n", entry->dpe_type);
		switch (entry->dpe_type) {
		case DAOS_PROP_PO_LABEL:
			D_FREE(entry_def->dpe_str);
			D_STRNDUP(entry_def->dpe_str, entry->dpe_str,
				  DAOS_PROP_LABEL_MAX_LEN);
			if (entry_def->dpe_str == NULL)
				return -DER_NOMEM;
			break;
		case DAOS_PROP_PO_OWNER:
		case DAOS_PROP_PO_OWNER_GROUP:
			D_FREE(entry_def->dpe_str);
			D_STRNDUP(entry_def->dpe_str, entry->dpe_str,
				  DAOS_ACL_MAX_PRINCIPAL_LEN);
			if (entry_def->dpe_str == NULL)
				return -DER_NOMEM;
			break;
		case DAOS_PROP_PO_SPACE_RB:
		case DAOS_PROP_PO_SELF_HEAL:
		case DAOS_PROP_PO_RECLAIM:
		case DAOS_PROP_PO_EC_CELL_SZ:
		case DAOS_PROP_PO_REDUN_FAC:
		case DAOS_PROP_PO_EC_PDA:
		case DAOS_PROP_PO_RP_PDA:
		case DAOS_PROP_PO_SVC_REDUN_FAC:
		case DAOS_PROP_PO_PERF_DOMAIN:
		case DAOS_PROP_PO_SVC_OPS_ENABLED:
		case DAOS_PROP_PO_SVC_OPS_ENTRY_AGE:
		case DAOS_PROP_PO_DATA_THRESH:
			entry_def->dpe_val = entry->dpe_val;
			break;
		case DAOS_PROP_PO_ACL:
			if (entry->dpe_val_ptr != NULL) {
				struct daos_acl *acl = entry->dpe_val_ptr;

				D_FREE(entry_def->dpe_val_ptr);
				rc = daos_prop_entry_dup_ptr(entry_def, entry,
							     daos_acl_get_size(acl));
				if (rc)
					return rc;
			}
			break;
		case DAOS_PROP_PO_SCRUB_MODE:
			entry_def->dpe_val = entry->dpe_val;
			break;
		case DAOS_PROP_PO_SCRUB_FREQ:
			entry_def->dpe_val = entry->dpe_val;
			break;
		case DAOS_PROP_PO_SCRUB_THRESH:
			entry_def->dpe_val = entry->dpe_val;
			break;
		case DAOS_PROP_PO_GLOBAL_VERSION:
		case DAOS_PROP_PO_UPGRADE_STATUS:
		case DAOS_PROP_PO_OBJ_VERSION:
			D_ERROR("pool property %u could be not set\n", entry->dpe_type);
			return -DER_INVAL;
		default:
			D_ERROR("ignore bad dpt_type %d.\n", entry->dpe_type);
			break;
		}
	}

	/* Validate the result */
	if (!daos_prop_valid(prop_def, true /* pool */, true /* input */)) {
		D_ERROR("properties validation check failed\n");
		return -DER_INVAL;
	}

	return 0;
}

static int
pool_prop_write(struct rdb_tx *tx, const rdb_path_t *kvs, daos_prop_t *prop)
{
	struct daos_prop_entry	*entry;
	d_iov_t			 value;
	int			 i;
	int			 rc = 0;
	uint32_t		 val32;
	uint32_t		 global_ver;

	if (prop == NULL || prop->dpp_nr == 0 || prop->dpp_entries == NULL)
		return 0;

	/*
	 * Determine the global version. In some cases, such as
	 * init_pool_metadata, the global version shall be found in prop, not
	 * in the RDB.
	 */
	entry = daos_prop_entry_get(prop, DAOS_PROP_PO_GLOBAL_VERSION);
	if (entry == NULL || !daos_prop_is_set(entry)) {
		d_iov_set(&value, &val32, sizeof(val32));
		rc = rdb_tx_lookup(tx, kvs, &ds_pool_prop_global_version, &value);
		if (rc && rc != -DER_NONEXIST)
			return rc;
		else if (rc == -DER_NONEXIST)
			global_ver = 0;
		else
			global_ver = val32;
	} else {
		global_ver = entry->dpe_val;
	}
	D_DEBUG(DB_MD, "global version: %u\n", global_ver);

	for (i = 0; i < prop->dpp_nr; i++) {
		entry = &prop->dpp_entries[i];
		switch (entry->dpe_type) {
		case DAOS_PROP_PO_LABEL:
			if (entry->dpe_str == NULL ||
			    strlen(entry->dpe_str) == 0) {
				entry = daos_prop_entry_get(&pool_prop_default,
							    entry->dpe_type);
				D_ASSERT(entry != NULL);
			}
			d_iov_set(&value, entry->dpe_str,
				     strlen(entry->dpe_str));
			rc = rdb_tx_update(tx, kvs, &ds_pool_prop_label,
					   &value);
			break;
		case DAOS_PROP_PO_OWNER:
			d_iov_set(&value, entry->dpe_str,
				     strlen(entry->dpe_str));
			rc = rdb_tx_update(tx, kvs, &ds_pool_prop_owner,
					   &value);
			break;
		case DAOS_PROP_PO_OWNER_GROUP:
			d_iov_set(&value, entry->dpe_str,
				     strlen(entry->dpe_str));
			rc = rdb_tx_update(tx, kvs, &ds_pool_prop_owner_group,
					   &value);
			break;
		case DAOS_PROP_PO_ACL:
			if (entry->dpe_val_ptr != NULL) {
				struct daos_acl *acl;

				acl = entry->dpe_val_ptr;
				d_iov_set(&value, acl, daos_acl_get_size(acl));
				rc = rdb_tx_update(tx, kvs, &ds_pool_prop_acl,
						   &value);
			}
			break;
		case DAOS_PROP_PO_SPACE_RB:
			d_iov_set(&value, &entry->dpe_val,
				     sizeof(entry->dpe_val));
			rc = rdb_tx_update(tx, kvs, &ds_pool_prop_space_rb,
					   &value);
			break;
		case DAOS_PROP_PO_SELF_HEAL:
			d_iov_set(&value, &entry->dpe_val,
				     sizeof(entry->dpe_val));
			rc = rdb_tx_update(tx, kvs, &ds_pool_prop_self_heal,
					   &value);
			break;
		case DAOS_PROP_PO_RECLAIM:
			d_iov_set(&value, &entry->dpe_val,
				     sizeof(entry->dpe_val));
			rc = rdb_tx_update(tx, kvs, &ds_pool_prop_reclaim,
					   &value);
			break;
		case DAOS_PROP_PO_EC_CELL_SZ:
			if (!daos_ec_cs_valid(entry->dpe_val)) {
				D_ERROR("DAOS_PROP_PO_EC_CELL_SZ property value"
					" "DF_U64" should within rage of "
					"["DF_U64", "DF_U64"] and multiplier of "DF_U64"\n",
					entry->dpe_val,
					DAOS_PROP_PO_EC_CELL_SZ_MIN,
					DAOS_PROP_PO_EC_CELL_SZ_MAX,
					DAOS_PROP_PO_EC_CELL_SZ_MIN);
				rc = -DER_INVAL;
				break;
			}
			d_iov_set(&value, &entry->dpe_val,
				     sizeof(entry->dpe_val));
			rc = rdb_tx_update(tx, kvs, &ds_pool_prop_ec_cell_sz,
					   &value);
			break;
		case DAOS_PROP_PO_REDUN_FAC:
			d_iov_set(&value, &entry->dpe_val,
				  sizeof(entry->dpe_val));
			rc = rdb_tx_update(tx, kvs, &ds_pool_prop_redun_fac,
					   &value);
			break;
		case DAOS_PROP_PO_DATA_THRESH:
			if (!daos_data_thresh_valid(entry->dpe_val)) {
				rc = -DER_INVAL;
				break;
			}
			d_iov_set(&value, &entry->dpe_val, sizeof(entry->dpe_val));
			rc = rdb_tx_update(tx, kvs, &ds_pool_prop_data_thresh, &value);
			break;
		case DAOS_PROP_PO_SVC_LIST:
			break;
		case DAOS_PROP_PO_EC_PDA:
			if (!daos_ec_pda_valid(entry->dpe_val)) {
				rc = -DER_INVAL;
				break;
			}
			d_iov_set(&value, &entry->dpe_val,
				  sizeof(entry->dpe_val));
			rc = rdb_tx_update(tx, kvs, &ds_pool_prop_ec_pda,
					   &value);
			break;
		case DAOS_PROP_PO_RP_PDA:
			if (!daos_rp_pda_valid(entry->dpe_val)) {
				rc = -DER_INVAL;
				break;
			}
			d_iov_set(&value, &entry->dpe_val,
				   sizeof(entry->dpe_val));
			rc = rdb_tx_update(tx, kvs, &ds_pool_prop_rp_pda,
					   &value);
			break;
		case DAOS_PROP_PO_SCRUB_MODE:
			d_iov_set(&value, &entry->dpe_val,
				  sizeof(entry->dpe_val));
			rc = rdb_tx_update(tx, kvs, &ds_pool_prop_scrub_mode,
					   &value);
			if (rc)
				return rc;
			break;
		case DAOS_PROP_PO_SCRUB_FREQ:
			d_iov_set(&value, &entry->dpe_val,
				  sizeof(entry->dpe_val));
			rc = rdb_tx_update(tx, kvs, &ds_pool_prop_scrub_freq,
					   &value);
			if (rc)
				return rc;
			break;
		case DAOS_PROP_PO_SCRUB_THRESH:
			d_iov_set(&value, &entry->dpe_val,
				  sizeof(entry->dpe_val));
			rc = rdb_tx_update(tx, kvs, &ds_pool_prop_scrub_thresh,
					   &value);
			if (rc)
				return rc;
			break;
		case DAOS_PROP_PO_GLOBAL_VERSION:
			if (entry->dpe_val > DAOS_POOL_GLOBAL_VERSION) {
				rc = -DER_INVAL;
				break;
			}
			val32 = entry->dpe_val;
			d_iov_set(&value, &val32, sizeof(val32));
			rc = rdb_tx_update(tx, kvs, &ds_pool_prop_global_version,
					   &value);
			break;
		case DAOS_PROP_PO_UPGRADE_STATUS:
			if (entry->dpe_val > DAOS_UPGRADE_STATUS_COMPLETED) {
				rc = -DER_INVAL;
				break;
			}
			val32 = entry->dpe_val;
			d_iov_set(&value, &val32, sizeof(val32));
			rc = rdb_tx_update(tx, kvs, &ds_pool_prop_upgrade_status,
					   &value);
			break;
		case DAOS_PROP_PO_PERF_DOMAIN:
			val32 = entry->dpe_val;
			d_iov_set(&value, &val32, sizeof(val32));
			rc = rdb_tx_update(tx, kvs, &ds_pool_prop_perf_domain,
					   &value);
			break;
		case DAOS_PROP_PO_SVC_REDUN_FAC:
			if (global_ver < 2) {
				D_DEBUG(DB_MD, "skip writing svc_redun_fac for global version %u\n",
					global_ver);
				rc = 0;
				break;
			}
			d_iov_set(&value, &entry->dpe_val, sizeof(entry->dpe_val));
			rc = rdb_tx_update(tx, kvs, &ds_pool_prop_svc_redun_fac, &value);
			break;
		case DAOS_PROP_PO_OBJ_VERSION:
			if (entry->dpe_val > DS_POOL_OBJ_VERSION) {
				rc = -DER_INVAL;
				break;
			}
			val32 = entry->dpe_val;
			d_iov_set(&value, &val32, sizeof(val32));
			rc = rdb_tx_update(tx, kvs, &ds_pool_prop_obj_version, &value);
			break;
		case DAOS_PROP_PO_CHECKPOINT_MODE:
			val32 = entry->dpe_val;
			d_iov_set(&value, &val32, sizeof(val32));
			rc = rdb_tx_update(tx, kvs, &ds_pool_prop_checkpoint_mode, &value);
			if (rc)
				return rc;
			break;
		case DAOS_PROP_PO_CHECKPOINT_FREQ:
			val32 = entry->dpe_val;
			if (val32 > DAOS_PROP_PO_CHECKPOINT_FREQ_MAX)
				val32 = DAOS_PROP_PO_CHECKPOINT_FREQ_MAX;
			else if (val32 < DAOS_PROP_PO_CHECKPOINT_FREQ_MIN)
				val32 = DAOS_PROP_PO_CHECKPOINT_FREQ_MIN;
			d_iov_set(&value, &val32, sizeof(val32));
			rc = rdb_tx_update(tx, kvs, &ds_pool_prop_checkpoint_freq, &value);
			if (rc)
				return rc;
			break;
		case DAOS_PROP_PO_CHECKPOINT_THRESH:
			val32 = entry->dpe_val;
			if (val32 > DAOS_PROP_PO_CHECKPOINT_THRESH_MAX)
				val32 = DAOS_PROP_PO_CHECKPOINT_THRESH_MAX;
			else if (val32 < DAOS_PROP_PO_CHECKPOINT_THRESH_MIN)
				val32 = DAOS_PROP_PO_CHECKPOINT_THRESH_MIN;

			d_iov_set(&value, &val32, sizeof(val32));
			rc = rdb_tx_update(tx, kvs, &ds_pool_prop_checkpoint_thresh, &value);
			if (rc)
				return rc;
			break;
		case DAOS_PROP_PO_REINT_MODE:
			val32 = entry->dpe_val;
			d_iov_set(&value, &val32, sizeof(val32));
			rc = rdb_tx_update(tx, kvs, &ds_pool_prop_reint_mode,
					   &value);
			if (rc)
				return rc;
			break;
		case DAOS_PROP_PO_SVC_OPS_ENABLED:
			val32 = entry->dpe_val;
			d_iov_set(&value, &val32, sizeof(val32));
			rc = rdb_tx_update(tx, kvs, &ds_pool_prop_svc_ops_enabled, &value);
			if (rc)
				return rc;
			break;
		case DAOS_PROP_PO_SVC_OPS_ENTRY_AGE:
			val32 = entry->dpe_val;
			d_iov_set(&value, &val32, sizeof(val32));
			rc = rdb_tx_update(tx, kvs, &ds_pool_prop_svc_ops_age, &value);
			if (rc)
				return rc;
			break;
		default:
			D_ERROR("bad dpe_type %d.\n", entry->dpe_type);
			return -DER_INVAL;
		}
		if (rc) {
			D_ERROR("Failed to update entry type=%d, rc="DF_RC"\n",
				entry->dpe_type, DP_RC(rc));
			break;
		}
	}
	return rc;
}

static int
init_pool_metadata(struct rdb_tx *tx, const rdb_path_t *kvs, uint32_t nnodes, const char *group,
		   const d_rank_list_t *ranks, daos_prop_t *prop, uint32_t ndomains,
		   const uint32_t *domains)
{
	struct pool_buf	       *map_buf;
	uint32_t		map_version = 1;
	uint32_t		connectable;
	uint32_t		nhandles = 0;
	d_iov_t			value;
	struct rdb_kvs_attr	attr;
	int			ntargets = nnodes * dss_tgt_nr;
	uint32_t		upgrade_global_version = DAOS_POOL_GLOBAL_VERSION;
	uint32_t                svc_ops_enabled        = 1;
	/* max number of entries in svc_ops KVS: equivalent of max age (sec) x PS_OPS_PER_SEC */
	uint32_t                svc_ops_age = DAOS_PROP_PO_SVC_OPS_ENTRY_AGE_DEFAULT;
	uint32_t                svc_ops_max;
	uint32_t                svc_ops_num;
	uint64_t                rdb_size;
	int			rc;
	struct daos_prop_entry *entry;

	rc = gen_pool_buf(NULL /* map */, &map_buf, map_version, ndomains, nnodes, ntargets,
			  domains, dss_tgt_nr);
	if (rc != 0) {
		D_ERROR("failed to generate pool buf, "DF_RC"\n", DP_RC(rc));
		goto out;
	}

	entry = daos_prop_entry_get(prop, DAOS_PROP_PO_REDUN_FAC);
	if (entry) {
		if (entry->dpe_val + 1 > map_buf->pb_domain_nr) {
			D_ERROR("ndomains(%u) could not meet redunc factor(%lu)\n",
				map_buf->pb_domain_nr, entry->dpe_val);
			D_GOTO(out_map_buf, rc = -DER_INVAL);
		}
	}

	/* Initialize the pool map properties. */
	rc = write_map_buf(tx, kvs, map_buf, map_version);
	if (rc != 0) {
		D_ERROR("failed to write map properties, "DF_RC"\n", DP_RC(rc));
		goto out_map_buf;
	}

	rc = pool_prop_write(tx, kvs, prop);
	if (rc != 0) {
		D_ERROR("failed to write props, "DF_RC"\n", DP_RC(rc));
		goto out_map_buf;
	}

	/* Write connectable property */
	connectable = 1;
	d_iov_set(&value, &connectable, sizeof(connectable));
	rc = rdb_tx_update(tx, kvs, &ds_pool_prop_connectable, &value);
	if (rc != 0) {
		D_ERROR("failed to write connectable prop, "DF_RC"\n",
			DP_RC(rc));
		goto out_map_buf;
	}

	/**
	 * Firstly write upgrading global version, so resuming could figure
	 * out what is target global version of upgrading, use this to reject
	 * resuming pool upgrading if DAOS software upgraded again.
	 */
	d_iov_set(&value, &upgrade_global_version, sizeof(upgrade_global_version));
	rc = rdb_tx_update(tx, kvs, &ds_pool_prop_upgrade_global_version, &value);
	if (rc != 0) {
		D_ERROR("failed to write upgrade global version prop, "DF_RC"\n",
			DP_RC(rc));
		goto out_map_buf;
	}

	/* Write the handle properties. */
	d_iov_set(&value, &nhandles, sizeof(nhandles));
	rc = rdb_tx_update(tx, kvs, &ds_pool_prop_nhandles, &value);
	if (rc != 0) {
		D_ERROR("failed to update handle props, "DF_RC"\n", DP_RC(rc));
		goto out_map_buf;
	}
	attr.dsa_class = RDB_KVS_GENERIC;
	attr.dsa_order = 16;
	rc = rdb_tx_create_kvs(tx, kvs, &ds_pool_prop_handles, &attr);
	if (rc != 0) {
		D_ERROR("failed to create handle prop KVS, "DF_RC"\n",
			DP_RC(rc));
		goto out_map_buf;
	}

	/* Create pool user attributes KVS */
	rc = rdb_tx_create_kvs(tx, kvs, &ds_pool_attr_user, &attr);
	if (rc != 0) {
		D_ERROR("failed to create user attr KVS, "DF_RC"\n", DP_RC(rc));
		goto out_map_buf;
	}

	/* Create pool service operations KVS */
	attr.dsa_class = RDB_KVS_LEXICAL;
	attr.dsa_order = 16;
	rc = rdb_tx_create_kvs(tx, kvs, &ds_pool_prop_svc_ops, &attr);
	if (rc != 0) {
		D_ERROR("failed to create service ops KVS, " DF_RC "\n", DP_RC(rc));
		goto out_map_buf;
	}

	/* Determine if duplicate service operations detection will be enabled */
	entry = daos_prop_entry_get(prop, DAOS_PROP_PO_SVC_OPS_ENABLED);
	if (entry)
		svc_ops_enabled = entry->dpe_val;
	if (svc_ops_enabled) {
		rc = rdb_get_size(tx->dt_db, &rdb_size);
		if (rc != 0)
			goto out_map_buf;
		if (rdb_size < DUP_OP_MIN_RDB_SIZE) {
			svc_ops_enabled = 0;
			D_WARN("pool duplicate ops detection disabled due to rdb size %zu < %u\n",
			       rdb_size, DUP_OP_MIN_RDB_SIZE);
		}
	}
	d_iov_set(&value, &svc_ops_enabled, sizeof(svc_ops_enabled));
	rc = rdb_tx_update(tx, kvs, &ds_pool_prop_svc_ops_enabled, &value);
	if (rc != 0) {
		DL_ERROR(rc, "failed to set svc_ops_enabled");
		goto out_map_buf;
	}

	/* Maximum number of RPCs that may be kept in svc_ops, from SVC_OPS_ENTRY_AGE property.
	 * Default: PS_OPS_PER_SEC x DEFAULT_SVC_OPS_ENTRY_AGE_SEC.
	 */
	entry = daos_prop_entry_get(prop, DAOS_PROP_PO_SVC_OPS_ENTRY_AGE);
	if (entry)
		svc_ops_age = entry->dpe_val;
	svc_ops_max = PS_OPS_PER_SEC * svc_ops_age;
	svc_ops_num = 0;
	d_iov_set(&value, &svc_ops_age, sizeof(svc_ops_age));
	rc = rdb_tx_update(tx, kvs, &ds_pool_prop_svc_ops_age, &value);
	if (rc != 0) {
		DL_ERROR(rc, "failed to set svc_ops_age");
		goto out_map_buf;
	}
	d_iov_set(&value, &svc_ops_max, sizeof(svc_ops_max));
	rc = rdb_tx_update(tx, kvs, &ds_pool_prop_svc_ops_max, &value);
	if (rc != 0) {
		DL_ERROR(rc, "failed to set svc_ops_max");
		goto out_map_buf;
	}
	d_iov_set(&value, &svc_ops_num, sizeof(svc_ops_num));
	rc = rdb_tx_update(tx, kvs, &ds_pool_prop_svc_ops_num, &value);
	if (rc != 0)
		DL_ERROR(rc, "failed to set svc_ops_num");

out_map_buf:
	pool_buf_free(map_buf);
out:
	return rc;
}

/*
 * The svc_rf parameter inputs the pool service redundancy factor, while
 * ranks->rl_nr outputs how many replicas are actually selected, which may be
 * less than the number of replicas required to achieve the pool service
 * redundancy factor. If the return value is 0, callers are responsible for
 * calling d_rank_list_free(*ranksp).
 */
static int
select_svc_ranks(int svc_rf, struct pool_buf *map_buf, uint32_t map_version,
		 d_rank_list_t **ranksp)
{
	struct pool_map *map;
	d_rank_list_t    replicas = {0};
	d_rank_list_t   *to_add;
	d_rank_list_t   *to_remove;
	int              rc;

	rc = pool_map_create(map_buf, map_version, &map);
	if (rc != 0)
		return rc;

	rc = ds_pool_plan_svc_reconfs(svc_rf, map, &replicas, CRT_NO_RANK /* self */,
				      false /* filter_only */, &to_add, &to_remove);
	pool_map_decref(map);
	if (rc != 0)
		return rc;
	D_ASSERTF(to_remove->rl_nr == 0, "to_remove=%u\n", to_remove->rl_nr);
	d_rank_list_free(to_remove);

	d_rank_list_sort(to_add);

	*ranksp = to_add;
	return 0;
}

/* TODO: replace all rsvc_complete_rpc() calls in this file with pool_rsvc_complete_rpc() */

/*
 * Returns:
 *
 *   RSVC_CLIENT_RECHOOSE	Instructs caller to retry RPC starting from rsvc_client_choose()
 *   RSVC_CLIENT_PROCEED	OK; proceed to process the reply
 */
static int
pool_rsvc_client_complete_rpc(struct rsvc_client *client, const crt_endpoint_t *ep,
			      int rc_crt, struct pool_op_out *out)
{
	int rc;

	rc = rsvc_client_complete_rpc(client, ep, rc_crt, out->po_rc, &out->po_hint);
	if (rc == RSVC_CLIENT_RECHOOSE ||
	    (rc == RSVC_CLIENT_PROCEED && daos_rpc_retryable_rc(out->po_rc))) {
		return RSVC_CLIENT_RECHOOSE;
	}
	return RSVC_CLIENT_PROCEED;
}

/**
 * Create a (combined) pool(/container) service. This method shall be called on
 * a single storage node in the pool. If the return value is 0, the caller is
 * responsible for freeing \a svc_addrs with d_rank_list_free.
 *
 * Note that if the return value is nonzero, the caller is responsible for
 * stopping and destroying any PS replicas that may have been created. This
 * behavior is tailored for ds_mgmt_create_pool, who will clean up all pool
 * resources upon errors.
 *
 * \param[in]		pool_uuid	pool UUID
 * \param[in]		ntargets	number of targets in the pool
 * \param[in]		group		crt group ID (unused now)
 * \param[in]		target_addrs	list of \a ntargets target ranks
 * \param[in]		ndomains	number of domains the pool spans over
 * \param[in]		domains		serialized domain tree
 * \param[in]		prop		pool properties (must include a valid
 *					pool service redundancy factor)
 * \param[out]		svc_addrs	returns the list of pool service
 *					replica ranks
 */
int
ds_pool_svc_dist_create(const uuid_t pool_uuid, int ntargets, const char *group,
			d_rank_list_t *target_addrs, int ndomains, uint32_t *domains,
			daos_prop_t *prop, d_rank_list_t **svc_addrs)
{
	struct daos_prop_entry *svc_rf_entry;
	struct pool_buf	       *map_buf;
	uint32_t		map_version = 1;
	d_rank_list_t	       *ranks;
	d_iov_t			psid;
	struct rsvc_client	client;
	struct dss_module_info *info = dss_get_module_info();
	crt_endpoint_t		ep;
	crt_rpc_t	       *rpc;
	struct daos_prop_entry *lbl_ent;
	struct daos_prop_entry *def_lbl_ent;
	struct pool_create_out *out;
	struct d_backoff_seq	backoff_seq;
	uuid_t                  pi_hdl_uuid;
	uint64_t                req_time   = 0;
	int			n_attempts = 0;
	int			rc;

	/* Check for default label supplied via property. */
	def_lbl_ent = daos_prop_entry_get(&pool_prop_default, DAOS_PROP_PO_LABEL);
	D_ASSERT(def_lbl_ent != NULL);
	lbl_ent = daos_prop_entry_get(prop, DAOS_PROP_PO_LABEL);
	if (lbl_ent != NULL) {
		if (strncmp(def_lbl_ent->dpe_str, lbl_ent->dpe_str,
			    DAOS_PROP_LABEL_MAX_LEN) == 0) {
			D_ERROR(DF_UUID": label is the same as default label\n",
				DP_UUID(pool_uuid));
			D_GOTO(out, rc = -DER_INVAL);
		}
	}

	D_ASSERTF(ntargets == target_addrs->rl_nr, "ntargets=%d num=%u\n",
		  ntargets, target_addrs->rl_nr);

	rc = gen_pool_buf(NULL /* map */, &map_buf, map_version, ndomains, target_addrs->rl_nr,
			  target_addrs->rl_nr * dss_tgt_nr, domains, dss_tgt_nr);
	if (rc != 0)
		goto out;

	svc_rf_entry = daos_prop_entry_get(prop, DAOS_PROP_PO_SVC_REDUN_FAC);
	D_ASSERT(svc_rf_entry != NULL && !(svc_rf_entry->dpe_flags & DAOS_PROP_ENTRY_NOT_SET));
	D_ASSERTF(daos_svc_rf_is_valid(svc_rf_entry->dpe_val), DF_U64"\n", svc_rf_entry->dpe_val);

	D_DEBUG(DB_MD, DF_UUID": creating PS: ntargets=%d ndomains=%d svc_rf="DF_U64"\n",
		DP_UUID(pool_uuid), ntargets, ndomains, svc_rf_entry->dpe_val);

	rc = select_svc_ranks(svc_rf_entry->dpe_val, map_buf, map_version, &ranks);
	if (rc != 0)
		goto out_map_buf;

	d_iov_set(&psid, (void *)pool_uuid, sizeof(uuid_t));
	rc = ds_rsvc_dist_start(DS_RSVC_CLASS_POOL, &psid, pool_uuid, ranks, RDB_NIL_TERM,
<<<<<<< HEAD
				true /* create */, true /* bootstrap */, ds_rsvc_get_md_cap(),
				0 /* vos_df_version */);
=======
				DS_RSVC_CREATE, true /* bootstrap */, ds_rsvc_get_md_cap());
>>>>>>> 0bf9e0b3
	if (rc != 0)
		D_GOTO(out_ranks, rc);

	rc = rsvc_client_init(&client, ranks);
	if (rc != 0)
		D_GOTO(out_ranks, rc);

	rc = d_backoff_seq_init(&backoff_seq, 0 /* nzeros */, 16 /* factor */,
				8 /* next (ms) */, 1 << 10 /* max (ms) */);
	D_ASSERTF(rc == 0, "d_backoff_seq_init: "DF_RC"\n", DP_RC(rc));

rechoose:
	/* Create a POOL_CREATE request. */
	ep.ep_grp = NULL;
	rc = rsvc_client_choose(&client, &ep);
	if (rc != 0) {
		D_ERROR(DF_UUID": cannot find pool service: "DF_RC"\n",
			DP_UUID(pool_uuid), DP_RC(rc));
		goto out_backoff_seq;
	}
	if (n_attempts == 0)
		/*
		 * This is our first attempt. Use a non-null pi_hdl to ask the
		 * chosen PS replica to campaign.
		 */
		uuid_generate(pi_hdl_uuid);
	else
		uuid_clear(pi_hdl_uuid);

	rc = pool_req_create(info->dmi_ctx, &ep, POOL_CREATE, pool_uuid, pi_hdl_uuid, &req_time,
			     &rpc);
	if (rc != 0) {
		DL_ERROR(rc, DF_UUID ": failed to create POOL_CREATE RPC", DP_UUID(pool_uuid));
		goto out_backoff_seq;
	}
	/* We could send map_buf to simplify things. */
	pool_create_in_set_data(rpc, target_addrs, prop, ndomains, ntargets, domains);

	/* Send the POOL_CREATE request. */
	rc = dss_rpc_send(rpc);
	n_attempts++;
	out = crt_reply_get(rpc);
	D_ASSERT(out != NULL);
	rc = rsvc_client_complete_rpc(&client, &ep, rc,
				      rc == 0 ? out->pro_op.po_rc : -DER_IO,
				      rc == 0 ? &out->pro_op.po_hint : NULL);
	if (rc == RSVC_CLIENT_RECHOOSE ||
	    (rc == RSVC_CLIENT_PROCEED && daos_rpc_retryable_rc(out->pro_op.po_rc))) {
		crt_req_decref(rpc);
		dss_sleep(d_backoff_seq_next(&backoff_seq));
		D_GOTO(rechoose, rc);
	}
	rc = out->pro_op.po_rc;
	if (rc != 0) {
		D_ERROR(DF_UUID": failed to create pool: "DF_RC"\n",
			DP_UUID(pool_uuid), DP_RC(rc));
		D_GOTO(out_rpc, rc);
	}

	rc = d_rank_list_dup(svc_addrs, ranks);

out_rpc:
	crt_req_decref(rpc);
out_backoff_seq:
	d_backoff_seq_fini(&backoff_seq);
	rsvc_client_fini(&client);
	/*
	 * Intentionally skip cleaning up the PS replicas. See the function
	 * documentation above.
	 */
out_ranks:
	d_rank_list_free(ranks);
out_map_buf:
	D_FREE(map_buf);
out:
	return rc;
}

/** Stop any local PS replica for \a pool_uuid. */
int
ds_pool_svc_stop(uuid_t pool_uuid)
{
	d_iov_t	id;
	int	rc;

	d_iov_set(&id, pool_uuid, sizeof(uuid_t));

	rc = ds_rsvc_stop(DS_RSVC_CLASS_POOL, &id, RDB_NIL_TERM, false /* destroy */);
	if (rc == -DER_ALREADY) {
		D_DEBUG(DB_MD, DF_UUID": ds_rsvc_stop: "DF_RC"\n", DP_UUID(pool_uuid), DP_RC(rc));
		rc = 0;
	}

	return rc;
}

static int
pool_svc_name_cb(d_iov_t *id, char **name)
{
	char *s;

	if (id->iov_len != sizeof(uuid_t))
		return -DER_INVAL;
	D_ALLOC(s, DAOS_UUID_STR_SIZE);
	if (s == NULL)
		return -DER_NOMEM;
	uuid_unparse_lower(id->iov_buf, s);
	s[8] = '\0'; /* strlen(DF_UUID) */
	*name = s;
	return 0;
}

static int
pool_svc_locate_cb(d_iov_t *id, char **path)
{
	char *s;

	if (id->iov_len != sizeof(uuid_t))
		return -DER_INVAL;
	s = ds_pool_svc_rdb_path(id->iov_buf);
	if (s == NULL)
		return -DER_NOMEM;
	*path = s;
	return 0;
}

static int
pool_svc_alloc_cb(d_iov_t *id, struct ds_rsvc **rsvc)
{
	struct pool_svc	       *svc;
	int			rc;

	if (id->iov_len != sizeof(uuid_t)) {
		rc = -DER_INVAL;
		goto err;
	}

	D_ALLOC_PTR(svc);
	if (svc == NULL) {
		rc = -DER_NOMEM;
		goto err;
	}

	d_iov_set(&svc->ps_rsvc.s_id, svc->ps_uuid, sizeof(uuid_t));

	uuid_copy(svc->ps_uuid, id->iov_buf);
	D_INIT_LIST_HEAD(&svc->ps_events.pse_queue);
	svc->ps_events.pse_handler = ABT_THREAD_NULL;
	svc->ps_svc_rf = -1;
	svc->ps_force_notify = false;

	rc = ABT_rwlock_create(&svc->ps_lock);
	if (rc != ABT_SUCCESS) {
		D_ERROR("failed to create ps_lock: %d\n", rc);
		rc = dss_abterr2der(rc);
		goto err_svc;
	}

	rc = rdb_path_init(&svc->ps_root);
	if (rc != 0)
		goto err_lock;
	rc = rdb_path_push(&svc->ps_root, &rdb_path_root_key);
	if (rc != 0)
		goto err_root;

	rc = rdb_path_clone(&svc->ps_root, &svc->ps_handles);
	if (rc != 0)
		goto err_root;
	rc = rdb_path_push(&svc->ps_handles, &ds_pool_prop_handles);
	if (rc != 0)
		goto err_handles;

	rc = rdb_path_clone(&svc->ps_root, &svc->ps_user);
	if (rc != 0)
		goto err_handles;
	rc = rdb_path_push(&svc->ps_user, &ds_pool_attr_user);
	if (rc != 0)
		goto err_user;
	rc = rdb_path_clone(&svc->ps_root, &svc->ps_ops);
	if (rc != 0)
		goto err_user;
	rc = rdb_path_push(&svc->ps_ops, &ds_pool_prop_svc_ops);
	if (rc != 0)
		goto err_svcops;

	rc = ABT_mutex_create(&svc->ps_events.pse_mutex);
	if (rc != ABT_SUCCESS) {
		rc = dss_abterr2der(rc);
		goto err_user;
	}

	rc = ABT_cond_create(&svc->ps_events.pse_cv);
	if (rc != ABT_SUCCESS) {
		rc = dss_abterr2der(rc);
		goto err_events_mutex;
	}

	rc = sched_init(&svc->ps_reconf_sched);
	if (rc != 0)
		goto err_events_cv;

	rc = sched_init(&svc->ps_rfcheck_sched);
	if (rc != 0)
		goto err_sched;

	rc = ds_cont_svc_init(&svc->ps_cont_svc, svc->ps_uuid, 0 /* id */,
			      &svc->ps_rsvc);
	if (rc != 0)
		goto err_cont_rf_sched;

	*rsvc = &svc->ps_rsvc;
	return 0;
err_cont_rf_sched:
	sched_fini(&svc->ps_rfcheck_sched);
err_sched:
	sched_fini(&svc->ps_reconf_sched);
err_events_cv:
	ABT_cond_free(&svc->ps_events.pse_cv);
err_events_mutex:
	ABT_mutex_free(&svc->ps_events.pse_mutex);
err_svcops:
	rdb_path_fini(&svc->ps_ops);
err_user:
	rdb_path_fini(&svc->ps_user);
err_handles:
	rdb_path_fini(&svc->ps_handles);
err_root:
	rdb_path_fini(&svc->ps_root);
err_lock:
	ABT_rwlock_free(&svc->ps_lock);
err_svc:
	D_FREE(svc);
err:
	return rc;
}

static void
pool_svc_put(struct pool_svc *svc)
{
	ds_rsvc_put(&svc->ps_rsvc);
}

/* Disable all pools exclusion */
void
ds_pool_disable_exclude(void)
{
	pool_disable_exclude = true;
}

void
ds_pool_enable_exclude(void)
{
	pool_disable_exclude = false;
}

static int
queue_event(struct pool_svc *svc, d_rank_t rank, uint64_t incarnation, enum crt_event_source src,
	    enum crt_event_type type)
{
	struct pool_svc_events *events = &svc->ps_events;
	struct pool_svc_event  *event;

	D_ALLOC_PTR(event);
	if (event == NULL)
		return -DER_NOMEM;

	event->psv_rank = rank;
	event->psv_incarnation = incarnation;
	event->psv_src = src;
	event->psv_type = type;

	D_DEBUG(DB_MD, DF_UUID": queuing event: "DF_PS_EVENT"\n", DP_UUID(svc->ps_uuid),
		DP_PS_EVENT(event));

	ABT_mutex_lock(events->pse_mutex);
	d_list_add_tail(&event->psv_link, &events->pse_queue);
	ABT_cond_broadcast(events->pse_cv);
	ABT_mutex_unlock(events->pse_mutex);
	return 0;
}

static void
discard_events(d_list_t *queue)
{
	struct pool_svc_event  *event;
	struct pool_svc_event  *tmp;

	d_list_for_each_entry_safe(event, tmp, queue, psv_link) {
		D_DEBUG(DB_MD, "discard event: "DF_PS_EVENT"\n", DP_PS_EVENT(event));
		d_list_del_init(&event->psv_link);
		D_FREE(event);
	}
}

static int pool_svc_exclude_rank(struct pool_svc *svc, d_rank_t rank);

static void
handle_event(struct pool_svc *svc, struct pool_svc_event *event)
{
	int rc;

	if ((event->psv_src != CRT_EVS_GRPMOD && event->psv_src != CRT_EVS_SWIM) ||
	    (event->psv_type == CRT_EVT_DEAD && pool_disable_exclude)) {
		D_DEBUG(DB_MD, "ignore event: "DF_PS_EVENT" exclude=%d\n", DP_PS_EVENT(event),
			pool_disable_exclude);
		goto out;
	}

	if (event->psv_rank == dss_self_rank() && event->psv_src == CRT_EVS_GRPMOD &&
	    event->psv_type == CRT_EVT_DEAD) {
		D_DEBUG(DB_MGMT, "ignore exclusion of self\n");
		goto out;
	}

	D_DEBUG(DB_MD, DF_UUID": handling event: "DF_PS_EVENT"\n", DP_UUID(svc->ps_uuid),
		DP_PS_EVENT(event));

	if (event->psv_src == CRT_EVS_SWIM && event->psv_type == CRT_EVT_ALIVE) {
		/*
		 * Check if the rank is up in the pool map. If in the future we
		 * add automatic reintegration below, for instance, we may need
		 * to not only take svc->ps_lock, but also employ an RDB TX by
		 * the book.
		 */
		ABT_rwlock_rdlock(svc->ps_pool->sp_lock);
		rc = ds_pool_map_rank_up(svc->ps_pool->sp_map, event->psv_rank);
		ABT_rwlock_unlock(svc->ps_pool->sp_lock);
		if (!rc)
			goto out;

		/*
		 * The rank is up in the pool map. Request a pool map
		 * distribution just in case the rank has recently restarted
		 * and does not have a copy of the pool map.
		 */
		ds_rsvc_request_map_dist(&svc->ps_rsvc);
		D_DEBUG(DB_MD, DF_UUID": requested map dist for rank %u\n", DP_UUID(svc->ps_uuid),
			event->psv_rank);
	} else if (event->psv_type == CRT_EVT_DEAD) {
		rc = pool_svc_exclude_rank(svc, event->psv_rank);
		if (rc != 0)
			D_ERROR(DF_UUID": failed to exclude rank %u: "DF_RC"\n",
				DP_UUID(svc->ps_uuid), event->psv_rank, DP_RC(rc));
	}

out:
	return;
}

static void
events_handler(void *arg)
{
	struct pool_svc	       *svc = arg;
	struct pool_svc_events *events = &svc->ps_events;

	D_DEBUG(DB_MD, DF_UUID": starting\n", DP_UUID(svc->ps_uuid));

	for (;;) {
		struct pool_svc_event  *event = NULL;
		bool			stop;

		ABT_mutex_lock(events->pse_mutex);
		for (;;) {
			stop = events->pse_stop;
			if (stop) {
				discard_events(&events->pse_queue);
				break;
			}
			if (!d_list_empty(&events->pse_queue)) {
				event = d_list_entry(events->pse_queue.next, struct pool_svc_event,
						     psv_link);
				d_list_del_init(&event->psv_link);
				break;
			}
			sched_cond_wait(events->pse_cv, events->pse_mutex);
		}
		ABT_mutex_unlock(events->pse_mutex);
		if (stop)
			break;

		handle_event(svc, event);

		D_FREE(event);
		ABT_thread_yield();
	}

	D_DEBUG(DB_MD, DF_UUID": stopping\n", DP_UUID(svc->ps_uuid));
}

static bool
events_pending(struct pool_svc *svc)
{
	return !d_list_empty(&svc->ps_events.pse_queue);
}

static void
ds_pool_crt_event_cb(d_rank_t rank, uint64_t incarnation, enum crt_event_source src,
		     enum crt_event_type type, void *arg)
{
	struct pool_svc	       *svc = arg;
	int			rc;

	rc = queue_event(svc, rank, incarnation, src, type);
	if (rc != 0)
		D_ERROR(DF_UUID": failed to queue event: "DF_PS_EVENT": "DF_RC"\n",
			DP_UUID(svc->ps_uuid), rank, incarnation, src, type, DP_RC(rc));
}

static int pool_svc_check_node_status(struct pool_svc *svc);

static int
init_events(struct pool_svc *svc)
{
	struct pool_svc_events *events = &svc->ps_events;
	int			rc;

	D_ASSERT(d_list_empty(&events->pse_queue));
	D_ASSERT(events->pse_handler == ABT_THREAD_NULL);
	D_ASSERT(events->pse_stop == false);

	if (!engine_in_check()) {
		rc = crt_register_event_cb(ds_pool_crt_event_cb, svc);
		if (rc != 0) {
			D_ERROR(DF_UUID": failed to register event callback: "DF_RC"\n",
				DP_UUID(svc->ps_uuid), DP_RC(rc));
			goto err;
		}
	}

	/*
	 * Note that events happened during the status-based recovery may
	 * appear twice in the event queue: one queued by the event callback,
	 * and one queued by the recovery.
	 */
	rc = pool_svc_check_node_status(svc);
	if (rc != 0) {
		D_ERROR(DF_UUID": failed to create event handler: "DF_RC"\n",
			DP_UUID(svc->ps_uuid), DP_RC(rc));
		goto err_cb;
	}

	rc = dss_ult_create(events_handler, svc, DSS_XS_SELF, 0, 0, &events->pse_handler);
	if (rc != 0) {
		D_ERROR(DF_UUID": failed to create event handler: "DF_RC"\n",
			DP_UUID(svc->ps_uuid), DP_RC(rc));
		goto err_cb;
	}

	return 0;

err_cb:
	if (!engine_in_check())
		crt_unregister_event_cb(ds_pool_crt_event_cb, svc);
	discard_events(&events->pse_queue);
err:
	return rc;
}

static void
fini_events(struct pool_svc *svc)
{
	struct pool_svc_events *events = &svc->ps_events;
	int			rc;

	D_ASSERT(events->pse_handler != ABT_THREAD_NULL);

	if (!engine_in_check())
		crt_unregister_event_cb(ds_pool_crt_event_cb, svc);

	ABT_mutex_lock(events->pse_mutex);
	events->pse_stop = true;
	ABT_cond_broadcast(events->pse_cv);
	ABT_mutex_unlock(events->pse_mutex);

	rc = ABT_thread_join(events->pse_handler);
	D_ASSERTF(rc == 0, DF_RC"\n", DP_RC(rc));
	ABT_thread_free(&events->pse_handler);
	events->pse_handler = ABT_THREAD_NULL;
	events->pse_stop = false;
}

static void
pool_svc_free_cb(struct ds_rsvc *rsvc)
{
	struct pool_svc *svc = pool_svc_obj(rsvc);

	ds_cont_svc_fini(&svc->ps_cont_svc);
	sched_fini(&svc->ps_reconf_sched);
	sched_fini(&svc->ps_rfcheck_sched);
	ABT_cond_free(&svc->ps_events.pse_cv);
	ABT_mutex_free(&svc->ps_events.pse_mutex);
	rdb_path_fini(&svc->ps_ops);
	rdb_path_fini(&svc->ps_user);
	rdb_path_fini(&svc->ps_handles);
	rdb_path_fini(&svc->ps_root);
	ABT_rwlock_free(&svc->ps_lock);
	D_FREE(svc);
}

/*
 * Initialize and update svc->ps_pool with map_buf and map_version. This
 * ensures that svc->ps_pool matches the latest pool map.
 */
static int
init_svc_pool(struct pool_svc *svc, struct pool_buf *map_buf,
	      uint32_t map_version, uint64_t term)
{
	struct ds_pool *pool;
	int		rc;

	rc = ds_pool_lookup(svc->ps_uuid, &pool);
	if (rc) {
		D_ERROR(DF_UUID": failed to get ds_pool: %d\n",
			DP_UUID(svc->ps_uuid), rc);
		return rc;
	}
	rc = ds_pool_tgt_map_update(pool, map_buf, map_version);
	if (rc != 0) {
		ds_pool_put(pool);
		return rc;
	}
	ds_pool_iv_ns_update(pool, dss_self_rank(), term);

	D_ASSERT(svc->ps_pool == NULL);
	svc->ps_pool = pool;
	return 0;
}

/* Finalize svc->ps_pool. */
static void
fini_svc_pool(struct pool_svc *svc)
{
	D_ASSERT(svc->ps_pool != NULL);
	ds_pool_put(svc->ps_pool);
	svc->ps_pool = NULL;
}

/* Is the primary group initialized (i.e., version > 0)? */
static bool
primary_group_initialized(void)
{
	uint32_t	version;
	int		rc;

	rc = crt_group_version(NULL /* grp */, &version);
	D_ASSERTF(rc == 0, "crt_group_version: "DF_RC"\n", DP_RC(rc));
	return (version > 0);
}

/*
 * Check the layout versions and read the pool map. If the DB is empty, return
 * positive error number DER_UNINIT. If the return value is 0, the caller is
 * responsible for freeing *map_buf_out with D_FREE eventually.
 */
int
ds_pool_svc_load(struct rdb_tx *tx, uuid_t uuid, rdb_path_t *root, uint32_t *global_version_out,
		 struct pool_buf **map_buf_out, uint32_t *map_version_out)
{
	uuid_t			uuid_tmp;
	d_iov_t			value;
	uint32_t		global_version;
	struct pool_buf	       *map_buf;
	uint32_t		map_version;
	bool                    version_exists  = false;
	int			rc;

	/*
	 * For the ds_notify_ras_eventf calls below, use a copy to avoid
	 * casting the uuid pointer.
	 */
	uuid_copy(uuid_tmp, uuid);

	/* Check the layout version. */
	d_iov_set(&value, &global_version, sizeof(global_version));
	rc = rdb_tx_lookup(tx, root, &ds_pool_prop_global_version, &value);
	if (rc == -DER_NONEXIST) {
		/*
		 * This DB may be new or incompatible. Check the existence of
		 * the pool map to find out which is the case. (See the
		 * references to version_exists below.)
		 */
		D_DEBUG(DB_MD, DF_UUID": no layout version\n", DP_UUID(uuid));
		goto check_map;
	} else if (rc != 0) {
		D_ERROR(DF_UUID": failed to look up layout version: "DF_RC"\n",
			DP_UUID(uuid), DP_RC(rc));
		goto out;
	}
	D_INFO(DF_UUID ": layout version %u\n", DP_UUID(svc->ps_uuid), svc->ps_global_version);
	version_exists = true;

	/**
	 * downgrading the DAOS software of an upgraded pool report
	 * a proper RAS error.
	 */
	if (global_version > DAOS_POOL_GLOBAL_VERSION) {
		ds_notify_ras_eventf(RAS_POOL_DF_INCOMPAT, RAS_TYPE_INFO,
				     RAS_SEV_ERROR, NULL /* hwid */,
				     NULL /* rank */, NULL /* inc */,
				     NULL /* jobid */,
				     &uuid_tmp, NULL /* cont */,
				     NULL /* objid */, NULL /* ctlop */,
				     NULL /* data */,
				     "incompatible layout version: %u larger than "
				     "%u", global_version,
				     DAOS_POOL_GLOBAL_VERSION);
		rc = -DER_DF_INCOMPT;
		goto out;
	}

check_map:
	rc = read_map_buf(tx, root, &map_buf, &map_version);
	if (rc != 0) {
		if (rc == -DER_NONEXIST && !version_exists) {
			/*
			 * This DB is new. Note that if the layout version
			 * exists, then the pool map must also exist;
			 * otherwise, it is an error.
			 */
			D_DEBUG(DB_MD, DF_UUID": new db\n", DP_UUID(uuid));
			rc = DER_UNINIT; /* positive error number */
		} else {
			D_ERROR(DF_UUID": failed to read pool map buffer: "DF_RC"\n",
				DP_UUID(uuid), DP_RC(rc));
		}
		goto out;
	}

	if (!version_exists)
		/* This could also be a 1.x pool, which we assume nobody cares. */
		D_DEBUG(DB_MD, DF_UUID": assuming 2.0\n", DP_UUID(uuid));

	D_ASSERTF(rc == 0, DF_RC"\n", DP_RC(rc));
	*global_version_out = global_version;
	*map_buf_out = map_buf;
	*map_version_out = map_version;
out:
	return rc;
}

/*
 * Read the DB for map_buf, map_version, and prop. If the return value is 0,
 * the caller is responsible for freeing *map_buf_out and *prop_out eventually.
 */
static int
read_db_for_stepping_up(struct pool_svc *svc, struct pool_buf **map_buf_out,
			uint32_t *map_version_out, daos_prop_t **prop_out)
{
	struct rdb_tx		tx;
	d_iov_t			value;
	struct pool_buf	       *map_buf;
	struct daos_prop_entry *svc_rf_entry;
	daos_prop_t	       *prop = NULL;
	uint32_t                svc_ops_enabled = 0;
	uint32_t                svc_ops_max     = 0;
	uint32_t                svc_ops_age     = 0;
	uint32_t		map_version;
	uint64_t                rdb_size;
	bool                    rdb_size_ok     = false;
	int			rc;

	rc = rdb_tx_begin(svc->ps_rsvc.s_db, svc->ps_rsvc.s_term, &tx);
	if (rc != 0)
		goto out;
	ABT_rwlock_rdlock(svc->ps_lock);

	rc = ds_pool_svc_load(&tx, svc->ps_uuid, &svc->ps_root, &svc->ps_global_version, &map_buf,
			      &map_version);
	if (rc != 0)
		goto out_lock;

	rc = pool_prop_read(&tx, svc, DAOS_PO_QUERY_PROP_ALL, &prop);
	if (rc != 0) {
		D_ERROR(DF_UUID": failed to read pool properties: "DF_RC"\n",
			DP_UUID(svc->ps_uuid), DP_RC(rc));
		daos_prop_free(prop);
		goto out_map_buf;
	}

	svc_rf_entry = daos_prop_entry_get(prop, DAOS_PROP_PO_SVC_REDUN_FAC);
	D_ASSERT(svc_rf_entry != NULL);
	if (daos_prop_is_set(svc_rf_entry))
		svc->ps_svc_rf = svc_rf_entry->dpe_val;
	else
		svc->ps_svc_rf = -1;

	/* Check if duplicate operations detection is enabled, for informative debug log */
	rc = rdb_get_size(svc->ps_rsvc.s_db, &rdb_size);
	if (rc != 0)
		goto out_lock;
	rdb_size_ok = (rdb_size >= DUP_OP_MIN_RDB_SIZE);

	d_iov_set(&value, &svc_ops_enabled, sizeof(svc_ops_enabled));
	rc = rdb_tx_lookup(&tx, &svc->ps_root, &ds_pool_prop_svc_ops_enabled, &value);
	if (rc == -DER_NONEXIST) {
		rc = 0;
	} else if (rc != 0) {
		D_ERROR(DF_UUID ": failed to lookup svc_ops_enabled: " DF_RC "\n",
			DP_UUID(svc->ps_uuid), DP_RC(rc));
		goto out_lock;
	}
	svc->ps_ops_enabled = svc_ops_enabled;

	d_iov_set(&value, &svc_ops_max, sizeof(svc_ops_max));
	rc = rdb_tx_lookup(&tx, &svc->ps_root, &ds_pool_prop_svc_ops_max, &value);
	if (rc == -DER_NONEXIST) {
		rc = 0;
	} else if (rc != 0) {
		DL_ERROR(rc, DF_UUID ": failed to lookup svc_ops_max", DP_UUID(svc->ps_uuid));
		goto out_lock;
	}
	svc->ps_ops_max = svc_ops_max;

	d_iov_set(&value, &svc_ops_age, sizeof(svc_ops_age));
	rc = rdb_tx_lookup(&tx, &svc->ps_root, &ds_pool_prop_svc_ops_age, &value);
	if (rc == -DER_NONEXIST) {
		rc = 0;
	} else if (rc != 0) {
		DL_ERROR(rc, DF_UUID ": failed to lookup svc_ops_age", DP_UUID(svc->ps_uuid));
		goto out_lock;
	}
	svc->ps_ops_age = svc_ops_age;

	D_DEBUG(DB_MD,
		DF_UUID ": duplicate ops detection %s (rdb size " DF_U64 " %s %u minimum), "
			"max entries %u, max entry age %u sec\n",
		DP_UUID(svc->ps_uuid), svc_ops_enabled ? "enabled" : "disabled", rdb_size,
		rdb_size_ok ? ">=" : "<", DUP_OP_MIN_RDB_SIZE, svc_ops_max, svc_ops_age);

	D_ASSERTF(rc == 0, DF_RC"\n", DP_RC(rc));
	*map_buf_out = map_buf;
	*map_version_out = map_version;
	*prop_out = prop;

out_map_buf:
	if (rc != 0)
		D_FREE(map_buf);
out_lock:
	ABT_rwlock_unlock(svc->ps_lock);
	rdb_tx_end(&tx);
out:
	return rc;
}

int
ds_pool_svc_rf_to_nreplicas(int svc_rf)
{
	D_ASSERTF(daos_svc_rf_is_valid(svc_rf), "%d out of range\n", svc_rf);
	return svc_rf * 2 + 1;
}

int
ds_pool_svc_rf_from_nreplicas(int nreplicas)
{
	int svc_rf;

	D_ASSERTF(nreplicas > 0, "%d out of range\n", nreplicas);
	if (nreplicas % 2 == 0)
		svc_rf = (nreplicas - 1) / 2;
	else
		svc_rf = nreplicas / 2;
	if (svc_rf > DAOS_PROP_PO_SVC_REDUN_FAC_MAX)
		svc_rf = DAOS_PROP_PO_SVC_REDUN_FAC_MAX;
	return svc_rf;
}

/*
 * There might be some rank status inconsistency, let's check and
 * fix it.
 */
static int
pool_svc_check_node_status(struct pool_svc *svc)
{
	struct pool_domain     *doms;
	int			doms_cnt;
	int			i;
	int			rc = 0;

	if (pool_disable_exclude) {
		D_DEBUG(DB_MD, DF_UUID": skip: exclusion disabled\n", DP_UUID(svc->ps_uuid));
		return 0;
	}

	D_DEBUG(DB_MD, DF_UUID": checking node status\n", DP_UUID(svc->ps_uuid));
	ABT_rwlock_rdlock(svc->ps_pool->sp_lock);
	doms_cnt = pool_map_find_nodes(svc->ps_pool->sp_map, PO_COMP_ID_ALL,
				       &doms);
	D_ASSERT(doms_cnt >= 0);
	for (i = 0; i < doms_cnt; i++) {
		struct swim_member_state state;

		/* Only check if UPIN server is excluded or dead for now */
		if (!(doms[i].do_comp.co_status & PO_COMP_ST_UPIN))
			continue;

		rc = crt_rank_state_get(crt_group_lookup(NULL),
					doms[i].do_comp.co_rank, &state);
		if (rc != 0 && rc != -DER_NONEXIST) {
			D_ERROR("failed to get status of rank %u: %d\n",
				doms[i].do_comp.co_rank, rc);
			break;
		}

		/* Since there is a big chance the INACTIVE node will become
		 * ACTIVE soon, let's only evict the DEAD node rank for the
		 * moment.
		 */
		D_DEBUG(DB_REBUILD, "rank/state %d/%d\n",
			doms[i].do_comp.co_rank,
			rc == -DER_NONEXIST ? -1 : state.sms_status);
		if (rc == -DER_NONEXIST || state.sms_status == SWIM_MEMBER_DEAD) {
			rc = queue_event(svc, doms[i].do_comp.co_rank, 0 /* incarnation */,
					 rc == -DER_NONEXIST ? CRT_EVS_GRPMOD : CRT_EVS_SWIM,
					 CRT_EVT_DEAD);
			if (rc) {
				D_ERROR("failed to exclude rank %u: %d\n",
					doms[i].do_comp.co_rank, rc);
				break;
			}
		}
	}
	ABT_rwlock_unlock(svc->ps_pool->sp_lock);
	return rc;
}

/*
 * Log a NOTE of as well as print a message. Arguments may be evaluated more
 * than once.
 */
#define DS_POOL_NOTE_PRINT(fmt, ...) do {							\
	D_NOTE(fmt, ## __VA_ARGS__);								\
	D_PRINT(fmt, ## __VA_ARGS__);								\
} while (0)

static int pool_svc_schedule(struct pool_svc *svc, struct pool_svc_sched *sched,
			     void (*func)(void *), void *arg, bool for_chk);
static int pool_svc_schedule_reconf(struct pool_svc *svc, struct pool_map *map,
				    uint32_t map_version_for, bool sync_remove, bool for_chk);
static void pool_svc_rfcheck_ult(void *arg);

static int
pool_svc_step_up_cb(struct ds_rsvc *rsvc)
{
	struct pool_svc	       *svc = pool_svc_obj(rsvc);
	struct pool_buf	       *map_buf = NULL;
	uint32_t		map_version = 0;
	uuid_t			pool_hdl_uuid;
	uuid_t			cont_hdl_uuid;
	daos_prop_t	       *prop = NULL;
	bool			cont_svc_up = false;
	bool			events_initialized = false;
	d_rank_t		rank = dss_self_rank();
	int			rc;

	/*
	 * If this is the only voting replica, it may have become the leader
	 * without doing any RPC. The primary group may have yet to be
	 * initialized by the MS. Proceeding with such a primary group may
	 * result in unnecessary rank exclusions (see the
	 * pool_svc_check_node_status call below). Wait for the primary group
	 * initialization by retrying the leader election (rate-limited by
	 * rdb_timerd). (If there's at least one other voting replica, at least
	 * one RPC must have been done, so the primary group must have been
	 * initialized at this point.)
	 */
	if (!primary_group_initialized())
		return -DER_GRPVER;

	rc = read_db_for_stepping_up(svc, &map_buf, &map_version, &prop);
	if (rc != 0)
		goto out;

	rc = init_svc_pool(svc, map_buf, map_version, svc->ps_rsvc.s_term);
	if (rc != 0)
		goto out;

	/*
	 * Just in case the previous leader didn't complete distributing the
	 * latest pool map. This doesn't need to be undone if we encounter an
	 * error below.
	 */
	ds_rsvc_request_map_dist(&svc->ps_rsvc);

	rc = ds_cont_svc_step_up(svc->ps_cont_svc);
	if (rc != 0)
		goto out;
	cont_svc_up = true;

	rc = init_events(svc);
	if (rc != 0)
		goto out;
	events_initialized = true;

	/*
	 * Just in case the previous leader didn't finish the last series of
	 * reconfigurations or the last MS notification.
	 */
	svc->ps_force_notify = true;
	rc = pool_svc_schedule_reconf(svc, NULL /* map */, map_version, false /* sync_remove */,
				      false /* for_chk */);
	if (rc == -DER_OP_CANCELED) {
		DL_INFO(rc, DF_UUID": not scheduling pool service reconfiguration",
			DP_UUID(svc->ps_uuid));
	} else if (rc != 0) {
		DL_ERROR(rc, DF_UUID": failed to schedule pool service reconfiguration",
			 DP_UUID(svc->ps_uuid));
		goto out;
	}

	rc = pool_svc_schedule(svc, &svc->ps_rfcheck_sched, pool_svc_rfcheck_ult, NULL /* arg */,
			       false /* for_chk */);
	if (rc != 0) {
		DL_ERROR(rc, DF_UUID": failed to schedule RF check", DP_UUID(svc->ps_uuid));
		goto out;
	}

	rc = ds_pool_iv_prop_update(svc->ps_pool, prop);
	if (rc) {
		D_ERROR("ds_pool_iv_prop_update failed: " DF_RC "\n", DP_RC(rc));
		D_GOTO(out, rc);
	}

	if (!uuid_is_null(svc->ps_pool->sp_srv_cont_hdl)) {
		uuid_copy(pool_hdl_uuid, svc->ps_pool->sp_srv_pool_hdl);
		uuid_copy(cont_hdl_uuid, svc->ps_pool->sp_srv_cont_hdl);
	} else {
		uuid_generate(pool_hdl_uuid);
		uuid_generate(cont_hdl_uuid);
		/* Only copy server handle to make is_from_srv() check correctly, and
		 * container server handle will not be copied here, otherwise
		 * ds_pool_iv_refresh_hdl will not open the server container handle.
		 */
		uuid_copy(svc->ps_pool->sp_srv_pool_hdl, pool_hdl_uuid);
	}

	rc = ds_pool_iv_srv_hdl_update(svc->ps_pool, pool_hdl_uuid,
				       cont_hdl_uuid);
	if (rc) {
		D_ERROR("ds_pool_iv_srv_hdl_update failed: " DF_RC "\n", DP_RC(rc));
		D_GOTO(out, rc);
	}

	/* resume pool upgrade if needed */
	rc = ds_pool_upgrade_if_needed(svc->ps_uuid, NULL, svc, NULL);
	if (rc != 0)
		goto out;

	rc = ds_rebuild_regenerate_task(svc->ps_pool, prop);
	if (rc != 0)
		goto out;

	DS_POOL_NOTE_PRINT(DF_UUID": rank %u became pool service leader "DF_U64": srv_pool_hdl="
			   DF_UUID" srv_cont_hdl="DF_UUID"\n", DP_UUID(svc->ps_uuid), rank,
			   svc->ps_rsvc.s_term, DP_UUID(pool_hdl_uuid), DP_UUID(cont_hdl_uuid));
out:
	if (rc != 0) {
		if (events_initialized)
			fini_events(svc);
		sched_cancel_and_wait(&svc->ps_rfcheck_sched);
		sched_cancel_and_wait(&svc->ps_reconf_sched);
		if (cont_svc_up)
			ds_cont_svc_step_down(svc->ps_cont_svc);
		if (svc->ps_pool != NULL)
			fini_svc_pool(svc);
	}
	if (map_buf != NULL)
		D_FREE(map_buf);
	if (prop != NULL)
		daos_prop_free(prop);
	if (rc < 0)
		ds_pool_failed_add(svc->ps_uuid, rc);
	else if (rc == 0)
		ds_pool_failed_remove(svc->ps_uuid);
	return rc;
}

static void
pool_svc_step_down_cb(struct ds_rsvc *rsvc)
{
	struct pool_svc	       *svc = pool_svc_obj(rsvc);
	d_rank_t		rank = dss_self_rank();

	fini_events(svc);
	sched_cancel_and_wait(&svc->ps_reconf_sched);
	sched_cancel_and_wait(&svc->ps_rfcheck_sched);
	ds_cont_svc_step_down(svc->ps_cont_svc);
	fini_svc_pool(svc);

	DS_POOL_NOTE_PRINT(DF_UUID": rank %u no longer pool service leader "DF_U64"\n",
			   DP_UUID(svc->ps_uuid), rank, svc->ps_rsvc.s_term);
}

static void
pool_svc_drain_cb(struct ds_rsvc *rsvc)
{
}

static int
pool_svc_map_dist_cb(struct ds_rsvc *rsvc, uint32_t *version)
{
	struct pool_svc	       *svc = pool_svc_obj(rsvc);
	struct rdb_tx		tx;
	struct pool_buf	       *map_buf = NULL;
	uint32_t		map_version;
	int			rc;

	/* Read the pool map into map_buf and map_version. */
	rc = rdb_tx_begin(rsvc->s_db, rsvc->s_term, &tx);
	if (rc != 0)
		goto out;
	ABT_rwlock_rdlock(svc->ps_lock);
	rc = read_map_buf(&tx, &svc->ps_root, &map_buf, &map_version);
	ABT_rwlock_unlock(svc->ps_lock);
	rdb_tx_end(&tx);
	if (rc != 0) {
		DL_ERROR(rc, DF_UUID ": failed to read pool map buffer", DP_UUID(svc->ps_uuid));
		goto out;
	}

	rc = ds_pool_iv_map_update(svc->ps_pool, map_buf, map_version);
	if (rc != 0) {
		DL_ERROR(rc, DF_UUID ": failed to distribute pool map %u", DP_UUID(svc->ps_uuid),
			 map_version);
		D_GOTO(out, rc);
	}

	*version = map_version;
out:
	if (map_buf != NULL)
		D_FREE(map_buf);
	return rc;
}

static struct ds_rsvc_class pool_svc_rsvc_class = {
	.sc_name	= pool_svc_name_cb,
	.sc_locate	= pool_svc_locate_cb,
	.sc_alloc	= pool_svc_alloc_cb,
	.sc_free	= pool_svc_free_cb,
	.sc_step_up	= pool_svc_step_up_cb,
	.sc_step_down	= pool_svc_step_down_cb,
	.sc_drain	= pool_svc_drain_cb,
	.sc_map_dist	= pool_svc_map_dist_cb
};

void
ds_pool_rsvc_class_register(void)
{
	ds_rsvc_class_register(DS_RSVC_CLASS_POOL, &pool_svc_rsvc_class);
}

void
ds_pool_rsvc_class_unregister(void)
{
	ds_rsvc_class_unregister(DS_RSVC_CLASS_POOL);
}

static int
pool_svc_lookup(uuid_t uuid, struct pool_svc **svcp)
{
	struct ds_rsvc *rsvc;
	d_iov_t	id;
	int		rc;

	d_iov_set(&id, uuid, sizeof(uuid_t));
	rc = ds_rsvc_lookup(DS_RSVC_CLASS_POOL, &id, &rsvc);
	if (rc != 0)
		return rc;
	*svcp = pool_svc_obj(rsvc);
	return 0;
}

static int
pool_svc_lookup_leader(uuid_t uuid, struct pool_svc **svcp,
		       struct rsvc_hint *hint)
{
	struct ds_rsvc *rsvc;
	d_iov_t	id;
	int		rc;

	rc = ds_pool_failed_lookup(uuid);
	if (rc) {
		D_ERROR(DF_UUID": failed to start: "DF_RC"\n",
			DP_UUID(uuid), DP_RC(rc));
		return -DER_NO_SERVICE;
	}

	d_iov_set(&id, uuid, sizeof(uuid_t));
	rc = ds_rsvc_lookup_leader(DS_RSVC_CLASS_POOL, &id, &rsvc, hint);
	if (rc != 0)
		return rc;
	*svcp = pool_svc_obj(rsvc);
	return 0;
}

static void
pool_svc_put_leader(struct pool_svc *svc)
{
	ds_rsvc_put_leader(&svc->ps_rsvc);
}

int
ds_pool_svc_lookup_leader(uuid_t uuid, struct ds_pool_svc **ds_svcp, struct rsvc_hint *hint)
{
	struct pool_svc	*svc = NULL;
	int		 rc;

	rc = pool_svc_lookup_leader(uuid, &svc, hint);
	if (rc == 0)
		*ds_svcp = pool_svc2ds(svc);

	return rc;
}

void
ds_pool_svc_put_leader(struct ds_pool_svc *ds_svc)
{
	struct pool_svc	*svc = pool_ds2svc(ds_svc);

	if (svc != NULL)
		ds_rsvc_put_leader(&svc->ps_rsvc);
}

/** Look up container service \a pool_uuid. */
int
ds_pool_cont_svc_lookup_leader(uuid_t pool_uuid, struct cont_svc **svcp,
			       struct rsvc_hint *hint)
{
	struct pool_svc	       *pool_svc;
	int			rc;

	rc = pool_svc_lookup_leader(pool_uuid, &pool_svc, hint);
	if (rc != 0)
		return rc;
	*svcp = pool_svc->ps_cont_svc;
	return 0;
}

int ds_pool_failed_add(uuid_t uuid, int rc)
{
	struct pool_svc_failed	*psf;
	int ret = 0;

	if (rc == 0)
		return 0;

	D_RWLOCK_WRLOCK(&psfl_rwlock);
	d_list_for_each_entry(psf, &pool_svc_failed_list, psf_link) {
		if (uuid_compare(psf->psf_uuid, uuid) == 0) {
			ret = 0;
			goto out;
		}
	}

	D_ALLOC_PTR(psf);
	if (psf == NULL) {
		ret = -DER_NOMEM;
		goto out;
	}

	uuid_copy(psf->psf_uuid, uuid);
	psf->psf_error = rc;
	d_list_add_tail(&psf->psf_link, &pool_svc_failed_list);
out:
	D_RWLOCK_UNLOCK(&psfl_rwlock);
	return ret;
}

void ds_pool_failed_remove(uuid_t uuid)
{
	struct pool_svc_failed	*psf;
	struct pool_svc_failed	*tmp;

	D_RWLOCK_WRLOCK(&psfl_rwlock);
	d_list_for_each_entry_safe(psf, tmp, &pool_svc_failed_list, psf_link) {
		if (uuid_compare(psf->psf_uuid, uuid) == 0) {
			d_list_del_init(&psf->psf_link);
			D_FREE(psf);
			break;
		}
	}
	D_RWLOCK_UNLOCK(&psfl_rwlock);
}

/* return error if failed pool found, otherwise 0 is returned */
int ds_pool_failed_lookup(uuid_t uuid)
{
	struct pool_svc_failed	*psf;

	D_RWLOCK_RDLOCK(&psfl_rwlock);
	d_list_for_each_entry(psf, &pool_svc_failed_list, psf_link) {
		if (uuid_compare(psf->psf_uuid, uuid) == 0) {
			D_RWLOCK_UNLOCK(&psfl_rwlock);
			return psf->psf_error;
		}
	}
	D_RWLOCK_UNLOCK(&psfl_rwlock);

	return 0;
}

/*
 * Try to start the pool. If a pool service RDB exists, start it. Continue the
 * iteration upon errors as other pools may still be able to work.
 */
static int
start_one(uuid_t uuid, void *varg)
{
	char	       *path;
	d_iov_t		id;
	struct stat	st;
	int		rc;

	D_DEBUG(DB_MD, DF_UUID": starting pool\n", DP_UUID(uuid));

	rc = ds_pool_start(uuid);
	if (rc != 0) {
		D_ERROR(DF_UUID": failed to start pool: %d\n", DP_UUID(uuid),
			rc);
		ds_pool_failed_add(uuid, rc);
		return 0;
	}

	/*
	 * Check if an RDB file exists, to avoid unnecessary error messages
	 * from the ds_rsvc_start() call.
	 */
	path = ds_pool_svc_rdb_path(uuid);
	if (path == NULL) {
		D_ERROR(DF_UUID": failed to allocate rdb path\n",
			DP_UUID(uuid));
		return 0;
	}
	rc = stat(path, &st);
	D_FREE(path);
	if (rc != 0) {
		if (errno != ENOENT)
			D_ERROR(DF_UUID": failed to check rdb existence: %d\n",
				DP_UUID(uuid), errno);
		return 0;
	}

	d_iov_set(&id, uuid, sizeof(uuid_t));
<<<<<<< HEAD
	ds_rsvc_start(DS_RSVC_CLASS_POOL, &id, uuid, RDB_NIL_TERM, false /* create */, 0 /* size */,
		      0 /* vos_df_version */, NULL /* replicas */, NULL /* arg */);
=======
	ds_rsvc_start(DS_RSVC_CLASS_POOL, &id, uuid, RDB_NIL_TERM, DS_RSVC_START /* mode */,
		      0 /* size */, NULL /* replicas */, NULL /* arg */);
>>>>>>> 0bf9e0b3
	return 0;
}

static void
pool_start_all(void *arg)
{
	int rc;

	/* Scan the storage and start all pool services. */
	rc = ds_mgmt_tgt_pool_iterate(start_one, NULL /* arg */);
	if (rc != 0)
		D_ERROR("failed to scan all pool services: "DF_RC"\n",
			DP_RC(rc));
}

int
ds_pool_start_with_svc(uuid_t uuid)
{
	return start_one(uuid, NULL);
}

/* Note that this function is currently called from the main xstream. */
int
ds_pool_start_all(void)
{
	ABT_thread	thread;
	int		rc;

	/* Create a ULT to call ds_rsvc_start() in xstream 0. */
	rc = dss_ult_create(pool_start_all, NULL /* arg */, DSS_XS_SYS,
			    0 /* tgt_idx */, 0 /* stack_size */, &thread);
	if (rc != 0) {
		D_ERROR("failed to create pool start ULT: "DF_RC"\n",
			DP_RC(rc));
		return rc;
	}
	ABT_thread_join(thread);
	ABT_thread_free(&thread);
	return 0;
}

static int
stop_one(uuid_t uuid, void *varg)
{
	D_DEBUG(DB_MD, DF_UUID": stopping pool\n", DP_UUID(uuid));
	ds_pool_stop(uuid);
	return 0;
}

static void
pool_stop_all(void *arg)
{
	int	rc;

	rc = ds_rsvc_stop_all(DS_RSVC_CLASS_POOL);
	if (rc != 0)
		D_ERROR("failed to stop all pool svcs: "DF_RC"\n", DP_RC(rc));

	rc = ds_mgmt_tgt_pool_iterate(stop_one, NULL /* arg */);
	if (rc != 0)
		D_ERROR("failed to stop all pools: "DF_RC"\n", DP_RC(rc));
}

/*
 * Note that this function is currently called from the main xstream to save
 * one ULT creation.
 */
int
ds_pool_stop_all(void)
{
	ABT_thread	thread;
	int		rc;

	/* Create a ULT to stop pools, since it requires TLS */
	rc = dss_ult_create(pool_stop_all, NULL /* arg */, DSS_XS_SYS,
			    0 /* tgt_idx */, 0 /* stack_size */, &thread);
	if (rc != 0) {
		D_ERROR("failed to create pool stop ULT: "DF_RC"\n",
			DP_RC(rc));
		return rc;
	}
	ABT_thread_free(&thread);

	return 0;
}

static int
bcast_create(crt_context_t ctx, struct pool_svc *svc, crt_opcode_t opcode,
	     crt_bulk_t bulk_hdl, crt_rpc_t **rpc)
{
	return ds_pool_bcast_create(ctx, svc->ps_pool, DAOS_POOL_MODULE, opcode,
				    DAOS_POOL_VERSION, rpc, bulk_hdl, NULL, NULL);
}

/**
 * Retrieve the latest leader hint from \a db and fill it into \a hint.
 *
 * \param[in]	db	database
 * \param[out]	hint	rsvc hint
 */
void
ds_pool_set_hint(struct rdb *db, struct rsvc_hint *hint)
{
	int rc;

	rc = rdb_get_leader(db, &hint->sh_term, &hint->sh_rank);
	if (rc != 0)
		return;
	hint->sh_flags |= RSVC_HINT_VALID;
}

static int
pool_prop_read(struct rdb_tx *tx, const struct pool_svc *svc, uint64_t bits,
	       daos_prop_t **prop_out)
{
	daos_prop_t	*prop;
	d_iov_t		 value;
	uint64_t	 val;
	uint64_t	 bit;
	uint32_t	 idx = 0, nr = 0, val32 = 0, global_ver;
	int		 rc;

	for (bit = DAOS_PO_QUERY_PROP_BIT_START;
	     bit <= DAOS_PO_QUERY_PROP_BIT_END; bit++) {
		if (bits & (1L << bit))
			nr++;
	}
	if (nr == 0)
		return 0;

	/* get pool global version */
	d_iov_set(&value, &val32, sizeof(val32));
	rc = rdb_tx_lookup(tx, &svc->ps_root, &ds_pool_prop_global_version,
			   &value);
	if (rc && rc != -DER_NONEXIST)
		return rc;
	else if (rc == -DER_NONEXIST)
		global_ver = 0;
	else
		global_ver = val32;

	prop = daos_prop_alloc(nr);
	if (prop == NULL)
		return -DER_NOMEM;
	if (bits & DAOS_PO_QUERY_PROP_LABEL) {
		d_iov_set(&value, NULL, 0);
		rc = rdb_tx_lookup(tx, &svc->ps_root, &ds_pool_prop_label,
				   &value);
		if (rc != 0)
			D_GOTO(out_prop, rc);
		if (value.iov_len > DAOS_PROP_LABEL_MAX_LEN) {
			D_ERROR("bad label length %zu (> %d).\n", value.iov_len,
				DAOS_PROP_LABEL_MAX_LEN);
			D_GOTO(out_prop, rc = -DER_IO);
		}
		D_ASSERT(idx < nr);
		prop->dpp_entries[idx].dpe_type = DAOS_PROP_PO_LABEL;
		D_STRNDUP(prop->dpp_entries[idx].dpe_str, value.iov_buf,
			  value.iov_len);
		if (prop->dpp_entries[idx].dpe_str == NULL)
			D_GOTO(out_prop, rc = -DER_NOMEM);
		idx++;
	}
	if (bits & DAOS_PO_QUERY_PROP_SPACE_RB) {
		d_iov_set(&value, &val, sizeof(val));
		rc = rdb_tx_lookup(tx, &svc->ps_root, &ds_pool_prop_space_rb,
				   &value);
		if (rc != 0)
			D_GOTO(out_prop, rc);
		D_ASSERT(idx < nr);
		prop->dpp_entries[idx].dpe_type = DAOS_PROP_PO_SPACE_RB;
		prop->dpp_entries[idx].dpe_val = val;
		idx++;
	}
	if (bits & DAOS_PO_QUERY_PROP_SELF_HEAL) {
		d_iov_set(&value, &val, sizeof(val));
		rc = rdb_tx_lookup(tx, &svc->ps_root, &ds_pool_prop_self_heal,
				   &value);
		if (rc != 0)
			D_GOTO(out_prop, rc);
		D_ASSERT(idx < nr);
		prop->dpp_entries[idx].dpe_type = DAOS_PROP_PO_SELF_HEAL;
		prop->dpp_entries[idx].dpe_val = val;
		idx++;
	}
	if (bits & DAOS_PO_QUERY_PROP_RECLAIM) {
		d_iov_set(&value, &val, sizeof(val));
		rc = rdb_tx_lookup(tx, &svc->ps_root, &ds_pool_prop_reclaim,
				   &value);
		if (rc != 0)
			D_GOTO(out_prop, rc);
		D_ASSERT(idx < nr);
		prop->dpp_entries[idx].dpe_type = DAOS_PROP_PO_RECLAIM;
		prop->dpp_entries[idx].dpe_val = val;
		idx++;
	}
	if (bits & DAOS_PO_QUERY_PROP_EC_CELL_SZ) {
		d_iov_set(&value, &val, sizeof(val));
		rc = rdb_tx_lookup(tx, &svc->ps_root, &ds_pool_prop_ec_cell_sz,
				   &value);
		if (rc != 0)
			D_GOTO(out_prop, rc);
		D_ASSERT(idx < nr);
		prop->dpp_entries[idx].dpe_type = DAOS_PROP_PO_EC_CELL_SZ;
		prop->dpp_entries[idx].dpe_val = val;
		idx++;
	}
	if (bits & DAOS_PO_QUERY_PROP_REDUN_FAC) {
		d_iov_set(&value, &val, sizeof(val));
		rc = rdb_tx_lookup(tx, &svc->ps_root, &ds_pool_prop_redun_fac,
				   &value);
		/**
		 * For upgrading, redunc fac might not exist, use
		 * default(0) for this case.
		 */
		if (rc == -DER_NONEXIST && global_ver < 1) {
			rc = 0;
			val = DAOS_PROP_PO_REDUN_FAC_DEFAULT;
		} else if (rc != 0) {
			D_GOTO(out_prop, rc);
		}
		D_ASSERT(idx < nr);
		prop->dpp_entries[idx].dpe_type = DAOS_PROP_PO_REDUN_FAC;
		prop->dpp_entries[idx].dpe_val = val;
		idx++;
	}
	if (bits & DAOS_PO_QUERY_PROP_ACL) {
		d_iov_set(&value, NULL, 0);
		rc = rdb_tx_lookup(tx, &svc->ps_root, &ds_pool_prop_acl,
				   &value);
		if (rc != 0)
			D_GOTO(out_prop, rc);
		D_ASSERT(idx < nr);
		prop->dpp_entries[idx].dpe_type = DAOS_PROP_PO_ACL;
		D_ALLOC(prop->dpp_entries[idx].dpe_val_ptr, value.iov_buf_len);
		if (prop->dpp_entries[idx].dpe_val_ptr == NULL)
			D_GOTO(out_prop, rc = -DER_NOMEM);
		memcpy(prop->dpp_entries[idx].dpe_val_ptr, value.iov_buf,
		       value.iov_buf_len);
		idx++;
	}
	if (bits & DAOS_PO_QUERY_PROP_OWNER) {
		d_iov_set(&value, NULL, 0);
		rc = rdb_tx_lookup(tx, &svc->ps_root, &ds_pool_prop_owner,
				   &value);
		if (rc != 0)
			D_GOTO(out_prop, rc);
		if (value.iov_len > DAOS_ACL_MAX_PRINCIPAL_LEN) {
			D_ERROR("bad owner length %zu (> %d).\n", value.iov_len,
				DAOS_ACL_MAX_PRINCIPAL_LEN);
			D_GOTO(out_prop, rc = -DER_IO);
		}
		D_ASSERT(idx < nr);
		prop->dpp_entries[idx].dpe_type = DAOS_PROP_PO_OWNER;
		D_STRNDUP(prop->dpp_entries[idx].dpe_str, value.iov_buf,
			  value.iov_len);
		if (prop->dpp_entries[idx].dpe_str == NULL)
			D_GOTO(out_prop, rc = -DER_NOMEM);
		idx++;
	}
	if (bits & DAOS_PO_QUERY_PROP_OWNER_GROUP) {
		d_iov_set(&value, NULL, 0);
		rc = rdb_tx_lookup(tx, &svc->ps_root, &ds_pool_prop_owner_group,
				   &value);
		if (rc != 0)
			D_GOTO(out_prop, rc);
		if (value.iov_len > DAOS_ACL_MAX_PRINCIPAL_LEN) {
			D_ERROR("bad owner group length %zu (> %d).\n",
				value.iov_len,
				DAOS_ACL_MAX_PRINCIPAL_LEN);
			D_GOTO(out_prop, rc = -DER_IO);
		}
		D_ASSERT(idx < nr);
		prop->dpp_entries[idx].dpe_type = DAOS_PROP_PO_OWNER_GROUP;
		D_STRNDUP(prop->dpp_entries[idx].dpe_str, value.iov_buf,
			  value.iov_len);
		if (prop->dpp_entries[idx].dpe_str == NULL)
			D_GOTO(out_prop, rc = -DER_NOMEM);
		idx++;
	}
	if (bits & DAOS_PO_QUERY_PROP_SVC_LIST) {
		d_rank_list_t	*svc_list = NULL;

		d_iov_set(&value, NULL, 0);
		rc = rdb_get_ranks(svc->ps_rsvc.s_db, &svc_list);
		if (rc) {
			D_ERROR("get svc list failed: rc " DF_RC "\n", DP_RC(rc));
			D_GOTO(out_prop, rc);
		}
		prop->dpp_entries[idx].dpe_type = DAOS_PROP_PO_SVC_LIST;
		prop->dpp_entries[idx].dpe_val_ptr = svc_list;
		idx++;
	}

	if (bits & DAOS_PO_QUERY_PROP_EC_PDA) {
		d_iov_set(&value, &val, sizeof(val));
		rc = rdb_tx_lookup(tx, &svc->ps_root, &ds_pool_prop_ec_pda,
				   &value);
		D_ASSERT(idx < nr);
		if (rc == -DER_NONEXIST && global_ver < 1)
			val = DAOS_PROP_PO_EC_PDA_DEFAULT;
		else  if (rc != 0)
			D_GOTO(out_prop, rc);
		prop->dpp_entries[idx].dpe_type = DAOS_PROP_PO_EC_PDA;
		prop->dpp_entries[idx].dpe_val = val;
		if (rc == -DER_NONEXIST) {
			rc = 0;
			prop->dpp_entries[idx].dpe_flags |= DAOS_PROP_ENTRY_NOT_SET;
		}
		idx++;
	}
	if (bits & DAOS_PO_QUERY_PROP_RP_PDA) {
		d_iov_set(&value, &val, sizeof(val));
		rc = rdb_tx_lookup(tx, &svc->ps_root, &ds_pool_prop_rp_pda,
				   &value);
		if (rc == -DER_NONEXIST && global_ver < 1)
			val = DAOS_PROP_PO_RP_PDA_DEFAULT;
		else  if (rc != 0)
			D_GOTO(out_prop, rc);
		D_ASSERT(idx < nr);
		prop->dpp_entries[idx].dpe_type = DAOS_PROP_PO_RP_PDA;
		prop->dpp_entries[idx].dpe_val = val;
		if (rc == -DER_NONEXIST) {
			rc = 0;
			prop->dpp_entries[idx].dpe_flags |= DAOS_PROP_ENTRY_NOT_SET;
		}
		idx++;
	}

	if (bits & DAOS_PO_QUERY_PROP_DATA_THRESH) {
		d_iov_set(&value, &val, sizeof(val));
		rc = rdb_tx_lookup(tx, &svc->ps_root, &ds_pool_prop_data_thresh, &value);
		if (rc == -DER_NONEXIST && global_ver < DAOS_POOL_GLOBAL_VERSION_WITH_DATA_THRESH) {
			/* needs to be upgraded */
			rc  = 0;
			val = DAOS_PROP_PO_DATA_THRESH_DEFAULT;
			prop->dpp_entries[idx].dpe_flags |= DAOS_PROP_ENTRY_NOT_SET;
		} else if (rc != 0) {
			DL_ERROR(rc, DF_UUID ": DAOS_PO_QUERY_PROP_DATA_THRESH lookup failed",
				 DP_UUID(svc->ps_uuid));
			D_GOTO(out_prop, rc);
		}
		D_ASSERT(idx < nr);
		prop->dpp_entries[idx].dpe_type = DAOS_PROP_PO_DATA_THRESH;
		prop->dpp_entries[idx].dpe_val = val;
		idx++;
	}

	if (bits & DAOS_PO_QUERY_PROP_GLOBAL_VERSION) {
		D_ASSERT(idx < nr);
		if (global_ver < 1)
			prop->dpp_entries[idx].dpe_flags |= DAOS_PROP_ENTRY_NOT_SET;
		prop->dpp_entries[idx].dpe_type = DAOS_PROP_PO_GLOBAL_VERSION;
		prop->dpp_entries[idx].dpe_val = global_ver;
		idx++;
	}

	if (bits & DAOS_PO_QUERY_PROP_OBJ_VERSION) {
		uint32_t obj_ver;

		D_ASSERT(idx < nr);
		/* get pool global version */
		d_iov_set(&value, &obj_ver, sizeof(obj_ver));
		rc = rdb_tx_lookup(tx, &svc->ps_root, &ds_pool_prop_obj_version,
				   &value);
		if (rc == -DER_NONEXIST && global_ver <= 1) {
			obj_ver = 0;
			prop->dpp_entries[idx].dpe_flags |= DAOS_PROP_ENTRY_NOT_SET;
		} else if (rc != 0) {
			D_GOTO(out_prop, rc);
		}

		prop->dpp_entries[idx].dpe_type = DAOS_PROP_PO_OBJ_VERSION;
		prop->dpp_entries[idx].dpe_val = obj_ver;
		idx++;
	}

	if (bits & DAOS_PO_QUERY_PROP_UPGRADE_STATUS) {
		d_iov_set(&value, &val32, sizeof(val32));
		rc = rdb_tx_lookup(tx, &svc->ps_root, &ds_pool_prop_upgrade_status,
				   &value);
		if (rc == -DER_NONEXIST && global_ver < 1)
			val32 = DAOS_UPGRADE_STATUS_NOT_STARTED;
		else  if (rc != 0)
			D_GOTO(out_prop, rc);

		D_ASSERT(idx < nr);
		prop->dpp_entries[idx].dpe_type = DAOS_PROP_PO_UPGRADE_STATUS;
		prop->dpp_entries[idx].dpe_val = val32;
		if (rc == -DER_NONEXIST) {
			rc = 0;
			prop->dpp_entries[idx].dpe_flags |= DAOS_PROP_ENTRY_NOT_SET;
		}
		idx++;
	}

	if (bits & DAOS_PO_QUERY_PROP_PERF_DOMAIN) {
		d_iov_set(&value, &val32, sizeof(val32));
		rc = rdb_tx_lookup(tx, &svc->ps_root, &ds_pool_prop_perf_domain,
				   &value);
		if (rc == -DER_NONEXIST && global_ver < 2)
			val32 = DAOS_PROP_PO_PERF_DOMAIN_DEFAULT;
		else if (rc != 0)
			D_GOTO(out_prop, rc);

		D_ASSERT(idx < nr);
		prop->dpp_entries[idx].dpe_type = DAOS_PROP_PO_PERF_DOMAIN;
		prop->dpp_entries[idx].dpe_val = val32;
		if (rc == -DER_NONEXIST) {
			rc = 0;
			prop->dpp_entries[idx].dpe_flags |= DAOS_PROP_ENTRY_NOT_SET;
		}
		idx++;
	}

	if (bits & DAOS_PO_QUERY_PROP_SCRUB_MODE) {
		d_iov_set(&value, &val, sizeof(val));
		rc = rdb_tx_lookup(tx, &svc->ps_root, &ds_pool_prop_scrub_mode,
				   &value);
		if (rc == -DER_NONEXIST && global_ver < 2) { /* needs to be upgraded */
			rc = 0;
			val = DAOS_PROP_PO_SCRUB_MODE_DEFAULT;
			prop->dpp_entries[idx].dpe_flags |= DAOS_PROP_ENTRY_NOT_SET;
		} else if (rc != 0) {
			D_GOTO(out_prop, rc);
		}
		D_ASSERT(idx < nr);
		prop->dpp_entries[idx].dpe_type = DAOS_PROP_PO_SCRUB_MODE;
		prop->dpp_entries[idx].dpe_val = val;
		idx++;
	}

	if (bits & DAOS_PO_QUERY_PROP_SCRUB_FREQ) {
		d_iov_set(&value, &val, sizeof(val));
		rc = rdb_tx_lookup(tx, &svc->ps_root, &ds_pool_prop_scrub_freq,
				   &value);
		if (rc == -DER_NONEXIST && global_ver < 2) { /* needs to be upgraded */
			rc = 0;
			val = DAOS_PROP_PO_SCRUB_FREQ_DEFAULT;
			prop->dpp_entries[idx].dpe_flags |= DAOS_PROP_ENTRY_NOT_SET;
		} else if (rc != 0) {
			D_GOTO(out_prop, rc);
		}
		D_ASSERT(idx < nr);
		prop->dpp_entries[idx].dpe_type = DAOS_PROP_PO_SCRUB_FREQ;
		prop->dpp_entries[idx].dpe_val = val;
		idx++;
	}

	if (bits & DAOS_PO_QUERY_PROP_SCRUB_THRESH) {
		d_iov_set(&value, &val, sizeof(val));
		rc = rdb_tx_lookup(tx, &svc->ps_root, &ds_pool_prop_scrub_thresh,
				   &value);
		if (rc == -DER_NONEXIST && global_ver < 2) { /* needs to be upgraded */
			rc = 0;
			val = DAOS_PROP_PO_SCRUB_THRESH_DEFAULT;
			prop->dpp_entries[idx].dpe_flags |= DAOS_PROP_ENTRY_NOT_SET;
		} else if (rc != 0) {
			D_GOTO(out_prop, rc);
		}
		D_ASSERT(idx < nr);
		prop->dpp_entries[idx].dpe_type = DAOS_PROP_PO_SCRUB_THRESH;
		prop->dpp_entries[idx].dpe_val = val;
		idx++;
	}

	if (bits & DAOS_PO_QUERY_PROP_SVC_REDUN_FAC) {
		d_iov_set(&value, &val, sizeof(val));
		rc = rdb_tx_lookup(tx, &svc->ps_root, &ds_pool_prop_svc_redun_fac, &value);
		if (rc == -DER_NONEXIST && global_ver < 2) {
			rc = 0;
			val = DAOS_PROP_PO_SVC_REDUN_FAC_DEFAULT;
			prop->dpp_entries[idx].dpe_flags |= DAOS_PROP_ENTRY_NOT_SET;
		} else if (rc != 0) {
			D_GOTO(out_prop, rc);
		}
		D_ASSERT(idx < nr);
		prop->dpp_entries[idx].dpe_type = DAOS_PROP_PO_SVC_REDUN_FAC;
		prop->dpp_entries[idx].dpe_val = val;
		idx++;
	}

	if (bits & DAOS_PO_QUERY_PROP_CHECKPOINT_MODE) {
		d_iov_set(&value, &val32, sizeof(val32));
		rc = rdb_tx_lookup(tx, &svc->ps_root, &ds_pool_prop_checkpoint_mode, &value);
		if (rc == -DER_NONEXIST && global_ver < 2) { /* needs to be upgraded */
			rc  = 0;
			val32 = DAOS_PROP_PO_CHECKPOINT_MODE_DEFAULT;
			prop->dpp_entries[idx].dpe_flags |= DAOS_PROP_ENTRY_NOT_SET;
		} else if (rc != 0) {
			D_GOTO(out_prop, rc);
		}
		D_ASSERT(idx < nr);
		prop->dpp_entries[idx].dpe_type = DAOS_PROP_PO_CHECKPOINT_MODE;
		prop->dpp_entries[idx].dpe_val  = val32;
		idx++;
	}

	if (bits & DAOS_PO_QUERY_PROP_CHECKPOINT_FREQ) {
		d_iov_set(&value, &val32, sizeof(val32));
		rc = rdb_tx_lookup(tx, &svc->ps_root, &ds_pool_prop_checkpoint_freq, &value);
		if (rc == -DER_NONEXIST && global_ver < 2) { /* needs to be upgraded */
			rc  = 0;
			val32 = DAOS_PROP_PO_CHECKPOINT_FREQ_DEFAULT;
			prop->dpp_entries[idx].dpe_flags |= DAOS_PROP_ENTRY_NOT_SET;
		} else if (rc != 0) {
			D_GOTO(out_prop, rc);
		}
		D_ASSERT(idx < nr);
		prop->dpp_entries[idx].dpe_type = DAOS_PROP_PO_CHECKPOINT_FREQ;
		prop->dpp_entries[idx].dpe_val  = val32;
		idx++;
	}

	if (bits & DAOS_PO_QUERY_PROP_CHECKPOINT_THRESH) {
		d_iov_set(&value, &val32, sizeof(val32));
		rc = rdb_tx_lookup(tx, &svc->ps_root, &ds_pool_prop_checkpoint_thresh, &value);
		if (rc == -DER_NONEXIST && global_ver < 2) { /* needs to be upgraded */
			rc  = 0;
			val32 = DAOS_PROP_PO_CHECKPOINT_THRESH_DEFAULT;
			prop->dpp_entries[idx].dpe_flags |= DAOS_PROP_ENTRY_NOT_SET;
		} else if (rc != 0) {
			D_GOTO(out_prop, rc);
		}
		D_ASSERT(idx < nr);
		prop->dpp_entries[idx].dpe_type = DAOS_PROP_PO_CHECKPOINT_THRESH;
		prop->dpp_entries[idx].dpe_val  = val32;
		idx++;
	}

	if (bits & DAOS_PO_QUERY_PROP_REINT_MODE) {
		d_iov_set(&value, &val32, sizeof(val32));
		rc = rdb_tx_lookup(tx, &svc->ps_root, &ds_pool_prop_reint_mode, &value);
		/* NB: would test global_ver < 2, but on master branch, code added after v3 bump. */
		if (rc == -DER_NONEXIST && global_ver < 3) { /* needs to be upgraded */
			rc  = 0;
			val32 = DAOS_PROP_PO_REINT_MODE_DEFAULT;
			prop->dpp_entries[idx].dpe_flags |= DAOS_PROP_ENTRY_NOT_SET;
		} else if (rc != 0) {
			D_ERROR(DF_UUID ": DAOS_PROP_PO_REINT_MODE missing from the pool\n",
				DP_UUID(svc->ps_uuid));
			D_GOTO(out_prop, rc);
		}
		D_ASSERT(idx < nr);
		prop->dpp_entries[idx].dpe_type = DAOS_PROP_PO_REINT_MODE;
		prop->dpp_entries[idx].dpe_val  = val32;
		idx++;
	}

	if (bits & DAOS_PO_QUERY_PROP_SVC_OPS_ENABLED) {
		d_iov_set(&value, &val32, sizeof(val32));
		rc = rdb_tx_lookup(tx, &svc->ps_root, &ds_pool_prop_svc_ops_enabled, &value);
		if (rc == -DER_NONEXIST && global_ver < DAOS_POOL_GLOBAL_VERSION_WITH_SVC_OPS_KVS) {
			/* needs to be upgraded */
			rc    = 0;
			val32 = 0;
			prop->dpp_entries[idx].dpe_flags |= DAOS_PROP_ENTRY_NOT_SET;
		} else if (rc != 0) {
			DL_ERROR(rc, DF_UUID ": DAOS_PROP_PO_SVC_OPS_ENABLED missing from the pool",
				 DP_UUID(svc->ps_uuid));
			D_GOTO(out_prop, rc);
		}
		if (rc != 0)
			D_GOTO(out_prop, rc);
		D_ASSERT(idx < nr);
		prop->dpp_entries[idx].dpe_type = DAOS_PROP_PO_SVC_OPS_ENABLED;
		prop->dpp_entries[idx].dpe_val  = val32;
		idx++;
	}

	if (bits & DAOS_PO_QUERY_PROP_SVC_OPS_ENTRY_AGE) {
		d_iov_set(&value, &val32, sizeof(val32));
		rc = rdb_tx_lookup(tx, &svc->ps_root, &ds_pool_prop_svc_ops_age, &value);
		if (rc == -DER_NONEXIST && global_ver < DAOS_POOL_GLOBAL_VERSION_WITH_SVC_OPS_KVS) {
			/* needs to be upgraded */
			rc    = 0;
			val32 = 0;
			prop->dpp_entries[idx].dpe_flags |= DAOS_PROP_ENTRY_NOT_SET;
		} else if (rc != 0) {
			DL_ERROR(rc, DF_UUID ": DAOS_PROP_PO_SVC_OPS_ENTRY_AGE missing from pool",
				 DP_UUID(svc->ps_uuid));
			D_GOTO(out_prop, rc);
		}
		if (rc != 0)
			D_GOTO(out_prop, rc);
		D_ASSERT(idx < nr);
		prop->dpp_entries[idx].dpe_type = DAOS_PROP_PO_SVC_OPS_ENTRY_AGE;
		prop->dpp_entries[idx].dpe_val  = val32;
		idx++;
	}

	*prop_out = prop;
	return 0;

out_prop:
	daos_prop_free(prop);
	return rc;
}

/* Test if pool opcode is a pool service operation, and is a metadata "write" operation. */
static bool
pool_op_is_write(crt_opcode_t opc)
{
	bool is_write;

	switch (opc) {
	/* opcodes handled by pool service that just read the metadata */
	case POOL_QUERY:
	case POOL_QUERY_INFO:
	case POOL_ATTR_LIST:
	case POOL_ATTR_GET:
	case POOL_LIST_CONT:
	case POOL_FILTER_CONT:
	case POOL_PROP_GET:
	case POOL_RANKS_GET:
	/* opcodes not handled by pool service */
	case POOL_TGT_QUERY_MAP:
	case POOL_TGT_DISCONNECT:
	case POOL_TGT_QUERY:
	case POOL_ADD_TGT:
	case POOL_TGT_DISCARD:
		is_write = false;
		break;
	default:
		is_write = true;
		break;
	}
	return is_write;
}

#if 0
/* DEBUG */
static int
pool_op_iter_cb(daos_handle_t ih, d_iov_t *key_enc, d_iov_t *val, void *arg)
{
	struct ds_pool_svc_op_key  op_key;
	struct ds_pool_svc_op_val *op_val = val->iov_buf;

	ds_pool_svc_op_key_decode(key_enc, &op_key);

	D_DEBUG(DB_MD, "key: time=" DF_X64 ", cli=" DF_UUID ", rc=%d\n",
		op_key.ok_client_time, DP_UUID(op_key.ok_client_id), op_val->ov_rc);

	return 0;
}
#endif

static int
pool_op_check_delete_oldest(struct rdb_tx *tx, struct pool_svc *svc, bool dup_op,
			    uint32_t *svc_ops_num)
{
	int                       rc;
	d_iov_t                   key1_enc;
	struct ds_pool_svc_op_key k1;
	uint64_t                  t1_sec;
	uint64_t                  t2_sec;
	uint64_t                  age_sec;

	if (svc->ps_ops_enabled == 0)
		return 0;

	d_iov_set(&key1_enc, NULL, 0);
	rc = rdb_tx_fetch(tx, &svc->ps_ops, RDB_PROBE_FIRST, NULL /* key_in */, &key1_enc,
			  NULL /* value */);
	if (rc == -DER_NONEXIST)
		return 0;
	else if (rc != 0) {
		DL_ERROR(rc, "failed to probe first ps_ops entry");
		return rc;
	}

	rc = ds_pool_svc_op_key_decode(&key1_enc, &k1);
	if (rc != 0) {
		DL_ERROR(rc, "key decode failed");
		return rc;
	}

	/* If number of RPCs is at the limit, or the oldest is more than ps_ops_age old,
	 * delete the oldest entry. TODO: evict many/all such entries (during periodic cleanup?).
	 */
	t1_sec  = d_hlc2sec(k1.ok_client_time);
	t2_sec  = d_hlc2sec(d_hlc_get());
	age_sec = t2_sec - t1_sec;

	if ((*svc_ops_num < svc->ps_ops_max) && (age_sec <= svc->ps_ops_age))
		return 0;

	D_DEBUG(DB_MD, DF_UUID ": will delete oldest entry, svc_ops_num=%u, age=%zu sec\n",
		DP_UUID(svc->ps_uuid), *svc_ops_num, age_sec);
	rc = rdb_tx_delete(tx, &svc->ps_ops, &key1_enc);
	if (rc != 0) {
		DL_ERROR(rc, "failed to delete oldest entry in ps_ops");
		return rc;
	}

	*svc_ops_num -= 1;
	return 0;
}

/* Check if this is a duplicate/retry operation that was already done, and if so the stored result.
 * Return the answer in is_dup (when rc == 0). Further when is_dup is true, assign value into valp.
 * Common function called by pool and container service RPC op lookup functions,
 */
int
ds_pool_svc_ops_lookup(struct rdb_tx *tx, void *pool_svc, uuid_t pool_uuid, uuid_t *cli_uuidp,
		       uint64_t cli_time, bool *is_dup, struct ds_pool_svc_op_val *valp)
{
	struct pool_svc          *svc          = pool_svc;
	bool                      need_put_svc = false;
	struct ds_pool_svc_op_key op_key;
	d_iov_t                   op_key_enc = {.iov_buf = NULL};
	struct ds_pool_svc_op_val op_val;
	d_iov_t                   val;
	bool                      duplicate = false;
	int                       rc  = 0;

	if (!svc) {
		rc = pool_svc_lookup(pool_uuid, &svc);
		if (rc != 0) {
			DL_ERROR(rc, "pool_svc lookup failed");
			goto out;
		}
		need_put_svc = true;
	}

	if (!svc->ps_ops_enabled)
		goto out_svc;

#if 0
	/* DEBUG */
	rc = rdb_tx_iterate(tx, &svc->ps_ops, false /* backward */, pool_op_iter_cb,
			    NULL /* arg */);
	if (rc != 0) {
		DL_ERROR(rc, DF_UUID ": failed to iterate ps_ops KVS", DP_UUID(pool_uuid));
		goto out_svc;
	}
#endif

	/* Construct (encoded) client ID key, look for it (duplicate RPC) in ps_ops */
	d_iov_set(&val, &op_val, sizeof(op_val));
	uuid_copy(op_key.ok_client_id, *cli_uuidp);
	op_key.ok_client_time = cli_time;
	rc                    = ds_pool_svc_op_key_encode(&op_key, &op_key_enc);
	if (rc != 0)
		goto out_svc;
	rc = rdb_tx_lookup(tx, &svc->ps_ops, &op_key_enc, &val);
	if (rc == 0) {
		/* found - this is a retry/duplicate RPC being handled */
		D_DEBUG(DB_MD,
			DF_UUID ": retry RPC detected client=" DF_UUID " time=%016lx op_rc=%d\n",
			DP_UUID(pool_uuid), DP_UUID(*cli_uuidp), cli_time, op_val.ov_rc);
		duplicate = true;
	} else if (rc == -DER_NONEXIST) {
		/* not found - new, unique RPC being handled */
		rc = 0;
	} else {
		DL_ERROR(rc, DF_UUID ": failed to lookup RPC client=" DF_UUID " time=%016lx",
			 DP_UUID(pool_uuid), DP_UUID(*cli_uuidp), cli_time);
		goto out_enc;
	}

out_enc:
	D_FREE(op_key_enc.iov_buf);
out_svc:
	if (need_put_svc)
		pool_svc_put(svc);
out:
	if (rc == 0) {
		*is_dup = duplicate;
		if (duplicate)
			*valp = op_val;
	}
	return rc;
}

/* Check if this is a duplicate/retry operation that was already done, and if so the stored result.
 * Return the answer in is_dup (when rc == 0). Further when is_dup is true, assign value into valp.
 */
static int
pool_op_lookup(struct rdb_tx *tx, struct pool_svc *svc, crt_rpc_t *rpc, int pool_proto_ver,
	       bool *is_dup, struct ds_pool_svc_op_val *valp)
{
	struct pool_op_v6_in *in6 = crt_req_get(rpc);
	crt_opcode_t          opc = opc_get(rpc->cr_opc);
	int                   rc  = 0;

	/* If client didn't provide a key (old protocol), skip */
	if (pool_proto_ver < POOL_PROTO_VER_WITH_SVC_OP_KEY)
		goto out;

	/* If the operation is not a write, skip (read-only ops not tracked for duplicates) */
	if (!pool_op_is_write(opc))
		goto out;

	rc = ds_pool_svc_ops_lookup(tx, svc, svc->ps_uuid, &in6->pi_cli_id, in6->pi_time, is_dup,
				    valp);

out:
	return rc;
}

int
ds_pool_svc_ops_save(struct rdb_tx *tx, void *pool_svc, uuid_t pool_uuid, uuid_t *cli_uuidp,
		     uint64_t cli_time, bool dup_op, int rc_in, struct ds_pool_svc_op_val *op_valp)
{
	struct pool_svc          *svc          = pool_svc;
	bool                      need_put_svc = false;
	d_iov_t                   val;
	struct ds_pool_svc_op_key op_key;
	d_iov_t                   op_key_enc = {.iov_buf = NULL};
	uint32_t                  svc_ops_num;
	uint32_t                  new_svc_ops_num;
	int                       rc = 0;

	if (!svc) {
		rc = pool_svc_lookup(pool_uuid, &svc);
		if (rc != 0) {
			DL_ERROR(rc, "pool_svc lookup failed");
			goto out;
		}
		need_put_svc = true;
	}

	if (!svc->ps_ops_enabled)
		goto out_svc;

	/* Get number of entries in the KVS for incrementing/decrementing as applicable below */
	d_iov_set(&val, &svc_ops_num, sizeof(svc_ops_num));
	rc = rdb_tx_lookup(tx, &svc->ps_root, &ds_pool_prop_svc_ops_num, &val);
	if (rc != 0) {
		DL_ERROR(rc, DF_UUID ": failed to lookup svc_ops_num", DP_UUID(pool_uuid));
		goto out_svc;
	}
	new_svc_ops_num = svc_ops_num;

	if (!dup_op && !daos_rpc_retryable_rc(op_valp->ov_rc)) {
		/* If the write operation failed, discard its (unwanted) updates first. */
		if (op_valp->ov_rc != 0)
			rdb_tx_discard(tx);

		/* Construct (encoded) client ID key, insert an entry into ps_ops */
		d_iov_set(&val, op_valp, sizeof(*op_valp));
		uuid_copy(op_key.ok_client_id, *cli_uuidp);
		op_key.ok_client_time = cli_time;
		rc                    = ds_pool_svc_op_key_encode(&op_key, &op_key_enc);
		if (rc != 0)
			goto out_svc;
		rc = rdb_tx_update(tx, &svc->ps_ops, &op_key_enc, &val);
		if (rc != 0) {
			DL_ERROR(rc,
				 DF_UUID ": svc_ops update failed: client=" DF_UUID " time=%016lx",
				 DP_UUID(pool_uuid), DP_UUID(*cli_uuidp), cli_time);
			goto out_enc;
		}
		new_svc_ops_num++;
	}

	rc = pool_op_check_delete_oldest(tx, svc, dup_op, &new_svc_ops_num);
	if (rc != 0) {
		DL_ERROR(rc, DF_UUID ": failed pool_op_check_delete_oldest()", DP_UUID(pool_uuid));
		goto out_enc;
	}

	/* update the number of entries in the KVS */
	if (new_svc_ops_num != svc_ops_num) {
		svc_ops_num = new_svc_ops_num;
		d_iov_set(&val, &svc_ops_num, sizeof(svc_ops_num));
		rc = rdb_tx_update(tx, &svc->ps_root, &ds_pool_prop_svc_ops_num, &val);
		if (rc != 0) {
			DL_ERROR(rc, DF_UUID ": failed to update svc_ops_num", DP_UUID(pool_uuid));
			goto out_enc;
		}
	}
out_enc:
	D_FREE(op_key_enc.iov_buf);
out_svc:
	if (need_put_svc)
		pool_svc_put(svc);
out:
	return rc;
}

/* Save results of the (new, not duplicate) operation in svc_ops KVS, if applicable.
 * And delete oldest entry if KVS has reached maximum number, or oldest exceeds age limit.
 */
static int
pool_op_save(struct rdb_tx *tx, struct pool_svc *svc, crt_rpc_t *rpc, int pool_proto_ver,
	     bool dup_op, int rc_in, struct ds_pool_svc_op_val *op_valp)
{
	struct pool_op_v6_in *in6 = crt_req_get(rpc);
	crt_opcode_t          opc = opc_get(rpc->cr_opc);
	int                   rc  = 0;

	if (!dup_op)
		op_valp->ov_rc = rc_in;

	/* If client didn't provide a key (old protocol), skip */
	if (pool_proto_ver < POOL_PROTO_VER_WITH_SVC_OP_KEY)
		goto out;

	/* If the operation is not a write, skip (read-only ops not tracked for duplicates) */
	if (!pool_op_is_write(opc))
		goto out;

	rc = ds_pool_svc_ops_save(tx, svc, svc->ps_uuid, &in6->pi_cli_id, in6->pi_time, dup_op,
				  rc_in, op_valp);

out:
	return rc;
}

/*
 * We use this RPC to not only create the pool metadata but also initialize the
 * pool/container service DB.
 */
void
ds_pool_create_handler(crt_rpc_t *rpc)
{
	struct pool_create_in  *in = crt_req_get(rpc);
	struct pool_create_out *out = crt_reply_get(rpc);
	struct pool_svc	       *svc;
	struct rdb_tx		tx;
	d_iov_t			value;
	struct rdb_kvs_attr	attr;
	daos_prop_t	       *prop_dup = NULL;
	daos_prop_t            *prop      = NULL;
	d_rank_list_t          *tgt_ranks = NULL;
	uint32_t                ndomains;
	uint32_t                ntgts;
	uint32_t               *domains;
	int			rc;

	D_DEBUG(DB_MD, DF_UUID": processing rpc %p\n",
		DP_UUID(in->pri_op.pi_uuid), rpc);

	pool_create_in_get_data(rpc, &tgt_ranks, &prop, &ndomains, &ntgts, &domains);

	if (ntgts != tgt_ranks->rl_nr)
		D_GOTO(out, rc = -DER_PROTO);

	/* This RPC doesn't care about whether the service is up. */
	rc = pool_svc_lookup(in->pri_op.pi_uuid, &svc);
	if (rc != 0)
		D_GOTO(out, rc);

	/*
	 * Simply serialize this whole RPC with rsvc_step_{up,down}_cb() and
	 * ds_rsvc_stop().
	 */
	ABT_mutex_lock(svc->ps_rsvc.s_mutex);

	if (svc->ps_rsvc.s_stop) {
		D_DEBUG(DB_MD, DF_UUID": pool service already stopping\n",
			DP_UUID(svc->ps_uuid));
		D_GOTO(out_mutex, rc = -DER_CANCELED);
	}

	if (!uuid_is_null(in->pri_op.pi_hdl)) {
		/*
		 * Try starting a campaign without waiting for the election
		 * timeout. Since this is a performance optimization, ignore
		 * errors.
		 */
		rc = rdb_campaign(svc->ps_rsvc.s_db);
		D_DEBUG(DB_MD, DF_UUID": campaign: "DF_RC"\n", DP_UUID(svc->ps_uuid), DP_RC(rc));
	}

	rc = rdb_tx_begin(svc->ps_rsvc.s_db, RDB_NIL_TERM, &tx);
	if (rc != 0)
		D_GOTO(out_mutex, rc);
	ABT_rwlock_wrlock(svc->ps_lock);
	ds_cont_wrlock_metadata(svc->ps_cont_svc);

	/* See if the DB has already been initialized. */
	d_iov_set(&value, NULL /* buf */, 0 /* size */);
	rc = rdb_tx_lookup(&tx, &svc->ps_root, &ds_pool_prop_map_buffer,
			   &value);
	if (rc != -DER_NONEXIST) {
		if (rc == 0)
			D_DEBUG(DB_MD, DF_UUID": db already initialized\n",
				DP_UUID(svc->ps_uuid));
		else
			DL_ERROR(rc, DF_UUID ": failed to look up pool map", DP_UUID(svc->ps_uuid));
		D_GOTO(out_tx, rc);
	}

	/* duplicate the default properties, overwrite it with pool create
	 * parameter and then write to pool meta data.
	 */
	prop_dup = daos_prop_dup(&pool_prop_default, true /* pool */,
				 false /* input */);
	if (prop_dup == NULL) {
		D_ERROR("daos_prop_dup failed.\n");
		D_GOTO(out_tx, rc = -DER_NOMEM);
	}

	if (DAOS_FAIL_CHECK(DAOS_FAIL_POOL_CREATE_VERSION)) {
		uint64_t fail_val = daos_fail_value_get();
		struct daos_prop_entry *entry;

		entry = daos_prop_entry_get(prop_dup, DAOS_PROP_PO_OBJ_VERSION);
		D_ASSERT(entry != NULL);
		entry->dpe_val = (uint32_t)fail_val;
	}

	rc = pool_prop_default_copy(prop_dup, prop);
	if (rc) {
		DL_ERROR(rc, "daos_prop_default_copy() failed");
		D_GOTO(out_tx, rc);
	}

	/* Initialize the DB and the metadata for this pool. */
	attr.dsa_class = RDB_KVS_GENERIC;
	attr.dsa_order = 8;
	rc = rdb_tx_create_root(&tx, &attr);
	if (rc != 0)
		D_GOTO(out_tx, rc);
	rc = init_pool_metadata(&tx, &svc->ps_root, ntgts, NULL /* group */, tgt_ranks, prop_dup,
				ndomains, domains);
	if (rc != 0)
		D_GOTO(out_tx, rc);
	rc = ds_cont_init_metadata(&tx, &svc->ps_root, in->pri_op.pi_uuid);
	if (rc != 0)
		D_GOTO(out_tx, rc);

	rc = rdb_tx_commit(&tx);
	if (rc != 0)
		D_GOTO(out_tx, rc);

out_tx:
	daos_prop_free(prop_dup);
	ds_cont_unlock_metadata(svc->ps_cont_svc);
	ABT_rwlock_unlock(svc->ps_lock);
	rdb_tx_end(&tx);
	if (rc != 0)
		D_GOTO(out_mutex, rc);

	if (ds_rsvc_get_state(&svc->ps_rsvc) == DS_RSVC_UP_EMPTY) {
		/*
		 * The DB is no longer empty. Since the previous
		 * pool_svc_step_up_cb() call didn't finish stepping up due to
		 * an empty DB, and there hasn't been a pool_svc_step_down_cb()
		 * call yet, we should call pool_svc_step_up() to finish
		 * stepping up.
		 */
		D_DEBUG(DB_MD, DF_UUID": trying to finish stepping up\n",
			DP_UUID(in->pri_op.pi_uuid));
		if (DAOS_FAIL_CHECK(DAOS_POOL_CREATE_FAIL_STEP_UP))
			rc = -DER_GRPVER;
		else
			rc = pool_svc_step_up_cb(&svc->ps_rsvc);
		if (rc != 0) {
			D_ASSERT(rc != DER_UNINIT);
			rdb_resign(svc->ps_rsvc.s_db, svc->ps_rsvc.s_term);
			D_GOTO(out_mutex, rc);
		}
		ds_rsvc_set_state(&svc->ps_rsvc, DS_RSVC_UP);
	}

out_mutex:
	ABT_mutex_unlock(svc->ps_rsvc.s_mutex);
	ds_rsvc_set_hint(&svc->ps_rsvc, &out->pro_op.po_hint);
	pool_svc_put(svc);
out:
	out->pro_op.po_rc = rc;
	D_DEBUG(DB_MD, DF_UUID ": replying rpc: %p " DF_RC "\n", DP_UUID(in->pri_op.pi_uuid), rpc,
		DP_RC(rc));
	crt_reply_send(rpc);
}

static int
pool_connect_iv_dist(struct pool_svc *svc, uuid_t pool_hdl,
		     uint64_t flags, uint64_t sec_capas, d_iov_t *cred,
		     uint32_t global_ver, uint32_t layout_ver)
{
	d_rank_t rank;
	int	 rc;

	D_DEBUG(DB_MD, DF_UUID": bcasting\n", DP_UUID(svc->ps_uuid));

	rc = crt_group_rank(svc->ps_pool->sp_group, &rank);
	if (rc != 0)
		D_GOTO(out, rc);

	rc = ds_pool_iv_conn_hdl_update(svc->ps_pool, pool_hdl, flags,
					sec_capas, cred, global_ver, layout_ver);
	if (rc) {
		if (rc == -DER_SHUTDOWN) {
			D_DEBUG(DB_MD, DF_UUID":"DF_UUID" some ranks stop.\n",
				DP_UUID(svc->ps_uuid), DP_UUID(pool_hdl));
			rc = 0;
		}
		D_GOTO(out, rc);
	}
out:
	D_DEBUG(DB_MD, DF_UUID": bcasted: "DF_RC"\n", DP_UUID(svc->ps_uuid),
		DP_RC(rc));
	return rc;
}

static int
bulk_cb(const struct crt_bulk_cb_info *cb_info)
{
	ABT_eventual *eventual = cb_info->bci_arg;

	ABT_eventual_set(*eventual, (void *)&cb_info->bci_rc,
			 sizeof(cb_info->bci_rc));
	return 0;
}

/* Currently we only maintain compatibility between 2 metadata layout versions */
#define NUM_POOL_VERSIONS	2

static void
ds_pool_connect_handler(crt_rpc_t *rpc, int handler_version)
{
	struct pool_connect_in         *in  = crt_req_get(rpc);
	struct pool_connect_out        *out = crt_reply_get(rpc);
	struct pool_svc		       *svc;
	struct pool_buf		       *map_buf = NULL;
	uint32_t			map_version;
	uint32_t			connectable;
	uint32_t			global_ver;
	uint32_t			obj_layout_ver;
	struct rdb_tx			tx;
	d_iov_t				key;
	d_iov_t				value;
	struct pool_hdl		       *hdl = NULL;
	uint32_t			nhandles;
	int				skip_update = 0;
	int				rc;
	daos_prop_t		       *prop = NULL;
	uint64_t			prop_bits;
	struct daos_prop_entry	       *acl_entry;
	struct d_ownership		owner;
	struct daos_prop_entry	       *owner_entry, *global_ver_entry;
	struct daos_prop_entry	       *owner_grp_entry;
	struct daos_prop_entry	       *obj_ver_entry;
	uint64_t			sec_capas = 0;
	struct pool_metrics	       *metrics;
	char			       *machine = NULL;
	d_iov_t                        *credp;
	uint64_t                        flags;
	uint64_t                        query_bits;
	crt_bulk_t                      bulk;
	uint32_t                        cli_pool_version;
	bool                            dup_op = false;
	struct ds_pool_svc_op_val       op_val;
	bool                            transfer_map    = false;
	bool                            fi_pass_noreply = DAOS_FAIL_CHECK(DAOS_MD_OP_PASS_NOREPLY);
	bool                            fi_fail_noreply = DAOS_FAIL_CHECK(DAOS_MD_OP_FAIL_NOREPLY);
	bool                            fi_pass_nl_noreply;
	bool                            fi_fail_nl_noreply;

	D_DEBUG(DB_MD, DF_UUID ": processing rpc: %p hdl=" DF_UUID "\n",
		DP_UUID(in->pci_op.pi_uuid), rpc, DP_UUID(in->pci_op.pi_hdl));

	fi_pass_nl_noreply = DAOS_FAIL_CHECK(DAOS_MD_OP_PASS_NOREPLY_NEWLDR);
	fi_fail_nl_noreply = DAOS_FAIL_CHECK(DAOS_MD_OP_FAIL_NOREPLY_NEWLDR);

	rc = pool_svc_lookup_leader(in->pci_op.pi_uuid, &svc,
				    &out->pco_op.po_hint);
	if (rc != 0)
		D_GOTO(out, rc);

	pool_connect_in_get_cred(rpc, &credp);
	pool_connect_in_get_data(rpc, &flags, &query_bits, &bulk, &cli_pool_version);

	if (query_bits & DAOS_PO_QUERY_REBUILD_STATUS) {
		rc = ds_rebuild_query(in->pci_op.pi_uuid, &out->pco_rebuild_st);
		if (rc != 0)
			D_GOTO(out_svc, rc);
	}

	rc = rdb_tx_begin(svc->ps_rsvc.s_db, svc->ps_rsvc.s_term, &tx);
	if (rc != 0)
		D_GOTO(out_svc, rc);

	ABT_rwlock_wrlock(svc->ps_lock);

	rc = pool_op_lookup(&tx, svc, rpc, handler_version, &dup_op, &op_val);
	if (rc != 0)
		goto out_lock;
	else if (dup_op)
		skip_update = true;
	if (fi_fail_noreply || fi_fail_nl_noreply)
		goto out_map_version;

	/* Check if pool is being destroyed and not accepting connections */
	d_iov_set(&value, &connectable, sizeof(connectable));
	rc = rdb_tx_lookup(&tx, &svc->ps_root,
			   &ds_pool_prop_connectable, &value);
	if (rc != 0)
		goto out_lock;
	D_DEBUG(DB_MD, DF_UUID ": connectable=%u\n", DP_UUID(in->pci_op.pi_uuid), connectable);
	if (!connectable) {
		D_ERROR(DF_UUID": being destroyed, not accepting connections\n",
			DP_UUID(in->pci_op.pi_uuid));
		D_GOTO(out_lock, rc = -DER_BUSY);
	}

	/* Check existing pool handles. */
	d_iov_set(&key, in->pci_op.pi_hdl, sizeof(uuid_t));
	d_iov_set(&value, NULL, 0);
	rc = rdb_tx_lookup(&tx, &svc->ps_handles, &key, &value);
	if (rc == 0) {
		/* found it */
		if (((struct pool_hdl *)value.iov_buf)->ph_flags == flags) {
			/*
			 * The handle already exists; only do the pool map
			 * transfer.
			 */
			skip_update = 1;
		} else {
			/* The existing one does not match the new one. */
			D_ERROR(DF_UUID": found conflicting pool handle\n",
				DP_UUID(in->pci_op.pi_uuid));
			D_GOTO(out_lock, rc = -DER_EXIST);
		}
	} else if (rc != -DER_NONEXIST) {
		goto out_lock;
	}

	/* Fetch properties, the  ACL and ownership info for access check,
	 * all properties will update to IV.
	 */
	prop_bits = DAOS_PO_QUERY_PROP_ALL;
	rc = pool_prop_read(&tx, svc, prop_bits, &prop);
	if (rc != 0) {
		D_ERROR(DF_UUID": cannot get access data for pool, "
			"rc="DF_RC"\n", DP_UUID(in->pci_op.pi_uuid), DP_RC(rc));
		D_GOTO(out_map_version, rc);
	}
	D_ASSERT(prop != NULL);

	global_ver_entry = daos_prop_entry_get(prop, DAOS_PROP_PO_GLOBAL_VERSION);
	D_ASSERT(global_ver_entry != NULL);
	global_ver = global_ver_entry->dpe_val;
	/*
	 * Reject pool connection if old clients try to connect new format pool.
	 */
	int diff = DAOS_POOL_GLOBAL_VERSION - cli_pool_version;
	if (cli_pool_version <= DAOS_POOL_GLOBAL_VERSION) {
		if (diff >= NUM_POOL_VERSIONS) {
			rc = -DER_NOTSUPPORTED;
			DL_ERROR(rc,
				 DF_UUID ": cannot connect, client supported pool "
					 "layout version (%u) is more than %u versions smaller "
					 "than server supported pool layout version(%u), "
					 "try to upgrade client firstly",
				 DP_UUID(in->pci_op.pi_uuid), cli_pool_version,
				 NUM_POOL_VERSIONS - 1, DAOS_POOL_GLOBAL_VERSION);
			goto out_map_version;
		}

		if (global_ver > cli_pool_version) {
			rc = -DER_NOTSUPPORTED;
			DL_ERROR(rc,
				 DF_UUID ": cannot connect, pool layout version(%u) > "
					 "max client supported pool layout version(%u), "
					 "try to upgrade client firstly",
				 DP_UUID(in->pci_op.pi_uuid), global_ver, cli_pool_version);
			goto out_map_version;
		}
	} else {
		diff = -diff;
		if (diff >= NUM_POOL_VERSIONS) {
			rc = -DER_NOTSUPPORTED;
			DL_ERROR(rc,
				 DF_UUID ": cannot connect, client supported pool "
					 "layout version (%u) is more than %u versions "
					 "larger than server supported pool layout version(%u), "
					 "try to upgrade server firstly",
				 DP_UUID(in->pci_op.pi_uuid), cli_pool_version,
				 NUM_POOL_VERSIONS - 1, DAOS_POOL_GLOBAL_VERSION);
			goto out_map_version;
		}
		/* New clients should be able to access old pools without problem */
	}

	acl_entry = daos_prop_entry_get(prop, DAOS_PROP_PO_ACL);
	D_ASSERT(acl_entry != NULL);
	D_ASSERT(acl_entry->dpe_val_ptr != NULL);

	owner_entry = daos_prop_entry_get(prop, DAOS_PROP_PO_OWNER);
	D_ASSERT(owner_entry != NULL);
	D_ASSERT(owner_entry->dpe_str != NULL);

	owner_grp_entry = daos_prop_entry_get(prop, DAOS_PROP_PO_OWNER_GROUP);
	D_ASSERT(owner_grp_entry != NULL);
	D_ASSERT(owner_grp_entry->dpe_str != NULL);

	owner.user = owner_entry->dpe_str;
	owner.group = owner_grp_entry->dpe_str;

	obj_ver_entry = daos_prop_entry_get(prop, DAOS_PROP_PO_OBJ_VERSION);
	D_ASSERT(obj_ver_entry != NULL);
	obj_layout_ver = obj_ver_entry->dpe_val;

	/*
	 * Security capabilities determine the access control policy on this
	 * pool handle.
	 */
	rc = ds_sec_pool_get_capabilities(flags, credp, &owner, acl_entry->dpe_val_ptr, &sec_capas);
	if (rc != 0) {
		DL_ERROR(rc, DF_UUID ": refusing connect attempt for " DF_X64,
			 DP_UUID(in->pci_op.pi_uuid), flags);
		D_GOTO(out_map_version, rc);
	}

	rc = ds_sec_cred_get_origin(credp, &machine);

	if (rc != 0) {
		DL_ERROR(rc, DF_UUID ": unable to retrieve origin", DP_UUID(in->pci_op.pi_uuid));
		D_GOTO(out_map_version, rc);
	}

	if (!ds_sec_pool_can_connect(sec_capas)) {
		rc = -DER_NO_PERM;
		DL_ERROR(rc, DF_UUID ": permission denied for connect attempt for " DF_X64,
			 DP_UUID(in->pci_op.pi_uuid), flags);
		goto out_map_version;
	}

	rc = read_map_buf(&tx, &svc->ps_root, &map_buf, &map_version);
	if (rc != 0) {
		D_ERROR(DF_UUID": failed to read pool map: "DF_RC"\n",
			DP_UUID(svc->ps_uuid), DP_RC(rc));
		D_GOTO(out_map_version, rc);
	}
	transfer_map = true;
	if (skip_update)
		D_GOTO(out_map_version, rc = 0);

	d_iov_set(&value, &nhandles, sizeof(nhandles));
	rc = rdb_tx_lookup(&tx, &svc->ps_root, &ds_pool_prop_nhandles, &value);
	if (rc != 0)
		D_GOTO(out_map_version, rc);

	/* Take care of exclusive handles. */
	if (nhandles != 0) {
		if (flags & DAOS_PC_EX) {
			D_DEBUG(DB_MD, DF_UUID": others already connected\n",
				DP_UUID(in->pci_op.pi_uuid));
			D_GOTO(out_map_version, rc = -DER_BUSY);
		} else {
			/*
			 * If there is a non-exclusive handle, then all handles
			 * are non-exclusive.
			 */
			d_iov_set(&value, NULL, 0);
			rc = rdb_tx_fetch(&tx, &svc->ps_handles,
					  RDB_PROBE_FIRST, NULL /* key_in */,
					  NULL /* key_out */, &value);
			if (rc != 0)
				D_GOTO(out_map_version, rc);
			if (((struct pool_hdl *)value.iov_buf)->ph_flags & DAOS_PC_EX)
				D_GOTO(out_map_version, rc = -DER_BUSY);
		}
	}

	rc = pool_connect_iv_dist(svc, in->pci_op.pi_hdl, flags, sec_capas, credp, global_ver,
				  obj_layout_ver);
	if (rc == 0 && DAOS_FAIL_CHECK(DAOS_POOL_CONNECT_FAIL_CORPC)) {
		D_DEBUG(DB_MD, DF_UUID": fault injected: DAOS_POOL_CONNECT_FAIL_CORPC\n",
			DP_UUID(in->pci_op.pi_uuid));
		rc = -DER_TIMEDOUT;
	}
	if (rc != 0) {
		D_ERROR(DF_UUID": failed to connect to targets: "DF_RC"\n",
			DP_UUID(in->pci_op.pi_uuid), DP_RC(rc));
		D_GOTO(out_map_version, rc);
	}

	/* handle did not exist so create it */
	/* XXX may be can check pool version to avoid allocating too much ? */
	D_ALLOC(hdl, sizeof(*hdl) + credp->iov_len);
	if (hdl == NULL)
		D_GOTO(out_map_version, rc = -DER_NOMEM);

	hdl->ph_flags     = flags;
	hdl->ph_sec_capas = sec_capas;
	/* XXX may be can check pool version to avoid initializing 3 following hdl fields ? */
	strncpy(hdl->ph_machine, machine, MAXHOSTNAMELEN);
	hdl->ph_cred_len = credp->iov_len;
	memcpy(&hdl->ph_cred[0], credp->iov_buf, credp->iov_len);

	nhandles++;
	d_iov_set(&key, in->pci_op.pi_hdl, sizeof(uuid_t));
	d_iov_set(&value, hdl,
		  svc->ps_global_version >= DAOS_POOL_GLOBAL_VERSION_WITH_HDL_CRED ?
		  sizeof(struct pool_hdl) + hdl->ph_cred_len : sizeof(struct pool_hdl_v0));
	D_DEBUG(DB_MD, "writing a pool connect handle in db, size %zu, pool version %u\n",
		value.iov_len, svc->ps_global_version);
	rc = rdb_tx_update(&tx, &svc->ps_handles, &key, &value);
	if (rc != 0)
		D_GOTO(out_map_version, rc);

	d_iov_set(&value, &nhandles, sizeof(nhandles));
	rc = rdb_tx_update(&tx, &svc->ps_root, &ds_pool_prop_nhandles, &value);
	if (rc != 0)
		D_GOTO(out_map_version, rc);

out_map_version:
	out->pco_op.po_map_version = ds_pool_get_version(svc->ps_pool);

	D_DEBUG(DB_MD, DF_UUID ": rc=%d, dup_op=%d\n", DP_UUID(in->pci_op.pi_uuid), rc, dup_op);
	/* If meets criteria (not dup, write op, definitive rc, etc.), store result in ps_ops KVS */
	if ((rc == 0) && !dup_op && (fi_fail_noreply || fi_fail_nl_noreply))
		rc = -DER_MISC;
	rc = pool_op_save(&tx, svc, rpc, handler_version, dup_op, rc, &op_val);
	if (rc != 0)
		goto out_lock;
	rc = rdb_tx_commit(&tx);
	if (rc != 0)
		goto out_lock;

	rc = op_val.ov_rc;
	if ((rc == 0) && !dup_op) {
		/** update metric */
		metrics = svc->ps_pool->sp_metrics[DAOS_POOL_MODULE];
		d_tm_inc_counter(metrics->connect_total, 1);
	}

	if ((rc == 0) && (query_bits & DAOS_PO_QUERY_SPACE))
		rc = pool_space_query_bcast(rpc->cr_ctx, svc, in->pci_op.pi_hdl, &out->pco_space);

out_lock:
	ABT_rwlock_unlock(svc->ps_lock);
	rdb_tx_end(&tx);
	if (rc == 0 && transfer_map) {
		rc = ds_pool_transfer_map_buf(map_buf, map_version, rpc, bulk,
					      &out->pco_map_buf_size);
		/** TODO: roll back tx if transfer fails? Perhaps rdb_tx_discard()? */
	}
	if (rc == 0)
		rc = op_val.ov_rc;
	D_FREE(map_buf);
	D_FREE(hdl);
	D_FREE(machine);
	if (prop)
		daos_prop_free(prop);
out_svc:
	ds_rsvc_set_hint(&svc->ps_rsvc, &out->pco_op.po_hint);
	pool_svc_put_leader(svc);
out:
	if ((rc == 0) && !dup_op && fi_pass_noreply) {
		rc = -DER_TIMEDOUT;
		D_DEBUG(DB_MD, DF_UUID ": fault injected: DAOS_MD_OP_PASS_NOREPLY\n",
			DP_UUID(in->pci_op.pi_uuid));
	}
	if ((rc == -DER_MISC) && !dup_op && fi_fail_noreply) {
		rc = -DER_TIMEDOUT;
		D_DEBUG(DB_MD, DF_UUID ": fault injected: DAOS_MD_OP_FAIL_NOREPLY\n",
			DP_UUID(in->pci_op.pi_uuid));
	}
	if ((rc == 0) && !dup_op && fi_pass_nl_noreply) {
		rc = -DER_TIMEDOUT;
		D_DEBUG(DB_MD, DF_UUID ": fault injected: DAOS_MD_OP_PASS_NOREPLY_NEWLDR\n",
			DP_UUID(in->pci_op.pi_uuid));
		rdb_resign(svc->ps_rsvc.s_db, svc->ps_rsvc.s_term);
	}
	if ((rc == -DER_MISC) && !dup_op && fi_fail_nl_noreply) {
		rc = -DER_TIMEDOUT;
		D_DEBUG(DB_MD, DF_UUID ": fault injected: DAOS_MD_OP_FAIL_NOREPLY_NEWLDR\n",
			DP_UUID(in->pci_op.pi_uuid));
		rdb_resign(svc->ps_rsvc.s_db, svc->ps_rsvc.s_term);
	}

	out->pco_op.po_rc = rc;
	D_DEBUG(DB_MD, DF_UUID ": replying rpc: %p " DF_RC "\n", DP_UUID(in->pci_op.pi_uuid), rpc,
		DP_RC(rc));
	crt_reply_send(rpc);
}

void
ds_pool_connect_handler_v6(crt_rpc_t *rpc)
{
	ds_pool_connect_handler(rpc, 6);
}

void
ds_pool_connect_handler_v5(crt_rpc_t *rpc)
{
	ds_pool_connect_handler(rpc, 5);
}

static int
pool_disconnect_bcast(crt_context_t ctx, struct pool_svc *svc,
		      uuid_t *pool_hdls, int n_pool_hdls)
{
	struct pool_tgt_disconnect_in  *in;
	struct pool_tgt_disconnect_out *out;
	crt_rpc_t		       *rpc;
	int				rc;

	D_DEBUG(DB_MD, DF_UUID": bcasting\n", DP_UUID(svc->ps_uuid));

	rc = bcast_create(ctx, svc, POOL_TGT_DISCONNECT, NULL, &rpc);
	if (rc != 0)
		D_GOTO(out, rc);

	in = crt_req_get(rpc);
	uuid_copy(in->tdi_uuid, svc->ps_uuid);
	in->tdi_hdls.ca_arrays = pool_hdls;
	in->tdi_hdls.ca_count = n_pool_hdls;
	rc = dss_rpc_send(rpc);
	if (rc == 0 && DAOS_FAIL_CHECK(DAOS_POOL_DISCONNECT_FAIL_CORPC)) {
		D_DEBUG(DB_MD, DF_UUID": fault injected: DAOS_POOL_DISCONNECT_FAIL_CORPC\n",
			DP_UUID(svc->ps_uuid));
		rc = -DER_TIMEDOUT;
	}
	if (rc != 0)
		D_GOTO(out_rpc, rc);

	out = crt_reply_get(rpc);
	rc = out->tdo_rc;
	if (rc != 0) {
		D_ERROR(DF_UUID ": failed to disconnect from targets: " DF_RC "\n",
			DP_UUID(svc->ps_uuid), DP_RC(rc));
		rc = -DER_IO;
	}

out_rpc:
	crt_req_decref(rpc);
out:
	D_DEBUG(DB_MD, DF_UUID": bcasted: "DF_RC"\n", DP_UUID(svc->ps_uuid),
		DP_RC(rc));
	return rc;
}

static int
pool_disconnect_hdls(struct rdb_tx *tx, struct pool_svc *svc, uuid_t *hdl_uuids,
		     int n_hdl_uuids, crt_context_t ctx)
{
	d_iov_t			 value;
	uint32_t		 nhandles;
	int			 i;
	int			 rc;

	D_ASSERTF(n_hdl_uuids > 0, "%d\n", n_hdl_uuids);

	D_DEBUG(DB_MD, DF_UUID": disconnecting %d hdls: hdl_uuids[0]="DF_UUID
		"\n", DP_UUID(svc->ps_uuid), n_hdl_uuids,
		DP_UUID(hdl_uuids[0]));

	/*
	 * TODO: Send POOL_TGT_CLOSE_CONTS and somehow retry until every
	 * container service has responded (through ds_pool).
	 */
	rc = ds_cont_close_by_pool_hdls(svc->ps_uuid, hdl_uuids, n_hdl_uuids,
					ctx);
	if (rc != 0)
		D_GOTO(out, rc);

	rc = pool_disconnect_bcast(ctx, svc, hdl_uuids, n_hdl_uuids);
	if (rc != 0)
		D_GOTO(out, rc);

	d_iov_set(&value, &nhandles, sizeof(nhandles));
	rc = rdb_tx_lookup(tx, &svc->ps_root, &ds_pool_prop_nhandles, &value);
	if (rc != 0)
		D_GOTO(out, rc);

	nhandles -= n_hdl_uuids;

	for (i = 0; i < n_hdl_uuids; i++) {
		d_iov_t key;

		d_iov_set(&key, hdl_uuids[i], sizeof(uuid_t));
		rc = rdb_tx_delete(tx, &svc->ps_handles, &key);
		if (rc != 0)
			D_GOTO(out, rc);
	}

	d_iov_set(&value, &nhandles, sizeof(nhandles));
	rc = rdb_tx_update(tx, &svc->ps_root, &ds_pool_prop_nhandles, &value);
	if (rc != 0)
		D_GOTO(out, rc);

out:
	if (rc == 0)
		D_INFO(DF_UUID": success\n", DP_UUID(svc->ps_uuid));
	return rc;
}

static void
ds_pool_disconnect_handler(crt_rpc_t *rpc, int handler_version)
{
	struct pool_disconnect_in      *pdi = crt_req_get(rpc);
	struct pool_disconnect_out     *pdo = crt_reply_get(rpc);
	struct pool_svc		       *svc;
	struct rdb_tx			tx;
	d_iov_t                         key;
	d_iov_t                         value;
	bool                            dup_op = false;
	struct ds_pool_svc_op_val       op_val;
	bool                            fi_pass_noreply = DAOS_FAIL_CHECK(DAOS_MD_OP_PASS_NOREPLY);
	bool                            fi_fail_noreply = DAOS_FAIL_CHECK(DAOS_MD_OP_FAIL_NOREPLY);
	int				rc;

	D_DEBUG(DB_MD, DF_UUID ": processing rpc: %p hdl=" DF_UUID "\n",
		DP_UUID(pdi->pdi_op.pi_uuid), rpc, DP_UUID(pdi->pdi_op.pi_hdl));
	if (handler_version >= POOL_PROTO_VER_WITH_SVC_OP_KEY) {
		struct pool_disconnect_v6_in *in6 = crt_req_get(rpc);

		D_DEBUG(DB_MD, DF_UUID ": client= " DF_UUID ", time=" DF_X64 "\n",
			DP_UUID(pdi->pdi_op.pi_uuid), DP_UUID(in6->pdi_op.pi_cli_id),
			in6->pdi_op.pi_time);
	}

	rc = pool_svc_lookup_leader(pdi->pdi_op.pi_uuid, &svc,
				    &pdo->pdo_op.po_hint);
	if (rc != 0)
		goto out;

	rc = rdb_tx_begin(svc->ps_rsvc.s_db, svc->ps_rsvc.s_term, &tx);
	if (rc != 0)
		goto out_svc;

	ABT_rwlock_wrlock(svc->ps_lock);

	rc = pool_op_lookup(&tx, svc, rpc, handler_version, &dup_op, &op_val);
	if (rc != 0)
		goto out_lock;
	else if (dup_op || fi_fail_noreply)
		goto out_commit;

	d_iov_set(&key, pdi->pdi_op.pi_hdl, sizeof(uuid_t));
	d_iov_set(&value, NULL, 0);
	rc = rdb_tx_lookup(&tx, &svc->ps_handles, &key, &value);
	if (rc != 0) {
		/* TODO: consider should this test be removed, now that dup ops are detectable?
		 * consider evict use case though.
		 */
		if (rc == -DER_NONEXIST)
			rc = op_val.ov_rc = 0;
		D_GOTO(out_commit, rc);
	}

	rc = pool_disconnect_hdls(&tx, svc, &pdi->pdi_op.pi_hdl,
				  1 /* n_hdl_uuids */, rpc->cr_ctx);
	if (rc != 0)
		goto out_commit;

out_commit:
	if ((rc == 0) && !dup_op && fi_fail_noreply)
		rc = -DER_MISC;
	rc = pool_op_save(&tx, svc, rpc, handler_version, dup_op, rc, &op_val);
	if (rc != 0)
		goto out_lock;
	rc = rdb_tx_commit(&tx);
	if (rc != 0)
		goto out_lock;
	/* No need to set pdo->pdo_op.po_map_version. */

	rc = op_val.ov_rc;
	if ((rc == 0) && !dup_op) {
		struct pool_metrics *metrics;

		/** update metric */
		metrics = svc->ps_pool->sp_metrics[DAOS_POOL_MODULE];
		d_tm_inc_counter(metrics->disconnect_total, 1);
	}
out_lock:
	ABT_rwlock_unlock(svc->ps_lock);
	rdb_tx_end(&tx);
out_svc:
	ds_rsvc_set_hint(&svc->ps_rsvc, &pdo->pdo_op.po_hint);
	pool_svc_put_leader(svc);
out:
	if ((rc == 0) && !dup_op && fi_pass_noreply) {
		rc = -DER_TIMEDOUT;
		D_DEBUG(DB_MD, DF_UUID ": fault injected: DAOS_MD_OP_PASS_NOREPLY\n",
			DP_UUID(pdi->pdi_op.pi_uuid));
	}
	if ((rc == -DER_MISC) && !dup_op && fi_fail_noreply) {
		rc = -DER_TIMEDOUT;
		D_DEBUG(DB_MD, DF_UUID ": fault injected: DAOS_MD_OP_FAIL_NOREPLY\n",
			DP_UUID(pdi->pdi_op.pi_uuid));
	}

	pdo->pdo_op.po_rc = rc;
	D_DEBUG(DB_MD, DF_UUID ": replying rpc: %p " DF_RC "\n", DP_UUID(pdi->pdi_op.pi_uuid), rpc,
		DP_RC(rc));
	crt_reply_send(rpc);
}

void
ds_pool_disconnect_handler_v6(crt_rpc_t *rpc)
{
	ds_pool_disconnect_handler(rpc, 6);
}

void
ds_pool_disconnect_handler_v5(crt_rpc_t *rpc)
{
	ds_pool_disconnect_handler(rpc, 5);
}

static int
pool_space_query_bcast(crt_context_t ctx, struct pool_svc *svc, uuid_t pool_hdl,
		       struct daos_pool_space *ps)
{
	struct pool_tgt_query_in	*in;
	struct pool_tgt_query_out	*out;
	crt_rpc_t			*rpc;
	int				 rc;

	D_DEBUG(DB_MD, DF_UUID": bcasting\n", DP_UUID(svc->ps_uuid));

	rc = bcast_create(ctx, svc, POOL_TGT_QUERY, NULL, &rpc);
	if (rc != 0)
		goto out;

	in = crt_req_get(rpc);
	uuid_copy(in->tqi_op.pi_uuid, svc->ps_uuid);
	uuid_copy(in->tqi_op.pi_hdl, pool_hdl);
	rc = dss_rpc_send(rpc);
	if (rc == 0 && DAOS_FAIL_CHECK(DAOS_POOL_QUERY_FAIL_CORPC)) {
		D_DEBUG(DB_MD, DF_UUID": fault injected: DAOS_POOL_QUERY_FAIL_CORPC\n",
			DP_UUID(svc->ps_uuid));
		rc = -DER_TIMEDOUT;
	}
	if (rc != 0)
		goto out_rpc;

	out = crt_reply_get(rpc);
	rc = out->tqo_rc;
	if (rc != 0) {
		D_ERROR(DF_UUID ": failed to query from targets: " DF_RC "\n",
			DP_UUID(svc->ps_uuid), DP_RC(rc));
		rc = -DER_IO;
	} else {
		D_ASSERT(ps != NULL);
		*ps = out->tqo_space;
	}

out_rpc:
	crt_req_decref(rpc);
out:
	D_DEBUG(DB_MD, DF_UUID": bcasted: "DF_RC"\n", DP_UUID(svc->ps_uuid),
		DP_RC(rc));
	return rc;
}

/*
 * Transfer list of containers to "remote_bulk". If the remote bulk buffer
 * is too small, then return -DER_TRUNC. RPC response will contain the number
 * of containers in the pool that the client can use to resize its buffer
 * for another RPC request.
 */
static int
transfer_cont_buf(void *cont_buf, size_t cont_buf_size, struct pool_svc *svc,
		  crt_rpc_t *rpc, crt_bulk_t remote_bulk)
{
	daos_size_t			 remote_bulk_size;
	d_iov_t				 cont_iov;
	d_sg_list_t			 cont_sgl;
	crt_bulk_t			 bulk = CRT_BULK_NULL;
	struct crt_bulk_desc		 bulk_desc;
	crt_bulk_opid_t			 bulk_opid;
	ABT_eventual			 eventual;
	int				*status;
	int				 rc;

	D_ASSERT(cont_buf_size > 0);

	/* Check if the client bulk buffer is large enough. */
	rc = crt_bulk_get_len(remote_bulk, &remote_bulk_size);
	if (rc != 0)
		D_GOTO(out, rc);
	if (remote_bulk_size < cont_buf_size) {
		D_ERROR(DF_UUID": remote container buffer("DF_U64") < required (%zu)\n",
			DP_UUID(svc->ps_uuid), remote_bulk_size, cont_buf_size);
		D_GOTO(out, rc = -DER_TRUNC);
	}

	d_iov_set(&cont_iov, cont_buf, cont_buf_size);
	cont_sgl.sg_nr = 1;
	cont_sgl.sg_nr_out = 0;
	cont_sgl.sg_iovs = &cont_iov;

	rc = crt_bulk_create(rpc->cr_ctx, &cont_sgl, CRT_BULK_RO, &bulk);
	if (rc != 0)
		D_GOTO(out, rc);

	/* Prepare for crt_bulk_transfer(). */
	bulk_desc.bd_rpc = rpc;
	bulk_desc.bd_bulk_op = CRT_BULK_PUT;
	bulk_desc.bd_remote_hdl = remote_bulk;
	bulk_desc.bd_remote_off = 0;
	bulk_desc.bd_local_hdl = bulk;
	bulk_desc.bd_local_off = 0;
	bulk_desc.bd_len = cont_iov.iov_len;

	rc = ABT_eventual_create(sizeof(*status), &eventual);
	if (rc != ABT_SUCCESS)
		D_GOTO(out_bulk, rc = dss_abterr2der(rc));

	rc = crt_bulk_transfer(&bulk_desc, bulk_cb, &eventual, &bulk_opid);
	if (rc != 0)
		D_GOTO(out_eventual, rc);

	rc = ABT_eventual_wait(eventual, (void **)&status);
	if (rc != ABT_SUCCESS)
		D_GOTO(out_eventual, rc = dss_abterr2der(rc));

	if (*status != 0)
		D_GOTO(out_eventual, rc = *status);

out_eventual:
	ABT_eventual_free(&eventual);
out_bulk:
	if (bulk != CRT_BULK_NULL)
		crt_bulk_free(bulk);
out:
	return rc;
}

/**
 * Send CaRT RPC to pool svc to get container list.
 *
 * \param[in]	uuid		UUID of the pool
 * \param[in]	ranks		Pool service replicas
 * \param[out]	containers	Array of container information (allocated)
 * \param[out]	ncontainers	Number of items in containers
 *
 * return	0		Success
 *
 */
int
ds_pool_svc_list_cont(uuid_t uuid, d_rank_list_t *ranks,
		      struct daos_pool_cont_info **containers,
		      uint64_t *ncontainers)
{
	int				rc;
	struct rsvc_client		client;
	crt_endpoint_t			ep;
	struct dss_module_info		*info = dss_get_module_info();
	crt_rpc_t			*rpc;
	struct pool_list_cont_in	*in;
	struct pool_list_cont_out	*out;
	uint64_t			resp_ncont = 1024;
	struct daos_pool_cont_info	*resp_cont = NULL;
	uint64_t                         ncont;
	crt_bulk_t                       bulk;
	uuid_t                           no_uuid;
	uint64_t                         req_time = 0;

	D_DEBUG(DB_MGMT, DF_UUID": Getting container list\n", DP_UUID(uuid));
	uuid_clear(no_uuid);
	*containers = NULL;

	rc = rsvc_client_init(&client, ranks);
	if (rc != 0)
		D_GOTO(out, rc);

rechoose:
	ep.ep_grp = NULL; /* primary group */
	rc = rsvc_client_choose(&client, &ep);
	if (rc != 0) {
		D_ERROR(DF_UUID": cannot find pool service: "DF_RC"\n",
			DP_UUID(uuid), DP_RC(rc));
		goto out_client;
	}

realloc_resp:
	rc = pool_req_create(info->dmi_ctx, &ep, POOL_LIST_CONT, uuid, no_uuid, &req_time, &rpc);
	if (rc != 0) {
		DL_ERROR(rc, DF_UUID ": failed to create pool list cont rpc", DP_UUID(uuid));
		goto out_client;
	}

	/* Allocate response buffer */
	D_ALLOC_ARRAY(resp_cont, resp_ncont);
	if (resp_cont == NULL)
		D_GOTO(out_rpc, rc = -DER_NOMEM);

	in = crt_req_get(rpc);
	uuid_copy(in->plci_op.pi_uuid, uuid);
	uuid_clear(in->plci_op.pi_hdl);
	ncont = resp_ncont;
	rc    = list_cont_bulk_create(info->dmi_ctx, &bulk, resp_cont,
				      ncont * sizeof(struct daos_pool_cont_info));
	if (rc != 0)
		D_GOTO(out_resp_buf, rc);

	pool_list_cont_in_set_data(rpc, bulk, ncont);

	rc = dss_rpc_send(rpc);
	out = crt_reply_get(rpc);
	D_ASSERT(out != NULL);

	rc = pool_rsvc_client_complete_rpc(&client, &ep, rc, &out->plco_op);
	if (rc == RSVC_CLIENT_RECHOOSE) {
		/* To simplify logic, destroy bulk hdl and buffer each time */
		list_cont_bulk_destroy(bulk);
		D_FREE(resp_cont);
		crt_req_decref(rpc);
		dss_sleep(RECHOOSE_SLEEP_MS);
		D_GOTO(rechoose, rc);
	}

	rc = out->plco_op.po_rc;
	if (rc == -DER_TRUNC) {
		/* resp_ncont too small - realloc with server-provided ncont */
		resp_ncont = out->plco_ncont;
		list_cont_bulk_destroy(bulk);
		D_FREE(resp_cont);
		crt_req_decref(rpc);
		D_GOTO(realloc_resp, rc);
	} else if (rc != 0) {
		D_ERROR(DF_UUID": failed to get container list for pool: %d\n",
			DP_UUID(uuid), rc);
	} else {
		*ncontainers = out->plco_ncont;
		*containers = resp_cont;
	}

	list_cont_bulk_destroy(bulk);
out_resp_buf:
	if (rc != 0)
		D_FREE(resp_cont);
out_rpc:
	crt_req_decref(rpc);
out_client:
	rsvc_client_fini(&client);
out:
	return rc;
}

static bool is_pool_from_srv(uuid_t pool_uuid, uuid_t poh_uuid);

/* CaRT RPC handler for pool container listing
 * Requires a pool handle (except for rebuild).
 */
static void
ds_pool_list_cont_handler(crt_rpc_t *rpc, int handler_version)
{
	struct pool_list_cont_in	*in = crt_req_get(rpc);
	struct pool_list_cont_out	*out = crt_reply_get(rpc);
	struct daos_pool_cont_info	*cont_buf = NULL;
	uint64_t			 ncont = 0;
	struct pool_svc			*svc;
	uint64_t                         ncont_in;
	crt_bulk_t                       bulk;
	struct rdb_tx			 tx;
	d_iov_t				 key;
	d_iov_t				 value;
	int				 rc;

	D_DEBUG(DB_MD, DF_UUID ": processing rpc: %p hdl=" DF_UUID "\n",
		DP_UUID(in->plci_op.pi_uuid), rpc, DP_UUID(in->plci_op.pi_hdl));

	rc = pool_svc_lookup_leader(in->plci_op.pi_uuid, &svc,
				    &out->plco_op.po_hint);
	if (rc != 0)
		D_GOTO(out, rc);

	pool_list_cont_in_get_data(rpc, &bulk, &ncont_in);

	/* Verify pool handle only if RPC initiated by a client
	 * (not for mgmt svc to pool svc RPCs that do not have a handle).
	 */
	if (daos_rpc_from_client(rpc)) {
		rc = rdb_tx_begin(svc->ps_rsvc.s_db, svc->ps_rsvc.s_term, &tx);
		if (rc != 0)
			D_GOTO(out_svc, rc);

		ABT_rwlock_rdlock(svc->ps_lock);

		/* Verify the pool handle. Note: since rebuild will not
		 * connect the pool, so we only verify the non-rebuild
		 * pool.
		 */
		if (!is_pool_from_srv(in->plci_op.pi_uuid,
				      in->plci_op.pi_hdl)) {
			d_iov_set(&key, in->plci_op.pi_hdl, sizeof(uuid_t));
			d_iov_set(&value, NULL, 0);
			rc = rdb_tx_lookup(&tx, &svc->ps_handles, &key, &value);
			if (rc == -DER_NONEXIST)
				rc = -DER_NO_HDL;
				/* defer goto out_svc until unlock/tx_end */
		}

		ABT_rwlock_unlock(svc->ps_lock);
		rdb_tx_end(&tx);
		if (rc != 0)
			D_GOTO(out_svc, rc);
	}

	/* Call container service to get the list */
	rc = ds_cont_list(in->plci_op.pi_uuid, &cont_buf, &ncont);
	if (rc != 0) {
		D_GOTO(out_svc, rc);
	} else if ((ncont_in > 0) && (ncont > ncont_in)) {
		/* Got a list, but client buffer not supplied or too small */
		D_DEBUG(DB_MD,
			DF_UUID ": hdl=" DF_UUID ": has %" PRIu64 "containers (more than client"
				": %" PRIu64 ")\n",
			DP_UUID(in->plci_op.pi_uuid), DP_UUID(in->plci_op.pi_hdl), ncont, ncont_in);
		D_GOTO(out_free_cont_buf, rc = -DER_TRUNC);
	} else {
		size_t nbytes = ncont * sizeof(struct daos_pool_cont_info);

		D_DEBUG(DB_MD, DF_UUID": hdl="DF_UUID": has %"PRIu64 "containers\n",
			DP_UUID(in->plci_op.pi_uuid), DP_UUID(in->plci_op.pi_hdl), ncont);

		/* Send any results only if client provided a handle */
		if (cont_buf && (ncont_in > 0) && (bulk != CRT_BULK_NULL))
			rc = transfer_cont_buf(cont_buf, nbytes, svc, rpc, bulk);
	}

out_free_cont_buf:
	if (cont_buf) {
		D_FREE(cont_buf);
		cont_buf = NULL;
	}
out_svc:
	ds_rsvc_set_hint(&svc->ps_rsvc, &out->plco_op.po_hint);
	pool_svc_put_leader(svc);
out:
	out->plco_op.po_rc = rc;
	out->plco_ncont = ncont;
	D_DEBUG(DB_MD, DF_UUID ": replying rpc: %p %d\n", DP_UUID(in->plci_op.pi_uuid), rpc, rc);
	crt_reply_send(rpc);
}

void
ds_pool_list_cont_handler_v6(crt_rpc_t *rpc)
{
	ds_pool_list_cont_handler(rpc, 6);
}

void
ds_pool_list_cont_handler_v5(crt_rpc_t *rpc)
{
	ds_pool_list_cont_handler(rpc, 5);
}

/* TODO: consider moving to common function for client and engine use */
static bool
pool_cont_filter_is_valid(uuid_t pool_uuid, daos_pool_cont_filter_t *filt)
{
	uint32_t	i;

	/* TODO: decide if filt == NULL is ok especially on client side */
	D_ASSERT(filt != NULL);

	D_DEBUG(DB_MD, DF_UUID": filter with %u parts, combine with logical %s\n",
		DP_UUID(pool_uuid), filt->pcf_nparts, (filt->pcf_combine_func == 0) ? "AND" : "OR");
	if ((filt->pcf_nparts > 0) && (filt->pcf_parts == NULL)) {
		D_ERROR(DF_UUID": filter has %u parts but pcf_parts is NULL\n", DP_UUID(pool_uuid),
			filt->pcf_nparts);
		return false;
	}
	for (i = 0; i < filt->pcf_nparts; i++) {
		daos_pool_cont_filter_part_t *part = filt->pcf_parts[i];

		if (part->pcfp_key >= PCF_KEY_MAX) {
			D_ERROR(DF_UUID": filter part key %u is outside of valid range %u..%u\n",
				DP_UUID(pool_uuid), part->pcfp_key, 0, (PCF_KEY_MAX - 1));
			return false;
		}
		if (part->pcfp_func >= PCF_FUNC_MAX) {
			D_ERROR(DF_UUID": filter part func %u is outside of valid range %u..%u\n",
				DP_UUID(pool_uuid), part->pcfp_key, 0, (PCF_FUNC_MAX - 1));
			return false;
		}
		D_DEBUG(DB_MD, DF_UUID": filter part %u: key(%s) %s "DF_U64"\n",
			DP_UUID(pool_uuid), i,
			daos_pool_cont_filter_key_str(part->pcfp_key),
			daos_pool_cont_filter_func_str(part->pcfp_func),
			part->pcfp_val64);
	}

	return true;
}

/* CaRT RPC handler for pool container filtering
 * Requires a pool handle.
 */
static void
ds_pool_filter_cont_handler(crt_rpc_t *rpc, int handler_version)
{
	struct pool_filter_cont_in	*in = crt_req_get(rpc);
	struct pool_filter_cont_out	*out = crt_reply_get(rpc);
	struct daos_pool_cont_info2	*cont_buf = NULL;
	uint64_t			 ncont = 0;
	struct pool_svc			*svc;
	uint64_t                         ncont_in;
	crt_bulk_t                       bulk;
	daos_pool_cont_filter_t         *filt_in;
	struct rdb_tx			 tx;
	d_iov_t				 key;
	d_iov_t				 value;
	int				 rc;

	D_DEBUG(DB_MD, DF_UUID ": processing rpc: %p hdl=" DF_UUID "\n",
		DP_UUID(in->pfci_op.pi_uuid), rpc, DP_UUID(in->pfci_op.pi_hdl));

	rc = pool_svc_lookup_leader(in->pfci_op.pi_uuid, &svc, &out->pfco_op.po_hint);
	if (rc != 0)
		D_GOTO(out, rc);

	pool_filter_cont_in_get_data(rpc, &bulk, &ncont_in, &filt_in);

	/* Verify pool handle only if RPC initiated by a client
	 * (not for mgmt svc to pool svc RPCs that do not have a handle).
	 */
	if (daos_rpc_from_client(rpc)) {
		rc = rdb_tx_begin(svc->ps_rsvc.s_db, svc->ps_rsvc.s_term, &tx);
		if (rc != 0)
			D_GOTO(out_svc, rc);

		ABT_rwlock_rdlock(svc->ps_lock);

		/* Verify the pool handle. Note: since rebuild will not
		 * connect the pool, so we only verify the non-rebuild
		 * pool.
		 */
		if (!is_pool_from_srv(in->pfci_op.pi_uuid,
				      in->pfci_op.pi_hdl)) {
			d_iov_set(&key, in->pfci_op.pi_hdl, sizeof(uuid_t));
			d_iov_set(&value, NULL, 0);
			rc = rdb_tx_lookup(&tx, &svc->ps_handles, &key, &value);
			if (rc == -DER_NONEXIST)
				rc = -DER_NO_HDL;
				/* defer goto out_svc until unlock/tx_end */
		}

		ABT_rwlock_unlock(svc->ps_lock);
		rdb_tx_end(&tx);
		if (rc != 0)
			D_GOTO(out_svc, rc);
	}

	/* Debug log and check filter specification */
	if (!pool_cont_filter_is_valid(in->pfci_op.pi_uuid, filt_in)) {
		rc = -DER_INVAL;
		DL_ERROR(rc, DF_UUID ": filter input failed", DP_UUID(in->pfci_op.pi_uuid));
		goto out_svc;
	}

	/* Call container service to get the filtered list of containers */
	rc = ds_cont_filter(in->pfci_op.pi_uuid, filt_in, &cont_buf, &ncont);
	if (rc != 0) {
		D_GOTO(out_svc, rc);
	} else if ((ncont_in > 0) && (ncont > ncont_in)) {
		/* Got a list, but client buffer not supplied or too small */
		D_DEBUG(DB_MD,
			DF_UUID ": hdl=" DF_UUID ": %" PRIu64 " matching containers "
				"(more than client: %" PRIu64 ")\n",
			DP_UUID(in->pfci_op.pi_uuid), DP_UUID(in->pfci_op.pi_hdl), ncont, ncont_in);
		D_GOTO(out_free_cont_buf, rc = -DER_TRUNC);
	} else {
		size_t nbytes = ncont * sizeof(struct daos_pool_cont_info2);

		D_DEBUG(DB_MD, DF_UUID": hdl="DF_UUID": %"PRIu64" matching containers\n",
			DP_UUID(in->pfci_op.pi_uuid), DP_UUID(in->pfci_op.pi_hdl), ncont);

		/* Send any results only if client provided a handle */
		if (cont_buf && (ncont_in > 0) && (bulk != CRT_BULK_NULL))
			rc = transfer_cont_buf(cont_buf, nbytes, svc, rpc, bulk);
	}
out_free_cont_buf:
	if (cont_buf) {
		D_FREE(cont_buf);
		cont_buf = NULL;
	}
out_svc:
	ds_rsvc_set_hint(&svc->ps_rsvc, &out->pfco_op.po_hint);
	pool_svc_put_leader(svc);
out:
	out->pfco_op.po_rc = rc;
	out->pfco_ncont = ncont;
	D_DEBUG(DB_MD, DF_UUID ": replying rpc: %p %d\n", DP_UUID(in->pfci_op.pi_uuid), rpc, rc);
	crt_reply_send(rpc);
}

void
ds_pool_filter_cont_handler_v6(crt_rpc_t *rpc)
{
	ds_pool_filter_cont_handler(rpc, 6);
}

void
ds_pool_filter_cont_handler_v5(crt_rpc_t *rpc)
{
	ds_pool_filter_cont_handler(rpc, 5);
}

static void
ds_pool_query_handler(crt_rpc_t *rpc, int handler_version)
{
	struct pool_query_in     *in   = crt_req_get(rpc);
	struct pool_query_out    *out  = crt_reply_get(rpc);
	daos_prop_t		 *prop = NULL;
	struct pool_buf		 *map_buf;
	uint32_t		  map_version = 0;
	struct pool_svc		 *svc;
	struct pool_metrics	 *metrics;
	struct rdb_tx		  tx;
	d_iov_t			  key;
	d_iov_t			  value;
	crt_bulk_t                bulk;
	uint64_t                  query_bits;
	int			  rc;
	struct daos_prop_entry	 *entry;

	D_DEBUG(DB_MD, DF_UUID ": processing rpc: %p hdl=" DF_UUID "\n",
		DP_UUID(in->pqi_op.pi_uuid), rpc, DP_UUID(in->pqi_op.pi_hdl));

	rc = pool_svc_lookup_leader(in->pqi_op.pi_uuid, &svc,
				    &out->pqo_op.po_hint);
	if (rc != 0)
		D_GOTO(out, rc);

	pool_query_in_get_data(rpc, &bulk, &query_bits);

	if (query_bits & DAOS_PO_QUERY_REBUILD_STATUS) {
		rc = ds_rebuild_query(in->pqi_op.pi_uuid, &out->pqo_rebuild_st);
		if (rc != 0)
			D_GOTO(out_svc, rc);
	}

	rc = rdb_tx_begin(svc->ps_rsvc.s_db, svc->ps_rsvc.s_term, &tx);
	if (rc != 0)
		D_GOTO(out_svc, rc);

	ABT_rwlock_rdlock(svc->ps_lock);

	/* Verify the pool handle for client calls.
	 * Note: since rebuild will not connect the pool, so we only verify
	 * the non-rebuild pool. Server-to-server calls also don't have a
	 * handle.
	 */
	if (daos_rpc_from_client(rpc) &&
	    !is_pool_from_srv(in->pqi_op.pi_uuid, in->pqi_op.pi_hdl)) {
		d_iov_set(&key, in->pqi_op.pi_hdl, sizeof(uuid_t));
		d_iov_set(&value, NULL, 0);
		rc = rdb_tx_lookup(&tx, &svc->ps_handles, &key, &value);
		if (rc != 0) {
			if (rc == -DER_NONEXIST)
				rc = -DER_NO_HDL;
			D_GOTO(out_lock, rc);
		}
	}

	rc = pool_prop_read(&tx, svc, DAOS_PO_QUERY_PROP_GLOBAL_VERSION, &prop);
	if (rc != 0)
		D_GOTO(out_lock, rc);

	entry = daos_prop_entry_get(prop, DAOS_PROP_PO_GLOBAL_VERSION);
	D_ASSERT(entry != NULL);
	out->pqo_pool_layout_ver    = entry->dpe_val;
	out->pqo_upgrade_layout_ver = DAOS_POOL_GLOBAL_VERSION;
	daos_prop_free(prop);
	prop = NULL;

	/* read optional properties */
	rc = pool_prop_read(&tx, svc, query_bits, &prop);
	if (rc != 0)
		D_GOTO(out_lock, rc);
	out->pqo_prop = prop;

	if (unlikely(DAOS_FAIL_CHECK(DAOS_FORCE_PROP_VERIFY) && prop != NULL)) {
		daos_prop_t		*iv_prop = NULL;
		struct daos_prop_entry	*iv_entry;
		int			i;

		D_ALLOC_PTR(iv_prop);
		if (iv_prop == NULL)
			D_GOTO(out_lock, rc = -DER_NOMEM);

		rc = ds_pool_iv_prop_fetch(svc->ps_pool, iv_prop);
		if (rc) {
			D_ERROR("ds_pool_iv_prop_fetch failed "DF_RC"\n",
				DP_RC(rc));
			daos_prop_free(iv_prop);
			D_GOTO(out_lock, rc);
		}

		for (i = 0; i < prop->dpp_nr; i++) {
			entry = &prop->dpp_entries[i];
			iv_entry = daos_prop_entry_get(iv_prop,
						       entry->dpe_type);
			D_ASSERT(iv_entry != NULL);
			switch (entry->dpe_type) {
			case DAOS_PROP_PO_LABEL:
				D_ASSERT(strlen(entry->dpe_str) <=
					 DAOS_PROP_LABEL_MAX_LEN);
				if (strncmp(entry->dpe_str, iv_entry->dpe_str,
					    DAOS_PROP_LABEL_MAX_LEN) != 0) {
					D_ERROR("mismatch %s - %s.\n",
						entry->dpe_str,
						iv_entry->dpe_str);
					rc = -DER_IO;
				}
				break;
			case DAOS_PROP_PO_OWNER:
			case DAOS_PROP_PO_OWNER_GROUP:
				D_ASSERT(strlen(entry->dpe_str) <=
					 DAOS_ACL_MAX_PRINCIPAL_LEN);
				if (strncmp(entry->dpe_str, iv_entry->dpe_str,
					    DAOS_ACL_MAX_PRINCIPAL_BUF_LEN)
				    != 0) {
					D_ERROR("mismatch %s - %s.\n",
						entry->dpe_str,
						iv_entry->dpe_str);
					rc = -DER_IO;
				}
				break;
			case DAOS_PROP_PO_SPACE_RB:
			case DAOS_PROP_PO_SELF_HEAL:
			case DAOS_PROP_PO_RECLAIM:
			case DAOS_PROP_PO_EC_CELL_SZ:
			case DAOS_PROP_PO_REDUN_FAC:
			case DAOS_PROP_PO_EC_PDA:
			case DAOS_PROP_PO_RP_PDA:
			case DAOS_PROP_PO_GLOBAL_VERSION:
			case DAOS_PROP_PO_UPGRADE_STATUS:
			case DAOS_PROP_PO_SCRUB_MODE:
			case DAOS_PROP_PO_SCRUB_FREQ:
			case DAOS_PROP_PO_SCRUB_THRESH:
			case DAOS_PROP_PO_SVC_REDUN_FAC:
			case DAOS_PROP_PO_OBJ_VERSION:
			case DAOS_PROP_PO_PERF_DOMAIN:
			case DAOS_PROP_PO_CHECKPOINT_MODE:
			case DAOS_PROP_PO_CHECKPOINT_FREQ:
			case DAOS_PROP_PO_CHECKPOINT_THRESH:
			case DAOS_PROP_PO_REINT_MODE:
			case DAOS_PROP_PO_SVC_OPS_ENABLED:
			case DAOS_PROP_PO_SVC_OPS_ENTRY_AGE:
			case DAOS_PROP_PO_DATA_THRESH:
				if (entry->dpe_val != iv_entry->dpe_val) {
					D_ERROR("type %d mismatch "DF_U64" - "
						DF_U64".\n", entry->dpe_type,
						entry->dpe_val,
						iv_entry->dpe_val);
					rc = -DER_IO;
					}
				break;
			case DAOS_PROP_PO_ACL:
				if (daos_prop_entry_cmp_acl(entry,
							    iv_entry) != 0)
					rc = -DER_IO;
				break;
			case DAOS_PROP_PO_SVC_LIST:
				break;
			default:
				D_ASSERTF(0, "bad dpe_type %d\n",
					  entry->dpe_type);
				break;
			};
		}
		daos_prop_free(iv_prop);
		if (rc) {
			D_ERROR("iv_prop verify failed "DF_RC"\n", DP_RC(rc));
			D_GOTO(out_lock, rc);
		}
	}

	rc = read_map_buf(&tx, &svc->ps_root, &map_buf, &map_version);
	if (rc != 0)
		D_ERROR(DF_UUID": failed to read pool map: "DF_RC"\n",
			DP_UUID(svc->ps_uuid), DP_RC(rc));

out_lock:
	ABT_rwlock_unlock(svc->ps_lock);
	rdb_tx_end(&tx);
	if (rc != 0)
		goto out_svc;

	rc = ds_pool_transfer_map_buf(map_buf, map_version, rpc, bulk, &out->pqo_map_buf_size);
	D_FREE(map_buf);
	if (rc != 0)
		goto out_svc;

	metrics = svc->ps_pool->sp_metrics[DAOS_POOL_MODULE];

	/* See comment above, rebuild doesn't connect the pool */
	if (query_bits & DAOS_PO_QUERY_SPACE) {
		rc = pool_space_query_bcast(rpc->cr_ctx, svc, in->pqi_op.pi_hdl,
					    &out->pqo_space);
		if (unlikely(rc))
			goto out_svc;

		d_tm_inc_counter(metrics->query_space_total, 1);
	}
	d_tm_inc_counter(metrics->query_total, 1);

out_svc:
	if (map_version == 0)
		out->pqo_op.po_map_version = ds_pool_get_version(svc->ps_pool);
	else
		out->pqo_op.po_map_version = map_version;
	ds_rsvc_set_hint(&svc->ps_rsvc, &out->pqo_op.po_hint);
	pool_svc_put_leader(svc);
out:
	out->pqo_op.po_rc = rc;
	D_DEBUG(DB_MD, DF_UUID ": replying rpc: %p " DF_RC "\n", DP_UUID(in->pqi_op.pi_uuid), rpc,
		DP_RC(rc));
	crt_reply_send(rpc);
	if (prop)
		daos_prop_free(prop);
}

void
ds_pool_query_handler_v5(crt_rpc_t *rpc)
{
	ds_pool_query_handler(rpc, 5);
}

void
ds_pool_query_handler_v6(crt_rpc_t *rpc)
{
	ds_pool_query_handler(rpc, 6);
}

/* Convert pool_comp_state_t to daos_target_state_t */
static daos_target_state_t
enum_pool_comp_state_to_tgt_state(int tgt_state)
{
	switch (tgt_state) {
	case PO_COMP_ST_UNKNOWN: return DAOS_TS_UNKNOWN;
	case PO_COMP_ST_NEW: return DAOS_TS_NEW;
	case PO_COMP_ST_UP: return DAOS_TS_UP;
	case PO_COMP_ST_UPIN: return DAOS_TS_UP_IN;
	case PO_COMP_ST_DOWN: return  DAOS_TS_DOWN;
	case PO_COMP_ST_DOWNOUT: return DAOS_TS_DOWN_OUT;
	case PO_COMP_ST_DRAIN: return DAOS_TS_DRAIN;
	}

	return DAOS_TS_UNKNOWN;
}

static int
pool_query_tgt_space(crt_context_t ctx, struct pool_svc *svc, uuid_t pool_hdl,
		     d_rank_t rank, uint32_t tgt_idx, struct daos_space *ds)
{
	struct pool_tgt_query_in	*in;
	struct pool_tgt_query_out	*out;
	crt_rpc_t			*rpc;
	crt_endpoint_t			 tgt_ep = { 0 };
	crt_opcode_t			 opcode;
	int				 rc;

	D_DEBUG(DB_MD, DF_UUID": query target for rank:%u tgt:%u\n",
		DP_UUID(svc->ps_uuid), rank, tgt_idx);

	tgt_ep.ep_rank = rank;
	tgt_ep.ep_tag = daos_rpc_tag(DAOS_REQ_TGT, tgt_idx);
	opcode = DAOS_RPC_OPCODE(POOL_TGT_QUERY, DAOS_POOL_MODULE,
				 DAOS_POOL_VERSION);
	rc = crt_req_create(ctx, &tgt_ep, opcode, &rpc);
	if (rc) {
		D_ERROR("crt_req_create failed: "DF_RC"\n", DP_RC(rc));
		return rc;
	}

	in = crt_req_get(rpc);
	uuid_copy(in->tqi_op.pi_uuid, svc->ps_uuid);
	uuid_copy(in->tqi_op.pi_hdl, pool_hdl);

	rc = dss_rpc_send(rpc);
	if (rc != 0)
		goto out_rpc;

	out = crt_reply_get(rpc);
	rc = out->tqo_rc;
	if (rc != 0) {
		D_ERROR(DF_UUID": failed to query rank:%u, tgt:%u, "DF_RC"\n",
			DP_UUID(svc->ps_uuid), rank, tgt_idx, DP_RC(rc));
	} else {
		D_ASSERT(ds != NULL);
		*ds = out->tqo_space.ps_space;
	}

out_rpc:
	crt_req_decref(rpc);
	return rc;
}

static void
ds_pool_query_info_handler(crt_rpc_t *rpc, int handler_version)
{
	struct pool_query_info_in	*in = crt_req_get(rpc);
	struct pool_query_info_out	*out = crt_reply_get(rpc);
	struct pool_svc			*svc;
	struct pool_target		*target = NULL;
	int				 tgt_state;
	uint32_t                         rank;
	uint32_t                         tgt;
	int				 rc;

	D_DEBUG(DB_MD, DF_UUID ": processing rpc: %p hdl=" DF_UUID "\n",
		DP_UUID(in->pqii_op.pi_uuid), rpc, DP_UUID(in->pqii_op.pi_hdl));

	pool_query_info_in_get_data(rpc, &rank, &tgt);

	rc = pool_svc_lookup_leader(in->pqii_op.pi_uuid, &svc,
				    &out->pqio_op.po_hint);
	if (rc != 0)
		D_GOTO(out, rc);

	/* get the target state from pool map */
	ABT_rwlock_rdlock(svc->ps_pool->sp_lock);
	rc = pool_map_find_target_by_rank_idx(svc->ps_pool->sp_map, rank, tgt, &target);
	if (rc != 1) {
		D_ERROR(DF_UUID ": Failed to get rank:%u, idx:%d\n, rc:%d",
			DP_UUID(in->pqii_op.pi_uuid), rank, tgt, rc);
		ABT_rwlock_unlock(svc->ps_pool->sp_lock);
		D_GOTO(out_svc, rc = -DER_NONEXIST);
	} else {
		rc = 0;
	}

	D_ASSERT(target != NULL);

	tgt_state = target->ta_comp.co_status;
	out->pqio_state = enum_pool_comp_state_to_tgt_state(tgt_state);
	out->pqio_op.po_map_version =
			pool_map_get_version(svc->ps_pool->sp_map);

	ABT_rwlock_unlock(svc->ps_pool->sp_lock);

	if (tgt_state == PO_COMP_ST_UPIN) {
		rc = pool_query_tgt_space(rpc->cr_ctx, svc, in->pqii_op.pi_hdl, rank, tgt,
					  &out->pqio_space);
		if (rc)
			DL_ERROR(rc, DF_UUID ": Failed to query rank:%u, tgt:%d",
				 DP_UUID(in->pqii_op.pi_uuid), rank, tgt);
	} else {
		memset(&out->pqio_space, 0, sizeof(out->pqio_space));
	}
out_svc:
	ds_rsvc_set_hint(&svc->ps_rsvc, &out->pqio_op.po_hint);
	pool_svc_put_leader(svc);
out:
	out->pqio_op.po_rc = rc;
	out->pqio_rank     = rank;
	out->pqio_tgt      = tgt;

	D_DEBUG(DB_MD, DF_UUID ": replying rpc: %p " DF_RC "\n", DP_UUID(in->pqii_op.pi_uuid), rpc,
		DP_RC(rc));
	crt_reply_send(rpc);
}

void
ds_pool_query_info_handler_v6(crt_rpc_t *rpc)
{
	ds_pool_query_info_handler(rpc, 6);
}

void
ds_pool_query_info_handler_v5(crt_rpc_t *rpc)
{
	ds_pool_query_info_handler(rpc, 5);
}

/**
 * Query pool target information without holding a pool handle.
 *
 * \param[in]	pool_uuid	UUID of the pool
 * \param[in]	ps_ranks	Ranks of pool svc replicas
 * \param[in]	rank		Pool storage engine rank
 * \param[in]	tgt_idx		Target index within the pool storage engine
 * \param[out]	ti		Target information (state, storage capacity and usage)
 *
 * \return	0		Success
 *		-DER_INVAL	Invalid input
 *		Negative value	Other error
 */
int
ds_pool_svc_query_target(uuid_t pool_uuid, d_rank_list_t *ps_ranks, d_rank_t rank,
			 uint32_t tgt_idx, daos_target_info_t *ti)
{
	int				rc;
	struct rsvc_client		client;
	crt_endpoint_t			ep;
	struct dss_module_info		*info = dss_get_module_info();
	crt_rpc_t			*rpc;
	int                              i;
	struct pool_query_info_out	*out;
	uuid_t                           no_uuid;
	uint64_t                         req_time = 0;

	uuid_clear(no_uuid);

	if (ti == NULL)
		D_GOTO(out, rc = -DER_INVAL);

	D_DEBUG(DB_MGMT, DF_UUID": Querying pool target %u\n", DP_UUID(pool_uuid), tgt_idx);

	rc = rsvc_client_init(&client, ps_ranks);
	if (rc != 0)
		goto out;

rechoose:
	ep.ep_grp = NULL; /* primary group */
	rc = rsvc_client_choose(&client, &ep);
	if (rc != 0) {
		D_ERROR(DF_UUID": cannot find pool service: "DF_RC"\n",
			DP_UUID(pool_uuid), DP_RC(rc));
		goto out_client;
	}

	rc = pool_req_create(info->dmi_ctx, &ep, POOL_QUERY_INFO, pool_uuid, no_uuid, &req_time,
			     &rpc);
	if (rc != 0) {
		DL_ERROR(rc, DF_UUID ": failed to create pool query target rpc",
			 DP_UUID(pool_uuid));
		goto out_client;
	}
	pool_query_info_in_set_data(rpc, rank, tgt_idx);

	rc = dss_rpc_send(rpc);
	out = crt_reply_get(rpc);
	D_ASSERT(out != NULL);

	rc = pool_rsvc_client_complete_rpc(&client, &ep, rc, &out->pqio_op);
	if (rc == RSVC_CLIENT_RECHOOSE) {
		crt_req_decref(rpc);
		dss_sleep(RECHOOSE_SLEEP_MS);
		goto rechoose;
	}

	rc = out->pqio_op.po_rc;
	if (rc != 0) {
		D_ERROR(DF_UUID": failed to query pool rank %u target %u "DF_RC"\n",
			DP_UUID(pool_uuid), rank, tgt_idx, DP_RC(rc));
		goto out_rpc;
	}

	D_DEBUG(DB_MGMT, DF_UUID": Successfully queried pool rank %u target %u\n",
		DP_UUID(pool_uuid), rank, tgt_idx);

	ti->ta_type = DAOS_TP_UNKNOWN;
	ti->ta_state = out->pqio_state;
	for (i = 0; i < DAOS_MEDIA_MAX; i++) {
		ti->ta_space.s_total[i] = out->pqio_space.s_total[i];
		ti->ta_space.s_free[i] = out->pqio_space.s_free[i];
	}

out_rpc:
	crt_req_decref(rpc);
out_client:
	rsvc_client_fini(&client);
out:
	return rc;
}

/**
 * Query a pool's properties without having a handle for the pool
 */
void
ds_pool_prop_get_handler(crt_rpc_t *rpc)
{
	struct pool_prop_get_in		*in = crt_req_get(rpc);
	struct pool_prop_get_out	*out = crt_reply_get(rpc);
	struct pool_svc			*svc;
	struct rdb_tx			tx;
	uint64_t                         query_bits;
	int				rc;
	daos_prop_t			*prop = NULL;

	D_DEBUG(DB_MD, DF_UUID": processing rpc %p\n",
		DP_UUID(in->pgi_op.pi_uuid), rpc);

	pool_prop_get_in_get_data(rpc, &query_bits);

	rc = pool_svc_lookup_leader(in->pgi_op.pi_uuid, &svc,
				    &out->pgo_op.po_hint);
	if (rc != 0)
		D_GOTO(out, rc);

	rc = rdb_tx_begin(svc->ps_rsvc.s_db, svc->ps_rsvc.s_term, &tx);
	if (rc != 0)
		D_GOTO(out_svc, rc);

	ABT_rwlock_rdlock(svc->ps_lock);

	rc = pool_prop_read(&tx, svc, query_bits, &prop);
	if (rc != 0)
		D_GOTO(out_lock, rc);
	out->pgo_prop = prop;

out_lock:
	ABT_rwlock_unlock(svc->ps_lock);
	rdb_tx_end(&tx);
out_svc:
	ds_rsvc_set_hint(&svc->ps_rsvc, &out->pgo_op.po_hint);
	pool_svc_put_leader(svc);
out:
	out->pgo_op.po_rc = rc;
	D_DEBUG(DB_MD, DF_UUID ": replying rpc: %p " DF_RC "\n", DP_UUID(in->pgi_op.pi_uuid), rpc,
		DP_RC(rc));
	crt_reply_send(rpc);
	if (prop)
		daos_prop_free(prop);
}

/**
 * Send a CaRT message to the pool svc to get the ACL pool property.
 *
 * \param[in]		pool_uuid	UUID of the pool
 * \param[in]		ranks		Pool service replicas
 * \param[in][out]	prop		Prop with requested properties, to be
 *					filled out and returned.
 *
 * \return	0		Success
 *
 */
int
ds_pool_svc_get_prop(uuid_t pool_uuid, d_rank_list_t *ranks,
		     daos_prop_t *prop)
{
	int				rc;
	struct rsvc_client		client;
	crt_endpoint_t			ep;
	struct dss_module_info		*info = dss_get_module_info();
	crt_rpc_t                       *rpc;
	struct pool_prop_get_out	*out;
	uuid_t                           no_uuid;
	uint64_t                         req_time = 0;

	D_DEBUG(DB_MGMT, DF_UUID": Getting prop\n", DP_UUID(pool_uuid));
	uuid_clear(no_uuid);

	rc = rsvc_client_init(&client, ranks);
	if (rc != 0)
		D_GOTO(out, rc);

rechoose:
	ep.ep_grp = NULL; /* primary group */
	rc = rsvc_client_choose(&client, &ep);
	if (rc != 0) {
		D_ERROR(DF_UUID": cannot find pool service: "DF_RC"\n",
			DP_UUID(pool_uuid), DP_RC(rc));
		goto out_client;
	}

	rc =
	    pool_req_create(info->dmi_ctx, &ep, POOL_PROP_GET, pool_uuid, no_uuid, &req_time, &rpc);
	if (rc != 0) {
		DL_ERROR(rc, DF_UUID ": failed to create pool get prop rpc", DP_UUID(pool_uuid));
		goto out_client;
	}

	pool_prop_get_in_set_data(rpc, pool_query_bits(NULL, prop));

	rc = dss_rpc_send(rpc);
	out = crt_reply_get(rpc);
	D_ASSERT(out != NULL);

	rc = pool_rsvc_client_complete_rpc(&client, &ep, rc, &out->pgo_op);
	if (rc == RSVC_CLIENT_RECHOOSE) {
		crt_req_decref(rpc);
		dss_sleep(RECHOOSE_SLEEP_MS);
		D_GOTO(rechoose, rc);
	}

	rc = out->pgo_op.po_rc;
	if (rc != 0) {
		D_ERROR(DF_UUID": failed to get prop for pool: "DF_RC"\n",
			DP_UUID(pool_uuid), DP_RC(rc));
		D_GOTO(out_rpc, rc);
	}

	rc = daos_prop_copy(prop, out->pgo_prop);

out_rpc:
	crt_req_decref(rpc);
out_client:
	rsvc_client_fini(&client);
out:
	return rc;
}

int
ds_pool_extend(uuid_t pool_uuid, int ntargets, const d_rank_list_t *rank_list, int ndomains,
	       const uint32_t *domains, d_rank_list_t *svc_ranks)
{
	int				rc;
	struct rsvc_client		client;
	crt_endpoint_t			ep;
	struct dss_module_info		*info = dss_get_module_info();
	crt_rpc_t			*rpc;
	struct pool_extend_in		*in;
	struct pool_extend_out		*out;
	uuid_t                           no_uuid;
	uint64_t                         req_time = 0;

	uuid_clear(no_uuid);

	rc = rsvc_client_init(&client, svc_ranks);
	if (rc != 0)
		return rc;

rechoose:

	ep.ep_grp = NULL; /* primary group */
	rc = rsvc_client_choose(&client, &ep);
	if (rc != 0) {
		D_ERROR(DF_UUID": cannot find pool service: "DF_RC"\n",
			DP_UUID(pool_uuid), DP_RC(rc));
		goto out_client;
	}

	rc = pool_req_create(info->dmi_ctx, &ep, POOL_EXTEND, pool_uuid, no_uuid, &req_time, &rpc);
	if (rc != 0) {
		DL_ERROR(rc, DF_UUID ": failed to create pool extend rpc", DP_UUID(pool_uuid));
		goto out_client;
	}

	in                        = crt_req_get(rpc);
	in->pei_ntgts = ntargets;
	in->pei_ndomains = ndomains;
	in->pei_tgt_ranks = (d_rank_list_t *)rank_list;
	in->pei_domains.ca_count = ndomains;
	in->pei_domains.ca_arrays = (uint32_t *)domains;

	rc = dss_rpc_send(rpc);
	out = crt_reply_get(rpc);
	D_ASSERT(out != NULL);

	rc = pool_rsvc_client_complete_rpc(&client, &ep, rc, &out->peo_op);
	if (rc == RSVC_CLIENT_RECHOOSE) {
		crt_req_decref(rpc);
		dss_sleep(RECHOOSE_SLEEP_MS);
		D_GOTO(rechoose, rc);
	}

	rc = out->peo_op.po_rc;
	if (rc != 0) {
		D_ERROR(DF_UUID": Failed to set targets to UP state for "
				"reintegration: "DF_RC"\n", DP_UUID(pool_uuid),
				DP_RC(rc));
		D_GOTO(out_rpc, rc);
	}

out_rpc:
	crt_req_decref(rpc);
out_client:
	rsvc_client_fini(&client);
	return rc;
}

int
ds_pool_target_update_state(uuid_t pool_uuid, d_rank_list_t *ranks,
			    struct pool_target_addr_list *target_addrs,
			    pool_comp_state_t state)
{
	int				rc;
	struct rsvc_client		client;
	crt_endpoint_t			ep;
	struct dss_module_info		*info = dss_get_module_info();
	crt_rpc_t			*rpc;
	struct pool_tgt_update_out      *out;
	crt_opcode_t			opcode;
	uuid_t                           no_uuid;
	uint64_t                         req_time = 0;

	uuid_clear(no_uuid);
	rc = rsvc_client_init(&client, ranks);
	if (rc != 0)
		return rc;

rechoose:
	ep.ep_grp = NULL; /* primary group */
	rc = rsvc_client_choose(&client, &ep);
	if (rc != 0) {
		D_ERROR(DF_UUID": cannot find pool service: "DF_RC"\n",
			DP_UUID(pool_uuid), DP_RC(rc));
		goto out_client;
	}

	switch (state) {
	case PO_COMP_ST_DOWN:
		opcode = POOL_EXCLUDE;
		break;
	case PO_COMP_ST_UP:
		opcode = POOL_REINT;
		break;
	case PO_COMP_ST_DRAIN:
		opcode = POOL_DRAIN;
		break;
	default:
		D_GOTO(out_client, rc = -DER_INVAL);
	}

	rc = pool_req_create(info->dmi_ctx, &ep, opcode, pool_uuid, no_uuid, &req_time, &rpc);
	if (rc != 0) {
		DL_ERROR(rc, DF_UUID ": failed to create pool req", DP_UUID(pool_uuid));
		goto out_client;
	}

	pool_tgt_update_in_set_data(rpc, target_addrs->pta_addrs, (size_t)target_addrs->pta_number);

	rc = dss_rpc_send(rpc);
	out = crt_reply_get(rpc);
	D_ASSERT(out != NULL);

	rc = pool_rsvc_client_complete_rpc(&client, &ep, rc, &out->pto_op);
	if (rc == RSVC_CLIENT_RECHOOSE) {
		crt_req_decref(rpc);
		dss_sleep(RECHOOSE_SLEEP_MS);
		D_GOTO(rechoose, rc);
	}

	rc = out->pto_op.po_rc;
	if (rc != 0) {
		D_ERROR(DF_UUID": Failed to set targets to %s state: "DF_RC"\n",
			DP_UUID(pool_uuid),
			state == PO_COMP_ST_DOWN ? "DOWN" :
			state == PO_COMP_ST_UP ? "UP" : "UNKNOWN",
			DP_RC(rc));
		D_GOTO(out_rpc, rc);
	}

out_rpc:
	crt_req_decref(rpc);
out_client:
	rsvc_client_fini(&client);
	return rc;
}

/**
 * Set a pool's properties without having a handle for the pool
 */
void
ds_pool_prop_set_handler(crt_rpc_t *rpc)
{
	struct pool_prop_set_in		*in = crt_req_get(rpc);
	struct pool_prop_set_out	*out = crt_reply_get(rpc);
	struct pool_svc			*svc;
	struct rdb_tx			tx;
	daos_prop_t                     *prop_in = NULL;
	daos_prop_t			*prop = NULL;
	bool                             dup_op  = false;
	struct ds_pool_svc_op_val        op_val;
	bool                             fi_pass_noreply = DAOS_FAIL_CHECK(DAOS_MD_OP_PASS_NOREPLY);
	bool                             fi_fail_noreply = DAOS_FAIL_CHECK(DAOS_MD_OP_FAIL_NOREPLY);
	int				rc;

	D_DEBUG(DB_MD, DF_UUID": processing rpc %p\n",
		DP_UUID(in->psi_op.pi_uuid), rpc);

	pool_prop_set_in_get_data(rpc, &prop_in);

	rc = pool_svc_lookup_leader(in->psi_op.pi_uuid, &svc, &out->pso_op.po_hint);
	if (rc != 0)
		D_GOTO(out, rc);

	if (!daos_prop_valid(prop_in, true /* pool */, true /* input */)) {
		D_ERROR(DF_UUID": invalid properties input\n",
			DP_UUID(in->psi_op.pi_uuid));
		D_GOTO(out_svc, rc = -DER_INVAL);
	}

	rc = rdb_tx_begin(svc->ps_rsvc.s_db, svc->ps_rsvc.s_term, &tx);
	if (rc != 0)
		D_GOTO(out_svc, rc);

	ABT_rwlock_wrlock(svc->ps_lock);

	rc = pool_op_lookup(&tx, svc, rpc, DAOS_POOL_VERSION, &dup_op, &op_val);
	if (rc != 0)
		goto out_lock;
	else if (dup_op || fi_fail_noreply)
		goto out_commit;

	rc = pool_prop_write(&tx, &svc->ps_root, prop_in);
	if (rc != 0) {
		D_ERROR(DF_UUID": failed to write prop for pool: %d\n",
			DP_UUID(in->psi_op.pi_uuid), rc);
		D_GOTO(out_commit, rc);
	}

out_commit:
	if ((rc == 0) && !dup_op && fi_fail_noreply)
		rc = -DER_MISC;
	rc = pool_op_save(&tx, svc, rpc, DAOS_POOL_VERSION, dup_op, rc, &op_val);
	if (rc != 0)
		goto out_lock;

	rc = rdb_tx_commit(&tx);
	if (rc != 0)
		goto out_lock;
	if (op_val.ov_rc != 0)
		D_GOTO(out_lock, rc = op_val.ov_rc);

	/* Read all props & update prop IV */
	rc = pool_prop_read(&tx, svc, DAOS_PO_QUERY_PROP_ALL, &prop);
	if (rc != 0) {
		D_ERROR(DF_UUID": failed to read prop for pool, rc=%d\n",
			DP_UUID(in->psi_op.pi_uuid), rc);
		D_GOTO(out_lock, rc);
	}
	D_ASSERT(prop != NULL);

	rc = op_val.ov_rc;
out_lock:
	ABT_rwlock_unlock(svc->ps_lock);
	rdb_tx_end(&tx);
	/*
	 * TODO: Introduce prop version to avoid inconsistent prop over targets
	 *	 caused by the out of order IV sync.
	 */
	if (!rc && prop != NULL) {
		rc = ds_pool_iv_prop_update(svc->ps_pool, prop);
		if (rc)
			D_ERROR(DF_UUID": failed to update prop IV for pool, "
				"%d.\n", DP_UUID(in->psi_op.pi_uuid), rc);
		daos_prop_free(prop);
	}
out_svc:
	ds_rsvc_set_hint(&svc->ps_rsvc, &out->pso_op.po_hint);
	pool_svc_put_leader(svc);
out:
	if ((rc == 0) && !dup_op && fi_pass_noreply) {
		rc = -DER_TIMEDOUT;
		D_DEBUG(DB_MD, DF_UUID ": fault injected: DAOS_MD_OP_PASS_NOREPLY\n",
			DP_UUID(in->psi_op.pi_uuid));
	}
	if ((rc == -DER_MISC) && !dup_op && fi_fail_noreply) {
		rc = -DER_TIMEDOUT;
		D_DEBUG(DB_MD, DF_UUID ": fault injected: DAOS_MD_OP_FAIL_NOREPLY\n",
			DP_UUID(in->psi_op.pi_uuid));
	}

	out->pso_op.po_rc = rc;
	D_DEBUG(DB_MD, DF_UUID ": replying rpc: %p %d\n", DP_UUID(in->psi_op.pi_uuid), rpc, rc);
	crt_reply_send(rpc);
}

static int
pool_upgrade_one_prop(struct rdb_tx *tx, struct pool_svc *svc, bool *need_commit, d_iov_t *prop_iov,
		      d_iov_t *value)
{
	int			rc;

	rc = rdb_tx_lookup(tx, &svc->ps_root, prop_iov, value);
	if (rc && rc != -DER_NONEXIST) {
		return rc;
	} else if (rc == -DER_NONEXIST) {
		rc = rdb_tx_update(tx, &svc->ps_root, prop_iov, value);
		if (rc)
			return rc;
		*need_commit = true;
	}
	return 0;
}

static int
pool_upgrade_one_prop_int64(struct rdb_tx *tx, struct pool_svc *svc, uuid_t uuid, bool *need_commit,
			    const char *friendly_name, d_iov_t *prop_iov, uint64_t default_value)
{
	d_iov_t  value;
	uint64_t val;
	int      rc;

	val = default_value;
	d_iov_set(&value, &val, sizeof(default_value));
	rc = pool_upgrade_one_prop(tx, svc, need_commit, prop_iov, &value);
	if (rc != 0) {
		D_ERROR(DF_UUID ": failed to upgrade '%s' of pool: %d.\n", DP_UUID(uuid),
			friendly_name, rc);
	}
	return rc;
}

static int
pool_upgrade_one_prop_int32(struct rdb_tx *tx, struct pool_svc *svc, uuid_t uuid, bool *need_commit,
			    const char *friendly_name, d_iov_t *prop_iov, uint32_t default_value)
{
	d_iov_t  value;
	uint32_t val;
	int      rc;

	val = default_value;
	d_iov_set(&value, &val, sizeof(default_value));
	rc = pool_upgrade_one_prop(tx, svc, need_commit, prop_iov, &value);
	if (rc != 0) {
		D_ERROR(DF_UUID ": failed to upgrade '%s' of pool: %d.\n", DP_UUID(uuid),
			friendly_name, rc);
	}
	return rc;
}

static int
pool_upgrade_props(struct rdb_tx *tx, struct pool_svc *svc,
			      uuid_t pool_uuid, crt_rpc_t *rpc)
{
	d_iov_t			value;
	uint64_t		val;
	uint32_t		val32;
	int			rc;
	bool			need_commit = false;
	uuid_t		       *hdl_uuids = NULL;
	size_t			hdl_uuids_size;
	int			n_hdl_uuids = 0;
	uint32_t		connectable;
	uint32_t                svc_ops_enabled = 0;

	if (rpc) {
		rc = find_hdls_to_evict(tx, svc, &hdl_uuids, &hdl_uuids_size,
					&n_hdl_uuids, NULL);
		if (rc)
			return rc;
		D_DEBUG(DB_MD, "number of handles found was: %d\n", n_hdl_uuids);
	}

	if (n_hdl_uuids > 0) {
		rc = pool_disconnect_hdls(tx, svc, hdl_uuids, n_hdl_uuids,
					  rpc->cr_ctx);
		if (rc != 0)
			D_GOTO(out_free, rc);
		need_commit = true;
	}

	d_iov_set(&value, &connectable, sizeof(connectable));
	rc = rdb_tx_lookup(tx, &svc->ps_root, &ds_pool_prop_connectable,
			   &value);
	if (rc)
		D_GOTO(out_free, rc);

	/*
	 * Write connectable property to 0 to reject any new connections
	 * while upgrading in progress.
	 */
	if (connectable > 0) {
		connectable = 0;
		rc = rdb_tx_update(tx, &svc->ps_root, &ds_pool_prop_connectable,
				   &value);
		if (rc) {
			D_ERROR(DF_UUID": failed to set connectable of pool "
				"%d.\n", DP_UUID(pool_uuid), rc);
			D_GOTO(out_free, rc);
		}
		need_commit = true;
	}

	d_iov_set(&value, &val, sizeof(val));
	rc = rdb_tx_lookup(tx, &svc->ps_root, &ds_pool_prop_data_thresh, &value);
	if (rc && rc != -DER_NONEXIST) {
		D_GOTO(out_free, rc);
	} else if (rc == -DER_NONEXIST) {
		val = DAOS_PROP_PO_DATA_THRESH_DEFAULT;
		rc = rdb_tx_update(tx, &svc->ps_root, &ds_pool_prop_data_thresh, &value);
		if (rc) {
			D_ERROR(DF_UUID": failed to upgrade 'data threshold' "
				"of pool, %d.\n", DP_UUID(pool_uuid), rc);
			D_GOTO(out_free, rc);
		}
		need_commit = true;
	}

	d_iov_set(&value, &val, sizeof(val));
	rc = rdb_tx_lookup(tx, &svc->ps_root, &ds_pool_prop_redun_fac,
			   &value);
	if (rc && rc != -DER_NONEXIST) {
		D_GOTO(out_free, rc);
	} else if (rc == -DER_NONEXIST) {
		val = DAOS_PROP_PO_REDUN_FAC_DEFAULT;
		rc = rdb_tx_update(tx, &svc->ps_root, &ds_pool_prop_redun_fac, &value);
		if (rc) {
			D_ERROR(DF_UUID": failed to upgrade redundancy factor of pool, "
				"%d.\n", DP_UUID(pool_uuid), rc);
			D_GOTO(out_free, rc);
		}
		need_commit = true;
	}

	rc = rdb_tx_lookup(tx, &svc->ps_root, &ds_pool_prop_ec_pda, &value);
	if (rc && rc != -DER_NONEXIST) {
		D_GOTO(out_free, rc);
	} else if (rc == -DER_NONEXIST) {
		val = DAOS_PROP_PO_EC_PDA_DEFAULT;
		rc = rdb_tx_update(tx, &svc->ps_root, &ds_pool_prop_ec_pda, &value);
		if (rc) {
			D_ERROR(DF_UUID": failed to upgrade EC performance domain "
				"affinity of pool, %d.\n", DP_UUID(pool_uuid), rc);
			D_GOTO(out_free, rc);
		}
		need_commit = true;
	}

	rc = rdb_tx_lookup(tx, &svc->ps_root, &ds_pool_prop_rp_pda, &value);
	if (rc && rc != -DER_NONEXIST) {
		D_GOTO(out_free, rc);
	} else if (rc == -DER_NONEXIST) {
		val = DAOS_PROP_PO_RP_PDA_DEFAULT;
		rc = rdb_tx_update(tx, &svc->ps_root, &ds_pool_prop_rp_pda, &value);
		if (rc) {
			D_ERROR(DF_UUID": failed to upgrade RP performance domain "
				"affinity of pool, %d.\n", DP_UUID(pool_uuid), rc);
			D_GOTO(out_free, rc);
		}
		need_commit = true;
	}

	rc = rdb_tx_lookup(tx, &svc->ps_root, &ds_pool_prop_svc_redun_fac, &value);
	if (rc && rc != -DER_NONEXIST) {
		D_GOTO(out_free, rc);
	} else if (rc == -DER_NONEXIST) {
		d_rank_list_t *replicas;

		rc = rdb_get_ranks(svc->ps_rsvc.s_db, &replicas);
		if (rc != 0) {
			D_ERROR(DF_UUID": failed to get service replica ranks: "DF_RC"\n",
				DP_UUID(svc->ps_uuid), DP_RC(rc));
			D_GOTO(out_free, rc);
		}
		val = ds_pool_svc_rf_from_nreplicas(replicas->rl_nr);
		if (val < DAOS_PROP_PO_SVC_REDUN_FAC_DEFAULT)
			val = DAOS_PROP_PO_SVC_REDUN_FAC_DEFAULT;
		d_rank_list_free(replicas);
		rc = rdb_tx_update(tx, &svc->ps_root, &ds_pool_prop_svc_redun_fac, &value);
		if (rc) {
			D_ERROR(DF_UUID": failed to upgrade service redundancy factor "
				"of pool, %d.\n", DP_UUID(pool_uuid), rc);
			D_GOTO(out_free, rc);
		}
		need_commit = true;
	}

	/* Upgrade to have scrubbing properties */
	rc = pool_upgrade_one_prop_int64(tx, svc, pool_uuid, &need_commit, "scrub mode",
					 &ds_pool_prop_scrub_mode, DAOS_PROP_PO_SCRUB_MODE_DEFAULT);
	if (rc != 0)
		D_GOTO(out_free, rc);

	rc = pool_upgrade_one_prop_int64(tx, svc, pool_uuid, &need_commit, "scrub freq",
					 &ds_pool_prop_scrub_freq, DAOS_PROP_PO_SCRUB_FREQ_DEFAULT);
	if (rc != 0)
		D_GOTO(out_free, rc);

	rc = pool_upgrade_one_prop_int64(tx, svc, pool_uuid, &need_commit, "scrub thresh",
					 &ds_pool_prop_scrub_thresh,
					 DAOS_PROP_PO_SCRUB_THRESH_DEFAULT);
	if (rc != 0)
		D_GOTO(out_free, rc);

	/** WAL Checkpointing properties */
	rc = pool_upgrade_one_prop_int32(tx, svc, pool_uuid, &need_commit, "checkpoint mode",
					 &ds_pool_prop_checkpoint_mode,
					 DAOS_PROP_PO_CHECKPOINT_MODE_DEFAULT);
	if (rc != 0)
		D_GOTO(out_free, rc);

	rc = pool_upgrade_one_prop_int32(tx, svc, pool_uuid, &need_commit, "checkpoint freq",
					 &ds_pool_prop_checkpoint_freq,
					 DAOS_PROP_PO_CHECKPOINT_FREQ_DEFAULT);
	if (rc != 0)
		D_GOTO(out_free, rc);

	rc = pool_upgrade_one_prop_int32(tx, svc, pool_uuid, &need_commit, "checkpoint thresh",
					 &ds_pool_prop_checkpoint_thresh,
					 DAOS_PROP_PO_CHECKPOINT_THRESH_DEFAULT);
	if (rc != 0)
		D_GOTO(out_free, rc);

	d_iov_set(&value, &val32, sizeof(val32));
	rc = rdb_tx_lookup(tx, &svc->ps_root, &ds_pool_prop_upgrade_status, &value);
	if (rc && rc != -DER_NONEXIST) {
		D_GOTO(out_free, rc);
	} else if (rc == -DER_NONEXIST || val32 != DAOS_UPGRADE_STATUS_IN_PROGRESS) {
		val32 = DAOS_UPGRADE_STATUS_IN_PROGRESS;
		rc = rdb_tx_update(tx, &svc->ps_root, &ds_pool_prop_upgrade_status, &value);
		if (rc) {
			D_ERROR(DF_UUID": failed to upgrade 'upgrade status' "
				"of pool, %d.\n", DP_UUID(pool_uuid), rc);
			D_GOTO(out_free, rc);
		}
		need_commit = true;
	}

	d_iov_set(&value, &val32, sizeof(val32));
	rc = rdb_tx_lookup(tx, &svc->ps_root, &ds_pool_prop_perf_domain, &value);
	if (rc && rc != -DER_NONEXIST) {
		D_GOTO(out_free, rc);
	} else if (rc == -DER_NONEXIST) {
		val32 = DAOS_PROP_PO_PERF_DOMAIN_DEFAULT;
		rc = rdb_tx_update(tx, &svc->ps_root,
				   &ds_pool_prop_perf_domain, &value);
		if (rc != 0) {
			D_ERROR("failed to write pool performain domain prop, "DF_RC"\n",
				DP_RC(rc));
			D_GOTO(out_free, rc);
		}
		need_commit = true;
	}

	d_iov_set(&value, &val32, sizeof(val32));
	rc = rdb_tx_lookup(tx, &svc->ps_root, &ds_pool_prop_reint_mode, &value);
	if (rc && rc != -DER_NONEXIST) {
		D_GOTO(out_free, rc);
	} else if (rc == -DER_NONEXIST) {
		val32 = DAOS_PROP_PO_REINT_MODE_DEFAULT;
		rc = rdb_tx_update(tx, &svc->ps_root, &ds_pool_prop_reint_mode, &value);
		if (rc != 0) {
			D_ERROR("failed to write pool reintegration mode prop, "DF_RC"\n",
				DP_RC(rc));
			D_GOTO(out_free, rc);
		}
		need_commit = true;
	}

	rc = rdb_tx_lookup(tx, &svc->ps_root, &ds_pool_prop_upgrade_global_version,
			   &value);
	if (rc && rc != -DER_NONEXIST) {
		D_GOTO(out_free, rc);
	} else if (rc == -DER_NONEXIST || val32 != DAOS_POOL_GLOBAL_VERSION) {
		val32 = DAOS_POOL_GLOBAL_VERSION;
		rc = rdb_tx_update(tx, &svc->ps_root,
				   &ds_pool_prop_upgrade_global_version, &value);
		if (rc != 0) {
			D_ERROR("failed to write upgrade global version prop, "DF_RC"\n",
				DP_RC(rc));
			D_GOTO(out_free, rc);
		}
		need_commit = true;
	}

	/* Upgrade for the pool/container service operations KVS */
	D_DEBUG(DB_MD, DF_UUID ": check ds_pool_prop_svc_ops\n", DP_UUID(pool_uuid));

	d_iov_set(&value, NULL, 0);
	rc = rdb_tx_lookup(tx, &svc->ps_root, &ds_pool_prop_svc_ops, &value);
	if (rc && rc != -DER_NONEXIST) {
		D_ERROR(DF_UUID ": failed to lookup service ops KVS: %d\n", DP_UUID(pool_uuid), rc);
		D_GOTO(out_free, rc);
	} else if (rc == -DER_NONEXIST) {
		struct rdb_kvs_attr attr;

		D_DEBUG(DB_MD, DF_UUID ": creating service ops KVS\n", DP_UUID(pool_uuid));
		attr.dsa_class = RDB_KVS_LEXICAL;
		attr.dsa_order = 16;
		rc             = rdb_tx_create_kvs(tx, &svc->ps_root, &ds_pool_prop_svc_ops, &attr);
		if (rc != 0) {
			D_ERROR(DF_UUID ": failed to create service ops KVS: %d\n",
				DP_UUID(pool_uuid), rc);
			D_GOTO(out_free, rc);
		}
		need_commit = true;
	}

	/* And enable the new service operations KVS only if rdb is large enough */
	D_DEBUG(DB_MD, DF_UUID ": check ds_pool_prop_svc_ops_enabled\n", DP_UUID(pool_uuid));
	d_iov_set(&value, &svc_ops_enabled, sizeof(svc_ops_enabled));
	rc = rdb_tx_lookup(tx, &svc->ps_root, &ds_pool_prop_svc_ops_enabled, &value);
	if (rc && rc != -DER_NONEXIST) {
		D_ERROR(DF_UUID ": failed to lookup service ops enabled boolean: %d\n",
			DP_UUID(pool_uuid), rc);
		D_GOTO(out_free, rc);
	} else if (rc == -DER_NONEXIST) {
		uint64_t rdb_nbytes;

		D_DEBUG(DB_MD, DF_UUID ": creating service ops enabled boolean\n",
			DP_UUID(pool_uuid));

		rc = rdb_get_size(tx->dt_db, &rdb_nbytes);
		if (rc != 0)
			D_GOTO(out_free, rc);
		if (rdb_nbytes >= DUP_OP_MIN_RDB_SIZE)
			svc_ops_enabled = 1;
		rc = rdb_tx_update(tx, &svc->ps_root, &ds_pool_prop_svc_ops_enabled, &value);
		if (rc != 0) {
			D_ERROR(DF_UUID ": set svc_ops_enabled=%d failed, " DF_RC "\n",
				DP_UUID(pool_uuid), svc_ops_enabled, DP_RC(rc));
			D_GOTO(out_free, rc);
		}
		D_DEBUG(DB_MD,
			DF_UUID ": duplicate RPC detection %s (rdb size: " DF_U64 " %s %u)\n",
			DP_UUID(pool_uuid), svc_ops_enabled ? "enabled" : "disabled", rdb_nbytes,
			svc_ops_enabled ? ">=" : "<", DUP_OP_MIN_RDB_SIZE);
		need_commit = true;
	}

	D_DEBUG(DB_MD, DF_UUID ": check ds_pool_prop_svc_ops_age\n", DP_UUID(pool_uuid));
	d_iov_set(&value, &val32, sizeof(val32));
	rc = rdb_tx_lookup(tx, &svc->ps_root, &ds_pool_prop_svc_ops_age, &value);
	if (rc && rc != -DER_NONEXIST) {
		D_GOTO(out_free, rc);
	} else if (rc == -DER_NONEXIST) {
		val32 = DAOS_PROP_PO_SVC_OPS_ENTRY_AGE_DEFAULT;
		rc    = rdb_tx_update(tx, &svc->ps_root, &ds_pool_prop_svc_ops_age, &value);
		if (rc != 0) {
			DL_ERROR(rc, "failed to write upgrade svc_ops_age");
			D_GOTO(out_free, rc);
		}
		need_commit = true;
	}

	D_DEBUG(DB_MD, DF_UUID ": need_commit=%s\n", DP_UUID(pool_uuid),
		need_commit ? "true" : "false");
	if (need_commit) {
		daos_prop_t *prop = NULL;

		rc = rdb_tx_commit(tx);
		if (rc)
			D_GOTO(out_free, rc);
		rc = pool_prop_read(tx, svc, DAOS_PO_QUERY_PROP_ALL, &prop);
		if (rc)
			D_GOTO(out_free, rc);
		rc = ds_pool_iv_prop_update(svc->ps_pool, prop);
		daos_prop_free(prop);
	}

out_free:
	D_FREE(hdl_uuids);
	return rc;
}

static int
ds_pool_mark_connectable_internal(struct rdb_tx *tx, struct pool_svc *svc)
{
	d_iov_t		value;
	uint32_t	connectable = 0;
	int		rc;

	d_iov_set(&value, &connectable, sizeof(connectable));
	rc = rdb_tx_lookup(tx, &svc->ps_root, &ds_pool_prop_connectable, &value);
	if ((rc == 0 && connectable == 0) || rc == -DER_NONEXIST) {
		connectable = 1;
		rc = rdb_tx_update(tx, &svc->ps_root, &ds_pool_prop_connectable, &value);
		if (rc == 0)
			rc = 1;
	}

	if (rc < 0)
		D_ERROR("Failed to mark connectable of pool "DF_UUIDF": "DF_RC"\n",
			DP_UUID(svc->ps_uuid), DP_RC(rc));

	return rc;
}

static int
__ds_pool_mark_upgrade_completed(uuid_t pool_uuid, struct pool_svc *svc, int rc)
{
	struct rdb_tx			tx;
	d_iov_t				value;
	uint32_t			upgrade_status;
	uint32_t			global_version;
	uint32_t			obj_version;
	int				rc1;
	daos_prop_t			*prop = NULL;

	rc1 = rdb_tx_begin(svc->ps_rsvc.s_db, svc->ps_rsvc.s_term, &tx);
	if (rc1 != 0)
		D_GOTO(out, rc1);

	ABT_rwlock_wrlock(svc->ps_lock);
	if (rc == 0)
		upgrade_status = DAOS_UPGRADE_STATUS_COMPLETED;
	else
		upgrade_status = DAOS_UPGRADE_STATUS_FAILED;

	d_iov_set(&value, &upgrade_status, sizeof(upgrade_status));
	rc1 = rdb_tx_update(&tx, &svc->ps_root, &ds_pool_prop_upgrade_status,
			   &value);
	if (rc1)
		D_GOTO(out_tx, rc1);

	/*
	 * only bump global version and connectable properties
	 * if upgrade succeed.
	 */
	if (rc == 0) {
		global_version = DAOS_POOL_GLOBAL_VERSION;
		d_iov_set(&value, &global_version, sizeof(global_version));
		rc1 = rdb_tx_update(&tx, &svc->ps_root,
				    &ds_pool_prop_global_version, &value);
		if (rc1) {
			D_ERROR(DF_UUID": failed to upgrade global version "
				"of pool, %d.\n", DP_UUID(pool_uuid), rc1);
			D_GOTO(out_tx, rc1);
		}

		if (DAOS_FAIL_CHECK(DAOS_FAIL_POOL_CREATE_VERSION)) {
			uint64_t fail_val = daos_fail_value_get();

			obj_version = (uint32_t)fail_val;
		} else {
			obj_version = DS_POOL_OBJ_VERSION;
		}

		d_iov_set(&value, &obj_version, sizeof(obj_version));
		rc1 = rdb_tx_update(&tx, &svc->ps_root,
				    &ds_pool_prop_obj_version, &value);
		if (rc1) {
			D_ERROR(DF_UUID": failed to upgrade global version "
				"of pool, %d.\n", DP_UUID(pool_uuid), rc1);
			D_GOTO(out_tx, rc1);
		}

		rc1 = ds_pool_mark_connectable_internal(&tx, svc);
		if (rc1 < 0) {
			D_ERROR(DF_UUID": failed to set connectable of pool "
				"%d.\n", DP_UUID(pool_uuid), rc1);
			D_GOTO(out_tx, rc1);
		}
	}

	rc1 = rdb_tx_commit(&tx);
	if (rc1)
		D_GOTO(out_tx, rc1);

	if (rc == 0)
		/* also bump cached version */
		svc->ps_global_version = DAOS_POOL_GLOBAL_VERSION;

	rc1 = pool_prop_read(&tx, svc, DAOS_PO_QUERY_PROP_ALL, &prop);
	if (rc1)
		D_GOTO(out_tx, rc1);
	rc1 = ds_pool_iv_prop_update(svc->ps_pool, prop);
	daos_prop_free(prop);
	if (rc1)
		D_GOTO(out_tx, rc1);

out_tx:
	ABT_rwlock_unlock(svc->ps_lock);
	rdb_tx_end(&tx);
out:
	D_DEBUG(DB_MD, DF_UUID "mark upgrade complete.: %d/%d\n", DP_UUID(pool_uuid), rc1, rc);
	return rc1;
}

/* check and upgrade the object layout if needed. */
static int
pool_check_upgrade_object_layout(struct rdb_tx *tx, struct pool_svc *svc,
				 bool *scheduled_layout_upgrade)
{
	daos_epoch_t	upgrade_eph = d_hlc_get();
	d_iov_t		value;
	uint32_t	current_layout_ver = 0;
	int		rc = 0;

	d_iov_set(&value, &current_layout_ver, sizeof(current_layout_ver));
	rc = rdb_tx_lookup(tx, &svc->ps_root, &ds_pool_prop_obj_version, &value);
	if (rc && rc != -DER_NONEXIST)
		return rc;
	else if (rc == -DER_NONEXIST)
		current_layout_ver = 0;

	if (current_layout_ver < DS_POOL_OBJ_VERSION) {
		rc = ds_rebuild_schedule(svc->ps_pool, svc->ps_pool->sp_map_version,
					 upgrade_eph, DS_POOL_OBJ_VERSION, NULL,
					 RB_OP_UPGRADE, 0);
		if (rc == 0)
			*scheduled_layout_upgrade = true;
	}
	return rc;
}

static int
ds_pool_mark_upgrade_completed_internal(struct pool_svc *svc, int ret)
{
	int rc;

	if (ret == 0)
		ret = ds_cont_upgrade(svc->ps_uuid, svc->ps_cont_svc);

	rc = __ds_pool_mark_upgrade_completed(svc->ps_uuid, svc, ret);
	if (rc == 0 && ret)
		rc = ret;

	return rc;
}

int
ds_pool_mark_upgrade_completed(uuid_t pool_uuid, int ret)
{
	struct pool_svc	*svc;
	int		rc;

	/* XXX check if the whole upgrade progress is really completed */
	rc = pool_svc_lookup_leader(pool_uuid, &svc, NULL);
	if (rc != 0)
		return rc;

	rc = ds_pool_mark_upgrade_completed_internal(svc, ret);

	pool_svc_put_leader(svc);

	return rc;
}

static int
ds_pool_upgrade_if_needed(uuid_t pool_uuid, struct rsvc_hint *po_hint,
			  struct pool_svc *svc, crt_rpc_t *rpc)
{
	struct rdb_tx			tx;
	d_iov_t				value;
	uint32_t			upgrade_status;
	uint32_t			upgrade_global_ver;
	int				rc;
	bool				scheduled_layout_upgrade = false;
	bool				dmg_upgrade_cmd = false;
	bool				request_schedule_upgrade = false;

	if (!svc) {
		rc = pool_svc_lookup_leader(pool_uuid, &svc, po_hint);
		if (rc != 0)
			return rc;
		dmg_upgrade_cmd = true;
	}

	rc = rdb_tx_begin(svc->ps_rsvc.s_db, svc->ps_rsvc.s_term, &tx);
	if (rc != 0)
		D_GOTO(out_put_leader, rc);

	/**
	 * Four kinds of pool upgrading states:
	 *
	 * 1. pool upgrade not started:
	 * upgrade_state: not started
	 * upgrade_global_version: v1
	 * global_version: v1
	 *
	 * 2. pool upgrade in progress:
	 * upgrade_state: in progress
	 * upgrade_global_version: v2
	 * global_version: v1
	 *
	 * 3. pool upgrade completed:
	 * upgrade_state: completed
	 * upgrade_global_version: v2
	 * global_version: v2
	 *
	 * 4. pool upgrade failed:
	 * upgrade_state: failed
	 * upgrade_global_version: v2
	 * global_version: v1
	 */
	ABT_rwlock_wrlock(svc->ps_lock);
	d_iov_set(&value, &upgrade_global_ver, sizeof(upgrade_global_ver));
	rc = rdb_tx_lookup(&tx, &svc->ps_root, &ds_pool_prop_upgrade_global_version,
			   &value);
	if (rc && rc != -DER_NONEXIST) {
		D_GOTO(out_tx, rc);
	} else if (rc == -DER_NONEXIST) {
		if (!dmg_upgrade_cmd)
			D_GOTO(out_tx, rc = 0);
		D_GOTO(out_upgrade, rc);
	} else {
		d_iov_set(&value, &upgrade_status, sizeof(upgrade_status));
		rc = rdb_tx_lookup(&tx, &svc->ps_root, &ds_pool_prop_upgrade_status,
				   &value);
		if (rc)
			D_GOTO(out_tx, rc);

		if (upgrade_global_ver > DAOS_POOL_GLOBAL_VERSION) {
			D_ERROR(DF_UUID": downgrading pool is unsupported: %u -> %u\n",
				DP_UUID(svc->ps_uuid), upgrade_global_ver,
				DAOS_POOL_GLOBAL_VERSION);
			D_GOTO(out_tx, rc = -DER_INVAL);
		}
		D_DEBUG(DB_TRACE, "upgrade ver %u status %u\n", upgrade_global_ver, upgrade_status);
		switch (upgrade_status) {
		case DAOS_UPGRADE_STATUS_NOT_STARTED:
		case DAOS_UPGRADE_STATUS_COMPLETED:
			if ((upgrade_global_ver < DAOS_POOL_GLOBAL_VERSION &&
			     dmg_upgrade_cmd) || DAOS_FAIL_CHECK(DAOS_FORCE_OBJ_UPGRADE))
				D_GOTO(out_upgrade, rc = 0);
			else
				D_GOTO(out_tx, rc = 0);
			break;
		case DAOS_UPGRADE_STATUS_FAILED:
			if (upgrade_global_ver < DAOS_POOL_GLOBAL_VERSION) {
				D_ERROR(DF_UUID": upgrading pool %u -> %u\n is unsupported"
					" because pool upgraded to %u last time failed\n",
					DP_UUID(svc->ps_uuid), upgrade_global_ver,
					DAOS_POOL_GLOBAL_VERSION, upgrade_global_ver);
				D_GOTO(out_tx, rc = -DER_NOTSUPPORTED);
			}
			/* try again as users requested. */
			if (dmg_upgrade_cmd)
				D_GOTO(out_upgrade, rc = 0);
			else
				D_GOTO(out_tx, rc = 0);
			break;
		case DAOS_UPGRADE_STATUS_IN_PROGRESS:
			if (upgrade_global_ver < DAOS_POOL_GLOBAL_VERSION) {
				D_ERROR(DF_UUID": upgrading pool %u -> %u\n is unsupported"
					" because pool upgraded to %u not finished yet\n",
					DP_UUID(svc->ps_uuid), upgrade_global_ver,
					DAOS_POOL_GLOBAL_VERSION, upgrade_global_ver);
				D_GOTO(out_tx, rc = -DER_NOTSUPPORTED);
			} else if (dmg_upgrade_cmd) { /* not from resume */
				D_GOTO(out_tx, rc = -DER_INPROGRESS);
			} else {
				D_GOTO(out_upgrade, rc = 0);
			}
			break;
		default:
			D_ERROR("unknown upgrade pool status: %u\n", upgrade_status);
			D_GOTO(out_upgrade, rc = -DER_INVAL);
			break;
		}
	}
out_upgrade:
	request_schedule_upgrade = true;
	/**
	 * Todo: make sure no rebuild/reint/expand are in progress
	 */
	rc = pool_upgrade_props(&tx, svc, pool_uuid, rpc);
	if (rc)
		D_GOTO(out_tx, rc);

	rc = pool_check_upgrade_object_layout(&tx, svc, &scheduled_layout_upgrade);
	if (rc < 0)
		D_GOTO(out_tx, rc);

out_tx:
	ABT_rwlock_unlock(svc->ps_lock);
	rdb_tx_end(&tx);

	if (request_schedule_upgrade && !scheduled_layout_upgrade) {
		int rc1;

		if (rc == 0 && dmg_upgrade_cmd &&
		    DAOS_FAIL_CHECK(DAOS_POOL_UPGRADE_CONT_ABORT))
			D_GOTO(out_put_leader, rc = -DER_AGAIN);
		rc1 = ds_pool_mark_upgrade_completed_internal(svc, rc);
		if (rc == 0 && rc1)
			rc = rc1;
	}
out_put_leader:
	if (dmg_upgrade_cmd) {
		ds_rsvc_set_hint(&svc->ps_rsvc, po_hint);
		pool_svc_put_leader(svc);
	}

	return rc;
}

/**
 * Set a pool's properties without having a handle for the pool
 */
void
ds_pool_upgrade_handler(crt_rpc_t *rpc)
{
	struct pool_upgrade_in		*in = crt_req_get(rpc);
	struct pool_upgrade_out		*out = crt_reply_get(rpc);
	int				rc;

	rc = ds_pool_upgrade_if_needed(in->poi_op.pi_uuid,
				       &out->poo_op.po_hint, NULL, rpc);
	out->poo_op.po_rc = rc;
	D_DEBUG(DB_MD, DF_UUID ": replying rpc: %p %d\n", DP_UUID(in->poi_op.pi_uuid), rpc, rc);
	crt_reply_send(rpc);
}

/**
 * Send a CaRT message to the pool svc to set the requested pool properties.
 *
 * \param[in]	pool_uuid	UUID of the pool
 * \param[in]	ranks		Pool service replicas
 * \param[in]	prop		Pool prop
 *
 * \return	0		Success
 *
 */
int
ds_pool_svc_set_prop(uuid_t pool_uuid, d_rank_list_t *ranks, daos_prop_t *prop)
{
	int				rc;
	struct rsvc_client		client;
	crt_endpoint_t			ep;
	struct dss_module_info		*info = dss_get_module_info();
	crt_rpc_t                       *rpc;
	struct pool_prop_set_out	*out;
	uuid_t                           no_uuid;
	uint64_t                         req_time = 0;

	D_DEBUG(DB_MGMT, DF_UUID": Setting pool prop\n", DP_UUID(pool_uuid));
	uuid_clear(no_uuid);

	if (daos_prop_entry_get(prop, DAOS_PROP_PO_PERF_DOMAIN)) {
		D_ERROR("Can't set perf_domain on existing pool.\n");
		D_GOTO(out, rc = -DER_NO_PERM);
	}

	if (daos_prop_entry_get(prop, DAOS_PROP_PO_REDUN_FAC)) {
		D_ERROR("Can't set set redundancy factor on existing pool.\n");
		D_GOTO(out, rc = -DER_NO_PERM);
	}

	if (daos_prop_entry_get(prop, DAOS_PROP_PO_EC_PDA)) {
		D_ERROR("Can't set EC performance domain affinity on existing pool\n");
		D_GOTO(out, rc = -DER_NO_PERM);
	}

	if (daos_prop_entry_get(prop, DAOS_PROP_PO_RP_PDA)) {
		D_ERROR("Can't set RP performance domain affinity on existing pool\n");
		D_GOTO(out, rc = -DER_NO_PERM);
	}

	if (daos_prop_entry_get(prop, DAOS_PROP_PO_GLOBAL_VERSION)) {
		D_ERROR("Can't set pool global version if pool is created.\n");
		D_GOTO(out, rc = -DER_NO_PERM);
	}

	if (daos_prop_entry_get(prop, DAOS_PROP_PO_UPGRADE_STATUS)) {
		D_ERROR("Can't set pool upgrade status if pool is created.\n");
		D_GOTO(out, rc = -DER_NO_PERM);
	}

	if (daos_prop_entry_get(prop, DAOS_PROP_PO_SVC_OPS_ENABLED)) {
		D_ERROR("Can't set pool svc_ops_enabled on existing pool.\n");
		D_GOTO(out, rc = -DER_NO_PERM);
	}

	if (daos_prop_entry_get(prop, DAOS_PROP_PO_SVC_OPS_ENTRY_AGE)) {
		D_ERROR("Can't set pool svc_ops_entry_age on existing pool.\n");
		D_GOTO(out, rc = -DER_NO_PERM);
	}

	/* Disallow to begin with; will support in the future. */
	if (daos_prop_entry_get(prop, DAOS_PROP_PO_SVC_REDUN_FAC)) {
		D_ERROR(DF_UUID ": cannot set pool service redundancy factor on existing pool\n",
			DP_UUID(pool_uuid));
		rc = -DER_NO_PERM;
		goto out;
	}

	if (daos_prop_entry_get(prop, DAOS_PROP_PO_OBJ_VERSION)) {
		D_ERROR("Can't set pool obj version if pool is created.\n");
		D_GOTO(out, rc = -DER_NO_PERM);
	}

	rc = rsvc_client_init(&client, ranks);
	if (rc != 0) {
		D_ERROR(DF_UUID": failed to init rsvc client: "DF_RC"\n",
			DP_UUID(pool_uuid), DP_RC(rc));
		D_GOTO(out, rc);
	}

rechoose:
	ep.ep_grp = NULL; /* primary group */
	rc = rsvc_client_choose(&client, &ep);
	if (rc != 0) {
		D_ERROR(DF_UUID": cannot find pool service: "DF_RC"\n",
			DP_UUID(pool_uuid), DP_RC(rc));
		goto out_client;
	}

	rc =
	    pool_req_create(info->dmi_ctx, &ep, POOL_PROP_SET, pool_uuid, no_uuid, &req_time, &rpc);
	if (rc != 0) {
		DL_ERROR(rc, DF_UUID ": failed to create pool set prop rpc", DP_UUID(pool_uuid));
		goto out_client;
	}

	pool_prop_set_in_set_data(rpc, prop);

	rc = dss_rpc_send(rpc);
	out = crt_reply_get(rpc);
	D_ASSERT(out != NULL);

	rc = pool_rsvc_client_complete_rpc(&client, &ep, rc, &out->pso_op);
	if (rc == RSVC_CLIENT_RECHOOSE) {
		crt_req_decref(rpc);
		dss_sleep(RECHOOSE_SLEEP_MS);
		D_GOTO(rechoose, rc);
	}

	rc = out->pso_op.po_rc;
	if (rc != 0) {
		D_ERROR(DF_UUID": failed to set prop for pool: %d\n",
			DP_UUID(pool_uuid), rc);
		D_GOTO(out_rpc, rc);
	}

out_rpc:
	crt_req_decref(rpc);
out_client:
	rsvc_client_fini(&client);
out:
	return rc;
}

/*
 * Adds the contents of new_acl to the original ACL. If an entry is added for
 * a principal already in the ACL, the old entry will be replaced.
 * *acl may be reallocated in the process.
 */
static int
merge_acl(struct daos_acl **acl, struct daos_acl *new_acl)
{
	struct daos_ace	*new_ace;
	int		rc = 0;

	new_ace = daos_acl_get_next_ace(new_acl, NULL);
	while (new_ace != NULL) {
		rc = daos_acl_add_ace(acl, new_ace);
		if (rc != 0)
			break;
		new_ace = daos_acl_get_next_ace(new_acl, new_ace);
	}

	return rc;
}

/**
 * Update entries in a pool's ACL without having a handle for the pool
 */
void
ds_pool_acl_update_handler(crt_rpc_t *rpc)
{
	struct pool_acl_update_in	*in = crt_req_get(rpc);
	struct pool_acl_update_out	*out = crt_reply_get(rpc);
	struct pool_svc			*svc;
	struct rdb_tx			tx;
	int				rc;
	struct daos_acl                 *acl_in = NULL;
	daos_prop_t			*prop = NULL;
	struct daos_prop_entry		*entry = NULL;
	bool                             dup_op = false;
	struct ds_pool_svc_op_val        op_val;
	bool                             fi_pass_noreply = DAOS_FAIL_CHECK(DAOS_MD_OP_PASS_NOREPLY);
	bool                             fi_fail_noreply = DAOS_FAIL_CHECK(DAOS_MD_OP_FAIL_NOREPLY);

	D_DEBUG(DB_MD, DF_UUID": processing rpc %p\n",
		DP_UUID(in->pui_op.pi_uuid), rpc);

	pool_acl_update_in_get_data(rpc, &acl_in);

	rc = pool_svc_lookup_leader(in->pui_op.pi_uuid, &svc,
				    &out->puo_op.po_hint);
	if (rc != 0)
		D_GOTO(out, rc);

	rc = rdb_tx_begin(svc->ps_rsvc.s_db, svc->ps_rsvc.s_term, &tx);
	if (rc != 0)
		D_GOTO(out_svc, rc);

	/*
	 * We need to read the old ACL, modify, and rewrite it
	 */
	ABT_rwlock_wrlock(svc->ps_lock);

	rc = pool_op_lookup(&tx, svc, rpc, DAOS_POOL_VERSION, &dup_op, &op_val);
	if (rc != 0)
		goto out_lock;
	else if (dup_op || fi_fail_noreply)
		goto out_commit;

	rc = pool_prop_read(&tx, svc, DAOS_PO_QUERY_PROP_ACL, &prop);
	if (rc != 0)
		D_GOTO(out_prop, rc);

	entry = daos_prop_entry_get(prop, DAOS_PROP_PO_ACL);
	if (entry == NULL) {
		D_ERROR(DF_UUID": No ACL prop entry for pool\n",
			DP_UUID(in->pui_op.pi_uuid));
		D_GOTO(out_prop, rc);
	}

	rc = merge_acl((struct daos_acl **)&entry->dpe_val_ptr, acl_in);
	if (rc != 0) {
		D_ERROR(DF_UUID": Unable to update pool with new ACL, rc=%d\n",
			DP_UUID(in->pui_op.pi_uuid), rc);
		D_GOTO(out_prop, rc);
	}

	rc = pool_prop_write(&tx, &svc->ps_root, prop);
	if (rc != 0) {
		D_ERROR(DF_UUID": failed to write updated ACL for pool: %d\n",
			DP_UUID(in->pui_op.pi_uuid), rc);
		D_GOTO(out_prop, rc);
	}

out_prop:
	if (prop != NULL)
		daos_prop_free(prop);
out_commit:
	if ((rc == 0) && !dup_op && fi_fail_noreply)
		rc = -DER_MISC;
	rc = pool_op_save(&tx, svc, rpc, DAOS_POOL_VERSION, dup_op, rc, &op_val);
	if (rc != 0)
		goto out_lock;

	rc = rdb_tx_commit(&tx);
	if (rc != 0)
		goto out_lock;
	rc = op_val.ov_rc;
out_lock:
	ABT_rwlock_unlock(svc->ps_lock);
	rdb_tx_end(&tx);
out_svc:
	ds_rsvc_set_hint(&svc->ps_rsvc, &out->puo_op.po_hint);
	pool_svc_put_leader(svc);
out:
	if ((rc == 0) && !dup_op && fi_pass_noreply) {
		rc = -DER_TIMEDOUT;
		D_DEBUG(DB_MD, DF_UUID ": fault injected: DAOS_MD_OP_PASS_NOREPLY\n",
			DP_UUID(in->pui_op.pi_uuid));
	}
	if ((rc == -DER_MISC) && !dup_op && fi_fail_noreply) {
		rc = -DER_TIMEDOUT;
		D_DEBUG(DB_MD, DF_UUID ": fault injected: DAOS_MD_OP_FAIL_NOREPLY\n",
			DP_UUID(in->pui_op.pi_uuid));
	}

	out->puo_op.po_rc = rc;
	D_DEBUG(DB_MD, DF_UUID ": replying rpc: %p %d\n", DP_UUID(in->pui_op.pi_uuid), rpc, rc);
	crt_reply_send(rpc);
}

/**
 * Send a CaRT message to the pool svc to update the pool ACL by adding and
 * updating entries.
 *
 * \param[in]	pool_uuid	UUID of the pool
 * \param[in]	ranks		Pool service replicas
 * \param[in]	acl		ACL to merge with the current pool ACL
 *
 * \return	0		Success
 *
 */
int
ds_pool_svc_update_acl(uuid_t pool_uuid, d_rank_list_t *ranks,
		       struct daos_acl *acl)
{
	int				rc;
	struct rsvc_client		client;
	crt_endpoint_t			ep;
	struct dss_module_info		*info = dss_get_module_info();
	crt_rpc_t                       *rpc;
	struct pool_acl_update_out	*out;
	uuid_t                           no_uuid;
	uint64_t                         req_time = 0;

	D_DEBUG(DB_MGMT, DF_UUID": Updating pool ACL\n", DP_UUID(pool_uuid));
	uuid_clear(no_uuid);

	rc = rsvc_client_init(&client, ranks);
	if (rc != 0)
		D_GOTO(out, rc);

rechoose:
	ep.ep_grp = NULL; /* primary group */
	rc = rsvc_client_choose(&client, &ep);
	if (rc != 0) {
		D_ERROR(DF_UUID": cannot find pool service: "DF_RC"\n",
			DP_UUID(pool_uuid), DP_RC(rc));
		goto out_client;
	}

	rc = pool_req_create(info->dmi_ctx, &ep, POOL_ACL_UPDATE, pool_uuid, no_uuid, &req_time,
			     &rpc);
	if (rc != 0) {
		DL_ERROR(rc, DF_UUID ": failed to create pool update ACL rpc", DP_UUID(pool_uuid));
		goto out_client;
	}

	pool_acl_update_in_set_data(rpc, acl);

	rc = dss_rpc_send(rpc);
	out = crt_reply_get(rpc);
	D_ASSERT(out != NULL);

	rc = pool_rsvc_client_complete_rpc(&client, &ep, rc, &out->puo_op);
	if (rc == RSVC_CLIENT_RECHOOSE) {
		crt_req_decref(rpc);
		dss_sleep(RECHOOSE_SLEEP_MS);
		D_GOTO(rechoose, rc);
	}

	rc = out->puo_op.po_rc;
	if (rc != 0)
		D_ERROR(DF_UUID": failed to update ACL for pool: %d\n",
			DP_UUID(pool_uuid), rc);

	crt_req_decref(rpc);
out_client:
	rsvc_client_fini(&client);
out:
	return rc;
}

/**
 * Delete entries in a pool's ACL without having a handle for the pool
 */
void
ds_pool_acl_delete_handler(crt_rpc_t *rpc)
{
	struct pool_acl_delete_in	*in = crt_req_get(rpc);
	struct pool_acl_delete_out	*out = crt_reply_get(rpc);
	struct pool_svc			*svc;
	struct rdb_tx			tx;
	int				rc;
	daos_prop_t			*prop = NULL;
	struct daos_prop_entry		*entry;
	bool                             dup_op = false;
	struct ds_pool_svc_op_val        op_val;
	bool                             fi_pass_noreply = DAOS_FAIL_CHECK(DAOS_MD_OP_PASS_NOREPLY);
	bool                             fi_fail_noreply = DAOS_FAIL_CHECK(DAOS_MD_OP_FAIL_NOREPLY);

	D_DEBUG(DB_MD, DF_UUID": processing rpc %p\n",
		DP_UUID(in->pdi_op.pi_uuid), rpc);

	rc = pool_svc_lookup_leader(in->pdi_op.pi_uuid, &svc,
				    &out->pdo_op.po_hint);
	if (rc != 0)
		D_GOTO(out, rc);

	rc = rdb_tx_begin(svc->ps_rsvc.s_db, svc->ps_rsvc.s_term, &tx);
	if (rc != 0)
		D_GOTO(out_svc, rc);

	/*
	 * We need to read the old ACL, modify, and rewrite it
	 */
	ABT_rwlock_wrlock(svc->ps_lock);

	rc = pool_op_lookup(&tx, svc, rpc, DAOS_POOL_VERSION, &dup_op, &op_val);
	if (rc != 0)
		goto out_lock;
	else if (dup_op || fi_fail_noreply)
		goto out_commit;

	rc = pool_prop_read(&tx, svc, DAOS_PO_QUERY_PROP_ACL, &prop);
	if (rc != 0)
		D_GOTO(out_prop, rc);

	entry = daos_prop_entry_get(prop, DAOS_PROP_PO_ACL);
	if (entry == NULL) {
		D_ERROR(DF_UUID": No ACL prop entry for pool\n",
			DP_UUID(in->pdi_op.pi_uuid));
		D_GOTO(out_prop, rc);
	}

	rc = daos_acl_remove_ace((struct daos_acl **)&entry->dpe_val_ptr,
				 in->pdi_type, in->pdi_principal);
	if (rc != 0) {
		D_ERROR(DF_UUID": Failed to remove requested principal, "
			"rc=%d\n", DP_UUID(in->pdi_op.pi_uuid), rc);
		D_GOTO(out_prop, rc);
	}

	rc = pool_prop_write(&tx, &svc->ps_root, prop);
	if (rc != 0) {
		D_ERROR(DF_UUID": failed to write updated ACL for pool: %d\n",
			DP_UUID(in->pdi_op.pi_uuid), rc);
		D_GOTO(out_prop, rc);
	}

out_prop:
	if (prop != NULL)
		daos_prop_free(prop);
out_commit:
	if ((rc == 0) && !dup_op && fi_fail_noreply)
		rc = -DER_MISC;
	rc = pool_op_save(&tx, svc, rpc, DAOS_POOL_VERSION, dup_op, rc, &op_val);
	if (rc != 0)
		goto out_lock;

	rc = rdb_tx_commit(&tx);
	if (rc != 0)
		goto out_lock;
	rc = op_val.ov_rc;
out_lock:
	ABT_rwlock_unlock(svc->ps_lock);
	rdb_tx_end(&tx);
out_svc:
	ds_rsvc_set_hint(&svc->ps_rsvc, &out->pdo_op.po_hint);
	pool_svc_put_leader(svc);
out:
	if ((rc == 0) && !dup_op && fi_pass_noreply) {
		rc = -DER_TIMEDOUT;
		D_DEBUG(DB_MD, DF_UUID ": fault injected: DAOS_MD_OP_PASS_NOREPLY\n",
			DP_UUID(in->pdi_op.pi_uuid));
	}
	if ((rc == -DER_MISC) && !dup_op && fi_fail_noreply) {
		rc = -DER_TIMEDOUT;
		D_DEBUG(DB_MD, DF_UUID ": fault injected: DAOS_MD_OP_FAIL_NOREPLY\n",
			DP_UUID(in->pdi_op.pi_uuid));
	}

	out->pdo_op.po_rc = rc;
	D_DEBUG(DB_MD, DF_UUID ": replying rpc: %p %d\n", DP_UUID(in->pdi_op.pi_uuid), rpc, rc);
	crt_reply_send(rpc);
}

/**
 * Send a CaRT message to the pool svc to remove an entry by principal from the
 * pool's ACL.
 *
 * \param[in]	pool_uuid	UUID of the pool
 * \param[in]	ranks		Pool service replicas
 * \param[in]	principal_type	Type of the principal to be removed
 * \param[in]	principal_name	Name of the principal to be removed
 *
 * \return	0		Success
 *
 */
int
ds_pool_svc_delete_acl(uuid_t pool_uuid, d_rank_list_t *ranks,
		       enum daos_acl_principal_type principal_type,
		       const char *principal_name)
{
	int				rc;
	struct rsvc_client		client;
	crt_endpoint_t			ep;
	struct dss_module_info		*info = dss_get_module_info();
	crt_rpc_t			*rpc;
	struct pool_acl_delete_in	*in;
	struct pool_acl_delete_out	*out;
	char				*name_buf = NULL;
	size_t				name_buf_len;
	uuid_t                           no_uuid;
	uint64_t                         req_time = 0;

	D_DEBUG(DB_MGMT, DF_UUID": Deleting entry from pool ACL\n",
		DP_UUID(pool_uuid));
	uuid_clear(no_uuid);

	if (principal_name != NULL) {
		/* Need to sanitize the incoming string */
		name_buf_len = DAOS_ACL_MAX_PRINCIPAL_BUF_LEN;
		D_ALLOC_ARRAY(name_buf, name_buf_len);
		if (name_buf == NULL)
			D_GOTO(out, rc = -DER_NOMEM);
		/* force null terminator in copy */
		strncpy(name_buf, principal_name, name_buf_len - 1);
	}

	rc = rsvc_client_init(&client, ranks);
	if (rc != 0)
		D_GOTO(out, rc);

rechoose:
	ep.ep_grp = NULL; /* primary group */
	rc = rsvc_client_choose(&client, &ep);
	if (rc != 0) {
		D_ERROR(DF_UUID": cannot find pool service: "DF_RC"\n",
			DP_UUID(pool_uuid), DP_RC(rc));
		goto out_client;
	}

	rc = pool_req_create(info->dmi_ctx, &ep, POOL_ACL_DELETE, pool_uuid, no_uuid, &req_time,
			     &rpc);
	if (rc != 0) {
		DL_ERROR(rc, DF_UUID ": failed to create pool delete ACL rpc", DP_UUID(pool_uuid));
		goto out_client;
	}

	in                = crt_req_get(rpc);
	in->pdi_type = (uint8_t)principal_type;
	in->pdi_principal = name_buf;

	rc = dss_rpc_send(rpc);
	out = crt_reply_get(rpc);
	D_ASSERT(out != NULL);

	rc = pool_rsvc_client_complete_rpc(&client, &ep, rc, &out->pdo_op);
	if (rc == RSVC_CLIENT_RECHOOSE) {
		crt_req_decref(rpc);
		dss_sleep(RECHOOSE_SLEEP_MS);
		D_GOTO(rechoose, rc);
	}

	rc = out->pdo_op.po_rc;
	if (rc != 0)
		D_ERROR(DF_UUID": failed to delete ACL entry for pool: %d\n",
			DP_UUID(pool_uuid), rc);

	crt_req_decref(rpc);
out_client:
	rsvc_client_fini(&client);
out:
	D_FREE(name_buf);
	return rc;
}

struct pool_svc_reconf_arg {
	struct pool_map	       *sca_map;
	uint32_t		sca_map_version_for;
	bool			sca_sync_remove;
};

/* Must be used with pool_svc.ps_reconf_sched (see container_of below). */
static void
pool_svc_reconf_ult(void *varg)
{
	struct pool_svc_sched      *reconf = varg;
	struct pool_svc_reconf_arg *arg    = reconf->psc_arg;
	struct pool_svc            *svc;
	struct pool_map            *map;
	d_rank_list_t              *pre;
	d_rank_list_t              *to_add;
	d_rank_list_t              *to_remove;
	d_rank_list_t              *post;
	uint64_t                    rdb_nbytes = 0;
	int                         rc;

	svc = container_of(reconf, struct pool_svc, ps_reconf_sched);

	if (arg->sca_map == NULL)
		map = svc->ps_pool->sp_map;
	else
		map = arg->sca_map;

	D_DEBUG(DB_MD, DF_UUID": begin\n", DP_UUID(svc->ps_uuid));

	if (reconf->psc_canceled) {
		rc = -DER_OP_CANCELED;
		goto out;
	}

	/* When there are pending events, the pool map may be unstable. */
	while (!arg->sca_sync_remove && events_pending(svc)) {
		dss_sleep(3000 /* ms */);
		if (reconf->psc_canceled) {
			rc = -DER_OP_CANCELED;
			goto out;
		}
	}

	rc = rdb_get_ranks(svc->ps_rsvc.s_db, &pre);
	if (rc != 0) {
		D_ERROR(DF_UUID": failed to get pool service replica ranks: "DF_RC"\n",
			DP_UUID(svc->ps_uuid), DP_RC(rc));
		goto out;
	}

	/* If adding replicas, get the correct rdb size (do not trust DAOS_MD_CAP). */
	rc = rdb_get_size(svc->ps_rsvc.s_db, &rdb_nbytes);
	if (rc != 0) {
		D_ERROR(DF_UUID ": failed to get rdb size: " DF_RC "\n", DP_UUID(svc->ps_uuid),
			DP_RC(rc));
		goto out_cur;
	}

	if (arg->sca_map == NULL)
		ABT_rwlock_rdlock(svc->ps_pool->sp_lock);
	rc = ds_pool_plan_svc_reconfs(svc->ps_svc_rf, map, pre, dss_self_rank(),
				      arg->sca_sync_remove /* filter_only */, &to_add, &to_remove);
	if (arg->sca_map == NULL)
		ABT_rwlock_unlock(svc->ps_pool->sp_lock);
	if (rc != 0) {
		D_ERROR(DF_UUID": cannot plan pool service reconfigurations: "DF_RC"\n",
			DP_UUID(svc->ps_uuid), DP_RC(rc));
		goto out_cur;
	}

	D_DEBUG(DB_MD, DF_UUID ": svc_rf=%d pre=%u to_add=%u to_remove=%u\n", DP_UUID(svc->ps_uuid),
		svc->ps_svc_rf, pre->rl_nr, to_add->rl_nr, to_remove->rl_nr);

	/*
	 * Ignore the return values from the "add" and "remove" calls here. If
	 * the "add" calls returns an error, to_add contains the N ranks that
	 * have not been added. We delete N ranks from to_remove to account for
	 * the failed additions, and continue to make the "remove" call. If any
	 * of the two calls returns an error, we still need to report any
	 * membership changes to the MS.
	 */
	if (!arg->sca_sync_remove && to_add->rl_nr > 0) {
		uint32_t vos_df_version;

		vos_df_version = ds_pool_get_vos_df_version(svc->ps_global_version);
		D_ASSERTF(vos_df_version != 0, DF_UUID ": vos_df_version=0 global_version=%u\n",
			  DP_UUID(svc->ps_uuid), svc->ps_global_version);
		ds_rsvc_add_replicas_s(&svc->ps_rsvc, to_add, rdb_nbytes, vos_df_version);
		if (reconf->psc_canceled) {
			rc = -DER_OP_CANCELED;
			goto out_to_add_remove;
		}
		if (to_add->rl_nr > to_remove->rl_nr)
			to_remove->rl_nr = 0;
		else
			to_remove->rl_nr -= to_add->rl_nr;
	}
	if (to_remove->rl_nr > 0) {
		d_rank_list_t *tmp;

		/*
		 * Since the ds_rsvc_dist_stop part is likely to hit RPC
		 * timeouts, after removing the replicas from the membership,
		 * we notify the MS first, and then come back to
		 * ds_rsvc_dist_stop.
		 */
		rc = d_rank_list_dup(&tmp, to_remove);
		if (rc != 0) {
			D_ERROR(DF_UUID": failed to duplicate to_remove: "DF_RC"\n",
				DP_UUID(svc->ps_uuid), DP_RC(rc));
			goto out_to_add_remove;
		}
		rc = rdb_remove_replicas(svc->ps_rsvc.s_db, tmp);
		if (rc != 0)
			D_ERROR(DF_UUID": failed to remove replicas: "DF_RC"\n",
				DP_UUID(svc->ps_uuid), DP_RC(rc));
		/* Delete from to_remove ranks that are not removed. */
		d_rank_list_filter(tmp, to_remove, true /* exclude */);
		d_rank_list_free(tmp);
	}

	if (rdb_get_ranks(svc->ps_rsvc.s_db, &post) == 0) {
		if (svc->ps_force_notify || !d_rank_list_identical(post, pre)) {
			int rc_tmp;

			/*
			 * Send RAS event to control-plane over dRPC to indicate
			 * change in pool service replicas.
			 */
			rc_tmp = ds_notify_pool_svc_update(&svc->ps_uuid, post,
							   svc->ps_rsvc.s_term);
			if (rc_tmp == 0)
				svc->ps_force_notify = false;
			else
				DL_ERROR(rc_tmp, DF_UUID": replica update notify failure",
					 DP_UUID(svc->ps_uuid));
		}

		d_rank_list_free(post);
	}
	if (reconf->psc_canceled) {
		rc = -DER_OP_CANCELED;
		goto out_to_add_remove;
	}

	/*
	 * Don't attempt to destroy any removed replicas in the "synchronous
	 * remove" mode, so that we don't delay pool_svc_update_map_internal
	 * for too long. Ignore the return value of this ds_rsvc_dist_stop
	 * call.
	 */
	if (!arg->sca_sync_remove && to_remove->rl_nr > 0)
		ds_rsvc_dist_stop(svc->ps_rsvc.s_class, &svc->ps_rsvc.s_id, to_remove,
				  NULL /* excluded */, svc->ps_rsvc.s_term, true /* destroy */);

out_to_add_remove:
	d_rank_list_free(to_remove);
	d_rank_list_free(to_add);
out_cur:
	d_rank_list_free(pre);
out:
	/* Do not yield between the D_FREE and the sched_end. */
	D_FREE(reconf->psc_arg);
	reconf->psc_rc = rc;
	sched_end(reconf);
	ABT_cond_broadcast(reconf->psc_cv);
	D_DEBUG(DB_MD, DF_UUID": end: "DF_RC"\n", DP_UUID(svc->ps_uuid), DP_RC(rc));
}

static int
pool_svc_schedule(struct pool_svc *svc, struct pool_svc_sched *sched, void (*func)(void *),
		  void *arg, bool for_chk)
{
	enum ds_rsvc_state	state;
	int			rc;

	D_DEBUG(DB_MD, DF_UUID": begin\n", DP_UUID(svc->ps_uuid));

	if (!for_chk && engine_in_check()) {
		D_DEBUG(DB_MD, DF_UUID": end: skip in check mode\n", DP_UUID(svc->ps_uuid));
		return 0;
	}

	/*
	 * Avoid scheduling when the PS is stepping down
	 * and has already called sched_cancel_and_wait.
	 */
	state = ds_rsvc_get_state(&svc->ps_rsvc);
	if (state == DS_RSVC_DRAINING) {
		D_DEBUG(DB_MD, DF_UUID": end: service %s\n", DP_UUID(svc->ps_uuid),
			ds_rsvc_state_str(state));
		return -DER_OP_CANCELED;
	}

	D_ASSERT(&svc->ps_reconf_sched == sched || &svc->ps_rfcheck_sched == sched);
	sched_cancel_and_wait(sched);

	sched_begin(sched, arg);

	/*
	 * An extra svc leader reference is not required, because
	 * pool_svc_step_down_cb waits for this ULT to terminate.
	 *
	 * ULT tracking is achieved through sched, not a ULT handle.
	 */
	rc = dss_ult_create(func, sched, DSS_XS_SELF, 0, 0, NULL /* ult */);
	if (rc != 0) {
		D_ERROR(DF_UUID": failed to create ULT: "DF_RC"\n",
			DP_UUID(svc->ps_uuid), DP_RC(rc));
		sched_end(sched);
		return rc;
	}

	D_DEBUG(DB_MD, DF_UUID": end: "DF_RC"\n", DP_UUID(svc->ps_uuid), DP_RC(rc));
	return 0;
}

/**
 * Schedule PS reconfigurations (if necessary). This is currently for the chk
 * module only.
 */
int
ds_pool_svc_schedule_reconf(struct ds_pool_svc *svc)
{
	struct pool_svc *s = pool_ds2svc(svc);
	int              rc;

	/*
	 * Pass 1 as map_version_for, since there shall be no other
	 * reconfiguration in progress.
	 */
	rc = pool_svc_schedule_reconf(s, NULL /* map */, 1 /* map_version_for */,
				      false /* sync_remove */, true /* for_chk */);
	if (rc != 0)
		DL_ERROR(rc, DF_UUID": failed to schedule pool service reconfiguration",
			 DP_UUID(s->ps_uuid));
	return rc;
}

static int pool_find_all_targets_by_addr(struct pool_map *map,
					 struct pool_target_addr_list *list,
					 struct pool_target_id_list *tgt_list,
					 struct pool_target_addr_list *inval);

static int
cont_rf_check_cb(uuid_t pool_uuid, uuid_t cont_uuid, struct rdb_tx *tx, void *arg)
{
	struct pool_svc_sched *sched = arg;
	int rc;

	/* If anything happened during rf check, let's continue to check the next container
	 * for the moment.
	 */
	rc = ds_cont_rf_check(pool_uuid, cont_uuid, tx);
	if (rc)
		DL_CDEBUG(rc == -DER_RF, DB_MD, DLOG_ERR, rc, DF_CONT " check_rf",
			  DP_CONT(pool_uuid, cont_uuid));

	if (sched->psc_canceled) {
		D_DEBUG(DB_MD, DF_CONT" is canceled.\n", DP_CONT(pool_uuid, cont_uuid));
		return 1;
	}

	return 0;
}

/* Must be used with pool_svc.ps_rfcheck_sched (see container_of below). */
static void
pool_svc_rfcheck_ult(void *arg)
{
	struct pool_svc	       *svc = container_of(arg, struct pool_svc, ps_rfcheck_sched);
	int			rc;

	do {
		/* retry until some one stop the pool svc(rc == 1) or succeed */
		rc = ds_cont_rdb_iterate(svc->ps_cont_svc, cont_rf_check_cb,
					 &svc->ps_rfcheck_sched);
		if (rc >= 0)
			break;

		D_DEBUG(DB_MD, DF_UUID" check rf with %d and retry\n",
			DP_UUID(svc->ps_uuid), rc);

		dss_sleep(0);
	} while (1);

	sched_end(&svc->ps_rfcheck_sched);
	D_INFO("RF check finished for "DF_UUID"\n", DP_UUID(svc->ps_uuid));
	ABT_cond_broadcast(svc->ps_rfcheck_sched.psc_cv);
}

/*
 * If map is NULL, map_version_for must be provided, and svc->ps_pool->sp_map
 * will be used during reconfiguration; otherwise, map_version_for is ignored.
 */
static int
pool_svc_schedule_reconf(struct pool_svc *svc, struct pool_map *map, uint32_t map_version_for,
			 bool sync_remove, bool for_chk)
{
	struct pool_svc_reconf_arg     *reconf_arg;
	uint32_t			v;
	int				rc;

	if (map == NULL)
		v = map_version_for;
	else
		v = pool_map_get_version(map);

	if (svc->ps_reconf_sched.psc_in_progress) {
		uint32_t v_in_progress;

		/* Safe to access psc_arg as long as we don't yield. */
		reconf_arg = svc->ps_reconf_sched.psc_arg;
		if (reconf_arg->sca_map == NULL)
			v_in_progress = reconf_arg->sca_map_version_for;
		else
			v_in_progress = pool_map_get_version(reconf_arg->sca_map);
		if (v_in_progress >= v) {
			D_DEBUG(DB_MD, DF_UUID": stale request: v_in_progress=%u v=%u\n",
				DP_UUID(svc->ps_uuid), v_in_progress, v);
			return -DER_OP_CANCELED;
		}
	}

	D_ALLOC_PTR(reconf_arg);
	if (reconf_arg == NULL)
		return -DER_NOMEM;
	reconf_arg->sca_map = map;
	reconf_arg->sca_map_version_for = v;
	reconf_arg->sca_sync_remove = sync_remove;

	/*
	 * If successful, this call passes the ownership of reconf_arg to
	 * pool_svc_reconf_ult.
	 */
	rc = pool_svc_schedule(svc, &svc->ps_reconf_sched, pool_svc_reconf_ult, reconf_arg, false);
	if (rc != 0) {
		D_FREE(reconf_arg);
		return rc;
	}

	if (sync_remove) {
		sched_wait(&svc->ps_reconf_sched);

		rc = svc->ps_reconf_sched.psc_rc;
		if (rc != 0) {
			DL_ERROR(rc, DF_UUID": pool service reconfigurator", DP_UUID(svc->ps_uuid));
			return rc;
		}
	}

	return 0;
}

/*
 * Perform an update to the pool map of \a svc.
 *
 * \param[in]	svc		pool service
 * \param[in]	opc		update operation (e.g., POOL_EXCLUDE)
 * \param[in]	exclude_rank	for excluding ranks (rather than targets)
 * \param[in]	extend_rank_list ranks list to be extended.
 * \param[in]	extend_domains_nr number of extend domains.
 * \param[in]	extend_domains	domains to be extended.
 * \param[in,out]
 *		tgts		target IDs (if empty, must specify tgt_addrs)
 * \param[in]	tgt_addrs	optional target addresses (ignored if \a tgts is
 *				nonempty; requires inval_tgt_addrs)
 * \param[out]	hint		optional leadership hint
 * \param[out]	p_updated	optional info on if pool map has been updated
 * \param[out]	map_version_p	pool map version
 * \param[out]	tgt_map_ver	pool map version for the last target change
 *				(instead of a node change, for example) made by
 *				this update, or 0 if none has been made (see
 *				ds_pool_map_tgts_update)
 * \param[out]	inval_tgt_addrs	optional invalid target addresses (ignored if
 *				\a tgts is nonempty; if specified, must be
 *				initialized to empty and freed by the caller)
 */
static int
pool_svc_update_map_internal(struct pool_svc *svc, unsigned int opc,
			     bool exclude_rank, d_rank_list_t *extend_rank_list,
			     uint32_t extend_domains_nr, uint32_t *extend_domains,
			     struct pool_target_id_list *tgts,
			     struct pool_target_addr_list *tgt_addrs,
			     struct rsvc_hint *hint, bool *p_updated,
			     uint32_t *map_version_p, uint32_t *tgt_map_ver,
			     struct pool_target_addr_list *inval_tgt_addrs)
{
	struct rdb_tx		tx;
	struct pool_map	       *map;
	uint32_t		map_version_before;
	uint32_t		map_version;
	struct pool_buf	       *map_buf = NULL;
	struct pool_domain     *node;
	bool			updated = false;
	int			rc;

	D_DEBUG(DB_MD, DF_UUID": opc=%u exclude_rank=%d ntgts=%d ntgt_addrs=%d\n",
		DP_UUID(svc->ps_uuid), opc, exclude_rank, tgts->pti_number,
		tgt_addrs == NULL ? 0 : tgt_addrs->pta_number);

	rc = rdb_tx_begin(svc->ps_rsvc.s_db, svc->ps_rsvc.s_term, &tx);
	if (rc != 0)
		goto out;
	ABT_rwlock_wrlock(svc->ps_lock);

	/* Create a temporary pool map based on the last committed version. */
	rc = read_map(&tx, &svc->ps_root, &map);
	if (rc != 0)
		goto out_lock;

	if (opc == MAP_EXTEND) {
		D_ASSERT(extend_rank_list != NULL);
		map_version = pool_map_get_version(map) + 1;
		rc = gen_pool_buf(map, &map_buf, map_version, extend_domains_nr,
				  extend_rank_list->rl_nr, extend_rank_list->rl_nr * dss_tgt_nr,
				  extend_domains, dss_tgt_nr);
		if (rc != 0)
			D_GOTO(out_map, rc);

		if (map_buf != NULL) {
			/* Extend the current pool map */
			rc = pool_map_extend(map, map_version, map_buf);
			pool_buf_free(map_buf);
			map_buf = NULL;
			if (rc != 0)
				D_GOTO(out_map, rc);
		}

		/* Get a list of all the targets being added */
		rc = pool_map_find_targets_on_ranks(map, extend_rank_list, tgts);
		if (rc <= 0) {
			D_ERROR(DF_UUID" failed to find targets rc: "DF_RC"\n",
				DP_UUID(svc->ps_uuid), DP_RC(rc));
			D_GOTO(out_map, rc);
		}
	} else {
		/*
		 * If an empty target ID list is provided, convert from target
		 * addresses.
		 */
		if (tgts->pti_number == 0) {
			D_ASSERT(tgts->pti_ids == NULL);
			D_ASSERT(tgt_addrs != NULL);
			D_ASSERT(inval_tgt_addrs != NULL);
			rc = pool_find_all_targets_by_addr(map, tgt_addrs, tgts,
							   inval_tgt_addrs);
			if (rc != 0)
				goto out_map;
			if (inval_tgt_addrs->pta_number > 0) {
				/*
				 * If any invalid ranks/targets were specified here,
				 * abort the entire request. This will mean the
				 * operator needs to resubmit the request with
				 * corrected arguments, which will be easier without
				 * trying to figure out which arguments were accepted &
				 * started processing already.
				 */
				rc = -DER_NONEXIST;
				goto out_map;
			}
		}
	}

	/*
	 * Attempt to modify the temporary pool map and save its versions
	 * before and after. If the version hasn't changed, we are done.
	 */
	map_version_before = pool_map_get_version(map);
	rc = ds_pool_map_tgts_update(map, tgts, opc, exclude_rank, tgt_map_ver, true);
	if (rc != 0)
		D_GOTO(out_map, rc);
	map_version = pool_map_get_version(map);
	D_DEBUG(DB_MD, DF_UUID": version=%u->%u\n",
		DP_UUID(svc->ps_uuid), map_version_before, map_version);
	if (map_version == map_version_before)
		D_GOTO(out_map, rc = 0);

	/*
	 * If the map modification affects myself, leave it to a new PS leader
	 * if there's another PS replica, or reject it.
	 */
	node = pool_map_find_node_by_rank(map, dss_self_rank());
	if (node == NULL || !(node->do_comp.co_status & DC_POOL_SVC_MAP_STATES)) {
		d_rank_list_t *replicas;

		rc = rdb_get_ranks(svc->ps_rsvc.s_db, &replicas);
		if (replicas->rl_nr == 1) {
			D_ERROR(DF_UUID": rejecting rank exclusion: self removal requested\n",
				DP_UUID(svc->ps_uuid));
			rc = -DER_INVAL;
		} else {
			/*
			 * The handling is unreliable, for we may become a new
			 * PS leader again; a more reliable implementation
			 * requires the currently unavailable Raft leadership
			 * transfer support.
			 */
			D_INFO(DF_UUID": resigning PS leadership: self removal requested\n",
			       DP_UUID(svc->ps_uuid));
			rdb_resign(svc->ps_rsvc.s_db, svc->ps_rsvc.s_term);
			rc = -DER_NOTLEADER;
		}
		d_rank_list_free(replicas);
		goto out_map;
	}

	/* Write the new pool map. */
	rc = pool_buf_extract(map, &map_buf);
	if (rc != 0)
		D_GOTO(out_map, rc);
	rc = write_map_buf(&tx, &svc->ps_root, map_buf, map_version);
	if (rc != 0)
		goto out_map_buf;

	/*
	 * Remove all undesired PS replicas (if any) before committing map, so
	 * that the set of PS replicas remains a subset of the pool groups.
	 */
	rc = pool_svc_schedule_reconf(svc, map, 0 /* map_version_for */, true /* sync_remove */,
				      false /* for_chk */);
	if (rc != 0) {
		DL_ERROR(rc, DF_UUID": failed to remove undesired pool service replicas",
			 DP_UUID(svc->ps_uuid));
		goto out_map;
	}

	rc = rdb_tx_commit(&tx);
	if (rc != 0) {
		D_DEBUG(DB_MD, DF_UUID": failed to commit: "DF_RC"\n",
			DP_UUID(svc->ps_uuid), DP_RC(rc));
		goto out_map_buf;
	}

	updated = true;

	/* Update svc->ps_pool to match the new pool map. */
	rc = ds_pool_tgt_map_update(svc->ps_pool, map_buf, map_version);
	if (rc != 0) {
		D_ERROR(DF_UUID": failed to update pool map cache: %d\n",
			DP_UUID(svc->ps_uuid), rc);
		/*
		 * We must resign to avoid handling future requests with a
		 * stale pool map cache.
		 */
		rdb_resign(svc->ps_rsvc.s_db, svc->ps_rsvc.s_term);
		rc = 0;
		goto out_map_buf;
	}

	ds_rsvc_request_map_dist(&svc->ps_rsvc);

	rc = pool_svc_schedule_reconf(svc, NULL /* map */, map_version, false /* sync_remove */,
				      false /* for_chk */);
	if (rc != 0)
		DL_INFO(rc, DF_UUID": failed to schedule pool service reconfiguration",
			DP_UUID(svc->ps_uuid));

	if (opc == MAP_EXCLUDE) {
		rc = pool_svc_schedule(svc, &svc->ps_rfcheck_sched, pool_svc_rfcheck_ult,
				       NULL /* arg */, false /* for_chk */);
		if (rc != 0)
			DL_INFO(rc, DF_UUID": failed to schedule RF check", DP_UUID(svc->ps_uuid));
	}

out_map_buf:
	pool_buf_free(map_buf);
out_map:
	pool_map_decref(map);
out_lock:
	if (map_version_p != NULL)
		*map_version_p = ds_pool_get_version(svc->ps_pool);
	ABT_rwlock_unlock(svc->ps_lock);
	rdb_tx_end(&tx);
out:
	if (hint != NULL)
		ds_rsvc_set_hint(&svc->ps_rsvc, hint);
	if (p_updated)
		*p_updated = updated;
	return rc;
}

static int
pool_find_all_targets_by_addr(struct pool_map *map,
			      struct pool_target_addr_list *list,
			      struct pool_target_id_list *tgt_list,
			      struct pool_target_addr_list *inval_list_out)
{
	int	i;
	int	rc = 0;

	for (i = 0; i < list->pta_number; i++) {
		struct pool_target *tgt;
		int tgt_nr;
		int j;
		int ret;

		tgt_nr = pool_map_find_target_by_rank_idx(map,
				list->pta_addrs[i].pta_rank,
				list->pta_addrs[i].pta_target, &tgt);
		if (tgt_nr <= 0) {
			/* Can not locate the target in pool map, let's
			 * add it to the output list
			 */
			D_DEBUG(DB_MD, "cannot find rank %u target %u\n",
				list->pta_addrs[i].pta_rank,
				list->pta_addrs[i].pta_target);
			ret = pool_target_addr_list_append(inval_list_out,
							   &list->pta_addrs[i]);
			if (ret) {
				rc = ret;
				break;
			}
		}

		for (j = 0; j < tgt_nr; j++) {
			struct pool_target_id tid;

			tid.pti_id = tgt[j].ta_comp.co_id;
			ret = pool_target_id_list_append(tgt_list, &tid);
			if (ret) {
				rc = ret;
				break;
			}
		}
	}
	return rc;
}

struct redist_open_hdls_arg {
	/**
	 * Pointer to pointer containing flattened array of output handles
	 * Note that these are variable size, so can't be indexed as an array
	 */
	struct pool_iv_conn **hdls;
	/** Pointer to the next write location within hdls */
	struct pool_iv_conn *next;
	/** Total current size of the hdls buffer, in bytes */
	size_t hdls_size;
	/** Total used space in hdls buffer, in bytes */
	size_t hdls_used;
};

/* See pool_svc_update_map_internal documentation. */
static int
pool_update_map_internal(uuid_t pool_uuid, unsigned int opc, bool exclude_rank,
			 struct pool_target_id_list *tgts,
			 struct pool_target_addr_list *tgt_addrs,
			 struct rsvc_hint *hint, bool *p_updated,
			 uint32_t *map_version_p, uint32_t *tgt_map_ver,
			 struct pool_target_addr_list *inval_tgt_addrs)
{
	struct pool_svc	       *svc;
	int			rc;

	rc = pool_svc_lookup_leader(pool_uuid, &svc, hint);
	if (rc != 0)
		return rc;

	rc = pool_svc_update_map_internal(svc, opc, exclude_rank, NULL, 0,
					  NULL, tgts, tgt_addrs, hint, p_updated,
					  map_version_p, tgt_map_ver,
					  inval_tgt_addrs);

	pool_svc_put_leader(svc);
	return rc;
}

int
ds_pool_tgt_exclude_out(uuid_t pool_uuid, struct pool_target_id_list *list)
{
	return pool_update_map_internal(pool_uuid, pool_opc_2map_opc(POOL_EXCLUDE_OUT), false,
					list, NULL, NULL, NULL, NULL, NULL, NULL);
}

int
ds_pool_tgt_exclude(uuid_t pool_uuid, struct pool_target_id_list *list)
{
	return pool_update_map_internal(pool_uuid, pool_opc_2map_opc(POOL_EXCLUDE), false, list,
					NULL, NULL, NULL, NULL, NULL, NULL);
}

int
ds_pool_tgt_add_in(uuid_t pool_uuid, struct pool_target_id_list *list)
{
	return pool_update_map_internal(pool_uuid, pool_opc_2map_opc(POOL_ADD_IN), false, list,
					NULL, NULL, NULL, NULL, NULL, NULL);
}

int
ds_pool_tgt_finish_rebuild(uuid_t pool_uuid, struct pool_target_id_list *list)
{
	return pool_update_map_internal(pool_uuid, MAP_FINISH_REBUILD, false, list,
					NULL, NULL, NULL, NULL, NULL, NULL);
}

int
ds_pool_tgt_revert_rebuild(uuid_t pool_uuid, struct pool_target_id_list *list)
{
	return pool_update_map_internal(pool_uuid, MAP_REVERT_REBUILD, false, list,
					NULL, NULL, NULL, NULL, NULL, NULL);
}

/*
 * Perform a pool map update indicated by opc. If successful, the new pool map
 * version is reported via map_version. Upon -DER_NOTLEADER, a pool service
 * leader hint, if available, is reported via hint (if not NULL).
 */
static int
pool_svc_update_map(struct pool_svc *svc, crt_opcode_t opc, bool exclude_rank,
		    d_rank_list_t *extend_rank_list, uint32_t *extend_domains,
		    uint32_t extend_domains_nr, struct pool_target_addr_list *list,
		    struct pool_target_addr_list *inval_list_out,
		    uint32_t *map_version, struct rsvc_hint *hint)
{
	struct pool_target_id_list	target_list = { 0 };
	daos_prop_t			prop = { 0 };
	uint32_t			tgt_map_ver = 0;
	struct daos_prop_entry		*entry;
	bool				updated;
	int				rc;
	char				*env;
	daos_epoch_t			rebuild_eph = d_hlc_get();
	uint64_t			delay = 2;

	rc = pool_svc_update_map_internal(svc, opc, exclude_rank, extend_rank_list,
					  extend_domains_nr, extend_domains,
					  &target_list, list, hint, &updated,
					  map_version, &tgt_map_ver, inval_list_out);
	if (rc)
		D_GOTO(out, rc);

	if (!updated)
		D_GOTO(out, rc);

	d_agetenv_str(&env, REBUILD_ENV);
	if ((env && !strcasecmp(env, REBUILD_ENV_DISABLED)) ||
	     daos_fail_check(DAOS_REBUILD_DISABLE)) {
		D_DEBUG(DB_TRACE, "Rebuild is disabled\n");
		d_freeenv_str(&env);
		D_GOTO(out, rc = 0);
	}
	d_freeenv_str(&env);

	rc = ds_pool_iv_prop_fetch(svc->ps_pool, &prop);
	if (rc)
		D_GOTO(out, rc);

	entry = daos_prop_entry_get(&prop, DAOS_PROP_PO_SELF_HEAL);
	D_ASSERT(entry != NULL);
	if (!(entry->dpe_val & (DAOS_SELF_HEAL_AUTO_REBUILD | DAOS_SELF_HEAL_DELAY_REBUILD))) {
		D_DEBUG(DB_MD, "self healing is disabled\n");
		D_GOTO(out, rc);
	}

	if (svc->ps_pool->sp_reint_mode == DAOS_REINT_MODE_NO_DATA_SYNC) {
		D_DEBUG(DB_MD, "self healing is disabled for no_data_sync reintegration mode.\n");
		if (opc == POOL_EXCLUDE || opc == POOL_DRAIN) {
			rc = ds_pool_tgt_exclude_out(svc->ps_pool->sp_uuid, &target_list);
			if (rc)
				D_INFO("mark failed target %d of "DF_UUID " as DOWNOUT: "DF_RC"\n",
					target_list.pti_ids[0].pti_id,
					DP_UUID(svc->ps_pool->sp_uuid), DP_RC(rc));
		}
		D_GOTO(out, rc);
	}

	if ((entry->dpe_val & DAOS_SELF_HEAL_DELAY_REBUILD) && exclude_rank)
		delay = -1;
	else if (daos_fail_check(DAOS_REBUILD_DELAY))
		delay = 5;

	D_DEBUG(DB_MD, "map ver %u/%u\n", map_version ? *map_version : -1,
		tgt_map_ver);

	if (tgt_map_ver != 0) {
		rc = ds_rebuild_schedule(svc->ps_pool, tgt_map_ver, rebuild_eph,
					 0, &target_list, RB_OP_REBUILD, delay);
		if (rc != 0) {
			D_ERROR("rebuild fails rc: "DF_RC"\n", DP_RC(rc));
			D_GOTO(out, rc);
		}
	}

out:
	daos_prop_fini(&prop);
	pool_target_id_list_free(&target_list);
	return rc;
}

void
ds_pool_extend_handler(crt_rpc_t *rpc)
{
	struct pool_extend_in	*in = crt_req_get(rpc);
	struct pool_extend_out	*out = crt_reply_get(rpc);
	struct pool_svc		*svc;
	uuid_t			pool_uuid;
	d_rank_list_t		rank_list;
	uint32_t		ndomains;
	uint32_t		*domains;
	int			rc;

	D_DEBUG(DB_MD, DF_UUID": processing rpc %p\n", DP_UUID(in->pei_op.pi_uuid), rpc);

	uuid_copy(pool_uuid, in->pei_op.pi_uuid);
	rank_list.rl_nr = in->pei_tgt_ranks->rl_nr;
	rank_list.rl_ranks = in->pei_tgt_ranks->rl_ranks;
	ndomains = in->pei_ndomains;
	domains = in->pei_domains.ca_arrays;

	rc = pool_svc_lookup_leader(in->pei_op.pi_uuid, &svc, &out->peo_op.po_hint);
	if (rc != 0)
		goto out;

	rc = pool_svc_update_map(svc, pool_opc_2map_opc(opc_get(rpc->cr_opc)),
				 false /* exclude_rank */,
				 &rank_list, domains, ndomains,
				 NULL, NULL, &out->peo_op.po_map_version,
				 &out->peo_op.po_hint);

	pool_svc_put_leader(svc);
out:
	out->peo_op.po_rc = rc;
	D_DEBUG(DB_MD, DF_UUID ": replying rpc: %p " DF_RC "\n", DP_UUID(in->pei_op.pi_uuid), rpc,
		DP_RC(rc));
	crt_reply_send(rpc);
}

static int
pool_discard(crt_context_t ctx, struct pool_svc *svc, struct pool_target_addr_list *list)
{
	struct pool_tgt_discard_in	*ptdi_in;
	struct pool_tgt_discard_out	*ptdi_out;
	crt_rpc_t			*rpc;
	d_rank_list_t			*rank_list = NULL;
	crt_opcode_t			opc;
	int				i;
	int				rc;

	rank_list = d_rank_list_alloc(list->pta_number);
	if (rank_list == NULL)
		D_GOTO(out, rc = -DER_NOMEM);

	rank_list->rl_nr = 0;
	/* remove the duplicate ranks from list, see reintegrate target case */
	for (i = 0; i < list->pta_number; i++) {
		if (daos_rank_in_rank_list(rank_list, list->pta_addrs[i].pta_rank))
			continue;

		rank_list->rl_ranks[rank_list->rl_nr++] = list->pta_addrs[i].pta_rank;
		D_DEBUG(DB_MD, DF_UUID": discard rank %u\n",
			DP_UUID(svc->ps_pool->sp_uuid), list->pta_addrs[i].pta_rank);
	}

	if (rank_list->rl_nr == 0) {
		D_DEBUG(DB_MD, DF_UUID" discard 0 rank.\n", DP_UUID(svc->ps_pool->sp_uuid));
		D_GOTO(out, rc = 0);
	}

	opc = DAOS_RPC_OPCODE(POOL_TGT_DISCARD, DAOS_POOL_MODULE, DAOS_POOL_VERSION);
	rc = crt_corpc_req_create(ctx, NULL, rank_list, opc, NULL,
				  NULL, CRT_RPC_FLAG_FILTER_INVERT,
				  crt_tree_topo(CRT_TREE_KNOMIAL, 32), &rpc);
	if (rc)
		D_GOTO(out, rc);

	ptdi_in = crt_req_get(rpc);
	ptdi_in->ptdi_addrs.ca_arrays = list->pta_addrs;
	ptdi_in->ptdi_addrs.ca_count = list->pta_number;
	uuid_copy(ptdi_in->ptdi_uuid, svc->ps_pool->sp_uuid);
	rc = dss_rpc_send(rpc);

	ptdi_out = crt_reply_get(rpc);
	D_ASSERT(ptdi_out != NULL);
	rc = ptdi_out->ptdo_rc;
	if (rc != 0)
		D_ERROR(DF_UUID": pool discard failed: rc: %d\n",
			DP_UUID(svc->ps_pool->sp_uuid), rc);

	crt_req_decref(rpc);

out:
	if (rank_list)
		d_rank_list_free(rank_list);
	return rc;
}

static void
ds_pool_update_handler(crt_rpc_t *rpc, int handler_version)
{
	struct pool_tgt_update_in      *in = crt_req_get(rpc);
	struct pool_tgt_update_out     *out = crt_reply_get(rpc);
	struct pool_svc		       *svc;
	struct pool_target_addr_list	list = { 0 };
	struct pool_target_addr_list	inval_list_out = { 0 };
	int				rc;

	pool_tgt_update_in_get_data(rpc, &list.pta_addrs, &list.pta_number);

	if (list.pta_addrs == NULL || list.pta_number == 0)
		D_GOTO(out, rc = -DER_INVAL);

	D_DEBUG(DB_MD, DF_UUID ": processing rpc: %p ntargets=%zu\n", DP_UUID(in->pti_op.pi_uuid),
		rpc, (size_t)list.pta_number);

	rc = pool_svc_lookup_leader(in->pti_op.pi_uuid, &svc,
				    &out->pto_op.po_hint);
	if (rc != 0)
		goto out;

	if (opc_get(rpc->cr_opc) == POOL_REINT &&
	    svc->ps_pool->sp_reint_mode == DAOS_REINT_MODE_DATA_SYNC) {
		rc = pool_discard(rpc->cr_ctx, svc, &list);
		if (rc)
			goto out_svc;
	}

	rc = pool_svc_update_map(svc, pool_opc_2map_opc(opc_get(rpc->cr_opc)),
				 false /* exclude_rank */, NULL, NULL, 0, &list,
				 &inval_list_out, &out->pto_op.po_map_version,
				 &out->pto_op.po_hint);
	if (rc != 0)
		goto out_svc;

	out->pto_addr_list.ca_arrays = inval_list_out.pta_addrs;
	out->pto_addr_list.ca_count = inval_list_out.pta_number;

out_svc:
	pool_svc_put_leader(svc);
out:
	out->pto_op.po_rc = rc;
	D_DEBUG(DB_MD, DF_UUID ": replying rpc: %p " DF_RC "\n", DP_UUID(in->pti_op.pi_uuid), rpc,
		DP_RC(rc));
	crt_reply_send(rpc);
	pool_target_addr_list_free(&inval_list_out);
}

void
ds_pool_update_handler_v6(crt_rpc_t *rpc)
{
	ds_pool_update_handler(rpc, 6);
}

void
ds_pool_update_handler_v5(crt_rpc_t *rpc)
{
	ds_pool_update_handler(rpc, 5);
}

static int
pool_svc_exclude_rank(struct pool_svc *svc, d_rank_t rank)
{
	struct pool_target_addr_list	list;
	struct pool_target_addr_list	inval_list_out = { 0 };
	struct pool_target_addr		tgt_rank;
	uint32_t			map_version = 0;
	int				rc;

	tgt_rank.pta_rank = rank;
	tgt_rank.pta_target = -1;
	list.pta_number = 1;
	list.pta_addrs = &tgt_rank;

	rc = pool_svc_update_map(svc, pool_opc_2map_opc(POOL_EXCLUDE), true /* exclude_rank */,
				 NULL, NULL, 0, &list, &inval_list_out, &map_version,
				 NULL /* hint */);

	D_DEBUG(DB_MD, "Exclude pool "DF_UUID"/%u rank %u: rc %d\n",
		DP_UUID(svc->ps_uuid), map_version, rank, rc);

	pool_target_addr_list_free(&inval_list_out);

	return rc;
}

struct evict_iter_arg {
	uuid_t *eia_hdl_uuids;
	size_t	eia_hdl_uuids_size;
	int	eia_n_hdl_uuids;
	char	*eia_machine;
	struct pool_svc *eia_pool_svc;
};

static int
evict_iter_cb(daos_handle_t ih, d_iov_t *key, d_iov_t *val, void *varg)
{
	struct evict_iter_arg  *arg = varg;

	D_ASSERT(arg->eia_hdl_uuids != NULL);
	D_ASSERT(arg->eia_hdl_uuids_size > sizeof(uuid_t));

	if (key->iov_len != sizeof(uuid_t)) {
		D_ERROR("invalid key size: "DF_U64"\n", key->iov_len);
		return -DER_IO;
	}
	if (val->iov_len == sizeof(struct pool_hdl_v0)) {
		/* old/2.0 pool handle format ? */
		if (arg->eia_pool_svc->ps_global_version < DAOS_POOL_GLOBAL_VERSION_WITH_HDL_CRED) {
			D_DEBUG(DB_MD, "2.0 pool handle format detected\n");
			/* if looking for a specific machine, do not select this handle */
			if (arg->eia_machine)
				return 0;
		} else {
			D_ERROR("invalid value size: "DF_U64" for pool version %u\n", val->iov_len,
				arg->eia_pool_svc->ps_global_version);
			return -DER_IO;
		}
	} else {
		struct pool_hdl *hdl = val->iov_buf;

		if (val->iov_len != sizeof(struct pool_hdl) + hdl->ph_cred_len ||
		    arg->eia_pool_svc->ps_global_version < DAOS_POOL_GLOBAL_VERSION_WITH_HDL_CRED) {
			D_ERROR("invalid value size: "DF_U64" for pool version %u, expected %zu\n",
				val->iov_len, arg->eia_pool_svc->ps_global_version,
				arg->eia_pool_svc->ps_global_version <
				DAOS_POOL_GLOBAL_VERSION_WITH_HDL_CRED ?
				sizeof(struct pool_hdl_v0) :
				sizeof(struct pool_hdl) + hdl->ph_cred_len);
			return -DER_IO;
		}
	}

	/* If we specified a machine name as a filter check before we do the realloc */
	if (arg->eia_machine) {
		struct pool_hdl	*hdl = val->iov_buf;

		if (strncmp(arg->eia_machine, hdl->ph_machine, sizeof(hdl->ph_machine)) != 0) {
			return 0;
		}
	}

	/*
	 * Make sure arg->eia_hdl_uuids[arg->eia_hdl_uuids_size] have enough
	 * space for this handle.
	 */
	if (sizeof(uuid_t) * (arg->eia_n_hdl_uuids + 1) >
	    arg->eia_hdl_uuids_size) {
		uuid_t *hdl_uuids_tmp;
		size_t	hdl_uuids_size_tmp;

		hdl_uuids_size_tmp = arg->eia_hdl_uuids_size * 2;
		D_ALLOC(hdl_uuids_tmp, hdl_uuids_size_tmp);
		if (hdl_uuids_tmp == NULL)
			return -DER_NOMEM;
		memcpy(hdl_uuids_tmp, arg->eia_hdl_uuids,
		       arg->eia_hdl_uuids_size);
		D_FREE(arg->eia_hdl_uuids);
		arg->eia_hdl_uuids = hdl_uuids_tmp;
		arg->eia_hdl_uuids_size = hdl_uuids_size_tmp;
	}

	uuid_copy(arg->eia_hdl_uuids[arg->eia_n_hdl_uuids], key->iov_buf);
	arg->eia_n_hdl_uuids++;
	return 0;
}

/*
 * Callers are responsible for freeing *hdl_uuids if this function returns zero.
 */
static int
find_hdls_to_evict(struct rdb_tx *tx, struct pool_svc *svc, uuid_t **hdl_uuids,
		   size_t *hdl_uuids_size, int *n_hdl_uuids, char *machine)
{
	struct evict_iter_arg	arg = {0};
	int			rc;

	arg.eia_hdl_uuids_size = sizeof(uuid_t) * 4;
	D_ALLOC(arg.eia_hdl_uuids, arg.eia_hdl_uuids_size);
	if (arg.eia_hdl_uuids == NULL)
		return -DER_NOMEM;
	arg.eia_n_hdl_uuids = 0;
	if (machine)
		arg.eia_machine = machine;
	arg.eia_pool_svc = svc;

	rc = rdb_tx_iterate(tx, &svc->ps_handles, false /* backward */,
			    evict_iter_cb, &arg);
	if (rc != 0) {
		D_FREE(arg.eia_hdl_uuids);
		return rc;
	}

	*hdl_uuids = arg.eia_hdl_uuids;
	*hdl_uuids_size = arg.eia_hdl_uuids_size;
	*n_hdl_uuids = arg.eia_n_hdl_uuids;
	return 0;
}

/*
 * Callers are responsible for freeing *hdl_uuids if this function returns zero.
 */
static int
validate_hdls_to_evict(struct rdb_tx *tx, struct pool_svc *svc,
		       uuid_t **hdl_uuids, int *n_hdl_uuids, uuid_t *hdl_list,
		       int n_hdl_list) {
	uuid_t		*valid_list;
	int		n_valid_list = 0;
	int		i;
	int		rc = 0;
	d_iov_t		key;
	d_iov_t		value;

	if (hdl_list == NULL || n_hdl_list == 0) {
		return -DER_INVAL;
	}

	/* Assume the entire list is valid */
	D_ALLOC(valid_list, sizeof(uuid_t) * n_hdl_list);
	if (valid_list == NULL)
		return -DER_NOMEM;

	for (i = 0; i < n_hdl_list; i++) {
		d_iov_set(&key, hdl_list[i], sizeof(uuid_t));
		d_iov_set(&value, NULL, 0);
		rc = rdb_tx_lookup(tx, &svc->ps_handles, &key, &value);

		if (rc == 0) {
			uuid_copy(valid_list[n_valid_list], hdl_list[i]);
			n_valid_list++;
		} else if (rc == -DER_NONEXIST) {
			D_DEBUG(DB_MD, "Skipping invalid handle" DF_UUID "\n",
				DP_UUID(hdl_list[i]));
			/* Reset RC in case we're the last entry */
			rc = 0;
			continue;
		} else {
			D_FREE(valid_list);
			D_GOTO(out, rc);
		}
	}

	*hdl_uuids = valid_list;
	*n_hdl_uuids = n_valid_list;

out:
	return rc;
}

void
ds_pool_evict_handler(crt_rpc_t *rpc)
{
	struct pool_evict_in     *in  = crt_req_get(rpc);
	struct pool_evict_out    *out = crt_reply_get(rpc);
	struct pool_svc          *svc;
	struct rdb_tx             tx;
	bool                      dup_op = false;
	struct ds_pool_svc_op_val op_val;
	uuid_t                   *hdl_uuids = NULL;
	size_t                    hdl_uuids_size;
	int                       n_hdl_uuids     = 0;
	bool                      fi_pass_noreply = DAOS_FAIL_CHECK(DAOS_MD_OP_PASS_NOREPLY);
	bool                      fi_fail_noreply = DAOS_FAIL_CHECK(DAOS_MD_OP_FAIL_NOREPLY);
	int                       rc;

	D_DEBUG(DB_MD, DF_UUID": processing rpc %p\n",
		DP_UUID(in->pvi_op.pi_uuid), rpc);

	rc = pool_svc_lookup_leader(in->pvi_op.pi_uuid, &svc,
				    &out->pvo_op.po_hint);
	if (rc != 0)
		D_GOTO(out, rc);

	rc = rdb_tx_begin(svc->ps_rsvc.s_db, svc->ps_rsvc.s_term, &tx);
	if (rc != 0)
		D_GOTO(out_svc, rc);

	ABT_rwlock_wrlock(svc->ps_lock);

	rc = pool_op_lookup(&tx, svc, rpc, DAOS_POOL_VERSION, &dup_op, &op_val);
	if (rc != 0)
		goto out_lock;
	else if (dup_op || fi_fail_noreply)
		goto out_commit;
	/* TODO: (for dup op case) implement per-opcode result data retrieval from stored op_val,
	 *       (for new op case) implement per-opcode result data storage into op_val.
	 */

	/*
	 * If a subset of handles is specified use them instead of iterating
	 * through all handles for the pool uuid
	 */
	if (in->pvi_hdls.ca_arrays) {
		rc = validate_hdls_to_evict(&tx, svc, &hdl_uuids, &n_hdl_uuids,
					    in->pvi_hdls.ca_arrays,
					    in->pvi_hdls.ca_count);
	} else {
		rc = find_hdls_to_evict(&tx, svc, &hdl_uuids, &hdl_uuids_size,
					&n_hdl_uuids, in->pvi_machine);
	}

	if (rc != 0)
		goto out_commit;
	D_DEBUG(DB_MD, "number of handles found was: %d\n", n_hdl_uuids);

	if (n_hdl_uuids > 0) {
		/* If pool destroy but not forcibly, error: the pool is busy */

		if (in->pvi_pool_destroy && !in->pvi_pool_destroy_force) {
			D_DEBUG(DB_MD, DF_UUID": busy, %u open handles\n",
				DP_UUID(in->pvi_op.pi_uuid), n_hdl_uuids);
			D_GOTO(out_free, rc = -DER_BUSY);
		} else {
			/* Pool evict, or pool destroy with force=true */
			if (DAOS_FAIL_CHECK(DAOS_POOL_EVICT_FAIL))
				rc = 0; /* unrealistic */
			else
				rc = pool_disconnect_hdls(&tx, svc, hdl_uuids, n_hdl_uuids,
							  rpc->cr_ctx);
			if (rc != 0) {
				goto out_free;
			} else {
				struct pool_metrics *metrics;

				/** update metric */
				metrics = svc->ps_pool->sp_metrics[DAOS_POOL_MODULE];
				d_tm_inc_counter(metrics->evict_total, n_hdl_uuids);
			}
		}
	}

	/* If pool destroy and not error case, disable new connections */
	if (in->pvi_pool_destroy) {
		uint32_t	connectable = 0;
		d_iov_t		value;

		d_iov_set(&value, &connectable, sizeof(connectable));
		rc = rdb_tx_update_critical(&tx, &svc->ps_root, &ds_pool_prop_connectable, &value);
		if (rc != 0)
			goto out_free;

		ds_pool_iv_srv_hdl_invalidate(svc->ps_pool);
		ds_iv_ns_leader_stop(svc->ps_pool->sp_iv_ns);
		D_DEBUG(DB_MD, DF_UUID": pool destroy/evict: mark pool for "
			"no new connections\n", DP_UUID(in->pvi_op.pi_uuid));
	}

out_free:
	D_FREE(hdl_uuids);
out_commit:
	if ((rc == 0) && !dup_op && fi_fail_noreply)
		rc = -DER_MISC;
	rc = pool_op_save(&tx, svc, rpc, DAOS_POOL_VERSION, dup_op, rc, &op_val);
	if (rc != 0)
		goto out_lock;
	rc = rdb_tx_commit(&tx);
	if (rc != 0)
		goto out_lock;
	/* No need to set out->pvo_op.po_map_version. */

	rc = op_val.ov_rc;
	if ((rc == 0) && !dup_op) {
		struct pool_metrics *metrics;

		/** update metric */
		metrics = svc->ps_pool->sp_metrics[DAOS_POOL_MODULE];
		d_tm_inc_counter(metrics->disconnect_total, 1);
	}
out_lock:
	ABT_rwlock_unlock(svc->ps_lock);
	rdb_tx_end(&tx);
out_svc:
	ds_rsvc_set_hint(&svc->ps_rsvc, &out->pvo_op.po_hint);
	pool_svc_put_leader(svc);
out:
	if ((rc == 0) && !dup_op && fi_pass_noreply) {
		rc = -DER_TIMEDOUT;
		D_DEBUG(DB_MD, DF_UUID ": fault injected: DAOS_MD_OP_PASS_NOREPLY\n",
			DP_UUID(in->pvi_op.pi_uuid));
	}
	if ((rc == -DER_MISC) && !dup_op && fi_fail_noreply) {
		rc = -DER_TIMEDOUT;
		D_DEBUG(DB_MD, DF_UUID ": fault injected: DAOS_MD_OP_FAIL_NOREPLY\n",
			DP_UUID(in->pvi_op.pi_uuid));
	}

	out->pvo_op.po_rc = rc;
	out->pvo_n_hdls_evicted = n_hdl_uuids;
	D_DEBUG(DB_MD, DF_UUID ": replying rpc: %p " DF_RC "\n", DP_UUID(in->pvi_op.pi_uuid), rpc,
		DP_RC(rc));
	crt_reply_send(rpc);
}

/**
 * Send a CaRT message to the pool svc to test and
 * (if applicable based on destroy and force option) evict all open handles
 * on a pool.
 *
 * \param[in]	pool_uuid	UUID of the pool
 * \param[in]	ranks		Pool service replicas
 * \param[in]	handles		List of handles to selectively evict
 * \param[in]	n_handles	Number of items in handles
 * \param[in]	destroy		If true the evict request is a destroy request
 * \param[in]	force		If true and destroy is true request all handles
 *				be forcibly evicted
 * \param[in]   machine		Hostname to use as filter for evicting handles
 * \param[out]	count		Number of handles evicted
 *
 * \return	0		Success
 *		-DER_BUSY	Open pool handles exist and no force requested
 *
 */
int
ds_pool_svc_check_evict(uuid_t pool_uuid, d_rank_list_t *ranks,
			uuid_t *handles, size_t n_handles,
			uint32_t destroy, uint32_t force,
			char *machine, uint32_t *count)
{
	int			 rc;
	struct rsvc_client	 client;
	crt_endpoint_t		 ep;
	struct dss_module_info	*info = dss_get_module_info();
	crt_rpc_t		*rpc;
	struct pool_evict_in	*in;
	struct pool_evict_out	*out;
	uuid_t                   no_uuid;
	uint64_t                 req_time = 0;

	D_DEBUG(DB_MGMT,
		DF_UUID": Destroy pool (force: %d), inspect/evict handles\n",
		DP_UUID(pool_uuid), force);
	uuid_clear(no_uuid);

	rc = rsvc_client_init(&client, ranks);
	if (rc != 0)
		D_GOTO(out, rc);

rechoose:
	ep.ep_grp = NULL; /* primary group */
	rc = rsvc_client_choose(&client, &ep);
	if (rc != 0) {
		D_ERROR(DF_UUID": cannot find pool service: "DF_RC"\n",
			DP_UUID(pool_uuid), DP_RC(rc));
		goto out_client;
	}

	rc = pool_req_create(info->dmi_ctx, &ep, POOL_EVICT, pool_uuid, no_uuid, &req_time, &rpc);
	if (rc != 0) {
		DL_ERROR(rc, DF_UUID ": failed to create pool evict rpc", DP_UUID(pool_uuid));
		D_GOTO(out_client, rc);
	}

	in                     = crt_req_get(rpc);
	in->pvi_hdls.ca_arrays = handles;
	in->pvi_hdls.ca_count = n_handles;
	in->pvi_machine = machine;

	/* Pool destroy (force=false): assert no open handles / do not evict.
	 * Pool destroy (force=true): evict any/all open handles on the pool.
	 */
	in->pvi_pool_destroy = destroy;
	in->pvi_pool_destroy_force = force;

	rc = dss_rpc_send(rpc);
	out = crt_reply_get(rpc);
	D_ASSERT(out != NULL);

	rc = pool_rsvc_client_complete_rpc(&client, &ep, rc, &out->pvo_op);
	if (rc == RSVC_CLIENT_RECHOOSE) {
		crt_req_decref(rpc);
		dss_sleep(RECHOOSE_SLEEP_MS);
		D_GOTO(rechoose, rc);
	}

	rc = out->pvo_op.po_rc;
	if (rc != 0)
		DL_ERROR(rc, DF_UUID ": pool destroy failed to evict handles", DP_UUID(pool_uuid));
	if (count)
		*count = out->pvo_n_hdls_evicted;

	crt_req_decref(rpc);
out_client:
	rsvc_client_fini(&client);
out:
	return rc;
}

/*
 * Transfer list of pool ranks to "remote_bulk". If the remote bulk buffer
 * is too small, then return -DER_TRUNC. RPC response will contain the number
 * of ranks in the pool that the client can use to resize its buffer
 * for another RPC request.
 */
static int
transfer_ranks_buf(d_rank_t *ranks_buf, size_t nranks,
		   struct pool_svc *svc, crt_rpc_t *rpc, crt_bulk_t remote_bulk)
{
	size_t				 ranks_buf_size;
	daos_size_t			 remote_bulk_size;
	d_iov_t				 ranks_iov;
	d_sg_list_t			 ranks_sgl;
	crt_bulk_t			 bulk = CRT_BULK_NULL;
	struct crt_bulk_desc		 bulk_desc;
	crt_bulk_opid_t			 bulk_opid;
	ABT_eventual			 eventual;
	int				*status;
	int				 rc;

	D_ASSERT(nranks > 0);
	ranks_buf_size = nranks * sizeof(d_rank_t);

	/* Check if the client bulk buffer is large enough. */
	rc = crt_bulk_get_len(remote_bulk, &remote_bulk_size);
	if (rc != 0)
		D_GOTO(out, rc);
	if (remote_bulk_size < ranks_buf_size) {
		D_ERROR(DF_UUID ": remote ranks buffer(" DF_U64 ")"
			" < required (%lu)\n", DP_UUID(svc->ps_uuid),
			remote_bulk_size, ranks_buf_size);
		D_GOTO(out, rc = -DER_TRUNC);
	}

	d_iov_set(&ranks_iov, ranks_buf, ranks_buf_size);
	ranks_sgl.sg_nr = 1;
	ranks_sgl.sg_nr_out = 0;
	ranks_sgl.sg_iovs = &ranks_iov;

	rc = crt_bulk_create(rpc->cr_ctx, &ranks_sgl, CRT_BULK_RO, &bulk);
	if (rc != 0)
		D_GOTO(out, rc);

	/* Prepare for crt_bulk_transfer(). */
	bulk_desc.bd_rpc = rpc;
	bulk_desc.bd_bulk_op = CRT_BULK_PUT;
	bulk_desc.bd_remote_hdl = remote_bulk;
	bulk_desc.bd_remote_off = 0;
	bulk_desc.bd_local_hdl = bulk;
	bulk_desc.bd_local_off = 0;
	bulk_desc.bd_len = ranks_iov.iov_len;

	rc = ABT_eventual_create(sizeof(*status), &eventual);
	if (rc != ABT_SUCCESS)
		D_GOTO(out_bulk, rc = dss_abterr2der(rc));

	rc = crt_bulk_transfer(&bulk_desc, bulk_cb, &eventual, &bulk_opid);
	if (rc != 0)
		D_GOTO(out_eventual, rc);

	rc = ABT_eventual_wait(eventual, (void **)&status);
	if (rc != ABT_SUCCESS)
		D_GOTO(out_eventual, rc = dss_abterr2der(rc));

	if (*status != 0)
		D_GOTO(out_eventual, rc = *status);

out_eventual:
	ABT_eventual_free(&eventual);
out_bulk:
	if (bulk != CRT_BULK_NULL)
		crt_bulk_free(bulk);
out:
	return rc;
}

/* CaRT RPC handler run in PS leader to return pool storage ranks
 */
void
ds_pool_ranks_get_handler(crt_rpc_t *rpc)
{
	struct pool_ranks_get_in	*in = crt_req_get(rpc);
	struct pool_ranks_get_out	*out = crt_reply_get(rpc);
	uint32_t			 nranks = 0;
	d_rank_list_t			out_ranks = {0};
	struct pool_svc			*svc;
	int				 rc;

	D_DEBUG(DB_MD, DF_UUID ": processing rpc: %p\n", DP_UUID(in->prgi_op.pi_uuid), rpc);

	rc = pool_svc_lookup_leader(in->prgi_op.pi_uuid, &svc,
				    &out->prgo_op.po_hint);
	if (rc != 0)
		D_GOTO(out, rc);

	/* This is a server to server RPC only */
	if (daos_rpc_from_client(rpc))
		D_GOTO(out, rc = -DER_INVAL);

	/* Get available ranks */
	rc = ds_pool_get_ranks(in->prgi_op.pi_uuid, DC_POOL_GROUP_MAP_STATES, &out_ranks);
	if (rc != 0) {
		D_ERROR(DF_UUID ": get ranks failed, " DF_RC "\n",
			DP_UUID(in->prgi_op.pi_uuid), DP_RC(rc));
		D_GOTO(out_svc, rc);
	} else if ((in->prgi_nranks > 0) &&
		   (out_ranks.rl_nr > in->prgi_nranks)) {
		D_DEBUG(DB_MD, DF_UUID ": %u ranks (more than client: %u)\n",
			DP_UUID(in->prgi_op.pi_uuid), out_ranks.rl_nr,
			in->prgi_nranks);
		D_GOTO(out_free, rc = -DER_TRUNC);
	} else {
		D_DEBUG(DB_MD, DF_UUID ": %u ranks\n",
			DP_UUID(in->prgi_op.pi_uuid), out_ranks.rl_nr);
		if ((out_ranks.rl_nr > 0) && (in->prgi_nranks > 0) &&
		    (in->prgi_ranks_bulk != CRT_BULK_NULL))
			rc = transfer_ranks_buf(out_ranks.rl_ranks,
						out_ranks.rl_nr, svc, rpc,
						in->prgi_ranks_bulk);
	}

out_free:
	nranks = out_ranks.rl_nr;
	map_ranks_fini(&out_ranks);

out_svc:
	ds_rsvc_set_hint(&svc->ps_rsvc, &out->prgo_op.po_hint);
	pool_svc_put_leader(svc);
out:
	out->prgo_op.po_rc = rc;
	out->prgo_nranks = nranks;
	D_DEBUG(DB_MD, DF_UUID ": replying rpc: %p " DF_RC "\n", DP_UUID(in->prgi_op.pi_uuid), rpc,
		DP_RC(rc));
	crt_reply_send(rpc);
}

/* This RPC could be implemented by ds_rsvc. */
static void
ds_pool_svc_stop_handler(crt_rpc_t *rpc, int handler_version)
{
	struct pool_svc_stop_in	       *in = crt_req_get(rpc);
	struct pool_svc_stop_out       *out = crt_reply_get(rpc);
	d_iov_t				id;
	int				rc;

	D_DEBUG(DB_MD, DF_UUID": processing rpc %p\n",
		DP_UUID(in->psi_op.pi_uuid), rpc);

	d_iov_set(&id, in->psi_op.pi_uuid, sizeof(uuid_t));
	rc = ds_rsvc_stop_leader(DS_RSVC_CLASS_POOL, &id, &out->pso_op.po_hint);

	out->pso_op.po_rc = rc;
	D_DEBUG(DB_MD, DF_UUID ": replying rpc: %p " DF_RC "\n", DP_UUID(in->psi_op.pi_uuid), rpc,
		DP_RC(rc));
	crt_reply_send(rpc);
}

void
ds_pool_svc_stop_handler_v6(crt_rpc_t *rpc)
{
	ds_pool_svc_stop_handler(rpc, 6);
}

void
ds_pool_svc_stop_handler_v5(crt_rpc_t *rpc)
{
	ds_pool_svc_stop_handler(rpc, 5);
}

/**
 * Get a copy of the latest pool map buffer. Callers are responsible for
 * freeing iov->iov_buf with D_FREE.
 */
int
ds_pool_map_buf_get(uuid_t uuid, d_iov_t *iov, uint32_t *map_version)
{
	struct pool_svc	*svc;
	struct rdb_tx	tx;
	struct pool_buf	*map_buf;
	int		rc;

	rc = pool_svc_lookup_leader(uuid, &svc, NULL /* hint */);
	if (rc != 0)
		D_GOTO(out, rc);

	rc = rdb_tx_begin(svc->ps_rsvc.s_db, svc->ps_rsvc.s_term, &tx);
	if (rc != 0)
		D_GOTO(out_svc, rc);

	ABT_rwlock_rdlock(svc->ps_lock);
	rc = read_map_buf(&tx, &svc->ps_root, &map_buf, map_version);
	if (rc != 0) {
		D_ERROR(DF_UUID": failed to read pool map: "DF_RC"\n",
			DP_UUID(svc->ps_uuid), DP_RC(rc));
		D_GOTO(out_lock, rc);
	}
	D_ASSERT(map_buf != NULL);
	iov->iov_buf = map_buf;
	iov->iov_len = pool_buf_size(map_buf->pb_nr);
	iov->iov_buf_len = pool_buf_size(map_buf->pb_nr);
out_lock:
	ABT_rwlock_unlock(svc->ps_lock);
	rdb_tx_end(&tx);
out_svc:
	pool_svc_put_leader(svc);
out:
	return rc;
}

void
ds_pool_iv_ns_update(struct ds_pool *pool, unsigned int master_rank,
		     uint64_t term)
{
	ds_iv_ns_update(pool->sp_iv_ns, master_rank, term);
}

int
ds_pool_svc_query_map_dist(uuid_t uuid, uint32_t *version, bool *idle)
{
	struct pool_svc	*svc;
	int		rc;

	rc = pool_svc_lookup_leader(uuid, &svc, NULL /* hint */);
	if (rc != 0)
		return rc;

	ds_rsvc_query_map_dist(&svc->ps_rsvc, version, idle);

	pool_svc_put_leader(svc);
	return 0;
}

int
ds_pool_svc_term_get(uuid_t uuid, uint64_t *term)
{
	struct pool_svc	*svc;
	int		rc;

	rc = pool_svc_lookup_leader(uuid, &svc, NULL /* hint */);
	if (rc != 0)
		return rc;

	*term = svc->ps_rsvc.s_term;

	pool_svc_put_leader(svc);
	return 0;
}

static void
ds_pool_attr_set_handler(crt_rpc_t *rpc, int handler_version)
{
	struct pool_attr_set_in  *in = crt_req_get(rpc);
	struct pool_op_out	 *out = crt_reply_get(rpc);
	struct pool_svc		 *svc;
	uint64_t                  count;
	crt_bulk_t                bulk;
	struct rdb_tx		  tx;
	bool                      dup_op = false;
	struct ds_pool_svc_op_val op_val;
	bool                      fi_pass_noreply = DAOS_FAIL_CHECK(DAOS_MD_OP_PASS_NOREPLY);
	bool                      fi_fail_noreply = DAOS_FAIL_CHECK(DAOS_MD_OP_FAIL_NOREPLY);
	int			  rc;

	D_DEBUG(DB_MD, DF_UUID ": processing rpc: %p hdl=" DF_UUID "\n",
		DP_UUID(in->pasi_op.pi_uuid), rpc, DP_UUID(in->pasi_op.pi_hdl));

	rc = pool_svc_lookup_leader(in->pasi_op.pi_uuid, &svc, &out->po_hint);
	if (rc != 0)
		goto out;

	pool_attr_set_in_get_data(rpc, &count, &bulk);

	rc = rdb_tx_begin(svc->ps_rsvc.s_db, svc->ps_rsvc.s_term, &tx);
	if (rc != 0)
		goto out_svc;

	ABT_rwlock_wrlock(svc->ps_lock);

	rc = pool_op_lookup(&tx, svc, rpc, handler_version, &dup_op, &op_val);
	if (rc != 0)
		goto out_lock;
	else if (dup_op || fi_fail_noreply)
		goto out_commit;

	rc = ds_rsvc_set_attr(&svc->ps_rsvc, &tx, &svc->ps_user, bulk, rpc, count);
	if (rc != 0)
		goto out_commit;

out_commit:
	if ((rc == 0) && !dup_op && fi_fail_noreply)
		rc = -DER_MISC;
	rc = pool_op_save(&tx, svc, rpc, handler_version, dup_op, rc, &op_val);
	if (rc != 0)
		goto out_lock;

	rc = rdb_tx_commit(&tx);
	if (rc != 0)
		goto out_lock;
	rc = op_val.ov_rc;

out_lock:
	ABT_rwlock_unlock(svc->ps_lock);
	rdb_tx_end(&tx);
out_svc:
	ds_rsvc_set_hint(&svc->ps_rsvc, &out->po_hint);
	pool_svc_put_leader(svc);
out:
	if ((rc == 0) && !dup_op && fi_pass_noreply) {
		rc = -DER_TIMEDOUT;
		D_DEBUG(DB_MD, DF_UUID ": fault injected: DAOS_MD_OP_PASS_NOREPLY\n",
			DP_UUID(in->pasi_op.pi_uuid));
	}
	if ((rc == -DER_MISC) && !dup_op && fi_fail_noreply) {
		rc = -DER_TIMEDOUT;
		D_DEBUG(DB_MD, DF_UUID ": fault injected: DAOS_MD_OP_FAIL_NOREPLY\n",
			DP_UUID(in->pasi_op.pi_uuid));
	}

	out->po_rc = rc;
	D_DEBUG(DB_MD, DF_UUID ": replying rpc: %p " DF_RC "\n", DP_UUID(in->pasi_op.pi_uuid), rpc,
		DP_RC(rc));
	crt_reply_send(rpc);
}

void
ds_pool_attr_set_handler_v6(crt_rpc_t *rpc)
{
	ds_pool_attr_set_handler(rpc, 6);
}

void
ds_pool_attr_set_handler_v5(crt_rpc_t *rpc)
{
	ds_pool_attr_set_handler(rpc, 5);
}

static void
ds_pool_attr_del_handler(crt_rpc_t *rpc, int handler_version)
{
	struct pool_attr_del_in  *in = crt_req_get(rpc);
	struct pool_op_out	 *out = crt_reply_get(rpc);
	struct pool_svc		 *svc;
	uint64_t                  count;
	crt_bulk_t                bulk;
	struct rdb_tx		  tx;
	bool                      dup_op = false;
	struct ds_pool_svc_op_val op_val;
	bool                      fi_pass_noreply = DAOS_FAIL_CHECK(DAOS_MD_OP_PASS_NOREPLY);
	bool                      fi_fail_noreply = DAOS_FAIL_CHECK(DAOS_MD_OP_FAIL_NOREPLY);
	int			  rc;

	D_DEBUG(DB_MD, DF_UUID ": processing rpc: %p hdl=" DF_UUID "\n",
		DP_UUID(in->padi_op.pi_uuid), rpc, DP_UUID(in->padi_op.pi_hdl));

	rc = pool_svc_lookup_leader(in->padi_op.pi_uuid, &svc, &out->po_hint);
	if (rc != 0)
		goto out;

	pool_attr_del_in_get_data(rpc, &count, &bulk);

	rc = rdb_tx_begin(svc->ps_rsvc.s_db, svc->ps_rsvc.s_term, &tx);
	if (rc != 0)
		goto out_svc;

	ABT_rwlock_wrlock(svc->ps_lock);

	rc = pool_op_lookup(&tx, svc, rpc, handler_version, &dup_op, &op_val);
	if (rc != 0)
		goto out_lock;
	else if (dup_op || fi_fail_noreply)
		goto out_commit;

	rc = ds_rsvc_del_attr(&svc->ps_rsvc, &tx, &svc->ps_user, bulk, rpc, count);
	if (rc != 0)
		goto out_commit;

out_commit:
	if ((rc == 0) && !dup_op && fi_fail_noreply)
		rc = -DER_MISC;
	rc = pool_op_save(&tx, svc, rpc, handler_version, dup_op, rc, &op_val);
	if (rc != 0)
		goto out_lock;

	rc = rdb_tx_commit(&tx);
	if (rc != 0)
		goto out_lock;
	rc = op_val.ov_rc;
out_lock:
	ABT_rwlock_unlock(svc->ps_lock);
	rdb_tx_end(&tx);
out_svc:
	ds_rsvc_set_hint(&svc->ps_rsvc, &out->po_hint);
	pool_svc_put_leader(svc);
out:
	if ((rc == 0) && !dup_op && fi_pass_noreply) {
		rc = -DER_TIMEDOUT;
		D_DEBUG(DB_MD, DF_UUID ": fault injected: DAOS_MD_OP_PASS_NOREPLY\n",
			DP_UUID(in->padi_op.pi_uuid));
	}
	if ((rc == -DER_MISC) && !dup_op && fi_fail_noreply) {
		rc = -DER_TIMEDOUT;
		D_DEBUG(DB_MD, DF_UUID ": fault injected: DAOS_MD_OP_FAIL_NOREPLY\n",
			DP_UUID(in->padi_op.pi_uuid));
	}

	out->po_rc = rc;
	D_DEBUG(DB_MD, DF_UUID ": replying rpc: %p " DF_RC "\n", DP_UUID(in->padi_op.pi_uuid), rpc,
		DP_RC(rc));
	crt_reply_send(rpc);
}

void
ds_pool_attr_del_handler_v6(crt_rpc_t *rpc)
{
	ds_pool_attr_del_handler(rpc, 6);
}

void
ds_pool_attr_del_handler_v5(crt_rpc_t *rpc)
{
	ds_pool_attr_del_handler(rpc, 5);
}

static void
ds_pool_attr_get_handler(crt_rpc_t *rpc, int handler_version)
{
	struct pool_attr_get_in  *in = crt_req_get(rpc);
	struct pool_op_out	 *out = crt_reply_get(rpc);
	struct pool_svc		 *svc;
	uint64_t                  count;
	uint64_t                  key_length;
	crt_bulk_t                bulk;
	struct rdb_tx		  tx;
	int			  rc;

	D_DEBUG(DB_MD, DF_UUID ": processing rpc: %p hdl=" DF_UUID "\n",
		DP_UUID(in->pagi_op.pi_uuid), rpc, DP_UUID(in->pagi_op.pi_hdl));

	rc = pool_svc_lookup_leader(in->pagi_op.pi_uuid, &svc, &out->po_hint);
	if (rc != 0)
		goto out;

	rc = rdb_tx_begin(svc->ps_rsvc.s_db, svc->ps_rsvc.s_term, &tx);
	if (rc != 0)
		goto out_svc;

	pool_attr_get_in_get_data(rpc, &count, &key_length, &bulk);

	ABT_rwlock_rdlock(svc->ps_lock);
	rc = ds_rsvc_get_attr(&svc->ps_rsvc, &tx, &svc->ps_user, bulk, rpc, count, key_length);
	ABT_rwlock_unlock(svc->ps_lock);
	rdb_tx_end(&tx);
out_svc:
	ds_rsvc_set_hint(&svc->ps_rsvc, &out->po_hint);
	pool_svc_put_leader(svc);
out:
	out->po_rc = rc;
	D_DEBUG(DB_MD, DF_UUID ": replying rpc: %p " DF_RC "\n", DP_UUID(in->pagi_op.pi_uuid), rpc,
		DP_RC(rc));
	crt_reply_send(rpc);
}

void
ds_pool_attr_get_handler_v6(crt_rpc_t *rpc)
{
	ds_pool_attr_get_handler(rpc, 6);
}

void
ds_pool_attr_get_handler_v5(crt_rpc_t *rpc)
{
	ds_pool_attr_get_handler(rpc, 5);
}

static void
ds_pool_attr_list_handler(crt_rpc_t *rpc, int handler_version)
{
	struct pool_attr_list_in	*in	    = crt_req_get(rpc);
	struct pool_attr_list_out	*out	    = crt_reply_get(rpc);
	struct pool_svc			*svc;
	crt_bulk_t                       bulk;
	struct rdb_tx			 tx;
	int				 rc;

	D_DEBUG(DB_MD, DF_UUID ": processing rpc: %p hdl=" DF_UUID "\n",
		DP_UUID(in->pali_op.pi_uuid), rpc, DP_UUID(in->pali_op.pi_hdl));

	rc = pool_svc_lookup_leader(in->pali_op.pi_uuid, &svc,
				    &out->palo_op.po_hint);
	if (rc != 0)
		goto out;

	pool_attr_list_in_get_data(rpc, &bulk);

	rc = rdb_tx_begin(svc->ps_rsvc.s_db, svc->ps_rsvc.s_term, &tx);
	if (rc != 0)
		goto out_svc;

	ABT_rwlock_rdlock(svc->ps_lock);
	rc = ds_rsvc_list_attr(&svc->ps_rsvc, &tx, &svc->ps_user, bulk, rpc, &out->palo_size);
	ABT_rwlock_unlock(svc->ps_lock);
	rdb_tx_end(&tx);
out_svc:
	ds_rsvc_set_hint(&svc->ps_rsvc, &out->palo_op.po_hint);
	pool_svc_put_leader(svc);
out:
	out->palo_op.po_rc = rc;
	D_DEBUG(DB_MD, DF_UUID ": replying rpc: %p " DF_RC "\n", DP_UUID(in->pali_op.pi_uuid), rpc,
		DP_RC(rc));
	crt_reply_send(rpc);
}

void
ds_pool_attr_list_handler_v6(crt_rpc_t *rpc)
{
	ds_pool_attr_list_handler(rpc, 6);
}

void
ds_pool_attr_list_handler_v5(crt_rpc_t *rpc)
{
	ds_pool_attr_list_handler(rpc, 5);
}

void
ds_pool_replicas_update_handler(crt_rpc_t *rpc)
{
	struct pool_membership_in	*in = crt_req_get(rpc);
	struct pool_membership_out	*out = crt_reply_get(rpc);
	d_rank_list_t			*ranks;
	d_iov_t				 id;
	int				 rc;

	rc = daos_rank_list_dup(&ranks, in->pmi_targets);
	if (rc != 0)
		goto out;
	d_iov_set(&id, in->pmi_uuid, sizeof(uuid_t));

	switch (opc_get(rpc->cr_opc)) {
	case POOL_REPLICAS_ADD:
		/*
		 * Before starting to use this unused RPC, we need to fix the
		 * arguments passed to ds_rsvc_add_replicas. The size argument
		 * might need to be retrieved from an existing replica; the
		 * vos_df_version argument needs to be determined somehow.
		 */
		D_ASSERTF(false, "code fixes required before use");
		rc = ds_rsvc_add_replicas(DS_RSVC_CLASS_POOL, &id, ranks, ds_rsvc_get_md_cap(),
					  0 /* vos_df_version */, &out->pmo_hint);
		break;

	case POOL_REPLICAS_REMOVE:
		rc = ds_rsvc_remove_replicas(DS_RSVC_CLASS_POOL, &id, ranks, &out->pmo_hint);
		break;

	default:
		D_ASSERT(0);
	}

	out->pmo_failed = ranks;
out:
	out->pmo_rc = rc;
	crt_reply_send(rpc);
}

/* Update pool map version for current xstream. */
int
ds_pool_child_map_refresh_sync(struct ds_pool_child *dpc)
{
	struct pool_map_refresh_ult_arg	arg;
	ABT_eventual			eventual;
	int				*status;
	int				rc;

	rc = ABT_eventual_create(sizeof(*status), &eventual);
	if (rc != ABT_SUCCESS)
		return dss_abterr2der(rc);

	arg.iua_pool_version = dpc->spc_map_version;
	uuid_copy(arg.iua_pool_uuid, dpc->spc_uuid);
	arg.iua_eventual = eventual;

	rc = dss_ult_create(ds_pool_map_refresh_ult, &arg, DSS_XS_SYS,
			    0, 0, NULL);
	if (rc)
		D_GOTO(out_eventual, rc);

	rc = ABT_eventual_wait(eventual, (void **)&status);
	if (rc != ABT_SUCCESS)
		D_GOTO(out_eventual, rc = dss_abterr2der(rc));
	if (*status != 0)
		D_GOTO(out_eventual, rc = *status);

out_eventual:
	ABT_eventual_free(&eventual);
	return rc;
}

int
ds_pool_child_map_refresh_async(struct ds_pool_child *dpc)
{
	struct pool_map_refresh_ult_arg	*arg;
	int				rc;

	D_ALLOC_PTR(arg);
	if (arg == NULL)
		return -DER_NOMEM;
	arg->iua_pool_version = dpc->spc_map_version;
	uuid_copy(arg->iua_pool_uuid, dpc->spc_uuid);

	rc = dss_ult_create(ds_pool_map_refresh_ult, arg, DSS_XS_SYS,
			    0, 0, NULL);
	return rc;
}

int ds_pool_prop_fetch(struct ds_pool *pool, unsigned int bits,
		       daos_prop_t **prop_out)
{
	struct pool_svc	*svc;
	struct rdb_tx	tx;
	int		rc;

	rc = pool_svc_lookup_leader(pool->sp_uuid, &svc, NULL);
	if (rc != 0)
		return rc;

	rc = rdb_tx_begin(svc->ps_rsvc.s_db, svc->ps_rsvc.s_term, &tx);
	if (rc != 0)
		D_GOTO(out_svc, rc);

	/* read optional properties */
	ABT_rwlock_rdlock(svc->ps_lock);
	rc = pool_prop_read(&tx, svc, bits, prop_out);
	ABT_rwlock_unlock(svc->ps_lock);
	if (rc != 0)
		D_GOTO(out_tx, rc);
out_tx:
	rdb_tx_end(&tx);
out_svc:
	pool_svc_put_leader(svc);
	return rc;
}

/**
 * Is \a hdl a "server handle" for \a pool?
 *
 * \param[in]	pool	pool
 * \param[in]	hdl	pool handle UUID
 *
 * \return	1	yes
 *		0	no
 *		<0	error from the IV fetch
 */
int
ds_pool_hdl_is_from_srv(struct ds_pool *pool, uuid_t hdl)
{
	uuid_t	srv_hdl;
	int	rc;

	/*
	 * Use the cached value if available. (Not sure if this cache could be
	 * stale...)
	 */
	if (!uuid_is_null(pool->sp_srv_pool_hdl))
		return uuid_compare(pool->sp_srv_pool_hdl, hdl) == 0;

	rc = ds_pool_iv_srv_hdl_fetch(pool, &srv_hdl, NULL);
	if (rc != 0)
		return rc;

	return uuid_compare(srv_hdl, hdl) == 0;
}

static bool
is_pool_from_srv(uuid_t pool_uuid, uuid_t poh_uuid)
{
	struct ds_pool	*pool;
	int		rc;

	rc = ds_pool_lookup(pool_uuid, &pool);
	if (rc) {
		D_ERROR(DF_UUID": failed to get ds_pool: %d\n",
			DP_UUID(pool_uuid), rc);
		return false;
	}

	rc = ds_pool_hdl_is_from_srv(pool, poh_uuid);
	ds_pool_put(pool);
	if (rc < 0) {
		D_ERROR(DF_UUID" fetch srv hdl: %d\n", DP_UUID(pool_uuid), rc);
		return false;
	}

	return rc ? true : false;
}

int ds_pool_svc_upgrade(uuid_t pool_uuid, d_rank_list_t *ranks)
{
	int				rc;
	struct rsvc_client		client;
	crt_endpoint_t			ep;
	struct dss_module_info		*info = dss_get_module_info();
	crt_rpc_t                       *rpc;
	struct pool_upgrade_out		*out;
	uuid_t                           no_uuid;
	uint64_t                         req_time = 0;

	D_DEBUG(DB_MGMT, DF_UUID": Upgrading pool prop\n", DP_UUID(pool_uuid));
	uuid_clear(no_uuid);

	rc = rsvc_client_init(&client, ranks);
	if (rc != 0) {
		D_ERROR(DF_UUID": failed to init rsvc client: "DF_RC"\n",
			DP_UUID(pool_uuid), DP_RC(rc));
		D_GOTO(out, rc);
	}

rechoose:
	ep.ep_grp = NULL; /* primary group */
	rc = rsvc_client_choose(&client, &ep);
	if (rc != 0) {
		D_ERROR(DF_UUID": cannot find pool service: "DF_RC"\n",
			DP_UUID(pool_uuid), DP_RC(rc));
		goto out_client;
	}

	rc = pool_req_create(info->dmi_ctx, &ep, POOL_UPGRADE, pool_uuid, no_uuid, &req_time, &rpc);
	if (rc != 0) {
		DL_ERROR(rc, DF_UUID ": failed to create pool upgrade rpc", DP_UUID(pool_uuid));
		goto out_client;
	}

	rc = dss_rpc_send(rpc);
	out = crt_reply_get(rpc);
	D_ASSERT(out != NULL);

	rc = pool_rsvc_client_complete_rpc(&client, &ep, rc, &out->poo_op);
	if (rc == RSVC_CLIENT_RECHOOSE) {
		crt_req_decref(rpc);
		dss_sleep(RECHOOSE_SLEEP_MS);
		D_GOTO(rechoose, rc);
	}

	rc = out->poo_op.po_rc;
	if (rc != 0) {
		D_ERROR(DF_UUID": failed to upgrade pool: %d\n",
			DP_UUID(pool_uuid), rc);
		D_GOTO(out_rpc, rc);
	}

out_rpc:
	crt_req_decref(rpc);
out_client:
	rsvc_client_fini(&client);
out:
	return rc;
}

/* Check if the target(by id) matched the status */
int
ds_pool_target_status_check(struct ds_pool *pool, uint32_t id, uint8_t matched_status,
			    struct pool_target **p_tgt)
{
	struct pool_target *target;
	int		   rc;

	ABT_rwlock_rdlock(pool->sp_lock);
	rc = pool_map_find_target(pool->sp_map, id, &target);
	ABT_rwlock_unlock(pool->sp_lock);
	if (rc <= 0)
		return rc == 0 ? -DER_NONEXIST : rc;

	if (p_tgt)
		*p_tgt = target;

	return target->ta_comp.co_status == matched_status ? 1 : 0;
}

/**
 * A hack (since we don't take svc->ps_lock to avoid lock order issues with
 * cont_svc->cs_lock) for cont_svc to look up the credential of a pool handle
 * in the DB. If the return value is zero, the caller is responsible for
 * freeing \a cred->iov_buf with D_FREE.
 */
int
ds_pool_lookup_hdl_cred(struct rdb_tx *tx, uuid_t pool_uuid, uuid_t pool_hdl_uuid, d_iov_t *cred)
{
	struct pool_svc	       *svc;
	d_iov_t			key;
	d_iov_t			value;
	struct pool_hdl	       *hdl;
	void		       *buf;
	int			rc;

	rc = pool_svc_lookup_leader(pool_uuid, &svc, NULL /* hint */);
	if (rc != 0)
		goto out;

	if (svc->ps_global_version < DAOS_POOL_GLOBAL_VERSION_WITH_HDL_CRED) {
		D_ERROR(DF_UUID": no credential in pool global version %u\n", DP_UUID(svc->ps_uuid),
			svc->ps_global_version);
		rc = -DER_NOTSUPPORTED;
		goto out_svc;
	}

	d_iov_set(&key, pool_hdl_uuid, sizeof(uuid_t));
	d_iov_set(&value, NULL, 0);
	rc = rdb_tx_lookup(tx, &svc->ps_handles, &key, &value);
	if (rc != 0)
		goto out_svc;
	hdl = value.iov_buf;

	D_ALLOC(buf, hdl->ph_cred_len);
	if (buf == NULL) {
		rc = -DER_NOMEM;
		goto out_svc;
	}
	memcpy(buf, hdl->ph_cred, hdl->ph_cred_len);

	cred->iov_buf = buf;
	cred->iov_len = hdl->ph_cred_len;
	cred->iov_buf_len = hdl->ph_cred_len;

out_svc:
	pool_svc_put_leader(svc);
out:
	return rc;
}

int
ds_pool_mark_connectable(struct ds_pool_svc *ds_svc)
{
	struct pool_svc		*svc = pool_ds2svc(ds_svc);
	struct rdb_tx		 tx;
	int			 rc;

	rc = rdb_tx_begin(svc->ps_rsvc.s_db, svc->ps_rsvc.s_term, &tx);
	if (rc == 0) {
		ABT_rwlock_wrlock(svc->ps_lock);
		rc = ds_pool_mark_connectable_internal(&tx, svc);
		if (rc > 0)
			rc = rdb_tx_commit(&tx);
		ABT_rwlock_unlock(svc->ps_lock);
		rdb_tx_end(&tx);
	}

	return rc;
}

int
ds_pool_svc_load_map(struct ds_pool_svc *ds_svc, struct pool_map **map)
{
	struct pool_svc		*svc = pool_ds2svc(ds_svc);
	struct rdb_tx		 tx = { 0 };
	int			 rc;

	rc = rdb_tx_begin(svc->ps_rsvc.s_db, svc->ps_rsvc.s_term, &tx);
	if (rc == 0) {
		ABT_rwlock_rdlock(svc->ps_lock);
		rc = read_map(&tx, &svc->ps_root, map);
		ABT_rwlock_unlock(svc->ps_lock);
		rdb_tx_end(&tx);
	}

	if (rc != 0)
		D_ERROR("Failed to load pool map for pool "DF_UUIDF": "DF_RC"\n",
			DP_UUID(svc->ps_uuid), DP_RC(rc));

	return rc;
}

int
ds_pool_svc_flush_map(struct ds_pool_svc *ds_svc, struct pool_map *map)
{
	struct pool_svc		*svc = pool_ds2svc(ds_svc);
	struct pool_buf		*buf = NULL;
	struct rdb_tx		 tx = { 0 };
	uint32_t		 version;
	int			 rc = 0;
	bool			 locked = false;

	version = pool_map_get_version(map);
	rc = rdb_tx_begin(svc->ps_rsvc.s_db, svc->ps_rsvc.s_term, &tx);
	if (rc != 0) {
		D_ERROR("Failed to begin TX for flush pool "DF_UUIDF" map with version %u: "
			DF_RC"\n", DP_UUID(svc->ps_uuid), version, DP_RC(rc));
		goto out;
	}

	ABT_rwlock_wrlock(svc->ps_lock);
	locked = true;

	rc = pool_buf_extract(map, &buf);
	if (rc != 0) {
		D_ERROR("Failed to extract buf for flush pool "DF_UUIDF" map with version %u: "
			DF_RC"\n", DP_UUID(svc->ps_uuid), version, DP_RC(rc));
		goto out_lock;
	}

	rc = write_map_buf(&tx, &svc->ps_root, buf, version);
	if (rc != 0) {
		D_ERROR("Failed to write buf for flush pool "DF_UUIDF" map with version %u: "
			DF_RC"\n", DP_UUID(svc->ps_uuid), version, DP_RC(rc));
		goto out_buf;
	}

	rc = rdb_tx_commit(&tx);
	if (rc != 0) {
		D_ERROR("Failed to commit TX for flush pool "DF_UUIDF" map with version %u: "
			DF_RC"\n", DP_UUID(svc->ps_uuid), version, DP_RC(rc));
		goto out_buf;
	}

	/* Update svc->ps_pool to match the new pool map. */
	rc = ds_pool_tgt_map_update(svc->ps_pool, buf, version);
	if (rc != 0) {
		D_ERROR("Failed to refresh local pool "DF_UUIDF" map with version %u: "
			DF_RC"\n", DP_UUID(svc->ps_uuid), version, DP_RC(rc));
		/*
		 * Have to resign to avoid handling future requests with stale pool map cache.
		 * Continue to distribute the new pool map to other pool shards since the RDB
		 * has already been updated.
		 */
		rdb_resign(svc->ps_rsvc.s_db, svc->ps_rsvc.s_term);
	} else {
		ds_rsvc_request_map_dist(&svc->ps_rsvc);
		ABT_rwlock_unlock(svc->ps_lock);
		locked = false;
		ds_rsvc_wait_map_dist(&svc->ps_rsvc);
	}

out_buf:
	pool_buf_free(buf);
out_lock:
	if (locked)
		ABT_rwlock_unlock(svc->ps_lock);
	rdb_tx_end(&tx);
out:
	return rc;
}

int
ds_pool_svc_update_label(struct ds_pool_svc *ds_svc, const char *label)
{
	struct pool_svc		*svc = pool_ds2svc(ds_svc);
	daos_prop_t		*prop = NULL;
	struct rdb_tx		 tx = { 0 };
	int			 rc = 0;

	prop = daos_prop_alloc(1);
	if (prop == NULL)
		D_GOTO(out, rc = -DER_NOMEM);

	prop->dpp_entries[0].dpe_type = DAOS_PROP_PO_LABEL;
	if (label != NULL) {
		D_STRNDUP(prop->dpp_entries[0].dpe_str, label, strlen(label));
		if (prop->dpp_entries[0].dpe_str == NULL)
			D_GOTO(out, rc = -DER_NOMEM);
	} else {
		prop->dpp_entries[0].dpe_flags = DAOS_PROP_ENTRY_NOT_SET;
		prop->dpp_entries[0].dpe_str = NULL;
	}

	rc = rdb_tx_begin(svc->ps_rsvc.s_db, svc->ps_rsvc.s_term, &tx);
	if (rc != 0) {
		D_ERROR("Failed to begin TX for updating pool "DF_UUIDF" label %s: "DF_RC"\n",
			DP_UUID(svc->ps_uuid), label != NULL ? label : "(null)", DP_RC(rc));
		D_GOTO(out, rc);
	}

	ABT_rwlock_wrlock(svc->ps_lock);

	rc = pool_prop_write(&tx, &svc->ps_root, prop);
	if (rc != 0) {
		D_ERROR("Failed to updating pool "DF_UUIDF" label %s: "DF_RC"\n",
			DP_UUID(svc->ps_uuid), label != NULL ? label : "(null)", DP_RC(rc));
		D_GOTO(out_lock, rc);
	}

	rc = rdb_tx_commit(&tx);
	if (rc != 0)
		D_ERROR("Failed to commit TX for updating pool "DF_UUIDF" label %s: "DF_RC"\n",
			DP_UUID(svc->ps_uuid), label != NULL ? label : "(null)", DP_RC(rc));

out_lock:
	ABT_rwlock_unlock(svc->ps_lock);
	rdb_tx_end(&tx);
out:
	daos_prop_free(prop);
	return rc;
}

int
ds_pool_svc_evict_all(struct ds_pool_svc *ds_svc)
{
	struct pool_svc		*svc = pool_ds2svc(ds_svc);
	struct pool_metrics	*metrics;
	uuid_t			*hdl_uuids = NULL;
	struct rdb_tx		 tx = { 0 };
	size_t			 hdl_uuids_size = 0;
	int			 n_hdl_uuids = 0;
	int			 rc = 0;

	rc = rdb_tx_begin(svc->ps_rsvc.s_db, svc->ps_rsvc.s_term, &tx);
	if (rc != 0) {
		D_ERROR("Failed to begin TX for evict pool "DF_UUIDF" connections: "DF_RC"\n",
			DP_UUID(svc->ps_uuid), DP_RC(rc));
		D_GOTO(out, rc);
	}

	ABT_rwlock_wrlock(svc->ps_lock);

	rc = find_hdls_to_evict(&tx, svc, &hdl_uuids, &hdl_uuids_size, &n_hdl_uuids, NULL);
	if (rc != 0) {
		D_ERROR("Failed to find hdls for evict pool "DF_UUIDF" connections: "DF_RC"\n",
			DP_UUID(svc->ps_uuid), DP_RC(rc));
		D_GOTO(out_lock, rc);
	}

	if (n_hdl_uuids > 0) {
		rc = pool_disconnect_hdls(&tx, svc, hdl_uuids, n_hdl_uuids,
					  dss_get_module_info()->dmi_ctx);
		if (rc != 0)
			D_GOTO(out_lock, rc);

		metrics = svc->ps_pool->sp_metrics[DAOS_POOL_MODULE];
		d_tm_inc_counter(metrics->evict_total, n_hdl_uuids);
		rc = rdb_tx_commit(&tx);
		if (rc != 0)
			D_ERROR("Failed to commit TX for evict pool "DF_UUIDF" connections: "
				DF_RC"\n", DP_UUID(svc->ps_uuid), DP_RC(rc));
	}

out_lock:
	D_FREE(hdl_uuids);
	ABT_rwlock_unlock(svc->ps_lock);
	rdb_tx_end(&tx);
out:
	return rc;
}

struct ds_pool *
ds_pool_svc2pool(struct ds_pool_svc *ds_svc)
{
	return pool_ds2svc(ds_svc)->ps_pool;
}

struct cont_svc *
ds_pool_ps2cs(struct ds_pool_svc *ds_svc)
{
	return pool_ds2svc(ds_svc)->ps_cont_svc;
}

/* Upgrade the VOS pool of a pool service replica (if any). */
int
ds_pool_svc_upgrade_vos_pool(struct ds_pool *pool)
{
	d_iov_t         id;
	struct ds_rsvc *rsvc;
	uint32_t        df_version;
	int             rc;

	df_version = ds_pool_get_vos_df_version(pool->sp_global_version);
	if (df_version == 0) {
		rc = -DER_NO_PERM;
		DL_ERROR(rc, DF_UUID ": pool global version %u no longer supported",
			 DP_UUID(pool->sp_uuid), pool->sp_global_version);
		return rc;
	}

	d_iov_set(&id, pool->sp_uuid, sizeof(uuid_t));
	rc = ds_rsvc_lookup(DS_RSVC_CLASS_POOL, &id, &rsvc);
	if (rc != 0) {
		D_DEBUG(DB_MD, DF_UUID ": no applicable pool service replica: " DF_RC "\n",
			DP_UUID(pool->sp_uuid), DP_RC(rc));
		return 0;
	}

	rc = rdb_upgrade_vos_pool(rsvc->s_db, df_version);
	if (rc == 0)
		D_DEBUG(DB_MD, DF_UUID ": upgraded to or already at %u\n", DP_UUID(pool->sp_uuid),
			df_version);
	else
		DL_ERROR(rc, DF_UUID ": failed to upgrade pool service to global version %u",
			 DP_UUID(pool->sp_uuid), pool->sp_global_version);

	ds_rsvc_put(rsvc);
	return rc;
}<|MERGE_RESOLUTION|>--- conflicted
+++ resolved
@@ -995,12 +995,8 @@
 
 	d_iov_set(&psid, (void *)pool_uuid, sizeof(uuid_t));
 	rc = ds_rsvc_dist_start(DS_RSVC_CLASS_POOL, &psid, pool_uuid, ranks, RDB_NIL_TERM,
-<<<<<<< HEAD
-				true /* create */, true /* bootstrap */, ds_rsvc_get_md_cap(),
+				DS_RSVC_CREATE, true /* bootstrap */, ds_rsvc_get_md_cap(),
 				0 /* vos_df_version */);
-=======
-				DS_RSVC_CREATE, true /* bootstrap */, ds_rsvc_get_md_cap());
->>>>>>> 0bf9e0b3
 	if (rc != 0)
 		D_GOTO(out_ranks, rc);
 
@@ -1589,7 +1585,7 @@
 			DP_UUID(uuid), DP_RC(rc));
 		goto out;
 	}
-	D_INFO(DF_UUID ": layout version %u\n", DP_UUID(svc->ps_uuid), svc->ps_global_version);
+	D_INFO(DF_UUID ": layout version %u\n", DP_UUID(uuid), global_version);
 	version_exists = true;
 
 	/**
@@ -2243,13 +2239,8 @@
 	}
 
 	d_iov_set(&id, uuid, sizeof(uuid_t));
-<<<<<<< HEAD
-	ds_rsvc_start(DS_RSVC_CLASS_POOL, &id, uuid, RDB_NIL_TERM, false /* create */, 0 /* size */,
-		      0 /* vos_df_version */, NULL /* replicas */, NULL /* arg */);
-=======
 	ds_rsvc_start(DS_RSVC_CLASS_POOL, &id, uuid, RDB_NIL_TERM, DS_RSVC_START /* mode */,
-		      0 /* size */, NULL /* replicas */, NULL /* arg */);
->>>>>>> 0bf9e0b3
+		      0 /* size */, 0 /* vos_df_version */, NULL /* replicas */, NULL /* arg */);
 	return 0;
 }
 
