/*
 * (C) Copyright 2016-2019 Intel Corporation.
 *
 * Licensed under the Apache License, Version 2.0 (the "License");
 * you may not use this file except in compliance with the License.
 * You may obtain a copy of the License at
 *
 *    http://www.apache.org/licenses/LICENSE-2.0
 *
 * Unless required by applicable law or agreed to in writing, software
 * distributed under the License is distributed on an "AS IS" BASIS,
 * WITHOUT WARRANTIES OR CONDITIONS OF ANY KIND, either express or implied.
 * See the License for the specific language governing permissions and
 * limitations under the License.
 *
 * GOVERNMENT LICENSE RIGHTS-OPEN SOURCE SOFTWARE
 * The Government's rights to use, modify, reproduce, release, perform, display,
 * or disclose this software are subject to the terms of the Apache License as
 * provided in Contract No. B609815.
 * Any reproduction of computer software, computer software documentation, or
 * portions thereof marked with this legend must also reproduce the markings.
 */
/**
 * \file
 *
 * ds_pool: Pool Service
 *
 * This file contains the server API methods and the RPC handlers that are both
 * related pool metadata.
 */

#define D_LOGFAC DD_FAC(pool)

#include <daos_srv/pool.h>

#include <fcntl.h>
#include <sys/stat.h>
#include <daos_api.h> /* for daos_prop_alloc/_free() */
#include <daos/pool_map.h>
#include <daos/rpc.h>
#include <daos/rsvc.h>
#include <daos_srv/container.h>
#include <daos_srv/daos_mgmt_srv.h>
#include <daos_srv/daos_server.h>
#include <daos_srv/rdb.h>
#include <daos_srv/rebuild.h>
#include <daos_srv/security.h>
#include <cart/api.h>
#include <cart/iv.h>
#include "rpc.h"
#include "srv_internal.h"
#include "srv_layout.h"

/* Pool service */
struct pool_svc {
	struct ds_rsvc		ps_rsvc;
	uuid_t			ps_uuid;	/* pool UUID */
	struct cont_svc	       *ps_cont_svc;	/* one combined svc for now */
	ABT_rwlock		ps_lock;	/* for DB data */
	rdb_path_t		ps_root;	/* root KVS */
	rdb_path_t		ps_handles;	/* pool handle KVS */
	rdb_path_t		ps_user;	/* pool user attributes KVS */
	struct ds_pool	       *ps_pool;
};

static struct pool_svc *
pool_svc_obj(struct ds_rsvc *rsvc)
{
	return container_of(rsvc, struct pool_svc, ps_rsvc);
}

static int
write_map_buf(struct rdb_tx *tx, const rdb_path_t *kvs, struct pool_buf *buf,
	      uint32_t version)
{
	d_iov_t	value;
	int		rc;

	D_DEBUG(DF_DSMS, "version=%u ntargets=%u ndomains=%u\n", version,
		buf->pb_target_nr, buf->pb_domain_nr);

	/* Write the version. */
	d_iov_set(&value, &version, sizeof(version));
	rc = rdb_tx_update(tx, kvs, &ds_pool_prop_map_version, &value);
	if (rc != 0)
		return rc;

	/* Write the buffer. */
	d_iov_set(&value, buf, pool_buf_size(buf->pb_nr));
	return rdb_tx_update(tx, kvs, &ds_pool_prop_map_buffer, &value);
}

/*
 * Retrieve the pool map buffer address in persistent memory and the pool map
 * version into "map_buf" and "map_version", respectively.
 */
static int
locate_map_buf(struct rdb_tx *tx, const rdb_path_t *kvs, struct pool_buf **buf,
	       uint32_t *version)
{
	uint32_t	ver;
	d_iov_t	value;
	int		rc;

	/* Read the version. */
	d_iov_set(&value, &ver, sizeof(ver));
	rc = rdb_tx_lookup(tx, kvs, &ds_pool_prop_map_version, &value);
	if (rc != 0)
		return rc;

	/* Look up the buffer address. */
	d_iov_set(&value, NULL /* buf */, 0 /* size */);
	rc = rdb_tx_lookup(tx, kvs, &ds_pool_prop_map_buffer, &value);
	if (rc != 0)
		return rc;

	*buf = value.iov_buf;
	*version = ver;
	D_DEBUG(DF_DSMS, "version=%u ntargets=%u ndomains=%u\n", *version,
		(*buf)->pb_target_nr, (*buf)->pb_domain_nr);
	return 0;
}

/* Callers are responsible for freeing buf with D_FREE. */
static int
read_map_buf(struct rdb_tx *tx, const rdb_path_t *kvs, struct pool_buf **buf,
	     uint32_t *version)
{
	struct pool_buf	       *b;
	size_t			size;
	int			rc;

	rc = locate_map_buf(tx, kvs, &b, version);
	if (rc != 0)
		return rc;
	size = pool_buf_size(b->pb_nr);
	D_ALLOC(*buf, size);
	if (*buf == NULL)
		return -DER_NOMEM;
	memcpy(*buf, b, size);
	return 0;
}

/* Callers are responsible for destroying the object via pool_map_decref(). */
static int
read_map(struct rdb_tx *tx, const rdb_path_t *kvs, struct pool_map **map)
{
	struct pool_buf	       *buf;
	uint32_t		version;
	int			rc;

	rc = locate_map_buf(tx, kvs, &buf, &version);
	if (rc != 0)
		return rc;

	return pool_map_create(buf, version, map);
}

/* Store uuid in file path. */
static int
uuid_store(const char *path, const uuid_t uuid)
{
	int	fd;
	int	rc;

	/* Create and open the UUID file. */
	fd = open(path, O_WRONLY | O_CREAT | O_EXCL, S_IRUSR | S_IWUSR);
	if (fd < 0) {
		D_ERROR(DF_UUID": failed to create uuid file %s: %d\n",
			DP_UUID(uuid), path, errno);
		rc = daos_errno2der(errno);
		goto out;
	}

	/* Write the UUID. */
	rc = write(fd, uuid, sizeof(uuid_t));
	if (rc != sizeof(uuid_t)) {
		if (rc != -1)
			errno = EIO;
		D_ERROR(DF_UUID": failed to write uuid into %s: %d %d\n",
			DP_UUID(uuid), path, rc, errno);
		rc = daos_errno2der(errno);
		goto out_fd;
	}

	/* Persist the UUID. */
	rc = fsync(fd);
	if (rc != 0) {
		D_ERROR(DF_UUID": failed to fsync %s: %d\n", DP_UUID(uuid),
			path, errno);
		rc = daos_errno2der(errno);
	}

	/* Free the resource and remove the file on errors. */
out_fd:
	close(fd);
	if (rc != 0)
		remove(path);
out:
	return rc;
}

/* Load uuid from file path. */
static int
uuid_load(const char *path, uuid_t uuid)
{
	int	fd;
	int	rc;

	/* Open the UUID file. */
	fd = open(path, O_RDONLY);
	if (fd < 0) {
		if (errno == ENOENT)
			D_DEBUG(DB_MD, "failed to open uuid file %s: %d\n",
				path, errno);
		else
			D_ERROR("failed to open uuid file %s: %d\n", path,
				errno);
		rc = daos_errno2der(errno);
		goto out;
	}

	/* Read the UUID. */
	rc = read(fd, uuid, sizeof(uuid_t));
	if (rc == sizeof(uuid_t)) {
		rc = 0;
	} else {
		if (rc != -1)
			errno = EIO;
		D_ERROR("failed to read %s: %d %d\n", path, rc, errno);
		rc = daos_errno2der(errno);
	}

	close(fd);
out:
	return rc;
}

static char *
pool_svc_rdb_path_common(const uuid_t pool_uuid, const char *suffix)
{
	char   *name;
	char   *path;
	int	rc;

	rc = asprintf(&name, RDB_FILE"pool%s", suffix);
	if (rc < 0)
		return NULL;
	rc = ds_mgmt_tgt_file(pool_uuid, name, NULL /* idx */, &path);
	D_FREE(name);
	if (rc != 0)
		return NULL;
	return path;
}

/* Return a pool service RDB path. */
static char *
pool_svc_rdb_path(const uuid_t pool_uuid)
{
	return pool_svc_rdb_path_common(pool_uuid, "");
}

/* Return a pool service RDB UUID file path. This file stores the RDB UUID. */
static char *
pool_svc_rdb_uuid_path(const uuid_t pool_uuid)
{
	return pool_svc_rdb_path_common(pool_uuid, "-uuid");
}

/*
 * Called by mgmt module on every storage node belonging to this pool.
 * "path" is the directory under which the VOS and metadata files shall be.
 * "target_uuid" returns the UUID generated for the target on this storage node.
 */
int
ds_pool_create(const uuid_t pool_uuid, const char *path, uuid_t target_uuid)
{
	char   *fpath;
	int	rc;

	uuid_generate(target_uuid);

	/* Store target_uuid in DSM_META_FILE. */
	rc = asprintf(&fpath, "%s/%s", path, DSM_META_FILE);
	if (rc < 0)
		return -DER_NOMEM;
	rc = uuid_store(fpath, target_uuid);
	D_FREE(fpath);

	return rc;
}

static int
uuid_compare_cb(const void *a, const void *b)
{
	uuid_t *ua = (uuid_t *)a;
	uuid_t *ub = (uuid_t *)b;

	return uuid_compare(*ua, *ub);
}

static void
pool_prop_copy_ptr(struct daos_prop_entry *entry_def,
		struct daos_prop_entry *entry, size_t len)
{
	D_ALLOC(entry_def->dpe_val_ptr, len);
	if (entry_def->dpe_val_ptr != NULL) {
		memcpy(entry_def->dpe_val_ptr, entry->dpe_val_ptr, len);
	}
}

static uint32_t
pool_prop_acl_get_length(struct daos_prop_entry *entry)
{
	if (entry->dpe_val_ptr == NULL) {
		D_WARN("ACL pool property was NULL\n");
		return 0;
	}

	return daos_acl_get_size((struct daos_acl *)entry->dpe_val_ptr);
}

/* copy \a prop to \a prop_def (duplicated default prop) */
static int
pool_prop_default_copy(daos_prop_t *prop_def, daos_prop_t *prop)
{
	struct daos_prop_entry	*entry;
	struct daos_prop_entry	*entry_def;
	int			 i;

	if (prop == NULL || prop->dpp_nr == 0 || prop->dpp_entries == NULL)
		return 0;

	for (i = 0; i < prop->dpp_nr; i++) {
		entry = &prop->dpp_entries[i];
		entry_def = daos_prop_entry_get(prop_def, entry->dpe_type);
		D_ASSERTF(entry_def != NULL, "type %d not found in "
			  "default prop.\n", entry->dpe_type);
		switch (entry->dpe_type) {
		case DAOS_PROP_PO_LABEL:
			D_FREE(entry_def->dpe_str);
			D_STRNDUP(entry_def->dpe_str, entry->dpe_str,
				  DAOS_PROP_LABEL_MAX_LEN);
			if (entry_def->dpe_str == NULL)
				return -DER_NOMEM;
			break;
		case DAOS_PROP_PO_OWNER:
		case DAOS_PROP_PO_OWNER_GROUP:
			D_FREE(entry_def->dpe_str);
			D_STRNDUP(entry_def->dpe_str, entry->dpe_str,
				  DAOS_ACL_MAX_PRINCIPAL_LEN);
			if (entry_def->dpe_str == NULL)
				return -DER_NOMEM;
			break;
		case DAOS_PROP_PO_SPACE_RB:
		case DAOS_PROP_PO_SELF_HEAL:
		case DAOS_PROP_PO_RECLAIM:
			entry_def->dpe_val = entry->dpe_val;
			break;
		case DAOS_PROP_PO_ACL:
			if (entry->dpe_val_ptr != NULL) {
				pool_prop_copy_ptr(entry_def, entry,
					pool_prop_acl_get_length(entry));
				if (entry_def->dpe_val_ptr == NULL)
					return -DER_NOMEM;
			}
			break;
		default:
			D_ERROR("ignore bad dpt_type %d.\n", entry->dpe_type);
			break;
		}
	}

	return 0;
}

static int
pool_prop_write(struct rdb_tx *tx, const rdb_path_t *kvs, daos_prop_t *prop)
{
	struct daos_prop_entry	*entry;
	d_iov_t		 value;
	int			 i;
	int			 rc = 0;

	if (prop == NULL || prop->dpp_nr == 0 || prop->dpp_entries == NULL)
		return 0;

	for (i = 0; i < prop->dpp_nr; i++) {
		entry = &prop->dpp_entries[i];
		switch (entry->dpe_type) {
		case DAOS_PROP_PO_LABEL:
			d_iov_set(&value, entry->dpe_str,
				     strlen(entry->dpe_str));
			rc = rdb_tx_update(tx, kvs, &ds_pool_prop_label,
					   &value);
			if (rc)
				return rc;
			break;
		case DAOS_PROP_PO_OWNER:
			d_iov_set(&value, entry->dpe_str,
				     strlen(entry->dpe_str));
			rc = rdb_tx_update(tx, kvs, &ds_pool_prop_owner,
					   &value);
			if (rc)
				return rc;
			break;
		case DAOS_PROP_PO_OWNER_GROUP:
			d_iov_set(&value, entry->dpe_str,
				     strlen(entry->dpe_str));
			rc = rdb_tx_update(tx, kvs, &ds_pool_prop_owner_group,
					   &value);
			if (rc)
				return rc;
			break;
		case DAOS_PROP_PO_ACL:
			if (entry->dpe_val_ptr != NULL) {
				d_iov_set(&value, entry->dpe_val_ptr,
					     pool_prop_acl_get_length(entry));
				rc = rdb_tx_update(tx, kvs, &ds_pool_prop_acl,
						   &value);
				if (rc)
					return rc;
			}
			break;
		case DAOS_PROP_PO_SPACE_RB:
			d_iov_set(&value, &entry->dpe_val,
				     sizeof(entry->dpe_val));
			rc = rdb_tx_update(tx, kvs, &ds_pool_prop_space_rb,
					   &value);
			if (rc)
				return rc;
			break;
		case DAOS_PROP_PO_SELF_HEAL:
			d_iov_set(&value, &entry->dpe_val,
				     sizeof(entry->dpe_val));
			rc = rdb_tx_update(tx, kvs, &ds_pool_prop_self_heal,
					   &value);
			if (rc)
				return rc;
			break;
		case DAOS_PROP_PO_RECLAIM:
			d_iov_set(&value, &entry->dpe_val,
				     sizeof(entry->dpe_val));
			rc = rdb_tx_update(tx, kvs, &ds_pool_prop_reclaim,
					   &value);
			if (rc)
				return rc;
			break;
		default:
			D_ERROR("bad dpe_type %d.\n", entry->dpe_type);
			return -DER_INVAL;
		}
	}

	return rc;
}

static int
init_pool_metadata(struct rdb_tx *tx, const rdb_path_t *kvs,
		   uint32_t nnodes, uuid_t target_uuids[], const char *group,
		   const d_rank_list_t *target_addrs, daos_prop_t *prop,
		   uint32_t ndomains, const int32_t *domains)
{
	struct pool_buf	       *map_buf;
	struct pool_component	map_comp;
	uint32_t		map_version = 1;
	uint32_t		nhandles = 0;
	uuid_t		       *uuids;
	d_iov_t		value;
	struct rdb_kvs_attr	attr;
	int			ntargets = nnodes * dss_tgt_nr;
	int			rc;
	int			i;

	/* Prepare the pool map attribute buffers. */
	map_buf = pool_buf_alloc(ndomains + nnodes + ntargets);
	if (map_buf == NULL)
		return -DER_NOMEM;
	/*
	 * Make a sorted target UUID array to determine target IDs. See the
	 * bsearch() call below.
	 */
	D_ALLOC_ARRAY(uuids, nnodes);
	if (uuids == NULL)
		D_GOTO(out_map_buf, rc = -DER_NOMEM);
	memcpy(uuids, target_uuids, sizeof(uuid_t) * nnodes);
	qsort(uuids, nnodes, sizeof(uuid_t), uuid_compare_cb);

	/* Fill the pool_buf out. */
	/* fill domains */
	for (i = 0; i < ndomains; i++) {
		map_comp.co_type = PO_COMP_TP_RACK;	/* TODO */
		map_comp.co_status = PO_COMP_ST_UPIN;
		map_comp.co_index = i;
		map_comp.co_id = i;
		map_comp.co_rank = 0;
		map_comp.co_ver = map_version;
		map_comp.co_fseq = 1;
		map_comp.co_nr = domains[i];

		rc = pool_buf_attach(map_buf, &map_comp, 1 /* comp_nr */);
		if (rc != 0)
			D_GOTO(out_uuids, rc);
	}

	/* fill nodes */
	for (i = 0; i < nnodes; i++) {
		uuid_t *p = bsearch(target_uuids[i], uuids, nnodes,
				    sizeof(uuid_t), uuid_compare_cb);

		map_comp.co_type = PO_COMP_TP_NODE;
		map_comp.co_status = PO_COMP_ST_UPIN;
		map_comp.co_index = i;
		map_comp.co_id = p - uuids;
		map_comp.co_rank = target_addrs->rl_ranks[i];
		map_comp.co_ver = map_version;
		map_comp.co_fseq = 1;
		map_comp.co_nr = dss_tgt_nr;

		rc = pool_buf_attach(map_buf, &map_comp, 1 /* comp_nr */);
		if (rc != 0)
			D_GOTO(out_uuids, rc);
	}

	/* fill targets */
	for (i = 0; i < nnodes; i++) {
		int j;

		for (j = 0; j < dss_tgt_nr; j++) {
			map_comp.co_type = PO_COMP_TP_TARGET;
			map_comp.co_status = PO_COMP_ST_UPIN;
			map_comp.co_index = j;
			map_comp.co_id = i * dss_tgt_nr + j;
			map_comp.co_rank = target_addrs->rl_ranks[i];
			map_comp.co_ver = map_version;
			map_comp.co_fseq = 1;
			map_comp.co_nr = 1;

			rc = pool_buf_attach(map_buf, &map_comp, 1);
			if (rc != 0)
				D_GOTO(out_uuids, rc);
		}
	}

	/* Initialize the pool map properties. */
	rc = write_map_buf(tx, kvs, map_buf, map_version);
	if (rc != 0)
		D_GOTO(out_uuids, rc);
	d_iov_set(&value, uuids, sizeof(uuid_t) * nnodes);
	rc = rdb_tx_update(tx, kvs, &ds_pool_prop_map_uuids, &value);
	if (rc != 0)
		D_GOTO(out_uuids, rc);

	/* Write the optional properties. */
	rc = pool_prop_write(tx, kvs, prop);
	if (rc != 0)
		D_GOTO(out_uuids, rc);

	/* Write the handle properties. */
	d_iov_set(&value, &nhandles, sizeof(nhandles));
	rc = rdb_tx_update(tx, kvs, &ds_pool_prop_nhandles, &value);
	if (rc != 0)
		D_GOTO(out_uuids, rc);
	attr.dsa_class = RDB_KVS_GENERIC;
	attr.dsa_order = 16;
	rc = rdb_tx_create_kvs(tx, kvs, &ds_pool_prop_handles, &attr);
	if (rc != 0)
		D_GOTO(out_uuids, rc);

	/* Create pool user attributes KVS */
	rc = rdb_tx_create_kvs(tx, kvs, &ds_pool_attr_user, &attr);
	if (rc != 0)
		D_GOTO(out_uuids, rc);

out_uuids:
	D_FREE(uuids);
out_map_buf:
	pool_buf_free(map_buf);
	return rc;
}

/*
 * nreplicas inputs how many replicas are wanted, while ranks->rl_nr
 * outputs how many replicas are actually selected, which may be less than
 * nreplicas. If successful, callers are responsible for calling
 * d_rank_list_free(*ranksp).
 */
static int
select_svc_ranks(int nreplicas, const d_rank_list_t *target_addrs,
		 int ndomains, const int *domains, d_rank_list_t **ranksp)
{
	int			i_rank_zero = -1;
	int			selectable;
	d_rank_list_t       *ranks;
	int			i;
	int			j;

	if (nreplicas <= 0)
		return -DER_INVAL;

	/* Determine the number of selectable targets. */
	selectable = target_addrs->rl_nr;
	if (daos_rank_list_find((d_rank_list_t *)target_addrs, 0 /* rank */,
				&i_rank_zero)) {
		/*
		 * Unless it is the only target available, we don't select rank
		 * 0 for now to avoid losing orterun stdout.
		 */
		if (selectable > 1)
			selectable -= 1 /* rank 0 */;
	}

	if (nreplicas > selectable)
		nreplicas = selectable;
	ranks = daos_rank_list_alloc(nreplicas);
	if (ranks == NULL)
		return -DER_NOMEM;

	/* TODO: Choose ranks according to failure domains. */
	j = 0;
	for (i = 0; i < target_addrs->rl_nr; i++) {
		if (j == ranks->rl_nr)
			break;
		if (i == i_rank_zero && selectable > 1)
			/* This is rank 0 and it's not the only rank. */
			continue;
		D_DEBUG(DB_MD, "ranks[%d]: %u\n", j, target_addrs->rl_ranks[i]);
		ranks->rl_ranks[j] = target_addrs->rl_ranks[i];
		j++;
	}
	D_ASSERTF(j == ranks->rl_nr, "%d == %u\n", j, ranks->rl_nr);

	*ranksp = ranks;
	return 0;
}

/**
 * Create a (combined) pool(/container) service. This method shall be called on
 * a single storage node in the pool. "target_uuids" shall be an array of the
 * target UUIDs returned by the ds_pool_create() calls.
 *
 * \param[in]		pool_uuid	pool UUID
 * \param[in]		ntargets	number of targets in the pool
 * \param[in]		target_uuids	array of \a ntargets target UUIDs
 * \param[in]		group		crt group ID (unused now)
 * \param[in]		target_addrs	list of \a ntargets target ranks
 * \param[in]		ndomains	number of domains the pool spans over
 * \param[in]		domains		serialized domain tree
 * \param[in]		prop		pool properties
 * \param[in,out]	svc_addrs	\a svc_addrs.rl_nr inputs how many
 *					replicas shall be created; returns the
 *					list of pool service replica ranks
 */
int
ds_pool_svc_create(const uuid_t pool_uuid, int ntargets, uuid_t target_uuids[],
		   const char *group, const d_rank_list_t *target_addrs,
		   int ndomains, const int *domains, daos_prop_t *prop,
		   d_rank_list_t *svc_addrs)
{
	d_rank_list_t	       *ranks;
	uuid_t			rdb_uuid;
	d_iov_t		psid;
	struct rsvc_client	client;
	struct dss_module_info *info = dss_get_module_info();
	crt_endpoint_t		ep;
	crt_rpc_t	       *rpc;
	struct pool_create_in  *in;
	struct pool_create_out *out;
	int			rc;

	D_ASSERTF(ntargets == target_addrs->rl_nr, "ntargets=%u num=%u\n",
		  ntargets, target_addrs->rl_nr);

	rc = select_svc_ranks(svc_addrs->rl_nr, target_addrs, ndomains,
			      domains, &ranks);
	if (rc != 0)
		D_GOTO(out, rc);

	uuid_generate(rdb_uuid);
	d_iov_set(&psid, (void *)pool_uuid, sizeof(uuid_t));
	rc = ds_rsvc_dist_start(DS_RSVC_CLASS_POOL, &psid, rdb_uuid, ranks,
				true /* create */, true /* bootstrap */,
				ds_rsvc_get_md_cap());
	if (rc != 0)
		D_GOTO(out_ranks, rc);

	rc = rsvc_client_init(&client, ranks);
	if (rc != 0)
		D_GOTO(out_creation, rc);

rechoose:
	/* Create a POOL_CREATE request. */
	ep.ep_grp = NULL;
	rsvc_client_choose(&client, &ep);
	rc = pool_req_create(info->dmi_ctx, &ep, POOL_CREATE, &rpc);
	if (rc != 0) {
		D_ERROR(DF_UUID": failed to create POOL_CREATE RPC: "DF_RC"\n",
			DP_UUID(pool_uuid), DP_RC(rc));
		D_GOTO(out_client, rc);
	}
	in = crt_req_get(rpc);
	uuid_copy(in->pri_op.pi_uuid, pool_uuid);
	uuid_clear(in->pri_op.pi_hdl);
	in->pri_ntgts = ntargets;
	in->pri_tgt_uuids.ca_count = ntargets;
	in->pri_tgt_uuids.ca_arrays = target_uuids;
	in->pri_tgt_ranks = (d_rank_list_t *)target_addrs;
	in->pri_prop = prop;
	in->pri_ndomains = ndomains;
	in->pri_domains.ca_count = ndomains;
	in->pri_domains.ca_arrays = (int *)domains;

	/* Send the POOL_CREATE request. */
	rc = dss_rpc_send(rpc);
	out = crt_reply_get(rpc);
	D_ASSERT(out != NULL);
	rc = rsvc_client_complete_rpc(&client, &ep, rc,
				      rc == 0 ? out->pro_op.po_rc : -DER_IO,
				      rc == 0 ? &out->pro_op.po_hint : NULL);
	if (rc == RSVC_CLIENT_RECHOOSE) {
		crt_req_decref(rpc);
		dss_sleep(1000 /* ms */);
		D_GOTO(rechoose, rc);
	}
	rc = out->pro_op.po_rc;
	if (rc != 0) {
		D_ERROR(DF_UUID": failed to create pool: "DF_RC"\n",
			DP_UUID(pool_uuid), DP_RC(rc));
		D_GOTO(out_rpc, rc);
	}

	rc = daos_rank_list_copy(svc_addrs, ranks);
	D_ASSERTF(rc == 0, "daos_rank_list_copy: "DF_RC"\n", DP_RC(rc));
out_rpc:
	crt_req_decref(rpc);
out_client:
	rsvc_client_fini(&client);
out_creation:
	if (rc != 0)
		ds_rsvc_dist_stop(DS_RSVC_CLASS_POOL, &psid, ranks,
				  NULL, true /* destroy */);
out_ranks:
	d_rank_list_free(ranks);
out:
	return rc;
}

int
ds_pool_svc_destroy(const uuid_t pool_uuid)
{
	d_iov_t		psid;
	d_rank_list_t	excluded = { 0 };
	int		rc;

	ds_rebuild_leader_stop(pool_uuid, -1);
	rc = ds_pool_get_ranks(pool_uuid, MAP_RANKS_DOWN, &excluded);
	if (rc)
		return rc;

	d_iov_set(&psid, (void *)pool_uuid, sizeof(uuid_t));
	rc = ds_rsvc_dist_stop(DS_RSVC_CLASS_POOL, &psid, NULL /* ranks */,
			       &excluded, true /* destroy */);
	map_ranks_fini(&excluded);
	if (rc != 0)
		D_ERROR(DF_UUID": failed to destroy pool service: "DF_RC"\n",
			DP_UUID(pool_uuid), DP_RC(rc));

	return rc;
}

static int
pool_svc_name_cb(d_iov_t *id, char **name)
{
	char *s;

	if (id->iov_len != sizeof(uuid_t))
		return -DER_INVAL;
	D_ALLOC(s, DAOS_UUID_STR_SIZE);
	if (s == NULL)
		return -DER_NOMEM;
	uuid_unparse_lower(id->iov_buf, s);
	s[8] = '\0'; /* strlen(DF_UUID) */
	*name = s;
	return 0;
}

static int
pool_svc_load_uuid_cb(d_iov_t *id, uuid_t db_uuid)
{
	char   *path;
	int	rc;

	if (id->iov_len != sizeof(uuid_t))
		return -DER_INVAL;
	path = pool_svc_rdb_uuid_path(id->iov_buf);
	if (path == NULL)
		return -DER_NOMEM;
	rc = uuid_load(path, db_uuid);
	D_FREE(path);
	return rc;
}

static int
pool_svc_store_uuid_cb(d_iov_t *id, uuid_t db_uuid)
{
	char   *path;
	int	rc;

	if (id->iov_len != sizeof(uuid_t))
		return -DER_INVAL;
	path = pool_svc_rdb_uuid_path(id->iov_buf);
	if (path == NULL)
		return -DER_NOMEM;
	rc = uuid_store(path, db_uuid);
	D_FREE(path);
	return rc;
}

static int
pool_svc_delete_uuid_cb(d_iov_t *id)
{
	char   *path;
	int	rc;

	if (id->iov_len != sizeof(uuid_t))
		return -DER_INVAL;
	path = pool_svc_rdb_uuid_path(id->iov_buf);
	if (path == NULL)
		return -DER_NOMEM;
	rc = remove(path);
	if (rc != 0) {
		D_ERROR(DF_UUID": failed to remove %s: %d\n",
			DP_UUID(id->iov_buf), path, errno);
		rc = daos_errno2der(errno);
	}
	D_FREE(path);
	return rc;
}

static int
pool_svc_locate_cb(d_iov_t *id, char **path)
{
	char *s;

	if (id->iov_len != sizeof(uuid_t))
		return -DER_INVAL;
	s = pool_svc_rdb_path(id->iov_buf);
	if (s == NULL)
		return -DER_NOMEM;
	*path = s;
	return 0;
}

static int
pool_svc_alloc_cb(d_iov_t *id, struct ds_rsvc **rsvc)
{
	struct pool_svc	       *svc;
	int			rc;

	if (id->iov_len != sizeof(uuid_t)) {
		rc = -DER_INVAL;
		goto err;
	}

	D_ALLOC_PTR(svc);
	if (svc == NULL) {
		rc = -DER_NOMEM;
		goto err;
	}

	d_iov_set(&svc->ps_rsvc.s_id, svc->ps_uuid, sizeof(uuid_t));

	uuid_copy(svc->ps_uuid, id->iov_buf);

	rc = ABT_rwlock_create(&svc->ps_lock);
	if (rc != ABT_SUCCESS) {
		D_ERROR("failed to create ps_lock: "DF_RC"\n", DP_RC(rc));
		rc = dss_abterr2der(rc);
		goto err_svc;
	}

	rc = rdb_path_init(&svc->ps_root);
	if (rc != 0)
		goto err_lock;
	rc = rdb_path_push(&svc->ps_root, &rdb_path_root_key);
	if (rc != 0)
		goto err_root;

	rc = rdb_path_clone(&svc->ps_root, &svc->ps_handles);
	if (rc != 0)
		goto err_root;
	rc = rdb_path_push(&svc->ps_handles, &ds_pool_prop_handles);
	if (rc != 0)
		goto err_handles;

	rc = rdb_path_clone(&svc->ps_root, &svc->ps_user);
	if (rc != 0)
		goto err_handles;
	rc = rdb_path_push(&svc->ps_user, &ds_pool_attr_user);
	if (rc != 0)
		goto err_user;

	rc = ds_cont_svc_init(&svc->ps_cont_svc, svc->ps_uuid, 0 /* id */,
			      &svc->ps_rsvc);
	if (rc != 0)
		goto err_user;

	*rsvc = &svc->ps_rsvc;
	return 0;

err_user:
	rdb_path_fini(&svc->ps_user);
err_handles:
	rdb_path_fini(&svc->ps_handles);
err_root:
	rdb_path_fini(&svc->ps_root);
err_lock:
	ABT_rwlock_free(&svc->ps_lock);
err_svc:
	D_FREE(svc);
err:
	return rc;
}

static void
pool_svc_free_cb(struct ds_rsvc *rsvc)
{
	struct pool_svc *svc = pool_svc_obj(rsvc);

	ds_cont_svc_fini(&svc->ps_cont_svc);
	rdb_path_fini(&svc->ps_user);
	rdb_path_fini(&svc->ps_handles);
	rdb_path_fini(&svc->ps_root);
	ABT_rwlock_free(&svc->ps_lock);
	D_FREE(svc);
}

/*
 * Initialize and update svc->ps_pool with map_buf and map_version. This
 * ensures that svc->ps_pool matches the latest pool map.
 */
static int
init_svc_pool(struct pool_svc *svc, struct pool_buf *map_buf,
	      uint32_t map_version)
{
	struct ds_pool *pool;
	int		rc;

	pool = ds_pool_lookup(svc->ps_uuid);
	if (pool == NULL) {
		D_ERROR(DF_UUID": failed to get ds_pool\n",
			DP_UUID(svc->ps_uuid));
		return -DER_NONEXIST;
	}
	rc = ds_pool_tgt_map_update(pool, map_buf, map_version);
	if (rc != 0) {
		ds_pool_put(pool);
		return rc;
	}
	ds_pool_iv_ns_update(pool, dss_self_rank());
	D_ASSERT(svc->ps_pool == NULL);
	svc->ps_pool = pool;
	return 0;
}

/* Finalize svc->ps_pool. */
static void
fini_svc_pool(struct pool_svc *svc)
{
	D_ASSERT(svc->ps_pool != NULL);
	ds_pool_iv_ns_update(svc->ps_pool, -1 /* master_rank */);
	ds_pool_put(svc->ps_pool);
	svc->ps_pool = NULL;
}

static int
pool_svc_step_up_cb(struct ds_rsvc *rsvc)
{
	struct pool_svc	       *svc = pool_svc_obj(rsvc);
	struct rdb_tx		tx;
	d_rank_list_t	       *replicas = NULL;
	struct pool_buf	       *map_buf = NULL;
	uint32_t		map_version;
	bool			cont_svc_up = false;
	d_rank_t		rank;
	int			rc;

	/* Read the pool map into map_buf and map_version. */
	rc = rdb_tx_begin(rsvc->s_db, rsvc->s_term, &tx);
	if (rc != 0)
		goto out;
	ABT_rwlock_rdlock(svc->ps_lock);
	rc = read_map_buf(&tx, &svc->ps_root, &map_buf, &map_version);
	if (rc != 0) {
		if (rc == -DER_NONEXIST) {
			D_DEBUG(DB_MD, DF_UUID": new db\n",
				DP_UUID(svc->ps_uuid));
			rc = +DER_UNINIT;
		} else {
			D_ERROR(DF_UUID": failed to read pool map buffer: "
				""DF_RC"\n", DP_UUID(svc->ps_uuid), DP_RC(rc));
		}
		goto out_lock;
	}
	rc = rdb_get_ranks(rsvc->s_db, &replicas);
	if (rc != 0)
		D_ERROR(DF_UUID": failed to get pool service replica: "
			""DF_RC"\n", DP_UUID(svc->ps_uuid), DP_RC(rc));
out_lock:
	ABT_rwlock_unlock(svc->ps_lock);
	rdb_tx_end(&tx);
	if (rc != 0)
		goto out;

	rc = init_svc_pool(svc, map_buf, map_version);
	if (rc != 0)
		goto out;

	/*
	 * Just in case the previous leader didn't complete distributing the
	 * latest pool map. This doesn't need to be undone if we encounter an
	 * error below.
	 */
	ds_rsvc_request_map_dist(&svc->ps_rsvc);

	ds_cont_svc_step_up(svc->ps_cont_svc);
	cont_svc_up = true;

	rc = ds_rebuild_regenerate_task(svc->ps_pool, replicas);
	if (rc != 0)
		goto out;

	rc = crt_group_rank(NULL, &rank);
	D_ASSERTF(rc == 0, ""DF_RC"\n", DP_RC(rc));
	D_PRINT(DF_UUID": rank %u became pool service leader "DF_U64"\n",
		DP_UUID(svc->ps_uuid), rank, svc->ps_rsvc.s_term);
out:
	if (rc != 0) {
		if (cont_svc_up)
			ds_cont_svc_step_down(svc->ps_cont_svc);
		if (svc->ps_pool != NULL)
			fini_svc_pool(svc);
	}
	if (replicas != NULL)
		d_rank_list_free(replicas);
	if (map_buf != NULL)
		D_FREE(map_buf);
	return rc;
}

static void
pool_svc_step_down_cb(struct ds_rsvc *rsvc)
{
	struct pool_svc	       *svc = pool_svc_obj(rsvc);
	d_rank_t		rank;
	int			rc;

	ds_cont_svc_step_down(svc->ps_cont_svc);
	fini_svc_pool(svc);

	rc = crt_group_rank(NULL, &rank);
	D_ASSERTF(rc == 0, ""DF_RC"\n", DP_RC(rc));
	D_PRINT(DF_UUID": rank %u no longer pool service leader "DF_U64"\n",
		DP_UUID(svc->ps_uuid), rank, svc->ps_rsvc.s_term);
}

static void
pool_svc_drain_cb(struct ds_rsvc *rsvc)
{
	struct pool_svc *svc = pool_svc_obj(rsvc);

	ds_rebuild_leader_stop(svc->ps_uuid, -1);
}

static int
pool_svc_map_dist_cb(struct ds_rsvc *rsvc)
{
	struct pool_svc	       *svc = pool_svc_obj(rsvc);
	struct rdb_tx		tx;
	struct pool_buf	       *map_buf = NULL;
	uint32_t		map_version;
	int			rc;

	/* Read the pool map into map_buf and map_version. */
	rc = rdb_tx_begin(rsvc->s_db, rsvc->s_term, &tx);
	if (rc != 0)
		goto out;
	ABT_rwlock_rdlock(svc->ps_lock);
	rc = read_map_buf(&tx, &svc->ps_root, &map_buf, &map_version);
	ABT_rwlock_unlock(svc->ps_lock);
	rdb_tx_end(&tx);
	if (rc != 0) {
		D_ERROR(DF_UUID": failed to read pool map buffer: %d\n",
			DP_UUID(svc->ps_uuid), rc);
		goto out;
	}

	rc = pool_iv_map_update(svc->ps_pool, map_buf, map_version);
	if (rc != 0)
		D_ERROR(DF_UUID": failed to distribute pool map %u: %d\n",
			DP_UUID(svc->ps_uuid), map_version, rc);

out:
	if (map_buf != NULL)
		D_FREE(map_buf);
	return rc;
}

static struct ds_rsvc_class pool_svc_rsvc_class = {
	.sc_name	= pool_svc_name_cb,
	.sc_load_uuid	= pool_svc_load_uuid_cb,
	.sc_store_uuid	= pool_svc_store_uuid_cb,
	.sc_delete_uuid	= pool_svc_delete_uuid_cb,
	.sc_locate	= pool_svc_locate_cb,
	.sc_alloc	= pool_svc_alloc_cb,
	.sc_free	= pool_svc_free_cb,
	.sc_step_up	= pool_svc_step_up_cb,
	.sc_step_down	= pool_svc_step_down_cb,
	.sc_drain	= pool_svc_drain_cb,
	.sc_map_dist	= pool_svc_map_dist_cb
};

void
ds_pool_rsvc_class_register(void)
{
	ds_rsvc_class_register(DS_RSVC_CLASS_POOL, &pool_svc_rsvc_class);
}

void
ds_pool_rsvc_class_unregister(void)
{
	ds_rsvc_class_unregister(DS_RSVC_CLASS_POOL);
}

static int
pool_svc_lookup(uuid_t uuid, struct pool_svc **svcp)
{
	struct ds_rsvc *rsvc;
	d_iov_t	id;
	int		rc;

	d_iov_set(&id, uuid, sizeof(uuid_t));
	rc = ds_rsvc_lookup(DS_RSVC_CLASS_POOL, &id, &rsvc);
	if (rc != 0)
		return rc;
	*svcp = pool_svc_obj(rsvc);
	return 0;
}

static void
pool_svc_put(struct pool_svc *svc)
{
	ds_rsvc_put(&svc->ps_rsvc);
}

static int
pool_svc_lookup_leader(uuid_t uuid, struct pool_svc **svcp,
		       struct rsvc_hint *hint)
{
	struct ds_rsvc *rsvc;
	d_iov_t	id;
	int		rc;

	d_iov_set(&id, uuid, sizeof(uuid_t));
	rc = ds_rsvc_lookup_leader(DS_RSVC_CLASS_POOL, &id, &rsvc, hint);
	if (rc != 0)
		return rc;
	*svcp = pool_svc_obj(rsvc);
	return 0;
}

static void
pool_svc_put_leader(struct pool_svc *svc)
{
	ds_rsvc_put_leader(&svc->ps_rsvc);
}

/** Look up container service \a pool_uuid. */
int
ds_pool_cont_svc_lookup_leader(uuid_t pool_uuid, struct cont_svc **svcp,
			       struct rsvc_hint *hint)
{
	struct pool_svc	       *pool_svc;
	int			rc;

	rc = pool_svc_lookup_leader(pool_uuid, &pool_svc, hint);
	if (rc != 0)
		return rc;
	*svcp = pool_svc->ps_cont_svc;
	return 0;
}

/*
 * Try to start the pool. If a pool service RDB exists, start it. Continue the
 * iteration upon errors as other pools may still be able to work.
 */
static int
start_one(uuid_t uuid, void *varg)
{
	char	       *path;
	d_iov_t		id;
	struct stat	st;
	int		rc;

	D_DEBUG(DB_MD, DF_UUID": starting pool\n", DP_UUID(uuid));

	rc = ds_pool_start(uuid);
	if (rc != 0) {
		D_ERROR(DF_UUID": failed to start pool: %d\n", DP_UUID(uuid),
			rc);
		return 0;
	}

	/*
	 * Check if an RDB file exists, to avoid unnecessary error messages
	 * from the ds_rsvc_start() call.
	 */
	path = pool_svc_rdb_path(uuid);
	if (path == NULL) {
		D_ERROR(DF_UUID": failed to allocate rdb path\n",
			DP_UUID(uuid));
		return 0;
	}
	rc = stat(path, &st);
	D_FREE(path);
	if (rc != 0) {
		if (errno != ENOENT)
			D_ERROR(DF_UUID": failed to check rdb existence: %d\n",
				DP_UUID(uuid), errno);
		return 0;
	}

	d_iov_set(&id, uuid, sizeof(uuid_t));
	ds_rsvc_start(DS_RSVC_CLASS_POOL, &id, NULL /* db_uuid */,
		      false /* create */, 0 /* size */, NULL /* replicas */,
		      NULL /* arg */);
	return 0;
}

static void
pool_start_all(void *arg)
{
	int rc;

	/* Scan the storage and start all pool services. */
	rc = ds_mgmt_tgt_pool_iterate(start_one, NULL /* arg */);
	if (rc != 0)
		D_ERROR("failed to scan all pool services: "DF_RC"\n",
			DP_RC(rc));
}

/* Note that this function is currently called from the main xstream. */
int
ds_pool_start_all(void)
{
	ABT_thread	thread;
	int		rc;

	/* Create a ULT to call ds_rsvc_start() in xstream 0. */
	rc = dss_ult_create(pool_start_all, NULL /* arg */, DSS_ULT_POOL_SRV,
			    0 /* tgt_idx */, 0 /* stack_size */, &thread);
	if (rc != 0) {
		D_ERROR("failed to create pool start ULT: "DF_RC"\n",
			DP_RC(rc));
		return rc;
	}
	ABT_thread_join(thread);
	ABT_thread_free(&thread);
	return 0;
}

/*
 * Note that this function is currently called from the main xstream to save
 * one ULT creation.
 */
int
ds_pool_stop_all(void)
{
	/*
	 * TODO: Before returning, release the ds_pool references held by
	 * ds_pool_start_all.
	 */
	return ds_rsvc_stop_all(DS_RSVC_CLASS_POOL);
}

static int
bcast_create(crt_context_t ctx, struct pool_svc *svc, crt_opcode_t opcode,
	     crt_bulk_t bulk_hdl, crt_rpc_t **rpc)
{
	return ds_pool_bcast_create(ctx, svc->ps_pool, DAOS_POOL_MODULE, opcode,
				    rpc, bulk_hdl, NULL);
}

/**
 * Retrieve the latest leader hint from \a db and fill it into \a hint.
 *
 * \param[in]	db	database
 * \param[out]	hint	rsvc hint
 */
void
ds_pool_set_hint(struct rdb *db, struct rsvc_hint *hint)
{
	int rc;

	rc = rdb_get_leader(db, &hint->sh_term, &hint->sh_rank);
	if (rc != 0)
		return;
	hint->sh_flags |= RSVC_HINT_VALID;
}

static int
pool_prop_read(struct rdb_tx *tx, const struct pool_svc *svc, uint64_t bits,
	       daos_prop_t **prop_out)
{
	daos_prop_t	*prop;
	d_iov_t	 value;
	uint64_t	 val;
	uint32_t	 idx = 0, nr = 0;
	int		 rc;

	if (bits & DAOS_PO_QUERY_PROP_LABEL)
		nr++;
	if (bits & DAOS_PO_QUERY_PROP_SPACE_RB)
		nr++;
	if (bits & DAOS_PO_QUERY_PROP_SELF_HEAL)
		nr++;
	if (bits & DAOS_PO_QUERY_PROP_RECLAIM)
		nr++;
	if (bits & DAOS_PO_QUERY_PROP_ACL)
		nr++;
	if (bits & DAOS_PO_QUERY_PROP_OWNER)
		nr++;
	if (bits & DAOS_PO_QUERY_PROP_OWNER_GROUP)
		nr++;
	if (nr == 0)
		return 0;

	prop = daos_prop_alloc(nr);
	if (prop == NULL)
		return -DER_NOMEM;
	*prop_out = prop;
	if (bits & DAOS_PO_QUERY_PROP_LABEL) {
		d_iov_set(&value, NULL, 0);
		rc = rdb_tx_lookup(tx, &svc->ps_root, &ds_pool_prop_label,
				   &value);
		if (rc != 0)
			return rc;
		if (value.iov_len > DAOS_PROP_LABEL_MAX_LEN) {
			D_ERROR("bad label length %zu (> %d).\n", value.iov_len,
				DAOS_PROP_LABEL_MAX_LEN);
			return -DER_IO;
		}
		D_ASSERT(idx < nr);
		prop->dpp_entries[idx].dpe_type = DAOS_PROP_PO_LABEL;
		D_STRNDUP(prop->dpp_entries[idx].dpe_str, value.iov_buf,
			  value.iov_len);
		if (prop->dpp_entries[idx].dpe_str == NULL)
			return -DER_NOMEM;
		idx++;
	}
	if (bits & DAOS_PO_QUERY_PROP_SPACE_RB) {
		d_iov_set(&value, &val, sizeof(val));
		rc = rdb_tx_lookup(tx, &svc->ps_root, &ds_pool_prop_space_rb,
				   &value);
		if (rc != 0)
			return rc;
		D_ASSERT(idx < nr);
		prop->dpp_entries[idx].dpe_type = DAOS_PROP_PO_SPACE_RB;
		prop->dpp_entries[idx].dpe_val = val;
		idx++;
	}
	if (bits & DAOS_PO_QUERY_PROP_SELF_HEAL) {
		d_iov_set(&value, &val, sizeof(val));
		rc = rdb_tx_lookup(tx, &svc->ps_root, &ds_pool_prop_self_heal,
				   &value);
		if (rc != 0)
			return rc;
		D_ASSERT(idx < nr);
		prop->dpp_entries[idx].dpe_type = DAOS_PROP_PO_SELF_HEAL;
		prop->dpp_entries[idx].dpe_val = val;
		idx++;
	}
	if (bits & DAOS_PO_QUERY_PROP_RECLAIM) {
		d_iov_set(&value, &val, sizeof(val));
		rc = rdb_tx_lookup(tx, &svc->ps_root, &ds_pool_prop_reclaim,
				   &value);
		if (rc != 0)
			return rc;
		D_ASSERT(idx < nr);
		prop->dpp_entries[idx].dpe_type = DAOS_PROP_PO_RECLAIM;
		prop->dpp_entries[idx].dpe_val = val;
		idx++;
	}
	if (bits & DAOS_PO_QUERY_PROP_ACL) {
		d_iov_set(&value, NULL, 0);
		rc = rdb_tx_lookup(tx, &svc->ps_root, &ds_pool_prop_acl,
				   &value);
		if (rc != 0)
			return rc;
		D_ASSERT(idx < nr);
		prop->dpp_entries[idx].dpe_type = DAOS_PROP_PO_ACL;
		D_ALLOC(prop->dpp_entries[idx].dpe_val_ptr, value.iov_buf_len);
		if (prop->dpp_entries[idx].dpe_val_ptr == NULL)
			return -DER_NOMEM;
		memcpy(prop->dpp_entries[idx].dpe_val_ptr, value.iov_buf,
		       value.iov_buf_len);
		idx++;
	}
	if (bits & DAOS_PO_QUERY_PROP_OWNER) {
		d_iov_set(&value, NULL, 0);
		rc = rdb_tx_lookup(tx, &svc->ps_root, &ds_pool_prop_owner,
				   &value);
		if (rc != 0)
			return rc;
		if (value.iov_len > DAOS_ACL_MAX_PRINCIPAL_LEN) {
			D_ERROR("bad owner length %zu (> %d).\n", value.iov_len,
				DAOS_ACL_MAX_PRINCIPAL_LEN);
			return -DER_IO;
		}
		D_ASSERT(idx < nr);
		prop->dpp_entries[idx].dpe_type = DAOS_PROP_PO_OWNER;
		D_STRNDUP(prop->dpp_entries[idx].dpe_str, value.iov_buf,
			  value.iov_len);
		if (prop->dpp_entries[idx].dpe_str == NULL)
			return -DER_NOMEM;
		idx++;
	}
	if (bits & DAOS_PO_QUERY_PROP_OWNER_GROUP) {
		d_iov_set(&value, NULL, 0);
		rc = rdb_tx_lookup(tx, &svc->ps_root, &ds_pool_prop_owner_group,
				   &value);
		if (rc != 0)
			return rc;
		if (value.iov_len > DAOS_ACL_MAX_PRINCIPAL_LEN) {
			D_ERROR("bad owner group length %zu (> %d).\n",
				value.iov_len,
				DAOS_ACL_MAX_PRINCIPAL_LEN);
			return -DER_IO;
		}
		D_ASSERT(idx < nr);
		prop->dpp_entries[idx].dpe_type = DAOS_PROP_PO_OWNER_GROUP;
		D_STRNDUP(prop->dpp_entries[idx].dpe_str, value.iov_buf,
			  value.iov_len);
		if (prop->dpp_entries[idx].dpe_str == NULL)
			return -DER_NOMEM;
		idx++;
	}
	return 0;
}

static int
pool_map_update(crt_context_t ctx, struct pool_svc *svc,
		uint32_t map_version, struct pool_buf *buf)
{
	int			rc;

	/* If iv_ns is NULL, it means the pool is not connected,
	 * then it only update its own(leader's) pool map, instead
	 * of distributing pool map to all other servers. offline
	 * rebuild will redistribute the pool map by itself anyway.
	 */
	if (svc->ps_pool->sp_iv_ns == NULL) {
		rc = ds_pool_tgt_map_update(svc->ps_pool, buf, map_version);
		return rc;
	}

	D_DEBUG(DF_DSMS, DF_UUID": update ver %d pb_nr %d\n",
		 DP_UUID(svc->ps_uuid), map_version, buf->pb_nr);

	rc = pool_iv_map_update(svc->ps_pool, buf, map_version);

	return rc;
}

/*
 * We use this RPC to not only create the pool metadata but also initialize the
 * pool/container service DB.
 */
void
ds_pool_create_handler(crt_rpc_t *rpc)
{
	struct pool_create_in  *in = crt_req_get(rpc);
	struct pool_create_out *out = crt_reply_get(rpc);
	struct pool_svc	       *svc;
	struct rdb_tx		tx;
	d_iov_t		value;
	struct rdb_kvs_attr	attr;
	daos_prop_t	       *prop_dup = NULL;
	int			rc;

	D_DEBUG(DF_DSMS, DF_UUID": processing rpc %p\n",
		DP_UUID(in->pri_op.pi_uuid), rpc);

	if (in->pri_ntgts != in->pri_tgt_uuids.ca_count ||
	    in->pri_ntgts != in->pri_tgt_ranks->rl_nr)
		D_GOTO(out, rc = -DER_PROTO);
	if (in->pri_ndomains != in->pri_domains.ca_count)
		D_GOTO(out, rc = -DER_PROTO);

	/* This RPC doesn't care about whether the service is up. */
	rc = pool_svc_lookup(in->pri_op.pi_uuid, &svc);
	if (rc != 0)
		D_GOTO(out, rc);

	/*
	 * Simply serialize this whole RPC with rsvc_step_{up,down}_cb() and
	 * ds_rsvc_stop().
	 */
	ABT_mutex_lock(svc->ps_rsvc.s_mutex);

	if (svc->ps_rsvc.s_stop) {
		D_DEBUG(DB_MD, DF_UUID": pool service already stopping\n",
			DP_UUID(svc->ps_uuid));
		D_GOTO(out_mutex, rc = -DER_CANCELED);
	}

	rc = rdb_tx_begin(svc->ps_rsvc.s_db, RDB_NIL_TERM, &tx);
	if (rc != 0)
		D_GOTO(out_mutex, rc);
	ABT_rwlock_wrlock(svc->ps_lock);
	ds_cont_wrlock_metadata(svc->ps_cont_svc);

	/* See if the DB has already been initialized. */
	d_iov_set(&value, NULL /* buf */, 0 /* size */);
	rc = rdb_tx_lookup(&tx, &svc->ps_root, &ds_pool_prop_map_buffer,
			   &value);
	if (rc != -DER_NONEXIST) {
		if (rc == 0)
			D_DEBUG(DF_DSMS, DF_UUID": db already initialized\n",
				DP_UUID(svc->ps_uuid));
		else
			D_ERROR(DF_UUID": failed to look up pool map: "
				""DF_RC"\n", DP_UUID(svc->ps_uuid), DP_RC(rc));
		D_GOTO(out_tx, rc);
	}

	/* duplicate the default properties, overwrite it with pool create
	 * parameter and then write to pool meta data.
	 */
	prop_dup = daos_prop_dup(&pool_prop_default, true);
	if (prop_dup == NULL) {
		D_ERROR("daos_prop_dup failed.\n");
		D_GOTO(out_tx, rc = -DER_NOMEM);
	}
	rc = pool_prop_default_copy(prop_dup, in->pri_prop);
	if (rc) {
		D_ERROR("daos_prop_default_copy failed.\n");
		D_GOTO(out_tx, rc);
	}

	/* Initialize the DB and the metadata for this pool. */
	attr.dsa_class = RDB_KVS_GENERIC;
	attr.dsa_order = 8;
	rc = rdb_tx_create_root(&tx, &attr);
	if (rc != 0)
		D_GOTO(out_tx, rc);
	rc = init_pool_metadata(&tx, &svc->ps_root, in->pri_tgt_uuids.ca_count,
				in->pri_tgt_uuids.ca_arrays, NULL /* group */,
				in->pri_tgt_ranks, prop_dup,
				in->pri_ndomains, in->pri_domains.ca_arrays);
	if (rc != 0)
		D_GOTO(out_tx, rc);
	rc = ds_cont_init_metadata(&tx, &svc->ps_root, in->pri_op.pi_uuid);
	if (rc != 0)
		D_GOTO(out_tx, rc);

	rc = rdb_tx_commit(&tx);
	if (rc != 0)
		D_GOTO(out_tx, rc);

out_tx:
	daos_prop_free(prop_dup);
	ds_cont_unlock_metadata(svc->ps_cont_svc);
	ABT_rwlock_unlock(svc->ps_lock);
	rdb_tx_end(&tx);
	if (rc != 0)
		D_GOTO(out_svc, rc);

	if (svc->ps_rsvc.s_state == DS_RSVC_UP_EMPTY) {
		/*
		 * The DB is no longer empty. Since the previous
		 * pool_svc_step_up_cb() call didn't finish stepping up due to
		 * an empty DB, and there hasn't been a pool_svc_step_down_cb()
		 * call yet, we should call pool_svc_step_up() to finish
		 * stepping up.
		 */
		D_DEBUG(DF_DSMS, DF_UUID": trying to finish stepping up\n",
			DP_UUID(in->pri_op.pi_uuid));
		rc = pool_svc_step_up_cb(&svc->ps_rsvc);
		if (rc != 0) {
			D_ASSERT(rc != DER_UNINIT);
			/* TODO: Ask rdb to step down. */
			D_GOTO(out_svc, rc);
		}
		svc->ps_rsvc.s_state = DS_RSVC_UP;
		ABT_cond_broadcast(svc->ps_rsvc.s_state_cv);
	}

out_mutex:
	ABT_mutex_unlock(svc->ps_rsvc.s_mutex);
out_svc:
	ds_rsvc_set_hint(&svc->ps_rsvc, &out->pro_op.po_hint);
	pool_svc_put(svc);
out:
	out->pro_op.po_rc = rc;
	D_DEBUG(DF_DSMS, DF_UUID": replying rpc %p: "DF_RC"\n",
		DP_UUID(in->pri_op.pi_uuid), rpc, DP_RC(rc));
	crt_reply_send(rpc);
}

static int
pool_connect_bcast(crt_context_t ctx, struct pool_svc *svc,
		   const uuid_t pool_hdl, uint64_t capas,
		   struct daos_pool_space *ps, crt_bulk_t map_buf_bulk)
{
	struct pool_tgt_connect_in     *in;
	struct pool_tgt_connect_out    *out;
	d_rank_t		       rank;
	crt_rpc_t		       *rpc;
	int				rc;

	D_DEBUG(DF_DSMS, DF_UUID": bcasting\n", DP_UUID(svc->ps_uuid));

	rc = crt_group_rank(svc->ps_pool->sp_group, &rank);
	if (rc != 0)
		D_GOTO(out, rc);

	rc = bcast_create(ctx, svc, POOL_TGT_CONNECT, map_buf_bulk, &rpc);
	if (rc != 0)
		D_GOTO(out, rc);

	in = crt_req_get(rpc);
	uuid_copy(in->tci_uuid, svc->ps_uuid);
	uuid_copy(in->tci_hdl, pool_hdl);
	in->tci_capas = capas;
	in->tci_map_version = pool_map_get_version(svc->ps_pool->sp_map);
	in->tci_iv_ns_id = ds_iv_ns_id_get(svc->ps_pool->sp_iv_ns);
	in->tci_master_rank = rank;
	if (ps != NULL)
		in->tci_query_bits = DAOS_PO_QUERY_SPACE;

	rc = dss_rpc_send(rpc);
	if (rc == 0 && DAOS_FAIL_CHECK(DAOS_POOL_CONNECT_FAIL_CORPC))
		rc = -DER_TIMEDOUT;
	if (rc != 0)
		D_GOTO(out_rpc, rc);

	out = crt_reply_get(rpc);
	rc = out->tco_rc;
	if (rc != 0) {
		D_ERROR(DF_UUID": failed to connect to "DF_RC" targets\n",
			DP_UUID(svc->ps_uuid), DP_RC(rc));
		rc = -DER_IO;
	} else {
		if (ps != NULL)
			*ps = out->tco_space;
	}

out_rpc:
	crt_req_decref(rpc);
out:
	D_DEBUG(DF_DSMS, DF_UUID": bcasted: "DF_RC"\n", DP_UUID(svc->ps_uuid),
		DP_RC(rc));
	return rc;
}

static int
bulk_cb(const struct crt_bulk_cb_info *cb_info)
{
	ABT_eventual *eventual = cb_info->bci_arg;

	ABT_eventual_set(*eventual, (void *)&cb_info->bci_rc,
			 sizeof(cb_info->bci_rc));
	return 0;
}

/*
 * Transfer the pool map to "remote_bulk". If the remote bulk buffer is too
 * small, then return -DER_TRUNC and set "required_buf_size" to the local pool
 * map buffer size.
 * If the map_buf_bulk is non-NULL, then the created local bulk handle for
 * pool_buf will be returned and caller needs to do crt_bulk_free later.
 * If the map_buf_bulk is NULL then the internally created local bulk handle
 * will be freed within this function.
 */
static int
transfer_map_buf(struct pool_buf *map_buf, uint32_t map_version,
		 struct pool_svc *svc, crt_rpc_t *rpc,
		 crt_bulk_t remote_bulk, uint32_t *required_buf_size)
{
	size_t			map_buf_size;
	daos_size_t		remote_bulk_size;
	d_iov_t		map_iov;
	d_sg_list_t		map_sgl;
	crt_bulk_t		bulk = CRT_BULK_NULL;
	struct crt_bulk_desc	map_desc;
	crt_bulk_opid_t		map_opid;
	ABT_eventual		eventual;
	int		       *status;
	int			rc;

	if (map_version != pool_map_get_version(svc->ps_pool->sp_map)) {
		D_ERROR(DF_UUID": found different cached and persistent pool "
			"map versions: cached=%u persistent=%u\n",
			DP_UUID(svc->ps_uuid),
			pool_map_get_version(svc->ps_pool->sp_map),
			map_version);
		D_GOTO(out, rc = -DER_IO);
	}

	map_buf_size = pool_buf_size(map_buf->pb_nr);

	/* Check if the client bulk buffer is large enough. */
	rc = crt_bulk_get_len(remote_bulk, &remote_bulk_size);
	if (rc != 0)
		D_GOTO(out, rc);
	if (remote_bulk_size < map_buf_size) {
		D_ERROR(DF_UUID": remote pool map buffer ("DF_U64") < required "
			"(%lu)\n", DP_UUID(svc->ps_uuid), remote_bulk_size,
			map_buf_size);
		*required_buf_size = map_buf_size;
		D_GOTO(out, rc = -DER_TRUNC);
	}

	d_iov_set(&map_iov, map_buf, map_buf_size);
	map_sgl.sg_nr = 1;
	map_sgl.sg_nr_out = 0;
	map_sgl.sg_iovs = &map_iov;

	rc = crt_bulk_create(rpc->cr_ctx, &map_sgl, CRT_BULK_RO, &bulk);
	if (rc != 0)
		D_GOTO(out, rc);

	/* Prepare "map_desc" for crt_bulk_transfer(). */
	map_desc.bd_rpc = rpc;
	map_desc.bd_bulk_op = CRT_BULK_PUT;
	map_desc.bd_remote_hdl = remote_bulk;
	map_desc.bd_remote_off = 0;
	map_desc.bd_local_hdl = bulk;
	map_desc.bd_local_off = 0;
	map_desc.bd_len = map_iov.iov_len;

	rc = ABT_eventual_create(sizeof(*status), &eventual);
	if (rc != ABT_SUCCESS)
		D_GOTO(out_bulk, rc = dss_abterr2der(rc));

	rc = crt_bulk_transfer(&map_desc, bulk_cb, &eventual, &map_opid);
	if (rc != 0)
		D_GOTO(out_eventual, rc);

	rc = ABT_eventual_wait(eventual, (void **)&status);
	if (rc != ABT_SUCCESS)
		D_GOTO(out_eventual, rc = dss_abterr2der(rc));

	if (*status != 0)
		D_GOTO(out_eventual, rc = *status);

out_eventual:
	ABT_eventual_free(&eventual);
out_bulk:
	if (bulk != CRT_BULK_NULL)
		crt_bulk_free(bulk);
out:
	return rc;
}

void
ds_pool_connect_handler(crt_rpc_t *rpc)
{
	struct pool_connect_in	       *in = crt_req_get(rpc);
	struct pool_connect_out	       *out = crt_reply_get(rpc);
	struct pool_svc		       *svc;
	struct pool_buf		       *map_buf;
	uint32_t			map_version;
	struct rdb_tx			tx;
	d_iov_t				key;
	d_iov_t				value;
	struct pool_hdl			hdl;
	uint32_t			nhandles;
	int				skip_update = 0;
	int				rc;
	daos_prop_t		       *prop = NULL;
	uint64_t			prop_bits;
	struct daos_prop_entry	       *acl_entry;
	struct pool_owner		owner;
	struct daos_prop_entry	       *owner_entry;
	struct daos_prop_entry	       *owner_grp_entry;

	D_DEBUG(DF_DSMS, DF_UUID": processing rpc %p: hdl="DF_UUID"\n",
		DP_UUID(in->pci_op.pi_uuid), rpc, DP_UUID(in->pci_op.pi_hdl));

	rc = pool_svc_lookup_leader(in->pci_op.pi_uuid, &svc,
				    &out->pco_op.po_hint);
	if (rc != 0)
		D_GOTO(out, rc);

	if (in->pci_query_bits & DAOS_PO_QUERY_REBUILD_STATUS) {
		rc = ds_rebuild_query(in->pci_op.pi_uuid, &out->pco_rebuild_st);
		if (rc != 0)
			D_GOTO(out_svc, rc);
	}

	rc = rdb_tx_begin(svc->ps_rsvc.s_db, svc->ps_rsvc.s_term, &tx);
	if (rc != 0)
		D_GOTO(out_svc, rc);

	ABT_rwlock_wrlock(svc->ps_lock);

	/* Check existing pool handles. */
	d_iov_set(&key, in->pci_op.pi_hdl, sizeof(uuid_t));
	d_iov_set(&value, &hdl, sizeof(hdl));
	rc = rdb_tx_lookup(&tx, &svc->ps_handles, &key, &value);
	if (rc == 0) {
		if (hdl.ph_capas == in->pci_capas) {
			/*
			 * The handle already exists; only do the pool map
			 * transfer.
			 */
			skip_update = 1;
		} else {
			/* The existing one does not match the new one. */
			D_ERROR(DF_UUID": found conflicting pool handle\n",
				DP_UUID(in->pci_op.pi_uuid));
			D_GOTO(out_lock, rc = -DER_EXIST);
		}
	} else if (rc != -DER_NONEXIST) {
		D_GOTO(out_lock, rc);
	}

	/* Fetch properties, the  ACL and ownership info for access check,
	 * all properties will update to IV.
	 */
	prop_bits = DAOS_PO_QUERY_PROP_ALL;
	rc = pool_prop_read(&tx, svc, prop_bits, &prop);
	if (rc != 0) {
		D_ERROR(DF_UUID": cannot get access data for pool, "
			"rc="DF_RC"\n", DP_UUID(in->pci_op.pi_uuid), DP_RC(rc));
		D_GOTO(out_map_version, rc);
	}
	D_ASSERT(prop != NULL);

	acl_entry = daos_prop_entry_get(prop, DAOS_PROP_PO_ACL);
	D_ASSERT(acl_entry != NULL);
	D_ASSERT(acl_entry->dpe_val_ptr != NULL);

	owner_entry = daos_prop_entry_get(prop, DAOS_PROP_PO_OWNER);
	D_ASSERT(owner_entry != NULL);
	D_ASSERT(owner_entry->dpe_str != NULL);

	owner_grp_entry = daos_prop_entry_get(prop, DAOS_PROP_PO_OWNER_GROUP);
	D_ASSERT(owner_grp_entry != NULL);
	D_ASSERT(owner_grp_entry->dpe_str != NULL);

	owner.user = owner_entry->dpe_str;
	owner.group = owner_grp_entry->dpe_str;

	rc = ds_sec_check_pool_access(acl_entry->dpe_val_ptr, &owner,
			&in->pci_cred, in->pci_capas);
	if (rc != 0) {
		D_ERROR(DF_UUID": refusing connect attempt for "
			DF_X64" error: "DF_RC"\n", DP_UUID(in->pci_op.pi_uuid),
			in->pci_capas, DP_RC(rc));
		D_GOTO(out_map_version, rc = -DER_NO_PERM);
	}

	/*
	 * Transfer the pool map to the client before adding the pool handle,
	 * so that we don't need to worry about rolling back the transaction
	 * when the transfer fails. The client has already been authenticated
	 * and authorized at this point. If an error occurs after the transfer
	 * completes, then we simply return the error and the client will throw
	 * its pool_buf away.
	 */
	rc = locate_map_buf(&tx, &svc->ps_root, &map_buf, &map_version);
	if (rc != 0) {
		D_ERROR(DF_UUID": failed to read pool map: "DF_RC"\n",
			DP_UUID(svc->ps_uuid), DP_RC(rc));
		D_GOTO(out_map_version, rc);
	}
	rc = transfer_map_buf(map_buf, map_version, svc, rpc, in->pci_map_bulk,
			      &out->pco_map_buf_size);
	if (rc != 0)
		D_GOTO(out_map_version, rc);

	if (skip_update)
		D_GOTO(out_map_version, rc = 0);

	d_iov_set(&value, &nhandles, sizeof(nhandles));
	rc = rdb_tx_lookup(&tx, &svc->ps_root, &ds_pool_prop_nhandles, &value);
	if (rc != 0)
		D_GOTO(out_map_version, rc);

	/* Take care of exclusive handles. */
	if (nhandles != 0) {
		if (in->pci_capas & DAOS_PC_EX) {
			D_DEBUG(DF_DSMS, DF_UUID": others already connected\n",
				DP_UUID(in->pci_op.pi_uuid));
			D_GOTO(out_map_version, rc = -DER_BUSY);
		} else {
			/*
			 * If there is a non-exclusive handle, then all handles
			 * are non-exclusive.
			 */
			d_iov_set(&value, &hdl, sizeof(hdl));
			rc = rdb_tx_fetch(&tx, &svc->ps_handles,
					  RDB_PROBE_FIRST, NULL /* key_in */,
					  NULL /* key_out */, &value);
			if (rc != 0)
				D_GOTO(out_map_version, rc);
			if (hdl.ph_capas & DAOS_PC_EX)
				D_GOTO(out_map_version, rc = -DER_BUSY);
		}
	}

	rc = pool_connect_bcast(rpc->cr_ctx, svc, in->pci_op.pi_hdl,
				in->pci_capas,
				(in->pci_query_bits & DAOS_PO_QUERY_SPACE) ?
				&out->pco_space : NULL, CRT_BULK_NULL);
	if (rc != 0) {
		D_ERROR(DF_UUID": failed to connect to targets: "DF_RC"\n",
			DP_UUID(in->pci_op.pi_uuid), DP_RC(rc));
		D_GOTO(out_map_version, rc);
	}

	hdl.ph_capas = in->pci_capas;
	nhandles++;

	d_iov_set(&value, &nhandles, sizeof(nhandles));
	rc = rdb_tx_update(&tx, &svc->ps_root, &ds_pool_prop_nhandles, &value);
	if (rc != 0)
		D_GOTO(out_map_version, rc);

	d_iov_set(&key, in->pci_op.pi_hdl, sizeof(uuid_t));
	d_iov_set(&value, &hdl, sizeof(hdl));
	rc = rdb_tx_update(&tx, &svc->ps_handles, &key, &value);
	if (rc != 0)
		D_GOTO(out_map_version, rc);

	rc = rdb_tx_commit(&tx);
	if (rc)
		D_GOTO(out_map_version, rc);

	/* Update pool map by IV */
	rc = pool_map_update(rpc->cr_ctx, svc, map_version, map_buf);
	if (rc) {
		D_ERROR("pool_map_update failed "DF_RC"\n", DP_RC(rc));
		D_GOTO(out_map_version, rc);
	}

out_map_version:
	out->pco_op.po_map_version = pool_map_get_version(svc->ps_pool->sp_map);
out_lock:
	ABT_rwlock_unlock(svc->ps_lock);
	rdb_tx_end(&tx);
	/*
	 * TODO: Introduce prop version to avoid inconsistent prop over targets
	 *	 caused by the out of order IV sync.
	 */
	if (!rc && prop != NULL) {
		rc = pool_iv_prop_update(svc->ps_pool, prop);
		if (rc)
			D_ERROR("pool_iv_prop_update failed %d.\n", rc);
	}
	daos_prop_free(prop);
out_svc:
	ds_rsvc_set_hint(&svc->ps_rsvc, &out->pco_op.po_hint);
	pool_svc_put_leader(svc);
out:
	out->pco_op.po_rc = rc;
	D_DEBUG(DF_DSMS, DF_UUID": replying rpc %p: "DF_RC"\n",
		DP_UUID(in->pci_op.pi_uuid), rpc, DP_RC(rc));
	crt_reply_send(rpc);
}

static int
pool_disconnect_bcast(crt_context_t ctx, struct pool_svc *svc,
		      uuid_t *pool_hdls, int n_pool_hdls)
{
	struct pool_tgt_disconnect_in  *in;
	struct pool_tgt_disconnect_out *out;
	crt_rpc_t		       *rpc;
	int				rc;

	D_DEBUG(DF_DSMS, DF_UUID": bcasting\n", DP_UUID(svc->ps_uuid));

	rc = bcast_create(ctx, svc, POOL_TGT_DISCONNECT, NULL, &rpc);
	if (rc != 0)
		D_GOTO(out, rc);

	in = crt_req_get(rpc);
	uuid_copy(in->tdi_uuid, svc->ps_uuid);
	in->tdi_hdls.ca_arrays = pool_hdls;
	in->tdi_hdls.ca_count = n_pool_hdls;
	rc = dss_rpc_send(rpc);
	if (rc == 0 && DAOS_FAIL_CHECK(DAOS_POOL_DISCONNECT_FAIL_CORPC))
		rc = -DER_TIMEDOUT;
	if (rc != 0)
		D_GOTO(out_rpc, rc);

	out = crt_reply_get(rpc);
	rc = out->tdo_rc;
	if (rc != 0) {
		D_ERROR(DF_UUID": failed to disconnect from "DF_RC" targets\n",
			DP_UUID(svc->ps_uuid), DP_RC(rc));
		rc = -DER_IO;
	}

out_rpc:
	crt_req_decref(rpc);
out:
	D_DEBUG(DF_DSMS, DF_UUID": bcasted: "DF_RC"\n", DP_UUID(svc->ps_uuid),
		DP_RC(rc));
	return rc;
}

static int
pool_disconnect_hdls(struct rdb_tx *tx, struct pool_svc *svc, uuid_t *hdl_uuids,
		     int n_hdl_uuids, crt_context_t ctx)
{
	d_iov_t	value;
	uint32_t	nhandles;
	int		i;
	int		rc;

	D_ASSERTF(n_hdl_uuids > 0, "%d\n", n_hdl_uuids);

	D_DEBUG(DF_DSMS, DF_UUID": disconnecting %d hdls: hdl_uuids[0]="DF_UUID
		"\n", DP_UUID(svc->ps_uuid), n_hdl_uuids,
		DP_UUID(hdl_uuids[0]));

	/*
	 * TODO: Send POOL_TGT_CLOSE_CONTS and somehow retry until every
	 * container service has responded (through ds_pool).
	 */
	rc = ds_cont_close_by_pool_hdls(svc->ps_uuid, hdl_uuids, n_hdl_uuids,
					ctx);
	if (rc != 0)
		D_GOTO(out, rc);

	rc = pool_disconnect_bcast(ctx, svc, hdl_uuids, n_hdl_uuids);
	if (rc != 0)
		D_GOTO(out, rc);

	d_iov_set(&value, &nhandles, sizeof(nhandles));
	rc = rdb_tx_lookup(tx, &svc->ps_root, &ds_pool_prop_nhandles, &value);
	if (rc != 0)
		D_GOTO(out, rc);

	nhandles -= n_hdl_uuids;

	for (i = 0; i < n_hdl_uuids; i++) {
		d_iov_t key;

		d_iov_set(&key, hdl_uuids[i], sizeof(uuid_t));
		rc = rdb_tx_delete(tx, &svc->ps_handles, &key);
		if (rc != 0)
			D_GOTO(out, rc);
	}

	d_iov_set(&value, &nhandles, sizeof(nhandles));
	rc = rdb_tx_update(tx, &svc->ps_root, &ds_pool_prop_nhandles, &value);
	if (rc != 0)
		D_GOTO(out, rc);

out:
	D_DEBUG(DF_DSMS, DF_UUID": leaving: "DF_RC"\n", DP_UUID(svc->ps_uuid),
		DP_RC(rc));
	return rc;
}

void
ds_pool_disconnect_handler(crt_rpc_t *rpc)
{
	struct pool_disconnect_in      *pdi = crt_req_get(rpc);
	struct pool_disconnect_out     *pdo = crt_reply_get(rpc);
	struct pool_svc		       *svc;
	struct rdb_tx			tx;
	d_iov_t			key;
	d_iov_t			value;
	struct pool_hdl			hdl;
	int				rc;

	D_DEBUG(DF_DSMS, DF_UUID": processing rpc %p: hdl="DF_UUID"\n",
		DP_UUID(pdi->pdi_op.pi_uuid), rpc, DP_UUID(pdi->pdi_op.pi_hdl));

	rc = pool_svc_lookup_leader(pdi->pdi_op.pi_uuid, &svc,
				    &pdo->pdo_op.po_hint);
	if (rc != 0)
		D_GOTO(out, rc);

	rc = rdb_tx_begin(svc->ps_rsvc.s_db, svc->ps_rsvc.s_term, &tx);
	if (rc != 0)
		D_GOTO(out_svc, rc);

	ABT_rwlock_wrlock(svc->ps_lock);

	d_iov_set(&key, pdi->pdi_op.pi_hdl, sizeof(uuid_t));
	d_iov_set(&value, &hdl, sizeof(hdl));
	rc = rdb_tx_lookup(&tx, &svc->ps_handles, &key, &value);
	if (rc != 0) {
		if (rc == -DER_NONEXIST)
			rc = 0;
		D_GOTO(out_lock, rc);
	}

	rc = pool_disconnect_hdls(&tx, svc, &pdi->pdi_op.pi_hdl,
				  1 /* n_hdl_uuids */, rpc->cr_ctx);
	if (rc != 0)
		D_GOTO(out_lock, rc);

	rc = rdb_tx_commit(&tx);
	/* No need to set pdo->pdo_op.po_map_version. */
out_lock:
	ABT_rwlock_unlock(svc->ps_lock);
	rdb_tx_end(&tx);
out_svc:
	ds_rsvc_set_hint(&svc->ps_rsvc, &pdo->pdo_op.po_hint);
	pool_svc_put_leader(svc);
out:
	pdo->pdo_op.po_rc = rc;
	D_DEBUG(DF_DSMS, DF_UUID": replying rpc %p: "DF_RC"\n",
		DP_UUID(pdi->pdi_op.pi_uuid), rpc, DP_RC(rc));
	crt_reply_send(rpc);
}

static int
pool_space_query_bcast(crt_context_t ctx, struct pool_svc *svc, uuid_t pool_hdl,
		       struct daos_pool_space *ps)
{
	struct pool_tgt_query_in	*in;
	struct pool_tgt_query_out	*out;
	crt_rpc_t			*rpc;
	int				 rc;

	D_DEBUG(DB_MD, DF_UUID": bcasting\n", DP_UUID(svc->ps_uuid));

	rc = bcast_create(ctx, svc, POOL_TGT_QUERY, NULL, &rpc);
	if (rc != 0)
		goto out;

	in = crt_req_get(rpc);
	uuid_copy(in->tqi_op.pi_uuid, svc->ps_uuid);
	uuid_copy(in->tqi_op.pi_hdl, pool_hdl);
	rc = dss_rpc_send(rpc);
	if (rc == 0 && DAOS_FAIL_CHECK(DAOS_POOL_QUERY_FAIL_CORPC))
		rc = -DER_TIMEDOUT;
	if (rc != 0)
		goto out_rpc;

	out = crt_reply_get(rpc);
	rc = out->tqo_rc;
	if (rc != 0) {
		D_ERROR(DF_UUID": failed to query from "DF_RC" targets\n",
			DP_UUID(svc->ps_uuid), DP_RC(rc));
		rc = -DER_IO;
	} else {
		D_ASSERT(ps != NULL);
		*ps = out->tqo_space;
	}

out_rpc:
	crt_req_decref(rpc);
out:
	D_DEBUG(DB_MD, DF_UUID": bcasted: "DF_RC"\n", DP_UUID(svc->ps_uuid),
		DP_RC(rc));
	return rc;
}

/*
 * Transfer list of containers to "remote_bulk". If the remote bulk buffer
 * is too small, then return -DER_TRUNC. RPC response will contain the number
 * of containers in the pool that the client can use to resize its buffer
 * for another RPC request.
 */
static int
transfer_cont_buf(struct daos_pool_cont_info *cont_buf, size_t ncont,
		  struct pool_svc *svc, crt_rpc_t *rpc, crt_bulk_t remote_bulk)
{
	size_t				 cont_buf_size;
	daos_size_t			 remote_bulk_size;
	d_iov_t				 cont_iov;
	d_sg_list_t			 cont_sgl;
	crt_bulk_t			 bulk = CRT_BULK_NULL;
	struct crt_bulk_desc		 bulk_desc;
	crt_bulk_opid_t			 bulk_opid;
	ABT_eventual			 eventual;
	int				*status;
	int				 rc;

	D_ASSERT(ncont > 0);
	cont_buf_size = ncont * sizeof(struct daos_pool_cont_info);

	/* Check if the client bulk buffer is large enough. */
	rc = crt_bulk_get_len(remote_bulk, &remote_bulk_size);
	if (rc != 0)
		D_GOTO(out, rc);
	if (remote_bulk_size < cont_buf_size) {
		D_ERROR(DF_UUID": remote container buffer("DF_U64")"
			" < required (%lu)\n", DP_UUID(svc->ps_uuid),
			remote_bulk_size, cont_buf_size);
		D_GOTO(out, rc = -DER_TRUNC);
	}

	d_iov_set(&cont_iov, cont_buf, cont_buf_size);
	cont_sgl.sg_nr = 1;
	cont_sgl.sg_nr_out = 0;
	cont_sgl.sg_iovs = &cont_iov;

	rc = crt_bulk_create(rpc->cr_ctx, &cont_sgl, CRT_BULK_RO, &bulk);
	if (rc != 0)
		D_GOTO(out, rc);

	/* Prepare for crt_bulk_transfer(). */
	bulk_desc.bd_rpc = rpc;
	bulk_desc.bd_bulk_op = CRT_BULK_PUT;
	bulk_desc.bd_remote_hdl = remote_bulk;
	bulk_desc.bd_remote_off = 0;
	bulk_desc.bd_local_hdl = bulk;
	bulk_desc.bd_local_off = 0;
	bulk_desc.bd_len = cont_iov.iov_len;

	rc = ABT_eventual_create(sizeof(*status), &eventual);
	if (rc != ABT_SUCCESS)
		D_GOTO(out_bulk, rc = dss_abterr2der(rc));

	rc = crt_bulk_transfer(&bulk_desc, bulk_cb, &eventual, &bulk_opid);
	if (rc != 0)
		D_GOTO(out_eventual, rc);

	rc = ABT_eventual_wait(eventual, (void **)&status);
	if (rc != ABT_SUCCESS)
		D_GOTO(out_eventual, rc = dss_abterr2der(rc));

	if (*status != 0)
		D_GOTO(out_eventual, rc = *status);

out_eventual:
	ABT_eventual_free(&eventual);
out_bulk:
	if (bulk != CRT_BULK_NULL)
		crt_bulk_free(bulk);
out:
	return rc;
}

/**
 * Send CaRT RPC to pool svc to get container list.
 *
 * \param[in]	uuid		UUID of the pool
 * \param[in]	ranks		Pool service replicas
 * \param[out]	containers	Array of container information (allocated)
 * \param[out]	ncontainers	Number of items in containers
 *
 * return	0		Success
 *
 */
int
ds_pool_svc_list_cont(uuid_t uuid, d_rank_list_t *ranks,
		      struct daos_pool_cont_info **containers,
		      uint64_t *ncontainers)
{
	int				rc;
	struct rsvc_client		client;
	crt_endpoint_t			ep;
	struct dss_module_info		*info = dss_get_module_info();
	crt_rpc_t			*rpc;
	struct pool_list_cont_in	*in;
	struct pool_list_cont_out	*out;
	uint64_t			resp_ncont = 1024;
	struct daos_pool_cont_info	*resp_cont = NULL;

	D_DEBUG(DB_MGMT, DF_UUID": Getting container list\n", DP_UUID(uuid));

	*containers = NULL;

	rc = rsvc_client_init(&client, ranks);
	if (rc != 0)
		D_GOTO(out, rc);

rechoose:
	ep.ep_grp = NULL; /* primary group */
	rsvc_client_choose(&client, &ep);

realloc_resp:
	rc = pool_req_create(info->dmi_ctx, &ep, POOL_LIST_CONT, &rpc);
	if (rc != 0) {
		D_ERROR(DF_UUID": failed to create pool list cont rpc: %d\n",
			DP_UUID(uuid), rc);
		D_GOTO(out_client, rc);
	}

	/* Allocate response buffer */
	D_ALLOC_ARRAY(resp_cont, resp_ncont);
	if (resp_cont == NULL)
		D_GOTO(out_rpc, rc = -DER_NOMEM);

	in = crt_req_get(rpc);
	uuid_copy(in->plci_op.pi_uuid, uuid);
	uuid_clear(in->plci_op.pi_hdl);
	in->plci_ncont = resp_ncont;
	rc = list_cont_bulk_create(info->dmi_ctx, &in->plci_cont_bulk,
				   resp_cont, in->plci_ncont);
	if (rc != 0)
		D_GOTO(out_resp_buf, rc);

	rc = dss_rpc_send(rpc);
	out = crt_reply_get(rpc);
	D_ASSERT(out != NULL);

	rc = rsvc_client_complete_rpc(&client, &ep, rc,
				      out->plco_op.po_rc,
				      &out->plco_op.po_hint);
	if (rc == RSVC_CLIENT_RECHOOSE) {
		/* To simplify logic, destroy bulk hdl and buffer each time */
		list_cont_bulk_destroy(in->plci_cont_bulk);
		D_FREE(resp_cont);
		crt_req_decref(rpc);
		dss_sleep(1000 /* ms */);
		D_GOTO(rechoose, rc);
	}

	rc = out->plco_op.po_rc;
	if (rc == -DER_TRUNC) {
		/* resp_ncont too small - realloc with server-provided ncont */
		resp_ncont = out->plco_ncont;
		list_cont_bulk_destroy(in->plci_cont_bulk);
		D_FREE(resp_cont);
		crt_req_decref(rpc);
		dss_sleep(1000 /* ms */);
		D_GOTO(realloc_resp, rc);
	} else if (rc != 0) {
		D_ERROR(DF_UUID": failed to get container list for pool: %d\n",
			DP_UUID(uuid), rc);
	} else {
		*containers = resp_cont;
	}

	list_cont_bulk_destroy(in->plci_cont_bulk);
out_resp_buf:
	if (rc != 0)
		D_FREE(resp_cont);
out_rpc:
	crt_req_decref(rpc);
out_client:
	rsvc_client_fini(&client);
out:
	return rc;
}

/* CaRT RPC handler for pool container listing
 * Requires a pool handle (except for rebuild).
 */
void
ds_pool_list_cont_handler(crt_rpc_t *rpc)
{
	struct pool_list_cont_in	*in = crt_req_get(rpc);
	struct pool_list_cont_out	*out = crt_reply_get(rpc);
	struct daos_pool_cont_info	*cont_buf = NULL;
	uint64_t			 ncont = 0;
	struct pool_svc			*svc;
	struct rdb_tx			 tx;
	d_iov_t				 key;
	d_iov_t				 value;
	struct pool_hdl			 hdl;
	d_rank_t			 srcrank;
	int				 rc;

	D_DEBUG(DF_DSMS, DF_UUID": processing rpc %p: hdl="DF_UUID"\n",
		DP_UUID(in->plci_op.pi_uuid), rpc, DP_UUID(in->plci_op.pi_hdl));

	rc = pool_svc_lookup_leader(in->plci_op.pi_uuid, &svc,
				    &out->plco_op.po_hint);
	if (rc != 0)
		D_GOTO(out, rc);

	/* Verify pool handle only if RPC initiated by a client
	 * (not for mgmt svc to pool svc RPCs that do not have a handle).
	 */
	crt_req_src_rank_get(rpc, &srcrank);
	if (srcrank == ((d_rank_t) -1)) {
		rc = rdb_tx_begin(svc->ps_rsvc.s_db, svc->ps_rsvc.s_term, &tx);
		if (rc != 0)
			D_GOTO(out_svc, rc);

		ABT_rwlock_rdlock(svc->ps_lock);

		/* Verify the pool handle. Note: since rebuild will not
		 * connect the pool, so we only verify the non-rebuild
		 * pool.
		 */
		if (!is_rebuild_pool(in->plci_op.pi_uuid, in->plci_op.pi_hdl)) {
			d_iov_set(&key, in->plci_op.pi_hdl, sizeof(uuid_t));
			d_iov_set(&value, &hdl, sizeof(hdl));
			rc = rdb_tx_lookup(&tx, &svc->ps_handles, &key, &value);
			if (rc == -DER_NONEXIST)
				rc = -DER_NO_HDL;
				/* defer goto out_svc until unlock/tx_end */
		}

		ABT_rwlock_unlock(svc->ps_lock);
		rdb_tx_end(&tx);
		if (rc != 0)
			D_GOTO(out_svc, rc);
	}

	/* Call container service to get the list */
	rc = ds_cont_list(in->plci_op.pi_uuid, &cont_buf, &ncont);
	if (rc != 0) {
		D_GOTO(out_svc, rc);
	} else if ((in->plci_ncont > 0) && (ncont > in->plci_ncont)) {
		/* Got a list, but client buffer not supplied or too small */
		D_DEBUG(DF_DSMS, DF_UUID": hdl="DF_UUID": has %"PRIu64
				 " containers (more than client: %"PRIu64")\n",
				 DP_UUID(in->plci_op.pi_uuid),
				 DP_UUID(in->plci_op.pi_hdl),
				 ncont, in->plci_ncont);
		D_GOTO(out_free_cont_buf, rc = -DER_TRUNC);
	} else {
		D_DEBUG(DF_DSMS, DF_UUID": hdl="DF_UUID": has %"PRIu64
				 " containers\n", DP_UUID(in->plci_op.pi_uuid),
				 DP_UUID(in->plci_op.pi_hdl), ncont);

		/* Send any results only if client provided a handle */
		if (cont_buf && (in->plci_ncont > 0) &&
		    (in->plci_cont_bulk != CRT_BULK_NULL)) {
			rc = transfer_cont_buf(cont_buf, ncont, svc, rpc,
					       in->plci_cont_bulk);
		}
	}

out_free_cont_buf:
	if (cont_buf) {
		D_FREE(cont_buf);
		cont_buf = NULL;
	}
out_svc:
	ds_rsvc_set_hint(&svc->ps_rsvc, &out->plco_op.po_hint);
	pool_svc_put_leader(svc);
out:
	out->plco_op.po_rc = rc;
	out->plco_ncont = ncont;
	D_DEBUG(DF_DSMS, DF_UUID": replying rpc %p: %d\n",
		DP_UUID(in->plci_op.pi_uuid), rpc, rc);
	crt_reply_send(rpc);
}

void
ds_pool_query_handler(crt_rpc_t *rpc)
{
	struct pool_query_in   *in = crt_req_get(rpc);
	struct pool_query_out  *out = crt_reply_get(rpc);
	daos_prop_t	       *prop = NULL;
	struct pool_buf		*map_buf;
	uint32_t		map_version;
	struct pool_svc	       *svc;
	struct rdb_tx		tx;
	d_iov_t			key;
	d_iov_t			value;
	struct pool_hdl		hdl;
	int			rc;

	D_DEBUG(DF_DSMS, DF_UUID": processing rpc %p: hdl="DF_UUID"\n",
		DP_UUID(in->pqi_op.pi_uuid), rpc, DP_UUID(in->pqi_op.pi_hdl));

	rc = pool_svc_lookup_leader(in->pqi_op.pi_uuid, &svc,
				    &out->pqo_op.po_hint);
	if (rc != 0)
		D_GOTO(out, rc);

	if (in->pqi_query_bits & DAOS_PO_QUERY_REBUILD_STATUS) {
		rc = ds_rebuild_query(in->pqi_op.pi_uuid, &out->pqo_rebuild_st);
		if (rc != 0)
			D_GOTO(out_svc, rc);
	}

	rc = rdb_tx_begin(svc->ps_rsvc.s_db, svc->ps_rsvc.s_term, &tx);
	if (rc != 0)
		D_GOTO(out_svc, rc);

	ABT_rwlock_rdlock(svc->ps_lock);

	/* Verify the pool handle. Note: since rebuild will not
	 * connect the pool, so we only verify the non-rebuild
	 * pool.
	 */
	if (!is_rebuild_pool(in->pqi_op.pi_uuid, in->pqi_op.pi_hdl)) {
		d_iov_set(&key, in->pqi_op.pi_hdl, sizeof(uuid_t));
		d_iov_set(&value, &hdl, sizeof(hdl));
		rc = rdb_tx_lookup(&tx, &svc->ps_handles, &key, &value);
		if (rc != 0) {
			if (rc == -DER_NONEXIST)
				rc = -DER_NO_HDL;
			D_GOTO(out_lock, rc);
		}
	}

	/* read optional properties */
	rc = pool_prop_read(&tx, svc, in->pqi_query_bits, &prop);
	if (rc != 0)
		D_GOTO(out_map_version, rc);
	out->pqo_prop = prop;

	if (DAOS_FAIL_CHECK(DAOS_FORCE_PROP_VERIFY) && prop != NULL) {
		daos_prop_t		*iv_prop = NULL;
		struct daos_prop_entry	*entry, *iv_entry;
		int			i;

		D_ALLOC_PTR(iv_prop);
		if (iv_prop == NULL)
			D_GOTO(out_map_version, rc = -DER_NOMEM);

		rc = pool_iv_prop_fetch(svc->ps_pool, iv_prop);
		if (rc) {
			D_ERROR("pool_iv_prop_fetch failed "DF_RC"\n",
				DP_RC(rc));
			daos_prop_free(iv_prop);
			D_GOTO(out_map_version, rc);
		}

		for (i = 0; i < prop->dpp_nr; i++) {
			entry = &prop->dpp_entries[i];
			iv_entry = daos_prop_entry_get(iv_prop,
						       entry->dpe_type);
			D_ASSERT(iv_entry != NULL);
			switch (entry->dpe_type) {
			case DAOS_PROP_PO_LABEL:
			case DAOS_PROP_PO_OWNER:
			case DAOS_PROP_PO_OWNER_GROUP:
				D_ASSERT(strlen(entry->dpe_str) <=
					 DAOS_PROP_LABEL_MAX_LEN);
				if (strncmp(entry->dpe_str, iv_entry->dpe_str,
					    DAOS_PROP_LABEL_MAX_LEN) != 0) {
					D_ERROR("mismatch %s - %s.\n",
						entry->dpe_str,
						iv_entry->dpe_str);
					rc = -DER_IO;
				}
				break;
			case DAOS_PROP_PO_SPACE_RB:
			case DAOS_PROP_PO_SELF_HEAL:
			case DAOS_PROP_PO_RECLAIM:
				if (entry->dpe_val != iv_entry->dpe_val) {
					D_ERROR("type %d mismatch "DF_U64" - "
						DF_U64".\n", entry->dpe_type,
						entry->dpe_val,
						iv_entry->dpe_val);
					rc = -DER_IO;
				}
				break;
			case DAOS_PROP_PO_ACL:
				break;
			default:
				D_ASSERTF(0, "bad dpe_type %d\n",
					  entry->dpe_type);
				break;
			};
		}
		daos_prop_free(iv_prop);
		if (rc) {
			D_ERROR("iv_prop verify failed "DF_RC"\n", DP_RC(rc));
			D_GOTO(out_map_version, rc);
		}
	}

	rc = locate_map_buf(&tx, &svc->ps_root, &map_buf, &map_version);
	if (rc != 0) {
		D_ERROR(DF_UUID": failed to read pool map: "DF_RC"\n",
			DP_UUID(svc->ps_uuid), DP_RC(rc));
		D_GOTO(out_map_version, rc);
	}

	rc = transfer_map_buf(map_buf, map_version, svc, rpc, in->pqi_map_bulk,
			      &out->pqo_map_buf_size);
	if (rc != 0)
		D_GOTO(out_map_version, rc);

out_map_version:
	out->pqo_op.po_map_version = pool_map_get_version(svc->ps_pool->sp_map);
out_lock:
	ABT_rwlock_unlock(svc->ps_lock);
	rdb_tx_end(&tx);
out_svc:
	ds_rsvc_set_hint(&svc->ps_rsvc, &out->pqo_op.po_hint);
	/* See comment above, rebuild doesn't connect the pool */
	if (rc == 0 && (in->pqi_query_bits & DAOS_PO_QUERY_SPACE) &&
	    !is_rebuild_pool(in->pqi_op.pi_uuid, in->pqi_op.pi_hdl))
		rc = pool_space_query_bcast(rpc->cr_ctx, svc, in->pqi_op.pi_hdl,
					    &out->pqo_space);
	pool_svc_put_leader(svc);
out:
	out->pqo_op.po_rc = rc;
	D_DEBUG(DF_DSMS, DF_UUID": replying rpc %p: "DF_RC"\n",
		DP_UUID(in->pqi_op.pi_uuid), rpc, DP_RC(rc));
	crt_reply_send(rpc);
	daos_prop_free(prop);
}

/**
 * Query a pool's properties without having a handle for the pool
 */
void
ds_pool_prop_get_handler(crt_rpc_t *rpc)
{
	struct pool_prop_get_in		*in = crt_req_get(rpc);
	struct pool_prop_get_out	*out = crt_reply_get(rpc);
	struct pool_svc			*svc;
	struct rdb_tx			tx;
	int				rc;
	daos_prop_t			*prop = NULL;

	D_DEBUG(DF_DSMS, DF_UUID": processing rpc %p\n",
		DP_UUID(in->pgi_op.pi_uuid), rpc);

	rc = pool_svc_lookup_leader(in->pgi_op.pi_uuid, &svc,
				    &out->pgo_op.po_hint);
	if (rc != 0)
		D_GOTO(out, rc);

	rc = rdb_tx_begin(svc->ps_rsvc.s_db, svc->ps_rsvc.s_term, &tx);
	if (rc != 0)
		D_GOTO(out_svc, rc);

	ABT_rwlock_rdlock(svc->ps_lock);

	rc = pool_prop_read(&tx, svc, in->pgi_query_bits, &prop);
	if (rc != 0)
		D_GOTO(out_lock, rc);
	out->pgo_prop = prop;

out_lock:
	ABT_rwlock_unlock(svc->ps_lock);
	rdb_tx_end(&tx);
out_svc:
	ds_rsvc_set_hint(&svc->ps_rsvc, &out->pgo_op.po_hint);
	pool_svc_put_leader(svc);
out:
	out->pgo_op.po_rc = rc;
	D_DEBUG(DF_DSMS, DF_UUID": replying rpc %p: "DF_RC"\n",
		DP_UUID(in->pgi_op.pi_uuid), rpc, DP_RC(rc));
	crt_reply_send(rpc);
	daos_prop_free(prop);
}

/**
 * Send a CaRT message to the pool svc to get the ACL pool property.
 *
 * \param[in]		pool_uuid	UUID of the pool
 * \param[in]		ranks		Pool service replicas
 * \param[in][out]	prop		Prop with requested properties, to be
 *					filled out and returned.
 *
 * \return	0		Success
 *
 */
int
ds_pool_svc_get_prop(uuid_t pool_uuid, d_rank_list_t *ranks,
		     daos_prop_t *prop)
{
	int				rc;
	struct rsvc_client		client;
	crt_endpoint_t			ep;
	struct dss_module_info		*info = dss_get_module_info();
	crt_rpc_t			*rpc;
	struct pool_prop_get_in		*in;
	struct pool_prop_get_out	*out;

	D_DEBUG(DB_MGMT, DF_UUID": Getting prop\n", DP_UUID(pool_uuid));

	rc = rsvc_client_init(&client, ranks);
	if (rc != 0)
		D_GOTO(out, rc);

rechoose:
	ep.ep_grp = NULL; /* primary group */
	rsvc_client_choose(&client, &ep);

	rc = pool_req_create(info->dmi_ctx, &ep, POOL_PROP_GET, &rpc);
	if (rc != 0) {
<<<<<<< HEAD
		D_ERROR(DF_UUID": failed to create pool get ACL rpc: "DF_RC"\n",
			DP_UUID(pool_uuid), DP_RC(rc));
=======
		D_ERROR(DF_UUID": failed to create pool get prop rpc: %d\n",
			DP_UUID(pool_uuid), rc);
>>>>>>> 7b32a1f0
		D_GOTO(out_client, rc);
	}

	in = crt_req_get(rpc);
	uuid_copy(in->pgi_op.pi_uuid, pool_uuid);
	uuid_clear(in->pgi_op.pi_hdl);
	in->pgi_query_bits = pool_query_bits(NULL, prop);

	rc = dss_rpc_send(rpc);
	out = crt_reply_get(rpc);
	D_ASSERT(out != NULL);

	rc = rsvc_client_complete_rpc(&client, &ep, rc,
				      out->pgo_op.po_rc,
				      &out->pgo_op.po_hint);
	if (rc == RSVC_CLIENT_RECHOOSE) {
		crt_req_decref(rpc);
		dss_sleep(1000 /* ms */);
		D_GOTO(rechoose, rc);
	}

	rc = out->pgo_op.po_rc;
	if (rc != 0) {
<<<<<<< HEAD
		D_ERROR(DF_UUID": failed to get ACL for pool: "DF_RC"\n",
			DP_UUID(pool_uuid), DP_RC(rc));
=======
		D_ERROR(DF_UUID": failed to get prop for pool: %d\n",
			DP_UUID(pool_uuid), rc);
>>>>>>> 7b32a1f0
		D_GOTO(out_rpc, rc);
	}

	rc = daos_prop_copy(prop, out->pgo_prop);

out_rpc:
	crt_req_decref(rpc);
out_client:
	rsvc_client_fini(&client);
out:
	return rc;
}

/**
 * Set a pool's properties without having a handle for the pool
 */
void
ds_pool_prop_set_handler(crt_rpc_t *rpc)
{
	struct pool_prop_set_in		*in = crt_req_get(rpc);
	struct pool_prop_set_out	*out = crt_reply_get(rpc);
	struct pool_svc			*svc;
	struct rdb_tx			tx;
	daos_prop_t			*prop = NULL;
	int				rc;

	D_DEBUG(DF_DSMS, DF_UUID": processing rpc %p\n",
		DP_UUID(in->psi_op.pi_uuid), rpc);

	rc = pool_svc_lookup_leader(in->psi_op.pi_uuid, &svc,
				    &out->pso_op.po_hint);
	if (rc != 0)
		D_GOTO(out, rc);

	rc = rdb_tx_begin(svc->ps_rsvc.s_db, svc->ps_rsvc.s_term, &tx);
	if (rc != 0)
		D_GOTO(out_svc, rc);

	ABT_rwlock_wrlock(svc->ps_lock);

	rc = pool_prop_write(&tx, &svc->ps_root, in->psi_prop);
	if (rc != 0) {
		D_ERROR(DF_UUID": failed to write prop for pool: %d\n",
			DP_UUID(in->psi_op.pi_uuid), rc);
		D_GOTO(out_lock, rc);
	}

	rc = rdb_tx_commit(&tx);
	if (rc != 0)
		D_GOTO(out_lock, rc);

	/* Read all props & update prop IV */
	rc = pool_prop_read(&tx, svc, DAOS_PO_QUERY_PROP_ALL, &prop);
	if (rc != 0) {
		D_ERROR(DF_UUID": failed to read prop for pool, rc=%d\n",
			DP_UUID(in->psi_op.pi_uuid), rc);
		D_GOTO(out_lock, rc);
	}
	D_ASSERT(prop != NULL);

out_lock:
	ABT_rwlock_unlock(svc->ps_lock);
	rdb_tx_end(&tx);
	/*
	 * TODO: Introduce prop version to avoid inconsistent prop over targets
	 *	 caused by the out of order IV sync.
	 */
	if (!rc && prop != NULL) {
		rc = pool_iv_prop_update(svc->ps_pool, prop);
		if (rc)
			D_ERROR(DF_UUID": failed to update prop IV for pool, "
				"%d.\n", DP_UUID(in->psi_op.pi_uuid), rc);
	}
	daos_prop_free(prop);
out_svc:
	ds_rsvc_set_hint(&svc->ps_rsvc, &out->pso_op.po_hint);
	pool_svc_put_leader(svc);
out:
	out->pso_op.po_rc = rc;
	D_DEBUG(DF_DSMS, DF_UUID": replying rpc %p: %d\n",
		DP_UUID(in->psi_op.pi_uuid), rpc, rc);
	crt_reply_send(rpc);
}

/**
 * Send a CaRT message to the pool svc to set the requested pool properties.
 *
 * \param[in]	pool_uuid	UUID of the pool
 * \param[in]	ranks		Pool service replicas
 * \param[in]	prop		Pool prop
 *
 * \return	0		Success
 *
 */
int
ds_pool_svc_set_prop(uuid_t pool_uuid, d_rank_list_t *ranks, daos_prop_t *prop)
{
	int				rc;
	struct rsvc_client		client;
	crt_endpoint_t			ep;
	struct dss_module_info		*info = dss_get_module_info();
	crt_rpc_t			*rpc;
	struct pool_prop_set_in		*in;
	struct pool_prop_set_out	*out;

	D_DEBUG(DB_MGMT, DF_UUID": Setting pool prop\n", DP_UUID(pool_uuid));

	rc = rsvc_client_init(&client, ranks);
	if (rc != 0)
		D_GOTO(out, rc);

rechoose:
	ep.ep_grp = NULL; /* primary group */
	rsvc_client_choose(&client, &ep);

	rc = pool_req_create(info->dmi_ctx, &ep, POOL_PROP_SET, &rpc);
	if (rc != 0) {
		D_ERROR(DF_UUID": failed to create pool set prop rpc: %d\n",
			DP_UUID(pool_uuid), rc);
		D_GOTO(out_client, rc);
	}

	in = crt_req_get(rpc);
	uuid_copy(in->psi_op.pi_uuid, pool_uuid);
	uuid_clear(in->psi_op.pi_hdl);
	in->psi_prop = prop;

	rc = dss_rpc_send(rpc);
	out = crt_reply_get(rpc);
	D_ASSERT(out != NULL);

	rc = rsvc_client_complete_rpc(&client, &ep, rc,
				      out->pso_op.po_rc,
				      &out->pso_op.po_hint);
	if (rc == RSVC_CLIENT_RECHOOSE) {
		crt_req_decref(rpc);
		dss_sleep(1000 /* ms */);
		D_GOTO(rechoose, rc);
	}

	rc = out->pso_op.po_rc;
	if (rc != 0) {
		D_ERROR(DF_UUID": failed to set prop for pool: %d\n",
			DP_UUID(pool_uuid), rc);
		D_GOTO(out_rpc, rc);
	}

out_rpc:
	crt_req_decref(rpc);
out_client:
	rsvc_client_fini(&client);
out:
	return rc;
}

/*
 * Adds the contents of new_acl to the original ACL. If an entry is added for
 * a principal already in the ACL, the old entry will be replaced.
 * *acl may be reallocated in the process.
 */
static int
merge_acl(struct daos_acl **acl, struct daos_acl *new_acl)
{
	struct daos_ace	*new_ace;
	int		rc = 0;

	new_ace = daos_acl_get_next_ace(new_acl, NULL);
	while (new_ace != NULL) {
		rc = daos_acl_add_ace(acl, new_ace);
		if (rc != 0)
			break;
		new_ace = daos_acl_get_next_ace(new_acl, new_ace);
	}

	return rc;
}

/**
 * Update entries in a pool's ACL without having a handle for the pool
 */
void
ds_pool_acl_update_handler(crt_rpc_t *rpc)
{
	struct pool_acl_update_in	*in = crt_req_get(rpc);
	struct pool_acl_update_out	*out = crt_reply_get(rpc);
	struct pool_svc			*svc;
	struct rdb_tx			tx;
	int				rc;
	daos_prop_t			*prop = NULL;
	struct daos_prop_entry		*entry = NULL;

	D_DEBUG(DF_DSMS, DF_UUID": processing rpc %p\n",
		DP_UUID(in->pui_op.pi_uuid), rpc);

	rc = pool_svc_lookup_leader(in->pui_op.pi_uuid, &svc,
				    &out->puo_op.po_hint);
	if (rc != 0)
		D_GOTO(out, rc);

	rc = rdb_tx_begin(svc->ps_rsvc.s_db, svc->ps_rsvc.s_term, &tx);
	if (rc != 0)
		D_GOTO(out_svc, rc);

	/*
	 * We need to read the old ACL, modify, and rewrite it
	 */
	ABT_rwlock_wrlock(svc->ps_lock);

	rc = pool_prop_read(&tx, svc, DAOS_PO_QUERY_PROP_ACL, &prop);
	if (rc != 0)
		D_GOTO(out_lock, rc);

	entry = daos_prop_entry_get(prop, DAOS_PROP_PO_ACL);
	if (entry == NULL) {
		D_ERROR(DF_UUID": No ACL prop entry for pool\n",
			DP_UUID(in->pui_op.pi_uuid));
		D_GOTO(out_prop, rc);
	}

	rc = merge_acl((struct daos_acl **)&entry->dpe_val_ptr, in->pui_acl);
	if (rc != 0) {
		D_ERROR(DF_UUID": Unable to update pool with new ACL, rc=%d\n",
			DP_UUID(in->pui_op.pi_uuid), rc);
		D_GOTO(out_prop, rc);
	}

	rc = pool_prop_write(&tx, &svc->ps_root, prop);
	if (rc != 0) {
		D_ERROR(DF_UUID": failed to write updated ACL for pool: %d\n",
			DP_UUID(in->pui_op.pi_uuid), rc);
		D_GOTO(out_prop, rc);
	}

	rc = rdb_tx_commit(&tx);

out_prop:
	daos_prop_free(prop);
out_lock:
	ABT_rwlock_unlock(svc->ps_lock);
	rdb_tx_end(&tx);
out_svc:
	ds_rsvc_set_hint(&svc->ps_rsvc, &out->puo_op.po_hint);
	pool_svc_put_leader(svc);
out:
	out->puo_op.po_rc = rc;
	D_DEBUG(DF_DSMS, DF_UUID": replying rpc %p: %d\n",
		DP_UUID(in->pui_op.pi_uuid), rpc, rc);
	crt_reply_send(rpc);
}

/**
 * Send a CaRT message to the pool svc to update the pool ACL by adding and
 * updating entries.
 *
 * \param[in]	pool_uuid	UUID of the pool
 * \param[in]	ranks		Pool service replicas
 * \param[in]	acl		ACL to merge with the current pool ACL
 *
 * \return	0		Success
 *
 */
int
ds_pool_svc_update_acl(uuid_t pool_uuid, d_rank_list_t *ranks,
		       struct daos_acl *acl)
{
	int				rc;
	struct rsvc_client		client;
	crt_endpoint_t			ep;
	struct dss_module_info		*info = dss_get_module_info();
	crt_rpc_t			*rpc;
	struct pool_acl_update_in	*in;
	struct pool_acl_update_out	*out;

	D_DEBUG(DB_MGMT, DF_UUID": Updating pool ACL\n", DP_UUID(pool_uuid));

	rc = rsvc_client_init(&client, ranks);
	if (rc != 0)
		D_GOTO(out, rc);

rechoose:
	ep.ep_grp = NULL; /* primary group */
	rsvc_client_choose(&client, &ep);

	rc = pool_req_create(info->dmi_ctx, &ep, POOL_ACL_UPDATE, &rpc);
	if (rc != 0) {
		D_ERROR(DF_UUID": failed to create pool update ACL rpc: %d\n",
			DP_UUID(pool_uuid), rc);
		D_GOTO(out_client, rc);
	}

	in = crt_req_get(rpc);
	uuid_copy(in->pui_op.pi_uuid, pool_uuid);
	uuid_clear(in->pui_op.pi_hdl);
	in->pui_acl = acl;

	rc = dss_rpc_send(rpc);
	out = crt_reply_get(rpc);
	D_ASSERT(out != NULL);

	rc = rsvc_client_complete_rpc(&client, &ep, rc,
				      out->puo_op.po_rc,
				      &out->puo_op.po_hint);
	if (rc == RSVC_CLIENT_RECHOOSE) {
		crt_req_decref(rpc);
		dss_sleep(1000 /* ms */);
		D_GOTO(rechoose, rc);
	}

	rc = out->puo_op.po_rc;
	if (rc != 0)
		D_ERROR(DF_UUID": failed to update ACL for pool: %d\n",
			DP_UUID(pool_uuid), rc);

	crt_req_decref(rpc);
out_client:
	rsvc_client_fini(&client);
out:
	return rc;
}

/**
 * Delete entries in a pool's ACL without having a handle for the pool
 */
void
ds_pool_acl_delete_handler(crt_rpc_t *rpc)
{
	struct pool_acl_delete_in	*in = crt_req_get(rpc);
	struct pool_acl_delete_out	*out = crt_reply_get(rpc);
	struct pool_svc			*svc;
	struct rdb_tx			tx;
	int				rc;
	daos_prop_t			*prop = NULL;
	struct daos_prop_entry		*entry;

	D_DEBUG(DF_DSMS, DF_UUID": processing rpc %p\n",
		DP_UUID(in->pdi_op.pi_uuid), rpc);

	rc = pool_svc_lookup_leader(in->pdi_op.pi_uuid, &svc,
				    &out->pdo_op.po_hint);
	if (rc != 0)
		D_GOTO(out, rc);

	rc = rdb_tx_begin(svc->ps_rsvc.s_db, svc->ps_rsvc.s_term, &tx);
	if (rc != 0)
		D_GOTO(out_svc, rc);

	/*
	 * We need to read the old ACL, modify, and rewrite it
	 */
	ABT_rwlock_wrlock(svc->ps_lock);

	rc = pool_prop_read(&tx, svc, DAOS_PO_QUERY_PROP_ACL, &prop);
	if (rc != 0)
		D_GOTO(out_lock, rc);

	entry = daos_prop_entry_get(prop, DAOS_PROP_PO_ACL);
	if (entry == NULL) {
		D_ERROR(DF_UUID": No ACL prop entry for pool\n",
			DP_UUID(in->pdi_op.pi_uuid));
		D_GOTO(out_prop, rc);
	}

	rc = daos_acl_remove_ace((struct daos_acl **)&entry->dpe_val_ptr,
				 in->pdi_type, in->pdi_principal);
	if (rc != 0) {
		D_ERROR(DF_UUID": Failed to remove requested principal, "
			"rc=%d\n", DP_UUID(in->pdi_op.pi_uuid), rc);
		D_GOTO(out_prop, rc);
	}

	rc = pool_prop_write(&tx, &svc->ps_root, prop);
	if (rc != 0) {
		D_ERROR(DF_UUID": failed to write updated ACL for pool: %d\n",
			DP_UUID(in->pdi_op.pi_uuid), rc);
		D_GOTO(out_prop, rc);
	}

	rc = rdb_tx_commit(&tx);

out_prop:
	daos_prop_free(prop);
out_lock:
	ABT_rwlock_unlock(svc->ps_lock);
	rdb_tx_end(&tx);
out_svc:
	ds_rsvc_set_hint(&svc->ps_rsvc, &out->pdo_op.po_hint);
	pool_svc_put_leader(svc);
out:
	out->pdo_op.po_rc = rc;
	D_DEBUG(DF_DSMS, DF_UUID": replying rpc %p: %d\n",
		DP_UUID(in->pdi_op.pi_uuid), rpc, rc);
	crt_reply_send(rpc);
}

/**
 * Send a CaRT message to the pool svc to remove an entry by principal from the
 * pool's ACL.
 *
 * \param[in]	pool_uuid	UUID of the pool
 * \param[in]	ranks		Pool service replicas
 * \param[in]	principal_type	Type of the principal to be removed
 * \param[in]	principal_name	Name of the principal to be removed
 *
 * \return	0		Success
 *
 */
int
ds_pool_svc_delete_acl(uuid_t pool_uuid, d_rank_list_t *ranks,
		       enum daos_acl_principal_type principal_type,
		       const char *principal_name)
{
	int				rc;
	struct rsvc_client		client;
	crt_endpoint_t			ep;
	struct dss_module_info		*info = dss_get_module_info();
	crt_rpc_t			*rpc;
	struct pool_acl_delete_in	*in;
	struct pool_acl_delete_out	*out;
	char				*name_buf = NULL;
	size_t				name_buf_len;

	D_DEBUG(DB_MGMT, DF_UUID": Deleting entry from pool ACL\n",
			DP_UUID(pool_uuid));

	if (principal_name != NULL) {
		/* Need to sanitize the incoming string */
		name_buf_len = DAOS_ACL_MAX_PRINCIPAL_BUF_LEN;
		D_ALLOC_ARRAY(name_buf, name_buf_len);
		if (name_buf == NULL)
			D_GOTO(out, rc = -DER_NOMEM);
		/* force null terminator in copy */
		strncpy(name_buf, principal_name, name_buf_len - 1);
	}

	rc = rsvc_client_init(&client, ranks);
	if (rc != 0)
		D_GOTO(out, rc);

rechoose:
	ep.ep_grp = NULL; /* primary group */
	rsvc_client_choose(&client, &ep);

	rc = pool_req_create(info->dmi_ctx, &ep, POOL_ACL_DELETE, &rpc);
	if (rc != 0) {
		D_ERROR(DF_UUID": failed to create pool delete ACL rpc: %d\n",
			DP_UUID(pool_uuid), rc);
		D_GOTO(out_client, rc);
	}

	in = crt_req_get(rpc);
	uuid_copy(in->pdi_op.pi_uuid, pool_uuid);
	uuid_clear(in->pdi_op.pi_hdl);
	in->pdi_type = (uint8_t)principal_type;
	in->pdi_principal = name_buf;

	rc = dss_rpc_send(rpc);
	out = crt_reply_get(rpc);
	D_ASSERT(out != NULL);

	rc = rsvc_client_complete_rpc(&client, &ep, rc,
				      out->pdo_op.po_rc,
				      &out->pdo_op.po_hint);
	if (rc == RSVC_CLIENT_RECHOOSE) {
		crt_req_decref(rpc);
		dss_sleep(1000 /* ms */);
		D_GOTO(rechoose, rc);
	}

	rc = out->pdo_op.po_rc;
	if (rc != 0)
		D_ERROR(DF_UUID": failed to delete ACL entry for pool: %d\n",
			DP_UUID(pool_uuid), rc);

	crt_req_decref(rpc);
out_client:
	rsvc_client_fini(&client);
out:
	D_FREE(name_buf);
	return rc;
}

static int
replace_failed_replicas(struct pool_svc *svc, struct pool_map *map)
{
	d_rank_list_t	*replicas;
	d_rank_list_t	*tmp_replicas;
	d_rank_list_t	 failed_ranks;
	d_rank_list_t	 replace_ranks;
	int		 rc;

	rc = rdb_get_ranks(svc->ps_rsvc.s_db, &replicas);
	if (rc != 0)
		D_GOTO(out, rc);
	rc = ds_pool_check_failed_replicas(map, replicas, &failed_ranks,
					   &replace_ranks);
	if (rc != 0) {
		D_DEBUG(DB_MD, DF_UUID": cannot replace failed replicas: "
			""DF_RC"\n", DP_UUID(svc->ps_uuid), DP_RC(rc));
		D_GOTO(out, rc);
	}
	if (replace_ranks.rl_nr > 0)
		ds_rsvc_add_replicas_s(&svc->ps_rsvc, &replace_ranks,
				       ds_rsvc_get_md_cap());
	if (failed_ranks.rl_nr > 0)
		ds_rsvc_remove_replicas_s(&svc->ps_rsvc, &failed_ranks);
	/** `replace_ranks.rl_ranks` is not allocated and shouldn't be freed **/
	D_FREE(failed_ranks.rl_ranks);

	if (rdb_get_ranks(svc->ps_rsvc.s_db, &tmp_replicas) == 0) {
		daos_rank_list_sort(replicas);
		daos_rank_list_sort(tmp_replicas);
		if (!daos_rank_list_identical(replicas, tmp_replicas))
			D_DEBUG(DB_MD, DF_UUID": failed to update replicas\n",
				DP_UUID(svc->ps_uuid));
		d_rank_list_free(tmp_replicas);
	}
	d_rank_list_free(replicas);
out:
	return rc;
}

/* Callers are responsible for d_rank_list_free(*replicasp). */
static int
ds_pool_update_internal(uuid_t pool_uuid, struct pool_target_id_list *tgts,
			unsigned int opc, uint32_t *map_version_p,
			struct rsvc_hint *hint, bool *p_updated,
			d_rank_list_t **replicasp)
{
	struct pool_svc	       *svc;
	struct rdb_tx		tx;
	struct pool_map	       *map = NULL;
	uint32_t		map_version_before;
	uint32_t		map_version = 0;
	struct pool_buf	       *map_buf = NULL;
	bool			updated = false;
	int			rc;

	rc = pool_svc_lookup_leader(pool_uuid, &svc, hint);
	if (rc != 0)
		D_GOTO(out, rc);

	rc = rdb_tx_begin(svc->ps_rsvc.s_db, svc->ps_rsvc.s_term, &tx);
	if (rc != 0)
		D_GOTO(out_svc, rc);
	ABT_rwlock_wrlock(svc->ps_lock);

	/* Create a temporary pool map based on the last committed version. */
	rc = read_map(&tx, &svc->ps_root, &map);
	if (rc != 0)
		D_GOTO(out_replicas, rc);

	/*
	 * Attempt to modify the temporary pool map and save its versions
	 * before and after. If the version hasn't changed, we are done.
	 */
	map_version_before = pool_map_get_version(map);
	rc = ds_pool_map_tgts_update(map, tgts, opc);
	if (rc != 0)
		D_GOTO(out_replicas, rc);
	map_version = pool_map_get_version(map);

	D_DEBUG(DF_DSMS, DF_UUID": version=%u->%u\n",
		DP_UUID(svc->ps_uuid), map_version_before, map_version);
	if (map_version == map_version_before)
		D_GOTO(out_replicas, rc = 0);

	/* Write the new pool map. */
	rc = pool_buf_extract(map, &map_buf);
	if (rc != 0)
		D_GOTO(out_replicas, rc);
	rc = write_map_buf(&tx, &svc->ps_root, map_buf, map_version);
	if (rc != 0)
		D_GOTO(out_replicas, rc);

	rc = rdb_tx_commit(&tx);
	if (rc != 0) {
		D_DEBUG(DB_MD, DF_UUID": failed to commit: "DF_RC"\n",
			DP_UUID(svc->ps_uuid), DP_RC(rc));
		D_GOTO(out_replicas, rc);
	}

	updated = true;

	/* Update svc->ps_pool to match the new pool map. */
	rc = ds_pool_tgt_map_update(svc->ps_pool, map_buf, map_version);
	if (rc != 0) {
		D_ERROR(DF_UUID": failed to update pool map cache: %d\n",
			DP_UUID(svc->ps_uuid), rc);
		/*
		 * We must resign to avoid handling future requests with a
		 * stale pool map cache.
		 */
		rdb_resign(svc->ps_rsvc.s_db, svc->ps_rsvc.s_term);
		rc = 0;
		goto out_replicas;
	}

	ds_rsvc_request_map_dist(&svc->ps_rsvc);

	replace_failed_replicas(svc, map);

out_replicas:
	if (replicasp != NULL) {
		if (rc == 0)
			rc = rdb_get_ranks(svc->ps_rsvc.s_db, replicasp);
		else
			*replicasp = NULL;
	}

	if (map_version_p != NULL)
		*map_version_p = pool_map_get_version((map == NULL || rc != 0) ?
						      svc->ps_pool->sp_map :
						      map);
	ABT_rwlock_unlock(svc->ps_lock);
	rdb_tx_end(&tx);
	if (map)
		pool_map_decref(map);

	if (map_buf != NULL)
		pool_buf_free(map_buf);
out_svc:
	if (hint != NULL)
		ds_rsvc_set_hint(&svc->ps_rsvc, hint);
	pool_svc_put_leader(svc);
out:
	if (p_updated)
		*p_updated = updated;
	return rc;
}

static int
pool_find_all_targets_by_addr(uuid_t pool_uuid,
			      struct pool_target_addr_list *list,
			      struct pool_target_id_list *tgt_list,
			      struct pool_target_addr_list *out_list,
			      struct rsvc_hint *hint)
{
	struct pool_svc	*svc;
	struct rdb_tx	tx;
	struct pool_map *map = NULL;
	int		i;
	int		rc;

	rc = pool_svc_lookup_leader(pool_uuid, &svc, hint);
	if (rc != 0)
		D_GOTO(out, rc);

	rc = rdb_tx_begin(svc->ps_rsvc.s_db, svc->ps_rsvc.s_term, &tx);
	if (rc != 0)
		D_GOTO(out_svc, rc);
	ABT_rwlock_rdlock(svc->ps_lock);

	/* Create a temporary pool map based on the last committed version. */
	rc = read_map(&tx, &svc->ps_root, &map);

	ABT_rwlock_unlock(svc->ps_lock);
	rdb_tx_end(&tx);
	if (rc != 0)
		D_GOTO(out_svc, rc);

	for (i = 0; i < list->pta_number; i++) {
		struct pool_target *tgt;
		int tgt_nr;
		int j;
		int ret;

		tgt_nr = pool_map_find_target_by_rank_idx(map,
				list->pta_addrs[i].pta_rank,
				list->pta_addrs[i].pta_target, &tgt);
		if (tgt_nr <= 0) {
			/* Can not locate the target in pool map, let's
			 * add it to the output list
			 */
			D_WARN("Can not find %u/%d , add to out_list\n",
				list->pta_addrs[i].pta_rank,
				(int)list->pta_addrs[i].pta_target);
			ret = pool_target_addr_list_append(out_list,
						&list->pta_addrs[i]);
			if (ret) {
				rc = ret;
				break;
			}
		}

		for (j = 0; j < tgt_nr; j++) {
			struct pool_target_id tid;

			tid.pti_id = tgt[j].ta_comp.co_id;
			ret = pool_target_id_list_append(tgt_list, &tid);
			if (ret) {
				rc = ret;
				break;
			}
		}
	}
out_svc:
	pool_svc_put_leader(svc);
out:
	if (map != NULL)
		pool_map_decref(map);
	return rc;
}

int
ds_pool_tgt_exclude_out(uuid_t pool_uuid, struct pool_target_id_list *list)
{
	return ds_pool_update_internal(pool_uuid, list, POOL_EXCLUDE_OUT,
				       NULL, NULL, NULL, NULL);
}

int
ds_pool_tgt_exclude(uuid_t pool_uuid, struct pool_target_id_list *list)
{
	return ds_pool_update_internal(pool_uuid, list, POOL_EXCLUDE,
				       NULL, NULL, NULL, NULL);
}

/*
 * Perform a pool map update indicated by opc. If successful, the new pool map
 * version is reported via map_version. Upon -DER_NOTLEADER, a pool service
 * leader hint, if available, is reported via hint (if not NULL).
 */
static int
ds_pool_update(uuid_t pool_uuid, crt_opcode_t opc,
	       struct pool_target_addr_list *list,
	       struct pool_target_addr_list *out_list,
	       uint32_t *map_version, struct rsvc_hint *hint)
{
	struct pool_target_id_list	target_list = { 0 };
	d_rank_list_t			*replicas = NULL;
	bool				updated;
	int				rc;

	/* Convert target address list to target id list */
	rc = pool_find_all_targets_by_addr(pool_uuid, list, &target_list,
					   out_list, hint);
	if (rc)
		D_GOTO(out, rc);

	/* Update target by target id */
	rc = ds_pool_update_internal(pool_uuid, &target_list, opc, map_version,
				     hint, &updated, &replicas);
	if (rc)
		D_GOTO(out, rc);

	if (updated && opc == POOL_EXCLUDE) {
		char	*env;
		int	 ret;

		env = getenv(REBUILD_ENV);
		if ((env && !strcasecmp(env, REBUILD_ENV_DISABLED)) ||
		    daos_fail_check(DAOS_REBUILD_DISABLE)) {
			D_DEBUG(DB_TRACE, "Rebuild is disabled\n");
		} else { /* enabled by default */
			D_ASSERT(replicas != NULL);
			ret = ds_rebuild_schedule(pool_uuid, *map_version,
						  &target_list, replicas);
			if (ret != 0) {
				D_ERROR("rebuild fails rc %d\n", ret);
				if (rc == 0)
					rc = ret;
			}
		}
	}

out:
	pool_target_id_list_free(&target_list);
	if (replicas != NULL)
		d_rank_list_free(replicas);
	return rc;
}

void
ds_pool_update_handler(crt_rpc_t *rpc)
{
	struct pool_tgt_update_in	*in = crt_req_get(rpc);
	struct pool_tgt_update_out	*out = crt_reply_get(rpc);
	struct pool_target_addr_list	list = { 0 };
	struct pool_target_addr_list	out_list = { 0 };
	int				rc;

	if (in->pti_addr_list.ca_arrays == NULL ||
	    in->pti_addr_list.ca_count == 0)
		D_GOTO(out, rc = -DER_INVAL);

	D_DEBUG(DF_DSMS, DF_UUID": processing rpc %p: ntargets=%zu\n",
		DP_UUID(in->pti_op.pi_uuid), rpc, in->pti_addr_list.ca_count);

	list.pta_number = in->pti_addr_list.ca_count;
	list.pta_addrs = in->pti_addr_list.ca_arrays;
	rc = ds_pool_update(in->pti_op.pi_uuid, opc_get(rpc->cr_opc), &list,
			    &out_list, &out->pto_op.po_map_version,
			    &out->pto_op.po_hint);
	if (rc)
		D_GOTO(out, rc);

	out->pto_addr_list.ca_arrays = out_list.pta_addrs;
	out->pto_addr_list.ca_count = out_list.pta_number;

out:
	out->pto_op.po_rc = rc;
	D_DEBUG(DF_DSMS, DF_UUID": replying rpc %p: "DF_RC"\n",
		DP_UUID(in->pti_op.pi_uuid), rpc, DP_RC(rc));
	crt_reply_send(rpc);
	pool_target_addr_list_free(&out_list);
}

struct evict_iter_arg {
	uuid_t *eia_hdl_uuids;
	size_t	eia_hdl_uuids_size;
	int	eia_n_hdl_uuids;
};

static int
evict_iter_cb(daos_handle_t ih, d_iov_t *key, d_iov_t *val, void *varg)
{
	struct evict_iter_arg  *arg = varg;

	D_ASSERT(arg->eia_hdl_uuids != NULL);
	D_ASSERT(arg->eia_hdl_uuids_size > sizeof(uuid_t));

	if (key->iov_len != sizeof(uuid_t) ||
	    val->iov_len != sizeof(struct pool_hdl)) {
		D_ERROR("invalid key/value size: key="DF_U64" value="DF_U64"\n",
			key->iov_len, val->iov_len);
		return -DER_IO;
	}

	/*
	 * Make sure arg->eia_hdl_uuids[arg->eia_hdl_uuids_size] have enough
	 * space for this handle.
	 */
	if (sizeof(uuid_t) * (arg->eia_n_hdl_uuids + 1) >
	    arg->eia_hdl_uuids_size) {
		uuid_t *hdl_uuids_tmp;
		size_t	hdl_uuids_size_tmp;

		hdl_uuids_size_tmp = arg->eia_hdl_uuids_size * 2;
		D_ALLOC(hdl_uuids_tmp, hdl_uuids_size_tmp);
		if (hdl_uuids_tmp == NULL)
			return -DER_NOMEM;
		memcpy(hdl_uuids_tmp, arg->eia_hdl_uuids,
		       arg->eia_hdl_uuids_size);
		D_FREE(arg->eia_hdl_uuids);
		arg->eia_hdl_uuids = hdl_uuids_tmp;
		arg->eia_hdl_uuids_size = hdl_uuids_size_tmp;
	}

	uuid_copy(arg->eia_hdl_uuids[arg->eia_n_hdl_uuids], key->iov_buf);
	arg->eia_n_hdl_uuids++;
	return 0;
}

/*
 * Callers are responsible for freeing *hdl_uuids if this function returns zero.
 */
static int
find_hdls_to_evict(struct rdb_tx *tx, struct pool_svc *svc, uuid_t **hdl_uuids,
		   size_t *hdl_uuids_size, int *n_hdl_uuids)
{
	struct evict_iter_arg	arg;
	int			rc;

	arg.eia_hdl_uuids_size = sizeof(uuid_t) * 4;
	D_ALLOC(arg.eia_hdl_uuids, arg.eia_hdl_uuids_size);
	if (arg.eia_hdl_uuids == NULL)
		return -DER_NOMEM;
	arg.eia_n_hdl_uuids = 0;

	rc = rdb_tx_iterate(tx, &svc->ps_handles, false /* backward */,
			    evict_iter_cb, &arg);
	if (rc != 0) {
		D_FREE(arg.eia_hdl_uuids);
		return rc;
	}

	*hdl_uuids = arg.eia_hdl_uuids;
	*hdl_uuids_size = arg.eia_hdl_uuids_size;
	*n_hdl_uuids = arg.eia_n_hdl_uuids;
	return 0;
}

void
ds_pool_evict_handler(crt_rpc_t *rpc)
{
	struct pool_evict_in   *in = crt_req_get(rpc);
	struct pool_evict_out  *out = crt_reply_get(rpc);
	struct pool_svc	       *svc;
	struct rdb_tx		tx;
	uuid_t		       *hdl_uuids;
	size_t			hdl_uuids_size;
	int			n_hdl_uuids;
	int			rc;

	D_DEBUG(DF_DSMS, DF_UUID": processing rpc %p\n",
		DP_UUID(in->pvi_op.pi_uuid), rpc);

	rc = pool_svc_lookup_leader(in->pvi_op.pi_uuid, &svc,
				    &out->pvo_op.po_hint);
	if (rc != 0)
		D_GOTO(out, rc);

	rc = rdb_tx_begin(svc->ps_rsvc.s_db, svc->ps_rsvc.s_term, &tx);
	if (rc != 0)
		D_GOTO(out_svc, rc);

	ABT_rwlock_wrlock(svc->ps_lock);

	rc = find_hdls_to_evict(&tx, svc, &hdl_uuids, &hdl_uuids_size,
				&n_hdl_uuids);
	if (rc != 0)
		D_GOTO(out_lock, rc);

	if (n_hdl_uuids > 0)
		rc = pool_disconnect_hdls(&tx, svc, hdl_uuids, n_hdl_uuids,
					  rpc->cr_ctx);

	rc = rdb_tx_commit(&tx);
	/* No need to set out->pvo_op.po_map_version. */
	D_FREE(hdl_uuids);
out_lock:
	ABT_rwlock_unlock(svc->ps_lock);
	rdb_tx_end(&tx);
out_svc:
	ds_rsvc_set_hint(&svc->ps_rsvc, &out->pvo_op.po_hint);
	pool_svc_put_leader(svc);
out:
	out->pvo_op.po_rc = rc;
	D_DEBUG(DF_DSMS, DF_UUID": replying rpc %p: "DF_RC"\n",
		DP_UUID(in->pvi_op.pi_uuid), rpc, DP_RC(rc));
	crt_reply_send(rpc);
}

/* This RPC could be implemented by ds_rsvc. */
void
ds_pool_svc_stop_handler(crt_rpc_t *rpc)
{
	struct pool_svc_stop_in	       *in = crt_req_get(rpc);
	struct pool_svc_stop_out       *out = crt_reply_get(rpc);
	d_iov_t			id;
	int				rc;

	D_DEBUG(DF_DSMS, DF_UUID": processing rpc %p\n",
		DP_UUID(in->psi_op.pi_uuid), rpc);

	d_iov_set(&id, in->psi_op.pi_uuid, sizeof(uuid_t));
	rc = ds_rsvc_stop_leader(DS_RSVC_CLASS_POOL, &id, &out->pso_op.po_hint);

	out->pso_op.po_rc = rc;
	D_DEBUG(DF_DSMS, DF_UUID": replying rpc %p: "DF_RC"\n",
		DP_UUID(in->psi_op.pi_uuid), rpc, DP_RC(rc));
	crt_reply_send(rpc);
}

/**
 * Get a copy of the latest pool map buffer. Callers are responsible for
 * freeing iov->iov_buf with D_FREE.
 */
int
ds_pool_map_buf_get(uuid_t uuid, d_iov_t *iov, uint32_t *map_version)
{
	struct pool_svc	*svc;
	struct rdb_tx	tx;
	struct pool_buf	*map_buf;
	int		rc;

	rc = pool_svc_lookup_leader(uuid, &svc, NULL /* hint */);
	if (rc != 0)
		D_GOTO(out, rc);

	rc = rdb_tx_begin(svc->ps_rsvc.s_db, svc->ps_rsvc.s_term, &tx);
	if (rc != 0)
		D_GOTO(out_svc, rc);

	ABT_rwlock_rdlock(svc->ps_lock);
	rc = read_map_buf(&tx, &svc->ps_root, &map_buf, map_version);
	if (rc != 0) {
		D_ERROR(DF_UUID": failed to read pool map: "DF_RC"\n",
			DP_UUID(svc->ps_uuid), DP_RC(rc));
		D_GOTO(out_lock, rc);
	}
	D_ASSERT(map_buf != NULL);
	iov->iov_buf = map_buf;
	iov->iov_len = pool_buf_size(map_buf->pb_nr);
	iov->iov_buf_len = pool_buf_size(map_buf->pb_nr);
out_lock:
	ABT_rwlock_unlock(svc->ps_lock);
	rdb_tx_end(&tx);
out_svc:
	pool_svc_put_leader(svc);
out:
	return rc;
}

void
ds_pool_iv_ns_update(struct ds_pool *pool, unsigned int master_rank)
{
	ds_iv_ns_update(pool->sp_iv_ns, master_rank);
}

int
ds_pool_svc_term_get(uuid_t uuid, uint64_t *term)
{
	struct pool_svc	*svc;
	int		rc;

	rc = pool_svc_lookup_leader(uuid, &svc, NULL /* hint */);
	if (rc != 0)
		return rc;

	*term = svc->ps_rsvc.s_term;

	pool_svc_put_leader(svc);
	return 0;
}

void
ds_pool_attr_set_handler(crt_rpc_t *rpc)
{
	struct pool_attr_set_in  *in = crt_req_get(rpc);
	struct pool_op_out	 *out = crt_reply_get(rpc);
	struct pool_svc		 *svc;
	struct rdb_tx		  tx;
	int			  rc;

	D_DEBUG(DF_DSMS, DF_UUID": processing rpc %p: hdl="DF_UUID"\n",
		DP_UUID(in->pasi_op.pi_uuid), rpc, DP_UUID(in->pasi_op.pi_hdl));

	rc = pool_svc_lookup_leader(in->pasi_op.pi_uuid, &svc, &out->po_hint);
	if (rc != 0)
		goto out;

	rc = rdb_tx_begin(svc->ps_rsvc.s_db, svc->ps_rsvc.s_term, &tx);
	if (rc != 0)
		goto out_svc;

	ABT_rwlock_wrlock(svc->ps_lock);
	rc = ds_rsvc_set_attr(&svc->ps_rsvc, &tx, &svc->ps_user,
			      in->pasi_bulk, rpc, in->pasi_count);
	if (rc != 0)
		goto out_lock;

	rc = rdb_tx_commit(&tx);

out_lock:
	ABT_rwlock_unlock(svc->ps_lock);
	rdb_tx_end(&tx);
out_svc:
	ds_rsvc_set_hint(&svc->ps_rsvc, &out->po_hint);
	pool_svc_put_leader(svc);
out:
	out->po_rc = rc;
	D_DEBUG(DF_DSMS, DF_UUID": replying rpc %p: "DF_RC"\n",
		DP_UUID(in->pasi_op.pi_uuid), rpc, DP_RC(rc));
	crt_reply_send(rpc);
}

void
ds_pool_attr_get_handler(crt_rpc_t *rpc)
{
	struct pool_attr_get_in  *in = crt_req_get(rpc);
	struct pool_op_out	 *out = crt_reply_get(rpc);
	struct pool_svc		 *svc;
	struct rdb_tx		  tx;
	int			  rc;

	D_DEBUG(DF_DSMS, DF_UUID": processing rpc %p: hdl="DF_UUID"\n",
		DP_UUID(in->pagi_op.pi_uuid), rpc, DP_UUID(in->pagi_op.pi_hdl));

	rc = pool_svc_lookup_leader(in->pagi_op.pi_uuid, &svc, &out->po_hint);
	if (rc != 0)
		goto out;

	rc = rdb_tx_begin(svc->ps_rsvc.s_db, svc->ps_rsvc.s_term, &tx);
	if (rc != 0)
		goto out_svc;

	ABT_rwlock_rdlock(svc->ps_lock);
	rc = ds_rsvc_get_attr(&svc->ps_rsvc, &tx, &svc->ps_user, in->pagi_bulk,
			      rpc, in->pagi_count, in->pagi_key_length);
	ABT_rwlock_unlock(svc->ps_lock);
	rdb_tx_end(&tx);
out_svc:
	ds_rsvc_set_hint(&svc->ps_rsvc, &out->po_hint);
	pool_svc_put_leader(svc);
out:
	out->po_rc = rc;
	D_DEBUG(DF_DSMS, DF_UUID": replying rpc %p: "DF_RC"\n",
		DP_UUID(in->pagi_op.pi_uuid), rpc, DP_RC(rc));
	crt_reply_send(rpc);

}

void
ds_pool_attr_list_handler(crt_rpc_t *rpc)
{
	struct pool_attr_list_in	*in	    = crt_req_get(rpc);
	struct pool_attr_list_out	*out	    = crt_reply_get(rpc);
	struct pool_svc			*svc;
	struct rdb_tx			 tx;
	int				 rc;

	D_DEBUG(DF_DSMS, DF_UUID": processing rpc %p: hdl="DF_UUID"\n",
		DP_UUID(in->pali_op.pi_uuid), rpc, DP_UUID(in->pali_op.pi_hdl));

	rc = pool_svc_lookup_leader(in->pali_op.pi_uuid, &svc,
				    &out->palo_op.po_hint);
	if (rc != 0)
		goto out;

	rc = rdb_tx_begin(svc->ps_rsvc.s_db, svc->ps_rsvc.s_term, &tx);
	if (rc != 0)
		goto out_svc;

	ABT_rwlock_rdlock(svc->ps_lock);
	rc = ds_rsvc_list_attr(&svc->ps_rsvc, &tx, &svc->ps_user,
			       in->pali_bulk, rpc, &out->palo_size);
	ABT_rwlock_unlock(svc->ps_lock);
	rdb_tx_end(&tx);
out_svc:
	ds_rsvc_set_hint(&svc->ps_rsvc, &out->palo_op.po_hint);
	pool_svc_put_leader(svc);
out:
	out->palo_op.po_rc = rc;
	D_DEBUG(DF_DSMS, DF_UUID": replying rpc %p: "DF_RC"\n",
		DP_UUID(in->pali_op.pi_uuid), rpc, DP_RC(rc));
	crt_reply_send(rpc);
}

void
ds_pool_replicas_update_handler(crt_rpc_t *rpc)
{
	struct pool_membership_in	*in = crt_req_get(rpc);
	struct pool_membership_out	*out = crt_reply_get(rpc);
	d_rank_list_t			*ranks;
	d_iov_t				 id;
	int				 rc;

	rc = daos_rank_list_dup(&ranks, in->pmi_targets);
	if (rc != 0)
		goto out;
	d_iov_set(&id, in->pmi_uuid, sizeof(uuid_t));

	switch (opc_get(rpc->cr_opc)) {
	case POOL_REPLICAS_ADD:
		rc = ds_rsvc_add_replicas(DS_RSVC_CLASS_POOL, &id, ranks,
					  ds_rsvc_get_md_cap(), &out->pmo_hint);
		break;

	case POOL_REPLICAS_REMOVE:
		rc = ds_rsvc_remove_replicas(DS_RSVC_CLASS_POOL, &id, ranks,
					     &out->pmo_hint);
		break;

	default:
		D_ASSERT(0);
	}

	out->pmo_failed = ranks;
out:
	out->pmo_rc = rc;
	crt_reply_send(rpc);
}

/**
 * Check whether the leader replica of the given object resides
 * on current server or not.
 *
 * \param [IN]	pool_uuid	The pool UUID
 * \param [IN]	oid		The OID of the object to be checked
 * \param [IN]	version		The pool map version
 * \param [OUT]	plo		The pointer to the pl_obj_layout of the object
 *
 * \return			+1 if leader is on current server.
 * \return			Zero if the leader resides on another server.
 * \return			Negative value if error.
 */
int
ds_pool_check_leader(uuid_t pool_uuid, daos_unit_oid_t *oid,
		     uint32_t version, struct pl_obj_layout **plo)
{
	struct ds_pool		*pool;
	struct pl_map		*map = NULL;
	struct pl_obj_layout	*layout = NULL;
	struct pool_target	*target;
	struct daos_obj_md	 md = { 0 };
	int			 leader;
	d_rank_t		 myrank;
	int			 rc = 0;

	pool = ds_pool_lookup(pool_uuid);
	if (pool == NULL)
		return -DER_INVAL;

	map = pl_map_find(pool_uuid, oid->id_pub);
	if (map == NULL) {
		D_WARN("Failed to find pool map tp select leader for "
		       DF_UOID" version = %d\n", DP_UOID(*oid), version);
		rc = -DER_INVAL;
		goto out;
	}

	md.omd_id = oid->id_pub;
	md.omd_ver = version;
	rc = pl_obj_place(map, &md, NULL, &layout);
	if (rc != 0)
		goto out;

	leader = pl_select_leader(oid->id_pub, oid->id_shard,
				  layout->ol_grp_size, true,
				  pl_obj_get_shard, layout);
	if (leader < 0) {
		D_WARN("Failed to select leader for "DF_UOID
		       "version = %d: rc = %d\n",
		       DP_UOID(*oid), version, leader);
		D_GOTO(out, rc = leader);
	}

	D_DEBUG(DB_TRACE, "get new leader tgt id %d\n", leader);
	rc = pool_map_find_target(pool->sp_map, leader, &target);
	if (rc < 0)
		goto out;

	if (rc != 1)
		D_GOTO(out, rc = -DER_INVAL);

	rc = crt_group_rank(NULL, &myrank);
	if (rc < 0)
		goto out;

	if (myrank != target->ta_comp.co_rank) {
		rc = 0;
	} else {
		if (plo != NULL)
			*plo = layout;
		rc = 1;
	}

out:
	if (rc <= 0 && layout != NULL)
		pl_obj_layout_free(layout);
	if (map != NULL)
		pl_map_decref(map);
	ds_pool_put(pool);
	return rc;
}

/* Update pool map version for current xstream. */
int
ds_pool_child_map_refresh_sync(struct ds_pool_child *dpc)
{
	struct pool_map_refresh_ult_arg	arg;
	ABT_eventual			eventual;
	int				*status;
	int				rc;

	rc = ABT_eventual_create(sizeof(*status), &eventual);
	if (rc != ABT_SUCCESS)
		return dss_abterr2der(rc);

	arg.iua_pool_version = dpc->spc_map_version;
	uuid_copy(arg.iua_pool_uuid, dpc->spc_uuid);
	arg.iua_eventual = eventual;

	rc = dss_ult_create(ds_pool_map_refresh_ult, &arg, DSS_ULT_POOL_SRV,
			    0, 0, NULL);
	if (rc)
		D_GOTO(out_eventual, rc);

	rc = ABT_eventual_wait(eventual, (void **)&status);
	if (rc != ABT_SUCCESS)
		D_GOTO(out_eventual, rc = dss_abterr2der(rc));
	if (*status != 0)
		D_GOTO(out_eventual, rc = *status);

out_eventual:
	ABT_eventual_free(&eventual);
	return rc;
}

int
ds_pool_child_map_refresh_async(struct ds_pool_child *dpc)
{
	struct pool_map_refresh_ult_arg	*arg;
	int				rc;

	D_ALLOC_PTR(arg);
	if (arg == NULL)
		return -DER_NOMEM;
	arg->iua_pool_version = dpc->spc_map_version;
	uuid_copy(arg->iua_pool_uuid, dpc->spc_uuid);

	rc = dss_ult_create(ds_pool_map_refresh_ult, arg, DSS_ULT_POOL_SRV,
			    0, 0, NULL);
	return rc;
}<|MERGE_RESOLUTION|>--- conflicted
+++ resolved
@@ -2676,13 +2676,8 @@
 
 	rc = pool_req_create(info->dmi_ctx, &ep, POOL_PROP_GET, &rpc);
 	if (rc != 0) {
-<<<<<<< HEAD
-		D_ERROR(DF_UUID": failed to create pool get ACL rpc: "DF_RC"\n",
+		D_ERROR(DF_UUID": failed to create pool get prop rpc: "DF_RC"\n",
 			DP_UUID(pool_uuid), DP_RC(rc));
-=======
-		D_ERROR(DF_UUID": failed to create pool get prop rpc: %d\n",
-			DP_UUID(pool_uuid), rc);
->>>>>>> 7b32a1f0
 		D_GOTO(out_client, rc);
 	}
 
@@ -2706,13 +2701,8 @@
 
 	rc = out->pgo_op.po_rc;
 	if (rc != 0) {
-<<<<<<< HEAD
-		D_ERROR(DF_UUID": failed to get ACL for pool: "DF_RC"\n",
+		D_ERROR(DF_UUID": failed to get prop for pool: "DF_RC"\n",
 			DP_UUID(pool_uuid), DP_RC(rc));
-=======
-		D_ERROR(DF_UUID": failed to get prop for pool: %d\n",
-			DP_UUID(pool_uuid), rc);
->>>>>>> 7b32a1f0
 		D_GOTO(out_rpc, rc);
 	}
 
