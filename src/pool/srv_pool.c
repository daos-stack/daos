/*
 * (C) Copyright 2016-2022 Intel Corporation.
 *
 * SPDX-License-Identifier: BSD-2-Clause-Patent
 */
/**
 * \file
 *
 * ds_pool: Pool Service
 *
 * This file contains the server API methods and the RPC handlers that are both
 * related pool metadata.
 */

#define D_LOGFAC DD_FAC(pool)

#include <daos_srv/pool.h>

#include <fcntl.h>
#include <sys/stat.h>
#include <gurt/telemetry_common.h>
#include <gurt/telemetry_producer.h>
#include <daos_api.h> /* for daos_prop_alloc/_free() */
#include <daos/pool_map.h>
#include <daos/rpc.h>
#include <daos/pool.h>
#include <daos/rsvc.h>
#include <daos_srv/container.h>
#include <daos_srv/daos_mgmt_srv.h>
#include <daos_srv/daos_engine.h>
#include <daos_srv/rdb.h>
#include <daos_srv/rebuild.h>
#include <daos_srv/security.h>
#include <cart/api.h>
#include <cart/iv.h>
#include "rpc.h"
#include "srv_internal.h"
#include "srv_layout.h"
#include "srv_pool_map.h"

/* Pool service crt event */
struct pool_svc_event {
	d_list_t		psv_link;
	d_rank_t		psv_rank;
	uint64_t		psv_incarnation;
	enum crt_event_source	psv_src;
	enum crt_event_type	psv_type;
};

#define DF_PS_EVENT	"rank=%u inc="DF_U64" src=%d type=%d"
#define DP_PS_EVENT(e)	e->psv_rank, e->psv_incarnation, e->psv_src, e->psv_type

/* Pool service crt-event-handling state */
struct pool_svc_events {
	ABT_mutex		pse_mutex;
	ABT_cond		pse_cv;
	d_list_t		pse_queue;
	ABT_thread		pse_handler;
	bool			pse_stop;
};

/* Pool service */
struct pool_svc {
	struct ds_rsvc		ps_rsvc;
	uuid_t			ps_uuid;	/* pool UUID */
	struct cont_svc	       *ps_cont_svc;	/* one combined svc for now */
	ABT_rwlock		ps_lock;	/* for DB data */
	rdb_path_t		ps_root;	/* root KVS */
	rdb_path_t		ps_handles;	/* pool handle KVS */
	rdb_path_t		ps_user;	/* pool user attributes KVS */
	struct ds_pool	       *ps_pool;
	struct pool_svc_events	ps_events;
};

static bool pool_disable_exclude = false;
static int pool_prop_read(struct rdb_tx *tx, const struct pool_svc *svc,
			  uint64_t bits, daos_prop_t **prop_out);
static int pool_space_query_bcast(crt_context_t ctx, struct pool_svc *svc,
				  uuid_t pool_hdl, struct daos_pool_space *ps);

static struct pool_svc *
pool_svc_obj(struct ds_rsvc *rsvc)
{
	return container_of(rsvc, struct pool_svc, ps_rsvc);
}

static int
write_map_buf(struct rdb_tx *tx, const rdb_path_t *kvs, struct pool_buf *buf,
	      uint32_t version)
{
	d_iov_t	value;
	int		rc;

	D_DEBUG(DF_DSMS, "version=%u ntargets=%u ndomains=%u\n", version,
		buf->pb_target_nr, buf->pb_domain_nr);

	/* Write the version. */
	d_iov_set(&value, &version, sizeof(version));
	rc = rdb_tx_update(tx, kvs, &ds_pool_prop_map_version, &value);
	if (rc != 0)
		return rc;

	/* Write the buffer. */
	d_iov_set(&value, buf, pool_buf_size(buf->pb_nr));
	return rdb_tx_update(tx, kvs, &ds_pool_prop_map_buffer, &value);
}

/*
 * Retrieve the pool map buffer address in persistent memory and the pool map
 * version into "map_buf" and "map_version", respectively.
 */
static int
locate_map_buf(struct rdb_tx *tx, const rdb_path_t *kvs, struct pool_buf **buf,
	       uint32_t *version)
{
	uint32_t	ver;
	d_iov_t	value;
	int		rc;

	/* Read the version. */
	d_iov_set(&value, &ver, sizeof(ver));
	rc = rdb_tx_lookup(tx, kvs, &ds_pool_prop_map_version, &value);
	if (rc != 0)
		return rc;

	/* Look up the buffer address. */
	d_iov_set(&value, NULL /* buf */, 0 /* size */);
	rc = rdb_tx_lookup(tx, kvs, &ds_pool_prop_map_buffer, &value);
	if (rc != 0)
		return rc;

	*buf = value.iov_buf;
	*version = ver;
	D_DEBUG(DF_DSMS, "version=%u ntargets=%u ndomains=%u\n", *version,
		(*buf)->pb_target_nr, (*buf)->pb_domain_nr);
	return 0;
}

/* Callers are responsible for freeing buf with D_FREE. */
static int
read_map_buf(struct rdb_tx *tx, const rdb_path_t *kvs, struct pool_buf **buf,
	     uint32_t *version)
{
	struct pool_buf	       *b;
	size_t			size;
	int			rc;

	rc = locate_map_buf(tx, kvs, &b, version);
	if (rc != 0)
		return rc;
	size = pool_buf_size(b->pb_nr);
	D_ALLOC(*buf, size);
	if (*buf == NULL)
		return -DER_NOMEM;
	memcpy(*buf, b, size);
	return 0;
}

/* Callers are responsible for destroying the object via pool_map_decref(). */
static int
read_map(struct rdb_tx *tx, const rdb_path_t *kvs, struct pool_map **map)
{
	struct pool_buf	       *buf;
	uint32_t		version;
	int			rc;

	rc = locate_map_buf(tx, kvs, &buf, &version);
	if (rc != 0)
		return rc;

	return pool_map_create(buf, version, map);
}

static char *
pool_svc_rdb_path_common(const uuid_t pool_uuid, const char *suffix)
{
	char   *name;
	char   *path;
	int	rc;

	D_ASPRINTF(name, RDB_FILE"pool%s", suffix);
	if (name == NULL)
		return NULL;
	rc = ds_mgmt_tgt_file(pool_uuid, name, NULL /* idx */, &path);
	D_FREE(name);
	if (rc != 0)
		return NULL;
	return path;
}

/* Return a pool service RDB path. */
static char *
pool_svc_rdb_path(const uuid_t pool_uuid)
{
	return pool_svc_rdb_path_common(pool_uuid, "");
}

/* copy \a prop to \a prop_def (duplicated default prop) */
static int
pool_prop_default_copy(daos_prop_t *prop_def, daos_prop_t *prop)
{
	struct daos_prop_entry	*entry;
	struct daos_prop_entry	*entry_def;
	int			 i;
	int			 rc;

	if (prop == NULL || prop->dpp_nr == 0 || prop->dpp_entries == NULL)
		return 0;

	for (i = 0; i < prop->dpp_nr; i++) {
		entry = &prop->dpp_entries[i];
		entry_def = daos_prop_entry_get(prop_def, entry->dpe_type);
		D_ASSERTF(entry_def != NULL, "type %d not found in "
			  "default prop.\n", entry->dpe_type);
		switch (entry->dpe_type) {
		case DAOS_PROP_PO_LABEL:
			D_FREE(entry_def->dpe_str);
			D_STRNDUP(entry_def->dpe_str, entry->dpe_str,
				  DAOS_PROP_LABEL_MAX_LEN);
			if (entry_def->dpe_str == NULL)
				return -DER_NOMEM;
			break;
		case DAOS_PROP_PO_OWNER:
		case DAOS_PROP_PO_OWNER_GROUP:
			D_FREE(entry_def->dpe_str);
			D_STRNDUP(entry_def->dpe_str, entry->dpe_str,
				  DAOS_ACL_MAX_PRINCIPAL_LEN);
			if (entry_def->dpe_str == NULL)
				return -DER_NOMEM;
			break;
		case DAOS_PROP_PO_SPACE_RB:
		case DAOS_PROP_PO_SELF_HEAL:
		case DAOS_PROP_PO_RECLAIM:
		case DAOS_PROP_PO_EC_CELL_SZ:
<<<<<<< HEAD
=======
		case DAOS_PROP_PO_REDUN_FAC:
>>>>>>> 7e8a2bbc
		case DAOS_PROP_PO_EC_PDA:
		case DAOS_PROP_PO_RP_PDA:
			entry_def->dpe_val = entry->dpe_val;
			break;
		case DAOS_PROP_PO_ACL:
			if (entry->dpe_val_ptr != NULL) {
				struct daos_acl *acl = entry->dpe_val_ptr;

				D_FREE(entry_def->dpe_val_ptr);
				rc = daos_prop_entry_dup_ptr(entry_def, entry,
							     daos_acl_get_size(acl));
				if (rc)
					return rc;
			}
			break;
		default:
			D_ERROR("ignore bad dpt_type %d.\n", entry->dpe_type);
			break;
		}
	}

	/* Validate the result */
	if (!daos_prop_valid(prop_def, true /* pool */, true /* input */)) {
		D_ERROR("properties validation check failed\n");
		return -DER_INVAL;
	}

	return 0;
}

static int
pool_prop_write(struct rdb_tx *tx, const rdb_path_t *kvs, daos_prop_t *prop,
		bool create)
{
	struct daos_prop_entry	*entry;
	d_iov_t			 value;
	int			 i;
	int			 rc = 0;

	if (prop == NULL || prop->dpp_nr == 0 || prop->dpp_entries == NULL)
		return 0;

	for (i = 0; i < prop->dpp_nr; i++) {
		entry = &prop->dpp_entries[i];
		switch (entry->dpe_type) {
		case DAOS_PROP_PO_LABEL:
			if (entry->dpe_str == NULL ||
			    strlen(entry->dpe_str) == 0) {
				entry = daos_prop_entry_get(&pool_prop_default,
							    entry->dpe_type);
				D_ASSERT(entry != NULL);
			}
			d_iov_set(&value, entry->dpe_str,
				     strlen(entry->dpe_str));
			rc = rdb_tx_update(tx, kvs, &ds_pool_prop_label,
					   &value);
			break;
		case DAOS_PROP_PO_OWNER:
			d_iov_set(&value, entry->dpe_str,
				     strlen(entry->dpe_str));
			rc = rdb_tx_update(tx, kvs, &ds_pool_prop_owner,
					   &value);
			break;
		case DAOS_PROP_PO_OWNER_GROUP:
			d_iov_set(&value, entry->dpe_str,
				     strlen(entry->dpe_str));
			rc = rdb_tx_update(tx, kvs, &ds_pool_prop_owner_group,
					   &value);
			break;
		case DAOS_PROP_PO_ACL:
			if (entry->dpe_val_ptr != NULL) {
				struct daos_acl *acl;

				acl = entry->dpe_val_ptr;
				d_iov_set(&value, acl, daos_acl_get_size(acl));
				rc = rdb_tx_update(tx, kvs, &ds_pool_prop_acl,
						   &value);
			}
			break;
		case DAOS_PROP_PO_SPACE_RB:
			d_iov_set(&value, &entry->dpe_val,
				     sizeof(entry->dpe_val));
			rc = rdb_tx_update(tx, kvs, &ds_pool_prop_space_rb,
					   &value);
			break;
		case DAOS_PROP_PO_SELF_HEAL:
			d_iov_set(&value, &entry->dpe_val,
				     sizeof(entry->dpe_val));
			rc = rdb_tx_update(tx, kvs, &ds_pool_prop_self_heal,
					   &value);
			break;
		case DAOS_PROP_PO_RECLAIM:
			d_iov_set(&value, &entry->dpe_val,
				     sizeof(entry->dpe_val));
			rc = rdb_tx_update(tx, kvs, &ds_pool_prop_reclaim,
					   &value);
			break;
		case DAOS_PROP_PO_EC_CELL_SZ:
			if (!daos_ec_cs_valid(entry->dpe_val)) {
				D_ERROR("DAOS_PROP_PO_EC_CELL_SZ property value"
					" "DF_U64" should within rage of "
					"["DF_U64", "DF_U64"] and multiplier of "DF_U64"\n",
					entry->dpe_val,
					DAOS_PROP_PO_EC_CELL_SZ_MIN,
					DAOS_PROP_PO_EC_CELL_SZ_MAX,
					DAOS_PROP_PO_EC_CELL_SZ_MIN);
				rc = -DER_INVAL;
				break;
			}
			d_iov_set(&value, &entry->dpe_val,
				     sizeof(entry->dpe_val));
			rc = rdb_tx_update(tx, kvs, &ds_pool_prop_ec_cell_sz,
					   &value);
			break;
		case DAOS_PROP_PO_REDUN_FAC:
			d_iov_set(&value, &entry->dpe_val,
				  sizeof(entry->dpe_val));
			rc = rdb_tx_update(tx, kvs, &ds_pool_prop_redun_fac,
					   &value);
			break;
		case DAOS_PROP_PO_SVC_LIST:
			break;
		case DAOS_PROP_PO_EC_PDA:
			if (!daos_ec_pda_valid(entry->dpe_val)) {
				rc = -DER_INVAL;
				break;
			}
			d_iov_set(&value, &entry->dpe_val,
				  sizeof(entry->dpe_val));
			rc = rdb_tx_update(tx, kvs, &ds_pool_prop_ec_pda,
					   &value);
			break;
		case DAOS_PROP_PO_RP_PDA:
			if (!daos_rp_pda_valid(entry->dpe_val)) {
				rc = -DER_INVAL;
				break;
			}
			d_iov_set(&value, &entry->dpe_val,
				   sizeof(entry->dpe_val));
			rc = rdb_tx_update(tx, kvs, &ds_pool_prop_rp_pda,
					   &value);
			break;
		default:
			D_ERROR("bad dpe_type %d.\n", entry->dpe_type);
			return -DER_INVAL;
		}
		if (rc) {
			D_ERROR("Failed to update entry type=%d, rc="DF_RC"\n",
				entry->dpe_type, DP_RC(rc));
			break;
		}
	}
	return rc;
}

static int
init_pool_metadata(struct rdb_tx *tx, const rdb_path_t *kvs, uint32_t nnodes, const char *group,
		   const d_rank_list_t *ranks, daos_prop_t *prop, uint32_t ndomains,
		   const uint32_t *domains)
{
	uint32_t		version = DS_POOL_MD_VERSION;
	struct pool_buf	       *map_buf;
	uint32_t		map_version = 1;
	uint32_t		connectable;
	uint32_t		nhandles = 0;
	d_iov_t			value;
	struct rdb_kvs_attr	attr;
	int			ntargets = nnodes * dss_tgt_nr;
	int			rc;

	/* Initialize the layout version. */
	d_iov_set(&value, &version, sizeof(version));
	rc = rdb_tx_update(tx, kvs, &ds_pool_prop_version, &value);
	if (rc != 0) {
		D_ERROR("failed to update version, "DF_RC"\n", DP_RC(rc));
		goto out;
	}

	/* Generate the pool buffer. */
	rc = gen_pool_buf(NULL /* map */, &map_buf, map_version, ndomains, nnodes, ntargets,
			  domains, ranks, dss_tgt_nr);
	if (rc != 0) {
		D_ERROR("failed to generate pool buf, "DF_RC"\n", DP_RC(rc));
		goto out;
	}

	/* Initialize the pool map properties. */
	rc = write_map_buf(tx, kvs, map_buf, map_version);
	if (rc != 0) {
		D_ERROR("failed to write map properties, "DF_RC"\n", DP_RC(rc));
		goto out_map_buf;
	}

	/* Write the optional properties. */
	rc = pool_prop_write(tx, kvs, prop, true);
	if (rc != 0) {
		D_ERROR("failed to write props, "DF_RC"\n", DP_RC(rc));
		goto out_map_buf;
	}

	/* Write connectable property */
	connectable = 1;
	d_iov_set(&value, &connectable, sizeof(connectable));
	rc = rdb_tx_update(tx, kvs, &ds_pool_prop_connectable, &value);
	if (rc != 0) {
		D_ERROR("failed to write connectable prop, "DF_RC"\n",
			DP_RC(rc));
		goto out_map_buf;
	}

	/* Write the handle properties. */
	d_iov_set(&value, &nhandles, sizeof(nhandles));
	rc = rdb_tx_update(tx, kvs, &ds_pool_prop_nhandles, &value);
	if (rc != 0) {
		D_ERROR("failed to update handle props, "DF_RC"\n", DP_RC(rc));
		goto out_map_buf;
	}
	attr.dsa_class = RDB_KVS_GENERIC;
	attr.dsa_order = 16;
	rc = rdb_tx_create_kvs(tx, kvs, &ds_pool_prop_handles, &attr);
	if (rc != 0) {
		D_ERROR("failed to create handle prop KVS, "DF_RC"\n",
			DP_RC(rc));
		goto out_map_buf;
	}

	/* Create pool user attributes KVS */
	rc = rdb_tx_create_kvs(tx, kvs, &ds_pool_attr_user, &attr);
	if (rc != 0)
		D_ERROR("failed to create user attr KVS, "DF_RC"\n", DP_RC(rc));

out_map_buf:
	pool_buf_free(map_buf);
out:
	return rc;
}

/*
 * nreplicas inputs how many replicas are wanted, while ranks->rl_nr
 * outputs how many replicas are actually selected, which may be less than
 * nreplicas. If successful, callers are responsible for calling
 * d_rank_list_free(*ranksp).
 */
static int
select_svc_ranks(int nreplicas, const d_rank_list_t *target_addrs,
		 int ndomains, const uint32_t *domains,
		 d_rank_list_t **ranksp)
{
	int			i_rank_zero = -1;
	int			selectable;
	d_rank_list_t		*rnd_tgts;
	d_rank_list_t		*ranks;
	int			i;
	int			j;
	int			rc;

	if (nreplicas <= 0)
		return -DER_INVAL;

	rc = d_rank_list_dup(&rnd_tgts, target_addrs);
	if (rc != 0)
		return rc;

	/* Shuffle the target ranks to avoid overloading any particular ranks. */
	/*
	 * DAOS-9177: Temporarily disable shuffle to give us more time to stabilize tests.
	 */
	/*daos_rank_list_shuffle(rnd_tgts);*/

	/* Determine the number of selectable targets. */
	selectable = rnd_tgts->rl_nr;
	if (daos_rank_list_find((d_rank_list_t *)rnd_tgts, 0 /* rank */,
				&i_rank_zero)) {
		/*
		 * Unless it is the only target available, we don't select rank
		 * 0 for now to avoid losing orterun stdout.
		 */
		if (selectable > 1)
			selectable -= 1 /* rank 0 */;
	}

	if (nreplicas > selectable)
		nreplicas = selectable;
	ranks = daos_rank_list_alloc(nreplicas);
	if (ranks == NULL)
		D_GOTO(out, rc = -DER_NOMEM);

	/* TODO: Choose ranks according to failure domains. */
	j = 0;
	for (i = 0; i < rnd_tgts->rl_nr; i++) {
		if (j == ranks->rl_nr)
			break;
		if (i == i_rank_zero && selectable > 1)
			/* This is rank 0 and it's not the only rank. */
			continue;
		D_DEBUG(DB_MD, "ranks[%d]: %u\n", j, rnd_tgts->rl_ranks[i]);
		ranks->rl_ranks[j] = rnd_tgts->rl_ranks[i];
		j++;
	}
	D_ASSERTF(j == ranks->rl_nr, "%d == %u\n", j, ranks->rl_nr);

	*ranksp = ranks;
	rc = 0;

out:
	d_rank_list_free(rnd_tgts);
	return rc;
}

/* TODO: replace all rsvc_complete_rpc() calls in this file with pool_rsvc_complete_rpc() */

/*
 * Returns:
 *
 *   RSVC_CLIENT_RECHOOSE	Instructs caller to retry RPC starting from rsvc_client_choose()
 *   RSVC_CLIENT_PROCEED	OK; proceed to process the reply
 */
static int
pool_rsvc_client_complete_rpc(struct rsvc_client *client, const crt_endpoint_t *ep,
			      int rc_crt, struct pool_op_out *out)
{
	int rc;

	rc = rsvc_client_complete_rpc(client, ep, rc_crt, out->po_rc, &out->po_hint);
	if (rc == RSVC_CLIENT_RECHOOSE ||
	    (rc == RSVC_CLIENT_PROCEED && daos_rpc_retryable_rc(out->po_rc))) {
		return RSVC_CLIENT_RECHOOSE;
	}
	return RSVC_CLIENT_PROCEED;
}

/**
 * Create a (combined) pool(/container) service. This method shall be called on
 * a single storage node in the pool.
 *
 * \param[in]		pool_uuid	pool UUID
 * \param[in]		ntargets	number of targets in the pool
 * \param[in]		group		crt group ID (unused now)
 * \param[in]		target_addrs	list of \a ntargets target ranks
 * \param[in]		ndomains	number of domains the pool spans over
 * \param[in]		domains		serialized domain tree
 * \param[in]		prop		pool properties
 * \param[in,out]	svc_addrs	\a svc_addrs.rl_nr inputs how many
 *					replicas shall be created; returns the
 *					list of pool service replica ranks
 */
int
ds_pool_svc_create(const uuid_t pool_uuid, int ntargets, const char *group,
		   const d_rank_list_t *target_addrs, int ndomains, const uint32_t *domains,
		   daos_prop_t *prop, d_rank_list_t *svc_addrs)
{
	d_rank_list_t	       *ranks;
	d_iov_t			psid;
	struct rsvc_client	client;
	struct dss_module_info *info = dss_get_module_info();
	crt_endpoint_t		ep;
	crt_rpc_t	       *rpc;
	struct pool_create_in  *in;
	struct pool_create_out *out;
	struct d_backoff_seq	backoff_seq;
	int			rc;

	D_ASSERTF(ntargets == target_addrs->rl_nr, "ntargets=%u num=%u\n",
		  ntargets, target_addrs->rl_nr);

	rc = select_svc_ranks(svc_addrs->rl_nr, target_addrs, ndomains,
			      domains, &ranks);
	if (rc != 0)
		D_GOTO(out, rc);

	d_iov_set(&psid, (void *)pool_uuid, sizeof(uuid_t));
	rc = ds_rsvc_dist_start(DS_RSVC_CLASS_POOL, &psid, pool_uuid, ranks, true /* create */,
				true /* bootstrap */, ds_rsvc_get_md_cap());
	if (rc != 0)
		D_GOTO(out_ranks, rc);

	rc = rsvc_client_init(&client, ranks);
	if (rc != 0)
		D_GOTO(out_creation, rc);

	rc = d_backoff_seq_init(&backoff_seq, 0 /* nzeros */, 16 /* factor */,
				8 /* next (ms) */, 1 << 10 /* max (ms) */);
	D_ASSERTF(rc == 0, "d_backoff_seq_init: "DF_RC"\n", DP_RC(rc));

rechoose:
	/* Create a POOL_CREATE request. */
	ep.ep_grp = NULL;
	rc = rsvc_client_choose(&client, &ep);
	if (rc != 0) {
		D_ERROR(DF_UUID": cannot find pool service: "DF_RC"\n",
			DP_UUID(pool_uuid), DP_RC(rc));
		goto out_backoff_seq;
	}
	rc = pool_req_create(info->dmi_ctx, &ep, POOL_CREATE, &rpc);
	if (rc != 0) {
		D_ERROR(DF_UUID": failed to create POOL_CREATE RPC: "DF_RC"\n",
			DP_UUID(pool_uuid), DP_RC(rc));
		goto out_backoff_seq;
	}
	in = crt_req_get(rpc);
	uuid_copy(in->pri_op.pi_uuid, pool_uuid);
	uuid_clear(in->pri_op.pi_hdl);
	in->pri_ntgts = ntargets;
	in->pri_tgt_ranks = (d_rank_list_t *)target_addrs;
	in->pri_prop = prop;
	in->pri_ndomains = ndomains;
	in->pri_domains.ca_count = ndomains;
	in->pri_domains.ca_arrays = (uint32_t *)domains;

	/* Send the POOL_CREATE request. */
	rc = dss_rpc_send(rpc);
	out = crt_reply_get(rpc);
	D_ASSERT(out != NULL);
	rc = rsvc_client_complete_rpc(&client, &ep, rc,
				      rc == 0 ? out->pro_op.po_rc : -DER_IO,
				      rc == 0 ? &out->pro_op.po_hint : NULL);
	if (rc == RSVC_CLIENT_RECHOOSE ||
	    (rc == RSVC_CLIENT_PROCEED && daos_rpc_retryable_rc(out->pro_op.po_rc))) {
		crt_req_decref(rpc);
		dss_sleep(d_backoff_seq_next(&backoff_seq));
		D_GOTO(rechoose, rc);
	}
	rc = out->pro_op.po_rc;
	if (rc != 0) {
		D_ERROR(DF_UUID": failed to create pool: "DF_RC"\n",
			DP_UUID(pool_uuid), DP_RC(rc));
		D_GOTO(out_rpc, rc);
	}

	rc = daos_rank_list_copy(svc_addrs, ranks);
	D_ASSERTF(rc == 0, "daos_rank_list_copy: "DF_RC"\n", DP_RC(rc));
out_rpc:
	crt_req_decref(rpc);
out_backoff_seq:
	d_backoff_seq_fini(&backoff_seq);
	rsvc_client_fini(&client);
out_creation:
	if (rc != 0)
		ds_rsvc_dist_stop(DS_RSVC_CLASS_POOL, &psid, ranks,
				  NULL, true /* destroy */);
out_ranks:
	d_rank_list_free(ranks);
out:
	return rc;
}

int
ds_pool_svc_destroy(const uuid_t pool_uuid, d_rank_list_t *svc_ranks)
{
	d_iov_t		psid;
	int		rc;

	d_iov_set(&psid, (void *)pool_uuid, sizeof(uuid_t));
	rc = ds_rsvc_dist_stop(DS_RSVC_CLASS_POOL, &psid, svc_ranks,
			       NULL /* excluded */, true /* destroy */);
	if (rc != 0)
		D_ERROR(DF_UUID": failed to destroy pool service: "DF_RC"\n",
			DP_UUID(pool_uuid), DP_RC(rc));

	return rc;
}

static int
pool_svc_name_cb(d_iov_t *id, char **name)
{
	char *s;

	if (id->iov_len != sizeof(uuid_t))
		return -DER_INVAL;
	D_ALLOC(s, DAOS_UUID_STR_SIZE);
	if (s == NULL)
		return -DER_NOMEM;
	uuid_unparse_lower(id->iov_buf, s);
	s[8] = '\0'; /* strlen(DF_UUID) */
	*name = s;
	return 0;
}

static int
pool_svc_locate_cb(d_iov_t *id, char **path)
{
	char *s;

	if (id->iov_len != sizeof(uuid_t))
		return -DER_INVAL;
	s = pool_svc_rdb_path(id->iov_buf);
	if (s == NULL)
		return -DER_NOMEM;
	*path = s;
	return 0;
}

static int
pool_svc_alloc_cb(d_iov_t *id, struct ds_rsvc **rsvc)
{
	struct pool_svc	       *svc;
	int			rc;

	if (id->iov_len != sizeof(uuid_t)) {
		rc = -DER_INVAL;
		goto err;
	}

	D_ALLOC_PTR(svc);
	if (svc == NULL) {
		rc = -DER_NOMEM;
		goto err;
	}

	d_iov_set(&svc->ps_rsvc.s_id, svc->ps_uuid, sizeof(uuid_t));

	uuid_copy(svc->ps_uuid, id->iov_buf);
	D_INIT_LIST_HEAD(&svc->ps_events.pse_queue);
	svc->ps_events.pse_handler = ABT_THREAD_NULL;

	rc = ABT_rwlock_create(&svc->ps_lock);
	if (rc != ABT_SUCCESS) {
		D_ERROR("failed to create ps_lock: %d\n", rc);
		rc = dss_abterr2der(rc);
		goto err_svc;
	}

	rc = rdb_path_init(&svc->ps_root);
	if (rc != 0)
		goto err_lock;
	rc = rdb_path_push(&svc->ps_root, &rdb_path_root_key);
	if (rc != 0)
		goto err_root;

	rc = rdb_path_clone(&svc->ps_root, &svc->ps_handles);
	if (rc != 0)
		goto err_root;
	rc = rdb_path_push(&svc->ps_handles, &ds_pool_prop_handles);
	if (rc != 0)
		goto err_handles;

	rc = rdb_path_clone(&svc->ps_root, &svc->ps_user);
	if (rc != 0)
		goto err_handles;
	rc = rdb_path_push(&svc->ps_user, &ds_pool_attr_user);
	if (rc != 0)
		goto err_user;

	rc = ABT_mutex_create(&svc->ps_events.pse_mutex);
	if (rc != ABT_SUCCESS) {
		rc = dss_abterr2der(rc);
		goto err_user;
	}

	rc = ABT_cond_create(&svc->ps_events.pse_cv);
	if (rc != ABT_SUCCESS) {
		rc = dss_abterr2der(rc);
		goto err_events_mutex;
	}

	rc = ds_cont_svc_init(&svc->ps_cont_svc, svc->ps_uuid, 0 /* id */,
			      &svc->ps_rsvc);
	if (rc != 0)
		goto err_events_cv;

	*rsvc = &svc->ps_rsvc;
	return 0;

err_events_cv:
	ABT_cond_free(&svc->ps_events.pse_cv);
err_events_mutex:
	ABT_mutex_free(&svc->ps_events.pse_mutex);
err_user:
	rdb_path_fini(&svc->ps_user);
err_handles:
	rdb_path_fini(&svc->ps_handles);
err_root:
	rdb_path_fini(&svc->ps_root);
err_lock:
	ABT_rwlock_free(&svc->ps_lock);
err_svc:
	D_FREE(svc);
err:
	return rc;
}

static void
pool_svc_put(struct pool_svc *svc)
{
	ds_rsvc_put(&svc->ps_rsvc);
}

/* Disable all pools exclusion */
void
ds_pool_disable_exclude(void)
{
	pool_disable_exclude = true;
}

void
ds_pool_enable_exclude(void)
{
	pool_disable_exclude = false;
}

static int
queue_event(struct pool_svc *svc, d_rank_t rank, uint64_t incarnation, enum crt_event_source src,
	    enum crt_event_type type)
{
	struct pool_svc_events *events = &svc->ps_events;
	struct pool_svc_event  *event;

	D_ALLOC_PTR(event);
	if (event == NULL)
		return -DER_NOMEM;

	event->psv_rank = rank;
	event->psv_incarnation = incarnation;
	event->psv_src = src;
	event->psv_type = type;

	D_DEBUG(DB_MD, DF_UUID": queuing event: "DF_PS_EVENT"\n", DP_UUID(svc->ps_uuid),
		DP_PS_EVENT(event));

	ABT_mutex_lock(events->pse_mutex);
	d_list_add_tail(&event->psv_link, &events->pse_queue);
	ABT_cond_broadcast(events->pse_cv);
	ABT_mutex_unlock(events->pse_mutex);
	return 0;
}

static void
discard_events(d_list_t *queue)
{
	struct pool_svc_event  *event;
	struct pool_svc_event  *tmp;

	d_list_for_each_entry_safe(event, tmp, queue, psv_link) {
		D_DEBUG(DB_MD, "discard event: "DF_PS_EVENT"\n", DP_PS_EVENT(event));
		d_list_del_init(&event->psv_link);
		D_FREE(event);
	}
}

static int pool_svc_exclude_rank(struct pool_svc *svc, d_rank_t rank);

static void
handle_event(struct pool_svc *svc, struct pool_svc_event *event)
{
	daos_prop_t		prop = {0};
	struct daos_prop_entry *entry;
	int			rc;

	/* Only used for exclude the rank for the moment */
	if ((event->psv_src != CRT_EVS_GRPMOD && event->psv_src != CRT_EVS_SWIM) ||
	    event->psv_type != CRT_EVT_DEAD || pool_disable_exclude) {
		D_DEBUG(DB_MD, "ignore event: "DF_PS_EVENT" exclude=%d\n", DP_PS_EVENT(event),
			pool_disable_exclude);
		goto out;
	}

	D_DEBUG(DB_MD, DF_UUID": handling event: "DF_PS_EVENT"\n", DP_UUID(svc->ps_uuid),
		DP_PS_EVENT(event));

	rc = ds_pool_iv_prop_fetch(svc->ps_pool, &prop);
	if (rc != 0) {
		D_ERROR(DF_UUID": failed to fetch properties: "DF_RC"\n", DP_UUID(svc->ps_uuid),
			DP_RC(rc));
		goto out;
	}

	entry = daos_prop_entry_get(&prop, DAOS_PROP_PO_SELF_HEAL);
	D_ASSERT(entry != NULL);
	if (!(entry->dpe_val & DAOS_SELF_HEAL_AUTO_EXCLUDE)) {
		D_DEBUG(DB_MD, DF_UUID": self healing is disabled\n", DP_UUID(svc->ps_uuid));
		goto out_prop;
	}

	rc = pool_svc_exclude_rank(svc, event->psv_rank);
	if (rc != 0) {
		D_ERROR(DF_UUID": failed to exclude rank %u: "DF_RC"\n", DP_UUID(svc->ps_uuid),
			event->psv_rank, DP_RC(rc));
		goto out_prop;
	}

	D_DEBUG(DB_MD, DF_UUID": excluded rank %u\n", DP_UUID(svc->ps_uuid), event->psv_rank);
out_prop:
	daos_prop_fini(&prop);
out:
	return;
}

static void
events_handler(void *arg)
{
	struct pool_svc	       *svc = arg;
	struct pool_svc_events *events = &svc->ps_events;

	D_DEBUG(DB_MD, DF_UUID": starting\n", DP_UUID(svc->ps_uuid));

	for (;;) {
		struct pool_svc_event  *event;
		bool			stop;

		ABT_mutex_lock(events->pse_mutex);
		for (;;) {
			stop = events->pse_stop;
			if (stop) {
				discard_events(&events->pse_queue);
				break;
			}
			if (!d_list_empty(&events->pse_queue)) {
				event = d_list_entry(events->pse_queue.next, struct pool_svc_event,
						     psv_link);
				d_list_del_init(&event->psv_link);
				break;
			}
			ABT_cond_wait(events->pse_cv, events->pse_mutex);
		}
		ABT_mutex_unlock(events->pse_mutex);
		if (stop)
			break;

		handle_event(svc, event);

		D_FREE(event);
		ABT_thread_yield();
	}

	D_DEBUG(DB_MD, DF_UUID": stopping\n", DP_UUID(svc->ps_uuid));
}

static void
ds_pool_crt_event_cb(d_rank_t rank, uint64_t incarnation, enum crt_event_source src,
		     enum crt_event_type type, void *arg)
{
	struct pool_svc	       *svc = arg;
	int			rc;

	rc = queue_event(svc, rank, incarnation, src, type);
	if (rc != 0)
		D_ERROR(DF_UUID": failed to queue event: "DF_PS_EVENT": "DF_RC"\n",
			DP_UUID(svc->ps_uuid), rank, incarnation, src, type, DP_RC(rc));
}

static int pool_svc_check_node_status(struct pool_svc *svc);

static int
init_events(struct pool_svc *svc)
{
	struct pool_svc_events *events = &svc->ps_events;
	int			rc;

	D_ASSERT(d_list_empty(&events->pse_queue));
	D_ASSERT(events->pse_handler == ABT_THREAD_NULL);

	rc = crt_register_event_cb(ds_pool_crt_event_cb, svc);
	if (rc != 0) {
		D_ERROR(DF_UUID": failed to register event callback: "DF_RC"\n",
			DP_UUID(svc->ps_uuid), DP_RC(rc));
		goto err;
	}

	/*
	 * Note that events happened during the status-based recovery may
	 * appear twice in the event queue: one queued by the event callback,
	 * and one queued by the recovery.
	 */
	rc = pool_svc_check_node_status(svc);
	if (rc != 0) {
		D_ERROR(DF_UUID": failed to create event handler: "DF_RC"\n",
			DP_UUID(svc->ps_uuid), DP_RC(rc));
		goto err_cb;
	}

	rc = dss_ult_create(events_handler, svc, DSS_XS_SELF, 0, 0, &events->pse_handler);
	if (rc != 0) {
		D_ERROR(DF_UUID": failed to create event handler: "DF_RC"\n",
			DP_UUID(svc->ps_uuid), DP_RC(rc));
		goto err_cb;
	}

	return 0;

err_cb:
	crt_unregister_event_cb(ds_pool_crt_event_cb, svc);
	discard_events(&events->pse_queue);
err:
	return rc;
}

static void
fini_events(struct pool_svc *svc)
{
	struct pool_svc_events *events = &svc->ps_events;
	int			rc;

	D_ASSERT(events->pse_handler != ABT_THREAD_NULL);

	crt_unregister_event_cb(ds_pool_crt_event_cb, svc);

	ABT_mutex_lock(events->pse_mutex);
	events->pse_stop = true;
	ABT_cond_broadcast(events->pse_cv);
	ABT_mutex_unlock(events->pse_mutex);

	rc = ABT_thread_join(events->pse_handler);
	D_ASSERTF(rc == 0, DF_RC"\n", DP_RC(rc));
	ABT_thread_free(&events->pse_handler);
	events->pse_handler = ABT_THREAD_NULL;
}

static void
pool_svc_free_cb(struct ds_rsvc *rsvc)
{
	struct pool_svc *svc = pool_svc_obj(rsvc);

	ds_cont_svc_fini(&svc->ps_cont_svc);
	ABT_cond_free(&svc->ps_events.pse_cv);
	ABT_mutex_free(&svc->ps_events.pse_mutex);
	rdb_path_fini(&svc->ps_user);
	rdb_path_fini(&svc->ps_handles);
	rdb_path_fini(&svc->ps_root);
	ABT_rwlock_free(&svc->ps_lock);
	D_FREE(svc);
}

/*
 * Initialize and update svc->ps_pool with map_buf and map_version. This
 * ensures that svc->ps_pool matches the latest pool map.
 */
static int
init_svc_pool(struct pool_svc *svc, struct pool_buf *map_buf,
	      uint32_t map_version)
{
	struct ds_pool *pool;
	int		rc;

	pool = ds_pool_lookup(svc->ps_uuid);
	if (pool == NULL) {
		D_ERROR(DF_UUID": failed to get ds_pool\n",
			DP_UUID(svc->ps_uuid));
		return -DER_NONEXIST;
	}
	rc = ds_pool_tgt_map_update(pool, map_buf, map_version);
	if (rc != 0) {
		ds_pool_put(pool);
		return rc;
	}
	ds_pool_iv_ns_update(pool, dss_self_rank());

	D_ASSERT(svc->ps_pool == NULL);
	svc->ps_pool = pool;
	return 0;
}

/* Finalize svc->ps_pool. */
static void
fini_svc_pool(struct pool_svc *svc)
{
	D_ASSERT(svc->ps_pool != NULL);
	ds_pool_iv_ns_update(svc->ps_pool, -1 /* master_rank */);
	ds_pool_put(svc->ps_pool);
	svc->ps_pool = NULL;
}

/* Is the primary group initialized (i.e., version > 0)? */
static bool
primary_group_initialized(void)
{
	uint32_t	version;
	int		rc;

	rc = crt_group_version(NULL /* grp */, &version);
	D_ASSERTF(rc == 0, "crt_group_version: "DF_RC"\n", DP_RC(rc));
	return (version > 0);
}

/*
 * Read the DB for map_buf, map_version, and prop. Callers are responsible for
 * freeing *map_buf and *prop.
 */
static int
read_db_for_stepping_up(struct pool_svc *svc, struct pool_buf **map_buf,
			uint32_t *map_version, daos_prop_t **prop)
{
	struct rdb_tx	tx;
	d_iov_t		value;
	bool		version_exists = false;
	uint32_t	version;
	int		rc;

	rc = rdb_tx_begin(svc->ps_rsvc.s_db, svc->ps_rsvc.s_term, &tx);
	if (rc != 0)
		goto out;
	ABT_rwlock_rdlock(svc->ps_lock);

	/* Check the layout version. */
	d_iov_set(&value, &version, sizeof(version));
	rc = rdb_tx_lookup(&tx, &svc->ps_root, &ds_pool_prop_version, &value);
	if (rc == -DER_NONEXIST) {
		/*
		 * This DB may be new or incompatible. Check the existence of
		 * the pool map to find out which is the case. (See the
		 * references to version_exists below.)
		 */
		D_DEBUG(DB_MD, DF_UUID": no layout version\n",
			DP_UUID(svc->ps_uuid));
		goto check_map;
	} else if (rc != 0) {
		D_ERROR(DF_UUID": failed to look up layout version: "DF_RC"\n",
			DP_UUID(svc->ps_uuid), DP_RC(rc));
		goto out_lock;
	}
	version_exists = true;
	if (version < DS_POOL_MD_VERSION_LOW || version > DS_POOL_MD_VERSION) {
		ds_notify_ras_eventf(RAS_POOL_DF_INCOMPAT, RAS_TYPE_INFO,
				     RAS_SEV_ERROR, NULL /* hwid */,
				     NULL /* rank */, NULL /* inc */,
				     NULL /* jobid */,
				     &svc->ps_uuid, NULL /* cont */,
				     NULL /* objid */, NULL /* ctlop */,
				     NULL /* data */,
				     "incompatible layout version: %u not in "
				     "[%u, %u]", version,
				     DS_POOL_MD_VERSION_LOW,
				     DS_POOL_MD_VERSION);
		rc = -DER_DF_INCOMPT;
		goto out_lock;
	}

check_map:
	rc = read_map_buf(&tx, &svc->ps_root, map_buf, map_version);
	if (rc != 0) {
		if (rc == -DER_NONEXIST && !version_exists) {
			/*
			 * This DB is new. Note that if the layout version
			 * exists, then the pool map must also exist;
			 * otherwise, it is an error.
			 */
			D_DEBUG(DB_MD, DF_UUID": new db\n",
				DP_UUID(svc->ps_uuid));
			rc = +DER_UNINIT;
		} else {
			D_ERROR(DF_UUID": failed to read pool map buffer: "DF_RC
				"\n", DP_UUID(svc->ps_uuid), DP_RC(rc));
		}
		goto out_lock;
	}
	if (!version_exists) {
		/* This DB is not new and uses a layout that lacks a version. */
		ds_notify_ras_eventf(RAS_POOL_DF_INCOMPAT, RAS_TYPE_INFO,
				     RAS_SEV_ERROR, NULL /* hwid */,
				     NULL /* rank */, NULL /* inc */,
				     NULL /* jobid */,
				     &svc->ps_uuid, NULL /* cont */,
				     NULL /* objid */, NULL /* ctlop */,
				     NULL /* data */,
				     "incompatible layout version");
		rc = -DER_DF_INCOMPT;
		goto out_lock;
	}

	rc = pool_prop_read(&tx, svc, DAOS_PO_QUERY_PROP_ALL, prop);
	if (rc != 0)
		D_ERROR(DF_UUID": cannot get access data for pool: "DF_RC"\n",
			DP_UUID(svc->ps_uuid), DP_RC(rc));

out_lock:
	ABT_rwlock_unlock(svc->ps_lock);
	rdb_tx_end(&tx);
out:
	return rc;
}

/*
 * There might be some rank status inconsistency, let's check and
 * fix it.
 */
static int
pool_svc_check_node_status(struct pool_svc *svc)
{
	struct pool_domain     *doms;
	int			doms_cnt;
	int			i;
	int			rc = 0;

	if (pool_disable_exclude) {
		D_DEBUG(DB_REBUILD, DF_UUID" disable swim exclude.\n",
			DP_UUID(svc->ps_uuid));
		return 0;
	}

	ABT_rwlock_rdlock(svc->ps_pool->sp_lock);
	doms_cnt = pool_map_find_nodes(svc->ps_pool->sp_map, PO_COMP_ID_ALL,
				       &doms);
	D_ASSERT(doms_cnt >= 0);
	for (i = 0; i < doms_cnt; i++) {
		struct swim_member_state state;

		/* Only check if UPIN server is excluded or dead for now */
		if (!(doms[i].do_comp.co_status & PO_COMP_ST_UPIN))
			continue;

		rc = crt_rank_state_get(crt_group_lookup(NULL),
					doms[i].do_comp.co_rank, &state);
		if (rc != 0 && rc != -DER_NONEXIST) {
			D_ERROR("failed to get status of rank %u: %d\n",
				doms[i].do_comp.co_rank, rc);
			break;
		}

		/* Since there is a big chance the INACTIVE node will become
		 * ACTIVE soon, let's only evict the DEAD node rank for the
		 * moment.
		 */
		D_DEBUG(DB_REBUILD, "rank/state %d/%d\n",
			doms[i].do_comp.co_rank,
			rc == -DER_NONEXIST ? -1 : state.sms_status);
		if (rc == -DER_NONEXIST || state.sms_status == SWIM_MEMBER_DEAD) {
			rc = queue_event(svc, doms[i].do_comp.co_rank, 0 /* incarnation */,
					 rc == -DER_NONEXIST ? CRT_EVS_GRPMOD : CRT_EVS_SWIM,
					 CRT_EVT_DEAD);
			if (rc) {
				D_ERROR("failed to exclude rank %u: %d\n",
					doms[i].do_comp.co_rank, rc);
				break;
			}
		}
	}
	ABT_rwlock_unlock(svc->ps_pool->sp_lock);
	return rc;
}

static int
pool_svc_step_up_cb(struct ds_rsvc *rsvc)
{
	struct pool_svc	       *svc = pool_svc_obj(rsvc);
	struct pool_buf	       *map_buf = NULL;
	uint32_t		map_version;
	uuid_t			pool_hdl_uuid;
	uuid_t			cont_hdl_uuid;
	daos_prop_t	       *prop = NULL;
	bool			cont_svc_up = false;
	bool			events_initialized = false;
	d_rank_t		rank;
	int			rc;

	/*
	 * If this is the only voting replica, it may have become the leader
	 * without doing any RPC. The primary group may have yet to be
	 * initialized by the MS. Proceeding with such a primary group may
	 * result in unnecessary rank exclusions (see the
	 * pool_svc_check_node_status call below). Wait for the primary group
	 * initialization by retrying the leader election (rate-limited by
	 * rdb_timerd). (If there's at least one other voting replica, at least
	 * one RPC must have been done, so the primary group must have been
	 * initialized at this point.)
	 */
	if (!primary_group_initialized()) {
		rc = -DER_GRPVER;
		goto out;
	}

	rc = read_db_for_stepping_up(svc, &map_buf, &map_version, &prop);
	if (rc != 0)
		goto out;

	rc = init_svc_pool(svc, map_buf, map_version);
	if (rc != 0)
		goto out;

	/*
	 * Just in case the previous leader didn't complete distributing the
	 * latest pool map. This doesn't need to be undone if we encounter an
	 * error below.
	 */
	ds_rsvc_request_map_dist(&svc->ps_rsvc);

	rc = ds_cont_svc_step_up(svc->ps_cont_svc);
	if (rc != 0)
		goto out;
	cont_svc_up = true;

	rc = init_events(svc);
	if (rc != 0)
		goto out;
	events_initialized = true;

	rc = ds_pool_iv_prop_update(svc->ps_pool, prop);
	if (rc) {
		D_ERROR("ds_pool_iv_prop_update failed %d.\n", rc);
		D_GOTO(out, rc);
	}

	if (!uuid_is_null(svc->ps_pool->sp_srv_cont_hdl)) {
		uuid_copy(pool_hdl_uuid, svc->ps_pool->sp_srv_pool_hdl);
		uuid_copy(cont_hdl_uuid, svc->ps_pool->sp_srv_cont_hdl);
	} else {
		uuid_generate(pool_hdl_uuid);
		uuid_generate(cont_hdl_uuid);
	}

	rc = ds_pool_iv_srv_hdl_update(svc->ps_pool, pool_hdl_uuid,
				       cont_hdl_uuid);
	if (rc) {
		D_ERROR("ds_pool_iv_srv_hdl_update failed %d.\n", rc);
		D_GOTO(out, rc);
	}

	D_PRINT(DF_UUID": pool/cont hdl uuid "DF_UUID"/"DF_UUID"\n",
		DP_UUID(svc->ps_uuid), DP_UUID(pool_hdl_uuid),
		DP_UUID(cont_hdl_uuid));

	rc = ds_rebuild_regenerate_task(svc->ps_pool, prop);
	if (rc != 0)
		goto out;

	rc = crt_group_rank(NULL, &rank);
	D_ASSERTF(rc == 0, ""DF_RC"\n", DP_RC(rc));
	D_PRINT(DF_UUID": rank %u became pool service leader "DF_U64"\n",
		DP_UUID(svc->ps_uuid), rank, svc->ps_rsvc.s_term);
out:
	if (rc != 0) {
		if (events_initialized)
			fini_events(svc);
		if (cont_svc_up)
			ds_cont_svc_step_down(svc->ps_cont_svc);
		if (svc->ps_pool != NULL)
			fini_svc_pool(svc);
	}
	if (map_buf != NULL)
		D_FREE(map_buf);
	if (prop != NULL)
		daos_prop_free(prop);
	return rc;
}

static void
pool_svc_step_down_cb(struct ds_rsvc *rsvc)
{
	struct pool_svc	       *svc = pool_svc_obj(rsvc);
	d_rank_t		rank;
	int			rc;

	ds_pool_iv_srv_hdl_invalidate(svc->ps_pool);

	fini_events(svc);
	ds_cont_svc_step_down(svc->ps_cont_svc);
	fini_svc_pool(svc);

	rc = crt_group_rank(NULL, &rank);
	D_ASSERTF(rc == 0, ""DF_RC"\n", DP_RC(rc));
	D_PRINT(DF_UUID": rank %u no longer pool service leader "DF_U64"\n",
		DP_UUID(svc->ps_uuid), rank, svc->ps_rsvc.s_term);
}

static void
pool_svc_drain_cb(struct ds_rsvc *rsvc)
{
}

static int
pool_svc_map_dist_cb(struct ds_rsvc *rsvc)
{
	struct pool_svc	       *svc = pool_svc_obj(rsvc);
	struct rdb_tx		tx;
	struct pool_buf	       *map_buf = NULL;
	uint32_t		map_version;
	int			rc;

	/* Read the pool map into map_buf and map_version. */
	rc = rdb_tx_begin(rsvc->s_db, rsvc->s_term, &tx);
	if (rc != 0)
		goto out;
	ABT_rwlock_rdlock(svc->ps_lock);
	rc = read_map_buf(&tx, &svc->ps_root, &map_buf, &map_version);
	ABT_rwlock_unlock(svc->ps_lock);
	rdb_tx_end(&tx);
	if (rc != 0) {
		D_ERROR(DF_UUID": failed to read pool map buffer: %d\n",
			DP_UUID(svc->ps_uuid), rc);
		goto out;
	}

	rc = ds_pool_iv_map_update(svc->ps_pool, map_buf, map_version);
	if (rc != 0)
		D_ERROR(DF_UUID": failed to distribute pool map %u: %d\n",
			DP_UUID(svc->ps_uuid), map_version, rc);

out:
	if (map_buf != NULL)
		D_FREE(map_buf);
	return rc;
}

static struct ds_rsvc_class pool_svc_rsvc_class = {
	.sc_name	= pool_svc_name_cb,
	.sc_locate	= pool_svc_locate_cb,
	.sc_alloc	= pool_svc_alloc_cb,
	.sc_free	= pool_svc_free_cb,
	.sc_step_up	= pool_svc_step_up_cb,
	.sc_step_down	= pool_svc_step_down_cb,
	.sc_drain	= pool_svc_drain_cb,
	.sc_map_dist	= pool_svc_map_dist_cb
};

void
ds_pool_rsvc_class_register(void)
{
	ds_rsvc_class_register(DS_RSVC_CLASS_POOL, &pool_svc_rsvc_class);
}

void
ds_pool_rsvc_class_unregister(void)
{
	ds_rsvc_class_unregister(DS_RSVC_CLASS_POOL);
}

static int
pool_svc_lookup(uuid_t uuid, struct pool_svc **svcp)
{
	struct ds_rsvc *rsvc;
	d_iov_t	id;
	int		rc;

	d_iov_set(&id, uuid, sizeof(uuid_t));
	rc = ds_rsvc_lookup(DS_RSVC_CLASS_POOL, &id, &rsvc);
	if (rc != 0)
		return rc;
	*svcp = pool_svc_obj(rsvc);
	return 0;
}

static int
pool_svc_lookup_leader(uuid_t uuid, struct pool_svc **svcp,
		       struct rsvc_hint *hint)
{
	struct ds_rsvc *rsvc;
	d_iov_t	id;
	int		rc;

	d_iov_set(&id, uuid, sizeof(uuid_t));
	rc = ds_rsvc_lookup_leader(DS_RSVC_CLASS_POOL, &id, &rsvc, hint);
	if (rc != 0)
		return rc;
	*svcp = pool_svc_obj(rsvc);
	return 0;
}

static void
pool_svc_put_leader(struct pool_svc *svc)
{
	ds_rsvc_put_leader(&svc->ps_rsvc);
}

/** Look up container service \a pool_uuid. */
int
ds_pool_cont_svc_lookup_leader(uuid_t pool_uuid, struct cont_svc **svcp,
			       struct rsvc_hint *hint)
{
	struct pool_svc	       *pool_svc;
	int			rc;

	rc = pool_svc_lookup_leader(pool_uuid, &pool_svc, hint);
	if (rc != 0)
		return rc;
	*svcp = pool_svc->ps_cont_svc;
	return 0;
}

/*
 * Try to start the pool. If a pool service RDB exists, start it. Continue the
 * iteration upon errors as other pools may still be able to work.
 */
static int
start_one(uuid_t uuid, void *varg)
{
	char	       *path;
	d_iov_t		id;
	struct stat	st;
	int		rc;

	D_DEBUG(DB_MD, DF_UUID": starting pool\n", DP_UUID(uuid));

	rc = ds_pool_start(uuid);
	if (rc != 0) {
		D_ERROR(DF_UUID": failed to start pool: %d\n", DP_UUID(uuid),
			rc);
		return 0;
	}

	/*
	 * Check if an RDB file exists, to avoid unnecessary error messages
	 * from the ds_rsvc_start() call.
	 */
	path = pool_svc_rdb_path(uuid);
	if (path == NULL) {
		D_ERROR(DF_UUID": failed to allocate rdb path\n",
			DP_UUID(uuid));
		return 0;
	}
	rc = stat(path, &st);
	D_FREE(path);
	if (rc != 0) {
		if (errno != ENOENT)
			D_ERROR(DF_UUID": failed to check rdb existence: %d\n",
				DP_UUID(uuid), errno);
		return 0;
	}

	d_iov_set(&id, uuid, sizeof(uuid_t));
	ds_rsvc_start(DS_RSVC_CLASS_POOL, &id, uuid, false /* create */, 0 /* size */,
		      NULL /* replicas */, NULL /* arg */);
	return 0;
}

static void
pool_start_all(void *arg)
{
	int rc;

	/* Scan the storage and start all pool services. */
	rc = ds_mgmt_tgt_pool_iterate(start_one, NULL /* arg */);
	if (rc != 0)
		D_ERROR("failed to scan all pool services: "DF_RC"\n",
			DP_RC(rc));
}

/* Note that this function is currently called from the main xstream. */
int
ds_pool_start_all(void)
{
	ABT_thread	thread;
	int		rc;

	/* Create a ULT to call ds_rsvc_start() in xstream 0. */
	rc = dss_ult_create(pool_start_all, NULL /* arg */, DSS_XS_SYS,
			    0 /* tgt_idx */, 0 /* stack_size */, &thread);
	if (rc != 0) {
		D_ERROR("failed to create pool start ULT: "DF_RC"\n",
			DP_RC(rc));
		return rc;
	}
	ABT_thread_join(thread);
	ABT_thread_free(&thread);
	return 0;
}

static int
stop_one(uuid_t uuid, void *varg)
{
	D_DEBUG(DB_MD, DF_UUID": stopping pool\n", DP_UUID(uuid));
	ds_pool_stop(uuid);
	return 0;
}

static void
pool_stop_all(void *arg)
{
	int	rc;

	rc = ds_mgmt_tgt_pool_iterate(stop_one, NULL /* arg */);
	if (rc != 0)
		D_ERROR("failed to stop all pools: "DF_RC"\n", DP_RC(rc));
}

/*
 * Note that this function is currently called from the main xstream to save
 * one ULT creation.
 */
int
ds_pool_stop_all(void)
{
	ABT_thread	thread;
	int		rc;

	rc = ds_rsvc_stop_all(DS_RSVC_CLASS_POOL);
	if (rc)
		D_ERROR("failed to stop all pool svcs: "DF_RC"\n", DP_RC(rc));

	/* Create a ULT to stop pools, since it requires TLS */
	rc = dss_ult_create(pool_stop_all, NULL /* arg */, DSS_XS_SYS,
			    0 /* tgt_idx */, 0 /* stack_size */, &thread);
	if (rc != 0) {
		D_ERROR("failed to create pool stop ULT: "DF_RC"\n",
			DP_RC(rc));
		return rc;
	}
	ABT_thread_join(thread);
	ABT_thread_free(&thread);

	return 0;
}

static int
bcast_create(crt_context_t ctx, struct pool_svc *svc, crt_opcode_t opcode,
	     crt_bulk_t bulk_hdl, crt_rpc_t **rpc)
{
	return ds_pool_bcast_create(ctx, svc->ps_pool, DAOS_POOL_MODULE, opcode,
				    DAOS_POOL_VERSION, rpc, bulk_hdl, NULL);
}

/**
 * Retrieve the latest leader hint from \a db and fill it into \a hint.
 *
 * \param[in]	db	database
 * \param[out]	hint	rsvc hint
 */
void
ds_pool_set_hint(struct rdb *db, struct rsvc_hint *hint)
{
	int rc;

	rc = rdb_get_leader(db, &hint->sh_term, &hint->sh_rank);
	if (rc != 0)
		return;
	hint->sh_flags |= RSVC_HINT_VALID;
}

static int
pool_prop_read(struct rdb_tx *tx, const struct pool_svc *svc, uint64_t bits,
	       daos_prop_t **prop_out)
{
	daos_prop_t	*prop;
	d_iov_t	 value;
	uint64_t	 val;
	uint32_t	 idx = 0, nr = 0;
	int		 rc, bit;

	for (bit = DAOS_PO_QUERY_PROP_BIT_START;
	     bit <= DAOS_PO_QUERY_PROP_BIT_END; bit++) {
		if (bits & (1 << bit))
			nr++;
	}
	if (nr == 0)
		return 0;

	prop = daos_prop_alloc(nr);
	if (prop == NULL)
		return -DER_NOMEM;
	*prop_out = prop;
	if (bits & DAOS_PO_QUERY_PROP_LABEL) {
		d_iov_set(&value, NULL, 0);
		rc = rdb_tx_lookup(tx, &svc->ps_root, &ds_pool_prop_label,
				   &value);
		if (rc != 0)
			return rc;
		if (value.iov_len > DAOS_PROP_LABEL_MAX_LEN) {
			D_ERROR("bad label length %zu (> %d).\n", value.iov_len,
				DAOS_PROP_LABEL_MAX_LEN);
			return -DER_IO;
		}
		D_ASSERT(idx < nr);
		prop->dpp_entries[idx].dpe_type = DAOS_PROP_PO_LABEL;
		D_STRNDUP(prop->dpp_entries[idx].dpe_str, value.iov_buf,
			  value.iov_len);
		if (prop->dpp_entries[idx].dpe_str == NULL)
			return -DER_NOMEM;
		idx++;
	}
	if (bits & DAOS_PO_QUERY_PROP_SPACE_RB) {
		d_iov_set(&value, &val, sizeof(val));
		rc = rdb_tx_lookup(tx, &svc->ps_root, &ds_pool_prop_space_rb,
				   &value);
		if (rc != 0)
			return rc;
		D_ASSERT(idx < nr);
		prop->dpp_entries[idx].dpe_type = DAOS_PROP_PO_SPACE_RB;
		prop->dpp_entries[idx].dpe_val = val;
		idx++;
	}
	if (bits & DAOS_PO_QUERY_PROP_SELF_HEAL) {
		d_iov_set(&value, &val, sizeof(val));
		rc = rdb_tx_lookup(tx, &svc->ps_root, &ds_pool_prop_self_heal,
				   &value);
		if (rc != 0)
			return rc;
		D_ASSERT(idx < nr);
		prop->dpp_entries[idx].dpe_type = DAOS_PROP_PO_SELF_HEAL;
		prop->dpp_entries[idx].dpe_val = val;
		idx++;
	}
	if (bits & DAOS_PO_QUERY_PROP_RECLAIM) {
		d_iov_set(&value, &val, sizeof(val));
		rc = rdb_tx_lookup(tx, &svc->ps_root, &ds_pool_prop_reclaim,
				   &value);
		if (rc != 0)
			return rc;
		D_ASSERT(idx < nr);
		prop->dpp_entries[idx].dpe_type = DAOS_PROP_PO_RECLAIM;
		prop->dpp_entries[idx].dpe_val = val;
		idx++;
	}
	if (bits & DAOS_PO_QUERY_PROP_EC_CELL_SZ) {
		d_iov_set(&value, &val, sizeof(val));
		rc = rdb_tx_lookup(tx, &svc->ps_root, &ds_pool_prop_ec_cell_sz,
				   &value);
		if (rc != 0)
			return rc;
		D_ASSERT(idx < nr);
		prop->dpp_entries[idx].dpe_type = DAOS_PROP_PO_EC_CELL_SZ;
		prop->dpp_entries[idx].dpe_val = val;
		idx++;
	}
	if (bits & DAOS_PO_QUERY_PROP_REDUN_FAC) {
		d_iov_set(&value, &val, sizeof(val));
		rc = rdb_tx_lookup(tx, &svc->ps_root, &ds_pool_prop_redun_fac,
				   &value);
		/**
		 * For upgrading, redunc fac might not exist, use
		 * default(0) for this case.
		 */
		if (rc == -DER_NONEXIST) {
			rc = 0;
			val = DAOS_RPOP_PO_REDUN_FAC_DEFAULT;
		} else if (rc != 0) {
			return rc;
		}
		D_ASSERT(idx < nr);
		prop->dpp_entries[idx].dpe_type = DAOS_PROP_PO_REDUN_FAC;
		prop->dpp_entries[idx].dpe_val = val;
		idx++;
	}
	if (bits & DAOS_PO_QUERY_PROP_ACL) {
		d_iov_set(&value, NULL, 0);
		rc = rdb_tx_lookup(tx, &svc->ps_root, &ds_pool_prop_acl,
				   &value);
		if (rc != 0)
			return rc;
		D_ASSERT(idx < nr);
		prop->dpp_entries[idx].dpe_type = DAOS_PROP_PO_ACL;
		D_ALLOC(prop->dpp_entries[idx].dpe_val_ptr, value.iov_buf_len);
		if (prop->dpp_entries[idx].dpe_val_ptr == NULL)
			return -DER_NOMEM;
		memcpy(prop->dpp_entries[idx].dpe_val_ptr, value.iov_buf,
		       value.iov_buf_len);
		idx++;
	}
	if (bits & DAOS_PO_QUERY_PROP_OWNER) {
		d_iov_set(&value, NULL, 0);
		rc = rdb_tx_lookup(tx, &svc->ps_root, &ds_pool_prop_owner,
				   &value);
		if (rc != 0)
			return rc;
		if (value.iov_len > DAOS_ACL_MAX_PRINCIPAL_LEN) {
			D_ERROR("bad owner length %zu (> %d).\n", value.iov_len,
				DAOS_ACL_MAX_PRINCIPAL_LEN);
			return -DER_IO;
		}
		D_ASSERT(idx < nr);
		prop->dpp_entries[idx].dpe_type = DAOS_PROP_PO_OWNER;
		D_STRNDUP(prop->dpp_entries[idx].dpe_str, value.iov_buf,
			  value.iov_len);
		if (prop->dpp_entries[idx].dpe_str == NULL)
			return -DER_NOMEM;
		idx++;
	}
	if (bits & DAOS_PO_QUERY_PROP_OWNER_GROUP) {
		d_iov_set(&value, NULL, 0);
		rc = rdb_tx_lookup(tx, &svc->ps_root, &ds_pool_prop_owner_group,
				   &value);
		if (rc != 0)
			return rc;
		if (value.iov_len > DAOS_ACL_MAX_PRINCIPAL_LEN) {
			D_ERROR("bad owner group length %zu (> %d).\n",
				value.iov_len,
				DAOS_ACL_MAX_PRINCIPAL_LEN);
			return -DER_IO;
		}
		D_ASSERT(idx < nr);
		prop->dpp_entries[idx].dpe_type = DAOS_PROP_PO_OWNER_GROUP;
		D_STRNDUP(prop->dpp_entries[idx].dpe_str, value.iov_buf,
			  value.iov_len);
		if (prop->dpp_entries[idx].dpe_str == NULL)
			return -DER_NOMEM;
		idx++;
	}
	if (bits & DAOS_PO_QUERY_PROP_SVC_LIST) {
		d_rank_list_t	*svc_list = NULL;

		d_iov_set(&value, NULL, 0);
		rc = rdb_get_ranks(svc->ps_rsvc.s_db, &svc_list);
		if (rc) {
			D_ERROR("get svc list failed: rc %d\n", rc);
			return rc;
		}
		prop->dpp_entries[idx].dpe_type = DAOS_PROP_PO_SVC_LIST;
		prop->dpp_entries[idx].dpe_val_ptr = svc_list;
		idx++;
	}
	if (bits & DAOS_PO_QUERY_PROP_EC_PDA) {
		d_iov_set(&value, &val, sizeof(val));
		rc = rdb_tx_lookup(tx, &svc->ps_root, &ds_pool_prop_ec_pda,
				   &value);
		if (rc == -DER_NONEXIST) {
			rc = 0;
			val = DAOS_PROP_PO_EC_PDA_DEFAULT;
		} else  if (rc != 0) {
			return rc;
		}
		D_ASSERT(idx < nr);
		prop->dpp_entries[idx].dpe_type = DAOS_PROP_PO_EC_PDA;
		prop->dpp_entries[idx].dpe_val = val;
		idx++;
	}
	if (bits & DAOS_PO_QUERY_PROP_RP_PDA) {
		d_iov_set(&value, &val, sizeof(val));
		rc = rdb_tx_lookup(tx, &svc->ps_root, &ds_pool_prop_rp_pda,
				   &value);
		if (rc == -DER_NONEXIST) {
			rc = 0;
			val = DAOS_PROP_PO_RP_PDA_DEFAULT;
		} else  if (rc != 0) {
			return rc;
		}
		D_ASSERT(idx < nr);
		prop->dpp_entries[idx].dpe_type = DAOS_PROP_PO_RP_PDA;
		prop->dpp_entries[idx].dpe_val = val;
		idx++;
	}

	return 0;
}

/*
 * We use this RPC to not only create the pool metadata but also initialize the
 * pool/container service DB.
 */
void
ds_pool_create_handler(crt_rpc_t *rpc)
{
	struct pool_create_in  *in = crt_req_get(rpc);
	struct pool_create_out *out = crt_reply_get(rpc);
	struct pool_svc	       *svc;
	struct rdb_tx		tx;
	d_iov_t			value;
	struct rdb_kvs_attr	attr;
	daos_prop_t	       *prop_dup = NULL;
	int			rc;

	D_DEBUG(DF_DSMS, DF_UUID": processing rpc %p\n",
		DP_UUID(in->pri_op.pi_uuid), rpc);

	if (in->pri_ntgts != in->pri_tgt_ranks->rl_nr)
		D_GOTO(out, rc = -DER_PROTO);
	if (in->pri_ndomains != in->pri_domains.ca_count)
		D_GOTO(out, rc = -DER_PROTO);

	/* This RPC doesn't care about whether the service is up. */
	rc = pool_svc_lookup(in->pri_op.pi_uuid, &svc);
	if (rc != 0)
		D_GOTO(out, rc);

	/*
	 * Simply serialize this whole RPC with rsvc_step_{up,down}_cb() and
	 * ds_rsvc_stop().
	 */
	ABT_mutex_lock(svc->ps_rsvc.s_mutex);

	if (svc->ps_rsvc.s_stop) {
		D_DEBUG(DB_MD, DF_UUID": pool service already stopping\n",
			DP_UUID(svc->ps_uuid));
		D_GOTO(out_mutex, rc = -DER_CANCELED);
	}

	rc = rdb_tx_begin(svc->ps_rsvc.s_db, RDB_NIL_TERM, &tx);
	if (rc != 0)
		D_GOTO(out_mutex, rc);
	ABT_rwlock_wrlock(svc->ps_lock);
	ds_cont_wrlock_metadata(svc->ps_cont_svc);

	/* See if the DB has already been initialized. */
	d_iov_set(&value, NULL /* buf */, 0 /* size */);
	rc = rdb_tx_lookup(&tx, &svc->ps_root, &ds_pool_prop_map_buffer,
			   &value);
	if (rc != -DER_NONEXIST) {
		if (rc == 0)
			D_DEBUG(DF_DSMS, DF_UUID": db already initialized\n",
				DP_UUID(svc->ps_uuid));
		else
			D_ERROR(DF_UUID": failed to look up pool map: "
				DF_RC"\n", DP_UUID(svc->ps_uuid), DP_RC(rc));
		D_GOTO(out_tx, rc);
	}

	/* duplicate the default properties, overwrite it with pool create
	 * parameter and then write to pool meta data.
	 */
	prop_dup = daos_prop_dup(&pool_prop_default, true /* pool */,
				 false /* input */);
	if (prop_dup == NULL) {
		D_ERROR("daos_prop_dup failed.\n");
		D_GOTO(out_tx, rc = -DER_NOMEM);
	}
	rc = pool_prop_default_copy(prop_dup, in->pri_prop);
	if (rc) {
		D_ERROR("daos_prop_default_copy failed.\n");
		D_GOTO(out_tx, rc);
	}

	/* Initialize the DB and the metadata for this pool. */
	attr.dsa_class = RDB_KVS_GENERIC;
	attr.dsa_order = 8;
	rc = rdb_tx_create_root(&tx, &attr);
	if (rc != 0)
		D_GOTO(out_tx, rc);
	rc = init_pool_metadata(&tx, &svc->ps_root, in->pri_ntgts, NULL /* group */,
				in->pri_tgt_ranks, prop_dup, in->pri_ndomains,
				in->pri_domains.ca_arrays);
	if (rc != 0)
		D_GOTO(out_tx, rc);
	rc = ds_cont_init_metadata(&tx, &svc->ps_root, in->pri_op.pi_uuid);
	if (rc != 0)
		D_GOTO(out_tx, rc);

	rc = rdb_tx_commit(&tx);
	if (rc != 0)
		D_GOTO(out_tx, rc);

out_tx:
	daos_prop_free(prop_dup);
	ds_cont_unlock_metadata(svc->ps_cont_svc);
	ABT_rwlock_unlock(svc->ps_lock);
	rdb_tx_end(&tx);
	if (rc != 0)
		D_GOTO(out_svc, rc);

	if (svc->ps_rsvc.s_state == DS_RSVC_UP_EMPTY) {
		/*
		 * The DB is no longer empty. Since the previous
		 * pool_svc_step_up_cb() call didn't finish stepping up due to
		 * an empty DB, and there hasn't been a pool_svc_step_down_cb()
		 * call yet, we should call pool_svc_step_up() to finish
		 * stepping up.
		 */
		D_DEBUG(DF_DSMS, DF_UUID": trying to finish stepping up\n",
			DP_UUID(in->pri_op.pi_uuid));
		rc = pool_svc_step_up_cb(&svc->ps_rsvc);
		if (rc != 0) {
			D_ASSERT(rc != DER_UNINIT);
			rdb_resign(svc->ps_rsvc.s_db, svc->ps_rsvc.s_term);
			D_GOTO(out_svc, rc);
		}
		svc->ps_rsvc.s_state = DS_RSVC_UP;
		ABT_cond_broadcast(svc->ps_rsvc.s_state_cv);
	}

out_mutex:
	ABT_mutex_unlock(svc->ps_rsvc.s_mutex);
out_svc:
	ds_rsvc_set_hint(&svc->ps_rsvc, &out->pro_op.po_hint);
	pool_svc_put(svc);
out:
	out->pro_op.po_rc = rc;
	D_DEBUG(DF_DSMS, DF_UUID": replying rpc %p: "DF_RC"\n",
		DP_UUID(in->pri_op.pi_uuid), rpc, DP_RC(rc));
	crt_reply_send(rpc);
}

static int
pool_connect_iv_dist(struct pool_svc *svc, uuid_t pool_hdl,
		     uint64_t flags, uint64_t sec_capas, d_iov_t *cred)
{
	d_rank_t rank;
	int	 rc;

	D_DEBUG(DF_DSMS, DF_UUID": bcasting\n", DP_UUID(svc->ps_uuid));

	rc = crt_group_rank(svc->ps_pool->sp_group, &rank);
	if (rc != 0)
		D_GOTO(out, rc);

	rc = ds_pool_iv_conn_hdl_update(svc->ps_pool, pool_hdl, flags,
					sec_capas, cred);
	if (rc) {
		if (rc == -DER_SHUTDOWN) {
			D_DEBUG(DF_DSMS, DF_UUID":"DF_UUID" some ranks stop.\n",
				DP_UUID(svc->ps_uuid), DP_UUID(pool_hdl));
			rc = 0;
		}
		D_GOTO(out, rc);
	}
out:
	D_DEBUG(DF_DSMS, DF_UUID": bcasted: "DF_RC"\n", DP_UUID(svc->ps_uuid),
		DP_RC(rc));
	return rc;
}

static int
bulk_cb(const struct crt_bulk_cb_info *cb_info)
{
	ABT_eventual *eventual = cb_info->bci_arg;

	ABT_eventual_set(*eventual, (void *)&cb_info->bci_rc,
			 sizeof(cb_info->bci_rc));
	return 0;
}

void
ds_pool_connect_handler(crt_rpc_t *rpc)
{
	struct pool_connect_in	       *in = crt_req_get(rpc);
	struct pool_connect_out	       *out = crt_reply_get(rpc);
	struct pool_svc		       *svc;
	struct pool_buf		       *map_buf = NULL;
	uint32_t			map_version;
	uint32_t			connectable;
	struct rdb_tx			tx;
	d_iov_t				key;
	d_iov_t				value;
	struct pool_hdl			hdl = {0};
	uint32_t			nhandles;
	int				skip_update = 0;
	int				rc;
	daos_prop_t		       *prop = NULL;
	uint64_t			prop_bits;
	struct daos_prop_entry	       *acl_entry;
	struct ownership		owner;
	struct daos_prop_entry	       *owner_entry;
	struct daos_prop_entry	       *owner_grp_entry;
	uint64_t			sec_capas = 0;
	struct pool_metrics	       *metrics;
	char			       *machine = NULL;

	D_DEBUG(DF_DSMS, DF_UUID": processing rpc %p: hdl="DF_UUID"\n",
		DP_UUID(in->pci_op.pi_uuid), rpc, DP_UUID(in->pci_op.pi_hdl));

	rc = pool_svc_lookup_leader(in->pci_op.pi_uuid, &svc,
				    &out->pco_op.po_hint);
	if (rc != 0)
		D_GOTO(out, rc);

	if (in->pci_query_bits & DAOS_PO_QUERY_REBUILD_STATUS) {
		rc = ds_rebuild_query(in->pci_op.pi_uuid, &out->pco_rebuild_st);
		if (rc != 0)
			D_GOTO(out_svc, rc);
	}

	rc = rdb_tx_begin(svc->ps_rsvc.s_db, svc->ps_rsvc.s_term, &tx);
	if (rc != 0)
		D_GOTO(out_svc, rc);

	ABT_rwlock_wrlock(svc->ps_lock);

	/* Check if pool is being destroyed and not accepting connections */
	d_iov_set(&value, &connectable, sizeof(connectable));
	rc = rdb_tx_lookup(&tx, &svc->ps_root,
			   &ds_pool_prop_connectable, &value);
	if (rc != 0)
		D_GOTO(out_lock, rc);
	D_DEBUG(DF_DSMS, DF_UUID": connectable=%u\n",
		DP_UUID(in->pci_op.pi_uuid), connectable);
	if (!connectable) {
		D_ERROR(DF_UUID": being destroyed, not accepting connections\n",
			DP_UUID(in->pci_op.pi_uuid));
		D_GOTO(out_lock, rc = -DER_BUSY);
	}

	/* Check existing pool handles. */
	d_iov_set(&key, in->pci_op.pi_hdl, sizeof(uuid_t));
	d_iov_set(&value, &hdl, sizeof(hdl));
	rc = rdb_tx_lookup(&tx, &svc->ps_handles, &key, &value);
	if (rc == 0) {
		if (hdl.ph_flags == in->pci_flags) {
			/*
			 * The handle already exists; only do the pool map
			 * transfer.
			 */
			skip_update = 1;
		} else {
			/* The existing one does not match the new one. */
			D_ERROR(DF_UUID": found conflicting pool handle\n",
				DP_UUID(in->pci_op.pi_uuid));
			D_GOTO(out_lock, rc = -DER_EXIST);
		}
	} else if (rc != -DER_NONEXIST) {
		D_GOTO(out_lock, rc);
	}

	/* Fetch properties, the  ACL and ownership info for access check,
	 * all properties will update to IV.
	 */
	prop_bits = DAOS_PO_QUERY_PROP_ALL;
	rc = pool_prop_read(&tx, svc, prop_bits, &prop);
	if (rc != 0) {
		D_ERROR(DF_UUID": cannot get access data for pool, "
			"rc="DF_RC"\n", DP_UUID(in->pci_op.pi_uuid), DP_RC(rc));
		D_GOTO(out_map_version, rc);
	}
	D_ASSERT(prop != NULL);

	acl_entry = daos_prop_entry_get(prop, DAOS_PROP_PO_ACL);
	D_ASSERT(acl_entry != NULL);
	D_ASSERT(acl_entry->dpe_val_ptr != NULL);

	owner_entry = daos_prop_entry_get(prop, DAOS_PROP_PO_OWNER);
	D_ASSERT(owner_entry != NULL);
	D_ASSERT(owner_entry->dpe_str != NULL);

	owner_grp_entry = daos_prop_entry_get(prop, DAOS_PROP_PO_OWNER_GROUP);
	D_ASSERT(owner_grp_entry != NULL);
	D_ASSERT(owner_grp_entry->dpe_str != NULL);

	owner.user = owner_entry->dpe_str;
	owner.group = owner_grp_entry->dpe_str;

	/*
	 * Security capabilities determine the access control policy on this
	 * pool handle.
	 */
	rc = ds_sec_pool_get_capabilities(in->pci_flags, &in->pci_cred, &owner,
					  acl_entry->dpe_val_ptr,
					  &sec_capas);
	if (rc != 0) {
		D_ERROR(DF_UUID": refusing connect attempt for "
			DF_X64" error: "DF_RC"\n", DP_UUID(in->pci_op.pi_uuid),
			in->pci_flags, DP_RC(rc));
		D_GOTO(out_map_version, rc);
	}

	rc = ds_sec_cred_get_origin(&in->pci_cred, &machine);

	if (rc != 0) {
		D_ERROR(DF_UUID": unable to retrieve origin error: "DF_RC"\n",
			DP_UUID(in->pci_op.pi_uuid), DP_RC(rc));
		D_GOTO(out_map_version, rc);
	}

	if (!ds_sec_pool_can_connect(sec_capas)) {
		D_ERROR(DF_UUID": permission denied for connect attempt for "
			DF_X64"\n", DP_UUID(in->pci_op.pi_uuid),
			in->pci_flags);
		D_GOTO(out_map_version, rc = -DER_NO_PERM);
	}

	/*
	 * Transfer the pool map to the client before adding the pool handle,
	 * so that we don't need to worry about rolling back the transaction
	 * when the transfer fails. The client has already been authenticated
	 * and authorized at this point. If an error occurs after the transfer
	 * completes, then we simply return the error and the client will throw
	 * its pool_buf away.
	 */
	rc = read_map_buf(&tx, &svc->ps_root, &map_buf, &map_version);
	if (rc != 0) {
		D_ERROR(DF_UUID": failed to read pool map: "DF_RC"\n",
			DP_UUID(svc->ps_uuid), DP_RC(rc));
		D_GOTO(out_map_version, rc);
	}
	rc = ds_pool_transfer_map_buf(map_buf, map_version, rpc,
				      in->pci_map_bulk, &out->pco_map_buf_size);
	if (rc != 0)
		D_GOTO(out_map_version, rc);

	if (skip_update)
		D_GOTO(out_map_version, rc = 0);

	d_iov_set(&value, &nhandles, sizeof(nhandles));
	rc = rdb_tx_lookup(&tx, &svc->ps_root, &ds_pool_prop_nhandles, &value);
	if (rc != 0)
		D_GOTO(out_map_version, rc);

	/* Take care of exclusive handles. */
	if (nhandles != 0) {
		if (in->pci_flags & DAOS_PC_EX) {
			D_DEBUG(DF_DSMS, DF_UUID": others already connected\n",
				DP_UUID(in->pci_op.pi_uuid));
			D_GOTO(out_map_version, rc = -DER_BUSY);
		} else {
			/*
			 * If there is a non-exclusive handle, then all handles
			 * are non-exclusive.
			 */
			d_iov_set(&value, &hdl, sizeof(hdl));
			rc = rdb_tx_fetch(&tx, &svc->ps_handles,
					  RDB_PROBE_FIRST, NULL /* key_in */,
					  NULL /* key_out */, &value);
			if (rc != 0)
				D_GOTO(out_map_version, rc);
			if (hdl.ph_flags & DAOS_PC_EX)
				D_GOTO(out_map_version, rc = -DER_BUSY);
		}
	}

	rc = pool_connect_iv_dist(svc, in->pci_op.pi_hdl, in->pci_flags,
				  sec_capas, &in->pci_cred);
	if (rc == 0 && DAOS_FAIL_CHECK(DAOS_POOL_CONNECT_FAIL_CORPC)) {
		D_DEBUG(DF_DSMS, DF_UUID": fault injected: DAOS_POOL_CONNECT_FAIL_CORPC\n",
			DP_UUID(in->pci_op.pi_uuid));
		rc = -DER_TIMEDOUT;
	}
	if (rc != 0) {
		D_ERROR(DF_UUID": failed to connect to targets: "DF_RC"\n",
			DP_UUID(in->pci_op.pi_uuid), DP_RC(rc));
		D_GOTO(out_map_version, rc);
	}

	hdl.ph_flags = in->pci_flags;
	hdl.ph_sec_capas = sec_capas;
	strncpy(hdl.ph_machine, machine, MAXHOSTNAMELEN);

	nhandles++;
	d_iov_set(&key, in->pci_op.pi_hdl, sizeof(uuid_t));
	d_iov_set(&value, &hdl, sizeof(hdl));
	rc = rdb_tx_update(&tx, &svc->ps_handles, &key, &value);
	if (rc != 0)
		D_GOTO(out_map_version, rc);

	d_iov_set(&value, &nhandles, sizeof(nhandles));
	rc = rdb_tx_update(&tx, &svc->ps_root, &ds_pool_prop_nhandles, &value);
	if (rc != 0)
		D_GOTO(out_map_version, rc);

	rc = rdb_tx_commit(&tx);
	if (rc)
		D_GOTO(out_map_version, rc);

	/** update metric */
	metrics = svc->ps_pool->sp_metrics[DAOS_POOL_MODULE];
	d_tm_inc_gauge(metrics->open_hdl_gauge, 1);

	if (in->pci_query_bits & DAOS_PO_QUERY_SPACE)
		rc = pool_space_query_bcast(rpc->cr_ctx, svc, in->pci_op.pi_hdl,
					    &out->pco_space);
out_map_version:
	out->pco_op.po_map_version = ds_pool_get_version(svc->ps_pool);
	if (map_buf)
		D_FREE(map_buf);
	D_FREE(machine);
out_lock:
	ABT_rwlock_unlock(svc->ps_lock);
	rdb_tx_end(&tx);
	if (prop)
		daos_prop_free(prop);
out_svc:
	ds_rsvc_set_hint(&svc->ps_rsvc, &out->pco_op.po_hint);
	pool_svc_put_leader(svc);
out:
	out->pco_op.po_rc = rc;
	D_DEBUG(DF_DSMS, DF_UUID": replying rpc %p: "DF_RC"\n",
		DP_UUID(in->pci_op.pi_uuid), rpc, DP_RC(rc));
	crt_reply_send(rpc);
}

static int
pool_disconnect_bcast(crt_context_t ctx, struct pool_svc *svc,
		      uuid_t *pool_hdls, int n_pool_hdls)
{
	struct pool_tgt_disconnect_in  *in;
	struct pool_tgt_disconnect_out *out;
	crt_rpc_t		       *rpc;
	int				rc;

	D_DEBUG(DF_DSMS, DF_UUID": bcasting\n", DP_UUID(svc->ps_uuid));

	rc = bcast_create(ctx, svc, POOL_TGT_DISCONNECT, NULL, &rpc);
	if (rc != 0)
		D_GOTO(out, rc);

	in = crt_req_get(rpc);
	uuid_copy(in->tdi_uuid, svc->ps_uuid);
	in->tdi_hdls.ca_arrays = pool_hdls;
	in->tdi_hdls.ca_count = n_pool_hdls;
	rc = dss_rpc_send(rpc);
	if (rc == 0 && DAOS_FAIL_CHECK(DAOS_POOL_DISCONNECT_FAIL_CORPC)) {
		D_DEBUG(DF_DSMS, DF_UUID": fault injected: DAOS_POOL_DISCONNECT_FAIL_CORPC\n",
			DP_UUID(svc->ps_uuid));
		rc = -DER_TIMEDOUT;
	}
	if (rc != 0)
		D_GOTO(out_rpc, rc);

	out = crt_reply_get(rpc);
	rc = out->tdo_rc;
	if (rc != 0) {
		D_ERROR(DF_UUID": failed to disconnect from "DF_RC" targets\n",
			DP_UUID(svc->ps_uuid), DP_RC(rc));
		rc = -DER_IO;
	}

out_rpc:
	crt_req_decref(rpc);
out:
	D_DEBUG(DF_DSMS, DF_UUID": bcasted: "DF_RC"\n", DP_UUID(svc->ps_uuid),
		DP_RC(rc));
	return rc;
}

static int
pool_disconnect_hdls(struct rdb_tx *tx, struct pool_svc *svc, uuid_t *hdl_uuids,
		     int n_hdl_uuids, crt_context_t ctx)
{
	d_iov_t			 value;
	uint32_t		 nhandles;
	struct pool_metrics	*metrics;
	int			 i;
	int			 rc;

	D_ASSERTF(n_hdl_uuids > 0, "%d\n", n_hdl_uuids);

	D_DEBUG(DF_DSMS, DF_UUID": disconnecting %d hdls: hdl_uuids[0]="DF_UUID
		"\n", DP_UUID(svc->ps_uuid), n_hdl_uuids,
		DP_UUID(hdl_uuids[0]));

	/*
	 * TODO: Send POOL_TGT_CLOSE_CONTS and somehow retry until every
	 * container service has responded (through ds_pool).
	 */
	rc = ds_cont_close_by_pool_hdls(svc->ps_uuid, hdl_uuids, n_hdl_uuids,
					ctx);
	if (rc != 0)
		D_GOTO(out, rc);

	rc = pool_disconnect_bcast(ctx, svc, hdl_uuids, n_hdl_uuids);
	if (rc != 0)
		D_GOTO(out, rc);

	/** update metric */
	metrics = svc->ps_pool->sp_metrics[DAOS_POOL_MODULE];
	d_tm_dec_gauge(metrics->open_hdl_gauge, n_hdl_uuids);

	d_iov_set(&value, &nhandles, sizeof(nhandles));
	rc = rdb_tx_lookup(tx, &svc->ps_root, &ds_pool_prop_nhandles, &value);
	if (rc != 0)
		D_GOTO(out, rc);

	nhandles -= n_hdl_uuids;

	for (i = 0; i < n_hdl_uuids; i++) {
		d_iov_t key;

		d_iov_set(&key, hdl_uuids[i], sizeof(uuid_t));
		rc = rdb_tx_delete(tx, &svc->ps_handles, &key);
		if (rc != 0)
			D_GOTO(out, rc);
	}

	d_iov_set(&value, &nhandles, sizeof(nhandles));
	rc = rdb_tx_update(tx, &svc->ps_root, &ds_pool_prop_nhandles, &value);
	if (rc != 0)
		D_GOTO(out, rc);

out:
	D_DEBUG(DF_DSMS, DF_UUID": leaving: "DF_RC"\n", DP_UUID(svc->ps_uuid),
		DP_RC(rc));
	return rc;
}

void
ds_pool_disconnect_handler(crt_rpc_t *rpc)
{
	struct pool_disconnect_in      *pdi = crt_req_get(rpc);
	struct pool_disconnect_out     *pdo = crt_reply_get(rpc);
	struct pool_svc		       *svc;
	struct rdb_tx			tx;
	d_iov_t			key;
	d_iov_t			value;
	struct pool_hdl			hdl = {0};
	int				rc;

	D_DEBUG(DF_DSMS, DF_UUID": processing rpc %p: hdl="DF_UUID"\n",
		DP_UUID(pdi->pdi_op.pi_uuid), rpc, DP_UUID(pdi->pdi_op.pi_hdl));

	rc = pool_svc_lookup_leader(pdi->pdi_op.pi_uuid, &svc,
				    &pdo->pdo_op.po_hint);
	if (rc != 0)
		D_GOTO(out, rc);

	rc = rdb_tx_begin(svc->ps_rsvc.s_db, svc->ps_rsvc.s_term, &tx);
	if (rc != 0)
		D_GOTO(out_svc, rc);

	ABT_rwlock_wrlock(svc->ps_lock);

	d_iov_set(&key, pdi->pdi_op.pi_hdl, sizeof(uuid_t));
	d_iov_set(&value, &hdl, sizeof(hdl));
	rc = rdb_tx_lookup(&tx, &svc->ps_handles, &key, &value);
	if (rc != 0) {
		if (rc == -DER_NONEXIST)
			rc = 0;
		D_GOTO(out_lock, rc);
	}

	rc = pool_disconnect_hdls(&tx, svc, &pdi->pdi_op.pi_hdl,
				  1 /* n_hdl_uuids */, rpc->cr_ctx);
	if (rc != 0)
		D_GOTO(out_lock, rc);

	rc = rdb_tx_commit(&tx);
	/* No need to set pdo->pdo_op.po_map_version. */
out_lock:
	ABT_rwlock_unlock(svc->ps_lock);
	rdb_tx_end(&tx);
out_svc:
	ds_rsvc_set_hint(&svc->ps_rsvc, &pdo->pdo_op.po_hint);
	pool_svc_put_leader(svc);
out:
	pdo->pdo_op.po_rc = rc;
	D_DEBUG(DF_DSMS, DF_UUID": replying rpc %p: "DF_RC"\n",
		DP_UUID(pdi->pdi_op.pi_uuid), rpc, DP_RC(rc));
	crt_reply_send(rpc);
}

static int
pool_space_query_bcast(crt_context_t ctx, struct pool_svc *svc, uuid_t pool_hdl,
		       struct daos_pool_space *ps)
{
	struct pool_tgt_query_in	*in;
	struct pool_tgt_query_out	*out;
	crt_rpc_t			*rpc;
	int				 rc;

	D_DEBUG(DB_MD, DF_UUID": bcasting\n", DP_UUID(svc->ps_uuid));

	rc = bcast_create(ctx, svc, POOL_TGT_QUERY, NULL, &rpc);
	if (rc != 0)
		goto out;

	in = crt_req_get(rpc);
	uuid_copy(in->tqi_op.pi_uuid, svc->ps_uuid);
	uuid_copy(in->tqi_op.pi_hdl, pool_hdl);
	rc = dss_rpc_send(rpc);
	if (rc == 0 && DAOS_FAIL_CHECK(DAOS_POOL_QUERY_FAIL_CORPC)) {
		D_DEBUG(DF_DSMS, DF_UUID": fault injected: DAOS_POOL_QUERY_FAIL_CORPC\n",
			DP_UUID(svc->ps_uuid));
		rc = -DER_TIMEDOUT;
	}
	if (rc != 0)
		goto out_rpc;

	out = crt_reply_get(rpc);
	rc = out->tqo_rc;
	if (rc != 0) {
		D_ERROR(DF_UUID": failed to query from "DF_RC" targets\n",
			DP_UUID(svc->ps_uuid), DP_RC(rc));
		rc = -DER_IO;
	} else {
		D_ASSERT(ps != NULL);
		*ps = out->tqo_space;
	}

out_rpc:
	crt_req_decref(rpc);
out:
	D_DEBUG(DB_MD, DF_UUID": bcasted: "DF_RC"\n", DP_UUID(svc->ps_uuid),
		DP_RC(rc));
	return rc;
}

/*
 * Transfer list of containers to "remote_bulk". If the remote bulk buffer
 * is too small, then return -DER_TRUNC. RPC response will contain the number
 * of containers in the pool that the client can use to resize its buffer
 * for another RPC request.
 */
static int
transfer_cont_buf(struct daos_pool_cont_info *cont_buf, size_t ncont,
		  struct pool_svc *svc, crt_rpc_t *rpc, crt_bulk_t remote_bulk)
{
	size_t				 cont_buf_size;
	daos_size_t			 remote_bulk_size;
	d_iov_t				 cont_iov;
	d_sg_list_t			 cont_sgl;
	crt_bulk_t			 bulk = CRT_BULK_NULL;
	struct crt_bulk_desc		 bulk_desc;
	crt_bulk_opid_t			 bulk_opid;
	ABT_eventual			 eventual;
	int				*status;
	int				 rc;

	D_ASSERT(ncont > 0);
	cont_buf_size = ncont * sizeof(struct daos_pool_cont_info);

	/* Check if the client bulk buffer is large enough. */
	rc = crt_bulk_get_len(remote_bulk, &remote_bulk_size);
	if (rc != 0)
		D_GOTO(out, rc);
	if (remote_bulk_size < cont_buf_size) {
		D_ERROR(DF_UUID": remote container buffer("DF_U64")"
			" < required (%lu)\n", DP_UUID(svc->ps_uuid),
			remote_bulk_size, cont_buf_size);
		D_GOTO(out, rc = -DER_TRUNC);
	}

	d_iov_set(&cont_iov, cont_buf, cont_buf_size);
	cont_sgl.sg_nr = 1;
	cont_sgl.sg_nr_out = 0;
	cont_sgl.sg_iovs = &cont_iov;

	rc = crt_bulk_create(rpc->cr_ctx, &cont_sgl, CRT_BULK_RO, &bulk);
	if (rc != 0)
		D_GOTO(out, rc);

	/* Prepare for crt_bulk_transfer(). */
	bulk_desc.bd_rpc = rpc;
	bulk_desc.bd_bulk_op = CRT_BULK_PUT;
	bulk_desc.bd_remote_hdl = remote_bulk;
	bulk_desc.bd_remote_off = 0;
	bulk_desc.bd_local_hdl = bulk;
	bulk_desc.bd_local_off = 0;
	bulk_desc.bd_len = cont_iov.iov_len;

	rc = ABT_eventual_create(sizeof(*status), &eventual);
	if (rc != ABT_SUCCESS)
		D_GOTO(out_bulk, rc = dss_abterr2der(rc));

	rc = crt_bulk_transfer(&bulk_desc, bulk_cb, &eventual, &bulk_opid);
	if (rc != 0)
		D_GOTO(out_eventual, rc);

	rc = ABT_eventual_wait(eventual, (void **)&status);
	if (rc != ABT_SUCCESS)
		D_GOTO(out_eventual, rc = dss_abterr2der(rc));

	if (*status != 0)
		D_GOTO(out_eventual, rc = *status);

out_eventual:
	ABT_eventual_free(&eventual);
out_bulk:
	if (bulk != CRT_BULK_NULL)
		crt_bulk_free(bulk);
out:
	return rc;
}

/**
 * Send CaRT RPC to pool svc to get container list.
 *
 * \param[in]	uuid		UUID of the pool
 * \param[in]	ranks		Pool service replicas
 * \param[out]	containers	Array of container information (allocated)
 * \param[out]	ncontainers	Number of items in containers
 *
 * return	0		Success
 *
 */
int
ds_pool_svc_list_cont(uuid_t uuid, d_rank_list_t *ranks,
		      struct daos_pool_cont_info **containers,
		      uint64_t *ncontainers)
{
	int				rc;
	struct rsvc_client		client;
	crt_endpoint_t			ep;
	struct dss_module_info		*info = dss_get_module_info();
	crt_rpc_t			*rpc;
	struct pool_list_cont_in	*in;
	struct pool_list_cont_out	*out;
	uint64_t			resp_ncont = 1024;
	struct daos_pool_cont_info	*resp_cont = NULL;

	D_DEBUG(DB_MGMT, DF_UUID": Getting container list\n", DP_UUID(uuid));

	*containers = NULL;

	rc = rsvc_client_init(&client, ranks);
	if (rc != 0)
		D_GOTO(out, rc);

rechoose:
	ep.ep_grp = NULL; /* primary group */
	rc = rsvc_client_choose(&client, &ep);
	if (rc != 0) {
		D_ERROR(DF_UUID": cannot find pool service: "DF_RC"\n",
			DP_UUID(uuid), DP_RC(rc));
		goto out_client;
	}

realloc_resp:
	rc = pool_req_create(info->dmi_ctx, &ep, POOL_LIST_CONT, &rpc);
	if (rc != 0) {
		D_ERROR(DF_UUID": failed to create pool list cont rpc: %d\n",
			DP_UUID(uuid), rc);
		D_GOTO(out_client, rc);
	}

	/* Allocate response buffer */
	D_ALLOC_ARRAY(resp_cont, resp_ncont);
	if (resp_cont == NULL)
		D_GOTO(out_rpc, rc = -DER_NOMEM);

	in = crt_req_get(rpc);
	uuid_copy(in->plci_op.pi_uuid, uuid);
	uuid_clear(in->plci_op.pi_hdl);
	in->plci_ncont = resp_ncont;
	rc = list_cont_bulk_create(info->dmi_ctx, &in->plci_cont_bulk,
				   resp_cont, in->plci_ncont);
	if (rc != 0)
		D_GOTO(out_resp_buf, rc);

	rc = dss_rpc_send(rpc);
	out = crt_reply_get(rpc);
	D_ASSERT(out != NULL);

	rc = pool_rsvc_client_complete_rpc(&client, &ep, rc, &out->plco_op);
	if (rc == RSVC_CLIENT_RECHOOSE) {
		/* To simplify logic, destroy bulk hdl and buffer each time */
		list_cont_bulk_destroy(in->plci_cont_bulk);
		D_FREE(resp_cont);
		crt_req_decref(rpc);
		dss_sleep(1000 /* ms */);
		D_GOTO(rechoose, rc);
	}

	rc = out->plco_op.po_rc;
	if (rc == -DER_TRUNC) {
		/* resp_ncont too small - realloc with server-provided ncont */
		resp_ncont = out->plco_ncont;
		list_cont_bulk_destroy(in->plci_cont_bulk);
		D_FREE(resp_cont);
		crt_req_decref(rpc);
		dss_sleep(1000 /* ms */);
		D_GOTO(realloc_resp, rc);
	} else if (rc != 0) {
		D_ERROR(DF_UUID": failed to get container list for pool: %d\n",
			DP_UUID(uuid), rc);
	} else {
		*containers = resp_cont;
	}

	list_cont_bulk_destroy(in->plci_cont_bulk);
out_resp_buf:
	if (rc != 0)
		D_FREE(resp_cont);
out_rpc:
	crt_req_decref(rpc);
out_client:
	rsvc_client_fini(&client);
out:
	return rc;
}

/* CaRT RPC handler for pool container listing
 * Requires a pool handle (except for rebuild).
 */
void
ds_pool_list_cont_handler(crt_rpc_t *rpc)
{
	struct pool_list_cont_in	*in = crt_req_get(rpc);
	struct pool_list_cont_out	*out = crt_reply_get(rpc);
	struct daos_pool_cont_info	*cont_buf = NULL;
	uint64_t			 ncont = 0;
	struct pool_svc			*svc;
	struct rdb_tx			 tx;
	d_iov_t				 key;
	d_iov_t				 value;
	struct pool_hdl			 hdl = {0};
	int				 rc;

	D_DEBUG(DF_DSMS, DF_UUID": processing rpc %p: hdl="DF_UUID"\n",
		DP_UUID(in->plci_op.pi_uuid), rpc, DP_UUID(in->plci_op.pi_hdl));

	rc = pool_svc_lookup_leader(in->plci_op.pi_uuid, &svc,
				    &out->plco_op.po_hint);
	if (rc != 0)
		D_GOTO(out, rc);

	/* Verify pool handle only if RPC initiated by a client
	 * (not for mgmt svc to pool svc RPCs that do not have a handle).
	 */
	if (daos_rpc_from_client(rpc)) {
		rc = rdb_tx_begin(svc->ps_rsvc.s_db, svc->ps_rsvc.s_term, &tx);
		if (rc != 0)
			D_GOTO(out_svc, rc);

		ABT_rwlock_rdlock(svc->ps_lock);

		/* Verify the pool handle. Note: since rebuild will not
		 * connect the pool, so we only verify the non-rebuild
		 * pool.
		 */
		if (!is_pool_from_srv(in->plci_op.pi_uuid,
				      in->plci_op.pi_hdl)) {
			d_iov_set(&key, in->plci_op.pi_hdl, sizeof(uuid_t));
			d_iov_set(&value, &hdl, sizeof(hdl));
			rc = rdb_tx_lookup(&tx, &svc->ps_handles, &key, &value);
			if (rc == -DER_NONEXIST)
				rc = -DER_NO_HDL;
				/* defer goto out_svc until unlock/tx_end */
		}

		ABT_rwlock_unlock(svc->ps_lock);
		rdb_tx_end(&tx);
		if (rc != 0)
			D_GOTO(out_svc, rc);
	}

	/* Call container service to get the list */
	rc = ds_cont_list(in->plci_op.pi_uuid, &cont_buf, &ncont);
	if (rc != 0) {
		D_GOTO(out_svc, rc);
	} else if ((in->plci_ncont > 0) && (ncont > in->plci_ncont)) {
		/* Got a list, but client buffer not supplied or too small */
		D_DEBUG(DF_DSMS, DF_UUID": hdl="DF_UUID": has %"PRIu64
				 " containers (more than client: %"PRIu64")\n",
				 DP_UUID(in->plci_op.pi_uuid),
				 DP_UUID(in->plci_op.pi_hdl),
				 ncont, in->plci_ncont);
		D_GOTO(out_free_cont_buf, rc = -DER_TRUNC);
	} else {
		D_DEBUG(DF_DSMS, DF_UUID": hdl="DF_UUID": has %"PRIu64
				 " containers\n", DP_UUID(in->plci_op.pi_uuid),
				 DP_UUID(in->plci_op.pi_hdl), ncont);

		/* Send any results only if client provided a handle */
		if (cont_buf && (in->plci_ncont > 0) &&
		    (in->plci_cont_bulk != CRT_BULK_NULL)) {
			rc = transfer_cont_buf(cont_buf, ncont, svc, rpc,
					       in->plci_cont_bulk);
		}
	}

out_free_cont_buf:
	if (cont_buf) {
		D_FREE(cont_buf);
		cont_buf = NULL;
	}
out_svc:
	ds_rsvc_set_hint(&svc->ps_rsvc, &out->plco_op.po_hint);
	pool_svc_put_leader(svc);
out:
	out->plco_op.po_rc = rc;
	out->plco_ncont = ncont;
	D_DEBUG(DF_DSMS, DF_UUID": replying rpc %p: %d\n",
		DP_UUID(in->plci_op.pi_uuid), rpc, rc);
	crt_reply_send(rpc);
}

void
ds_pool_query_handler(crt_rpc_t *rpc)
{
	struct pool_query_in   *in = crt_req_get(rpc);
	struct pool_query_out  *out = crt_reply_get(rpc);
	daos_prop_t	       *prop = NULL;
	struct pool_buf	       *map_buf;
	uint32_t		map_version = 0;
	struct pool_svc	       *svc;
	struct rdb_tx		tx;
	d_iov_t			key;
	d_iov_t			value;
	struct pool_hdl		hdl = {0};
	int			rc;

	D_DEBUG(DF_DSMS, DF_UUID": processing rpc %p: hdl="DF_UUID"\n",
		DP_UUID(in->pqi_op.pi_uuid), rpc, DP_UUID(in->pqi_op.pi_hdl));

	rc = pool_svc_lookup_leader(in->pqi_op.pi_uuid, &svc,
				    &out->pqo_op.po_hint);
	if (rc != 0)
		D_GOTO(out, rc);

	if (in->pqi_query_bits & DAOS_PO_QUERY_REBUILD_STATUS) {
		rc = ds_rebuild_query(in->pqi_op.pi_uuid, &out->pqo_rebuild_st);
		if (rc != 0)
			D_GOTO(out_svc, rc);
	}

	rc = rdb_tx_begin(svc->ps_rsvc.s_db, svc->ps_rsvc.s_term, &tx);
	if (rc != 0)
		D_GOTO(out_svc, rc);

	ABT_rwlock_rdlock(svc->ps_lock);

	/* Verify the pool handle for client calls.
	 * Note: since rebuild will not connect the pool, so we only verify
	 * the non-rebuild pool. Server-to-server calls also don't have a
	 * handle.
	 */
	if (daos_rpc_from_client(rpc) &&
	    !is_pool_from_srv(in->pqi_op.pi_uuid, in->pqi_op.pi_hdl)) {
		d_iov_set(&key, in->pqi_op.pi_hdl, sizeof(uuid_t));
		d_iov_set(&value, &hdl, sizeof(hdl));
		rc = rdb_tx_lookup(&tx, &svc->ps_handles, &key, &value);
		if (rc != 0) {
			if (rc == -DER_NONEXIST)
				rc = -DER_NO_HDL;
			D_GOTO(out_lock, rc);
		}
	}

	/* read optional properties */
	rc = pool_prop_read(&tx, svc, in->pqi_query_bits, &prop);
	if (rc != 0)
		D_GOTO(out_lock, rc);
	out->pqo_prop = prop;

	if (DAOS_FAIL_CHECK(DAOS_FORCE_PROP_VERIFY) && prop != NULL) {
		daos_prop_t		*iv_prop = NULL;
		struct daos_prop_entry	*entry, *iv_entry;
		int			i;

		D_ALLOC_PTR(iv_prop);
		if (iv_prop == NULL)
			D_GOTO(out_lock, rc = -DER_NOMEM);

		rc = ds_pool_iv_prop_fetch(svc->ps_pool, iv_prop);
		if (rc) {
			D_ERROR("ds_pool_iv_prop_fetch failed "DF_RC"\n",
				DP_RC(rc));
			daos_prop_free(iv_prop);
			D_GOTO(out_lock, rc);
		}

		for (i = 0; i < prop->dpp_nr; i++) {
			entry = &prop->dpp_entries[i];
			iv_entry = daos_prop_entry_get(iv_prop,
						       entry->dpe_type);
			D_ASSERT(iv_entry != NULL);
			switch (entry->dpe_type) {
			case DAOS_PROP_PO_LABEL:
				D_ASSERT(strlen(entry->dpe_str) <=
					 DAOS_PROP_LABEL_MAX_LEN);
				if (strncmp(entry->dpe_str, iv_entry->dpe_str,
					    DAOS_PROP_LABEL_MAX_LEN) != 0) {
					D_ERROR("mismatch %s - %s.\n",
						entry->dpe_str,
						iv_entry->dpe_str);
					rc = -DER_IO;
				}
				break;
			case DAOS_PROP_PO_OWNER:
			case DAOS_PROP_PO_OWNER_GROUP:
				D_ASSERT(strlen(entry->dpe_str) <=
					 DAOS_ACL_MAX_PRINCIPAL_LEN);
				if (strncmp(entry->dpe_str, iv_entry->dpe_str,
					    DAOS_ACL_MAX_PRINCIPAL_BUF_LEN)
				    != 0) {
					D_ERROR("mismatch %s - %s.\n",
						entry->dpe_str,
						iv_entry->dpe_str);
					rc = -DER_IO;
				}
				break;
			case DAOS_PROP_PO_SPACE_RB:
			case DAOS_PROP_PO_SELF_HEAL:
			case DAOS_PROP_PO_RECLAIM:
			case DAOS_PROP_PO_EC_CELL_SZ:
			case DAOS_PROP_PO_EC_PDA:
			case DAOS_PROP_PO_RP_PDA:
				if (entry->dpe_val != iv_entry->dpe_val) {
					D_ERROR("type %d mismatch "DF_U64" - "
						DF_U64".\n", entry->dpe_type,
						entry->dpe_val,
						iv_entry->dpe_val);
					rc = -DER_IO;
				}
				break;
			case DAOS_PROP_PO_ACL:
				if (daos_prop_entry_cmp_acl(entry,
							    iv_entry) != 0)
					rc = -DER_IO;
				break;
			case DAOS_PROP_PO_SVC_LIST:
				break;
			default:
				D_ASSERTF(0, "bad dpe_type %d\n",
					  entry->dpe_type);
				break;
			};
		}
		daos_prop_free(iv_prop);
		if (rc) {
			D_ERROR("iv_prop verify failed "DF_RC"\n", DP_RC(rc));
			D_GOTO(out_lock, rc);
		}
	}

	rc = read_map_buf(&tx, &svc->ps_root, &map_buf, &map_version);
	if (rc != 0)
		D_ERROR(DF_UUID": failed to read pool map: "DF_RC"\n",
			DP_UUID(svc->ps_uuid), DP_RC(rc));

out_lock:
	ABT_rwlock_unlock(svc->ps_lock);
	rdb_tx_end(&tx);
	if (rc != 0)
		goto out_svc;

	rc = ds_pool_transfer_map_buf(map_buf, map_version, rpc,
				      in->pqi_map_bulk, &out->pqo_map_buf_size);
	D_FREE(map_buf);
	if (rc != 0)
		goto out_svc;

	/* See comment above, rebuild doesn't connect the pool */
	if ((in->pqi_query_bits & DAOS_PO_QUERY_SPACE) &&
	    !is_pool_from_srv(in->pqi_op.pi_uuid, in->pqi_op.pi_hdl))
		rc = pool_space_query_bcast(rpc->cr_ctx, svc, in->pqi_op.pi_hdl,
					    &out->pqo_space);

out_svc:
	if (map_version == 0)
		out->pqo_op.po_map_version = ds_pool_get_version(svc->ps_pool);
	else
		out->pqo_op.po_map_version = map_version;
	ds_rsvc_set_hint(&svc->ps_rsvc, &out->pqo_op.po_hint);
	pool_svc_put_leader(svc);
out:
	out->pqo_op.po_rc = rc;
	D_DEBUG(DF_DSMS, DF_UUID": replying rpc %p: "DF_RC"\n",
		DP_UUID(in->pqi_op.pi_uuid), rpc, DP_RC(rc));
	crt_reply_send(rpc);
	daos_prop_free(prop);
}

/* Convert pool_comp_state_t to daos_target_state_t */
static daos_target_state_t
enum_pool_comp_state_to_tgt_state(int tgt_state)
{

	switch (tgt_state) {
	case PO_COMP_ST_UNKNOWN: return DAOS_TS_UNKNOWN;
	case PO_COMP_ST_NEW: return DAOS_TS_NEW;
	case PO_COMP_ST_UP: return DAOS_TS_UP;
	case PO_COMP_ST_UPIN: return DAOS_TS_UP_IN;
	case PO_COMP_ST_DOWN: return  DAOS_TS_DOWN;
	case PO_COMP_ST_DOWNOUT: return DAOS_TS_DOWN_OUT;
	case PO_COMP_ST_DRAIN: return DAOS_TS_DRAIN;
	}

	return DAOS_TS_UNKNOWN;
}

static int
pool_query_tgt_space(crt_context_t ctx, struct pool_svc *svc, uuid_t pool_hdl,
		     d_rank_t rank, uint32_t tgt_idx, struct daos_space *ds)
{
	struct pool_tgt_query_in	*in;
	struct pool_tgt_query_out	*out;
	crt_rpc_t			*rpc;
	crt_endpoint_t			 tgt_ep = { 0 };
	crt_opcode_t			 opcode;
	int				 rc;

	D_DEBUG(DB_MD, DF_UUID": query target for rank:%u tgt:%u\n",
		DP_UUID(svc->ps_uuid), rank, tgt_idx);

	tgt_ep.ep_rank = rank;
	tgt_ep.ep_tag = daos_rpc_tag(DAOS_REQ_TGT, tgt_idx);
	opcode = DAOS_RPC_OPCODE(POOL_TGT_QUERY, DAOS_POOL_MODULE,
				 DAOS_POOL_VERSION);
	rc = crt_req_create(ctx, &tgt_ep, opcode, &rpc);
	if (rc) {
		D_ERROR("crt_req_create failed: "DF_RC"\n", DP_RC(rc));
		return rc;
	}

	in = crt_req_get(rpc);
	uuid_copy(in->tqi_op.pi_uuid, svc->ps_uuid);
	uuid_copy(in->tqi_op.pi_hdl, pool_hdl);

	rc = dss_rpc_send(rpc);
	if (rc != 0)
		goto out_rpc;

	out = crt_reply_get(rpc);
	rc = out->tqo_rc;
	if (rc != 0) {
		D_ERROR(DF_UUID": failed to query rank:%u, tgt:%u, "DF_RC"\n",
			DP_UUID(svc->ps_uuid), rank, tgt_idx, DP_RC(rc));
	} else {
		D_ASSERT(ds != NULL);
		*ds = out->tqo_space.ps_space;
	}

out_rpc:
	crt_req_decref(rpc);
	return rc;
}

void
ds_pool_query_info_handler(crt_rpc_t *rpc)
{
	struct pool_query_info_in	*in = crt_req_get(rpc);
	struct pool_query_info_out	*out = crt_reply_get(rpc);
	struct pool_svc			*svc;
	struct pool_target		*target = NULL;
	int				 tgt_state;
	int				 rc;

	D_DEBUG(DF_DSMS, DF_UUID": processing rpc %p: hdl="DF_UUID"\n",
		DP_UUID(in->pqii_op.pi_uuid), rpc, DP_UUID(in->pqii_op.pi_hdl));

	rc = pool_svc_lookup_leader(in->pqii_op.pi_uuid, &svc,
				    &out->pqio_op.po_hint);
	if (rc != 0)
		D_GOTO(out, rc);

	/* get the target state from pool map */
	ABT_rwlock_rdlock(svc->ps_pool->sp_lock);
	rc = pool_map_find_target_by_rank_idx(svc->ps_pool->sp_map,
					      in->pqii_rank,
					      in->pqii_tgt,
					      &target);
	if (rc != 1) {
		D_ERROR(DF_UUID": Failed to get rank:%u, idx:%d\n, rc:%d",
			DP_UUID(in->pqii_op.pi_uuid), in->pqii_rank,
			in->pqii_tgt, rc);
		ABT_rwlock_unlock(svc->ps_pool->sp_lock);
		D_GOTO(out_svc, rc = -DER_NONEXIST);
	} else {
		rc = 0;
	}

	D_ASSERT(target != NULL);

	tgt_state = target->ta_comp.co_status;
	out->pqio_state = enum_pool_comp_state_to_tgt_state(tgt_state);
	out->pqio_op.po_map_version =
			pool_map_get_version(svc->ps_pool->sp_map);

	ABT_rwlock_unlock(svc->ps_pool->sp_lock);

	if (tgt_state == PO_COMP_ST_UPIN) {
		rc = pool_query_tgt_space(rpc->cr_ctx, svc, in->pqii_op.pi_hdl,
					  in->pqii_rank, in->pqii_tgt,
					  &out->pqio_space);
		if (rc)
			D_ERROR(DF_UUID": Failed to query rank:%u, tgt:%d, "
				""DF_RC"\n", DP_UUID(in->pqii_op.pi_uuid),
				in->pqii_rank, in->pqii_tgt, DP_RC(rc));
	} else {
		memset(&out->pqio_space, 0, sizeof(out->pqio_space));
	}
out_svc:
	ds_rsvc_set_hint(&svc->ps_rsvc, &out->pqio_op.po_hint);
	pool_svc_put_leader(svc);
out:
	out->pqio_op.po_rc = rc;
	out->pqio_rank = in->pqii_rank;
	out->pqio_tgt = in->pqii_tgt;

	D_DEBUG(DF_DSMS, DF_UUID": replying rpc %p: "DF_RC"\n",
		DP_UUID(in->pqii_op.pi_uuid), rpc, DP_RC(rc));
	crt_reply_send(rpc);
}

static int
process_query_result(daos_pool_info_t *info, uuid_t pool_uuid,
		     uint32_t map_version, uint32_t leader_rank,
		     struct daos_pool_space *ps,
		     struct daos_rebuild_status *rs,
		     struct pool_buf *map_buf)
{
	struct pool_map	       *map;
	int			rc;
	unsigned int		num_disabled = 0;

	rc = pool_map_create(map_buf, map_version, &map);
	if (rc != 0) {
		D_ERROR("failed to create local pool map: %d\n", rc);
		return rc;
	}

	rc = pool_map_find_failed_tgts(map, NULL, &num_disabled);
	if (rc != 0) {
		D_ERROR("failed to get num disabled tgts, rc=%d\n", rc);
		D_GOTO(out, rc);
	}

	info->pi_ndisabled = num_disabled;

	pool_query_reply_to_info(pool_uuid, map_buf, map_version, leader_rank,
				 ps, rs, info);

out:
	pool_map_decref(map);
	return rc;
}

/**
 * Query the pool without holding a pool handle.
 *
 * \param[in]	pool_uuid	UUID of the pool
 * \param[in]	ranks		Ranks of pool svc replicas
 * \param[out]	pool_info	Results of the pool query
 *
 * \return	0		Success
 *		-DER_INVAL	Invalid input
 *		Negative value	Error
 */
int
ds_pool_svc_query(uuid_t pool_uuid, d_rank_list_t *ranks,
		  daos_pool_info_t *pool_info)
{
	int			rc;
	struct rsvc_client	client;
	crt_endpoint_t		ep;
	struct dss_module_info	*info = dss_get_module_info();
	crt_rpc_t		*rpc;
	struct pool_query_in	*in;
	struct pool_query_out	*out;
	struct pool_buf		*map_buf;
	uint32_t		map_size = 0;

	if (ranks == NULL || pool_info == NULL)
		D_GOTO(out, rc = -DER_INVAL);

	D_DEBUG(DB_MGMT, DF_UUID": Querying pool\n", DP_UUID(pool_uuid));

	rc = rsvc_client_init(&client, ranks);
	if (rc != 0)
		D_GOTO(out, rc);

rechoose:
	ep.ep_grp = NULL; /* primary group */
	rc = rsvc_client_choose(&client, &ep);
	if (rc != 0) {
		D_ERROR(DF_UUID": cannot find pool service: "DF_RC"\n",
			DP_UUID(pool_uuid), DP_RC(rc));
		goto out_client;
	}

realloc:
	rc = pool_req_create(info->dmi_ctx, &ep, POOL_QUERY, &rpc);
	if (rc != 0) {
		D_ERROR(DF_UUID": failed to create pool query rpc: %d\n",
			DP_UUID(pool_uuid), rc);
		D_GOTO(out_client, rc);
	}

	in = crt_req_get(rpc);
	uuid_copy(in->pqi_op.pi_uuid, pool_uuid);
	uuid_clear(in->pqi_op.pi_hdl);
	in->pqi_query_bits = pool_query_bits(pool_info, NULL);

	rc = map_bulk_create(info->dmi_ctx, &in->pqi_map_bulk, &map_buf,
			     map_size);
	if (rc != 0)
		D_GOTO(out_rpc, rc);

	rc = dss_rpc_send(rpc);
	out = crt_reply_get(rpc);
	D_ASSERT(out != NULL);

	rc = pool_rsvc_client_complete_rpc(&client, &ep, rc, &out->pqo_op);
	if (rc == RSVC_CLIENT_RECHOOSE) {
		map_bulk_destroy(in->pqi_map_bulk, map_buf);
		crt_req_decref(rpc);
		dss_sleep(1000 /* ms */);
		D_GOTO(rechoose, rc);
	}

	rc = out->pqo_op.po_rc;
	if (rc == -DER_TRUNC) {
		map_size = out->pqo_map_buf_size;
		map_bulk_destroy(in->pqi_map_bulk, map_buf);
		crt_req_decref(rpc);
		dss_sleep(1000 /* ms */);
		D_GOTO(realloc, rc);
	} else if (rc != 0) {
		D_ERROR(DF_UUID": failed to query pool: %d\n",
			DP_UUID(pool_uuid), rc);
		D_GOTO(out_bulk, rc);
	}

	D_DEBUG(DB_MGMT, "Successfully queried pool\n");

	rc = process_query_result(pool_info, pool_uuid,
					 out->pqo_op.po_map_version,
					 out->pqo_op.po_hint.sh_rank,
					 &out->pqo_space,
					 &out->pqo_rebuild_st,
					 map_buf);
	if (rc != 0)
		D_ERROR("Failed to process pool query results, rc=%d\n", rc);

out_bulk:
	map_bulk_destroy(in->pqi_map_bulk, map_buf);
out_rpc:
	crt_req_decref(rpc);
out_client:
	rsvc_client_fini(&client);
out:
	return rc;
}

/**
 * Query a pool's properties without having a handle for the pool
 */
void
ds_pool_prop_get_handler(crt_rpc_t *rpc)
{
	struct pool_prop_get_in		*in = crt_req_get(rpc);
	struct pool_prop_get_out	*out = crt_reply_get(rpc);
	struct pool_svc			*svc;
	struct rdb_tx			tx;
	int				rc;
	daos_prop_t			*prop = NULL;

	D_DEBUG(DF_DSMS, DF_UUID": processing rpc %p\n",
		DP_UUID(in->pgi_op.pi_uuid), rpc);

	rc = pool_svc_lookup_leader(in->pgi_op.pi_uuid, &svc,
				    &out->pgo_op.po_hint);
	if (rc != 0)
		D_GOTO(out, rc);

	rc = rdb_tx_begin(svc->ps_rsvc.s_db, svc->ps_rsvc.s_term, &tx);
	if (rc != 0)
		D_GOTO(out_svc, rc);

	ABT_rwlock_rdlock(svc->ps_lock);

	rc = pool_prop_read(&tx, svc, in->pgi_query_bits, &prop);
	if (rc != 0)
		D_GOTO(out_lock, rc);
	out->pgo_prop = prop;

out_lock:
	ABT_rwlock_unlock(svc->ps_lock);
	rdb_tx_end(&tx);
out_svc:
	ds_rsvc_set_hint(&svc->ps_rsvc, &out->pgo_op.po_hint);
	pool_svc_put_leader(svc);
out:
	out->pgo_op.po_rc = rc;
	D_DEBUG(DF_DSMS, DF_UUID": replying rpc %p: "DF_RC"\n",
		DP_UUID(in->pgi_op.pi_uuid), rpc, DP_RC(rc));
	crt_reply_send(rpc);
	daos_prop_free(prop);
}

/**
 * Send a CaRT message to the pool svc to get the ACL pool property.
 *
 * \param[in]		pool_uuid	UUID of the pool
 * \param[in]		ranks		Pool service replicas
 * \param[in][out]	prop		Prop with requested properties, to be
 *					filled out and returned.
 *
 * \return	0		Success
 *
 */
int
ds_pool_svc_get_prop(uuid_t pool_uuid, d_rank_list_t *ranks,
		     daos_prop_t *prop)
{
	int				rc;
	struct rsvc_client		client;
	crt_endpoint_t			ep;
	struct dss_module_info		*info = dss_get_module_info();
	crt_rpc_t			*rpc;
	struct pool_prop_get_in		*in;
	struct pool_prop_get_out	*out;

	D_DEBUG(DB_MGMT, DF_UUID": Getting prop\n", DP_UUID(pool_uuid));

	rc = rsvc_client_init(&client, ranks);
	if (rc != 0)
		D_GOTO(out, rc);

rechoose:
	ep.ep_grp = NULL; /* primary group */
	rc = rsvc_client_choose(&client, &ep);
	if (rc != 0) {
		D_ERROR(DF_UUID": cannot find pool service: "DF_RC"\n",
			DP_UUID(pool_uuid), DP_RC(rc));
		goto out_client;
	}

	rc = pool_req_create(info->dmi_ctx, &ep, POOL_PROP_GET, &rpc);
	if (rc != 0) {
		D_ERROR(DF_UUID": failed to create pool get prop rpc: "
			""DF_RC"\n", DP_UUID(pool_uuid), DP_RC(rc));
		D_GOTO(out_client, rc);
	}

	in = crt_req_get(rpc);
	uuid_copy(in->pgi_op.pi_uuid, pool_uuid);
	uuid_clear(in->pgi_op.pi_hdl);
	in->pgi_query_bits = pool_query_bits(NULL, prop);

	rc = dss_rpc_send(rpc);
	out = crt_reply_get(rpc);
	D_ASSERT(out != NULL);

	rc = pool_rsvc_client_complete_rpc(&client, &ep, rc, &out->pgo_op);
	if (rc == RSVC_CLIENT_RECHOOSE) {
		crt_req_decref(rpc);
		dss_sleep(1000 /* ms */);
		D_GOTO(rechoose, rc);
	}

	rc = out->pgo_op.po_rc;
	if (rc != 0) {
		D_ERROR(DF_UUID": failed to get prop for pool: "DF_RC"\n",
			DP_UUID(pool_uuid), DP_RC(rc));
		D_GOTO(out_rpc, rc);
	}

	rc = daos_prop_copy(prop, out->pgo_prop);

out_rpc:
	crt_req_decref(rpc);
out_client:
	rsvc_client_fini(&client);
out:
	return rc;
}

int
ds_pool_extend(uuid_t pool_uuid, int ntargets, const d_rank_list_t *rank_list, int ndomains,
	       const uint32_t *domains, d_rank_list_t *svc_ranks)
{
	int				rc;
	struct rsvc_client		client;
	crt_endpoint_t			ep;
	struct dss_module_info		*info = dss_get_module_info();
	crt_rpc_t			*rpc;
	struct pool_extend_in		*in;
	struct pool_extend_out		*out;

	rc = rsvc_client_init(&client, svc_ranks);
	if (rc != 0)
		return rc;

rechoose:

	ep.ep_grp = NULL; /* primary group */
	rsvc_client_choose(&client, &ep);

	rc = pool_req_create(info->dmi_ctx, &ep, POOL_EXTEND, &rpc);
	if (rc != 0) {
		D_ERROR(DF_UUID": failed to create pool extend rpc: "
			""DF_RC"\n", DP_UUID(pool_uuid), DP_RC(rc));
		D_GOTO(out_client, rc);
	}

	in = crt_req_get(rpc);
	uuid_copy(in->pei_op.pi_uuid, pool_uuid);
	in->pei_ntgts = ntargets;
	in->pei_ndomains = ndomains;
	in->pei_tgt_ranks = (d_rank_list_t *)rank_list;
	in->pei_domains.ca_count = ndomains;
	in->pei_domains.ca_arrays = (uint32_t *)domains;

	rc = dss_rpc_send(rpc);
	out = crt_reply_get(rpc);
	D_ASSERT(out != NULL);

	rc = pool_rsvc_client_complete_rpc(&client, &ep, rc, &out->peo_op);
	if (rc == RSVC_CLIENT_RECHOOSE) {
		crt_req_decref(rpc);
		dss_sleep(1000 /* ms */);
		D_GOTO(rechoose, rc);
	}

	rc = out->peo_op.po_rc;
	if (rc != 0) {
		D_ERROR(DF_UUID": Failed to set targets to UP state for "
				"reintegration: "DF_RC"\n", DP_UUID(pool_uuid),
				DP_RC(rc));
		D_GOTO(out_rpc, rc);
	}

out_rpc:
	crt_req_decref(rpc);
out_client:
	rsvc_client_fini(&client);
	return rc;
}

int
ds_pool_target_update_state(uuid_t pool_uuid, d_rank_list_t *ranks,
			    struct pool_target_addr_list *target_addrs,
			    pool_comp_state_t state)
{
	int				rc;
	struct rsvc_client		client;
	crt_endpoint_t			ep;
	struct dss_module_info		*info = dss_get_module_info();
	crt_rpc_t			*rpc;
	struct pool_add_in		*in;
	struct pool_add_out		*out;
	crt_opcode_t			opcode;

	rc = rsvc_client_init(&client, ranks);
	if (rc != 0)
		return rc;

rechoose:
	ep.ep_grp = NULL; /* primary group */
	rsvc_client_choose(&client, &ep);

	switch (state) {
	case PO_COMP_ST_DOWN:
		opcode = POOL_EXCLUDE;
		break;
	case PO_COMP_ST_UP:
		opcode = POOL_REINT;
		break;
	case PO_COMP_ST_DRAIN:
		opcode = POOL_DRAIN;
		break;
	default:
		D_GOTO(out_client, rc = -DER_INVAL);
	}

	rc = pool_req_create(info->dmi_ctx, &ep, opcode, &rpc);
	if (rc != 0) {
		D_ERROR(DF_UUID": failed to create pool req: "DF_RC"\n",
			DP_UUID(pool_uuid), DP_RC(rc));
		D_GOTO(out_client, rc);
	}

	in = crt_req_get(rpc);
	uuid_copy(in->pti_op.pi_uuid, pool_uuid);

	in->pti_addr_list.ca_arrays = target_addrs->pta_addrs;
	in->pti_addr_list.ca_count = (size_t)target_addrs->pta_number;

	rc = dss_rpc_send(rpc);
	out = crt_reply_get(rpc);
	D_ASSERT(out != NULL);

	rc = pool_rsvc_client_complete_rpc(&client, &ep, rc, &out->pto_op);
	if (rc == RSVC_CLIENT_RECHOOSE) {
		crt_req_decref(rpc);
		dss_sleep(1000 /* ms */);
		D_GOTO(rechoose, rc);
	}

	rc = out->pto_op.po_rc;
	if (rc != 0) {
		D_ERROR(DF_UUID": Failed to set targets to %s state: "DF_RC"\n",
			DP_UUID(pool_uuid),
			state == PO_COMP_ST_DOWN ? "DOWN" :
			state == PO_COMP_ST_UP ? "UP" : "UNKNOWN",
			DP_RC(rc));
		D_GOTO(out_rpc, rc);
	}

out_rpc:
	crt_req_decref(rpc);
out_client:
	rsvc_client_fini(&client);
	return rc;
}

/**
 * Set a pool's properties without having a handle for the pool
 */
void
ds_pool_prop_set_handler(crt_rpc_t *rpc)
{
	struct pool_prop_set_in		*in = crt_req_get(rpc);
	struct pool_prop_set_out	*out = crt_reply_get(rpc);
	struct pool_svc			*svc;
	struct rdb_tx			tx;
	daos_prop_t			*prop = NULL;
	int				rc;

	D_DEBUG(DF_DSMS, DF_UUID": processing rpc %p\n",
		DP_UUID(in->psi_op.pi_uuid), rpc);

	rc = pool_svc_lookup_leader(in->psi_op.pi_uuid, &svc,
				    &out->pso_op.po_hint);
	if (rc != 0)
		D_GOTO(out, rc);

	if (!daos_prop_valid(in->psi_prop, true /* pool */, true /* input */)) {
		D_ERROR(DF_UUID": invalid properties input\n",
			DP_UUID(in->psi_op.pi_uuid));
		D_GOTO(out_svc, rc = -DER_INVAL);
	}

	rc = rdb_tx_begin(svc->ps_rsvc.s_db, svc->ps_rsvc.s_term, &tx);
	if (rc != 0)
		D_GOTO(out_svc, rc);

	ABT_rwlock_wrlock(svc->ps_lock);

	rc = pool_prop_write(&tx, &svc->ps_root, in->psi_prop, false);
	if (rc != 0) {
		D_ERROR(DF_UUID": failed to write prop for pool: %d\n",
			DP_UUID(in->psi_op.pi_uuid), rc);
		D_GOTO(out_lock, rc);
	}

	rc = rdb_tx_commit(&tx);
	if (rc != 0)
		D_GOTO(out_lock, rc);

	/* Read all props & update prop IV */
	rc = pool_prop_read(&tx, svc, DAOS_PO_QUERY_PROP_ALL, &prop);
	if (rc != 0) {
		D_ERROR(DF_UUID": failed to read prop for pool, rc=%d\n",
			DP_UUID(in->psi_op.pi_uuid), rc);
		D_GOTO(out_lock, rc);
	}
	D_ASSERT(prop != NULL);

out_lock:
	ABT_rwlock_unlock(svc->ps_lock);
	rdb_tx_end(&tx);
	/*
	 * TODO: Introduce prop version to avoid inconsistent prop over targets
	 *	 caused by the out of order IV sync.
	 */
	if (!rc && prop != NULL) {
		rc = ds_pool_iv_prop_update(svc->ps_pool, prop);
		if (rc)
			D_ERROR(DF_UUID": failed to update prop IV for pool, "
				"%d.\n", DP_UUID(in->psi_op.pi_uuid), rc);
	}
	daos_prop_free(prop);
out_svc:
	ds_rsvc_set_hint(&svc->ps_rsvc, &out->pso_op.po_hint);
	pool_svc_put_leader(svc);
out:
	out->pso_op.po_rc = rc;
	D_DEBUG(DF_DSMS, DF_UUID": replying rpc %p: %d\n",
		DP_UUID(in->psi_op.pi_uuid), rpc, rc);
	crt_reply_send(rpc);
}

/**
 * Send a CaRT message to the pool svc to set the requested pool properties.
 *
 * \param[in]	pool_uuid	UUID of the pool
 * \param[in]	ranks		Pool service replicas
 * \param[in]	prop		Pool prop
 *
 * \return	0		Success
 *
 */
int
ds_pool_svc_set_prop(uuid_t pool_uuid, d_rank_list_t *ranks, daos_prop_t *prop)
{
	int				rc;
	struct rsvc_client		client;
	crt_endpoint_t			ep;
	struct dss_module_info		*info = dss_get_module_info();
	crt_rpc_t			*rpc;
	struct pool_prop_set_in		*in;
	struct pool_prop_set_out	*out;

	D_DEBUG(DB_MGMT, DF_UUID": Setting pool prop\n", DP_UUID(pool_uuid));

	rc = rsvc_client_init(&client, ranks);
	if (rc != 0) {
		D_ERROR(DF_UUID": failed to init rsvc client: "DF_RC"\n",
			DP_UUID(pool_uuid), DP_RC(rc));
		D_GOTO(out, rc);
	}

rechoose:
	ep.ep_grp = NULL; /* primary group */
	rc = rsvc_client_choose(&client, &ep);
	if (rc != 0) {
		D_ERROR(DF_UUID": cannot find pool service: "DF_RC"\n",
			DP_UUID(pool_uuid), DP_RC(rc));
		goto out_client;
	}

	rc = pool_req_create(info->dmi_ctx, &ep, POOL_PROP_SET, &rpc);
	if (rc != 0) {
		D_ERROR(DF_UUID": failed to create pool set prop rpc: %d\n",
			DP_UUID(pool_uuid), rc);
		D_GOTO(out_client, rc);
	}

	in = crt_req_get(rpc);
	uuid_copy(in->psi_op.pi_uuid, pool_uuid);
	uuid_clear(in->psi_op.pi_hdl);
	in->psi_prop = prop;

	rc = dss_rpc_send(rpc);
	out = crt_reply_get(rpc);
	D_ASSERT(out != NULL);

	rc = pool_rsvc_client_complete_rpc(&client, &ep, rc, &out->pso_op);
	if (rc == RSVC_CLIENT_RECHOOSE) {
		crt_req_decref(rpc);
		dss_sleep(1000 /* ms */);
		D_GOTO(rechoose, rc);
	}

	rc = out->pso_op.po_rc;
	if (rc != 0) {
		D_ERROR(DF_UUID": failed to set prop for pool: %d\n",
			DP_UUID(pool_uuid), rc);
		D_GOTO(out_rpc, rc);
	}

out_rpc:
	crt_req_decref(rpc);
out_client:
	rsvc_client_fini(&client);
out:
	return rc;
}

/*
 * Adds the contents of new_acl to the original ACL. If an entry is added for
 * a principal already in the ACL, the old entry will be replaced.
 * *acl may be reallocated in the process.
 */
static int
merge_acl(struct daos_acl **acl, struct daos_acl *new_acl)
{
	struct daos_ace	*new_ace;
	int		rc = 0;

	new_ace = daos_acl_get_next_ace(new_acl, NULL);
	while (new_ace != NULL) {
		rc = daos_acl_add_ace(acl, new_ace);
		if (rc != 0)
			break;
		new_ace = daos_acl_get_next_ace(new_acl, new_ace);
	}

	return rc;
}

/**
 * Update entries in a pool's ACL without having a handle for the pool
 */
void
ds_pool_acl_update_handler(crt_rpc_t *rpc)
{
	struct pool_acl_update_in	*in = crt_req_get(rpc);
	struct pool_acl_update_out	*out = crt_reply_get(rpc);
	struct pool_svc			*svc;
	struct rdb_tx			tx;
	int				rc;
	daos_prop_t			*prop = NULL;
	struct daos_prop_entry		*entry = NULL;

	D_DEBUG(DF_DSMS, DF_UUID": processing rpc %p\n",
		DP_UUID(in->pui_op.pi_uuid), rpc);

	rc = pool_svc_lookup_leader(in->pui_op.pi_uuid, &svc,
				    &out->puo_op.po_hint);
	if (rc != 0)
		D_GOTO(out, rc);

	rc = rdb_tx_begin(svc->ps_rsvc.s_db, svc->ps_rsvc.s_term, &tx);
	if (rc != 0)
		D_GOTO(out_svc, rc);

	/*
	 * We need to read the old ACL, modify, and rewrite it
	 */
	ABT_rwlock_wrlock(svc->ps_lock);

	rc = pool_prop_read(&tx, svc, DAOS_PO_QUERY_PROP_ACL, &prop);
	if (rc != 0)
		/* Prop might be allocated and returned even if rc != 0 */
		D_GOTO(out_prop, rc);

	entry = daos_prop_entry_get(prop, DAOS_PROP_PO_ACL);
	if (entry == NULL) {
		D_ERROR(DF_UUID": No ACL prop entry for pool\n",
			DP_UUID(in->pui_op.pi_uuid));
		D_GOTO(out_prop, rc);
	}

	rc = merge_acl((struct daos_acl **)&entry->dpe_val_ptr, in->pui_acl);
	if (rc != 0) {
		D_ERROR(DF_UUID": Unable to update pool with new ACL, rc=%d\n",
			DP_UUID(in->pui_op.pi_uuid), rc);
		D_GOTO(out_prop, rc);
	}

	rc = pool_prop_write(&tx, &svc->ps_root, prop, false);
	if (rc != 0) {
		D_ERROR(DF_UUID": failed to write updated ACL for pool: %d\n",
			DP_UUID(in->pui_op.pi_uuid), rc);
		D_GOTO(out_prop, rc);
	}

	rc = rdb_tx_commit(&tx);

out_prop:
	if (prop != NULL)
		daos_prop_free(prop);
	ABT_rwlock_unlock(svc->ps_lock);
	rdb_tx_end(&tx);
out_svc:
	ds_rsvc_set_hint(&svc->ps_rsvc, &out->puo_op.po_hint);
	pool_svc_put_leader(svc);
out:
	out->puo_op.po_rc = rc;
	D_DEBUG(DF_DSMS, DF_UUID": replying rpc %p: %d\n",
		DP_UUID(in->pui_op.pi_uuid), rpc, rc);
	crt_reply_send(rpc);
}

/**
 * Send a CaRT message to the pool svc to update the pool ACL by adding and
 * updating entries.
 *
 * \param[in]	pool_uuid	UUID of the pool
 * \param[in]	ranks		Pool service replicas
 * \param[in]	acl		ACL to merge with the current pool ACL
 *
 * \return	0		Success
 *
 */
int
ds_pool_svc_update_acl(uuid_t pool_uuid, d_rank_list_t *ranks,
		       struct daos_acl *acl)
{
	int				rc;
	struct rsvc_client		client;
	crt_endpoint_t			ep;
	struct dss_module_info		*info = dss_get_module_info();
	crt_rpc_t			*rpc;
	struct pool_acl_update_in	*in;
	struct pool_acl_update_out	*out;

	D_DEBUG(DB_MGMT, DF_UUID": Updating pool ACL\n", DP_UUID(pool_uuid));

	rc = rsvc_client_init(&client, ranks);
	if (rc != 0)
		D_GOTO(out, rc);

rechoose:
	ep.ep_grp = NULL; /* primary group */
	rc = rsvc_client_choose(&client, &ep);
	if (rc != 0) {
		D_ERROR(DF_UUID": cannot find pool service: "DF_RC"\n",
			DP_UUID(pool_uuid), DP_RC(rc));
		goto out_client;
	}

	rc = pool_req_create(info->dmi_ctx, &ep, POOL_ACL_UPDATE, &rpc);
	if (rc != 0) {
		D_ERROR(DF_UUID": failed to create pool update ACL rpc: %d\n",
			DP_UUID(pool_uuid), rc);
		D_GOTO(out_client, rc);
	}

	in = crt_req_get(rpc);
	uuid_copy(in->pui_op.pi_uuid, pool_uuid);
	uuid_clear(in->pui_op.pi_hdl);
	in->pui_acl = acl;

	rc = dss_rpc_send(rpc);
	out = crt_reply_get(rpc);
	D_ASSERT(out != NULL);

	rc = pool_rsvc_client_complete_rpc(&client, &ep, rc, &out->puo_op);
	if (rc == RSVC_CLIENT_RECHOOSE) {
		crt_req_decref(rpc);
		dss_sleep(1000 /* ms */);
		D_GOTO(rechoose, rc);
	}

	rc = out->puo_op.po_rc;
	if (rc != 0)
		D_ERROR(DF_UUID": failed to update ACL for pool: %d\n",
			DP_UUID(pool_uuid), rc);

	crt_req_decref(rpc);
out_client:
	rsvc_client_fini(&client);
out:
	return rc;
}

/**
 * Delete entries in a pool's ACL without having a handle for the pool
 */
void
ds_pool_acl_delete_handler(crt_rpc_t *rpc)
{
	struct pool_acl_delete_in	*in = crt_req_get(rpc);
	struct pool_acl_delete_out	*out = crt_reply_get(rpc);
	struct pool_svc			*svc;
	struct rdb_tx			tx;
	int				rc;
	daos_prop_t			*prop = NULL;
	struct daos_prop_entry		*entry;

	D_DEBUG(DF_DSMS, DF_UUID": processing rpc %p\n",
		DP_UUID(in->pdi_op.pi_uuid), rpc);

	rc = pool_svc_lookup_leader(in->pdi_op.pi_uuid, &svc,
				    &out->pdo_op.po_hint);
	if (rc != 0)
		D_GOTO(out, rc);

	rc = rdb_tx_begin(svc->ps_rsvc.s_db, svc->ps_rsvc.s_term, &tx);
	if (rc != 0)
		D_GOTO(out_svc, rc);

	/*
	 * We need to read the old ACL, modify, and rewrite it
	 */
	ABT_rwlock_wrlock(svc->ps_lock);

	rc = pool_prop_read(&tx, svc, DAOS_PO_QUERY_PROP_ACL, &prop);
	if (rc != 0)
		/* Prop might be allocated and returned even if rc != 0 */
		D_GOTO(out_prop, rc);

	entry = daos_prop_entry_get(prop, DAOS_PROP_PO_ACL);
	if (entry == NULL) {
		D_ERROR(DF_UUID": No ACL prop entry for pool\n",
			DP_UUID(in->pdi_op.pi_uuid));
		D_GOTO(out_prop, rc);
	}

	rc = daos_acl_remove_ace((struct daos_acl **)&entry->dpe_val_ptr,
				 in->pdi_type, in->pdi_principal);
	if (rc != 0) {
		D_ERROR(DF_UUID": Failed to remove requested principal, "
			"rc=%d\n", DP_UUID(in->pdi_op.pi_uuid), rc);
		D_GOTO(out_prop, rc);
	}

	rc = pool_prop_write(&tx, &svc->ps_root, prop, false);
	if (rc != 0) {
		D_ERROR(DF_UUID": failed to write updated ACL for pool: %d\n",
			DP_UUID(in->pdi_op.pi_uuid), rc);
		D_GOTO(out_prop, rc);
	}

	rc = rdb_tx_commit(&tx);

out_prop:
	if (prop != NULL)
		daos_prop_free(prop);
	ABT_rwlock_unlock(svc->ps_lock);
	rdb_tx_end(&tx);
out_svc:
	ds_rsvc_set_hint(&svc->ps_rsvc, &out->pdo_op.po_hint);
	pool_svc_put_leader(svc);
out:
	out->pdo_op.po_rc = rc;
	D_DEBUG(DF_DSMS, DF_UUID": replying rpc %p: %d\n",
		DP_UUID(in->pdi_op.pi_uuid), rpc, rc);
	crt_reply_send(rpc);
}

/**
 * Send a CaRT message to the pool svc to remove an entry by principal from the
 * pool's ACL.
 *
 * \param[in]	pool_uuid	UUID of the pool
 * \param[in]	ranks		Pool service replicas
 * \param[in]	principal_type	Type of the principal to be removed
 * \param[in]	principal_name	Name of the principal to be removed
 *
 * \return	0		Success
 *
 */
int
ds_pool_svc_delete_acl(uuid_t pool_uuid, d_rank_list_t *ranks,
		       enum daos_acl_principal_type principal_type,
		       const char *principal_name)
{
	int				rc;
	struct rsvc_client		client;
	crt_endpoint_t			ep;
	struct dss_module_info		*info = dss_get_module_info();
	crt_rpc_t			*rpc;
	struct pool_acl_delete_in	*in;
	struct pool_acl_delete_out	*out;
	char				*name_buf = NULL;
	size_t				name_buf_len;

	D_DEBUG(DB_MGMT, DF_UUID": Deleting entry from pool ACL\n",
		DP_UUID(pool_uuid));

	if (principal_name != NULL) {
		/* Need to sanitize the incoming string */
		name_buf_len = DAOS_ACL_MAX_PRINCIPAL_BUF_LEN;
		D_ALLOC_ARRAY(name_buf, name_buf_len);
		if (name_buf == NULL)
			D_GOTO(out, rc = -DER_NOMEM);
		/* force null terminator in copy */
		strncpy(name_buf, principal_name, name_buf_len - 1);
	}

	rc = rsvc_client_init(&client, ranks);
	if (rc != 0)
		D_GOTO(out, rc);

rechoose:
	ep.ep_grp = NULL; /* primary group */
	rc = rsvc_client_choose(&client, &ep);
	if (rc != 0) {
		D_ERROR(DF_UUID": cannot find pool service: "DF_RC"\n",
			DP_UUID(pool_uuid), DP_RC(rc));
		goto out_client;
	}

	rc = pool_req_create(info->dmi_ctx, &ep, POOL_ACL_DELETE, &rpc);
	if (rc != 0) {
		D_ERROR(DF_UUID": failed to create pool delete ACL rpc: %d\n",
			DP_UUID(pool_uuid), rc);
		D_GOTO(out_client, rc);
	}

	in = crt_req_get(rpc);
	uuid_copy(in->pdi_op.pi_uuid, pool_uuid);
	uuid_clear(in->pdi_op.pi_hdl);
	in->pdi_type = (uint8_t)principal_type;
	in->pdi_principal = name_buf;

	rc = dss_rpc_send(rpc);
	out = crt_reply_get(rpc);
	D_ASSERT(out != NULL);

	rc = pool_rsvc_client_complete_rpc(&client, &ep, rc, &out->pdo_op);
	if (rc == RSVC_CLIENT_RECHOOSE) {
		crt_req_decref(rpc);
		dss_sleep(1000 /* ms */);
		D_GOTO(rechoose, rc);
	}

	rc = out->pdo_op.po_rc;
	if (rc != 0)
		D_ERROR(DF_UUID": failed to delete ACL entry for pool: %d\n",
			DP_UUID(pool_uuid), rc);

	crt_req_decref(rpc);
out_client:
	rsvc_client_fini(&client);
out:
	D_FREE(name_buf);
	return rc;
}

static int
replace_failed_replicas(struct pool_svc *svc, struct pool_map *map)
{
	d_rank_list_t	*old, *new, *current, failed, replacement;
	int              rc;

	rc = rdb_get_ranks(svc->ps_rsvc.s_db, &current);
	if (rc != 0)
		goto out;

	rc = daos_rank_list_dup(&old, current);
	if (rc != 0)
		goto out_cur;

	rc = ds_pool_check_failed_replicas(map, current, &failed, &replacement);
	if (rc != 0) {
		D_DEBUG(DB_MD, DF_UUID": cannot replace failed replicas: "
			""DF_RC"\n", DP_UUID(svc->ps_uuid), DP_RC(rc));
		goto out_old;
	}

	if (failed.rl_nr < 1)
		goto out_old;
	if (replacement.rl_nr > 0)
		ds_rsvc_add_replicas_s(&svc->ps_rsvc, &replacement,
				       ds_rsvc_get_md_cap());
	ds_rsvc_remove_replicas_s(&svc->ps_rsvc, &failed, false /* stop */);
	/** `replacement.rl_ranks` is not allocated and shouldn't be freed **/
	D_FREE(failed.rl_ranks);

	if (rdb_get_ranks(svc->ps_rsvc.s_db, &new) == 0) {
		daos_rank_list_sort(current);
		daos_rank_list_sort(old);
		daos_rank_list_sort(new);

		if (!daos_rank_list_identical(current, new)) {
			D_DEBUG(DB_MD, DF_UUID": failed to update replicas\n",
				DP_UUID(svc->ps_uuid));
		} else if (!daos_rank_list_identical(new, old)) {
			/*
			 * Send RAS event to control-plane over dRPC to indicate
			 * change in pool service replicas.
			 */
			rc = ds_notify_pool_svc_update(&svc->ps_uuid, new);
			if (rc != 0)
				D_DEBUG(DB_MD, DF_UUID": replica update notify "
					"failure: "DF_RC"\n",
					DP_UUID(svc->ps_uuid), DP_RC(rc));
		}

		d_rank_list_free(new);
	}

out_old:
	d_rank_list_free(old);
out_cur:
	d_rank_list_free(current);
out:
	return rc;
}

static int pool_find_all_targets_by_addr(struct pool_map *map,
					 struct pool_target_addr_list *list,
					 struct pool_target_id_list *tgt_list,
					 struct pool_target_addr_list *inval);

/*
 * Perform an update to the pool map of \a svc.
 *
 * \param[in]	svc		pool service
 * \param[in]	opc		update operation (e.g., POOL_EXCLUDE)
 * \param[in]	exclude_rank	for excluding ranks (rather than targets)
 * \param[in,out]
 *		tgts		target IDs (if empty, must specify tgt_addrs)
 * \param[in]	tgt_addrs	optional target addresses (ignored if \a tgts is
 *				nonempty; requires inval_tgt_addrs)
 * \param[out]	hint		optional leadership hint
 * \param[out]	p_updated	optional info on if pool map has been updated
 * \param[out]	map_version_p	pool map version
 * \param[out]	tgt_map_ver	pool map version for the last target change
 *				(instead of a node change, for example) made by
 *				this update, or 0 if none has been made (see
 *				ds_pool_map_tgts_update)
 * \param[out]	inval_tgt_addrs	optional invalid target addresses (ignored if
 *				\a tgts is nonempty; if specified, must be
 *				initialized to empty and freed by the caller)
 */
static int
pool_svc_update_map_internal(struct pool_svc *svc, unsigned int opc,
			     bool exclude_rank,
			     struct pool_target_id_list *tgts,
			     struct pool_target_addr_list *tgt_addrs,
			     struct rsvc_hint *hint, bool *p_updated,
			     uint32_t *map_version_p, uint32_t *tgt_map_ver,
			     struct pool_target_addr_list *inval_tgt_addrs)
{
	struct rdb_tx		tx;
	struct pool_map	       *map;
	uint32_t		map_version_before;
	uint32_t		map_version;
	struct pool_buf	       *map_buf;
	bool			updated = false;
	int			rc;

	D_DEBUG(DB_MD,
		DF_UUID": opc=%u exclude_rank=%d ntgts=%d ntgt_addrs=%d\n",
		DP_UUID(svc->ps_uuid), opc, exclude_rank, tgts->pti_number,
		tgt_addrs == NULL ? 0 : tgt_addrs->pta_number);

	rc = rdb_tx_begin(svc->ps_rsvc.s_db, svc->ps_rsvc.s_term, &tx);
	if (rc != 0)
		goto out;
	ABT_rwlock_wrlock(svc->ps_lock);

	/* Create a temporary pool map based on the last committed version. */
	rc = read_map(&tx, &svc->ps_root, &map);
	if (rc != 0)
		goto out_lock;

	/*
	 * If an empty target ID list is provided, convert from target
	 * addresses.
	 */
	if (tgts->pti_number == 0) {
		D_ASSERT(tgts->pti_ids == NULL);
		D_ASSERT(tgt_addrs != NULL);
		D_ASSERT(inval_tgt_addrs != NULL);
		rc = pool_find_all_targets_by_addr(map, tgt_addrs, tgts,
						   inval_tgt_addrs);
		if (rc != 0)
			goto out_map;
		if (inval_tgt_addrs->pta_number > 0) {
			/*
			 * If any invalid ranks/targets were specified here,
			 * abort the entire request. This will mean the
			 * operator needs to resubmit the request with
			 * corrected arguments, which will be easier without
			 * trying to figure out which arguments were accepted &
			 * started processing already.
			 */
			rc = -DER_NONEXIST;
			goto out_map;
		}
	}

	/*
	 * Attempt to modify the temporary pool map and save its versions
	 * before and after. If the version hasn't changed, we are done.
	 */
	map_version_before = pool_map_get_version(map);
	rc = ds_pool_map_tgts_update(map, tgts, opc, exclude_rank, tgt_map_ver,
				     true);
	if (rc != 0)
		D_GOTO(out_map, rc);
	map_version = pool_map_get_version(map);
	D_DEBUG(DF_DSMS, DF_UUID": version=%u->%u\n",
		DP_UUID(svc->ps_uuid), map_version_before, map_version);
	if (map_version == map_version_before)
		D_GOTO(out_map, rc = 0);

	/* Write the new pool map. */
	rc = pool_buf_extract(map, &map_buf);
	if (rc != 0)
		D_GOTO(out_map, rc);
	rc = write_map_buf(&tx, &svc->ps_root, map_buf, map_version);
	if (rc != 0)
		goto out_map_buf;

	rc = rdb_tx_commit(&tx);
	if (rc != 0) {
		D_DEBUG(DB_MD, DF_UUID": failed to commit: "DF_RC"\n",
			DP_UUID(svc->ps_uuid), DP_RC(rc));
		goto out_map_buf;
	}

	updated = true;

	/* Update svc->ps_pool to match the new pool map. */
	rc = ds_pool_tgt_map_update(svc->ps_pool, map_buf, map_version);
	if (rc != 0) {
		D_ERROR(DF_UUID": failed to update pool map cache: %d\n",
			DP_UUID(svc->ps_uuid), rc);
		/*
		 * We must resign to avoid handling future requests with a
		 * stale pool map cache.
		 */
		rdb_resign(svc->ps_rsvc.s_db, svc->ps_rsvc.s_term);
		rc = 0;
		goto out_map_buf;
	}

	ds_rsvc_request_map_dist(&svc->ps_rsvc);

	replace_failed_replicas(svc, map);

out_map_buf:
	pool_buf_free(map_buf);
out_map:
	pool_map_decref(map);
out_lock:
	if (map_version_p != NULL)
		*map_version_p = ds_pool_get_version(svc->ps_pool);
	ABT_rwlock_unlock(svc->ps_lock);
	rdb_tx_end(&tx);
out:
	if (hint != NULL)
		ds_rsvc_set_hint(&svc->ps_rsvc, hint);
	if (p_updated)
		*p_updated = updated;
	return rc;
}

static int
pool_find_all_targets_by_addr(struct pool_map *map,
			      struct pool_target_addr_list *list,
			      struct pool_target_id_list *tgt_list,
			      struct pool_target_addr_list *inval_list_out)
{
	int	i;
	int	rc = 0;

	for (i = 0; i < list->pta_number; i++) {
		struct pool_target *tgt;
		int tgt_nr;
		int j;
		int ret;

		tgt_nr = pool_map_find_target_by_rank_idx(map,
				list->pta_addrs[i].pta_rank,
				list->pta_addrs[i].pta_target, &tgt);
		if (tgt_nr <= 0) {
			/* Can not locate the target in pool map, let's
			 * add it to the output list
			 */
			D_DEBUG(DB_MD, "cannot find rank %u target %u\n",
				list->pta_addrs[i].pta_rank,
				list->pta_addrs[i].pta_target);
			ret = pool_target_addr_list_append(inval_list_out,
							   &list->pta_addrs[i]);
			if (ret) {
				rc = ret;
				break;
			}
		}

		for (j = 0; j < tgt_nr; j++) {
			struct pool_target_id tid;

			tid.pti_id = tgt[j].ta_comp.co_id;
			ret = pool_target_id_list_append(tgt_list, &tid);
			if (ret) {
				rc = ret;
				break;
			}
		}
	}
	return rc;
}

struct redist_open_hdls_arg {
	/**
	 * Pointer to pointer containing flattened array of output handles
	 * Note that these are variable size, so can't be indexed as an array
	 */
	struct pool_iv_conn **hdls;
	/** Pointer to the next write location within hdls */
	struct pool_iv_conn *next;
	/** Total current size of the hdls buffer, in bytes */
	size_t hdls_size;
	/** Total used space in hdls buffer, in bytes */
	size_t hdls_used;
};

static int
get_open_handles_cb(daos_handle_t ih, d_iov_t *key, d_iov_t *val, void *varg)
{
	struct redist_open_hdls_arg	*arg = varg;
	uuid_t				*uuid = key->iov_buf;
	struct pool_hdl			*hdl = val->iov_buf;
	struct ds_pool_hdl		*lookup_hdl;
	size_t				size_needed;
	int				rc = DER_SUCCESS;

	if (key->iov_len != sizeof(uuid_t) ||
	    val->iov_len != sizeof(struct pool_hdl)) {
		D_ERROR("invalid key/value size: key="DF_U64" value="DF_U64"\n",
			key->iov_len, val->iov_len);
		return -DER_IO;
	}

	/* Look up the handle in the local pool to obtain the creds, which are
	 * not stored in RDB
	 */
	lookup_hdl = ds_pool_hdl_lookup(*uuid);
	if (lookup_hdl == NULL) {
		D_ERROR("Pool open handle "DF_UUID" is in RDB but not the pool",
			DP_UUID(*uuid));
		return -DER_NONEXIST;
	}

	/* Check if there's enough room is the preallocated array, and expand
	 * if not
	 */
	size_needed = arg->hdls_used + lookup_hdl->sph_cred.iov_buf_len +
		sizeof(struct pool_iv_conn);
	if (size_needed > arg->hdls_size) {
		void *newbuf = NULL;

		D_REALLOC(newbuf, *arg->hdls, arg->hdls_size, size_needed);
		if (newbuf == NULL)
			D_GOTO(out_hdl, rc = -DER_NOMEM);

		/* Since this probably changed the hdls pointer, adjust the
		 * next pointer correspondingly
		 */
		*(arg->hdls) = newbuf;
		arg->next = (struct pool_iv_conn *)
			(((char *)*arg->hdls) + arg->hdls_used);
		arg->hdls_size = size_needed;
	}

	/* Copy the data */
	uuid_copy(arg->next->pic_hdl, *uuid);
	arg->next->pic_flags = hdl->ph_flags;
	arg->next->pic_capas = hdl->ph_sec_capas;
	arg->next->pic_cred_size = lookup_hdl->sph_cred.iov_buf_len;
	memcpy(arg->next->pic_creds, lookup_hdl->sph_cred.iov_buf,
	       lookup_hdl->sph_cred.iov_buf_len);

	/* Adjust the pointers for the next iteration */
	arg->hdls_used = size_needed;
	arg->next = (struct pool_iv_conn *)
		(((char *)*arg->hdls) + arg->hdls_used);

out_hdl:
	ds_pool_hdl_put(lookup_hdl);

	return DER_SUCCESS;
}

/**
 * Retrieves a flat buffer containing all currently open handles
 *
 * \param pool_uuid [IN]  The pool to get handles for
 * \param hdls      [OUT] A flat-packed buffer of all open handles
 *                        (struct pool_iv_conn). Caller must free hdls->iov_buf.
 *                        Note that these are variable size, and can not be
 *                        indexed like an array
 * \param out_size  [OUT] The size of the buffer pointed to by hdls
 *
 * \return If no handles are currently open this will return DER_SUCCESS with
 *         hdls = NULL and out_size = 0.
 *         Otherwise returns DER_SUCCESS or an -error code
 */
int
ds_pool_get_open_handles(uuid_t pool_uuid, d_iov_t *hdls)
{
	struct pool_svc			*svc;
	struct redist_open_hdls_arg	 arg;
	uint32_t			 connectable;
	struct rdb_tx			 tx;
	d_iov_t				 value;
	uint32_t			 nhandles;
	int				 rc;

	d_iov_set(hdls, NULL, 0);

	rc = pool_svc_lookup_leader(pool_uuid, &svc, NULL /* hint */);
	if (rc != 0)
		return rc;

	rc = rdb_tx_begin(svc->ps_rsvc.s_db, svc->ps_rsvc.s_term, &tx);
	if (rc != 0)
		D_GOTO(out_svc, rc);

	ABT_rwlock_rdlock(svc->ps_lock);

	/* Check if pool is being destroyed and not accepting connections */
	d_iov_set(&value, &connectable, sizeof(connectable));
	rc = rdb_tx_lookup(&tx, &svc->ps_root,
			   &ds_pool_prop_connectable, &value);
	if (rc != 0)
		D_GOTO(out_lock, rc);
	if (!connectable) {
		D_ERROR(DF_UUID": being destroyed, not accepting connections\n",
			DP_UUID(pool_uuid));
		D_GOTO(out_lock, rc = -DER_BUSY);
	}

	/* Check how many handles are currently open */
	d_iov_set(&value, &nhandles, sizeof(nhandles));
	rc = rdb_tx_lookup(&tx, &svc->ps_root, &ds_pool_prop_nhandles, &value);
	if (rc != 0)
		D_GOTO(out_lock, rc);

	/* Abort early if there are no open handles */
	if (nhandles == 0)
		D_GOTO(out_lock, rc);

	/* Preallocate an approximate amount of space for the handles and the
	 * variable-size creds field which is not accounted for in the size of
	 * the base structure. The goal here isn't to be exactly right - can't
	 * know at this point how much space is actually needed. Ballparking
	 * close enough just reduces the number of reallocations needed during
	 * iteration
	 */
	D_ALLOC(hdls->iov_buf, nhandles * (sizeof(struct pool_iv_conn) + 160));
	if (hdls->iov_buf == NULL)
		D_GOTO(out_lock, rc = -DER_NOMEM);

	/* Pass in the preallocated array and handles as pointers
	 * This allows the iterator to reallocate the array if an element
	 * was added between when we retrieved the size and iteration completes
	 */
	arg.hdls = (struct pool_iv_conn **)&hdls->iov_buf;
	arg.next = *arg.hdls;
	arg.hdls_size = nhandles * (sizeof(struct pool_iv_conn) + 128);
	arg.hdls_used = 0;

	/* Iterate the open handles and accumulate their UUIDs */
	rc = rdb_tx_iterate(&tx, &svc->ps_handles, false /* backward */,
			    get_open_handles_cb, &arg);
	if (rc != 0)
		D_GOTO(out_lock, rc);

	hdls->iov_buf_len = hdls->iov_len = arg.hdls_used;

	D_DEBUG(DF_DSMS, DF_UUID": packed %u handles into %zu bytes\n",
		DP_UUID(pool_uuid), nhandles, arg.hdls_used);

out_lock:
	ABT_rwlock_unlock(svc->ps_lock);
	rdb_tx_end(&tx);

out_svc:
	pool_svc_put_leader(svc);
	return rc;
}

/* See pool_svc_update_map_internal documentation. */
static int
pool_update_map_internal(uuid_t pool_uuid, unsigned int opc, bool exclude_rank,
			 struct pool_target_id_list *tgts,
			 struct pool_target_addr_list *tgt_addrs,
			 struct rsvc_hint *hint, bool *p_updated,
			 uint32_t *map_version_p, uint32_t *tgt_map_ver,
			 struct pool_target_addr_list *inval_tgt_addrs)
{
	struct pool_svc	       *svc;
	int			rc;

	rc = pool_svc_lookup_leader(pool_uuid, &svc, hint);
	if (rc != 0)
		return rc;

	rc = pool_svc_update_map_internal(svc, opc, exclude_rank, tgts,
					  tgt_addrs, hint, p_updated,
					  map_version_p, tgt_map_ver,
					  inval_tgt_addrs);

	pool_svc_put_leader(svc);
	return rc;
}

int
ds_pool_tgt_exclude_out(uuid_t pool_uuid, struct pool_target_id_list *list)
{
	return pool_update_map_internal(pool_uuid, POOL_EXCLUDE_OUT, false,
					list, NULL, NULL, NULL, NULL, NULL,
					NULL);
}

int
ds_pool_tgt_exclude(uuid_t pool_uuid, struct pool_target_id_list *list)
{
	return pool_update_map_internal(pool_uuid, POOL_EXCLUDE, false, list,
					NULL, NULL, NULL, NULL, NULL, NULL);
}

int
ds_pool_tgt_add_in(uuid_t pool_uuid, struct pool_target_id_list *list)
{
	return pool_update_map_internal(pool_uuid, POOL_ADD_IN, false, list,
					NULL, NULL, NULL, NULL, NULL, NULL);
}

/*
 * Perform a pool map update indicated by opc. If successful, the new pool map
 * version is reported via map_version. Upon -DER_NOTLEADER, a pool service
 * leader hint, if available, is reported via hint (if not NULL).
 */
static int
pool_svc_update_map(struct pool_svc *svc, crt_opcode_t opc, bool exclude_rank,
		    struct pool_target_addr_list *list,
		    struct pool_target_addr_list *inval_list_out,
		    uint32_t *map_version, struct rsvc_hint *hint)
{
	daos_rebuild_opc_t		op;
	struct pool_target_id_list	target_list = { 0 };
	daos_prop_t			prop = { 0 };
	uint32_t			tgt_map_ver = 0;
	struct daos_prop_entry		*entry;
	bool				updated;
	int				rc;
	char				*env;
	uint64_t			delay = 2;

	rc = pool_svc_update_map_internal(svc, opc, exclude_rank, &target_list,
					  list, hint, &updated, map_version,
					  &tgt_map_ver, inval_list_out);
	if (rc)
		D_GOTO(out, rc);

	if (!updated)
		D_GOTO(out, rc);

	switch (opc) {
	case POOL_EXCLUDE:
		op = RB_OP_FAIL;
		break;
	case POOL_DRAIN:
		op = RB_OP_DRAIN;
		break;
	case POOL_REINT:
		op = RB_OP_REINT;
		break;
	case POOL_EXTEND:
		op = RB_OP_EXTEND;
		break;
	default:
		D_GOTO(out, rc);
	}

	env = getenv(REBUILD_ENV);
	if ((env && !strcasecmp(env, REBUILD_ENV_DISABLED)) ||
	     daos_fail_check(DAOS_REBUILD_DISABLE)) {
		D_DEBUG(DB_TRACE, "Rebuild is disabled\n");
		D_GOTO(out, rc = 0);
	}

	rc = ds_pool_iv_prop_fetch(svc->ps_pool, &prop);
	if (rc)
		D_GOTO(out, rc);

	entry = daos_prop_entry_get(&prop, DAOS_PROP_PO_SELF_HEAL);
	D_ASSERT(entry != NULL);
	if (!(entry->dpe_val & DAOS_SELF_HEAL_AUTO_REBUILD)) {
		D_DEBUG(DB_MGMT, "self healing is disabled\n");
		D_GOTO(out, rc);
	}

	if (daos_fail_check(DAOS_REBUILD_DELAY))
		delay = 5;

	D_DEBUG(DF_DSMS, "map ver %u/%u\n", map_version ? *map_version : -1,
		tgt_map_ver);
	if (tgt_map_ver != 0) {
		rc = ds_rebuild_schedule(svc->ps_pool, tgt_map_ver,
					 &target_list, op, delay);
		if (rc != 0) {
			D_ERROR("rebuild fails rc: "DF_RC"\n", DP_RC(rc));
			D_GOTO(out, rc);
		}
	}

out:
	daos_prop_fini(&prop);
	pool_target_id_list_free(&target_list);
	return rc;
}

/*
 * Currently can only add racks/top level domains. There's not currently
 * any way to specify fault domain at a better level
 */
static int
pool_extend_map(struct rdb_tx *tx, struct pool_svc *svc, uint32_t nnodes,
		d_rank_list_t *rank_list, uint32_t ndomains,
		uint32_t *domains, bool *updated_p,
		uint32_t *map_version_p, struct rsvc_hint *hint)
{
	struct pool_buf		*map_buf = NULL;
	struct pool_map		*map = NULL;
	uint32_t		map_version;
	bool			updated = false;
	int			ntargets;
	int			rc;

	ntargets = nnodes * dss_tgt_nr;

	/* Create a temporary pool map based on the last committed version. */
	rc = read_map(tx, &svc->ps_root, &map);
	if (rc != 0)
		return rc;

	map_version = pool_map_get_version(map) + 1;

	rc = gen_pool_buf(map, &map_buf, map_version, ndomains, nnodes, ntargets, domains,
			  rank_list, dss_tgt_nr);
	if (rc != 0)
		D_GOTO(out_map_buf, rc);

	/* Extend the current pool map */
	rc = pool_map_extend(map, map_version, map_buf);
	if (rc != 0)
		D_GOTO(out_map, rc);

	/* Write the new pool map. */
	rc = pool_buf_extract(map, &map_buf);
	if (rc != 0)
		D_GOTO(out_map, rc);

	rc = write_map_buf(tx, &svc->ps_root, map_buf, map_version);
	if (rc != 0)
		D_GOTO(out_map, rc);

	rc = rdb_tx_commit(tx);
	if (rc != 0) {
		D_DEBUG(DB_MD, DF_UUID": failed to commit: "DF_RC"\n",
			DP_UUID(svc->ps_uuid), DP_RC(rc));
		D_GOTO(out_map, rc);
	}

	updated = true;
	/* Update svc->ps_pool to match the new pool map. */
	rc = ds_pool_tgt_map_update(svc->ps_pool, map_buf, map_version);
	if (rc != 0) {
		/*
		* We must resign to avoid handling future requests with a
		* stale pool map cache.
		*/
		rdb_resign(svc->ps_rsvc.s_db, svc->ps_rsvc.s_term);
		rc = 0;
		goto out_map;
	}

	ds_rsvc_request_map_dist(&svc->ps_rsvc);

out_map:
	if (map_version_p != NULL) {
		if (map == NULL || rc != 0)
			*map_version_p = ds_pool_get_version(svc->ps_pool);
		else
			*map_version_p = pool_map_get_version(map);
	}

out_map_buf:
	if (map_buf != NULL)
		pool_buf_free(map_buf);
	if (updated_p)
		*updated_p = updated;
	if (map)
		pool_map_decref(map);

	return rc;
}

static int
pool_extend_internal(uuid_t pool_uuid, struct rsvc_hint *hint, uint32_t nnodes,
		     d_rank_list_t *rank_list, uint32_t ndomains, uint32_t *domains,
		     uint32_t *map_version_p)
{
	struct pool_svc		*svc;
	struct rdb_tx		tx;
	bool			updated = false;
	struct pool_target_id_list tgts = { 0 };
	int rc;

	rc = pool_svc_lookup_leader(pool_uuid, &svc, hint);
	if (rc != 0)
		return rc;

	rc = rdb_tx_begin(svc->ps_rsvc.s_db, svc->ps_rsvc.s_term, &tx);
	if (rc != 0)
		D_GOTO(out_svc, rc);
	ABT_rwlock_wrlock(svc->ps_lock);

	/*
	 * Extend the pool map directly - this is more complicated than other
	 * operations which are handled within pool_svc_update_map()
	 */
	rc = pool_extend_map(&tx, svc, nnodes, rank_list, ndomains, domains, &updated,
			     map_version_p, hint);

	if (!updated)
		D_GOTO(out_lock, rc);

	/* Get a list of all the targets being added */
	rc = pool_map_find_targets_on_ranks(svc->ps_pool->sp_map, rank_list,
					    &tgts);
	if (rc <= 0) {
		D_ERROR("failed to schedule extend rc: "DF_RC"\n", DP_RC(rc));
		D_GOTO(out_lock, rc);
	}

	/* Schedule an extension rebuild for those targets */
	rc = ds_rebuild_schedule(svc->ps_pool, *map_version_p, &tgts,
				 RB_OP_EXTEND, 2);
	if (rc != 0) {
		D_ERROR("failed to schedule extend rc: "DF_RC"\n", DP_RC(rc));
		D_GOTO(out_lock, rc);
	}

out_lock:
	ABT_rwlock_unlock(svc->ps_lock);
	rdb_tx_end(&tx);

out_svc:
	pool_target_id_list_free(&tgts);
	if (hint != NULL)
		ds_rsvc_set_hint(&svc->ps_rsvc, hint);
	pool_svc_put_leader(svc);
	return rc;
}

void
ds_pool_extend_handler(crt_rpc_t *rpc)
{
	struct pool_extend_in	*in = crt_req_get(rpc);
	struct pool_extend_out	*out = crt_reply_get(rpc);
	uuid_t			pool_uuid;
	d_rank_list_t		rank_list;
	uint32_t		ndomains;
	uint32_t		*domains;
	int			rc;

	uuid_copy(pool_uuid, in->pei_op.pi_uuid);
	rank_list.rl_nr = in->pei_tgt_ranks->rl_nr;
	rank_list.rl_ranks = in->pei_tgt_ranks->rl_ranks;
	ndomains = in->pei_ndomains;
	domains = in->pei_domains.ca_arrays;

	rc = pool_extend_internal(pool_uuid, &out->peo_op.po_hint, rank_list.rl_nr, &rank_list,
				  ndomains, domains, &out->peo_op.po_map_version);

	out->peo_op.po_rc = rc;
	D_DEBUG(DF_DSMS, DF_UUID": replying rpc %p: "DF_RC"\n",
		DP_UUID(in->pei_op.pi_uuid), rpc, DP_RC(rc));
	crt_reply_send(rpc);
}

void
ds_pool_update_handler(crt_rpc_t *rpc)
{
	struct pool_tgt_update_in      *in = crt_req_get(rpc);
	struct pool_tgt_update_out     *out = crt_reply_get(rpc);
	struct pool_svc		       *svc;
	struct pool_target_addr_list	list = { 0 };
	struct pool_target_addr_list	inval_list_out = { 0 };
	int				rc;

	if (in->pti_addr_list.ca_arrays == NULL ||
	    in->pti_addr_list.ca_count == 0)
		D_GOTO(out, rc = -DER_INVAL);

	D_DEBUG(DF_DSMS, DF_UUID": processing rpc %p: ntargets=%zu\n",
		DP_UUID(in->pti_op.pi_uuid), rpc, in->pti_addr_list.ca_count);

	rc = pool_svc_lookup_leader(in->pti_op.pi_uuid, &svc,
				    &out->pto_op.po_hint);
	if (rc != 0)
		goto out;

	list.pta_number = in->pti_addr_list.ca_count;
	list.pta_addrs = in->pti_addr_list.ca_arrays;
	rc = pool_svc_update_map(svc, opc_get(rpc->cr_opc),
				 false /* exclude_rank */, &list,
				 &inval_list_out, &out->pto_op.po_map_version,
				 &out->pto_op.po_hint);
	if (rc != 0)
		goto out_svc;

	out->pto_addr_list.ca_arrays = inval_list_out.pta_addrs;
	out->pto_addr_list.ca_count = inval_list_out.pta_number;

out_svc:
	pool_svc_put_leader(svc);
out:
	out->pto_op.po_rc = rc;
	D_DEBUG(DF_DSMS, DF_UUID": replying rpc %p: "DF_RC"\n",
		DP_UUID(in->pti_op.pi_uuid), rpc, DP_RC(rc));
	crt_reply_send(rpc);
	pool_target_addr_list_free(&inval_list_out);
}

static int
pool_svc_exclude_rank(struct pool_svc *svc, d_rank_t rank)
{
	struct pool_target_addr_list	list;
	struct pool_target_addr_list	inval_list_out = { 0 };
	struct pool_target_addr		tgt_rank;
	uint32_t			map_version = 0;
	int				rc;

	tgt_rank.pta_rank = rank;
	tgt_rank.pta_target = -1;
	list.pta_number = 1;
	list.pta_addrs = &tgt_rank;

	rc = pool_svc_update_map(svc, POOL_EXCLUDE, true /* exclude_rank */,
				 &list, &inval_list_out, &map_version,
				 NULL /* hint */);

	D_DEBUG(DB_MGMT, "Exclude pool "DF_UUID"/%u rank %u: rc %d\n",
		DP_UUID(svc->ps_uuid), map_version, rank, rc);

	pool_target_addr_list_free(&inval_list_out);

	return rc;
}

struct evict_iter_arg {
	uuid_t *eia_hdl_uuids;
	size_t	eia_hdl_uuids_size;
	int	eia_n_hdl_uuids;
	char	*eia_machine;
};

static int
evict_iter_cb(daos_handle_t ih, d_iov_t *key, d_iov_t *val, void *varg)
{
	struct evict_iter_arg  *arg = varg;

	D_ASSERT(arg->eia_hdl_uuids != NULL);
	D_ASSERT(arg->eia_hdl_uuids_size > sizeof(uuid_t));

	if (key->iov_len != sizeof(uuid_t) ||
	    val->iov_len != sizeof(struct pool_hdl)) {
		D_ERROR("invalid key/value size: key="DF_U64" value="DF_U64"\n",
			key->iov_len, val->iov_len);
		return -DER_IO;
	}

	/* If we specified a machine name as a filter check before we do the realloc */
	if (arg->eia_machine) {
		struct pool_hdl	*hdl = val->iov_buf;

		if (strncmp(arg->eia_machine, hdl->ph_machine, sizeof(hdl->ph_machine)) != 0) {
			return 0;
		}
	}

	/*
	 * Make sure arg->eia_hdl_uuids[arg->eia_hdl_uuids_size] have enough
	 * space for this handle.
	 */
	if (sizeof(uuid_t) * (arg->eia_n_hdl_uuids + 1) >
	    arg->eia_hdl_uuids_size) {
		uuid_t *hdl_uuids_tmp;
		size_t	hdl_uuids_size_tmp;

		hdl_uuids_size_tmp = arg->eia_hdl_uuids_size * 2;
		D_ALLOC(hdl_uuids_tmp, hdl_uuids_size_tmp);
		if (hdl_uuids_tmp == NULL)
			return -DER_NOMEM;
		memcpy(hdl_uuids_tmp, arg->eia_hdl_uuids,
		       arg->eia_hdl_uuids_size);
		D_FREE(arg->eia_hdl_uuids);
		arg->eia_hdl_uuids = hdl_uuids_tmp;
		arg->eia_hdl_uuids_size = hdl_uuids_size_tmp;
	}

	uuid_copy(arg->eia_hdl_uuids[arg->eia_n_hdl_uuids], key->iov_buf);
	arg->eia_n_hdl_uuids++;
	return 0;
}

/*
 * Callers are responsible for freeing *hdl_uuids if this function returns zero.
 */
static int
find_hdls_to_evict(struct rdb_tx *tx, struct pool_svc *svc, uuid_t **hdl_uuids,
		   size_t *hdl_uuids_size, int *n_hdl_uuids, char *machine)
{
	struct evict_iter_arg	arg = {0};
	int			rc;

	arg.eia_hdl_uuids_size = sizeof(uuid_t) * 4;
	D_ALLOC(arg.eia_hdl_uuids, arg.eia_hdl_uuids_size);
	if (arg.eia_hdl_uuids == NULL)
		return -DER_NOMEM;
	arg.eia_n_hdl_uuids = 0;
	if (machine)
		arg.eia_machine = machine;

	rc = rdb_tx_iterate(tx, &svc->ps_handles, false /* backward */,
			    evict_iter_cb, &arg);
	if (rc != 0) {
		D_FREE(arg.eia_hdl_uuids);
		return rc;
	}

	*hdl_uuids = arg.eia_hdl_uuids;
	*hdl_uuids_size = arg.eia_hdl_uuids_size;
	*n_hdl_uuids = arg.eia_n_hdl_uuids;
	return 0;
}

/*
 * Callers are responsible for freeing *hdl_uuids if this function returns zero.
 */
static int
validate_hdls_to_evict(struct rdb_tx *tx, struct pool_svc *svc,
		       uuid_t **hdl_uuids, int *n_hdl_uuids, uuid_t *hdl_list,
		       int n_hdl_list) {
	uuid_t		*valid_list;
	int		n_valid_list = 0;
	int		i;
	int		rc = 0;
	d_iov_t		key;
	d_iov_t		value;
	struct pool_hdl	hdl = {0};

	if (hdl_list == NULL || n_hdl_list == 0) {
		return -DER_INVAL;
	}

	/* Assume the entire list is valid */
	D_ALLOC(valid_list, sizeof(uuid_t) * n_hdl_list);
	if (valid_list == NULL)
		return -DER_NOMEM;

	for (i = 0; i < n_hdl_list; i++) {
		d_iov_set(&key, hdl_list[i], sizeof(uuid_t));
		d_iov_set(&value, &hdl, sizeof(hdl));
		rc = rdb_tx_lookup(tx, &svc->ps_handles, &key, &value);

		if (rc == 0) {
			uuid_copy(valid_list[n_valid_list], hdl_list[i]);
			n_valid_list++;
		} else if (rc == -DER_NONEXIST) {
			D_DEBUG(DF_DSMS, "Skipping invalid handle" DF_UUID "\n",
				DP_UUID(hdl_list[i]));
			/* Reset RC in case we're the last entry */
			rc = 0;
			continue;
		} else {
			D_FREE(valid_list);
			D_GOTO(out, rc);
		}
	}

	*hdl_uuids = valid_list;
	*n_hdl_uuids = n_valid_list;

out:
	return rc;
}

void
ds_pool_evict_handler(crt_rpc_t *rpc)
{
	struct pool_evict_in   *in = crt_req_get(rpc);
	struct pool_evict_out  *out = crt_reply_get(rpc);
	struct pool_svc	       *svc;
	struct rdb_tx		tx;
	uuid_t		       *hdl_uuids = NULL;
	size_t			hdl_uuids_size;
	int			n_hdl_uuids = 0;
	int			rc;

	D_DEBUG(DF_DSMS, DF_UUID": processing rpc %p\n",
		DP_UUID(in->pvi_op.pi_uuid), rpc);

	rc = pool_svc_lookup_leader(in->pvi_op.pi_uuid, &svc,
				    &out->pvo_op.po_hint);
	if (rc != 0)
		D_GOTO(out, rc);

	rc = rdb_tx_begin(svc->ps_rsvc.s_db, svc->ps_rsvc.s_term, &tx);
	if (rc != 0)
		D_GOTO(out_svc, rc);

	ABT_rwlock_wrlock(svc->ps_lock);

	/*
	 * If a subset of handles is specified use them instead of iterating
	 * through all handles for the pool uuid
	 */
	if (in->pvi_hdls.ca_arrays) {
		rc = validate_hdls_to_evict(&tx, svc, &hdl_uuids, &n_hdl_uuids,
					    in->pvi_hdls.ca_arrays,
					    in->pvi_hdls.ca_count);
	} else {
		rc = find_hdls_to_evict(&tx, svc, &hdl_uuids, &hdl_uuids_size,
					&n_hdl_uuids, in->pvi_machine);
	}

	D_DEBUG(DB_MGMT, "number of handles found was: %d\n", n_hdl_uuids);

	if (rc != 0)
		D_GOTO(out_lock, rc);

	if (n_hdl_uuids > 0) {
		/* If pool destroy but not forcibly, error: the pool is busy */

		if (in->pvi_pool_destroy && !in->pvi_pool_destroy_force) {
			D_DEBUG(DF_DSMS, DF_UUID": busy, %u open handles\n",
				DP_UUID(in->pvi_op.pi_uuid), n_hdl_uuids);
			D_GOTO(out_free, rc = -DER_BUSY);
		} else {
			/* Pool evict, or pool destroy with force=true */
			rc = pool_disconnect_hdls(&tx, svc, hdl_uuids,
						  n_hdl_uuids, rpc->cr_ctx);
			if (rc != 0)
				D_GOTO(out_free, rc);
		}
	}

	/* If pool destroy and not error case, disable new connections */
	if (in->pvi_pool_destroy) {
		uint32_t	connectable = 0;
		d_iov_t		value;

		d_iov_set(&value, &connectable, sizeof(connectable));
		rc = rdb_tx_update(&tx, &svc->ps_root,
				   &ds_pool_prop_connectable, &value);
		if (rc != 0)
			D_GOTO(out_free, rc);

		ds_pool_iv_srv_hdl_invalidate(svc->ps_pool);
		ds_iv_ns_leader_stop(svc->ps_pool->sp_iv_ns);
		D_DEBUG(DF_DSMS, DF_UUID": pool destroy/evict: mark pool for "
			"no new connections\n", DP_UUID(in->pvi_op.pi_uuid));
	}

	rc = rdb_tx_commit(&tx);
	/* No need to set out->pvo_op.po_map_version. */
out_free:
	D_FREE(hdl_uuids);
out_lock:
	ABT_rwlock_unlock(svc->ps_lock);
	rdb_tx_end(&tx);
out_svc:
	ds_rsvc_set_hint(&svc->ps_rsvc, &out->pvo_op.po_hint);
	pool_svc_put_leader(svc);
out:
	out->pvo_op.po_rc = rc;
	out->pvo_n_hdls_evicted = n_hdl_uuids;
	D_DEBUG(DF_DSMS, DF_UUID": replying rpc %p: "DF_RC"\n",
		DP_UUID(in->pvi_op.pi_uuid), rpc, DP_RC(rc));
	crt_reply_send(rpc);
}

/**
 * Send a CaRT message to the pool svc to test and
 * (if applicable based on destroy and force option) evict all open handles
 * on a pool.
 *
 * \param[in]	pool_uuid	UUID of the pool
 * \param[in]	ranks		Pool service replicas
 * \param[in]	handles		List of handles to selectively evict
 * \param[in]	n_handles	Number of items in handles
 * \param[in]	destroy		If true the evict request is a destroy request
 * \param[in]	force		If true and destroy is true request all handles
 *				be forcibly evicted
 * \param[in]   machine		Hostname to use as filter for evicting handles
 * \param[out]	count		Number of handles evicted
 *
 * \return	0		Success
 *		-DER_BUSY	Open pool handles exist and no force requested
 *
 */
int
ds_pool_svc_check_evict(uuid_t pool_uuid, d_rank_list_t *ranks,
			uuid_t *handles, size_t n_handles,
			uint32_t destroy, uint32_t force,
			char *machine, uint32_t *count)
{
	int			 rc;
	struct rsvc_client	 client;
	crt_endpoint_t		 ep;
	struct dss_module_info	*info = dss_get_module_info();
	crt_rpc_t		*rpc;
	struct pool_evict_in	*in;
	struct pool_evict_out	*out;

	D_DEBUG(DB_MGMT,
		DF_UUID": Destroy pool (force: %d), inspect/evict handles\n",
		DP_UUID(pool_uuid), force);

	rc = rsvc_client_init(&client, ranks);
	if (rc != 0)
		D_GOTO(out, rc);

rechoose:
	ep.ep_grp = NULL; /* primary group */
	rc = rsvc_client_choose(&client, &ep);
	if (rc != 0) {
		D_ERROR(DF_UUID": cannot find pool service: "DF_RC"\n",
			DP_UUID(pool_uuid), DP_RC(rc));
		goto out_client;
	}

	rc = pool_req_create(info->dmi_ctx, &ep, POOL_EVICT, &rpc);
	if (rc != 0) {
		D_ERROR(DF_UUID": failed to create pool evict rpc: %d\n",
			DP_UUID(pool_uuid), rc);
		D_GOTO(out_client, rc);
	}

	in = crt_req_get(rpc);
	uuid_copy(in->pvi_op.pi_uuid, pool_uuid);
	uuid_clear(in->pvi_op.pi_hdl);
	in->pvi_hdls.ca_arrays = handles;
	in->pvi_hdls.ca_count = n_handles;
	in->pvi_machine = machine;

	/* Pool destroy (force=false): assert no open handles / do not evict.
	 * Pool destroy (force=true): evict any/all open handles on the pool.
	 */
	in->pvi_pool_destroy = destroy;
	in->pvi_pool_destroy_force = force;

	rc = dss_rpc_send(rpc);
	out = crt_reply_get(rpc);
	D_ASSERT(out != NULL);

	rc = pool_rsvc_client_complete_rpc(&client, &ep, rc, &out->pvo_op);
	if (rc == RSVC_CLIENT_RECHOOSE) {
		crt_req_decref(rpc);
		dss_sleep(1000 /* ms */);
		D_GOTO(rechoose, rc);
	}

	rc = out->pvo_op.po_rc;
	if (rc != 0)
		D_ERROR(DF_UUID": pool destroy failed to evict handles, "
			"rc: %d\n", DP_UUID(pool_uuid), rc);
	if (count)
		*count = out->pvo_n_hdls_evicted;

	crt_req_decref(rpc);
out_client:
	rsvc_client_fini(&client);
out:
	return rc;
}

static int
ranks_get_bulk_create(crt_context_t ctx, crt_bulk_t *bulk,
		      d_rank_t *buf, daos_size_t nranks)
{
	d_iov_t		iov;
	d_sg_list_t	sgl;

	d_iov_set(&iov, buf, nranks * sizeof(d_rank_t));
	sgl.sg_nr = 1;
	sgl.sg_nr_out = 0;
	sgl.sg_iovs = &iov;

	return crt_bulk_create(ctx, &sgl, CRT_BULK_RW, bulk);
}

static void
ranks_get_bulk_destroy(crt_bulk_t bulk)
{
	if (bulk != CRT_BULK_NULL)
		crt_bulk_free(bulk);
}

/*
 * Transfer list of pool ranks to "remote_bulk". If the remote bulk buffer
 * is too small, then return -DER_TRUNC. RPC response will contain the number
 * of ranks in the pool that the client can use to resize its buffer
 * for another RPC request.
 */
static int
transfer_ranks_buf(d_rank_t *ranks_buf, size_t nranks,
		   struct pool_svc *svc, crt_rpc_t *rpc, crt_bulk_t remote_bulk)
{
	size_t				 ranks_buf_size;
	daos_size_t			 remote_bulk_size;
	d_iov_t				 ranks_iov;
	d_sg_list_t			 ranks_sgl;
	crt_bulk_t			 bulk = CRT_BULK_NULL;
	struct crt_bulk_desc		 bulk_desc;
	crt_bulk_opid_t			 bulk_opid;
	ABT_eventual			 eventual;
	int				*status;
	int				 rc;

	D_ASSERT(nranks > 0);
	ranks_buf_size = nranks * sizeof(d_rank_t);

	/* Check if the client bulk buffer is large enough. */
	rc = crt_bulk_get_len(remote_bulk, &remote_bulk_size);
	if (rc != 0)
		D_GOTO(out, rc);
	if (remote_bulk_size < ranks_buf_size) {
		D_ERROR(DF_UUID ": remote ranks buffer(" DF_U64 ")"
			" < required (%lu)\n", DP_UUID(svc->ps_uuid),
			remote_bulk_size, ranks_buf_size);
		D_GOTO(out, rc = -DER_TRUNC);
	}

	d_iov_set(&ranks_iov, ranks_buf, ranks_buf_size);
	ranks_sgl.sg_nr = 1;
	ranks_sgl.sg_nr_out = 0;
	ranks_sgl.sg_iovs = &ranks_iov;

	rc = crt_bulk_create(rpc->cr_ctx, &ranks_sgl, CRT_BULK_RO, &bulk);
	if (rc != 0)
		D_GOTO(out, rc);

	/* Prepare for crt_bulk_transfer(). */
	bulk_desc.bd_rpc = rpc;
	bulk_desc.bd_bulk_op = CRT_BULK_PUT;
	bulk_desc.bd_remote_hdl = remote_bulk;
	bulk_desc.bd_remote_off = 0;
	bulk_desc.bd_local_hdl = bulk;
	bulk_desc.bd_local_off = 0;
	bulk_desc.bd_len = ranks_iov.iov_len;

	rc = ABT_eventual_create(sizeof(*status), &eventual);
	if (rc != ABT_SUCCESS)
		D_GOTO(out_bulk, rc = dss_abterr2der(rc));

	rc = crt_bulk_transfer(&bulk_desc, bulk_cb, &eventual, &bulk_opid);
	if (rc != 0)
		D_GOTO(out_eventual, rc);

	rc = ABT_eventual_wait(eventual, (void **)&status);
	if (rc != ABT_SUCCESS)
		D_GOTO(out_eventual, rc = dss_abterr2der(rc));

	if (*status != 0)
		D_GOTO(out_eventual, rc = *status);

out_eventual:
	ABT_eventual_free(&eventual);
out_bulk:
	if (bulk != CRT_BULK_NULL)
		crt_bulk_free(bulk);
out:
	return rc;
}

/**
 * Send CaRT RPC to pool svc to get list of storage server ranks.
 *
 * \param[in]	uuid		UUID of the pool
 * \param[in]	svc_ranks	Pool service replicas
 * \param[out]	ranks		Storage server ranks (allocated, caller-freed)
 *
 * return	0		Success
 *
 */
int
ds_pool_svc_ranks_get(uuid_t uuid, d_rank_list_t *svc_ranks,
		      d_rank_list_t **ranks)
{
	int				 rc;
	struct rsvc_client		 client;
	crt_endpoint_t			 ep;
	struct dss_module_info		*info = dss_get_module_info();
	crt_rpc_t			*rpc;
	struct pool_ranks_get_in	*in;
	struct pool_ranks_get_out	*out;
	uint32_t			 resp_nranks = 2048;
	d_rank_list_t			*out_ranks = NULL;

	D_DEBUG(DB_MGMT, DF_UUID ": Getting storage ranks\n", DP_UUID(uuid));

	rc = rsvc_client_init(&client, svc_ranks);
	if (rc != 0)
		D_GOTO(out, rc);

rechoose:
	ep.ep_grp = NULL; /* primary group */
	rc = rsvc_client_choose(&client, &ep);
	if (rc != 0) {
		D_ERROR(DF_UUID ": cannot find pool service: " DF_RC "\n",
			DP_UUID(uuid), DP_RC(rc));
		goto out_client;
	}

realloc_resp:
	rc = pool_req_create(info->dmi_ctx, &ep, POOL_RANKS_GET, &rpc);
	if (rc != 0) {
		D_ERROR(DF_UUID ": failed to create POOL_RANKS_GET rpc, "
			DF_RC "\n", DP_UUID(uuid), DP_RC(rc));
		D_GOTO(out_client, rc);
	}

	/* Allocate response buffer */
	out_ranks = d_rank_list_alloc(resp_nranks);
	if (out_ranks == NULL)
		D_GOTO(out_rpc, rc = -DER_NOMEM);

	in = crt_req_get(rpc);
	uuid_copy(in->prgi_op.pi_uuid, uuid);
	uuid_clear(in->prgi_op.pi_hdl);
	in->prgi_nranks = resp_nranks;
	rc = ranks_get_bulk_create(info->dmi_ctx, &in->prgi_ranks_bulk,
				   out_ranks->rl_ranks, in->prgi_nranks);
	if (rc != 0)
		D_GOTO(out_resp_buf, rc);

	D_DEBUG(DF_DSMS, DF_UUID ": send POOL_RANKS_GET to PS rank %u, "
		"reply capacity %u\n", DP_UUID(uuid), ep.ep_rank, resp_nranks);

	rc = dss_rpc_send(rpc);
	out = crt_reply_get(rpc);
	D_ASSERT(out != NULL);

	rc = pool_rsvc_client_complete_rpc(&client, &ep, rc, &out->prgo_op);
	if (rc == RSVC_CLIENT_RECHOOSE) {
		/* To simplify logic, destroy bulk hdl and buffer each time */
		ranks_get_bulk_destroy(in->prgi_ranks_bulk);
		d_rank_list_free(out_ranks);
		crt_req_decref(rpc);
		dss_sleep(1000 /* ms */);
		D_GOTO(rechoose, rc);
	}

	rc = out->prgo_op.po_rc;
	if (rc == -DER_TRUNC) {
		/* out_ranks too small - realloc with server-provided nranks */
		resp_nranks = out->prgo_nranks;
		ranks_get_bulk_destroy(in->prgi_ranks_bulk);
		d_rank_list_free(out_ranks);
		crt_req_decref(rpc);
		dss_sleep(1000 /* ms */);
		D_GOTO(realloc_resp, rc);
	} else if (rc != 0) {
		D_ERROR(DF_UUID ": failed to get ranks, " DF_RC "\n",
			DP_UUID(uuid), DP_RC(rc));
	} else {
		out_ranks->rl_nr = out->prgo_nranks;
		*ranks = out_ranks;
	}

	ranks_get_bulk_destroy(in->prgi_ranks_bulk);
out_resp_buf:
	if (rc != 0)
		d_rank_list_free(out_ranks);
out_rpc:
	crt_req_decref(rpc);
out_client:
	rsvc_client_fini(&client);
out:
	return rc;
}

/* CaRT RPC handler run in PS leader to return pool storage ranks
 */
void
ds_pool_ranks_get_handler(crt_rpc_t *rpc)
{
	struct pool_ranks_get_in	*in = crt_req_get(rpc);
	struct pool_ranks_get_out	*out = crt_reply_get(rpc);
	uint32_t			 nranks = 0;
	d_rank_list_t			out_ranks = {0};
	struct pool_svc			*svc;
	int				 rc;

	D_DEBUG(DF_DSMS, DF_UUID ": processing rpc %p:\n",
		DP_UUID(in->prgi_op.pi_uuid), rpc);

	rc = pool_svc_lookup_leader(in->prgi_op.pi_uuid, &svc,
				    &out->prgo_op.po_hint);
	if (rc != 0)
		D_GOTO(out, rc);

	/* This is a server to server RPC only */
	if (daos_rpc_from_client(rpc))
		D_GOTO(out, rc = -DER_INVAL);

	rc = ds_pool_get_ranks(in->prgi_op.pi_uuid, MAP_RANKS_UP, &out_ranks);
	if (rc != 0) {
		D_ERROR(DF_UUID ": get ranks failed, " DF_RC "\n",
			DP_UUID(in->prgi_op.pi_uuid), DP_RC(rc));
		D_GOTO(out_svc, rc);
	} else if ((in->prgi_nranks > 0) &&
		   (out_ranks.rl_nr > in->prgi_nranks)) {
		D_DEBUG(DF_DSMS, DF_UUID ": %u ranks (more than client: %u)\n",
			DP_UUID(in->prgi_op.pi_uuid), out_ranks.rl_nr,
			in->prgi_nranks);
		D_GOTO(out_free, rc = -DER_TRUNC);
	} else {
		D_DEBUG(DF_DSMS, DF_UUID ": %u ranks\n",
			DP_UUID(in->prgi_op.pi_uuid), out_ranks.rl_nr);
		if ((out_ranks.rl_nr > 0) && (in->prgi_nranks > 0) &&
		    (in->prgi_ranks_bulk != CRT_BULK_NULL))
			rc = transfer_ranks_buf(out_ranks.rl_ranks,
						out_ranks.rl_nr, svc, rpc,
						in->prgi_ranks_bulk);
	}

out_free:
	nranks = out_ranks.rl_nr;
	map_ranks_fini(&out_ranks);

out_svc:
	ds_rsvc_set_hint(&svc->ps_rsvc, &out->prgo_op.po_hint);
	pool_svc_put_leader(svc);
out:
	out->prgo_op.po_rc = rc;
	out->prgo_nranks = nranks;
	D_DEBUG(DF_DSMS, DF_UUID ": replying rpc %p: %d\n",
		DP_UUID(in->prgi_op.pi_uuid), rpc, rc);
	crt_reply_send(rpc);
}

/* This RPC could be implemented by ds_rsvc. */
void
ds_pool_svc_stop_handler(crt_rpc_t *rpc)
{
	struct pool_svc_stop_in	       *in = crt_req_get(rpc);
	struct pool_svc_stop_out       *out = crt_reply_get(rpc);
	d_iov_t				id;
	int				rc;

	D_DEBUG(DF_DSMS, DF_UUID": processing rpc %p\n",
		DP_UUID(in->psi_op.pi_uuid), rpc);

	d_iov_set(&id, in->psi_op.pi_uuid, sizeof(uuid_t));
	rc = ds_rsvc_stop_leader(DS_RSVC_CLASS_POOL, &id, &out->pso_op.po_hint);

	out->pso_op.po_rc = rc;
	D_DEBUG(DF_DSMS, DF_UUID": replying rpc %p: "DF_RC"\n",
		DP_UUID(in->psi_op.pi_uuid), rpc, DP_RC(rc));
	crt_reply_send(rpc);
}

/**
 * Get a copy of the latest pool map buffer. Callers are responsible for
 * freeing iov->iov_buf with D_FREE.
 */
int
ds_pool_map_buf_get(uuid_t uuid, d_iov_t *iov, uint32_t *map_version)
{
	struct pool_svc	*svc;
	struct rdb_tx	tx;
	struct pool_buf	*map_buf;
	int		rc;

	rc = pool_svc_lookup_leader(uuid, &svc, NULL /* hint */);
	if (rc != 0)
		D_GOTO(out, rc);

	rc = rdb_tx_begin(svc->ps_rsvc.s_db, svc->ps_rsvc.s_term, &tx);
	if (rc != 0)
		D_GOTO(out_svc, rc);

	ABT_rwlock_rdlock(svc->ps_lock);
	rc = read_map_buf(&tx, &svc->ps_root, &map_buf, map_version);
	if (rc != 0) {
		D_ERROR(DF_UUID": failed to read pool map: "DF_RC"\n",
			DP_UUID(svc->ps_uuid), DP_RC(rc));
		D_GOTO(out_lock, rc);
	}
	D_ASSERT(map_buf != NULL);
	iov->iov_buf = map_buf;
	iov->iov_len = pool_buf_size(map_buf->pb_nr);
	iov->iov_buf_len = pool_buf_size(map_buf->pb_nr);
out_lock:
	ABT_rwlock_unlock(svc->ps_lock);
	rdb_tx_end(&tx);
out_svc:
	pool_svc_put_leader(svc);
out:
	return rc;
}

void
ds_pool_iv_ns_update(struct ds_pool *pool, unsigned int master_rank)
{
	ds_iv_ns_update(pool->sp_iv_ns, master_rank);
}

int
ds_pool_svc_term_get(uuid_t uuid, uint64_t *term)
{
	struct pool_svc	*svc;
	int		rc;

	rc = pool_svc_lookup_leader(uuid, &svc, NULL /* hint */);
	if (rc != 0)
		return rc;

	*term = svc->ps_rsvc.s_term;

	pool_svc_put_leader(svc);
	return 0;
}

void
ds_pool_attr_set_handler(crt_rpc_t *rpc)
{
	struct pool_attr_set_in  *in = crt_req_get(rpc);
	struct pool_op_out	 *out = crt_reply_get(rpc);
	struct pool_svc		 *svc;
	struct rdb_tx		  tx;
	int			  rc;

	D_DEBUG(DF_DSMS, DF_UUID": processing rpc %p: hdl="DF_UUID"\n",
		DP_UUID(in->pasi_op.pi_uuid), rpc, DP_UUID(in->pasi_op.pi_hdl));

	rc = pool_svc_lookup_leader(in->pasi_op.pi_uuid, &svc, &out->po_hint);
	if (rc != 0)
		goto out;

	rc = rdb_tx_begin(svc->ps_rsvc.s_db, svc->ps_rsvc.s_term, &tx);
	if (rc != 0)
		goto out_svc;

	ABT_rwlock_wrlock(svc->ps_lock);
	rc = ds_rsvc_set_attr(&svc->ps_rsvc, &tx, &svc->ps_user,
			      in->pasi_bulk, rpc, in->pasi_count);
	if (rc != 0)
		goto out_lock;

	rc = rdb_tx_commit(&tx);

out_lock:
	ABT_rwlock_unlock(svc->ps_lock);
	rdb_tx_end(&tx);
out_svc:
	ds_rsvc_set_hint(&svc->ps_rsvc, &out->po_hint);
	pool_svc_put_leader(svc);
out:
	out->po_rc = rc;
	D_DEBUG(DF_DSMS, DF_UUID": replying rpc %p: "DF_RC"\n",
		DP_UUID(in->pasi_op.pi_uuid), rpc, DP_RC(rc));
	crt_reply_send(rpc);
}

void
ds_pool_attr_del_handler(crt_rpc_t *rpc)
{
	struct pool_attr_del_in  *in = crt_req_get(rpc);
	struct pool_op_out	 *out = crt_reply_get(rpc);
	struct pool_svc		 *svc;
	struct rdb_tx		  tx;
	int			  rc;

	D_DEBUG(DF_DSMS, DF_UUID": processing rpc %p: hdl="DF_UUID"\n",
		DP_UUID(in->padi_op.pi_uuid), rpc, DP_UUID(in->padi_op.pi_hdl));

	rc = pool_svc_lookup_leader(in->padi_op.pi_uuid, &svc, &out->po_hint);
	if (rc != 0)
		goto out;

	rc = rdb_tx_begin(svc->ps_rsvc.s_db, svc->ps_rsvc.s_term, &tx);
	if (rc != 0)
		goto out_svc;

	ABT_rwlock_wrlock(svc->ps_lock);
	rc = ds_rsvc_del_attr(&svc->ps_rsvc, &tx, &svc->ps_user,
			      in->padi_bulk, rpc, in->padi_count);
	if (rc != 0)
		goto out_lock;

	rc = rdb_tx_commit(&tx);

out_lock:
	ABT_rwlock_unlock(svc->ps_lock);
	rdb_tx_end(&tx);
out_svc:
	ds_rsvc_set_hint(&svc->ps_rsvc, &out->po_hint);
	pool_svc_put_leader(svc);
out:
	out->po_rc = rc;
	D_DEBUG(DF_DSMS, DF_UUID": replying rpc %p: "DF_RC"\n",
		DP_UUID(in->padi_op.pi_uuid), rpc, DP_RC(rc));
	crt_reply_send(rpc);
}

void
ds_pool_attr_get_handler(crt_rpc_t *rpc)
{
	struct pool_attr_get_in  *in = crt_req_get(rpc);
	struct pool_op_out	 *out = crt_reply_get(rpc);
	struct pool_svc		 *svc;
	struct rdb_tx		  tx;
	int			  rc;

	D_DEBUG(DF_DSMS, DF_UUID": processing rpc %p: hdl="DF_UUID"\n",
		DP_UUID(in->pagi_op.pi_uuid), rpc, DP_UUID(in->pagi_op.pi_hdl));

	rc = pool_svc_lookup_leader(in->pagi_op.pi_uuid, &svc, &out->po_hint);
	if (rc != 0)
		goto out;

	rc = rdb_tx_begin(svc->ps_rsvc.s_db, svc->ps_rsvc.s_term, &tx);
	if (rc != 0)
		goto out_svc;

	ABT_rwlock_rdlock(svc->ps_lock);
	rc = ds_rsvc_get_attr(&svc->ps_rsvc, &tx, &svc->ps_user, in->pagi_bulk,
			      rpc, in->pagi_count, in->pagi_key_length);
	ABT_rwlock_unlock(svc->ps_lock);
	rdb_tx_end(&tx);
out_svc:
	ds_rsvc_set_hint(&svc->ps_rsvc, &out->po_hint);
	pool_svc_put_leader(svc);
out:
	out->po_rc = rc;
	D_DEBUG(DF_DSMS, DF_UUID": replying rpc %p: "DF_RC"\n",
		DP_UUID(in->pagi_op.pi_uuid), rpc, DP_RC(rc));
	crt_reply_send(rpc);

}

void
ds_pool_attr_list_handler(crt_rpc_t *rpc)
{
	struct pool_attr_list_in	*in	    = crt_req_get(rpc);
	struct pool_attr_list_out	*out	    = crt_reply_get(rpc);
	struct pool_svc			*svc;
	struct rdb_tx			 tx;
	int				 rc;

	D_DEBUG(DF_DSMS, DF_UUID": processing rpc %p: hdl="DF_UUID"\n",
		DP_UUID(in->pali_op.pi_uuid), rpc, DP_UUID(in->pali_op.pi_hdl));

	rc = pool_svc_lookup_leader(in->pali_op.pi_uuid, &svc,
				    &out->palo_op.po_hint);
	if (rc != 0)
		goto out;

	rc = rdb_tx_begin(svc->ps_rsvc.s_db, svc->ps_rsvc.s_term, &tx);
	if (rc != 0)
		goto out_svc;

	ABT_rwlock_rdlock(svc->ps_lock);
	rc = ds_rsvc_list_attr(&svc->ps_rsvc, &tx, &svc->ps_user,
			       in->pali_bulk, rpc, &out->palo_size);
	ABT_rwlock_unlock(svc->ps_lock);
	rdb_tx_end(&tx);
out_svc:
	ds_rsvc_set_hint(&svc->ps_rsvc, &out->palo_op.po_hint);
	pool_svc_put_leader(svc);
out:
	out->palo_op.po_rc = rc;
	D_DEBUG(DF_DSMS, DF_UUID": replying rpc %p: "DF_RC"\n",
		DP_UUID(in->pali_op.pi_uuid), rpc, DP_RC(rc));
	crt_reply_send(rpc);
}

void
ds_pool_replicas_update_handler(crt_rpc_t *rpc)
{
	struct pool_membership_in	*in = crt_req_get(rpc);
	struct pool_membership_out	*out = crt_reply_get(rpc);
	d_rank_list_t			*ranks;
	d_iov_t				 id;
	int				 rc;

	rc = daos_rank_list_dup(&ranks, in->pmi_targets);
	if (rc != 0)
		goto out;
	d_iov_set(&id, in->pmi_uuid, sizeof(uuid_t));

	switch (opc_get(rpc->cr_opc)) {
	case POOL_REPLICAS_ADD:
		rc = ds_rsvc_add_replicas(DS_RSVC_CLASS_POOL, &id, ranks,
					  ds_rsvc_get_md_cap(), &out->pmo_hint);
		break;

	case POOL_REPLICAS_REMOVE:
		rc = ds_rsvc_remove_replicas(DS_RSVC_CLASS_POOL, &id, ranks,
					     true /* stop */, &out->pmo_hint);
		break;

	default:
		D_ASSERT(0);
	}

	out->pmo_failed = ranks;
out:
	out->pmo_rc = rc;
	crt_reply_send(rpc);
}

/**
 * Get leader shard_id and target id(from pool map) for the current object.
 */
int
ds_pool_elect_dtx_leader(struct ds_pool *pool, daos_unit_oid_t *oid,
			 struct dtx_memberships *mbs, uint32_t version, int *tgt_id)
{
	struct daos_oclass_attr *oca;
	struct pl_map		*map;
	struct pl_obj_layout	*layout = NULL;
	struct daos_obj_md	 md = { 0 };
	int			leader_idx;
	int			 rc = 0;

	map = pl_map_find(pool->sp_uuid, oid->id_pub);
	if (map == NULL) {
		D_ERROR("Failed to find pool map to select leader for "
			DF_UOID" version = %d\n", DP_UOID(*oid), version);
		return -DER_INVAL;
	}

	md.omd_id = oid->id_pub;
	md.omd_ver = version;
	rc = pl_obj_place(map, &md, NULL, &layout);
	if (rc != 0)
		goto out;

	oca = daos_oclass_attr_find(oid->id_pub, NULL);
	leader_idx = pl_select_leader(oid->id_pub, oid->id_shard / daos_oclass_grp_size(oca),
				      layout->ol_grp_size, NIL_BITMAP, mbs, tgt_id,
				      pl_obj_get_shard, layout);
	if (leader_idx < 0) {
		D_WARN("Failed to select leader for "DF_UOID
		       "version = %d: rc = %d\n",
		       DP_UOID(*oid), version, leader_idx);
		D_GOTO(out, rc = leader_idx);
	}

	/* Convert the leader shard idx to shard id */
	D_ASSERTF(leader_idx % layout->ol_grp_size <= daos_oclass_grp_size(oca),
		  "leader %d grp_size %u class grp size %u\n", leader_idx, layout->ol_grp_size,
		  daos_oclass_grp_size(oca));
	rc = (leader_idx / layout->ol_grp_size) * daos_oclass_grp_size(oca) +
	      leader_idx % layout->ol_grp_size;
out:
	if (layout != NULL)
		pl_obj_layout_free(layout);
	pl_map_decref(map);
	return rc;
}

/* Update pool map version for current xstream. */
int
ds_pool_child_map_refresh_sync(struct ds_pool_child *dpc)
{
	struct pool_map_refresh_ult_arg	arg;
	ABT_eventual			eventual;
	int				*status;
	int				rc;

	rc = ABT_eventual_create(sizeof(*status), &eventual);
	if (rc != ABT_SUCCESS)
		return dss_abterr2der(rc);

	arg.iua_pool_version = dpc->spc_map_version;
	uuid_copy(arg.iua_pool_uuid, dpc->spc_uuid);
	arg.iua_eventual = eventual;

	rc = dss_ult_create(ds_pool_map_refresh_ult, &arg, DSS_XS_SYS,
			    0, 0, NULL);
	if (rc)
		D_GOTO(out_eventual, rc);

	rc = ABT_eventual_wait(eventual, (void **)&status);
	if (rc != ABT_SUCCESS)
		D_GOTO(out_eventual, rc = dss_abterr2der(rc));
	if (*status != 0)
		D_GOTO(out_eventual, rc = *status);

out_eventual:
	ABT_eventual_free(&eventual);
	return rc;
}

int
ds_pool_child_map_refresh_async(struct ds_pool_child *dpc)
{
	struct pool_map_refresh_ult_arg	*arg;
	int				rc;

	D_ALLOC_PTR(arg);
	if (arg == NULL)
		return -DER_NOMEM;
	arg->iua_pool_version = dpc->spc_map_version;
	uuid_copy(arg->iua_pool_uuid, dpc->spc_uuid);

	rc = dss_ult_create(ds_pool_map_refresh_ult, arg, DSS_XS_SYS,
			    0, 0, NULL);
	return rc;
}


int ds_pool_prop_fetch(struct ds_pool *pool, unsigned int bits,
		       daos_prop_t **prop_out)
{
	struct pool_svc	*svc;
	struct rdb_tx	tx;
	int		rc;

	rc = pool_svc_lookup_leader(pool->sp_uuid, &svc, NULL);
	if (rc != 0)
		return rc;

	rc = rdb_tx_begin(svc->ps_rsvc.s_db, svc->ps_rsvc.s_term, &tx);
	if (rc != 0)
		D_GOTO(out_svc, rc);

	/* read optional properties */
	ABT_rwlock_rdlock(svc->ps_lock);
	rc = pool_prop_read(&tx, svc, bits, prop_out);
	ABT_rwlock_unlock(svc->ps_lock);
	if (rc != 0)
		D_GOTO(out_tx, rc);
out_tx:
	rdb_tx_end(&tx);
out_svc:
	pool_svc_put_leader(svc);
	return rc;
}

bool
is_pool_from_srv(uuid_t pool_uuid, uuid_t poh_uuid)
{
	struct ds_pool	*pool;
	uuid_t		hdl_uuid;
	int		rc;

	pool = ds_pool_lookup(pool_uuid);
	if (pool == NULL) {
		D_ERROR(DF_UUID": failed to get ds_pool\n",
			DP_UUID(pool_uuid));
		return false;
	}

	rc = ds_pool_iv_srv_hdl_fetch(pool, &hdl_uuid, NULL);
	ds_pool_put(pool);
	if (rc) {
		D_ERROR(DF_UUID" fetch srv hdl: %d\n", DP_UUID(pool_uuid), rc);
		return false;
	}

	return !uuid_compare(poh_uuid, hdl_uuid);
}
<|MERGE_RESOLUTION|>--- conflicted
+++ resolved
@@ -232,10 +232,7 @@
 		case DAOS_PROP_PO_SELF_HEAL:
 		case DAOS_PROP_PO_RECLAIM:
 		case DAOS_PROP_PO_EC_CELL_SZ:
-<<<<<<< HEAD
-=======
 		case DAOS_PROP_PO_REDUN_FAC:
->>>>>>> 7e8a2bbc
 		case DAOS_PROP_PO_EC_PDA:
 		case DAOS_PROP_PO_RP_PDA:
 			entry_def->dpe_val = entry->dpe_val;
