--- conflicted
+++ resolved
@@ -3129,14 +3129,9 @@
 	metrics = svc->ps_pool->sp_metrics[DAOS_POOL_MODULE];
 	d_tm_inc_counter(metrics->connect_total, 1);
 
-<<<<<<< HEAD
-	if (in->pci_query_bits & DAOS_PO_QUERY_SPACE)
+	if (query_bits & DAOS_PO_QUERY_SPACE)
 		rc = pool_space_query_bcast(dss_get_module_info()->dmi_ctx, svc, in->pci_op.pi_hdl,
 					    &out->pco_space);
-=======
-	if (query_bits & DAOS_PO_QUERY_SPACE)
-		rc = pool_space_query_bcast(rpc->cr_ctx, svc, in->pci_op.pi_hdl, &out->pco_space);
->>>>>>> 49d1253f
 out_map_version:
 	out->pco_op.po_map_version = ds_pool_get_version(svc->ps_pool);
 out_lock:
@@ -4193,13 +4188,8 @@
 	ABT_rwlock_unlock(svc->ps_pool->sp_lock);
 
 	if (tgt_state == PO_COMP_ST_UPIN) {
-<<<<<<< HEAD
 		rc = pool_query_tgt_space(dss_get_module_info()->dmi_ctx, svc, in->pqii_op.pi_hdl,
-					  in->pqii_rank, in->pqii_tgt,
-=======
-		rc = pool_query_tgt_space(rpc->cr_ctx, svc, in->pqii_op.pi_hdl, rank, tgt,
->>>>>>> 49d1253f
-					  &out->pqio_space);
+					  rank, tgt, &out->pqio_space);
 		if (rc)
 			DL_ERROR(rc, DF_UUID ": Failed to query rank:%u, tgt:%d",
 				 DP_UUID(in->pqii_op.pi_uuid), rank, tgt);
