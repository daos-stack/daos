/*
 * (C) Copyright 2016-2024 Intel Corporation.
 * (C) Copyright 2025 Hewlett Packard Enterprise Development LP
 *
 * SPDX-License-Identifier: BSD-2-Clause-Patent
 */
/**
 * \file
 *
 * ds_pool: Pool Service
 *
 * This file contains the server API methods and the RPC handlers that are both
 * related pool metadata.
 */

#define D_LOGFAC DD_FAC(pool)

#include <daos_srv/pool.h>

#include <fcntl.h>
#include <sys/stat.h>
#include <gurt/telemetry_common.h>
#include <gurt/telemetry_producer.h>
#include <daos_api.h> /* for daos_prop_alloc/_free() */
#include <daos/pool_map.h>
#include <daos/rpc.h>
#include <daos/pool.h>
#include <daos/rsvc.h>
#include <daos_srv/container.h>
#include <daos_srv/daos_mgmt_srv.h>
#include <daos_srv/daos_engine.h>
#include <daos_srv/rdb.h>
#include <daos_srv/rebuild.h>
#include <daos_srv/security.h>
#include <cart/api.h>
#include <cart/iv.h>
#include "rpc.h"
#include "srv_internal.h"
#include "srv_layout.h"
#include "srv_pool_map.h"

#define DAOS_POOL_GLOBAL_VERSION_WITH_HDL_CRED    1
#define DAOS_POOL_GLOBAL_VERSION_WITH_SVC_OPS_KVS 3
#define DAOS_POOL_GLOBAL_VERSION_WITH_DATA_THRESH 3

#define PS_OPS_PER_SEC                            4096

/*
 * Return the corresponding VOS DF version or 0 if pool_global_version is not
 * supported.
 */
uint32_t
ds_pool_get_vos_df_version(uint32_t pool_global_version)
{
	if (pool_global_version >= 3)
		return VOS_POOL_DF_2_6;
	else if (pool_global_version == 2)
		return VOS_POOL_DF_2_4;
	return 0;
}

#define DUP_OP_MIN_RDB_SIZE                       (1 << 30)

/* Pool service crt event */
struct pool_svc_event {
	d_rank_t		psv_rank;
	uint64_t		psv_incarnation;
	enum crt_event_source	psv_src;
	enum crt_event_type	psv_type;
};

#define DF_PS_EVENT	"rank=%u inc="DF_U64" src=%d type=%d"
#define DP_PS_EVENT(e)	e->psv_rank, e->psv_incarnation, e->psv_src, e->psv_type

/*
 * Pool service crt event set
 *
 * This stores an unordered array of pool_svc_event objects. For all different
 * i and j, we have pss_buf[i].psv_rank != pss_buf[j].psv_rank.
 *
 * An event set facilitates the merging of a sequence of events. For instance,
 * sequence (in the format <rank, type>)
 *   <3, D>, <5, D>, <1, D>, <5, A>, <1, A>, <1, D>
 * will merge into set
 *   <3, D>, <5, A>, <1, D>
 * (that is, during the merge, an event overrides a previuos event of the same
 * rank in the set).
 */
struct pool_svc_event_set {
	struct pool_svc_event *pss_buf;
	uint32_t               pss_len;
	uint32_t               pss_cap;
};

#define DF_PS_EVENT_SET    "len=%u"
#define DP_PS_EVENT_SET(s) s->pss_len

/* Pool service crt-event-handling state */
struct pool_svc_events {
	ABT_mutex                  pse_mutex;
	ABT_cond                   pse_cv;
	struct pool_svc_event_set *pse_pending;
	uint64_t                   pse_timeout; /* s */
	uint64_t                   pse_time;    /* s */
	struct sched_request      *pse_timer;
	ABT_thread                 pse_handler;
	bool                       pse_stop;
	bool                       pse_paused;
};

/* Pool service schedule state */
struct pool_svc_sched {
	ABT_mutex	psc_mutex;		/* only for psc_cv */
	ABT_cond	psc_cv;
	bool		psc_in_progress;
	bool		psc_canceled;
	void	       *psc_arg;
	int		psc_rc;
};

static int
sched_init(struct pool_svc_sched *sched)
{
	int rc;

	rc = ABT_mutex_create(&sched->psc_mutex);
	if (rc != ABT_SUCCESS) {
		return dss_abterr2der(rc);
	}

	rc = ABT_cond_create(&sched->psc_cv);
	if (rc != ABT_SUCCESS) {
		ABT_mutex_free(&sched->psc_mutex);
		return dss_abterr2der(rc);
	}

	sched->psc_in_progress = false;
	sched->psc_canceled = false;
	sched->psc_arg = NULL;
	sched->psc_rc = 0;
	return 0;
}

static void
sched_fini(struct pool_svc_sched *sched)
{
	ABT_cond_free(&sched->psc_cv);
	ABT_mutex_free(&sched->psc_mutex);
}

static void
sched_begin(struct pool_svc_sched *sched, void *arg)
{
	sched->psc_in_progress = true;
	sched->psc_canceled = false;
	sched->psc_arg = arg;
	sched->psc_rc = 0;
}

static void
sched_end(struct pool_svc_sched *sched)
{
	sched->psc_in_progress = false;
	sched->psc_canceled = false;
}

static void
sched_cancel(struct pool_svc_sched *sched)
{
	if (sched->psc_in_progress)
		sched->psc_canceled = true;
}

static void
sched_wait(struct pool_svc_sched *sched)
{
	/*
	 * The CV requires a mutex. We don't otherwise need it for ULTs within
	 * the same xstream.
	 */
	ABT_mutex_lock(sched->psc_mutex);
	while (sched->psc_in_progress)
		ABT_cond_wait(sched->psc_cv, sched->psc_mutex);
	ABT_mutex_unlock(sched->psc_mutex);
}

static void
sched_cancel_and_wait(struct pool_svc_sched *sched)
{
	sched_cancel(sched);
	sched_wait(sched);
}

struct pool_space_cache {
	struct daos_pool_space psc_space;
	uint64_t               psc_timestamp;
	ABT_mutex              psc_lock;
};

/* Pool service */
struct pool_svc {
	struct ds_rsvc		ps_rsvc;
	uuid_t                  ps_uuid;     /* pool UUID */
	struct ds_pool	       *ps_pool;
	struct cont_svc        *ps_cont_svc; /* one combined svc for now */
	ABT_rwlock              ps_lock;     /* for DB data */
	rdb_path_t              ps_root;     /* root KVS */
	rdb_path_t              ps_handles;  /* pool handle KVS */
	rdb_path_t              ps_user;     /* pool user attributes KVS */
	rdb_path_t              ps_ops;      /* metadata ops KVS */
	int                     ps_error;    /* in DB data (see pool_svc_lookup_leader) */
	struct pool_svc_events	ps_events;
	struct pool_space_cache ps_space_cache;
	uint32_t		ps_global_version;
	int			ps_svc_rf;
	bool                    ps_force_notify; /* MS of PS membership */
	struct pool_svc_sched	ps_reconf_sched;
	struct pool_svc_sched   ps_rfcheck_sched;      /* Check all containers RF for the pool */
	uint32_t                ps_ops_enabled;        /* cached ds_pool_prop_svc_ops_enabled */
	uint32_t                ps_ops_max;            /* cached ds_pool_prop_svc_ops_max */
	uint32_t                ps_ops_age;            /* cached ds_pool_prop_svc_ops_age */
};

/* Pool service failed to start */
struct pool_svc_failed {
	uuid_t			psf_uuid;	/* pool UUID */
	int			psf_error;	/* error number */
	d_list_t		psf_link;	/* link to global list */
};

/** serialize operations on pool_svc_failed_list */
static pthread_rwlock_t		psfl_rwlock = PTHREAD_RWLOCK_INITIALIZER;
/* tracking failed pool service */
D_LIST_HEAD(pool_svc_failed_list);

static bool pool_disable_exclude;
static int pool_prop_read(struct rdb_tx *tx, const struct pool_svc *svc,
			  uint64_t bits, daos_prop_t **prop_out);
static int pool_space_query_bcast(crt_context_t ctx, struct pool_svc *svc,
				  uuid_t pool_hdl, struct daos_pool_space *ps);
static int ds_pool_upgrade_if_needed(uuid_t pool_uuid, struct rsvc_hint *po_hint,
				     struct pool_svc *svc, crt_rpc_t *rpc);
static int
find_hdls_to_evict(struct rdb_tx *tx, struct pool_svc *svc, uuid_t **hdl_uuids,
		   size_t *hdl_uuids_size, int *n_hdl_uuids, char *machine);

static inline struct pool_svc *
pool_ds2svc(struct ds_pool_svc *ds_svc)
{
	return (struct pool_svc *)ds_svc;
}

static inline struct ds_pool_svc *
pool_svc2ds(struct pool_svc *svc)
{
	return (struct ds_pool_svc *)svc;
}

static struct pool_svc *
pool_svc_obj(struct ds_rsvc *rsvc)
{
	return container_of(rsvc, struct pool_svc, ps_rsvc);
}

static int
write_map_buf(struct rdb_tx *tx, const rdb_path_t *kvs, struct pool_buf *buf,
	      uint32_t version)
{
	d_iov_t	value;
	int		rc;

	D_DEBUG(DB_MD, "version=%u ntargets=%u ndomains=%u\n", version,
		buf->pb_target_nr, buf->pb_domain_nr);

	/* Write the version. */
	d_iov_set(&value, &version, sizeof(version));
	rc = rdb_tx_update(tx, kvs, &ds_pool_prop_map_version, &value);
	if (rc != 0)
		return rc;

	/* Write the buffer. */
	d_iov_set(&value, buf, pool_buf_size(buf->pb_nr));
	return rdb_tx_update(tx, kvs, &ds_pool_prop_map_buffer, &value);
}

/*
 * Retrieve the pool map buffer address in persistent memory and the pool map
 * version into "map_buf" and "map_version", respectively.
 */
static int
locate_map_buf(struct rdb_tx *tx, const rdb_path_t *kvs, struct pool_buf **buf,
	       uint32_t *version)
{
	uint32_t	ver;
	d_iov_t	value;
	int		rc;

	/* Read the version. */
	d_iov_set(&value, &ver, sizeof(ver));
	rc = rdb_tx_lookup(tx, kvs, &ds_pool_prop_map_version, &value);
	if (rc != 0)
		return rc;

	/* Look up the buffer address. */
	d_iov_set(&value, NULL /* buf */, 0 /* size */);
	rc = rdb_tx_lookup(tx, kvs, &ds_pool_prop_map_buffer, &value);
	if (rc != 0)
		return rc;

	*buf = value.iov_buf;
	*version = ver;
	D_DEBUG(DB_MD, "version=%u ntargets=%u ndomains=%u\n", *version,
		(*buf)->pb_target_nr, (*buf)->pb_domain_nr);
	return 0;
}

/* Callers are responsible for freeing buf with D_FREE. */
static int
read_map_buf(struct rdb_tx *tx, const rdb_path_t *kvs, struct pool_buf **buf,
	     uint32_t *version)
{
	struct pool_buf	       *b;
	size_t			size;
	int			rc;

	rc = locate_map_buf(tx, kvs, &b, version);
	if (rc != 0)
		return rc;
	size = pool_buf_size(b->pb_nr);
	D_ALLOC(*buf, size);
	if (*buf == NULL)
		return -DER_NOMEM;
	memcpy(*buf, b, size);
	return 0;
}

/* Callers are responsible for destroying the object via pool_map_decref(). */
static int
read_map(struct rdb_tx *tx, const rdb_path_t *kvs, struct pool_map **map)
{
	struct pool_buf	       *buf;
	uint32_t		version;
	int			rc;

	rc = locate_map_buf(tx, kvs, &buf, &version);
	if (rc != 0)
		return rc;

	return pool_map_create(buf, version, map);
}

static char *
pool_svc_rdb_path_common(const uuid_t pool_uuid, const char *suffix)
{
	char   *name;
	char   *path;
	int	rc;

	D_ASPRINTF(name, RDB_FILE"pool%s", suffix);
	if (name == NULL)
		return NULL;
	rc = ds_mgmt_tgt_file(pool_uuid, name, NULL /* idx */, &path);
	D_FREE(name);
	if (rc != 0)
		return NULL;
	return path;
}

/* Return a pool service RDB path. */
char *
ds_pool_svc_rdb_path(const uuid_t pool_uuid)
{
	return pool_svc_rdb_path_common(pool_uuid, "");
}

/* copy \a prop to \a prop_def (duplicated default prop) */
static int
pool_prop_default_copy(daos_prop_t *prop_def, daos_prop_t *prop)
{
	struct daos_prop_entry	*entry;
	struct daos_prop_entry	*entry_def;
	int			 i;
	int			 rc;

	if (prop == NULL || prop->dpp_nr == 0 || prop->dpp_entries == NULL)
		return 0;

	for (i = 0; i < prop->dpp_nr; i++) {
		entry = &prop->dpp_entries[i];
		entry_def = daos_prop_entry_get(prop_def, entry->dpe_type);
		D_ASSERTF(entry_def != NULL, "type %d not found in "
			  "default prop.\n", entry->dpe_type);
		switch (entry->dpe_type) {
		case DAOS_PROP_PO_LABEL:
			D_FREE(entry_def->dpe_str);
			D_STRNDUP(entry_def->dpe_str, entry->dpe_str,
				  DAOS_PROP_LABEL_MAX_LEN);
			if (entry_def->dpe_str == NULL)
				return -DER_NOMEM;
			break;
		case DAOS_PROP_PO_OWNER:
		case DAOS_PROP_PO_OWNER_GROUP:
			D_FREE(entry_def->dpe_str);
			D_STRNDUP(entry_def->dpe_str, entry->dpe_str,
				  DAOS_ACL_MAX_PRINCIPAL_LEN);
			if (entry_def->dpe_str == NULL)
				return -DER_NOMEM;
			break;
		case DAOS_PROP_PO_SPACE_RB:
		case DAOS_PROP_PO_SELF_HEAL:
		case DAOS_PROP_PO_RECLAIM:
		case DAOS_PROP_PO_EC_CELL_SZ:
		case DAOS_PROP_PO_REDUN_FAC:
		case DAOS_PROP_PO_EC_PDA:
		case DAOS_PROP_PO_RP_PDA:
		case DAOS_PROP_PO_SVC_REDUN_FAC:
		case DAOS_PROP_PO_PERF_DOMAIN:
		case DAOS_PROP_PO_SVC_OPS_ENABLED:
		case DAOS_PROP_PO_SVC_OPS_ENTRY_AGE:
		case DAOS_PROP_PO_DATA_THRESH:
		case DAOS_PROP_PO_CHECKPOINT_MODE:
		case DAOS_PROP_PO_CHECKPOINT_THRESH:
		case DAOS_PROP_PO_CHECKPOINT_FREQ:
			entry_def->dpe_val = entry->dpe_val;
			break;
		case DAOS_PROP_PO_ACL:
			if (entry->dpe_val_ptr != NULL) {
				struct daos_acl *acl = entry->dpe_val_ptr;

				D_FREE(entry_def->dpe_val_ptr);
				rc = daos_prop_entry_dup_ptr(entry_def, entry,
							     daos_acl_get_size(acl));
				if (rc)
					return rc;
			}
			break;
		case DAOS_PROP_PO_SCRUB_MODE:
			entry_def->dpe_val = entry->dpe_val;
			break;
		case DAOS_PROP_PO_SCRUB_FREQ:
			entry_def->dpe_val = entry->dpe_val;
			break;
		case DAOS_PROP_PO_SCRUB_THRESH:
			entry_def->dpe_val = entry->dpe_val;
			break;
		case DAOS_PROP_PO_GLOBAL_VERSION:
		case DAOS_PROP_PO_UPGRADE_STATUS:
		case DAOS_PROP_PO_OBJ_VERSION:
			D_ERROR("pool property %u could be not set\n", entry->dpe_type);
			return -DER_INVAL;
		default:
			D_ERROR("ignore bad dpt_type %d.\n", entry->dpe_type);
			break;
		}
	}

	/* Validate the result */
	if (!daos_prop_valid(prop_def, true /* pool */, true /* input */)) {
		D_ERROR("properties validation check failed\n");
		return -DER_INVAL;
	}

	return 0;
}

static int
pool_prop_write(struct rdb_tx *tx, const rdb_path_t *kvs, daos_prop_t *prop)
{
	struct daos_prop_entry	*entry;
	d_iov_t			 value;
	int			 i;
	int			 rc = 0;
	uint32_t		 val32;
	uint32_t		 global_ver;

	if (prop == NULL || prop->dpp_nr == 0 || prop->dpp_entries == NULL)
		return 0;

	/*
	 * Determine the global version. In some cases, such as
	 * init_pool_metadata, the global version shall be found in prop, not
	 * in the RDB.
	 */
	entry = daos_prop_entry_get(prop, DAOS_PROP_PO_GLOBAL_VERSION);
	if (entry == NULL || !daos_prop_is_set(entry)) {
		d_iov_set(&value, &val32, sizeof(val32));
		rc = rdb_tx_lookup(tx, kvs, &ds_pool_prop_global_version, &value);
		if (rc && rc != -DER_NONEXIST)
			return rc;
		else if (rc == -DER_NONEXIST)
			global_ver = 0;
		else
			global_ver = val32;
	} else {
		global_ver = entry->dpe_val;
	}
	D_DEBUG(DB_MD, "global version: %u\n", global_ver);

	for (i = 0; i < prop->dpp_nr; i++) {
		entry = &prop->dpp_entries[i];
		switch (entry->dpe_type) {
		case DAOS_PROP_PO_LABEL:
			if (entry->dpe_str == NULL ||
			    strlen(entry->dpe_str) == 0) {
				entry = daos_prop_entry_get(&pool_prop_default,
							    entry->dpe_type);
				D_ASSERT(entry != NULL);
			}
			d_iov_set(&value, entry->dpe_str,
				     strlen(entry->dpe_str));
			rc = rdb_tx_update(tx, kvs, &ds_pool_prop_label,
					   &value);
			break;
		case DAOS_PROP_PO_OWNER:
			d_iov_set(&value, entry->dpe_str,
				     strlen(entry->dpe_str));
			rc = rdb_tx_update(tx, kvs, &ds_pool_prop_owner,
					   &value);
			break;
		case DAOS_PROP_PO_OWNER_GROUP:
			d_iov_set(&value, entry->dpe_str,
				     strlen(entry->dpe_str));
			rc = rdb_tx_update(tx, kvs, &ds_pool_prop_owner_group,
					   &value);
			break;
		case DAOS_PROP_PO_ACL:
			if (entry->dpe_val_ptr != NULL) {
				struct daos_acl *acl;

				acl = entry->dpe_val_ptr;
				d_iov_set(&value, acl, daos_acl_get_size(acl));
				rc = rdb_tx_update(tx, kvs, &ds_pool_prop_acl,
						   &value);
			}
			break;
		case DAOS_PROP_PO_SPACE_RB:
			d_iov_set(&value, &entry->dpe_val,
				     sizeof(entry->dpe_val));
			rc = rdb_tx_update(tx, kvs, &ds_pool_prop_space_rb,
					   &value);
			break;
		case DAOS_PROP_PO_SELF_HEAL:
			d_iov_set(&value, &entry->dpe_val,
				     sizeof(entry->dpe_val));
			rc = rdb_tx_update(tx, kvs, &ds_pool_prop_self_heal,
					   &value);
			break;
		case DAOS_PROP_PO_RECLAIM:
			d_iov_set(&value, &entry->dpe_val,
				     sizeof(entry->dpe_val));
			rc = rdb_tx_update(tx, kvs, &ds_pool_prop_reclaim,
					   &value);
			break;
		case DAOS_PROP_PO_EC_CELL_SZ:
			if (!daos_ec_cs_valid(entry->dpe_val)) {
				D_ERROR("DAOS_PROP_PO_EC_CELL_SZ property value"
					" "DF_U64" should within rage of "
					"["DF_U64", "DF_U64"] and multiplier of "DF_U64"\n",
					entry->dpe_val,
					DAOS_PROP_PO_EC_CELL_SZ_MIN,
					DAOS_PROP_PO_EC_CELL_SZ_MAX,
					DAOS_PROP_PO_EC_CELL_SZ_MIN);
				rc = -DER_INVAL;
				break;
			}
			d_iov_set(&value, &entry->dpe_val,
				     sizeof(entry->dpe_val));
			rc = rdb_tx_update(tx, kvs, &ds_pool_prop_ec_cell_sz,
					   &value);
			break;
		case DAOS_PROP_PO_REDUN_FAC:
			d_iov_set(&value, &entry->dpe_val,
				  sizeof(entry->dpe_val));
			rc = rdb_tx_update(tx, kvs, &ds_pool_prop_redun_fac,
					   &value);
			break;
		case DAOS_PROP_PO_DATA_THRESH:
			if (!daos_data_thresh_valid(entry->dpe_val)) {
				rc = -DER_INVAL;
				break;
			}
			d_iov_set(&value, &entry->dpe_val, sizeof(entry->dpe_val));
			rc = rdb_tx_update(tx, kvs, &ds_pool_prop_data_thresh, &value);
			break;
		case DAOS_PROP_PO_SVC_LIST:
			break;
		case DAOS_PROP_PO_EC_PDA:
			if (!daos_ec_pda_valid(entry->dpe_val)) {
				rc = -DER_INVAL;
				break;
			}
			d_iov_set(&value, &entry->dpe_val,
				  sizeof(entry->dpe_val));
			rc = rdb_tx_update(tx, kvs, &ds_pool_prop_ec_pda,
					   &value);
			break;
		case DAOS_PROP_PO_RP_PDA:
			if (!daos_rp_pda_valid(entry->dpe_val)) {
				rc = -DER_INVAL;
				break;
			}
			d_iov_set(&value, &entry->dpe_val,
				   sizeof(entry->dpe_val));
			rc = rdb_tx_update(tx, kvs, &ds_pool_prop_rp_pda,
					   &value);
			break;
		case DAOS_PROP_PO_SCRUB_MODE:
			d_iov_set(&value, &entry->dpe_val,
				  sizeof(entry->dpe_val));
			rc = rdb_tx_update(tx, kvs, &ds_pool_prop_scrub_mode,
					   &value);
			if (rc)
				return rc;
			break;
		case DAOS_PROP_PO_SCRUB_FREQ:
			d_iov_set(&value, &entry->dpe_val,
				  sizeof(entry->dpe_val));
			rc = rdb_tx_update(tx, kvs, &ds_pool_prop_scrub_freq,
					   &value);
			if (rc)
				return rc;
			break;
		case DAOS_PROP_PO_SCRUB_THRESH:
			d_iov_set(&value, &entry->dpe_val,
				  sizeof(entry->dpe_val));
			rc = rdb_tx_update(tx, kvs, &ds_pool_prop_scrub_thresh,
					   &value);
			if (rc)
				return rc;
			break;
		case DAOS_PROP_PO_GLOBAL_VERSION:
			if (entry->dpe_val > DAOS_POOL_GLOBAL_VERSION) {
				rc = -DER_INVAL;
				break;
			}
			val32 = entry->dpe_val;
			d_iov_set(&value, &val32, sizeof(val32));
			rc = rdb_tx_update(tx, kvs, &ds_pool_prop_global_version,
					   &value);
			break;
		case DAOS_PROP_PO_UPGRADE_STATUS:
			if (entry->dpe_val > DAOS_UPGRADE_STATUS_COMPLETED) {
				rc = -DER_INVAL;
				break;
			}
			val32 = entry->dpe_val;
			d_iov_set(&value, &val32, sizeof(val32));
			rc = rdb_tx_update(tx, kvs, &ds_pool_prop_upgrade_status,
					   &value);
			break;
		case DAOS_PROP_PO_PERF_DOMAIN:
			val32 = entry->dpe_val;
			d_iov_set(&value, &val32, sizeof(val32));
			rc = rdb_tx_update(tx, kvs, &ds_pool_prop_perf_domain,
					   &value);
			break;
		case DAOS_PROP_PO_SVC_REDUN_FAC:
			if (global_ver < 2) {
				D_DEBUG(DB_MD, "skip writing svc_redun_fac for global version %u\n",
					global_ver);
				rc = 0;
				break;
			}
			d_iov_set(&value, &entry->dpe_val, sizeof(entry->dpe_val));
			rc = rdb_tx_update(tx, kvs, &ds_pool_prop_svc_redun_fac, &value);
			break;
		case DAOS_PROP_PO_OBJ_VERSION:
			if (entry->dpe_val > DAOS_POOL_OBJ_VERSION) {
				rc = -DER_INVAL;
				break;
			}
			val32 = entry->dpe_val;
			d_iov_set(&value, &val32, sizeof(val32));
			rc = rdb_tx_update(tx, kvs, &ds_pool_prop_obj_version, &value);
			break;
		case DAOS_PROP_PO_CHECKPOINT_MODE:
			val32 = entry->dpe_val;
			d_iov_set(&value, &val32, sizeof(val32));
			rc = rdb_tx_update(tx, kvs, &ds_pool_prop_checkpoint_mode, &value);
			if (rc)
				return rc;
			break;
		case DAOS_PROP_PO_CHECKPOINT_FREQ:
			val32 = entry->dpe_val;
			if (val32 > DAOS_PROP_PO_CHECKPOINT_FREQ_MAX)
				val32 = DAOS_PROP_PO_CHECKPOINT_FREQ_MAX;
			else if (val32 < DAOS_PROP_PO_CHECKPOINT_FREQ_MIN)
				val32 = DAOS_PROP_PO_CHECKPOINT_FREQ_MIN;
			d_iov_set(&value, &val32, sizeof(val32));
			rc = rdb_tx_update(tx, kvs, &ds_pool_prop_checkpoint_freq, &value);
			if (rc)
				return rc;
			break;
		case DAOS_PROP_PO_CHECKPOINT_THRESH:
			val32 = entry->dpe_val;
			if (val32 > DAOS_PROP_PO_CHECKPOINT_THRESH_MAX)
				val32 = DAOS_PROP_PO_CHECKPOINT_THRESH_MAX;
			else if (val32 < DAOS_PROP_PO_CHECKPOINT_THRESH_MIN)
				val32 = DAOS_PROP_PO_CHECKPOINT_THRESH_MIN;

			d_iov_set(&value, &val32, sizeof(val32));
			rc = rdb_tx_update(tx, kvs, &ds_pool_prop_checkpoint_thresh, &value);
			if (rc)
				return rc;
			break;
		case DAOS_PROP_PO_REINT_MODE:
			val32 = entry->dpe_val;
			d_iov_set(&value, &val32, sizeof(val32));
			rc = rdb_tx_update(tx, kvs, &ds_pool_prop_reint_mode,
					   &value);
			if (rc)
				return rc;
			break;
		case DAOS_PROP_PO_SVC_OPS_ENABLED:
			val32 = entry->dpe_val;
			d_iov_set(&value, &val32, sizeof(val32));
			rc = rdb_tx_update(tx, kvs, &ds_pool_prop_svc_ops_enabled, &value);
			if (rc)
				return rc;
			break;
		case DAOS_PROP_PO_SVC_OPS_ENTRY_AGE:
			val32 = entry->dpe_val;
			d_iov_set(&value, &val32, sizeof(val32));
			rc = rdb_tx_update(tx, kvs, &ds_pool_prop_svc_ops_age, &value);
			if (rc)
				return rc;
			break;
		default:
			D_ERROR("bad dpe_type %d.\n", entry->dpe_type);
			return -DER_INVAL;
		}
		if (rc) {
			D_ERROR("Failed to update entry type=%d, rc="DF_RC"\n",
				entry->dpe_type, DP_RC(rc));
			break;
		}
	}
	return rc;
}

static int
init_pool_metadata(struct rdb_tx *tx, const rdb_path_t *kvs, uint32_t nnodes, const char *group,
		   const d_rank_list_t *ranks, daos_prop_t *prop, uint32_t ndomains,
		   const uint32_t *domains)
{
	struct pool_buf	       *map_buf;
	uint32_t		map_version = 1;
	uint32_t		connectable;
	uint32_t		nhandles = 0;
	d_iov_t			value;
	struct rdb_kvs_attr	attr;
	int			ntargets = nnodes * dss_tgt_nr;
	uint32_t		upgrade_global_version = DAOS_POOL_GLOBAL_VERSION;
	uint32_t                svc_ops_enabled        = 1;
	/* max number of entries in svc_ops KVS: equivalent of max age (sec) x PS_OPS_PER_SEC */
	uint32_t                svc_ops_age = DAOS_PROP_PO_SVC_OPS_ENTRY_AGE_DEFAULT;
	uint32_t                svc_ops_max;
	uint32_t                svc_ops_num;
	uint64_t                rdb_size;
	int			rc;
	struct daos_prop_entry *entry;

	rc = gen_pool_buf(NULL /* map */, &map_buf, map_version, ndomains, nnodes, ntargets,
			  domains, dss_tgt_nr);
	if (rc != 0) {
		D_ERROR("failed to generate pool buf, "DF_RC"\n", DP_RC(rc));
		goto out;
	}

	entry = daos_prop_entry_get(prop, DAOS_PROP_PO_REDUN_FAC);
	if (entry) {
		if (entry->dpe_val + 1 > map_buf->pb_domain_nr) {
			D_ERROR("ndomains(%u) could not meet redunc factor(%lu)\n",
				map_buf->pb_domain_nr, entry->dpe_val);
			D_GOTO(out_map_buf, rc = -DER_INVAL);
		}
	}

	/* Initialize the pool map properties. */
	rc = write_map_buf(tx, kvs, map_buf, map_version);
	if (rc != 0) {
		D_ERROR("failed to write map properties, "DF_RC"\n", DP_RC(rc));
		goto out_map_buf;
	}

	rc = pool_prop_write(tx, kvs, prop);
	if (rc != 0) {
		D_ERROR("failed to write props, "DF_RC"\n", DP_RC(rc));
		goto out_map_buf;
	}

	/* Write connectable property */
	connectable = 1;
	d_iov_set(&value, &connectable, sizeof(connectable));
	rc = rdb_tx_update(tx, kvs, &ds_pool_prop_connectable, &value);
	if (rc != 0) {
		D_ERROR("failed to write connectable prop, "DF_RC"\n",
			DP_RC(rc));
		goto out_map_buf;
	}

	/**
	 * Firstly write upgrading global version, so resuming could figure
	 * out what is target global version of upgrading, use this to reject
	 * resuming pool upgrading if DAOS software upgraded again.
	 */
	d_iov_set(&value, &upgrade_global_version, sizeof(upgrade_global_version));
	rc = rdb_tx_update(tx, kvs, &ds_pool_prop_upgrade_global_version, &value);
	if (rc != 0) {
		D_ERROR("failed to write upgrade global version prop, "DF_RC"\n",
			DP_RC(rc));
		goto out_map_buf;
	}

	/* Write the handle properties. */
	d_iov_set(&value, &nhandles, sizeof(nhandles));
	rc = rdb_tx_update(tx, kvs, &ds_pool_prop_nhandles, &value);
	if (rc != 0) {
		D_ERROR("failed to update handle props, "DF_RC"\n", DP_RC(rc));
		goto out_map_buf;
	}
	attr.dsa_class = RDB_KVS_GENERIC;
	attr.dsa_order = 16;
	rc = rdb_tx_create_kvs(tx, kvs, &ds_pool_prop_handles, &attr);
	if (rc != 0) {
		D_ERROR("failed to create handle prop KVS, "DF_RC"\n",
			DP_RC(rc));
		goto out_map_buf;
	}

	/* Create pool user attributes KVS */
	rc = rdb_tx_create_kvs(tx, kvs, &ds_pool_attr_user, &attr);
	if (rc != 0) {
		D_ERROR("failed to create user attr KVS, "DF_RC"\n", DP_RC(rc));
		goto out_map_buf;
	}

	/* Create pool service operations KVS */
	attr.dsa_class = RDB_KVS_LEXICAL;
	attr.dsa_order = 16;
	rc = rdb_tx_create_kvs(tx, kvs, &ds_pool_prop_svc_ops, &attr);
	if (rc != 0) {
		D_ERROR("failed to create service ops KVS, " DF_RC "\n", DP_RC(rc));
		goto out_map_buf;
	}

	/* Determine if duplicate service operations detection will be enabled */
	entry = daos_prop_entry_get(prop, DAOS_PROP_PO_SVC_OPS_ENABLED);
	if (entry)
		svc_ops_enabled = entry->dpe_val;
	if (svc_ops_enabled) {
		rc = rdb_get_size(tx->dt_db, &rdb_size);
		if (rc != 0)
			goto out_map_buf;
		if (rdb_size < DUP_OP_MIN_RDB_SIZE) {
			svc_ops_enabled = 0;
			D_WARN("pool duplicate ops detection disabled due to rdb size %zu < %u\n",
			       rdb_size, DUP_OP_MIN_RDB_SIZE);
		}
	}
	d_iov_set(&value, &svc_ops_enabled, sizeof(svc_ops_enabled));
	rc = rdb_tx_update(tx, kvs, &ds_pool_prop_svc_ops_enabled, &value);
	if (rc != 0) {
		DL_ERROR(rc, "failed to set svc_ops_enabled");
		goto out_map_buf;
	}

	/* Maximum number of RPCs that may be kept in svc_ops, from SVC_OPS_ENTRY_AGE property.
	 * Default: PS_OPS_PER_SEC x DEFAULT_SVC_OPS_ENTRY_AGE_SEC.
	 */
	entry = daos_prop_entry_get(prop, DAOS_PROP_PO_SVC_OPS_ENTRY_AGE);
	if (entry)
		svc_ops_age = entry->dpe_val;
	svc_ops_max = PS_OPS_PER_SEC * svc_ops_age;
	svc_ops_num = 0;
	d_iov_set(&value, &svc_ops_age, sizeof(svc_ops_age));
	rc = rdb_tx_update(tx, kvs, &ds_pool_prop_svc_ops_age, &value);
	if (rc != 0) {
		DL_ERROR(rc, "failed to set svc_ops_age");
		goto out_map_buf;
	}
	d_iov_set(&value, &svc_ops_max, sizeof(svc_ops_max));
	rc = rdb_tx_update(tx, kvs, &ds_pool_prop_svc_ops_max, &value);
	if (rc != 0) {
		DL_ERROR(rc, "failed to set svc_ops_max");
		goto out_map_buf;
	}
	d_iov_set(&value, &svc_ops_num, sizeof(svc_ops_num));
	rc = rdb_tx_update(tx, kvs, &ds_pool_prop_svc_ops_num, &value);
	if (rc != 0)
		DL_ERROR(rc, "failed to set svc_ops_num");

out_map_buf:
	pool_buf_free(map_buf);
out:
	return rc;
}

/*
 * The svc_rf parameter inputs the pool service redundancy factor, while
 * ranks->rl_nr outputs how many replicas are actually selected, which may be
 * less than the number of replicas required to achieve the pool service
 * redundancy factor. If the return value is 0, callers are responsible for
 * calling d_rank_list_free(*ranksp).
 */
static int
select_svc_ranks(int svc_rf, struct pool_buf *map_buf, uint32_t map_version,
		 d_rank_list_t **ranksp)
{
	struct pool_map *map;
	d_rank_list_t    replicas = {0};
	d_rank_list_t   *to_add;
	d_rank_list_t   *to_remove;
	int              rc;

	rc = pool_map_create(map_buf, map_version, &map);
	if (rc != 0)
		return rc;

	rc = ds_pool_plan_svc_reconfs(svc_rf, map, &replicas, CRT_NO_RANK /* self */,
				      false /* filter_only */, &to_add, &to_remove);
	pool_map_decref(map);
	if (rc != 0)
		return rc;
	D_ASSERTF(to_remove->rl_nr == 0, "to_remove=%u\n", to_remove->rl_nr);
	d_rank_list_free(to_remove);

	d_rank_list_sort(to_add);

	*ranksp = to_add;
	return 0;
}

/* TODO: replace all rsvc_complete_rpc() calls in this file with pool_rsvc_complete_rpc() */

/*
 * Returns:
 *
 *   RSVC_CLIENT_RECHOOSE	Instructs caller to retry RPC starting from rsvc_client_choose()
 *   RSVC_CLIENT_PROCEED	OK; proceed to process the reply
 */
static int
pool_rsvc_client_complete_rpc(struct rsvc_client *client, const crt_endpoint_t *ep,
			      int rc_crt, struct pool_op_out *out)
{
	int rc;

	rc = rsvc_client_complete_rpc(client, ep, rc_crt, out->po_rc, &out->po_hint);
	if (rc == RSVC_CLIENT_RECHOOSE ||
	    (rc == RSVC_CLIENT_PROCEED && daos_rpc_retryable_rc(out->po_rc))) {
		return RSVC_CLIENT_RECHOOSE;
	}
	return RSVC_CLIENT_PROCEED;
}

/**
 * Create a (combined) pool(/container) service. This method shall be called on
 * a single storage node in the pool. If the return value is 0, the caller is
 * responsible for freeing \a svc_addrs with d_rank_list_free.
 *
 * Note that if the return value is nonzero, the caller is responsible for
 * stopping and destroying any PS replicas that may have been created. This
 * behavior is tailored for ds_mgmt_create_pool, who will clean up all pool
 * resources upon errors.
 *
 * \param[in]		pool_uuid	pool UUID
 * \param[in]		ntargets	number of targets in the pool
 * \param[in]		group		crt group ID (unused now)
 * \param[in]		target_addrs	list of \a ntargets target ranks
 * \param[in]		ndomains	number of domains the pool spans over
 * \param[in]		domains		serialized domain tree
 * \param[in]		prop		pool properties (must include a valid
 *					pool service redundancy factor)
 * \param[out]		svc_addrs	returns the list of pool service
 *					replica ranks
 */
int
ds_pool_svc_dist_create(const uuid_t pool_uuid, int ntargets, const char *group,
			d_rank_list_t *target_addrs, int ndomains, uint32_t *domains,
			daos_prop_t *prop, d_rank_list_t **svc_addrs)
{
	struct daos_prop_entry *svc_rf_entry;
	struct pool_buf	       *map_buf;
	uint32_t		map_version = 1;
	d_rank_list_t	       *ranks;
	d_iov_t			psid;
	struct rsvc_client	client;
	struct dss_module_info *info = dss_get_module_info();
	crt_endpoint_t		ep;
	crt_rpc_t	       *rpc;
	struct daos_prop_entry *lbl_ent;
	struct daos_prop_entry *def_lbl_ent;
	struct pool_create_out *out;
	struct d_backoff_seq	backoff_seq;
	uuid_t                  pi_hdl_uuid;
	uint64_t                req_time   = 0;
	int			n_attempts = 0;
	int			rc;

	/* Check for default label supplied via property. */
	def_lbl_ent = daos_prop_entry_get(&pool_prop_default, DAOS_PROP_PO_LABEL);
	D_ASSERT(def_lbl_ent != NULL);
	lbl_ent = daos_prop_entry_get(prop, DAOS_PROP_PO_LABEL);
	if (lbl_ent != NULL) {
		if (strncmp(def_lbl_ent->dpe_str, lbl_ent->dpe_str,
			    DAOS_PROP_LABEL_MAX_LEN) == 0) {
			D_ERROR(DF_UUID": label is the same as default label\n",
				DP_UUID(pool_uuid));
			D_GOTO(out, rc = -DER_INVAL);
		}
	}

	D_ASSERTF(ntargets == target_addrs->rl_nr, "ntargets=%d num=%u\n",
		  ntargets, target_addrs->rl_nr);

	rc = gen_pool_buf(NULL /* map */, &map_buf, map_version, ndomains, target_addrs->rl_nr,
			  target_addrs->rl_nr * dss_tgt_nr, domains, dss_tgt_nr);
	if (rc != 0)
		goto out;

	svc_rf_entry = daos_prop_entry_get(prop, DAOS_PROP_PO_SVC_REDUN_FAC);
	D_ASSERT(svc_rf_entry != NULL && !(svc_rf_entry->dpe_flags & DAOS_PROP_ENTRY_NOT_SET));
	D_ASSERTF(daos_svc_rf_is_valid(svc_rf_entry->dpe_val), DF_U64"\n", svc_rf_entry->dpe_val);

	D_DEBUG(DB_MD, DF_UUID": creating PS: ntargets=%d ndomains=%d svc_rf="DF_U64"\n",
		DP_UUID(pool_uuid), ntargets, ndomains, svc_rf_entry->dpe_val);

	rc = select_svc_ranks(svc_rf_entry->dpe_val, map_buf, map_version, &ranks);
	if (rc != 0)
		goto out_map_buf;

	d_iov_set(&psid, (void *)pool_uuid, sizeof(uuid_t));
	rc = ds_rsvc_dist_start(DS_RSVC_CLASS_POOL, &psid, pool_uuid, ranks, RDB_NIL_TERM,
				DS_RSVC_CREATE, true /* bootstrap */, ds_rsvc_get_md_cap(),
				0 /* vos_df_version */);
	if (rc != 0)
		D_GOTO(out_ranks, rc);

	rc = rsvc_client_init(&client, ranks);
	if (rc != 0)
		D_GOTO(out_ranks, rc);

	rc = d_backoff_seq_init(&backoff_seq, 0 /* nzeros */, 16 /* factor */,
				8 /* next (ms) */, 1 << 10 /* max (ms) */);
	D_ASSERTF(rc == 0, "d_backoff_seq_init: "DF_RC"\n", DP_RC(rc));

rechoose:
	/* Create a POOL_CREATE request. */
	ep.ep_grp = NULL;
	rc = rsvc_client_choose(&client, &ep);
	if (rc != 0) {
		D_ERROR(DF_UUID": cannot find pool service: "DF_RC"\n",
			DP_UUID(pool_uuid), DP_RC(rc));
		goto out_backoff_seq;
	}
	if (n_attempts == 0)
		/*
		 * This is our first attempt. Use a non-null pi_hdl to ask the
		 * chosen PS replica to campaign.
		 */
		uuid_generate(pi_hdl_uuid);
	else
		uuid_clear(pi_hdl_uuid);

	rc = pool_req_create(info->dmi_ctx, &ep, POOL_CREATE, pool_uuid, pi_hdl_uuid, &req_time,
			     &rpc);
	if (rc != 0) {
		DL_ERROR(rc, DF_UUID ": failed to create POOL_CREATE RPC", DP_UUID(pool_uuid));
		goto out_backoff_seq;
	}
	/* We could send map_buf to simplify things. */
	pool_create_in_set_data(rpc, target_addrs, prop, ndomains, ntargets, domains);

	/* Send the POOL_CREATE request. */
	rc = dss_rpc_send(rpc);
	n_attempts++;
	out = crt_reply_get(rpc);
	D_ASSERT(out != NULL);
	rc = rsvc_client_complete_rpc(&client, &ep, rc,
				      rc == 0 ? out->pro_op.po_rc : -DER_IO,
				      rc == 0 ? &out->pro_op.po_hint : NULL);
	if (rc == RSVC_CLIENT_RECHOOSE ||
	    (rc == RSVC_CLIENT_PROCEED && daos_rpc_retryable_rc(out->pro_op.po_rc))) {
		crt_req_decref(rpc);
		dss_sleep(d_backoff_seq_next(&backoff_seq));
		D_GOTO(rechoose, rc);
	}
	rc = out->pro_op.po_rc;
	if (rc != 0) {
		D_ERROR(DF_UUID": failed to create pool: "DF_RC"\n",
			DP_UUID(pool_uuid), DP_RC(rc));
		D_GOTO(out_rpc, rc);
	}

	rc = d_rank_list_dup(svc_addrs, ranks);

out_rpc:
	crt_req_decref(rpc);
out_backoff_seq:
	d_backoff_seq_fini(&backoff_seq);
	rsvc_client_fini(&client);
	/*
	 * Intentionally skip cleaning up the PS replicas. See the function
	 * documentation above.
	 */
out_ranks:
	d_rank_list_free(ranks);
out_map_buf:
	D_FREE(map_buf);
out:
	return rc;
}

/** Start any local PS replica for \a uuid. */
int
ds_pool_svc_start(uuid_t uuid)
{
	char       *path;
	struct stat st;
	d_iov_t     id;
	int         rc;

	/*
	 * Check if an RDB file exists, to avoid unnecessary error messages
	 * from the ds_rsvc_start() call.
	 */
	path = ds_pool_svc_rdb_path(uuid);
	if (path == NULL) {
		D_ERROR(DF_UUID ": failed to allocate pool service path\n", DP_UUID(uuid));
		return -DER_NOMEM;
	}
	rc = stat(path, &st);
	D_FREE(path);
	if (rc != 0) {
		rc = errno;
		if (rc == ENOENT) {
			D_DEBUG(DB_MD, DF_UUID ": no pool service file\n", DP_UUID(uuid));
			return 0;
		}
		D_ERROR(DF_UUID ": failed to stat pool service file: %d\n", DP_UUID(uuid), rc);
		return daos_errno2der(rc);
	}

	d_iov_set(&id, uuid, sizeof(uuid_t));
	rc = ds_rsvc_start(DS_RSVC_CLASS_POOL, &id, uuid, RDB_NIL_TERM, DS_RSVC_START, 0 /* size */,
			   0 /* vos_df_version */, NULL /* replicas */, NULL /* arg */);
	if (rc == -DER_ALREADY) {
		D_DEBUG(DB_MD, DF_UUID": pool service already started\n", DP_UUID(uuid));
		return 0;
	} else if (rc != 0) {
		DL_ERROR(rc, DF_UUID ": failed to start pool service", DP_UUID(uuid));
		return rc;
	}

	return 0;
}

/** Stop any local PS replica for \a pool_uuid. */
int
ds_pool_svc_stop(uuid_t pool_uuid)
{
	d_iov_t	id;

	d_iov_set(&id, pool_uuid, sizeof(uuid_t));
	return ds_rsvc_stop(DS_RSVC_CLASS_POOL, &id, RDB_NIL_TERM, false /* destroy */);
}

static int
pool_svc_name_cb(d_iov_t *id, char **name)
{
	char *s;

	if (id->iov_len != sizeof(uuid_t))
		return -DER_INVAL;
	D_ALLOC(s, DAOS_UUID_STR_SIZE);
	if (s == NULL)
		return -DER_NOMEM;
	uuid_unparse_lower(id->iov_buf, s);
	s[8] = '\0'; /* strlen(DF_UUID) */
	*name = s;
	return 0;
}

static int
pool_svc_locate_cb(d_iov_t *id, char **path)
{
	char *s;

	if (id->iov_len != sizeof(uuid_t))
		return -DER_INVAL;
	s = ds_pool_svc_rdb_path(id->iov_buf);
	if (s == NULL)
		return -DER_NOMEM;
	*path = s;
	return 0;
}

static unsigned int
get_crt_event_delay(void)
{
	unsigned int t = 10 /* s */;

	d_getenv_uint("CRT_EVENT_DELAY", &t);
	return t;
}

static int
pool_svc_alloc_cb(d_iov_t *id, struct ds_rsvc **rsvc)
{
	struct pool_svc	       *svc;
	int			rc;

	if (id->iov_len != sizeof(uuid_t)) {
		rc = -DER_INVAL;
		goto err;
	}

	D_ALLOC_PTR(svc);
	if (svc == NULL) {
		rc = -DER_NOMEM;
		goto err;
	}

	d_iov_set(&svc->ps_rsvc.s_id, svc->ps_uuid, sizeof(uuid_t));

	uuid_copy(svc->ps_uuid, id->iov_buf);
	svc->ps_events.pse_timeout = get_crt_event_delay();
	svc->ps_events.pse_handler = ABT_THREAD_NULL;
	svc->ps_svc_rf = -1;
	svc->ps_force_notify = false;

	rc = ds_pool_lookup(svc->ps_uuid, &svc->ps_pool);
	if (rc != 0) {
		DL_INFO(rc, DF_UUID ": look up pool", DP_UUID(svc->ps_uuid));
		goto err_svc;
	}

	rc = ABT_rwlock_create(&svc->ps_lock);
	if (rc != ABT_SUCCESS) {
		D_ERROR("failed to create ps_lock: %d\n", rc);
		rc = dss_abterr2der(rc);
		goto err_pool;
	}

	rc = ABT_mutex_create(&svc->ps_space_cache.psc_lock);
	if (rc != ABT_SUCCESS) {
		D_ERROR("failed to create psc_lock: %d\n", rc);
		rc = dss_abterr2der(rc);
		goto err_lock;
	}

	rc = rdb_path_init(&svc->ps_root);
	if (rc != 0)
		goto err_psc_lock;
	rc = rdb_path_push(&svc->ps_root, &rdb_path_root_key);
	if (rc != 0)
		goto err_root;

	rc = rdb_path_clone(&svc->ps_root, &svc->ps_handles);
	if (rc != 0)
		goto err_root;
	rc = rdb_path_push(&svc->ps_handles, &ds_pool_prop_handles);
	if (rc != 0)
		goto err_handles;

	rc = rdb_path_clone(&svc->ps_root, &svc->ps_user);
	if (rc != 0)
		goto err_handles;
	rc = rdb_path_push(&svc->ps_user, &ds_pool_attr_user);
	if (rc != 0)
		goto err_user;
	rc = rdb_path_clone(&svc->ps_root, &svc->ps_ops);
	if (rc != 0)
		goto err_user;
	rc = rdb_path_push(&svc->ps_ops, &ds_pool_prop_svc_ops);
	if (rc != 0)
		goto err_svcops;

	rc = ABT_mutex_create(&svc->ps_events.pse_mutex);
	if (rc != ABT_SUCCESS) {
		rc = dss_abterr2der(rc);
		goto err_user;
	}

	rc = ABT_cond_create(&svc->ps_events.pse_cv);
	if (rc != ABT_SUCCESS) {
		rc = dss_abterr2der(rc);
		goto err_events_mutex;
	}

	rc = sched_init(&svc->ps_reconf_sched);
	if (rc != 0)
		goto err_events_cv;

	rc = sched_init(&svc->ps_rfcheck_sched);
	if (rc != 0)
		goto err_sched;

	rc = ds_cont_svc_init(&svc->ps_cont_svc, svc->ps_uuid, 0 /* id */,
			      &svc->ps_rsvc);
	if (rc != 0)
		goto err_cont_rf_sched;

	*rsvc = &svc->ps_rsvc;
	return 0;

err_cont_rf_sched:
	sched_fini(&svc->ps_rfcheck_sched);
err_sched:
	sched_fini(&svc->ps_reconf_sched);
err_events_cv:
	ABT_cond_free(&svc->ps_events.pse_cv);
err_events_mutex:
	ABT_mutex_free(&svc->ps_events.pse_mutex);
err_svcops:
	rdb_path_fini(&svc->ps_ops);
err_user:
	rdb_path_fini(&svc->ps_user);
err_handles:
	rdb_path_fini(&svc->ps_handles);
err_root:
	rdb_path_fini(&svc->ps_root);
err_psc_lock:
	ABT_mutex_free(&svc->ps_space_cache.psc_lock);
err_lock:
	ABT_rwlock_free(&svc->ps_lock);
err_pool:
	ds_pool_put(svc->ps_pool);
err_svc:
	D_FREE(svc);
err:
	return rc;
}

static void
pool_svc_put(struct pool_svc *svc)
{
	ds_rsvc_put(&svc->ps_rsvc);
}

/* Disable all pools exclusion */
void
ds_pool_disable_exclude(void)
{
	pool_disable_exclude = true;
}

void
ds_pool_enable_exclude(void)
{
	pool_disable_exclude = false;
}

static int
alloc_event_set(struct pool_svc_event_set **event_set)
{
	D_ALLOC_PTR(*event_set);
	if (*event_set == NULL)
		return -DER_NOMEM;
	return 0;
}

static void
free_event_set(struct pool_svc_event_set **event_set)
{
	D_FREE((*event_set)->pss_buf);
	D_FREE(*event_set);
}

static int
add_to_event_set(struct pool_svc_event_set *event_set, d_rank_t rank, uint64_t incarnation,
		 enum crt_event_source src, enum crt_event_type type)
{
	int i;

	/* Find rank in event_set. */
	for (i = 0; i < event_set->pss_len; i++)
		if (event_set->pss_buf[i].psv_rank == rank)
			break;

	/* If not found, prepare to add a new event. */
	if (i == event_set->pss_len) {
		if (event_set->pss_len == event_set->pss_cap) {
			uint32_t               cap;
			struct pool_svc_event *buf;

			if (event_set->pss_cap == 0)
				cap = 1;
			else
				cap = 2 * event_set->pss_cap;
			D_REALLOC_ARRAY(buf, event_set->pss_buf, event_set->pss_cap, cap);
			if (buf == NULL)
				return -DER_NOMEM;
			event_set->pss_buf = buf;
			event_set->pss_cap = cap;
		}
		event_set->pss_len++;
	}

	event_set->pss_buf[i].psv_rank        = rank;
	event_set->pss_buf[i].psv_incarnation = incarnation;
	event_set->pss_buf[i].psv_src         = src;
	event_set->pss_buf[i].psv_type        = type;
	return 0;
}

/* Merge next into prev. */
static int
merge_event_sets(struct pool_svc_event_set *prev, struct pool_svc_event_set *next)
{
	int i;

	for (i = 0; i < next->pss_len; i++) {
		struct pool_svc_event *event = &next->pss_buf[i];
		int                    rc;

		rc = add_to_event_set(prev, event->psv_rank, event->psv_incarnation, event->psv_src,
				      event->psv_type);
		if (rc != 0)
			return rc;
	}
	return 0;
}

static int
queue_event(struct pool_svc *svc, d_rank_t rank, uint64_t incarnation, enum crt_event_source src,
	    enum crt_event_type type)
{
	struct pool_svc_events *events = &svc->ps_events;
	int                     rc;
	bool                    allocated = false;

	D_DEBUG(DB_MD, DF_UUID ": queuing event: " DF_PS_EVENT "\n", DP_UUID(svc->ps_uuid), rank,
		incarnation, src, type);

	ABT_mutex_lock(events->pse_mutex);

	if (events->pse_pending == NULL) {
		rc = alloc_event_set(&events->pse_pending);
		if (rc != 0)
			goto out;
		allocated = true;
	}

	rc = add_to_event_set(events->pse_pending, rank, incarnation, src, type);
	if (rc != 0)
		goto out;

	events->pse_time = daos_gettime_coarse();

	if (events->pse_paused) {
		D_DEBUG(DB_MD, DF_UUID ": resuming event handling\n", DP_UUID(svc->ps_uuid));
		events->pse_paused = false;
	}

	ABT_cond_broadcast(events->pse_cv);

out:
	if (rc != 0 && allocated)
		free_event_set(&events->pse_pending);
	ABT_mutex_unlock(events->pse_mutex);
	return rc;
}

static void
resume_event_handling(struct pool_svc *svc)
{
	struct pool_svc_events *events = &svc->ps_events;

	ABT_mutex_lock(events->pse_mutex);
	if (events->pse_paused) {
		D_DEBUG(DB_MD, DF_UUID ": resuming event handling\n", DP_UUID(svc->ps_uuid));
		events->pse_paused = false;
		ABT_cond_broadcast(events->pse_cv);
	}
	ABT_mutex_unlock(events->pse_mutex);
}

/*
 * Restart rebuild if the rank is UPIN in pool map and is in rebuilding.
 *
 * This function only used when PS leader gets CRT_EVT_ALIVE event of engine \a rank,
 * if that rank is UPIN in pool map and with unfinished rebuilding should be massive
 * failure case -
 * 1. some engines down and triggered rebuild.
 * 2. the engine \a rank participated the rebuild, not finished yet, it became down again,
 *    the #failures exceeds pool RF and will not change pool map.
 * 3. That engine restarted by administrator.
 *
 * In that case should recover the rebuild task on engine \a rank, to simplify it now just
 * abort and retry the global rebuild task.
 */
static void
pool_restart_rebuild_if_rank_wip(struct ds_pool *pool, d_rank_t rank)
{
	struct pool_domain	*dom;

	dom = pool_map_find_dom_by_rank(pool->sp_map, rank);
	if (dom == NULL) {
		D_DEBUG(DB_MD, DF_UUID": rank %d non-exist on pool map.\n",
			DP_UUID(pool->sp_uuid), rank);
		return;
	}

	if (dom->do_comp.co_status != PO_COMP_ST_UPIN) {
		D_INFO(DF_UUID": rank %d status %d in pool map, got CRT_EVT_ALIVE.\n",
		       DP_UUID(pool->sp_uuid), rank, dom->do_comp.co_status);
		return;
	}

	ds_rebuild_restart_if_rank_wip(pool->sp_uuid, rank);

	return;
}

static int pool_svc_exclude_ranks(struct pool_svc *svc, struct pool_svc_event_set *event_set);

static int
handle_event(struct pool_svc *svc, struct pool_svc_event_set *event_set)
{
	int i;
	int rc;

	D_INFO(DF_UUID ": handling event set: " DF_PS_EVENT_SET "\n", DP_UUID(svc->ps_uuid),
	       DP_PS_EVENT_SET(event_set));

	if (!pool_disable_exclude) {
		rc = pool_svc_exclude_ranks(svc, event_set);
		if (rc != 0) {
			DL_ERROR(rc, DF_UUID ": failed to exclude ranks", DP_UUID(svc->ps_uuid));
			return rc;
		}
	}

	/*
	 * Check if the alive ranks are up in the pool map. If in the future we
	 * add automatic reintegration below, for instance, we may need
	 * to not only take svc->ps_lock, but also employ an RDB TX by
	 * the book.
	 */
	ABT_rwlock_rdlock(svc->ps_pool->sp_lock);
	for (i = 0; i < event_set->pss_len; i++) {
		struct pool_svc_event *event = &event_set->pss_buf[i];

		if (event->psv_type != CRT_EVT_ALIVE)
			continue;

		D_DEBUG(DB_MD, DF_UUID ": got CRT_EVT_ALIVE event, psv_src %d, psv_rank %d\n",
		       DP_UUID(svc->ps_uuid), event->psv_src, event->psv_rank);
		pool_restart_rebuild_if_rank_wip(svc->ps_pool, event->psv_rank);

		if (ds_pool_map_rank_up(svc->ps_pool->sp_map, event->psv_rank)) {
			/*
			 * The rank is up in the pool map. Request a pool map
			 * distribution just in case the rank has recently
			 * restarted and does not have a copy of the pool map.
			 */
			ds_rsvc_request_map_dist(&svc->ps_rsvc);
			D_DEBUG(DB_MD, DF_UUID ": requested map dist for rank %u\n",
				DP_UUID(svc->ps_uuid), event->psv_rank);
			break;
		}
	}
	ABT_rwlock_unlock(svc->ps_pool->sp_lock);

	return 0;
}

struct event_timer_arg {
	struct pool_svc_events *eta_events;
	uint64_t                eta_deadline;
};

static void
event_timer(void *varg)
{
	struct event_timer_arg *arg = varg;
	struct pool_svc_events *events = arg->eta_events;
	int64_t                 time_left = arg->eta_deadline - daos_gettime_coarse();

	if (time_left > 0)
		sched_req_sleep(events->pse_timer, time_left * 1000);
	ABT_cond_broadcast(events->pse_cv);
}

static int
start_event_timer(struct event_timer_arg *arg)
{
	struct pool_svc_events *events = arg->eta_events;
	uuid_t                  uuid;
	struct sched_req_attr   attr;

	D_ASSERT(events->pse_timer == NULL);
	uuid_clear(uuid);
	sched_req_attr_init(&attr, SCHED_REQ_ANONYM, &uuid);
	events->pse_timer = sched_create_ult(&attr, event_timer, arg, 0);
	if (events->pse_timer == NULL)
		return -DER_NOMEM;
	return 0;
}

static void
stop_event_timer(struct event_timer_arg *arg)
{
	struct pool_svc_events *events = arg->eta_events;

	D_ASSERT(events->pse_timer != NULL);
	sched_req_wait(events->pse_timer, true /* abort */);
	sched_req_put(events->pse_timer);
	events->pse_timer = NULL;
}

static void
events_handler(void *arg)
{
	struct pool_svc	       *svc = arg;
	struct pool_svc_events *events = &svc->ps_events;

	D_DEBUG(DB_MD, DF_UUID": starting\n", DP_UUID(svc->ps_uuid));

	for (;;) {
		struct pool_svc_event_set *event_set = NULL;
		bool                       stop;
		int                        rc;

		ABT_mutex_lock(events->pse_mutex);
		for (;;) {
			struct event_timer_arg timer_arg;
			int64_t                time_left;

			stop = events->pse_stop;
			if (stop) {
				events->pse_paused = false;
				if (events->pse_pending != NULL)
					free_event_set(&events->pse_pending);
				break;
			}

			timer_arg.eta_events   = events;
			timer_arg.eta_deadline = events->pse_time + events->pse_timeout;

			time_left = timer_arg.eta_deadline - daos_gettime_coarse();
			if (events->pse_pending != NULL && !events->pse_paused && time_left <= 0) {
				event_set = events->pse_pending;
				events->pse_pending = NULL;
				break;
			}

			/* A simple timed cond_wait without polling. */
			if (time_left > 0) {
				rc = start_event_timer(&timer_arg);
				if (rc != 0) {
					/* No delay then. */
					DL_ERROR(rc, DF_UUID ": failed to start event timer",
						 DP_UUID(svc->ps_uuid));
					events->pse_time = 0;
					continue;
				}
			}
			sched_cond_wait(events->pse_cv, events->pse_mutex);
			if (time_left > 0)
				stop_event_timer(&timer_arg);
		}
		ABT_mutex_unlock(events->pse_mutex);
		if (stop)
			break;

		rc = handle_event(svc, event_set);
		if (rc != 0) {
			/* Put event_set back to events->pse_pending. */
			D_DEBUG(DB_MD, DF_UUID ": returning event set\n", DP_UUID(svc->ps_uuid));
			ABT_mutex_lock(events->pse_mutex);
			if (events->pse_pending == NULL) {
				/*
				 * No pending events; pause the handling until
				 * next event or pool map change.
				 */
				D_DEBUG(DB_MD, DF_UUID ": pausing event handling\n",
					DP_UUID(svc->ps_uuid));
				events->pse_paused = true;
			} else {
				/*
				 * There are pending events; do not pause the
				 * handling.
				 */
				rc = merge_event_sets(event_set, events->pse_pending);
				if (rc != 0)
					DL_ERROR(rc, DF_UUID ": failed to merge events",
						 DP_UUID(svc->ps_uuid));
				free_event_set(&events->pse_pending);
			}
			events->pse_pending = event_set;
			event_set = NULL;
			ABT_mutex_unlock(events->pse_mutex);
		}

		if (event_set != NULL)
			free_event_set(&event_set);
		ABT_thread_yield();
	}

	D_DEBUG(DB_MD, DF_UUID": stopping\n", DP_UUID(svc->ps_uuid));
}

static bool
events_pending(struct pool_svc *svc)
{
	return svc->ps_events.pse_pending != NULL;
}

static void
ds_pool_crt_event_cb(d_rank_t rank, uint64_t incarnation, enum crt_event_source src,
		     enum crt_event_type type, void *arg)
{
	struct pool_svc	       *svc = arg;
	int			rc;

	rc = queue_event(svc, rank, incarnation, src, type);
	if (rc != 0)
		D_ERROR(DF_UUID": failed to queue event: "DF_PS_EVENT": "DF_RC"\n",
			DP_UUID(svc->ps_uuid), rank, incarnation, src, type, DP_RC(rc));
}

static int pool_svc_check_node_status(struct pool_svc *svc);

static int
init_events(struct pool_svc *svc)
{
	struct pool_svc_events *events = &svc->ps_events;
	int			rc;

	D_ASSERT(events->pse_pending == NULL);
	D_ASSERT(events->pse_timer == NULL);
	D_ASSERT(events->pse_handler == ABT_THREAD_NULL);
	D_ASSERT(!events->pse_stop);
	D_ASSERT(!events->pse_paused);

	if (!ds_pool_restricted(svc->ps_pool, false)) {
		rc = crt_register_event_cb(ds_pool_crt_event_cb, svc);
		if (rc != 0) {
			D_ERROR(DF_UUID": failed to register event callback: "DF_RC"\n",
				DP_UUID(svc->ps_uuid), DP_RC(rc));
			goto err;
		}
	}

	/*
	 * Note that events happened during the status-based recovery may
	 * appear twice in the event queue: one queued by the event callback,
	 * and one queued by the recovery.
	 */
	rc = pool_svc_check_node_status(svc);
	if (rc != 0) {
		D_ERROR(DF_UUID": failed to create event handler: "DF_RC"\n",
			DP_UUID(svc->ps_uuid), DP_RC(rc));
		goto err_cb;
	}

	rc = dss_ult_create(events_handler, svc, DSS_XS_SELF, 0, 0, &events->pse_handler);
	if (rc != 0) {
		D_ERROR(DF_UUID": failed to create event handler: "DF_RC"\n",
			DP_UUID(svc->ps_uuid), DP_RC(rc));
		goto err_cb;
	}

	return 0;

err_cb:
	if (!ds_pool_restricted(svc->ps_pool, false))
		crt_unregister_event_cb(ds_pool_crt_event_cb, svc);
	if (events->pse_pending != NULL)
		free_event_set(&events->pse_pending);
err:
	return rc;
}

static void
fini_events(struct pool_svc *svc)
{
	struct pool_svc_events *events = &svc->ps_events;

	D_ASSERT(events->pse_handler != ABT_THREAD_NULL);

	if (!ds_pool_restricted(svc->ps_pool, false))
		crt_unregister_event_cb(ds_pool_crt_event_cb, svc);

	ABT_mutex_lock(events->pse_mutex);
	events->pse_stop = true;
	ABT_cond_broadcast(events->pse_cv);
	ABT_mutex_unlock(events->pse_mutex);

	ABT_thread_free(&events->pse_handler);
	events->pse_handler = ABT_THREAD_NULL;
	events->pse_stop = false;
}

static void
pool_svc_free_cb(struct ds_rsvc *rsvc)
{
	struct pool_svc *svc = pool_svc_obj(rsvc);

	ds_cont_svc_fini(&svc->ps_cont_svc);
	sched_fini(&svc->ps_reconf_sched);
	sched_fini(&svc->ps_rfcheck_sched);
	ABT_cond_free(&svc->ps_events.pse_cv);
	ABT_mutex_free(&svc->ps_events.pse_mutex);
	rdb_path_fini(&svc->ps_ops);
	rdb_path_fini(&svc->ps_user);
	rdb_path_fini(&svc->ps_handles);
	rdb_path_fini(&svc->ps_root);
	ABT_rwlock_free(&svc->ps_lock);
	ds_pool_put(svc->ps_pool);
	D_FREE(svc);
}

/*
 * Update svc->ps_pool with map_buf and map_version. This ensures that
 * svc->ps_pool matches the latest pool map.
 */
static int
update_svc_pool(struct pool_svc *svc, struct pool_buf *map_buf, uint32_t map_version, uint64_t term)
{
	int rc;

	rc = ds_pool_tgt_map_update(svc->ps_pool, map_buf, map_version);
	if (rc != 0)
		return rc;
	ds_pool_iv_ns_update(svc->ps_pool, dss_self_rank(), term);
	return 0;
}

/* Is the primary group initialized (i.e., version > 0)? */
static bool
primary_group_initialized(void)
{
	uint32_t	version;
	int		rc;

	rc = crt_group_version(NULL /* grp */, &version);
	D_ASSERTF(rc == 0, "crt_group_version: "DF_RC"\n", DP_RC(rc));
	return (version > 0);
}

/*
 * Check the layout versions and read the pool map. If the DB is empty, return
 * positive error number DER_UNINIT. If the return value is 0, the caller is
 * responsible for freeing *map_buf_out with D_FREE eventually.
 */
int
ds_pool_svc_load(struct rdb_tx *tx, uuid_t uuid, rdb_path_t *root, uint32_t *global_version_out,
		 struct pool_buf **map_buf_out, uint32_t *map_version_out)
{
	uuid_t			uuid_tmp;
	d_iov_t			value;
	uint32_t		global_version;
	struct pool_buf	       *map_buf;
	uint32_t		map_version;
	bool                    version_exists  = false;
	int			rc;

	/*
	 * For the ds_notify_ras_eventf calls below, use a copy to avoid
	 * casting the uuid pointer.
	 */
	uuid_copy(uuid_tmp, uuid);

	/* Check the layout version. */
	d_iov_set(&value, &global_version, sizeof(global_version));
	rc = rdb_tx_lookup(tx, root, &ds_pool_prop_global_version, &value);
	if (rc == -DER_NONEXIST) {
		/*
		 * This DB may be new or incompatible. Check the existence of
		 * the pool map to find out which is the case. (See the
		 * references to version_exists below.)
		 */
		D_DEBUG(DB_MD, DF_UUID": no layout version\n", DP_UUID(uuid));
		goto check_map;
	} else if (rc != 0) {
		D_ERROR(DF_UUID": failed to look up layout version: "DF_RC"\n",
			DP_UUID(uuid), DP_RC(rc));
		goto out;
	}
	D_INFO(DF_UUID ": layout version %u\n", DP_UUID(uuid), global_version);
	version_exists = true;

	/**
	 * downgrading the DAOS software of an upgraded pool report
	 * a proper RAS error.
	 */
	if (global_version > DAOS_POOL_GLOBAL_VERSION) {
		ds_notify_ras_eventf(RAS_POOL_DF_INCOMPAT, RAS_TYPE_INFO,
				     RAS_SEV_ERROR, NULL /* hwid */,
				     NULL /* rank */, NULL /* inc */,
				     NULL /* jobid */,
				     &uuid_tmp, NULL /* cont */,
				     NULL /* objid */, NULL /* ctlop */,
				     NULL /* data */,
				     "incompatible layout version: %u larger than "
				     "%u", global_version,
				     DAOS_POOL_GLOBAL_VERSION);
		rc = -DER_DF_INCOMPT;
		goto out;
	}

check_map:
	rc = read_map_buf(tx, root, &map_buf, &map_version);
	if (rc != 0) {
		if (rc == -DER_NONEXIST && !version_exists) {
			/*
			 * This DB is new. Note that if the layout version
			 * exists, then the pool map must also exist;
			 * otherwise, it is an error.
			 */
			D_DEBUG(DB_MD, DF_UUID": new db\n", DP_UUID(uuid));
			rc = DER_UNINIT; /* positive error number */
		} else {
			D_ERROR(DF_UUID": failed to read pool map buffer: "DF_RC"\n",
				DP_UUID(uuid), DP_RC(rc));
		}
		goto out;
	}

	if (!version_exists)
		/* This could also be a 1.x pool, which we assume nobody cares. */
		D_DEBUG(DB_MD, DF_UUID": assuming 2.0\n", DP_UUID(uuid));

	D_ASSERTF(rc == 0, DF_RC"\n", DP_RC(rc));
	*global_version_out = global_version;
	*map_buf_out = map_buf;
	*map_version_out = map_version;
out:
	return rc;
}

/*
 * Read the DB for map_buf, map_version, and prop. If the return value is 0,
 * the caller is responsible for freeing *map_buf_out and *prop_out eventually.
 */
static int
read_db_for_stepping_up(struct pool_svc *svc, struct pool_buf **map_buf_out,
			uint32_t *map_version_out, daos_prop_t **prop_out)
{
	struct rdb_tx		tx;
	d_iov_t			value;
	struct pool_buf	       *map_buf;
	struct daos_prop_entry *svc_rf_entry;
	daos_prop_t	       *prop = NULL;
	uint32_t                map_version;
	int                     rc;

	rc = rdb_tx_begin(svc->ps_rsvc.s_db, svc->ps_rsvc.s_term, &tx);
	if (rc != 0)
		goto out;
	ABT_rwlock_rdlock(svc->ps_lock);

	rc = ds_pool_svc_load(&tx, svc->ps_uuid, &svc->ps_root, &svc->ps_global_version, &map_buf,
			      &map_version);
	if (rc != 0) {
		if (rc == -DER_DF_INCOMPT)
			svc->ps_error = rc;
		goto out_lock;
	}

	rc = pool_prop_read(&tx, svc, DAOS_PO_QUERY_PROP_ALL, &prop);
	if (rc != 0) {
		D_ERROR(DF_UUID": failed to read pool properties: "DF_RC"\n",
			DP_UUID(svc->ps_uuid), DP_RC(rc));
		daos_prop_free(prop);
		goto out_map_buf;
	}

	svc_rf_entry = daos_prop_entry_get(prop, DAOS_PROP_PO_SVC_REDUN_FAC);
	D_ASSERT(svc_rf_entry != NULL);
	if (daos_prop_is_set(svc_rf_entry))
		svc->ps_svc_rf = svc_rf_entry->dpe_val;
	else
		svc->ps_svc_rf = -1;

	if (svc->ps_global_version >= DAOS_POOL_GLOBAL_VERSION_WITH_SVC_OPS_KVS) {
		uint64_t rdb_size;
		bool     rdb_size_ok;

		/* Check if duplicate operations detection is enabled, for informative debug log */
		rc = rdb_get_size(svc->ps_rsvc.s_db, &rdb_size);
		if (rc != 0)
			goto out_lock;
		rdb_size_ok = (rdb_size >= DUP_OP_MIN_RDB_SIZE);

		d_iov_set(&value, &svc->ps_ops_enabled, sizeof(svc->ps_ops_enabled));
		rc = rdb_tx_lookup(&tx, &svc->ps_root, &ds_pool_prop_svc_ops_enabled, &value);
		if (rc != 0) {
			D_ERROR(DF_UUID ": failed to lookup svc_ops_enabled: " DF_RC "\n",
				DP_UUID(svc->ps_uuid), DP_RC(rc));
			goto out_lock;
		}

		d_iov_set(&value, &svc->ps_ops_age, sizeof(svc->ps_ops_age));
		rc = rdb_tx_lookup(&tx, &svc->ps_root, &ds_pool_prop_svc_ops_age, &value);
		if (rc != 0) {
			DL_ERROR(rc, DF_UUID ": failed to lookup svc_ops_age",
				 DP_UUID(svc->ps_uuid));
			goto out_lock;
		}

		d_iov_set(&value, &svc->ps_ops_max, sizeof(svc->ps_ops_max));
		rc = rdb_tx_lookup(&tx, &svc->ps_root, &ds_pool_prop_svc_ops_max, &value);
		if (rc != 0) {
			DL_ERROR(rc, DF_UUID ": failed to lookup svc_ops_max",
				 DP_UUID(svc->ps_uuid));
			goto out_lock;
		}

		D_DEBUG(DB_MD,
			DF_UUID ": duplicate ops detection %s (rdb size " DF_U64 " %s %u minimum), "
				"max entries %u, max entry age %u sec\n",
			DP_UUID(svc->ps_uuid), svc->ps_ops_enabled ? "enabled" : "disabled",
			rdb_size, rdb_size_ok ? ">=" : "<", DUP_OP_MIN_RDB_SIZE, svc->ps_ops_max,
			svc->ps_ops_age);
	} else {
		svc->ps_ops_enabled = 0;
		svc->ps_ops_age     = 0;
		svc->ps_ops_max     = 0;
		D_DEBUG(DB_MD, DF_UUID ": duplicate ops detection unavailable\n",
			DP_UUID(svc->ps_uuid));
	}

	D_ASSERTF(rc == 0, DF_RC"\n", DP_RC(rc));
	*map_buf_out = map_buf;
	*map_version_out = map_version;
	*prop_out = prop;

out_map_buf:
	if (rc != 0)
		D_FREE(map_buf);
out_lock:
	ABT_rwlock_unlock(svc->ps_lock);
	rdb_tx_end(&tx);
out:
	return rc;
}

int
ds_pool_svc_rf_to_nreplicas(int svc_rf)
{
	D_ASSERTF(daos_svc_rf_is_valid(svc_rf), "%d out of range\n", svc_rf);
	return svc_rf * 2 + 1;
}

int
ds_pool_svc_rf_from_nreplicas(int nreplicas)
{
	int svc_rf;

	D_ASSERTF(nreplicas > 0, "%d out of range\n", nreplicas);
	if (nreplicas % 2 == 0)
		svc_rf = (nreplicas - 1) / 2;
	else
		svc_rf = nreplicas / 2;
	if (svc_rf > DAOS_PROP_PO_SVC_REDUN_FAC_MAX)
		svc_rf = DAOS_PROP_PO_SVC_REDUN_FAC_MAX;
	return svc_rf;
}

/*
 * There might be some rank status inconsistency, let's check and
 * fix it.
 */
static int
pool_svc_check_node_status(struct pool_svc *svc)
{
	struct pool_domain     *doms;
	int			doms_cnt;
	int			i;
	int			rc = 0;

	if (pool_disable_exclude) {
		D_DEBUG(DB_MD, DF_UUID": skip: exclusion disabled\n", DP_UUID(svc->ps_uuid));
		return 0;
	}

	D_DEBUG(DB_MD, DF_UUID": checking node status\n", DP_UUID(svc->ps_uuid));
	ABT_rwlock_rdlock(svc->ps_pool->sp_lock);
	doms_cnt = pool_map_find_ranks(svc->ps_pool->sp_map, PO_COMP_ID_ALL,
				       &doms);
	D_ASSERT(doms_cnt >= 0);
	for (i = 0; i < doms_cnt; i++) {
		struct swim_member_state state;

		/* Only check if UPIN server is excluded or dead for now */
		if (!(doms[i].do_comp.co_status & PO_COMP_ST_UPIN))
			continue;

		rc = crt_rank_state_get(crt_group_lookup(NULL),
					doms[i].do_comp.co_rank, &state);
		if (rc != 0 && rc != -DER_NONEXIST) {
			D_ERROR("failed to get status of rank %u: %d\n",
				doms[i].do_comp.co_rank, rc);
			break;
		}

		/* Since there is a big chance the INACTIVE node will become
		 * ACTIVE soon, let's only evict the DEAD node rank for the
		 * moment.
		 */
		D_DEBUG(DB_REBUILD, "rank/state %d/%d\n",
			doms[i].do_comp.co_rank,
			rc == -DER_NONEXIST ? -1 : state.sms_status);
		if (rc == -DER_NONEXIST || state.sms_status == SWIM_MEMBER_DEAD) {
			rc = queue_event(svc, doms[i].do_comp.co_rank, 0 /* incarnation */,
					 rc == -DER_NONEXIST ? CRT_EVS_GRPMOD : CRT_EVS_SWIM,
					 CRT_EVT_DEAD);
			if (rc) {
				D_ERROR("failed to exclude rank %u: %d\n",
					doms[i].do_comp.co_rank, rc);
				break;
			}
		}
	}
	ABT_rwlock_unlock(svc->ps_pool->sp_lock);
	return rc;
}

/*
 * Log as well as print a message. Arguments may be evaluated more
 * than once.
 */
#define DS_POOL_LOG_PRINT(log, fmt, ...) do {							\
	D_##log(fmt, ## __VA_ARGS__);								\
	D_PRINT(fmt, ## __VA_ARGS__);								\
} while (0)

static void
pool_svc_update_map_metrics(uuid_t uuid, struct pool_map *map, struct pool_metrics *metrics)
{
	unsigned int   num_total    = 0;
	unsigned int   num_enabled  = 0;
	unsigned int   num_draining = 0;
	unsigned int   num_disabled = 0;
	d_rank_list_t *ranks;
	int            rc;

	D_ASSERT(map != NULL && metrics != NULL);

	rc = pool_map_find_failed_tgts(map, NULL, &num_disabled);
	if (rc != 0) {
		DL_ERROR(rc, DF_UUID ": failed to get failed targets", DP_UUID(uuid));
		return;
	}
	d_tm_set_gauge(metrics->disabled_targets, num_disabled);

	rc = pool_map_find_tgts_by_state(map, PO_COMP_ST_DRAIN, NULL, &num_draining);
	if (rc != 0) {
		DL_ERROR(rc, DF_UUID ": failed to get draining targets", DP_UUID(uuid));
		return;
	}
	d_tm_set_gauge(metrics->draining_targets, num_draining);

	rc = pool_map_find_tgts_by_state(map, -1, NULL, &num_total);
	if (rc != 0) {
		DL_ERROR(rc, DF_UUID ": failed to get total targets", DP_UUID(uuid));
		return;
	}
	d_tm_set_gauge(metrics->total_targets, num_total);

	rc = pool_map_get_ranks(uuid, map, false, &ranks);
	if (rc != 0) {
		DL_ERROR(rc, DF_UUID ": failed to get degraded ranks", DP_UUID(uuid));
		return;
	}
	num_disabled = ranks->rl_nr;
	d_tm_set_gauge(metrics->degraded_ranks, num_disabled);
	d_rank_list_free(ranks);

	rc = pool_map_get_ranks(uuid, map, true, &ranks);
	if (rc != 0) {
		DL_ERROR(rc, DF_UUID ": failed to get enabled ranks", DP_UUID(uuid));
		return;
	}
	num_enabled = ranks->rl_nr;
	d_tm_set_gauge(metrics->total_ranks, num_enabled + num_disabled);
	d_rank_list_free(ranks);
}

static int
count_iter_cb(daos_handle_t ih, d_iov_t *key, d_iov_t *val, void *varg)
{
	uint64_t *counter = varg;

	if (counter == NULL)
		return -DER_INVAL;
	*counter = *counter + 1;

	return 0;
}

static int
pool_svc_step_up_metrics(struct pool_svc *svc, d_rank_t leader, uint32_t map_version,
			 struct pool_buf *map_buf)
{
	struct pool_map     *map;
	struct pool_metrics *metrics = svc->ps_pool->sp_metrics[DAOS_POOL_MODULE];
	struct rdb_tx        tx;
	uint64_t             handle_count = 0;
	int                  rc;

	rc = pool_map_create(map_buf, map_version, &map);
	if (rc != 0) {
		DL_ERROR(rc, DF_UUID ": failed to create pool map", DP_UUID(svc->ps_uuid));
		D_GOTO(out, rc);
	}

	d_tm_set_gauge(metrics->service_leader, leader);
	d_tm_set_counter(metrics->map_version, map_version);

	pool_svc_update_map_metrics(svc->ps_uuid, map, metrics);

	rc = rdb_tx_begin(svc->ps_rsvc.s_db, svc->ps_rsvc.s_term, &tx);
	if (rc != 0) {
		DL_ERROR(rc, DF_UUID ": failed to get rdb transaction", DP_UUID(svc->ps_uuid));
		D_GOTO(out_map, rc);
	}

	rc = rdb_tx_iterate(&tx, &svc->ps_handles, false, count_iter_cb, &handle_count);
	if (rc != 0) {
		DL_ERROR(rc, DF_UUID ": failed to count open pool handles", DP_UUID(svc->ps_uuid));
		D_GOTO(out_tx, rc);
	}
	d_tm_set_gauge(metrics->open_handles, handle_count);

out_tx:
	rdb_tx_end(&tx);
out_map:
	pool_map_decref(map);
out:
	return rc;
}

static void
pool_svc_step_down_metrics(struct pool_svc *svc)
{
	struct pool_metrics *metrics = svc->ps_pool->sp_metrics[DAOS_POOL_MODULE];

	/* NB: zero these out to indicate that this rank is not leader */
	d_tm_set_gauge(metrics->service_leader, 0);
	d_tm_set_counter(metrics->map_version, 0);
	d_tm_set_gauge(metrics->open_handles, 0);
	d_tm_set_gauge(metrics->draining_targets, 0);
	d_tm_set_gauge(metrics->disabled_targets, 0);
	d_tm_set_gauge(metrics->total_targets, 0);
	d_tm_set_gauge(metrics->degraded_ranks, 0);
	d_tm_set_gauge(metrics->total_ranks, 0);
}

static int pool_svc_schedule(struct pool_svc *svc, struct pool_svc_sched *sched,
			     void (*func)(void *), void *arg);
static int pool_svc_schedule_reconf(struct pool_svc *svc, struct pool_map *map,
				    uint32_t map_version_for, bool sync_remove);
static void pool_svc_rfcheck_ult(void *arg);

static int
pool_svc_step_up_cb(struct ds_rsvc *rsvc)
{
	struct pool_svc	       *svc = pool_svc_obj(rsvc);
	struct pool_buf	       *map_buf = NULL;
	uint32_t		map_version = 0;
	uuid_t			pool_hdl_uuid;
	uuid_t			cont_hdl_uuid;
	daos_prop_t	       *prop = NULL;
	bool			cont_svc_up = false;
	bool			events_initialized = false;
	d_rank_t                rank               = dss_self_rank();
	int			rc;

	D_ASSERTF(svc->ps_error == 0, "ps_error: " DF_RC "\n", DP_RC(svc->ps_error));

	/*
	 * If this is the only voting replica, it may have become the leader
	 * without doing any RPC. The primary group may have yet to be
	 * initialized by the MS. Proceeding with such a primary group may
	 * result in unnecessary rank exclusions (see the
	 * pool_svc_check_node_status call below). Wait for the primary group
	 * initialization by retrying the leader election (rate-limited by
	 * rdb_timerd). (If there's at least one other voting replica, at least
	 * one RPC must have been done, so the primary group must have been
	 * initialized at this point.)
	 */
	if (!primary_group_initialized())
		return -DER_GRPVER;

	rc = read_db_for_stepping_up(svc, &map_buf, &map_version, &prop);
	if (rc != 0)
		goto out;

	rc = update_svc_pool(svc, map_buf, map_version, svc->ps_rsvc.s_term);
	if (rc != 0)
		goto out;

	/*
	 * Just in case the previous leader didn't complete distributing the
	 * latest pool map. This doesn't need to be undone if we encounter an
	 * error below.
	 */
	ds_rsvc_request_map_dist(&svc->ps_rsvc);

	rc = ds_cont_svc_step_up(svc->ps_cont_svc);
	if (rc != 0)
		goto out;
	cont_svc_up = true;

	rc = init_events(svc);
	if (rc != 0)
		goto out;
	events_initialized = true;

	/*
	 * Just in case the previous leader didn't finish the last series of
	 * reconfigurations or the last MS notification.
	 */
	svc->ps_force_notify = true;
	rc = pool_svc_schedule_reconf(svc, NULL /* map */, map_version, false /* sync_remove */);
	if (rc == -DER_OP_CANCELED) {
		DL_INFO(rc, DF_UUID": not scheduling pool service reconfiguration",
			DP_UUID(svc->ps_uuid));
		rc = 0;
	} else if (rc != 0) {
		DL_ERROR(rc, DF_UUID": failed to schedule pool service reconfiguration",
			 DP_UUID(svc->ps_uuid));
		goto out;
	}

	rc = pool_svc_schedule(svc, &svc->ps_rfcheck_sched, pool_svc_rfcheck_ult, NULL);
	if (rc == -DER_OP_CANCELED) {
		DL_INFO(rc, DF_UUID ": not scheduling RF check", DP_UUID(svc->ps_uuid));
		rc = 0;
	} else if (rc != 0) {
		DL_ERROR(rc, DF_UUID": failed to schedule RF check", DP_UUID(svc->ps_uuid));
		goto out;
	}

	rc = ds_pool_iv_prop_update(svc->ps_pool, prop);
	if (rc != 0) {
		DL_ERROR(rc, DF_UUID ": ds_pool_iv_prop_update failed", DP_UUID(svc->ps_uuid));
		goto out;
	}

	if (!uuid_is_null(svc->ps_pool->sp_srv_cont_hdl)) {
		uuid_copy(pool_hdl_uuid, svc->ps_pool->sp_srv_pool_hdl);
		uuid_copy(cont_hdl_uuid, svc->ps_pool->sp_srv_cont_hdl);
	} else {
		uuid_generate(pool_hdl_uuid);
		uuid_generate(cont_hdl_uuid);
		/* Only copy server handle to make is_from_srv() check correctly, and
		 * container server handle will not be copied here, otherwise
		 * ds_pool_iv_refresh_hdl will not open the server container handle.
		 */
		uuid_copy(svc->ps_pool->sp_srv_pool_hdl, pool_hdl_uuid);
	}

	rc = ds_pool_iv_srv_hdl_update(svc->ps_pool, pool_hdl_uuid, cont_hdl_uuid);
	if (rc != 0) {
		DL_ERROR(rc, DF_UUID ": ds_pool_iv_srv_hdl_update failed", DP_UUID(svc->ps_uuid));
		goto out;
	}

	/* resume pool upgrade if needed */
	rc = ds_pool_upgrade_if_needed(svc->ps_uuid, NULL, svc, NULL);
	if (rc != 0)
		goto out;

	rc = ds_rebuild_regenerate_task(svc->ps_pool, prop, 0);
	if (rc != 0)
		goto out;

	rc = pool_svc_step_up_metrics(svc, rank, map_version, map_buf);
	if (rc != 0) {
		DL_ERROR(rc, DF_UUID ": failed to initialize pool service metrics",
			 DP_UUID(svc->ps_uuid));
		D_GOTO(out, rc);
	}

	DS_POOL_LOG_PRINT(NOTE, DF_UUID": rank %u became pool service leader "DF_U64
			  ": srv_pool_hdl="DF_UUID" srv_cont_hdl="DF_UUID"\n",
			  DP_UUID(svc->ps_uuid), rank, svc->ps_rsvc.s_term, DP_UUID(pool_hdl_uuid),
			  DP_UUID(cont_hdl_uuid));
out:
	if (rc != 0) {
		if (events_initialized)
			fini_events(svc);
		sched_cancel_and_wait(&svc->ps_rfcheck_sched);
		sched_cancel_and_wait(&svc->ps_reconf_sched);
		if (cont_svc_up)
			ds_cont_svc_step_down(svc->ps_cont_svc);
	}
	if (map_buf != NULL)
		D_FREE(map_buf);
	if (prop != NULL)
		daos_prop_free(prop);
	if (svc->ps_error != 0) {
		/*
		 * Step up with the error anyway, so that RPCs to the PS
		 * receive an error instead of timeouts.
		 */
		DS_POOL_LOG_PRINT(NOTE, DF_UUID": rank %u became pool service leader "DF_U64
				  " with error: "DF_RC"\n", DP_UUID(svc->ps_uuid), rank,
				  svc->ps_rsvc.s_term, DP_RC(svc->ps_error));
		rc = 0;
	}
	return rc;
}

static void
pool_svc_step_down_cb(struct ds_rsvc *rsvc)
{
	struct pool_svc *svc  = pool_svc_obj(rsvc);
	d_rank_t         rank = dss_self_rank();

	if (svc->ps_error == 0) {
		pool_svc_step_down_metrics(svc);
		fini_events(svc);
		sched_cancel_and_wait(&svc->ps_reconf_sched);
		sched_cancel_and_wait(&svc->ps_rfcheck_sched);
		ds_cont_svc_step_down(svc->ps_cont_svc);
		DS_POOL_LOG_PRINT(NOTE, DF_UUID": rank %u no longer pool service leader "DF_U64"\n",
				  DP_UUID(svc->ps_uuid), rank, svc->ps_rsvc.s_term);
	} else {
		DS_POOL_LOG_PRINT(NOTE, DF_UUID": rank %u no longer pool service leader "DF_U64
				  " with error: "DF_RC"\n", DP_UUID(svc->ps_uuid), rank,
				  svc->ps_rsvc.s_term, DP_RC(svc->ps_error));
		svc->ps_error = 0;
	}
}

static void
pool_svc_drain_cb(struct ds_rsvc *rsvc)
{
}

static int
pool_svc_map_dist_cb(struct ds_rsvc *rsvc, uint32_t *version)
{
	struct pool_svc        *svc = pool_svc_obj(rsvc);
	struct pool_metrics    *metrics;
	struct rdb_tx		tx;
	struct pool_buf	       *map_buf = NULL;
	uint32_t		map_version;
	int			rc;

	/* Read the pool map into map_buf and map_version. */
	rc = rdb_tx_begin(rsvc->s_db, rsvc->s_term, &tx);
	if (rc != 0)
		goto out;
	ABT_rwlock_rdlock(svc->ps_lock);
	rc = read_map_buf(&tx, &svc->ps_root, &map_buf, &map_version);
	ABT_rwlock_unlock(svc->ps_lock);
	rdb_tx_end(&tx);
	if (rc != 0) {
		DL_ERROR(rc, DF_UUID ": failed to read pool map buffer", DP_UUID(svc->ps_uuid));
		goto out;
	}

	rc = ds_pool_iv_map_update(svc->ps_pool, map_buf, map_version);
	if (rc != 0) {
		DL_ERROR(rc, DF_UUID ": failed to distribute pool map %u", DP_UUID(svc->ps_uuid),
			 map_version);
		D_GOTO(out, rc);
	}

	*version = map_version;

	metrics = svc->ps_pool->sp_metrics[DAOS_POOL_MODULE];
	d_tm_set_counter(metrics->map_version, map_version);
out:
	if (map_buf != NULL)
		D_FREE(map_buf);
	return rc;
}

static struct ds_rsvc_class pool_svc_rsvc_class = {
	.sc_name	= pool_svc_name_cb,
	.sc_locate	= pool_svc_locate_cb,
	.sc_alloc	= pool_svc_alloc_cb,
	.sc_free	= pool_svc_free_cb,
	.sc_step_up	= pool_svc_step_up_cb,
	.sc_step_down	= pool_svc_step_down_cb,
	.sc_drain	= pool_svc_drain_cb,
	.sc_map_dist	= pool_svc_map_dist_cb
};

void
ds_pool_rsvc_class_register(void)
{
	ds_rsvc_class_register(DS_RSVC_CLASS_POOL, &pool_svc_rsvc_class);
}

void
ds_pool_rsvc_class_unregister(void)
{
	ds_rsvc_class_unregister(DS_RSVC_CLASS_POOL);
}

/* Use pool_svc_lookup_leader instead. */
static int
pool_svc_lookup(uuid_t uuid, struct pool_svc **svcp)
{
	struct ds_rsvc *rsvc;
	d_iov_t         id;
	int             rc;

	d_iov_set(&id, uuid, sizeof(uuid_t));
	rc = ds_rsvc_lookup(DS_RSVC_CLASS_POOL, &id, &rsvc);
	if (rc != 0)
		return rc;
	*svcp = pool_svc_obj(rsvc);
	return 0;
}

static int
pool_svc_lookup_leader(uuid_t uuid, struct pool_svc **svcp, struct rsvc_hint *hint)
{
	struct ds_rsvc  *rsvc;
	d_iov_t          id;
	struct pool_svc *svc;
	int              rc;

	rc = ds_pool_failed_lookup(uuid);
	if (rc != 0) {
		D_DEBUG(DB_MD, DF_UUID ": failed: " DF_RC "\n", DP_UUID(uuid), DP_RC(rc));
		return -DER_NO_SERVICE;
	}

	d_iov_set(&id, uuid, sizeof(uuid_t));
	rc = ds_rsvc_lookup_leader(DS_RSVC_CLASS_POOL, &id, &rsvc, hint);
	if (rc != 0)
		return rc;

	/*
	 * The svc->ps_error field stores a persistent error, usually in the DB
	 * data, if any. For instance, "the layout of the DB data is
	 * incompatible with the software version". This mustn't be a replica
	 * error, because there may be a majorty of replicas working. We let the
	 * PS step up with this error so that it can serve all requests by
	 * returning the error. PS clients therefore get a quick error response
	 * instead of a timeout.
	 *
	 * Checking svc->ps_error here without confirming our leadership via
	 * rdb_raft_verify_leadership may cause some requests to get
	 * unnecessary errors, if there is a newer leader whose svc->ps_error
	 * is zero and is able to serve those requests. Such a state won't last
	 * much longer than an election timeout though, because we will step
	 * down due to inability to maintain a majority lease.
	 */
	svc = pool_svc_obj(rsvc);
	if (svc->ps_error != 0) {
		rc = svc->ps_error;
		ds_rsvc_put_leader(rsvc);
		return rc;
	}

	*svcp = svc;
	return 0;
}

static void
pool_svc_put_leader(struct pool_svc *svc)
{
	ds_rsvc_put_leader(&svc->ps_rsvc);
}

int
ds_pool_svc_lookup_leader(uuid_t uuid, struct ds_pool_svc **ds_svcp, struct rsvc_hint *hint)
{
	struct pool_svc	*svc = NULL;
	int		 rc;

	rc = pool_svc_lookup_leader(uuid, &svc, hint);
	if (rc == 0)
		*ds_svcp = pool_svc2ds(svc);

	return rc;
}

void
ds_pool_svc_put_leader(struct ds_pool_svc *ds_svc)
{
	struct pool_svc	*svc = pool_ds2svc(ds_svc);

	if (svc != NULL)
		ds_rsvc_put_leader(&svc->ps_rsvc);
}

/** Look up container service \a pool_uuid. */
int
ds_pool_cont_svc_lookup_leader(uuid_t pool_uuid, struct cont_svc **svcp,
			       struct rsvc_hint *hint)
{
	struct pool_svc	       *pool_svc;
	int			rc;

	rc = pool_svc_lookup_leader(pool_uuid, &pool_svc, hint);
	if (rc != 0)
		return rc;
	*svcp = pool_svc->ps_cont_svc;
	return 0;
}

int ds_pool_failed_add(uuid_t uuid, int rc)
{
	struct pool_svc_failed	*psf;
	int ret = 0;

	if (rc == 0)
		return 0;

	D_RWLOCK_WRLOCK(&psfl_rwlock);
	d_list_for_each_entry(psf, &pool_svc_failed_list, psf_link) {
		if (uuid_compare(psf->psf_uuid, uuid) == 0) {
			ret = 0;
			goto out;
		}
	}

	D_ALLOC_PTR(psf);
	if (psf == NULL) {
		ret = -DER_NOMEM;
		goto out;
	}

	uuid_copy(psf->psf_uuid, uuid);
	psf->psf_error = rc;
	d_list_add_tail(&psf->psf_link, &pool_svc_failed_list);
	DL_ERROR(rc, DF_UUID ": added to list of failed pools", DP_UUID(uuid));
out:
	D_RWLOCK_UNLOCK(&psfl_rwlock);
	return ret;
}

void ds_pool_failed_remove(uuid_t uuid)
{
	struct pool_svc_failed	*psf;
	struct pool_svc_failed	*tmp;

	D_RWLOCK_WRLOCK(&psfl_rwlock);
	d_list_for_each_entry_safe(psf, tmp, &pool_svc_failed_list, psf_link) {
		if (uuid_compare(psf->psf_uuid, uuid) == 0) {
			d_list_del_init(&psf->psf_link);
			DL_INFO(psf->psf_error, DF_UUID ": removed from list of failed pools",
				DP_UUID(uuid));
			D_FREE(psf);
			break;
		}
	}
	D_RWLOCK_UNLOCK(&psfl_rwlock);
}

/* return error if failed pool found, otherwise 0 is returned */
int ds_pool_failed_lookup(uuid_t uuid)
{
	struct pool_svc_failed	*psf;

	D_RWLOCK_RDLOCK(&psfl_rwlock);
	d_list_for_each_entry(psf, &pool_svc_failed_list, psf_link) {
		if (uuid_compare(psf->psf_uuid, uuid) == 0) {
			D_RWLOCK_UNLOCK(&psfl_rwlock);
			return psf->psf_error;
		}
	}
	D_RWLOCK_UNLOCK(&psfl_rwlock);

	return 0;
}

struct pool_start_args {
	bool	psa_aft_chk;
	bool	psa_immutable;
};

/*
 * Try to start the pool. Continue the iteration upon errors as other pools may
 * still be able to work.
 */
static int
start_one(uuid_t uuid, void *varg)
{
	struct pool_start_args	*psa = varg;
	bool			 aft_chk;
	bool			 immutable;
	int			 rc;

	if (psa != NULL) {
		aft_chk = psa->psa_aft_chk;
		immutable = psa->psa_immutable;
	} else {
		aft_chk = false;
		immutable = false;
	}

	D_DEBUG(DB_MD, DF_UUID ": starting pool, aft_chk %s, immutable %s\n",
		DP_UUID(uuid), aft_chk ? "yes" : "no", immutable ? "yes" : "no");

	rc = ds_pool_start(uuid, aft_chk, immutable);
	if (rc != 0) {
		DL_ERROR(rc, DF_UUID ": failed to start pool, aft_chk %s, immutable %s",
			 DP_UUID(uuid), aft_chk ? "yes" : "no", immutable ? "yes" : "no");
		ds_pool_failed_add(uuid, rc);
	}

	return 0;
}

static void
pool_start_all(void *arg)
{
	int rc;

	/* Scan the storage and start all pool services. */
	rc = ds_mgmt_tgt_pool_iterate(start_one, NULL /* arg */);
	if (rc != 0)
		D_ERROR("failed to scan all pool services: "DF_RC"\n",
			DP_RC(rc));
}

bool
ds_pool_restricted(struct ds_pool *pool, bool immutable)
{
	if (ds_pool_skip_for_check(pool))
		return true;

	if (pool->sp_immutable && !immutable)
		return true;

	return false;
}

int
ds_pool_start_after_check(uuid_t uuid, bool immutable)
{
	struct pool_start_args	psa;

	psa.psa_aft_chk = true;
	psa.psa_immutable = immutable;

	return start_one(uuid, &psa);
}

/* Note that this function is currently called from the main xstream. */
int
ds_pool_start_all(void)
{
	ABT_thread	thread;
	int		rc;

	/* Create a ULT to call ds_rsvc_start() in xstream 0. */
	rc = dss_ult_create(pool_start_all, NULL /* arg */, DSS_XS_SYS,
			    0 /* tgt_idx */, 0 /* stack_size */, &thread);
	if (rc != 0) {
		D_ERROR("failed to create pool start ULT: "DF_RC"\n",
			DP_RC(rc));
		return rc;
	}
	ABT_thread_free(&thread);
	return 0;
}

static void
stop_one(void *arg)
{
	unsigned char *uuid = arg;

	D_DEBUG(DB_MD, DF_UUID ": stopping pool\n", DP_UUID(uuid));
	ds_pool_stop(uuid);
}

struct stop_ult {
	d_list_t   su_entry;
	ABT_thread su_thread;
	uuid_t     su_uuid;
};

struct stop_all_arg {
	d_list_t saa_list; /* of stop_ult objects */
};

static int
stop_all_cb(unsigned char *uuid, void *varg)
{
	struct stop_all_arg *arg = varg;
	struct stop_ult     *ult;
	int                  rc;

	D_ALLOC_PTR(ult);
	if (ult == NULL)
		return -DER_NOMEM;

	uuid_copy(ult->su_uuid, uuid);

	rc = dss_ult_create(stop_one, ult->su_uuid, DSS_XS_SYS, 0, 0, &ult->su_thread);
	if (rc != 0) {
		D_FREE(ult);
		return rc;
	}

	d_list_add(&ult->su_entry, &arg->saa_list);
	return 0;
}

static void
pool_stop_all(void *varg)
{
	struct stop_all_arg arg;
	struct stop_ult    *ult;
	struct stop_ult    *ult_tmp;
	int                 rc;

	D_INIT_LIST_HEAD(&arg.saa_list);

	rc = ds_mgmt_tgt_pool_iterate(stop_all_cb, &arg);

	/* Wait for the stopper ULTs to return. */
	d_list_for_each_entry_safe(ult, ult_tmp, &arg.saa_list, su_entry) {
		d_list_del_init(&ult->su_entry);
		ABT_thread_free(&ult->su_thread);
		D_FREE(ult);
	}

	if (rc != 0)
		DL_ERROR(rc, "failed to stop all pools");
}

/*
 * Note that this function is currently called from the main xstream to save
 * one ULT creation.
 */
int
ds_pool_stop_all(void)
{
	ABT_thread	thread;
	int		rc;

	/* Create a ULT to stop pools, since it requires TLS */
	rc = dss_ult_create(pool_stop_all, NULL /* arg */, DSS_XS_SYS,
			    0 /* tgt_idx */, 0 /* stack_size */, &thread);
	if (rc != 0) {
		D_ERROR("failed to create pool stop ULT: "DF_RC"\n",
			DP_RC(rc));
		return rc;
	}
	ABT_thread_free(&thread);

	return 0;
}

static int
bcast_create(crt_context_t ctx, struct pool_svc *svc, crt_opcode_t opcode,
	     crt_bulk_t bulk_hdl, crt_rpc_t **rpc)
{
	return ds_pool_bcast_create(ctx, svc->ps_pool, DAOS_POOL_MODULE, opcode,
				    DAOS_POOL_VERSION, rpc, bulk_hdl, NULL, NULL);
}

/**
 * Retrieve the latest leader hint from \a db and fill it into \a hint.
 *
 * \param[in]	db	database
 * \param[out]	hint	rsvc hint
 */
void
ds_pool_set_hint(struct rdb *db, struct rsvc_hint *hint)
{
	int rc;

	rc = rdb_get_leader(db, &hint->sh_term, &hint->sh_rank);
	if (rc != 0)
		return;
	hint->sh_flags |= RSVC_HINT_VALID;
}

static int
pool_prop_read(struct rdb_tx *tx, const struct pool_svc *svc, uint64_t bits,
	       daos_prop_t **prop_out)
{
	daos_prop_t	*prop;
	d_iov_t		 value;
	uint64_t	 val;
	uint64_t	 bit;
	uint32_t	 idx = 0, nr = 0, val32 = 0, global_ver;
	int		 rc;

	for (bit = DAOS_PO_QUERY_PROP_BIT_START;
	     bit <= DAOS_PO_QUERY_PROP_BIT_END; bit++) {
		if (bits & (1L << bit))
			nr++;
	}
	if (nr == 0)
		return 0;

	/* get pool global version */
	d_iov_set(&value, &val32, sizeof(val32));
	rc = rdb_tx_lookup(tx, &svc->ps_root, &ds_pool_prop_global_version,
			   &value);
	if (rc && rc != -DER_NONEXIST)
		return rc;
	else if (rc == -DER_NONEXIST)
		global_ver = 0;
	else
		global_ver = val32;

	prop = daos_prop_alloc(nr);
	if (prop == NULL)
		return -DER_NOMEM;
	if (bits & DAOS_PO_QUERY_PROP_LABEL) {
		d_iov_set(&value, NULL, 0);
		rc = rdb_tx_lookup(tx, &svc->ps_root, &ds_pool_prop_label,
				   &value);
		if (rc != 0)
			D_GOTO(out_prop, rc);
		if (value.iov_len > DAOS_PROP_LABEL_MAX_LEN) {
			D_ERROR("bad label length %zu (> %d).\n", value.iov_len,
				DAOS_PROP_LABEL_MAX_LEN);
			D_GOTO(out_prop, rc = -DER_IO);
		}
		D_ASSERT(idx < nr);
		prop->dpp_entries[idx].dpe_type = DAOS_PROP_PO_LABEL;
		D_STRNDUP(prop->dpp_entries[idx].dpe_str, value.iov_buf,
			  value.iov_len);
		if (prop->dpp_entries[idx].dpe_str == NULL)
			D_GOTO(out_prop, rc = -DER_NOMEM);
		idx++;
	}
	if (bits & DAOS_PO_QUERY_PROP_SPACE_RB) {
		d_iov_set(&value, &val, sizeof(val));
		rc = rdb_tx_lookup(tx, &svc->ps_root, &ds_pool_prop_space_rb,
				   &value);
		if (rc != 0)
			D_GOTO(out_prop, rc);
		D_ASSERT(idx < nr);
		prop->dpp_entries[idx].dpe_type = DAOS_PROP_PO_SPACE_RB;
		prop->dpp_entries[idx].dpe_val = val;
		idx++;
	}
	if (bits & DAOS_PO_QUERY_PROP_SELF_HEAL) {
		d_iov_set(&value, &val, sizeof(val));
		rc = rdb_tx_lookup(tx, &svc->ps_root, &ds_pool_prop_self_heal,
				   &value);
		if (rc != 0)
			D_GOTO(out_prop, rc);
		D_ASSERT(idx < nr);
		prop->dpp_entries[idx].dpe_type = DAOS_PROP_PO_SELF_HEAL;
		prop->dpp_entries[idx].dpe_val = val;
		idx++;
	}
	if (bits & DAOS_PO_QUERY_PROP_RECLAIM) {
		d_iov_set(&value, &val, sizeof(val));
		rc = rdb_tx_lookup(tx, &svc->ps_root, &ds_pool_prop_reclaim,
				   &value);
		if (rc != 0)
			D_GOTO(out_prop, rc);
		D_ASSERT(idx < nr);
		prop->dpp_entries[idx].dpe_type = DAOS_PROP_PO_RECLAIM;
		prop->dpp_entries[idx].dpe_val = val;
		idx++;
	}
	if (bits & DAOS_PO_QUERY_PROP_EC_CELL_SZ) {
		d_iov_set(&value, &val, sizeof(val));
		rc = rdb_tx_lookup(tx, &svc->ps_root, &ds_pool_prop_ec_cell_sz,
				   &value);
		if (rc != 0)
			D_GOTO(out_prop, rc);
		D_ASSERT(idx < nr);
		prop->dpp_entries[idx].dpe_type = DAOS_PROP_PO_EC_CELL_SZ;
		prop->dpp_entries[idx].dpe_val = val;
		idx++;
	}
	if (bits & DAOS_PO_QUERY_PROP_REDUN_FAC) {
		d_iov_set(&value, &val, sizeof(val));
		rc = rdb_tx_lookup(tx, &svc->ps_root, &ds_pool_prop_redun_fac,
				   &value);
		/**
		 * For upgrading, redunc fac might not exist, use
		 * default(0) for this case.
		 */
		if (rc == -DER_NONEXIST && global_ver < 1) {
			rc = 0;
			val = DAOS_PROP_PO_REDUN_FAC_DEFAULT;
		} else if (rc != 0) {
			D_GOTO(out_prop, rc);
		}
		D_ASSERT(idx < nr);
		prop->dpp_entries[idx].dpe_type = DAOS_PROP_PO_REDUN_FAC;
		prop->dpp_entries[idx].dpe_val = val;
		idx++;
	}
	if (bits & DAOS_PO_QUERY_PROP_ACL) {
		d_iov_set(&value, NULL, 0);
		rc = rdb_tx_lookup(tx, &svc->ps_root, &ds_pool_prop_acl,
				   &value);
		if (rc != 0)
			D_GOTO(out_prop, rc);
		D_ASSERT(idx < nr);
		prop->dpp_entries[idx].dpe_type = DAOS_PROP_PO_ACL;
		D_ALLOC(prop->dpp_entries[idx].dpe_val_ptr, value.iov_buf_len);
		if (prop->dpp_entries[idx].dpe_val_ptr == NULL)
			D_GOTO(out_prop, rc = -DER_NOMEM);
		memcpy(prop->dpp_entries[idx].dpe_val_ptr, value.iov_buf,
		       value.iov_buf_len);
		idx++;
	}
	if (bits & DAOS_PO_QUERY_PROP_OWNER) {
		d_iov_set(&value, NULL, 0);
		rc = rdb_tx_lookup(tx, &svc->ps_root, &ds_pool_prop_owner,
				   &value);
		if (rc != 0)
			D_GOTO(out_prop, rc);
		if (value.iov_len > DAOS_ACL_MAX_PRINCIPAL_LEN) {
			D_ERROR("bad owner length %zu (> %d).\n", value.iov_len,
				DAOS_ACL_MAX_PRINCIPAL_LEN);
			D_GOTO(out_prop, rc = -DER_IO);
		}
		D_ASSERT(idx < nr);
		prop->dpp_entries[idx].dpe_type = DAOS_PROP_PO_OWNER;
		D_STRNDUP(prop->dpp_entries[idx].dpe_str, value.iov_buf,
			  value.iov_len);
		if (prop->dpp_entries[idx].dpe_str == NULL)
			D_GOTO(out_prop, rc = -DER_NOMEM);
		idx++;
	}
	if (bits & DAOS_PO_QUERY_PROP_OWNER_GROUP) {
		d_iov_set(&value, NULL, 0);
		rc = rdb_tx_lookup(tx, &svc->ps_root, &ds_pool_prop_owner_group,
				   &value);
		if (rc != 0)
			D_GOTO(out_prop, rc);
		if (value.iov_len > DAOS_ACL_MAX_PRINCIPAL_LEN) {
			D_ERROR("bad owner group length %zu (> %d).\n",
				value.iov_len,
				DAOS_ACL_MAX_PRINCIPAL_LEN);
			D_GOTO(out_prop, rc = -DER_IO);
		}
		D_ASSERT(idx < nr);
		prop->dpp_entries[idx].dpe_type = DAOS_PROP_PO_OWNER_GROUP;
		D_STRNDUP(prop->dpp_entries[idx].dpe_str, value.iov_buf,
			  value.iov_len);
		if (prop->dpp_entries[idx].dpe_str == NULL)
			D_GOTO(out_prop, rc = -DER_NOMEM);
		idx++;
	}
	if (bits & DAOS_PO_QUERY_PROP_SVC_LIST) {
		d_rank_list_t	*svc_list = NULL;

		d_iov_set(&value, NULL, 0);
		rc = rdb_get_ranks(svc->ps_rsvc.s_db, &svc_list);
		if (rc) {
			D_ERROR("get svc list failed: rc " DF_RC "\n", DP_RC(rc));
			D_GOTO(out_prop, rc);
		}
		prop->dpp_entries[idx].dpe_type = DAOS_PROP_PO_SVC_LIST;
		prop->dpp_entries[idx].dpe_val_ptr = svc_list;
		idx++;
	}

	if (bits & DAOS_PO_QUERY_PROP_EC_PDA) {
		d_iov_set(&value, &val, sizeof(val));
		rc = rdb_tx_lookup(tx, &svc->ps_root, &ds_pool_prop_ec_pda,
				   &value);
		D_ASSERT(idx < nr);
		if (rc == -DER_NONEXIST && global_ver < 1)
			val = DAOS_PROP_PO_EC_PDA_DEFAULT;
		else  if (rc != 0)
			D_GOTO(out_prop, rc);
		prop->dpp_entries[idx].dpe_type = DAOS_PROP_PO_EC_PDA;
		prop->dpp_entries[idx].dpe_val = val;
		if (rc == -DER_NONEXIST) {
			rc = 0;
			prop->dpp_entries[idx].dpe_flags |= DAOS_PROP_ENTRY_NOT_SET;
		}
		idx++;
	}
	if (bits & DAOS_PO_QUERY_PROP_RP_PDA) {
		d_iov_set(&value, &val, sizeof(val));
		rc = rdb_tx_lookup(tx, &svc->ps_root, &ds_pool_prop_rp_pda,
				   &value);
		if (rc == -DER_NONEXIST && global_ver < 1)
			val = DAOS_PROP_PO_RP_PDA_DEFAULT;
		else  if (rc != 0)
			D_GOTO(out_prop, rc);
		D_ASSERT(idx < nr);
		prop->dpp_entries[idx].dpe_type = DAOS_PROP_PO_RP_PDA;
		prop->dpp_entries[idx].dpe_val = val;
		if (rc == -DER_NONEXIST) {
			rc = 0;
			prop->dpp_entries[idx].dpe_flags |= DAOS_PROP_ENTRY_NOT_SET;
		}
		idx++;
	}

	if (bits & DAOS_PO_QUERY_PROP_DATA_THRESH) {
		d_iov_set(&value, &val, sizeof(val));
		rc = rdb_tx_lookup(tx, &svc->ps_root, &ds_pool_prop_data_thresh, &value);
		if (rc == -DER_NONEXIST && global_ver < DAOS_POOL_GLOBAL_VERSION_WITH_DATA_THRESH) {
			/* needs to be upgraded */
			rc  = 0;
			val = DAOS_PROP_PO_DATA_THRESH_DEFAULT;
			prop->dpp_entries[idx].dpe_flags |= DAOS_PROP_ENTRY_NOT_SET;
		} else if (rc != 0) {
			DL_ERROR(rc, DF_UUID ": DAOS_PO_QUERY_PROP_DATA_THRESH lookup failed",
				 DP_UUID(svc->ps_uuid));
			D_GOTO(out_prop, rc);
		}
		D_ASSERT(idx < nr);
		prop->dpp_entries[idx].dpe_type = DAOS_PROP_PO_DATA_THRESH;
		prop->dpp_entries[idx].dpe_val = val;
		idx++;
	}

	if (bits & DAOS_PO_QUERY_PROP_GLOBAL_VERSION) {
		D_ASSERT(idx < nr);
		if (global_ver < 1)
			prop->dpp_entries[idx].dpe_flags |= DAOS_PROP_ENTRY_NOT_SET;
		prop->dpp_entries[idx].dpe_type = DAOS_PROP_PO_GLOBAL_VERSION;
		prop->dpp_entries[idx].dpe_val = global_ver;
		idx++;
	}

	if (bits & DAOS_PO_QUERY_PROP_OBJ_VERSION) {
		uint32_t obj_ver;

		D_ASSERT(idx < nr);
		/* get pool global version */
		d_iov_set(&value, &obj_ver, sizeof(obj_ver));
		rc = rdb_tx_lookup(tx, &svc->ps_root, &ds_pool_prop_obj_version,
				   &value);
		if (rc == -DER_NONEXIST && global_ver <= 1) {
			obj_ver = 0;
			prop->dpp_entries[idx].dpe_flags |= DAOS_PROP_ENTRY_NOT_SET;
		} else if (rc != 0) {
			D_GOTO(out_prop, rc);
		}

		prop->dpp_entries[idx].dpe_type = DAOS_PROP_PO_OBJ_VERSION;
		prop->dpp_entries[idx].dpe_val = obj_ver;
		idx++;
	}

	if (bits & DAOS_PO_QUERY_PROP_UPGRADE_STATUS) {
		d_iov_set(&value, &val32, sizeof(val32));
		rc = rdb_tx_lookup(tx, &svc->ps_root, &ds_pool_prop_upgrade_status,
				   &value);
		if (rc == -DER_NONEXIST && global_ver < 1)
			val32 = DAOS_UPGRADE_STATUS_NOT_STARTED;
		else  if (rc != 0)
			D_GOTO(out_prop, rc);

		D_ASSERT(idx < nr);
		prop->dpp_entries[idx].dpe_type = DAOS_PROP_PO_UPGRADE_STATUS;
		prop->dpp_entries[idx].dpe_val = val32;
		if (rc == -DER_NONEXIST) {
			rc = 0;
			prop->dpp_entries[idx].dpe_flags |= DAOS_PROP_ENTRY_NOT_SET;
		}
		idx++;
	}

	if (bits & DAOS_PO_QUERY_PROP_PERF_DOMAIN) {
		d_iov_set(&value, &val32, sizeof(val32));
		rc = rdb_tx_lookup(tx, &svc->ps_root, &ds_pool_prop_perf_domain,
				   &value);
		if (rc == -DER_NONEXIST && global_ver < 2)
			val32 = DAOS_PROP_PO_PERF_DOMAIN_DEFAULT;
		else if (rc != 0)
			D_GOTO(out_prop, rc);

		D_ASSERT(idx < nr);
		prop->dpp_entries[idx].dpe_type = DAOS_PROP_PO_PERF_DOMAIN;
		prop->dpp_entries[idx].dpe_val = val32;
		if (rc == -DER_NONEXIST) {
			rc = 0;
			prop->dpp_entries[idx].dpe_flags |= DAOS_PROP_ENTRY_NOT_SET;
		}
		idx++;
	}

	if (bits & DAOS_PO_QUERY_PROP_SCRUB_MODE) {
		d_iov_set(&value, &val, sizeof(val));
		rc = rdb_tx_lookup(tx, &svc->ps_root, &ds_pool_prop_scrub_mode,
				   &value);
		if (rc == -DER_NONEXIST && global_ver < 2) { /* needs to be upgraded */
			rc = 0;
			val = DAOS_PROP_PO_SCRUB_MODE_DEFAULT;
			prop->dpp_entries[idx].dpe_flags |= DAOS_PROP_ENTRY_NOT_SET;
		} else if (rc != 0) {
			D_GOTO(out_prop, rc);
		}
		D_ASSERT(idx < nr);
		prop->dpp_entries[idx].dpe_type = DAOS_PROP_PO_SCRUB_MODE;
		prop->dpp_entries[idx].dpe_val = val;
		idx++;
	}

	if (bits & DAOS_PO_QUERY_PROP_SCRUB_FREQ) {
		d_iov_set(&value, &val, sizeof(val));
		rc = rdb_tx_lookup(tx, &svc->ps_root, &ds_pool_prop_scrub_freq,
				   &value);
		if (rc == -DER_NONEXIST && global_ver < 2) { /* needs to be upgraded */
			rc = 0;
			val = DAOS_PROP_PO_SCRUB_FREQ_DEFAULT;
			prop->dpp_entries[idx].dpe_flags |= DAOS_PROP_ENTRY_NOT_SET;
		} else if (rc != 0) {
			D_GOTO(out_prop, rc);
		}
		D_ASSERT(idx < nr);
		prop->dpp_entries[idx].dpe_type = DAOS_PROP_PO_SCRUB_FREQ;
		prop->dpp_entries[idx].dpe_val = val;
		idx++;
	}

	if (bits & DAOS_PO_QUERY_PROP_SCRUB_THRESH) {
		d_iov_set(&value, &val, sizeof(val));
		rc = rdb_tx_lookup(tx, &svc->ps_root, &ds_pool_prop_scrub_thresh,
				   &value);
		if (rc == -DER_NONEXIST && global_ver < 2) { /* needs to be upgraded */
			rc = 0;
			val = DAOS_PROP_PO_SCRUB_THRESH_DEFAULT;
			prop->dpp_entries[idx].dpe_flags |= DAOS_PROP_ENTRY_NOT_SET;
		} else if (rc != 0) {
			D_GOTO(out_prop, rc);
		}
		D_ASSERT(idx < nr);
		prop->dpp_entries[idx].dpe_type = DAOS_PROP_PO_SCRUB_THRESH;
		prop->dpp_entries[idx].dpe_val = val;
		idx++;
	}

	if (bits & DAOS_PO_QUERY_PROP_SVC_REDUN_FAC) {
		d_iov_set(&value, &val, sizeof(val));
		rc = rdb_tx_lookup(tx, &svc->ps_root, &ds_pool_prop_svc_redun_fac, &value);
		if (rc == -DER_NONEXIST && global_ver < 2) {
			rc = 0;
			val = DAOS_PROP_PO_SVC_REDUN_FAC_DEFAULT;
			prop->dpp_entries[idx].dpe_flags |= DAOS_PROP_ENTRY_NOT_SET;
		} else if (rc != 0) {
			D_GOTO(out_prop, rc);
		}
		D_ASSERT(idx < nr);
		prop->dpp_entries[idx].dpe_type = DAOS_PROP_PO_SVC_REDUN_FAC;
		prop->dpp_entries[idx].dpe_val = val;
		idx++;
	}

	if (bits & DAOS_PO_QUERY_PROP_CHECKPOINT_MODE) {
		d_iov_set(&value, &val32, sizeof(val32));
		rc = rdb_tx_lookup(tx, &svc->ps_root, &ds_pool_prop_checkpoint_mode, &value);
		if (rc == -DER_NONEXIST && global_ver < 2) { /* needs to be upgraded */
			rc  = 0;
			val32 = DAOS_PROP_PO_CHECKPOINT_MODE_DEFAULT;
			prop->dpp_entries[idx].dpe_flags |= DAOS_PROP_ENTRY_NOT_SET;
		} else if (rc != 0) {
			D_GOTO(out_prop, rc);
		}
		D_ASSERT(idx < nr);
		prop->dpp_entries[idx].dpe_type = DAOS_PROP_PO_CHECKPOINT_MODE;
		prop->dpp_entries[idx].dpe_val  = val32;
		idx++;
	}

	if (bits & DAOS_PO_QUERY_PROP_CHECKPOINT_FREQ) {
		d_iov_set(&value, &val32, sizeof(val32));
		rc = rdb_tx_lookup(tx, &svc->ps_root, &ds_pool_prop_checkpoint_freq, &value);
		if (rc == -DER_NONEXIST && global_ver < 2) { /* needs to be upgraded */
			rc  = 0;
			val32 = DAOS_PROP_PO_CHECKPOINT_FREQ_DEFAULT;
			prop->dpp_entries[idx].dpe_flags |= DAOS_PROP_ENTRY_NOT_SET;
		} else if (rc != 0) {
			D_GOTO(out_prop, rc);
		}
		D_ASSERT(idx < nr);
		prop->dpp_entries[idx].dpe_type = DAOS_PROP_PO_CHECKPOINT_FREQ;
		prop->dpp_entries[idx].dpe_val  = val32;
		idx++;
	}

	if (bits & DAOS_PO_QUERY_PROP_CHECKPOINT_THRESH) {
		d_iov_set(&value, &val32, sizeof(val32));
		rc = rdb_tx_lookup(tx, &svc->ps_root, &ds_pool_prop_checkpoint_thresh, &value);
		if (rc == -DER_NONEXIST && global_ver < 2) { /* needs to be upgraded */
			rc  = 0;
			val32 = DAOS_PROP_PO_CHECKPOINT_THRESH_DEFAULT;
			prop->dpp_entries[idx].dpe_flags |= DAOS_PROP_ENTRY_NOT_SET;
		} else if (rc != 0) {
			D_GOTO(out_prop, rc);
		}
		D_ASSERT(idx < nr);
		prop->dpp_entries[idx].dpe_type = DAOS_PROP_PO_CHECKPOINT_THRESH;
		prop->dpp_entries[idx].dpe_val  = val32;
		idx++;
	}

	if (bits & DAOS_PO_QUERY_PROP_REINT_MODE) {
		d_iov_set(&value, &val32, sizeof(val32));
		rc = rdb_tx_lookup(tx, &svc->ps_root, &ds_pool_prop_reint_mode, &value);
		/* NB: would test global_ver < 2, but on master branch, code added after v3 bump. */
		if (rc == -DER_NONEXIST && global_ver < 3) { /* needs to be upgraded */
			rc  = 0;
			val32 = DAOS_PROP_PO_REINT_MODE_DEFAULT;
			prop->dpp_entries[idx].dpe_flags |= DAOS_PROP_ENTRY_NOT_SET;
		} else if (rc != 0) {
			D_ERROR(DF_UUID ": DAOS_PROP_PO_REINT_MODE missing from the pool\n",
				DP_UUID(svc->ps_uuid));
			D_GOTO(out_prop, rc);
		}
		D_ASSERT(idx < nr);
		prop->dpp_entries[idx].dpe_type = DAOS_PROP_PO_REINT_MODE;
		prop->dpp_entries[idx].dpe_val  = val32;
		idx++;
	}

	if (bits & DAOS_PO_QUERY_PROP_SVC_OPS_ENABLED) {
		d_iov_set(&value, &val32, sizeof(val32));
		rc = rdb_tx_lookup(tx, &svc->ps_root, &ds_pool_prop_svc_ops_enabled, &value);
		if (rc == -DER_NONEXIST && global_ver < DAOS_POOL_GLOBAL_VERSION_WITH_SVC_OPS_KVS) {
			/* needs to be upgraded */
			rc    = 0;
			val32 = 0;
			prop->dpp_entries[idx].dpe_flags |= DAOS_PROP_ENTRY_NOT_SET;
		} else if (rc != 0) {
			DL_ERROR(rc, DF_UUID ": DAOS_PROP_PO_SVC_OPS_ENABLED missing from the pool",
				 DP_UUID(svc->ps_uuid));
			D_GOTO(out_prop, rc);
		}
		if (rc != 0)
			D_GOTO(out_prop, rc);
		D_ASSERT(idx < nr);
		prop->dpp_entries[idx].dpe_type = DAOS_PROP_PO_SVC_OPS_ENABLED;
		prop->dpp_entries[idx].dpe_val  = val32;
		idx++;
	}

	if (bits & DAOS_PO_QUERY_PROP_SVC_OPS_ENTRY_AGE) {
		d_iov_set(&value, &val32, sizeof(val32));
		rc = rdb_tx_lookup(tx, &svc->ps_root, &ds_pool_prop_svc_ops_age, &value);
		if (rc == -DER_NONEXIST && global_ver < DAOS_POOL_GLOBAL_VERSION_WITH_SVC_OPS_KVS) {
			/* needs to be upgraded */
			rc    = 0;
			val32 = 0;
			prop->dpp_entries[idx].dpe_flags |= DAOS_PROP_ENTRY_NOT_SET;
		} else if (rc != 0) {
			DL_ERROR(rc, DF_UUID ": DAOS_PROP_PO_SVC_OPS_ENTRY_AGE missing from pool",
				 DP_UUID(svc->ps_uuid));
			D_GOTO(out_prop, rc);
		}
		if (rc != 0)
			D_GOTO(out_prop, rc);
		D_ASSERT(idx < nr);
		prop->dpp_entries[idx].dpe_type = DAOS_PROP_PO_SVC_OPS_ENTRY_AGE;
		prop->dpp_entries[idx].dpe_val  = val32;
		idx++;
	}

	*prop_out = prop;
	return 0;

out_prop:
	daos_prop_free(prop);
	return rc;
}

/* Test if pool opcode is a pool service operation, and is a metadata "write" operation. */
static bool
pool_op_is_write(crt_opcode_t opc)
{
	bool is_write;

	switch (opc) {
	/* opcodes handled by pool service that just read the metadata */
	case POOL_QUERY:
	case POOL_QUERY_INFO:
	case POOL_ATTR_LIST:
	case POOL_ATTR_GET:
	case POOL_LIST_CONT:
	case POOL_FILTER_CONT:
	case POOL_PROP_GET:
	case POOL_RANKS_GET:
	/* opcodes not handled by pool service */
	case POOL_TGT_QUERY_MAP:
	case POOL_TGT_DISCONNECT:
	case POOL_TGT_QUERY:
	case POOL_ADD_TGT:
	case POOL_TGT_DISCARD:
		is_write = false;
		break;
	default:
		is_write = true;
		break;
	}
	return is_write;
}

#if 0
/* DEBUG */
static int
pool_op_iter_cb(daos_handle_t ih, d_iov_t *key_enc, d_iov_t *val, void *arg)
{
	struct ds_pool_svc_op_key  op_key;
	struct ds_pool_svc_op_val *op_val = val->iov_buf;

	ds_pool_svc_op_key_decode(key_enc, &op_key);

	D_DEBUG(DB_MD, "key: time=" DF_X64 ", cli=" DF_UUID ", rc=%d\n",
		op_key.ok_client_time, DP_UUID(op_key.ok_client_id), op_val->ov_rc);

	return 0;
}
#endif

static int
pool_op_check_delete_oldest(struct rdb_tx *tx, struct pool_svc *svc, bool dup_op,
			    uint32_t *svc_ops_num)
{
	int                       rc;
	d_iov_t                   key1_enc;
	struct ds_pool_svc_op_key k1;
	uint64_t                  t1_sec;
	uint64_t                  t2_sec;
	uint64_t                  age_sec;

	if (svc->ps_ops_enabled == 0)
		return 0;

	d_iov_set(&key1_enc, NULL, 0);
	rc = rdb_tx_fetch(tx, &svc->ps_ops, RDB_PROBE_FIRST, NULL /* key_in */, &key1_enc,
			  NULL /* value */);
	if (rc == -DER_NONEXIST)
		return 0;
	else if (rc != 0) {
		DL_ERROR(rc, "failed to probe first ps_ops entry");
		return rc;
	}

	rc = ds_pool_svc_op_key_decode(&key1_enc, &k1);
	if (rc != 0) {
		DL_ERROR(rc, "key decode failed");
		return rc;
	}

	/* If number of RPCs is at the limit, or the oldest is more than ps_ops_age old,
	 * delete the oldest entry. TODO: evict many/all such entries (during periodic cleanup?).
	 */
	t1_sec  = d_hlc2sec(k1.ok_client_time);
	t2_sec  = d_hlc2sec(d_hlc_get());
	age_sec = t2_sec - t1_sec;

	if ((*svc_ops_num < svc->ps_ops_max) && (age_sec <= svc->ps_ops_age))
		return 0;

	D_DEBUG(DB_MD, DF_UUID ": will delete oldest entry, svc_ops_num=%u, age=%zu sec\n",
		DP_UUID(svc->ps_uuid), *svc_ops_num, age_sec);
	rc = rdb_tx_delete(tx, &svc->ps_ops, &key1_enc);
	if (rc != 0) {
		DL_ERROR(rc, "failed to delete oldest entry in ps_ops");
		return rc;
	}

	*svc_ops_num -= 1;
	return 0;
}

/* Check if this is a duplicate/retry operation that was already done, and if so the stored result.
 * Return the answer in is_dup (when rc == 0). Further when is_dup is true, assign value into valp.
 * Common function called by pool and container service RPC op lookup functions,
 */
int
ds_pool_svc_ops_lookup(struct rdb_tx *tx, void *pool_svc, uuid_t pool_uuid, uuid_t *cli_uuidp,
		       uint64_t cli_time, bool *is_dup, struct ds_pool_svc_op_val *valp)
{
	struct pool_svc          *svc          = pool_svc;
	bool                      need_put_svc = false;
	struct ds_pool_svc_op_key op_key;
	d_iov_t                   op_key_enc = {.iov_buf = NULL};
	struct ds_pool_svc_op_val op_val;
	d_iov_t                   val;
	bool                      duplicate = false;
	int                       rc  = 0;

	if (!svc) {
		rc = pool_svc_lookup_leader(pool_uuid, &svc, NULL /* hint */);
		if (rc != 0) {
			DL_ERROR(rc, "pool_svc lookup failed");
			goto out;
		}
		need_put_svc = true;
	}

	if (!svc->ps_ops_enabled)
		goto out_svc;

#if 0
	/* DEBUG */
	rc = rdb_tx_iterate(tx, &svc->ps_ops, false /* backward */, pool_op_iter_cb,
			    NULL /* arg */);
	if (rc != 0) {
		DL_ERROR(rc, DF_UUID ": failed to iterate ps_ops KVS", DP_UUID(pool_uuid));
		goto out_svc;
	}
#endif

	/* Construct (encoded) client ID key, look for it (duplicate RPC) in ps_ops */
	d_iov_set(&val, &op_val, sizeof(op_val));
	uuid_copy(op_key.ok_client_id, *cli_uuidp);
	op_key.ok_client_time = cli_time;
	rc                    = ds_pool_svc_op_key_encode(&op_key, &op_key_enc);
	if (rc != 0)
		goto out_svc;
	rc = rdb_tx_lookup(tx, &svc->ps_ops, &op_key_enc, &val);
	if (rc == 0) {
		/* found - this is a retry/duplicate RPC being handled */
		D_DEBUG(DB_MD,
			DF_UUID ": retry RPC detected client=" DF_UUID " time=%016lx op_rc=%d\n",
			DP_UUID(pool_uuid), DP_UUID(*cli_uuidp), cli_time, op_val.ov_rc);
		duplicate = true;
	} else if (rc == -DER_NONEXIST) {
		/* not found - new, unique RPC being handled */
		rc = 0;
	} else {
		DL_ERROR(rc, DF_UUID ": failed to lookup RPC client=" DF_UUID " time=%016lx",
			 DP_UUID(pool_uuid), DP_UUID(*cli_uuidp), cli_time);
		goto out_enc;
	}

out_enc:
	D_FREE(op_key_enc.iov_buf);
out_svc:
	if (need_put_svc)
		pool_svc_put_leader(svc);
out:
	if (rc == 0) {
		*is_dup = duplicate;
		if (duplicate)
			*valp = op_val;
	}
	return rc;
}

/* Check if this is a duplicate/retry operation that was already done, and if so the stored result.
 * Return the answer in is_dup (when rc == 0). Further when is_dup is true, assign value into valp.
 */
static int
pool_op_lookup(struct rdb_tx *tx, struct pool_svc *svc, crt_rpc_t *rpc, int pool_proto_ver,
	       bool *is_dup, struct ds_pool_svc_op_val *valp)
{
	struct pool_op_v6_in *in6 = crt_req_get(rpc);
	crt_opcode_t          opc = opc_get(rpc->cr_opc);
	int                   rc  = 0;

	/* If client didn't provide a key (old protocol), skip */
	if (pool_proto_ver < POOL_PROTO_VER_WITH_SVC_OP_KEY)
		goto out;

	/* If the operation is not a write, skip (read-only ops not tracked for duplicates) */
	if (!pool_op_is_write(opc))
		goto out;

	rc = ds_pool_svc_ops_lookup(tx, svc, svc->ps_uuid, &in6->pi_cli_id, in6->pi_time, is_dup,
				    valp);

out:
	return rc;
}

int
ds_pool_svc_ops_save(struct rdb_tx *tx, void *pool_svc, uuid_t pool_uuid, uuid_t *cli_uuidp,
		     uint64_t cli_time, bool dup_op, int rc_in, struct ds_pool_svc_op_val *op_valp)
{
	struct pool_svc          *svc          = pool_svc;
	bool                      need_put_svc = false;
	d_iov_t                   val;
	struct ds_pool_svc_op_key op_key;
	d_iov_t                   op_key_enc = {.iov_buf = NULL};
	uint32_t                  svc_ops_num;
	uint32_t                  new_svc_ops_num;
	int                       rc = 0;

	if (!svc) {
		rc = pool_svc_lookup_leader(pool_uuid, &svc, NULL /* hint */);
		if (rc != 0) {
			DL_ERROR(rc, "pool_svc lookup failed");
			goto out;
		}
		need_put_svc = true;
	}

	if (!svc->ps_ops_enabled)
		goto out_svc;

	/* Get number of entries in the KVS for incrementing/decrementing as applicable below */
	d_iov_set(&val, &svc_ops_num, sizeof(svc_ops_num));
	rc = rdb_tx_lookup(tx, &svc->ps_root, &ds_pool_prop_svc_ops_num, &val);
	if (rc != 0) {
		DL_ERROR(rc, DF_UUID ": failed to lookup svc_ops_num", DP_UUID(pool_uuid));
		goto out_svc;
	}
	new_svc_ops_num = svc_ops_num;

	if (!dup_op && !daos_rpc_retryable_rc(op_valp->ov_rc)) {
		/* If the write operation failed, discard its (unwanted) updates first. */
		if (op_valp->ov_rc != 0)
			rdb_tx_discard(tx);

		/* Construct (encoded) client ID key, insert an entry into ps_ops */
		d_iov_set(&val, op_valp, sizeof(*op_valp));
		uuid_copy(op_key.ok_client_id, *cli_uuidp);
		op_key.ok_client_time = cli_time;
		rc                    = ds_pool_svc_op_key_encode(&op_key, &op_key_enc);
		if (rc != 0)
			goto out_svc;
		rc = rdb_tx_update(tx, &svc->ps_ops, &op_key_enc, &val);
		if (rc != 0) {
			DL_ERROR(rc,
				 DF_UUID ": svc_ops update failed: client=" DF_UUID " time=%016lx",
				 DP_UUID(pool_uuid), DP_UUID(*cli_uuidp), cli_time);
			goto out_enc;
		}
		new_svc_ops_num++;
	}

	rc = pool_op_check_delete_oldest(tx, svc, dup_op, &new_svc_ops_num);
	if (rc != 0) {
		DL_ERROR(rc, DF_UUID ": failed pool_op_check_delete_oldest()", DP_UUID(pool_uuid));
		goto out_enc;
	}

	/* update the number of entries in the KVS */
	if (new_svc_ops_num != svc_ops_num) {
		svc_ops_num = new_svc_ops_num;
		d_iov_set(&val, &svc_ops_num, sizeof(svc_ops_num));
		rc = rdb_tx_update(tx, &svc->ps_root, &ds_pool_prop_svc_ops_num, &val);
		if (rc != 0) {
			DL_ERROR(rc, DF_UUID ": failed to update svc_ops_num", DP_UUID(pool_uuid));
			goto out_enc;
		}
	}
out_enc:
	D_FREE(op_key_enc.iov_buf);
out_svc:
	if (need_put_svc)
		pool_svc_put_leader(svc);
out:
	return rc;
}

/* Save results of the (new, not duplicate) operation in svc_ops KVS, if applicable.
 * And delete oldest entry if KVS has reached maximum number, or oldest exceeds age limit.
 */
static int
pool_op_save(struct rdb_tx *tx, struct pool_svc *svc, crt_rpc_t *rpc, int pool_proto_ver,
	     bool dup_op, int rc_in, struct ds_pool_svc_op_val *op_valp)
{
	struct pool_op_v6_in *in6 = crt_req_get(rpc);
	crt_opcode_t          opc = opc_get(rpc->cr_opc);
	int                   rc  = 0;

	if (!dup_op)
		op_valp->ov_rc = rc_in;

	/* If client didn't provide a key (old protocol), skip */
	if (pool_proto_ver < POOL_PROTO_VER_WITH_SVC_OP_KEY)
		goto out;

	/* If the operation is not a write, skip (read-only ops not tracked for duplicates) */
	if (!pool_op_is_write(opc))
		goto out;

	rc = ds_pool_svc_ops_save(tx, svc, svc->ps_uuid, &in6->pi_cli_id, in6->pi_time, dup_op,
				  rc_in, op_valp);

out:
	return rc;
}

/*
 * We use this RPC to not only create the pool metadata but also initialize the
 * pool/container service DB.
 */
void
ds_pool_create_handler(crt_rpc_t *rpc)
{
	struct pool_create_in  *in = crt_req_get(rpc);
	struct pool_create_out *out = crt_reply_get(rpc);
	struct pool_svc	       *svc;
	struct rdb_tx		tx;
	d_iov_t			value;
	struct rdb_kvs_attr	attr;
	daos_prop_t	       *prop_dup = NULL;
	daos_prop_t            *prop      = NULL;
	d_rank_list_t          *tgt_ranks = NULL;
	uint32_t                ndomains;
	uint32_t                ntgts;
	uint32_t               *domains;
	int			rc;

	D_DEBUG(DB_MD, DF_UUID": processing rpc %p\n",
		DP_UUID(in->pri_op.pi_uuid), rpc);

	pool_create_in_get_data(rpc, &tgt_ranks, &prop, &ndomains, &ntgts, &domains);

	if (ntgts != tgt_ranks->rl_nr)
		D_GOTO(out, rc = -DER_PROTO);

	/* This RPC doesn't care about whether the service is up. */
	rc = pool_svc_lookup(in->pri_op.pi_uuid, &svc);
	if (rc != 0)
		D_GOTO(out, rc);

	/*
	 * Simply serialize this whole RPC with rsvc_step_{up,down}_cb() and
	 * ds_rsvc_stop().
	 */
	ABT_mutex_lock(svc->ps_rsvc.s_mutex);

	if (svc->ps_rsvc.s_stop) {
		D_DEBUG(DB_MD, DF_UUID": pool service already stopping\n",
			DP_UUID(svc->ps_uuid));
		D_GOTO(out_mutex, rc = -DER_CANCELED);
	}

	if (!uuid_is_null(in->pri_op.pi_hdl)) {
		/*
		 * Try starting a campaign without waiting for the election
		 * timeout. Since this is a performance optimization, ignore
		 * errors.
		 */
		rc = rdb_campaign(svc->ps_rsvc.s_db);
		D_DEBUG(DB_MD, DF_UUID": campaign: "DF_RC"\n", DP_UUID(svc->ps_uuid), DP_RC(rc));
	}

	rc = rdb_tx_begin(svc->ps_rsvc.s_db, RDB_NIL_TERM, &tx);
	if (rc != 0)
		D_GOTO(out_mutex, rc);
	ABT_rwlock_wrlock(svc->ps_lock);
	ds_cont_wrlock_metadata(svc->ps_cont_svc);

	if (svc->ps_error != 0) {
		DL_ERROR(svc->ps_error, DF_UUID ": encountered pool service leader with error",
			 DP_UUID(svc->ps_uuid));
		rc = svc->ps_error;
		goto out_tx;
	}

	/* See if the DB has already been initialized. */
	d_iov_set(&value, NULL /* buf */, 0 /* size */);
	rc = rdb_tx_lookup(&tx, &svc->ps_root, &ds_pool_prop_map_buffer,
			   &value);
	if (rc != -DER_NONEXIST) {
		if (rc == 0)
			D_DEBUG(DB_MD, DF_UUID": db already initialized\n",
				DP_UUID(svc->ps_uuid));
		else
			DL_ERROR(rc, DF_UUID ": failed to look up pool map", DP_UUID(svc->ps_uuid));
		D_GOTO(out_tx, rc);
	}

	/* duplicate the default properties, overwrite it with pool create
	 * parameter and then write to pool meta data.
	 */
	prop_dup = daos_prop_dup(&pool_prop_default, true /* pool */,
				 false /* input */);
	if (prop_dup == NULL) {
		D_ERROR("daos_prop_dup failed.\n");
		D_GOTO(out_tx, rc = -DER_NOMEM);
	}

	if (DAOS_FAIL_CHECK(DAOS_FAIL_POOL_CREATE_VERSION)) {
		uint64_t fail_val = daos_fail_value_get();
		struct daos_prop_entry *entry;

		entry = daos_prop_entry_get(prop_dup, DAOS_PROP_PO_OBJ_VERSION);
		D_ASSERT(entry != NULL);
		entry->dpe_val = (uint32_t)fail_val;
	}

	rc = pool_prop_default_copy(prop_dup, prop);
	if (rc) {
		DL_ERROR(rc, "daos_prop_default_copy() failed");
		D_GOTO(out_tx, rc);
	}

	/* Initialize the DB and the metadata for this pool. */
	attr.dsa_class = RDB_KVS_GENERIC;
	attr.dsa_order = 8;
	rc = rdb_tx_create_root(&tx, &attr);
	if (rc != 0)
		D_GOTO(out_tx, rc);
	rc = init_pool_metadata(&tx, &svc->ps_root, ntgts, NULL /* group */, tgt_ranks, prop_dup,
				ndomains, domains);
	if (rc != 0)
		D_GOTO(out_tx, rc);
	rc = ds_cont_init_metadata(&tx, &svc->ps_root, in->pri_op.pi_uuid);
	if (rc != 0)
		D_GOTO(out_tx, rc);

	rc = rdb_tx_commit(&tx);
	if (rc != 0)
		D_GOTO(out_tx, rc);

out_tx:
	daos_prop_free(prop_dup);
	ds_cont_unlock_metadata(svc->ps_cont_svc);
	ABT_rwlock_unlock(svc->ps_lock);
	rdb_tx_end(&tx);
	if (rc != 0)
		D_GOTO(out_mutex, rc);

	if (ds_rsvc_get_state(&svc->ps_rsvc) == DS_RSVC_UP_EMPTY) {
		/*
		 * The DB is no longer empty. Since the previous
		 * pool_svc_step_up_cb() call didn't finish stepping up due to
		 * an empty DB, and there hasn't been a pool_svc_step_down_cb()
		 * call yet, we should call pool_svc_step_up() to finish
		 * stepping up.
		 */
		D_DEBUG(DB_MD, DF_UUID": trying to finish stepping up\n",
			DP_UUID(in->pri_op.pi_uuid));
		if (DAOS_FAIL_CHECK(DAOS_POOL_CREATE_FAIL_STEP_UP))
			rc = -DER_GRPVER;
		else
			rc = pool_svc_step_up_cb(&svc->ps_rsvc);
		if (rc != 0) {
			D_ASSERT(rc != DER_UNINIT);
			rdb_resign(svc->ps_rsvc.s_db, svc->ps_rsvc.s_term);
			D_GOTO(out_mutex, rc);
		}
		ds_rsvc_set_state(&svc->ps_rsvc, DS_RSVC_UP);
	}

out_mutex:
	ABT_mutex_unlock(svc->ps_rsvc.s_mutex);
	ds_rsvc_set_hint(&svc->ps_rsvc, &out->pro_op.po_hint);
	pool_svc_put(svc);
out:
	out->pro_op.po_rc = rc;
	D_DEBUG(DB_MD, DF_UUID ": replying rpc: %p " DF_RC "\n", DP_UUID(in->pri_op.pi_uuid), rpc,
		DP_RC(rc));
	crt_reply_send(rpc);
}

static int
pool_connect_iv_dist(struct pool_svc *svc, uuid_t pool_hdl,
		     uint64_t flags, uint64_t sec_capas, d_iov_t *cred,
		     uint32_t global_ver, uint32_t layout_ver)
{
	d_rank_t rank;
	int	 rc;

	D_DEBUG(DB_MD, DF_UUID": bcasting\n", DP_UUID(svc->ps_uuid));

	rc = crt_group_rank(svc->ps_pool->sp_group, &rank);
	if (rc != 0)
		D_GOTO(out, rc);

	rc = ds_pool_iv_conn_hdl_update(svc->ps_pool, pool_hdl, flags,
					sec_capas, cred, global_ver, layout_ver);
	if (rc) {
		if (rc == -DER_SHUTDOWN) {
			D_DEBUG(DB_MD, DF_UUID":"DF_UUID" some ranks stop.\n",
				DP_UUID(svc->ps_uuid), DP_UUID(pool_hdl));
			rc = 0;
		}
		D_GOTO(out, rc);
	}
out:
	D_DEBUG(DB_MD, DF_UUID": bcasted: "DF_RC"\n", DP_UUID(svc->ps_uuid),
		DP_RC(rc));
	return rc;
}

static int
bulk_cb(const struct crt_bulk_cb_info *cb_info)
{
	ABT_eventual *eventual = cb_info->bci_arg;

	ABT_eventual_set(*eventual, (void *)&cb_info->bci_rc,
			 sizeof(cb_info->bci_rc));
	return 0;
}

/* Currently we only maintain compatibility between 2 metadata layout versions */
#define NUM_POOL_VERSIONS	2

static void
ds_pool_connect_handler(crt_rpc_t *rpc, int handler_version)
{
	struct pool_connect_in         *in  = crt_req_get(rpc);
	struct pool_connect_out        *out = crt_reply_get(rpc);
	struct pool_svc		       *svc;
	uint32_t			connectable;
	uint32_t			global_ver;
	uint32_t			obj_layout_ver;
	struct rdb_tx			tx;
	d_iov_t				key;
	d_iov_t				value;
	struct pool_hdl		       *hdl = NULL;
	uint32_t			nhandles;
	int				skip_update = 0;
	int				rc;
	daos_prop_t		       *prop = NULL;
	uint64_t			prop_bits;
	struct daos_prop_entry	       *acl_entry;
	struct d_ownership		owner;
	struct daos_prop_entry	       *owner_entry, *global_ver_entry;
	struct daos_prop_entry	       *owner_grp_entry;
	struct daos_prop_entry	       *obj_ver_entry;
	uint64_t			sec_capas = 0;
	struct pool_metrics	       *metrics;
	char			       *machine = NULL;
	d_iov_t                        *credp;
	uint64_t                        flags;
	uint64_t                        query_bits;
	crt_bulk_t                      bulk;
	uint32_t                        cli_pool_version;
	bool                            dup_op = false;
	struct ds_pool_svc_op_val       op_val;
	bool                            transfer_map    = false;
	bool                            fi_pass_noreply = DAOS_FAIL_CHECK(DAOS_MD_OP_PASS_NOREPLY);
	bool                            fi_fail_noreply = DAOS_FAIL_CHECK(DAOS_MD_OP_FAIL_NOREPLY);
	bool                            fi_pass_nl_noreply;
	bool                            fi_fail_nl_noreply;

	D_DEBUG(DB_MD, DF_UUID ": processing rpc: %p hdl=" DF_UUID "\n",
		DP_UUID(in->pci_op.pi_uuid), rpc, DP_UUID(in->pci_op.pi_hdl));

	fi_pass_nl_noreply = DAOS_FAIL_CHECK(DAOS_MD_OP_PASS_NOREPLY_NEWLDR);
	fi_fail_nl_noreply = DAOS_FAIL_CHECK(DAOS_MD_OP_FAIL_NOREPLY_NEWLDR);

	rc = pool_svc_lookup_leader(in->pci_op.pi_uuid, &svc,
				    &out->pco_op.po_hint);
	if (rc != 0)
		D_GOTO(out, rc);

	pool_connect_in_get_cred(rpc, &credp);
	pool_connect_in_get_data(rpc, &flags, &query_bits, &bulk, &cli_pool_version);

	if (query_bits & DAOS_PO_QUERY_REBUILD_STATUS) {
		rc = ds_rebuild_query(in->pci_op.pi_uuid, &out->pco_rebuild_st);
		if (rc != 0)
			D_GOTO(out_svc, rc);
	}
	if (query_bits & DAOS_PO_QUERY_REBULD_MAX_LAYOUT_VER)
		out->pco_rebuild_st.rs_max_supported_layout_ver = DAOS_POOL_OBJ_VERSION;

	rc = rdb_tx_begin(svc->ps_rsvc.s_db, svc->ps_rsvc.s_term, &tx);
	if (rc != 0)
		D_GOTO(out_svc, rc);

	ABT_rwlock_wrlock(svc->ps_lock);

	rc = pool_op_lookup(&tx, svc, rpc, handler_version, &dup_op, &op_val);
	if (rc != 0)
		goto out_lock;
	else if (dup_op)
		skip_update = true;
	if (fi_fail_noreply || fi_fail_nl_noreply)
		goto out_map_version;

	/* Check if pool is being destroyed and not accepting connections */
	d_iov_set(&value, &connectable, sizeof(connectable));
	rc = rdb_tx_lookup(&tx, &svc->ps_root,
			   &ds_pool_prop_connectable, &value);
	if (rc != 0)
		goto out_lock;
	if (!connectable) {
		D_ERROR(DF_UUID": being destroyed, not accepting connections\n",
			DP_UUID(in->pci_op.pi_uuid));
		D_GOTO(out_lock, rc = -DER_BUSY);
	}

	/*
	 * NOTE: Under check mode, there is a small race window between ds_pool_mark_connectable()
	 *	 and PS restart with full service. If some client tries to connect the pool during
	 *	 such internal, it will get -DER_BUSY temporarily.
	 */
	if (unlikely(ds_pool_skip_for_check(svc->ps_pool))) {
		rc = -DER_BUSY;
		D_ERROR(DF_UUID " is not ready for full pool service: " DF_RC "\n",
			DP_UUID(in->pci_op.pi_uuid), DP_RC(rc));
		goto out_lock;
	}

	if (svc->ps_pool->sp_immutable && flags != DAOS_PC_RO) {
		rc = -DER_NO_PERM;
		D_ERROR(DF_UUID " failed to connect immutable pool, flags " DF_X64 ": " DF_RC "\n",
			DP_UUID(in->pci_op.pi_uuid), flags, DP_RC(rc));
		goto out_lock;
	}

	/* Check existing pool handles. */
	d_iov_set(&key, in->pci_op.pi_hdl, sizeof(uuid_t));
	d_iov_set(&value, NULL, 0);
	rc = rdb_tx_lookup(&tx, &svc->ps_handles, &key, &value);
	if (rc == 0) {
		/* found it */
		if (((struct pool_hdl *)value.iov_buf)->ph_flags == flags) {
			/*
			 * The handle already exists; only do the pool map
			 * transfer.
			 */
			skip_update = 1;
		} else {
			/* The existing one does not match the new one. */
			D_ERROR(DF_UUID": found conflicting pool handle\n",
				DP_UUID(in->pci_op.pi_uuid));
			D_GOTO(out_lock, rc = -DER_EXIST);
		}
	} else if (rc != -DER_NONEXIST) {
		goto out_lock;
	}

	/* Fetch properties, the  ACL and ownership info for access check,
	 * all properties will update to IV.
	 */
	prop_bits = DAOS_PO_QUERY_PROP_ALL;
	rc = pool_prop_read(&tx, svc, prop_bits, &prop);
	if (rc != 0) {
		D_ERROR(DF_UUID": cannot get access data for pool, "
			"rc="DF_RC"\n", DP_UUID(in->pci_op.pi_uuid), DP_RC(rc));
		D_GOTO(out_map_version, rc);
	}
	D_ASSERT(prop != NULL);

	global_ver_entry = daos_prop_entry_get(prop, DAOS_PROP_PO_GLOBAL_VERSION);
	D_ASSERT(global_ver_entry != NULL);
	global_ver = global_ver_entry->dpe_val;
	/*
	 * Reject pool connection if old clients try to connect new format pool.
	 */
	int diff = DAOS_POOL_GLOBAL_VERSION - cli_pool_version;
	if (cli_pool_version <= DAOS_POOL_GLOBAL_VERSION) {
		if (diff >= NUM_POOL_VERSIONS) {
			rc = -DER_NOTSUPPORTED;
			DL_ERROR(rc,
				 DF_UUID ": cannot connect, client supported pool "
					 "layout version (%u) is more than %u versions smaller "
					 "than server supported pool layout version(%u), "
					 "try to upgrade client firstly",
				 DP_UUID(in->pci_op.pi_uuid), cli_pool_version,
				 NUM_POOL_VERSIONS - 1, DAOS_POOL_GLOBAL_VERSION);
			goto out_map_version;
		}

		if (global_ver > cli_pool_version) {
			rc = -DER_NOTSUPPORTED;
			DL_ERROR(rc,
				 DF_UUID ": cannot connect, pool layout version(%u) > "
					 "max client supported pool layout version(%u), "
					 "try to upgrade client firstly",
				 DP_UUID(in->pci_op.pi_uuid), global_ver, cli_pool_version);
			goto out_map_version;
		}
	} else {
		diff = -diff;
		if (diff >= NUM_POOL_VERSIONS) {
			rc = -DER_NOTSUPPORTED;
			DL_ERROR(rc,
				 DF_UUID ": cannot connect, client supported pool "
					 "layout version (%u) is more than %u versions "
					 "larger than server supported pool layout version(%u), "
					 "try to upgrade server firstly",
				 DP_UUID(in->pci_op.pi_uuid), cli_pool_version,
				 NUM_POOL_VERSIONS - 1, DAOS_POOL_GLOBAL_VERSION);
			goto out_map_version;
		}
		/* New clients should be able to access old pools without problem */
	}

	acl_entry = daos_prop_entry_get(prop, DAOS_PROP_PO_ACL);
	D_ASSERT(acl_entry != NULL);
	D_ASSERT(acl_entry->dpe_val_ptr != NULL);

	owner_entry = daos_prop_entry_get(prop, DAOS_PROP_PO_OWNER);
	D_ASSERT(owner_entry != NULL);
	D_ASSERT(owner_entry->dpe_str != NULL);

	owner_grp_entry = daos_prop_entry_get(prop, DAOS_PROP_PO_OWNER_GROUP);
	D_ASSERT(owner_grp_entry != NULL);
	D_ASSERT(owner_grp_entry->dpe_str != NULL);

	owner.user = owner_entry->dpe_str;
	owner.group = owner_grp_entry->dpe_str;

	obj_ver_entry = daos_prop_entry_get(prop, DAOS_PROP_PO_OBJ_VERSION);
	D_ASSERT(obj_ver_entry != NULL);
	obj_layout_ver = obj_ver_entry->dpe_val;

	/*
	 * Security capabilities determine the access control policy on this
	 * pool handle.
	 */
	rc = ds_sec_pool_get_capabilities(flags, credp, &owner, acl_entry->dpe_val_ptr, &sec_capas);
	if (rc != 0) {
		DL_ERROR(rc, DF_UUID ": refusing connect attempt for " DF_X64,
			 DP_UUID(in->pci_op.pi_uuid), flags);
		D_GOTO(out_map_version, rc);
	}

	rc = ds_sec_cred_get_origin(credp, &machine);

	if (rc != 0) {
		DL_ERROR(rc, DF_UUID ": unable to retrieve origin", DP_UUID(in->pci_op.pi_uuid));
		D_GOTO(out_map_version, rc);
	}

	if (!ds_sec_pool_can_connect(sec_capas)) {
		rc = -DER_NO_PERM;
		DL_ERROR(rc, DF_UUID ": permission denied for connect attempt for " DF_X64,
			 DP_UUID(in->pci_op.pi_uuid), flags);
		goto out_map_version;
	}

	transfer_map = true;
	if (skip_update)
		D_GOTO(out_map_version, rc = 0);

	d_iov_set(&value, &nhandles, sizeof(nhandles));
	rc = rdb_tx_lookup(&tx, &svc->ps_root, &ds_pool_prop_nhandles, &value);
	if (rc != 0)
		D_GOTO(out_map_version, rc);

	/* Take care of exclusive handles. */
	if (nhandles != 0) {
		if (flags & DAOS_PC_EX) {
			D_DEBUG(DB_MD, DF_UUID": others already connected\n",
				DP_UUID(in->pci_op.pi_uuid));
			D_GOTO(out_map_version, rc = -DER_BUSY);
		} else {
			/*
			 * If there is a non-exclusive handle, then all handles
			 * are non-exclusive.
			 */
			d_iov_set(&value, NULL, 0);
			rc = rdb_tx_fetch(&tx, &svc->ps_handles,
					  RDB_PROBE_FIRST, NULL /* key_in */,
					  NULL /* key_out */, &value);
			if (rc != 0)
				D_GOTO(out_map_version, rc);
			if (((struct pool_hdl *)value.iov_buf)->ph_flags & DAOS_PC_EX)
				D_GOTO(out_map_version, rc = -DER_BUSY);
		}
	}

	D_DEBUG(DB_MD, DF_UUID "/" DF_UUID ": connecting to %s pool with flags "
		DF_X64", sec_capas " DF_X64 "\n",
		DP_UUID(in->pci_op.pi_uuid), DP_UUID(in->pci_op.pi_hdl),
		svc->ps_pool->sp_immutable ? "immutable" : "regular", flags, sec_capas);

	rc = pool_connect_iv_dist(svc, in->pci_op.pi_hdl, flags, sec_capas, credp, global_ver,
				  obj_layout_ver);
	if (rc == 0 && DAOS_FAIL_CHECK(DAOS_POOL_CONNECT_FAIL_CORPC)) {
		D_DEBUG(DB_MD, DF_UUID": fault injected: DAOS_POOL_CONNECT_FAIL_CORPC\n",
			DP_UUID(in->pci_op.pi_uuid));
		rc = -DER_TIMEDOUT;
	}
	if (rc != 0) {
		D_ERROR(DF_UUID": failed to connect to targets: "DF_RC"\n",
			DP_UUID(in->pci_op.pi_uuid), DP_RC(rc));
		D_GOTO(out_map_version, rc);
	}

	/* handle did not exist so create it */
	/* XXX may be can check pool version to avoid allocating too much ? */
	D_ALLOC(hdl, sizeof(*hdl) + credp->iov_len);
	if (hdl == NULL)
		D_GOTO(out_map_version, rc = -DER_NOMEM);

	hdl->ph_flags     = flags;
	hdl->ph_sec_capas = sec_capas;
	/* XXX may be can check pool version to avoid initializing 3 following hdl fields ? */
	strncpy(hdl->ph_machine, machine, MAXHOSTNAMELEN);
	hdl->ph_cred_len = credp->iov_len;
	memcpy(&hdl->ph_cred[0], credp->iov_buf, credp->iov_len);

	nhandles++;
	d_iov_set(&key, in->pci_op.pi_hdl, sizeof(uuid_t));
	d_iov_set(&value, hdl,
		  svc->ps_global_version >= DAOS_POOL_GLOBAL_VERSION_WITH_HDL_CRED ?
		  sizeof(struct pool_hdl) + hdl->ph_cred_len : sizeof(struct pool_hdl_v0));
	D_DEBUG(DB_MD, "writing a pool connect handle in db, size %zu, pool version %u\n",
		value.iov_len, svc->ps_global_version);
	rc = rdb_tx_update(&tx, &svc->ps_handles, &key, &value);
	if (rc != 0)
		D_GOTO(out_map_version, rc);

	d_iov_set(&value, &nhandles, sizeof(nhandles));
	rc = rdb_tx_update(&tx, &svc->ps_root, &ds_pool_prop_nhandles, &value);
	if (rc != 0)
		D_GOTO(out_map_version, rc);

out_map_version:
	out->pco_op.po_map_version = ds_pool_get_version(svc->ps_pool);

	D_DEBUG(DB_MD, DF_UUID ": rc=%d, dup_op=%d\n", DP_UUID(in->pci_op.pi_uuid), rc, dup_op);
	/* If meets criteria (not dup, write op, definitive rc, etc.), store result in ps_ops KVS */
	if ((rc == 0) && !dup_op && (fi_fail_noreply || fi_fail_nl_noreply))
		rc = -DER_MISC;
	rc = pool_op_save(&tx, svc, rpc, handler_version, dup_op, rc, &op_val);
	if (rc != 0)
		goto out_lock;
	rc = rdb_tx_commit(&tx);
	if (rc != 0)
		goto out_lock;

	rc = op_val.ov_rc;
	if ((rc == 0) && !dup_op) {
		/** update metric */
		metrics = svc->ps_pool->sp_metrics[DAOS_POOL_MODULE];
		d_tm_inc_counter(metrics->connect_total, 1);
		d_tm_inc_gauge(metrics->open_handles, 1);
	}

	if ((rc == 0) && (query_bits & DAOS_PO_QUERY_SPACE))
		rc = pool_space_query_bcast(rpc->cr_ctx, svc, in->pci_op.pi_hdl, &out->pco_space);

out_lock:
	ABT_rwlock_unlock(svc->ps_lock);
	rdb_tx_end(&tx);
	if (rc == 0 && transfer_map) {
		struct ds_pool_map_bc *map_bc;
		uint32_t               map_version;

		rc = ds_pool_lookup_map_bc(svc->ps_pool, rpc->cr_ctx, &map_bc, &map_version);
		if (rc == 0) {
			rc = ds_pool_transfer_map_buf(map_bc, rpc, bulk, &out->pco_map_buf_size);
			ds_pool_put_map_bc(map_bc);
			/* Ensure the map version matches the map buffer. */
			out->pco_op.po_map_version = map_version;
		}
		/** TODO: roll back tx if transfer fails? Perhaps rdb_tx_discard()? */
	}
	if (rc == 0)
		rc = op_val.ov_rc;
	D_FREE(hdl);
	D_FREE(machine);
	if (prop)
		daos_prop_free(prop);
out_svc:
	ds_rsvc_set_hint(&svc->ps_rsvc, &out->pco_op.po_hint);
	pool_svc_put_leader(svc);
out:
	if ((rc == 0) && !dup_op && fi_pass_noreply) {
		rc = -DER_TIMEDOUT;
		D_DEBUG(DB_MD, DF_UUID ": fault injected: DAOS_MD_OP_PASS_NOREPLY\n",
			DP_UUID(in->pci_op.pi_uuid));
	}
	if ((rc == -DER_MISC) && !dup_op && fi_fail_noreply) {
		rc = -DER_TIMEDOUT;
		D_DEBUG(DB_MD, DF_UUID ": fault injected: DAOS_MD_OP_FAIL_NOREPLY\n",
			DP_UUID(in->pci_op.pi_uuid));
	}
	if ((rc == 0) && !dup_op && fi_pass_nl_noreply) {
		rc = -DER_TIMEDOUT;
		D_DEBUG(DB_MD, DF_UUID ": fault injected: DAOS_MD_OP_PASS_NOREPLY_NEWLDR\n",
			DP_UUID(in->pci_op.pi_uuid));
		rdb_resign(svc->ps_rsvc.s_db, svc->ps_rsvc.s_term);
	}
	if ((rc == -DER_MISC) && !dup_op && fi_fail_nl_noreply) {
		rc = -DER_TIMEDOUT;
		D_DEBUG(DB_MD, DF_UUID ": fault injected: DAOS_MD_OP_FAIL_NOREPLY_NEWLDR\n",
			DP_UUID(in->pci_op.pi_uuid));
		rdb_resign(svc->ps_rsvc.s_db, svc->ps_rsvc.s_term);
	}

	out->pco_op.po_rc = rc;
	D_DEBUG(DB_MD, DF_UUID ": replying rpc: %p " DF_RC "\n", DP_UUID(in->pci_op.pi_uuid), rpc,
		DP_RC(rc));
	crt_reply_send(rpc);
}

void
ds_pool_connect_handler_v6(crt_rpc_t *rpc)
{
	ds_pool_connect_handler(rpc, 6);
}

void
ds_pool_connect_handler_v5(crt_rpc_t *rpc)
{
	ds_pool_connect_handler(rpc, 5);
}

static int
pool_disconnect_bcast(crt_context_t ctx, struct pool_svc *svc,
		      uuid_t *pool_hdls, int n_pool_hdls)
{
	struct pool_tgt_disconnect_in  *in;
	struct pool_tgt_disconnect_out *out;
	crt_rpc_t		       *rpc;
	int				rc;

	D_DEBUG(DB_MD, DF_UUID": bcasting\n", DP_UUID(svc->ps_uuid));

	rc = bcast_create(ctx, svc, POOL_TGT_DISCONNECT, NULL, &rpc);
	if (rc != 0)
		D_GOTO(out, rc);

	in = crt_req_get(rpc);
	uuid_copy(in->tdi_uuid, svc->ps_uuid);
	in->tdi_hdls.ca_arrays = pool_hdls;
	in->tdi_hdls.ca_count = n_pool_hdls;
	rc = dss_rpc_send(rpc);
	if (rc == 0 && DAOS_FAIL_CHECK(DAOS_POOL_DISCONNECT_FAIL_CORPC)) {
		D_DEBUG(DB_MD, DF_UUID": fault injected: DAOS_POOL_DISCONNECT_FAIL_CORPC\n",
			DP_UUID(svc->ps_uuid));
		rc = -DER_TIMEDOUT;
	}
	if (rc != 0)
		D_GOTO(out_rpc, rc);

	out = crt_reply_get(rpc);
	rc = out->tdo_rc;
	if (rc != 0) {
		D_ERROR(DF_UUID ": failed to disconnect from targets: " DF_RC "\n",
			DP_UUID(svc->ps_uuid), DP_RC(rc));
		rc = -DER_IO;
	}

out_rpc:
	crt_req_decref(rpc);
out:
	D_DEBUG(DB_MD, DF_UUID": bcasted: "DF_RC"\n", DP_UUID(svc->ps_uuid),
		DP_RC(rc));
	return rc;
}

static int
pool_disconnect_hdls(struct rdb_tx *tx, struct pool_svc *svc, uuid_t *hdl_uuids,
		     int n_hdl_uuids, crt_context_t ctx)
{
	d_iov_t			 value;
	uint32_t		 nhandles;
	struct pool_metrics     *metrics;
	int			 i;
	int			 rc;

	D_ASSERTF(n_hdl_uuids > 0, "%d\n", n_hdl_uuids);

	D_DEBUG(DB_MD, DF_UUID": disconnecting %d hdls: hdl_uuids[0]="DF_UUID
		"\n", DP_UUID(svc->ps_uuid), n_hdl_uuids,
		DP_UUID(hdl_uuids[0]));

	/*
	 * TODO: Send POOL_TGT_CLOSE_CONTS and somehow retry until every
	 * container service has responded (through ds_pool).
	 */
	rc = ds_cont_close_by_pool_hdls(svc->ps_uuid, hdl_uuids, n_hdl_uuids,
					ctx);
	if (rc != 0)
		D_GOTO(out, rc);

	rc = pool_disconnect_bcast(ctx, svc, hdl_uuids, n_hdl_uuids);
	if (rc != 0)
		D_GOTO(out, rc);

	d_iov_set(&value, &nhandles, sizeof(nhandles));
	rc = rdb_tx_lookup(tx, &svc->ps_root, &ds_pool_prop_nhandles, &value);
	if (rc != 0)
		D_GOTO(out, rc);

	nhandles -= n_hdl_uuids;

	for (i = 0; i < n_hdl_uuids; i++) {
		d_iov_t key;

		d_iov_set(&key, hdl_uuids[i], sizeof(uuid_t));
		rc = rdb_tx_delete(tx, &svc->ps_handles, &key);
		if (rc != 0)
			D_GOTO(out, rc);
	}

	d_iov_set(&value, &nhandles, sizeof(nhandles));
	rc = rdb_tx_update(tx, &svc->ps_root, &ds_pool_prop_nhandles, &value);
	if (rc != 0)
		D_GOTO(out, rc);

	metrics = svc->ps_pool->sp_metrics[DAOS_POOL_MODULE];
	d_tm_dec_gauge(metrics->open_handles, n_hdl_uuids);
out:
	if (rc == 0)
		D_INFO(DF_UUID": success\n", DP_UUID(svc->ps_uuid));
	return rc;
}

static void
ds_pool_disconnect_handler(crt_rpc_t *rpc, int handler_version)
{
	struct pool_disconnect_in      *pdi = crt_req_get(rpc);
	struct pool_disconnect_out     *pdo = crt_reply_get(rpc);
	struct pool_svc		       *svc;
	struct rdb_tx			tx;
	d_iov_t                         key;
	d_iov_t                         value;
	bool                            dup_op = false;
	struct ds_pool_svc_op_val       op_val;
	bool                            fi_pass_noreply = DAOS_FAIL_CHECK(DAOS_MD_OP_PASS_NOREPLY);
	bool                            fi_fail_noreply = DAOS_FAIL_CHECK(DAOS_MD_OP_FAIL_NOREPLY);
	int				rc;

	D_DEBUG(DB_MD, DF_UUID ": processing rpc: %p hdl=" DF_UUID "\n",
		DP_UUID(pdi->pdi_op.pi_uuid), rpc, DP_UUID(pdi->pdi_op.pi_hdl));
	if (handler_version >= POOL_PROTO_VER_WITH_SVC_OP_KEY) {
		struct pool_disconnect_v6_in *in6 = crt_req_get(rpc);

		D_DEBUG(DB_MD, DF_UUID ": client= " DF_UUID ", time=" DF_X64 "\n",
			DP_UUID(pdi->pdi_op.pi_uuid), DP_UUID(in6->pdi_op.pi_cli_id),
			in6->pdi_op.pi_time);
	}

	rc = pool_svc_lookup_leader(pdi->pdi_op.pi_uuid, &svc,
				    &pdo->pdo_op.po_hint);
	if (rc != 0)
		goto out;

	rc = rdb_tx_begin(svc->ps_rsvc.s_db, svc->ps_rsvc.s_term, &tx);
	if (rc != 0)
		goto out_svc;

	ABT_rwlock_wrlock(svc->ps_lock);

	rc = pool_op_lookup(&tx, svc, rpc, handler_version, &dup_op, &op_val);
	if (rc != 0)
		goto out_lock;
	else if (dup_op || fi_fail_noreply)
		goto out_commit;

	d_iov_set(&key, pdi->pdi_op.pi_hdl, sizeof(uuid_t));
	d_iov_set(&value, NULL, 0);
	rc = rdb_tx_lookup(&tx, &svc->ps_handles, &key, &value);
	if (rc != 0) {
		/* TODO: consider should this test be removed, now that dup ops are detectable?
		 * consider evict use case though.
		 */
		if (rc == -DER_NONEXIST)
			rc = op_val.ov_rc = 0;
		D_GOTO(out_commit, rc);
	}

	rc = pool_disconnect_hdls(&tx, svc, &pdi->pdi_op.pi_hdl,
				  1 /* n_hdl_uuids */, rpc->cr_ctx);
	if (rc != 0)
		goto out_commit;

out_commit:
	if ((rc == 0) && !dup_op && fi_fail_noreply)
		rc = -DER_MISC;
	rc = pool_op_save(&tx, svc, rpc, handler_version, dup_op, rc, &op_val);
	if (rc != 0)
		goto out_lock;
	rc = rdb_tx_commit(&tx);
	if (rc != 0)
		goto out_lock;
	/* No need to set pdo->pdo_op.po_map_version. */

	rc = op_val.ov_rc;
	if ((rc == 0) && !dup_op) {
		struct pool_metrics *metrics;

		/** update metric */
		metrics = svc->ps_pool->sp_metrics[DAOS_POOL_MODULE];
		d_tm_inc_counter(metrics->disconnect_total, 1);
	}
out_lock:
	ABT_rwlock_unlock(svc->ps_lock);
	rdb_tx_end(&tx);
out_svc:
	ds_rsvc_set_hint(&svc->ps_rsvc, &pdo->pdo_op.po_hint);
	pool_svc_put_leader(svc);
out:
	if ((rc == 0) && !dup_op && fi_pass_noreply) {
		rc = -DER_TIMEDOUT;
		D_DEBUG(DB_MD, DF_UUID ": fault injected: DAOS_MD_OP_PASS_NOREPLY\n",
			DP_UUID(pdi->pdi_op.pi_uuid));
	}
	if ((rc == -DER_MISC) && !dup_op && fi_fail_noreply) {
		rc = -DER_TIMEDOUT;
		D_DEBUG(DB_MD, DF_UUID ": fault injected: DAOS_MD_OP_FAIL_NOREPLY\n",
			DP_UUID(pdi->pdi_op.pi_uuid));
	}

	pdo->pdo_op.po_rc = rc;
	D_DEBUG(DB_MD, DF_UUID ": replying rpc: %p " DF_RC "\n", DP_UUID(pdi->pdi_op.pi_uuid), rpc,
		DP_RC(rc));
	crt_reply_send(rpc);
}

void
ds_pool_disconnect_handler_v6(crt_rpc_t *rpc)
{
	ds_pool_disconnect_handler(rpc, 6);
}

void
ds_pool_disconnect_handler_v5(crt_rpc_t *rpc)
{
	ds_pool_disconnect_handler(rpc, 5);
}

static int
pool_space_query_bcast(crt_context_t ctx, struct pool_svc *svc, uuid_t pool_hdl,
		       struct daos_pool_space *ps)
{
	struct pool_tgt_query_in	*in;
	struct pool_tgt_query_out	*out;
	crt_rpc_t			*rpc;
	struct pool_space_cache         *cache    = &svc->ps_space_cache;
	uint64_t                         cur_time = 0;
	bool                             unlock   = false;
	int				 rc;

	if (ps_cache_intvl > 0) {
		ABT_mutex_lock(cache->psc_lock);

		cur_time = daos_gettime_coarse();
		if (cur_time < cache->psc_timestamp + ps_cache_intvl) {
			*ps = cache->psc_space;
			ABT_mutex_unlock(cache->psc_lock);
			return 0;
		}
		unlock = true;
	}

	D_DEBUG(DB_MD, DF_UUID": bcasting\n", DP_UUID(svc->ps_uuid));

	rc = bcast_create(ctx, svc, POOL_TGT_QUERY, NULL, &rpc);
	if (rc != 0)
		goto out;

	in = crt_req_get(rpc);
	uuid_copy(in->tqi_op.pi_uuid, svc->ps_uuid);
	uuid_copy(in->tqi_op.pi_hdl, pool_hdl);
	rc = dss_rpc_send(rpc);
	if (rc == 0 && DAOS_FAIL_CHECK(DAOS_POOL_QUERY_FAIL_CORPC)) {
		D_DEBUG(DB_MD, DF_UUID": fault injected: DAOS_POOL_QUERY_FAIL_CORPC\n",
			DP_UUID(svc->ps_uuid));
		rc = -DER_TIMEDOUT;
	}
	if (rc != 0)
		goto out_rpc;

	out = crt_reply_get(rpc);
	rc = out->tqo_rc;
	if (rc != 0) {
		D_ERROR(DF_UUID ": failed to query from targets: " DF_RC "\n",
			DP_UUID(svc->ps_uuid), DP_RC(rc));
		rc = -DER_IO;
	} else {
		D_ASSERT(ps != NULL);
		*ps = out->tqo_space;
		if (ps_cache_intvl > 0 && cur_time > cache->psc_timestamp) {
			cache->psc_timestamp = cur_time;
			cache->psc_space     = *ps;
		}
	}

out_rpc:
	crt_req_decref(rpc);
out:
	if (unlock)
		ABT_mutex_unlock(cache->psc_lock);

	D_DEBUG(DB_MD, DF_UUID": bcasted: "DF_RC"\n", DP_UUID(svc->ps_uuid),
		DP_RC(rc));
	return rc;
}

/*
 * Transfer list of containers to "remote_bulk". If the remote bulk buffer
 * is too small, then return -DER_TRUNC. RPC response will contain the number
 * of containers in the pool that the client can use to resize its buffer
 * for another RPC request.
 */
static int
transfer_cont_buf(void *cont_buf, size_t cont_buf_size, struct pool_svc *svc,
		  crt_rpc_t *rpc, crt_bulk_t remote_bulk)
{
	daos_size_t			 remote_bulk_size;
	d_iov_t				 cont_iov;
	d_sg_list_t			 cont_sgl;
	crt_bulk_t			 bulk = CRT_BULK_NULL;
	struct crt_bulk_desc		 bulk_desc;
	crt_bulk_opid_t			 bulk_opid;
	ABT_eventual			 eventual;
	int				*status;
	int				 rc;

	D_ASSERT(cont_buf_size > 0);

	/* Check if the client bulk buffer is large enough. */
	rc = crt_bulk_get_len(remote_bulk, &remote_bulk_size);
	if (rc != 0)
		D_GOTO(out, rc);
	if (remote_bulk_size < cont_buf_size) {
		D_ERROR(DF_UUID": remote container buffer("DF_U64") < required (%zu)\n",
			DP_UUID(svc->ps_uuid), remote_bulk_size, cont_buf_size);
		D_GOTO(out, rc = -DER_TRUNC);
	}

	d_iov_set(&cont_iov, cont_buf, cont_buf_size);
	cont_sgl.sg_nr = 1;
	cont_sgl.sg_nr_out = 0;
	cont_sgl.sg_iovs = &cont_iov;

	rc = crt_bulk_create(rpc->cr_ctx, &cont_sgl, CRT_BULK_RO, &bulk);
	if (rc != 0)
		D_GOTO(out, rc);

	/* Prepare for crt_bulk_transfer(). */
	bulk_desc.bd_rpc = rpc;
	bulk_desc.bd_bulk_op = CRT_BULK_PUT;
	bulk_desc.bd_remote_hdl = remote_bulk;
	bulk_desc.bd_remote_off = 0;
	bulk_desc.bd_local_hdl = bulk;
	bulk_desc.bd_local_off = 0;
	bulk_desc.bd_len = cont_iov.iov_len;

	rc = ABT_eventual_create(sizeof(*status), &eventual);
	if (rc != ABT_SUCCESS)
		D_GOTO(out_bulk, rc = dss_abterr2der(rc));

	rc = crt_bulk_transfer(&bulk_desc, bulk_cb, &eventual, &bulk_opid);
	if (rc != 0)
		D_GOTO(out_eventual, rc);

	rc = ABT_eventual_wait(eventual, (void **)&status);
	if (rc != ABT_SUCCESS)
		D_GOTO(out_eventual, rc = dss_abterr2der(rc));

	if (*status != 0)
		D_GOTO(out_eventual, rc = *status);

out_eventual:
	ABT_eventual_free(&eventual);
out_bulk:
	if (bulk != CRT_BULK_NULL)
		crt_bulk_free(bulk);
out:
	return rc;
}

/**
 * Send CaRT RPC to pool svc to get container list.
 *
 * \param[in]	uuid		UUID of the pool
 * \param[in]	ranks		Pool service replicas
 * \param[out]	containers	Array of container information (allocated)
 * \param[out]	ncontainers	Number of items in containers
 *
 * return	0		Success
 *
 */
int
ds_pool_svc_list_cont(uuid_t uuid, d_rank_list_t *ranks,
		      struct daos_pool_cont_info **containers,
		      uint64_t *ncontainers)
{
	int				rc;
	struct rsvc_client		client;
	crt_endpoint_t			ep;
	struct dss_module_info		*info = dss_get_module_info();
	crt_rpc_t			*rpc;
	struct pool_list_cont_in	*in;
	struct pool_list_cont_out	*out;
	uint64_t			resp_ncont = 1024;
	struct daos_pool_cont_info	*resp_cont = NULL;
	uint64_t                         ncont;
	crt_bulk_t                       bulk;
	uuid_t                           no_uuid;
	uint64_t                         req_time = 0;

	D_DEBUG(DB_MGMT, DF_UUID": Getting container list\n", DP_UUID(uuid));
	uuid_clear(no_uuid);
	*containers = NULL;

	rc = rsvc_client_init(&client, ranks);
	if (rc != 0)
		D_GOTO(out, rc);

rechoose:
	ep.ep_grp = NULL; /* primary group */
	rc = rsvc_client_choose(&client, &ep);
	if (rc != 0) {
		D_ERROR(DF_UUID": cannot find pool service: "DF_RC"\n",
			DP_UUID(uuid), DP_RC(rc));
		goto out_client;
	}

realloc_resp:
	rc = pool_req_create(info->dmi_ctx, &ep, POOL_LIST_CONT, uuid, no_uuid, &req_time, &rpc);
	if (rc != 0) {
		DL_ERROR(rc, DF_UUID ": failed to create pool list cont rpc", DP_UUID(uuid));
		goto out_client;
	}

	/* Allocate response buffer */
	D_ALLOC_ARRAY(resp_cont, resp_ncont);
	if (resp_cont == NULL)
		D_GOTO(out_rpc, rc = -DER_NOMEM);

	in = crt_req_get(rpc);
	uuid_copy(in->plci_op.pi_uuid, uuid);
	uuid_clear(in->plci_op.pi_hdl);
	ncont = resp_ncont;
	rc    = list_cont_bulk_create(info->dmi_ctx, &bulk, resp_cont,
				      ncont * sizeof(struct daos_pool_cont_info));
	if (rc != 0)
		D_GOTO(out_resp_buf, rc);

	pool_list_cont_in_set_data(rpc, bulk, ncont);

	rc = dss_rpc_send(rpc);
	out = crt_reply_get(rpc);
	D_ASSERT(out != NULL);

	rc = pool_rsvc_client_complete_rpc(&client, &ep, rc, &out->plco_op);
	if (rc == RSVC_CLIENT_RECHOOSE) {
		/* To simplify logic, destroy bulk hdl and buffer each time */
		list_cont_bulk_destroy(bulk);
		D_FREE(resp_cont);
		crt_req_decref(rpc);
		dss_sleep(250);
		D_GOTO(rechoose, rc);
	}

	rc = out->plco_op.po_rc;
	if (rc == -DER_TRUNC) {
		/* resp_ncont too small - realloc with server-provided ncont */
		resp_ncont = out->plco_ncont;
		list_cont_bulk_destroy(bulk);
		D_FREE(resp_cont);
		crt_req_decref(rpc);
		D_GOTO(realloc_resp, rc);
	} else if (rc != 0) {
		D_ERROR(DF_UUID": failed to get container list for pool: %d\n",
			DP_UUID(uuid), rc);
	} else {
		*ncontainers = out->plco_ncont;
		*containers = resp_cont;
	}

	list_cont_bulk_destroy(bulk);
out_resp_buf:
	if (rc != 0)
		D_FREE(resp_cont);
out_rpc:
	crt_req_decref(rpc);
out_client:
	rsvc_client_fini(&client);
out:
	return rc;
}

static bool is_pool_from_srv(uuid_t pool_uuid, uuid_t poh_uuid);

/* CaRT RPC handler for pool container listing
 * Requires a pool handle (except for rebuild).
 */
static void
ds_pool_list_cont_handler(crt_rpc_t *rpc, int handler_version)
{
	struct pool_list_cont_in	*in = crt_req_get(rpc);
	struct pool_list_cont_out	*out = crt_reply_get(rpc);
	struct daos_pool_cont_info	*cont_buf = NULL;
	uint64_t			 ncont = 0;
	struct pool_svc			*svc;
	uint64_t                         ncont_in;
	crt_bulk_t                       bulk;
	struct rdb_tx			 tx;
	d_iov_t				 key;
	d_iov_t				 value;
	int				 rc;

	D_DEBUG(DB_MD, DF_UUID ": processing rpc: %p hdl=" DF_UUID "\n",
		DP_UUID(in->plci_op.pi_uuid), rpc, DP_UUID(in->plci_op.pi_hdl));

	rc = pool_svc_lookup_leader(in->plci_op.pi_uuid, &svc,
				    &out->plco_op.po_hint);
	if (rc != 0)
		D_GOTO(out, rc);

	pool_list_cont_in_get_data(rpc, &bulk, &ncont_in);

	/* Verify pool handle only if RPC initiated by a client
	 * (not for mgmt svc to pool svc RPCs that do not have a handle).
	 */
	if (daos_rpc_from_client(rpc)) {
		rc = rdb_tx_begin(svc->ps_rsvc.s_db, svc->ps_rsvc.s_term, &tx);
		if (rc != 0)
			D_GOTO(out_svc, rc);

		ABT_rwlock_rdlock(svc->ps_lock);

		/* Verify the pool handle. Note: since rebuild will not
		 * connect the pool, so we only verify the non-rebuild
		 * pool.
		 */
		if (!is_pool_from_srv(in->plci_op.pi_uuid,
				      in->plci_op.pi_hdl)) {
			d_iov_set(&key, in->plci_op.pi_hdl, sizeof(uuid_t));
			d_iov_set(&value, NULL, 0);
			rc = rdb_tx_lookup(&tx, &svc->ps_handles, &key, &value);
			if (rc == -DER_NONEXIST)
				rc = -DER_NO_HDL;
				/* defer goto out_svc until unlock/tx_end */
		}

		ABT_rwlock_unlock(svc->ps_lock);
		rdb_tx_end(&tx);
		if (rc != 0)
			D_GOTO(out_svc, rc);
	}

	/* Call container service to get the list */
	rc = ds_cont_list(in->plci_op.pi_uuid, &cont_buf, &ncont);
	if (rc != 0) {
		D_GOTO(out_svc, rc);
	} else if ((ncont_in > 0) && (ncont > ncont_in)) {
		/* Got a list, but client buffer not supplied or too small */
		D_DEBUG(DB_MD,
			DF_UUID ": hdl=" DF_UUID ": has %" PRIu64 "containers (more than client"
				": %" PRIu64 ")\n",
			DP_UUID(in->plci_op.pi_uuid), DP_UUID(in->plci_op.pi_hdl), ncont, ncont_in);
		D_GOTO(out_free_cont_buf, rc = -DER_TRUNC);
	} else {
		size_t nbytes = ncont * sizeof(struct daos_pool_cont_info);

		D_DEBUG(DB_MD, DF_UUID": hdl="DF_UUID": has %"PRIu64 "containers\n",
			DP_UUID(in->plci_op.pi_uuid), DP_UUID(in->plci_op.pi_hdl), ncont);

		/* Send any results only if client provided a handle */
		if (cont_buf && (ncont_in > 0) && (bulk != CRT_BULK_NULL))
			rc = transfer_cont_buf(cont_buf, nbytes, svc, rpc, bulk);
	}

out_free_cont_buf:
	if (cont_buf) {
		D_FREE(cont_buf);
		cont_buf = NULL;
	}
out_svc:
	ds_rsvc_set_hint(&svc->ps_rsvc, &out->plco_op.po_hint);
	pool_svc_put_leader(svc);
out:
	out->plco_op.po_rc = rc;
	out->plco_ncont = ncont;
	D_DEBUG(DB_MD, DF_UUID ": replying rpc: %p %d\n", DP_UUID(in->plci_op.pi_uuid), rpc, rc);
	crt_reply_send(rpc);
}

void
ds_pool_list_cont_handler_v6(crt_rpc_t *rpc)
{
	ds_pool_list_cont_handler(rpc, 6);
}

void
ds_pool_list_cont_handler_v5(crt_rpc_t *rpc)
{
	ds_pool_list_cont_handler(rpc, 5);
}

/* TODO: consider moving to common function for client and engine use */
static bool
pool_cont_filter_is_valid(uuid_t pool_uuid, daos_pool_cont_filter_t *filt)
{
	uint32_t	i;

	/* TODO: decide if filt == NULL is ok especially on client side */
	D_ASSERT(filt != NULL);

	D_DEBUG(DB_MD, DF_UUID": filter with %u parts, combine with logical %s\n",
		DP_UUID(pool_uuid), filt->pcf_nparts, (filt->pcf_combine_func == 0) ? "AND" : "OR");
	if ((filt->pcf_nparts > 0) && (filt->pcf_parts == NULL)) {
		D_ERROR(DF_UUID": filter has %u parts but pcf_parts is NULL\n", DP_UUID(pool_uuid),
			filt->pcf_nparts);
		return false;
	}
	for (i = 0; i < filt->pcf_nparts; i++) {
		daos_pool_cont_filter_part_t *part = filt->pcf_parts[i];

		if (part->pcfp_key >= PCF_KEY_MAX) {
			D_ERROR(DF_UUID": filter part key %u is outside of valid range %u..%u\n",
				DP_UUID(pool_uuid), part->pcfp_key, 0, (PCF_KEY_MAX - 1));
			return false;
		}
		if (part->pcfp_func >= PCF_FUNC_MAX) {
			D_ERROR(DF_UUID": filter part func %u is outside of valid range %u..%u\n",
				DP_UUID(pool_uuid), part->pcfp_key, 0, (PCF_FUNC_MAX - 1));
			return false;
		}
		D_DEBUG(DB_MD, DF_UUID": filter part %u: key(%s) %s "DF_U64"\n",
			DP_UUID(pool_uuid), i,
			daos_pool_cont_filter_key_str(part->pcfp_key),
			daos_pool_cont_filter_func_str(part->pcfp_func),
			part->pcfp_val64);
	}

	return true;
}

/* CaRT RPC handler for pool container filtering
 * Requires a pool handle.
 */
static void
ds_pool_filter_cont_handler(crt_rpc_t *rpc, int handler_version)
{
	struct pool_filter_cont_in	*in = crt_req_get(rpc);
	struct pool_filter_cont_out	*out = crt_reply_get(rpc);
	struct daos_pool_cont_info2	*cont_buf = NULL;
	uint64_t			 ncont = 0;
	struct pool_svc			*svc;
	uint64_t                         ncont_in;
	crt_bulk_t                       bulk;
	daos_pool_cont_filter_t         *filt_in;
	struct rdb_tx			 tx;
	d_iov_t				 key;
	d_iov_t				 value;
	int				 rc;

	D_DEBUG(DB_MD, DF_UUID ": processing rpc: %p hdl=" DF_UUID "\n",
		DP_UUID(in->pfci_op.pi_uuid), rpc, DP_UUID(in->pfci_op.pi_hdl));

	rc = pool_svc_lookup_leader(in->pfci_op.pi_uuid, &svc, &out->pfco_op.po_hint);
	if (rc != 0)
		D_GOTO(out, rc);

	pool_filter_cont_in_get_data(rpc, &bulk, &ncont_in, &filt_in);

	/* Verify pool handle only if RPC initiated by a client
	 * (not for mgmt svc to pool svc RPCs that do not have a handle).
	 */
	if (daos_rpc_from_client(rpc)) {
		rc = rdb_tx_begin(svc->ps_rsvc.s_db, svc->ps_rsvc.s_term, &tx);
		if (rc != 0)
			D_GOTO(out_svc, rc);

		ABT_rwlock_rdlock(svc->ps_lock);

		/* Verify the pool handle. Note: since rebuild will not
		 * connect the pool, so we only verify the non-rebuild
		 * pool.
		 */
		if (!is_pool_from_srv(in->pfci_op.pi_uuid,
				      in->pfci_op.pi_hdl)) {
			d_iov_set(&key, in->pfci_op.pi_hdl, sizeof(uuid_t));
			d_iov_set(&value, NULL, 0);
			rc = rdb_tx_lookup(&tx, &svc->ps_handles, &key, &value);
			if (rc == -DER_NONEXIST)
				rc = -DER_NO_HDL;
				/* defer goto out_svc until unlock/tx_end */
		}

		ABT_rwlock_unlock(svc->ps_lock);
		rdb_tx_end(&tx);
		if (rc != 0)
			D_GOTO(out_svc, rc);
	}

	/* Debug log and check filter specification */
	if (!pool_cont_filter_is_valid(in->pfci_op.pi_uuid, filt_in)) {
		rc = -DER_INVAL;
		DL_ERROR(rc, DF_UUID ": filter input failed", DP_UUID(in->pfci_op.pi_uuid));
		goto out_svc;
	}

	/* Call container service to get the filtered list of containers */
	rc = ds_cont_filter(in->pfci_op.pi_uuid, filt_in, &cont_buf, &ncont);
	if (rc != 0) {
		D_GOTO(out_svc, rc);
	} else if ((ncont_in > 0) && (ncont > ncont_in)) {
		/* Got a list, but client buffer not supplied or too small */
		D_DEBUG(DB_MD,
			DF_UUID ": hdl=" DF_UUID ": %" PRIu64 " matching containers "
				"(more than client: %" PRIu64 ")\n",
			DP_UUID(in->pfci_op.pi_uuid), DP_UUID(in->pfci_op.pi_hdl), ncont, ncont_in);
		D_GOTO(out_free_cont_buf, rc = -DER_TRUNC);
	} else {
		size_t nbytes = ncont * sizeof(struct daos_pool_cont_info2);

		D_DEBUG(DB_MD, DF_UUID": hdl="DF_UUID": %"PRIu64" matching containers\n",
			DP_UUID(in->pfci_op.pi_uuid), DP_UUID(in->pfci_op.pi_hdl), ncont);

		/* Send any results only if client provided a handle */
		if (cont_buf && (ncont_in > 0) && (bulk != CRT_BULK_NULL))
			rc = transfer_cont_buf(cont_buf, nbytes, svc, rpc, bulk);
	}
out_free_cont_buf:
	if (cont_buf) {
		D_FREE(cont_buf);
		cont_buf = NULL;
	}
out_svc:
	ds_rsvc_set_hint(&svc->ps_rsvc, &out->pfco_op.po_hint);
	pool_svc_put_leader(svc);
out:
	out->pfco_op.po_rc = rc;
	out->pfco_ncont = ncont;
	D_DEBUG(DB_MD, DF_UUID ": replying rpc: %p %d\n", DP_UUID(in->pfci_op.pi_uuid), rpc, rc);
	crt_reply_send(rpc);
}

void
ds_pool_filter_cont_handler_v6(crt_rpc_t *rpc)
{
	ds_pool_filter_cont_handler(rpc, 6);
}

void
ds_pool_filter_cont_handler_v5(crt_rpc_t *rpc)
{
	ds_pool_filter_cont_handler(rpc, 5);
}

static void
ds_pool_query_handler(crt_rpc_t *rpc, int handler_version)
{
	struct pool_query_in     *in   = crt_req_get(rpc);
	struct pool_query_out    *out  = crt_reply_get(rpc);
	daos_prop_t		 *prop = NULL;
	struct ds_pool_map_bc	 *map_bc;
	uint32_t		  map_version = 0;
	struct pool_svc		 *svc;
	struct pool_metrics	 *metrics;
	struct rdb_tx		  tx;
	d_iov_t			  key;
	d_iov_t			  value;
	crt_bulk_t                bulk;
	uint64_t                  query_bits;
	int			  rc;
	struct daos_prop_entry	 *entry;

	D_DEBUG(DB_MD, DF_UUID ": processing rpc: %p hdl=" DF_UUID "\n",
		DP_UUID(in->pqi_op.pi_uuid), rpc, DP_UUID(in->pqi_op.pi_hdl));

	rc = pool_svc_lookup_leader(in->pqi_op.pi_uuid, &svc,
				    &out->pqo_op.po_hint);
	if (rc != 0)
		D_GOTO(out, rc);

	pool_query_in_get_data(rpc, &bulk, &query_bits);

	if (query_bits & DAOS_PO_QUERY_REBUILD_STATUS) {
		rc = ds_rebuild_query(in->pqi_op.pi_uuid, &out->pqo_rebuild_st);
		if (rc != 0)
			D_GOTO(out_svc, rc);
	}

	rc = rdb_tx_begin(svc->ps_rsvc.s_db, svc->ps_rsvc.s_term, &tx);
	if (rc != 0)
		D_GOTO(out_svc, rc);

	ABT_rwlock_rdlock(svc->ps_lock);

	/* Verify the pool handle for client calls.
	 * Note: since rebuild will not connect the pool, so we only verify
	 * the non-rebuild pool. Server-to-server calls also don't have a
	 * handle.
	 */
	if (daos_rpc_from_client(rpc) &&
	    !is_pool_from_srv(in->pqi_op.pi_uuid, in->pqi_op.pi_hdl)) {
		d_iov_set(&key, in->pqi_op.pi_hdl, sizeof(uuid_t));
		d_iov_set(&value, NULL, 0);
		rc = rdb_tx_lookup(&tx, &svc->ps_handles, &key, &value);
		if (rc != 0) {
			if (rc == -DER_NONEXIST)
				rc = -DER_NO_HDL;
			D_GOTO(out_lock, rc);
		}
	}

	rc = pool_prop_read(&tx, svc, DAOS_PO_QUERY_PROP_GLOBAL_VERSION, &prop);
	if (rc != 0)
		D_GOTO(out_lock, rc);

	entry = daos_prop_entry_get(prop, DAOS_PROP_PO_GLOBAL_VERSION);
	D_ASSERT(entry != NULL);
	out->pqo_pool_layout_ver    = entry->dpe_val;
	out->pqo_upgrade_layout_ver = DAOS_POOL_GLOBAL_VERSION;
	daos_prop_free(prop);
	prop = NULL;

	/* read optional properties */
	rc = pool_prop_read(&tx, svc, query_bits, &prop);
	if (rc != 0)
		D_GOTO(out_lock, rc);
	out->pqo_prop = prop;

	if (unlikely(DAOS_FAIL_CHECK(DAOS_FORCE_PROP_VERIFY) && prop != NULL)) {
		daos_prop_t		*iv_prop = NULL;
		struct daos_prop_entry	*iv_entry;
		int			i;

		D_ALLOC_PTR(iv_prop);
		if (iv_prop == NULL)
			D_GOTO(out_lock, rc = -DER_NOMEM);

		rc = ds_pool_iv_prop_fetch(svc->ps_pool, iv_prop);
		if (rc) {
			D_ERROR("ds_pool_iv_prop_fetch failed "DF_RC"\n",
				DP_RC(rc));
			daos_prop_free(iv_prop);
			D_GOTO(out_lock, rc);
		}

		for (i = 0; i < prop->dpp_nr; i++) {
			entry = &prop->dpp_entries[i];
			iv_entry = daos_prop_entry_get(iv_prop,
						       entry->dpe_type);
			D_ASSERT(iv_entry != NULL);
			switch (entry->dpe_type) {
			case DAOS_PROP_PO_LABEL:
				D_ASSERT(strlen(entry->dpe_str) <=
					 DAOS_PROP_LABEL_MAX_LEN);
				if (strncmp(entry->dpe_str, iv_entry->dpe_str,
					    DAOS_PROP_LABEL_MAX_LEN) != 0) {
					D_ERROR("mismatch %s - %s.\n",
						entry->dpe_str,
						iv_entry->dpe_str);
					rc = -DER_IO;
				}
				break;
			case DAOS_PROP_PO_OWNER:
			case DAOS_PROP_PO_OWNER_GROUP:
				D_ASSERT(strlen(entry->dpe_str) <=
					 DAOS_ACL_MAX_PRINCIPAL_LEN);
				if (strncmp(entry->dpe_str, iv_entry->dpe_str,
					    DAOS_ACL_MAX_PRINCIPAL_BUF_LEN)
				    != 0) {
					D_ERROR("mismatch %s - %s.\n",
						entry->dpe_str,
						iv_entry->dpe_str);
					rc = -DER_IO;
				}
				break;
			case DAOS_PROP_PO_SPACE_RB:
			case DAOS_PROP_PO_SELF_HEAL:
			case DAOS_PROP_PO_RECLAIM:
			case DAOS_PROP_PO_EC_CELL_SZ:
			case DAOS_PROP_PO_REDUN_FAC:
			case DAOS_PROP_PO_EC_PDA:
			case DAOS_PROP_PO_RP_PDA:
			case DAOS_PROP_PO_GLOBAL_VERSION:
			case DAOS_PROP_PO_UPGRADE_STATUS:
			case DAOS_PROP_PO_SCRUB_MODE:
			case DAOS_PROP_PO_SCRUB_FREQ:
			case DAOS_PROP_PO_SCRUB_THRESH:
			case DAOS_PROP_PO_SVC_REDUN_FAC:
			case DAOS_PROP_PO_OBJ_VERSION:
			case DAOS_PROP_PO_PERF_DOMAIN:
			case DAOS_PROP_PO_CHECKPOINT_MODE:
			case DAOS_PROP_PO_CHECKPOINT_FREQ:
			case DAOS_PROP_PO_CHECKPOINT_THRESH:
			case DAOS_PROP_PO_REINT_MODE:
			case DAOS_PROP_PO_SVC_OPS_ENABLED:
			case DAOS_PROP_PO_SVC_OPS_ENTRY_AGE:
			case DAOS_PROP_PO_DATA_THRESH:
				if (entry->dpe_val != iv_entry->dpe_val) {
					D_ERROR("type %d mismatch "DF_U64" - "
						DF_U64".\n", entry->dpe_type,
						entry->dpe_val,
						iv_entry->dpe_val);
					rc = -DER_IO;
					}
				break;
			case DAOS_PROP_PO_ACL:
				if (daos_prop_entry_cmp_acl(entry,
							    iv_entry) != 0)
					rc = -DER_IO;
				break;
			case DAOS_PROP_PO_SVC_LIST:
				break;
			default:
				D_ASSERTF(0, "bad dpe_type %d\n",
					  entry->dpe_type);
				break;
			};
		}
		daos_prop_free(iv_prop);
		if (rc) {
			D_ERROR("iv_prop verify failed "DF_RC"\n", DP_RC(rc));
			D_GOTO(out_lock, rc);
		}
	}

out_lock:
	ABT_rwlock_unlock(svc->ps_lock);
	rdb_tx_end(&tx);
	if (rc != 0)
		goto out_svc;


	rc = ds_pool_lookup_map_bc(svc->ps_pool, rpc->cr_ctx, &map_bc, &map_version);
	if (rc != 0)
		goto out_svc;
	rc = ds_pool_transfer_map_buf(map_bc, rpc, bulk, &out->pqo_map_buf_size);
	ds_pool_put_map_bc(map_bc);
	if (rc != 0)
		goto out_svc;

	metrics = svc->ps_pool->sp_metrics[DAOS_POOL_MODULE];

	/* See comment above, rebuild doesn't connect the pool */
	if (query_bits & DAOS_PO_QUERY_SPACE) {
		rc = pool_space_query_bcast(rpc->cr_ctx, svc, in->pqi_op.pi_hdl,
					    &out->pqo_space);
		if (unlikely(rc))
			goto out_svc;

		d_tm_inc_counter(metrics->query_space_total, 1);
	}
	d_tm_inc_counter(metrics->query_total, 1);

out_svc:
	if (map_version == 0)
		out->pqo_op.po_map_version = ds_pool_get_version(svc->ps_pool);
	else
		out->pqo_op.po_map_version = map_version;
	ds_rsvc_set_hint(&svc->ps_rsvc, &out->pqo_op.po_hint);
	pool_svc_put_leader(svc);
out:
	out->pqo_op.po_rc = rc;
	D_DEBUG(DB_MD, DF_UUID ": replying rpc: %p " DF_RC "\n", DP_UUID(in->pqi_op.pi_uuid), rpc,
		DP_RC(rc));
	crt_reply_send(rpc);
	if (prop)
		daos_prop_free(prop);
}

void
ds_pool_query_handler_v5(crt_rpc_t *rpc)
{
	ds_pool_query_handler(rpc, 5);
}

void
ds_pool_query_handler_v6(crt_rpc_t *rpc)
{
	ds_pool_query_handler(rpc, 6);
}

/* Convert pool_comp_state_t to daos_target_state_t */
static daos_target_state_t
enum_pool_comp_state_to_tgt_state(int tgt_state)
{
	switch (tgt_state) {
	case PO_COMP_ST_UNKNOWN: return DAOS_TS_UNKNOWN;
	case PO_COMP_ST_NEW: return DAOS_TS_NEW;
	case PO_COMP_ST_UP: return DAOS_TS_UP;
	case PO_COMP_ST_UPIN: return DAOS_TS_UP_IN;
	case PO_COMP_ST_DOWN: return  DAOS_TS_DOWN;
	case PO_COMP_ST_DOWNOUT: return DAOS_TS_DOWN_OUT;
	case PO_COMP_ST_DRAIN: return DAOS_TS_DRAIN;
	}

	return DAOS_TS_UNKNOWN;
}

static int
pool_query_tgt_space(crt_context_t ctx, struct pool_svc *svc, uuid_t pool_hdl,
		     d_rank_t rank, uint32_t tgt_idx, struct daos_space *ds)
{
	struct pool_tgt_query_in	*in;
	struct pool_tgt_query_out	*out;
	crt_rpc_t			*rpc;
	crt_endpoint_t			 tgt_ep = { 0 };
	crt_opcode_t			 opcode;
	int				 rc;

	D_DEBUG(DB_MD, DF_UUID": query target for rank:%u tgt:%u\n",
		DP_UUID(svc->ps_uuid), rank, tgt_idx);

	tgt_ep.ep_rank = rank;
	tgt_ep.ep_tag = daos_rpc_tag(DAOS_REQ_TGT, tgt_idx);
	opcode = DAOS_RPC_OPCODE(POOL_TGT_QUERY, DAOS_POOL_MODULE,
				 DAOS_POOL_VERSION);
	rc = crt_req_create(ctx, &tgt_ep, opcode, &rpc);
	if (rc) {
		D_ERROR("crt_req_create failed: "DF_RC"\n", DP_RC(rc));
		return rc;
	}

	in = crt_req_get(rpc);
	uuid_copy(in->tqi_op.pi_uuid, svc->ps_uuid);
	uuid_copy(in->tqi_op.pi_hdl, pool_hdl);

	rc = dss_rpc_send(rpc);
	if (rc != 0)
		goto out_rpc;

	out = crt_reply_get(rpc);
	rc = out->tqo_rc;
	if (rc != 0) {
		D_ERROR(DF_UUID": failed to query rank:%u, tgt:%u, "DF_RC"\n",
			DP_UUID(svc->ps_uuid), rank, tgt_idx, DP_RC(rc));
	} else {
		D_ASSERT(ds != NULL);
		*ds = out->tqo_space.ps_space;
	}

out_rpc:
	crt_req_decref(rpc);
	return rc;
}

static void
ds_pool_query_info_handler(crt_rpc_t *rpc, int handler_version)
{
	struct pool_query_info_in	*in = crt_req_get(rpc);
	struct pool_query_info_out	*out = crt_reply_get(rpc);
	struct pool_svc			*svc;
	struct pool_target		*target = NULL;
	int				 tgt_state;
	uint32_t                         rank;
	uint32_t                         tgt;
	int				 rc;

	D_DEBUG(DB_MD, DF_UUID ": processing rpc: %p hdl=" DF_UUID "\n",
		DP_UUID(in->pqii_op.pi_uuid), rpc, DP_UUID(in->pqii_op.pi_hdl));

	pool_query_info_in_get_data(rpc, &rank, &tgt);

	rc = pool_svc_lookup_leader(in->pqii_op.pi_uuid, &svc,
				    &out->pqio_op.po_hint);
	if (rc != 0)
		D_GOTO(out, rc);

	/* get the target state from pool map */
	ABT_rwlock_rdlock(svc->ps_pool->sp_lock);
	rc = pool_map_find_target_by_rank_idx(svc->ps_pool->sp_map, rank, tgt, &target);
	if (rc != 1) {
		D_ERROR(DF_UUID ": Failed to get rank:%u, idx:%d\n, rc:%d",
			DP_UUID(in->pqii_op.pi_uuid), rank, tgt, rc);
		ABT_rwlock_unlock(svc->ps_pool->sp_lock);
		D_GOTO(out_svc, rc = -DER_NONEXIST);
	} else {
		rc = 0;
	}

	D_ASSERT(target != NULL);

	tgt_state = target->ta_comp.co_status;
	out->pqio_state = enum_pool_comp_state_to_tgt_state(tgt_state);
	out->pqio_op.po_map_version =
			pool_map_get_version(svc->ps_pool->sp_map);

	ABT_rwlock_unlock(svc->ps_pool->sp_lock);

	if (tgt_state == PO_COMP_ST_UPIN) {
		rc = pool_query_tgt_space(rpc->cr_ctx, svc, in->pqii_op.pi_hdl, rank, tgt,
					  &out->pqio_space);
		if (rc)
			DL_ERROR(rc, DF_UUID ": Failed to query rank:%u, tgt:%d",
				 DP_UUID(in->pqii_op.pi_uuid), rank, tgt);
	} else {
		memset(&out->pqio_space, 0, sizeof(out->pqio_space));
	}
out_svc:
	ds_rsvc_set_hint(&svc->ps_rsvc, &out->pqio_op.po_hint);
	pool_svc_put_leader(svc);
out:
	out->pqio_op.po_rc = rc;
	out->pqio_rank     = rank;
	out->pqio_tgt      = tgt;

	D_DEBUG(DB_MD, DF_UUID ": replying rpc: %p " DF_RC "\n", DP_UUID(in->pqii_op.pi_uuid), rpc,
		DP_RC(rc));
	crt_reply_send(rpc);
}

void
ds_pool_query_info_handler_v6(crt_rpc_t *rpc)
{
	ds_pool_query_info_handler(rpc, 6);
}

void
ds_pool_query_info_handler_v5(crt_rpc_t *rpc)
{
	ds_pool_query_info_handler(rpc, 5);
}

/**
 * Query a pool's properties without having a handle for the pool
 */
void
ds_pool_prop_get_handler(crt_rpc_t *rpc)
{
	struct pool_prop_get_in		*in = crt_req_get(rpc);
	struct pool_prop_get_out	*out = crt_reply_get(rpc);
	struct pool_svc			*svc;
	struct rdb_tx			tx;
	uint64_t                         query_bits;
	int				rc;
	daos_prop_t			*prop = NULL;

	D_DEBUG(DB_MD, DF_UUID": processing rpc %p\n",
		DP_UUID(in->pgi_op.pi_uuid), rpc);

	pool_prop_get_in_get_data(rpc, &query_bits);

	rc = pool_svc_lookup_leader(in->pgi_op.pi_uuid, &svc,
				    &out->pgo_op.po_hint);
	if (rc != 0)
		D_GOTO(out, rc);

	rc = rdb_tx_begin(svc->ps_rsvc.s_db, svc->ps_rsvc.s_term, &tx);
	if (rc != 0)
		D_GOTO(out_svc, rc);

	ABT_rwlock_rdlock(svc->ps_lock);

	rc = pool_prop_read(&tx, svc, query_bits, &prop);
	if (rc != 0)
		D_GOTO(out_lock, rc);
	out->pgo_prop = prop;

out_lock:
	ABT_rwlock_unlock(svc->ps_lock);
	rdb_tx_end(&tx);
out_svc:
	ds_rsvc_set_hint(&svc->ps_rsvc, &out->pgo_op.po_hint);
	pool_svc_put_leader(svc);
out:
	out->pgo_op.po_rc = rc;
	D_DEBUG(DB_MD, DF_UUID ": replying rpc: %p " DF_RC "\n", DP_UUID(in->pgi_op.pi_uuid), rpc,
		DP_RC(rc));
	crt_reply_send(rpc);
	if (prop)
		daos_prop_free(prop);
}

/**
 * Set a pool's properties without having a handle for the pool
 */
void
ds_pool_prop_set_handler(crt_rpc_t *rpc)
{
	struct pool_prop_set_in		*in = crt_req_get(rpc);
	struct pool_prop_set_out	*out = crt_reply_get(rpc);
	struct pool_svc			*svc;
	struct rdb_tx			tx;
	daos_prop_t                     *prop_in = NULL;
	daos_prop_t			*prop = NULL;
	bool                             dup_op  = false;
	struct ds_pool_svc_op_val        op_val;
	bool                             fi_pass_noreply = DAOS_FAIL_CHECK(DAOS_MD_OP_PASS_NOREPLY);
	bool                             fi_fail_noreply = DAOS_FAIL_CHECK(DAOS_MD_OP_FAIL_NOREPLY);
	int				rc;

	D_DEBUG(DB_MD, DF_UUID": processing rpc %p\n",
		DP_UUID(in->psi_op.pi_uuid), rpc);

	pool_prop_set_in_get_data(rpc, &prop_in);

	rc = pool_svc_lookup_leader(in->psi_op.pi_uuid, &svc, &out->pso_op.po_hint);
	if (rc != 0)
		D_GOTO(out, rc);

	if (!daos_prop_valid(prop_in, true /* pool */, true /* input */)) {
		D_ERROR(DF_UUID": invalid properties input\n",
			DP_UUID(in->psi_op.pi_uuid));
		D_GOTO(out_svc, rc = -DER_INVAL);
	}

	rc = rdb_tx_begin(svc->ps_rsvc.s_db, svc->ps_rsvc.s_term, &tx);
	if (rc != 0)
		D_GOTO(out_svc, rc);

	ABT_rwlock_wrlock(svc->ps_lock);

	rc = pool_op_lookup(&tx, svc, rpc, DAOS_POOL_VERSION, &dup_op, &op_val);
	if (rc != 0)
		goto out_lock;
	else if (dup_op || fi_fail_noreply)
		goto out_commit;

	rc = pool_prop_write(&tx, &svc->ps_root, prop_in);
	if (rc != 0) {
		D_ERROR(DF_UUID": failed to write prop for pool: %d\n",
			DP_UUID(in->psi_op.pi_uuid), rc);
		D_GOTO(out_commit, rc);
	}

out_commit:
	if ((rc == 0) && !dup_op && fi_fail_noreply)
		rc = -DER_MISC;
	rc = pool_op_save(&tx, svc, rpc, DAOS_POOL_VERSION, dup_op, rc, &op_val);
	if (rc != 0)
		goto out_lock;

	rc = rdb_tx_commit(&tx);
	if (rc != 0)
		goto out_lock;
	if (op_val.ov_rc != 0)
		D_GOTO(out_lock, rc = op_val.ov_rc);

	/* Read all props & update prop IV */
	rc = pool_prop_read(&tx, svc, DAOS_PO_QUERY_PROP_ALL, &prop);
	if (rc != 0) {
		D_ERROR(DF_UUID": failed to read prop for pool, rc=%d\n",
			DP_UUID(in->psi_op.pi_uuid), rc);
		D_GOTO(out_lock, rc);
	}
	D_ASSERT(prop != NULL);

	rc = op_val.ov_rc;
out_lock:
	ABT_rwlock_unlock(svc->ps_lock);
	rdb_tx_end(&tx);
	/*
	 * TODO: Introduce prop version to avoid inconsistent prop over targets
	 *	 caused by the out of order IV sync.
	 */
	if (!rc && prop != NULL) {
		rc = ds_pool_iv_prop_update(svc->ps_pool, prop);
		if (rc)
			D_ERROR(DF_UUID": failed to update prop IV for pool, "
				"%d.\n", DP_UUID(in->psi_op.pi_uuid), rc);
		daos_prop_free(prop);
	}
out_svc:
	ds_rsvc_set_hint(&svc->ps_rsvc, &out->pso_op.po_hint);
	pool_svc_put_leader(svc);
out:
	if ((rc == 0) && !dup_op && fi_pass_noreply) {
		rc = -DER_TIMEDOUT;
		D_DEBUG(DB_MD, DF_UUID ": fault injected: DAOS_MD_OP_PASS_NOREPLY\n",
			DP_UUID(in->psi_op.pi_uuid));
	}
	if ((rc == -DER_MISC) && !dup_op && fi_fail_noreply) {
		rc = -DER_TIMEDOUT;
		D_DEBUG(DB_MD, DF_UUID ": fault injected: DAOS_MD_OP_FAIL_NOREPLY\n",
			DP_UUID(in->psi_op.pi_uuid));
	}

	out->pso_op.po_rc = rc;
	D_DEBUG(DB_MD, DF_UUID ": replying rpc: %p %d\n", DP_UUID(in->psi_op.pi_uuid), rpc, rc);
	crt_reply_send(rpc);
}

static int
pool_upgrade_one_prop(struct rdb_tx *tx, struct pool_svc *svc, bool *need_commit, d_iov_t *prop_iov,
		      d_iov_t *value)
{
	int			rc;

	rc = rdb_tx_lookup(tx, &svc->ps_root, prop_iov, value);
	if (rc && rc != -DER_NONEXIST) {
		return rc;
	} else if (rc == -DER_NONEXIST) {
		rc = rdb_tx_update(tx, &svc->ps_root, prop_iov, value);
		if (rc)
			return rc;
		*need_commit = true;
	}
	return 0;
}

static int
pool_upgrade_one_prop_int64(struct rdb_tx *tx, struct pool_svc *svc, uuid_t uuid, bool *need_commit,
			    const char *friendly_name, d_iov_t *prop_iov, uint64_t default_value)
{
	d_iov_t  value;
	uint64_t val;
	int      rc;

	val = default_value;
	d_iov_set(&value, &val, sizeof(default_value));
	rc = pool_upgrade_one_prop(tx, svc, need_commit, prop_iov, &value);
	if (rc != 0) {
		D_ERROR(DF_UUID ": failed to upgrade '%s' of pool: %d.\n", DP_UUID(uuid),
			friendly_name, rc);
	}
	return rc;
}

static int
pool_upgrade_one_prop_int32(struct rdb_tx *tx, struct pool_svc *svc, uuid_t uuid, bool *need_commit,
			    const char *friendly_name, d_iov_t *prop_iov, uint32_t default_value)
{
	d_iov_t  value;
	uint32_t val;
	int      rc;

	val = default_value;
	d_iov_set(&value, &val, sizeof(default_value));
	rc = pool_upgrade_one_prop(tx, svc, need_commit, prop_iov, &value);
	if (rc != 0) {
		D_ERROR(DF_UUID ": failed to upgrade '%s' of pool: %d.\n", DP_UUID(uuid),
			friendly_name, rc);
	}
	return rc;
}

static int
pool_upgrade_props(struct rdb_tx *tx, struct pool_svc *svc, uuid_t pool_uuid, crt_rpc_t *rpc)
{
	d_iov_t			value;
	uint64_t		val;
	uint32_t		val32;
	int			rc;
	bool			need_commit = false;
	uuid_t		       *hdl_uuids = NULL;
	size_t			hdl_uuids_size;
	int			n_hdl_uuids = 0;
	uint32_t		connectable;
	uint32_t                svc_ops_enabled = 0;
	uint32_t		svc_ops_age;
	uint32_t                svc_ops_max;

	if (rpc) {
		rc = find_hdls_to_evict(tx, svc, &hdl_uuids, &hdl_uuids_size,
					&n_hdl_uuids, NULL);
		if (rc)
			return rc;
		D_DEBUG(DB_MD, "number of handles found was: %d\n", n_hdl_uuids);
	}

	if (n_hdl_uuids > 0) {
		rc = pool_disconnect_hdls(tx, svc, hdl_uuids, n_hdl_uuids,
					  rpc->cr_ctx);
		if (rc != 0)
			D_GOTO(out_free, rc);
		need_commit = true;
	}

	d_iov_set(&value, &connectable, sizeof(connectable));
	rc = rdb_tx_lookup(tx, &svc->ps_root, &ds_pool_prop_connectable,
			   &value);
	if (rc)
		D_GOTO(out_free, rc);

	/*
	 * Write connectable property to 0 to reject any new connections
	 * while upgrading in progress.
	 */
	if (connectable > 0) {
		connectable = 0;
		rc = rdb_tx_update(tx, &svc->ps_root, &ds_pool_prop_connectable,
				   &value);
		if (rc) {
			D_ERROR(DF_UUID": failed to set connectable of pool "
				"%d.\n", DP_UUID(pool_uuid), rc);
			D_GOTO(out_free, rc);
		}
		need_commit = true;
	}

	d_iov_set(&value, &val, sizeof(val));
	rc = rdb_tx_lookup(tx, &svc->ps_root, &ds_pool_prop_data_thresh, &value);
	if (rc && rc != -DER_NONEXIST) {
		D_GOTO(out_free, rc);
	} else if (rc == -DER_NONEXIST) {
		val = DAOS_PROP_PO_DATA_THRESH_DEFAULT;
		rc = rdb_tx_update(tx, &svc->ps_root, &ds_pool_prop_data_thresh, &value);
		if (rc) {
			D_ERROR(DF_UUID": failed to upgrade 'data threshold' "
				"of pool, %d.\n", DP_UUID(pool_uuid), rc);
			D_GOTO(out_free, rc);
		}
		need_commit = true;
	}

	d_iov_set(&value, &val, sizeof(val));
	rc = rdb_tx_lookup(tx, &svc->ps_root, &ds_pool_prop_redun_fac,
			   &value);
	if (rc && rc != -DER_NONEXIST) {
		D_GOTO(out_free, rc);
	} else if (rc == -DER_NONEXIST) {
		val = DAOS_PROP_PO_REDUN_FAC_DEFAULT;
		rc = rdb_tx_update(tx, &svc->ps_root, &ds_pool_prop_redun_fac, &value);
		if (rc) {
			D_ERROR(DF_UUID": failed to upgrade redundancy factor of pool, "
				"%d.\n", DP_UUID(pool_uuid), rc);
			D_GOTO(out_free, rc);
		}
		need_commit = true;
	}

	rc = rdb_tx_lookup(tx, &svc->ps_root, &ds_pool_prop_ec_pda, &value);
	if (rc && rc != -DER_NONEXIST) {
		D_GOTO(out_free, rc);
	} else if (rc == -DER_NONEXIST) {
		val = DAOS_PROP_PO_EC_PDA_DEFAULT;
		rc = rdb_tx_update(tx, &svc->ps_root, &ds_pool_prop_ec_pda, &value);
		if (rc) {
			D_ERROR(DF_UUID": failed to upgrade EC performance domain "
				"affinity of pool, %d.\n", DP_UUID(pool_uuid), rc);
			D_GOTO(out_free, rc);
		}
		need_commit = true;
	}

	rc = rdb_tx_lookup(tx, &svc->ps_root, &ds_pool_prop_rp_pda, &value);
	if (rc && rc != -DER_NONEXIST) {
		D_GOTO(out_free, rc);
	} else if (rc == -DER_NONEXIST) {
		val = DAOS_PROP_PO_RP_PDA_DEFAULT;
		rc = rdb_tx_update(tx, &svc->ps_root, &ds_pool_prop_rp_pda, &value);
		if (rc) {
			D_ERROR(DF_UUID": failed to upgrade RP performance domain "
				"affinity of pool, %d.\n", DP_UUID(pool_uuid), rc);
			D_GOTO(out_free, rc);
		}
		need_commit = true;
	}

	rc = rdb_tx_lookup(tx, &svc->ps_root, &ds_pool_prop_svc_redun_fac, &value);
	if (rc && rc != -DER_NONEXIST) {
		D_GOTO(out_free, rc);
	} else if (rc == -DER_NONEXIST) {
		d_rank_list_t *replicas;

		rc = rdb_get_ranks(svc->ps_rsvc.s_db, &replicas);
		if (rc != 0) {
			D_ERROR(DF_UUID": failed to get service replica ranks: "DF_RC"\n",
				DP_UUID(svc->ps_uuid), DP_RC(rc));
			D_GOTO(out_free, rc);
		}
		val = ds_pool_svc_rf_from_nreplicas(replicas->rl_nr);
		if (val < DAOS_PROP_PO_SVC_REDUN_FAC_DEFAULT)
			val = DAOS_PROP_PO_SVC_REDUN_FAC_DEFAULT;
		d_rank_list_free(replicas);
		rc = rdb_tx_update(tx, &svc->ps_root, &ds_pool_prop_svc_redun_fac, &value);
		if (rc) {
			D_ERROR(DF_UUID": failed to upgrade service redundancy factor "
				"of pool, %d.\n", DP_UUID(pool_uuid), rc);
			D_GOTO(out_free, rc);
		}
		need_commit = true;
	}

	/* Upgrade to have scrubbing properties */
	rc = pool_upgrade_one_prop_int64(tx, svc, pool_uuid, &need_commit, "scrub mode",
					 &ds_pool_prop_scrub_mode, DAOS_PROP_PO_SCRUB_MODE_DEFAULT);
	if (rc != 0)
		D_GOTO(out_free, rc);

	rc = pool_upgrade_one_prop_int64(tx, svc, pool_uuid, &need_commit, "scrub freq",
					 &ds_pool_prop_scrub_freq, DAOS_PROP_PO_SCRUB_FREQ_DEFAULT);
	if (rc != 0)
		D_GOTO(out_free, rc);

	rc = pool_upgrade_one_prop_int64(tx, svc, pool_uuid, &need_commit, "scrub thresh",
					 &ds_pool_prop_scrub_thresh,
					 DAOS_PROP_PO_SCRUB_THRESH_DEFAULT);
	if (rc != 0)
		D_GOTO(out_free, rc);

	/** WAL Checkpointing properties */
	rc = pool_upgrade_one_prop_int32(tx, svc, pool_uuid, &need_commit, "checkpoint mode",
					 &ds_pool_prop_checkpoint_mode,
					 DAOS_PROP_PO_CHECKPOINT_MODE_DEFAULT);
	if (rc != 0)
		D_GOTO(out_free, rc);

	rc = pool_upgrade_one_prop_int32(tx, svc, pool_uuid, &need_commit, "checkpoint freq",
					 &ds_pool_prop_checkpoint_freq,
					 DAOS_PROP_PO_CHECKPOINT_FREQ_DEFAULT);
	if (rc != 0)
		D_GOTO(out_free, rc);

	rc = pool_upgrade_one_prop_int32(tx, svc, pool_uuid, &need_commit, "checkpoint thresh",
					 &ds_pool_prop_checkpoint_thresh,
					 DAOS_PROP_PO_CHECKPOINT_THRESH_DEFAULT);
	if (rc != 0)
		D_GOTO(out_free, rc);

	d_iov_set(&value, &val32, sizeof(val32));
	rc = rdb_tx_lookup(tx, &svc->ps_root, &ds_pool_prop_upgrade_status, &value);
	if (rc && rc != -DER_NONEXIST) {
		D_GOTO(out_free, rc);
	} else if (rc == -DER_NONEXIST || val32 != DAOS_UPGRADE_STATUS_IN_PROGRESS) {
		val32 = DAOS_UPGRADE_STATUS_IN_PROGRESS;
		rc = rdb_tx_update(tx, &svc->ps_root, &ds_pool_prop_upgrade_status, &value);
		if (rc) {
			D_ERROR(DF_UUID": failed to upgrade 'upgrade status' "
				"of pool, %d.\n", DP_UUID(pool_uuid), rc);
			D_GOTO(out_free, rc);
		}
		need_commit = true;
	}

	d_iov_set(&value, &val32, sizeof(val32));
	rc = rdb_tx_lookup(tx, &svc->ps_root, &ds_pool_prop_perf_domain, &value);
	if (rc && rc != -DER_NONEXIST) {
		D_GOTO(out_free, rc);
	} else if (rc == -DER_NONEXIST) {
		val32 = DAOS_PROP_PO_PERF_DOMAIN_DEFAULT;
		rc = rdb_tx_update(tx, &svc->ps_root,
				   &ds_pool_prop_perf_domain, &value);
		if (rc != 0) {
			D_ERROR("failed to write pool performain domain prop, "DF_RC"\n",
				DP_RC(rc));
			D_GOTO(out_free, rc);
		}
		need_commit = true;
	}

	d_iov_set(&value, &val32, sizeof(val32));
	rc = rdb_tx_lookup(tx, &svc->ps_root, &ds_pool_prop_reint_mode, &value);
	if (rc && rc != -DER_NONEXIST) {
		D_GOTO(out_free, rc);
	} else if (rc == -DER_NONEXIST) {
		val32 = DAOS_PROP_PO_REINT_MODE_DEFAULT;
		rc = rdb_tx_update(tx, &svc->ps_root, &ds_pool_prop_reint_mode, &value);
		if (rc != 0) {
			D_ERROR("failed to write pool reintegration mode prop, "DF_RC"\n",
				DP_RC(rc));
			D_GOTO(out_free, rc);
		}
		need_commit = true;
	}

	rc = rdb_tx_lookup(tx, &svc->ps_root, &ds_pool_prop_upgrade_global_version,
			   &value);
	if (rc && rc != -DER_NONEXIST) {
		D_GOTO(out_free, rc);
	} else if (rc == -DER_NONEXIST || val32 != DAOS_POOL_GLOBAL_VERSION) {
		val32 = DAOS_POOL_GLOBAL_VERSION;
		rc = rdb_tx_update(tx, &svc->ps_root,
				   &ds_pool_prop_upgrade_global_version, &value);
		if (rc != 0) {
			D_ERROR("failed to write upgrade global version prop, "DF_RC"\n",
				DP_RC(rc));
			D_GOTO(out_free, rc);
		}
		need_commit = true;
	}

	/* Upgrade for the pool/container service operations KVS */
	D_DEBUG(DB_MD, DF_UUID ": check ds_pool_prop_svc_ops\n", DP_UUID(pool_uuid));
	d_iov_set(&value, NULL, 0);
	rc = rdb_tx_lookup(tx, &svc->ps_root, &ds_pool_prop_svc_ops, &value);
	if (rc && rc != -DER_NONEXIST) {
		D_ERROR(DF_UUID ": failed to lookup service ops KVS: %d\n", DP_UUID(pool_uuid), rc);
		D_GOTO(out_free, rc);
	} else if (rc == -DER_NONEXIST) {
		struct rdb_kvs_attr attr;
		uint32_t            svc_ops_num;

		D_DEBUG(DB_MD, DF_UUID ": creating service ops KVS\n", DP_UUID(pool_uuid));
		attr.dsa_class = RDB_KVS_LEXICAL;
		attr.dsa_order = 16;
		rc             = rdb_tx_create_kvs(tx, &svc->ps_root, &ds_pool_prop_svc_ops, &attr);
		if (rc != 0) {
			D_ERROR(DF_UUID ": failed to create service ops KVS: %d\n",
				DP_UUID(pool_uuid), rc);
			D_GOTO(out_free, rc);
		}
		svc_ops_num = 0;
		d_iov_set(&value, &svc_ops_num, sizeof(svc_ops_num));
		rc = rdb_tx_update(tx, &svc->ps_root, &ds_pool_prop_svc_ops_num, &value);
		if (rc != 0) {
			DL_ERROR(rc, DF_UUID ": failed to write upgrade svc_ops_num",
				 DP_UUID(pool_uuid));
			D_GOTO(out_free, rc);
		}
		need_commit = true;
	}

	/* And enable the new service operations KVS only if rdb is large enough */
	D_DEBUG(DB_MD, DF_UUID ": check ds_pool_prop_svc_ops_enabled\n", DP_UUID(pool_uuid));
	d_iov_set(&value, &svc_ops_enabled, sizeof(svc_ops_enabled));
	rc = rdb_tx_lookup(tx, &svc->ps_root, &ds_pool_prop_svc_ops_enabled, &value);
	if (rc && rc != -DER_NONEXIST) {
		D_ERROR(DF_UUID ": failed to lookup service ops enabled boolean: %d\n",
			DP_UUID(pool_uuid), rc);
		D_GOTO(out_free, rc);
	} else if (rc == -DER_NONEXIST) {
		uint64_t rdb_nbytes;

		D_DEBUG(DB_MD, DF_UUID ": creating service ops enabled boolean\n",
			DP_UUID(pool_uuid));

		rc = rdb_get_size(tx->dt_db, &rdb_nbytes);
		if (rc != 0)
			D_GOTO(out_free, rc);
		if (rdb_nbytes >= DUP_OP_MIN_RDB_SIZE)
			svc_ops_enabled = 1;
		rc = rdb_tx_update(tx, &svc->ps_root, &ds_pool_prop_svc_ops_enabled, &value);
		if (rc != 0) {
			D_ERROR(DF_UUID ": set svc_ops_enabled=%d failed, " DF_RC "\n",
				DP_UUID(pool_uuid), svc_ops_enabled, DP_RC(rc));
			D_GOTO(out_free, rc);
		}
		D_DEBUG(DB_MD,
			DF_UUID ": duplicate RPC detection %s (rdb size: " DF_U64 " %s %u)\n",
			DP_UUID(pool_uuid), svc_ops_enabled ? "enabled" : "disabled", rdb_nbytes,
			svc_ops_enabled ? ">=" : "<", DUP_OP_MIN_RDB_SIZE);
		need_commit = true;
	}

	D_DEBUG(DB_MD, DF_UUID ": check ds_pool_prop_svc_ops_age\n", DP_UUID(pool_uuid));
	d_iov_set(&value, &svc_ops_age, sizeof(svc_ops_age));
	rc = rdb_tx_lookup(tx, &svc->ps_root, &ds_pool_prop_svc_ops_age, &value);
	if (rc && rc != -DER_NONEXIST) {
		D_GOTO(out_free, rc);
	} else if (rc == -DER_NONEXIST) {
		svc_ops_age = DAOS_PROP_PO_SVC_OPS_ENTRY_AGE_DEFAULT;
		rc    = rdb_tx_update(tx, &svc->ps_root, &ds_pool_prop_svc_ops_age, &value);
		if (rc != 0) {
			DL_ERROR(rc, "failed to write upgrade svc_ops_age");
			D_GOTO(out_free, rc);
		}
		need_commit = true;
	}

	D_DEBUG(DB_MD, DF_UUID ": check ds_pool_prop_svc_ops_max\n", DP_UUID(pool_uuid));
	d_iov_set(&value, &svc_ops_max, sizeof(svc_ops_max));
	rc = rdb_tx_lookup(tx, &svc->ps_root, &ds_pool_prop_svc_ops_max, &value);
	if (rc && rc != -DER_NONEXIST) {
		D_GOTO(out_free, rc);
	} else if (rc == -DER_NONEXIST) {
		svc_ops_max = PS_OPS_PER_SEC * svc_ops_age;
		rc = rdb_tx_update(tx, &svc->ps_root, &ds_pool_prop_svc_ops_max, &value);
		if (rc != 0) {
			DL_ERROR(rc, DF_UUID ": failed to write upgrade svc_ops_max",
				 DP_UUID(pool_uuid));
			D_GOTO(out_free, rc);
		}
		need_commit = true;
	}

	D_DEBUG(DB_MD, DF_UUID ": need_commit=%s\n", DP_UUID(pool_uuid),
		need_commit ? "true" : "false");
	if (need_commit) {
		daos_prop_t *prop = NULL;

		rc = rdb_tx_commit(tx);
		if (rc)
			D_GOTO(out_free, rc);

		svc->ps_ops_enabled = svc_ops_enabled;
		svc->ps_ops_age     = svc_ops_age;
		svc->ps_ops_max     = svc_ops_max;

		rc = pool_prop_read(tx, svc, DAOS_PO_QUERY_PROP_ALL, &prop);
		if (rc)
			D_GOTO(out_free, rc);
		rc = ds_pool_iv_prop_update(svc->ps_pool, prop);
		daos_prop_free(prop);
	}

out_free:
	D_FREE(hdl_uuids);
	return rc;
}

static int
ds_pool_mark_connectable_internal(struct rdb_tx *tx, struct pool_svc *svc)
{
	d_iov_t		value;
	uint32_t	connectable = 0;
	int		rc;

	d_iov_set(&value, &connectable, sizeof(connectable));
	rc = rdb_tx_lookup(tx, &svc->ps_root, &ds_pool_prop_connectable, &value);
	if ((rc == 0 && connectable == 0) || rc == -DER_NONEXIST) {
		connectable = 1;
		rc = rdb_tx_update(tx, &svc->ps_root, &ds_pool_prop_connectable, &value);
		if (rc == 0)
			rc = 1;
	}

	if (rc < 0)
		D_ERROR("Failed to mark connectable of pool "DF_UUIDF": "DF_RC"\n",
			DP_UUID(svc->ps_uuid), DP_RC(rc));

	return rc;
}

static int
__ds_pool_mark_upgrade_completed(uuid_t pool_uuid, struct pool_svc *svc, int rc)
{
	struct rdb_tx			tx;
	d_iov_t				value;
	uint32_t			upgrade_status;
	uint32_t			global_version = DAOS_POOL_GLOBAL_VERSION;
	uint32_t			obj_version;
	int				rc1;
	daos_prop_t			*prop = NULL;

	rc1 = rdb_tx_begin(svc->ps_rsvc.s_db, svc->ps_rsvc.s_term, &tx);
	if (rc1 != 0)
		D_GOTO(out, rc1);

	ABT_rwlock_wrlock(svc->ps_lock);
	if (rc == 0)
		upgrade_status = DAOS_UPGRADE_STATUS_COMPLETED;
	else
		upgrade_status = DAOS_UPGRADE_STATUS_FAILED;

	d_iov_set(&value, &upgrade_status, sizeof(upgrade_status));
	rc1 = rdb_tx_update(&tx, &svc->ps_root, &ds_pool_prop_upgrade_status,
			   &value);
	if (rc1)
		D_GOTO(out_tx, rc1);

	if (rc != 0) {
		/*
		 * Currently, the upgrade global version may have not been updated yet, if
		 * pool_upgrade_props has encountered an error.
		 */
		d_iov_set(&value, &global_version, sizeof(global_version));
		rc1 = rdb_tx_update(&tx, &svc->ps_root, &ds_pool_prop_upgrade_global_version,
				    &value);
		if (rc1) {
			DL_ERROR(rc1, "failed to write upgrade global version prop");
			D_GOTO(out_tx, rc1);
		}
	}

	/*
	 * only bump global version and connectable properties
	 * if upgrade succeed.
	 */
	if (rc == 0) {
		d_iov_set(&value, &global_version, sizeof(global_version));
		rc1 = rdb_tx_update(&tx, &svc->ps_root,
				    &ds_pool_prop_global_version, &value);
		if (rc1) {
			D_ERROR(DF_UUID": failed to upgrade global version "
				"of pool, %d.\n", DP_UUID(pool_uuid), rc1);
			D_GOTO(out_tx, rc1);
		}

		if (DAOS_FAIL_CHECK(DAOS_FAIL_POOL_CREATE_VERSION)) {
			uint64_t fail_val = daos_fail_value_get();

			obj_version = (uint32_t)fail_val;
		} else {
			obj_version = DAOS_POOL_OBJ_VERSION;
		}

		d_iov_set(&value, &obj_version, sizeof(obj_version));
		rc1 = rdb_tx_update(&tx, &svc->ps_root,
				    &ds_pool_prop_obj_version, &value);
		if (rc1) {
			D_ERROR(DF_UUID": failed to upgrade global version "
				"of pool, %d.\n", DP_UUID(pool_uuid), rc1);
			D_GOTO(out_tx, rc1);
		}

		rc1 = ds_pool_mark_connectable_internal(&tx, svc);
		if (rc1 < 0) {
			D_ERROR(DF_UUID": failed to set connectable of pool "
				"%d.\n", DP_UUID(pool_uuid), rc1);
			D_GOTO(out_tx, rc1);
		}
	}

	rc1 = rdb_tx_commit(&tx);
	if (rc1)
		D_GOTO(out_tx, rc1);

	if (rc == 0)
		/* also bump cached version */
		svc->ps_global_version = DAOS_POOL_GLOBAL_VERSION;

	rc1 = pool_prop_read(&tx, svc, DAOS_PO_QUERY_PROP_ALL, &prop);
	if (rc1)
		D_GOTO(out_tx, rc1);
	rc1 = ds_pool_iv_prop_update(svc->ps_pool, prop);
	daos_prop_free(prop);
	if (rc1)
		D_GOTO(out_tx, rc1);

out_tx:
	ABT_rwlock_unlock(svc->ps_lock);
	rdb_tx_end(&tx);
out:
	D_DEBUG(DB_MD, DF_UUID "mark upgrade complete.: %d/%d\n", DP_UUID(pool_uuid), rc1, rc);
	return rc1;
}

/* check and upgrade the object layout if needed. */
static int
pool_check_upgrade_object_layout(struct rdb_tx *tx, struct pool_svc *svc,
				 bool *scheduled_layout_upgrade)
{
	daos_epoch_t	upgrade_eph = d_hlc_get();
	d_iov_t		value;
	uint32_t	current_layout_ver = 0;
	int		rc = 0;

	d_iov_set(&value, &current_layout_ver, sizeof(current_layout_ver));
	rc = rdb_tx_lookup(tx, &svc->ps_root, &ds_pool_prop_obj_version, &value);
	if (rc && rc != -DER_NONEXIST)
		return rc;
	else if (rc == -DER_NONEXIST)
		current_layout_ver = 0;

	if (current_layout_ver < DAOS_POOL_OBJ_VERSION) {
		rc = ds_rebuild_schedule(svc->ps_pool, svc->ps_pool->sp_map_version, upgrade_eph,
					 DAOS_POOL_OBJ_VERSION, NULL, RB_OP_UPGRADE, 0);
		if (rc == 0)
			*scheduled_layout_upgrade = true;
	}
	return rc;
}

static int
ds_pool_mark_upgrade_completed_internal(struct pool_svc *svc, int ret)
{
	int rc;

	if (ret == 0)
		ret = ds_cont_upgrade(svc->ps_uuid, svc->ps_cont_svc);

	rc = __ds_pool_mark_upgrade_completed(svc->ps_uuid, svc, ret);
	if (rc == 0 && ret)
		rc = ret;

	return rc;
}

int
ds_pool_mark_upgrade_completed(uuid_t pool_uuid, int ret)
{
	struct pool_svc	*svc;
	int		rc;

	/* XXX check if the whole upgrade progress is really completed */
	rc = pool_svc_lookup_leader(pool_uuid, &svc, NULL);
	if (rc != 0)
		return rc;

	rc = ds_pool_mark_upgrade_completed_internal(svc, ret);

	pool_svc_put_leader(svc);

	return rc;
}

static int
ds_pool_upgrade_if_needed(uuid_t pool_uuid, struct rsvc_hint *po_hint,
			  struct pool_svc *svc, crt_rpc_t *rpc)
{
	struct rdb_tx			tx;
	d_iov_t				value;
	uint32_t			upgrade_status;
	uint32_t			upgrade_global_ver;
	int				rc;
	bool				scheduled_layout_upgrade = false;
	bool				dmg_upgrade_cmd = false;
	bool				request_schedule_upgrade = false;

	if (!svc) {
		rc = pool_svc_lookup_leader(pool_uuid, &svc, po_hint);
		if (rc != 0)
			return rc;
		dmg_upgrade_cmd = true;
	}

	rc = rdb_tx_begin(svc->ps_rsvc.s_db, svc->ps_rsvc.s_term, &tx);
	if (rc != 0)
		D_GOTO(out_put_leader, rc);

	/**
	 * Four kinds of pool upgrading states:
	 *
	 * 1. pool upgrade not started:
	 * upgrade_state: not started
	 * upgrade_global_version: v1
	 * global_version: v1
	 *
	 * 2. pool upgrade in progress:
	 * upgrade_state: in progress
	 * upgrade_global_version: v2
	 * global_version: v1
	 *
	 * 3. pool upgrade completed:
	 * upgrade_state: completed
	 * upgrade_global_version: v2
	 * global_version: v2
	 *
	 * 4. pool upgrade failed:
	 * upgrade_state: failed
	 * upgrade_global_version: v2
	 * global_version: v1
	 */
	ABT_rwlock_wrlock(svc->ps_lock);
	d_iov_set(&value, &upgrade_global_ver, sizeof(upgrade_global_ver));
	rc = rdb_tx_lookup(&tx, &svc->ps_root, &ds_pool_prop_upgrade_global_version,
			   &value);
	if (rc && rc != -DER_NONEXIST) {
		D_GOTO(out_tx, rc);
	} else if (rc == -DER_NONEXIST) {
		if (!dmg_upgrade_cmd)
			D_GOTO(out_tx, rc = 0);
		D_GOTO(out_upgrade, rc);
	} else {
		d_iov_set(&value, &upgrade_status, sizeof(upgrade_status));
		rc = rdb_tx_lookup(&tx, &svc->ps_root, &ds_pool_prop_upgrade_status,
				   &value);
		if (rc)
			D_GOTO(out_tx, rc);

		if (upgrade_global_ver > DAOS_POOL_GLOBAL_VERSION) {
			D_ERROR(DF_UUID": downgrading pool is unsupported: %u -> %u\n",
				DP_UUID(svc->ps_uuid), upgrade_global_ver,
				DAOS_POOL_GLOBAL_VERSION);
			D_GOTO(out_tx, rc = -DER_INVAL);
		}
		D_DEBUG(DB_TRACE, "upgrade ver %u status %u\n", upgrade_global_ver, upgrade_status);
		switch (upgrade_status) {
		case DAOS_UPGRADE_STATUS_NOT_STARTED:
		case DAOS_UPGRADE_STATUS_COMPLETED:
			if ((upgrade_global_ver < DAOS_POOL_GLOBAL_VERSION &&
			     dmg_upgrade_cmd) || DAOS_FAIL_CHECK(DAOS_FORCE_OBJ_UPGRADE))
				D_GOTO(out_upgrade, rc = 0);
			else
				D_GOTO(out_tx, rc = 0);
			break;
		case DAOS_UPGRADE_STATUS_FAILED:
			if (upgrade_global_ver < DAOS_POOL_GLOBAL_VERSION) {
				D_ERROR(DF_UUID": upgrading pool %u -> %u\n is unsupported"
					" because pool upgraded to %u last time failed\n",
					DP_UUID(svc->ps_uuid), upgrade_global_ver,
					DAOS_POOL_GLOBAL_VERSION, upgrade_global_ver);
				D_GOTO(out_tx, rc = -DER_NOTSUPPORTED);
			}
			/* try again as users requested. */
			if (dmg_upgrade_cmd)
				D_GOTO(out_upgrade, rc = 0);
			else
				D_GOTO(out_tx, rc = 0);
			break;
		case DAOS_UPGRADE_STATUS_IN_PROGRESS:
			if (upgrade_global_ver < DAOS_POOL_GLOBAL_VERSION) {
				D_ERROR(DF_UUID": upgrading pool %u -> %u\n is unsupported"
					" because pool upgraded to %u not finished yet\n",
					DP_UUID(svc->ps_uuid), upgrade_global_ver,
					DAOS_POOL_GLOBAL_VERSION, upgrade_global_ver);
				D_GOTO(out_tx, rc = -DER_NOTSUPPORTED);
			} else if (dmg_upgrade_cmd) { /* not from resume */
				D_GOTO(out_tx, rc = -DER_INPROGRESS);
			} else {
				D_GOTO(out_upgrade, rc = 0);
			}
			break;
		default:
			D_ERROR("unknown upgrade pool status: %u\n", upgrade_status);
			D_GOTO(out_upgrade, rc = -DER_INVAL);
			break;
		}
	}
out_upgrade:
	request_schedule_upgrade = true;
	/**
	 * Todo: make sure no rebuild/reint/expand are in progress
	 */
	rc = pool_upgrade_props(&tx, svc, pool_uuid, rpc);
	if (rc)
		D_GOTO(out_tx, rc);

	rc = pool_check_upgrade_object_layout(&tx, svc, &scheduled_layout_upgrade);
	if (rc < 0)
		D_GOTO(out_tx, rc);

out_tx:
	ABT_rwlock_unlock(svc->ps_lock);
	rdb_tx_end(&tx);

	if (request_schedule_upgrade && !scheduled_layout_upgrade) {
		int rc1;

		if (rc == 0 && dmg_upgrade_cmd &&
		    DAOS_FAIL_CHECK(DAOS_POOL_UPGRADE_CONT_ABORT))
			D_GOTO(out_put_leader, rc = -DER_AGAIN);
		rc1 = ds_pool_mark_upgrade_completed_internal(svc, rc);
		if (rc == 0 && rc1)
			rc = rc1;
	}
out_put_leader:
	if (dmg_upgrade_cmd) {
		ds_rsvc_set_hint(&svc->ps_rsvc, po_hint);
		pool_svc_put_leader(svc);
	}

	return rc;
}

/**
 * Set a pool's properties without having a handle for the pool
 */
void
ds_pool_upgrade_handler(crt_rpc_t *rpc)
{
	struct pool_upgrade_in		*in = crt_req_get(rpc);
	struct pool_upgrade_out		*out = crt_reply_get(rpc);
	int				rc;

	rc = ds_pool_upgrade_if_needed(in->poi_op.pi_uuid,
				       &out->poo_op.po_hint, NULL, rpc);
	out->poo_op.po_rc = rc;
	D_DEBUG(DB_MD, DF_UUID ": replying rpc: %p %d\n", DP_UUID(in->poi_op.pi_uuid), rpc, rc);
	crt_reply_send(rpc);
}

/*
 * Adds the contents of new_acl to the original ACL. If an entry is added for
 * a principal already in the ACL, the old entry will be replaced.
 * *acl may be reallocated in the process.
 */
static int
merge_acl(struct daos_acl **acl, struct daos_acl *new_acl)
{
	struct daos_ace	*new_ace;
	int		rc = 0;

	new_ace = daos_acl_get_next_ace(new_acl, NULL);
	while (new_ace != NULL) {
		rc = daos_acl_add_ace(acl, new_ace);
		if (rc != 0)
			break;
		new_ace = daos_acl_get_next_ace(new_acl, new_ace);
	}

	return rc;
}

/**
 * Update entries in a pool's ACL without having a handle for the pool
 */
void
ds_pool_acl_update_handler(crt_rpc_t *rpc)
{
	struct pool_acl_update_in	*in = crt_req_get(rpc);
	struct pool_acl_update_out	*out = crt_reply_get(rpc);
	struct pool_svc			*svc;
	struct rdb_tx			tx;
	int				rc;
	struct daos_acl                 *acl_in = NULL;
	daos_prop_t			*prop = NULL;
	struct daos_prop_entry		*entry = NULL;
	bool                             dup_op = false;
	struct ds_pool_svc_op_val        op_val;
	bool                             fi_pass_noreply = DAOS_FAIL_CHECK(DAOS_MD_OP_PASS_NOREPLY);
	bool                             fi_fail_noreply = DAOS_FAIL_CHECK(DAOS_MD_OP_FAIL_NOREPLY);

	D_DEBUG(DB_MD, DF_UUID": processing rpc %p\n",
		DP_UUID(in->pui_op.pi_uuid), rpc);

	pool_acl_update_in_get_data(rpc, &acl_in);

	rc = pool_svc_lookup_leader(in->pui_op.pi_uuid, &svc,
				    &out->puo_op.po_hint);
	if (rc != 0)
		D_GOTO(out, rc);

	rc = rdb_tx_begin(svc->ps_rsvc.s_db, svc->ps_rsvc.s_term, &tx);
	if (rc != 0)
		D_GOTO(out_svc, rc);

	/*
	 * We need to read the old ACL, modify, and rewrite it
	 */
	ABT_rwlock_wrlock(svc->ps_lock);

	rc = pool_op_lookup(&tx, svc, rpc, DAOS_POOL_VERSION, &dup_op, &op_val);
	if (rc != 0)
		goto out_lock;
	else if (dup_op || fi_fail_noreply)
		goto out_commit;

	rc = pool_prop_read(&tx, svc, DAOS_PO_QUERY_PROP_ACL, &prop);
	if (rc != 0)
		D_GOTO(out_prop, rc);

	entry = daos_prop_entry_get(prop, DAOS_PROP_PO_ACL);
	if (entry == NULL) {
		D_ERROR(DF_UUID": No ACL prop entry for pool\n",
			DP_UUID(in->pui_op.pi_uuid));
		D_GOTO(out_prop, rc);
	}

	rc = merge_acl((struct daos_acl **)&entry->dpe_val_ptr, acl_in);
	if (rc != 0) {
		D_ERROR(DF_UUID": Unable to update pool with new ACL, rc=%d\n",
			DP_UUID(in->pui_op.pi_uuid), rc);
		D_GOTO(out_prop, rc);
	}

	rc = pool_prop_write(&tx, &svc->ps_root, prop);
	if (rc != 0) {
		D_ERROR(DF_UUID": failed to write updated ACL for pool: %d\n",
			DP_UUID(in->pui_op.pi_uuid), rc);
		D_GOTO(out_prop, rc);
	}

out_prop:
	if (prop != NULL)
		daos_prop_free(prop);
out_commit:
	if ((rc == 0) && !dup_op && fi_fail_noreply)
		rc = -DER_MISC;
	rc = pool_op_save(&tx, svc, rpc, DAOS_POOL_VERSION, dup_op, rc, &op_val);
	if (rc != 0)
		goto out_lock;

	rc = rdb_tx_commit(&tx);
	if (rc != 0)
		goto out_lock;
	rc = op_val.ov_rc;
out_lock:
	ABT_rwlock_unlock(svc->ps_lock);
	rdb_tx_end(&tx);
out_svc:
	ds_rsvc_set_hint(&svc->ps_rsvc, &out->puo_op.po_hint);
	pool_svc_put_leader(svc);
out:
	if ((rc == 0) && !dup_op && fi_pass_noreply) {
		rc = -DER_TIMEDOUT;
		D_DEBUG(DB_MD, DF_UUID ": fault injected: DAOS_MD_OP_PASS_NOREPLY\n",
			DP_UUID(in->pui_op.pi_uuid));
	}
	if ((rc == -DER_MISC) && !dup_op && fi_fail_noreply) {
		rc = -DER_TIMEDOUT;
		D_DEBUG(DB_MD, DF_UUID ": fault injected: DAOS_MD_OP_FAIL_NOREPLY\n",
			DP_UUID(in->pui_op.pi_uuid));
	}

	out->puo_op.po_rc = rc;
	D_DEBUG(DB_MD, DF_UUID ": replying rpc: %p %d\n", DP_UUID(in->pui_op.pi_uuid), rpc, rc);
	crt_reply_send(rpc);
}

/**
 * Delete entries in a pool's ACL without having a handle for the pool
 */
void
ds_pool_acl_delete_handler(crt_rpc_t *rpc)
{
	struct pool_acl_delete_in	*in = crt_req_get(rpc);
	struct pool_acl_delete_out	*out = crt_reply_get(rpc);
	struct pool_svc			*svc;
	struct rdb_tx			tx;
	int				rc;
	daos_prop_t			*prop = NULL;
	struct daos_prop_entry		*entry;
	bool                             dup_op = false;
	struct ds_pool_svc_op_val        op_val;
	bool                             fi_pass_noreply = DAOS_FAIL_CHECK(DAOS_MD_OP_PASS_NOREPLY);
	bool                             fi_fail_noreply = DAOS_FAIL_CHECK(DAOS_MD_OP_FAIL_NOREPLY);

	D_DEBUG(DB_MD, DF_UUID": processing rpc %p\n",
		DP_UUID(in->pdi_op.pi_uuid), rpc);

	rc = pool_svc_lookup_leader(in->pdi_op.pi_uuid, &svc,
				    &out->pdo_op.po_hint);
	if (rc != 0)
		D_GOTO(out, rc);

	rc = rdb_tx_begin(svc->ps_rsvc.s_db, svc->ps_rsvc.s_term, &tx);
	if (rc != 0)
		D_GOTO(out_svc, rc);

	/*
	 * We need to read the old ACL, modify, and rewrite it
	 */
	ABT_rwlock_wrlock(svc->ps_lock);

	rc = pool_op_lookup(&tx, svc, rpc, DAOS_POOL_VERSION, &dup_op, &op_val);
	if (rc != 0)
		goto out_lock;
	else if (dup_op || fi_fail_noreply)
		goto out_commit;

	rc = pool_prop_read(&tx, svc, DAOS_PO_QUERY_PROP_ACL, &prop);
	if (rc != 0)
		D_GOTO(out_prop, rc);

	entry = daos_prop_entry_get(prop, DAOS_PROP_PO_ACL);
	if (entry == NULL) {
		D_ERROR(DF_UUID": No ACL prop entry for pool\n",
			DP_UUID(in->pdi_op.pi_uuid));
		D_GOTO(out_prop, rc);
	}

	rc = daos_acl_remove_ace((struct daos_acl **)&entry->dpe_val_ptr,
				 in->pdi_type, in->pdi_principal);
	if (rc != 0) {
		D_ERROR(DF_UUID": Failed to remove requested principal, "
			"rc=%d\n", DP_UUID(in->pdi_op.pi_uuid), rc);
		D_GOTO(out_prop, rc);
	}

	rc = pool_prop_write(&tx, &svc->ps_root, prop);
	if (rc != 0) {
		D_ERROR(DF_UUID": failed to write updated ACL for pool: %d\n",
			DP_UUID(in->pdi_op.pi_uuid), rc);
		D_GOTO(out_prop, rc);
	}

out_prop:
	if (prop != NULL)
		daos_prop_free(prop);
out_commit:
	if ((rc == 0) && !dup_op && fi_fail_noreply)
		rc = -DER_MISC;
	rc = pool_op_save(&tx, svc, rpc, DAOS_POOL_VERSION, dup_op, rc, &op_val);
	if (rc != 0)
		goto out_lock;

	rc = rdb_tx_commit(&tx);
	if (rc != 0)
		goto out_lock;
	rc = op_val.ov_rc;
out_lock:
	ABT_rwlock_unlock(svc->ps_lock);
	rdb_tx_end(&tx);
out_svc:
	ds_rsvc_set_hint(&svc->ps_rsvc, &out->pdo_op.po_hint);
	pool_svc_put_leader(svc);
out:
	if ((rc == 0) && !dup_op && fi_pass_noreply) {
		rc = -DER_TIMEDOUT;
		D_DEBUG(DB_MD, DF_UUID ": fault injected: DAOS_MD_OP_PASS_NOREPLY\n",
			DP_UUID(in->pdi_op.pi_uuid));
	}
	if ((rc == -DER_MISC) && !dup_op && fi_fail_noreply) {
		rc = -DER_TIMEDOUT;
		D_DEBUG(DB_MD, DF_UUID ": fault injected: DAOS_MD_OP_FAIL_NOREPLY\n",
			DP_UUID(in->pdi_op.pi_uuid));
	}

	out->pdo_op.po_rc = rc;
	D_DEBUG(DB_MD, DF_UUID ": replying rpc: %p %d\n", DP_UUID(in->pdi_op.pi_uuid), rpc, rc);
	crt_reply_send(rpc);
}

struct pool_svc_reconf_arg {
	struct pool_map	       *sca_map;
	uint32_t		sca_map_version_for;
	bool			sca_sync_remove;
};

/* Must be used with pool_svc.ps_reconf_sched (see container_of below). */
static void
pool_svc_reconf_ult(void *varg)
{
	struct pool_svc_sched      *reconf = varg;
	struct pool_svc_reconf_arg *arg    = reconf->psc_arg;
	struct pool_svc            *svc;
	struct pool_map            *map;
	d_rank_list_t              *pre;
	d_rank_list_t              *to_add;
	d_rank_list_t              *to_remove;
	d_rank_list_t              *post;
	uint64_t                    rdb_nbytes = 0;
	int                         rc;

	svc = container_of(reconf, struct pool_svc, ps_reconf_sched);

	if (arg->sca_map == NULL)
		map = svc->ps_pool->sp_map;
	else
		map = arg->sca_map;

	D_DEBUG(DB_MD, DF_UUID": begin\n", DP_UUID(svc->ps_uuid));

	if (reconf->psc_canceled) {
		rc = -DER_OP_CANCELED;
		goto out;
	}

	/* When there are pending events, the pool map may be unstable. */
	while (!arg->sca_sync_remove && events_pending(svc)) {
		dss_sleep(3000 /* ms */);
		if (reconf->psc_canceled) {
			rc = -DER_OP_CANCELED;
			goto out;
		}
	}

	rc = rdb_get_ranks(svc->ps_rsvc.s_db, &pre);
	if (rc != 0) {
		D_ERROR(DF_UUID": failed to get pool service replica ranks: "DF_RC"\n",
			DP_UUID(svc->ps_uuid), DP_RC(rc));
		goto out;
	}

	/* If adding replicas, get the correct rdb size (do not trust DAOS_MD_CAP). */
	rc = rdb_get_size(svc->ps_rsvc.s_db, &rdb_nbytes);
	if (rc != 0) {
		D_ERROR(DF_UUID ": failed to get rdb size: " DF_RC "\n", DP_UUID(svc->ps_uuid),
			DP_RC(rc));
		goto out_cur;
	}

	if (arg->sca_map == NULL)
		ABT_rwlock_rdlock(svc->ps_pool->sp_lock);
	rc = ds_pool_plan_svc_reconfs(svc->ps_svc_rf, map, pre, dss_self_rank(),
				      arg->sca_sync_remove /* filter_only */, &to_add, &to_remove);
	if (arg->sca_map == NULL)
		ABT_rwlock_unlock(svc->ps_pool->sp_lock);
	if (rc != 0) {
		D_ERROR(DF_UUID": cannot plan pool service reconfigurations: "DF_RC"\n",
			DP_UUID(svc->ps_uuid), DP_RC(rc));
		goto out_cur;
	}

	D_DEBUG(DB_MD, DF_UUID ": svc_rf=%d pre=%u to_add=%u to_remove=%u\n", DP_UUID(svc->ps_uuid),
		svc->ps_svc_rf, pre->rl_nr, to_add->rl_nr, to_remove->rl_nr);

	/*
	 * Ignore the return values from the "add" and "remove" calls here. If
	 * the "add" calls returns an error, to_add contains the N ranks that
	 * have not been added. We delete N ranks from to_remove to account for
	 * the failed additions, and continue to make the "remove" call. If any
	 * of the two calls returns an error, we still need to report any
	 * membership changes to the MS.
	 */
	if (!arg->sca_sync_remove && to_add->rl_nr > 0) {
		uint32_t vos_df_version;

		vos_df_version = ds_pool_get_vos_df_version(svc->ps_global_version);
		D_ASSERTF(vos_df_version != 0, DF_UUID ": vos_df_version=0 global_version=%u\n",
			  DP_UUID(svc->ps_uuid), svc->ps_global_version);
		ds_rsvc_add_replicas_s(&svc->ps_rsvc, to_add, rdb_nbytes, vos_df_version);
		if (reconf->psc_canceled) {
			rc = -DER_OP_CANCELED;
			goto out_to_add_remove;
		}
		if (to_add->rl_nr > to_remove->rl_nr)
			to_remove->rl_nr = 0;
		else
			to_remove->rl_nr -= to_add->rl_nr;
	}
	if (to_remove->rl_nr > 0) {
		d_rank_list_t *tmp;

		/*
		 * Since the ds_rsvc_dist_stop part is likely to hit RPC
		 * timeouts, after removing the replicas from the membership,
		 * we notify the MS first, and then come back to
		 * ds_rsvc_dist_stop.
		 */
		rc = d_rank_list_dup(&tmp, to_remove);
		if (rc != 0) {
			D_ERROR(DF_UUID": failed to duplicate to_remove: "DF_RC"\n",
				DP_UUID(svc->ps_uuid), DP_RC(rc));
			goto out_to_add_remove;
		}
		rc = rdb_remove_replicas(svc->ps_rsvc.s_db, tmp);
		if (rc != 0)
			D_ERROR(DF_UUID": failed to remove replicas: "DF_RC"\n",
				DP_UUID(svc->ps_uuid), DP_RC(rc));
		/* Delete from to_remove ranks that are not removed. */
		d_rank_list_filter(tmp, to_remove, true /* exclude */);
		d_rank_list_free(tmp);
	}

	if (rdb_get_ranks(svc->ps_rsvc.s_db, &post) == 0) {
		if (svc->ps_force_notify || !d_rank_list_identical(post, pre)) {
			int rc_tmp;

			/*
			 * Send RAS event to control-plane over dRPC to indicate
			 * change in pool service replicas.
			 */
			rc_tmp = ds_notify_pool_svc_update(&svc->ps_uuid, post,
							   svc->ps_rsvc.s_term);
			if (rc_tmp == 0)
				svc->ps_force_notify = false;
			else
				DL_ERROR(rc_tmp, DF_UUID": replica update notify failure",
					 DP_UUID(svc->ps_uuid));
		}

		d_rank_list_free(post);
	}
	if (reconf->psc_canceled) {
		rc = -DER_OP_CANCELED;
		goto out_to_add_remove;
	}

	/*
	 * Don't attempt to destroy any removed replicas in the "synchronous
	 * remove" mode, so that we don't delay pool_svc_update_map_internal
	 * for too long. Ignore the return value of this ds_rsvc_dist_stop
	 * call.
	 */
	if (!arg->sca_sync_remove && to_remove->rl_nr > 0)
		ds_rsvc_dist_stop(svc->ps_rsvc.s_class, &svc->ps_rsvc.s_id, to_remove,
				  NULL /* excluded */, svc->ps_rsvc.s_term, true /* destroy */);

out_to_add_remove:
	d_rank_list_free(to_remove);
	d_rank_list_free(to_add);
out_cur:
	d_rank_list_free(pre);
out:
	/* Do not yield between the D_FREE and the sched_end. */
	D_FREE(reconf->psc_arg);
	reconf->psc_rc = rc;
	sched_end(reconf);
	ABT_cond_broadcast(reconf->psc_cv);
	D_DEBUG(DB_MD, DF_UUID": end: "DF_RC"\n", DP_UUID(svc->ps_uuid), DP_RC(rc));
}

/* If returning 0, this function must have scheduled func(arg). */
static int
pool_svc_schedule(struct pool_svc *svc, struct pool_svc_sched *sched, void (*func)(void *),
		  void *arg)
{
	enum ds_rsvc_state	state;
	int			rc;

	D_DEBUG(DB_MD, DF_UUID": begin\n", DP_UUID(svc->ps_uuid));

	if (ds_pool_restricted(svc->ps_pool, false)) {
		D_DEBUG(DB_MD, DF_UUID": end: skip in check mode\n", DP_UUID(svc->ps_uuid));
		return -DER_OP_CANCELED;
	}

	/*
	 * Avoid scheduling when the PS is stepping down
	 * and has already called sched_cancel_and_wait.
	 */
	state = ds_rsvc_get_state(&svc->ps_rsvc);
	if (state == DS_RSVC_DRAINING) {
		D_DEBUG(DB_MD, DF_UUID": end: service %s\n", DP_UUID(svc->ps_uuid),
			ds_rsvc_state_str(state));
		return -DER_OP_CANCELED;
	}

	D_ASSERT(&svc->ps_reconf_sched == sched || &svc->ps_rfcheck_sched == sched);
	sched_cancel_and_wait(sched);

	sched_begin(sched, arg);

	/*
	 * An extra svc leader reference is not required, because
	 * pool_svc_step_down_cb waits for this ULT to terminate.
	 *
	 * ULT tracking is achieved through sched, not a ULT handle.
	 */
	rc = dss_ult_create(func, sched, DSS_XS_SELF, 0, 0, NULL /* ult */);
	if (rc != 0) {
		D_ERROR(DF_UUID": failed to create ULT: "DF_RC"\n",
			DP_UUID(svc->ps_uuid), DP_RC(rc));
		sched_end(sched);
		return rc;
	}

	D_DEBUG(DB_MD, DF_UUID": end: "DF_RC"\n", DP_UUID(svc->ps_uuid), DP_RC(rc));
	return 0;
}

/**
 * Schedule PS reconfigurations (if necessary). This is currently for the chk
 * module only.
 */
int
ds_pool_svc_schedule_reconf(struct ds_pool_svc *svc)
{
	struct pool_svc *s = pool_ds2svc(svc);
	int              rc;

	/*
	 * Pass 1 as map_version_for, since there shall be no other
	 * reconfiguration in progress.
	 */
	s->ps_pool->sp_cr_checked = 1;
	rc = pool_svc_schedule_reconf(s, NULL /* map */, 1 /* map_version_for */,
				      true /* sync_remove */);
	if (rc != 0)
		DL_ERROR(rc, DF_UUID": failed to schedule pool service reconfiguration",
			 DP_UUID(s->ps_uuid));
	return rc;
}

static int pool_find_all_targets_by_addr(struct pool_map *map,
					 struct pool_target_addr_list *list,
					 struct pool_target_id_list *tgt_list,
					 struct pool_target_addr_list *inval);

static int
cont_rf_check_cb(uuid_t pool_uuid, uuid_t cont_uuid, struct rdb_tx *tx, void *arg)
{
	struct pool_svc_sched *sched = arg;
	int rc;

	/* If anything happened during rf check, let's continue to check the next container
	 * for the moment.
	 */
	rc = ds_cont_rf_check(pool_uuid, cont_uuid, tx);
	if (rc)
		DL_CDEBUG(rc == -DER_RF, DB_MD, DLOG_ERR, rc, DF_CONT " check_rf",
			  DP_CONT(pool_uuid, cont_uuid));

	if (sched->psc_canceled) {
		D_DEBUG(DB_MD, DF_CONT" is canceled.\n", DP_CONT(pool_uuid, cont_uuid));
		return 1;
	}

	return 0;
}

/* Must be used with pool_svc.ps_rfcheck_sched (see container_of below). */
static void
pool_svc_rfcheck_ult(void *arg)
{
	struct pool_svc_sched *sched = arg;
	struct pool_svc       *svc   = container_of(sched, struct pool_svc, ps_rfcheck_sched);
	int                    rc;

	do {
		/* retry until some one stop the pool svc(rc == 1) or succeed */
		if (DAOS_FAIL_CHECK(DAOS_POOL_RFCHECK_FAIL))
			rc = -DER_NOMEM;
		else
			rc = ds_cont_rdb_iterate(svc->ps_cont_svc, cont_rf_check_cb,
						 &svc->ps_rfcheck_sched);
		if (rc >= 0)
			break;

		if (sched->psc_canceled) {
			D_DEBUG(DB_MD, DF_UUID ": canceled\n", DP_UUID(svc->ps_uuid));
			break;
		}

		D_DEBUG(DB_MD, DF_UUID" check rf with %d and retry\n",
			DP_UUID(svc->ps_uuid), rc);

		dss_sleep(1000 /* ms */);
	} while (1);

	sched_end(&svc->ps_rfcheck_sched);
	D_INFO("RF check finished for "DF_UUID"\n", DP_UUID(svc->ps_uuid));
	ABT_cond_broadcast(svc->ps_rfcheck_sched.psc_cv);
}

/*
 * If map is NULL, map_version_for must be provided, and svc->ps_pool->sp_map
 * will be used during reconfiguration; otherwise, map_version_for is ignored.
 */
static int
pool_svc_schedule_reconf(struct pool_svc *svc, struct pool_map *map, uint32_t map_version_for,
			 bool sync_remove)
{
	struct pool_svc_reconf_arg     *reconf_arg;
	uint32_t			v;
	int				rc;

	if (map == NULL)
		v = map_version_for;
	else
		v = pool_map_get_version(map);

	if (svc->ps_reconf_sched.psc_in_progress) {
		uint32_t v_in_progress;

		/* Safe to access psc_arg as long as we don't yield. */
		reconf_arg = svc->ps_reconf_sched.psc_arg;
		if (reconf_arg->sca_map == NULL)
			v_in_progress = reconf_arg->sca_map_version_for;
		else
			v_in_progress = pool_map_get_version(reconf_arg->sca_map);
		if (v_in_progress >= v) {
			D_DEBUG(DB_MD, DF_UUID": stale request: v_in_progress=%u v=%u\n",
				DP_UUID(svc->ps_uuid), v_in_progress, v);
			return -DER_OP_CANCELED;
		}
	}

	D_ALLOC_PTR(reconf_arg);
	if (reconf_arg == NULL)
		return -DER_NOMEM;
	reconf_arg->sca_map = map;
	reconf_arg->sca_map_version_for = v;
	reconf_arg->sca_sync_remove = sync_remove;

	/*
	 * If successful, this call passes the ownership of reconf_arg to
	 * pool_svc_reconf_ult.
	 */
	rc = pool_svc_schedule(svc, &svc->ps_reconf_sched, pool_svc_reconf_ult, reconf_arg);
	if (rc != 0) {
		D_FREE(reconf_arg);
		return rc;
	}

	if (sync_remove) {
		sched_wait(&svc->ps_reconf_sched);

		rc = svc->ps_reconf_sched.psc_rc;
		if (rc != 0) {
			DL_ERROR(rc, DF_UUID": pool service reconfigurator", DP_UUID(svc->ps_uuid));
			return rc;
		}
	}

	return 0;
}

static int
pool_map_crit_prompt(struct pool_svc *svc, struct pool_map *map)
{
	crt_group_t		*primary_grp;
	struct pool_domain	*doms;
	int			 doms_cnt;
	int			 i;
	int			 rc = 0;

	D_DEBUG(DB_MD, DF_UUID": checking node status\n", DP_UUID(svc->ps_uuid));
	doms_cnt = pool_map_find_ranks(map, PO_COMP_ID_ALL, &doms);
	D_ASSERT(doms_cnt >= 0);
	primary_grp = crt_group_lookup(NULL);
	D_ASSERT(primary_grp != NULL);

	D_CRIT("!!! Please try to recover these engines in top priority -\n");
	D_CRIT("!!! Please refer \"Pool-Wise Redundancy Factor\" section in pool_operations.md\n");
	for (i = 0; i < doms_cnt; i++) {
		struct swim_member_state state;

		if (!(doms[i].do_comp.co_status & PO_COMP_ST_UPIN))
			continue;

		rc = crt_rank_state_get(primary_grp, doms[i].do_comp.co_rank, &state);
		if (rc != 0 && rc != -DER_NONEXIST) {
			D_ERROR("failed to get status of rank %u: %d\n",
				doms[i].do_comp.co_rank, rc);
			break;
		}

		D_DEBUG(DB_MD, "rank/state %d/%d\n", doms[i].do_comp.co_rank,
			rc == -DER_NONEXIST ? -1 : state.sms_status);
		if (rc == -DER_NONEXIST || state.sms_status == SWIM_MEMBER_DEAD)
			D_CRIT("!!! pool "DF_UUID" : intolerable unavailability: engine rank %u\n",
			       DP_UUID(svc->ps_uuid), doms[i].do_comp.co_rank);
	}

	return rc;
}

/*
 * Perform an update to the pool map of \a svc.
 *
 * \param[in]	svc		pool service
 * \param[in]	opc		update operation (e.g., POOL_EXCLUDE)
 * \param[in]	exclude_rank	for excluding ranks (rather than targets)
 * \param[in]	extend_rank_list ranks list to be extended.
 * \param[in]	extend_domains_nr number of extend domains.
 * \param[in]	extend_domains	domains to be extended.
 * \param[in,out]
 *		tgts		target IDs (if empty, must specify tgt_addrs)
 * \param[in]	tgt_addrs	optional target addresses (ignored if \a tgts is
 *				nonempty; requires inval_tgt_addrs)
 * \param[out]	hint		optional leadership hint
 * \param[out]	p_updated	optional info on if pool map has been updated
 * \param[out]	map_version_p	pool map version
 * \param[out]	tgt_map_ver	pool map version for the last target change
 *				(instead of a node change, for example) made by
 *				this update, or 0 if none has been made (see
 *				ds_pool_map_tgts_update)
 * \param[out]	inval_tgt_addrs	optional invalid target addresses (ignored if
 *				\a tgts is nonempty; if specified, must be
 *				initialized to empty and freed by the caller)
 */
static int
pool_svc_update_map_internal(struct pool_svc *svc, unsigned int opc, bool exclude_rank,
			     d_rank_list_t *extend_rank_list, uint32_t extend_domains_nr,
			     uint32_t *extend_domains, struct pool_target_id_list *tgts,
			     struct pool_target_addr_list *tgt_addrs, struct rsvc_hint *hint,
			     bool *p_updated, uint32_t *map_version_p, uint32_t *tgt_map_ver,
			     struct pool_target_addr_list *inval_tgt_addrs,
			     enum map_update_source src, bool skip_rf_check)
{
	struct rdb_tx		tx;
	struct pool_map	       *map;
	uint32_t		map_version_before;
	uint32_t		map_version;
	struct pool_buf	       *map_buf = NULL;
	struct pool_domain     *node;
	bool			updated = false;
	int			rc;

	D_DEBUG(DB_MD, DF_UUID": opc=%u exclude_rank=%d ntgts=%d ntgt_addrs=%d\n",
		DP_UUID(svc->ps_uuid), opc, exclude_rank, tgts->pti_number,
		tgt_addrs == NULL ? 0 : tgt_addrs->pta_number);

	rc = rdb_tx_begin(svc->ps_rsvc.s_db, svc->ps_rsvc.s_term, &tx);
	if (rc != 0)
		goto out;
	ABT_rwlock_wrlock(svc->ps_lock);

	/* Create a temporary pool map based on the last committed version. */
	rc = read_map(&tx, &svc->ps_root, &map);
	if (rc != 0)
		goto out_lock;

	if (opc == MAP_EXTEND) {
		D_ASSERT(extend_rank_list != NULL);
		map_version = pool_map_get_version(map) + 1;
		rc = gen_pool_buf(map, &map_buf, map_version, extend_domains_nr,
				  extend_rank_list->rl_nr, extend_rank_list->rl_nr * dss_tgt_nr,
				  extend_domains, dss_tgt_nr);
		if (rc != 0)
			D_GOTO(out_map, rc);

		if (map_buf != NULL) {
			/* Extend the current pool map */
			rc = pool_map_extend(map, map_version, map_buf);
			pool_buf_free(map_buf);
			map_buf = NULL;
			if (rc != 0)
				D_GOTO(out_map, rc);
		}

		/* Get a list of all the targets being added */
		rc = pool_map_find_targets_on_ranks(map, extend_rank_list, tgts);
		if (rc <= 0) {
			D_ERROR(DF_UUID" failed to find targets rc: "DF_RC"\n",
				DP_UUID(svc->ps_uuid), DP_RC(rc));
			D_GOTO(out_map, rc);
		}
	} else {
		/*
		 * If an empty target ID list is provided, convert from target
		 * addresses.
		 */
		if (tgts->pti_number == 0) {
			D_ASSERT(tgts->pti_ids == NULL);
			D_ASSERT(tgt_addrs != NULL);
			D_ASSERT(inval_tgt_addrs != NULL);
			rc = pool_find_all_targets_by_addr(map, tgt_addrs, tgts,
							   inval_tgt_addrs);
			if (rc != 0)
				goto out_map;
			if (src == MUS_DMG && inval_tgt_addrs->pta_number > 0) {
				/*
				 * If any invalid ranks/targets were specified here,
				 * abort the entire request. This will mean the
				 * operator needs to resubmit the request with
				 * corrected arguments, which will be easier without
				 * trying to figure out which arguments were accepted &
				 * started processing already.
				 */
				rc = -DER_NONEXIST;
				goto out_map;
			}
		}
	}

	/*
	 * Attempt to modify the temporary pool map and save its versions
	 * before and after. If the version hasn't changed, we are done.
	 */
	map_version_before = pool_map_get_version(map);
	rc = ds_pool_map_tgts_update(svc->ps_uuid, map, tgts, opc, exclude_rank, tgt_map_ver, true);
	if (rc != 0)
		D_GOTO(out_map, rc);
	map_version = pool_map_get_version(map);
	D_DEBUG(DB_MD, DF_UUID": version=%u->%u\n",
		DP_UUID(svc->ps_uuid), map_version_before, map_version);
	if (map_version == map_version_before)
		D_GOTO(out_map, rc = 0);

	/*
	 * If the map modification affects myself, leave it to a new PS leader
	 * if there's another PS replica, or reject it.
	 */
	node = pool_map_find_dom_by_rank(map, dss_self_rank());
	if (node == NULL || !(node->do_comp.co_status & DC_POOL_SVC_MAP_STATES)) {
		d_rank_list_t *replicas;

		rc = rdb_get_ranks(svc->ps_rsvc.s_db, &replicas);
		if (replicas->rl_nr == 1) {
			D_ERROR(DF_UUID": rejecting rank exclusion: self removal requested\n",
				DP_UUID(svc->ps_uuid));
			rc = -DER_INVAL;
		} else {
			/*
			 * The handling is unreliable, for we may become a new
			 * PS leader again; a more reliable implementation
			 * requires the currently unavailable Raft leadership
			 * transfer support.
			 */
			D_INFO(DF_UUID": resigning PS leadership: self removal requested\n",
			       DP_UUID(svc->ps_uuid));
			rdb_resign(svc->ps_rsvc.s_db, svc->ps_rsvc.s_term);
			rc = -DER_NOTLEADER;
		}
		d_rank_list_free(replicas);
		goto out_map;
	}

	/*
	 * For SWIM exclude:
	 * Do not change pool map if the pw_rf is broken or is going to be broken,
	 * With CRIT log message to ask administrator to bring back the engine.
	 *
	 * For DMG exclude:
	 * Do not change the pool map if the `pw_rf` is broken or is about to break,
	 * unless the force option is given.
	 */
	if (!skip_rf_check && opc == MAP_EXCLUDE) {
		int failed_cnt;

		rc = pool_map_update_failed_cnt(map);
		if (rc != 0) {
			DL_ERROR(rc, DF_UUID": pool_map_update_failed_cnt failed.",
				 DP_UUID(svc->ps_uuid));
			goto out_map;
		}

		failed_cnt = pool_map_get_failed_cnt(map, PO_COMP_TP_NODE);
		D_INFO(DF_UUID ": Exclude %d ranks, failed NODE %d\n", DP_UUID(svc->ps_uuid),
		       tgt_addrs->pta_number, failed_cnt);
		if (failed_cnt > pw_rf) {
			D_CRIT(DF_UUID": exclude %d ranks will break pool RF %d, failed_cnt %d\n",
			       DP_UUID(svc->ps_uuid), tgt_addrs->pta_number, pw_rf, failed_cnt);
			ABT_rwlock_rdlock(svc->ps_pool->sp_lock);
			rc = pool_map_crit_prompt(svc, svc->ps_pool->sp_map);
			ABT_rwlock_unlock(svc->ps_pool->sp_lock);
			if (rc != 0)
				DL_ERROR(rc, DF_UUID ": failed to log prompt",
					 DP_UUID(svc->ps_uuid));
			rc = -DER_RF;
			goto out_map;
		}
	}

	/* Write the new pool map. */
	rc = pool_buf_extract(map, &map_buf);
	if (rc != 0)
		D_GOTO(out_map, rc);
	rc = write_map_buf(&tx, &svc->ps_root, map_buf, map_version);
	if (rc != 0)
		goto out_map_buf;

	/*
	 * Remove all undesired PS replicas (if any) before committing map, so
	 * that the set of PS replicas remains a subset of the pool groups.
	 */
	rc = pool_svc_schedule_reconf(svc, map, 0 /* map_version_for */, true /* sync_remove */);
	if (rc != 0) {
		DL_ERROR(rc, DF_UUID": failed to remove undesired pool service replicas",
			 DP_UUID(svc->ps_uuid));
		goto out_map;
	}

	rc = rdb_tx_commit(&tx);
	if (rc != 0) {
		D_DEBUG(DB_MD, DF_UUID": failed to commit: "DF_RC"\n",
			DP_UUID(svc->ps_uuid), DP_RC(rc));
		goto out_map_buf;
	}

	DS_POOL_LOG_PRINT(INFO, DF_UUID ": committed pool map: version=%u->%u map=%p\n",
			  DP_UUID(svc->ps_uuid), map_version_before, map_version, map);
	updated = true;

	/* Update svc->ps_pool to match the new pool map. */
	rc = ds_pool_tgt_map_update(svc->ps_pool, map_buf, map_version);
	if (rc != 0) {
		D_ERROR(DF_UUID": failed to update pool map cache: %d\n",
			DP_UUID(svc->ps_uuid), rc);
		/*
		 * We must resign to avoid handling future requests with a
		 * stale pool map cache.
		 */
		rdb_resign(svc->ps_rsvc.s_db, svc->ps_rsvc.s_term);
		rc = 0;
		goto out_map_buf;
	}

	ds_rsvc_request_map_dist(&svc->ps_rsvc);

	/* See events_handler. */
	resume_event_handling(svc);

	rc = pool_svc_schedule_reconf(svc, NULL /* map */, map_version, false /* sync_remove */);
	if (rc != 0) {
		DL_INFO(rc, DF_UUID": failed to schedule pool service reconfiguration",
			DP_UUID(svc->ps_uuid));
		rc = 0;
	}

	if (opc == MAP_EXCLUDE) {
		rc = pool_svc_schedule(svc, &svc->ps_rfcheck_sched, pool_svc_rfcheck_ult, NULL);
		if (rc != 0)
			DL_INFO(rc, DF_UUID": failed to schedule RF check", DP_UUID(svc->ps_uuid));
	}

	pool_svc_update_map_metrics(svc->ps_uuid, map, svc->ps_pool->sp_metrics[DAOS_POOL_MODULE]);

out_map_buf:
	pool_buf_free(map_buf);
out_map:
	pool_map_decref(map);
out_lock:
	if (map_version_p != NULL)
		*map_version_p = ds_pool_get_version(svc->ps_pool);
	ABT_rwlock_unlock(svc->ps_lock);
	rdb_tx_end(&tx);
out:
	if (hint != NULL)
		ds_rsvc_set_hint(&svc->ps_rsvc, hint);
	if (p_updated)
		*p_updated = updated;
	return rc;
}

static int
pool_find_all_targets_by_addr(struct pool_map *map,
			      struct pool_target_addr_list *list,
			      struct pool_target_id_list *tgt_list,
			      struct pool_target_addr_list *inval_list_out)
{
	int	i;
	int	rc = 0;

	for (i = 0; i < list->pta_number; i++) {
		struct pool_target *tgt;
		int tgt_nr;
		int j;
		int ret;

		tgt_nr = pool_map_find_target_by_rank_idx(map,
				list->pta_addrs[i].pta_rank,
				list->pta_addrs[i].pta_target, &tgt);
		if (tgt_nr <= 0) {
			/* Can not locate the target in pool map, let's
			 * add it to the output list
			 */
			D_DEBUG(DB_MD, "cannot find rank %u target %u\n",
				list->pta_addrs[i].pta_rank,
				list->pta_addrs[i].pta_target);
			ret = pool_target_addr_list_append(inval_list_out,
							   &list->pta_addrs[i]);
			if (ret) {
				rc = ret;
				break;
			}
		}

		for (j = 0; j < tgt_nr; j++) {
			struct pool_target_id tid;

			tid.pti_id = tgt[j].ta_comp.co_id;
			ret = pool_target_id_list_append(tgt_list, &tid);
			if (ret) {
				rc = ret;
				break;
			}
		}
	}
	return rc;
}

struct redist_open_hdls_arg {
	/**
	 * Pointer to pointer containing flattened array of output handles
	 * Note that these are variable size, so can't be indexed as an array
	 */
	struct pool_iv_conn **hdls;
	/** Pointer to the next write location within hdls */
	struct pool_iv_conn *next;
	/** Total current size of the hdls buffer, in bytes */
	size_t hdls_size;
	/** Total used space in hdls buffer, in bytes */
	size_t hdls_used;
};

/* See pool_svc_update_map_internal documentation. */
static int
pool_update_map_internal(uuid_t pool_uuid, unsigned int opc, bool exclude_rank,
			 struct pool_target_id_list *tgts,
			 struct pool_target_addr_list *tgt_addrs,
			 struct rsvc_hint *hint, bool *p_updated,
			 uint32_t *map_version_p, uint32_t *tgt_map_ver,
			 struct pool_target_addr_list *inval_tgt_addrs)
{
	struct pool_svc	       *svc;
	int			rc;

	rc = pool_svc_lookup_leader(pool_uuid, &svc, hint);
	if (rc != 0)
		return rc;

	rc = pool_svc_update_map_internal(svc, opc, exclude_rank, NULL, 0, NULL, tgts, tgt_addrs,
					  hint, p_updated, map_version_p, tgt_map_ver,
					  inval_tgt_addrs, MUS_DMG, true);

	pool_svc_put_leader(svc);
	return rc;
}

int
ds_pool_tgt_exclude_out(uuid_t pool_uuid, struct pool_target_id_list *list)
{
	return pool_update_map_internal(pool_uuid, pool_opc_2map_opc(POOL_EXCLUDE_OUT), false,
					list, NULL, NULL, NULL, NULL, NULL, NULL);
}

int
ds_pool_tgt_add_in(uuid_t pool_uuid, struct pool_target_id_list *list)
{
	return pool_update_map_internal(pool_uuid, pool_opc_2map_opc(POOL_ADD_IN), false, list,
					NULL, NULL, NULL, NULL, NULL, NULL);
}

int
ds_pool_tgt_finish_rebuild(uuid_t pool_uuid, struct pool_target_id_list *list,
			   uint32_t *reclaim_ver)
{
<<<<<<< HEAD
	return pool_update_map_internal(pool_uuid, MAP_FINISH_REBUILD, true, list, NULL, NULL, NULL,
					NULL, NULL, NULL);
=======
	return pool_update_map_internal(pool_uuid, MAP_FINISH_REBUILD, false, list, NULL, NULL,
					NULL, NULL, reclaim_ver, NULL);
>>>>>>> 5fde7ff2
}

int
ds_pool_tgt_revert_rebuild(uuid_t pool_uuid, struct pool_target_id_list *list)
{
	return pool_update_map_internal(pool_uuid, MAP_REVERT_REBUILD, false, list,
					NULL, NULL, NULL, NULL, NULL, NULL);
}

/*
 * Perform a pool map update indicated by opc. If successful, the new pool map
 * version is reported via map_version. Upon -DER_NOTLEADER, a pool service
 * leader hint, if available, is reported via hint (if not NULL).
 */
static int
pool_svc_update_map(struct pool_svc *svc, crt_opcode_t opc, bool exclude_rank,
		    d_rank_list_t *extend_rank_list, uint32_t *extend_domains,
		    uint32_t extend_domains_nr, struct pool_target_addr_list *list,
		    struct pool_target_addr_list *inval_list_out, uint32_t *map_version,
		    struct rsvc_hint *hint, enum map_update_source src, bool skip_rf_check)
{
	struct pool_target_id_list	target_list = { 0 };
	daos_prop_t			prop = { 0 };
	uint32_t			tgt_map_ver = 0;
	struct daos_prop_entry		*entry;
	bool				updated;
	int				rc;
	char				*env;
	daos_epoch_t			rebuild_eph = d_hlc_get();
	uint64_t			delay = 2;

	rc = pool_svc_update_map_internal(svc, opc, exclude_rank, extend_rank_list,
					  extend_domains_nr, extend_domains, &target_list, list,
					  hint, &updated, map_version, &tgt_map_ver, inval_list_out,
					  src, skip_rf_check);
	if (rc)
		D_GOTO(out, rc);

	if (!updated)
		D_GOTO(out, rc);

	d_agetenv_str(&env, REBUILD_ENV);
	if ((env && !strcasecmp(env, REBUILD_ENV_DISABLED)) ||
	     daos_fail_check(DAOS_REBUILD_DISABLE)) {
		D_DEBUG(DB_REBUILD, DF_UUID ": Rebuild is disabled for all pools\n",
			DP_UUID(svc->ps_pool->sp_uuid));
		d_freeenv_str(&env);
		D_GOTO(out, rc = 0);
	}
	d_freeenv_str(&env);

	rc = ds_pool_iv_prop_fetch(svc->ps_pool, &prop);
	if (rc)
		D_GOTO(out, rc);

	entry = daos_prop_entry_get(&prop, DAOS_PROP_PO_SELF_HEAL);
	D_ASSERT(entry != NULL);
	if (!(entry->dpe_val & (DAOS_SELF_HEAL_AUTO_REBUILD | DAOS_SELF_HEAL_DELAY_REBUILD))) {
		D_DEBUG(DB_MD, "self healing is disabled\n");
		D_GOTO(out, rc);
	}

	if (svc->ps_pool->sp_reint_mode == DAOS_REINT_MODE_NO_DATA_SYNC) {
		D_DEBUG(DB_MD, "self healing is disabled for no_data_sync reintegration mode.\n");
		if (opc == POOL_EXCLUDE || opc == POOL_DRAIN) {
			rc = ds_pool_tgt_exclude_out(svc->ps_pool->sp_uuid, &target_list);
			if (rc)
				D_INFO("mark failed target %d of "DF_UUID " as DOWNOUT: "DF_RC"\n",
					target_list.pti_ids[0].pti_id,
					DP_UUID(svc->ps_pool->sp_uuid), DP_RC(rc));
		}
		D_GOTO(out, rc);
	}

	if ((entry->dpe_val & DAOS_SELF_HEAL_DELAY_REBUILD) && exclude_rank)
		delay = -1;
	else if (daos_fail_check(DAOS_REBUILD_DELAY))
		delay = 5;

	D_DEBUG(DB_MD, "map ver %u/%u\n", map_version ? *map_version : -1,
		tgt_map_ver);

	if (tgt_map_ver != 0) {
		rc = ds_rebuild_schedule(svc->ps_pool, tgt_map_ver, rebuild_eph,
					 0, &target_list, RB_OP_REBUILD, delay);
		if (rc != 0) {
			D_ERROR("rebuild fails rc: "DF_RC"\n", DP_RC(rc));
			D_GOTO(out, rc);
		}
	}

out:
	daos_prop_fini(&prop);
	pool_target_id_list_free(&target_list);
	return rc;
}

static int
pool_discard(crt_context_t ctx, struct pool_svc *svc, struct pool_target_addr_list *list)
{
	struct pool_tgt_discard_in	*ptdi_in;
	struct pool_tgt_discard_out	*ptdi_out;
	crt_rpc_t			*rpc;
	d_rank_list_t			*rank_list = NULL;
	crt_opcode_t			opc;
	int				i;
	int				rc;

	rank_list = d_rank_list_alloc(list->pta_number);
	if (rank_list == NULL)
		D_GOTO(out, rc = -DER_NOMEM);

	rank_list->rl_nr = 0;
	/* remove the duplicate ranks from list, see reintegrate target case */
	for (i = 0; i < list->pta_number; i++) {
		if (daos_rank_in_rank_list(rank_list, list->pta_addrs[i].pta_rank))
			continue;

		rank_list->rl_ranks[rank_list->rl_nr++] = list->pta_addrs[i].pta_rank;
		D_DEBUG(DB_MD, DF_UUID": discard rank %u\n",
			DP_UUID(svc->ps_pool->sp_uuid), list->pta_addrs[i].pta_rank);
	}

	if (rank_list->rl_nr == 0) {
		D_DEBUG(DB_MD, DF_UUID" discard 0 rank.\n", DP_UUID(svc->ps_pool->sp_uuid));
		D_GOTO(out, rc = 0);
	}

	opc = DAOS_RPC_OPCODE(POOL_TGT_DISCARD, DAOS_POOL_MODULE, DAOS_POOL_VERSION);
	rc = crt_corpc_req_create(ctx, NULL, rank_list, opc, NULL,
				  NULL, CRT_RPC_FLAG_FILTER_INVERT,
				  crt_tree_topo(CRT_TREE_KNOMIAL, 32), &rpc);
	if (rc)
		D_GOTO(out, rc);

	ptdi_in = crt_req_get(rpc);
	ptdi_in->ptdi_addrs.ca_arrays = list->pta_addrs;
	ptdi_in->ptdi_addrs.ca_count = list->pta_number;
	uuid_copy(ptdi_in->ptdi_uuid, svc->ps_pool->sp_uuid);
	rc = dss_rpc_send(rpc);

	ptdi_out = crt_reply_get(rpc);
	D_ASSERT(ptdi_out != NULL);
	rc = ptdi_out->ptdo_rc;
	if (rc != 0)
		D_ERROR(DF_UUID": pool discard failed: rc: %d\n",
			DP_UUID(svc->ps_pool->sp_uuid), rc);

	crt_req_decref(rpc);

out:
	if (rank_list)
		d_rank_list_free(rank_list);
	return rc;
}

void
ds_pool_extend_handler(crt_rpc_t *rpc)
{
	struct pool_extend_in       *in  = crt_req_get(rpc);
	struct pool_extend_out      *out = crt_reply_get(rpc);
	struct pool_svc             *svc;
	struct pool_target_addr_list tgt_addr_list;
	uuid_t                       pool_uuid;
	d_rank_list_t                rank_list;
	uint32_t                     ndomains;
	uint32_t                    *domains;
	int                          i;
	int                          rc;

	D_DEBUG(DB_MD, DF_UUID ": processing rpc %p\n", DP_UUID(in->pei_op.pi_uuid), rpc);

	uuid_copy(pool_uuid, in->pei_op.pi_uuid);
	rank_list.rl_nr          = in->pei_tgt_ranks->rl_nr;
	rank_list.rl_ranks       = in->pei_tgt_ranks->rl_ranks;
	ndomains                 = in->pei_ndomains;
	domains                  = in->pei_domains.ca_arrays;
	tgt_addr_list.pta_number = rank_list.rl_nr;
	D_ALLOC_ARRAY(tgt_addr_list.pta_addrs, tgt_addr_list.pta_number);
	if (tgt_addr_list.pta_addrs == NULL)
		D_GOTO(out, rc = -DER_NOMEM);
	for (i = 0; i < tgt_addr_list.pta_number; i++) {
		tgt_addr_list.pta_addrs[i].pta_rank   = rank_list.rl_ranks[i];
		tgt_addr_list.pta_addrs[i].pta_target = -1;
	}

	rc = pool_svc_lookup_leader(in->pei_op.pi_uuid, &svc, &out->peo_op.po_hint);
	if (rc != 0)
		goto out;

	rc = pool_discard(rpc->cr_ctx, svc, &tgt_addr_list);
	if (rc) {
		DL_ERROR(rc, DF_UUID ": pool_discard failed.", DP_UUID(in->pei_op.pi_uuid));
		goto failed;
	}

	rc =
	    pool_svc_update_map(svc, pool_opc_2map_opc(opc_get(rpc->cr_opc)),
				false /* exclude_rank */, &rank_list, domains, ndomains, NULL, NULL,
				&out->peo_op.po_map_version, &out->peo_op.po_hint, MUS_DMG, true);

failed:
	pool_svc_put_leader(svc);
out:
	if (tgt_addr_list.pta_addrs != NULL)
		D_FREE(tgt_addr_list.pta_addrs);
	out->peo_op.po_rc = rc;
	D_DEBUG(DB_MD, DF_UUID ": replying rpc: %p " DF_RC "\n", DP_UUID(in->pei_op.pi_uuid), rpc,
		DP_RC(rc));
	crt_reply_send(rpc);
}

static void
ds_pool_update_handler(crt_rpc_t *rpc, int handler_version)
{
	struct pool_tgt_update_in      *in = crt_req_get(rpc);
	struct pool_tgt_update_out     *out = crt_reply_get(rpc);
	struct pool_svc		       *svc;
	struct pool_target_addr_list	list = { 0 };
	struct pool_target_addr_list	inval_list_out = { 0 };
	int				rc;
	uint32_t                        flags = 0;

	pool_tgt_update_in_get_data(rpc, &list.pta_addrs, &list.pta_number, &flags);

	if (list.pta_addrs == NULL || list.pta_number == 0)
		D_GOTO(out, rc = -DER_INVAL);

	D_DEBUG(DB_MD, DF_UUID ": processing rpc: %p ntargets=%zu\n", DP_UUID(in->pti_op.pi_uuid),
		rpc, (size_t)list.pta_number);

	rc = pool_svc_lookup_leader(in->pti_op.pi_uuid, &svc,
				    &out->pto_op.po_hint);
	if (rc != 0)
		goto out;

	if (opc_get(rpc->cr_opc) == POOL_REINT &&
	    svc->ps_pool->sp_reint_mode == DAOS_REINT_MODE_DATA_SYNC) {
		rc = pool_discard(rpc->cr_ctx, svc, &list);
		if (rc)
			goto out_svc;
	}

	rc = pool_svc_update_map(svc, pool_opc_2map_opc(opc_get(rpc->cr_opc)),
				 false /* exclude_rank */, NULL, NULL, 0, &list, &inval_list_out,
				 &out->pto_op.po_map_version, &out->pto_op.po_hint, MUS_DMG,
				 flags & POOL_TGT_UPDATE_SKIP_RF_CHECK);
	if (rc != 0)
		goto out_svc;

	out->pto_addr_list.ca_arrays = inval_list_out.pta_addrs;
	out->pto_addr_list.ca_count = inval_list_out.pta_number;

out_svc:
	pool_svc_put_leader(svc);
out:
	out->pto_op.po_rc = rc;
	D_DEBUG(DB_MD, DF_UUID ": replying rpc: %p " DF_RC "\n", DP_UUID(in->pti_op.pi_uuid), rpc,
		DP_RC(rc));
	crt_reply_send(rpc);
	pool_target_addr_list_free(&inval_list_out);
}

void
ds_pool_update_handler_v6(crt_rpc_t *rpc)
{
	ds_pool_update_handler(rpc, 6);
}

void
ds_pool_update_handler_v5(crt_rpc_t *rpc)
{
	ds_pool_update_handler(rpc, 5);
}

static int
pool_svc_exclude_ranks(struct pool_svc *svc, struct pool_svc_event_set *event_set)
{
	struct pool_target_addr_list	list;
	struct pool_target_addr_list	inval_list_out = { 0 };
	struct pool_target_addr	       *addrs;
	d_rank_t			self_rank = dss_self_rank();
	uint32_t			map_version = 0;
	int				n = 0;
	int				i;
	int				rc;

	D_ALLOC_ARRAY(addrs, event_set->pss_len);
	if (addrs == NULL)
		return -DER_NOMEM;
	for (i = 0; i < event_set->pss_len; i++) {
		struct pool_svc_event *event = &event_set->pss_buf[i];

		if (event->psv_type != CRT_EVT_DEAD)
			continue;
		if (event->psv_src == CRT_EVS_GRPMOD && event->psv_rank == self_rank) {
			D_DEBUG(DB_MD, DF_UUID ": ignore exclusion of self\n",
				DP_UUID(svc->ps_uuid));
			continue;
		}
		addrs[n].pta_rank   = event->psv_rank;
		addrs[n].pta_target = -1;
		n++;
	}
	if (n == 0) {
		rc = 0;
		goto out;
	}
	list.pta_number = n;
	list.pta_addrs  = addrs;

	rc = pool_svc_update_map(svc, pool_opc_2map_opc(POOL_EXCLUDE), true /* exclude_rank */,
				 NULL, NULL, 0, &list, &inval_list_out, &map_version,
				 NULL /* hint */, MUS_SWIM, false);

	D_DEBUG(DB_MD, DF_UUID ": exclude %u ranks: map_version=%u: " DF_RC "\n",
		DP_UUID(svc->ps_uuid), n, rc == 0 ? map_version : 0, DP_RC(rc));

	pool_target_addr_list_free(&inval_list_out);
out:
	D_FREE(addrs);
	return rc;
}

struct evict_iter_arg {
	uuid_t *eia_hdl_uuids;
	size_t	eia_hdl_uuids_size;
	int	eia_n_hdl_uuids;
	char	*eia_machine;
	struct pool_svc *eia_pool_svc;
};

static int
evict_iter_cb(daos_handle_t ih, d_iov_t *key, d_iov_t *val, void *varg)
{
	struct evict_iter_arg  *arg = varg;

	D_ASSERT(arg->eia_hdl_uuids != NULL);
	D_ASSERT(arg->eia_hdl_uuids_size > sizeof(uuid_t));

	if (key->iov_len != sizeof(uuid_t)) {
		D_ERROR("invalid key size: "DF_U64"\n", key->iov_len);
		return -DER_IO;
	}
	if (val->iov_len == sizeof(struct pool_hdl_v0)) {
		/* old/2.0 pool handle format ? */
		if (arg->eia_pool_svc->ps_global_version < DAOS_POOL_GLOBAL_VERSION_WITH_HDL_CRED) {
			D_DEBUG(DB_MD, "2.0 pool handle format detected\n");
			/* if looking for a specific machine, do not select this handle */
			if (arg->eia_machine)
				return 0;
		} else {
			D_ERROR("invalid value size: "DF_U64" for pool version %u\n", val->iov_len,
				arg->eia_pool_svc->ps_global_version);
			return -DER_IO;
		}
	} else {
		struct pool_hdl *hdl = val->iov_buf;

		if (val->iov_len != sizeof(struct pool_hdl) + hdl->ph_cred_len ||
		    arg->eia_pool_svc->ps_global_version < DAOS_POOL_GLOBAL_VERSION_WITH_HDL_CRED) {
			D_ERROR("invalid value size: "DF_U64" for pool version %u, expected %zu\n",
				val->iov_len, arg->eia_pool_svc->ps_global_version,
				arg->eia_pool_svc->ps_global_version <
				DAOS_POOL_GLOBAL_VERSION_WITH_HDL_CRED ?
				sizeof(struct pool_hdl_v0) :
				sizeof(struct pool_hdl) + hdl->ph_cred_len);
			return -DER_IO;
		}
	}

	/* If we specified a machine name as a filter check before we do the realloc */
	if (arg->eia_machine) {
		struct pool_hdl	*hdl = val->iov_buf;

		if (strncmp(arg->eia_machine, hdl->ph_machine, sizeof(hdl->ph_machine)) != 0) {
			return 0;
		}
	}

	/*
	 * Make sure arg->eia_hdl_uuids[arg->eia_hdl_uuids_size] have enough
	 * space for this handle.
	 */
	if (sizeof(uuid_t) * (arg->eia_n_hdl_uuids + 1) >
	    arg->eia_hdl_uuids_size) {
		uuid_t *hdl_uuids_tmp;
		size_t	hdl_uuids_size_tmp;

		hdl_uuids_size_tmp = arg->eia_hdl_uuids_size * 2;
		D_ALLOC(hdl_uuids_tmp, hdl_uuids_size_tmp);
		if (hdl_uuids_tmp == NULL)
			return -DER_NOMEM;
		memcpy(hdl_uuids_tmp, arg->eia_hdl_uuids,
		       arg->eia_hdl_uuids_size);
		D_FREE(arg->eia_hdl_uuids);
		arg->eia_hdl_uuids = hdl_uuids_tmp;
		arg->eia_hdl_uuids_size = hdl_uuids_size_tmp;
	}

	uuid_copy(arg->eia_hdl_uuids[arg->eia_n_hdl_uuids], key->iov_buf);
	arg->eia_n_hdl_uuids++;
	return 0;
}

/*
 * Callers are responsible for freeing *hdl_uuids if this function returns zero.
 */
static int
find_hdls_to_evict(struct rdb_tx *tx, struct pool_svc *svc, uuid_t **hdl_uuids,
		   size_t *hdl_uuids_size, int *n_hdl_uuids, char *machine)
{
	struct evict_iter_arg	arg = {0};
	int			rc;

	arg.eia_hdl_uuids_size = sizeof(uuid_t) * 4;
	D_ALLOC(arg.eia_hdl_uuids, arg.eia_hdl_uuids_size);
	if (arg.eia_hdl_uuids == NULL)
		return -DER_NOMEM;
	arg.eia_n_hdl_uuids = 0;
	if (machine)
		arg.eia_machine = machine;
	arg.eia_pool_svc = svc;

	rc = rdb_tx_iterate(tx, &svc->ps_handles, false /* backward */,
			    evict_iter_cb, &arg);
	if (rc != 0) {
		D_FREE(arg.eia_hdl_uuids);
		return rc;
	}

	*hdl_uuids = arg.eia_hdl_uuids;
	*hdl_uuids_size = arg.eia_hdl_uuids_size;
	*n_hdl_uuids = arg.eia_n_hdl_uuids;
	return 0;
}

/*
 * Callers are responsible for freeing *hdl_uuids if this function returns zero.
 */
static int
validate_hdls_to_evict(struct rdb_tx *tx, struct pool_svc *svc,
		       uuid_t **hdl_uuids, int *n_hdl_uuids, uuid_t *hdl_list,
		       int n_hdl_list) {
	uuid_t		*valid_list;
	int		n_valid_list = 0;
	int		i;
	int		rc = 0;
	d_iov_t		key;
	d_iov_t		value;

	if (hdl_list == NULL || n_hdl_list == 0) {
		return -DER_INVAL;
	}

	/* Assume the entire list is valid */
	D_ALLOC(valid_list, sizeof(uuid_t) * n_hdl_list);
	if (valid_list == NULL)
		return -DER_NOMEM;

	for (i = 0; i < n_hdl_list; i++) {
		d_iov_set(&key, hdl_list[i], sizeof(uuid_t));
		d_iov_set(&value, NULL, 0);
		rc = rdb_tx_lookup(tx, &svc->ps_handles, &key, &value);

		if (rc == 0) {
			uuid_copy(valid_list[n_valid_list], hdl_list[i]);
			n_valid_list++;
		} else if (rc == -DER_NONEXIST) {
			D_DEBUG(DB_MD, "Skipping invalid handle" DF_UUID "\n",
				DP_UUID(hdl_list[i]));
			/* Reset RC in case we're the last entry */
			rc = 0;
			continue;
		} else {
			D_FREE(valid_list);
			D_GOTO(out, rc);
		}
	}

	*hdl_uuids = valid_list;
	*n_hdl_uuids = n_valid_list;

out:
	return rc;
}

void
ds_pool_evict_handler(crt_rpc_t *rpc)
{
	struct pool_evict_in     *in  = crt_req_get(rpc);
	struct pool_evict_out    *out = crt_reply_get(rpc);
	struct pool_svc          *svc;
	struct rdb_tx             tx;
	bool                      dup_op = false;
	struct ds_pool_svc_op_val op_val;
	uuid_t                   *hdl_uuids = NULL;
	size_t                    hdl_uuids_size;
	int                       n_hdl_uuids     = 0;
	bool                      fi_pass_noreply = DAOS_FAIL_CHECK(DAOS_MD_OP_PASS_NOREPLY);
	bool                      fi_fail_noreply = DAOS_FAIL_CHECK(DAOS_MD_OP_FAIL_NOREPLY);
	int                       rc;

	D_DEBUG(DB_MD, DF_UUID": processing rpc %p\n",
		DP_UUID(in->pvi_op.pi_uuid), rpc);

	rc = pool_svc_lookup_leader(in->pvi_op.pi_uuid, &svc,
				    &out->pvo_op.po_hint);
	if (rc != 0)
		D_GOTO(out, rc);

	rc = rdb_tx_begin(svc->ps_rsvc.s_db, svc->ps_rsvc.s_term, &tx);
	if (rc != 0)
		D_GOTO(out_svc, rc);

	ABT_rwlock_wrlock(svc->ps_lock);

	rc = pool_op_lookup(&tx, svc, rpc, DAOS_POOL_VERSION, &dup_op, &op_val);
	if (rc != 0)
		goto out_lock;
	else if (dup_op || fi_fail_noreply)
		goto out_commit;
	/* TODO: (for dup op case) implement per-opcode result data retrieval from stored op_val,
	 *       (for new op case) implement per-opcode result data storage into op_val.
	 */

	/*
	 * If a subset of handles is specified use them instead of iterating
	 * through all handles for the pool uuid
	 */
	if (in->pvi_hdls.ca_arrays) {
		rc = validate_hdls_to_evict(&tx, svc, &hdl_uuids, &n_hdl_uuids,
					    in->pvi_hdls.ca_arrays,
					    in->pvi_hdls.ca_count);
	} else {
		rc = find_hdls_to_evict(&tx, svc, &hdl_uuids, &hdl_uuids_size,
					&n_hdl_uuids, in->pvi_machine);
	}

	if (rc != 0)
		goto out_commit;
	D_DEBUG(DB_MD, "number of handles found was: %d\n", n_hdl_uuids);

	if (n_hdl_uuids > 0) {
		/* If pool destroy but not forcibly, error: the pool is busy */

		if (in->pvi_pool_destroy && !in->pvi_pool_destroy_force) {
			D_DEBUG(DB_MD, DF_UUID": busy, %u open handles\n",
				DP_UUID(in->pvi_op.pi_uuid), n_hdl_uuids);
			D_GOTO(out_free, rc = -DER_BUSY);
		} else {
			/* Pool evict, or pool destroy with force=true */
			if (DAOS_FAIL_CHECK(DAOS_POOL_EVICT_FAIL))
				rc = 0; /* unrealistic */
			else
				rc = pool_disconnect_hdls(&tx, svc, hdl_uuids, n_hdl_uuids,
							  rpc->cr_ctx);
			if (rc != 0) {
				goto out_free;
			} else {
				struct pool_metrics *metrics;

				/** update metric */
				metrics = svc->ps_pool->sp_metrics[DAOS_POOL_MODULE];
				d_tm_inc_counter(metrics->evict_total, n_hdl_uuids);
			}
		}
	}

	/* If pool destroy and not error case, disable new connections */
	if (in->pvi_pool_destroy) {
		uint32_t	connectable = 0;
		d_iov_t		value;

		d_iov_set(&value, &connectable, sizeof(connectable));
		rc = rdb_tx_update_critical(&tx, &svc->ps_root, &ds_pool_prop_connectable, &value);
		if (rc != 0)
			goto out_free;

		ds_pool_iv_srv_hdl_invalidate(svc->ps_pool);
		ds_iv_ns_leader_stop(svc->ps_pool->sp_iv_ns);
		D_DEBUG(DB_MD, DF_UUID": pool destroy/evict: mark pool for "
			"no new connections\n", DP_UUID(in->pvi_op.pi_uuid));
	}

out_free:
	D_FREE(hdl_uuids);
out_commit:
	if ((rc == 0) && !dup_op && fi_fail_noreply)
		rc = -DER_MISC;
	rc = pool_op_save(&tx, svc, rpc, DAOS_POOL_VERSION, dup_op, rc, &op_val);
	if (rc != 0)
		goto out_lock;
	rc = rdb_tx_commit(&tx);
	if (rc != 0)
		goto out_lock;
	/* No need to set out->pvo_op.po_map_version. */

	rc = op_val.ov_rc;
	if ((rc == 0) && !dup_op) {
		struct pool_metrics *metrics;

		/** update metric */
		metrics = svc->ps_pool->sp_metrics[DAOS_POOL_MODULE];
		d_tm_inc_counter(metrics->disconnect_total, 1);
	}
out_lock:
	ABT_rwlock_unlock(svc->ps_lock);
	rdb_tx_end(&tx);
out_svc:
	ds_rsvc_set_hint(&svc->ps_rsvc, &out->pvo_op.po_hint);
	pool_svc_put_leader(svc);
out:
	if ((rc == 0) && !dup_op && fi_pass_noreply) {
		rc = -DER_TIMEDOUT;
		D_DEBUG(DB_MD, DF_UUID ": fault injected: DAOS_MD_OP_PASS_NOREPLY\n",
			DP_UUID(in->pvi_op.pi_uuid));
	}
	if ((rc == -DER_MISC) && !dup_op && fi_fail_noreply) {
		rc = -DER_TIMEDOUT;
		D_DEBUG(DB_MD, DF_UUID ": fault injected: DAOS_MD_OP_FAIL_NOREPLY\n",
			DP_UUID(in->pvi_op.pi_uuid));
	}

	out->pvo_op.po_rc = rc;
	out->pvo_n_hdls_evicted = n_hdl_uuids;
	D_DEBUG(DB_MD, DF_UUID ": replying rpc: %p " DF_RC "\n", DP_UUID(in->pvi_op.pi_uuid), rpc,
		DP_RC(rc));
	crt_reply_send(rpc);
}

/*
 * Transfer list of pool ranks to "remote_bulk". If the remote bulk buffer
 * is too small, then return -DER_TRUNC. RPC response will contain the number
 * of ranks in the pool that the client can use to resize its buffer
 * for another RPC request.
 */
static int
transfer_ranks_buf(d_rank_t *ranks_buf, size_t nranks,
		   struct pool_svc *svc, crt_rpc_t *rpc, crt_bulk_t remote_bulk)
{
	size_t				 ranks_buf_size;
	daos_size_t			 remote_bulk_size;
	d_iov_t				 ranks_iov;
	d_sg_list_t			 ranks_sgl;
	crt_bulk_t			 bulk = CRT_BULK_NULL;
	struct crt_bulk_desc		 bulk_desc;
	crt_bulk_opid_t			 bulk_opid;
	ABT_eventual			 eventual;
	int				*status;
	int				 rc;

	D_ASSERT(nranks > 0);
	ranks_buf_size = nranks * sizeof(d_rank_t);

	/* Check if the client bulk buffer is large enough. */
	rc = crt_bulk_get_len(remote_bulk, &remote_bulk_size);
	if (rc != 0)
		D_GOTO(out, rc);
	if (remote_bulk_size < ranks_buf_size) {
		D_ERROR(DF_UUID ": remote ranks buffer(" DF_U64 ")"
			" < required (%lu)\n", DP_UUID(svc->ps_uuid),
			remote_bulk_size, ranks_buf_size);
		D_GOTO(out, rc = -DER_TRUNC);
	}

	d_iov_set(&ranks_iov, ranks_buf, ranks_buf_size);
	ranks_sgl.sg_nr = 1;
	ranks_sgl.sg_nr_out = 0;
	ranks_sgl.sg_iovs = &ranks_iov;

	rc = crt_bulk_create(rpc->cr_ctx, &ranks_sgl, CRT_BULK_RO, &bulk);
	if (rc != 0)
		D_GOTO(out, rc);

	/* Prepare for crt_bulk_transfer(). */
	bulk_desc.bd_rpc = rpc;
	bulk_desc.bd_bulk_op = CRT_BULK_PUT;
	bulk_desc.bd_remote_hdl = remote_bulk;
	bulk_desc.bd_remote_off = 0;
	bulk_desc.bd_local_hdl = bulk;
	bulk_desc.bd_local_off = 0;
	bulk_desc.bd_len = ranks_iov.iov_len;

	rc = ABT_eventual_create(sizeof(*status), &eventual);
	if (rc != ABT_SUCCESS)
		D_GOTO(out_bulk, rc = dss_abterr2der(rc));

	rc = crt_bulk_transfer(&bulk_desc, bulk_cb, &eventual, &bulk_opid);
	if (rc != 0)
		D_GOTO(out_eventual, rc);

	rc = ABT_eventual_wait(eventual, (void **)&status);
	if (rc != ABT_SUCCESS)
		D_GOTO(out_eventual, rc = dss_abterr2der(rc));

	if (*status != 0)
		D_GOTO(out_eventual, rc = *status);

out_eventual:
	ABT_eventual_free(&eventual);
out_bulk:
	if (bulk != CRT_BULK_NULL)
		crt_bulk_free(bulk);
out:
	return rc;
}

/* CaRT RPC handler run in PS leader to return pool storage ranks
 */
void
ds_pool_ranks_get_handler(crt_rpc_t *rpc)
{
	struct pool_ranks_get_in	*in = crt_req_get(rpc);
	struct pool_ranks_get_out	*out = crt_reply_get(rpc);
	uint32_t			 nranks = 0;
	d_rank_list_t			out_ranks = {0};
	struct pool_svc			*svc;
	int				 rc;

	D_DEBUG(DB_MD, DF_UUID ": processing rpc: %p\n", DP_UUID(in->prgi_op.pi_uuid), rpc);

	rc = pool_svc_lookup_leader(in->prgi_op.pi_uuid, &svc,
				    &out->prgo_op.po_hint);
	if (rc != 0)
		D_GOTO(out, rc);

	/* This is a server to server RPC only */
	if (daos_rpc_from_client(rpc))
		D_GOTO(out, rc = -DER_INVAL);

	/* Get available ranks */
	rc = ds_pool_get_ranks(in->prgi_op.pi_uuid, DC_POOL_GROUP_MAP_STATES, &out_ranks);
	if (rc != 0) {
		D_ERROR(DF_UUID ": get ranks failed, " DF_RC "\n",
			DP_UUID(in->prgi_op.pi_uuid), DP_RC(rc));
		D_GOTO(out_svc, rc);
	} else if ((in->prgi_nranks > 0) &&
		   (out_ranks.rl_nr > in->prgi_nranks)) {
		D_DEBUG(DB_MD, DF_UUID ": %u ranks (more than client: %u)\n",
			DP_UUID(in->prgi_op.pi_uuid), out_ranks.rl_nr,
			in->prgi_nranks);
		D_GOTO(out_free, rc = -DER_TRUNC);
	} else {
		D_DEBUG(DB_MD, DF_UUID ": %u ranks\n",
			DP_UUID(in->prgi_op.pi_uuid), out_ranks.rl_nr);
		if ((out_ranks.rl_nr > 0) && (in->prgi_nranks > 0) &&
		    (in->prgi_ranks_bulk != CRT_BULK_NULL))
			rc = transfer_ranks_buf(out_ranks.rl_ranks,
						out_ranks.rl_nr, svc, rpc,
						in->prgi_ranks_bulk);
	}

out_free:
	nranks = out_ranks.rl_nr;
	map_ranks_fini(&out_ranks);

out_svc:
	ds_rsvc_set_hint(&svc->ps_rsvc, &out->prgo_op.po_hint);
	pool_svc_put_leader(svc);
out:
	out->prgo_op.po_rc = rc;
	out->prgo_nranks = nranks;
	D_DEBUG(DB_MD, DF_UUID ": replying rpc: %p " DF_RC "\n", DP_UUID(in->prgi_op.pi_uuid), rpc,
		DP_RC(rc));
	crt_reply_send(rpc);
}

/* This RPC could be implemented by ds_rsvc. */
static void
ds_pool_svc_stop_handler(crt_rpc_t *rpc, int handler_version)
{
	struct pool_svc_stop_in	       *in = crt_req_get(rpc);
	struct pool_svc_stop_out       *out = crt_reply_get(rpc);
	d_iov_t				id;
	int				rc;

	D_DEBUG(DB_MD, DF_UUID": processing rpc %p\n",
		DP_UUID(in->psi_op.pi_uuid), rpc);

	d_iov_set(&id, in->psi_op.pi_uuid, sizeof(uuid_t));
	rc = ds_rsvc_stop_leader(DS_RSVC_CLASS_POOL, &id, &out->pso_op.po_hint);

	out->pso_op.po_rc = rc;
	D_DEBUG(DB_MD, DF_UUID ": replying rpc: %p " DF_RC "\n", DP_UUID(in->psi_op.pi_uuid), rpc,
		DP_RC(rc));
	crt_reply_send(rpc);
}

void
ds_pool_svc_stop_handler_v6(crt_rpc_t *rpc)
{
	ds_pool_svc_stop_handler(rpc, 6);
}

void
ds_pool_svc_stop_handler_v5(crt_rpc_t *rpc)
{
	ds_pool_svc_stop_handler(rpc, 5);
}

/**
 * Get a copy of the latest pool map buffer. Callers are responsible for
 * freeing iov->iov_buf with D_FREE.
 */
int
ds_pool_map_buf_get(uuid_t uuid, d_iov_t *iov, uint32_t *map_version)
{
	struct pool_svc	*svc;
	struct rdb_tx	tx;
	struct pool_buf	*map_buf;
	int		rc;

	rc = pool_svc_lookup_leader(uuid, &svc, NULL /* hint */);
	if (rc != 0)
		D_GOTO(out, rc);

	rc = rdb_tx_begin(svc->ps_rsvc.s_db, svc->ps_rsvc.s_term, &tx);
	if (rc != 0)
		D_GOTO(out_svc, rc);

	ABT_rwlock_rdlock(svc->ps_lock);
	rc = read_map_buf(&tx, &svc->ps_root, &map_buf, map_version);
	if (rc != 0) {
		D_ERROR(DF_UUID": failed to read pool map: "DF_RC"\n",
			DP_UUID(svc->ps_uuid), DP_RC(rc));
		D_GOTO(out_lock, rc);
	}
	D_ASSERT(map_buf != NULL);
	iov->iov_buf = map_buf;
	iov->iov_len = pool_buf_size(map_buf->pb_nr);
	iov->iov_buf_len = pool_buf_size(map_buf->pb_nr);
out_lock:
	ABT_rwlock_unlock(svc->ps_lock);
	rdb_tx_end(&tx);
out_svc:
	pool_svc_put_leader(svc);
out:
	return rc;
}

void
ds_pool_iv_ns_update(struct ds_pool *pool, unsigned int master_rank,
		     uint64_t term)
{
	ds_iv_ns_update(pool->sp_iv_ns, master_rank, term);
}

int
ds_pool_svc_query_map_dist(uuid_t uuid, uint32_t *version, bool *idle)
{
	struct pool_svc	*svc;
	int		rc;

	rc = pool_svc_lookup_leader(uuid, &svc, NULL /* hint */);
	if (rc != 0)
		return rc;

	ds_rsvc_query_map_dist(&svc->ps_rsvc, version, idle);

	pool_svc_put_leader(svc);
	return 0;
}

int
ds_pool_svc_term_get(uuid_t uuid, uint64_t *term)
{
	struct pool_svc	*svc;
	int		rc;

	rc = pool_svc_lookup_leader(uuid, &svc, NULL /* hint */);
	if (rc != 0)
		return rc;

	*term = svc->ps_rsvc.s_term;

	pool_svc_put_leader(svc);
	return 0;
}

static void
ds_pool_attr_set_handler(crt_rpc_t *rpc, int handler_version)
{
	struct pool_attr_set_in  *in = crt_req_get(rpc);
	struct pool_op_out	 *out = crt_reply_get(rpc);
	struct pool_svc		 *svc;
	uint64_t                  count;
	crt_bulk_t                bulk;
	struct rdb_tx		  tx;
	bool                      dup_op = false;
	struct ds_pool_svc_op_val op_val;
	bool                      fi_pass_noreply = DAOS_FAIL_CHECK(DAOS_MD_OP_PASS_NOREPLY);
	bool                      fi_fail_noreply = DAOS_FAIL_CHECK(DAOS_MD_OP_FAIL_NOREPLY);
	int			  rc;

	D_DEBUG(DB_MD, DF_UUID ": processing rpc: %p hdl=" DF_UUID "\n",
		DP_UUID(in->pasi_op.pi_uuid), rpc, DP_UUID(in->pasi_op.pi_hdl));

	rc = pool_svc_lookup_leader(in->pasi_op.pi_uuid, &svc, &out->po_hint);
	if (rc != 0)
		goto out;

	pool_attr_set_in_get_data(rpc, &count, &bulk);

	rc = rdb_tx_begin(svc->ps_rsvc.s_db, svc->ps_rsvc.s_term, &tx);
	if (rc != 0)
		goto out_svc;

	ABT_rwlock_wrlock(svc->ps_lock);

	rc = pool_op_lookup(&tx, svc, rpc, handler_version, &dup_op, &op_val);
	if (rc != 0)
		goto out_lock;
	else if (dup_op || fi_fail_noreply)
		goto out_commit;

	rc = ds_rsvc_set_attr(&svc->ps_rsvc, &tx, &svc->ps_user, bulk, rpc, count);
	if (rc != 0)
		goto out_commit;

out_commit:
	if ((rc == 0) && !dup_op && fi_fail_noreply)
		rc = -DER_MISC;
	rc = pool_op_save(&tx, svc, rpc, handler_version, dup_op, rc, &op_val);
	if (rc != 0)
		goto out_lock;

	rc = rdb_tx_commit(&tx);
	if (rc != 0)
		goto out_lock;
	rc = op_val.ov_rc;

out_lock:
	ABT_rwlock_unlock(svc->ps_lock);
	rdb_tx_end(&tx);
out_svc:
	ds_rsvc_set_hint(&svc->ps_rsvc, &out->po_hint);
	pool_svc_put_leader(svc);
out:
	if ((rc == 0) && !dup_op && fi_pass_noreply) {
		rc = -DER_TIMEDOUT;
		D_DEBUG(DB_MD, DF_UUID ": fault injected: DAOS_MD_OP_PASS_NOREPLY\n",
			DP_UUID(in->pasi_op.pi_uuid));
	}
	if ((rc == -DER_MISC) && !dup_op && fi_fail_noreply) {
		rc = -DER_TIMEDOUT;
		D_DEBUG(DB_MD, DF_UUID ": fault injected: DAOS_MD_OP_FAIL_NOREPLY\n",
			DP_UUID(in->pasi_op.pi_uuid));
	}

	out->po_rc = rc;
	D_DEBUG(DB_MD, DF_UUID ": replying rpc: %p " DF_RC "\n", DP_UUID(in->pasi_op.pi_uuid), rpc,
		DP_RC(rc));
	crt_reply_send(rpc);
}

void
ds_pool_attr_set_handler_v6(crt_rpc_t *rpc)
{
	ds_pool_attr_set_handler(rpc, 6);
}

void
ds_pool_attr_set_handler_v5(crt_rpc_t *rpc)
{
	ds_pool_attr_set_handler(rpc, 5);
}

static void
ds_pool_attr_del_handler(crt_rpc_t *rpc, int handler_version)
{
	struct pool_attr_del_in  *in = crt_req_get(rpc);
	struct pool_op_out	 *out = crt_reply_get(rpc);
	struct pool_svc		 *svc;
	uint64_t                  count;
	crt_bulk_t                bulk;
	struct rdb_tx		  tx;
	bool                      dup_op = false;
	struct ds_pool_svc_op_val op_val;
	bool                      fi_pass_noreply = DAOS_FAIL_CHECK(DAOS_MD_OP_PASS_NOREPLY);
	bool                      fi_fail_noreply = DAOS_FAIL_CHECK(DAOS_MD_OP_FAIL_NOREPLY);
	int			  rc;

	D_DEBUG(DB_MD, DF_UUID ": processing rpc: %p hdl=" DF_UUID "\n",
		DP_UUID(in->padi_op.pi_uuid), rpc, DP_UUID(in->padi_op.pi_hdl));

	rc = pool_svc_lookup_leader(in->padi_op.pi_uuid, &svc, &out->po_hint);
	if (rc != 0)
		goto out;

	pool_attr_del_in_get_data(rpc, &count, &bulk);

	rc = rdb_tx_begin(svc->ps_rsvc.s_db, svc->ps_rsvc.s_term, &tx);
	if (rc != 0)
		goto out_svc;

	ABT_rwlock_wrlock(svc->ps_lock);

	rc = pool_op_lookup(&tx, svc, rpc, handler_version, &dup_op, &op_val);
	if (rc != 0)
		goto out_lock;
	else if (dup_op || fi_fail_noreply)
		goto out_commit;

	rc = ds_rsvc_del_attr(&svc->ps_rsvc, &tx, &svc->ps_user, bulk, rpc, count);
	if (rc != 0)
		goto out_commit;

out_commit:
	if ((rc == 0) && !dup_op && fi_fail_noreply)
		rc = -DER_MISC;
	rc = pool_op_save(&tx, svc, rpc, handler_version, dup_op, rc, &op_val);
	if (rc != 0)
		goto out_lock;

	rc = rdb_tx_commit(&tx);
	if (rc != 0)
		goto out_lock;
	rc = op_val.ov_rc;
out_lock:
	ABT_rwlock_unlock(svc->ps_lock);
	rdb_tx_end(&tx);
out_svc:
	ds_rsvc_set_hint(&svc->ps_rsvc, &out->po_hint);
	pool_svc_put_leader(svc);
out:
	if ((rc == 0) && !dup_op && fi_pass_noreply) {
		rc = -DER_TIMEDOUT;
		D_DEBUG(DB_MD, DF_UUID ": fault injected: DAOS_MD_OP_PASS_NOREPLY\n",
			DP_UUID(in->padi_op.pi_uuid));
	}
	if ((rc == -DER_MISC) && !dup_op && fi_fail_noreply) {
		rc = -DER_TIMEDOUT;
		D_DEBUG(DB_MD, DF_UUID ": fault injected: DAOS_MD_OP_FAIL_NOREPLY\n",
			DP_UUID(in->padi_op.pi_uuid));
	}

	out->po_rc = rc;
	D_DEBUG(DB_MD, DF_UUID ": replying rpc: %p " DF_RC "\n", DP_UUID(in->padi_op.pi_uuid), rpc,
		DP_RC(rc));
	crt_reply_send(rpc);
}

void
ds_pool_attr_del_handler_v6(crt_rpc_t *rpc)
{
	ds_pool_attr_del_handler(rpc, 6);
}

void
ds_pool_attr_del_handler_v5(crt_rpc_t *rpc)
{
	ds_pool_attr_del_handler(rpc, 5);
}

static void
ds_pool_attr_get_handler(crt_rpc_t *rpc, int handler_version)
{
	struct pool_attr_get_in  *in = crt_req_get(rpc);
	struct pool_op_out	 *out = crt_reply_get(rpc);
	struct pool_svc		 *svc;
	uint64_t                  count;
	uint64_t                  key_length;
	crt_bulk_t                bulk;
	struct rdb_tx		  tx;
	int			  rc;

	D_DEBUG(DB_MD, DF_UUID ": processing rpc: %p hdl=" DF_UUID "\n",
		DP_UUID(in->pagi_op.pi_uuid), rpc, DP_UUID(in->pagi_op.pi_hdl));

	rc = pool_svc_lookup_leader(in->pagi_op.pi_uuid, &svc, &out->po_hint);
	if (rc != 0)
		goto out;

	rc = rdb_tx_begin(svc->ps_rsvc.s_db, svc->ps_rsvc.s_term, &tx);
	if (rc != 0)
		goto out_svc;

	pool_attr_get_in_get_data(rpc, &count, &key_length, &bulk);

	ABT_rwlock_rdlock(svc->ps_lock);
	rc = ds_rsvc_get_attr(&svc->ps_rsvc, &tx, &svc->ps_user, bulk, rpc, count, key_length);
	ABT_rwlock_unlock(svc->ps_lock);
	rdb_tx_end(&tx);
out_svc:
	ds_rsvc_set_hint(&svc->ps_rsvc, &out->po_hint);
	pool_svc_put_leader(svc);
out:
	out->po_rc = rc;
	D_DEBUG(DB_MD, DF_UUID ": replying rpc: %p " DF_RC "\n", DP_UUID(in->pagi_op.pi_uuid), rpc,
		DP_RC(rc));
	crt_reply_send(rpc);
}

void
ds_pool_attr_get_handler_v6(crt_rpc_t *rpc)
{
	ds_pool_attr_get_handler(rpc, 6);
}

void
ds_pool_attr_get_handler_v5(crt_rpc_t *rpc)
{
	ds_pool_attr_get_handler(rpc, 5);
}

static void
ds_pool_attr_list_handler(crt_rpc_t *rpc, int handler_version)
{
	struct pool_attr_list_in	*in	    = crt_req_get(rpc);
	struct pool_attr_list_out	*out	    = crt_reply_get(rpc);
	struct pool_svc			*svc;
	crt_bulk_t                       bulk;
	struct rdb_tx			 tx;
	int				 rc;

	D_DEBUG(DB_MD, DF_UUID ": processing rpc: %p hdl=" DF_UUID "\n",
		DP_UUID(in->pali_op.pi_uuid), rpc, DP_UUID(in->pali_op.pi_hdl));

	rc = pool_svc_lookup_leader(in->pali_op.pi_uuid, &svc,
				    &out->palo_op.po_hint);
	if (rc != 0)
		goto out;

	pool_attr_list_in_get_data(rpc, &bulk);

	rc = rdb_tx_begin(svc->ps_rsvc.s_db, svc->ps_rsvc.s_term, &tx);
	if (rc != 0)
		goto out_svc;

	ABT_rwlock_rdlock(svc->ps_lock);
	rc = ds_rsvc_list_attr(&svc->ps_rsvc, &tx, &svc->ps_user, bulk, rpc, &out->palo_size);
	ABT_rwlock_unlock(svc->ps_lock);
	rdb_tx_end(&tx);
out_svc:
	ds_rsvc_set_hint(&svc->ps_rsvc, &out->palo_op.po_hint);
	pool_svc_put_leader(svc);
out:
	out->palo_op.po_rc = rc;
	D_DEBUG(DB_MD, DF_UUID ": replying rpc: %p " DF_RC "\n", DP_UUID(in->pali_op.pi_uuid), rpc,
		DP_RC(rc));
	crt_reply_send(rpc);
}

void
ds_pool_attr_list_handler_v6(crt_rpc_t *rpc)
{
	ds_pool_attr_list_handler(rpc, 6);
}

void
ds_pool_attr_list_handler_v5(crt_rpc_t *rpc)
{
	ds_pool_attr_list_handler(rpc, 5);
}

void
ds_pool_replicas_update_handler(crt_rpc_t *rpc)
{
	struct pool_membership_in	*in = crt_req_get(rpc);
	struct pool_membership_out	*out = crt_reply_get(rpc);
	d_rank_list_t			*ranks;
	d_iov_t				 id;
	int				 rc;

	rc = daos_rank_list_dup(&ranks, in->pmi_targets);
	if (rc != 0)
		goto out;
	d_iov_set(&id, in->pmi_uuid, sizeof(uuid_t));

	switch (opc_get(rpc->cr_opc)) {
	case POOL_REPLICAS_ADD:
		/*
		 * Before starting to use this unused RPC, we need to fix the
		 * arguments passed to ds_rsvc_add_replicas. The size argument
		 * might need to be retrieved from an existing replica; the
		 * vos_df_version argument needs to be determined somehow.
		 */
		D_ASSERTF(false, "code fixes required before use");
		rc = ds_rsvc_add_replicas(DS_RSVC_CLASS_POOL, &id, ranks, ds_rsvc_get_md_cap(),
					  0 /* vos_df_version */, &out->pmo_hint);
		break;

	case POOL_REPLICAS_REMOVE:
		rc = ds_rsvc_remove_replicas(DS_RSVC_CLASS_POOL, &id, ranks, &out->pmo_hint);
		break;

	default:
		D_ASSERT(0);
	}

	out->pmo_failed = ranks;
out:
	out->pmo_rc = rc;
	crt_reply_send(rpc);
}

/* Update pool map version for current xstream. */
int
ds_pool_child_map_refresh_sync(struct ds_pool_child *dpc)
{
	struct pool_map_refresh_ult_arg	arg;
	ABT_eventual			eventual;
	int				*status;
	int				rc;

	rc = ABT_eventual_create(sizeof(*status), &eventual);
	if (rc != ABT_SUCCESS)
		return dss_abterr2der(rc);

	arg.iua_pool_version = dpc->spc_map_version;
	uuid_copy(arg.iua_pool_uuid, dpc->spc_uuid);
	arg.iua_eventual = eventual;

	rc = dss_ult_create(ds_pool_map_refresh_ult, &arg, DSS_XS_SYS,
			    0, 0, NULL);
	if (rc)
		D_GOTO(out_eventual, rc);

	rc = ABT_eventual_wait(eventual, (void **)&status);
	if (rc != ABT_SUCCESS)
		D_GOTO(out_eventual, rc = dss_abterr2der(rc));
	if (*status != 0)
		D_GOTO(out_eventual, rc = *status);

out_eventual:
	ABT_eventual_free(&eventual);
	return rc;
}

int
ds_pool_child_map_refresh_async(struct ds_pool_child *dpc)
{
	struct pool_map_refresh_ult_arg	*arg;
	int				rc;

	D_ALLOC_PTR(arg);
	if (arg == NULL)
		return -DER_NOMEM;
	arg->iua_pool_version = dpc->spc_map_version;
	uuid_copy(arg->iua_pool_uuid, dpc->spc_uuid);

	rc = dss_ult_create(ds_pool_map_refresh_ult, arg, DSS_XS_SYS,
			    0, 0, NULL);
	return rc;
}

int ds_pool_prop_fetch(struct ds_pool *pool, unsigned int bits,
		       daos_prop_t **prop_out)
{
	struct pool_svc	*svc;
	struct rdb_tx	tx;
	int		rc;

	rc = pool_svc_lookup_leader(pool->sp_uuid, &svc, NULL);
	if (rc != 0)
		return rc;

	rc = rdb_tx_begin(svc->ps_rsvc.s_db, svc->ps_rsvc.s_term, &tx);
	if (rc != 0)
		D_GOTO(out_svc, rc);

	/* read optional properties */
	ABT_rwlock_rdlock(svc->ps_lock);
	rc = pool_prop_read(&tx, svc, bits, prop_out);
	ABT_rwlock_unlock(svc->ps_lock);
	if (rc != 0)
		D_GOTO(out_tx, rc);
out_tx:
	rdb_tx_end(&tx);
out_svc:
	pool_svc_put_leader(svc);
	return rc;
}

/**
 * Is \a hdl a "server handle" for \a pool?
 *
 * \param[in]	pool	pool
 * \param[in]	hdl	pool handle UUID
 *
 * \return	1	yes
 *		0	no
 *		<0	error from the IV fetch
 */
int
ds_pool_hdl_is_from_srv(struct ds_pool *pool, uuid_t hdl)
{
	uuid_t	srv_hdl;
	int	rc;

	/*
	 * Use the cached value if available. (Not sure if this cache could be
	 * stale...)
	 */
	if (!uuid_is_null(pool->sp_srv_pool_hdl))
		return uuid_compare(pool->sp_srv_pool_hdl, hdl) == 0;

	rc = ds_pool_iv_srv_hdl_fetch(pool, &srv_hdl, NULL);
	if (rc != 0)
		return rc;

	return uuid_compare(srv_hdl, hdl) == 0;
}

static bool
is_pool_from_srv(uuid_t pool_uuid, uuid_t poh_uuid)
{
	struct ds_pool	*pool;
	int		rc;

	rc = ds_pool_lookup(pool_uuid, &pool);
	if (rc) {
		D_ERROR(DF_UUID": failed to get ds_pool: %d\n",
			DP_UUID(pool_uuid), rc);
		return false;
	}

	rc = ds_pool_hdl_is_from_srv(pool, poh_uuid);
	ds_pool_put(pool);
	if (rc < 0) {
		D_ERROR(DF_UUID" fetch srv hdl: %d\n", DP_UUID(pool_uuid), rc);
		return false;
	}

	return rc ? true : false;
}

/* Check if the target(by id) matched the status */
int
ds_pool_target_status_check(struct ds_pool *pool, uint32_t id, uint8_t matched_status,
			    struct pool_target **p_tgt)
{
	struct pool_target *target;
	int		   rc;

	ABT_rwlock_rdlock(pool->sp_lock);
	rc = pool_map_find_target(pool->sp_map, id, &target);
	ABT_rwlock_unlock(pool->sp_lock);
	if (rc <= 0)
		return rc == 0 ? -DER_NONEXIST : rc;

	if (p_tgt)
		*p_tgt = target;

	return target->ta_comp.co_status == matched_status ? 1 : 0;
}

/**
 * A hack (since we don't take svc->ps_lock to avoid lock order issues with
 * cont_svc->cs_lock) for cont_svc to look up the credential of a pool handle
 * in the DB. If the return value is zero, the caller is responsible for
 * freeing \a cred->iov_buf with D_FREE.
 */
int
ds_pool_lookup_hdl_cred(struct rdb_tx *tx, uuid_t pool_uuid, uuid_t pool_hdl_uuid, d_iov_t *cred)
{
	struct pool_svc	       *svc;
	d_iov_t			key;
	d_iov_t			value;
	struct pool_hdl	       *hdl;
	void		       *buf;
	int			rc;

	rc = pool_svc_lookup_leader(pool_uuid, &svc, NULL /* hint */);
	if (rc != 0)
		goto out;

	if (svc->ps_global_version < DAOS_POOL_GLOBAL_VERSION_WITH_HDL_CRED) {
		D_ERROR(DF_UUID": no credential in pool global version %u\n", DP_UUID(svc->ps_uuid),
			svc->ps_global_version);
		rc = -DER_NOTSUPPORTED;
		goto out_svc;
	}

	d_iov_set(&key, pool_hdl_uuid, sizeof(uuid_t));
	d_iov_set(&value, NULL, 0);
	rc = rdb_tx_lookup(tx, &svc->ps_handles, &key, &value);
	if (rc != 0)
		goto out_svc;
	hdl = value.iov_buf;

	D_ALLOC(buf, hdl->ph_cred_len);
	if (buf == NULL) {
		rc = -DER_NOMEM;
		goto out_svc;
	}
	memcpy(buf, hdl->ph_cred, hdl->ph_cred_len);

	cred->iov_buf = buf;
	cred->iov_len = hdl->ph_cred_len;
	cred->iov_buf_len = hdl->ph_cred_len;

out_svc:
	pool_svc_put_leader(svc);
out:
	return rc;
}

int
ds_pool_mark_connectable(struct ds_pool_svc *ds_svc)
{
	struct pool_svc		*svc = pool_ds2svc(ds_svc);
	struct rdb_tx		 tx;
	int			 rc;

	rc = rdb_tx_begin(svc->ps_rsvc.s_db, svc->ps_rsvc.s_term, &tx);
	if (rc == 0) {
		ABT_rwlock_wrlock(svc->ps_lock);
		rc = ds_pool_mark_connectable_internal(&tx, svc);
		if (rc > 0)
			rc = rdb_tx_commit(&tx);
		ABT_rwlock_unlock(svc->ps_lock);
		rdb_tx_end(&tx);
	}

	return rc;
}

int
ds_pool_svc_load_map(struct ds_pool_svc *ds_svc, struct pool_map **map)
{
	struct pool_svc		*svc = pool_ds2svc(ds_svc);
	struct rdb_tx		 tx = { 0 };
	int			 rc;

	rc = rdb_tx_begin(svc->ps_rsvc.s_db, svc->ps_rsvc.s_term, &tx);
	if (rc == 0) {
		ABT_rwlock_rdlock(svc->ps_lock);
		rc = read_map(&tx, &svc->ps_root, map);
		ABT_rwlock_unlock(svc->ps_lock);
		rdb_tx_end(&tx);
	}

	if (rc != 0)
		D_ERROR("Failed to load pool map for pool "DF_UUIDF": "DF_RC"\n",
			DP_UUID(svc->ps_uuid), DP_RC(rc));

	return rc;
}

int
ds_pool_svc_flush_map(struct ds_pool_svc *ds_svc, struct pool_map *map)
{
	struct pool_svc		*svc = pool_ds2svc(ds_svc);
	struct pool_buf		*buf = NULL;
	struct rdb_tx		 tx = { 0 };
	uint32_t		 version;
	int			 rc = 0;
	bool			 locked = false;

	version = pool_map_get_version(map);
	rc = rdb_tx_begin(svc->ps_rsvc.s_db, svc->ps_rsvc.s_term, &tx);
	if (rc != 0) {
		D_ERROR("Failed to begin TX for flush pool "DF_UUIDF" map with version %u: "
			DF_RC"\n", DP_UUID(svc->ps_uuid), version, DP_RC(rc));
		goto out;
	}

	ABT_rwlock_wrlock(svc->ps_lock);
	locked = true;

	rc = pool_buf_extract(map, &buf);
	if (rc != 0) {
		D_ERROR("Failed to extract buf for flush pool "DF_UUIDF" map with version %u: "
			DF_RC"\n", DP_UUID(svc->ps_uuid), version, DP_RC(rc));
		goto out_lock;
	}

	rc = write_map_buf(&tx, &svc->ps_root, buf, version);
	if (rc != 0) {
		D_ERROR("Failed to write buf for flush pool "DF_UUIDF" map with version %u: "
			DF_RC"\n", DP_UUID(svc->ps_uuid), version, DP_RC(rc));
		goto out_buf;
	}

	rc = rdb_tx_commit(&tx);
	if (rc != 0) {
		D_ERROR("Failed to commit TX for flush pool "DF_UUIDF" map with version %u: "
			DF_RC"\n", DP_UUID(svc->ps_uuid), version, DP_RC(rc));
		goto out_buf;
	}

	/* Update svc->ps_pool to match the new pool map. */
	rc = ds_pool_tgt_map_update(svc->ps_pool, buf, version);
	if (rc != 0) {
		D_ERROR("Failed to refresh local pool "DF_UUIDF" map with version %u: "
			DF_RC"\n", DP_UUID(svc->ps_uuid), version, DP_RC(rc));
		/*
		 * Have to resign to avoid handling future requests with stale pool map cache.
		 * Continue to distribute the new pool map to other pool shards since the RDB
		 * has already been updated.
		 */
		rdb_resign(svc->ps_rsvc.s_db, svc->ps_rsvc.s_term);
	} else {
		ds_rsvc_request_map_dist(&svc->ps_rsvc);
		ABT_rwlock_unlock(svc->ps_lock);
		locked = false;
		ds_rsvc_wait_map_dist(&svc->ps_rsvc);
	}

out_buf:
	pool_buf_free(buf);
out_lock:
	if (locked)
		ABT_rwlock_unlock(svc->ps_lock);
	rdb_tx_end(&tx);
out:
	return rc;
}

int
ds_pool_svc_update_label(struct ds_pool_svc *ds_svc, const char *label)
{
	struct pool_svc		*svc = pool_ds2svc(ds_svc);
	daos_prop_t		*prop = NULL;
	struct rdb_tx		 tx = { 0 };
	int			 rc = 0;

	prop = daos_prop_alloc(1);
	if (prop == NULL)
		D_GOTO(out, rc = -DER_NOMEM);

	prop->dpp_entries[0].dpe_type = DAOS_PROP_PO_LABEL;
	if (label != NULL) {
		D_STRNDUP(prop->dpp_entries[0].dpe_str, label, strlen(label));
		if (prop->dpp_entries[0].dpe_str == NULL)
			D_GOTO(out, rc = -DER_NOMEM);
	} else {
		prop->dpp_entries[0].dpe_flags = DAOS_PROP_ENTRY_NOT_SET;
		prop->dpp_entries[0].dpe_str = NULL;
	}

	rc = rdb_tx_begin(svc->ps_rsvc.s_db, svc->ps_rsvc.s_term, &tx);
	if (rc != 0) {
		D_ERROR("Failed to begin TX for updating pool "DF_UUIDF" label %s: "DF_RC"\n",
			DP_UUID(svc->ps_uuid), label != NULL ? label : "(null)", DP_RC(rc));
		D_GOTO(out, rc);
	}

	ABT_rwlock_wrlock(svc->ps_lock);

	rc = pool_prop_write(&tx, &svc->ps_root, prop);
	if (rc != 0) {
		D_ERROR("Failed to updating pool "DF_UUIDF" label %s: "DF_RC"\n",
			DP_UUID(svc->ps_uuid), label != NULL ? label : "(null)", DP_RC(rc));
		D_GOTO(out_lock, rc);
	}

	rc = rdb_tx_commit(&tx);
	if (rc != 0)
		D_ERROR("Failed to commit TX for updating pool "DF_UUIDF" label %s: "DF_RC"\n",
			DP_UUID(svc->ps_uuid), label != NULL ? label : "(null)", DP_RC(rc));

out_lock:
	ABT_rwlock_unlock(svc->ps_lock);
	rdb_tx_end(&tx);
out:
	daos_prop_free(prop);
	return rc;
}

int
ds_pool_svc_evict_all(struct ds_pool_svc *ds_svc)
{
	struct pool_svc		*svc = pool_ds2svc(ds_svc);
	struct pool_metrics	*metrics;
	uuid_t			*hdl_uuids = NULL;
	struct rdb_tx		 tx = { 0 };
	size_t			 hdl_uuids_size = 0;
	int			 n_hdl_uuids = 0;
	int			 rc = 0;

	rc = rdb_tx_begin(svc->ps_rsvc.s_db, svc->ps_rsvc.s_term, &tx);
	if (rc != 0) {
		D_ERROR("Failed to begin TX for evict pool "DF_UUIDF" connections: "DF_RC"\n",
			DP_UUID(svc->ps_uuid), DP_RC(rc));
		D_GOTO(out, rc);
	}

	ABT_rwlock_wrlock(svc->ps_lock);

	rc = find_hdls_to_evict(&tx, svc, &hdl_uuids, &hdl_uuids_size, &n_hdl_uuids, NULL);
	if (rc != 0) {
		D_ERROR("Failed to find hdls for evict pool "DF_UUIDF" connections: "DF_RC"\n",
			DP_UUID(svc->ps_uuid), DP_RC(rc));
		D_GOTO(out_lock, rc);
	}

	if (n_hdl_uuids > 0) {
		rc = pool_disconnect_hdls(&tx, svc, hdl_uuids, n_hdl_uuids,
					  dss_get_module_info()->dmi_ctx);
		if (rc != 0)
			D_GOTO(out_lock, rc);

		metrics = svc->ps_pool->sp_metrics[DAOS_POOL_MODULE];
		d_tm_inc_counter(metrics->evict_total, n_hdl_uuids);
		rc = rdb_tx_commit(&tx);
		if (rc != 0)
			D_ERROR("Failed to commit TX for evict pool "DF_UUIDF" connections: "
				DF_RC"\n", DP_UUID(svc->ps_uuid), DP_RC(rc));
	}

out_lock:
	D_FREE(hdl_uuids);
	ABT_rwlock_unlock(svc->ps_lock);
	rdb_tx_end(&tx);
out:
	return rc;
}

struct ds_pool *
ds_pool_svc2pool(struct ds_pool_svc *ds_svc)
{
	return pool_ds2svc(ds_svc)->ps_pool;
}

struct cont_svc *
ds_pool_ps2cs(struct ds_pool_svc *ds_svc)
{
	return pool_ds2svc(ds_svc)->ps_cont_svc;
}

/* Upgrade the VOS pool of a pool service replica (if any). */
int
ds_pool_svc_upgrade_vos_pool(struct ds_pool *pool)
{
	d_iov_t         id;
	struct ds_rsvc *rsvc;
	uint32_t        df_version;
	int             rc;

	df_version = ds_pool_get_vos_df_version(pool->sp_global_version);
	if (df_version == 0) {
		rc = -DER_NO_PERM;
		DL_ERROR(rc, DF_UUID ": pool global version %u no longer supported",
			 DP_UUID(pool->sp_uuid), pool->sp_global_version);
		return rc;
	}

	d_iov_set(&id, pool->sp_uuid, sizeof(uuid_t));
	rc = ds_rsvc_lookup(DS_RSVC_CLASS_POOL, &id, &rsvc);
	if (rc != 0) {
		D_DEBUG(DB_MD, DF_UUID ": no applicable pool service replica: " DF_RC "\n",
			DP_UUID(pool->sp_uuid), DP_RC(rc));
		return 0;
	}

	rc = rdb_upgrade_vos_pool(rsvc->s_db, df_version);
	if (rc == 0)
		D_DEBUG(DB_MD, DF_UUID ": upgraded to or already at %u\n", DP_UUID(pool->sp_uuid),
			df_version);
	else
		DL_ERROR(rc, DF_UUID ": failed to upgrade pool service to global version %u",
			 DP_UUID(pool->sp_uuid), pool->sp_global_version);

	ds_rsvc_put(rsvc);
	return rc;
}<|MERGE_RESOLUTION|>--- conflicted
+++ resolved
@@ -7311,13 +7311,8 @@
 ds_pool_tgt_finish_rebuild(uuid_t pool_uuid, struct pool_target_id_list *list,
 			   uint32_t *reclaim_ver)
 {
-<<<<<<< HEAD
-	return pool_update_map_internal(pool_uuid, MAP_FINISH_REBUILD, true, list, NULL, NULL, NULL,
-					NULL, NULL, NULL);
-=======
-	return pool_update_map_internal(pool_uuid, MAP_FINISH_REBUILD, false, list, NULL, NULL,
+	return pool_update_map_internal(pool_uuid, MAP_FINISH_REBUILD, true, list, NULL, NULL,
 					NULL, NULL, reclaim_ver, NULL);
->>>>>>> 5fde7ff2
 }
 
 int
