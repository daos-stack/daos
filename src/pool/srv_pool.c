/*
 * (C) Copyright 2016-2023 Intel Corporation.
 *
 * SPDX-License-Identifier: BSD-2-Clause-Patent
 */
/**
 * \file
 *
 * ds_pool: Pool Service
 *
 * This file contains the server API methods and the RPC handlers that are both
 * related pool metadata.
 */

#define D_LOGFAC DD_FAC(pool)

#include <daos_srv/pool.h>

#include <fcntl.h>
#include <sys/stat.h>
#include <gurt/telemetry_common.h>
#include <gurt/telemetry_producer.h>
#include <daos_api.h> /* for daos_prop_alloc/_free() */
#include <daos/pool_map.h>
#include <daos/rpc.h>
#include <daos/pool.h>
#include <daos/rsvc.h>
#include <daos_srv/container.h>
#include <daos_srv/daos_mgmt_srv.h>
#include <daos_srv/daos_engine.h>
#include <daos_srv/rdb.h>
#include <daos_srv/rebuild.h>
#include <daos_srv/security.h>
#include <cart/api.h>
#include <cart/iv.h>
#include "rpc.h"
#include "srv_internal.h"
#include "srv_layout.h"
#include "srv_pool_map.h"

#define DAOS_POOL_GLOBAL_VERSION_WITH_HDL_CRED 1

/* Pool service crt event */
struct pool_svc_event {
	d_list_t		psv_link;
	d_rank_t		psv_rank;
	uint64_t		psv_incarnation;
	enum crt_event_source	psv_src;
	enum crt_event_type	psv_type;
};

#define DF_PS_EVENT	"rank=%u inc="DF_U64" src=%d type=%d"
#define DP_PS_EVENT(e)	e->psv_rank, e->psv_incarnation, e->psv_src, e->psv_type

#define RECHOOSE_SLEEP_MS 250

/* Pool service crt-event-handling state */
struct pool_svc_events {
	ABT_mutex		pse_mutex;
	ABT_cond		pse_cv;
	d_list_t		pse_queue;
	ABT_thread		pse_handler;
	bool			pse_stop;
};

/* Pool service schedule state */
struct pool_svc_sched {
	int		psc_svc_rf;
	bool		psc_force_notify;	/* for pool_svc_step_up_cb */
	ABT_mutex	psc_mutex;		/* only for psc_cv */
	ABT_cond	psc_cv;
	bool		psc_in_progress;
	bool		psc_canceled;
};

static int
sched_init(struct pool_svc_sched *sched)
{
	int rc;

	rc = ABT_mutex_create(&sched->psc_mutex);
	if (rc != ABT_SUCCESS) {
		return dss_abterr2der(rc);
	}

	rc = ABT_cond_create(&sched->psc_cv);
	if (rc != ABT_SUCCESS) {
		ABT_mutex_free(&sched->psc_mutex);
		return dss_abterr2der(rc);
	}

	sched->psc_svc_rf = -1;
	sched->psc_force_notify = false;
	sched->psc_in_progress = false;
	sched->psc_canceled = false;
	return 0;
}

static void
sched_fini(struct pool_svc_sched *sched)
{
	ABT_cond_free(&sched->psc_cv);
	ABT_mutex_free(&sched->psc_mutex);
}

static void
sched_begin(struct pool_svc_sched *sched)
{
	sched->psc_in_progress = true;
	sched->psc_canceled = false;
}

static void
sched_end(struct pool_svc_sched *sched)
{
	sched->psc_in_progress = false;
	sched->psc_canceled = false;
}

static void
sched_cancel_and_wait(struct pool_svc_sched *sched)
{
	/*
	 * The CV requires a mutex. We don't otherwise need it for ULTs within
	 * the same xstream.
	 */
	ABT_mutex_lock(sched->psc_mutex);
	if (sched->psc_in_progress)
		sched->psc_canceled = true;
	while (sched->psc_in_progress)
		ABT_cond_wait(sched->psc_cv, sched->psc_mutex);
	ABT_mutex_unlock(sched->psc_mutex);
}

/* Pool service */
struct pool_svc {
	struct ds_rsvc		ps_rsvc;
	uuid_t			ps_uuid;	/* pool UUID */
	struct cont_svc	       *ps_cont_svc;	/* one combined svc for now */
	ABT_rwlock		ps_lock;	/* for DB data */
	rdb_path_t		ps_root;	/* root KVS */
	rdb_path_t		ps_handles;	/* pool handle KVS */
	rdb_path_t		ps_user;	/* pool user attributes KVS */
	struct ds_pool	       *ps_pool;
	struct pool_svc_events	ps_events;
	uint32_t		ps_global_version;
	struct pool_svc_sched	ps_reconf_sched;

	/* Check all containers RF for the pool */
	struct pool_svc_sched	ps_rfcheck_sched;
	/* The global pool map version on all pool targets */
	uint32_t		ps_global_map_version;
};

/* Pool service failed to start */
struct pool_svc_failed {
	uuid_t			psf_uuid;	/* pool UUID */
	int			psf_error;	/* error number */
	d_list_t		psf_link;	/* link to global list */
};

/** serialize operations on pool_svc_failed_list */
static pthread_rwlock_t		psfl_rwlock = PTHREAD_RWLOCK_INITIALIZER;
/* tracking failed pool service */
D_LIST_HEAD(pool_svc_failed_list);

static bool pool_disable_exclude;
static int pool_prop_read(struct rdb_tx *tx, const struct pool_svc *svc,
			  uint64_t bits, daos_prop_t **prop_out);
static int pool_space_query_bcast(crt_context_t ctx, struct pool_svc *svc,
				  uuid_t pool_hdl, struct daos_pool_space *ps);
static int ds_pool_upgrade_if_needed(uuid_t pool_uuid, struct rsvc_hint *po_hint,
				     struct pool_svc *svc, crt_rpc_t *rpc);
static int
find_hdls_to_evict(struct rdb_tx *tx, struct pool_svc *svc, uuid_t **hdl_uuids,
		   size_t *hdl_uuids_size, int *n_hdl_uuids, char *machine);

static struct pool_svc *
pool_svc_obj(struct ds_rsvc *rsvc)
{
	return container_of(rsvc, struct pool_svc, ps_rsvc);
}

static int
write_map_buf(struct rdb_tx *tx, const rdb_path_t *kvs, struct pool_buf *buf,
	      uint32_t version)
{
	d_iov_t	value;
	int		rc;

	D_DEBUG(DB_MD, "version=%u ntargets=%u ndomains=%u\n", version,
		buf->pb_target_nr, buf->pb_domain_nr);

	/* Write the version. */
	d_iov_set(&value, &version, sizeof(version));
	rc = rdb_tx_update(tx, kvs, &ds_pool_prop_map_version, &value);
	if (rc != 0)
		return rc;

	/* Write the buffer. */
	d_iov_set(&value, buf, pool_buf_size(buf->pb_nr));
	return rdb_tx_update(tx, kvs, &ds_pool_prop_map_buffer, &value);
}

/*
 * Retrieve the pool map buffer address in persistent memory and the pool map
 * version into "map_buf" and "map_version", respectively.
 */
static int
locate_map_buf(struct rdb_tx *tx, const rdb_path_t *kvs, struct pool_buf **buf,
	       uint32_t *version)
{
	uint32_t	ver;
	d_iov_t	value;
	int		rc;

	/* Read the version. */
	d_iov_set(&value, &ver, sizeof(ver));
	rc = rdb_tx_lookup(tx, kvs, &ds_pool_prop_map_version, &value);
	if (rc != 0)
		return rc;

	/* Look up the buffer address. */
	d_iov_set(&value, NULL /* buf */, 0 /* size */);
	rc = rdb_tx_lookup(tx, kvs, &ds_pool_prop_map_buffer, &value);
	if (rc != 0)
		return rc;

	*buf = value.iov_buf;
	*version = ver;
	D_DEBUG(DB_MD, "version=%u ntargets=%u ndomains=%u\n", *version,
		(*buf)->pb_target_nr, (*buf)->pb_domain_nr);
	return 0;
}

/* Callers are responsible for freeing buf with D_FREE. */
static int
read_map_buf(struct rdb_tx *tx, const rdb_path_t *kvs, struct pool_buf **buf,
	     uint32_t *version)
{
	struct pool_buf	       *b;
	size_t			size;
	int			rc;

	rc = locate_map_buf(tx, kvs, &b, version);
	if (rc != 0)
		return rc;
	size = pool_buf_size(b->pb_nr);
	D_ALLOC(*buf, size);
	if (*buf == NULL)
		return -DER_NOMEM;
	memcpy(*buf, b, size);
	return 0;
}

/* Callers are responsible for destroying the object via pool_map_decref(). */
static int
read_map(struct rdb_tx *tx, const rdb_path_t *kvs, struct pool_map **map)
{
	struct pool_buf	       *buf;
	uint32_t		version;
	int			rc;

	rc = locate_map_buf(tx, kvs, &buf, &version);
	if (rc != 0)
		return rc;

	return pool_map_create(buf, version, map);
}

static char *
pool_svc_rdb_path_common(const uuid_t pool_uuid, const char *suffix)
{
	char   *name;
	char   *path;
	int	rc;

	D_ASPRINTF(name, RDB_FILE"pool%s", suffix);
	if (name == NULL)
		return NULL;
	rc = ds_mgmt_tgt_file(pool_uuid, name, NULL /* idx */, &path);
	D_FREE(name);
	if (rc != 0)
		return NULL;
	return path;
}

/* Return a pool service RDB path. */
static char *
pool_svc_rdb_path(const uuid_t pool_uuid)
{
	return pool_svc_rdb_path_common(pool_uuid, "");
}

/* copy \a prop to \a prop_def (duplicated default prop) */
static int
pool_prop_default_copy(daos_prop_t *prop_def, daos_prop_t *prop)
{
	struct daos_prop_entry	*entry;
	struct daos_prop_entry	*entry_def;
	int			 i;
	int			 rc;

	if (prop == NULL || prop->dpp_nr == 0 || prop->dpp_entries == NULL)
		return 0;

	for (i = 0; i < prop->dpp_nr; i++) {
		entry = &prop->dpp_entries[i];
		entry_def = daos_prop_entry_get(prop_def, entry->dpe_type);
		D_ASSERTF(entry_def != NULL, "type %d not found in "
			  "default prop.\n", entry->dpe_type);
		switch (entry->dpe_type) {
		case DAOS_PROP_PO_LABEL:
			D_FREE(entry_def->dpe_str);
			D_STRNDUP(entry_def->dpe_str, entry->dpe_str,
				  DAOS_PROP_LABEL_MAX_LEN);
			if (entry_def->dpe_str == NULL)
				return -DER_NOMEM;
			break;
		case DAOS_PROP_PO_OWNER:
		case DAOS_PROP_PO_OWNER_GROUP:
			D_FREE(entry_def->dpe_str);
			D_STRNDUP(entry_def->dpe_str, entry->dpe_str,
				  DAOS_ACL_MAX_PRINCIPAL_LEN);
			if (entry_def->dpe_str == NULL)
				return -DER_NOMEM;
			break;
		case DAOS_PROP_PO_SPACE_RB:
		case DAOS_PROP_PO_SELF_HEAL:
		case DAOS_PROP_PO_RECLAIM:
		case DAOS_PROP_PO_EC_CELL_SZ:
		case DAOS_PROP_PO_REDUN_FAC:
		case DAOS_PROP_PO_EC_PDA:
		case DAOS_PROP_PO_RP_PDA:
		case DAOS_PROP_PO_SVC_REDUN_FAC:
			entry_def->dpe_val = entry->dpe_val;
			break;
		case DAOS_PROP_PO_POLICY:
			D_FREE(entry_def->dpe_str);
			D_STRNDUP(entry_def->dpe_str, entry->dpe_str,
				  DAOS_PROP_POLICYSTR_MAX_LEN);
			if (entry_def->dpe_str == NULL)
				return -DER_NOMEM;
			break;
		case DAOS_PROP_PO_PERF_DOMAIN:
			D_FREE(entry_def->dpe_str);
			D_STRNDUP(entry_def->dpe_str, entry->dpe_str,
				  DAOS_PROP_LABEL_MAX_LEN);
			if (entry_def->dpe_str == NULL)
				return -DER_NOMEM;
			break;
		case DAOS_PROP_PO_ACL:
			if (entry->dpe_val_ptr != NULL) {
				struct daos_acl *acl = entry->dpe_val_ptr;

				D_FREE(entry_def->dpe_val_ptr);
				rc = daos_prop_entry_dup_ptr(entry_def, entry,
							     daos_acl_get_size(acl));
				if (rc)
					return rc;
			}
			break;
		case DAOS_PROP_PO_SCRUB_MODE:
			entry_def->dpe_val = entry->dpe_val;
			break;
		case DAOS_PROP_PO_SCRUB_FREQ:
			entry_def->dpe_val = entry->dpe_val;
			break;
		case DAOS_PROP_PO_SCRUB_THRESH:
			entry_def->dpe_val = entry->dpe_val;
			break;
		case DAOS_PROP_PO_GLOBAL_VERSION:
		case DAOS_PROP_PO_UPGRADE_STATUS:
		case DAOS_PROP_PO_OBJ_VERSION:
			D_ERROR("pool property %u could be not set\n", entry->dpe_type);
			return -DER_INVAL;
		default:
			D_ERROR("ignore bad dpt_type %d.\n", entry->dpe_type);
			break;
		}
	}

	/* Validate the result */
	if (!daos_prop_valid(prop_def, true /* pool */, true /* input */)) {
		D_ERROR("properties validation check failed\n");
		return -DER_INVAL;
	}

	return 0;
}

static int
pool_prop_write(struct rdb_tx *tx, const rdb_path_t *kvs, daos_prop_t *prop)
{
	struct daos_prop_entry	*entry;
	d_iov_t			 value;
	int			 i;
	int			 rc = 0;
	uint32_t		 val32;
	uint32_t		 global_ver;

	if (prop == NULL || prop->dpp_nr == 0 || prop->dpp_entries == NULL)
		return 0;

	/*
	 * Determine the global version. In some cases, such as
	 * init_pool_metadata, the global version shall be found in prop, not
	 * in the RDB.
	 */
	entry = daos_prop_entry_get(prop, DAOS_PROP_PO_GLOBAL_VERSION);
	if (entry == NULL || !daos_prop_is_set(entry)) {
		d_iov_set(&value, &val32, sizeof(val32));
		rc = rdb_tx_lookup(tx, kvs, &ds_pool_prop_global_version, &value);
		if (rc && rc != -DER_NONEXIST)
			return rc;
		else if (rc == -DER_NONEXIST)
			global_ver = 0;
		else
			global_ver = val32;
	} else {
		global_ver = entry->dpe_val;
	}
	D_DEBUG(DB_MD, "global version: %u\n", global_ver);

	for (i = 0; i < prop->dpp_nr; i++) {
		entry = &prop->dpp_entries[i];
		switch (entry->dpe_type) {
		case DAOS_PROP_PO_LABEL:
			if (entry->dpe_str == NULL ||
			    strlen(entry->dpe_str) == 0) {
				entry = daos_prop_entry_get(&pool_prop_default,
							    entry->dpe_type);
				D_ASSERT(entry != NULL);
			}
			d_iov_set(&value, entry->dpe_str,
				     strlen(entry->dpe_str));
			rc = rdb_tx_update(tx, kvs, &ds_pool_prop_label,
					   &value);
			break;
		case DAOS_PROP_PO_OWNER:
			d_iov_set(&value, entry->dpe_str,
				     strlen(entry->dpe_str));
			rc = rdb_tx_update(tx, kvs, &ds_pool_prop_owner,
					   &value);
			break;
		case DAOS_PROP_PO_OWNER_GROUP:
			d_iov_set(&value, entry->dpe_str,
				     strlen(entry->dpe_str));
			rc = rdb_tx_update(tx, kvs, &ds_pool_prop_owner_group,
					   &value);
			break;
		case DAOS_PROP_PO_ACL:
			if (entry->dpe_val_ptr != NULL) {
				struct daos_acl *acl;

				acl = entry->dpe_val_ptr;
				d_iov_set(&value, acl, daos_acl_get_size(acl));
				rc = rdb_tx_update(tx, kvs, &ds_pool_prop_acl,
						   &value);
			}
			break;
		case DAOS_PROP_PO_SPACE_RB:
			d_iov_set(&value, &entry->dpe_val,
				     sizeof(entry->dpe_val));
			rc = rdb_tx_update(tx, kvs, &ds_pool_prop_space_rb,
					   &value);
			break;
		case DAOS_PROP_PO_SELF_HEAL:
			d_iov_set(&value, &entry->dpe_val,
				     sizeof(entry->dpe_val));
			rc = rdb_tx_update(tx, kvs, &ds_pool_prop_self_heal,
					   &value);
			break;
		case DAOS_PROP_PO_RECLAIM:
			d_iov_set(&value, &entry->dpe_val,
				     sizeof(entry->dpe_val));
			rc = rdb_tx_update(tx, kvs, &ds_pool_prop_reclaim,
					   &value);
			break;
		case DAOS_PROP_PO_EC_CELL_SZ:
			if (!daos_ec_cs_valid(entry->dpe_val)) {
				D_ERROR("DAOS_PROP_PO_EC_CELL_SZ property value"
					" "DF_U64" should within rage of "
					"["DF_U64", "DF_U64"] and multiplier of "DF_U64"\n",
					entry->dpe_val,
					DAOS_PROP_PO_EC_CELL_SZ_MIN,
					DAOS_PROP_PO_EC_CELL_SZ_MAX,
					DAOS_PROP_PO_EC_CELL_SZ_MIN);
				rc = -DER_INVAL;
				break;
			}
			d_iov_set(&value, &entry->dpe_val,
				     sizeof(entry->dpe_val));
			rc = rdb_tx_update(tx, kvs, &ds_pool_prop_ec_cell_sz,
					   &value);
			break;
		case DAOS_PROP_PO_REDUN_FAC:
			d_iov_set(&value, &entry->dpe_val,
				  sizeof(entry->dpe_val));
			rc = rdb_tx_update(tx, kvs, &ds_pool_prop_redun_fac,
					   &value);
			break;
		case DAOS_PROP_PO_POLICY:
			if (entry->dpe_str == NULL ||
			    strlen(entry->dpe_str) == 0) {
				entry = daos_prop_entry_get(&pool_prop_default,
							    entry->dpe_type);
				D_ASSERT(entry != NULL);
			}
			d_iov_set(&value, entry->dpe_str,
				     strlen(entry->dpe_str));
			rc = rdb_tx_update(tx, kvs, &ds_pool_prop_policy,
					   &value);
			break;
		case DAOS_PROP_PO_SVC_LIST:
			break;
		case DAOS_PROP_PO_EC_PDA:
			if (!daos_ec_pda_valid(entry->dpe_val)) {
				rc = -DER_INVAL;
				break;
			}
			d_iov_set(&value, &entry->dpe_val,
				  sizeof(entry->dpe_val));
			rc = rdb_tx_update(tx, kvs, &ds_pool_prop_ec_pda,
					   &value);
			break;
		case DAOS_PROP_PO_RP_PDA:
			if (!daos_rp_pda_valid(entry->dpe_val)) {
				rc = -DER_INVAL;
				break;
			}
			d_iov_set(&value, &entry->dpe_val,
				   sizeof(entry->dpe_val));
			rc = rdb_tx_update(tx, kvs, &ds_pool_prop_rp_pda,
					   &value);
			break;
		case DAOS_PROP_PO_SCRUB_MODE:
			d_iov_set(&value, &entry->dpe_val,
				  sizeof(entry->dpe_val));
			rc = rdb_tx_update(tx, kvs, &ds_pool_prop_scrub_mode,
					   &value);
			if (rc)
				return rc;
			break;
		case DAOS_PROP_PO_SCRUB_FREQ:
			d_iov_set(&value, &entry->dpe_val,
				  sizeof(entry->dpe_val));
			rc = rdb_tx_update(tx, kvs, &ds_pool_prop_scrub_freq,
					   &value);
			if (rc)
				return rc;
			break;
		case DAOS_PROP_PO_SCRUB_THRESH:
			d_iov_set(&value, &entry->dpe_val,
				  sizeof(entry->dpe_val));
			rc = rdb_tx_update(tx, kvs, &ds_pool_prop_scrub_thresh,
					   &value);
			if (rc)
				return rc;
			break;
		case DAOS_PROP_PO_GLOBAL_VERSION:
			if (entry->dpe_val > DAOS_POOL_GLOBAL_VERSION) {
				rc = -DER_INVAL;
				break;
			}
			val32 = entry->dpe_val;
			d_iov_set(&value, &val32, sizeof(val32));
			rc = rdb_tx_update(tx, kvs, &ds_pool_prop_global_version,
					   &value);
			break;
		case DAOS_PROP_PO_UPGRADE_STATUS:
			if (entry->dpe_val > DAOS_UPGRADE_STATUS_COMPLETED) {
				rc = -DER_INVAL;
				break;
			}
			val32 = entry->dpe_val;
			d_iov_set(&value, &val32, sizeof(val32));
			rc = rdb_tx_update(tx, kvs, &ds_pool_prop_upgrade_status,
					   &value);
			break;
<<<<<<< HEAD
		case DAOS_PROP_PO_PERF_DOMAIN:
			if (entry->dpe_str == NULL ||
			    strlen(entry->dpe_str) == 0) {
				entry = daos_prop_entry_get(&pool_prop_default,
							    entry->dpe_type);
				D_ASSERT(entry != NULL);
			}
			d_iov_set(&value, entry->dpe_str,
				  strlen(entry->dpe_str));
			rc = rdb_tx_update(tx, kvs, &ds_pool_prop_perf_domain,
					   &value);
=======
		case DAOS_PROP_PO_SVC_REDUN_FAC:
			if (global_ver < 2) {
				D_DEBUG(DB_MD, "skip writing svc_redun_fac for global version %u\n",
					global_ver);
				rc = 0;
				break;
			}
			d_iov_set(&value, &entry->dpe_val, sizeof(entry->dpe_val));
			rc = rdb_tx_update(tx, kvs, &ds_pool_prop_svc_redun_fac, &value);
			break;
		case DAOS_PROP_PO_OBJ_VERSION:
			if (entry->dpe_val > DS_POOL_OBJ_VERSION) {
				rc = -DER_INVAL;
				break;
			}
			val32 = entry->dpe_val;
			d_iov_set(&value, &val32, sizeof(val32));
			rc = rdb_tx_update(tx, kvs, &ds_pool_prop_obj_version, &value);
>>>>>>> 18a2b108
			break;
		default:
			D_ERROR("bad dpe_type %d.\n", entry->dpe_type);
			return -DER_INVAL;
		}
		if (rc) {
			D_ERROR("Failed to update entry type=%d, rc="DF_RC"\n",
				entry->dpe_type, DP_RC(rc));
			break;
		}
	}
	return rc;
}

static int
init_pool_metadata(struct rdb_tx *tx, const rdb_path_t *kvs, uint32_t nnodes, const char *group,
		   const d_rank_list_t *ranks, daos_prop_t *prop, uint32_t ndomains,
		   const uint32_t *domains)
{
	struct pool_buf	       *map_buf;
	uint32_t		map_version = 1;
	uint32_t		connectable;
	uint32_t		nhandles = 0;
	d_iov_t			value;
	struct rdb_kvs_attr	attr;
	int			ntargets = nnodes * dss_tgt_nr;
	uint32_t		upgrade_global_version = DAOS_POOL_GLOBAL_VERSION;
	int			rc;
	struct daos_prop_entry *entry;

	rc = gen_pool_buf(NULL /* map */, &map_buf, map_version, ndomains, nnodes, ntargets,
			  domains, dss_tgt_nr);
	if (rc != 0) {
		D_ERROR("failed to generate pool buf, "DF_RC"\n", DP_RC(rc));
		goto out;
	}

	entry = daos_prop_entry_get(prop, DAOS_PROP_PO_REDUN_FAC);
	if (entry) {
		if (entry->dpe_val + 1 > map_buf->pb_domain_nr) {
			D_ERROR("ndomains(%u) could not meet redunc factor(%lu)\n",
				map_buf->pb_domain_nr, entry->dpe_val);
			D_GOTO(out_map_buf, rc = -DER_INVAL);
		}
	}

	/* Initialize the pool map properties. */
	rc = write_map_buf(tx, kvs, map_buf, map_version);
	if (rc != 0) {
		D_ERROR("failed to write map properties, "DF_RC"\n", DP_RC(rc));
		goto out_map_buf;
	}

	rc = pool_prop_write(tx, kvs, prop);
	if (rc != 0) {
		D_ERROR("failed to write props, "DF_RC"\n", DP_RC(rc));
		goto out_map_buf;
	}

	/* Write connectable property */
	connectable = 1;
	d_iov_set(&value, &connectable, sizeof(connectable));
	rc = rdb_tx_update(tx, kvs, &ds_pool_prop_connectable, &value);
	if (rc != 0) {
		D_ERROR("failed to write connectable prop, "DF_RC"\n",
			DP_RC(rc));
		goto out_map_buf;
	}

	/**
	 * Firstly write upgrading global version, so resuming could figure
	 * out what is target global version of upgrading, use this to reject
	 * resuming pool upgrading if DAOS software upgraded again.
	 */
	d_iov_set(&value, &upgrade_global_version, sizeof(upgrade_global_version));
	rc = rdb_tx_update(tx, kvs, &ds_pool_prop_upgrade_global_version, &value);
	if (rc != 0) {
		D_ERROR("failed to write upgrade global version prop, "DF_RC"\n",
			DP_RC(rc));
		goto out_map_buf;
	}

	/* Write the handle properties. */
	d_iov_set(&value, &nhandles, sizeof(nhandles));
	rc = rdb_tx_update(tx, kvs, &ds_pool_prop_nhandles, &value);
	if (rc != 0) {
		D_ERROR("failed to update handle props, "DF_RC"\n", DP_RC(rc));
		goto out_map_buf;
	}
	attr.dsa_class = RDB_KVS_GENERIC;
	attr.dsa_order = 16;
	rc = rdb_tx_create_kvs(tx, kvs, &ds_pool_prop_handles, &attr);
	if (rc != 0) {
		D_ERROR("failed to create handle prop KVS, "DF_RC"\n",
			DP_RC(rc));
		goto out_map_buf;
	}

	/* Create pool user attributes KVS */
	rc = rdb_tx_create_kvs(tx, kvs, &ds_pool_attr_user, &attr);
	if (rc != 0)
		D_ERROR("failed to create user attr KVS, "DF_RC"\n", DP_RC(rc));

out_map_buf:
	pool_buf_free(map_buf);
out:
	return rc;
}

/*
 * The svc_rf parameter inputs the pool service redundancy factor, while
 * ranks->rl_nr outputs how many replicas are actually selected, which may be
 * less than the number of replicas required to achieve the pool service
 * redundancy factor. If the return value is 0, callers are responsible for
 * calling d_rank_list_free(*ranksp).
 */
static int
select_svc_ranks(int svc_rf, const d_rank_list_t *target_addrs, int ndomains,
		 const uint32_t *domains, d_rank_list_t **ranksp)
{
	int			nreplicas = ds_pool_svc_rf_to_nreplicas(svc_rf);
	int			selectable;
	d_rank_list_t		*rnd_tgts;
	d_rank_list_t		*ranks;
	int			i;
	int			j;
	int			rc;

	rc = d_rank_list_dup(&rnd_tgts, target_addrs);
	if (rc != 0)
		return rc;

	/* Shuffle the target ranks to avoid overloading any particular ranks. */
	/*
	 * DAOS-9177: Temporarily disable shuffle to give us more time to stabilize tests.
	 */
	/*daos_rank_list_shuffle(rnd_tgts);*/

	/* Determine the number of selectable targets. */
	selectable = rnd_tgts->rl_nr;

	if (nreplicas > selectable)
		nreplicas = selectable;
	ranks = daos_rank_list_alloc(nreplicas);
	if (ranks == NULL)
		D_GOTO(out, rc = -DER_NOMEM);

	/* TODO: Choose ranks according to failure domains. */
	j = 0;
	for (i = 0; i < rnd_tgts->rl_nr; i++) {
		if (j == ranks->rl_nr)
			break;
		D_DEBUG(DB_MD, "ranks[%d]: %u\n", j, rnd_tgts->rl_ranks[i]);
		ranks->rl_ranks[j] = rnd_tgts->rl_ranks[i];
		j++;
	}
	D_ASSERTF(j == ranks->rl_nr, "%d == %u\n", j, ranks->rl_nr);

	*ranksp = ranks;
	rc = 0;

out:
	d_rank_list_free(rnd_tgts);
	return rc;
}

/* TODO: replace all rsvc_complete_rpc() calls in this file with pool_rsvc_complete_rpc() */

/*
 * Returns:
 *
 *   RSVC_CLIENT_RECHOOSE	Instructs caller to retry RPC starting from rsvc_client_choose()
 *   RSVC_CLIENT_PROCEED	OK; proceed to process the reply
 */
static int
pool_rsvc_client_complete_rpc(struct rsvc_client *client, const crt_endpoint_t *ep,
			      int rc_crt, struct pool_op_out *out)
{
	int rc;

	rc = rsvc_client_complete_rpc(client, ep, rc_crt, out->po_rc, &out->po_hint);
	if (rc == RSVC_CLIENT_RECHOOSE ||
	    (rc == RSVC_CLIENT_PROCEED && daos_rpc_retryable_rc(out->po_rc))) {
		return RSVC_CLIENT_RECHOOSE;
	}
	return RSVC_CLIENT_PROCEED;
}

/**
 * Create a (combined) pool(/container) service. This method shall be called on
 * a single storage node in the pool. If the return value is 0, the caller is
 * responsible for freeing \a svc_addrs with d_rank_list_free.
 *
 * Note that if the return value is nonzero, the caller is responsible for
 * stopping and destroying any PS replicas that may have been created. This
 * behavior is tailored for ds_mgmt_create_pool, who will clean up all pool
 * resources upon errors.
 *
 * \param[in]		pool_uuid	pool UUID
 * \param[in]		ntargets	number of targets in the pool
 * \param[in]		group		crt group ID (unused now)
 * \param[in]		target_addrs	list of \a ntargets target ranks
 * \param[in]		ndomains	number of domains the pool spans over
 * \param[in]		domains		serialized domain tree
 * \param[in]		prop		pool properties (must include a valid
 *					pool service redundancy factor)
 * \param[out]		svc_addrs	returns the list of pool service
 *					replica ranks
 */
int
ds_pool_svc_dist_create(const uuid_t pool_uuid, int ntargets, const char *group,
			const d_rank_list_t *target_addrs, int ndomains, const uint32_t *domains,
			daos_prop_t *prop, d_rank_list_t **svc_addrs)
{
	struct daos_prop_entry *svc_rf_entry;
	d_rank_list_t	       *ranks;
	d_iov_t			psid;
	struct rsvc_client	client;
	struct dss_module_info *info = dss_get_module_info();
	crt_endpoint_t		ep;
	crt_rpc_t	       *rpc;
	struct daos_prop_entry *lbl_ent;
	struct daos_prop_entry *def_lbl_ent;
	struct pool_create_in  *in;
	struct pool_create_out *out;
	struct d_backoff_seq	backoff_seq;
	int			rc;

	/* Check for default label supplied via property. */
	def_lbl_ent = daos_prop_entry_get(&pool_prop_default, DAOS_PROP_PO_LABEL);
	D_ASSERT(def_lbl_ent != NULL);
	lbl_ent = daos_prop_entry_get(prop, DAOS_PROP_PO_LABEL);
	if (lbl_ent != NULL) {
		if (strncmp(def_lbl_ent->dpe_str, lbl_ent->dpe_str,
			    DAOS_PROP_LABEL_MAX_LEN) == 0) {
			D_ERROR(DF_UUID": label is the same as default label\n",
				DP_UUID(pool_uuid));
			D_GOTO(out, rc = -DER_INVAL);
		}
	}

	D_ASSERTF(ntargets == target_addrs->rl_nr, "ntargets=%d num=%u\n",
		  ntargets, target_addrs->rl_nr);

	svc_rf_entry = daos_prop_entry_get(prop, DAOS_PROP_PO_SVC_REDUN_FAC);
	D_ASSERT(svc_rf_entry != NULL && !(svc_rf_entry->dpe_flags & DAOS_PROP_ENTRY_NOT_SET));
	D_ASSERTF(daos_svc_rf_is_valid(svc_rf_entry->dpe_val), DF_U64"\n", svc_rf_entry->dpe_val);

	D_DEBUG(DB_MD, DF_UUID": creating PS: ntargets=%d ndomains=%d svc_rf="DF_U64"\n",
		DP_UUID(pool_uuid), ntargets, ndomains, svc_rf_entry->dpe_val);

	rc = select_svc_ranks(svc_rf_entry->dpe_val, target_addrs, ndomains, domains, &ranks);
	if (rc != 0)
		D_GOTO(out, rc);

	d_iov_set(&psid, (void *)pool_uuid, sizeof(uuid_t));
	rc = ds_rsvc_dist_start(DS_RSVC_CLASS_POOL, &psid, pool_uuid, ranks, RDB_NIL_TERM,
				true /* create */, true /* bootstrap */, ds_rsvc_get_md_cap());
	if (rc != 0)
		D_GOTO(out_ranks, rc);

	rc = rsvc_client_init(&client, ranks);
	if (rc != 0)
		D_GOTO(out_ranks, rc);

	rc = d_backoff_seq_init(&backoff_seq, 0 /* nzeros */, 16 /* factor */,
				8 /* next (ms) */, 1 << 10 /* max (ms) */);
	D_ASSERTF(rc == 0, "d_backoff_seq_init: "DF_RC"\n", DP_RC(rc));

rechoose:
	/* Create a POOL_CREATE request. */
	ep.ep_grp = NULL;
	rc = rsvc_client_choose(&client, &ep);
	if (rc != 0) {
		D_ERROR(DF_UUID": cannot find pool service: "DF_RC"\n",
			DP_UUID(pool_uuid), DP_RC(rc));
		goto out_backoff_seq;
	}
	rc = pool_req_create(info->dmi_ctx, &ep, POOL_CREATE, &rpc);
	if (rc != 0) {
		D_ERROR(DF_UUID": failed to create POOL_CREATE RPC: "DF_RC"\n",
			DP_UUID(pool_uuid), DP_RC(rc));
		goto out_backoff_seq;
	}
	in = crt_req_get(rpc);
	uuid_copy(in->pri_op.pi_uuid, pool_uuid);
	uuid_clear(in->pri_op.pi_hdl);
	in->pri_ntgts = ntargets;
	in->pri_tgt_ranks = (d_rank_list_t *)target_addrs;
	in->pri_prop = prop;
	in->pri_ndomains = ndomains;
	in->pri_domains.ca_count = ndomains;
	in->pri_domains.ca_arrays = (uint32_t *)domains;

	/* Send the POOL_CREATE request. */
	rc = dss_rpc_send(rpc);
	out = crt_reply_get(rpc);
	D_ASSERT(out != NULL);
	rc = rsvc_client_complete_rpc(&client, &ep, rc,
				      rc == 0 ? out->pro_op.po_rc : -DER_IO,
				      rc == 0 ? &out->pro_op.po_hint : NULL);
	if (rc == RSVC_CLIENT_RECHOOSE ||
	    (rc == RSVC_CLIENT_PROCEED && daos_rpc_retryable_rc(out->pro_op.po_rc))) {
		crt_req_decref(rpc);
		dss_sleep(d_backoff_seq_next(&backoff_seq));
		D_GOTO(rechoose, rc);
	}
	rc = out->pro_op.po_rc;
	if (rc != 0) {
		D_ERROR(DF_UUID": failed to create pool: "DF_RC"\n",
			DP_UUID(pool_uuid), DP_RC(rc));
		D_GOTO(out_rpc, rc);
	}

	rc = d_rank_list_dup(svc_addrs, ranks);

out_rpc:
	crt_req_decref(rpc);
out_backoff_seq:
	d_backoff_seq_fini(&backoff_seq);
	rsvc_client_fini(&client);
	/*
	 * Intentionally skip cleaning up the PS replicas. See the function
	 * documentation above.
	 */
out_ranks:
	d_rank_list_free(ranks);
out:
	return rc;
}

/** Stop any local PS replica for \a pool_uuid. */
int
ds_pool_svc_stop(uuid_t pool_uuid)
{
	d_iov_t	id;
	int	rc;

	d_iov_set(&id, pool_uuid, sizeof(uuid_t));

	rc = ds_rsvc_stop(DS_RSVC_CLASS_POOL, &id, RDB_NIL_TERM, false /* destroy */);
	if (rc == -DER_ALREADY) {
		D_DEBUG(DB_MD, DF_UUID": ds_rsvc_stop: "DF_RC"\n", DP_UUID(pool_uuid), DP_RC(rc));
		rc = 0;
	}

	return rc;
}

static int
pool_svc_name_cb(d_iov_t *id, char **name)
{
	char *s;

	if (id->iov_len != sizeof(uuid_t))
		return -DER_INVAL;
	D_ALLOC(s, DAOS_UUID_STR_SIZE);
	if (s == NULL)
		return -DER_NOMEM;
	uuid_unparse_lower(id->iov_buf, s);
	s[8] = '\0'; /* strlen(DF_UUID) */
	*name = s;
	return 0;
}

static int
pool_svc_locate_cb(d_iov_t *id, char **path)
{
	char *s;

	if (id->iov_len != sizeof(uuid_t))
		return -DER_INVAL;
	s = pool_svc_rdb_path(id->iov_buf);
	if (s == NULL)
		return -DER_NOMEM;
	*path = s;
	return 0;
}

static int
pool_svc_alloc_cb(d_iov_t *id, struct ds_rsvc **rsvc)
{
	struct pool_svc	       *svc;
	int			rc;

	if (id->iov_len != sizeof(uuid_t)) {
		rc = -DER_INVAL;
		goto err;
	}

	D_ALLOC_PTR(svc);
	if (svc == NULL) {
		rc = -DER_NOMEM;
		goto err;
	}

	d_iov_set(&svc->ps_rsvc.s_id, svc->ps_uuid, sizeof(uuid_t));

	uuid_copy(svc->ps_uuid, id->iov_buf);
	D_INIT_LIST_HEAD(&svc->ps_events.pse_queue);
	svc->ps_events.pse_handler = ABT_THREAD_NULL;

	rc = ABT_rwlock_create(&svc->ps_lock);
	if (rc != ABT_SUCCESS) {
		D_ERROR("failed to create ps_lock: %d\n", rc);
		rc = dss_abterr2der(rc);
		goto err_svc;
	}

	rc = rdb_path_init(&svc->ps_root);
	if (rc != 0)
		goto err_lock;
	rc = rdb_path_push(&svc->ps_root, &rdb_path_root_key);
	if (rc != 0)
		goto err_root;

	rc = rdb_path_clone(&svc->ps_root, &svc->ps_handles);
	if (rc != 0)
		goto err_root;
	rc = rdb_path_push(&svc->ps_handles, &ds_pool_prop_handles);
	if (rc != 0)
		goto err_handles;

	rc = rdb_path_clone(&svc->ps_root, &svc->ps_user);
	if (rc != 0)
		goto err_handles;
	rc = rdb_path_push(&svc->ps_user, &ds_pool_attr_user);
	if (rc != 0)
		goto err_user;

	rc = ABT_mutex_create(&svc->ps_events.pse_mutex);
	if (rc != ABT_SUCCESS) {
		rc = dss_abterr2der(rc);
		goto err_user;
	}

	rc = ABT_cond_create(&svc->ps_events.pse_cv);
	if (rc != ABT_SUCCESS) {
		rc = dss_abterr2der(rc);
		goto err_events_mutex;
	}

	rc = sched_init(&svc->ps_reconf_sched);
	if (rc != 0)
		goto err_events_cv;

	rc = sched_init(&svc->ps_rfcheck_sched);
	if (rc != 0)
		goto err_sched;

	rc = ds_cont_svc_init(&svc->ps_cont_svc, svc->ps_uuid, 0 /* id */,
			      &svc->ps_rsvc);
	if (rc != 0)
		goto err_cont_rf_sched;

	*rsvc = &svc->ps_rsvc;
	return 0;
err_cont_rf_sched:
	sched_fini(&svc->ps_rfcheck_sched);
err_sched:
	sched_fini(&svc->ps_reconf_sched);
err_events_cv:
	ABT_cond_free(&svc->ps_events.pse_cv);
err_events_mutex:
	ABT_mutex_free(&svc->ps_events.pse_mutex);
err_user:
	rdb_path_fini(&svc->ps_user);
err_handles:
	rdb_path_fini(&svc->ps_handles);
err_root:
	rdb_path_fini(&svc->ps_root);
err_lock:
	ABT_rwlock_free(&svc->ps_lock);
err_svc:
	D_FREE(svc);
err:
	return rc;
}

static void
pool_svc_put(struct pool_svc *svc)
{
	ds_rsvc_put(&svc->ps_rsvc);
}

/* Disable all pools exclusion */
void
ds_pool_disable_exclude(void)
{
	pool_disable_exclude = true;
}

void
ds_pool_enable_exclude(void)
{
	pool_disable_exclude = false;
}

static int
queue_event(struct pool_svc *svc, d_rank_t rank, uint64_t incarnation, enum crt_event_source src,
	    enum crt_event_type type)
{
	struct pool_svc_events *events = &svc->ps_events;
	struct pool_svc_event  *event;

	D_ALLOC_PTR(event);
	if (event == NULL)
		return -DER_NOMEM;

	event->psv_rank = rank;
	event->psv_incarnation = incarnation;
	event->psv_src = src;
	event->psv_type = type;

	D_DEBUG(DB_MD, DF_UUID": queuing event: "DF_PS_EVENT"\n", DP_UUID(svc->ps_uuid),
		DP_PS_EVENT(event));

	ABT_mutex_lock(events->pse_mutex);
	d_list_add_tail(&event->psv_link, &events->pse_queue);
	ABT_cond_broadcast(events->pse_cv);
	ABT_mutex_unlock(events->pse_mutex);
	return 0;
}

static void
discard_events(d_list_t *queue)
{
	struct pool_svc_event  *event;
	struct pool_svc_event  *tmp;

	d_list_for_each_entry_safe(event, tmp, queue, psv_link) {
		D_DEBUG(DB_MD, "discard event: "DF_PS_EVENT"\n", DP_PS_EVENT(event));
		d_list_del_init(&event->psv_link);
		D_FREE(event);
	}
}

static int pool_svc_exclude_rank(struct pool_svc *svc, d_rank_t rank);

static void
handle_event(struct pool_svc *svc, struct pool_svc_event *event)
{
	int rc;

	if ((event->psv_src != CRT_EVS_GRPMOD && event->psv_src != CRT_EVS_SWIM) ||
	    (event->psv_type == CRT_EVT_DEAD && pool_disable_exclude)) {
		D_DEBUG(DB_MD, "ignore event: "DF_PS_EVENT" exclude=%d\n", DP_PS_EVENT(event),
			pool_disable_exclude);
		goto out;
	}

	if (event->psv_rank == dss_self_rank() && event->psv_src == CRT_EVS_GRPMOD &&
	    event->psv_type == CRT_EVT_DEAD) {
		D_DEBUG(DB_MGMT, "ignore exclusion of self\n");
		goto out;
	}

	D_DEBUG(DB_MD, DF_UUID": handling event: "DF_PS_EVENT"\n", DP_UUID(svc->ps_uuid),
		DP_PS_EVENT(event));

	if (event->psv_src == CRT_EVS_SWIM && event->psv_type == CRT_EVT_ALIVE) {
		/*
		 * Check if the rank is up in the pool map. If in the future we
		 * add automatic reintegration below, for instance, we may need
		 * to not only take svc->ps_lock, but also employ an RDB TX by
		 * the book.
		 */
		ABT_rwlock_rdlock(svc->ps_pool->sp_lock);
		rc = ds_pool_map_rank_up(svc->ps_pool->sp_map, event->psv_rank);
		ABT_rwlock_unlock(svc->ps_pool->sp_lock);
		if (!rc)
			goto out;

		/*
		 * The rank is up in the pool map. Request a pool map
		 * distribution just in case the rank has recently restarted
		 * and does not have a copy of the pool map.
		 */
		ds_rsvc_request_map_dist(&svc->ps_rsvc);
		D_DEBUG(DB_MD, DF_UUID": requested map dist for rank %u\n", DP_UUID(svc->ps_uuid),
			event->psv_rank);
	} else if (event->psv_type == CRT_EVT_DEAD) {
		daos_prop_t		prop = {0};
		struct daos_prop_entry *entry;

		rc = ds_pool_iv_prop_fetch(svc->ps_pool, &prop);
		if (rc != 0) {
			D_ERROR(DF_UUID": failed to fetch properties: "DF_RC"\n",
				DP_UUID(svc->ps_uuid), DP_RC(rc));
			goto out;
		}

		entry = daos_prop_entry_get(&prop, DAOS_PROP_PO_SELF_HEAL);
		D_ASSERT(entry != NULL);
		if (!(entry->dpe_val & DAOS_SELF_HEAL_AUTO_EXCLUDE)) {
			D_DEBUG(DB_MD, DF_UUID": self healing is disabled\n",
				DP_UUID(svc->ps_uuid));
			goto out_prop;
		}

		rc = pool_svc_exclude_rank(svc, event->psv_rank);
		if (rc != 0) {
			D_ERROR(DF_UUID": failed to exclude rank %u: "DF_RC"\n",
				DP_UUID(svc->ps_uuid), event->psv_rank, DP_RC(rc));
			goto out_prop;
		}

		D_DEBUG(DB_MD, DF_UUID": excluded rank %u\n", DP_UUID(svc->ps_uuid),
			event->psv_rank);
out_prop:
		daos_prop_fini(&prop);
	}

out:
	return;
}

static void
events_handler(void *arg)
{
	struct pool_svc	       *svc = arg;
	struct pool_svc_events *events = &svc->ps_events;

	D_DEBUG(DB_MD, DF_UUID": starting\n", DP_UUID(svc->ps_uuid));

	for (;;) {
		struct pool_svc_event  *event = NULL;
		bool			stop;

		ABT_mutex_lock(events->pse_mutex);
		for (;;) {
			stop = events->pse_stop;
			if (stop) {
				discard_events(&events->pse_queue);
				break;
			}
			if (!d_list_empty(&events->pse_queue)) {
				event = d_list_entry(events->pse_queue.next, struct pool_svc_event,
						     psv_link);
				d_list_del_init(&event->psv_link);
				break;
			}
			sched_cond_wait(events->pse_cv, events->pse_mutex);
		}
		ABT_mutex_unlock(events->pse_mutex);
		if (stop)
			break;

		handle_event(svc, event);

		D_FREE(event);
		ABT_thread_yield();
	}

	D_DEBUG(DB_MD, DF_UUID": stopping\n", DP_UUID(svc->ps_uuid));
}

static bool
events_pending(struct pool_svc *svc)
{
	return !d_list_empty(&svc->ps_events.pse_queue);
}

static void
ds_pool_crt_event_cb(d_rank_t rank, uint64_t incarnation, enum crt_event_source src,
		     enum crt_event_type type, void *arg)
{
	struct pool_svc	       *svc = arg;
	int			rc;

	rc = queue_event(svc, rank, incarnation, src, type);
	if (rc != 0)
		D_ERROR(DF_UUID": failed to queue event: "DF_PS_EVENT": "DF_RC"\n",
			DP_UUID(svc->ps_uuid), rank, incarnation, src, type, DP_RC(rc));
}

static int pool_svc_check_node_status(struct pool_svc *svc);

static int
init_events(struct pool_svc *svc)
{
	struct pool_svc_events *events = &svc->ps_events;
	int			rc;

	D_ASSERT(d_list_empty(&events->pse_queue));
	D_ASSERT(events->pse_handler == ABT_THREAD_NULL);
	D_ASSERT(events->pse_stop == false);

	rc = crt_register_event_cb(ds_pool_crt_event_cb, svc);
	if (rc != 0) {
		D_ERROR(DF_UUID": failed to register event callback: "DF_RC"\n",
			DP_UUID(svc->ps_uuid), DP_RC(rc));
		goto err;
	}

	/*
	 * Note that events happened during the status-based recovery may
	 * appear twice in the event queue: one queued by the event callback,
	 * and one queued by the recovery.
	 */
	rc = pool_svc_check_node_status(svc);
	if (rc != 0) {
		D_ERROR(DF_UUID": failed to create event handler: "DF_RC"\n",
			DP_UUID(svc->ps_uuid), DP_RC(rc));
		goto err_cb;
	}

	rc = dss_ult_create(events_handler, svc, DSS_XS_SELF, 0, 0, &events->pse_handler);
	if (rc != 0) {
		D_ERROR(DF_UUID": failed to create event handler: "DF_RC"\n",
			DP_UUID(svc->ps_uuid), DP_RC(rc));
		goto err_cb;
	}

	return 0;

err_cb:
	crt_unregister_event_cb(ds_pool_crt_event_cb, svc);
	discard_events(&events->pse_queue);
err:
	return rc;
}

static void
fini_events(struct pool_svc *svc)
{
	struct pool_svc_events *events = &svc->ps_events;
	int			rc;

	D_ASSERT(events->pse_handler != ABT_THREAD_NULL);

	crt_unregister_event_cb(ds_pool_crt_event_cb, svc);

	ABT_mutex_lock(events->pse_mutex);
	events->pse_stop = true;
	ABT_cond_broadcast(events->pse_cv);
	ABT_mutex_unlock(events->pse_mutex);

	rc = ABT_thread_join(events->pse_handler);
	D_ASSERTF(rc == 0, DF_RC"\n", DP_RC(rc));
	ABT_thread_free(&events->pse_handler);
	events->pse_handler = ABT_THREAD_NULL;
	events->pse_stop = false;
}

static void
pool_svc_free_cb(struct ds_rsvc *rsvc)
{
	struct pool_svc *svc = pool_svc_obj(rsvc);

	ds_cont_svc_fini(&svc->ps_cont_svc);
	sched_fini(&svc->ps_reconf_sched);
	sched_fini(&svc->ps_rfcheck_sched);
	ABT_cond_free(&svc->ps_events.pse_cv);
	ABT_mutex_free(&svc->ps_events.pse_mutex);
	rdb_path_fini(&svc->ps_user);
	rdb_path_fini(&svc->ps_handles);
	rdb_path_fini(&svc->ps_root);
	ABT_rwlock_free(&svc->ps_lock);
	D_FREE(svc);
}

/*
 * Initialize and update svc->ps_pool with map_buf and map_version. This
 * ensures that svc->ps_pool matches the latest pool map.
 */
static int
init_svc_pool(struct pool_svc *svc, struct pool_buf *map_buf,
	      uint32_t map_version, uint64_t term)
{
	struct ds_pool *pool;
	int		rc;

	rc = ds_pool_lookup(svc->ps_uuid, &pool);
	if (rc) {
		D_ERROR(DF_UUID": failed to get ds_pool: %d\n",
			DP_UUID(svc->ps_uuid), rc);
		return rc;
	}
	rc = ds_pool_tgt_map_update(pool, map_buf, map_version);
	if (rc != 0) {
		ds_pool_put(pool);
		return rc;
	}
	ds_pool_iv_ns_update(pool, dss_self_rank(), term);

	D_ASSERT(svc->ps_pool == NULL);
	svc->ps_pool = pool;
	return 0;
}

/* Finalize svc->ps_pool. */
static void
fini_svc_pool(struct pool_svc *svc)
{
	D_ASSERT(svc->ps_pool != NULL);
	ds_pool_put(svc->ps_pool);
	svc->ps_pool = NULL;
}

/* Is the primary group initialized (i.e., version > 0)? */
static bool
primary_group_initialized(void)
{
	uint32_t	version;
	int		rc;

	rc = crt_group_version(NULL /* grp */, &version);
	D_ASSERTF(rc == 0, "crt_group_version: "DF_RC"\n", DP_RC(rc));
	return (version > 0);
}

/*
 * Read the DB for map_buf, map_version, and prop. Callers are responsible for
 * freeing *map_buf and *prop.
 */
static int
read_db_for_stepping_up(struct pool_svc *svc, struct pool_buf **map_buf,
			uint32_t *map_version, daos_prop_t **prop)
{
	struct rdb_tx		tx;
	d_iov_t			value;
	bool			version_exists = false;
	struct daos_prop_entry *svc_rf_entry;
	int			rc;

	rc = rdb_tx_begin(svc->ps_rsvc.s_db, svc->ps_rsvc.s_term, &tx);
	if (rc != 0)
		goto out;
	ABT_rwlock_rdlock(svc->ps_lock);

	/* Check the layout version. */
	d_iov_set(&value, &svc->ps_global_version, sizeof(svc->ps_global_version));
	rc = rdb_tx_lookup(&tx, &svc->ps_root, &ds_pool_prop_global_version, &value);
	if (rc == -DER_NONEXIST) {
		/*
		 * This DB may be new or incompatible. Check the existence of
		 * the pool map to find out which is the case. (See the
		 * references to version_exists below.)
		 */
		D_DEBUG(DB_MD, DF_UUID": no layout version\n",
			DP_UUID(svc->ps_uuid));
		goto check_map;
	} else if (rc != 0) {
		D_ERROR(DF_UUID": failed to look up layout version: "DF_RC"\n",
			DP_UUID(svc->ps_uuid), DP_RC(rc));
		goto out_lock;
	}
	version_exists = true;

	/**
	 * downgrading the DAOS software of an upgraded pool report
	 * a proper RAS error.
	 */
	if (svc->ps_global_version > DAOS_POOL_GLOBAL_VERSION) {
		ds_notify_ras_eventf(RAS_POOL_DF_INCOMPAT, RAS_TYPE_INFO,
				     RAS_SEV_ERROR, NULL /* hwid */,
				     NULL /* rank */, NULL /* inc */,
				     NULL /* jobid */,
				     &svc->ps_uuid, NULL /* cont */,
				     NULL /* objid */, NULL /* ctlop */,
				     NULL /* data */,
				     "incompatible layout version: %u larger than "
				     "%u", svc->ps_global_version,
				     DAOS_POOL_GLOBAL_VERSION);
		rc = -DER_DF_INCOMPT;
		goto out_lock;
	}

check_map:
	rc = read_map_buf(&tx, &svc->ps_root, map_buf, map_version);
	if (rc != 0) {
		if (rc == -DER_NONEXIST && !version_exists) {
			/*
			 * This DB is new. Note that if the layout version
			 * exists, then the pool map must also exist;
			 * otherwise, it is an error.
			 */
			D_DEBUG(DB_MD, DF_UUID": new db\n",
				DP_UUID(svc->ps_uuid));
			rc = + DER_UNINIT;
		} else {
			D_ERROR(DF_UUID": failed to read pool map buffer: "DF_RC
				"\n", DP_UUID(svc->ps_uuid), DP_RC(rc));
		}
		goto out_lock;
	}

	if (!version_exists)
		/* This could also be a 1.x pool, which we assume nobody cares. */
		D_DEBUG(DB_MD, DF_UUID": assuming 2.0\n", DP_UUID(svc->ps_uuid));

	rc = pool_prop_read(&tx, svc, DAOS_PO_QUERY_PROP_ALL, prop);
	if (rc != 0) {
		D_ERROR(DF_UUID": cannot get properties: "DF_RC"\n", DP_UUID(svc->ps_uuid),
			DP_RC(rc));
		goto out_lock;
	}

	svc_rf_entry = daos_prop_entry_get(*prop, DAOS_PROP_PO_SVC_REDUN_FAC);
	D_ASSERT(svc_rf_entry != NULL);
	if (daos_prop_is_set(svc_rf_entry))
		svc->ps_reconf_sched.psc_svc_rf = svc_rf_entry->dpe_val;
	else
		svc->ps_reconf_sched.psc_svc_rf = -1;

out_lock:
	ABT_rwlock_unlock(svc->ps_lock);
	rdb_tx_end(&tx);
out:
	return rc;
}

int
ds_pool_svc_rf_to_nreplicas(int svc_rf)
{
	D_ASSERTF(daos_svc_rf_is_valid(svc_rf), "%d out of range\n", svc_rf);
	return svc_rf * 2 + 1;
}

int
ds_pool_svc_rf_from_nreplicas(int nreplicas)
{
	int svc_rf;

	D_ASSERTF(nreplicas > 0, "%d out of range\n", nreplicas);
	if (nreplicas % 2 == 0)
		svc_rf = (nreplicas - 1) / 2;
	else
		svc_rf = nreplicas / 2;
	if (svc_rf > DAOS_PROP_PO_SVC_REDUN_FAC_MAX)
		svc_rf = DAOS_PROP_PO_SVC_REDUN_FAC_MAX;
	return svc_rf;
}

/*
 * There might be some rank status inconsistency, let's check and
 * fix it.
 */
static int
pool_svc_check_node_status(struct pool_svc *svc)
{
	struct pool_domain     *doms;
	int			doms_cnt;
	int			i;
	int			rc = 0;

	if (pool_disable_exclude) {
		D_DEBUG(DB_MD, DF_UUID": skip: exclusion disabled\n", DP_UUID(svc->ps_uuid));
		return 0;
	}

	D_DEBUG(DB_MD, DF_UUID": checking node status\n", DP_UUID(svc->ps_uuid));
	ABT_rwlock_rdlock(svc->ps_pool->sp_lock);
	doms_cnt = pool_map_find_nodes(svc->ps_pool->sp_map, PO_COMP_ID_ALL,
				       &doms);
	D_ASSERT(doms_cnt >= 0);
	for (i = 0; i < doms_cnt; i++) {
		struct swim_member_state state;

		/* Only check if UPIN server is excluded or dead for now */
		if (!(doms[i].do_comp.co_status & PO_COMP_ST_UPIN))
			continue;

		rc = crt_rank_state_get(crt_group_lookup(NULL),
					doms[i].do_comp.co_rank, &state);
		if (rc != 0 && rc != -DER_NONEXIST) {
			D_ERROR("failed to get status of rank %u: %d\n",
				doms[i].do_comp.co_rank, rc);
			break;
		}

		/* Since there is a big chance the INACTIVE node will become
		 * ACTIVE soon, let's only evict the DEAD node rank for the
		 * moment.
		 */
		D_DEBUG(DB_REBUILD, "rank/state %d/%d\n",
			doms[i].do_comp.co_rank,
			rc == -DER_NONEXIST ? -1 : state.sms_status);
		if (rc == -DER_NONEXIST || state.sms_status == SWIM_MEMBER_DEAD) {
			rc = queue_event(svc, doms[i].do_comp.co_rank, 0 /* incarnation */,
					 rc == -DER_NONEXIST ? CRT_EVS_GRPMOD : CRT_EVS_SWIM,
					 CRT_EVT_DEAD);
			if (rc) {
				D_ERROR("failed to exclude rank %u: %d\n",
					doms[i].do_comp.co_rank, rc);
				break;
			}
		}
	}
	ABT_rwlock_unlock(svc->ps_pool->sp_lock);
	return rc;
}

/*
 * Log a NOTE of as well as print a message. Arguments may be evaluated more
 * than once.
 */
#define DS_POOL_NOTE_PRINT(fmt, ...) do {							\
	D_NOTE(fmt, ## __VA_ARGS__);								\
	D_PRINT(fmt, ## __VA_ARGS__);								\
} while (0)

static void pool_svc_schedule(struct pool_svc *svc, struct pool_svc_sched *sched,
			      void (*func)(void *));
static void pool_svc_reconf_ult(void *arg);
static void pool_svc_rfcheck_ult(void *arg);

static int
pool_svc_step_up_cb(struct ds_rsvc *rsvc)
{
	struct pool_svc	       *svc = pool_svc_obj(rsvc);
	struct pool_buf	       *map_buf = NULL;
	uint32_t		map_version;
	uuid_t			pool_hdl_uuid;
	uuid_t			cont_hdl_uuid;
	daos_prop_t	       *prop = NULL;
	bool			cont_svc_up = false;
	bool			events_initialized = false;
	bool			svc_scheduled = false;
	d_rank_t		rank = dss_self_rank();
	int			rc;

	/*
	 * If this is the only voting replica, it may have become the leader
	 * without doing any RPC. The primary group may have yet to be
	 * initialized by the MS. Proceeding with such a primary group may
	 * result in unnecessary rank exclusions (see the
	 * pool_svc_check_node_status call below). Wait for the primary group
	 * initialization by retrying the leader election (rate-limited by
	 * rdb_timerd). (If there's at least one other voting replica, at least
	 * one RPC must have been done, so the primary group must have been
	 * initialized at this point.)
	 */
	if (!primary_group_initialized())
		return -DER_GRPVER;

	rc = read_db_for_stepping_up(svc, &map_buf, &map_version, &prop);
	if (rc != 0)
		goto out;

	rc = init_svc_pool(svc, map_buf, map_version, svc->ps_rsvc.s_term);
	if (rc != 0)
		goto out;

	/*
	 * Just in case the previous leader didn't complete distributing the
	 * latest pool map. This doesn't need to be undone if we encounter an
	 * error below.
	 */
	ds_rsvc_request_map_dist(&svc->ps_rsvc);

	rc = ds_cont_svc_step_up(svc->ps_cont_svc);
	if (rc != 0)
		goto out;
	cont_svc_up = true;

	rc = init_events(svc);
	if (rc != 0)
		goto out;
	events_initialized = true;

	/*
	 * Just in case the previous leader didn't finish the last series of
	 * reconfigurations or the last MS notification.
	 */
	svc->ps_reconf_sched.psc_force_notify = true;
	pool_svc_schedule(svc, &svc->ps_reconf_sched, pool_svc_reconf_ult);
	pool_svc_schedule(svc, &svc->ps_rfcheck_sched, pool_svc_rfcheck_ult);
	svc_scheduled = true;

	rc = ds_pool_iv_prop_update(svc->ps_pool, prop);
	if (rc) {
		D_ERROR("ds_pool_iv_prop_update failed %d.\n", rc);
		D_GOTO(out, rc);
	}

	if (!uuid_is_null(svc->ps_pool->sp_srv_cont_hdl)) {
		uuid_copy(pool_hdl_uuid, svc->ps_pool->sp_srv_pool_hdl);
		uuid_copy(cont_hdl_uuid, svc->ps_pool->sp_srv_cont_hdl);
	} else {
		uuid_generate(pool_hdl_uuid);
		uuid_generate(cont_hdl_uuid);
	}

	rc = ds_pool_iv_srv_hdl_update(svc->ps_pool, pool_hdl_uuid,
				       cont_hdl_uuid);
	if (rc) {
		D_ERROR("ds_pool_iv_srv_hdl_update failed %d.\n", rc);
		D_GOTO(out, rc);
	}

	/* resume pool upgrade if needed */
	rc = ds_pool_upgrade_if_needed(svc->ps_uuid, NULL, svc, NULL);
	if (rc != 0)
		goto out;

	rc = ds_rebuild_regenerate_task(svc->ps_pool, prop);
	if (rc != 0)
		goto out;

	DS_POOL_NOTE_PRINT(DF_UUID": rank %u became pool service leader "DF_U64": srv_pool_hdl="
			   DF_UUID" srv_cont_hdl="DF_UUID"\n", DP_UUID(svc->ps_uuid), rank,
			   svc->ps_rsvc.s_term, DP_UUID(pool_hdl_uuid), DP_UUID(cont_hdl_uuid));
out:
	if (rc != 0) {
		if (events_initialized)
			fini_events(svc);
		if (svc_scheduled) {
			sched_cancel_and_wait(&svc->ps_reconf_sched);
			sched_cancel_and_wait(&svc->ps_rfcheck_sched);
		}

		if (cont_svc_up)
			ds_cont_svc_step_down(svc->ps_cont_svc);
		if (svc->ps_pool != NULL)
			fini_svc_pool(svc);
	}
	if (map_buf != NULL)
		D_FREE(map_buf);
	if (prop != NULL)
		daos_prop_free(prop);
	if (rc < 0)
		ds_pool_failed_add(svc->ps_uuid, rc);
	else if (rc == 0)
		ds_pool_failed_remove(svc->ps_uuid);
	return rc;
}

static void
pool_svc_step_down_cb(struct ds_rsvc *rsvc)
{
	struct pool_svc	       *svc = pool_svc_obj(rsvc);
	d_rank_t		rank = dss_self_rank();

	fini_events(svc);
	sched_cancel_and_wait(&svc->ps_reconf_sched);
	sched_cancel_and_wait(&svc->ps_rfcheck_sched);
	ds_cont_svc_step_down(svc->ps_cont_svc);
	fini_svc_pool(svc);

	DS_POOL_NOTE_PRINT(DF_UUID": rank %u no longer pool service leader "DF_U64"\n",
			   DP_UUID(svc->ps_uuid), rank, svc->ps_rsvc.s_term);
}

static void
pool_svc_drain_cb(struct ds_rsvc *rsvc)
{
}

static int
pool_svc_map_dist_cb(struct ds_rsvc *rsvc)
{
	struct pool_svc	       *svc = pool_svc_obj(rsvc);
	struct rdb_tx		tx;
	struct pool_buf	       *map_buf = NULL;
	uint32_t		map_version;
	int			rc;

	/* Read the pool map into map_buf and map_version. */
	rc = rdb_tx_begin(rsvc->s_db, rsvc->s_term, &tx);
	if (rc != 0)
		goto out;
	ABT_rwlock_rdlock(svc->ps_lock);
	rc = read_map_buf(&tx, &svc->ps_root, &map_buf, &map_version);
	ABT_rwlock_unlock(svc->ps_lock);
	rdb_tx_end(&tx);
	if (rc != 0) {
		D_ERROR(DF_UUID": failed to read pool map buffer: %d\n",
			DP_UUID(svc->ps_uuid), rc);
		goto out;
	}

	rc = ds_pool_iv_map_update(svc->ps_pool, map_buf, map_version);
	if (rc != 0) {
		D_ERROR(DF_UUID": failed to distribute pool map %u: %d\n",
			DP_UUID(svc->ps_uuid), map_version, rc);
		D_GOTO(out, rc);
	}
	svc->ps_global_map_version = max(svc->ps_global_map_version, map_version);
out:
	if (map_buf != NULL)
		D_FREE(map_buf);
	return rc;
}

static struct ds_rsvc_class pool_svc_rsvc_class = {
	.sc_name	= pool_svc_name_cb,
	.sc_locate	= pool_svc_locate_cb,
	.sc_alloc	= pool_svc_alloc_cb,
	.sc_free	= pool_svc_free_cb,
	.sc_step_up	= pool_svc_step_up_cb,
	.sc_step_down	= pool_svc_step_down_cb,
	.sc_drain	= pool_svc_drain_cb,
	.sc_map_dist	= pool_svc_map_dist_cb
};

void
ds_pool_rsvc_class_register(void)
{
	ds_rsvc_class_register(DS_RSVC_CLASS_POOL, &pool_svc_rsvc_class);
}

void
ds_pool_rsvc_class_unregister(void)
{
	ds_rsvc_class_unregister(DS_RSVC_CLASS_POOL);
}

static int
pool_svc_lookup(uuid_t uuid, struct pool_svc **svcp)
{
	struct ds_rsvc *rsvc;
	d_iov_t	id;
	int		rc;

	d_iov_set(&id, uuid, sizeof(uuid_t));
	rc = ds_rsvc_lookup(DS_RSVC_CLASS_POOL, &id, &rsvc);
	if (rc != 0)
		return rc;
	*svcp = pool_svc_obj(rsvc);
	return 0;
}

static int
pool_svc_lookup_leader(uuid_t uuid, struct pool_svc **svcp,
		       struct rsvc_hint *hint)
{
	struct ds_rsvc *rsvc;
	d_iov_t	id;
	int		rc;

	rc = ds_pool_failed_lookup(uuid);
	if (rc) {
		D_ERROR(DF_UUID": failed to start: "DF_RC"\n",
			DP_UUID(uuid), DP_RC(rc));
		return -DER_NO_SERVICE;
	}

	d_iov_set(&id, uuid, sizeof(uuid_t));
	rc = ds_rsvc_lookup_leader(DS_RSVC_CLASS_POOL, &id, &rsvc, hint);
	if (rc != 0)
		return rc;
	*svcp = pool_svc_obj(rsvc);
	return 0;
}

static void
pool_svc_put_leader(struct pool_svc *svc)
{
	ds_rsvc_put_leader(&svc->ps_rsvc);
}

/** Look up container service \a pool_uuid. */
int
ds_pool_cont_svc_lookup_leader(uuid_t pool_uuid, struct cont_svc **svcp,
			       struct rsvc_hint *hint)
{
	struct pool_svc	       *pool_svc;
	int			rc;

	rc = pool_svc_lookup_leader(pool_uuid, &pool_svc, hint);
	if (rc != 0)
		return rc;
	*svcp = pool_svc->ps_cont_svc;
	return 0;
}

int ds_pool_failed_add(uuid_t uuid, int rc)
{
	struct pool_svc_failed	*psf;
	int ret = 0;

	if (rc == 0)
		return 0;

	D_RWLOCK_WRLOCK(&psfl_rwlock);
	d_list_for_each_entry(psf, &pool_svc_failed_list, psf_link) {
		if (uuid_compare(psf->psf_uuid, uuid) == 0) {
			ret = 0;
			goto out;
		}
	}

	D_ALLOC_PTR(psf);
	if (psf == NULL) {
		ret = -DER_NOMEM;
		goto out;
	}

	uuid_copy(psf->psf_uuid, uuid);
	psf->psf_error = rc;
	d_list_add_tail(&psf->psf_link, &pool_svc_failed_list);
out:
	D_RWLOCK_UNLOCK(&psfl_rwlock);
	return ret;
}

void ds_pool_failed_remove(uuid_t uuid)
{
	struct pool_svc_failed	*psf;
	struct pool_svc_failed	*tmp;

	D_RWLOCK_WRLOCK(&psfl_rwlock);
	d_list_for_each_entry_safe(psf, tmp, &pool_svc_failed_list, psf_link) {
		if (uuid_compare(psf->psf_uuid, uuid) == 0) {
			d_list_del_init(&psf->psf_link);
			D_FREE(psf);
			break;
		}
	}
	D_RWLOCK_UNLOCK(&psfl_rwlock);
}

/* return error if failed pool found, otherwise 0 is returned */
int ds_pool_failed_lookup(uuid_t uuid)
{
	struct pool_svc_failed	*psf;

	D_RWLOCK_RDLOCK(&psfl_rwlock);
	d_list_for_each_entry(psf, &pool_svc_failed_list, psf_link) {
		if (uuid_compare(psf->psf_uuid, uuid) == 0) {
			D_RWLOCK_UNLOCK(&psfl_rwlock);
			return psf->psf_error;
		}
	}
	D_RWLOCK_UNLOCK(&psfl_rwlock);

	return 0;
}

/*
 * Try to start the pool. If a pool service RDB exists, start it. Continue the
 * iteration upon errors as other pools may still be able to work.
 */
static int
start_one(uuid_t uuid, void *varg)
{
	char	       *path;
	d_iov_t		id;
	struct stat	st;
	int		rc;

	D_DEBUG(DB_MD, DF_UUID": starting pool\n", DP_UUID(uuid));

	rc = ds_pool_start(uuid);
	if (rc != 0) {
		D_ERROR(DF_UUID": failed to start pool: %d\n", DP_UUID(uuid),
			rc);
		ds_pool_failed_add(uuid, rc);
		return 0;
	}

	/*
	 * Check if an RDB file exists, to avoid unnecessary error messages
	 * from the ds_rsvc_start() call.
	 */
	path = pool_svc_rdb_path(uuid);
	if (path == NULL) {
		D_ERROR(DF_UUID": failed to allocate rdb path\n",
			DP_UUID(uuid));
		return 0;
	}
	rc = stat(path, &st);
	D_FREE(path);
	if (rc != 0) {
		if (errno != ENOENT)
			D_ERROR(DF_UUID": failed to check rdb existence: %d\n",
				DP_UUID(uuid), errno);
		return 0;
	}

	d_iov_set(&id, uuid, sizeof(uuid_t));
	ds_rsvc_start(DS_RSVC_CLASS_POOL, &id, uuid, RDB_NIL_TERM, false /* create */, 0 /* size */,
		      NULL /* replicas */, NULL /* arg */);
	return 0;
}

static void
pool_start_all(void *arg)
{
	int rc;

	/* Scan the storage and start all pool services. */
	rc = ds_mgmt_tgt_pool_iterate(start_one, NULL /* arg */);
	if (rc != 0)
		D_ERROR("failed to scan all pool services: "DF_RC"\n",
			DP_RC(rc));
}

/* Note that this function is currently called from the main xstream. */
int
ds_pool_start_all(void)
{
	ABT_thread	thread;
	int		rc;

	/* Create a ULT to call ds_rsvc_start() in xstream 0. */
	rc = dss_ult_create(pool_start_all, NULL /* arg */, DSS_XS_SYS,
			    0 /* tgt_idx */, 0 /* stack_size */, &thread);
	if (rc != 0) {
		D_ERROR("failed to create pool start ULT: "DF_RC"\n",
			DP_RC(rc));
		return rc;
	}
	ABT_thread_join(thread);
	ABT_thread_free(&thread);
	return 0;
}

static int
stop_one(uuid_t uuid, void *varg)
{
	D_DEBUG(DB_MD, DF_UUID": stopping pool\n", DP_UUID(uuid));
	ds_pool_stop(uuid);
	return 0;
}

static void
pool_stop_all(void *arg)
{
	int	rc;

	rc = ds_rsvc_stop_all(DS_RSVC_CLASS_POOL);
	if (rc != 0)
		D_ERROR("failed to stop all pool svcs: "DF_RC"\n", DP_RC(rc));

	ds_pool_hdl_delete_all();

	rc = ds_mgmt_tgt_pool_iterate(stop_one, NULL /* arg */);
	if (rc != 0)
		D_ERROR("failed to stop all pools: "DF_RC"\n", DP_RC(rc));
}

/*
 * Note that this function is currently called from the main xstream to save
 * one ULT creation.
 */
int
ds_pool_stop_all(void)
{
	ABT_thread	thread;
	int		rc;

	/* Create a ULT to stop pools, since it requires TLS */
	rc = dss_ult_create(pool_stop_all, NULL /* arg */, DSS_XS_SYS,
			    0 /* tgt_idx */, 0 /* stack_size */, &thread);
	if (rc != 0) {
		D_ERROR("failed to create pool stop ULT: "DF_RC"\n",
			DP_RC(rc));
		return rc;
	}
	ABT_thread_free(&thread);

	return 0;
}

static int
bcast_create(crt_context_t ctx, struct pool_svc *svc, crt_opcode_t opcode,
	     crt_bulk_t bulk_hdl, crt_rpc_t **rpc)
{
	return ds_pool_bcast_create(ctx, svc->ps_pool, DAOS_POOL_MODULE, opcode,
				    DAOS_POOL_VERSION, rpc, bulk_hdl, NULL);
}

/**
 * Retrieve the latest leader hint from \a db and fill it into \a hint.
 *
 * \param[in]	db	database
 * \param[out]	hint	rsvc hint
 */
void
ds_pool_set_hint(struct rdb *db, struct rsvc_hint *hint)
{
	int rc;

	rc = rdb_get_leader(db, &hint->sh_term, &hint->sh_rank);
	if (rc != 0)
		return;
	hint->sh_flags |= RSVC_HINT_VALID;
}

static int
pool_prop_read(struct rdb_tx *tx, const struct pool_svc *svc, uint64_t bits,
	       daos_prop_t **prop_out)
{
	daos_prop_t	*prop;
	d_iov_t		 value;
	uint64_t	 val;
	uint64_t	 bit;
	uint32_t	 idx = 0, nr = 0, val32 = 0, global_ver;
	int		 rc;

	for (bit = DAOS_PO_QUERY_PROP_BIT_START;
	     bit <= DAOS_PO_QUERY_PROP_BIT_END; bit++) {
		if (bits & (1L << bit))
			nr++;
	}
	if (nr == 0)
		return 0;

	/* get pool global version */
	d_iov_set(&value, &val32, sizeof(val32));
	rc = rdb_tx_lookup(tx, &svc->ps_root, &ds_pool_prop_global_version,
			   &value);
	if (rc && rc != -DER_NONEXIST)
		return rc;
	else if (rc == -DER_NONEXIST)
		global_ver = 0;
	else
		global_ver = val32;

	prop = daos_prop_alloc(nr);
	if (prop == NULL)
		return -DER_NOMEM;
	if (bits & DAOS_PO_QUERY_PROP_LABEL) {
		d_iov_set(&value, NULL, 0);
		rc = rdb_tx_lookup(tx, &svc->ps_root, &ds_pool_prop_label,
				   &value);
		if (rc != 0)
			D_GOTO(out_prop, rc);
		if (value.iov_len > DAOS_PROP_LABEL_MAX_LEN) {
			D_ERROR("bad label length %zu (> %d).\n", value.iov_len,
				DAOS_PROP_LABEL_MAX_LEN);
			D_GOTO(out_prop, rc = -DER_IO);
		}
		D_ASSERT(idx < nr);
		prop->dpp_entries[idx].dpe_type = DAOS_PROP_PO_LABEL;
		D_STRNDUP(prop->dpp_entries[idx].dpe_str, value.iov_buf,
			  value.iov_len);
		if (prop->dpp_entries[idx].dpe_str == NULL)
			D_GOTO(out_prop, rc = -DER_NOMEM);
		idx++;
	}
	if (bits & DAOS_PO_QUERY_PROP_SPACE_RB) {
		d_iov_set(&value, &val, sizeof(val));
		rc = rdb_tx_lookup(tx, &svc->ps_root, &ds_pool_prop_space_rb,
				   &value);
		if (rc != 0)
			D_GOTO(out_prop, rc);
		D_ASSERT(idx < nr);
		prop->dpp_entries[idx].dpe_type = DAOS_PROP_PO_SPACE_RB;
		prop->dpp_entries[idx].dpe_val = val;
		idx++;
	}
	if (bits & DAOS_PO_QUERY_PROP_SELF_HEAL) {
		d_iov_set(&value, &val, sizeof(val));
		rc = rdb_tx_lookup(tx, &svc->ps_root, &ds_pool_prop_self_heal,
				   &value);
		if (rc != 0)
			D_GOTO(out_prop, rc);
		D_ASSERT(idx < nr);
		prop->dpp_entries[idx].dpe_type = DAOS_PROP_PO_SELF_HEAL;
		prop->dpp_entries[idx].dpe_val = val;
		idx++;
	}
	if (bits & DAOS_PO_QUERY_PROP_RECLAIM) {
		d_iov_set(&value, &val, sizeof(val));
		rc = rdb_tx_lookup(tx, &svc->ps_root, &ds_pool_prop_reclaim,
				   &value);
		if (rc != 0)
			D_GOTO(out_prop, rc);
		D_ASSERT(idx < nr);
		prop->dpp_entries[idx].dpe_type = DAOS_PROP_PO_RECLAIM;
		prop->dpp_entries[idx].dpe_val = val;
		idx++;
	}
	if (bits & DAOS_PO_QUERY_PROP_EC_CELL_SZ) {
		d_iov_set(&value, &val, sizeof(val));
		rc = rdb_tx_lookup(tx, &svc->ps_root, &ds_pool_prop_ec_cell_sz,
				   &value);
		if (rc != 0)
			D_GOTO(out_prop, rc);
		D_ASSERT(idx < nr);
		prop->dpp_entries[idx].dpe_type = DAOS_PROP_PO_EC_CELL_SZ;
		prop->dpp_entries[idx].dpe_val = val;
		idx++;
	}
	if (bits & DAOS_PO_QUERY_PROP_REDUN_FAC) {
		d_iov_set(&value, &val, sizeof(val));
		rc = rdb_tx_lookup(tx, &svc->ps_root, &ds_pool_prop_redun_fac,
				   &value);
		/**
		 * For upgrading, redunc fac might not exist, use
		 * default(0) for this case.
		 */
		if (rc == -DER_NONEXIST && global_ver < 1) {
			rc = 0;
			val = DAOS_PROP_PO_REDUN_FAC_DEFAULT;
		} else if (rc != 0) {
			D_GOTO(out_prop, rc);
		}
		D_ASSERT(idx < nr);
		prop->dpp_entries[idx].dpe_type = DAOS_PROP_PO_REDUN_FAC;
		prop->dpp_entries[idx].dpe_val = val;
		idx++;
	}
	if (bits & DAOS_PO_QUERY_PROP_ACL) {
		d_iov_set(&value, NULL, 0);
		rc = rdb_tx_lookup(tx, &svc->ps_root, &ds_pool_prop_acl,
				   &value);
		if (rc != 0)
			D_GOTO(out_prop, rc);
		D_ASSERT(idx < nr);
		prop->dpp_entries[idx].dpe_type = DAOS_PROP_PO_ACL;
		D_ALLOC(prop->dpp_entries[idx].dpe_val_ptr, value.iov_buf_len);
		if (prop->dpp_entries[idx].dpe_val_ptr == NULL)
			D_GOTO(out_prop, rc = -DER_NOMEM);
		memcpy(prop->dpp_entries[idx].dpe_val_ptr, value.iov_buf,
		       value.iov_buf_len);
		idx++;
	}
	if (bits & DAOS_PO_QUERY_PROP_OWNER) {
		d_iov_set(&value, NULL, 0);
		rc = rdb_tx_lookup(tx, &svc->ps_root, &ds_pool_prop_owner,
				   &value);
		if (rc != 0)
			D_GOTO(out_prop, rc);
		if (value.iov_len > DAOS_ACL_MAX_PRINCIPAL_LEN) {
			D_ERROR("bad owner length %zu (> %d).\n", value.iov_len,
				DAOS_ACL_MAX_PRINCIPAL_LEN);
			D_GOTO(out_prop, rc = -DER_IO);
		}
		D_ASSERT(idx < nr);
		prop->dpp_entries[idx].dpe_type = DAOS_PROP_PO_OWNER;
		D_STRNDUP(prop->dpp_entries[idx].dpe_str, value.iov_buf,
			  value.iov_len);
		if (prop->dpp_entries[idx].dpe_str == NULL)
			D_GOTO(out_prop, rc = -DER_NOMEM);
		idx++;
	}
	if (bits & DAOS_PO_QUERY_PROP_OWNER_GROUP) {
		d_iov_set(&value, NULL, 0);
		rc = rdb_tx_lookup(tx, &svc->ps_root, &ds_pool_prop_owner_group,
				   &value);
		if (rc != 0)
			D_GOTO(out_prop, rc);
		if (value.iov_len > DAOS_ACL_MAX_PRINCIPAL_LEN) {
			D_ERROR("bad owner group length %zu (> %d).\n",
				value.iov_len,
				DAOS_ACL_MAX_PRINCIPAL_LEN);
			D_GOTO(out_prop, rc = -DER_IO);
		}
		D_ASSERT(idx < nr);
		prop->dpp_entries[idx].dpe_type = DAOS_PROP_PO_OWNER_GROUP;
		D_STRNDUP(prop->dpp_entries[idx].dpe_str, value.iov_buf,
			  value.iov_len);
		if (prop->dpp_entries[idx].dpe_str == NULL)
			D_GOTO(out_prop, rc = -DER_NOMEM);
		idx++;
	}
	if (bits & DAOS_PO_QUERY_PROP_SVC_LIST) {
		d_rank_list_t	*svc_list = NULL;

		d_iov_set(&value, NULL, 0);
		rc = rdb_get_ranks(svc->ps_rsvc.s_db, &svc_list);
		if (rc) {
			D_ERROR("get svc list failed: rc %d\n", rc);
			D_GOTO(out_prop, rc);
		}
		prop->dpp_entries[idx].dpe_type = DAOS_PROP_PO_SVC_LIST;
		prop->dpp_entries[idx].dpe_val_ptr = svc_list;
		idx++;
	}

	if (bits & DAOS_PO_QUERY_PROP_EC_PDA) {
		d_iov_set(&value, &val, sizeof(val));
		rc = rdb_tx_lookup(tx, &svc->ps_root, &ds_pool_prop_ec_pda,
				   &value);
		D_ASSERT(idx < nr);
		if (rc == -DER_NONEXIST && global_ver < 1)
			val = DAOS_PROP_PO_EC_PDA_DEFAULT;
		else  if (rc != 0)
			D_GOTO(out_prop, rc);
		prop->dpp_entries[idx].dpe_type = DAOS_PROP_PO_EC_PDA;
		prop->dpp_entries[idx].dpe_val = val;
		if (rc == -DER_NONEXIST) {
			rc = 0;
			prop->dpp_entries[idx].dpe_flags |= DAOS_PROP_ENTRY_NOT_SET;
		}
		idx++;
	}
	if (bits & DAOS_PO_QUERY_PROP_RP_PDA) {
		d_iov_set(&value, &val, sizeof(val));
		rc = rdb_tx_lookup(tx, &svc->ps_root, &ds_pool_prop_rp_pda,
				   &value);
		if (rc == -DER_NONEXIST && global_ver < 1)
			val = DAOS_PROP_PO_RP_PDA_DEFAULT;
		else  if (rc != 0)
			D_GOTO(out_prop, rc);
		D_ASSERT(idx < nr);
		prop->dpp_entries[idx].dpe_type = DAOS_PROP_PO_RP_PDA;
		prop->dpp_entries[idx].dpe_val = val;
		if (rc == -DER_NONEXIST) {
			rc = 0;
			prop->dpp_entries[idx].dpe_flags |= DAOS_PROP_ENTRY_NOT_SET;
		}
		idx++;
	}

	if (bits & DAOS_PO_QUERY_PROP_POLICY) {
		d_iov_set(&value, NULL, 0);
		rc = rdb_tx_lookup(tx, &svc->ps_root, &ds_pool_prop_policy,
				   &value);
		if (rc == -DER_NONEXIST && global_ver < 1) {
			value.iov_buf = DAOS_PROP_POLICYSTR_DEFAULT;
			value.iov_len = strlen(DAOS_PROP_POLICYSTR_DEFAULT);
		} else  if (rc != 0) {
			D_GOTO(out_prop, rc);
		}
		if (value.iov_len > DAOS_PROP_POLICYSTR_MAX_LEN) {
			D_ERROR("bad policy string length %zu (> %d).\n",
				value.iov_len, DAOS_PROP_POLICYSTR_MAX_LEN);
			D_GOTO(out_prop, rc = -DER_IO);
		}
		D_ASSERT(idx < nr);
		prop->dpp_entries[idx].dpe_type = DAOS_PROP_PO_POLICY;
		D_STRNDUP(prop->dpp_entries[idx].dpe_str, value.iov_buf,
			  value.iov_len);
		if (prop->dpp_entries[idx].dpe_str == NULL)
			D_GOTO(out_prop, rc = -DER_NOMEM);
		if (rc == -DER_NONEXIST) {
			rc = 0;
			prop->dpp_entries[idx].dpe_flags |= DAOS_PROP_ENTRY_NOT_SET;
		}
		idx++;
	}

	if (bits & DAOS_PO_QUERY_PROP_GLOBAL_VERSION) {
		D_ASSERT(idx < nr);
		if (global_ver < 1)
			prop->dpp_entries[idx].dpe_flags |= DAOS_PROP_ENTRY_NOT_SET;
		prop->dpp_entries[idx].dpe_type = DAOS_PROP_PO_GLOBAL_VERSION;
		prop->dpp_entries[idx].dpe_val = global_ver;
		idx++;
	}

	if (bits & DAOS_PO_QUERY_PROP_OBJ_VERSION) {
		uint32_t obj_ver;

		D_ASSERT(idx < nr);
		/* get pool global version */
		d_iov_set(&value, &obj_ver, sizeof(obj_ver));
		rc = rdb_tx_lookup(tx, &svc->ps_root, &ds_pool_prop_obj_version,
				   &value);
		if (rc == -DER_NONEXIST && global_ver <= 1) {
			obj_ver = 0;
			prop->dpp_entries[idx].dpe_flags |= DAOS_PROP_ENTRY_NOT_SET;
		} else if (rc != 0) {
			D_GOTO(out_prop, rc);
		}

		prop->dpp_entries[idx].dpe_type = DAOS_PROP_PO_OBJ_VERSION;
		prop->dpp_entries[idx].dpe_val = obj_ver;
		idx++;
	}

	if (bits & DAOS_PO_QUERY_PROP_UPGRADE_STATUS) {
		d_iov_set(&value, &val32, sizeof(val32));
		rc = rdb_tx_lookup(tx, &svc->ps_root, &ds_pool_prop_upgrade_status,
				   &value);
		if (rc == -DER_NONEXIST && global_ver < 1)
			val32 = DAOS_UPGRADE_STATUS_NOT_STARTED;
		else  if (rc != 0)
			D_GOTO(out_prop, rc);

		D_ASSERT(idx < nr);
		prop->dpp_entries[idx].dpe_type = DAOS_PROP_PO_UPGRADE_STATUS;
		prop->dpp_entries[idx].dpe_val = val32;
		if (rc == -DER_NONEXIST) {
			rc = 0;
			prop->dpp_entries[idx].dpe_flags |= DAOS_PROP_ENTRY_NOT_SET;
		}
		idx++;
	}
<<<<<<< HEAD

	if (bits & DAOS_PO_QUERY_PROP_PERF_DOMAIN) {
		d_iov_set(&value, NULL, 0);
		rc = rdb_tx_lookup(tx, &svc->ps_root, &ds_pool_prop_perf_domain,
				   &value);
		if (rc == -DER_NONEXIST && global_ver < 2) {
			rc = 0;
			D_STRNDUP(prop->dpp_entries[idx].dpe_str,
				  DAOS_PROP_PO_PERF_DOMAIN_DEFAULT,
				  strlen(DAOS_PROP_PO_PERF_DOMAIN_DEFAULT));
			prop->dpp_entries[idx].dpe_flags |= DAOS_PROP_ENTRY_NOT_SET;
			goto skip;
		} else  if (rc != 0) {
			return rc;
		}
		if (value.iov_len > DAOS_PROP_LABEL_MAX_LEN) {
			D_ERROR("bad perf domain length %zu (> %d).\n",
				value.iov_len, DAOS_PROP_LABEL_MAX_LEN);
			return -DER_IO;
		}
		D_ASSERT(idx < nr);
		D_STRNDUP(prop->dpp_entries[idx].dpe_str, value.iov_buf,
			  value.iov_len);
skip:
		prop->dpp_entries[idx].dpe_type = DAOS_PROP_PO_PERF_DOMAIN;
		if (prop->dpp_entries[idx].dpe_str == NULL)
			return -DER_NOMEM;
		idx++;
	}

	return 0;
=======
	if (bits & DAOS_PO_QUERY_PROP_SCRUB_MODE) {
		d_iov_set(&value, &val, sizeof(val));
		rc = rdb_tx_lookup(tx, &svc->ps_root, &ds_pool_prop_scrub_mode,
				   &value);
		if (rc == -DER_NONEXIST && global_ver < 2) { /* needs to be upgraded */
			rc = 0;
			val = DAOS_PROP_PO_SCRUB_MODE_DEFAULT;
			prop->dpp_entries[idx].dpe_flags |= DAOS_PROP_ENTRY_NOT_SET;
		} else if (rc != 0) {
			D_GOTO(out_prop, rc);
		}
		D_ASSERT(idx < nr);
		prop->dpp_entries[idx].dpe_type = DAOS_PROP_PO_SCRUB_MODE;
		prop->dpp_entries[idx].dpe_val = val;
		idx++;
	}
	if (bits & DAOS_PO_QUERY_PROP_SCRUB_FREQ) {
		d_iov_set(&value, &val, sizeof(val));
		rc = rdb_tx_lookup(tx, &svc->ps_root, &ds_pool_prop_scrub_freq,
				   &value);
		if (rc == -DER_NONEXIST && global_ver < 2) { /* needs to be upgraded */
			rc = 0;
			val = DAOS_PROP_PO_SCRUB_FREQ_DEFAULT;
			prop->dpp_entries[idx].dpe_flags |= DAOS_PROP_ENTRY_NOT_SET;
		} else if (rc != 0) {
			D_GOTO(out_prop, rc);
		}
		D_ASSERT(idx < nr);
		prop->dpp_entries[idx].dpe_type = DAOS_PROP_PO_SCRUB_FREQ;
		prop->dpp_entries[idx].dpe_val = val;
		idx++;
	}
	if (bits & DAOS_PO_QUERY_PROP_SCRUB_THRESH) {
		d_iov_set(&value, &val, sizeof(val));
		rc = rdb_tx_lookup(tx, &svc->ps_root, &ds_pool_prop_scrub_thresh,
				   &value);
		if (rc == -DER_NONEXIST && global_ver < 2) { /* needs to be upgraded */
			rc = 0;
			val = DAOS_PROP_PO_SCRUB_THRESH_DEFAULT;
			prop->dpp_entries[idx].dpe_flags |= DAOS_PROP_ENTRY_NOT_SET;
		} else if (rc != 0) {
			D_GOTO(out_prop, rc);
		}
		D_ASSERT(idx < nr);
		prop->dpp_entries[idx].dpe_type = DAOS_PROP_PO_SCRUB_THRESH;
		prop->dpp_entries[idx].dpe_val = val;
		idx++;
	}

	if (bits & DAOS_PO_QUERY_PROP_SVC_REDUN_FAC) {
		d_iov_set(&value, &val, sizeof(val));
		rc = rdb_tx_lookup(tx, &svc->ps_root, &ds_pool_prop_svc_redun_fac, &value);
		if (rc == -DER_NONEXIST && global_ver < 2) {
			rc = 0;
			val = DAOS_PROP_PO_SVC_REDUN_FAC_DEFAULT;
			prop->dpp_entries[idx].dpe_flags |= DAOS_PROP_ENTRY_NOT_SET;
		} else if (rc != 0) {
			D_GOTO(out_prop, rc);
		}
		D_ASSERT(idx < nr);
		prop->dpp_entries[idx].dpe_type = DAOS_PROP_PO_SVC_REDUN_FAC;
		prop->dpp_entries[idx].dpe_val = val;
		idx++;
	}

	*prop_out = prop;
	return 0;

out_prop:
	daos_prop_free(prop);
	return rc;
>>>>>>> 18a2b108
}

/*
 * We use this RPC to not only create the pool metadata but also initialize the
 * pool/container service DB.
 */
void
ds_pool_create_handler(crt_rpc_t *rpc)
{
	struct pool_create_in  *in = crt_req_get(rpc);
	struct pool_create_out *out = crt_reply_get(rpc);
	struct pool_svc	       *svc;
	struct rdb_tx		tx;
	d_iov_t			value;
	struct rdb_kvs_attr	attr;
	daos_prop_t	       *prop_dup = NULL;
	int			rc;

	D_DEBUG(DB_MD, DF_UUID": processing rpc %p\n",
		DP_UUID(in->pri_op.pi_uuid), rpc);

	if (in->pri_ntgts != in->pri_tgt_ranks->rl_nr)
		D_GOTO(out, rc = -DER_PROTO);
	if (in->pri_ndomains != in->pri_domains.ca_count)
		D_GOTO(out, rc = -DER_PROTO);

	/* This RPC doesn't care about whether the service is up. */
	rc = pool_svc_lookup(in->pri_op.pi_uuid, &svc);
	if (rc != 0)
		D_GOTO(out, rc);

	/*
	 * Simply serialize this whole RPC with rsvc_step_{up,down}_cb() and
	 * ds_rsvc_stop().
	 */
	ABT_mutex_lock(svc->ps_rsvc.s_mutex);

	if (svc->ps_rsvc.s_stop) {
		D_DEBUG(DB_MD, DF_UUID": pool service already stopping\n",
			DP_UUID(svc->ps_uuid));
		D_GOTO(out_mutex, rc = -DER_CANCELED);
	}

	rc = rdb_tx_begin(svc->ps_rsvc.s_db, RDB_NIL_TERM, &tx);
	if (rc != 0)
		D_GOTO(out_mutex, rc);
	ABT_rwlock_wrlock(svc->ps_lock);
	ds_cont_wrlock_metadata(svc->ps_cont_svc);

	/* See if the DB has already been initialized. */
	d_iov_set(&value, NULL /* buf */, 0 /* size */);
	rc = rdb_tx_lookup(&tx, &svc->ps_root, &ds_pool_prop_map_buffer,
			   &value);
	if (rc != -DER_NONEXIST) {
		if (rc == 0)
			D_DEBUG(DB_MD, DF_UUID": db already initialized\n",
				DP_UUID(svc->ps_uuid));
		else
			D_ERROR(DF_UUID": failed to look up pool map: "
				DF_RC"\n", DP_UUID(svc->ps_uuid), DP_RC(rc));
		D_GOTO(out_tx, rc);
	}

	/* duplicate the default properties, overwrite it with pool create
	 * parameter and then write to pool meta data.
	 */
	prop_dup = daos_prop_dup(&pool_prop_default, true /* pool */,
				 false /* input */);
	if (prop_dup == NULL) {
		D_ERROR("daos_prop_dup failed.\n");
		D_GOTO(out_tx, rc = -DER_NOMEM);
	}

	if (DAOS_FAIL_CHECK(DAOS_FAIL_POOL_CREATE_VERSION)) {
		uint64_t fail_val = daos_fail_value_get();
		struct daos_prop_entry *entry;

		entry = daos_prop_entry_get(prop_dup, DAOS_PROP_PO_OBJ_VERSION);
		D_ASSERT(entry != NULL);
		entry->dpe_val = (uint32_t)fail_val;
	}

	rc = pool_prop_default_copy(prop_dup, in->pri_prop);
	if (rc) {
		D_ERROR("daos_prop_default_copy failed.\n");
		D_GOTO(out_tx, rc);
	}

	/* Initialize the DB and the metadata for this pool. */
	attr.dsa_class = RDB_KVS_GENERIC;
	attr.dsa_order = 8;
	rc = rdb_tx_create_root(&tx, &attr);
	if (rc != 0)
		D_GOTO(out_tx, rc);
	rc = init_pool_metadata(&tx, &svc->ps_root, in->pri_ntgts, NULL /* group */,
				in->pri_tgt_ranks, prop_dup, in->pri_ndomains,
				in->pri_domains.ca_arrays);
	if (rc != 0)
		D_GOTO(out_tx, rc);
	rc = ds_cont_init_metadata(&tx, &svc->ps_root, in->pri_op.pi_uuid);
	if (rc != 0)
		D_GOTO(out_tx, rc);

	rc = rdb_tx_commit(&tx);
	if (rc != 0)
		D_GOTO(out_tx, rc);

out_tx:
	daos_prop_free(prop_dup);
	ds_cont_unlock_metadata(svc->ps_cont_svc);
	ABT_rwlock_unlock(svc->ps_lock);
	rdb_tx_end(&tx);
	if (rc != 0)
		D_GOTO(out_mutex, rc);

	if (ds_rsvc_get_state(&svc->ps_rsvc) == DS_RSVC_UP_EMPTY) {
		/*
		 * The DB is no longer empty. Since the previous
		 * pool_svc_step_up_cb() call didn't finish stepping up due to
		 * an empty DB, and there hasn't been a pool_svc_step_down_cb()
		 * call yet, we should call pool_svc_step_up() to finish
		 * stepping up.
		 */
		D_DEBUG(DB_MD, DF_UUID": trying to finish stepping up\n",
			DP_UUID(in->pri_op.pi_uuid));
		rc = pool_svc_step_up_cb(&svc->ps_rsvc);
		if (rc != 0) {
			D_ASSERT(rc != DER_UNINIT);
			rdb_resign(svc->ps_rsvc.s_db, svc->ps_rsvc.s_term);
			D_GOTO(out_mutex, rc);
		}
		ds_rsvc_set_state(&svc->ps_rsvc, DS_RSVC_UP);
	}

out_mutex:
	ABT_mutex_unlock(svc->ps_rsvc.s_mutex);
	ds_rsvc_set_hint(&svc->ps_rsvc, &out->pro_op.po_hint);
	pool_svc_put(svc);
out:
	out->pro_op.po_rc = rc;
	D_DEBUG(DB_MD, DF_UUID ": replying rpc: %p " DF_RC "\n", DP_UUID(in->pri_op.pi_uuid), rpc,
		DP_RC(rc));
	crt_reply_send(rpc);
}

static int
pool_connect_iv_dist(struct pool_svc *svc, uuid_t pool_hdl,
		     uint64_t flags, uint64_t sec_capas, d_iov_t *cred,
		     uint32_t global_ver, uint32_t layout_ver)
{
	d_rank_t rank;
	int	 rc;

	D_DEBUG(DB_MD, DF_UUID": bcasting\n", DP_UUID(svc->ps_uuid));

	rc = crt_group_rank(svc->ps_pool->sp_group, &rank);
	if (rc != 0)
		D_GOTO(out, rc);

	rc = ds_pool_iv_conn_hdl_update(svc->ps_pool, pool_hdl, flags,
					sec_capas, cred, global_ver, layout_ver);
	if (rc) {
		if (rc == -DER_SHUTDOWN) {
			D_DEBUG(DB_MD, DF_UUID":"DF_UUID" some ranks stop.\n",
				DP_UUID(svc->ps_uuid), DP_UUID(pool_hdl));
			rc = 0;
		}
		D_GOTO(out, rc);
	}
out:
	D_DEBUG(DB_MD, DF_UUID": bcasted: "DF_RC"\n", DP_UUID(svc->ps_uuid),
		DP_RC(rc));
	return rc;
}

static int
bulk_cb(const struct crt_bulk_cb_info *cb_info)
{
	ABT_eventual *eventual = cb_info->bci_arg;

	ABT_eventual_set(*eventual, (void *)&cb_info->bci_rc,
			 sizeof(cb_info->bci_rc));
	return 0;
}

/* Currently we only maintain compatibility between 2 versions */
#define NUM_POOL_VERSIONS	2

static void
ds_pool_connect_handler(crt_rpc_t *rpc, int handler_version)
{
	struct pool_connect_v4_in      *in = crt_req_get(rpc);
	struct pool_connect_v5_out     *out = crt_reply_get(rpc);
	struct pool_svc		       *svc;
	struct pool_buf		       *map_buf = NULL;
	uint32_t			map_version;
	uint32_t			connectable;
	uint32_t			global_ver;
	uint32_t			obj_layout_ver;
	struct rdb_tx			tx;
	d_iov_t				key;
	d_iov_t				value;
	struct pool_hdl		       *hdl = NULL;
	uint32_t			nhandles;
	int				skip_update = 0;
	int				rc;
	daos_prop_t		       *prop = NULL;
	uint64_t			prop_bits;
	struct daos_prop_entry	       *acl_entry;
	struct d_ownership		owner;
	struct daos_prop_entry	       *owner_entry, *global_ver_entry;
	struct daos_prop_entry	       *owner_grp_entry;
	struct daos_prop_entry	       *obj_ver_entry;
	uint64_t			sec_capas = 0;
	struct pool_metrics	       *metrics;
	char			       *machine = NULL;
	bool				transfer_map = false;

	D_DEBUG(DB_MD, DF_UUID ": processing rpc: %p hdl=" DF_UUID "\n",
		DP_UUID(in->pci_op.pi_uuid), rpc, DP_UUID(in->pci_op.pi_hdl));

	rc = pool_svc_lookup_leader(in->pci_op.pi_uuid, &svc,
				    &out->pco_op.po_hint);
	if (rc != 0)
		D_GOTO(out, rc);

	if (in->pci_query_bits & DAOS_PO_QUERY_REBUILD_STATUS) {
		rc = ds_rebuild_query(in->pci_op.pi_uuid, &out->pco_rebuild_st);
		if (rc != 0)
			D_GOTO(out_svc, rc);
	}

	rc = rdb_tx_begin(svc->ps_rsvc.s_db, svc->ps_rsvc.s_term, &tx);
	if (rc != 0)
		D_GOTO(out_svc, rc);

	ABT_rwlock_wrlock(svc->ps_lock);

	/* Check if pool is being destroyed and not accepting connections */
	d_iov_set(&value, &connectable, sizeof(connectable));
	rc = rdb_tx_lookup(&tx, &svc->ps_root,
			   &ds_pool_prop_connectable, &value);
	if (rc != 0)
		D_GOTO(out_lock, rc);
	D_DEBUG(DB_MD, DF_UUID": connectable=%u\n",
		DP_UUID(in->pci_op.pi_uuid), connectable);
	if (!connectable) {
		D_ERROR(DF_UUID": being destroyed, not accepting connections\n",
			DP_UUID(in->pci_op.pi_uuid));
		D_GOTO(out_lock, rc = -DER_BUSY);
	}

	/* Check existing pool handles. */
	d_iov_set(&key, in->pci_op.pi_hdl, sizeof(uuid_t));
	d_iov_set(&value, NULL, 0);
	rc = rdb_tx_lookup(&tx, &svc->ps_handles, &key, &value);
	if (rc == 0) {
		/* found it */
		if (((struct pool_hdl *)value.iov_buf)->ph_flags == in->pci_flags) {
			/*
			 * The handle already exists; only do the pool map
			 * transfer.
			 */
			skip_update = 1;
		} else {
			/* The existing one does not match the new one. */
			D_ERROR(DF_UUID": found conflicting pool handle\n",
				DP_UUID(in->pci_op.pi_uuid));
			D_GOTO(out_lock, rc = -DER_EXIST);
		}
	} else if (rc != -DER_NONEXIST) {
		D_GOTO(out_lock, rc);
	}

	/* Fetch properties, the  ACL and ownership info for access check,
	 * all properties will update to IV.
	 */
	prop_bits = DAOS_PO_QUERY_PROP_ALL;
	rc = pool_prop_read(&tx, svc, prop_bits, &prop);
	if (rc != 0) {
		D_ERROR(DF_UUID": cannot get access data for pool, "
			"rc="DF_RC"\n", DP_UUID(in->pci_op.pi_uuid), DP_RC(rc));
		D_GOTO(out_map_version, rc);
	}
	D_ASSERT(prop != NULL);

	global_ver_entry = daos_prop_entry_get(prop, DAOS_PROP_PO_GLOBAL_VERSION);
	D_ASSERT(global_ver_entry != NULL);
	global_ver = global_ver_entry->dpe_val;
	/*
	 * Reject pool connection if old clients try to connect new format pool.
	 */
	if (handler_version >= 5) {
		struct pool_connect_v5_in *in1 = (struct pool_connect_v5_in *)in;
		int diff = DAOS_POOL_GLOBAL_VERSION - in1->pci_pool_version;

		if (in1->pci_pool_version <= DAOS_POOL_GLOBAL_VERSION) {
			if (diff >= NUM_POOL_VERSIONS) {
				D_ERROR(DF_UUID": cannot connect, client supported pool "
					"layout version (%u) is more than %u versions smaller "
					"than server supported pool layout version(%u), "
					"try to upgrade client firstly.\n",
					DP_UUID(in->pci_op.pi_uuid), in1->pci_pool_version,
					NUM_POOL_VERSIONS - 1, DAOS_POOL_GLOBAL_VERSION);
				D_GOTO(out_map_version, rc = -DER_NOTSUPPORTED);
			}

			if (global_ver > in1->pci_pool_version) {
				D_ERROR(DF_UUID": cannot connect, pool layout version(%u) > "
					"max client supported pool layout version(%u), "
					"try to upgrade client firstly.\n",
					DP_UUID(in->pci_op.pi_uuid), global_ver,
					in1->pci_pool_version);
				D_GOTO(out_map_version, rc = -DER_NOTSUPPORTED);
			}
		} else {
			diff = -diff;
			if (diff >= NUM_POOL_VERSIONS) {
				D_ERROR(DF_UUID": cannot connect, client supported pool "
					"layout version (%u) is more than %u versions "
					"larger than server supported pool layout version(%u), "
					"try to upgrade server firstly.\n",
					DP_UUID(in->pci_op.pi_uuid), in1->pci_pool_version,
					NUM_POOL_VERSIONS - 1, DAOS_POOL_GLOBAL_VERSION);
				D_GOTO(out_map_version, rc = -DER_NOTSUPPORTED);
			}
			/* New clients should be able to access old pools without problem */
		}
	} else {
		/* Assuming 2.0 client */
		if (global_ver > 1) {
			D_ERROR(DF_UUID": cannot connect, 2.0 clients unable to access pool format "
				"version > 1, try to upgrade client firstly.\n",
				DP_UUID(in->pci_op.pi_uuid));
			D_GOTO(out_map_version, rc = -DER_NOTSUPPORTED);
		}
	}

	acl_entry = daos_prop_entry_get(prop, DAOS_PROP_PO_ACL);
	D_ASSERT(acl_entry != NULL);
	D_ASSERT(acl_entry->dpe_val_ptr != NULL);

	owner_entry = daos_prop_entry_get(prop, DAOS_PROP_PO_OWNER);
	D_ASSERT(owner_entry != NULL);
	D_ASSERT(owner_entry->dpe_str != NULL);

	owner_grp_entry = daos_prop_entry_get(prop, DAOS_PROP_PO_OWNER_GROUP);
	D_ASSERT(owner_grp_entry != NULL);
	D_ASSERT(owner_grp_entry->dpe_str != NULL);

	owner.user = owner_entry->dpe_str;
	owner.group = owner_grp_entry->dpe_str;

	obj_ver_entry = daos_prop_entry_get(prop, DAOS_PROP_PO_OBJ_VERSION);
	D_ASSERT(obj_ver_entry != NULL);
	obj_layout_ver = obj_ver_entry->dpe_val;

	/*
	 * Security capabilities determine the access control policy on this
	 * pool handle.
	 */
	rc = ds_sec_pool_get_capabilities(in->pci_flags, &in->pci_cred, &owner,
					  acl_entry->dpe_val_ptr,
					  &sec_capas);
	if (rc != 0) {
		D_ERROR(DF_UUID": refusing connect attempt for "
			DF_X64" error: "DF_RC"\n", DP_UUID(in->pci_op.pi_uuid),
			in->pci_flags, DP_RC(rc));
		D_GOTO(out_map_version, rc);
	}

	rc = ds_sec_cred_get_origin(&in->pci_cred, &machine);

	if (rc != 0) {
		D_ERROR(DF_UUID": unable to retrieve origin error: "DF_RC"\n",
			DP_UUID(in->pci_op.pi_uuid), DP_RC(rc));
		D_GOTO(out_map_version, rc);
	}

	if (!ds_sec_pool_can_connect(sec_capas)) {
		D_ERROR(DF_UUID": permission denied for connect attempt for "
			DF_X64"\n", DP_UUID(in->pci_op.pi_uuid),
			in->pci_flags);
		D_GOTO(out_map_version, rc = -DER_NO_PERM);
	}

	rc = read_map_buf(&tx, &svc->ps_root, &map_buf, &map_version);
	if (rc != 0) {
		D_ERROR(DF_UUID": failed to read pool map: "DF_RC"\n",
			DP_UUID(svc->ps_uuid), DP_RC(rc));
		D_GOTO(out_map_version, rc);
	}
	transfer_map = true;
	if (skip_update)
		D_GOTO(out_map_version, rc = 0);

	d_iov_set(&value, &nhandles, sizeof(nhandles));
	rc = rdb_tx_lookup(&tx, &svc->ps_root, &ds_pool_prop_nhandles, &value);
	if (rc != 0)
		D_GOTO(out_map_version, rc);

	/* Take care of exclusive handles. */
	if (nhandles != 0) {
		if (in->pci_flags & DAOS_PC_EX) {
			D_DEBUG(DB_MD, DF_UUID": others already connected\n",
				DP_UUID(in->pci_op.pi_uuid));
			D_GOTO(out_map_version, rc = -DER_BUSY);
		} else {
			/*
			 * If there is a non-exclusive handle, then all handles
			 * are non-exclusive.
			 */
			d_iov_set(&value, NULL, 0);
			rc = rdb_tx_fetch(&tx, &svc->ps_handles,
					  RDB_PROBE_FIRST, NULL /* key_in */,
					  NULL /* key_out */, &value);
			if (rc != 0)
				D_GOTO(out_map_version, rc);
			if (((struct pool_hdl *)value.iov_buf)->ph_flags & DAOS_PC_EX)
				D_GOTO(out_map_version, rc = -DER_BUSY);
		}
	}

	rc = pool_connect_iv_dist(svc, in->pci_op.pi_hdl, in->pci_flags,
				  sec_capas, &in->pci_cred, global_ver, obj_layout_ver);
	if (rc == 0 && DAOS_FAIL_CHECK(DAOS_POOL_CONNECT_FAIL_CORPC)) {
		D_DEBUG(DB_MD, DF_UUID": fault injected: DAOS_POOL_CONNECT_FAIL_CORPC\n",
			DP_UUID(in->pci_op.pi_uuid));
		rc = -DER_TIMEDOUT;
	}
	if (rc != 0) {
		D_ERROR(DF_UUID": failed to connect to targets: "DF_RC"\n",
			DP_UUID(in->pci_op.pi_uuid), DP_RC(rc));
		D_GOTO(out_map_version, rc);
	}

	/* handle did not exist so create it */
	/* XXX may be can check pool version to avoid allocating too much ? */
	D_ALLOC(hdl, sizeof(*hdl) + in->pci_cred.iov_len);
	if (hdl == NULL)
		D_GOTO(out_map_version, rc = -DER_NOMEM);

	hdl->ph_flags = in->pci_flags;
	hdl->ph_sec_capas = sec_capas;
	/* XXX may be can check pool version to avoid initializing 3 following hdl fields ? */
	strncpy(hdl->ph_machine, machine, MAXHOSTNAMELEN);
	hdl->ph_cred_len = in->pci_cred.iov_len;
	memcpy(&hdl->ph_cred[0], in->pci_cred.iov_buf, in->pci_cred.iov_len);

	nhandles++;
	d_iov_set(&key, in->pci_op.pi_hdl, sizeof(uuid_t));
	d_iov_set(&value, hdl,
		  svc->ps_global_version >= DAOS_POOL_GLOBAL_VERSION_WITH_HDL_CRED ?
		  sizeof(struct pool_hdl) + hdl->ph_cred_len : sizeof(struct pool_hdl_v0));
	D_DEBUG(DB_MD, "writing a pool connect handle in db, size %zu, pool version %u\n",
		value.iov_len, svc->ps_global_version);
	rc = rdb_tx_update(&tx, &svc->ps_handles, &key, &value);
	if (rc != 0)
		D_GOTO(out_map_version, rc);

	d_iov_set(&value, &nhandles, sizeof(nhandles));
	rc = rdb_tx_update(&tx, &svc->ps_root, &ds_pool_prop_nhandles, &value);
	if (rc != 0)
		D_GOTO(out_map_version, rc);

	rc = rdb_tx_commit(&tx);
	if (rc)
		D_GOTO(out_map_version, rc);

	/** update metric */
	metrics = svc->ps_pool->sp_metrics[DAOS_POOL_MODULE];
	d_tm_inc_counter(metrics->connect_total, 1);

	if (in->pci_query_bits & DAOS_PO_QUERY_SPACE)
		rc = pool_space_query_bcast(rpc->cr_ctx, svc, in->pci_op.pi_hdl,
					    &out->pco_space);
out_map_version:
	out->pco_op.po_map_version = ds_pool_get_version(svc->ps_pool);
out_lock:
	ABT_rwlock_unlock(svc->ps_lock);
	rdb_tx_end(&tx);
	if (rc == 0 && transfer_map) {
		rc = ds_pool_transfer_map_buf(map_buf, map_version, rpc, in->pci_map_bulk,
					      &out->pco_map_buf_size);
		/** TODO: roll back tx if transfer fails? */
	}
	D_FREE(map_buf);
	D_FREE(hdl);
	D_FREE(machine);
	if (prop)
		daos_prop_free(prop);
out_svc:
	ds_rsvc_set_hint(&svc->ps_rsvc, &out->pco_op.po_hint);
	pool_svc_put_leader(svc);
out:
	out->pco_op.po_rc = rc;
	D_DEBUG(DB_MD, DF_UUID ": replying rpc: %p " DF_RC "\n", DP_UUID(in->pci_op.pi_uuid), rpc,
		DP_RC(rc));
	crt_reply_send(rpc);
}

void
ds_pool_connect_handler_v4(crt_rpc_t *rpc)
{
	ds_pool_connect_handler(rpc, 4);
}

void
ds_pool_connect_handler_v5(crt_rpc_t *rpc)
{
	ds_pool_connect_handler(rpc, 5);
}

static int
pool_disconnect_bcast(crt_context_t ctx, struct pool_svc *svc,
		      uuid_t *pool_hdls, int n_pool_hdls)
{
	struct pool_tgt_disconnect_in  *in;
	struct pool_tgt_disconnect_out *out;
	crt_rpc_t		       *rpc;
	int				rc;

	D_DEBUG(DB_MD, DF_UUID": bcasting\n", DP_UUID(svc->ps_uuid));

	rc = bcast_create(ctx, svc, POOL_TGT_DISCONNECT, NULL, &rpc);
	if (rc != 0)
		D_GOTO(out, rc);

	in = crt_req_get(rpc);
	uuid_copy(in->tdi_uuid, svc->ps_uuid);
	in->tdi_hdls.ca_arrays = pool_hdls;
	in->tdi_hdls.ca_count = n_pool_hdls;
	rc = dss_rpc_send(rpc);
	if (rc == 0 && DAOS_FAIL_CHECK(DAOS_POOL_DISCONNECT_FAIL_CORPC)) {
		D_DEBUG(DB_MD, DF_UUID": fault injected: DAOS_POOL_DISCONNECT_FAIL_CORPC\n",
			DP_UUID(svc->ps_uuid));
		rc = -DER_TIMEDOUT;
	}
	if (rc != 0)
		D_GOTO(out_rpc, rc);

	out = crt_reply_get(rpc);
	rc = out->tdo_rc;
	if (rc != 0) {
		D_ERROR(DF_UUID": failed to disconnect from "DF_RC" targets\n",
			DP_UUID(svc->ps_uuid), DP_RC(rc));
		rc = -DER_IO;
	}

out_rpc:
	crt_req_decref(rpc);
out:
	D_DEBUG(DB_MD, DF_UUID": bcasted: "DF_RC"\n", DP_UUID(svc->ps_uuid),
		DP_RC(rc));
	return rc;
}

static int
pool_disconnect_hdls(struct rdb_tx *tx, struct pool_svc *svc, uuid_t *hdl_uuids,
		     int n_hdl_uuids, crt_context_t ctx)
{
	d_iov_t			 value;
	uint32_t		 nhandles;
	int			 i;
	int			 rc;

	D_ASSERTF(n_hdl_uuids > 0, "%d\n", n_hdl_uuids);

	D_DEBUG(DB_MD, DF_UUID": disconnecting %d hdls: hdl_uuids[0]="DF_UUID
		"\n", DP_UUID(svc->ps_uuid), n_hdl_uuids,
		DP_UUID(hdl_uuids[0]));

	/*
	 * TODO: Send POOL_TGT_CLOSE_CONTS and somehow retry until every
	 * container service has responded (through ds_pool).
	 */
	rc = ds_cont_close_by_pool_hdls(svc->ps_uuid, hdl_uuids, n_hdl_uuids,
					ctx);
	if (rc != 0)
		D_GOTO(out, rc);

	rc = pool_disconnect_bcast(ctx, svc, hdl_uuids, n_hdl_uuids);
	if (rc != 0)
		D_GOTO(out, rc);

	d_iov_set(&value, &nhandles, sizeof(nhandles));
	rc = rdb_tx_lookup(tx, &svc->ps_root, &ds_pool_prop_nhandles, &value);
	if (rc != 0)
		D_GOTO(out, rc);

	nhandles -= n_hdl_uuids;

	for (i = 0; i < n_hdl_uuids; i++) {
		d_iov_t key;

		d_iov_set(&key, hdl_uuids[i], sizeof(uuid_t));
		rc = rdb_tx_delete(tx, &svc->ps_handles, &key);
		if (rc != 0)
			D_GOTO(out, rc);
	}

	d_iov_set(&value, &nhandles, sizeof(nhandles));
	rc = rdb_tx_update(tx, &svc->ps_root, &ds_pool_prop_nhandles, &value);
	if (rc != 0)
		D_GOTO(out, rc);

out:
	if (rc == 0)
		D_INFO(DF_UUID": success\n", DP_UUID(svc->ps_uuid));
	return rc;
}

void
ds_pool_disconnect_handler(crt_rpc_t *rpc)
{
	struct pool_disconnect_in      *pdi = crt_req_get(rpc);
	struct pool_disconnect_out     *pdo = crt_reply_get(rpc);
	struct pool_svc		       *svc;
	struct rdb_tx			tx;
	d_iov_t			key;
	d_iov_t			value;
	int				rc;

	D_DEBUG(DB_MD, DF_UUID ": processing rpc: %p hdl=" DF_UUID "\n",
		DP_UUID(pdi->pdi_op.pi_uuid), rpc, DP_UUID(pdi->pdi_op.pi_hdl));

	rc = pool_svc_lookup_leader(pdi->pdi_op.pi_uuid, &svc,
				    &pdo->pdo_op.po_hint);
	if (rc != 0)
		D_GOTO(out, rc);

	rc = rdb_tx_begin(svc->ps_rsvc.s_db, svc->ps_rsvc.s_term, &tx);
	if (rc != 0)
		D_GOTO(out_svc, rc);

	ABT_rwlock_wrlock(svc->ps_lock);

	d_iov_set(&key, pdi->pdi_op.pi_hdl, sizeof(uuid_t));
	d_iov_set(&value, NULL, 0);
	rc = rdb_tx_lookup(&tx, &svc->ps_handles, &key, &value);
	if (rc != 0) {
		if (rc == -DER_NONEXIST)
			rc = 0;
		D_GOTO(out_lock, rc);
	}

	rc = pool_disconnect_hdls(&tx, svc, &pdi->pdi_op.pi_hdl,
				  1 /* n_hdl_uuids */, rpc->cr_ctx);
	if (rc != 0)
		D_GOTO(out_lock, rc);

	rc = rdb_tx_commit(&tx);
	/* No need to set pdo->pdo_op.po_map_version. */

	if (rc == 0) {
		struct pool_metrics *metrics;

		/** update metric */
		metrics = svc->ps_pool->sp_metrics[DAOS_POOL_MODULE];
		d_tm_inc_counter(metrics->disconnect_total, 1);
	}

out_lock:
	ABT_rwlock_unlock(svc->ps_lock);
	rdb_tx_end(&tx);
out_svc:
	ds_rsvc_set_hint(&svc->ps_rsvc, &pdo->pdo_op.po_hint);
	pool_svc_put_leader(svc);
out:
	pdo->pdo_op.po_rc = rc;
	D_DEBUG(DB_MD, DF_UUID ": replying rpc: %p " DF_RC "\n", DP_UUID(pdi->pdi_op.pi_uuid), rpc,
		DP_RC(rc));
	crt_reply_send(rpc);
}

static int
pool_space_query_bcast(crt_context_t ctx, struct pool_svc *svc, uuid_t pool_hdl,
		       struct daos_pool_space *ps)
{
	struct pool_tgt_query_in	*in;
	struct pool_tgt_query_out	*out;
	crt_rpc_t			*rpc;
	int				 rc;

	D_DEBUG(DB_MD, DF_UUID": bcasting\n", DP_UUID(svc->ps_uuid));

	rc = bcast_create(ctx, svc, POOL_TGT_QUERY, NULL, &rpc);
	if (rc != 0)
		goto out;

	in = crt_req_get(rpc);
	uuid_copy(in->tqi_op.pi_uuid, svc->ps_uuid);
	uuid_copy(in->tqi_op.pi_hdl, pool_hdl);
	rc = dss_rpc_send(rpc);
	if (rc == 0 && DAOS_FAIL_CHECK(DAOS_POOL_QUERY_FAIL_CORPC)) {
		D_DEBUG(DB_MD, DF_UUID": fault injected: DAOS_POOL_QUERY_FAIL_CORPC\n",
			DP_UUID(svc->ps_uuid));
		rc = -DER_TIMEDOUT;
	}
	if (rc != 0)
		goto out_rpc;

	out = crt_reply_get(rpc);
	rc = out->tqo_rc;
	if (rc != 0) {
		D_ERROR(DF_UUID": failed to query from "DF_RC" targets\n",
			DP_UUID(svc->ps_uuid), DP_RC(rc));
		rc = -DER_IO;
	} else {
		D_ASSERT(ps != NULL);
		*ps = out->tqo_space;
	}

out_rpc:
	crt_req_decref(rpc);
out:
	D_DEBUG(DB_MD, DF_UUID": bcasted: "DF_RC"\n", DP_UUID(svc->ps_uuid),
		DP_RC(rc));
	return rc;
}

/*
 * Transfer list of containers to "remote_bulk". If the remote bulk buffer
 * is too small, then return -DER_TRUNC. RPC response will contain the number
 * of containers in the pool that the client can use to resize its buffer
 * for another RPC request.
 */
static int
transfer_cont_buf(void *cont_buf, size_t cont_buf_size, struct pool_svc *svc,
		  crt_rpc_t *rpc, crt_bulk_t remote_bulk)
{
	daos_size_t			 remote_bulk_size;
	d_iov_t				 cont_iov;
	d_sg_list_t			 cont_sgl;
	crt_bulk_t			 bulk = CRT_BULK_NULL;
	struct crt_bulk_desc		 bulk_desc;
	crt_bulk_opid_t			 bulk_opid;
	ABT_eventual			 eventual;
	int				*status;
	int				 rc;

	D_ASSERT(cont_buf_size > 0);

	/* Check if the client bulk buffer is large enough. */
	rc = crt_bulk_get_len(remote_bulk, &remote_bulk_size);
	if (rc != 0)
		D_GOTO(out, rc);
	if (remote_bulk_size < cont_buf_size) {
		D_ERROR(DF_UUID": remote container buffer("DF_U64") < required (%zu)\n",
			DP_UUID(svc->ps_uuid), remote_bulk_size, cont_buf_size);
		D_GOTO(out, rc = -DER_TRUNC);
	}

	d_iov_set(&cont_iov, cont_buf, cont_buf_size);
	cont_sgl.sg_nr = 1;
	cont_sgl.sg_nr_out = 0;
	cont_sgl.sg_iovs = &cont_iov;

	rc = crt_bulk_create(rpc->cr_ctx, &cont_sgl, CRT_BULK_RO, &bulk);
	if (rc != 0)
		D_GOTO(out, rc);

	/* Prepare for crt_bulk_transfer(). */
	bulk_desc.bd_rpc = rpc;
	bulk_desc.bd_bulk_op = CRT_BULK_PUT;
	bulk_desc.bd_remote_hdl = remote_bulk;
	bulk_desc.bd_remote_off = 0;
	bulk_desc.bd_local_hdl = bulk;
	bulk_desc.bd_local_off = 0;
	bulk_desc.bd_len = cont_iov.iov_len;

	rc = ABT_eventual_create(sizeof(*status), &eventual);
	if (rc != ABT_SUCCESS)
		D_GOTO(out_bulk, rc = dss_abterr2der(rc));

	rc = crt_bulk_transfer(&bulk_desc, bulk_cb, &eventual, &bulk_opid);
	if (rc != 0)
		D_GOTO(out_eventual, rc);

	rc = ABT_eventual_wait(eventual, (void **)&status);
	if (rc != ABT_SUCCESS)
		D_GOTO(out_eventual, rc = dss_abterr2der(rc));

	if (*status != 0)
		D_GOTO(out_eventual, rc = *status);

out_eventual:
	ABT_eventual_free(&eventual);
out_bulk:
	if (bulk != CRT_BULK_NULL)
		crt_bulk_free(bulk);
out:
	return rc;
}

/**
 * Send CaRT RPC to pool svc to get container list.
 *
 * \param[in]	uuid		UUID of the pool
 * \param[in]	ranks		Pool service replicas
 * \param[out]	containers	Array of container information (allocated)
 * \param[out]	ncontainers	Number of items in containers
 *
 * return	0		Success
 *
 */
int
ds_pool_svc_list_cont(uuid_t uuid, d_rank_list_t *ranks,
		      struct daos_pool_cont_info **containers,
		      uint64_t *ncontainers)
{
	int				rc;
	struct rsvc_client		client;
	crt_endpoint_t			ep;
	struct dss_module_info		*info = dss_get_module_info();
	crt_rpc_t			*rpc;
	struct pool_list_cont_in	*in;
	struct pool_list_cont_out	*out;
	uint64_t			resp_ncont = 1024;
	struct daos_pool_cont_info	*resp_cont = NULL;

	D_DEBUG(DB_MGMT, DF_UUID": Getting container list\n", DP_UUID(uuid));

	*containers = NULL;

	rc = rsvc_client_init(&client, ranks);
	if (rc != 0)
		D_GOTO(out, rc);

rechoose:
	ep.ep_grp = NULL; /* primary group */
	rc = rsvc_client_choose(&client, &ep);
	if (rc != 0) {
		D_ERROR(DF_UUID": cannot find pool service: "DF_RC"\n",
			DP_UUID(uuid), DP_RC(rc));
		goto out_client;
	}

realloc_resp:
	rc = pool_req_create(info->dmi_ctx, &ep, POOL_LIST_CONT, &rpc);
	if (rc != 0) {
		D_ERROR(DF_UUID": failed to create pool list cont rpc: %d\n",
			DP_UUID(uuid), rc);
		D_GOTO(out_client, rc);
	}

	/* Allocate response buffer */
	D_ALLOC_ARRAY(resp_cont, resp_ncont);
	if (resp_cont == NULL)
		D_GOTO(out_rpc, rc = -DER_NOMEM);

	in = crt_req_get(rpc);
	uuid_copy(in->plci_op.pi_uuid, uuid);
	uuid_clear(in->plci_op.pi_hdl);
	in->plci_ncont = resp_ncont;
	rc = list_cont_bulk_create(info->dmi_ctx, &in->plci_cont_bulk,
				   resp_cont, in->plci_ncont * sizeof(struct daos_pool_cont_info));
	if (rc != 0)
		D_GOTO(out_resp_buf, rc);

	rc = dss_rpc_send(rpc);
	out = crt_reply_get(rpc);
	D_ASSERT(out != NULL);

	rc = pool_rsvc_client_complete_rpc(&client, &ep, rc, &out->plco_op);
	if (rc == RSVC_CLIENT_RECHOOSE) {
		/* To simplify logic, destroy bulk hdl and buffer each time */
		list_cont_bulk_destroy(in->plci_cont_bulk);
		D_FREE(resp_cont);
		crt_req_decref(rpc);
		dss_sleep(RECHOOSE_SLEEP_MS);
		D_GOTO(rechoose, rc);
	}

	rc = out->plco_op.po_rc;
	if (rc == -DER_TRUNC) {
		/* resp_ncont too small - realloc with server-provided ncont */
		resp_ncont = out->plco_ncont;
		list_cont_bulk_destroy(in->plci_cont_bulk);
		D_FREE(resp_cont);
		crt_req_decref(rpc);
		D_GOTO(realloc_resp, rc);
	} else if (rc != 0) {
		D_ERROR(DF_UUID": failed to get container list for pool: %d\n",
			DP_UUID(uuid), rc);
	} else {
		*ncontainers = out->plco_ncont;
		*containers = resp_cont;
	}

	list_cont_bulk_destroy(in->plci_cont_bulk);
out_resp_buf:
	if (rc != 0)
		D_FREE(resp_cont);
out_rpc:
	crt_req_decref(rpc);
out_client:
	rsvc_client_fini(&client);
out:
	return rc;
}

static bool is_pool_from_srv(uuid_t pool_uuid, uuid_t poh_uuid);

/* CaRT RPC handler for pool container listing
 * Requires a pool handle (except for rebuild).
 */
void
ds_pool_list_cont_handler(crt_rpc_t *rpc)
{
	struct pool_list_cont_in	*in = crt_req_get(rpc);
	struct pool_list_cont_out	*out = crt_reply_get(rpc);
	struct daos_pool_cont_info	*cont_buf = NULL;
	uint64_t			 ncont = 0;
	struct pool_svc			*svc;
	struct rdb_tx			 tx;
	d_iov_t				 key;
	d_iov_t				 value;
	int				 rc;

	D_DEBUG(DB_MD, DF_UUID ": processing rpc: %p hdl=" DF_UUID "\n",
		DP_UUID(in->plci_op.pi_uuid), rpc, DP_UUID(in->plci_op.pi_hdl));

	rc = pool_svc_lookup_leader(in->plci_op.pi_uuid, &svc,
				    &out->plco_op.po_hint);
	if (rc != 0)
		D_GOTO(out, rc);

	/* Verify pool handle only if RPC initiated by a client
	 * (not for mgmt svc to pool svc RPCs that do not have a handle).
	 */
	if (daos_rpc_from_client(rpc)) {
		rc = rdb_tx_begin(svc->ps_rsvc.s_db, svc->ps_rsvc.s_term, &tx);
		if (rc != 0)
			D_GOTO(out_svc, rc);

		ABT_rwlock_rdlock(svc->ps_lock);

		/* Verify the pool handle. Note: since rebuild will not
		 * connect the pool, so we only verify the non-rebuild
		 * pool.
		 */
		if (!is_pool_from_srv(in->plci_op.pi_uuid,
				      in->plci_op.pi_hdl)) {
			d_iov_set(&key, in->plci_op.pi_hdl, sizeof(uuid_t));
			d_iov_set(&value, NULL, 0);
			rc = rdb_tx_lookup(&tx, &svc->ps_handles, &key, &value);
			if (rc == -DER_NONEXIST)
				rc = -DER_NO_HDL;
				/* defer goto out_svc until unlock/tx_end */
		}

		ABT_rwlock_unlock(svc->ps_lock);
		rdb_tx_end(&tx);
		if (rc != 0)
			D_GOTO(out_svc, rc);
	}

	/* Call container service to get the list */
	rc = ds_cont_list(in->plci_op.pi_uuid, &cont_buf, &ncont);
	if (rc != 0) {
		D_GOTO(out_svc, rc);
	} else if ((in->plci_ncont > 0) && (ncont > in->plci_ncont)) {
		/* Got a list, but client buffer not supplied or too small */
		D_DEBUG(DB_MD, DF_UUID": hdl="DF_UUID": has %"PRIu64
				 " containers (more than client: %"PRIu64")\n",
				 DP_UUID(in->plci_op.pi_uuid),
				 DP_UUID(in->plci_op.pi_hdl),
				 ncont, in->plci_ncont);
		D_GOTO(out_free_cont_buf, rc = -DER_TRUNC);
	} else {
		size_t nbytes = ncont * sizeof(struct daos_pool_cont_info);

		D_DEBUG(DB_MD, DF_UUID": hdl="DF_UUID": has %"PRIu64 "containers\n",
			DP_UUID(in->plci_op.pi_uuid), DP_UUID(in->plci_op.pi_hdl), ncont);

		/* Send any results only if client provided a handle */
		if (cont_buf && (in->plci_ncont > 0) && (in->plci_cont_bulk != CRT_BULK_NULL))
			rc = transfer_cont_buf(cont_buf, nbytes, svc, rpc, in->plci_cont_bulk);
	}

out_free_cont_buf:
	if (cont_buf) {
		D_FREE(cont_buf);
		cont_buf = NULL;
	}
out_svc:
	ds_rsvc_set_hint(&svc->ps_rsvc, &out->plco_op.po_hint);
	pool_svc_put_leader(svc);
out:
	out->plco_op.po_rc = rc;
	out->plco_ncont = ncont;
	D_DEBUG(DB_MD, DF_UUID ": replying rpc: %p %d\n", DP_UUID(in->plci_op.pi_uuid), rpc, rc);
	crt_reply_send(rpc);
}

/* TODO: consider moving to common function for client and engine use */
static bool
pool_cont_filter_is_valid(uuid_t pool_uuid, daos_pool_cont_filter_t *filt)
{
	uint32_t	i;

	/* TODO: decide if filt == NULL is ok especially on client side */
	D_ASSERT(filt != NULL);

	D_DEBUG(DB_MD, DF_UUID": filter with %u parts, combine with logical %s\n",
		DP_UUID(pool_uuid), filt->pcf_nparts, (filt->pcf_combine_func == 0) ? "AND" : "OR");
	if ((filt->pcf_nparts > 0) && (filt->pcf_parts == NULL)) {
		D_ERROR(DF_UUID": filter has %u parts but pcf_parts is NULL\n", DP_UUID(pool_uuid),
			filt->pcf_nparts);
		return false;
	}
	for (i = 0; i < filt->pcf_nparts; i++) {
		daos_pool_cont_filter_part_t *part = filt->pcf_parts[i];

		if (part->pcfp_key >= PCF_KEY_MAX) {
			D_ERROR(DF_UUID": filter part key %u is outside of valid range %u..%u\n",
				DP_UUID(pool_uuid), part->pcfp_key, 0, (PCF_KEY_MAX - 1));
			return false;
		}
		if (part->pcfp_func >= PCF_FUNC_MAX) {
			D_ERROR(DF_UUID": filter part func %u is outside of valid range %u..%u\n",
				DP_UUID(pool_uuid), part->pcfp_key, 0, (PCF_FUNC_MAX - 1));
			return false;
		}
		D_DEBUG(DB_MD, DF_UUID": filter part %u: key(%s) %s "DF_U64"\n",
			DP_UUID(pool_uuid), i,
			daos_pool_cont_filter_key_str(part->pcfp_key),
			daos_pool_cont_filter_func_str(part->pcfp_func),
			part->pcfp_val64);
	}

	return true;
}

/* CaRT RPC handler for pool container filtering
 * Requires a pool handle.
 */
void
ds_pool_filter_cont_handler(crt_rpc_t *rpc)
{
	struct pool_filter_cont_in	*in = crt_req_get(rpc);
	struct pool_filter_cont_out	*out = crt_reply_get(rpc);
	struct daos_pool_cont_info2	*cont_buf = NULL;
	uint64_t			 ncont = 0;
	struct pool_svc			*svc;
	struct rdb_tx			 tx;
	d_iov_t				 key;
	d_iov_t				 value;
	int				 rc;

	D_DEBUG(DB_MD, DF_UUID ": processing rpc: %p hdl=" DF_UUID "\n",
		DP_UUID(in->pfci_op.pi_uuid), rpc, DP_UUID(in->pfci_op.pi_hdl));

	rc = pool_svc_lookup_leader(in->pfci_op.pi_uuid, &svc, &out->pfco_op.po_hint);
	if (rc != 0)
		D_GOTO(out, rc);

	/* Verify pool handle only if RPC initiated by a client
	 * (not for mgmt svc to pool svc RPCs that do not have a handle).
	 */
	if (daos_rpc_from_client(rpc)) {
		rc = rdb_tx_begin(svc->ps_rsvc.s_db, svc->ps_rsvc.s_term, &tx);
		if (rc != 0)
			D_GOTO(out_svc, rc);

		ABT_rwlock_rdlock(svc->ps_lock);

		/* Verify the pool handle. Note: since rebuild will not
		 * connect the pool, so we only verify the non-rebuild
		 * pool.
		 */
		if (!is_pool_from_srv(in->pfci_op.pi_uuid,
				      in->pfci_op.pi_hdl)) {
			d_iov_set(&key, in->pfci_op.pi_hdl, sizeof(uuid_t));
			d_iov_set(&value, NULL, 0);
			rc = rdb_tx_lookup(&tx, &svc->ps_handles, &key, &value);
			if (rc == -DER_NONEXIST)
				rc = -DER_NO_HDL;
				/* defer goto out_svc until unlock/tx_end */
		}

		ABT_rwlock_unlock(svc->ps_lock);
		rdb_tx_end(&tx);
		if (rc != 0)
			D_GOTO(out_svc, rc);
	}

	/* Debug log and check filter specification */
	if (!pool_cont_filter_is_valid(in->pfci_op.pi_uuid, &in->pfci_filt)) {
		D_ERROR(DF_UUID": filter input failed\n", DP_UUID(in->pfci_op.pi_uuid));
		D_GOTO(out_svc, rc = -DER_INVAL);
	}

	/* Call container service to get the filtered list of containers */
	rc = ds_cont_filter(in->pfci_op.pi_uuid, &in->pfci_filt, &cont_buf, &ncont);
	if (rc != 0) {
		D_GOTO(out_svc, rc);
	} else if ((in->pfci_ncont > 0) && (ncont > in->pfci_ncont)) {
		/* Got a list, but client buffer not supplied or too small */
		D_DEBUG(DB_MD, DF_UUID": hdl="DF_UUID": %"PRIu64" matching containers "
			"(more than client: %"PRIu64")\n",DP_UUID(in->pfci_op.pi_uuid),
			DP_UUID(in->pfci_op.pi_hdl), ncont, in->pfci_ncont);
		D_GOTO(out_free_cont_buf, rc = -DER_TRUNC);
	} else {
		size_t nbytes = ncont * sizeof(struct daos_pool_cont_info2);

		D_DEBUG(DB_MD, DF_UUID": hdl="DF_UUID": %"PRIu64" matching containers\n",
			DP_UUID(in->pfci_op.pi_uuid), DP_UUID(in->pfci_op.pi_hdl), ncont);

		/* Send any results only if client provided a handle */
		if (cont_buf && (in->pfci_ncont > 0) && (in->pfci_cont_bulk != CRT_BULK_NULL))
			rc = transfer_cont_buf(cont_buf, nbytes, svc, rpc, in->pfci_cont_bulk);
	}
out_free_cont_buf:
	if (cont_buf) {
		D_FREE(cont_buf);
		cont_buf = NULL;
	}
out_svc:
	ds_rsvc_set_hint(&svc->ps_rsvc, &out->pfco_op.po_hint);
	pool_svc_put_leader(svc);
out:
	out->pfco_op.po_rc = rc;
	out->pfco_ncont = ncont;
	D_DEBUG(DB_MD, DF_UUID ": replying rpc: %p %d\n", DP_UUID(in->pfci_op.pi_uuid), rpc, rc);
	crt_reply_send(rpc);
}

static void
ds_pool_query_handler(crt_rpc_t *rpc, int version)
{
	struct pool_query_v5_in	 *in = crt_req_get(rpc);
	struct pool_query_v5_out *out = crt_reply_get(rpc);
	daos_prop_t		 *prop = NULL;
	struct pool_buf		 *map_buf;
	uint32_t		  map_version = 0;
	struct pool_svc		 *svc;
	struct pool_metrics	 *metrics;
	struct rdb_tx		  tx;
	d_iov_t			  key;
	d_iov_t			  value;
	int			  rc;
	struct daos_prop_entry	 *entry;

	D_DEBUG(DB_MD, DF_UUID ": processing rpc: %p hdl=" DF_UUID "\n",
		DP_UUID(in->pqi_op.pi_uuid), rpc, DP_UUID(in->pqi_op.pi_hdl));

	rc = pool_svc_lookup_leader(in->pqi_op.pi_uuid, &svc,
				    &out->pqo_op.po_hint);
	if (rc != 0)
		D_GOTO(out, rc);

	if (in->pqi_query_bits & DAOS_PO_QUERY_REBUILD_STATUS) {
		rc = ds_rebuild_query(in->pqi_op.pi_uuid, &out->pqo_rebuild_st);
		if (rc != 0)
			D_GOTO(out_svc, rc);
	}

	rc = rdb_tx_begin(svc->ps_rsvc.s_db, svc->ps_rsvc.s_term, &tx);
	if (rc != 0)
		D_GOTO(out_svc, rc);

	ABT_rwlock_rdlock(svc->ps_lock);

	/* Verify the pool handle for client calls.
	 * Note: since rebuild will not connect the pool, so we only verify
	 * the non-rebuild pool. Server-to-server calls also don't have a
	 * handle.
	 */
	if (daos_rpc_from_client(rpc) &&
	    !is_pool_from_srv(in->pqi_op.pi_uuid, in->pqi_op.pi_hdl)) {
		d_iov_set(&key, in->pqi_op.pi_hdl, sizeof(uuid_t));
		d_iov_set(&value, NULL, 0);
		rc = rdb_tx_lookup(&tx, &svc->ps_handles, &key, &value);
		if (rc != 0) {
			if (rc == -DER_NONEXIST)
				rc = -DER_NO_HDL;
			D_GOTO(out_lock, rc);
		}
	}

	if (version >= 5) {
		rc = pool_prop_read(&tx, svc, DAOS_PO_QUERY_PROP_GLOBAL_VERSION, &prop);
		if (rc != 0)
			D_GOTO(out_lock, rc);

		entry = daos_prop_entry_get(prop, DAOS_PROP_PO_GLOBAL_VERSION);
		D_ASSERT(entry != NULL);
		out->pqo_pool_layout_ver = entry->dpe_val;
		out->pqo_upgrade_layout_ver = DAOS_POOL_GLOBAL_VERSION;
		daos_prop_free(prop);
		prop = NULL;
	}

	/* read optional properties */
	rc = pool_prop_read(&tx, svc, in->pqi_query_bits, &prop);
	if (rc != 0)
		D_GOTO(out_lock, rc);
	out->pqo_prop = prop;

	if (unlikely(DAOS_FAIL_CHECK(DAOS_FORCE_PROP_VERIFY) && prop != NULL)) {
		daos_prop_t		*iv_prop = NULL;
		struct daos_prop_entry	*iv_entry;
		int			i;

		D_ALLOC_PTR(iv_prop);
		if (iv_prop == NULL)
			D_GOTO(out_lock, rc = -DER_NOMEM);

		rc = ds_pool_iv_prop_fetch(svc->ps_pool, iv_prop);
		if (rc) {
			D_ERROR("ds_pool_iv_prop_fetch failed "DF_RC"\n",
				DP_RC(rc));
			daos_prop_free(iv_prop);
			D_GOTO(out_lock, rc);
		}

		for (i = 0; i < prop->dpp_nr; i++) {
			entry = &prop->dpp_entries[i];
			iv_entry = daos_prop_entry_get(iv_prop,
						       entry->dpe_type);
			D_ASSERT(iv_entry != NULL);
			switch (entry->dpe_type) {
			case DAOS_PROP_PO_LABEL:
				D_ASSERT(strlen(entry->dpe_str) <=
					 DAOS_PROP_LABEL_MAX_LEN);
				if (strncmp(entry->dpe_str, iv_entry->dpe_str,
					    DAOS_PROP_LABEL_MAX_LEN) != 0) {
					D_ERROR("mismatch %s - %s.\n",
						entry->dpe_str,
						iv_entry->dpe_str);
					rc = -DER_IO;
				}
				break;
			case DAOS_PROP_PO_OWNER:
			case DAOS_PROP_PO_OWNER_GROUP:
				D_ASSERT(strlen(entry->dpe_str) <=
					 DAOS_ACL_MAX_PRINCIPAL_LEN);
				if (strncmp(entry->dpe_str, iv_entry->dpe_str,
					    DAOS_ACL_MAX_PRINCIPAL_BUF_LEN)
				    != 0) {
					D_ERROR("mismatch %s - %s.\n",
						entry->dpe_str,
						iv_entry->dpe_str);
					rc = -DER_IO;
				}
				break;
			case DAOS_PROP_PO_SPACE_RB:
			case DAOS_PROP_PO_SELF_HEAL:
			case DAOS_PROP_PO_RECLAIM:
			case DAOS_PROP_PO_EC_CELL_SZ:
			case DAOS_PROP_PO_REDUN_FAC:
			case DAOS_PROP_PO_EC_PDA:
			case DAOS_PROP_PO_RP_PDA:
			case DAOS_PROP_PO_GLOBAL_VERSION:
			case DAOS_PROP_PO_UPGRADE_STATUS:
			case DAOS_PROP_PO_SCRUB_MODE:
			case DAOS_PROP_PO_SCRUB_FREQ:
			case DAOS_PROP_PO_SCRUB_THRESH:
			case DAOS_PROP_PO_SVC_REDUN_FAC:
			case DAOS_PROP_PO_OBJ_VERSION:
				if (entry->dpe_val != iv_entry->dpe_val) {
					D_ERROR("type %d mismatch "DF_U64" - "
						DF_U64".\n", entry->dpe_type,
						entry->dpe_val,
						iv_entry->dpe_val);
					rc = -DER_IO;
					}
				break;
			case DAOS_PROP_PO_POLICY:
				D_ASSERT(strnlen(entry->dpe_str,
						 DAOS_PROP_POLICYSTR_MAX_LEN) <=
					 DAOS_PROP_POLICYSTR_MAX_LEN);
				if (strncmp(entry->dpe_str, iv_entry->dpe_str,
					    DAOS_PROP_POLICYSTR_MAX_LEN) != 0) {
					D_ERROR("mismatch %s - %s.\n",
						entry->dpe_str,
						iv_entry->dpe_str);
					rc = -DER_IO;
				}
				break;
			case DAOS_PROP_PO_ACL:
				if (daos_prop_entry_cmp_acl(entry,
							    iv_entry) != 0)
					rc = -DER_IO;
				break;
			case DAOS_PROP_PO_SVC_LIST:
				break;
			case DAOS_PROP_PO_PERF_DOMAIN:
				D_ASSERT(strlen(entry->dpe_str) <=
					 DAOS_PROP_LABEL_MAX_LEN);
				if (strncmp(entry->dpe_str, iv_entry->dpe_str,
					    DAOS_PROP_LABEL_MAX_LEN) != 0) {
					D_ERROR("mismatch %s - %s.\n",
						entry->dpe_str,
						iv_entry->dpe_str);
					rc = -DER_IO;
				}
				break;
			default:
				D_ASSERTF(0, "bad dpe_type %d\n",
					  entry->dpe_type);
				break;
			};
		}
		daos_prop_free(iv_prop);
		if (rc) {
			D_ERROR("iv_prop verify failed "DF_RC"\n", DP_RC(rc));
			D_GOTO(out_lock, rc);
		}
	}

	rc = read_map_buf(&tx, &svc->ps_root, &map_buf, &map_version);
	if (rc != 0)
		D_ERROR(DF_UUID": failed to read pool map: "DF_RC"\n",
			DP_UUID(svc->ps_uuid), DP_RC(rc));

out_lock:
	ABT_rwlock_unlock(svc->ps_lock);
	rdb_tx_end(&tx);
	if (rc != 0)
		goto out_svc;

	rc = ds_pool_transfer_map_buf(map_buf, map_version, rpc,
				      in->pqi_map_bulk, &out->pqo_map_buf_size);
	D_FREE(map_buf);
	if (rc != 0)
		goto out_svc;

	metrics = svc->ps_pool->sp_metrics[DAOS_POOL_MODULE];

	/* See comment above, rebuild doesn't connect the pool */
	if ((in->pqi_query_bits & DAOS_PO_QUERY_SPACE) &&
	    !is_pool_from_srv(in->pqi_op.pi_uuid, in->pqi_op.pi_hdl)) {
		rc = pool_space_query_bcast(rpc->cr_ctx, svc, in->pqi_op.pi_hdl,
					    &out->pqo_space);
		if (unlikely(rc))
			goto out_svc;

		d_tm_inc_counter(metrics->query_space_total, 1);
	}
	d_tm_inc_counter(metrics->query_total, 1);

out_svc:
	if (map_version == 0)
		out->pqo_op.po_map_version = ds_pool_get_version(svc->ps_pool);
	else
		out->pqo_op.po_map_version = map_version;
	ds_rsvc_set_hint(&svc->ps_rsvc, &out->pqo_op.po_hint);
	pool_svc_put_leader(svc);
out:
	out->pqo_op.po_rc = rc;
	D_DEBUG(DB_MD, DF_UUID ": replying rpc: %p " DF_RC "\n", DP_UUID(in->pqi_op.pi_uuid), rpc,
		DP_RC(rc));
	crt_reply_send(rpc);
	if (prop)
		daos_prop_free(prop);
}

void
ds_pool_query_handler_v4(crt_rpc_t *rpc)
{
	ds_pool_query_handler(rpc, 4);
}

void
ds_pool_query_handler_v5(crt_rpc_t *rpc)
{
	ds_pool_query_handler(rpc, 5);
}

/* Convert pool_comp_state_t to daos_target_state_t */
static daos_target_state_t
enum_pool_comp_state_to_tgt_state(int tgt_state)
{
	switch (tgt_state) {
	case PO_COMP_ST_UNKNOWN: return DAOS_TS_UNKNOWN;
	case PO_COMP_ST_NEW: return DAOS_TS_NEW;
	case PO_COMP_ST_UP: return DAOS_TS_UP;
	case PO_COMP_ST_UPIN: return DAOS_TS_UP_IN;
	case PO_COMP_ST_DOWN: return  DAOS_TS_DOWN;
	case PO_COMP_ST_DOWNOUT: return DAOS_TS_DOWN_OUT;
	case PO_COMP_ST_DRAIN: return DAOS_TS_DRAIN;
	}

	return DAOS_TS_UNKNOWN;
}

static int
pool_query_tgt_space(crt_context_t ctx, struct pool_svc *svc, uuid_t pool_hdl,
		     d_rank_t rank, uint32_t tgt_idx, struct daos_space *ds)
{
	struct pool_tgt_query_in	*in;
	struct pool_tgt_query_out	*out;
	crt_rpc_t			*rpc;
	crt_endpoint_t			 tgt_ep = { 0 };
	crt_opcode_t			 opcode;
	int				 rc;

	D_DEBUG(DB_MD, DF_UUID": query target for rank:%u tgt:%u\n",
		DP_UUID(svc->ps_uuid), rank, tgt_idx);

	tgt_ep.ep_rank = rank;
	tgt_ep.ep_tag = daos_rpc_tag(DAOS_REQ_TGT, tgt_idx);
	opcode = DAOS_RPC_OPCODE(POOL_TGT_QUERY, DAOS_POOL_MODULE,
				 DAOS_POOL_VERSION);
	rc = crt_req_create(ctx, &tgt_ep, opcode, &rpc);
	if (rc) {
		D_ERROR("crt_req_create failed: "DF_RC"\n", DP_RC(rc));
		return rc;
	}

	in = crt_req_get(rpc);
	uuid_copy(in->tqi_op.pi_uuid, svc->ps_uuid);
	uuid_copy(in->tqi_op.pi_hdl, pool_hdl);

	rc = dss_rpc_send(rpc);
	if (rc != 0)
		goto out_rpc;

	out = crt_reply_get(rpc);
	rc = out->tqo_rc;
	if (rc != 0) {
		D_ERROR(DF_UUID": failed to query rank:%u, tgt:%u, "DF_RC"\n",
			DP_UUID(svc->ps_uuid), rank, tgt_idx, DP_RC(rc));
	} else {
		D_ASSERT(ds != NULL);
		*ds = out->tqo_space.ps_space;
	}

out_rpc:
	crt_req_decref(rpc);
	return rc;
}

void
ds_pool_query_info_handler(crt_rpc_t *rpc)
{
	struct pool_query_info_in	*in = crt_req_get(rpc);
	struct pool_query_info_out	*out = crt_reply_get(rpc);
	struct pool_svc			*svc;
	struct pool_target		*target = NULL;
	int				 tgt_state;
	int				 rc;

	D_DEBUG(DB_MD, DF_UUID ": processing rpc: %p hdl=" DF_UUID "\n",
		DP_UUID(in->pqii_op.pi_uuid), rpc, DP_UUID(in->pqii_op.pi_hdl));

	rc = pool_svc_lookup_leader(in->pqii_op.pi_uuid, &svc,
				    &out->pqio_op.po_hint);
	if (rc != 0)
		D_GOTO(out, rc);

	/* get the target state from pool map */
	ABT_rwlock_rdlock(svc->ps_pool->sp_lock);
	rc = pool_map_find_target_by_rank_idx(svc->ps_pool->sp_map,
					      in->pqii_rank,
					      in->pqii_tgt,
					      &target);
	if (rc != 1) {
		D_ERROR(DF_UUID": Failed to get rank:%u, idx:%d\n, rc:%d",
			DP_UUID(in->pqii_op.pi_uuid), in->pqii_rank,
			in->pqii_tgt, rc);
		ABT_rwlock_unlock(svc->ps_pool->sp_lock);
		D_GOTO(out_svc, rc = -DER_NONEXIST);
	} else {
		rc = 0;
	}

	D_ASSERT(target != NULL);

	tgt_state = target->ta_comp.co_status;
	out->pqio_state = enum_pool_comp_state_to_tgt_state(tgt_state);
	out->pqio_op.po_map_version =
			pool_map_get_version(svc->ps_pool->sp_map);

	ABT_rwlock_unlock(svc->ps_pool->sp_lock);

	if (tgt_state == PO_COMP_ST_UPIN) {
		rc = pool_query_tgt_space(rpc->cr_ctx, svc, in->pqii_op.pi_hdl,
					  in->pqii_rank, in->pqii_tgt,
					  &out->pqio_space);
		if (rc)
			D_ERROR(DF_UUID": Failed to query rank:%u, tgt:%d, "
				""DF_RC"\n", DP_UUID(in->pqii_op.pi_uuid),
				in->pqii_rank, in->pqii_tgt, DP_RC(rc));
	} else {
		memset(&out->pqio_space, 0, sizeof(out->pqio_space));
	}
out_svc:
	ds_rsvc_set_hint(&svc->ps_rsvc, &out->pqio_op.po_hint);
	pool_svc_put_leader(svc);
out:
	out->pqio_op.po_rc = rc;
	out->pqio_rank = in->pqii_rank;
	out->pqio_tgt = in->pqii_tgt;

	D_DEBUG(DB_MD, DF_UUID ": replying rpc: %p " DF_RC "\n", DP_UUID(in->pqii_op.pi_uuid), rpc,
		DP_RC(rc));
	crt_reply_send(rpc);
}

static int
process_query_result(d_rank_list_t **ranks, daos_pool_info_t *info, uuid_t pool_uuid,
		     uint32_t map_version, uint32_t leader_rank, struct daos_pool_space *ps,
		     struct daos_rebuild_status *rs, struct pool_buf *map_buf)
{
	struct pool_map	       *map;
	int			rc;
	unsigned int		num_disabled = 0;

	rc = pool_map_create(map_buf, map_version, &map);
	if (rc != 0) {
		D_ERROR(DF_UUID": failed to create local pool map, "DF_RC"\n",
			DP_UUID(pool_uuid), DP_RC(rc));
		return rc;
	}

	rc = pool_map_find_failed_tgts(map, NULL, &num_disabled);
	if (rc != 0) {
		D_ERROR(DF_UUID": failed to get num disabled tgts, "DF_RC"\n",
			DP_UUID(pool_uuid), DP_RC(rc));
		goto out;
	}
	info->pi_ndisabled = num_disabled;

	if (ranks != NULL) {
		bool	get_enabled = (info ? ((info->pi_bits & DPI_ENGINES_ENABLED) != 0) : false);

		rc = pool_map_get_ranks(pool_uuid, map, get_enabled, ranks);
		if (rc != 0) {
			D_ERROR(DF_UUID": pool_map_get_ranks() failed, "DF_RC"\n",
				DP_UUID(pool_uuid), DP_RC(rc));
			goto out;
		}
		D_DEBUG(DB_MD, DF_UUID": found %u %s ranks in pool map\n",
			DP_UUID(pool_uuid), (*ranks)->rl_nr, get_enabled ? "ENABLED" : "DISABLED");
	}

	pool_query_reply_to_info(pool_uuid, map_buf, map_version, leader_rank, ps, rs, info);

out:
	pool_map_decref(map);
	return rc;
}

/**
 * Query the pool without holding a pool handle.
 *
 * \param[in]	pool_uuid		UUID of the pool
 * \param[in]	ps_ranks		Ranks of pool svc replicas
 * \param[out]	ranks			Optional, returned storage ranks in this pool.
 *					If #pool_info is NULL, engines with disabled targets.
 *					If #pool_info is passed, engines with enabled or disabled
 *					targets according to #pi_bits (DPI_ENGINES_ENABLED bit).
 *					Note: ranks may be empty (i.e., *ranks->rl_nr may be 0).
 *					The caller must free the list with d_rank_list_free().
 * \param[out]	pool_info		Results of the pool query
 * \param[out]	pool_layout_ver		Results of the current pool global version
 * \param[out]	pool_upgrade_layout_ver	Results of the target latest pool global version
 *
 * \return	0		Success
 *		-DER_INVAL	Invalid input
 *		Negative value	Error
 */
int
ds_pool_svc_query(uuid_t pool_uuid, d_rank_list_t *ps_ranks, d_rank_list_t **ranks,
		  daos_pool_info_t *pool_info, uint32_t *pool_layout_ver,
		  uint32_t *upgrade_layout_ver)
{
	int			  rc;
	struct rsvc_client	  client;
	crt_endpoint_t		  ep;
	struct dss_module_info	 *info = dss_get_module_info();
	crt_rpc_t		 *rpc;
	struct pool_query_v5_in	 *in;
	struct pool_query_v5_out *out;
	struct pool_buf		 *map_buf;
	uint32_t		  map_size = 0;

	if (ranks == NULL || pool_info == NULL)
		D_GOTO(out, rc = -DER_INVAL);

	D_DEBUG(DB_MGMT, DF_UUID": Querying pool\n", DP_UUID(pool_uuid));

	rc = rsvc_client_init(&client, ps_ranks);
	if (rc != 0)
		goto out;

rechoose:
	ep.ep_grp = NULL; /* primary group */
	rc = rsvc_client_choose(&client, &ep);
	if (rc != 0) {
		D_ERROR(DF_UUID": cannot find pool service: "DF_RC"\n",
			DP_UUID(pool_uuid), DP_RC(rc));
		goto out_client;
	}

realloc:
	rc = pool_req_create(info->dmi_ctx, &ep, POOL_QUERY, &rpc);
	if (rc != 0) {
		D_ERROR(DF_UUID": failed to create pool query rpc, "DF_RC"\n",
			DP_UUID(pool_uuid), DP_RC(rc));
		goto out_client;
	}

	in = crt_req_get(rpc);
	uuid_copy(in->pqi_op.pi_uuid, pool_uuid);
	uuid_clear(in->pqi_op.pi_hdl);
	in->pqi_query_bits = pool_query_bits(pool_info, NULL);

	rc = map_bulk_create(info->dmi_ctx, &in->pqi_map_bulk, &map_buf,
			     map_size);
	if (rc != 0)
		goto out_rpc;

	rc = dss_rpc_send(rpc);
	out = crt_reply_get(rpc);
	D_ASSERT(out != NULL);

	rc = pool_rsvc_client_complete_rpc(&client, &ep, rc, &out->pqo_op);
	if (rc == RSVC_CLIENT_RECHOOSE) {
		map_bulk_destroy(in->pqi_map_bulk, map_buf);
		crt_req_decref(rpc);
		dss_sleep(RECHOOSE_SLEEP_MS);
		goto rechoose;
	}

	rc = out->pqo_op.po_rc;
	if (rc == -DER_TRUNC) {
		map_size = out->pqo_map_buf_size;
		map_bulk_destroy(in->pqi_map_bulk, map_buf);
		crt_req_decref(rpc);
		goto realloc;
	} else if (rc != 0) {
		D_ERROR(DF_UUID": failed to query pool, "DF_RC"\n", DP_UUID(pool_uuid), DP_RC(rc));
		goto out_bulk;
	}

	D_DEBUG(DB_MGMT, DF_UUID": Successfully queried pool\n", DP_UUID(pool_uuid));

	rc = process_query_result(ranks, pool_info, pool_uuid,
				  out->pqo_op.po_map_version, out->pqo_op.po_hint.sh_rank,
				  &out->pqo_space, &out->pqo_rebuild_st, map_buf);
	if (pool_layout_ver)
		*pool_layout_ver = out->pqo_pool_layout_ver;
	if (upgrade_layout_ver)
		*upgrade_layout_ver = out->pqo_upgrade_layout_ver;
	if (rc != 0)
		D_ERROR(DF_UUID": failed to process pool query results, "DF_RC"\n",
			DP_UUID(pool_uuid), DP_RC(rc));

out_bulk:
	map_bulk_destroy(in->pqi_map_bulk, map_buf);
out_rpc:
	crt_req_decref(rpc);
out_client:
	rsvc_client_fini(&client);
out:
	return rc;
}

/**
 * Query pool target information without holding a pool handle.
 *
 * \param[in]	pool_uuid	UUID of the pool
 * \param[in]	ps_ranks	Ranks of pool svc replicas
 * \param[in]	rank		Pool storage engine rank
 * \param[in]	tgt_idx		Target index within the pool storage engine
 * \param[out]	ti		Target information (state, storage capacity and usage)
 *
 * \return	0		Success
 *		-DER_INVAL	Invalid input
 *		Negative value	Other error
 */
int
ds_pool_svc_query_target(uuid_t pool_uuid, d_rank_list_t *ps_ranks, d_rank_t rank,
			 uint32_t tgt_idx, daos_target_info_t *ti)
{
	int				rc;
	struct rsvc_client		client;
	crt_endpoint_t			ep;
	struct dss_module_info		*info = dss_get_module_info();
	crt_rpc_t			*rpc;
	int				i;
	struct pool_query_info_in	*in;
	struct pool_query_info_out	*out;

	if (ti == NULL)
		D_GOTO(out, rc = -DER_INVAL);

	D_DEBUG(DB_MGMT, DF_UUID": Querying pool target %u\n", DP_UUID(pool_uuid), tgt_idx);

	rc = rsvc_client_init(&client, ps_ranks);
	if (rc != 0)
		goto out;

rechoose:
	ep.ep_grp = NULL; /* primary group */
	rc = rsvc_client_choose(&client, &ep);
	if (rc != 0) {
		D_ERROR(DF_UUID": cannot find pool service: "DF_RC"\n",
			DP_UUID(pool_uuid), DP_RC(rc));
		goto out_client;
	}

	rc = pool_req_create(info->dmi_ctx, &ep, POOL_QUERY_INFO, &rpc);
	if (rc != 0) {
		D_ERROR(DF_UUID": failed to create pool query target rpc, "DF_RC"\n",
			DP_UUID(pool_uuid), DP_RC(rc));
		goto out_client;
	}

	in = crt_req_get(rpc);
	uuid_copy(in->pqii_op.pi_uuid, pool_uuid);
	uuid_clear(in->pqii_op.pi_hdl);
	in->pqii_rank = rank;
	in->pqii_tgt = tgt_idx;

	rc = dss_rpc_send(rpc);
	out = crt_reply_get(rpc);
	D_ASSERT(out != NULL);

	rc = pool_rsvc_client_complete_rpc(&client, &ep, rc, &out->pqio_op);
	if (rc == RSVC_CLIENT_RECHOOSE) {
		crt_req_decref(rpc);
		dss_sleep(RECHOOSE_SLEEP_MS);
		goto rechoose;
	}

	rc = out->pqio_op.po_rc;
	if (rc != 0) {
		D_ERROR(DF_UUID": failed to query pool rank %u target %u "DF_RC"\n",
			DP_UUID(pool_uuid), rank, tgt_idx, DP_RC(rc));
		goto out_rpc;
	}

	D_DEBUG(DB_MGMT, DF_UUID": Successfully queried pool rank %u target %u\n",
		DP_UUID(pool_uuid), rank, tgt_idx);

	ti->ta_type = DAOS_TP_UNKNOWN;
	ti->ta_state = out->pqio_state;
	for (i = 0; i < DAOS_MEDIA_MAX; i++) {
		ti->ta_space.s_total[i] = out->pqio_space.s_total[i];
		ti->ta_space.s_free[i] = out->pqio_space.s_free[i];
	}

out_rpc:
	crt_req_decref(rpc);
out_client:
	rsvc_client_fini(&client);
out:
	return rc;
}

/**
 * Query a pool's properties without having a handle for the pool
 */
void
ds_pool_prop_get_handler(crt_rpc_t *rpc)
{
	struct pool_prop_get_in		*in = crt_req_get(rpc);
	struct pool_prop_get_out	*out = crt_reply_get(rpc);
	struct pool_svc			*svc;
	struct rdb_tx			tx;
	int				rc;
	daos_prop_t			*prop = NULL;

	D_DEBUG(DB_MD, DF_UUID": processing rpc %p\n",
		DP_UUID(in->pgi_op.pi_uuid), rpc);

	rc = pool_svc_lookup_leader(in->pgi_op.pi_uuid, &svc,
				    &out->pgo_op.po_hint);
	if (rc != 0)
		D_GOTO(out, rc);

	rc = rdb_tx_begin(svc->ps_rsvc.s_db, svc->ps_rsvc.s_term, &tx);
	if (rc != 0)
		D_GOTO(out_svc, rc);

	ABT_rwlock_rdlock(svc->ps_lock);

	rc = pool_prop_read(&tx, svc, in->pgi_query_bits, &prop);
	if (rc != 0)
		D_GOTO(out_lock, rc);
	out->pgo_prop = prop;

out_lock:
	ABT_rwlock_unlock(svc->ps_lock);
	rdb_tx_end(&tx);
out_svc:
	ds_rsvc_set_hint(&svc->ps_rsvc, &out->pgo_op.po_hint);
	pool_svc_put_leader(svc);
out:
	out->pgo_op.po_rc = rc;
	D_DEBUG(DB_MD, DF_UUID ": replying rpc: %p " DF_RC "\n", DP_UUID(in->pgi_op.pi_uuid), rpc,
		DP_RC(rc));
	crt_reply_send(rpc);
	if (prop)
		daos_prop_free(prop);
}

/**
 * Send a CaRT message to the pool svc to get the ACL pool property.
 *
 * \param[in]		pool_uuid	UUID of the pool
 * \param[in]		ranks		Pool service replicas
 * \param[in][out]	prop		Prop with requested properties, to be
 *					filled out and returned.
 *
 * \return	0		Success
 *
 */
int
ds_pool_svc_get_prop(uuid_t pool_uuid, d_rank_list_t *ranks,
		     daos_prop_t *prop)
{
	int				rc;
	struct rsvc_client		client;
	crt_endpoint_t			ep;
	struct dss_module_info		*info = dss_get_module_info();
	crt_rpc_t			*rpc;
	struct pool_prop_get_in		*in;
	struct pool_prop_get_out	*out;

	D_DEBUG(DB_MGMT, DF_UUID": Getting prop\n", DP_UUID(pool_uuid));

	rc = rsvc_client_init(&client, ranks);
	if (rc != 0)
		D_GOTO(out, rc);

rechoose:
	ep.ep_grp = NULL; /* primary group */
	rc = rsvc_client_choose(&client, &ep);
	if (rc != 0) {
		D_ERROR(DF_UUID": cannot find pool service: "DF_RC"\n",
			DP_UUID(pool_uuid), DP_RC(rc));
		goto out_client;
	}

	rc = pool_req_create(info->dmi_ctx, &ep, POOL_PROP_GET, &rpc);
	if (rc != 0) {
		D_ERROR(DF_UUID": failed to create pool get prop rpc: "
			""DF_RC"\n", DP_UUID(pool_uuid), DP_RC(rc));
		D_GOTO(out_client, rc);
	}

	in = crt_req_get(rpc);
	uuid_copy(in->pgi_op.pi_uuid, pool_uuid);
	uuid_clear(in->pgi_op.pi_hdl);
	in->pgi_query_bits = pool_query_bits(NULL, prop);

	rc = dss_rpc_send(rpc);
	out = crt_reply_get(rpc);
	D_ASSERT(out != NULL);

	rc = pool_rsvc_client_complete_rpc(&client, &ep, rc, &out->pgo_op);
	if (rc == RSVC_CLIENT_RECHOOSE) {
		crt_req_decref(rpc);
		dss_sleep(RECHOOSE_SLEEP_MS);
		D_GOTO(rechoose, rc);
	}

	rc = out->pgo_op.po_rc;
	if (rc != 0) {
		D_ERROR(DF_UUID": failed to get prop for pool: "DF_RC"\n",
			DP_UUID(pool_uuid), DP_RC(rc));
		D_GOTO(out_rpc, rc);
	}

	rc = daos_prop_copy(prop, out->pgo_prop);

out_rpc:
	crt_req_decref(rpc);
out_client:
	rsvc_client_fini(&client);
out:
	return rc;
}

int
ds_pool_extend(uuid_t pool_uuid, int ntargets, const d_rank_list_t *rank_list, int ndomains,
	       const uint32_t *domains, d_rank_list_t *svc_ranks)
{
	int				rc;
	struct rsvc_client		client;
	crt_endpoint_t			ep;
	struct dss_module_info		*info = dss_get_module_info();
	crt_rpc_t			*rpc;
	struct pool_extend_in		*in;
	struct pool_extend_out		*out;

	rc = rsvc_client_init(&client, svc_ranks);
	if (rc != 0)
		return rc;

rechoose:

	ep.ep_grp = NULL; /* primary group */
	rc = rsvc_client_choose(&client, &ep);
	if (rc != 0) {
		D_ERROR(DF_UUID": cannot find pool service: "DF_RC"\n",
			DP_UUID(pool_uuid), DP_RC(rc));
		goto out_client;
	}

	rc = pool_req_create(info->dmi_ctx, &ep, POOL_EXTEND, &rpc);
	if (rc != 0) {
		D_ERROR(DF_UUID": failed to create pool extend rpc: "
			""DF_RC"\n", DP_UUID(pool_uuid), DP_RC(rc));
		D_GOTO(out_client, rc);
	}

	in = crt_req_get(rpc);
	uuid_copy(in->pei_op.pi_uuid, pool_uuid);
	in->pei_ntgts = ntargets;
	in->pei_ndomains = ndomains;
	in->pei_tgt_ranks = (d_rank_list_t *)rank_list;
	in->pei_domains.ca_count = ndomains;
	in->pei_domains.ca_arrays = (uint32_t *)domains;

	rc = dss_rpc_send(rpc);
	out = crt_reply_get(rpc);
	D_ASSERT(out != NULL);

	rc = pool_rsvc_client_complete_rpc(&client, &ep, rc, &out->peo_op);
	if (rc == RSVC_CLIENT_RECHOOSE) {
		crt_req_decref(rpc);
		dss_sleep(RECHOOSE_SLEEP_MS);
		D_GOTO(rechoose, rc);
	}

	rc = out->peo_op.po_rc;
	if (rc != 0) {
		D_ERROR(DF_UUID": Failed to set targets to UP state for "
				"reintegration: "DF_RC"\n", DP_UUID(pool_uuid),
				DP_RC(rc));
		D_GOTO(out_rpc, rc);
	}

out_rpc:
	crt_req_decref(rpc);
out_client:
	rsvc_client_fini(&client);
	return rc;
}

int
ds_pool_target_update_state(uuid_t pool_uuid, d_rank_list_t *ranks,
			    struct pool_target_addr_list *target_addrs,
			    pool_comp_state_t state)
{
	int				rc;
	struct rsvc_client		client;
	crt_endpoint_t			ep;
	struct dss_module_info		*info = dss_get_module_info();
	crt_rpc_t			*rpc;
	struct pool_add_in		*in;
	struct pool_add_out		*out;
	crt_opcode_t			opcode;

	rc = rsvc_client_init(&client, ranks);
	if (rc != 0)
		return rc;

rechoose:
	ep.ep_grp = NULL; /* primary group */
	rc = rsvc_client_choose(&client, &ep);
	if (rc != 0) {
		D_ERROR(DF_UUID": cannot find pool service: "DF_RC"\n",
			DP_UUID(pool_uuid), DP_RC(rc));
		goto out_client;
	}

	switch (state) {
	case PO_COMP_ST_DOWN:
		opcode = POOL_EXCLUDE;
		break;
	case PO_COMP_ST_UP:
		opcode = POOL_REINT;
		break;
	case PO_COMP_ST_DRAIN:
		opcode = POOL_DRAIN;
		break;
	default:
		D_GOTO(out_client, rc = -DER_INVAL);
	}

	rc = pool_req_create(info->dmi_ctx, &ep, opcode, &rpc);
	if (rc != 0) {
		D_ERROR(DF_UUID": failed to create pool req: "DF_RC"\n",
			DP_UUID(pool_uuid), DP_RC(rc));
		D_GOTO(out_client, rc);
	}

	in = crt_req_get(rpc);
	uuid_copy(in->pti_op.pi_uuid, pool_uuid);

	in->pti_addr_list.ca_arrays = target_addrs->pta_addrs;
	in->pti_addr_list.ca_count = (size_t)target_addrs->pta_number;

	rc = dss_rpc_send(rpc);
	out = crt_reply_get(rpc);
	D_ASSERT(out != NULL);

	rc = pool_rsvc_client_complete_rpc(&client, &ep, rc, &out->pto_op);
	if (rc == RSVC_CLIENT_RECHOOSE) {
		crt_req_decref(rpc);
		dss_sleep(RECHOOSE_SLEEP_MS);
		D_GOTO(rechoose, rc);
	}

	rc = out->pto_op.po_rc;
	if (rc != 0) {
		D_ERROR(DF_UUID": Failed to set targets to %s state: "DF_RC"\n",
			DP_UUID(pool_uuid),
			state == PO_COMP_ST_DOWN ? "DOWN" :
			state == PO_COMP_ST_UP ? "UP" : "UNKNOWN",
			DP_RC(rc));
		D_GOTO(out_rpc, rc);
	}

out_rpc:
	crt_req_decref(rpc);
out_client:
	rsvc_client_fini(&client);
	return rc;
}

/**
 * Set a pool's properties without having a handle for the pool
 */
void
ds_pool_prop_set_handler(crt_rpc_t *rpc)
{
	struct pool_prop_set_in		*in = crt_req_get(rpc);
	struct pool_prop_set_out	*out = crt_reply_get(rpc);
	struct pool_svc			*svc;
	struct rdb_tx			tx;
	daos_prop_t			*prop = NULL;
	int				rc;

	D_DEBUG(DB_MD, DF_UUID": processing rpc %p\n",
		DP_UUID(in->psi_op.pi_uuid), rpc);

	rc = pool_svc_lookup_leader(in->psi_op.pi_uuid, &svc,
				    &out->pso_op.po_hint);
	if (rc != 0)
		D_GOTO(out, rc);

	if (!daos_prop_valid(in->psi_prop, true /* pool */, true /* input */)) {
		D_ERROR(DF_UUID": invalid properties input\n",
			DP_UUID(in->psi_op.pi_uuid));
		D_GOTO(out_svc, rc = -DER_INVAL);
	}

	rc = rdb_tx_begin(svc->ps_rsvc.s_db, svc->ps_rsvc.s_term, &tx);
	if (rc != 0)
		D_GOTO(out_svc, rc);

	ABT_rwlock_wrlock(svc->ps_lock);

	rc = pool_prop_write(&tx, &svc->ps_root, in->psi_prop);
	if (rc != 0) {
		D_ERROR(DF_UUID": failed to write prop for pool: %d\n",
			DP_UUID(in->psi_op.pi_uuid), rc);
		D_GOTO(out_lock, rc);
	}

	rc = rdb_tx_commit(&tx);
	if (rc != 0)
		D_GOTO(out_lock, rc);

	/* Read all props & update prop IV */
	rc = pool_prop_read(&tx, svc, DAOS_PO_QUERY_PROP_ALL, &prop);
	if (rc != 0) {
		D_ERROR(DF_UUID": failed to read prop for pool, rc=%d\n",
			DP_UUID(in->psi_op.pi_uuid), rc);
		D_GOTO(out_lock, rc);
	}
	D_ASSERT(prop != NULL);

out_lock:
	ABT_rwlock_unlock(svc->ps_lock);
	rdb_tx_end(&tx);
	/*
	 * TODO: Introduce prop version to avoid inconsistent prop over targets
	 *	 caused by the out of order IV sync.
	 */
	if (!rc && prop != NULL) {
		rc = ds_pool_iv_prop_update(svc->ps_pool, prop);
		if (rc)
			D_ERROR(DF_UUID": failed to update prop IV for pool, "
				"%d.\n", DP_UUID(in->psi_op.pi_uuid), rc);
		daos_prop_free(prop);
	}
out_svc:
	ds_rsvc_set_hint(&svc->ps_rsvc, &out->pso_op.po_hint);
	pool_svc_put_leader(svc);
out:
	out->pso_op.po_rc = rc;
	D_DEBUG(DB_MD, DF_UUID ": replying rpc: %p %d\n", DP_UUID(in->psi_op.pi_uuid), rpc, rc);
	crt_reply_send(rpc);
}

static int
pool_upgrade_one_prop_int(struct rdb_tx *tx, struct pool_svc *svc, uuid_t uuid, bool *need_commit,
			  const char *friendly_name, d_iov_t *prop_iov, uint64_t default_value)
{
	d_iov_t			value;
	uint64_t		val;
	int			rc;

	d_iov_set(&value, &val, sizeof(default_value));
	rc = rdb_tx_lookup(tx, &svc->ps_root, prop_iov, &value);
	if (rc && rc != -DER_NONEXIST) {
		return rc;
	} else if (rc == -DER_NONEXIST) {
		val = default_value;
		rc = rdb_tx_update(tx, &svc->ps_root, prop_iov, &value);
		if (rc) {
			D_ERROR(DF_UUID": failed to upgrade '%s' of pool: %d.\n",
				DP_UUID(uuid), friendly_name, rc);
			return rc;
		}
		*need_commit = true;
	}
	return 0;
}

static int
pool_upgrade_props(struct rdb_tx *tx, struct pool_svc *svc,
			      uuid_t pool_uuid, crt_rpc_t *rpc)
{
	d_iov_t			value;
	uint64_t		val;
	uint32_t		val32;
	int			rc;
	bool			need_commit = false;
	uuid_t		       *hdl_uuids = NULL;
	size_t			hdl_uuids_size;
	int			n_hdl_uuids = 0;
	uint32_t		connectable;

	if (rpc) {
		rc = find_hdls_to_evict(tx, svc, &hdl_uuids, &hdl_uuids_size,
					&n_hdl_uuids, NULL);
		if (rc)
			return rc;
		D_DEBUG(DB_MD, "number of handles found was: %d\n", n_hdl_uuids);
	}

	if (n_hdl_uuids > 0) {
		rc = pool_disconnect_hdls(tx, svc, hdl_uuids, n_hdl_uuids,
					  rpc->cr_ctx);
		if (rc != 0)
			D_GOTO(out_free, rc);
		need_commit = true;
	}

	d_iov_set(&value, &connectable, sizeof(connectable));
	rc = rdb_tx_lookup(tx, &svc->ps_root, &ds_pool_prop_connectable,
			   &value);
	if (rc)
		D_GOTO(out_free, rc);

	/*
	 * Write connectable property to 0 to reject any new connections
	 * while upgrading in progress.
	 */
	if (connectable > 0) {
		connectable = 0;
		rc = rdb_tx_update(tx, &svc->ps_root, &ds_pool_prop_connectable,
				   &value);
		if (rc) {
			D_ERROR(DF_UUID": failed to set connectable of pool "
				"%d.\n", DP_UUID(pool_uuid), rc);
			D_GOTO(out_free, rc);
		}
		need_commit = true;
	}

	d_iov_set(&value, NULL, 0);
	rc = rdb_tx_lookup(tx, &svc->ps_root, &ds_pool_prop_policy,
			   &value);
	if (rc && rc != -DER_NONEXIST) {
		return rc;
	} else if (rc == -DER_NONEXIST) {
		value.iov_buf = DAOS_PROP_POLICYSTR_DEFAULT;
		value.iov_len = strlen(DAOS_PROP_POLICYSTR_DEFAULT);
		value.iov_buf_len = value.iov_len;
		rc = rdb_tx_update(tx, &svc->ps_root, &ds_pool_prop_policy,
				   &value);
		if (rc) {
			D_ERROR(DF_UUID": failed to upgrade pool policy of pool "
				"%d.\n", DP_UUID(pool_uuid), rc);
			D_GOTO(out_free, rc);
		}
		need_commit = true;
	}

	d_iov_set(&value, &val, sizeof(val));
	rc = rdb_tx_lookup(tx, &svc->ps_root, &ds_pool_prop_redun_fac,
			   &value);
	if (rc && rc != -DER_NONEXIST) {
		D_GOTO(out_free, rc);
	} else if (rc == -DER_NONEXIST) {
		val = DAOS_PROP_PO_REDUN_FAC_DEFAULT;
		rc = rdb_tx_update(tx, &svc->ps_root, &ds_pool_prop_redun_fac, &value);
		if (rc) {
			D_ERROR(DF_UUID": failed to upgrade redundancy factor of pool, "
				"%d.\n", DP_UUID(pool_uuid), rc);
			D_GOTO(out_free, rc);
		}
		need_commit = true;
	}

	rc = rdb_tx_lookup(tx, &svc->ps_root, &ds_pool_prop_ec_pda, &value);
	if (rc && rc != -DER_NONEXIST) {
		D_GOTO(out_free, rc);
	} else if (rc == -DER_NONEXIST) {
		val = DAOS_PROP_PO_EC_PDA_DEFAULT;
		rc = rdb_tx_update(tx, &svc->ps_root, &ds_pool_prop_ec_pda, &value);
		if (rc) {
			D_ERROR(DF_UUID": failed to upgrade EC performance domain "
				"affinity of pool, %d.\n", DP_UUID(pool_uuid), rc);
			D_GOTO(out_free, rc);
		}
		need_commit = true;
	}

	rc = rdb_tx_lookup(tx, &svc->ps_root, &ds_pool_prop_rp_pda, &value);
	if (rc && rc != -DER_NONEXIST) {
		D_GOTO(out_free, rc);
	} else if (rc == -DER_NONEXIST) {
		val = DAOS_PROP_PO_RP_PDA_DEFAULT;
		rc = rdb_tx_update(tx, &svc->ps_root, &ds_pool_prop_rp_pda, &value);
		if (rc) {
			D_ERROR(DF_UUID": failed to upgrade RP performance domain "
				"affinity of pool, %d.\n", DP_UUID(pool_uuid), rc);
			D_GOTO(out_free, rc);
		}
		need_commit = true;
	}

	rc = rdb_tx_lookup(tx, &svc->ps_root, &ds_pool_prop_svc_redun_fac, &value);
	if (rc && rc != -DER_NONEXIST) {
		D_GOTO(out_free, rc);
	} else if (rc == -DER_NONEXIST) {
		d_rank_list_t *replicas;

		rc = rdb_get_ranks(svc->ps_rsvc.s_db, &replicas);
		if (rc != 0) {
			D_ERROR(DF_UUID": failed to get service replica ranks: "DF_RC"\n",
				DP_UUID(svc->ps_uuid), DP_RC(rc));
			D_GOTO(out_free, rc);
		}
		val = ds_pool_svc_rf_from_nreplicas(replicas->rl_nr);
		if (val < DAOS_PROP_PO_SVC_REDUN_FAC_DEFAULT)
			val = DAOS_PROP_PO_SVC_REDUN_FAC_DEFAULT;
		d_rank_list_free(replicas);
		rc = rdb_tx_update(tx, &svc->ps_root, &ds_pool_prop_svc_redun_fac, &value);
		if (rc) {
			D_ERROR(DF_UUID": failed to upgrade service redundancy factor "
				"of pool, %d.\n", DP_UUID(pool_uuid), rc);
			D_GOTO(out_free, rc);
		}
		need_commit = true;
	}

	/* Upgrade to have scrubbing properties */
	rc = pool_upgrade_one_prop_int(tx, svc, pool_uuid, &need_commit, "scrub mode",
				       &ds_pool_prop_scrub_mode, DAOS_PROP_PO_SCRUB_MODE_DEFAULT);
	if (rc != 0)
		D_GOTO(out_free, rc);

	rc = pool_upgrade_one_prop_int(tx, svc, pool_uuid, &need_commit, "scrub freq",
				       &ds_pool_prop_scrub_freq, DAOS_PROP_PO_SCRUB_FREQ_DEFAULT);
	if (rc != 0)
		D_GOTO(out_free, rc);

	rc = pool_upgrade_one_prop_int(tx, svc, pool_uuid, &need_commit, "scrub thresh",
				       &ds_pool_prop_scrub_thresh,
				       DAOS_PROP_PO_SCRUB_THRESH_DEFAULT);
	if (rc != 0)
		D_GOTO(out_free, rc);

	d_iov_set(&value, &val32, sizeof(val32));
	rc = rdb_tx_lookup(tx, &svc->ps_root, &ds_pool_prop_upgrade_status, &value);
	if (rc && rc != -DER_NONEXIST) {
		D_GOTO(out_free, rc);
	} else if (rc == -DER_NONEXIST || val32 != DAOS_UPGRADE_STATUS_IN_PROGRESS) {
		val32 = DAOS_UPGRADE_STATUS_IN_PROGRESS;
		rc = rdb_tx_update(tx, &svc->ps_root, &ds_pool_prop_upgrade_status, &value);
		if (rc) {
			D_ERROR(DF_UUID": failed to upgrade 'upgrade status' "
				"of pool, %d.\n", DP_UUID(pool_uuid), rc);
			D_GOTO(out_free, rc);
		}
		need_commit = true;
	}

	d_iov_set(&value, NULL, 0);
	rc = rdb_tx_lookup(tx, &svc->ps_root, &ds_pool_prop_perf_domain, &value);
	if (rc && rc != -DER_NONEXIST) {
		D_GOTO(out_free, rc);
	} else if (rc == -DER_NONEXIST) {
		d_iov_set(&value, DAOS_PROP_PO_PERF_DOMAIN_DEFAULT,
			  strlen(DAOS_PROP_PO_PERF_DOMAIN_DEFAULT));
		rc = rdb_tx_update(tx, &svc->ps_root,
				   &ds_pool_prop_perf_domain, &value);
		if (rc != 0) {
			D_ERROR("failed to write pool performain domain prop, "DF_RC"\n",
				DP_RC(rc));
			D_GOTO(out_free, rc);
		}
		need_commit = true;
	}

	rc = rdb_tx_lookup(tx, &svc->ps_root, &ds_pool_prop_upgrade_global_version,
			   &value);
	if (rc && rc != -DER_NONEXIST) {
		D_GOTO(out_free, rc);
	} else if (rc == -DER_NONEXIST || val32 != DAOS_POOL_GLOBAL_VERSION) {
		val32 = DAOS_POOL_GLOBAL_VERSION;
		rc = rdb_tx_update(tx, &svc->ps_root,
				   &ds_pool_prop_upgrade_global_version, &value);
		if (rc != 0) {
			D_ERROR("failed to write upgrade global version prop, "DF_RC"\n",
				DP_RC(rc));
			D_GOTO(out_free, rc);
		}
		need_commit = true;
	}

	if (need_commit) {
		daos_prop_t *prop = NULL;

		rc = rdb_tx_commit(tx);
		if (rc)
			D_GOTO(out_free, rc);
		rc = pool_prop_read(tx, svc, DAOS_PO_QUERY_PROP_ALL, &prop);
		if (rc)
			D_GOTO(out_free, rc);
		rc = ds_pool_iv_prop_update(svc->ps_pool, prop);
		daos_prop_free(prop);
	}

out_free:
	D_FREE(hdl_uuids);
	return rc;
}

static int
__ds_pool_mark_upgrade_completed(uuid_t pool_uuid, struct pool_svc *svc, int rc)
{
	struct rdb_tx			tx;
	d_iov_t				value;
	uint32_t			upgrade_status;
	uint32_t			global_version;
	uint32_t			obj_version;
	uint32_t			connectable;
	int				rc1;
	daos_prop_t			*prop = NULL;

	rc1 = rdb_tx_begin(svc->ps_rsvc.s_db, svc->ps_rsvc.s_term, &tx);
	if (rc1 != 0)
		D_GOTO(out, rc1);

	ABT_rwlock_wrlock(svc->ps_lock);
	if (rc == 0)
		upgrade_status = DAOS_UPGRADE_STATUS_COMPLETED;
	else
		upgrade_status = DAOS_UPGRADE_STATUS_FAILED;

	d_iov_set(&value, &upgrade_status, sizeof(upgrade_status));
	rc1 = rdb_tx_update(&tx, &svc->ps_root, &ds_pool_prop_upgrade_status,
			   &value);
	if (rc1)
		D_GOTO(out_tx, rc1);

	/*
	 * only bump global version and connectable properties
	 * if upgrade succeed.
	 */
	if (rc == 0) {
		global_version = DAOS_POOL_GLOBAL_VERSION;
		d_iov_set(&value, &global_version, sizeof(global_version));
		rc1 = rdb_tx_update(&tx, &svc->ps_root,
				    &ds_pool_prop_global_version, &value);
		if (rc1) {
			D_ERROR(DF_UUID": failed to upgrade global version "
				"of pool, %d.\n", DP_UUID(pool_uuid), rc1);
			D_GOTO(out_tx, rc1);
		}

		if (DAOS_FAIL_CHECK(DAOS_FAIL_POOL_CREATE_VERSION)) {
			uint64_t fail_val = daos_fail_value_get();

			obj_version = (uint32_t)fail_val;
		} else {
			obj_version = DS_POOL_OBJ_VERSION;
		}

		d_iov_set(&value, &obj_version, sizeof(obj_version));
		rc1 = rdb_tx_update(&tx, &svc->ps_root,
				    &ds_pool_prop_obj_version, &value);
		if (rc1) {
			D_ERROR(DF_UUID": failed to upgrade global version "
				"of pool, %d.\n", DP_UUID(pool_uuid), rc1);
			D_GOTO(out_tx, rc1);
		}

		connectable = 1;
		d_iov_set(&value, &connectable, sizeof(connectable));
		rc1 = rdb_tx_update(&tx, &svc->ps_root, &ds_pool_prop_connectable,
				    &value);
		if (rc1) {
			D_ERROR(DF_UUID": failed to set connectable of pool "
				"%d.\n", DP_UUID(pool_uuid), rc1);
			D_GOTO(out_tx, rc1);
		}
	}

	rc1 = rdb_tx_commit(&tx);
	if (rc1)
		D_GOTO(out_tx, rc1);

	if (rc == 0)
		/* also bump cached version */
		svc->ps_global_version = DAOS_POOL_GLOBAL_VERSION;

	rc1 = pool_prop_read(&tx, svc, DAOS_PO_QUERY_PROP_ALL, &prop);
	if (rc1)
		D_GOTO(out_tx, rc1);
	rc1 = ds_pool_iv_prop_update(svc->ps_pool, prop);
	daos_prop_free(prop);
	if (rc1)
		D_GOTO(out_tx, rc1);

out_tx:
	ABT_rwlock_unlock(svc->ps_lock);
	rdb_tx_end(&tx);
out:
	D_DEBUG(DB_MD, DF_UUID "mark upgrade complete.: %d/%d\n", DP_UUID(pool_uuid), rc1, rc);
	return rc1;
}

/* check and upgrade the object layout if needed. */
static int
pool_check_upgrade_object_layout(struct rdb_tx *tx, struct pool_svc *svc,
				 bool *scheduled_layout_upgrade)
{
	daos_epoch_t	upgrade_eph = d_hlc_get();
	d_iov_t		value;
	uint32_t	current_layout_ver = 0;
	int		rc = 0;

	d_iov_set(&value, &current_layout_ver, sizeof(current_layout_ver));
	rc = rdb_tx_lookup(tx, &svc->ps_root, &ds_pool_prop_obj_version, &value);
	if (rc && rc != -DER_NONEXIST)
		return rc;
	else if (rc == -DER_NONEXIST)
		current_layout_ver = 0;

	if (current_layout_ver < DS_POOL_OBJ_VERSION) {
		rc = ds_rebuild_schedule(svc->ps_pool, svc->ps_pool->sp_map_version,
					 upgrade_eph, DS_POOL_OBJ_VERSION, NULL,
					 RB_OP_UPGRADE, 0);
		if (rc == 0)
			*scheduled_layout_upgrade = true;
	}
	return rc;
}

static int
ds_pool_mark_upgrade_completed_internal(struct pool_svc *svc, int ret)
{
	int rc;

	if (ret == 0)
		ret = ds_cont_upgrade(svc->ps_uuid, svc->ps_cont_svc);

	rc = __ds_pool_mark_upgrade_completed(svc->ps_uuid, svc, ret);
	if (rc == 0 && ret)
		rc = ret;

	return rc;
}

int
ds_pool_mark_upgrade_completed(uuid_t pool_uuid, int ret)
{
	struct pool_svc	*svc;
	int		rc;

	/* XXX check if the whole upgrade progress is really completed */
	rc = pool_svc_lookup_leader(pool_uuid, &svc, NULL);
	if (rc != 0)
		return rc;

	rc = ds_pool_mark_upgrade_completed_internal(svc, ret);

	pool_svc_put_leader(svc);

	return rc;
}

static int
ds_pool_upgrade_if_needed(uuid_t pool_uuid, struct rsvc_hint *po_hint,
			  struct pool_svc *svc, crt_rpc_t *rpc)
{
	struct rdb_tx			tx;
	d_iov_t				value;
	uint32_t			upgrade_status;
	uint32_t			upgrade_global_ver;
	int				rc;
	bool				scheduled_layout_upgrade = false;
	bool				dmg_upgrade_cmd = false;
	bool				request_schedule_upgrade = false;

	if (!svc) {
		rc = pool_svc_lookup_leader(pool_uuid, &svc, po_hint);
		if (rc != 0)
			return rc;
		dmg_upgrade_cmd = true;
	}

	rc = rdb_tx_begin(svc->ps_rsvc.s_db, svc->ps_rsvc.s_term, &tx);
	if (rc != 0)
		D_GOTO(out_put_leader, rc);

	/**
	 * Four kinds of pool upgrading states:
	 *
	 * 1. pool upgrade not started:
	 * upgrade_state: not started
	 * upgrade_global_version: v1
	 * global_version: v1
	 *
	 * 2. pool upgrade in progress:
	 * upgrade_state: in progress
	 * upgrade_global_version: v2
	 * global_version: v1
	 *
	 * 3. pool upgrade completed:
	 * upgrade_state: completed
	 * upgrade_global_version: v2
	 * global_version: v2
	 *
	 * 4. pool upgrade failed:
	 * upgrade_state: failed
	 * upgrade_global_version: v2
	 * global_version: v1
	 */
	ABT_rwlock_wrlock(svc->ps_lock);
	d_iov_set(&value, &upgrade_global_ver, sizeof(upgrade_global_ver));
	rc = rdb_tx_lookup(&tx, &svc->ps_root, &ds_pool_prop_upgrade_global_version,
			   &value);
	if (rc && rc != -DER_NONEXIST) {
		D_GOTO(out_tx, rc);
	} else if (rc == -DER_NONEXIST) {
		if (!dmg_upgrade_cmd)
			D_GOTO(out_tx, rc = 0);
		D_GOTO(out_upgrade, rc);
	} else {
		d_iov_set(&value, &upgrade_status, sizeof(upgrade_status));
		rc = rdb_tx_lookup(&tx, &svc->ps_root, &ds_pool_prop_upgrade_status,
				   &value);
		if (rc)
			D_GOTO(out_tx, rc);

		if (upgrade_global_ver > DAOS_POOL_GLOBAL_VERSION) {
			D_ERROR(DF_UUID": downgrading pool is unsupported: %u -> %u\n",
				DP_UUID(svc->ps_uuid), upgrade_global_ver,
				DAOS_POOL_GLOBAL_VERSION);
			D_GOTO(out_tx, rc = -DER_INVAL);
		}
		D_DEBUG(DB_TRACE, "upgrade ver %u status %u\n", upgrade_global_ver, upgrade_status);
		switch (upgrade_status) {
		case DAOS_UPGRADE_STATUS_NOT_STARTED:
		case DAOS_UPGRADE_STATUS_COMPLETED:
			if ((upgrade_global_ver < DAOS_POOL_GLOBAL_VERSION &&
			     dmg_upgrade_cmd) || DAOS_FAIL_CHECK(DAOS_FORCE_OBJ_UPGRADE))
				D_GOTO(out_upgrade, rc = 0);
			else
				D_GOTO(out_tx, rc = 0);
			break;
		case DAOS_UPGRADE_STATUS_FAILED:
			if (upgrade_global_ver < DAOS_POOL_GLOBAL_VERSION) {
				D_ERROR(DF_UUID": upgrading pool %u -> %u\n is unsupported"
					" because pool upgraded to %u last time failed\n",
					DP_UUID(svc->ps_uuid), upgrade_global_ver,
					DAOS_POOL_GLOBAL_VERSION, upgrade_global_ver);
				D_GOTO(out_tx, rc = -DER_NOTSUPPORTED);
			}
			/* try again as users requested. */
			if (dmg_upgrade_cmd)
				D_GOTO(out_upgrade, rc = 0);
			else
				D_GOTO(out_tx, rc = 0);
			break;
		case DAOS_UPGRADE_STATUS_IN_PROGRESS:
			if (upgrade_global_ver < DAOS_POOL_GLOBAL_VERSION) {
				D_ERROR(DF_UUID": upgrading pool %u -> %u\n is unsupported"
					" because pool upgraded to %u not finished yet\n",
					DP_UUID(svc->ps_uuid), upgrade_global_ver,
					DAOS_POOL_GLOBAL_VERSION, upgrade_global_ver);
				D_GOTO(out_tx, rc = -DER_NOTSUPPORTED);
			} else if (dmg_upgrade_cmd) { /* not from resume */
				D_GOTO(out_tx, rc = -DER_INPROGRESS);
			} else {
				D_GOTO(out_upgrade, rc = 0);
			}
			break;
		default:
			D_ERROR("unknown upgrade pool status: %u\n", upgrade_status);
			D_GOTO(out_upgrade, rc = -DER_INVAL);
			break;
		}
	}
out_upgrade:
	request_schedule_upgrade = true;
	/**
	 * Todo: make sure no rebuild/reint/expand are in progress
	 */
	rc = pool_upgrade_props(&tx, svc, pool_uuid, rpc);
	if (rc)
		D_GOTO(out_tx, rc);

	rc = pool_check_upgrade_object_layout(&tx, svc, &scheduled_layout_upgrade);
	if (rc < 0)
		D_GOTO(out_tx, rc);

out_tx:
	ABT_rwlock_unlock(svc->ps_lock);
	rdb_tx_end(&tx);

	if (request_schedule_upgrade && !scheduled_layout_upgrade) {
		int rc1;

		if (rc == 0 && dmg_upgrade_cmd &&
		    DAOS_FAIL_CHECK(DAOS_POOL_UPGRADE_CONT_ABORT))
			D_GOTO(out_put_leader, rc = -DER_AGAIN);
		rc1 = ds_pool_mark_upgrade_completed_internal(svc, rc);
		if (rc == 0 && rc1)
			rc = rc1;
	}
out_put_leader:
	if (dmg_upgrade_cmd) {
		ds_rsvc_set_hint(&svc->ps_rsvc, po_hint);
		pool_svc_put_leader(svc);
	}

	return rc;
}

/**
 * Set a pool's properties without having a handle for the pool
 */
void
ds_pool_upgrade_handler(crt_rpc_t *rpc)
{
	struct pool_upgrade_in		*in = crt_req_get(rpc);
	struct pool_upgrade_out		*out = crt_reply_get(rpc);
	int				rc;

	rc = ds_pool_upgrade_if_needed(in->poi_op.pi_uuid,
				       &out->poo_op.po_hint, NULL, rpc);
	out->poo_op.po_rc = rc;
	D_DEBUG(DB_MD, DF_UUID ": replying rpc: %p %d\n", DP_UUID(in->poi_op.pi_uuid), rpc, rc);
	crt_reply_send(rpc);
}

/**
 * Send a CaRT message to the pool svc to set the requested pool properties.
 *
 * \param[in]	pool_uuid	UUID of the pool
 * \param[in]	ranks		Pool service replicas
 * \param[in]	prop		Pool prop
 *
 * \return	0		Success
 *
 */
int
ds_pool_svc_set_prop(uuid_t pool_uuid, d_rank_list_t *ranks, daos_prop_t *prop)
{
	int				rc;
	struct rsvc_client		client;
	crt_endpoint_t			ep;
	struct dss_module_info		*info = dss_get_module_info();
	crt_rpc_t			*rpc;
	struct pool_prop_set_in		*in;
	struct pool_prop_set_out	*out;

	D_DEBUG(DB_MGMT, DF_UUID": Setting pool prop\n", DP_UUID(pool_uuid));

	if (daos_prop_entry_get(prop, DAOS_PROP_PO_REDUN_FAC)) {
		D_ERROR("Can't set set redundancy factor on existing pool.\n");
		D_GOTO(out, rc = -DER_NO_PERM);
	}

	if (daos_prop_entry_get(prop, DAOS_PROP_PO_EC_PDA)) {
		D_ERROR("Can't set EC performance domain affinity on existing pool\n");
		D_GOTO(out, rc = -DER_NO_PERM);
	}

	if (daos_prop_entry_get(prop, DAOS_PROP_PO_RP_PDA)) {
		D_ERROR("Can't set RP performance domain affinity on existing pool\n");
		D_GOTO(out, rc = -DER_NO_PERM);
	}

	if (daos_prop_entry_get(prop, DAOS_PROP_PO_GLOBAL_VERSION)) {
		D_ERROR("Can't set pool global version if pool is created.\n");
		D_GOTO(out, rc = -DER_NO_PERM);
	}

	if (daos_prop_entry_get(prop, DAOS_PROP_PO_UPGRADE_STATUS)) {
		D_ERROR("Can't set pool upgrade status if pool is created.\n");
		D_GOTO(out, rc = -DER_NO_PERM);
	}

	/* Disallow to begin with; will support in the future. */
	if (daos_prop_entry_get(prop, DAOS_PROP_PO_SVC_REDUN_FAC)) {
		D_ERROR(DF_UUID": cannot set pool service redundancy factor on existing pool",
			DP_UUID(pool_uuid));
		rc = -DER_NO_PERM;
		goto out;
	}

	if (daos_prop_entry_get(prop, DAOS_PROP_PO_OBJ_VERSION)) {
		D_ERROR("Can't set pool obj version if pool is created.\n");
		D_GOTO(out, rc = -DER_NO_PERM);
	}

	rc = rsvc_client_init(&client, ranks);
	if (rc != 0) {
		D_ERROR(DF_UUID": failed to init rsvc client: "DF_RC"\n",
			DP_UUID(pool_uuid), DP_RC(rc));
		D_GOTO(out, rc);
	}

rechoose:
	ep.ep_grp = NULL; /* primary group */
	rc = rsvc_client_choose(&client, &ep);
	if (rc != 0) {
		D_ERROR(DF_UUID": cannot find pool service: "DF_RC"\n",
			DP_UUID(pool_uuid), DP_RC(rc));
		goto out_client;
	}

	rc = pool_req_create(info->dmi_ctx, &ep, POOL_PROP_SET, &rpc);
	if (rc != 0) {
		D_ERROR(DF_UUID": failed to create pool set prop rpc: %d\n",
			DP_UUID(pool_uuid), rc);
		D_GOTO(out_client, rc);
	}

	in = crt_req_get(rpc);
	uuid_copy(in->psi_op.pi_uuid, pool_uuid);
	uuid_clear(in->psi_op.pi_hdl);
	in->psi_prop = prop;

	rc = dss_rpc_send(rpc);
	out = crt_reply_get(rpc);
	D_ASSERT(out != NULL);

	rc = pool_rsvc_client_complete_rpc(&client, &ep, rc, &out->pso_op);
	if (rc == RSVC_CLIENT_RECHOOSE) {
		crt_req_decref(rpc);
		dss_sleep(RECHOOSE_SLEEP_MS);
		D_GOTO(rechoose, rc);
	}

	rc = out->pso_op.po_rc;
	if (rc != 0) {
		D_ERROR(DF_UUID": failed to set prop for pool: %d\n",
			DP_UUID(pool_uuid), rc);
		D_GOTO(out_rpc, rc);
	}

out_rpc:
	crt_req_decref(rpc);
out_client:
	rsvc_client_fini(&client);
out:
	return rc;
}

/*
 * Adds the contents of new_acl to the original ACL. If an entry is added for
 * a principal already in the ACL, the old entry will be replaced.
 * *acl may be reallocated in the process.
 */
static int
merge_acl(struct daos_acl **acl, struct daos_acl *new_acl)
{
	struct daos_ace	*new_ace;
	int		rc = 0;

	new_ace = daos_acl_get_next_ace(new_acl, NULL);
	while (new_ace != NULL) {
		rc = daos_acl_add_ace(acl, new_ace);
		if (rc != 0)
			break;
		new_ace = daos_acl_get_next_ace(new_acl, new_ace);
	}

	return rc;
}

/**
 * Update entries in a pool's ACL without having a handle for the pool
 */
void
ds_pool_acl_update_handler(crt_rpc_t *rpc)
{
	struct pool_acl_update_in	*in = crt_req_get(rpc);
	struct pool_acl_update_out	*out = crt_reply_get(rpc);
	struct pool_svc			*svc;
	struct rdb_tx			tx;
	int				rc;
	daos_prop_t			*prop = NULL;
	struct daos_prop_entry		*entry = NULL;

	D_DEBUG(DB_MD, DF_UUID": processing rpc %p\n",
		DP_UUID(in->pui_op.pi_uuid), rpc);

	rc = pool_svc_lookup_leader(in->pui_op.pi_uuid, &svc,
				    &out->puo_op.po_hint);
	if (rc != 0)
		D_GOTO(out, rc);

	rc = rdb_tx_begin(svc->ps_rsvc.s_db, svc->ps_rsvc.s_term, &tx);
	if (rc != 0)
		D_GOTO(out_svc, rc);

	/*
	 * We need to read the old ACL, modify, and rewrite it
	 */
	ABT_rwlock_wrlock(svc->ps_lock);

	rc = pool_prop_read(&tx, svc, DAOS_PO_QUERY_PROP_ACL, &prop);
	if (rc != 0)
		D_GOTO(out_prop, rc);

	entry = daos_prop_entry_get(prop, DAOS_PROP_PO_ACL);
	if (entry == NULL) {
		D_ERROR(DF_UUID": No ACL prop entry for pool\n",
			DP_UUID(in->pui_op.pi_uuid));
		D_GOTO(out_prop, rc);
	}

	rc = merge_acl((struct daos_acl **)&entry->dpe_val_ptr, in->pui_acl);
	if (rc != 0) {
		D_ERROR(DF_UUID": Unable to update pool with new ACL, rc=%d\n",
			DP_UUID(in->pui_op.pi_uuid), rc);
		D_GOTO(out_prop, rc);
	}

	rc = pool_prop_write(&tx, &svc->ps_root, prop);
	if (rc != 0) {
		D_ERROR(DF_UUID": failed to write updated ACL for pool: %d\n",
			DP_UUID(in->pui_op.pi_uuid), rc);
		D_GOTO(out_prop, rc);
	}

	rc = rdb_tx_commit(&tx);

out_prop:
	if (prop != NULL)
		daos_prop_free(prop);
	ABT_rwlock_unlock(svc->ps_lock);
	rdb_tx_end(&tx);
out_svc:
	ds_rsvc_set_hint(&svc->ps_rsvc, &out->puo_op.po_hint);
	pool_svc_put_leader(svc);
out:
	out->puo_op.po_rc = rc;
	D_DEBUG(DB_MD, DF_UUID ": replying rpc: %p %d\n", DP_UUID(in->pui_op.pi_uuid), rpc, rc);
	crt_reply_send(rpc);
}

/**
 * Send a CaRT message to the pool svc to update the pool ACL by adding and
 * updating entries.
 *
 * \param[in]	pool_uuid	UUID of the pool
 * \param[in]	ranks		Pool service replicas
 * \param[in]	acl		ACL to merge with the current pool ACL
 *
 * \return	0		Success
 *
 */
int
ds_pool_svc_update_acl(uuid_t pool_uuid, d_rank_list_t *ranks,
		       struct daos_acl *acl)
{
	int				rc;
	struct rsvc_client		client;
	crt_endpoint_t			ep;
	struct dss_module_info		*info = dss_get_module_info();
	crt_rpc_t			*rpc;
	struct pool_acl_update_in	*in;
	struct pool_acl_update_out	*out;

	D_DEBUG(DB_MGMT, DF_UUID": Updating pool ACL\n", DP_UUID(pool_uuid));

	rc = rsvc_client_init(&client, ranks);
	if (rc != 0)
		D_GOTO(out, rc);

rechoose:
	ep.ep_grp = NULL; /* primary group */
	rc = rsvc_client_choose(&client, &ep);
	if (rc != 0) {
		D_ERROR(DF_UUID": cannot find pool service: "DF_RC"\n",
			DP_UUID(pool_uuid), DP_RC(rc));
		goto out_client;
	}

	rc = pool_req_create(info->dmi_ctx, &ep, POOL_ACL_UPDATE, &rpc);
	if (rc != 0) {
		D_ERROR(DF_UUID": failed to create pool update ACL rpc: %d\n",
			DP_UUID(pool_uuid), rc);
		D_GOTO(out_client, rc);
	}

	in = crt_req_get(rpc);
	uuid_copy(in->pui_op.pi_uuid, pool_uuid);
	uuid_clear(in->pui_op.pi_hdl);
	in->pui_acl = acl;

	rc = dss_rpc_send(rpc);
	out = crt_reply_get(rpc);
	D_ASSERT(out != NULL);

	rc = pool_rsvc_client_complete_rpc(&client, &ep, rc, &out->puo_op);
	if (rc == RSVC_CLIENT_RECHOOSE) {
		crt_req_decref(rpc);
		dss_sleep(RECHOOSE_SLEEP_MS);
		D_GOTO(rechoose, rc);
	}

	rc = out->puo_op.po_rc;
	if (rc != 0)
		D_ERROR(DF_UUID": failed to update ACL for pool: %d\n",
			DP_UUID(pool_uuid), rc);

	crt_req_decref(rpc);
out_client:
	rsvc_client_fini(&client);
out:
	return rc;
}

/**
 * Delete entries in a pool's ACL without having a handle for the pool
 */
void
ds_pool_acl_delete_handler(crt_rpc_t *rpc)
{
	struct pool_acl_delete_in	*in = crt_req_get(rpc);
	struct pool_acl_delete_out	*out = crt_reply_get(rpc);
	struct pool_svc			*svc;
	struct rdb_tx			tx;
	int				rc;
	daos_prop_t			*prop = NULL;
	struct daos_prop_entry		*entry;

	D_DEBUG(DB_MD, DF_UUID": processing rpc %p\n",
		DP_UUID(in->pdi_op.pi_uuid), rpc);

	rc = pool_svc_lookup_leader(in->pdi_op.pi_uuid, &svc,
				    &out->pdo_op.po_hint);
	if (rc != 0)
		D_GOTO(out, rc);

	rc = rdb_tx_begin(svc->ps_rsvc.s_db, svc->ps_rsvc.s_term, &tx);
	if (rc != 0)
		D_GOTO(out_svc, rc);

	/*
	 * We need to read the old ACL, modify, and rewrite it
	 */
	ABT_rwlock_wrlock(svc->ps_lock);

	rc = pool_prop_read(&tx, svc, DAOS_PO_QUERY_PROP_ACL, &prop);
	if (rc != 0)
		D_GOTO(out_prop, rc);

	entry = daos_prop_entry_get(prop, DAOS_PROP_PO_ACL);
	if (entry == NULL) {
		D_ERROR(DF_UUID": No ACL prop entry for pool\n",
			DP_UUID(in->pdi_op.pi_uuid));
		D_GOTO(out_prop, rc);
	}

	rc = daos_acl_remove_ace((struct daos_acl **)&entry->dpe_val_ptr,
				 in->pdi_type, in->pdi_principal);
	if (rc != 0) {
		D_ERROR(DF_UUID": Failed to remove requested principal, "
			"rc=%d\n", DP_UUID(in->pdi_op.pi_uuid), rc);
		D_GOTO(out_prop, rc);
	}

	rc = pool_prop_write(&tx, &svc->ps_root, prop);
	if (rc != 0) {
		D_ERROR(DF_UUID": failed to write updated ACL for pool: %d\n",
			DP_UUID(in->pdi_op.pi_uuid), rc);
		D_GOTO(out_prop, rc);
	}

	rc = rdb_tx_commit(&tx);

out_prop:
	if (prop != NULL)
		daos_prop_free(prop);
	ABT_rwlock_unlock(svc->ps_lock);
	rdb_tx_end(&tx);
out_svc:
	ds_rsvc_set_hint(&svc->ps_rsvc, &out->pdo_op.po_hint);
	pool_svc_put_leader(svc);
out:
	out->pdo_op.po_rc = rc;
	D_DEBUG(DB_MD, DF_UUID ": replying rpc: %p %d\n", DP_UUID(in->pdi_op.pi_uuid), rpc, rc);
	crt_reply_send(rpc);
}

/**
 * Send a CaRT message to the pool svc to remove an entry by principal from the
 * pool's ACL.
 *
 * \param[in]	pool_uuid	UUID of the pool
 * \param[in]	ranks		Pool service replicas
 * \param[in]	principal_type	Type of the principal to be removed
 * \param[in]	principal_name	Name of the principal to be removed
 *
 * \return	0		Success
 *
 */
int
ds_pool_svc_delete_acl(uuid_t pool_uuid, d_rank_list_t *ranks,
		       enum daos_acl_principal_type principal_type,
		       const char *principal_name)
{
	int				rc;
	struct rsvc_client		client;
	crt_endpoint_t			ep;
	struct dss_module_info		*info = dss_get_module_info();
	crt_rpc_t			*rpc;
	struct pool_acl_delete_in	*in;
	struct pool_acl_delete_out	*out;
	char				*name_buf = NULL;
	size_t				name_buf_len;

	D_DEBUG(DB_MGMT, DF_UUID": Deleting entry from pool ACL\n",
		DP_UUID(pool_uuid));

	if (principal_name != NULL) {
		/* Need to sanitize the incoming string */
		name_buf_len = DAOS_ACL_MAX_PRINCIPAL_BUF_LEN;
		D_ALLOC_ARRAY(name_buf, name_buf_len);
		if (name_buf == NULL)
			D_GOTO(out, rc = -DER_NOMEM);
		/* force null terminator in copy */
		strncpy(name_buf, principal_name, name_buf_len - 1);
	}

	rc = rsvc_client_init(&client, ranks);
	if (rc != 0)
		D_GOTO(out, rc);

rechoose:
	ep.ep_grp = NULL; /* primary group */
	rc = rsvc_client_choose(&client, &ep);
	if (rc != 0) {
		D_ERROR(DF_UUID": cannot find pool service: "DF_RC"\n",
			DP_UUID(pool_uuid), DP_RC(rc));
		goto out_client;
	}

	rc = pool_req_create(info->dmi_ctx, &ep, POOL_ACL_DELETE, &rpc);
	if (rc != 0) {
		D_ERROR(DF_UUID": failed to create pool delete ACL rpc: %d\n",
			DP_UUID(pool_uuid), rc);
		D_GOTO(out_client, rc);
	}

	in = crt_req_get(rpc);
	uuid_copy(in->pdi_op.pi_uuid, pool_uuid);
	uuid_clear(in->pdi_op.pi_hdl);
	in->pdi_type = (uint8_t)principal_type;
	in->pdi_principal = name_buf;

	rc = dss_rpc_send(rpc);
	out = crt_reply_get(rpc);
	D_ASSERT(out != NULL);

	rc = pool_rsvc_client_complete_rpc(&client, &ep, rc, &out->pdo_op);
	if (rc == RSVC_CLIENT_RECHOOSE) {
		crt_req_decref(rpc);
		dss_sleep(RECHOOSE_SLEEP_MS);
		D_GOTO(rechoose, rc);
	}

	rc = out->pdo_op.po_rc;
	if (rc != 0)
		D_ERROR(DF_UUID": failed to delete ACL entry for pool: %d\n",
			DP_UUID(pool_uuid), rc);

	crt_req_decref(rpc);
out_client:
	rsvc_client_fini(&client);
out:
	D_FREE(name_buf);
	return rc;
}

static void
pool_svc_reconf_ult(void *arg)
{
	struct pool_svc		*svc = arg;
	struct pool_svc_sched	*reconf = &svc->ps_reconf_sched;
	d_rank_list_t		*current;
	d_rank_list_t		*to_add;
	d_rank_list_t		*to_remove;
	d_rank_list_t		*new;
	int			 rc;

	D_DEBUG(DB_MD, DF_UUID": begin\n", DP_UUID(svc->ps_uuid));

	if (reconf->psc_canceled)
		goto out;

	/* When there are pending events, the pool map may be unstable. */
	while (events_pending(svc)) {
		dss_sleep(3000 /* ms */);
		if (reconf->psc_canceled)
			goto out;
	}

	rc = rdb_get_ranks(svc->ps_rsvc.s_db, &current);
	if (rc != 0) {
		D_ERROR(DF_UUID": failed to get pool service replica ranks: "DF_RC"\n",
			DP_UUID(svc->ps_uuid), DP_RC(rc));
		goto out;
	}

	ABT_rwlock_rdlock(svc->ps_pool->sp_lock);
	rc = ds_pool_plan_svc_reconfs(reconf->psc_svc_rf, svc->ps_pool->sp_map, current,
				      dss_self_rank(), &to_add, &to_remove);
	ABT_rwlock_unlock(svc->ps_pool->sp_lock);
	if (rc != 0) {
		D_ERROR(DF_UUID": cannot plan pool service reconfigurations: "DF_RC"\n",
			DP_UUID(svc->ps_uuid), DP_RC(rc));
		goto out_cur;
	}

	D_DEBUG(DB_MD, DF_UUID": svc_rf=%d current=%u to_add=%u to_remove=%u\n",
		DP_UUID(svc->ps_uuid), reconf->psc_svc_rf, current->rl_nr, to_add->rl_nr,
		to_remove->rl_nr);

	/*
	 * Ignore the return values from the "add" and "remove" calls here. If
	 * the "add" calls returns an error, to_add contains the N ranks that
	 * have not been added. We delete N ranks from to_remove to account for
	 * the failed additions, and continue to make the "remove" call. If any
	 * of the two calls returns an error, we still need to report any
	 * membership changes to the MS.
	 */
	if (to_add->rl_nr > 0)
		ds_rsvc_add_replicas_s(&svc->ps_rsvc, to_add, ds_rsvc_get_md_cap());
	if (reconf->psc_canceled)
		goto out_to_add_remove;
	if (to_add->rl_nr > to_remove->rl_nr)
		to_remove->rl_nr = 0;
	else
		to_remove->rl_nr -= to_add->rl_nr;
	if (to_remove->rl_nr > 0) {
		d_rank_list_t *tmp;

		/*
		 * Since the ds_rsvc_dist_stop part is likely to hit RPC
		 * timeouts, after removing the replicas from the membership,
		 * we notify the MS first, and then come back to
		 * ds_rsvc_dist_stop.
		 */
		rc = d_rank_list_dup(&tmp, to_remove);
		if (rc != 0) {
			D_ERROR(DF_UUID": failed to duplicate to_remove: "DF_RC"\n",
				DP_UUID(svc->ps_uuid), DP_RC(rc));
			goto out_to_add_remove;
		}
		rc = rdb_remove_replicas(svc->ps_rsvc.s_db, tmp);
		if (rc != 0)
			D_ERROR(DF_UUID": failed to remove replicas: "DF_RC"\n",
				DP_UUID(svc->ps_uuid), DP_RC(rc));
		/* Delete from to_remove ranks that are not removed. */
		d_rank_list_filter(tmp, to_remove, true /* exclude */);
		d_rank_list_free(tmp);
	}

	if (rdb_get_ranks(svc->ps_rsvc.s_db, &new) == 0) {
		d_rank_list_sort(current);
		d_rank_list_sort(new);

		if (reconf->psc_force_notify || !d_rank_list_identical(new, current)) {
			/*
			 * Send RAS event to control-plane over dRPC to indicate
			 * change in pool service replicas.
			 */
			rc = ds_notify_pool_svc_update(&svc->ps_uuid, new, svc->ps_rsvc.s_term);
			if (rc == 0)
				reconf->psc_force_notify = false;
			else
				D_ERROR(DF_UUID": replica update notify failure: "DF_RC"\n",
					DP_UUID(svc->ps_uuid), DP_RC(rc));
		}

		d_rank_list_free(new);
	}
	if (reconf->psc_canceled)
		goto out_to_add_remove;

	/* Ignore the return value of this ds_rsvc_dist_stop call. */
	if (to_remove->rl_nr > 0)
		ds_rsvc_dist_stop(svc->ps_rsvc.s_class, &svc->ps_rsvc.s_id, to_remove,
				  NULL /* excluded */, svc->ps_rsvc.s_term, true /* destroy */);

out_to_add_remove:
	d_rank_list_free(to_remove);
	d_rank_list_free(to_add);
out_cur:
	d_rank_list_free(current);
out:
	sched_end(reconf);
	ABT_cond_broadcast(reconf->psc_cv);
	D_DEBUG(DB_MD, DF_UUID": end\n", DP_UUID(svc->ps_uuid));
}

static void
pool_svc_schedule(struct pool_svc *svc, struct pool_svc_sched *sched,
		  void (*func)(void *))
{
	enum ds_rsvc_state	state;
	int			rc;

	D_DEBUG(DB_MD, DF_UUID": begin\n", DP_UUID(svc->ps_uuid));

	/*
	 * Avoid scheduling when the PS is stepping down
	 * and has already called sched_cancel_and_wait.
	 */
	state = ds_rsvc_get_state(&svc->ps_rsvc);
	if (state == DS_RSVC_DRAINING) {
		D_DEBUG(DB_MD, DF_UUID": end: service %s\n", DP_UUID(svc->ps_uuid),
			ds_rsvc_state_str(state));
		return;
	}

	D_ASSERT(&svc->ps_reconf_sched == sched || &svc->ps_rfcheck_sched == sched);
	sched_cancel_and_wait(sched);

	sched_begin(sched);

	/*
	 * An extra svc leader reference is not required, because
	 * pool_svc_step_down_cb waits for this ULT to terminate.
	 *
	 * ULT tracking is achieved through sched, not a ULT handle.
	 */
	rc = dss_ult_create(func, svc, DSS_XS_SELF, 0, 0, NULL /* ult */);
	if (rc != 0) {
		D_ERROR(DF_UUID": failed to create ULT: "DF_RC"\n",
			DP_UUID(svc->ps_uuid), DP_RC(rc));
		sched_end(sched);
	}

	D_DEBUG(DB_MD, DF_UUID": end: "DF_RC"\n", DP_UUID(svc->ps_uuid), DP_RC(rc));
}

static int pool_find_all_targets_by_addr(struct pool_map *map,
					 struct pool_target_addr_list *list,
					 struct pool_target_id_list *tgt_list,
					 struct pool_target_addr_list *inval);

static int
cont_rf_check_cb(uuid_t pool_uuid, uuid_t cont_uuid, struct rdb_tx *tx, void *arg)
{
	struct pool_svc_sched *sched = arg;
	int rc;

	/* If anything happened during rf check, let's continue to check the next container
	 * for the moment.
	 */
	rc = ds_cont_rf_check(pool_uuid, cont_uuid, tx);
	if (rc)
		D_CDEBUG(rc == -DER_RF, DB_MD, DLOG_ERR, DF_CONT" check_rf: "DF_RC"\n",
			 DP_CONT(pool_uuid, cont_uuid), DP_RC(rc));

	if (sched->psc_canceled) {
		D_DEBUG(DB_MD, DF_CONT" is canceled.\n", DP_CONT(pool_uuid, cont_uuid));
		return 1;
	}

	return 0;
}

static void
pool_svc_rfcheck_ult(void *arg)
{
	struct pool_svc	*svc = arg;
	int rc;

	do {
		/* retry until some one stop the pool svc(rc == 1) or succeed */
		rc = ds_cont_rdb_iterate(svc->ps_uuid, cont_rf_check_cb,
					 &svc->ps_rfcheck_sched);
		if (rc >= 0)
			break;
		D_ERROR(DF_UUID" check rf with %d and retry\n", DP_UUID(svc->ps_uuid), rc);
		dss_sleep(0);
	} while (1);

	sched_end(&svc->ps_rfcheck_sched);
	ABT_cond_broadcast(svc->ps_rfcheck_sched.psc_cv);
}

/*
 * Perform an update to the pool map of \a svc.
 *
 * \param[in]	svc		pool service
 * \param[in]	opc		update operation (e.g., POOL_EXCLUDE)
 * \param[in]	exclude_rank	for excluding ranks (rather than targets)
 * \param[in]	extend_rank_list ranks list to be extended.
 * \param[in]	extend_domains_nr number of extend domains.
 * \param[in]	extend_domains	domains to be extended.
 * \param[in,out]
 *		tgts		target IDs (if empty, must specify tgt_addrs)
 * \param[in]	tgt_addrs	optional target addresses (ignored if \a tgts is
 *				nonempty; requires inval_tgt_addrs)
 * \param[out]	hint		optional leadership hint
 * \param[out]	p_updated	optional info on if pool map has been updated
 * \param[out]	map_version_p	pool map version
 * \param[out]	tgt_map_ver	pool map version for the last target change
 *				(instead of a node change, for example) made by
 *				this update, or 0 if none has been made (see
 *				ds_pool_map_tgts_update)
 * \param[out]	inval_tgt_addrs	optional invalid target addresses (ignored if
 *				\a tgts is nonempty; if specified, must be
 *				initialized to empty and freed by the caller)
 */
static int
pool_svc_update_map_internal(struct pool_svc *svc, unsigned int opc,
			     bool exclude_rank, d_rank_list_t *extend_rank_list,
			     uint32_t extend_domains_nr, uint32_t *extend_domains,
			     struct pool_target_id_list *tgts,
			     struct pool_target_addr_list *tgt_addrs,
			     struct rsvc_hint *hint, bool *p_updated,
			     uint32_t *map_version_p, uint32_t *tgt_map_ver,
			     struct pool_target_addr_list *inval_tgt_addrs)
{
	struct rdb_tx		tx;
	struct pool_map	       *map;
	uint32_t		map_version_before;
	uint32_t		map_version;
	uint32_t		rebuild_ver = 0;
	struct pool_buf	       *map_buf = NULL;
	bool			updated = false;
	int			rc;

	D_DEBUG(DB_MD, DF_UUID": opc=%u exclude_rank=%d ntgts=%d ntgt_addrs=%d\n",
		DP_UUID(svc->ps_uuid), opc, exclude_rank, tgts->pti_number,
		tgt_addrs == NULL ? 0 : tgt_addrs->pta_number);

	/* Check if there are ongoing rebuild jobs for extend/reint/drain, to avoid
	 * updating the pool map during rebuild, which might screw the object layout.
	 */
	if (opc == POOL_EXTEND || opc == POOL_REINT || opc == POOL_DRAIN) {
		ds_rebuild_running_query(svc->ps_uuid, &rebuild_ver);
		if (rebuild_ver != 0) {
			D_ERROR(DF_UUID": other rebuild job rebuild ver %u is ongoing,"
				" so current opc %d can not be done: %d\n",
				DP_UUID(svc->ps_uuid), rebuild_ver, opc, DER_BUSY);
			D_GOTO(out, rc = -DER_BUSY);
		}
	}

	rc = rdb_tx_begin(svc->ps_rsvc.s_db, svc->ps_rsvc.s_term, &tx);
	if (rc != 0)
		goto out;
	ABT_rwlock_wrlock(svc->ps_lock);

	/* Create a temporary pool map based on the last committed version. */
	rc = read_map(&tx, &svc->ps_root, &map);
	if (rc != 0)
		goto out_lock;

	if (opc == POOL_EXTEND) {
		D_ASSERT(extend_rank_list != NULL);
		map_version = pool_map_get_version(map) + 1;
		rc = gen_pool_buf(map, &map_buf, map_version, extend_domains_nr,
				  extend_rank_list->rl_nr, extend_rank_list->rl_nr * dss_tgt_nr,
				  extend_domains, dss_tgt_nr);
		if (rc != 0)
			D_GOTO(out_map, rc);

		if (map_buf != NULL) {
			/* Extend the current pool map */
			rc = pool_map_extend(map, map_version, map_buf);
			pool_buf_free(map_buf);
			map_buf = NULL;
			if (rc != 0)
				D_GOTO(out_map, rc);
		}

		/* Get a list of all the targets being added */
		rc = pool_map_find_targets_on_ranks(map, extend_rank_list, tgts);
		if (rc <= 0) {
			D_ERROR(DF_UUID" failed to find targets rc: "DF_RC"\n",
				DP_UUID(svc->ps_uuid), DP_RC(rc));
			D_GOTO(out_map, rc);
		}
	} else {
		/*
		 * If an empty target ID list is provided, convert from target
		 * addresses.
		 */
		if (tgts->pti_number == 0) {
			D_ASSERT(tgts->pti_ids == NULL);
			D_ASSERT(tgt_addrs != NULL);
			D_ASSERT(inval_tgt_addrs != NULL);
			rc = pool_find_all_targets_by_addr(map, tgt_addrs, tgts,
							   inval_tgt_addrs);
			if (rc != 0)
				goto out_map;
			if (inval_tgt_addrs->pta_number > 0) {
				/*
				 * If any invalid ranks/targets were specified here,
				 * abort the entire request. This will mean the
				 * operator needs to resubmit the request with
				 * corrected arguments, which will be easier without
				 * trying to figure out which arguments were accepted &
				 * started processing already.
				 */
				rc = -DER_NONEXIST;
				goto out_map;
			}
		}
	}
	/*
	 * Attempt to modify the temporary pool map and save its versions
	 * before and after. If the version hasn't changed, we are done.
	 */
	map_version_before = pool_map_get_version(map);
	rc = ds_pool_map_tgts_update(map, tgts, opc, exclude_rank, tgt_map_ver,
				     true);
	if (rc != 0)
		D_GOTO(out_map, rc);
	map_version = pool_map_get_version(map);
	D_DEBUG(DB_MD, DF_UUID": version=%u->%u\n",
		DP_UUID(svc->ps_uuid), map_version_before, map_version);
	if (map_version == map_version_before)
		D_GOTO(out_map, rc = 0);

	/* Write the new pool map. */
	rc = pool_buf_extract(map, &map_buf);
	if (rc != 0)
		D_GOTO(out_map, rc);
	rc = write_map_buf(&tx, &svc->ps_root, map_buf, map_version);
	if (rc != 0)
		goto out_map_buf;

	rc = rdb_tx_commit(&tx);
	if (rc != 0) {
		D_DEBUG(DB_MD, DF_UUID": failed to commit: "DF_RC"\n",
			DP_UUID(svc->ps_uuid), DP_RC(rc));
		goto out_map_buf;
	}

	updated = true;

	/* Update svc->ps_pool to match the new pool map. */
	rc = ds_pool_tgt_map_update(svc->ps_pool, map_buf, map_version);
	if (rc != 0) {
		D_ERROR(DF_UUID": failed to update pool map cache: %d\n",
			DP_UUID(svc->ps_uuid), rc);
		/*
		 * We must resign to avoid handling future requests with a
		 * stale pool map cache.
		 */
		rdb_resign(svc->ps_rsvc.s_db, svc->ps_rsvc.s_term);
		rc = 0;
		goto out_map_buf;
	}

	ds_rsvc_request_map_dist(&svc->ps_rsvc);

	pool_svc_schedule(svc, &svc->ps_reconf_sched, pool_svc_reconf_ult);
	if (opc == POOL_EXCLUDE)
		pool_svc_schedule(svc, &svc->ps_rfcheck_sched, pool_svc_rfcheck_ult);

out_map_buf:
	pool_buf_free(map_buf);
out_map:
	pool_map_decref(map);
out_lock:
	if (map_version_p != NULL)
		*map_version_p = ds_pool_get_version(svc->ps_pool);
	ABT_rwlock_unlock(svc->ps_lock);
	rdb_tx_end(&tx);
out:
	if (hint != NULL)
		ds_rsvc_set_hint(&svc->ps_rsvc, hint);
	if (p_updated)
		*p_updated = updated;
	return rc;
}

static int
pool_find_all_targets_by_addr(struct pool_map *map,
			      struct pool_target_addr_list *list,
			      struct pool_target_id_list *tgt_list,
			      struct pool_target_addr_list *inval_list_out)
{
	int	i;
	int	rc = 0;

	for (i = 0; i < list->pta_number; i++) {
		struct pool_target *tgt;
		int tgt_nr;
		int j;
		int ret;

		tgt_nr = pool_map_find_target_by_rank_idx(map,
				list->pta_addrs[i].pta_rank,
				list->pta_addrs[i].pta_target, &tgt);
		if (tgt_nr <= 0) {
			/* Can not locate the target in pool map, let's
			 * add it to the output list
			 */
			D_DEBUG(DB_MD, "cannot find rank %u target %u\n",
				list->pta_addrs[i].pta_rank,
				list->pta_addrs[i].pta_target);
			ret = pool_target_addr_list_append(inval_list_out,
							   &list->pta_addrs[i]);
			if (ret) {
				rc = ret;
				break;
			}
		}

		for (j = 0; j < tgt_nr; j++) {
			struct pool_target_id tid;

			tid.pti_id = tgt[j].ta_comp.co_id;
			ret = pool_target_id_list_append(tgt_list, &tid);
			if (ret) {
				rc = ret;
				break;
			}
		}
	}
	return rc;
}

struct redist_open_hdls_arg {
	/**
	 * Pointer to pointer containing flattened array of output handles
	 * Note that these are variable size, so can't be indexed as an array
	 */
	struct pool_iv_conn **hdls;
	/** Pointer to the next write location within hdls */
	struct pool_iv_conn *next;
	/** Total current size of the hdls buffer, in bytes */
	size_t hdls_size;
	/** Total used space in hdls buffer, in bytes */
	size_t hdls_used;
};

/* See pool_svc_update_map_internal documentation. */
static int
pool_update_map_internal(uuid_t pool_uuid, unsigned int opc, bool exclude_rank,
			 struct pool_target_id_list *tgts,
			 struct pool_target_addr_list *tgt_addrs,
			 struct rsvc_hint *hint, bool *p_updated,
			 uint32_t *map_version_p, uint32_t *tgt_map_ver,
			 struct pool_target_addr_list *inval_tgt_addrs)
{
	struct pool_svc	       *svc;
	int			rc;

	rc = pool_svc_lookup_leader(pool_uuid, &svc, hint);
	if (rc != 0)
		return rc;

	rc = pool_svc_update_map_internal(svc, opc, exclude_rank, NULL, 0,
					  NULL, tgts, tgt_addrs, hint, p_updated,
					  map_version_p, tgt_map_ver,
					  inval_tgt_addrs);

	pool_svc_put_leader(svc);
	return rc;
}

int
ds_pool_tgt_exclude_out(uuid_t pool_uuid, struct pool_target_id_list *list)
{
	return pool_update_map_internal(pool_uuid, POOL_EXCLUDE_OUT, false,
					list, NULL, NULL, NULL, NULL, NULL,
					NULL);
}

int
ds_pool_tgt_exclude(uuid_t pool_uuid, struct pool_target_id_list *list)
{
	return pool_update_map_internal(pool_uuid, POOL_EXCLUDE, false, list,
					NULL, NULL, NULL, NULL, NULL, NULL);
}

int
ds_pool_tgt_add_in(uuid_t pool_uuid, struct pool_target_id_list *list)
{
	return pool_update_map_internal(pool_uuid, POOL_ADD_IN, false, list,
					NULL, NULL, NULL, NULL, NULL, NULL);
}

/*
 * Perform a pool map update indicated by opc. If successful, the new pool map
 * version is reported via map_version. Upon -DER_NOTLEADER, a pool service
 * leader hint, if available, is reported via hint (if not NULL).
 */
static int
pool_svc_update_map(struct pool_svc *svc, crt_opcode_t opc, bool exclude_rank,
		    d_rank_list_t *extend_rank_list, uint32_t *extend_domains,
		    uint32_t extend_domains_nr, struct pool_target_addr_list *list,
		    struct pool_target_addr_list *inval_list_out,
		    uint32_t *map_version, struct rsvc_hint *hint)
{
	daos_rebuild_opc_t		op;
	struct pool_target_id_list	target_list = { 0 };
	daos_prop_t			prop = { 0 };
	uint32_t			tgt_map_ver = 0;
	struct daos_prop_entry		*entry;
	bool				updated;
	int				rc;
	char				*env;
	daos_epoch_t			rebuild_eph = d_hlc_get();
	uint64_t			delay = 2;

	rc = pool_svc_update_map_internal(svc, opc, exclude_rank, extend_rank_list,
					  extend_domains_nr, extend_domains,
					  &target_list, list, hint, &updated,
					  map_version, &tgt_map_ver, inval_list_out);
	if (rc)
		D_GOTO(out, rc);

	if (!updated)
		D_GOTO(out, rc);

	switch (opc) {
	case POOL_EXCLUDE:
		op = RB_OP_EXCLUDE;
		break;
	case POOL_DRAIN:
		op = RB_OP_DRAIN;
		break;
	case POOL_REINT:
		op = RB_OP_REINT;
		break;
	case POOL_EXTEND:
		op = RB_OP_EXTEND;
		break;
	default:
		D_GOTO(out, rc);
	}

	env = getenv(REBUILD_ENV);
	if ((env && !strcasecmp(env, REBUILD_ENV_DISABLED)) ||
	     daos_fail_check(DAOS_REBUILD_DISABLE)) {
		D_DEBUG(DB_TRACE, "Rebuild is disabled\n");
		D_GOTO(out, rc = 0);
	}

	rc = ds_pool_iv_prop_fetch(svc->ps_pool, &prop);
	if (rc)
		D_GOTO(out, rc);

	entry = daos_prop_entry_get(&prop, DAOS_PROP_PO_SELF_HEAL);
	D_ASSERT(entry != NULL);
	if (!(entry->dpe_val & DAOS_SELF_HEAL_AUTO_REBUILD)) {
		D_DEBUG(DB_MD, "self healing is disabled\n");
		D_GOTO(out, rc);
	}

	if (daos_fail_check(DAOS_REBUILD_DELAY))
		delay = 5;

	D_DEBUG(DB_MD, "map ver %u/%u\n", map_version ? *map_version : -1,
		tgt_map_ver);
	if (tgt_map_ver != 0) {
		rc = ds_rebuild_schedule(svc->ps_pool, tgt_map_ver, rebuild_eph,
					 0, &target_list, op, delay);
		if (rc != 0) {
			D_ERROR("rebuild fails rc: "DF_RC"\n", DP_RC(rc));
			D_GOTO(out, rc);
		}
	}

out:
	daos_prop_fini(&prop);
	pool_target_id_list_free(&target_list);
	return rc;
}

void
ds_pool_extend_handler(crt_rpc_t *rpc)
{
	struct pool_extend_in	*in = crt_req_get(rpc);
	struct pool_extend_out	*out = crt_reply_get(rpc);
	struct pool_svc		*svc;
	uuid_t			pool_uuid;
	d_rank_list_t		rank_list;
	uint32_t		ndomains;
	uint32_t		*domains;
	int			rc;

	D_DEBUG(DB_MD, DF_UUID": processing rpc %p\n", DP_UUID(in->pei_op.pi_uuid), rpc);

	uuid_copy(pool_uuid, in->pei_op.pi_uuid);
	rank_list.rl_nr = in->pei_tgt_ranks->rl_nr;
	rank_list.rl_ranks = in->pei_tgt_ranks->rl_ranks;
	ndomains = in->pei_ndomains;
	domains = in->pei_domains.ca_arrays;

	rc = pool_svc_lookup_leader(in->pei_op.pi_uuid, &svc, &out->peo_op.po_hint);
	if (rc != 0)
		goto out;

	rc = pool_svc_update_map(svc, opc_get(rpc->cr_opc),
				 false /* exclude_rank */,
				 &rank_list, domains, ndomains,
				 NULL, NULL, &out->peo_op.po_map_version,
				 &out->peo_op.po_hint);

	pool_svc_put_leader(svc);
out:
	out->peo_op.po_rc = rc;
	D_DEBUG(DB_MD, DF_UUID ": replying rpc: %p " DF_RC "\n", DP_UUID(in->pei_op.pi_uuid), rpc,
		DP_RC(rc));
	crt_reply_send(rpc);
}

static int
pool_discard(crt_context_t ctx, struct pool_svc *svc, struct pool_target_addr_list *list)
{
	struct pool_tgt_discard_in	*ptdi_in;
	struct pool_tgt_discard_out	*ptdi_out;
	crt_rpc_t			*rpc;
	d_rank_list_t			*rank_list = NULL;
	crt_opcode_t			opc;
	int				i;
	int				rc;

	rank_list = d_rank_list_alloc(list->pta_number);
	if (rank_list == NULL)
		D_GOTO(out, rc = -DER_NOMEM);

	rank_list->rl_nr = 0;
	/* remove the duplicate ranks from list, see reintegrate target case */
	for (i = 0; i < list->pta_number; i++) {
		if (daos_rank_in_rank_list(rank_list, list->pta_addrs[i].pta_rank))
			continue;

		rank_list->rl_ranks[rank_list->rl_nr++] = list->pta_addrs[i].pta_rank;
		D_DEBUG(DB_MD, DF_UUID": discard rank %u\n",
			DP_UUID(svc->ps_pool->sp_uuid), list->pta_addrs[i].pta_rank);
	}

	if (rank_list->rl_nr == 0) {
		D_DEBUG(DB_MD, DF_UUID" discard 0 rank.\n", DP_UUID(svc->ps_pool->sp_uuid));
		D_GOTO(out, rc = 0);
	}

	opc = DAOS_RPC_OPCODE(POOL_TGT_DISCARD, DAOS_POOL_MODULE, DAOS_POOL_VERSION);
	rc = crt_corpc_req_create(ctx, NULL, rank_list, opc, NULL,
				  NULL, CRT_RPC_FLAG_FILTER_INVERT,
				  crt_tree_topo(CRT_TREE_KNOMIAL, 32), &rpc);
	if (rc)
		D_GOTO(out, rc);

	ptdi_in = crt_req_get(rpc);
	ptdi_in->ptdi_addrs.ca_arrays = list->pta_addrs;
	ptdi_in->ptdi_addrs.ca_count = list->pta_number;
	uuid_copy(ptdi_in->ptdi_uuid, svc->ps_pool->sp_uuid);
	rc = dss_rpc_send(rpc);

	ptdi_out = crt_reply_get(rpc);
	D_ASSERT(ptdi_out != NULL);
	rc = ptdi_out->ptdo_rc;
	if (rc != 0)
		D_ERROR(DF_UUID": pool discard failed: rc: %d\n",
			DP_UUID(svc->ps_pool->sp_uuid), rc);

	crt_req_decref(rpc);

out:
	if (rank_list)
		d_rank_list_free(rank_list);
	return rc;
}

void
ds_pool_update_handler(crt_rpc_t *rpc)
{
	struct pool_tgt_update_in      *in = crt_req_get(rpc);
	struct pool_tgt_update_out     *out = crt_reply_get(rpc);
	struct pool_svc		       *svc;
	struct pool_target_addr_list	list = { 0 };
	struct pool_target_addr_list	inval_list_out = { 0 };
	int				rc;

	if (in->pti_addr_list.ca_arrays == NULL ||
	    in->pti_addr_list.ca_count == 0)
		D_GOTO(out, rc = -DER_INVAL);

	D_DEBUG(DB_MD, DF_UUID ": processing rpc: %p ntargets=%zu\n", DP_UUID(in->pti_op.pi_uuid),
		rpc, in->pti_addr_list.ca_count);

	rc = pool_svc_lookup_leader(in->pti_op.pi_uuid, &svc,
				    &out->pto_op.po_hint);
	if (rc != 0)
		goto out;

	list.pta_number = in->pti_addr_list.ca_count;
	list.pta_addrs = in->pti_addr_list.ca_arrays;

	if (opc_get(rpc->cr_opc) == POOL_REINT) {
		rc = pool_discard(rpc->cr_ctx, svc, &list);
		if (rc)
			goto out_svc;
	}

	rc = pool_svc_update_map(svc, opc_get(rpc->cr_opc),
				 false /* exclude_rank */, NULL, NULL, 0, &list,
				 &inval_list_out, &out->pto_op.po_map_version,
				 &out->pto_op.po_hint);
	if (rc != 0)
		goto out_svc;

	out->pto_addr_list.ca_arrays = inval_list_out.pta_addrs;
	out->pto_addr_list.ca_count = inval_list_out.pta_number;

out_svc:
	pool_svc_put_leader(svc);
out:
	out->pto_op.po_rc = rc;
	D_DEBUG(DB_MD, DF_UUID ": replying rpc: %p " DF_RC "\n", DP_UUID(in->pti_op.pi_uuid), rpc,
		DP_RC(rc));
	crt_reply_send(rpc);
	pool_target_addr_list_free(&inval_list_out);
}

static int
pool_svc_exclude_rank(struct pool_svc *svc, d_rank_t rank)
{
	struct pool_target_addr_list	list;
	struct pool_target_addr_list	inval_list_out = { 0 };
	struct pool_target_addr		tgt_rank;
	uint32_t			map_version = 0;
	int				rc;

	tgt_rank.pta_rank = rank;
	tgt_rank.pta_target = -1;
	list.pta_number = 1;
	list.pta_addrs = &tgt_rank;

	rc = pool_svc_update_map(svc, POOL_EXCLUDE, true /* exclude_rank */,
				 NULL, NULL, 0, &list, &inval_list_out, &map_version,
				 NULL /* hint */);

	D_DEBUG(DB_MD, "Exclude pool "DF_UUID"/%u rank %u: rc %d\n",
		DP_UUID(svc->ps_uuid), map_version, rank, rc);

	pool_target_addr_list_free(&inval_list_out);

	return rc;
}

struct evict_iter_arg {
	uuid_t *eia_hdl_uuids;
	size_t	eia_hdl_uuids_size;
	int	eia_n_hdl_uuids;
	char	*eia_machine;
	struct pool_svc *eia_pool_svc;
};

static int
evict_iter_cb(daos_handle_t ih, d_iov_t *key, d_iov_t *val, void *varg)
{
	struct evict_iter_arg  *arg = varg;

	D_ASSERT(arg->eia_hdl_uuids != NULL);
	D_ASSERT(arg->eia_hdl_uuids_size > sizeof(uuid_t));

	if (key->iov_len != sizeof(uuid_t)) {
		D_ERROR("invalid key size: "DF_U64"\n", key->iov_len);
		return -DER_IO;
	}
	if (val->iov_len == sizeof(struct pool_hdl_v0)) {
		/* old/2.0 pool handle format ? */
		if (arg->eia_pool_svc->ps_global_version < DAOS_POOL_GLOBAL_VERSION_WITH_HDL_CRED) {
			D_DEBUG(DB_MD, "2.0 pool handle format detected\n");
			/* if looking for a specific machine, do not select this handle */
			if (arg->eia_machine)
				return 0;
		} else {
			D_ERROR("invalid value size: "DF_U64" for pool version %u\n", val->iov_len,
				arg->eia_pool_svc->ps_global_version);
			return -DER_IO;
		}
	} else {
		struct pool_hdl *hdl = val->iov_buf;

		if (val->iov_len != sizeof(struct pool_hdl) + hdl->ph_cred_len ||
		    arg->eia_pool_svc->ps_global_version < DAOS_POOL_GLOBAL_VERSION_WITH_HDL_CRED) {
			D_ERROR("invalid value size: "DF_U64" for pool version %u, expected %zu\n",
				val->iov_len, arg->eia_pool_svc->ps_global_version,
				arg->eia_pool_svc->ps_global_version <
				DAOS_POOL_GLOBAL_VERSION_WITH_HDL_CRED ?
				sizeof(struct pool_hdl_v0) :
				sizeof(struct pool_hdl) + hdl->ph_cred_len);
			return -DER_IO;
		}
	}

	/* If we specified a machine name as a filter check before we do the realloc */
	if (arg->eia_machine) {
		struct pool_hdl	*hdl = val->iov_buf;

		if (strncmp(arg->eia_machine, hdl->ph_machine, sizeof(hdl->ph_machine)) != 0) {
			return 0;
		}
	}

	/*
	 * Make sure arg->eia_hdl_uuids[arg->eia_hdl_uuids_size] have enough
	 * space for this handle.
	 */
	if (sizeof(uuid_t) * (arg->eia_n_hdl_uuids + 1) >
	    arg->eia_hdl_uuids_size) {
		uuid_t *hdl_uuids_tmp;
		size_t	hdl_uuids_size_tmp;

		hdl_uuids_size_tmp = arg->eia_hdl_uuids_size * 2;
		D_ALLOC(hdl_uuids_tmp, hdl_uuids_size_tmp);
		if (hdl_uuids_tmp == NULL)
			return -DER_NOMEM;
		memcpy(hdl_uuids_tmp, arg->eia_hdl_uuids,
		       arg->eia_hdl_uuids_size);
		D_FREE(arg->eia_hdl_uuids);
		arg->eia_hdl_uuids = hdl_uuids_tmp;
		arg->eia_hdl_uuids_size = hdl_uuids_size_tmp;
	}

	uuid_copy(arg->eia_hdl_uuids[arg->eia_n_hdl_uuids], key->iov_buf);
	arg->eia_n_hdl_uuids++;
	return 0;
}

/*
 * Callers are responsible for freeing *hdl_uuids if this function returns zero.
 */
static int
find_hdls_to_evict(struct rdb_tx *tx, struct pool_svc *svc, uuid_t **hdl_uuids,
		   size_t *hdl_uuids_size, int *n_hdl_uuids, char *machine)
{
	struct evict_iter_arg	arg = {0};
	int			rc;

	arg.eia_hdl_uuids_size = sizeof(uuid_t) * 4;
	D_ALLOC(arg.eia_hdl_uuids, arg.eia_hdl_uuids_size);
	if (arg.eia_hdl_uuids == NULL)
		return -DER_NOMEM;
	arg.eia_n_hdl_uuids = 0;
	if (machine)
		arg.eia_machine = machine;
	arg.eia_pool_svc = svc;

	rc = rdb_tx_iterate(tx, &svc->ps_handles, false /* backward */,
			    evict_iter_cb, &arg);
	if (rc != 0) {
		D_FREE(arg.eia_hdl_uuids);
		return rc;
	}

	*hdl_uuids = arg.eia_hdl_uuids;
	*hdl_uuids_size = arg.eia_hdl_uuids_size;
	*n_hdl_uuids = arg.eia_n_hdl_uuids;
	return 0;
}

/*
 * Callers are responsible for freeing *hdl_uuids if this function returns zero.
 */
static int
validate_hdls_to_evict(struct rdb_tx *tx, struct pool_svc *svc,
		       uuid_t **hdl_uuids, int *n_hdl_uuids, uuid_t *hdl_list,
		       int n_hdl_list) {
	uuid_t		*valid_list;
	int		n_valid_list = 0;
	int		i;
	int		rc = 0;
	d_iov_t		key;
	d_iov_t		value;

	if (hdl_list == NULL || n_hdl_list == 0) {
		return -DER_INVAL;
	}

	/* Assume the entire list is valid */
	D_ALLOC(valid_list, sizeof(uuid_t) * n_hdl_list);
	if (valid_list == NULL)
		return -DER_NOMEM;

	for (i = 0; i < n_hdl_list; i++) {
		d_iov_set(&key, hdl_list[i], sizeof(uuid_t));
		d_iov_set(&value, NULL, 0);
		rc = rdb_tx_lookup(tx, &svc->ps_handles, &key, &value);

		if (rc == 0) {
			uuid_copy(valid_list[n_valid_list], hdl_list[i]);
			n_valid_list++;
		} else if (rc == -DER_NONEXIST) {
			D_DEBUG(DB_MD, "Skipping invalid handle" DF_UUID "\n",
				DP_UUID(hdl_list[i]));
			/* Reset RC in case we're the last entry */
			rc = 0;
			continue;
		} else {
			D_FREE(valid_list);
			D_GOTO(out, rc);
		}
	}

	*hdl_uuids = valid_list;
	*n_hdl_uuids = n_valid_list;

out:
	return rc;
}

void
ds_pool_evict_handler(crt_rpc_t *rpc)
{
	struct pool_evict_in   *in = crt_req_get(rpc);
	struct pool_evict_out  *out = crt_reply_get(rpc);
	struct pool_svc	       *svc;
	struct rdb_tx		tx;
	uuid_t		       *hdl_uuids = NULL;
	size_t			hdl_uuids_size;
	int			n_hdl_uuids = 0;
	int			rc;

	D_DEBUG(DB_MD, DF_UUID": processing rpc %p\n",
		DP_UUID(in->pvi_op.pi_uuid), rpc);

	rc = pool_svc_lookup_leader(in->pvi_op.pi_uuid, &svc,
				    &out->pvo_op.po_hint);
	if (rc != 0)
		D_GOTO(out, rc);

	rc = rdb_tx_begin(svc->ps_rsvc.s_db, svc->ps_rsvc.s_term, &tx);
	if (rc != 0)
		D_GOTO(out_svc, rc);

	ABT_rwlock_wrlock(svc->ps_lock);

	/*
	 * If a subset of handles is specified use them instead of iterating
	 * through all handles for the pool uuid
	 */
	if (in->pvi_hdls.ca_arrays) {
		rc = validate_hdls_to_evict(&tx, svc, &hdl_uuids, &n_hdl_uuids,
					    in->pvi_hdls.ca_arrays,
					    in->pvi_hdls.ca_count);
	} else {
		rc = find_hdls_to_evict(&tx, svc, &hdl_uuids, &hdl_uuids_size,
					&n_hdl_uuids, in->pvi_machine);
	}

	if (rc != 0)
		D_GOTO(out_lock, rc);
	D_DEBUG(DB_MD, "number of handles found was: %d\n", n_hdl_uuids);

	if (n_hdl_uuids > 0) {
		/* If pool destroy but not forcibly, error: the pool is busy */

		if (in->pvi_pool_destroy && !in->pvi_pool_destroy_force) {
			D_DEBUG(DB_MD, DF_UUID": busy, %u open handles\n",
				DP_UUID(in->pvi_op.pi_uuid), n_hdl_uuids);
			D_GOTO(out_free, rc = -DER_BUSY);
		} else {
			/* Pool evict, or pool destroy with force=true */
			rc = pool_disconnect_hdls(&tx, svc, hdl_uuids,
						  n_hdl_uuids, rpc->cr_ctx);
			if (rc != 0) {
				D_GOTO(out_free, rc);
			} else {
				struct pool_metrics *metrics;

				/** update metric */
				metrics = svc->ps_pool->sp_metrics[DAOS_POOL_MODULE];
				d_tm_inc_counter(metrics->evict_total, n_hdl_uuids);
			}
		}
	}

	/* If pool destroy and not error case, disable new connections */
	if (in->pvi_pool_destroy) {
		uint32_t	connectable = 0;
		d_iov_t		value;

		d_iov_set(&value, &connectable, sizeof(connectable));
		rc = rdb_tx_update_critical(&tx, &svc->ps_root, &ds_pool_prop_connectable, &value);
		if (rc != 0)
			D_GOTO(out_free, rc);

		ds_pool_iv_srv_hdl_invalidate(svc->ps_pool);
		ds_iv_ns_leader_stop(svc->ps_pool->sp_iv_ns);
		D_DEBUG(DB_MD, DF_UUID": pool destroy/evict: mark pool for "
			"no new connections\n", DP_UUID(in->pvi_op.pi_uuid));
	}

	rc = rdb_tx_commit(&tx);
	/* No need to set out->pvo_op.po_map_version. */
out_free:
	D_FREE(hdl_uuids);
out_lock:
	ABT_rwlock_unlock(svc->ps_lock);
	rdb_tx_end(&tx);
out_svc:
	ds_rsvc_set_hint(&svc->ps_rsvc, &out->pvo_op.po_hint);
	pool_svc_put_leader(svc);
out:
	out->pvo_op.po_rc = rc;
	out->pvo_n_hdls_evicted = n_hdl_uuids;
	D_DEBUG(DB_MD, DF_UUID ": replying rpc: %p " DF_RC "\n", DP_UUID(in->pvi_op.pi_uuid), rpc,
		DP_RC(rc));
	crt_reply_send(rpc);
}

/**
 * Send a CaRT message to the pool svc to test and
 * (if applicable based on destroy and force option) evict all open handles
 * on a pool.
 *
 * \param[in]	pool_uuid	UUID of the pool
 * \param[in]	ranks		Pool service replicas
 * \param[in]	handles		List of handles to selectively evict
 * \param[in]	n_handles	Number of items in handles
 * \param[in]	destroy		If true the evict request is a destroy request
 * \param[in]	force		If true and destroy is true request all handles
 *				be forcibly evicted
 * \param[in]   machine		Hostname to use as filter for evicting handles
 * \param[out]	count		Number of handles evicted
 *
 * \return	0		Success
 *		-DER_BUSY	Open pool handles exist and no force requested
 *
 */
int
ds_pool_svc_check_evict(uuid_t pool_uuid, d_rank_list_t *ranks,
			uuid_t *handles, size_t n_handles,
			uint32_t destroy, uint32_t force,
			char *machine, uint32_t *count)
{
	int			 rc;
	struct rsvc_client	 client;
	crt_endpoint_t		 ep;
	struct dss_module_info	*info = dss_get_module_info();
	crt_rpc_t		*rpc;
	struct pool_evict_in	*in;
	struct pool_evict_out	*out;

	D_DEBUG(DB_MGMT,
		DF_UUID": Destroy pool (force: %d), inspect/evict handles\n",
		DP_UUID(pool_uuid), force);

	rc = rsvc_client_init(&client, ranks);
	if (rc != 0)
		D_GOTO(out, rc);

rechoose:
	ep.ep_grp = NULL; /* primary group */
	rc = rsvc_client_choose(&client, &ep);
	if (rc != 0) {
		D_ERROR(DF_UUID": cannot find pool service: "DF_RC"\n",
			DP_UUID(pool_uuid), DP_RC(rc));
		goto out_client;
	}

	rc = pool_req_create(info->dmi_ctx, &ep, POOL_EVICT, &rpc);
	if (rc != 0) {
		D_ERROR(DF_UUID": failed to create pool evict rpc: %d\n",
			DP_UUID(pool_uuid), rc);
		D_GOTO(out_client, rc);
	}

	in = crt_req_get(rpc);
	uuid_copy(in->pvi_op.pi_uuid, pool_uuid);
	uuid_clear(in->pvi_op.pi_hdl);
	in->pvi_hdls.ca_arrays = handles;
	in->pvi_hdls.ca_count = n_handles;
	in->pvi_machine = machine;

	/* Pool destroy (force=false): assert no open handles / do not evict.
	 * Pool destroy (force=true): evict any/all open handles on the pool.
	 */
	in->pvi_pool_destroy = destroy;
	in->pvi_pool_destroy_force = force;

	rc = dss_rpc_send(rpc);
	out = crt_reply_get(rpc);
	D_ASSERT(out != NULL);

	rc = pool_rsvc_client_complete_rpc(&client, &ep, rc, &out->pvo_op);
	if (rc == RSVC_CLIENT_RECHOOSE) {
		crt_req_decref(rpc);
		dss_sleep(RECHOOSE_SLEEP_MS);
		D_GOTO(rechoose, rc);
	}

	rc = out->pvo_op.po_rc;
	if (rc != 0)
		D_ERROR(DF_UUID": pool destroy failed to evict handles, "
			"rc: %d\n", DP_UUID(pool_uuid), rc);
	if (count)
		*count = out->pvo_n_hdls_evicted;

	crt_req_decref(rpc);
out_client:
	rsvc_client_fini(&client);
out:
	return rc;
}

/*
 * Transfer list of pool ranks to "remote_bulk". If the remote bulk buffer
 * is too small, then return -DER_TRUNC. RPC response will contain the number
 * of ranks in the pool that the client can use to resize its buffer
 * for another RPC request.
 */
static int
transfer_ranks_buf(d_rank_t *ranks_buf, size_t nranks,
		   struct pool_svc *svc, crt_rpc_t *rpc, crt_bulk_t remote_bulk)
{
	size_t				 ranks_buf_size;
	daos_size_t			 remote_bulk_size;
	d_iov_t				 ranks_iov;
	d_sg_list_t			 ranks_sgl;
	crt_bulk_t			 bulk = CRT_BULK_NULL;
	struct crt_bulk_desc		 bulk_desc;
	crt_bulk_opid_t			 bulk_opid;
	ABT_eventual			 eventual;
	int				*status;
	int				 rc;

	D_ASSERT(nranks > 0);
	ranks_buf_size = nranks * sizeof(d_rank_t);

	/* Check if the client bulk buffer is large enough. */
	rc = crt_bulk_get_len(remote_bulk, &remote_bulk_size);
	if (rc != 0)
		D_GOTO(out, rc);
	if (remote_bulk_size < ranks_buf_size) {
		D_ERROR(DF_UUID ": remote ranks buffer(" DF_U64 ")"
			" < required (%lu)\n", DP_UUID(svc->ps_uuid),
			remote_bulk_size, ranks_buf_size);
		D_GOTO(out, rc = -DER_TRUNC);
	}

	d_iov_set(&ranks_iov, ranks_buf, ranks_buf_size);
	ranks_sgl.sg_nr = 1;
	ranks_sgl.sg_nr_out = 0;
	ranks_sgl.sg_iovs = &ranks_iov;

	rc = crt_bulk_create(rpc->cr_ctx, &ranks_sgl, CRT_BULK_RO, &bulk);
	if (rc != 0)
		D_GOTO(out, rc);

	/* Prepare for crt_bulk_transfer(). */
	bulk_desc.bd_rpc = rpc;
	bulk_desc.bd_bulk_op = CRT_BULK_PUT;
	bulk_desc.bd_remote_hdl = remote_bulk;
	bulk_desc.bd_remote_off = 0;
	bulk_desc.bd_local_hdl = bulk;
	bulk_desc.bd_local_off = 0;
	bulk_desc.bd_len = ranks_iov.iov_len;

	rc = ABT_eventual_create(sizeof(*status), &eventual);
	if (rc != ABT_SUCCESS)
		D_GOTO(out_bulk, rc = dss_abterr2der(rc));

	rc = crt_bulk_transfer(&bulk_desc, bulk_cb, &eventual, &bulk_opid);
	if (rc != 0)
		D_GOTO(out_eventual, rc);

	rc = ABT_eventual_wait(eventual, (void **)&status);
	if (rc != ABT_SUCCESS)
		D_GOTO(out_eventual, rc = dss_abterr2der(rc));

	if (*status != 0)
		D_GOTO(out_eventual, rc = *status);

out_eventual:
	ABT_eventual_free(&eventual);
out_bulk:
	if (bulk != CRT_BULK_NULL)
		crt_bulk_free(bulk);
out:
	return rc;
}

/* CaRT RPC handler run in PS leader to return pool storage ranks
 */
void
ds_pool_ranks_get_handler(crt_rpc_t *rpc)
{
	struct pool_ranks_get_in	*in = crt_req_get(rpc);
	struct pool_ranks_get_out	*out = crt_reply_get(rpc);
	uint32_t			 nranks = 0;
	d_rank_list_t			out_ranks = {0};
	struct pool_svc			*svc;
	int				 rc;

	D_DEBUG(DB_MD, DF_UUID ": processing rpc: %p\n", DP_UUID(in->prgi_op.pi_uuid), rpc);

	rc = pool_svc_lookup_leader(in->prgi_op.pi_uuid, &svc,
				    &out->prgo_op.po_hint);
	if (rc != 0)
		D_GOTO(out, rc);

	/* This is a server to server RPC only */
	if (daos_rpc_from_client(rpc))
		D_GOTO(out, rc = -DER_INVAL);

	/* Get available ranks */
	rc = ds_pool_get_ranks(in->prgi_op.pi_uuid, POOL_GROUP_MAP_STATUS, &out_ranks);
	if (rc != 0) {
		D_ERROR(DF_UUID ": get ranks failed, " DF_RC "\n",
			DP_UUID(in->prgi_op.pi_uuid), DP_RC(rc));
		D_GOTO(out_svc, rc);
	} else if ((in->prgi_nranks > 0) &&
		   (out_ranks.rl_nr > in->prgi_nranks)) {
		D_DEBUG(DB_MD, DF_UUID ": %u ranks (more than client: %u)\n",
			DP_UUID(in->prgi_op.pi_uuid), out_ranks.rl_nr,
			in->prgi_nranks);
		D_GOTO(out_free, rc = -DER_TRUNC);
	} else {
		D_DEBUG(DB_MD, DF_UUID ": %u ranks\n",
			DP_UUID(in->prgi_op.pi_uuid), out_ranks.rl_nr);
		if ((out_ranks.rl_nr > 0) && (in->prgi_nranks > 0) &&
		    (in->prgi_ranks_bulk != CRT_BULK_NULL))
			rc = transfer_ranks_buf(out_ranks.rl_ranks,
						out_ranks.rl_nr, svc, rpc,
						in->prgi_ranks_bulk);
	}

out_free:
	nranks = out_ranks.rl_nr;
	map_ranks_fini(&out_ranks);

out_svc:
	ds_rsvc_set_hint(&svc->ps_rsvc, &out->prgo_op.po_hint);
	pool_svc_put_leader(svc);
out:
	out->prgo_op.po_rc = rc;
	out->prgo_nranks = nranks;
	D_DEBUG(DB_MD, DF_UUID ": replying rpc: %p " DF_RC "\n", DP_UUID(in->prgi_op.pi_uuid), rpc,
		DP_RC(rc));
	crt_reply_send(rpc);
}

/* This RPC could be implemented by ds_rsvc. */
void
ds_pool_svc_stop_handler(crt_rpc_t *rpc)
{
	struct pool_svc_stop_in	       *in = crt_req_get(rpc);
	struct pool_svc_stop_out       *out = crt_reply_get(rpc);
	d_iov_t				id;
	int				rc;

	D_DEBUG(DB_MD, DF_UUID": processing rpc %p\n",
		DP_UUID(in->psi_op.pi_uuid), rpc);

	d_iov_set(&id, in->psi_op.pi_uuid, sizeof(uuid_t));
	rc = ds_rsvc_stop_leader(DS_RSVC_CLASS_POOL, &id, &out->pso_op.po_hint);

	out->pso_op.po_rc = rc;
	D_DEBUG(DB_MD, DF_UUID ": replying rpc: %p " DF_RC "\n", DP_UUID(in->psi_op.pi_uuid), rpc,
		DP_RC(rc));
	crt_reply_send(rpc);
}

/**
 * Get a copy of the latest pool map buffer. Callers are responsible for
 * freeing iov->iov_buf with D_FREE.
 */
int
ds_pool_map_buf_get(uuid_t uuid, d_iov_t *iov, uint32_t *map_version)
{
	struct pool_svc	*svc;
	struct rdb_tx	tx;
	struct pool_buf	*map_buf;
	int		rc;

	rc = pool_svc_lookup_leader(uuid, &svc, NULL /* hint */);
	if (rc != 0)
		D_GOTO(out, rc);

	rc = rdb_tx_begin(svc->ps_rsvc.s_db, svc->ps_rsvc.s_term, &tx);
	if (rc != 0)
		D_GOTO(out_svc, rc);

	ABT_rwlock_rdlock(svc->ps_lock);
	rc = read_map_buf(&tx, &svc->ps_root, &map_buf, map_version);
	if (rc != 0) {
		D_ERROR(DF_UUID": failed to read pool map: "DF_RC"\n",
			DP_UUID(svc->ps_uuid), DP_RC(rc));
		D_GOTO(out_lock, rc);
	}
	D_ASSERT(map_buf != NULL);
	iov->iov_buf = map_buf;
	iov->iov_len = pool_buf_size(map_buf->pb_nr);
	iov->iov_buf_len = pool_buf_size(map_buf->pb_nr);
out_lock:
	ABT_rwlock_unlock(svc->ps_lock);
	rdb_tx_end(&tx);
out_svc:
	pool_svc_put_leader(svc);
out:
	return rc;
}

void
ds_pool_iv_ns_update(struct ds_pool *pool, unsigned int master_rank,
		     uint64_t term)
{
	ds_iv_ns_update(pool->sp_iv_ns, master_rank, term);
}

int
ds_pool_svc_global_map_version_get(uuid_t uuid, uint32_t *version)
{
	struct pool_svc	*svc;
	int		rc;

	rc = pool_svc_lookup_leader(uuid, &svc, NULL /* hint */);
	if (rc != 0)
		return rc;

	*version = svc->ps_global_map_version;

	pool_svc_put_leader(svc);
	return 0;
}

int
ds_pool_svc_term_get(uuid_t uuid, uint64_t *term)
{
	struct pool_svc	*svc;
	int		rc;

	rc = pool_svc_lookup_leader(uuid, &svc, NULL /* hint */);
	if (rc != 0)
		return rc;

	*term = svc->ps_rsvc.s_term;

	pool_svc_put_leader(svc);
	return 0;
}

void
ds_pool_attr_set_handler(crt_rpc_t *rpc)
{
	struct pool_attr_set_in  *in = crt_req_get(rpc);
	struct pool_op_out	 *out = crt_reply_get(rpc);
	struct pool_svc		 *svc;
	struct rdb_tx		  tx;
	int			  rc;

	D_DEBUG(DB_MD, DF_UUID ": processing rpc: %p hdl=" DF_UUID "\n",
		DP_UUID(in->pasi_op.pi_uuid), rpc, DP_UUID(in->pasi_op.pi_hdl));

	rc = pool_svc_lookup_leader(in->pasi_op.pi_uuid, &svc, &out->po_hint);
	if (rc != 0)
		goto out;

	rc = rdb_tx_begin(svc->ps_rsvc.s_db, svc->ps_rsvc.s_term, &tx);
	if (rc != 0)
		goto out_svc;

	ABT_rwlock_wrlock(svc->ps_lock);
	rc = ds_rsvc_set_attr(&svc->ps_rsvc, &tx, &svc->ps_user,
			      in->pasi_bulk, rpc, in->pasi_count);
	if (rc != 0)
		goto out_lock;

	rc = rdb_tx_commit(&tx);

out_lock:
	ABT_rwlock_unlock(svc->ps_lock);
	rdb_tx_end(&tx);
out_svc:
	ds_rsvc_set_hint(&svc->ps_rsvc, &out->po_hint);
	pool_svc_put_leader(svc);
out:
	out->po_rc = rc;
	D_DEBUG(DB_MD, DF_UUID ": replying rpc: %p " DF_RC "\n", DP_UUID(in->pasi_op.pi_uuid), rpc,
		DP_RC(rc));
	crt_reply_send(rpc);
}

void
ds_pool_attr_del_handler(crt_rpc_t *rpc)
{
	struct pool_attr_del_in  *in = crt_req_get(rpc);
	struct pool_op_out	 *out = crt_reply_get(rpc);
	struct pool_svc		 *svc;
	struct rdb_tx		  tx;
	int			  rc;

	D_DEBUG(DB_MD, DF_UUID ": processing rpc: %p hdl=" DF_UUID "\n",
		DP_UUID(in->padi_op.pi_uuid), rpc, DP_UUID(in->padi_op.pi_hdl));

	rc = pool_svc_lookup_leader(in->padi_op.pi_uuid, &svc, &out->po_hint);
	if (rc != 0)
		goto out;

	rc = rdb_tx_begin(svc->ps_rsvc.s_db, svc->ps_rsvc.s_term, &tx);
	if (rc != 0)
		goto out_svc;

	ABT_rwlock_wrlock(svc->ps_lock);
	rc = ds_rsvc_del_attr(&svc->ps_rsvc, &tx, &svc->ps_user,
			      in->padi_bulk, rpc, in->padi_count);
	if (rc != 0)
		goto out_lock;

	rc = rdb_tx_commit(&tx);

out_lock:
	ABT_rwlock_unlock(svc->ps_lock);
	rdb_tx_end(&tx);
out_svc:
	ds_rsvc_set_hint(&svc->ps_rsvc, &out->po_hint);
	pool_svc_put_leader(svc);
out:
	out->po_rc = rc;
	D_DEBUG(DB_MD, DF_UUID ": replying rpc: %p " DF_RC "\n", DP_UUID(in->padi_op.pi_uuid), rpc,
		DP_RC(rc));
	crt_reply_send(rpc);
}

void
ds_pool_attr_get_handler(crt_rpc_t *rpc)
{
	struct pool_attr_get_in  *in = crt_req_get(rpc);
	struct pool_op_out	 *out = crt_reply_get(rpc);
	struct pool_svc		 *svc;
	struct rdb_tx		  tx;
	int			  rc;

	D_DEBUG(DB_MD, DF_UUID ": processing rpc: %p hdl=" DF_UUID "\n",
		DP_UUID(in->pagi_op.pi_uuid), rpc, DP_UUID(in->pagi_op.pi_hdl));

	rc = pool_svc_lookup_leader(in->pagi_op.pi_uuid, &svc, &out->po_hint);
	if (rc != 0)
		goto out;

	rc = rdb_tx_begin(svc->ps_rsvc.s_db, svc->ps_rsvc.s_term, &tx);
	if (rc != 0)
		goto out_svc;

	ABT_rwlock_rdlock(svc->ps_lock);
	rc = ds_rsvc_get_attr(&svc->ps_rsvc, &tx, &svc->ps_user, in->pagi_bulk,
			      rpc, in->pagi_count, in->pagi_key_length);
	ABT_rwlock_unlock(svc->ps_lock);
	rdb_tx_end(&tx);
out_svc:
	ds_rsvc_set_hint(&svc->ps_rsvc, &out->po_hint);
	pool_svc_put_leader(svc);
out:
	out->po_rc = rc;
	D_DEBUG(DB_MD, DF_UUID ": replying rpc: %p " DF_RC "\n", DP_UUID(in->pagi_op.pi_uuid), rpc,
		DP_RC(rc));
	crt_reply_send(rpc);
}

void
ds_pool_attr_list_handler(crt_rpc_t *rpc)
{
	struct pool_attr_list_in	*in	    = crt_req_get(rpc);
	struct pool_attr_list_out	*out	    = crt_reply_get(rpc);
	struct pool_svc			*svc;
	struct rdb_tx			 tx;
	int				 rc;

	D_DEBUG(DB_MD, DF_UUID ": processing rpc: %p hdl=" DF_UUID "\n",
		DP_UUID(in->pali_op.pi_uuid), rpc, DP_UUID(in->pali_op.pi_hdl));

	rc = pool_svc_lookup_leader(in->pali_op.pi_uuid, &svc,
				    &out->palo_op.po_hint);
	if (rc != 0)
		goto out;

	rc = rdb_tx_begin(svc->ps_rsvc.s_db, svc->ps_rsvc.s_term, &tx);
	if (rc != 0)
		goto out_svc;

	ABT_rwlock_rdlock(svc->ps_lock);
	rc = ds_rsvc_list_attr(&svc->ps_rsvc, &tx, &svc->ps_user,
			       in->pali_bulk, rpc, &out->palo_size);
	ABT_rwlock_unlock(svc->ps_lock);
	rdb_tx_end(&tx);
out_svc:
	ds_rsvc_set_hint(&svc->ps_rsvc, &out->palo_op.po_hint);
	pool_svc_put_leader(svc);
out:
	out->palo_op.po_rc = rc;
	D_DEBUG(DB_MD, DF_UUID ": replying rpc: %p " DF_RC "\n", DP_UUID(in->pali_op.pi_uuid), rpc,
		DP_RC(rc));
	crt_reply_send(rpc);
}

void
ds_pool_replicas_update_handler(crt_rpc_t *rpc)
{
	struct pool_membership_in	*in = crt_req_get(rpc);
	struct pool_membership_out	*out = crt_reply_get(rpc);
	d_rank_list_t			*ranks;
	d_iov_t				 id;
	int				 rc;

	rc = daos_rank_list_dup(&ranks, in->pmi_targets);
	if (rc != 0)
		goto out;
	d_iov_set(&id, in->pmi_uuid, sizeof(uuid_t));

	switch (opc_get(rpc->cr_opc)) {
	case POOL_REPLICAS_ADD:
		rc = ds_rsvc_add_replicas(DS_RSVC_CLASS_POOL, &id, ranks,
					  ds_rsvc_get_md_cap(), &out->pmo_hint);
		break;

	case POOL_REPLICAS_REMOVE:
		rc = ds_rsvc_remove_replicas(DS_RSVC_CLASS_POOL, &id, ranks, &out->pmo_hint);
		break;

	default:
		D_ASSERT(0);
	}

	out->pmo_failed = ranks;
out:
	out->pmo_rc = rc;
	crt_reply_send(rpc);
}

/* Update pool map version for current xstream. */
int
ds_pool_child_map_refresh_sync(struct ds_pool_child *dpc)
{
	struct pool_map_refresh_ult_arg	arg;
	ABT_eventual			eventual;
	int				*status;
	int				rc;

	rc = ABT_eventual_create(sizeof(*status), &eventual);
	if (rc != ABT_SUCCESS)
		return dss_abterr2der(rc);

	arg.iua_pool_version = dpc->spc_map_version;
	uuid_copy(arg.iua_pool_uuid, dpc->spc_uuid);
	arg.iua_eventual = eventual;

	rc = dss_ult_create(ds_pool_map_refresh_ult, &arg, DSS_XS_SYS,
			    0, 0, NULL);
	if (rc)
		D_GOTO(out_eventual, rc);

	rc = ABT_eventual_wait(eventual, (void **)&status);
	if (rc != ABT_SUCCESS)
		D_GOTO(out_eventual, rc = dss_abterr2der(rc));
	if (*status != 0)
		D_GOTO(out_eventual, rc = *status);

out_eventual:
	ABT_eventual_free(&eventual);
	return rc;
}

int
ds_pool_child_map_refresh_async(struct ds_pool_child *dpc)
{
	struct pool_map_refresh_ult_arg	*arg;
	int				rc;

	D_ALLOC_PTR(arg);
	if (arg == NULL)
		return -DER_NOMEM;
	arg->iua_pool_version = dpc->spc_map_version;
	uuid_copy(arg->iua_pool_uuid, dpc->spc_uuid);

	rc = dss_ult_create(ds_pool_map_refresh_ult, arg, DSS_XS_SYS,
			    0, 0, NULL);
	return rc;
}

int ds_pool_prop_fetch(struct ds_pool *pool, unsigned int bits,
		       daos_prop_t **prop_out)
{
	struct pool_svc	*svc;
	struct rdb_tx	tx;
	int		rc;

	rc = pool_svc_lookup_leader(pool->sp_uuid, &svc, NULL);
	if (rc != 0)
		return rc;

	rc = rdb_tx_begin(svc->ps_rsvc.s_db, svc->ps_rsvc.s_term, &tx);
	if (rc != 0)
		D_GOTO(out_svc, rc);

	/* read optional properties */
	ABT_rwlock_rdlock(svc->ps_lock);
	rc = pool_prop_read(&tx, svc, bits, prop_out);
	ABT_rwlock_unlock(svc->ps_lock);
	if (rc != 0)
		D_GOTO(out_tx, rc);
out_tx:
	rdb_tx_end(&tx);
out_svc:
	pool_svc_put_leader(svc);
	return rc;
}

/**
 * Is \a hdl a "server handle" for \a pool?
 *
 * \param[in]	pool	pool
 * \param[in]	hdl	pool handle UUID
 *
 * \return	1	yes
 *		0	no
 *		<0	error from the IV fetch
 */
int
ds_pool_hdl_is_from_srv(struct ds_pool *pool, uuid_t hdl)
{
	uuid_t	srv_hdl;
	int	rc;

	/*
	 * Use the cached value if available. (Not sure if this cache could be
	 * stale...)
	 */
	if (!uuid_is_null(pool->sp_srv_pool_hdl))
		return uuid_compare(pool->sp_srv_pool_hdl, hdl) == 0;

	rc = ds_pool_iv_srv_hdl_fetch(pool, &srv_hdl, NULL);
	if (rc != 0)
		return rc;

	return uuid_compare(srv_hdl, hdl) == 0;
}

static bool
is_pool_from_srv(uuid_t pool_uuid, uuid_t poh_uuid)
{
	struct ds_pool	*pool;
	int		rc;

	rc = ds_pool_lookup(pool_uuid, &pool);
	if (rc) {
		D_ERROR(DF_UUID": failed to get ds_pool: %d\n",
			DP_UUID(pool_uuid), rc);
		return false;
	}

	rc = ds_pool_hdl_is_from_srv(pool, poh_uuid);
	ds_pool_put(pool);
	if (rc < 0) {
		D_ERROR(DF_UUID" fetch srv hdl: %d\n", DP_UUID(pool_uuid), rc);
		return false;
	}

	return rc ? true : false;
}

int ds_pool_svc_upgrade(uuid_t pool_uuid, d_rank_list_t *ranks)
{
	int				rc;
	struct rsvc_client		client;
	crt_endpoint_t			ep;
	struct dss_module_info		*info = dss_get_module_info();
	crt_rpc_t			*rpc;
	struct pool_upgrade_in		*in;
	struct pool_upgrade_out		*out;

	D_DEBUG(DB_MGMT, DF_UUID": Upgrading pool prop\n", DP_UUID(pool_uuid));

	rc = rsvc_client_init(&client, ranks);
	if (rc != 0) {
		D_ERROR(DF_UUID": failed to init rsvc client: "DF_RC"\n",
			DP_UUID(pool_uuid), DP_RC(rc));
		D_GOTO(out, rc);
	}

rechoose:
	ep.ep_grp = NULL; /* primary group */
	rc = rsvc_client_choose(&client, &ep);
	if (rc != 0) {
		D_ERROR(DF_UUID": cannot find pool service: "DF_RC"\n",
			DP_UUID(pool_uuid), DP_RC(rc));
		goto out_client;
	}

	rc = pool_req_create(info->dmi_ctx, &ep, POOL_UPGRADE, &rpc);
	if (rc != 0) {
		D_ERROR(DF_UUID": failed to create pool upgrade rpc: %d\n",
			DP_UUID(pool_uuid), rc);
		D_GOTO(out_client, rc);
	}

	in = crt_req_get(rpc);
	uuid_copy(in->poi_op.pi_uuid, pool_uuid);
	uuid_clear(in->poi_op.pi_hdl);

	rc = dss_rpc_send(rpc);
	out = crt_reply_get(rpc);
	D_ASSERT(out != NULL);

	rc = pool_rsvc_client_complete_rpc(&client, &ep, rc, &out->poo_op);
	if (rc == RSVC_CLIENT_RECHOOSE) {
		crt_req_decref(rpc);
		dss_sleep(RECHOOSE_SLEEP_MS);
		D_GOTO(rechoose, rc);
	}

	rc = out->poo_op.po_rc;
	if (rc != 0) {
		D_ERROR(DF_UUID": failed to upgrade pool: %d\n",
			DP_UUID(pool_uuid), rc);
		D_GOTO(out_rpc, rc);
	}

out_rpc:
	crt_req_decref(rpc);
out_client:
	rsvc_client_fini(&client);
out:
	return rc;
}

/* Check if the target(by id) matched the status */
int
ds_pool_target_status_check(struct ds_pool *pool, uint32_t id, uint8_t matched_status,
			    struct pool_target **p_tgt)
{
	struct pool_target *target;
	int		   rc;

	ABT_rwlock_rdlock(pool->sp_lock);
	rc = pool_map_find_target(pool->sp_map, id, &target);
	ABT_rwlock_unlock(pool->sp_lock);
	if (rc <= 0)
		return rc == 0 ? -DER_NONEXIST : rc;

	if (p_tgt)
		*p_tgt = target;

	return target->ta_comp.co_status == matched_status ? 1 : 0;
}

/**
 * A hack (since we don't take svc->ps_lock to avoid lock order issues with
 * cont_svc->cs_lock) for cont_svc to look up the credential of a pool handle
 * in the DB. If the return value is zero, the caller is responsible for
 * freeing \a cred->iov_buf with D_FREE.
 */
int
ds_pool_lookup_hdl_cred(struct rdb_tx *tx, uuid_t pool_uuid, uuid_t pool_hdl_uuid, d_iov_t *cred)
{
	struct pool_svc	       *svc;
	d_iov_t			key;
	d_iov_t			value;
	struct pool_hdl	       *hdl;
	void		       *buf;
	int			rc;

	rc = pool_svc_lookup_leader(pool_uuid, &svc, NULL /* hint */);
	if (rc != 0)
		goto out;

	if (svc->ps_global_version < DAOS_POOL_GLOBAL_VERSION_WITH_HDL_CRED) {
		D_ERROR(DF_UUID": no credential in pool global version %u\n", DP_UUID(svc->ps_uuid),
			svc->ps_global_version);
		rc = -DER_NOTSUPPORTED;
		goto out_svc;
	}

	d_iov_set(&key, pool_hdl_uuid, sizeof(uuid_t));
	d_iov_set(&value, NULL, 0);
	rc = rdb_tx_lookup(tx, &svc->ps_handles, &key, &value);
	if (rc != 0)
		goto out_svc;
	hdl = value.iov_buf;

	D_ALLOC(buf, hdl->ph_cred_len);
	if (buf == NULL) {
		rc = -DER_NOMEM;
		goto out_svc;
	}
	memcpy(buf, hdl->ph_cred, hdl->ph_cred_len);

	cred->iov_buf = buf;
	cred->iov_len = hdl->ph_cred_len;
	cred->iov_buf_len = hdl->ph_cred_len;

out_svc:
	pool_svc_put_leader(svc);
out:
	return rc;
}<|MERGE_RESOLUTION|>--- conflicted
+++ resolved
@@ -578,7 +578,6 @@
 			rc = rdb_tx_update(tx, kvs, &ds_pool_prop_upgrade_status,
 					   &value);
 			break;
-<<<<<<< HEAD
 		case DAOS_PROP_PO_PERF_DOMAIN:
 			if (entry->dpe_str == NULL ||
 			    strlen(entry->dpe_str) == 0) {
@@ -590,7 +589,7 @@
 				  strlen(entry->dpe_str));
 			rc = rdb_tx_update(tx, kvs, &ds_pool_prop_perf_domain,
 					   &value);
-=======
+			break;
 		case DAOS_PROP_PO_SVC_REDUN_FAC:
 			if (global_ver < 2) {
 				D_DEBUG(DB_MD, "skip writing svc_redun_fac for global version %u\n",
@@ -609,7 +608,6 @@
 			val32 = entry->dpe_val;
 			d_iov_set(&value, &val32, sizeof(val32));
 			rc = rdb_tx_update(tx, kvs, &ds_pool_prop_obj_version, &value);
->>>>>>> 18a2b108
 			break;
 		default:
 			D_ERROR("bad dpe_type %d.\n", entry->dpe_type);
@@ -2385,7 +2383,6 @@
 		}
 		idx++;
 	}
-<<<<<<< HEAD
 
 	if (bits & DAOS_PO_QUERY_PROP_PERF_DOMAIN) {
 		d_iov_set(&value, NULL, 0);
@@ -2416,8 +2413,6 @@
 		idx++;
 	}
 
-	return 0;
-=======
 	if (bits & DAOS_PO_QUERY_PROP_SCRUB_MODE) {
 		d_iov_set(&value, &val, sizeof(val));
 		rc = rdb_tx_lookup(tx, &svc->ps_root, &ds_pool_prop_scrub_mode,
@@ -2489,7 +2484,6 @@
 out_prop:
 	daos_prop_free(prop);
 	return rc;
->>>>>>> 18a2b108
 }
 
 /*
