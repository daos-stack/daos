/*
 * (C) Copyright 2016-2020 Intel Corporation.
 *
 * Licensed under the Apache License, Version 2.0 (the "License");
 * you may not use this file except in compliance with the License.
 * You may obtain a copy of the License at
 *
 *    http://www.apache.org/licenses/LICENSE-2.0
 *
 * Unless required by applicable law or agreed to in writing, software
 * distributed under the License is distributed on an "AS IS" BASIS,
 * WITHOUT WARRANTIES OR CONDITIONS OF ANY KIND, either express or implied.
 * See the License for the specific language governing permissions and
 * limitations under the License.
 *
 * GOVERNMENT LICENSE RIGHTS-OPEN SOURCE SOFTWARE
 * The Government's rights to use, modify, reproduce, release, perform, display,
 * or disclose this software are subject to the terms of the Apache License as
 * provided in Contract No. B609815.
 * Any reproduction of computer software, computer software documentation, or
 * portions thereof marked with this legend must also reproduce the markings.
 */
/**
 * \file
 *
 * ds_pool: Pool Service
 *
 * This file contains the server API methods and the RPC handlers that are both
 * related pool metadata.
 */

#define D_LOGFAC DD_FAC(pool)

#include <daos_srv/pool.h>

#include <fcntl.h>
#include <sys/stat.h>
#include <daos_api.h> /* for daos_prop_alloc/_free() */
#include <daos/pool_map.h>
#include <daos/rpc.h>
#include <daos/pool.h>
#include <daos/rsvc.h>
#include <daos_srv/container.h>
#include <daos_srv/daos_mgmt_srv.h>
#include <daos_srv/daos_server.h>
#include <daos_srv/rdb.h>
#include <daos_srv/rebuild.h>
#include <daos_srv/security.h>
#include <cart/api.h>
#include <cart/iv.h>
#include "rpc.h"
#include "srv_internal.h"
#include "srv_layout.h"

/* Pool service */
struct pool_svc {
	struct ds_rsvc		ps_rsvc;
	uuid_t			ps_uuid;	/* pool UUID */
	struct cont_svc	       *ps_cont_svc;	/* one combined svc for now */
	ABT_rwlock		ps_lock;	/* for DB data */
	rdb_path_t		ps_root;	/* root KVS */
	rdb_path_t		ps_handles;	/* pool handle KVS */
	rdb_path_t		ps_user;	/* pool user attributes KVS */
	struct ds_pool	       *ps_pool;
};

static bool pool_disable_evict = false;

static struct pool_svc *
pool_svc_obj(struct ds_rsvc *rsvc)
{
	return container_of(rsvc, struct pool_svc, ps_rsvc);
}

static int
write_map_buf(struct rdb_tx *tx, const rdb_path_t *kvs, struct pool_buf *buf,
	      uint32_t version)
{
	d_iov_t	value;
	int		rc;

	D_DEBUG(DF_DSMS, "version=%u ntargets=%u ndomains=%u\n", version,
		buf->pb_target_nr, buf->pb_domain_nr);

	/* Write the version. */
	d_iov_set(&value, &version, sizeof(version));
	rc = rdb_tx_update(tx, kvs, &ds_pool_prop_map_version, &value);
	if (rc != 0)
		return rc;

	/* Write the buffer. */
	d_iov_set(&value, buf, pool_buf_size(buf->pb_nr));
	return rdb_tx_update(tx, kvs, &ds_pool_prop_map_buffer, &value);
}

/*
 * Retrieve the pool map buffer address in persistent memory and the pool map
 * version into "map_buf" and "map_version", respectively.
 */
static int
locate_map_buf(struct rdb_tx *tx, const rdb_path_t *kvs, struct pool_buf **buf,
	       uint32_t *version)
{
	uint32_t	ver;
	d_iov_t	value;
	int		rc;

	/* Read the version. */
	d_iov_set(&value, &ver, sizeof(ver));
	rc = rdb_tx_lookup(tx, kvs, &ds_pool_prop_map_version, &value);
	if (rc != 0)
		return rc;

	/* Look up the buffer address. */
	d_iov_set(&value, NULL /* buf */, 0 /* size */);
	rc = rdb_tx_lookup(tx, kvs, &ds_pool_prop_map_buffer, &value);
	if (rc != 0)
		return rc;

	*buf = value.iov_buf;
	*version = ver;
	D_DEBUG(DF_DSMS, "version=%u ntargets=%u ndomains=%u\n", *version,
		(*buf)->pb_target_nr, (*buf)->pb_domain_nr);
	return 0;
}

/* Callers are responsible for freeing buf with D_FREE. */
static int
read_map_buf(struct rdb_tx *tx, const rdb_path_t *kvs, struct pool_buf **buf,
	     uint32_t *version)
{
	struct pool_buf	       *b;
	size_t			size;
	int			rc;

	rc = locate_map_buf(tx, kvs, &b, version);
	if (rc != 0)
		return rc;
	size = pool_buf_size(b->pb_nr);
	D_ALLOC(*buf, size);
	if (*buf == NULL)
		return -DER_NOMEM;
	memcpy(*buf, b, size);
	return 0;
}

/* Callers are responsible for destroying the object via pool_map_decref(). */
static int
read_map(struct rdb_tx *tx, const rdb_path_t *kvs, struct pool_map **map)
{
	struct pool_buf	       *buf;
	uint32_t		version;
	int			rc;

	rc = locate_map_buf(tx, kvs, &buf, &version);
	if (rc != 0)
		return rc;

	return pool_map_create(buf, version, map);
}

/* Store uuid in file path. */
static int
uuid_store(const char *path, const uuid_t uuid)
{
	int	fd;
	int	rc;

	/* Create and open the UUID file. */
	fd = open(path, O_WRONLY | O_CREAT | O_EXCL, S_IRUSR | S_IWUSR);
	if (fd < 0) {
		D_ERROR(DF_UUID": failed to create uuid file %s: %d\n",
			DP_UUID(uuid), path, errno);
		rc = daos_errno2der(errno);
		goto out;
	}

	/* Write the UUID. */
	rc = write(fd, uuid, sizeof(uuid_t));
	if (rc != sizeof(uuid_t)) {
		if (rc != -1)
			errno = EIO;
		D_ERROR(DF_UUID": failed to write uuid into %s: %d %d\n",
			DP_UUID(uuid), path, rc, errno);
		rc = daos_errno2der(errno);
		goto out_fd;
	}

	/* Persist the UUID. */
	rc = fsync(fd);
	if (rc != 0) {
		D_ERROR(DF_UUID": failed to fsync %s: %d\n", DP_UUID(uuid),
			path, errno);
		rc = daos_errno2der(errno);
	}

	/* Free the resource and remove the file on errors. */
out_fd:
	close(fd);
	if (rc != 0)
		remove(path);
out:
	return rc;
}

/* Load uuid from file path. */
static int
uuid_load(const char *path, uuid_t uuid)
{
	int	fd;
	int	rc;

	/* Open the UUID file. */
	fd = open(path, O_RDONLY);
	if (fd < 0) {
		if (errno == ENOENT)
			D_DEBUG(DB_MD, "failed to open uuid file %s: %d\n",
				path, errno);
		else
			D_ERROR("failed to open uuid file %s: %d\n", path,
				errno);
		rc = daos_errno2der(errno);
		goto out;
	}

	/* Read the UUID. */
	rc = read(fd, uuid, sizeof(uuid_t));
	if (rc == sizeof(uuid_t)) {
		rc = 0;
	} else {
		if (rc != -1)
			errno = EIO;
		D_ERROR("failed to read %s: %d %d\n", path, rc, errno);
		rc = daos_errno2der(errno);
	}

	close(fd);
out:
	return rc;
}

static char *
pool_svc_rdb_path_common(const uuid_t pool_uuid, const char *suffix)
{
	char   *name;
	char   *path;
	int	rc;

	rc = asprintf(&name, RDB_FILE"pool%s", suffix);
	if (rc < 0)
		return NULL;
	rc = ds_mgmt_tgt_file(pool_uuid, name, NULL /* idx */, &path);
	D_FREE(name);
	if (rc != 0)
		return NULL;
	return path;
}

/* Return a pool service RDB path. */
static char *
pool_svc_rdb_path(const uuid_t pool_uuid)
{
	return pool_svc_rdb_path_common(pool_uuid, "");
}

/* Return a pool service RDB UUID file path. This file stores the RDB UUID. */
static char *
pool_svc_rdb_uuid_path(const uuid_t pool_uuid)
{
	return pool_svc_rdb_path_common(pool_uuid, "-uuid");
}

/*
 * Called by mgmt module on every storage node belonging to this pool.
 * "path" is the directory under which the VOS and metadata files shall be.
 * "target_uuid" returns the UUID generated for the target on this storage node.
 */
int
ds_pool_create(const uuid_t pool_uuid, const char *path, uuid_t target_uuid)
{
	char   *fpath;
	int	rc;

	uuid_generate(target_uuid);

	/* Store target_uuid in DSM_META_FILE. */
	rc = asprintf(&fpath, "%s/%s", path, DSM_META_FILE);
	if (rc < 0)
		return -DER_NOMEM;
	rc = uuid_store(fpath, target_uuid);
	D_FREE(fpath);

	return rc;
}

static int
uuid_compare_cb(const void *a, const void *b)
{
	uuid_t *ua = (uuid_t *)a;
	uuid_t *ub = (uuid_t *)b;

	return uuid_compare(*ua, *ub);
}

/* copy \a prop to \a prop_def (duplicated default prop) */
static int
pool_prop_default_copy(daos_prop_t *prop_def, daos_prop_t *prop)
{
	struct daos_prop_entry	*entry;
	struct daos_prop_entry	*entry_def;
	int			 i;

	if (prop == NULL || prop->dpp_nr == 0 || prop->dpp_entries == NULL)
		return 0;

	for (i = 0; i < prop->dpp_nr; i++) {
		entry = &prop->dpp_entries[i];
		entry_def = daos_prop_entry_get(prop_def, entry->dpe_type);
		D_ASSERTF(entry_def != NULL, "type %d not found in "
			  "default prop.\n", entry->dpe_type);
		switch (entry->dpe_type) {
		case DAOS_PROP_PO_LABEL:
			D_FREE(entry_def->dpe_str);
			D_STRNDUP(entry_def->dpe_str, entry->dpe_str,
				  DAOS_PROP_LABEL_MAX_LEN);
			if (entry_def->dpe_str == NULL)
				return -DER_NOMEM;
			break;
		case DAOS_PROP_PO_OWNER:
		case DAOS_PROP_PO_OWNER_GROUP:
			D_FREE(entry_def->dpe_str);
			D_STRNDUP(entry_def->dpe_str, entry->dpe_str,
				  DAOS_ACL_MAX_PRINCIPAL_LEN);
			if (entry_def->dpe_str == NULL)
				return -DER_NOMEM;
			break;
		case DAOS_PROP_PO_SPACE_RB:
		case DAOS_PROP_PO_SELF_HEAL:
		case DAOS_PROP_PO_RECLAIM:
			entry_def->dpe_val = entry->dpe_val;
			break;
		case DAOS_PROP_PO_ACL:
			if (entry->dpe_val_ptr != NULL) {
				struct daos_acl *acl = entry->dpe_val_ptr;

				daos_prop_entry_dup_ptr(entry_def, entry,
							daos_acl_get_size(acl));
				if (entry_def->dpe_val_ptr == NULL)
					return -DER_NOMEM;
			}
			break;
		default:
			D_ERROR("ignore bad dpt_type %d.\n", entry->dpe_type);
			break;
		}
	}

	return 0;
}

static int
pool_prop_write(struct rdb_tx *tx, const rdb_path_t *kvs, daos_prop_t *prop)
{
	struct daos_prop_entry	*entry;
	d_iov_t		 value;
	int			 i;
	int			 rc = 0;

	if (prop == NULL || prop->dpp_nr == 0 || prop->dpp_entries == NULL)
		return 0;

	for (i = 0; i < prop->dpp_nr; i++) {
		entry = &prop->dpp_entries[i];
		switch (entry->dpe_type) {
		case DAOS_PROP_PO_LABEL:
			d_iov_set(&value, entry->dpe_str,
				     strlen(entry->dpe_str));
			rc = rdb_tx_update(tx, kvs, &ds_pool_prop_label,
					   &value);
			if (rc)
				return rc;
			break;
		case DAOS_PROP_PO_OWNER:
			d_iov_set(&value, entry->dpe_str,
				     strlen(entry->dpe_str));
			rc = rdb_tx_update(tx, kvs, &ds_pool_prop_owner,
					   &value);
			if (rc)
				return rc;
			break;
		case DAOS_PROP_PO_OWNER_GROUP:
			d_iov_set(&value, entry->dpe_str,
				     strlen(entry->dpe_str));
			rc = rdb_tx_update(tx, kvs, &ds_pool_prop_owner_group,
					   &value);
			if (rc)
				return rc;
			break;
		case DAOS_PROP_PO_ACL:
			if (entry->dpe_val_ptr != NULL) {
				struct daos_acl *acl;

				acl = entry->dpe_val_ptr;
				d_iov_set(&value, acl, daos_acl_get_size(acl));
				rc = rdb_tx_update(tx, kvs, &ds_pool_prop_acl,
						   &value);
				if (rc)
					return rc;
			}
			break;
		case DAOS_PROP_PO_SPACE_RB:
			d_iov_set(&value, &entry->dpe_val,
				     sizeof(entry->dpe_val));
			rc = rdb_tx_update(tx, kvs, &ds_pool_prop_space_rb,
					   &value);
			if (rc)
				return rc;
			break;
		case DAOS_PROP_PO_SELF_HEAL:
			d_iov_set(&value, &entry->dpe_val,
				     sizeof(entry->dpe_val));
			rc = rdb_tx_update(tx, kvs, &ds_pool_prop_self_heal,
					   &value);
			if (rc)
				return rc;
			break;
		case DAOS_PROP_PO_RECLAIM:
			d_iov_set(&value, &entry->dpe_val,
				     sizeof(entry->dpe_val));
			rc = rdb_tx_update(tx, kvs, &ds_pool_prop_reclaim,
					   &value);
			if (rc)
				return rc;
			break;
		case DAOS_PROP_PO_SVC_LIST:
			break;
		default:
			D_ERROR("bad dpe_type %d.\n", entry->dpe_type);
			return -DER_INVAL;
		}
	}

	return rc;
}

static int
init_pool_metadata(struct rdb_tx *tx, const rdb_path_t *kvs,
		   uint32_t nnodes, uuid_t target_uuids[], const char *group,
		   const d_rank_list_t *target_addrs, daos_prop_t *prop,
		   uint32_t ndomains, const int32_t *domains)
{
	struct pool_buf	       *map_buf;
	struct pool_component	map_comp;
	uint32_t		map_version = 1;
	uint32_t		connectable;
	uint32_t		nhandles = 0;
	uuid_t		       *uuids;
	d_iov_t		value;
	struct rdb_kvs_attr	attr;
	int			ntargets = nnodes * dss_tgt_nr;
	int			rc;
	int			i;

	/* Prepare the pool map attribute buffers. */
	map_buf = pool_buf_alloc(ndomains + nnodes + ntargets);
	if (map_buf == NULL)
		return -DER_NOMEM;
	/*
	 * Make a sorted target UUID array to determine target IDs. See the
	 * bsearch() call below.
	 */
	D_ALLOC_ARRAY(uuids, nnodes);
	if (uuids == NULL)
		D_GOTO(out_map_buf, rc = -DER_NOMEM);
	memcpy(uuids, target_uuids, sizeof(uuid_t) * nnodes);
	qsort(uuids, nnodes, sizeof(uuid_t), uuid_compare_cb);

	/* Fill the pool_buf out. */
	/* fill domains */
	for (i = 0; i < ndomains; i++) {
		map_comp.co_type = PO_COMP_TP_RACK;	/* TODO */
		map_comp.co_status = PO_COMP_ST_UPIN;
		map_comp.co_index = i;
		map_comp.co_id = i;
		map_comp.co_rank = 0;
		map_comp.co_ver = map_version;
		map_comp.co_fseq = 1;
		map_comp.co_nr = domains[i];

		rc = pool_buf_attach(map_buf, &map_comp, 1 /* comp_nr */);
		if (rc != 0)
			D_GOTO(out_uuids, rc);
	}

	/* fill nodes */
	for (i = 0; i < nnodes; i++) {
		uuid_t *p = bsearch(target_uuids[i], uuids, nnodes,
				    sizeof(uuid_t), uuid_compare_cb);

		map_comp.co_type = PO_COMP_TP_NODE;
		map_comp.co_status = PO_COMP_ST_UPIN;
		map_comp.co_index = i;
		map_comp.co_id = p - uuids;
		map_comp.co_rank = target_addrs->rl_ranks[i];
		map_comp.co_ver = map_version;
		map_comp.co_fseq = 1;
		map_comp.co_nr = dss_tgt_nr;

		rc = pool_buf_attach(map_buf, &map_comp, 1 /* comp_nr */);
		if (rc != 0)
			D_GOTO(out_uuids, rc);
	}

	/* fill targets */
	for (i = 0; i < nnodes; i++) {
		int j;

		for (j = 0; j < dss_tgt_nr; j++) {
			map_comp.co_type = PO_COMP_TP_TARGET;
			map_comp.co_status = PO_COMP_ST_UPIN;
			map_comp.co_index = j;
			map_comp.co_id = i * dss_tgt_nr + j;
			map_comp.co_rank = target_addrs->rl_ranks[i];
			map_comp.co_ver = map_version;
			map_comp.co_fseq = 1;
			map_comp.co_nr = 1;

			rc = pool_buf_attach(map_buf, &map_comp, 1);
			if (rc != 0)
				D_GOTO(out_uuids, rc);
		}
	}

	/* Initialize the pool map properties. */
	rc = write_map_buf(tx, kvs, map_buf, map_version);
	if (rc != 0)
		D_GOTO(out_uuids, rc);
	d_iov_set(&value, uuids, sizeof(uuid_t) * nnodes);
	rc = rdb_tx_update(tx, kvs, &ds_pool_prop_map_uuids, &value);
	if (rc != 0)
		D_GOTO(out_uuids, rc);

	/* Write the optional properties. */
	rc = pool_prop_write(tx, kvs, prop);
	if (rc != 0)
		D_GOTO(out_uuids, rc);

	/* Write connectable property */
	connectable = 1;
	d_iov_set(&value, &connectable, sizeof(connectable));
	rc = rdb_tx_update(tx, kvs, &ds_pool_prop_connectable, &value);
	if (rc != 0)
		D_GOTO(out_uuids, rc);

	/* Write the handle properties. */
	d_iov_set(&value, &nhandles, sizeof(nhandles));
	rc = rdb_tx_update(tx, kvs, &ds_pool_prop_nhandles, &value);
	if (rc != 0)
		D_GOTO(out_uuids, rc);
	attr.dsa_class = RDB_KVS_GENERIC;
	attr.dsa_order = 16;
	rc = rdb_tx_create_kvs(tx, kvs, &ds_pool_prop_handles, &attr);
	if (rc != 0)
		D_GOTO(out_uuids, rc);

	/* Create pool user attributes KVS */
	rc = rdb_tx_create_kvs(tx, kvs, &ds_pool_attr_user, &attr);
	if (rc != 0)
		D_GOTO(out_uuids, rc);

out_uuids:
	D_FREE(uuids);
out_map_buf:
	pool_buf_free(map_buf);
	return rc;
}

/*
 * nreplicas inputs how many replicas are wanted, while ranks->rl_nr
 * outputs how many replicas are actually selected, which may be less than
 * nreplicas. If successful, callers are responsible for calling
 * d_rank_list_free(*ranksp).
 */
static int
select_svc_ranks(int nreplicas, const d_rank_list_t *target_addrs,
		 int ndomains, const int *domains, d_rank_list_t **ranksp)
{
	int			i_rank_zero = -1;
	int			selectable;
	d_rank_list_t       *ranks;
	int			i;
	int			j;

	if (nreplicas <= 0)
		return -DER_INVAL;

	/* Determine the number of selectable targets. */
	selectable = target_addrs->rl_nr;
	if (daos_rank_list_find((d_rank_list_t *)target_addrs, 0 /* rank */,
				&i_rank_zero)) {
		/*
		 * Unless it is the only target available, we don't select rank
		 * 0 for now to avoid losing orterun stdout.
		 */
		if (selectable > 1)
			selectable -= 1 /* rank 0 */;
	}

	if (nreplicas > selectable)
		nreplicas = selectable;
	ranks = daos_rank_list_alloc(nreplicas);
	if (ranks == NULL)
		return -DER_NOMEM;

	/* TODO: Choose ranks according to failure domains. */
	j = 0;
	for (i = 0; i < target_addrs->rl_nr; i++) {
		if (j == ranks->rl_nr)
			break;
		if (i == i_rank_zero && selectable > 1)
			/* This is rank 0 and it's not the only rank. */
			continue;
		D_DEBUG(DB_MD, "ranks[%d]: %u\n", j, target_addrs->rl_ranks[i]);
		ranks->rl_ranks[j] = target_addrs->rl_ranks[i];
		j++;
	}
	D_ASSERTF(j == ranks->rl_nr, "%d == %u\n", j, ranks->rl_nr);

	*ranksp = ranks;
	return 0;
}

/**
 * Create a (combined) pool(/container) service. This method shall be called on
 * a single storage node in the pool. "target_uuids" shall be an array of the
 * target UUIDs returned by the ds_pool_create() calls.
 *
 * \param[in]		pool_uuid	pool UUID
 * \param[in]		ntargets	number of targets in the pool
 * \param[in]		target_uuids	array of \a ntargets target UUIDs
 * \param[in]		group		crt group ID (unused now)
 * \param[in]		target_addrs	list of \a ntargets target ranks
 * \param[in]		ndomains	number of domains the pool spans over
 * \param[in]		domains		serialized domain tree
 * \param[in]		prop		pool properties
 * \param[in,out]	svc_addrs	\a svc_addrs.rl_nr inputs how many
 *					replicas shall be created; returns the
 *					list of pool service replica ranks
 */
int
ds_pool_svc_create(const uuid_t pool_uuid, int ntargets, uuid_t target_uuids[],
		   const char *group, const d_rank_list_t *target_addrs,
		   int ndomains, const int *domains, daos_prop_t *prop,
		   d_rank_list_t *svc_addrs)
{
	d_rank_list_t	       *ranks;
	uuid_t			rdb_uuid;
	d_iov_t		psid;
	struct rsvc_client	client;
	struct dss_module_info *info = dss_get_module_info();
	crt_endpoint_t		ep;
	crt_rpc_t	       *rpc;
	struct pool_create_in  *in;
	struct pool_create_out *out;
	int			rc;

	D_ASSERTF(ntargets == target_addrs->rl_nr, "ntargets=%u num=%u\n",
		  ntargets, target_addrs->rl_nr);

	rc = select_svc_ranks(svc_addrs->rl_nr, target_addrs, ndomains,
			      domains, &ranks);
	if (rc != 0)
		D_GOTO(out, rc);

	uuid_generate(rdb_uuid);
	d_iov_set(&psid, (void *)pool_uuid, sizeof(uuid_t));
	rc = ds_rsvc_dist_start(DS_RSVC_CLASS_POOL, &psid, rdb_uuid, ranks,
				true /* create */, true /* bootstrap */,
				ds_rsvc_get_md_cap());
	if (rc != 0)
		D_GOTO(out_ranks, rc);

	rc = rsvc_client_init(&client, ranks);
	if (rc != 0)
		D_GOTO(out_creation, rc);

rechoose:
	/* Create a POOL_CREATE request. */
	ep.ep_grp = NULL;
	rsvc_client_choose(&client, &ep);
	rc = pool_req_create(info->dmi_ctx, &ep, POOL_CREATE, &rpc);
	if (rc != 0) {
		D_ERROR(DF_UUID": failed to create POOL_CREATE RPC: "DF_RC"\n",
			DP_UUID(pool_uuid), DP_RC(rc));
		D_GOTO(out_client, rc);
	}
	in = crt_req_get(rpc);
	uuid_copy(in->pri_op.pi_uuid, pool_uuid);
	uuid_clear(in->pri_op.pi_hdl);
	in->pri_ntgts = ntargets;
	in->pri_tgt_uuids.ca_count = ntargets;
	in->pri_tgt_uuids.ca_arrays = target_uuids;
	in->pri_tgt_ranks = (d_rank_list_t *)target_addrs;
	in->pri_prop = prop;
	in->pri_ndomains = ndomains;
	in->pri_domains.ca_count = ndomains;
	in->pri_domains.ca_arrays = (int *)domains;

	/* Send the POOL_CREATE request. */
	rc = dss_rpc_send(rpc);
	out = crt_reply_get(rpc);
	D_ASSERT(out != NULL);
	rc = rsvc_client_complete_rpc(&client, &ep, rc,
				      rc == 0 ? out->pro_op.po_rc : -DER_IO,
				      rc == 0 ? &out->pro_op.po_hint : NULL);
	if (rc == RSVC_CLIENT_RECHOOSE) {
		crt_req_decref(rpc);
		dss_sleep(1000 /* ms */);
		D_GOTO(rechoose, rc);
	}
	rc = out->pro_op.po_rc;
	if (rc != 0) {
		D_ERROR(DF_UUID": failed to create pool: "DF_RC"\n",
			DP_UUID(pool_uuid), DP_RC(rc));
		D_GOTO(out_rpc, rc);
	}

	rc = daos_rank_list_copy(svc_addrs, ranks);
	D_ASSERTF(rc == 0, "daos_rank_list_copy: "DF_RC"\n", DP_RC(rc));
out_rpc:
	crt_req_decref(rpc);
out_client:
	rsvc_client_fini(&client);
out_creation:
	if (rc != 0)
		ds_rsvc_dist_stop(DS_RSVC_CLASS_POOL, &psid, ranks,
				  NULL, true /* destroy */);
out_ranks:
	d_rank_list_free(ranks);
out:
	return rc;
}

int
ds_pool_svc_destroy(const uuid_t pool_uuid)
{
	d_iov_t		psid;
	d_rank_list_t	excluded = { 0 };
	int		rc;

	ds_rebuild_leader_stop(pool_uuid, -1);
	rc = ds_pool_get_ranks(pool_uuid, MAP_RANKS_DOWN, &excluded);
	if (rc)
		return rc;

	d_iov_set(&psid, (void *)pool_uuid, sizeof(uuid_t));
	rc = ds_rsvc_dist_stop(DS_RSVC_CLASS_POOL, &psid, NULL /* ranks */,
			       &excluded, true /* destroy */);
	map_ranks_fini(&excluded);
	if (rc != 0)
		D_ERROR(DF_UUID": failed to destroy pool service: "DF_RC"\n",
			DP_UUID(pool_uuid), DP_RC(rc));

	return rc;
}

static int
pool_svc_name_cb(d_iov_t *id, char **name)
{
	char *s;

	if (id->iov_len != sizeof(uuid_t))
		return -DER_INVAL;
	D_ALLOC(s, DAOS_UUID_STR_SIZE);
	if (s == NULL)
		return -DER_NOMEM;
	uuid_unparse_lower(id->iov_buf, s);
	s[8] = '\0'; /* strlen(DF_UUID) */
	*name = s;
	return 0;
}

static int
pool_svc_load_uuid_cb(d_iov_t *id, uuid_t db_uuid)
{
	char   *path;
	int	rc;

	if (id->iov_len != sizeof(uuid_t))
		return -DER_INVAL;
	path = pool_svc_rdb_uuid_path(id->iov_buf);
	if (path == NULL)
		return -DER_NOMEM;
	rc = uuid_load(path, db_uuid);
	D_FREE(path);
	return rc;
}

static int
pool_svc_store_uuid_cb(d_iov_t *id, uuid_t db_uuid)
{
	char   *path;
	int	rc;

	if (id->iov_len != sizeof(uuid_t))
		return -DER_INVAL;
	path = pool_svc_rdb_uuid_path(id->iov_buf);
	if (path == NULL)
		return -DER_NOMEM;
	rc = uuid_store(path, db_uuid);
	D_FREE(path);
	return rc;
}

static int
pool_svc_delete_uuid_cb(d_iov_t *id)
{
	char   *path;
	int	rc;

	if (id->iov_len != sizeof(uuid_t))
		return -DER_INVAL;
	path = pool_svc_rdb_uuid_path(id->iov_buf);
	if (path == NULL)
		return -DER_NOMEM;
	rc = remove(path);
	if (rc != 0) {
		D_ERROR(DF_UUID": failed to remove %s: %d\n",
			DP_UUID(id->iov_buf), path, errno);
		rc = daos_errno2der(errno);
	}
	D_FREE(path);
	return rc;
}

static int
pool_svc_locate_cb(d_iov_t *id, char **path)
{
	char *s;

	if (id->iov_len != sizeof(uuid_t))
		return -DER_INVAL;
	s = pool_svc_rdb_path(id->iov_buf);
	if (s == NULL)
		return -DER_NOMEM;
	*path = s;
	return 0;
}

static int
pool_svc_alloc_cb(d_iov_t *id, struct ds_rsvc **rsvc)
{
	struct pool_svc	       *svc;
	int			rc;

	if (id->iov_len != sizeof(uuid_t)) {
		rc = -DER_INVAL;
		goto err;
	}

	D_ALLOC_PTR(svc);
	if (svc == NULL) {
		rc = -DER_NOMEM;
		goto err;
	}

	d_iov_set(&svc->ps_rsvc.s_id, svc->ps_uuid, sizeof(uuid_t));

	uuid_copy(svc->ps_uuid, id->iov_buf);

	rc = ABT_rwlock_create(&svc->ps_lock);
	if (rc != ABT_SUCCESS) {
		D_ERROR("failed to create ps_lock: %d\n", rc);
		rc = dss_abterr2der(rc);
		goto err_svc;
	}

	rc = rdb_path_init(&svc->ps_root);
	if (rc != 0)
		goto err_lock;
	rc = rdb_path_push(&svc->ps_root, &rdb_path_root_key);
	if (rc != 0)
		goto err_root;

	rc = rdb_path_clone(&svc->ps_root, &svc->ps_handles);
	if (rc != 0)
		goto err_root;
	rc = rdb_path_push(&svc->ps_handles, &ds_pool_prop_handles);
	if (rc != 0)
		goto err_handles;

	rc = rdb_path_clone(&svc->ps_root, &svc->ps_user);
	if (rc != 0)
		goto err_handles;
	rc = rdb_path_push(&svc->ps_user, &ds_pool_attr_user);
	if (rc != 0)
		goto err_user;

	rc = ds_cont_svc_init(&svc->ps_cont_svc, svc->ps_uuid, 0 /* id */,
			      &svc->ps_rsvc);
	if (rc != 0)
		goto err_user;

	*rsvc = &svc->ps_rsvc;
	return 0;

err_user:
	rdb_path_fini(&svc->ps_user);
err_handles:
	rdb_path_fini(&svc->ps_handles);
err_root:
	rdb_path_fini(&svc->ps_root);
err_lock:
	ABT_rwlock_free(&svc->ps_lock);
err_svc:
	D_FREE(svc);
err:
	return rc;
}

static void
pool_svc_get(struct pool_svc *svc)
{
	ds_rsvc_get(&svc->ps_rsvc);
}

static void
pool_svc_put(struct pool_svc *svc)
{
	ds_rsvc_put(&svc->ps_rsvc);
}

struct ds_pool_evict_arg {
	struct pool_svc *svc;
	d_rank_t	rank;
};

void
ds_pool_evict_rank_ult(void *data)
{
	struct ds_pool_evict_arg *arg = data;
	int			 rc;

	rc = ds_pool_evict_rank(arg->svc->ps_uuid, arg->rank);

	D_DEBUG(DB_MGMT, DF_UUID" evict rank %u : rc %d\n",
		DP_UUID(arg->svc->ps_uuid), arg->rank, rc);

	pool_svc_put(arg->svc);
	D_FREE_PTR(arg);
}

/* Disable all pools eviction */
void
ds_pool_disable_evict(void)
{
	pool_disable_evict = true;
}

void
ds_pool_enable_evict(void)
{
	pool_disable_evict = false;
}

static void
ds_pool_crt_event_cb(d_rank_t rank, enum crt_event_source src,
		     enum crt_event_type type, void *arg)
{
	struct ds_pool_evict_arg	*ult_arg;
	struct pool_svc			*svc = arg;
	int				rc = 0;

	/* Only used for evict the rank for the moment */
	if (src != CRT_EVS_SWIM || type != CRT_EVT_DEAD) {
		D_DEBUG(DB_MGMT, "ignore src/type %u/%u\n", src, type);
		return;
	}

	if (pool_disable_evict) {
		D_DEBUG(DB_MGMT, "event response is disabled\n");
		return;
	}

	D_ALLOC_PTR(ult_arg);
	/* Failure allocation might cause event lost,
	 * let's use assert for now XXX
	 */
	D_ASSERT(ult_arg);

	/* Since this is called from swim_progress, let's create another
	 * ult to do the job asynchronously, so this can return quickly.
	 */
	pool_svc_get(svc);
	ult_arg->svc = svc;
	ult_arg->rank = rank;
	rc = dss_ult_create(ds_pool_evict_rank_ult, ult_arg, DSS_ULT_MISC,
			    DSS_TGT_SELF, 0, NULL);
	if (rc) {
		pool_svc_put(svc);
		D_FREE_PTR(ult_arg);
		D_ERROR("create evict ult failed: rc %d\n", rc);
	}
}

static void
pool_svc_free_cb(struct ds_rsvc *rsvc)
{
	struct pool_svc *svc = pool_svc_obj(rsvc);

	ds_cont_svc_fini(&svc->ps_cont_svc);
	rdb_path_fini(&svc->ps_user);
	rdb_path_fini(&svc->ps_handles);
	rdb_path_fini(&svc->ps_root);
	ABT_rwlock_free(&svc->ps_lock);
	D_FREE(svc);
}

/*
 * Initialize and update svc->ps_pool with map_buf and map_version. This
 * ensures that svc->ps_pool matches the latest pool map.
 */
static int
init_svc_pool(struct pool_svc *svc, struct pool_buf *map_buf,
	      uint32_t map_version)
{
	struct ds_pool *pool;
	int		rc;

	pool = ds_pool_lookup(svc->ps_uuid);
	if (pool == NULL) {
		D_ERROR(DF_UUID": failed to get ds_pool\n",
			DP_UUID(svc->ps_uuid));
		return -DER_NONEXIST;
	}
	rc = ds_pool_tgt_map_update(pool, map_buf, map_version);
	if (rc != 0) {
		ds_pool_put(pool);
		return rc;
	}
	ds_pool_iv_ns_update(pool, dss_self_rank());
	D_ASSERT(svc->ps_pool == NULL);
	svc->ps_pool = pool;
	return 0;
}

/* Finalize svc->ps_pool. */
static void
fini_svc_pool(struct pool_svc *svc)
{
	D_ASSERT(svc->ps_pool != NULL);
	ds_pool_iv_ns_update(svc->ps_pool, -1 /* master_rank */);
	ds_pool_put(svc->ps_pool);
	svc->ps_pool = NULL;
}

static int
pool_svc_step_up_cb(struct ds_rsvc *rsvc)
{
	struct pool_svc	       *svc = pool_svc_obj(rsvc);
	struct rdb_tx		tx;
	struct pool_buf	       *map_buf = NULL;
	uint32_t		map_version;
	bool			cont_svc_up = false;
	bool			event_cb_registered = false;
	d_rank_t		rank;
	int			rc;

	/* Read the pool map into map_buf and map_version. */
	rc = rdb_tx_begin(rsvc->s_db, rsvc->s_term, &tx);
	if (rc != 0)
		goto out;
	ABT_rwlock_rdlock(svc->ps_lock);
	rc = read_map_buf(&tx, &svc->ps_root, &map_buf, &map_version);
	if (rc != 0) {
		if (rc == -DER_NONEXIST) {
			D_DEBUG(DB_MD, DF_UUID": new db\n",
				DP_UUID(svc->ps_uuid));
			rc = +DER_UNINIT;
		} else {
			D_ERROR(DF_UUID": failed to read pool map buffer: "
				""DF_RC"\n", DP_UUID(svc->ps_uuid), DP_RC(rc));
		}
	}

	ABT_rwlock_unlock(svc->ps_lock);
	rdb_tx_end(&tx);
	if (rc != 0)
		goto out;

	rc = init_svc_pool(svc, map_buf, map_version);
	if (rc != 0)
		goto out;

	/*
	 * Just in case the previous leader didn't complete distributing the
	 * latest pool map. This doesn't need to be undone if we encounter an
	 * error below.
	 */
	ds_rsvc_request_map_dist(&svc->ps_rsvc);

	ds_cont_svc_step_up(svc->ps_cont_svc);
	cont_svc_up = true;

	rc = crt_register_event_cb(ds_pool_crt_event_cb, svc);
	if (rc)
		goto out;
	event_cb_registered = true;

	rc = ds_rebuild_regenerate_task(svc->ps_pool);
	if (rc != 0)
		goto out;

	rc = crt_group_rank(NULL, &rank);
	D_ASSERTF(rc == 0, ""DF_RC"\n", DP_RC(rc));
	D_PRINT(DF_UUID": rank %u became pool service leader "DF_U64"\n",
		DP_UUID(svc->ps_uuid), rank, svc->ps_rsvc.s_term);
out:
	if (rc != 0) {
		if (event_cb_registered)
			crt_unregister_event_cb(ds_pool_crt_event_cb, svc);
		if (cont_svc_up)
			ds_cont_svc_step_down(svc->ps_cont_svc);
		if (svc->ps_pool != NULL)
			fini_svc_pool(svc);
	}
	if (map_buf != NULL)
		D_FREE(map_buf);
	return rc;
}

static void
pool_svc_step_down_cb(struct ds_rsvc *rsvc)
{
	struct pool_svc	       *svc = pool_svc_obj(rsvc);
	d_rank_t		rank;
	int			rc;

	crt_unregister_event_cb(ds_pool_crt_event_cb, svc);

	ds_cont_svc_step_down(svc->ps_cont_svc);
	fini_svc_pool(svc);

	rc = crt_group_rank(NULL, &rank);
	D_ASSERTF(rc == 0, ""DF_RC"\n", DP_RC(rc));
	D_PRINT(DF_UUID": rank %u no longer pool service leader "DF_U64"\n",
		DP_UUID(svc->ps_uuid), rank, svc->ps_rsvc.s_term);
}

static void
pool_svc_drain_cb(struct ds_rsvc *rsvc)
{
	struct pool_svc *svc = pool_svc_obj(rsvc);

	ds_rebuild_leader_stop(svc->ps_uuid, -1);
}

static int
pool_svc_map_dist_cb(struct ds_rsvc *rsvc)
{
	struct pool_svc	       *svc = pool_svc_obj(rsvc);
	struct rdb_tx		tx;
	struct pool_buf	       *map_buf = NULL;
	uint32_t		map_version;
	int			rc;

	/* Read the pool map into map_buf and map_version. */
	rc = rdb_tx_begin(rsvc->s_db, rsvc->s_term, &tx);
	if (rc != 0)
		goto out;
	ABT_rwlock_rdlock(svc->ps_lock);
	rc = read_map_buf(&tx, &svc->ps_root, &map_buf, &map_version);
	ABT_rwlock_unlock(svc->ps_lock);
	rdb_tx_end(&tx);
	if (rc != 0) {
		D_ERROR(DF_UUID": failed to read pool map buffer: %d\n",
			DP_UUID(svc->ps_uuid), rc);
		goto out;
	}

	rc = ds_pool_iv_map_update(svc->ps_pool, map_buf, map_version);
	if (rc != 0)
		D_ERROR(DF_UUID": failed to distribute pool map %u: %d\n",
			DP_UUID(svc->ps_uuid), map_version, rc);

out:
	if (map_buf != NULL)
		D_FREE(map_buf);
	return rc;
}

static struct ds_rsvc_class pool_svc_rsvc_class = {
	.sc_name	= pool_svc_name_cb,
	.sc_load_uuid	= pool_svc_load_uuid_cb,
	.sc_store_uuid	= pool_svc_store_uuid_cb,
	.sc_delete_uuid	= pool_svc_delete_uuid_cb,
	.sc_locate	= pool_svc_locate_cb,
	.sc_alloc	= pool_svc_alloc_cb,
	.sc_free	= pool_svc_free_cb,
	.sc_step_up	= pool_svc_step_up_cb,
	.sc_step_down	= pool_svc_step_down_cb,
	.sc_drain	= pool_svc_drain_cb,
	.sc_map_dist	= pool_svc_map_dist_cb
};

void
ds_pool_rsvc_class_register(void)
{
	ds_rsvc_class_register(DS_RSVC_CLASS_POOL, &pool_svc_rsvc_class);
}

void
ds_pool_rsvc_class_unregister(void)
{
	ds_rsvc_class_unregister(DS_RSVC_CLASS_POOL);
}

static int
pool_svc_lookup(uuid_t uuid, struct pool_svc **svcp)
{
	struct ds_rsvc *rsvc;
	d_iov_t	id;
	int		rc;

	d_iov_set(&id, uuid, sizeof(uuid_t));
	rc = ds_rsvc_lookup(DS_RSVC_CLASS_POOL, &id, &rsvc);
	if (rc != 0)
		return rc;
	*svcp = pool_svc_obj(rsvc);
	return 0;
}

static int
pool_svc_lookup_leader(uuid_t uuid, struct pool_svc **svcp,
		       struct rsvc_hint *hint)
{
	struct ds_rsvc *rsvc;
	d_iov_t	id;
	int		rc;

	d_iov_set(&id, uuid, sizeof(uuid_t));
	rc = ds_rsvc_lookup_leader(DS_RSVC_CLASS_POOL, &id, &rsvc, hint);
	if (rc != 0)
		return rc;
	*svcp = pool_svc_obj(rsvc);
	return 0;
}

static void
pool_svc_put_leader(struct pool_svc *svc)
{
	ds_rsvc_put_leader(&svc->ps_rsvc);
}

/** Look up container service \a pool_uuid. */
int
ds_pool_cont_svc_lookup_leader(uuid_t pool_uuid, struct cont_svc **svcp,
			       struct rsvc_hint *hint)
{
	struct pool_svc	       *pool_svc;
	int			rc;

	rc = pool_svc_lookup_leader(pool_uuid, &pool_svc, hint);
	if (rc != 0)
		return rc;
	*svcp = pool_svc->ps_cont_svc;
	return 0;
}

/*
 * Try to start the pool. If a pool service RDB exists, start it. Continue the
 * iteration upon errors as other pools may still be able to work.
 */
static int
start_one(uuid_t uuid, void *varg)
{
	char	       *path;
	d_iov_t		id;
	struct stat	st;
	int		rc;

	D_DEBUG(DB_MD, DF_UUID": starting pool\n", DP_UUID(uuid));

	rc = ds_pool_start(uuid);
	if (rc != 0) {
		D_ERROR(DF_UUID": failed to start pool: %d\n", DP_UUID(uuid),
			rc);
		return 0;
	}

	/*
	 * Check if an RDB file exists, to avoid unnecessary error messages
	 * from the ds_rsvc_start() call.
	 */
	path = pool_svc_rdb_path(uuid);
	if (path == NULL) {
		D_ERROR(DF_UUID": failed to allocate rdb path\n",
			DP_UUID(uuid));
		return 0;
	}
	rc = stat(path, &st);
	D_FREE(path);
	if (rc != 0) {
		if (errno != ENOENT)
			D_ERROR(DF_UUID": failed to check rdb existence: %d\n",
				DP_UUID(uuid), errno);
		return 0;
	}

	d_iov_set(&id, uuid, sizeof(uuid_t));
	ds_rsvc_start(DS_RSVC_CLASS_POOL, &id, NULL /* db_uuid */,
		      false /* create */, 0 /* size */, NULL /* replicas */,
		      NULL /* arg */);
	return 0;
}

static void
pool_start_all(void *arg)
{
	int rc;

	/* Scan the storage and start all pool services. */
	rc = ds_mgmt_tgt_pool_iterate(start_one, NULL /* arg */);
	if (rc != 0)
		D_ERROR("failed to scan all pool services: "DF_RC"\n",
			DP_RC(rc));
}

/* Note that this function is currently called from the main xstream. */
int
ds_pool_start_all(void)
{
	ABT_thread	thread;
	int		rc;

	/* Create a ULT to call ds_rsvc_start() in xstream 0. */
	rc = dss_ult_create(pool_start_all, NULL /* arg */, DSS_ULT_POOL_SRV,
			    0 /* tgt_idx */, 0 /* stack_size */, &thread);
	if (rc != 0) {
		D_ERROR("failed to create pool start ULT: "DF_RC"\n",
			DP_RC(rc));
		return rc;
	}
	ABT_thread_join(thread);
	ABT_thread_free(&thread);
	return 0;
}

/*
 * Note that this function is currently called from the main xstream to save
 * one ULT creation.
 */
int
ds_pool_stop_all(void)
{
	/*
	 * TODO: Before returning, release the ds_pool references held by
	 * ds_pool_start_all.
	 */
	return ds_rsvc_stop_all(DS_RSVC_CLASS_POOL);
}

static int
bcast_create(crt_context_t ctx, struct pool_svc *svc, crt_opcode_t opcode,
	     crt_bulk_t bulk_hdl, crt_rpc_t **rpc)
{
	return ds_pool_bcast_create(ctx, svc->ps_pool, DAOS_POOL_MODULE, opcode,
				    rpc, bulk_hdl, NULL);
}

/**
 * Retrieve the latest leader hint from \a db and fill it into \a hint.
 *
 * \param[in]	db	database
 * \param[out]	hint	rsvc hint
 */
void
ds_pool_set_hint(struct rdb *db, struct rsvc_hint *hint)
{
	int rc;

	rc = rdb_get_leader(db, &hint->sh_term, &hint->sh_rank);
	if (rc != 0)
		return;
	hint->sh_flags |= RSVC_HINT_VALID;
}

static int
pool_prop_read(struct rdb_tx *tx, const struct pool_svc *svc, uint64_t bits,
	       daos_prop_t **prop_out)
{
	daos_prop_t	*prop;
	d_iov_t	 value;
	uint64_t	 val;
	uint32_t	 idx = 0, nr = 0;
	int		 rc;

	if (bits & DAOS_PO_QUERY_PROP_LABEL)
		nr++;
	if (bits & DAOS_PO_QUERY_PROP_SPACE_RB)
		nr++;
	if (bits & DAOS_PO_QUERY_PROP_SELF_HEAL)
		nr++;
	if (bits & DAOS_PO_QUERY_PROP_RECLAIM)
		nr++;
	if (bits & DAOS_PO_QUERY_PROP_ACL)
		nr++;
	if (bits & DAOS_PO_QUERY_PROP_OWNER)
		nr++;
	if (bits & DAOS_PO_QUERY_PROP_OWNER_GROUP)
		nr++;
	if (bits & DAOS_PO_QUERY_PROP_SVC_LIST)
		nr++;
	if (nr == 0)
		return 0;

	prop = daos_prop_alloc(nr);
	if (prop == NULL)
		return -DER_NOMEM;
	*prop_out = prop;
	if (bits & DAOS_PO_QUERY_PROP_LABEL) {
		d_iov_set(&value, NULL, 0);
		rc = rdb_tx_lookup(tx, &svc->ps_root, &ds_pool_prop_label,
				   &value);
		if (rc != 0)
			return rc;
		if (value.iov_len > DAOS_PROP_LABEL_MAX_LEN) {
			D_ERROR("bad label length %zu (> %d).\n", value.iov_len,
				DAOS_PROP_LABEL_MAX_LEN);
			return -DER_IO;
		}
		D_ASSERT(idx < nr);
		prop->dpp_entries[idx].dpe_type = DAOS_PROP_PO_LABEL;
		D_STRNDUP(prop->dpp_entries[idx].dpe_str, value.iov_buf,
			  value.iov_len);
		if (prop->dpp_entries[idx].dpe_str == NULL)
			return -DER_NOMEM;
		idx++;
	}
	if (bits & DAOS_PO_QUERY_PROP_SPACE_RB) {
		d_iov_set(&value, &val, sizeof(val));
		rc = rdb_tx_lookup(tx, &svc->ps_root, &ds_pool_prop_space_rb,
				   &value);
		if (rc != 0)
			return rc;
		D_ASSERT(idx < nr);
		prop->dpp_entries[idx].dpe_type = DAOS_PROP_PO_SPACE_RB;
		prop->dpp_entries[idx].dpe_val = val;
		idx++;
	}
	if (bits & DAOS_PO_QUERY_PROP_SELF_HEAL) {
		d_iov_set(&value, &val, sizeof(val));
		rc = rdb_tx_lookup(tx, &svc->ps_root, &ds_pool_prop_self_heal,
				   &value);
		if (rc != 0)
			return rc;
		D_ASSERT(idx < nr);
		prop->dpp_entries[idx].dpe_type = DAOS_PROP_PO_SELF_HEAL;
		prop->dpp_entries[idx].dpe_val = val;
		idx++;
	}
	if (bits & DAOS_PO_QUERY_PROP_RECLAIM) {
		d_iov_set(&value, &val, sizeof(val));
		rc = rdb_tx_lookup(tx, &svc->ps_root, &ds_pool_prop_reclaim,
				   &value);
		if (rc != 0)
			return rc;
		D_ASSERT(idx < nr);
		prop->dpp_entries[idx].dpe_type = DAOS_PROP_PO_RECLAIM;
		prop->dpp_entries[idx].dpe_val = val;
		idx++;
	}
	if (bits & DAOS_PO_QUERY_PROP_ACL) {
		d_iov_set(&value, NULL, 0);
		rc = rdb_tx_lookup(tx, &svc->ps_root, &ds_pool_prop_acl,
				   &value);
		if (rc != 0)
			return rc;
		D_ASSERT(idx < nr);
		prop->dpp_entries[idx].dpe_type = DAOS_PROP_PO_ACL;
		D_ALLOC(prop->dpp_entries[idx].dpe_val_ptr, value.iov_buf_len);
		if (prop->dpp_entries[idx].dpe_val_ptr == NULL)
			return -DER_NOMEM;
		memcpy(prop->dpp_entries[idx].dpe_val_ptr, value.iov_buf,
		       value.iov_buf_len);
		idx++;
	}
	if (bits & DAOS_PO_QUERY_PROP_OWNER) {
		d_iov_set(&value, NULL, 0);
		rc = rdb_tx_lookup(tx, &svc->ps_root, &ds_pool_prop_owner,
				   &value);
		if (rc != 0)
			return rc;
		if (value.iov_len > DAOS_ACL_MAX_PRINCIPAL_LEN) {
			D_ERROR("bad owner length %zu (> %d).\n", value.iov_len,
				DAOS_ACL_MAX_PRINCIPAL_LEN);
			return -DER_IO;
		}
		D_ASSERT(idx < nr);
		prop->dpp_entries[idx].dpe_type = DAOS_PROP_PO_OWNER;
		D_STRNDUP(prop->dpp_entries[idx].dpe_str, value.iov_buf,
			  value.iov_len);
		if (prop->dpp_entries[idx].dpe_str == NULL)
			return -DER_NOMEM;
		idx++;
	}
	if (bits & DAOS_PO_QUERY_PROP_OWNER_GROUP) {
		d_iov_set(&value, NULL, 0);
		rc = rdb_tx_lookup(tx, &svc->ps_root, &ds_pool_prop_owner_group,
				   &value);
		if (rc != 0)
			return rc;
		if (value.iov_len > DAOS_ACL_MAX_PRINCIPAL_LEN) {
			D_ERROR("bad owner group length %zu (> %d).\n",
				value.iov_len,
				DAOS_ACL_MAX_PRINCIPAL_LEN);
			return -DER_IO;
		}
		D_ASSERT(idx < nr);
		prop->dpp_entries[idx].dpe_type = DAOS_PROP_PO_OWNER_GROUP;
		D_STRNDUP(prop->dpp_entries[idx].dpe_str, value.iov_buf,
			  value.iov_len);
		if (prop->dpp_entries[idx].dpe_str == NULL)
			return -DER_NOMEM;
		idx++;
	}
	if (bits & DAOS_PO_QUERY_PROP_SVC_LIST) {
		d_rank_list_t	*svc_list = NULL;

		d_iov_set(&value, NULL, 0);
		rc = rdb_get_ranks(svc->ps_rsvc.s_db, &svc_list);
		if (rc) {
			D_ERROR("get svc list failed: rc %d\n", rc);
			return rc;
		}
		prop->dpp_entries[idx].dpe_type = DAOS_PROP_PO_SVC_LIST;
		prop->dpp_entries[idx].dpe_val_ptr = svc_list;
		idx++;
	}

	return 0;
}

static int
pool_map_update(struct pool_svc *svc, uint32_t map_version,
		struct pool_buf *buf)
{
	int			rc;

	/* If iv_ns is NULL, it means the pool is not connected,
	 * then it only update its own(leader's) pool map, instead
	 * of distributing pool map to all other servers. offline
	 * rebuild will redistribute the pool map by itself anyway.
	 */
	if (svc->ps_pool->sp_iv_ns == NULL) {
		rc = ds_pool_tgt_map_update(svc->ps_pool, buf, map_version);
		return rc;
	}

	D_DEBUG(DF_DSMS, DF_UUID": update ver %d pb_nr %d\n",
		 DP_UUID(svc->ps_uuid), map_version, buf->pb_nr);

	rc = ds_pool_iv_map_update(svc->ps_pool, buf, map_version);

	return rc;
}

/*
 * We use this RPC to not only create the pool metadata but also initialize the
 * pool/container service DB.
 */
void
ds_pool_create_handler(crt_rpc_t *rpc)
{
	struct pool_create_in  *in = crt_req_get(rpc);
	struct pool_create_out *out = crt_reply_get(rpc);
	struct pool_svc	       *svc;
	struct rdb_tx		tx;
	d_iov_t		value;
	struct rdb_kvs_attr	attr;
	daos_prop_t	       *prop_dup = NULL;
	int			rc;

	D_DEBUG(DF_DSMS, DF_UUID": processing rpc %p\n",
		DP_UUID(in->pri_op.pi_uuid), rpc);

	if (in->pri_ntgts != in->pri_tgt_uuids.ca_count ||
	    in->pri_ntgts != in->pri_tgt_ranks->rl_nr)
		D_GOTO(out, rc = -DER_PROTO);
	if (in->pri_ndomains != in->pri_domains.ca_count)
		D_GOTO(out, rc = -DER_PROTO);

	/* This RPC doesn't care about whether the service is up. */
	rc = pool_svc_lookup(in->pri_op.pi_uuid, &svc);
	if (rc != 0)
		D_GOTO(out, rc);

	/*
	 * Simply serialize this whole RPC with rsvc_step_{up,down}_cb() and
	 * ds_rsvc_stop().
	 */
	ABT_mutex_lock(svc->ps_rsvc.s_mutex);

	if (svc->ps_rsvc.s_stop) {
		D_DEBUG(DB_MD, DF_UUID": pool service already stopping\n",
			DP_UUID(svc->ps_uuid));
		D_GOTO(out_mutex, rc = -DER_CANCELED);
	}

	rc = rdb_tx_begin(svc->ps_rsvc.s_db, RDB_NIL_TERM, &tx);
	if (rc != 0)
		D_GOTO(out_mutex, rc);
	ABT_rwlock_wrlock(svc->ps_lock);
	ds_cont_wrlock_metadata(svc->ps_cont_svc);

	/* See if the DB has already been initialized. */
	d_iov_set(&value, NULL /* buf */, 0 /* size */);
	rc = rdb_tx_lookup(&tx, &svc->ps_root, &ds_pool_prop_map_buffer,
			   &value);
	if (rc != -DER_NONEXIST) {
		if (rc == 0)
			D_DEBUG(DF_DSMS, DF_UUID": db already initialized\n",
				DP_UUID(svc->ps_uuid));
		else
			D_ERROR(DF_UUID": failed to look up pool map: "
				""DF_RC"\n", DP_UUID(svc->ps_uuid), DP_RC(rc));
		D_GOTO(out_tx, rc);
	}

	/* duplicate the default properties, overwrite it with pool create
	 * parameter and then write to pool meta data.
	 */
	prop_dup = daos_prop_dup(&pool_prop_default, true);
	if (prop_dup == NULL) {
		D_ERROR("daos_prop_dup failed.\n");
		D_GOTO(out_tx, rc = -DER_NOMEM);
	}
	rc = pool_prop_default_copy(prop_dup, in->pri_prop);
	if (rc) {
		D_ERROR("daos_prop_default_copy failed.\n");
		D_GOTO(out_tx, rc);
	}

	/* Initialize the DB and the metadata for this pool. */
	attr.dsa_class = RDB_KVS_GENERIC;
	attr.dsa_order = 8;
	rc = rdb_tx_create_root(&tx, &attr);
	if (rc != 0)
		D_GOTO(out_tx, rc);
	rc = init_pool_metadata(&tx, &svc->ps_root, in->pri_tgt_uuids.ca_count,
				in->pri_tgt_uuids.ca_arrays, NULL /* group */,
				in->pri_tgt_ranks, prop_dup,
				in->pri_ndomains, in->pri_domains.ca_arrays);
	if (rc != 0)
		D_GOTO(out_tx, rc);
	rc = ds_cont_init_metadata(&tx, &svc->ps_root, in->pri_op.pi_uuid);
	if (rc != 0)
		D_GOTO(out_tx, rc);

	rc = rdb_tx_commit(&tx);
	if (rc != 0)
		D_GOTO(out_tx, rc);

out_tx:
	daos_prop_free(prop_dup);
	ds_cont_unlock_metadata(svc->ps_cont_svc);
	ABT_rwlock_unlock(svc->ps_lock);
	rdb_tx_end(&tx);
	if (rc != 0)
		D_GOTO(out_svc, rc);

	if (svc->ps_rsvc.s_state == DS_RSVC_UP_EMPTY) {
		/*
		 * The DB is no longer empty. Since the previous
		 * pool_svc_step_up_cb() call didn't finish stepping up due to
		 * an empty DB, and there hasn't been a pool_svc_step_down_cb()
		 * call yet, we should call pool_svc_step_up() to finish
		 * stepping up.
		 */
		D_DEBUG(DF_DSMS, DF_UUID": trying to finish stepping up\n",
			DP_UUID(in->pri_op.pi_uuid));
		rc = pool_svc_step_up_cb(&svc->ps_rsvc);
		if (rc != 0) {
			D_ASSERT(rc != DER_UNINIT);
			/* TODO: Ask rdb to step down. */
			D_GOTO(out_svc, rc);
		}
		svc->ps_rsvc.s_state = DS_RSVC_UP;
		ABT_cond_broadcast(svc->ps_rsvc.s_state_cv);
	}

out_mutex:
	ABT_mutex_unlock(svc->ps_rsvc.s_mutex);
out_svc:
	ds_rsvc_set_hint(&svc->ps_rsvc, &out->pro_op.po_hint);
	pool_svc_put(svc);
out:
	out->pro_op.po_rc = rc;
	D_DEBUG(DF_DSMS, DF_UUID": replying rpc %p: "DF_RC"\n",
		DP_UUID(in->pri_op.pi_uuid), rpc, DP_RC(rc));
	crt_reply_send(rpc);
}

static int
pool_connect_bcast(crt_context_t ctx, struct pool_svc *svc,
<<<<<<< HEAD
		   const uuid_t pool_hdl, uint64_t flags, uint64_t sec_capas,
=======
		   const uuid_t pool_hdl, uint64_t capas, d_iov_t creds,
>>>>>>> 734b548f
		   struct daos_pool_space *ps, crt_bulk_t map_buf_bulk)
{
	struct pool_tgt_connect_in     *in;
	struct pool_tgt_connect_out    *out;
	d_rank_t		       rank;
	crt_rpc_t		       *rpc;
	int				rc;

	D_DEBUG(DF_DSMS, DF_UUID": bcasting\n", DP_UUID(svc->ps_uuid));

	rc = crt_group_rank(svc->ps_pool->sp_group, &rank);
	if (rc != 0)
		D_GOTO(out, rc);

	rc = bcast_create(ctx, svc, POOL_TGT_CONNECT, map_buf_bulk, &rpc);
	if (rc != 0)
		D_GOTO(out, rc);

	in = crt_req_get(rpc);
	uuid_copy(in->tci_uuid, svc->ps_uuid);
	uuid_copy(in->tci_hdl, pool_hdl);
<<<<<<< HEAD
	in->tci_flags = flags;
	in->tci_sec_capas = sec_capas;
=======
	in->tci_capas = capas;
	in->tci_cred = creds;
>>>>>>> 734b548f
	in->tci_map_version = pool_map_get_version(svc->ps_pool->sp_map);
	in->tci_iv_ns_id = ds_iv_ns_id_get(svc->ps_pool->sp_iv_ns);
	in->tci_master_rank = rank;
	if (ps != NULL)
		in->tci_query_bits = DAOS_PO_QUERY_SPACE;

	rc = dss_rpc_send(rpc);
	if (rc == 0 && DAOS_FAIL_CHECK(DAOS_POOL_CONNECT_FAIL_CORPC))
		rc = -DER_TIMEDOUT;
	if (rc != 0)
		D_GOTO(out_rpc, rc);

	out = crt_reply_get(rpc);
	rc = out->tco_rc;
	if (rc != 0) {
		D_ERROR(DF_UUID": failed to connect to "DF_RC" targets\n",
			DP_UUID(svc->ps_uuid), DP_RC(rc));
		rc = -DER_IO;
	} else {
		if (ps != NULL)
			*ps = out->tco_space;
	}

out_rpc:
	crt_req_decref(rpc);
out:
	D_DEBUG(DF_DSMS, DF_UUID": bcasted: "DF_RC"\n", DP_UUID(svc->ps_uuid),
		DP_RC(rc));
	return rc;
}

static int
bulk_cb(const struct crt_bulk_cb_info *cb_info)
{
	ABT_eventual *eventual = cb_info->bci_arg;

	ABT_eventual_set(*eventual, (void *)&cb_info->bci_rc,
			 sizeof(cb_info->bci_rc));
	return 0;
}

/*
 * Transfer the pool map to "remote_bulk". If the remote bulk buffer is too
 * small, then return -DER_TRUNC and set "required_buf_size" to the local pool
 * map buffer size.
 * If the map_buf_bulk is non-NULL, then the created local bulk handle for
 * pool_buf will be returned and caller needs to do crt_bulk_free later.
 * If the map_buf_bulk is NULL then the internally created local bulk handle
 * will be freed within this function.
 */
static int
transfer_map_buf(struct pool_buf *map_buf, uint32_t map_version,
		 struct pool_svc *svc, crt_rpc_t *rpc,
		 crt_bulk_t remote_bulk, uint32_t *required_buf_size)
{
	size_t			map_buf_size;
	daos_size_t		remote_bulk_size;
	d_iov_t		map_iov;
	d_sg_list_t		map_sgl;
	crt_bulk_t		bulk = CRT_BULK_NULL;
	struct crt_bulk_desc	map_desc;
	crt_bulk_opid_t		map_opid;
	ABT_eventual		eventual;
	int		       *status;
	int			rc;

	if (map_version != pool_map_get_version(svc->ps_pool->sp_map)) {
		D_ERROR(DF_UUID": found different cached and persistent pool "
			"map versions: cached=%u persistent=%u\n",
			DP_UUID(svc->ps_uuid),
			pool_map_get_version(svc->ps_pool->sp_map),
			map_version);
		D_GOTO(out, rc = -DER_IO);
	}

	map_buf_size = pool_buf_size(map_buf->pb_nr);

	/* Check if the client bulk buffer is large enough. */
	rc = crt_bulk_get_len(remote_bulk, &remote_bulk_size);
	if (rc != 0)
		D_GOTO(out, rc);
	if (remote_bulk_size < map_buf_size) {
		D_ERROR(DF_UUID": remote pool map buffer ("DF_U64") < required "
			"(%lu)\n", DP_UUID(svc->ps_uuid), remote_bulk_size,
			map_buf_size);
		*required_buf_size = map_buf_size;
		D_GOTO(out, rc = -DER_TRUNC);
	}

	d_iov_set(&map_iov, map_buf, map_buf_size);
	map_sgl.sg_nr = 1;
	map_sgl.sg_nr_out = 0;
	map_sgl.sg_iovs = &map_iov;

	rc = crt_bulk_create(rpc->cr_ctx, &map_sgl, CRT_BULK_RO, &bulk);
	if (rc != 0)
		D_GOTO(out, rc);

	/* Prepare "map_desc" for crt_bulk_transfer(). */
	map_desc.bd_rpc = rpc;
	map_desc.bd_bulk_op = CRT_BULK_PUT;
	map_desc.bd_remote_hdl = remote_bulk;
	map_desc.bd_remote_off = 0;
	map_desc.bd_local_hdl = bulk;
	map_desc.bd_local_off = 0;
	map_desc.bd_len = map_iov.iov_len;

	rc = ABT_eventual_create(sizeof(*status), &eventual);
	if (rc != ABT_SUCCESS)
		D_GOTO(out_bulk, rc = dss_abterr2der(rc));

	rc = crt_bulk_transfer(&map_desc, bulk_cb, &eventual, &map_opid);
	if (rc != 0)
		D_GOTO(out_eventual, rc);

	rc = ABT_eventual_wait(eventual, (void **)&status);
	if (rc != ABT_SUCCESS)
		D_GOTO(out_eventual, rc = dss_abterr2der(rc));

	if (*status != 0)
		D_GOTO(out_eventual, rc = *status);

out_eventual:
	ABT_eventual_free(&eventual);
out_bulk:
	if (bulk != CRT_BULK_NULL)
		crt_bulk_free(bulk);
out:
	return rc;
}

void
ds_pool_connect_handler(crt_rpc_t *rpc)
{
	struct pool_connect_in	       *in = crt_req_get(rpc);
	struct pool_connect_out	       *out = crt_reply_get(rpc);
	struct pool_svc		       *svc;
	struct pool_buf		       *map_buf;
	uint32_t			map_version;
	uint32_t			connectable;
	struct rdb_tx			tx;
	d_iov_t				key;
	d_iov_t				value;
	struct pool_hdl			hdl;
	uint32_t			nhandles;
	int				skip_update = 0;
	int				rc;
	daos_prop_t		       *prop = NULL;
	uint64_t			prop_bits;
	struct daos_prop_entry	       *acl_entry;
	struct ownership		owner;
	struct daos_prop_entry	       *owner_entry;
	struct daos_prop_entry	       *owner_grp_entry;
	uint64_t			sec_capas = 0;

	D_DEBUG(DF_DSMS, DF_UUID": processing rpc %p: hdl="DF_UUID"\n",
		DP_UUID(in->pci_op.pi_uuid), rpc, DP_UUID(in->pci_op.pi_hdl));

	rc = pool_svc_lookup_leader(in->pci_op.pi_uuid, &svc,
				    &out->pco_op.po_hint);
	if (rc != 0)
		D_GOTO(out, rc);

	if (in->pci_query_bits & DAOS_PO_QUERY_REBUILD_STATUS) {
		rc = ds_rebuild_query(in->pci_op.pi_uuid, &out->pco_rebuild_st);
		if (rc != 0)
			D_GOTO(out_svc, rc);
	}

	rc = rdb_tx_begin(svc->ps_rsvc.s_db, svc->ps_rsvc.s_term, &tx);
	if (rc != 0)
		D_GOTO(out_svc, rc);

	ABT_rwlock_wrlock(svc->ps_lock);

	/* Check if pool is being destroyed and not accepting connections */
	d_iov_set(&value, &connectable, sizeof(connectable));
	rc = rdb_tx_lookup(&tx, &svc->ps_root,
			   &ds_pool_prop_connectable, &value);
	if (rc != 0)
		D_GOTO(out_lock, rc);
	D_DEBUG(DF_DSMS, DF_UUID": connectable=%u\n",
		DP_UUID(in->pci_op.pi_uuid), connectable);
	if (!connectable) {
		D_ERROR(DF_UUID": being destroyed, not accepting connections\n",
			DP_UUID(in->pci_op.pi_uuid));
		D_GOTO(out_lock, rc = -DER_BUSY);
	}

	/* Check existing pool handles. */
	d_iov_set(&key, in->pci_op.pi_hdl, sizeof(uuid_t));
	d_iov_set(&value, &hdl, sizeof(hdl));
	rc = rdb_tx_lookup(&tx, &svc->ps_handles, &key, &value);
	if (rc == 0) {
		if (hdl.ph_flags == in->pci_flags) {
			/*
			 * The handle already exists; only do the pool map
			 * transfer.
			 */
			skip_update = 1;
		} else {
			/* The existing one does not match the new one. */
			D_ERROR(DF_UUID": found conflicting pool handle\n",
				DP_UUID(in->pci_op.pi_uuid));
			D_GOTO(out_lock, rc = -DER_EXIST);
		}
	} else if (rc != -DER_NONEXIST) {
		D_GOTO(out_lock, rc);
	}

	/* Fetch properties, the  ACL and ownership info for access check,
	 * all properties will update to IV.
	 */
	prop_bits = DAOS_PO_QUERY_PROP_ALL;
	rc = pool_prop_read(&tx, svc, prop_bits, &prop);
	if (rc != 0) {
		D_ERROR(DF_UUID": cannot get access data for pool, "
			"rc="DF_RC"\n", DP_UUID(in->pci_op.pi_uuid), DP_RC(rc));
		D_GOTO(out_map_version, rc);
	}
	D_ASSERT(prop != NULL);

	acl_entry = daos_prop_entry_get(prop, DAOS_PROP_PO_ACL);
	D_ASSERT(acl_entry != NULL);
	D_ASSERT(acl_entry->dpe_val_ptr != NULL);

	owner_entry = daos_prop_entry_get(prop, DAOS_PROP_PO_OWNER);
	D_ASSERT(owner_entry != NULL);
	D_ASSERT(owner_entry->dpe_str != NULL);

	owner_grp_entry = daos_prop_entry_get(prop, DAOS_PROP_PO_OWNER_GROUP);
	D_ASSERT(owner_grp_entry != NULL);
	D_ASSERT(owner_grp_entry->dpe_str != NULL);

	owner.user = owner_entry->dpe_str;
	owner.group = owner_grp_entry->dpe_str;

	/*
	 * Security capabilities determine the access control policy on this
	 * pool handle.
	 */
	rc = ds_sec_pool_get_capabilities(in->pci_flags, &in->pci_cred, &owner,
					  acl_entry->dpe_val_ptr,
					  &sec_capas);
	if (rc != 0) {
		D_ERROR(DF_UUID": refusing connect attempt for "
			DF_X64" error: "DF_RC"\n", DP_UUID(in->pci_op.pi_uuid),
			in->pci_flags, DP_RC(rc));
		D_GOTO(out_map_version, rc);
	}

	if (!ds_sec_pool_can_connect(sec_capas)) {
		D_ERROR(DF_UUID": permission denied for connect attempt for "
			DF_X64"\n", DP_UUID(in->pci_op.pi_uuid),
			in->pci_flags);
		D_GOTO(out_map_version, rc = -DER_NO_PERM);
	}

	/*
	 * Transfer the pool map to the client before adding the pool handle,
	 * so that we don't need to worry about rolling back the transaction
	 * when the transfer fails. The client has already been authenticated
	 * and authorized at this point. If an error occurs after the transfer
	 * completes, then we simply return the error and the client will throw
	 * its pool_buf away.
	 */
	rc = locate_map_buf(&tx, &svc->ps_root, &map_buf, &map_version);
	if (rc != 0) {
		D_ERROR(DF_UUID": failed to read pool map: "DF_RC"\n",
			DP_UUID(svc->ps_uuid), DP_RC(rc));
		D_GOTO(out_map_version, rc);
	}
	rc = transfer_map_buf(map_buf, map_version, svc, rpc, in->pci_map_bulk,
			      &out->pco_map_buf_size);
	if (rc != 0)
		D_GOTO(out_map_version, rc);

	if (skip_update)
		D_GOTO(out_map_version, rc = 0);

	d_iov_set(&value, &nhandles, sizeof(nhandles));
	rc = rdb_tx_lookup(&tx, &svc->ps_root, &ds_pool_prop_nhandles, &value);
	if (rc != 0)
		D_GOTO(out_map_version, rc);

	/* Take care of exclusive handles. */
	if (nhandles != 0) {
		if (in->pci_flags & DAOS_PC_EX) {
			D_DEBUG(DF_DSMS, DF_UUID": others already connected\n",
				DP_UUID(in->pci_op.pi_uuid));
			D_GOTO(out_map_version, rc = -DER_BUSY);
		} else {
			/*
			 * If there is a non-exclusive handle, then all handles
			 * are non-exclusive.
			 */
			d_iov_set(&value, &hdl, sizeof(hdl));
			rc = rdb_tx_fetch(&tx, &svc->ps_handles,
					  RDB_PROBE_FIRST, NULL /* key_in */,
					  NULL /* key_out */, &value);
			if (rc != 0)
				D_GOTO(out_map_version, rc);
			if (hdl.ph_flags & DAOS_PC_EX)
				D_GOTO(out_map_version, rc = -DER_BUSY);
		}
	}

	rc = pool_connect_bcast(rpc->cr_ctx, svc, in->pci_op.pi_hdl,
<<<<<<< HEAD
				in->pci_flags, sec_capas,
=======
				in->pci_capas, in->pci_cred,
>>>>>>> 734b548f
				(in->pci_query_bits & DAOS_PO_QUERY_SPACE) ?
				&out->pco_space : NULL, CRT_BULK_NULL);
	if (rc != 0) {
		D_ERROR(DF_UUID": failed to connect to targets: "DF_RC"\n",
			DP_UUID(in->pci_op.pi_uuid), DP_RC(rc));
		D_GOTO(out_map_version, rc);
	}

	hdl.ph_flags = in->pci_flags;
	hdl.ph_sec_capas = sec_capas;
	nhandles++;

	d_iov_set(&value, &nhandles, sizeof(nhandles));
	rc = rdb_tx_update(&tx, &svc->ps_root, &ds_pool_prop_nhandles, &value);
	if (rc != 0)
		D_GOTO(out_map_version, rc);

	d_iov_set(&key, in->pci_op.pi_hdl, sizeof(uuid_t));
	d_iov_set(&value, &hdl, sizeof(hdl));
	rc = rdb_tx_update(&tx, &svc->ps_handles, &key, &value);
	if (rc != 0)
		D_GOTO(out_map_version, rc);

	rc = rdb_tx_commit(&tx);
	if (rc)
		D_GOTO(out_map_version, rc);

	/* Update pool map by IV */
	rc = pool_map_update(svc, map_version, map_buf);
	if (rc) {
		D_ERROR("pool_map_update failed "DF_RC"\n", DP_RC(rc));
		D_GOTO(out_map_version, rc);
	}

out_map_version:
	out->pco_op.po_map_version = pool_map_get_version(svc->ps_pool->sp_map);
out_lock:
	ABT_rwlock_unlock(svc->ps_lock);
	rdb_tx_end(&tx);
	/*
	 * TODO: Introduce prop version to avoid inconsistent prop over targets
	 *	 caused by the out of order IV sync.
	 */
	if (!rc && prop != NULL) {
		rc = ds_pool_iv_prop_update(svc->ps_pool, prop);
		if (rc)
			D_ERROR("ds_pool_iv_prop_update failed %d.\n", rc);
	}
	daos_prop_free(prop);
out_svc:
	ds_rsvc_set_hint(&svc->ps_rsvc, &out->pco_op.po_hint);
	pool_svc_put_leader(svc);
out:
	out->pco_op.po_rc = rc;
	D_DEBUG(DF_DSMS, DF_UUID": replying rpc %p: "DF_RC"\n",
		DP_UUID(in->pci_op.pi_uuid), rpc, DP_RC(rc));
	crt_reply_send(rpc);
}

static int
pool_disconnect_bcast(crt_context_t ctx, struct pool_svc *svc,
		      uuid_t *pool_hdls, int n_pool_hdls)
{
	struct pool_tgt_disconnect_in  *in;
	struct pool_tgt_disconnect_out *out;
	crt_rpc_t		       *rpc;
	int				rc;

	D_DEBUG(DF_DSMS, DF_UUID": bcasting\n", DP_UUID(svc->ps_uuid));

	rc = bcast_create(ctx, svc, POOL_TGT_DISCONNECT, NULL, &rpc);
	if (rc != 0)
		D_GOTO(out, rc);

	in = crt_req_get(rpc);
	uuid_copy(in->tdi_uuid, svc->ps_uuid);
	in->tdi_hdls.ca_arrays = pool_hdls;
	in->tdi_hdls.ca_count = n_pool_hdls;
	rc = dss_rpc_send(rpc);
	if (rc == 0 && DAOS_FAIL_CHECK(DAOS_POOL_DISCONNECT_FAIL_CORPC))
		rc = -DER_TIMEDOUT;
	if (rc != 0)
		D_GOTO(out_rpc, rc);

	out = crt_reply_get(rpc);
	rc = out->tdo_rc;
	if (rc != 0) {
		D_ERROR(DF_UUID": failed to disconnect from "DF_RC" targets\n",
			DP_UUID(svc->ps_uuid), DP_RC(rc));
		rc = -DER_IO;
	}

out_rpc:
	crt_req_decref(rpc);
out:
	D_DEBUG(DF_DSMS, DF_UUID": bcasted: "DF_RC"\n", DP_UUID(svc->ps_uuid),
		DP_RC(rc));
	return rc;
}

static int
pool_disconnect_hdls(struct rdb_tx *tx, struct pool_svc *svc, uuid_t *hdl_uuids,
		     int n_hdl_uuids, crt_context_t ctx)
{
	d_iov_t	value;
	uint32_t	nhandles;
	int		i;
	int		rc;

	D_ASSERTF(n_hdl_uuids > 0, "%d\n", n_hdl_uuids);

	D_DEBUG(DF_DSMS, DF_UUID": disconnecting %d hdls: hdl_uuids[0]="DF_UUID
		"\n", DP_UUID(svc->ps_uuid), n_hdl_uuids,
		DP_UUID(hdl_uuids[0]));

	/*
	 * TODO: Send POOL_TGT_CLOSE_CONTS and somehow retry until every
	 * container service has responded (through ds_pool).
	 */
	rc = ds_cont_close_by_pool_hdls(svc->ps_uuid, hdl_uuids, n_hdl_uuids,
					ctx);
	if (rc != 0)
		D_GOTO(out, rc);

	rc = pool_disconnect_bcast(ctx, svc, hdl_uuids, n_hdl_uuids);
	if (rc != 0)
		D_GOTO(out, rc);

	d_iov_set(&value, &nhandles, sizeof(nhandles));
	rc = rdb_tx_lookup(tx, &svc->ps_root, &ds_pool_prop_nhandles, &value);
	if (rc != 0)
		D_GOTO(out, rc);

	nhandles -= n_hdl_uuids;

	for (i = 0; i < n_hdl_uuids; i++) {
		d_iov_t key;

		d_iov_set(&key, hdl_uuids[i], sizeof(uuid_t));
		rc = rdb_tx_delete(tx, &svc->ps_handles, &key);
		if (rc != 0)
			D_GOTO(out, rc);
	}

	d_iov_set(&value, &nhandles, sizeof(nhandles));
	rc = rdb_tx_update(tx, &svc->ps_root, &ds_pool_prop_nhandles, &value);
	if (rc != 0)
		D_GOTO(out, rc);

out:
	D_DEBUG(DF_DSMS, DF_UUID": leaving: "DF_RC"\n", DP_UUID(svc->ps_uuid),
		DP_RC(rc));
	return rc;
}

void
ds_pool_disconnect_handler(crt_rpc_t *rpc)
{
	struct pool_disconnect_in      *pdi = crt_req_get(rpc);
	struct pool_disconnect_out     *pdo = crt_reply_get(rpc);
	struct pool_svc		       *svc;
	struct rdb_tx			tx;
	d_iov_t			key;
	d_iov_t			value;
	struct pool_hdl			hdl;
	int				rc;

	D_DEBUG(DF_DSMS, DF_UUID": processing rpc %p: hdl="DF_UUID"\n",
		DP_UUID(pdi->pdi_op.pi_uuid), rpc, DP_UUID(pdi->pdi_op.pi_hdl));

	rc = pool_svc_lookup_leader(pdi->pdi_op.pi_uuid, &svc,
				    &pdo->pdo_op.po_hint);
	if (rc != 0)
		D_GOTO(out, rc);

	rc = rdb_tx_begin(svc->ps_rsvc.s_db, svc->ps_rsvc.s_term, &tx);
	if (rc != 0)
		D_GOTO(out_svc, rc);

	ABT_rwlock_wrlock(svc->ps_lock);

	d_iov_set(&key, pdi->pdi_op.pi_hdl, sizeof(uuid_t));
	d_iov_set(&value, &hdl, sizeof(hdl));
	rc = rdb_tx_lookup(&tx, &svc->ps_handles, &key, &value);
	if (rc != 0) {
		if (rc == -DER_NONEXIST)
			rc = 0;
		D_GOTO(out_lock, rc);
	}

	rc = pool_disconnect_hdls(&tx, svc, &pdi->pdi_op.pi_hdl,
				  1 /* n_hdl_uuids */, rpc->cr_ctx);
	if (rc != 0)
		D_GOTO(out_lock, rc);

	rc = rdb_tx_commit(&tx);
	/* No need to set pdo->pdo_op.po_map_version. */
out_lock:
	ABT_rwlock_unlock(svc->ps_lock);
	rdb_tx_end(&tx);
out_svc:
	ds_rsvc_set_hint(&svc->ps_rsvc, &pdo->pdo_op.po_hint);
	pool_svc_put_leader(svc);
out:
	pdo->pdo_op.po_rc = rc;
	D_DEBUG(DF_DSMS, DF_UUID": replying rpc %p: "DF_RC"\n",
		DP_UUID(pdi->pdi_op.pi_uuid), rpc, DP_RC(rc));
	crt_reply_send(rpc);
}

static int
pool_space_query_bcast(crt_context_t ctx, struct pool_svc *svc, uuid_t pool_hdl,
		       struct daos_pool_space *ps)
{
	struct pool_tgt_query_in	*in;
	struct pool_tgt_query_out	*out;
	crt_rpc_t			*rpc;
	int				 rc;

	D_DEBUG(DB_MD, DF_UUID": bcasting\n", DP_UUID(svc->ps_uuid));

	rc = bcast_create(ctx, svc, POOL_TGT_QUERY, NULL, &rpc);
	if (rc != 0)
		goto out;

	in = crt_req_get(rpc);
	uuid_copy(in->tqi_op.pi_uuid, svc->ps_uuid);
	uuid_copy(in->tqi_op.pi_hdl, pool_hdl);
	rc = dss_rpc_send(rpc);
	if (rc == 0 && DAOS_FAIL_CHECK(DAOS_POOL_QUERY_FAIL_CORPC))
		rc = -DER_TIMEDOUT;
	if (rc != 0)
		goto out_rpc;

	out = crt_reply_get(rpc);
	rc = out->tqo_rc;
	if (rc != 0) {
		D_ERROR(DF_UUID": failed to query from "DF_RC" targets\n",
			DP_UUID(svc->ps_uuid), DP_RC(rc));
		rc = -DER_IO;
	} else {
		D_ASSERT(ps != NULL);
		*ps = out->tqo_space;
	}

out_rpc:
	crt_req_decref(rpc);
out:
	D_DEBUG(DB_MD, DF_UUID": bcasted: "DF_RC"\n", DP_UUID(svc->ps_uuid),
		DP_RC(rc));
	return rc;
}

/*
 * Transfer list of containers to "remote_bulk". If the remote bulk buffer
 * is too small, then return -DER_TRUNC. RPC response will contain the number
 * of containers in the pool that the client can use to resize its buffer
 * for another RPC request.
 */
static int
transfer_cont_buf(struct daos_pool_cont_info *cont_buf, size_t ncont,
		  struct pool_svc *svc, crt_rpc_t *rpc, crt_bulk_t remote_bulk)
{
	size_t				 cont_buf_size;
	daos_size_t			 remote_bulk_size;
	d_iov_t				 cont_iov;
	d_sg_list_t			 cont_sgl;
	crt_bulk_t			 bulk = CRT_BULK_NULL;
	struct crt_bulk_desc		 bulk_desc;
	crt_bulk_opid_t			 bulk_opid;
	ABT_eventual			 eventual;
	int				*status;
	int				 rc;

	D_ASSERT(ncont > 0);
	cont_buf_size = ncont * sizeof(struct daos_pool_cont_info);

	/* Check if the client bulk buffer is large enough. */
	rc = crt_bulk_get_len(remote_bulk, &remote_bulk_size);
	if (rc != 0)
		D_GOTO(out, rc);
	if (remote_bulk_size < cont_buf_size) {
		D_ERROR(DF_UUID": remote container buffer("DF_U64")"
			" < required (%lu)\n", DP_UUID(svc->ps_uuid),
			remote_bulk_size, cont_buf_size);
		D_GOTO(out, rc = -DER_TRUNC);
	}

	d_iov_set(&cont_iov, cont_buf, cont_buf_size);
	cont_sgl.sg_nr = 1;
	cont_sgl.sg_nr_out = 0;
	cont_sgl.sg_iovs = &cont_iov;

	rc = crt_bulk_create(rpc->cr_ctx, &cont_sgl, CRT_BULK_RO, &bulk);
	if (rc != 0)
		D_GOTO(out, rc);

	/* Prepare for crt_bulk_transfer(). */
	bulk_desc.bd_rpc = rpc;
	bulk_desc.bd_bulk_op = CRT_BULK_PUT;
	bulk_desc.bd_remote_hdl = remote_bulk;
	bulk_desc.bd_remote_off = 0;
	bulk_desc.bd_local_hdl = bulk;
	bulk_desc.bd_local_off = 0;
	bulk_desc.bd_len = cont_iov.iov_len;

	rc = ABT_eventual_create(sizeof(*status), &eventual);
	if (rc != ABT_SUCCESS)
		D_GOTO(out_bulk, rc = dss_abterr2der(rc));

	rc = crt_bulk_transfer(&bulk_desc, bulk_cb, &eventual, &bulk_opid);
	if (rc != 0)
		D_GOTO(out_eventual, rc);

	rc = ABT_eventual_wait(eventual, (void **)&status);
	if (rc != ABT_SUCCESS)
		D_GOTO(out_eventual, rc = dss_abterr2der(rc));

	if (*status != 0)
		D_GOTO(out_eventual, rc = *status);

out_eventual:
	ABT_eventual_free(&eventual);
out_bulk:
	if (bulk != CRT_BULK_NULL)
		crt_bulk_free(bulk);
out:
	return rc;
}

/**
 * Send CaRT RPC to pool svc to get container list.
 *
 * \param[in]	uuid		UUID of the pool
 * \param[in]	ranks		Pool service replicas
 * \param[out]	containers	Array of container information (allocated)
 * \param[out]	ncontainers	Number of items in containers
 *
 * return	0		Success
 *
 */
int
ds_pool_svc_list_cont(uuid_t uuid, d_rank_list_t *ranks,
		      struct daos_pool_cont_info **containers,
		      uint64_t *ncontainers)
{
	int				rc;
	struct rsvc_client		client;
	crt_endpoint_t			ep;
	struct dss_module_info		*info = dss_get_module_info();
	crt_rpc_t			*rpc;
	struct pool_list_cont_in	*in;
	struct pool_list_cont_out	*out;
	uint64_t			resp_ncont = 1024;
	struct daos_pool_cont_info	*resp_cont = NULL;

	D_DEBUG(DB_MGMT, DF_UUID": Getting container list\n", DP_UUID(uuid));

	*containers = NULL;

	rc = rsvc_client_init(&client, ranks);
	if (rc != 0)
		D_GOTO(out, rc);

rechoose:
	ep.ep_grp = NULL; /* primary group */
	rsvc_client_choose(&client, &ep);

realloc_resp:
	rc = pool_req_create(info->dmi_ctx, &ep, POOL_LIST_CONT, &rpc);
	if (rc != 0) {
		D_ERROR(DF_UUID": failed to create pool list cont rpc: %d\n",
			DP_UUID(uuid), rc);
		D_GOTO(out_client, rc);
	}

	/* Allocate response buffer */
	D_ALLOC_ARRAY(resp_cont, resp_ncont);
	if (resp_cont == NULL)
		D_GOTO(out_rpc, rc = -DER_NOMEM);

	in = crt_req_get(rpc);
	uuid_copy(in->plci_op.pi_uuid, uuid);
	uuid_clear(in->plci_op.pi_hdl);
	in->plci_ncont = resp_ncont;
	rc = list_cont_bulk_create(info->dmi_ctx, &in->plci_cont_bulk,
				   resp_cont, in->plci_ncont);
	if (rc != 0)
		D_GOTO(out_resp_buf, rc);

	rc = dss_rpc_send(rpc);
	out = crt_reply_get(rpc);
	D_ASSERT(out != NULL);

	rc = rsvc_client_complete_rpc(&client, &ep, rc,
				      out->plco_op.po_rc,
				      &out->plco_op.po_hint);
	if (rc == RSVC_CLIENT_RECHOOSE) {
		/* To simplify logic, destroy bulk hdl and buffer each time */
		list_cont_bulk_destroy(in->plci_cont_bulk);
		D_FREE(resp_cont);
		crt_req_decref(rpc);
		dss_sleep(1000 /* ms */);
		D_GOTO(rechoose, rc);
	}

	rc = out->plco_op.po_rc;
	if (rc == -DER_TRUNC) {
		/* resp_ncont too small - realloc with server-provided ncont */
		resp_ncont = out->plco_ncont;
		list_cont_bulk_destroy(in->plci_cont_bulk);
		D_FREE(resp_cont);
		crt_req_decref(rpc);
		dss_sleep(1000 /* ms */);
		D_GOTO(realloc_resp, rc);
	} else if (rc != 0) {
		D_ERROR(DF_UUID": failed to get container list for pool: %d\n",
			DP_UUID(uuid), rc);
	} else {
		*containers = resp_cont;
	}

	list_cont_bulk_destroy(in->plci_cont_bulk);
out_resp_buf:
	if (rc != 0)
		D_FREE(resp_cont);
out_rpc:
	crt_req_decref(rpc);
out_client:
	rsvc_client_fini(&client);
out:
	return rc;
}

static bool
is_rpc_from_client(crt_rpc_t *rpc)
{
	d_rank_t srcrank;

	crt_req_src_rank_get(rpc, &srcrank);
	return (srcrank == CRT_NO_RANK);
}

/* CaRT RPC handler for pool container listing
 * Requires a pool handle (except for rebuild).
 */
void
ds_pool_list_cont_handler(crt_rpc_t *rpc)
{
	struct pool_list_cont_in	*in = crt_req_get(rpc);
	struct pool_list_cont_out	*out = crt_reply_get(rpc);
	struct daos_pool_cont_info	*cont_buf = NULL;
	uint64_t			 ncont = 0;
	struct pool_svc			*svc;
	struct rdb_tx			 tx;
	d_iov_t				 key;
	d_iov_t				 value;
	struct pool_hdl			 hdl;
	int				 rc;

	D_DEBUG(DF_DSMS, DF_UUID": processing rpc %p: hdl="DF_UUID"\n",
		DP_UUID(in->plci_op.pi_uuid), rpc, DP_UUID(in->plci_op.pi_hdl));

	rc = pool_svc_lookup_leader(in->plci_op.pi_uuid, &svc,
				    &out->plco_op.po_hint);
	if (rc != 0)
		D_GOTO(out, rc);

	/* Verify pool handle only if RPC initiated by a client
	 * (not for mgmt svc to pool svc RPCs that do not have a handle).
	 */
	if (is_rpc_from_client(rpc)) {
		rc = rdb_tx_begin(svc->ps_rsvc.s_db, svc->ps_rsvc.s_term, &tx);
		if (rc != 0)
			D_GOTO(out_svc, rc);

		ABT_rwlock_rdlock(svc->ps_lock);

		/* Verify the pool handle. Note: since rebuild will not
		 * connect the pool, so we only verify the non-rebuild
		 * pool.
		 */
		if (!is_rebuild_pool(in->plci_op.pi_uuid, in->plci_op.pi_hdl)) {
			d_iov_set(&key, in->plci_op.pi_hdl, sizeof(uuid_t));
			d_iov_set(&value, &hdl, sizeof(hdl));
			rc = rdb_tx_lookup(&tx, &svc->ps_handles, &key, &value);
			if (rc == -DER_NONEXIST)
				rc = -DER_NO_HDL;
				/* defer goto out_svc until unlock/tx_end */
		}

		ABT_rwlock_unlock(svc->ps_lock);
		rdb_tx_end(&tx);
		if (rc != 0)
			D_GOTO(out_svc, rc);
	}

	/* Call container service to get the list */
	rc = ds_cont_list(in->plci_op.pi_uuid, &cont_buf, &ncont);
	if (rc != 0) {
		D_GOTO(out_svc, rc);
	} else if ((in->plci_ncont > 0) && (ncont > in->plci_ncont)) {
		/* Got a list, but client buffer not supplied or too small */
		D_DEBUG(DF_DSMS, DF_UUID": hdl="DF_UUID": has %"PRIu64
				 " containers (more than client: %"PRIu64")\n",
				 DP_UUID(in->plci_op.pi_uuid),
				 DP_UUID(in->plci_op.pi_hdl),
				 ncont, in->plci_ncont);
		D_GOTO(out_free_cont_buf, rc = -DER_TRUNC);
	} else {
		D_DEBUG(DF_DSMS, DF_UUID": hdl="DF_UUID": has %"PRIu64
				 " containers\n", DP_UUID(in->plci_op.pi_uuid),
				 DP_UUID(in->plci_op.pi_hdl), ncont);

		/* Send any results only if client provided a handle */
		if (cont_buf && (in->plci_ncont > 0) &&
		    (in->plci_cont_bulk != CRT_BULK_NULL)) {
			rc = transfer_cont_buf(cont_buf, ncont, svc, rpc,
					       in->plci_cont_bulk);
		}
	}

out_free_cont_buf:
	if (cont_buf) {
		D_FREE(cont_buf);
		cont_buf = NULL;
	}
out_svc:
	ds_rsvc_set_hint(&svc->ps_rsvc, &out->plco_op.po_hint);
	pool_svc_put_leader(svc);
out:
	out->plco_op.po_rc = rc;
	out->plco_ncont = ncont;
	D_DEBUG(DF_DSMS, DF_UUID": replying rpc %p: %d\n",
		DP_UUID(in->plci_op.pi_uuid), rpc, rc);
	crt_reply_send(rpc);
}

void
ds_pool_query_handler(crt_rpc_t *rpc)
{
	struct pool_query_in   *in = crt_req_get(rpc);
	struct pool_query_out  *out = crt_reply_get(rpc);
	daos_prop_t	       *prop = NULL;
	struct pool_buf		*map_buf;
	uint32_t		map_version;
	struct pool_svc	       *svc;
	struct rdb_tx		tx;
	d_iov_t			key;
	d_iov_t			value;
	struct pool_hdl		hdl;
	int			rc;

	D_DEBUG(DF_DSMS, DF_UUID": processing rpc %p: hdl="DF_UUID"\n",
		DP_UUID(in->pqi_op.pi_uuid), rpc, DP_UUID(in->pqi_op.pi_hdl));

	rc = pool_svc_lookup_leader(in->pqi_op.pi_uuid, &svc,
				    &out->pqo_op.po_hint);
	if (rc != 0)
		D_GOTO(out, rc);

	if (in->pqi_query_bits & DAOS_PO_QUERY_REBUILD_STATUS) {
		rc = ds_rebuild_query(in->pqi_op.pi_uuid, &out->pqo_rebuild_st);
		if (rc != 0)
			D_GOTO(out_svc, rc);
	}

	rc = rdb_tx_begin(svc->ps_rsvc.s_db, svc->ps_rsvc.s_term, &tx);
	if (rc != 0)
		D_GOTO(out_svc, rc);

	ABT_rwlock_rdlock(svc->ps_lock);

	/* Verify the pool handle for client calls.
	 * Note: since rebuild will not connect the pool, so we only verify
	 * the non-rebuild pool. Server-to-server calls also don't have a
	 * handle.
	 */
	if (is_rpc_from_client(rpc) &&
	    !is_rebuild_pool(in->pqi_op.pi_uuid, in->pqi_op.pi_hdl)) {
		d_iov_set(&key, in->pqi_op.pi_hdl, sizeof(uuid_t));
		d_iov_set(&value, &hdl, sizeof(hdl));
		rc = rdb_tx_lookup(&tx, &svc->ps_handles, &key, &value);
		if (rc != 0) {
			if (rc == -DER_NONEXIST)
				rc = -DER_NO_HDL;
			D_GOTO(out_lock, rc);
		}
	}

	/* read optional properties */
	rc = pool_prop_read(&tx, svc, in->pqi_query_bits, &prop);
	if (rc != 0)
		D_GOTO(out_map_version, rc);
	out->pqo_prop = prop;

	if (DAOS_FAIL_CHECK(DAOS_FORCE_PROP_VERIFY) && prop != NULL) {
		daos_prop_t		*iv_prop = NULL;
		struct daos_prop_entry	*entry, *iv_entry;
		int			i;

		D_ALLOC_PTR(iv_prop);
		if (iv_prop == NULL)
			D_GOTO(out_map_version, rc = -DER_NOMEM);

		rc = ds_pool_iv_prop_fetch(svc->ps_pool, iv_prop);
		if (rc) {
			D_ERROR("ds_pool_iv_prop_fetch failed "DF_RC"\n",
				DP_RC(rc));
			daos_prop_free(iv_prop);
			D_GOTO(out_map_version, rc);
		}

		for (i = 0; i < prop->dpp_nr; i++) {
			entry = &prop->dpp_entries[i];
			iv_entry = daos_prop_entry_get(iv_prop,
						       entry->dpe_type);
			D_ASSERT(iv_entry != NULL);
			switch (entry->dpe_type) {
			case DAOS_PROP_PO_LABEL:
				D_ASSERT(strlen(entry->dpe_str) <=
					 DAOS_PROP_LABEL_MAX_LEN);
				if (strncmp(entry->dpe_str, iv_entry->dpe_str,
					    DAOS_PROP_LABEL_MAX_LEN) != 0) {
					D_ERROR("mismatch %s - %s.\n",
						entry->dpe_str,
						iv_entry->dpe_str);
					rc = -DER_IO;
				}
				break;
			case DAOS_PROP_PO_OWNER:
			case DAOS_PROP_PO_OWNER_GROUP:
				D_ASSERT(strlen(entry->dpe_str) <=
					 DAOS_ACL_MAX_PRINCIPAL_LEN);
				if (strncmp(entry->dpe_str, iv_entry->dpe_str,
					    DAOS_ACL_MAX_PRINCIPAL_BUF_LEN)
				    != 0) {
					D_ERROR("mismatch %s - %s.\n",
						entry->dpe_str,
						iv_entry->dpe_str);
					rc = -DER_IO;
				}
				break;
			case DAOS_PROP_PO_SPACE_RB:
			case DAOS_PROP_PO_SELF_HEAL:
			case DAOS_PROP_PO_RECLAIM:
				if (entry->dpe_val != iv_entry->dpe_val) {
					D_ERROR("type %d mismatch "DF_U64" - "
						DF_U64".\n", entry->dpe_type,
						entry->dpe_val,
						iv_entry->dpe_val);
					rc = -DER_IO;
				}
				break;
			case DAOS_PROP_PO_ACL:
				if (daos_prop_entry_cmp_acl(entry,
							    iv_entry) != 0)
					rc = -DER_IO;
				break;
			case DAOS_PROP_PO_SVC_LIST:
				break;
			default:
				D_ASSERTF(0, "bad dpe_type %d\n",
					  entry->dpe_type);
				break;
			};
		}
		daos_prop_free(iv_prop);
		if (rc) {
			D_ERROR("iv_prop verify failed "DF_RC"\n", DP_RC(rc));
			D_GOTO(out_map_version, rc);
		}
	}

	rc = locate_map_buf(&tx, &svc->ps_root, &map_buf, &map_version);
	if (rc != 0) {
		D_ERROR(DF_UUID": failed to read pool map: "DF_RC"\n",
			DP_UUID(svc->ps_uuid), DP_RC(rc));
		D_GOTO(out_map_version, rc);
	}

	rc = transfer_map_buf(map_buf, map_version, svc, rpc, in->pqi_map_bulk,
			      &out->pqo_map_buf_size);
	if (rc != 0)
		D_GOTO(out_map_version, rc);

out_map_version:
	out->pqo_op.po_map_version = pool_map_get_version(svc->ps_pool->sp_map);
out_lock:
	ABT_rwlock_unlock(svc->ps_lock);
	rdb_tx_end(&tx);
out_svc:
	ds_rsvc_set_hint(&svc->ps_rsvc, &out->pqo_op.po_hint);
	/* See comment above, rebuild doesn't connect the pool */
	if (rc == 0 && (in->pqi_query_bits & DAOS_PO_QUERY_SPACE) &&
	    !is_rebuild_pool(in->pqi_op.pi_uuid, in->pqi_op.pi_hdl))
		rc = pool_space_query_bcast(rpc->cr_ctx, svc, in->pqi_op.pi_hdl,
					    &out->pqo_space);
	pool_svc_put_leader(svc);
out:
	out->pqo_op.po_rc = rc;
	D_DEBUG(DF_DSMS, DF_UUID": replying rpc %p: "DF_RC"\n",
		DP_UUID(in->pqi_op.pi_uuid), rpc, DP_RC(rc));
	crt_reply_send(rpc);
	daos_prop_free(prop);
}

static int
process_query_result(daos_pool_info_t *info, uuid_t pool_uuid,
		     uint32_t map_version, uint32_t leader_rank,
		     struct daos_pool_space *ps,
		     struct daos_rebuild_status *rs,
		     struct pool_buf *map_buf)
{
	struct pool_map	       *map;
	int			rc;
	unsigned int		num_disabled = 0;

	rc = pool_map_create(map_buf, map_version, &map);
	if (rc != 0) {
		D_ERROR("failed to create local pool map: %d\n", rc);
		return rc;
	}

	rc = pool_map_find_failed_tgts(map, NULL, &num_disabled);
	if (rc != 0) {
		D_ERROR("failed to get num disabled tgts, rc=%d\n", rc);
		D_GOTO(out, rc);
	}

	info->pi_ndisabled = num_disabled;

	pool_query_reply_to_info(pool_uuid, map_buf, map_version, leader_rank,
				 ps, rs, info);

out:
	pool_map_decref(map);
	return rc;
}

/**
 * Query the pool without holding a pool handle.
 *
 * \param[in]	pool_uuid	UUID of the pool
 * \param[in]	ranks		Ranks of pool svc replicas
 * \param[out]	pool_info	Results of the pool query
 *
 * \return	0		Success
 *		-DER_INVAL	Invalid input
 *		Negative value	Error
 */
int
ds_pool_svc_query(uuid_t pool_uuid, d_rank_list_t *ranks,
		  daos_pool_info_t *pool_info)
{
	int			rc;
	struct rsvc_client	client;
	crt_endpoint_t		ep;
	struct dss_module_info	*info = dss_get_module_info();
	crt_rpc_t		*rpc;
	struct pool_query_in	*in;
	struct pool_query_out	*out;
	struct pool_buf		*map_buf;
	uint32_t		map_size = 0;

	if (ranks == NULL || pool_info == NULL)
		D_GOTO(out, rc = -DER_INVAL);

	D_DEBUG(DB_MGMT, DF_UUID": Querying pool\n", DP_UUID(pool_uuid));

	rc = rsvc_client_init(&client, ranks);
	if (rc != 0)
		D_GOTO(out, rc);

rechoose:
	ep.ep_grp = NULL; /* primary group */
	rsvc_client_choose(&client, &ep);

realloc:
	rc = pool_req_create(info->dmi_ctx, &ep, POOL_QUERY, &rpc);
	if (rc != 0) {
		D_ERROR(DF_UUID": failed to create pool query rpc: %d\n",
			DP_UUID(pool_uuid), rc);
		D_GOTO(out_client, rc);
	}

	in = crt_req_get(rpc);
	uuid_copy(in->pqi_op.pi_uuid, pool_uuid);
	uuid_clear(in->pqi_op.pi_hdl);
	in->pqi_query_bits = pool_query_bits(pool_info, NULL);

	rc = map_bulk_create(info->dmi_ctx, &in->pqi_map_bulk, &map_buf,
			     map_size);
	if (rc != 0)
		D_GOTO(out_rpc, rc);

	rc = dss_rpc_send(rpc);
	out = crt_reply_get(rpc);
	D_ASSERT(out != NULL);

	rc = rsvc_client_complete_rpc(&client, &ep, rc,
				      out->pqo_op.po_rc,
				      &out->pqo_op.po_hint);
	if (rc == RSVC_CLIENT_RECHOOSE) {
		map_bulk_destroy(in->pqi_map_bulk, map_buf);
		crt_req_decref(rpc);
		dss_sleep(1000 /* ms */);
		D_GOTO(rechoose, rc);
	}

	rc = out->pqo_op.po_rc;
	if (rc == -DER_TRUNC) {
		map_size = out->pqo_map_buf_size;
		map_bulk_destroy(in->pqi_map_bulk, map_buf);
		crt_req_decref(rpc);
		dss_sleep(1000 /* ms */);
		D_GOTO(realloc, rc);
	} else if (rc != 0) {
		D_ERROR(DF_UUID": failed to query pool: %d\n",
			DP_UUID(pool_uuid), rc);
		D_GOTO(out_bulk, rc);
	}

	D_DEBUG(DB_MGMT, "Successfully queried pool\n");

	rc = process_query_result(pool_info, pool_uuid,
					 out->pqo_op.po_map_version,
					 out->pqo_op.po_hint.sh_rank,
					 &out->pqo_space,
					 &out->pqo_rebuild_st,
					 map_buf);
	if (rc != 0)
		D_ERROR("Failed to process pool query results, rc=%d\n", rc);

out_bulk:
	map_bulk_destroy(in->pqi_map_bulk, map_buf);
out_rpc:
	crt_req_decref(rpc);
out_client:
	rsvc_client_fini(&client);
out:
	return rc;
}

/**
 * Query a pool's properties without having a handle for the pool
 */
void
ds_pool_prop_get_handler(crt_rpc_t *rpc)
{
	struct pool_prop_get_in		*in = crt_req_get(rpc);
	struct pool_prop_get_out	*out = crt_reply_get(rpc);
	struct pool_svc			*svc;
	struct rdb_tx			tx;
	int				rc;
	daos_prop_t			*prop = NULL;

	D_DEBUG(DF_DSMS, DF_UUID": processing rpc %p\n",
		DP_UUID(in->pgi_op.pi_uuid), rpc);

	rc = pool_svc_lookup_leader(in->pgi_op.pi_uuid, &svc,
				    &out->pgo_op.po_hint);
	if (rc != 0)
		D_GOTO(out, rc);

	rc = rdb_tx_begin(svc->ps_rsvc.s_db, svc->ps_rsvc.s_term, &tx);
	if (rc != 0)
		D_GOTO(out_svc, rc);

	ABT_rwlock_rdlock(svc->ps_lock);

	rc = pool_prop_read(&tx, svc, in->pgi_query_bits, &prop);
	if (rc != 0)
		D_GOTO(out_lock, rc);
	out->pgo_prop = prop;

out_lock:
	ABT_rwlock_unlock(svc->ps_lock);
	rdb_tx_end(&tx);
out_svc:
	ds_rsvc_set_hint(&svc->ps_rsvc, &out->pgo_op.po_hint);
	pool_svc_put_leader(svc);
out:
	out->pgo_op.po_rc = rc;
	D_DEBUG(DF_DSMS, DF_UUID": replying rpc %p: "DF_RC"\n",
		DP_UUID(in->pgi_op.pi_uuid), rpc, DP_RC(rc));
	crt_reply_send(rpc);
	daos_prop_free(prop);
}

/**
 * Send a CaRT message to the pool svc to get the ACL pool property.
 *
 * \param[in]		pool_uuid	UUID of the pool
 * \param[in]		ranks		Pool service replicas
 * \param[in][out]	prop		Prop with requested properties, to be
 *					filled out and returned.
 *
 * \return	0		Success
 *
 */
int
ds_pool_svc_get_prop(uuid_t pool_uuid, d_rank_list_t *ranks,
		     daos_prop_t *prop)
{
	int				rc;
	struct rsvc_client		client;
	crt_endpoint_t			ep;
	struct dss_module_info		*info = dss_get_module_info();
	crt_rpc_t			*rpc;
	struct pool_prop_get_in		*in;
	struct pool_prop_get_out	*out;

	D_DEBUG(DB_MGMT, DF_UUID": Getting prop\n", DP_UUID(pool_uuid));

	rc = rsvc_client_init(&client, ranks);
	if (rc != 0)
		D_GOTO(out, rc);

rechoose:
	ep.ep_grp = NULL; /* primary group */
	rsvc_client_choose(&client, &ep);

	rc = pool_req_create(info->dmi_ctx, &ep, POOL_PROP_GET, &rpc);
	if (rc != 0) {
		D_ERROR(DF_UUID": failed to create pool get prop rpc: "
			""DF_RC"\n", DP_UUID(pool_uuid), DP_RC(rc));
		D_GOTO(out_client, rc);
	}

	in = crt_req_get(rpc);
	uuid_copy(in->pgi_op.pi_uuid, pool_uuid);
	uuid_clear(in->pgi_op.pi_hdl);
	in->pgi_query_bits = pool_query_bits(NULL, prop);

	rc = dss_rpc_send(rpc);
	out = crt_reply_get(rpc);
	D_ASSERT(out != NULL);

	rc = rsvc_client_complete_rpc(&client, &ep, rc,
				      out->pgo_op.po_rc,
				      &out->pgo_op.po_hint);
	if (rc == RSVC_CLIENT_RECHOOSE) {
		crt_req_decref(rpc);
		dss_sleep(1000 /* ms */);
		D_GOTO(rechoose, rc);
	}

	rc = out->pgo_op.po_rc;
	if (rc != 0) {
		D_ERROR(DF_UUID": failed to get prop for pool: "DF_RC"\n",
			DP_UUID(pool_uuid), DP_RC(rc));
		D_GOTO(out_rpc, rc);
	}

	rc = daos_prop_copy(prop, out->pgo_prop);

out_rpc:
	crt_req_decref(rpc);
out_client:
	rsvc_client_fini(&client);
out:
	return rc;
}

/**
 * Set a pool's properties without having a handle for the pool
 */
void
ds_pool_prop_set_handler(crt_rpc_t *rpc)
{
	struct pool_prop_set_in		*in = crt_req_get(rpc);
	struct pool_prop_set_out	*out = crt_reply_get(rpc);
	struct pool_svc			*svc;
	struct rdb_tx			tx;
	daos_prop_t			*prop = NULL;
	int				rc;

	D_DEBUG(DF_DSMS, DF_UUID": processing rpc %p\n",
		DP_UUID(in->psi_op.pi_uuid), rpc);

	rc = pool_svc_lookup_leader(in->psi_op.pi_uuid, &svc,
				    &out->pso_op.po_hint);
	if (rc != 0)
		D_GOTO(out, rc);

	rc = rdb_tx_begin(svc->ps_rsvc.s_db, svc->ps_rsvc.s_term, &tx);
	if (rc != 0)
		D_GOTO(out_svc, rc);

	ABT_rwlock_wrlock(svc->ps_lock);

	rc = pool_prop_write(&tx, &svc->ps_root, in->psi_prop);
	if (rc != 0) {
		D_ERROR(DF_UUID": failed to write prop for pool: %d\n",
			DP_UUID(in->psi_op.pi_uuid), rc);
		D_GOTO(out_lock, rc);
	}

	rc = rdb_tx_commit(&tx);
	if (rc != 0)
		D_GOTO(out_lock, rc);

	/* Read all props & update prop IV */
	rc = pool_prop_read(&tx, svc, DAOS_PO_QUERY_PROP_ALL, &prop);
	if (rc != 0) {
		D_ERROR(DF_UUID": failed to read prop for pool, rc=%d\n",
			DP_UUID(in->psi_op.pi_uuid), rc);
		D_GOTO(out_lock, rc);
	}
	D_ASSERT(prop != NULL);

out_lock:
	ABT_rwlock_unlock(svc->ps_lock);
	rdb_tx_end(&tx);
	/*
	 * TODO: Introduce prop version to avoid inconsistent prop over targets
	 *	 caused by the out of order IV sync.
	 */
	if (!rc && prop != NULL) {
		rc = ds_pool_iv_prop_update(svc->ps_pool, prop);
		if (rc)
			D_ERROR(DF_UUID": failed to update prop IV for pool, "
				"%d.\n", DP_UUID(in->psi_op.pi_uuid), rc);
	}
	daos_prop_free(prop);
out_svc:
	ds_rsvc_set_hint(&svc->ps_rsvc, &out->pso_op.po_hint);
	pool_svc_put_leader(svc);
out:
	out->pso_op.po_rc = rc;
	D_DEBUG(DF_DSMS, DF_UUID": replying rpc %p: %d\n",
		DP_UUID(in->psi_op.pi_uuid), rpc, rc);
	crt_reply_send(rpc);
}

/**
 * Send a CaRT message to the pool svc to set the requested pool properties.
 *
 * \param[in]	pool_uuid	UUID of the pool
 * \param[in]	ranks		Pool service replicas
 * \param[in]	prop		Pool prop
 *
 * \return	0		Success
 *
 */
int
ds_pool_svc_set_prop(uuid_t pool_uuid, d_rank_list_t *ranks, daos_prop_t *prop)
{
	int				rc;
	struct rsvc_client		client;
	crt_endpoint_t			ep;
	struct dss_module_info		*info = dss_get_module_info();
	crt_rpc_t			*rpc;
	struct pool_prop_set_in		*in;
	struct pool_prop_set_out	*out;

	D_DEBUG(DB_MGMT, DF_UUID": Setting pool prop\n", DP_UUID(pool_uuid));

	rc = rsvc_client_init(&client, ranks);
	if (rc != 0)
		D_GOTO(out, rc);

rechoose:
	ep.ep_grp = NULL; /* primary group */
	rsvc_client_choose(&client, &ep);

	rc = pool_req_create(info->dmi_ctx, &ep, POOL_PROP_SET, &rpc);
	if (rc != 0) {
		D_ERROR(DF_UUID": failed to create pool set prop rpc: %d\n",
			DP_UUID(pool_uuid), rc);
		D_GOTO(out_client, rc);
	}

	in = crt_req_get(rpc);
	uuid_copy(in->psi_op.pi_uuid, pool_uuid);
	uuid_clear(in->psi_op.pi_hdl);
	in->psi_prop = prop;

	rc = dss_rpc_send(rpc);
	out = crt_reply_get(rpc);
	D_ASSERT(out != NULL);

	rc = rsvc_client_complete_rpc(&client, &ep, rc,
				      out->pso_op.po_rc,
				      &out->pso_op.po_hint);
	if (rc == RSVC_CLIENT_RECHOOSE) {
		crt_req_decref(rpc);
		dss_sleep(1000 /* ms */);
		D_GOTO(rechoose, rc);
	}

	rc = out->pso_op.po_rc;
	if (rc != 0) {
		D_ERROR(DF_UUID": failed to set prop for pool: %d\n",
			DP_UUID(pool_uuid), rc);
		D_GOTO(out_rpc, rc);
	}

out_rpc:
	crt_req_decref(rpc);
out_client:
	rsvc_client_fini(&client);
out:
	return rc;
}

/*
 * Adds the contents of new_acl to the original ACL. If an entry is added for
 * a principal already in the ACL, the old entry will be replaced.
 * *acl may be reallocated in the process.
 */
static int
merge_acl(struct daos_acl **acl, struct daos_acl *new_acl)
{
	struct daos_ace	*new_ace;
	int		rc = 0;

	new_ace = daos_acl_get_next_ace(new_acl, NULL);
	while (new_ace != NULL) {
		rc = daos_acl_add_ace(acl, new_ace);
		if (rc != 0)
			break;
		new_ace = daos_acl_get_next_ace(new_acl, new_ace);
	}

	return rc;
}

/**
 * Update entries in a pool's ACL without having a handle for the pool
 */
void
ds_pool_acl_update_handler(crt_rpc_t *rpc)
{
	struct pool_acl_update_in	*in = crt_req_get(rpc);
	struct pool_acl_update_out	*out = crt_reply_get(rpc);
	struct pool_svc			*svc;
	struct rdb_tx			tx;
	int				rc;
	daos_prop_t			*prop = NULL;
	struct daos_prop_entry		*entry = NULL;

	D_DEBUG(DF_DSMS, DF_UUID": processing rpc %p\n",
		DP_UUID(in->pui_op.pi_uuid), rpc);

	rc = pool_svc_lookup_leader(in->pui_op.pi_uuid, &svc,
				    &out->puo_op.po_hint);
	if (rc != 0)
		D_GOTO(out, rc);

	rc = rdb_tx_begin(svc->ps_rsvc.s_db, svc->ps_rsvc.s_term, &tx);
	if (rc != 0)
		D_GOTO(out_svc, rc);

	/*
	 * We need to read the old ACL, modify, and rewrite it
	 */
	ABT_rwlock_wrlock(svc->ps_lock);

	rc = pool_prop_read(&tx, svc, DAOS_PO_QUERY_PROP_ACL, &prop);
	if (rc != 0)
		D_GOTO(out_lock, rc);

	entry = daos_prop_entry_get(prop, DAOS_PROP_PO_ACL);
	if (entry == NULL) {
		D_ERROR(DF_UUID": No ACL prop entry for pool\n",
			DP_UUID(in->pui_op.pi_uuid));
		D_GOTO(out_prop, rc);
	}

	rc = merge_acl((struct daos_acl **)&entry->dpe_val_ptr, in->pui_acl);
	if (rc != 0) {
		D_ERROR(DF_UUID": Unable to update pool with new ACL, rc=%d\n",
			DP_UUID(in->pui_op.pi_uuid), rc);
		D_GOTO(out_prop, rc);
	}

	rc = pool_prop_write(&tx, &svc->ps_root, prop);
	if (rc != 0) {
		D_ERROR(DF_UUID": failed to write updated ACL for pool: %d\n",
			DP_UUID(in->pui_op.pi_uuid), rc);
		D_GOTO(out_prop, rc);
	}

	rc = rdb_tx_commit(&tx);

out_prop:
	daos_prop_free(prop);
out_lock:
	ABT_rwlock_unlock(svc->ps_lock);
	rdb_tx_end(&tx);
out_svc:
	ds_rsvc_set_hint(&svc->ps_rsvc, &out->puo_op.po_hint);
	pool_svc_put_leader(svc);
out:
	out->puo_op.po_rc = rc;
	D_DEBUG(DF_DSMS, DF_UUID": replying rpc %p: %d\n",
		DP_UUID(in->pui_op.pi_uuid), rpc, rc);
	crt_reply_send(rpc);
}

/**
 * Send a CaRT message to the pool svc to update the pool ACL by adding and
 * updating entries.
 *
 * \param[in]	pool_uuid	UUID of the pool
 * \param[in]	ranks		Pool service replicas
 * \param[in]	acl		ACL to merge with the current pool ACL
 *
 * \return	0		Success
 *
 */
int
ds_pool_svc_update_acl(uuid_t pool_uuid, d_rank_list_t *ranks,
		       struct daos_acl *acl)
{
	int				rc;
	struct rsvc_client		client;
	crt_endpoint_t			ep;
	struct dss_module_info		*info = dss_get_module_info();
	crt_rpc_t			*rpc;
	struct pool_acl_update_in	*in;
	struct pool_acl_update_out	*out;

	D_DEBUG(DB_MGMT, DF_UUID": Updating pool ACL\n", DP_UUID(pool_uuid));

	rc = rsvc_client_init(&client, ranks);
	if (rc != 0)
		D_GOTO(out, rc);

rechoose:
	ep.ep_grp = NULL; /* primary group */
	rsvc_client_choose(&client, &ep);

	rc = pool_req_create(info->dmi_ctx, &ep, POOL_ACL_UPDATE, &rpc);
	if (rc != 0) {
		D_ERROR(DF_UUID": failed to create pool update ACL rpc: %d\n",
			DP_UUID(pool_uuid), rc);
		D_GOTO(out_client, rc);
	}

	in = crt_req_get(rpc);
	uuid_copy(in->pui_op.pi_uuid, pool_uuid);
	uuid_clear(in->pui_op.pi_hdl);
	in->pui_acl = acl;

	rc = dss_rpc_send(rpc);
	out = crt_reply_get(rpc);
	D_ASSERT(out != NULL);

	rc = rsvc_client_complete_rpc(&client, &ep, rc,
				      out->puo_op.po_rc,
				      &out->puo_op.po_hint);
	if (rc == RSVC_CLIENT_RECHOOSE) {
		crt_req_decref(rpc);
		dss_sleep(1000 /* ms */);
		D_GOTO(rechoose, rc);
	}

	rc = out->puo_op.po_rc;
	if (rc != 0)
		D_ERROR(DF_UUID": failed to update ACL for pool: %d\n",
			DP_UUID(pool_uuid), rc);

	crt_req_decref(rpc);
out_client:
	rsvc_client_fini(&client);
out:
	return rc;
}

/**
 * Delete entries in a pool's ACL without having a handle for the pool
 */
void
ds_pool_acl_delete_handler(crt_rpc_t *rpc)
{
	struct pool_acl_delete_in	*in = crt_req_get(rpc);
	struct pool_acl_delete_out	*out = crt_reply_get(rpc);
	struct pool_svc			*svc;
	struct rdb_tx			tx;
	int				rc;
	daos_prop_t			*prop = NULL;
	struct daos_prop_entry		*entry;

	D_DEBUG(DF_DSMS, DF_UUID": processing rpc %p\n",
		DP_UUID(in->pdi_op.pi_uuid), rpc);

	rc = pool_svc_lookup_leader(in->pdi_op.pi_uuid, &svc,
				    &out->pdo_op.po_hint);
	if (rc != 0)
		D_GOTO(out, rc);

	rc = rdb_tx_begin(svc->ps_rsvc.s_db, svc->ps_rsvc.s_term, &tx);
	if (rc != 0)
		D_GOTO(out_svc, rc);

	/*
	 * We need to read the old ACL, modify, and rewrite it
	 */
	ABT_rwlock_wrlock(svc->ps_lock);

	rc = pool_prop_read(&tx, svc, DAOS_PO_QUERY_PROP_ACL, &prop);
	if (rc != 0)
		D_GOTO(out_lock, rc);

	entry = daos_prop_entry_get(prop, DAOS_PROP_PO_ACL);
	if (entry == NULL) {
		D_ERROR(DF_UUID": No ACL prop entry for pool\n",
			DP_UUID(in->pdi_op.pi_uuid));
		D_GOTO(out_prop, rc);
	}

	rc = daos_acl_remove_ace((struct daos_acl **)&entry->dpe_val_ptr,
				 in->pdi_type, in->pdi_principal);
	if (rc != 0) {
		D_ERROR(DF_UUID": Failed to remove requested principal, "
			"rc=%d\n", DP_UUID(in->pdi_op.pi_uuid), rc);
		D_GOTO(out_prop, rc);
	}

	rc = pool_prop_write(&tx, &svc->ps_root, prop);
	if (rc != 0) {
		D_ERROR(DF_UUID": failed to write updated ACL for pool: %d\n",
			DP_UUID(in->pdi_op.pi_uuid), rc);
		D_GOTO(out_prop, rc);
	}

	rc = rdb_tx_commit(&tx);

out_prop:
	daos_prop_free(prop);
out_lock:
	ABT_rwlock_unlock(svc->ps_lock);
	rdb_tx_end(&tx);
out_svc:
	ds_rsvc_set_hint(&svc->ps_rsvc, &out->pdo_op.po_hint);
	pool_svc_put_leader(svc);
out:
	out->pdo_op.po_rc = rc;
	D_DEBUG(DF_DSMS, DF_UUID": replying rpc %p: %d\n",
		DP_UUID(in->pdi_op.pi_uuid), rpc, rc);
	crt_reply_send(rpc);
}

/**
 * Send a CaRT message to the pool svc to remove an entry by principal from the
 * pool's ACL.
 *
 * \param[in]	pool_uuid	UUID of the pool
 * \param[in]	ranks		Pool service replicas
 * \param[in]	principal_type	Type of the principal to be removed
 * \param[in]	principal_name	Name of the principal to be removed
 *
 * \return	0		Success
 *
 */
int
ds_pool_svc_delete_acl(uuid_t pool_uuid, d_rank_list_t *ranks,
		       enum daos_acl_principal_type principal_type,
		       const char *principal_name)
{
	int				rc;
	struct rsvc_client		client;
	crt_endpoint_t			ep;
	struct dss_module_info		*info = dss_get_module_info();
	crt_rpc_t			*rpc;
	struct pool_acl_delete_in	*in;
	struct pool_acl_delete_out	*out;
	char				*name_buf = NULL;
	size_t				name_buf_len;

	D_DEBUG(DB_MGMT, DF_UUID": Deleting entry from pool ACL\n",
			DP_UUID(pool_uuid));

	if (principal_name != NULL) {
		/* Need to sanitize the incoming string */
		name_buf_len = DAOS_ACL_MAX_PRINCIPAL_BUF_LEN;
		D_ALLOC_ARRAY(name_buf, name_buf_len);
		if (name_buf == NULL)
			D_GOTO(out, rc = -DER_NOMEM);
		/* force null terminator in copy */
		strncpy(name_buf, principal_name, name_buf_len - 1);
	}

	rc = rsvc_client_init(&client, ranks);
	if (rc != 0)
		D_GOTO(out, rc);

rechoose:
	ep.ep_grp = NULL; /* primary group */
	rsvc_client_choose(&client, &ep);

	rc = pool_req_create(info->dmi_ctx, &ep, POOL_ACL_DELETE, &rpc);
	if (rc != 0) {
		D_ERROR(DF_UUID": failed to create pool delete ACL rpc: %d\n",
			DP_UUID(pool_uuid), rc);
		D_GOTO(out_client, rc);
	}

	in = crt_req_get(rpc);
	uuid_copy(in->pdi_op.pi_uuid, pool_uuid);
	uuid_clear(in->pdi_op.pi_hdl);
	in->pdi_type = (uint8_t)principal_type;
	in->pdi_principal = name_buf;

	rc = dss_rpc_send(rpc);
	out = crt_reply_get(rpc);
	D_ASSERT(out != NULL);

	rc = rsvc_client_complete_rpc(&client, &ep, rc,
				      out->pdo_op.po_rc,
				      &out->pdo_op.po_hint);
	if (rc == RSVC_CLIENT_RECHOOSE) {
		crt_req_decref(rpc);
		dss_sleep(1000 /* ms */);
		D_GOTO(rechoose, rc);
	}

	rc = out->pdo_op.po_rc;
	if (rc != 0)
		D_ERROR(DF_UUID": failed to delete ACL entry for pool: %d\n",
			DP_UUID(pool_uuid), rc);

	crt_req_decref(rpc);
out_client:
	rsvc_client_fini(&client);
out:
	D_FREE(name_buf);
	return rc;
}

static int
replace_failed_replicas(struct pool_svc *svc, struct pool_map *map)
{
	d_rank_list_t	*replicas;
	d_rank_list_t	*tmp_replicas;
	d_rank_list_t	 failed_ranks;
	d_rank_list_t	 replace_ranks;
	int		 rc;

	rc = rdb_get_ranks(svc->ps_rsvc.s_db, &replicas);
	if (rc != 0)
		D_GOTO(out, rc);
	rc = ds_pool_check_failed_replicas(map, replicas, &failed_ranks,
					   &replace_ranks);
	if (rc != 0) {
		D_DEBUG(DB_MD, DF_UUID": cannot replace failed replicas: "
			""DF_RC"\n", DP_UUID(svc->ps_uuid), DP_RC(rc));
		D_GOTO(out, rc);
	}
	if (replace_ranks.rl_nr > 0)
		ds_rsvc_add_replicas_s(&svc->ps_rsvc, &replace_ranks,
				       ds_rsvc_get_md_cap());
	if (failed_ranks.rl_nr > 0)
		ds_rsvc_remove_replicas_s(&svc->ps_rsvc, &failed_ranks);
	/** `replace_ranks.rl_ranks` is not allocated and shouldn't be freed **/
	D_FREE(failed_ranks.rl_ranks);

	if (rdb_get_ranks(svc->ps_rsvc.s_db, &tmp_replicas) == 0) {
		daos_rank_list_sort(replicas);
		daos_rank_list_sort(tmp_replicas);
		if (!daos_rank_list_identical(replicas, tmp_replicas))
			D_DEBUG(DB_MD, DF_UUID": failed to update replicas\n",
				DP_UUID(svc->ps_uuid));
		d_rank_list_free(tmp_replicas);
	}
	d_rank_list_free(replicas);
out:
	return rc;
}

/* Callers are responsible for d_rank_list_free(*replicasp). */
static int
ds_pool_update_internal(uuid_t pool_uuid, struct pool_target_id_list *tgts,
			unsigned int opc, uint32_t *map_version_p,
			struct rsvc_hint *hint, bool *p_updated)
{
	struct pool_svc	       *svc;
	struct rdb_tx		tx;
	struct pool_map	       *map = NULL;
	uint32_t		map_version_before;
	uint32_t		map_version = 0;
	struct pool_buf	       *map_buf = NULL;
	bool			updated = false;
	int			rc;

	rc = pool_svc_lookup_leader(pool_uuid, &svc, hint);
	if (rc != 0)
		D_GOTO(out, rc);

	rc = rdb_tx_begin(svc->ps_rsvc.s_db, svc->ps_rsvc.s_term, &tx);
	if (rc != 0)
		D_GOTO(out_svc, rc);
	ABT_rwlock_wrlock(svc->ps_lock);

	/* Create a temporary pool map based on the last committed version. */
	rc = read_map(&tx, &svc->ps_root, &map);
	if (rc != 0)
		D_GOTO(out_map, rc);

	/*
	 * Attempt to modify the temporary pool map and save its versions
	 * before and after. If the version hasn't changed, we are done.
	 */
	map_version_before = pool_map_get_version(map);
	rc = ds_pool_map_tgts_update(map, tgts, opc);
	if (rc != 0)
		D_GOTO(out_map, rc);
	map_version = pool_map_get_version(map);

	D_DEBUG(DF_DSMS, DF_UUID": version=%u->%u\n",
		DP_UUID(svc->ps_uuid), map_version_before, map_version);
	if (map_version == map_version_before)
		D_GOTO(out_map, rc = 0);

	/* Write the new pool map. */
	rc = pool_buf_extract(map, &map_buf);
	if (rc != 0)
		D_GOTO(out_map, rc);
	rc = write_map_buf(&tx, &svc->ps_root, map_buf, map_version);
	if (rc != 0)
		D_GOTO(out_map, rc);

	rc = rdb_tx_commit(&tx);
	if (rc != 0) {
		D_DEBUG(DB_MD, DF_UUID": failed to commit: "DF_RC"\n",
			DP_UUID(svc->ps_uuid), DP_RC(rc));
		D_GOTO(out_map, rc);
	}

	updated = true;

	/* Update svc->ps_pool to match the new pool map. */
	rc = ds_pool_tgt_map_update(svc->ps_pool, map_buf, map_version);
	if (rc != 0) {
		D_ERROR(DF_UUID": failed to update pool map cache: %d\n",
			DP_UUID(svc->ps_uuid), rc);
		/*
		 * We must resign to avoid handling future requests with a
		 * stale pool map cache.
		 */
		rdb_resign(svc->ps_rsvc.s_db, svc->ps_rsvc.s_term);
		rc = 0;
		goto out_map;
	}

	ds_rsvc_request_map_dist(&svc->ps_rsvc);

	replace_failed_replicas(svc, map);

out_map:
	if (map_version_p != NULL)
		*map_version_p = pool_map_get_version((map == NULL || rc != 0) ?
						      svc->ps_pool->sp_map :
						      map);
	ABT_rwlock_unlock(svc->ps_lock);
	rdb_tx_end(&tx);
	if (map)
		pool_map_decref(map);

	if (map_buf != NULL)
		pool_buf_free(map_buf);
out_svc:
	if (hint != NULL)
		ds_rsvc_set_hint(&svc->ps_rsvc, hint);
	pool_svc_put_leader(svc);
out:
	if (p_updated)
		*p_updated = updated;
	return rc;
}

static int
pool_find_all_targets_by_addr(uuid_t pool_uuid,
			      struct pool_target_addr_list *list,
			      struct pool_target_id_list *tgt_list,
			      struct pool_target_addr_list *out_list,
			      struct rsvc_hint *hint)
{
	struct pool_svc	*svc;
	struct rdb_tx	tx;
	struct pool_map *map = NULL;
	int		i;
	int		rc;

	rc = pool_svc_lookup_leader(pool_uuid, &svc, hint);
	if (rc != 0)
		D_GOTO(out, rc);

	rc = rdb_tx_begin(svc->ps_rsvc.s_db, svc->ps_rsvc.s_term, &tx);
	if (rc != 0)
		D_GOTO(out_svc, rc);
	ABT_rwlock_rdlock(svc->ps_lock);

	/* Create a temporary pool map based on the last committed version. */
	rc = read_map(&tx, &svc->ps_root, &map);

	ABT_rwlock_unlock(svc->ps_lock);
	rdb_tx_end(&tx);
	if (rc != 0)
		D_GOTO(out_svc, rc);

	for (i = 0; i < list->pta_number; i++) {
		struct pool_target *tgt;
		int tgt_nr;
		int j;
		int ret;

		tgt_nr = pool_map_find_target_by_rank_idx(map,
				list->pta_addrs[i].pta_rank,
				list->pta_addrs[i].pta_target, &tgt);
		if (tgt_nr <= 0) {
			/* Can not locate the target in pool map, let's
			 * add it to the output list
			 */
			D_WARN("Can not find %u/%d , add to out_list\n",
				list->pta_addrs[i].pta_rank,
				(int)list->pta_addrs[i].pta_target);
			ret = pool_target_addr_list_append(out_list,
						&list->pta_addrs[i]);
			if (ret) {
				rc = ret;
				break;
			}
		}

		for (j = 0; j < tgt_nr; j++) {
			struct pool_target_id tid;

			tid.pti_id = tgt[j].ta_comp.co_id;
			ret = pool_target_id_list_append(tgt_list, &tid);
			if (ret) {
				rc = ret;
				break;
			}
		}
	}
out_svc:
	pool_svc_put_leader(svc);
out:
	if (map != NULL)
		pool_map_decref(map);
	return rc;
}

int
ds_pool_tgt_exclude_out(uuid_t pool_uuid, struct pool_target_id_list *list)
{
	return ds_pool_update_internal(pool_uuid, list, POOL_EXCLUDE_OUT,
				       NULL, NULL, NULL);
}

int
ds_pool_tgt_exclude(uuid_t pool_uuid, struct pool_target_id_list *list)
{
	return ds_pool_update_internal(pool_uuid, list, POOL_EXCLUDE,
				       NULL, NULL, NULL);
}

/*
 * Perform a pool map update indicated by opc. If successful, the new pool map
 * version is reported via map_version. Upon -DER_NOTLEADER, a pool service
 * leader hint, if available, is reported via hint (if not NULL).
 */
static int
ds_pool_update(uuid_t pool_uuid, crt_opcode_t opc,
	       struct pool_target_addr_list *list,
	       struct pool_target_addr_list *out_list,
	       uint32_t *map_version, struct rsvc_hint *hint)
{
	struct pool_target_id_list	target_list = { 0 };
	bool				updated;
	int				rc;

	/* Convert target address list to target id list */
	rc = pool_find_all_targets_by_addr(pool_uuid, list, &target_list,
					   out_list, hint);
	if (rc)
		D_GOTO(out, rc);

	/* Update target by target id */
	rc = ds_pool_update_internal(pool_uuid, &target_list, opc, map_version,
				     hint, &updated);
	if (rc)
		D_GOTO(out, rc);

	if (updated && opc == POOL_EXCLUDE) {
		char	*env;
		int	 ret;

		env = getenv(REBUILD_ENV);
		if ((env && !strcasecmp(env, REBUILD_ENV_DISABLED)) ||
		    daos_fail_check(DAOS_REBUILD_DISABLE)) {
			D_DEBUG(DB_TRACE, "Rebuild is disabled\n");
		} else { /* enabled by default */
			ret = ds_rebuild_schedule(pool_uuid, *map_version,
						  &target_list);
			if (ret != 0) {
				D_ERROR("rebuild fails rc %d\n", ret);
				if (rc == 0)
					rc = ret;
			}
		}
	}

out:
	pool_target_id_list_free(&target_list);
	return rc;
}

void
ds_pool_update_handler(crt_rpc_t *rpc)
{
	struct pool_tgt_update_in	*in = crt_req_get(rpc);
	struct pool_tgt_update_out	*out = crt_reply_get(rpc);
	struct pool_target_addr_list	list = { 0 };
	struct pool_target_addr_list	out_list = { 0 };
	int				rc;

	if (in->pti_addr_list.ca_arrays == NULL ||
	    in->pti_addr_list.ca_count == 0)
		D_GOTO(out, rc = -DER_INVAL);

	D_DEBUG(DF_DSMS, DF_UUID": processing rpc %p: ntargets=%zu\n",
		DP_UUID(in->pti_op.pi_uuid), rpc, in->pti_addr_list.ca_count);

	list.pta_number = in->pti_addr_list.ca_count;
	list.pta_addrs = in->pti_addr_list.ca_arrays;
	rc = ds_pool_update(in->pti_op.pi_uuid, opc_get(rpc->cr_opc), &list,
			    &out_list, &out->pto_op.po_map_version,
			    &out->pto_op.po_hint);
	if (rc)
		D_GOTO(out, rc);

	out->pto_addr_list.ca_arrays = out_list.pta_addrs;
	out->pto_addr_list.ca_count = out_list.pta_number;

out:
	out->pto_op.po_rc = rc;
	D_DEBUG(DF_DSMS, DF_UUID": replying rpc %p: "DF_RC"\n",
		DP_UUID(in->pti_op.pi_uuid), rpc, DP_RC(rc));
	crt_reply_send(rpc);
	pool_target_addr_list_free(&out_list);
}

int
ds_pool_evict_rank(uuid_t pool_uuid, d_rank_t rank)
{
	struct pool_target_addr_list	list;
	struct pool_target_addr_list	out_list = { 0 };
	struct pool_target_addr		tgt_rank;
	uint32_t			map_version = 0;
	int				rc;

	tgt_rank.pta_rank = rank;
	tgt_rank.pta_target = -1;
	list.pta_number = 1;
	list.pta_addrs = &tgt_rank;

	rc = ds_pool_update(pool_uuid, POOL_EXCLUDE, &list, &out_list,
			    &map_version, NULL);

	D_DEBUG(DB_MGMT, "Exclude pool "DF_UUID"/%u rank %u: rc %d\n",
		DP_UUID(pool_uuid), map_version, rank, rc);

	pool_target_addr_list_free(&out_list);

	return rc;
}

struct evict_iter_arg {
	uuid_t *eia_hdl_uuids;
	size_t	eia_hdl_uuids_size;
	int	eia_n_hdl_uuids;
};

static int
evict_iter_cb(daos_handle_t ih, d_iov_t *key, d_iov_t *val, void *varg)
{
	struct evict_iter_arg  *arg = varg;

	D_ASSERT(arg->eia_hdl_uuids != NULL);
	D_ASSERT(arg->eia_hdl_uuids_size > sizeof(uuid_t));

	if (key->iov_len != sizeof(uuid_t) ||
	    val->iov_len != sizeof(struct pool_hdl)) {
		D_ERROR("invalid key/value size: key="DF_U64" value="DF_U64"\n",
			key->iov_len, val->iov_len);
		return -DER_IO;
	}

	/*
	 * Make sure arg->eia_hdl_uuids[arg->eia_hdl_uuids_size] have enough
	 * space for this handle.
	 */
	if (sizeof(uuid_t) * (arg->eia_n_hdl_uuids + 1) >
	    arg->eia_hdl_uuids_size) {
		uuid_t *hdl_uuids_tmp;
		size_t	hdl_uuids_size_tmp;

		hdl_uuids_size_tmp = arg->eia_hdl_uuids_size * 2;
		D_ALLOC(hdl_uuids_tmp, hdl_uuids_size_tmp);
		if (hdl_uuids_tmp == NULL)
			return -DER_NOMEM;
		memcpy(hdl_uuids_tmp, arg->eia_hdl_uuids,
		       arg->eia_hdl_uuids_size);
		D_FREE(arg->eia_hdl_uuids);
		arg->eia_hdl_uuids = hdl_uuids_tmp;
		arg->eia_hdl_uuids_size = hdl_uuids_size_tmp;
	}

	uuid_copy(arg->eia_hdl_uuids[arg->eia_n_hdl_uuids], key->iov_buf);
	arg->eia_n_hdl_uuids++;
	return 0;
}

/*
 * Callers are responsible for freeing *hdl_uuids if this function returns zero.
 */
static int
find_hdls_to_evict(struct rdb_tx *tx, struct pool_svc *svc, uuid_t **hdl_uuids,
		   size_t *hdl_uuids_size, int *n_hdl_uuids)
{
	struct evict_iter_arg	arg;
	int			rc;

	arg.eia_hdl_uuids_size = sizeof(uuid_t) * 4;
	D_ALLOC(arg.eia_hdl_uuids, arg.eia_hdl_uuids_size);
	if (arg.eia_hdl_uuids == NULL)
		return -DER_NOMEM;
	arg.eia_n_hdl_uuids = 0;

	rc = rdb_tx_iterate(tx, &svc->ps_handles, false /* backward */,
			    evict_iter_cb, &arg);
	if (rc != 0) {
		D_FREE(arg.eia_hdl_uuids);
		return rc;
	}

	*hdl_uuids = arg.eia_hdl_uuids;
	*hdl_uuids_size = arg.eia_hdl_uuids_size;
	*n_hdl_uuids = arg.eia_n_hdl_uuids;
	return 0;
}

void
ds_pool_evict_handler(crt_rpc_t *rpc)
{
	struct pool_evict_in   *in = crt_req_get(rpc);
	struct pool_evict_out  *out = crt_reply_get(rpc);
	struct pool_svc	       *svc;
	struct rdb_tx		tx;
	uuid_t		       *hdl_uuids;
	size_t			hdl_uuids_size;
	int			n_hdl_uuids;
	int			rc;

	D_DEBUG(DF_DSMS, DF_UUID": processing rpc %p\n",
		DP_UUID(in->pvi_op.pi_uuid), rpc);

	rc = pool_svc_lookup_leader(in->pvi_op.pi_uuid, &svc,
				    &out->pvo_op.po_hint);
	if (rc != 0)
		D_GOTO(out, rc);

	rc = rdb_tx_begin(svc->ps_rsvc.s_db, svc->ps_rsvc.s_term, &tx);
	if (rc != 0)
		D_GOTO(out_svc, rc);

	ABT_rwlock_wrlock(svc->ps_lock);

	rc = find_hdls_to_evict(&tx, svc, &hdl_uuids, &hdl_uuids_size,
				&n_hdl_uuids);
	if (rc != 0)
		D_GOTO(out_lock, rc);

	if (n_hdl_uuids > 0) {
		/* If pool destroy but not forcibly, error: the pool is busy */

		if (in->pvi_pool_destroy && !in->pvi_pool_destroy_force) {
			D_DEBUG(DF_DSMS, DF_UUID": busy, %u open handles\n",
				DP_UUID(in->pvi_op.pi_uuid), n_hdl_uuids);
			D_GOTO(out_lock, rc = -DER_BUSY);
		} else {
			/* Pool evict, or pool destroy with force=true */
			rc = pool_disconnect_hdls(&tx, svc, hdl_uuids,
						  n_hdl_uuids, rpc->cr_ctx);
		}
	}

	/* If pool destroy and not error case, disable new connections */
	if (in->pvi_pool_destroy) {
		uint32_t	connectable = 0;
		d_iov_t		value;

		d_iov_set(&value, &connectable, sizeof(connectable));
		rc = rdb_tx_update(&tx, &svc->ps_root,
				   &ds_pool_prop_connectable, &value);
		if (rc != 0)
			D_GOTO(out_lock, rc);
		D_DEBUG(DF_DSMS, DF_UUID": pool destroy/evict: mark pool for "
			"no new connections\n", DP_UUID(in->pvi_op.pi_uuid));
	}

	rc = rdb_tx_commit(&tx);
	/* No need to set out->pvo_op.po_map_version. */
	D_FREE(hdl_uuids);
out_lock:
	ABT_rwlock_unlock(svc->ps_lock);
	rdb_tx_end(&tx);
out_svc:
	ds_rsvc_set_hint(&svc->ps_rsvc, &out->pvo_op.po_hint);
	pool_svc_put_leader(svc);
out:
	out->pvo_op.po_rc = rc;
	D_DEBUG(DF_DSMS, DF_UUID": replying rpc %p: "DF_RC"\n",
		DP_UUID(in->pvi_op.pi_uuid), rpc, DP_RC(rc));
	crt_reply_send(rpc);
}

/**
 * Send a CaRT message to the pool svc during pool destroy to test and
 * (if applicable based on force option) evict all open handles on a pool.
 *
 * \param[in]	pool_uuid	UUID of the pool
 * \param[in]	ranks		Pool service replicas
 * \param[in]	force		If true request all handles be forcibly evicted
 *
 * \return	0		Success
 *		-DER_BUSY	Open pool handles exist and no force requested
 *
 */
int
ds_pool_svc_check_evict(uuid_t pool_uuid, d_rank_list_t *ranks, uint32_t force)
{
	int			 rc;
	struct rsvc_client	 client;
	crt_endpoint_t		 ep;
	struct dss_module_info	*info = dss_get_module_info();
	crt_rpc_t		*rpc;
	struct pool_evict_in	*in;
	struct pool_evict_out	*out;

	D_DEBUG(DB_MGMT, DF_UUID": Destroy pool, inspect/evict handles\n",
		DP_UUID(pool_uuid));

	rc = rsvc_client_init(&client, ranks);
	if (rc != 0)
		D_GOTO(out, rc);

rechoose:
	ep.ep_grp = NULL; /* primary group */
	rsvc_client_choose(&client, &ep);

	rc = pool_req_create(info->dmi_ctx, &ep, POOL_EVICT, &rpc);
	if (rc != 0) {
		D_ERROR(DF_UUID": failed to create pool evict rpc: %d\n",
			DP_UUID(pool_uuid), rc);
		D_GOTO(out_client, rc);
	}

	in = crt_req_get(rpc);
	uuid_copy(in->pvi_op.pi_uuid, pool_uuid);
	uuid_clear(in->pvi_op.pi_hdl);

	/* Pool destroy (force=false): assert no open handles / do not evict.
	 * Pool destroy (force=true): evict any/all open handles on the pool.
	 */
	in->pvi_pool_destroy = 1;
	in->pvi_pool_destroy_force = force;

	rc = dss_rpc_send(rpc);
	out = crt_reply_get(rpc);
	D_ASSERT(out != NULL);

	rc = rsvc_client_complete_rpc(&client, &ep, rc,
				      out->pvo_op.po_rc,
				      &out->pvo_op.po_hint);
	if (rc == RSVC_CLIENT_RECHOOSE) {
		crt_req_decref(rpc);
		dss_sleep(1000 /* ms */);
		D_GOTO(rechoose, rc);
	}

	rc = out->pvo_op.po_rc;
	if (rc != 0)
		D_ERROR(DF_UUID": pool destroy failed to evict handles, "
			"rc: %d\n", DP_UUID(pool_uuid), rc);

	crt_req_decref(rpc);
out_client:
	rsvc_client_fini(&client);
out:
	return rc;
}

/* This RPC could be implemented by ds_rsvc. */
void
ds_pool_svc_stop_handler(crt_rpc_t *rpc)
{
	struct pool_svc_stop_in	       *in = crt_req_get(rpc);
	struct pool_svc_stop_out       *out = crt_reply_get(rpc);
	d_iov_t			id;
	int				rc;

	D_DEBUG(DF_DSMS, DF_UUID": processing rpc %p\n",
		DP_UUID(in->psi_op.pi_uuid), rpc);

	d_iov_set(&id, in->psi_op.pi_uuid, sizeof(uuid_t));
	rc = ds_rsvc_stop_leader(DS_RSVC_CLASS_POOL, &id, &out->pso_op.po_hint);

	out->pso_op.po_rc = rc;
	D_DEBUG(DF_DSMS, DF_UUID": replying rpc %p: "DF_RC"\n",
		DP_UUID(in->psi_op.pi_uuid), rpc, DP_RC(rc));
	crt_reply_send(rpc);
}

/**
 * Get a copy of the latest pool map buffer. Callers are responsible for
 * freeing iov->iov_buf with D_FREE.
 */
int
ds_pool_map_buf_get(uuid_t uuid, d_iov_t *iov, uint32_t *map_version)
{
	struct pool_svc	*svc;
	struct rdb_tx	tx;
	struct pool_buf	*map_buf;
	int		rc;

	rc = pool_svc_lookup_leader(uuid, &svc, NULL /* hint */);
	if (rc != 0)
		D_GOTO(out, rc);

	rc = rdb_tx_begin(svc->ps_rsvc.s_db, svc->ps_rsvc.s_term, &tx);
	if (rc != 0)
		D_GOTO(out_svc, rc);

	ABT_rwlock_rdlock(svc->ps_lock);
	rc = read_map_buf(&tx, &svc->ps_root, &map_buf, map_version);
	if (rc != 0) {
		D_ERROR(DF_UUID": failed to read pool map: "DF_RC"\n",
			DP_UUID(svc->ps_uuid), DP_RC(rc));
		D_GOTO(out_lock, rc);
	}
	D_ASSERT(map_buf != NULL);
	iov->iov_buf = map_buf;
	iov->iov_len = pool_buf_size(map_buf->pb_nr);
	iov->iov_buf_len = pool_buf_size(map_buf->pb_nr);
out_lock:
	ABT_rwlock_unlock(svc->ps_lock);
	rdb_tx_end(&tx);
out_svc:
	pool_svc_put_leader(svc);
out:
	return rc;
}

void
ds_pool_iv_ns_update(struct ds_pool *pool, unsigned int master_rank)
{
	ds_iv_ns_update(pool->sp_iv_ns, master_rank);
}

int
ds_pool_svc_term_get(uuid_t uuid, uint64_t *term)
{
	struct pool_svc	*svc;
	int		rc;

	rc = pool_svc_lookup_leader(uuid, &svc, NULL /* hint */);
	if (rc != 0)
		return rc;

	*term = svc->ps_rsvc.s_term;

	pool_svc_put_leader(svc);
	return 0;
}

void
ds_pool_attr_set_handler(crt_rpc_t *rpc)
{
	struct pool_attr_set_in  *in = crt_req_get(rpc);
	struct pool_op_out	 *out = crt_reply_get(rpc);
	struct pool_svc		 *svc;
	struct rdb_tx		  tx;
	int			  rc;

	D_DEBUG(DF_DSMS, DF_UUID": processing rpc %p: hdl="DF_UUID"\n",
		DP_UUID(in->pasi_op.pi_uuid), rpc, DP_UUID(in->pasi_op.pi_hdl));

	rc = pool_svc_lookup_leader(in->pasi_op.pi_uuid, &svc, &out->po_hint);
	if (rc != 0)
		goto out;

	rc = rdb_tx_begin(svc->ps_rsvc.s_db, svc->ps_rsvc.s_term, &tx);
	if (rc != 0)
		goto out_svc;

	ABT_rwlock_wrlock(svc->ps_lock);
	rc = ds_rsvc_set_attr(&svc->ps_rsvc, &tx, &svc->ps_user,
			      in->pasi_bulk, rpc, in->pasi_count);
	if (rc != 0)
		goto out_lock;

	rc = rdb_tx_commit(&tx);

out_lock:
	ABT_rwlock_unlock(svc->ps_lock);
	rdb_tx_end(&tx);
out_svc:
	ds_rsvc_set_hint(&svc->ps_rsvc, &out->po_hint);
	pool_svc_put_leader(svc);
out:
	out->po_rc = rc;
	D_DEBUG(DF_DSMS, DF_UUID": replying rpc %p: "DF_RC"\n",
		DP_UUID(in->pasi_op.pi_uuid), rpc, DP_RC(rc));
	crt_reply_send(rpc);
}

void
ds_pool_attr_get_handler(crt_rpc_t *rpc)
{
	struct pool_attr_get_in  *in = crt_req_get(rpc);
	struct pool_op_out	 *out = crt_reply_get(rpc);
	struct pool_svc		 *svc;
	struct rdb_tx		  tx;
	int			  rc;

	D_DEBUG(DF_DSMS, DF_UUID": processing rpc %p: hdl="DF_UUID"\n",
		DP_UUID(in->pagi_op.pi_uuid), rpc, DP_UUID(in->pagi_op.pi_hdl));

	rc = pool_svc_lookup_leader(in->pagi_op.pi_uuid, &svc, &out->po_hint);
	if (rc != 0)
		goto out;

	rc = rdb_tx_begin(svc->ps_rsvc.s_db, svc->ps_rsvc.s_term, &tx);
	if (rc != 0)
		goto out_svc;

	ABT_rwlock_rdlock(svc->ps_lock);
	rc = ds_rsvc_get_attr(&svc->ps_rsvc, &tx, &svc->ps_user, in->pagi_bulk,
			      rpc, in->pagi_count, in->pagi_key_length);
	ABT_rwlock_unlock(svc->ps_lock);
	rdb_tx_end(&tx);
out_svc:
	ds_rsvc_set_hint(&svc->ps_rsvc, &out->po_hint);
	pool_svc_put_leader(svc);
out:
	out->po_rc = rc;
	D_DEBUG(DF_DSMS, DF_UUID": replying rpc %p: "DF_RC"\n",
		DP_UUID(in->pagi_op.pi_uuid), rpc, DP_RC(rc));
	crt_reply_send(rpc);

}

void
ds_pool_attr_list_handler(crt_rpc_t *rpc)
{
	struct pool_attr_list_in	*in	    = crt_req_get(rpc);
	struct pool_attr_list_out	*out	    = crt_reply_get(rpc);
	struct pool_svc			*svc;
	struct rdb_tx			 tx;
	int				 rc;

	D_DEBUG(DF_DSMS, DF_UUID": processing rpc %p: hdl="DF_UUID"\n",
		DP_UUID(in->pali_op.pi_uuid), rpc, DP_UUID(in->pali_op.pi_hdl));

	rc = pool_svc_lookup_leader(in->pali_op.pi_uuid, &svc,
				    &out->palo_op.po_hint);
	if (rc != 0)
		goto out;

	rc = rdb_tx_begin(svc->ps_rsvc.s_db, svc->ps_rsvc.s_term, &tx);
	if (rc != 0)
		goto out_svc;

	ABT_rwlock_rdlock(svc->ps_lock);
	rc = ds_rsvc_list_attr(&svc->ps_rsvc, &tx, &svc->ps_user,
			       in->pali_bulk, rpc, &out->palo_size);
	ABT_rwlock_unlock(svc->ps_lock);
	rdb_tx_end(&tx);
out_svc:
	ds_rsvc_set_hint(&svc->ps_rsvc, &out->palo_op.po_hint);
	pool_svc_put_leader(svc);
out:
	out->palo_op.po_rc = rc;
	D_DEBUG(DF_DSMS, DF_UUID": replying rpc %p: "DF_RC"\n",
		DP_UUID(in->pali_op.pi_uuid), rpc, DP_RC(rc));
	crt_reply_send(rpc);
}

void
ds_pool_replicas_update_handler(crt_rpc_t *rpc)
{
	struct pool_membership_in	*in = crt_req_get(rpc);
	struct pool_membership_out	*out = crt_reply_get(rpc);
	d_rank_list_t			*ranks;
	d_iov_t				 id;
	int				 rc;

	rc = daos_rank_list_dup(&ranks, in->pmi_targets);
	if (rc != 0)
		goto out;
	d_iov_set(&id, in->pmi_uuid, sizeof(uuid_t));

	switch (opc_get(rpc->cr_opc)) {
	case POOL_REPLICAS_ADD:
		rc = ds_rsvc_add_replicas(DS_RSVC_CLASS_POOL, &id, ranks,
					  ds_rsvc_get_md_cap(), &out->pmo_hint);
		break;

	case POOL_REPLICAS_REMOVE:
		rc = ds_rsvc_remove_replicas(DS_RSVC_CLASS_POOL, &id, ranks,
					     &out->pmo_hint);
		break;

	default:
		D_ASSERT(0);
	}

	out->pmo_failed = ranks;
out:
	out->pmo_rc = rc;
	crt_reply_send(rpc);
}

/**
 * Check whether the leader replica of the given object resides
 * on current server or not.
 *
 * \param [IN]	pool_uuid	The pool UUID
 * \param [IN]	oid		The OID of the object to be checked
 * \param [IN]	version		The pool map version
 * \param [OUT]	plo		The pointer to the pl_obj_layout of the object
 *
 * \return			+1 if leader is on current server.
 * \return			Zero if the leader resides on another server.
 * \return			Negative value if error.
 */
int
ds_pool_check_leader(uuid_t pool_uuid, daos_unit_oid_t *oid,
		     uint32_t version, struct pl_obj_layout **plo)
{
	struct ds_pool		*pool;
	struct pl_map		*map = NULL;
	struct pl_obj_layout	*layout = NULL;
	struct pool_target	*target;
	struct daos_obj_md	 md = { 0 };
	int			 leader;
	d_rank_t		 myrank;
	int			 rc = 0;

	pool = ds_pool_lookup(pool_uuid);
	if (pool == NULL)
		return -DER_INVAL;

	map = pl_map_find(pool_uuid, oid->id_pub);
	if (map == NULL) {
		D_WARN("Failed to find pool map tp select leader for "
		       DF_UOID" version = %d\n", DP_UOID(*oid), version);
		rc = -DER_INVAL;
		goto out;
	}

	md.omd_id = oid->id_pub;
	md.omd_ver = version;
	rc = pl_obj_place(map, &md, NULL, &layout);
	if (rc != 0)
		goto out;

	leader = pl_select_leader(oid->id_pub, oid->id_shard,
				  layout->ol_grp_size, true,
				  pl_obj_get_shard, layout);
	if (leader < 0) {
		D_WARN("Failed to select leader for "DF_UOID
		       "version = %d: rc = %d\n",
		       DP_UOID(*oid), version, leader);
		D_GOTO(out, rc = leader);
	}

	D_DEBUG(DB_TRACE, "get new leader tgt id %d\n", leader);
	rc = pool_map_find_target(pool->sp_map, leader, &target);
	if (rc < 0)
		goto out;

	if (rc != 1)
		D_GOTO(out, rc = -DER_INVAL);

	rc = crt_group_rank(NULL, &myrank);
	if (rc < 0)
		goto out;

	if (myrank != target->ta_comp.co_rank) {
		rc = 0;
	} else {
		if (plo != NULL)
			*plo = layout;
		rc = 1;
	}

out:
	if (rc <= 0 && layout != NULL)
		pl_obj_layout_free(layout);
	if (map != NULL)
		pl_map_decref(map);
	ds_pool_put(pool);
	return rc;
}

/* Update pool map version for current xstream. */
int
ds_pool_child_map_refresh_sync(struct ds_pool_child *dpc)
{
	struct pool_map_refresh_ult_arg	arg;
	ABT_eventual			eventual;
	int				*status;
	int				rc;

	rc = ABT_eventual_create(sizeof(*status), &eventual);
	if (rc != ABT_SUCCESS)
		return dss_abterr2der(rc);

	arg.iua_pool_version = dpc->spc_map_version;
	uuid_copy(arg.iua_pool_uuid, dpc->spc_uuid);
	arg.iua_eventual = eventual;

	rc = dss_ult_create(ds_pool_map_refresh_ult, &arg, DSS_ULT_POOL_SRV,
			    0, 0, NULL);
	if (rc)
		D_GOTO(out_eventual, rc);

	rc = ABT_eventual_wait(eventual, (void **)&status);
	if (rc != ABT_SUCCESS)
		D_GOTO(out_eventual, rc = dss_abterr2der(rc));
	if (*status != 0)
		D_GOTO(out_eventual, rc = *status);

out_eventual:
	ABT_eventual_free(&eventual);
	return rc;
}

int
ds_pool_child_map_refresh_async(struct ds_pool_child *dpc)
{
	struct pool_map_refresh_ult_arg	*arg;
	int				rc;

	D_ALLOC_PTR(arg);
	if (arg == NULL)
		return -DER_NOMEM;
	arg->iua_pool_version = dpc->spc_map_version;
	uuid_copy(arg->iua_pool_uuid, dpc->spc_uuid);

	rc = dss_ult_create(ds_pool_map_refresh_ult, arg, DSS_ULT_POOL_SRV,
			    0, 0, NULL);
	return rc;
}


int ds_pool_prop_fetch(struct ds_pool *pool, unsigned int bits,
		       daos_prop_t **prop_out)
{
	struct pool_svc	*svc;
	struct rdb_tx	tx;
	int		rc;

	rc = pool_svc_lookup_leader(pool->sp_uuid, &svc, NULL);
	if (rc != 0)
		return rc;

	rc = rdb_tx_begin(svc->ps_rsvc.s_db, svc->ps_rsvc.s_term, &tx);
	if (rc != 0)
		D_GOTO(out_svc, rc);

	/* read optional properties */
	ABT_rwlock_rdlock(svc->ps_lock);
	rc = pool_prop_read(&tx, svc, bits, prop_out);
	ABT_rwlock_unlock(svc->ps_lock);
	if (rc != 0)
		D_GOTO(out_tx, rc);
out_tx:
	rdb_tx_end(&tx);
out_svc:
	pool_svc_put_leader(svc);
	return rc;
}<|MERGE_RESOLUTION|>--- conflicted
+++ resolved
@@ -1703,11 +1703,8 @@
 
 static int
 pool_connect_bcast(crt_context_t ctx, struct pool_svc *svc,
-<<<<<<< HEAD
 		   const uuid_t pool_hdl, uint64_t flags, uint64_t sec_capas,
-=======
-		   const uuid_t pool_hdl, uint64_t capas, d_iov_t creds,
->>>>>>> 734b548f
+		   d_iov_t creds,
 		   struct daos_pool_space *ps, crt_bulk_t map_buf_bulk)
 {
 	struct pool_tgt_connect_in     *in;
@@ -1729,13 +1726,9 @@
 	in = crt_req_get(rpc);
 	uuid_copy(in->tci_uuid, svc->ps_uuid);
 	uuid_copy(in->tci_hdl, pool_hdl);
-<<<<<<< HEAD
 	in->tci_flags = flags;
 	in->tci_sec_capas = sec_capas;
-=======
-	in->tci_capas = capas;
 	in->tci_cred = creds;
->>>>>>> 734b548f
 	in->tci_map_version = pool_map_get_version(svc->ps_pool->sp_map);
 	in->tci_iv_ns_id = ds_iv_ns_id_get(svc->ps_pool->sp_iv_ns);
 	in->tci_master_rank = rank;
@@ -2044,11 +2037,7 @@
 	}
 
 	rc = pool_connect_bcast(rpc->cr_ctx, svc, in->pci_op.pi_hdl,
-<<<<<<< HEAD
-				in->pci_flags, sec_capas,
-=======
-				in->pci_capas, in->pci_cred,
->>>>>>> 734b548f
+				in->pci_flags, sec_capas, in->pci_cred,
 				(in->pci_query_bits & DAOS_PO_QUERY_SPACE) ?
 				&out->pco_space : NULL, CRT_BULK_NULL);
 	if (rc != 0) {
