--- conflicted
+++ resolved
@@ -4121,7 +4121,6 @@
 	if (!updated)
 		D_GOTO(out, rc);
 
-<<<<<<< HEAD
 	/* If adding or reintegrating a node, redistribute any existing open
 	 * handles to that node prior to starting the rebuild/migration process
 	 */
@@ -4139,7 +4138,8 @@
 				DP_RC(rc));
 			D_GOTO(out, rc);
 		}
-=======
+	}
+
 	switch (opc) {
 	case POOL_EXCLUDE:
 		op = RB_OP_FAIL;
@@ -4152,7 +4152,6 @@
 		break;
 	default:
 		D_GOTO(out, rc);
->>>>>>> 41031568
 	}
 
 	env = getenv(REBUILD_ENV);
