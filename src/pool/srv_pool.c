--- conflicted
+++ resolved
@@ -552,7 +552,6 @@
 		goto out;
 	}
 
-<<<<<<< HEAD
 	entry = daos_prop_entry_get(prop, DAOS_PROP_PO_REDUN_FAC);
 	if (entry) {
 		if (entry->dpe_val + 1 > map_buf->pb_domain_nr) {
@@ -563,8 +562,6 @@
 	}
 
 	/* Initialize the pool map properties. */
-=======
->>>>>>> d0dc7211
 	rc = write_map_buf(tx, kvs, map_buf, map_version);
 	if (rc != 0) {
 		D_ERROR("failed to write map properties, "DF_RC"\n", DP_RC(rc));
