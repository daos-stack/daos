--- conflicted
+++ resolved
@@ -4156,13 +4156,8 @@
 	}
 
 	if ((rc == 0) && (query_bits & DAOS_PO_QUERY_SPACE))
-<<<<<<< HEAD
 		rc = pool_space_query_bcast(dss_get_module_info()->dmi_ctx, svc, in->pci_op.pi_hdl,
-					    &out->pco_space);
-=======
-		rc = pool_space_query_bcast(rpc->cr_ctx, svc, in->pci_op.pi_hdl, &out->pco_space,
-					    NULL);
->>>>>>> 6f0ffad5
+					    &out->pco_space, NULL);
 
 out_lock:
 	ABT_rwlock_unlock(svc->ps_lock);
@@ -5097,15 +5092,10 @@
 
 	/* See comment above, rebuild doesn't connect the pool */
 	if (query_bits & DAOS_PO_QUERY_SPACE) {
-<<<<<<< HEAD
+		uint64_t *mem_file_bytes = handler_version >= 7 ? &out->pqo_mem_file_bytes : NULL;
+
 		rc = pool_space_query_bcast(dss_get_module_info()->dmi_ctx, svc, in->pqi_op.pi_hdl,
-					    &out->pqo_space);
-=======
-		uint64_t *mem_file_bytes = handler_version >= 7 ? &out->pqo_mem_file_bytes : NULL;
-
-		rc = pool_space_query_bcast(rpc->cr_ctx, svc, in->pqi_op.pi_hdl, &out->pqo_space,
-					    mem_file_bytes);
->>>>>>> 6f0ffad5
+					    &out->pqo_space, mem_file_bytes);
 		if (unlikely(rc))
 			goto out_svc;
 
@@ -5249,15 +5239,11 @@
 	ABT_rwlock_unlock(svc->ps_pool->sp_lock);
 
 	if (tgt_state == PO_COMP_ST_UPIN) {
-<<<<<<< HEAD
+		uint64_t *mem_file_bytes = handler_version >= 7 ? &out->pqio_mem_file_bytes : NULL;
+
 		rc = pool_query_tgt_space(dss_get_module_info()->dmi_ctx, svc, in->pqii_op.pi_hdl,
-					  rank, tgt, &out->pqio_space);
-=======
-		uint64_t *mem_file_bytes = handler_version >= 7 ? &out->pqio_mem_file_bytes : NULL;
-
-		rc = pool_query_tgt_space(rpc->cr_ctx, svc, in->pqii_op.pi_hdl, rank, tgt,
+					  rank, tgt,
 					  &out->pqio_space, mem_file_bytes);
->>>>>>> 6f0ffad5
 		if (rc)
 			DL_ERROR(rc, DF_UUID ": Failed to query rank:%u, tgt:%d",
 				 DP_UUID(in->pqii_op.pi_uuid), rank, tgt);
