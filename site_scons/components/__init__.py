--- conflicted
+++ resolved
@@ -190,21 +190,12 @@
     else:
         mercury_build.append('-DMERCURY_ENABLE_DEBUG=OFF')
 
-<<<<<<< HEAD
     if reqs.get_env('UCX'):
-        ucx = '-DNA_USE_UCX=ON ' \
-        '-DUCX_INCLUDE_DIR=/usr/include '\
-        '-DUCP_LIBRARY=/usr/lib64/libucp.so '\
-        '-DUCS_LIBRARY=/usr/lib64/libucs.so '\
-        '-DUCT_LIBRARY=/usr/lib64/libuct.so '
-=======
-    if reqs.check_component('ucx'):
         mercury_build.extend(['-DNA_USE_UCX=ON',
                               '-DUCX_INCLUDE_DIR=/usr/include',
                               '-DUCP_LIBRARY=/usr/lib64/libucp.so',
                               '-DUCS_LIBRARY=/usr/lib64/libucs.so',
                               '-DUCT_LIBRARY=/usr/lib64/libuct.so'])
->>>>>>> f25b0362
         libs.append('ucx')
 
     mercury_build.append(check(reqs,
