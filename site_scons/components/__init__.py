#!/usr/bin/python
# Copyright (c) 2016-2020 Intel Corporation
#
# Permission is hereby granted, free of charge, to any person obtaining a copy
# of this software and associated documentation files (the "Software"), to deal
# in the Software without restriction, including without limitation the rights
# to use, copy, modify, merge, publish, distribute, sublicense, and/or sell
# copies of the Software, and to permit persons to whom the Software is
# furnished to do so, subject to the following conditions:
#
# The above copyright notice and this permission notice shall be included in
# all copies or substantial portions of the Software.
#
# THE SOFTWARE IS PROVIDED "AS IS", WITHOUT WARRANTY OF ANY KIND, EXPRESS OR
# IMPLIED, INCLUDING BUT NOT LIMITED TO THE WARRANTIES OF MERCHANTABILITY,
# FITNESS FOR A PARTICULAR PURPOSE AND NONINFRINGEMENT. IN NO EVENT SHALL THE
# AUTHORS OR COPYRIGHT HOLDERS BE LIABLE FOR ANY CLAIM, DAMAGES OR OTHER
# LIABILITY, WHETHER IN AN ACTION OF CONTRACT, TORT OR OTHERWISE, ARISING FROM,
# OUT OF OR IN CONNECTION WITH THE SOFTWARE OR THE USE OR OTHER DEALINGS IN THE
# SOFTWARE.
# -*- coding: utf-8 -*-
"""Defines common components used by HPDD projects"""

import sys
import platform
import distro
from prereq_tools import GitRepoRetriever
# from prereq_tools import WebRetriever
from prereq_tools import ProgramBinary

SCONS_EXE = sys.argv[0]
# Check if this is an ARM platform
PROCESSOR = platform.machine()
ARM_LIST = ["ARMv7", "armeabi", "aarch64", "arm64"]
ARM_PLATFORM = False
if PROCESSOR.lower() in [x.lower() for x in ARM_LIST]:
    ARM_PLATFORM = True

NINJA_PROG = ProgramBinary('ninja', ["ninja-build", "ninja"])

class installed_comps():
    """Checks for installed components and keeps track of prior checks"""
    installed = []
    not_installed = []

    def __init__(self, reqs):
        """Class for checking installed components"""
        self.reqs = reqs

    def inst(self, name):
        """Return True if name is in list of possible installed packages"""
        return set([name, 'all']).intersection(set(self.reqs.installed))

    def check(self, name):
        """Returns True if installed"""
        if name in self.installed:
            return True
        if name in self.not_installed:
            return False
        if self.inst(name) and self.reqs.is_installed(name):
            print("Using installed version of %s" % name)
            self.installed.append(name)
            return True

        print("Using build version of %s" % name)
        self.not_installed.append(name)
        return False

def include(reqs, name, use_value, exclude_value):
    """Return True if in include list"""
    if set([name, 'all']).intersection(set(reqs.include)):
        print("Including %s optional component from build" % name)
        return use_value
    print("Excluding %s optional component from build" % name)
    return exclude_value

def inst(reqs, name):
    """Return True if name is in list of installed packages"""
    installed = installed_comps(reqs)
    return installed.check(name)

def check(reqs, name, built_str, installed_str=""):
    """Return a different string based on whether a component is
       installed or not"""
    installed = installed_comps(reqs)
    if installed.check(name):
        return installed_str
    return built_str

def ofi_config(config):
    """Check ofi version"""
    code = """#include <rdma/fabric.h>
_Static_assert(FI_MAJOR_VERSION == 1 && FI_MINOR_VERSION >= 11,
               "libfabric must be >= 1.11");"""
    return config.TryCompile(code, ".c")

def define_mercury(reqs):
    """mercury definitions"""
    libs = ['rt']

    if reqs.get_env('PLATFORM') == 'darwin':
        libs = []
    else:
        reqs.define('rt', libs=['rt'])
    reqs.define('stdatomic', headers=['stdatomic.h'])

    if reqs.check_component('stdatomic'):
        atomic = 'stdatomic'
    else:
        atomic = 'openpa'

    reqs.define('psm2',
                retriever=GitRepoRetriever(
                    'https://github.com/intel/opa-psm2.git'),
                # psm2 hard-codes installing into /usr/...
                commands=['sed -i -e "s/\\(.{DESTDIR}\\/\\)usr\\//\\1/" ' +
                          '       -e "s/\\(INSTALL_LIB_TARG=' +
                          '\\/usr\\/lib\\)64/\\1/" ' +
                          '       -e "s/\\(INSTALL_LIB_TARG=\\)\\/usr/\\1/" ' +
                          'Makefile compat/Makefile',
                          'make $JOBS_OPT LIBDIR="/lib64"',
                          'make DESTDIR=$PSM2_PREFIX LIBDIR="/lib64" install'],
                headers=['psm2.h'],
                libs=['psm2'])

    if reqs.target_type == 'debug':
        OFI_DEBUG = '--enable-debug '
    else:
        OFI_DEBUG = '--disable-debug '
    retriever = GitRepoRetriever('https://github.com/ofiwg/libfabric')
    reqs.define('ofi',
                retriever=retriever,
                commands=['./autogen.sh',
                          './configure --prefix=$OFI_PREFIX ' +
                          '--disable-efa ' +
                          '--disable-psm3 ' +
                          '--without-gdrcopy ' +
                          OFI_DEBUG +
                          include(reqs, 'psm2',
                                  '--enable-psm2' +
                                  check(reqs, 'psm2',
                                        "=$PSM2_PREFIX "
                                        'LDFLAGS="-Wl,--enable-new-dtags ' +
                                        '-Wl,-rpath=$PSM2_PREFIX/lib64" ',
                                        ''),
                                  '--disable-psm2 ') +
                          include(reqs, 'psm3',
                                  '--enable-psm3 ',
                                  '--disable-psm3 '),
                          'make $JOBS_OPT',
                          'make install'],
                libs=['fabric'],
                requires=include(reqs, 'psm2', ['psm2'], []),
                config_cb=ofi_config,
                headers=['rdma/fabric.h'],
                package='libfabric-devel' if inst(reqs, 'ofi') else None,
                patch_rpath=['lib'])

    reqs.define('openpa',
                retriever=GitRepoRetriever(
                    'https://github.com/pmodels/openpa.git'),
                commands=['$LIBTOOLIZE', './autogen.sh',
                          './configure --prefix=$OPENPA_PREFIX',
                          'make $JOBS_OPT',
                          'make install'], libs=['opa'],
                package='openpa-devel' if inst(reqs, 'openpa') else None)

    if reqs.target_type == 'debug':
        MERCURY_DEBUG = '-DMERCURY_ENABLE_DEBUG=ON '
    else:
        MERCURY_DEBUG = '-DMERCURY_ENABLE_DEBUG=OFF '
<<<<<<< HEAD
    retriever = GitRepoRetriever('https://github.com/mercury-hpc/mercury.git', True)
=======
    retriever = \
        GitRepoRetriever('https://github.com/mercury-hpc/mercury.git',
	True)

    reqs.define("ucx", libs=['ucp'])

    if reqs.check_component('ucx'):
        ucx = '-DNA_USE_UCX=ON ' \
        '-DUCX_INCLUDE_DIR=/usr/include '\
        '-DUCP_LIBRARY=/usr/lib64/libucp.so '\
        '-DUCS_LIBRARY=/usr/lib64/libucs.so '\
        '-DUCT_LIBRARY=/usr/lib64/libuct.so '
        libs.append('ucx')
    else:
        ucx = ""

>>>>>>> 02102954
    reqs.define('mercury',
                retriever=retriever,
                commands=['cmake -DMERCURY_USE_CHECKSUMS=OFF '
                          '-DOPA_LIBRARY=$OPENPA_PREFIX/lib' +
                          check(reqs, 'openpa', '', '64') + '/libopa.a '
                          '-DOPA_INCLUDE_DIR=$OPENPA_PREFIX/include/ '
                          '-DCMAKE_INSTALL_PREFIX=$MERCURY_PREFIX '
                          '-DCMAKE_CXX_FLAGS="-std=c++11" '
                          '-DBUILD_EXAMPLES=OFF '
                          '-DMERCURY_USE_BOOST_PP=ON '
                          + MERCURY_DEBUG +
                          '-DBUILD_TESTING=OFF '
                          '-DNA_USE_OFI=ON '
			  + ucx +
                          '-DBUILD_DOCUMENTATION=OFF '
                          '-DBUILD_SHARED_LIBS=ON ../mercury ' +
                          check(reqs, 'ofi',
                                '-DOFI_INCLUDE_DIR=$OFI_PREFIX/include '
                                '-DOFI_LIBRARY=$OFI_PREFIX/lib/libfabric.so'),
                          'make $JOBS_OPT', 'make install'],
                libs=['mercury', 'na', 'mercury_util'],
                pkgconfig='mercury',
                requires=[atomic, 'boost', 'ofi'] + libs,
                out_of_src_build=True,
                package='mercury-devel' if inst(reqs, 'mercury') else None,
                patch_rpath=['lib'])



def define_common(reqs):
    """common system component definitions"""
    reqs.define('cmocka', libs=['cmocka'], package='libcmocka-devel')

    reqs.define('libunwind', libs=['unwind'], headers=['libunwind.h'],
                package='libunwind-devel')

    reqs.define('lz4', headers=['lz4.h'], package='lz4-devel')

    reqs.define('valgrind_devel', headers=['valgrind/valgrind.h'],
                package='valgrind-devel')

    reqs.define('cunit', libs=['cunit'], headers=['CUnit/Basic.h'],
                package='CUnit-devel')

    reqs.define('python34_devel', headers=['python3.4m/Python.h'],
                package='python34-devel')

    reqs.define('libelf', headers=['libelf.h'], package='elfutils-libelf-devel')

    reqs.define('tbbmalloc', libs=['tbbmalloc_proxy'], package='tbb-devel')

    reqs.define('jemalloc', libs=['jemalloc'], package='jemalloc-devel')

    reqs.define('boost', headers=['boost/preprocessor.hpp'],
                package='boost-python36-devel')

    reqs.define('yaml', headers=['yaml.h'], package='libyaml-devel')

    reqs.define('event', libs=['event'], package='libevent-devel')

    reqs.define('crypto', libs=['crypto'], headers=['openssl/md5.h'],
                package='openssl-devel')

    reqs.define('json-c', libs=['json-c'], headers=['json-c/json.h'],
                package='json-c-devel')

    if reqs.get_env('PLATFORM') == 'darwin':
        reqs.define('uuid', headers=['uuid/uuid.h'])
    else:
        reqs.define('uuid', libs=['uuid'], headers=['uuid/uuid.h'],
                    package='libuuid-devel')

def define_ompi(reqs):
    """OMPI and related components"""
    reqs.define('hwloc', headers=['hwloc.h'], libs=['hwloc'],
                package='hwloc-devel')
    reqs.define('ompi', pkgconfig='ompi', package='ompi-devel')
    reqs.define('mpich', pkgconfig='mpich', package='mpich-devel')


def define_components(reqs):
    """Define all of the components"""
    define_common(reqs)
    define_mercury(reqs)
    define_ompi(reqs)

    isal_build = ['./autogen.sh ',
                  './configure --prefix=$ISAL_PREFIX --libdir=$ISAL_PREFIX/lib',
                  'make $JOBS_OPT', 'make install']
    reqs.define('isal',
                retriever=GitRepoRetriever(
                    'https://github.com/01org/isa-l.git'),
                commands=isal_build,
                libs=["isal"])
    reqs.define('isal_crypto',
                retriever=GitRepoRetriever("https://github.com/intel/"
                                           "isa-l_crypto"),
                commands=['./autogen.sh ',
                          './configure --prefix=$ISAL_CRYPTO_PREFIX '
                          '--libdir=$ISAL_CRYPTO_PREFIX/lib',
                          'make $JOBS_OPT', 'make install'],
                libs=['isal_crypto'])


    retriever = GitRepoRetriever("https://github.com/pmem/pmdk.git")

    pmdk_build = ['make all "BUILD_RPMEM=n" "NDCTL_ENABLE=n" '
                  '"NDCTL_DISABLE=y" "DOC=n" $JOBS_OPT install '
                  'prefix=$PMDK_PREFIX']

    reqs.define('pmdk',
                retriever=retriever,
                commands=pmdk_build,
                libs=["pmemobj"])

    if reqs.target_type == 'debug':
        ABT_DEBUG = ' --enable-debug=most'
    else:
        ABT_DEBUG = ' --disable-debug'

    retriever = GitRepoRetriever("https://github.com/pmodels/argobots.git",
                                 True)
    reqs.define('argobots',
                retriever=retriever,
                commands=['git clean -dxf',
                          './autogen.sh',
                          './configure --prefix=$ARGOBOTS_PREFIX CC=gcc'
                          ' --enable-valgrind'
                          ' --enable-stack-unwind' +
                          ABT_DEBUG,
                          'make $JOBS_OPT',
                          'make $JOBS_OPT install'],
                requires=['valgrind_devel', 'libunwind'],
                libs=['abt'],
                headers=['abt.h'])

    reqs.define('fuse', libs=['fuse3'], defines=["FUSE_USE_VERSION=35"],
                headers=['fuse3/fuse.h'], package='fuse3-devel')

    retriever = GitRepoRetriever("https://github.com/spdk/spdk.git", True)

    # Tell SPDK which CPU to optimize for, by default this is native which works well unless you
    # are relocating binaries across systems, for example in CI under github actions etc.  There
    # isn't a minimum value needed here, but getting this wrong will cause daos server to exit
    # prematurely with SIGILL (-4).
    # https://docs.microsoft.com/en-us/azure/virtual-machines/dv2-dsv2-series#dsv2-series says
    # that GHA can schedule on any of Skylake, Broadwell or Haswell CPUs.
    # Ubuntu systems seem to fail more often, there may be something different going on here,
    # it has also failed with sandybridge.
    # https://gcc.gnu.org/onlinedocs/gcc/x86-Options.html
    dist = distro.linux_distribution()
    if dist[0] == 'CentOS Linux' and dist[1] == '7':
        spdk_arch='native'
    elif dist[0] == 'Ubuntu' and dist[1] == '20.04':
        spdk_arch = 'nehalem'
    else:
        spdk_arch = 'haswell'

    reqs.define('spdk',
                retriever=retriever,
                commands=['./configure --prefix="$SPDK_PREFIX" --disable-tests '                  \
                          '--disable-unit-tests --disable-apps --without-vhost --without-crypto ' \
                          '--without-pmdk --without-rbd --with-rdma --without-iscsi-initiator '   \
                          '--without-isal --without-vtune --with-shared',
                          'make CONFIG_ARCH={} $JOBS_OPT'.format(spdk_arch),
                          'make install',
                          'cp -r -P dpdk/build/lib/* "$SPDK_PREFIX/lib"',
                          'mkdir -p "$SPDK_PREFIX/include/dpdk"',
                          'cp -r -P dpdk/build/include/* "$SPDK_PREFIX/include/dpdk"',
                          'mkdir -p "$SPDK_PREFIX/share/spdk"',
                          'cp -r include scripts "$SPDK_PREFIX/share/spdk"',
                          'cp build/examples/lsvmd "$SPDK_PREFIX/bin/spdk_nvme_lsvmd"',
                          'cp build/examples/nvme_manage "$SPDK_PREFIX/bin/spdk_nvme_manage"',
                          'cp build/examples/identify "$SPDK_PREFIX/bin/spdk_nvme_identify"',
                          'cp build/examples/perf "$SPDK_PREFIX/bin/spdk_nvme_perf"'],
                headers=['spdk/nvme.h', 'dpdk/rte_eal.h'],
                extra_include_path=['/usr/include/dpdk',
                                    '$SPDK_PREFIX/include/dpdk',
                                    # debian dpdk rpm puts rte_config.h here
                                    '/usr/include/x86_64-linux-gnu/dpdk'],
                patch_rpath=['lib'])

    retriever = GitRepoRetriever("https://github.com/protobuf-c/protobuf-c.git")
    reqs.define('protobufc',
                retriever=retriever,
                commands=['./autogen.sh',
                          './configure --prefix=$PROTOBUFC_PREFIX '
                          '--disable-protoc', 'make $JOBS_OPT',
                          'make install'],
                libs=['protobuf-c'],
                headers=['protobuf-c/protobuf-c.h'])

__all__ = ['define_components']<|MERGE_RESOLUTION|>--- conflicted
+++ resolved
@@ -169,12 +169,7 @@
         MERCURY_DEBUG = '-DMERCURY_ENABLE_DEBUG=ON '
     else:
         MERCURY_DEBUG = '-DMERCURY_ENABLE_DEBUG=OFF '
-<<<<<<< HEAD
     retriever = GitRepoRetriever('https://github.com/mercury-hpc/mercury.git', True)
-=======
-    retriever = \
-        GitRepoRetriever('https://github.com/mercury-hpc/mercury.git',
-	True)
 
     reqs.define("ucx", libs=['ucp'])
 
@@ -188,7 +183,6 @@
     else:
         ucx = ""
 
->>>>>>> 02102954
     reqs.define('mercury',
                 retriever=retriever,
                 commands=['cmake -DMERCURY_USE_CHECKSUMS=OFF '
