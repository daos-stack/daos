--- conflicted
+++ resolved
@@ -266,12 +266,6 @@
                 retriever=GitRepoRetriever(),
                 commands=[['make',
                            'all',
-<<<<<<< HEAD
-                           'NDCTL_ENABLE=n',
-                           'PMEMOBJ_IGNORE_DIRTY_SHUTDOWN=y',
-                           'PMEMOBJ_IGNORE_BAD_BLOCKS=y',
-=======
->>>>>>> 8e02d379
                            'BUILD_EXAMPLES=n',
                            'BUILD_BENCHMARKS=n',
                            'DOC=n',
