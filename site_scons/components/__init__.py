--- conflicted
+++ resolved
@@ -26,13 +26,8 @@
 import platform
 
 import distro
-<<<<<<< HEAD
 from prereq_tools import CopyRetriever, GitRepoRetriever
-from SCons.Script import GetOption
-=======
-from prereq_tools import GitRepoRetriever
 from SCons.Script import Dir, GetOption
->>>>>>> 43a85606
 
 # Check if this is an ARM platform
 PROCESSOR = platform.machine()
@@ -203,12 +198,6 @@
     reqs.define('mpich', pkgconfig='mpich', package='mpich-devel')
 
 
-def add_pmdk_fixup(cmds, file):
-    """Simple helper function for creating commands to replace paths in pmdk"""
-    cmds.append(['sed', '-i', 's!<libpmemobj/!<daos_srv/libpmemobj/!',
-                 f"$SANDBOX_PREFIX$PMDK_PREFIX/include/{file}"])
-
-
 def define_components(reqs):
     """Define all of the components"""
     define_common(reqs)
@@ -237,27 +226,6 @@
                 libs=['isal_crypto'],
                 pkgconfig='libisal_crypto',
                 build_env={'DESTDIR': '$SANDBOX_PREFIX'})
-
-    if GetOption('old_pmdk'):
-        pmemobj = 'pmemobj'
-        pmemdefines = ["DAOS_PMDK_OLD=1"]
-    else:
-        pmemobj = 'daospmemobj'
-        pmemdefines = ["DAOS_PMDK_OLD=0"]
-    cmds = [['mkdir', '-p', '$SANDBOX_PREFIX$PMDK_PREFIX/include/daos_srv'],
-            ['rm', '-rf', '$SANDBOX_PREFIX$PMDK_PREFIX/include/daos_srv/libpmemobj']]
-    files = ['action', 'atomic', 'iterator', 'lists_atomic', 'pool', 'tx']
-    for file in files:
-        add_pmdk_fixup(cmds, f"libpmemobj/{file}.h")
-        add_pmdk_fixup(cmds, f"libpmemobj/{file}_base.h")
-    for file in ['types.h', 'thread.h', 'ctl.h']:
-        add_pmdk_fixup(cmds, f"libpmemobj/{file}")
-    add_pmdk_fixup(cmds, "libpmemobj.h")
-    cmds.append(['mkdir', '-p', '$SANDBOX_PREFIX$PMDK_PREFIX/include/daos_srv'])
-    cmds.append(['mv', '$SANDBOX_PREFIX$PMDK_PREFIX/include/libpmemobj.h',
-                 '$SANDBOX_PREFIX$PMDK_PREFIX/include/libpmemobj',
-                 '$SANDBOX_PREFIX$PMDK_PREFIX/include/daos_srv'])
-
     patch_files = os.path.join(Dir('#').abspath, 'utils/scripts/patch_files.sh')
     reqs.define('pmdk',
                 retriever=CopyRetriever(),
@@ -270,17 +238,11 @@
                            'DOC=n',
                            'EXTRA_CFLAGS="-Wno-error"',
                            'install',
-<<<<<<< HEAD
-                           'prefix=$PMDK_PREFIX']] + cmds,
-                libs=[pmemobj],
-                pkgconfig=f'lib{pmemobj}',
-                defines=pmemdefines,
-                build_env={'DESTDIR': '$SANDBOX_PREFIX', 'LIBS': "-lpthread"})
-=======
                            'prefix=$PMDK_PREFIX'],
-                          [patch_files, '$PMDK_PREFIX/bin', '$PMDK_PREFIX/lib64', 'pmem', 'pmdk']],
+                          [patch_files, '$SANDBOX_PREFIX$PMDK_PREFIX/bin',
+                           '$SANDBOX_PREFIX$PMDK_PREFIX/lib64', 'pmem', 'pmdk']],
+                build_env={'DESTDIR': '$SANDBOX_PREFIX', 'LIBS': "-lpthread"},
                 libs=['pmemobj'])
->>>>>>> 43a85606
     abt_build = ['./configure',
                  '--prefix=$ARGOBOTS_PREFIX',
                  '--libdir=$ARGOBOTS_PREFIX/lib64',
@@ -375,44 +337,27 @@
                            '--with-shared',
                            f'--target-arch={spdk_arch}'],
                           ['make', f'CONFIG_ARCH={spdk_arch}'],
-<<<<<<< HEAD
-                          ['make', 'libdir=$SPDK_PREFIX/lib64/daos_srv', 'DESTDIR=$SANDBOX_PREFIX',
-                           'install'],
-                          ['rsync', '-avz', 'dpdk/build/lib/',
-                           '$SANDBOX_PREFIX$SPDK_PREFIX/lib64/daos_srv/'],
-                          ['cp', '-r', '-P', 'dpdk/build/include/',
-                           '$SANDBOX_PREFIX$SPDK_PREFIX/include/dpdk'],
-                          ['mkdir', '-p', '$SANDBOX_PREFIX$SPDK_PREFIX/share/daos/spdk'],
-                          ['cp', '-r', 'include', 'scripts',
-                           '$SANDBOX_PREFIX$SPDK_PREFIX/staging/share/daos/spdk'],
+                          ['make', 'DESTDIR=$SANDBOX_PREFIX', 'libdir=$SPDK_PREFIX/lib64',
+                           'includedir=$SPDK_PREFIX/include/daos_internal', 'install'],
+                          [move_files, 'dpdk/build/lib', '$SANDBOX_PREFIX$SPDK_PREFIX/lib64'],
+                          [move_files, 'dpdk/build/include',
+                           '$SANDBOX_PREFIX$SPDK_PREFIX/include/daos_internal/dpdk'],
+                          [move_files, 'include',
+                           '$SANDBOX_PREFIX$SPDK_PREFIX/share/daosspdk/include'],
+                          [move_files, 'scripts',
+                           '$SANDBOX_PREFIX$SPDK_PREFIX/share/daosspdk/scripts'],
                           ['cp', 'build/examples/lsvmd',
-                           '$SANDBOX_PREFIX$SPDK_PREFIX/staging/bin/daos_spdk_nvme_lsvmd'],
+                           '$SANDBOX_PREFIX$SPDK_PREFIX/bin/spdk_nvme_lsvmd'],
                           ['cp', 'build/examples/nvme_manage',
-                           '$SANDBOX_PREFIX$SPDK_PREFIX/staging/bin/daos_spdk_nvme_manage'],
+                           '$SANDBOX_PREFIX$SPDK_PREFIX/bin/spdk_nvme_manage'],
                           ['cp', 'build/examples/identify',
-                           '$SANDBOX_PREFIX$SPDK_PREFIX/staging/bin/daos_spdk_nvme_identify'],
+                           '$SANDBOX_PREFIX$SPDK_PREFIX/bin/spdk_nvme_identify'],
                           ['cp', 'build/examples/perf',
-                           '$SANDBOX_PREFIX$SPDK_PREFIX/staging/bin/daos_spdk_nvme_perf']],
-                headers=['spdk/nvme.h'],
-                extra_lib_path=['daos_srv'],
-                patch_rpath=['lib64/daos_srv', 'bin'])
-=======
-                          ['make', 'libdir=$SPDK_PREFIX/lib64',
-                           'includedir=$SPDK_PREFIX/include/daos_internal', 'install'],
-                          [move_files, 'dpdk/build/lib', '$SPDK_PREFIX/lib64'],
-                          [move_files, 'dpdk/build/include',
-                           '$SPDK_PREFIX/include/daos_internal/dpdk'],
-                          [move_files, 'include', '$SPDK_PREFIX/share/daosspdk/include'],
-                          [move_files, 'scripts', '$SPDK_PREFIX/share/daosspdk/scripts'],
-                          ['cp', 'build/examples/lsvmd', '$SPDK_PREFIX/bin/spdk_nvme_lsvmd'],
-                          ['cp', 'build/examples/nvme_manage', '$SPDK_PREFIX/bin/spdk_nvme_manage'],
-                          ['cp', 'build/examples/identify', '$SPDK_PREFIX/bin/spdk_nvme_identify'],
-                          ['cp', 'build/examples/perf', '$SPDK_PREFIX/bin/spdk_nvme_perf'],
-                          [patch_files, '$SPDK_PREFIX/bin', '$SPDK_PREFIX/lib64', 'spdk', 'rte',
-                           'dpdk']],
+                           '$SANDBOX_PREFIX$SPDK_PREFIX/bin/spdk_nvme_perf'],
+                          [patch_files, '$SANDBOX_PREFIX$SPDK_PREFIX/bin',
+                           '$SANDBOX_PREFIX$SPDK_PREFIX/lib64', 'spdk', 'rte', 'dpdk']],
                 headers=['spdk/nvme.h'],
                 patch_rpath=['lib64', 'bin'])
->>>>>>> 43a85606
 
     reqs.define('protobufc',
                 retriever=CopyRetriever(),
