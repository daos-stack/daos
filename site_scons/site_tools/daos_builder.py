--- conflicted
+++ resolved
@@ -86,8 +86,6 @@
         libs = set(kwargs['LIBS'])
     else:
         libs = set(env.get('LIBS', []))
-    if GetOption("test_coverage"):
-        libs += ['gcov']
 
     known_libs = libs.intersection(set(libraries.keys()))
     missing.update(libs - known_libs)
@@ -123,15 +121,10 @@
 
 def _run_command(env, target, sources, daos_libs, command):
     """Run Command builder"""
-<<<<<<< HEAD
-    if GetOption("test_coverage"):
-        daos_libs += ['gcov']
-=======
     if GetOption("code_coverage"):
         if 'gcov' not in daos_libs:
             daos_libs += ['gcov']
         env.AppendENVPath('CGO_LDFLAGS', '-lgcov', sep=' ')
->>>>>>> ebddc4cd
     static_deps, shared_deps = _known_deps(env, LIBS=daos_libs)
     result = env.Command(target, sources + static_deps + shared_deps, command)
     return result
