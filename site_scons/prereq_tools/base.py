# Copyright 2016-2024 Intel Corporation
<<<<<<< HEAD
# Copyright 2025 Hewlett Packard Enterprise Development LP
=======
# Copyright 2025 Google LLC
>>>>>>> 8fe77b9a
#
# Permission is hereby granted, free of charge, to any person obtaining a copy
# of this software and associated documentation files (the "Software"), to deal
# in the Software without restriction, including without limitation the rights
# to use, copy, modify, merge, publish, distribute, sublicense, and/or sell
# copies of the Software, and to permit persons to whom the Software is
# furnished to do so, subject to the following conditions:
#
# The above copyright notice and this permission notice shall be included in
# all copies or substantial portions of the Software.
#
# THE SOFTWARE IS PROVIDED "AS IS", WITHOUT WARRANTY OF ANY KIND, EXPRESS OR
# IMPLIED, INCLUDING BUT NOT LIMITED TO THE WARRANTIES OF MERCHANTABILITY,
# FITNESS FOR A PARTICULAR PURPOSE AND NONINFRINGEMENT. IN NO EVENT SHALL THE
# AUTHORS OR COPYRIGHT HOLDERS BE LIABLE FOR ANY CLAIM, DAMAGES OR OTHER
# LIABILITY, WHETHER IN AN ACTION OF CONTRACT, TORT OR OTHERWISE, ARISING FROM,
# OUT OF OR IN CONNECTION WITH THE SOFTWARE OR THE USE OR OTHER DEALINGS IN THE
# SOFTWARE.
# -*- coding: utf-8 -*-
"""Classes for building external prerequisite components"""

import configparser
import datetime
import errno
import json
# pylint: disable=too-many-lines
import os
import shutil
import subprocess  # nosec
import sys
import traceback
from copy import deepcopy

from SCons.Errors import InternalError
from SCons.Script import BUILD_TARGETS, Dir, Exit, GetOption, SetOption, WhereIs
from SCons.Variables import BoolVariable, EnumVariable, ListVariable, PathVariable


class DownloadFailure(Exception):
    """Exception raised when source can't be downloaded

    Attributes:
        repo      -- Specified location
        component -- Component
    """

    def __init__(self, repo, component):
        super().__init__()
        self.repo = repo
        self.component = component

    def __str__(self):
        """Exception string"""
        return f'Failed to get {self.component} from {self.repo}'


class BadScript(Exception):
    """Exception raised when a preload script has errors

    Attributes:
        script -- path to script
        trace  -- traceback
    """

    def __init__(self, script, trace):
        super().__init__()
        self.script = script
        self.trace = trace

    def __str__(self):
        """Exception string"""
        return f'Failed to execute {self.script}:\n{self.script} {self.trace}\n\nTraceback'


class MissingDefinition(Exception):
    """Exception raised when component has no definition

    Attributes:
        component    -- component that is missing definition
    """

    def __init__(self, component):
        super().__init__()
        self.component = component

    def __str__(self):
        """Exception string"""
        return f'No definition for {self.component}'


class BuildFailure(Exception):
    """Exception raised when component fails to build

    Attributes:
        component    -- component that failed to build
    """

    def __init__(self, component):
        super().__init__()
        self.component = component

    def __str__(self):
        """Exception string"""
        return f'{self.component} failed to build'


class MissingTargets(Exception):
    """Exception raised when expected targets missing after component build

    Attributes:
        component    -- component that has missing targets
    """

    def __init__(self, component, package):
        super().__init__()
        self.component = component
        self.package = package

    def __str__(self):
        """Exception string"""
        if self.package is None:
            return f'{self.component} has missing targets after build.  See config.log for details'
        return f'Package {self.package} is required. Check config.log'


class MissingSystemLibs(Exception):
    """Exception raised when libraries required for target build are not met

    Attributes:
        component    -- component that has missing targets
    """

    def __init__(self, component):
        super().__init__()
        self.component = component

    def __str__(self):
        """Exception string"""
        return f'{self.component} has unmet dependencies required for build'


class DownloadRequired(Exception):
    """Exception raised when component is missing but downloads aren't enabled

    Attributes:
        component    -- component that is missing
    """

    def __init__(self, component):
        super().__init__()
        self.component = component

    def __str__(self):
        """Exception string"""
        return f'{self.component} needs to be built, use --build-deps=yes'


class BuildRequired(Exception):
    """Exception raised when component is missing but builds aren't enabled

    Attributes:
        component    -- component that is missing
    """

    def __init__(self, component):
        super().__init__()
        self.component = component

    def __str__(self):
        """Exception string"""
        return f'{self.component} needs to be built, use --build-deps=yes'


class RunnerResult():
    """Helper class for Runner that allows returning extra values without changing the API"""

    # pylint: disable=too-few-public-methods
    def __init__(self, rc):
        self.rc = rc

    def __bool__(self):
        """Add a truth function"""
        return self.rc == 0


class Runner():
    """Runs commands in a specified environment"""

    def __init__(self):
        self.env = None
        self.__dry_run = False

    def initialize(self, env):
        """Initialize the environment in the runner"""
        self.env = env
        self.__dry_run = env.GetOption('no_exec')

    def run_commands(self, commands, subdir=None, env=None):
        """Runs a set of commands in specified directory

        Returns a RunnerResult object that resolves to True on process failure.
        """
        # Check that PreReqComponent is initialized
        assert self.env
        retval = RunnerResult(0)

        passed_env = env or self.env

        if subdir:
            print(f'Running commands in {subdir}')
        for command in commands:
            cmd = []
            for part in command:
                if part == 'make':
                    cmd.extend(['make', '-j', str(GetOption('num_jobs'))])
                else:
                    cmd.append(self.env.subst(part))
            if self.__dry_run:
                print(f"Would RUN: {' '.join(cmd)}")
            else:
                print(f"RUN: {' '.join(cmd)}")
                rc = subprocess.call(cmd, shell=False, cwd=subdir, env=passed_env['ENV'])
                if rc != 0:
                    retval = RunnerResult(rc)
                    break
        return retval


RUNNER = Runner()


def default_libpath():
    """On debian systems, the default library path can be queried"""
    if not os.path.isfile('/etc/debian_version'):
        return []
    dpkgarchitecture = WhereIs('dpkg-architecture')
    if not dpkgarchitecture:
        print('No dpkg-architecture found in path.')
        return []
    try:
        # pylint: disable=consider-using-with
        pipe = subprocess.Popen([dpkgarchitecture, '-qDEB_HOST_MULTIARCH'],
                                stdout=subprocess.PIPE, stderr=subprocess.DEVNULL)
        (stdo, _) = pipe.communicate()
        if pipe.returncode == 0:
            archpath = stdo.decode().strip()
            return ['lib/' + archpath]
    except Exception:  # pylint: disable=broad-except
        print('default_libpath, Exception: subprocess.Popen dpkg-architecture')
    return []


class GitRepoRetriever():
    """Identify a git repository from which to download sources"""

    def __init__(self, has_submodules=False, branch=None):

        self.url = None
        self.has_submodules = has_submodules
        self.branch = branch
        self.commit_sha = None

    def checkout_commit(self, subdir):
        """Checkout a certain commit SHA or branch"""
        if self.commit_sha is not None:
            commands = [['git', 'checkout', self.commit_sha]]
            if not RUNNER.run_commands(commands, subdir=subdir):
                raise DownloadFailure(self.url, subdir)

    def _apply_patches(self, subdir, patches):
        """git-apply a certain hash"""
        if patches is not None:
            for patch in patches.keys():
                print(f'Applying patch {patch}')
                command = ['git', 'apply']
                if patches[patch] is not None:
                    command.extend(['--directory', patches[patch]])
                command.append(patch)
                if not RUNNER.run_commands([command], subdir=subdir):
                    raise DownloadFailure(self.url, subdir)

    def _update_submodules(self, subdir):
        """Update the git submodules"""
        if self.has_submodules:
            commands = [['git', 'submodule', 'init'], ['git', 'submodule', 'update']]
            if not RUNNER.run_commands(commands, subdir=subdir):
                raise DownloadFailure(self.url, subdir)

    def get(self, subdir, repo, **kw):
        """Downloads sources from a git repository into subdir"""
        # Now checkout the commit_sha if specified
        self.url = repo
        passed_commit_sha = kw.get("commit_sha", None)
        if passed_commit_sha is None:
            comp = os.path.basename(subdir)
            print(f"""
*********************** ERROR ************************
No commit_versions entry in utils/build.config for
{comp}. Please specify one to avoid breaking the
build with random upstream changes.
*********************** ERROR ************************\n""")
            raise DownloadFailure(self.url, subdir)

        if not os.path.exists(subdir):
            commands = [['git', 'clone', self.url, subdir]]
            if not RUNNER.run_commands(commands):
                raise DownloadFailure(self.url, subdir)
        self._get_specific(subdir, **kw)

    def _get_specific(self, subdir, **kw):
        """Checkout the configured commit"""
        # If the config overrides the branch, use it.  If a branch is
        # specified, check it out first.
        branch = kw.get("branch", None)
        if branch is None:
            branch = self.branch
        self.branch = branch
        if self.branch:
            command = [['git', 'checkout', branch]]
            if not RUNNER.run_commands(command, subdir=subdir):
                command = [['git', 'fetch', '-t', '-a']]
                if not RUNNER.run_commands(command, subdir=subdir):
                    raise DownloadFailure(self.url, subdir)
            self.commit_sha = self.branch
            self.checkout_commit(subdir)

        # Now checkout the commit_sha if specified
        passed_commit_sha = kw.get("commit_sha", None)
        if passed_commit_sha is not None:
            command = [['git', 'checkout', passed_commit_sha]]
            if not RUNNER.run_commands(command, subdir=subdir):
                command = [['git', 'fetch', '-t', '-a']]
                if not RUNNER.run_commands(command, subdir=subdir):
                    raise DownloadFailure(self.url, subdir)
            self.commit_sha = passed_commit_sha
            self.checkout_commit(subdir)

        # reset patched diff
        command = [['git', 'reset', '--hard', 'HEAD']]
        if not RUNNER.run_commands(command, subdir=subdir):
            raise DownloadFailure(self.url, subdir)
        self._update_submodules(subdir)
        # Now apply any patches specified
        self._apply_patches(subdir, kw.get("patches", {}))


class BuildInfo():
    """A utility class to save build information"""

    def __init__(self):
        self.info = {}

    def update(self, var, value):
        """Save a variable in the build info"""
        self.info[var] = value

    def save(self, filename):
        """Create a file to store path information for a build"""
        with open(filename, "w") as build_info:
            json.dump(self.info, build_info, skipkeys=True, indent=2)

    def gen_script(self, script_name):
        """Generate a shell script to set PATH, LD_LIBRARY_PATH, and PREFIX variables"""
        with open(script_name, "w") as script:
            script.write('# Automatically generated by'
                         + f' {sys.argv[0]} at {datetime.datetime.today()}\n\n')

            lib_paths = []
            paths = []
            components = []

            for var in sorted(self.info.keys()):
                if not isinstance(self.info[var], str):
                    continue
                if "PREFIX" not in var:
                    continue
                if self.info[var] == "/usr":
                    continue
                script.write(f'SL_{var}={self.info[var]}\n')
                components.append(var)
                path = os.path.join(self.info[var], "bin")
                lib = os.path.join(self.info[var], "lib")
                lib64 = os.path.join(self.info[var], "lib64")
                if os.path.exists(path) and path not in paths:
                    paths.insert(0, path)
                if os.path.exists(lib) and lib not in lib_paths:
                    lib_paths.insert(0, lib)
                if os.path.exists(lib64) and lib64 not in lib_paths:
                    lib_paths.insert(0, lib64)
            script.write(f'SL_LD_LIBRARY_PATH={os.pathsep.join(lib_paths)}\n')
            script.write(f'SL_PATH={os.pathsep.join(paths)}\n')
            component_list = ' '.join(components)
            script.write(f'SL_COMPONENTS="{component_list}"\n')
            script.write(f'SL_BUILD_DIR={self.info["BUILD_DIR"]}\n')
            script.write(f'SL_SRC_DIR={os.getcwd()}\n')


def ensure_dir_exists(dirname, dry_run):
    """Ensure a directory exists"""
    if not os.path.exists(dirname):
        if dry_run:
            print(f'Would create {dry_run}')
            return
        try:
            os.makedirs(dirname)
        except Exception as error:  # pylint: disable=broad-except
            if not os.path.isdir(dirname):
                raise error

    if not os.path.isdir(dirname):
        raise IOError(errno.ENOTDIR, 'Not a directory', dirname)


# pylint: disable-next=function-redefined
class PreReqComponent():
    """A class for defining and managing external components required by a project.

    If provided arch is a string to embed in any generated directories
    to allow compilation from from multiple systems in one source tree
    """

    def __init__(self, env, opts):
        self.__defined = {}
        self.__ = {}
        self.__required = {}
        self.__errors = {}
        self.__env = env
        self.__dry_run = GetOption('no_exec')
        self.__require_optional = GetOption('require_optional')
        self._has_icx = False
        self.download_deps = False
        self.fetch_only = False
        self.build_deps = False
        self.__parse_build_deps()
        self._replace_env(LIBTOOLIZE='libtoolize')
        self.__check_only = GetOption('check_only')
        if self.__check_only:
            # This is mostly a no_exec request.
            SetOption('no_exec', True)

        config_file = GetOption('build_config')
        if not os.path.exists(config_file):
            print(f'Config file "{config_file}" missing, cannot continue')
            Exit(1)

        self._configs = configparser.ConfigParser()
        self._configs.read(config_file)

        self.__top_dir = Dir('#').abspath
        install_dir = os.path.join(self.__top_dir, 'install')

        RUNNER.initialize(self.__env)

        opts.Add(PathVariable('PREFIX', 'Installation path', install_dir,
                              PathVariable.PathAccept))
        opts.Add('ALT_PREFIX', f'Specifies {os.pathsep} separated list of alternative paths to add',
                 None)
        opts.Add(PathVariable('BUILD_ROOT', 'Alternative build root directory', "build",
                              PathVariable.PathIsDirCreate))
        opts.Add('USE_INSTALLED', 'Comma separated list of preinstalled dependencies', 'none')
        opts.Add(('MPI_PKG', 'Specifies name of pkg-config to load for MPI', None))
        opts.Add(BoolVariable('FIRMWARE_MGMT', 'Build in device firmware management.', False))
        opts.Add(EnumVariable('BUILD_TYPE', "Set the build type", 'release',
                              ['dev', 'debug', 'release'], ignorecase=1))
        opts.Add(EnumVariable('TARGET_TYPE', "Set the prerequisite type", 'default',
                              ['default', 'dev', 'debug', 'release'], ignorecase=1))
        opts.Add(EnumVariable('COMPILER', "Set the compiler family to use", 'gcc',
                              ['gcc', 'covc', 'clang', 'icc'], ignorecase=2))
        opts.Add(EnumVariable('WARNING_LEVEL', "Set default warning level", 'error',
                              ['warning', 'warn', 'error'], ignorecase=2))
        opts.Add(('SANITIZERS', 'Instrument C code with google sanitizers', None))

        opts.Update(self.__env)

        self._setup_compiler()

        bdir = self._setup_build_type()
        self.target_type = self.__env['TTYPE_REAL']
        self.__env['BUILD_DIR'] = bdir
        ensure_dir_exists(bdir, self.__dry_run)
        self._setup_path_var('BUILD_DIR')
        self.__build_info = BuildInfo()
        self.__build_info.update("BUILD_DIR", self.__env.subst("$BUILD_DIR"))

        # Build prerequisites in sub-dir based on selected build type
        build_dir_name = self.__env.subst('$BUILD_ROOT/external/$TTYPE_REAL')

        self.system_env = env.Clone()

        self.__build_dir = self._sub_path(build_dir_name)

        opts.Add(PathVariable('GOPATH', 'Location of your GOPATH for the build',
                              f'{self.__build_dir}/go', PathVariable.PathIsDirCreate))

        opts.Update(env)

        ensure_dir_exists(self.__build_dir, self.__dry_run)

        self.__prebuilt_path = {}
        self.__src_path = {}

        self._setup_path_var('PREFIX')
        self._setup_path_var('GOPATH')
        self.__build_info.update("PREFIX", self.__env.subst("$PREFIX"))
        self.prereq_prefix = self.__env.subst("$PREFIX/prereq/$TTYPE_REAL")
        if GetOption('install_sandbox'):
            self.prereq_prefix = f"{GetOption('install_sandbox')}/{self.prereq_prefix}"

        if config_file is not None:
            self._configs = configparser.ConfigParser()
            self._configs.read(config_file)
        else:
            self._configs = None

        self.installed = env.subst("$USE_INSTALLED").split(",")
        self.include = env.subst("$INCLUDE").split(" ")
        self._build_targets = []

        build_dir = self.__env['BUILD_DIR']
        main_targets = ['client', 'server']
        targets = ['test'] + main_targets
        self.__env.Alias('client', build_dir)
        self.__env.Alias('server', build_dir)
        self.__env.Alias('test', build_dir)
        self._build_targets = []
        check = any(item in BUILD_TARGETS for item in targets)
        if not check:
            self._build_targets.extend(['client', 'server', 'test'])
        else:
            if 'client' in BUILD_TARGETS:
                self._build_targets.append('client')
            if 'server' in BUILD_TARGETS:
                self._build_targets.append('server')
            if 'test' in BUILD_TARGETS:
                if not any(item in BUILD_TARGETS for item in main_targets):
                    print("test target requires client or server")
                    sys.exit(1)
                self._build_targets.append('test')
        BUILD_TARGETS.append(build_dir)

        env.AddMethod(self.require, 'require')

    def run_build(self, opts):
        """Build and dependencies"""
        common_reqs = ['ofi', 'hwloc', 'mercury', 'boost', 'uuid', 'crypto', 'protobufc',
                       'lz4', 'isal', 'isal_crypto']
        client_reqs = ['fused', 'json-c', 'capstone', 'aio']
        server_reqs = ['argobots', 'pmdk', 'spdk', 'ipmctl']
        test_reqs = ['cmocka']

        reqs = []
        reqs = common_reqs
        if self.test_requested():
            reqs.extend(test_reqs)
        if self.server_requested():
            reqs.extend(server_reqs)
        if self.client_requested():
            reqs.extend(client_reqs)
        opts.Add(ListVariable('DEPS', "Dependencies to build by default", 'all', reqs))
        opts.Update(self.__env)
        if GetOption('build_deps') == 'only':
            # Optionally, limit the deps we build in this pass
            reqs = self.__env.get('DEPS')

        try:
            # pylint: disable-next=import-outside-toplevel
            from components import define_components
            define_components(self)
        except Exception as old:
            raise BadScript("components", traceback.format_exc()) from old

        # Go ahead and prebuild some components
        for comp in reqs:
            if self.fetch_only:
                self.download(comp)
            else:
                self.__env.Clone().require(comp)

        if self.fetch_only:
            print("--build-deps=fetch was set, so exiting...")
            sys.exit(0)

    def _setup_build_type(self):
        """Set build type"""
        ttype = self.__env["TARGET_TYPE"]
        if ttype == "default":
            ttype = self.__env["BUILD_TYPE"]
        self.__env["TTYPE_REAL"] = ttype

        return self.__env.subst("$BUILD_ROOT/$BUILD_TYPE/$COMPILER")

    def _setup_intelc(self):
        """Setup environment to use Intel compilers"""
        try:
            env = self.__env.Clone(tools=['doneapi'])
            self._has_icx = True
        except InternalError:
            print("No oneapi compiler, trying legacy")
            env = self.__env.Clone(tools=['intelc'])
        self.__env["ENV"]["PATH"] = env["ENV"]["PATH"]
        self.__env["ENV"]["LD_LIBRARY_PATH"] = env["ENV"]["LD_LIBRARY_PATH"]
        self.__env.Replace(AR=env.get("AR"))
        self.__env.Replace(ENV=env.get("ENV"))
        self.__env.Replace(CC=env.get("CC"))
        self.__env.Replace(CXX=env.get("CXX"))
        version = env.get("INTEL_C_COMPILER_VERSION")
        self.__env.Replace(INTEL_C_COMPILER_VERSION=version)
        self.__env.Replace(LINK=env.get("LINK"))
        # disable the warning about Cilk since we don't use it
        if not self._has_icx:
            self.__env.AppendUnique(LINKFLAGS=["-static-intel",
                                               "-diag-disable=10237"])
            self.__env.AppendUnique(CCFLAGS=["-diag-disable:2282",
                                             "-diag-disable:188",
                                             "-diag-disable:2405",
                                             "-diag-disable:1338"])
        return {'CC': env.get("CC"), "CXX": env.get("CXX")}

    def _setup_compiler(self):
        """Setup the compiler to use"""
        compiler_map = {'gcc': {'CC': 'gcc', 'CXX': 'g++'},
                        'covc': {'CC': '/opt/BullseyeCoverage/bin/gcc',
                                 'CXX': '/opt/BullseyeCoverage/bin/g++',
                                 'CVS': '/opt/BullseyeCoverage/bin/covselect',
                                 'COV01': '/opt/BullseyeCoverage/bin/cov01'},
                        'clang': {'CC': 'clang', 'CXX': 'clang++'}}

        if GetOption('clean') or GetOption('help'):
            return

        compiler = self.__env.get('COMPILER')
        if compiler == 'icc':
            compiler_map['icc'] = self._setup_intelc()

        if self.__env.get('WARNING_LEVEL') == 'error':
            if compiler == 'icc' and not self._has_icx:
                warning_flag = '-Werror-all'
            else:
                warning_flag = '-Werror'
            self.__env.AppendUnique(CCFLAGS=warning_flag)

        env = self.__env.Clone()
        config = env.Configure()

        if self.__check_only:
            # Have to temporarily turn off dry run to allow this check.
            env.SetOption('no_exec', False)

        for name, prog in compiler_map[compiler].items():
            if not config.CheckProg(prog):
                print(f'{prog} must be installed when COMPILER={compiler}')
                if self.__check_only:
                    continue
                config.Finish()
                raise MissingSystemLibs(prog)
            args = {name: prog}
            self.__env.Replace(**args)

        if compiler == 'covc':
            covfile = os.path.join(self.__top_dir, 'test.cov')
            if os.path.isfile(covfile):
                os.remove(covfile)
            commands = [['$COV01', '-1'],
                        ['$COV01', '-s'],
                        ['$CVS', '--add', '!**/src/cart/test/utest/'],
                        ['$CVS', '--add', '!**/src/common/tests/'],
                        ['$CVS', '--add', '!**/src/gurt/tests/'],
                        ['$CVS', '--add', '!**/src/iosrv/tests/'],
                        ['$CVS', '--add', '!**/src/mgmt/tests/'],
                        ['$CVS', '--add', '!**/src/object/tests/'],
                        ['$CVS', '--add', '!**/src/placement/tests/'],
                        ['$CVS', '--add', '!**/src/rdb/tests/'],
                        ['$CVS', '--add', '!**/src/security/tests/'],
                        ['$CVS', '--add', '!**/src/utils/self_test/'],
                        ['$CVS', '--add', '!**/src/utils/ctl/'],
                        ['$CVS', '--add', '!**/src/vea/tests/'],
                        ['$CVS', '--add', '!**/src/vos/tests/'],
                        ['$CVS', '--add', '!**/src/engine/tests/'],
                        ['$CVS', '--add', '!**/src/tests/'],
                        ['$CVS', '--add', '!**/src/bio/smd/tests/'],
                        ['$CVS', '--add', '!**/src/cart/crt_self_test.h'],
                        ['$CVS', '--add', '!**/src/cart/crt_self_test_client.c'],
                        ['$CVS', '--add', '!**/src/cart/crt_self_test_service.c'],
                        ['$CVS', '--add', '!**/src/client/api/tests/'],
                        ['$CVS', '--add', '!**/src/client/dfuse/test/'],
                        ['$CVS', '--add', '!**/src/gurt/examples/'],
                        ['$CVS', '--add', '!**/src/utils/crt_launch/'],
                        ['$CVS', '--add', '!**/src/utils/daos_autotest.c'],
                        ['$CVS', '--add', '!**/src/placement/ring_map.c'],
                        ['$CVS', '--add', '!**/src/common/tests_dmg_helpers.c'],
                        ['$CVS', '--add', '!**/src/common/tests_lib.c']]
            if not RUNNER.run_commands(commands):
                raise BuildFailure("cov01")

        config.Finish()
        if self.__check_only:
            # Restore the dry run state
            env.SetOption('no_exec', True)

    def save_build_info(self):
        """Save build info to file for later use"""
        self.__build_info.gen_script('.build_vars.sh')
        self.__build_info.save('.build_vars.json')

    def __parse_build_deps(self):
        """Parse the build dependencies command line flag"""
        build_deps = GetOption('build_deps')
        skip_download = GetOption('skip_download')
        if build_deps in ('fetch',):
            self.fetch_only = True
        elif build_deps in ('yes', 'only'):
            self.build_deps = True
            if not skip_download:
                self.download_deps = True

    def _sub_path(self, path):
        """Resolve the real path"""
        return os.path.realpath(os.path.join(self.__top_dir, path))

    def _setup_path_var(self, var):
        """Create a command line variable for a path"""
        tmp = self.__env.get(var)
        if tmp:
            value = self._sub_path(tmp)
            self.__env[var] = value

    def define(self, name, **kw):
        """Define an external prerequisite component

        Args:
            name -- The name of the component definition

        Keyword arguments:
            libs -- A list of libraries to add to dependent components
            libs_cc -- Optional CC command to test libs with.
            functions -- A list of expected functions
            headers -- A list of expected headers
            pkgconfig -- name of pkgconfig to load for installation check
            requires -- A list of names of required component definitions
            required_libs -- A list of system libraries to be checked for
            defines -- Defines needed to use the component
            package -- Name of package to install
            commands -- A list of commands to run to build the component
            config_cb -- Custom config callback
            retriever -- A retriever object to download component
            extra_lib_path -- Subdirectories to add to dependent component path
            extra_include_path -- Subdirectories to add to dependent component path
            out_of_src_build -- Build from a different directory if set to True
            build_env -- Environment variables to set for build
            skip_arch -- not required on this architecture
        """
        use_installed = False
        if 'all' in self.installed or name in self.installed:
            use_installed = True
        comp = _Component(self, name, use_installed, **kw)
        self.__defined[name] = comp

    def server_requested(self):
        """Return True if server build is requested"""
        return "server" in self._build_targets

    def client_requested(self):
        """Return True if client build is requested"""
        return "client" in self._build_targets

    def test_requested(self):
        """Return True if test build is requested"""
        return "test" in self._build_targets

    def _modify_prefix(self, comp_def):
        """Overwrite the prefix in cases where we may be using the default"""
        if comp_def.package:
            return

        if comp_def.src_path and \
           not os.path.exists(comp_def.src_path) and \
           not os.path.exists(os.path.join(self.prereq_prefix, comp_def.name)) and \
           not os.path.exists(self.__env.get(f'{comp_def.name.upper()}_PREFIX')):
            self._save_component_prefix(f'{comp_def.name.upper()}_PREFIX', '/usr')

    def download(self, *comps):
        """Ensure all components are downloaded"""

        for comp in comps:
            if comp not in self.__defined:
                raise MissingDefinition(comp)
            if comp in self.__errors:
                raise self.__errors[comp]
            comp_def = self.__defined[comp]
            comp_def.configure()
            comp_def.get()

    def require(self, env, *comps, **kw):
        """Ensure a component is built.

        If necessary, and add necessary libraries and paths to the construction environment.

        Args:
            env -- The construction environment to modify
            comps -- component names to configure
            kw -- Keyword arguments

        Keyword arguments:
            headers_only -- if set to True, skip library configuration
            [comp]_libs --  Override the default libs for a package.  Ignored
                            if headers_only is set
        """
        changes = False
        headers_only = kw.get('headers_only', False)
        for comp in comps:
            if comp not in self.__defined:
                raise MissingDefinition(comp)
            if comp in self.__errors:
                raise self.__errors[comp]
            comp_def = self.__defined[comp]
            if headers_only:
                needed_libs = None
            else:
                needed_libs = kw.get(f'{comp}_libs', comp_def.libs)
            if comp in self.__required:
                if GetOption('help'):
                    continue
                # checkout and build done previously
                comp_def.set_environment(env, needed_libs)
                if GetOption('clean'):
                    continue
                if self.__required[comp]:
                    changes = True
                continue
            self.__required[comp] = False
            if comp_def.is_installed(needed_libs):
                continue
            try:
                comp_def.configure()
                if comp_def.build(env, needed_libs):
                    self.__required[comp] = False
                    changes = True
                else:
                    self._modify_prefix(comp_def)
                # If we get here, just set the environment again, new directories may be present
                comp_def.set_environment(env, needed_libs)
            except Exception as error:
                # Save the exception in case the component is requested again
                self.__errors[comp] = error
                raise error

        return changes

    def included(self, *comps):
        """Returns true if the components are included in the build"""
        for comp in comps:
            if not set([comp, 'all']).intersection(set(self.include)):
                return False
        return True

    def check_component(self, *comps, **kw):
        """Returns True if a component is available"""
        env = self.__env.Clone()
        try:
            self.require(env, *comps, **kw)
        except Exception as error:  # pylint: disable=broad-except
            if self.__require_optional:
                raise error
            return False
        return True

    def is_installed(self, name):
        """Returns True if a component is available"""
        if self.check_component(name):
            return self.__defined[name].use_installed
        return False

    def get_env(self, var):
        """Get a variable from the construction environment"""
        return self.__env[var]

    def _replace_env(self, **kw):
        """Replace a values in the construction environment

        Keyword arguments:
            kw -- Arbitrary variables to replace
        """
        self.__env.Replace(**kw)

    def get_build_dir(self):
        """Get the build directory for external components"""
        return self.__build_dir

    def get_prebuilt_path(self, comp, name):
        """Get the path for a prebuilt component"""
        if name in self.__prebuilt_path:
            return self.__prebuilt_path[name]

        prebuilt_paths = self.__env.get("ALT_PREFIX")
        if prebuilt_paths is None:
            paths = []
        else:
            paths = prebuilt_paths.split(os.pathsep)

        for path in paths:
            ipath = os.path.join(path, "include")
            if not os.path.exists(ipath):
                ipath = None
            lpath = None
            for lib in comp.lib_path:
                lpath = os.path.join(path, lib)
                if os.path.exists(lpath):
                    break
                lpath = None
            if ipath is None and lpath is None:
                continue
            env = self.__env.Clone()
            if ipath:
                env.AppendUnique(CPPPATH=[ipath])
            if lpath:
                env.AppendUnique(LIBPATH=[lpath])
            realpath = os.path.realpath(path)
            if not comp.has_missing_targets(env, realpath):
                self.__prebuilt_path[name] = realpath
                return self.__prebuilt_path[name]

        self.__prebuilt_path[name] = None

        return None

    def get_component(self, name):
        """Get a component definition"""
        return self.__defined[name]

    def _save_component_prefix(self, var, value):
        """Save the component prefix in the environment and in build info"""
        self._replace_env(**{var: value})
        self.__build_info.update(var, value)

    def get_prefixes(self, name, prebuilt_path):
        """Get the location of the scons prefix as well as the external component prefix."""
        prefix = self.__env.get('PREFIX')
        comp_prefix = f'{name.upper()}_PREFIX'
        if prebuilt_path:
            self._save_component_prefix(comp_prefix, prebuilt_path)
            return (prebuilt_path, prefix)

        target_prefix = os.path.join(self.prereq_prefix, name)
        self._save_component_prefix(comp_prefix, target_prefix)

        return (target_prefix, prefix)

    def get_src_build_dir(self):
        """Get the location of a temporary directory for hosting intermediate build files"""
        return self.__env.get('BUILD_DIR')

    def get_src_path(self, name):
        """Get the location of the sources for an external component"""
        if name in self.__src_path:
            return self.__src_path[name]
        src_path = os.path.join(self.__build_dir, name)

        self.__src_path[name] = src_path
        return src_path

    def get_config(self, section, name):
        """Get commit/patch versions"""
        if self._configs is None:
            return None
        if not self._configs.has_section(section):
            return None
        if not self._configs.has_option(section, name):
            return None
        return self._configs.get(section, name)


class _Component():
    """A class to define attributes of an external component

    Args:
        prereqs -- A PreReqComponent object
        name -- The name of the component definition
        use_installed -- check if the component is installed

    Keyword arguments:
        libs -- A list of libraries to add to dependent components
        libs_cc -- Optional compiler for testing libs
        functions -- A list of expected functions
        headers -- A list of expected headers
        requires -- A list of names of required component definitions
        commands -- A list of commands to run to build the component
        package -- Name of package to install
        config_cb -- Custom config callback
        retriever -- A retriever object to download component
        extra_lib_path -- Subdirectories to add to dependent component path
        extra_include_path -- Subdirectories to add to dependent component path
        out_of_src_build -- Build from a different directory if set to True
        patch_rpath -- Add appropriate relative rpaths to binaries
        build_env -- Environment variable(s) to add to build environment
        skip_arch -- not required on this platform
    """

    def __init__(self,
                 prereqs,
                 name,
                 use_installed,
                 **kw):

        self.__check_only = GetOption('check_only')
        self.__dry_run = GetOption('no_exec')
        self.targets_found = False
        self.use_installed = use_installed
        self.build_path = None
        self.prebuilt_path = None
        self.key_words = deepcopy(kw)
        self.src_path = None
        self.prefix = None
        self.component_prefix = None
        self.package = kw.get("package", None)
        self.libs = kw.get("libs", [])
        self.libs_cc = kw.get("libs_cc", None)
        self.functions = kw.get("functions", {})
        self.required_libs = kw.get("required_libs", [])
        self.required_progs = kw.get("required_progs", [])
        if kw.get("patch_rpath", []):
            self.required_progs.append("patchelf")
        self.defines = kw.get("defines", [])
        self.headers = kw.get("headers", [])
        self.requires = kw.get("requires", [])
        self.prereqs = prereqs
        self.pkgconfig = kw.get("pkgconfig", None)
        self.name = name
        self.build_commands = kw.get("commands", [])
        self.retriever = kw.get("retriever", None)
        self.lib_path = ['lib', 'lib64']
        self.include_path = ['include']
        self.lib_path.extend(default_libpath())
        self.lib_path.extend(kw.get("extra_lib_path", []))
        self.include_path.extend(kw.get("extra_include_path", []))
        self.out_of_src_build = kw.get("out_of_src_build", False)
        self.patch_path = self.prereqs.get_build_dir()
        self.skip_arch = kw.get("skip_arch", False)

    @staticmethod
    def _sanitize_patch_path(path):
        """Remove / and https:// from path"""
        return "".join(path.split("://")[-1].split("/")[1:])

    def _resolve_patches(self):
        """Parse the patches variable"""
        patchnum = 1
        patchstr = self.prereqs.get_config("patch_versions", self.name)
        if patchstr is None:
            return {}
        patches = {}
        patch_strs = patchstr.split(",")
        for raw in patch_strs:
            patch_subdir = None
            if "^" in raw:
                (patch_subdir, raw) = raw.split('^')
            if "https://" not in raw:
                patches[raw] = patch_subdir
                continue
            patch_name = f'{self.name}_{self._sanitize_patch_path(raw)}_{patchnum:d}'
            patch_path = os.path.join(self.patch_path, patch_name)
            patchnum += 1
            patches[patch_path] = patch_subdir
            if os.path.exists(patch_path):
                continue
            command = [['curl', '-sSfL', '--retry', '10', '--retry-max-time', '60',
                        '-o', patch_path, raw]]
            if not RUNNER.run_commands(command):
                raise BuildFailure(raw)
        # Remove old patches
        for fname in os.listdir(self.patch_path):
            if not fname.startswith(f"{self.name}_"):
                continue
            found = False
            for key in patches:
                if fname in key:
                    found = True
                    break
            if not found:
                old_patch = os.path.join(self.patch_path, fname)
                print(f"Removing old, unused patch file {old_patch}")
                os.unlink(old_patch)

        return patches

    def get(self):
        """Download the component sources, if necessary"""
        if self.prebuilt_path:
            print(f'Using prebuilt binaries for {self.name}')
            return
        branch = self.prereqs.get_config("branches", self.name)
        commit_sha = self.prereqs.get_config("commit_versions", self.name)
        repo = self.prereqs.get_config("repos", self.name)

        if not self.retriever:
            print(f'Using installed version of {self.name}')
            return

        # Source code is retrieved using retriever
        if not (self.prereqs.download_deps or self.prereqs.fetch_only):
            if self.prereqs.build_deps:
                print("Assuming sources have been downloaded already")
                return

        print(f'Downloading source for {self.name}')
        patches = self._resolve_patches()
        self.retriever.get(self.src_path, repo, commit_sha=commit_sha,
                           patches=patches, branch=branch)

    def _has_missing_system_deps(self, env):
        """Check for required system libs"""
        if self.__check_only:
            # Have to temporarily turn off dry run to allow this check.
            env.SetOption('no_exec', False)

        if env.GetOption('no_exec'):
            # Can not override no-check in the command line.
            print('Would check for missing system libraries')
            return False

        if GetOption('help'):
            return True

        config = env.Configure()

        for lib in self.required_libs:
            if not config.CheckLib(lib):
                config.Finish()
                if self.__check_only:
                    env.SetOption('no_exec', True)
                return True

        for prog in self.required_progs:
            if not config.CheckProg(prog):
                config.Finish()
                if self.__check_only:
                    env.SetOption('no_exec', True)
                return True

        config.Finish()
        if self.__check_only:
            env.SetOption('no_exec', True)
        return False

    def _parse_config(self, env, opts, comp_path=None):
        """Parse a pkg-config file"""
        if self.pkgconfig is None:
            return

        real_comp_path = self.component_prefix
        if comp_path:
            real_comp_path = comp_path

        path = os.environ.get("PKG_CONFIG_PATH", None)
        if path and "PKG_CONFIG_PATH" not in env["ENV"]:
            env["ENV"]["PKG_CONFIG_PATH"] = path
        if (not self.use_installed and real_comp_path is not None
           and not real_comp_path == "/usr"):
            path_found = False
            for path in self.lib_path:
                config = os.path.join(real_comp_path, path, "pkgconfig")
                if not os.path.exists(config):
                    continue
                path_found = True
                env.AppendENVPath("PKG_CONFIG_PATH", config)
            if not path_found:
                return

        try:
            env.ParseConfig(f'pkg-config {opts} {self.pkgconfig}')
        except OSError:
            return

        return

    def _print(self, msg):
        if GetOption('silent'):
            return
        print(msg)

    def has_missing_targets(self, env, comp_path=None):
        """Check for expected build targets (e.g. libraries or headers)"""
        # pylint: disable=too-many-return-statements
        if self.targets_found:
            return False

        if self.skip_arch:
            self.targets_found = True
            return False

        if self.__check_only:
            # Temporarily turn off dry-run.
            env.SetOption('no_exec', False)

        if env.GetOption('no_exec'):
            # Can not turn off dry run set by command line.
            print("Would check for missing build targets")
            return True

        # No need to fail here if we can't find the config, it may not always be generated
        self._parse_config(env, "--cflags --libs-only-L", comp_path=comp_path)

        for define in self.defines:
            env.AppendUnique(CPPDEFINES=[define])

        if GetOption('help'):
            print('help set')
            return True

        self._print(f"Checking targets for component '{self.name}'")

        config = env.Configure()
        config_cb = self.key_words.get("config_cb", None)
        if config_cb:
            if not config_cb(config):
                config.Finish()
                if self.__check_only:
                    env.SetOption('no_exec', True)
                print('Custom check failed')
                return True

        for prog in self.key_words.get("progs", []):
            if not config.CheckProg(prog):
                config.Finish()
                if self.__check_only:
                    env.SetOption('no_exec', True)
                return True

        for header in self.headers:
            if not config.CheckHeader(header):
                config.Finish()
                if self.__check_only:
                    env.SetOption('no_exec', True)
                return True

        for lib in self.libs:
            old_cc = env.subst('$CC')
            if self.libs_cc:
                arg_key = f'{self.name.upper()}_PREFIX'
                args = {arg_key: self.component_prefix}
                env.Replace(**args)
                env.Replace(CC=self.libs_cc)
            result = config.CheckLib(lib)
            env.Replace(CC=old_cc)
            if not result:
                config.Finish()
                if self.__check_only:
                    env.SetOption('no_exec', True)
                return True

        for lib, functions in self.functions.items():
            saved_env = config.env.Clone()
            config.env.AppendUnique(LIBS=[lib])
            for function in functions:
                result = config.CheckFunc(function)
                if not result:
                    config.Finish()
                    if self.__check_only:
                        env.SetOption('no_exec', True)
                    return True
            config.env = saved_env

        config.Finish()
        self.targets_found = True
        if self.__check_only:
            env.SetOption('no_exec', True)
        return False

    def is_installed(self, needed_libs):
        """Check if the component is already installed"""
        if not self.use_installed:
            return False
        new_env = self.prereqs.system_env.Clone()
        self.set_environment(new_env, needed_libs)
        if self.has_missing_targets(new_env):
            self.use_installed = False
            return False
        return True

    def configure(self):
        """Setup paths for a required component"""
        if self.skip_arch:
            return

        if not self.retriever:
            self.prebuilt_path = "/usr"
        else:
            self.prebuilt_path = self.prereqs.get_prebuilt_path(self, self.name)

        (self.component_prefix, self.prefix) = self.prereqs.get_prefixes(self.name,
                                                                         self.prebuilt_path)
        self.src_path = None
        if self.retriever:
            self.src_path = self.prereqs.get_src_path(self.name)
        self.build_path = self.src_path
        if self.out_of_src_build:
            self.build_path = os.path.join(self.prereqs.get_build_dir(), f'{self.name}.build')

            ensure_dir_exists(self.build_path, self.__dry_run)

    def set_environment(self, env, needed_libs):
        """Modify the specified construction environment to build with the external component"""
        if self.skip_arch:
            return

        lib_paths = []

        # Make sure CheckProg() looks in the component's bin/ dir
        if not self.use_installed and not self.component_prefix == "/usr":
            env.AppendENVPath('PATH', os.path.join(self.component_prefix, 'bin'))

            for path in self.include_path:
                env.AppendUnique(CPPPATH=[os.path.join(self.component_prefix, path)])

            # The same rules that apply to headers apply to RPATH.   If a build
            # uses a component, that build needs the RPATH of the dependencies.
            for path in self.lib_path:
                full_path = os.path.join(self.component_prefix, path)
                if not os.path.exists(full_path):
                    continue
                lib_paths.append(full_path)
                # will adjust this to be a relative rpath later
                env.AppendUnique(RPATH_FULL=[full_path])

            # Ensure RUNPATH is used rather than RPATH.  RPATH is deprecated
            # and this allows LD_LIBRARY_PATH to override RPATH
            env.AppendUnique(LINKFLAGS=["-Wl,--enable-new-dtags"])
        if self.component_prefix == "/usr" and self.package is None:
            # hack until we have everything installed in lib64
            env.AppendUnique(RPATH=["/usr/lib"])
            env.AppendUnique(LINKFLAGS=["-Wl,--enable-new-dtags"])

        for define in self.defines:
            env.AppendUnique(CPPDEFINES=[define])

        self._parse_config(env, "--cflags")

        if needed_libs is None:
            return

        self._parse_config(env, "--libs")
        for path in lib_paths:
            env.AppendUnique(LIBPATH=[path])
        for lib in needed_libs:
            env.AppendUnique(LIBS=[lib])

    def _set_build_env(self, env):
        """Add any environment variables to build environment"""
        env["ENV"].update(self.key_words.get("build_env", {}))

    def _check_installed_package(self, env):
        """Check installed targets"""
        if self.has_missing_targets(env):
            if self.__dry_run:
                if self.package is None:
                    print(f'Missing {self.name}')
                else:
                    print(f'Missing package {self.package} {self.name}')
                return
            if self.package is None:
                raise MissingTargets(self.name, self.name)

            raise MissingTargets(self.name, self.package)

    def _check_user_options(self, env, needed_libs):
        """Check help and clean options"""
        if GetOption('help'):
            if self.requires:
                self.prereqs.require(env, *self.requires)
            return True

        self.set_environment(env, needed_libs)
        if GetOption('clean'):
            return True
        return False

    def _rm_old_dir(self, path):
        """Remove the old dir"""
        if self.__dry_run:
            print(f'Would empty {path}')
        else:
            shutil.rmtree(path)
            os.mkdir(path)

    def _patch_rpaths(self):
        """Run patchelf binary to add relative rpaths"""
        rpath = ["$$ORIGIN"]
        norigin = []
        comp_path = self.component_prefix
        if not comp_path:
            return
        if comp_path.startswith('/usr') and '/prereq/' not in comp_path:
            return
        if not os.path.exists(comp_path):
            return

        for libdir in self.lib_path:
            path = os.path.join(comp_path, libdir)
            if os.path.exists(path):
                norigin.append(os.path.normpath(path))
                break

        for prereq in self.requires:
            rootpath = os.path.join(comp_path, '..', prereq)
            if not os.path.exists(rootpath):
                comp = self.prereqs.get_component(prereq)
                subpath = comp.component_prefix
                if subpath and not subpath.startswith("/usr"):
                    for libdir in self.lib_path:
                        lpath = os.path.join(subpath, libdir)
                        if not os.path.exists(lpath):
                            continue
                        rpath.append(lpath)
                continue

            for libdir in self.lib_path:
                path = os.path.join(rootpath, libdir)
                if not os.path.exists(path):
                    continue
                rpath.append(f'$$ORIGIN/../../{prereq}/{libdir}')
                norigin.append(os.path.normpath(path))
                break

        rpath += norigin
        for folder in self.key_words.get("patch_rpath", []):
            path = os.path.join(comp_path, folder)
            files = os.listdir(path)
            for lib in files:
                if folder != 'bin' and not lib.endswith(".so"):
                    # Assume every file in bin can be patched
                    continue
                full_lib = os.path.join(path, lib)
                cmd = ['patchelf', '--set-rpath', ':'.join(rpath), full_lib]
                res = RUNNER.run_commands([cmd])
                if not res:
                    if lib == 'libspdk.so' and res.rc == 1:
                        print(f'Skipped patching {full_lib}')
                    else:
                        raise BuildFailure(f'Error running patchelf on {full_lib} ({res.rc})')

    def build(self, env, needed_libs):
        """Build the component, if necessary

        :param env: Scons Environment for building.
        :type env: environment
        :param needed_libs: Only configure libs in list
        :return: True if the component needed building.
        """
        # Ensure requirements are met
        changes = False
        envcopy = self.prereqs.system_env.Clone()

        if self._check_user_options(env, needed_libs):
            return True
        self.set_environment(envcopy, self.libs)
        if self.prebuilt_path:
            self._check_installed_package(envcopy)
            return False

        build_dep = self.prereqs.build_deps
        if "all" in self.prereqs.installed:
            build_dep = False
        if self.name in self.prereqs.installed:
            build_dep = False
        if self.component_prefix and os.path.exists(self.component_prefix):
            build_dep = False

        # If a component has both a package name and builder then check if the package can be used
        # before building.  This allows a rpm to be built if available but source to be used
        # if not.
        if build_dep:
            if self.package:
                missing_targets = self.has_missing_targets(envcopy)
                if not missing_targets:
                    build_dep = False
        else:
            missing_targets = self.has_missing_targets(envcopy)

        if build_dep:

            if self._has_missing_system_deps(self.prereqs.system_env):
                raise MissingSystemLibs(self.name)

            self.get()

            if self.requires:
                changes = self.prereqs.require(envcopy, *self.requires, needed_libs=None)
                self.set_environment(envcopy, self.libs)

            ensure_dir_exists(self.prereqs.prereq_prefix, self.__dry_run)
            changes = True
            if self.out_of_src_build:
                self._rm_old_dir(self.build_path)
            self._set_build_env(envcopy)
            if not RUNNER.run_commands(self.build_commands, subdir=self.build_path, env=envcopy):
                raise BuildFailure(self.name)

        elif missing_targets:
            if self.__dry_run:
                print(f'Would do required build of {self.name}')
            else:
                raise BuildRequired(self.name)

        # set environment one more time as new directories may be present
        if self.requires:
            self.prereqs.require(envcopy, *self.requires, needed_libs=None)
        self.set_environment(envcopy, self.libs)
        if changes:
            self._patch_rpaths()
        if self.has_missing_targets(envcopy) and not self.__dry_run:
            raise MissingTargets(self.name, None)
        return changes


__all__ = ["GitRepoRetriever", "DownloadFailure", "BadScript", "BuildFailure", "MissingDefinition",
           "MissingTargets", "MissingSystemLibs", "DownloadRequired", "PreReqComponent",
           "BuildRequired"]<|MERGE_RESOLUTION|>--- conflicted
+++ resolved
@@ -1,9 +1,5 @@
 # Copyright 2016-2024 Intel Corporation
-<<<<<<< HEAD
-# Copyright 2025 Hewlett Packard Enterprise Development LP
-=======
 # Copyright 2025 Google LLC
->>>>>>> 8fe77b9a
 #
 # Permission is hereby granted, free of charge, to any person obtaining a copy
 # of this software and associated documentation files (the "Software"), to deal
