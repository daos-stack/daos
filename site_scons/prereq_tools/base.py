--- conflicted
+++ resolved
@@ -711,12 +711,8 @@
         self.add_opts(BoolVariable('FIRMWARE_MGMT',
                                    'Build in device firmware management.', 0))
         self.add_opts(BoolVariable('STACK_MMAP',
-<<<<<<< HEAD
                                    'Allocate ABT ULTs stacks with mmap()', 1))
-=======
-                                   'Allocate ABT ULTs stacks with mmap()', 0))
         self.add_opts(BoolVariable('UCX', 'Build UCX support.', 0))
->>>>>>> c574dec7
         self.add_opts(PathVariable('PREFIX', 'Installation path', install_dir,
                                    PathVariable.PathIsDirCreate),
                       PathVariable('GOPATH',
