--- conflicted
+++ resolved
@@ -519,10 +519,6 @@
 
     def run_build(self, opts):
         """Build and dependencies"""
-<<<<<<< HEAD
-        # argobots is not really needed by client but it's difficult to separate
-=======
->>>>>>> 1aeb63e4
         common_reqs = ['ofi', 'hwloc', 'mercury', 'boost', 'uuid', 'crypto', 'protobufc',
                        'lz4', 'isal', 'isal_crypto']
         client_reqs = ['fuse', 'json-c', 'capstone', 'aio']
