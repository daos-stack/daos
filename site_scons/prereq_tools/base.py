--- conflicted
+++ resolved
@@ -486,12 +486,7 @@
                     members = tfile.getnames()
                     prefix = os.path.commonprefix(members)
                     tfile.extractall()
-<<<<<<< HEAD
-                if not RUNNER.run_commands(['mv %s %s' % (prefix, subdir)]):
-                    raise ExtractionError(subdir)
-=======
                 os.rename(prefix, subdir)
->>>>>>> cddf80c1
             except (IOError, tarfile.TarError) as io_error:
                 print(traceback.format_exc())
                 raise ExtractionError(subdir) from io_error
