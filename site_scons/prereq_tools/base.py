--- conflicted
+++ resolved
@@ -1613,7 +1613,6 @@
         if self.use_installed:
             print(f"{self.name} should be installed")
             build_dep = False
-<<<<<<< HEAD
         if self.component_prefix and \
                 os.path.exists(self.prereqs.sandbox_prefix + self.component_prefix):
             if self.component_prefix == '/usr':
@@ -1621,11 +1620,6 @@
                     build_dep = False
             else:
                 build_dep = False
-=======
-        if self.component_prefix and os.path.exists(self.component_prefix):
-            print(f"{self.name} already has a build directory")
-            build_dep = False
->>>>>>> cd4b3aac
 
         # If a component has both a package name and builder then check if the package can be used
         # before building.  This allows a rpm to be built if available but source to be used
@@ -1633,12 +1627,6 @@
         if build_dep:
             if self.package:
                 missing_targets = self.has_missing_targets(envcopy)
-<<<<<<< HEAD
-=======
-                if not missing_targets:
-                    print(f"{self.name} is not actually installed, building...")
-                    build_dep = False
->>>>>>> cd4b3aac
         else:
             missing_targets = self.has_missing_targets(envcopy)
 
