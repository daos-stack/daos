--- conflicted
+++ resolved
@@ -461,11 +461,6 @@
         opts.Add('USE_INSTALLED', 'Comma separated list of preinstalled dependencies', 'none')
         opts.Add(('MPI_PKG', 'Specifies name of pkg-config to load for MPI', None))
         opts.Add(BoolVariable('FIRMWARE_MGMT', 'Build in device firmware management.', False))
-<<<<<<< HEAD
-        opts.Add(BoolVariable('STACK_MMAP', 'Allocate ABT ULTs stacks with mmap()', False))
-=======
-        opts.Add(BoolVariable('STATIC_FUSE', "Build with static libfuse library", False))
->>>>>>> ebe72759
         opts.Add(EnumVariable('BUILD_TYPE', "Set the build type", 'release',
                               ['dev', 'debug', 'release'], ignorecase=1))
         opts.Add(EnumVariable('TARGET_TYPE', "Set the prerequisite type", 'default',
