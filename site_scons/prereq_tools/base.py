# Copyright 2016-2024 Intel Corporation
<<<<<<< HEAD
# Copyright 2025 Google LLC
=======
# Copyright 2025 Hewlett Packard Enterprise Development LP
>>>>>>> 2cc693b6
#
# Permission is hereby granted, free of charge, to any person obtaining a copy
# of this software and associated documentation files (the "Software"), to deal
# in the Software without restriction, including without limitation the rights
# to use, copy, modify, merge, publish, distribute, sublicense, and/or sell
# copies of the Software, and to permit persons to whom the Software is
# furnished to do so, subject to the following conditions:
#
# The above copyright notice and this permission notice shall be included in
# all copies or substantial portions of the Software.
#
# THE SOFTWARE IS PROVIDED "AS IS", WITHOUT WARRANTY OF ANY KIND, EXPRESS OR
# IMPLIED, INCLUDING BUT NOT LIMITED TO THE WARRANTIES OF MERCHANTABILITY,
# FITNESS FOR A PARTICULAR PURPOSE AND NONINFRINGEMENT. IN NO EVENT SHALL THE
# AUTHORS OR COPYRIGHT HOLDERS BE LIABLE FOR ANY CLAIM, DAMAGES OR OTHER
# LIABILITY, WHETHER IN AN ACTION OF CONTRACT, TORT OR OTHERWISE, ARISING FROM,
# OUT OF OR IN CONNECTION WITH THE SOFTWARE OR THE USE OR OTHER DEALINGS IN THE
# SOFTWARE.
# -*- coding: utf-8 -*-
"""Classes for building external prerequisite components"""

import configparser
import datetime
import errno
import json
# pylint: disable=too-many-lines
import os
import shutil
import subprocess  # nosec
import sys
import traceback
from copy import deepcopy

from SCons.Errors import InternalError
from SCons.Script import BUILD_TARGETS, Dir, Exit, GetOption, SetOption, WhereIs
from SCons.Variables import BoolVariable, EnumVariable, ListVariable, PathVariable


class DownloadFailure(Exception):
    """Exception raised when source can't be downloaded

    Attributes:
        repo      -- Specified location
        component -- Component
    """

    def __init__(self, repo, component):
        super().__init__()
        self.repo = repo
        self.component = component

    def __str__(self):
        """Exception string"""
        return f"Failed to get {self.component} from {self.repo}"


class BadScript(Exception):
    """Exception raised when a preload script has errors

    Attributes:
        script -- path to script
        trace  -- traceback
    """

    def __init__(self, script, trace):
        super().__init__()
        self.script = script
        self.trace = trace

    def __str__(self):
        """Exception string"""
        return (
            f"Failed to execute {self.script}:\n{self.script} {self.trace}\n\nTraceback"
        )


class MissingDefinition(Exception):
    """Exception raised when component has no definition

    Attributes:
        component    -- component that is missing definition
    """

    def __init__(self, component):
        super().__init__()
        self.component = component

    def __str__(self):
        """Exception string"""
        return f"No definition for {self.component}"


class BuildFailure(Exception):
    """Exception raised when component fails to build

    Attributes:
        component    -- component that failed to build
    """

    def __init__(self, component):
        super().__init__()
        self.component = component

    def __str__(self):
        """Exception string"""
        return f"{self.component} failed to build"


class MissingTargets(Exception):
    """Exception raised when expected targets missing after component build

    Attributes:
        component    -- component that has missing targets
    """

    def __init__(self, component, package):
        super().__init__()
        self.component = component
        self.package = package

    def __str__(self):
        """Exception string"""
        if self.package is None:
            return f"{self.component} has missing targets after build.  See config.log for details"
        return f"Package {self.package} is required. Check config.log"


class MissingSystemLibs(Exception):
    """Exception raised when libraries required for target build are not met

    Attributes:
        component    -- component that has missing targets
    """

    def __init__(self, component):
        super().__init__()
        self.component = component

    def __str__(self):
        """Exception string"""
        return f"{self.component} has unmet dependencies required for build"


class DownloadRequired(Exception):
    """Exception raised when component is missing but downloads aren't enabled

    Attributes:
        component    -- component that is missing
    """

    def __init__(self, component):
        super().__init__()
        self.component = component

    def __str__(self):
        """Exception string"""
        return f"{self.component} needs to be built, use --build-deps=yes"


class BuildRequired(Exception):
    """Exception raised when component is missing but builds aren't enabled

    Attributes:
        component    -- component that is missing
    """

    def __init__(self, component):
        super().__init__()
        self.component = component

    def __str__(self):
        """Exception string"""
        return f"{self.component} needs to be built, use --build-deps=yes"


class Runner:
    """Runs commands in a specified environment"""

    def __init__(self):
        self.env = None
        self.__dry_run = False

    def initialize(self, env):
        """Initialize the environment in the runner"""
        self.env = env
        self.__dry_run = env.GetOption("no_exec")

    def run_commands(self, commands, subdir=None, env=None):
        """Runs a set of commands in specified directory"""
        # Check that PreReqComponent is initialized
        assert self.env
        retval = True

        passed_env = env or self.env

        if subdir:
            print(f"Running commands in {subdir}")
        for command in commands:
            cmd = []
            for part in command:
                if part == "make":
                    cmd.extend(["make", "-j", str(GetOption("num_jobs"))])
                else:
                    cmd.append(self.env.subst(part))
            if self.__dry_run:
                print(f"Would RUN: {' '.join(cmd)}")
                retval = True
            else:
                print(f"RUN: {' '.join(cmd)}")
                if (
                    subprocess.call(cmd, shell=False, cwd=subdir, env=passed_env["ENV"])
                    != 0
                ):
                    retval = False
                    break
        return retval


RUNNER = Runner()


def default_libpath():
    """On debian systems, the default library path can be queried"""
    if not os.path.isfile("/etc/debian_version"):
        return []
    dpkgarchitecture = WhereIs("dpkg-architecture")
    if not dpkgarchitecture:
        print("No dpkg-architecture found in path.")
        return []
    try:
        # pylint: disable=consider-using-with
        pipe = subprocess.Popen(
            [dpkgarchitecture, "-qDEB_HOST_MULTIARCH"],
            stdout=subprocess.PIPE,
            stderr=subprocess.DEVNULL,
        )
        (stdo, _) = pipe.communicate()
        if pipe.returncode == 0:
            archpath = stdo.decode().strip()
            return ["lib/" + archpath]
    except Exception:  # pylint: disable=broad-except
        print("default_libpath, Exception: subprocess.Popen dpkg-architecture")
    return []


class CopyRetriever():
    """Copy from git modules area or specified directory"""

    # pylint: disable=too-few-public-methods
    def __init__(self, source=None, patched=False):
        self.source = source
        self.patched = patched

    def _apply_patches(self, subdir, patches):
        """apply a patch"""
        if self.patched:
            return
        if patches is not None:
            for patch in patches.keys():
                print(f'Applying patch {patch}')
                filter_patch = ['sed', '-i', '/^[di].*/d', patch]
                command = ['patch', '-N', '-p1']
                if patches[patch] is not None:
                    command.extend(['--directory', patches[patch]])
                command.append(f'--input={patch}')
                if not RUNNER.run_commands([filter_patch, command], subdir=subdir):
                    print('Patch may already be applied')

    def get(self, name, subdir, *_args, **kw):
        """Downloads sources from a git repository into subdir"""
        if self.source is None:
            self.source = os.path.join(Dir('#').srcnode().abspath, "src", "external", name)
        print(f'Copying source for {name} from {self.source} to {subdir}')
        exclude = set([".git", ".github"])
        for root, dirs, files in os.walk(self.source, topdown=True):
            dirs[:] = [d for d in dirs if d not in exclude]
            dest_root = root.replace(self.source, subdir)
            print(f"Copying to {dest_root}")
            os.makedirs(dest_root, exist_ok=True)
            for filename in files:
                shutil.copy(os.path.join(root, filename), os.path.join(dest_root, filename))
        self._apply_patches(subdir, kw.get("patches", {}))


class GitRepoRetriever():
    """Identify a git repository from which to download sources"""

    def __init__(self, has_submodules=False, branch=None):

        self.url = None
        self.has_submodules = has_submodules
        self.branch = branch
        self.commit_sha = None

    def checkout_commit(self, subdir):
        """Checkout a certain commit SHA or branch"""
        if self.commit_sha is not None:
            commands = [["git", "checkout", self.commit_sha]]
            if not RUNNER.run_commands(commands, subdir=subdir):
                raise DownloadFailure(self.url, subdir)

    def _apply_patches(self, subdir, patches):
        """git-apply a certain hash"""
        if patches is not None:
            for patch in patches.keys():
                print(f"Applying patch {patch}")
                command = ["git", "apply"]
                if patches[patch] is not None:
                    command.extend(["--directory", patches[patch]])
                command.append(patch)
                if not RUNNER.run_commands([command], subdir=subdir):
                    raise DownloadFailure(self.url, subdir)

    def _update_submodules(self, subdir):
        """Update the git submodules"""
        if self.has_submodules:
            commands = [["git", "submodule", "init"], ["git", "submodule", "update"]]
            if not RUNNER.run_commands(commands, subdir=subdir):
                raise DownloadFailure(self.url, subdir)

    def get(self, name, subdir, repo, **kw):
        """Downloads sources from a git repository into subdir"""
        # Now checkout the commit_sha if specified
        print(f'Downloading source for {name}')
        self.url = repo
        passed_commit_sha = kw.get("commit_sha", None)
        if passed_commit_sha is None:
            comp = os.path.basename(subdir)
            print(
                f"""
*********************** ERROR ************************
No commit_versions entry in utils/build.config for
{comp}. Please specify one to avoid breaking the
build with random upstream changes.
*********************** ERROR ************************\n"""
            )
            raise DownloadFailure(self.url, subdir)

        if not os.path.exists(subdir):
            commands = [["git", "clone", self.url, subdir]]
            if not RUNNER.run_commands(commands):
                raise DownloadFailure(self.url, subdir)
        self._get_specific(subdir, **kw)

    def _get_specific(self, subdir, **kw):
        """Checkout the configured commit"""
        # If the config overrides the branch, use it.  If a branch is
        # specified, check it out first.
        branch = kw.get("branch", None)
        if branch is None:
            branch = self.branch
        self.branch = branch
        if self.branch:
            command = [["git", "checkout", branch]]
            if not RUNNER.run_commands(command, subdir=subdir):
                command = [["git", "fetch", "-t", "-a"]]
                if not RUNNER.run_commands(command, subdir=subdir):
                    raise DownloadFailure(self.url, subdir)
            self.commit_sha = self.branch
            self.checkout_commit(subdir)

        # Now checkout the commit_sha if specified
        passed_commit_sha = kw.get("commit_sha", None)
        if passed_commit_sha is not None:
            command = [["git", "checkout", passed_commit_sha]]
            if not RUNNER.run_commands(command, subdir=subdir):
                command = [["git", "fetch", "-t", "-a"]]
                if not RUNNER.run_commands(command, subdir=subdir):
                    raise DownloadFailure(self.url, subdir)
            self.commit_sha = passed_commit_sha
            self.checkout_commit(subdir)

        # reset patched diff
        command = [["git", "reset", "--hard", "HEAD"]]
        if not RUNNER.run_commands(command, subdir=subdir):
            raise DownloadFailure(self.url, subdir)
        self._update_submodules(subdir)
        # Now apply any patches specified
        self._apply_patches(subdir, kw.get("patches", {}))


class BuildInfo:
    """A utility class to save build information"""

    def __init__(self):
        self.info = {}

    def update(self, var, value):
        """Save a variable in the build info"""
        self.info[var] = value

    def save(self, filename):
        """Create a file to store path information for a build"""
        with open(filename, "w") as build_info:
            json.dump(self.info, build_info, skipkeys=True, indent=2)

    def gen_script(self, script_name):
        """Generate a shell script to set PATH, LD_LIBRARY_PATH, and PREFIX variables"""
        with open(script_name, "w") as script:
            script.write(
                "# Automatically generated by"
                + f" {sys.argv[0]} at {datetime.datetime.today()}\n\n"
            )

            lib_paths = []
            paths = []
            components = []

            for var in sorted(self.info.keys()):
                if not isinstance(self.info[var], str):
                    continue
                if "PREFIX" not in var:
                    continue
                if self.info[var] == "/usr":
                    continue
                script.write(f"SL_{var}={self.info[var]}\n")
                components.append(var)
                path = os.path.join(self.info[var], "bin")
                lib = os.path.join(self.info[var], "lib")
                lib64 = os.path.join(self.info[var], "lib64")
                if os.path.exists(path) and path not in paths:
                    paths.insert(0, path)
                if os.path.exists(lib) and lib not in lib_paths:
                    lib_paths.insert(0, lib)
                if os.path.exists(lib64) and lib64 not in lib_paths:
                    lib_paths.insert(0, lib64)
            script.write(f"SL_LD_LIBRARY_PATH={os.pathsep.join(lib_paths)}\n")
            script.write(f"SL_PATH={os.pathsep.join(paths)}\n")
            component_list = " ".join(components)
            script.write(f'SL_COMPONENTS="{component_list}"\n')
            script.write(f'SL_BUILD_DIR={self.info["BUILD_DIR"]}\n')
            script.write(f"SL_SRC_DIR={os.getcwd()}\n")


def ensure_dir_exists(dirname, dry_run):
    """Ensure a directory exists"""
    if not os.path.exists(dirname):
        if dry_run:
            print(f"Would create {dry_run}")
            return
        try:
            os.makedirs(dirname)
        except Exception as error:  # pylint: disable=broad-except
            if not os.path.isdir(dirname):
                raise error

    if not os.path.isdir(dirname):
        raise IOError(errno.ENOTDIR, "Not a directory", dirname)


# pylint: disable-next=function-redefined
class PreReqComponent:
    """A class for defining and managing external components required by a project.

    If provided arch is a string to embed in any generated directories
    to allow compilation from from multiple systems in one source tree
    """

    def __init__(self, env, opts):
        self.__defined = {}
        self.__ = {}
        self.__required = {}
        self.__errors = {}
        self.__env = env
        self.__dry_run = GetOption("no_exec")
        self.__require_optional = GetOption("require_optional")
        self._has_icx = False
        self.download_deps = False
        self.fetch_only = False
        self.build_deps = False
        self.__parse_build_deps()
        self._replace_env(LIBTOOLIZE="libtoolize")
        self.__check_only = GetOption("check_only")
        if self.__check_only:
            # This is mostly a no_exec request.
            SetOption("no_exec", True)

        config_file = GetOption("build_config")
        if not os.path.exists(config_file):
            print(f'Config file "{config_file}" missing, cannot continue')
            Exit(1)

        self._configs = configparser.ConfigParser()
        self._configs.read(config_file)

        self.__top_dir = Dir('#').abspath
        install_dir = os.path.join(self.__top_dir, 'install')
        internal_prefix = os.path.join(self.__top_dir, 'external')

        self.deps_as_gitmodules_subdir = GetOption("deps_as_gitmodules_subdir")

        RUNNER.initialize(self.__env)

        opts.Add(PathVariable('PREFIX', 'Installation path', install_dir,
                              PathVariable.PathAccept))
        opts.Add(PathVariable('INTERNAL_PREFIX', 'Prefix for internal dependencies to be installed',
                              internal_prefix, PathVariable.PathAccept))
        opts.Add('ALT_PREFIX', f'Specifies {os.pathsep} separated list of alternative paths to add',
                 None)
        opts.Add(PathVariable('BUILD_ROOT', 'Alternative build root directory', "build",
                              PathVariable.PathIsDirCreate))
        opts.Add('USE_INSTALLED', 'Comma separated list of preinstalled dependencies', 'none')
        opts.Add(('MPI_PKG', 'Specifies name of pkg-config to load for MPI', None))
        opts.Add(BoolVariable('FIRMWARE_MGMT', 'Build in device firmware management.', False))
        opts.Add(BoolVariable("STACK_MMAP", "Allocate ABT ULTs stacks with mmap()", False))

        opts.Add(EnumVariable('BUILD_TYPE', "Set the build type", 'release',
                              ['dev', 'debug', 'release'], ignorecase=1))
        opts.Add(EnumVariable('TARGET_TYPE', "Set the prerequisite type", 'default',
                              ['default', 'dev', 'debug', 'release'], ignorecase=1))
        opts.Add(EnumVariable('COMPILER', "Set the compiler family to use", 'gcc',
                              ['gcc', 'covc', 'clang', 'icc'], ignorecase=2))
        opts.Add(EnumVariable('WARNING_LEVEL', "Set default warning level", 'error',
                              ['warning', 'warn', 'error'], ignorecase=2))

        opts.Update(self.__env)

        self._setup_compiler()

        bdir = self._setup_build_type()
        self.target_type = self.__env["TTYPE_REAL"]
        self.__env["BUILD_DIR"] = bdir
        ensure_dir_exists(bdir, self.__dry_run)
        self._setup_path_var("BUILD_DIR")
        self.__build_info = BuildInfo()
        self.__build_info.update("BUILD_DIR", self.__env.subst("$BUILD_DIR"))

        # Build prerequisites in sub-dir based on selected build type
        build_dir_name = self.__env.subst("$BUILD_ROOT/external/$TTYPE_REAL")

        self.system_env = env.Clone()

        self.__build_dir = self.sub_path(build_dir_name)

        opts.Add(
            PathVariable(
                "GOPATH",
                "Location of your GOPATH for the build",
                f"{self.__build_dir}/go",
                PathVariable.PathIsDirCreate,
            )
        )

        opts.Update(env)

        ensure_dir_exists(self.__build_dir, self.__dry_run)

        self.__prebuilt_path = {}
        self.__src_path = {}

        self._setup_path_var("PREFIX")
        self._setup_path_var("GOPATH")
        self.__build_info.update("PREFIX", self.__env.subst("$PREFIX"))
        self.prereq_prefix = self.__env.subst("$PREFIX/prereq/$TTYPE_REAL")
        if GetOption('install_sandbox'):
            self.prereq_prefix = f"{GetOption('install_sandbox')}/{self.prereq_prefix}"

        if config_file is not None:
            self._configs = configparser.ConfigParser()
            self._configs.read(config_file)
        else:
            self._configs = None

        self.installed = env.subst("$USE_INSTALLED").split(",")
        self.include = env.subst("$INCLUDE").split(" ")
        self._build_targets = []

        build_dir = self.__env['BUILD_DIR']
<<<<<<< HEAD
        main_targets = ['client', 'server']
=======
        main_targets = ['server', 'client']
>>>>>>> 2cc693b6
        targets = ['test'] + main_targets
        self.__env.Alias('client', build_dir)
        self.__env.Alias('server', build_dir)
        self.__env.Alias('test', build_dir)
        self._build_targets = []
        check = any(item in BUILD_TARGETS for item in targets)
        if not check:
            self._build_targets.extend(['client', 'server', 'test'])
        else:
            if 'client' in BUILD_TARGETS:
                self._build_targets.append('client')
            if 'server' in BUILD_TARGETS:
                self._build_targets.append('server')
            if 'test' in BUILD_TARGETS:
                if not any(item in BUILD_TARGETS for item in main_targets):
                    print("test target requires client or server")
                    sys.exit(1)
                self._build_targets.append('test')
<<<<<<< HEAD
=======

>>>>>>> 2cc693b6
        BUILD_TARGETS.append(build_dir)

        env.AddMethod(self.require, "require")

    def run_build(self, opts):
        """Build and dependencies"""
        common_reqs = ['ofi', 'hwloc', 'mercury', 'boost', 'uuid', 'crypto', 'protobufc',
                       'lz4', 'isal', 'isal_crypto', 'argobots']
<<<<<<< HEAD
        client_reqs = ['fused', 'json-c', 'capstone', 'aio']
=======
        client_reqs = ['fuse', 'json-c', 'capstone', 'aio']
>>>>>>> 2cc693b6
        server_reqs = ['pmdk', 'spdk', 'ipmctl']
        test_reqs = ['cmocka']

        reqs = []
        reqs = common_reqs
        if self.test_requested():
            reqs.extend(test_reqs)
        if self.server_requested():
            reqs.extend(server_reqs)
        if self.client_requested():
            reqs.extend(client_reqs)
        opts.Add(ListVariable("DEPS", "Dependencies to build by default", "all", reqs))
        opts.Update(self.__env)
        if GetOption("build_deps") == "only":
            # Optionally, limit the deps we build in this pass
            reqs = self.__env.get("DEPS")

        try:
            # pylint: disable-next=import-outside-toplevel
            from components import define_components

            define_components(self)
        except Exception as old:
            raise BadScript("components", traceback.format_exc()) from old

        # Go ahead and prebuild some components
        for comp in reqs:
            if self.fetch_only:
                self.download(comp)
            else:
                self.__env.Clone().require(comp)

        if self.fetch_only:
            print("--build-deps=fetch was set, so exiting...")
            sys.exit(0)

    def _setup_build_type(self):
        """Set build type"""
        ttype = self.__env["TARGET_TYPE"]
        if ttype == "default":
            ttype = self.__env["BUILD_TYPE"]
        self.__env["TTYPE_REAL"] = ttype

        return self.__env.subst("$BUILD_ROOT/$BUILD_TYPE/$COMPILER")

    def _setup_intelc(self):
        """Setup environment to use Intel compilers"""
        try:
            env = self.__env.Clone(tools=["doneapi"])
            self._has_icx = True
        except InternalError:
            print("No oneapi compiler, trying legacy")
            env = self.__env.Clone(tools=["intelc"])
        self.__env["ENV"]["PATH"] = env["ENV"]["PATH"]
        self.__env["ENV"]["LD_LIBRARY_PATH"] = env["ENV"]["LD_LIBRARY_PATH"]
        self.__env.Replace(AR=env.get("AR"))
        self.__env.Replace(ENV=env.get("ENV"))
        self.__env.Replace(CC=env.get("CC"))
        self.__env.Replace(CXX=env.get("CXX"))
        version = env.get("INTEL_C_COMPILER_VERSION")
        self.__env.Replace(INTEL_C_COMPILER_VERSION=version)
        self.__env.Replace(LINK=env.get("LINK"))
        # disable the warning about Cilk since we don't use it
        if not self._has_icx:
            self.__env.AppendUnique(LINKFLAGS=["-static-intel", "-diag-disable=10237"])
            self.__env.AppendUnique(
                CCFLAGS=[
                    "-diag-disable:2282",
                    "-diag-disable:188",
                    "-diag-disable:2405",
                    "-diag-disable:1338",
                ]
            )
        return {"CC": env.get("CC"), "CXX": env.get("CXX")}

    def _setup_compiler(self):
        """Setup the compiler to use"""
        compiler_map = {
            "gcc": {"CC": "gcc", "CXX": "g++"},
            "covc": {
                "CC": "/opt/BullseyeCoverage/bin/gcc",
                "CXX": "/opt/BullseyeCoverage/bin/g++",
                "CVS": "/opt/BullseyeCoverage/bin/covselect",
                "COV01": "/opt/BullseyeCoverage/bin/cov01",
            },
            "clang": {"CC": "clang", "CXX": "clang++"},
        }

        if GetOption("clean") or GetOption("help"):
            return

        compiler = self.__env.get("COMPILER")
        if compiler == "icc":
            compiler_map["icc"] = self._setup_intelc()

        if self.__env.get("WARNING_LEVEL") == "error":
            if compiler == "icc" and not self._has_icx:
                warning_flag = "-Werror-all"
            else:
                warning_flag = "-Werror"
            self.__env.AppendUnique(CCFLAGS=warning_flag)

        env = self.__env.Clone()
        config = env.Configure()

        if self.__check_only:
            # Have to temporarily turn off dry run to allow this check.
            env.SetOption("no_exec", False)

        for name, prog in compiler_map[compiler].items():
            if not config.CheckProg(prog):
                print(f"{prog} must be installed when COMPILER={compiler}")
                if self.__check_only:
                    continue
                config.Finish()
                raise MissingSystemLibs(prog)
            args = {name: prog}
            self.__env.Replace(**args)

        if compiler == "covc":
            covfile = os.path.join(self.__top_dir, "test.cov")
            if os.path.isfile(covfile):
                os.remove(covfile)
            commands = [
                ["$COV01", "-1"],
                ["$COV01", "-s"],
                ["$CVS", "--add", "!**/src/cart/test/utest/"],
                ["$CVS", "--add", "!**/src/common/tests/"],
                ["$CVS", "--add", "!**/src/gurt/tests/"],
                ["$CVS", "--add", "!**/src/iosrv/tests/"],
                ["$CVS", "--add", "!**/src/mgmt/tests/"],
                ["$CVS", "--add", "!**/src/object/tests/"],
                ["$CVS", "--add", "!**/src/placement/tests/"],
                ["$CVS", "--add", "!**/src/rdb/tests/"],
                ["$CVS", "--add", "!**/src/security/tests/"],
                ["$CVS", "--add", "!**/src/utils/self_test/"],
                ["$CVS", "--add", "!**/src/utils/ctl/"],
                ["$CVS", "--add", "!**/src/vea/tests/"],
                ["$CVS", "--add", "!**/src/vos/tests/"],
                ["$CVS", "--add", "!**/src/engine/tests/"],
                ["$CVS", "--add", "!**/src/tests/"],
                ["$CVS", "--add", "!**/src/bio/smd/tests/"],
                ["$CVS", "--add", "!**/src/cart/crt_self_test.h"],
                ["$CVS", "--add", "!**/src/cart/crt_self_test_client.c"],
                ["$CVS", "--add", "!**/src/cart/crt_self_test_service.c"],
                ["$CVS", "--add", "!**/src/client/api/tests/"],
                ["$CVS", "--add", "!**/src/client/dfuse/test/"],
                ["$CVS", "--add", "!**/src/gurt/examples/"],
                ["$CVS", "--add", "!**/src/utils/crt_launch/"],
                ["$CVS", "--add", "!**/src/utils/daos_autotest.c"],
                ["$CVS", "--add", "!**/src/placement/ring_map.c"],
                ["$CVS", "--add", "!**/src/common/tests_dmg_helpers.c"],
                ["$CVS", "--add", "!**/src/common/tests_lib.c"],
            ]
            if not RUNNER.run_commands(commands):
                raise BuildFailure("cov01")

        config.Finish()
        if self.__check_only:
            # Restore the dry run state
            env.SetOption("no_exec", True)

    def save_build_info(self):
        """Save build info to file for later use"""
        self.__build_info.gen_script(".build_vars.sh")
        self.__build_info.save(".build_vars.json")

    def __parse_build_deps(self):
        """Parse the build dependencies command line flag"""
        build_deps = GetOption('build_deps')
        skip_download = GetOption('skip_download')
        if build_deps in ('fetch',):
            self.fetch_only = True
        elif build_deps in ('yes', 'only'):
            self.build_deps = True
            if not skip_download:
                self.download_deps = True

    def sub_path(self, path):
        """Resolve the real path"""
        return os.path.realpath(os.path.join(self.__top_dir, path))

    def _setup_path_var(self, var):
        """Create a command line variable for a path"""
        tmp = self.__env.get(var)
        if tmp:
            value = self.sub_path(tmp)
            self.__env[var] = value

    def define(self, name, **kw):
        """Define an external prerequisite component

        Args:
            name -- The name of the component definition

        Keyword arguments:
            libs -- A list of libraries to add to dependent components
            libs_cc -- Optional CC command to test libs with.
            functions -- A list of expected functions
            headers -- A list of expected headers
            pkgconfig -- name of pkgconfig to load for installation check
            requires -- A list of names of required component definitions
            required_libs -- A list of system libraries to be checked for
            defines -- Defines needed to use the component
            package -- Name of package to install
            commands -- A list of commands to run to build the component
            config_cb -- Custom config callback
            retriever -- A retriever object to download component
            extra_lib_path -- Subdirectories to add to dependent component path
            extra_include_path -- Subdirectories to add to dependent component path
            out_of_src_build -- Build from a different directory if set to True
            build_env -- Environment variables to set for build
            skip_arch -- not required on this architecture
            static_libs -- Static libraries only, no published install
        """
        use_installed = False
        if not kw.get('static_libs', False):
            if 'all' in self.installed or name in self.installed:
                use_installed = True
        comp = _Component(self, name, use_installed, **kw)
        self.__defined[name] = comp

    def server_requested(self):
        """Return True if server build is requested"""
        return "server" in self._build_targets

    def client_requested(self):
        """Return True if client build is requested"""
        return "client" in self._build_targets

    def test_requested(self):
        """Return True if test build is requested"""
        return "test" in self._build_targets

    def _modify_prefix(self, comp_def):
        """Overwrite the prefix in cases where we may be using the default"""
        if comp_def.package:
            return

        if (
            comp_def.src_path
            and not os.path.exists(comp_def.src_path)
            and not os.path.exists(os.path.join(self.prereq_prefix, comp_def.name))
            and not os.path.exists(self.__env.get(f"{comp_def.name.upper()}_PREFIX"))
        ):
            self._save_component_prefix(f"{comp_def.name.upper()}_PREFIX", "/usr")

    def download(self, *comps):
        """Ensure all components are downloaded"""

        for comp in comps:
            if comp not in self.__defined:
                raise MissingDefinition(comp)
            if comp in self.__errors:
                raise self.__errors[comp]
            comp_def = self.__defined[comp]
            comp_def.configure()
            comp_def.get()

    def require(self, env, *comps, **kw):
        """Ensure a component is built.

        If necessary, and add necessary libraries and paths to the construction environment.

        Args:
            env -- The construction environment to modify
            comps -- component names to configure
            kw -- Keyword arguments

        Keyword arguments:
            headers_only -- if set to True, skip library configuration
            [comp]_libs --  Override the default libs for a package.  Ignored
                            if headers_only is set
        """
        changes = False
        headers_only = kw.get("headers_only", False)
        for comp in comps:
            if comp not in self.__defined:
                raise MissingDefinition(comp)
            if comp in self.__errors:
                raise self.__errors[comp]
            comp_def = self.__defined[comp]
            if headers_only:
                needed_libs = None
            else:
                needed_libs = kw.get(f"{comp}_libs", comp_def.libs)
            if comp in self.__required:
                if GetOption("help"):
                    continue
                # checkout and build done previously
                comp_def.set_environment(env, needed_libs)
                if GetOption("clean"):
                    continue
                if self.__required[comp]:
                    changes = True
                continue
            self.__required[comp] = False
            if comp_def.is_installed(needed_libs):
                continue
            try:
                comp_def.configure()
                if comp_def.build(env, needed_libs):
                    self.__required[comp] = False
                    changes = True
                else:
                    self._modify_prefix(comp_def)
                # If we get here, just set the environment again, new directories may be present
                comp_def.set_environment(env, needed_libs)
            except Exception as error:
                # Save the exception in case the component is requested again
                self.__errors[comp] = error
                raise error

        return changes

    def included(self, *comps):
        """Returns true if the components are included in the build"""
        for comp in comps:
            if not set([comp, "all"]).intersection(set(self.include)):
                return False
        return True

    def check_component(self, *comps, **kw):
        """Returns True if a component is available"""
        env = self.__env.Clone()
        try:
            self.require(env, *comps, **kw)
        except Exception as error:  # pylint: disable=broad-except
            if self.__require_optional:
                raise error
            return False
        return True

    def is_installed(self, name):
        """Returns True if a component is available"""
        if self.check_component(name):
            return self.__defined[name].use_installed
        return False

    def get_env(self, var):
        """Get a variable from the construction environment"""
        return self.__env[var]

    def _replace_env(self, **kw):
        """Replace a values in the construction environment

        Keyword arguments:
            kw -- Arbitrary variables to replace
        """
        self.__env.Replace(**kw)

    def get_build_dir(self):
        """Get the build directory for external components"""
        return self.__build_dir

    def get_prebuilt_path(self, comp, name):
        """Get the path for a prebuilt component"""
        if name in self.__prebuilt_path:
            return self.__prebuilt_path[name]

        prebuilt_paths = self.__env.get("ALT_PREFIX")
        if prebuilt_paths is None:
            paths = []
        else:
            paths = prebuilt_paths.split(os.pathsep)

        for path in paths:
            ipath = os.path.join(path, "include")
            if not os.path.exists(ipath):
                ipath = None
            lpath = None
            for lib in comp.lib_path:
                lpath = os.path.join(path, lib)
                if os.path.exists(lpath):
                    break
                lpath = None
            if ipath is None and lpath is None:
                continue
            env = self.__env.Clone()
            if ipath:
                env.AppendUnique(CPPPATH=[ipath])
            if lpath:
                env.AppendUnique(LIBPATH=[lpath])
            realpath = os.path.realpath(path)
            if not comp.has_missing_targets(env, realpath):
                self.__prebuilt_path[name] = realpath
                return self.__prebuilt_path[name]

        self.__prebuilt_path[name] = None

        return None

    def get_component(self, name):
        """Get a component definition"""
        return self.__defined[name]

    def _save_component_prefix(self, var, value):
        """Save the component prefix in the environment and in build info"""
        self._replace_env(**{var: value})
        self.__build_info.update(var, value)

    def get_prefixes(self, name, prebuilt_path, static_libs):
        """Get the location of the scons prefix as well as the external component prefix."""
        prefix = self.__env.get('PREFIX')
        comp_prefix = f'{name.upper()}_PREFIX'
        if static_libs:
            target_prefix = os.path.join(self.__env.get('INTERNAL_PREFIX'), name)
            self._save_component_prefix(comp_prefix, target_prefix)
            return (target_prefix, prefix)
        if prebuilt_path:
            self._save_component_prefix(comp_prefix, prebuilt_path)
            return (prebuilt_path, prefix)

        target_prefix = os.path.join(self.prereq_prefix, name)
        self._save_component_prefix(comp_prefix, target_prefix)

        return (target_prefix, prefix)

    def get_src_build_dir(self):
        """Get the location of a temporary directory for hosting intermediate build files"""
        return self.__env.get("BUILD_DIR")

    def get_src_path(self, name):
        """Get the location of the sources for an external component"""
        if name in self.__src_path:
            return self.__src_path[name]
        src_path = os.path.join(self.__build_dir, name)

        self.__src_path[name] = src_path
        return src_path

    def get_config(self, section, name):
        """Get commit/patch versions"""
        if self._configs is None:
            return None
        if not self._configs.has_section(section):
            return None
        if not self._configs.has_option(section, name):
            return None
        return self._configs.get(section, name)


class _Component:
    """A class to define attributes of an external component

    Args:
        prereqs -- A PreReqComponent object
        name -- The name of the component definition
        use_installed -- check if the component is installed

    Keyword arguments:
        libs -- A list of libraries to add to dependent components
        libs_cc -- Optional compiler for testing libs
        functions -- A list of expected functions
        headers -- A list of expected headers
        requires -- A list of names of required component definitions
        commands -- A list of commands to run to build the component
        package -- Name of package to install
        config_cb -- Custom config callback
        retriever -- A retriever object to download component
        extra_lib_path -- Subdirectories to add to dependent component path
        extra_include_path -- Subdirectories to add to dependent component path
        out_of_src_build -- Build from a different directory if set to True
        patch_rpath -- Add appropriate relative rpaths to binaries
        build_env -- Environment variable(s) to add to build environment
        skip_arch -- not required on this platform
        static_libs -- Static libraries only, no public install
    """

    def __init__(self, prereqs, name, use_installed, **kw):

        self.__check_only = GetOption("check_only")
        self.__dry_run = GetOption("no_exec")
        self.targets_found = False
        self.use_installed = use_installed
        self.build_path = None
        self.prebuilt_path = None
        self.key_words = deepcopy(kw)
        self.src_path = None
        self.prefix = None
        self.component_prefix = None
        self.package = kw.get("package", None)
        self.libs = kw.get("libs", [])
        self.libs_cc = kw.get("libs_cc", None)
        self.functions = kw.get("functions", {})
        self.required_libs = kw.get("required_libs", [])
        self.required_progs = kw.get("required_progs", [])
        if kw.get("patch_rpath", []):
            self.required_progs.append("patchelf")
        self.defines = kw.get("defines", [])
        self.headers = kw.get("headers", [])
        self.requires = kw.get("requires", [])
        self.prereqs = prereqs
        self.pkgconfig = kw.get("pkgconfig", None)
        self.name = name
        self.build_commands = kw.get("commands", [])
        self.retriever = kw.get("retriever", None)
        self.lib_path = ["lib", "lib64"]
        self.include_path = ["include"]
        self.lib_path.extend(default_libpath())
        self.lib_path.extend(kw.get("extra_lib_path", []))
        self.include_path.extend(kw.get("extra_include_path", []))
        self.out_of_src_build = kw.get("out_of_src_build", False)
        self.patch_path = self.prereqs.get_build_dir()
        self.skip_arch = kw.get("skip_arch", False)
        self.static_libs = kw.get("static_libs", False)

    @staticmethod
    def _sanitize_patch_path(path):
        """Remove / and https:// from path"""
        return "".join(path.split("://")[-1].split("/")[1:])

    def _resolve_patches(self):
        """Parse the patches variable"""
        patchnum = 1
        patchstr = self.prereqs.get_config("patch_versions", self.name)
        if patchstr is None:
            return {}
        patches = {}
        patch_strs = patchstr.split(",")
        for raw in patch_strs:
            patch_subdir = None
            if "^" in raw:
                (patch_subdir, raw) = raw.split('^')
            patch_name = f'{self.name}_{self._sanitize_patch_path(raw)}_{patchnum:d}'
            patch_path = os.path.join(self.patch_path, patch_name)
            patchnum += 1
            patches[patch_path] = patch_subdir
            if os.path.exists(patch_path):
                continue
            if "https://" not in raw:
                raw = os.path.join(Dir('#').abspath, raw)
                shutil.copy(raw, patch_path)
                patches[patch_path] = patch_subdir
                continue
            command = [['curl', '-sSfL', '--retry', '10', '--retry-max-time', '60',
                        '-o', patch_path, raw]]
            if not RUNNER.run_commands(command):
                raise BuildFailure(raw)
        # Remove old patches
        for fname in os.listdir(self.patch_path):
            if not fname.startswith(f"{self.name}_"):
                continue
            found = False
            for key in patches:
                if fname in key:
                    found = True
                    break
            if not found:
                old_patch = os.path.join(self.patch_path, fname)
                print(f"Removing old, unused patch file {old_patch}")
                os.unlink(old_patch)

        return patches

    def get(self):
        """Download the component sources, if necessary"""
        if self.prebuilt_path:
            print(f"Using prebuilt binaries for {self.name}")
            return
        branch = self.prereqs.get_config("branches", self.name)
        commit_sha = self.prereqs.get_config("commit_versions", self.name)
        repo = self.prereqs.get_config("repos", self.name)

        if self.prereqs.deps_as_gitmodules_subdir is None and \
                not self.retriever:
            print(f"Using installed version of {self.name}")
            return

        if self.prereqs.deps_as_gitmodules_subdir:
            target = os.path.join(
                self.prereqs.sub_path(self.prereqs.deps_as_gitmodules_subdir),
                self.name)

            if not os.path.isdir(target):
                print(f"Symlink target {target} is not a valid directory")
                raise BuildFailure(self.name)

            self.retriever = CopyRetriever(source=target, patched=True)

        # Source code is retrieved using retriever
        if not (self.prereqs.download_deps or self.prereqs.fetch_only):
            if self.prereqs.build_deps:
                print("Assuming sources have been downloaded already")
                return

        patches = self._resolve_patches()
        self.retriever.get(self.name, self.src_path, repo, commit_sha=commit_sha,
                           patches=patches, branch=branch)

    def _has_missing_system_deps(self, env):
        """Check for required system libs"""
        if self.__check_only:
            # Have to temporarily turn off dry run to allow this check.
            env.SetOption("no_exec", False)

        if env.GetOption("no_exec"):
            # Can not override no-check in the command line.
            print("Would check for missing system libraries")
            return False

        if GetOption("help"):
            return True

        config = env.Configure()

        for lib in self.required_libs:
            if not config.CheckLib(lib):
                config.Finish()
                if self.__check_only:
                    env.SetOption("no_exec", True)
                return True

        for prog in self.required_progs:
            if not config.CheckProg(prog):
                config.Finish()
                if self.__check_only:
                    env.SetOption("no_exec", True)
                return True

        config.Finish()
        if self.__check_only:
            env.SetOption("no_exec", True)
        return False

    def _parse_config(self, env, opts, comp_path=None):
        """Parse a pkg-config file"""
        if self.pkgconfig is None:
            return

        real_comp_path = self.component_prefix
        if comp_path:
            real_comp_path = comp_path

        path = os.environ.get("PKG_CONFIG_PATH", None)
        if path and "PKG_CONFIG_PATH" not in env["ENV"]:
            env["ENV"]["PKG_CONFIG_PATH"] = path
        if (not self.use_installed and real_comp_path is not None
           and not real_comp_path == "/usr"):
            path_found = False
            for path in self.lib_path:
                config = os.path.join(real_comp_path, path, "pkgconfig")
                if not os.path.exists(config):
                    continue
                path_found = True
                env.AppendENVPath("PKG_CONFIG_PATH", config)
            if not path_found:
                return

        try:
            env.ParseConfig(f"pkg-config {opts} {self.pkgconfig}")
        except OSError:
            return

        return

    def _print(self, msg):
        if GetOption("silent"):
            return
        print(msg)

    def has_missing_targets(self, env, comp_path=None):
        """Check for expected build targets (e.g. libraries or headers)"""
        # pylint: disable=too-many-return-statements
        if self.targets_found:
            return False

        if self.skip_arch:
            self.targets_found = True
            return False

        if self.__check_only:
            # Temporarily turn off dry-run.
            env.SetOption("no_exec", False)

        if env.GetOption("no_exec"):
            # Can not turn off dry run set by command line.
            print("Would check for missing build targets")
            return True

        # No need to fail here if we can't find the config, it may not always be generated
        self._parse_config(env, "--cflags --libs-only-L", comp_path=comp_path)

        for define in self.defines:
            env.AppendUnique(CPPDEFINES=[define])

        if GetOption("help"):
            print("help set")
            return True

        self._print(f"Checking targets for component '{self.name}'")

        config = env.Configure()
        config_cb = self.key_words.get("config_cb", None)
        if config_cb:
            if not config_cb(config):
                config.Finish()
                if self.__check_only:
                    env.SetOption("no_exec", True)
                print("Custom check failed")
                return True

        for prog in self.key_words.get("progs", []):
            if not config.CheckProg(prog):
                config.Finish()
                if self.__check_only:
                    env.SetOption("no_exec", True)
                return True

        for header in self.headers:
            if not config.CheckHeader(header):
                config.Finish()
                if self.__check_only:
                    env.SetOption("no_exec", True)
                return True

        for lib in self.libs:
            old_cc = env.subst("$CC")
            if self.libs_cc:
                arg_key = f"{self.name.upper()}_PREFIX"
                args = {arg_key: self.component_prefix}
                env.Replace(**args)
                env.Replace(CC=self.libs_cc)
            result = config.CheckLib(lib)
            env.Replace(CC=old_cc)
            if not result:
                config.Finish()
                if self.__check_only:
                    env.SetOption("no_exec", True)
                return True

        for lib, functions in self.functions.items():
            saved_env = config.env.Clone()
            config.env.AppendUnique(LIBS=[lib])
            for function in functions:
                result = config.CheckFunc(function)
                if not result:
                    config.Finish()
                    if self.__check_only:
                        env.SetOption("no_exec", True)
                    return True
            config.env = saved_env

        config.Finish()
        self.targets_found = True
        if self.__check_only:
            env.SetOption("no_exec", True)
        return False

    def is_installed(self, needed_libs):
        """Check if the component is already installed"""
        if not self.use_installed:
            return False
        new_env = self.prereqs.system_env.Clone()
        self.set_environment(new_env, needed_libs)
        if self.has_missing_targets(new_env):
            self.use_installed = False
            print(f"{self.name} failed install check")
            return False
        print(f"{self.name} passed install check")
        return True

    def configure(self):
        """Setup paths for a required component"""
        if self.skip_arch:
            return

        if not self.retriever:
            self.prebuilt_path = "/usr"
        else:
            self.prebuilt_path = self.prereqs.get_prebuilt_path(self, self.name)

        (self.component_prefix, self.prefix) = self.prereqs.get_prefixes(self.name,
                                                                         self.prebuilt_path,
                                                                         self.static_libs)
        self.src_path = None
        if self.retriever:
            self.src_path = self.prereqs.get_src_path(self.name)
        self.build_path = self.src_path
        if self.out_of_src_build:
            self.build_path = os.path.join(
                self.prereqs.get_build_dir(), f"{self.name}.build"
            )

            ensure_dir_exists(self.build_path, self.__dry_run)

    def set_environment(self, env, needed_libs):
        """Modify the specified construction environment to build with the external component"""
        if self.skip_arch:
            return

        lib_paths = []

        # Make sure CheckProg() looks in the component's bin/ dir
        if not self.use_installed and not self.component_prefix == "/usr":
            env.AppendENVPath("PATH", os.path.join(self.component_prefix, "bin"))

            for path in self.include_path:
                env.AppendUnique(CPPPATH=[os.path.join(self.component_prefix, path)])

            # The same rules that apply to headers apply to RPATH.   If a build
            # uses a component, that build needs the RPATH of the dependencies.
            for path in self.lib_path:
                full_path = os.path.join(self.component_prefix, path)
                if not os.path.exists(full_path):
                    continue
                lib_paths.append(full_path)
                # will adjust this to be a relative rpath later
                env.AppendUnique(RPATH_FULL=[full_path])

            # Ensure RUNPATH is used rather than RPATH.  RPATH is deprecated
            # and this allows LD_LIBRARY_PATH to override RPATH
            env.AppendUnique(LINKFLAGS=["-Wl,--enable-new-dtags"])
        if self.component_prefix == "/usr" and self.package is None:
            # hack until we have everything installed in lib64
            env.AppendUnique(RPATH=["/usr/lib"])
            env.AppendUnique(LINKFLAGS=["-Wl,--enable-new-dtags"])

        for define in self.defines:
            env.AppendUnique(CPPDEFINES=[define])

        self._parse_config(env, "--cflags")

        if needed_libs is None:
            return

        self._parse_config(env, "--libs")
        for path in lib_paths:
            env.AppendUnique(LIBPATH=[path])
        for lib in needed_libs:
            env.AppendUnique(LIBS=[lib])

    def _set_build_env(self, env):
        """Add any environment variables to build environment"""
        env["ENV"].update(self.key_words.get("build_env", {}))

    def _check_installed_package(self, env):
        """Check installed targets"""
        if self.has_missing_targets(env):
            if self.__dry_run:
                if self.package is None:
                    print(f"Missing {self.name}")
                else:
                    print(f"Missing package {self.package} {self.name}")
                return
            if self.package is None:
                raise MissingTargets(self.name, self.name)

            raise MissingTargets(self.name, self.package)

    def _check_user_options(self, env, needed_libs):
        """Check help and clean options"""
        if GetOption("help"):
            if self.requires:
                self.prereqs.require(env, *self.requires)
            return True

        self.set_environment(env, needed_libs)
        if GetOption("clean"):
            return True
        return False

    def _rm_old_dir(self, path):
        """Remove the old dir"""
        if self.__dry_run:
            print(f"Would empty {path}")
        else:
            shutil.rmtree(path)
            os.mkdir(path)

    def _patch_rpaths(self):
        """Run patchelf binary to add relative rpaths"""
        rpath = ["$$ORIGIN"]
        norigin = []
        comp_path = self.component_prefix
        if not comp_path:
            return
        if comp_path.startswith("/usr") and "/prereq/" not in comp_path:
            return
        if not os.path.exists(comp_path):
            return

        for libdir in self.lib_path:
            path = os.path.join(comp_path, libdir)
            if os.path.exists(path):
                norigin.append(os.path.normpath(path))
                break

        for prereq in self.requires:
            rootpath = os.path.join(comp_path, "..", prereq)
            if not os.path.exists(rootpath):
                comp = self.prereqs.get_component(prereq)
                subpath = comp.component_prefix
                if subpath and not subpath.startswith("/usr"):
                    for libdir in self.lib_path:
                        lpath = os.path.join(subpath, libdir)
                        if not os.path.exists(lpath):
                            continue
                        rpath.append(lpath)
                continue

            for libdir in self.lib_path:
                path = os.path.join(rootpath, libdir)
                if not os.path.exists(path):
                    continue
                rpath.append(f"$$ORIGIN/../../{prereq}/{libdir}")
                norigin.append(os.path.normpath(path))
                break

        rpath += norigin
        for folder in self.key_words.get("patch_rpath", []):
            path = os.path.join(comp_path, folder)
            files = os.listdir(path)
            for lib in files:
                if folder != "bin" and not lib.endswith(".so"):
                    # Assume every file in bin can be patched
                    continue
                if lib.endswith(".py"):
                    continue
                full_lib = os.path.join(path, lib)
                cmd = ['patchelf', '--set-rpath', ':'.join(rpath), full_lib]
                res = RUNNER.run_commands([cmd])
                if not res:
                    if lib in ('libspdk.so', 'spdk_cli', 'spdk_rpc'):
                        print(f'Skipped patching {full_lib}')
                    else:
                        raise BuildFailure(f'Error running patchelf on {full_lib}')

    def build(self, env, needed_libs):
        """Build the component, if necessary

        :param env: Scons Environment for building.
        :type env: environment
        :param needed_libs: Only configure libs in list
        :return: True if the component needed building.
        """
        # Ensure requirements are met
        changes = False
        envcopy = self.prereqs.system_env.Clone()

        if self._check_user_options(env, needed_libs):
            return True
        self.set_environment(envcopy, self.libs)
        if self.prebuilt_path:
            self._check_installed_package(envcopy)
            return False

        build_dep = self.prereqs.build_deps
        if self.use_installed:
            print(f"{self.name} should be installed")
            build_dep = False
        if self.component_prefix and os.path.exists(self.component_prefix):
            print(f"{self.name} already has a build directory")
            build_dep = False

        # If a component has both a package name and builder then check if the package can be used
        # before building.  This allows a rpm to be built if available but source to be used
        # if not.
        if build_dep:
            if self.package:
                missing_targets = self.has_missing_targets(envcopy)
                if not missing_targets:
                    print(f"{self.name} is not actually installed, building...")
                    build_dep = False
        else:
            missing_targets = self.has_missing_targets(envcopy)

        if build_dep:

            if self._has_missing_system_deps(self.prereqs.system_env):
                raise MissingSystemLibs(self.name)

            self.get()

            if self.requires:
                changes = self.prereqs.require(
                    envcopy, *self.requires, needed_libs=None
                )
                self.set_environment(envcopy, self.libs)

            ensure_dir_exists(self.prereqs.prereq_prefix, self.__dry_run)
            changes = True
            if self.out_of_src_build:
                self._rm_old_dir(self.build_path)
            self._set_build_env(envcopy)
            if not RUNNER.run_commands(
                self.build_commands, subdir=self.build_path, env=envcopy
            ):
                raise BuildFailure(self.name)

        elif missing_targets:
            if self.__dry_run:
                print(f"Would do required build of {self.name}")
            else:
                raise BuildRequired(self.name)

        # set environment one more time as new directories may be present
        if self.requires:
            self.prereqs.require(envcopy, *self.requires, needed_libs=None)
        self.set_environment(envcopy, self.libs)
        if changes:
            self._patch_rpaths()
        if self.has_missing_targets(envcopy) and not self.__dry_run:
            raise MissingTargets(self.name, None)
        return changes


__all__ = ["GitRepoRetriever", "CopyRetriever", "DownloadFailure", "BadScript", "BuildFailure",
           "MissingDefinition", "MissingTargets", "MissingSystemLibs", "DownloadRequired",
           "PreReqComponent", "BuildRequired"]<|MERGE_RESOLUTION|>--- conflicted
+++ resolved
@@ -1,9 +1,6 @@
 # Copyright 2016-2024 Intel Corporation
-<<<<<<< HEAD
 # Copyright 2025 Google LLC
-=======
 # Copyright 2025 Hewlett Packard Enterprise Development LP
->>>>>>> 2cc693b6
 #
 # Permission is hereby granted, free of charge, to any person obtaining a copy
 # of this software and associated documentation files (the "Software"), to deal
@@ -572,11 +569,7 @@
         self._build_targets = []
 
         build_dir = self.__env['BUILD_DIR']
-<<<<<<< HEAD
-        main_targets = ['client', 'server']
-=======
         main_targets = ['server', 'client']
->>>>>>> 2cc693b6
         targets = ['test'] + main_targets
         self.__env.Alias('client', build_dir)
         self.__env.Alias('server', build_dir)
@@ -595,10 +588,7 @@
                     print("test target requires client or server")
                     sys.exit(1)
                 self._build_targets.append('test')
-<<<<<<< HEAD
-=======
-
->>>>>>> 2cc693b6
+
         BUILD_TARGETS.append(build_dir)
 
         env.AddMethod(self.require, "require")
@@ -607,11 +597,7 @@
         """Build and dependencies"""
         common_reqs = ['ofi', 'hwloc', 'mercury', 'boost', 'uuid', 'crypto', 'protobufc',
                        'lz4', 'isal', 'isal_crypto', 'argobots']
-<<<<<<< HEAD
         client_reqs = ['fused', 'json-c', 'capstone', 'aio']
-=======
-        client_reqs = ['fuse', 'json-c', 'capstone', 'aio']
->>>>>>> 2cc693b6
         server_reqs = ['pmdk', 'spdk', 'ipmctl']
         test_reqs = ['cmocka']
 
