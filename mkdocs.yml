--- conflicted
+++ resolved
@@ -96,10 +96,5 @@
     - Developer Zone:
         - 'Dev Environment': 'dev/development.md'
         - 'Contributing': 'dev/contributing.md'
-<<<<<<< HEAD
-        - 'DAOS Internals': 'https://github.com/daos-stack/daos/blob/release/1.2/src/README.md'
-        - 'DAOS API Documentation': 'doxygen/html/index.html'
-=======
         - 'DAOS Internals': 'https://github.com/daos-stack/daos/blob/release/v1.2/src/README.md'
-        - 'DAOS API Documentation': 'html/index.html'
->>>>>>> 29e3bf37
+        - 'DAOS API Documentation': 'doxygen/html/index.html'