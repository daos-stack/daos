--- conflicted
+++ resolved
@@ -103,24 +103,12 @@
           - 'Tensorflow-IO Support': 'user/tensorflow.md'
           - 'Native Programming Interface': 'user/interface.md'
     - Releases:
-<<<<<<< HEAD
-          - 'Release Notes v2.2': 'release/release_notes.md'
+          - 'Release Notes v2.4': 'release/release_notes.md'
           - 'Support Matrix': 'release/support_matrix.md'
           - 'Roadmap': 'http://wiki.daos.io/spaces/DC/pages/4836661105/Roadmap'
     - Developer Zone:
           - 'Dev Environment': 'dev/development.md'
           - 'Contributing': 'dev/contributing.md'
           - 'DAOS Internals': 'https://github.com/daos-stack/daos/blob/master/src/README.md'
-          - 'DAOS API Documentation': 'https://docs.daos.io/v2.2/doxygen/html/index.html'
-          # Attention: Don't change that doxygen path to a relative path, or mkdocs will stumble...
-=======
-        - 'Release Notes v2.4': 'release/release_notes.md'
-        - 'Support Matrix': 'release/support_matrix.md'
-        - 'Roadmap': 'http://wiki.daos.io/spaces/DC/pages/4836661105/Roadmap'
-    - Developer Zone:
-        - 'Dev Environment': 'dev/development.md'
-        - 'Contributing': 'dev/contributing.md'
-        - 'DAOS Internals': 'https://github.com/daos-stack/daos/blob/master/src/README.md'
-        - 'DAOS API Documentation': 'https://docs.daos.io/v2.3/doxygen/html/index.html'
-        # Attention: Don't change that doxygen path to a relative path, or mkdocs will stumble...
->>>>>>> 885f4331
+          - 'DAOS API Documentation': 'https://docs.daos.io/v2.3/doxygen/html/index.html'
+          # Attention: Don't change that doxygen path to a relative path, or mkdocs will stumble...