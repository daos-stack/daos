--- conflicted
+++ resolved
@@ -54,21 +54,10 @@
 The dfuse-data-cache=otoc container attribute allows this without enabling other caching.
 * Char devices, block devices, sockets and pipes
 * User/group quotas
-<<<<<<< HEAD
-* setuid(), setgid() programs, supplementary groups, POSIX ACLs are not supported
-within the DFS namespace.
-=======
->>>>>>> a37df0bf
 * [access/change/modify] time not updated appropriately, potentially on close only.
 * Flock (maybe at dfuse local node level only)
 * Block size in stat buf is not accurate (no account for holes, extended attributes)
 * Various parameters reported via statfs like number of blocks, files,
-<<<<<<< HEAD
-free/available space
-* POSIX permissions inside an encapsulated namespace
-* Still enforced at the DAOS pool/container level
-* Effectively means that all files belong to the same "project"
-=======
   free/available space
 * O\_APPEND is not supported
 * POSIX permissions, sticky bit, POSIX ACLs, supplementary groups are not supported inside an
@@ -78,7 +67,6 @@
 * While set\_uid/gid bits are stored by libdfs on setattr and returned on getattr, it is up to
   the caller (e.g. fuse in the case of dfuse) to implement support for setuid/gid binaries since
   libdfs does not provide any interface to execute binaries.
->>>>>>> a37df0bf
 
 !!! note
 DFS directories do not include the `.` (current directory) and `..` (parent directory)
