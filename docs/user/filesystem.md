# File System

A container can be mounted as shared POSIX namespace on multiple compute nodes.
This capability is provided by the `libdfs` library that implements the file and
directory abstractions over the native `libdaos` library. The POSIX emulation can
be exposed directly to applications or I/O frameworks (e.g., for frameworks like
Spark or TensorFlow, or benchmarks like IOR or mdtest that support different
storage backend plugins).
It can also be exposed transparently via a FUSE daemon, combined optionally with
an interception library to address some of the FUSE performance bottlenecks by
delivering full OS bypass for POSIX read/write operations.

![../graph/posix.png](../graph/posix.png "POSIX I/O Support")

The performance is going to be best generally when using the DFS API directly.
Using the IO interception library with dfuse should yield the same performance
for IO operations (read/write) as the DFS API with minimal overhead. Performance
of metadata operations (file creation, deletion, rename, etc.) over dfuse will
be much slower than the DFS API since there is no interception to bypass the
fuse/kernel layer.

## libdfs

The DAOS File System (DFS) is implemented in the `libdfs` library,
and allows a DAOS container to be accessed as a hierarchical POSIX namespace.
`libdfs` supports files, directories, and symbolic links, but not hard links.
Access permissions are inherited from the parent pool and are not implemented on
a per-file or per-directory basis.

### Supported Operations

The DFS API closely represents the POSIX API. The API includes operations to:

* Mount: create/open superblock and root object
* Un-mount: release open handles
* Lookup: traverse a path and return an open file/dir handle
* IO: read & write with an iovec
* Stat: retrieve attributes of an entry
* Mkdir: create a dir
* Readdir: enumerate all entries under a directory
* Open: create/Open a file/dir
* Remove: unlink a file/dir
* Move: rename
* Release: close an open handle of a file/dir
* Extended Attributes: set, get, list, remove

### POSIX Compliance

The following features from POSIX are not supported:

* Hard links
* mmap support with MAP\_SHARED will be consistent from single client only and only when data
  caching is enabled. Note that this is supported through DFUSE only (i.e. not through the DFS API).
  The dfuse-data-cache=otoc container attribute allows this without enabling other caching.
* Char devices, block devices, sockets and pipes
* User/group quotas
* setuid(), setgid() programs, supplementary groups, POSIX ACLs are not supported
  within the DFS namespace.
* [access/change/modify] time not updated appropriately, potentially on close only.
* Flock (maybe at dfuse local node level only)
* Block size in stat buf is not accurate (no account for holes, extended attributes)
* Various parameters reported via statfs like number of blocks, files,
  free/available space
* POSIX permissions inside an encapsulated namespace
  * Still enforced at the DAOS pool/container level
  * Effectively means that all files belong to the same "project"

!!! note
    DFS directories do not include the `.` (current directory) and `..` (parent directory)
    directory entries that are known from other POSIX filesystems.
    Commands like `ls -al` will not include these entries in their output.
    Those directory entries are not required by POSIX, so this is not a limitation to POSIX
    compliance. But scripts that parse directory listings under the assumption that those dot
    directories are present may need to be adapted to correctly handle this situation.
    Note that operations like `cd .` or `cd ..` will still succeed in dfuse-mounted POSIX
    containers.

It is possible to use `libdfs` in a parallel application from multiple nodes.
DFS provides two modes that offer different levels of consistency. The modes can
be set on container creation time:

1) Relaxed mode for well-behaved applications that generate conflict-free
operations for which a very high level of concurrency will be supported.

2) Balanced mode for applications that require stricter consistency at the cost
of performance. This mode is currently not fully supported and DFS by default
will use the relaxed mode.

On container access, if the container is created with balanced mode, it can be
accessed in balanced mode only. If the container was created with relaxed mode,
it can be accessed in relaxed or balanced mode. In either mode, there is a
consistency semantic issue that is not properly handled:

* Open-unlink semantics: This occurs when a client obtains an open handle on an
  object (file or directory), and accesses that object (reads/writes data or
  create other files), while another client removes that object that the other
  client has opened from under it. In DAOS, we don't track object open handles
  as that would be very expensive, and so in such conflicting cases, the worst
  case scenario is the lost/leaked space that is written to those orphan objects
  that have been unlinked from the namespace.

Other consistency issues are handled differently between the two consistency mode:

* Same Operation Executed Concurrently (Supported in both Relaxed and Balanced
  Mode): For example, clients try to create or remove the same file
  concurrently, one should succeed and others will fail.
* Create/Unlink/Rename Conflicts (Supported in Balanced Mode only): For example,
  a client renames a file, but another unlinks the old file at the same time.
* Operation Atomicity (Supported only in Balanced mode): If a client crashes in
  the middle of the rename, the state of the container should be consistent as
  if the operation never happened.
* Visibility (Supported in Balanced and Relaxed mode): A write from one client
  should be visible to another client with a simple coordination between the
  clients.

## Unified NameSpace (UNS)

Many clients support links to other containers as a layer on top of DFS, where a directory in a
POSIX container is interpreted as a instruction to access the root of a separate container, in much
the same way as symbolic links work on Unix.  DFS does not handle this directly, however the same
mechanism for accessing paths in this way is common across several higher layers.

## DFuse (DAOS FUSE)

DFuse provides DAOS File System access through the standard libc/kernel/VFS
POSIX infrastructure.  This allows existing applications to use DAOS without
modification, and provides a path to upgrade those applications to native DAOS
support.  Additionally, DFuse provides an Interception Library `libioil` to
transparently allow POSIX clients to talk directly to DAOS servers, providing
OS-Bypass for I/O without modifying or recompiling of the application.

DFuse is layered on top of DFS.  Data written via DFuse can be accessed by DFS and
vice versa, even simultaneously from different client applications.

### DFuse Daemon

The `dfuse` daemon runs a single instance per node to provide a user POSIX access
to DAOS. It should be run with the credentials of the user, and typically will
be started and stopped on each compute node as part of the prolog and epilog
scripts of any resource manager or scheduler in use.

### Core binding and threads

DFuse will launch one thread per available core by default, limited to 16 if not
constrained by a taskset. This can be
changed by the `--thread-count` option. To change the cores that DFuse runs on
use kernel level tasksets which will bind DFuse to a subset of cores. This can be
done via the `tasket` or `numactl` programs or similar. If doing this then DFuse
will again launch one thread per available core by default.  Many metadata
operations will block a thread until completed so if restricting DFuse to a small
number of cores then overcommiting via the `--thread-count` option may be desirable.

DFuse will use two types of threads: fuse threads to accept and process requests
and event queue progress threads.  The `--thread-count` option will dictate the total number of
threads and each eq-thread will reduce this.  Each event queue thread will create a
daos event queue so consumes additional network resources.  The `--eq-count` option
will control the event queues and associated threads.

In addition DFuse will always use a single main thread and a invalidation thread to manage dentry
timeouts.

### Restrictions

DFuse by default is limited to a single user. Access to the filesystem from other users,
including root, will not be honored. As a consequence of this, the `chown`
and `chgrp` calls are not supported.  Hard links and special device files,
except symbolic links, are not supported, nor are any ACLs beyond standard
POSIX permissions.

DFuse can run in the foreground, keeping the terminal window open, or it can
daemonize to run like a system daemon.  The default is to run in the background
and when doing this it will remain attached to the terminal until after
initialization to be able to report back status or failure to start to the user.

Inodes are managed on the local node by DFuse. So while inode numbers
will be consistent on a node for the duration of the session, they are not
guaranteed to be consistent across restarts of DFuse or across nodes.

It is not possible to see pool/container listings through DFuse.
So if `readdir`, `ls` or others are used, DFuse will return `ENOTSUP`.

### Multi-user mode

The `--multi-user` option will put DFuse into multi user mode where it will tell the kernel to
make the filesystem available to all users on a node rather than only the user running the DFuse
process.  This makes DFuse appear like a generic multi-user filesystem and the standard `chown`
and `chgrp` calls are enabled, all filesystem entries will be owned by the user that created them
as is normal in a POSIX filesystem.

Links to other containers can be created in this mode even if the new containers are not owned
by the user running DFuse.  In this case the user running DFuse should be given 'r' access to the
pool if required and the container create command will apply permissions required to the container
at create time.

It is anticipated that in this mode DFuse will be configured to start at boot time and run as a
general purpose filesystem providing access to multiple users.

Multi-user mode requires the fuse package to be reconfigured as it's disabled by default.  The
setting `user_allow_other` needs to be set in `/etc/fuse.conf` or `/etc/fuse3.conf`, which will need
to be done as root and takes effect for all users on that node.

### Launching

#### Via dfuse command

DFuse should be run with the credentials (user/group) of the user who will
be accessing it, and who owns any pools that will be used.

There is one mandatory command-line option, this is a mount point to start dfuse and can be
supplied either via the `--mountpoint` option or the first positional argument.
The mount point specified should be an empty directory on the local node that
is owned by the user.

Additionally, there are several optional command-line options:

| **Command-line Option**    | **Description**                  |
| -------------------------- | -------------------------------- |
| --pool=<label\|uuid\>      | pool label or uuid to connect to |
| --container=<label\|uuid\> | container label or uuid to open  |
| --sys-name=<name\>         | DAOS system name                 |
| --foreground               | run in foreground                |
| --singlethreaded           | run single threaded              |
| --thread-count=<count>     | Number of threads to use         |
| --multi-user               | Run in multi user mode           |
| --read-only                | Mount in read-only mode          |

The `--pool` and `--container` options can also be passed as the second and third positional
arguments.

When DFuse starts, it will register a single mount with the kernel, at the location specified.
This mount will be visible in `/proc/mounts`, and possibly in the output of `df`. The contents of
multiple pools/containers may be accessible via this single kernel mount.

Below is an example of creating and mounting a POSIX container under
the /scratch_fs/dfuse mountpoint.

```
$ mkdir /scratch_fs/dfuse

$ dfuse -m /scratch_fs/dfuse tank mycont

$ touch /scratch_fs/dfuse/foo

$ ls -l /scratch_fs/dfuse/
total 0
-rw-rw-r-- 1 samirrav samirrav 0 Sep 23 16:31 foo

$ df -h /scratch_fs/dfuse/
Filesystem      Size  Used Avail Use% Mounted on
dfuse           537G  5.1G  532G   1% /scratch_fs/dfuse
$
```
DFuse can be launched via fstab and the standard mount command, it will parse -o options
and extract pool=<name>,container=<name> if provided and ignore any other filesystem options given.

There are few use cases described below to explain how systemd or /etc/fstab can be used to mount
the daos container using dfuse.

#### Via mount.fuse3 command

```
$  dmg pool create --scm-size=8G --nvme-size=64G --label=samirrav_pool -u samirrav@
Creating DAOS pool with manual per-engine storage allocation: 8.0 GB SCM, 64 GB NVMe (12.50% ratio)
Pool created with 11.11%,88.89% storage tier ratio
--------------------------------------------------
  UUID                 : b43b06fe-4013-4177-911c-6d230b88fe6e
  Service Ranks        : [1-5]
  Storage Ranks        : [0-7]
  Total Size           : 576 GB
  Storage tier 0 (SCM) : 64 GB (8.0 GB / rank)
  Storage tier 1 (NVMe): 512 GB (64 GB / rank)

$  daos cont create samirrav_pool samirrav_cont --type=POSIX
  Container UUID : 6efdc02c-5eaa-4a29-a34b-a062f1fe3371
  Container Label: samirrav_cont
  Container Type : POSIX

Successfully created container 6efdc02c-5eaa-4a29-a34b-a062f1fe3371
$  daos cont get-prop samirrav_pool samirrav_cont
Properties for container samirrav_cont
Name                                    Value
----                                    -----
Highest Allocated OID                   0
Checksum                                off
Checksum Chunk Size                     32 KiB
Compression                             off
Deduplication                           off
Dedupe Threshold                        4.0 KiB
EC Cell Size                            64 KiB
Performance domain affinity level of EC 1
Encryption                              off
Global Version                          2
Group                                   samirrav@
Label                                   samirrav_cont
Layout Type                             POSIX (1)
Layout Version                          1
Max Snapshot                            0
Owner                                   samirrav@
Redundancy Factor                       rd_fac0
Redundancy Level                        node (2)
Performance domain affinity level of RP 3
Server Checksumming                     off
Health                                  HEALTHY
Access Control List                     A::OWNER@:rwdtTaAo, A:G:GROUP@:rwtT
$  mkdir /scratch_fs/daos_dfuse_samir
$  mount.fuse3 dfuse /scratch_fs/daos_dfuse_samir -o pool=samirrav_pool,container=samirrav_cont
$  touch /scratch_fs/daos_dfuse_samir/foo
$  ls -l /scratch_fs/daos_dfuse_samir/
total 0
-rw-rw-r-- 1 samirrav samirrav 0 Sep 23 15:49 foo
$  df -h | grep fuse
dfuse                         537G  5.1G  532G   1% /scratch_fs/daos_dfuse_samir
$
```

#### Via fstab

Only root can run 'mount -a' command so this example should be run as root user.

```
$  dmg pool create --scm-size=8G --nvme-size=64G --label=admin_pool
Creating DAOS pool with manual per-engine storage allocation: 8.0 GB SCM, 64 GB NVMe (12.50% ratio)
Pool created with 11.11%,88.89% storage tier ratio
--------------------------------------------------
  UUID                 : 97196853-a487-41b2-a5d2-286e62f14e9e
  Service Ranks        : [1-5]
  Storage Ranks        : [0-7]
  Total Size           : 576 GB
  Storage tier 0 (SCM) : 64 GB (8.0 GB / rank)
  Storage tier 1 (NVMe): 512 GB (64 GB / rank)

$  daos cont create admin_pool admin_cont --type=POSIX
  Container UUID : ac4fb4db-a15e-45bf-8225-b71d34e3e578
  Container Label: admin_cont
  Container Type : POSIX

Successfully created container ac4fb4db-a15e-45bf-8225-b71d34e3e578
$  daos cont get-prop admin_pool admin_cont
Properties for container admin_cont
Name                                    Value
----                                    -----
Highest Allocated OID                   0
Checksum                                off
Checksum Chunk Size                     32 KiB
Compression                             off
Deduplication                           off
Dedupe Threshold                        4.0 KiB
EC Cell Size                            64 KiB
Performance domain affinity level of EC 1
Encryption                              off
Global Version                          2
Group                                   root@
Label                                   admin_cont
Layout Type                             POSIX (1)
Layout Version                          1
Max Snapshot                            0
Owner                                   root@
Redundancy Factor                       rd_fac0
Redundancy Level                        node (2)
Performance domain affinity level of RP 3
Server Checksumming                     off
Health                                  HEALTHY
Access Control List                     A::OWNER@:rwdtTaAo, A:G:GROUP@:rwtT
$  echo 'dfuse /scratch_fs/root_dfuse fuse3 pool=admin_pool,container=admin_cont,auto,x-systemd.requires=daos_agent.service    0 0' >> /etc/fstab
$  mkdir /scratch_fs/root_dfuse
$  df -h | grep fuse
$  mount -a
$  df -h | grep fuse
dfuse                         537G  5.1G  532G   1% /scratch_fs/root_dfuse
$
```

#### Via systemd for user

User can mount/unmount the dfuse using systemd.

```
$ dmg pool create --scm-size=8G --nvme-size=64G samirrav_pool -u samirrav@ -g samirrav@
Creating DAOS pool with manual per-engine storage allocation: 8.0 GB SCM, 64 GB NVMe (12.50% ratio)
Pool created with 11.11%,88.89% storage tier ratio
--------------------------------------------------
  UUID                 : a635cc99-22b3-4af4-8cee-d756463b5ca0
  Service Ranks        : [0-1]
  Storage Ranks        : [0-1]
  Total Size           : 144 GB
  Storage tier 0 (SCM) : 16 GB (8.0 GB / rank)
  Storage tier 1 (NVMe): 128 GB (64 GB / rank)

$ daos cont create samirrav_pool --type='POSIX' samirrav_cont
  Container UUID : 8dc1a401-1b55-486e-ba70-c4a713eb3c0d
  Container Label: samirrav_cont
  Container Type : POSIX

Successfully created container 8dc1a401-1b55-486e-ba70-c4a713eb3c0d
$

$ cat ~/.config/systemd/user/samirrav_dfuse.service
[Service]
ExecStart=dfuse  --foreground -m /scratch_fs/samirrav_dfuse/  --pool samirrav_pool --cont samirrav_cont
ExecStop=fusermount3 -u /scratch_fs/samirrav_dfuse/

[Install]
WantedBy=default.target
$

$ systemctl --user daemon-reload

$ systemctl --user list-unit-files | grep samirrav
samirrav_dfuse.service         disabled

$ systemctl --user status samirrav_dfuse.service
● samirrav_dfuse.service
   Loaded: loaded (/home/samirrav/.config/systemd/user/samirrav_dfuse.service; disabled; vendor preset: enabled)
   Active: inactive (dead)

$ systemctl --user start samirrav_dfuse.service

$ systemctl --user status samirrav_dfuse.service
● samirrav_dfuse.service
   Loaded: loaded (/home/samirrav/.config/systemd/user/samirrav_dfuse.service; disabled; vendor preset: enabled)
   Active: active (running) since Thu 2022-10-20 15:41:46 UTC; 1s ago
 Main PID: 2845753 (dfuse)
   CGroup: /user.slice/user-11832957.slice/user@11832957.service/samirrav_dfuse.service
           └─2845753 /usr/bin/dfuse --foreground -m /scratch_fs/samirrav_dfuse/ --pool samirrav_pool --cont samirrav_cont

$ df -h | grep fuse
dfuse                         135G  1.3G  133G   1% /scratch_fs/samirrav_dfuse

$ touch /scratch_fs/samirrav_dfuse/test1

$ systemctl --user stop samirrav_dfuse.service
$ df -h | grep fuse
$ ls -l /scratch_fs/samirrav_dfuse/test1
ls: cannot access '/scratch_fs/samirrav_dfuse/test1': No such file or directory

$ systemctl --user start samirrav_dfuse.service
$ ls -l /scratch_fs/samirrav_dfuse/test1
-rw-rw-r-- 1 samirrav samirrav 0 Oct 20 15:42 /scratch_fs/samirrav_dfuse/test1
```

#### Via systemd for root

Root user can create the systemd file from /etc/fstab using the 'systemd-fstab-generator' command.
Consider the previous example /etc/fstab entry which has the admin_pool and admin_cont.
Steps mention below will explain, how to generate the systemd file and start/stop the dfuse service.

```
$  cat /etc/fstab | grep fuse
dfuse /scratch_fs/root_dfuse fuse3 pool=admin_pool,container=admin_cont,auto,x-systemd.requires=daos_agent.service    0 0
$  /usr/lib/systemd/system-generators/systemd-fstab-generator
Failed to create unit file /tmp/-.mount, as it already exists. Duplicate entry in /etc/fstab?
Failed to create unit file /tmp/var-tmp.mount, as it already exists. Duplicate entry in /etc/fstab?
Failed to create unit file /tmp/dev-sda2.swap, as it already exists. Duplicate entry in /etc/fstab?
$  cat /tmp/scratch_fs-root_dfuse.mount
# Automatically generated by systemd-fstab-generator

[Unit]
SourcePath=/etc/fstab
Documentation=man:fstab(5) man:systemd-fstab-generator(8)
Before=local-fs.target
After=daos_agent.service
Requires=daos_agent.service

[Mount]
Where=/scratch_fs/root_dfuse
What=dfuse
Type=fuse3
Options=pool=admin_pool,container=admin_cont,auto,x-systemd.requires=daos_agent.service
$  cp -rf /tmp/scratch_fs-root_dfuse.mount  /usr/lib/systemd/system/
$  systemctl daemon-reload
$  systemctl status scratch_fs-root_dfuse.mount
● scratch_fs-root_dfuse.mount - /scratch_fs/root_dfuse
   Loaded: loaded (/etc/fstab; generated)
   Active: inactive (dead) since Fri 2022-09-23 15:55:33 UTC; 1min 50s ago
    Where: /scratch_fs/root_dfuse
     What: dfuse
     Docs: man:fstab(5)
           man:systemd-fstab-generator(8)

Sep 23 15:55:33 wolf-170.wolf.hpdd.intel.com systemd[1]: scratch_fs-root_dfuse.mount: Succeeded.
$  systemctl start scratch_fs-root_dfuse.mount
$  df -h | grep fuse
dfuse                         537G  5.1G  532G   1% /scratch_fs/root_dfuse
$  ls -l /scratch_fs/root_dfuse/
total 0
$  systemctl status scratch_fs-root_dfuse.mount
● scratch_fs-root_dfuse.mount - /scratch_fs/root_dfuse
   Loaded: loaded (/etc/fstab; generated)
   Active: active (mounted) since Fri 2022-09-23 15:57:53 UTC; 31s ago
    Where: /scratch_fs/root_dfuse
     What: dfuse
     Docs: man:fstab(5)
           man:systemd-fstab-generator(8)
    Tasks: 63 (limit: 1648282)
   Memory: 51.5M
   CGroup: /system.slice/scratch_fs-root_dfuse.mount
           └─4173 dfuse /scratch_fs/root_dfuse -o rw pool=admin_pool container=admin_cont dev suid

Sep 23 15:57:52 wolf-170.wolf.hpdd.intel.com systemd[1]: Mounting /scratch_fs/root_dfuse...
Sep 23 15:57:53 wolf-170.wolf.hpdd.intel.com systemd[1]: Mounted /scratch_fs/root_dfuse.
$  systemctl stop scratch_fs-root_dfuse.mount
$  systemctl status scratch_fs-root_dfuse.mount
● scratch_fs-root_dfuse.mount - /scratch_fs/root_dfuse
   Loaded: loaded (/etc/fstab; generated)
   Active: inactive (dead) since Fri 2022-09-23 15:58:32 UTC; 2s ago
    Where: /scratch_fs/root_dfuse
     What: dfuse
     Docs: man:fstab(5)
           man:systemd-fstab-generator(8)
    Tasks: 0 (limit: 1648282)
   Memory: 540.0K
   CGroup: /system.slice/scratch_fs-root_dfuse.mount

Sep 23 15:57:52 wolf-170.wolf.hpdd.intel.com systemd[1]: Mounting /scratch_fs/root_dfuse...
Sep 23 15:57:53 wolf-170.wolf.hpdd.intel.com systemd[1]: Mounted /scratch_fs/root_dfuse.
Sep 23 15:58:32 wolf-170.wolf.hpdd.intel.com systemd[1]: Unmounting /scratch_fs/root_dfuse...
Sep 23 15:58:32 wolf-170.wolf.hpdd.intel.com systemd[1]: scratch_fs-root_dfuse.mount: Succeeded.
Sep 23 15:58:32 wolf-170.wolf.hpdd.intel.com systemd[1]: Unmounted /scratch_fs/root_dfuse.
$
```

#### Via systemd during system power ON

  Same systemd file mention in previous example is used to mount the fuse during system power ON.

```
$  echo -e '\n[Install]\nWantedBy = multi-user.target' >> /usr/lib/systemd/system/scratch_fs-root_dfuse.mount
$  cat /usr/lib/systemd/system/scratch_fs-root_dfuse.mount
# Automatically generated by systemd-fstab-generator

[Unit]
SourcePath=/etc/fstab
Documentation=man:fstab(5) man:systemd-fstab-generator(8)
Before=local-fs.target
After=daos_agent.service
Requires=daos_agent.service

[Mount]
Where=/scratch_fs/root_dfuse
What=dfuse
Type=fuse3
Options=pool=admin_pool,container=admin_cont,auto,x-systemd.requires=daos_agent.service

[Install]
WantedBy = multi-user.target

$  systemctl is-enabled  scratch_fs-root_dfuse.mount
generated
$  systemctl daemon-reload
$  rm -rf /run/systemd/generator/scratch_fs-root_dfuse.mount
$  systemctl enable  scratch_fs-root_dfuse.mount
Created symlink /etc/systemd/system/multi-user.target.wants/scratch_fs-root_dfuse.mount → /usr/lib/systemd/system/scratch_fs-root_dfuse.mount.
$  systemctl is-enabled  scratch_fs-root_dfuse.mount
enabled
$  reboot
$  dmesg | grep fuse
[   18.060203] systemd[1]: sysinit.target: Found dependency on scratch_fs-root_dfuse.mount/start
[   28.736227] fuse: init (API version 7.33)
$  df -h | grep fuse
dfuse                         537G  5.1G  532G   1% /scratch_fs/root_dfuse
$  systemctl status scratch_fs-root_dfuse.mount
● scratch_fs-root_dfuse.mount - /scratch_fs/root_dfuse
   Loaded: loaded (/etc/fstab; enabled; vendor preset: disabled)
   Active: active (mounted) since Fri 2022-09-23 16:13:35 UTC; 4min 8s ago
    Where: /scratch_fs/root_dfuse
     What: dfuse
     Docs: man:fstab(5)
           man:systemd-fstab-generator(8)
    Tasks: 63 (limit: 1648282)
   Memory: 56.2M
   CGroup: /system.slice/scratch_fs-root_dfuse.mount
           └─2346 dfuse /scratch_fs/root_dfuse -o rw pool=admin_pool container=admin_cont dev suid

Sep 23 16:13:34 wolf-170.wolf.hpdd.intel.com systemd[1]: Mounting /scratch_fs/root_dfuse...
Sep 23 16:13:35 wolf-170.wolf.hpdd.intel.com systemd[1]: Mounted /scratch_fs/root_dfuse.
$
```

### Links into other Containers

It is possible to link to other containers in DFuse, where subdirectories
within a container resolve not to regular directories, but rather to
the root of entirely different POSIX containers.

To create a new container and link it into the namespace of an existing one,
use the following command.

```bash
$ daos container create <pool_label> --type POSIX --path <path_to_entry_point>
```

The pool should already exist, and the path should specify a location
somewhere within a DFuse mount point that resolves to a POSIX container.
Once a link is created, it can be accessed through the new path. Following
the link is virtually transparent.  No container uuid is required. If one is
not supplied, it will be created.

To destroy a container again, the following command should be used.

```bash
$ daos container destroy --path <path to entry point>
```

This will both remove the link between the containers and remove the container
that was linked to.

Links to pre-existing containers can also be created via the `daos container link` command.

Information about a container, for example, the presence of an entry point between
containers, or the pool and container uuids of the container linked to can be
read with the following command.
```bash
$ daos container info --path <path to entry point>
```

Please find below an example.

```
$ dfuse -m /scratch_fs/dfuse --pool tank --cont mycont3
$ cd /scratch_fs/dfuse/
$ ls -l
total 0
-rw-rw-r-- 1 samirrav samirrav 0 Sep 23 16:31 foo
$ daos cont create tank mycont3 --type POSIX --path ./link_to_external_container
  Container UUID : 03f9dc7d-ca6a-4f1e-8246-fd89072cfeca
  Container Label: mycont3
  Container Type : POSIX

Successfully created container 03f9dc7d-ca6a-4f1e-8246-fd89072cfeca type POSIX
$ ls -lrt
total 0
-rw-rw-r-- 1 samirrav samirrav   0 Sep 23 16:31 foo
drwxr-xr-x 1 samirrav samirrav 120 Sep 23 16:32 link_to_external_container
$ daos cont destroy --path ./link_to_external_container/
Successfully destroyed container ./link_to_external_container/
$ pwd
/scratch_fs/dfuse
$ ls -l
total 0
-rw-rw-r-- 1 samirrav samirrav 0 Sep 23 16:31 foo
$

```

### Caching

For performance reasons caching will be enabled by default in DFuse, including both
data and metadata caching.  It is possible to tune these settings both at a high level
on the DFuse command line and fine grained control via container attributes.

The following types of data will be cached by default.

* Kernel caching of dentries
* Kernel caching of negative dentries
* Kernel caching of inodes (file sizes, permissions etc)
* Kernel caching of file contents
* Kernel caching of directory contents (when supported by libfuse)
* MMAP write optimization

!!! warning
    Caching is enabled by default in dfuse. This might cause some parallel
    applications to fail. Please disable caching (--disable-caching option) if
    you experience this or want up to date data sharing between nodes.

To selectively control caching within a container the following container
attributes should be used, if any attribute is set then the rest are assumed
to be set to 0 or off, except dentry-dir-time which defaults to dentry-time

| **Attribute name**      | **Description**                                                        |
| ----------------------- | ---------------------------------------------------------------------- |
| dfuse-attr-time         | How long file attributes are cached                                    |
| dfuse-dentry-time       | How long directory entries are cached                                  |
| dfuse-dentry-dir-time   | How long dentries are cached, if the entry is itself a directory       |
| dfuse-ndentry-time      | How long negative dentries are cached                                  |
| dfuse-data-cache        | Data caching enabled, duration or ("on"/"true"/"off"/"false"/"otoc")   |
| dfuse-direct-io-disable | Force use of page cache for this container ("on"/"true"/"off"/"false") |

For metadata caching attributes specify the duration that the cache should be
valid for, specified in seconds or with a 's', 'm', 'h' or 'd' suffix for seconds,
minutes, hours or days.

dfuse-data-cache can be set to a time value or "on", "true", "off", "false" or "otoc".  If set,
other values will log an error and result in the cache being off.  The O\_DIRECT flag for open files
will be honored with this option enabled. Files which do not set O\_DIRECT will be cached.  Data
caching is controlled by dfuse passing a flag to the kernel on open. If data-cache is enabled then
it will be allowed for files, and timeout value will be the duration between a previous close call
which reduced the open count to zero and the next subsequent call to open.  A value of "otoc" will
allow the use of the page cache for caching the file whilst open but the cache will only be used
from open to close and not be saved across opens, this allows the use of MAP\_SHARED on files.

Processes running with a working directory within the dfuse mount do not hold a reference on the
directory so cache expiry can in this case cause getcwd() to fail.  Should this happen then a
larger value for "dfuse-dentry-dir-time" should avoid the issue.

dfuse-direct-io-disable will enable data caching, similar to dfuse-data-cache,
however if this is enabled then the O\_DIRECT flag will be ignored, and all
files will use the page cache.  This default value for this is disabled.

With no options specified attr and dentry timeouts will be 1 second, dentry-dir
and ndentry timeouts will be 5 seconds, and data caching will be set to 10 minutes.

Readdir caching is available when supported by libfuse; however, on many distributions the system
libfuse is not able to support this feature. Libfuse version 3.5.0 or newer is required at both
compile and run-time.  Use `dfuse --version` or the runtime logs to see the fuse version used and if
the feature is compiled into dfuse.  Readdir caching is controlled by the dfuse-dentry-time setting.

These are two command line options to control the DFuse process itself.

| **Command line option** | **Description**           |
| ----------------------- | ------------------------- |
| --disable-caching       | Disables all caching      |
| --disable-wb-caching    | Disables write-back cache |

These will affect all containers accessed via DFuse, regardless of any container attributes.

### Managing memory usage and disconnecting from containers

DFuse can be instructed to evict paths from local memory which drops any open handles on containers
or pools as well as reducing the working set size and memory consumption.  This is an asynchronous
operation and there is no automatic way to tell if it's completed.  In addition, any lookup of the
path specified in the eviction call will cause a new lookup and prevent the eviction from
completing.

Paths can be requested for eviction from dfuse using the `daos filesystem evict` command.  This does
not change any data that is stored in DAOS in any way but rather releases local resources.  This
command will return the inode number of the path as well as key dfuse metrics.

DFuse metrics can be queried with the `daos filesystem query` command which takes an optional
`--inode` parameter.  This will return information on the number of inodes held in memory, the
number of open files as well as the number of pools and containers that DFuse is connected to.  If
the `--inode` option is given then this command will also report if the inode is in memory or not.

Together these two commands can be used to request eviction of a path and to poll for its release,
although lookups from other processes might block the eviction process.

If `daos filesystem evict` is passed the root of the DFuse mount then the path itself cannot be
evicted - in this case all top-level entries in the directory are evicted instead and no inode
number is returned.

### Permissions

DFuse can serve data from any user's container, but needs appropriate permissions in order to do
this.

File ownership within containers is set by the container being served, with the owner of the
container owning all files within that container, so if looking at the container of another user
then all entries within that container will be owned by that user, and file-based permissions
checks by the kernel will be made on that basis.

Should write permission be granted to another user then any newly created files will also be
owned by the container owner, regardless of the user used to create them.  Permissions are only
checked on connect, so if permissions are revoked users need to
restart DFuse for these to be picked up.

#### Pool permissions.

DFuse needs 'r' permission for pools only.

#### Container permissions.

DFuse needs 'r' and 't' permissions to run: read for accessing the data, 't' to read container
properties to know the container type. For older layout versions (containers created by DAOS v2.0.x
and before), 'a' permission is also required to read the ACLs to know the container owner.

Write permission 'w' for the container is optional; however, without it the container will be read-only.

### Stopping DFuse

When done, the file system can be unmounted via fusermount:

```bash
$ fusermount3 -u /scratch_fs/daos
```

When this is done, the local DFuse daemon should shut down the mount point,
disconnect from the DAOS servers, and exit.  You can also verify that the
mount point is no longer listed in `/proc/mounts`.

## Interception Library `libioil`

An interception library called `libioil` is available to work with DFuse. This
library works in conjunction with DFuse and allows the interception of POSIX I/O
calls and issue the I/O operations directly from the application context through
`libdaos` without any application changes.  This provides kernel-bypass for I/O data,
leading to improved performance.

### Using libioil

To use the interception library, set `LD_PRELOAD` to point to the shared library
in the DAOS install directory:

```
LD_PRELOAD=/path/to/daos/install/lib/libioil.so
LD_PRELOAD=/usr/lib64/libioil.so # when installed from RPMs
```

For instance:

```
$ dd if=/dev/zero of=./foo bs=1G count=20
20+0 records in
20+0 records out
21474836480 bytes (21 GB, 20 GiB) copied, 14.1946 s, 1.5 GB/s

$ LD_PRELOAD=/usr/lib64/libioil.so dd if=/dev/zero of=./bar bs=1G count=20
20+0 records in
20+0 records out
21474836480 bytes (21 GB, 20 GiB) copied, 5.0483 s, 4.3 GB/s
```

Alternatively, it's possible to simply link the interception library into the application
at compile time with the `-lioil` flag.

### Monitoring Activity

The interception library is intended to be transparent to the user, and no other
setup should be needed beyond the above.  However this can mean it's not easy to
tell if it is linked correctly and working or not, to detect this you can turn
on reporting of activity by the interception library via environment variable, in which
will case it will print reports to stderr.

If the `D_IL_REPORT` environment variable is set then the interception library will
print a short summary in the shared library destructor, typically as a program
exits, if you set this to a number then it will also log the first read and write
calls as well.  For example, if you set this to a value of 2 then the interception
library will print to stderr on the first two intercepted read calls, the first
two write calls and the first two stat calls.  To have all calls printed set the
value to -1.  A value of 0 means to print the summary at program exit only.

```bash
D_IL_REPORT=2
```

For instance:

```
$ D_IL_REPORT=1 LD_PRELOAD=/usr/lib64/libioil.so dd if=/dev/zero of=./bar bs=1G count=20
[libioil] Intercepting write of size 1073741824
20+0 records in
20+0 records out
21474836480 bytes (21 GB, 20 GiB) copied, 5.17297 s, 4.2 GB/s

$ D_IL_REPORT=3 LD_PRELOAD=/usr/lib64/libioil.so dd if=/dev/zero of=./bar bs=1G count=5
[libioil] Intercepting write of size 1073741824
[libioil] Intercepting write of size 1073741824
[libioil] Intercepting write of size 1073741824
5+0 records in
5+0 records out
5368709120 bytes (5.4 GB, 5.0 GiB) copied, 1.27362 s, 4.2 GB/s

$ D_IL_REPORT=-1 LD_PRELOAD=/usr/lib64/libioil.so dd if=/dev/zero of=./bar bs=1G count=5
[libioil] Intercepting write of size 1073741824
[libioil] Intercepting write of size 1073741824
[libioil] Intercepting write of size 1073741824
[libioil] Intercepting write of size 1073741824
[libioil] Intercepting write of size 1073741824
5+0 records in
5+0 records out
5368709120 bytes (5.4 GB, 5.0 GiB) copied, 1.29935 s, 4.1 GB/s
```

!!! note
    Some programs, most GNU utilities from the 'coreutils' package have a destructor
    function to close stderr on exit, so for many basic commands such as cp and cat
    whilst the interception library will work it is not possible to see the summary
    generated by the interception library.

### Advanced Usage

DFuse will only create one kernel level mount point regardless of how it is
launched. How POSIX containers are represented within that mount point varies
depending on the DFuse command-line options. In addition to mounting a single
POSIX container, DFuse can also operate in two other modes detailed below.

#### Pool Mode

If a pool uuid is specified but not a container uuid, then the containers can be
accessed by the path `<mount point>/<container uuid>`. The container uuid
will have to be provided from an external source.

```
$ daos cont create tank  mycont --type POSIX
  Container UUID : 7dee7162-8ab2-4704-ad22-8b43f2eb5279
  Container Label: mycont
  Container Type : POSIX

Successfully created container 7dee7162-8ab2-4704-ad22-8b43f2eb5279
$ daos cont create tank  mycont2 --type POSIX
  Container UUID : 8437e099-b19a-4b33-85da-81f5b3b7a833
  Container Label: mycont2
  Container Type : POSIX

Successfully created container 8437e099-b19a-4b33-85da-81f5b3b7a833
$ dfuse -m /scratch_fs/dfuse --pool tank
$ ls -l /scratch_fs/dfuse/
ls: cannot open directory '/scratch_fs/dfuse/': Operation not supported
$ ls -l /scratch_fs/dfuse/8437e099-b19a-4b33-85da-81f5b3b7a833
total 0
$ touch /scratch_fs/dfuse/7dee7162-8ab2-4704-ad22-8b43f2eb5279/foo
$ ls -l /scratch_fs/dfuse/7dee7162-8ab2-4704-ad22-8b43f2eb5279
total 0
-rw-rw-r-- 1 samirrav samirrav 0 Sep 23 17:00 foo
$ fusermount3 -u /scratch_fs/dfuse
$
```

#### System Mode

If neither a pool or container is specified, then pools and container can be
accessed by the path `<mount point>/<pool uuid>/<container uuid>`. However it
should be noted that `readdir()` and therefore `ls` do not work on either mount
points or directories representing pools here. So the pool and container uuids
will have to be provided from an external source.

```
$ dfuse -m /scratch_fs/dfuse
$ df -h /scratch_fs/dfuse/
Filesystem      Size  Used Avail Use% Mounted on
dfuse              -     -     -    - /scratch_fs/dfuse
$ daos pool query tank | grep -- -.*-
Pool 3559e4b2-7f55-41ad-8d37-f279a8f3f586, ntarget=128, disabled=0, leader=5, version=1
$
$ ls -l /scratch_fs/dfuse/3559e4b2-7f55-41ad-8d37-f279a8f3f586/8437e099-b19a-4b33-85da-81f5b3b7a833
total 0
$ ls -l /scratch_fs/dfuse/3559e4b2-7f55-41ad-8d37-f279a8f3f586/7dee7162-8ab2-4704-ad22-8b43f2eb5279
total 0
-rw-rw-r-- 1 samirrav samirrav 0 Sep 23 17:00 foo
$
```

While this mode is not expected to be used directly by users, it is useful for
the unified namespace integration.

## Interception Library `libpil4dfs`

libpil4dfs is similar to libioil, but it intercepts not only read/write, but also
metadata related functions. This provides similar performance as using native DFS
with POSIX interface.

### Using libpil4dfs with dfuse

Start dfuse daemon,
```
dfuse -m /scratch_fs/dfuse tank mycont
```

To use the interception library, set `LD_PRELOAD` to point to the shared library
in the DAOS install directory:

```
LD_PRELOAD=/path/to/daos/install/lib/libpil4dfs.so
or
LD_PRELOAD=/usr/lib64/libpil4dfs.so # when installed from RPMs
```

Example:

```
$ LD_PRELOAD=/usr/lib64/libpil4dfs.so mdtest -a POSIX -z 0 -F -C -i 1 -n 1667 -e 4096 -d /scratch_fs/dfuse/ -w 4096
```
### Print an interception summary

If the `D_IL_REPORT` environment variable is set then the interception library will
print a short summary of intercepted functions accessing DAOS filesystem through
POSIX as a program exits. Both "D_IL_REPORT=1" and "D_IL_REPORT=true" enable printing
the summary.

```
$ D_IL_REPORT=1 LD_PRELOAD=/usr/lib64/libpil4dfs.so mdtest -a POSIX -z 0 -F -C -i 1 -n 1667 -e 4096 -d /scratch_fs/dfuse -w 4096
...
libpil4dfs intercepting summary for ops on DFS:
[read   ]  0
[write  ]  1667

[open   ]  1667
[stat   ]  0
[opendir]  0
[readdir]  0
[unlink ]  0
[seek   ]  1667
[mkdir  ]  2
[rmdir  ]  0
[rename ]  0
[mmap   ]  0

[op_sum ]  5003
```

<<<<<<< HEAD
### Turn on compatible mode in libpil4dfs

"D_IL_COMPATIBLE=1" or "D_IL_COMPATIBLE=true" turns on compatible mode. Fake fd will not be returned to applications. This mode provides better compatibility with degraded performance in open, openat, and opendir, etc.
=======
### Force pil4dfs related env set in child processes when calling execve and its variants
Normally child processes inherit environmental variables from parent processes. In rare cases, e.g. scons, envs are striped off when calling execve(). It might be useful to force pil4dfs related env set in child processes by setting env "D_IL_ENFORCE_EXEC_ENV=1". This flag is 0 if not set.
>>>>>>> b1100e02

### Limitations of using libpil4dfs
Stability issues: This is a preview version. Some features are not implemented yet. Many APIs are involved in libpil4dfs. There may be bugs, uncovered/not intercepted functions, etc. 

Current code was developed and tested on x86_64. We do have ongoing work to port the library to Arm64, but we have not tested on Arm64 yet.

Large overhead for small tasks due to slow daos_init() (order of hundreds of milliseconds)

Not working for statically linked executable

dfuse is still required to handle some operations that libpil4dfs does not supported yet.

Support for multiple pool and containers within a singled dfuse mountpoint is not there yet (each container accessed should be mounted separately), i.e. no UNS support (concerns about the overhead of getfattr())

No support of creating a process with the executable and shared object files stored on DAOS yet

No support for applications using fork yet

Those unsupported features are still available through dfuse.

DFS (dfs_open / dfs_lookup) does not support O_APPEND currently. We allow O_APPEND flag in open in libpil4dfs to support bash scripts like configure. Currently, we only query file size one time when opening the file, then set file pointer to the end of the file. We DO NOT move file pointer to the end of the file in all following write to avoid expensive stat. Further work is required for rigorous O_APPEND support.<|MERGE_RESOLUTION|>--- conflicted
+++ resolved
@@ -986,14 +986,12 @@
 [op_sum ]  5003
 ```
 
-<<<<<<< HEAD
-### Turn on compatible mode in libpil4dfs
-
-"D_IL_COMPATIBLE=1" or "D_IL_COMPATIBLE=true" turns on compatible mode. Fake fd will not be returned to applications. This mode provides better compatibility with degraded performance in open, openat, and opendir, etc.
-=======
 ### Force pil4dfs related env set in child processes when calling execve and its variants
 Normally child processes inherit environmental variables from parent processes. In rare cases, e.g. scons, envs are striped off when calling execve(). It might be useful to force pil4dfs related env set in child processes by setting env "D_IL_ENFORCE_EXEC_ENV=1". This flag is 0 if not set.
->>>>>>> b1100e02
+
+### Turn on compatible mode in libpil4dfs
+
+"D_IL_COMPATIBLE=1" turns on compatible mode. Kernel fd allocated by dfuse instead of fake fd will be returned to applications. This mode provides better compatibility with degraded performance in open, openat, and opendir, etc. Please start dfuse with "--disable-caching --disable-wb-cache" to disable caching before using compatible mode.
 
 ### Limitations of using libpil4dfs
 Stability issues: This is a preview version. Some features are not implemented yet. Many APIs are involved in libpil4dfs. There may be bugs, uncovered/not intercepted functions, etc. 
