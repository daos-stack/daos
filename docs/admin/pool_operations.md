# Pool Operations

A DAOS pool is a storage reservation that can span any number of storage engines in a
DAOS system. Pools are managed by the administrator. The amount of space allocated
to a pool is decided at creation time with the `dmg pool create` command.
Pools can be expanded at a later time with the `dmg pool expand` command
that adds additional engine ranks to the existing pool's storage allocation.
The DAOS management API also provides these capabilities.


## Pool Basics

The `dmg pool` command is the main administrative tool to manage pools.
Its subcommands can be grouped into the following areas:

* Commands to create, list, query, extend, and destroy a pool.
  These are the basic functions to manage the storage allocation in a pool.

* Commands to list and set pool properties,
  and commands to set and list Access Control Lists (ACLs) for a pool.

* Commands to manage failures and other non-standard scenarios.
  This includes draining, excluding and re-integrating targets,
  and evicting client connections to a pool.

* An upgrade command to upgrade a pool's format version
  after a DAOS software upgrade.

### Creating a Pool

A DAOS pool can be created through the `dmg pool create` command.
The mandatory parameters that are needed for the creation of a pool
are the pool label, and a specification of the size of the storage
allocation.

The pool label must consist of alphanumeric characters, colon (`:`),
period (`.`), hyphen (`-`) or underscore (`_`).
The maximum length of a pool label is 127 characters.
Labels that can be parsed as a UUID (e.g. 123e4567-e89b-12d3-a456-426614174000)
are forbidden. Pool labels must be unique across the DAOS system.

A pool's size is determined by two factors: How many storage engines are
participating in the storage allocation, and how much capacity in each
storage tier is allocated (the latter can be specified either on a per-engine
basis, or as the total for the pool across all participating engines).
The same amount of storage will be allocated on each of the participating
storage engines. If one or more of those engines do not have sufficient free
space for the requested capacity, the pool creation will fail.

If neither the `--nranks` nor the `--ranks` option is used,
then the pool will span all storage engines of the DAOS system.
To limit the pool to only a subset of the engines, those two options
can be used to specify either the desired number of engines,
or an explicit list of engine ranks to be used for this pool.

The capacity of the pool can be specified in three different ways:

1. The `--size` option can be used to specify the _total_ pool
   capacity in **Bytes**. This value denotes the sum of the SCM
   and NVMe capacities. The relative contributions of the SCM and
   NVMe storage tiers to the total pool size are determined by the
   `--tier-ratio` parameter.
   By default this ratio is `6,94`, so for a pool of size 100TB
   there will be 6TB of SCM and 94 TB of NVMe storage.
   An SCM-only pool can be created by using `--tier-ratio 100,0`.

2. The `--size` option can be used to specify the _total_ pool
   capacity as a **percentage of the currently free capacity**.
   In this case, the tier ratio will be ignored. For example,
   requesting `--size=100%` will allocate 100% of the free SCM
   capacity and 100% of the free NVMe capacity to the pool,
   regardless of the ratio of those two free capacity values.

   * This implies that it is not possible to create an SCM-only
     pool by using a percentage size (unless there is no NVMe
     storage in the system at all, and all pools are SCM-only).

   * If the amount of free space is different across the
     participating engines, then the _minimum_ free space is
     used to calculate the space that is allocated per engine.

   * Because the percentage numbers refer to currently free
     space and not total space, the absolute size of a pool
     created with `--size=percentage%` will be impacted by other
     concurrent pool create operations. The command output will
     always list the total capacities in addition to the
     requested percentage.

3. The `--scm-size` parameter (and optionally `--nvme-size`) can
   be used to specify the SCM capacity (and optionally the NVMe
   capacity) _per storage engine_ in **Bytes**.
   The minimum SCM size is 16 MiB per **target**, so for a storage
   engine with 16 targets the minimum is `--scm-size=256MiB`.
   The NVMe size can be zero. If it is non-zero then the minimum
   NVMe size is 1 GiB per **target**, so for a storage engine
   with 16 targets the minimum non-zero NVMe size is
   `--nvme-size=16GiB`.
   To derive the total pool capacity, these per-engine capacities
   have to be multiplied by the number of participating engines.

!!! note
    The suffixes "M", "MB", "G", "GB", "T" or "TB" denote base-10
    capacities, whereas "MiB", "GiB" or "TiB" denote base-2.
    So in the first example above, specifying `--scm-size=256GB`
    would fail as 256 GB is smaller than the minimum 256 GiB.

!!! warning
    Concurrent creation of pools using **size percentage** could lead to
    `ENOSPACE` errors.  Indeed, these operations are not atomic and the overall
    available size retrieved in the first step could be different from the size
    actually available when the second step will be performed (i.e. allocation
    of space for the pool).

Examples:

To create a pool labeled `tank`:
```bash
$ dmg pool create --size=${N}TB tank
```

This command creates a pool labeled `tank` distributed across the DAOS servers
with a target size on each server that is comprised of $N * 0.94 TB of NVMe storage
and $N * 0.06 TB of SCM storage. The default SCM:NVMe ratio
may be adjusted at pool creation time as described above.

The UUID allocated to the newly created pool is printed to stdout
as well as the pool service replica ranks.

```bash
$ dmg pool create --help
...

[create command options]
      -g, --group=      DAOS pool to be owned by given group, format name@domain
      -u, --user=       DAOS pool to be owned by given user, format name@domain
      -P, --properties= Pool properties to be set
      -a, --acl-file=   Access Control List file path for DAOS pool
      -z, --size=       Total size of DAOS pool (auto)
      -t, --tier-ratio= Percentage of storage tiers for pool storage (auto) (default: 6% SCM, 94% NVMe)
      -k, --nranks=     Number of ranks to use (auto)
      -v, --nsvc=       Number of pool service replicas
      -s, --scm-size=   Per-engine SCM allocation for DAOS pool (manual)
      -n, --nvme-size=  Per-engine NVMe allocation for DAOS pool (manual)
      -r, --ranks=      Storage engine unique identifiers (ranks) for DAOS pool
```

The typical output of this command is as follows:

```bash
$ dmg pool create --size 50GB tank
Creating DAOS pool with automatic storage allocation: 50 GB total, 6,94 tier ratio
Pool created with 6.00% SCM/NVMe ratio
-----------------------------------------
  UUID                 : 8a05bf3a-a088-4a77-bb9f-df989fce7cc8
  Service Ranks        : [1-5]
  Storage Ranks        : [0-15]
  Total Size           : 50 GB
  Storage tier 0 (SCM) : 3.0 GB (188 MB / rank)
  Storage tier 1 (NVMe): 47 GB (3.0 GB / rank)
```

This created a pool with UUID 8a05bf3a-a088-4a77-bb9f-df989fce7cc8,
with pool service redundancy enabled by default (pool service replicas on ranks
1-5). If no redundancy is desired, use `--properties=svc_rf:0` to set the pool
service redundancy property to 0 (or `--nsvc=1`).

Note that it is difficult to determine the usable space by the user, and
currently we cannot provide the precise value. The usable space depends not only
on pool size, but also on number of targets, target size, object class,
storage redundancy factor, etc.


### Listing Pools

To see a list of the pools in the DAOS system:

```bash
$ dmg pool list
Pool     Size   Used Imbalance Disabled
----     ----   ---- --------- --------
tank     47 GB  0%   0%        0/32
```

This returns a table of pool labels (or UUIDs if no label was specified)
with the following information for each pool:
- the total pool size
- the percentage of used space (i.e., 100 * used space  / total space)
- the imbalance percentage indicating whether data distribution across
  the difference storage targets is well balanced. 0% means that there is
  no imbalance and 100% means that out-of-space errors might be returned
  by some storage targets while space is still available on others.
- the number of disabled targets (0 here) and the number of targets that
  the pool was originally configured with (total).

The --verbose option provides more detailed information including the
number of service replicas, the full UUIDs and space distribution
between SCM and NVMe for each pool:

```bash
$ dmg pool list --verbose
Label UUID                                 SvcReps SCM Size SCM Used SCM Imbalance NVME Size NVME Used NVME Imbalance Disabled
----- ----                                 ------- -------- -------- ------------- --------- --------- -------------- --------
tank  8a05bf3a-a088-4a77-bb9f-df989fce7cc8 1-3      3 GB    10 kB    0%            47 GB     0 B       0%             0/32
```

### Destroying a Pool

To destroy a pool labeled `tank`:

```bash
$ dmg pool destroy tank
Pool-destroy command succeeded
```

The pool's UUID can be used instead of the pool label.

To destroy a pool which has active connections (open pool handles will be evicted before pool is
destroyed):

```bash
$ dmg pool destroy tank --force
Pool-destroy command succeeded
```

To destroy a pool despite the existence of associated containers:

```bash
$ dmg pool destroy tank --recursive
Pool-destroy command succeeded
```

Without the --recursive flag, destroy will fail if containers exist in the pool.

### Querying a Pool

The pool query operation retrieves information (i.e., the number of targets,
space usage, rebuild status, property list, and more) about an existing pool.

To query a pool labeled `tank`:

```bash
$ dmg pool query tank
```

The pool's UUID can be used instead of the pool label.
Below is the output for a pool created with SCM space only.

```bash
    pool=47293abe-aa6f-4147-97f6-42a9f796d64a
    Pool 47293abe-aa6f-4147-97f6-42a9f796d64a, ntarget=64, disabled=8
    Pool space info:
    - Target(VOS) count:56
    - SCM:
        Total size: 28GB
        Free: 28GB, min:505MB, max:512MB, mean:512MB
    - NVMe:
        Total size: 0
        Free: 0, min:0, max:0, mean:0
    Rebuild done, 10 objs, 1026 recs
```

The total and free sizes are the sum across all the targets whereas
min/max/mean gives information about individual targets. A min value
close to 0 means that one target is running out of space.

NB: the Versioning Object Store (VOS) may reserve a portion of the
SCM and NVMe allocations to mitigate against fragmentation and for background
operations (e.g., aggregation, garbage collection). The amount of storage
set aside depends on the size of the target and may take up 2+ GB.
Therefore, out of space conditions may occur even while pool query may not
show the minimum free space approaching zero.

The example below shows a rebuild in progress and NVMe space allocated.

```bash
    pool=95886b8b-7eb8-454d-845c-fc0ae0ba5671
    Pool 95886b8b-7eb8-454d-845c-fc0ae0ba5671, ntarget=64, disabled=8
    Pool space info:
    - Target(VOS) count:56
    - SCM:
        Total size: 28GB
        Free: 28GB, min:470MB, max:512MB, mean:509MB
    - NVMe:
        Total size: 56GB
        Free: 28GB, min:470MB, max:512MB, mean:509MB
    Rebuild busy, 75 objs, 9722 recs
```

<<<<<<< HEAD
After experiencing significant failures, the pool may retain some "dead"
engines that have been marked as DEAD by the SWIM protocol but were not excluded
from the pool to prevent potential data inconsistency. An administrator can bring
these engines back online by restarting them. The example below illustrates the
system’s status with dead and disabled engines.
=======
After experiencing significant failures, the pool may retain some suspect
engines that have been marked as DEAD by the SWIM protocol but were not excluded
from the pool to prevent potential data inconsistency. An administrator can bring
these engines back online by restarting them. The example below illustrates the
system’s status with suspect and disabled engines.
>>>>>>> 5ff46093

```bash
$ dmg pool query tank -t
```

NB: The --health-only/-t option is necessary to conduct pool health-related queries only.
<<<<<<< HEAD
This is important because dead ranks may cause commands to hang and timeout so identifying
=======
This is important because suspect ranks may cause commands to hang and timeout so identifying
>>>>>>> 5ff46093
and restarting them is a useful procedure.

```bash
Pool 6f450a68-8c7d-4da9-8900-02691650f6a2, ntarget=8, disabled=2, leader=3, version=4, state=Degraded
    Pool health info:
    - Disabled ranks: 1
<<<<<<< HEAD
    - Dead ranks: 2
=======
    - Suspect ranks: 2
>>>>>>> 5ff46093
    - Rebuild busy, 0 objs, 0 recs
```

Additional status and telemetry data is planned to be exported through
management tools and will be documented here once available.

### Upgrading a Pool

The pool upgrade operation upgrades a pool's disk format to the latest
pool format while preserving its data. The existing containers should
be accessible after the upgrade with the same level of functionality as
before the upgrade. New features available at the pool, container or
object level won’t be automatically enabled on existing pools unless
upgrade is performed.

NB: The pool upgrade operation will evict any existing connections
to this pool - pool will be unavailable to connect during pool upgrading.

To see all UpgradeNeeded pools:

```bash
$ dmg pool list
```

Below is an example of pool list

```bash
   Pool  Size   State Used Imbalance Disabled UpgradeNeeded?
   ----  ----   ----- ---- --------- -------- --------------
   pool1 1.0 GB Ready 0%   0%        0/4      1->2
   pool2 1.0 GB Ready 0%   0%        0/4      1->2
```

For the above example, pool1 and pool2 need to be upgraded from pool
version 1 to pool version 2.

NB: jump upgrading is not supported; e.g. upgrading pools created from
DAOS v2.0 to DAOS v2.2 is ok, but not for DAOS v2.0 to v2.4 directly.

The example below shows before and after pool upgrade.

```bash
$ dmg pool get-prop pool1

   Pool pool1 properties:
   Name                                                                             Value
   ----                                                                             -----
   WAL checkpointing behavior (checkpoint)                                          value not set
   WAL checkpointing frequency, in seconds (checkpoint_freq)                        not set
   WAL checkpoint threshold, in percentage (checkpoint_thresh)                      not set
   EC cell size (ec_cell_sz)                                                        64 KiB
   Performance domain affinity level of EC (ec_pda)                                 1
   Global version (global_version)                                                  1
   Pool label (label)                                                               pool1
   Pool performance domain (perf_domain)                                            value not set
   Data bdev threshold size (data_thresh)                                           4.0 KiB
   Pool redundancy factor (rd_fac)                                                  0
   Reclaim strategy (reclaim)                                                       lazy
   Performance domain affinity level of RP (rp_pda)                                 3
   Checksum scrubbing mode (scrub)                                                  value not set
   Checksum scrubbing frequency (scrub_freq)                                        not set
   Checksum scrubbing threshold (scrub_thresh)                                      not set
   Self-healing policy (self_heal)                                                  exclude
   Rebuild space ratio (space_rb)                                                   0%
   Pool service replica list (svc_list)                                             [0]
   Pool service redundancy factor (svc_rf)                                          not set
   Upgrade Status (upgrade_status)                                                  not started

$ dmg pool upgrade pool1
   Pool-upgrade command succeeded

$ dmg pool get-prop pool1

   Pool pool1 properties:
   Name                                                                             Value
   ----                                                                             -----
   WAL Checkpointing behavior (checkpoint)                                          timed
   WAL Checkpointing frequency, in seconds (checkpoint_freq)                        5
   WAL checkpoint threshold, in percentage (checkpoint_thresh)                      50
   EC cell size (ec_cell_sz)                                                        64 KiB
   Performance domain affinity level of EC (ec_pda)                                 1
   Global Version (global_version)                                                  1
   Pool label (label)                                                               pool1
   Pool performance domain (perf_domain)                                            root
   Data bdev threshold size (data_thresh)                                           4.0 KiB
   Pool redundancy factor (rd_fac)                                                  0
   Reclaim strategy (reclaim)                                                       lazy
   Performance domain affinity level of RP (rp_pda)                                 3
   Checksum scrubbing mode (scrub)                                                  off
   Checksum scrubbing frequency (scrub_freq)                                        604800
   Checksum scrubbing threshold (scrub_thresh)                                      0
   Self-healing policy (self_heal)                                                  exclude
   Rebuild space ratio (space_rb)                                                   0%
   Pool service replica list (svc_list)                                             [0]
   Pool service redundancy factor (svc_rf)                                          2
   Upgrade Status (upgrade_status)                                                  in progress
```

Duration of upgrade depends on possible format change across different DAOS releases.
It might trigger rebuild to re-place objects data which might be time-consuming.
So `dmg pool upgrade` will return within seconds, but it might take hours to see Pool Status
change from 'in progress' to 'completed'. The pool will stay offline and deny any pool connection until
pool upgrade status becomes 'completed'.

NB: once upgrade status is "completed", then the container/pool can do normal I/O,
but rebuild status might not finish due to reclaim. pool reintegrate/drain/extend can
only proceed once rebuild status is "done".

!!! warning
    Once upgrade was done, upgraded pools will become unavailable if downgrading software.

### Evicting Users

To evict handles/connections to a pool labeled `tank`:

```bash
$ dmg pool evict tank
Pool-evict command succeeded
```

The pool's UUID can be used instead of the pool label.


## Pool Properties

Properties are predefined parameters that the administrator can tune to control
the behavior of a pool.

### Properties Management

Current properties of an existing pool can be retrieved via the `dmg pool
get-prop` command line.

```bash
$ dmg pool get-prop tank

   Pool 8a05bf3a-a088-4a77-bb9f-df989fce7cc8 properties:
   Name                                                                             Value
   ----                                                                             -----
   WAL Checkpointing behavior (checkpoint)                                          timed
   WAL Checkpointing frequency, in seconds (checkpoint_freq)                        5
   WAL checkpoint threshold, in percentage (checkpoint_thresh)                      50
   EC cell size (ec_cell_sz)                                                        64 KiB
   Performance domain affinity level of EC (ec_pda)                                 1
   Global Version (global_version)                                                  2
   Pool label (label)                                                               tank
   Pool performance domain (perf_domain)                                            root
   Data bdev threshold size (data_thresh)                                           4.0 KiB
   Pool redundancy factor (rd_fac)                                                  0
   Reclaim strategy (reclaim)                                                       disabled
   Reintegration mode (reintegration)                                               data_sync
   Performance domain affinity level of RP (rp_pda)                                 3
   Checksum scrubbing mode (scrub)                                                  off
   Checksum scrubbing frequency (scrub_freq)                                        604800
   Checksum scrubbing threshold (scrub_thresh)                                      0
   Self-healing policy (self_heal)                                                  exclude,rebuild
   Rebuild space ratio (space_rb)                                                   0%
   Pool service replica list (svc_list)                                             [0]
   Pool service redundancy factor (svc_rf)                                          2
   Upgrade Status (upgrade_status)                                                  not started
```

All properties can be specified when creating the pool.

```bash
$ dmg pool create --size 50GB --properties reclaim:disabled tank2
   Creating DAOS pool with automatic storage allocation: 50 GB NVMe + 6.00% SCM
   Pool created with 100.00% SCM/NVMe ratio
   -----------------------------------------
     UUID          : 1f265216-5877-4302-ad29-aa0f90df3f86
     Service Ranks : 0
     Storage Ranks : [0-1]
     Total Size    : 50 GB
     SCM           : 50 GB (25 GB / rank)
     NVMe          : 0 B (0 B / rank)

$ dmg pool get-prop tank2

   Pool 1f265216-5877-4302-ad29-aa0f90df3f86 properties:
   Name                                                                             Value
   ----                                                                             -----
   WAL Checkpointing behavior (checkpoint)                                          timed
   WAL Checkpointing frequency, in seconds (checkpoint_freq)                        5
   WAL checkpoint threshold, in percentage (checkpoint_thresh)                      50
   EC cell size (ec_cell_sz)                                                        64 KiB
   Performance domain affinity level of EC (ec_pda)                                 1
   Global Version (global_version)                                                  2
   Pool label (label)                                                               tank2
   Pool performance domain (perf_domain)                                            root
   Data bdev threshold size (data_thresh)                                           4.0 KiB
   Pool redundancy factor (rd_fac)                                                  0
   Reclaim strategy (reclaim)                                                       disabled
   Reintegration mode (reintegration)                                               data_sync
   Performance domain affinity level of RP (rp_pda)                                 3
   Checksum scrubbing mode (scrub)                                                  off
   Checksum scrubbing frequency (scrub_freq)                                        604800
   Checksum scrubbing threshold (scrub_thresh)                                      0
   Self-healing policy (self_heal)                                                  exclude,rebuild
   Rebuild space ratio (space_rb)                                                   0%
   Pool service replica list (svc_list)                                             [0]
   Pool service redundancy factor (svc_rf)                                          2
   Upgrade Status (upgrade_status)                                                  not started
```

Some properties can be modified after pool creation via the `set-prop` option.

```bash
$ dmg pool set-prop tank2 reclaim:lazy
   pool set-prop succeeded

$ dmg pool get-prop tank2 reclaim
   Pool 1f265216-5877-4302-ad29-aa0f90df3f86 properties:
   Name                       Value
   ----                       -----
   Reclaim strategy (reclaim) lazy
```

### Reclaim Strategy (reclaim)

DAOS is a versioned object store that tags every I/O with an epoch number.
This versioning mechanism is the baseline for multi-version concurrency control and
snapshot support. Over time, unused versions need to be reclaimed in order to
release storage space and also simplify the metadata index. This process is
called aggregation.

The reclaim property defines what strategy to use to reclaimed unused version.
Three options are supported:

* "lazy"     : Trigger aggregation only when there is no IO activities or SCM free space is under pressure (default strategy)
* "time"     : Trigger aggregation regularly despite of IO activities.
* "disabled" : Never trigger aggregation. The system will eventually run out of space even if data is being deleted.

### Self-healing Policy (self\_heal)

This property defines whether a failing engine is automatically evicted from the
pool. Once excluded, the self-healing mechanism will be triggered to restore
the pool data redundancy on the surviving storage engines.
Two options are supported: "exclude" (default strategy) and "rebuild".

### Reserved Space for Rebuilds (space\_rb)

This property defines the percentage of total space reserved on each storage
engine for self-healing purpose. The reserved space cannot be consumed by
applications. Valid values are 0% to 100%, the default is 0%.
When setting this property, specifying the percentage symbol is optional:
`space_rb:2%` and `space_rb:2` both specify two percent of storage capacity.

### Data bdev threshold size (data\_thresh)

This property defines the size threshold over which data is stored on backend block device
(e.g. NVMe SSDs). Any single value or array value extent of size greater than or
equal to the data\_thresh value is stored on a block device. It is otherwise stored
in SCM. 0 is a special value meaning that data is always stored on SCM regardless of
the size. 1 implies that data is always stored on the block device.

The data threshold can be specified after the pool is created. The updated threshold applies
only to new writes and extents that haven't yet been scanned by the background aggregation
process:

```bash
$ dmg pool get-prop io500_pool data_thresh
Pool io500_pool properties:
Name                              Value
----                              -----
Data bdev threshold (data_thresh) 4.0 KiB

$ dmg pool get-prop io500_pool data_thresh
Pool io500_pool properties:
Name                              Value
----                              -----
Data bdev threshold (data_thresh) 0 B

$ dmg pool set-prop io500_pool data_thresh:8KiB
pool set-prop succeeded

$ dmg pool get-prop io500_pool data_thresh
Pool io500_pool properties:
Name                              Value
----                              -----
Data bdev threshold (data_thresh) 8.0 KiB
```

### Default EC Cell Size (ec\_cell\_sz)

This property defines the default erasure code cell size inherited to DAOS
containers. The EC cell size can be between 1kiB and 1GiB,
although it should typically be set to a value between 32kiB and 1MiB.
The default in DAOS 2.0 was 1MiB. The default in DAOS 2.2 is 64kiB.
When setting this property, the cell size can be specified in Bytes
(as a number with no suffix), with a base-10 suffix like `k` or `MB`,
or with a base-2 suffix like `ki` or `MiB`.

### Service Redundancy Factor (svc\_rf)

This property defines the number of faulty replicas the pool service shall try
to tolerate. Valid values are between 0 to 4, inclusive, with 2 being the
default. If specified during a pool create operation, this property overrides
any `--nsvc` options. This property cannot yet be changed afterward.

See [Erasure Code](https://docs.daos.io/v2.6/user/container/#erasure-code) for details on
erasure coding at the container level.

### Properties for Controlling Checkpoints (Metadata on SSD only)

Checkpointing is a background process that flushes VOS metadata from the ephemeral
copy to the metadata blob storing the VOS file, enabling Write Ahead Log (WAL) space
to be reclaimed.  These properties are available to allow a user experiment with
timing of checkpointing.  They are experimental and may be removed in future versions
of DAOS.

#### Checkpoint policy (checkpoint)

This property controls how checkpoints are triggered for each target.  When enabled,
checkpointing will always trigger if there is space pressure in the WAL. There are
three supported options:

* "timed"       : Checkpointing is also triggered periodically (default option).
* "lazy"        : Checkpointing is only triggered when there is WAL space pressure.
* "disabled"    : Checkpointing is disabled.  WAL space may be exhausted.

#### Checkpoint frequency (checkpoint\_freq)

This property controls how often checkpoints are triggered. It is only relevant
if the checkpoint policy is "timed". The value is specified in seconds in the
range [1, 1000000] with a default of 5.  Values outside the range are
automatically adjusted.

#### Checkpoint threshold (checkpoint\_thresh)

This property controls the percentage of WAL usage to automatically trigger a checkpoint.
It is not relevant when the checkpoint policy is "disabled". The value is specified
as a percentage in the range [10-75] with a default of 50. Values outside the range are
automatically adjusted.

#### Reintegration mode (reintegration)

This property controls how reintegration will recover data. Two options are supported:
"data_sync" (default strategy) and "no_data_sync". with "data_sync", reintegration will
discard pool data and trigger rebuild to sync data. While with "no_data_sync", reintegration
only updates pool map to include rank.

NB: with "no_data_sync" enabled, containers will be turned to read-only, daos won't trigger
rebuild to restore the pool data redundancy on the surviving storage engines if there are
dead rank events.

## Access Control Lists

Client user and group access for pools are controlled by
[Access Control Lists (ACLs)](https://docs.daos.io/v2.6/overview/security/#access-control-lists).
Most pool-related tasks are performed using the DMG administrative tool, which
is authenticated by the administrative certificate rather than user-specific
credentials.

Access-controlled client pool accesses include:

* Connecting to the pool.

* Querying the pool.

* Creating containers in the pool.

* Deleting containers in the pool.

This is reflected in the set of supported
[pool permissions](https://docs.daos.io/v2.6/overview/security/#permissions).

A user must be able to connect to the pool in order to access any containers
inside, regardless of their permissions on those containers.

### Ownership

By default, the `dmg pool create` command will use the current user and current
group to set the pool's owner-user and owner-group. This default can be changed
with the `--user` and `--group` options.

Pool ownership conveys no special privileges for access control decisions.
All desired privileges of the owner-user (`OWNER@`) and owner-group (`GROUP@`)
must be explicitly defined by an administrator in the pool ACL.

### ACL at Pool Creation

To create a pool with a custom ACL:

```bash
$ dmg pool create --size <size> --acl-file <path> <pool_label>
```

The ACL file format is detailed in [here](https://docs.daos.io/v2.6/overview/security/#acl-file).

### Displaying ACL

To view a pool's ACL:

```bash
$ dmg pool get-acl --outfile=<path> <pool_label>
```

The output is in the same string format used in the ACL file during creation,
with one Access Control Entry (i.e., ACE) per line.

An example output is presented below:

```bash
$ dmg pool get-acl tank
# Owner: jlombard@
# Owner Group: jlombard@
# Entries:
A::OWNER@:rw
A::bob@:r
A:G:GROUP@:rw
```

### Modifying ACL

For all of these commands using an ACL file, the ACL file must be in the format
noted above for container creation.

#### Overwriting ACL

To replace a pool's ACL with a new ACL:

```bash
$ dmg pool overwrite-acl --acl-file <path> <pool_label>
```

#### Adding and Updating ACEs

To add or update multiple entries in an existing pool ACL:

```bash
$ dmg pool update-acl --acl-file <path> <pool_label>
```

To add or update a single entry in an existing pool ACL:

```bash
$ dmg pool update-acl --entry <ACE> <pool_label>
```

If there is no existing entry for the principal in the ACL, the new entry is
added to the ACL. If there is already an entry for the principal, that entry
is replaced with the new one.

For instance:

```bash
$ dmg pool update-acl -e A::kelsey@:r tank
Pool-update-ACL command succeeded, UUID: 8a05bf3a-a088-4a77-bb9f-df989fce7cc8
# Owner: jlombard@
# Owner Group: jlombard@
# Entries:
A::OWNER@:rw
A::bob@:r
A::kelsey@:r
A:G:GROUP@:rw
```

#### Removing an ACE

To delete an entry for a given principal in an existing pool ACL:

```bash
$ dmg pool delete-acl --principal <principal> <pool_label>
```

The principal corresponds to the principal portion of an ACE that was
set during pool creation or a previous pool ACL operation. For the delete
operation, the principal argument must be formatted as follows:

* Named user: `u:username@`
* Named group: `g:groupname@`
* Special principals: `OWNER@`, `GROUP@`, and `EVERYONE@`

The entry for that principal will be completely removed. This does not always
mean that the principal will have no access. Rather, their access to the pool
will be decided based on the remaining ACL rules.

## Pool Modifications

### Automatic Exclusion

An engine detected as dead by the SWIM monitoring protocol will, by default,
be automatically excluded from all the pools using this engine. The engine
will thus not only be marked as excluded by the system (i.e., in `dmg system
query`), but also reported as disabled in the pool query output (i.e., `dmg
pool query`) for all the impacted pools.

Upon exclusion, the collective rebuild process (i.e., also called self-healing)
will be automatically triggered to restore data redundancy on the
surviving engine.

!!! note
    The rebuild process may consume many resources on each engine and
    is thus throttled to reduce the impact on application performance. This
    current logic relies on CPU cycles on the storage nodes. By default, the
    rebuild process is configured to consume up to 30% of the CPU cycles,
    leaving the other 70% for regular I/O operations.

### Manual Exclusion

An operator can exclude one or more engines or targets from a specific DAOS pool
using the rank the target resides, as well as the target idx on that rank.
If a target idx list is not provided, all targets on the engine rank will be excluded.

To exclude a target from a pool:

```bash
$ dmg pool exclude --rank=${rank} --target-idx=${idx1},${idx2},${idx3} <pool_label>
```

The pool target exclude command accepts 2 parameters:

* The engine rank of the target(s) to be excluded.
* The target indices of the targets to be excluded from that engine rank (optional).

Upon successful manual exclusion, the self-healing mechanism will be triggered
to restore redundancy on the remaining engines.

### Drain

Alternatively, when an operator would like to remove one or more engines or
targets without the system operating in degraded mode, the drain operation can
be used.
A pool drain operation initiates rebuild without excluding the designated engine
or target until after the rebuild is complete.
This allows the drained entity to continue to perform I/O while the rebuild
operation is ongoing. Drain additionally enables non-replicated data to be
rebuilt onto another target whereas in a conventional failure scenario non-replicated
data would not be integrated into a rebuild and would be lost.
Drain operation is not allowed if there are other ongoing rebuild operations, otherwise
it will return -DER_BUSY.

To drain a target from a pool:

```bash
$ dmg pool drain --rank=${rank} --target-idx=${idx1},${idx2},${idx3} $DAOS_POOL
```

The pool target drain command accepts 2 parameters:

* The engine rank of the target(s) to be drained.
* The target indices of the targets to be drained from that engine rank (optional).

### Reintegration

After an engine failure and exclusion, an operator can fix the underlying issue
and reintegrate the affected engines or targets to restore the pool to its
original state.
The operator can either reintegrate specific targets for an engine rank by
supplying a target idx list, or reintegrate an entire engine rank by omitting the list.
Reintegrate operation is not allowed if there are other ongoing rebuild operations,
otherwise it will return -DER_BUSY.

```
$ dmg pool reintegrate $DAOS_POOL --rank=${rank} --target-idx=${idx1},${idx2},${idx3}
```

The pool reintegrate command accepts 3 parameters:

* The label or UUID of the pool that the targets will be reintegrated into.
* The engine rank of the affected targets.
* The target indices of the targets to be reintegrated on that engine rank (optional).

When rebuild is triggered it will list the operations and their related engines/targets
by their engine rank and target index.

```
Target (rank 5 idx 0) is down.
Target (rank 5 idx 1) is down.
...
(rank 5 idx 0) is excluded.
(rank 5 idx 1) is excluded.
```

These should be the same values used when reintegrating the targets.

```
$ dmg pool reintegrate $DAOS_POOL --rank=5 --target-idx=0,1
```

!!! warning
    While dmg pool query and list show how many targets are disabled for each
    pool, there is currently no way to list the targets that have actually
    been disabled. As a result, it is recommended for now to try to reintegrate
    all engine ranks one after the other via `for i in seq $NR_RANKs; do dmg
    pool reintegrate --rank=$i; done`. This limitation will be addressed in the
    next release.

## Pool Extension

### Addition & Space Rebalancing

Full support for online target addition and automatic space rebalancing is
planned for a future release and will be documented here once available.

Until then the following command(s) are placeholders and offer limited
functionality related to Online Server Addition/Rebalancing operations.

An operator can choose to extend a pool to include ranks not currently in the
pool.
This will automatically trigger a server rebalance operation where objects
within the extended pool will be rebalanced across the new storage.
Extend operation is not allowed if there are other ongoing rebuild operations,
otherwise it will return -DER_BUSY.

```
$ dmg pool extend $DAOS_POOL --ranks=${rank1},${rank2}...
```

The pool extend command accepts one required parameter which is a comma
separated list of engine ranks to include in the pool.

The pool rebalance operation will work most efficiently when the pool is
extended to its desired size in a single operation, as opposed to multiple,
small extensions.

### Resize

Support for quiescent pool resize (changing capacity used on each storage node
without adding new ones) is currently not supported and is under consideration.

## Pool Catastrophic Recovery

A DAOS pool is instantiated on each target by a set of pmemobj files
managed by PMDK and SPDK blobs on SSDs. Tools to verify and repair this
persistent data is scheduled for DAOS v3.0 and will be documented here
once available.

Meanwhile, PMDK provides a recovery tool (i.e., pmempool check) to verify
and possibly repair a pmemobj file. As discussed in the previous section, the
rebuild status can be consulted via the pool query and will be expanded
with more information.

## Pool Redundancy Factor

If the DAOS system experiences cascading failures, where the number of failed
fault domains exceeds a pool's redundancy factor, there could be unrecoverable
errors and applications could suffer from data loss. This can happen in cases
of power or network outages and would cause node/engine failures. In most cases
those failures can be recovered and DAOS engines can be restarted and the system
can function again.

Administrator can set the default pool redundancy factor by environment variable
"DAOS_POOL_RF" in the server yaml file. If SWIM detects and reports an engine is
dead and the number of failed fault domain exceeds or is going to exceed the pool
redundancy factor, it will not change pool map immediately. Instead, it will give
critical log message:
```
intolerable unavailability: engine rank x
```
To recover, see [Servers or engines become unavailable](troubleshooting.md#engines-become-unavailable).

## Recovering Container Ownership

Typically users are expected to manage their containers. However, in the event
that a container is orphaned and no users have the privileges to change the
ownership, an administrator can transfer ownership of the container to a new
user and/or group.

To change the owner user:

```bash
$ dmg cont set-owner --pool <UUID> --cont <UUID> --user <owner-user>
```
To change the owner group:

```bash
$ dmg cont set-owner --pool <UUID> --cont <UUID> --group <owner-group>
```

The user and group names are case sensitive and must be formatted as
[DAOS ACL user/group principals](https://docs.daos.io/v2.6/overview/security/#principal).

Because this is an administrative action, it does not require the administrator
to have any privileges assigned in the container ACL.<|MERGE_RESOLUTION|>--- conflicted
+++ resolved
@@ -286,41 +286,25 @@
     Rebuild busy, 75 objs, 9722 recs
 ```
 
-<<<<<<< HEAD
 After experiencing significant failures, the pool may retain some "dead"
 engines that have been marked as DEAD by the SWIM protocol but were not excluded
 from the pool to prevent potential data inconsistency. An administrator can bring
 these engines back online by restarting them. The example below illustrates the
 system’s status with dead and disabled engines.
-=======
-After experiencing significant failures, the pool may retain some suspect
-engines that have been marked as DEAD by the SWIM protocol but were not excluded
-from the pool to prevent potential data inconsistency. An administrator can bring
-these engines back online by restarting them. The example below illustrates the
-system’s status with suspect and disabled engines.
->>>>>>> 5ff46093
 
 ```bash
 $ dmg pool query tank -t
 ```
 
 NB: The --health-only/-t option is necessary to conduct pool health-related queries only.
-<<<<<<< HEAD
 This is important because dead ranks may cause commands to hang and timeout so identifying
-=======
-This is important because suspect ranks may cause commands to hang and timeout so identifying
->>>>>>> 5ff46093
 and restarting them is a useful procedure.
 
 ```bash
 Pool 6f450a68-8c7d-4da9-8900-02691650f6a2, ntarget=8, disabled=2, leader=3, version=4, state=Degraded
     Pool health info:
     - Disabled ranks: 1
-<<<<<<< HEAD
     - Dead ranks: 2
-=======
-    - Suspect ranks: 2
->>>>>>> 5ff46093
     - Rebuild busy, 0 objs, 0 recs
 ```
 
