--- conflicted
+++ resolved
@@ -37,19 +37,10 @@
 ## Run ior
 
 This example uses the default IOR `API=POSIX`, and requires that the DAOS POSIX container
-<<<<<<< HEAD
-is dfuse-mounted at `/tmp/daos_dfuse` on all client nodes. Refer to
-[DFuse (DAOS FUSE)](../user/filesystem/#dfuse-daos-fuse) for details on dfuse mounts.
-The per-task performance over a dfuse mount is limited.
-To obtain better performance, the POSIX API can be used in conjunction with the
-[IOIL](../user/filesystem/#interception-library) interception library.
-For best performance, IOR can be run with `API=DFS`, passing in the DAOS pool and container
-=======
 is dfuse-mounted at `/tmp/daos_dfuse` on all client nodes. The per-task performance over a dfuse
 mount is limited. To obtain better performance, the POSIX API can be used in conjunction with the
 [IOIL](https://docs.daos.io/v2.4/user/filesystem/#interception-library) interception library.
 For best performance IOR can be run with `API=DFS`, passing in the DAOS pool and container
->>>>>>> 46979c1e
 information (`ior -a DFS --dfs.pool=$DAOS_POOL --daos.cont=$DAOS_CONT ...`).
 
 ```sh
