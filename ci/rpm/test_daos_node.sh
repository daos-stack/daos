--- conflicted
+++ resolved
@@ -95,21 +95,15 @@
     module list
     exit 1
 fi
-<<<<<<< HEAD
-coproc SERVER daos_server --debug start -t 1 --recreate-superblocks 2>&1
+coproc SERVER { daos_server --debug start -t 1 --recreate-superblocks; } 2>&1
 trap 'set -x; kill -INT $SERVER_PID' EXIT
-=======
-coproc daos_server --debug start -t 1 --recreate-superblocks 2>&1
-trap 'set -x; kill -INT $COPROC_PID' EXIT
->>>>>>> 1ef7356e
 line=""
 while [[ "$line" != *started\ on\ rank\ 0* ]]; do
   read -r -t 60 line <&"${SERVER[0]}"
   echo "Server stdout: $line"
 done
 echo "Server started!"
-<<<<<<< HEAD
-coproc AGENT daos_agent --debug 2>&1
+coproc AGENT { daos_agent --debug; } 2>&1
 trap 'set -x; kill -INT $AGENT_PID $SERVER_PID' EXIT
 line=""
 while [[ "$line" != *listening\ on\ * ]]; do
@@ -117,11 +111,6 @@
   echo "Agent stdout: $line"
 done
 echo "Agent started!"
-=======
-daos_agent --debug &
-AGENT_PID=$!
-trap 'set -x; kill -INT $AGENT_PID $COPROC_PID' EXIT
->>>>>>> 1ef7356e
 if ! OFI_INTERFACE=eth0 timeout -k 30 300 daos_test -m; then
     rc=${PIPESTATUS[0]}
     if [ "$rc" = "124" ]; then
@@ -130,11 +119,7 @@
         echo "daos_test -m failed, exiting with $rc"
     fi
     echo "daos_server stdout and stderr since rank 0 started:"
-<<<<<<< HEAD
     cat <&"${SERVER[0]}"
-=======
-    cat <&"${COPROC[0]}"
->>>>>>> 1ef7356e
     exit "$rc"
 fi
 exit 0