#!/bin/bash

set -uex

cd "$DAOS_BASE"
<<<<<<< HEAD
mkdir run_test.sh
mkdir vm_test
if [ -e nlt-errors.json ]; then
    mv nlt-errors.json vm_test/
=======
test_log_dir="run_test.sh"
vm_log_dir="unit_vm_test"
case $STAGE_NAME in
  *Bullseye*)
    test_log_dir="covc_test_logs"
    vm_log_dir="covc_vm_test"
    ;;
  *Unit*)
    test_log_dir="unit_test_logs"
    vm_log_dir="unit_vm_test"
    ;;
esac
mkdir "${test_log_dir}"
mkdir "${vm_log_dir}"
if [ -e nlt-errors.json ]; then
  cp nlt-errors.json "$vm_log_dir"/
  mv nlt-errors.json vm_test/
>>>>>>> 55a8aa85
fi
if ls /tmp/daos*.log > /dev/null; then
  mv /tmp/daos*.log "$test_log_dir"/
fi
if ls /tmp/dnt*.log > /dev/null; then
  mv /tmp/dnt*.log "$vm_log_dir"/
fi
# servers can sometimes take a while to stop when the test is done
x=0
while [ "$x" -lt 10 ] &&
  pgrep '(orterun|daos_server|daos_io_server)'; do
  sleep 1
  (( x=x+1 ))
done
if ! sudo umount /mnt/daos; then
  echo 'Failed to unmount /mnt/daos'
  ps axf
fi
cd
if ! sudo umount "$DAOS_BASE"; then
  echo 'Failed to unmount '"$DAOS_BASE"
  ps axf
fi<|MERGE_RESOLUTION|>--- conflicted
+++ resolved
@@ -3,18 +3,16 @@
 set -uex
 
 cd "$DAOS_BASE"
-<<<<<<< HEAD
-mkdir run_test.sh
-mkdir vm_test
-if [ -e nlt-errors.json ]; then
-    mv nlt-errors.json vm_test/
-=======
 test_log_dir="run_test.sh"
 vm_log_dir="unit_vm_test"
 case $STAGE_NAME in
   *Bullseye*)
     test_log_dir="covc_test_logs"
     vm_log_dir="covc_vm_test"
+    ;;
+  *memcheck*)
+    test_log_dir="unit_test_memcheck_logs"
+    vm_log_dir="unit_memcheck_vm_test"
     ;;
   *Unit*)
     test_log_dir="unit_test_logs"
@@ -26,7 +24,6 @@
 if [ -e nlt-errors.json ]; then
   cp nlt-errors.json "$vm_log_dir"/
   mv nlt-errors.json vm_test/
->>>>>>> 55a8aa85
 fi
 if ls /tmp/daos*.log > /dev/null; then
   mv /tmp/daos*.log "$test_log_dir"/
