#!/bin/bash

set -uex

cd "$DAOS_BASE"
<<<<<<< HEAD
test_log_dir="run_test.sh"
vm_log_dir="unit_vm_test"
case $STAGE_NAME in
  *Bullseye*)
    test_log_dir="covc_test_logs"
    vm_log_dir="covc_vm_test"
    ;;
  *Unit*)
    test_log_dir="unit_test_logs"
    vm_log_dir="unit_vm_test"
    ;;
esac
mkdir "${test_log_dir}"
mkdir "${vm_log_dir}"
mkdir vm_test
if [ -e nlt-errors.json ]; then
  cp nlt-errors.json "$vm_log_dir"/
  mv nlt-errors.json vm_test/
fi
=======
mkdir run_test.sh
>>>>>>> 1f78ee6a
if ls /tmp/daos*.log > /dev/null; then
  mv /tmp/daos*.log "$test_log_dir"/
fi
if ls /tmp/dnt*.log > /dev/null; then
  mv /tmp/dnt*.log "$vm_log_dir"/
fi
# servers can sometimes take a while to stop when the test is done
x=0
while [ "$x" -lt 10 ] &&
  pgrep '(orterun|daos_server|daos_io_server)'; do
  sleep 1
  (( x=x+1 ))
done
if ! sudo umount /mnt/daos; then
  echo 'Failed to unmount /mnt/daos'
  ps axf
fi
cd
if ! sudo umount "$DAOS_BASE"; then
  echo 'Failed to unmount '"$DAOS_BASE"
  ps axf
fi<|MERGE_RESOLUTION|>--- conflicted
+++ resolved
@@ -3,7 +3,6 @@
 set -uex
 
 cd "$DAOS_BASE"
-<<<<<<< HEAD
 test_log_dir="run_test.sh"
 vm_log_dir="unit_vm_test"
 case $STAGE_NAME in
@@ -18,14 +17,10 @@
 esac
 mkdir "${test_log_dir}"
 mkdir "${vm_log_dir}"
-mkdir vm_test
 if [ -e nlt-errors.json ]; then
   cp nlt-errors.json "$vm_log_dir"/
   mv nlt-errors.json vm_test/
 fi
-=======
-mkdir run_test.sh
->>>>>>> 1f78ee6a
 if ls /tmp/daos*.log > /dev/null; then
   mv /tmp/daos*.log "$test_log_dir"/
 fi
