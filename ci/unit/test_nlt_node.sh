--- conflicted
+++ resolved
@@ -41,12 +41,11 @@
 sudo prlimit --nofile=1024:262144 --pid $$
 prlimit -n
 
-<<<<<<< HEAD
 cwd="$(pwd)"
 export GCOV_PREFIX="${cwd}"
 export GCOV_PREFIX_STRIP="7"
 
-HTTPS_PROXY="${HTTPS_PROXY:-}" ./utils/node_local_test.py --max-log-size 1950MiB \
+HTTPS_PROXY="${DAOS_HTTPS_PROXY:-}" ./utils/node_local_test.py --max-log-size 1950MiB \
     --dfuse-dir /localhome/jenkins/ --log-usage-save nltir.xml --log-usage-export nltr.json all
 
 # Generate code coverage report if at least one gcda file was generated
@@ -55,8 +54,4 @@
 
     mkdir -p /tmp/code_coverage
     gcovr --json /tmp/code_coverage/code_coverage.json --gcov-ignore-parse-errors
-fi
-=======
-HTTPS_PROXY="${DAOS_HTTPS_PROXY:-}" ./utils/node_local_test.py --max-log-size 1950MiB \
-    --dfuse-dir /localhome/jenkins/ --log-usage-save nltir.xml --log-usage-export nltr.json all
->>>>>>> 68d5580d
+fi