#!/bin/bash

# This is a script to be run by the ci/unit/test_nlt.sh to run a test
# on a CI node.

set -uex

sudo bash -c 'echo 1 > /proc/sys/kernel/sysrq'
sudo mkdir -p /mnt/daos
# using mmap()'ed ULT stacks requires to bump system default
if [ "$(sudo sysctl -n vm.max_map_count)" -lt "1000000" ] ; then
    sudo sysctl vm.max_map_count=1000000
fi

cd build
tar -xf opt-daos.tar
sudo mv opt/daos /opt/

# Setup daos admin etc.
sudo bash -c ". ./utils/sl/setup_local.sh; ./utils/setup_daos_server_helper.sh"

# NLT will mount /mnt/daos itself.
# TODO: Enable this for DAOS-10905
# ./utils/node_local_test.py --max-log-size ????MiB --dfuse-dir /localhome/jenkins/ \
#			   --server-valgrind all

# Use the latest version that CI has available.
python3.11 -m venv venv
# shellcheck disable=SC1091
source venv/bin/activate
touch venv/pip.conf
pip config set global.progress_bar off
pip config set global.no_color true

pip install --upgrade pip
pip install --requirement requirements-utest.txt

pip install /opt/daos/lib/daos/python/

# set high open file limit in the shell to avoid extra warning
sudo prlimit --nofile=1024:262144 --pid $$
prlimit -n
<<<<<<< HEAD

./utils/node_local_test.py --max-log-size 1900MiB --dfuse-dir /localhome/jenkins/ \
    --log-usage-save nltir.xml --log-usage-export nltr.json all
=======
HTTPS_PROXY="${HTTPS_PROXY:-}" ./utils/node_local_test.py --max-log-size 1700MiB \
    --dfuse-dir /localhome/jenkins/ --log-usage-save nltir.xml --log-usage-export nltr.json all
>>>>>>> 1280a02d
<|MERGE_RESOLUTION|>--- conflicted
+++ resolved
@@ -40,11 +40,5 @@
 # set high open file limit in the shell to avoid extra warning
 sudo prlimit --nofile=1024:262144 --pid $$
 prlimit -n
-<<<<<<< HEAD
-
-./utils/node_local_test.py --max-log-size 1900MiB --dfuse-dir /localhome/jenkins/ \
-    --log-usage-save nltir.xml --log-usage-export nltr.json all
-=======
-HTTPS_PROXY="${HTTPS_PROXY:-}" ./utils/node_local_test.py --max-log-size 1700MiB \
-    --dfuse-dir /localhome/jenkins/ --log-usage-save nltir.xml --log-usage-export nltr.json all
->>>>>>> 1280a02d
+HTTPS_PROXY="${HTTPS_PROXY:-}" ./utils/node_local_test.py --max-log-size 1900MiB \
+    --dfuse-dir /localhome/jenkins/ --log-usage-save nltir.xml --log-usage-export nltr.json all