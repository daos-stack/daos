--- conflicted
+++ resolved
@@ -8,13 +8,9 @@
 sudo bash -c 'echo 1 > /proc/sys/kernel/sysrq'
 sudo mkdir -p /mnt/daos
 # using mmap()'ed ULT stacks requires to bump system default
-<<<<<<< HEAD
-sudo sysctl vm.max_map_count=1000000
-=======
 if [ "$(sudo sysctl -n vm.max_map_count)" -lt "1000000" ] ; then
     sudo sysctl vm.max_map_count=1000000
 fi
->>>>>>> 401890e4
 
 # Create the directory path as root, then replace the actual directory itself
 # with a symlink back to the data.  This avoids a copy, and allows the remote
