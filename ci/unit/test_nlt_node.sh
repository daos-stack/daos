--- conflicted
+++ resolved
@@ -32,23 +32,11 @@
 pip config set global.progress_bar off
 pip config set global.no_color true
 
-<<<<<<< HEAD
-if [ -z $HTTPS_PROXY ]; then
-    pip install --upgrade pip
-    pip install --requirement requirements-utest.txt
-    pip install /opt/daos/lib/daos/python/
-else
-    pip install --proxy "$HTTPS_PROXY" --upgrade pip
-    pip install --proxy "$HTTPS_PROXY" --requirement requirements-utest.txt
-    pip install --proxy "$HTTPS_PROXY" /opt/daos/lib/daos/python/
-fi
-=======
 pip install --upgrade pip
 pip install --requirement requirements-utest.txt
 
 pip install /opt/daos/lib/daos/python/
 
->>>>>>> 7f32e048
 # set high open file limit in the shell to avoid extra warning
 sudo prlimit --nofile=1024:262144 --pid $$
 prlimit -n
