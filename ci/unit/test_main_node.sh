#!/bin/bash

# This is a script to be run by the unit/test_main.sh to run a test
# on a CI node.

set -x

sudo bash -c 'echo 1 > /proc/sys/kernel/sysrq'
if grep /mnt/daos\  /proc/mounts; then
    sudo umount /mnt/daos
fi
sudo mkdir -p /mnt/daos

sudo mount -t tmpfs -o size=16G tmpfs /mnt/daos
sudo mkdir -p "$DAOS_BASE"
sudo mount -t nfs "$HOSTNAME":"$HOSTPWD" "$DAOS_BASE"
sudo cp "$DAOS_BASE/install/bin/daos_admin" /usr/bin/daos_admin
set +x
if [ -n "$BULLSEYE" ]; then
  pushd "$DAOS_BASE/bullseye"
    sudo ./install --quiet --key "${BULLSEYE}" \
                   --prefix /opt/BullseyeCoverage
  popd
  rm -rf bullseye
  export COVFILE="$DAOS_BASE/test.cov"
  export PATH="/opt/BullseyeCoverage/bin:$PATH"
fi
sudo chown root /usr/bin/daos_admin
sudo chmod 4755 /usr/bin/daos_admin
/bin/rm "$DAOS_BASE/install/bin/daos_admin"
sudo ln -sf "$SL_PREFIX/share/spdk/scripts/setup.sh" /usr/share/spdk/scripts
sudo ln -sf "$SL_PREFIX/share/spdk/scripts/common.sh" /usr/share/spdk/scripts
sudo ln -s "$SL_PREFIX/include"  /usr/share/spdk/include

# set CMOCKA envs here
export CMOCKA_MESSAGE_OUTPUT=xml
if [[ -z ${WITH_VALGRIND} ]]; then
    export CMOCKA_XML_FILE="${DAOS_BASE}/test_results/%g.xml"
else
    export CMOCKA_XML_FILE="${DAOS_BASE}/test_results/%g_${WITH_VALGRIND}.xml"
fi

cd "$DAOS_BASE"
<<<<<<< HEAD
IS_CI=true OLD_CI=false RUN_TEST_VALGRIND="$WITH_VALGRIND" utils/run_test.sh
./utils/node_local_test.py all

if [ "$WITH_VALGRIND" == 'memcheck' ]; then
    # Remove DAOS_BASE from memcheck xml results
    find test_results -maxdepth 1 -name 'results-memcheck-*.xml' \
        -print0 | xargs -0 sed -i "s:$DAOS_BASE::g"
fi
=======
IS_CI=true OLD_CI=false utils/run_test.sh
mkdir -p vm_test
./utils/node_local_test.py --output-file=vm_test/nlt-errors.json all
>>>>>>> 55a8aa85
<|MERGE_RESOLUTION|>--- conflicted
+++ resolved
@@ -41,17 +41,12 @@
 fi
 
 cd "$DAOS_BASE"
-<<<<<<< HEAD
 IS_CI=true OLD_CI=false RUN_TEST_VALGRIND="$WITH_VALGRIND" utils/run_test.sh
-./utils/node_local_test.py all
+mkdir -p vm_test
+./utils/node_local_test.py --output-file=vm_test/nlt-errors.json all
 
 if [ "$WITH_VALGRIND" == 'memcheck' ]; then
     # Remove DAOS_BASE from memcheck xml results
     find test_results -maxdepth 1 -name 'results-memcheck-*.xml' \
         -print0 | xargs -0 sed -i "s:$DAOS_BASE::g"
-fi
-=======
-IS_CI=true OLD_CI=false utils/run_test.sh
-mkdir -p vm_test
-./utils/node_local_test.py --output-file=vm_test/nlt-errors.json all
->>>>>>> 55a8aa85
+fi