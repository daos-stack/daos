--- conflicted
+++ resolved
@@ -44,7 +44,6 @@
 IS_CI=true OLD_CI=false RUN_TEST_VALGRIND="$WITH_VALGRIND" utils/run_test.sh
 mkdir -p vm_test
 
-<<<<<<< HEAD
 # Remove DAOS_BASE from memcheck xml results
 set -x
 echo "debug in test_main_node.sh"
@@ -54,10 +53,6 @@
 if [ "$WITH_VALGRIND" == 'memcheck' ]; then
     find test_results -maxdepth 1 -name '*.memcheck.xml' \
         -print0 | xargs -0 sed -i "s:$DAOS_BASE::g"
-else
+elif [ -z "$BULLSEYE" ]; then
     ./utils/node_local_test.py --output-file=vm_test/nlt-errors.json all
-=======
-if [ -z "$BULLSEYE" ]; then
-./utils/node_local_test.py --output-file=vm_test/nlt-errors.json all
->>>>>>> 92d88390
 fi