#!/bin/bash
#
#  Copyright 2020-2023 Intel Corporation.
#  Copyright 2025 Hewlett Packard Enterprise Development LP
#
#  SPDX-License-Identifier: BSD-2-Clause-Patent
#
# This is a script to be run by the ci/unit/test_main.sh to run a test
# on a CI node.

set -uex

sudo bash -c 'echo 1 > /proc/sys/kernel/sysrq'
sudo bash -c 'echo 1024 > /proc/sys/vm/nr_hugepages'

if grep /mnt/daos\  /proc/mounts; then
    sudo umount /mnt/daos
fi
sudo mkdir -p /mnt/daos

# shellcheck disable=SC1091
source build/.build_vars.sh

sudo mkdir -p "${SL_SRC_DIR}"
sudo mount --bind build "${SL_SRC_DIR}"

log_prefix="unit_test"

: "${BULLSEYE:=}"
if [ -n "$BULLSEYE" ]; then
    pushd "${SL_SRC_DIR}/bullseye"
    set +x
    echo + sudo ./install --quiet --key "**********" --prefix /opt/BullseyeCoverage
    sudo ./install --quiet --key "${BULLSEYE}" --prefix /opt/BullseyeCoverage
    set -x
    popd
    rm -rf bullseye
    export COVFILE="${SL_SRC_DIR}/test.cov"
    export PATH="/opt/BullseyeCoverage/bin:$PATH"
    log_prefix="covc_test"
fi

cd "${SL_SRC_DIR}"
mkdir new_dir
sudo cp -a new_dir /opt/daos
tar --strip-components=2 --directory /opt/daos -xf opt-daos.tar

sudo bash -c ". ./utils/sl/setup_local.sh; ./utils/setup_daos_server_helper.sh"

sudo mkdir -p /usr/share/spdk/scripts/
sudo ln -sf "$SL_PREFIX/share/spdk/scripts/setup.sh" /usr/share/spdk/scripts/
sudo ln -sf "$SL_PREFIX/share/spdk/scripts/common.sh" /usr/share/spdk/scripts/
sudo ln -s "$SL_PREFIX/include"  /usr/share/spdk/include

# set CMOCKA envs here
: "${WITH_VALGRIND:=}"
export CMOCKA_MESSAGE_OUTPUT=xml
if [[ -z ${WITH_VALGRIND} ]]; then
    export CMOCKA_XML_FILE="${SL_SRC_DIR}/test_results/%g.xml"
else
    export CMOCKA_XML_FILE="${SL_SRC_DIR}/test_results/%g_${WITH_VALGRIND}.xml"
fi

sudo mount -t tmpfs -o size=16G tmpfs /mnt/daos
RUN_TEST_VALGRIND=""
if [ "$WITH_VALGRIND" = "memcheck" ]; then
    log_prefix="unit_test_memcheck"
    RUN_TEST_VALGRIND="--memcheck"
fi
VDB_ARG=""
if [ -b "/dev/vdb" ]; then
    VDB_ARG="--bdev=/dev/vdb"
fi
SUDO_ARG="--sudo=no"
test_log_dir="${log_prefix}_logs"
if [ "$BDEV_TEST" = "true" ]; then
    SUDO_ARG="--sudo=only"
    test_log_dir="${log_prefix}_bdev_logs"
fi

rm -rf "$test_log_dir"

# Use default python as that's where storage_estimator is installed.
python3.11 -m venv venv

# Workaround until we have a setup.py script for the storage estimator and we're able to do this:
# pip install /opt/daos/lib64/python3.6/site-packages/storage_estimator
cp -r /opt/daos/lib64/python3.6/site-packages/storage_estimator venv/lib64/python3.11/site-packages/
mkdir venv/lib64/daos_srv
cp -r /opt/daos/lib64/daos_srv/libvos_size.so venv/lib64/daos_srv/
cp /opt/daos/lib64/libdfs.so venv/lib64/

# shellcheck disable=SC1091
source venv/bin/activate
touch venv/pip.conf
pip config set global.progress_bar off
pip config set global.no_color true
pip install --upgrade pip
pip install --requirement requirements-utest.txt
pip install /opt/daos/lib/daos/python/

<<<<<<< HEAD
utils/run_utest.py $RUN_TEST_VALGRIND --no-fail-on-error $VDB_ARG --log_dir="$test_log_dir" \
                   $SUDO_ARG

# Generate code coverage report if at least one gcda file was generated
if [[ -n $(find build -name "*.gcda") ]]; then
    pip install --requirement requirements-code-coverage.txt
    
    mkdir -p "${test_log_dir}/code_coverage"
    gcovr --json "${test_log_dir}/code_coverage/code_coverage.json" --gcov-ignore-parse-errors
fi
HTTPS_PROXY="${HTTPS_PROXY:-}" utils/run_utest.py $RUN_TEST_VALGRIND \
=======
HTTPS_PROXY="${DAOS_HTTPS_PROXY:-}" utils/run_utest.py $RUN_TEST_VALGRIND \
>>>>>>> 68d5580d
    --no-fail-on-error $VDB_ARG --log_dir="$test_log_dir" $SUDO_ARG<|MERGE_RESOLUTION|>--- conflicted
+++ resolved
@@ -99,7 +99,6 @@
 pip install --requirement requirements-utest.txt
 pip install /opt/daos/lib/daos/python/
 
-<<<<<<< HEAD
 utils/run_utest.py $RUN_TEST_VALGRIND --no-fail-on-error $VDB_ARG --log_dir="$test_log_dir" \
                    $SUDO_ARG
 
@@ -110,8 +109,5 @@
     mkdir -p "${test_log_dir}/code_coverage"
     gcovr --json "${test_log_dir}/code_coverage/code_coverage.json" --gcov-ignore-parse-errors
 fi
-HTTPS_PROXY="${HTTPS_PROXY:-}" utils/run_utest.py $RUN_TEST_VALGRIND \
-=======
 HTTPS_PROXY="${DAOS_HTTPS_PROXY:-}" utils/run_utest.py $RUN_TEST_VALGRIND \
->>>>>>> 68d5580d
     --no-fail-on-error $VDB_ARG --log_dir="$test_log_dir" $SUDO_ARG