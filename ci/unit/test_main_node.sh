--- conflicted
+++ resolved
@@ -92,11 +92,7 @@
 pip install /opt/daos/lib/daos/python/
 
 WITH_CODE_COVERAGE="no"
-<<<<<<< HEAD
-if [[ -n $(find build -name "*.gcno") ]]; then
-=======
 if [[ -n $(find build -name "*.gcno" | xargs ls -la) ]]; then
->>>>>>> db96ad06
     WITH_CODE_COVERAGE="yes"
 fi
 
@@ -107,13 +103,10 @@
 # Generate code coverage report if at least one gcda file was generated
 if [ "$WITH_CODE_COVERAGE" = "yes" ]; then
     pip install --requirement requirements-code-coverage.txt
-<<<<<<< HEAD
-=======
     find . -name "*.gcno" | xargs ls -la
     find . -name "*.gcda" | xargs ls -la
     find . -name "*.c" | xargs ls -la
     find . -name "*.h" | xargs ls -la
->>>>>>> db96ad06
     mkdir -p "${test_log_dir}/code_coverage"
     gcovr --json "${test_log_dir}/code_coverage/code_coverage.json" --gcov-ignore-parse-errors \
         --gcov-ignore-errors=no_working_dir_found
