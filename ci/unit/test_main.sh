#!/bin/bash

# This is the script used for running unit testing
# run_tests.sh and run_tests.sh with memcheck stages on the CI
set -ex

# JENKINS-52781 tar function is breaking symlinks
rm -rf test_results
mkdir test_results

# Check if this is a Bulleye stage
USE_BULLSEYE=false
case $STAGE_NAME in
  *Bullseye**)
  USE_BULLSEYE=true
  ;;
esac

if $USE_BULLSEYE; then
  rm -rf bullseye
  mkdir -p bullseye
  tar -C bullseye --strip-components=1 -xf bullseye.tar
else
  BULLSEYE=
fi

# shellcheck disable=SC1091
source ./.build_vars.sh
rm -f "${SL_BUILD_DIR}/src/control/src/github.com/daos-stack/daos/src/control"
mkdir -p "${SL_BUILD_DIR}/src/control/src/github.com/daos-stack/daos/src/"
ln -s ../../../../../../../../src/control \
  "${SL_BUILD_DIR}/src/control/src/github.com/daos-stack/daos/src/control"
DAOS_BASE=${SL_PREFIX%/install*}
rm -rf dnt.*.memcheck.xml vm_test/
NODE=${NODELIST%%,*}
mydir="$(cd "$(dirname "${BASH_SOURCE[0]}")" >/dev/null 2>&1 && pwd)"

# shellcheck disable=SC2029
ssh "$SSH_KEY_ARGS" jenkins@"$NODE" "DAOS_BASE=$DAOS_BASE      \
                                     HOSTNAME=$HOSTNAME        \
                                     HOSTPWD=$PWD              \
                                     SL_PREFIX=$SL_PREFIX      \
<<<<<<< HEAD
                                     WITH_VALGRIND=$WITH_VALGRIND \
=======
                                     BULLSEYE=$BULLSEYE        \
>>>>>>> 55a8aa85
                                     $(cat "$mydir/test_main_node.sh")"<|MERGE_RESOLUTION|>--- conflicted
+++ resolved
@@ -40,9 +40,6 @@
                                      HOSTNAME=$HOSTNAME        \
                                      HOSTPWD=$PWD              \
                                      SL_PREFIX=$SL_PREFIX      \
-<<<<<<< HEAD
                                      WITH_VALGRIND=$WITH_VALGRIND \
-=======
                                      BULLSEYE=$BULLSEYE        \
->>>>>>> 55a8aa85
                                      $(cat "$mydir/test_main_node.sh")"