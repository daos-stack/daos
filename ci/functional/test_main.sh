#!/bin/bash

set -eux

test_tag=$(git show -s --format=%B | \
           sed -ne "/^Test-tag$PRAGMA_SUFFIX:/s/^.*: *//p")
if [ -z "$test_tag" ]; then
    # shellcheck disable=SC2153
    test_tag=$TEST_TAG
fi

tnodes=$(echo "$NODELIST" | cut -d ',' -f 1-"$NODE_COUNT")
first_node=${NODELIST%%,*}

clush -B -S -o '-i ci_key' -l root -w "${first_node}" \
    "NODELIST=${NODELIST} $(cat ci/functional/setup_nfs.sh)"

clush -B -S -o '-i ci_key' -l root -w "${tnodes}" \
  "OPERATIONS_EMAIL=${OPERATIONS_EMAIL}                \
   FIRST_NODE=${first_node}                            \
   TEST_RPMS=${TEST_RPMS}                              \
   $(cat ci/functional/test_main_prep_node.sh)"

# this is being mis-flagged as SC2026 where shellcheck.net is OK with it
# shellcheck disable=SC2026
trap 'clush -B -S -o "-i ci_key" -l root -w "${tnodes}" '\
'"set -x; umount /mnt/share"' EXIT

# set DAOS_TARGET_OVERSUBSCRIBE env here
export DAOS_TARGET_OVERSUBSCRIBE=1
rm -rf install/lib/daos/TESTING/ftest/avocado ./*_results.xml
mkdir -p install/lib/daos/TESTING/ftest/avocado/job-results
if $TEST_RPMS; then
    # shellcheck disable=SC2029
    ssh -i ci_key -l jenkins "${first_node}" \
<<<<<<< HEAD
      "TEST_TAG=\"$test_tag\"                            \
       TNODES=\"$tnodes\"                                \
       FTEST_ARG=\"$FTEST_ARG\"                          \
=======
      "TEST_TAG=\"$test_tag\"                        \
       TNODES=$tnodes                                \
       FTEST_ARG=$FTEST_ARG                          \
>>>>>>> fb997d88
       $(cat ci/functional/test_main_node.sh)"
    # now collect up the logs and store them like non-RPM test does
    mkdir -p install/lib/daos/TESTING/
    # scp doesn't copy symlinks, it resolves them
    ssh -i ci_key -l jenkins "${first_node}" tar -C /var/tmp/ -czf - ftest |
        tar -C install/lib/daos/TESTING/ -xzf -
else
    ./ftest.sh "$test_tag" "$tnodes" "$FTEST_ARG"
fi<|MERGE_RESOLUTION|>--- conflicted
+++ resolved
@@ -33,15 +33,9 @@
 if $TEST_RPMS; then
     # shellcheck disable=SC2029
     ssh -i ci_key -l jenkins "${first_node}" \
-<<<<<<< HEAD
-      "TEST_TAG=\"$test_tag\"                            \
-       TNODES=\"$tnodes\"                                \
-       FTEST_ARG=\"$FTEST_ARG\"                          \
-=======
       "TEST_TAG=\"$test_tag\"                        \
-       TNODES=$tnodes                                \
-       FTEST_ARG=$FTEST_ARG                          \
->>>>>>> fb997d88
+       TNODES=\"$tnodes\"                            \
+       FTEST_ARG=\"$FTEST_ARG\"                      \
        $(cat ci/functional/test_main_node.sh)"
     # now collect up the logs and store them like non-RPM test does
     mkdir -p install/lib/daos/TESTING/
