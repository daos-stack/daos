#!/bin/bash

REPOS_DIR=/etc/dnf.repos.d
DISTRO_NAME=leap15
LSB_RELEASE=lsb-release
EXCLUDE_UPGRADE=fuse,fuse-libs,fuse-devel,mercury,daos,daos-\*

bootstrap_dnf() {
    time zypper --non-interactive install dnf
}

group_repo_post() {
    if [ -n "$DAOS_STACK_GROUP_REPO" ]; then
        rpm --import \
            "${REPOSITORY_URL}${DAOS_STACK_GROUP_REPO%/*}/opensuse-15.2-devel-languages-go-x86_64-proxy/repodata/repomd.xml.key"
    fi
}

distro_custom() {
    # monkey-patch lua-lmod
    if ! grep MODULEPATH=".*"/usr/share/modules /etc/profile.d/lmod.sh; then \
        sed -e '/MODULEPATH=/s/$/:\/usr\/share\/modules/'                     \
               /etc/profile.d/lmod.sh;                                        \
    fi

    # force install of avocado 52.1
    dnf -y erase avocado{,-common} \
           python2-avocado{,-plugins-{output-html,varianter-yaml-to-mux}}
    dnf -y install {avocado-common,python2-avocado{,-plugins-{output-html,varianter-yaml-to-mux}}}-52.1

}

post_provision_config_nodes() {
    bootstrap_dnf

    # Reserve port ranges 31416-31516 for DAOS and CART servers
    echo 31416-31516 > /proc/sys/net/ipv4/ip_local_reserved_ports

    if $CONFIG_POWER_ONLY; then
        rm -f $REPOS_DIR/*.hpdd.intel.com_job_daos-stack_job_*_job_*.repo
        dnf -y erase fio fuse ior-hpc mpich-autoload               \
                     ompi argobots cart daos daos-client dpdk      \
                     fuse-libs libisa-l libpmemobj mercury mpich   \
                     openpa pmix protobuf-c spdk libfabric libpmem \
                     libpmemblk munge-libs munge slurm             \
                     slurm-example-configs slurmctld slurm-slurmmd
    fi

    local dnf_repo_args="--disablerepo=*"

    add_repo "$DAOS_STACK_GROUP_REPO"
    group_repo_post

    add_repo "${DAOS_STACK_LOCAL_REPO}" false

    # TODO: this should be per repo for the above two repos
    dnf_repo_args+=" --enablerepo=repo.dc.hpdd.intel.com_repository_*"

    if [ -n "$INST_REPOS" ]; then
        local repo
        for repo in $INST_REPOS; do
            branch="master"
            build_number="lastSuccessfulBuild"
            if [[ $repo = *@* ]]; then
                branch="${repo#*@}"
                repo="${repo%@*}"
                if [[ $branch = *:* ]]; then
                    build_number="${branch#*:}"
                    branch="${branch%:*}"
                fi
            fi
            local repo_url="${JENKINS_URL}"job/daos-stack/job/"${repo}"/job/"${branch//\//%252F}"/"${build_number}"/artifact/artifacts/$DISTRO_NAME/
            dnf config-manager --add-repo="${repo_url}"
            disable_gpg_check "$repo_url"
            # TODO: this should be per repo in the above loop
            if [ -n "$INST_REPOS" ]; then
                dnf_repo_args+=",build.hpdd.intel.com_job_daos-stack*"
            fi
        done
    fi
    if [ -n "$INST_RPMS" ]; then
        # shellcheck disable=SC2086
        dnf -y erase $INST_RPMS
    fi
    rm -f /etc/profile.d/openmpi.sh
    rm -f /tmp/daos_control.log
<<<<<<< HEAD
    dnf -y install lsb-release

    # monkey-patch lua-lmod
    if ! grep MODULEPATH=".*"/usr/share/modules /etc/profile.d/lmod.sh; then \
        sed -e '/MODULEPATH=/s/$/:\/usr\/share\/modules/'                     \
               /etc/profile.d/lmod.sh;                                        \
    fi

    # force install of avocado 82.0
    dnf -y erase avocado{,-common} python2-avocado{,-plugins-{output-html,varianter-yaml-to-mux}}
    pip3 install --upgrade pip
    pip3 install "avocado-framework<83.0"
    pip3 install "avocado-framework-plugin-result-html<83.0"
    pip3 install "avocado-framework-plugin-varianter-yaml-to-mux<83.0"
=======
    dnf -y install $LSB_RELEASE
>>>>>>> 33e535d2

    # shellcheck disable=SC2086
    if [ -n "$INST_RPMS" ] &&
       ! dnf -y $dnf_repo_args install $INST_RPMS; then
        rc=${PIPESTATUS[0]}
        dump_repos
        exit "$rc"
    fi

    distro_custom

    # now make sure everything is fully up-to-date
    if ! time dnf -y upgrade \
                  --exclude "$EXCLUDE_UPGRADE"; then
        dump_repos
        exit 1
    fi

    exit 0
}<|MERGE_RESOLUTION|>--- conflicted
+++ resolved
@@ -23,10 +23,12 @@
                /etc/profile.d/lmod.sh;                                        \
     fi
 
-    # force install of avocado 52.1
-    dnf -y erase avocado{,-common} \
-           python2-avocado{,-plugins-{output-html,varianter-yaml-to-mux}}
-    dnf -y install {avocado-common,python2-avocado{,-plugins-{output-html,varianter-yaml-to-mux}}}-52.1
+    # force install of avocado 82.0
+    dnf -y erase avocado{,-common} python2-avocado{,-plugins-{output-html,varianter-yaml-to-mux}}
+    pip3 install --upgrade pip
+    pip3 install "avocado-framework<83.0"
+    pip3 install "avocado-framework-plugin-result-html<83.0"
+    pip3 install "avocado-framework-plugin-varianter-yaml-to-mux<83.0"
 
 }
 
@@ -84,24 +86,7 @@
     fi
     rm -f /etc/profile.d/openmpi.sh
     rm -f /tmp/daos_control.log
-<<<<<<< HEAD
     dnf -y install lsb-release
-
-    # monkey-patch lua-lmod
-    if ! grep MODULEPATH=".*"/usr/share/modules /etc/profile.d/lmod.sh; then \
-        sed -e '/MODULEPATH=/s/$/:\/usr\/share\/modules/'                     \
-               /etc/profile.d/lmod.sh;                                        \
-    fi
-
-    # force install of avocado 82.0
-    dnf -y erase avocado{,-common} python2-avocado{,-plugins-{output-html,varianter-yaml-to-mux}}
-    pip3 install --upgrade pip
-    pip3 install "avocado-framework<83.0"
-    pip3 install "avocado-framework-plugin-result-html<83.0"
-    pip3 install "avocado-framework-plugin-varianter-yaml-to-mux<83.0"
-=======
-    dnf -y install $LSB_RELEASE
->>>>>>> 33e535d2
 
     # shellcheck disable=SC2086
     if [ -n "$INST_RPMS" ] &&
