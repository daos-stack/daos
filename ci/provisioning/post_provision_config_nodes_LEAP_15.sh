#!/bin/bash

REPOS_DIR=/etc/dnf/repos.d
DISTRO_NAME=leap15
LSB_RELEASE=lsb-release
EXCLUDE_UPGRADE=fuse,fuse-libs,fuse-devel,mercury,daos,daos-\*
<<<<<<< HEAD

=======
>>>>>>> 8a2824f3

bootstrap_dnf() {
    time zypper --non-interactive install dnf
    rm -rf "$REPOS_DIR"
    ln -s ../zypp/repos.d "$REPOS_DIR"
}

group_repo_post() {
    if [ -n "$DAOS_STACK_GROUP_REPO" ]; then
        rpm --import \
            "${REPOSITORY_URL}${DAOS_STACK_GROUP_REPO%/*}/opensuse-15.2-devel-languages-go-x86_64-proxy/repodata/repomd.xml.key"
    fi
}

distro_custom() {
    # monkey-patch lua-lmod
    if ! grep MODULEPATH=".*"/usr/share/modules /etc/profile.d/lmod.sh; then \
        sed -e '/MODULEPATH=/s/$/:\/usr\/share\/modules/'                     \
               /etc/profile.d/lmod.sh;                                        \
    fi

<<<<<<< HEAD
    # force install of avocado 69.x
    dnf -y erase avocado{,-common} \
                 python2-avocado{,-plugins-{output-html,varianter-yaml-to-mux}}
    python3 -m pip install --upgrade pip
    python3 -m pip install "avocado-framework<70.0"
    python3 -m pip install "avocado-framework-plugin-result-html<70.0"
    python3 -m pip install "avocado-framework-plugin-varianter-yaml-to-mux<70.0"

=======
>>>>>>> 8a2824f3
}

post_provision_config_nodes() {
    bootstrap_dnf

    # Reserve port ranges 31416-31516 for DAOS and CART servers
    echo 31416-31516 > /proc/sys/net/ipv4/ip_local_reserved_ports

    if $CONFIG_POWER_ONLY; then
        rm -f $REPOS_DIR/*.hpdd.intel.com_job_daos-stack_job_*_job_*.repo
        time dnf -y erase fio fuse ior-hpc mpich-autoload               \
                     ompi argobots cart daos daos-client dpdk      \
                     fuse-libs libisa-l libpmemobj mercury mpich   \
                     openpa pmix protobuf-c spdk libfabric libpmem \
                     libpmemblk munge-libs munge slurm             \
                     slurm-example-configs slurmctld slurm-slurmmd
    fi

    time dnf repolist
    # the group repo is always on the test image
    #add_group_repo
    add_local_repo
    time dnf repolist

    if [ -n "$INST_REPOS" ]; then
        local repo
        for repo in $INST_REPOS; do
            branch="master"
            build_number="lastSuccessfulBuild"
            if [[ $repo = *@* ]]; then
                branch="${repo#*@}"
                repo="${repo%@*}"
                if [[ $branch = *:* ]]; then
                    build_number="${branch#*:}"
                    branch="${branch%:*}"
                fi
            fi
            local repo_url="${JENKINS_URL}"job/daos-stack/job/"${repo}"/job/"${branch//\//%252F}"/"${build_number}"/artifact/artifacts/$DISTRO_NAME/
            dnf config-manager --add-repo="${repo_url}"
            disable_gpg_check "$repo_url"
        done
    fi
    if [ -n "$INST_RPMS" ]; then
        # shellcheck disable=SC2086
        time dnf -y erase $INST_RPMS
    fi
    rm -f /etc/profile.d/openmpi.sh
    rm -f /tmp/daos_control.log
    time dnf -y install $LSB_RELEASE
<<<<<<< HEAD

=======
>>>>>>> 8a2824f3
    # shellcheck disable=SC2086
    if [ -n "$INST_RPMS" ] &&
       ! time dnf -y install $INST_RPMS; then
        rc=${PIPESTATUS[0]}
        dump_repos
        exit "$rc"
    fi

    distro_custom

    # now make sure everything is fully up-to-date
    if ! time dnf -y upgrade \
                  --exclude "$EXCLUDE_UPGRADE"; then
        dump_repos
        exit 1
    fi

    if [ -f /etc/do-release ]; then
        cat /etc/do-release
    fi
    cat /etc/os-release

    exit 0
}<|MERGE_RESOLUTION|>--- conflicted
+++ resolved
@@ -4,10 +4,6 @@
 DISTRO_NAME=leap15
 LSB_RELEASE=lsb-release
 EXCLUDE_UPGRADE=fuse,fuse-libs,fuse-devel,mercury,daos,daos-\*
-<<<<<<< HEAD
-
-=======
->>>>>>> 8a2824f3
 
 bootstrap_dnf() {
     time zypper --non-interactive install dnf
@@ -29,7 +25,6 @@
                /etc/profile.d/lmod.sh;                                        \
     fi
 
-<<<<<<< HEAD
     # force install of avocado 69.x
     dnf -y erase avocado{,-common} \
                  python2-avocado{,-plugins-{output-html,varianter-yaml-to-mux}}
@@ -38,8 +33,6 @@
     python3 -m pip install "avocado-framework-plugin-result-html<70.0"
     python3 -m pip install "avocado-framework-plugin-varianter-yaml-to-mux<70.0"
 
-=======
->>>>>>> 8a2824f3
 }
 
 post_provision_config_nodes() {
@@ -89,10 +82,6 @@
     rm -f /etc/profile.d/openmpi.sh
     rm -f /tmp/daos_control.log
     time dnf -y install $LSB_RELEASE
-<<<<<<< HEAD
-
-=======
->>>>>>> 8a2824f3
     # shellcheck disable=SC2086
     if [ -n "$INST_RPMS" ] &&
        ! time dnf -y install $INST_RPMS; then
