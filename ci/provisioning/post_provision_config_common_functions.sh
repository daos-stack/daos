#!/bin/bash

set -eux

: "${DAOS_STACK_RETRY_DELAY_SECONDS:=60}"
: "${DAOS_STACK_RETRY_COUNT:=3}"
: "${DAOS_STACK_MONITOR_SECONDS:=600}"
: "${BUILD_URL:=Not_in_jenkins}"
: "${STAGE_NAME:=Unknown_Stage}"
: "${OPERATIONS_EMAIL:=$USER@localhost}"

# functions common to more than one distro specific provisioning
url_to_repo() {
    local url="$1"

    local repo=${url#*://}
    repo="${repo#/}"
    repo="${repo//%/}"
    repo="${repo//\//_}"

    echo "$repo"
}

add_repo() {
    local match="$1"
    local add_repo="$2"
    local gpg_check="${3:-true}"

    if [ -z "$match" ]; then
        # we cannot try to add a repo that has no match
        return
    fi

    local repo
    # see if a package we know is in the repo is present
    if repo=$(dnf -y repoquery --qf "%{repoid}" "$1" 2>/dev/null | grep ..\*); then
        DNF_REPO_ARGS+=" --enablerepo=$repo"
    else
        local repo_url="${REPOSITORY_URL}${add_repo}"
        local repo_name
        repo_name=$(url_to_repo "$repo_url")
        if ! dnf -y repolist | grep "$repo_name"; then
            dnf -y config-manager --add-repo="${repo_url}" >&2
            if ! $gpg_check; then
                disable_gpg_check "$add_repo" >&2
            fi
        fi
        DNF_REPO_ARGS+=" --enablerepo=$repo_name"
    fi
}

add_group_repo() {
    local match="$1"

    add_repo "$match" "$DAOS_STACK_GROUP_REPO"
    group_repo_post
}

add_local_repo() {
    add_repo 'argobots' "$DAOS_STACK_LOCAL_REPO" false
}

disable_gpg_check() {
    local url="$1"

    repo="$(url_to_repo "$url")"
    # bug in EL7 DNF: this needs to be enabled before it can be disabled
    dnf -y config-manager --save --setopt="$repo".gpgcheck=1
    dnf -y config-manager --save --setopt="$repo".gpgcheck=0
    # but even that seems to be not enough, so just brute-force it
    if [ -d /etc/yum.repos.d ] &&
       ! grep gpgcheck /etc/yum.repos.d/"$repo".repo; then
        echo "gpgcheck=0" >> /etc/yum.repos.d/"$repo".repo
    fi
}

dump_repos() {
    for file in "$REPOS_DIR"/*.repo; do
        echo "---- $file ----"
        cat "$file"
    done
}
retry_dnf() {
    local monitor_threshold="$1"
    shift

    local args=("dnf" "-y" "${@}")
    local attempt=0
    local rc=0
    while [ $attempt -lt "${RETRY_COUNT:-$DAOS_STACK_RETRY_COUNT}" ]; do
        if monitor_cmd "$monitor_threshold" "${args[@]}"; then
            # Command succeeded, return with success
            if [ $attempt -gt 0 ]; then
                # shellcheck disable=SC2154
                send_mail "Command retry successful in $STAGE_NAME after $((attempt + 1)) attempts using ${repo_servers[0]} as initial repo server " \
                          "Command:  ${args[*]}\nAttempts: $attempt\nStatus:   $rc"
            fi
            return 0
        fi
        # Command failed, retry
        rc=${PIPESTATUS[0]}
        (( attempt++ )) || true
        if [ "$attempt" -gt 0 ]; then
            # shellcheck disable=SC2154
            if [ "$attempt" -eq 2 ] && [ ${#repo_servers[@]} -gt 1 ]; then
                # but we were using an experimental repo server, so fall back to the
                # non-experimental one after trying twice with the experimental one
                set_local_repo "${repo_servers[1]}"
                dnf -y makecache
                if [ -n "${POWERTOOLSREPO:-}" ]; then
                    POWERTOOLSREPO=${POWERTOOLSREPO/${repo_servers[0]}/${repo_servers[1]}}
                fi
            fi
            sleep "${RETRY_DELAY_SECONDS:-$DAOS_STACK_RETRY_DELAY_SECONDS}"
        fi
    done
    if [ "$rc" -ne 0 ]; then
        send_mail "Command retry failed in $STAGE_NAME after $attempt attempts using ${repo_server:-nexus} as initial repo server " \
                  "Command:  $*\nAttempts: $attempt\nStatus:   $rc"
    fi
    return 1

}

send_mail() {
    local subject="$1"
    local message="${2:-}"

    local recipients
    if mail --help | grep s-nail; then
        recipients="${OPERATIONS_EMAIL//, }"
    else
        recipients="${OPERATIONS_EMAIL}"
    fi

    set +x
    {
        echo "Build: $BUILD_URL"
        echo "Stage: $STAGE_NAME"
        echo "Host:  $HOSTNAME"
        echo ""
        echo -e "$message"
    } 2>&1 | mail -s "$subject" -r "$HOSTNAME"@intel.com "$recipients"
    set -x
}

monitor_cmd() {
    local threshold="$1"
    shift

    local duration=0
    local start="$SECONDS"
    if ! time "$@"; then
        return "${PIPESTATUS[0]}"
    fi
    ((duration = SECONDS - start))
    if [ "$duration" -gt "$threshold" ]; then
        send_mail "Command exceeded ${threshold}s in $STAGE_NAME" \
                    "Command:  $*\nReal time: $duration"
    fi
    return 0
}

retry_cmd() {
    local monitor_threshold="$1"
    shift

    local attempt=0
    local rc=0
    while [ $attempt -lt "${RETRY_COUNT:-$DAOS_STACK_RETRY_COUNT}" ]; do
        if monitor_cmd "$monitor_threshold" "$@"; then
            # Command succeeded, return with success
            if [ $attempt -gt 0 ]; then
                send_mail "Command retry successful in $STAGE_NAME after $attempt attempts" \
                          "Command:  $*\nAttempts: $attempt\nStatus:   $rc"
            fi
            return 0
        fi
        # Command failed, retry
        rc=${PIPESTATUS[0]}
        (( attempt++ )) || true
        if [ "$attempt" -gt 0 ]; then
            sleep "${RETRY_DELAY_SECONDS:-$DAOS_STACK_RETRY_DELAY_SECONDS}"
        fi
    done
    if [ "$rc" -ne 0 ]; then
        send_mail "Command retry failed in $STAGE_NAME after $attempt attempts" \
                  "Command:  $*\nAttempts: $attempt\nStatus:   $rc"
    fi
    return 1
}

timeout_cmd() {
    local timeout="$1"
    shift

    local attempt=0
    local rc=1
    while [ $attempt -lt "${RETRY_COUNT:-$DAOS_STACK_RETRY_COUNT}" ]; do
        if monitor_cmd "$DAOS_STACK_MONITOR_SECONDS" timeout "$timeout" "$@"; then
            # Command succeeded, return with success
            if [ $attempt -gt 0 ]; then
                send_mail "Command timeout successful in $STAGE_NAME after $attempt attempts" \
                          "Command:  $*\nAttempts: $attempt\nStatus:   $rc"
            fi
            return 0
        fi
        rc=${PIPESTATUS[0]}
        if [ "$rc" = "124" ]; then
            # Command timed out, try again
            (( attempt++ )) || true
            continue
        fi
        # Command failed for something other than timeout
        break
    done
    if [ "$rc" -ne 0 ]; then
        send_mail "Command timeout failed in $STAGE_NAME after $attempt attempts" \
                  "Command:  $*\nAttempts: $attempt\nStatus:   $rc"
    fi
    return "$rc"
}

fetch_repo_config() {
    local repo_server="$1"

    . /etc/os-release
    local repo_file="daos_ci-${ID}${VERSION_ID%%.*}-$repo_server"
    local repopath="${REPOS_DIR}/$repo_file"
    if ! curl -f -o "$repopath" "$REPO_FILE_URL$repo_file.repo"; then
        return 1
    fi

    return 0
}

pr_repos() {
    if [ -n "$CI_PR_REPOS" ]; then
        echo "$CI_PR_REPOS"
        return 0
    fi

    echo "$COMMIT_MESSAGE" |
             sed -ne '/^PR-repos: */s/^[^:]*: *//Ip' \
                  -e "/^PR-repos-$DISTRO: */s/^[^:]*: *//Ip" | tr '\n' ' '
    return 0
}

rpm_test_version() {
    if [ -n "$CI_RPM_TEST_VERSION" ]; then
        echo "$CI_RPM_TEST_VERSION"
        return 0
    fi

    echo "$COMMIT_MESSAGE" |
             sed -ne '/^RPM-test-version: */s/^[^:]*: *//Ip'
    return 0

}

set_local_repo() {
    local repo_server="$1"

    . /etc/os-release

    rm -f "$REPOS_DIR/daos_ci-${ID}${VERSION_ID%%.*}".repo
    ln "$REPOS_DIR/daos_ci-${ID}${VERSION_ID%%.*}"{-"$repo_server",.repo}

    if [ "$repo_server" = "artifactory" ]; then
        if { [[ \ $(pr_repos) = *\ daos@PR-* ]] || [ -z "$(rpm_test_version)" ]; } &&
           [[ ! ${CHANGE_TARGET:-$BRANCH_NAME} =~ ^[-.0-9A-Za-z]+-testing ]]; then
            # Disable the daos repo so that the Jenkins job repo or a PR-repos*: repo is
            # used for daos packages
            dnf -y config-manager \
                --disable daos-stack-daos-"${DISTRO_GENERIC}"-"${VERSION_ID%%.*}"-x86_64-stable-local-artifactory
        fi
    fi

    dnf repolist
}

update_repos() {
    local DISTRO_NAME="$1"

    # Update the repo files
    local repo_server
    for repo_server in "${repo_servers[@]}"; do
        if ! fetch_repo_config "$repo_server"; then
            # leave the existing on-image repo config alone if the repo fetch fails
            send_mail "Fetch repo file for repo server \"$repo_server\" failed.  Continuing on with in-image repos."
            return 1
        fi
    done

    # we're not actually using the set_local_repos.sh script
    # setting a repo server is as easy as renaming a file
    #if ! curl -o /usr/local/sbin/set_local_repos.sh-tmp "${REPO_FILE_URL}set_local_repos.sh"; then
    #    send_mail "Fetch set_local_repos.sh failed.  Continuing on with in-image copy."
    #else
    #    cat /usr/local/sbin/set_local_repos.sh-tmp > /usr/local/sbin/set_local_repos.sh
    #    chmod +x /usr/local/sbin/set_local_repos.sh
    #    rm -f /usr/local/sbin/set_local_repos.sh-tmp
    #fi

    # successfully grabbed them all, so replace the entire $REPOS_DIR
    # content with them
    local file
    for file in "$REPOS_DIR"/*.repo; do
        [ -e "$file" ] || break
        # empty the file but keep it around so that updates don't recreate it
        true > "$file"
    done

    set_local_repo "${repo_servers[0]}"
}

post_provision_config_nodes() {
    # shellcheck disable=SC2154
    if ! update_repos "$DISTRO_NAME"; then
        # need to use the image supplied repos
        # shellcheck disable=SC2034
        repo_servers=()
    fi

    bootstrap_dnf

    # Reserve port ranges 31416-31516 for DAOS and CART servers
    echo 31416-31516 > /proc/sys/net/ipv4/ip_local_reserved_ports

    # Remove DAOS dependencies to prevent masking packaging bugs
    if rpm -qa | grep fuse3; then
        dnf -y erase fuse3\*
    fi

    if $CONFIG_POWER_ONLY; then
        rm -f "$REPOS_DIR"/*.hpdd.intel.com_job_daos-stack_job_*_job_*.repo
        time dnf -y erase fio fuse ior-hpc mpich-autoload          \
                     ompi argobots cart daos daos-client dpdk      \
                     fuse-libs libisa-l libpmemobj mercury mpich   \
                     pmix protobuf-c spdk libfabric libpmem        \
                     munge-libs munge slurm                        \
                     slurm-example-configs slurmctld slurm-slurmmd
    fi

    cat /etc/os-release

<<<<<<< HEAD
=======
    # start with everything fully up-to-date
    # all subsequent package installs beyond this will install the newest packages
    # but we need some hacks for images with MOFED already installed
    cmd=(retry_dnf 600)
    if grep MOFED_VERSION /etc/do-release; then
        cmd+=(--setopt=best=0 upgrade --exclude "$EXCLUDE_UPGRADE")
    else
        cmd+=(upgrade)
    fi
    if ! "${cmd[@]}"; then
        dump_repos
        return 1
    fi
    rpm -qa | grep ^go

>>>>>>> b65f63ec
    if lspci | grep "ConnectX-6" && ! grep MOFED_VERSION /etc/do-release; then
        # Remove OPA and install MOFED
        install_mofed
    fi

    local repos_added=()
    local repo
    local inst_repos=()
    # shellcheck disable=SC2153
    read -ra inst_repos <<< "$INST_REPOS"
    for repo in "${inst_repos[@]}"; do
        branch="master"
        build_number="lastSuccessfulBuild"
        if [[ $repo = *@* ]]; then
            branch="${repo#*@}"
            repo="${repo%@*}"
            if [[ \ ${repos_added[*]+${repos_added[*]}}\  = *\ ${repo}\ * ]]; then
                # don't add duplicates, first found wins
                continue
            fi
            repos_added+=("$repo")
            if [[ $branch = *:* ]]; then
                build_number="${branch#*:}"
                branch="${branch%:*}"
            fi
        fi
        local repo_url="${ARTIFACTS_URL:-${JENKINS_URL}job/}"daos-stack/job/"$repo"/job/"${branch//\//%252F}"/"$build_number"/artifact/artifacts/$DISTRO_NAME/
<<<<<<< HEAD
        dnf -y config-manager --add-repo="${repo_url}"
        # Disable module filtering
        repo=$(url_to_repo "$repo_url")
        dnf config-manager --save --setopt "$repo.module_hotfixes=true" "$repo"
=======
        dnf -y config-manager --add-repo="$repo_url"
        repo="$(url_to_repo "$repo_url")"
        # PR-repos: should always be able to upgrade modular packages
        dnf -y config-manager --save --setopt "$repo.module_hotfixes=true" "$repo"
>>>>>>> b65f63ec
        disable_gpg_check "$repo_url"
    done

    # start with everything fully up-to-date
    # all subsequent package installs beyond this will install the newest packages
    # but we need some hacks for images with MOFED already installed
    cmd=(retry_dnf 600)
    if grep MOFED_VERSION /etc/do-release; then
        cmd+=(--setopt=best=0 upgrade --exclude "$EXCLUDE_UPGRADE")
    else
        cmd+=(upgrade)
    fi
    if ! "${cmd[@]}"; then
        dump_repos
        return 1
    fi

    local inst_rpms=()
    # shellcheck disable=SC2153
    if [ -n "$INST_RPMS" ]; then
        # use eval here, rather than say, read -ra to take advantage of bash globbing
        eval "inst_rpms=($INST_RPMS)"
        time dnf -y erase "${inst_rpms[@]}" libfabric
    fi
    rm -f /etc/profile.d/openmpi.sh
    rm -f /tmp/daos_control.log

    # shellcheck disable=SC2001
    if [ ${#inst_rpms[@]} -gt 0 ]; then
        if ! retry_dnf 360 install "${inst_rpms[@]}"; then
            rc=${PIPESTATUS[0]}
            dump_repos
            return "$rc"
        fi
    fi

    if lspci | grep "ConnectX-6" && ! grep MOFED_VERSION /etc/do-release; then
        # Need this module file
        version="$(rpm -q --qf "%{version}" openmpi)"
        mkdir -p /etc/modulefiles/mpi/
        cat << EOF > /etc/modulefiles/mpi/mlnx_openmpi-x86_64
#%Module 1.0
#
#  OpenMPI module for use with 'environment-modules' package:
#
conflict		mpi
prepend-path 		PATH 		/usr/mpi/gcc/openmpi-$version/bin
prepend-path 		LD_LIBRARY_PATH /usr/mpi/gcc/openmpi-$version/lib64
prepend-path 		PKG_CONFIG_PATH	/usr/mpi/gcc/openmpi-$version/lib64/pkgconfig
prepend-path		MANPATH		/usr/mpi/gcc/openmpi-$version/share/man
setenv 			MPI_BIN		/usr/mpi/gcc/openmpi-$version/bin
setenv			MPI_SYSCONFIG	/usr/mpi/gcc/openmpi-$version/etc
setenv			MPI_FORTRAN_MOD_DIR	/usr/mpi/gcc/openmpi-$version/lib64
setenv			MPI_INCLUDE	/usr/mpi/gcc/openmpi-$version/include
setenv	 		MPI_LIB		/usr/mpi/gcc/openmpi-$version/lib64
setenv			MPI_MAN			/usr/mpi/gcc/openmpi-$version/share/man
setenv			MPI_COMPILER	openmpi-x86_64
setenv			MPI_SUFFIX	_openmpi
setenv	 		MPI_HOME	/usr/mpi/gcc/openmpi-$version
EOF

        printf 'MOFED_VERSION=%s\n' "$MLNX_VER_NUM" >> /etc/do-release
    fi

    distro_custom

    cat /etc/os-release

    if [ -f /etc/do-release ]; then
        cat /etc/do-release
    fi

    return 0
}<|MERGE_RESOLUTION|>--- conflicted
+++ resolved
@@ -344,8 +344,6 @@
 
     cat /etc/os-release
 
-<<<<<<< HEAD
-=======
     # start with everything fully up-to-date
     # all subsequent package installs beyond this will install the newest packages
     # but we need some hacks for images with MOFED already installed
@@ -361,7 +359,6 @@
     fi
     rpm -qa | grep ^go
 
->>>>>>> b65f63ec
     if lspci | grep "ConnectX-6" && ! grep MOFED_VERSION /etc/do-release; then
         # Remove OPA and install MOFED
         install_mofed
@@ -389,17 +386,10 @@
             fi
         fi
         local repo_url="${ARTIFACTS_URL:-${JENKINS_URL}job/}"daos-stack/job/"$repo"/job/"${branch//\//%252F}"/"$build_number"/artifact/artifacts/$DISTRO_NAME/
-<<<<<<< HEAD
-        dnf -y config-manager --add-repo="${repo_url}"
-        # Disable module filtering
-        repo=$(url_to_repo "$repo_url")
-        dnf config-manager --save --setopt "$repo.module_hotfixes=true" "$repo"
-=======
         dnf -y config-manager --add-repo="$repo_url"
         repo="$(url_to_repo "$repo_url")"
         # PR-repos: should always be able to upgrade modular packages
         dnf -y config-manager --save --setopt "$repo.module_hotfixes=true" "$repo"
->>>>>>> b65f63ec
         disable_gpg_check "$repo_url"
     done
 
