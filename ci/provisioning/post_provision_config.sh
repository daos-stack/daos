#!/bin/bash

set -eux

rm -f ci_key*
ssh-keygen -N "" -f ci_key
cat << "EOF" > ci_key_ssh_config
host wolf-*
    CheckHostIp no
    StrictHostKeyChecking no
    UserKnownHostsFile /dev/null
    LogLevel error
EOF

DSL_REPO_var="DAOS_STACK_${DISTRO}_LOCAL_REPO"
DSG_REPO_var="DAOS_STACK_${DISTRO}_GROUP_REPO"

clush -B -l root -w "$NODESTRING" -c ci_key* --dest=/tmp/
<<<<<<< HEAD
time clush -B -S -l root -w "$NODESTRING" \
           "MY_UID=$(id -u)
           CONFIG_POWER_ONLY=$CONFIG_POWER_ONLY
           INST_REPOS=\"$INST_REPOS\"
           INST_RPMS=\$(eval echo $INST_RPMS)
           GPG_KEY_URLS=\"$GPG_KEY_URLS\"
           REPOSITORY_URL=\"$REPOSITORY_URL\"
           JENKINS_URL=\"$JENKINS_URL\"
           DAOS_STACK_LOCAL_REPO=\"${!DSL_REPO_var}\"
           DAOS_STACK_GROUP_REPO=\"${!DSG_REPO_var:-}\"
           DISTRO=\"$DISTRO\"
           $(cat ci/provisioning/post_provision_config_nodes_"${DISTRO}".sh)
           $(cat ci/provisioning/post_provision_config_nodes.sh)"
=======

clush -B -S -l root -w "$NODESTRING" \
    "MY_UID=$(id -u)
    CONFIG_POWER_ONLY=$CONFIG_POWER_ONLY
    INST_REPOS=\"$INST_REPOS\"
    INST_RPMS=\$(eval echo $INST_RPMS)
    GPG_KEY_URLS=\"$GPG_KEY_URLS\"
    REPOSITORY_URL=\"$REPOSITORY_URL\"
    JENKINS_URL=\"$JENKINS_URL\"
    DAOS_STACK_LOCAL_REPO=\"${!DSL_REPO_var}\"
    DAOS_STACK_GROUP_REPO=\"${!DSG_REPO_var:-}\"
    DISTRO=\"$DISTRO\"
    $(cat ci/provisioning/post_provision_config_nodes_"${DISTRO}".sh)
    $(cat ci/provisioning/post_provision_config_nodes.sh)"

git log --format=%s -n 1 HEAD | ssh -i ci_key -l jenkins "${NODELIST%%,*}" \
                                    "cat >/tmp/commit_title"
git log --pretty=format:%h --abbrev-commit |
  ssh -i ci_key -l jenkins "${NODELIST%%,*}" "cat >/tmp/commit_list"
ssh root@"${NODELIST%%,*}" "mkdir /scratch && " \
                           "mount wolf-2:/export/scratch /scratch"
>>>>>>> 65987dd0
<|MERGE_RESOLUTION|>--- conflicted
+++ resolved
@@ -16,7 +16,7 @@
 DSG_REPO_var="DAOS_STACK_${DISTRO}_GROUP_REPO"
 
 clush -B -l root -w "$NODESTRING" -c ci_key* --dest=/tmp/
-<<<<<<< HEAD
+
 time clush -B -S -l root -w "$NODESTRING" \
            "MY_UID=$(id -u)
            CONFIG_POWER_ONLY=$CONFIG_POWER_ONLY
@@ -30,26 +30,10 @@
            DISTRO=\"$DISTRO\"
            $(cat ci/provisioning/post_provision_config_nodes_"${DISTRO}".sh)
            $(cat ci/provisioning/post_provision_config_nodes.sh)"
-=======
-
-clush -B -S -l root -w "$NODESTRING" \
-    "MY_UID=$(id -u)
-    CONFIG_POWER_ONLY=$CONFIG_POWER_ONLY
-    INST_REPOS=\"$INST_REPOS\"
-    INST_RPMS=\$(eval echo $INST_RPMS)
-    GPG_KEY_URLS=\"$GPG_KEY_URLS\"
-    REPOSITORY_URL=\"$REPOSITORY_URL\"
-    JENKINS_URL=\"$JENKINS_URL\"
-    DAOS_STACK_LOCAL_REPO=\"${!DSL_REPO_var}\"
-    DAOS_STACK_GROUP_REPO=\"${!DSG_REPO_var:-}\"
-    DISTRO=\"$DISTRO\"
-    $(cat ci/provisioning/post_provision_config_nodes_"${DISTRO}".sh)
-    $(cat ci/provisioning/post_provision_config_nodes.sh)"
 
 git log --format=%s -n 1 HEAD | ssh -i ci_key -l jenkins "${NODELIST%%,*}" \
                                     "cat >/tmp/commit_title"
 git log --pretty=format:%h --abbrev-commit |
   ssh -i ci_key -l jenkins "${NODELIST%%,*}" "cat >/tmp/commit_list"
 ssh root@"${NODELIST%%,*}" "mkdir /scratch && " \
-                           "mount wolf-2:/export/scratch /scratch"
->>>>>>> 65987dd0
+                           "mount wolf-2:/export/scratch /scratch"