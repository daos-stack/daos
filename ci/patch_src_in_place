--- conflicted
+++ resolved
@@ -35,16 +35,14 @@
     done
 fi
 
-<<<<<<< HEAD
+# Correct any formatting of go code.
+find src/control/ -name '*.go' -and -not -path '*vendor*' -exec gofmt -w -e -s {} +
+
 export GIT_CONFIG_COUNT=1
 export GIT_CONFIG_KEY_0=clangFormat.style
 export GIT_CONFIG_VALUE_0=file
 
 TARGET_SHA=$(git rev-list --boundary HEAD...origin/"$CHANGE_TARGET" | grep "^-" | cut -c2-)
 git clang-format "$TARGET_SHA"
-=======
-# Correct any formatting of go code.
-find src/control/ -name '*.go' -and -not -path '*vendor*' -exec gofmt -w -e -s {} +
->>>>>>> 992c590e
 
 exit $RC