#!/bin/bash
# Copyright (C) 2019 Intel Corporation
# All rights reserved.
#
# Redistribution and use in source and binary forms, with or without
# modification, are permitted for any purpose (including commercial purposes)
# provided that the following conditions are met:
#
# 1. Redistributions of source code must retain the above copyright notice,
#    this list of conditions, and the following disclaimer.
#
# 2. Redistributions in binary form must reproduce the above copyright notice,
#    this list of conditions, and the following disclaimer in the
#    documentation and/or materials provided with the distribution.
#
# 3. In addition, redistributions of modified forms of the source or binary
#    code must carry prominent notices stating that the original code was
#    changed and the date of the change.
#
#  4. All publications or advertising materials mentioning features or use of
#     this software are asked, but not required, to acknowledge that it was
#     developed by Intel Corporation and credit the contributors.
#
# 5. Neither the name of Intel Corporation, nor the name of any Contributor
#    may be used to endorse or promote products derived from this software
#    without specific prior written permission.
#
# THIS SOFTWARE IS PROVIDED BY THE COPYRIGHT HOLDERS AND CONTRIBUTORS "AS IS"
# AND ANY EXPRESS OR IMPLIED WARRANTIES, INCLUDING, BUT NOT LIMITED TO, THE
# IMPLIED WARRANTIES OF MERCHANTABILITY AND FITNESS FOR A PARTICULAR PURPOSE
# ARE DISCLAIMED. IN NO EVENT SHALL THE COPYRIGHT HOLDER BE LIABLE FOR ANY
# DIRECT, INDIRECT, INCIDENTAL, SPECIAL, EXEMPLARY, OR CONSEQUENTIAL DAMAGES
# (INCLUDING, BUT NOT LIMITED TO, PROCUREMENT OF SUBSTITUTE GOODS OR SERVICES;
# LOSS OF USE, DATA, OR PROFITS; OR BUSINESS INTERRUPTION) HOWEVER CAUSED AND
# ON ANY THEORY OF LIABILITY, WHETHER IN CONTRACT, STRICT LIABILITY, OR TORT
# (INCLUDING NEGLIGENCE OR OTHERWISE) ARISING IN ANY WAY OUT OF THE USE OF
# THIS SOFTWARE, EVEN IF ADVISED OF THE POSSIBILITY OF SUCH DAMAGE.

set -ex -o pipefail

# shellcheck disable=SC1091
if [ -f .localenv ]; then
    # read (i.e. environment, etc.) overrides
    . .localenv
fi

TEST_TAG_ARG="${1:-quick}"
TEST_TAG_ARR=($TEST_TAG_ARG)
TEST_TAG_DIR="/tmp/Functional_${TEST_TAG_ARG// /_}"

NFS_SERVER=${NFS_SERVER:-${HOSTNAME%%.*}}

trap 'echo "encountered an unchecked return code, exiting with error"' ERR

IFS=" " read -r -a nodes <<< "${2//,/ }"
TEST_NODES=$(IFS=","; echo "${nodes[*]:1:8}")

cleanup() {
    i=5
    while [ $i -gt 0 ]; do
        if ! clush "${CLUSH_ARGS[@]}" -B -l "${REMOTE_ACCT:-jenkins}" -R ssh \
             -S -w "$(IFS=','; echo "${nodes[*]}")" "set -x
        if grep /mnt/daos /proc/mounts; then
            if ! sudo umount /mnt/daos; then
                echo \"During shutdown, failed to unmount /mnt/daos.  \"\
                     \"Continuing...\"
            fi
        fi
        x=0
        sudo sed -i -e \"/added by ftest.sh/d\" /etc/fstab
        if [ -n \"$DAOS_BASE\" ]; then
            while [ \$x -lt 30 ] &&
                  grep $DAOS_BASE /proc/mounts &&
                  ! sudo umount $DAOS_BASE; do
                sleep 1
                let x+=1
            done
            if grep $DAOS_BASE /proc/mounts; then
                echo \"Failed to unmount $DAOS_BASE\"
                exit 1
            fi
            if [ -d $DAOS_BASE ] && ! sudo rmdir $DAOS_BASE; then
                echo \"Failed to remove $DAOS_BASE\"
                if [ -d $DAOS_BASE ]; then
                    ls -l $DAOS_BASE
                else
                    echo \"because it doesnt exist\"
                fi
                exit 1
            fi
        fi"; then
            i=0
        fi
        ((i-=1))
    done
}

# shellcheck disable=SC1091
. .build_vars.sh

if ${TEARDOWN_ONLY:-false}; then
    cleanup
    exit 0
fi

# let's output to a dir in the tree
rm -rf src/tests/ftest/avocado ./*_results.xml
mkdir -p src/tests/ftest/avocado/job-results

trap 'set +e; cleanup' EXIT

CLUSH_ARGS=($CLUSH_ARGS)

DAOS_BASE=${SL_PREFIX%/install}
if ! clush "${CLUSH_ARGS[@]}" -B -l "${REMOTE_ACCT:-jenkins}" -R ssh -S \
    -w "$(IFS=','; echo "${nodes[*]}")" "set -ex
ulimit -c unlimited
if [ \"\${HOSTNAME%%%%.*}\" != \"${nodes[0]}\" ]; then
    if grep /mnt/daos\\  /proc/mounts; then
        sudo umount /mnt/daos
    else
        if [ ! -d /mnt/daos ]; then
            sudo mkdir -p /mnt/daos
        fi
    fi

    sudo ed <<EOF /etc/fstab
\\\$a
tmpfs /mnt/daos tmpfs rw,relatime,size=16777216k 0 0 # added by ftest.sh
.
wq
EOF
    sudo mount /mnt/daos
fi

# make sure to set up for daos_agent
current_username=\$(whoami)
sudo bash -c \"set -ex
if [ -d  /var/run/daos_agent ]; then
    rmdir /var/run/daos_agent
fi
if [ -d  /var/run/daos_server ]; then
    rmdir /var/run/daos_server
fi
mkdir /var/run/daos_{agent,server}
chown \$current_username -R /var/run/daos_{agent,server}
chmod 0755 /var/run/daos_{agent,server}
mkdir -p $DAOS_BASE
ed <<EOF /etc/fstab
\\\\\\\$a
$NFS_SERVER:$PWD $DAOS_BASE nfs defaults 0 0 # added by ftest.sh
.
wq
EOF
mount \\\"$DAOS_BASE\\\"\"

rm -rf \"${TEST_TAG_DIR:?}/\"
mkdir -p \"$TEST_TAG_DIR/\"
if [ -z \"\$JENKINS_URL\" ]; then
    exit 0
fi"; then
    echo "Cluster setup (i.e. provisioning) failed"
    exit 1
fi

args="${1:-quick}"
shift || true
args+=" $*"

# shellcheck disable=SC2029
<<<<<<< HEAD
if ! ssh "$SSH_KEY_ARGS" "${REMOTE_ACCT:-jenkins}@${nodes[0]}" "set -ex
=======
# shellcheck disable=SC2086
if ! ssh $SSH_KEY_ARGS ${REMOTE_ACCT:-jenkins}@"${nodes[0]}" "set -ex
>>>>>>> 7da58502
ulimit -c unlimited
rm -rf $DAOS_BASE/install/tmp
mkdir -p $DAOS_BASE/install/tmp
cd $DAOS_BASE
export CRT_PHY_ADDR_STR=ofi+sockets
export OFI_INTERFACE=eth0
# At Oct2018 Longmond F2F it was decided that per-server logs are preferred
# But now we need to collect them!  Avoid using 'client_daos.log' due to
# conflicts with the daos_test log renaming.
export D_LOG_FILE=\"$TEST_TAG_DIR/daos.log\"

mkdir -p ~/.config/avocado/
cat <<EOF > ~/.config/avocado/avocado.conf
[datadir.paths]
logs_dir = $DAOS_BASE/src/tests/ftest/avocado/job-results

[sysinfo.collectibles]
# File with list of commands that will be executed and have their output
# collected
commands = \$HOME/.config/avocado/sysinfo/commands
EOF

mkdir -p ~/.config/avocado/sysinfo/
cat <<EOF > ~/.config/avocado/sysinfo/commands
ps axf
dmesg
df -h
EOF

# apply patch for https://github.com/avocado-framework/avocado/pull/3076/
if ! grep TIMEOUT_TEARDOWN \
    /usr/lib/python2.7/site-packages/avocado/core/runner.py; then
    sudo yum -y install patch
    sudo patch -p0 -d/ << \"EOF\"
From d9e5210cd6112b59f7caff98883a9748495c07dd Mon Sep 17 00:00:00 2001
From: Cleber Rosa <crosa@redhat.com>
Date: Wed, 20 Mar 2019 12:46:57 -0400
Subject: [PATCH] [RFC] Runner: add extra timeout for tests in teardown

The current time given to tests performing teardown is pretty limited.
Let's add a 60 seconds fixed timeout just for validating the idea, and
once settled, we can turn that into a configuration setting.

Signed-off-by: Cleber Rosa <crosa@redhat.com>
---
 avocado/core/runner.py             | 11 +++++++++--
 examples/tests/longteardown.py     | 29 +++++++++++++++++++++++++++++
 selftests/functional/test_basic.py | 18 ++++++++++++++++++
 3 files changed, 56 insertions(+), 2 deletions(-)
 create mode 100644 examples/tests/longteardown.py

diff --git /usr/lib/python2.7/site-packages/avocado/core/runner.py.old /usr/lib/python2.7/site-packages/avocado/core/runner.py
index 1fc84844b..17e6215d0 100644
--- /usr/lib/python2.7/site-packages/avocado/core/runner.py.old
+++ /usr/lib/python2.7/site-packages/avocado/core/runner.py
@@ -45,6 +45,8 @@
 TIMEOUT_PROCESS_DIED = 10
 #: when test reported status but the process did not finish
 TIMEOUT_PROCESS_ALIVE = 60
+#: extra timeout to give to a test in TEARDOWN phase
+TIMEOUT_TEARDOWN = 60
 
 
 def add_runner_failure(test_state, new_status, message):
@@ -219,7 +221,7 @@ def finish(self, proc, started, step, deadline, result_dispatcher):
         wait.wait_for(lambda: not proc.is_alive() or self.status, 1, 0, step)
         if self.status:     # status exists, wait for process to finish
             deadline = min(deadline, time.time() + TIMEOUT_PROCESS_ALIVE)
-            while time.time() < deadline:
+            while time.time() < deadline + TIMEOUT_TEARDOWN:
                 result_dispatcher.map_method('test_progress', False)
                 if wait.wait_for(lambda: not proc.is_alive(), 1, 0, step):
                     return self._add_status_failures(self.status)
@@ -422,7 +424,12 @@ def sigtstp_handler(signum, frame):     # pylint: disable=W0613
 
         while True:
             try:
-                if time.time() >= deadline:
+                now = time.time()
+                if test_status.status.get('phase') == 'TEARDOWN':
+                    reached = now >= deadline + TIMEOUT_TEARDOWN
+                else:
+                    reached = now >= deadline
+                if reached:
                     abort_reason = \"Timeout reached\"
                     try:
                         os.kill(proc.pid, signal.SIGTERM)
EOF
fi
# apply fix for https://github.com/avocado-framework/avocado/issues/2908
sudo ed <<EOF /usr/lib/python2.7/site-packages/avocado/core/runner.py
/TIMEOUT_TEST_INTERRUPTED/s/[0-9]*$/60/
wq
EOF
# apply fix for https://github.com/avocado-framework/avocado/pull/2922
if grep \"testsuite.setAttribute('name', 'avocado')\" \
    /usr/lib/python2.7/site-packages/avocado/plugins/xunit.py; then
    sudo ed <<EOF /usr/lib/python2.7/site-packages/avocado/plugins/xunit.py
/testsuite.setAttribute('name', 'avocado')/s/'avocado'/os.path.basename(os.path.dirname(result.logfile))/
wq
EOF
fi

pushd src/tests/ftest

# make sure no lingering corefiles or junit files exist
rm -f core.* *_results.xml

# see if we just wanted to set up
if ${SETUP_ONLY:-false}; then
    exit 0
fi

# now run it!
export PYTHONPATH=./util:../../utils/py/:./util/apricot
if ! ./launch.py -c -a -r -s -ts ${TEST_NODES} ${TEST_TAG_ARR[*]}; then
    rc=\${PIPESTATUS[0]}
else
    rc=0
fi

# Remove the latest avocado symlink directory to avoid inclusion in the
# jenkins build artifacts
unlink $DAOS_BASE/src/tests/ftest/avocado/job-results/latest

# get stacktraces for the core files
if ls core.*; then
    # this really should be a debuginfo-install command but our systems lag
    # current releases
    python_rpm=\$(rpm -q python)
    python_debuginfo_rpm=\"\${python_rpm/-/-debuginfo-}\"

    if ! rpm -q \$python_debuginfo_rpm; then
        sudo yum -y install \
 http://debuginfo.centos.org/7/x86_64/\$python_debuginfo_rpm.rpm
    fi
    sudo yum -y install gdb
    for file in core.*; do
        gdb -ex \"set pagination off\"                 \
            -ex \"thread apply all bt full\"           \
            -ex \"detach\"                             \
            -ex \"quit\"                               \
            /usr/bin/python2 \$file > \$file.stacktrace
    done
fi

exit \$rc"; then
    rc=${PIPESTATUS[0]}
    if ${SETUP_ONLY:-false}; then
        exit "$rc"
    fi
else
    if ${SETUP_ONLY:-false}; then
        trap '' EXIT
        exit 0
    fi
    rc=0
fi

exit "$rc"<|MERGE_RESOLUTION|>--- conflicted
+++ resolved
@@ -168,12 +168,8 @@
 args+=" $*"
 
 # shellcheck disable=SC2029
-<<<<<<< HEAD
-if ! ssh "$SSH_KEY_ARGS" "${REMOTE_ACCT:-jenkins}@${nodes[0]}" "set -ex
-=======
 # shellcheck disable=SC2086
 if ! ssh $SSH_KEY_ARGS ${REMOTE_ACCT:-jenkins}@"${nodes[0]}" "set -ex
->>>>>>> 7da58502
 ulimit -c unlimited
 rm -rf $DAOS_BASE/install/tmp
 mkdir -p $DAOS_BASE/install/tmp
