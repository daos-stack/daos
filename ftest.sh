--- conflicted
+++ resolved
@@ -284,10 +284,6 @@
 fi
 
 # now run it!
-<<<<<<< HEAD
-export PYTHONPATH=./util:../../utils/py/:./util/apricot
-if ! ./launch.py -c -a -r -s -ts ${TEST_NODES} ${TEST_TAG_ARR[*]}; then
-=======
 launch_py=\$(sed -ne '1s/^#!//'p launch.py)
 launch_py_vers=\$(\$launch_py -c 'import sys; \
 print(\"{}.{}\".format(sys.version_info[0], sys.version_info[1]))')
@@ -295,8 +291,7 @@
 export PYTHONPATH=./util:../../utils/py/:./util/apricot:\
 ../../../install/lib/python\$launch_py_vers/site-packages
 
-if ! ./launch.py -c -a -r -s ${TEST_TAG_ARR[*]}; then
->>>>>>> 70bd144a
+if ! ./launch.py -c -a -r -s -ts ${TEST_NODES} ${TEST_TAG_ARR[*]}; then
     rc=\${PIPESTATUS[0]}
 else
     rc=0
