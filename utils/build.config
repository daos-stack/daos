--- conflicted
+++ resolved
@@ -8,11 +8,7 @@
 ISAL = v2.26.0
 SPDK = v19.04.1
 FUSE = fuse-3.6.1
-<<<<<<< HEAD
-FIO = fio-3.7
-=======
 FIO = fio-3.20
->>>>>>> 75c722b1
 
 [configs]
 cart=utils/build.config