[component]
component=daos

[commit_versions]
<<<<<<< HEAD
ARGOBOTS = 7fd19876b77f1f4f5787aed8cd242e60b4d653b6
PMDK = 1.8
ISAL = v2.26.0
=======
ARGOBOTS = v1.0
PMDK = 1.9.2
ISAL = v2.30.0
>>>>>>> 02f08543
ISAL_CRYPTO = v2.23.0
SPDK = v20.01.1
OFI = v1.11.1
OPENPA = v1.0.4
MERCURY = v2.0.1rc1
PSM2 = PSM2_11.2.78<|MERGE_RESOLUTION|>--- conflicted
+++ resolved
@@ -2,15 +2,9 @@
 component=daos
 
 [commit_versions]
-<<<<<<< HEAD
 ARGOBOTS = 7fd19876b77f1f4f5787aed8cd242e60b4d653b6
-PMDK = 1.8
-ISAL = v2.26.0
-=======
-ARGOBOTS = v1.0
 PMDK = 1.9.2
 ISAL = v2.30.0
->>>>>>> 02f08543
 ISAL_CRYPTO = v2.23.0
 SPDK = v20.01.1
 OFI = v1.11.1
