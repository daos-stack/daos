--- conflicted
+++ resolved
@@ -6,13 +6,8 @@
 PMDK = 1.11.0
 ISAL = v2.30.0
 ISAL_CRYPTO = v2.23.0
-<<<<<<< HEAD
 SPDK = v22.01.1
-OFI = v1.15.0rc3
-=======
-SPDK = v21.07
 OFI = v1.15.1
->>>>>>> c008b44a
 OPENPA = v1.0.4
 MERCURY = v2.1.0rc4
 PSM2 = PSM2_11.2.78
