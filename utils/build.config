--- conflicted
+++ resolved
@@ -7,12 +7,7 @@
 ISAL = v2.30.0
 ISAL_CRYPTO = v2.23.0
 SPDK = v21.07
-<<<<<<< HEAD
-OFI = v1.15.0rc3
-=======
 OFI = v1.15.1
-OPENPA = v1.0.4
->>>>>>> 01152252
 MERCURY = v2.1.0rc4
 PSM2 = PSM2_11.2.78
 PROTOBUFC = v1.3.3
