--- conflicted
+++ resolved
@@ -994,18 +994,8 @@
         self.uns_path = uns_path
         self.container = container
         self.conf = conf
-<<<<<<< HEAD
         self.multi_user = multi_user
-        # Detect the number of cores and do something sensible, if there are
-        # more than 32 on the node then use 12, otherwise use the whole node.
-        num_cores = len(os.sched_getaffinity(0))
-        if num_cores > 32:
-            self.cores = 12
-        else:
-            self.cores = None
-=======
         self.cores = daos.dfuse_cores
->>>>>>> c222a415
         self._daos = daos
         self.caching = caching
         self.use_valgrind = True
