#!/usr/bin/python3
"""
Node local test (NLT).

Test script for running DAOS on a single node over tmpfs and running initial
smoke/unit tests.

Includes support for DFuse with a number of unit tests, as well as stressing
the client with fault injection of D_ALLOC() usage.
"""

# pylint: disable=too-many-lines
# pylint: disable=too-few-public-methods
# pylint: disable=protected-access

import os
import bz2
import sys
import time
import uuid
import json
import signal
import stat
import errno
import argparse
import tabulate
import functools
import subprocess
import tempfile
import pickle
import xattr
from collections import OrderedDict
import yaml

class NLTestFail(Exception):
    """Used to indicate test failure"""
    pass

class NLTestNoFi(NLTestFail):
    """Used to indicate Fault injection didn't work"""
    pass

class NLTestNoFunction(NLTestFail):
    """Used to indicate a function did not log anything"""

    def __init__(self, function):
        super().__init__(self)
        self.function = function

class NLTestTimeout(NLTestFail):
    """Used to indicate that an operation timed out"""
    pass

instance_num = 0

def get_inc_id():
    """Return a unique character"""
    global instance_num
    instance_num += 1
    return '{:04d}'.format(instance_num)

def umount(path, bg=False):
    """Umount dfuse from a given path"""
    if bg:
        cmd = ['fusermount3', '-uz', path]
    else:
        cmd = ['fusermount3', '-u', path]
    ret = subprocess.run(cmd)
    print('rc from umount {}'.format(ret.returncode))
    return ret.returncode

class NLTConf():
    """Helper class for configuration"""
    def __init__(self, bc):
        self.bc = bc
        self.agent_dir = None
        self.wf = None
        self.args = None
        self.max_log_size = None

    def set_wf(self, wf):
        """Set the WarningsFactory object"""
        self.wf = wf

    def set_args(self, args):
        """Set command line args"""
        self.args = args

        # Parse the max log size.
        if args.max_log_size:
            size = args.max_log_size
            if size.endswith('MiB'):
                size = int(size[:-3])
                size *= (1024 * 1024)
            elif size.endswith('GiB'):
                size = int(size[:-3])
                size *= (1024 * 1024 * 1024)
            self.max_log_size = int(size)

    def __getitem__(self, key):
        return self.bc[key]

class BoolRatchet():
    """Used for saving test results"""

    # Any call to fail() of add_result with a True value will result
    # in errors being True.

    def __init__(self):
        self.errors = False

    def fail(self):
        """Mark as failure"""
        self.errors = True

    def add_result(self, result):
        """Save result, keep record of failure"""
        if result:
            self.fail()

class WarningsFactory():
    """Class to parse warnings, and save to JSON output file

    Take a list of failures, and output the data in a way that is best
    displayed according to
    https://github.com/jenkinsci/warnings-ng-plugin/blob/master/doc/Documentation.md
    """

    # Error levels supported by the reporting are LOW, NORMAL, HIGH, ERROR.

    def __init__(self, filename):
        self._fd = open(filename, 'w')
        self.filename = filename
        self.issues = []
        self.pending = []
        self._running = True
        # Save the filename of the object, as __file__ does not
        # work in __del__
        self._file = __file__.lstrip('./')
        self._flush()

    def __del__(self):
        """Ensure the file is flushed on exit, but if it hasn't already
        been closed then mark an error"""
        if not self._fd:
            return

        entry = {}
        entry['fileName'] = os.path.basename(self._file)
        entry['directory'] = os.path.dirname(self._file)
        # pylint: disable=protected-access
        entry['lineStart'] = sys._getframe().f_lineno
        entry['message'] = 'Tests exited without shutting down properly'
        entry['severity'] = 'ERROR'
        self.issues.append(entry)
        self.close()

    def explain(self, line, log_file, esignal):
        """Log an error, along with the other errors it caused

        Log the line as an error, and reference everything in the pending
        array.
        """
        count = len(self.pending)
        symptoms = set()
        locs = set()
        mtype = 'Fault injection'

        sev = 'LOW'
        if esignal:
            symptoms.add('Process died with signal {}'.format(esignal))
            sev = 'ERROR'
            mtype = 'Fault injection caused crash'
            count += 1

        if count == 0:
            print('Nothing to explain')
            return

        for (sline, smessage) in self.pending:
            locs.add('{}:{}'.format(sline.filename, sline.lineno))
            symptoms.add(smessage)

        preamble = 'Fault injected here caused {} errors,' \
                   ' logfile {}:'.format(count, log_file)

        message = '{} {} {}'.format(preamble,
                                    ' '.join(sorted(symptoms)),
                                    ' '.join(sorted(locs)))
        self.add(line,
                 sev,
                 message,
                 cat='Fault injection location',
                 mtype=mtype)
        self.pending = []

    def add(self, line, sev, message, cat=None, mtype=None):
        """Log an error

        Describe an error and add it to the issues array.
        Add it to the pending array, for later clarification
        """
        entry = {}
        entry['directory'] = os.path.dirname(line.filename)
        entry['fileName'] = os.path.basename(line.filename)
        if mtype:
            entry['type'] = mtype
        else:
            entry['type'] = message
        if cat:
            entry['category'] = cat
        entry['lineStart'] = line.lineno
        entry['description'] = message
        entry['message'] = line.get_anon_msg()
        entry['severity'] = sev
        self.issues.append(entry)
        if self.pending and self.pending[0][0].pid != line.pid:
            self.reset_pending()
        self.pending.append((line, message))
        self._flush()

    def reset_pending(self):
        """Reset the pending list

        Should be called before iterating on each new file, so errors
        from previous files aren't attribured to new files.
        """
        self.pending = []

    def _flush(self):
        """Write the current list to the json file

        This is done just in case of crash.  This function might get called
        from the __del__ method of DaosServer, so do not use __file__ here
        either.
        """
        self._fd.seek(0)
        self._fd.truncate(0)
        data = {}
        data['issues'] = list(self.issues)
        if self._running:
            # When the test is running insert an error in case of abnormal
            # exit, so that crashes in this code can be identified.
            entry = {}
            entry['fileName'] = os.path.basename(self._file)
            entry['directory'] = os.path.dirname(self._file)
            # pylint: disable=protected-access
            entry['lineStart'] = sys._getframe().f_lineno
            entry['severity'] = 'ERROR'
            entry['message'] = 'Tests are still running'
            data['issues'].append(entry)
        json.dump(data, self._fd, indent=2)
        self._fd.flush()

    def close(self):
        """Save, and close the log file"""
        self._running = False
        self._flush()
        self._fd.close()
        self._fd = None
        print('Closed JSON file {} with {} errors'.format(self.filename,
                                                          len(self.issues)))

def load_conf():
    """Load the build config file"""
    file_self = os.path.dirname(os.path.abspath(__file__))
    json_file = None
    while True:
        new_file = os.path.join(file_self, '.build_vars.json')
        if os.path.exists(new_file):
            json_file = new_file
            break
        file_self = os.path.dirname(file_self)
        if file_self == '/':
            raise Exception('build file not found')
    ofh = open(json_file, 'r')
    conf = json.load(ofh)
    ofh.close()
    return NLTConf(conf)

def get_base_env():
    """Return the base set of env vars needed for DAOS"""

    env = os.environ.copy()
    env['DD_MASK'] = 'all'
    env['DD_SUBSYS'] = 'all'
    env['D_LOG_MASK'] = 'DEBUG'
    env['D_LOG_SIZE'] = '5g'
    env['FI_UNIVERSE_SIZE'] = '128'
    return env

class DaosServer():
    """Manage a DAOS server instance"""

    def __init__(self, conf, valgrind=False):
        self.running = False
        self._file = __file__.lstrip('./')
        self._sp = None
        self.conf = conf
        self.valgrind = valgrind
        self._agent = None
        self.control_log = tempfile.NamedTemporaryFile(prefix='dnt_control_',
                                                       suffix='.log',
                                                       delete=False)
        self.agent_log = tempfile.NamedTemporaryFile(prefix='dnt_agent_',
                                                     suffix='.log',
                                                     delete=False)
        self.server_log = tempfile.NamedTemporaryFile(prefix='dnt_server_',
                                                      suffix='.log',
                                                      delete=False)
        self.__process_name = 'daos_engine'
        if self.valgrind:
            self.__process_name = 'valgrind'

        socket_dir = '/tmp/dnt_sockets'
        if not os.path.exists(socket_dir):
            os.mkdir(socket_dir)

        self._agent_dir = tempfile.TemporaryDirectory(prefix='dnt_agent_')
        self.agent_dir = self._agent_dir.name

        self._yaml_file = None
        self._io_server_dir = None
        self._size = os.statvfs('/mnt/daos')
        capacity = self._size.f_blocks * self._size.f_bsize
        mb = int(capacity / (1024*1024))
        self.mb = mb

    def __del__(self):
        if self.running:
            self.stop(None)
        elif os.path.exists(self.server_log.name):
            log_test(self.conf, self.server_log.name)

    # pylint: disable=no-self-use
    def _check_timing(self, op, start, max_time):
        elapsed = time.time() - start
        if elapsed > max_time:
            raise NLTestTimeout("{} failed after {:.2f}s (max {:.2f}s)".format(
                op, elapsed, max_time))

    def _check_system_state(self, desired_states):
        if not isinstance(desired_states, list):
            desired_states = [desired_states]

        rc = self.run_dmg(['system', 'query', '--json'])
        if rc.returncode == 0:
            data = json.loads(rc.stdout.decode('utf-8'))
            members = data['response']['members']
            if members is not None:
                for desired_state in desired_states:
                    if members[0]['state'] == desired_state:
                        return True
        return False

    def start(self):
        """Start a DAOS server"""

        daos_server = os.path.join(self.conf['PREFIX'], 'bin', 'daos_server')

        self_dir = os.path.dirname(os.path.abspath(__file__))

        # Create a server yaml file.  To do this open and copy the
        # nlt_server.yaml file in the current directory, but overwrite
        # the server log file with a temporary file so that multiple
        # server runs do not overwrite each other.
        scfd = open(os.path.join(self_dir, 'nlt_server.yaml'), 'r')

        scyaml = yaml.safe_load(scfd)
        scyaml['engines'][0]['log_file'] = self.server_log.name
        if self.conf.args.server_debug:
            scyaml['control_log_mask'] = 'ERROR'
            scyaml['engines'][0]['log_mask'] = self.conf.args.server_debug
        scyaml['control_log_file'] = self.control_log.name

        self._yaml_file = tempfile.NamedTemporaryFile(
            prefix='nlt-server-config-',
            suffix='.yaml')

        self._yaml_file.write(yaml.dump(scyaml, encoding='utf-8'))
        self._yaml_file.flush()

        server_env = get_base_env()

        if self.valgrind:
            valgrind_args = ['--fair-sched=yes',
                             '--xml=yes',
                             '--xml-file=dnt_server.%p.memcheck.xml',
                             '--num-callers=2',
                             '--leak-check=no',
                             '--keep-stacktraces=none',
                             '--undef-value-errors=no']
            self._io_server_dir = tempfile.TemporaryDirectory(prefix='dnt_io_')

            fd = open(os.path.join(self._io_server_dir.name,
                                   'daos_engine'), 'w')
            fd.write('#!/bin/sh\n')
            fd.write('export PATH=$REAL_PATH\n')
            fd.write('exec valgrind {} daos_engine "$@"\n'.format(
                ' '.join(valgrind_args)))
            fd.close()

            os.chmod(os.path.join(self._io_server_dir.name, 'daos_engine'),
                     stat.S_IXUSR | stat.S_IRUSR)

            server_env['REAL_PATH'] = '{}:{}'.format(
                os.path.join(self.conf['PREFIX'], 'bin'), server_env['PATH'])
            server_env['PATH'] = '{}:{}'.format(self._io_server_dir.name,
                                                server_env['PATH'])

        cmd = [daos_server, '--config={}'.format(self._yaml_file.name),
               'start', '-t' '4', '--insecure', '-d', self.agent_dir]

        if self.conf.args.no_root:
            cmd.append('--recreate-superblocks')

        server_env['DAOS_DISABLE_REQ_FWD'] = '1'
        self._sp = subprocess.Popen(cmd, env=server_env)

        agent_config = os.path.join(self_dir, 'nlt_agent.yaml')

        agent_bin = os.path.join(self.conf['PREFIX'], 'bin', 'daos_agent')

        agent_cmd = [agent_bin,
                     '--config-path', agent_config,
                     '--insecure',
                     '--runtime_dir', self.agent_dir,
                     '--logfile', self.agent_log.name]

        if not self.conf.args.server_debug:
            agent_cmd.append('--debug')

        self._agent = subprocess.Popen(agent_cmd,
                                       env=os.environ.copy())
        self.conf.agent_dir = self.agent_dir

        # Configure the storage.  DAOS wants to mount /mnt/daos itself if not
        # already mounted, so let it do that.
        # This code supports three modes of operation:
        # /mnt/daos is not mounted.  It will be mounted and formatted.
        # /mnt/daos is mounted but empty.  It will be remounted and formatted
        # /mnt/daos exists and has data in.  It will be used as is.
        start = time.time()
        max_start_time = 30

        cmd = ['storage', 'format']
        while True:
            time.sleep(0.5)
            rc = self.run_dmg(cmd)
            print(rc)
            ready = False
            if rc.returncode == 1:
                for line in rc.stdout.decode('utf-8').splitlines():
                    if 'format storage of running instance' in line:
                        ready = True
                    format_message = ('format request for already-formatted'
                                      ' storage and reformat not specified')
                    if format_message in line:
                        cmd = ['storage', 'format', '--reformat']
                for line in rc.stderr.decode('utf-8').splitlines():
                    if 'system reformat requires the following' in line:
                        ready = True
            if ready:
                break
            self._check_timing("format", start, max_start_time)
        print('Format completion in {:.2f} seconds'.format(time.time() - start))
        self.running = True

        # How wait until the system is up, basically the format to happen.
        while True:
            time.sleep(0.5)
            if self._check_system_state(['ready', 'joined']):
                break
            self._check_timing("start", start, max_start_time)
        print('Server started in {:.2f} seconds'.format(time.time() - start))

    def stop(self, wf):
        """Stop a previously started DAOS server"""
        if self._agent:
            self._agent.send_signal(signal.SIGINT)
            ret = self._agent.wait(timeout=5)
            print('rc from agent is {}'.format(ret))

        if not self._sp:
            return

        # Check the correct number of processes are still running at this
        # point, in case anything has crashed.  daos_server does not
        # propagate errors, so check this here.
        parent_pid = self._sp.pid
        procs = []
        for proc_id in os.listdir('/proc/'):
            if proc_id == 'self':
                continue
            status_file = '/proc/{}/status'.format(proc_id)
            if not os.path.exists(status_file):
                continue
            fd = open(status_file, 'r')
            for line in fd.readlines():
                try:
                    key, v = line.split(':', maxsplit=2)
                except ValueError:
                    continue
                value = v.strip()
                if key == 'Name' and value != self.__process_name:
                    break
                if key != 'PPid':
                    continue
                if int(value) == parent_pid:
                    procs.append(proc_id)
                    break

        if len(procs) != 1:
            entry = {}
            entry['fileName'] = os.path.basename(self._file)
            entry['directory'] = os.path.dirname(self._file)
            # pylint: disable=protected-access
            entry['lineStart'] = sys._getframe().f_lineno
            entry['severity'] = 'ERROR'
            entry['message'] = 'daos_engine died during testing'
            self.conf.wf.issues.append(entry)

        rc = self.run_dmg(['system', 'stop'])
        assert rc.returncode == 0 # nosec

        start = time.time()
        max_stop_time = 5
        while True:
            time.sleep(0.5)
            if self._check_system_state('stopped'):
                break
            try:
                self._check_timing("stop", start, max_stop_time)
            except NLTestTimeout as e:
                print('Failed to stop: {}'.format(e))
                if time.time() - start > 30:
                    raise
        print('Server stopped in {:.2f} seconds'.format(time.time() - start))

        self._sp.send_signal(signal.SIGTERM)
        ret = self._sp.wait(timeout=5)
        print('rc from server is {}'.format(ret))

        compress_file(self.agent_log.name)
        compress_file(self.control_log.name)

        log_test(self.conf, self.server_log.name, leak_wf=wf)
        self.running = False
        return ret

    def run_dmg(self, cmd):
        """Run the specified dmg command"""

        exe_cmd = [os.path.join(self.conf['PREFIX'], 'bin', 'dmg')]
        exe_cmd.append('--insecure')
        exe_cmd.extend(cmd)

        print('running {}'.format(exe_cmd))
        return subprocess.run(exe_cmd,
                              stdout=subprocess.PIPE,
                              stderr=subprocess.PIPE)

def il_cmd(dfuse, cmd, check_read=True, check_write=True):
    """Run a command under the interception library

    Do not run valgrind here, not because it's not useful
    but the options needed are different.  Valgrind handles
    linking differently so some memory is wrongly lost that
    would be freed in the _fini() function, and a lot of
    commands do not free all memory anyway.
    """
    my_env = get_base_env()
    prefix = 'dnt_dfuse_il_{}_'.format(get_inc_id())
    log_file = tempfile.NamedTemporaryFile(prefix=prefix,
                                           suffix='.log',
                                           delete=False)
    my_env['D_LOG_FILE'] = log_file.name
    my_env['LD_PRELOAD'] = os.path.join(dfuse.conf['PREFIX'],
                                        'lib64', 'libioil.so')
    my_env['DAOS_AGENT_DRPC_DIR'] = dfuse._daos.agent_dir
    ret = subprocess.run(cmd, env=my_env)
    print('Logged il to {}'.format(log_file.name))
    print(ret)

    try:
        log_test(dfuse.conf,
                 log_file.name,
                 check_read=check_read,
                 check_write=check_write)
        assert ret.returncode == 0 # nosec
    except NLTestNoFunction as error:
        print("ERROR: command '{}' did not log via {}".format(' '.join(cmd),
                                                              error.function))
        ret.returncode = 1

    return ret

class ValgrindHelper():

    """Class for running valgrind commands

    This helps setup the command line required, and
    performs log modification after the fact to assist
    Jenkins in locating the source code.
    """

    def __init__(self, conf, logid=None):

        # Set this to False to disable valgrind, which will run faster.
        self.conf = conf
        self.use_valgrind = True
        self.full_check = True
        self._xml_file = None
        self._logid = logid

        self.src_dir = '{}/'.format(os.path.realpath(
            os.path.dirname(os.path.dirname(os.path.abspath(__file__)))))

    def get_cmd_prefix(self):
        """Return the command line prefix"""

        if not self.use_valgrind:
            return []

        if not self._logid:
            self._logid = get_inc_id()

        self._xml_file = 'dnt.{}.memcheck'.format(self._logid)

        cmd = ['valgrind', '--fair-sched=yes']

        if self.full_check:
            cmd.extend(['--leak-check=full', '--show-leak-kinds=all'])
        else:
            cmd.append('--leak-check=no')

        src_suppression_file = os.path.join('src',
                                            'cart',
                                            'utils',
                                            'memcheck-cart.supp')
        if os.path.exists(src_suppression_file):
            cmd.append('--suppressions={}'.format(src_suppression_file))
        else:
            cmd.append('--suppressions={}'.format(
                os.path.join(self.conf['PREFIX'],
                             'etc',
                             'memcheck-cart.supp')))

        cmd.append('--error-exitcode=42')

        cmd.extend(['--xml=yes',
                    '--xml-file={}'.format(self._xml_file)])
        return cmd

    def convert_xml(self):
        """Modify the xml file"""

        if not self.use_valgrind:
            return
        fd = open(self._xml_file, 'r')
        ofd = open('{}.xml'.format(self._xml_file), 'w')
        for line in fd:
            if self.src_dir in line:
                ofd.write(line.replace(self.src_dir, ''))
            else:
                ofd.write(line)
        os.unlink(self._xml_file)

class DFuse():
    """Manage a dfuse instance"""

    instance_num = 0

    def __init__(self,
                 daos,
                 conf,
                 pool=None,
                 container=None,
                 path=None,
                 caching=False):
        if path:
            self.dir = path
        else:
            self.dir = '/tmp/dfs_test'
        self.pool = pool
        self.valgrind_file = None
        self.container = container
        self.conf = conf
        # Detect the number of cores and do something sensible, if there are
        # more than 32 on the node then use 12, otherwise use the whole node.
        num_cores = len(os.sched_getaffinity(0))
        if num_cores > 32:
            self.cores = 12
        else:
            self.cores = None
        self._daos = daos
        self.caching = caching
        self.use_valgrind = True
        self._sp = None

        self.log_file = None

        self.valgrind = None
        if not os.path.exists(self.dir):
            os.mkdir(self.dir)

    def start(self, v_hint=None):
        """Start a dfuse instance"""
        dfuse_bin = os.path.join(self.conf['PREFIX'], 'bin', 'dfuse')

        single_threaded = False

        pre_inode = os.stat(self.dir).st_ino

        my_env = get_base_env()

        if self.conf.args.dfuse_debug:
            my_env['D_LOG_MASK'] = self.conf.args.dfuse_debug

        if v_hint is None:
            v_hint = get_inc_id()

        prefix = 'dnt_dfuse_{}_'.format(v_hint)
        log_file = tempfile.NamedTemporaryFile(prefix=prefix,
                                               suffix='.log',
                                               delete=False)
        self.log_file = log_file.name

        my_env['D_LOG_FILE'] = self.log_file
        my_env['DAOS_AGENT_DRPC_DIR'] = self._daos.agent_dir
        if self.conf.args.dtx == 'yes':
            my_env['DFS_USE_DTX'] = '1'

        self.valgrind = ValgrindHelper(self.conf, v_hint)
        if self.conf.args.memcheck == 'no':
            self.valgrind.use_valgrind = False

        if not self.use_valgrind:
            self.valgrind.use_valgrind = False

        if self.cores:
            cmd = ['numactl', '--physcpubind', '0-{}'.format(self.cores - 1)]
        else:
            cmd = []

        cmd.extend(self.valgrind.get_cmd_prefix())

        cmd.extend([dfuse_bin, '-m', self.dir, '-f'])

        if single_threaded:
            cmd.append('-S')

        if self.caching:
            cmd.append('--enable-caching')

        if self.pool:
            cmd.extend(['--pool', self.pool])
        if self.container:
            cmd.extend(['--container', self.container])
        self._sp = subprocess.Popen(cmd, env=my_env)
        print('Started dfuse at {}'.format(self.dir))
        print('Log file is {}'.format(self.log_file))

        total_time = 0
        while os.stat(self.dir).st_ino == pre_inode:
            print('Dfuse not started, waiting...')
            try:
                ret = self._sp.wait(timeout=1)
                print('dfuse command exited with {}'.format(ret))
                self._sp = None
                if os.path.exists(self.log_file):
                    log_test(self.conf, self.log_file)
                raise Exception('dfuse died waiting for start')
            except subprocess.TimeoutExpired:
                pass
            total_time += 1
            if total_time > 60:
                raise Exception('Timeout starting dfuse')

    def _close_files(self):
        work_done = False
        for fname in os.listdir('/proc/self/fd'):
            try:
                tfile = os.readlink(os.path.join('/proc/self/fd', fname))
            except FileNotFoundError:
                continue
            if tfile.startswith(self.dir):
                print('closing file {}'.format(tfile))
                os.close(int(fname))
                work_done = True
        return work_done

    def __del__(self):
        if self._sp:
            self.stop()

    def stop(self):
        """Stop a previously started dfuse instance"""

        fatal_errors = False
        if not self._sp:
            return fatal_errors

        print('Stopping fuse')
        ret = umount(self.dir)
        if ret:
            umount(self.dir, bg=True)
            self._close_files()
            time.sleep(2)
            umount(self.dir)

        run_log_test = True
        try:
            ret = self._sp.wait(timeout=20)
            print('rc from dfuse {}'.format(ret))
            if ret != 0:
                fatal_errors = True
        except subprocess.TimeoutExpired:
            print('Timeout stopping dfuse')
            self._sp.send_signal(signal.SIGTERM)
            fatal_errors = True
            run_log_test = False
        self._sp = None
        if run_log_test:
            log_test(self.conf, self.log_file)

        # Finally, modify the valgrind xml file to remove the
        # prefix to the src dir.
        self.valgrind.convert_xml()
        return fatal_errors

    def wait_for_exit(self):
        """Wait for dfuse to exit"""
        ret = self._sp.wait()
        print('rc from dfuse {}'.format(ret))
        self._sp = None
        log_test(self.conf, self.log_file)

        # Finally, modify the valgrind xml file to remove the
        # prefix to the src dir.
        self.valgrind.convert_xml()

def get_pool_list():
    """Return a list of valid pool names"""
    pools = []

    for fname in os.listdir('/mnt/daos'):
        if len(fname) != 36:
            continue
        try:
            uuid.UUID(fname)
        except ValueError:
            continue
        pools.append(fname)
    return pools

def assert_file_size_fd(fd, size):
    """Verify the file size is as expected"""
    my_stat = os.fstat(fd)
    print('Checking file size is {} {}'.format(size, my_stat.st_size))
    assert my_stat.st_size == size # nosec

def assert_file_size(ofd, size):
    """Verify the file size is as expected"""
    assert_file_size_fd(ofd.fileno(), size)

def import_daos(server, conf):
    """Return a handle to the pydaos module"""

    if sys.version_info.major < 3:
        pydir = 'python{}.{}'.format(sys.version_info.major,
                                     sys.version_info.minor)
    else:
        pydir = 'python{}'.format(sys.version_info.major)

    sys.path.append(os.path.join(conf['PREFIX'],
                                 'lib64',
                                 pydir,
                                 'site-packages'))

    os.environ['DD_MASK'] = 'all'
    os.environ['DD_SUBSYS'] = 'all'
    os.environ['D_LOG_MASK'] = 'DEBUG'
    os.environ['FI_UNIVERSE_SIZE'] = '128'
    os.environ['DAOS_AGENT_DRPC_DIR'] = server.agent_dir

    daos = __import__('pydaos')
    return daos

def run_daos_cmd(conf,
                 cmd,
                 valgrind=True):
    """Run a DAOS command

    Run a command, returning what subprocess.run() would.

    Enable logging, and valgrind for the command.

    if prefix is set to False do not run a DAOS command, but instead run what's
    provided, however run it under the IL.
    """
    vh = ValgrindHelper(conf)

    if conf.args.memcheck == 'no':
        valgrind = False

    if not valgrind:
        vh.use_valgrind = False

    exec_cmd = vh.get_cmd_prefix()
    exec_cmd.append(os.path.join(conf['PREFIX'], 'bin', 'daos'))
    exec_cmd.extend(cmd)

    cmd_env = get_base_env()

    prefix = 'dnt_cmd_{}_'.format(get_inc_id())
    log_file = tempfile.NamedTemporaryFile(prefix=prefix,
                                           suffix='.log',
                                           delete=False)

    cmd_env['D_LOG_FILE'] = log_file.name
    cmd_env['DAOS_AGENT_DRPC_DIR'] = conf.agent_dir

    rc = subprocess.run(exec_cmd,
                        stdout=subprocess.PIPE,
                        stderr=subprocess.PIPE,
                        env=cmd_env)

    if rc.stderr != b'':
        print('Stderr from command')
        print(rc.stderr.decode('utf-8').strip())

    show_memleaks = True

    # A negative return code means the process exited with a signal so do not
    # check for memory leaks in this case as it adds noise, right when it's
    # least wanted.
    if rc.returncode < 0:
        show_memleaks = False

    rc.fi_loc = log_test(conf,
                         log_file.name,
                         show_memleaks=show_memleaks)
    vh.convert_xml()
    return rc

def create_cont(conf, pool, posix=False):
    """Create a container and return the uuid"""
    if posix:
        cmd = ['container', 'create', '--pool', pool, '--type', 'POSIX']
    else:
        cmd = ['container', 'create', '--pool', pool]
    rc = run_daos_cmd(conf, cmd)
    print('rc is {}'.format(rc))
    assert rc.returncode == 0 # nosec
    assert rc.returncode == 0
    return rc.stdout.decode().split(' ')[-1].rstrip()

def destroy_container(conf, pool, container):
    """Destroy a container"""
    cmd = ['container', 'destroy', '--pool', pool, '--cont', container]
    rc = run_daos_cmd(conf, cmd)
    print('rc is {}'.format(rc))
    assert rc.returncode == 0 # nosec
    return rc.stdout.decode('utf-8').strip()

def make_pool(daos):
    """Create a DAOS pool"""

    size = int(daos.mb / 4)

    attempt = 0
    max_tries = 5
    while attempt < max_tries:
        rc = daos.run_dmg(['pool',
                           'create',
                           '--scm-size',
                           '{}M'.format(size)])
        if rc.returncode == 0:
            break
        attempt += 1
        time.sleep(0.5)

    print(rc)
    assert rc.returncode == 0 # nosec

    return get_pool_list()

def needs_dfuse(method):
    """Decorator function for starting dfuse under posix_tests class"""
    @functools.wraps(method)
    def _helper(self):
        self.dfuse = DFuse(self.server,
                           self.conf,
                           pool=self.pool,
                           container=self.container)
        self.dfuse.start(v_hint=method.__name__)
        rc = method(self)
        if self.dfuse.stop():
            self.fatal_errors = True
        return rc
    return _helper

def needs_dfuse_with_cache(method):
    """Decorator function for starting dfuse under posix_tests class"""
    @functools.wraps(method)
    def _helper(self):
        self.dfuse = DFuse(self.server,
                           self.conf,
                           pool=self.pool,
                           caching=True,
                           container=self.container)
        self.dfuse.start(v_hint=method.__name__)
        rc = method(self)
        if self.dfuse.stop():
            self.fatal_errors = True
        return rc
    return _helper

class posix_tests():
    """Class for adding standalone unit tests"""

    def __init__(self, server, conf, pool=None, container=None):
        self.server = server
        self.conf = conf
        self.pool = pool
        self.container = container
        self.dfuse = None
        self.fatal_errors = False

    # pylint: disable=no-self-use
    def fail(self):
        """Mark a test method as failed"""
        raise NLTestFail

    @needs_dfuse
    def test_open_replaced(self):
        """Test that fstat works on file clobbered by rename"""
        fname = os.path.join(self.dfuse.dir, 'unlinked')
        newfile = os.path.join(self.dfuse.dir, 'unlinked2')
        ofd = open(fname, 'w')
        nfd = open(newfile, 'w')
        nfd.write('hello')
        nfd.close()
        print(os.fstat(ofd.fileno()))
        os.rename(newfile, fname)
        # This should fail, because the file has been deleted.
        try:
            print(os.fstat(ofd.fileno()))
            self.fail()
        except FileNotFoundError:
            print('Failed to fstat() replaced file')
        ofd.close()

    @needs_dfuse
    def test_open_rename(self):
        """Check that fstat() on renamed files works as expected"""
        fname = os.path.join(self.dfuse.dir, 'unlinked')
        newfile = os.path.join(self.dfuse.dir, 'unlinked2')
        ofd = open(fname, 'w')
        pre = os.fstat(ofd.fileno())
        print(pre)
        os.rename(fname, newfile)
        try:
            post = os.fstat(ofd.fileno())
            print(post)
            self.fail()
        except FileNotFoundError:
            print('Failed to fstat() renamed file')
        os.stat(newfile)
        post = os.fstat(ofd.fileno())
        print(post)
        assert pre.st_ino == post.st_ino
        ofd.close()

    @needs_dfuse
    def test_open_unlinked(self):
        """Test that fstat works on unlinked file"""
        fname = os.path.join(self.dfuse.dir, 'unlinked')
        ofd = open(fname, 'w')
        print(os.fstat(ofd.fileno()))
        os.unlink(fname)
        try:
            print(os.fstat(ofd.fileno()))
            self.fail()
        except FileNotFoundError:
            print('Failed to fstat() unlinked file')
        ofd.close()

    @needs_dfuse
    def test_xattr(self):
        """Perform basic tests with extended attributes"""

        new_file = os.path.join(self.dfuse.dir, 'attr_file')
        fd = open(new_file, 'w')

        xattr.set(fd, 'user.mine', 'init_value')
        # This should fail as a security test.
        try:
            xattr.set(fd, 'user.dfuse.ids', b'other_value')
            assert False
        except OSError as e:
            assert e.errno == errno.EPERM

        try:
            xattr.set(fd, 'user.dfuse', b'other_value')
            assert False
        except OSError as e:
            assert e.errno == errno.EPERM

        xattr.set(fd, 'user.Xfuse.ids', b'other_value')
        for (key, value) in xattr.get_all(fd):
            print('xattr is {}:{}'.format(key, value))
        fd.close()

    @needs_dfuse
    def test_chmod(self):
        """Test that chmod works on file"""
        fname = os.path.join(self.dfuse.dir, 'testfile')
        ofd = open(fname, 'w')
        ofd.close()

        modes = [stat.S_IRUSR | stat.S_IWUSR | stat.S_IXUSR,
                 stat.S_IRUSR]

        for mode in modes:
            os.chmod(fname, mode)
            attr = os.stat(fname)
            assert stat.S_IMODE(attr.st_mode) == mode

    @needs_dfuse
    def test_fchmod_replaced(self):
        """Test that fchmod works on file clobbered by rename"""
        fname = os.path.join(self.dfuse.dir, 'unlinked')
        newfile = os.path.join(self.dfuse.dir, 'unlinked2')
        e_mode = stat.S_IRUSR | stat.S_IWUSR | stat.S_IXUSR
        ofd = open(fname, 'w')
        nfd = open(newfile, 'w')
        nfd.write('hello')
        nfd.close()
        print(os.stat(fname))
        print(os.stat(newfile))
        os.chmod(fname, stat.S_IRUSR | stat.S_IWUSR)
        os.chmod(newfile, e_mode)
        print(os.stat(fname))
        print(os.stat(newfile))
        os.rename(newfile, fname)
        # This should fail, because the file has been deleted.
        try:
            os.fchmod(ofd.fileno(), stat.S_IRUSR)
            print(os.fstat(ofd.fileno()))
            self.fail()
        except FileNotFoundError:
            print('Failed to fchmod() replaced file')
        ofd.close()
        nf = os.stat(fname)
        assert stat.S_IMODE(nf.st_mode) == e_mode

    @needs_dfuse
    def test_uns_create(self):
        """Simple test to create a container using a path in dfuse"""
        path = os.path.join(self.dfuse.dir, 'mycont')
        cmd = ['container', 'create',
               '--pool', self.pool, '--path', path,
               '--type', 'POSIX']
        rc = run_daos_cmd(self.conf, cmd)
        assert rc.returncode == 0
        stbuf = os.stat(path)
        print(stbuf)
        assert stbuf.st_ino < 100
        print(os.listdir(path))

    @needs_dfuse_with_cache
    def test_uns_create_with_cache(self):
        """Simple test to create a container using a path in dfuse"""
        path = os.path.join(self.dfuse.dir, 'mycont2')
        cmd = ['container', 'create',
               '--pool', self.pool, '--path', path,
               '--type', 'POSIX']
        rc = run_daos_cmd(self.conf, cmd)
        assert rc.returncode == 0
        stbuf = os.stat(path)
        print(stbuf)
        assert stbuf.st_ino < 100
        print(os.listdir(path))

def run_posix_tests(server, conf, test=None):
    """Run one or all posix tests"""

    pools = get_pool_list()
    while len(pools) < 1:
        pools = make_pool(server)
    pool = pools[0]
    container = create_cont(conf, pool, posix=True)

    pt = posix_tests(server, conf, pool=pool, container=container)
    if test:
        obj = getattr(pt, 'test_{}'.format(test))
        rc = obj()
        print('rc from {} is {}'.format(test, rc))
    else:

        for fn in sorted(dir(pt)):
            if not fn.startswith('test'):
                continue
            obj = getattr(pt, fn)
            if not callable(obj):
                continue

            print('Calling {}'.format(fn))
            rc = obj()
            print('rc from {} is {}'.format(fn, rc))

    destroy_container(conf, pool, container)
    return pt.fatal_errors

def run_tests(dfuse):
    """Run some tests"""
    path = dfuse.dir

    fname = os.path.join(path, 'test_file3')

    rc = subprocess.run(['dd', 'if=/dev/zero', 'bs=16k', 'count=64',
                         'of={}'.format(os.path.join(path, 'dd_file'))])
    print(rc)
    assert rc.returncode == 0 # nosec
    ofd = open(fname, 'w')
    ofd.write('hello')
    print(os.fstat(ofd.fileno()))
    ofd.flush()
    print(os.stat(fname))
    assert_file_size(ofd, 5)
    ofd.truncate(0)
    assert_file_size(ofd, 0)
    ofd.truncate(1024*1024)
    assert_file_size(ofd, 1024*1024)
    ofd.truncate(0)
    ofd.seek(0)
    ofd.write('simple file contents\n')
    ofd.flush()
    assert_file_size(ofd, 21)
    print(os.fstat(ofd.fileno()))
    ofd.close()
    ret = il_cmd(dfuse, ['cat', fname], check_write=False)
    assert ret.returncode == 0 # nosec
    ofd = os.open(fname, os.O_TRUNC)
    assert_file_size_fd(ofd, 0)
    os.close(ofd)
    symlink_name = os.path.join(path, 'symlink_src')
    symlink_dest = 'missing_dest'
    os.symlink(symlink_dest, symlink_name)
    assert symlink_dest == os.readlink(symlink_name) # nosec

    # Note that this doesn't test dfs because fuse will do a
    # lookup to check if the file exists rather than just trying
    # to create it.
    fname = os.path.join(path, 'test_file5')
    fd = os.open(fname, os.O_CREAT | os.O_EXCL)
    os.close(fd)
    try:
        fd = os.open(fname, os.O_CREAT | os.O_EXCL)
        os.close(fd)
        assert False
    except OSError as e:
        assert e.errno == errno.EEXIST
    os.unlink(fname)

    # DAOS-6238
    fname = os.path.join(path, 'test_file4')
    ofd = os.open(fname, os.O_CREAT | os.O_RDONLY | os.O_EXCL)
    assert_file_size_fd(ofd, 0)
    os.close(ofd)
    os.chmod(fname, stat.S_IRUSR)

def stat_and_check(dfuse, pre_stat):
    """Check that dfuse started"""
    post_stat = os.stat(dfuse.dir)
    if pre_stat.st_dev == post_stat.st_dev:
        raise NLTestFail('Device # unchanged')
    if post_stat.st_ino != 1:
        raise NLTestFail('Unexpected inode number')

def check_no_file(dfuse):
    """Check that a non-existent file doesn't exist"""
    try:
        os.stat(os.path.join(dfuse.dir, 'no-file'))
        raise NLTestFail('file exists')
    except FileNotFoundError:
        pass

lp = None
lt = None

def setup_log_test(conf):
    """Setup and import the log tracing code"""

    # Try and pick this up from the src tree if possible.
    file_self = os.path.dirname(os.path.abspath(__file__))
    logparse_dir = os.path.join(file_self,
                                '../src/tests/ftest/cart/util')
    crt_mod_dir = os.path.realpath(logparse_dir)
    if crt_mod_dir not in sys.path:
        sys.path.append(crt_mod_dir)

    # Or back off to the install dir if not.
    logparse_dir = os.path.join(conf['PREFIX'],
                                'lib/daos/TESTING/ftest/cart')
    crt_mod_dir = os.path.realpath(logparse_dir)
    if crt_mod_dir not in sys.path:
        sys.path.append(crt_mod_dir)

    global lp
    global lt

    lp = __import__('cart_logparse')
    lt = __import__('cart_logtest')

    lt.wf = conf.wf

def compress_file(filename):
    """Compress a file using bz2 for space reasons"""
    small = bz2.BZ2Compressor()

    fd = open(filename, 'rb')

    nfd = open('{}.bz2'.format(filename), 'wb')
    lines = fd.read(64*1024)
    while lines:
        new_data = bz2.compress(lines)
        if new_data:
            nfd.write(new_data)
        lines = fd.read(64*1024)
    new_data = small.flush()
    if new_data:
        nfd.write(new_data)

    os.unlink(filename)

# https://stackoverflow.com/questions/1094841/get-human-readable-version-of-file-size
def sizeof_fmt(num, suffix='B'):
    """Return size as a human readable string"""
    for unit in ['', 'Ki', 'Mi', 'Gi', 'Ti', 'Pi', 'Ei', 'Zi']:
        if abs(num) < 1024.0:
            return "%3.1f%s%s" % (num, unit, suffix)
        num /= 1024.0
    return "%.1f%s%s" % (num, 'Yi', suffix)

def log_test(conf,
             filename,
             show_memleaks=True,
             quiet=False,
             skip_fi=False,
             fi_signal=None,
             leak_wf=None,
             check_read=False,
             check_write=False):
    """Run the log checker on filename, logging to stdout"""

    # Check if the log file has wrapped, if it has then log parsing checks do
    # not work correctly.
    if os.path.exists('{}.old'.format(filename)):
        raise Exception('Log file exceeded max size')
    fstat = os.stat(filename)
    if not quiet:
        print('Running log_test on {} {}'.format(filename,
                                                 sizeof_fmt(fstat.st_size)))

    log_iter = lp.LogIter(filename)

    lto = lt.LogTest(log_iter, quiet=quiet)

    lto.hide_fi_calls = skip_fi

    wf_list = [conf.wf]
    if leak_wf:
        wf_list.append(leak_wf)

    try:
        lto.check_log_file(abort_on_warning=True,
                           show_memleaks=show_memleaks,
                           leak_wf=leak_wf)
    except lt.LogCheckError:
        if lto.fi_location:
            for wf in wf_list:
                wf.explain(lto.fi_location,
                           os.path.basename(filename),
                           fi_signal)

    if skip_fi:
        if not show_memleaks:
            for wf in wf_list:
                wf.explain(lto.fi_location,
                           os.path.basename(filename),
                           fi_signal)
        if not lto.fi_triggered:
            compress_file(filename)
            raise NLTestNoFi

    functions = set()

    if check_read or check_write:
        for line in log_iter.new_iter():
            functions.add(line.function)

    if check_read and 'dfuse_read' not in functions:
        raise NLTestNoFunction('dfuse_read')

    if check_write and 'dfuse_write' not in functions:
        raise NLTestNoFunction('dfuse_write')

    compress_file(filename)

    if conf.max_log_size and fstat.st_size > conf.max_log_size:
        raise Exception('Max log size exceeded, {} > {}'\
                        .format(sizeof_fmt(fstat.st_size),
                                sizeof_fmt(conf.max_log_size)))

    return lto.fi_location

def set_server_fi(server):
    """Run the client code to set server params"""

    cmd_env = get_base_env()

    cmd_env['OFI_INTERFACE'] = 'eth0'
    cmd_env['CRT_PHY_ADDR_STR'] = 'ofi+sockets'
    vh = ValgrindHelper(server.conf)

    system_name = 'daos_server'

    exec_cmd = vh.get_cmd_prefix()

    agent_bin = os.path.join(server.conf['PREFIX'], 'bin', 'daos_agent')

    addr_dir = tempfile.TemporaryDirectory(prefix='dnt_addr_',)
    addr_file = os.path.join(addr_dir.name,
                             '{}.attach_info_tmp'.format(system_name))

    agent_cmd = [agent_bin,
                 '-i',
                 '-s',
                 server.agent_dir,
                 'dump-attachinfo',
                 '-o',
                 addr_file]

    rc = subprocess.run(agent_cmd, env=cmd_env)
    print(rc)
    assert rc.returncode == 0

    cmd = ['set_fi_attr',
           '--cfg_path',
           addr_dir.name,
           '--group-name',
           'daos_server',
           '--rank',
           '0',
           '--attr',
           '0,0,0,0,0']

    exec_cmd.append(os.path.join(server.conf['PREFIX'], 'bin', 'cart_ctl'))
    exec_cmd.extend(cmd)

    prefix = 'dnt_crt_ctl_{}_'.format(get_inc_id())
    log_file = tempfile.NamedTemporaryFile(prefix=prefix,
                                           suffix='.log',
                                           delete=False)

    cmd_env['D_LOG_FILE'] = log_file.name
    cmd_env['DAOS_AGENT_DRPC_DIR'] = server.agent_dir

    rc = subprocess.run(exec_cmd,
                        env=cmd_env,
                        stdout=subprocess.PIPE,
                        stderr=subprocess.PIPE)
    print(rc)
    vh.convert_xml()
    log_test(server.conf, log_file.name)
    assert rc.returncode == 0
    return False # fatal_errors

def create_and_read_via_il(dfuse, path):
    """Create file in dir, write to and read
    through the interception library"""

    fname = os.path.join(path, 'test_file')
    ofd = open(fname, 'w')
    ofd.write('hello ')
    ofd.write('world\n')
    ofd.flush()
    assert_file_size(ofd, 12)
    print(os.fstat(ofd.fileno()))
    ofd.close()
    ret = il_cmd(dfuse, ['cat', fname], check_write=False)
    assert ret.returncode == 0 # nosec

def run_container_query(conf, path):
    """Query a path to extract container information"""

    cmd = ['container', 'query', '--path', path]

    rc = run_daos_cmd(conf, cmd)

    assert rc.returncode == 0 # nosec

    print(rc)
    output = rc.stdout.decode('utf-8')
    for line in output.splitlines():
        print(line)

def run_duns_overlay_test(server, conf):
    """Create a DUNS entry point, and then start fuse over it

    Fuse should use the pool/container IDs from the entry point,
    and expose the container.
    """

    pools = get_pool_list()
    while len(pools) < 1:
        pools = make_pool(server)

    parent_dir = tempfile.TemporaryDirectory(prefix='dnt_uns_')

    uns_dir = os.path.join(parent_dir.name, 'uns_ep')

    rc = run_daos_cmd(conf, ['container',
                             'create',
                             '--pool',
                             pools[0],
                             '--type',
                             'POSIX',
                             '--path',
                             uns_dir])

    print('rc is {}'.format(rc))
    assert rc.returncode == 0 # nosec

    dfuse = DFuse(server, conf, path=uns_dir)

    dfuse.start(v_hint='uns-overlay')
    # To show the contents.
    # getfattr -d <file>

    # This should work now if the container was correctly found
    create_and_read_via_il(dfuse, uns_dir)

    return dfuse.stop()

def run_dfuse(server, conf):
    """Run several dfuse instances"""

    fatal_errors = BoolRatchet()

    pools = get_pool_list()
    while len(pools) < 1:
        pools = make_pool(server)

    dfuse = DFuse(server, conf)
    try:
        pre_stat = os.stat(dfuse.dir)
    except OSError:
        umount(dfuse.dir)
        raise
    container = str(uuid.uuid4())
    dfuse.start(v_hint='no_pool')
    print(os.statvfs(dfuse.dir))
    subprocess.run(['df', '-h'])
    subprocess.run(['df', '-i', dfuse.dir])
    print('Running dfuse with nothing')
    stat_and_check(dfuse, pre_stat)
    check_no_file(dfuse)
    for pool in pools:
        pool_stat = os.stat(os.path.join(dfuse.dir, pool))
        print('stat for {}'.format(pool))
        print(pool_stat)
        cdir = os.path.join(dfuse.dir, pool, container)
        os.mkdir(cdir)
        #create_and_read_via_il(dfuse, cdir)
    fatal_errors.add_result(dfuse.stop())

    uns_container = container

    container2 = str(uuid.uuid4())
    dfuse = DFuse(server, conf, pool=pools[0])
    pre_stat = os.stat(dfuse.dir)
    dfuse.start(v_hint='pool_only')
    print('Running dfuse with pool only')
    stat_and_check(dfuse, pre_stat)
    check_no_file(dfuse)
    cpath = os.path.join(dfuse.dir, container2)
    os.mkdir(cpath)
    cdir = os.path.join(dfuse.dir, container)
    create_and_read_via_il(dfuse, cdir)

    fatal_errors.add_result(dfuse.stop())

    dfuse = DFuse(server, conf, pool=pools[0], container=container)
    dfuse.cores = 2
    pre_stat = os.stat(dfuse.dir)
    dfuse.start(v_hint='pool_and_cont')
    print('Running fuse with both')

    stat_and_check(dfuse, pre_stat)

    create_and_read_via_il(dfuse, dfuse.dir)

    run_tests(dfuse)

    fatal_errors.add_result(dfuse.stop())

    dfuse = DFuse(server, conf, pool=pools[0], container=container2)
    dfuse.start('uns-0')

    uns_path = os.path.join(dfuse.dir, 'ep0')

    uns_container = str(uuid.uuid4())

    cmd = ['container', 'create',
           '--pool', pools[0], '--cont', uns_container, '--path', uns_path,
           '--type', 'POSIX']

    print('Inserting entry point')
    rc = run_daos_cmd(conf, cmd)
    print('rc is {}'.format(rc))
    print(os.stat(uns_path))
    print(os.stat(uns_path))
    print(os.listdir(dfuse.dir))

    run_container_query(conf, uns_path)

    child_path = os.path.join(uns_path, 'child')
    os.mkdir(child_path)
    run_container_query(conf, child_path)

    fatal_errors.add_result(dfuse.stop())

    print('Trying UNS')
    dfuse = DFuse(server, conf)
    dfuse.start('uns-2')

    # List the root container.
    print(os.listdir(os.path.join(dfuse.dir, pools[0], container2)))

    uns_path = os.path.join(dfuse.dir, pools[0], container2, 'ep0', 'ep')
    direct_path = os.path.join(dfuse.dir, pools[0], uns_container)

    uns_container = str(uuid.uuid4())

    # Make a link within the new container.
    cmd = ['container', 'create',
           '--pool', pools[0], '--cont', uns_container,
           '--path', uns_path, '--type', 'POSIX']

    print('Inserting entry point')
    rc = run_daos_cmd(conf, cmd)
    print('rc is {}'.format(rc))

    # List the root container again.
    print(os.listdir(os.path.join(dfuse.dir, pools[0], container2)))

    # List the target container.
    files = os.listdir(direct_path)
    print(files)
    # List the target container through UNS.
    print(os.listdir(uns_path))
    direct_stat = os.stat(os.path.join(direct_path, files[0]))
    uns_stat = os.stat(uns_path)
    print(direct_stat)
    print(uns_stat)
    assert uns_stat.st_ino == direct_stat.st_ino # nosec

    fatal_errors.add_result(dfuse.stop())
    print('Trying UNS with previous cont')
    dfuse = DFuse(server, conf)
    dfuse.start('uns-3')

    files = os.listdir(direct_path)
    print(files)
    print(os.listdir(uns_path))

    direct_stat = os.stat(os.path.join(direct_path, files[0]))
    uns_stat = os.stat(uns_path)
    print(direct_stat)
    print(uns_stat)
    assert uns_stat.st_ino == direct_stat.st_ino # nosec
    fatal_errors.add_result(dfuse.stop())

    if fatal_errors.errors:
        print('Errors from dfuse')
    else:
        print('Reached the end, no errors')
    return fatal_errors.errors

def run_il_test(server, conf):
    """Run a basic interception library test"""

    pools = get_pool_list()

    # TODO:                       # pylint: disable=W0511
    # This doesn't work with two pools, partly related to
    # DAOS-5109 but there may be other issues.
    while len(pools) < 1:
        pools = make_pool(server)

    print('pools are ', ','.join(pools))

    dfuse = DFuse(server, conf)
    dfuse.start()

    dirs = []

    for p in pools:
        for _ in range(2):
            # Use a unique ID for each container to avoid DAOS-5109
            container = str(uuid.uuid4())

            d = os.path.join(dfuse.dir, p, container)
            try:
                print('Making directory {}'.format(d))
                os.mkdir(d)
            except FileExistsError:
                pass
            dirs.append(d)

    # Create a file natively.
    f = os.path.join(dirs[0], 'file')
    fd = open(f, 'w')
    fd.write('Hello')
    fd.close()
    # Copy it across containers.
    ret = il_cmd(dfuse, ['cp', f, dirs[-1]])
    assert ret.returncode == 0 # nosec

    # Copy it within the container.
    child_dir = os.path.join(dirs[0], 'new_dir')
    os.mkdir(child_dir)
    il_cmd(dfuse, ['cp', f, child_dir])
    assert ret.returncode == 0 # nosec

    # Copy something into a container
    ret = il_cmd(dfuse, ['cp', '/bin/bash', dirs[-1]], check_read=False)
    assert ret.returncode == 0 # nosec
    # Read it from within a container
    # TODO:                              # pylint: disable=W0511
    # change this to something else, md5sum uses fread which isn't
    # intercepted.
    ret = il_cmd(dfuse,
                 ['md5sum', os.path.join(dirs[-1], 'bash')],
                 check_read=False, check_write=False)
    assert ret.returncode == 0 # nosec
    ret = il_cmd(dfuse, ['dd',
                         'if={}'.format(os.path.join(dirs[-1], 'bash')),
                         'of={}'.format(os.path.join(dirs[-1], 'bash_copy')),
                         'iflag=direct',
                         'oflag=direct',
                         'bs=128k'])

    print(ret)
    assert ret.returncode == 0 # nosec

    for my_dir in dirs:
        create_and_read_via_il(dfuse, my_dir)

    dfuse.stop()

def run_in_fg(server, conf):
    """Run dfuse in the foreground.

    Block until ctrl-c is pressed.
    """

    pools = get_pool_list()

    while len(pools) < 1:
        pools = make_pool(server)

    dfuse = DFuse(server, conf, pool=pools[0])
    dfuse.start()
    container = str(uuid.uuid4())
    t_dir = os.path.join(dfuse.dir, container)
    os.mkdir(t_dir)
    print('Running at {}'.format(t_dir))
    print('daos container create --type POSIX ' \
          '--pool {} --path {}/uns-link'.format(
              pools[0], t_dir))
    print('cd {}/uns-link'.format(t_dir))
    print('daos container destroy --path {}/uns-link'.format(t_dir))
    print('daos pool list-containers --pool {}'.format(pools[0]))
    try:
        dfuse.wait_for_exit()
    except KeyboardInterrupt:
        pass
    dfuse = None

def check_readdir_perf(server, conf):
    """ Check and report on readdir performance

    Loop over number of files, measuring the time taken to
    populate a directory, and to read the directory contents,
    measure both files and directories as contents, and
    readdir both with and without stat, restarting dfuse
    between each test to avoid cache effects.

    Continue testing until five minutes have passed, and print
    a table of results.
    """

    headers = ['count', 'create\ndirs', 'create\nfiles']
    headers.extend(['dirs', 'files', 'dirs\nwith stat', 'files\nwith stat'])
    headers.extend(['caching\n1st', 'caching\n2nd'])

    results = []

    def make_dirs(parent, count):
        """Populate the test directory"""
        print('Populating to {}'.format(count))
        dir_dir = os.path.join(parent,
                               'dirs.{}.in'.format(count))
        t_dir = os.path.join(parent,
                             'dirs.{}'.format(count))
        file_dir = os.path.join(parent,
                                'files.{}.in'.format(count))
        t_file = os.path.join(parent,
                              'files.{}'.format(count))

        start_all = time.time()
        if not os.path.exists(t_dir):
            try:
                os.mkdir(dir_dir)
            except FileExistsError:
                pass
            for i in range(count):
                try:
                    os.mkdir(os.path.join(dir_dir, str(i)))
                except FileExistsError:
                    pass
            dir_time = time.time() - start_all
            print('Creating {} dirs took {:.2f}'.format(count,
                                                        dir_time))
            os.rename(dir_dir, t_dir)

        if not os.path.exists(t_file):
            try:
                os.mkdir(file_dir)
            except FileExistsError:
                pass
            start = time.time()
            for i in range(count):
                f = open(os.path.join(file_dir, str(i)), 'w')
                f.close()
            file_time = time.time() - start
            print('Creating {} files took {:.2f}'.format(count,
                                                         file_time))
            os.rename(file_dir, t_file)

        return [dir_time, file_time]

    def print_results():
        """Display the results"""

        print(tabulate.tabulate(results,
                                headers=headers,
                                floatfmt=".2f"))

    pools = get_pool_list()

    while len(pools) < 1:
        pools = make_pool(server)

    pool = pools[0]

    container = str(uuid.uuid4())

    dfuse = DFuse(server, conf, pool=pool)

    print('Creating container and populating')
    count = 1024
    dfuse.start()
    parent = os.path.join(dfuse.dir, container)
    try:
        os.mkdir(parent)
    except FileExistsError:
        pass
    create_times = make_dirs(parent, count)
    dfuse.stop()

    all_start = time.time()

    while True:

        row = [count]
        row.extend(create_times)
        dfuse = DFuse(server, conf, pool=pool, container=container)
        dir_dir = os.path.join(dfuse.dir,
                               'dirs.{}'.format(count))
        file_dir = os.path.join(dfuse.dir,
                                'files.{}'.format(count))
        dfuse.start()
        start = time.time()
        subprocess.run(['/bin/ls', dir_dir], stdout=subprocess.PIPE)
        elapsed = time.time() - start
        print('processed {} dirs in {:.2f} seconds'.format(count,
                                                           elapsed))
        row.append(elapsed)
        dfuse.stop()
        dfuse = DFuse(server, conf, pool=pool, container=container)
        dfuse.start()
        start = time.time()
        subprocess.run(['/bin/ls', file_dir], stdout=subprocess.PIPE)
        elapsed = time.time() - start
        print('processed {} files in {:.2f} seconds'.format(count,
                                                            elapsed))
        row.append(elapsed)
        dfuse.stop()

        dfuse = DFuse(server, conf, pool=pool, container=container)
        dfuse.start()
        start = time.time()
        subprocess.run(['/bin/ls', '-t', dir_dir], stdout=subprocess.PIPE)
        elapsed = time.time() - start
        print('processed {} dirs in {:.2f} seconds'.format(count,
                                                           elapsed))
        row.append(elapsed)
        dfuse.stop()
        dfuse = DFuse(server, conf, pool=pool, container=container)
        dfuse.start()
        start = time.time()
        # Use sort by time here so ls calls stat, if you run ls -l then it will
        # also call getxattr twice which skews the figures.
        subprocess.run(['/bin/ls', '-t', file_dir], stdout=subprocess.PIPE)
        elapsed = time.time() - start
        print('processed {} files in {:.2f} seconds'.format(count,
                                                            elapsed))
        row.append(elapsed)
        dfuse.stop()

        # Test with caching enabled.  Check the file directory, and do it twice
        # without restarting, to see the effect of populating the cache, and
        # reading from the cache.
        dfuse = DFuse(server,
                      conf,
                      pool=pool,
                      container=container,
                      caching=True)
        dfuse.start()
        start = time.time()
        subprocess.run(['/bin/ls', '-t', file_dir], stdout=subprocess.PIPE)
        elapsed = time.time() - start
        print('processed {} files in {:.2f} seconds'.format(count,
                                                            elapsed))
        row.append(elapsed)
        start = time.time()
        subprocess.run(['/bin/ls', '-t', file_dir], stdout=subprocess.PIPE)
        elapsed = time.time() - start
        print('processed {} files in {:.2f} seconds'.format(count,
                                                            elapsed))
        row.append(elapsed)
        results.append(row)

        elapsed = time.time() - all_start
        if elapsed > 5 * 60:
            dfuse.stop()
            break

        print_results()
        count *= 2
        create_times = make_dirs(dfuse.dir, count)
        dfuse.stop()

    run_daos_cmd(conf, ['container',
                        'destroy',
                        '--pool',
                        pool,
                        '--cont',
                        container])
    print_results()

def test_pydaos_kv(server, conf):
    """Test the KV interface"""

    pydaos_log_file = tempfile.NamedTemporaryFile(prefix='dnt_pydaos_',
                                                  suffix='.log',
                                                  delete=False)

    os.environ['D_LOG_FILE'] = pydaos_log_file.name
    daos = import_daos(server, conf)

    pools = get_pool_list()

    while len(pools) < 1:
        pools = make_pool(server)

    pool = pools[0]

    c_uuid = create_cont(conf, pool)

    container = daos.Cont(pool, c_uuid)

    kv = container.get_kv_by_name('my_test_kv', create=True)
    kv['a'] = 'a'
    kv['b'] = 'b'
    kv['list'] = pickle.dumps(list(range(1, 100000)))
    for k in range(1, 100):
        kv[str(k)] = pickle.dumps(list(range(1, 10)))
    print(type(kv))
    print(kv)
    print(kv['a'])

    print("First iteration")
    data = OrderedDict()
    for key in kv:
        print('key is {}, len {}'.format(key, len(kv[key])))
        print(type(kv[key]))
        data[key] = None

    print("Bulk loading")

    data['no-key'] = None

    kv.value_size = 32
    kv.bget(data, value_size=16)
    print("Default get value size %d", kv.value_size)
    print("Second iteration")
    failed = False
    for key in data:
        if data[key]:
            print('key is {}, len {}'.format(key, len(data[key])))
        elif key == 'no-key':
            pass
        else:
            failed = True
            print('Key is None {}'.format(key))

    if failed:
        print("That's not good")

    kv = None
    print('Closing container and opening new one')
    kv = container.get_kv_by_name('my_test_kv')
    kv = None
    container = None
    daos._cleanup()
    log_test(conf, pydaos_log_file.name)

# Fault injection testing.
#
# This runs two different commands under fault injection, although it allows
# for more to be added.  The command is defined, then run in a loop with
# different locations (loc) enabled, essentially failing each call to
# D_ALLOC() in turn.  This iterates for all memory allocations in the command
# which is around 1300 each command so this takes a while.
#
# In order to improve response times the different locations are run in
# parallel, although the results are processed in order.
#
# Each location is checked for memory leaks according to the log file
# (D_ALLOC/D_FREE not matching), that it didn't crash and some checks are run
# on stdout/stderr as well.
#
# If a particular loc caused the command to exit with a signal then that
# location is re-run at the end under valgrind to get better diagnostics.
#

class AllocFailTestRun():
    """Class to run a fault injection command with a single fault"""

    def __init__(self, aft, cmd, env, loc):

        # The subprocess handle
        self._sp = None
        # The valgrind handle
        self.vh = None
        # The return from subprocess.poll
        self.ret = None

        self.cmd = cmd
        self.env = env
        self.aft = aft
        self._fi_file = None
        self.returncode = None
        self.stdout = None
        self.stderr = None
        self.fi_loc = None
        self.fault_injected = None
        self.loc = loc

        prefix = 'dnt_fi_check_{}_'.format(get_inc_id())
        self.log_file = tempfile.NamedTemporaryFile(prefix=prefix,
                                                    suffix='.log',
                                                    delete=False).name
        self.env['D_LOG_FILE'] = self.log_file

    def __str__(self):
        res = "Fault injection test of '{}'\n".format(' '.join(self.cmd))
        res += 'Fault injection location {}\n'.format(self.loc)
        if self.vh:
            res += 'Valgrind enabled for this test'
        if self.returncode is None:
            res += 'Process not completed'
        else:
            res += 'Returncode was {}'.format(self.returncode)
        return res

    def start(self):
        """Start the command"""
        fc = {}
        if self.loc:
            fc['fault_config'] = [{'id': 0,
                                   'probability_x': 1,
                                   'probability_y': 1,
                                   'interval': self.loc,
                                   'max_faults': 1}]

            self._fi_file = tempfile.NamedTemporaryFile(prefix='fi_',
                                                        suffix='.yaml')

            self._fi_file.write(yaml.dump(fc, encoding='utf=8'))
            self._fi_file.flush()

            self.env['D_FI_CONFIG'] = self._fi_file.name

        if self.vh:
            exec_cmd = self.vh.get_cmd_prefix()
            exec_cmd.extend(self.cmd)
        else:
            exec_cmd = self.cmd

        self._sp = subprocess.Popen(exec_cmd,
                                    env=self.env,
                                    stdin=subprocess.PIPE,
                                    stdout=subprocess.PIPE,
                                    stderr=subprocess.PIPE)

    def has_finished(self):
        """Check if the command has completed"""
        if self.returncode is not None:
            return True

        rc = self._sp.poll()
        if rc is None:
            return False
        self._post(rc)
        return True

    def wait(self):
        """Wait for the command to complete"""
        if self.returncode is not None:
            return

        self._post(self._sp.wait())

    def _post(self, rc):
        """Helper function, called once after command is complete.

        This is where all the checks are performed.
        """

        self.returncode = rc
        self.stdout = self._sp.stdout.read()
        self.stderr = self._sp.stderr.read()

        if self.stderr != b'':
            print('Stderr from command')
            print(self.stderr.decode('utf-8').strip())

        show_memleaks = True

        fi_signal = None
        # A negative return code means the process exited with a signal so do
        # not check for memory leaks in this case as it adds noise, right when
        # it's least wanted.
        if rc < 0:
            show_memleaks = False
            fi_signal = -rc

        try:
            self.fi_loc = log_test(self.aft.conf,
                                   self.log_file,
                                   show_memleaks=show_memleaks,
                                   quiet=True,
                                   skip_fi=True,
                                   leak_wf=self.aft.wf,
                                   fi_signal=fi_signal)
            self.fault_injected = True
        except NLTestNoFi:
            # If a fault wasn't injected then check output is as expected.
            # It's not possible to log these as warnings, because there is
            # no src line to log them against, so simply assert.
            assert self.returncode == 0
            assert self.stderr == b''
            if self.aft.expected_stdout is not None:
                assert self.stdout == self.aft.expected_stdout
            self.fault_injected = False
        if self.vh:
            self.vh.convert_xml()
        if not self.fault_injected:
            return
        if not self.aft.check_stderr:
            return

        if self.returncode == 0:
            if self.stdout != self.aft.expected_stdout:
                self.aft.wf.add(self.fi_loc,
                                'NORMAL',
                                "Incorrect stdout '{}'".format(self.stdout),
                                mtype='Out of memory caused zero exit '
                                'code with incorrect output')

        stderr = self.stderr.decode('utf-8').rstrip()
        if not stderr.endswith("Out of memory (-1009)") and \
           'error parsing command line arguments' not in stderr and \
           self.stdout != self.aft.expected_stdout:
            if self.stdout != b'':
                print(self.aft.expected_stdout)
                print()
                print(self.stdout)
                print()
            self.aft.wf.add(self.fi_loc,
                            'NORMAL',
                            "Incorrect stderr '{}'".format(stderr),
                            mtype='Out of memory not reported '
                            'correctly via stderr')

class AllocFailTest():
    """Class to describe fault injection command"""

    def __init__(self, conf, cmd):
        self.conf = conf
        self.cmd = cmd
        self.prefix = True
        self.check_stderr = False
        self.expected_stdout = None
        self.use_il = False
        self.wf = conf.wf

    def launch(self):
        """Run all tests for this command"""

        def _prep(self):
            rc = self._run_cmd(None)
            rc.wait()
            self.expected_stdout = rc.stdout
            assert not rc.fault_injected

        # Prep what the expected stdout is by running once without faults
        # enabled.
        _prep(self)

        print('Expected stdout is')
        print(self.expected_stdout)

        num_cores = len(os.sched_getaffinity(0))

        if num_cores < 20:
            max_child = 1
        else:
            max_child = int(num_cores / 4 * 3)

        active = []
        fid = 1
        max_count = 0
        finished = False

        # List of fids to re-run under valgrind.
        to_rerun = []

        fatal_errors = False

        while not finished or active:
            if len(active) < max_child and not finished:
                active.append(self._run_cmd(fid))
                fid += 1

                if len(active) > max_count:
                    max_count = len(active)

            # Now complete as many as have finished.
            while active and active[0].has_finished():
                ret = active.pop(0)
                print(ret)
                if ret.returncode < 0:
                    fatal_errors = True
                    to_rerun.append(ret.loc)

                if not ret.fault_injected:
                    print('Fault injection did not trigger, stopping')
                    finished = True

        print('Completed, fid {}'.format(fid))
        print('Max in flight {}'.format(max_count))

        for fid in to_rerun:
            rerun = self._run_cmd(fid, valgrind=True)
            print(rerun)
            rerun.wait()

        return fatal_errors

    def _run_cmd(self,
                 loc,
                 valgrind=False):
        """Run the test with FI enabled
        """

        cmd_env = get_base_env()

        if self.use_il:
            cmd_env['LD_PRELOAD'] = os.path.join(self.conf['PREFIX'],
                                                 'lib64', 'libioil.so')

        cmd_env['DAOS_AGENT_DRPC_DIR'] = self.conf.agent_dir

        aftf = AllocFailTestRun(self, self.cmd, cmd_env, loc)
        if valgrind:
            aftf.vh = ValgrindHelper(self.conf)
            # Turn off leak checking in this case, as we're just interested in
            # why it crashed.
            aftf.vh.full_check = False

        aftf.start()

        return aftf

def test_alloc_fail_cat(server, conf, wf):
    """Run the Interception library with fault injection

    Start dfuse for this test, and do not do output checking on the command
    itself yet.
    """

    pools = get_pool_list()

    while len(pools) < 1:
        pools = make_pool(server)

    pool = pools[0]

    dfuse = DFuse(server, conf, pool=pool)
    dfuse.use_valgrind = False
    dfuse.start()

    container = str(uuid.uuid4())

    os.mkdir(os.path.join(dfuse.dir, container))
    target_file = os.path.join(dfuse.dir, container, 'test_file')

    fd = open(target_file, 'w')
    fd.write('Hello there')
    fd.close()

    cmd = ['cat', target_file]

    test_cmd = AllocFailTest(conf, cmd)
    test_cmd.use_il = True
    test_cmd.wf = wf

    rc = test_cmd.launch()
    dfuse.stop()
    return rc

def test_alloc_fail(server, conf):
    """run 'daos' client binary with fault injection"""

    pools = get_pool_list()

    while len(pools) < 1:
        pools = make_pool(server)

    pool = pools[0]

    cmd = [os.path.join(conf['PREFIX'], 'bin', 'daos'),
           'pool',
           'list-containers',
           '--pool',
           pool]
    test_cmd = AllocFailTest(conf, cmd)

    # Create at least one container, and record what the output should be when
    # the command works.
    container = create_cont(conf, pool)
    test_cmd.check_stderr = True

    rc = test_cmd.launch()
    destroy_container(conf, pool, container)
    return rc

def main():
    """Main entry point"""

    parser = argparse.ArgumentParser(
        description='Run DAOS client on local node')
    parser.add_argument('--server-debug', default=None)
    parser.add_argument('--dfuse-debug', default=None)
    parser.add_argument('--memcheck', default='some',
                        choices=['yes', 'no', 'some'])
<<<<<<< HEAD
    parser.add_argument('--no-root', action='store_true')
=======
    parser.add_argument('--max-log-size', default=None)
>>>>>>> a4395cdf
    parser.add_argument('--perf-check', action='store_true')
    parser.add_argument('--dtx', action='store_true')
    parser.add_argument('--test', help="Use '--test list' for list")
    parser.add_argument('mode', nargs='?')
    args = parser.parse_args()

    if args.mode and args.test:
        print('Cannot use mode and test')
        sys.exit(1)

    if args.test == 'list':
        tests = []
        for fn in dir(posix_tests):
            if fn.startswith('test'):
                tests.append(fn[5:])
        print('Tests are: {}'.format(','.join(sorted(tests))))
        return

    conf = load_conf()

    wf = WarningsFactory('nlt-errors.json')

    wf_server = WarningsFactory('nlt-server-leaks.json')
    wf_client = WarningsFactory('nlt-client-leaks.json')

    conf.set_wf(wf)
    conf.set_args(args)
    setup_log_test(conf)

    server = DaosServer(conf)
    server.start()

    fatal_errors = BoolRatchet()
    fi_test = False

    if args.mode == 'launch':
        run_in_fg(server, conf)
    elif args.mode == 'il':
        fatal_errors.add_result(run_il_test(server, conf))
    elif args.mode == 'kv':
        test_pydaos_kv(server, conf)
    elif args.mode == 'overlay':
        fatal_errors.add_result(run_duns_overlay_test(server, conf))
    elif args.mode == 'set-fi':
        fatal_errors.add_result(set_server_fi(server))
    elif args.mode == 'fi':
        fi_test = True
    elif args.mode == 'all':
        fi_test = True
        fatal_errors.add_result(run_il_test(server, conf))
        fatal_errors.add_result(run_dfuse(server, conf))
        fatal_errors.add_result(run_duns_overlay_test(server, conf))
        fatal_errors.add_result(run_posix_tests(server, conf))
        test_pydaos_kv(server, conf)
        fatal_errors.add_result(set_server_fi(server))
    elif args.test:
        if args.test == 'all':
            fatal_errors.add_result(run_posix_tests(server, conf))
        else:
            fatal_errors.add_result(run_posix_tests(server, conf, args.test))
    else:
        fatal_errors.add_result(run_il_test(server, conf))
        fatal_errors.add_result(run_dfuse(server, conf))
        fatal_errors.add_result(run_posix_tests(server, conf))
        fatal_errors.add_result(set_server_fi(server))

    if server.stop(wf_server) != 0:
        fatal_errors.fail()

    # If running all tests then restart the server under valgrind.
    # This is really, really slow so just do list-containers, then
    # exit again.
    if args.mode == 'server-valgrind':
        server = DaosServer(conf, valgrind=True)
        server.start()
        pools = get_pool_list()
        for pool in pools:
            cmd = ['pool', 'list-containers', '--pool', pool]
            run_daos_cmd(conf, cmd, valgrind=False)
        if server.stop(wf_server) != 0:
            fatal_errors.add_result(True)

    # If the perf-check option is given then re-start everything without much
    # debugging enabled and run some microbenchmarks to give numbers for use
    # as a comparison against other builds.
    if args.perf_check or fi_test:
        args.server_debug = 'INFO'
        args.memcheck = 'no'
        args.dfuse_debug = 'WARN'
        server = DaosServer(conf)
        server.start()
        if fi_test:
            fatal_errors.add_result(test_alloc_fail_cat(server,
                                                        conf, wf_client))
            fatal_errors.add_result(test_alloc_fail(server, conf))
        if args.perf_check:
            check_readdir_perf(server, conf)
        if server.stop(wf_server) != 0:
            fatal_errors.fail()

    wf.close()
    wf_server.close()
    wf_client.close()
    if fatal_errors.errors:
        print("Significant errors encountered")
        sys.exit(1)

if __name__ == '__main__':
    main()<|MERGE_RESOLUTION|>--- conflicted
+++ resolved
@@ -2393,11 +2393,8 @@
     parser.add_argument('--dfuse-debug', default=None)
     parser.add_argument('--memcheck', default='some',
                         choices=['yes', 'no', 'some'])
-<<<<<<< HEAD
     parser.add_argument('--no-root', action='store_true')
-=======
     parser.add_argument('--max-log-size', default=None)
->>>>>>> a4395cdf
     parser.add_argument('--perf-check', action='store_true')
     parser.add_argument('--dtx', action='store_true')
     parser.add_argument('--test', help="Use '--test list' for list")
