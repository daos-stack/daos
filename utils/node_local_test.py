--- conflicted
+++ resolved
@@ -2581,26 +2581,6 @@
             # performance impact.  There are other tests that run with valgrind enabled so this
             # should not reduce coverage.
             try:
-<<<<<<< HEAD
-                # Do this with valgrind disabled as this code is run often and valgrind has a big
-                # performance impact.  There are other tests that run with valgrind enabled so this
-                # should not reduce coverage.
-                pt.container = create_cont(conf,
-                                           pool.id(),
-                                           ctype="POSIX",
-                                           valgrind=False,
-                                           log_check=False,
-                                           label=fn)
-                pt.container_label = fn
-                rc = obj()
-                for fuse in server.fuse_procs:
-                    conf.wf.add_test_case('{} fuse leak'.format(pt.test_name),
-                                          'Test leaked dfuse instance at {}'.format(fuse),
-                                          test_class='test',)
-                destroy_container(conf,
-                                  pool.id(),
-                                  pt.container_label,
-=======
                 ptl.container = create_cont(conf,
                                             pool.id(),
                                             ctype="POSIX",
@@ -2609,9 +2589,12 @@
                                             label=function)
                 ptl.container_label = function
                 test_cb()
+                for fuse in server.fuse_procs:
+                    conf.wf.add_test_case('{} fuse leak'.format(ptl.test_name),
+                                          'Test leaked dfuse instance at {}'.format(fuse),
+                                          test_class='test',)
                 destroy_container(conf, pool.id(),
                                   ptl.container_label,
->>>>>>> 44b54dee
                                   valgrind=False,
                                   log_check=False)
                 ptl.container = None
@@ -2628,12 +2611,6 @@
                                       duration = duration)
                 raise
             duration = time.time() - start
-<<<<<<< HEAD
-            print('rc from {} is {}'.format(fn, rc))
-            print('Took {:.1f} seconds'.format(duration))
-            conf.wf.add_test_case(pt.test_name, test_class='test', duration = duration)
-            if not pt.needs_more:
-=======
             out_wrapper.sprint('Test {} took {:.1f} seconds'.format(function, duration))
             conf.wf.add_test_case(ptl.test_name,
                                   stdout = out_wrapper.get_thread_output(),
@@ -2641,7 +2618,6 @@
                                   test_class='test',
                                   duration = duration)
             if not ptl.needs_more:
->>>>>>> 44b54dee
                 break
             ptl.call_index = ptl.call_index + 1
 
