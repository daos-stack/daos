--- conflicted
+++ resolved
@@ -972,11 +972,10 @@
     os.symlink(symlink_dest, symlink_name)
     assert symlink_dest == os.readlink(symlink_name)
 
-<<<<<<< HEAD
     # Note that this doesn't test dfs because fuse will do a
     # lookup to check if the file exists rather than just trying
     # to create it.
-    fname = os.path.join(path, 'test_file4')
+    fname = os.path.join(path, 'test_file5')
     fd = os.open(fname, os.O_CREAT | os.O_EXCL)
     os.close(fd)
     try:
@@ -986,14 +985,13 @@
     except OSError as e:
         assert e.errno == errno.EEXIST
     os.unlink(fname)
-=======
+
     # DAOS-6238
     fname = os.path.join(path, 'test_file4')
     ofd = os.open(fname, os.O_CREAT | os.O_RDONLY | os.O_EXCL)
     assert_file_size_fd(ofd, 0)
     os.close(ofd)
     os.chmod(fname, stat.S_IRUSR)
->>>>>>> b237955f
 
 def stat_and_check(dfuse, pre_stat):
     """Check that dfuse started"""
