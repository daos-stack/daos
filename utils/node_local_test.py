#!/usr/bin/python3
"""
Node local test (NLT).

Test script for running DAOS on a single node over tmpfs and running initial
smoke/unit tests.

Includes support for DFuse with a number of unit tests, as well as stressing
the client with fault injection of D_ALLOC() usage.
"""

# pylint: disable=too-many-lines
# pylint: disable=too-few-public-methods
# pylint: disable=protected-access

import os
import bz2
import sys
import time
import uuid
import json
import copy
import signal
import stat
import argparse
import tabulate
import functools
import traceback
import subprocess
import junit_xml
import tempfile
import pickle
import xattr
from collections import OrderedDict
import yaml

class NLTestFail(Exception):
    """Used to indicate test failure"""

class NLTestNoFi(NLTestFail):
    """Used to indicate Fault injection didn't work"""

class NLTestNoFunction(NLTestFail):
    """Used to indicate a function did not log anything"""

    def __init__(self, function):
        super().__init__(self)
        self.function = function

class NLTestTimeout(NLTestFail):
    """Used to indicate that an operation timed out"""

instance_num = 0

def get_inc_id():
    """Return a unique character"""
    global instance_num
    instance_num += 1
    return '{:04d}'.format(instance_num)

def umount(path, bg=False):
    """Umount dfuse from a given path"""
    if bg:
        cmd = ['fusermount3', '-uz', path]
    else:
        cmd = ['fusermount3', '-u', path]
    ret = subprocess.run(cmd, check=False)
    print('rc from umount {}'.format(ret.returncode))
    return ret.returncode

class NLTConf():
    """Helper class for configuration"""
    def __init__(self, bc, args):
        self.bc = bc
        self.agent_dir = None
        self.wf = None
        self.args = None
        self.max_log_size = None
        self.valgrind_errors = False
        self.dfuse_parent_dir = tempfile.mkdtemp(dir=args.dfuse_dir,
                                                 prefix='dnt_dfuse_')
        self.tmp_dir = None
        if args.class_name:
            self.tmp_dir = os.path.join('nlt_logs', args.class_name)
            if os.path.exists(self.tmp_dir):
                for old_file in os.listdir(self.tmp_dir):
                    os.unlink(os.path.join(self.tmp_dir, old_file))
                os.rmdir(self.tmp_dir)
            os.makedirs(self.tmp_dir)

    def __del__(self):
        os.rmdir(self.dfuse_parent_dir)

    def set_wf(self, wf):
        """Set the WarningsFactory object"""
        self.wf = wf

    def set_args(self, args):
        """Set command line args"""
        self.args = args

        # Parse the max log size.
        if args.max_log_size:
            size = args.max_log_size
            if size.endswith('MiB'):
                size = int(size[:-3])
                size *= (1024 * 1024)
            elif size.endswith('GiB'):
                size = int(size[:-3])
                size *= (1024 * 1024 * 1024)
            self.max_log_size = int(size)

    def __getitem__(self, key):
        return self.bc[key]

class BoolRatchet():
    """Used for saving test results"""

    # Any call to fail() of add_result with a True value will result
    # in errors being True.

    def __init__(self):
        self.errors = False

    def fail(self):
        """Mark as failure"""
        self.errors = True

    def add_result(self, result):
        """Save result, keep record of failure"""
        if result:
            self.fail()

class WarningsFactory():
    """Class to parse warnings, and save to JSON output file

    Take a list of failures, and output the data in a way that is best
    displayed according to
    https://github.com/jenkinsci/warnings-ng-plugin/blob/master/doc/Documentation.md
    """

    # Error levels supported by the reporting are LOW, NORMAL, HIGH, ERROR.

    def __init__(self,
                 filename,
                 junit=False,
                 class_id=None,
                 post=False,
                 post_error=False,
                 check=None):
        self._fd = open(filename, 'w')
        self.filename = filename
        self.post = post
        self.post_error = post_error
        self.check = check
        self.issues = []
        self._class_id = class_id
        self.pending = []
        self._running = True
        # Save the filename of the object, as __file__ does not
        # work in __del__
        self._file = __file__.lstrip('./')
        self._flush()

        if junit:
            # Insert a test-case and force it to failed.  Save this to file
            # and keep it there, until close() method is called, then remove
            # it and re-save.  This means any crash will result in there
            # being a results file with an error recorded.
            tc = junit_xml.TestCase('Sanity',
                                    classname=self._class_name('core'))
            tc.add_error_info('NLT exited abnormally')
            test_case = junit_xml.TestCase('Startup',
                                           classname=self._class_name('core'))
            self.ts = junit_xml.TestSuite('Node Local Testing',
                                          test_cases=[test_case, tc])
            self._write_test_file()
        else:
            self.ts = None

    def _class_name(self, class_name):
        """Return a formatted ID string for class"""

        if self._class_id:
            return 'NLT.{}.{}'.format(self._class_id, class_name)
        return 'NLT.{}'.format(class_name)

    def __del__(self):
        """Ensure the file is flushed on exit, but if it hasn't already
        been closed then mark an error"""
        if not self._fd:
            return

        entry = {}
        entry['fileName'] = self._file
        # pylint: disable=protected-access
        entry['lineStart'] = sys._getframe().f_lineno
        entry['message'] = 'Tests exited without shutting down properly'
        entry['severity'] = 'ERROR'
        self.issues.append(entry)

        # Do not try and write the junit file here, as that does not work
        # during teardown.
        self.ts = None
        self.close()

    def add_test_case(self, name, failure=None, test_class='core',
                      output=None,
                      duration=None):
        """Add a test case to the results

        class and other metadata will be set automatically,
        if failure is set the test will fail with the message
        provided.  Saves the state to file after each update.
        """
        if not self.ts:
            return

        tc = junit_xml.TestCase(name,
                                classname=self._class_name(test_class),
                                elapsed_sec=duration)
        if failure:
            tc.add_failure_info(failure, output=output)
        self.ts.test_cases.append(tc)

        self._write_test_file()

    def _write_test_file(self):
        """Write test results to file"""

        with open('nlt-junit.xml', 'w') as f:
            junit_xml.TestSuite.to_file(f, [self.ts], prettyprint=True)

    def explain(self, line, log_file, esignal):
        """Log an error, along with the other errors it caused

        Log the line as an error, and reference everything in the pending
        array.
        """
        count = len(self.pending)
        symptoms = set()
        locs = set()
        mtype = 'Fault injection'

        sev = 'LOW'
        if esignal:
            symptoms.add('Process died with signal {}'.format(esignal))
            sev = 'ERROR'
            mtype = 'Fault injection caused crash'
            count += 1

        if count == 0:
            print('Nothing to explain')
            return

        for (sline, smessage) in self.pending:
            locs.add('{}:{}'.format(sline.filename, sline.lineno))
            symptoms.add(smessage)

        preamble = 'Fault injected here caused {} errors,' \
                   ' logfile {}:'.format(count, log_file)

        message = '{} {} {}'.format(preamble,
                                    ' '.join(sorted(symptoms)),
                                    ' '.join(sorted(locs)))
        self.add(line,
                 sev,
                 message,
                 cat='Fault injection location',
                 mtype=mtype)
        self.pending = []

    def add(self, line, sev, message, cat=None, mtype=None):
        """Log an error

        Describe an error and add it to the issues array.
        Add it to the pending array, for later clarification
        """
        entry = {}
        entry['fileName'] = line.filename
        if mtype:
            entry['type'] = mtype
        else:
            entry['type'] = message
        if cat:
            entry['category'] = cat
        entry['lineStart'] = line.lineno
        entry['description'] = message
        entry['message'] = line.get_anon_msg()
        entry['severity'] = sev
        self.issues.append(entry)
        if self.pending and self.pending[0][0].pid != line.pid:
            self.reset_pending()
        self.pending.append((line, message))
        self._flush()
        if self.post or (self.post_error and sev in ('HIGH', 'ERROR')):
            # https://docs.github.com/en/actions/reference/workflow-commands-for-github-actions
            if self.post_error:
                message = line.get_msg()
            print('::warning file={},line={},::{}, {}'.format(line.filename,
                                                              line.lineno,
                                                              self.check,
                                                              message))

    def reset_pending(self):
        """Reset the pending list

        Should be called before iterating on each new file, so errors
        from previous files aren't attributed to new files.
        """
        self.pending = []

    def _flush(self):
        """Write the current list to the json file

        This is done just in case of crash.  This function might get called
        from the __del__ method of DaosServer, so do not use __file__ here
        either.
        """
        self._fd.seek(0)
        self._fd.truncate(0)
        data = {}
        data['issues'] = list(self.issues)
        if self._running:
            # When the test is running insert an error in case of abnormal
            # exit, so that crashes in this code can be identified.
            entry = {}
            entry['fileName'] = self._file
            # pylint: disable=protected-access
            entry['lineStart'] = sys._getframe().f_lineno
            entry['severity'] = 'ERROR'
            entry['message'] = 'Tests are still running'
            data['issues'].append(entry)
        json.dump(data, self._fd, indent=2)
        self._fd.flush()

    def close(self):
        """Save, and close the log file"""
        self._running = False
        self._flush()
        self._fd.close()
        self._fd = None
        print('Closed JSON file {} with {} errors'.format(self.filename,
                                                          len(self.issues)))
        if self.ts:
            # This is a controlled shutdown, so wipe the error saying forced
            # exit.
            self.ts.test_cases[1].errors = []
            self.ts.test_cases[1].error_message = []
            self._write_test_file()

def load_conf(args):
    """Load the build config file"""
    file_self = os.path.dirname(os.path.abspath(__file__))
    json_file = None
    while True:
        new_file = os.path.join(file_self, '.build_vars.json')
        if os.path.exists(new_file):
            json_file = new_file
            break
        file_self = os.path.dirname(file_self)
        if file_self == '/':
            raise Exception('build file not found')
    ofh = open(json_file, 'r')
    conf = json.load(ofh)
    ofh.close()
    return NLTConf(conf, args)

def get_base_env(clean=False):
    """Return the base set of env vars needed for DAOS"""

    if clean:
        env = OrderedDict()
    else:
        env = os.environ.copy()
    env['DD_MASK'] = 'all'
    env['DD_SUBSYS'] = 'all'
    env['D_LOG_MASK'] = 'DEBUG'
    env['D_LOG_SIZE'] = '5g'
    env['FI_UNIVERSE_SIZE'] = '128'
    return env

class DaosPool():
    """Class to store data about daos pools"""
    def __init__(self, server, pool_uuid, label):
        self._server = server
        self.uuid = pool_uuid
        self.label = label

    def id(self):
        """Return the pool ID (label if set; UUID otherwise)"""
        if self.label:
            return self.label
        return self.uuid

    def dfuse_mount_name(self):
        """Return the string to pass to dfuse mount

        This should be a label if set, otherwise just the
        uuid.
        """
        return self.id()

class DaosServer():
    """Manage a DAOS server instance"""

    def __init__(self, conf, test_class=None, valgrind=False):
        self.running = False
        self._file = __file__.lstrip('./')
        self._sp = None
        self.conf = conf
        if test_class:
            self._test_class = 'Server.{}'.format(test_class)
        else:
            self._test_class = None
        self.valgrind = valgrind
        self._agent = None
        self.engines = conf.args.engine_count
        self.control_log = tempfile.NamedTemporaryFile(prefix='dnt_control_',
                                                       suffix='.log',
                                                       dir=conf.tmp_dir,
                                                       delete=False)
        self.agent_log = tempfile.NamedTemporaryFile(prefix='dnt_agent_',
                                                     suffix='.log',
                                                     dir=conf.tmp_dir,
                                                     delete=False)
        self.server_logs = []
        for engine in range(self.engines):
            prefix = 'dnt_server_{}_'.format(engine)
            lf = tempfile.NamedTemporaryFile(prefix=prefix,
                                             suffix='.log',
                                             dir=conf.tmp_dir,
                                             delete=False)
            self.server_logs.append(lf)
        self.__process_name = 'daos_engine'
        if self.valgrind:
            self.__process_name = 'valgrind'

        socket_dir = '/tmp/dnt_sockets'
        if not os.path.exists(socket_dir):
            os.mkdir(socket_dir)

        self.agent_dir = tempfile.mkdtemp(prefix='dnt_agent_')

        self._yaml_file = None
        self._io_server_dir = None
        self.test_pool = None

    def __del__(self):
        if self._agent:
            self._stop_agent()
        try:
            if self.running:
                self.stop(None)
        except NLTestTimeout:
            print('Ignoring timeout on stop')
        server_file = os.path.join(self.agent_dir, '.daos_server.active.yml')
        if os.path.exists(server_file):
            os.unlink(server_file)
        for log in self.server_logs:
            if os.path.exists(log.name):
                log_test(self.conf, log.name)
        try:
            os.rmdir(self.agent_dir)
        except OSError as error:
            print(os.listdir(self.agent_dir))
            raise error

    def _add_test_case(self, op, failure=None, duration=None):
        """Add a test case to the server instance

        Simply wrapper to automatically add the class
        """
        if not self._test_class:
            return

        self.conf.wf.add_test_case(op,
                                   failure=failure,
                                   duration=duration,
                                   test_class=self._test_class)

    # pylint: disable=no-self-use
    def _check_timing(self, op, start, max_time):
        elapsed = time.time() - start
        if elapsed > max_time:
            res = '{} failed after {:.2f}s (max {:.2f}s)'.format(op, elapsed,
                                                                 max_time)
            self._add_test_case(op, duration=elapsed, failure=res)
            raise NLTestTimeout(res)

    def _check_system_state(self, desired_states):
        """Check the system state for against list

        Return true if all members are in a state specified by the
        desired_states.
        """
        if not isinstance(desired_states, list):
            desired_states = [desired_states]

        rc = self.run_dmg(['system', 'query', '--json'])
        if rc.returncode != 0:
            return False
        data = json.loads(rc.stdout.decode('utf-8'))
        if data['error'] or data['status'] != 0:
            return False
        members = data['response']['members']
        if members is None:
            return False
        if len(members) != self.engines:
            return False

        for member in members:
            if member['state'] not in desired_states:
                return False
        return True

    def start(self):
        """Start a DAOS server"""

        server_env = get_base_env(clean=True)

        if self.valgrind:
            valgrind_args = ['--fair-sched=yes',
                             '--xml=yes',
                             '--xml-file=dnt_server.%p.memcheck.xml',
                             '--num-callers=2',
                             '--leak-check=no',
                             '--keep-stacktraces=none',
                             '--undef-value-errors=no']
            self._io_server_dir = tempfile.TemporaryDirectory(prefix='dnt_io_')

            fd = open(os.path.join(self._io_server_dir.name,
                                   'daos_engine'), 'w')
            fd.write('#!/bin/sh\n')
            fd.write('export PATH=$REAL_PATH\n')
            fd.write('exec valgrind {} daos_engine "$@"\n'.format(
                ' '.join(valgrind_args)))
            fd.close()

            os.chmod(os.path.join(self._io_server_dir.name, 'daos_engine'),
                     stat.S_IXUSR | stat.S_IRUSR)

            server_env['REAL_PATH'] = '{}:{}'.format(
                os.path.join(self.conf['PREFIX'], 'bin'), server_env['PATH'])
            server_env['PATH'] = '{}:{}'.format(self._io_server_dir.name,
                                                server_env['PATH'])

        daos_server = os.path.join(self.conf['PREFIX'], 'bin', 'daos_server')

        self_dir = os.path.dirname(os.path.abspath(__file__))

        # Create a server yaml file.  To do this open and copy the
        # nlt_server.yaml file in the current directory, but overwrite
        # the server log file with a temporary file so that multiple
        # server runs do not overwrite each other.
        scfd = open(os.path.join(self_dir, 'nlt_server.yaml'), 'r')

        scyaml = yaml.safe_load(scfd)
        if self.conf.args.server_debug:
            scyaml['control_log_mask'] = 'ERROR'
            scyaml['engines'][0]['log_mask'] = self.conf.args.server_debug
        scyaml['control_log_file'] = self.control_log.name

        for (key, value) in server_env.items():
            scyaml['engines'][0]['env_vars'].append('{}={}'.format(key, value))

        ref_engine = copy.deepcopy(scyaml['engines'][0])
        ref_engine['scm_size'] = int(ref_engine['scm_size'] / self.engines)
        scyaml['engines'] = []
        server_port_count = int(server_env['FI_UNIVERSE_SIZE'])
        for idx in range(self.engines):
            engine = copy.deepcopy(ref_engine)
            engine['log_file'] = self.server_logs[idx].name
            engine['first_core'] = ref_engine['targets'] * idx
            engine['fabric_iface_port'] += server_port_count * idx
            engine['scm_mount'] = '{}_{}'.format(ref_engine['scm_mount'], idx)
            scyaml['engines'].append(engine)
        self._yaml_file = tempfile.NamedTemporaryFile(
            prefix='nlt-server-config-',
            suffix='.yaml')

        self._yaml_file.write(yaml.dump(scyaml, encoding='utf-8'))
        self._yaml_file.flush()

        cmd = [daos_server, '--config={}'.format(self._yaml_file.name),
               'start', '-t', '4', '--insecure', '-d', self.agent_dir]

        if self.conf.args.no_root:
            cmd.append('--recreate-superblocks')

        self._sp = subprocess.Popen(cmd)

        agent_config = os.path.join(self_dir, 'nlt_agent.yaml')

        agent_bin = os.path.join(self.conf['PREFIX'], 'bin', 'daos_agent')

        agent_cmd = [agent_bin,
                     '--config-path', agent_config,
                     '--insecure',
                     '--runtime_dir', self.agent_dir,
                     '--logfile', self.agent_log.name]

        if not self.conf.args.server_debug:
            agent_cmd.append('--debug')

        self._agent = subprocess.Popen(agent_cmd)
        self.conf.agent_dir = self.agent_dir

        # Configure the storage.  DAOS wants to mount /mnt/daos itself if not
        # already mounted, so let it do that.
        # This code supports three modes of operation:
        # /mnt/daos is not mounted.  It will be mounted and formatted.
        # /mnt/daos exists and has data in.  It will be used as is.
        # /mnt/daos is mounted but empty.  It will be used-as is.
        # In this last case the --no-root option must be used.
        start = time.time()
        max_start_time = 120

        cmd = ['storage', 'format', '--json']
        while True:
            try:
                self._sp.wait(timeout=0.5)
                res = 'daos server died waiting for start'
                self._add_test_case('format', failure=res)
                raise Exception(res)
            except subprocess.TimeoutExpired:
                pass
            rc = self.run_dmg(cmd)

            data = json.loads(rc.stdout.decode('utf-8'))
            print('cmd: {} data: {}'.format(cmd, data))

            if data['error'] is None:
                break

            if 'running system' in data['error']:
                break

            self._check_timing('format', start, max_start_time)
        duration = time.time() - start
        self._add_test_case('format', duration=duration)
        print('Format completion in {:.2f} seconds'.format(duration))
        self.running = True

        # Now wait until the system is up, basically the format to happen.
        while True:
            time.sleep(0.5)
            if self._check_system_state(['ready', 'joined']):
                break
            self._check_timing("start", start, max_start_time)
        duration = time.time() - start
        self._add_test_case('start', duration=duration)
        print('Server started in {:.2f} seconds'.format(duration))
        self.fetch_pools()

    def _stop_agent(self):
        self._agent.send_signal(signal.SIGINT)
        ret = self._agent.wait(timeout=5)
        print('rc from agent is {}'.format(ret))
        self._agent = None

    def stop(self, wf):
        """Stop a previously started DAOS server"""
        if self._agent:
            self._stop_agent()

        if not self._sp:
            return 0

        # Check the correct number of processes are still running at this
        # point, in case anything has crashed.  daos_server does not
        # propagate errors, so check this here.
        parent_pid = self._sp.pid
        procs = []
        for proc_id in os.listdir('/proc/'):
            if proc_id == 'self':
                continue
            status_file = '/proc/{}/status'.format(proc_id)
            if not os.path.exists(status_file):
                continue
            fd = open(status_file, 'r')
            for line in fd.readlines():
                try:
                    key, v = line.split(':', maxsplit=2)
                except ValueError:
                    continue
                value = v.strip()
                if key == 'Name' and value != self.__process_name:
                    break
                if key != 'PPid':
                    continue
                if int(value) == parent_pid:
                    procs.append(proc_id)
                    break

        if len(procs) != self.engines:
            # Mark this as a warning, but not a failure.  This is currently
            # expected when running with pre-existing data because the server
            # is calling exec.  Do not mark as a test failure for the same
            # reason.
            entry = {}
            entry['fileName'] = self._file
            # pylint: disable=protected-access
            entry['lineStart'] = sys._getframe().f_lineno
            entry['severity'] = 'NORMAL'
            message = 'Incorrect number of engines running ({} vs {})'\
                      .format(len(procs), self.engines)
            entry['message'] = message
            self.conf.wf.issues.append(entry)
        rc = self.run_dmg(['system', 'stop'])
        if rc.returncode != 0:
            print(rc)
            entry = {}
            entry['fileName'] = self._file
            # pylint: disable=protected-access
            entry['lineStart'] = sys._getframe().f_lineno
            entry['severity'] = 'ERROR'
            msg = 'dmg system stop failed with {}'.format(rc.returncode)
            entry['message'] = msg
            self.conf.wf.issues.append(entry)
        assert rc.returncode == 0

        start = time.time()
        max_stop_time = 30
        while True:
            time.sleep(0.5)
            if self._check_system_state('stopped'):
                break
            self._check_timing("stop", start, max_stop_time)

        duration = time.time() - start
        self._add_test_case('stop', duration=duration)
        print('Server stopped in {:.2f} seconds'.format(duration))

        self._sp.send_signal(signal.SIGTERM)
        ret = self._sp.wait(timeout=5)
        print('rc from server is {}'.format(ret))

        compress_file(self.agent_log.name)
        compress_file(self.control_log.name)

        for log in self.server_logs:
            log_test(self.conf, log.name, leak_wf=wf)
        self.running = False
        return ret

    def run_dmg(self, cmd):
        """Run the specified dmg command"""

        exe_cmd = [os.path.join(self.conf['PREFIX'], 'bin', 'dmg')]
        exe_cmd.append('--insecure')
        exe_cmd.extend(cmd)

        print('running {}'.format(exe_cmd))
        return subprocess.run(exe_cmd,
                              stdout=subprocess.PIPE,
                              stderr=subprocess.PIPE,
                              check=False)

    def run_dmg_json(self, cmd):
        """Run the specified dmg command in json mode

        return data as json, or raise exception on failure
        """

        cmd.append('--json')
        rc = self.run_dmg(cmd)
        print(rc)
        assert rc.returncode == 0
        assert rc.stderr == b''
        data = json.loads(rc.stdout.decode('utf-8'))
        assert not data['error']
        assert data['status'] == 0
        assert data['response']['status'] == 0
        return data

    def fetch_pools(self):
        """Query the server and return a list of pool objects"""
        data = self.run_dmg_json(['pool', 'list'])

        # This should exist but might be 'None' so check for that rather than
        # iterating.
        pools = []
        if not data['response']['pools']:
            return pools
        for pool in data['response']['pools']:
            pobj = DaosPool(self,
                            pool['uuid'],
                            pool.get('label', None))
            pools.append(pobj)
            if pobj.label == 'NLT':
                self.test_pool = pobj
        return pools

    def _make_pool(self):
        """Create a DAOS pool"""

        size = 1024*2

        rc = self.run_dmg(['pool',
                           'create',
                           '--label',
                           'NLT',
                           '--scm-size',
                           '{}M'.format(size)])
        print(rc)
        assert rc.returncode == 0
        self.fetch_pools()

    def get_test_pool(self):
        """Return a pool uuid to be used for testing

        Create a pool as required"""

        if self.test_pool is None:
            self._make_pool()

        return self.test_pool.uuid

def il_cmd(dfuse, cmd, check_read=True, check_write=True):
    """Run a command under the interception library

    Do not run valgrind here, not because it's not useful
    but the options needed are different.  Valgrind handles
    linking differently so some memory is wrongly lost that
    would be freed in the _fini() function, and a lot of
    commands do not free all memory anyway.
    """
    my_env = get_base_env()
    prefix = 'dnt_dfuse_il_{}_'.format(get_inc_id())
    log_file = tempfile.NamedTemporaryFile(prefix=prefix,
                                           suffix='.log',
                                           delete=False)
    my_env['D_LOG_FILE'] = log_file.name
    my_env['LD_PRELOAD'] = os.path.join(dfuse.conf['PREFIX'],
                                        'lib64', 'libioil.so')
    my_env['DAOS_AGENT_DRPC_DIR'] = dfuse._daos.agent_dir
    ret = subprocess.run(cmd, env=my_env, check=False)
    print('Logged il to {}'.format(log_file.name))
    print(ret)

    try:
        log_test(dfuse.conf,
                 log_file.name,
                 check_read=check_read,
                 check_write=check_write)
        assert ret.returncode == 0
    except NLTestNoFunction as error:
        print("ERROR: command '{}' did not log via {}".format(' '.join(cmd),
                                                              error.function))
        ret.returncode = 1

    return ret

class ValgrindHelper():

    """Class for running valgrind commands

    This helps setup the command line required, and
    performs log modification after the fact to assist
    Jenkins in locating the source code.
    """

    def __init__(self, conf, logid=None):

        # Set this to False to disable valgrind, which will run faster.
        self.conf = conf
        self.use_valgrind = True
        self.full_check = True
        self._xml_file = None
        self._logid = logid

        self.src_dir = '{}/'.format(os.path.realpath(
            os.path.dirname(os.path.dirname(os.path.abspath(__file__)))))

    def get_cmd_prefix(self):
        """Return the command line prefix"""

        if not self.use_valgrind:
            return []

        if not self._logid:
            self._logid = get_inc_id()

        self._xml_file = 'dnt.{}.memcheck'.format(self._logid)

        cmd = ['valgrind', '--fair-sched=yes']

        if self.full_check:
            cmd.extend(['--leak-check=full', '--show-leak-kinds=all'])
        else:
            cmd.append('--leak-check=no')

        cmd.append('--gen-suppressions=all')

        src_suppression_file = os.path.join('src',
                                            'cart',
                                            'utils',
                                            'memcheck-cart.supp')
        if os.path.exists(src_suppression_file):
            cmd.append('--suppressions={}'.format(src_suppression_file))
        else:
            cmd.append('--suppressions={}'.format(
                os.path.join(self.conf['PREFIX'],
                             'etc',
                             'memcheck-cart.supp')))

        cmd.append('--error-exitcode=42')

        cmd.extend(['--xml=yes',
                    '--xml-file={}'.format(self._xml_file)])
        return cmd

    def convert_xml(self):
        """Modify the xml file"""

        if not self.use_valgrind:
            return
        fd = open(self._xml_file, 'r')
        ofd = open('{}.xml'.format(self._xml_file), 'w')
        for line in fd:
            if self.src_dir in line:
                ofd.write(line.replace(self.src_dir, ''))
            else:
                ofd.write(line)
        os.unlink(self._xml_file)

class DFuse():
    """Manage a dfuse instance"""

    instance_num = 0

    def __init__(self,
                 daos,
                 conf,
                 pool=None,
                 container=None,
                 mount_path=None,
                 uns_path=None,
                 caching=True):
        if mount_path:
            self.dir = mount_path
        else:
            self.dir = os.path.join(conf.dfuse_parent_dir, 'dfuse_mount')
        self.pool = pool
        self.uns_path = uns_path
        self.valgrind_file = None
        self.container = container
        self.conf = conf
        # Detect the number of cores and do something sensible, if there are
        # more than 32 on the node then use 12, otherwise use the whole node.
        num_cores = len(os.sched_getaffinity(0))
        if num_cores > 32:
            self.cores = 12
        else:
            self.cores = None
        self._daos = daos
        self.caching = caching
        self.use_valgrind = True
        self._sp = None

        self.log_file = None

        self.valgrind = None
        if not os.path.exists(self.dir):
            os.mkdir(self.dir)

    def start(self, v_hint=None, single_threaded=False):
        """Start a dfuse instance"""
        dfuse_bin = os.path.join(self.conf['PREFIX'], 'bin', 'dfuse')

        pre_inode = os.stat(self.dir).st_ino

        my_env = get_base_env()

        if self.conf.args.dfuse_debug:
            my_env['D_LOG_MASK'] = self.conf.args.dfuse_debug

        if v_hint is None:
            v_hint = get_inc_id()

        prefix = 'dnt_dfuse_{}_'.format(v_hint)
        log_file = tempfile.NamedTemporaryFile(prefix=prefix,
                                               suffix='.log',
                                               delete=False)
        self.log_file = log_file.name

        my_env['D_LOG_FILE'] = self.log_file
        my_env['DAOS_AGENT_DRPC_DIR'] = self._daos.agent_dir
        if self.conf.args.dtx == 'yes':
            my_env['DFS_USE_DTX'] = '1'

        self.valgrind = ValgrindHelper(self.conf, v_hint)
        if self.conf.args.memcheck == 'no':
            self.valgrind.use_valgrind = False

        if not self.use_valgrind:
            self.valgrind.use_valgrind = False

        if self.cores:
            cmd = ['numactl', '--physcpubind', '0-{}'.format(self.cores - 1)]
        else:
            cmd = []

        cmd.extend(self.valgrind.get_cmd_prefix())

        cmd.extend([dfuse_bin,
                    '--mountpoint',
                    self.dir,
                    '--foreground'])

        if single_threaded:
            cmd.append('--singlethread')

        if not self.caching:
            cmd.append('--disable-caching')

        if self.uns_path:
            cmd.extend(['--path', self.uns_path])

        if self.pool:
            cmd.extend(['--pool', self.pool])
        if self.container:
            cmd.extend(['--container', self.container])
        print('Running {}'.format(' '.join(cmd)))
        self._sp = subprocess.Popen(cmd, env=my_env)
        print('Started dfuse at {}'.format(self.dir))
        print('Log file is {}'.format(self.log_file))

        total_time = 0
        while os.stat(self.dir).st_ino == pre_inode:
            print('Dfuse not started, waiting...')
            try:
                ret = self._sp.wait(timeout=1)
                print('dfuse command exited with {}'.format(ret))
                self._sp = None
                if os.path.exists(self.log_file):
                    log_test(self.conf, self.log_file)
                os.rmdir(self.dir)
                raise Exception('dfuse died waiting for start')
            except subprocess.TimeoutExpired:
                pass
            total_time += 1
            if total_time > 60:
                raise Exception('Timeout starting dfuse')

    def _close_files(self):
        work_done = False
        for fname in os.listdir('/proc/self/fd'):
            try:
                tfile = os.readlink(os.path.join('/proc/self/fd', fname))
            except FileNotFoundError:
                continue
            if tfile.startswith(self.dir):
                print('closing file {}'.format(tfile))
                os.close(int(fname))
                work_done = True
        return work_done

    def __del__(self):
        if self._sp:
            self.stop()

    def stop(self):
        """Stop a previously started dfuse instance"""

        fatal_errors = False
        if not self._sp:
            return fatal_errors

        print('Stopping fuse')
        ret = umount(self.dir)
        if ret:
            umount(self.dir, bg=True)
            self._close_files()
            time.sleep(2)
            umount(self.dir)

        run_log_test = True
        try:
            ret = self._sp.wait(timeout=20)
            print('rc from dfuse {}'.format(ret))
            if ret != 0:
                fatal_errors = True
        except subprocess.TimeoutExpired:
            print('Timeout stopping dfuse')
            self._sp.send_signal(signal.SIGTERM)
            fatal_errors = True
            run_log_test = False
        self._sp = None
        if run_log_test:
            log_test(self.conf, self.log_file)

        # Finally, modify the valgrind xml file to remove the
        # prefix to the src dir.
        self.valgrind.convert_xml()
        os.rmdir(self.dir)
        return fatal_errors

    def wait_for_exit(self):
        """Wait for dfuse to exit"""
        ret = self._sp.wait()
        print('rc from dfuse {}'.format(ret))
        self._sp = None
        log_test(self.conf, self.log_file)

        # Finally, modify the valgrind xml file to remove the
        # prefix to the src dir.
        self.valgrind.convert_xml()

def assert_file_size_fd(fd, size):
    """Verify the file size is as expected"""
    my_stat = os.fstat(fd)
    print('Checking file size is {} {}'.format(size, my_stat.st_size))
    assert my_stat.st_size == size

def assert_file_size(ofd, size):
    """Verify the file size is as expected"""
    assert_file_size_fd(ofd.fileno(), size)

def import_daos(server, conf):
    """Return a handle to the pydaos module"""

    if sys.version_info.major < 3:
        pydir = 'python{}.{}'.format(sys.version_info.major,
                                     sys.version_info.minor)
    else:
        pydir = 'python{}'.format(sys.version_info.major)

    sys.path.append(os.path.join(conf['PREFIX'],
                                 'lib64',
                                 pydir,
                                 'site-packages'))

    os.environ['DD_MASK'] = 'all'
    os.environ['DD_SUBSYS'] = 'all'
    os.environ['D_LOG_MASK'] = 'DEBUG'
    os.environ['FI_UNIVERSE_SIZE'] = '128'
    os.environ['DAOS_AGENT_DRPC_DIR'] = server.agent_dir

    daos = __import__('pydaos')
    return daos

def run_daos_cmd(conf,
                 cmd,
                 show_stdout=False,
                 valgrind=True,
                 use_json=False):
    """Run a DAOS command

    Run a command, returning what subprocess.run() would.

    Enable logging, and valgrind for the command.

    if prefix is set to False do not run a DAOS command, but instead run what's
    provided, however run it under the IL.
    """
    vh = ValgrindHelper(conf)

    if conf.args.memcheck == 'no':
        valgrind = False

    if not valgrind:
        vh.use_valgrind = False

    exec_cmd = vh.get_cmd_prefix()
    exec_cmd.append(os.path.join(conf['PREFIX'], 'bin', 'daos'))
    if use_json:
        exec_cmd.append('--json')
    exec_cmd.extend(cmd)

    cmd_env = get_base_env()

    prefix = 'dnt_cmd_{}_'.format(get_inc_id())
    log_file = tempfile.NamedTemporaryFile(prefix=prefix,
                                           suffix='.log',
                                           dir=conf.tmp_dir,
                                           delete=False)

    cmd_env['D_LOG_FILE'] = log_file.name
    cmd_env['DAOS_AGENT_DRPC_DIR'] = conf.agent_dir

    rc = subprocess.run(exec_cmd,
                        stdout=subprocess.PIPE,
                        stderr=subprocess.PIPE,
                        env=cmd_env,
                        check=False)

    if rc.stderr != b'':
        print('Stderr from command')
        print(rc.stderr.decode('utf-8').strip())

    if show_stdout and rc.stdout != b'':
        print(rc.stdout.decode('utf-8').strip())

    show_memleaks = True

    # A negative return code means the process exited with a signal so do not
    # check for memory leaks in this case as it adds noise, right when it's
    # least wanted.
    if rc.returncode < 0:
        show_memleaks = False

    rc.fi_loc = log_test(conf,
                         log_file.name,
                         show_memleaks=show_memleaks)
    vh.convert_xml()
    # If there are valgrind errors here then mark them for later reporting but
    # do not abort.  This allows a full-test run to report all valgrind issues
    # in a single test run.
    if vh.use_valgrind and rc.returncode == 42:
        print("Valgrind errors detected")
        print(rc)
        conf.valgrind_errors = True
        rc.returncode = 0
    if use_json:
        rc.json = json.loads(rc.stdout.decode('utf-8'))
    return rc

def _create_cont(conf, pool, cont=None, posix=False, label=None, path=None, valgrind=False):
    """Helper function for create_cont"""

    cmd = ['container',
           'create',
           pool]

    if label:
        cmd.extend(['--properties',
                    'label:{}'.format(label)])
    if posix:
        cmd.extend(['--type', 'POSIX'])

    if path:
        cmd.extend(['--path', path])

    if cont:
        cmd.extend(['--cont', cont])

    rc = run_daos_cmd(conf, cmd, use_json=True, valgrind=valgrind)
    print('rc is {}'.format(rc))
    print(rc.json)
    return rc

def create_cont(conf, pool, cont=None, posix=False, label=None, path=None, valgrind=False):
    """Create a container and return the uuid"""

    rc = _create_cont(conf, pool, cont, posix, label, path, valgrind)

    if rc.returncode == 1 and rc.json['error'] == 'DER_EXIST(-1004): Entity already exists':
        destroy_container(conf, pool, label)
        rc = _create_cont(conf, pool, cont, posix, label, path, valgrind)

    assert rc.returncode == 0, "rc {} != 0".format(rc.returncode)
    return rc.json['response']['container_uuid']

def destroy_container(conf, pool, container, valgrind=True):
    """Destroy a container"""
<<<<<<< HEAD
    cmd = ['container', 'destroy', '--pool', pool, '--cont', container]
    rc = run_daos_cmd(conf, cmd, valgrind=valgrind)
=======
    cmd = ['container', 'destroy', pool, container]
    rc = run_daos_cmd(conf, cmd)
>>>>>>> f7e50bf0
    print('rc is {}'.format(rc))
    assert rc.returncode == 0, "rc {} != 0".format(rc.returncode)
    return rc.stdout.decode('utf-8').strip()

def check_dfs_tool_output(output, oclass, csize):
    """verify daos fs tool output"""
    line = output.splitlines()
    dfs_attr = line[0].split()[-1]
    if oclass is not None:
        if dfs_attr != oclass:
            return False
    dfs_attr = line[1].split()[-1]
    if csize is not None:
        if dfs_attr != csize:
            return False
    return True

def needs_dfuse(method):
    """Decorator function for starting dfuse under posix_tests class

    Runs every test twice, once with caching enabled, and once with
    caching disabled.
    """
    @functools.wraps(method)
    def _helper(self):
        if self.call_index == 0:
            caching=True
            self.needs_more = True
            self.test_name = '{}_with_caching'.format(method.__name__)
        else:
            caching=False

        self.dfuse = DFuse(self.server,
                           self.conf,
                           caching=caching,
                           pool=self.pool.dfuse_mount_name(),
                           container=self.container_label)
        self.dfuse.start(v_hint=self.test_name)
        rc = method(self)
        if self.dfuse.stop():
            self.fatal_errors = True
        return rc

    return _helper

def needs_dfuse_single(method):
    """Decorator function for starting dfuse single threaded
    under posix_tests class"""
    @functools.wraps(method)
    def _helper(self):
        self.dfuse = DFuse(self.server,
                           self.conf,
                           caching=True,
                           pool=self.pool.dfuse_mount_name(),
                           container=self.container)
        self.dfuse.start(v_hint=method.__name__, single_threaded=True)
        rc = method(self)
        if self.dfuse.stop():
            self.fatal_errors = True
        return rc
    return _helper

def needs_dfuse_with_cache(method):
    """Decorator function for starting dfuse under posix_tests class"""
    @functools.wraps(method)
    def _helper(self):
        self.dfuse = DFuse(self.server,
                           self.conf,
                           caching=True,
                           pool=self.pool.dfuse_mount_name(),
                           container=self.container)
        self.dfuse.start(v_hint=method.__name__)
        rc = method(self)
        if self.dfuse.stop():
            self.fatal_errors = True
        return rc
    return _helper

class posix_tests():
    """Class for adding standalone unit tests"""

    def __init__(self, server, conf, pool=None):
        self.server = server
        self.conf = conf
        self.pool = pool
        self.container = None
        self.container_label = None
        self.dfuse = None
        self.fatal_errors = False

        # Ability to invoke each method multiple times, call_index is set to
        # 0 for each test method, if the method requires invoking a second time
        # (for example to re-run with caching) then it should set needs_more
        # to true, and it will be invoked with a greater value for call_index
        # self.test_name will be set automatically, but can be modified by
        # constructors, see @needs_dfuse for where this is used.
        self.call_index = 0
        self.needs_more = False
        self.test_name = ''

    # pylint: disable=no-self-use
    def fail(self):
        """Mark a test method as failed"""
        raise NLTestFail

    def test_cache(self):
        """Test with caching enabled"""

<<<<<<< HEAD
        container = create_cont(self.conf, self.pool.uuid, posix=True, label='Cache')
=======
        container = create_cont(self.conf, self.pool.id(), posix=True)
>>>>>>> f7e50bf0
        run_daos_cmd(self.conf,
                     ['container', 'query',
                      self.pool.id(), container],
                     show_stdout=True)

        run_daos_cmd(self.conf,
                     ['container', 'set-attr',
                      self.pool.id(), container,
                      '--attr', 'dfuse-attr-time', '--value', '2'],
                     show_stdout=True)

        run_daos_cmd(self.conf,
                     ['container', 'set-attr',
                      self.pool.id(), container,
                      '--attr', 'dfuse-dentry-time', '--value', '100s'],
                     show_stdout=True)

        run_daos_cmd(self.conf,
                     ['container', 'set-attr',
                      self.pool.id(), container,
                      '--attr', 'dfuse-dentry-time-dir', '--value', '100s'],
                     show_stdout=True)

        run_daos_cmd(self.conf,
                     ['container', 'set-attr',
                      self.pool.id(), container,
                      '--attr', 'dfuse-ndentry-time', '--value', '100s'],
                     show_stdout=True)

        run_daos_cmd(self.conf,
                     ['container', 'list-attrs',
                      self.pool.id(), container],
                     show_stdout=True)

        dfuse = DFuse(self.server,
                      self.conf,
                      pool=self.pool.uuid,
                      container=container)
        dfuse.start()

        print(os.listdir(dfuse.dir))

        if dfuse.stop():
            self.fatal_errors = True

        destroy_container(self.conf, self.pool.id(), container)

    def test_two_mounts(self):
        """Create two mounts, and check that a file created in one
        can be read from the other"""

        dfuse0 = DFuse(self.server,
                       self.conf,
                       caching=True,
                       pool=self.pool.uuid,
                       container=self.container)
        dfuse0.start(v_hint='two_0')

        dfuse1 = DFuse(self.server,
                       self.conf,
                       caching=True,
                       mount_path=os.path.join(self.conf.dfuse_parent_dir,
                                               'dfuse_mount_1'),
                       pool=self.pool.uuid,
                       container=self.container)
        dfuse1.start(v_hint='two_1')

        file0 = os.path.join(dfuse0.dir, 'file')
        fd = open(file0, 'w')
        fd.write('test')
        fd.close()

        file1 = os.path.join(dfuse1.dir, 'file')
        fd = open(file1, 'r')
        data = fd.read()
        fd.close()
        print(data)
        assert data == 'test'

        fd = open(file0, 'w')
        fd.write('test')
        fd.close()

        if dfuse0.stop():
            self.fatal_errors = True
        if dfuse1.stop():
            self.fatal_errors = True

    @needs_dfuse
    def test_readdir_25(self):
        """Test reading a directory with 25 entries"""
        self.readdir_test(25, test_all=True)

    # Works, but is very slow so needs to be run without debugging.
    #@needs_dfuse
    #def test_readdir_300(self):
    #    self.readdir_test(300, test_all=False)

    def readdir_test(self, count, test_all=False):
        """Run a rudimentary readdir test"""

        wide_dir = tempfile.mkdtemp(dir=self.dfuse.dir)
        if count == 0:
            files = os.listdir(wide_dir)
            assert len(files) == 0
            return
        start = time.time()
        for idx in range(count):
            fd = open(os.path.join(wide_dir, str(idx)), 'w')
            fd.close()
            if test_all:
                files = os.listdir(wide_dir)
                assert len(files) == idx + 1
        duration = time.time() - start
        rate = count / duration
        print('Created {} files in {:.1f} seconds rate {:.1f}'.format(count,
                                                                      duration,
                                                                      rate))
        print('Listing dir contents')
        start = time.time()
        files = os.listdir(wide_dir)
        duration = time.time() - start
        rate = count / duration
        print('Listed {} files in {:.1f} seconds rate {:.1f}'.format(count,
                                                                     duration,
                                                                     rate))
        print(files)
        print(len(files))
        assert len(files) == count

    @needs_dfuse_single
    def test_single_threaded(self):
        """Test single-threaded mode"""
        self.readdir_test(10)

    @needs_dfuse
    def test_open_replaced(self):
        """Test that fstat works on file clobbered by rename"""
        fname = os.path.join(self.dfuse.dir, 'unlinked')
        newfile = os.path.join(self.dfuse.dir, 'unlinked2')
        ofd = open(fname, 'w')
        nfd = open(newfile, 'w')
        nfd.write('hello')
        nfd.close()
        print(os.fstat(ofd.fileno()))
        os.rename(newfile, fname)
        # This should fail, because the file has been deleted.
        try:
            print(os.fstat(ofd.fileno()))
            self.fail()
        except FileNotFoundError:
            print('Failed to fstat() replaced file')
        ofd.close()

    @needs_dfuse
    def test_open_rename(self):
        """Check that fstat() on renamed files works as expected"""
        fname = os.path.join(self.dfuse.dir, 'unlinked')
        newfile = os.path.join(self.dfuse.dir, 'unlinked2')
        ofd = open(fname, 'w')
        pre = os.fstat(ofd.fileno())
        print(pre)
        os.rename(fname, newfile)
        try:
            post = os.fstat(ofd.fileno())
            print(post)
            self.fail()
        except FileNotFoundError:
            print('Failed to fstat() renamed file')
        os.stat(newfile)
        post = os.fstat(ofd.fileno())
        print(post)
        assert pre.st_ino == post.st_ino
        ofd.close()

    @needs_dfuse
    def test_open_unlinked(self):
        """Test that fstat works on unlinked file"""
        fname = os.path.join(self.dfuse.dir, 'unlinked')
        ofd = open(fname, 'w')
        print(os.fstat(ofd.fileno()))
        os.unlink(fname)
        try:
            print(os.fstat(ofd.fileno()))
            self.fail()
        except FileNotFoundError:
            print('Failed to fstat() unlinked file')
        # With wb caching enabled the kernel will do a setattr to set the times
        # on close, so with caching enabled catch that and ignore it.
        if self.dfuse.caching:
            try:
                ofd.close()
            except FileNotFoundError:
                pass
        else:
            ofd.close()

    @needs_dfuse
    def test_symlink_broken(self):
        """Check that broken symlinks work"""

        src_link = os.path.join(self.dfuse.dir, 'source')

        os.symlink('target', src_link)
        entry = os.listdir(self.dfuse.dir)
        print(entry)
        assert len(entry) == 1
        assert entry[0] == 'source'
        os.lstat(src_link)

        try:
            os.stat(src_link)
            assert False
        except FileNotFoundError:
            pass

    @needs_dfuse
    def test_symlink_rel(self):
        """Check that relative symlinks work"""

        src_link = os.path.join(self.dfuse.dir, 'source')

        os.symlink('../target', src_link)
        entry = os.listdir(self.dfuse.dir)
        print(entry)
        assert len(entry) == 1
        assert entry[0] == 'source'
        os.lstat(src_link)

        try:
            os.stat(src_link)
            assert False
        except FileNotFoundError:
            pass

    @needs_dfuse
    def test_xattr(self):
        """Perform basic tests with extended attributes"""

        new_file = os.path.join(self.dfuse.dir, 'attr_file')
        fd = open(new_file, 'w')

        xattr.set(fd, 'user.mine', 'init_value')
        # This should fail as a security test.
        try:
            xattr.set(fd, 'user.dfuse.ids', b'other_value')
            assert False
        except PermissionError:
            pass

        try:
            xattr.set(fd, 'user.dfuse', b'other_value')
            assert False
        except PermissionError:
            pass

        xattr.set(fd, 'user.Xfuse.ids', b'other_value')
        for (key, value) in xattr.get_all(fd):
            print('xattr is {}:{}'.format(key, value))
        fd.close()

    @needs_dfuse
    def test_chmod(self):
        """Test that chmod works on file"""
        fname = os.path.join(self.dfuse.dir, 'testfile')
        ofd = open(fname, 'w')
        ofd.close()

        modes = [stat.S_IRUSR | stat.S_IWUSR | stat.S_IXUSR,
                 stat.S_IRUSR]

        for mode in modes:
            os.chmod(fname, mode)
            attr = os.stat(fname)
            assert stat.S_IMODE(attr.st_mode) == mode

    @needs_dfuse
    def test_fchmod_replaced(self):
        """Test that fchmod works on file clobbered by rename"""
        fname = os.path.join(self.dfuse.dir, 'unlinked')
        newfile = os.path.join(self.dfuse.dir, 'unlinked2')
        e_mode = stat.S_IRUSR | stat.S_IWUSR | stat.S_IXUSR
        ofd = open(fname, 'w')
        nfd = open(newfile, 'w')
        nfd.write('hello')
        nfd.close()
        print(os.stat(fname))
        print(os.stat(newfile))
        os.chmod(fname, stat.S_IRUSR | stat.S_IWUSR)
        os.chmod(newfile, e_mode)
        print(os.stat(fname))
        print(os.stat(newfile))
        os.rename(newfile, fname)
        # This should fail, because the file has been deleted.
        try:
            os.fchmod(ofd.fileno(), stat.S_IRUSR)
            print(os.fstat(ofd.fileno()))
            self.fail()
        except FileNotFoundError:
            print('Failed to fchmod() replaced file')
        ofd.close()
        nf = os.stat(fname)
        assert stat.S_IMODE(nf.st_mode) == e_mode

    @needs_dfuse
    def test_uns_create(self):
        """Simple test to create a container using a path in dfuse"""
        path = os.path.join(self.dfuse.dir, 'mycont')
        create_cont(self.conf, pool=self.pool.uuid, path=path, posix=True)
        stbuf = os.stat(path)
        print(stbuf)
        assert stbuf.st_ino < 100
        print(os.listdir(path))

    def test_with_path(self):
        """Test that dfuse starts with path option."""

        tmp_dir = tempfile.mkdtemp()

        cont_path = os.path.join(tmp_dir, 'my-cont')
        create_cont(self.conf, self.pool.uuid, posix=True, path=cont_path)

        dfuse = DFuse(self.server,
                      self.conf,
                      caching=True,
                      uns_path=cont_path)
        dfuse.start(v_hint='with_path')

        # Simply write a file.  This will fail if dfuse isn't backed via
        # a container.
        file = os.path.join(dfuse.dir, 'file')
        fd = open(file, 'w')
        fd.write('test')
        fd.close()

        if dfuse.stop():
            self.fatal_errors = True

    def test_uns_basic(self):
        """Create a UNS entry point and access it via both EP and path"""

        pool = self.pool.uuid
        container = self.container
        server = self.server
        conf = self.conf

        # Start dfuse on the container.
        dfuse = DFuse(server, conf, pool=pool, container=container,
                      caching=False)
        dfuse.start('uns-0')

        # Create a new container within it using UNS
        uns_path = os.path.join(dfuse.dir, 'ep0')
        uns_container = str(uuid.uuid4())
        print('Inserting entry point')
        create_cont(conf,
                    pool=pool,
                    cont=uns_container,
                    path=uns_path,
                    posix=True)
        print(os.stat(uns_path))
        print(os.listdir(dfuse.dir))

        # Verify that it exists.
        run_container_query(conf, uns_path)

        # Make a directory in the new container itself, and query that.
        child_path = os.path.join(uns_path, 'child')
        os.mkdir(child_path)
        run_container_query(conf, child_path)
        if dfuse.stop():
            self.fatal_errors = True

        print('Trying UNS')
        dfuse = DFuse(server, conf, caching=False)
        dfuse.start('uns-1')

        # List the root container.
        print(os.listdir(os.path.join(dfuse.dir, pool, container)))

        # Now create a UNS link from the 2nd container to a 3rd one.
        uns_path = os.path.join(dfuse.dir, pool, container, 'ep0', 'ep')
        second_path = os.path.join(dfuse.dir, pool, uns_container)

        uns_container = str(uuid.uuid4())

        # Make a link within the new container.
        print('Inserting entry point')
        create_cont(conf,
                    pool=pool,
                    cont=uns_container,
                    path=uns_path,
                    posix=True)

        # List the root container again.
        print(os.listdir(os.path.join(dfuse.dir, pool, container)))

        # List the 2nd container.
        files = os.listdir(second_path)
        print(files)
        # List the target container through UNS.
        print(os.listdir(uns_path))
        direct_stat = os.stat(os.path.join(second_path, 'ep'))
        uns_stat = os.stat(uns_path)
        print(direct_stat)
        print(uns_stat)
        assert uns_stat.st_ino == direct_stat.st_ino

        third_path = os.path.join(dfuse.dir, pool, uns_container)
        third_stat = os.stat(third_path)
        print(third_stat)
        assert third_stat.st_ino == direct_stat.st_ino

        if dfuse.stop():
            self.fatal_errors = True
        print('Trying UNS with previous cont')
        dfuse = DFuse(server, conf, caching=False)
        dfuse.start('uns-3')

        files = os.listdir(second_path)
        print(files)
        print(os.listdir(uns_path))

        direct_stat = os.stat(os.path.join(second_path, 'ep'))
        uns_stat = os.stat(uns_path)
        print(direct_stat)
        print(uns_stat)
        assert uns_stat.st_ino == direct_stat.st_ino
        if dfuse.stop():
            self.fatal_errors = True

    def test_dfuse_dio_off(self):
        """Test for dfuse with no caching options, but
        direct-io disabled"""

        run_daos_cmd(self.conf,
                     ['container', 'set-attr',
                      self.pool.id(), self.container,
                      '--attr', 'dfuse-direct-io-disable', '--value', 'on'],
                     show_stdout=True)
        dfuse = DFuse(self.server,
                      self.conf,
                      caching=True,
                      pool=self.pool.uuid,
                      container=self.container)

        dfuse.start(v_hint='dio_off')

        print(os.listdir(dfuse.dir))

        fname = os.path.join(dfuse.dir, 'test_file3')
        ofd = open(fname, 'w')
        ofd.write('hello')
        ofd.close()

        if dfuse.stop():
            self.fatal_errors = True

    @needs_dfuse
    def test_daos_fs_tool(self):
        """Create a UNS entry point"""

        dfuse = self.dfuse
        pool = self.pool.uuid
        conf = self.conf

        # Create a new container within it using UNS
        uns_path = os.path.join(dfuse.dir, 'ep1')
        uns_container = str(uuid.uuid4())
        print('Inserting entry point')
        create_cont(conf,
                    pool=pool,
                    cont=uns_container,
                    path=uns_path,
                    posix=True)

        print(os.stat(uns_path))
        print(os.listdir(dfuse.dir))

        # Verify that it exists.
        run_container_query(conf, uns_path)

        # Make a directory in the new container itself, and query that.
        dir1 = os.path.join(uns_path, 'd1')
        os.mkdir(dir1)
        run_container_query(conf, dir1)

        # Create a file in dir1
        file1 = os.path.join(dir1, 'f1')
        ofd = open(file1, 'w')
        ofd.close()

        # Run a command to get attr of new dir and file
        cmd = ['fs', 'get-attr', '--path', dir1]
        print('get-attr of d1')
        rc = run_daos_cmd(conf, cmd)
        assert rc.returncode == 0
        print('rc is {}'.format(rc))
        output = rc.stdout.decode('utf-8')
        assert check_dfs_tool_output(output, 'S1', '1048576')

        cmd = ['fs', 'get-attr', '--path', file1]
        print('get-attr of d1/f1')
        rc = run_daos_cmd(conf, cmd)
        assert rc.returncode == 0
        print('rc is {}'.format(rc))
        output = rc.stdout.decode('utf-8')
        # SX is not deterministic, so don't check it here
        assert check_dfs_tool_output(output, None, '1048576')

        # Run a command to change attr of dir1
        cmd = ['fs', 'set-attr', '--path', dir1, '--oclass', 'S2',
               '--chunk-size', '16']
        print('set-attr of d1')
        rc = run_daos_cmd(conf, cmd)
        assert rc.returncode == 0
        print('rc is {}'.format(rc))

        # Run a command to change attr of file1, should fail
        cmd = ['fs', 'set-attr', '--path', file1, '--oclass', 'S2',
               '--chunk-size', '16']
        print('set-attr of f1')
        rc = run_daos_cmd(conf, cmd)
        print('rc is {}'.format(rc))
        assert rc.returncode != 0

        # Run a command to create new file with set-attr
        file2 = os.path.join(dir1, 'f2')
        cmd = ['fs', 'set-attr', '--path', file2, '--oclass', 'S1']
        print('set-attr of f2')
        rc = run_daos_cmd(conf, cmd)
        assert rc.returncode == 0
        print('rc is {}'.format(rc))

        # Run a command to get attr of dir and file2
        cmd = ['fs', 'get-attr', '--path', dir1]
        print('get-attr of d1')
        rc = run_daos_cmd(conf, cmd)
        assert rc.returncode == 0
        print('rc is {}'.format(rc))
        output = rc.stdout.decode('utf-8')
        assert check_dfs_tool_output(output, 'S2', '16')

        cmd = ['fs', 'get-attr', '--path', file2]
        print('get-attr of d1/f2')
        rc = run_daos_cmd(conf, cmd)
        assert rc.returncode == 0
        print('rc is {}'.format(rc))
        output = rc.stdout.decode('utf-8')
        assert check_dfs_tool_output(output, 'S1', '16')

    def test_cont_copy(self):
        """Verify that copying into a container works"""

        # Create a temporary directory, with one file into it and copy it into
        # the container.  Check the returncode only, do not verify the data.
        # tempfile() will remove the directory on completion.
        src_dir = tempfile.TemporaryDirectory(prefix='copy_src_',)
        ofd = open(os.path.join(src_dir.name, 'file'), 'w')
        ofd.write('hello')
        ofd.close()

        cmd = ['filesystem',
               'copy',
               '--src',
               src_dir.name,
               '--dst',
               'daos://{}/{}'.format(self.pool.uuid, self.container)]
        rc = run_daos_cmd(self.conf, cmd)
        print(rc)
        assert rc.returncode == 0

    def test_cont_clone(self):
        """Verify that cloning a container works

        This extends cont_copy, to also clone it afterwards.
        """

        # Create a temporary directory, with one file into it and copy it into
        # the container.  Check the returncode only, do not verify the data.
        # tempfile() will remove the directory on completion.
        src_dir = tempfile.TemporaryDirectory(prefix='copy_src_',)
        ofd = open(os.path.join(src_dir.name, 'file'), 'w')
        ofd.write('hello')
        ofd.close()

        cmd = ['filesystem',
               'copy',
               '--src',
               src_dir.name,
               '--dst',
               'daos://{}/{}'.format(self.pool.uuid, self.container)]
        rc = run_daos_cmd(self.conf, cmd)
        print(rc)
        assert rc.returncode == 0

        # Now create a container uuid and do an object based copy.
        # The daos command will create the target container on demand.
        container = str(uuid.uuid4())
        cmd = ['container',
               'clone',
               '--src',
               'daos://{}/{}'.format(self.pool.uuid, self.container),
               '--dst',
               'daos://{}/{}'.format(self.pool.uuid, container)]
        rc = run_daos_cmd(self.conf, cmd)
        print(rc)
        assert rc.returncode == 0
        destroy_container(self.conf, self.pool.id(), container)

def run_posix_tests(server, conf, test=None):
    """Run one or all posix tests

    Create a new container per test, to ensure that every test is
    isolated from others.
    """

    def _run_test():
        pt.call_index = 0
        while True:
            pt.needs_more = False
            pt.test_name = fn
            start = time.time()
            print('Calling {}'.format(fn))
            try:
                # Do this with valgrind disabled as this code is run often and valgrind has a big
                # performance impact.  There are other tests that run with valgrind enabled so this
                # should not reduce coverage.
                pt.container = create_cont(conf,
                                           pool.id(),
                                           posix=True,
                                           valgrind=False,
                                           label=fn)
                pt.container_label = fn
                rc = obj()
<<<<<<< HEAD
                destroy_container(conf, pool.uuid, pt.container, valgrind=False)
=======
                destroy_container(conf, pool.id(), pt.container_label)
>>>>>>> f7e50bf0
                pt.container = None
            except Exception as inst:
                trace = ''.join(traceback.format_tb(inst.__traceback__))
                duration = time.time() - start
                conf.wf.add_test_case(pt.test_name,
                                      repr(inst),
                                      output = trace,
                                      test_class='test',
                                      duration = duration)
                raise
            duration = time.time() - start
            print('rc from {} is {}'.format(fn, rc))
            print('Took {:.1f} seconds'.format(duration))
            conf.wf.add_test_case(pt.test_name,
                                  test_class='test',
                                  duration = duration)
            if not pt.needs_more:
                break
            pt.call_index = pt.call_index + 1

    server.get_test_pool()
    pool = server.test_pool

    pt = posix_tests(server, conf, pool=pool)
    if test:
        fn = 'test_{}'.format(test)
        obj = getattr(pt, fn)

        _run_test()
    else:

        for fn in sorted(dir(pt)):
            if not fn.startswith('test'):
                continue
            obj = getattr(pt, fn)
            if not callable(obj):
                continue
            _run_test()

    return pt.fatal_errors

def run_tests(dfuse):
    """Run some tests"""
    path = dfuse.dir

    fname = os.path.join(path, 'test_file3')

    rc = subprocess.run(['dd', 'if=/dev/zero', 'bs=16k', 'count=64', # nosec
                         'of={}'.format(os.path.join(path, 'dd_file'))],
                        check=True)
    print(rc)
    ofd = open(fname, 'w')
    ofd.write('hello')
    print(os.fstat(ofd.fileno()))
    ofd.flush()
    print(os.stat(fname))
    assert_file_size(ofd, 5)
    ofd.truncate(0)
    assert_file_size(ofd, 0)
    ofd.truncate(1024*1024)
    assert_file_size(ofd, 1024*1024)
    ofd.truncate(0)
    ofd.seek(0)
    ofd.write('simple file contents\n')
    ofd.flush()
    assert_file_size(ofd, 21)
    print(os.fstat(ofd.fileno()))
    ofd.close()
    ret = il_cmd(dfuse, ['cat', fname], check_write=False)
    assert ret.returncode == 0
    ofd = os.open(fname, os.O_TRUNC)
    assert_file_size_fd(ofd, 0)
    os.close(ofd)
    symlink_name = os.path.join(path, 'symlink_src')
    symlink_dest = 'missing_dest'
    os.symlink(symlink_dest, symlink_name)
    assert symlink_dest == os.readlink(symlink_name)

    # Note that this doesn't test dfs because fuse will do a
    # lookup to check if the file exists rather than just trying
    # to create it.
    fname = os.path.join(path, 'test_file5')
    fd = os.open(fname, os.O_CREAT | os.O_EXCL)
    os.close(fd)
    try:
        fd = os.open(fname, os.O_CREAT | os.O_EXCL)
        os.close(fd)
        assert False
    except FileExistsError:
        pass
    os.unlink(fname)

    # DAOS-6238
    fname = os.path.join(path, 'test_file4')
    ofd = os.open(fname, os.O_CREAT | os.O_RDONLY | os.O_EXCL)
    assert_file_size_fd(ofd, 0)
    os.close(ofd)
    os.chmod(fname, stat.S_IRUSR)

def stat_and_check(dfuse, pre_stat):
    """Check that dfuse started"""
    post_stat = os.stat(dfuse.dir)
    if pre_stat.st_dev == post_stat.st_dev:
        raise NLTestFail('Device # unchanged')
    if post_stat.st_ino != 1:
        raise NLTestFail('Unexpected inode number')

def check_no_file(dfuse):
    """Check that a non-existent file doesn't exist"""
    try:
        os.stat(os.path.join(dfuse.dir, 'no-file'))
        raise NLTestFail('file exists')
    except FileNotFoundError:
        pass

lp = None
lt = None

def setup_log_test(conf):
    """Setup and import the log tracing code"""

    # Try and pick this up from the src tree if possible.
    file_self = os.path.dirname(os.path.abspath(__file__))
    logparse_dir = os.path.join(file_self,
                                '../src/tests/ftest/cart/util')
    crt_mod_dir = os.path.realpath(logparse_dir)
    if crt_mod_dir not in sys.path:
        sys.path.append(crt_mod_dir)

    # Or back off to the install dir if not.
    logparse_dir = os.path.join(conf['PREFIX'],
                                'lib/daos/TESTING/ftest/cart')
    crt_mod_dir = os.path.realpath(logparse_dir)
    if crt_mod_dir not in sys.path:
        sys.path.append(crt_mod_dir)

    global lp
    global lt

    lp = __import__('cart_logparse')
    lt = __import__('cart_logtest')

    lt.wf = conf.wf

def compress_file(filename):
    """Compress a file using bz2 for space reasons"""
    small = bz2.BZ2Compressor()

    fd = open(filename, 'rb')

    nfd = open('{}.bz2'.format(filename), 'wb')
    lines = fd.read(64*1024)
    while lines:
        new_data = bz2.compress(lines)
        if new_data:
            nfd.write(new_data)
        lines = fd.read(64*1024)
    new_data = small.flush()
    if new_data:
        nfd.write(new_data)

    os.unlink(filename)

# https://stackoverflow.com/questions/1094841/get-human-readable-version-of-file-size
def sizeof_fmt(num, suffix='B'):
    """Return size as a human readable string"""
    for unit in ['', 'Ki', 'Mi', 'Gi', 'Ti', 'Pi', 'Ei', 'Zi']:
        if abs(num) < 1024.0:
            return "%3.1f%s%s" % (num, unit, suffix)
        num /= 1024.0
    return "%.1f%s%s" % (num, 'Yi', suffix)

def log_test(conf,
             filename,
             show_memleaks=True,
             quiet=False,
             skip_fi=False,
             fi_signal=None,
             leak_wf=None,
             check_read=False,
             check_write=False):
    """Run the log checker on filename, logging to stdout"""

    # Check if the log file has wrapped, if it has then log parsing checks do
    # not work correctly.
    if os.path.exists('{}.old'.format(filename)):
        raise Exception('Log file exceeded max size')
    fstat = os.stat(filename)
    if not quiet:
        print('Running log_test on {} {}'.format(filename,
                                                 sizeof_fmt(fstat.st_size)))

    log_iter = lp.LogIter(filename)

    lto = lt.LogTest(log_iter, quiet=quiet)

    lto.hide_fi_calls = skip_fi

    wf_list = [conf.wf]
    if leak_wf:
        wf_list.append(leak_wf)

    try:
        lto.check_log_file(abort_on_warning=True,
                           show_memleaks=show_memleaks,
                           leak_wf=leak_wf)
    except lt.LogCheckError:
        if lto.fi_location:
            for wf in wf_list:
                wf.explain(lto.fi_location,
                           os.path.basename(filename),
                           fi_signal)

    if skip_fi:
        if not show_memleaks:
            for wf in wf_list:
                wf.explain(lto.fi_location,
                           os.path.basename(filename),
                           fi_signal)
        if not lto.fi_triggered:
            compress_file(filename)
            raise NLTestNoFi

    functions = set()

    if check_read or check_write:
        for line in log_iter.new_iter():
            functions.add(line.function)

    if check_read and 'dfuse_read' not in functions:
        raise NLTestNoFunction('dfuse_read')

    if check_write and 'dfuse_write' not in functions:
        raise NLTestNoFunction('dfuse_write')

    compress_file(filename)

    if conf.max_log_size and fstat.st_size > conf.max_log_size:
        raise Exception('Max log size exceeded, {} > {}'\
                        .format(sizeof_fmt(fstat.st_size),
                                sizeof_fmt(conf.max_log_size)))

    return lto.fi_location

def set_server_fi(server):
    """Run the client code to set server params"""

    cmd_env = get_base_env()

    cmd_env['OFI_INTERFACE'] = 'eth0'
    cmd_env['CRT_PHY_ADDR_STR'] = 'ofi+sockets'
    vh = ValgrindHelper(server.conf)

    system_name = 'daos_server'

    exec_cmd = vh.get_cmd_prefix()

    agent_bin = os.path.join(server.conf['PREFIX'], 'bin', 'daos_agent')

    addr_dir = tempfile.TemporaryDirectory(prefix='dnt_addr_',)
    addr_file = os.path.join(addr_dir.name,
                             '{}.attach_info_tmp'.format(system_name))

    agent_cmd = [agent_bin,
                 '-i',
                 '-s',
                 server.agent_dir,
                 'dump-attachinfo',
                 '-o',
                 addr_file]

    rc = subprocess.run(agent_cmd, env=cmd_env, check=True)
    print(rc)

    cmd = ['set_fi_attr',
           '--cfg_path',
           addr_dir.name,
           '--group-name',
           'daos_server',
           '--rank',
           '0',
           '--attr',
           '0,0,0,0,0']

    exec_cmd.append(os.path.join(server.conf['PREFIX'], 'bin', 'cart_ctl'))
    exec_cmd.extend(cmd)

    prefix = 'dnt_crt_ctl_{}_'.format(get_inc_id())
    log_file = tempfile.NamedTemporaryFile(prefix=prefix,
                                           suffix='.log',
                                           delete=False)

    cmd_env['D_LOG_FILE'] = log_file.name
    cmd_env['DAOS_AGENT_DRPC_DIR'] = server.agent_dir

    rc = subprocess.run(exec_cmd,
                        env=cmd_env,
                        stdout=subprocess.PIPE,
                        stderr=subprocess.PIPE,
                        check=False)
    print(rc)
    vh.convert_xml()
    log_test(server.conf, log_file.name)
    assert rc.returncode == 0
    return False # fatal_errors

def create_and_read_via_il(dfuse, path):
    """Create file in dir, write to and read
    through the interception library"""

    fname = os.path.join(path, 'test_file')
    ofd = open(fname, 'w')
    ofd.write('hello ')
    ofd.write('world\n')
    ofd.flush()
    assert_file_size(ofd, 12)
    print(os.fstat(ofd.fileno()))
    ofd.close()
    ret = il_cmd(dfuse, ['cat', fname], check_write=False)
    assert ret.returncode == 0

def run_container_query(conf, path):
    """Query a path to extract container information"""

    cmd = ['container', 'query', '--path', path]

    rc = run_daos_cmd(conf, cmd)

    assert rc.returncode == 0

    print(rc)
    output = rc.stdout.decode('utf-8')
    for line in output.splitlines():
        print(line)

def run_duns_overlay_test(server, conf):
    """Create a DUNS entry point, and then start fuse over it

    Fuse should use the pool/container IDs from the entry point,
    and expose the container.
    """

    pool = server.get_test_pool()

    parent_dir = tempfile.TemporaryDirectory(dir=conf.dfuse_parent_dir,
                                             prefix='dnt_uns_')

    uns_dir = os.path.join(parent_dir.name, 'uns_ep')

    create_cont(conf, pool=pool, path=uns_dir, posix=True)

    dfuse = DFuse(server, conf, mount_path=uns_dir, caching=False)

    dfuse.start(v_hint='uns-overlay')
    # To show the contents.
    # getfattr -d <file>

    # This should work now if the container was correctly found
    create_and_read_via_il(dfuse, uns_dir)

    return dfuse.stop()

def run_dfuse(server, conf):
    """Run several dfuse instances"""

    fatal_errors = BoolRatchet()

    pool = server.get_test_pool()

    dfuse = DFuse(server, conf, caching=False)
    try:
        pre_stat = os.stat(dfuse.dir)
    except OSError:
        umount(dfuse.dir)
        raise
    container = str(uuid.uuid4())
    dfuse.start(v_hint='no_pool')
    print(os.statvfs(dfuse.dir))
    subprocess.run(['df', '-h'], check=True) # nosec
    subprocess.run(['df', '-i', dfuse.dir], check=True) # nosec
    print('Running dfuse with nothing')
    stat_and_check(dfuse, pre_stat)
    check_no_file(dfuse)

    pool_stat = os.stat(os.path.join(dfuse.dir, pool))
    print('stat for {}'.format(pool))
    print(pool_stat)
    cdir = os.path.join(dfuse.dir, pool, container)
    os.mkdir(cdir)
    #create_and_read_via_il(dfuse, cdir)
    fatal_errors.add_result(dfuse.stop())

    container2 = str(uuid.uuid4())
    dfuse = DFuse(server, conf, pool=pool, caching=False)
    pre_stat = os.stat(dfuse.dir)
    dfuse.start(v_hint='pool_only')
    print('Running dfuse with pool only')
    stat_and_check(dfuse, pre_stat)
    check_no_file(dfuse)
    cpath = os.path.join(dfuse.dir, container2)
    os.mkdir(cpath)
    cdir = os.path.join(dfuse.dir, container)
    create_and_read_via_il(dfuse, cdir)

    fatal_errors.add_result(dfuse.stop())

    dfuse = DFuse(server, conf, pool=pool, container=container,
                  caching=False)
    dfuse.cores = 2
    pre_stat = os.stat(dfuse.dir)
    dfuse.start(v_hint='pool_and_cont')
    print('Running fuse with both')

    stat_and_check(dfuse, pre_stat)

    create_and_read_via_il(dfuse, dfuse.dir)

    run_tests(dfuse)

    fatal_errors.add_result(dfuse.stop())

    if fatal_errors.errors:
        print('Errors from dfuse')
    else:
        print('Reached the end, no errors')
    return fatal_errors.errors

def run_il_test(server, conf):
    """Run a basic interception library test"""

    pool = server.get_test_pool()

    # TODO:                       # pylint: disable=W0511
    # Implement a test which copies across two pools.

    dfuse = DFuse(server, conf, caching=False)
    dfuse.start()

    dirs = []

    for _ in range(2):
        # Use a unique ID for each container to avoid DAOS-5109
        container = str(uuid.uuid4())

        d = os.path.join(dfuse.dir, pool, container)
        try:
            print('Making directory {}'.format(d))
            os.mkdir(d)
        except FileExistsError:
            pass
        dirs.append(d)

    # Create a file natively.
    f = os.path.join(dirs[0], 'file')
    fd = open(f, 'w')
    fd.write('Hello')
    fd.close()
    # Copy it across containers.
    ret = il_cmd(dfuse, ['cp', f, dirs[-1]])
    assert ret.returncode == 0

    # Copy it within the container.
    child_dir = os.path.join(dirs[0], 'new_dir')
    os.mkdir(child_dir)
    il_cmd(dfuse, ['cp', f, child_dir])
    assert ret.returncode == 0

    # Copy something into a container
    ret = il_cmd(dfuse, ['cp', '/bin/bash', dirs[-1]], check_read=False)
    assert ret.returncode == 0
    # Read it from within a container
    # TODO:                              # pylint: disable=W0511
    # change this to something else, md5sum uses fread which isn't
    # intercepted.
    ret = il_cmd(dfuse,
                 ['md5sum', os.path.join(dirs[-1], 'bash')],
                 check_read=False, check_write=False)
    assert ret.returncode == 0
    ret = il_cmd(dfuse, ['dd',
                         'if={}'.format(os.path.join(dirs[-1], 'bash')),
                         'of={}'.format(os.path.join(dirs[-1], 'bash_copy')),
                         'iflag=direct',
                         'oflag=direct',
                         'bs=128k'])

    print(ret)
    assert ret.returncode == 0

    for my_dir in dirs:
        create_and_read_via_il(dfuse, my_dir)

    dfuse.stop()

def run_in_fg(server, conf):
    """Run dfuse in the foreground.

    Block until ctrl-c is pressed.
    """

    pool = server.get_test_pool()

    dfuse = DFuse(server, conf, pool=pool)
    dfuse.start()

    container = create_cont(conf, pool, posix=True)

    run_daos_cmd(conf,
                 ['container', 'set-attr',
                  pool, container,
                  '--attr', 'dfuse-direct-io-disable', '--value', 'on'],
                 show_stdout=True)

    t_dir = os.path.join(dfuse.dir, container)

    print('Running at {}'.format(t_dir))
    print('daos container create --type POSIX ' \
          '{} --path {}/uns-link'.format(
              pool, t_dir))
    print('cd {}/uns-link'.format(t_dir))
    print('daos container destroy --path {}/uns-link'.format(t_dir))
    print('daos pool list-containers {}'.format(pool))
    try:
        dfuse.wait_for_exit()
    except KeyboardInterrupt:
        pass
    dfuse = None

def check_readdir_perf(server, conf):
    """ Check and report on readdir performance

    Loop over number of files, measuring the time taken to
    populate a directory, and to read the directory contents,
    measure both files and directories as contents, and
    readdir both with and without stat, restarting dfuse
    between each test to avoid cache effects.

    Continue testing until five minutes have passed, and print
    a table of results.
    """

    headers = ['count', 'create\ndirs', 'create\nfiles']
    headers.extend(['dirs', 'files', 'dirs\nwith stat', 'files\nwith stat'])
    headers.extend(['caching\n1st', 'caching\n2nd'])

    results = []

    def make_dirs(parent, count):
        """Populate the test directory"""
        print('Populating to {}'.format(count))
        dir_dir = os.path.join(parent,
                               'dirs.{}.in'.format(count))
        t_dir = os.path.join(parent,
                             'dirs.{}'.format(count))
        file_dir = os.path.join(parent,
                                'files.{}.in'.format(count))
        t_file = os.path.join(parent,
                              'files.{}'.format(count))

        start_all = time.time()
        if not os.path.exists(t_dir):
            try:
                os.mkdir(dir_dir)
            except FileExistsError:
                pass
            for i in range(count):
                try:
                    os.mkdir(os.path.join(dir_dir, str(i)))
                except FileExistsError:
                    pass
            dir_time = time.time() - start_all
            print('Creating {} dirs took {:.2f}'.format(count,
                                                        dir_time))
            os.rename(dir_dir, t_dir)

        if not os.path.exists(t_file):
            try:
                os.mkdir(file_dir)
            except FileExistsError:
                pass
            start = time.time()
            for i in range(count):
                f = open(os.path.join(file_dir, str(i)), 'w')
                f.close()
            file_time = time.time() - start
            print('Creating {} files took {:.2f}'.format(count,
                                                         file_time))
            os.rename(file_dir, t_file)

        return [dir_time, file_time]

    def print_results():
        """Display the results"""

        print(tabulate.tabulate(results,
                                headers=headers,
                                floatfmt=".2f"))

    pool = server.get_test_pool()

    container = str(uuid.uuid4())

    dfuse = DFuse(server, conf, pool=pool)

    print('Creating container and populating')
    count = 1024
    dfuse.start()
    parent = os.path.join(dfuse.dir, container)
    try:
        os.mkdir(parent)
    except FileExistsError:
        pass
    create_times = make_dirs(parent, count)
    dfuse.stop()

    all_start = time.time()

    while True:

        row = [count]
        row.extend(create_times)
        dfuse = DFuse(server, conf, pool=pool, container=container,
                      caching=False)
        dir_dir = os.path.join(dfuse.dir,
                               'dirs.{}'.format(count))
        file_dir = os.path.join(dfuse.dir,
                                'files.{}'.format(count))
        dfuse.start()
        start = time.time()
        subprocess.run(['/bin/ls', dir_dir], stdout=subprocess.PIPE, check=True)
        elapsed = time.time() - start
        print('processed {} dirs in {:.2f} seconds'.format(count,
                                                           elapsed))
        row.append(elapsed)
        dfuse.stop()
        dfuse = DFuse(server, conf, pool=pool, container=container,
                      caching=False)
        dfuse.start()
        start = time.time()
        subprocess.run(['/bin/ls', file_dir], stdout=subprocess.PIPE,
                       check=True)
        elapsed = time.time() - start
        print('processed {} files in {:.2f} seconds'.format(count,
                                                            elapsed))
        row.append(elapsed)
        dfuse.stop()

        dfuse = DFuse(server, conf, pool=pool, container=container,
                      caching=False)
        dfuse.start()
        start = time.time()
        subprocess.run(['/bin/ls', '-t', dir_dir], stdout=subprocess.PIPE,
                       check=True)
        elapsed = time.time() - start
        print('processed {} dirs in {:.2f} seconds'.format(count,
                                                           elapsed))
        row.append(elapsed)
        dfuse.stop()
        dfuse = DFuse(server, conf, pool=pool, container=container,
                      caching=False)
        dfuse.start()
        start = time.time()
        # Use sort by time here so ls calls stat, if you run ls -l then it will
        # also call getxattr twice which skews the figures.
        subprocess.run(['/bin/ls', '-t', file_dir], stdout=subprocess.PIPE,
                       check=True)
        elapsed = time.time() - start
        print('processed {} files in {:.2f} seconds'.format(count,
                                                            elapsed))
        row.append(elapsed)
        dfuse.stop()

        # Test with caching enabled.  Check the file directory, and do it twice
        # without restarting, to see the effect of populating the cache, and
        # reading from the cache.
        dfuse = DFuse(server,
                      conf,
                      pool=pool,
                      container=container,
                      caching=True)
        dfuse.start()
        start = time.time()
        subprocess.run(['/bin/ls', '-t', file_dir], stdout=subprocess.PIPE,
                       check=True)
        elapsed = time.time() - start
        print('processed {} files in {:.2f} seconds'.format(count,
                                                            elapsed))
        row.append(elapsed)
        start = time.time()
        subprocess.run(['/bin/ls', '-t', file_dir], stdout=subprocess.PIPE,
                       check=True)
        elapsed = time.time() - start
        print('processed {} files in {:.2f} seconds'.format(count,
                                                            elapsed))
        row.append(elapsed)
        results.append(row)

        elapsed = time.time() - all_start
        if elapsed > 5 * 60:
            dfuse.stop()
            break

        print_results()
        count *= 2
        create_times = make_dirs(dfuse.dir, count)
        dfuse.stop()

    run_daos_cmd(conf, ['container',
                        'destroy',
                        pool,
                        container])
    print_results()

def test_pydaos_kv(server, conf):
    """Test the KV interface"""

    pydaos_log_file = tempfile.NamedTemporaryFile(prefix='dnt_pydaos_',
                                                  suffix='.log',
                                                  delete=False)

    os.environ['D_LOG_FILE'] = pydaos_log_file.name
    daos = import_daos(server, conf)

    pool = server.get_test_pool()

    c_uuid = create_cont(conf, pool)

    container = daos.Cont(pool, c_uuid)

    kv = container.get_kv_by_name('my_test_kv', create=True)
    kv['a'] = 'a'
    kv['b'] = 'b'
    kv['list'] = pickle.dumps(list(range(1, 100000)))
    for k in range(1, 100):
        kv[str(k)] = pickle.dumps(list(range(1, 10)))
    print(type(kv))
    print(kv)
    print(kv['a'])

    print("First iteration")
    data = OrderedDict()
    for key in kv:
        print('key is {}, len {}'.format(key, len(kv[key])))
        print(type(kv[key]))
        data[key] = None

    print("Bulk loading")

    data['no-key'] = None

    kv.value_size = 32
    kv.bget(data, value_size=16)
    print("Default get value size %d", kv.value_size)
    print("Second iteration")
    failed = False
    for key in data:
        if data[key]:
            print('key is {}, len {}'.format(key, len(data[key])))
        elif key == 'no-key':
            pass
        else:
            failed = True
            print('Key is None {}'.format(key))

    if failed:
        print("That's not good")

    kv = None
    print('Closing container and opening new one')
    kv = container.get_kv_by_name('my_test_kv')
    kv = None
    container = None
    daos._cleanup()
    log_test(conf, pydaos_log_file.name)

# Fault injection testing.
#
# This runs two different commands under fault injection, although it allows
# for more to be added.  The command is defined, then run in a loop with
# different locations (loc) enabled, essentially failing each call to
# D_ALLOC() in turn.  This iterates for all memory allocations in the command
# which is around 1300 each command so this takes a while.
#
# In order to improve response times the different locations are run in
# parallel, although the results are processed in order.
#
# Each location is checked for memory leaks according to the log file
# (D_ALLOC/D_FREE not matching), that it didn't crash and some checks are run
# on stdout/stderr as well.
#
# If a particular loc caused the command to exit with a signal then that
# location is re-run at the end under valgrind to get better diagnostics.
#

class AllocFailTestRun():
    """Class to run a fault injection command with a single fault"""

    def __init__(self, aft, cmd, env, loc):

        # The subprocess handle
        self._sp = None
        # The valgrind handle
        self.vh = None
        # The return from subprocess.poll
        self.ret = None

        self.cmd = cmd
        self.env = env
        self.aft = aft
        self._fi_file = None
        self.returncode = None
        self.stdout = None
        self.stderr = None
        self.fi_loc = None
        self.fault_injected = None
        self.loc = loc

        prefix = 'dnt_fi_check_{}_'.format(get_inc_id())
        self.log_file = tempfile.NamedTemporaryFile(prefix=prefix,
                                                    suffix='.log',
                                                    delete=False).name
        self.env['D_LOG_FILE'] = self.log_file

    def __str__(self):
        res = "Fault injection test of '{}'\n".format(' '.join(self.cmd))
        res += 'Fault injection location {}\n'.format(self.loc)
        if self.vh:
            res += 'Valgrind enabled for this test'
        if self.returncode is None:
            res += 'Process not completed'
        else:
            res += 'Returncode was {}'.format(self.returncode)
        return res

    def start(self):
        """Start the command"""
        fc = {}
        if self.loc:
            fc['fault_config'] = [{'id': 0,
                                   'probability_x': 1,
                                   'probability_y': 1,
                                   'interval': self.loc,
                                   'max_faults': 1}]

            self._fi_file = tempfile.NamedTemporaryFile(prefix='fi_',
                                                        suffix='.yaml')

            self._fi_file.write(yaml.dump(fc, encoding='utf=8'))
            self._fi_file.flush()

            self.env['D_FI_CONFIG'] = self._fi_file.name

        if self.vh:
            exec_cmd = self.vh.get_cmd_prefix()
            exec_cmd.extend(self.cmd)
        else:
            exec_cmd = self.cmd

        self._sp = subprocess.Popen(exec_cmd,
                                    env=self.env,
                                    stdin=subprocess.PIPE,
                                    stdout=subprocess.PIPE,
                                    stderr=subprocess.PIPE)

    def has_finished(self):
        """Check if the command has completed"""
        if self.returncode is not None:
            return True

        rc = self._sp.poll()
        if rc is None:
            return False
        self._post(rc)
        return True

    def wait(self):
        """Wait for the command to complete"""
        if self.returncode is not None:
            return

        self._post(self._sp.wait())

    def _post(self, rc):
        """Helper function, called once after command is complete.

        This is where all the checks are performed.
        """

        self.returncode = rc
        self.stdout = self._sp.stdout.read()
        self.stderr = self._sp.stderr.read()

        if self.stderr != b'':
            print('Stderr from command')
            print(self.stderr.decode('utf-8').strip())

        show_memleaks = True

        fi_signal = None
        # A negative return code means the process exited with a signal so do
        # not check for memory leaks in this case as it adds noise, right when
        # it's least wanted.
        if rc < 0:
            show_memleaks = False
            fi_signal = -rc

        try:
            self.fi_loc = log_test(self.aft.conf,
                                   self.log_file,
                                   show_memleaks=show_memleaks,
                                   quiet=True,
                                   skip_fi=True,
                                   leak_wf=self.aft.wf,
                                   fi_signal=fi_signal)
            self.fault_injected = True
        except NLTestNoFi:
            # If a fault wasn't injected then check output is as expected.
            # It's not possible to log these as warnings, because there is
            # no src line to log them against, so simply assert.
            assert self.returncode == 0

            if self.aft.check_post_stdout:
                assert self.stderr == b''
                if self.aft.expected_stdout is not None:
                    assert self.stdout == self.aft.expected_stdout
            self.fault_injected = False
        if self.vh:
            self.vh.convert_xml()
        if not self.fault_injected:
            return
        if not self.aft.check_stderr:
            return

        if self.returncode == 0:
            if self.stdout != self.aft.expected_stdout:
                self.aft.wf.add(self.fi_loc,
                                'NORMAL',
                                "Incorrect stdout '{}'".format(self.stdout),
                                mtype='Out of memory caused zero exit '
                                'code with incorrect output')

        stderr = self.stderr.decode('utf-8').rstrip()
        if not stderr.endswith("(-1009): Out of memory") and \
           'error parsing command line arguments' not in stderr and \
           self.stdout != self.aft.expected_stdout:
            if self.stdout != b'':
                print(self.aft.expected_stdout)
                print()
                print(self.stdout)
                print()
            self.aft.wf.add(self.fi_loc,
                            'NORMAL',
                            "Incorrect stderr '{}'".format(stderr),
                            mtype='Out of memory not reported '
                            'correctly via stderr')

class AllocFailTest():
    """Class to describe fault injection command"""

    def __init__(self, conf, cmd):
        self.conf = conf
        self.cmd = cmd
        self.prefix = True
        # Check stderr from commands where faults were injected.
        self.check_stderr = False
        # Check stdout/error from commands where faults were not injected
        self.check_post_stdout = True
        self.expected_stdout = None
        self.use_il = False
        self.wf = conf.wf

    def launch(self):
        """Run all tests for this command"""

        def _prep(self):
            rc = self._run_cmd(None)
            rc.wait()
            self.expected_stdout = rc.stdout
            assert not rc.fault_injected

        # Prep what the expected stdout is by running once without faults
        # enabled.
        _prep(self)

        print('Expected stdout is')
        print(self.expected_stdout)

        num_cores = len(os.sched_getaffinity(0))

        if num_cores < 20:
            max_child = 1
        else:
            max_child = int(num_cores / 4 * 3)

        active = []
        fid = 1
        max_count = 0
        finished = False

        # List of fids to re-run under valgrind.
        to_rerun = []

        fatal_errors = False

        while not finished or active:
            if len(active) < max_child and not finished:
                active.append(self._run_cmd(fid))
                fid += 1

                if len(active) > max_count:
                    max_count = len(active)

            # Now complete as many as have finished.
            while active and active[0].has_finished():
                ret = active.pop(0)
                print(ret)
                if ret.returncode < 0:
                    fatal_errors = True
                    to_rerun.append(ret.loc)

                if not ret.fault_injected:
                    print('Fault injection did not trigger, stopping')
                    finished = True

        print('Completed, fid {}'.format(fid))
        print('Max in flight {}'.format(max_count))

        for fid in to_rerun:
            rerun = self._run_cmd(fid, valgrind=True)
            print(rerun)
            rerun.wait()

        return fatal_errors

    def _run_cmd(self,
                 loc,
                 valgrind=False):
        """Run the test with FI enabled
        """

        cmd_env = get_base_env()

        if self.use_il:
            cmd_env['LD_PRELOAD'] = os.path.join(self.conf['PREFIX'],
                                                 'lib64', 'libioil.so')

        cmd_env['DAOS_AGENT_DRPC_DIR'] = self.conf.agent_dir

        aftf = AllocFailTestRun(self, self.cmd, cmd_env, loc)
        if valgrind:
            aftf.vh = ValgrindHelper(self.conf)
            # Turn off leak checking in this case, as we're just interested in
            # why it crashed.
            aftf.vh.full_check = False

        aftf.start()

        return aftf

def test_alloc_fail_copy(server, conf, wf):
    """Run container (filesystem) copy under fault injection.

    TODO: Complete this test and resolve some issues:
    Each copy will be to the same container, so in a lot of them the destination
    will exist.  Two options here are either to run in serial, or create a
    container per iteration, neither of which are ideal.  Another option might
    be to copy from a container to a posix directory, as creating a target
    directory per iteration would be cheap.  If container copy can work with
    subdirs and create them automatically this would be preferred.

    Handle stderr from the command when it runs with no faults.  This is
    currently logging "file exists", see above.

    Remove the container when complete.

    Check output of the command itself.  This probably just needs enabling.
    """

    pool = server.get_test_pool()

    container = create_cont(conf, pool, posix=True)

    src_dir = tempfile.TemporaryDirectory(prefix='copy_src_',)
    ofd = open(os.path.join(src_dir.name, 'file'), 'w')
    ofd.write('hello')
    ofd.close()

    cmd = [os.path.join(conf['PREFIX'], 'bin', 'daos'),
           'filesystem',
           'copy',
           '--src',
           src_dir.name,
           '--dst',
           'daos://{}/{}'.format(pool, container)]

    test_cmd = AllocFailTest(conf, cmd)
    test_cmd.wf = wf
    # TODO: Remove this setting once test is updated to use new container for
    # each iteration.
    test_cmd.check_post_stdout = False

    rc = test_cmd.launch()
    return rc

def test_alloc_fail_cat(server, conf, wf):
    """Run the Interception library with fault injection

    Start dfuse for this test, and do not do output checking on the command
    itself yet.
    """

    pool = server.get_test_pool()

    dfuse = DFuse(server, conf, pool=pool)
    dfuse.use_valgrind = False
    dfuse.start()

    container = str(uuid.uuid4())

    os.mkdir(os.path.join(dfuse.dir, container))
    target_file = os.path.join(dfuse.dir, container, 'test_file')

    fd = open(target_file, 'w')
    fd.write('Hello there')
    fd.close()

    cmd = ['cat', target_file]

    test_cmd = AllocFailTest(conf, cmd)
    test_cmd.use_il = True
    test_cmd.wf = wf

    rc = test_cmd.launch()
    dfuse.stop()
    return rc

def test_alloc_fail(server, conf):
    """run 'daos' client binary with fault injection"""

    pool = server.get_test_pool()

    cmd = [os.path.join(conf['PREFIX'], 'bin', 'daos'),
           'pool',
           'list-containers',
           pool]
    test_cmd = AllocFailTest(conf, cmd)

    # Create at least one container, and record what the output should be when
    # the command works.
    container = create_cont(conf, pool)
    test_cmd.check_stderr = True

    rc = test_cmd.launch()
    destroy_container(conf, pool, container)
    return rc

def main():
    """Main entry point"""

    parser = argparse.ArgumentParser(
        description='Run DAOS client on local node')
    parser.add_argument('--server-debug', default=None)
    parser.add_argument('--dfuse-debug', default=None)
    parser.add_argument('--class-name', default=None,
                        help='class name to use for junit')
    parser.add_argument('--memcheck', default='some',
                        choices=['yes', 'no', 'some'])
    parser.add_argument('--no-root', action='store_true')
    parser.add_argument('--max-log-size', default=None)
    parser.add_argument('--engine-count', type=int, default=1,
                        help='Number of daos engines to run')
    parser.add_argument('--dfuse-dir', default='/tmp',
                        help='parent directory for all dfuse mounts')
    parser.add_argument('--perf-check', action='store_true')
    parser.add_argument('--dtx', action='store_true')
    parser.add_argument('--test', help="Use '--test list' for list")
    parser.add_argument('mode', nargs='?')
    args = parser.parse_args()

    if args.mode and args.test:
        print('Cannot use mode and test')
        sys.exit(1)

    if args.test == 'list':
        tests = []
        for fn in dir(posix_tests):
            if fn.startswith('test'):
                tests.append(fn[5:])
        print('Tests are: {}'.format(','.join(sorted(tests))))
        return

    conf = load_conf(args)

    wf = WarningsFactory('nlt-errors.json',
                         post_error=True,
                         check='Log file errors',
                         junit=True,
                         class_id=args.class_name)

    wf_server = WarningsFactory('nlt-server-leaks.json',
                                post=True, check='Server leak checking')
    wf_client = WarningsFactory('nlt-client-leaks.json')

    conf.set_wf(wf)
    conf.set_args(args)
    setup_log_test(conf)

    server = DaosServer(conf, test_class='first')
    server.start()

    fatal_errors = BoolRatchet()
    fi_test = False

    if args.mode == 'launch':
        run_in_fg(server, conf)
    elif args.mode == 'il':
        fatal_errors.add_result(run_il_test(server, conf))
    elif args.mode == 'kv':
        test_pydaos_kv(server, conf)
    elif args.mode == 'overlay':
        fatal_errors.add_result(run_duns_overlay_test(server, conf))
    elif args.mode == 'set-fi':
        fatal_errors.add_result(set_server_fi(server))
    elif args.mode == 'fi':
        fi_test = True
    elif args.mode == 'all':
        fi_test = True
        fatal_errors.add_result(run_posix_tests(server, conf))
        fatal_errors.add_result(run_il_test(server, conf))
        fatal_errors.add_result(run_dfuse(server, conf))
        fatal_errors.add_result(run_duns_overlay_test(server, conf))
        test_pydaos_kv(server, conf)
        fatal_errors.add_result(set_server_fi(server))
    elif args.test == 'all':
        fatal_errors.add_result(run_posix_tests(server, conf))
    elif args.test:
        fatal_errors.add_result(run_posix_tests(server, conf, args.test))
    else:
        fatal_errors.add_result(run_posix_tests(server, conf))
        fatal_errors.add_result(run_il_test(server, conf))
        fatal_errors.add_result(run_dfuse(server, conf))
        fatal_errors.add_result(set_server_fi(server))

    if server.stop(wf_server) != 0:
        fatal_errors.fail()

    if args.mode == 'all':
        server = DaosServer(conf)
        server.start()
        if server.stop(wf_server) != 0:
            fatal_errors.fail()

    # If running all tests then restart the server under valgrind.
    # This is really, really slow so just do list-containers, then
    # exit again.
    if args.mode == 'server-valgrind':
        server = DaosServer(conf, valgrind=True, test_class='valgrind')
        server.start()
        pools = server.fetch_pools()
        for pool in pools:
            cmd = ['pool', 'list-containers', pool.id()]
            run_daos_cmd(conf, cmd, valgrind=False)
        if server.stop(wf_server) != 0:
            fatal_errors.add_result(True)

    # If the perf-check option is given then re-start everything without much
    # debugging enabled and run some microbenchmarks to give numbers for use
    # as a comparison against other builds.
    if args.perf_check or fi_test:
        args.server_debug = 'INFO'
        args.memcheck = 'no'
        args.dfuse_debug = 'WARN'
        server = DaosServer(conf, test_class='no-debug')
        server.start()
        if fi_test:
#            fatal_errors.add_result(test_alloc_fail_copy(server, conf,
#                                                         wf_client))
            fatal_errors.add_result(test_alloc_fail_cat(server,
                                                        conf, wf_client))
            fatal_errors.add_result(test_alloc_fail(server, conf))
        if args.perf_check:
            check_readdir_perf(server, conf)
        if server.stop(wf_server) != 0:
            fatal_errors.fail()

    if fatal_errors.errors:
        wf.add_test_case('Errors', 'Significant errors encountered')
    else:
        wf.add_test_case('Errors')

    if conf.valgrind_errors:
        print("Valgrind errors detected during execution")
        fatal_errors.add_result(True)

    wf.close()
    wf_server.close()
    wf_client.close()
    if fatal_errors.errors:
        print("Significant errors encountered")
        sys.exit(1)

if __name__ == '__main__':
    main()<|MERGE_RESOLUTION|>--- conflicted
+++ resolved
@@ -1255,13 +1255,8 @@
 
 def destroy_container(conf, pool, container, valgrind=True):
     """Destroy a container"""
-<<<<<<< HEAD
-    cmd = ['container', 'destroy', '--pool', pool, '--cont', container]
+    cmd = ['container', 'destroy', pool, container]
     rc = run_daos_cmd(conf, cmd, valgrind=valgrind)
-=======
-    cmd = ['container', 'destroy', pool, container]
-    rc = run_daos_cmd(conf, cmd)
->>>>>>> f7e50bf0
     print('rc is {}'.format(rc))
     assert rc.returncode == 0, "rc {} != 0".format(rc.returncode)
     return rc.stdout.decode('utf-8').strip()
@@ -1370,11 +1365,7 @@
     def test_cache(self):
         """Test with caching enabled"""
 
-<<<<<<< HEAD
-        container = create_cont(self.conf, self.pool.uuid, posix=True, label='Cache')
-=======
-        container = create_cont(self.conf, self.pool.id(), posix=True)
->>>>>>> f7e50bf0
+        container = create_cont(self.conf, self.pool.id(), posix=True, label='Cache')
         run_daos_cmd(self.conf,
                      ['container', 'query',
                       self.pool.id(), container],
@@ -2010,11 +2001,7 @@
                                            label=fn)
                 pt.container_label = fn
                 rc = obj()
-<<<<<<< HEAD
-                destroy_container(conf, pool.uuid, pt.container, valgrind=False)
-=======
-                destroy_container(conf, pool.id(), pt.container_label)
->>>>>>> f7e50bf0
+                destroy_container(conf, pool.id(), pt.container_label, valgrind=False)
                 pt.container = None
             except Exception as inst:
                 trace = ''.join(traceback.format_tb(inst.__traceback__))
