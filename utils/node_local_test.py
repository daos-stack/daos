--- conflicted
+++ resolved
@@ -842,13 +842,9 @@
 
 def create_cont(conf, pool, ctype=None):
     """Create a container and return a container list"""
-<<<<<<< HEAD
-    cmd = ['container', 'create', '--svc', '0', '--pool', pool]
+    cmd = ['container', 'create', '--pool', pool]
     if ctype:
         cmd.extend(['--type', ctype])
-=======
-    cmd = ['container', 'create', '--pool', pool]
->>>>>>> 13a51203
     rc = run_daos_cmd(conf, cmd)
     print('rc is {}'.format(rc))
     assert rc.returncode == 0
