#!/usr/bin/python3
"""
Node local test (NLT).

Test script for running DAOS on a single node over tmpfs and running initial
smoke/unit tests.

Includes support for DFuse with a number of unit tests, as well as stressing
the client with fault injection of D_ALLOC() usage.
"""

# pylint: disable=too-many-lines
# pylint: disable=too-few-public-methods
# pylint: disable=protected-access

import os
import bz2
import sys
import time
import uuid
import json
import copy
import signal
import stat
import argparse
import tabulate
import functools
import traceback
import subprocess
import junit_xml
import tempfile
import pickle
import xattr
from collections import OrderedDict
import yaml

class NLTestFail(Exception):
    """Used to indicate test failure"""

class NLTestNoFi(NLTestFail):
    """Used to indicate Fault injection didn't work"""

class NLTestNoFunction(NLTestFail):
    """Used to indicate a function did not log anything"""

    def __init__(self, function):
        super().__init__(self)
        self.function = function

class NLTestTimeout(NLTestFail):
    """Used to indicate that an operation timed out"""

instance_num = 0

def get_inc_id():
    """Return a unique character"""
    global instance_num
    instance_num += 1
    return '{:04d}'.format(instance_num)

def umount(path, bg=False):
    """Umount dfuse from a given path"""
    if bg:
        cmd = ['fusermount3', '-uz', path]
    else:
        cmd = ['fusermount3', '-u', path]
    ret = subprocess.run(cmd, check=False)
    print('rc from umount {}'.format(ret.returncode))
    return ret.returncode

class NLTConf():
    """Helper class for configuration"""
    def __init__(self, bc, args):
        self.bc = bc
        self.agent_dir = None
        self.wf = None
        self.args = None
        self.max_log_size = None
        self.valgrind_errors = False
        self.lt = CulmTimer()
        self.dfuse_parent_dir = tempfile.mkdtemp(dir=args.dfuse_dir,
                                                 prefix='dnt_dfuse_')
        self.tmp_dir = None
        if args.class_name:
            self.tmp_dir = os.path.join('nlt_logs', args.class_name)
            if os.path.exists(self.tmp_dir):
                for old_file in os.listdir(self.tmp_dir):
                    os.unlink(os.path.join(self.tmp_dir, old_file))
                os.rmdir(self.tmp_dir)
            os.makedirs(self.tmp_dir)

    def __del__(self):
        os.rmdir(self.dfuse_parent_dir)

    def set_wf(self, wf):
        """Set the WarningsFactory object"""
        self.wf = wf

    def set_args(self, args):
        """Set command line args"""
        self.args = args

        # Parse the max log size.
        if args.max_log_size:
            size = args.max_log_size
            if size.endswith('MiB'):
                size = int(size[:-3])
                size *= (1024 * 1024)
            elif size.endswith('GiB'):
                size = int(size[:-3])
                size *= (1024 * 1024 * 1024)
            self.max_log_size = int(size)

    def __getitem__(self, key):
        return self.bc[key]

class CulmTimer():
    """Class to keep track of elapsed time so we know where to focus performance tuning"""

    def __init__(self):
        self.total = 0
        self._start = None

    def start(self):
        """Start the timer"""
        self._start = time.time()

    def stop(self):
        """Stop the timer, and add elapsed to total"""
        self.total += time.time() - self._start

class BoolRatchet():
    """Used for saving test results"""

    # Any call to fail() of add_result with a True value will result
    # in errors being True.

    def __init__(self):
        self.errors = False

    def fail(self):
        """Mark as failure"""
        self.errors = True

    def add_result(self, result):
        """Save result, keep record of failure"""
        if result:
            self.fail()

class WarningsFactory():
    """Class to parse warnings, and save to JSON output file

    Take a list of failures, and output the data in a way that is best
    displayed according to
    https://github.com/jenkinsci/warnings-ng-plugin/blob/master/doc/Documentation.md
    """

    # Error levels supported by the reporting are LOW, NORMAL, HIGH, ERROR.

    def __init__(self,
                 filename,
                 junit=False,
                 class_id=None,
                 post=False,
                 post_error=False,
                 check=None):
        self._fd = open(filename, 'w')
        self.filename = filename
        self.post = post
        self.post_error = post_error
        self.check = check
        self.issues = []
        self._class_id = class_id
        self.pending = []
        self._running = True
        # Save the filename of the object, as __file__ does not
        # work in __del__
        self._file = __file__.lstrip('./')
        self._flush()

        if junit:
            # Insert a test-case and force it to failed.  Save this to file
            # and keep it there, until close() method is called, then remove
            # it and re-save.  This means any crash will result in there
            # being a results file with an error recorded.
            tc = junit_xml.TestCase('Sanity', classname=self._class_name('core'))
            tc.add_error_info('NLT exited abnormally')
            test_case = junit_xml.TestCase('Startup', classname=self._class_name('core'))
            self.ts = junit_xml.TestSuite('Node Local Testing', test_cases=[test_case, tc])
            self._write_test_file()
        else:
            self.ts = None

    def _class_name(self, class_name):
        """Return a formatted ID string for class"""

        if self._class_id:
            return 'NLT.{}.{}'.format(self._class_id, class_name)
        return 'NLT.{}'.format(class_name)

    def __del__(self):
        """Ensure the file is flushed on exit, but if it hasn't already
        been closed then mark an error"""
        if not self._fd:
            return

        entry = {}
        entry['fileName'] = self._file
        # pylint: disable=protected-access
        entry['lineStart'] = sys._getframe().f_lineno
        entry['message'] = 'Tests exited without shutting down properly'
        entry['severity'] = 'ERROR'
        self.issues.append(entry)

        # Do not try and write the junit file here, as that does not work
        # during teardown.
        self.ts = None
        self.close()

    def add_test_case(self, name, failure=None, test_class='core',
                      output=None,
                      duration=None):
        """Add a test case to the results

        class and other metadata will be set automatically,
        if failure is set the test will fail with the message
        provided.  Saves the state to file after each update.
        """
        if not self.ts:
            return

        tc = junit_xml.TestCase(name,
                                classname=self._class_name(test_class),
                                elapsed_sec=duration)
        if failure:
            tc.add_failure_info(failure, output=output)
        self.ts.test_cases.append(tc)

        self._write_test_file()

    def _write_test_file(self):
        """Write test results to file"""

        with open('nlt-junit.xml', 'w') as f:
            junit_xml.TestSuite.to_file(f, [self.ts], prettyprint=True)

    def explain(self, line, log_file, esignal):
        """Log an error, along with the other errors it caused

        Log the line as an error, and reference everything in the pending
        array.
        """
        count = len(self.pending)
        symptoms = set()
        locs = set()
        mtype = 'Fault injection'

        sev = 'LOW'
        if esignal:
            symptoms.add('Process died with signal {}'.format(esignal))
            sev = 'ERROR'
            mtype = 'Fault injection caused crash'
            count += 1

        if count == 0:
            print('Nothing to explain')
            return

        for (sline, smessage) in self.pending:
            locs.add('{}:{}'.format(sline.filename, sline.lineno))
            symptoms.add(smessage)

        preamble = 'Fault injected here caused {} errors,' \
                   ' logfile {}:'.format(count, log_file)

        message = '{} {} {}'.format(preamble,
                                    ' '.join(sorted(symptoms)),
                                    ' '.join(sorted(locs)))
        self.add(line,
                 sev,
                 message,
                 cat='Fault injection location',
                 mtype=mtype)
        self.pending = []

    def add(self, line, sev, message, cat=None, mtype=None):
        """Log an error

        Describe an error and add it to the issues array.
        Add it to the pending array, for later clarification
        """
        entry = {}
        entry['fileName'] = line.filename
        if mtype:
            entry['type'] = mtype
        else:
            entry['type'] = message
        if cat:
            entry['category'] = cat
        entry['lineStart'] = line.lineno
        # Jenkins no longer seems to display the description.
        entry['description'] = message
        entry['message'] = '{}\n{}'.format(line.get_anon_msg(), message)
        entry['severity'] = sev
        self.issues.append(entry)
        if self.pending and self.pending[0][0].pid != line.pid:
            self.reset_pending()
        self.pending.append((line, message))
        self._flush()
        if self.post or (self.post_error and sev in ('HIGH', 'ERROR')):
            # https://docs.github.com/en/actions/reference/workflow-commands-for-github-actions
            if self.post_error:
                message = line.get_msg()
            print('::warning file={},line={},::{}, {}'.format(line.filename,
                                                              line.lineno,
                                                              self.check,
                                                              message))

    def reset_pending(self):
        """Reset the pending list

        Should be called before iterating on each new file, so errors
        from previous files aren't attributed to new files.
        """
        self.pending = []

    def _flush(self):
        """Write the current list to the json file

        This is done just in case of crash.  This function might get called
        from the __del__ method of DaosServer, so do not use __file__ here
        either.
        """
        self._fd.seek(0)
        self._fd.truncate(0)
        data = {}
        data['issues'] = list(self.issues)
        if self._running:
            # When the test is running insert an error in case of abnormal
            # exit, so that crashes in this code can be identified.
            entry = {}
            entry['fileName'] = self._file
            # pylint: disable=protected-access
            entry['lineStart'] = sys._getframe().f_lineno
            entry['severity'] = 'ERROR'
            entry['message'] = 'Tests are still running'
            data['issues'].append(entry)
        json.dump(data, self._fd, indent=2)
        self._fd.flush()

    def close(self):
        """Save, and close the log file"""
        self._running = False
        self._flush()
        self._fd.close()
        self._fd = None
        print('Closed JSON file {} with {} errors'.format(self.filename,
                                                          len(self.issues)))
        if self.ts:
            # This is a controlled shutdown, so wipe the error saying forced
            # exit.
            self.ts.test_cases[1].errors = []
            self.ts.test_cases[1].error_message = []
            self._write_test_file()

def load_conf(args):
    """Load the build config file"""
    file_self = os.path.dirname(os.path.abspath(__file__))
    json_file = None
    while True:
        new_file = os.path.join(file_self, '.build_vars.json')
        if os.path.exists(new_file):
            json_file = new_file
            break
        file_self = os.path.dirname(file_self)
        if file_self == '/':
            raise Exception('build file not found')
    ofh = open(json_file, 'r')
    conf = json.load(ofh)
    ofh.close()
    return NLTConf(conf, args)

def get_base_env(clean=False):
    """Return the base set of env vars needed for DAOS"""

    if clean:
        env = OrderedDict()
    else:
        env = os.environ.copy()
    env['DD_MASK'] = 'all'
    env['DD_SUBSYS'] = 'all'
    env['D_LOG_MASK'] = 'DEBUG'
    env['D_LOG_SIZE'] = '5g'
    env['FI_UNIVERSE_SIZE'] = '128'
    return env

class DaosPool():
    """Class to store data about daos pools"""
    def __init__(self, server, pool_uuid, label):
        self._server = server
        self.uuid = pool_uuid
        self.label = label

    def id(self):
        """Return the pool ID (label if set; UUID otherwise)"""
        if self.label:
            return self.label
        return self.uuid

    def dfuse_mount_name(self):
        """Return the string to pass to dfuse mount

        This should be a label if set, otherwise just the
        uuid.
        """
        return self.id()

class DaosServer():
    """Manage a DAOS server instance"""

    def __init__(self, conf, test_class=None, valgrind=False):
        self.running = False
        self._file = __file__.lstrip('./')
        self._sp = None
        self.conf = conf
        if test_class:
            self._test_class = 'Server.{}'.format(test_class)
        else:
            self._test_class = None
        self.valgrind = valgrind
        self._agent = None
        self.engines = conf.args.engine_count
        self.control_log = tempfile.NamedTemporaryFile(prefix='dnt_control_',
                                                       suffix='.log',
                                                       dir=conf.tmp_dir,
                                                       delete=False)
        self.agent_log = tempfile.NamedTemporaryFile(prefix='dnt_agent_',
                                                     suffix='.log',
                                                     dir=conf.tmp_dir,
                                                     delete=False)
        self.server_logs = []
        for engine in range(self.engines):
            prefix = 'dnt_server_{}_'.format(engine)
            lf = tempfile.NamedTemporaryFile(prefix=prefix,
                                             suffix='.log',
                                             dir=conf.tmp_dir,
                                             delete=False)
            self.server_logs.append(lf)
        self.__process_name = 'daos_engine'
        if self.valgrind:
            self.__process_name = 'valgrind'

        socket_dir = '/tmp/dnt_sockets'
        if not os.path.exists(socket_dir):
            os.mkdir(socket_dir)

        self.agent_dir = tempfile.mkdtemp(prefix='dnt_agent_')

        self._yaml_file = None
        self._io_server_dir = None
        self.test_pool = None

    def __del__(self):
        if self._agent:
            self._stop_agent()
        try:
            if self.running:
                self.stop(None)
        except NLTestTimeout:
            print('Ignoring timeout on stop')
        server_file = os.path.join(self.agent_dir, '.daos_server.active.yml')
        if os.path.exists(server_file):
            os.unlink(server_file)
        for log in self.server_logs:
            if os.path.exists(log.name):
                log_test(self.conf, log.name)
        try:
            os.rmdir(self.agent_dir)
        except OSError as error:
            print(os.listdir(self.agent_dir))
            raise error

    def _add_test_case(self, op, failure=None, duration=None):
        """Add a test case to the server instance

        Simply wrapper to automatically add the class
        """
        if not self._test_class:
            return

        self.conf.wf.add_test_case(op,
                                   failure=failure,
                                   duration=duration,
                                   test_class=self._test_class)

    # pylint: disable=no-self-use
    def _check_timing(self, op, start, max_time):
        elapsed = time.time() - start
        if elapsed > max_time:
            res = '{} failed after {:.2f}s (max {:.2f}s)'.format(op, elapsed,
                                                                 max_time)
            self._add_test_case(op, duration=elapsed, failure=res)
            raise NLTestTimeout(res)

    def _check_system_state(self, desired_states):
        """Check the system state for against list

        Return true if all members are in a state specified by the
        desired_states.
        """
        if not isinstance(desired_states, list):
            desired_states = [desired_states]

        rc = self.run_dmg(['system', 'query', '--json'])
        if rc.returncode != 0:
            return False
        data = json.loads(rc.stdout.decode('utf-8'))
        if data['error'] or data['status'] != 0:
            return False
        members = data['response']['members']
        if members is None:
            return False
        if len(members) != self.engines:
            return False

        for member in members:
            if member['state'] not in desired_states:
                return False
        return True

    def start(self):
        """Start a DAOS server"""

        server_env = get_base_env(clean=True)

        if self.valgrind:
            valgrind_args = ['--fair-sched=yes',
                             '--xml=yes',
                             '--xml-file=dnt_server.%p.memcheck.xml',
                             '--num-callers=2',
                             '--leak-check=no',
                             '--keep-stacktraces=none',
                             '--undef-value-errors=no']
            self._io_server_dir = tempfile.TemporaryDirectory(prefix='dnt_io_')

            fd = open(os.path.join(self._io_server_dir.name,
                                   'daos_engine'), 'w')
            fd.write('#!/bin/sh\n')
            fd.write('export PATH=$REAL_PATH\n')
            fd.write('exec valgrind {} daos_engine "$@"\n'.format(
                ' '.join(valgrind_args)))
            fd.close()

            os.chmod(os.path.join(self._io_server_dir.name, 'daos_engine'),
                     stat.S_IXUSR | stat.S_IRUSR)

            server_env['REAL_PATH'] = '{}:{}'.format(
                os.path.join(self.conf['PREFIX'], 'bin'), server_env['PATH'])
            server_env['PATH'] = '{}:{}'.format(self._io_server_dir.name,
                                                server_env['PATH'])

        daos_server = os.path.join(self.conf['PREFIX'], 'bin', 'daos_server')

        self_dir = os.path.dirname(os.path.abspath(__file__))

        # Create a server yaml file.  To do this open and copy the
        # nlt_server.yaml file in the current directory, but overwrite
        # the server log file with a temporary file so that multiple
        # server runs do not overwrite each other.
        scfd = open(os.path.join(self_dir, 'nlt_server.yaml'), 'r')

        scyaml = yaml.safe_load(scfd)
        if self.conf.args.server_debug:
            scyaml['control_log_mask'] = 'ERROR'
            scyaml['engines'][0]['log_mask'] = self.conf.args.server_debug
        scyaml['control_log_file'] = self.control_log.name

        for (key, value) in server_env.items():
            scyaml['engines'][0]['env_vars'].append('{}={}'.format(key, value))

        ref_engine = copy.deepcopy(scyaml['engines'][0])
        ref_engine['storage'][0]['scm_size'] = int(
            ref_engine['storage'][0]['scm_size'] / self.engines)
        scyaml['engines'] = []
        server_port_count = int(server_env['FI_UNIVERSE_SIZE'])
        for idx in range(self.engines):
            engine = copy.deepcopy(ref_engine)
            engine['log_file'] = self.server_logs[idx].name
            engine['first_core'] = ref_engine['targets'] * idx
            engine['fabric_iface_port'] += server_port_count * idx
            engine['storage'][0]['scm_mount'] = '{}_{}'.format(
                ref_engine['storage'][0]['scm_mount'], idx)
            scyaml['engines'].append(engine)
        self._yaml_file = tempfile.NamedTemporaryFile(
            prefix='nlt-server-config-',
            suffix='.yaml')

        self._yaml_file.write(yaml.dump(scyaml, encoding='utf-8'))
        self._yaml_file.flush()

        cmd = [daos_server, '--config={}'.format(self._yaml_file.name),
               'start', '-t', '4', '--insecure', '-d', self.agent_dir]

        if self.conf.args.no_root:
            cmd.append('--recreate-superblocks')

        self._sp = subprocess.Popen(cmd)

        agent_config = os.path.join(self_dir, 'nlt_agent.yaml')

        agent_bin = os.path.join(self.conf['PREFIX'], 'bin', 'daos_agent')

        agent_cmd = [agent_bin,
                     '--config-path', agent_config,
                     '--insecure',
                     '--runtime_dir', self.agent_dir,
                     '--logfile', self.agent_log.name]

        if not self.conf.args.server_debug:
            agent_cmd.append('--debug')

        self._agent = subprocess.Popen(agent_cmd)
        self.conf.agent_dir = self.agent_dir

        # Configure the storage.  DAOS wants to mount /mnt/daos itself if not
        # already mounted, so let it do that.
        # This code supports three modes of operation:
        # /mnt/daos is not mounted.  It will be mounted and formatted.
        # /mnt/daos exists and has data in.  It will be used as is.
        # /mnt/daos is mounted but empty.  It will be used-as is.
        # In this last case the --no-root option must be used.
        start = time.time()
        max_start_time = 120

        cmd = ['storage', 'format', '--json']
        while True:
            try:
                self._sp.wait(timeout=0.5)
                res = 'daos server died waiting for start'
                self._add_test_case('format', failure=res)
                raise Exception(res)
            except subprocess.TimeoutExpired:
                pass
            rc = self.run_dmg(cmd)

            data = json.loads(rc.stdout.decode('utf-8'))
            print('cmd: {} data: {}'.format(cmd, data))

            if data['error'] is None:
                break

            if 'running system' in data['error']:
                break

            self._check_timing('format', start, max_start_time)
        duration = time.time() - start
        self._add_test_case('format', duration=duration)
        print('Format completion in {:.2f} seconds'.format(duration))
        self.running = True

        # Now wait until the system is up, basically the format to happen.
        while True:
            time.sleep(0.5)
            if self._check_system_state(['ready', 'joined']):
                break
            self._check_timing("start", start, max_start_time)
        duration = time.time() - start
        self._add_test_case('start', duration=duration)
        print('Server started in {:.2f} seconds'.format(duration))
        self.fetch_pools()

    def _stop_agent(self):
        self._agent.send_signal(signal.SIGINT)
        ret = self._agent.wait(timeout=5)
        print('rc from agent is {}'.format(ret))
        self._agent = None

    def stop(self, wf):
        """Stop a previously started DAOS server"""
        if self._agent:
            self._stop_agent()

        if not self._sp:
            return 0

        # Check the correct number of processes are still running at this
        # point, in case anything has crashed.  daos_server does not
        # propagate errors, so check this here.
        parent_pid = self._sp.pid
        procs = []
        for proc_id in os.listdir('/proc/'):
            if proc_id == 'self':
                continue
            status_file = '/proc/{}/status'.format(proc_id)
            if not os.path.exists(status_file):
                continue
            fd = open(status_file, 'r')
            for line in fd.readlines():
                try:
                    key, v = line.split(':', maxsplit=2)
                except ValueError:
                    continue
                value = v.strip()
                if key == 'Name' and value != self.__process_name:
                    break
                if key != 'PPid':
                    continue
                if int(value) == parent_pid:
                    procs.append(proc_id)
                    break

        if len(procs) != self.engines:
            # Mark this as a warning, but not a failure.  This is currently
            # expected when running with pre-existing data because the server
            # is calling exec.  Do not mark as a test failure for the same
            # reason.
            entry = {}
            entry['fileName'] = self._file
            # pylint: disable=protected-access
            entry['lineStart'] = sys._getframe().f_lineno
            entry['severity'] = 'NORMAL'
            message = 'Incorrect number of engines running ({} vs {})'\
                      .format(len(procs), self.engines)
            entry['message'] = message
            self.conf.wf.issues.append(entry)
        rc = self.run_dmg(['system', 'stop'])
        if rc.returncode != 0:
            print(rc)
            entry = {}
            entry['fileName'] = self._file
            # pylint: disable=protected-access
            entry['lineStart'] = sys._getframe().f_lineno
            entry['severity'] = 'ERROR'
            msg = 'dmg system stop failed with {}'.format(rc.returncode)
            entry['message'] = msg
            self.conf.wf.issues.append(entry)
        assert rc.returncode == 0, rc

        start = time.time()
        max_stop_time = 30
        while True:
            time.sleep(0.5)
            if self._check_system_state('stopped'):
                break
            self._check_timing("stop", start, max_stop_time)

        duration = time.time() - start
        self._add_test_case('stop', duration=duration)
        print('Server stopped in {:.2f} seconds'.format(duration))

        self._sp.send_signal(signal.SIGTERM)
        ret = self._sp.wait(timeout=5)
        print('rc from server is {}'.format(ret))

        compress_file(self.agent_log.name)
        compress_file(self.control_log.name)

        for log in self.server_logs:
            log_test(self.conf, log.name, leak_wf=wf)
        self.running = False
        return ret

    def run_dmg(self, cmd):
        """Run the specified dmg command"""

        exe_cmd = [os.path.join(self.conf['PREFIX'], 'bin', 'dmg')]
        exe_cmd.append('--insecure')
        exe_cmd.extend(cmd)

        print('running {}'.format(exe_cmd))
        return subprocess.run(exe_cmd,
                              stdout=subprocess.PIPE,
                              stderr=subprocess.PIPE,
                              check=False)

    def run_dmg_json(self, cmd):
        """Run the specified dmg command in json mode

        return data as json, or raise exception on failure
        """

        cmd.append('--json')
        rc = self.run_dmg(cmd)
        print(rc)
        assert rc.returncode == 0
        assert rc.stderr == b''
        data = json.loads(rc.stdout.decode('utf-8'))
        assert not data['error']
        assert data['status'] == 0
        assert data['response']['status'] == 0
        return data

    def fetch_pools(self):
        """Query the server and return a list of pool objects"""
        data = self.run_dmg_json(['pool', 'list'])

        # This should exist but might be 'None' so check for that rather than
        # iterating.
        pools = []
        if not data['response']['pools']:
            return pools
        for pool in data['response']['pools']:
            pobj = DaosPool(self,
                            pool['uuid'],
                            pool.get('label', None))
            pools.append(pobj)
            if pobj.label == 'NLT':
                self.test_pool = pobj
        return pools

    def _make_pool(self):
        """Create a DAOS pool"""

        size = 1024*2

        rc = self.run_dmg(['pool',
                           'create',
                           '--label',
                           'NLT',
                           '--scm-size',
                           '{}M'.format(size)])
        print(rc)
        assert rc.returncode == 0
        self.fetch_pools()

    def get_test_pool(self):
        """Return a pool uuid to be used for testing

        Create a pool as required"""

        if self.test_pool is None:
            self._make_pool()

        return self.test_pool.uuid

<<<<<<< HEAD
    def get_test_pool_id(self):
        """Return a pool uuid to be used for testing

        Create a pool as required"""

        if self.test_pool is None:
            self._make_pool()

        return self.test_pool.id()

def il_cmd(dfuse, cmd, check_read=True, check_write=True):
=======
def il_cmd(dfuse, cmd, check_read=True, check_write=True, check_fstat=True):
>>>>>>> 9d751014
    """Run a command under the interception library

    Do not run valgrind here, not because it's not useful
    but the options needed are different.  Valgrind handles
    linking differently so some memory is wrongly lost that
    would be freed in the _fini() function, and a lot of
    commands do not free all memory anyway.
    """
    my_env = get_base_env()
    prefix = 'dnt_dfuse_il_{}_'.format(get_inc_id())
    log_file = tempfile.NamedTemporaryFile(prefix=prefix,
                                           suffix='.log',
                                           delete=False)
    my_env['D_LOG_FILE'] = log_file.name
    my_env['LD_PRELOAD'] = os.path.join(dfuse.conf['PREFIX'],
                                        'lib64', 'libioil.so')
    my_env['DAOS_AGENT_DRPC_DIR'] = dfuse._daos.agent_dir
    my_env['D_IL_REPORT'] = '2'
    ret = subprocess.run(cmd, env=my_env, check=False)
    print('Logged il to {}'.format(log_file.name))
    print(ret)

    try:
        log_test(dfuse.conf,
                 log_file.name,
                 check_read=check_read,
                 check_write=check_write,
                 check_fstat=check_fstat)
        assert ret.returncode == 0
    except NLTestNoFunction as error:
        print("ERROR: command '{}' did not log via {}".format(' '.join(cmd),
                                                              error.function))
        ret.returncode = 1

    return ret

class ValgrindHelper():

    """Class for running valgrind commands

    This helps setup the command line required, and
    performs log modification after the fact to assist
    Jenkins in locating the source code.
    """

    def __init__(self, conf, logid=None):

        # Set this to False to disable valgrind, which will run faster.
        self.conf = conf
        self.use_valgrind = True
        self.full_check = True
        self._xml_file = None
        self._logid = logid

        self.src_dir = '{}/'.format(os.path.realpath(
            os.path.dirname(os.path.dirname(os.path.abspath(__file__)))))

    def get_cmd_prefix(self):
        """Return the command line prefix"""

        if not self.use_valgrind:
            return []

        if not self._logid:
            self._logid = get_inc_id()

        self._xml_file = 'dnt.{}.memcheck'.format(self._logid)

        cmd = ['valgrind', '--fair-sched=yes']

        if self.full_check:
            cmd.extend(['--leak-check=full', '--show-leak-kinds=all'])
        else:
            cmd.append('--leak-check=no')

        cmd.append('--gen-suppressions=all')

        src_suppression_file = os.path.join('src',
                                            'cart',
                                            'utils',
                                            'memcheck-cart.supp')
        if os.path.exists(src_suppression_file):
            cmd.append('--suppressions={}'.format(src_suppression_file))
        else:
            cmd.append('--suppressions={}'.format(
                os.path.join(self.conf['PREFIX'],
                             'etc',
                             'memcheck-cart.supp')))

        cmd.append('--error-exitcode=42')

        cmd.extend(['--xml=yes',
                    '--xml-file={}'.format(self._xml_file)])
        return cmd

    def convert_xml(self):
        """Modify the xml file"""

        if not self.use_valgrind:
            return
        fd = open(self._xml_file, 'r')
        ofd = open('{}.xml'.format(self._xml_file), 'w')
        for line in fd:
            if self.src_dir in line:
                ofd.write(line.replace(self.src_dir, ''))
            else:
                ofd.write(line)
        os.unlink(self._xml_file)

class DFuse():
    """Manage a dfuse instance"""

    instance_num = 0

    def __init__(self,
                 daos,
                 conf,
                 pool=None,
                 container=None,
                 mount_path=None,
                 uns_path=None,
                 caching=True):
        if mount_path:
            self.dir = mount_path
        else:
            self.dir = os.path.join(conf.dfuse_parent_dir, 'dfuse_mount')
        self.pool = pool
        self.uns_path = uns_path
        self.valgrind_file = None
        self.container = container
        self.conf = conf
        # Detect the number of cores and do something sensible, if there are
        # more than 32 on the node then use 12, otherwise use the whole node.
        num_cores = len(os.sched_getaffinity(0))
        if num_cores > 32:
            self.cores = 12
        else:
            self.cores = None
        self._daos = daos
        self.caching = caching
        self.use_valgrind = True
        self._sp = None

        self.log_file = None

        self.valgrind = None
        if not os.path.exists(self.dir):
            os.mkdir(self.dir)

    def start(self, v_hint=None, single_threaded=False):
        """Start a dfuse instance"""
        dfuse_bin = os.path.join(self.conf['PREFIX'], 'bin', 'dfuse')

        pre_inode = os.stat(self.dir).st_ino

        my_env = get_base_env()

        if self.conf.args.dfuse_debug:
            my_env['D_LOG_MASK'] = self.conf.args.dfuse_debug

        if v_hint is None:
            v_hint = get_inc_id()

        prefix = 'dnt_dfuse_{}_'.format(v_hint)
        log_file = tempfile.NamedTemporaryFile(prefix=prefix,
                                               suffix='.log',
                                               delete=False)
        self.log_file = log_file.name

        my_env['D_LOG_FILE'] = self.log_file
        my_env['DAOS_AGENT_DRPC_DIR'] = self._daos.agent_dir
        if self.conf.args.dtx == 'yes':
            my_env['DFS_USE_DTX'] = '1'

        self.valgrind = ValgrindHelper(self.conf, v_hint)
        if self.conf.args.memcheck == 'no':
            self.valgrind.use_valgrind = False

        if not self.use_valgrind:
            self.valgrind.use_valgrind = False

        if self.cores:
            cmd = ['numactl', '--physcpubind', '0-{}'.format(self.cores - 1)]
        else:
            cmd = []

        cmd.extend(self.valgrind.get_cmd_prefix())

        cmd.extend([dfuse_bin,
                    '--mountpoint',
                    self.dir,
                    '--foreground'])

        if single_threaded:
            cmd.append('--singlethread')

        if not self.caching:
            cmd.append('--disable-caching')

        if self.uns_path:
            cmd.extend(['--path', self.uns_path])

        if self.pool:
            cmd.extend(['--pool', self.pool])
        if self.container:
            cmd.extend(['--container', self.container])
        print('Running {}'.format(' '.join(cmd)))
        self._sp = subprocess.Popen(cmd, env=my_env)
        print('Started dfuse at {}'.format(self.dir))
        print('Log file is {}'.format(self.log_file))

        total_time = 0
        while os.stat(self.dir).st_ino == pre_inode:
            print('Dfuse not started, waiting...')
            try:
                ret = self._sp.wait(timeout=1)
                print('dfuse command exited with {}'.format(ret))
                self._sp = None
                if os.path.exists(self.log_file):
                    log_test(self.conf, self.log_file)
                os.rmdir(self.dir)
                raise Exception('dfuse died waiting for start')
            except subprocess.TimeoutExpired:
                pass
            total_time += 1
            if total_time > 60:
                raise Exception('Timeout starting dfuse')

    def _close_files(self):
        work_done = False
        for fname in os.listdir('/proc/self/fd'):
            try:
                tfile = os.readlink(os.path.join('/proc/self/fd', fname))
            except FileNotFoundError:
                continue
            if tfile.startswith(self.dir):
                print('closing file {}'.format(tfile))
                os.close(int(fname))
                work_done = True
        return work_done

    def __del__(self):
        if self._sp:
            self.stop()

    def stop(self):
        """Stop a previously started dfuse instance"""

        fatal_errors = False
        if not self._sp:
            return fatal_errors

        print('Stopping fuse')
        ret = umount(self.dir)
        if ret:
            umount(self.dir, bg=True)
            self._close_files()
            time.sleep(2)
            umount(self.dir)

        run_log_test = True
        try:
            ret = self._sp.wait(timeout=20)
            print('rc from dfuse {}'.format(ret))
            if ret != 0:
                fatal_errors = True
        except subprocess.TimeoutExpired:
            print('Timeout stopping dfuse')
            self._sp.send_signal(signal.SIGTERM)
            fatal_errors = True
            run_log_test = False
        self._sp = None
        if run_log_test:
            log_test(self.conf, self.log_file)

        # Finally, modify the valgrind xml file to remove the
        # prefix to the src dir.
        self.valgrind.convert_xml()
        os.rmdir(self.dir)
        return fatal_errors

    def wait_for_exit(self):
        """Wait for dfuse to exit"""
        ret = self._sp.wait()
        print('rc from dfuse {}'.format(ret))
        self._sp = None
        log_test(self.conf, self.log_file)

        # Finally, modify the valgrind xml file to remove the
        # prefix to the src dir.
        self.valgrind.convert_xml()

def assert_file_size_fd(fd, size):
    """Verify the file size is as expected"""
    my_stat = os.fstat(fd)
    print('Checking file size is {} {}'.format(size, my_stat.st_size))
    assert my_stat.st_size == size

def assert_file_size(ofd, size):
    """Verify the file size is as expected"""
    assert_file_size_fd(ofd.fileno(), size)

def import_daos(server, conf):
    """Return a handle to the pydaos module"""

    pydir = 'python{}.{}'.format(sys.version_info.major, sys.version_info.minor)

    sys.path.append(os.path.join(conf['PREFIX'],
                                 'lib64',
                                 pydir,
                                 'site-packages'))

    os.environ['DD_MASK'] = 'all'
    os.environ['DD_SUBSYS'] = 'all'
    os.environ['D_LOG_MASK'] = 'DEBUG'
    os.environ['FI_UNIVERSE_SIZE'] = '128'
    os.environ['DAOS_AGENT_DRPC_DIR'] = server.agent_dir

    daos = __import__('pydaos')
    return daos

def run_daos_cmd(conf,
                 cmd,
                 show_stdout=False,
                 valgrind=True,
                 use_json=False):
    """Run a DAOS command

    Run a command, returning what subprocess.run() would.

    Enable logging, and valgrind for the command.

    if prefix is set to False do not run a DAOS command, but instead run what's
    provided, however run it under the IL.
    """
    vh = ValgrindHelper(conf)

    if conf.args.memcheck == 'no':
        valgrind = False

    if not valgrind:
        vh.use_valgrind = False

    exec_cmd = vh.get_cmd_prefix()
    exec_cmd.append(os.path.join(conf['PREFIX'], 'bin', 'daos'))
    if use_json:
        exec_cmd.append('--json')
    exec_cmd.extend(cmd)

    cmd_env = get_base_env()

    prefix = 'dnt_cmd_{}_'.format(get_inc_id())
    log_file = tempfile.NamedTemporaryFile(prefix=prefix,
                                           suffix='.log',
                                           dir=conf.tmp_dir,
                                           delete=False)

    cmd_env['D_LOG_FILE'] = log_file.name
    cmd_env['DAOS_AGENT_DRPC_DIR'] = conf.agent_dir

    rc = subprocess.run(exec_cmd,
                        stdout=subprocess.PIPE,
                        stderr=subprocess.PIPE,
                        env=cmd_env,
                        check=False)

    if rc.stderr != b'':
        print('Stderr from command')
        print(rc.stderr.decode('utf-8').strip())

    if show_stdout and rc.stdout != b'':
        print(rc.stdout.decode('utf-8').strip())

    show_memleaks = True

    # A negative return code means the process exited with a signal so do not
    # check for memory leaks in this case as it adds noise, right when it's
    # least wanted.
    if rc.returncode < 0:
        show_memleaks = False

    rc.fi_loc = log_test(conf,
                         log_file.name,
                         show_memleaks=show_memleaks)
    vh.convert_xml()
    # If there are valgrind errors here then mark them for later reporting but
    # do not abort.  This allows a full-test run to report all valgrind issues
    # in a single test run.
    if vh.use_valgrind and rc.returncode == 42:
        print("Valgrind errors detected")
        print(rc)
        conf.valgrind_errors = True
        rc.returncode = 0
    if use_json:
        rc.json = json.loads(rc.stdout.decode('utf-8'))
    return rc

def _create_cont(conf, pool, cont=None, posix=False, label=None, path=None, valgrind=False):
    """Helper function for create_cont"""

    cmd = ['container',
           'create',
           pool]

    if label:
        cmd.extend(['--properties',
                    'label:{}'.format(label)])
    if posix:
        cmd.extend(['--type', 'POSIX'])

    if path:
        cmd.extend(['--path', path])

    if cont:
        cmd.extend(['--cont', cont])

    rc = run_daos_cmd(conf, cmd, use_json=True, valgrind=valgrind)
    print('rc is {}'.format(rc))
    print(rc.json)
    return rc

def create_cont(conf, pool, cont=None, posix=False, label=None, path=None, valgrind=False):
    """Create a container and return the uuid"""

    rc = _create_cont(conf, pool, cont, posix, label, path, valgrind)

    if rc.returncode == 1 and \
       rc.json['error'] == 'failed to create container: DER_EXIST(-1004): Entity already exists':
        destroy_container(conf, pool, label)
        rc = _create_cont(conf, pool, cont, posix, label, path, valgrind)

    assert rc.returncode == 0, "rc {} != 0".format(rc.returncode)
    return rc.json['response']['container_uuid']

def destroy_container(conf, pool, container, valgrind=True):
    """Destroy a container"""
    cmd = ['container', 'destroy', pool, container]
    rc = run_daos_cmd(conf, cmd, valgrind=valgrind)
    print('rc is {}'.format(rc))
    assert rc.returncode == 0, "rc {} != 0".format(rc.returncode)
    return rc.stdout.decode('utf-8').strip()

def check_dfs_tool_output(output, oclass, csize):
    """verify daos fs tool output"""
    line = output.splitlines()
    dfs_attr = line[0].split()[-1]
    if oclass is not None:
        if dfs_attr != oclass:
            return False
    dfs_attr = line[1].split()[-1]
    if csize is not None:
        if dfs_attr != csize:
            return False
    return True

def needs_dfuse(method):
    """Decorator function for starting dfuse under posix_tests class

    Runs every test twice, once with caching enabled, and once with
    caching disabled.
    """
    @functools.wraps(method)
    def _helper(self):
        if self.call_index == 0:
            caching=True
            self.needs_more = True
            self.test_name = '{}_with_caching'.format(method.__name__)
        else:
            caching=False

        self.dfuse = DFuse(self.server,
                           self.conf,
                           caching=caching,
                           pool=self.pool.dfuse_mount_name(),
                           container=self.container_label)
        self.dfuse.start(v_hint=self.test_name)
        rc = method(self)
        if self.dfuse.stop():
            self.fatal_errors = True
        return rc

    return _helper

def needs_dfuse_single(method):
    """Decorator function for starting dfuse single threaded
    under posix_tests class"""
    @functools.wraps(method)
    def _helper(self):
        self.dfuse = DFuse(self.server,
                           self.conf,
                           caching=True,
                           pool=self.pool.dfuse_mount_name(),
                           container=self.container)
        self.dfuse.start(v_hint=method.__name__, single_threaded=True)
        rc = method(self)
        if self.dfuse.stop():
            self.fatal_errors = True
        return rc
    return _helper

def needs_dfuse_with_cache(method):
    """Decorator function for starting dfuse under posix_tests class"""
    @functools.wraps(method)
    def _helper(self):
        self.dfuse = DFuse(self.server,
                           self.conf,
                           caching=True,
                           pool=self.pool.dfuse_mount_name(),
                           container=self.container)
        self.dfuse.start(v_hint=method.__name__)
        rc = method(self)
        if self.dfuse.stop():
            self.fatal_errors = True
        return rc
    return _helper

# This is test code where methods are tests, so we want to have lots of them.
# pylint: disable=too-many-public-methods
class posix_tests():
    """Class for adding standalone unit tests"""

    def __init__(self, server, conf, pool=None):
        self.server = server
        self.conf = conf
        self.pool = pool
        self.container = None
        self.container_label = None
        self.dfuse = None
        self.fatal_errors = False

        # Ability to invoke each method multiple times, call_index is set to
        # 0 for each test method, if the method requires invoking a second time
        # (for example to re-run with caching) then it should set needs_more
        # to true, and it will be invoked with a greater value for call_index
        # self.test_name will be set automatically, but can be modified by
        # constructors, see @needs_dfuse for where this is used.
        self.call_index = 0
        self.needs_more = False
        self.test_name = ''

    # pylint: disable=no-self-use
    def fail(self):
        """Mark a test method as failed"""
        raise NLTestFail

    def test_cache(self):
        """Test with caching enabled"""

        container = create_cont(self.conf, self.pool.id(), posix=True, label='Cache')
        run_daos_cmd(self.conf,
                     ['container', 'query',
                      self.pool.id(), container],
                     show_stdout=True)

        run_daos_cmd(self.conf,
                     ['container', 'set-attr',
                      self.pool.id(), container,
                      '--attr', 'dfuse-attr-time', '--value', '2'],
                     show_stdout=True)

        run_daos_cmd(self.conf,
                     ['container', 'set-attr',
                      self.pool.id(), container,
                      '--attr', 'dfuse-dentry-time', '--value', '100s'],
                     show_stdout=True)

        run_daos_cmd(self.conf,
                     ['container', 'set-attr',
                      self.pool.id(), container,
                      '--attr', 'dfuse-dentry-time-dir', '--value', '100s'],
                     show_stdout=True)

        run_daos_cmd(self.conf,
                     ['container', 'set-attr',
                      self.pool.id(), container,
                      '--attr', 'dfuse-ndentry-time', '--value', '100s'],
                     show_stdout=True)

        run_daos_cmd(self.conf,
                     ['container', 'list-attrs',
                      self.pool.id(), container],
                     show_stdout=True)

        dfuse = DFuse(self.server,
                      self.conf,
                      pool=self.pool.uuid,
                      container=container)
        dfuse.start()

        print(os.listdir(dfuse.dir))

        if dfuse.stop():
            self.fatal_errors = True

        destroy_container(self.conf, self.pool.id(), container)

    def test_two_mounts(self):
        """Create two mounts, and check that a file created in one
        can be read from the other"""

        dfuse0 = DFuse(self.server,
                       self.conf,
                       caching=True,
                       pool=self.pool.uuid,
                       container=self.container)
        dfuse0.start(v_hint='two_0')

        dfuse1 = DFuse(self.server,
                       self.conf,
                       caching=True,
                       mount_path=os.path.join(self.conf.dfuse_parent_dir,
                                               'dfuse_mount_1'),
                       pool=self.pool.uuid,
                       container=self.container)
        dfuse1.start(v_hint='two_1')

        file0 = os.path.join(dfuse0.dir, 'file')
        fd = open(file0, 'w')
        fd.write('test')
        fd.close()

        file1 = os.path.join(dfuse1.dir, 'file')
        fd = open(file1, 'r')
        data = fd.read()
        fd.close()
        print(data)
        assert data == 'test'

        fd = open(file0, 'w')
        fd.write('test')
        fd.close()

        if dfuse0.stop():
            self.fatal_errors = True
        if dfuse1.stop():
            self.fatal_errors = True

    @needs_dfuse
    def test_readdir_25(self):
        """Test reading a directory with 25 entries"""
        self.readdir_test(25, test_all=True)

    # Works, but is very slow so needs to be run without debugging.
    #@needs_dfuse
    #def test_readdir_300(self):
    #    self.readdir_test(300, test_all=False)

    def readdir_test(self, count, test_all=False):
        """Run a rudimentary readdir test"""

        wide_dir = tempfile.mkdtemp(dir=self.dfuse.dir)
        if count == 0:
            files = os.listdir(wide_dir)
            assert len(files) == 0
            return
        start = time.time()
        for idx in range(count):
            fd = open(os.path.join(wide_dir, str(idx)), 'w')
            fd.close()
            if test_all:
                files = os.listdir(wide_dir)
                assert len(files) == idx + 1
        duration = time.time() - start
        rate = count / duration
        print('Created {} files in {:.1f} seconds rate {:.1f}'.format(count,
                                                                      duration,
                                                                      rate))
        print('Listing dir contents')
        start = time.time()
        files = os.listdir(wide_dir)
        duration = time.time() - start
        rate = count / duration
        print('Listed {} files in {:.1f} seconds rate {:.1f}'.format(count,
                                                                     duration,
                                                                     rate))
        print(files)
        print(len(files))
        assert len(files) == count

    @needs_dfuse_single
    def test_single_threaded(self):
        """Test single-threaded mode"""
        self.readdir_test(10)

    @needs_dfuse
    def test_open_replaced(self):
        """Test that fstat works on file clobbered by rename"""
        fname = os.path.join(self.dfuse.dir, 'unlinked')
        newfile = os.path.join(self.dfuse.dir, 'unlinked2')
        ofd = open(fname, 'w')
        nfd = open(newfile, 'w')
        nfd.write('hello')
        nfd.close()
        print(os.fstat(ofd.fileno()))
        os.rename(newfile, fname)
        # This should fail, because the file has been deleted.
        try:
            print(os.fstat(ofd.fileno()))
            self.fail()
        except FileNotFoundError:
            print('Failed to fstat() replaced file')
        ofd.close()

    @needs_dfuse
    def test_open_rename(self):
        """Check that fstat() on renamed files works as expected"""
        fname = os.path.join(self.dfuse.dir, 'unlinked')
        newfile = os.path.join(self.dfuse.dir, 'unlinked2')
        ofd = open(fname, 'w')
        pre = os.fstat(ofd.fileno())
        print(pre)
        os.rename(fname, newfile)
        try:
            post = os.fstat(ofd.fileno())
            print(post)
            self.fail()
        except FileNotFoundError:
            print('Failed to fstat() renamed file')
        os.stat(newfile)
        post = os.fstat(ofd.fileno())
        print(post)
        assert pre.st_ino == post.st_ino
        ofd.close()

    @needs_dfuse
    def test_open_unlinked(self):
        """Test that fstat works on unlinked file"""
        fname = os.path.join(self.dfuse.dir, 'unlinked')
        ofd = open(fname, 'w')
        print(os.fstat(ofd.fileno()))
        os.unlink(fname)
        try:
            print(os.fstat(ofd.fileno()))
            self.fail()
        except FileNotFoundError:
            print('Failed to fstat() unlinked file')
        # With wb caching enabled the kernel will do a setattr to set the times
        # on close, so with caching enabled catch that and ignore it.
        if self.dfuse.caching:
            try:
                ofd.close()
            except FileNotFoundError:
                pass
        else:
            ofd.close()

    @needs_dfuse
    def test_symlink_broken(self):
        """Check that broken symlinks work"""

        src_link = os.path.join(self.dfuse.dir, 'source')

        os.symlink('target', src_link)
        entry = os.listdir(self.dfuse.dir)
        print(entry)
        assert len(entry) == 1
        assert entry[0] == 'source'
        os.lstat(src_link)

        try:
            os.stat(src_link)
            assert False
        except FileNotFoundError:
            pass

    @needs_dfuse
    def test_symlink_rel(self):
        """Check that relative symlinks work"""

        src_link = os.path.join(self.dfuse.dir, 'source')

        os.symlink('../target', src_link)
        entry = os.listdir(self.dfuse.dir)
        print(entry)
        assert len(entry) == 1
        assert entry[0] == 'source'
        os.lstat(src_link)

        try:
            os.stat(src_link)
            assert False
        except FileNotFoundError:
            pass

    @needs_dfuse
    def test_il_cat(self):
        """Quick check for the interception library"""

        fname = os.path.join(self.dfuse.dir, 'file')
        ofd = open(fname, 'w')
        ofd.close()

        check_fstat = True
        if self.dfuse.caching:
            check_fstat = False

        rc = il_cmd(self.dfuse,
                    ['cat', fname],
                    check_write=False,
                    check_fstat=check_fstat)
        assert rc.returncode == 0

    @needs_dfuse
    def test_xattr(self):
        """Perform basic tests with extended attributes"""

        new_file = os.path.join(self.dfuse.dir, 'attr_file')
        fd = open(new_file, 'w')

        xattr.set(fd, 'user.mine', 'init_value')
        # This should fail as a security test.
        try:
            xattr.set(fd, 'user.dfuse.ids', b'other_value')
            assert False
        except PermissionError:
            pass

        try:
            xattr.set(fd, 'user.dfuse', b'other_value')
            assert False
        except PermissionError:
            pass

        xattr.set(fd, 'user.Xfuse.ids', b'other_value')
        for (key, value) in xattr.get_all(fd):
            print('xattr is {}:{}'.format(key, value))
        fd.close()

    @needs_dfuse
    def test_chmod(self):
        """Test that chmod works on file"""
        fname = os.path.join(self.dfuse.dir, 'testfile')
        ofd = open(fname, 'w')
        ofd.close()

        modes = [stat.S_IRUSR | stat.S_IWUSR | stat.S_IXUSR,
                 stat.S_IRUSR]

        for mode in modes:
            os.chmod(fname, mode)
            attr = os.stat(fname)
            assert stat.S_IMODE(attr.st_mode) == mode

    @needs_dfuse
    def test_fchmod_replaced(self):
        """Test that fchmod works on file clobbered by rename"""
        fname = os.path.join(self.dfuse.dir, 'unlinked')
        newfile = os.path.join(self.dfuse.dir, 'unlinked2')
        e_mode = stat.S_IRUSR | stat.S_IWUSR | stat.S_IXUSR
        ofd = open(fname, 'w')
        nfd = open(newfile, 'w')
        nfd.write('hello')
        nfd.close()
        print(os.stat(fname))
        print(os.stat(newfile))
        os.chmod(fname, stat.S_IRUSR | stat.S_IWUSR)
        os.chmod(newfile, e_mode)
        print(os.stat(fname))
        print(os.stat(newfile))
        os.rename(newfile, fname)
        # This should fail, because the file has been deleted.
        try:
            os.fchmod(ofd.fileno(), stat.S_IRUSR)
            print(os.fstat(ofd.fileno()))
            self.fail()
        except FileNotFoundError:
            print('Failed to fchmod() replaced file')
        ofd.close()
        nf = os.stat(fname)
        assert stat.S_IMODE(nf.st_mode) == e_mode

    @needs_dfuse
    def test_uns_create(self):
        """Simple test to create a container using a path in dfuse"""
        path = os.path.join(self.dfuse.dir, 'mycont')
        create_cont(self.conf, pool=self.pool.uuid, path=path, posix=True)
        stbuf = os.stat(path)
        print(stbuf)
        assert stbuf.st_ino < 100
        print(os.listdir(path))

    def test_with_path(self):
        """Test that dfuse starts with path option."""

        tmp_dir = tempfile.mkdtemp()

        cont_path = os.path.join(tmp_dir, 'my-cont')
        create_cont(self.conf, self.pool.uuid, posix=True, path=cont_path)

        dfuse = DFuse(self.server,
                      self.conf,
                      caching=True,
                      uns_path=cont_path)
        dfuse.start(v_hint='with_path')

        # Simply write a file.  This will fail if dfuse isn't backed via
        # a container.
        file = os.path.join(dfuse.dir, 'file')
        fd = open(file, 'w')
        fd.write('test')
        fd.close()

        if dfuse.stop():
            self.fatal_errors = True

    def test_uns_basic(self):
        """Create a UNS entry point and access it via both EP and path"""

        pool = self.pool.uuid
        container = self.container
        server = self.server
        conf = self.conf

        # Start dfuse on the container.
        dfuse = DFuse(server, conf, pool=pool, container=container,
                      caching=False)
        dfuse.start('uns-0')

        # Create a new container within it using UNS
        uns_path = os.path.join(dfuse.dir, 'ep0')
        uns_container = str(uuid.uuid4())
        print('Inserting entry point')
        create_cont(conf,
                    pool=pool,
                    cont=uns_container,
                    path=uns_path,
                    posix=True)
        print(os.stat(uns_path))
        print(os.listdir(dfuse.dir))

        # Verify that it exists.
        run_container_query(conf, uns_path)

        # Make a directory in the new container itself, and query that.
        child_path = os.path.join(uns_path, 'child')
        os.mkdir(child_path)
        run_container_query(conf, child_path)
        if dfuse.stop():
            self.fatal_errors = True

        print('Trying UNS')
        dfuse = DFuse(server, conf, caching=False)
        dfuse.start('uns-1')

        # List the root container.
        print(os.listdir(os.path.join(dfuse.dir, pool, container)))

        # Now create a UNS link from the 2nd container to a 3rd one.
        uns_path = os.path.join(dfuse.dir, pool, container, 'ep0', 'ep')
        second_path = os.path.join(dfuse.dir, pool, uns_container)

        uns_container = str(uuid.uuid4())

        # Make a link within the new container.
        print('Inserting entry point')
        create_cont(conf,
                    pool=pool,
                    cont=uns_container,
                    path=uns_path,
                    posix=True)

        # List the root container again.
        print(os.listdir(os.path.join(dfuse.dir, pool, container)))

        # List the 2nd container.
        files = os.listdir(second_path)
        print(files)
        # List the target container through UNS.
        print(os.listdir(uns_path))
        direct_stat = os.stat(os.path.join(second_path, 'ep'))
        uns_stat = os.stat(uns_path)
        print(direct_stat)
        print(uns_stat)
        assert uns_stat.st_ino == direct_stat.st_ino

        third_path = os.path.join(dfuse.dir, pool, uns_container)
        third_stat = os.stat(third_path)
        print(third_stat)
        assert third_stat.st_ino == direct_stat.st_ino

        if dfuse.stop():
            self.fatal_errors = True
        print('Trying UNS with previous cont')
        dfuse = DFuse(server, conf, caching=False)
        dfuse.start('uns-3')

        files = os.listdir(second_path)
        print(files)
        print(os.listdir(uns_path))

        direct_stat = os.stat(os.path.join(second_path, 'ep'))
        uns_stat = os.stat(uns_path)
        print(direct_stat)
        print(uns_stat)
        assert uns_stat.st_ino == direct_stat.st_ino
        if dfuse.stop():
            self.fatal_errors = True

    def test_dfuse_dio_off(self):
        """Test for dfuse with no caching options, but
        direct-io disabled"""

        run_daos_cmd(self.conf,
                     ['container', 'set-attr',
                      self.pool.id(), self.container,
                      '--attr', 'dfuse-direct-io-disable', '--value', 'on'],
                     show_stdout=True)
        dfuse = DFuse(self.server,
                      self.conf,
                      caching=True,
                      pool=self.pool.uuid,
                      container=self.container)

        dfuse.start(v_hint='dio_off')

        print(os.listdir(dfuse.dir))

        fname = os.path.join(dfuse.dir, 'test_file3')
        ofd = open(fname, 'w')
        ofd.write('hello')
        ofd.close()

        if dfuse.stop():
            self.fatal_errors = True

    @needs_dfuse
    def test_daos_fs_tool(self):
        """Create a UNS entry point"""

        dfuse = self.dfuse
        pool = self.pool.uuid
        conf = self.conf

        # Create a new container within it using UNS
        uns_path = os.path.join(dfuse.dir, 'ep1')
        uns_container = str(uuid.uuid4())
        print('Inserting entry point')
        create_cont(conf,
                    pool=pool,
                    cont=uns_container,
                    path=uns_path,
                    posix=True)

        print(os.stat(uns_path))
        print(os.listdir(dfuse.dir))

        # Verify that it exists.
        run_container_query(conf, uns_path)

        # Make a directory in the new container itself, and query that.
        dir1 = os.path.join(uns_path, 'd1')
        os.mkdir(dir1)
        run_container_query(conf, dir1)

        # Create a file in dir1
        file1 = os.path.join(dir1, 'f1')
        ofd = open(file1, 'w')
        ofd.close()

        # Run a command to get attr of new dir and file
        cmd = ['fs', 'get-attr', '--path', dir1]
        print('get-attr of d1')
        rc = run_daos_cmd(conf, cmd)
        assert rc.returncode == 0
        print('rc is {}'.format(rc))
        output = rc.stdout.decode('utf-8')
        assert check_dfs_tool_output(output, 'S1', '1048576')

        cmd = ['fs', 'get-attr', '--path', file1]
        print('get-attr of d1/f1')
        rc = run_daos_cmd(conf, cmd)
        assert rc.returncode == 0
        print('rc is {}'.format(rc))
        output = rc.stdout.decode('utf-8')
        # SX is not deterministic, so don't check it here
        assert check_dfs_tool_output(output, None, '1048576')

        # Run a command to change attr of dir1
        cmd = ['fs', 'set-attr', '--path', dir1, '--oclass', 'S2',
               '--chunk-size', '16']
        print('set-attr of d1')
        rc = run_daos_cmd(conf, cmd)
        assert rc.returncode == 0
        print('rc is {}'.format(rc))

        # Run a command to change attr of file1, should fail
        cmd = ['fs', 'set-attr', '--path', file1, '--oclass', 'S2',
               '--chunk-size', '16']
        print('set-attr of f1')
        rc = run_daos_cmd(conf, cmd)
        print('rc is {}'.format(rc))
        assert rc.returncode != 0

        # Run a command to create new file with set-attr
        file2 = os.path.join(dir1, 'f2')
        cmd = ['fs', 'set-attr', '--path', file2, '--oclass', 'S1']
        print('set-attr of f2')
        rc = run_daos_cmd(conf, cmd)
        assert rc.returncode == 0
        print('rc is {}'.format(rc))

        # Run a command to get attr of dir and file2
        cmd = ['fs', 'get-attr', '--path', dir1]
        print('get-attr of d1')
        rc = run_daos_cmd(conf, cmd)
        assert rc.returncode == 0
        print('rc is {}'.format(rc))
        output = rc.stdout.decode('utf-8')
        assert check_dfs_tool_output(output, 'S2', '16')

        cmd = ['fs', 'get-attr', '--path', file2]
        print('get-attr of d1/f2')
        rc = run_daos_cmd(conf, cmd)
        assert rc.returncode == 0
        print('rc is {}'.format(rc))
        output = rc.stdout.decode('utf-8')
        assert check_dfs_tool_output(output, 'S1', '16')

    def test_cont_copy(self):
        """Verify that copying into a container works"""

        # Create a temporary directory, with one file into it and copy it into
        # the container.  Check the returncode only, do not verify the data.
        # tempfile() will remove the directory on completion.
        src_dir = tempfile.TemporaryDirectory(prefix='copy_src_',)
        ofd = open(os.path.join(src_dir.name, 'file'), 'w')
        ofd.write('hello')
        ofd.close()

        cmd = ['filesystem',
               'copy',
               '--src',
               src_dir.name,
               '--dst',
               'daos://{}/{}'.format(self.pool.uuid, self.container)]
        rc = run_daos_cmd(self.conf, cmd)
        print(rc)
        assert rc.returncode == 0

    def test_cont_clone(self):
        """Verify that cloning a container works

        This extends cont_copy, to also clone it afterwards.
        """

        # Create a temporary directory, with one file into it and copy it into
        # the container.  Check the returncode only, do not verify the data.
        # tempfile() will remove the directory on completion.
        src_dir = tempfile.TemporaryDirectory(prefix='copy_src_',)
        ofd = open(os.path.join(src_dir.name, 'file'), 'w')
        ofd.write('hello')
        ofd.close()

        cmd = ['filesystem',
               'copy',
               '--src',
               src_dir.name,
               '--dst',
               'daos://{}/{}'.format(self.pool.uuid, self.container)]
        rc = run_daos_cmd(self.conf, cmd)
        print(rc)
        assert rc.returncode == 0

        # Now create a container uuid and do an object based copy.
        # The daos command will create the target container on demand.
        container = str(uuid.uuid4())
        cmd = ['container',
               'clone',
               '--src',
               'daos://{}/{}'.format(self.pool.uuid, self.container),
               '--dst',
               'daos://{}/{}'.format(self.pool.uuid, container)]
        rc = run_daos_cmd(self.conf, cmd)
        print(rc)
        assert rc.returncode == 0
        destroy_container(self.conf, self.pool.id(), container)
# pylint: enable=too-many-public-methods

def run_posix_tests(server, conf, test=None):
    """Run one or all posix tests

    Create a new container per test, to ensure that every test is
    isolated from others.
    """

    def _run_test():
        pt.call_index = 0
        while True:
            pt.needs_more = False
            pt.test_name = fn
            start = time.time()
            print('Calling {}'.format(fn))
            try:
                # Do this with valgrind disabled as this code is run often and valgrind has a big
                # performance impact.  There are other tests that run with valgrind enabled so this
                # should not reduce coverage.
                pt.container = create_cont(conf,
                                           pool.id(),
                                           posix=True,
                                           valgrind=False,
                                           label=fn)
                pt.container_label = fn
                rc = obj()
                destroy_container(conf, pool.id(), pt.container_label, valgrind=False)
                pt.container = None
            except Exception as inst:
                trace = ''.join(traceback.format_tb(inst.__traceback__))
                duration = time.time() - start
                conf.wf.add_test_case(pt.test_name,
                                      repr(inst),
                                      output = trace,
                                      test_class='test',
                                      duration = duration)
                raise
            duration = time.time() - start
            print('rc from {} is {}'.format(fn, rc))
            print('Took {:.1f} seconds'.format(duration))
            conf.wf.add_test_case(pt.test_name,
                                  test_class='test',
                                  duration = duration)
            if not pt.needs_more:
                break
            pt.call_index = pt.call_index + 1

    server.get_test_pool()
    pool = server.test_pool

    pt = posix_tests(server, conf, pool=pool)
    if test:
        fn = 'test_{}'.format(test)
        obj = getattr(pt, fn)

        _run_test()
    else:

        for fn in sorted(dir(pt)):
            if not fn.startswith('test'):
                continue
            obj = getattr(pt, fn)
            if not callable(obj):
                continue
            _run_test()

    return pt.fatal_errors

def run_tests(dfuse):
    """Run some tests"""
    path = dfuse.dir

    fname = os.path.join(path, 'test_file3')

    rc = subprocess.run(['dd', 'if=/dev/zero', 'bs=16k', 'count=64', # nosec
                         'of={}'.format(os.path.join(path, 'dd_file'))],
                        check=True)
    print(rc)
    ofd = open(fname, 'w')
    ofd.write('hello')
    print(os.fstat(ofd.fileno()))
    ofd.flush()
    print(os.stat(fname))
    assert_file_size(ofd, 5)
    ofd.truncate(0)
    assert_file_size(ofd, 0)
    ofd.truncate(1024*1024)
    assert_file_size(ofd, 1024*1024)
    ofd.truncate(0)
    ofd.seek(0)
    ofd.write('simple file contents\n')
    ofd.flush()
    assert_file_size(ofd, 21)
    print(os.fstat(ofd.fileno()))
    ofd.close()
    ret = il_cmd(dfuse, ['cat', fname], check_write=False)
    assert ret.returncode == 0
    ofd = os.open(fname, os.O_TRUNC)
    assert_file_size_fd(ofd, 0)
    os.close(ofd)
    symlink_name = os.path.join(path, 'symlink_src')
    symlink_dest = 'missing_dest'
    os.symlink(symlink_dest, symlink_name)
    assert symlink_dest == os.readlink(symlink_name)

    # Note that this doesn't test dfs because fuse will do a
    # lookup to check if the file exists rather than just trying
    # to create it.
    fname = os.path.join(path, 'test_file5')
    fd = os.open(fname, os.O_CREAT | os.O_EXCL)
    os.close(fd)
    try:
        fd = os.open(fname, os.O_CREAT | os.O_EXCL)
        os.close(fd)
        assert False
    except FileExistsError:
        pass
    os.unlink(fname)

    # DAOS-6238
    fname = os.path.join(path, 'test_file4')
    ofd = os.open(fname, os.O_CREAT | os.O_RDONLY | os.O_EXCL)
    assert_file_size_fd(ofd, 0)
    os.close(ofd)
    os.chmod(fname, stat.S_IRUSR)

def stat_and_check(dfuse, pre_stat):
    """Check that dfuse started"""
    post_stat = os.stat(dfuse.dir)
    if pre_stat.st_dev == post_stat.st_dev:
        raise NLTestFail('Device # unchanged')
    if post_stat.st_ino != 1:
        raise NLTestFail('Unexpected inode number')

def check_no_file(dfuse):
    """Check that a non-existent file doesn't exist"""
    try:
        os.stat(os.path.join(dfuse.dir, 'no-file'))
        raise NLTestFail('file exists')
    except FileNotFoundError:
        pass

lp = None
lt = None

def setup_log_test(conf):
    """Setup and import the log tracing code"""

    # Try and pick this up from the src tree if possible.
    file_self = os.path.dirname(os.path.abspath(__file__))
    logparse_dir = os.path.join(file_self,
                                '../src/tests/ftest/cart/util')
    crt_mod_dir = os.path.realpath(logparse_dir)
    if crt_mod_dir not in sys.path:
        sys.path.append(crt_mod_dir)

    # Or back off to the install dir if not.
    logparse_dir = os.path.join(conf['PREFIX'],
                                'lib/daos/TESTING/ftest/cart')
    crt_mod_dir = os.path.realpath(logparse_dir)
    if crt_mod_dir not in sys.path:
        sys.path.append(crt_mod_dir)

    global lp
    global lt

    lp = __import__('cart_logparse')
    lt = __import__('cart_logtest')

    lt.wf = conf.wf

def compress_file(filename):
    """Compress a file using bz2 for space reasons"""
    small = bz2.BZ2Compressor()

    fd = open(filename, 'rb')

    nfd = open('{}.bz2'.format(filename), 'wb')
    lines = fd.read(64*1024)
    while lines:
        new_data = bz2.compress(lines)
        if new_data:
            nfd.write(new_data)
        lines = fd.read(64*1024)
    new_data = small.flush()
    if new_data:
        nfd.write(new_data)

    os.unlink(filename)

# https://stackoverflow.com/questions/1094841/get-human-readable-version-of-file-size
def sizeof_fmt(num, suffix='B'):
    """Return size as a human readable string"""
    for unit in ['', 'Ki', 'Mi', 'Gi', 'Ti', 'Pi', 'Ei', 'Zi']:
        if abs(num) < 1024.0:
            return "%3.1f%s%s" % (num, unit, suffix)
        num /= 1024.0
    return "%.1f%s%s" % (num, 'Yi', suffix)

def log_timer(func):
    """Wrapper around the log_test function to measure how long it takes"""

    def log_timer_wrapper(*args, **kwargs):
        """Do the actual wrapping"""

        conf = args[0]
        conf.lt.start()
        try:
            func(*args, **kwargs)
        except NLTestFail:
            conf.lt.stop()
            raise
        conf.lt.stop()

    return log_timer_wrapper

@log_timer
def log_test(conf,
             filename,
             show_memleaks=True,
             quiet=False,
             skip_fi=False,
             fi_signal=None,
             leak_wf=None,
             check_read=False,
             check_write=False,
             check_fstat=False):
    """Run the log checker on filename, logging to stdout"""

    # Check if the log file has wrapped, if it has then log parsing checks do
    # not work correctly.
    if os.path.exists('{}.old'.format(filename)):
        raise Exception('Log file exceeded max size')
    fstat = os.stat(filename)
    if not quiet:
        print('Running log_test on {} {}'.format(filename,
                                                 sizeof_fmt(fstat.st_size)))

    log_iter = lp.LogIter(filename)

    lto = lt.LogTest(log_iter, quiet=quiet)

    lto.hide_fi_calls = skip_fi

    wf_list = [conf.wf]
    if leak_wf:
        wf_list.append(leak_wf)

    try:
        lto.check_log_file(abort_on_warning=True,
                           show_memleaks=show_memleaks,
                           leak_wf=leak_wf)
    except lt.LogCheckError:
        if lto.fi_location:
            for wf in wf_list:
                wf.explain(lto.fi_location,
                           os.path.basename(filename),
                           fi_signal)

    if skip_fi:
        if not show_memleaks:
            for wf in wf_list:
                wf.explain(lto.fi_location,
                           os.path.basename(filename),
                           fi_signal)
        if not lto.fi_triggered:
            compress_file(filename)
            raise NLTestNoFi

    functions = set()

    if check_read or check_write or check_fstat:
        for line in log_iter.new_iter():
            functions.add(line.function)

    if check_read and 'dfuse_read' not in functions:
        raise NLTestNoFunction('dfuse_read')

    if check_write and 'dfuse_write' not in functions:
        raise NLTestNoFunction('dfuse_write')

    if check_fstat and 'dfuse___fxstat' not in functions:
        raise NLTestNoFunction('dfuse___fxstat')

    compress_file(filename)

    if conf.max_log_size and fstat.st_size > conf.max_log_size:
        raise Exception('Max log size exceeded, {} > {}'\
                        .format(sizeof_fmt(fstat.st_size),
                                sizeof_fmt(conf.max_log_size)))

    return lto.fi_location

def set_server_fi(server):
    """Run the client code to set server params"""

    cmd_env = get_base_env()

    cmd_env['OFI_INTERFACE'] = 'eth0'
    cmd_env['CRT_PHY_ADDR_STR'] = 'ofi+sockets'
    vh = ValgrindHelper(server.conf)

    system_name = 'daos_server'

    exec_cmd = vh.get_cmd_prefix()

    agent_bin = os.path.join(server.conf['PREFIX'], 'bin', 'daos_agent')

    addr_dir = tempfile.TemporaryDirectory(prefix='dnt_addr_',)
    addr_file = os.path.join(addr_dir.name,
                             '{}.attach_info_tmp'.format(system_name))

    agent_cmd = [agent_bin,
                 '-i',
                 '-s',
                 server.agent_dir,
                 'dump-attachinfo',
                 '-o',
                 addr_file]

    rc = subprocess.run(agent_cmd, env=cmd_env, check=True)
    print(rc)

    cmd = ['set_fi_attr',
           '--cfg_path',
           addr_dir.name,
           '--group-name',
           'daos_server',
           '--rank',
           '0',
           '--attr',
           '0,0,0,0,0']

    exec_cmd.append(os.path.join(server.conf['PREFIX'], 'bin', 'cart_ctl'))
    exec_cmd.extend(cmd)

    prefix = 'dnt_crt_ctl_{}_'.format(get_inc_id())
    log_file = tempfile.NamedTemporaryFile(prefix=prefix,
                                           suffix='.log',
                                           delete=False)

    cmd_env['D_LOG_FILE'] = log_file.name
    cmd_env['DAOS_AGENT_DRPC_DIR'] = server.agent_dir

    rc = subprocess.run(exec_cmd,
                        env=cmd_env,
                        stdout=subprocess.PIPE,
                        stderr=subprocess.PIPE,
                        check=False)
    print(rc)
    vh.convert_xml()
    log_test(server.conf, log_file.name)
    assert rc.returncode == 0
    return False # fatal_errors

def create_and_read_via_il(dfuse, path):
    """Create file in dir, write to and read
    through the interception library"""

    fname = os.path.join(path, 'test_file')
    ofd = open(fname, 'w')
    ofd.write('hello ')
    ofd.write('world\n')
    ofd.flush()
    assert_file_size(ofd, 12)
    print(os.fstat(ofd.fileno()))
    ofd.close()
    ret = il_cmd(dfuse, ['cat', fname], check_write=False)
    assert ret.returncode == 0

def run_container_query(conf, path):
    """Query a path to extract container information"""

    cmd = ['container', 'query', '--path', path]

    rc = run_daos_cmd(conf, cmd)

    assert rc.returncode == 0

    print(rc)
    output = rc.stdout.decode('utf-8')
    for line in output.splitlines():
        print(line)

def run_duns_overlay_test(server, conf):
    """Create a DUNS entry point, and then start fuse over it

    Fuse should use the pool/container IDs from the entry point,
    and expose the container.
    """

    pool = server.get_test_pool()

    parent_dir = tempfile.TemporaryDirectory(dir=conf.dfuse_parent_dir,
                                             prefix='dnt_uns_')

    uns_dir = os.path.join(parent_dir.name, 'uns_ep')

    create_cont(conf, pool=pool, path=uns_dir, posix=True)

    dfuse = DFuse(server, conf, mount_path=uns_dir, caching=False)

    dfuse.start(v_hint='uns-overlay')
    # To show the contents.
    # getfattr -d <file>

    # This should work now if the container was correctly found
    create_and_read_via_il(dfuse, uns_dir)

    return dfuse.stop()

def run_dfuse(server, conf):
    """Run several dfuse instances"""

    fatal_errors = BoolRatchet()

    pool = server.get_test_pool()

    dfuse = DFuse(server, conf, caching=False)
    try:
        pre_stat = os.stat(dfuse.dir)
    except OSError:
        umount(dfuse.dir)
        raise
    container = str(uuid.uuid4())
    dfuse.start(v_hint='no_pool')
    print(os.statvfs(dfuse.dir))
    subprocess.run(['df', '-h'], check=True) # nosec
    subprocess.run(['df', '-i', dfuse.dir], check=True) # nosec
    print('Running dfuse with nothing')
    stat_and_check(dfuse, pre_stat)
    check_no_file(dfuse)

    pool_stat = os.stat(os.path.join(dfuse.dir, pool))
    print('stat for {}'.format(pool))
    print(pool_stat)
    cdir = os.path.join(dfuse.dir, pool, container)
    os.mkdir(cdir)
    #create_and_read_via_il(dfuse, cdir)
    fatal_errors.add_result(dfuse.stop())

    container2 = str(uuid.uuid4())
    dfuse = DFuse(server, conf, pool=pool, caching=False)
    pre_stat = os.stat(dfuse.dir)
    dfuse.start(v_hint='pool_only')
    print('Running dfuse with pool only')
    stat_and_check(dfuse, pre_stat)
    check_no_file(dfuse)
    cpath = os.path.join(dfuse.dir, container2)
    os.mkdir(cpath)
    cdir = os.path.join(dfuse.dir, container)
    create_and_read_via_il(dfuse, cdir)

    fatal_errors.add_result(dfuse.stop())

    dfuse = DFuse(server, conf, pool=pool, container=container,
                  caching=False)
    dfuse.cores = 2
    pre_stat = os.stat(dfuse.dir)
    dfuse.start(v_hint='pool_and_cont')
    print('Running fuse with both')

    stat_and_check(dfuse, pre_stat)

    create_and_read_via_il(dfuse, dfuse.dir)

    run_tests(dfuse)

    fatal_errors.add_result(dfuse.stop())

    if fatal_errors.errors:
        print('Errors from dfuse')
    else:
        print('Reached the end, no errors')
    return fatal_errors.errors

def run_il_test(server, conf):
    """Run a basic interception library test"""

    pool = server.get_test_pool()

    # TODO:                       # pylint: disable=W0511
    # Implement a test which copies across two pools.

    dfuse = DFuse(server, conf, caching=False)
    dfuse.start()

    dirs = []

    for _ in range(2):
        # Use a unique ID for each container to avoid DAOS-5109
        container = str(uuid.uuid4())

        d = os.path.join(dfuse.dir, pool, container)
        try:
            print('Making directory {}'.format(d))
            os.mkdir(d)
        except FileExistsError:
            pass
        dirs.append(d)

    # Create a file natively.
    f = os.path.join(dirs[0], 'file')
    fd = open(f, 'w')
    fd.write('Hello')
    fd.close()
    # Copy it across containers.
    ret = il_cmd(dfuse, ['cp', f, dirs[-1]])
    assert ret.returncode == 0

    # Copy it within the container.
    child_dir = os.path.join(dirs[0], 'new_dir')
    os.mkdir(child_dir)
    il_cmd(dfuse, ['cp', f, child_dir])
    assert ret.returncode == 0

    # Copy something into a container
    ret = il_cmd(dfuse, ['cp', '/bin/bash', dirs[-1]], check_read=False)
    assert ret.returncode == 0
    # Read it from within a container
    # TODO:                              # pylint: disable=W0511
    # change this to something else, md5sum uses fread which isn't
    # intercepted.
    ret = il_cmd(dfuse,
                 ['md5sum', os.path.join(dirs[-1], 'bash')],
                 check_read=False, check_write=False, check_fstat=False)
    assert ret.returncode == 0
    ret = il_cmd(dfuse, ['dd',
                         'if={}'.format(os.path.join(dirs[-1], 'bash')),
                         'of={}'.format(os.path.join(dirs[-1], 'bash_copy')),
                         'iflag=direct',
                         'oflag=direct',
                         'bs=128k'],
                 check_fstat=False)

    print(ret)
    assert ret.returncode == 0

    for my_dir in dirs:
        create_and_read_via_il(dfuse, my_dir)

    dfuse.stop()

def run_in_fg(server, conf):
    """Run dfuse in the foreground.

    Block until ctrl-c is pressed.
    """

    pool = server.get_test_pool()

    dfuse = DFuse(server, conf, pool=pool)
    dfuse.start()

    container = create_cont(conf, pool, posix=True)

    run_daos_cmd(conf,
                 ['container', 'set-attr',
                  pool, container,
                  '--attr', 'dfuse-direct-io-disable', '--value', 'on'],
                 show_stdout=True)

    t_dir = os.path.join(dfuse.dir, container)

    print('Running at {}'.format(t_dir))
    print('daos container create --type POSIX ' \
          '{} --path {}/uns-link'.format(
              pool, t_dir))
    print('cd {}/uns-link'.format(t_dir))
    print('daos container destroy --path {}/uns-link'.format(t_dir))
    print('daos cont list {}'.format(pool))
    try:
        dfuse.wait_for_exit()
    except KeyboardInterrupt:
        pass
    dfuse = None

def check_readdir_perf(server, conf):
    """ Check and report on readdir performance

    Loop over number of files, measuring the time taken to
    populate a directory, and to read the directory contents,
    measure both files and directories as contents, and
    readdir both with and without stat, restarting dfuse
    between each test to avoid cache effects.

    Continue testing until five minutes have passed, and print
    a table of results.
    """

    headers = ['count', 'create\ndirs', 'create\nfiles']
    headers.extend(['dirs', 'files', 'dirs\nwith stat', 'files\nwith stat'])
    headers.extend(['caching\n1st', 'caching\n2nd'])

    results = []

    def make_dirs(parent, count):
        """Populate the test directory"""
        print('Populating to {}'.format(count))
        dir_dir = os.path.join(parent,
                               'dirs.{}.in'.format(count))
        t_dir = os.path.join(parent,
                             'dirs.{}'.format(count))
        file_dir = os.path.join(parent,
                                'files.{}.in'.format(count))
        t_file = os.path.join(parent,
                              'files.{}'.format(count))

        start_all = time.time()
        if not os.path.exists(t_dir):
            try:
                os.mkdir(dir_dir)
            except FileExistsError:
                pass
            for i in range(count):
                try:
                    os.mkdir(os.path.join(dir_dir, str(i)))
                except FileExistsError:
                    pass
            dir_time = time.time() - start_all
            print('Creating {} dirs took {:.2f}'.format(count,
                                                        dir_time))
            os.rename(dir_dir, t_dir)

        if not os.path.exists(t_file):
            try:
                os.mkdir(file_dir)
            except FileExistsError:
                pass
            start = time.time()
            for i in range(count):
                f = open(os.path.join(file_dir, str(i)), 'w')
                f.close()
            file_time = time.time() - start
            print('Creating {} files took {:.2f}'.format(count,
                                                         file_time))
            os.rename(file_dir, t_file)

        return [dir_time, file_time]

    def print_results():
        """Display the results"""

        print(tabulate.tabulate(results,
                                headers=headers,
                                floatfmt=".2f"))

    pool = server.get_test_pool()

    container = str(uuid.uuid4())

    dfuse = DFuse(server, conf, pool=pool)

    print('Creating container and populating')
    count = 1024
    dfuse.start()
    parent = os.path.join(dfuse.dir, container)
    try:
        os.mkdir(parent)
    except FileExistsError:
        pass
    create_times = make_dirs(parent, count)
    dfuse.stop()

    all_start = time.time()

    while True:

        row = [count]
        row.extend(create_times)
        dfuse = DFuse(server, conf, pool=pool, container=container,
                      caching=False)
        dir_dir = os.path.join(dfuse.dir,
                               'dirs.{}'.format(count))
        file_dir = os.path.join(dfuse.dir,
                                'files.{}'.format(count))
        dfuse.start()
        start = time.time()
        subprocess.run(['/bin/ls', dir_dir], stdout=subprocess.PIPE, check=True)
        elapsed = time.time() - start
        print('processed {} dirs in {:.2f} seconds'.format(count,
                                                           elapsed))
        row.append(elapsed)
        dfuse.stop()
        dfuse = DFuse(server, conf, pool=pool, container=container,
                      caching=False)
        dfuse.start()
        start = time.time()
        subprocess.run(['/bin/ls', file_dir], stdout=subprocess.PIPE,
                       check=True)
        elapsed = time.time() - start
        print('processed {} files in {:.2f} seconds'.format(count,
                                                            elapsed))
        row.append(elapsed)
        dfuse.stop()

        dfuse = DFuse(server, conf, pool=pool, container=container,
                      caching=False)
        dfuse.start()
        start = time.time()
        subprocess.run(['/bin/ls', '-t', dir_dir], stdout=subprocess.PIPE,
                       check=True)
        elapsed = time.time() - start
        print('processed {} dirs in {:.2f} seconds'.format(count,
                                                           elapsed))
        row.append(elapsed)
        dfuse.stop()
        dfuse = DFuse(server, conf, pool=pool, container=container,
                      caching=False)
        dfuse.start()
        start = time.time()
        # Use sort by time here so ls calls stat, if you run ls -l then it will
        # also call getxattr twice which skews the figures.
        subprocess.run(['/bin/ls', '-t', file_dir], stdout=subprocess.PIPE,
                       check=True)
        elapsed = time.time() - start
        print('processed {} files in {:.2f} seconds'.format(count,
                                                            elapsed))
        row.append(elapsed)
        dfuse.stop()

        # Test with caching enabled.  Check the file directory, and do it twice
        # without restarting, to see the effect of populating the cache, and
        # reading from the cache.
        dfuse = DFuse(server,
                      conf,
                      pool=pool,
                      container=container,
                      caching=True)
        dfuse.start()
        start = time.time()
        subprocess.run(['/bin/ls', '-t', file_dir], stdout=subprocess.PIPE,
                       check=True)
        elapsed = time.time() - start
        print('processed {} files in {:.2f} seconds'.format(count,
                                                            elapsed))
        row.append(elapsed)
        start = time.time()
        subprocess.run(['/bin/ls', '-t', file_dir], stdout=subprocess.PIPE,
                       check=True)
        elapsed = time.time() - start
        print('processed {} files in {:.2f} seconds'.format(count,
                                                            elapsed))
        row.append(elapsed)
        results.append(row)

        elapsed = time.time() - all_start
        if elapsed > 5 * 60:
            dfuse.stop()
            break

        print_results()
        count *= 2
        create_times = make_dirs(dfuse.dir, count)
        dfuse.stop()

    run_daos_cmd(conf, ['container',
                        'destroy',
                        pool,
                        container])
    print_results()

def test_pydaos_kv(server, conf):
    """Test the KV interface"""

    pydaos_log_file = tempfile.NamedTemporaryFile(prefix='dnt_pydaos_',
                                                  suffix='.log',
                                                  delete=False)

    os.environ['D_LOG_FILE'] = pydaos_log_file.name
    daos = import_daos(server, conf)

    pool = server.get_test_pool()

    c_uuid = create_cont(conf, pool)

    container = daos.Cont(pool, c_uuid)

    kv = container.get_kv_by_name('my_test_kv', create=True)
    kv['a'] = 'a'
    kv['b'] = 'b'
    kv['list'] = pickle.dumps(list(range(1, 100000)))
    for k in range(1, 100):
        kv[str(k)] = pickle.dumps(list(range(1, 10)))
    print(type(kv))
    print(kv)
    print(kv['a'])

    print("First iteration")
    data = OrderedDict()
    for key in kv:
        print('key is {}, len {}'.format(key, len(kv[key])))
        print(type(kv[key]))
        data[key] = None

    print("Bulk loading")

    data['no-key'] = None

    kv.value_size = 32
    kv.bget(data, value_size=16)
    print("Default get value size %d", kv.value_size)
    print("Second iteration")
    failed = False
    for key in data:
        if data[key]:
            print('key is {}, len {}'.format(key, len(data[key])))
        elif key == 'no-key':
            pass
        else:
            failed = True
            print('Key is None {}'.format(key))

    if failed:
        print("That's not good")

    kv = None
    print('Closing container and opening new one')
    kv = container.get_kv_by_name('my_test_kv')
    kv = None
    container = None
    daos._cleanup()
    log_test(conf, pydaos_log_file.name)

# Fault injection testing.
#
# This runs two different commands under fault injection, although it allows
# for more to be added.  The command is defined, then run in a loop with
# different locations (loc) enabled, essentially failing each call to
# D_ALLOC() in turn.  This iterates for all memory allocations in the command
# which is around 1300 each command so this takes a while.
#
# In order to improve response times the different locations are run in
# parallel, although the results are processed in order.
#
# Each location is checked for memory leaks according to the log file
# (D_ALLOC/D_FREE not matching), that it didn't crash and some checks are run
# on stdout/stderr as well.
#
# If a particular loc caused the command to exit with a signal then that
# location is re-run at the end under valgrind to get better diagnostics.
#

class AllocFailTestRun():
    """Class to run a fault injection command with a single fault"""

    def __init__(self, aft, cmd, env, loc):

        # The subprocess handle
        self._sp = None
        # The valgrind handle
        self.vh = None
        # The return from subprocess.poll
        self.ret = None

        self.cmd = cmd
        self.env = env
        self.aft = aft
        self._fi_file = None
        self.returncode = None
        self.stdout = None
        self.stderr = None
        self.fi_loc = None
        self.fault_injected = None
        self.loc = loc

        prefix = 'dnt_fi_{}_{}_'.format(aft.description, loc)
        self.log_file = tempfile.NamedTemporaryFile(prefix=prefix,
                                                    suffix='.log',
                                                    dir=self.aft.conf.tmp_dir,
                                                    delete=False).name
        self.env['D_LOG_FILE'] = self.log_file

    def __str__(self):
        res = "Fault injection test of '{}'\n".format(' '.join(self.cmd))
        res += 'Fault injection location {}\n'.format(self.loc)
        if self.vh:
            res += 'Valgrind enabled for this test\n'
        if self.returncode is None:
            res += 'Process not completed'
        else:
            res += 'Returncode was {}'.format(self.returncode)

        if self.stdout:
            res += '\nSTDOUT:{}'.format(self.stdout.decode('utf-8').strip())

        if self.stderr:
            res += '\nSTDERR:{}'.format(self.stderr.decode('utf-8').strip())
        return res

    def start(self):
        """Start the command"""
        fc = {}
        if self.loc:
            fc['fault_config'] = [{'id': 0,
                                   'probability_x': 1,
                                   'probability_y': 1,
                                   'interval': self.loc,
                                   'max_faults': 1}]

            self._fi_file = tempfile.NamedTemporaryFile(prefix='fi_',
                                                        suffix='.yaml')

            self._fi_file.write(yaml.dump(fc, encoding='utf=8'))
            self._fi_file.flush()

            self.env['D_FI_CONFIG'] = self._fi_file.name

        if self.vh:
            exec_cmd = self.vh.get_cmd_prefix()
            exec_cmd.extend(self.cmd)
        else:
            exec_cmd = self.cmd

        self._sp = subprocess.Popen(exec_cmd,
                                    env=self.env,
                                    stdin=subprocess.PIPE,
                                    stdout=subprocess.PIPE,
                                    stderr=subprocess.PIPE)

    def has_finished(self):
        """Check if the command has completed"""
        if self.returncode is not None:
            return True

        rc = self._sp.poll()
        if rc is None:
            return False
        self._post(rc)
        return True

    def wait(self):
        """Wait for the command to complete"""
        if self.returncode is not None:
            return

        self._post(self._sp.wait())

    def _post(self, rc):
        """Helper function, called once after command is complete.

        This is where all the checks are performed.
        """

        # Put in a new-line.
        print()
        self.returncode = rc
        self.stdout = self._sp.stdout.read()
        self.stderr = self._sp.stderr.read()

        show_memleaks = True

        fi_signal = None
        # A negative return code means the process exited with a signal so do
        # not check for memory leaks in this case as it adds noise, right when
        # it's least wanted.
        if rc < 0:
            show_memleaks = False
            fi_signal = -rc

        try:
            self.fi_loc = log_test(self.aft.conf,
                                   self.log_file,
                                   show_memleaks=show_memleaks,
                                   quiet=True,
                                   skip_fi=True,
                                   leak_wf=self.aft.wf,
                                   fi_signal=fi_signal)
            self.fault_injected = True
        except NLTestNoFi:
            # If a fault wasn't injected then check output is as expected.
            # It's not possible to log these as warnings, because there is
            # no src line to log them against, so simply assert.
            assert self.returncode == 0, self

            if self.aft.check_post_stdout:
                assert self.stderr == b''
                if self.aft.expected_stdout is not None:
                    assert self.stdout == self.aft.expected_stdout
            self.fault_injected = False
        if self.vh:
            self.vh.convert_xml()
        if not self.fault_injected:
            return
        if not self.aft.check_stderr:
            return

        if self.returncode == 0:
            if self.stdout != self.aft.expected_stdout:
                self.aft.wf.add(self.fi_loc,
                                'NORMAL',
                                "Incorrect stdout '{}'".format(self.stdout),
                                mtype='Out of memory caused zero exit '
                                'code with incorrect output')

        stderr = self.stderr.decode('utf-8').rstrip()
        if not stderr.endswith("(-1009): Out of memory") and \
           'error parsing command line arguments' not in stderr and \
           self.stdout != self.aft.expected_stdout:
            if self.stdout != b'':
                print(self.aft.expected_stdout)
                print()
                print(self.stdout)
                print()
            self.aft.wf.add(self.fi_loc,
                            'NORMAL',
                            "Incorrect stderr '{}'".format(stderr),
                            mtype='Out of memory not reported '
                            'correctly via stderr')

class AllocFailTest():
    """Class to describe fault injection command"""

    def __init__(self, conf, desc, cmd):
        self.conf = conf
        self.cmd = cmd
        self.description = desc
        self.prefix = True
        # Check stderr from commands where faults were injected.
        self.check_stderr = True
        # Check stdout/error from commands where faults were not injected
        self.check_post_stdout = True
        self.expected_stdout = None
        self.use_il = False
        self.wf = conf.wf

    def launch(self):
        """Run all tests for this command"""

        def _prep(self):
            rc = self._run_cmd(None)
            rc.wait()
            self.expected_stdout = rc.stdout
            assert not rc.fault_injected

        # Prep what the expected stdout is by running once without faults
        # enabled.
        _prep(self)

        print('Expected stdout is')
        print(self.expected_stdout)

        num_cores = len(os.sched_getaffinity(0))

        if num_cores < 20:
            max_child = 1
        else:
            max_child = int(num_cores / 4 * 3)

        active = []
        fid = 1
        max_count = 0
        finished = False

        # List of fids to re-run under valgrind.
        to_rerun = []

        fatal_errors = False

        # Now run all iterations in parallel up to max_child.  Iterations will be launched
        # in order but may not finish in order, rather they are processed in the order they
        # finish.  After each repetition completes then check for re-launch new processes
        # to keep the pipeline full.
        while not finished or active:

            if not finished:
                while len(active) < max_child:
                    active.append(self._run_cmd(fid))
                    fid += 1

                    if len(active) > max_count:
                        max_count = len(active)

            # Now complete as many as have finished.
            for ret in active:
                if not ret.has_finished():
                    continue
                active.remove(ret)
                print(ret)
                if ret.returncode < 0:
                    fatal_errors = True
                    to_rerun.append(ret.loc)

                if not ret.fault_injected:
                    print('Fault injection did not trigger, stopping')
                    finished = True
                break

        print('Completed, fid {}'.format(fid))
        print('Max in flight {}'.format(max_count))

        for fid in to_rerun:
            rerun = self._run_cmd(fid, valgrind=True)
            print(rerun)
            rerun.wait()

        return fatal_errors

    def _run_cmd(self,
                 loc,
                 valgrind=False):
        """Run the test with FI enabled
        """

        cmd_env = get_base_env()

        # Debug flags to enable all memory allocation logging, but as little else as possible.
        # This improves run-time but makes debugging any issues found harder.
        # cmd_env['D_LOG_MASK'] = 'DEBUG'
        # cmd_env['DD_MASK'] = 'mem'
        # del cmd_env['DD_SUBSYS']

        if self.use_il:
            cmd_env['LD_PRELOAD'] = os.path.join(self.conf['PREFIX'],
                                                 'lib64', 'libioil.so')

        cmd_env['DAOS_AGENT_DRPC_DIR'] = self.conf.agent_dir

        aftf = AllocFailTestRun(self, self.cmd, cmd_env, loc)
        if valgrind:
            aftf.vh = ValgrindHelper(self.conf)
            # Turn off leak checking in this case, as we're just interested in
            # why it crashed.
            aftf.vh.full_check = False

        aftf.start()

        return aftf

def test_alloc_fail_copy(server, conf, wf):
    """Run container (filesystem) copy under fault injection.

    TODO: Complete this test and resolve some issues:
    Each copy will be to the same container, so in a lot of them the destination
    will exist.  Two options here are either to run in serial, or create a
    container per iteration, neither of which are ideal.  Another option might
    be to copy from a container to a posix directory, as creating a target
    directory per iteration would be cheap.  If container copy can work with
    subdirs and create them automatically this would be preferred.

    Handle stderr from the command when it runs with no faults.  This is
    currently logging "file exists", see above.

    Remove the container when complete.

    Check output of the command itself.  This probably just needs enabling.
    """

    pool = server.get_test_pool()

    container = create_cont(conf, pool, posix=True)

    src_dir = tempfile.TemporaryDirectory(prefix='copy_src_',)
    ofd = open(os.path.join(src_dir.name, 'file'), 'w')
    ofd.write('hello')
    ofd.close()

    cmd = [os.path.join(conf['PREFIX'], 'bin', 'daos'),
           'filesystem',
           'copy',
           '--src',
           src_dir.name,
           '--dst',
           'daos://{}/{}'.format(pool, container)]

    test_cmd = AllocFailTest(conf, 'filesystem-copy', cmd)
    test_cmd.wf = wf
    # TODO: Remove this setting once test is updated to use new container for
    # each iteration.
    test_cmd.check_post_stdout = False

    rc = test_cmd.launch()
    return rc

def test_alloc_fail_cat(server, conf, wf):
    """Run the Interception library with fault injection

    Start dfuse for this test, and do not do output checking on the command
    itself yet.
    """

    pool = server.get_test_pool()

    dfuse = DFuse(server, conf, pool=pool)
    dfuse.use_valgrind = False
    dfuse.start()

    container = str(uuid.uuid4())

    os.mkdir(os.path.join(dfuse.dir, container))
    target_file = os.path.join(dfuse.dir, container, 'test_file')

    fd = open(target_file, 'w')
    fd.write('Hello there')
    fd.close()

    cmd = ['cat', target_file]

    test_cmd = AllocFailTest(conf, 'il-cat', cmd)
    test_cmd.use_il = True
    test_cmd.check_stderr = False
    test_cmd.wf = wf

    rc = test_cmd.launch()
    dfuse.stop()
    return rc

def test_fi_list_attr(server, conf, wf):
    """Run daos cont list-attr with fi"""

    pool = server.get_test_pool()

    container = create_cont(conf, pool)

    run_daos_cmd(conf,
                 ['container', 'set-attr',
                  pool, container,
                  '--attr', 'my-test-attr-1', '--value', 'some-value'])

    run_daos_cmd(conf,
                 ['container', 'set-attr',
                  pool, container,
                  '--attr', 'my-test-attr-2', '--value', 'some-other-value'])

    cmd = [os.path.join(conf['PREFIX'], 'bin', 'daos'),
           'container',
           'list-attrs',
           pool,
           container]

    test_cmd = AllocFailTest(conf, 'cont-list-attr', cmd)
    test_cmd.wf = wf

    rc = test_cmd.launch()
    destroy_container(conf, pool, container)
    return rc

def test_fi_get_attr(server, conf, wf):
    """Run daos cont get-attr with fi"""

    pool = server.get_test_pool_id()

    container = create_cont(conf, pool)

    attr_name = 'my-test-attr'

    run_daos_cmd(conf,
                 ['container', 'set-attr',
                  pool, container,
                  '--attr', attr_name, '--value', 'value'])

    cmd = [os.path.join(conf['PREFIX'], 'bin', 'daos'),
           'container',
           'get-attr',
           pool,
           container,
           attr_name]

    test_cmd = AllocFailTest(conf, 'cont-get-attr', cmd)
    test_cmd.wf = wf

    rc = test_cmd.launch()
    destroy_container(conf, pool, container)
    return rc

def test_alloc_fail(server, conf):
    """run 'daos' client binary with fault injection"""

    pool = server.get_test_pool()

    cmd = [os.path.join(conf['PREFIX'], 'bin', 'daos'),
           'cont',
           'list',
           pool]
    test_cmd = AllocFailTest(conf, 'pool-list-containers', cmd)

    # Create at least one container, and record what the output should be when
    # the command works.
    container = create_cont(conf, pool)

    rc = test_cmd.launch()
    destroy_container(conf, pool, container)
    return rc

def run(wf, args):
    """Main entry point"""

    conf = load_conf(args)

    wf_server = WarningsFactory('nlt-server-leaks.json', post=True, check='Server leak checking')
    wf_client = WarningsFactory('nlt-client-leaks.json')

    conf.set_wf(wf)
    conf.set_args(args)
    setup_log_test(conf)

    server = DaosServer(conf, test_class='first')
    server.start()

    fatal_errors = BoolRatchet()
    fi_test = False

    if args.mode == 'launch':
        run_in_fg(server, conf)
    elif args.mode == 'il':
        fatal_errors.add_result(run_il_test(server, conf))
    elif args.mode == 'kv':
        test_pydaos_kv(server, conf)
    elif args.mode == 'overlay':
        fatal_errors.add_result(run_duns_overlay_test(server, conf))
    elif args.mode == 'set-fi':
        fatal_errors.add_result(set_server_fi(server))
    elif args.mode == 'fi':
        fi_test = True
    elif args.mode == 'all':
        fi_test = True
        fatal_errors.add_result(run_posix_tests(server, conf))
        fatal_errors.add_result(run_il_test(server, conf))
        fatal_errors.add_result(run_dfuse(server, conf))
        fatal_errors.add_result(run_duns_overlay_test(server, conf))
        test_pydaos_kv(server, conf)
        fatal_errors.add_result(set_server_fi(server))
    elif args.test == 'all':
        fatal_errors.add_result(run_posix_tests(server, conf))
    elif args.test:
        fatal_errors.add_result(run_posix_tests(server, conf, args.test))
    else:
        fatal_errors.add_result(run_posix_tests(server, conf))
        fatal_errors.add_result(run_il_test(server, conf))
        fatal_errors.add_result(run_dfuse(server, conf))
        fatal_errors.add_result(set_server_fi(server))

    if server.stop(wf_server) != 0:
        fatal_errors.fail()

    if args.mode == 'all':
        server = DaosServer(conf)
        server.start()
        if server.stop(wf_server) != 0:
            fatal_errors.fail()

    # If running all tests then restart the server under valgrind.
    # This is really, really slow so just do cont list, then
    # exit again.
    if args.mode == 'server-valgrind':
        server = DaosServer(conf, valgrind=True, test_class='valgrind')
        server.start()
        pools = server.fetch_pools()
        for pool in pools:
            cmd = ['cont', 'list', pool.id()]
            run_daos_cmd(conf, cmd, valgrind=False)
        if server.stop(wf_server) != 0:
            fatal_errors.add_result(True)

    # If the perf-check option is given then re-start everything without much
    # debugging enabled and run some microbenchmarks to give numbers for use
    # as a comparison against other builds.
    if args.perf_check or fi_test:
        args.server_debug = 'INFO'
        args.memcheck = 'no'
        args.dfuse_debug = 'WARN'
        server = DaosServer(conf, test_class='no-debug')
        server.start()
        if fi_test:
            # list-container test.
            fatal_errors.add_result(test_alloc_fail(server, conf))

            # Read-via-IL test, requires dfuse.
            fatal_errors.add_result(test_alloc_fail_cat(server, conf, wf_client))

            # Container attribute tests, work but disabled because of runtime concerns.
            fatal_errors.add_result(test_fi_get_attr(server, conf, wf_client))
            fatal_errors.add_result(test_fi_list_attr(server, conf, wf_client))

            # filesystem copy test - not complete.
            # fatal_errors.add_result(test_alloc_fail_copy(server, conf, wf_client))
        if args.perf_check:
            check_readdir_perf(server, conf)
        if server.stop(wf_server) != 0:
            fatal_errors.fail()

    if fatal_errors.errors:
        wf.add_test_case('Errors', 'Significant errors encountered')
    else:
        wf.add_test_case('Errors')

    if conf.valgrind_errors:
        print("Valgrind errors detected during execution")
        fatal_errors.add_result(True)

    wf_server.close()
    wf_client.close()
<<<<<<< HEAD

    print('Total time in log analysis: {:.2f} seconds'.format(conf.lt.total))
=======
    return fatal_errors

def main():
    """Wrap the core function, and catch/report any exceptions

    This allows the junit results to show at least a stack trace and assertion message for
    any failure, regardless of if it's from a test case or not.
    """

    parser = argparse.ArgumentParser(description='Run DAOS client on local node')
    parser.add_argument('--server-debug', default=None)
    parser.add_argument('--dfuse-debug', default=None)
    parser.add_argument('--class-name', default=None, help='class name to use for junit')
    parser.add_argument('--memcheck', default='some', choices=['yes', 'no', 'some'])
    parser.add_argument('--no-root', action='store_true')
    parser.add_argument('--max-log-size', default=None)
    parser.add_argument('--engine-count', type=int, default=1, help='Number of daos engines to run')
    parser.add_argument('--dfuse-dir', default='/tmp', help='parent directory for all dfuse mounts')
    parser.add_argument('--perf-check', action='store_true')
    parser.add_argument('--dtx', action='store_true')
    parser.add_argument('--test', help="Use '--test list' for list")
    parser.add_argument('mode', nargs='?')
    args = parser.parse_args()

    if args.mode and args.test:
        print('Cannot use mode and test')
        sys.exit(1)

    if args.test == 'list':
        tests = []
        for fn in dir(posix_tests):
            if fn.startswith('test'):
                tests.append(fn[5:])
        print('Tests are: {}'.format(','.join(sorted(tests))))
        sys.exit(1)

    wf = WarningsFactory('nlt-errors.json',
                         post_error=True,
                         check='Log file errors',
                         class_id=args.class_name,
                         junit=True)

    try:
        fatal_errors = run(wf, args)
        wf.add_test_case('exit_wrapper')
        wf.close()
    except Exception as error:
        print(error)
        print(str(error))
        print(repr(error))
        trace = ''.join(traceback.format_tb(error.__traceback__))
        wf.add_test_case('exit_wrapper', str(error), output=trace)
        wf.close()
        raise

>>>>>>> 9d751014
    if fatal_errors.errors:
        print("Significant errors encountered")
        sys.exit(1)

if __name__ == '__main__':
    main()<|MERGE_RESOLUTION|>--- conflicted
+++ resolved
@@ -833,7 +833,6 @@
 
         return self.test_pool.uuid
 
-<<<<<<< HEAD
     def get_test_pool_id(self):
         """Return a pool uuid to be used for testing
 
@@ -844,10 +843,7 @@
 
         return self.test_pool.id()
 
-def il_cmd(dfuse, cmd, check_read=True, check_write=True):
-=======
 def il_cmd(dfuse, cmd, check_read=True, check_write=True, check_fstat=True):
->>>>>>> 9d751014
     """Run a command under the interception library
 
     Do not run valgrind here, not because it's not useful
@@ -3417,10 +3413,8 @@
 
     wf_server.close()
     wf_client.close()
-<<<<<<< HEAD
 
     print('Total time in log analysis: {:.2f} seconds'.format(conf.lt.total))
-=======
     return fatal_errors
 
 def main():
@@ -3476,7 +3470,6 @@
         wf.close()
         raise
 
->>>>>>> 9d751014
     if fatal_errors.errors:
         print("Significant errors encountered")
         sys.exit(1)
