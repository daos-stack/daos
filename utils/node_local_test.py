--- conflicted
+++ resolved
@@ -878,16 +878,13 @@
     ofd.close()
     ret = il_cmd(dfuse, ['cat', fname], check_write=False)
     assert ret.returncode == 0
-<<<<<<< HEAD
     ofd = os.open(fname, os.O_TRUNC)
     assert_file_size_fd(ofd, 0)
     os.close(ofd)
-=======
     symlink_name = os.path.join(path, 'symlink_src')
     symlink_dest = 'missing_dest'
     os.symlink(symlink_dest, symlink_name)
     assert symlink_dest == os.readlink(symlink_name)
->>>>>>> 21d27170
 
 def stat_and_check(dfuse, pre_stat):
     """Check that dfuse started"""
