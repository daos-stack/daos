#!/usr/bin/python3

"""Test code for dfuse"""

import os
import sys
import time
import uuid
import yaml
import json
import signal
import subprocess
import tempfile
import pickle

from collections import OrderedDict

class DFTestFail(Exception):
    """Used to indicate test failure"""
    pass

class DFTestNoFi(DFTestFail):
    """Used to indicate Fault injection didn't work"""
    pass

instance_num = 0

def get_inc_id():
    """Return a unique character"""
    global instance_num
    instance_num += 1
    return str(instance_num)

def umount(path):
    """Umount dfuse from a given path"""
    cmd = ['fusermount3', '-u', path]
    ret = subprocess.run(cmd)
    print('rc from umount {}'.format(ret.returncode))
    return ret.returncode

class NLT_Conf():
    """Helper class for configuration"""
    def __init__(self, bc):
        self.bc = bc
        self.agent_dir = None
        self.wf = None

    def set_wf(self, wf):
        """Set the WarningsFactory object"""
        self.wf = wf

    def __getitem__(self, key):
        return self.bc[key]

class WarningsFactory():
    """Class to parse warnings, and save to JSON output file

    Take a list of failures, and output the data in a way that is best
    displayed according to
    https://github.com/jenkinsci/warnings-ng-plugin/blob/master/doc/Documentation.md
    """

    # Error levels supported by the reporint are LOW, NORMAL, HIGH, ERROR.
    # Errors from this list of functions are known to happen during shutdown
    # for the time being, so are downgraded to LOW.
    FLAKY_FUNCTIONS = ('ds_pool_child_purge')

    def __init__(self, filename):
        self._fd = open(filename, 'w')
        self.issues = []
        self.pending = []
        self._running = True
        # Save the filename of the object, as __file__ does not
        # work in __del__
        self._file = __file__.lstrip('./')
        self._flush()

    def __del__(self):
        """Ensure the file is flushed on exit, but if it hasn't already
        been closed then mark an error"""
        if not self._fd:
            return

        entry = {}
        entry['fileName'] = os.path.basename(self._file)
        entry['directory'] = os.path.dirname(self._file)
        entry['lineStart'] = sys._getframe().f_lineno
        entry['message'] = 'Tests exited without shutting down properly'
        entry['severity'] = 'ERROR'
        self.issues.append(entry)
        self.close()

    def explain(self, line, log_file, esignal):
        """Log an error, along with the other errors it caused

        Log the line as an error, and reference everything in the pending
        array.
        """
        count = len(self.pending)
        symptoms = set()
        locs = set()
        mtype = 'Fault injection'

        sev = 'LOW'
        if esignal:
            symptoms.add('Process died with signal {}'.format(esignal))
            sev = 'ERROR'
            mtype = 'Fault injection caused crash'
            count += 1

        if count == 0:
            print('Nothing to explain')
            return

        for (sline, smessage) in self.pending:
            locs.add('{}:{}'.format(sline.filename, sline.lineno))
            symptoms.add(smessage)

        preamble = 'Fault injected here caused {} errors,' \
                   ' logfile {}:'.format(count, log_file)

        message = '{} {} {}'.format(preamble,
                                    ' '.join(sorted(symptoms)),
                                    ' '.join(sorted(locs)))
        self.add(line,
                 sev,
                 message,
                 cat='Fault injection location',
                 mtype=mtype)
        self.pending = []

    def add(self, line, sev, message, cat=None, mtype=None):
        """Log an error

        Describe an error and add it to the issues array.
        Add it to the pending array, for later clarification
        """
        entry = {}
        entry['directory'] = os.path.dirname(line.filename)
        entry['fileName'] = os.path.basename(line.filename)
        if mtype:
            entry['type'] = mtype
        else:
            entry['type'] = message
        if cat:
            entry['category'] = cat
        entry['lineStart'] = line.lineno
        entry['description'] = message
        entry['message'] = line.get_anon_msg()
        entry['severity'] = sev
        if line.function in self.FLAKY_FUNCTIONS and \
           entry['severity'] != 'ERROR':
            entry['severity'] = 'LOW'
        self.issues.append(entry)
        if self.pending and self.pending[0][0].pid != line.pid:
            self.reset_pending()
        self.pending.append((line, message))
        self._flush()

    def reset_pending(self):
        """Reset the pending list

        Should be called before iterating on each new file, so errors
        from previous files aren't attribured to new files.
        """
        self.pending = []

    def _flush(self):
        """Write the current list to the json file

        This is done just in case of crash.  This function might get called
        from the __del__ method of DaosServer, so do not use __file__ here
        either.
        """
        self._fd.seek(0)
        self._fd.truncate(0)
        data = {}
        data['issues'] = list(self.issues)
        if self._running:
            # When the test is running insert an error in case of abnormal
            # exit, so that crashes in this code can be identified.
            entry = {}
            entry['fileName'] = os.path.basename(self._file)
            entry['directory'] = os.path.dirname(self._file)
            entry['lineStart'] = sys._getframe().f_lineno
            entry['severity'] = 'ERROR'
            entry['message'] = 'Tests are still running'
            data['issues'].append(entry)
        json.dump(data, self._fd, indent=2)
        self._fd.flush()

    def close(self):
        """Save, and close the log file"""
        self._running = False
        self._flush()
        self._fd.close()
        self._fd = None
        print('Closed JSON file with {} errors'.format(len(self.issues)))

def load_conf():
    """Load the build config file"""
    file_self = os.path.dirname(os.path.abspath(__file__))
    json_file = None
    while True:
        new_file = os.path.join(file_self, '.build_vars.json')
        if os.path.exists(new_file):
            json_file = new_file
            break
        file_self = os.path.dirname(file_self)
        if file_self == '/':
            raise Exception('build file not found')
    ofh = open(json_file, 'r')
    conf = json.load(ofh)
    ofh.close()
    return NLT_Conf(conf)

def get_base_env():
    """Return the base set of env vars needed for DAOS"""

    env = os.environ.copy()
    env['DD_MASK'] = 'all'
    env['DD_SUBSYS'] = 'all'
    env['D_LOG_MASK'] = 'DEBUG'
    env['FI_UNIVERSE_SIZE'] = '128'
    return env

class DaosServer():
    """Manage a DAOS server instance"""

    def __init__(self, conf):
        self.running = False

        self._sp = None
        self.conf = conf
        self._agent = None
        self.agent_dir = None
        # Also specified in the yaml file.
        self._log_file = '/tmp/dnt_server.log'

        socket_dir = '/tmp/dnt_sockets'
        if not os.path.exists(socket_dir):
            os.mkdir(socket_dir)
        if os.path.exists(self._log_file):
            os.unlink(self._log_file)

        self._agent_dir = tempfile.TemporaryDirectory(prefix='dnt_agent_')
        self.agent_dir = self._agent_dir.name

        if not os.path.exists(self.agent_dir):
            os.mkdir(self.agent_dir)

    def __del__(self):
        if self.running:
            self.stop()

    def start(self):
        """Start a DAOS server"""

        daos_server = os.path.join(self.conf['PREFIX'], 'bin', 'daos_server')

        self_dir = os.path.dirname(os.path.abspath(__file__))

        server_config = os.path.join(self_dir, 'nlt_server.yaml')

        cmd = [daos_server, '--config={}'.format(server_config),
               'start', '-t' '4', '--insecure', '-d', self.agent_dir,
               '--recreate-superblocks']

        server_env = get_base_env()
        server_env['DAOS_DISABLE_REQ_FWD'] = '1'
        self._sp = subprocess.Popen(cmd, env=server_env)

        agent_config = os.path.join(self_dir, 'nlt_agent.yaml')

        agent_bin = os.path.join(self.conf['PREFIX'], 'bin', 'daos_agent')

        self._agent = subprocess.Popen([agent_bin,
                                        '--config-path', agent_config,
                                        '--insecure',
                                        '--debug',
                                        '--runtime_dir', self.agent_dir,
                                        '--logfile', '/tmp/dnt_agent.log'],
                                       env=os.environ.copy())
        self.conf.agent_dir = self.agent_dir
        time.sleep(2)
        self.running = True

    def stop(self):
        """Stop a previously started DAOS server"""
        if self._agent:
            self._agent.send_signal(signal.SIGINT)
            ret = self._agent.wait(timeout=5)
            print('rc from agent is {}'.format(ret))

        if not self._sp:
            return

        # daos_server does not correctly shutdown daos_io_server yet
        # so find and kill daos_io_server directly.  This may cause
        # a assert in daos_io_server, but at least we can check that.
        # call daos_io_server, wait, and then call daos_server.
        # When parsing the server logs do not report on memory leaks
        # yet, as if it fails then lots of memory won't be freed and
        # it's not helpful at this stage to report that.
        # TODO: Remove this block when daos_server shutdown works.
        parent_pid = self._sp.pid
        for proc_id in os.listdir('/proc/'):
            if proc_id == 'self':
                continue
            status_file = '/proc/{}/status'.format(proc_id)
            if not os.path.exists(status_file):
                continue
            fd = open(status_file, 'r')
            this_proc = False
            for line in fd.readlines():
                try:
                    key, v = line.split(':', maxsplit=2)
                except ValueError:
                    continue
                value = v.strip()
                if key == 'Name' and value != 'daos_io_server':
                    break
                if key != 'PPid':
                    continue
                if int(value) == parent_pid:
                    this_proc = True
                    break
            if not this_proc:
                continue
            print('Target pid is {}'.format(proc_id))
            os.kill(int(proc_id), signal.SIGTERM)
            time.sleep(5)

        self._sp.send_signal(signal.SIGTERM)
        ret = self._sp.wait(timeout=5)
        print('rc from server is {}'.format(ret))
        # Show errors from server logs bug suppress memory leaks as the server
        # often segfaults at shutdown.
        if os.path.exists(self._log_file):
            # TODO: Enable memleak checking when server shutdown works.
            log_test(self.conf, self._log_file, show_memleaks=False)
        self.running = False
        return ret

def il_cmd(dfuse, cmd):
    """Run a command under the interception library"""
    my_env = get_base_env()
    prefix = 'dnt_dfuse_il_{}_'.format(get_inc_id())
    log_file = tempfile.NamedTemporaryFile(prefix=prefix,
                                           suffix='.log',
                                           delete=False)
    my_env['D_LOG_FILE'] = log_file.name
    my_env['LD_PRELOAD'] = os.path.join(dfuse.conf['PREFIX'],
                                        'lib64', 'libioil.so')
    ret = subprocess.run(cmd, env=my_env)
    print('Logged il to {}'.format(log_file.name))
    print(ret)
    log_test(dfuse.conf, log_file.name)
    assert ret.returncode == 0
    return ret

class ValgrindHelper():

    """Class for running valgrind commands

    This helps setup the command line required, and
    performs log modification after the fact to assist
    Jenkins in locating the source code.
    """

    def __init__(self, logid=None):

        # Set this to False to disable valgrind, which will run faster.
        self.use_valgrind = True
        self.full_check = True
        self._xml_file = None
        self._logid = logid

        self.src_dir = '{}/'.format(os.path.realpath(
            os.path.dirname(os.path.dirname(os.path.abspath(__file__)))))

    def get_cmd_prefix(self):
        """Return the command line prefix"""

        if not self.use_valgrind:
            return []

        if not self._logid:
            self._logid = get_inc_id()

        self._xml_file = 'dnt.{}.memcheck'.format(self._logid)

        cmd = ['valgrind', '--quiet', '--fair-sched=yes']

        if self.full_check:
            cmd.extend(['--leak-check=full', '--show-leak-kinds=all'])
        else:
            cmd.extend(['--leak-check=no'])

        s_arg = '--suppressions='
        cmd.extend(['{}{}'.format(s_arg,
                                  os.path.join('src',
                                               'cart',
                                               'utils',
                                               'memcheck-cart.supp')),
                    '{}{}'.format(s_arg,
                                  os.path.join('utils',
                                               'memcheck-daos-client.supp'))])

        cmd.extend(['--xml=yes',
                    '--xml-file={}'.format(self._xml_file)])
        return cmd

    def convert_xml(self):
        """Modify the xml file"""

        if not self.use_valgrind:
            return
        fd = open(self._xml_file, 'r')
        ofd = open('{}.xml'.format(self._xml_file), 'w')
        for line in fd:
            if self.src_dir in line:
                ofd.write(line.replace(self.src_dir, ''))
            else:
                ofd.write(line)
        os.unlink(self._xml_file)

class DFuse():
    """Manage a dfuse instance"""

    instance_num = 0

    def __init__(self, daos, conf, pool=None, container=None, path=None):
        if path:
            self.dir = path
        else:
            self.dir = '/tmp/dfs_test'
        self.pool = pool
        self.valgrind_file = None
        self.container = container
        self.conf = conf
        self._daos = daos
        self._sp = None

        prefix = 'dnt_dfuse_{}_'.format(get_inc_id())
        log_file = tempfile.NamedTemporaryFile(prefix=prefix,
                                               suffix='.log',
                                               delete=False)
        self.log_file = log_file.name

        self.valgrind = None
        if not os.path.exists(self.dir):
            os.mkdir(self.dir)

    def start(self, v_hint=None):
        """Start a dfuse instance"""
        dfuse_bin = os.path.join(self.conf['PREFIX'], 'bin', 'dfuse')

        single_threaded = False
        caching = False

        pre_inode = os.stat(self.dir).st_ino

        my_env = get_base_env()

        my_env['D_LOG_FILE'] = self.log_file
        my_env['DAOS_AGENT_DRPC_DIR'] = self._daos.agent_dir

        self.valgrind = ValgrindHelper(v_hint)
        cmd = self.valgrind.get_cmd_prefix()

        cmd.extend([dfuse_bin, '-s', '0', '-m', self.dir, '-f'])

        if single_threaded:
            cmd.append('-S')

        if caching:
            cmd.append('--enable-caching')

        if self.pool:
            cmd.extend(['--pool', self.pool])
        if self.container:
            cmd.extend(['--container', self.container])
        self._sp = subprocess.Popen(cmd, env=my_env)
        print('Started dfuse at {}'.format(self.dir))
        print('Log file is {}'.format(self.log_file))

        total_time = 0
        while os.stat(self.dir).st_ino == pre_inode:
            print('Dfuse not started, waiting...')
            try:
                ret = self._sp.wait(timeout=1)
                print('dfuse command exited with {}'.format(ret))
                self._sp = None
                if os.path.exists(self.log_file):
                    log_test(self.conf, self.log_file)
                raise Exception('dfuse died waiting for start')
            except subprocess.TimeoutExpired:
                pass
            total_time += 1
            if total_time > 60:
                raise Exception('Timeout starting dfuse')

    def _close_files(self):
        work_done = False
        for fname in os.listdir('/proc/self/fd'):
            try:
                tfile = os.readlink(os.path.join('/proc/self/fd', fname))
            except FileNotFoundError:
                continue
            if tfile.startswith(self.dir):
                print('closing file {}'.format(tfile))
                os.close(int(fname))
                work_done = True
        return work_done

    def __del__(self):
        if self._sp:
            self.stop()

    def stop(self):
        """Stop a previously started dfuse instance"""
        if not self._sp:
            return

        print('Stopping fuse')
        ret = umount(self.dir)
        if ret:
            self._close_files()
            umount(self.dir)

        try:
            ret = self._sp.wait(timeout=20)
            print('rc from dfuse {}'.format(ret))
        except subprocess.TimeoutExpired:
            self._sp.send_signal(signal.SIGTERM)
        self._sp = None
        log_test(self.conf, self.log_file)

        # Finally, modify the valgrind xml file to remove the
        # prefix to the src dir.
        self.valgrind.convert_xml()

    def wait_for_exit(self):
        """Wait for dfuse to exit"""
        ret = self._sp.wait()
        print('rc from dfuse {}'.format(ret))
        self._sp = None

def get_pool_list():
    """Return a list of valid pool names"""
    pools = []

    for fname in os.listdir('/mnt/daos'):
        if len(fname) != 36:
            continue
        try:
            uuid.UUID(fname)
        except ValueError:
            continue
        pools.append(fname)
    return pools

def assert_file_size(ofd, size):
    """Verify the file size is as expected"""
    stat = os.fstat(ofd.fileno())
    print('Checking file size is {} {}'.format(size, stat.st_size))
    assert stat.st_size == size

def import_daos(server, conf):
    """Return a handle to the pydaos module"""

    if sys.version_info.major < 3:
        pydir = 'python{}.{}'.format(sys.version_info.major,
                                     sys.version_info.minor)
    else:
        pydir = 'python{}'.format(sys.version_info.major)

    sys.path.append(os.path.join(conf['PREFIX'],
                                 'lib64',
                                 pydir,
                                 'site-packages'))

    os.environ["DAOS_AGENT_DRPC_DIR"] = server.agent_dir

    daos = __import__('pydaos')
    return daos

def run_daos_cmd(conf, cmd, fi_file=None, fi_valgrind=False):
    """Run a DAOS command

    Run a command, returning what subprocess.run() would.

    Enable logging, and valgrind for the command.
    """
    valgrind = ValgrindHelper()

    if fi_file:
        # Turn off Valgrind for the fault injection testing unless it's
        # specifically requested (typically if a fault injection results
        # in a SEGV/assert), and then if it is turned on then just check
        # memory access, not memory leaks.
        valgrind.use_valgrind = fi_valgrind
        valgrind.full_check = False

    exec_cmd = valgrind.get_cmd_prefix()
    exec_cmd.append(os.path.join(conf['PREFIX'], 'bin', 'daos'))
    exec_cmd.extend(cmd)

    cmd_env = get_base_env()

    prefix = 'dnt_cmd_{}_'.format(get_inc_id())
    log_file = tempfile.NamedTemporaryFile(prefix=prefix,
                                           suffix='.log',
                                           delete=False)

    if fi_file:
        cmd_env['D_FI_CONFIG'] = fi_file
    cmd_env['D_LOG_FILE'] = log_file.name
    if conf.agent_dir:
        cmd_env['DAOS_AGENT_DRPC_DIR'] = conf.agent_dir

    rc = subprocess.run(exec_cmd,
                        stdout=subprocess.PIPE,
                        env=cmd_env)

    show_memleaks = True
    skip_fi = False

    if fi_file:
        skip_fi = True

    fi_signal = None
    # A negative return code means the process exited with a signal so do not
    # check for memory leaks in this case as it adds noise, right when it's
    # least wanted.
    if rc.returncode < 0:
        show_memleaks = False
        fi_signal = -rc.returncode

    log_test(conf,
             log_file.name,
             show_memleaks=show_memleaks,
             skip_fi=skip_fi,
             fi_signal=fi_signal)
    valgrind.convert_xml()
    return rc

def create_cont(conf, pool, ctype=None):
    """Create a container and return a container list"""
    cmd = ['container', 'create', '--svc', '0', '--pool', pool]
    if ctype:
        cmd.extend(['--type', ctype])
    rc = run_daos_cmd(conf, cmd)
    print('rc is {}'.format(rc))
    assert rc.returncode == 0
    new_container = rc.stdout.decode().split(' ')[-1].rstrip()


    cmd = ['pool', 'list-containers', '--svc', '0', '--pool', pool]
    rc = run_daos_cmd(conf, cmd)
    print('rc is {}'.format(rc))
    assert rc.returncode == 0

    containers = rc.stdout.decode().split()
    containers.remove(new_container)
    containers.insert(0, new_container)
    return containers

def destroy_container(conf, pool, container):
    """Destroy a container"""
    cmd = ['container', 'destroy', '--svc', '0',
           '--pool', pool, '--cont', container]
    rc = run_daos_cmd(conf, cmd)
    print('rc is {}'.format(rc))
    assert rc.returncode == 0

def make_pool(daos, conf):
    """Create a DAOS pool"""

    time.sleep(2)

    daos_raw = __import__('pydaos.raw')

    context = daos.raw.DaosContext(os.path.join(conf['PREFIX'], 'lib64'))

    pool_con = daos.raw.DaosPool(context)

    try:
        pool_con.create(511, os.geteuid(), os.getegid(),
                        1024*1014*128, b'daos_server')
    except daos_raw.raw.daos_api.DaosApiError:
        time.sleep(10)
        pool_con.create(511, os.geteuid(), os.getegid(),
                        1024*1014*128, b'daos_server')
    return get_pool_list()

def run_tests(dfuse):
    """Run some tests"""
    path = dfuse.dir

    fname = os.path.join(path, 'test_file3')
    ofd = open(fname, 'w')
    ofd.write('hello')
    print(os.fstat(ofd.fileno()))
    ofd.flush()
    print(os.stat(fname))
    assert_file_size(ofd, 5)
    ofd.truncate(0)
    assert_file_size(ofd, 0)
    ofd.truncate(1024*1024)
    assert_file_size(ofd, 1024*1024)
    ofd.truncate(0)
    ofd.seek(0)
    ofd.write('world\n')
    ofd.flush()
    assert_file_size(ofd, 6)
    print(os.fstat(ofd.fileno()))
    ofd.close()
    il_cmd(dfuse, ['cat', fname])
    readdir_test(dfuse, 10)

def dfuse_wrapper(server, conf):
    """Start a dfuse instance, do something then tear it down"""
    daos = import_daos(server, conf)

    pools = get_pool_list()
    while len(pools) < 1:
        pools = make_pool(daos, conf)

    pool = pools[0]

    container = create_cont(conf, pool, ctype='POSIX')[0]
    dfuse = DFuse(server, conf, pool=pool, container=container)
    dfuse.start()
    readdir_test(dfuse, 30)
    dfuse.stop()
    destroy_container(conf, pool, container)

def readdir_test(dfuse, count):
    """Run a rudimentary readdir test"""

    path = dfuse.dir

    wide_dir = os.path.join(path, 'new_dir')
    os.mkdir(wide_dir)
    start = time.time()
    for idx in range(count):
        print('Creating file {}'.format(os.path.join(wide_dir, str(idx))))
        fd = open(os.path.join(wide_dir, str(idx)), 'w')
        fd.close()
    duration = time.time() - start
    print('Created {} files in {:.1f} seconds {:.1f}'.format(count,
                                                             duration,
                                                             count / duration))
    print('Listing dir contents')
    files = os.listdir(wide_dir)
    print(files)
    print(len(files))

def stat_and_check(dfuse, pre_stat):
    """Check that dfuse started"""
    post_stat = os.stat(dfuse.dir)
    if pre_stat.st_dev == post_stat.st_dev:
        raise DFTestFail('Device # unchanged')
    if post_stat.st_ino != 1:
        raise DFTestFail('Unexpected inode number')

def check_no_file(dfuse):
    """Check that a non-existent file doesn't exist"""
    try:
        os.stat(os.path.join(dfuse.dir, 'no-file'))
        raise DFTestFail('file exists')
    except FileNotFoundError:
        pass

lp = None
lt = None

def setup_log_test(conf):
    """Setup and import the log tracing code"""
    file_self = os.path.dirname(os.path.abspath(__file__))
    logparse_dir = os.path.join(file_self,
                                '../src/cart/test/util')
    crt_mod_dir = os.path.realpath(logparse_dir)
    print(crt_mod_dir)
    if crt_mod_dir not in sys.path:
        sys.path.append(crt_mod_dir)

    global lp
    global lt

    lp = __import__('cart_logparse')
    lt = __import__('cart_logtest')

    lt.wf = conf.wf

def log_test(conf,
             filename,
             show_memleaks=True,
             skip_fi=False,
             fi_signal=None):
    """Run the log checker on filename, logging to stdout"""

    print('Running log_test on {}'.format(filename))

    log_iter = lp.LogIter(filename)
    lto = lt.LogTest(log_iter)

    lto.hide_fi_calls = skip_fi

    try:
        lto.check_log_file(abort_on_warning=True,
                           show_memleaks=show_memleaks)
    except lt.LogCheckError:
        if lto.fi_location:
            conf.wf.explain(lto.fi_location,
                            os.path.basename(filename),
                            fi_signal)

    if skip_fi:
        if not show_memleaks:
            conf.wf.explain(lto.fi_location,
                            os.path.basename(filename),
                            fi_signal)
        if not lto.fi_triggered:
            raise DFTestNoFi

def create_and_read_via_il(dfuse, path):
    """Create file in dir, write to and and read
    through the interception library"""

    fname = os.path.join(path, 'test_file')
    ofd = open(fname, 'w')
    ofd.write('hello ')
    ofd.write('world\n')
    ofd.flush()
    assert_file_size(ofd, 12)
    print(os.fstat(ofd.fileno()))
    ofd.close()
    il_cmd(dfuse, ['cat', fname])

def run_container_query(conf, path):
    """Query a path to extract container information"""

    cmd = ['container', 'query', '--svc', '0', '--path', path]

    rc = run_daos_cmd(conf, cmd)

    assert rc.returncode == 0

    print(rc)
    output = rc.stdout.decode('utf-8')
    for line in output.splitlines():
        print(line)

def run_duns_overlay_test(server, conf):
    """Create a DUNS entry point, and then start fuse over it

    Fuse should use the pool/container IDs from the entry point,
    and expose the container.
    """
    daos = import_daos(server, conf)

    pools = get_pool_list()
    while len(pools) < 1:
        pools = make_pool(daos, conf)

    parent_dir = tempfile.TemporaryDirectory(prefix='dnt_uns_')

    uns_dir = os.path.join(parent_dir.name, 'uns_ep')

    rc = run_daos_cmd(conf, ['container',
                             'create',
                             '--svc',
                             '0',
                             '--pool',
                             pools[0],
                             '--type',
                             'POSIX',
                             '--path',
                             uns_dir])

    print('rc is {}'.format(rc))
    assert rc.returncode == 0

    dfuse = DFuse(server, conf, path=uns_dir)

    dfuse.start(v_hint='uns-overlay')
    # To show the contents.
    # getfattr -d <file>

    # This should work now if the container was correctly found
    create_and_read_via_il(dfuse, uns_dir)

    dfuse.stop()

def run_dfuse(server, conf):
    """Run several dfuse instances"""

    daos = import_daos(server, conf)

    pools = get_pool_list()
    while len(pools) < 1:
        pools = make_pool(daos, conf)

    dfuse = DFuse(server, conf)
    try:
        pre_stat = os.stat(dfuse.dir)
    except OSError:
        umount(dfuse.dir)
        raise
    container = str(uuid.uuid4())
    dfuse.start(v_hint='no_pool')
    print(os.statvfs(dfuse.dir))
    subprocess.run(['df', '-h'])
    subprocess.run(['df', '-i', dfuse.dir])
    print('Running dfuse with nothing')
    stat_and_check(dfuse, pre_stat)
    check_no_file(dfuse)
    for pool in pools:
        pool_stat = os.stat(os.path.join(dfuse.dir, pool))
        print('stat for {}'.format(pool))
        print(pool_stat)
        cdir = os.path.join(dfuse.dir, pool, container)
        os.mkdir(cdir)
        #create_and_read_via_il(dfuse, cdir)
    dfuse.stop()

    uns_container = container

    container2 = str(uuid.uuid4())
    dfuse = DFuse(server, conf, pool=pools[0])
    pre_stat = os.stat(dfuse.dir)
    dfuse.start(v_hint='pool_only')
    print('Running dfuse with pool only')
    stat_and_check(dfuse, pre_stat)
    check_no_file(dfuse)
    cpath = os.path.join(dfuse.dir, container2)
    os.mkdir(cpath)
    cdir = os.path.join(dfuse.dir, container)
    create_and_read_via_il(dfuse, cdir)

    dfuse.stop()

    dfuse = DFuse(server, conf, pool=pools[0], container=container)
    pre_stat = os.stat(dfuse.dir)
    dfuse.start(v_hint='pool_and_cont')
    print('Running fuse with both')

    stat_and_check(dfuse, pre_stat)

    create_and_read_via_il(dfuse, dfuse.dir)

    run_tests(dfuse)

    dfuse.stop()

    dfuse = DFuse(server, conf, pool=pools[0], container=container2)
    dfuse.start('uns-0')

    uns_path = os.path.join(dfuse.dir, 'ep0')

    uns_container = str(uuid.uuid4())

    cmd = ['container', 'create', '--svc', '0',
           '--pool', pools[0], '--cont', uns_container, '--path', uns_path,
           '--type', 'POSIX']

    print('Inserting entry point')
    rc = run_daos_cmd(conf, cmd)
    print('rc is {}'.format(rc))
    print(os.stat(uns_path))
    print(os.stat(uns_path))
    print(os.listdir(dfuse.dir))

    run_container_query(conf, uns_path)

    child_path = os.path.join(uns_path, 'child')
    os.mkdir(child_path)
    run_container_query(conf, child_path)

    dfuse.stop()

    print('Trying UNS')
    dfuse = DFuse(server, conf)
    dfuse.start('uns-2')

    # List the root container.
    print(os.listdir(os.path.join(dfuse.dir, pools[0], container2)))

    uns_path = os.path.join(dfuse.dir, pools[0], container2, 'ep0', 'ep')
    direct_path = os.path.join(dfuse.dir, pools[0], uns_container)

    uns_container = str(uuid.uuid4())

    # Make a link within the new container.
    cmd = ['container', 'create', '--svc', '0',
           '--pool', pools[0], '--cont', uns_container,
           '--path', uns_path, '--type', 'POSIX']

    print('Inserting entry point')
    rc = run_daos_cmd(conf, cmd)
    print('rc is {}'.format(rc))

    # List the root container again.
    print(os.listdir(os.path.join(dfuse.dir, pools[0], container2)))

    # List the target container.
    files = os.listdir(direct_path)
    print(files)
    # List the target container through UNS.
    print(os.listdir(uns_path))
    direct_stat = os.stat(os.path.join(direct_path, files[0]))
    uns_stat = os.stat(uns_path)
    print(direct_stat)
    print(uns_stat)
    assert uns_stat.st_ino == direct_stat.st_ino

    dfuse.stop()
    print('Trying UNS with previous cont')
    dfuse = DFuse(server, conf)
    dfuse.start('uns-3')

    files = os.listdir(direct_path)
    print(files)
    print(os.listdir(uns_path))

    direct_stat = os.stat(os.path.join(direct_path, files[0]))
    uns_stat = os.stat(uns_path)
    print(direct_stat)
    print(uns_stat)
    assert uns_stat.st_ino == direct_stat.st_ino
    dfuse.stop()

    print('Reached the end, no errors')

def run_il_test(server, conf):
    """Run a basic interception library test"""
    daos = import_daos(server, conf)

    pools = get_pool_list()

    # TODO: This doesn't work with two pools, partly related to
    # DAOS-5109 but there may be other issues.
    while len(pools) < 1:
        pools = make_pool(daos, conf)

    print('pools are ', ','.join(pools))

    dfuse = DFuse(server, conf)
    dfuse.start()

    dirs = []

    for p in pools:
        for _ in range(2):
            # Use a unique ID for each container to avoid DAOS-5109
            container = str(uuid.uuid4())

            d = os.path.join(dfuse.dir, p, container)
            try:
                print('Making directory {}'.format(d))
                os.mkdir(d)
            except FileExistsError:
                pass
            dirs.append(d)

    # Create a file natively.
    f = os.path.join(dirs[0], 'file')
    fd = open(f, 'w')
    fd.write('Hello')
    fd.close()
    # Copy it across containers.
    ret = il_cmd(dfuse, ['cp', f, dirs[-1]])
    assert ret.returncode == 0

    # Copy it within the container.
    child_dir = os.path.join(dirs[0], 'new_dir')
    os.mkdir(child_dir)
    il_cmd(dfuse, ['cp', f, child_dir])

    # Copy something into a container
    ret = il_cmd(dfuse, ['cp', '/bin/bash', dirs[-1]])
    assert ret.returncode == 0
    # Read it from within a container
    ret = il_cmd(dfuse, ['md5sum', os.path.join(dirs[-1], 'bash')])
    assert ret.returncode == 0
    dfuse.stop()

def run_in_fg(server, conf):
    """Run dfuse in the foreground.

    Block until ctrl-c is pressed.
    """
    daos = import_daos(server, conf)

    pools = get_pool_list()

    while len(pools) < 1:
        pools = make_pool(daos, conf)

    dfuse = DFuse(server, conf, pool=pools[0])
    dfuse.start()
    container = str(uuid.uuid4())
    t_dir = os.path.join(dfuse.dir, container)
    os.mkdir(t_dir)
    print('Running at {}'.format(t_dir))
    print('daos container create --svc 0 --type POSIX' \
          '--pool {} --path {}/uns-link'.format(
              pools[0], t_dir))
    print('cd {}/uns-link'.format(t_dir))
    print('daos container destroy --svc 0 --path {}/uns-link'.format(t_dir))
    print('daos pool list-containers --svc 0 --pool {}'.format(pools[0]))
    try:
        dfuse.wait_for_exit()
    except KeyboardInterrupt:
        pass
    dfuse = None

def test_pydaos_kv(server, conf):
    """Test the KV interface"""

    daos = import_daos(server, conf)

    pools = get_pool_list()

    while len(pools) < 1:
        pools = make_pool(daos, conf)

    pool = pools[0]

    c_uuid = create_cont(conf, pool)[0]

<<<<<<< HEAD
    kvg = dbm.daos_named_kv(pool, c_uuid)
=======
    print(container)
    c_uuid = container.decode().split()[-1]
    container = daos.Cont(pool, c_uuid)
>>>>>>> fb997d88

    kv = container.get_kv_by_name('my_test_kv', create=True)
    kv['a'] = 'a'
    kv['b'] = 'b'
    kv['list'] = pickle.dumps(list(range(1, 100000)))
    for k in range(1, 100):
        kv[str(k)] = pickle.dumps(list(range(1, 10)))
    print(type(kv))
    print(kv)
    print(kv['a'])

    print("First iteration")
    data = OrderedDict()
    for key in kv:
        print('key is {}, len {}'.format(key, len(kv[key])))
        print(type(kv[key]))
        data[key] = None

    print("Bulk loading")

    data['no-key'] = None

    kv.bget(data, value_size=16)
    print("Second iteration")
    failed = False
    for key in data:
        if data[key]:
            print('key is {}, len {}'.format(key, len(data[key])))
        elif key == 'no-key':
            pass
        else:
            failed = True
            print('Key is None {}'.format(key))

    if failed:
        print("That's not good")

    kv = None
    print('Closing container and opening new one')
    kv = container.get_kv_by_name('my_test_kv')

def test_alloc_fail(conf):
    """run 'daos' client binary with fault injection

    Enable the fault injection for the daos binary, injecting
    allocation failures at different locations.  Keep going until
    the client runs with no faults injected (about 800 iterations).

    Disable valgrind for this test as it takes a long time to run
    with valgrind enabled, use purely the log analysis to find issues.

    Ignore new error messages containing the numeric value of -DER_NOMEM
    but warn on all other warnings generated.
    """

    pools = get_pool_list()

    if len(pools) > 1:
        pool = pools[0]
    else:
        pool = '5848df55-a97c-46e3-8eca-45adf85591d6'

    cmd = ['pool', 'list-containers', '--svc', '0', '--pool', pool]

    fid = 1

    fatal_errors = False

    while True:
        fc = {}
        fc['fault_config'] = [{'id': 0,
                               'probability_x': 1,
                               'probability_y': 1,
                               'interval': fid,
                               'max_faults': 1}]

        fi_file = tempfile.NamedTemporaryFile(prefix='fi_',
                                              suffix='.yaml')

        fi_file.write(yaml.dump(fc, encoding='utf=8'))
        fi_file.flush()

        try:
            rc = run_daos_cmd(conf, cmd, fi_file=fi_file.name)
            if rc.returncode < 0:
                print(rc)
                print('Rerunning test under valgrind, fid={}'.format(fid))
                rc = run_daos_cmd(conf,
                                  cmd,
                                  fi_file=fi_file.name,
                                  fi_valgrind=True)
                fatal_errors = True
        except DFTestNoFi:
            print('Fault injection did not trigger, returning')
            break

        print(rc)
        fid += 1
        # Keep going until program runs to completion.  We should add checking
        # of exit code at some point, but it would need to be reported properly
        # through Jenkins.
        # if rc.returncode not in (1, 255):
        #   break
    return fatal_errors

def main():
    """Main entry point"""

    conf = load_conf()

    wf = WarningsFactory('nlt-errors.json')

    conf.set_wf(wf)
    setup_log_test(conf)

    server = DaosServer(conf)
    server.start()

    fatal_errors = False

    if len(sys.argv) == 2 and sys.argv[1] == 'launch':
        run_in_fg(server, conf)
    elif len(sys.argv) == 2 and sys.argv[1] == 'il':
        run_il_test(server, conf)
    elif len(sys.argv) == 2 and sys.argv[1] == 'kv':
        test_pydaos_kv(server, conf)
    elif len(sys.argv) == 2 and sys.argv[1] == 'overlay':
        run_duns_overlay_test(server, conf)
    elif len(sys.argv) == 2 and sys.argv[1] == 'readdir':
        dfuse_wrapper(server, conf)
    elif len(sys.argv) == 2 and sys.argv[1] == 'fi':
        fatal_errors = test_alloc_fail(conf)
    elif len(sys.argv) == 2 and sys.argv[1] == 'all':
        run_il_test(server, conf)
        run_dfuse(server, conf)
        run_duns_overlay_test(server, conf)
        test_pydaos_kv(server, conf)
        fatal_errors = test_alloc_fail(conf)
    else:
        run_il_test(server, conf)
        run_dfuse(server, conf)

    if server.stop() != 0:
        fatal_errors = True

    wf.close()
    if fatal_errors:
        print("Significant errors encountered")

if __name__ == '__main__':
    main()<|MERGE_RESOLUTION|>--- conflicted
+++ resolved
@@ -1132,13 +1132,7 @@
 
     c_uuid = create_cont(conf, pool)[0]
 
-<<<<<<< HEAD
-    kvg = dbm.daos_named_kv(pool, c_uuid)
-=======
-    print(container)
-    c_uuid = container.decode().split()[-1]
     container = daos.Cont(pool, c_uuid)
->>>>>>> fb997d88
 
     kv = container.get_kv_by_name('my_test_kv', create=True)
     kv['a'] = 'a'
