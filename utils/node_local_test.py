#!/usr/bin/env python3
"""
Node local test (NLT).

Test script for running DAOS on a single node over tmpfs and running initial
smoke/unit tests.

Includes support for DFuse with a number of unit tests, as well as stressing
the client with fault injection of D_ALLOC() usage.
"""

# pylint: disable=too-many-lines

import os
from os.path import join
import sys
import time
import uuid
import json
import copy
import signal
import pprint
import stat
import errno
import argparse
import threading
import functools
import traceback
import subprocess  # nosec
import tempfile
import pickle  # nosec
from collections import OrderedDict
import xattr
import junit_xml
import tabulate
import yaml


class NLTestFail(Exception):
    """Used to indicate test failure"""


class NLTestNoFi(NLTestFail):
    """Used to indicate Fault injection didn't work"""


class NLTestNoFunction(NLTestFail):
    """Used to indicate a function did not log anything"""

    def __init__(self, function):
        super().__init__(self)
        self.function = function


class NLTestTimeout(NLTestFail):
    """Used to indicate that an operation timed out"""


instance_num = 0


def get_inc_id():
    """Return a unique character"""
    global instance_num
    instance_num += 1
    return '{:04d}'.format(instance_num)


def umount(path, bg=False):
    """Umount dfuse from a given path"""
    if bg:
        cmd = ['fusermount3', '-uz', path]
    else:
        cmd = ['fusermount3', '-u', path]
    ret = subprocess.run(cmd, check=False)
    print('rc from umount {}'.format(ret.returncode))
    return ret.returncode

class NLTConf():
    """Helper class for configuration"""
    def __init__(self, bc, args):
        self.bc = bc
        self.agent_dir = None
        self.wf = None
        self.args = None
        self.max_log_size = None
        self.valgrind_errors = False
        self.lt = CulmTimer()
        self.lt_compress = CulmTimer()
        self.dfuse_parent_dir = tempfile.mkdtemp(dir=args.dfuse_dir,
                                                 prefix='dnt_dfuse_')
        self.tmp_dir = None
        if args.class_name:
            self.tmp_dir = join('nlt_logs', args.class_name)
            if os.path.exists(self.tmp_dir):
                for old_file in os.listdir(self.tmp_dir):
                    os.unlink(join(self.tmp_dir, old_file))
                os.rmdir(self.tmp_dir)
            os.makedirs(self.tmp_dir)

        self._compress_procs = []

    def __del__(self):
        self.flush_bz2()
        os.rmdir(self.dfuse_parent_dir)

    def set_wf(self, wf):
        """Set the WarningsFactory object"""
        self.wf = wf

    def set_args(self, args):
        """Set command line args"""
        self.args = args

        # Parse the max log size.
        if args.max_log_size:
            size = args.max_log_size
            if size.endswith('MiB'):
                size = int(size[:-3])
                size *= (1024 * 1024)
            elif size.endswith('GiB'):
                size = int(size[:-3])
                size *= (1024 * 1024 * 1024)
            self.max_log_size = int(size)

    def __getitem__(self, key):
        return self.bc[key]

    def compress_file(self, filename):
        """Compress a file using bz2 for space reasons

        Launch a bzip2 process in the background as this is time consuming, and each time
        a new process is launched then reap any previous ones which have completed.
        """

        # pylint: disable=consider-using-with
        self._compress_procs[:] = (proc for proc in self._compress_procs if proc.poll())
        self._compress_procs.append(subprocess.Popen(['bzip2', '--best', filename]))

    def flush_bz2(self):
        """Wait for all bzip2 subprocess to finish"""
        self.lt_compress.start()
        for proc in self._compress_procs:
            proc.wait()
        self._compress_procs = []
        self.lt_compress.stop()

class CulmTimer():
    """Class to keep track of elapsed time so we know where to focus performance tuning"""

    def __init__(self):
        self.total = 0
        self._start = None

    def start(self):
        """Start the timer"""
        self._start = time.time()

    def stop(self):
        """Stop the timer, and add elapsed to total"""
        self.total += time.time() - self._start

class BoolRatchet():
    """Used for saving test results"""

    # Any call to fail() of add_result with a True value will result
    # in errors being True.

    def __init__(self):
        self.errors = False

    def fail(self):
        """Mark as failure"""
        self.errors = True

    def add_result(self, result):
        """Save result, keep record of failure"""
        if result:
            self.fail()

class WarningsFactory():
    """Class to parse warnings, and save to JSON output file

    Take a list of failures, and output the data in a way that is best
    displayed according to
    https://github.com/jenkinsci/warnings-ng-plugin/blob/master/doc/Documentation.md
    """

    # Error levels supported by the reporting are LOW, NORMAL, HIGH, ERROR.

    def __init__(self,
                 filename,
                 junit=False,
                 class_id=None,
                 post=False,
                 post_error=False,
                 check=None):
        # pylint: disable=consider-using-with
        self._fd = open(filename, 'w')
        self.filename = filename
        self.post = post
        self.post_error = post_error
        self.check = check
        self.issues = []
        self._class_id = class_id
        self.pending = []
        self._running = True
        # Save the filename of the object, as __file__ does not
        # work in __del__
        self._file = __file__.lstrip('./')
        self._flush()

        if junit:
            # Insert a test-case and force it to failed.  Save this to file
            # and keep it there, until close() method is called, then remove
            # it and re-save.  This means any crash will result in there
            # being a results file with an error recorded.
            tc = junit_xml.TestCase('Sanity', classname=self._class_name('core'))
            tc.add_error_info('NLT exited abnormally')
            test_case = junit_xml.TestCase('Startup', classname=self._class_name('core'))
            self.ts = junit_xml.TestSuite('Node Local Testing', test_cases=[test_case, tc])
            self._write_test_file()
        else:
            self.ts = None

    def _class_name(self, class_name):
        """Return a formatted ID string for class"""

        if self._class_id:
            return 'NLT.{}.{}'.format(self._class_id, class_name)
        return 'NLT.{}'.format(class_name)

    def __del__(self):
        """Ensure the file is flushed on exit, but if it hasn't already
        been closed then mark an error"""
        if not self._fd:
            return

        entry = {}
        entry['fileName'] = self._file
        # pylint: disable=protected-access
        entry['lineStart'] = sys._getframe().f_lineno
        entry['message'] = 'Tests exited without shutting down properly'
        entry['severity'] = 'ERROR'
        self.issues.append(entry)

        # Do not try and write the junit file here, as that does not work
        # during teardown.
        self.ts = None
        self.close()

    def add_test_case(self, name, failure=None, test_class='core', output=None, duration=None,
                      stdout=None, stderr=None):
        """Add a test case to the results

        class and other metadata will be set automatically,
        if failure is set the test will fail with the message
        provided.  Saves the state to file after each update.
        """
        if not self.ts:
            return

        tc = junit_xml.TestCase(name, classname=self._class_name(test_class), elapsed_sec=duration,
                                stdout=stdout, stderr=stderr)
        if failure:
            tc.add_failure_info(failure, output=output)
        self.ts.test_cases.append(tc)

        self._write_test_file()

    def _write_test_file(self):
        """Write test results to file"""

        with open('nlt-junit.xml', 'w') as f:
            junit_xml.TestSuite.to_file(f, [self.ts], prettyprint=True)

    def explain(self, line, log_file, esignal):
        """Log an error, along with the other errors it caused

        Log the line as an error, and reference everything in the pending
        array.
        """
        count = len(self.pending)
        symptoms = set()
        locs = set()
        mtype = 'Fault injection'

        sev = 'LOW'
        if esignal:
            symptoms.add('Process died with signal {}'.format(esignal))
            sev = 'ERROR'
            mtype = 'Fault injection caused crash'
            count += 1

        if count == 0:
            return

        for (sline, smessage) in self.pending:
            locs.add('{}:{}'.format(sline.filename, sline.lineno))
            symptoms.add(smessage)

        preamble = 'Fault injected here caused {} errors,' \
                   ' logfile {}:'.format(count, log_file)

        message = '{} {} {}'.format(preamble,
                                    ' '.join(sorted(symptoms)),
                                    ' '.join(sorted(locs)))
        self.add(line,
                 sev,
                 message,
                 cat='Fault injection location',
                 mtype=mtype)
        self.pending = []

    def add(self, line, sev, message, cat=None, mtype=None):
        """Log an error

        Describe an error and add it to the issues array.
        Add it to the pending array, for later clarification
        """
        entry = {}
        entry['fileName'] = line.filename
        if mtype:
            entry['type'] = mtype
        else:
            entry['type'] = message
        if cat:
            entry['category'] = cat
        entry['lineStart'] = line.lineno
        # Jenkins no longer seems to display the description.
        entry['description'] = message
        entry['message'] = '{}\n{}'.format(line.get_anon_msg(), message)
        entry['severity'] = sev
        self.issues.append(entry)
        if self.pending and self.pending[0][0].pid != line.pid:
            self.reset_pending()
        self.pending.append((line, message))
        self._flush()
        if self.post or (self.post_error and sev in ('HIGH', 'ERROR')):
            # https://docs.github.com/en/actions/reference/workflow-commands-for-github-actions
            if self.post_error:
                message = line.get_msg()
            print('::warning file={},line={},::{}, {}'.format(line.filename,
                                                              line.lineno,
                                                              self.check,
                                                              message))

    def reset_pending(self):
        """Reset the pending list

        Should be called before iterating on each new file, so errors
        from previous files aren't attributed to new files.
        """
        self.pending = []

    def _flush(self):
        """Write the current list to the json file

        This is done just in case of crash.  This function might get called
        from the __del__ method of DaosServer, so do not use __file__ here
        either.
        """
        self._fd.seek(0)
        self._fd.truncate(0)
        data = {}
        data['issues'] = list(self.issues)
        if self._running:
            # When the test is running insert an error in case of abnormal
            # exit, so that crashes in this code can be identified.
            entry = {}
            entry['fileName'] = self._file
            # pylint: disable=protected-access
            entry['lineStart'] = sys._getframe().f_lineno
            entry['severity'] = 'ERROR'
            entry['message'] = 'Tests are still running'
            data['issues'].append(entry)
        json.dump(data, self._fd, indent=2)
        self._fd.flush()

    def close(self):
        """Save, and close the log file"""
        self._running = False
        self._flush()
        self._fd.close()
        self._fd = None
        print('Closed JSON file {} with {} errors'.format(self.filename,
                                                          len(self.issues)))
        if self.ts:
            # This is a controlled shutdown, so wipe the error saying forced
            # exit.
            self.ts.test_cases[1].errors = []
            self.ts.test_cases[1].error_message = []
            self._write_test_file()

def load_conf(args):
    """Load the build config file"""
    file_self = os.path.dirname(os.path.abspath(__file__))
    json_file = None
    while True:
        new_file = join(file_self, '.build_vars.json')
        if os.path.exists(new_file):
            json_file = new_file
            break
        file_self = os.path.dirname(file_self)
        if file_self == '/':
            raise Exception('build file not found')
    with open(json_file, 'r') as ofh:
        conf = json.load(ofh)
    return NLTConf(conf, args)

def get_base_env(clean=False):
    """Return the base set of env vars needed for DAOS"""

    if clean:
        env = OrderedDict()
    else:
        env = os.environ.copy()
    env['DD_MASK'] = 'all'
    env['DD_SUBSYS'] = 'all'
    env['D_LOG_MASK'] = 'DEBUG'
    env['D_LOG_SIZE'] = '5g'
    env['FI_UNIVERSE_SIZE'] = '128'
    return env

class DaosPool():
    """Class to store data about daos pools"""
    def __init__(self, server, pool_uuid, label):
        self._server = server
        self.uuid = pool_uuid
        self.label = label

    def id(self):
        """Return the pool ID (label if set; UUID otherwise)"""
        if self.label:
            return self.label
        return self.uuid

    def dfuse_mount_name(self):
        """Return the string to pass to dfuse mount

        This should be a label if set, otherwise just the
        uuid.
        """
        return self.id()

    def fetch_containers(self):
        """Query the server and return a list of container objects"""
        rc = run_daos_cmd(self._server.conf, ['container', 'list', self.uuid], use_json=True)

        data = rc.json

        assert data['status'] == 0, rc
        assert data['error'] is None, rc

        if data['response'] is None:
            print('No containers in pool')
            return []

        containers = []
        for cont in data['response']:
            containers.append(DaosCont(cont['uuid'], cont['label']))
        return containers


class DaosCont():
    """Class to store data about daos containers"""

    # pylint: disable=too-few-public-methods

    def __init__(self, cont_uuid, label):
        self.uuid = cont_uuid
        if label == 'container_label_not_set':
            self.label = None
        else:
            self.label = label

class DaosServer():
    """Manage a DAOS server instance"""

    def __init__(self, conf, test_class=None, valgrind=False, wf=None, fe=None):
        self.running = False
        self._file = __file__.lstrip('./')
        self._sp = None
        self.wf = wf
        self.fe = fe
        self.conf = conf
        if test_class:
            self._test_class = 'Server.{}'.format(test_class)
        else:
            self._test_class = None
        self.valgrind = valgrind
        self._agent = None
        self.engines = conf.args.engine_count
        # pylint: disable=consider-using-with
        self.control_log = tempfile.NamedTemporaryFile(prefix='dnt_control_',
                                                       suffix='.log',
                                                       dir=conf.tmp_dir,
                                                       delete=False)
        self.agent_log = tempfile.NamedTemporaryFile(prefix='dnt_agent_',
                                                     suffix='.log',
                                                     dir=conf.tmp_dir,
                                                     delete=False)
        self.server_logs = []
        for engine in range(self.engines):
            prefix = 'dnt_server_{}_'.format(engine)
            lf = tempfile.NamedTemporaryFile(prefix=prefix,
                                             suffix='.log',
                                             dir=conf.tmp_dir,
                                             delete=False)
            self.server_logs.append(lf)
        self.__process_name = 'daos_engine'
        if self.valgrind:
            self.__process_name = 'valgrind'

        socket_dir = '/tmp/dnt_sockets'
        if not os.path.exists(socket_dir):
            os.mkdir(socket_dir)

        self.agent_dir = tempfile.mkdtemp(prefix='dnt_agent_')

        self._yaml_file = None
        self._io_server_dir = None
        self.test_pool = None
        self.network_interface = None
        self.network_provider = None

        # Detect the number of cores for dfuse and do something sensible, if there are
        # more than 32 on the node then use 12, otherwise use the whole node.
        num_cores = len(os.sched_getaffinity(0))
        if num_cores > 32:
            self.dfuse_cores = 12
        else:
            self.dfuse_cores = None
        self.fuse_procs = []

    def __enter__(self):
        self.start()
        return self

    def __exit__(self, _type, _value, _traceback):
        rc = self.stop(self.wf)
        if rc != 0 and self.fe is not None:
            self.fe.fail()
        return False

    def add_fuse(self, fuse):
        """Register a new fuse instance"""
        self.fuse_procs.append(fuse)

    def remove_fuse(self, fuse):
        """Deregister a fuse instance"""
        self.fuse_procs.remove(fuse)

    def __del__(self):
        if self._agent:
            self._stop_agent()
        try:
            if self.running:
                self.stop(None)
        except NLTestTimeout:
            print('Ignoring timeout on stop')
        server_file = join(self.agent_dir, '.daos_server.active.yml')
        if os.path.exists(server_file):
            os.unlink(server_file)
        for log in self.server_logs:
            if os.path.exists(log.name):
                log_test(self.conf, log.name)
        try:
            os.unlink(join(self.agent_dir, 'nlt_agent.yaml'))
            os.rmdir(self.agent_dir)
        except OSError as error:
            print(os.listdir(self.agent_dir))
            raise error

    def _add_test_case(self, name, failure=None, duration=None):
        """Add a test case to the server instance

        Simply wrapper to automatically add the class
        """
        if not self._test_class:
            return

        self.conf.wf.add_test_case(name, failure=failure, duration=duration,
                                   test_class=self._test_class)

    def _check_timing(self, name, start, max_time):
        elapsed = time.time() - start
        if elapsed > max_time:
            res = f'{name} failed after {elapsed:.2f}s (max {max_time:.2f}s)'
            self._add_test_case(name, duration=elapsed, failure=res)
            raise NLTestTimeout(res)

    def _check_system_state(self, desired_states):
        """Check the system state for against list

        Return true if all members are in a state specified by the
        desired_states.
        """
        if not isinstance(desired_states, list):
            desired_states = [desired_states]

        rc = self.run_dmg(['system', 'query', '--json'])
        if rc.returncode != 0:
            return False
        data = json.loads(rc.stdout.decode('utf-8'))
        if data['error'] or data['status'] != 0:
            return False
        members = data['response']['members']
        if members is None:
            return False
        if len(members) != self.engines:
            return False

        for member in members:
            if member['state'] not in desired_states:
                return False
        return True

    def start(self):
        """Start a DAOS server"""

        # pylint: disable=consider-using-with
        server_env = get_base_env(clean=True)

        if self.valgrind:
            valgrind_args = ['--fair-sched=yes',
                             '--xml=yes',
                             '--xml-file=dnt_server.%p.memcheck.xml',
                             '--num-callers=2',
                             '--leak-check=no',
                             '--keep-stacktraces=none',
                             '--undef-value-errors=no']
            self._io_server_dir = tempfile.TemporaryDirectory(prefix='dnt_io_')

            with open(join(self._io_server_dir.name, 'daos_engine'), 'w') as fd:
                fd.write('#!/bin/sh\n')
                fd.write('export PATH=$REAL_PATH\n')
                fd.write('exec valgrind {} daos_engine "$@"\n'.format(' '.join(valgrind_args)))

            os.chmod(join(self._io_server_dir.name, 'daos_engine'),
                     stat.S_IXUSR | stat.S_IRUSR)

            server_env['REAL_PATH'] = '{}:{}'.format(
                join(self.conf['PREFIX'], 'bin'), server_env['PATH'])
            server_env['PATH'] = '{}:{}'.format(self._io_server_dir.name,
                                                server_env['PATH'])

        daos_server = join(self.conf['PREFIX'], 'bin', 'daos_server')

        self_dir = os.path.dirname(os.path.abspath(__file__))

        # Create a server yaml file.  To do this open and copy the
        # nlt_server.yaml file in the current directory, but overwrite
        # the server log file with a temporary file so that multiple
        # server runs do not overwrite each other.
        with open(join(self_dir, 'nlt_server.yaml'), 'r') as scfd:
            scyaml = yaml.safe_load(scfd)
        if self.conf.args.server_debug:
            scyaml['control_log_mask'] = 'ERROR'
            scyaml['engines'][0]['log_mask'] = self.conf.args.server_debug
        scyaml['control_log_file'] = self.control_log.name

        scyaml['socket_dir'] = self.agent_dir

        for (key, value) in server_env.items():
            scyaml['engines'][0]['env_vars'].append(f'{key}={value}')

        ref_engine = copy.deepcopy(scyaml['engines'][0])
        ref_engine['storage'][0]['scm_size'] = int(
            ref_engine['storage'][0]['scm_size'] / self.engines)
        scyaml['engines'] = []
        # Leave some cores for dfuse, and start the daos server after these.
        if self.dfuse_cores:
            first_core = self.dfuse_cores
        else:
            first_core = 0
        server_port_count = int(server_env['FI_UNIVERSE_SIZE'])
        self.network_interface = ref_engine['fabric_iface']
        self.network_provider = scyaml['provider']
        for idx in range(self.engines):
            engine = copy.deepcopy(ref_engine)
            engine['log_file'] = self.server_logs[idx].name
            engine['first_core'] = first_core + (ref_engine['targets'] * idx)
            engine['fabric_iface_port'] += server_port_count * idx
            engine['storage'][0]['scm_mount'] = f'{ref_engine["storage"][0]["scm_mount"]}_{idx}'
            scyaml['engines'].append(engine)
        self._yaml_file = tempfile.NamedTemporaryFile(prefix='nlt-server-config-', suffix='.yaml')
        self._yaml_file.write(yaml.dump(scyaml, encoding='utf-8'))
        self._yaml_file.flush()

        cmd = [daos_server, f'--config={self._yaml_file.name}', 'start', '--insecure']

        if self.conf.args.no_root:
            cmd.append('--recreate-superblocks')

        self._sp = subprocess.Popen(cmd)

        agent_config = join(self.agent_dir, 'nlt_agent.yaml')
        with open(agent_config, 'w') as fd:
            agent_data = {'access_points': scyaml['access_points']}
            json.dump(agent_data, fd)

        agent_bin = join(self.conf['PREFIX'], 'bin', 'daos_agent')

        agent_cmd = [agent_bin,
                     '--config-path', agent_config,
                     '--insecure',
                     '--runtime_dir', self.agent_dir,
                     '--logfile', self.agent_log.name]

        if not self.conf.args.server_debug:
            agent_cmd.append('--debug')

        self._agent = subprocess.Popen(agent_cmd)
        self.conf.agent_dir = self.agent_dir

        # Configure the storage.  DAOS wants to mount /mnt/daos itself if not
        # already mounted, so let it do that.
        # This code supports three modes of operation:
        # /mnt/daos is not mounted.  It will be mounted and formatted.
        # /mnt/daos exists and has data in.  It will be used as is.
        # /mnt/daos is mounted but empty.  It will be used-as is.
        # In this last case the --no-root option must be used.
        start = time.time()
        max_start_time = 120

        cmd = ['storage', 'format', '--json']
        while True:
            try:
                rc = self._sp.wait(timeout=0.5)
                print(rc)
                res = 'daos server died waiting for start'
                self._add_test_case('format', failure=res)
                raise Exception(res)
            except subprocess.TimeoutExpired:
                pass
            rc = self.run_dmg(cmd)

            data = json.loads(rc.stdout.decode('utf-8'))
            print('cmd: {} data: {}'.format(cmd, data))

            if data['error'] is None:
                break

            if 'running system' in data['error']:
                break

            self._check_timing('format', start, max_start_time)
        duration = time.time() - start
        self._add_test_case('format', duration=duration)
        print('Format completion in {:.2f} seconds'.format(duration))
        self.running = True

        # Now wait until the system is up, basically the format to happen.
        while True:
            time.sleep(0.5)
            if self._check_system_state(['ready', 'joined']):
                break
            self._check_timing("start", start, max_start_time)
        duration = time.time() - start
        self._add_test_case('start', duration=duration)
        print('Server started in {:.2f} seconds'.format(duration))
        self.fetch_pools()

    def _stop_agent(self):
        self._agent.send_signal(signal.SIGINT)
        ret = self._agent.wait(timeout=5)
        print(f'rc from agent is {ret}')
        self._agent = None
        try:
            os.unlink(join(self.agent_dir, 'daos_agent.sock'))
        except FileNotFoundError:
            pass

    def stop(self, wf):
        """Stop a previously started DAOS server"""

        for fuse in self.fuse_procs:
            print('Stopping server with running fuse procs, cleaning up')
            self._add_test_case('server-stop-with-running-fuse', failure=str(fuse))
            fuse.stop()

        if self._agent:
            self._stop_agent()

        if not self._sp:
            return 0

        # Check the correct number of processes are still running at this
        # point, in case anything has crashed.  daos_server does not
        # propagate errors, so check this here.
        parent_pid = self._sp.pid
        procs = []
        for proc_id in os.listdir('/proc/'):
            if proc_id == 'self':
                continue
            status_file = '/proc/{}/status'.format(proc_id)
            if not os.path.exists(status_file):
                continue
            with open(status_file, 'r') as fd:
                for line in fd.readlines():
                    try:
                        key, v = line.split(':', maxsplit=2)
                    except ValueError:
                        continue
                    value = v.strip()
                    if key == 'Name' and value != self.__process_name:
                        break
                    if key != 'PPid':
                        continue
                    if int(value) == parent_pid:
                        procs.append(proc_id)
                        break

        if len(procs) != self.engines:
            # Mark this as a warning, but not a failure.  This is currently
            # expected when running with preexisting data because the server
            # is calling exec.  Do not mark as a test failure for the same
            # reason.
            entry = {}
            entry['fileName'] = self._file
            # pylint: disable=protected-access
            entry['lineStart'] = sys._getframe().f_lineno
            entry['severity'] = 'NORMAL'
            message = 'Incorrect number of engines running ({} vs {})'\
                      .format(len(procs), self.engines)
            entry['message'] = message
            self.conf.wf.issues.append(entry)
            self._add_test_case('server_stop', failure=message)
        rc = self.run_dmg(['system', 'stop'])
        if rc.returncode != 0:
            print(rc)
            entry = {}
            entry['fileName'] = self._file
            # pylint: disable=protected-access
            entry['lineStart'] = sys._getframe().f_lineno
            entry['severity'] = 'ERROR'
            msg = 'dmg system stop failed with {}'.format(rc.returncode)
            entry['message'] = msg
            self.conf.wf.issues.append(entry)
        assert rc.returncode == 0, rc

        start = time.time()
        max_stop_time = 30
        while True:
            time.sleep(0.5)
            if self._check_system_state('stopped'):
                break
            self._check_timing("stop", start, max_stop_time)

        duration = time.time() - start
        self._add_test_case('stop', duration=duration)
        print('Server stopped in {:.2f} seconds'.format(duration))

        self._sp.send_signal(signal.SIGTERM)
        ret = self._sp.wait(timeout=5)
        print('rc from server is {}'.format(ret))

        self.conf.compress_file(self.agent_log.name)
        self.conf.compress_file(self.control_log.name)

        for log in self.server_logs:
            log_test(self.conf, log.name, leak_wf=wf)
            self.server_logs.remove(log)
        self.running = False
        return ret

    def run_dmg(self, cmd):
        """Run the specified dmg command"""

        exe_cmd = [join(self.conf['PREFIX'], 'bin', 'dmg')]
        exe_cmd.append('--insecure')
        exe_cmd.extend(cmd)

        print('running {}'.format(exe_cmd))
        return subprocess.run(exe_cmd,
                              stdout=subprocess.PIPE,
                              stderr=subprocess.PIPE,
                              check=False)

    def run_dmg_json(self, cmd):
        """Run the specified dmg command in json mode

        return data as json, or raise exception on failure
        """

        cmd.append('--json')
        rc = self.run_dmg(cmd)
        print(rc)
        assert rc.returncode == 0
        assert rc.stderr == b''
        data = json.loads(rc.stdout.decode('utf-8'))
        assert not data['error']
        assert data['status'] == 0
        assert data['response']['status'] == 0
        return data

    def fetch_pools(self):
        """Query the server and return a list of pool objects"""
        data = self.run_dmg_json(['pool', 'list'])

        # This should exist but might be 'None' so check for that rather than
        # iterating.
        pools = []
        if not data['response']['pools']:
            return pools
        for pool in data['response']['pools']:
            pobj = DaosPool(self, pool['uuid'], pool.get('label', None))
            pools.append(pobj)
            if pobj.label == 'NLT':
                self.test_pool = pobj
        return pools

    def _make_pool(self):
        """Create a DAOS pool"""

        # If running as a small system with tmpfs already mounted then this is likely a docker
        # container so restricted in size.
        if self.conf.args.no_root:
            size = 1024 * 2
        else:
            size = 1024 * 4

        rc = self.run_dmg(['pool', 'create', '--label', 'NLT', '--scm-size', f'{size}M'])
        print(rc)
        assert rc.returncode == 0
        self.fetch_pools()

    def get_test_pool_obj(self):
        """Return a pool object to be used for testing

        Create a pool as required"""

        if self.test_pool is None:
            self._make_pool()

        return self.test_pool

    def get_test_pool(self):
        """Return a pool uuid to be used for testing

        Create a pool as required"""

        if self.test_pool is None:
            self._make_pool()

        return self.test_pool.uuid

    def get_test_pool_id(self):
        """Return a pool label or uuid to be used for testing
        Create a pool as required"""

        if self.test_pool is None:
            self._make_pool()

        return self.test_pool.id()


def il_cmd(dfuse, cmd, check_read=True, check_write=True, check_fstat=True):
    """Run a command under the interception library

    Do not run valgrind here, not because it's not useful
    but the options needed are different.  Valgrind handles
    linking differently so some memory is wrongly lost that
    would be freed in the _fini() function, and a lot of
    commands do not free all memory anyway.
    """
    my_env = get_base_env()
    prefix = 'dnt_dfuse_il_{}_'.format(get_inc_id())
    with tempfile.NamedTemporaryFile(prefix=prefix, suffix='.log', delete=False) as log_file:
        log_name = log_file.name
    my_env['D_LOG_FILE'] = log_name
    my_env['LD_PRELOAD'] = join(dfuse.conf['PREFIX'], 'lib64', 'libioil.so')
    # pylint: disable=protected-access
    my_env['DAOS_AGENT_DRPC_DIR'] = dfuse._daos.agent_dir
    my_env['D_IL_REPORT'] = '2'
    ret = subprocess.run(cmd, env=my_env, check=False)
    print('Logged il to {}'.format(log_name))
    print(ret)

    if dfuse.caching:
        check_fstat = False

    try:
        log_test(dfuse.conf, log_name, check_read=check_read, check_write=check_write,
                 check_fstat=check_fstat)
        assert ret.returncode == 0
    except NLTestNoFunction as error:
        print("ERROR: command '{}' did not log via {}".format(' '.join(cmd), error.function))
        ret.returncode = 1

    return ret

class ValgrindHelper():

    """Class for running valgrind commands

    This helps setup the command line required, and
    performs log modification after the fact to assist
    Jenkins in locating the source code.
    """

    def __init__(self, conf, logid=None):

        # Set this to False to disable valgrind, which will run faster.
        self.conf = conf
        self.use_valgrind = True
        self.full_check = True
        self._xml_file = None
        self._logid = logid

        self.src_dir = '{}/'.format(os.path.realpath(
            os.path.dirname(os.path.dirname(os.path.abspath(__file__)))))

    def get_cmd_prefix(self):
        """Return the command line prefix"""

        if not self.use_valgrind:
            return []

        if not self._logid:
            self._logid = get_inc_id()

        with tempfile.NamedTemporaryFile(prefix='dnt.{}.'.format(self._logid), dir='.',
                                         suffix='.memcheck', delete=False) as log_file:
            self._xml_file = log_file.name

        cmd = ['valgrind', '--fair-sched=yes']

        if self.full_check:
            cmd.extend(['--leak-check=full', '--show-leak-kinds=all'])
        else:
            cmd.append('--leak-check=no')

        cmd.append('--gen-suppressions=all')

        src_suppression_file = join('src', 'cart', 'utils', 'memcheck-cart.supp')
        if os.path.exists(src_suppression_file):
            cmd.append('--suppressions={}'.format(src_suppression_file))
        else:
            cmd.append('--suppressions={}'.format(
                join(self.conf['PREFIX'], 'etc', 'memcheck-cart.supp')))

        cmd.append('--error-exitcode=42')

        cmd.extend(['--xml=yes', '--xml-file={}'.format(self._xml_file)])
        return cmd

    def convert_xml(self):
        """Modify the xml file"""

        if not self.use_valgrind:
            return
        with open(self._xml_file, 'r') as fd:
            with open(f'{self._xml_file}.xml', 'w') as ofd:
                for line in fd:
                    if self.src_dir in line:
                        ofd.write(line.replace(self.src_dir, ''))
                    else:
                        ofd.write(line)
        os.unlink(self._xml_file)


class DFuse():
    """Manage a dfuse instance"""

    instance_num = 0

    def __init__(self, daos, conf, pool=None, container=None, mount_path=None, uns_path=None,
                 caching=True, wbcache=True, multi_user=False,):
        if mount_path:
            self.dir = mount_path
        else:
            self.dir = tempfile.mkdtemp(dir=conf.dfuse_parent_dir, prefix='dfuse_mount.')
        self.pool = pool
        self.uns_path = uns_path
        self.container = container
        self.conf = conf
        self.multi_user = multi_user
        self.cores = daos.dfuse_cores
        self._daos = daos
        self.caching = caching
        self.wbcache = wbcache
        self.use_valgrind = True
        self._sp = None
        self.log_flush = False

        self.log_file = None

        self.valgrind = None
        if not os.path.exists(self.dir):
            os.mkdir(self.dir)

    def __str__(self):

        if self._sp:
            running = 'running'
        else:
            running = 'not running'

        return f'DFuse instance at {self.dir} ({running})'

    def start(self, v_hint=None, single_threaded=False, use_oopt=False):
        """Start a dfuse instance"""

        dfuse_bin = join(self.conf['PREFIX'], 'bin', 'dfuse')

        pre_inode = os.stat(self.dir).st_ino

        my_env = get_base_env()

        if self.conf.args.dfuse_debug:
            my_env['D_LOG_MASK'] = self.conf.args.dfuse_debug

        if self.log_flush:
            my_env['D_LOG_FLUSH'] = 'DEBUG'

        if v_hint is None:
            v_hint = get_inc_id()

        prefix = f'dnt_dfuse_{v_hint}_'
        with tempfile.NamedTemporaryFile(prefix=prefix, suffix='.log', delete=False) as log_file:
            self.log_file = log_file.name

        my_env['D_LOG_FILE'] = self.log_file
        my_env['DAOS_AGENT_DRPC_DIR'] = self._daos.agent_dir
        if self.conf.args.dtx == 'yes':
            my_env['DFS_USE_DTX'] = '1'

        self.valgrind = ValgrindHelper(self.conf, v_hint)
        if self.conf.args.memcheck == 'no':
            self.valgrind.use_valgrind = False

        if not self.use_valgrind:
            self.valgrind.use_valgrind = False

        if self.cores:
            cmd = ['numactl', '--physcpubind', f'0-{self.cores - 1}']
        else:
            cmd = []

        cmd.extend(self.valgrind.get_cmd_prefix())

        cmd.extend([dfuse_bin, '--mountpoint', self.dir, '--foreground'])

        if self.multi_user:
            cmd.append('--multi-user')

        if single_threaded:
            cmd.append('--singlethread')

        if not self.caching:
            cmd.append('--disable-caching')
        else:
            if not self.wbcache:
                cmd.append('--disable-wb-cache')

        if self.uns_path:
            cmd.extend(['--path', self.uns_path])

        if use_oopt:
            if self.pool:
                if self.container:
                    cmd.extend(['-o', f'pool={self.pool},container={self.container}'])
                else:
                    cmd.extend(['-o', f'pool={self.pool}'])

        else:
            if self.pool:
                cmd.extend(['--pool', self.pool])
            if self.container:
                cmd.extend(['--container', self.container])

        print(f"Running {' '.join(cmd)}")
        # pylint: disable-next=consider-using-with
        self._sp = subprocess.Popen(cmd, env=my_env)
        print(f'Started dfuse at {self.dir}')
        print(f'Log file is {self.log_file}')

        total_time = 0
        while os.stat(self.dir).st_ino == pre_inode:
            print('Dfuse not started, waiting...')
            try:
                ret = self._sp.wait(timeout=1)
                print(f'dfuse command exited with {ret}')
                self._sp = None
                if os.path.exists(self.log_file):
                    log_test(self.conf, self.log_file)
                os.rmdir(self.dir)
                raise Exception('dfuse died waiting for start')
            except subprocess.TimeoutExpired:
                pass
            total_time += 1
            if total_time > 60:
                raise Exception('Timeout starting dfuse')

        self._daos.add_fuse(self)

    def _close_files(self):
        work_done = False
        for fname in os.listdir('/proc/self/fd'):
            try:
                tfile = os.readlink(join('/proc/self/fd', fname))
            except FileNotFoundError:
                continue
            if tfile.startswith(self.dir):
                print(f'closing file {tfile}')
                os.close(int(fname))
                work_done = True
        return work_done

    def __del__(self):
        if self._sp:
            self.stop()

    def stop(self):
        """Stop a previously started dfuse instance"""

        fatal_errors = False
        if not self._sp:
            return fatal_errors

        print('Stopping fuse')
        ret = umount(self.dir)
        if ret:
            umount(self.dir, bg=True)
            self._close_files()
            time.sleep(2)
            umount(self.dir)

        run_leak_test = True
        try:
            ret = self._sp.wait(timeout=20)
            print(f'rc from dfuse {ret}')
            if ret == 42:
                self.conf.wf.add_test_case(str(self), failure='valgrind errors', output=ret)
                self.conf.valgrind_errors = True
            elif ret != 0:
                fatal_errors = True
        except subprocess.TimeoutExpired:
            print('Timeout stopping dfuse')
            self._sp.send_signal(signal.SIGTERM)
            fatal_errors = True
            run_leak_test = False
        self._sp = None
        log_test(self.conf, self.log_file, show_memleaks=run_leak_test)

        # Finally, modify the valgrind xml file to remove the
        # prefix to the src dir.
        self.valgrind.convert_xml()
        os.rmdir(self.dir)
        self._daos.remove_fuse(self)
        return fatal_errors

    def wait_for_exit(self):
        """Wait for dfuse to exit"""
        ret = self._sp.wait()
        print(f'rc from dfuse {ret}')
        self._sp = None
        log_test(self.conf, self.log_file)

        # Finally, modify the valgrind xml file to remove the
        # prefix to the src dir.
        self.valgrind.convert_xml()
        os.rmdir(self.dir)


def assert_file_size_fd(fd, size):
    """Verify the file size is as expected"""
    my_stat = os.fstat(fd)
    print(f'Checking file size is {size} {my_stat.st_size}')
    assert my_stat.st_size == size


def assert_file_size(ofd, size):
    """Verify the file size is as expected"""
    assert_file_size_fd(ofd.fileno(), size)


def import_daos(server, conf):
    """Return a handle to the pydaos module"""

    pydir = f'python{sys.version_info.major}.{sys.version_info.minor}'

    sys.path.append(join(conf['PREFIX'], 'lib64', pydir, 'site-packages'))

    os.environ['DD_MASK'] = 'all'
    os.environ['DD_SUBSYS'] = 'all'
    os.environ['D_LOG_MASK'] = 'DEBUG'
    os.environ['FI_UNIVERSE_SIZE'] = '128'
    os.environ['DAOS_AGENT_DRPC_DIR'] = server.agent_dir

    daos = __import__('pydaos')
    return daos

class daos_cmd_return():
    """Class to enable pretty printing of daos output"""

    def __init__(self):
        self.rc = None
        self.valgrind = []
        self.cmd = []

    def __getattr__(self, item):
        return getattr(self.rc, item)

    def __str__(self):
        if not self.rc:
            return 'daos_command_return, process not yet run'
        output = "CompletedDaosCommand(cmd='{}')".format(' '.join(self.cmd))
        output += '\nReturncode is {}'.format(self.rc.returncode)
        if self.valgrind:
            output += "\nProcess ran under valgrind with '{}'".format(' '.join(self.valgrind))

        try:
            pp = pprint.PrettyPrinter()
            output += '\njson output:\n' + pp.pformat(self.rc.json)
        except AttributeError:
            for line in self.rc.stdout.splitlines():
                output += '\nstdout: {}'.format(line)

        for line in self.rc.stderr.splitlines():
            output += '\nstderr: {}'.format(line)
        return output

def run_daos_cmd(conf,
                 cmd,
                 show_stdout=False,
                 valgrind=True,
                 log_check=True,
                 use_json=False,
                 cwd=None):
    """Run a DAOS command

    Run a command, returning what subprocess.run() would.

    Enable logging, and valgrind for the command.

    if prefix is set to False do not run a DAOS command, but instead run what's
    provided, however run it under the IL.
    """

    dcr = daos_cmd_return()
    vh = ValgrindHelper(conf)

    if conf.args.memcheck == 'no':
        valgrind = False

    if not valgrind:
        vh.use_valgrind = False

    exec_cmd = vh.get_cmd_prefix()
    dcr.valgrind = list(exec_cmd)
    daos_cmd = [join(conf['PREFIX'], 'bin', 'daos')]
    if use_json:
        daos_cmd.append('--json')
    daos_cmd.extend(cmd)
    dcr.cmd = daos_cmd
    exec_cmd.extend(daos_cmd)

    cmd_env = get_base_env()
    if not log_check:
        del cmd_env['DD_MASK']
        del cmd_env['DD_SUBSYS']
        del cmd_env['D_LOG_MASK']

    with tempfile.NamedTemporaryFile(prefix=f'dnt_cmd_{get_inc_id()}_',
                                     suffix='.log',
                                     dir=conf.tmp_dir,
                                     delete=False) as log_file:
        log_name = log_file.name
        cmd_env['D_LOG_FILE'] = log_name

    cmd_env['DAOS_AGENT_DRPC_DIR'] = conf.agent_dir

    rc = subprocess.run(exec_cmd, stdout=subprocess.PIPE, stderr=subprocess.PIPE,
                        env=cmd_env, check=False, cwd=cwd)

    if rc.stderr != b'':
        print('Stderr from command')
        print(rc.stderr.decode('utf-8').strip())

    if show_stdout and rc.stdout != b'':
        print(rc.stdout.decode('utf-8').strip())

    show_memleaks = True

    # A negative return code means the process exited with a signal so do not
    # check for memory leaks in this case as it adds noise, right when it's
    # least wanted.
    if rc.returncode < 0:
        show_memleaks = False

    rc.fi_loc = log_test(conf, log_name, show_memleaks=show_memleaks)
    vh.convert_xml()
    # If there are valgrind errors here then mark them for later reporting but
    # do not abort.  This allows a full-test run to report all valgrind issues
    # in a single test run.
    if vh.use_valgrind and rc.returncode == 42:
        print("Valgrind errors detected")
        print(rc)
        conf.wf.add_test_case(' '.join(cmd), failure='valgrind errors', output=rc)
        conf.valgrind_errors = True
        rc.returncode = 0
    if use_json:
        rc.json = json.loads(rc.stdout.decode('utf-8'))
    dcr.rc = rc
    return dcr


def create_cont(conf,
                pool=None,
                ctype=None,
                label=None,
                path=None,
                valgrind=False,
                log_check=True,
                cwd=None):
    """Create a container and return the uuid"""

    cmd = ['container', 'create']

    if pool:
        cmd.append(pool)

    if label:
        cmd.extend(['--properties', f'label:{label}'])

    if path:
        cmd.extend(['--path', path])
        ctype = 'POSIX'

    if ctype:
        cmd.extend(['--type', ctype])

    def _create_cont():
        """Helper function for create_cont"""

        rc = run_daos_cmd(conf, cmd, use_json=True, log_check=log_check, valgrind=valgrind,
                          cwd=cwd)
        print(rc)
        return rc

    rc = _create_cont()

    if rc.returncode == 1 and \
       rc.json['error'] == 'failed to create container: DER_EXIST(-1004): Entity already exists':

        # If a path is set DER_EXIST may refer to the path, not a container so do not attempt to
        # remove and retry in this case.
        if path is None:
            destroy_container(conf, pool, label)
            rc = _create_cont()

    assert rc.returncode == 0, rc
    return rc.json['response']['container_uuid']


def destroy_container(conf, pool, container, valgrind=True, log_check=True):
    """Destroy a container"""
    cmd = ['container', 'destroy', pool, container]
    rc = run_daos_cmd(conf, cmd, valgrind=valgrind, use_json=True, log_check=log_check)
    print(rc)
    if rc.returncode == 1 and rc.json['status'] == -1012:
        # This shouldn't happen but can on unclean shutdown, file it as a test failure so it does
        # not get lost, however destroy the container and attempt to continue.
        # DAOS-8860
        conf.wf.add_test_case('destroy_container_{}/{}'.format(pool, container),
                              failure='Failed to destroy container',
                              output=rc)
        cmd = ['container', 'destroy', '--force', pool, container]
        rc = run_daos_cmd(conf, cmd, valgrind=valgrind, use_json=True)
        print(rc)
    assert rc.returncode == 0, rc

def check_dfs_tool_output(output, oclass, csize):
    """verify daos fs tool output"""
    line = output.splitlines()
    dfs_attr = line[0].split()[-1]
    if oclass is not None:
        if dfs_attr != oclass:
            return False
    dfs_attr = line[1].split()[-1]
    if csize is not None:
        if dfs_attr != csize:
            return False
    return True

def needs_dfuse(method):
    """Decorator function for starting dfuse under posix_tests class

    Runs every test twice, once with caching enabled, and once with
    caching disabled.
    """
    @functools.wraps(method)
    def _helper(self):
        if self.call_index == 0:
            caching = True
            self.needs_more = True
            self.test_name = '{}_with_caching'.format(method.__name__)
        else:
            caching = False

        self.dfuse = DFuse(self.server,
                           self.conf,
                           caching=caching,
                           pool=self.pool.dfuse_mount_name(),
                           container=self.container_label)
        self.dfuse.start(v_hint=self.test_name)
        try:
            rc = method(self)
        finally:
            if self.dfuse.stop():
                self.fatal_errors = True
        return rc

    return _helper


# pylint: disable-next=invalid-name
class needs_dfuse_with_opt():
    """Decorator class for starting dfuse under posix_tests class

    By default runs the method twice, once with caching and once without, however can be
    configured to behave differently.  Interacts with the run_posix_tests._run_test() method
    to achieve this.
    """

    # pylint: disable=too-few-public-methods

    def __init__(self, caching=None, wbcache=True, single_threaded=False):
        self.caching = caching
        self.wbcache = wbcache
        self.single_threaded = single_threaded

    def __call__(self, method):

        @functools.wraps(method)
        def _helper(obj):

            caching = self.caching
            if caching is None:
                if obj.call_index == 0:
                    caching = True
                    obj.needs_more = True
                    obj.test_name = f'{method.__name__}_with_caching'
                else:
                    caching = False

            obj.dfuse = DFuse(obj.server,
                              obj.conf,
                              caching=caching,
                              wbcache=self.wbcache,
                              pool=obj.pool.dfuse_mount_name(),
                              container=obj.container)
            obj.dfuse.start(v_hint=method.__name__, single_threaded=self.single_threaded)
            try:
                rc = method(obj)
            finally:
                if obj.dfuse.stop():
                    obj.fatal_errors = True
            return rc
        return _helper


class PrintStat():
    """Class for nicely showing file 'stat' data, similar to ls -l"""

    headers = ['uid', 'gid', 'size', 'mode', 'filename']

    def __init__(self, filename=None):
        # Setup the object, and maybe add some data to it.
        self._stats = []
        if filename:
            self.add(filename)

    def add(self, filename, attr=None, show_dir=False):
        """Add an entry to be displayed"""

        if attr is None:
            attr = os.stat(filename)

        self._stats.append([attr.st_uid,
                            attr.st_gid,
                            attr.st_size,
                            stat.filemode(attr.st_mode),
                            filename])

        if show_dir:
            tab = '.' * len(filename)
            for fname in os.listdir(filename):
                self.add(join(tab, fname), attr=os.stat(join(filename, fname)))

    def __str__(self):
        return tabulate.tabulate(self._stats, self.headers)

# This is test code where methods are tests, so we want to have lots of them.

class posix_tests():
    """Class for adding standalone unit tests"""

    # pylint: disable=too-many-public-methods
    def __init__(self, server, conf, pool=None):
        self.server = server
        self.conf = conf
        self.pool = pool
        self.container = None
        self.container_label = None
        self.dfuse = None
        self.fatal_errors = False

        # Ability to invoke each method multiple times, call_index is set to
        # 0 for each test method, if the method requires invoking a second time
        # (for example to re-run with caching) then it should set needs_more
        # to true, and it will be invoked with a greater value for call_index
        # self.test_name will be set automatically, but can be modified by
        # constructors, see @needs_dfuse for where this is used.
        self.call_index = 0
        self.needs_more = False
        self.test_name = ''

    @staticmethod
    def fail():
        """Mark a test method as failed"""
        raise NLTestFail

    @staticmethod
    def _check_dirs_equal(expected, dir_name):
        """Verify that the directory contents are as expected

        Takes a list of expected files, and a directory name.
        """
        files = sorted(os.listdir(dir_name))

        expected = sorted(expected)

        print('Comparing real vs expected contents of {}'.format(dir_name))
        print('expected: "{}"'.format(','.join(expected)))
        print('actual:   "{}"'.format(','.join(files)))

        assert files == expected

    def test_cont_list(self):
        """Test daos container list"""

        rc = run_daos_cmd(self.conf, ['container', 'list', self.pool.id()])
        print(rc)
        assert rc.returncode == 0, rc

        rc = run_daos_cmd(self.conf, ['container', 'list', self.pool.id()], use_json=True)
        print(rc)
        assert rc.returncode == 0, rc

    def test_cache(self):
        """Test with caching enabled"""

        container = create_cont(self.conf, self.pool.id(), ctype="POSIX", label='Cache')
        run_daos_cmd(self.conf,
                     ['container', 'query',
                      self.pool.id(), container],
                     show_stdout=True)

        run_daos_cmd(self.conf,
                     ['container', 'set-attr',
                      self.pool.id(), container,
                      '--attr', 'dfuse-attr-time', '--value', '2'],
                     show_stdout=True)

        run_daos_cmd(self.conf,
                     ['container', 'set-attr',
                      self.pool.id(), container,
                      '--attr', 'dfuse-dentry-time', '--value', '100s'],
                     show_stdout=True)

        run_daos_cmd(self.conf,
                     ['container', 'set-attr',
                      self.pool.id(), container,
                      '--attr', 'dfuse-dentry-time-dir', '--value', '100s'],
                     show_stdout=True)

        run_daos_cmd(self.conf,
                     ['container', 'set-attr',
                      self.pool.id(), container,
                      '--attr', 'dfuse-ndentry-time', '--value', '100s'],
                     show_stdout=True)

        run_daos_cmd(self.conf,
                     ['container', 'list-attrs',
                      self.pool.id(), container],
                     show_stdout=True)

        dfuse = DFuse(self.server,
                      self.conf,
                      pool=self.pool.uuid,
                      container=container)
        dfuse.start()

        print(os.listdir(dfuse.dir))

        if dfuse.stop():
            self.fatal_errors = True

        destroy_container(self.conf, self.pool.id(), container)

    @needs_dfuse
    def test_truncate(self):
        """Test file read after truncate"""

        filename = join(self.dfuse.dir, 'myfile')

        with open(filename, 'w') as fd:
            fd.write('hello')

        os.truncate(filename, 1024 * 1024 * 4)
        with open(filename, 'r') as fd:
            data = fd.read(5)
            print('_{}_'.format(data))
            assert data == 'hello'

    @needs_dfuse
    def test_cont_info(self):
        """Check that daos container info and fs get-attr works on container roots"""

        def _check_cmd(check_path):
            rc = run_daos_cmd(self.conf,
                              ['container', 'query', '--path', check_path],
                              use_json=True)
            print(rc)
            assert rc.returncode == 0, rc
            rc = run_daos_cmd(self.conf,
                              ['fs', 'get-attr', '--path', check_path],
                              use_json=True)
            print(rc)
            assert rc.returncode == 0, rc

        child_path = join(self.dfuse.dir, 'new_cont')
        new_cont1 = create_cont(self.conf, self.pool.uuid, path=child_path)
        print(new_cont1)

        # Check that cont create works with relative paths where there is no directory part,
        # this is important as duns inspects the path and tries to access the parent directory.
        child_path_cwd = join(self.dfuse.dir, 'new_cont_2')
        new_cont_cwd = create_cont(self.conf, self.pool.uuid, path='new_cont_2', cwd=self.dfuse.dir)
        print(new_cont_cwd)

        _check_cmd(child_path)
        _check_cmd(child_path_cwd)
        _check_cmd(self.dfuse.dir)

        # Do not destroy the new containers at this point as dfuse will be holding references.
        # destroy_container(self.conf, self.pool.id(), new_cont)

    def test_two_mounts(self):
        """Create two mounts, and check that a file created in one
        can be read from the other"""

        dfuse0 = DFuse(self.server,
                       self.conf,
                       caching=False,
                       pool=self.pool.uuid,
                       container=self.container)
        dfuse0.start(v_hint='two_0')

        dfuse1 = DFuse(self.server,
                       self.conf,
                       caching=True,
                       pool=self.pool.uuid,
                       container=self.container)
        dfuse1.start(v_hint='two_1')

        file0 = join(dfuse0.dir, 'file')
        with open(file0, 'w') as fd:
            fd.write('test')

        with open(join(dfuse1.dir, 'file'), 'r') as fd:
            data = fd.read()
        print(data)
        assert data == 'test'

        with open(file0, 'w') as fd:
            fd.write('test')

        if dfuse0.stop():
            self.fatal_errors = True
        if dfuse1.stop():
            self.fatal_errors = True

    @needs_dfuse
    def test_readdir_25(self):
        """Test reading a directory with 25 entries"""
        self.readdir_test(25, test_all=True)

    # Works, but is very slow so needs to be run without debugging.
    #@needs_dfuse
    #def test_readdir_300(self):
    #    self.readdir_test(300, test_all=False)

    def readdir_test(self, count, test_all=False):
        """Run a rudimentary readdir test"""

        wide_dir = tempfile.mkdtemp(dir=self.dfuse.dir)
        if count == 0:
            files = os.listdir(wide_dir)
            assert len(files) == 0
            return
        start = time.time()
        for idx in range(count):
            with open(join(wide_dir, str(idx)), 'w'):
                pass
            if test_all:
                files = os.listdir(wide_dir)
                assert len(files) == idx + 1
        duration = time.time() - start
        rate = count / duration
        print('Created {} files in {:.1f} seconds rate {:.1f}'.format(count,
                                                                      duration,
                                                                      rate))
        print('Listing dir contents')
        start = time.time()
        files = os.listdir(wide_dir)
        duration = time.time() - start
        rate = count / duration
        print('Listed {} files in {:.1f} seconds rate {:.1f}'.format(count,
                                                                     duration,
                                                                     rate))
        print(files)
        print(len(files))
        assert len(files) == count

    @needs_dfuse_with_opt(single_threaded=True, caching=True)
    def test_single_threaded(self):
        """Test single-threaded mode"""
        self.readdir_test(10)

    @needs_dfuse
    def test_open_replaced(self):
        """Test that fstat works on file clobbered by rename"""
        fname = join(self.dfuse.dir, 'unlinked')
        newfile = join(self.dfuse.dir, 'unlinked2')
        with open(fname, 'w') as ofd:
            with open(newfile, 'w') as nfd:
                nfd.write('hello')
            print(os.fstat(ofd.fileno()))
            os.rename(newfile, fname)
            print(os.fstat(ofd.fileno()))
            ofd.close()

    @needs_dfuse
    def test_open_rename(self):
        """Check that fstat() on renamed files works as expected"""
        fname = join(self.dfuse.dir, 'unlinked')
        newfile = join(self.dfuse.dir, 'unlinked2')
        with open(fname, 'w') as ofd:
            pre = os.fstat(ofd.fileno())
            print(pre)
            os.rename(fname, newfile)
            print(os.fstat(ofd.fileno()))
            os.stat(newfile)
            post = os.fstat(ofd.fileno())
            print(post)
            assert pre.st_ino == post.st_ino

    @needs_dfuse
    def test_open_unlinked(self):
        """Test that fstat works on unlinked file"""
        fname = join(self.dfuse.dir, 'unlinked')
        with open(fname, 'w') as ofd:
            print(os.fstat(ofd.fileno()))
            os.unlink(fname)
            print(os.fstat(ofd.fileno()))

    @needs_dfuse
    def test_chown_self(self):
        """Test that a file can be chowned to the current user, but not to other users"""

        fname = join(self.dfuse.dir, 'new_file')
        with open(fname, 'w') as fd:
            os.chown(fd.fileno(), os.getuid(), -1)
            os.chown(fd.fileno(), -1, os.getgid())

            # Chgrp to root, should fail but will likely be refused by the kernel.
            try:
                os.chown(fd.fileno(), -1, 1)
                assert False
            except PermissionError:
                pass
            except OSError as error:
                if error.errno != errno.ENOTSUP:
                    raise

            # Chgrp to another group which this process is in, should work for all groups.
            groups = os.getgroups()
            print(groups)
            for group in groups:
                os.chown(fd.fileno(), -1, group)

    @needs_dfuse
    def test_symlink_broken(self):
        """Check that broken symlinks work"""

        src_link = join(self.dfuse.dir, 'source')

        os.symlink('target', src_link)
        entry = os.listdir(self.dfuse.dir)
        print(entry)
        assert len(entry) == 1
        assert entry[0] == 'source'
        os.lstat(src_link)

        try:
            os.stat(src_link)
            assert False
        except FileNotFoundError:
            pass

    @needs_dfuse
    def test_symlink_rel(self):
        """Check that relative symlinks work"""

        src_link = join(self.dfuse.dir, 'source')

        os.symlink('../target', src_link)
        entry = os.listdir(self.dfuse.dir)
        print(entry)
        assert len(entry) == 1
        assert entry[0] == 'source'
        os.lstat(src_link)

        try:
            os.stat(src_link)
            assert False
        except FileNotFoundError:
            pass

    @needs_dfuse
    def test_il_cat(self):
        """Quick check for the interception library"""

        fname = join(self.dfuse.dir, 'file')
        with open(fname, 'w'):
            pass

        check_fstat = True
        if self.dfuse.caching:
            check_fstat = False

        rc = il_cmd(self.dfuse,
                    ['cat', fname],
                    check_write=False,
                    check_fstat=check_fstat)
        assert rc.returncode == 0

    @needs_dfuse_with_opt(caching=False)
    def test_il(self):
        """Run a basic interception library test"""

        # Sometimes the write can be cached in the kernel and the cp will not read any data so
        # do not run this test with caching on.

        create_and_read_via_il(self.dfuse, self.dfuse.dir)

        sub_cont_dir = join(self.dfuse.dir, 'child')
        create_cont(self.conf, path=sub_cont_dir)

        # Create a file natively.
        f = join(self.dfuse.dir, 'file')
        with open(f, 'w') as fd:
            fd.write('Hello')
        # Copy it across containers.
        ret = il_cmd(self.dfuse, ['cp', f, sub_cont_dir])
        assert ret.returncode == 0

        # Copy it within the container.
        child_dir = join(self.dfuse.dir, 'new_dir')
        os.mkdir(child_dir)
        il_cmd(self.dfuse, ['cp', f, child_dir])
        assert ret.returncode == 0

        # Copy something into a container
        ret = il_cmd(self.dfuse, ['cp', '/bin/bash', sub_cont_dir], check_read=False)
        assert ret.returncode == 0
        # Read it from within a container
        ret = il_cmd(self.dfuse, ['md5sum', join(sub_cont_dir, 'bash')],
                     check_read=False, check_write=False, check_fstat=False)
        assert ret.returncode == 0
        ret = il_cmd(self.dfuse, ['dd',
                                  'if={}'.format(join(sub_cont_dir, 'bash')),
                                  'of={}'.format(join(sub_cont_dir, 'bash_copy')),
                                  'iflag=direct',
                                  'oflag=direct',
                                  'bs=128k'],
                     check_fstat=False)
        assert ret.returncode == 0

    @needs_dfuse
    def test_xattr(self):
        """Perform basic tests with extended attributes"""

        new_file = join(self.dfuse.dir, 'attr_file')
        with open(new_file, 'w') as fd:

            xattr.set(fd, 'user.mine', 'init_value')
            # This should fail as a security test.
            try:
                xattr.set(fd, 'user.dfuse.ids', b'other_value')
                assert False
            except PermissionError:
                pass

            try:
                xattr.set(fd, 'user.dfuse', b'other_value')
                assert False
            except PermissionError:
                pass

            xattr.set(fd, 'user.Xfuse.ids', b'other_value')
            for (key, value) in xattr.get_all(fd):
                print(f'xattr is {key}:{value}')

    @needs_dfuse_with_opt(wbcache=True, caching=True)
    def test_stat_before_open(self):
        """Run open/close in a loop on the same file

        This only runs a reproducer, it does not trawl the logs to ensure the feature is working"""

        test_file = join(self.dfuse.dir, 'test_file')
        with open(test_file, 'w'):
            pass

        for _ in range(100):
            with open(test_file, 'r'):
                pass

    @needs_dfuse
    def test_chmod(self):
        """Test that chmod works on file"""
        fname = join(self.dfuse.dir, 'testfile')
        with open(fname, 'w'):
            pass

        modes = [stat.S_IRUSR | stat.S_IWUSR | stat.S_IXUSR,
                 stat.S_IRUSR]

        for mode in modes:
            os.chmod(fname, mode)
            attr = os.stat(fname)
            assert stat.S_IMODE(attr.st_mode) == mode

    @needs_dfuse
    def test_fchmod_replaced(self):
        """Test that fchmod works on file clobbered by rename"""
        fname = join(self.dfuse.dir, 'unlinked')
        newfile = join(self.dfuse.dir, 'unlinked2')
        e_mode = stat.S_IRUSR | stat.S_IWUSR | stat.S_IXUSR
        with open(fname, 'w') as ofd:
            with open(newfile, 'w') as nfd:
                nfd.write('hello')
            print(os.stat(fname))
            print(os.stat(newfile))
            os.chmod(fname, stat.S_IRUSR | stat.S_IWUSR)
            os.chmod(newfile, e_mode)
            print(os.stat(fname))
            print(os.stat(newfile))
            os.rename(newfile, fname)
            # This should fail, because the file has been deleted.
            try:
                os.fchmod(ofd.fileno(), stat.S_IRUSR)
                print(os.fstat(ofd.fileno()))
                self.fail()
            except FileNotFoundError:
                print('Failed to fchmod() replaced file')
        nf = os.stat(fname)
        assert stat.S_IMODE(nf.st_mode) == e_mode

    @needs_dfuse
    def test_uns_create(self):
        """Simple test to create a container using a path in dfuse"""
        path = join(self.dfuse.dir, 'mycont')
        create_cont(self.conf, path=path)
        stbuf = os.stat(path)
        print(stbuf)
        assert stbuf.st_ino < 100
        print(os.listdir(path))

    @needs_dfuse
    def test_rename_clobber(self):
        """Test that rename clobbers files correctly

        use rename to delete a file, but where the kernel is aware of a different file.
        Create a filename to be clobbered and stat it.
        Create a file to copy over.
        Start a second dfuse instance and overwrite the original file with a new name.
        Perform a rename on the first dfuse.

        This should clobber a file, but not the one that the kernel is expecting, although it will
        do a lookup of the destination filename before the rename.

        Inspection of the logs is required to verify what is happening here which is beyond the
        scope of this test, however this does execute the code-paths and ensures that all refs
        are correctly updated.

        """

        # Create all three files in the dfuse instance we're checking.
        for index in range(3):
            with open(join(self.dfuse.dir, 'file.{}'.format(index)), 'w') as fd:
                fd.write('test')

        # Start another dfuse instance to move the files around without the kernel knowing.
        dfuse = DFuse(self.server,
                      self.conf,
                      pool=self.pool.id(),
                      container=self.container,
                      caching=False)
        dfuse.start(v_hint='rename_other')

        print(os.listdir(self.dfuse.dir))
        print(os.listdir(dfuse.dir))

        # Rename file 1 to file 2 in the background, this will remove file 2
        os.rename(join(dfuse.dir, 'file.1'), join(dfuse.dir, 'file.2'))

        # Rename file 0 to file 2 in the test dfuse.  Here the kernel thinks it's clobbering
        # file 2 but it's really clobbering file 1, although it will stat() file 2 before the
        # operation so may have the correct data.
        # Dfuse should return file 1 for the details of what has been deleted.
        os.rename(join(self.dfuse.dir, 'file.0'), join(self.dfuse.dir, 'file.2'))

        if dfuse.stop():
            self.fatal_errors = True

    @needs_dfuse
    def test_rename(self):
        """Test that tries various rename scenarios"""

        def _go(root):
            dfd = os.open(root, os.O_RDONLY)

            try:
                # Test renaming a file into a directory.
                pre_fname = join(root, 'file')
                with open(pre_fname, 'w') as fd:
                    fd.write('test')
                dname = join(root, 'dir')
                os.mkdir(dname)
                post_fname = join(dname, 'file')
                # os.rename and 'mv' have different semantics, use mv here which will put the file
                # in the directory.
                subprocess.run(['mv', pre_fname, dname], check=True)
                self._check_dirs_equal(['file'], dname)

                os.unlink(post_fname)
                os.rmdir('dir', dir_fd=dfd)

                # Test renaming a file over a directory.
                pre_fname = join(root, 'file')
                with open(pre_fname, 'w') as fd:
                    fd.write('test')
                dname = join(root, 'dir')
                os.mkdir(dname)
                post_fname = join(dname, 'file')
                # Try os.rename here, which we expect to fail.
                try:
                    os.rename(pre_fname, dname)
                    self.fail()
                except IsADirectoryError:
                    pass
                os.unlink(pre_fname)
                os.rmdir('dir', dir_fd=dfd)

                # Check renaming a file over a file.
                for index in range(2):
                    with open(join(root, 'file.{}'.format(index)), 'w') as fd:
                        fd.write('test')

                print(os.listdir(dfd))
                os.rename('file.0', 'file.1', src_dir_fd=dfd, dst_dir_fd=dfd)

                self._check_dirs_equal(['file.1'], root)
                os.unlink('file.1', dir_fd=dfd)

                # dir onto file.
                dname = join(root, 'dir')
                os.mkdir(dname)
                fname = join(root, 'file')
                with open(fname, 'w') as fd:
                    fd.write('test')
                try:
                    os.rename(dname, fname)
                    self.fail()
                except NotADirectoryError:
                    pass
                os.unlink('file', dir_fd=dfd)
                os.rmdir('dir', dir_fd=dfd)

                # Now check for dir rename into other dir though mv.
                src_dir = join(root, 'src')
                dst_dir = join(root, 'dst')
                os.mkdir(src_dir)
                os.mkdir(dst_dir)
                subprocess.run(['mv', src_dir, dst_dir], check=True)
                self._check_dirs_equal(['dst'], root)
                self._check_dirs_equal(['src'], join(root, 'dst'))
                os.rmdir(join(dst_dir, 'src'))
                os.rmdir(dst_dir)

                # Check for dir rename over other dir though python, in this case it should clobber
                # the target directory.
                for index in range(2):
                    os.mkdir(join(root, 'dir.{}'.format(index)))
                os.rename('dir.0', 'dir.1', src_dir_fd=dfd, dst_dir_fd=dfd)
                self._check_dirs_equal(['dir.1'], root)
                self._check_dirs_equal([], join(root, 'dir.1'))
                os.rmdir(join(root, 'dir.1'))
                for index in range(2):
                    with open(join(root, 'file.{}'.format(index)), 'w') as fd:
                        fd.write('test')
                os.rename('file.0', 'file.1', src_dir_fd=dfd, dst_dir_fd=dfd)
                self._check_dirs_equal(['file.1'], root)
                os.unlink('file.1', dir_fd=dfd)

                # Rename a dir over another, where the target is not empty.
                dst_dir = join(root, 'ddir')
                dst_file = join(dst_dir, 'file')
                os.mkdir('sdir', dir_fd=dfd)
                os.mkdir(dst_dir)
                with open(dst_file, 'w') as fd:
                    fd.write('test')
                # According to the man page this can return ENOTEMPTY or EEXIST, and /tmp is
                # returning one and dfuse the other so catch both.
                try:
                    os.rename('sdir', dst_dir, src_dir_fd=dfd)
                    self.fail()
                except FileExistsError:
                    pass
                except OSError as e:
                    assert e.errno == errno.ENOTEMPTY
                os.rmdir('sdir', dir_fd=dfd)
                os.unlink(dst_file)
                os.rmdir(dst_dir)

            finally:
                os.close(dfd)

        # Firstly validate the check
        with tempfile.TemporaryDirectory(prefix='rename_test_ref_dir.') as tmp_dir:
            _go(tmp_dir)

        _go(self.dfuse.dir)

    @needs_dfuse
    def test_complex_unlink(self):
        """Test that unlink clears file data correctly.

        Create two files, exchange them in the back-end then unlink the one.

        The kernel will be unlinking what it thinks is file 1 but it will actually be file 0.
        """

        # pylint: disable=consider-using-with

        fds = []

        # Create both files in the dfuse instance we're checking.  These files are created in
        # binary mode with buffering off so the writes are sent direct to the kernel.
        for index in range(2):
            fd = open(join(self.dfuse.dir, 'file.{}'.format(index)), 'wb', buffering=0)
            fd.write(b'test')
            fds.append(fd)

        # Start another dfuse instance to move the files around without the kernel knowing.
        dfuse = DFuse(self.server,
                      self.conf,
                      pool=self.pool.id(),
                      container=self.container,
                      caching=False)
        dfuse.start(v_hint='unlink')

        print(os.listdir(self.dfuse.dir))
        print(os.listdir(dfuse.dir))

        # Rename file 0 to file 0 in the background, this will remove file 1
        os.rename(join(dfuse.dir, 'file.0'), join(dfuse.dir, 'file.1'))

        # Perform the unlink, this will unlink the other file.
        os.unlink(join(self.dfuse.dir, 'file.1'))

        if dfuse.stop():
            self.fatal_errors = True

        # Finally, perform some more I/O so we can tell from the dfuse logs where the test ends and
        # dfuse teardown starts.  At this point file 1 and file 2 have been deleted.
        time.sleep(1)
        print(os.statvfs(self.dfuse.dir))

        for fd in fds:
            fd.close()

    def test_cont_rw(self):
        """Test write access to another users container"""

        dfuse = DFuse(self.server,
                      self.conf,
                      pool=self.pool.id(),
                      container=self.container,
                      caching=False)

        dfuse.start(v_hint='cont_rw_1')

        stat_log = PrintStat(dfuse.dir)
        testfile = join(dfuse.dir, 'testfile')
        with open(testfile, 'w') as fd:
            stat_log.add(testfile, attr=os.fstat(fd.fileno()))

        dirname = join(dfuse.dir, 'rw_dir')
        os.mkdir(dirname)

        stat_log.add(dirname)

        dir_perms = os.stat(dirname).st_mode
        base_perms = stat.S_IMODE(dir_perms)

        os.chmod(dirname, base_perms | stat.S_IWGRP | stat.S_IXGRP | stat.S_IXOTH | stat.S_IWOTH)
        stat_log.add(dirname)
        print(stat_log)

        if dfuse.stop():
            self.fatal_errors = True

            # Update container ACLs so current user has rw permissions only, the minimum required.
        rc = run_daos_cmd(self.conf, ['container',
                                      'update-acl',
                                      self.pool.id(),
                                      self.container,
                                      '--entry',
                                      'A::{}@:rwta'.format(os.getlogin())])
        print(rc)

        # Assign the container to someone else.
        rc = run_daos_cmd(self.conf, ['container',
                                      'set-owner',
                                      self.pool.id(),
                                      self.container,
                                      '--user',
                                      'root@',
                                      '--group',
                                      'root@'])
        print(rc)

        # Now start dfuse and access the container, see who the file is owned by.
        dfuse = DFuse(self.server,
                      self.conf,
                      pool=self.pool.id(),
                      container=self.container,
                      caching=False)
        dfuse.start(v_hint='cont_rw_2')

        stat_log = PrintStat()
        stat_log.add(dfuse.dir, show_dir=True)

        with open(join(dfuse.dir, 'testfile'), 'r') as fd:
            stat_log.add(join(dfuse.dir, 'testfile'), os.fstat(fd.fileno()))

        dirname = join(dfuse.dir, 'rw_dir')
        testfile = join(dirname, 'new_file')
        fd = os.open(testfile, os.O_RDWR | os.O_CREAT, mode=int('600', base=8))
        os.write(fd, b'read-only-data')
        stat_log.add(testfile, attr=os.fstat(fd))
        os.close(fd)
        print(stat_log)

        fd = os.open(testfile, os.O_RDONLY)
        # previous code was using stream/file methods and it appears that
        # file.read() (no size) is doing a fstat() and reads size + 1
        fstat_fd = os.fstat(fd)
        raw_bytes = os.read(fd, fstat_fd.st_size + 1)
        # pylint: disable=wrong-spelling-in-comment
        # Due to DAOS-9671 garbage can be read from still unknown reason.
        # So remove asserts and do not run Unicode codec to avoid
        # exceptions for now ... This allows to continue testing permissions.
        if raw_bytes != b'read-only-data':
            print('Check kernel data')
        # data = raw_bytes.decode('utf-8', 'ignore')
        # assert data == 'read-only-data'
        # print(data)
        os.close(fd)

        if dfuse.stop():
            self.fatal_errors = True

    @needs_dfuse
    def test_complex_rename(self):
        """Test for rename semantics, and that rename is correctly updating the dfuse data for
        the moved rile.

        # Create a file, read/write to it.
        # Check fstat works.
        # Rename it from the back-end
        # Check fstat - it should not work.
        # Rename the file into a new directory, this should allow the kernel to 'find' the file
        # again and update the name/parent.
        # check fstat works.
        """

        fname = join(self.dfuse.dir, 'file')
        with open(fname, 'w') as ofd:
            print(os.fstat(ofd.fileno()))

            dfuse = DFuse(self.server,
                          self.conf,
                          pool=self.pool.id(),
                          container=self.container,
                          caching=False)
            dfuse.start(v_hint='rename')

            os.mkdir(join(dfuse.dir, 'step_dir'))
            os.mkdir(join(dfuse.dir, 'new_dir'))
            os.rename(join(dfuse.dir, 'file'), join(dfuse.dir, 'step_dir', 'file-new'))

            # This should fail, because the file has been deleted.
            try:
                print(os.fstat(ofd.fileno()))
                self.fail()
            except FileNotFoundError:
                print('Failed to fstat() replaced file')

            os.rename(join(self.dfuse.dir, 'step_dir', 'file-new'),
                      join(self.dfuse.dir, 'new_dir', 'my-file'))

            print(os.fstat(ofd.fileno()))

        if dfuse.stop():
            self.fatal_errors = True

    def test_cont_ro(self):
        """Test access to a read-only container"""

        # Update container ACLs so current user has 'rta' permissions only, the minimum required.
        rc = run_daos_cmd(self.conf, ['container',
                                      'update-acl',
                                      self.pool.id(),
                                      self.container,
                                      '--entry',
                                      'A::{}@:rta'.format(os.getlogin())])
        print(rc)
        assert rc.returncode == 0

        # Assign the container to someone else.
        rc = run_daos_cmd(self.conf, ['container',
                                      'set-owner',
                                      self.pool.id(),
                                      self.container,
                                      '--user',
                                      'root@'])
        print(rc)
        assert rc.returncode == 0

        # Now start dfuse and access the container, this should require read-only opening.
        dfuse = DFuse(self.server,
                      self.conf,
                      pool=self.pool.id(),
                      container=self.container,
                      caching=False)
        dfuse.start(v_hint='cont_ro')
        print(os.listdir(dfuse.dir))

        try:
            with open(join(dfuse.dir, 'testfile'), 'w') as fd:
                print(fd)
            assert False
        except PermissionError:
            pass

        if dfuse.stop():
            self.fatal_errors = True

    @needs_dfuse
    def test_chmod_ro(self):
        """Test that chmod and fchmod work correctly with files created read-only

        DAOS-6238"""

        path = self.dfuse.dir
        fname = join(path, 'test_file1')
        ofd = os.open(fname, os.O_CREAT | os.O_RDONLY | os.O_EXCL)
        ns = os.stat(fname)
        print(ns)
        os.close(ofd)
        os.chmod(fname, stat.S_IRUSR)
        ns = os.stat(fname)
        print(ns)
        assert stat.S_IMODE(ns.st_mode) == stat.S_IRUSR

        fname = join(path, 'test_file2')
        ofd = os.open(fname, os.O_CREAT | os.O_RDONLY | os.O_EXCL)
        ns = os.stat(fname)
        print(ns)
        os.fchmod(ofd, stat.S_IRUSR)
        os.close(ofd)
        ns = os.stat(fname)
        print(ns)
        assert stat.S_IMODE(ns.st_mode) == stat.S_IRUSR

    def test_with_path(self):
        """Test that dfuse starts with path option."""

        tmp_dir = tempfile.mkdtemp()

        cont_path = join(tmp_dir, 'my-cont')
        create_cont(self.conf, self.pool.uuid, path=cont_path)

        dfuse = DFuse(self.server,
                      self.conf,
                      caching=True,
                      uns_path=cont_path)
        dfuse.start(v_hint='with_path')

        # Simply write a file.  This will fail if dfuse isn't backed via
        # a container.
        file = join(dfuse.dir, 'file')
        with open(file, 'w') as fd:
            fd.write('test')

        if dfuse.stop():
            self.fatal_errors = True

    def test_uns_basic(self):
        """Create a UNS entry point and access it via both entry point and path"""

        pool = self.pool.uuid
        container = self.container
        server = self.server
        conf = self.conf

        # Start dfuse on the container.
        dfuse = DFuse(server, conf, pool=pool, container=container,
                      caching=False)
        dfuse.start('uns-0')

        # Create a new container within it using UNS
        uns_path = join(dfuse.dir, 'ep0')
        print('Inserting entry point')
        uns_container = create_cont(conf, pool=pool, path=uns_path)
        print(os.stat(uns_path))
        print(os.listdir(dfuse.dir))

        # Verify that it exists.
        run_container_query(conf, uns_path)

        # Make a directory in the new container itself, and query that.
        child_path = join(uns_path, 'child')
        os.mkdir(child_path)
        run_container_query(conf, child_path)
        if dfuse.stop():
            self.fatal_errors = True

        print('Trying UNS')
        dfuse = DFuse(server, conf, caching=False)
        dfuse.start('uns-1')

        # List the root container.
        print(os.listdir(join(dfuse.dir, pool, container)))

        # Now create a UNS link from the 2nd container to a 3rd one.
        uns_path = join(dfuse.dir, pool, container, 'ep0', 'ep')
        second_path = join(dfuse.dir, pool, uns_container)

        # Make a link within the new container.
        print('Inserting entry point')
        uns_container_2 = create_cont(conf, pool=pool, path=uns_path)

        # List the root container again.
        print(os.listdir(join(dfuse.dir, pool, container)))

        # List the 2nd container.
        files = os.listdir(second_path)
        print(files)
        # List the target container through UNS.
        print(os.listdir(uns_path))
        direct_stat = os.stat(join(second_path, 'ep'))
        uns_stat = os.stat(uns_path)
        print(direct_stat)
        print(uns_stat)
        assert uns_stat.st_ino == direct_stat.st_ino

        third_path = join(dfuse.dir, pool, uns_container_2)
        third_stat = os.stat(third_path)
        print(third_stat)
        assert third_stat.st_ino == direct_stat.st_ino

        if dfuse.stop():
            self.fatal_errors = True
        print('Trying UNS with previous cont')
        dfuse = DFuse(server, conf, caching=False)
        dfuse.start('uns-3')

        second_path = join(dfuse.dir, pool, uns_container)
        uns_path = join(dfuse.dir, pool, container, 'ep0', 'ep')
        files = os.listdir(second_path)
        print(files)
        print(os.listdir(uns_path))

        direct_stat = os.stat(join(second_path, 'ep'))
        uns_stat = os.stat(uns_path)
        print(direct_stat)
        print(uns_stat)
        assert uns_stat.st_ino == direct_stat.st_ino
        if dfuse.stop():
            self.fatal_errors = True

    def test_dfuse_dio_off(self):
        """Test for dfuse with no caching options, but
        direct-io disabled"""

        run_daos_cmd(self.conf,
                     ['container', 'set-attr',
                      self.pool.id(), self.container,
                      '--attr', 'dfuse-direct-io-disable', '--value', 'on'],
                     show_stdout=True)
        dfuse = DFuse(self.server,
                      self.conf,
                      caching=True,
                      pool=self.pool.uuid,
                      container=self.container)

        dfuse.start(v_hint='dio_off')

        print(os.listdir(dfuse.dir))

        fname = join(dfuse.dir, 'test_file3')
        with open(fname, 'w') as ofd:
            ofd.write('hello')

        if dfuse.stop():
            self.fatal_errors = True

    def test_dfuse_oopt(self):
        """Test dfuse with -opool=,container= options as used by fstab"""

        dfuse = DFuse(self.server, self.conf, pool=self.pool.uuid, container=self.container)

        dfuse.start(use_oopt=True)

        if dfuse.stop():
            self.fatal_errors = True

        dfuse = DFuse(self.server, self.conf, pool=self.pool.uuid)

        dfuse.start(use_oopt=True)

        if dfuse.stop():
            self.fatal_errors = True

        dfuse = DFuse(self.server, self.conf, pool=self.pool.label)

        dfuse.start(use_oopt=True)

        if dfuse.stop():
            self.fatal_errors = True

        dfuse = DFuse(self.server, self.conf)

        dfuse.start(use_oopt=True)

        if dfuse.stop():
            self.fatal_errors = True

    @needs_dfuse_with_opt(caching=False)
    def test_daos_fs_tool(self):
        """Create a UNS entry point"""

        dfuse = self.dfuse
        pool = self.pool.uuid
        conf = self.conf

        # Create a new container within it using UNS
        uns_path = join(dfuse.dir, 'ep1')
        print('Inserting entry point')
        uns_container = create_cont(conf, pool=pool, path=uns_path)

        print(os.stat(uns_path))
        print(os.listdir(dfuse.dir))

        # Verify that it exists.
        run_container_query(conf, uns_path)

        # Make a directory in the new container itself, and query that.
        dir1 = join(uns_path, 'd1')
        os.mkdir(dir1)
        run_container_query(conf, dir1)

        # Create a file in dir1
        file1 = join(dir1, 'f1')
        with open(file1, 'w'):
            pass

        # Run a command to get attr of new dir and file
        cmd = ['fs', 'get-attr', '--path', dir1]
        print('get-attr of d1')
        rc = run_daos_cmd(conf, cmd)
        assert rc.returncode == 0
        print('rc is {}'.format(rc))
        output = rc.stdout.decode('utf-8')
        assert check_dfs_tool_output(output, 'S1', '1048576')

        # run same command using pool, container, dfs-path, and dfs-prefix
        cmd = ['fs', 'get-attr', pool, uns_container, '--dfs-path', dir1,
               '--dfs-prefix', uns_path]
        print('get-attr of d1')
        rc = run_daos_cmd(conf, cmd)
        assert rc.returncode == 0
        print('rc is {}'.format(rc))
        output = rc.stdout.decode('utf-8')
        assert check_dfs_tool_output(output, 'S1', '1048576')

        # run same command using pool, container, dfs-path
        cmd = ['fs', 'get-attr', pool, uns_container, '--dfs-path', '/d1']
        print('get-attr of d1')
        rc = run_daos_cmd(conf, cmd)
        assert rc.returncode == 0
        print('rc is {}'.format(rc))
        output = rc.stdout.decode('utf-8')
        assert check_dfs_tool_output(output, 'S1', '1048576')

        cmd = ['fs', 'get-attr', '--path', file1]
        print('get-attr of d1/f1')
        rc = run_daos_cmd(conf, cmd)
        assert rc.returncode == 0
        print('rc is {}'.format(rc))
        output = rc.stdout.decode('utf-8')
        # SX is not deterministic, so don't check it here
        assert check_dfs_tool_output(output, None, '1048576')

        # Run a command to change attr of dir1
        cmd = ['fs', 'set-attr', '--path', dir1, '--oclass', 'S2',
               '--chunk-size', '16']
        print('set-attr of d1')
        rc = run_daos_cmd(conf, cmd)
        assert rc.returncode == 0
        print('rc is {}'.format(rc))

        # Run a command to change attr of file1, should fail
        cmd = ['fs', 'set-attr', '--path', file1, '--oclass', 'S2',
               '--chunk-size', '16']
        print('set-attr of f1')
        rc = run_daos_cmd(conf, cmd)
        print('rc is {}'.format(rc))
        assert rc.returncode != 0

        # Run a command to create new file with set-attr
        file2 = join(dir1, 'f2')
        cmd = ['fs', 'set-attr', '--path', file2, '--oclass', 'S1']
        print('set-attr of f2')
        rc = run_daos_cmd(conf, cmd)
        assert rc.returncode == 0
        print('rc is {}'.format(rc))

        # Run a command to get attr of dir and file2
        cmd = ['fs', 'get-attr', '--path', dir1]
        print('get-attr of d1')
        rc = run_daos_cmd(conf, cmd)
        assert rc.returncode == 0
        print('rc is {}'.format(rc))
        output = rc.stdout.decode('utf-8')
        assert check_dfs_tool_output(output, 'S2', '16')

        cmd = ['fs', 'get-attr', '--path', file2]
        print('get-attr of d1/f2')
        rc = run_daos_cmd(conf, cmd)
        assert rc.returncode == 0
        print('rc is {}'.format(rc))
        output = rc.stdout.decode('utf-8')
        assert check_dfs_tool_output(output, 'S1', '16')

    def test_cont_copy(self):
        """Verify that copying into a container works"""

        # pylint: disable=consider-using-with

        # Create a temporary directory, with one file into it and copy it into
        # the container.  Check the return-code only, do not verify the data.
        # tempfile() will remove the directory on completion.
        src_dir = tempfile.TemporaryDirectory(prefix='copy_src_',)
        with open(join(src_dir.name, 'file'), 'w') as ofd:
            ofd.write('hello')
        os.symlink('file', join(src_dir.name, 'file_s'))
        cmd = ['filesystem',
               'copy',
               '--src',
               src_dir.name,
               '--dst',
               'daos://{}/{}'.format(self.pool.uuid, self.container)]
        rc = run_daos_cmd(self.conf, cmd)
        print(rc)
        lineresult = rc.stdout.decode('utf-8').splitlines()
        assert len(lineresult) == 4
        assert lineresult[1] == '    Directories: 1'
        assert lineresult[2] == '    Files:       1'
        assert lineresult[3] == '    Links:       1'
        assert rc.returncode == 0

    def test_cont_clone(self):
        """Verify that cloning a container works

        This extends cont_copy, to also clone it afterwards.
        """

        # pylint: disable=consider-using-with

        # Create a temporary directory, with one file into it and copy it into
        # the container.  Check the return code only, do not verify the data.
        # tempfile() will remove the directory on completion.
        src_dir = tempfile.TemporaryDirectory(prefix='copy_src_',)
        with open(join(src_dir.name, 'file'), 'w') as ofd:
            ofd.write('hello')

        cmd = ['filesystem',
               'copy',
               '--src',
               src_dir.name,
               '--dst',
               'daos://{}/{}'.format(self.pool.uuid, self.container)]
        rc = run_daos_cmd(self.conf, cmd)
        print(rc)
        assert rc.returncode == 0

        # Now create a container uuid and do an object based copy.
        # The daos command will create the target container on demand.
        cmd = ['container',
               'clone',
               '--src',
               'daos://{}/{}'.format(self.pool.uuid, self.container),
               '--dst',
               'daos://{}/'.format(self.pool.uuid)]
        rc = run_daos_cmd(self.conf, cmd)
        print(rc)
        assert rc.returncode == 0
        lineresult = rc.stdout.decode('utf-8').splitlines()
        assert len(lineresult) == 2
        destroy_container(self.conf, self.pool.id(), lineresult[1][-36:])

class nlt_stdout_wrapper():
    """Class for capturing stdout from threads"""

    def __init__(self):
        self._stdout = sys.stdout
        self._outputs = {}
        sys.stdout = self

    def write(self, value):
        """Print to stdout.  If this is the main thread then print it, always save it"""

        thread = threading.current_thread()
        if not thread.daemon:
            self._stdout.write(value)
        thread_id = thread.ident
        try:
            self._outputs[thread_id] += value
        except KeyError:
            self._outputs[thread_id] = value

    def sprint(self, value):
        """Really print something to stdout"""
        self._stdout.write(value + '\n')

    def get_thread_output(self):
        """Return the stdout by the calling thread, and reset for next time"""
        thread_id = threading.get_ident()
        try:
            data = self._outputs[thread_id]
            del self._outputs[thread_id]
            return data
        except KeyError:
            return None

    def flush(self):
        """Flush"""
        self._stdout.flush()

    def __del__(self):
        sys.stdout = self._stdout

class nlt_stderr_wrapper():
    """Class for capturing stderr from threads"""

    def __init__(self):
        self._stderr = sys.stderr
        self._outputs = {}
        sys.stderr = self

    def write(self, value):
        """Print to stderr.  Always print it, always save it"""

        thread = threading.current_thread()
        self._stderr.write(value)
        thread_id = thread.ident
        try:
            self._outputs[thread_id] += value
        except KeyError:
            self._outputs[thread_id] = value

    def get_thread_err(self):
        """Return the stderr by the calling thread, and reset for next time"""
        thread_id = threading.get_ident()
        try:
            data = self._outputs[thread_id]
            del self._outputs[thread_id]
            return data
        except KeyError:
            return None

    def flush(self):
        """Flush"""
        self._stderr.flush()

    def __del__(self):
        sys.stderr = self._stderr

def run_posix_tests(server, conf, test=None):
    """Run one or all posix tests

    Create a new container per test, to ensure that every test is
    isolated from others.
    """

    def _run_test(ptl=None, function=None, test_cb=None):
        ptl.call_index = 0
        while True:
            ptl.needs_more = False
            ptl.test_name = function
            start = time.time()
            out_wrapper.sprint('Calling {}'.format(function))
            print('Calling {}'.format(function))

            # Do this with valgrind disabled as this code is run often and valgrind has a big
            # performance impact.  There are other tests that run with valgrind enabled so this
            # should not reduce coverage.
            try:
                ptl.container = create_cont(conf,
                                            pool.id(),
                                            ctype="POSIX",
                                            valgrind=False,
                                            log_check=False,
                                            label=function)
                ptl.container_label = function
                test_cb()
                destroy_container(conf, pool.id(),
                                  ptl.container_label,
                                  valgrind=False,
                                  log_check=False)
                ptl.container = None
            except Exception as inst:
                trace = ''.join(traceback.format_tb(inst.__traceback__))
                duration = time.time() - start
                out_wrapper.sprint('{} Failed'.format(ptl.test_name))
                conf.wf.add_test_case(ptl.test_name,
                                      repr(inst),
                                      stdout=out_wrapper.get_thread_output(),
                                      stderr=err_wrapper.get_thread_err(),
                                      output=trace,
                                      test_class='test',
                                      duration=duration)
                raise
            duration = time.time() - start
            out_wrapper.sprint('Test {} took {:.1f} seconds'.format(ptl.test_name, duration))
            conf.wf.add_test_case(ptl.test_name,
                                  stdout=out_wrapper.get_thread_output(),
                                  stderr=err_wrapper.get_thread_err(),
                                  test_class='test',
                                  duration=duration)
            if not ptl.needs_more:
                break
            ptl.call_index = ptl.call_index + 1

        if ptl.fatal_errors:
            pto.fatal_errors = True

    server.get_test_pool()
    pool = server.test_pool

    out_wrapper = nlt_stdout_wrapper()
    err_wrapper = nlt_stderr_wrapper()

    pto = posix_tests(server, conf, pool=pool)
    if test:
        fn = 'test_{}'.format(test)
        obj = getattr(pto, fn)

        _run_test(ptl=pto, test_cb=obj, function=fn)
    else:

        threads = []

        slow_tests = ['test_readdir_25', 'test_uns_basic', 'test_daos_fs_tool']

        tests = dir(pto)
        tests.sort(key=lambda x: x not in slow_tests)

        for fn in tests:
            if not fn.startswith('test_'):
                continue

            ptl = posix_tests(server, conf, pool=pool)
            obj = getattr(ptl, fn)
            if not callable(obj):
                continue

            thread = threading.Thread(None,
                                      target=_run_test,
                                      name='test {}'.format(fn),
                                      kwargs={'ptl': ptl, 'test_cb': obj, 'function': fn},
                                      daemon=True)
            thread.start()
            threads.append(thread)

            # Limit the number of concurrent tests, but poll all active threads so there's no
            # expectation for them to complete in order.  At the minute we only have a handful of
            # long-running tests which dominate the time, so whilst a higher value here would
            # work there's no benefit in rushing to finish the quicker tests.  The long-running
            # tests are started first.
            while len(threads) > 5:
                for td in threads:
                    td.join(timeout=0)
                    if td.is_alive():
                        continue
                    threads.remove(td)

        for td in threads:
            td.join()

    # Now check for running dfuse instances, there should be none at this point as all tests have
    # completed.  It's not possible to do this check as each test finishes due to the fact that
    # the tests are running in parallel.  We could revise this so there's a dfuse method on
    # posix_tests class itself if required.
    for fuse in server.fuse_procs:
        conf.wf.add_test_case('fuse leak in tests',
                              'Test leaked dfuse instance at {}'.format(fuse),
                              test_class='test',)

    out_wrapper = None
    err_wrapper = None

    return pto.fatal_errors

def run_tests(dfuse):
    """Run some tests"""

    # pylint: disable=consider-using-with
    path = dfuse.dir

    fname = join(path, 'test_file3')

    rc = subprocess.run(['dd', 'if=/dev/zero', 'bs=16k', 'count=64', # nosec
                         'of={}'.format(join(path, 'dd_file'))],
                        check=True)
    print(rc)
    ofd = open(fname, 'w')
    ofd.write('hello')
    print(os.fstat(ofd.fileno()))
    ofd.flush()
    print(os.stat(fname))
    assert_file_size(ofd, 5)
    ofd.truncate(0)
    assert_file_size(ofd, 0)
    ofd.truncate(1024*1024)
    assert_file_size(ofd, 1024*1024)
    ofd.truncate(0)
    ofd.seek(0)
    ofd.write('simple file contents\n')
    ofd.flush()
    assert_file_size(ofd, 21)
    print(os.fstat(ofd.fileno()))
    ofd.close()
    ret = il_cmd(dfuse, ['cat', fname], check_write=False)
    assert ret.returncode == 0
    ofd = os.open(fname, os.O_TRUNC)
    assert_file_size_fd(ofd, 0)
    os.close(ofd)
    symlink_name = join(path, 'symlink_src')
    symlink_dest = 'missing_dest'
    os.symlink(symlink_dest, symlink_name)
    assert symlink_dest == os.readlink(symlink_name)

    # Note that this doesn't test dfs because fuse will do a
    # lookup to check if the file exists rather than just trying
    # to create it.
    fname = join(path, 'test_file5')
    fd = os.open(fname, os.O_CREAT | os.O_EXCL)
    os.close(fd)
    try:
        fd = os.open(fname, os.O_CREAT | os.O_EXCL)
        os.close(fd)
        assert False
    except FileExistsError:
        pass
    os.unlink(fname)

def stat_and_check(dfuse, pre_stat):
    """Check that dfuse started"""
    post_stat = os.stat(dfuse.dir)
    if pre_stat.st_dev == post_stat.st_dev:
        raise NLTestFail('Device # unchanged')
    if post_stat.st_ino != 1:
        raise NLTestFail('Unexpected inode number')

def check_no_file(dfuse):
    """Check that a non-existent file doesn't exist"""
    try:
        os.stat(join(dfuse.dir, 'no-file'))
        raise NLTestFail('file exists')
    except FileNotFoundError:
        pass


lp = None
lt = None

def setup_log_test(conf):
    """Setup and import the log tracing code"""

    # Try and pick this up from the src tree if possible.
    file_self = os.path.dirname(os.path.abspath(__file__))
    logparse_dir = join(file_self, '../src/tests/ftest/cart/util')
    crt_mod_dir = os.path.realpath(logparse_dir)
    if crt_mod_dir not in sys.path:
        sys.path.append(crt_mod_dir)

    # Or back off to the install dir if not.
    logparse_dir = join(conf['PREFIX'], 'lib/daos/TESTING/ftest/cart')
    crt_mod_dir = os.path.realpath(logparse_dir)
    if crt_mod_dir not in sys.path:
        sys.path.append(crt_mod_dir)

    global lp
    global lt

    lp = __import__('cart_logparse')
    lt = __import__('cart_logtest')

    lt.wf = conf.wf

# https://stackoverflow.com/questions/1094841/get-human-readable-version-of-file-size
def sizeof_fmt(num, suffix='B'):
    """Return size as a human readable string"""
    for unit in ['', 'Ki', 'Mi', 'Gi', 'Ti', 'Pi', 'Ei', 'Zi']:
        if abs(num) < 1024.0:
            return "%3.1f%s%s" % (num, unit, suffix)
        num /= 1024.0
    return "%.1f%s%s" % (num, 'Yi', suffix)

def log_timer(func):
    """Wrapper around the log_test function to measure how long it takes"""

    def log_timer_wrapper(*args, **kwargs):
        """Do the actual wrapping"""

        conf = args[0]
        conf.lt.start()
        rc = None
        try:
            rc = func(*args, **kwargs)
        finally:
            conf.lt.stop()
        return rc

    return log_timer_wrapper

@log_timer
def log_test(conf,
             filename,
             show_memleaks=True,
             quiet=False,
             skip_fi=False,
             leak_wf=None,
             check_read=False,
             check_write=False,
             check_fstat=False):
    """Run the log checker on filename, logging to stdout"""

    # Check if the log file has wrapped, if it has then log parsing checks do
    # not work correctly.
    if os.path.exists('{}.old'.format(filename)):
        raise Exception('Log file exceeded max size')
    fstat = os.stat(filename)
    if fstat.st_size == 0:
        os.unlink(filename)
        return None
    if not quiet:
        print('Running log_test on {} {}'.format(filename,
                                                 sizeof_fmt(fstat.st_size)))

    log_iter = lp.LogIter(filename)

    # LogIter will have opened the file and seek through it as required, so start a background
    # process to compress it in parallel with the log tracing.
    conf.compress_file(filename)

    lto = lt.LogTest(log_iter, quiet=quiet)

    lto.hide_fi_calls = skip_fi

    try:
        lto.check_log_file(abort_on_warning=True,
                           show_memleaks=show_memleaks,
                           leak_wf=leak_wf)
    except lt.LogCheckError:
        pass

    if skip_fi:
        if not lto.fi_triggered:
            raise NLTestNoFi

    functions = set()

    if check_read or check_write or check_fstat:
        for line in log_iter.new_iter():
            functions.add(line.function)

    if check_read and 'dfuse_read' not in functions:
        raise NLTestNoFunction('dfuse_read')

    if check_write and 'dfuse_write' not in functions:
        raise NLTestNoFunction('dfuse_write')

    if check_fstat and 'dfuse___fxstat' not in functions:
        raise NLTestNoFunction('dfuse___fxstat')

    if conf.max_log_size and fstat.st_size > conf.max_log_size:
        raise Exception('Max log size exceeded, {} > {}'.format(sizeof_fmt(fstat.st_size),
                                                                sizeof_fmt(conf.max_log_size)))

    return lto.fi_location

def set_server_fi(server):
    """Run the client code to set server params"""

    # pylint: disable=consider-using-with

    cmd_env = get_base_env()

    cmd_env['OFI_INTERFACE'] = server.network_interface
    cmd_env['CRT_PHY_ADDR_STR'] = server.network_provider
    vh = ValgrindHelper(server.conf)

    if server.conf.args.memcheck == 'no':
        vh.use_valgrind = False

    system_name = 'daos_server'

    exec_cmd = vh.get_cmd_prefix()

    agent_bin = join(server.conf['PREFIX'], 'bin', 'daos_agent')

    addr_dir = tempfile.TemporaryDirectory(prefix='dnt_addr_',)
    addr_file = join(addr_dir.name, '{}.attach_info_tmp'.format(system_name))

    agent_cmd = [agent_bin,
                 '-i',
                 '-s',
                 server.agent_dir,
                 'dump-attachinfo',
                 '-o',
                 addr_file]

    rc = subprocess.run(agent_cmd, env=cmd_env, check=True)
    print(rc)

    cmd = ['set_fi_attr',
           '--cfg_path',
           addr_dir.name,
           '--group-name',
           'daos_server',
           '--rank',
           '0',
           '--attr',
           '0,0,0,0,0']

    exec_cmd.append(join(server.conf['PREFIX'], 'bin', 'cart_ctl'))
    exec_cmd.extend(cmd)

    prefix = 'dnt_crt_ctl_{}_'.format(get_inc_id())
    log_file = tempfile.NamedTemporaryFile(prefix=prefix,
                                           suffix='.log',
                                           delete=False)

    cmd_env['D_LOG_FILE'] = log_file.name
    cmd_env['DAOS_AGENT_DRPC_DIR'] = server.agent_dir

    rc = subprocess.run(exec_cmd,
                        env=cmd_env,
                        stdout=subprocess.PIPE,
                        stderr=subprocess.PIPE,
                        check=False)
    print(rc)
    vh.convert_xml()
    log_test(server.conf, log_file.name)
    assert rc.returncode == 0
    return False # fatal_errors

def create_and_read_via_il(dfuse, path):
    """Create file in dir, write to and read
    through the interception library"""

    fname = join(path, 'test_file')
    with open(fname, 'w') as ofd:
        ofd.write('hello ')
        ofd.write('world\n')
        ofd.flush()
        assert_file_size(ofd, 12)
        print(os.fstat(ofd.fileno()))
    ret = il_cmd(dfuse, ['cat', fname], check_write=False)
    assert ret.returncode == 0

def run_container_query(conf, path):
    """Query a path to extract container information"""

    cmd = ['container', 'query', '--path', path]

    rc = run_daos_cmd(conf, cmd)

    assert rc.returncode == 0

    print(rc)
    output = rc.stdout.decode('utf-8')
    for line in output.splitlines():
        print(line)

def run_duns_overlay_test(server, conf):
    """Create a DUNS entry point, and then start fuse over it

    Fuse should use the pool/container IDs from the entry point,
    and expose the container.
    """

    # pylint: disable=consider-using-with

    pool = server.get_test_pool()

    parent_dir = tempfile.TemporaryDirectory(dir=conf.dfuse_parent_dir,
                                             prefix='dnt_uns_')

    uns_dir = join(parent_dir.name, 'uns_ep')

    create_cont(conf, pool=pool, path=uns_dir)

    dfuse = DFuse(server, conf, mount_path=uns_dir, caching=False)

    dfuse.start(v_hint='uns-overlay')
    # To show the contents.
    # getfattr -d <file>

    # This should work now if the container was correctly found
    create_and_read_via_il(dfuse, uns_dir)

    return dfuse.stop()

def run_dfuse(server, conf):
    """Run several dfuse instances"""

    fatal_errors = BoolRatchet()

    pool = server.get_test_pool()

    dfuse = DFuse(server, conf, caching=False)
    try:
        pre_stat = os.stat(dfuse.dir)
    except OSError:
        umount(dfuse.dir)
        raise
    dfuse.start(v_hint='no_pool')
    print(os.statvfs(dfuse.dir))
    subprocess.run(['df', '-h'], check=True)  # nosec
    subprocess.run(['df', '-i', dfuse.dir], check=True)  # nosec
    print('Running dfuse with nothing')
    stat_and_check(dfuse, pre_stat)
    check_no_file(dfuse)

    pool_stat = os.stat(join(dfuse.dir, pool))
    print('stat for {}'.format(pool))
    print(pool_stat)
    container = create_cont(server.conf, pool, ctype="POSIX")
    cdir = join(dfuse.dir, pool, container)
    fatal_errors.add_result(dfuse.stop())

    dfuse = DFuse(server, conf, pool=pool, caching=False)
    pre_stat = os.stat(dfuse.dir)
    dfuse.start(v_hint='pool_only')
    print('Running dfuse with pool only')
    stat_and_check(dfuse, pre_stat)
    check_no_file(dfuse)
    container2 = create_cont(server.conf, pool, ctype="POSIX")
    cpath = join(dfuse.dir, container2)
    print(os.listdir(cpath))
    cdir = join(dfuse.dir, container)
    create_and_read_via_il(dfuse, cdir)

    fatal_errors.add_result(dfuse.stop())

    dfuse = DFuse(server, conf, pool=pool, container=container, caching=False)
    dfuse.cores = 2
    pre_stat = os.stat(dfuse.dir)
    dfuse.start(v_hint='pool_and_cont')
    print('Running fuse with both')

    stat_and_check(dfuse, pre_stat)

    create_and_read_via_il(dfuse, dfuse.dir)

    run_tests(dfuse)

    fatal_errors.add_result(dfuse.stop())

    if fatal_errors.errors:
        print('Errors from dfuse')
    else:
        print('Reached the end, no errors')
    return fatal_errors.errors


def run_in_fg(server, conf, args):
    """Run dfuse in the foreground.

    Block until Control-C is pressed.
    """

    pool = server.get_test_pool_obj()
    label = 'foreground_cont'
    container = None

    conts = pool.fetch_containers()
    for cont in conts:
        if cont.label == label:
            container = cont.uuid
            break

    if not container:
        container = create_cont(conf, pool.uuid, label=label, ctype="POSIX")

        # Only set the container cache attributes when the container is initially created so they
        # can be modified later.
        cont_attrs = OrderedDict()
        cont_attrs['dfuse-data-cache'] = False
        cont_attrs['dfuse-attr-time'] = 60
        cont_attrs['dfuse-dentry-time'] = 60
        cont_attrs['dfuse-ndentry-time'] = 60
        cont_attrs['dfuse-direct-io-disable'] = False

        for key, value in cont_attrs.items():
            run_daos_cmd(conf, ['container', 'set-attr', pool.label, container,
                                '--attr', key, '--value', str(value)],
                         show_stdout=True)

    dfuse = DFuse(server,
                  conf,
                  pool=pool.uuid,
                  caching=True,
                  wbcache=False,
                  multi_user=args.multi_user)

    dfuse.log_flush = True
    dfuse.start()

    t_dir = join(dfuse.dir, container)

    print(f'Running at {t_dir}')
    print(f'export PATH={join(conf["PREFIX"], "bin")}:$PATH')
    print(f'export LD_PRELOAD={join(conf["PREFIX"], "lib64", "libioil.so")}')
    print(f'export DAOS_AGENT_DRPC_DIR={conf.agent_dir}')
    print('export D_IL_REPORT=-1')
<<<<<<< HEAD
    if args.multi_user:
        print(f'dmg pool --insecure update-acl -e A::root@:rw {pool.id()}')
    print(f'daos container create --type POSIX {pool.id()} --path {t_dir}/uns-link')
    print(f'daos container destroy --path {t_dir}/uns-link')
    print(f'daos cont list {pool.label}')

=======
    print(f'daos container create --type POSIX {pool.id()} --path {t_dir}/uns-link')
    print(f'daos container destroy --path {t_dir}/uns-link')
    print(f'daos cont list {pool.label}')
>>>>>>> e580a22b
    try:
        if args.launch_cmd:
            start = time.time()
            rc = subprocess.run(args.launch_cmd, check=False, cwd=t_dir)
            elapsed = time.time() - start
            dfuse.stop()
            (minutes, seconds) = divmod(elapsed, 60)
            print(f'Completed in {int(minutes):d}:{int(seconds):02d}')
            print(rc)
        else:
            dfuse.wait_for_exit()
    except KeyboardInterrupt:
        pass



def check_readdir_perf(server, conf):
    """ Check and report on readdir performance

    Loop over number of files, measuring the time taken to
    populate a directory, and to read the directory contents,
    measure both files and directories as contents, and
    readdir both with and without stat, restarting dfuse
    between each test to avoid cache effects.

    Continue testing until five minutes have passed, and print
    a table of results.
    """

    headers = ['count', 'create\ndirs', 'create\nfiles']
    headers.extend(['dirs', 'files', 'dirs\nwith stat', 'files\nwith stat'])
    headers.extend(['caching\n1st', 'caching\n2nd'])

    results = []

    def make_dirs(parent, count):
        """Populate the test directory"""
        print('Populating to {}'.format(count))
        dir_dir = join(parent, 'dirs.{}.in'.format(count))
        t_dir = join(parent, 'dirs.{}'.format(count))
        file_dir = join(parent, 'files.{}.in'.format(count))
        t_file = join(parent, 'files.{}'.format(count))

        start_all = time.time()
        if not os.path.exists(t_dir):
            try:
                os.mkdir(dir_dir)
            except FileExistsError:
                pass
            for i in range(count):
                try:
                    os.mkdir(join(dir_dir, str(i)))
                except FileExistsError:
                    pass
            dir_time = time.time() - start_all
            print('Creating {} dirs took {:.2f}'.format(count, dir_time))
            os.rename(dir_dir, t_dir)

        if not os.path.exists(t_file):
            try:
                os.mkdir(file_dir)
            except FileExistsError:
                pass
            start = time.time()
            for i in range(count):
                with open(join(file_dir, str(i)), 'w'):
                    pass
            file_time = time.time() - start
            print('Creating {} files took {:.2f}'.format(count, file_time))
            os.rename(file_dir, t_file)

        return [dir_time, file_time]

    def print_results():
        """Display the results"""

        print(tabulate.tabulate(results,
                                headers=headers,
                                floatfmt=".2f"))

    pool = server.get_test_pool()

    container = str(uuid.uuid4())

    dfuse = DFuse(server, conf, pool=pool)

    print('Creating container and populating')
    count = 1024
    dfuse.start()
    parent = join(dfuse.dir, container)
    try:
        os.mkdir(parent)
    except FileExistsError:
        pass
    create_times = make_dirs(parent, count)
    dfuse.stop()

    all_start = time.time()

    while True:

        row = [count]
        row.extend(create_times)
        dfuse = DFuse(server, conf, pool=pool, container=container,
                      caching=False)
        dir_dir = join(dfuse.dir, 'dirs.{}'.format(count))
        file_dir = join(dfuse.dir, 'files.{}'.format(count))
        dfuse.start()
        start = time.time()
        subprocess.run(['/bin/ls', dir_dir], stdout=subprocess.PIPE, check=True)
        elapsed = time.time() - start
        print('processed {} dirs in {:.2f} seconds'.format(count,
                                                           elapsed))
        row.append(elapsed)
        dfuse.stop()
        dfuse = DFuse(server, conf, pool=pool, container=container,
                      caching=False)
        dfuse.start()
        start = time.time()
        subprocess.run(['/bin/ls', file_dir], stdout=subprocess.PIPE,
                       check=True)
        elapsed = time.time() - start
        print('processed {} files in {:.2f} seconds'.format(count,
                                                            elapsed))
        row.append(elapsed)
        dfuse.stop()

        dfuse = DFuse(server, conf, pool=pool, container=container,
                      caching=False)
        dfuse.start()
        start = time.time()
        subprocess.run(['/bin/ls', '-t', dir_dir], stdout=subprocess.PIPE,
                       check=True)
        elapsed = time.time() - start
        print('processed {} dirs in {:.2f} seconds'.format(count,
                                                           elapsed))
        row.append(elapsed)
        dfuse.stop()
        dfuse = DFuse(server, conf, pool=pool, container=container,
                      caching=False)
        dfuse.start()
        start = time.time()
        # Use sort by time here so ls calls stat, if you run ls -l then it will
        # also call getxattr twice which skews the figures.
        subprocess.run(['/bin/ls', '-t', file_dir], stdout=subprocess.PIPE,
                       check=True)
        elapsed = time.time() - start
        print('processed {} files in {:.2f} seconds'.format(count,
                                                            elapsed))
        row.append(elapsed)
        dfuse.stop()

        # Test with caching enabled.  Check the file directory, and do it twice
        # without restarting, to see the effect of populating the cache, and
        # reading from the cache.
        dfuse = DFuse(server,
                      conf,
                      pool=pool,
                      container=container,
                      caching=True)
        dfuse.start()
        start = time.time()
        subprocess.run(['/bin/ls', '-t', file_dir], stdout=subprocess.PIPE,
                       check=True)
        elapsed = time.time() - start
        print('processed {} files in {:.2f} seconds'.format(count,
                                                            elapsed))
        row.append(elapsed)
        start = time.time()
        subprocess.run(['/bin/ls', '-t', file_dir], stdout=subprocess.PIPE,
                       check=True)
        elapsed = time.time() - start
        print('processed {} files in {:.2f} seconds'.format(count,
                                                            elapsed))
        row.append(elapsed)
        results.append(row)

        elapsed = time.time() - all_start
        if elapsed > 5 * 60:
            dfuse.stop()
            break

        print_results()
        count *= 2
        create_times = make_dirs(dfuse.dir, count)
        dfuse.stop()

    run_daos_cmd(conf, ['container',
                        'destroy',
                        pool,
                        container])
    print_results()

def test_pydaos_kv(server, conf):
    """Test the KV interface"""

    # pylint: disable=consider-using-with

    pydaos_log_file = tempfile.NamedTemporaryFile(prefix='dnt_pydaos_',
                                                  suffix='.log',
                                                  delete=False)

    os.environ['D_LOG_FILE'] = pydaos_log_file.name
    daos = import_daos(server, conf)

    pool = server.get_test_pool()

    c_uuid = create_cont(conf, pool, ctype="PYTHON")

    container = daos.DCont(pool, c_uuid)

    kv = container.dict('my_test_kv')
    kv['a'] = 'a'
    kv['b'] = 'b'
    kv['list'] = pickle.dumps(list(range(1, 100000)))
    for k in range(1, 100):
        kv[str(k)] = pickle.dumps(list(range(1, 10)))
    print(type(kv))
    print(kv)
    print(kv['a'])

    print("First iteration")
    data = OrderedDict()
    for key in kv:
        print('key is {}, len {}'.format(key, len(kv[key])))
        print(type(kv[key]))
        data[key] = None

    print("Bulk loading")

    data['no-key'] = None

    kv.value_size = 32
    kv.bget(data, value_size=16)
    print("Default get value size %d", kv.value_size)
    print("Second iteration")
    failed = False
    for key in data:
        if data[key]:
            print('key is {}, len {}'.format(key, len(data[key])))
        elif key == 'no-key':
            pass
        else:
            failed = True
            print('Key is None {}'.format(key))

    if failed:
        print("That's not good")

    kv = None
    print('Closing container and opening new one')
    kv = container.get('my_test_kv')
    kv = None
    container = None
    # pylint: disable=protected-access
    daos._cleanup()
    log_test(conf, pydaos_log_file.name)

# Fault injection testing.
#
# This runs two different commands under fault injection, although it allows
# for more to be added.  The command is defined, then run in a loop with
# different locations enabled, essentially failing each call to
# D_ALLOC() in turn.  This iterates for all memory allocations in the command
# which is around 1300 each command so this takes a while.
#
# In order to improve response times the different locations are run in
# parallel, although the results are processed in order.
#
# Each location is checked for memory leaks according to the log file
# (D_ALLOC/D_FREE not matching), that it didn't crash and some checks are run
# on stdout/stderr as well.
#
# If a particular location caused the command to exit with a signal then that
# location is re-run at the end under valgrind to get better diagnostics.
#


class AllocFailTestRun():
    """Class to run a fault injection command with a single fault"""

    def __init__(self, aft, cmd, env, loc):

        # pylint: disable=consider-using-with

        # The subprocess handle
        self._sp = None
        # The valgrind handle
        self.vh = None
        # The return from subprocess.poll
        self.ret = None

        self.cmd = cmd
        self.env = env
        self.aft = aft
        self._fi_file = None
        self.returncode = None
        self.stdout = None
        self.stderr = None
        self.fi_loc = None
        self.fault_injected = None
        self.loc = loc

        if loc is None:
            prefix = 'dnt_fi_{}_reference_'.format(aft.description)
        else:
            prefix = 'dnt_fi_{}_{:04d}_'.format(aft.description, loc)
        self.log_file = tempfile.NamedTemporaryFile(prefix=prefix,
                                                    suffix='.log',
                                                    dir=self.aft.conf.tmp_dir,
                                                    delete=False).name
        self.env['D_LOG_FILE'] = self.log_file

    def __str__(self):
        res = "Fault injection test of '{}'\n".format(' '.join(self.cmd))
        res += 'Fault injection location {}\n'.format(self.loc)
        if self.vh:
            res += 'Valgrind enabled for this test\n'
        if self.returncode is None:
            res += 'Process not completed'
        else:
            res += 'Returncode was {}'.format(self.returncode)

        if self.stdout:
            res += '\nSTDOUT:{}'.format(self.stdout.decode('utf-8').strip())

        if self.stderr:
            res += '\nSTDERR:{}'.format(self.stderr.decode('utf-8').strip())
        return res

    def start(self):
        """Start the command"""
        fc = {}

        fc['fault_config'] = [{'id': 100,
                               'probability_x': 1,
                               'probability_y': 1}]

        if self.loc:
            fc['fault_config'].append({'id': 0,
                                       'probability_x': 1,
                                       'probability_y': 1,
                                       'interval': self.loc,
                                       'max_faults': 1})

            if self.aft.skip_daos_init:
                fc['fault_config'].append({'id': 101, 'probability_x': 1})

        # pylint: disable=consider-using-with
        self._fi_file = tempfile.NamedTemporaryFile(prefix='fi_', suffix='.yaml')

        self._fi_file.write(yaml.dump(fc, encoding='utf=8'))
        self._fi_file.flush()

        self.env['D_FI_CONFIG'] = self._fi_file.name

        if self.vh:
            exec_cmd = self.vh.get_cmd_prefix()
            exec_cmd.extend(self.cmd)
        else:
            exec_cmd = self.cmd

        self._sp = subprocess.Popen(exec_cmd,
                                    env=self.env,
                                    stdin=subprocess.PIPE,
                                    stdout=subprocess.PIPE,
                                    stderr=subprocess.PIPE)

    def has_finished(self):
        """Check if the command has completed"""
        if self.returncode is not None:
            return True

        rc = self._sp.poll()
        if rc is None:
            return False
        self._post(rc)
        return True

    def wait(self):
        """Wait for the command to complete"""
        if self.returncode is not None:
            return

        self._post(self._sp.wait())

    def _post(self, rc):
        """Helper function, called once after command is complete.

        This is where all the checks are performed.
        """

        def _explain():
            self.aft.wf.explain(self.fi_loc, os.path.basename(self.log_file), fi_signal)
            self.aft.conf.wf.explain(self.fi_loc, os.path.basename(self.log_file), fi_signal)
        # Put in a new-line.
        print()
        self.returncode = rc
        self.stdout = self._sp.stdout.read()
        self.stderr = self._sp.stderr.read()

        show_memleaks = True

        fi_signal = None
        # A negative return code means the process exited with a signal so do
        # not check for memory leaks in this case as it adds noise, right when
        # it's least wanted.
        if rc < 0:
            show_memleaks = False
            fi_signal = -rc

        try:
            if self.loc:
                wf = self.aft.wf
            else:
                wf = None
            self.fi_loc = log_test(self.aft.conf,
                                   self.log_file,
                                   show_memleaks=show_memleaks,
                                   quiet=True,
                                   skip_fi=True,
                                   leak_wf=wf)
            self.fault_injected = True
            assert self.fi_loc
        except NLTestNoFi:
            # If a fault wasn't injected then check output is as expected.
            # It's not possible to log these as warnings, because there is
            # no src line to log them against, so simply assert.
            assert self.returncode == 0, self

            if self.aft.check_post_stdout:
                assert self.stderr == b''
                if self.aft.expected_stdout is not None:
                    assert self.stdout == self.aft.expected_stdout
            self.fault_injected = False
        if self.vh:
            self.vh.convert_xml()
        if not self.fault_injected:
            _explain()
            return
        if not self.aft.check_stderr:
            _explain()
            return

        # Check stderr from a daos command.
        # These should mostly be from the DH_PERROR_SYS or DH_PERROR_DER macros so check for
        # this format.  There may be multiple lines and the two styles may be mixed.
        # These checks will report an error against the line of code that introduced the "leak"
        # which may well only have a loose correlation to where the error was reported.
        if self.aft.check_daos_stderr:
            stderr = self.stderr.decode('utf-8').rstrip()
            for line in stderr.splitlines():

                # This is what the go code uses.
                if line.endswith(': DER_NOMEM(-1009): Out of memory'):
                    continue

                # This is what the go code uses for system errors.
                if line.endswith(': errno 12 (Cannot allocate memory)'):
                    continue

                # This is what DH_PERROR_DER uses
                if line.endswith(': Out of memory (-1009)'):
                    continue

                # This is what DH_PERROR_SYS uses
                if line.endswith(': Cannot allocate memory (12)'):
                    continue

                if 'DER_UNKNOWN' in line:
                    self.aft.wf.add(self.fi_loc,
                                    'HIGH',
                                    "Incorrect stderr '{}'".format(line),
                                    mtype='Invalid error code used')
                    continue

                self.aft.wf.add(self.fi_loc,
                                'NORMAL',
                                "Unexpected stderr '{}'".format(line),
                                mtype='Unrecognised error')
            _explain()
            return

        if self.returncode == 0:
            if self.stdout != self.aft.expected_stdout:
                self.aft.wf.add(self.fi_loc,
                                'NORMAL',
                                "Incorrect stdout '{}'".format(self.stdout),
                                mtype='Out of memory caused zero exit '
                                'code with incorrect output')

        stderr = self.stderr.decode('utf-8').rstrip()
        if not stderr.endswith("(-1009): Out of memory") and \
           'error parsing command line arguments' not in stderr and \
           self.stdout != self.aft.expected_stdout:
            if self.stdout != b'':
                print(self.aft.expected_stdout)
                print()
                print(self.stdout)
                print()
            self.aft.wf.add(self.fi_loc,
                            'NORMAL',
                            "Incorrect stderr '{}'".format(stderr),
                            mtype='Out of memory not reported correctly via stderr')
        _explain()

class AllocFailTest():
    # pylint: disable=too-few-public-methods
    """Class to describe fault injection command"""

    def __init__(self, conf, desc, cmd):
        self.conf = conf
        self.cmd = cmd
        self.description = desc
        self.prefix = True
        # Check stderr from commands where faults were injected.
        self.check_stderr = True
        # Check stdout/error from commands where faults were not injected
        self.check_post_stdout = True
        # Check stderr conforms to daos_hdlr.c style
        self.check_daos_stderr = False
        self.expected_stdout = None
        self.use_il = False
        self.wf = conf.wf
        # Instruct the fault injection code to skip daos_init().
        self.skip_daos_init = True

    def launch(self):
        """Run all tests for this command"""

        def _prep(self):
            rc = self._run_cmd(None)
            rc.wait()
            self.expected_stdout = rc.stdout
            assert not rc.fault_injected

        # Prep what the expected stdout is by running once without faults
        # enabled.
        _prep(self)

        print('Expected stdout is')
        print(self.expected_stdout)

        num_cores = len(os.sched_getaffinity(0))

        if num_cores < 20:
            max_child = 1
        else:
            max_child = int(num_cores / 4 * 3)

        print('Maximum number of spawned tests will be {}'.format(max_child))

        active = []
        fid = 2
        max_count = 0
        finished = False

        # List of fault identifiers to re-run under valgrind.
        to_rerun = []

        fatal_errors = False

        # Now run all iterations in parallel up to max_child.  Iterations will be launched
        # in order but may not finish in order, rather they are processed in the order they
        # finish.  After each repetition completes then check for re-launch new processes
        # to keep the pipeline full.
        while not finished or active:

            if not finished:
                while len(active) < max_child:
                    active.append(self._run_cmd(fid))
                    fid += 1

                    if len(active) > max_count:
                        max_count = len(active)

            # Now complete as many as have finished.
            for ret in active:
                if not ret.has_finished():
                    continue
                active.remove(ret)
                print(ret)
                if ret.returncode < 0:
                    fatal_errors = True
                    to_rerun.append(ret.loc)

                if not ret.fault_injected:
                    print('Fault injection did not trigger, stopping')
                    finished = True
                break

        print('Completed, fid {}'.format(fid))
        print('Max in flight {}'.format(max_count))

        for fid in to_rerun:
            rerun = self._run_cmd(fid, valgrind=True)
            print(rerun)
            rerun.wait()

        return fatal_errors

    def _run_cmd(self, loc, valgrind=False):
        """Run the test with fault injection enabled"""

        cmd_env = get_base_env()

        # Debug flags to enable all memory allocation logging, but as little else as possible.
        # This improves run-time but makes debugging any issues found harder.
        # cmd_env['D_LOG_MASK'] = 'DEBUG'
        # cmd_env['DD_MASK'] = 'mem'
        # del cmd_env['DD_SUBSYS']

        if self.use_il:
            cmd_env['LD_PRELOAD'] = join(self.conf['PREFIX'], 'lib64', 'libioil.so')

        cmd_env['DAOS_AGENT_DRPC_DIR'] = self.conf.agent_dir

        if callable(self.cmd):
            cmd = self.cmd(loc)
        else:
            cmd = self.cmd

        aftf = AllocFailTestRun(self, cmd, cmd_env, loc)
        if valgrind:
            aftf.vh = ValgrindHelper(self.conf)
            # Turn off leak checking in this case, as we're just interested in
            # why it crashed.
            aftf.vh.full_check = False

        aftf.start()

        return aftf

def test_dfuse_start(server, conf, wf):
    """Start dfuse under fault injection

    This test will check error paths for faults that can occur whilst starting
    dfuse.  To do this it injects a fault into dfuse just before dfuse_session_mount
    so that it always returns immediately rather than registering with the kernel
    and then it runs dfuse up to this point checking the error paths.
    """
    pool = server.get_test_pool()

    container = create_cont(conf, pool, ctype='POSIX')

    mount_point = join(conf.dfuse_parent_dir, 'fi-mount')

    os.mkdir(mount_point)

    cmd = [join(conf['PREFIX'], 'bin', 'dfuse'),
           '--mountpoint', mount_point,
           '--pool', pool, '--cont', container, '--foreground', '--singlethread']

    test_cmd = AllocFailTest(conf, 'dfuse', cmd)
    test_cmd.wf = wf
    test_cmd.check_daos_stderr = True
    test_cmd.check_post_stdout = False
    test_cmd.check_stderr = True

    rc = test_cmd.launch()
    os.rmdir(mount_point)
    return rc

def test_alloc_fail_copy(server, conf, wf):
    """Run container (filesystem) copy under fault injection.

    This test will create a new uuid per iteration, and the test will then try to create a matching
    container so this is potentially resource intensive.

    There are lots of errors in the stdout/stderr of this command which we need to work through but
    are not yet checked for.
    """

    # pylint: disable=consider-using-with

    pool = server.get_test_pool_id()
    src_dir = tempfile.TemporaryDirectory(prefix='copy_src_',)
    sub_dir = join(src_dir.name, 'new_dir')
    os.mkdir(sub_dir)
    for f in range(5):
        with open(join(sub_dir, 'file.{}'.format(f)), 'w') as ofd:
            ofd.write('hello')

    os.symlink('broken', join(sub_dir, 'broken_s'))
    os.symlink('file.0', join(sub_dir, 'link'))

    def get_cmd(cont_id):
        container = 'container_' + str(cont_id)
        cmd = [join(conf['PREFIX'], 'bin', 'daos'),
               'filesystem',
               'copy',
               '--src',
               src_dir.name,
               '--dst',
               'daos://{}/{}'.format(pool, container)]
        return cmd

    test_cmd = AllocFailTest(conf, 'filesystem-copy', get_cmd)
    test_cmd.skip_daos_init = False
    test_cmd.wf = wf
    test_cmd.check_daos_stderr = True
    test_cmd.check_post_stdout = False
    test_cmd.check_stderr = True

    rc = test_cmd.launch()
    return rc


def test_alloc_fail_cat(server, conf):
    """Run the Interception library with fault injection

    Start dfuse for this test, and do not do output checking on the command
    itself yet.
    """

    pool = server.get_test_pool()
    container = create_cont(conf, pool, ctype='POSIX', label='fault_inject')

    dfuse = DFuse(server, conf, pool=pool, container=container)
    dfuse.use_valgrind = False
    dfuse.start()

    target_file = join(dfuse.dir, 'test_file')

    with open(target_file, 'w') as fd:
        fd.write('Hello there')

    test_cmd = AllocFailTest(conf, 'il-cat', ['cat', target_file])
    test_cmd.use_il = True
    test_cmd.check_stderr = False
    test_cmd.wf = conf.wf

    rc = test_cmd.launch()
    dfuse.stop()
    return rc


def test_fi_list_attr(server, conf, wf):
    """Run daos cont list-attr with fault injection"""

    pool = server.get_test_pool()

    container = create_cont(conf, pool)

    run_daos_cmd(conf,
                 ['container', 'set-attr',
                  pool, container,
                  '--attr', 'my-test-attr-1', '--value', 'some-value'])

    run_daos_cmd(conf,
                 ['container', 'set-attr',
                  pool, container,
                  '--attr', 'my-test-attr-2', '--value', 'some-other-value'])

    cmd = [join(conf['PREFIX'], 'bin', 'daos'),
           'container',
           'list-attrs',
           pool,
           container]

    test_cmd = AllocFailTest(conf, 'cont-list-attr', cmd)
    test_cmd.wf = wf

    rc = test_cmd.launch()
    destroy_container(conf, pool, container)
    return rc


def test_fi_get_attr(server, conf, wf):
    """Run daos cont get-attr with fault injection"""

    pool = server.get_test_pool_id()

    container = create_cont(conf, pool)

    attr_name = 'my-test-attr'

    run_daos_cmd(conf,
                 ['container', 'set-attr',
                  pool, container,
                  '--attr', attr_name, '--value', 'value'])

    cmd = [join(conf['PREFIX'], 'bin', 'daos'),
           'container',
           'get-attr',
           pool,
           container,
           attr_name]

    test_cmd = AllocFailTest(conf, 'cont-get-attr', cmd)
    test_cmd.wf = wf

    test_cmd.check_daos_stderr = True
    test_cmd.check_post_stdout = False
    test_cmd.check_stderr = True

    rc = test_cmd.launch()
    destroy_container(conf, pool, container)
    return rc


def test_fi_cont_query(server, conf, wf):
    """Run daos cont query with fault injection"""

    pool = server.get_test_pool_id()

    container = create_cont(conf, pool, ctype='POSIX')

    cmd = [join(conf['PREFIX'], 'bin', 'daos'),
           'container',
           'query',
           pool,
           container]

    test_cmd = AllocFailTest(conf, 'cont-query', cmd)
    test_cmd.wf = wf

    test_cmd.check_daos_stderr = True
    test_cmd.check_post_stdout = False
    test_cmd.check_stderr = True

    rc = test_cmd.launch()
    destroy_container(conf, pool, container)
    return rc


def test_fi_cont_check(server, conf, wf):
    """Run daos cont check with fault injection"""

    pool = server.get_test_pool_id()

    container = create_cont(conf, pool)

    cmd = [join(conf['PREFIX'], 'bin', 'daos'),
           'container',
           'check',
           pool,
           container]

    test_cmd = AllocFailTest(conf, 'cont-check', cmd)
    test_cmd.wf = wf

    test_cmd.check_daos_stderr = True
    test_cmd.check_post_stdout = False
    test_cmd.check_stderr = True

    rc = test_cmd.launch()
    destroy_container(conf, pool, container)
    return rc


def test_alloc_fail(server, conf):
    """run 'daos' client binary with fault injection"""

    pool = server.get_test_pool()

    cmd = [join(conf['PREFIX'], 'bin', 'daos'),
           'cont',
           'list',
           pool]
    test_cmd = AllocFailTest(conf, 'pool-list-containers', cmd)

    # Create at least one container, and record what the output should be when
    # the command works.
    container = create_cont(conf, pool)

    rc = test_cmd.launch()
    destroy_container(conf, pool, container)
    return rc


def run(wf, args):
    """Main entry point"""

    # pylint: disable=too-many-branches
    conf = load_conf(args)

    wf_server = WarningsFactory('nlt-server-leaks.json', post=True, check='Server leak checking')

    conf.set_wf(wf)
    conf.set_args(args)
    setup_log_test(conf)

    fi_test = False
    fi_test_dfuse = False

    fatal_errors = BoolRatchet()

    if args.mode == 'fi':
        fi_test = True
    else:
        with DaosServer(conf, test_class='first', wf=wf_server, fe=fatal_errors) as server:
            if args.mode == 'launch':
                run_in_fg(server, conf, args)
            elif args.mode == 'kv':
                test_pydaos_kv(server, conf)
            elif args.mode == 'overlay':
                fatal_errors.add_result(run_duns_overlay_test(server, conf))
            elif args.mode == 'set-fi':
                fatal_errors.add_result(set_server_fi(server))
            elif args.mode == 'all':
                fi_test_dfuse = True
                fatal_errors.add_result(run_posix_tests(server, conf))
                fatal_errors.add_result(run_dfuse(server, conf))
                fatal_errors.add_result(run_duns_overlay_test(server, conf))
                test_pydaos_kv(server, conf)
                fatal_errors.add_result(set_server_fi(server))
            elif args.test == 'all':
                fatal_errors.add_result(run_posix_tests(server, conf))
            elif args.test:
                fatal_errors.add_result(run_posix_tests(server, conf, args.test))
            else:
                fatal_errors.add_result(run_posix_tests(server, conf))
                fatal_errors.add_result(run_dfuse(server, conf))
                fatal_errors.add_result(set_server_fi(server))

    if args.mode == 'all':
        with DaosServer(conf, wf=wf_server, fe=fatal_errors) as server:
            pass

    # If running all tests then restart the server under valgrind.
    # This is really, really slow so just do cont list, then
    # exit again.
    if args.mode == 'server-valgrind':
        with DaosServer(conf, valgrind=True, test_class='valgrind',
                        wf=wf_server, fe=fatal_errors) as server:
            pools = server.fetch_pools()
            for pool in pools:
                cmd = ['cont', 'list', pool.id()]
                run_daos_cmd(conf, cmd, valgrind=False)

    # If the perf-check option is given then re-start everything without much
    # debugging enabled and run some micro-benchmarks to give numbers for use
    # as a comparison against other builds.
    if args.perf_check or fi_test or fi_test_dfuse:
        args.server_debug = 'INFO'
        args.memcheck = 'no'
        args.dfuse_debug = 'WARN'
        with DaosServer(conf, test_class='no-debug', wf=wf_server, fe=fatal_errors) as server:
            if fi_test:
                # Most of the fault injection tests go here, they are then run on docker containers
                # so can be performed in parallel.

                wf_client = WarningsFactory('nlt-client-leaks.json')

                # dfuse startup, uses custom fault to force exit if no other faults injected.
                fatal_errors.add_result(test_dfuse_start(server, conf, wf_client))

                # list-container test.
                fatal_errors.add_result(test_alloc_fail(server, conf))

                # Container query test.
                fatal_errors.add_result(test_fi_cont_query(server, conf, wf_client))

                fatal_errors.add_result(test_fi_cont_check(server, conf, wf_client))

                # Container attribute tests
                fatal_errors.add_result(test_fi_get_attr(server, conf, wf_client))
                fatal_errors.add_result(test_fi_list_attr(server, conf, wf_client))

                # filesystem copy test.
                fatal_errors.add_result(test_alloc_fail_copy(server, conf, wf_client))

                wf_client.close()

            if fi_test_dfuse:
                # We cannot yet run dfuse inside docker containers and some of the failure modes
                # aren't well handled so continue to run the dfuse fault injection test on real
                # hardware.

                # Read-via-IL test, requires dfuse.
                fatal_errors.add_result(test_alloc_fail_cat(server, conf))

            if args.perf_check:
                check_readdir_perf(server, conf)

    if fatal_errors.errors:
        wf.add_test_case('Errors', 'Significant errors encountered')
    else:
        wf.add_test_case('Errors')

    if conf.valgrind_errors:
        wf.add_test_case('Errors', 'Valgrind errors encountered')
        print("Valgrind errors detected during execution")

    wf_server.close()
    conf.flush_bz2()
    print(f'Total time in log analysis: {conf.lt.total:.2f} seconds')
    print(f'Total time in log compression: {conf.lt_compress.total:.2f} seconds')
    return fatal_errors


def main():
    """Wrap the core function, and catch/report any exceptions

    This allows the junit results to show at least a stack trace and assertion message for
    any failure, regardless of if it's from a test case or not.
    """

    parser = argparse.ArgumentParser(description='Run DAOS client on local node')
    parser.add_argument('--server-debug', default=None)
    parser.add_argument('--dfuse-debug', default=None)
    parser.add_argument('--class-name', default=None, help='class name to use for junit')
    parser.add_argument('--memcheck', default='some', choices=['yes', 'no', 'some'])
    parser.add_argument('--multi-user', action='store_true')
    parser.add_argument('--no-root', action='store_true')
    parser.add_argument('--max-log-size', default=None)
    parser.add_argument('--engine-count', type=int, default=1, help='Number of daos engines to run')
    parser.add_argument('--dfuse-dir', default='/tmp', help='parent directory for all dfuse mounts')
    parser.add_argument('--perf-check', action='store_true')
    parser.add_argument('--dtx', action='store_true')
    parser.add_argument('--test', help="Use '--test list' for list")
    parser.add_argument('mode', nargs='*')
    args = parser.parse_args()

    if args.mode:
        mode_list = args.mode
        args.mode = mode_list.pop(0)

        if args.mode != 'launch' and mode_list:
            print(f"unrecognized arguments: {' '.join(mode_list)}")
            sys.exit(1)
        args.launch_cmd = mode_list
    else:
        args.mode = None

    if args.mode and args.test:
        print('Cannot use mode and test')
        sys.exit(1)

    if args.test == 'list':
        tests = []
        for method in dir(posix_tests):
            if method.startswith('test'):
                tests.append(method[5:])
        print(f"Tests are: {','.join(sorted(tests))}")
        sys.exit(1)

    wf = WarningsFactory('nlt-errors.json',
                         post_error=True,
                         check='Log file errors',
                         class_id=args.class_name,
                         junit=True)

    try:
        fatal_errors = run(wf, args)
        wf.add_test_case('exit_wrapper')
        wf.close()
    except Exception as error:
        print(error)
        print(str(error))
        print(repr(error))
        trace = ''.join(traceback.format_tb(error.__traceback__))
        wf.add_test_case('exit_wrapper', str(error), output=trace)
        wf.close()
        raise

    if fatal_errors.errors:
        print("Significant errors encountered")
        sys.exit(1)


if __name__ == '__main__':
    main()<|MERGE_RESOLUTION|>--- conflicted
+++ resolved
@@ -3467,18 +3467,12 @@
     print(f'export LD_PRELOAD={join(conf["PREFIX"], "lib64", "libioil.so")}')
     print(f'export DAOS_AGENT_DRPC_DIR={conf.agent_dir}')
     print('export D_IL_REPORT=-1')
-<<<<<<< HEAD
     if args.multi_user:
         print(f'dmg pool --insecure update-acl -e A::root@:rw {pool.id()}')
     print(f'daos container create --type POSIX {pool.id()} --path {t_dir}/uns-link')
     print(f'daos container destroy --path {t_dir}/uns-link')
     print(f'daos cont list {pool.label}')
 
-=======
-    print(f'daos container create --type POSIX {pool.id()} --path {t_dir}/uns-link')
-    print(f'daos container destroy --path {t_dir}/uns-link')
-    print(f'daos cont list {pool.label}')
->>>>>>> e580a22b
     try:
         if args.launch_cmd:
             start = time.time()
