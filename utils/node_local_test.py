#!/usr/bin/python3
"""
Node local test (NLT).

Test script for running DAOS on a single node over tmpfs and running initial
smoke/unit tests.

Includes support for DFuse with a number of unit tests, as well as stressing
the client with fault injection of D_ALLOC() usage.
"""

# pylint: disable=too-many-lines

import os
from os.path import join
import sys
import time
import uuid
import json
import copy
import signal
import pprint
import stat
import errno
import argparse
import tabulate
import threading
import functools
import traceback
import subprocess #nosec
import junit_xml
import tempfile
import pickle #nosec
import xattr
from collections import OrderedDict
import yaml

class NLTestFail(Exception):
    """Used to indicate test failure"""

class NLTestNoFi(NLTestFail):
    """Used to indicate Fault injection didn't work"""

class NLTestNoFunction(NLTestFail):
    """Used to indicate a function did not log anything"""

    def __init__(self, function):
        super().__init__(self)
        self.function = function

class NLTestTimeout(NLTestFail):
    """Used to indicate that an operation timed out"""

instance_num = 0

def get_inc_id():
    """Return a unique character"""
    global instance_num
    instance_num += 1
    return '{:04d}'.format(instance_num)

def umount(path, bg=False):
    """Umount dfuse from a given path"""
    if bg:
        cmd = ['fusermount3', '-uz', path]
    else:
        cmd = ['fusermount3', '-u', path]
    ret = subprocess.run(cmd, check=False)
    print('rc from umount {}'.format(ret.returncode))
    return ret.returncode

class NLTConf():
    """Helper class for configuration"""
    def __init__(self, bc, args):
        self.bc = bc
        self.agent_dir = None
        self.wf = None
        self.args = None
        self.max_log_size = None
        self.valgrind_errors = False
        self.lt = CulmTimer()
        self.lt_compress = CulmTimer()
        self.dfuse_parent_dir = tempfile.mkdtemp(dir=args.dfuse_dir,
                                                 prefix='dnt_dfuse_')
        self.tmp_dir = None
        if args.class_name:
            self.tmp_dir = join('nlt_logs', args.class_name)
            if os.path.exists(self.tmp_dir):
                for old_file in os.listdir(self.tmp_dir):
                    os.unlink(join(self.tmp_dir, old_file))
                os.rmdir(self.tmp_dir)
            os.makedirs(self.tmp_dir)

        self._compress_procs = []

    def __del__(self):
        self.flush_bz2()
        os.rmdir(self.dfuse_parent_dir)

    def set_wf(self, wf):
        """Set the WarningsFactory object"""
        self.wf = wf

    def set_args(self, args):
        """Set command line args"""
        self.args = args

        # Parse the max log size.
        if args.max_log_size:
            size = args.max_log_size
            if size.endswith('MiB'):
                size = int(size[:-3])
                size *= (1024 * 1024)
            elif size.endswith('GiB'):
                size = int(size[:-3])
                size *= (1024 * 1024 * 1024)
            self.max_log_size = int(size)

    def __getitem__(self, key):
        return self.bc[key]

    def compress_file(self, filename):
        """Compress a file using bz2 for space reasons

        Launch a bzip2 process in the background as this is time consuming, and each time
        a new process is launched then reap any previous ones which have completed.
        """

        # pylint: disable=consider-using-with
        self._compress_procs[:] = (proc for proc in self._compress_procs if proc.poll())
        self._compress_procs.append(subprocess.Popen(['bzip2', '--best', filename]))

    def flush_bz2(self):
        """Wait for all bzip2 subprocess to finish"""
        self.lt_compress.start()
        for proc in self._compress_procs:
            proc.wait()
        self._compress_procs = []
        self.lt_compress.stop()

class CulmTimer():
    """Class to keep track of elapsed time so we know where to focus performance tuning"""

    def __init__(self):
        self.total = 0
        self._start = None

    def start(self):
        """Start the timer"""
        self._start = time.time()

    def stop(self):
        """Stop the timer, and add elapsed to total"""
        self.total += time.time() - self._start

class BoolRatchet():
    """Used for saving test results"""

    # Any call to fail() of add_result with a True value will result
    # in errors being True.

    def __init__(self):
        self.errors = False

    def fail(self):
        """Mark as failure"""
        self.errors = True

    def add_result(self, result):
        """Save result, keep record of failure"""
        if result:
            self.fail()

class WarningsFactory():
    """Class to parse warnings, and save to JSON output file

    Take a list of failures, and output the data in a way that is best
    displayed according to
    https://github.com/jenkinsci/warnings-ng-plugin/blob/master/doc/Documentation.md
    """

    # Error levels supported by the reporting are LOW, NORMAL, HIGH, ERROR.

    def __init__(self,
                 filename,
                 junit=False,
                 class_id=None,
                 post=False,
                 post_error=False,
                 check=None):
        # pylint: disable=consider-using-with
        self._fd = open(filename, 'w')
        self.filename = filename
        self.post = post
        self.post_error = post_error
        self.check = check
        self.issues = []
        self._class_id = class_id
        self.pending = []
        self._running = True
        # Save the filename of the object, as __file__ does not
        # work in __del__
        self._file = __file__.lstrip('./')
        self._flush()

        if junit:
            # Insert a test-case and force it to failed.  Save this to file
            # and keep it there, until close() method is called, then remove
            # it and re-save.  This means any crash will result in there
            # being a results file with an error recorded.
            tc = junit_xml.TestCase('Sanity', classname=self._class_name('core'))
            tc.add_error_info('NLT exited abnormally')
            test_case = junit_xml.TestCase('Startup', classname=self._class_name('core'))
            self.ts = junit_xml.TestSuite('Node Local Testing', test_cases=[test_case, tc])
            self._write_test_file()
        else:
            self.ts = None

    def _class_name(self, class_name):
        """Return a formatted ID string for class"""

        if self._class_id:
            return 'NLT.{}.{}'.format(self._class_id, class_name)
        return 'NLT.{}'.format(class_name)

    def __del__(self):
        """Ensure the file is flushed on exit, but if it hasn't already
        been closed then mark an error"""
        if not self._fd:
            return

        entry = {}
        entry['fileName'] = self._file
        # pylint: disable=protected-access
        entry['lineStart'] = sys._getframe().f_lineno
        entry['message'] = 'Tests exited without shutting down properly'
        entry['severity'] = 'ERROR'
        self.issues.append(entry)

        # Do not try and write the junit file here, as that does not work
        # during teardown.
        self.ts = None
        self.close()

    def add_test_case(self, name, failure=None, test_class='core', output=None, duration=None,
                      stdout=None, stderr=None):
        """Add a test case to the results

        class and other metadata will be set automatically,
        if failure is set the test will fail with the message
        provided.  Saves the state to file after each update.
        """
        if not self.ts:
            return

        tc = junit_xml.TestCase(name, classname=self._class_name(test_class), elapsed_sec=duration,
                                stdout=stdout, stderr=stderr)
        if failure:
            tc.add_failure_info(failure, output=output)
        self.ts.test_cases.append(tc)

        self._write_test_file()

    def _write_test_file(self):
        """Write test results to file"""

        with open('nlt-junit.xml', 'w') as f:
            junit_xml.TestSuite.to_file(f, [self.ts], prettyprint=True)

    def explain(self, line, log_file, esignal):
        """Log an error, along with the other errors it caused

        Log the line as an error, and reference everything in the pending
        array.
        """
        count = len(self.pending)
        symptoms = set()
        locs = set()
        mtype = 'Fault injection'

        sev = 'LOW'
        if esignal:
            symptoms.add('Process died with signal {}'.format(esignal))
            sev = 'ERROR'
            mtype = 'Fault injection caused crash'
            count += 1

        if count == 0:
            return

        for (sline, smessage) in self.pending:
            locs.add('{}:{}'.format(sline.filename, sline.lineno))
            symptoms.add(smessage)

        preamble = 'Fault injected here caused {} errors,' \
                   ' logfile {}:'.format(count, log_file)

        message = '{} {} {}'.format(preamble,
                                    ' '.join(sorted(symptoms)),
                                    ' '.join(sorted(locs)))
        self.add(line,
                 sev,
                 message,
                 cat='Fault injection location',
                 mtype=mtype)
        self.pending = []

    def add(self, line, sev, message, cat=None, mtype=None):
        """Log an error

        Describe an error and add it to the issues array.
        Add it to the pending array, for later clarification
        """
        entry = {}
        entry['fileName'] = line.filename
        if mtype:
            entry['type'] = mtype
        else:
            entry['type'] = message
        if cat:
            entry['category'] = cat
        entry['lineStart'] = line.lineno
        # Jenkins no longer seems to display the description.
        entry['description'] = message
        entry['message'] = '{}\n{}'.format(line.get_anon_msg(), message)
        entry['severity'] = sev
        self.issues.append(entry)
        if self.pending and self.pending[0][0].pid != line.pid:
            self.reset_pending()
        self.pending.append((line, message))
        self._flush()
        if self.post or (self.post_error and sev in ('HIGH', 'ERROR')):
            # https://docs.github.com/en/actions/reference/workflow-commands-for-github-actions
            if self.post_error:
                message = line.get_msg()
            print('::warning file={},line={},::{}, {}'.format(line.filename,
                                                              line.lineno,
                                                              self.check,
                                                              message))

    def reset_pending(self):
        """Reset the pending list

        Should be called before iterating on each new file, so errors
        from previous files aren't attributed to new files.
        """
        self.pending = []

    def _flush(self):
        """Write the current list to the json file

        This is done just in case of crash.  This function might get called
        from the __del__ method of DaosServer, so do not use __file__ here
        either.
        """
        self._fd.seek(0)
        self._fd.truncate(0)
        data = {}
        data['issues'] = list(self.issues)
        if self._running:
            # When the test is running insert an error in case of abnormal
            # exit, so that crashes in this code can be identified.
            entry = {}
            entry['fileName'] = self._file
            # pylint: disable=protected-access
            entry['lineStart'] = sys._getframe().f_lineno
            entry['severity'] = 'ERROR'
            entry['message'] = 'Tests are still running'
            data['issues'].append(entry)
        json.dump(data, self._fd, indent=2)
        self._fd.flush()

    def close(self):
        """Save, and close the log file"""
        self._running = False
        self._flush()
        self._fd.close()
        self._fd = None
        print('Closed JSON file {} with {} errors'.format(self.filename,
                                                          len(self.issues)))
        if self.ts:
            # This is a controlled shutdown, so wipe the error saying forced
            # exit.
            self.ts.test_cases[1].errors = []
            self.ts.test_cases[1].error_message = []
            self._write_test_file()

def load_conf(args):
    """Load the build config file"""
    file_self = os.path.dirname(os.path.abspath(__file__))
    json_file = None
    while True:
        new_file = join(file_self, '.build_vars.json')
        if os.path.exists(new_file):
            json_file = new_file
            break
        file_self = os.path.dirname(file_self)
        if file_self == '/':
            raise Exception('build file not found')
    with open(json_file, 'r') as ofh:
        conf = json.load(ofh)
    return NLTConf(conf, args)

def get_base_env(clean=False):
    """Return the base set of env vars needed for DAOS"""

    if clean:
        env = OrderedDict()
    else:
        env = os.environ.copy()
    env['DD_MASK'] = 'all'
    env['DD_SUBSYS'] = 'all'
    env['D_LOG_MASK'] = 'DEBUG'
    env['D_LOG_SIZE'] = '5g'
    env['FI_UNIVERSE_SIZE'] = '128'
    return env

class DaosPool():
    """Class to store data about daos pools"""
    def __init__(self, server, pool_uuid, label):
        self._server = server
        self.uuid = pool_uuid
        self.label = label

    def id(self):
        """Return the pool ID (label if set; UUID otherwise)"""
        if self.label:
            return self.label
        return self.uuid

    def dfuse_mount_name(self):
        """Return the string to pass to dfuse mount

        This should be a label if set, otherwise just the
        uuid.
        """
        return self.id()

class DaosServer():
    """Manage a DAOS server instance"""

    def __init__(self, conf, test_class=None, valgrind=False, wf=None, fe=None):
        self.running = False
        self._file = __file__.lstrip('./')
        self._sp = None
        self.wf = wf
        self.fe = fe
        self.conf = conf
        if test_class:
            self._test_class = 'Server.{}'.format(test_class)
        else:
            self._test_class = None
        self.valgrind = valgrind
        self._agent = None
        self.engines = conf.args.engine_count
        # pylint: disable=consider-using-with
        self.control_log = tempfile.NamedTemporaryFile(prefix='dnt_control_',
                                                       suffix='.log',
                                                       dir=conf.tmp_dir,
                                                       delete=False)
        self.agent_log = tempfile.NamedTemporaryFile(prefix='dnt_agent_',
                                                     suffix='.log',
                                                     dir=conf.tmp_dir,
                                                     delete=False)
        self.server_logs = []
        for engine in range(self.engines):
            prefix = 'dnt_server_{}_'.format(engine)
            lf = tempfile.NamedTemporaryFile(prefix=prefix,
                                             suffix='.log',
                                             dir=conf.tmp_dir,
                                             delete=False)
            self.server_logs.append(lf)
        self.__process_name = 'daos_engine'
        if self.valgrind:
            self.__process_name = 'valgrind'

        socket_dir = '/tmp/dnt_sockets'
        if not os.path.exists(socket_dir):
            os.mkdir(socket_dir)

        self.agent_dir = tempfile.mkdtemp(prefix='dnt_agent_')

        self._yaml_file = None
        self._io_server_dir = None
        self.test_pool = None
        self.network_interface = None
        self.network_provider = None

        # Detect the number of cores for dfuse and do something sensible, if there are
        # more than 32 on the node then use 12, otherwise use the whole node.
        num_cores = len(os.sched_getaffinity(0))
        if num_cores > 32:
            self.dfuse_cores = 12
        else:
            self.dfuse_cores = None
        self.fuse_procs = []

    def __enter__(self):
        self.start()
        return self

    def __exit__(self, _type, _value, _traceback):
        rc = self.stop(self.wf)
        if rc != 0 and self.fe is not None:
            self.fe.fail()
        return False

    def add_fuse(self, fuse):
        """Register a new fuse instance"""
        self.fuse_procs.append(fuse)

    def remove_fuse(self, fuse):
        """Deregister a fuse instance"""
        self.fuse_procs.remove(fuse)

    def __del__(self):
        if self._agent:
            self._stop_agent()
        try:
            if self.running:
                self.stop(None)
        except NLTestTimeout:
            print('Ignoring timeout on stop')
        server_file = join(self.agent_dir, '.daos_server.active.yml')
        if os.path.exists(server_file):
            os.unlink(server_file)
        for log in self.server_logs:
            if os.path.exists(log.name):
                log_test(self.conf, log.name)
        try:
            os.rmdir(self.agent_dir)
        except OSError as error:
            print(os.listdir(self.agent_dir))
            raise error

    def _add_test_case(self, op, failure=None, duration=None):
        """Add a test case to the server instance

        Simply wrapper to automatically add the class
        """
        if not self._test_class:
            return

        self.conf.wf.add_test_case(op,
                                   failure=failure,
                                   duration=duration,
                                   test_class=self._test_class)

    def _check_timing(self, op, start, max_time):
        elapsed = time.time() - start
        if elapsed > max_time:
            res = '{} failed after {:.2f}s (max {:.2f}s)'.format(op, elapsed,
                                                                 max_time)
            self._add_test_case(op, duration=elapsed, failure=res)
            raise NLTestTimeout(res)

    def _check_system_state(self, desired_states):
        """Check the system state for against list

        Return true if all members are in a state specified by the
        desired_states.
        """
        if not isinstance(desired_states, list):
            desired_states = [desired_states]

        rc = self.run_dmg(['system', 'query', '--json'])
        if rc.returncode != 0:
            return False
        data = json.loads(rc.stdout.decode('utf-8'))
        if data['error'] or data['status'] != 0:
            return False
        members = data['response']['members']
        if members is None:
            return False
        if len(members) != self.engines:
            return False

        for member in members:
            if member['state'] not in desired_states:
                return False
        return True

    def start(self):
        """Start a DAOS server"""

        # pylint: disable=consider-using-with
        server_env = get_base_env(clean=True)

        if self.valgrind:
            valgrind_args = ['--fair-sched=yes',
                             '--xml=yes',
                             '--xml-file=dnt_server.%p.memcheck.xml',
                             '--num-callers=2',
                             '--leak-check=no',
                             '--keep-stacktraces=none',
                             '--undef-value-errors=no']
            self._io_server_dir = tempfile.TemporaryDirectory(prefix='dnt_io_')

            with open(join(self._io_server_dir.name, 'daos_engine'), 'w') as fd:
                fd.write('#!/bin/sh\n')
                fd.write('export PATH=$REAL_PATH\n')
                fd.write('exec valgrind {} daos_engine "$@"\n'.format(' '.join(valgrind_args)))

            os.chmod(join(self._io_server_dir.name, 'daos_engine'),
                     stat.S_IXUSR | stat.S_IRUSR)

            server_env['REAL_PATH'] = '{}:{}'.format(
                join(self.conf['PREFIX'], 'bin'), server_env['PATH'])
            server_env['PATH'] = '{}:{}'.format(self._io_server_dir.name,
                                                server_env['PATH'])

        daos_server = join(self.conf['PREFIX'], 'bin', 'daos_server')

        self_dir = os.path.dirname(os.path.abspath(__file__))

        # Create a server yaml file.  To do this open and copy the
        # nlt_server.yaml file in the current directory, but overwrite
        # the server log file with a temporary file so that multiple
        # server runs do not overwrite each other.
        with open(join(self_dir, 'nlt_server.yaml'), 'r') as scfd:
            scyaml = yaml.safe_load(scfd)
        if self.conf.args.server_debug:
            scyaml['control_log_mask'] = 'ERROR'
            scyaml['engines'][0]['log_mask'] = self.conf.args.server_debug
        scyaml['control_log_file'] = self.control_log.name

        scyaml['socket_dir'] = self.agent_dir

        for (key, value) in server_env.items():
            scyaml['engines'][0]['env_vars'].append('{}={}'.format(key, value))

        ref_engine = copy.deepcopy(scyaml['engines'][0])
        ref_engine['storage'][0]['scm_size'] = int(
            ref_engine['storage'][0]['scm_size'] / self.engines)
        scyaml['engines'] = []
        # Leave some cores for dfuse, and start the daos server after these.
        if self.dfuse_cores:
            first_core = self.dfuse_cores
        else:
            first_core = 0
        server_port_count = int(server_env['FI_UNIVERSE_SIZE'])
        self.network_interface = ref_engine['fabric_iface']
        self.network_provider = scyaml['provider']
        for idx in range(self.engines):
            engine = copy.deepcopy(ref_engine)
            engine['log_file'] = self.server_logs[idx].name
            engine['first_core'] = first_core + (ref_engine['targets'] * idx)
            engine['fabric_iface_port'] += server_port_count * idx
            engine['storage'][0]['scm_mount'] = '{}_{}'.format(
                ref_engine['storage'][0]['scm_mount'], idx)
            scyaml['engines'].append(engine)
        self._yaml_file = tempfile.NamedTemporaryFile(
            prefix='nlt-server-config-',
            suffix='.yaml')

        self._yaml_file.write(yaml.dump(scyaml, encoding='utf-8'))
        self._yaml_file.flush()

        cmd = [daos_server, '--config={}'.format(self._yaml_file.name), 'start', '--insecure']

        if self.conf.args.no_root:
            cmd.append('--recreate-superblocks')

        self._sp = subprocess.Popen(cmd)

        agent_config = join(self_dir, 'nlt_agent.yaml')

        agent_bin = join(self.conf['PREFIX'], 'bin', 'daos_agent')

        agent_cmd = [agent_bin,
                     '--config-path', agent_config,
                     '--insecure',
                     '--runtime_dir', self.agent_dir,
                     '--logfile', self.agent_log.name]

        if not self.conf.args.server_debug:
            agent_cmd.append('--debug')

        self._agent = subprocess.Popen(agent_cmd)
        self.conf.agent_dir = self.agent_dir

        # Configure the storage.  DAOS wants to mount /mnt/daos itself if not
        # already mounted, so let it do that.
        # This code supports three modes of operation:
        # /mnt/daos is not mounted.  It will be mounted and formatted.
        # /mnt/daos exists and has data in.  It will be used as is.
        # /mnt/daos is mounted but empty.  It will be used-as is.
        # In this last case the --no-root option must be used.
        start = time.time()
        max_start_time = 120

        cmd = ['storage', 'format', '--json']
        while True:
            try:
                rc = self._sp.wait(timeout=0.5)
                print(rc)
                res = 'daos server died waiting for start'
                self._add_test_case('format', failure=res)
                raise Exception(res)
            except subprocess.TimeoutExpired:
                pass
            rc = self.run_dmg(cmd)

            data = json.loads(rc.stdout.decode('utf-8'))
            print('cmd: {} data: {}'.format(cmd, data))

            if data['error'] is None:
                break

            if 'running system' in data['error']:
                break

            self._check_timing('format', start, max_start_time)
        duration = time.time() - start
        self._add_test_case('format', duration=duration)
        print('Format completion in {:.2f} seconds'.format(duration))
        self.running = True

        # Now wait until the system is up, basically the format to happen.
        while True:
            time.sleep(0.5)
            if self._check_system_state(['ready', 'joined']):
                break
            self._check_timing("start", start, max_start_time)
        duration = time.time() - start
        self._add_test_case('start', duration=duration)
        print('Server started in {:.2f} seconds'.format(duration))
        self.fetch_pools()

    def _stop_agent(self):
        self._agent.send_signal(signal.SIGINT)
        ret = self._agent.wait(timeout=5)
        print('rc from agent is {}'.format(ret))
        self._agent = None

    def stop(self, wf):
        """Stop a previously started DAOS server"""

        for fuse in self.fuse_procs:
            print('Stopping server with running fuse procs, cleaning up')
            self._add_test_case('server-stop-with-running-fuse', failure=str(fuse))
            fuse.stop()

        if self._agent:
            self._stop_agent()

        if not self._sp:
            return 0

        # Check the correct number of processes are still running at this
        # point, in case anything has crashed.  daos_server does not
        # propagate errors, so check this here.
        parent_pid = self._sp.pid
        procs = []
        for proc_id in os.listdir('/proc/'):
            if proc_id == 'self':
                continue
            status_file = '/proc/{}/status'.format(proc_id)
            if not os.path.exists(status_file):
                continue
            with open(status_file, 'r') as fd:
                for line in fd.readlines():
                    try:
                        key, v = line.split(':', maxsplit=2)
                    except ValueError:
                        continue
                    value = v.strip()
                    if key == 'Name' and value != self.__process_name:
                        break
                    if key != 'PPid':
                        continue
                    if int(value) == parent_pid:
                        procs.append(proc_id)
                        break

        if len(procs) != self.engines:
            # Mark this as a warning, but not a failure.  This is currently
            # expected when running with pre-existing data because the server
            # is calling exec.  Do not mark as a test failure for the same
            # reason.
            entry = {}
            entry['fileName'] = self._file
            # pylint: disable=protected-access
            entry['lineStart'] = sys._getframe().f_lineno
            entry['severity'] = 'NORMAL'
            message = 'Incorrect number of engines running ({} vs {})'\
                      .format(len(procs), self.engines)
            entry['message'] = message
            self.conf.wf.issues.append(entry)
            self._add_test_case('server_stop', failure=message)
        rc = self.run_dmg(['system', 'stop'])
        if rc.returncode != 0:
            print(rc)
            entry = {}
            entry['fileName'] = self._file
            # pylint: disable=protected-access
            entry['lineStart'] = sys._getframe().f_lineno
            entry['severity'] = 'ERROR'
            msg = 'dmg system stop failed with {}'.format(rc.returncode)
            entry['message'] = msg
            self.conf.wf.issues.append(entry)
        assert rc.returncode == 0, rc

        start = time.time()
        max_stop_time = 30
        while True:
            time.sleep(0.5)
            if self._check_system_state('stopped'):
                break
            self._check_timing("stop", start, max_stop_time)

        duration = time.time() - start
        self._add_test_case('stop', duration=duration)
        print('Server stopped in {:.2f} seconds'.format(duration))

        self._sp.send_signal(signal.SIGTERM)
        ret = self._sp.wait(timeout=5)
        print('rc from server is {}'.format(ret))

        self.conf.compress_file(self.agent_log.name)
        self.conf.compress_file(self.control_log.name)

        for log in self.server_logs:
            log_test(self.conf, log.name, leak_wf=wf)
            self.server_logs.remove(log)
        self.running = False
        return ret

    def run_dmg(self, cmd):
        """Run the specified dmg command"""

        exe_cmd = [join(self.conf['PREFIX'], 'bin', 'dmg')]
        exe_cmd.append('--insecure')
        exe_cmd.extend(cmd)

        print('running {}'.format(exe_cmd))
        return subprocess.run(exe_cmd,
                              stdout=subprocess.PIPE,
                              stderr=subprocess.PIPE,
                              check=False)

    def run_dmg_json(self, cmd):
        """Run the specified dmg command in json mode

        return data as json, or raise exception on failure
        """

        cmd.append('--json')
        rc = self.run_dmg(cmd)
        print(rc)
        assert rc.returncode == 0
        assert rc.stderr == b''
        data = json.loads(rc.stdout.decode('utf-8'))
        assert not data['error']
        assert data['status'] == 0
        assert data['response']['status'] == 0
        return data

    def fetch_pools(self):
        """Query the server and return a list of pool objects"""
        data = self.run_dmg_json(['pool', 'list'])

        # This should exist but might be 'None' so check for that rather than
        # iterating.
        pools = []
        if not data['response']['pools']:
            return pools
        for pool in data['response']['pools']:
            pobj = DaosPool(self,
                            pool['uuid'],
                            pool.get('label', None))
            pools.append(pobj)
            if pobj.label == 'NLT':
                self.test_pool = pobj
        return pools

    def _make_pool(self):
        """Create a DAOS pool"""

        size = 1024*2

        rc = self.run_dmg(['pool',
                           'create',
                           '--label',
                           'NLT',
                           '--scm-size',
                           '{}M'.format(size)])
        print(rc)
        assert rc.returncode == 0
        self.fetch_pools()

    def get_test_pool(self):
        """Return a pool uuid to be used for testing

        Create a pool as required"""

        if self.test_pool is None:
            self._make_pool()

        return self.test_pool.uuid

    def get_test_pool_id(self):
        """Return a pool uuid to be used for testing

        Create a pool as required"""

        if self.test_pool is None:
            self._make_pool()

        return self.test_pool.id()

def il_cmd(dfuse, cmd, check_read=True, check_write=True, check_fstat=True):
    """Run a command under the interception library

    Do not run valgrind here, not because it's not useful
    but the options needed are different.  Valgrind handles
    linking differently so some memory is wrongly lost that
    would be freed in the _fini() function, and a lot of
    commands do not free all memory anyway.
    """
    my_env = get_base_env()
    prefix = 'dnt_dfuse_il_{}_'.format(get_inc_id())
    with tempfile.NamedTemporaryFile(prefix=prefix, suffix='.log', delete=False) as log_file:
        log_name = log_file.name
    my_env['D_LOG_FILE'] = log_name
    my_env['LD_PRELOAD'] = join(dfuse.conf['PREFIX'], 'lib64', 'libioil.so')
    # pylint: disable=protected-access
    my_env['DAOS_AGENT_DRPC_DIR'] = dfuse._daos.agent_dir
    my_env['D_IL_REPORT'] = '2'
    ret = subprocess.run(cmd, env=my_env, check=False)
    print('Logged il to {}'.format(log_name))
    print(ret)

    if dfuse.caching:
        check_fstat = False

    try:
        log_test(dfuse.conf, log_name, check_read=check_read, check_write=check_write,
                 check_fstat=check_fstat)
        assert ret.returncode == 0
    except NLTestNoFunction as error:
        print("ERROR: command '{}' did not log via {}".format(' '.join(cmd), error.function))
        ret.returncode = 1

    return ret

class ValgrindHelper():

    """Class for running valgrind commands

    This helps setup the command line required, and
    performs log modification after the fact to assist
    Jenkins in locating the source code.
    """

    def __init__(self, conf, logid=None):

        # Set this to False to disable valgrind, which will run faster.
        self.conf = conf
        self.use_valgrind = True
        self.full_check = True
        self._xml_file = None
        self._logid = logid

        self.src_dir = '{}/'.format(os.path.realpath(
            os.path.dirname(os.path.dirname(os.path.abspath(__file__)))))

    def get_file_size(self):
        """ Return the size of the xml file."""
        if self._xml_file:
            return os.stat(self._xml_file).st_size
        return None

    def get_cmd_prefix(self):
        """Return the command line prefix"""

        if not self.use_valgrind:
            return []

        if not self._logid:
            self._logid = get_inc_id()

        with tempfile.NamedTemporaryFile(prefix='dnt.{}.'.format(self._logid), dir='.',
                                         suffix='.memcheck', delete=False) as log_file:
            self._xml_file = log_file.name

        cmd = ['valgrind', '--fair-sched=yes']

        if self.full_check:
            cmd.extend(['--leak-check=full', '--show-leak-kinds=all'])
        else:
            cmd.append('--leak-check=no')

        cmd.append('--gen-suppressions=all')

        src_suppression_file = join('src', 'cart', 'utils', 'memcheck-cart.supp')
        if os.path.exists(src_suppression_file):
            cmd.append('--suppressions={}'.format(src_suppression_file))
        else:
            cmd.append('--suppressions={}'.format(
                join(self.conf['PREFIX'], 'etc', 'memcheck-cart.supp')))

        cmd.append('--error-exitcode=42')

<<<<<<< HEAD
        cmd.append('--num-callers=20')

        cmd.extend(['--xml=yes',
                    '--xml-file={}'.format(self._xml_file)])
=======
        cmd.extend(['--xml=yes', '--xml-file={}'.format(self._xml_file)])
>>>>>>> ef3ab1b8
        return cmd

    def convert_xml(self):
        """Modify the xml file"""

        if not self.use_valgrind:
            return
        with open(self._xml_file, 'r') as fd:
            with open('{}.xml'.format(self._xml_file), 'w') as ofd:
                for line in fd:
                    if self.src_dir in line:
                        ofd.write(line.replace(self.src_dir, ''))
                    else:
                        ofd.write(line)
        os.unlink(self._xml_file)

class DFuse():
    """Manage a dfuse instance"""

    instance_num = 0

    def __init__(self,
                 daos,
                 conf,
                 pool=None,
                 container=None,
                 mount_path=None,
                 uns_path=None,
                 caching=True):
        if mount_path:
            self.dir = mount_path
        else:
            self.dir = tempfile.mkdtemp(dir=conf.dfuse_parent_dir, prefix='dfuse_mount.')
        self.pool = pool
        self.uns_path = uns_path
        self.container = container
        self.conf = conf
        self.cores = daos.dfuse_cores
        self._daos = daos
        self.caching = caching
        self.use_valgrind = True
        self._sp = None

        self.log_file = None

        self.valgrind = None
        if not os.path.exists(self.dir):
            os.mkdir(self.dir)
        self._fi_file = None
        self._env = get_base_env()

    def enable_fi(self):
        """Turn on fault injection for dfuse

        This uses two fault injections IDs, one to introduce memory allocation faults during
        runtime, and one to only enable this at mount time, not setup time.
        """
        fc = {}

        # Tell dfuse_launch_fuse to enable fault injection only as fuse is mounted.
        # Enable faults with a 1/200 chance, and only one fault.
        fc['fault_config'] = [{'id': 100,
                               'probability_x': 1,
                               'probability_y': 1,
                               'err_code': -1001,
                               'max_faults': 1},
                              {'id': 0,
                               'probability_x': 0,
                               'probability_y': 200}]
        fc['seed'] = int(time.time())

        # pylint: disable=consider-using-with
        self._fi_file = tempfile.NamedTemporaryFile(prefix='fi_', suffix='.yaml')

        self._fi_file.write(yaml.dump(fc, encoding='utf=8'))
        self._fi_file.flush()

        self._env['D_FI_CONFIG'] = self._fi_file.name

        # Use a minimal set of flags to ensure full memory tracing.
        self._env['D_LOG_MASK'] = 'DEBUG'
        self._env['DD_MASK'] = 'mem'
        del self._env['DD_SUBSYS']

    def __str__(self):

        if self._sp:
            running = 'running'
        else:
            running = 'not running'

        return 'DFuse instance at {} ({})'.format(self.dir, running)

    def start(self, v_hint=None, single_threaded=False):
        """Start a dfuse instance"""

        # pylint: disable=consider-using-with
        dfuse_bin = join(self.conf['PREFIX'], 'bin', 'dfuse')

        pre_inode = os.stat(self.dir).st_ino

        if self.conf.args.dfuse_debug:
            self._env['D_LOG_MASK'] = self.conf.args.dfuse_debug

        if v_hint is None:
            v_hint = get_inc_id()

        prefix = 'dnt_dfuse_{}_'.format(v_hint)
        log_file = tempfile.NamedTemporaryFile(prefix=prefix,
                                               suffix='.log',
                                               delete=False)
        self.log_file = log_file.name

        self._env['D_LOG_FILE'] = self.log_file
        self._env['DAOS_AGENT_DRPC_DIR'] = self._daos.agent_dir
        if self.conf.args.dtx == 'yes':
            self._env['DFS_USE_DTX'] = '1'

        self.valgrind = ValgrindHelper(self.conf, v_hint)
        if self.conf.args.memcheck == 'no':
            self.valgrind.use_valgrind = False

        if not self.use_valgrind:
            self.valgrind.use_valgrind = False

        if self.cores:
            cmd = ['numactl', '--physcpubind', '0-{}'.format(self.cores - 1)]
        else:
            cmd = []

        cmd.extend(self.valgrind.get_cmd_prefix())

        cmd.extend([dfuse_bin,
                    '--mountpoint',
                    self.dir,
                    '--foreground'])

        if single_threaded:
            cmd.append('--singlethread')

        if not self.caching:
            cmd.append('--disable-caching')

        if self.uns_path:
            cmd.extend(['--path', self.uns_path])

        if self.pool:
            cmd.extend(['--pool', self.pool])
        if self.container:
            cmd.extend(['--container', self.container])
        print('Running {}'.format(' '.join(cmd)))
        # pylint: disable=consider-using-with
        self._sp = subprocess.Popen(cmd, env=self._env)
        print('Started dfuse at {}'.format(self.dir))
        print('Log file is {}'.format(self.log_file))

        def _get_ino():
            """Helper function to return inode number of directory"""
            try:
                return os.stat(self.dir).st_ino
            except OSError as e:
                if e.errno != 12:
                    raise
            return None

        total_time = 0
        while _get_ino() == pre_inode:
            print('Dfuse not started, waiting...')
            try:
                ret = self._sp.wait(timeout=1)
                print('dfuse command exited with {}'.format(ret))
                self._sp = None
                if os.path.exists(self.log_file):
                    log_test(self.conf, self.log_file)
                os.rmdir(self.dir)
                raise Exception('dfuse died waiting for start')
            except subprocess.TimeoutExpired:
                pass
            total_time += 1
            if total_time > 60:
                raise Exception('Timeout starting dfuse')

        self._daos.add_fuse(self)

    def _close_files(self):
        work_done = False
        for fname in os.listdir('/proc/self/fd'):
            try:
                tfile = os.readlink(join('/proc/self/fd', fname))
            except FileNotFoundError:
                continue
            if tfile.startswith(self.dir):
                print('closing file {}'.format(tfile))
                os.close(int(fname))
                work_done = True
        return work_done

    def __del__(self):
        if self._sp:
            self.stop()

    def stop(self):
        """Stop a previously started dfuse instance"""

        fatal_errors = False
        if not self._sp:
            return fatal_errors

        print('Stopping fuse')
        ret = umount(self.dir)
        if ret:
            umount(self.dir, bg=True)
            self._close_files()
            time.sleep(2)
            umount(self.dir)

        run_log_test = True
        try:
            ret = self._sp.wait(timeout=20)
            print('rc from dfuse {}'.format(ret))
            if ret == 42:
                self.conf.wf.add_test_case(str(self), failure='valgrind errors', output=ret)
                self.conf.valgrind_errors = True
            elif ret != 0:
                fatal_errors = True
        except subprocess.TimeoutExpired:
            print('Timeout stopping dfuse')
            self._sp.send_signal(signal.SIGTERM)
            fatal_errors = True
            run_log_test = False
        self._sp = None
        if run_log_test:
            log_test(self.conf, self.log_file, skip_fi=bool(self._fi_file))

        # Finally, modify the valgrind xml file to remove the
        # prefix to the src dir.
        self.valgrind.convert_xml()
        os.rmdir(self.dir)
        self._daos.remove_fuse(self)
        return fatal_errors

    def wait_for_exit(self):
        """Wait for dfuse to exit"""
        ret = self._sp.wait()
        print('rc from dfuse {}'.format(ret))
        self._sp = None
        log_test(self.conf, self.log_file)

        # Finally, modify the valgrind xml file to remove the
        # prefix to the src dir.
        self.valgrind.convert_xml()

def assert_file_size_fd(fd, size):
    """Verify the file size is as expected"""
    my_stat = os.fstat(fd)
    print('Checking file size is {} {}'.format(size, my_stat.st_size))
    assert my_stat.st_size == size

def assert_file_size(ofd, size):
    """Verify the file size is as expected"""
    assert_file_size_fd(ofd.fileno(), size)

def import_daos(server, conf):
    """Return a handle to the pydaos module"""

    pydir = 'python{}.{}'.format(sys.version_info.major, sys.version_info.minor)

    sys.path.append(join(conf['PREFIX'], 'lib64', pydir, 'site-packages'))

    os.environ['DD_MASK'] = 'all'
    os.environ['DD_SUBSYS'] = 'all'
    os.environ['D_LOG_MASK'] = 'DEBUG'
    os.environ['FI_UNIVERSE_SIZE'] = '128'
    os.environ['DAOS_AGENT_DRPC_DIR'] = server.agent_dir

    daos = __import__('pydaos')
    return daos

class daos_cmd_return():
    """Class to enable pretty printing of daos output"""

    def __init__(self):
        self.rc = None
        self.valgrind = []
        self.cmd = []

    def __getattr__(self, item):
        return getattr(self.rc, item)

    def __str__(self):
        if not self.rc:
            return 'daos_command_return, process not yet run'
        output = "CompletedDaosCommand(cmd='{}')".format(' '.join(self.cmd))
        output += '\nReturncode is {}'.format(self.rc.returncode)
        if self.valgrind:
            output += "\nProcess ran under valgrind with '{}'".format(' '.join(self.valgrind))

        try:
            pp = pprint.PrettyPrinter()
            output += '\njson output:\n' + pp.pformat(self.rc.json)
        except AttributeError:
            for line in self.rc.stdout.splitlines():
                output += '\nstdout: {}'.format(line)

        for line in self.rc.stderr.splitlines():
            output += '\nstderr: {}'.format(line)
        return output

def run_daos_cmd(conf,
                 cmd,
                 show_stdout=False,
                 valgrind=True,
                 log_check=True,
                 use_json=False):
    """Run a DAOS command

    Run a command, returning what subprocess.run() would.

    Enable logging, and valgrind for the command.

    if prefix is set to False do not run a DAOS command, but instead run what's
    provided, however run it under the IL.
    """

    dcr = daos_cmd_return()
    vh = ValgrindHelper(conf)

    if conf.args.memcheck == 'no':
        valgrind = False

    if not valgrind:
        vh.use_valgrind = False

    exec_cmd = vh.get_cmd_prefix()
    dcr.valgrind = list(exec_cmd)
    daos_cmd = [join(conf['PREFIX'], 'bin', 'daos')]
    if use_json:
        daos_cmd.append('--json')
    daos_cmd.extend(cmd)
    dcr.cmd = daos_cmd
    exec_cmd.extend(daos_cmd)

    cmd_env = get_base_env()
    if not log_check:
        del cmd_env['DD_MASK']
        del cmd_env['DD_SUBSYS']
        del cmd_env['D_LOG_MASK']

    with tempfile.NamedTemporaryFile(prefix='dnt_cmd_{}_'.format(get_inc_id()),
                                     suffix='.log',
                                     dir=conf.tmp_dir,
                                     delete=False) as lf:
        log_name = lf.name
        cmd_env['D_LOG_FILE'] = log_name

    cmd_env['DAOS_AGENT_DRPC_DIR'] = conf.agent_dir

    rc = subprocess.run(exec_cmd,
                        stdout=subprocess.PIPE,
                        stderr=subprocess.PIPE,
                        env=cmd_env,
                        check=False)

    if rc.stderr != b'':
        print('Stderr from command')
        print(rc.stderr.decode('utf-8').strip())

    if show_stdout and rc.stdout != b'':
        print(rc.stdout.decode('utf-8').strip())

    show_memleaks = True

    # A negative return code means the process exited with a signal so do not
    # check for memory leaks in this case as it adds noise, right when it's
    # least wanted.
    if rc.returncode < 0:
        show_memleaks = False

    rc.fi_loc = log_test(conf, log_name, show_memleaks=show_memleaks)
    vh.convert_xml()
    # If there are valgrind errors here then mark them for later reporting but
    # do not abort.  This allows a full-test run to report all valgrind issues
    # in a single test run.
    if vh.use_valgrind and rc.returncode == 42:
        print("Valgrind errors detected")
        print(rc)
        conf.wf.add_test_case(' '.join(cmd), failure='valgrind errors', output=rc)
        conf.valgrind_errors = True
        rc.returncode = 0
    if use_json:
        rc.json = json.loads(rc.stdout.decode('utf-8'))
    dcr.rc = rc
    return dcr

def create_cont(conf,
                pool=None,
                cont=None,
                ctype=None,
                label=None,
                path=None,
                valgrind=False,
                log_check=True):
    """Create a container and return the uuid"""

    cmd = ['container', 'create']

    if pool:
        cmd.append(pool)

    if label:
        cmd.extend(['--properties', 'label:{}'.format(label)])

    if path:
        cmd.extend(['--path', path])
        ctype = 'POSIX'

    if ctype:
        cmd.extend(['--type', ctype])

    if cont:
        cmd.extend(['--cont', cont])

    def _create_cont():
        """Helper function for create_cont"""

        rc = run_daos_cmd(conf, cmd, use_json=True, log_check=log_check, valgrind=valgrind)
        print(rc)
        return rc

    rc = _create_cont()

    if rc.returncode == 1 and \
       rc.json['error'] == 'failed to create container: DER_EXIST(-1004): Entity already exists':

        # If a path is set DER_EXIST may refer to the path, not a container so do not attempt to
        # remove and retry in this case.
        if path is None:
            destroy_container(conf, pool, label)
            rc = _create_cont()

    assert rc.returncode == 0, rc
    return rc.json['response']['container_uuid']

def destroy_container(conf, pool, container, valgrind=True, log_check=True):
    """Destroy a container"""
    cmd = ['container', 'destroy', pool, container]
    rc = run_daos_cmd(conf, cmd, valgrind=valgrind, use_json=True, log_check=log_check)
    print(rc)
    if rc.returncode == 1 and rc.json['status'] == -1012:
        # This shouldn't happen but can on unclean shutdown, file it as a test failure so it does
        # not get lost, however destroy the container and attempt to continue.
        # DAOS-8860
        conf.wf.add_test_case('destroy_container_{}/{}'.format(pool, container),
                              failure='Failed to destroy container',
                              output=rc)
        cmd = ['container', 'destroy', '--force', pool, container]
        rc = run_daos_cmd(conf, cmd, valgrind=valgrind, use_json=True)
        print(rc)
    assert rc.returncode == 0, rc

def check_dfs_tool_output(output, oclass, csize):
    """verify daos fs tool output"""
    line = output.splitlines()
    dfs_attr = line[0].split()[-1]
    if oclass is not None:
        if dfs_attr != oclass:
            return False
    dfs_attr = line[1].split()[-1]
    if csize is not None:
        if dfs_attr != csize:
            return False
    return True

def needs_dfuse(method):
    """Decorator function for starting dfuse under posix_tests class

    Runs every test twice, once with caching enabled, and once with
    caching disabled.
    """
    @functools.wraps(method)
    def _helper(self):
        if self.call_index == 0:
            caching = True
            self.needs_more = True
            self.test_name = '{}_with_caching'.format(method.__name__)
        else:
            caching = False

        self.dfuse = DFuse(self.server,
                           self.conf,
                           caching=caching,
                           pool=self.pool.dfuse_mount_name(),
                           container=self.container_label)
        self.dfuse.start(v_hint=self.test_name)
        try:
            rc = method(self)
        finally:
            if self.dfuse.stop():
                self.fatal_errors = True
        return rc

    return _helper

<<<<<<< HEAD
def needs_dfuse_with_error(method):
    """Decorator function for starting dfuse under posix_tests class

    Runs every test twice, once with caching enabled, and once with
    caching disabled.
    """
    @functools.wraps(method)
    def _helper(self):
        if self.call_index == 0:
            caching=True
            self.needs_more = True
            self.test_name = '{}_with_caching'.format(method.__name__)
        else:
            caching=False

        self.dfuse = DFuse(self.server,
                           self.conf,
                           caching=caching,
                           pool=self.pool.dfuse_mount_name(),
                           container=self.container_label)
        self.dfuse.enable_fi()
        self.dfuse.start(v_hint=self.test_name)
        try:
            rc = method(self)
        finally:
            if self.dfuse.stop():
                self.fatal_errors = True
        return rc

    return _helper

def needs_dfuse_single(method):
    """Decorator function for starting dfuse single threaded
    under posix_tests class"""
    @functools.wraps(method)
    def _helper(self):
        self.dfuse = DFuse(self.server,
                           self.conf,
                           caching=True,
                           pool=self.pool.dfuse_mount_name(),
                           container=self.container)
        self.dfuse.start(v_hint=method.__name__, single_threaded=True)
        try:
            rc = method(self)
        finally:
            if self.dfuse.stop():
                self.fatal_errors = True
        return rc
    return _helper
=======
class needs_dfuse_with_opt():
    """Decorator class for starting dfuse under posix_tests class
>>>>>>> ef3ab1b8

    By default runs the method twice, once with caching and once without, however can be
    configured to behave differently.  Interacts with the run_posix_tests._run_test() method
    to achieve this.
    """

    # pylint: disable=too-few-public-methods

    def __init__(self, caching=None, single_threaded=False):
        self.caching = caching
        self.single_threaded = single_threaded

    def __call__(self, method):

        @functools.wraps(method)
        def _helper(obj):

            caching = self.caching
            if caching is None:
                if obj.call_index == 0:
                    caching = True
                    obj.needs_more = True
                    obj.test_name = '{}_with_caching'.format(method.__name__)
                else:
                    caching = False

            obj.dfuse = DFuse(obj.server,
                              obj.conf,
                              caching=caching,
                              pool=obj.pool.dfuse_mount_name(),
                              container=obj.container)
            obj.dfuse.start(v_hint=method.__name__, single_threaded=self.single_threaded)
            try:
                rc = method(obj)
            finally:
                if obj.dfuse.stop():
                    obj.fatal_errors = True
            return rc
        return _helper

class print_stat():
    """Class for nicely showing file 'stat' data, similar to ls -l"""

    headers = ['uid', 'gid', 'size', 'mode', 'filename']

    def __init__(self, filename=None):
        # Setup the object, and maybe add some data to it.
        self._stats = []
        if filename:
            self.add(filename)

    def add(self, filename, attr=None, show_dir=False):
        """Add an entry to be displayed"""

        if attr is None:
            attr = os.stat(filename)

        self._stats.append([attr.st_uid,
                            attr.st_gid,
                            attr.st_size,
                            stat.filemode(attr.st_mode),
                            filename])

        if show_dir:
            tab = '.' * len(filename)
            for fname in os.listdir(filename):
                self.add(join(tab, fname), attr=os.stat(join(filename, fname)))

    def __str__(self):
        return tabulate.tabulate(self._stats, self.headers)

# This is test code where methods are tests, so we want to have lots of them.

class posix_tests():
    """Class for adding standalone unit tests"""

    # pylint: disable=too-many-public-methods
    def __init__(self, server, conf, pool=None):
        self.server = server
        self.conf = conf
        self.pool = pool
        self.container = None
        self.container_label = None
        self.dfuse = None
        self.fatal_errors = False

        # Ability to invoke each method multiple times, call_index is set to
        # 0 for each test method, if the method requires invoking a second time
        # (for example to re-run with caching) then it should set needs_more
        # to true, and it will be invoked with a greater value for call_index
        # self.test_name will be set automatically, but can be modified by
        # constructors, see @needs_dfuse for where this is used.
        self.call_index = 0
        self.needs_more = False
        self.test_name = ''

    @staticmethod
    def fail():
        """Mark a test method as failed"""
        raise NLTestFail

    @staticmethod
    def _check_dirs_equal(expected, dir_name):
        """Verify that the directory contents are as expected

        Takes a list of expected files, and a directory name.
        """
        files = sorted(os.listdir(dir_name))

        expected = sorted(expected)

        print('Comparing real vs expected contents of {}'.format(dir_name))
        print('expected: "{}"'.format(','.join(expected)))
        print('actual:   "{}"'.format(','.join(files)))

        assert files == expected

    def test_cont_list(self):
        """Test daos container list"""

        rc = run_daos_cmd(self.conf, ['container', 'list', self.pool.id()])
        print(rc)
        assert rc.returncode == 0, rc

    def test_cache(self):
        """Test with caching enabled"""

        container = create_cont(self.conf, self.pool.id(), ctype="POSIX", label='Cache')
        run_daos_cmd(self.conf,
                     ['container', 'query',
                      self.pool.id(), container],
                     show_stdout=True)

        run_daos_cmd(self.conf,
                     ['container', 'set-attr',
                      self.pool.id(), container,
                      '--attr', 'dfuse-attr-time', '--value', '2'],
                     show_stdout=True)

        run_daos_cmd(self.conf,
                     ['container', 'set-attr',
                      self.pool.id(), container,
                      '--attr', 'dfuse-dentry-time', '--value', '100s'],
                     show_stdout=True)

        run_daos_cmd(self.conf,
                     ['container', 'set-attr',
                      self.pool.id(), container,
                      '--attr', 'dfuse-dentry-time-dir', '--value', '100s'],
                     show_stdout=True)

        run_daos_cmd(self.conf,
                     ['container', 'set-attr',
                      self.pool.id(), container,
                      '--attr', 'dfuse-ndentry-time', '--value', '100s'],
                     show_stdout=True)

        run_daos_cmd(self.conf,
                     ['container', 'list-attrs',
                      self.pool.id(), container],
                     show_stdout=True)

        dfuse = DFuse(self.server,
                      self.conf,
                      pool=self.pool.uuid,
                      container=container)
        dfuse.start()

        print(os.listdir(dfuse.dir))

        if dfuse.stop():
            self.fatal_errors = True

        destroy_container(self.conf, self.pool.id(), container)

    @needs_dfuse
    def test_truncate(self):
        """Test file read after truncate"""

        filename = join(self.dfuse.dir, 'myfile')

        with open(filename, 'w') as fd:
            fd.write('hello')

        os.truncate(filename, 1024*1024*4)
        with open(filename, 'r') as fd:
            data = fd.read(5)
            print('_{}_'.format(data))
            assert data == 'hello'

    @needs_dfuse
    def test_cont_info(self):
        """Check that daos container info and fs get-attr works on container roots"""

        def _check_cmd(check_path):
            rc = run_daos_cmd(self.conf,
                              ['container', 'query', '--path', check_path],
                              use_json=True)
            print(rc)
            assert rc.returncode == 0, rc
            rc = run_daos_cmd(self.conf,
                              ['fs', 'get-attr', '--path', check_path],
                              use_json=True)
            print(rc)
            assert rc.returncode == 0, rc

        child_path = join(self.dfuse.dir, 'new_cont')
        new_cont = create_cont(self.conf, self.pool.uuid, path=child_path)
        print(new_cont)
        _check_cmd(child_path)
        _check_cmd(self.dfuse.dir)

        # Do not destroy the container at this point as dfuse will be holding a reference to it.
        # destroy_container(self.conf, self.pool.id(), new_cont)

    def test_two_mounts(self):
        """Create two mounts, and check that a file created in one
        can be read from the other"""

        dfuse0 = DFuse(self.server,
                       self.conf,
                       caching=False,
                       pool=self.pool.uuid,
                       container=self.container)
        dfuse0.start(v_hint='two_0')

        dfuse1 = DFuse(self.server,
                       self.conf,
                       caching=True,
                       pool=self.pool.uuid,
                       container=self.container)
        dfuse1.start(v_hint='two_1')

        file0 = join(dfuse0.dir, 'file')
        with open(file0, 'w') as fd:
            fd.write('test')

        with open(join(dfuse1.dir, 'file'), 'r') as fd:
            data = fd.read()
        print(data)
        assert data == 'test'

        with open(file0, 'w') as fd:
            fd.write('test')

        if dfuse0.stop():
            self.fatal_errors = True
        if dfuse1.stop():
            self.fatal_errors = True

    @needs_dfuse
    def test_readdir_25(self):
        """Test reading a directory with 25 entries"""
        self.readdir_test(25, test_all=True)

    # Works, but is very slow so needs to be run without debugging.
    #@needs_dfuse
    #def test_readdir_300(self):
    #    self.readdir_test(300, test_all=False)

    @needs_dfuse_with_error
    def test_many_files(self):
        """Test creating many files

        Creates and unlinks the same file many times"""

        pre_size = self.dfuse.valgrind.get_file_size()

        count = 5000
        if self.dfuse.valgrind.use_valgrind:
            count = 2000

        fc = 0
        error_count = 0
        while fc < count:
            if fc % 100 == 0:
                print('Iteration {}'.format(fc))
            try:
                fname = os.path.join(self.dfuse.dir, 'test_file.{}'.format(fc))
                with open(fname, 'w+') as fd:
                    fd.write('hello')
                    fd.seek(0)
                    fd.read(100)
                os.unlink(fname)
                #print('created file {}'.format(fc))
            except OSError as e:
                #print('Error creating file {} {}'.format(fc, e.errno))
                error_count += 1
                if e.errno != 12:
                    raise
            fc += 1
            if self.dfuse.valgrind.get_file_size() != pre_size:
                print('Probable valgrind errors')
                break
        print('Created {} files {:.2f}'.format(fc, error_count/fc))

    def readdir_test(self, count, test_all=False):
        """Run a rudimentary readdir test"""

        wide_dir = tempfile.mkdtemp(dir=self.dfuse.dir)
        if count == 0:
            files = os.listdir(wide_dir)
            assert len(files) == 0
            return
        start = time.time()
        for idx in range(count):
            with open(join(wide_dir, str(idx)), 'w'):
                pass
            if test_all:
                files = os.listdir(wide_dir)
                assert len(files) == idx + 1
        duration = time.time() - start
        rate = count / duration
        print('Created {} files in {:.1f} seconds rate {:.1f}'.format(count,
                                                                      duration,
                                                                      rate))
        print('Listing dir contents')
        start = time.time()
        files = os.listdir(wide_dir)
        duration = time.time() - start
        rate = count / duration
        print('Listed {} files in {:.1f} seconds rate {:.1f}'.format(count,
                                                                     duration,
                                                                     rate))
        print(files)
        print(len(files))
        assert len(files) == count

    @needs_dfuse_with_opt(single_threaded=True, caching=True)
    def test_single_threaded(self):
        """Test single-threaded mode"""
        self.readdir_test(10)

    @needs_dfuse
    def test_open_replaced(self):
        """Test that fstat works on file clobbered by rename"""
        fname = join(self.dfuse.dir, 'unlinked')
        newfile = join(self.dfuse.dir, 'unlinked2')
        with open(fname, 'w') as ofd:
            with open(newfile, 'w') as nfd:
                nfd.write('hello')
            print(os.fstat(ofd.fileno()))
            os.rename(newfile, fname)
            print(os.fstat(ofd.fileno()))
            ofd.close()

    @needs_dfuse
    def test_open_rename(self):
        """Check that fstat() on renamed files works as expected"""
        fname = join(self.dfuse.dir, 'unlinked')
        newfile = join(self.dfuse.dir, 'unlinked2')
        with open(fname, 'w') as ofd:
            pre = os.fstat(ofd.fileno())
            print(pre)
            os.rename(fname, newfile)
            print(os.fstat(ofd.fileno()))
            os.stat(newfile)
            post = os.fstat(ofd.fileno())
            print(post)
            assert pre.st_ino == post.st_ino

    @needs_dfuse
    def test_open_unlinked(self):
        """Test that fstat works on unlinked file"""
        fname = join(self.dfuse.dir, 'unlinked')
        with open(fname, 'w') as ofd:
            print(os.fstat(ofd.fileno()))
            os.unlink(fname)
            print(os.fstat(ofd.fileno()))

    @needs_dfuse
    def test_chown_self(self):
        """Test that a file can be chowned to the current user, but not to other users"""

        fname = join(self.dfuse.dir, 'new_file')
        with open(fname, 'w') as fd:
            os.chown(fd.fileno(), os.getuid(), -1)
            os.chown(fd.fileno(), -1, os.getgid())

            # Chgrp to root, should fail but will likely be refused by the kernel.
            try:
                os.chown(fd.fileno(), -1, 1)
                assert False
            except PermissionError:
                pass
            except OSError as e:
                if e.errno != errno.ENOTSUP:
                    raise

            # Chgrp to another group which this process is in, will work for the default group, but
            # should fail for all others.
            groups = os.getgroups()
            print(groups)
            for group in groups:
                try:
                    os.chown(fd.fileno(), -1, group)
                    assert group == os.getgid()
                except OSError as e:
                    print(e)
                    if e.errno != errno.ENOTSUP:
                        raise
                    assert group != os.getgid()

    @needs_dfuse
    def test_symlink_broken(self):
        """Check that broken symlinks work"""

        src_link = join(self.dfuse.dir, 'source')

        os.symlink('target', src_link)
        entry = os.listdir(self.dfuse.dir)
        print(entry)
        assert len(entry) == 1
        assert entry[0] == 'source'
        os.lstat(src_link)

        try:
            os.stat(src_link)
            assert False
        except FileNotFoundError:
            pass

    @needs_dfuse
    def test_symlink_rel(self):
        """Check that relative symlinks work"""

        src_link = join(self.dfuse.dir, 'source')

        os.symlink('../target', src_link)
        entry = os.listdir(self.dfuse.dir)
        print(entry)
        assert len(entry) == 1
        assert entry[0] == 'source'
        os.lstat(src_link)

        try:
            os.stat(src_link)
            assert False
        except FileNotFoundError:
            pass

    @needs_dfuse
    def test_il_cat(self):
        """Quick check for the interception library"""

        fname = join(self.dfuse.dir, 'file')
        with open(fname, 'w'):
            pass

        check_fstat = True
        if self.dfuse.caching:
            check_fstat = False

        rc = il_cmd(self.dfuse,
                    ['cat', fname],
                    check_write=False,
                    check_fstat=check_fstat)
        assert rc.returncode == 0

    @needs_dfuse_with_opt(caching=False)
    def test_il(self):
        """Run a basic interception library test"""

        # Sometimes the write can be cached in the kernel and the cp will not read any data so
        # do not run this test with caching on.

        create_and_read_via_il(self.dfuse, self.dfuse.dir)

        sub_cont_dir = join(self.dfuse.dir, 'child')
        create_cont(self.conf, path=sub_cont_dir)

        # Create a file natively.
        f = join(self.dfuse.dir, 'file')
        with open(f, 'w') as fd:
            fd.write('Hello')
        # Copy it across containers.
        ret = il_cmd(self.dfuse, ['cp', f, sub_cont_dir])
        assert ret.returncode == 0

        # Copy it within the container.
        child_dir = join(self.dfuse.dir, 'new_dir')
        os.mkdir(child_dir)
        il_cmd(self.dfuse, ['cp', f, child_dir])
        assert ret.returncode == 0

        # Copy something into a container
        ret = il_cmd(self.dfuse, ['cp', '/bin/bash', sub_cont_dir], check_read=False)
        assert ret.returncode == 0
        # Read it from within a container
        ret = il_cmd(self.dfuse, ['md5sum', join(sub_cont_dir, 'bash')],
                     check_read=False, check_write=False, check_fstat=False)
        assert ret.returncode == 0
        ret = il_cmd(self.dfuse, ['dd',
                                  'if={}'.format(join(sub_cont_dir, 'bash')),
                                  'of={}'.format(join(sub_cont_dir, 'bash_copy')),
                                  'iflag=direct',
                                  'oflag=direct',
                                  'bs=128k'],
                     check_fstat=False)
        assert ret.returncode == 0

    @needs_dfuse
    def test_xattr(self):
        """Perform basic tests with extended attributes"""

        new_file = join(self.dfuse.dir, 'attr_file')
        with open(new_file, 'w') as fd:

            xattr.set(fd, 'user.mine', 'init_value')
            # This should fail as a security test.
            try:
                xattr.set(fd, 'user.dfuse.ids', b'other_value')
                assert False
            except PermissionError:
                pass

            try:
                xattr.set(fd, 'user.dfuse', b'other_value')
                assert False
            except PermissionError:
                pass

            xattr.set(fd, 'user.Xfuse.ids', b'other_value')
            for (key, value) in xattr.get_all(fd):
                print('xattr is {}:{}'.format(key, value))

    @needs_dfuse
    def test_chmod(self):
        """Test that chmod works on file"""
        fname = join(self.dfuse.dir, 'testfile')
        with open(fname, 'w'):
            pass

        modes = [stat.S_IRUSR | stat.S_IWUSR | stat.S_IXUSR,
                 stat.S_IRUSR]

        for mode in modes:
            os.chmod(fname, mode)
            attr = os.stat(fname)
            assert stat.S_IMODE(attr.st_mode) == mode

    @needs_dfuse
    def test_fchmod_replaced(self):
        """Test that fchmod works on file clobbered by rename"""
        fname = join(self.dfuse.dir, 'unlinked')
        newfile = join(self.dfuse.dir, 'unlinked2')
        e_mode = stat.S_IRUSR | stat.S_IWUSR | stat.S_IXUSR
        with open(fname, 'w') as ofd:
            with open(newfile, 'w') as nfd:
                nfd.write('hello')
            print(os.stat(fname))
            print(os.stat(newfile))
            os.chmod(fname, stat.S_IRUSR | stat.S_IWUSR)
            os.chmod(newfile, e_mode)
            print(os.stat(fname))
            print(os.stat(newfile))
            os.rename(newfile, fname)
            # This should fail, because the file has been deleted.
            try:
                os.fchmod(ofd.fileno(), stat.S_IRUSR)
                print(os.fstat(ofd.fileno()))
                self.fail()
            except FileNotFoundError:
                print('Failed to fchmod() replaced file')
        nf = os.stat(fname)
        assert stat.S_IMODE(nf.st_mode) == e_mode

    @needs_dfuse
    def test_uns_create(self):
        """Simple test to create a container using a path in dfuse"""
        path = join(self.dfuse.dir, 'mycont')
        create_cont(self.conf, path=path)
        stbuf = os.stat(path)
        print(stbuf)
        assert stbuf.st_ino < 100
        print(os.listdir(path))

    @needs_dfuse
    def test_rename_clobber(self):
        """Test that rename clobbers files correctly

        use rename to delete a file, but where the kernel is aware of a different file.
        Create a filename to be clobbered and stat it.
        Create a file to copy over.
        Start a second dfuse instance and overwrite the original file with a new name.
        Perform a rename on the first dfuse.

        This should clobber a file, but not the one that the kernel is expecting, although it will
        do a lookup of the destination filename before the rename.

        Inspection of the logs is required to verify what is happening here which is beyond the
        scope of this test, however this does execute the code-paths and ensures that all refs
        are correctly updated.

        """

        # Create all three files in the dfuse instance we're checking.
        for index in range(3):
            with open(join(self.dfuse.dir, 'file.{}'.format(index)), 'w') as fd:
                fd.write('test')

        # Start another dfuse instance to move the files around without the kernel knowing.
        dfuse = DFuse(self.server,
                      self.conf,
                      pool=self.pool.id(),
                      container=self.container,
                      caching=False)
        dfuse.start(v_hint='rename_other')

        print(os.listdir(self.dfuse.dir))
        print(os.listdir(dfuse.dir))

        # Rename file 1 to file 2 in the background, this will remove file 2
        os.rename(join(dfuse.dir, 'file.1'), join(dfuse.dir, 'file.2'))

        # Rename file 0 to file 2 in the test dfuse.  Here the kernel thinks it's clobbering
        # file 2 but it's really clobbering file 1, although it will stat() file 2 before the
        # operation so may have the correct data.
        # Dfuse should return file 1 for the details of what has been deleted.
        os.rename(join(self.dfuse.dir, 'file.0'), join(self.dfuse.dir, 'file.2'))

        if dfuse.stop():
            self.fatal_errors = True

    @needs_dfuse
    def test_rename(self):
        """Test that tries various rename scenarios"""

        def _go(root):
            dfd = os.open(root, os.O_RDONLY)

            try:
                # Test renaming a file into a directory.
                pre_fname = join(root, 'file')
                with open(pre_fname, 'w') as fd:
                    fd.write('test')
                dname = join(root, 'dir')
                os.mkdir(dname)
                post_fname = join(dname, 'file')
                # os.rename and 'mv' have different semantics, use mv here which will put the file
                # in the directory.
                subprocess.run(['mv', pre_fname, dname], check=True)
                self._check_dirs_equal(['file'], dname)

                os.unlink(post_fname)
                os.rmdir('dir', dir_fd=dfd)

                # Test renaming a file over a directory.
                pre_fname = join(root, 'file')
                with open(pre_fname, 'w') as fd:
                    fd.write('test')
                dname = join(root, 'dir')
                os.mkdir(dname)
                post_fname = join(dname, 'file')
                # Try os.rename here, which we expect to fail.
                try:
                    os.rename(pre_fname, dname)
                    self.fail()
                except IsADirectoryError:
                    pass
                os.unlink(pre_fname)
                os.rmdir('dir', dir_fd=dfd)

                # Check renaming a file over a file.
                for index in range(2):
                    with open(join(root, 'file.{}'.format(index)), 'w') as fd:
                        fd.write('test')

                print(os.listdir(dfd))
                os.rename('file.0', 'file.1', src_dir_fd=dfd, dst_dir_fd=dfd)

                self._check_dirs_equal(['file.1'], root)
                os.unlink('file.1', dir_fd=dfd)

                # dir onto file.
                dname = join(root, 'dir')
                os.mkdir(dname)
                fname = join(root, 'file')
                with open(fname, 'w') as fd:
                    fd.write('test')
                try:
                    os.rename(dname, fname)
                    self.fail()
                except NotADirectoryError:
                    pass
                os.unlink('file', dir_fd=dfd)
                os.rmdir('dir', dir_fd=dfd)

                # Now check for dir rename into other dir though mv.
                src_dir = join(root, 'src')
                dst_dir = join(root, 'dst')
                os.mkdir(src_dir)
                os.mkdir(dst_dir)
                subprocess.run(['mv', src_dir, dst_dir], check=True)
                self._check_dirs_equal(['dst'], root)
                self._check_dirs_equal(['src'], join(root, 'dst'))
                os.rmdir(join(dst_dir, 'src'))
                os.rmdir(dst_dir)

                # Check for dir rename over other dir though python, in this case it should clobber
                # the target directory.
                for index in range(2):
                    os.mkdir(join(root, 'dir.{}'.format(index)))
                os.rename('dir.0', 'dir.1', src_dir_fd=dfd, dst_dir_fd=dfd)
                self._check_dirs_equal(['dir.1'], root)
                self._check_dirs_equal([], join(root, 'dir.1'))
                os.rmdir(join(root, 'dir.1'))
                for index in range(2):
                    with open(join(root, 'file.{}'.format(index)), 'w') as fd:
                        fd.write('test')
                os.rename('file.0', 'file.1', src_dir_fd=dfd, dst_dir_fd=dfd)
                self._check_dirs_equal(['file.1'], root)
                os.unlink('file.1', dir_fd=dfd)

                # Rename a dir over another, where the target is not empty.
                dst_dir = join(root, 'ddir')
                dst_file = join(dst_dir, 'file')
                os.mkdir('sdir', dir_fd=dfd)
                os.mkdir(dst_dir)
                with open(dst_file, 'w') as fd:
                    fd.write('test')
                # According to the man page this can return ENOTEMPTY or EEXIST, and /tmp is
                # returning one and dfuse the other so catch both.
                try:
                    os.rename('sdir', dst_dir, src_dir_fd=dfd)
                    self.fail()
                except FileExistsError:
                    pass
                except OSError as e:
                    assert e.errno == errno.ENOTEMPTY
                os.rmdir('sdir', dir_fd=dfd)
                os.unlink(dst_file)
                os.rmdir(dst_dir)

            finally:
                os.close(dfd)

        # Firstly validate the check
        with tempfile.TemporaryDirectory(prefix='rename_test_ref_dir.') as tmp_dir:
            _go(tmp_dir)

        _go(self.dfuse.dir)

    @needs_dfuse
    def test_complex_unlink(self):
        """Test that unlink clears file data correctly.

        Create two files, exchange them in the backend then unlink the one.

        The kernel will be unlinking what it thinks is file 1 but it will actually be file 0.
        """

        # pylint: disable=consider-using-with

        fds = []

        # Create both files in the dfuse instance we're checking.  These files are created in
        # binary mode with buffering off so the writes are sent direct to the kernel.
        for index in range(2):
            fd = open(join(self.dfuse.dir, 'file.{}'.format(index)), 'wb', buffering=0)
            fd.write(b'test')
            fds.append(fd)

        # Start another dfuse instance to move the files around without the kernel knowing.
        dfuse = DFuse(self.server,
                      self.conf,
                      pool=self.pool.id(),
                      container=self.container,
                      caching=False)
        dfuse.start(v_hint='unlink')

        print(os.listdir(self.dfuse.dir))
        print(os.listdir(dfuse.dir))

        # Rename file 0 to file 0 in the background, this will remove file 1
        os.rename(join(dfuse.dir, 'file.0'), join(dfuse.dir, 'file.1'))

        # Perform the unlink, this will unlink the other file.
        os.unlink(join(self.dfuse.dir, 'file.1'))

        if dfuse.stop():
            self.fatal_errors = True

        # Finally, perform some more I/O so we can tell from the dfuse logs where the test ends and
        # dfuse teardown starts.  At this point file 1 and file 2 have been deleted.
        time.sleep(1)
        print(os.statvfs(self.dfuse.dir))

        for fd in fds:
            fd.close()

    def test_cont_rw(self):
        """Test write access to another users container"""

        dfuse = DFuse(self.server,
                      self.conf,
                      pool=self.pool.id(),
                      container=self.container,
                      caching=False)

        dfuse.start(v_hint='cont_rw_1')

        ps = print_stat(dfuse.dir)
        testfile = join(dfuse.dir, 'testfile')
        with open(testfile, 'w') as fd:
            ps.add(testfile, attr=os.fstat(fd.fileno()))

        dirname = join(dfuse.dir, 'rw_dir')
        os.mkdir(dirname)

        ps.add(dirname)

        dir_perms = os.stat(dirname).st_mode
        base_perms = stat.S_IMODE(dir_perms)

        os.chmod(dirname, base_perms | stat.S_IWGRP | stat.S_IXGRP | stat.S_IXOTH | stat.S_IWOTH)
        ps.add(dirname)
        print(ps)

        if dfuse.stop():
            self.fatal_errors = True

            # Update container ACLs so current user has rw permissions only, the minimum required.
        rc = run_daos_cmd(self.conf, ['container',
                                      'update-acl',
                                      self.pool.id(),
                                      self.container,
                                      '--entry',
                                      'A::{}@:rwta'.format(os.getlogin())])
        print(rc)

        # Assign the container to someone else.
        rc = run_daos_cmd(self.conf, ['container',
                                      'set-owner',
                                      self.pool.id(),
                                      self.container,
                                      '--user',
                                      'root@',
                                      '--group',
                                      'root@'])
        print(rc)

        # Now start dfuse and access the container, see who the file is owned by.
        dfuse = DFuse(self.server,
                      self.conf,
                      pool=self.pool.id(),
                      container=self.container,
                      caching=False)
        dfuse.start(v_hint='cont_rw_2')

        ps = print_stat()
        ps.add(dfuse.dir, show_dir=True)

        with open(join(dfuse.dir, 'testfile'), 'r') as fd:
            ps.add(join(dfuse.dir, 'testfile'), os.fstat(fd.fileno()))

        dirname = join(dfuse.dir, 'rw_dir')
        testfile = join(dirname, 'new_file')
        fd = os.open(testfile, os.O_RDWR | os.O_CREAT, mode=int('600', base=8))
        os.write(fd, b'read-only-data')
        ps.add(testfile, attr=os.fstat(fd))
        os.close(fd)
        print(ps)

        with open(join(dfuse.dir, 'rw_dir', 'new_file'), 'r') as fd:
            data = fd.read()
            print(data)

        if dfuse.stop():
            self.fatal_errors = True

    @needs_dfuse
    def test_complex_rename(self):
        """Test for rename semantics, and that rename is correctly updating the dfuse data for
        the moved rile.

        # Create a file, read/write to it.
        # Check fstat works.
        # Rename it from the backend
        # Check fstat - it should not work.
        # Rename the file into a new directory, this should allow the kernel to 'find' the file
        # again and update the name/parent.
        # check fstat works.
        """

        fname = join(self.dfuse.dir, 'file')
        with open(fname, 'w') as ofd:
            print(os.fstat(ofd.fileno()))

            dfuse = DFuse(self.server,
                          self.conf,
                          pool=self.pool.id(),
                          container=self.container,
                          caching=False)
            dfuse.start(v_hint='rename')

            os.mkdir(join(dfuse.dir, 'step_dir'))
            os.mkdir(join(dfuse.dir, 'new_dir'))
            os.rename(join(dfuse.dir, 'file'), join(dfuse.dir, 'step_dir', 'file-new'))

            # This should fail, because the file has been deleted.
            try:
                print(os.fstat(ofd.fileno()))
                self.fail()
            except FileNotFoundError:
                print('Failed to fstat() replaced file')

            os.rename(join(self.dfuse.dir, 'step_dir', 'file-new'),
                      join(self.dfuse.dir, 'new_dir', 'my-file'))

            print(os.fstat(ofd.fileno()))

        if dfuse.stop():
            self.fatal_errors = True

    def test_cont_ro(self):
        """Test access to a read-only container"""

        # Update container ACLs so current user has rta permissions only, the minimum required.
        rc = run_daos_cmd(self.conf, ['container',
                                      'update-acl',
                                      self.pool.id(),
                                      self.container,
                                      '--entry',
                                      'A::{}@:rta'.format(os.getlogin())])
        print(rc)
        assert rc.returncode == 0

        # Assign the container to someone else.
        rc = run_daos_cmd(self.conf, ['container',
                                      'set-owner',
                                      self.pool.id(),
                                      self.container,
                                      '--user',
                                      'root@'])
        print(rc)
        assert rc.returncode == 0

        # Now start dfuse and access the container, this should require read-only opening.
        dfuse = DFuse(self.server,
                      self.conf,
                      pool=self.pool.id(),
                      container=self.container,
                      caching=False)
        dfuse.start(v_hint='cont_ro')
        print(os.listdir(dfuse.dir))

        try:
            with open(join(dfuse.dir, 'testfile'), 'w') as fd:
                print(fd)
            assert False
        except PermissionError:
            pass

        if dfuse.stop():
            self.fatal_errors = True

    @needs_dfuse
    def test_chmod_ro(self):
        """Test that chmod and fchmod work correctly with files created read-only

        DAOS-6238"""

        path = self.dfuse.dir
        fname = join(path, 'test_file1')
        ofd = os.open(fname, os.O_CREAT | os.O_RDONLY | os.O_EXCL)
        ns = os.stat(fname)
        print(ns)
        os.close(ofd)
        os.chmod(fname, stat.S_IRUSR)
        ns = os.stat(fname)
        print(ns)
        assert stat.S_IMODE(ns.st_mode) == stat.S_IRUSR

        fname = join(path, 'test_file2')
        ofd = os.open(fname, os.O_CREAT | os.O_RDONLY | os.O_EXCL)
        ns = os.stat(fname)
        print(ns)
        os.fchmod(ofd, stat.S_IRUSR)
        os.close(ofd)
        ns = os.stat(fname)
        print(ns)
        assert stat.S_IMODE(ns.st_mode) == stat.S_IRUSR

    def test_with_path(self):
        """Test that dfuse starts with path option."""

        tmp_dir = tempfile.mkdtemp()

        cont_path = join(tmp_dir, 'my-cont')
        create_cont(self.conf, self.pool.uuid, path=cont_path)

        dfuse = DFuse(self.server,
                      self.conf,
                      caching=True,
                      uns_path=cont_path)
        dfuse.start(v_hint='with_path')

        # Simply write a file.  This will fail if dfuse isn't backed via
        # a container.
        file = join(dfuse.dir, 'file')
        with open(file, 'w') as fd:
            fd.write('test')

        if dfuse.stop():
            self.fatal_errors = True

    def test_uns_basic(self):
        """Create a UNS entry point and access it via both EP and path"""

        pool = self.pool.uuid
        container = self.container
        server = self.server
        conf = self.conf

        # Start dfuse on the container.
        dfuse = DFuse(server, conf, pool=pool, container=container,
                      caching=False)
        dfuse.start('uns-0')

        # Create a new container within it using UNS
        uns_path = join(dfuse.dir, 'ep0')
        uns_container = str(uuid.uuid4())
        print('Inserting entry point')
        create_cont(conf, pool=pool, cont=uns_container, path=uns_path)
        print(os.stat(uns_path))
        print(os.listdir(dfuse.dir))

        # Verify that it exists.
        run_container_query(conf, uns_path)

        # Make a directory in the new container itself, and query that.
        child_path = join(uns_path, 'child')
        os.mkdir(child_path)
        run_container_query(conf, child_path)
        if dfuse.stop():
            self.fatal_errors = True

        print('Trying UNS')
        dfuse = DFuse(server, conf, caching=False)
        dfuse.start('uns-1')

        # List the root container.
        print(os.listdir(join(dfuse.dir, pool, container)))

        # Now create a UNS link from the 2nd container to a 3rd one.
        uns_path = join(dfuse.dir, pool, container, 'ep0', 'ep')
        second_path = join(dfuse.dir, pool, uns_container)

        uns_container_2 = str(uuid.uuid4())

        # Make a link within the new container.
        print('Inserting entry point')
        create_cont(conf, pool=pool, cont=uns_container_2, path=uns_path)

        # List the root container again.
        print(os.listdir(join(dfuse.dir, pool, container)))

        # List the 2nd container.
        files = os.listdir(second_path)
        print(files)
        # List the target container through UNS.
        print(os.listdir(uns_path))
        direct_stat = os.stat(join(second_path, 'ep'))
        uns_stat = os.stat(uns_path)
        print(direct_stat)
        print(uns_stat)
        assert uns_stat.st_ino == direct_stat.st_ino

        third_path = join(dfuse.dir, pool, uns_container_2)
        third_stat = os.stat(third_path)
        print(third_stat)
        assert third_stat.st_ino == direct_stat.st_ino

        if dfuse.stop():
            self.fatal_errors = True
        print('Trying UNS with previous cont')
        dfuse = DFuse(server, conf, caching=False)
        dfuse.start('uns-3')

        second_path = join(dfuse.dir, pool, uns_container)
        uns_path = join(dfuse.dir, pool, container, 'ep0', 'ep')
        files = os.listdir(second_path)
        print(files)
        print(os.listdir(uns_path))

        direct_stat = os.stat(join(second_path, 'ep'))
        uns_stat = os.stat(uns_path)
        print(direct_stat)
        print(uns_stat)
        assert uns_stat.st_ino == direct_stat.st_ino
        if dfuse.stop():
            self.fatal_errors = True

    def test_dfuse_dio_off(self):
        """Test for dfuse with no caching options, but
        direct-io disabled"""

        run_daos_cmd(self.conf,
                     ['container', 'set-attr',
                      self.pool.id(), self.container,
                      '--attr', 'dfuse-direct-io-disable', '--value', 'on'],
                     show_stdout=True)
        dfuse = DFuse(self.server,
                      self.conf,
                      caching=True,
                      pool=self.pool.uuid,
                      container=self.container)

        dfuse.start(v_hint='dio_off')

        print(os.listdir(dfuse.dir))

        fname = join(dfuse.dir, 'test_file3')
        with open(fname, 'w') as ofd:
            ofd.write('hello')

        if dfuse.stop():
            self.fatal_errors = True

    @needs_dfuse_with_opt(caching=False)
    def test_daos_fs_tool(self):
        """Create a UNS entry point"""

        dfuse = self.dfuse
        pool = self.pool.uuid
        conf = self.conf

        # Create a new container within it using UNS
        uns_path = join(dfuse.dir, 'ep1')
        uns_container = str(uuid.uuid4())
        print('Inserting entry point')
        create_cont(conf, pool=pool, cont=uns_container, path=uns_path)

        print(os.stat(uns_path))
        print(os.listdir(dfuse.dir))

        # Verify that it exists.
        run_container_query(conf, uns_path)

        # Make a directory in the new container itself, and query that.
        dir1 = join(uns_path, 'd1')
        os.mkdir(dir1)
        run_container_query(conf, dir1)

        # Create a file in dir1
        file1 = join(dir1, 'f1')
        with open(file1, 'w'):
            pass

        # Run a command to get attr of new dir and file
        cmd = ['fs', 'get-attr', '--path', dir1]
        print('get-attr of d1')
        rc = run_daos_cmd(conf, cmd)
        assert rc.returncode == 0
        print('rc is {}'.format(rc))
        output = rc.stdout.decode('utf-8')
        assert check_dfs_tool_output(output, 'S1', '1048576')

        # run same command using pool, container, dfs-path, and dfs-prefix
        cmd = ['fs', 'get-attr', '--pool', pool, '--cont', uns_container, '--dfs-path', dir1,
               '--dfs-prefix', uns_path]
        print('get-attr of d1')
        rc = run_daos_cmd(conf, cmd)
        assert rc.returncode == 0
        print('rc is {}'.format(rc))
        output = rc.stdout.decode('utf-8')
        assert check_dfs_tool_output(output, 'S1', '1048576')

        # run same command using pool, container, dfs-path
        cmd = ['fs', 'get-attr', '--pool', pool, '--cont', uns_container, '--dfs-path', '/d1']
        print('get-attr of d1')
        rc = run_daos_cmd(conf, cmd)
        assert rc.returncode == 0
        print('rc is {}'.format(rc))
        output = rc.stdout.decode('utf-8')
        assert check_dfs_tool_output(output, 'S1', '1048576')

        cmd = ['fs', 'get-attr', '--path', file1]
        print('get-attr of d1/f1')
        rc = run_daos_cmd(conf, cmd)
        assert rc.returncode == 0
        print('rc is {}'.format(rc))
        output = rc.stdout.decode('utf-8')
        # SX is not deterministic, so don't check it here
        assert check_dfs_tool_output(output, None, '1048576')

        # Run a command to change attr of dir1
        cmd = ['fs', 'set-attr', '--path', dir1, '--oclass', 'S2',
               '--chunk-size', '16']
        print('set-attr of d1')
        rc = run_daos_cmd(conf, cmd)
        assert rc.returncode == 0
        print('rc is {}'.format(rc))

        # Run a command to change attr of file1, should fail
        cmd = ['fs', 'set-attr', '--path', file1, '--oclass', 'S2',
               '--chunk-size', '16']
        print('set-attr of f1')
        rc = run_daos_cmd(conf, cmd)
        print('rc is {}'.format(rc))
        assert rc.returncode != 0

        # Run a command to create new file with set-attr
        file2 = join(dir1, 'f2')
        cmd = ['fs', 'set-attr', '--path', file2, '--oclass', 'S1']
        print('set-attr of f2')
        rc = run_daos_cmd(conf, cmd)
        assert rc.returncode == 0
        print('rc is {}'.format(rc))

        # Run a command to get attr of dir and file2
        cmd = ['fs', 'get-attr', '--path', dir1]
        print('get-attr of d1')
        rc = run_daos_cmd(conf, cmd)
        assert rc.returncode == 0
        print('rc is {}'.format(rc))
        output = rc.stdout.decode('utf-8')
        assert check_dfs_tool_output(output, 'S2', '16')

        cmd = ['fs', 'get-attr', '--path', file2]
        print('get-attr of d1/f2')
        rc = run_daos_cmd(conf, cmd)
        assert rc.returncode == 0
        print('rc is {}'.format(rc))
        output = rc.stdout.decode('utf-8')
        assert check_dfs_tool_output(output, 'S1', '16')

    def test_cont_copy(self):
        """Verify that copying into a container works"""

        # pylint: disable=consider-using-with

        # Create a temporary directory, with one file into it and copy it into
        # the container.  Check the returncode only, do not verify the data.
        # tempfile() will remove the directory on completion.
        src_dir = tempfile.TemporaryDirectory(prefix='copy_src_',)
        with open(join(src_dir.name, 'file'), 'w') as ofd:
            ofd.write('hello')

        cmd = ['filesystem',
               'copy',
               '--src',
               src_dir.name,
               '--dst',
               'daos://{}/{}'.format(self.pool.uuid, self.container)]
        rc = run_daos_cmd(self.conf, cmd)
        print(rc)
        assert rc.returncode == 0

    def test_cont_clone(self):
        """Verify that cloning a container works

        This extends cont_copy, to also clone it afterwards.
        """

        # pylint: disable=consider-using-with

        # Create a temporary directory, with one file into it and copy it into
        # the container.  Check the returncode only, do not verify the data.
        # tempfile() will remove the directory on completion.
        src_dir = tempfile.TemporaryDirectory(prefix='copy_src_',)
        with open(join(src_dir.name, 'file'), 'w') as ofd:
            ofd.write('hello')

        cmd = ['filesystem',
               'copy',
               '--src',
               src_dir.name,
               '--dst',
               'daos://{}/{}'.format(self.pool.uuid, self.container)]
        rc = run_daos_cmd(self.conf, cmd)
        print(rc)
        assert rc.returncode == 0

        # Now create a container uuid and do an object based copy.
        # The daos command will create the target container on demand.
        container = str(uuid.uuid4())
        cmd = ['container',
               'clone',
               '--src',
               'daos://{}/{}'.format(self.pool.uuid, self.container),
               '--dst',
               'daos://{}/{}'.format(self.pool.uuid, container)]
        rc = run_daos_cmd(self.conf, cmd)
        print(rc)
        assert rc.returncode == 0
        destroy_container(self.conf, self.pool.id(), container)

class nlt_stdout_wrapper():
    """Class for capturing stdout from threads"""

    def __init__(self):
        self._stdout = sys.stdout
        self._outputs = {}
        sys.stdout = self

    def write(self, value):
        """Print to stdout.  If this is the main thread then print it, always save it"""

        thread = threading.current_thread()
        if not thread.daemon:
            self._stdout.write(value)
        thread_id = thread.ident
        try:
            self._outputs[thread_id] += value
        except KeyError:
            self._outputs[thread_id] = value

    def sprint(self, value):
        """Really print something to stdout"""
        self._stdout.write(value + '\n')

    def get_thread_output(self):
        """Return the stdout by the calling thread, and reset for next time"""
        thread_id = threading.get_ident()
        try:
            data = self._outputs[thread_id]
            del self._outputs[thread_id]
            return data
        except KeyError:
            return None

    def flush(self):
        """Flush"""
        self._stdout.flush()

    def __del__(self):
        sys.stdout = self._stdout

class nlt_stderr_wrapper():
    """Class for capturing stderr from threads"""

    def __init__(self):
        self._stderr = sys.stderr
        self._outputs = {}
        sys.stderr = self

    def write(self, value):
        """Print to stderr.  Always print it, always save it"""

        thread = threading.current_thread()
        self._stderr.write(value)
        thread_id = thread.ident
        try:
            self._outputs[thread_id] += value
        except KeyError:
            self._outputs[thread_id] = value

    def get_thread_err(self):
        """Return the stderr by the calling thread, and reset for next time"""
        thread_id = threading.get_ident()
        try:
            data = self._outputs[thread_id]
            del self._outputs[thread_id]
            return data
        except KeyError:
            return None

    def flush(self):
        """Flush"""
        self._stderr.flush()

    def __del__(self):
        sys.stderr = self._stderr

def run_posix_tests(server, conf, test=None):
    """Run one or all posix tests

    Create a new container per test, to ensure that every test is
    isolated from others.
    """

    def _run_test(ptl=None, function=None, test_cb=None):
        ptl.call_index = 0
        while True:
            ptl.needs_more = False
            ptl.test_name = function
            start = time.time()
            out_wrapper.sprint('Calling {}'.format(function))
            print('Calling {}'.format(function))

            # Do this with valgrind disabled as this code is run often and valgrind has a big
            # performance impact.  There are other tests that run with valgrind enabled so this
            # should not reduce coverage.
            try:
                ptl.container = create_cont(conf,
                                            pool.id(),
                                            ctype="POSIX",
                                            valgrind=False,
                                            log_check=False,
                                            label=function)
                ptl.container_label = function
                test_cb()
                destroy_container(conf, pool.id(),
                                  ptl.container_label,
                                  valgrind=False,
                                  log_check=False)
                ptl.container = None
            except Exception as inst:
                trace = ''.join(traceback.format_tb(inst.__traceback__))
                duration = time.time() - start
                out_wrapper.sprint('{} Failed'.format(ptl.test_name))
                conf.wf.add_test_case(ptl.test_name,
                                      repr(inst),
                                      stdout=out_wrapper.get_thread_output(),
                                      stderr=err_wrapper.get_thread_err(),
                                      output=trace,
                                      test_class='test',
                                      duration=duration)
                raise
            duration = time.time() - start
            out_wrapper.sprint('Test {} took {:.1f} seconds'.format(ptl.test_name, duration))
            conf.wf.add_test_case(ptl.test_name,
                                  stdout=out_wrapper.get_thread_output(),
                                  stderr=err_wrapper.get_thread_err(),
                                  test_class='test',
                                  duration=duration)
            if not ptl.needs_more:
                break
            ptl.call_index = ptl.call_index + 1

        if ptl.fatal_errors:
            pto.fatal_errors = True

    server.get_test_pool()
    pool = server.test_pool

    out_wrapper = nlt_stdout_wrapper()
    err_wrapper = nlt_stderr_wrapper()

    pto = posix_tests(server, conf, pool=pool)
    if test:
        fn = 'test_{}'.format(test)
        obj = getattr(pto, fn)

        _run_test(ptl=pto, test_cb=obj, function=fn)
    else:

        threads = []

        slow_tests = ['test_readdir_25', 'test_uns_basic', 'test_daos_fs_tool']

        tests = dir(pto)
        tests.sort(key=lambda x: x not in slow_tests)

        for fn in tests:
            if not fn.startswith('test_'):
                continue

            ptl = posix_tests(server, conf, pool=pool)
            obj = getattr(ptl, fn)
            if not callable(obj):
                continue

            thread = threading.Thread(None,
                                      target=_run_test,
                                      name='test {}'.format(fn),
                                      kwargs={'ptl': ptl, 'test_cb': obj, 'function': fn},
                                      daemon=True)
            thread.start()
            threads.append(thread)

            # Limit the number of concurrent tests, but poll all active threads so there's no
            # expectation for them to complete in order.  At the minute we only have a handlful of
            # long-running tests which dominate the time, so whilst a higher value here would
            # work there's no benefit in rushing to finish the quicker tests.  The long-running
            # tests are started first.
            while len(threads) > 5:
                for td in threads:
                    td.join(timeout=0)
                    if td.is_alive():
                        continue
                    threads.remove(td)

        for td in threads:
            td.join()

    # Now check for running dfuse instances, there should be none at this point as all tests have
    # completed.  It's not possible to do this check as each test finishes due to the fact that
    # the tests are running in parallel.  We could revise this so there's a dfuse method on
    # posix_tests class itself if required.
    for fuse in server.fuse_procs:
        conf.wf.add_test_case('fuse leak in tests',
                              'Test leaked dfuse instance at {}'.format(fuse),
                              test_class='test',)

    out_wrapper = None
    err_wrapper = None

    return pto.fatal_errors

def run_tests(dfuse):
    """Run some tests"""

    # pylint: disable=consider-using-with
    path = dfuse.dir

    fname = join(path, 'test_file3')

    rc = subprocess.run(['dd', 'if=/dev/zero', 'bs=16k', 'count=64', # nosec
                         'of={}'.format(join(path, 'dd_file'))],
                        check=True)
    print(rc)
    ofd = open(fname, 'w')
    ofd.write('hello')
    print(os.fstat(ofd.fileno()))
    ofd.flush()
    print(os.stat(fname))
    assert_file_size(ofd, 5)
    ofd.truncate(0)
    assert_file_size(ofd, 0)
    ofd.truncate(1024*1024)
    assert_file_size(ofd, 1024*1024)
    ofd.truncate(0)
    ofd.seek(0)
    ofd.write('simple file contents\n')
    ofd.flush()
    assert_file_size(ofd, 21)
    print(os.fstat(ofd.fileno()))
    ofd.close()
    ret = il_cmd(dfuse, ['cat', fname], check_write=False)
    assert ret.returncode == 0
    ofd = os.open(fname, os.O_TRUNC)
    assert_file_size_fd(ofd, 0)
    os.close(ofd)
    symlink_name = join(path, 'symlink_src')
    symlink_dest = 'missing_dest'
    os.symlink(symlink_dest, symlink_name)
    assert symlink_dest == os.readlink(symlink_name)

    # Note that this doesn't test dfs because fuse will do a
    # lookup to check if the file exists rather than just trying
    # to create it.
    fname = join(path, 'test_file5')
    fd = os.open(fname, os.O_CREAT | os.O_EXCL)
    os.close(fd)
    try:
        fd = os.open(fname, os.O_CREAT | os.O_EXCL)
        os.close(fd)
        assert False
    except FileExistsError:
        pass
    os.unlink(fname)

def stat_and_check(dfuse, pre_stat):
    """Check that dfuse started"""
    post_stat = os.stat(dfuse.dir)
    if pre_stat.st_dev == post_stat.st_dev:
        raise NLTestFail('Device # unchanged')
    if post_stat.st_ino != 1:
        raise NLTestFail('Unexpected inode number')

def check_no_file(dfuse):
    """Check that a non-existent file doesn't exist"""
    try:
        os.stat(join(dfuse.dir, 'no-file'))
        raise NLTestFail('file exists')
    except FileNotFoundError:
        pass

lp = None
lt = None

def setup_log_test(conf):
    """Setup and import the log tracing code"""

    # Try and pick this up from the src tree if possible.
    file_self = os.path.dirname(os.path.abspath(__file__))
    logparse_dir = join(file_self, '../src/tests/ftest/cart/util')
    crt_mod_dir = os.path.realpath(logparse_dir)
    if crt_mod_dir not in sys.path:
        sys.path.append(crt_mod_dir)

    # Or back off to the install dir if not.
    logparse_dir = join(conf['PREFIX'], 'lib/daos/TESTING/ftest/cart')
    crt_mod_dir = os.path.realpath(logparse_dir)
    if crt_mod_dir not in sys.path:
        sys.path.append(crt_mod_dir)

    global lp
    global lt

    lp = __import__('cart_logparse')
    lt = __import__('cart_logtest')

    lt.wf = conf.wf

# https://stackoverflow.com/questions/1094841/get-human-readable-version-of-file-size
def sizeof_fmt(num, suffix='B'):
    """Return size as a human readable string"""
    for unit in ['', 'Ki', 'Mi', 'Gi', 'Ti', 'Pi', 'Ei', 'Zi']:
        if abs(num) < 1024.0:
            return "%3.1f%s%s" % (num, unit, suffix)
        num /= 1024.0
    return "%.1f%s%s" % (num, 'Yi', suffix)

def log_timer(func):
    """Wrapper around the log_test function to measure how long it takes"""

    def log_timer_wrapper(*args, **kwargs):
        """Do the actual wrapping"""

        conf = args[0]
        conf.lt.start()
        rc = None
        try:
            rc = func(*args, **kwargs)
        finally:
            conf.lt.stop()
        return rc

    return log_timer_wrapper

@log_timer
def log_test(conf,
             filename,
             show_memleaks=True,
             quiet=False,
             skip_fi=False,
             leak_wf=None,
             check_read=False,
             check_write=False,
             check_fstat=False):
    """Run the log checker on filename, logging to stdout"""

    # Check if the log file has wrapped, if it has then log parsing checks do
    # not work correctly.
    if os.path.exists('{}.old'.format(filename)):
        raise Exception('Log file exceeded max size')
    fstat = os.stat(filename)
    if fstat.st_size == 0:
        os.unlink(filename)
        return None
    if not quiet:
        print('Running log_test on {} {}'.format(filename,
                                                 sizeof_fmt(fstat.st_size)))

    log_iter = lp.LogIter(filename)

    # LogIter will have opened the file and seek through it as required, so start a background
    # process to compress it in parallel with the log tracing.
    conf.compress_file(filename)

    lto = lt.LogTest(log_iter, quiet=quiet)

    lto.hide_fi_calls = skip_fi

    try:
        lto.check_log_file(abort_on_warning=True,
                           show_memleaks=show_memleaks,
                           leak_wf=leak_wf)
    except lt.LogCheckError:
        pass

    if skip_fi:
        if not lto.fi_triggered:
            raise NLTestNoFi

    functions = set()

    if check_read or check_write or check_fstat:
        for line in log_iter.new_iter():
            functions.add(line.function)

    if check_read and 'dfuse_read' not in functions:
        raise NLTestNoFunction('dfuse_read')

    if check_write and 'dfuse_write' not in functions:
        raise NLTestNoFunction('dfuse_write')

    if check_fstat and 'dfuse___fxstat' not in functions:
        raise NLTestNoFunction('dfuse___fxstat')

    if conf.max_log_size and fstat.st_size > conf.max_log_size:
        raise Exception('Max log size exceeded, {} > {}'\
                        .format(sizeof_fmt(fstat.st_size),
                                sizeof_fmt(conf.max_log_size)))

    return lto.fi_location

def set_server_fi(server):
    """Run the client code to set server params"""

    # pylint: disable=consider-using-with

    cmd_env = get_base_env()

    cmd_env['OFI_INTERFACE'] = server.network_interface
    cmd_env['CRT_PHY_ADDR_STR'] = server.network_provider

    vh = ValgrindHelper(server.conf)

    if server.conf.args.memcheck == 'no':
        vh.use_valgrind = False

    system_name = 'daos_server'

    exec_cmd = vh.get_cmd_prefix()

    agent_bin = join(server.conf['PREFIX'], 'bin', 'daos_agent')

    addr_dir = tempfile.TemporaryDirectory(prefix='dnt_addr_',)
    addr_file = join(addr_dir.name, '{}.attach_info_tmp'.format(system_name))

    agent_cmd = [agent_bin,
                 '-i',
                 '-s',
                 server.agent_dir,
                 'dump-attachinfo',
                 '-o',
                 addr_file]

    rc = subprocess.run(agent_cmd, env=cmd_env, check=True)
    print(rc)

    cmd = ['set_fi_attr',
           '--cfg_path',
           addr_dir.name,
           '--group-name',
           'daos_server',
           '--rank',
           '0',
           '--attr',
           '0,0,0,0,0']

    exec_cmd.append(join(server.conf['PREFIX'], 'bin', 'cart_ctl'))
    exec_cmd.extend(cmd)

    prefix = 'dnt_crt_ctl_{}_'.format(get_inc_id())
    log_file = tempfile.NamedTemporaryFile(prefix=prefix,
                                           suffix='.log',
                                           delete=False)

    cmd_env['D_LOG_FILE'] = log_file.name
    cmd_env['DAOS_AGENT_DRPC_DIR'] = server.agent_dir

    rc = subprocess.run(exec_cmd,
                        env=cmd_env,
                        stdout=subprocess.PIPE,
                        stderr=subprocess.PIPE,
                        check=False)
    print(rc)
    vh.convert_xml()
    log_test(server.conf, log_file.name)
    assert rc.returncode == 0
    return False # fatal_errors

def create_and_read_via_il(dfuse, path):
    """Create file in dir, write to and read
    through the interception library"""

    fname = join(path, 'test_file')
    with open(fname, 'w') as ofd:
        ofd.write('hello ')
        ofd.write('world\n')
        ofd.flush()
        assert_file_size(ofd, 12)
        print(os.fstat(ofd.fileno()))
    ret = il_cmd(dfuse, ['cat', fname], check_write=False)
    assert ret.returncode == 0

def run_container_query(conf, path):
    """Query a path to extract container information"""

    cmd = ['container', 'query', '--path', path]

    rc = run_daos_cmd(conf, cmd)

    assert rc.returncode == 0

    print(rc)
    output = rc.stdout.decode('utf-8')
    for line in output.splitlines():
        print(line)

def run_duns_overlay_test(server, conf):
    """Create a DUNS entry point, and then start fuse over it

    Fuse should use the pool/container IDs from the entry point,
    and expose the container.
    """

    # pylint: disable=consider-using-with

    pool = server.get_test_pool()

    parent_dir = tempfile.TemporaryDirectory(dir=conf.dfuse_parent_dir,
                                             prefix='dnt_uns_')

    uns_dir = join(parent_dir.name, 'uns_ep')

    create_cont(conf, pool=pool, path=uns_dir)

    dfuse = DFuse(server, conf, mount_path=uns_dir, caching=False)

    dfuse.start(v_hint='uns-overlay')
    # To show the contents.
    # getfattr -d <file>

    # This should work now if the container was correctly found
    create_and_read_via_il(dfuse, uns_dir)

    return dfuse.stop()

def run_dfuse(server, conf):
    """Run several dfuse instances"""

    fatal_errors = BoolRatchet()

    pool = server.get_test_pool()

    dfuse = DFuse(server, conf, caching=False)
    try:
        pre_stat = os.stat(dfuse.dir)
    except OSError:
        umount(dfuse.dir)
        raise
    dfuse.start(v_hint='no_pool')
    print(os.statvfs(dfuse.dir))
    subprocess.run(['df', '-h'], check=True) # nosec
    subprocess.run(['df', '-i', dfuse.dir], check=True) # nosec
    print('Running dfuse with nothing')
    stat_and_check(dfuse, pre_stat)
    check_no_file(dfuse)

    pool_stat = os.stat(join(dfuse.dir, pool))
    print('stat for {}'.format(pool))
    print(pool_stat)
    container = create_cont(server.conf, pool, ctype="POSIX")
    cdir = join(dfuse.dir, pool, container)
    #create_and_read_via_il(dfuse, cdir)
    fatal_errors.add_result(dfuse.stop())

    dfuse = DFuse(server, conf, pool=pool, caching=False)
    pre_stat = os.stat(dfuse.dir)
    dfuse.start(v_hint='pool_only')
    print('Running dfuse with pool only')
    stat_and_check(dfuse, pre_stat)
    check_no_file(dfuse)
    container2 = create_cont(server.conf, pool, ctype="POSIX")
    cpath = join(dfuse.dir, container2)
    print(os.listdir(cpath))
    cdir = join(dfuse.dir, container)
    create_and_read_via_il(dfuse, cdir)

    fatal_errors.add_result(dfuse.stop())

    dfuse = DFuse(server, conf, pool=pool, container=container, caching=False)
    dfuse.cores = 2
    pre_stat = os.stat(dfuse.dir)
    dfuse.start(v_hint='pool_and_cont')
    print('Running fuse with both')

    stat_and_check(dfuse, pre_stat)

    create_and_read_via_il(dfuse, dfuse.dir)

    run_tests(dfuse)

    fatal_errors.add_result(dfuse.stop())

    if fatal_errors.errors:
        print('Errors from dfuse')
    else:
        print('Reached the end, no errors')
    return fatal_errors.errors

def run_in_fg(server, conf):
    """Run dfuse in the foreground.

    Block until ctrl-c is pressed.
    """

    pool = server.get_test_pool()

    dfuse = DFuse(server, conf, pool=pool)
    dfuse.start()

    container = create_cont(conf, pool, ctype="POSIX")

    run_daos_cmd(conf,
                 ['container', 'set-attr',
                  pool, container,
                  '--attr', 'dfuse-direct-io-disable', '--value', 'on'],
                 show_stdout=True)

    t_dir = join(dfuse.dir, container)

    print('Running at {}'.format(t_dir))
    print('daos container create --type POSIX ' \
          '{} --path {}/uns-link'.format(
              pool, t_dir))
    print('cd {}/uns-link'.format(t_dir))
    print('daos container destroy --path {}/uns-link'.format(t_dir))
    print('daos cont list {}'.format(pool))
    try:
        dfuse.wait_for_exit()
    except KeyboardInterrupt:
        pass
    dfuse = None

def check_readdir_perf(server, conf):
    """ Check and report on readdir performance

    Loop over number of files, measuring the time taken to
    populate a directory, and to read the directory contents,
    measure both files and directories as contents, and
    readdir both with and without stat, restarting dfuse
    between each test to avoid cache effects.

    Continue testing until five minutes have passed, and print
    a table of results.
    """

    headers = ['count', 'create\ndirs', 'create\nfiles']
    headers.extend(['dirs', 'files', 'dirs\nwith stat', 'files\nwith stat'])
    headers.extend(['caching\n1st', 'caching\n2nd'])

    results = []

    def make_dirs(parent, count):
        """Populate the test directory"""
        print('Populating to {}'.format(count))
        dir_dir = join(parent, 'dirs.{}.in'.format(count))
        t_dir = join(parent, 'dirs.{}'.format(count))
        file_dir = join(parent, 'files.{}.in'.format(count))
        t_file = join(parent, 'files.{}'.format(count))

        start_all = time.time()
        if not os.path.exists(t_dir):
            try:
                os.mkdir(dir_dir)
            except FileExistsError:
                pass
            for i in range(count):
                try:
                    os.mkdir(join(dir_dir, str(i)))
                except FileExistsError:
                    pass
            dir_time = time.time() - start_all
            print('Creating {} dirs took {:.2f}'.format(count, dir_time))
            os.rename(dir_dir, t_dir)

        if not os.path.exists(t_file):
            try:
                os.mkdir(file_dir)
            except FileExistsError:
                pass
            start = time.time()
            for i in range(count):
                with open(join(file_dir, str(i)), 'w'):
                    pass
            file_time = time.time() - start
            print('Creating {} files took {:.2f}'.format(count, file_time))
            os.rename(file_dir, t_file)

        return [dir_time, file_time]

    def print_results():
        """Display the results"""

        print(tabulate.tabulate(results,
                                headers=headers,
                                floatfmt=".2f"))

    pool = server.get_test_pool()

    container = str(uuid.uuid4())

    dfuse = DFuse(server, conf, pool=pool)

    print('Creating container and populating')
    count = 1024
    dfuse.start()
    parent = join(dfuse.dir, container)
    try:
        os.mkdir(parent)
    except FileExistsError:
        pass
    create_times = make_dirs(parent, count)
    dfuse.stop()

    all_start = time.time()

    while True:

        row = [count]
        row.extend(create_times)
        dfuse = DFuse(server, conf, pool=pool, container=container,
                      caching=False)
        dir_dir = join(dfuse.dir, 'dirs.{}'.format(count))
        file_dir = join(dfuse.dir, 'files.{}'.format(count))
        dfuse.start()
        start = time.time()
        subprocess.run(['/bin/ls', dir_dir], stdout=subprocess.PIPE, check=True)
        elapsed = time.time() - start
        print('processed {} dirs in {:.2f} seconds'.format(count,
                                                           elapsed))
        row.append(elapsed)
        dfuse.stop()
        dfuse = DFuse(server, conf, pool=pool, container=container,
                      caching=False)
        dfuse.start()
        start = time.time()
        subprocess.run(['/bin/ls', file_dir], stdout=subprocess.PIPE,
                       check=True)
        elapsed = time.time() - start
        print('processed {} files in {:.2f} seconds'.format(count,
                                                            elapsed))
        row.append(elapsed)
        dfuse.stop()

        dfuse = DFuse(server, conf, pool=pool, container=container,
                      caching=False)
        dfuse.start()
        start = time.time()
        subprocess.run(['/bin/ls', '-t', dir_dir], stdout=subprocess.PIPE,
                       check=True)
        elapsed = time.time() - start
        print('processed {} dirs in {:.2f} seconds'.format(count,
                                                           elapsed))
        row.append(elapsed)
        dfuse.stop()
        dfuse = DFuse(server, conf, pool=pool, container=container,
                      caching=False)
        dfuse.start()
        start = time.time()
        # Use sort by time here so ls calls stat, if you run ls -l then it will
        # also call getxattr twice which skews the figures.
        subprocess.run(['/bin/ls', '-t', file_dir], stdout=subprocess.PIPE,
                       check=True)
        elapsed = time.time() - start
        print('processed {} files in {:.2f} seconds'.format(count,
                                                            elapsed))
        row.append(elapsed)
        dfuse.stop()

        # Test with caching enabled.  Check the file directory, and do it twice
        # without restarting, to see the effect of populating the cache, and
        # reading from the cache.
        dfuse = DFuse(server,
                      conf,
                      pool=pool,
                      container=container,
                      caching=True)
        dfuse.start()
        start = time.time()
        subprocess.run(['/bin/ls', '-t', file_dir], stdout=subprocess.PIPE,
                       check=True)
        elapsed = time.time() - start
        print('processed {} files in {:.2f} seconds'.format(count,
                                                            elapsed))
        row.append(elapsed)
        start = time.time()
        subprocess.run(['/bin/ls', '-t', file_dir], stdout=subprocess.PIPE,
                       check=True)
        elapsed = time.time() - start
        print('processed {} files in {:.2f} seconds'.format(count,
                                                            elapsed))
        row.append(elapsed)
        results.append(row)

        elapsed = time.time() - all_start
        if elapsed > 5 * 60:
            dfuse.stop()
            break

        print_results()
        count *= 2
        create_times = make_dirs(dfuse.dir, count)
        dfuse.stop()

    run_daos_cmd(conf, ['container',
                        'destroy',
                        pool,
                        container])
    print_results()

def test_pydaos_kv(server, conf):
    """Test the KV interface"""

    # pylint: disable=consider-using-with

    pydaos_log_file = tempfile.NamedTemporaryFile(prefix='dnt_pydaos_',
                                                  suffix='.log',
                                                  delete=False)

    os.environ['D_LOG_FILE'] = pydaos_log_file.name
    daos = import_daos(server, conf)

    pool = server.get_test_pool()

    c_uuid = create_cont(conf, pool, ctype="PYTHON")

    container = daos.DCont(pool, c_uuid)

    kv = container.dict('my_test_kv')
    kv['a'] = 'a'
    kv['b'] = 'b'
    kv['list'] = pickle.dumps(list(range(1, 100000)))
    for k in range(1, 100):
        kv[str(k)] = pickle.dumps(list(range(1, 10)))
    print(type(kv))
    print(kv)
    print(kv['a'])

    print("First iteration")
    data = OrderedDict()
    for key in kv:
        print('key is {}, len {}'.format(key, len(kv[key])))
        print(type(kv[key]))
        data[key] = None

    print("Bulk loading")

    data['no-key'] = None

    kv.value_size = 32
    kv.bget(data, value_size=16)
    print("Default get value size %d", kv.value_size)
    print("Second iteration")
    failed = False
    for key in data:
        if data[key]:
            print('key is {}, len {}'.format(key, len(data[key])))
        elif key == 'no-key':
            pass
        else:
            failed = True
            print('Key is None {}'.format(key))

    if failed:
        print("That's not good")

    kv = None
    print('Closing container and opening new one')
    kv = container.get('my_test_kv')
    kv = None
    container = None
    # pylint: disable=protected-access
    daos._cleanup()
    log_test(conf, pydaos_log_file.name)

# Fault injection testing.
#
# This runs two different commands under fault injection, although it allows
# for more to be added.  The command is defined, then run in a loop with
# different locations (loc) enabled, essentially failing each call to
# D_ALLOC() in turn.  This iterates for all memory allocations in the command
# which is around 1300 each command so this takes a while.
#
# In order to improve response times the different locations are run in
# parallel, although the results are processed in order.
#
# Each location is checked for memory leaks according to the log file
# (D_ALLOC/D_FREE not matching), that it didn't crash and some checks are run
# on stdout/stderr as well.
#
# If a particular loc caused the command to exit with a signal then that
# location is re-run at the end under valgrind to get better diagnostics.
#

class AllocFailTestRun():
    """Class to run a fault injection command with a single fault"""

    def __init__(self, aft, cmd, env, loc):

        # pylint: disable=consider-using-with

        # The subprocess handle
        self._sp = None
        # The valgrind handle
        self.vh = None
        # The return from subprocess.poll
        self.ret = None

        self.cmd = cmd
        self.env = env
        self.aft = aft
        self._fi_file = None
        self.returncode = None
        self.stdout = None
        self.stderr = None
        self.fi_loc = None
        self.fault_injected = None
        self.loc = loc

        if loc is None:
            prefix = 'dnt_fi_{}_reference_'.format(aft.description)
        else:
            prefix = 'dnt_fi_{}_{:04d}_'.format(aft.description, loc)
        self.log_file = tempfile.NamedTemporaryFile(prefix=prefix,
                                                    suffix='.log',
                                                    dir=self.aft.conf.tmp_dir,
                                                    delete=False).name
        self.env['D_LOG_FILE'] = self.log_file

    def __str__(self):
        res = "Fault injection test of '{}'\n".format(' '.join(self.cmd))
        res += 'Fault injection location {}\n'.format(self.loc)
        if self.vh:
            res += 'Valgrind enabled for this test\n'
        if self.returncode is None:
            res += 'Process not completed'
        else:
            res += 'Returncode was {}'.format(self.returncode)

        if self.stdout:
            res += '\nSTDOUT:{}'.format(self.stdout.decode('utf-8').strip())

        if self.stderr:
            res += '\nSTDERR:{}'.format(self.stderr.decode('utf-8').strip())
        return res

    def start(self):
        """Start the command"""
        fc = {}

        fc['fault_config'] = [{'id': 100,
                               'probability_x': 1,
                               'probability_y': 1}]

        if self.loc:
            fc['fault_config'].append({'id': 0,
                                       'probability_x': 1,
                                       'probability_y': 1,
                                       'interval': self.loc,
                                       'max_faults': 1})

            if self.aft.skip_daos_init:
                fc['fault_config'].append({'id': 101, 'probability_x': 1})

        # pylint: disable=consider-using-with
        self._fi_file = tempfile.NamedTemporaryFile(prefix='fi_', suffix='.yaml')

        self._fi_file.write(yaml.dump(fc, encoding='utf=8'))
        self._fi_file.flush()

        self.env['D_FI_CONFIG'] = self._fi_file.name

        if self.vh:
            exec_cmd = self.vh.get_cmd_prefix()
            exec_cmd.extend(self.cmd)
        else:
            exec_cmd = self.cmd

        self._sp = subprocess.Popen(exec_cmd,
                                    env=self.env,
                                    stdin=subprocess.PIPE,
                                    stdout=subprocess.PIPE,
                                    stderr=subprocess.PIPE)

    def has_finished(self):
        """Check if the command has completed"""
        if self.returncode is not None:
            return True

        rc = self._sp.poll()
        if rc is None:
            return False
        self._post(rc)
        return True

    def wait(self):
        """Wait for the command to complete"""
        if self.returncode is not None:
            return

        self._post(self._sp.wait())

    def _post(self, rc):
        """Helper function, called once after command is complete.

        This is where all the checks are performed.
        """

        def _explain():
            self.aft.wf.explain(self.fi_loc, os.path.basename(self.log_file), fi_signal)
            self.aft.conf.wf.explain(self.fi_loc, os.path.basename(self.log_file), fi_signal)
        # Put in a new-line.
        print()
        self.returncode = rc
        self.stdout = self._sp.stdout.read()
        self.stderr = self._sp.stderr.read()

        show_memleaks = True

        fi_signal = None
        # A negative return code means the process exited with a signal so do
        # not check for memory leaks in this case as it adds noise, right when
        # it's least wanted.
        if rc < 0:
            show_memleaks = False
            fi_signal = -rc

        try:
            if self.loc:
                wf = self.aft.wf
            else:
                wf = None
            self.fi_loc = log_test(self.aft.conf,
                                   self.log_file,
                                   show_memleaks=show_memleaks,
                                   quiet=True,
                                   skip_fi=True,
                                   leak_wf=wf)
            self.fault_injected = True
            assert self.fi_loc
        except NLTestNoFi:
            # If a fault wasn't injected then check output is as expected.
            # It's not possible to log these as warnings, because there is
            # no src line to log them against, so simply assert.
            assert self.returncode == 0, self

            if self.aft.check_post_stdout:
                assert self.stderr == b''
                if self.aft.expected_stdout is not None:
                    assert self.stdout == self.aft.expected_stdout
            self.fault_injected = False
        if self.vh:
            self.vh.convert_xml()
        if not self.fault_injected:
            _explain()
            return
        if not self.aft.check_stderr:
            _explain()
            return

        # Check stderr from a daos command.
        # These should mostly be from the DH_PERROR_SYS or DH_PERROR_DER macros so check for
        # this format.  There may be multiple lines and the two styles may be mixed.
        # These checks will report an error against the line of code that introduced the "leak"
        # which may well only have a loose correlation to where the error was reported.
        if self.aft.check_daos_stderr:
            stderr = self.stderr.decode('utf-8').rstrip()
            for line in stderr.splitlines():

                # This is what the go code uses.
                if line.endswith(': DER_NOMEM(-1009): Out of memory'):
                    continue

                # This is what DH_PERROR_DER uses
                if line.endswith(': Out of memory (-1009)'):
                    continue

                # This is what DH_PERROR_SYS uses
                if line.endswith(': Cannot allocate memory (12)'):
                    continue

                if 'DER_UNKNOWN' in line:
                    self.aft.wf.add(self.fi_loc,
                                    'HIGH',
                                    "Incorrect stderr '{}'".format(line),
                                    mtype='Invalid error code used')
                    continue

                self.aft.wf.add(self.fi_loc,
                                'NORMAL',
                                "Unexpected stderr '{}'".format(line),
                                mtype='Unrecognised error')
            _explain()
            return

        if self.returncode == 0:
            if self.stdout != self.aft.expected_stdout:
                self.aft.wf.add(self.fi_loc,
                                'NORMAL',
                                "Incorrect stdout '{}'".format(self.stdout),
                                mtype='Out of memory caused zero exit '
                                'code with incorrect output')

        stderr = self.stderr.decode('utf-8').rstrip()
        if not stderr.endswith("(-1009): Out of memory") and \
           'error parsing command line arguments' not in stderr and \
           self.stdout != self.aft.expected_stdout:
            if self.stdout != b'':
                print(self.aft.expected_stdout)
                print()
                print(self.stdout)
                print()
            self.aft.wf.add(self.fi_loc,
                            'NORMAL',
                            "Incorrect stderr '{}'".format(stderr),
                            mtype='Out of memory not reported correctly via stderr')
        _explain()

class AllocFailTest():
    # pylint: disable=too-few-public-methods
    """Class to describe fault injection command"""

    def __init__(self, conf, desc, cmd):
        self.conf = conf
        self.cmd = cmd
        self.description = desc
        self.prefix = True
        # Check stderr from commands where faults were injected.
        self.check_stderr = True
        # Check stdout/error from commands where faults were not injected
        self.check_post_stdout = True
        # Check stderr conforms to daos_hdlr.c style
        self.check_daos_stderr = False
        self.expected_stdout = None
        self.use_il = False
        self.wf = conf.wf
        # Instruct the fault injection code to skip daos_init().
        self.skip_daos_init = True

    def launch(self):
        """Run all tests for this command"""

        def _prep(self):
            rc = self._run_cmd(None)
            rc.wait()
            self.expected_stdout = rc.stdout
            assert not rc.fault_injected

        # Prep what the expected stdout is by running once without faults
        # enabled.
        _prep(self)

        print('Expected stdout is')
        print(self.expected_stdout)

        num_cores = len(os.sched_getaffinity(0))

        if num_cores < 20:
            max_child = 1
        else:
            max_child = int(num_cores / 4 * 3)

        print('Maximum number of spawned tests will be {}'.format(max_child))

        active = []
        fid = 2
        max_count = 0
        finished = False

        # List of fids to re-run under valgrind.
        to_rerun = []

        fatal_errors = False

        # Now run all iterations in parallel up to max_child.  Iterations will be launched
        # in order but may not finish in order, rather they are processed in the order they
        # finish.  After each repetition completes then check for re-launch new processes
        # to keep the pipeline full.
        while not finished or active:

            if not finished:
                while len(active) < max_child:
                    active.append(self._run_cmd(fid))
                    fid += 1

                    if len(active) > max_count:
                        max_count = len(active)

            # Now complete as many as have finished.
            for ret in active:
                if not ret.has_finished():
                    continue
                active.remove(ret)
                print(ret)
                if ret.returncode < 0:
                    fatal_errors = True
                    to_rerun.append(ret.loc)

                if not ret.fault_injected:
                    print('Fault injection did not trigger, stopping')
                    finished = True
                break

        print('Completed, fid {}'.format(fid))
        print('Max in flight {}'.format(max_count))

        for fid in to_rerun:
            rerun = self._run_cmd(fid, valgrind=True)
            print(rerun)
            rerun.wait()

        return fatal_errors

    def _run_cmd(self,
                 loc,
                 valgrind=False):
        """Run the test with FI enabled
        """

        cmd_env = get_base_env()

        # Debug flags to enable all memory allocation logging, but as little else as possible.
        # This improves run-time but makes debugging any issues found harder.
        # cmd_env['D_LOG_MASK'] = 'DEBUG'
        # cmd_env['DD_MASK'] = 'mem'
        # del cmd_env['DD_SUBSYS']

        if self.use_il:
            cmd_env['LD_PRELOAD'] = join(self.conf['PREFIX'], 'lib64', 'libioil.so')

        cmd_env['DAOS_AGENT_DRPC_DIR'] = self.conf.agent_dir

        if callable(self.cmd):
            cmd = self.cmd()
        else:
            cmd = self.cmd

        aftf = AllocFailTestRun(self, cmd, cmd_env, loc)
        if valgrind:
            aftf.vh = ValgrindHelper(self.conf)
            # Turn off leak checking in this case, as we're just interested in
            # why it crashed.
            aftf.vh.full_check = False

        aftf.start()

        return aftf

def test_dfuse_start(server, conf, wf):
    """Start dfuse under fault injection

    This test will check error paths for faults that can occur whilst starting
    dfuse.  To do this it injects a fault into dfuse just before dfuse_session_mount
    so that it always returns immediately rather than registering with the kernel
    and then it runs dfuse up to this point checking the error paths.
    """
    pool = server.get_test_pool()

    container = create_cont(conf, pool, ctype='POSIX')

    mount_point = join(conf.dfuse_parent_dir, 'fi-mount')

    os.mkdir(mount_point)

    cmd = [join(conf['PREFIX'], 'bin', 'dfuse'),
           '--mountpoint', mount_point,
           '--pool', pool, '--cont', container, '--foreground', '--singlethread']

    test_cmd = AllocFailTest(conf, 'dfuse', cmd)
    test_cmd.wf = wf
    test_cmd.check_daos_stderr = True
    test_cmd.check_post_stdout = False
    test_cmd.check_stderr = True

    rc = test_cmd.launch()
    os.rmdir(mount_point)
    return rc

def test_alloc_fail_copy(server, conf, wf):
    """Run container (filesystem) copy under fault injection.

    This test will create a new uuid per iteration, and the test will then try to create a matching
    container so this is potentially resource intensive.

    There are lots of errors in the stdout/stderr of this command which we need to work through but
    are not yet checked for.
    """

    # pylint: disable=consider-using-with

    pool = server.get_test_pool()
    src_dir = tempfile.TemporaryDirectory(prefix='copy_src_',)
    with open(join(src_dir.name, 'file'), 'w') as ofd:
        ofd.write('hello')

    def get_cmd():
        container = str(uuid.uuid4())
        cmd = [join(conf['PREFIX'], 'bin', 'daos'),
               'filesystem',
               'copy',
               '--src',
               src_dir.name,
               '--dst',
               'daos://{}/{}'.format(pool, container)]
        return cmd

    test_cmd = AllocFailTest(conf, 'filesystem-copy', get_cmd)
    test_cmd.skip_daos_init = False
    test_cmd.wf = wf
    test_cmd.check_daos_stderr = True
    test_cmd.check_post_stdout = False
    test_cmd.check_stderr = True

    rc = test_cmd.launch()
    return rc

def test_alloc_fail_cat(server, conf):
    """Run the Interception library with fault injection

    Start dfuse for this test, and do not do output checking on the command
    itself yet.
    """

    pool = server.get_test_pool()
    container = create_cont(conf, pool, ctype='POSIX', label='fault_inject')

    dfuse = DFuse(server, conf, pool=pool, container=container)
    dfuse.use_valgrind = False
    dfuse.start()

    target_file = join(dfuse.dir, 'test_file')

    with open(target_file, 'w') as fd:
        fd.write('Hello there')

    test_cmd = AllocFailTest(conf, 'il-cat', ['cat', target_file])
    test_cmd.use_il = True
    test_cmd.check_stderr = False
    test_cmd.wf = conf.wf

    rc = test_cmd.launch()
    dfuse.stop()
    return rc

def test_fi_list_attr(server, conf, wf):
    """Run daos cont list-attr with fi"""

    pool = server.get_test_pool()

    container = create_cont(conf, pool)

    run_daos_cmd(conf,
                 ['container', 'set-attr',
                  pool, container,
                  '--attr', 'my-test-attr-1', '--value', 'some-value'])

    run_daos_cmd(conf,
                 ['container', 'set-attr',
                  pool, container,
                  '--attr', 'my-test-attr-2', '--value', 'some-other-value'])

    cmd = [join(conf['PREFIX'], 'bin', 'daos'),
           'container',
           'list-attrs',
           pool,
           container]

    test_cmd = AllocFailTest(conf, 'cont-list-attr', cmd)
    test_cmd.wf = wf

    rc = test_cmd.launch()
    destroy_container(conf, pool, container)
    return rc

def test_fi_get_attr(server, conf, wf):
    """Run daos cont get-attr with fi"""

    pool = server.get_test_pool_id()

    container = create_cont(conf, pool)

    attr_name = 'my-test-attr'

    run_daos_cmd(conf,
                 ['container', 'set-attr',
                  pool, container,
                  '--attr', attr_name, '--value', 'value'])

    cmd = [join(conf['PREFIX'], 'bin', 'daos'),
           'container',
           'get-attr',
           pool,
           container,
           attr_name]

    test_cmd = AllocFailTest(conf, 'cont-get-attr', cmd)
    test_cmd.wf = wf

    test_cmd.check_daos_stderr = True
    test_cmd.check_post_stdout = False
    test_cmd.check_stderr = True

    rc = test_cmd.launch()
    destroy_container(conf, pool, container)
    return rc

def test_alloc_fail(server, conf):
    """run 'daos' client binary with fault injection"""

    pool = server.get_test_pool()

    cmd = [join(conf['PREFIX'], 'bin', 'daos'),
           'cont',
           'list',
           pool]
    test_cmd = AllocFailTest(conf, 'pool-list-containers', cmd)

    # Create at least one container, and record what the output should be when
    # the command works.
    container = create_cont(conf, pool)

    rc = test_cmd.launch()
    destroy_container(conf, pool, container)
    return rc

def run(wf, args):
    """Main entry point"""

    # pylint: disable=too-many-branches
    conf = load_conf(args)

    wf_server = WarningsFactory('nlt-server-leaks.json', post=True, check='Server leak checking')

    conf.set_wf(wf)
    conf.set_args(args)
    setup_log_test(conf)

    fi_test = False
    fi_test_dfuse = False

    fatal_errors = BoolRatchet()

    if args.mode == 'fi':
        fi_test = True
    else:
        with DaosServer(conf, test_class='first', wf=wf_server, fe=fatal_errors) as server:
            if args.mode == 'launch':
                run_in_fg(server, conf)
            elif args.mode == 'kv':
                test_pydaos_kv(server, conf)
            elif args.mode == 'overlay':
                fatal_errors.add_result(run_duns_overlay_test(server, conf))
            elif args.mode == 'set-fi':
                fatal_errors.add_result(set_server_fi(server))
            elif args.mode == 'all':
                fi_test_dfuse = True
                fatal_errors.add_result(run_posix_tests(server, conf))
                fatal_errors.add_result(run_dfuse(server, conf))
                fatal_errors.add_result(run_duns_overlay_test(server, conf))
                test_pydaos_kv(server, conf)
                fatal_errors.add_result(set_server_fi(server))
            elif args.test == 'all':
                fatal_errors.add_result(run_posix_tests(server, conf))
            elif args.test:
                fatal_errors.add_result(run_posix_tests(server, conf, args.test))
            else:
                fatal_errors.add_result(run_posix_tests(server, conf))
                fatal_errors.add_result(run_dfuse(server, conf))
                fatal_errors.add_result(set_server_fi(server))

    if args.mode == 'all':
        with DaosServer(conf, wf=wf_server, fe=fatal_errors) as server:
            pass

    # If running all tests then restart the server under valgrind.
    # This is really, really slow so just do cont list, then
    # exit again.
    if args.mode == 'server-valgrind':
        with DaosServer(conf, valgrind=True, test_class='valgrind',
                        wf=wf_server, fe=fatal_errors) as server:
            pools = server.fetch_pools()
            for pool in pools:
                cmd = ['cont', 'list', pool.id()]
                run_daos_cmd(conf, cmd, valgrind=False)

    # If the perf-check option is given then re-start everything without much
    # debugging enabled and run some microbenchmarks to give numbers for use
    # as a comparison against other builds.
    if args.perf_check or fi_test or fi_test_dfuse:
        args.server_debug = 'INFO'
        args.memcheck = 'no'
        args.dfuse_debug = 'WARN'
        with DaosServer(conf, test_class='no-debug', wf=wf_server, fe=fatal_errors) as server:
            if fi_test:
                # Most of the fault injection tests go here, they are then run on docker containers
                # so can be performed in parallel.

                wf_client = WarningsFactory('nlt-client-leaks.json')

                # dfuse startup, uses custom fault to force exit if no other faults injected.
                fatal_errors.add_result(test_dfuse_start(server, conf, wf_client))

                # list-container test.
                fatal_errors.add_result(test_alloc_fail(server, conf))

                # Container attribute tests

                # Tests work but report failures.
                # fatal_errors.add_result(test_fi_get_attr(server, conf, wf_client))
                # fatal_errors.add_result(test_fi_list_attr(server, conf, wf_client))

                # filesystem copy test.
                fatal_errors.add_result(test_alloc_fail_copy(server, conf, wf_client))

                wf_client.close()

            if fi_test_dfuse:
                # We cannot yet run dfuse inside docker containers and some of the failure modes
                # aren't well handled so continue to run the dfuse fault injection test on real
                # hardware.

                # Read-via-IL test, requires dfuse.
                fatal_errors.add_result(test_alloc_fail_cat(server, conf))

            if args.perf_check:
                check_readdir_perf(server, conf)

    if fatal_errors.errors:
        wf.add_test_case('Errors', 'Significant errors encountered')
    else:
        wf.add_test_case('Errors')

    if conf.valgrind_errors:
        wf.add_test_case('Errors', 'Valgrind errors encountered')
        print("Valgrind errors detected during execution")

    wf_server.close()
    conf.flush_bz2()
    print('Total time in log analysis: {:.2f} seconds'.format(conf.lt.total))
    print('Total time in log compression: {:.2f} seconds'.format(conf.lt_compress.total))
    return fatal_errors

def main():
    """Wrap the core function, and catch/report any exceptions

    This allows the junit results to show at least a stack trace and assertion message for
    any failure, regardless of if it's from a test case or not.
    """

    parser = argparse.ArgumentParser(description='Run DAOS client on local node')
    parser.add_argument('--server-debug', default=None)
    parser.add_argument('--dfuse-debug', default=None)
    parser.add_argument('--class-name', default=None, help='class name to use for junit')
    parser.add_argument('--memcheck', default='some', choices=['yes', 'no', 'some'])
    parser.add_argument('--no-root', action='store_true')
    parser.add_argument('--max-log-size', default=None)
    parser.add_argument('--engine-count', type=int, default=1, help='Number of daos engines to run')
    parser.add_argument('--dfuse-dir', default='/tmp', help='parent directory for all dfuse mounts')
    parser.add_argument('--perf-check', action='store_true')
    parser.add_argument('--dtx', action='store_true', default=True)
    parser.add_argument('--test', help="Use '--test list' for list")
    parser.add_argument('mode', nargs='?')
    args = parser.parse_args()

    if args.mode and args.test:
        print('Cannot use mode and test')
        sys.exit(1)

    if args.test == 'list':
        tests = []
        for fn in dir(posix_tests):
            if fn.startswith('test'):
                tests.append(fn[5:])
        print('Tests are: {}'.format(','.join(sorted(tests))))
        sys.exit(1)

    wf = WarningsFactory('nlt-errors.json',
                         post_error=True,
                         check='Log file errors',
                         class_id=args.class_name,
                         junit=True)

    try:
        fatal_errors = run(wf, args)
        wf.add_test_case('exit_wrapper')
        wf.close()
    except Exception as error:
        print(error)
        print(str(error))
        print(repr(error))
        trace = ''.join(traceback.format_tb(error.__traceback__))
        wf.add_test_case('exit_wrapper', str(error), output=trace)
        wf.close()
        raise

    if fatal_errors.errors:
        print("Significant errors encountered")
        sys.exit(1)

if __name__ == '__main__':
    main()<|MERGE_RESOLUTION|>--- conflicted
+++ resolved
@@ -1002,14 +1002,9 @@
 
         cmd.append('--error-exitcode=42')
 
-<<<<<<< HEAD
         cmd.append('--num-callers=20')
 
-        cmd.extend(['--xml=yes',
-                    '--xml-file={}'.format(self._xml_file)])
-=======
         cmd.extend(['--xml=yes', '--xml-file={}'.format(self._xml_file)])
->>>>>>> ef3ab1b8
         return cmd
 
     def convert_xml(self):
@@ -1513,60 +1508,8 @@
 
     return _helper
 
-<<<<<<< HEAD
-def needs_dfuse_with_error(method):
-    """Decorator function for starting dfuse under posix_tests class
-
-    Runs every test twice, once with caching enabled, and once with
-    caching disabled.
-    """
-    @functools.wraps(method)
-    def _helper(self):
-        if self.call_index == 0:
-            caching=True
-            self.needs_more = True
-            self.test_name = '{}_with_caching'.format(method.__name__)
-        else:
-            caching=False
-
-        self.dfuse = DFuse(self.server,
-                           self.conf,
-                           caching=caching,
-                           pool=self.pool.dfuse_mount_name(),
-                           container=self.container_label)
-        self.dfuse.enable_fi()
-        self.dfuse.start(v_hint=self.test_name)
-        try:
-            rc = method(self)
-        finally:
-            if self.dfuse.stop():
-                self.fatal_errors = True
-        return rc
-
-    return _helper
-
-def needs_dfuse_single(method):
-    """Decorator function for starting dfuse single threaded
-    under posix_tests class"""
-    @functools.wraps(method)
-    def _helper(self):
-        self.dfuse = DFuse(self.server,
-                           self.conf,
-                           caching=True,
-                           pool=self.pool.dfuse_mount_name(),
-                           container=self.container)
-        self.dfuse.start(v_hint=method.__name__, single_threaded=True)
-        try:
-            rc = method(self)
-        finally:
-            if self.dfuse.stop():
-                self.fatal_errors = True
-        return rc
-    return _helper
-=======
 class needs_dfuse_with_opt():
     """Decorator class for starting dfuse under posix_tests class
->>>>>>> ef3ab1b8
 
     By default runs the method twice, once with caching and once without, however can be
     configured to behave differently.  Interacts with the run_posix_tests._run_test() method
@@ -1575,9 +1518,10 @@
 
     # pylint: disable=too-few-public-methods
 
-    def __init__(self, caching=None, single_threaded=False):
+    def __init__(self, caching=None, single_threaded=False, fault_inject=False):
         self.caching = caching
         self.single_threaded = single_threaded
+        self.fault_inject = fault_inject
 
     def __call__(self, method):
 
@@ -1598,6 +1542,8 @@
                               caching=caching,
                               pool=obj.pool.dfuse_mount_name(),
                               container=obj.container)
+            if self.fault_inject:
+                obj.dfuse.enable_fi()
             obj.dfuse.start(v_hint=method.__name__, single_threaded=self.single_threaded)
             try:
                 rc = method(obj)
@@ -1827,7 +1773,7 @@
     #def test_readdir_300(self):
     #    self.readdir_test(300, test_all=False)
 
-    @needs_dfuse_with_error
+    @needs_dfuse_with_opt(fault_inject=True, caching=False)
     def test_many_files(self):
         """Test creating many files
 
