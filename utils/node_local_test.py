--- conflicted
+++ resolved
@@ -947,12 +947,7 @@
         return self.test_pool.uuid
 
     def get_test_pool_id(self):
-<<<<<<< HEAD
-        """Return a pool label to be used for testing
-=======
         """Return a pool label or uuid to be used for testing
->>>>>>> 1a0418b0
-
         Create a pool as required"""
 
         if self.test_pool is None:
