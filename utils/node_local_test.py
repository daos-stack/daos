#!/usr/bin/env python3
"""
Node local test (NLT).

Test script for running DAOS on a single node over tmpfs and running initial
smoke/unit tests.

Includes support for DFuse with a number of unit tests, as well as stressing
the client with fault injection of D_ALLOC() usage.
"""

# pylint: disable=too-many-lines

import os
from os.path import join
import sys
import time
import uuid
import json
import copy
import signal
import pprint
import stat
import errno
import argparse
import threading
import functools
import traceback
import subprocess  # nosec
import tempfile
import pickle  # nosec
from collections import OrderedDict
import xattr
import junit_xml
import tabulate
import yaml


class NLTestFail(Exception):
    """Used to indicate test failure"""


class NLTestNoFi(NLTestFail):
    """Used to indicate Fault injection didn't work"""


class NLTestNoFunction(NLTestFail):
    """Used to indicate a function did not log anything"""

    def __init__(self, function):
        super().__init__(self)
        self.function = function


class NLTestTimeout(NLTestFail):
    """Used to indicate that an operation timed out"""


instance_num = 0  # pylint: disable=invalid-name


def get_inc_id():
    """Return a unique character"""
    global instance_num  # pylint: disable=invalid-name
    instance_num += 1
    return f'{instance_num:04d}'


def umount(path, background=False):
    """Umount dfuse from a given path"""
    if background:
        cmd = ['fusermount3', '-uz', path]
    else:
        cmd = ['fusermount3', '-u', path]
    ret = subprocess.run(cmd, check=False)
    print(f'rc from umount {ret.returncode}')
    return ret.returncode


class NLTConf():
    """Helper class for configuration"""
    def __init__(self, json_file, args):

        with open(json_file, 'r') as ofh:
            self._bc = json.load(ofh)
        self.agent_dir = None
        self.wf = None
        self.args = None
        self.max_log_size = None
        self.valgrind_errors = False
        self.log_timer = CulmTimer()
        self.compress_timer = CulmTimer()
        self.dfuse_parent_dir = tempfile.mkdtemp(dir=args.dfuse_dir,
                                                 prefix='dnt_dfuse_')
        self.tmp_dir = None
        if args.class_name:
            self.tmp_dir = join('nlt_logs', args.class_name)
            if os.path.exists(self.tmp_dir):
                for old_file in os.listdir(self.tmp_dir):
                    os.unlink(join(self.tmp_dir, old_file))
                os.rmdir(self.tmp_dir)
            os.makedirs(self.tmp_dir)

        self._compress_procs = []

    def __del__(self):
        self.flush_bz2()
        os.rmdir(self.dfuse_parent_dir)

    def set_wf(self, wf):
        """Set the WarningsFactory object"""
        self.wf = wf

    def set_args(self, args):
        """Set command line args"""
        self.args = args

        # Parse the max log size.
        if args.max_log_size:
            size = args.max_log_size
            if size.endswith('MiB'):
                size = int(size[:-3])
                size *= (1024 * 1024)
            elif size.endswith('GiB'):
                size = int(size[:-3])
                size *= (1024 * 1024 * 1024)
            self.max_log_size = int(size)

    def __getitem__(self, key):
        return self._bc[key]

    def compress_file(self, filename):
        """Compress a file using bz2 for space reasons

        Launch a bzip2 process in the background as this is time consuming, and each time
        a new process is launched then reap any previous ones which have completed.
        """

        # pylint: disable=consider-using-with
        self._compress_procs[:] = (proc for proc in self._compress_procs if proc.poll())
        self._compress_procs.append(subprocess.Popen(['bzip2', '--best', filename]))

    def flush_bz2(self):
        """Wait for all bzip2 subprocess to finish"""
        self.compress_timer.start()
        for proc in self._compress_procs:
            proc.wait()
        self._compress_procs = []
        self.compress_timer.stop()


class CulmTimer():
    """Class to keep track of elapsed time so we know where to focus performance tuning"""

    def __init__(self):
        self.total = 0
        self._start = None

    def start(self):
        """Start the timer"""
        self._start = time.time()

    def stop(self):
        """Stop the timer, and add elapsed to total"""
        self.total += time.time() - self._start


class BoolRatchet():
    """Used for saving test results"""

    # Any call to fail() of add_result with a True value will result
    # in errors being True.

    def __init__(self):
        self.errors = False

    def fail(self):
        """Mark as failure"""
        self.errors = True

    def add_result(self, result):
        """Save result, keep record of failure"""
        if result:
            self.fail()


class WarningsFactory():
    """Class to parse warnings, and save to JSON output file

    Take a list of failures, and output the data in a way that is best
    displayed according to
    https://github.com/jenkinsci/warnings-ng-plugin/blob/master/doc/Documentation.md
    """

    # Error levels supported by the reporting are LOW, NORMAL, HIGH, ERROR.

    def __init__(self,
                 filename,
                 junit=False,
                 class_id=None,
                 post=False,
                 post_error=False,
                 check=None):
        # pylint: disable=consider-using-with
        self._fd = open(filename, 'w')
        self.filename = filename
        self.post = post
        self.post_error = post_error
        self.check = check
        self.issues = []
        self._class_id = class_id
        self.pending = []
        self._running = True
        # Save the filename of the object, as __file__ does not
        # work in __del__
        self._file = __file__.lstrip('./')
        self._flush()

        if junit:
            # Insert a test-case and force it to failed.  Save this to file
            # and keep it there, until close() method is called, then remove
            # it and re-save.  This means any crash will result in there
            # being a results file with an error recorded.
            tc_startup = junit_xml.TestCase('Startup', classname=self._class_name('core'))
            tc_sanity = junit_xml.TestCase('Sanity', classname=self._class_name('core'))
            tc_sanity.add_error_info('NLT exited abnormally')
            self.test_suite = junit_xml.TestSuite('Node Local Testing',
                                                  test_cases=[tc_startup, tc_sanity])
            self._write_test_file()
        else:
            self.test_suite = None

    def _class_name(self, class_name):
        """Return a formatted ID string for class"""

        if self._class_id:
            return f'NLT.{self._class_id}.{class_name}'
        return f'NLT.{class_name}'

    def __del__(self):
        """Ensure the file is flushed on exit, but if it hasn't already
        been closed then mark an error"""
        if not self._fd:
            return

        entry = {}
        entry['fileName'] = self._file
        # pylint: disable=protected-access
        entry['lineStart'] = sys._getframe().f_lineno
        entry['message'] = 'Tests exited without shutting down properly'
        entry['severity'] = 'ERROR'
        self.issues.append(entry)

        # Do not try and write the junit file here, as that does not work
        # during teardown.
        self.test_suite = None
        self.close()

    def add_test_case(self, name, failure=None, test_class='core', output=None, duration=None,
                      stdout=None, stderr=None):
        """Add a test case to the results

        class and other metadata will be set automatically,
        if failure is set the test will fail with the message
        provided.  Saves the state to file after each update.
        """
        if not self.test_suite:
            return

        test_case = junit_xml.TestCase(name, classname=self._class_name(test_class),
                                       elapsed_sec=duration, stdout=stdout, stderr=stderr)
        if failure:
            test_case.add_failure_info(failure, output=output)
        self.test_suite.test_cases.append(test_case)

        self._write_test_file()

    def _write_test_file(self):
        """Write test results to file"""

        with open('nlt-junit.xml', 'w') as file:
            junit_xml.TestSuite.to_file(file, [self.test_suite], prettyprint=True)

    def explain(self, line, log_file, esignal):
        """Log an error, along with the other errors it caused

        Log the line as an error, and reference everything in the pending
        array.
        """
        count = len(self.pending)
        symptoms = set()
        locs = set()
        mtype = 'Fault injection'

        sev = 'LOW'
        if esignal:
            symptoms.add(f'Process died with signal {esignal}')
            sev = 'ERROR'
            mtype = 'Fault injection caused crash'
            count += 1

        if count == 0:
            return

        for (sline, smessage) in self.pending:
            locs.add(f'{sline.filename}:{sline.lineno}')
            symptoms.add(smessage)

        preamble = f'Fault injected here caused {count} errors, logfile {log_file}:'

        message = f"{preamble} {' '.join(sorted(symptoms))} {' '.join(sorted(locs))}"

        self.add(line, sev, message, cat='Fault injection location', mtype=mtype)
        self.pending = []

    def add(self, line, sev, message, cat=None, mtype=None):
        """Log an error

        Describe an error and add it to the issues array.
        Add it to the pending array, for later clarification
        """
        entry = {}
        entry['fileName'] = line.filename
        if mtype:
            entry['type'] = mtype
        else:
            entry['type'] = message
        if cat:
            entry['category'] = cat
        entry['lineStart'] = line.lineno
        # Jenkins no longer seems to display the description.
        entry['description'] = message
        entry['message'] = f'{line.get_anon_msg()}\n{message}'
        entry['severity'] = sev
        self.issues.append(entry)
        if self.pending and self.pending[0][0].pid != line.pid:
            self.reset_pending()
        self.pending.append((line, message))
        self._flush()
        if self.post or (self.post_error and sev in ('HIGH', 'ERROR')):
            # https://docs.github.com/en/actions/reference/workflow-commands-for-github-actions
            if self.post_error:
                message = line.get_msg()
            print(f'::warning file={line.filename},line={line.lineno},::{self.check}, {message}')

    def reset_pending(self):
        """Reset the pending list

        Should be called before iterating on each new file, so errors
        from previous files aren't attributed to new files.
        """
        self.pending = []

    def _flush(self):
        """Write the current list to the json file

        This is done just in case of crash.  This function might get called
        from the __del__ method of DaosServer, so do not use __file__ here
        either.
        """
        self._fd.seek(0)
        self._fd.truncate(0)
        data = {}
        data['issues'] = list(self.issues)
        if self._running:
            # When the test is running insert an error in case of abnormal
            # exit, so that crashes in this code can be identified.
            entry = {}
            entry['fileName'] = self._file
            # pylint: disable=protected-access
            entry['lineStart'] = sys._getframe().f_lineno
            entry['severity'] = 'ERROR'
            entry['message'] = 'Tests are still running'
            data['issues'].append(entry)
        json.dump(data, self._fd, indent=2)
        self._fd.flush()

    def close(self):
        """Save, and close the log file"""
        self._running = False
        self._flush()
        self._fd.close()
        self._fd = None
        print(f'Closed JSON file {self.filename} with {len(self.issues)} errors')
        if self.test_suite:
            # This is a controlled shutdown, so wipe the error saying forced exit.
            self.test_suite.test_cases[1].errors = []
            self.test_suite.test_cases[1].error_message = []
            self._write_test_file()


def load_conf(args):
    """Load the build config file"""
    file_self = os.path.dirname(os.path.abspath(__file__))
    json_file = None
    while True:
        new_file = join(file_self, '.build_vars.json')
        if os.path.exists(new_file):
            json_file = new_file
            break
        file_self = os.path.dirname(file_self)
        if file_self == '/':
            raise Exception('build file not found')
    return NLTConf(json_file, args)


def get_base_env(clean=False):
    """Return the base set of env vars needed for DAOS"""

    if clean:
        env = OrderedDict()
    else:
        env = os.environ.copy()
    env['DD_MASK'] = 'all'
    env['DD_SUBSYS'] = 'all'
    env['D_LOG_MASK'] = 'DEBUG'
    env['D_LOG_SIZE'] = '5g'
    env['FI_UNIVERSE_SIZE'] = '128'
    return env


class DaosPool():
    """Class to store data about daos pools"""
    def __init__(self, server, pool_uuid, label):
        self._server = server
        self.uuid = pool_uuid
        self.label = label

    # pylint: disable-next=invalid-name
    def id(self):
        """Return the pool ID (label if set; UUID otherwise)"""
        if self.label:
            return self.label
        return self.uuid

    def dfuse_mount_name(self):
        """Return the string to pass to dfuse mount

        This should be a label if set, otherwise just the
        uuid.
        """
        return self.id()

    def fetch_containers(self):
        """Query the server and return a list of container objects"""
        rc = run_daos_cmd(self._server.conf, ['container', 'list', self.uuid], use_json=True)

        data = rc.json

        assert data['status'] == 0, rc
        assert data['error'] is None, rc

        if data['response'] is None:
            print('No containers in pool')
            return []

        containers = []
        for cont in data['response']:
            containers.append(DaosCont(cont['uuid'], cont['label']))
        return containers


class DaosCont():
    """Class to store data about daos containers"""

    # pylint: disable=too-few-public-methods

    def __init__(self, cont_uuid, label):
        self.uuid = cont_uuid
        if label == 'container_label_not_set':
            self.label = None
        else:
            self.label = label


class DaosServer():
    """Manage a DAOS server instance"""

    def __init__(self, conf, test_class=None, valgrind=False, wf=None, fatal_errors=None):
        self.running = False
        self._file = __file__.lstrip('./')
        self._sp = None
        self.wf = wf
        self.fatal_errors = fatal_errors
        self.conf = conf
        if test_class:
            self._test_class = f'Server.{test_class}'
        else:
            self._test_class = None
        self.valgrind = valgrind
        self._agent = None
        self.max_start_time = 120
        self.max_stop_time = 30
        self.stop_sleep_time = 0.5
        self.engines = conf.args.engine_count
        # pylint: disable=consider-using-with
        self.control_log = tempfile.NamedTemporaryFile(prefix='dnt_control_',
                                                       suffix='.log',
                                                       dir=conf.tmp_dir,
                                                       delete=False)
        self.agent_log = tempfile.NamedTemporaryFile(prefix='dnt_agent_',
                                                     suffix='.log',
                                                     dir=conf.tmp_dir,
                                                     delete=False)
        self.server_logs = []
        for engine in range(self.engines):
            prefix = f'dnt_server_{engine}_'
            self.server_logs.append(tempfile.NamedTemporaryFile(prefix=prefix,
                                                                suffix='.log',
                                                                dir=conf.tmp_dir,
                                                                delete=False))
        self.__process_name = 'daos_engine'
        if self.valgrind:
            self.__process_name = 'memcheck-amd64-'

        socket_dir = '/tmp/dnt_sockets'
        if not os.path.exists(socket_dir):
            os.mkdir(socket_dir)

        self.agent_dir = tempfile.mkdtemp(prefix='dnt_agent_')

        self._yaml_file = None
        self._io_server_dir = None
        self.test_pool = None
        self.network_interface = None
        self.network_provider = None

        # Detect the number of cores for dfuse and do something sensible, if there are
        # more than 32 on the node then use 12, otherwise use the whole node.
        # pylint: disable-next=no-member
        num_cores = len(os.sched_getaffinity(0))
        if num_cores > 32:
            self.dfuse_cores = 12
        else:
            self.dfuse_cores = None
        self.fuse_procs = []

    def __enter__(self):
        self.start()
        return self

    def __exit__(self, _type, _value, _traceback):
        rc = self.stop(self.wf)
        if rc != 0 and self.fatal_errors is not None:
            self.fatal_errors.fail()
        return False

    def add_fuse(self, fuse):
        """Register a new fuse instance"""
        self.fuse_procs.append(fuse)

    def remove_fuse(self, fuse):
        """Deregister a fuse instance"""
        self.fuse_procs.remove(fuse)

    def __del__(self):
        if self._agent:
            self._stop_agent()
        try:
            if self.running:
                self.stop(None)
        except NLTestTimeout:
            print('Ignoring timeout on stop')
        server_file = join(self.agent_dir, '.daos_server.active.yml')
        if os.path.exists(server_file):
            os.unlink(server_file)
        for log in self.server_logs:
            if os.path.exists(log.name):
                log_test(self.conf, log.name)
        try:
            os.unlink(join(self.agent_dir, 'nlt_agent.yaml'))
            os.rmdir(self.agent_dir)
        except OSError as error:
            print(os.listdir(self.agent_dir))
            raise error

    def _add_test_case(self, name, failure=None, duration=None):
        """Add a test case to the server instance

        Simply wrapper to automatically add the class
        """
        if not self._test_class:
            return

        self.conf.wf.add_test_case(name, failure=failure, duration=duration,
                                   test_class=self._test_class)

    def _check_timing(self, name, start, max_time):
        elapsed = time.time() - start
        if elapsed > max_time:
            res = f'{name} failed after {elapsed:.2f}s (max {max_time:.2f}s)'
            self._add_test_case(name, duration=elapsed, failure=res)
            raise NLTestTimeout(res)

    def _check_system_state(self, desired_states):
        """Check the system state for against list

        Return true if all members are in a state specified by the
        desired_states.
        """
        if not isinstance(desired_states, list):
            desired_states = [desired_states]

        rc = self.run_dmg(['system', 'query', '--json'])
        if rc.returncode != 0:
            return False
        data = json.loads(rc.stdout.decode('utf-8'))
        if data['error'] or data['status'] != 0:
            return False
        members = data['response']['members']
        if members is None:
            return False
        if len(members) != self.engines:
            return False

        for member in members:
            if member['state'] not in desired_states:
                return False
        return True

    def start(self):
        """Start a DAOS server"""

        # pylint: disable=consider-using-with
        server_env = get_base_env(clean=True)

        plain_env = os.environ.copy()

        if self.valgrind:
            valgrind_args = ['--fair-sched=yes',
                             '--gen-suppressions=all',
                             '--xml=yes',
                             '--xml-file=dnt.server.%p.memcheck.xml',
                             '--num-callers=10',
                             '--track-origins=yes',
                             '--leak-check=full']
            suppression_file = join('src', 'cart', 'utils', 'memcheck-cart.supp')
            if not os.path.exists(suppression_file):
                suppression_file = join(self.conf['PREFIX'], 'etc', 'memcheck-cart.supp')

            valgrind_args.append(f'--suppressions={os.path.realpath(suppression_file)}')

            self._io_server_dir = tempfile.TemporaryDirectory(prefix='dnt_io_')

            with open(join(self._io_server_dir.name, 'daos_engine'), 'w') as fd:
                fd.write('#!/bin/sh\n')
                fd.write(f"export PATH={join(self.conf['PREFIX'],'bin')}:$PATH\n")
                fd.write(f'exec valgrind {" ".join(valgrind_args)} daos_engine "$@"\n')

            os.chmod(join(self._io_server_dir.name, 'daos_engine'),
                     stat.S_IXUSR | stat.S_IRUSR)

            plain_env['PATH'] = f'{self._io_server_dir.name}:{plain_env["PATH"]}'
            self.max_start_time = 300
            self.max_stop_time = 600
            self.stop_sleep_time = 10

        daos_server = join(self.conf['PREFIX'], 'bin', 'daos_server')

        self_dir = os.path.dirname(os.path.abspath(__file__))

        # Create a server yaml file.  To do this open and copy the
        # nlt_server.yaml file in the current directory, but overwrite
        # the server log file with a temporary file so that multiple
        # server runs do not overwrite each other.
        with open(join(self_dir, 'nlt_server.yaml'), 'r') as scfd:
            scyaml = yaml.safe_load(scfd)
        if self.conf.args.server_debug:
            scyaml['control_log_mask'] = 'ERROR'
            scyaml['engines'][0]['log_mask'] = self.conf.args.server_debug
        scyaml['control_log_file'] = self.control_log.name

        scyaml['socket_dir'] = self.agent_dir

        for (key, value) in server_env.items():
            scyaml['engines'][0]['env_vars'].append(f'{key}={value}')

        ref_engine = copy.deepcopy(scyaml['engines'][0])
        ref_engine['storage'][0]['scm_size'] = int(
            ref_engine['storage'][0]['scm_size'] / self.engines)
        scyaml['engines'] = []
        # Leave some cores for dfuse, and start the daos server after these.
        if self.dfuse_cores:
            first_core = self.dfuse_cores
        else:
            first_core = 0
        server_port_count = int(server_env['FI_UNIVERSE_SIZE'])
        self.network_interface = ref_engine['fabric_iface']
        self.network_provider = scyaml['provider']
        for idx in range(self.engines):
            engine = copy.deepcopy(ref_engine)
            engine['log_file'] = self.server_logs[idx].name
            engine['first_core'] = first_core + (ref_engine['targets'] * idx)
            engine['fabric_iface_port'] += server_port_count * idx
            engine['storage'][0]['scm_mount'] = f'{ref_engine["storage"][0]["scm_mount"]}_{idx}'
            scyaml['engines'].append(engine)
        self._yaml_file = tempfile.NamedTemporaryFile(prefix='nlt-server-config-', suffix='.yaml')
        self._yaml_file.write(yaml.dump(scyaml, encoding='utf-8'))
        self._yaml_file.flush()

        cmd = [daos_server, f'--config={self._yaml_file.name}', 'start', '--insecure']

        if self.conf.args.no_root:
            cmd.append('--recreate-superblocks')

        # pylint: disable=consider-using-with
        self._sp = subprocess.Popen(cmd, env=plain_env)

        agent_config = join(self.agent_dir, 'nlt_agent.yaml')
        with open(agent_config, 'w') as fd:
            agent_data = {'access_points': scyaml['access_points']}
            json.dump(agent_data, fd)

        agent_bin = join(self.conf['PREFIX'], 'bin', 'daos_agent')

        agent_cmd = [agent_bin,
                     '--config-path', agent_config,
                     '--insecure',
                     '--runtime_dir', self.agent_dir,
                     '--logfile', self.agent_log.name]

        if not self.conf.args.server_debug:
            agent_cmd.append('--debug')

        self._agent = subprocess.Popen(agent_cmd)
        self.conf.agent_dir = self.agent_dir

        # Configure the storage.  DAOS wants to mount /mnt/daos itself if not
        # already mounted, so let it do that.
        # This code supports three modes of operation:
        # /mnt/daos is not mounted.  It will be mounted and formatted.
        # /mnt/daos exists and has data in.  It will be used as is.
        # /mnt/daos is mounted but empty.  It will be used-as is.
        # In this last case the --no-root option must be used.
        start = time.time()

        cmd = ['storage', 'format', '--json']
        start_timeout = 0.5
        while True:
            try:
                rc = self._sp.wait(timeout=start_timeout)
                print(rc)
                res = 'daos server died waiting for start'
                self._add_test_case('format', failure=res)
                raise Exception(res)
            except subprocess.TimeoutExpired:
                pass
            rc = self.run_dmg(cmd)

            data = json.loads(rc.stdout.decode('utf-8'))
            print(f'cmd: {cmd} data: {data}')

            if data['error'] is None:
                break

            if 'running system' in data['error']:
                break

            if start_timeout < 5:
                start_timeout *= 2

            self._check_timing('format', start, self.max_start_time)
        duration = time.time() - start
        self._add_test_case('format', duration=duration)
        print(f'Format completion in {duration:.2f} seconds')
        self.running = True

        # Now wait until the system is up, basically the format to happen.
        start_timeout = 0.5
        while True:
            time.sleep(start_timeout)
            if self._check_system_state(['ready', 'joined']):
                break

            if start_timeout < 5:
                start_timeout *= 2

            self._check_timing("start", start, self.max_start_time)
        duration = time.time() - start
        self._add_test_case('start', duration=duration)
        print(f'Server started in {duration:.2f} seconds')
        self.fetch_pools()

    def _stop_agent(self):
        self._agent.send_signal(signal.SIGINT)
        ret = self._agent.wait(timeout=5)
        print(f'rc from agent is {ret}')
        self._agent = None
        try:
            os.unlink(join(self.agent_dir, 'daos_agent.sock'))
        except FileNotFoundError:
            pass

    def stop(self, wf):
        """Stop a previously started DAOS server"""

        for fuse in self.fuse_procs:
            print('Stopping server with running fuse procs, cleaning up')
            self._add_test_case('server-stop-with-running-fuse', failure=str(fuse))
            fuse.stop()

        if self._agent:
            self._stop_agent()

        if not self._sp:
            return 0

        # Check the correct number of processes are still running at this
        # point, in case anything has crashed.  daos_server does not
        # propagate errors, so check this here.
        parent_pid = self._sp.pid
        procs = []
        for proc_id in os.listdir('/proc/'):
            if proc_id == 'self':
                continue
            status_file = f'/proc/{proc_id}/status'
            if not os.path.exists(status_file):
                continue
            with open(status_file, 'r') as fd:
                for line in fd.readlines():
                    try:
                        key, raw = line.split(':', maxsplit=2)
                    except ValueError:
                        continue
                    value = raw.strip()
                    if key == 'Name' and value != self.__process_name:
                        break
                    if key != 'PPid':
                        continue
                    if int(value) == parent_pid:
                        procs.append(proc_id)
                        break

        if len(procs) != self.engines:
            # Mark this as a warning, but not a failure.  This is currently
            # expected when running with preexisting data because the server
            # is calling exec.  Do not mark as a test failure for the same
            # reason.
            entry = {}
            entry['fileName'] = self._file
            # pylint: disable=protected-access
            entry['lineStart'] = sys._getframe().f_lineno
            entry['severity'] = 'NORMAL'
            message = f'Incorrect number of engines running ({len(procs)} vs {self.engines})'
            entry['message'] = message
            self.conf.wf.issues.append(entry)
            self._add_test_case('server_stop', failure=message)
        start = time.time()
        rc = self.run_dmg(['system', 'stop'])
        if rc.returncode != 0:
            print(rc)
            entry = {}
            entry['fileName'] = self._file
            # pylint: disable=protected-access
            entry['lineStart'] = sys._getframe().f_lineno
            entry['severity'] = 'ERROR'
            msg = f'dmg system stop failed with {rc.returncode}'
            entry['message'] = msg
            self.conf.wf.issues.append(entry)
        if not self.valgrind:
            assert rc.returncode == 0, rc
        while True:
            time.sleep(self.stop_sleep_time)
            if self._check_system_state(['stopped', 'errored']):
                break
            self._check_timing("stop", start, self.max_stop_time)

        duration = time.time() - start
        self._add_test_case('stop', duration=duration)
        print(f'Server stopped in {duration:.2f} seconds')

        self._sp.send_signal(signal.SIGTERM)
        ret = self._sp.wait(timeout=5)
        print(f'rc from server is {ret}')

        self.conf.compress_file(self.agent_log.name)
        self.conf.compress_file(self.control_log.name)

        for log in self.server_logs:
            log_test(self.conf, log.name, leak_wf=wf)
            self.server_logs.remove(log)
        self.running = False
        return ret

    def run_dmg(self, cmd):
        """Run the specified dmg command"""

        exe_cmd = [join(self.conf['PREFIX'], 'bin', 'dmg')]
        exe_cmd.append('--insecure')
        exe_cmd.extend(cmd)

        print(f'running {exe_cmd}')
        return subprocess.run(exe_cmd,
                              stdout=subprocess.PIPE,
                              stderr=subprocess.PIPE,
                              check=False)

    def run_dmg_json(self, cmd):
        """Run the specified dmg command in json mode

        return data as json, or raise exception on failure
        """

        cmd.append('--json')
        rc = self.run_dmg(cmd)
        print(rc)
        assert rc.returncode == 0
        assert rc.stderr == b''
        data = json.loads(rc.stdout.decode('utf-8'))
        assert not data['error']
        assert data['status'] == 0
        assert data['response']['status'] == 0
        return data

    def fetch_pools(self):
        """Query the server and return a list of pool objects"""
        data = self.run_dmg_json(['pool', 'list'])

        # This should exist but might be 'None' so check for that rather than
        # iterating.
        pools = []
        if not data['response']['pools']:
            return pools
        for pool in data['response']['pools']:
            pobj = DaosPool(self, pool['uuid'], pool.get('label', None))
            pools.append(pobj)
            if pobj.label == 'NLT':
                self.test_pool = pobj
        return pools

    def _make_pool(self):
        """Create a DAOS pool"""

        # If running as a small system with tmpfs already mounted then this is likely a docker
        # container so restricted in size.
        if self.conf.args.no_root:
            size = 1024 * 2
        else:
            size = 1024 * 4

        rc = self.run_dmg(['pool', 'create', '--label', 'NLT', '--scm-size', f'{size}M'])
        print(rc)
        assert rc.returncode == 0
        self.fetch_pools()

    def get_test_pool_obj(self):
        """Return a pool object to be used for testing

        Create a pool as required"""

        if self.test_pool is None:
            self._make_pool()

        return self.test_pool

    def get_test_pool(self):
        """Return a pool uuid to be used for testing

        Create a pool as required"""

        if self.test_pool is None:
            self._make_pool()

        return self.test_pool.uuid

    def get_test_pool_id(self):
        """Return a pool label or uuid to be used for testing

        Create a pool as required"""

        if self.test_pool is None:
            self._make_pool()

        return self.test_pool.id()


def il_cmd(dfuse, cmd, check_read=True, check_write=True, check_fstat=True):
    """Run a command under the interception library

    Do not run valgrind here, not because it's not useful
    but the options needed are different.  Valgrind handles
    linking differently so some memory is wrongly lost that
    would be freed in the _fini() function, and a lot of
    commands do not free all memory anyway.
    """
    my_env = get_base_env()
    prefix = f'dnt_dfuse_il_{get_inc_id()}_'
    with tempfile.NamedTemporaryFile(prefix=prefix, suffix='.log', delete=False) as log_file:
        log_name = log_file.name
    my_env['D_LOG_FILE'] = log_name
    my_env['LD_PRELOAD'] = join(dfuse.conf['PREFIX'], 'lib64', 'libioil.so')
    # pylint: disable=protected-access
    my_env['DAOS_AGENT_DRPC_DIR'] = dfuse._daos.agent_dir
    my_env['D_IL_REPORT'] = '2'
    ret = subprocess.run(cmd, env=my_env, check=False)
    print(f'Logged il to {log_name}')
    print(ret)

    if dfuse.caching:
        check_fstat = False

    try:
        log_test(dfuse.conf, log_name, check_read=check_read, check_write=check_write,
                 check_fstat=check_fstat)
        assert ret.returncode == 0
    except NLTestNoFunction as error:
        command = ' '.join(cmd)
        print(f"ERROR: command '{command}' did not log via {error.function}")
        ret.returncode = 1

    return ret


class ValgrindHelper():

    """Class for running valgrind commands

    This helps setup the command line required, and
    performs log modification after the fact to assist
    Jenkins in locating the source code.
    """

    def __init__(self, conf, logid=None):

        # Set this to False to disable valgrind, which will run faster.
        self.conf = conf
        self.use_valgrind = True
        self.full_check = True
        self._xml_file = None
        self._logid = logid

        src_dir = os.path.realpath(os.path.dirname(os.path.dirname(os.path.abspath(__file__))))
        self.src_dir = f'{src_dir}/'

    def get_cmd_prefix(self):
        """Return the command line prefix"""

        if not self.use_valgrind:
            return []

        if not self._logid:
            self._logid = get_inc_id()

        with tempfile.NamedTemporaryFile(prefix=f'dnt.{self._logid}.', dir='.',
                                         suffix='.memcheck', delete=False) as log_file:
            self._xml_file = log_file.name

        cmd = ['valgrind', '--fair-sched=yes']

        if self.full_check:
            cmd.extend(['--leak-check=full', '--show-leak-kinds=all'])
        else:
            cmd.append('--leak-check=no')

        cmd.append('--gen-suppressions=all')

        src_suppression_file = join('src', 'cart', 'utils', 'memcheck-cart.supp')
        if os.path.exists(src_suppression_file):
            cmd.append(f'--suppressions={src_suppression_file}')
        else:
            cmd.append(f"--suppressions={join(self.conf['PREFIX'], 'etc', 'memcheck-cart.supp')}")

        cmd.append('--error-exitcode=42')

        cmd.extend(['--xml=yes', f'--xml-file={self._xml_file}'])
        return cmd

    def convert_xml(self):
        """Modify the xml file"""

        if not self.use_valgrind:
            return
        with open(self._xml_file, 'r') as fd:
            with open(f'{self._xml_file}.xml', 'w') as ofd:
                for line in fd:
                    if self.src_dir in line:
                        ofd.write(line.replace(self.src_dir, ''))
                    else:
                        ofd.write(line)
        os.unlink(self._xml_file)


class DFuse():
    """Manage a dfuse instance"""

    instance_num = 0

    def __init__(self, daos, conf, pool=None, container=None, mount_path=None, uns_path=None,
                 caching=True, wbcache=True, multi_user=False,):
        if mount_path:
            self.dir = mount_path
        else:
            self.dir = tempfile.mkdtemp(dir=conf.dfuse_parent_dir, prefix='dfuse_mount.')
        self.pool = pool
        self.uns_path = uns_path
        self.container = container
        self.conf = conf
        self.multi_user = multi_user
        self.cores = daos.dfuse_cores
        self._daos = daos
        self.caching = caching
        self.wbcache = wbcache
        self.use_valgrind = True
        self._sp = None
        self.log_flush = False

        self.log_file = None

        self.valgrind = None
        if not os.path.exists(self.dir):
            os.mkdir(self.dir)

    def __str__(self):

        if self._sp:
            running = 'running'
        else:
            running = 'not running'

        return f'DFuse instance at {self.dir} ({running})'

    def start(self, v_hint=None, single_threaded=False, use_oopt=False):
        """Start a dfuse instance"""

        dfuse_bin = join(self.conf['PREFIX'], 'bin', 'dfuse')

        pre_inode = os.stat(self.dir).st_ino

        my_env = get_base_env()

        my_env['MALLOC_CHECK_'] = '3'

        if self.conf.args.dfuse_debug:
            my_env['D_LOG_MASK'] = self.conf.args.dfuse_debug

        if self.log_flush:
            my_env['D_LOG_FLUSH'] = 'DEBUG'

        if v_hint is None:
            v_hint = get_inc_id()

        prefix = f'dnt_dfuse_{v_hint}_'
        with tempfile.NamedTemporaryFile(prefix=prefix, suffix='.log', delete=False) as log_file:
            self.log_file = log_file.name

        my_env['D_LOG_FILE'] = self.log_file
        my_env['DAOS_AGENT_DRPC_DIR'] = self._daos.agent_dir
        if self.conf.args.dtx == 'yes':
            my_env['DFS_USE_DTX'] = '1'

        self.valgrind = ValgrindHelper(self.conf, v_hint)
        if self.conf.args.memcheck == 'no':
            self.valgrind.use_valgrind = False

        if not self.use_valgrind:
            self.valgrind.use_valgrind = False

        if self.cores:
            cmd = ['numactl', '--physcpubind', f'0-{self.cores - 1}']
        else:
            cmd = []

        cmd.extend(self.valgrind.get_cmd_prefix())

        cmd.extend([dfuse_bin, '--mountpoint', self.dir, '--foreground'])

        if self.multi_user:
            cmd.append('--multi-user')

        if single_threaded:
            cmd.append('--singlethread')

        if not self.caching:
            cmd.append('--disable-caching')
        else:
            if not self.wbcache:
                cmd.append('--disable-wb-cache')

        if self.uns_path:
            cmd.extend(['--path', self.uns_path])

        if use_oopt:
            if self.pool:
                if self.container:
                    cmd.extend(['-o', f'pool={self.pool},container={self.container}'])
                else:
                    cmd.extend(['-o', f'pool={self.pool}'])

        else:
            if self.pool:
                cmd.extend(['--pool', self.pool])
            if self.container:
                cmd.extend(['--container', self.container])

        print(f"Running {' '.join(cmd)}")
        # pylint: disable-next=consider-using-with
        self._sp = subprocess.Popen(cmd, env=my_env)
        print(f'Started dfuse at {self.dir}')
        print(f'Log file is {self.log_file}')

        total_time = 0
        while os.stat(self.dir).st_ino == pre_inode:
            print('Dfuse not started, waiting...')
            try:
                ret = self._sp.wait(timeout=1)
                print(f'dfuse command exited with {ret}')
                self._sp = None
                if os.path.exists(self.log_file):
                    log_test(self.conf, self.log_file)
                os.rmdir(self.dir)
                raise Exception('dfuse died waiting for start')
            except subprocess.TimeoutExpired:
                pass
            total_time += 1
            if total_time > 60:
                raise Exception('Timeout starting dfuse')

        self._daos.add_fuse(self)

    def _close_files(self):
        work_done = False
        for fname in os.listdir('/proc/self/fd'):
            try:
                tfile = os.readlink(join('/proc/self/fd', fname))
            except FileNotFoundError:
                continue
            if tfile.startswith(self.dir):
                print(f'closing file {tfile}')
                os.close(int(fname))
                work_done = True
        return work_done

    def __del__(self):
        if self._sp:
            self.stop()

    def stop(self):
        """Stop a previously started dfuse instance"""

        fatal_errors = False
        if not self._sp:
            return fatal_errors

        print('Stopping fuse')
        ret = umount(self.dir)
        if ret:
            umount(self.dir, background=True)
            self._close_files()
            time.sleep(2)
            umount(self.dir)

        run_leak_test = True
        try:
            ret = self._sp.wait(timeout=20)
            print(f'rc from dfuse {ret}')
            if ret == 42:
                self.conf.wf.add_test_case(str(self), failure='valgrind errors', output=ret)
                self.conf.valgrind_errors = True
            elif ret != 0:
                fatal_errors = True
        except subprocess.TimeoutExpired:
            print('Timeout stopping dfuse')
            self._sp.send_signal(signal.SIGTERM)
            fatal_errors = True
            run_leak_test = False
        self._sp = None
        log_test(self.conf, self.log_file, show_memleaks=run_leak_test)

        # Finally, modify the valgrind xml file to remove the
        # prefix to the src dir.
        self.valgrind.convert_xml()
        os.rmdir(self.dir)
        self._daos.remove_fuse(self)
        return fatal_errors

    def wait_for_exit(self):
        """Wait for dfuse to exit"""
        ret = self._sp.wait()
        print(f'rc from dfuse {ret}')
        self._sp = None
        log_test(self.conf, self.log_file)

        # Finally, modify the valgrind xml file to remove the
        # prefix to the src dir.
        self.valgrind.convert_xml()
        os.rmdir(self.dir)


def assert_file_size_fd(fd, size):
    """Verify the file size is as expected"""
    my_stat = os.fstat(fd)
    print(f'Checking file size is {size} {my_stat.st_size}')
    assert my_stat.st_size == size


def assert_file_size(ofd, size):
    """Verify the file size is as expected"""
    assert_file_size_fd(ofd.fileno(), size)


def import_daos(server, conf):
    """Return a handle to the pydaos module"""

    pydir = f'python{sys.version_info.major}.{sys.version_info.minor}'

    sys.path.append(join(conf['PREFIX'], 'lib64', pydir, 'site-packages'))

    os.environ['DD_MASK'] = 'all'
    os.environ['DD_SUBSYS'] = 'all'
    os.environ['D_LOG_MASK'] = 'DEBUG'
    os.environ['FI_UNIVERSE_SIZE'] = '128'
    os.environ['DAOS_AGENT_DRPC_DIR'] = server.agent_dir

    daos = __import__('pydaos')
    return daos


class DaosCmdReturn():
    """Class to enable pretty printing of daos output"""

    def __init__(self):
        self.rc = None
        self.valgrind = []
        self.cmd = []

    def __getattr__(self, item):
        return getattr(self.rc, item)

    def __str__(self):
        if not self.rc:
            return 'daos_command_return, process not yet run'
        command = ' '.join(self.cmd)
        output = f"CompletedDaosCommand(cmd='{command}')"
        output += f'\nReturncode is {self.rc.returncode}'
        if self.valgrind:
            command = ' '.join(self.valgrind)
            output += f"\nProcess ran under valgrind with '{command}'"
        try:
            output += '\njson output:\n' + pprint.PrettyPrinter().pformat(self.rc.json)
        except AttributeError:
            for line in self.rc.stdout.splitlines():
                output += f'\nstdout: {line}'

        for line in self.rc.stderr.splitlines():
            output += f'\nstderr: {line}'
        return output


def run_daos_cmd(conf,
                 cmd,
                 show_stdout=False,
                 valgrind=True,
                 log_check=True,
                 use_json=False,
                 cwd=None):
    """Run a DAOS command

    Run a command, returning what subprocess.run() would.

    Enable logging, and valgrind for the command.

    if prefix is set to False do not run a DAOS command, but instead run what's
    provided, however run it under the IL.
    """

    dcr = DaosCmdReturn()
    valgrind_hdl = ValgrindHelper(conf)

    if conf.args.memcheck == 'no':
        valgrind = False

    if not valgrind:
        valgrind_hdl.use_valgrind = False

    exec_cmd = valgrind_hdl.get_cmd_prefix()
    dcr.valgrind = list(exec_cmd)
    daos_cmd = [join(conf['PREFIX'], 'bin', 'daos')]
    if use_json:
        daos_cmd.append('--json')
    daos_cmd.extend(cmd)
    dcr.cmd = daos_cmd
    exec_cmd.extend(daos_cmd)

    cmd_env = get_base_env()
    if not log_check:
        del cmd_env['DD_MASK']
        del cmd_env['DD_SUBSYS']
        del cmd_env['D_LOG_MASK']

    with tempfile.NamedTemporaryFile(prefix=f'dnt_cmd_{get_inc_id()}_',
                                     suffix='.log',
                                     dir=conf.tmp_dir,
                                     delete=False) as log_file:
        log_name = log_file.name
        cmd_env['D_LOG_FILE'] = log_name

    cmd_env['DAOS_AGENT_DRPC_DIR'] = conf.agent_dir

    rc = subprocess.run(exec_cmd, stdout=subprocess.PIPE, stderr=subprocess.PIPE,
                        env=cmd_env, check=False, cwd=cwd)

    if rc.stderr != b'':
        print('Stderr from command')
        print(rc.stderr.decode('utf-8').strip())

    if show_stdout and rc.stdout != b'':
        print(rc.stdout.decode('utf-8').strip())

    show_memleaks = True

    # A negative return code means the process exited with a signal so do not
    # check for memory leaks in this case as it adds noise, right when it's
    # least wanted.
    if rc.returncode < 0:
        show_memleaks = False

    rc.fi_loc = log_test(conf, log_name, show_memleaks=show_memleaks)
    valgrind_hdl.convert_xml()
    # If there are valgrind errors here then mark them for later reporting but
    # do not abort.  This allows a full-test run to report all valgrind issues
    # in a single test run.
    if valgrind_hdl.use_valgrind and rc.returncode == 42:
        print("Valgrind errors detected")
        print(rc)
        conf.wf.add_test_case(' '.join(cmd), failure='valgrind errors', output=rc)
        conf.valgrind_errors = True
        rc.returncode = 0
    if use_json:
        rc.json = json.loads(rc.stdout.decode('utf-8'))
    dcr.rc = rc
    return dcr


# pylint: disable-next=too-many-arguments
def create_cont(conf,
                pool=None,
                ctype=None,
                label=None,
                path=None,
                oclass=None,
                dir_oclass=None,
                hints=None,
                valgrind=False,
                log_check=True,
                cwd=None):
    """Create a container and return the uuid"""

    cmd = ['container', 'create']

    if pool:
        cmd.append(pool)

    if label:
        cmd.extend(['--properties', f'label:{label}'])

    if path:
        cmd.extend(['--path', path])
        ctype = 'POSIX'

    if ctype:
        cmd.extend(['--type', ctype])

    if oclass:
        cmd.extend(['--oclass', oclass])

    if dir_oclass:
        cmd.extend(['--dir_oclass', dir_oclass])

    if hints:
        cmd.extend(['--hints', hints])

    def _create_cont():
        """Helper function for create_cont"""

        rc = run_daos_cmd(conf, cmd, use_json=True, log_check=log_check, valgrind=valgrind,
                          cwd=cwd)
        print(rc)
        return rc

    rc = _create_cont()

    if rc.returncode == 1 and \
       rc.json['error'] == 'failed to create container: DER_EXIST(-1004): Entity already exists':

        # If a path is set DER_EXIST may refer to the path, not a container so do not attempt to
        # remove and retry in this case.
        if path is None:
            destroy_container(conf, pool, label)
            rc = _create_cont()

    assert rc.returncode == 0, rc
    return rc.json['response']['container_uuid']


def destroy_container(conf, pool, container, valgrind=True, log_check=True):
    """Destroy a container"""
    cmd = ['container', 'destroy', pool, container]
    rc = run_daos_cmd(conf, cmd, valgrind=valgrind, use_json=True, log_check=log_check)
    print(rc)
    if rc.returncode == 1 and rc.json['status'] == -1012:
        # This shouldn't happen but can on unclean shutdown, file it as a test failure so it does
        # not get lost, however destroy the container and attempt to continue.
        # DAOS-8860
        conf.wf.add_test_case(f'destroy_container_{pool}/{container}',
                              failure='Failed to destroy container',
                              output=rc)
        cmd = ['container', 'destroy', '--force', pool, container]
        rc = run_daos_cmd(conf, cmd, valgrind=valgrind, use_json=True)
        print(rc)
    assert rc.returncode == 0, rc


def check_dfs_tool_output(output, oclass, csize):
    """verify daos fs tool output"""
    line = output.splitlines()
    dfs_attr = line[0].split()[-1]
    if oclass is not None:
        if dfs_attr != oclass:
            return False
    dfs_attr = line[1].split()[-1]
    if csize is not None:
        if dfs_attr != csize:
            return False
    return True


def needs_dfuse(method):
    """Decorator function for starting dfuse under posix_tests class

    Runs every test twice, once with caching enabled, and once with
    caching disabled.
    """
    @functools.wraps(method)
    def _helper(self):
        if self.call_index == 0:
            caching = True
            self.needs_more = True
            self.test_name = f'{method.__name__}_with_caching'
        else:
            caching = False

        self.dfuse = DFuse(self.server,
                           self.conf,
                           caching=caching,
                           pool=self.pool.dfuse_mount_name(),
                           container=self.container_label)
        self.dfuse.start(v_hint=self.test_name)
        try:
            rc = method(self)
        finally:
            if self.dfuse.stop():
                self.fatal_errors = True
        return rc

    return _helper


# pylint: disable-next=invalid-name
class needs_dfuse_with_opt():
    """Decorator class for starting dfuse under posix_tests class

    By default runs the method twice, once with caching and once without, however can be
    configured to behave differently.  Interacts with the run_posix_tests._run_test() method
    to achieve this.
    """

    # pylint: disable=too-few-public-methods

    def __init__(self, caching=None, wbcache=True, single_threaded=False):
        self.caching = caching
        self.wbcache = wbcache
        self.single_threaded = single_threaded

    def __call__(self, method):

        @functools.wraps(method)
        def _helper(obj):

            caching = self.caching
            if caching is None:
                if obj.call_index == 0:
                    caching = True
                    obj.needs_more = True
                    obj.test_name = f'{method.__name__}_with_caching'
                else:
                    caching = False

            obj.dfuse = DFuse(obj.server,
                              obj.conf,
                              caching=caching,
                              wbcache=self.wbcache,
                              pool=obj.pool.dfuse_mount_name(),
                              container=obj.container)
            obj.dfuse.start(v_hint=method.__name__, single_threaded=self.single_threaded)
            try:
                rc = method(obj)
            finally:
                if obj.dfuse.stop():
                    obj.fatal_errors = True
            return rc
        return _helper


class PrintStat():
    """Class for nicely showing file 'stat' data, similar to ls -l"""

    headers = ['uid', 'gid', 'size', 'mode', 'filename']

    def __init__(self, filename=None):
        # Setup the object, and maybe add some data to it.
        self._stats = []
        if filename:
            self.add(filename)

    def add(self, filename, attr=None, show_dir=False):
        """Add an entry to be displayed"""

        if attr is None:
            attr = os.stat(filename)

        self._stats.append([attr.st_uid,
                            attr.st_gid,
                            attr.st_size,
                            stat.filemode(attr.st_mode),
                            filename])

        if show_dir:
            tab = '.' * len(filename)
            for fname in os.listdir(filename):
                self.add(join(tab, fname), attr=os.stat(join(filename, fname)))

    def __str__(self):
        return tabulate.tabulate(self._stats, self.headers)


# This is test code where methods are tests, so we want to have lots of them.
class PosixTests():
    """Class for adding standalone unit tests"""

    # pylint: disable=too-many-public-methods
    def __init__(self, server, conf, pool=None):
        self.server = server
        self.conf = conf
        self.pool = pool
        self.container = None
        self.container_label = None
        self.dfuse = None
        self.fatal_errors = False

        # Ability to invoke each method multiple times, call_index is set to
        # 0 for each test method, if the method requires invoking a second time
        # (for example to re-run with caching) then it should set needs_more
        # to true, and it will be invoked with a greater value for call_index
        # self.test_name will be set automatically, but can be modified by
        # constructors, see @needs_dfuse for where this is used.
        self.call_index = 0
        self.needs_more = False
        self.test_name = ''

    @staticmethod
    def fail():
        """Mark a test method as failed"""
        raise NLTestFail

    @staticmethod
    def _check_dirs_equal(expected, dir_name):
        """Verify that the directory contents are as expected

        Takes a list of expected files, and a directory name.
        """
        files = sorted(os.listdir(dir_name))

        expected = sorted(expected)

        print(f'Comparing real vs expected contents of {dir_name}')
        exp = ','.join(expected)
        print(f'expected: "{exp}"')
        act = ','.join(files)
        print(f'actual:   "{act}"')

        assert files == expected

    def test_cont_list(self):
        """Test daos container list"""

        rc = run_daos_cmd(self.conf, ['container', 'list', self.pool.id()])
        print(rc)
        assert rc.returncode == 0, rc

        rc = run_daos_cmd(self.conf, ['container', 'list', self.pool.id()], use_json=True)
        print(rc)
        assert rc.returncode == 0, rc

    @needs_dfuse_with_opt(caching=False)
    def test_oclass(self):
        """Test container object class options"""

        container = create_cont(self.conf, self.pool.id(), ctype="POSIX", label='oclass_test',
                                oclass='S1', dir_oclass='S2')
        run_daos_cmd(self.conf,
                     ['container', 'query',
                      self.pool.id(), container],
                     show_stdout=True)

        dfuse = DFuse(self.server, self.conf, self.pool.id(), container=container)
        dfuse.use_valgrind = False
        dfuse.start()

        dir1 = join(dfuse.dir, 'd1')
        os.mkdir(dir1)
        file1 = join(dir1, 'f1')
        with open(file1, 'w') as ofd:
            ofd.write('hello')

        cmd = ['fs', 'get-attr', '--path', dir1]
        print('get-attr of ' + dir1)
        rc = run_daos_cmd(self.conf, cmd)
        assert rc.returncode == 0
        print(rc)
        output = rc.stdout.decode('utf-8')
        assert check_dfs_tool_output(output, 'S2', '1048576')

        cmd = ['fs', 'get-attr', '--path', file1]
        print('get-attr of ' + file1)
        rc = run_daos_cmd(self.conf, cmd)
        assert rc.returncode == 0
        print(rc)
        output = rc.stdout.decode('utf-8')
        assert check_dfs_tool_output(output, 'S1', '1048576')

        if dfuse.stop():
            self.fatal_errors = True

        destroy_container(self.conf, self.pool.id(), container)

    def test_cache(self):
        """Test with caching enabled"""

        container = create_cont(self.conf, self.pool.id(), ctype="POSIX", label='Cache')
        run_daos_cmd(self.conf,
                     ['container', 'query',
                      self.pool.id(), container],
                     show_stdout=True)

        run_daos_cmd(self.conf,
                     ['container', 'set-attr',
                      self.pool.id(), container,
                      '--attr', 'dfuse-attr-time', '--value', '2'],
                     show_stdout=True)

        run_daos_cmd(self.conf,
                     ['container', 'set-attr',
                      self.pool.id(), container,
                      '--attr', 'dfuse-dentry-time', '--value', '100s'],
                     show_stdout=True)

        run_daos_cmd(self.conf,
                     ['container', 'set-attr',
                      self.pool.id(), container,
                      '--attr', 'dfuse-dentry-time-dir', '--value', '100s'],
                     show_stdout=True)

        run_daos_cmd(self.conf,
                     ['container', 'set-attr',
                      self.pool.id(), container,
                      '--attr', 'dfuse-ndentry-time', '--value', '100s'],
                     show_stdout=True)

        run_daos_cmd(self.conf,
                     ['container', 'list-attrs',
                      self.pool.id(), container],
                     show_stdout=True)

        dfuse = DFuse(self.server,
                      self.conf,
                      pool=self.pool.uuid,
                      container=container)
        dfuse.start()

        print(os.listdir(dfuse.dir))

        if dfuse.stop():
            self.fatal_errors = True

        destroy_container(self.conf, self.pool.id(), container)

    @needs_dfuse
    def test_truncate(self):
        """Test file read after truncate"""

        filename = join(self.dfuse.dir, 'myfile')

        with open(filename, 'w') as fd:
            fd.write('hello')

        os.truncate(filename, 1024 * 1024 * 4)
        with open(filename, 'r') as fd:
            data = fd.read(5)
            print(f'_{data}_')
            assert data == 'hello'

    @needs_dfuse
    def test_cont_info(self):
        """Check that daos container info and fs get-attr works on container roots"""

        def _check_cmd(check_path):
            rc = run_daos_cmd(self.conf,
                              ['container', 'query', '--path', check_path],
                              use_json=True)
            print(rc)
            assert rc.returncode == 0, rc
            rc = run_daos_cmd(self.conf,
                              ['fs', 'get-attr', '--path', check_path],
                              use_json=True)
            print(rc)
            assert rc.returncode == 0, rc

        child_path = join(self.dfuse.dir, 'new_cont')
        new_cont1 = create_cont(self.conf, self.pool.uuid, path=child_path)
        print(new_cont1)

        # Check that cont create works with relative paths where there is no directory part,
        # this is important as duns inspects the path and tries to access the parent directory.
        child_path_cwd = join(self.dfuse.dir, 'new_cont_2')
        new_cont_cwd = create_cont(self.conf, self.pool.uuid, path='new_cont_2', cwd=self.dfuse.dir)
        print(new_cont_cwd)

        _check_cmd(child_path)
        _check_cmd(child_path_cwd)
        _check_cmd(self.dfuse.dir)

        # Do not destroy the new containers at this point as dfuse will be holding references.
        # destroy_container(self.conf, self.pool.id(), new_cont)

    def test_two_mounts(self):
        """Create two mounts, and check that a file created in one
        can be read from the other"""

        dfuse0 = DFuse(self.server,
                       self.conf,
                       caching=False,
                       pool=self.pool.uuid,
                       container=self.container)
        dfuse0.start(v_hint='two_0')

        dfuse1 = DFuse(self.server,
                       self.conf,
                       caching=True,
                       pool=self.pool.uuid,
                       container=self.container)
        dfuse1.start(v_hint='two_1')

        file0 = join(dfuse0.dir, 'file')
        with open(file0, 'w') as fd:
            fd.write('test')

        with open(join(dfuse1.dir, 'file'), 'r') as fd:
            data = fd.read()
        print(data)
        assert data == 'test'

        with open(file0, 'w') as fd:
            fd.write('test')

        if dfuse0.stop():
            self.fatal_errors = True
        if dfuse1.stop():
            self.fatal_errors = True

    @needs_dfuse
    def test_readdir_25(self):
        """Test reading a directory with 25 entries"""
        self.readdir_test(25, test_all=True)

    def readdir_test(self, count, test_all=False):
        """Run a rudimentary readdir test"""

        wide_dir = tempfile.mkdtemp(dir=self.dfuse.dir)
        if count == 0:
            files = os.listdir(wide_dir)
            assert len(files) == 0
            return
        start = time.time()
        for idx in range(count):
            with open(join(wide_dir, str(idx)), 'w'):
                pass
            if test_all:
                files = os.listdir(wide_dir)
                assert len(files) == idx + 1
        duration = time.time() - start
        rate = count / duration
        print(f'Created {count} files in {duration:.1f} seconds rate {rate:.1f}')
        print('Listing dir contents')
        start = time.time()
        files = os.listdir(wide_dir)
        duration = time.time() - start
        rate = count / duration
        print(f'Listed {count} files in {duration:.1f} seconds rate {rate:.1f}')
        print(files)
        print(len(files))
        assert len(files) == count

    @needs_dfuse_with_opt(single_threaded=True, caching=True)
    def test_single_threaded(self):
        """Test single-threaded mode"""
        self.readdir_test(10)

    @needs_dfuse
    def test_open_replaced(self):
        """Test that fstat works on file clobbered by rename"""
        fname = join(self.dfuse.dir, 'unlinked')
        newfile = join(self.dfuse.dir, 'unlinked2')
        with open(fname, 'w') as ofd:
            with open(newfile, 'w') as nfd:
                nfd.write('hello')
            print(os.fstat(ofd.fileno()))
            os.rename(newfile, fname)
            print(os.fstat(ofd.fileno()))
            ofd.close()

    @needs_dfuse
    def test_open_rename(self):
        """Check that fstat() on renamed files works as expected"""
        fname = join(self.dfuse.dir, 'unlinked')
        newfile = join(self.dfuse.dir, 'unlinked2')
        with open(fname, 'w') as ofd:
            pre = os.fstat(ofd.fileno())
            print(pre)
            os.rename(fname, newfile)
            print(os.fstat(ofd.fileno()))
            os.stat(newfile)
            post = os.fstat(ofd.fileno())
            print(post)
            assert pre.st_ino == post.st_ino

    @needs_dfuse
    def test_open_unlinked(self):
        """Test that fstat works on unlinked file"""
        fname = join(self.dfuse.dir, 'unlinked')
        with open(fname, 'w') as ofd:
            print(os.fstat(ofd.fileno()))
            os.unlink(fname)
            print(os.fstat(ofd.fileno()))

    @needs_dfuse
    def test_chown_self(self):
        """Test that a file can be chowned to the current user, but not to other users"""

        fname = join(self.dfuse.dir, 'new_file')
        with open(fname, 'w') as fd:
            os.chown(fd.fileno(), os.getuid(), -1)
            os.chown(fd.fileno(), -1, os.getgid())

            # Chgrp to root, should fail but will likely be refused by the kernel.
            try:
                os.chown(fd.fileno(), -1, 1)
                assert False
            except PermissionError:
                pass
            except OSError as error:
                if error.errno != errno.ENOTSUP:
                    raise

            # Chgrp to another group which this process is in, should work for all groups.
            groups = os.getgroups()
            print(groups)
            for group in groups:
                os.chown(fd.fileno(), -1, group)

    @needs_dfuse
    def test_symlink_broken(self):
        """Check that broken symlinks work"""

        src_link = join(self.dfuse.dir, 'source')

        os.symlink('target', src_link)
        entry = os.listdir(self.dfuse.dir)
        print(entry)
        assert len(entry) == 1
        assert entry[0] == 'source'
        os.lstat(src_link)

        try:
            os.stat(src_link)
            assert False
        except FileNotFoundError:
            pass

    @needs_dfuse
    def test_symlink_rel(self):
        """Check that relative symlinks work"""

        src_link = join(self.dfuse.dir, 'source')

        os.symlink('../target', src_link)
        entry = os.listdir(self.dfuse.dir)
        print(entry)
        assert len(entry) == 1
        assert entry[0] == 'source'
        os.lstat(src_link)

        try:
            os.stat(src_link)
            assert False
        except FileNotFoundError:
            pass

    @needs_dfuse
    def test_il_cat(self):
        """Quick check for the interception library"""

        fname = join(self.dfuse.dir, 'file')
        with open(fname, 'w'):
            pass

        check_fstat = True
        if self.dfuse.caching:
            check_fstat = False

        rc = il_cmd(self.dfuse,
                    ['cat', fname],
                    check_write=False,
                    check_fstat=check_fstat)
        assert rc.returncode == 0

    @needs_dfuse_with_opt(caching=False)
    def test_il(self):
        """Run a basic interception library test"""

        # Sometimes the write can be cached in the kernel and the cp will not read any data so
        # do not run this test with caching on.

        create_and_read_via_il(self.dfuse, self.dfuse.dir)

        sub_cont_dir = join(self.dfuse.dir, 'child')
        create_cont(self.conf, path=sub_cont_dir)

        # Create a file natively.
        file = join(self.dfuse.dir, 'file')
        with open(file, 'w') as fd:
            fd.write('Hello')
        # Copy it across containers.
        ret = il_cmd(self.dfuse, ['cp', file, sub_cont_dir])
        assert ret.returncode == 0

        # Copy it within the container.
        child_dir = join(self.dfuse.dir, 'new_dir')
        os.mkdir(child_dir)
        il_cmd(self.dfuse, ['cp', file, child_dir])
        assert ret.returncode == 0

        # Copy something into a container
        ret = il_cmd(self.dfuse, ['cp', '/bin/bash', sub_cont_dir], check_read=False)
        assert ret.returncode == 0
        # Read it from within a container
        ret = il_cmd(self.dfuse, ['md5sum', join(sub_cont_dir, 'bash')],
                     check_read=False, check_write=False, check_fstat=False)
        assert ret.returncode == 0
        ret = il_cmd(self.dfuse, ['dd',
                                  f'if={join(sub_cont_dir, "bash")}',
                                  f'of={join(sub_cont_dir, "bash_copy")}',
                                  'iflag=direct',
                                  'oflag=direct',
                                  'bs=128k'],
                     check_fstat=False)
        assert ret.returncode == 0

    @needs_dfuse
    def test_xattr(self):
        """Perform basic tests with extended attributes"""

        new_file = join(self.dfuse.dir, 'attr_file')
        with open(new_file, 'w') as fd:

            xattr.set(fd, 'user.mine', 'init_value')
            # This should fail as a security test.
            try:
                xattr.set(fd, 'user.dfuse.ids', b'other_value')
                assert False
            except PermissionError:
                pass

            try:
                xattr.set(fd, 'user.dfuse', b'other_value')
                assert False
            except PermissionError:
                pass

            xattr.set(fd, 'user.Xfuse.ids', b'other_value')
            for (key, value) in xattr.get_all(fd):
                print(f'xattr is {key}:{value}')

    @needs_dfuse_with_opt(wbcache=True, caching=True)
    def test_stat_before_open(self):
        """Run open/close in a loop on the same file

        This only runs a reproducer, it does not trawl the logs to ensure the feature is working"""

        test_file = join(self.dfuse.dir, 'test_file')
        with open(test_file, 'w'):
            pass

        for _ in range(100):
            with open(test_file, 'r'):
                pass

    @needs_dfuse
    def test_chmod(self):
        """Test that chmod works on file"""
        fname = join(self.dfuse.dir, 'testfile')
        with open(fname, 'w'):
            pass

        modes = [stat.S_IRUSR | stat.S_IWUSR | stat.S_IXUSR,
                 stat.S_IRUSR]

        for mode in modes:
            os.chmod(fname, mode)
            attr = os.stat(fname)
            assert stat.S_IMODE(attr.st_mode) == mode

    @needs_dfuse
    def test_fchmod_replaced(self):
        """Test that fchmod works on file clobbered by rename"""
        fname = join(self.dfuse.dir, 'unlinked')
        newfile = join(self.dfuse.dir, 'unlinked2')
        e_mode = stat.S_IRUSR | stat.S_IWUSR | stat.S_IXUSR
        with open(fname, 'w') as ofd:
            with open(newfile, 'w') as nfd:
                nfd.write('hello')
            print(os.stat(fname))
            print(os.stat(newfile))
            os.chmod(fname, stat.S_IRUSR | stat.S_IWUSR)
            os.chmod(newfile, e_mode)
            print(os.stat(fname))
            print(os.stat(newfile))
            os.rename(newfile, fname)
            # This should fail, because the file has been deleted.
            try:
                os.fchmod(ofd.fileno(), stat.S_IRUSR)
                print(os.fstat(ofd.fileno()))
                self.fail()
            except FileNotFoundError:
                print('Failed to fchmod() replaced file')
        new_file = os.stat(fname)
        assert stat.S_IMODE(new_file.st_mode) == e_mode

    @needs_dfuse
    def test_uns_create(self):
        """Simple test to create a container using a path in dfuse"""
        path = join(self.dfuse.dir, 'mycont')
        create_cont(self.conf, path=path)
        stbuf = os.stat(path)
        print(stbuf)
        assert stbuf.st_ino < 100
        print(os.listdir(path))

    @needs_dfuse
    def test_rename_clobber(self):
        """Test that rename clobbers files correctly

        use rename to delete a file, but where the kernel is aware of a different file.
        Create a filename to be clobbered and stat it.
        Create a file to copy over.
        Start a second dfuse instance and overwrite the original file with a new name.
        Perform a rename on the first dfuse.

        This should clobber a file, but not the one that the kernel is expecting, although it will
        do a lookup of the destination filename before the rename.

        Inspection of the logs is required to verify what is happening here which is beyond the
        scope of this test, however this does execute the code-paths and ensures that all refs
        are correctly updated.

        """

        # Create all three files in the dfuse instance we're checking.
        for index in range(3):
            with open(join(self.dfuse.dir, f'file.{index}'), 'w') as fd:
                fd.write('test')

        # Start another dfuse instance to move the files around without the kernel knowing.
        dfuse = DFuse(self.server,
                      self.conf,
                      pool=self.pool.id(),
                      container=self.container,
                      caching=False)
        dfuse.start(v_hint='rename_other')

        print(os.listdir(self.dfuse.dir))
        print(os.listdir(dfuse.dir))

        # Rename file 1 to file 2 in the background, this will remove file 2
        os.rename(join(dfuse.dir, 'file.1'), join(dfuse.dir, 'file.2'))

        # Rename file 0 to file 2 in the test dfuse.  Here the kernel thinks it's clobbering
        # file 2 but it's really clobbering file 1, although it will stat() file 2 before the
        # operation so may have the correct data.
        # Dfuse should return file 1 for the details of what has been deleted.
        os.rename(join(self.dfuse.dir, 'file.0'), join(self.dfuse.dir, 'file.2'))

        if dfuse.stop():
            self.fatal_errors = True

    @needs_dfuse
    def test_rename(self):
        """Test that tries various rename scenarios"""

        def _go(root):
            dfd = os.open(root, os.O_RDONLY)

            try:
                # Test renaming a file into a directory.
                pre_fname = join(root, 'file')
                with open(pre_fname, 'w') as fd:
                    fd.write('test')
                dname = join(root, 'dir')
                os.mkdir(dname)
                post_fname = join(dname, 'file')
                # os.rename and 'mv' have different semantics, use mv here which will put the file
                # in the directory.
                subprocess.run(['mv', pre_fname, dname], check=True)
                self._check_dirs_equal(['file'], dname)

                os.unlink(post_fname)
                os.rmdir('dir', dir_fd=dfd)

                # Test renaming a file over a directory.
                pre_fname = join(root, 'file')
                with open(pre_fname, 'w') as fd:
                    fd.write('test')
                dname = join(root, 'dir')
                os.mkdir(dname)
                post_fname = join(dname, 'file')
                # Try os.rename here, which we expect to fail.
                try:
                    os.rename(pre_fname, dname)
                    self.fail()
                except IsADirectoryError:
                    pass
                os.unlink(pre_fname)
                os.rmdir('dir', dir_fd=dfd)

                # Check renaming a file over a file.
                for index in range(2):
                    with open(join(root, f'file.{index}'), 'w') as fd:
                        fd.write('test')

                print(os.listdir(dfd))
                os.rename('file.0', 'file.1', src_dir_fd=dfd, dst_dir_fd=dfd)

                self._check_dirs_equal(['file.1'], root)
                os.unlink('file.1', dir_fd=dfd)

                # dir onto file.
                dname = join(root, 'dir')
                os.mkdir(dname)
                fname = join(root, 'file')
                with open(fname, 'w') as fd:
                    fd.write('test')
                try:
                    os.rename(dname, fname)
                    self.fail()
                except NotADirectoryError:
                    pass
                os.unlink('file', dir_fd=dfd)
                os.rmdir('dir', dir_fd=dfd)

                # Now check for dir rename into other dir though mv.
                src_dir = join(root, 'src')
                dst_dir = join(root, 'dst')
                os.mkdir(src_dir)
                os.mkdir(dst_dir)
                subprocess.run(['mv', src_dir, dst_dir], check=True)
                self._check_dirs_equal(['dst'], root)
                self._check_dirs_equal(['src'], join(root, 'dst'))
                os.rmdir(join(dst_dir, 'src'))
                os.rmdir(dst_dir)

                # Check for dir rename over other dir though python, in this case it should clobber
                # the target directory.
                for index in range(2):
                    os.mkdir(join(root, f'dir.{index}'))
                os.rename('dir.0', 'dir.1', src_dir_fd=dfd, dst_dir_fd=dfd)
                self._check_dirs_equal(['dir.1'], root)
                self._check_dirs_equal([], join(root, 'dir.1'))
                os.rmdir(join(root, 'dir.1'))
                for index in range(2):
                    with open(join(root, f'file.{index}'), 'w') as fd:
                        fd.write('test')
                os.rename('file.0', 'file.1', src_dir_fd=dfd, dst_dir_fd=dfd)
                self._check_dirs_equal(['file.1'], root)
                os.unlink('file.1', dir_fd=dfd)

                # Rename a dir over another, where the target is not empty.
                dst_dir = join(root, 'ddir')
                dst_file = join(dst_dir, 'file')
                os.mkdir('sdir', dir_fd=dfd)
                os.mkdir(dst_dir)
                with open(dst_file, 'w') as fd:
                    fd.write('test')
                # According to the man page this can return ENOTEMPTY or EEXIST, and /tmp is
                # returning one and dfuse the other so catch both.
                try:
                    os.rename('sdir', dst_dir, src_dir_fd=dfd)
                    self.fail()
                except FileExistsError:
                    pass
                except OSError as error:
                    assert error.errno == errno.ENOTEMPTY
                os.rmdir('sdir', dir_fd=dfd)
                os.unlink(dst_file)
                os.rmdir(dst_dir)

            finally:
                os.close(dfd)

        # Firstly validate the check
        with tempfile.TemporaryDirectory(prefix='rename_test_ref_dir.') as tmp_dir:
            _go(tmp_dir)

        _go(self.dfuse.dir)

    @needs_dfuse
    def test_complex_unlink(self):
        """Test that unlink clears file data correctly.

        Create two files, exchange them in the back-end then unlink the one.

        The kernel will be unlinking what it thinks is file 1 but it will actually be file 0.
        """

        # pylint: disable=consider-using-with

        fds = []

        # Create both files in the dfuse instance we're checking.  These files are created in
        # binary mode with buffering off so the writes are sent direct to the kernel.
        for index in range(2):
            fd = open(join(self.dfuse.dir, f'file.{index}'), 'wb', buffering=0)
            fd.write(b'test')
            fds.append(fd)

        # Start another dfuse instance to move the files around without the kernel knowing.
        dfuse = DFuse(self.server,
                      self.conf,
                      pool=self.pool.id(),
                      container=self.container,
                      caching=False)
        dfuse.start(v_hint='unlink')

        print(os.listdir(self.dfuse.dir))
        print(os.listdir(dfuse.dir))

        # Rename file 0 to file 0 in the background, this will remove file 1
        os.rename(join(dfuse.dir, 'file.0'), join(dfuse.dir, 'file.1'))

        # Perform the unlink, this will unlink the other file.
        os.unlink(join(self.dfuse.dir, 'file.1'))

        if dfuse.stop():
            self.fatal_errors = True

        # Finally, perform some more I/O so we can tell from the dfuse logs where the test ends and
        # dfuse teardown starts.  At this point file 1 and file 2 have been deleted.
        time.sleep(1)
        print(os.statvfs(self.dfuse.dir))

        for fd in fds:
            fd.close()

    def test_cont_rw(self):
        """Test write access to another users container"""

        dfuse = DFuse(self.server,
                      self.conf,
                      pool=self.pool.id(),
                      container=self.container,
                      caching=False)

        dfuse.start(v_hint='cont_rw_1')

        stat_log = PrintStat(dfuse.dir)
        testfile = join(dfuse.dir, 'testfile')
        with open(testfile, 'w') as fd:
            stat_log.add(testfile, attr=os.fstat(fd.fileno()))

        dirname = join(dfuse.dir, 'rw_dir')
        os.mkdir(dirname)

        stat_log.add(dirname)

        dir_perms = os.stat(dirname).st_mode
        base_perms = stat.S_IMODE(dir_perms)

        os.chmod(dirname, base_perms | stat.S_IWGRP | stat.S_IXGRP | stat.S_IXOTH | stat.S_IWOTH)
        stat_log.add(dirname)
        print(stat_log)

        if dfuse.stop():
            self.fatal_errors = True

            # Update container ACLs so current user has rw permissions only, the minimum required.
        rc = run_daos_cmd(self.conf, ['container',
                                      'update-acl',
                                      self.pool.id(),
                                      self.container,
                                      '--entry',
                                      f'A::{os.getlogin()}@:rwta'])
        print(rc)

        # Assign the container to someone else.
        rc = run_daos_cmd(self.conf, ['container',
                                      'set-owner',
                                      self.pool.id(),
                                      self.container,
                                      '--user',
                                      'root@',
                                      '--group',
                                      'root@'])
        print(rc)

        # Now start dfuse and access the container, see who the file is owned by.
        dfuse = DFuse(self.server,
                      self.conf,
                      pool=self.pool.id(),
                      container=self.container,
                      caching=False)
        dfuse.start(v_hint='cont_rw_2')

        stat_log = PrintStat()
        stat_log.add(dfuse.dir, show_dir=True)

        with open(join(dfuse.dir, 'testfile'), 'r') as fd:
            stat_log.add(join(dfuse.dir, 'testfile'), os.fstat(fd.fileno()))

        dirname = join(dfuse.dir, 'rw_dir')
        testfile = join(dirname, 'new_file')
        fd = os.open(testfile, os.O_RDWR | os.O_CREAT, mode=int('600', base=8))
        os.write(fd, b'read-only-data')
        stat_log.add(testfile, attr=os.fstat(fd))
        os.close(fd)
        print(stat_log)

        fd = os.open(testfile, os.O_RDONLY)
        # previous code was using stream/file methods and it appears that
        # file.read() (no size) is doing a fstat() and reads size + 1
        fstat_fd = os.fstat(fd)
        raw_bytes = os.read(fd, fstat_fd.st_size + 1)
        # pylint: disable=wrong-spelling-in-comment
        # Due to DAOS-9671 garbage can be read from still unknown reason.
        # So remove asserts and do not run Unicode codec to avoid
        # exceptions for now ... This allows to continue testing permissions.
        if raw_bytes != b'read-only-data':
            print('Check kernel data')
        # data = raw_bytes.decode('utf-8', 'ignore')
        # assert data == 'read-only-data'
        # print(data)
        os.close(fd)

        if dfuse.stop():
            self.fatal_errors = True

    @needs_dfuse
    def test_complex_rename(self):
        """Test for rename semantics, and that rename is correctly updating the dfuse data for
        the moved rile.

        # Create a file, read/write to it.
        # Check fstat works.
        # Rename it from the back-end
        # Check fstat - it should not work.
        # Rename the file into a new directory, this should allow the kernel to 'find' the file
        # again and update the name/parent.
        # check fstat works.
        """

        fname = join(self.dfuse.dir, 'file')
        with open(fname, 'w') as ofd:
            print(os.fstat(ofd.fileno()))

            dfuse = DFuse(self.server,
                          self.conf,
                          pool=self.pool.id(),
                          container=self.container,
                          caching=False)
            dfuse.start(v_hint='rename')

            os.mkdir(join(dfuse.dir, 'step_dir'))
            os.mkdir(join(dfuse.dir, 'new_dir'))
            os.rename(join(dfuse.dir, 'file'), join(dfuse.dir, 'step_dir', 'file-new'))

            # This should fail, because the file has been deleted.
            try:
                print(os.fstat(ofd.fileno()))
                self.fail()
            except FileNotFoundError:
                print('Failed to fstat() replaced file')

            os.rename(join(self.dfuse.dir, 'step_dir', 'file-new'),
                      join(self.dfuse.dir, 'new_dir', 'my-file'))

            print(os.fstat(ofd.fileno()))

        if dfuse.stop():
            self.fatal_errors = True

    def test_cont_ro(self):
        """Test access to a read-only container"""

        # Update container ACLs so current user has 'rta' permissions only, the minimum required.
        rc = run_daos_cmd(self.conf, ['container',
                                      'update-acl',
                                      self.pool.id(),
                                      self.container,
                                      '--entry',
                                      f'A::{os.getlogin()}@:rta'])
        print(rc)
        assert rc.returncode == 0

        # Assign the container to someone else.
        rc = run_daos_cmd(self.conf, ['container',
                                      'set-owner',
                                      self.pool.id(),
                                      self.container,
                                      '--user',
                                      'root@'])
        print(rc)
        assert rc.returncode == 0

        # Now start dfuse and access the container, this should require read-only opening.
        dfuse = DFuse(self.server,
                      self.conf,
                      pool=self.pool.id(),
                      container=self.container,
                      caching=False)
        dfuse.start(v_hint='cont_ro')
        print(os.listdir(dfuse.dir))

        try:
            with open(join(dfuse.dir, 'testfile'), 'w') as fd:
                print(fd)
            assert False
        except PermissionError:
            pass

        if dfuse.stop():
            self.fatal_errors = True

    @needs_dfuse
    def test_chmod_ro(self):
        """Test that chmod and fchmod work correctly with files created read-only

        DAOS-6238"""

        path = self.dfuse.dir
        fname = join(path, 'test_file1')
        ofd = os.open(fname, os.O_CREAT | os.O_RDONLY | os.O_EXCL)
        print(os.stat(fname))
        os.close(ofd)
        os.chmod(fname, stat.S_IRUSR)
        new_stat = os.stat(fname)
        print(new_stat)
        assert stat.S_IMODE(new_stat.st_mode) == stat.S_IRUSR

        fname = join(path, 'test_file2')
        ofd = os.open(fname, os.O_CREAT | os.O_RDONLY | os.O_EXCL)
        print(os.stat(fname))
        os.fchmod(ofd, stat.S_IRUSR)
        os.close(ofd)
        new_stat = os.stat(fname)
        print(new_stat)
        assert stat.S_IMODE(new_stat.st_mode) == stat.S_IRUSR

    def test_with_path(self):
        """Test that dfuse starts with path option."""

        tmp_dir = tempfile.mkdtemp()

        cont_path = join(tmp_dir, 'my-cont')
        create_cont(self.conf, self.pool.uuid, path=cont_path)

        dfuse = DFuse(self.server,
                      self.conf,
                      caching=True,
                      uns_path=cont_path)
        dfuse.start(v_hint='with_path')

        # Simply write a file.  This will fail if dfuse isn't backed via
        # a container.
        file = join(dfuse.dir, 'file')
        with open(file, 'w') as fd:
            fd.write('test')

        if dfuse.stop():
            self.fatal_errors = True

    def test_uns_basic(self):
        """Create a UNS entry point and access it via both entry point and path"""

        pool = self.pool.uuid
        container = self.container
        server = self.server
        conf = self.conf

        # Start dfuse on the container.
        dfuse = DFuse(server, conf, pool=pool, container=container,
                      caching=False)
        dfuse.start('uns-0')

        # Create a new container within it using UNS
        uns_path = join(dfuse.dir, 'ep0')
        print('Inserting entry point')
        uns_container = create_cont(conf, pool=pool, path=uns_path)
        print(os.stat(uns_path))
        print(os.listdir(dfuse.dir))

        # Verify that it exists.
        run_container_query(conf, uns_path)

        # Make a directory in the new container itself, and query that.
        child_path = join(uns_path, 'child')
        os.mkdir(child_path)
        run_container_query(conf, child_path)
        if dfuse.stop():
            self.fatal_errors = True

        print('Trying UNS')
        dfuse = DFuse(server, conf, caching=False)
        dfuse.start('uns-1')

        # List the root container.
        print(os.listdir(join(dfuse.dir, pool, container)))

        # Now create a UNS link from the 2nd container to a 3rd one.
        uns_path = join(dfuse.dir, pool, container, 'ep0', 'ep')
        second_path = join(dfuse.dir, pool, uns_container)

        # Make a link within the new container.
        print('Inserting entry point')
        uns_container_2 = create_cont(conf, pool=pool, path=uns_path)

        # List the root container again.
        print(os.listdir(join(dfuse.dir, pool, container)))

        # List the 2nd container.
        files = os.listdir(second_path)
        print(files)
        # List the target container through UNS.
        print(os.listdir(uns_path))
        direct_stat = os.stat(join(second_path, 'ep'))
        uns_stat = os.stat(uns_path)
        print(direct_stat)
        print(uns_stat)
        assert uns_stat.st_ino == direct_stat.st_ino

        third_path = join(dfuse.dir, pool, uns_container_2)
        third_stat = os.stat(third_path)
        print(third_stat)
        assert third_stat.st_ino == direct_stat.st_ino

        if dfuse.stop():
            self.fatal_errors = True
        print('Trying UNS with previous cont')
        dfuse = DFuse(server, conf, caching=False)
        dfuse.start('uns-3')

        second_path = join(dfuse.dir, pool, uns_container)
        uns_path = join(dfuse.dir, pool, container, 'ep0', 'ep')
        files = os.listdir(second_path)
        print(files)
        print(os.listdir(uns_path))

        direct_stat = os.stat(join(second_path, 'ep'))
        uns_stat = os.stat(uns_path)
        print(direct_stat)
        print(uns_stat)
        assert uns_stat.st_ino == direct_stat.st_ino
        if dfuse.stop():
            self.fatal_errors = True

    def test_dfuse_dio_off(self):
        """Test for dfuse with no caching options, but
        direct-io disabled"""

        run_daos_cmd(self.conf,
                     ['container', 'set-attr',
                      self.pool.id(), self.container,
                      '--attr', 'dfuse-direct-io-disable', '--value', 'on'],
                     show_stdout=True)
        dfuse = DFuse(self.server,
                      self.conf,
                      caching=True,
                      pool=self.pool.uuid,
                      container=self.container)

        dfuse.start(v_hint='dio_off')

        print(os.listdir(dfuse.dir))

        fname = join(dfuse.dir, 'test_file3')
        with open(fname, 'w') as ofd:
            ofd.write('hello')

        if dfuse.stop():
            self.fatal_errors = True

    def test_dfuse_oopt(self):
        """Test dfuse with -opool=,container= options as used by fstab"""

        dfuse = DFuse(self.server, self.conf, pool=self.pool.uuid, container=self.container)

        dfuse.start(use_oopt=True)

        if dfuse.stop():
            self.fatal_errors = True

        dfuse = DFuse(self.server, self.conf, pool=self.pool.uuid)

        dfuse.start(use_oopt=True)

        if dfuse.stop():
            self.fatal_errors = True

        dfuse = DFuse(self.server, self.conf, pool=self.pool.label)

        dfuse.start(use_oopt=True)

        if dfuse.stop():
            self.fatal_errors = True

        dfuse = DFuse(self.server, self.conf)

        dfuse.start(use_oopt=True)

        if dfuse.stop():
            self.fatal_errors = True

    @needs_dfuse_with_opt(caching=False)
    def test_daos_fs_tool(self):
        """Create a UNS entry point"""

        dfuse = self.dfuse
        pool = self.pool.uuid
        conf = self.conf

        # Create a new container within it using UNS
        uns_path = join(dfuse.dir, 'ep1')
        print('Inserting entry point')
        uns_container = create_cont(conf, pool=pool, path=uns_path)

        print(os.stat(uns_path))
        print(os.listdir(dfuse.dir))

        # Verify that it exists.
        run_container_query(conf, uns_path)

        # Make a directory in the new container itself, and query that.
        dir1 = join(uns_path, 'd1')
        os.mkdir(dir1)
        run_container_query(conf, dir1)

        # Create a file in dir1
        file1 = join(dir1, 'f1')
        with open(file1, 'w'):
            pass

        # Run a command to get attr of new dir and file
        cmd = ['fs', 'get-attr', '--path', dir1]
        print('get-attr of d1')
        rc = run_daos_cmd(conf, cmd)
        assert rc.returncode == 0
        print(f'rc is {rc}')
        output = rc.stdout.decode('utf-8')
        assert check_dfs_tool_output(output, 'S1', '1048576')

        # run same command using pool, container, dfs-path, and dfs-prefix
        cmd = ['fs', 'get-attr', pool, uns_container, '--dfs-path', dir1,
               '--dfs-prefix', uns_path]
        print('get-attr of d1')
        rc = run_daos_cmd(conf, cmd)
        assert rc.returncode == 0
        print(f'rc is {rc}')
        output = rc.stdout.decode('utf-8')
        assert check_dfs_tool_output(output, 'S1', '1048576')

        # run same command using pool, container, dfs-path
        cmd = ['fs', 'get-attr', pool, uns_container, '--dfs-path', '/d1']
        print('get-attr of d1')
        rc = run_daos_cmd(conf, cmd)
        assert rc.returncode == 0
        print(f'rc is {rc}')
        output = rc.stdout.decode('utf-8')
        assert check_dfs_tool_output(output, 'S1', '1048576')

        cmd = ['fs', 'get-attr', '--path', file1]
        print('get-attr of d1/f1')
        rc = run_daos_cmd(conf, cmd)
        assert rc.returncode == 0
        print(f'rc is {rc}')
        output = rc.stdout.decode('utf-8')
        # SX is not deterministic, so don't check it here
        assert check_dfs_tool_output(output, None, '1048576')

        # Run a command to change attr of dir1
        cmd = ['fs', 'set-attr', '--path', dir1, '--oclass', 'S2',
               '--chunk-size', '16']
        print('set-attr of d1')
        rc = run_daos_cmd(conf, cmd)
        assert rc.returncode == 0
        print(f'rc is {rc}')

        # Run a command to change attr of file1, should fail
        cmd = ['fs', 'set-attr', '--path', file1, '--oclass', 'S2',
               '--chunk-size', '16']
        print('set-attr of f1')
        rc = run_daos_cmd(conf, cmd)
        print(f'rc is {rc}')
        assert rc.returncode != 0

        # Run a command to create new file with set-attr
        file2 = join(dir1, 'f2')
        cmd = ['fs', 'set-attr', '--path', file2, '--oclass', 'S1']
        print('set-attr of f2')
        rc = run_daos_cmd(conf, cmd)
        assert rc.returncode == 0
        print(f'rc is {rc}')

        # Run a command to get attr of dir and file2
        cmd = ['fs', 'get-attr', '--path', dir1]
        print('get-attr of d1')
        rc = run_daos_cmd(conf, cmd)
        assert rc.returncode == 0
        print(f'rc is {rc}')
        output = rc.stdout.decode('utf-8')
        assert check_dfs_tool_output(output, 'S2', '16')

        cmd = ['fs', 'get-attr', '--path', file2]
        print('get-attr of d1/f2')
        rc = run_daos_cmd(conf, cmd)
        assert rc.returncode == 0
        print(f'rc is {rc}')
        output = rc.stdout.decode('utf-8')
        assert check_dfs_tool_output(output, 'S1', '16')

    def test_cont_copy(self):
        """Verify that copying into a container works"""

        # pylint: disable=consider-using-with

        # Create a temporary directory, with one file into it and copy it into
        # the container.  Check the return-code only, do not verify the data.
        # tempfile() will remove the directory on completion.
        src_dir = tempfile.TemporaryDirectory(prefix='copy_src_',)
        with open(join(src_dir.name, 'file'), 'w') as ofd:
            ofd.write('hello')
        os.symlink('file', join(src_dir.name, 'file_s'))
        cmd = ['filesystem',
               'copy',
               '--src',
               src_dir.name,
               '--dst',
               f'daos://{self.pool.uuid}/{self.container}']
        rc = run_daos_cmd(self.conf, cmd)
        print(rc)
        lineresult = rc.stdout.decode('utf-8').splitlines()
        assert len(lineresult) == 4
        assert lineresult[1] == '    Directories: 1'
        assert lineresult[2] == '    Files:       1'
        assert lineresult[3] == '    Links:       1'
        assert rc.returncode == 0

    def test_cont_clone(self):
        """Verify that cloning a container works

        This extends cont_copy, to also clone it afterwards.
        """

        # pylint: disable=consider-using-with

        # Create a temporary directory, with one file into it and copy it into
        # the container.  Check the return code only, do not verify the data.
        # tempfile() will remove the directory on completion.
        src_dir = tempfile.TemporaryDirectory(prefix='copy_src_',)
        with open(join(src_dir.name, 'file'), 'w') as ofd:
            ofd.write('hello')

        cmd = ['filesystem',
               'copy',
               '--src',
               src_dir.name,
               '--dst',
               f'daos://{self.pool.uuid}/{self.container}']
        rc = run_daos_cmd(self.conf, cmd)
        print(rc)
        assert rc.returncode == 0

        # Now create a container uuid and do an object based copy.
        # The daos command will create the target container on demand.
        cmd = ['container',
               'clone',
               '--src',
               f'daos://{self.pool.uuid}/{self.container}',
               '--dst',
               f'daos://{self.pool.uuid}/']
        rc = run_daos_cmd(self.conf, cmd)
        print(rc)
        assert rc.returncode == 0
        lineresult = rc.stdout.decode('utf-8').splitlines()
        assert len(lineresult) == 2
        destroy_container(self.conf, self.pool.id(), lineresult[1][-36:])


class NltStdoutWrapper():
    """Class for capturing stdout from threads"""

    def __init__(self):
        self._stdout = sys.stdout
        self._outputs = {}
        sys.stdout = self

    def write(self, value):
        """Print to stdout.  If this is the main thread then print it, always save it"""

        thread = threading.current_thread()
        if not thread.daemon:
            self._stdout.write(value)
        thread_id = thread.ident
        try:
            self._outputs[thread_id] += value
        except KeyError:
            self._outputs[thread_id] = value

    def sprint(self, value):
        """Really print something to stdout"""
        self._stdout.write(value + '\n')

    def get_thread_output(self):
        """Return the stdout by the calling thread, and reset for next time"""
        thread_id = threading.get_ident()
        try:
            data = self._outputs[thread_id]
            del self._outputs[thread_id]
            return data
        except KeyError:
            return None

    def flush(self):
        """Flush"""
        self._stdout.flush()

    def __del__(self):
        sys.stdout = self._stdout


class NltStderrWrapper():
    """Class for capturing stderr from threads"""

    def __init__(self):
        self._stderr = sys.stderr
        self._outputs = {}
        sys.stderr = self

    def write(self, value):
        """Print to stderr.  Always print it, always save it"""

        thread = threading.current_thread()
        self._stderr.write(value)
        thread_id = thread.ident
        try:
            self._outputs[thread_id] += value
        except KeyError:
            self._outputs[thread_id] = value

    def get_thread_err(self):
        """Return the stderr by the calling thread, and reset for next time"""
        thread_id = threading.get_ident()
        try:
            data = self._outputs[thread_id]
            del self._outputs[thread_id]
            return data
        except KeyError:
            return None

    def flush(self):
        """Flush"""
        self._stderr.flush()

    def __del__(self):
        sys.stderr = self._stderr


def run_posix_tests(server, conf, test=None):
    """Run one or all posix tests

    Create a new container per test, to ensure that every test is
    isolated from others.
    """

    def _run_test(ptl=None, function=None, test_cb=None):
        ptl.call_index = 0
        while True:
            ptl.needs_more = False
            ptl.test_name = function
            start = time.time()
            out_wrapper.sprint(f'Calling {function}')
            print(f'Calling {function}')

            # Do this with valgrind disabled as this code is run often and valgrind has a big
            # performance impact.  There are other tests that run with valgrind enabled so this
            # should not reduce coverage.
            try:
                ptl.container = create_cont(conf,
                                            pool.id(),
                                            ctype="POSIX",
                                            valgrind=False,
                                            log_check=False,
                                            label=function)
                ptl.container_label = function
                test_cb()
                destroy_container(conf, pool.id(),
                                  ptl.container_label,
                                  valgrind=False,
                                  log_check=False)
                ptl.container = None
            except Exception as inst:
                trace = ''.join(traceback.format_tb(inst.__traceback__))
                duration = time.time() - start
                out_wrapper.sprint(f'{ptl.test_name} Failed')
                conf.wf.add_test_case(ptl.test_name,
                                      repr(inst),
                                      stdout=out_wrapper.get_thread_output(),
                                      stderr=err_wrapper.get_thread_err(),
                                      output=trace,
                                      test_class='test',
                                      duration=duration)
                raise
            duration = time.time() - start
            out_wrapper.sprint(f'Test {ptl.test_name} took {duration:.1f} seconds')
            conf.wf.add_test_case(ptl.test_name,
                                  stdout=out_wrapper.get_thread_output(),
                                  stderr=err_wrapper.get_thread_err(),
                                  test_class='test',
                                  duration=duration)
            if not ptl.needs_more:
                break
            ptl.call_index = ptl.call_index + 1

        if ptl.fatal_errors:
            pto.fatal_errors = True

    server.get_test_pool()
    pool = server.test_pool

    out_wrapper = NltStdoutWrapper()
    err_wrapper = NltStderrWrapper()

    pto = PosixTests(server, conf, pool=pool)
    if test:
        function = f'test_{test}'
        obj = getattr(pto, function)

        _run_test(ptl=pto, test_cb=obj, function=function)
    else:

        threads = []

        slow_tests = ['test_readdir_25', 'test_uns_basic', 'test_daos_fs_tool']

        tests = dir(pto)
        tests.sort(key=lambda x: x not in slow_tests)

        for function in tests:
            if not function.startswith('test_'):
                continue

            ptl = PosixTests(server, conf, pool=pool)
            obj = getattr(ptl, function)
            if not callable(obj):
                continue

            thread = threading.Thread(None,
                                      target=_run_test,
                                      name=f'test {function}',
                                      kwargs={'ptl': ptl, 'test_cb': obj, 'function': function},
                                      daemon=True)
            thread.start()
            threads.append(thread)

            # Limit the number of concurrent tests, but poll all active threads so there's no
            # expectation for them to complete in order.  At the minute we only have a handful of
            # long-running tests which dominate the time, so whilst a higher value here would
            # work there's no benefit in rushing to finish the quicker tests.  The long-running
            # tests are started first.
            while len(threads) > 5:
                for thread_id in threads:
                    thread_id.join(timeout=0)
                    if thread_id.is_alive():
                        continue
                    threads.remove(thread_id)

        for thread_id in threads:
            thread_id.join()

    # Now check for running dfuse instances, there should be none at this point as all tests have
    # completed.  It's not possible to do this check as each test finishes due to the fact that
    # the tests are running in parallel.  We could revise this so there's a dfuse method on
    # posix_tests class itself if required.
    for fuse in server.fuse_procs:
        conf.wf.add_test_case('fuse leak in tests',
                              f'Test leaked dfuse instance at {fuse}',
                              test_class='test',)

    out_wrapper = None
    err_wrapper = None

    return pto.fatal_errors


def run_tests(dfuse):
    """Run some tests"""

    # pylint: disable=consider-using-with
    path = dfuse.dir

    fname = join(path, 'test_file3')

    rc = subprocess.run(['dd', 'if=/dev/zero', 'bs=16k', 'count=64',  # nosec
                         f'of={join(path, "dd_file")}'],
                        check=True)
    print(rc)
    ofd = open(fname, 'w')
    ofd.write('hello')
    print(os.fstat(ofd.fileno()))
    ofd.flush()
    print(os.stat(fname))
    assert_file_size(ofd, 5)
    ofd.truncate(0)
    assert_file_size(ofd, 0)
    ofd.truncate(1024 * 1024)
    assert_file_size(ofd, 1024 * 1024)
    ofd.truncate(0)
    ofd.seek(0)
    ofd.write('simple file contents\n')
    ofd.flush()
    assert_file_size(ofd, 21)
    print(os.fstat(ofd.fileno()))
    ofd.close()
    ret = il_cmd(dfuse, ['cat', fname], check_write=False)
    assert ret.returncode == 0
    ofd = os.open(fname, os.O_TRUNC)
    assert_file_size_fd(ofd, 0)
    os.close(ofd)
    symlink_name = join(path, 'symlink_src')
    symlink_dest = 'missing_dest'
    os.symlink(symlink_dest, symlink_name)
    assert symlink_dest == os.readlink(symlink_name)

    # Note that this doesn't test dfs because fuse will do a
    # lookup to check if the file exists rather than just trying
    # to create it.
    fname = join(path, 'test_file5')
    fd = os.open(fname, os.O_CREAT | os.O_EXCL)
    os.close(fd)
    try:
        fd = os.open(fname, os.O_CREAT | os.O_EXCL)
        os.close(fd)
        assert False
    except FileExistsError:
        pass
    os.unlink(fname)


def stat_and_check(dfuse, pre_stat):
    """Check that dfuse started"""
    post_stat = os.stat(dfuse.dir)
    if pre_stat.st_dev == post_stat.st_dev:
        raise NLTestFail('Device # unchanged')
    if post_stat.st_ino != 1:
        raise NLTestFail('Unexpected inode number')


def check_no_file(dfuse):
    """Check that a non-existent file doesn't exist"""
    try:
        os.stat(join(dfuse.dir, 'no-file'))
        raise NLTestFail('file exists')
    except FileNotFoundError:
        pass


nlt_lp = None  # pylint: disable=invalid-name
nlt_lt = None  # pylint: disable=invalid-name


def setup_log_test(conf):
    """Setup and import the log tracing code"""

    # Try and pick this up from the src tree if possible.
    file_self = os.path.dirname(os.path.abspath(__file__))
    logparse_dir = join(file_self, '../src/tests/ftest/cart/util')
    crt_mod_dir = os.path.realpath(logparse_dir)
    if crt_mod_dir not in sys.path:
        sys.path.append(crt_mod_dir)

    # Or back off to the install dir if not.
    logparse_dir = join(conf['PREFIX'], 'lib/daos/TESTING/ftest/cart')
    crt_mod_dir = os.path.realpath(logparse_dir)
    if crt_mod_dir not in sys.path:
        sys.path.append(crt_mod_dir)

    global nlt_lp  # pylint: disable=invalid-name
    global nlt_lt  # pylint: disable=invalid-name

    nlt_lp = __import__('cart_logparse')
    nlt_lt = __import__('cart_logtest')

    nlt_lt.wf = conf.wf


# https://stackoverflow.com/questions/1094841/get-human-readable-version-of-file-size
def sizeof_fmt(num, suffix='B'):
    """Return size as a human readable string"""
    # pylint: disable=consider-using-f-string
    for unit in ['', 'Ki', 'Mi', 'Gi', 'Ti', 'Pi', 'Ei', 'Zi']:
        if abs(num) < 1024.0:
            return "%3.1f%s%s" % (num, unit, suffix)
        num /= 1024.0
    return "%.1f%s%s" % (num, 'Yi', suffix)


def log_timer(func):
    """Wrapper around the log_test function to measure how long it takes"""

    def log_timer_wrapper(*args, **kwargs):
        """Do the actual wrapping"""

        conf = args[0]
        conf.log_timer.start()
        rc = None
        try:
            rc = func(*args, **kwargs)
        finally:
            conf.log_timer.stop()
        return rc

    return log_timer_wrapper


@log_timer
def log_test(conf,
             filename,
             show_memleaks=True,
             quiet=False,
             skip_fi=False,
             leak_wf=None,
             check_read=False,
             check_write=False,
             check_fstat=False):
    """Run the log checker on filename, logging to stdout"""

    # Check if the log file has wrapped, if it has then log parsing checks do
    # not work correctly.
    if os.path.exists(f'{filename}.old'):
        raise Exception('Log file exceeded max size')
    fstat = os.stat(filename)
    if fstat.st_size == 0:
        os.unlink(filename)
        return None
    if not quiet:
        print(f'Running log_test on {filename} {sizeof_fmt(fstat.st_size)}')

    log_iter = nlt_lp.LogIter(filename)

    # LogIter will have opened the file and seek through it as required, so start a background
    # process to compress it in parallel with the log tracing.
    conf.compress_file(filename)

    lto = nlt_lt.LogTest(log_iter, quiet=quiet)

    lto.hide_fi_calls = skip_fi

    try:
        lto.check_log_file(abort_on_warning=True,
                           show_memleaks=show_memleaks,
                           leak_wf=leak_wf)
    except nlt_lt.LogCheckError:
        pass

    if skip_fi:
        if not lto.fi_triggered:
            raise NLTestNoFi

    functions = set()

    if check_read or check_write or check_fstat:
        for line in log_iter.new_iter():
            functions.add(line.function)

    if check_read and 'dfuse_read' not in functions:
        raise NLTestNoFunction('dfuse_read')

    if check_write and 'dfuse_write' not in functions:
        raise NLTestNoFunction('dfuse_write')

    if check_fstat and 'dfuse___fxstat' not in functions:
        raise NLTestNoFunction('dfuse___fxstat')

    if conf.max_log_size and fstat.st_size > conf.max_log_size:
        raise Exception(f'Max log size exceeded, {sizeof_fmt(fstat.st_size)} > '
                        '{sizeof_fmt(conf.max_log_size}')

    return lto.fi_location


def set_server_fi(server):
    """Run the client code to set server params"""

    # pylint: disable=consider-using-with

    cmd_env = get_base_env()

    cmd_env['OFI_INTERFACE'] = server.network_interface
    cmd_env['CRT_PHY_ADDR_STR'] = server.network_provider
    valgrind_hdl = ValgrindHelper(server.conf)

    if server.conf.args.memcheck == 'no':
        valgrind_hdl.use_valgrind = False

    system_name = 'daos_server'

    exec_cmd = valgrind_hdl.get_cmd_prefix()

    agent_bin = join(server.conf['PREFIX'], 'bin', 'daos_agent')

    addr_dir = tempfile.TemporaryDirectory(prefix='dnt_addr_',)
    addr_file = join(addr_dir.name, f'{system_name}.attach_info_tmp')

    agent_cmd = [agent_bin,
                 '-i',
                 '-s',
                 server.agent_dir,
                 'dump-attachinfo',
                 '-o',
                 addr_file]

    rc = subprocess.run(agent_cmd, env=cmd_env, check=True)
    print(rc)

    cmd = ['set_fi_attr',
           '--cfg_path',
           addr_dir.name,
           '--group-name',
           'daos_server',
           '--rank',
           '0',
           '--attr',
           '0,0,0,0,0']

    exec_cmd.append(join(server.conf['PREFIX'], 'bin', 'cart_ctl'))
    exec_cmd.extend(cmd)

    log_file = tempfile.NamedTemporaryFile(prefix=f'dnt_crt_ctl_{get_inc_id()}_',
                                           suffix='.log',
                                           delete=False)

    cmd_env['D_LOG_FILE'] = log_file.name
    cmd_env['DAOS_AGENT_DRPC_DIR'] = server.agent_dir

    rc = subprocess.run(exec_cmd,
                        env=cmd_env,
                        stdout=subprocess.PIPE,
                        stderr=subprocess.PIPE,
                        check=False)
    print(rc)
    valgrind_hdl.convert_xml()
    log_test(server.conf, log_file.name)
    assert rc.returncode == 0
    return False  # fatal_errors


def create_and_read_via_il(dfuse, path):
    """Create file in dir, write to and read
    through the interception library"""

    fname = join(path, 'test_file')
    with open(fname, 'w') as ofd:
        ofd.write('hello ')
        ofd.write('world\n')
        ofd.flush()
        assert_file_size(ofd, 12)
        print(os.fstat(ofd.fileno()))
    ret = il_cmd(dfuse, ['cat', fname], check_write=False)
    assert ret.returncode == 0


def run_container_query(conf, path):
    """Query a path to extract container information"""

    cmd = ['container', 'query', '--path', path]

    rc = run_daos_cmd(conf, cmd)

    assert rc.returncode == 0

    print(rc)
    output = rc.stdout.decode('utf-8')
    for line in output.splitlines():
        print(line)


def run_duns_overlay_test(server, conf):
    """Create a DUNS entry point, and then start fuse over it

    Fuse should use the pool/container IDs from the entry point,
    and expose the container.
    """

    # pylint: disable=consider-using-with

    pool = server.get_test_pool()

    parent_dir = tempfile.TemporaryDirectory(dir=conf.dfuse_parent_dir,
                                             prefix='dnt_uns_')

    uns_dir = join(parent_dir.name, 'uns_ep')

    create_cont(conf, pool=pool, path=uns_dir)

    dfuse = DFuse(server, conf, mount_path=uns_dir, caching=False)

    dfuse.start(v_hint='uns-overlay')
    # To show the contents.
    # getfattr -d <file>

    # This should work now if the container was correctly found
    create_and_read_via_il(dfuse, uns_dir)

    return dfuse.stop()


def run_dfuse(server, conf):
    """Run several dfuse instances"""

    fatal_errors = BoolRatchet()

    pool = server.get_test_pool()

    dfuse = DFuse(server, conf, caching=False)
    try:
        pre_stat = os.stat(dfuse.dir)
    except OSError:
        umount(dfuse.dir)
        raise
    dfuse.start(v_hint='no_pool')
    print(os.statvfs(dfuse.dir))
    subprocess.run(['df', '-h'], check=True)  # nosec
    subprocess.run(['df', '-i', dfuse.dir], check=True)  # nosec
    print('Running dfuse with nothing')
    stat_and_check(dfuse, pre_stat)
    check_no_file(dfuse)

    pool_stat = os.stat(join(dfuse.dir, pool))
    print(f'stat for {pool}')
    print(pool_stat)
    container = create_cont(server.conf, pool, ctype="POSIX")
    cdir = join(dfuse.dir, pool, container)
    fatal_errors.add_result(dfuse.stop())

    dfuse = DFuse(server, conf, pool=pool, caching=False)
    pre_stat = os.stat(dfuse.dir)
    dfuse.start(v_hint='pool_only')
    print('Running dfuse with pool only')
    stat_and_check(dfuse, pre_stat)
    check_no_file(dfuse)
    container2 = create_cont(server.conf, pool, ctype="POSIX")
    cpath = join(dfuse.dir, container2)
    print(os.listdir(cpath))
    cdir = join(dfuse.dir, container)
    create_and_read_via_il(dfuse, cdir)

    fatal_errors.add_result(dfuse.stop())

    dfuse = DFuse(server, conf, pool=pool, container=container, caching=False)
    dfuse.cores = 2
    pre_stat = os.stat(dfuse.dir)
    dfuse.start(v_hint='pool_and_cont')
    print('Running fuse with both')

    stat_and_check(dfuse, pre_stat)

    create_and_read_via_il(dfuse, dfuse.dir)

    run_tests(dfuse)

    fatal_errors.add_result(dfuse.stop())

    if fatal_errors.errors:
        print('Errors from dfuse')
    else:
        print('Reached the end, no errors')
    return fatal_errors.errors


def run_in_fg(server, conf, args):
    """Run dfuse in the foreground.

    Block until Control-C is pressed.
    """

    pool = server.get_test_pool_obj()
    label = 'foreground_cont'
    container = None

    conts = pool.fetch_containers()
    for cont in conts:
        if cont.label == label:
            container = cont.uuid
            break

    if not container:
        container = create_cont(conf, pool.label, label=label, ctype="POSIX")

        # Only set the container cache attributes when the container is initially created so they
        # can be modified later.
        cont_attrs = OrderedDict()
        cont_attrs['dfuse-data-cache'] = False
        cont_attrs['dfuse-attr-time'] = 60
        cont_attrs['dfuse-dentry-time'] = 60
        cont_attrs['dfuse-ndentry-time'] = 60
        cont_attrs['dfuse-direct-io-disable'] = False

        for key, value in cont_attrs.items():
            run_daos_cmd(conf, ['container', 'set-attr', pool.label, container,
                                '--attr', key, '--value', str(value)],
                         show_stdout=True)

<<<<<<< HEAD
    dfuse = DFuse(server, conf, pool=pool.label, caching=True, wbcache=False)
    if not args.launch_cmd:
        dfuse.log_flush = True
=======
    dfuse = DFuse(server,
                  conf,
                  pool=pool.uuid,
                  caching=True,
                  wbcache=False,
                  multi_user=args.multi_user)

    dfuse.log_flush = True
>>>>>>> 91538818
    dfuse.start()

    t_dir = join(dfuse.dir, container)

    print(f'Running at {t_dir}')
    print(f'export PATH={join(conf["PREFIX"], "bin")}:$PATH')
    print(f'export LD_PRELOAD={join(conf["PREFIX"], "lib64", "libioil.so")}')
    print(f'export DAOS_AGENT_DRPC_DIR={conf.agent_dir}')
    print('export D_IL_REPORT=-1')
<<<<<<< HEAD
    print(f'daos container create --type POSIX {pool.label} --path {t_dir}/uns-link')
=======
    if args.multi_user:
        print(f'dmg pool --insecure update-acl -e A::root@:rw {pool.id()}')
    print(f'daos container create --type POSIX --path {t_dir}/uns-link')
>>>>>>> 91538818
    print(f'daos container destroy --path {t_dir}/uns-link')
    print(f'daos cont list {pool.label}')

    try:
        if args.launch_cmd:
            start = time.time()
            rc = subprocess.run(args.launch_cmd, check=False, cwd=t_dir)
            elapsed = time.time() - start
            (minutes, seconds) = divmod(elapsed, 60)
            print(f'Launch command completed in {int(minutes):d}:{int(seconds):02d}')
            print(rc)
            dfuse.stop()
        else:
            dfuse.wait_for_exit()
    except KeyboardInterrupt:
        pass


def check_readdir_perf(server, conf):
    """ Check and report on readdir performance

    Loop over number of files, measuring the time taken to
    populate a directory, and to read the directory contents,
    measure both files and directories as contents, and
    readdir both with and without stat, restarting dfuse
    between each test to avoid cache effects.

    Continue testing until five minutes have passed, and print
    a table of results.
    """

    headers = ['count', 'create\ndirs', 'create\nfiles']
    headers.extend(['dirs', 'files', 'dirs\nwith stat', 'files\nwith stat'])
    headers.extend(['caching\n1st', 'caching\n2nd'])

    results = []

    def make_dirs(parent, count):
        """Populate the test directory"""
        print(f'Populating to {count}')
        dir_dir = join(parent, f'dirs.{count}.in')
        t_dir = join(parent, f'dirs.{count}')
        file_dir = join(parent, f'files.{count}.in')
        t_file = join(parent, f'files.{count}')

        start_all = time.time()
        if not os.path.exists(t_dir):
            try:
                os.mkdir(dir_dir)
            except FileExistsError:
                pass
            for idx in range(count):
                try:
                    os.mkdir(join(dir_dir, str(idx)))
                except FileExistsError:
                    pass
            dir_time = time.time() - start_all
            print(f'Creating {count} dirs took {dir_time:.2f}')
            os.rename(dir_dir, t_dir)

        if not os.path.exists(t_file):
            try:
                os.mkdir(file_dir)
            except FileExistsError:
                pass
            start = time.time()
            for idx in range(count):
                with open(join(file_dir, str(idx)), 'w'):
                    pass
            file_time = time.time() - start
            print(f'Creating {count} files took {file_time:.2f}')
            os.rename(file_dir, t_file)

        return [dir_time, file_time]

    def print_results():
        """Display the results"""

        print(tabulate.tabulate(results,
                                headers=headers,
                                floatfmt=".2f"))

    pool = server.get_test_pool()

    container = str(uuid.uuid4())

    dfuse = DFuse(server, conf, pool=pool)

    print('Creating container and populating')
    count = 1024
    dfuse.start()
    parent = join(dfuse.dir, container)
    try:
        os.mkdir(parent)
    except FileExistsError:
        pass
    create_times = make_dirs(parent, count)
    dfuse.stop()

    all_start = time.time()

    while True:

        row = [count]
        row.extend(create_times)
        dfuse = DFuse(server, conf, pool=pool, container=container,
                      caching=False)
        dir_dir = join(dfuse.dir, f'dirs.{count}')
        file_dir = join(dfuse.dir, f'files.{count}')
        dfuse.start()
        start = time.time()
        subprocess.run(['/bin/ls', dir_dir], stdout=subprocess.PIPE, check=True)
        elapsed = time.time() - start
        print(f'processed {count} dirs in {elapsed:.2f} seconds')
        row.append(elapsed)
        dfuse.stop()
        dfuse = DFuse(server, conf, pool=pool, container=container,
                      caching=False)
        dfuse.start()
        start = time.time()
        subprocess.run(['/bin/ls', file_dir], stdout=subprocess.PIPE,
                       check=True)
        elapsed = time.time() - start
        print(f'processed {count} dirs in {elapsed:.2f} seconds')
        row.append(elapsed)
        dfuse.stop()

        dfuse = DFuse(server, conf, pool=pool, container=container,
                      caching=False)
        dfuse.start()
        start = time.time()
        subprocess.run(['/bin/ls', '-t', dir_dir], stdout=subprocess.PIPE,
                       check=True)
        elapsed = time.time() - start
        print(f'processed {count} dirs in {elapsed:.2f} seconds')
        row.append(elapsed)
        dfuse.stop()
        dfuse = DFuse(server, conf, pool=pool, container=container,
                      caching=False)
        dfuse.start()
        start = time.time()
        # Use sort by time here so ls calls stat, if you run ls -l then it will
        # also call getxattr twice which skews the figures.
        subprocess.run(['/bin/ls', '-t', file_dir], stdout=subprocess.PIPE,
                       check=True)
        elapsed = time.time() - start
        print(f'processed {count} dirs in {elapsed:.2f} seconds')
        row.append(elapsed)
        dfuse.stop()

        # Test with caching enabled.  Check the file directory, and do it twice
        # without restarting, to see the effect of populating the cache, and
        # reading from the cache.
        dfuse = DFuse(server,
                      conf,
                      pool=pool,
                      container=container,
                      caching=True)
        dfuse.start()
        start = time.time()
        subprocess.run(['/bin/ls', '-t', file_dir], stdout=subprocess.PIPE,
                       check=True)
        elapsed = time.time() - start
        print(f'processed {count} dirs in {elapsed:.2f} seconds')
        row.append(elapsed)
        start = time.time()
        subprocess.run(['/bin/ls', '-t', file_dir], stdout=subprocess.PIPE,
                       check=True)
        elapsed = time.time() - start
        print(f'processed {count} dirs in {elapsed:.2f} seconds')
        row.append(elapsed)
        results.append(row)

        elapsed = time.time() - all_start
        if elapsed > 5 * 60:
            dfuse.stop()
            break

        print_results()
        count *= 2
        create_times = make_dirs(dfuse.dir, count)
        dfuse.stop()

    run_daos_cmd(conf, ['container',
                        'destroy',
                        pool,
                        container])
    print_results()


def test_pydaos_kv(server, conf):
    """Test the KV interface"""

    # pylint: disable=consider-using-with

    pydaos_log_file = tempfile.NamedTemporaryFile(prefix='dnt_pydaos_',
                                                  suffix='.log',
                                                  delete=False)

    os.environ['D_LOG_FILE'] = pydaos_log_file.name
    daos = import_daos(server, conf)

    pool = server.get_test_pool()

    c_uuid = create_cont(conf, pool, ctype="PYTHON")

    container = daos.DCont(pool, c_uuid)

    kv = container.dict('my_test_kv')
    kv['a'] = 'a'
    kv['b'] = 'b'
    kv['list'] = pickle.dumps(list(range(1, 100000)))
    for key in range(1, 100):
        kv[str(key)] = pickle.dumps(list(range(1, 10)))
    print(type(kv))
    print(kv)
    print(kv['a'])

    print("First iteration")
    data = OrderedDict()
    for key in kv:
        print(f'key is {key}, len {len(kv[key])}')
        print(type(kv[key]))
        data[key] = None

    print("Bulk loading")

    data['no-key'] = None

    kv.value_size = 32
    kv.bget(data, value_size=16)
    print("Default get value size %d", kv.value_size)
    print("Second iteration")
    failed = False
    for key in data:
        if data[key]:
            print(f'key is {key}, len {len(kv[key])}')
        elif key == 'no-key':
            pass
        else:
            failed = True
            print(f'Key is None {key}')

    if failed:
        print("That's not good")

    kv = None
    print('Closing container and opening new one')
    kv = container.get('my_test_kv')
    kv = None
    container = None
    # pylint: disable=protected-access
    daos._cleanup()
    log_test(conf, pydaos_log_file.name)

# Fault injection testing.
#
# This runs two different commands under fault injection, although it allows
# for more to be added.  The command is defined, then run in a loop with
# different locations enabled, essentially failing each call to
# D_ALLOC() in turn.  This iterates for all memory allocations in the command
# which is around 1300 each command so this takes a while.
#
# In order to improve response times the different locations are run in
# parallel, although the results are processed in order.
#
# Each location is checked for memory leaks according to the log file
# (D_ALLOC/D_FREE not matching), that it didn't crash and some checks are run
# on stdout/stderr as well.
#
# If a particular location caused the command to exit with a signal then that
# location is re-run at the end under valgrind to get better diagnostics.
#


class AllocFailTestRun():
    """Class to run a fault injection command with a single fault"""

    def __init__(self, aft, cmd, env, loc):

        # pylint: disable=consider-using-with

        # The subprocess handle
        self._sp = None
        # The valgrind handle
        self.valgrind_hdl = None
        # The return from subprocess.poll
        self.ret = None

        self.cmd = cmd
        self.env = env
        self.aft = aft
        self._fi_file = None
        self.returncode = None
        self.stdout = None
        self.stderr = None
        self.fi_loc = None
        self.fault_injected = None
        self.loc = loc

        if loc:
            prefix = f'dnt_{loc:04d}_'
        else:
            prefix = 'dnt_reference_'
        self.log_file = tempfile.NamedTemporaryFile(prefix=prefix,
                                                    suffix='.log',
                                                    dir=self.aft.log_dir,
                                                    delete=False).name
        self.env['D_LOG_FILE'] = self.log_file

    def __str__(self):
        cmd_text = ' '.join(self.cmd)
        res = f"Fault injection test of '{cmd_text}'\n"
        res += f'Fault injection location {self.loc}\n'
        if self.valgrind_hdl:
            res += 'Valgrind enabled for this test\n'
        if self.returncode:
            res += f'Returncode was {self.returncode}'
        else:
            res += 'Process not completed'

        if self.stdout:
            res += f'\nSTDOUT:{self.stdout.decode("utf-8").strip()}'

        if self.stderr:
            res += f'\nSTDERR:{self.stderr.decode("utf-8").strip()}'
        return res

    def start(self):
        """Start the command"""
        faults = {}

        faults['fault_config'] = [{'id': 100,
                                   'probability_x': 1,
                                   'probability_y': 1}]

        if self.loc:
            faults['fault_config'].append({'id': 0,
                                           'probability_x': 1,
                                           'probability_y': 1,
                                           'interval': self.loc,
                                           'max_faults': 1})

            if self.aft.skip_daos_init:
                faults['fault_config'].append({'id': 101, 'probability_x': 1})

        # pylint: disable=consider-using-with
        self._fi_file = tempfile.NamedTemporaryFile(prefix='fi_', suffix='.yaml')

        self._fi_file.write(yaml.dump(faults, encoding='utf=8'))
        self._fi_file.flush()

        self.env['D_FI_CONFIG'] = self._fi_file.name

        if self.valgrind_hdl:
            exec_cmd = self.valgrind_hdl.get_cmd_prefix()
            exec_cmd.extend(self.cmd)
        else:
            exec_cmd = self.cmd

        self._sp = subprocess.Popen(exec_cmd,
                                    env=self.env,
                                    stdin=subprocess.PIPE,
                                    stdout=subprocess.PIPE,
                                    stderr=subprocess.PIPE)

    def has_finished(self):
        """Check if the command has completed"""
        if self.returncode is not None:
            return True

        rc = self._sp.poll()
        if rc is None:
            return False
        self._post(rc)
        return True

    def wait(self):
        """Wait for the command to complete"""
        if self.returncode is not None:
            return

        self._post(self._sp.wait())

    def _post(self, rc):
        """Helper function, called once after command is complete.

        This is where all the checks are performed.
        """

        def _explain():
            self.aft.wf.explain(self.fi_loc, os.path.basename(self.log_file), fi_signal)
            self.aft.conf.wf.explain(self.fi_loc, os.path.basename(self.log_file), fi_signal)
        # Put in a new-line.
        print()
        self.returncode = rc
        self.stdout = self._sp.stdout.read()
        self.stderr = self._sp.stderr.read()

        show_memleaks = True

        fi_signal = None
        # A negative return code means the process exited with a signal so do
        # not check for memory leaks in this case as it adds noise, right when
        # it's least wanted.
        if rc < 0:
            show_memleaks = False
            fi_signal = -rc

        try:
            if self.loc:
                wf = self.aft.wf
            else:
                wf = None
            self.fi_loc = log_test(self.aft.conf,
                                   self.log_file,
                                   show_memleaks=show_memleaks,
                                   quiet=True,
                                   skip_fi=True,
                                   leak_wf=wf)
            self.fault_injected = True
            assert self.fi_loc
        except NLTestNoFi:
            # If a fault wasn't injected then check output is as expected.
            # It's not possible to log these as warnings, because there is
            # no src line to log them against, so simply assert.
            assert self.returncode == 0, self

            if self.aft.check_post_stdout:
                assert self.stderr == b''
                if self.aft.expected_stdout is not None:
                    assert self.stdout == self.aft.expected_stdout
            self.fault_injected = False
        if self.valgrind_hdl:
            self.valgrind_hdl.convert_xml()
        if not self.fault_injected:
            _explain()
            return
        if not self.aft.check_stderr:
            _explain()
            return

        # Check stderr from a daos command.
        # These should mostly be from the DH_PERROR_SYS or DH_PERROR_DER macros so check for
        # this format.  There may be multiple lines and the two styles may be mixed.
        # These checks will report an error against the line of code that introduced the "leak"
        # which may well only have a loose correlation to where the error was reported.
        if self.aft.check_daos_stderr:
            stderr = self.stderr.decode('utf-8').rstrip()
            for line in stderr.splitlines():

                # This is what the go code uses.
                if line.endswith(': DER_NOMEM(-1009): Out of memory'):
                    continue

                # This is what the go code uses for system errors.
                if line.endswith(': errno 12 (Cannot allocate memory)'):
                    continue

                # This is what DH_PERROR_DER uses
                if line.endswith(': Out of memory (-1009)'):
                    continue

                # This is what DH_PERROR_SYS uses
                if line.endswith(': Cannot allocate memory (12)'):
                    continue

                if 'DER_UNKNOWN' in line:
                    self.aft.wf.add(self.fi_loc,
                                    'HIGH',
                                    f"Incorrect stderr '{line}'",
                                    mtype='Invalid error code used')
                    continue

                self.aft.wf.add(self.fi_loc,
                                'NORMAL',
                                f"Unexpected stderr '{line}'",
                                mtype='Unrecognised error')
            _explain()
            return

        if self.returncode == 0:
            if self.stdout != self.aft.expected_stdout:
                self.aft.wf.add(self.fi_loc,
                                'NORMAL',
                                f"Incorrect stdout '{self.stdout}'",
                                mtype='Out of memory caused zero exit code with incorrect output')

        stderr = self.stderr.decode('utf-8').rstrip()
        if not stderr.endswith("(-1009): Out of memory") and \
           'error parsing command line arguments' not in stderr and \
           self.stdout != self.aft.expected_stdout:
            if self.stdout != b'':
                print(self.aft.expected_stdout)
                print()
                print(self.stdout)
                print()
            self.aft.wf.add(self.fi_loc,
                            'NORMAL',
                            f"Incorrect stderr '{stderr}'",
                            mtype='Out of memory not reported correctly via stderr')
        _explain()


class AllocFailTest():
    # pylint: disable=too-few-public-methods
    """Class to describe fault injection command"""

    def __init__(self, conf, desc, cmd):
        self.conf = conf
        self.cmd = cmd
        self.description = desc
        self.prefix = True
        # Check stderr from commands where faults were injected.
        self.check_stderr = True
        # Check stdout/error from commands where faults were not injected
        self.check_post_stdout = True
        # Check stderr conforms to daos_hdlr.c style
        self.check_daos_stderr = False
        self.expected_stdout = None
        self.use_il = False
        self.wf = conf.wf
        # Instruct the fault injection code to skip daos_init().
        self.skip_daos_init = True
        log_dir = f'dnt_fi_{self.description}_logs'
        if conf.tmp_dir:
            self.log_dir = join(conf.tmp_dir, log_dir)
        else:
            self.log_dir = join('/tmp', log_dir)
        try:
            os.mkdir(self.log_dir)
        except FileExistsError:
            pass

    def launch(self):
        """Run all tests for this command"""

        def _prep(self):
            rc = self._run_cmd(None)
            rc.wait()
            self.expected_stdout = rc.stdout
            assert not rc.fault_injected

        # Prep what the expected stdout is by running once without faults
        # enabled.
        _prep(self)

        print('Expected stdout is')
        print(self.expected_stdout)

        # pylint: disable-next=no-member
        num_cores = len(os.sched_getaffinity(0))

        if num_cores < 20:
            max_child = 1
        else:
            max_child = int(num_cores / 4 * 3)

        print(f'Maximum number of spawned tests will be {max_child}')

        active = []
        fid = 2
        max_count = 0
        finished = False

        # List of fault identifiers to re-run under valgrind.
        to_rerun = []

        fatal_errors = False

        # Now run all iterations in parallel up to max_child.  Iterations will be launched
        # in order but may not finish in order, rather they are processed in the order they
        # finish.  After each repetition completes then check for re-launch new processes
        # to keep the pipeline full.
        while not finished or active:

            if not finished:
                while len(active) < max_child:
                    active.append(self._run_cmd(fid))
                    fid += 1

                    if len(active) > max_count:
                        max_count = len(active)

            # Now complete as many as have finished.
            for ret in active:
                if not ret.has_finished():
                    continue
                active.remove(ret)
                print(ret)
                if ret.returncode < 0:
                    fatal_errors = True
                    to_rerun.append(ret.loc)

                if not ret.fault_injected:
                    print('Fault injection did not trigger, stopping')
                    finished = True
                break

        print(f'Completed, fid {fid}')
        print(f'Max in flight {max_count}')

        for fid in to_rerun:
            rerun = self._run_cmd(fid, valgrind=True)
            print(rerun)
            rerun.wait()

        return fatal_errors

    def _run_cmd(self, loc, valgrind=False):
        """Run the test with fault injection enabled"""

        cmd_env = get_base_env()

        # Debug flags to enable all memory allocation logging, but as little else as possible.
        # This improves run-time but makes debugging any issues found harder.
        # cmd_env['D_LOG_MASK'] = 'DEBUG'
        # cmd_env['DD_MASK'] = 'mem'
        # del cmd_env['DD_SUBSYS']

        if self.use_il:
            cmd_env['LD_PRELOAD'] = join(self.conf['PREFIX'], 'lib64', 'libioil.so')

        cmd_env['DAOS_AGENT_DRPC_DIR'] = self.conf.agent_dir

        if callable(self.cmd):
            cmd = self.cmd(loc)
        else:
            cmd = self.cmd

        aftf = AllocFailTestRun(self, cmd, cmd_env, loc)
        if valgrind:
            aftf.valgrind_hdl = ValgrindHelper(self.conf)
            # Turn off leak checking in this case, as we're just interested in why it crashed.
            aftf.valgrind_hdl.full_check = False

        aftf.start()

        return aftf


def test_dfuse_start(server, conf, wf):
    """Start dfuse under fault injection

    This test will check error paths for faults that can occur whilst starting
    dfuse.  To do this it injects a fault into dfuse just before dfuse_session_mount
    so that it always returns immediately rather than registering with the kernel
    and then it runs dfuse up to this point checking the error paths.
    """
    pool = server.get_test_pool()

    container = create_cont(conf, pool, ctype='POSIX')

    mount_point = join(conf.dfuse_parent_dir, 'fi-mount')

    os.mkdir(mount_point)

    cmd = [join(conf['PREFIX'], 'bin', 'dfuse'),
           '--mountpoint', mount_point,
           '--pool', pool, '--cont', container, '--foreground', '--singlethread']

    test_cmd = AllocFailTest(conf, 'dfuse', cmd)
    test_cmd.wf = wf
    test_cmd.check_daos_stderr = True
    test_cmd.check_post_stdout = False
    test_cmd.check_stderr = True

    rc = test_cmd.launch()
    os.rmdir(mount_point)
    return rc


def test_alloc_fail_copy(server, conf, wf):
    """Run container (filesystem) copy under fault injection.

    This test will create a new uuid per iteration, and the test will then try to create a matching
    container so this is potentially resource intensive.

    There are lots of errors in the stdout/stderr of this command which we need to work through but
    are not yet checked for.
    """

    # pylint: disable=consider-using-with

    pool = server.get_test_pool_id()
    src_dir = tempfile.TemporaryDirectory(prefix='copy_src_',)
    sub_dir = join(src_dir.name, 'new_dir')
    os.mkdir(sub_dir)
    for idx in range(5):
        with open(join(sub_dir, f'file.{idx}'), 'w') as ofd:
            ofd.write('hello')

    os.symlink('broken', join(sub_dir, 'broken_s'))
    os.symlink('file.0', join(sub_dir, 'link'))

    def get_cmd(cont_id):
        return [join(conf['PREFIX'], 'bin', 'daos'),
                'filesystem',
                'copy',
                '--src',
                src_dir.name,
                '--dst',
                f'daos://{pool}/container_{cont_id}']

    test_cmd = AllocFailTest(conf, 'filesystem-copy', get_cmd)
    test_cmd.skip_daos_init = False
    test_cmd.wf = wf
    test_cmd.check_daos_stderr = True
    test_cmd.check_post_stdout = False
    test_cmd.check_stderr = True

    rc = test_cmd.launch()
    return rc


def test_alloc_fail_cont_create(server, conf):
    """Run container create --path under fault injection."""

    pool = server.get_test_pool()
    container = create_cont(conf, pool, ctype='POSIX', label='parent_cont')

    dfuse = DFuse(server, conf, pool=pool, container=container)
    dfuse.use_valgrind = False
    dfuse.start()

    def get_cmd(cont_id):
        return [join(conf['PREFIX'], 'bin', 'daos'),
                'container',
                'create',
                '--type',
                'POSIX',
                '--path',
                join(dfuse.dir, f'container_{cont_id}')]

    test_cmd = AllocFailTest(conf, 'cont-create', get_cmd)
    test_cmd.check_post_stdout = False
    test_cmd.check_stderr = False

    rc = test_cmd.launch()
    dfuse.stop()
    return rc


def test_alloc_fail_cat(server, conf):
    """Run the Interception library with fault injection

    Start dfuse for this test, and do not do output checking on the command
    itself yet.
    """

    pool = server.get_test_pool()
    container = create_cont(conf, pool, ctype='POSIX', label='fault_inject')

    dfuse = DFuse(server, conf, pool=pool, container=container)
    dfuse.use_valgrind = False
    dfuse.start()

    target_file = join(dfuse.dir, 'test_file')

    with open(target_file, 'w') as fd:
        fd.write('Hello there')

    test_cmd = AllocFailTest(conf, 'il-cat', ['cat', target_file])
    test_cmd.use_il = True
    test_cmd.check_stderr = False
    test_cmd.wf = conf.wf

    rc = test_cmd.launch()
    dfuse.stop()
    return rc


def test_alloc_fail_il_cp(server, conf):
    """Run the Interception library with fault injection

    Start dfuse for this test, and do not do output checking on the command
    itself yet.
    """

    pool = server.get_test_pool()
    container = create_cont(conf, pool, ctype='POSIX', label='il_cp')

    dfuse = DFuse(server, conf, pool=pool, container=container)
    dfuse.use_valgrind = False
    dfuse.start()

    test_dir = join(dfuse.dir, 'test_dir')

    os.mkdir(test_dir)

    cmd = ['fs', 'set-attr', '--path', test_dir, '--oclass', 'S4', '--chunk-size', '8']

    rc = run_daos_cmd(conf, cmd)
    print(rc)

    src_file = join(test_dir, 'src_file')

    with open(src_file, 'w') as fd:
        fd.write('Some raw test data that spans over at least two targets and possibly more.')

    def get_cmd(loc):
        return ['cp', src_file, join(test_dir, f'test_{loc}')]

    test_cmd = AllocFailTest(conf, 'il-cp', get_cmd)
    test_cmd.use_il = True
    test_cmd.check_stderr = False
    test_cmd.wf = conf.wf

    rc = test_cmd.launch()
    dfuse.stop()
    return rc


def test_fi_list_attr(server, conf, wf):
    """Run daos cont list-attr with fault injection"""

    pool = server.get_test_pool()

    container = create_cont(conf, pool)

    run_daos_cmd(conf,
                 ['container', 'set-attr',
                  pool, container,
                  '--attr', 'my-test-attr-1', '--value', 'some-value'])

    run_daos_cmd(conf,
                 ['container', 'set-attr',
                  pool, container,
                  '--attr', 'my-test-attr-2', '--value', 'some-other-value'])

    cmd = [join(conf['PREFIX'], 'bin', 'daos'),
           'container',
           'list-attrs',
           pool,
           container]

    test_cmd = AllocFailTest(conf, 'cont-list-attr', cmd)
    test_cmd.wf = wf

    rc = test_cmd.launch()
    destroy_container(conf, pool, container)
    return rc


def test_fi_get_prop(server, conf, wf):
    """Run daos cont get-prop with fault injection"""

    pool = server.get_test_pool()

    container = create_cont(conf, pool, ctype='POSIX')

    cmd = [join(conf['PREFIX'], 'bin', 'daos'),
           'container',
           'get-prop',
           pool,
           container]

    test_cmd = AllocFailTest(conf, 'cont-get-prop', cmd)
    test_cmd.wf = wf
    test_cmd.check_stderr = False

    rc = test_cmd.launch()
    destroy_container(conf, pool, container)
    return rc


def test_fi_get_attr(server, conf, wf):
    """Run daos cont get-attr with fault injection"""

    pool = server.get_test_pool_id()

    container = create_cont(conf, pool)

    attr_name = 'my-test-attr'

    run_daos_cmd(conf,
                 ['container', 'set-attr',
                  pool, container,
                  '--attr', attr_name, '--value', 'value'])

    cmd = [join(conf['PREFIX'], 'bin', 'daos'),
           'container',
           'get-attr',
           pool,
           container,
           attr_name]

    test_cmd = AllocFailTest(conf, 'cont-get-attr', cmd)
    test_cmd.wf = wf

    test_cmd.check_daos_stderr = True
    test_cmd.check_post_stdout = False
    test_cmd.check_stderr = True

    rc = test_cmd.launch()
    destroy_container(conf, pool, container)
    return rc


def test_fi_cont_query(server, conf, wf):
    """Run daos cont query with fault injection"""

    pool = server.get_test_pool_id()

    container = create_cont(conf, pool, ctype='POSIX')

    cmd = [join(conf['PREFIX'], 'bin', 'daos'),
           'container',
           'query',
           pool,
           container]

    test_cmd = AllocFailTest(conf, 'cont-query', cmd)
    test_cmd.wf = wf

    test_cmd.check_daos_stderr = True
    test_cmd.check_post_stdout = False
    test_cmd.check_stderr = True

    rc = test_cmd.launch()
    destroy_container(conf, pool, container)
    return rc


def test_fi_cont_check(server, conf, wf):
    """Run daos cont check with fault injection"""

    pool = server.get_test_pool_id()

    container = create_cont(conf, pool)

    cmd = [join(conf['PREFIX'], 'bin', 'daos'),
           'container',
           'check',
           pool,
           container]

    test_cmd = AllocFailTest(conf, 'cont-check', cmd)
    test_cmd.wf = wf

    test_cmd.check_daos_stderr = True
    test_cmd.check_post_stdout = False
    test_cmd.check_stderr = True

    rc = test_cmd.launch()
    destroy_container(conf, pool, container)
    return rc


def test_alloc_fail(server, conf):
    """run 'daos' client binary with fault injection"""

    pool = server.get_test_pool()

    cmd = [join(conf['PREFIX'], 'bin', 'daos'),
           'cont',
           'list',
           pool]
    test_cmd = AllocFailTest(conf, 'pool-list-containers', cmd)

    # Create at least one container, and record what the output should be when
    # the command works.
    container = create_cont(conf, pool)

    rc = test_cmd.launch()
    destroy_container(conf, pool, container)
    return rc


def run(wf, args):
    """Main entry point"""

    # pylint: disable=too-many-branches
    conf = load_conf(args)

    wf_server = WarningsFactory('nlt-server-leaks.json', post=True, check='Server leak checking')

    conf.set_wf(wf)
    conf.set_args(args)
    setup_log_test(conf)

    fi_test = False
    fi_test_dfuse = False

    fatal_errors = BoolRatchet()

    if args.mode == 'fi':
        fi_test = True
    else:
        with DaosServer(conf, test_class='first', wf=wf_server,
                        fatal_errors=fatal_errors) as server:
            if args.mode == 'launch':
                run_in_fg(server, conf, args)
            elif args.mode == 'kv':
                test_pydaos_kv(server, conf)
            elif args.mode == 'overlay':
                fatal_errors.add_result(run_duns_overlay_test(server, conf))
            elif args.mode == 'set-fi':
                fatal_errors.add_result(set_server_fi(server))
            elif args.mode == 'all':
                fi_test_dfuse = True
                fatal_errors.add_result(run_posix_tests(server, conf))
                fatal_errors.add_result(run_dfuse(server, conf))
                fatal_errors.add_result(run_duns_overlay_test(server, conf))
                test_pydaos_kv(server, conf)
                fatal_errors.add_result(set_server_fi(server))
            elif args.test == 'all':
                fatal_errors.add_result(run_posix_tests(server, conf))
            elif args.test:
                fatal_errors.add_result(run_posix_tests(server, conf, args.test))
            else:
                fatal_errors.add_result(run_posix_tests(server, conf))
                fatal_errors.add_result(run_dfuse(server, conf))
                fatal_errors.add_result(set_server_fi(server))

    if args.mode == 'all':
        with DaosServer(conf, wf=wf_server, fatal_errors=fatal_errors) as server:
            pass

    # If running all tests then restart the server under valgrind.
    # This is really, really slow so just do cont list, then
    # exit again.
    if args.server_valgrind:
        with DaosServer(conf, valgrind=True, test_class='valgrind',
                        wf=wf_server, fatal_errors=fatal_errors) as server:
            pools = server.fetch_pools()
            for pool in pools:
                cmd = ['pool', 'query', pool.id()]
                rc = run_daos_cmd(conf, cmd, valgrind=False)
                print(rc)
                time.sleep(5)
                cmd = ['cont', 'list', pool.id()]
                run_daos_cmd(conf, cmd, valgrind=False)
            time.sleep(20)

    # If the perf-check option is given then re-start everything without much
    # debugging enabled and run some micro-benchmarks to give numbers for use
    # as a comparison against other builds.
    if args.perf_check or fi_test or fi_test_dfuse:
        args.server_debug = 'INFO'
        args.memcheck = 'no'
        args.dfuse_debug = 'WARN'
        with DaosServer(conf, test_class='no-debug', wf=wf_server,
                        fatal_errors=fatal_errors) as server:
            if fi_test:
                # Most of the fault injection tests go here, they are then run on docker containers
                # so can be performed in parallel.

                wf_client = WarningsFactory('nlt-client-leaks.json')

                # dfuse startup, uses custom fault to force exit if no other faults injected.
                fatal_errors.add_result(test_dfuse_start(server, conf, wf_client))

                # list-container test.
                fatal_errors.add_result(test_alloc_fail(server, conf))

                # Container query test.
                fatal_errors.add_result(test_fi_cont_query(server, conf, wf_client))

                fatal_errors.add_result(test_fi_cont_check(server, conf, wf_client))

                # Container attribute tests
                fatal_errors.add_result(test_fi_get_attr(server, conf, wf_client))
                fatal_errors.add_result(test_fi_list_attr(server, conf, wf_client))

                fatal_errors.add_result(test_fi_get_prop(server, conf, wf_client))

                # filesystem copy test.
                fatal_errors.add_result(test_alloc_fail_copy(server, conf, wf_client))

                wf_client.close()

            if fi_test_dfuse:
                # We cannot yet run dfuse inside docker containers and some of the failure modes
                # aren't well handled so continue to run the dfuse fault injection test on real
                # hardware.

                fatal_errors.add_result(test_alloc_fail_cont_create(server, conf))

                # Read-via-IL test, requires dfuse.
                fatal_errors.add_result(test_alloc_fail_cat(server, conf))

                # Copy (read/write) via IL, requires dfuse.
                fatal_errors.add_result(test_alloc_fail_il_cp(server, conf))

            if args.perf_check:
                check_readdir_perf(server, conf)

    if fatal_errors.errors:
        wf.add_test_case('Errors', 'Significant errors encountered')
    else:
        wf.add_test_case('Errors')

    if conf.valgrind_errors:
        wf.add_test_case('Errors', 'Valgrind errors encountered')
        print("Valgrind errors detected during execution")

    wf_server.close()
    conf.flush_bz2()
    print(f'Total time in log analysis: {conf.log_timer.total:.2f} seconds')
    print(f'Total time in log compression: {conf.compress_timer.total:.2f} seconds')
    return fatal_errors


def main():
    """Wrap the core function, and catch/report any exceptions

    This allows the junit results to show at least a stack trace and assertion message for
    any failure, regardless of if it's from a test case or not.
    """

    parser = argparse.ArgumentParser(description='Run DAOS client on local node')
    parser.add_argument('--server-debug', default=None)
    parser.add_argument('--dfuse-debug', default=None)
    parser.add_argument('--class-name', default=None, help='class name to use for junit')
    parser.add_argument('--memcheck', default='some', choices=['yes', 'no', 'some'])
    parser.add_argument('--server-valgrind', action='store_true')
    parser.add_argument('--multi-user', action='store_true')
    parser.add_argument('--no-root', action='store_true')
    parser.add_argument('--max-log-size', default=None)
    parser.add_argument('--engine-count', type=int, default=1, help='Number of daos engines to run')
    parser.add_argument('--dfuse-dir', default='/tmp', help='parent directory for all dfuse mounts')
    parser.add_argument('--perf-check', action='store_true')
    parser.add_argument('--dtx', action='store_true')
    parser.add_argument('--test', help="Use '--test list' for list")
    parser.add_argument('mode', nargs='*')
    args = parser.parse_args()

    if args.mode:
        mode_list = args.mode
        args.mode = mode_list.pop(0)

        if args.mode != 'launch' and mode_list:
            print(f"unrecognized arguments: {' '.join(mode_list)}")
            sys.exit(1)
        args.launch_cmd = mode_list
    else:
        args.mode = None

    if args.mode and args.test:
        print('Cannot use mode and test')
        sys.exit(1)

    if args.test == 'list':
        tests = []
        for method in dir(PosixTests):
            if method.startswith('test'):
                tests.append(method[5:])
        print(f"Tests are: {','.join(sorted(tests))}")
        sys.exit(1)

    wf = WarningsFactory('nlt-errors.json',
                         post_error=True,
                         check='Log file errors',
                         class_id=args.class_name,
                         junit=True)

    try:
        fatal_errors = run(wf, args)
        wf.add_test_case('exit_wrapper')
        wf.close()
    except Exception as error:
        print(error)
        print(str(error))
        print(repr(error))
        trace = ''.join(traceback.format_tb(error.__traceback__))
        wf.add_test_case('exit_wrapper', str(error), output=trace)
        wf.close()
        raise

    if fatal_errors.errors:
        print("Significant errors encountered")
        sys.exit(1)


if __name__ == '__main__':
    main()<|MERGE_RESOLUTION|>--- conflicted
+++ resolved
@@ -3535,20 +3535,14 @@
                                 '--attr', key, '--value', str(value)],
                          show_stdout=True)
 
-<<<<<<< HEAD
-    dfuse = DFuse(server, conf, pool=pool.label, caching=True, wbcache=False)
-    if not args.launch_cmd:
-        dfuse.log_flush = True
-=======
     dfuse = DFuse(server,
                   conf,
-                  pool=pool.uuid,
+                  pool=pool.label,
                   caching=True,
                   wbcache=False,
                   multi_user=args.multi_user)
 
     dfuse.log_flush = True
->>>>>>> 91538818
     dfuse.start()
 
     t_dir = join(dfuse.dir, container)
@@ -3558,13 +3552,9 @@
     print(f'export LD_PRELOAD={join(conf["PREFIX"], "lib64", "libioil.so")}')
     print(f'export DAOS_AGENT_DRPC_DIR={conf.agent_dir}')
     print('export D_IL_REPORT=-1')
-<<<<<<< HEAD
-    print(f'daos container create --type POSIX {pool.label} --path {t_dir}/uns-link')
-=======
     if args.multi_user:
         print(f'dmg pool --insecure update-acl -e A::root@:rw {pool.id()}')
     print(f'daos container create --type POSIX --path {t_dir}/uns-link')
->>>>>>> 91538818
     print(f'daos container destroy --path {t_dir}/uns-link')
     print(f'daos cont list {pool.label}')
 
