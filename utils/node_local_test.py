--- conflicted
+++ resolved
@@ -584,12 +584,8 @@
         self.running = False
 
         rc = self.run_dmg(['system', 'stop'])
-<<<<<<< HEAD
         if not self.valgrind:
-            assert rc.returncode == 0 # nosec
-=======
-        assert rc.returncode == 0
->>>>>>> 9d9f3c46
+            assert rc.returncode == 0
 
         start = time.time()
         while True:
