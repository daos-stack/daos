#!/usr/bin/env python3
"""Node local test (NLT).

Test script for running DAOS on a single node over tmpfs and running initial
smoke/unit tests.

Includes support for DFuse with a number of unit tests, as well as stressing
the client with fault injection of D_ALLOC() usage.
"""

# pylint: disable=too-many-lines

import os
from os.path import join
import sys
import time
import uuid
import json
import copy
import signal
import pprint
import stat
import errno
import argparse
import threading
import functools
import traceback
import subprocess  # nosec
import tempfile
import pickle  # nosec
<<<<<<< HEAD
import re
=======
import shutil
>>>>>>> 5b609834
import xattr
import junit_xml
import tabulate
import yaml


class NLTestFail(Exception):
    """Used to indicate test failure"""


class NLTestNoFi(NLTestFail):
    """Used to indicate Fault injection didn't work"""


class NLTestNoFunction(NLTestFail):
    """Used to indicate a function did not log anything"""

    def __init__(self, function):
        super().__init__(self)
        self.function = function


class NLTestTimeout(NLTestFail):
    """Used to indicate that an operation timed out"""


instance_num = 0  # pylint: disable=invalid-name


def get_inc_id():
    """Return a unique character"""
    global instance_num  # pylint: disable=invalid-name
    instance_num += 1
    return f'{instance_num:04d}'


def umount(path, background=False):
    """Umount dfuse from a given path"""
    if background:
        cmd = ['fusermount3', '-uz', path]
    else:
        cmd = ['fusermount3', '-u', path]
    ret = subprocess.run(cmd, check=False)
    print(f'rc from umount {ret.returncode}')
    return ret.returncode


class NLTConf():
    """Helper class for configuration"""

    def __init__(self, json_file, args):

        with open(json_file, 'r') as ofh:
            self._bc = json.load(ofh)
        self.agent_dir = None
        self.wf = None
        self.args = None
        self.max_log_size = None
        self.valgrind_errors = False
        self.log_timer = CulmTimer()
        self.compress_timer = CulmTimer()
        self.dfuse_parent_dir = tempfile.mkdtemp(dir=args.dfuse_dir,
                                                 prefix='dnt_dfuse_')
        self.tmp_dir = None
        if args.class_name:
            self.tmp_dir = join('nlt_logs', args.class_name)
            if os.path.exists(self.tmp_dir):
                for old_file in os.listdir(self.tmp_dir):
                    os.unlink(join(self.tmp_dir, old_file))
                os.rmdir(self.tmp_dir)
            os.makedirs(self.tmp_dir)

        self._compress_procs = []

    def __del__(self):
        self.flush_bz2()
        os.rmdir(self.dfuse_parent_dir)

    def set_wf(self, wf):
        """Set the WarningsFactory object"""
        self.wf = wf

    def set_args(self, args):
        """Set command line args"""
        self.args = args

        # Parse the max log size.
        if args.max_log_size:
            size = args.max_log_size
            if size.endswith('MiB'):
                size = int(size[:-3])
                size *= (1024 * 1024)
            elif size.endswith('GiB'):
                size = int(size[:-3])
                size *= (1024 * 1024 * 1024)
            self.max_log_size = int(size)

    def __getitem__(self, key):
        return self._bc[key]

    def compress_file(self, filename):
        """Compress a file using bz2 for space reasons

        Launch a bzip2 process in the background as this is time consuming, and each time
        a new process is launched then reap any previous ones which have completed.
        """
        # pylint: disable=consider-using-with
        self._compress_procs[:] = (proc for proc in self._compress_procs if proc.poll())
        self._compress_procs.append(subprocess.Popen(['bzip2', '--best', filename]))

    def flush_bz2(self):
        """Wait for all bzip2 subprocess to finish"""
        self.compress_timer.start()
        for proc in self._compress_procs:
            proc.wait()
        self._compress_procs = []
        self.compress_timer.stop()


class CulmTimer():
    """Class to keep track of elapsed time so we know where to focus performance tuning"""

    def __init__(self):
        self.total = 0
        self._start = None

    def start(self):
        """Start the timer"""
        self._start = time.time()

    def stop(self):
        """Stop the timer, and add elapsed to total"""
        self.total += time.time() - self._start


class BoolRatchet():
    """Used for saving test results"""

    # Any call to fail() of add_result with a True value will result
    # in errors being True.

    def __init__(self):
        self.errors = False

    def fail(self):
        """Mark as failure"""
        self.errors = True

    def add_result(self, result):
        """Save result, keep record of failure"""
        if result:
            self.fail()


class WarningsFactory():
    """Class to parse warnings, and save to JSON output file

    Take a list of failures, and output the data in a way that is best
    displayed according to
    https://github.com/jenkinsci/warnings-ng-plugin/blob/master/doc/Documentation.md
    """

    # Error levels supported by the reporting are LOW, NORMAL, HIGH, ERROR.

    def __init__(self,
                 filename,
                 junit=False,
                 class_id=None,
                 post=False,
                 post_error=False,
                 check=None):
        # pylint: disable=consider-using-with
        self._fd = open(filename, 'w')
        self.filename = filename
        self.post = post
        self.post_error = post_error
        self.check = check
        self.issues = []
        self._class_id = class_id
        self.pending = []
        self._running = True
        # Save the filename of the object, as __file__ does not
        # work in __del__
        self._file = __file__.lstrip('./')
        self._flush()

        if junit:
            # Insert a test-case and force it to failed.  Save this to file
            # and keep it there, until close() method is called, then remove
            # it and re-save.  This means any crash will result in there
            # being a results file with an error recorded.
            tc_startup = junit_xml.TestCase('Startup', classname=self._class_name('core'))
            tc_sanity = junit_xml.TestCase('Sanity', classname=self._class_name('core'))
            tc_sanity.add_error_info('NLT exited abnormally')
            self.test_suite = junit_xml.TestSuite('Node Local Testing',
                                                  test_cases=[tc_startup, tc_sanity])
            self._write_test_file()
        else:
            self.test_suite = None

    def _class_name(self, class_name):
        """Return a formatted ID string for class"""
        if self._class_id:
            return f'NLT.{self._class_id}.{class_name}'
        return f'NLT.{class_name}'

    def __del__(self):
        """Ensure the file is flushed on exit.

        If it hasn't already been closed then mark an error
        """
        if not self._fd:
            return

        entry = {}
        entry['fileName'] = self._file
        # pylint: disable=protected-access
        entry['lineStart'] = sys._getframe().f_lineno
        entry['message'] = 'Tests exited without shutting down properly'
        entry['severity'] = 'ERROR'
        self.issues.append(entry)

        # Do not try and write the junit file here, as that does not work
        # during teardown.
        self.test_suite = None
        self.close()

    def add_test_case(self, name, failure=None, test_class='core', output=None, duration=None,
                      stdout=None, stderr=None):
        """Add a test case to the results

        class and other metadata will be set automatically,
        if failure is set the test will fail with the message
        provided.  Saves the state to file after each update.
        """
        if not self.test_suite:
            return

        test_case = junit_xml.TestCase(name, classname=self._class_name(test_class),
                                       elapsed_sec=duration, stdout=stdout, stderr=stderr)
        if failure:
            test_case.add_failure_info(failure, output=output)
        self.test_suite.test_cases.append(test_case)

        self._write_test_file()

    def _write_test_file(self):
        """Write test results to file"""
        with open('nlt-junit.xml', 'w') as file:
            junit_xml.TestSuite.to_file(file, [self.test_suite], prettyprint=True)

    def explain(self, line, log_file, esignal):
        """Log an error, along with the other errors it caused

        Log the line as an error, and reference everything in the pending
        array.
        """
        count = len(self.pending)
        symptoms = set()
        locs = set()
        mtype = 'Fault injection'

        sev = 'LOW'
        if esignal:
            symptoms.add(f'Process died with signal {esignal}')
            sev = 'ERROR'
            mtype = 'Fault injection caused crash'
            count += 1

        if count == 0:
            return

        for (sline, smessage) in self.pending:
            locs.add(f'{sline.filename}:{sline.lineno}')
            symptoms.add(smessage)

        preamble = f'Fault injected here caused {count} errors, logfile {log_file}:'

        message = f"{preamble} {' '.join(sorted(symptoms))} {' '.join(sorted(locs))}"

        self.add(line, sev, message, cat='Fault injection location', mtype=mtype)
        self.pending = []

    def add(self, line, sev, message, cat=None, mtype=None):
        """Log an error

        Describe an error and add it to the issues array.
        Add it to the pending array, for later clarification
        """
        entry = {}
        entry['fileName'] = line.filename
        if mtype:
            entry['type'] = mtype
        else:
            entry['type'] = message
        if cat:
            entry['category'] = cat
        entry['lineStart'] = line.lineno
        # Jenkins no longer seems to display the description.
        entry['description'] = message
        entry['message'] = f'{line.get_anon_msg()}\n{message}'
        entry['severity'] = sev
        self.issues.append(entry)
        if self.pending and self.pending[0][0].pid != line.pid:
            self.reset_pending()
        self.pending.append((line, message))
        self._flush()
        if self.post or (self.post_error and sev in ('HIGH', 'ERROR')):
            # https://docs.github.com/en/actions/reference/workflow-commands-for-github-actions
            if self.post_error:
                message = line.get_msg()
            print(f'::warning file={line.filename},line={line.lineno},::{self.check}, {message}')

    def reset_pending(self):
        """Reset the pending list

        Should be called before iterating on each new file, so errors
        from previous files aren't attributed to new files.
        """
        self.pending = []

    def _flush(self):
        """Write the current list to the json file

        This is done just in case of crash.  This function might get called
        from the __del__ method of DaosServer, so do not use __file__ here
        either.
        """
        self._fd.seek(0)
        self._fd.truncate(0)
        data = {}
        data['issues'] = list(self.issues)
        if self._running:
            # When the test is running insert an error in case of abnormal
            # exit, so that crashes in this code can be identified.
            entry = {}
            entry['fileName'] = self._file
            # pylint: disable=protected-access
            entry['lineStart'] = sys._getframe().f_lineno
            entry['severity'] = 'ERROR'
            entry['message'] = 'Tests are still running'
            data['issues'].append(entry)
        json.dump(data, self._fd, indent=2)
        self._fd.flush()

    def close(self):
        """Save, and close the log file"""
        self._running = False
        self._flush()
        self._fd.close()
        self._fd = None
        print(f'Closed JSON file {self.filename} with {len(self.issues)} errors')
        if self.test_suite:
            # This is a controlled shutdown, so wipe the error saying forced exit.
            self.test_suite.test_cases[1].errors = []
            self.test_suite.test_cases[1].error_message = []
            self._write_test_file()


def load_conf(args):
    """Load the build config file"""
    file_self = os.path.dirname(os.path.abspath(__file__))
    json_file = None
    while True:
        new_file = join(file_self, '.build_vars.json')
        if os.path.exists(new_file):
            json_file = new_file
            break
        file_self = os.path.dirname(file_self)
        if file_self == '/':
            raise NLTestFail('build file not found')
    return NLTConf(json_file, args)


def get_base_env(clean=False):
    """Return the base set of env vars needed for DAOS"""
    if clean:
        env = {}
    else:
        env = os.environ.copy()
    env['DD_MASK'] = 'all'
    env['DD_SUBSYS'] = 'all'
    env['D_LOG_MASK'] = 'DEBUG'
    env['D_LOG_SIZE'] = '5g'
    env['FI_UNIVERSE_SIZE'] = '128'

    # Enable this to debug memory errors, it has a performance impact but will scan the heap
    # for corruption.  See DAOS-12735 for why this can cause problems in practice.
    # env['MALLOC_CHECK_'] = '3'

    # Otherwise max number of contexts will be limited by number of cores
    env['CRT_CTX_NUM'] = '32'

    return env


class DaosPool():
    """Class to store data about daos pools"""

    def __init__(self, server, pool_uuid, label):
        self._server = server
        self.uuid = pool_uuid
        self.label = label
        self.conf = server.conf

    # pylint: disable-next=invalid-name
    def id(self):
        """Return the pool ID (label if set; UUID otherwise)"""
        if self.label:
            return self.label
        return self.uuid

    def dfuse_mount_name(self):
        """Return the string to pass to dfuse mount

        This should be a label if set, otherwise just the
        uuid.
        """
        return self.id()

    def fetch_containers(self):
        """Query the server and return a list of container objects"""
        rc = run_daos_cmd(self._server.conf, ['container', 'list', self.uuid], use_json=True)

        data = rc.json

        assert data['status'] == 0, rc
        assert data['error'] is None, rc

        if data['response'] is None:
            print('No containers in pool')
            return []

        containers = []
        for cont in data['response']:
            containers.append(DaosCont(cont['uuid'], cont['label'], pool=self))
        return containers


class DaosCont():
    """Class to store data about daos containers"""

    def __init__(self, cont_uuid, label, pool):
        self.uuid = cont_uuid
        self.label = label
        self.pool = pool
        if pool is not None:
            assert isinstance(self.pool, DaosPool)

    # pylint: disable-next=invalid-name
    def id(self):
        """Return the container ID (label if set; UUID otherwise)"""
        if self.label:
            return self.label
        return self.uuid

    def set_attrs(self, attrs):
        """Set container attributes.

        Args:
            attrs (dict): Dictionary of attributes to set.
        """
        kvs = []
        for key, value in attrs.items():
            kvs.append(f'{key}:{value}')

        cmd = ['container', 'set-attr', self.pool.id(), self.id(), ','.join(kvs)]

        rc = run_daos_cmd(self.pool.conf, cmd, show_stdout=True)
        print(rc)
        assert rc.returncode == 0, rc

    def destroy(self, valgrind=True, log_check=True):
        """Destroy the container

        Args:
            valgrind (bool, optional): Run the command under valgrind. Defaults to True.
            log_check (bool, optional): Run log analysis. Defaults to True.

        Raises:
            NLTestFail: If Pool was not provided when object created.
        """
        destroy_container(self.pool.conf, self.pool.id(), self.id(),
                          valgrind=valgrind, log_check=log_check)


class DaosServer():
    """Manage a DAOS server instance"""

    def __init__(self, conf, test_class=None, valgrind=False, wf=None, fatal_errors=None):
        self.running = False
        self._file = __file__.lstrip('./')
        self._sp = None
        self.wf = wf
        self.fatal_errors = fatal_errors
        self.conf = conf
        if test_class:
            self._test_class = f'Server.{test_class}'
        else:
            self._test_class = None
        self.valgrind = valgrind
        self._agent = None
        self.max_start_time = 120
        self.max_stop_time = 30
        self.stop_sleep_time = 0.5
        self.engines = conf.args.engine_count
        # pylint: disable=consider-using-with
        self.control_log = tempfile.NamedTemporaryFile(prefix='dnt_control_',
                                                       suffix='.log',
                                                       dir=conf.tmp_dir,
                                                       delete=False)
        self.agent_log = tempfile.NamedTemporaryFile(prefix='dnt_agent_',
                                                     suffix='.log',
                                                     dir=conf.tmp_dir,
                                                     delete=False)
        self.server_logs = []
        for engine in range(self.engines):
            prefix = f'dnt_server_{engine}_'
            self.server_logs.append(tempfile.NamedTemporaryFile(prefix=prefix,
                                                                suffix='.log',
                                                                dir=conf.tmp_dir,
                                                                delete=False))
        self.__process_name = 'daos_engine'
        if self.valgrind:
            self.__process_name = 'memcheck-amd64-'

        socket_dir = '/tmp/dnt_sockets'
        if not os.path.exists(socket_dir):
            os.mkdir(socket_dir)

        self.agent_dir = tempfile.mkdtemp(prefix='dnt_agent_')

        self._yaml_file = None
        self._io_server_dir = None
        self.test_pool = None
        self.network_interface = None
        self.network_provider = None

        # Detect the number of cores for dfuse and do something sensible, if there are
        # more than 32 on the node then use 12, otherwise use the whole node.
        # pylint: disable-next=no-member
        num_cores = len(os.sched_getaffinity(0))
        if num_cores > 32:
            self.dfuse_cores = 12
        else:
            self.dfuse_cores = None
        self.fuse_procs = []

    def __enter__(self):
        self.start()
        return self

    def __exit__(self, _type, _value, _traceback):
        rc = self.stop(self.wf)
        if rc != 0 and self.fatal_errors is not None:
            self.fatal_errors.fail()
        return False

    def add_fuse(self, fuse):
        """Register a new fuse instance"""
        self.fuse_procs.append(fuse)

    def remove_fuse(self, fuse):
        """Deregister a fuse instance"""
        self.fuse_procs.remove(fuse)

    def __del__(self):
        if self._agent:
            self._stop_agent()
        try:
            if self.running:
                self.stop(None)
        except NLTestTimeout:
            print('Ignoring timeout on stop')
        server_file = join(self.agent_dir, '.daos_server.active.yml')
        if os.path.exists(server_file):
            os.unlink(server_file)
        for log in self.server_logs:
            if os.path.exists(log.name):
                log_test(self.conf, log.name)
        try:
            os.unlink(join(self.agent_dir, 'nlt_agent.yaml'))
            os.rmdir(self.agent_dir)
        except OSError as error:
            print(os.listdir(self.agent_dir))
            raise error

    def _add_test_case(self, name, failure=None, duration=None):
        """Add a test case to the server instance

        Simply wrapper to automatically add the class
        """
        if not self._test_class:
            return

        self.conf.wf.add_test_case(name, failure=failure, duration=duration,
                                   test_class=self._test_class)

    def _check_timing(self, name, start, max_time):
        elapsed = time.time() - start
        if elapsed > max_time:
            res = f'{name} failed after {elapsed:.2f}s (max {max_time:.2f}s)'
            self._add_test_case(name, duration=elapsed, failure=res)
            raise NLTestTimeout(res)

    def _check_system_state(self, desired_states):
        """Check the system state for against list

        Return true if all members are in a state specified by the
        desired_states.
        """
        if not isinstance(desired_states, list):
            desired_states = [desired_states]

        rc = self.run_dmg(['system', 'query', '--json'])
        if rc.returncode != 0:
            return False
        data = json.loads(rc.stdout.decode('utf-8'))
        if data['error'] or data['status'] != 0:
            return False
        members = data['response']['members']
        if members is None:
            return False
        if len(members) != self.engines:
            return False

        for member in members:
            if member['state'] not in desired_states:
                return False
        return True

    def start(self):
        """Start a DAOS server"""
        # pylint: disable=consider-using-with
        server_env = get_base_env(clean=True)

        plain_env = os.environ.copy()

        if self.valgrind:
            valgrind_args = ['--fair-sched=yes',
                             '--gen-suppressions=all',
                             '--xml=yes',
                             '--xml-file=dnt.server.%p.memcheck.xml',
                             '--num-callers=10',
                             '--track-origins=yes',
                             '--leak-check=full']
            suppression_file = join('src', 'cart', 'utils', 'memcheck-cart.supp')
            if not os.path.exists(suppression_file):
                suppression_file = join(self.conf['PREFIX'], 'etc', 'memcheck-cart.supp')

            valgrind_args.append(f'--suppressions={os.path.realpath(suppression_file)}')

            self._io_server_dir = tempfile.TemporaryDirectory(prefix='dnt_io_')

            with open(join(self._io_server_dir.name, 'daos_engine'), 'w') as fd:
                fd.write('#!/bin/sh\n')
                fd.write(f"export PATH={join(self.conf['PREFIX'],'bin')}:$PATH\n")
                fd.write(f'exec valgrind {" ".join(valgrind_args)} daos_engine "$@"\n')

            os.chmod(join(self._io_server_dir.name, 'daos_engine'),
                     stat.S_IXUSR | stat.S_IRUSR)

            plain_env['PATH'] = f'{self._io_server_dir.name}:{plain_env["PATH"]}'
            self.max_start_time = 300
            self.max_stop_time = 600
            self.stop_sleep_time = 10

        daos_server = join(self.conf['PREFIX'], 'bin', 'daos_server')

        self_dir = os.path.dirname(os.path.abspath(__file__))

        # Create a server yaml file.  To do this open and copy the
        # nlt_server.yaml file in the current directory, but overwrite
        # the server log file with a temporary file so that multiple
        # server runs do not overwrite each other.
        with open(join(self_dir, 'nlt_server.yaml'), 'r') as scfd:
            scyaml = yaml.safe_load(scfd)
        if self.conf.args.server_debug:
            scyaml['control_log_mask'] = 'ERROR'
            scyaml['engines'][0]['log_mask'] = self.conf.args.server_debug
        scyaml['control_log_file'] = self.control_log.name

        scyaml['socket_dir'] = self.agent_dir

        for (key, value) in server_env.items():
            scyaml['engines'][0]['env_vars'].append(f'{key}={value}')

        ref_engine = copy.deepcopy(scyaml['engines'][0])
        ref_engine['storage'][0]['scm_size'] = int(
            ref_engine['storage'][0]['scm_size'] / self.engines)
        scyaml['engines'] = []
        # Leave some cores for dfuse, and start the daos server after these.
        if self.dfuse_cores:
            first_core = self.dfuse_cores
        else:
            first_core = 0
        server_port_count = int(server_env['FI_UNIVERSE_SIZE'])
        self.network_interface = ref_engine['fabric_iface']
        self.network_provider = scyaml['provider']
        for idx in range(self.engines):
            engine = copy.deepcopy(ref_engine)
            engine['log_file'] = self.server_logs[idx].name
            engine['first_core'] = first_core + (ref_engine['targets'] * idx)
            engine['fabric_iface_port'] += server_port_count * idx
            engine['storage'][0]['scm_mount'] = f'{ref_engine["storage"][0]["scm_mount"]}_{idx}'
            scyaml['engines'].append(engine)
        self._yaml_file = tempfile.NamedTemporaryFile(prefix='nlt-server-config-', suffix='.yaml')
        self._yaml_file.write(yaml.dump(scyaml, encoding='utf-8'))
        self._yaml_file.flush()

        cmd = [daos_server, f'--config={self._yaml_file.name}', 'start', '--insecure']

        if self.conf.args.no_root:
            cmd.append('--recreate-superblocks')

        # pylint: disable=consider-using-with
        self._sp = subprocess.Popen(cmd, env=plain_env)

        agent_config = join(self.agent_dir, 'nlt_agent.yaml')
        with open(agent_config, 'w') as fd:
            agent_data = {'access_points': scyaml['access_points']}
            json.dump(agent_data, fd)

        agent_bin = join(self.conf['PREFIX'], 'bin', 'daos_agent')

        agent_cmd = [agent_bin,
                     '--config-path', agent_config,
                     '--insecure',
                     '--runtime_dir', self.agent_dir,
                     '--logfile', self.agent_log.name]

        if not self.conf.args.server_debug:
            agent_cmd.append('--debug')

        self._agent = subprocess.Popen(agent_cmd)
        self.conf.agent_dir = self.agent_dir

        # Configure the storage.  DAOS wants to mount /mnt/daos itself if not
        # already mounted, so let it do that.
        # This code supports three modes of operation:
        # /mnt/daos is not mounted.  It will be mounted and formatted.
        # /mnt/daos exists and has data in.  It will be used as is.
        # /mnt/daos is mounted but empty.  It will be used-as is.
        # In this last case the --no-root option must be used.
        start = time.time()

        cmd = ['storage', 'format', '--json']
        start_timeout = 0.5
        while True:
            try:
                rc = self._sp.wait(timeout=start_timeout)
                print(rc)
                res = 'daos server died waiting for start'
                self._add_test_case('format', failure=res)
                raise NLTestFail(res)
            except subprocess.TimeoutExpired:
                pass
            rc = self.run_dmg(cmd)

            data = json.loads(rc.stdout.decode('utf-8'))
            print(f'cmd: {cmd} data: {data}')

            if data['error'] is None:
                break

            if 'running system' in data['error']:
                break

            if start_timeout < 5:
                start_timeout *= 2

            self._check_timing('format', start, self.max_start_time)
        duration = time.time() - start
        self._add_test_case('format', duration=duration)
        print(f'Format completion in {duration:.2f} seconds')
        self.running = True

        # Now wait until the system is up, basically the format to happen.
        start_timeout = 0.5
        while True:
            time.sleep(start_timeout)
            if self._check_system_state(['ready', 'joined']):
                break

            if start_timeout < 5:
                start_timeout *= 2

            self._check_timing("start", start, self.max_start_time)
        duration = time.time() - start
        self._add_test_case('start', duration=duration)
        print(f'Server started in {duration:.2f} seconds')
        self.fetch_pools()

    def _stop_agent(self):
        self._agent.send_signal(signal.SIGINT)
        ret = self._agent.wait(timeout=5)
        print(f'rc from agent is {ret}')
        self._agent = None
        try:
            os.unlink(join(self.agent_dir, 'daos_agent.sock'))
        except FileNotFoundError:
            pass

    def stop(self, wf):
        """Stop a previously started DAOS server"""
        for fuse in self.fuse_procs:
            print('Stopping server with running fuse procs, cleaning up')
            self._add_test_case('server-stop-with-running-fuse', failure=str(fuse))
            fuse.stop()

        if self._agent:
            self._stop_agent()

        if not self._sp:
            return 0

        # Check the correct number of processes are still running at this
        # point, in case anything has crashed.  daos_server does not
        # propagate errors, so check this here.
        parent_pid = self._sp.pid
        procs = []
        for proc_id in os.listdir('/proc/'):
            if proc_id == 'self':
                continue
            status_file = f'/proc/{proc_id}/status'
            if not os.path.exists(status_file):
                continue
            with open(status_file, 'r') as fd:
                for line in fd.readlines():
                    try:
                        key, raw = line.split(':', maxsplit=2)
                    except ValueError:
                        continue
                    value = raw.strip()
                    if key == 'Name' and value != self.__process_name:
                        break
                    if key != 'PPid':
                        continue
                    if int(value) == parent_pid:
                        procs.append(proc_id)
                        break

        if len(procs) != self.engines:
            # Mark this as a warning, but not a failure.  This is currently
            # expected when running with preexisting data because the server
            # is calling exec.  Do not mark as a test failure for the same
            # reason.
            entry = {}
            entry['fileName'] = self._file
            # pylint: disable=protected-access
            entry['lineStart'] = sys._getframe().f_lineno
            entry['severity'] = 'NORMAL'
            message = f'Incorrect number of engines running ({len(procs)} vs {self.engines})'
            entry['message'] = message
            self.conf.wf.issues.append(entry)
            self._add_test_case('server_stop', failure=message)
        start = time.time()
        rc = self.run_dmg(['system', 'stop'])
        if rc.returncode != 0:
            print(rc)
            entry = {}
            entry['fileName'] = self._file
            # pylint: disable=protected-access
            entry['lineStart'] = sys._getframe().f_lineno
            entry['severity'] = 'ERROR'
            msg = f'dmg system stop failed with {rc.returncode}'
            entry['message'] = msg
            self.conf.wf.issues.append(entry)
        if not self.valgrind:
            assert rc.returncode == 0, rc
        while True:
            time.sleep(self.stop_sleep_time)
            if self._check_system_state(['stopped', 'errored']):
                break
            self._check_timing("stop", start, self.max_stop_time)

        duration = time.time() - start
        self._add_test_case('stop', duration=duration)
        print(f'Server stopped in {duration:.2f} seconds')

        self._sp.send_signal(signal.SIGTERM)
        ret = self._sp.wait(timeout=5)
        print(f'rc from server is {ret}')

        self.conf.compress_file(self.agent_log.name)
        self.conf.compress_file(self.control_log.name)

        for log in self.server_logs:
            log_test(self.conf, log.name, leak_wf=wf)
            self.server_logs.remove(log)
        self.running = False
        return ret

    def run_dmg(self, cmd):
        """Run the specified dmg command"""
        exe_cmd = [join(self.conf['PREFIX'], 'bin', 'dmg')]
        exe_cmd.append('--insecure')
        exe_cmd.extend(cmd)

        print(f'running {exe_cmd}')
        return subprocess.run(exe_cmd,
                              stdout=subprocess.PIPE,
                              stderr=subprocess.PIPE,
                              check=False)

    def run_dmg_json(self, cmd):
        """Run the specified dmg command in json mode

        return data as json, or raise exception on failure
        """
        cmd.append('--json')
        rc = self.run_dmg(cmd)
        print(rc)
        assert rc.returncode == 0
        assert rc.stderr == b''
        data = json.loads(rc.stdout.decode('utf-8'))
        assert not data['error']
        assert data['status'] == 0
        assert data['response']['status'] == 0
        return data

    def fetch_pools(self):
        """Query the server and return a list of pool objects"""
        data = self.run_dmg_json(['pool', 'list'])

        # This should exist but might be 'None' so check for that rather than
        # iterating.
        pools = []
        if not data['response']['pools']:
            return pools
        for pool in data['response']['pools']:
            pobj = DaosPool(self, pool['uuid'], pool.get('label', None))
            pools.append(pobj)
            if pobj.label == 'NLT':
                self.test_pool = pobj
        return pools

    def _make_pool(self):
        """Create a DAOS pool"""
        # If running as a small system with tmpfs already mounted then this is likely a docker
        # container so restricted in size.
        if self.conf.args.no_root:
            size = 1024 * 2
        else:
            size = 1024 * 4

        rc = self.run_dmg(['pool', 'create', 'NLT', '--scm-size', f'{size}M'])
        print(rc)
        assert rc.returncode == 0
        self.fetch_pools()

    def get_test_pool_obj(self):
        """Return a pool object to be used for testing

        Create a pool as required
        """
        if self.test_pool is None:
            self._make_pool()

        return self.test_pool


def il_cmd(dfuse, cmd, check_read=True, check_write=True, check_fstat=True):
    """Run a command under the interception library

    Do not run valgrind here, not because it's not useful
    but the options needed are different.  Valgrind handles
    linking differently so some memory is wrongly lost that
    would be freed in the _fini() function, and a lot of
    commands do not free all memory anyway.
    """
    my_env = get_base_env()
    prefix = f'dnt_dfuse_il_{get_inc_id()}_'
    with tempfile.NamedTemporaryFile(prefix=prefix, suffix='.log', delete=False) as log_file:
        log_name = log_file.name
    my_env['D_LOG_FILE'] = log_name
    my_env['LD_PRELOAD'] = join(dfuse.conf['PREFIX'], 'lib64', 'libioil.so')
    # pylint: disable=protected-access
    my_env['DAOS_AGENT_DRPC_DIR'] = dfuse._daos.agent_dir
    my_env['D_IL_REPORT'] = '2'
    ret = subprocess.run(cmd, env=my_env, check=False)
    print(f'Logged il to {log_name}')
    print(ret)

    if dfuse.caching:
        check_fstat = False

    try:
        log_test(dfuse.conf, log_name, check_read=check_read, check_write=check_write,
                 check_fstat=check_fstat)
        assert ret.returncode == 0
    except NLTestNoFunction as error:
        command = ' '.join(cmd)
        print(f"ERROR: command '{command}' did not log via {error.function}")
        ret.returncode = 1

    return ret


def pil4dfs_cmd(dfuse, cmd):
    """Run a command under the interception library pil4dfs
    """
    my_env = get_base_env()
    prefix = f'dnt_dfuse_pil4dfs_{get_inc_id()}_'
    with tempfile.NamedTemporaryFile(prefix=prefix, suffix='.log', delete=False) as log_file:
        log_name = log_file.name
    my_env['DAOS_AGENT_DRPC_DIR'] = dfuse._daos.agent_dir
    my_env['D_IL_REPORT'] = 'true'
    my_env['LD_PRELOAD'] = join(dfuse.conf['PREFIX'], 'lib64', 'libpil4dfs.so')
    ret = subprocess.run(cmd, stderr=subprocess.PIPE, env=my_env, check=False)
    print(f'Logged pil4dfs to {log_name}')
    print(ret)

    try:
        log_test(dfuse.conf, log_name, check_read=False, check_write=False,
                 check_fstat=False, check_summary=True)
        assert ret.returncode == 0
    except NLTestFail as error:
        command = ' '.join(cmd)
        print(f"ERROR: command '{command}' did not log via {error.function}")
        ret.returncode = 1

    return ret


class ValgrindHelper():
    """Class for running valgrind commands

    This helps setup the command line required, and
    performs log modification after the fact to assist
    Jenkins in locating the source code.
    """

    def __init__(self, conf, logid=None):

        # Set this to False to disable valgrind, which will run faster.
        self.conf = conf
        self.use_valgrind = True
        self.full_check = True
        self._xml_file = None
        self._logid = logid

        src_dir = os.path.realpath(os.path.dirname(os.path.dirname(os.path.abspath(__file__))))
        self.src_dir = f'{src_dir}/'

    def get_cmd_prefix(self):
        """Return the command line prefix"""
        if not self.use_valgrind:
            return []

        if not self._logid:
            self._logid = get_inc_id()

        with tempfile.NamedTemporaryFile(prefix=f'dnt.{self._logid}.', dir='.',
                                         suffix='.memcheck', delete=False) as log_file:
            self._xml_file = log_file.name

        cmd = ['valgrind',
               f'--xml-file={self._xml_file}',
               '--xml=yes',
               '--fair-sched=yes',
               '--gen-suppressions=all',
               '--error-exitcode=42']

        if self.full_check:
            cmd.extend(['--leak-check=full', '--show-leak-kinds=all'])
        else:
            cmd.append('--leak-check=no')

        src_suppression_file = join('src', 'cart', 'utils', 'memcheck-cart.supp')
        if os.path.exists(src_suppression_file):
            cmd.append(f'--suppressions={src_suppression_file}')
        else:
            cmd.append(f"--suppressions={join(self.conf['PREFIX'], 'etc', 'memcheck-cart.supp')}")

        return cmd

    def convert_xml(self):
        """Modify the xml file"""
        if not self.use_valgrind:
            return
        with open(self._xml_file, 'r') as fd:
            with open(f'{self._xml_file}.xml', 'w') as ofd:
                for line in fd:
                    if self.src_dir in line:
                        ofd.write(line.replace(self.src_dir, ''))
                    else:
                        ofd.write(line)
        os.unlink(self._xml_file)


class DFuse():
    """Manage a dfuse instance"""

    instance_num = 0

    def __init__(self, daos, conf, pool=None, container=None, mount_path=None, uns_path=None,
                 caching=True, wbcache=True, multi_user=False):
        if mount_path:
            self.dir = mount_path
        else:
            self.dir = tempfile.mkdtemp(dir=conf.dfuse_parent_dir, prefix='dfuse_mount.')
        self.pool = pool
        self.uns_path = uns_path
        self.container = container
        if isinstance(pool, DaosPool):
            self.pool = pool.id()
        if isinstance(container, DaosCont):
            self.container = container.id()
            self.pool = container.pool.id()
        self.conf = conf
        self.multi_user = multi_user
        self.cores = daos.dfuse_cores
        self._daos = daos
        self.caching = caching
        self.wbcache = wbcache
        self.use_valgrind = True
        self._sp = None
        self.log_flush = False
        self.log_mask = None
        self.log_file = None

        self.valgrind = None
        if not os.path.exists(self.dir):
            os.mkdir(self.dir)

    def __str__(self):

        if self._sp:
            running = 'running'
        else:
            running = 'not running'

        return f'DFuse instance at {self.dir} ({running})'

    def start(self, v_hint=None, single_threaded=False, use_oopt=False):
        """Start a dfuse instance"""
        dfuse_bin = join(self.conf['PREFIX'], 'bin', 'dfuse')

        pre_inode = os.stat(self.dir).st_ino

        my_env = get_base_env()

        if self.conf.args.dfuse_debug:
            my_env['D_LOG_MASK'] = self.conf.args.dfuse_debug

        if self.log_flush:
            my_env['D_LOG_FLUSH'] = 'DEBUG'

        if v_hint is None:
            v_hint = get_inc_id()

        prefix = f'dnt_dfuse_{v_hint}_'
        with tempfile.NamedTemporaryFile(prefix=prefix, suffix='.log', delete=False) as log_file:
            self.log_file = log_file.name

        my_env['D_LOG_FILE'] = self.log_file
        my_env['DAOS_AGENT_DRPC_DIR'] = self._daos.agent_dir
        if self.log_mask:
            my_env['D_LOG_MASK'] = self.log_mask
        if self.conf.args.dtx == 'yes':
            my_env['DFS_USE_DTX'] = '1'

        self.valgrind = ValgrindHelper(self.conf, v_hint)
        if self.conf.args.memcheck == 'no':
            self.valgrind.use_valgrind = False

        if not self.use_valgrind:
            self.valgrind.use_valgrind = False

        if self.cores:
            cmd = ['numactl', '--physcpubind', f'0-{self.cores - 1}']
        else:
            cmd = []

        cmd.extend(self.valgrind.get_cmd_prefix())

        cmd.extend([dfuse_bin, '--mountpoint', self.dir, '--foreground'])

        if self.multi_user:
            cmd.append('--multi-user')

        if single_threaded:
            cmd.append('--singlethread')

        if not self.caching:
            cmd.append('--disable-caching')
        else:
            if not self.wbcache:
                cmd.append('--disable-wb-cache')

        if self.uns_path:
            cmd.extend(['--path', self.uns_path])

        if use_oopt:
            if self.pool:
                if self.container:
                    cmd.extend(['-o', f'pool={self.pool},container={self.container}'])
                else:
                    cmd.extend(['-o', f'pool={self.pool}'])

        else:
            if self.pool:
                cmd.extend(['--pool', self.pool])
            if self.container:
                cmd.extend(['--container', self.container])

        print(f"Running {' '.join(cmd)}")
        # pylint: disable-next=consider-using-with
        self._sp = subprocess.Popen(cmd, env=my_env)
        print(f'Started dfuse at {self.dir}')
        print(f'Log file is {self.log_file}')

        total_time = 0
        while os.stat(self.dir).st_ino == pre_inode:
            print('Dfuse not started, waiting...')
            try:
                ret = self._sp.wait(timeout=1)
                print(f'dfuse command exited with {ret}')
                self._sp = None
                if os.path.exists(self.log_file):
                    log_test(self.conf, self.log_file)
                os.rmdir(self.dir)
                raise NLTestFail('dfuse died waiting for start')
            except subprocess.TimeoutExpired:
                pass
            total_time += 1
            if total_time > 60:
                raise NLTestFail('Timeout starting dfuse')

        self._daos.add_fuse(self)

    def _close_files(self):
        work_done = False
        for fname in os.listdir('/proc/self/fd'):
            try:
                tfile = os.readlink(join('/proc/self/fd', fname))
            except FileNotFoundError:
                continue
            if tfile.startswith(self.dir):
                print(f'closing file {tfile}')
                os.close(int(fname))
                work_done = True
        return work_done

    def __del__(self):
        if self._sp:
            self.stop()

    def stop(self):
        """Stop a previously started dfuse instance"""
        fatal_errors = False
        if not self._sp:
            return fatal_errors

        print('Stopping fuse')
        ret = umount(self.dir)
        if ret:
            umount(self.dir, background=True)
            self._close_files()
            time.sleep(2)
            umount(self.dir)

        run_leak_test = True
        try:
            ret = self._sp.wait(timeout=20)
            print(f'rc from dfuse {ret}')
            if ret == 42:
                self.conf.wf.add_test_case(str(self), failure='valgrind errors', output=ret)
                self.conf.valgrind_errors = True
            elif ret != 0:
                fatal_errors = True
        except subprocess.TimeoutExpired:
            print('Timeout stopping dfuse')
            self._sp.send_signal(signal.SIGTERM)
            fatal_errors = True
            run_leak_test = False
        self._sp = None
        log_test(self.conf, self.log_file, show_memleaks=run_leak_test)

        # Finally, modify the valgrind xml file to remove the
        # prefix to the src dir.
        self.valgrind.convert_xml()
        os.rmdir(self.dir)
        self._daos.remove_fuse(self)
        return fatal_errors

    def wait_for_exit(self):
        """Wait for dfuse to exit"""
        ret = self._sp.wait()
        print(f'rc from dfuse {ret}')
        self._sp = None
        log_test(self.conf, self.log_file)

        # Finally, modify the valgrind xml file to remove the
        # prefix to the src dir.
        self.valgrind.convert_xml()
        os.rmdir(self.dir)


def assert_file_size_fd(fd, size):
    """Verify the file size is as expected"""
    my_stat = os.fstat(fd)
    print(f'Checking file size is {size} {my_stat.st_size}')
    assert my_stat.st_size == size


def assert_file_size(ofd, size):
    """Verify the file size is as expected"""
    assert_file_size_fd(ofd.fileno(), size)


def import_daos(server, conf):
    """Return a handle to the pydaos module"""
    pydir = f'python{sys.version_info.major}.{sys.version_info.minor}'

    sys.path.append(join(conf['PREFIX'], 'lib64', pydir, 'site-packages'))

    os.environ['DD_MASK'] = 'all'
    os.environ['DD_SUBSYS'] = 'all'
    os.environ['D_LOG_MASK'] = 'DEBUG'
    os.environ['FI_UNIVERSE_SIZE'] = '128'
    os.environ['DAOS_AGENT_DRPC_DIR'] = server.agent_dir

    daos = __import__('pydaos')
    return daos


class DaosCmdReturn():
    """Class to enable pretty printing of daos output"""

    def __init__(self):
        self.rc = None
        self.valgrind = []
        self.cmd = []

    def __getattr__(self, item):
        return getattr(self.rc, item)

    def __str__(self):
        if not self.rc:
            return 'daos_command_return, process not yet run'
        command = ' '.join(self.cmd)
        output = f"CompletedDaosCommand(cmd='{command}')"
        output += f'\nReturncode is {self.rc.returncode}'
        if self.valgrind:
            command = ' '.join(self.valgrind)
            output += f"\nProcess ran under valgrind with '{command}'"
        try:
            output += '\njson output:\n' + pprint.PrettyPrinter().pformat(self.rc.json)
        except AttributeError:
            for line in self.rc.stdout.splitlines():
                output += f'\nstdout: {line}'

        for line in self.rc.stderr.splitlines():
            output += f'\nstderr: {line}'
        return output


def run_daos_cmd(conf,
                 cmd,
                 show_stdout=False,
                 valgrind=True,
                 log_check=True,
                 use_json=False,
                 log_mask=None,
                 cwd=None):
    """Run a DAOS command

    Run a command, returning what subprocess.run() would.

    Enable logging, and valgrind for the command.

    if prefix is set to False do not run a DAOS command, but instead run what's
    provided, however run it under the IL.
    """
    dcr = DaosCmdReturn()
    valgrind_hdl = ValgrindHelper(conf)

    if conf.args.memcheck == 'no':
        valgrind = False

    if not valgrind:
        valgrind_hdl.use_valgrind = False

    exec_cmd = valgrind_hdl.get_cmd_prefix()
    dcr.valgrind = list(exec_cmd)
    daos_cmd = [join(conf['PREFIX'], 'bin', 'daos')]
    if use_json:
        daos_cmd.append('--json')
    daos_cmd.extend(cmd)
    dcr.cmd = daos_cmd
    exec_cmd.extend(daos_cmd)

    cmd_env = get_base_env()
    if not log_check:
        del cmd_env['DD_MASK']
        del cmd_env['DD_SUBSYS']
        del cmd_env['D_LOG_MASK']

    with tempfile.NamedTemporaryFile(prefix=f'dnt_cmd_{get_inc_id()}_',
                                     suffix='.log',
                                     dir=conf.tmp_dir,
                                     delete=False) as log_file:
        log_name = log_file.name
        cmd_env['D_LOG_FILE'] = log_name

    cmd_env['DAOS_AGENT_DRPC_DIR'] = conf.agent_dir

    if log_mask:
        cmd_env['D_LOG_MASK'] = log_mask
    rc = subprocess.run(exec_cmd, stdout=subprocess.PIPE, stderr=subprocess.PIPE,
                        env=cmd_env, check=False, cwd=cwd)

    if rc.stderr != b'':
        print('Stderr from command')
        print(rc.stderr.decode('utf-8').strip())

    if show_stdout and rc.stdout != b'':
        print(rc.stdout.decode('utf-8').strip())

    show_memleaks = True

    # A negative return code means the process exited with a signal so do not
    # check for memory leaks in this case as it adds noise, right when it's
    # least wanted.
    if rc.returncode < 0:
        show_memleaks = False

    rc.fi_loc = log_test(conf, log_name, show_memleaks=show_memleaks)
    valgrind_hdl.convert_xml()
    # If there are valgrind errors here then mark them for later reporting but
    # do not abort.  This allows a full-test run to report all valgrind issues
    # in a single test run.
    if valgrind_hdl.use_valgrind and rc.returncode == 42:
        print("Valgrind errors detected")
        print(rc)
        conf.wf.add_test_case(' '.join(cmd), failure='valgrind errors', output=rc)
        conf.valgrind_errors = True
        rc.returncode = 0
    if use_json:
        rc.json = json.loads(rc.stdout.decode('utf-8'))
    dcr.rc = rc
    return dcr


# pylint: disable-next=too-many-arguments
def create_cont(conf, pool=None, ctype=None, label=None, path=None, oclass=None, dir_oclass=None,
                file_oclass=None, hints=None, valgrind=False, log_check=True, cwd=None):
    """Use 'daos' command to create a new container.

    Args:
        conf (NLTConf): NLT configuration object.
        pool (DaosPool or str, optional): Pool to create container in.
              Not required when path is set.
        ctype (str, optional): Container type.
        label (str, optional): Container label.
        path (str, optional): Path to use when creating container.
        oclass (str, optional): object class to use.
        dir_oclass (str, optional): directory object class to use.
        file_oclass (str, optional): file object class to use.
        hints (str, optional): Container hints.
        valgrind (bool, optional): Whether to run command under valgrind.  Defaults to True.
        log_check (bool, optional): Whether to run log analysis to check for leaks.
        cwd (str, optional): Path to run daos command from.

    Returns:
        DaosCont: Newly created container as DaosCont object.
    """
    cmd = ['container', 'create']

    if not path:
        assert isinstance(pool, DaosPool)

    if pool:
        cmd.append(pool.id())

    if label:
        cmd.append(label)

    if path:
        cmd.extend(['--path', path])
        ctype = 'POSIX'

    if ctype:
        cmd.extend(['--type', ctype])

    if oclass:
        cmd.extend(['--oclass', oclass])

    if dir_oclass:
        cmd.extend(['--dir-oclass', dir_oclass])

    if file_oclass:
        cmd.extend(['--file-oclass', file_oclass])

    if hints:
        cmd.extend(['--hints', hints])

    def _create_cont():
        """Helper function for create_cont"""
        rc = run_daos_cmd(conf, cmd, use_json=True, log_check=log_check, valgrind=valgrind,
                          cwd=cwd)
        print(rc)
        return rc

    rc = _create_cont()

    if rc.returncode == 1 and \
       rc.json['error'] == 'failed to create container: DER_EXIST(-1004): Entity already exists':

        # If a path is set DER_EXIST may refer to the path, not a container so do not attempt to
        # remove and retry in this case.
        if path is None:
            destroy_container(conf, pool, label)
            rc = _create_cont()

    assert rc.returncode == 0, rc
    if label:
        assert label == rc.json['response']['container_label']
    else:
        assert 'container_label' not in rc.json['response'].keys()
    return DaosCont(rc.json['response']['container_uuid'], label, pool=pool)


def destroy_container(conf, pool, container, valgrind=True, log_check=True):
    """Destroy a container"""
    if isinstance(pool, DaosPool):
        pool = pool.id()
    if isinstance(container, DaosCont):
        container = container.id()
    cmd = ['container', 'destroy', pool, container]
    rc = run_daos_cmd(conf, cmd, valgrind=valgrind, use_json=True, log_check=log_check)
    print(rc)
    if rc.returncode == 1 and rc.json['status'] == -1012:
        # This shouldn't happen but can on unclean shutdown, file it as a test failure so it does
        # not get lost, however destroy the container and attempt to continue.
        # DAOS-8860
        conf.wf.add_test_case(f'destroy_container_{pool}/{container}',
                              failure='Failed to destroy container',
                              output=rc)
        cmd = ['container', 'destroy', '--force', pool, container]
        rc = run_daos_cmd(conf, cmd, valgrind=valgrind, use_json=True)
        print(rc)
    assert rc.returncode == 0, rc


def check_dfs_tool_output(output, oclass, csize):
    """Verify daos fs tool output"""
    line = output.splitlines()
    dfs_attr = line[0].split()[-1]
    if oclass is not None:
        if dfs_attr != oclass:
            return False
    dfs_attr = line[1].split()[-1]
    if csize is not None:
        if dfs_attr != csize:
            return False
    return True


def needs_dfuse(method):
    """Decorator function for starting dfuse under posix_tests class

    Runs every test twice, once with caching enabled, and once with
    caching disabled.
    """
    @functools.wraps(method)
    def _helper(self):
        if self.call_index == 0:
            caching = True
            self.needs_more = True
            self.test_name = f'{method.__name__}_with_caching'
        else:
            caching = False

        self.dfuse = DFuse(self.server,
                           self.conf,
                           caching=caching,
                           container=self.container)
        self.dfuse.start(v_hint=self.test_name)
        try:
            rc = method(self)
        finally:
            if self.dfuse.stop():
                self.fatal_errors = True
        return rc

    return _helper


# pylint: disable-next=invalid-name
class needs_dfuse_with_opt():
    """Decorator class for starting dfuse under posix_tests class

    By default runs the method twice, once with caching and once without, however can be
    configured to behave differently.  Interacts with the run_posix_tests._run_test() method
    to achieve this.
    """

    # pylint: disable=too-few-public-methods

    def __init__(self, caching=None, wbcache=True, single_threaded=False):
        self.caching = caching
        self.wbcache = wbcache
        self.single_threaded = single_threaded

    def __call__(self, method):
        """Wrapper function"""
        @functools.wraps(method)
        def _helper(obj):

            caching = self.caching
            if caching is None:
                if obj.call_index == 0:
                    caching = True
                    obj.needs_more = True
                    obj.test_name = f'{method.__name__}_with_caching'
                else:
                    caching = False

            obj.dfuse = DFuse(obj.server,
                              obj.conf,
                              caching=caching,
                              wbcache=self.wbcache,
                              container=obj.container)
            obj.dfuse.start(v_hint=method.__name__, single_threaded=self.single_threaded)
            try:
                rc = method(obj)
            finally:
                if obj.dfuse.stop():
                    obj.fatal_errors = True
            return rc
        return _helper


class PrintStat():
    """Class for nicely showing file 'stat' data, similar to ls -l"""

    headers = ['uid', 'gid', 'size', 'mode', 'filename']

    def __init__(self, filename=None):
        # Setup the object, and maybe add some data to it.
        self._stats = []
        if filename:
            self.add(filename)

    def add(self, filename, attr=None, show_dir=False):
        """Add an entry to be displayed"""
        if attr is None:
            attr = os.stat(filename)

        self._stats.append([attr.st_uid,
                            attr.st_gid,
                            attr.st_size,
                            stat.filemode(attr.st_mode),
                            filename])

        if show_dir:
            tab = '.' * len(filename)
            for fname in os.listdir(filename):
                self.add(join(tab, fname), attr=os.stat(join(filename, fname)))

    def __str__(self):
        return tabulate.tabulate(self._stats, self.headers)


# This is test code where methods are tests, so we want to have lots of them.
class PosixTests():
    """Class for adding standalone unit tests"""

    # pylint: disable=too-many-public-methods
    def __init__(self, server, conf, pool=None):
        self.server = server
        self.conf = conf
        self.pool = pool
        self.container = None
        self.container_label = None
        self.dfuse = None
        self.fatal_errors = False

        # Ability to invoke each method multiple times, call_index is set to
        # 0 for each test method, if the method requires invoking a second time
        # (for example to re-run with caching) then it should set needs_more
        # to true, and it will be invoked with a greater value for call_index
        # self.test_name will be set automatically, but can be modified by
        # constructors, see @needs_dfuse for where this is used.
        self.call_index = 0
        self.needs_more = False
        self.test_name = ''

    @staticmethod
    def fail():
        """Mark a test method as failed"""
        raise NLTestFail

    @staticmethod
    def _check_dirs_equal(expected, dir_name):
        """Verify that the directory contents are as expected

        Takes a list of expected files, and a directory name.
        """
        files = sorted(os.listdir(dir_name))

        expected = sorted(expected)

        print(f'Comparing real vs expected contents of {dir_name}')
        exp = ','.join(expected)
        print(f'expected: "{exp}"')
        act = ','.join(files)
        print(f'actual:   "{act}"')

        assert files == expected

    def test_cont_list(self):
        """Test daos container list"""
        rc = run_daos_cmd(self.conf, ['container', 'list', self.pool.id()])
        print(rc)
        assert rc.returncode == 0, rc

        rc = run_daos_cmd(self.conf, ['container', 'list', self.pool.id()], use_json=True)
        print(rc)
        assert rc.returncode == 0, rc

    @needs_dfuse_with_opt(caching=False)
    def test_oclass(self):
        """Test container object class options"""
        container = create_cont(self.conf, self.pool, ctype="POSIX", label='oclass_test',
                                oclass='S1', dir_oclass='S2', file_oclass='S4')
        run_daos_cmd(self.conf,
                     ['container', 'query',
                      self.pool.id(), container.id()],
                     show_stdout=True)

        dfuse = DFuse(self.server, self.conf, container=container)
        dfuse.use_valgrind = False
        dfuse.start()

        dir1 = join(dfuse.dir, 'd1')
        os.mkdir(dir1)
        file1 = join(dir1, 'f1')
        with open(file1, 'w') as ofd:
            ofd.write('hello')

        cmd = ['fs', 'get-attr', '--path', dir1]
        print('get-attr of ' + dir1)
        rc = run_daos_cmd(self.conf, cmd)
        assert rc.returncode == 0
        print(rc)
        output = rc.stdout.decode('utf-8')
        assert check_dfs_tool_output(output, 'S2', '1048576')

        cmd = ['fs', 'get-attr', '--path', file1]
        print('get-attr of ' + file1)
        rc = run_daos_cmd(self.conf, cmd)
        assert rc.returncode == 0
        print(rc)
        output = rc.stdout.decode('utf-8')
        assert check_dfs_tool_output(output, 'S4', '1048576')

        if dfuse.stop():
            self.fatal_errors = True

        container.destroy()

    def test_cache(self):
        """Test with caching enabled"""
        run_daos_cmd(self.conf,
                     ['container', 'query',
                      self.pool.id(), self.container.id()],
                     show_stdout=True)

        cont_attrs = {}
        cont_attrs['dfuse-attr-time'] = '2'
        cont_attrs['dfuse-dentry-time'] = '100s'
        cont_attrs['dfuse-dentry-dir-time'] = '100s'
        cont_attrs['dfuse-ndentry-time'] = '100s'

        self.container.set_attrs(cont_attrs)

        run_daos_cmd(self.conf,
                     ['container', 'get-attr',
                      self.pool.id(), self.container.id()],
                     show_stdout=True)

        dfuse = DFuse(self.server, self.conf, container=self.container)
        dfuse.start()

        print(os.listdir(dfuse.dir))

        if dfuse.stop():
            self.fatal_errors = True

    @needs_dfuse
    def test_truncate(self):
        """Test file read after truncate"""
        filename = join(self.dfuse.dir, 'myfile')

        with open(filename, 'w') as fd:
            fd.write('hello')

        os.truncate(filename, 1024 * 1024 * 4)
        with open(filename, 'r') as fd:
            data = fd.read(5)
            print(f'_{data}_')
            assert data == 'hello'

    @needs_dfuse
    def test_cont_info(self):
        """Check that daos container info and fs get-attr works on container roots"""

        def _check_cmd(check_path):
            rc = run_daos_cmd(self.conf,
                              ['container', 'query', '--path', check_path],
                              use_json=True)
            print(rc)
            assert rc.returncode == 0, rc
            rc = run_daos_cmd(self.conf,
                              ['fs', 'get-attr', '--path', check_path],
                              use_json=True)
            print(rc)
            assert rc.returncode == 0, rc

        child_path = join(self.dfuse.dir, 'new_cont')
        new_cont1 = create_cont(self.conf, self.pool, path=child_path)
        print(new_cont1)

        # Check that cont create works with relative paths where there is no directory part,
        # this is important as duns inspects the path and tries to access the parent directory.
        child_path_cwd = join(self.dfuse.dir, 'new_cont_2')
        new_cont_cwd = create_cont(self.conf, self.pool, path='new_cont_2', cwd=self.dfuse.dir)
        print(new_cont_cwd)

        _check_cmd(child_path)
        _check_cmd(child_path_cwd)
        _check_cmd(self.dfuse.dir)

        # Do not destroy the new containers at this point as dfuse will be holding references.
        # new_cont.destroy()

    @needs_dfuse
    def test_read(self):
        """Test a basic read.

        Write to a file, then read from it.  With caching on dfuse won't see the read, with caching
        off dfuse will see one truncated read, then another at EOF which will return zero bytes.
        """
        file_name = join(self.dfuse.dir, 'file')
        with open(file_name, 'w') as fd:
            fd.write('test')

        with open(file_name, 'r') as fd:
            data = fd.read(16)  # Pass in a buffer size here or python will only read file size.
        print(data)
        assert data == 'test'

    def test_two_mounts(self):
        """Create two mounts, and check that a file created in one can be read from the other"""
        dfuse0 = DFuse(self.server,
                       self.conf,
                       caching=False,
                       container=self.container)
        dfuse0.start(v_hint='two_0')

        dfuse1 = DFuse(self.server,
                       self.conf,
                       caching=True,
                       container=self.container)
        dfuse1.start(v_hint='two_1')

        file0 = join(dfuse0.dir, 'file')
        with open(file0, 'w') as fd:
            fd.write('test')

        with open(join(dfuse1.dir, 'file'), 'r') as fd:
            data = fd.read()
        print(data)
        assert data == 'test'

        with open(file0, 'w') as fd:
            fd.write('test')

        if dfuse0.stop():
            self.fatal_errors = True
        if dfuse1.stop():
            self.fatal_errors = True

    @needs_dfuse
    def test_readdir_basic(self):
        """Basic readdir test.

        Call readdir on a empty directory, then populate it and call it again
        """
        dir_name = tempfile.mkdtemp(dir=self.dfuse.dir)
        files = os.listdir(dir_name)
        assert len(files) == 0

        count = 40

        for idx in range(count):
            with open(join(dir_name, f'file_{idx}'), 'w'):
                pass

        files = os.listdir(dir_name)
        assert len(files) == count

    @needs_dfuse
    def test_readdir_30(self):
        """Test reading a directory with 30 entries"""
        self.readdir_test(30)

    def readdir_test(self, count, test_all=False):
        """Run a rudimentary readdir test"""
        wide_dir = tempfile.mkdtemp(dir=self.dfuse.dir)
        start = time.time()
        for idx in range(count):
            with open(join(wide_dir, f'file_{idx}'), 'w'):
                pass
            if test_all:
                files = os.listdir(wide_dir)
                assert len(files) == idx + 1
        duration = time.time() - start
        rate = count / duration
        print(f'Created {count} files in {duration:.1f} seconds rate {rate:.1f}')
        print('Listing dir contents')
        start = time.time()
        files = os.listdir(wide_dir)
        duration = time.time() - start
        rate = count / duration
        print(f'Listed {count} files in {duration:.1f} seconds rate {rate:.1f}')
        print(files)
        print(len(files))
        assert len(files) == count
        print('Listing dir contents again')
        start = time.time()
        files = os.listdir(wide_dir)
        duration = time.time() - start
        print(f'Listed {count} files in {duration:.1f} seconds rate {count / duration:.1f}')
        print(files)
        print(len(files))
        assert len(files) == count
        files = []
        start = time.time()
        with os.scandir(wide_dir) as entries:
            for entry in entries:
                files.append(entry.name)
        duration = time.time() - start
        print(f'Scanned {count} files in {duration:.1f} seconds rate {count / duration:.1f}')
        print(files)
        print(len(files))
        assert len(files) == count

        files = []
        files2 = []
        start = time.time()
        with os.scandir(wide_dir) as entries:
            with os.scandir(wide_dir) as second:
                for entry in entries:
                    files.append(entry.name)
                for entry in second:
                    files2.append(entry.name)
        duration = time.time() - start
        print(f'Double scanned {count} files in {duration:.1f} seconds rate {count / duration:.1f}')
        print(files)
        print(len(files))
        assert len(files) == count
        print(files2)
        print(len(files2))
        assert len(files2) == count

    @needs_dfuse
    def test_readdir_hard(self):
        """Run a parallel readdir test.

        Open a directory twice, read from the 1st one once, then read the entire directory from
        the second handle.  This tests dfuse in-memory caching.
        """
        test_dir = join(self.dfuse.dir, 'test_dir')
        os.mkdir(test_dir)
        count = 140
        src_files = set()
        for idx in range(count):
            fname = f'file_{idx}'
            src_files.add(fname)
            with open(join(test_dir, fname), 'w'):
                pass

        files = []
        files2 = []
        with os.scandir(test_dir) as entries:
            with os.scandir(test_dir) as second:
                files2.append(next(second).name)
                for entry in entries:
                    files.append(entry.name)
                    assert len(files) < count + 2
                for entry in second:
                    files2.append(entry.name)
                    assert len(files2) < count + 2

        print('Reads are from list 2, 1, 1, 2.')
        print(files)
        print(files2)
        assert files == files2, 'inconsistent file names'
        assert len(files) == count, 'incoorect file count'
        assert set(files) == src_files, 'incorrect file names'

    @needs_dfuse
    def test_readdir_cache_short(self):
        """Run a parallel readdir test.

        This differs from readdir_hard in that the directory is smaller so dfuse will return
        it in one go.  The memory management in dfuse is different in this case so add another
        test for memory leaks.
        """
        test_dir = join(self.dfuse.dir, 'test_dir')
        os.mkdir(test_dir)
        count = 5
        for idx in range(count):
            with open(join(test_dir, f'file_{idx}'), 'w'):
                pass

        files = []
        files2 = []
        with os.scandir(test_dir) as entries:
            with os.scandir(test_dir) as second:
                files2.append(next(second).name)
                for entry in entries:
                    files.append(entry.name)
                for entry in second:
                    files2.append(entry.name)

        print('Reads are from list 2, 1, 1, 2.')
        print(files)
        print(files2)
        assert files == files2
        assert len(files) == count

    @needs_dfuse
    def test_readdir_unlink(self):
        """Test readdir where a entry is removed mid read

        Populate a directory, read the contents to know the order, then unlink a file and re-read
        to verify the file is missing.  If doing the unlink during read then the kernel cache
        will include the unlinked file so do not check for this behavior.
        """
        test_dir = join(self.dfuse.dir, 'test_dir')
        os.mkdir(test_dir)
        count = 50
        for idx in range(count):
            with open(join(test_dir, f'file_{idx}'), 'w'):
                pass

        files = []
        with os.scandir(test_dir) as entries:
            for entry in entries:
                files.append(entry.name)

        os.unlink(join(test_dir, files[-2]))

        post_files = []
        with os.scandir(test_dir) as entries:
            for entry in entries:
                post_files.append(entry.name)

        print(files)
        print(post_files)
        assert len(files) == count
        assert len(post_files) == len(files) - 1
        assert post_files == files[:-2] + [files[-1]]

    @needs_dfuse_with_opt(single_threaded=True, caching=True)
    def test_single_threaded(self):
        """Test single-threaded mode"""
        self.readdir_test(10)

    @needs_dfuse
    def test_open_replaced(self):
        """Test that fstat works on file clobbered by rename"""
        fname = join(self.dfuse.dir, 'unlinked')
        newfile = join(self.dfuse.dir, 'unlinked2')
        with open(fname, 'w') as ofd:
            with open(newfile, 'w') as nfd:
                nfd.write('hello')
            print(os.fstat(ofd.fileno()))
            os.rename(newfile, fname)
            print(os.fstat(ofd.fileno()))
            ofd.close()

    @needs_dfuse
    def test_open_rename(self):
        """Check that fstat() on renamed files works as expected"""
        fname = join(self.dfuse.dir, 'unlinked')
        newfile = join(self.dfuse.dir, 'unlinked2')
        with open(fname, 'w') as ofd:
            pre = os.fstat(ofd.fileno())
            print(pre)
            os.rename(fname, newfile)
            print(os.fstat(ofd.fileno()))
            os.stat(newfile)
            post = os.fstat(ofd.fileno())
            print(post)
            assert pre.st_ino == post.st_ino

    @needs_dfuse
    def test_open_unlinked(self):
        """Test that fstat works on unlinked file"""
        fname = join(self.dfuse.dir, 'unlinked')
        with open(fname, 'w') as ofd:
            print(os.fstat(ofd.fileno()))
            os.unlink(fname)
            print(os.fstat(ofd.fileno()))

    @needs_dfuse
    def test_chown_self(self):
        """Test that a file can be chowned to the current user, but not to other users"""
        fname = join(self.dfuse.dir, 'new_file')
        with open(fname, 'w') as fd:
            os.chown(fd.fileno(), os.getuid(), -1)
            os.chown(fd.fileno(), -1, os.getgid())

            # Chgrp to root, should fail but will likely be refused by the kernel.
            try:
                os.chown(fd.fileno(), -1, 1)
                assert False
            except PermissionError:
                pass
            except OSError as error:
                if error.errno != errno.ENOTSUP:
                    raise

            # Chgrp to another group which this process is in, should work for all groups.
            groups = os.getgroups()
            print(groups)
            for group in groups:
                os.chown(fd.fileno(), -1, group)

    @needs_dfuse
    def test_symlink_broken(self):
        """Check that broken symlinks work"""
        src_link = join(self.dfuse.dir, 'source')

        os.symlink('target', src_link)
        entry = os.listdir(self.dfuse.dir)
        print(entry)
        assert len(entry) == 1
        assert entry[0] == 'source'
        os.lstat(src_link)

        try:
            os.stat(src_link)
            assert False
        except FileNotFoundError:
            pass

    @needs_dfuse
    def test_symlink_rel(self):
        """Check that relative symlinks work"""
        src_link = join(self.dfuse.dir, 'source')

        os.symlink('../target', src_link)
        entry = os.listdir(self.dfuse.dir)
        print(entry)
        assert len(entry) == 1
        assert entry[0] == 'source'
        os.lstat(src_link)

        try:
            os.stat(src_link)
            assert False
        except FileNotFoundError:
            pass

    @needs_dfuse
    def test_il_cat(self):
        """Quick check for the interception library"""
        fname = join(self.dfuse.dir, 'file')
        with open(fname, 'w'):
            pass

        check_fstat = True
        if self.dfuse.caching:
            check_fstat = False

        rc = il_cmd(self.dfuse,
                    ['cat', fname],
                    check_write=False,
                    check_fstat=check_fstat)
        assert rc.returncode == 0

    @needs_dfuse_with_opt(caching=False)
    def test_il(self):
        """Run a basic interception library test"""
        # Sometimes the write can be cached in the kernel and the cp will not read any data so
        # do not run this test with caching on.

        create_and_read_via_il(self.dfuse, self.dfuse.dir)

        sub_cont_dir = join(self.dfuse.dir, 'child')
        create_cont(self.conf, path=sub_cont_dir)

        # Create a file natively.
        file = join(self.dfuse.dir, 'file')
        with open(file, 'w') as fd:
            fd.write('Hello')
        # Copy it across containers.
        ret = il_cmd(self.dfuse, ['cp', file, sub_cont_dir])
        assert ret.returncode == 0

        # Copy it within the container.
        child_dir = join(self.dfuse.dir, 'new_dir')
        os.mkdir(child_dir)
        il_cmd(self.dfuse, ['cp', file, child_dir])
        assert ret.returncode == 0

        # Copy something into a container
        ret = il_cmd(self.dfuse, ['cp', '/bin/bash', sub_cont_dir], check_read=False)
        assert ret.returncode == 0
        # Read it from within a container
        ret = il_cmd(self.dfuse, ['md5sum', join(sub_cont_dir, 'bash')],
                     check_read=False, check_write=False, check_fstat=False)
        assert ret.returncode == 0
        ret = il_cmd(self.dfuse, ['dd',
                                  f'if={join(sub_cont_dir, "bash")}',
                                  f'of={join(sub_cont_dir, "bash_copy")}',
                                  'iflag=direct',
                                  'oflag=direct',
                                  'bs=128k'],
                     check_fstat=False)
        assert ret.returncode == 0

    @needs_dfuse
    def test_pil4dfs(self):
        """Run a basic interception library test for libpil4dfs.so"""

        # Create a file natively.
        file1 = join(self.dfuse.dir, 'file1')
        with open(file1, 'w') as fd:
            fd.write('Hello World!')

        # Copy a file.
        file2 = join(self.dfuse.dir, 'file2')
        ret = pil4dfs_cmd(self.dfuse, ['cp', file1, file2])
        assert ret.returncode == 0

        # Read a file with cat.
        ret = pil4dfs_cmd(self.dfuse, ['cat', file2])
        assert ret.returncode == 0

        # touch a file.
        file3 = join(self.dfuse.dir, 'file3')
        ret = pil4dfs_cmd(self.dfuse, ['touch', file3])
        assert ret.returncode == 0

        # create a dir.
        dir1 = join(self.dfuse.dir, 'dir1')
        ret = pil4dfs_cmd(self.dfuse, ['mkdir', dir1])
        assert ret.returncode == 0

        # find to list all files/dirs.
        ret = pil4dfs_cmd(self.dfuse, ['find', self.dfuse.dir])
        assert ret.returncode == 0

        # remove a file.
        ret = pil4dfs_cmd(self.dfuse, ['rm', file3])
        assert ret.returncode == 0

        # rm a dir with a file and a symlink
        file4 = join(self.dfuse.dir, 'dir1/file4')
        ret = pil4dfs_cmd(self.dfuse, ['touch', file4])
        assert ret.returncode == 0
        link1 = join(self.dfuse.dir, 'dir1/link1')
        ret = pil4dfs_cmd(self.dfuse, ['ln', '-s', file4, link1])
        assert ret.returncode == 0
        ret = pil4dfs_cmd(self.dfuse, ['rm', '-Rf', dir1])
        assert ret.returncode == 0

    @needs_dfuse
    def test_xattr(self):
        """Perform basic tests with extended attributes"""
        new_file = join(self.dfuse.dir, 'attr_file')
        with open(new_file, 'w') as fd:

            xattr.set(fd, 'user.mine', 'init_value')
            # This should fail as a security test.
            try:
                xattr.set(fd, 'user.dfuse.ids', b'other_value')
                assert False
            except PermissionError:
                pass

            try:
                xattr.set(fd, 'user.dfuse', b'other_value')
                assert False
            except PermissionError:
                pass

            xattr.set(fd, 'user.Xfuse.ids', b'other_value')
            for (key, value) in xattr.get_all(fd):
                print(f'xattr is {key}:{value}')

    @needs_dfuse_with_opt(wbcache=True, caching=True)
    def test_stat_before_open(self):
        """Run open/close in a loop on the same file

        This only runs a reproducer, it does not trawl the logs to ensure the feature is working
        """
        test_file = join(self.dfuse.dir, 'test_file')
        with open(test_file, 'w'):
            pass

        for _ in range(100):
            with open(test_file, 'r'):
                pass

    @needs_dfuse
    def test_chmod(self):
        """Test that chmod works on file"""
        fname = join(self.dfuse.dir, 'testfile')
        with open(fname, 'w'):
            pass

        modes = [stat.S_IRUSR | stat.S_IWUSR | stat.S_IXUSR,
                 stat.S_IRUSR]

        for mode in modes:
            os.chmod(fname, mode)
            attr = os.stat(fname)
            assert stat.S_IMODE(attr.st_mode) == mode

    @needs_dfuse
    def test_fchmod_replaced(self):
        """Test that fchmod works on file clobbered by rename"""
        fname = join(self.dfuse.dir, 'unlinked')
        newfile = join(self.dfuse.dir, 'unlinked2')
        e_mode = stat.S_IRUSR | stat.S_IWUSR | stat.S_IXUSR
        with open(fname, 'w') as ofd:
            with open(newfile, 'w') as nfd:
                nfd.write('hello')
            print(os.stat(fname))
            print(os.stat(newfile))
            os.chmod(fname, stat.S_IRUSR | stat.S_IWUSR)
            os.chmod(newfile, e_mode)
            print(os.stat(fname))
            print(os.stat(newfile))
            os.rename(newfile, fname)
            # This should fail, because the file has been deleted.
            try:
                os.fchmod(ofd.fileno(), stat.S_IRUSR)
                print(os.fstat(ofd.fileno()))
                self.fail()
            except FileNotFoundError:
                print('Failed to fchmod() replaced file')
        new_file = os.stat(fname)
        assert stat.S_IMODE(new_file.st_mode) == e_mode

    @needs_dfuse
    def test_uns_create(self):
        """Simple test to create a container using a path in dfuse"""
        path = join(self.dfuse.dir, 'mycont')
        create_cont(self.conf, path=path)
        stbuf = os.stat(path)
        print(stbuf)
        assert stbuf.st_ino < 100
        print(os.listdir(path))

    @needs_dfuse
    def test_uns_link(self):
        """Simple test to create a container then create a path for it in dfuse"""
        container1 = create_cont(self.conf, self.pool, ctype="POSIX", label='mycont_uns_link1')
        cmd = ['cont', 'query', self.pool.id(), container1.id()]
        rc = run_daos_cmd(self.conf, cmd)
        assert rc.returncode == 0

        container2 = create_cont(self.conf, self.pool, ctype="POSIX", label='mycont_uns_link2')
        cmd = ['cont', 'query', self.pool.id(), container2.id()]
        rc = run_daos_cmd(self.conf, cmd)
        assert rc.returncode == 0

        path = join(self.dfuse.dir, 'uns_link1')
        cmd = ['cont', 'link', self.pool.id(), 'mycont_uns_link1', '--path', path]
        rc = run_daos_cmd(self.conf, cmd)
        assert rc.returncode == 0
        stbuf = os.stat(path)
        print(stbuf)
        assert stbuf.st_ino < 100
        print(os.listdir(path))
        cmd = ['cont', 'destroy', '--path', path]
        rc = run_daos_cmd(self.conf, cmd)

        path = join(self.dfuse.dir, 'uns_link2')
        cmd = ['cont', 'link', self.pool.id(), container2.id(), '--path', path]
        rc = run_daos_cmd(self.conf, cmd)
        assert rc.returncode == 0
        stbuf = os.stat(path)
        print(stbuf)
        assert stbuf.st_ino < 100
        print(os.listdir(path))
        cmd = ['cont', 'destroy', '--path', path]
        rc = run_daos_cmd(self.conf, cmd)

    @needs_dfuse
    def test_rename_clobber(self):
        """Test that rename clobbers files correctly

        use rename to delete a file, but where the kernel is aware of a different file.
        Create a filename to be clobbered and stat it.
        Create a file to copy over.
        Start a second dfuse instance and overwrite the original file with a new name.
        Perform a rename on the first dfuse.

        This should clobber a file, but not the one that the kernel is expecting, although it will
        do a lookup of the destination filename before the rename.

        Inspection of the logs is required to verify what is happening here which is beyond the
        scope of this test, however this does execute the code-paths and ensures that all refs
        are correctly updated.

        """
        # Create all three files in the dfuse instance we're checking.
        for index in range(3):
            with open(join(self.dfuse.dir, f'file.{index}'), 'w') as fd:
                fd.write('test')

        # Start another dfuse instance to move the files around without the kernel knowing.
        dfuse = DFuse(self.server,
                      self.conf,
                      container=self.container,
                      caching=False)
        dfuse.start(v_hint='rename_other')

        print(os.listdir(self.dfuse.dir))
        print(os.listdir(dfuse.dir))

        # Rename file 1 to file 2 in the background, this will remove file 2
        os.rename(join(dfuse.dir, 'file.1'), join(dfuse.dir, 'file.2'))

        # Rename file 0 to file 2 in the test dfuse.  Here the kernel thinks it's clobbering
        # file 2 but it's really clobbering file 1, although it will stat() file 2 before the
        # operation so may have the correct data.
        # Dfuse should return file 1 for the details of what has been deleted.
        os.rename(join(self.dfuse.dir, 'file.0'), join(self.dfuse.dir, 'file.2'))

        if dfuse.stop():
            self.fatal_errors = True

    @needs_dfuse
    def test_rename(self):
        """Test that tries various rename scenarios"""

        def _go(root):
            dfd = os.open(root, os.O_RDONLY)

            try:
                # Test renaming a file into a directory.
                pre_fname = join(root, 'file')
                with open(pre_fname, 'w') as fd:
                    fd.write('test')
                dname = join(root, 'dir')
                os.mkdir(dname)
                post_fname = join(dname, 'file')
                # os.rename and 'mv' have different semantics, use mv here which will put the file
                # in the directory.
                subprocess.run(['mv', pre_fname, dname], check=True)
                self._check_dirs_equal(['file'], dname)

                os.unlink(post_fname)
                os.rmdir('dir', dir_fd=dfd)

                # Test renaming a file over a directory.
                pre_fname = join(root, 'file')
                with open(pre_fname, 'w') as fd:
                    fd.write('test')
                dname = join(root, 'dir')
                os.mkdir(dname)
                post_fname = join(dname, 'file')
                # Try os.rename here, which we expect to fail.
                try:
                    os.rename(pre_fname, dname)
                    self.fail()
                except IsADirectoryError:
                    pass
                os.unlink(pre_fname)
                os.rmdir('dir', dir_fd=dfd)

                # Check renaming a file over a file.
                for index in range(2):
                    with open(join(root, f'file.{index}'), 'w') as fd:
                        fd.write('test')

                print(os.listdir(dfd))
                os.rename('file.0', 'file.1', src_dir_fd=dfd, dst_dir_fd=dfd)

                self._check_dirs_equal(['file.1'], root)
                os.unlink('file.1', dir_fd=dfd)

                # dir onto file.
                dname = join(root, 'dir')
                os.mkdir(dname)
                fname = join(root, 'file')
                with open(fname, 'w') as fd:
                    fd.write('test')
                try:
                    os.rename(dname, fname)
                    self.fail()
                except NotADirectoryError:
                    pass
                os.unlink('file', dir_fd=dfd)
                os.rmdir('dir', dir_fd=dfd)

                # Now check for dir rename into other dir though mv.
                src_dir = join(root, 'src')
                dst_dir = join(root, 'dst')
                os.mkdir(src_dir)
                os.mkdir(dst_dir)
                subprocess.run(['mv', src_dir, dst_dir], check=True)
                self._check_dirs_equal(['dst'], root)
                self._check_dirs_equal(['src'], join(root, 'dst'))
                os.rmdir(join(dst_dir, 'src'))
                os.rmdir(dst_dir)

                # Check for dir rename over other dir though python, in this case it should clobber
                # the target directory.
                for index in range(2):
                    os.mkdir(join(root, f'dir.{index}'))
                os.rename('dir.0', 'dir.1', src_dir_fd=dfd, dst_dir_fd=dfd)
                self._check_dirs_equal(['dir.1'], root)
                self._check_dirs_equal([], join(root, 'dir.1'))
                os.rmdir(join(root, 'dir.1'))
                for index in range(2):
                    with open(join(root, f'file.{index}'), 'w') as fd:
                        fd.write('test')
                os.rename('file.0', 'file.1', src_dir_fd=dfd, dst_dir_fd=dfd)
                self._check_dirs_equal(['file.1'], root)
                os.unlink('file.1', dir_fd=dfd)

                # Rename a dir over another, where the target is not empty.
                dst_dir = join(root, 'ddir')
                dst_file = join(dst_dir, 'file')
                os.mkdir('sdir', dir_fd=dfd)
                os.mkdir(dst_dir)
                with open(dst_file, 'w') as fd:
                    fd.write('test')
                # According to the man page this can return ENOTEMPTY or EEXIST, and /tmp is
                # returning one and dfuse the other so catch both.
                try:
                    os.rename('sdir', dst_dir, src_dir_fd=dfd)
                    self.fail()
                except FileExistsError:
                    pass
                except OSError as error:
                    assert error.errno == errno.ENOTEMPTY
                os.rmdir('sdir', dir_fd=dfd)
                os.unlink(dst_file)
                os.rmdir(dst_dir)

            finally:
                os.close(dfd)

        # Firstly validate the check
        with tempfile.TemporaryDirectory(prefix='rename_test_ref_dir.') as tmp_dir:
            _go(tmp_dir)

        _go(self.dfuse.dir)

    @needs_dfuse
    def test_complex_unlink(self):
        """Test that unlink clears file data correctly.

        Create two files, exchange them in the back-end then unlink the one.

        The kernel will be unlinking what it thinks is file 1 but it will actually be file 0.
        """
        # pylint: disable=consider-using-with

        fds = []

        # Create both files in the dfuse instance we're checking.  These files are created in
        # binary mode with buffering off so the writes are sent direct to the kernel.
        for index in range(2):
            fd = open(join(self.dfuse.dir, f'file.{index}'), 'wb', buffering=0)
            fd.write(b'test')
            fds.append(fd)

        # Start another dfuse instance to move the files around without the kernel knowing.
        dfuse = DFuse(self.server,
                      self.conf,
                      container=self.container,
                      caching=False)
        dfuse.start(v_hint='unlink')

        print(os.listdir(self.dfuse.dir))
        print(os.listdir(dfuse.dir))

        # Rename file 0 to file 0 in the background, this will remove file 1
        os.rename(join(dfuse.dir, 'file.0'), join(dfuse.dir, 'file.1'))

        # Perform the unlink, this will unlink the other file.
        os.unlink(join(self.dfuse.dir, 'file.1'))

        if dfuse.stop():
            self.fatal_errors = True

        # Finally, perform some more I/O so we can tell from the dfuse logs where the test ends and
        # dfuse teardown starts.  At this point file 1 and file 2 have been deleted.
        time.sleep(1)
        print(os.statvfs(self.dfuse.dir))

        for fd in fds:
            fd.close()

    def test_cont_rw(self):
        """Test write access to another users container"""
        dfuse = DFuse(self.server,
                      self.conf,
                      container=self.container,
                      caching=False)

        dfuse.start(v_hint='cont_rw_1')

        stat_log = PrintStat(dfuse.dir)
        testfile = join(dfuse.dir, 'testfile')
        with open(testfile, 'w') as fd:
            stat_log.add(testfile, attr=os.fstat(fd.fileno()))

        dirname = join(dfuse.dir, 'rw_dir')
        os.mkdir(dirname)

        stat_log.add(dirname)

        dir_perms = os.stat(dirname).st_mode
        base_perms = stat.S_IMODE(dir_perms)

        os.chmod(dirname, base_perms | stat.S_IWGRP | stat.S_IXGRP | stat.S_IXOTH | stat.S_IWOTH)
        stat_log.add(dirname)
        print(stat_log)

        if dfuse.stop():
            self.fatal_errors = True

        # Update container ACLs so current user has rw permissions only, the minimum required.
        rc = run_daos_cmd(self.conf, ['container',
                                      'update-acl',
                                      self.pool.id(),
                                      self.container.id(),
                                      '--entry',
                                      f'A::{os.getlogin()}@:rwta'])
        print(rc)

        # Assign the container to someone else.
        rc = run_daos_cmd(self.conf, ['container',
                                      'set-owner',
                                      self.pool.id(),
                                      self.container.id(),
                                      '--user',
                                      'root@',
                                      '--group',
                                      'root@'])
        print(rc)

        # Now start dfuse and access the container, see who the file is owned by.
        dfuse = DFuse(self.server,
                      self.conf,
                      container=self.container,
                      caching=False)
        dfuse.start(v_hint='cont_rw_2')

        stat_log = PrintStat()
        stat_log.add(dfuse.dir, show_dir=True)

        with open(join(dfuse.dir, 'testfile'), 'r') as fd:
            stat_log.add(join(dfuse.dir, 'testfile'), os.fstat(fd.fileno()))

        dirname = join(dfuse.dir, 'rw_dir')
        testfile = join(dirname, 'new_file')
        fd = os.open(testfile, os.O_RDWR | os.O_CREAT, mode=int('600', base=8))
        os.write(fd, b'read-only-data')
        stat_log.add(testfile, attr=os.fstat(fd))
        os.close(fd)
        print(stat_log)

        fd = os.open(testfile, os.O_RDONLY)
        # previous code was using stream/file methods and it appears that
        # file.read() (no size) is doing a fstat() and reads size + 1
        fstat_fd = os.fstat(fd)
        raw_bytes = os.read(fd, fstat_fd.st_size + 1)
        # pylint: disable=wrong-spelling-in-comment
        # Due to DAOS-9671 garbage can be read from still unknown reason.
        # So remove asserts and do not run Unicode codec to avoid
        # exceptions for now ... This allows to continue testing permissions.
        if raw_bytes != b'read-only-data':
            print('Check kernel data')
        # data = raw_bytes.decode('utf-8', 'ignore')
        # assert data == 'read-only-data'
        # print(data)
        os.close(fd)

        if dfuse.stop():
            self.fatal_errors = True

    @needs_dfuse
    def test_complex_rename(self):
        """Test for rename semantics

        Check that that rename is correctly updating the dfuse data for the moved file.

        # Create a file, read/write to it.
        # Check fstat works.
        # Rename it from the back-end
        # Check fstat - it should not work.
        # Rename the file into a new directory, this should allow the kernel to 'find' the file
        # again and update the name/parent.
        # check fstat works.
        """
        fname = join(self.dfuse.dir, 'file')
        with open(fname, 'w') as ofd:
            print(os.fstat(ofd.fileno()))

            dfuse = DFuse(self.server,
                          self.conf,
                          container=self.container,
                          caching=False)
            dfuse.start(v_hint='rename')

            os.mkdir(join(dfuse.dir, 'step_dir'))
            os.mkdir(join(dfuse.dir, 'new_dir'))
            os.rename(join(dfuse.dir, 'file'), join(dfuse.dir, 'step_dir', 'file-new'))

            # This should fail, because the file has been deleted.
            try:
                print(os.fstat(ofd.fileno()))
                self.fail()
            except FileNotFoundError:
                print('Failed to fstat() replaced file')

            os.rename(join(self.dfuse.dir, 'step_dir', 'file-new'),
                      join(self.dfuse.dir, 'new_dir', 'my-file'))

            print(os.fstat(ofd.fileno()))

        if dfuse.stop():
            self.fatal_errors = True

    def test_cont_ro(self):
        """Test access to a read-only container"""
        # Update container ACLs so current user has 'rta' permissions only, the minimum required.
        rc = run_daos_cmd(self.conf, ['container',
                                      'update-acl',
                                      self.pool.id(),
                                      self.container.id(),
                                      '--entry',
                                      f'A::{os.getlogin()}@:rta'])
        print(rc)
        assert rc.returncode == 0

        # Assign the container to someone else.
        rc = run_daos_cmd(self.conf, ['container',
                                      'set-owner',
                                      self.pool.id(),
                                      self.container.id(),
                                      '--user',
                                      'root@'])
        print(rc)
        assert rc.returncode == 0

        # Now start dfuse and access the container, this should require read-only opening.
        dfuse = DFuse(self.server,
                      self.conf,
                      pool=self.pool.id(),
                      container=self.container,
                      caching=False)
        dfuse.start(v_hint='cont_ro')
        print(os.listdir(dfuse.dir))

        try:
            with open(join(dfuse.dir, 'testfile'), 'w') as fd:
                print(fd)
            assert False
        except PermissionError:
            pass

        if dfuse.stop():
            self.fatal_errors = True

    @needs_dfuse
    def test_chmod_ro(self):
        """Test that chmod and fchmod work correctly with files created read-only

        DAOS-6238
        """
        path = self.dfuse.dir
        fname = join(path, 'test_file1')
        ofd = os.open(fname, os.O_CREAT | os.O_RDONLY | os.O_EXCL)
        print(os.stat(fname))
        os.close(ofd)
        os.chmod(fname, stat.S_IRUSR)
        new_stat = os.stat(fname)
        print(new_stat)
        assert stat.S_IMODE(new_stat.st_mode) == stat.S_IRUSR

        fname = join(path, 'test_file2')
        ofd = os.open(fname, os.O_CREAT | os.O_RDONLY | os.O_EXCL)
        print(os.stat(fname))
        os.fchmod(ofd, stat.S_IRUSR)
        os.close(ofd)
        new_stat = os.stat(fname)
        print(new_stat)
        assert stat.S_IMODE(new_stat.st_mode) == stat.S_IRUSR

    def test_with_path(self):
        """Test that dfuse starts with path option."""
        tmp_dir = tempfile.mkdtemp()

        cont_path = join(tmp_dir, 'my-cont')
        create_cont(self.conf, self.pool, path=cont_path)

        dfuse = DFuse(self.server,
                      self.conf,
                      caching=True,
                      uns_path=cont_path)
        dfuse.start(v_hint='with_path')

        # Simply write a file.  This will fail if dfuse isn't backed via
        # a container.
        file = join(dfuse.dir, 'file')
        with open(file, 'w') as fd:
            fd.write('test')

        if dfuse.stop():
            self.fatal_errors = True

    def test_uns_basic(self):
        """Create a UNS entry point and access it via both entry point and path"""
        pool = self.pool.uuid
        container = self.container
        server = self.server
        conf = self.conf

        # Start dfuse on the container.
        dfuse = DFuse(server, conf, container=container, caching=False)
        dfuse.start('uns-0')

        # Create a new container within it using UNS
        uns_path = join(dfuse.dir, 'ep0')
        print('Inserting entry point')
        uns_container = create_cont(conf, pool=self.pool, path=uns_path)
        print(os.stat(uns_path))
        print(os.listdir(dfuse.dir))

        # Verify that it exists.
        run_container_query(conf, uns_path)

        # Make a directory in the new container itself, and query that.
        child_path = join(uns_path, 'child')
        os.mkdir(child_path)
        run_container_query(conf, child_path)
        if dfuse.stop():
            self.fatal_errors = True

        print('Trying UNS')
        dfuse = DFuse(server, conf, caching=False)
        dfuse.start('uns-1')

        # List the root container.
        print(os.listdir(join(dfuse.dir, pool, container.uuid)))

        # Now create a UNS link from the 2nd container to a 3rd one.
        uns_path = join(dfuse.dir, pool, container.uuid, 'ep0', 'ep')
        second_path = join(dfuse.dir, pool, uns_container.uuid)

        # Make a link within the new container.
        print('Inserting entry point')
        uns_container_2 = create_cont(conf, pool=self.pool, path=uns_path)

        # List the root container again.
        print(os.listdir(join(dfuse.dir, pool, container.uuid)))

        # List the 2nd container.
        files = os.listdir(second_path)
        print(files)
        # List the target container through UNS.
        print(os.listdir(uns_path))
        direct_stat = os.stat(join(second_path, 'ep'))
        uns_stat = os.stat(uns_path)
        print(direct_stat)
        print(uns_stat)
        assert uns_stat.st_ino == direct_stat.st_ino

        third_path = join(dfuse.dir, pool, uns_container_2.uuid)
        third_stat = os.stat(third_path)
        print(third_stat)
        assert third_stat.st_ino == direct_stat.st_ino

        if dfuse.stop():
            self.fatal_errors = True
        print('Trying UNS with previous cont')
        dfuse = DFuse(server, conf, caching=False)
        dfuse.start('uns-3')

        second_path = join(dfuse.dir, pool, uns_container.uuid)
        uns_path = join(dfuse.dir, pool, container.uuid, 'ep0', 'ep')
        files = os.listdir(second_path)
        print(files)
        print(os.listdir(uns_path))

        direct_stat = os.stat(join(second_path, 'ep'))
        uns_stat = os.stat(uns_path)
        print(direct_stat)
        print(uns_stat)
        assert uns_stat.st_ino == direct_stat.st_ino
        if dfuse.stop():
            self.fatal_errors = True

    def test_dfuse_dio_off(self):
        """Test for dfuse with no caching options, but direct-io disabled"""
        self.container.set_attrs({'dfuse-direct-io-disable': 'on'})
        dfuse = DFuse(self.server,
                      self.conf,
                      caching=True,
                      container=self.container)

        dfuse.start(v_hint='dio_off')

        print(os.listdir(dfuse.dir))

        fname = join(dfuse.dir, 'test_file3')
        with open(fname, 'w') as ofd:
            ofd.write('hello')

        if dfuse.stop():
            self.fatal_errors = True

    def test_dfuse_oopt(self):
        """Test dfuse with -opool=,container= options as used by fstab"""
        dfuse = DFuse(self.server, self.conf, container=self.container)

        dfuse.start(use_oopt=True)

        if dfuse.stop():
            self.fatal_errors = True

        dfuse = DFuse(self.server, self.conf, pool=self.pool.uuid)

        dfuse.start(use_oopt=True)

        if dfuse.stop():
            self.fatal_errors = True

        dfuse = DFuse(self.server, self.conf, pool=self.pool.label)

        dfuse.start(use_oopt=True)

        if dfuse.stop():
            self.fatal_errors = True

        dfuse = DFuse(self.server, self.conf)

        dfuse.start(use_oopt=True)

        if dfuse.stop():
            self.fatal_errors = True

    @needs_dfuse_with_opt(caching=False)
    def test_daos_fs_tool(self):
        """Create a UNS entry point"""
        dfuse = self.dfuse
        pool = self.pool.uuid
        conf = self.conf

        # Create a new container within it using UNS
        uns_path = join(dfuse.dir, 'ep1')
        print('Inserting entry point')
        uns_container = create_cont(conf, pool=self.pool, path=uns_path)

        print(os.stat(uns_path))
        print(os.listdir(dfuse.dir))

        # Verify that it exists.
        run_container_query(conf, uns_path)

        # Make a directory in the new container itself, and query that.
        dir1 = join(uns_path, 'd1')
        os.mkdir(dir1)
        run_container_query(conf, dir1)

        # Create a file in dir1
        file1 = join(dir1, 'f1')
        with open(file1, 'w'):
            pass

        # Run a command to get attr of new dir and file
        cmd = ['fs', 'get-attr', '--path', dir1]
        print('get-attr of d1')
        rc = run_daos_cmd(conf, cmd)
        assert rc.returncode == 0
        print(f'rc is {rc}')
        output = rc.stdout.decode('utf-8')
        assert check_dfs_tool_output(output, 'S1', '1048576')

        # run same command using pool, container, dfs-path, and dfs-prefix
        cmd = ['fs', 'get-attr', pool, uns_container.id(), '--dfs-path', dir1,
               '--dfs-prefix', uns_path]
        print('get-attr of d1')
        rc = run_daos_cmd(conf, cmd)
        assert rc.returncode == 0
        print(f'rc is {rc}')
        output = rc.stdout.decode('utf-8')
        assert check_dfs_tool_output(output, 'S1', '1048576')

        # run same command using pool, container, dfs-path
        cmd = ['fs', 'get-attr', pool, uns_container.id(), '--dfs-path', '/d1']
        print('get-attr of d1')
        rc = run_daos_cmd(conf, cmd)
        assert rc.returncode == 0
        print(f'rc is {rc}')
        output = rc.stdout.decode('utf-8')
        assert check_dfs_tool_output(output, 'S1', '1048576')

        cmd = ['fs', 'get-attr', '--path', file1]
        print('get-attr of d1/f1')
        rc = run_daos_cmd(conf, cmd)
        assert rc.returncode == 0
        print(f'rc is {rc}')
        output = rc.stdout.decode('utf-8')
        # SX is not deterministic, so don't check it here
        assert check_dfs_tool_output(output, None, '1048576')

        # Run a command to change attr of dir1
        cmd = ['fs', 'set-attr', '--path', dir1, '--oclass', 'S2',
               '--chunk-size', '16']
        print('set-attr of d1')
        rc = run_daos_cmd(conf, cmd)
        assert rc.returncode == 0
        print(f'rc is {rc}')

        # Run a command to change attr of file1, should fail
        cmd = ['fs', 'set-attr', '--path', file1, '--oclass', 'S2',
               '--chunk-size', '16']
        print('set-attr of f1')
        rc = run_daos_cmd(conf, cmd)
        print(f'rc is {rc}')
        assert rc.returncode != 0

        # Run a command to create new file with set-attr
        file2 = join(dir1, 'f2')
        cmd = ['fs', 'set-attr', '--path', file2, '--oclass', 'S1']
        print('set-attr of f2')
        rc = run_daos_cmd(conf, cmd)
        assert rc.returncode == 0
        print(f'rc is {rc}')

        # Run a command to get attr of dir and file2
        cmd = ['fs', 'get-attr', '--path', dir1]
        print('get-attr of d1')
        rc = run_daos_cmd(conf, cmd)
        assert rc.returncode == 0
        print(f'rc is {rc}')
        output = rc.stdout.decode('utf-8')
        assert check_dfs_tool_output(output, 'S2', '16')

        cmd = ['fs', 'get-attr', '--path', file2]
        print('get-attr of d1/f2')
        rc = run_daos_cmd(conf, cmd)
        assert rc.returncode == 0
        print(f'rc is {rc}')
        output = rc.stdout.decode('utf-8')
        assert check_dfs_tool_output(output, 'S1', '16')

    def test_cont_copy(self):
        """Verify that copying into a container works"""
        # pylint: disable=consider-using-with

        # Create a temporary directory, with one file into it and copy it into
        # the container.  Check the return-code only, do not verify the data.
        # tempfile() will remove the directory on completion.
        src_dir = tempfile.TemporaryDirectory(prefix='copy_src_',)
        with open(join(src_dir.name, 'file'), 'w') as ofd:
            ofd.write('hello')
        os.symlink('file', join(src_dir.name, 'file_s'))
        cmd = ['filesystem',
               'copy',
               '--src',
               src_dir.name,
               '--dst',
               f'daos://{self.pool.uuid}/{self.container}']
        rc = run_daos_cmd(self.conf, cmd, use_json=True)
        print(rc)

        data = rc.json
        assert data['status'] == 0, rc
        assert data['error'] is None, rc
        assert data['response'] is not None, rc
        assert data['response']['copy_stats']['num_dirs'] == 1
        assert data['response']['copy_stats']['num_files'] == 1
        assert data['response']['copy_stats']['num_links'] == 1

    def test_cont_clone(self):
        """Verify that cloning a container works

        This extends cont_copy, to also clone it afterwards.
        """
        # pylint: disable=consider-using-with

        # Create a temporary directory, with one file into it and copy it into
        # the container.  Check the return code only, do not verify the data.
        # tempfile() will remove the directory on completion.
        src_dir = tempfile.TemporaryDirectory(prefix='copy_src_',)
        with open(join(src_dir.name, 'file'), 'w') as ofd:
            ofd.write('hello')

        cmd = ['filesystem',
               'copy',
               '--src',
               src_dir.name,
               '--dst',
               f'daos://{self.pool.uuid}/{self.container.id()}']
        rc = run_daos_cmd(self.conf, cmd, use_json=True)
        print(rc)

        data = rc.json
        assert data['status'] == 0, rc
        assert data['error'] is None, rc
        assert data['response'] is not None, rc

        # Now create a container uuid and do an object based copy.
        # The daos command will create the target container on demand.
        cmd = ['container',
               'clone',
               '--src',
               f'daos://{self.pool.uuid}/{self.container.id()}',
               '--dst',
               f'daos://{self.pool.uuid}/']
        rc = run_daos_cmd(self.conf, cmd, use_json=True)
        print(rc)

        data = rc.json
        assert data['status'] == 0, rc
        assert data['error'] is None, rc
        assert data['response'] is not None, rc

        destroy_container(self.conf, self.pool.id(), data['response']['dst_cont'])

    def test_dfuse_perms(self):
        """Test permissions caching for DAOS-12577"""
        cache_time = 10

        cont_attrs = {}
        cont_attrs['dfuse-data-cache'] = False
        cont_attrs['dfuse-attr-time'] = cache_time
        cont_attrs['dfuse-dentry-time'] = cache_time
        cont_attrs['dfuse-ndentry-time'] = cache_time

        self.container.set_attrs(cont_attrs)

        dfuse = DFuse(self.server, self.conf, container=self.container, wbcache=False)

        side_dfuse = DFuse(self.server, self.conf, container=self.container, wbcache=False)

        dfuse.start(v_hint='perms')
        side_dfuse.start(v_hint='perms_side')

        test_file = join(dfuse.dir, 'test-file')
        side_test_file = join(side_dfuse.dir, 'test-file')

        # Create a file.
        with open(test_file, 'w') as fd:
            fd.write('data')

        # Read it through both.
        with open(test_file, 'r') as fd:
            data = fd.read()
            if data != 'data':
                print('Check kernel data')
        with open(side_test_file, 'r') as fd:
            data = fd.read()
            if data != 'data':
                print('Check kernel data')

        # Remove all permissions on the file.
        print(os.stat(side_test_file))
        os.chmod(side_test_file, 0)
        print(os.stat(side_test_file))

        # Read it through the second channel.
        try:
            with open(side_test_file, 'r') as fd:
                data = fd.read()
                assert False
        except PermissionError:
            pass

        # Read it through first instance, this should work as the contents are cached.
        with open(test_file, 'r') as fd:
            data = fd.read()
            if data != 'data':
                print('Check kernel data')

        # Let the cache expire.
        time.sleep(cache_time * 2)

        try:
            with open(side_test_file, 'r') as fd:
                data = fd.read()
                assert False
        except PermissionError:
            pass

        # Read it through the first dfuse, this should now fail as the cache has expired.
        try:
            with open(test_file, 'r') as fd:
                data = fd.read()
                assert False
        except PermissionError:
            pass

        if dfuse.stop():
            self.fatal_errors = True

        if side_dfuse.stop():
            self.fatal_errors = True

    def test_daos_fs_check(self):
        """Test DAOS FS Checker"""
        # pylint: disable=too-many-branches
        # pylint: disable=too-many-statements
        dfuse = DFuse(self.server,
                      self.conf,
                      pool=self.pool.id(),
                      container=self.container,
                      caching=False)
        dfuse.log_mask = 'CRIT'
        dfuse.start(v_hint='fs_check_test')
        path = dfuse.dir
        dirname = join(path, 'test_dir')
        os.mkdir(dirname)
        fname = join(dirname, 'f1')
        with open(fname, 'w') as fd:
            fd.write('test1')

        dirname = join(path, 'test_dir/1d1/')
        os.mkdir(dirname)
        fname = join(dirname, 'f2')
        with open(fname, 'w') as fd:
            fd.write('test2')
        dirname = join(path, 'test_dir/1d2/')
        os.mkdir(dirname)
        fname = join(dirname, 'f3')
        with open(fname, 'w') as fd:
            fd.write('test3')
        dirname = join(path, 'test_dir/1d3/')
        os.mkdir(dirname)
        fname = join(dirname, 'f4')
        with open(fname, 'w') as fd:
            fd.write('test4')

        dirname = join(path, 'test_dir/1d1/2d1/')
        os.mkdir(dirname)
        fname = join(dirname, 'f5')
        with open(fname, 'w') as fd:
            fd.write('test5')
        dirname = join(path, 'test_dir/1d1/2d2/')
        os.mkdir(dirname)
        fname = join(dirname, 'f6')
        with open(fname, 'w') as fd:
            fd.write('test6')
        dirname = join(path, 'test_dir/1d1/2d3/')
        os.mkdir(dirname)
        fname = join(dirname, 'f7')
        with open(fname, 'w') as fd:
            fd.write('test7')

        dirname = join(path, 'test_dir/1d2/2d4/')
        os.mkdir(dirname)
        fname = join(dirname, 'f8')
        with open(fname, 'w') as fd:
            fd.write('test8')
        dirname = join(path, 'test_dir/1d2/2d5/')
        os.mkdir(dirname)
        fname = join(dirname, 'f9')
        with open(fname, 'w') as fd:
            fd.write('test9')
        dirname = join(path, 'test_dir/1d2/2d6/')
        os.mkdir(dirname)
        fname = join(dirname, 'f10')
        with open(fname, 'w') as fd:
            fd.write('test10')

        dirname = join(path, 'test_dir/1d3/2d7/')
        os.mkdir(dirname)
        fname = join(dirname, 'f11')
        with open(fname, 'w') as fd:
            fd.write('test11')
        dirname = join(path, 'test_dir/1d3/2d8/')
        os.mkdir(dirname)
        fname = join(dirname, 'f12')
        with open(fname, 'w') as fd:
            fd.write('test12')
        dirname = join(path, 'test_dir/1d3/2d9/')
        os.mkdir(dirname)
        fname = join(dirname, 'f13')
        with open(fname, 'w') as fd:
            fd.write('test13')

        dirname2 = join(path, 'test_dir2')
        dirname = join(path, 'test_dir')
        shutil.copytree(dirname, dirname2)

        # punch a few directories and files
        daos_mw_fi = join(self.conf['PREFIX'], 'lib/daos/TESTING/tests/', 'daos_mw_fi')
        cmd_env = get_base_env()
        cmd_env['DAOS_AGENT_DRPC_DIR'] = self.conf.agent_dir

        dir1 = join(path, 'test_dir/')
        dir_list = os.listdir(dir1)
        nr_entries = len(dir_list)
        if nr_entries != 4:
            raise NLTestFail('Wrong number of entries')

        cmd = [daos_mw_fi, self.pool.id(), self.container.id(), "punch_entry", "/test_dir/1d1/"]
        print(cmd)
        rc = subprocess.run(cmd, stdout=subprocess.PIPE, stderr=subprocess.PIPE,
                            env=cmd_env, check=False, cwd=dfuse.dir)
        if rc.stderr != b'':
            print('Stderr from command')
            print(rc.stderr.decode('utf-8').strip())
        if rc.stdout != b'':
            print(rc.stdout.decode('utf-8').strip())

        dir_list = os.listdir(dir1)
        nr_entries = len(dir_list)
        if nr_entries != 3:
            raise NLTestFail('Wrong number of entries')

        cmd = [daos_mw_fi, self.pool.id(), self.container.id(), "punch_entry", "/test_dir"]
        print(cmd)
        rc = subprocess.run(cmd, stdout=subprocess.PIPE, stderr=subprocess.PIPE,
                            env=cmd_env, check=False, cwd=dfuse.dir)
        if rc.stderr != b'':
            print('Stderr from command')
            print(rc.stderr.decode('utf-8').strip())
        if rc.stdout != b'':
            print(rc.stdout.decode('utf-8').strip())
        assert rc.returncode == 0

        # run the checker while dfuse is still mounted (should fail - EX open)
        cmd = ['fs', 'check', self.pool.id(), self.container.id(), '--flags', 'print', '--dir-name',
               'lf1']
        rc = run_daos_cmd(self.conf, cmd, log_mask='CRIT')
        print(rc)
        assert rc.returncode != 0
        output = rc.stderr.decode('utf-8')
        line = output.splitlines()
        if line[-1] != 'ERROR: daos: failed fs check: errno 16 (Device or resource busy)':
            raise NLTestFail('daos fs check should fail with EBUSY')

        # stop dfuse
        if dfuse.stop():
            self.fatal_errors = True

        # fs check with relink should find the 2 leaked directories.
        # Everything under them should be relinked but not reported as leaked.
        cmd = ['fs', 'check', self.pool.id(), self.container.id(), '--flags', 'print,relink',
               '--dir-name', 'lf1']
        rc = run_daos_cmd(self.conf, cmd)
        print(rc)
        assert rc.returncode == 0
        output = rc.stdout.decode('utf-8')
        line = output.splitlines()
        if line[-1] != 'Number of Leaked OIDs in Namespace = 2':
            raise NLTestFail('Wrong number of Leaked OIDs')

        # run again to check nothing is detected
        cmd = ['fs', 'check', self.pool.id(), self.container.id(), '--flags', 'print,relink']
        rc = run_daos_cmd(self.conf, cmd)
        print(rc)
        assert rc.returncode == 0
        output = rc.stdout.decode('utf-8')
        line = output.splitlines()
        if line[-1] != 'Number of Leaked OIDs in Namespace = 0':
            raise NLTestFail('Wrong number of Leaked OIDs')

        # remount dfuse
        dfuse = DFuse(self.server,
                      self.conf,
                      pool=self.pool.id(),
                      container=self.container,
                      caching=False)
        dfuse.log_mask = 'CRIT'
        dfuse.start(v_hint='fs_check_test')
        path = dfuse.dir

        dir1 = join(path, 'lost+found/lf1/')
        dir_list = os.listdir(dir1)
        nr_entries = len(dir_list)
        if nr_entries != 2:
            raise NLTestFail('Wrong number of entries')
        nr_entries = 0
        file_nr = 0
        dir_nr = 0
        for entry in dir_list:
            if os.path.isdir(os.path.join(dir1, entry)):
                nr_entries += 1
                for root, dirs, files in os.walk(os.path.join(dir1, entry)):
                    for name in files:
                        print(os.path.join(root, name))
                        file_nr += 1
                    for name in dirs:
                        print(os.path.join(root, name))
                        dir_nr += 1
        if nr_entries != 2:
            raise NLTestFail('Wrong number of leaked directory OIDS')
        if file_nr != 13:
            raise NLTestFail('Wrong number of sub-files in lost+found')
        if dir_nr != 11:
            raise NLTestFail('Wrong number of sub-directories in lost+found')

        # punch the test_dir2 object.
        # this makes test_dir2 an empty dir (leaking everything under it)
        cmd = [daos_mw_fi, self.pool.id(), self.container.id(), "punch_obj", "/test_dir2"]
        print(cmd)
        rc = subprocess.run(cmd, stdout=subprocess.PIPE, stderr=subprocess.PIPE,
                            env=cmd_env, check=False, cwd=dfuse.dir)
        if rc.stderr != b'':
            print('Stderr from command')
            print(rc.stderr.decode('utf-8').strip())
        if rc.stdout != b'':
            print(rc.stdout.decode('utf-8').strip())
        assert rc.returncode == 0

        # stop dfuse
        if dfuse.stop():
            self.fatal_errors = True

        # fs check with relink should find 3 leaked dirs and 1 leaked file that were directly under
        # test_dir2. Everything under those leaked dirs are relinked but not reported as leaked.
        cmd = ['fs', 'check', self.pool.id(), self.container.id(), '--flags', 'print,relink',
               '--dir-name', 'lf2']
        rc = run_daos_cmd(self.conf, cmd)
        print(rc)
        assert rc.returncode == 0
        output = rc.stdout.decode('utf-8')
        line = output.splitlines()
        if line[-1] != 'Number of Leaked OIDs in Namespace = 4':
            raise NLTestFail('Wrong number of Leaked OIDs')

        # run again to check nothing is detected
        cmd = ['fs', 'check', self.pool.id(), self.container.id(), '--flags', 'print,relink']
        rc = run_daos_cmd(self.conf, cmd)
        print(rc)
        assert rc.returncode == 0
        output = rc.stdout.decode('utf-8')
        line = output.splitlines()
        if line[-1] != 'Number of Leaked OIDs in Namespace = 0':
            raise NLTestFail('Wrong number of Leaked OIDs')

        # remount dfuse
        dfuse = DFuse(self.server,
                      self.conf,
                      pool=self.pool.id(),
                      container=self.container,
                      caching=False)
        dfuse.log_mask = 'CRIT'
        dfuse.start(v_hint='fs_check_test')
        path = dfuse.dir

        dir2 = join(path, 'lost+found/lf2/')
        dir_list = os.listdir(dir2)
        nr_entries = len(dir_list)
        if nr_entries != 4:
            raise NLTestFail('Wrong number of entries')
        file_nr = 0
        dir_nr = 0
        for root, dirs, files in os.walk(dir2):
            for name in files:
                print(os.path.join(root, name))
                file_nr += 1
            for name in dirs:
                print(os.path.join(root, name))
                dir_nr += 1
        if file_nr != 13:
            raise NLTestFail('Wrong number of sub-files in lost+found')
        if dir_nr != 12:
            raise NLTestFail('Wrong number of sub-directories in lost+found')

        # stop dfuse
        if dfuse.stop():
            self.fatal_errors = True

    def test_daos_fs_fix(self):
        """Test DAOS FS Fix Tool"""

        dfuse = DFuse(self.server,
                      self.conf,
                      pool=self.pool.id(),
                      container=self.container,
                      caching=False)
        dfuse.log_mask = 'CRIT'
        dfuse.start(v_hint='fs_fix_test')
        path = dfuse.dir
        dirname = join(path, 'test_dir')
        os.mkdir(dirname)

        fname1 = join(dirname, 'f1')
        with open(fname1, 'w') as fd:
            fd.write('test1')
        fname2 = join(dirname, 'f2')
        with open(fname2, 'w') as fd:
            fd.write('test2')

        dirname1 = join(path, 'test_dir/1d1/')
        os.mkdir(dirname1)
        fname3 = join(dirname1, 'f3')
        with open(fname3, 'w') as fd:
            fd.write('test3')
        dirname2 = join(path, 'test_dir/1d2/')
        os.mkdir(dirname2)
        fname4 = join(dirname2, 'f4')
        with open(fname4, 'w') as fd:
            fd.write('test4')

        # start corrupting things
        daos_mw_fi = join(self.conf['PREFIX'], 'lib/daos/TESTING/tests/', 'daos_mw_fi')
        cmd_env = get_base_env()
        cmd_env['DAOS_AGENT_DRPC_DIR'] = self.conf.agent_dir
        cmd = [daos_mw_fi, self.pool.id(), self.container.id(), "corrupt_entry", "/test_dir/f1"]
        print(cmd)
        rc = subprocess.run(cmd, stdout=subprocess.PIPE, stderr=subprocess.PIPE,
                            env=cmd_env, check=False, cwd=dfuse.dir)
        assert rc.returncode == 0
        cmd = [daos_mw_fi, self.pool.id(), self.container.id(), "corrupt_entry", "/test_dir/1d1/f3"]
        print(cmd)
        rc = subprocess.run(cmd, stdout=subprocess.PIPE, stderr=subprocess.PIPE,
                            env=cmd_env, check=False, cwd=dfuse.dir)
        assert rc.returncode == 0
        cmd = [daos_mw_fi, self.pool.id(), self.container.id(), "corrupt_entry", "/test_dir/1d2"]
        print(cmd)
        rc = subprocess.run(cmd, stdout=subprocess.PIPE, stderr=subprocess.PIPE,
                            env=cmd_env, check=False, cwd=dfuse.dir)
        assert rc.returncode == 0

        # try to read from corrupted entries. all should fail
        try:
            with open(fname1, 'r'):
                assert False
        except OSError as error:
            assert error.errno == errno.EINVAL

        try:
            with open(fname3, 'r'):
                assert False
        except OSError as error:
            assert error.errno == errno.EINVAL

        try:
            dir_list = os.listdir(dirname2)
            assert False
        except OSError as error:
            assert error.errno == errno.EINVAL

        # fix corrupted entries while dfuse is running - should fail
        cmd = ['fs', 'fix-entry', self.pool.id(), self.container.id(), '--dfs-path', '/test_dir/f1',
               '--type', '--chunk-size', '1048576']
        rc = run_daos_cmd(self.conf, cmd, log_mask='CRIT')
        print(rc)
        assert rc.returncode != 0
        output = rc.stderr.decode('utf-8')
        line = output.splitlines()
        if line[-1] != 'ERROR: daos: failed fs fix-entry: DER_BUSY(-1012): Device or resource busy':
            raise NLTestFail('daos fs fix-entry /test_dir/f1')

        # stop dfuse
        if dfuse.stop():
            self.fatal_errors = True

        # fix corrupted entries
        cmd = ['fs', 'fix-entry', self.pool.id(), self.container.id(), '--dfs-path', '/test_dir/f1',
               '--type', '--chunk-size', '1048576']
        rc = run_daos_cmd(self.conf, cmd)
        print(rc)
        assert rc.returncode == 0
        output = rc.stdout.decode('utf-8')
        line = output.splitlines()
        if line[-1] != 'Adjusting chunk size of /test_dir/f1 to 1048576':
            raise NLTestFail('daos fs fix-entry /test_dir/f1')

        cmd = ['fs', 'fix-entry', self.pool.id(), self.container.id(), '--dfs-path',
               '/test_dir/1d1/f3', '--type', '--chunk-size', '1048576']
        rc = run_daos_cmd(self.conf, cmd)
        print(rc)
        assert rc.returncode == 0
        output = rc.stdout.decode('utf-8')
        line = output.splitlines()
        if line[-1] != 'Adjusting chunk size of /test_dir/1d1/f3 to 1048576':
            raise NLTestFail('daos fs fix-entry /test_dir/1d1/f3')

        cmd = ['fs', 'fix-entry', self.pool.id(), self.container.id(), '--dfs-path',
               '/test_dir/1d2', '--type']
        rc = run_daos_cmd(self.conf, cmd)
        print(rc)
        assert rc.returncode == 0
        output = rc.stdout.decode('utf-8')
        line = output.splitlines()
        if line[-1] != 'Setting entry type to S_IFDIR':
            raise NLTestFail('daos fs fix-entry /test_dir/1d2')

        # remount dfuse
        dfuse = DFuse(self.server,
                      self.conf,
                      pool=self.pool.id(),
                      container=self.container,
                      caching=False)
        dfuse.log_mask = 'CRIT'
        dfuse.start(v_hint='fs_fix_test')
        path = dfuse.dir
        dirname = join(path, 'test_dir')
        dirname1 = join(path, 'test_dir/1d1/')
        fname1 = join(dirname, 'f1')
        fname3 = join(dirname1, 'f3')
        dirname2 = join(path, 'test_dir/1d2/')

        # Check entries after fixing
        cmd = ['fs', 'get-attr', '--path', fname1]
        rc = run_daos_cmd(self.conf, cmd)
        assert rc.returncode == 0
        print(f'rc is {rc}')
        output = rc.stdout.decode('utf-8')
        assert check_dfs_tool_output(output, None, '1048576')
        with open(fname1, 'rb') as fd:
            data = fd.read()
            data = data.decode('utf-8-sig').strip()
            if data != 'test1':
                raise NLTestFail('/test_dir/f1 data is corrupted')

        cmd = ['fs', 'get-attr', '--path', fname3]
        rc = run_daos_cmd(self.conf, cmd)
        assert rc.returncode == 0
        print(f'rc is {rc}')
        output = rc.stdout.decode('utf-8')
        assert check_dfs_tool_output(output, None, '1048576')
        with open(fname3, 'rb') as fd:
            data = fd.read()
            data = data.decode('utf-8-sig').strip()
            if data != 'test3':
                raise NLTestFail('/test_dir/1d1/f3 data is corrupted')

        dir_list = os.listdir(dirname2)
        nr_entries = len(dir_list)
        if nr_entries != 1:
            raise NLTestFail('Wrong number of entries')

        if dfuse.stop():
            self.fatal_errors = True


class NltStdoutWrapper():
    """Class for capturing stdout from threads"""

    def __init__(self):
        self._stdout = sys.stdout
        self._outputs = {}
        sys.stdout = self

    def write(self, value):
        """Print to stdout.  If this is the main thread then print it, always save it"""
        thread = threading.current_thread()
        if not thread.daemon:
            self._stdout.write(value)
        thread_id = thread.ident
        try:
            self._outputs[thread_id] += value
        except KeyError:
            self._outputs[thread_id] = value

    def sprint(self, value):
        """Really print something to stdout"""
        self._stdout.write(value + '\n')

    def get_thread_output(self):
        """Return the stdout by the calling thread, and reset for next time"""
        thread_id = threading.get_ident()
        try:
            data = self._outputs[thread_id]
            del self._outputs[thread_id]
            return data
        except KeyError:
            return None

    def flush(self):
        """Flush"""
        self._stdout.flush()

    def __del__(self):
        sys.stdout = self._stdout


class NltStderrWrapper():
    """Class for capturing stderr from threads"""

    def __init__(self):
        self._stderr = sys.stderr
        self._outputs = {}
        sys.stderr = self

    def write(self, value):
        """Print to stderr.  Always print it, always save it"""
        thread = threading.current_thread()
        self._stderr.write(value)
        thread_id = thread.ident
        try:
            self._outputs[thread_id] += value
        except KeyError:
            self._outputs[thread_id] = value

    def get_thread_err(self):
        """Return the stderr by the calling thread, and reset for next time"""
        thread_id = threading.get_ident()
        try:
            data = self._outputs[thread_id]
            del self._outputs[thread_id]
            return data
        except KeyError:
            return None

    def flush(self):
        """Flush"""
        self._stderr.flush()

    def __del__(self):
        sys.stderr = self._stderr


def run_posix_tests(server, conf, test=None):
    """Run one or all posix tests

    Create a new container per test, to ensure that every test is
    isolated from others.
    """

    def _run_test(ptl=None, function=None, test_cb=None):
        ptl.call_index = 0
        while True:
            ptl.needs_more = False
            ptl.test_name = function
            start = time.time()
            out_wrapper.sprint(f'Calling {function}')
            print(f'Calling {function}')

            # Do this with valgrind disabled as this code is run often and valgrind has a big
            # performance impact.  There are other tests that run with valgrind enabled so this
            # should not reduce coverage.
            try:
                ptl.container = create_cont(conf,
                                            pool,
                                            ctype="POSIX",
                                            valgrind=False,
                                            log_check=False,
                                            label=function)
                ptl.container_label = function
                test_cb()
                ptl.container.destroy(valgrind=False, log_check=False)
                ptl.container = None
            except Exception as inst:
                trace = ''.join(traceback.format_tb(inst.__traceback__))
                duration = time.time() - start
                out_wrapper.sprint(f'{ptl.test_name} Failed')
                conf.wf.add_test_case(ptl.test_name,
                                      repr(inst),
                                      stdout=out_wrapper.get_thread_output(),
                                      stderr=err_wrapper.get_thread_err(),
                                      output=trace,
                                      test_class='test',
                                      duration=duration)
                raise
            duration = time.time() - start
            out_wrapper.sprint(f'Test {ptl.test_name} took {duration:.1f} seconds')
            conf.wf.add_test_case(ptl.test_name,
                                  stdout=out_wrapper.get_thread_output(),
                                  stderr=err_wrapper.get_thread_err(),
                                  test_class='test',
                                  duration=duration)
            if not ptl.needs_more:
                break
            ptl.call_index = ptl.call_index + 1

        if ptl.fatal_errors:
            pto.fatal_errors = True

    pool = server.get_test_pool_obj()

    out_wrapper = NltStdoutWrapper()
    err_wrapper = NltStderrWrapper()

    pto = PosixTests(server, conf, pool=pool)
    if test:
        function = f'test_{test}'
        obj = getattr(pto, function)

        _run_test(ptl=pto, test_cb=obj, function=function)
    else:

        threads = []

        slow_tests = ['test_readdir_25', 'test_uns_basic', 'test_daos_fs_tool']

        tests = dir(pto)
        tests.sort(key=lambda x: x not in slow_tests)

        for function in tests:
            if not function.startswith('test_'):
                continue

            ptl = PosixTests(server, conf, pool=pool)
            obj = getattr(ptl, function)
            if not callable(obj):
                continue

            thread = threading.Thread(None,
                                      target=_run_test,
                                      name=f'test {function}',
                                      kwargs={'ptl': ptl, 'test_cb': obj, 'function': function},
                                      daemon=True)
            thread.start()
            threads.append(thread)

            # Limit the number of concurrent tests, but poll all active threads so there's no
            # expectation for them to complete in order.  At the minute we only have a handful of
            # long-running tests which dominate the time, so whilst a higher value here would
            # work there's no benefit in rushing to finish the quicker tests.  The long-running
            # tests are started first.
            while len(threads) > 5:
                for thread_id in threads:
                    thread_id.join(timeout=0)
                    if thread_id.is_alive():
                        continue
                    threads.remove(thread_id)

        for thread_id in threads:
            thread_id.join()

    # Now check for running dfuse instances, there should be none at this point as all tests have
    # completed.  It's not possible to do this check as each test finishes due to the fact that
    # the tests are running in parallel.  We could revise this so there's a dfuse method on
    # posix_tests class itself if required.
    for fuse in server.fuse_procs:
        conf.wf.add_test_case('fuse leak in tests',
                              f'Test leaked dfuse instance at {fuse}',
                              test_class='test',)

    out_wrapper = None
    err_wrapper = None

    return pto.fatal_errors


def run_tests(dfuse):
    """Run some tests"""
    # pylint: disable=consider-using-with
    path = dfuse.dir

    fname = join(path, 'test_file3')

    rc = subprocess.run(['dd', 'if=/dev/zero', 'bs=16k', 'count=64',  # nosec
                         f'of={join(path, "dd_file")}'],
                        check=True)
    print(rc)
    ofd = open(fname, 'w')
    ofd.write('hello')
    print(os.fstat(ofd.fileno()))
    ofd.flush()
    print(os.stat(fname))
    assert_file_size(ofd, 5)
    ofd.truncate(0)
    assert_file_size(ofd, 0)
    ofd.truncate(1024 * 1024)
    assert_file_size(ofd, 1024 * 1024)
    ofd.truncate(0)
    ofd.seek(0)
    ofd.write('simple file contents\n')
    ofd.flush()
    assert_file_size(ofd, 21)
    print(os.fstat(ofd.fileno()))
    ofd.close()
    ret = il_cmd(dfuse, ['cat', fname], check_write=False)
    assert ret.returncode == 0
    ofd = os.open(fname, os.O_TRUNC)
    assert_file_size_fd(ofd, 0)
    os.close(ofd)
    symlink_name = join(path, 'symlink_src')
    symlink_dest = 'missing_dest'
    os.symlink(symlink_dest, symlink_name)
    assert symlink_dest == os.readlink(symlink_name)

    # Note that this doesn't test dfs because fuse will do a
    # lookup to check if the file exists rather than just trying
    # to create it.
    fname = join(path, 'test_file5')
    fd = os.open(fname, os.O_CREAT | os.O_EXCL)
    os.close(fd)
    try:
        fd = os.open(fname, os.O_CREAT | os.O_EXCL)
        os.close(fd)
        assert False
    except FileExistsError:
        pass
    os.unlink(fname)


def stat_and_check(dfuse, pre_stat):
    """Check that dfuse started"""
    post_stat = os.stat(dfuse.dir)
    if pre_stat.st_dev == post_stat.st_dev:
        raise NLTestFail('Device # unchanged')
    if post_stat.st_ino != 1:
        raise NLTestFail('Unexpected inode number')


def check_no_file(dfuse):
    """Check that a non-existent file doesn't exist"""
    try:
        os.stat(join(dfuse.dir, 'no-file'))
        raise NLTestFail('file exists')
    except FileNotFoundError:
        pass


nlt_lp = None  # pylint: disable=invalid-name
nlt_lt = None  # pylint: disable=invalid-name


def setup_log_test(conf):
    """Setup and import the log tracing code"""
    # Try and pick this up from the src tree if possible.
    file_self = os.path.dirname(os.path.abspath(__file__))
    logparse_dir = join(file_self, '../src/tests/ftest/cart/util')
    crt_mod_dir = os.path.realpath(logparse_dir)
    if crt_mod_dir not in sys.path:
        sys.path.append(crt_mod_dir)

    # Or back off to the install dir if not.
    logparse_dir = join(conf['PREFIX'], 'lib/daos/TESTING/ftest/cart')
    crt_mod_dir = os.path.realpath(logparse_dir)
    if crt_mod_dir not in sys.path:
        sys.path.append(crt_mod_dir)

    global nlt_lp  # pylint: disable=invalid-name
    global nlt_lt  # pylint: disable=invalid-name

    nlt_lp = __import__('cart_logparse')
    nlt_lt = __import__('cart_logtest')

    nlt_lt.wf = conf.wf


def log_timer(func):
    """Wrapper around the log_test function to measure how long it takes"""

    def log_timer_wrapper(*args, **kwargs):
        """Do the actual wrapping"""
        conf = args[0]
        conf.log_timer.start()
        rc = None
        try:
            rc = func(*args, **kwargs)
        finally:
            conf.log_timer.stop()
        return rc

    return log_timer_wrapper


@log_timer
def log_test(conf,
             filename,
             show_memleaks=True,
             quiet=False,
             skip_fi=False,
             leak_wf=None,
             check_read=False,
             check_write=False,
             check_fstat=False,
             check_summary=False):
    """Run the log checker on filename, logging to stdout"""
    # Check if the log file has wrapped, if it has then log parsing checks do
    # not work correctly.

    # https://stackoverflow.com/questions/1094841/get-human-readable-version-of-file-size
    def sizeof_fmt(num, suffix='B'):
        """Return size as a human readable string"""
        # pylint: disable=consider-using-f-string
        for unit in ['', 'Ki', 'Mi', 'Gi', 'Ti', 'Pi', 'Ei', 'Zi']:
            if abs(num) < 1024.0:
                return "%3.1f%s%s" % (num, unit, suffix)
            num /= 1024.0
        return "%.1f%s%s" % (num, 'Yi', suffix)

    if os.path.exists(f'{filename}.old'):
        raise NLTestFail('Log file exceeded max size')
    fstat = os.stat(filename)
    if fstat.st_size == 0:
        os.unlink(filename)
        return None
    if not quiet:
        print(f'Running log_test on {filename} {sizeof_fmt(fstat.st_size)}')

    log_iter = nlt_lp.LogIter(filename)

    # LogIter will have opened the file and seek through it as required, so start a background
    # process to compress it in parallel with the log tracing.
    conf.compress_file(filename)

    lto = nlt_lt.LogTest(log_iter, quiet=quiet)

    lto.hide_fi_calls = skip_fi

    try:
        lto.check_log_file(abort_on_warning=True,
                           show_memleaks=show_memleaks,
                           leak_wf=leak_wf)
    except nlt_lt.LogCheckError:
        pass

    if skip_fi:
        if not lto.fi_triggered:
            raise NLTestNoFi

    functions = set()

    if check_read or check_write or check_fstat:
        for line in log_iter.new_iter():
            functions.add(line.function)

    if check_read and 'dfuse_read' not in functions:
        raise NLTestNoFunction('dfuse_read')

    if check_write and 'dfuse_write' not in functions:
        raise NLTestNoFunction('dfuse_write')

    if check_fstat and 'dfuse___fxstat' not in functions:
        raise NLTestNoFunction('dfuse___fxstat')

    if check_summary:
        log_file = open(filename, "r")
        data = log_file.read()
        log_file.close()
        search = re.findall(r'\[op_sum\ ]  \d+', data)
        if len(search) == 0:
            raise NLTestFail('[op_sum ] is NOT found.')
        else:
            num_op = int(search[0][9:])
            if num_op == 0:
                raise NLTestFail('op_sum is zero. Unexpected.')

    if conf.max_log_size and fstat.st_size > conf.max_log_size:
        message = (f'Max log size exceeded, {sizeof_fmt(fstat.st_size)} > '
                   + sizeof_fmt(conf.max_log_size))
        conf.wf.add_test_case('logfile_size', failure=message)

    return lto.fi_location


def set_server_fi(server):
    """Run the client code to set server params"""
    # pylint: disable=consider-using-with

    cmd_env = get_base_env()

    cmd_env['OFI_INTERFACE'] = server.network_interface
    cmd_env['CRT_PHY_ADDR_STR'] = server.network_provider
    valgrind_hdl = ValgrindHelper(server.conf)

    if server.conf.args.memcheck == 'no':
        valgrind_hdl.use_valgrind = False

    system_name = 'daos_server'

    exec_cmd = valgrind_hdl.get_cmd_prefix()

    agent_bin = join(server.conf['PREFIX'], 'bin', 'daos_agent')

    addr_dir = tempfile.TemporaryDirectory(prefix='dnt_addr_',)
    addr_file = join(addr_dir.name, f'{system_name}.attach_info_tmp')

    agent_cmd = [agent_bin,
                 '-i',
                 '-s',
                 server.agent_dir,
                 'dump-attachinfo',
                 '-o',
                 addr_file]

    rc = subprocess.run(agent_cmd, env=cmd_env, check=True)
    print(rc)

    cmd = ['set_fi_attr',
           '--cfg_path',
           addr_dir.name,
           '--group-name',
           'daos_server',
           '--rank',
           '0',
           '--attr',
           '0,0,0,0,0']

    exec_cmd.append(join(server.conf['PREFIX'], 'bin', 'cart_ctl'))
    exec_cmd.extend(cmd)

    log_file = tempfile.NamedTemporaryFile(prefix=f'dnt_crt_ctl_{get_inc_id()}_',
                                           suffix='.log',
                                           delete=False)

    cmd_env['D_LOG_FILE'] = log_file.name
    cmd_env['DAOS_AGENT_DRPC_DIR'] = server.agent_dir

    rc = subprocess.run(exec_cmd,
                        env=cmd_env,
                        stdout=subprocess.PIPE,
                        stderr=subprocess.PIPE,
                        check=False)
    print(rc)
    valgrind_hdl.convert_xml()
    log_test(server.conf, log_file.name)
    assert rc.returncode == 0
    return False  # fatal_errors


def create_and_read_via_il(dfuse, path):
    """Create file in dir, write to and read through the interception library"""
    fname = join(path, 'test_file')
    with open(fname, 'w') as ofd:
        ofd.write('hello ')
        ofd.write('world\n')
        ofd.flush()
        assert_file_size(ofd, 12)
        print(os.fstat(ofd.fileno()))
    ret = il_cmd(dfuse, ['cat', fname], check_write=False)
    assert ret.returncode == 0


def run_container_query(conf, path):
    """Query a path to extract container information"""
    cmd = ['container', 'query', '--path', path]

    rc = run_daos_cmd(conf, cmd)

    assert rc.returncode == 0

    print(rc)
    output = rc.stdout.decode('utf-8')
    for line in output.splitlines():
        print(line)


def run_duns_overlay_test(server, conf):
    """Create a DUNS entry point, and then start fuse over it

    Fuse should use the pool/container IDs from the entry point,
    and expose the container.
    """
    # pylint: disable=consider-using-with

    parent_dir = tempfile.TemporaryDirectory(dir=conf.dfuse_parent_dir, prefix='dnt_uns_')

    uns_dir = join(parent_dir.name, 'uns_ep')

    create_cont(conf, pool=server.get_test_pool_obj(), path=uns_dir)

    dfuse = DFuse(server, conf, mount_path=uns_dir, caching=False)

    dfuse.start(v_hint='uns-overlay')
    # To show the contents.
    # getfattr -d <file>

    # This should work now if the container was correctly found
    create_and_read_via_il(dfuse, uns_dir)

    return dfuse.stop()


def run_dfuse(server, conf):
    """Run several dfuse instances"""
    fatal_errors = BoolRatchet()

    pool = server.get_test_pool_obj()

    dfuse = DFuse(server, conf, caching=False)
    try:
        pre_stat = os.stat(dfuse.dir)
    except OSError:
        umount(dfuse.dir)
        raise
    dfuse.start(v_hint='no_pool')
    print(os.statvfs(dfuse.dir))
    subprocess.run(['df', '-h'], check=True)  # nosec
    subprocess.run(['df', '-i', dfuse.dir], check=True)  # nosec
    print('Running dfuse with nothing')
    stat_and_check(dfuse, pre_stat)
    check_no_file(dfuse)

    pool_stat = os.stat(join(dfuse.dir, pool.uuid))
    print(f'stat for {pool}')
    print(pool_stat)
    container = create_cont(server.conf, pool, ctype="POSIX")
    cdir = join(dfuse.dir, pool.uuid, container.uuid)
    fatal_errors.add_result(dfuse.stop())

    dfuse = DFuse(server, conf, pool=pool, caching=False)
    pre_stat = os.stat(dfuse.dir)
    dfuse.start(v_hint='pool_only')
    print('Running dfuse with pool only')
    stat_and_check(dfuse, pre_stat)
    check_no_file(dfuse)
    container2 = create_cont(server.conf, pool, ctype="POSIX")
    cpath = join(dfuse.dir, container2.id())
    print(os.listdir(cpath))
    cdir = join(dfuse.dir, container.id())
    create_and_read_via_il(dfuse, cdir)

    fatal_errors.add_result(dfuse.stop())

    dfuse = DFuse(server, conf, container=container, caching=False)
    dfuse.cores = 2
    pre_stat = os.stat(dfuse.dir)
    dfuse.start(v_hint='pool_and_cont')
    print('Running fuse with both')

    stat_and_check(dfuse, pre_stat)

    create_and_read_via_il(dfuse, dfuse.dir)

    run_tests(dfuse)

    fatal_errors.add_result(dfuse.stop())

    if fatal_errors.errors:
        print('Errors from dfuse')
    else:
        print('Reached the end, no errors')
    return fatal_errors.errors


def run_in_fg(server, conf, args):
    """Run dfuse in the foreground.

    Block until Control-C is pressed.
    """
    pool = server.get_test_pool_obj()
    label = 'foreground_cont'
    container = None

    conts = pool.fetch_containers()
    for cont in conts:
        if cont.label == label:
            container = cont.uuid
            break

    if not container:
        container = create_cont(conf, pool, label=label, ctype="POSIX")

        # Only set the container cache attributes when the container is initially created so they
        # can be modified later.
        cont_attrs = {}
        cont_attrs['dfuse-data-cache'] = False
        cont_attrs['dfuse-attr-time'] = 60
        cont_attrs['dfuse-dentry-time'] = 60
        cont_attrs['dfuse-ndentry-time'] = 60
        cont_attrs['dfuse-direct-io-disable'] = False

        container.set_attrs(cont_attrs)
        container = container.uuid

    dfuse = DFuse(server,
                  conf,
                  pool=pool.uuid,
                  caching=True,
                  wbcache=False,
                  multi_user=args.multi_user)

    dfuse.log_flush = True
    dfuse.start()

    t_dir = join(dfuse.dir, container)

    print(f'Running at {t_dir}')
    print(f'export PATH={join(conf["PREFIX"], "bin")}:$PATH')
    print(f'export LD_PRELOAD={join(conf["PREFIX"], "lib64", "libioil.so")}')
    print(f'export DAOS_AGENT_DRPC_DIR={conf.agent_dir}')
    print('export D_IL_REPORT=-1')
    if args.multi_user:
        print(f'dmg pool --insecure update-acl -e A::root@:rw {pool.id()}')
    print(f'daos container create --type POSIX --path {t_dir}/uns-link')
    print(f'daos container destroy --path {t_dir}/uns-link')
    print(f'daos cont list {pool.label}')

    try:
        if args.launch_cmd:
            start = time.time()
            # Set the PATH and agent dir.
            agent_env = os.environ.copy()
            agent_env['DAOS_AGENT_DRPC_DIR'] = conf.agent_dir
            agent_env['PATH'] = f'{join(conf["PREFIX"], "bin")}:{agent_env["PATH"]}'
            rc = subprocess.run(args.launch_cmd, check=False, cwd=t_dir, env=agent_env)
            elapsed = time.time() - start
            dfuse.stop()
            (minutes, seconds) = divmod(elapsed, 60)
            print(f'Completed in {int(minutes):d}:{int(seconds):02d}')
            print(rc)
        else:
            dfuse.wait_for_exit()
    except KeyboardInterrupt:
        pass


def check_readdir_perf(server, conf):
    """Check and report on readdir performance

    Loop over number of files, measuring the time taken to
    populate a directory, and to read the directory contents,
    measure both files and directories as contents, and
    readdir both with and without stat, restarting dfuse
    between each test to avoid cache effects.

    Continue testing until five minutes have passed, and print
    a table of results.
    """
    headers = ['count', 'create\ndirs', 'create\nfiles']
    headers.extend(['dirs', 'files', 'dirs\nwith stat', 'files\nwith stat'])
    headers.extend(['caching\n1st', 'caching\n2nd'])

    results = []

    def make_dirs(parent, count):
        """Populate the test directory"""
        print(f'Populating to {count}')
        dir_dir = join(parent, f'dirs.{count}.in')
        t_dir = join(parent, f'dirs.{count}')
        file_dir = join(parent, f'files.{count}.in')
        t_file = join(parent, f'files.{count}')

        start_all = time.time()
        if not os.path.exists(t_dir):
            try:
                os.mkdir(dir_dir)
            except FileExistsError:
                pass
            for idx in range(count):
                try:
                    os.mkdir(join(dir_dir, str(idx)))
                except FileExistsError:
                    pass
            dir_time = time.time() - start_all
            print(f'Creating {count} dirs took {dir_time:.2f}')
            os.rename(dir_dir, t_dir)

        if not os.path.exists(t_file):
            try:
                os.mkdir(file_dir)
            except FileExistsError:
                pass
            start = time.time()
            for idx in range(count):
                with open(join(file_dir, str(idx)), 'w'):
                    pass
            file_time = time.time() - start
            print(f'Creating {count} files took {file_time:.2f}')
            os.rename(file_dir, t_file)

        return [dir_time, file_time]

    def print_results():
        """Display the results"""
        print(tabulate.tabulate(results, headers=headers, floatfmt=".2f"))

    pool = server.get_test_pool_obj().uuid

    container = str(uuid.uuid4())

    dfuse = DFuse(server, conf, pool=pool)

    print('Creating container and populating')
    count = 1024
    dfuse.start()
    parent = join(dfuse.dir, container)
    try:
        os.mkdir(parent)
    except FileExistsError:
        pass
    create_times = make_dirs(parent, count)
    dfuse.stop()

    all_start = time.time()

    while True:

        row = [count]
        row.extend(create_times)
        dfuse = DFuse(server, conf, pool=pool, container=container,
                      caching=False)
        dir_dir = join(dfuse.dir, f'dirs.{count}')
        file_dir = join(dfuse.dir, f'files.{count}')
        dfuse.start()
        start = time.time()
        subprocess.run(['/bin/ls', dir_dir], stdout=subprocess.PIPE, check=True)
        elapsed = time.time() - start
        print(f'processed {count} dirs in {elapsed:.2f} seconds')
        row.append(elapsed)
        dfuse.stop()
        dfuse = DFuse(server, conf, pool=pool, container=container,
                      caching=False)
        dfuse.start()
        start = time.time()
        subprocess.run(['/bin/ls', file_dir], stdout=subprocess.PIPE,
                       check=True)
        elapsed = time.time() - start
        print(f'processed {count} dirs in {elapsed:.2f} seconds')
        row.append(elapsed)
        dfuse.stop()

        dfuse = DFuse(server, conf, pool=pool, container=container,
                      caching=False)
        dfuse.start()
        start = time.time()
        subprocess.run(['/bin/ls', '-t', dir_dir], stdout=subprocess.PIPE,
                       check=True)
        elapsed = time.time() - start
        print(f'processed {count} dirs in {elapsed:.2f} seconds')
        row.append(elapsed)
        dfuse.stop()
        dfuse = DFuse(server, conf, pool=pool, container=container,
                      caching=False)
        dfuse.start()
        start = time.time()
        # Use sort by time here so ls calls stat, if you run ls -l then it will
        # also call getxattr twice which skews the figures.
        subprocess.run(['/bin/ls', '-t', file_dir], stdout=subprocess.PIPE,
                       check=True)
        elapsed = time.time() - start
        print(f'processed {count} dirs in {elapsed:.2f} seconds')
        row.append(elapsed)
        dfuse.stop()

        # Test with caching enabled.  Check the file directory, and do it twice
        # without restarting, to see the effect of populating the cache, and
        # reading from the cache.
        dfuse = DFuse(server,
                      conf,
                      pool=pool,
                      container=container,
                      caching=True)
        dfuse.start()
        start = time.time()
        subprocess.run(['/bin/ls', '-t', file_dir], stdout=subprocess.PIPE,
                       check=True)
        elapsed = time.time() - start
        print(f'processed {count} dirs in {elapsed:.2f} seconds')
        row.append(elapsed)
        start = time.time()
        subprocess.run(['/bin/ls', '-t', file_dir], stdout=subprocess.PIPE,
                       check=True)
        elapsed = time.time() - start
        print(f'processed {count} dirs in {elapsed:.2f} seconds')
        row.append(elapsed)
        results.append(row)

        elapsed = time.time() - all_start
        if elapsed > 5 * 60:
            dfuse.stop()
            break

        print_results()
        count *= 2
        create_times = make_dirs(dfuse.dir, count)
        dfuse.stop()

    run_daos_cmd(conf, ['container',
                        'destroy',
                        pool,
                        container])
    print_results()


def test_pydaos_kv(server, conf):
    """Test the KV interface"""
    # pylint: disable=consider-using-with

    pydaos_log_file = tempfile.NamedTemporaryFile(prefix='dnt_pydaos_',
                                                  suffix='.log',
                                                  delete=False)

    os.environ['D_LOG_FILE'] = pydaos_log_file.name
    daos = import_daos(server, conf)

    pool = server.get_test_pool_obj()

    cont = create_cont(conf, pool, ctype="PYTHON", label="PYDAOS_NLT")

    container = daos.DCont(pool.uuid, cont.uuid)

    kv = container.dict('my_test_kv')
    kv['a'] = 'a'
    kv['b'] = 'b'
    kv['list'] = pickle.dumps(list(range(1, 100000)))
    for key in range(1, 100):
        kv[str(key)] = pickle.dumps(list(range(1, 10)))
    print(type(kv))
    print(kv)
    print(kv['a'])

    print("First iteration")
    data = {}
    for key in kv:
        print(f'key is {key}, len {len(kv[key])}')
        print(type(kv[key]))
        data[key] = None

    print("Bulk loading")

    data['no-key'] = None

    kv.value_size = 32
    kv.bget(data, value_size=16)
    print("Default get value size %d", kv.value_size)
    print("Second iteration")
    failed = False
    for key, value in data.items():
        if value:
            print(f'key is {key}, len {len(value)}')
        elif key == 'no-key':
            pass
        else:
            failed = True
            print(f'Key is None {key}')

    if failed:
        print("That's not good")

    del kv
    del container

    print('Running PyDAOS container checker')
    daos.check(pool.label, "PYDAOS_NLT")
    # pylint: disable=protected-access
    daos._cleanup()
    log_test(conf, pydaos_log_file.name)


def test_pydaos_kv_obj_class(server, conf):
    """Test the predefined object class works with KV"""

    with tempfile.NamedTemporaryFile(prefix='kv_objclass_pydaos_',
                                     suffix='.log',
                                     delete=False) as tmp_file:
        log_name = tmp_file.name
        os.environ['D_LOG_FILE'] = log_name

    daos = import_daos(server, conf)

    pool = server.get_test_pool_obj()

    cont = create_cont(conf, pool, ctype="PYTHON", label='pydaos_cont')

    container = daos.DCont(pool.label, cont.label)
    failed = False
    # Write kv1 dictionary with OC_S2 object type
    kv1 = container.dict('object1', {"Monday": "1"}, "OC_S2")
    if len(kv1) != 1:
        failed = True
        print(f'Expected length of kv object is 1 but got {len(kv1)}')

    # Write kv2 dictionary without any object type,
    # so in this case we have 4 targets so default object type should be S4
    kv2 = container.dict('object2', {"Monday": "1", "Tuesday": "2"})
    if len(kv2) != 2:
        failed = True
        print(f'Expected length of kv object is 2 but got {len(kv2)}')

    # Run a command to list the objects
    cmd = ['cont', 'list-objects', pool.label, cont.label]
    print('list the objects from container')
    rc = run_daos_cmd(conf, cmd, use_json=True)

    data = rc.json
    assert data['status'] == 0, rc
    assert data['error'] is None, rc
    assert data['response'] is not None, rc

    # Run a command to get the object layout
    print('query the object layout')
    actual_obj_layout = []
    for obj in data['response']:
        cmd = ['object', 'query', pool.label, cont.label, obj]
        rc = run_daos_cmd(conf, cmd, use_json=True)

        query_data = rc.json
        assert query_data['status'] == 0, rc
        assert query_data['error'] is None, rc
        assert query_data['response'] is not None, rc
        actual_obj_layout.append(query_data['response']['class'])

    # Verify the object has the correct layout used during kv dictionary creation.
    expected_obj_layout = ['S2', 'S4']
    for obj in expected_obj_layout:
        if obj not in actual_obj_layout:
            failed = True
            print(f'Expected obj {obj} not found in all {actual_obj_layout}')

    if failed:
        conf.wf.add_test_case('pydaos kv object test', failure='test failed')
    else:
        conf.wf.add_test_case('pydaos kv object test')

    # pylint: disable=protected-access
    del kv1
    del kv2
    del container
    daos._cleanup()
    log_test(conf, log_name)

# Fault injection testing.
#
# This runs two different commands under fault injection, although it allows
# for more to be added.  The command is defined, then run in a loop with
# different locations enabled, essentially failing each call to
# D_ALLOC() in turn.  This iterates for all memory allocations in the command
# which is around 1300 each command so this takes a while.
#
# In order to improve response times the different locations are run in
# parallel, although the results are processed in order.
#
# Each location is checked for memory leaks according to the log file
# (D_ALLOC/D_FREE not matching), that it didn't crash and some checks are run
# on stdout/stderr as well.
#
# If a particular location caused the command to exit with a signal then that
# location is re-run at the end under valgrind to get better diagnostics.
#


class AllocFailTestRun():
    """Class to run a fault injection command with a single fault"""

    def __init__(self, aft, cmd, env, loc):

        # pylint: disable=consider-using-with

        # The subprocess handle
        self._sp = None
        # The valgrind handle
        self.valgrind_hdl = None
        # The return from subprocess.poll
        self.ret = None

        self.cmd = cmd
        self.env = env
        self.aft = aft
        self._fi_file = None
        self.returncode = None
        self.stdout = None
        self.stderr = None
        self.fi_loc = None
        self.fault_injected = None
        self.loc = loc

        if loc:
            prefix = f'dnt_{loc:04d}_'
        else:
            prefix = 'dnt_reference_'
        self.log_file = tempfile.NamedTemporaryFile(prefix=prefix,
                                                    suffix='.log',
                                                    dir=self.aft.log_dir,
                                                    delete=False).name
        self.env['D_LOG_FILE'] = self.log_file

    def __str__(self):
        cmd_text = ' '.join(self.cmd)
        res = f"Fault injection test of '{cmd_text}'\n"
        res += f'Fault injection location {self.loc}\n'
        if self.valgrind_hdl:
            res += 'Valgrind enabled for this test\n'
        if self.returncode:
            res += f'Returncode was {self.returncode}'
        else:
            res += 'Process not completed'

        if self.stdout:
            res += f'\nSTDOUT:{self.stdout.decode("utf-8").strip()}'

        if self.stderr:
            res += f'\nSTDERR:{self.stderr.decode("utf-8").strip()}'
        return res

    def start(self):
        """Start the command"""
        faults = {}

        faults['fault_config'] = [{'id': 100,
                                   'probability_x': 1,
                                   'probability_y': 1}]

        if self.loc:
            faults['fault_config'].append({'id': 0,
                                           'probability_x': 1,
                                           'probability_y': 1,
                                           'interval': self.loc,
                                           'max_faults': 1})

            if self.aft.skip_daos_init:
                faults['fault_config'].append({'id': 101, 'probability_x': 1})

        # pylint: disable=consider-using-with
        self._fi_file = tempfile.NamedTemporaryFile(prefix='fi_', suffix='.yaml')

        self._fi_file.write(yaml.dump(faults, encoding='utf=8'))
        self._fi_file.flush()

        self.env['D_FI_CONFIG'] = self._fi_file.name

        if self.valgrind_hdl:
            exec_cmd = self.valgrind_hdl.get_cmd_prefix()
            exec_cmd.extend(self.cmd)
        else:
            exec_cmd = self.cmd

        self._sp = subprocess.Popen(exec_cmd,
                                    env=self.env,
                                    stdin=subprocess.PIPE,
                                    stdout=subprocess.PIPE,
                                    stderr=subprocess.PIPE)

    def has_finished(self):
        """Check if the command has completed"""
        if self.returncode is not None:
            return True

        rc = self._sp.poll()
        if rc is None:
            return False
        self._post(rc)
        return True

    def wait(self):
        """Wait for the command to complete"""
        if self.returncode is not None:
            return

        self._post(self._sp.wait())

    def _post(self, rc):
        """Helper function, called once after command is complete.

        This is where all the checks are performed.
        """
        def _explain():
            self.aft.wf.explain(self.fi_loc, os.path.basename(self.log_file), fi_signal)
            self.aft.conf.wf.explain(self.fi_loc, os.path.basename(self.log_file), fi_signal)
        # Put in a new-line.
        print()
        self.returncode = rc
        self.stdout = self._sp.stdout.read()
        self.stderr = self._sp.stderr.read()

        show_memleaks = True

        fi_signal = None
        # A negative return code means the process exited with a signal so do
        # not check for memory leaks in this case as it adds noise, right when
        # it's least wanted.
        if rc < 0:
            show_memleaks = False
            fi_signal = -rc

        try:
            if self.loc:
                wf = self.aft.wf
            else:
                wf = None
            self.fi_loc = log_test(self.aft.conf,
                                   self.log_file,
                                   show_memleaks=show_memleaks,
                                   quiet=True,
                                   skip_fi=True,
                                   leak_wf=wf)
            self.fault_injected = True
            assert self.fi_loc
        except NLTestNoFi:
            # If a fault wasn't injected then check output is as expected.
            # It's not possible to log these as warnings, because there is
            # no src line to log them against, so simply assert.
            assert self.returncode == 0, self

            if self.aft.check_post_stdout:
                assert self.stderr == b''
                if self.aft.expected_stdout is not None:
                    assert self.stdout == self.aft.expected_stdout
            self.fault_injected = False
        if self.valgrind_hdl:
            self.valgrind_hdl.convert_xml()
        if not self.fault_injected:
            _explain()
            return
        if not self.aft.check_stderr:
            _explain()
            return

        # Check stderr from a daos command.
        # These should mostly be from the DH_PERROR_SYS or DH_PERROR_DER macros so check for
        # this format.  There may be multiple lines and the two styles may be mixed.
        # These checks will report an error against the line of code that introduced the "leak"
        # which may well only have a loose correlation to where the error was reported.
        if self.aft.check_daos_stderr:

            # The go code will report a stacktrace in some cases on segfault or double-free
            # and these will obviously not be the expected output but are obviously an error,
            # to avoid filling the results with lots of warnings about stderr just include one
            # to say the check is disabled.
            if rc in (-6, -11):
                self.aft.wf.add(self.fi_loc,
                                'NORMAL',
                                f"Unable to check stderr because of exit code '{rc}'",
                                mtype='Unrecognised error')
                _explain()
                return

            stderr = self.stderr.decode('utf-8').rstrip()
            for line in stderr.splitlines():

                # This is what the go code uses.
                if line.endswith(': DER_NOMEM(-1009): Out of memory'):
                    continue

                # This is what the go code uses for system errors.
                if line.endswith(': errno 12 (Cannot allocate memory)'):
                    continue

                # This is what DH_PERROR_DER uses
                if line.endswith(': Out of memory (-1009)'):
                    continue

                # This is what DH_PERROR_SYS uses
                if line.endswith(': Cannot allocate memory (12)'):
                    continue

                if 'DER_UNKNOWN' in line:
                    self.aft.wf.add(self.fi_loc,
                                    'HIGH',
                                    f"Incorrect stderr '{line}'",
                                    mtype='Invalid error code used')
                    continue

                self.aft.wf.add(self.fi_loc,
                                'NORMAL',
                                f"Unexpected stderr '{line}'",
                                mtype='Unrecognised error')
            _explain()
            return

        if self.returncode == 0:
            if self.stdout != self.aft.expected_stdout:
                self.aft.wf.add(self.fi_loc,
                                'NORMAL',
                                f"Incorrect stdout '{self.stdout}'",
                                mtype='Out of memory caused zero exit code with incorrect output')

        stderr = self.stderr.decode('utf-8').rstrip()
        if not stderr.endswith("(-1009): Out of memory") and \
           'error parsing command line arguments' not in stderr and \
           self.stdout != self.aft.expected_stdout:
            if self.stdout != b'':
                print(self.aft.expected_stdout)
                print()
                print(self.stdout)
                print()
            self.aft.wf.add(self.fi_loc,
                            'NORMAL',
                            f"Incorrect stderr '{stderr}'",
                            mtype='Out of memory not reported correctly via stderr')
        _explain()


class AllocFailTest():
    # pylint: disable=too-few-public-methods
    """Class to describe fault injection command"""

    def __init__(self, conf, desc, cmd):
        self.conf = conf
        self.cmd = cmd
        self.description = desc
        self.prefix = True
        # Check stderr from commands where faults were injected.
        self.check_stderr = True
        # Check stdout/error from commands where faults were not injected
        self.check_post_stdout = True
        # Check stderr conforms to daos_hdlr.c style
        self.check_daos_stderr = False
        self.expected_stdout = None
        self.use_il = False
        self.wf = conf.wf
        # Instruct the fault injection code to skip daos_init().
        self.skip_daos_init = True
        log_dir = f'dnt_fi_{self.description}_logs'
        if conf.tmp_dir:
            self.log_dir = join(conf.tmp_dir, log_dir)
        else:
            self.log_dir = join('/tmp', log_dir)
        try:
            os.mkdir(self.log_dir)
        except FileExistsError:
            pass

    def launch(self):
        """Run all tests for this command"""

        def _prep(self):
            rc = self._run_cmd(None)
            rc.wait()
            self.expected_stdout = rc.stdout
            assert not rc.fault_injected

        # Prep what the expected stdout is by running once without faults
        # enabled.
        _prep(self)

        print('Expected stdout is')
        print(self.expected_stdout)

        # pylint: disable-next=no-member
        num_cores = len(os.sched_getaffinity(0))

        if num_cores < 20:
            max_child = 1
        else:
            max_child = int(num_cores / 4 * 3)

        print(f'Maximum number of spawned tests will be {max_child}')

        active = []
        fid = 2
        max_count = 0
        finished = False

        # List of fault identifiers to re-run under valgrind.
        to_rerun = []

        fatal_errors = False

        # Now run all iterations in parallel up to max_child.  Iterations will be launched
        # in order but may not finish in order, rather they are processed in the order they
        # finish.  After each repetition completes then check for re-launch new processes
        # to keep the pipeline full.
        while not finished or active:

            if not finished:
                while len(active) < max_child:
                    active.append(self._run_cmd(fid))
                    fid += 1

                    if len(active) > max_count:
                        max_count = len(active)

            # Now complete as many as have finished.
            for ret in active:
                if not ret.has_finished():
                    continue
                active.remove(ret)
                print(ret)
                if ret.returncode < 0:
                    fatal_errors = True
                    to_rerun.append(ret.loc)

                if not ret.fault_injected:
                    print('Fault injection did not trigger, stopping')
                    finished = True
                break

        print(f'Completed, fid {fid}')
        print(f'Max in flight {max_count}')
        if to_rerun:
            print(f'Number of indexes to re-run {len(to_rerun)}')

        for fid in to_rerun:
            rerun = self._run_cmd(fid, valgrind=True)
            print(rerun)
            rerun.wait()

        return fatal_errors

    def _run_cmd(self, loc, valgrind=False):
        """Run the test with fault injection enabled"""
        cmd_env = get_base_env()

        # Debug flags to enable all memory allocation logging, but as little else as possible.
        # This improves run-time but makes debugging any issues found harder.
        # cmd_env['D_LOG_MASK'] = 'DEBUG'
        # cmd_env['DD_MASK'] = 'mem'
        # del cmd_env['DD_SUBSYS']

        if self.use_il:
            cmd_env['LD_PRELOAD'] = join(self.conf['PREFIX'], 'lib64', 'libioil.so')

        cmd_env['DAOS_AGENT_DRPC_DIR'] = self.conf.agent_dir

        if callable(self.cmd):
            cmd = self.cmd(loc)
        else:
            cmd = self.cmd

        aftf = AllocFailTestRun(self, cmd, cmd_env, loc)
        if valgrind:
            aftf.valgrind_hdl = ValgrindHelper(self.conf, logid=f'fi_{self.description}_{loc}.')
            # Turn off leak checking in this case, as we're just interested in why it crashed.
            aftf.valgrind_hdl.full_check = False

        aftf.start()

        return aftf


def test_dfuse_start(server, conf, wf):
    """Start dfuse under fault injection

    This test will check error paths for faults that can occur whilst starting
    dfuse.  To do this it injects a fault into dfuse just before dfuse_session_mount
    so that it always returns immediately rather than registering with the kernel
    and then it runs dfuse up to this point checking the error paths.
    """
    pool = server.get_test_pool_obj()

    container = create_cont(conf, pool, ctype='POSIX')

    mount_point = join(conf.dfuse_parent_dir, 'fi-mount')

    os.mkdir(mount_point)

    cmd = [join(conf['PREFIX'], 'bin', 'dfuse'),
           '--mountpoint', mount_point,
           '--pool', pool.id(), '--cont', container.id(), '--foreground', '--singlethread']

    test_cmd = AllocFailTest(conf, 'dfuse', cmd)
    test_cmd.wf = wf
    test_cmd.check_daos_stderr = True
    test_cmd.check_post_stdout = False
    test_cmd.check_stderr = True

    rc = test_cmd.launch()
    os.rmdir(mount_point)
    return rc


def test_alloc_fail_copy(server, conf, wf):
    """Run container (filesystem) copy under fault injection.

    This test will create a new uuid per iteration, and the test will then try to create a matching
    container so this is potentially resource intensive.

    There are lots of errors in the stdout/stderr of this command which we need to work through but
    are not yet checked for.
    """
    # pylint: disable=consider-using-with

    pool = server.get_test_pool_obj()
    src_dir = tempfile.TemporaryDirectory(prefix='copy_src_',)
    sub_dir = join(src_dir.name, 'new_dir')
    os.mkdir(sub_dir)
    for idx in range(5):
        with open(join(sub_dir, f'file.{idx}'), 'w') as ofd:
            ofd.write('hello')

    os.symlink('broken', join(sub_dir, 'broken_s'))
    os.symlink('file.0', join(sub_dir, 'link'))

    def get_cmd(cont_id):
        return [join(conf['PREFIX'], 'bin', 'daos'),
                'filesystem',
                'copy',
                '--src',
                src_dir.name,
                '--dst',
                f'daos://{pool.id()}/container_{cont_id}']

    test_cmd = AllocFailTest(conf, 'filesystem-copy', get_cmd)
    test_cmd.skip_daos_init = False
    test_cmd.wf = wf
    test_cmd.check_daos_stderr = True
    test_cmd.check_post_stdout = False
    test_cmd.check_stderr = True

    return test_cmd.launch()


def test_alloc_cont_create(server, conf, wf):
    """Run container creation under fault injection.

    This test will create a new uuid per iteration, and the test will then try to create a matching
    container so this is potentially resource intensive.
    """
    pool = server.get_test_pool_obj()

    def get_cmd(cont_id):
        return [join(conf['PREFIX'], 'bin', 'daos'),
                'container',
                'create',
                pool.id(),
                '--properties',
                f'srv_cksum:on,label:{cont_id}']

    test_cmd = AllocFailTest(conf, 'cont-create', get_cmd)
    test_cmd.wf = wf
    test_cmd.check_post_stdout = False
    test_cmd.check_post_stdout = False
    test_cmd.check_stderr = False

    return test_cmd.launch()


def test_alloc_fail_cont_create(server, conf):
    """Run container create --path under fault injection."""
    pool = server.get_test_pool_obj()
    container = create_cont(conf, pool, ctype='POSIX', label='parent_cont')

    dfuse = DFuse(server, conf, container=container)
    dfuse.use_valgrind = False
    dfuse.start()

    def get_cmd(cont_id):
        return [join(conf['PREFIX'], 'bin', 'daos'),
                'container',
                'create',
                '--type',
                'POSIX',
                '--path',
                join(dfuse.dir, f'container_{cont_id}')]

    test_cmd = AllocFailTest(conf, 'cont-create', get_cmd)
    test_cmd.check_post_stdout = False
    test_cmd.check_stderr = False

    rc = test_cmd.launch()
    dfuse.stop()
    return rc


def test_alloc_fail_cat(server, conf):
    """Run the Interception library with fault injection

    Start dfuse for this test, and do not do output checking on the command
    itself yet.
    """
    pool = server.get_test_pool_obj()
    container = create_cont(conf, pool, ctype='POSIX', label='fault_inject')

    dfuse = DFuse(server, conf, container=container)
    dfuse.use_valgrind = False
    dfuse.start()

    target_file = join(dfuse.dir, 'test_file')

    with open(target_file, 'w') as fd:
        fd.write('Hello there')

    test_cmd = AllocFailTest(conf, 'il-cat', ['cat', target_file])
    test_cmd.use_il = True
    test_cmd.check_stderr = False
    test_cmd.wf = conf.wf

    rc = test_cmd.launch()
    dfuse.stop()
    return rc


def test_alloc_fail_il_cp(server, conf):
    """Run the Interception library with fault injection

    Start dfuse for this test, and do not do output checking on the command itself yet.
    """
    pool = server.get_test_pool_obj()
    container = create_cont(conf, pool, ctype='POSIX', label='il_cp')

    dfuse = DFuse(server, conf, container=container)
    dfuse.use_valgrind = False
    dfuse.start()

    test_dir = join(dfuse.dir, 'test_dir')

    os.mkdir(test_dir)

    cmd = ['fs', 'set-attr', '--path', test_dir, '--oclass', 'S4', '--chunk-size', '8']

    rc = run_daos_cmd(conf, cmd)
    print(rc)

    src_file = join(test_dir, 'src_file')

    with open(src_file, 'w') as fd:
        fd.write('Some raw test data that spans over at least two targets and possibly more.')

    def get_cmd(loc):
        return ['cp', src_file, join(test_dir, f'test_{loc}')]

    test_cmd = AllocFailTest(conf, 'il-cp', get_cmd)
    test_cmd.use_il = True
    test_cmd.check_stderr = False
    test_cmd.wf = conf.wf

    rc = test_cmd.launch()
    dfuse.stop()
    container.destroy()
    return rc


def test_fi_list_attr(server, conf, wf):
    """Run daos cont list-attr with fault injection"""
    pool = server.get_test_pool_obj()

    container = create_cont(conf, pool)

    container.set_attrs({'my-test-attr-1': 'some-value',
                        'my-test-attr-2': 'some-other-value'})

    cmd = [join(conf['PREFIX'], 'bin', 'daos'),
           'container',
           'list-attrs',
           pool.id(),
           container.id()]

    test_cmd = AllocFailTest(conf, 'cont-list-attr', cmd)
    test_cmd.wf = wf

    rc = test_cmd.launch()
    container.destroy()
    return rc


def test_fi_get_prop(server, conf, wf):
    """Run daos cont get-prop with fault injection"""
    pool = server.get_test_pool_obj()

    container = create_cont(conf, pool, ctype='POSIX')

    cmd = [join(conf['PREFIX'], 'bin', 'daos'),
           'container',
           'get-prop',
           pool.id(),
           container.id()]

    test_cmd = AllocFailTest(conf, 'cont-get-prop', cmd)
    test_cmd.wf = wf
    test_cmd.check_stderr = False

    rc = test_cmd.launch()
    container.destroy()
    return rc


def test_fi_get_attr(server, conf, wf):
    """Run daos cont get-attr with fault injection"""
    pool = server.get_test_pool_obj()

    container = create_cont(conf, pool)

    attr_name = 'my-test-attr'

    container.set_attrs({attr_name: 'value'})

    cmd = [join(conf['PREFIX'], 'bin', 'daos'),
           'container',
           'get-attr',
           pool.id(),
           container.id(),
           attr_name]

    test_cmd = AllocFailTest(conf, 'cont-get-attr', cmd)
    test_cmd.wf = wf

    test_cmd.check_daos_stderr = True
    test_cmd.check_post_stdout = False
    test_cmd.check_stderr = True

    rc = test_cmd.launch()
    container.destroy()
    return rc


def test_fi_cont_query(server, conf, wf):
    """Run daos cont query with fault injection"""
    pool = server.get_test_pool_obj()

    container = create_cont(conf, pool, ctype='POSIX')

    cmd = [join(conf['PREFIX'], 'bin', 'daos'),
           'container',
           'query',
           pool.id(),
           container.id()]

    test_cmd = AllocFailTest(conf, 'cont-query', cmd)
    test_cmd.wf = wf

    test_cmd.check_daos_stderr = True
    test_cmd.check_post_stdout = False
    test_cmd.check_stderr = True

    rc = test_cmd.launch()
    container.destroy()
    return rc


def test_fi_cont_check(server, conf, wf):
    """Run daos cont check with fault injection"""
    pool = server.get_test_pool_obj()

    container = create_cont(conf, pool)

    cmd = [join(conf['PREFIX'], 'bin', 'daos'),
           'container',
           'check',
           pool.id(),
           container.id()]

    test_cmd = AllocFailTest(conf, 'cont-check', cmd)
    test_cmd.wf = wf

    test_cmd.check_daos_stderr = True
    test_cmd.check_post_stdout = False
    test_cmd.check_stderr = True

    rc = test_cmd.launch()
    container.destroy()
    return rc


def test_alloc_fail(server, conf):
    """Run 'daos' client binary with fault injection"""
    pool = server.get_test_pool_obj()

    cmd = [join(conf['PREFIX'], 'bin', 'daos'),
           'cont',
           'list',
           pool.id()]
    test_cmd = AllocFailTest(conf, 'pool-list-containers', cmd)

    # Create at least one container, and record what the output should be when
    # the command works.
    container = create_cont(conf, pool)

    rc = test_cmd.launch()
    container.destroy()
    return rc


def run(wf, args):
    """Main entry point"""
    # pylint: disable=too-many-branches
    conf = load_conf(args)

    wf_server = WarningsFactory('nlt-server-leaks.json', post=True, check='Server leak checking')

    conf.set_wf(wf)
    conf.set_args(args)
    setup_log_test(conf)

    fi_test = False
    fi_test_dfuse = False

    fatal_errors = BoolRatchet()

    if args.mode == 'fi':
        fi_test = True
    else:
        with DaosServer(conf, test_class='first', wf=wf_server,
                        fatal_errors=fatal_errors) as server:
            if args.mode == 'launch':
                run_in_fg(server, conf, args)
            elif args.mode == 'overlay':
                fatal_errors.add_result(run_duns_overlay_test(server, conf))
            elif args.mode == 'set-fi':
                fatal_errors.add_result(set_server_fi(server))
            elif args.mode == 'all':
                fi_test_dfuse = True
                fatal_errors.add_result(run_posix_tests(server, conf))
                fatal_errors.add_result(run_dfuse(server, conf))
                fatal_errors.add_result(run_duns_overlay_test(server, conf))
                test_pydaos_kv(server, conf)
                test_pydaos_kv_obj_class(server, conf)
                fatal_errors.add_result(set_server_fi(server))
            elif args.test == 'all':
                fatal_errors.add_result(run_posix_tests(server, conf))
            elif args.test:
                fatal_errors.add_result(run_posix_tests(server, conf, args.test))
            else:
                fatal_errors.add_result(run_posix_tests(server, conf))
                fatal_errors.add_result(run_dfuse(server, conf))
                fatal_errors.add_result(set_server_fi(server))

    if args.mode == 'all':
        with DaosServer(conf, wf=wf_server, fatal_errors=fatal_errors) as server:
            pass

    # If running all tests then restart the server under valgrind.
    # This is really, really slow so just do cont list, then
    # exit again.
    if args.server_valgrind:
        with DaosServer(conf, valgrind=True, test_class='valgrind',
                        wf=wf_server, fatal_errors=fatal_errors) as server:
            pools = server.fetch_pools()
            for pool in pools:
                cmd = ['pool', 'query', pool.id()]
                rc = run_daos_cmd(conf, cmd, valgrind=False)
                print(rc)
                time.sleep(5)
                cmd = ['cont', 'list', pool.id()]
                run_daos_cmd(conf, cmd, valgrind=False)
            time.sleep(20)

    # If the perf-check option is given then re-start everything without much
    # debugging enabled and run some micro-benchmarks to give numbers for use
    # as a comparison against other builds.
    if args.perf_check or fi_test or fi_test_dfuse:
        args.server_debug = 'INFO'
        args.memcheck = 'no'
        args.dfuse_debug = 'WARN'
        with DaosServer(conf, test_class='no-debug', wf=wf_server,
                        fatal_errors=fatal_errors) as server:
            if fi_test:
                # Most of the fault injection tests go here, they are then run on docker containers
                # so can be performed in parallel.

                wf_client = WarningsFactory('nlt-client-leaks.json')

                # dfuse start-up, uses custom fault to force exit if no other faults injected.
                fatal_errors.add_result(test_dfuse_start(server, conf, wf_client))

                # list-container test.
                fatal_errors.add_result(test_alloc_fail(server, conf))

                # Container query test.
                fatal_errors.add_result(test_fi_cont_query(server, conf, wf_client))

                fatal_errors.add_result(test_fi_cont_check(server, conf, wf_client))

                # Container attribute tests
                fatal_errors.add_result(test_fi_get_attr(server, conf, wf_client))
                fatal_errors.add_result(test_fi_list_attr(server, conf, wf_client))

                fatal_errors.add_result(test_fi_get_prop(server, conf, wf_client))

                # filesystem copy test.
                fatal_errors.add_result(test_alloc_fail_copy(server, conf, wf_client))

                # container create with properties test.
                fatal_errors.add_result(test_alloc_cont_create(server, conf, wf_client))

                wf_client.close()

            if fi_test_dfuse:
                # We cannot yet run dfuse inside docker containers and some of the failure modes
                # aren't well handled so continue to run the dfuse fault injection test on real
                # hardware.

                fatal_errors.add_result(test_alloc_fail_cont_create(server, conf))

                # Read-via-IL test, requires dfuse.
                fatal_errors.add_result(test_alloc_fail_cat(server, conf))

                # Copy (read/write) via IL, requires dfuse.
                fatal_errors.add_result(test_alloc_fail_il_cp(server, conf))

            if args.perf_check:
                check_readdir_perf(server, conf)

    if fatal_errors.errors:
        wf.add_test_case('Errors', 'Significant errors encountered')
    else:
        wf.add_test_case('Errors')

    if conf.valgrind_errors:
        wf.add_test_case('Errors', 'Valgrind errors encountered')
        print("Valgrind errors detected during execution")

    wf_server.close()
    conf.flush_bz2()
    print(f'Total time in log analysis: {conf.log_timer.total:.2f} seconds')
    print(f'Total time in log compression: {conf.compress_timer.total:.2f} seconds')
    return fatal_errors


def main():
    """Wrap the core function, and catch/report any exceptions

    This allows the junit results to show at least a stack trace and assertion message for
    any failure, regardless of if it's from a test case or not.
    """
    parser = argparse.ArgumentParser(description='Run DAOS client on local node')
    parser.add_argument('--server-debug', default=None)
    parser.add_argument('--dfuse-debug', default=None)
    parser.add_argument('--class-name', default=None, help='class name to use for junit')
    parser.add_argument('--memcheck', default='some', choices=['yes', 'no', 'some'])
    parser.add_argument('--server-valgrind', action='store_true')
    parser.add_argument('--multi-user', action='store_true')
    parser.add_argument('--no-root', action='store_true')
    parser.add_argument('--max-log-size', default=None)
    parser.add_argument('--engine-count', type=int, default=1, help='Number of daos engines to run')
    parser.add_argument('--dfuse-dir', default='/tmp', help='parent directory for all dfuse mounts')
    parser.add_argument('--perf-check', action='store_true')
    parser.add_argument('--dtx', action='store_true')
    parser.add_argument('--test', help="Use '--test list' for list")
    parser.add_argument('mode', nargs='*')
    args = parser.parse_args()

    if args.mode:
        mode_list = args.mode
        args.mode = mode_list.pop(0)

        if args.mode != 'launch' and mode_list:
            print(f"unrecognized arguments: {' '.join(mode_list)}")
            sys.exit(1)
        args.launch_cmd = mode_list
    else:
        args.mode = None

    if args.mode and args.test:
        print('Cannot use mode and test')
        sys.exit(1)

    if args.test == 'list':
        tests = []
        for method in dir(PosixTests):
            if method.startswith('test'):
                tests.append(method[5:])
        print(f"Tests are: {','.join(sorted(tests))}")
        sys.exit(1)

    wf = WarningsFactory('nlt-errors.json',
                         post_error=True,
                         check='Log file errors',
                         class_id=args.class_name,
                         junit=True)

    try:
        fatal_errors = run(wf, args)
        wf.add_test_case('exit_wrapper')
        wf.close()
    except Exception as error:
        print(error)
        print(str(error))
        print(repr(error))
        trace = ''.join(traceback.format_tb(error.__traceback__))
        wf.add_test_case('exit_wrapper', str(error), output=trace)
        wf.close()
        raise

    if fatal_errors.errors:
        print("Significant errors encountered")
        sys.exit(1)


if __name__ == '__main__':
    main()<|MERGE_RESOLUTION|>--- conflicted
+++ resolved
@@ -28,11 +28,8 @@
 import subprocess  # nosec
 import tempfile
 import pickle  # nosec
-<<<<<<< HEAD
 import re
-=======
 import shutil
->>>>>>> 5b609834
 import xattr
 import junit_xml
 import tabulate
