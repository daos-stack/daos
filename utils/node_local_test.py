#!/usr/bin/python3

"""Test code for dfuse"""

import os
import sys
import time
import uuid
import yaml
import json
import signal
import subprocess
import tempfile
import pickle

from collections import OrderedDict

class DFTestFail(Exception):
    """Used to indicate test failure"""
    pass

class DFTestNoFi(DFTestFail):
    """Used to indicate Fault injection didn't work"""
    pass

instance_num = 0

def get_inc_id():
    """Return a unique character"""
    global instance_num
    instance_num += 1
    return str(instance_num)

def umount(path):
    """Umount dfuse from a given path"""
    cmd = ['fusermount3', '-u', path]
    ret = subprocess.run(cmd)
    print('rc from umount {}'.format(ret.returncode))
    return ret.returncode

class NLT_Conf():
    """Helper class for configuration"""
    def __init__(self, bc):
        self.bc = bc
        self.output_fd = None
        self.agent_dir = None

    def set_output_file(self, filename):
        """Set the name of a output file for error logging

        This is used to save the lines or src that report issues
        for use with the Jenkins warnings-ng plugin
        """
        self.output_fd = open(filename, 'w')

    def __getitem__(self, key):
        return self.bc[key]

def load_conf():
    """Load the build config file"""
    file_self = os.path.dirname(os.path.abspath(__file__))
    json_file = None
    while True:
        new_file = os.path.join(file_self, '.build_vars.json')
        if os.path.exists(new_file):
            json_file = new_file
            break
        file_self = os.path.dirname(file_self)
        if file_self == '/':
            raise Exception('build file not found')
    ofh = open(json_file, 'r')
    conf = json.load(ofh)
    ofh.close()
    return NLT_Conf(conf)

def get_base_env():
    """Return the base set of env vars needed for DAOS"""

    env = os.environ.copy()
    env['CRT_PHY_ADDR_STR'] = 'ofi+sockets'
    env['DD_MASK'] = 'all'
    env['OFI_INTERFACE'] = 'lo'
    env['DD_SUBSYS'] = 'all'
    env['D_LOG_MASK'] = 'DEBUG'
    env['FI_UNIVERSE_SIZE'] = '128'
    return env

class DaosServer():
    """Manage a DAOS server instance"""

    def __init__(self, conf):
        self.running = False

        self._sp = None
        self.conf = conf
        self._agent = None
        self.agent_dir = None
        # Also specified in the yaml file.
        self._log_file = '/tmp/dnt_server.log'

        socket_dir = '/tmp/dnt_sockets'
        if not os.path.exists(socket_dir):
            os.mkdir(socket_dir)
        if os.path.exists(self._log_file):
            os.unlink(self._log_file)

        # self._agent_dir = tempfile.TemporaryDirectory(prefix='dnt_agent_')
        # Disable this for now, as the filename is logged without a error in
        # the fault injection testing so it's causing inconsisency in the
        # errors generated.
        # self._agent_dir = tempfile.TemporaryDirectory(prefix='dnt_agent_')
        # self.agent_dir = self._agent_dir.name

        self.agent_dir = '/tmp/dnt_agent_changeme'
        if not os.path.exists(self.agent_dir):
            os.mkdir(self.agent_dir)

    def __del__(self):
        if self.running:
            self.stop()

    def start(self):
        """Start a DAOS server"""

        daos_server = os.path.join(self.conf['PREFIX'], 'bin', 'daos_server')

        self_dir = os.path.dirname(os.path.abspath(__file__))

        server_config = os.path.join(self_dir, 'nlt_server.yaml')

        cmd = [daos_server, '--config={}'.format(server_config),
               'start', '-t' '4', '--insecure', '-d', self.agent_dir,
               '--recreate-superblocks']

        server_env = get_base_env()
        server_env['DAOS_DISABLE_REQ_FWD'] = '1'
        self._sp = subprocess.Popen(cmd, env=server_env)

        agent_config = os.path.join(self_dir, 'nlt_agent.yaml')

        agent_env = os.environ.copy()
        # DAOS-??? Need to set this for agent
        agent_env['LD_LIBRARY_PATH'] = os.path.join(self.conf['PREFIX'],
                                                    'lib64')
        agent_bin = os.path.join(self.conf['PREFIX'], 'bin', 'daos_agent')

        self._agent = subprocess.Popen([agent_bin,
                                        '--config-path', agent_config,
                                        '--insecure',
                                        '--runtime_dir', self.agent_dir,
                                        '--logfile', '/tmp/dnt_agent.log'],
                                       env=agent_env)
        self.conf.agent_dir = self.agent_dir
        time.sleep(2)
        self.running = True

    def stop(self):
        """Stop a previously started DAOS server"""
        if self._agent:
            self._agent.send_signal(signal.SIGINT)
            ret = self._agent.wait(timeout=5)
            print('rc from agent is {}'.format(ret))

        if not self._sp:
            return

        # daos_server does not correctly shutdown daos_io_server yet
        # so find and kill daos_io_server directly.  This may cause
        # a assert in daos_io_server, but at least we can check that.
        # call daos_io_server, wait, and then call daos_server.
        # When parsing the server logs do not report on memory leaks
        # yet, as if it fails then lots of memory won't be freed and
        # it's not helpful at this stage to report that.
        # TODO: Remove this block when daos_server shutdown works.
        parent_pid = self._sp.pid
        for proc_id in os.listdir('/proc/'):
            if proc_id == 'self':
                continue
            status_file = '/proc/{}/status'.format(proc_id)
            if not os.path.exists(status_file):
                continue
            fd = open(status_file, 'r')
            this_proc = False
            for line in fd.readlines():
                try:
                    key, v = line.split(':', maxsplit=2)
                except ValueError:
                    continue
                value = v.strip()
                if key == 'Name' and value != 'daos_io_server':
                    break
                if key != 'PPid':
                    continue
                if int(value) == parent_pid:
                    this_proc = True
                    break
            if not this_proc:
                continue
            print('Target pid is {}'.format(proc_id))
            os.kill(int(proc_id), signal.SIGTERM)
            time.sleep(5)

        self._sp.send_signal(signal.SIGTERM)
        ret = self._sp.wait(timeout=5)
        print('rc from server is {}'.format(ret))
        # Show errors from server logs bug supress memory leaks as the server
        # often segfaults at shutdown.
        if os.path.exists(self._log_file):
            # TODO: Enable memleak checking when server shutdown works.
            log_test(self._log_file, show_memleaks=False)
        self.running = False

def il_cmd(dfuse, cmd):
    """Run a command under the interception library"""
    my_env = get_base_env()
    prefix = 'dnt_dfuse_il_{}_'.format(get_inc_id())
    log_file = tempfile.NamedTemporaryFile(prefix=prefix,
                                           suffix='.log',
                                           delete=False)
    symlink_file('/tmp/dfuse_il_latest.log', log_file.name)
    my_env['D_LOG_FILE'] = log_file.name
    my_env['LD_PRELOAD'] = os.path.join(dfuse.conf['PREFIX'],
                                        'lib64', 'libioil.so')
    ret = subprocess.run(cmd, env=my_env)
    print('Logged il to {}'.format(log_file.name))
    print(ret)
    print('Log results for il')
    log_test(log_file.name)
    return ret

def symlink_file(a, b):
    """Create a symlink from a to b"""
    if os.path.exists(a):
        os.remove(a)
    os.symlink(b, a)

class ValgrindHelper():

    """Class for running valgrind commands

    This helps setup the command line required, and
    performs log modification after the fact to assist
    Jenkins in locating the source code.
    """

    def __init__(self, logid=None):

        # Set this to False to disable valgrind, which will run faster.
        self.use_valgrind = True
        self.full_check = True
        self._xml_file = None
        self._logid = logid

        self.src_dir = '{}/'.format(os.path.realpath(
            os.path.dirname(os.path.dirname(os.path.abspath(__file__)))))

    def get_cmd_prefix(self):
        """Return the command line prefix"""

        if not self.use_valgrind:
            return []

        if not self._logid:
            self._logid = get_inc_id()

        self._xml_file = 'dnt.{}.memcheck'.format(self._logid)

        cmd = ['valgrind', '--quiet']

        if self.full_check:
            cmd.extend(['--leak-check=full', '--show-leak-kinds=all'])
        else:
            cmd.extend(['--leak-check=no'])

        s_arg = '--suppressions='
        cmd.extend(['{}{}'.format(s_arg,
                                  os.path.join('src',
                                               'cart',
                                               'utils',
                                               'memcheck-cart.supp')),
                    '{}{}'.format(s_arg,
                                  os.path.join('utils',
                                               'memcheck-daos-client.supp'))])

        cmd.extend(['--xml=yes',
                    '--xml-file={}'.format(self._xml_file)])
        return cmd

    def convert_xml(self):
        """Modify the xml file"""

        if not self.use_valgrind:
            return
        fd = open(self._xml_file, 'r')
        ofd = open('{}.xml'.format(self._xml_file), 'w')
        for line in fd:
            if self.src_dir in line:
                ofd.write(line.replace(self.src_dir, ''))
            else:
                ofd.write(line)
        os.unlink(self._xml_file)

class DFuse():
    """Manage a dfuse instance"""

    instance_num = 0

    def __init__(self, daos, conf, pool=None, container=None, path=None):
        if path:
            self.path = path
        else:
            self.path = '/tmp/dfs_test'
        self.pool = pool
        self.valgrind_file = None
        self.container = container
        self.conf = conf
        self._daos = daos
        self._sp = None

        prefix = 'dnt_dfuse_{}_'.format(get_inc_id())
        log_file = tempfile.NamedTemporaryFile(prefix=prefix,
                                               suffix='.log',
                                               delete=False)
        self.log_file = log_file.name

        symlink_file('/tmp/dfuse_latest.log', self.log_file)

        self.valgrind = None

        if not os.path.exists(self.path):
            os.mkdir(self.path)

    def start(self, v_hint=None):
        """Start a dfuse instance"""
        dfuse_bin = os.path.join(self.conf['PREFIX'], 'bin', 'dfuse')

        single_threaded = False
        caching = False

        pre_inode = os.stat(self.path).st_ino

        my_env = get_base_env()

        my_env['D_LOG_FILE'] = self.log_file
        my_env['DAOS_AGENT_DRPC_DIR'] = self._daos.agent_dir

        self.valgrind = ValgrindHelper(v_hint)
        cmd = self.valgrind.get_cmd_prefix()

        cmd.extend([dfuse_bin, '-s', '0', '-m', self.path, '-f'])

        if single_threaded:
            cmd.append('-S')

        if caching:
            cmd.append('--enable-caching')

        if self.pool:
            cmd.extend(['--pool', self.pool])
        if self.container:
            cmd.extend(['--container', self.container])
        self._sp = subprocess.Popen(cmd, env=my_env)
        print('Started dfuse at {}'.format(self.path))
        print('Log file is {}'.format(self.log_file))

        total_time = 0
        while os.stat(self.path).st_ino == pre_inode:
            print('Dfuse not started, waiting...')
            try:
                ret = self._sp.wait(timeout=1)
                print('dfuse command exited with {}'.format(ret))
                self._sp = None
                raise Exception('dfuse died waiting for start')
            except subprocess.TimeoutExpired:
                pass
            total_time += 1
            if total_time > 30:
                raise Exception('Timeout starting dfuse')

    def _close_files(self):
        work_done = False
        for fname in os.listdir('/proc/self/fd'):
            try:
                tfile = os.readlink(os.path.join('/proc/self/fd', fname))
            except FileNotFoundError:
                continue
            if tfile.startswith(self.path):
                print('closing file {}'.format(tfile))
                os.close(int(fname))
                work_done = True
        return work_done

    def __del__(self):
        if self._sp:
            self.stop()

    def stop(self):
        """Stop a previously started dfuse instance"""
        if not self._sp:
            return

        print('Stopping fuse')
        ret = umount(self.path)
        if ret:
            self._close_files()
            umount(self.path)

        try:
            ret = self._sp.wait(timeout=20)
            print('rc from dfuse {}'.format(ret))
        except subprocess.TimeoutExpired:
            self._sp.send_signal(signal.SIGTERM)
        self._sp = None
        log_test(self.log_file)

        # Finally, modify the valgrind xml file to remove the
        # prefix to the src dir.
        self.valgrind.convert_xml()

    def wait_for_exit(self):
        """Wait for dfuse to exit"""
        ret = self._sp.wait()
        print('rc from dfuse {}'.format(ret))
        self._sp = None

def get_pool_list():
    """Return a list of valid pool names"""
    pools = []

    for fname in os.listdir('/mnt/daos'):
        if len(fname) != 36:
            continue
        try:
            uuid.UUID(fname)
        except ValueError:
            continue
        pools.append(fname)
    return pools

def assert_file_size(ofd, size):
    """Verify the file size is as expected"""
    stat = os.fstat(ofd.fileno())
    print('Checking file size is {} {}'.format(size, stat.st_size))
    assert stat.st_size == size

def import_daos(server, conf):
    """Return a handle to the pydaos module"""

    if sys.version_info.major < 3:
        pydir = 'python{}.{}'.format(sys.version_info.major,
                                     sys.version_info.minor)
    else:
        pydir = 'python{}'.format(sys.version_info.major)

    sys.path.append(os.path.join(conf['PREFIX'],
                                 'lib64',
                                 pydir,
                                 'site-packages'))

    os.environ['CRT_PHY_ADDR_STR'] = 'ofi+sockets'
    os.environ['OFI_INTERFACE'] = 'lo'
    os.environ["DAOS_AGENT_DRPC_DIR"] = server.agent_dir

    daos = __import__('pydaos')
    return daos

def run_daos_cmd(conf, cmd, fi_file=None, fi_valgrind=False):
    """Run a DAOS command

    Run a command, returing what subprocess.run() would.

    Enable logging, and valgrind for the command.
    """
    valgrind = ValgrindHelper()

    if fi_file:
        # Turn off Valgrind for the fault injection testing unless it's
        # specifically requested (typically if a fault injection results
        # in a SEGV/assert), and then if it is turned on then just check
        # memory access, not memory leaks.
        valgrind.use_valgrind = fi_valgrind
        valgrind.full_check = False

    exec_cmd = valgrind.get_cmd_prefix()
    exec_cmd.append(os.path.join(conf['PREFIX'], 'bin', 'daos'))
    exec_cmd.extend(cmd)

    cmd_env = get_base_env()

    prefix = 'dnt_cmd_{}_'.format(get_inc_id())
    log_file = tempfile.NamedTemporaryFile(prefix=prefix,
                                           suffix='.log',
                                           delete=False)

    if fi_file:
        cmd_env['D_FI_CONFIG'] = fi_file
    cmd_env['D_LOG_FILE'] = log_file.name
    if conf.agent_dir:
        cmd_env['DAOS_AGENT_DRPC_DIR'] = conf.agent_dir

    rc = subprocess.run(exec_cmd,
                        stdout=subprocess.PIPE,
                        env=cmd_env)

    show_memleaks = True
    skip_fi = False

    if fi_file:
        skip_fi = True

    # A negative return code means the process exited with a signal so do not
    # check for memory leaks in this case as it adds noise, right when it's
    # least wanted.
    if rc.returncode < 0:
        show_memleaks = False

    log_test(log_file.name, show_memleaks=show_memleaks, skip_fi=skip_fi)
    valgrind.convert_xml()
    return rc

def show_cont(conf, pool):
    """Create a container and return a container list"""
    cmd = ['container', 'create', '--svc', '0', '--pool', pool]
    rc = run_daos_cmd(conf, cmd)
    assert rc.returncode == 0
    print('rc is {}'.format(rc))

    cmd = ['pool', 'list-containers', '--svc', '0', '--pool', pool]
    rc = run_daos_cmd(conf, cmd)
    print('rc is {}'.format(rc))
    assert rc.returncode == 0
    return rc.stdout.strip()

def make_pool(daos, conf):
    """Create a DAOS pool"""

    time.sleep(2)

    daos_raw = __import__('pydaos.raw')

    context = daos.raw.DaosContext(os.path.join(conf['PREFIX'], 'lib64'))

    pool_con = daos.raw.DaosPool(context)

    try:
        pool_con.create(511, os.geteuid(), os.getegid(),
                        1024*1014*128, b'daos_server')
    except daos_raw.raw.daos_api.DaosApiError:
        time.sleep(10)
        pool_con.create(511, os.geteuid(), os.getegid(),
                        1024*1014*128, b'daos_server')
    return get_pool_list()

def run_tests(dfuse):
    """Run some tests"""
    path = dfuse.path

    fname = os.path.join(path, 'test_file3')
    ofd = open(fname, 'w')
    ofd.write('hello')
    print(os.fstat(ofd.fileno()))
    ofd.flush()
    print(os.stat(fname))
    assert_file_size(ofd, 5)
    ofd.truncate(0)
    assert_file_size(ofd, 0)
    ofd.truncate(1024*1024)
    assert_file_size(ofd, 1024*1024)
    ofd.truncate(0)
    ofd.seek(0)
    ofd.write('world\n')
    ofd.flush()
    assert_file_size(ofd, 6)
    print(os.fstat(ofd.fileno()))
    ofd.close()
    il_cmd(dfuse, ['cat', fname])

def stat_and_check(dfuse, pre_stat):
    """Check that dfuse started"""
    post_stat = os.stat(dfuse.path)
    if pre_stat.st_dev == post_stat.st_dev:
        raise DFTestFail('Device # unchanged')
    if post_stat.st_ino != 1:
        raise DFTestFail('Unexpected inode number')

def check_no_file(dfuse):
    """Check that a non-existent file doesn't exist"""
    try:
        os.stat(os.path.join(dfuse.path, 'no-file'))
        raise DFTestFail('file exists')
    except FileNotFoundError:
        pass

lp = None
lt = None

def setup_log_test(conf):
    """Setup and import the log tracing code"""
    file_self = os.path.dirname(os.path.abspath(__file__))
    logparse_dir = os.path.join(file_self,
                                '../src/cart/test/util')
    crt_mod_dir = os.path.realpath(logparse_dir)
    print(crt_mod_dir)
    if crt_mod_dir not in sys.path:
        sys.path.append(crt_mod_dir)

    global lp
    global lt

    lp = __import__('cart_logparse')
    lt = __import__('cart_logtest')

    lt.output_file = conf.output_fd

def log_test(filename, show_memleaks=True, skip_fi=False):
    """Run the log checker on filename, logging to stdout"""

    print('Running log_test on {}'.format(filename))

    global lp
    global lt

<<<<<<< HEAD
=======
    lp = __import__('cart_logparse')
    lt = __import__('cart_logtest')

>>>>>>> 365ad607
    log_iter = lp.LogIter(filename)
    lto = lt.LogTest(log_iter)

    lto.hide_fi_calls = skip_fi

    try:
        print('Log test from:{}'.format(filename))
        lto.check_log_file(abort_on_warning=True,
                           show_memleaks=show_memleaks)

    except lt.LogCheckError:
        if lto.fi_location:
            lt.show_line(lto.fi_location, 'error',
                         'Fault injected here caused error')
        print('Error detected')

    if skip_fi:
        if not show_memleaks:
            lt.show_line(lto.fi_location, 'error',
                         'Fault injected here caused error')
        if not lto.fi_triggered:
            raise DFTestNoFi

def create_and_read_via_il(dfuse, path):
    """Create file in dir, write to and and read
    through the interception library"""

    fname = os.path.join(path, 'test_file')
    ofd = open(fname, 'w')
    ofd.write('hello ')
    ofd.write('world\n')
    ofd.flush()
    assert_file_size(ofd, 12)
    print(os.fstat(ofd.fileno()))
    ofd.close()
    il_cmd(dfuse, ['cat', fname])

def run_duns_overlay_test(server, conf):
    """Create a DUNS entry point, and then start fuse over it

    Fuse should use the pool/container IDs from the entry point,
    and expose the container.
    """
    daos = import_daos(server, conf)

    pools = get_pool_list()
    while len(pools) < 1:
        pools = make_pool(daos, conf)

    parent_dir = tempfile.TemporaryDirectory(prefix='dnt_uns_')

    uns_dir = os.path.join(parent_dir.name, 'uns_ep')

    rc = run_daos_cmd(conf, ['container',
                             'create',
                             '--svc',
                             '0',
                             '--pool',
                             pools[0],
                             '--type',
                             'POSIX',
                             '--path',
                             uns_dir])

    print('rc is {}'.format(rc))
    assert rc.returncode == 0

    dfuse = DFuse(server, conf, path=uns_dir)

    dfuse.start(v_hint='uns-overlay')
    # To show the contents.
    # getfattr -d <file>

    # This should work now if the container was correctly found
    create_and_read_via_il(dfuse, uns_dir)

    dfuse.stop()

def run_dfuse(server, conf):
    """Run several dfuse instances"""

    daos = import_daos(server, conf)

    pools = get_pool_list()
    while len(pools) < 1:
        pools = make_pool(daos, conf)

    dfuse = DFuse(server, conf)
    try:
        pre_stat = os.stat(dfuse.path)
    except OSError:
        umount(dfuse.path)
        raise
    container = str(uuid.uuid4())
    dfuse.start(v_hint='no_pool')
    print(os.statvfs(dfuse.path))
    subprocess.run(['df', '-h'])
    subprocess.run(['df', '-i', dfuse.path])
    print('Running dfuse with nothing')
    stat_and_check(dfuse, pre_stat)
    check_no_file(dfuse)
    for pool in pools:
        pool_stat = os.stat(os.path.join(dfuse.path, pool))
        print('stat for {}'.format(pool))
        print(pool_stat)
        cdir = os.path.join(dfuse.path, pool, container)
        os.mkdir(cdir)
        #create_and_read_via_il(dfuse, cdir)
    dfuse.stop()

    uns_container = container

    container2 = str(uuid.uuid4())
    dfuse = DFuse(server, conf, pool=pools[0])
    pre_stat = os.stat(dfuse.path)
    dfuse.start(v_hint='pool_only')
    print('Running dfuse with pool only')
    stat_and_check(dfuse, pre_stat)
    check_no_file(dfuse)
    cpath = os.path.join(dfuse.path, container2)
    os.mkdir(cpath)
    cdir = os.path.join(dfuse.path, container)
    create_and_read_via_il(dfuse, cdir)

    dfuse.stop()

    dfuse = DFuse(server, conf, pool=pools[0], container=container)
    pre_stat = os.stat(dfuse.path)
    dfuse.start(v_hint='pool_and_cont')
    print('Running fuse with both')

    stat_and_check(dfuse, pre_stat)

    create_and_read_via_il(dfuse, dfuse.path)

    run_tests(dfuse)

    dfuse.stop()

    dfuse = DFuse(server, conf, pool=pools[0], container=container2)
    dfuse.start('uns-0')

    uns_path = os.path.join(dfuse.path, 'ep0')

    uns_container = str(uuid.uuid4())

    cmd = ['container', 'create', '--svc', '0',
           '--pool', pools[0], '--cont', uns_container, '--path', uns_path,
           '--type', 'POSIX']

    print('Inserting entry point')
    rc = run_daos_cmd(conf, cmd)
    print('rc is {}'.format(rc))
    print(os.stat(uns_path))
    print(os.stat(uns_path))
    print(os.listdir(dfuse.path))

    dfuse.stop()

    print('Trying UNS')
    dfuse = DFuse(server, conf)
    dfuse.start('uns-2')

    # List the root container.
    print(os.listdir(os.path.join(dfuse.path, pools[0], container2)))

    uns_path = os.path.join(dfuse.path, pools[0], container2, 'ep0', 'ep')
    direct_path = os.path.join(dfuse.path, pools[0], uns_container)

    uns_container = str(uuid.uuid4())

    # Make a link within the new container.
    cmd = ['container', 'create', '--svc', '0',
           '--pool', pools[0], '--cont', uns_container,
           '--path', uns_path, '--type', 'POSIX']

    print('Inserting entry point')
    rc = run_daos_cmd(conf, cmd)
    print('rc is {}'.format(rc))

    # List the root container again.
    print(os.listdir(os.path.join(dfuse.path, pools[0], container2)))

    # List the target container.
    files = os.listdir(direct_path)
    print(files)
    # List the target container through UNS.
    print(os.listdir(uns_path))
    direct_stat = os.stat(os.path.join(direct_path, files[0]))
    uns_stat = os.stat(uns_path)
    print(direct_stat)
    print(uns_stat)
    assert uns_stat.st_ino == direct_stat.st_ino

    dfuse.stop()
    print('Trying UNS with previous cont')
    dfuse = DFuse(server, conf)
    dfuse.start('uns-3')

    files = os.listdir(direct_path)
    print(files)
    print(os.listdir(uns_path))

    direct_stat = os.stat(os.path.join(direct_path, files[0]))
    uns_stat = os.stat(uns_path)
    print(direct_stat)
    print(uns_stat)
    assert uns_stat.st_ino == direct_stat.st_ino
    dfuse.stop()

    print('Reached the end, no errors')

def run_il_test(server, conf):
    """Run a basic interception library test"""
    daos = import_daos(server, conf)

    pools = get_pool_list()

    # TODO: This doesn't work with two pools, there appears to be a bug
    # relating to re-using container uuids across pools.
    while len(pools) < 1:
        pools = make_pool(daos, conf)

    print('pools are ', ','.join(pools))

    containers = ['62176a51-8229-4e4c-ad1b-43aaace8a97a',
                  '4ef12a58-c544-406c-8acf-56a2c0589cd6']

    dfuse = DFuse(server, conf)
    dfuse.start()

    dirs = []

    for p in pools:
        for c in containers:
            d = os.path.join(dfuse.path, p, c)
            try:
                print('Making directory {}'.format(d))
                os.mkdir(d)
            except FileExistsError:
                pass
            dirs.append(d)

    f = os.path.join(dirs[0], 'file')
    fd = open(f, 'w')
    fd.write('Hello')
    fd.close()
    il_cmd(dfuse, ['cp', f, dirs[-1]])
    il_cmd(dfuse, ['cp', '/bin/bash', dirs[-1]])
    il_cmd(dfuse, ['md5sum', os.path.join(dirs[-1], 'bash')])
    dfuse.stop()

def run_in_fg(server, conf):
    """Run dfuse in the foreground.

    Block until ctrl-c is pressed.
    """
    daos = import_daos(server, conf)

    pools = get_pool_list()

    while len(pools) < 1:
        pools = make_pool(daos, conf)

    dfuse = DFuse(server, conf, pool=pools[0])
    dfuse.start()
    container = str(uuid.uuid4())
    t_dir = os.path.join(dfuse.path, container)
    os.mkdir(t_dir)
    print('Running at {}'.format(t_dir))
    print('daos container create --svc 0 --type POSIX' \
          '--pool {} --path {}/uns-link'.format(
              pools[0], t_dir))
    print('cd {}/uns-link'.format(t_dir))
    print('daos container destroy --svc 0 --path {}/uns-link'.format(t_dir))
    print('daos pool list-containers --svc 0 --pool {}'.format(pools[0]))
    try:
        dfuse.wait_for_exit()
    except KeyboardInterrupt:
        pass
    dfuse = None

def test_pydaos_kv(server, conf):
    """Test the KV interface"""

    daos = import_daos(server, conf)

    file_self = os.path.dirname(os.path.abspath(__file__))
    mod_dir = os.path.join(file_self,
                           '../src/client/pydaos')
    if mod_dir not in sys.path:
        sys.path.append(mod_dir)

    dbm = __import__('daosdbm')

    pools = get_pool_list()

    while len(pools) < 1:
        pools = make_pool(daos, conf)

    pool = pools[0]

    container = show_cont(conf, pool)

    print(container)
    c_uuid = container.decode().split(' ')[-1]
    kvg = dbm.daos_named_kv('ofi+sockets', 'lo', pool, c_uuid)

    kv = kvg.get_kv_by_name('Dave')
    kv['a'] = 'a'
    kv['b'] = 'b'
    kv['list'] = pickle.dumps(list(range(1, 100000)))
    for k in range(1, 100):
        kv[str(k)] = pickle.dumps(list(range(1, 10)))
    print(type(kv))
    print(kv)
    print(kv['a'])

    print("First iteration")
    data = OrderedDict()
    for key in kv:
        print('key is {}, len {}'.format(key, len(kv[key])))
        print(type(kv[key]))
        data[key] = None

    print("Bulk loading")

    data['no-key'] = None

    kv.bget(data, value_size=16)
    print("Second iteration")
    failed = False
    for key in data:
        if data[key]:
            print('key is {}, len {}'.format(key, len(data[key])))
        elif key == 'no-key':
            pass
        else:
            failed = True
            print('Key is None {}'.format(key))

    if failed:
        print("That's not good")

def test_alloc_fail(conf):
    """run 'daos' client binary with fault injection

    Enable the fault injection for the daos binary, injecting
    allocation failures at different locations.  Keep going until
    the client runs with no faults injected (about 800 iterations).

    Disable valgrind for this test as it takes a long time to run
    with valgrind enabled, use purely the log analysis to find issues.

    Ignore new error messages containing the numeric value of -DER_NOMEM
    but warn on all other warnings generated.
    """

    pools = get_pool_list()

    if len(pools) > 1:
        pool = pools[0]
    else:
        pool = '5848df55-a97c-46e3-8eca-45adf85591d6'

    cmd = ['pool', 'list-containers', '--svc', '0', '--pool', pool]

    fid = 1

    fatal_errors = False

    while True:
        fc = {}
        fc['fault_config'] = [{'id': 0,
                               'probability_x': 1,
                               'probability_y': 1,
                               'interval': fid,
                               'max_faults': 1}]

        fi_file = tempfile.NamedTemporaryFile(prefix='fi_',
                                              suffix='.yaml')

        fi_file.write(yaml.dump(fc, encoding='utf=8'))
        fi_file.flush()

        try:
            rc = run_daos_cmd(conf, cmd, fi_file=fi_file.name)
            if rc.returncode < 0:
                print(rc)
                print('Rerunning test under valgrind, fid={}'.format(fid))
                rc = run_daos_cmd(conf,
                                  cmd,
                                  fi_file=fi_file.name,
                                  fi_valgrind=True)
                fatal_errors = True
        except DFTestNoFi:
            print('Fault injection did not trigger, returning')
            break

        print(rc)
        fid += 1
        # Keep going until program runs to completion.  We should add checking
        # of exit code at some point, but it would need to be reported properly
        # through Jenkins.
        # if rc.returncode not in (1, 255):
        #   break
    return fatal_errors

def main():
    """Main entry point"""

    conf = load_conf()

    conf.set_output_file('nlt-errors.out')

    setup_log_test(conf)

    server = DaosServer(conf)
    server.start()

    fatal_errors = False

    if len(sys.argv) == 2 and sys.argv[1] == 'launch':
        run_in_fg(server, conf)
    elif len(sys.argv) == 2 and sys.argv[1] == 'kv':
        test_pydaos_kv(server, conf)
<<<<<<< HEAD
    elif len(sys.argv) == 2 and sys.argv[1] == 'overlay':
        run_duns_overlay_test(server, conf)
=======
    elif len(sys.argv) == 2 and sys.argv[1] == 'fi':
        fatal_errors = test_alloc_fail(conf)
>>>>>>> 365ad607
    elif len(sys.argv) == 2 and sys.argv[1] == 'all':
        run_il_test(server, conf)
        run_dfuse(server, conf)
        run_duns_overlay_test(server, conf)
        test_pydaos_kv(server, conf)
        fatal_errors = test_alloc_fail(conf)
    else:
        run_il_test(server, conf)
        run_dfuse(server, conf)
    server.stop()
    if fatal_errors:
        sys.exit(1)

if __name__ == '__main__':
    main()<|MERGE_RESOLUTION|>--- conflicted
+++ resolved
@@ -620,12 +620,6 @@
     global lp
     global lt
 
-<<<<<<< HEAD
-=======
-    lp = __import__('cart_logparse')
-    lt = __import__('cart_logtest')
-
->>>>>>> 365ad607
     log_iter = lp.LogIter(filename)
     lto = lt.LogTest(log_iter)
 
@@ -1052,13 +1046,10 @@
         run_in_fg(server, conf)
     elif len(sys.argv) == 2 and sys.argv[1] == 'kv':
         test_pydaos_kv(server, conf)
-<<<<<<< HEAD
     elif len(sys.argv) == 2 and sys.argv[1] == 'overlay':
         run_duns_overlay_test(server, conf)
-=======
     elif len(sys.argv) == 2 and sys.argv[1] == 'fi':
         fatal_errors = test_alloc_fail(conf)
->>>>>>> 365ad607
     elif len(sys.argv) == 2 and sys.argv[1] == 'all':
         run_il_test(server, conf)
         run_dfuse(server, conf)
