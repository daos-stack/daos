#!/usr/bin/env python3
"""
Node local test (NLT).

Test script for running DAOS on a single node over tmpfs and running initial
smoke/unit tests.

Includes support for DFuse with a number of unit tests, as well as stressing
the client with fault injection of D_ALLOC() usage.
"""

# pylint: disable=too-many-lines

import os
from os.path import join
import sys
import time
import uuid
import json
import copy
import signal
import pprint
import stat
import errno
import argparse
import threading
import functools
import traceback
import subprocess  # nosec
import tempfile
import pickle  # nosec
from collections import OrderedDict
import xattr
import junit_xml
import tabulate
import yaml


class NLTestFail(Exception):
    """Used to indicate test failure"""


class NLTestNoFi(NLTestFail):
    """Used to indicate Fault injection didn't work"""


class NLTestNoFunction(NLTestFail):
    """Used to indicate a function did not log anything"""

    def __init__(self, function):
        super().__init__(self)
        self.function = function


class NLTestTimeout(NLTestFail):
    """Used to indicate that an operation timed out"""


instance_num = 0


def get_inc_id():
    """Return a unique character"""
    global instance_num
    instance_num += 1
    return '{:04d}'.format(instance_num)


def umount(path, bg=False):
    """Umount dfuse from a given path"""
    if bg:
        cmd = ['fusermount3', '-uz', path]
    else:
        cmd = ['fusermount3', '-u', path]
    ret = subprocess.run(cmd, check=False)
    print('rc from umount {}'.format(ret.returncode))
    return ret.returncode

class NLTConf():
    """Helper class for configuration"""
    def __init__(self, bc, args):
        self.bc = bc
        self.agent_dir = None
        self.wf = None
        self.args = None
        self.max_log_size = None
        self.valgrind_errors = False
        self.lt = CulmTimer()
        self.lt_compress = CulmTimer()
        self.dfuse_parent_dir = tempfile.mkdtemp(dir=args.dfuse_dir,
                                                 prefix='dnt_dfuse_')
        self.tmp_dir = None
        if args.class_name:
            self.tmp_dir = join('nlt_logs', args.class_name)
            if os.path.exists(self.tmp_dir):
                for old_file in os.listdir(self.tmp_dir):
                    os.unlink(join(self.tmp_dir, old_file))
                os.rmdir(self.tmp_dir)
            os.makedirs(self.tmp_dir)

        self._compress_procs = []

    def __del__(self):
        self.flush_bz2()
        os.rmdir(self.dfuse_parent_dir)

    def set_wf(self, wf):
        """Set the WarningsFactory object"""
        self.wf = wf

    def set_args(self, args):
        """Set command line args"""
        self.args = args

        # Parse the max log size.
        if args.max_log_size:
            size = args.max_log_size
            if size.endswith('MiB'):
                size = int(size[:-3])
                size *= (1024 * 1024)
            elif size.endswith('GiB'):
                size = int(size[:-3])
                size *= (1024 * 1024 * 1024)
            self.max_log_size = int(size)

    def __getitem__(self, key):
        return self.bc[key]

    def compress_file(self, filename):
        """Compress a file using bz2 for space reasons

        Launch a bzip2 process in the background as this is time consuming, and each time
        a new process is launched then reap any previous ones which have completed.
        """

        # pylint: disable=consider-using-with
        self._compress_procs[:] = (proc for proc in self._compress_procs if proc.poll())
        self._compress_procs.append(subprocess.Popen(['bzip2', '--best', filename]))

    def flush_bz2(self):
        """Wait for all bzip2 subprocess to finish"""
        self.lt_compress.start()
        for proc in self._compress_procs:
            proc.wait()
        self._compress_procs = []
        self.lt_compress.stop()

class CulmTimer():
    """Class to keep track of elapsed time so we know where to focus performance tuning"""

    def __init__(self):
        self.total = 0
        self._start = None

    def start(self):
        """Start the timer"""
        self._start = time.time()

    def stop(self):
        """Stop the timer, and add elapsed to total"""
        self.total += time.time() - self._start

class BoolRatchet():
    """Used for saving test results"""

    # Any call to fail() of add_result with a True value will result
    # in errors being True.

    def __init__(self):
        self.errors = False

    def fail(self):
        """Mark as failure"""
        self.errors = True

    def add_result(self, result):
        """Save result, keep record of failure"""
        if result:
            self.fail()

class WarningsFactory():
    """Class to parse warnings, and save to JSON output file

    Take a list of failures, and output the data in a way that is best
    displayed according to
    https://github.com/jenkinsci/warnings-ng-plugin/blob/master/doc/Documentation.md
    """

    # Error levels supported by the reporting are LOW, NORMAL, HIGH, ERROR.

    def __init__(self,
                 filename,
                 junit=False,
                 class_id=None,
                 post=False,
                 post_error=False,
                 check=None):
        # pylint: disable=consider-using-with
        self._fd = open(filename, 'w')
        self.filename = filename
        self.post = post
        self.post_error = post_error
        self.check = check
        self.issues = []
        self._class_id = class_id
        self.pending = []
        self._running = True
        # Save the filename of the object, as __file__ does not
        # work in __del__
        self._file = __file__.lstrip('./')
        self._flush()

        if junit:
            # Insert a test-case and force it to failed.  Save this to file
            # and keep it there, until close() method is called, then remove
            # it and re-save.  This means any crash will result in there
            # being a results file with an error recorded.
            tc = junit_xml.TestCase('Sanity', classname=self._class_name('core'))
            tc.add_error_info('NLT exited abnormally')
            test_case = junit_xml.TestCase('Startup', classname=self._class_name('core'))
            self.ts = junit_xml.TestSuite('Node Local Testing', test_cases=[test_case, tc])
            self._write_test_file()
        else:
            self.ts = None

    def _class_name(self, class_name):
        """Return a formatted ID string for class"""

        if self._class_id:
            return 'NLT.{}.{}'.format(self._class_id, class_name)
        return 'NLT.{}'.format(class_name)

    def __del__(self):
        """Ensure the file is flushed on exit, but if it hasn't already
        been closed then mark an error"""
        if not self._fd:
            return

        entry = {}
        entry['fileName'] = self._file
        # pylint: disable=protected-access
        entry['lineStart'] = sys._getframe().f_lineno
        entry['message'] = 'Tests exited without shutting down properly'
        entry['severity'] = 'ERROR'
        self.issues.append(entry)

        # Do not try and write the junit file here, as that does not work
        # during teardown.
        self.ts = None
        self.close()

    def add_test_case(self, name, failure=None, test_class='core', output=None, duration=None,
                      stdout=None, stderr=None):
        """Add a test case to the results

        class and other metadata will be set automatically,
        if failure is set the test will fail with the message
        provided.  Saves the state to file after each update.
        """
        if not self.ts:
            return

        tc = junit_xml.TestCase(name, classname=self._class_name(test_class), elapsed_sec=duration,
                                stdout=stdout, stderr=stderr)
        if failure:
            tc.add_failure_info(failure, output=output)
        self.ts.test_cases.append(tc)

        self._write_test_file()

    def _write_test_file(self):
        """Write test results to file"""

        with open('nlt-junit.xml', 'w') as f:
            junit_xml.TestSuite.to_file(f, [self.ts], prettyprint=True)

    def explain(self, line, log_file, esignal):
        """Log an error, along with the other errors it caused

        Log the line as an error, and reference everything in the pending
        array.
        """
        count = len(self.pending)
        symptoms = set()
        locs = set()
        mtype = 'Fault injection'

        sev = 'LOW'
        if esignal:
            symptoms.add('Process died with signal {}'.format(esignal))
            sev = 'ERROR'
            mtype = 'Fault injection caused crash'
            count += 1

        if count == 0:
            return

        for (sline, smessage) in self.pending:
            locs.add('{}:{}'.format(sline.filename, sline.lineno))
            symptoms.add(smessage)

        preamble = 'Fault injected here caused {} errors,' \
                   ' logfile {}:'.format(count, log_file)

        message = '{} {} {}'.format(preamble,
                                    ' '.join(sorted(symptoms)),
                                    ' '.join(sorted(locs)))
        self.add(line,
                 sev,
                 message,
                 cat='Fault injection location',
                 mtype=mtype)
        self.pending = []

    def add(self, line, sev, message, cat=None, mtype=None):
        """Log an error

        Describe an error and add it to the issues array.
        Add it to the pending array, for later clarification
        """
        entry = {}
        entry['fileName'] = line.filename
        if mtype:
            entry['type'] = mtype
        else:
            entry['type'] = message
        if cat:
            entry['category'] = cat
        entry['lineStart'] = line.lineno
        # Jenkins no longer seems to display the description.
        entry['description'] = message
        entry['message'] = '{}\n{}'.format(line.get_anon_msg(), message)
        entry['severity'] = sev
        self.issues.append(entry)
        if self.pending and self.pending[0][0].pid != line.pid:
            self.reset_pending()
        self.pending.append((line, message))
        self._flush()
        if self.post or (self.post_error and sev in ('HIGH', 'ERROR')):
            # https://docs.github.com/en/actions/reference/workflow-commands-for-github-actions
            if self.post_error:
                message = line.get_msg()
            print('::warning file={},line={},::{}, {}'.format(line.filename,
                                                              line.lineno,
                                                              self.check,
                                                              message))

    def reset_pending(self):
        """Reset the pending list

        Should be called before iterating on each new file, so errors
        from previous files aren't attributed to new files.
        """
        self.pending = []

    def _flush(self):
        """Write the current list to the json file

        This is done just in case of crash.  This function might get called
        from the __del__ method of DaosServer, so do not use __file__ here
        either.
        """
        self._fd.seek(0)
        self._fd.truncate(0)
        data = {}
        data['issues'] = list(self.issues)
        if self._running:
            # When the test is running insert an error in case of abnormal
            # exit, so that crashes in this code can be identified.
            entry = {}
            entry['fileName'] = self._file
            # pylint: disable=protected-access
            entry['lineStart'] = sys._getframe().f_lineno
            entry['severity'] = 'ERROR'
            entry['message'] = 'Tests are still running'
            data['issues'].append(entry)
        json.dump(data, self._fd, indent=2)
        self._fd.flush()

    def close(self):
        """Save, and close the log file"""
        self._running = False
        self._flush()
        self._fd.close()
        self._fd = None
        print('Closed JSON file {} with {} errors'.format(self.filename,
                                                          len(self.issues)))
        if self.ts:
            # This is a controlled shutdown, so wipe the error saying forced
            # exit.
            self.ts.test_cases[1].errors = []
            self.ts.test_cases[1].error_message = []
            self._write_test_file()

def load_conf(args):
    """Load the build config file"""
    file_self = os.path.dirname(os.path.abspath(__file__))
    json_file = None
    while True:
        new_file = join(file_self, '.build_vars.json')
        if os.path.exists(new_file):
            json_file = new_file
            break
        file_self = os.path.dirname(file_self)
        if file_self == '/':
            raise Exception('build file not found')
    with open(json_file, 'r') as ofh:
        conf = json.load(ofh)
    return NLTConf(conf, args)

def get_base_env(clean=False):
    """Return the base set of env vars needed for DAOS"""

    if clean:
        env = OrderedDict()
    else:
        env = os.environ.copy()
    env['DD_MASK'] = 'all'
    env['DD_SUBSYS'] = 'all'
    env['D_LOG_MASK'] = 'DEBUG'
    env['D_LOG_SIZE'] = '5g'
    env['FI_UNIVERSE_SIZE'] = '128'
    return env

class DaosPool():
    """Class to store data about daos pools"""
    def __init__(self, server, pool_uuid, label):
        self._server = server
        self.uuid = pool_uuid
        self.label = label

    def id(self):
        """Return the pool ID (label if set; UUID otherwise)"""
        if self.label:
            return self.label
        return self.uuid

    def dfuse_mount_name(self):
        """Return the string to pass to dfuse mount

        This should be a label if set, otherwise just the
        uuid.
        """
        return self.id()

    def fetch_containers(self):
        """Query the server and return a list of container objects"""
        rc = run_daos_cmd(self._server.conf, ['container', 'list', self.uuid], use_json=True)

        data = rc.json

        assert data['status'] == 0, rc
        assert data['error'] is None, rc

        if data['response'] is None:
            print('No containers in pool')
            return []

        containers = []
        for cont in data['response']:
            containers.append(DaosCont(cont['uuid'], cont['label']))
        return containers


class DaosCont():
    """Class to store data about daos containers"""

    # pylint: disable=too-few-public-methods

    def __init__(self, cont_uuid, label):
        self.uuid = cont_uuid
        if label == 'container_label_not_set':
            self.label = None
        else:
            self.label = label

class DaosServer():
    """Manage a DAOS server instance"""

    def __init__(self, conf, test_class=None, valgrind=False, wf=None, fe=None):
        self.running = False
        self._file = __file__.lstrip('./')
        self._sp = None
        self.wf = wf
        self.fe = fe
        self.conf = conf
        if test_class:
            self._test_class = 'Server.{}'.format(test_class)
        else:
            self._test_class = None
        self.valgrind = valgrind
        self._agent = None
        self.engines = conf.args.engine_count
        # pylint: disable=consider-using-with
        self.control_log = tempfile.NamedTemporaryFile(prefix='dnt_control_',
                                                       suffix='.log',
                                                       dir=conf.tmp_dir,
                                                       delete=False)
        self.agent_log = tempfile.NamedTemporaryFile(prefix='dnt_agent_',
                                                     suffix='.log',
                                                     dir=conf.tmp_dir,
                                                     delete=False)
        self.server_logs = []
        for engine in range(self.engines):
            prefix = 'dnt_server_{}_'.format(engine)
            lf = tempfile.NamedTemporaryFile(prefix=prefix,
                                             suffix='.log',
                                             dir=conf.tmp_dir,
                                             delete=False)
            self.server_logs.append(lf)
        self.__process_name = 'daos_engine'
        if self.valgrind:
            self.__process_name = 'valgrind'

        socket_dir = '/tmp/dnt_sockets'
        if not os.path.exists(socket_dir):
            os.mkdir(socket_dir)

        self.agent_dir = tempfile.mkdtemp(prefix='dnt_agent_')

        self._yaml_file = None
        self._io_server_dir = None
        self.test_pool = None
        self.network_interface = None
        self.network_provider = None

        # Detect the number of cores for dfuse and do something sensible, if there are
        # more than 32 on the node then use 12, otherwise use the whole node.
        num_cores = len(os.sched_getaffinity(0))
        if num_cores > 32:
            self.dfuse_cores = 12
        else:
            self.dfuse_cores = None
        self.fuse_procs = []

    def __enter__(self):
        self.start()
        return self

    def __exit__(self, _type, _value, _traceback):
        rc = self.stop(self.wf)
        if rc != 0 and self.fe is not None:
            self.fe.fail()
        return False

    def add_fuse(self, fuse):
        """Register a new fuse instance"""
        self.fuse_procs.append(fuse)

    def remove_fuse(self, fuse):
        """Deregister a fuse instance"""
        self.fuse_procs.remove(fuse)

    def __del__(self):
        if self._agent:
            self._stop_agent()
        try:
            if self.running:
                self.stop(None)
        except NLTestTimeout:
            print('Ignoring timeout on stop')
        server_file = join(self.agent_dir, '.daos_server.active.yml')
        if os.path.exists(server_file):
            os.unlink(server_file)
        for log in self.server_logs:
            if os.path.exists(log.name):
                log_test(self.conf, log.name)
        try:
            os.unlink(join(self.agent_dir, 'nlt_agent.yaml'))
            os.rmdir(self.agent_dir)
        except OSError as error:
            print(os.listdir(self.agent_dir))
            raise error

    def _add_test_case(self, name, failure=None, duration=None):
        """Add a test case to the server instance

        Simply wrapper to automatically add the class
        """
        if not self._test_class:
            return

        self.conf.wf.add_test_case(name, failure=failure, duration=duration,
                                   test_class=self._test_class)

    def _check_timing(self, name, start, max_time):
        elapsed = time.time() - start
        if elapsed > max_time:
            res = f'{name} failed after {elapsed:.2f}s (max {max_time:.2f}s)'
            self._add_test_case(name, duration=elapsed, failure=res)
            raise NLTestTimeout(res)

    def _check_system_state(self, desired_states):
        """Check the system state for against list

        Return true if all members are in a state specified by the
        desired_states.
        """
        if not isinstance(desired_states, list):
            desired_states = [desired_states]

        rc = self.run_dmg(['system', 'query', '--json'])
        if rc.returncode != 0:
            return False
        data = json.loads(rc.stdout.decode('utf-8'))
        if data['error'] or data['status'] != 0:
            return False
        members = data['response']['members']
        if members is None:
            return False
        if len(members) != self.engines:
            return False

        for member in members:
            if member['state'] not in desired_states:
                return False
        return True

    def start(self):
        """Start a DAOS server"""

        # pylint: disable=consider-using-with
        server_env = get_base_env(clean=True)

        if self.valgrind:
            valgrind_args = ['--fair-sched=yes',
                             '--xml=yes',
                             '--xml-file=dnt_server.%p.memcheck.xml',
                             '--num-callers=2',
                             '--leak-check=no',
                             '--keep-stacktraces=none',
                             '--undef-value-errors=no']
            self._io_server_dir = tempfile.TemporaryDirectory(prefix='dnt_io_')

            with open(join(self._io_server_dir.name, 'daos_engine'), 'w') as fd:
                fd.write('#!/bin/sh\n')
                fd.write('export PATH=$REAL_PATH\n')
                fd.write('exec valgrind {} daos_engine "$@"\n'.format(' '.join(valgrind_args)))

            os.chmod(join(self._io_server_dir.name, 'daos_engine'),
                     stat.S_IXUSR | stat.S_IRUSR)

            server_env['REAL_PATH'] = '{}:{}'.format(
                join(self.conf['PREFIX'], 'bin'), server_env['PATH'])
            server_env['PATH'] = '{}:{}'.format(self._io_server_dir.name,
                                                server_env['PATH'])

        daos_server = join(self.conf['PREFIX'], 'bin', 'daos_server')

        self_dir = os.path.dirname(os.path.abspath(__file__))

        # Create a server yaml file.  To do this open and copy the
        # nlt_server.yaml file in the current directory, but overwrite
        # the server log file with a temporary file so that multiple
        # server runs do not overwrite each other.
        with open(join(self_dir, 'nlt_server.yaml'), 'r') as scfd:
            scyaml = yaml.safe_load(scfd)
        if self.conf.args.server_debug:
            scyaml['control_log_mask'] = 'ERROR'
            scyaml['engines'][0]['log_mask'] = self.conf.args.server_debug
        scyaml['control_log_file'] = self.control_log.name

        scyaml['socket_dir'] = self.agent_dir

        for (key, value) in server_env.items():
            scyaml['engines'][0]['env_vars'].append(f'{key}={value}')

        ref_engine = copy.deepcopy(scyaml['engines'][0])
        ref_engine['storage'][0]['scm_size'] = int(
            ref_engine['storage'][0]['scm_size'] / self.engines)
        scyaml['engines'] = []
        # Leave some cores for dfuse, and start the daos server after these.
        if self.dfuse_cores:
            first_core = self.dfuse_cores
        else:
            first_core = 0
        server_port_count = int(server_env['FI_UNIVERSE_SIZE'])
        self.network_interface = ref_engine['fabric_iface']
        self.network_provider = scyaml['provider']
        for idx in range(self.engines):
            engine = copy.deepcopy(ref_engine)
            engine['log_file'] = self.server_logs[idx].name
            engine['first_core'] = first_core + (ref_engine['targets'] * idx)
            engine['fabric_iface_port'] += server_port_count * idx
            engine['storage'][0]['scm_mount'] = f'{ref_engine["storage"][0]["scm_mount"]}_{idx}'
            scyaml['engines'].append(engine)
        self._yaml_file = tempfile.NamedTemporaryFile(prefix='nlt-server-config-', suffix='.yaml')
        self._yaml_file.write(yaml.dump(scyaml, encoding='utf-8'))
        self._yaml_file.flush()

        cmd = [daos_server, f'--config={self._yaml_file.name}', 'start', '--insecure']

        if self.conf.args.no_root:
            cmd.append('--recreate-superblocks')

        self._sp = subprocess.Popen(cmd)

        agent_config = join(self.agent_dir, 'nlt_agent.yaml')
        with open(agent_config, 'w') as fd:
            agent_data = {'access_points': scyaml['access_points']}
            json.dump(agent_data, fd)

        agent_bin = join(self.conf['PREFIX'], 'bin', 'daos_agent')

        agent_cmd = [agent_bin,
                     '--config-path', agent_config,
                     '--insecure',
                     '--runtime_dir', self.agent_dir,
                     '--logfile', self.agent_log.name]

        if not self.conf.args.server_debug:
            agent_cmd.append('--debug')

        self._agent = subprocess.Popen(agent_cmd)
        self.conf.agent_dir = self.agent_dir

        # Configure the storage.  DAOS wants to mount /mnt/daos itself if not
        # already mounted, so let it do that.
        # This code supports three modes of operation:
        # /mnt/daos is not mounted.  It will be mounted and formatted.
        # /mnt/daos exists and has data in.  It will be used as is.
        # /mnt/daos is mounted but empty.  It will be used-as is.
        # In this last case the --no-root option must be used.
        start = time.time()
        max_start_time = 120

        cmd = ['storage', 'format', '--json']
        while True:
            try:
                rc = self._sp.wait(timeout=0.5)
                print(rc)
                res = 'daos server died waiting for start'
                self._add_test_case('format', failure=res)
                raise Exception(res)
            except subprocess.TimeoutExpired:
                pass
            rc = self.run_dmg(cmd)

            data = json.loads(rc.stdout.decode('utf-8'))
            print('cmd: {} data: {}'.format(cmd, data))

            if data['error'] is None:
                break

            if 'running system' in data['error']:
                break

            self._check_timing('format', start, max_start_time)
        duration = time.time() - start
        self._add_test_case('format', duration=duration)
        print('Format completion in {:.2f} seconds'.format(duration))
        self.running = True

        # Now wait until the system is up, basically the format to happen.
        while True:
            time.sleep(0.5)
            if self._check_system_state(['ready', 'joined']):
                break
            self._check_timing("start", start, max_start_time)
        duration = time.time() - start
        self._add_test_case('start', duration=duration)
        print('Server started in {:.2f} seconds'.format(duration))
        self.fetch_pools()

    def _stop_agent(self):
        self._agent.send_signal(signal.SIGINT)
        ret = self._agent.wait(timeout=5)
        print(f'rc from agent is {ret}')
        self._agent = None
        try:
            os.unlink(join(self.agent_dir, 'daos_agent.sock'))
        except FileNotFoundError:
            pass

    def stop(self, wf):
        """Stop a previously started DAOS server"""

        for fuse in self.fuse_procs:
            print('Stopping server with running fuse procs, cleaning up')
            self._add_test_case('server-stop-with-running-fuse', failure=str(fuse))
            fuse.stop()

        if self._agent:
            self._stop_agent()

        if not self._sp:
            return 0

        # Check the correct number of processes are still running at this
        # point, in case anything has crashed.  daos_server does not
        # propagate errors, so check this here.
        parent_pid = self._sp.pid
        procs = []
        for proc_id in os.listdir('/proc/'):
            if proc_id == 'self':
                continue
            status_file = '/proc/{}/status'.format(proc_id)
            if not os.path.exists(status_file):
                continue
            with open(status_file, 'r') as fd:
                for line in fd.readlines():
                    try:
                        key, v = line.split(':', maxsplit=2)
                    except ValueError:
                        continue
                    value = v.strip()
                    if key == 'Name' and value != self.__process_name:
                        break
                    if key != 'PPid':
                        continue
                    if int(value) == parent_pid:
                        procs.append(proc_id)
                        break

        if len(procs) != self.engines:
            # Mark this as a warning, but not a failure.  This is currently
            # expected when running with preexisting data because the server
            # is calling exec.  Do not mark as a test failure for the same
            # reason.
            entry = {}
            entry['fileName'] = self._file
            # pylint: disable=protected-access
            entry['lineStart'] = sys._getframe().f_lineno
            entry['severity'] = 'NORMAL'
            message = 'Incorrect number of engines running ({} vs {})'\
                      .format(len(procs), self.engines)
            entry['message'] = message
            self.conf.wf.issues.append(entry)
            self._add_test_case('server_stop', failure=message)
        rc = self.run_dmg(['system', 'stop'])
        if rc.returncode != 0:
            print(rc)
            entry = {}
            entry['fileName'] = self._file
            # pylint: disable=protected-access
            entry['lineStart'] = sys._getframe().f_lineno
            entry['severity'] = 'ERROR'
            msg = 'dmg system stop failed with {}'.format(rc.returncode)
            entry['message'] = msg
            self.conf.wf.issues.append(entry)
        assert rc.returncode == 0, rc

        start = time.time()
        max_stop_time = 30
        while True:
            time.sleep(0.5)
            if self._check_system_state('stopped'):
                break
            self._check_timing("stop", start, max_stop_time)

        duration = time.time() - start
        self._add_test_case('stop', duration=duration)
        print('Server stopped in {:.2f} seconds'.format(duration))

        self._sp.send_signal(signal.SIGTERM)
        ret = self._sp.wait(timeout=5)
        print('rc from server is {}'.format(ret))

        self.conf.compress_file(self.agent_log.name)
        self.conf.compress_file(self.control_log.name)

        for log in self.server_logs:
            log_test(self.conf, log.name, leak_wf=wf)
            self.server_logs.remove(log)
        self.running = False
        return ret

    def run_dmg(self, cmd):
        """Run the specified dmg command"""

        exe_cmd = [join(self.conf['PREFIX'], 'bin', 'dmg')]
        exe_cmd.append('--insecure')
        exe_cmd.extend(cmd)

        print('running {}'.format(exe_cmd))
        return subprocess.run(exe_cmd,
                              stdout=subprocess.PIPE,
                              stderr=subprocess.PIPE,
                              check=False)

    def run_dmg_json(self, cmd):
        """Run the specified dmg command in json mode

        return data as json, or raise exception on failure
        """

        cmd.append('--json')
        rc = self.run_dmg(cmd)
        print(rc)
        assert rc.returncode == 0
        assert rc.stderr == b''
        data = json.loads(rc.stdout.decode('utf-8'))
        assert not data['error']
        assert data['status'] == 0
        assert data['response']['status'] == 0
        return data

    def fetch_pools(self):
        """Query the server and return a list of pool objects"""
        data = self.run_dmg_json(['pool', 'list'])

        # This should exist but might be 'None' so check for that rather than
        # iterating.
        pools = []
        if not data['response']['pools']:
            return pools
        for pool in data['response']['pools']:
            pobj = DaosPool(self, pool['uuid'], pool.get('label', None))
            pools.append(pobj)
            if pobj.label == 'NLT':
                self.test_pool = pobj
        return pools

    def _make_pool(self):
        """Create a DAOS pool"""

        # If running as a small system with tmpfs already mounted then this is likely a docker
        # container so restricted in size.
        if self.conf.args.no_root:
            size = 1024 * 2
        else:
            size = 1024 * 4

        rc = self.run_dmg(['pool', 'create', '--label', 'NLT', '--scm-size', f'{size}M'])
        print(rc)
        assert rc.returncode == 0
        self.fetch_pools()

    def get_test_pool_obj(self):
        """Return a pool object to be used for testing

        Create a pool as required"""

        if self.test_pool is None:
            self._make_pool()

        return self.test_pool

    def get_test_pool(self):
        """Return a pool uuid to be used for testing

        Create a pool as required"""

        if self.test_pool is None:
            self._make_pool()

        return self.test_pool.uuid

    def get_test_pool_id(self):
        """Return a pool label or uuid to be used for testing

        Create a pool as required"""

        if self.test_pool is None:
            self._make_pool()

        return self.test_pool.id()


def il_cmd(dfuse, cmd, check_read=True, check_write=True, check_fstat=True):
    """Run a command under the interception library

    Do not run valgrind here, not because it's not useful
    but the options needed are different.  Valgrind handles
    linking differently so some memory is wrongly lost that
    would be freed in the _fini() function, and a lot of
    commands do not free all memory anyway.
    """
    my_env = get_base_env()
    prefix = 'dnt_dfuse_il_{}_'.format(get_inc_id())
    with tempfile.NamedTemporaryFile(prefix=prefix, suffix='.log', delete=False) as log_file:
        log_name = log_file.name
    my_env['D_LOG_FILE'] = log_name
    my_env['LD_PRELOAD'] = join(dfuse.conf['PREFIX'], 'lib64', 'libioil.so')
    # pylint: disable=protected-access
    my_env['DAOS_AGENT_DRPC_DIR'] = dfuse._daos.agent_dir
    my_env['D_IL_REPORT'] = '2'
    ret = subprocess.run(cmd, env=my_env, check=False)
    print('Logged il to {}'.format(log_name))
    print(ret)

    if dfuse.caching:
        check_fstat = False

    try:
        log_test(dfuse.conf, log_name, check_read=check_read, check_write=check_write,
                 check_fstat=check_fstat)
        assert ret.returncode == 0
    except NLTestNoFunction as error:
        print("ERROR: command '{}' did not log via {}".format(' '.join(cmd), error.function))
        ret.returncode = 1

    return ret

class ValgrindHelper():

    """Class for running valgrind commands

    This helps setup the command line required, and
    performs log modification after the fact to assist
    Jenkins in locating the source code.
    """

    def __init__(self, conf, logid=None):

        # Set this to False to disable valgrind, which will run faster.
        self.conf = conf
        self.use_valgrind = True
        self.full_check = True
        self._xml_file = None
        self._logid = logid

        self.src_dir = '{}/'.format(os.path.realpath(
            os.path.dirname(os.path.dirname(os.path.abspath(__file__)))))

    def get_cmd_prefix(self):
        """Return the command line prefix"""

        if not self.use_valgrind:
            return []

        if not self._logid:
            self._logid = get_inc_id()

        with tempfile.NamedTemporaryFile(prefix='dnt.{}.'.format(self._logid), dir='.',
                                         suffix='.memcheck', delete=False) as log_file:
            self._xml_file = log_file.name

        cmd = ['valgrind', '--fair-sched=yes']

        if self.full_check:
            cmd.extend(['--leak-check=full', '--show-leak-kinds=all'])
        else:
            cmd.append('--leak-check=no')

        cmd.append('--gen-suppressions=all')

        src_suppression_file = join('src', 'cart', 'utils', 'memcheck-cart.supp')
        if os.path.exists(src_suppression_file):
            cmd.append('--suppressions={}'.format(src_suppression_file))
        else:
            cmd.append('--suppressions={}'.format(
                join(self.conf['PREFIX'], 'etc', 'memcheck-cart.supp')))

        cmd.append('--error-exitcode=42')

        cmd.extend(['--xml=yes', '--xml-file={}'.format(self._xml_file)])
        return cmd

    def convert_xml(self):
        """Modify the xml file"""

        if not self.use_valgrind:
            return
        with open(self._xml_file, 'r') as fd:
            with open('{}.xml'.format(self._xml_file), 'w') as ofd:
                for line in fd:
                    if self.src_dir in line:
                        ofd.write(line.replace(self.src_dir, ''))
                    else:
                        ofd.write(line)
        os.unlink(self._xml_file)


class DFuse():
    """Manage a dfuse instance"""

    instance_num = 0

    def __init__(self, daos, conf, pool=None, container=None, mount_path=None, uns_path=None,
                 caching=True, wbcache=True):
        if mount_path:
            self.dir = mount_path
        else:
            self.dir = tempfile.mkdtemp(dir=conf.dfuse_parent_dir, prefix='dfuse_mount.')
        self.pool = pool
        self.uns_path = uns_path
        self.container = container
        self.conf = conf
        self.cores = daos.dfuse_cores
        self._daos = daos
        self.caching = caching
        self.wbcache = wbcache
        self.use_valgrind = True
        self._sp = None
        self.log_flush = False

        self.log_file = None

        self.valgrind = None
        if not os.path.exists(self.dir):
            os.mkdir(self.dir)

    def __str__(self):

        if self._sp:
            running = 'running'
        else:
            running = 'not running'

        return f'DFuse instance at {self.dir} ({running})'

    def start(self, v_hint=None, single_threaded=False, use_oopt=False):
        """Start a dfuse instance"""

        dfuse_bin = join(self.conf['PREFIX'], 'bin', 'dfuse')

        pre_inode = os.stat(self.dir).st_ino

        my_env = get_base_env()

        if self.conf.args.dfuse_debug:
            my_env['D_LOG_MASK'] = self.conf.args.dfuse_debug

        if self.log_flush:
            my_env['D_LOG_FLUSH'] = 'DEBUG'

        if v_hint is None:
            v_hint = get_inc_id()

        prefix = f'dnt_dfuse_{v_hint}_'
        with tempfile.NamedTemporaryFile(prefix=prefix, suffix='.log', delete=False) as log_file:
            self.log_file = log_file.name

        my_env['D_LOG_FILE'] = self.log_file
        my_env['DAOS_AGENT_DRPC_DIR'] = self._daos.agent_dir
        if self.conf.args.dtx == 'yes':
            my_env['DFS_USE_DTX'] = '1'

        self.valgrind = ValgrindHelper(self.conf, v_hint)
        if self.conf.args.memcheck == 'no':
            self.valgrind.use_valgrind = False

        if not self.use_valgrind:
            self.valgrind.use_valgrind = False

        if self.cores:
            cmd = ['numactl', '--physcpubind', f'0-{self.cores - 1}']
        else:
            cmd = []

        cmd.extend(self.valgrind.get_cmd_prefix())

        cmd.extend([dfuse_bin, '--mountpoint', self.dir, '--foreground'])

        if single_threaded:
            cmd.append('--singlethread')

        if not self.caching:
            cmd.append('--disable-caching')
        else:
            if not self.wbcache:
                cmd.append('--disable-wb-cache')

        if self.uns_path:
            cmd.extend(['--path', self.uns_path])

        if use_oopt:
            if self.pool:
                if self.container:
                    cmd.extend(['-o', f'pool={self.pool},container={self.container}'])
                else:
                    cmd.extend(['-o', f'pool={self.pool}'])

        else:
            if self.pool:
                cmd.extend(['--pool', self.pool])
            if self.container:
                cmd.extend(['--container', self.container])

        print(f"Running {' '.join(cmd)}")
        # pylint: disable-next=consider-using-with
        self._sp = subprocess.Popen(cmd, env=my_env)
        print(f'Started dfuse at {self.dir}')
        print(f'Log file is {self.log_file}')

        total_time = 0
        while os.stat(self.dir).st_ino == pre_inode:
            print('Dfuse not started, waiting...')
            try:
                ret = self._sp.wait(timeout=1)
                print(f'dfuse command exited with {ret}')
                self._sp = None
                if os.path.exists(self.log_file):
                    log_test(self.conf, self.log_file)
                os.rmdir(self.dir)
                raise Exception('dfuse died waiting for start')
            except subprocess.TimeoutExpired:
                pass
            total_time += 1
            if total_time > 60:
                raise Exception('Timeout starting dfuse')

        self._daos.add_fuse(self)

    def _close_files(self):
        work_done = False
        for fname in os.listdir('/proc/self/fd'):
            try:
                tfile = os.readlink(join('/proc/self/fd', fname))
            except FileNotFoundError:
                continue
            if tfile.startswith(self.dir):
                print(f'closing file {tfile}')
                os.close(int(fname))
                work_done = True
        return work_done

    def __del__(self):
        if self._sp:
            self.stop()

    def stop(self):
        """Stop a previously started dfuse instance"""

        fatal_errors = False
        if not self._sp:
            return fatal_errors

        print('Stopping fuse')
        ret = umount(self.dir)
        if ret:
            umount(self.dir, bg=True)
            self._close_files()
            time.sleep(2)
            umount(self.dir)

        run_log_test = True
        try:
            ret = self._sp.wait(timeout=20)
            print(f'rc from dfuse {ret}')
            if ret == 42:
                self.conf.wf.add_test_case(str(self), failure='valgrind errors', output=ret)
                self.conf.valgrind_errors = True
            elif ret != 0:
                fatal_errors = True
        except subprocess.TimeoutExpired:
            print('Timeout stopping dfuse')
            self._sp.send_signal(signal.SIGTERM)
            fatal_errors = True
            run_log_test = False
        self._sp = None
        if run_log_test:
            log_test(self.conf, self.log_file)

        # Finally, modify the valgrind xml file to remove the
        # prefix to the src dir.
        self.valgrind.convert_xml()
        os.rmdir(self.dir)
        self._daos.remove_fuse(self)
        return fatal_errors

    def wait_for_exit(self):
        """Wait for dfuse to exit"""
        ret = self._sp.wait()
        print(f'rc from dfuse {ret}')
        self._sp = None
        log_test(self.conf, self.log_file)

        # Finally, modify the valgrind xml file to remove the
        # prefix to the src dir.
        self.valgrind.convert_xml()
        os.rmdir(self.dir)


def assert_file_size_fd(fd, size):
    """Verify the file size is as expected"""
    my_stat = os.fstat(fd)
    print(f'Checking file size is {size} {my_stat.st_size}')
    assert my_stat.st_size == size


def assert_file_size(ofd, size):
    """Verify the file size is as expected"""
    assert_file_size_fd(ofd.fileno(), size)


def import_daos(server, conf):
    """Return a handle to the pydaos module"""

    pydir = f'python{sys.version_info.major}.{sys.version_info.minor}'

    sys.path.append(join(conf['PREFIX'], 'lib64', pydir, 'site-packages'))

    os.environ['DD_MASK'] = 'all'
    os.environ['DD_SUBSYS'] = 'all'
    os.environ['D_LOG_MASK'] = 'DEBUG'
    os.environ['FI_UNIVERSE_SIZE'] = '128'
    os.environ['DAOS_AGENT_DRPC_DIR'] = server.agent_dir

    daos = __import__('pydaos')
    return daos

class daos_cmd_return():
    """Class to enable pretty printing of daos output"""

    def __init__(self):
        self.rc = None
        self.valgrind = []
        self.cmd = []

    def __getattr__(self, item):
        return getattr(self.rc, item)

    def __str__(self):
        if not self.rc:
            return 'daos_command_return, process not yet run'
        output = "CompletedDaosCommand(cmd='{}')".format(' '.join(self.cmd))
        output += '\nReturncode is {}'.format(self.rc.returncode)
        if self.valgrind:
            output += "\nProcess ran under valgrind with '{}'".format(' '.join(self.valgrind))

        try:
            pp = pprint.PrettyPrinter()
            output += '\njson output:\n' + pp.pformat(self.rc.json)
        except AttributeError:
            for line in self.rc.stdout.splitlines():
                output += '\nstdout: {}'.format(line)

        for line in self.rc.stderr.splitlines():
            output += '\nstderr: {}'.format(line)
        return output

def run_daos_cmd(conf,
                 cmd,
                 show_stdout=False,
                 valgrind=True,
                 log_check=True,
                 use_json=False,
                 cwd=None):
    """Run a DAOS command

    Run a command, returning what subprocess.run() would.

    Enable logging, and valgrind for the command.

    if prefix is set to False do not run a DAOS command, but instead run what's
    provided, however run it under the IL.
    """

    dcr = daos_cmd_return()
    vh = ValgrindHelper(conf)

    if conf.args.memcheck == 'no':
        valgrind = False

    if not valgrind:
        vh.use_valgrind = False

    exec_cmd = vh.get_cmd_prefix()
    dcr.valgrind = list(exec_cmd)
    daos_cmd = [join(conf['PREFIX'], 'bin', 'daos')]
    if use_json:
        daos_cmd.append('--json')
    daos_cmd.extend(cmd)
    dcr.cmd = daos_cmd
    exec_cmd.extend(daos_cmd)

    cmd_env = get_base_env()
    if not log_check:
        del cmd_env['DD_MASK']
        del cmd_env['DD_SUBSYS']
        del cmd_env['D_LOG_MASK']

    with tempfile.NamedTemporaryFile(prefix=f'dnt_cmd_{get_inc_id()}_',
                                     suffix='.log',
                                     dir=conf.tmp_dir,
                                     delete=False) as log_file:
        log_name = log_file.name
        cmd_env['D_LOG_FILE'] = log_name

    cmd_env['DAOS_AGENT_DRPC_DIR'] = conf.agent_dir

    rc = subprocess.run(exec_cmd, stdout=subprocess.PIPE, stderr=subprocess.PIPE,
                        env=cmd_env, check=False, cwd=cwd)

    if rc.stderr != b'':
        print('Stderr from command')
        print(rc.stderr.decode('utf-8').strip())

    if show_stdout and rc.stdout != b'':
        print(rc.stdout.decode('utf-8').strip())

    show_memleaks = True

    # A negative return code means the process exited with a signal so do not
    # check for memory leaks in this case as it adds noise, right when it's
    # least wanted.
    if rc.returncode < 0:
        show_memleaks = False

    rc.fi_loc = log_test(conf, log_name, show_memleaks=show_memleaks)
    vh.convert_xml()
    # If there are valgrind errors here then mark them for later reporting but
    # do not abort.  This allows a full-test run to report all valgrind issues
    # in a single test run.
    if vh.use_valgrind and rc.returncode == 42:
        print("Valgrind errors detected")
        print(rc)
        conf.wf.add_test_case(' '.join(cmd), failure='valgrind errors', output=rc)
        conf.valgrind_errors = True
        rc.returncode = 0
    if use_json:
        rc.json = json.loads(rc.stdout.decode('utf-8'))
    dcr.rc = rc
    return dcr


def create_cont(conf,
                pool=None,
                ctype=None,
                label=None,
                path=None,
                valgrind=False,
                log_check=True,
                cwd=None):
    """Create a container and return the uuid"""

    cmd = ['container', 'create']

    if pool:
        cmd.append(pool)

    if label:
        cmd.extend(['--properties', f'label:{label}'])

    if path:
        cmd.extend(['--path', path])
        ctype = 'POSIX'

    if ctype:
        cmd.extend(['--type', ctype])

    def _create_cont():
        """Helper function for create_cont"""

        rc = run_daos_cmd(conf, cmd, use_json=True, log_check=log_check, valgrind=valgrind,
                          cwd=cwd)
        print(rc)
        return rc

    rc = _create_cont()

    if rc.returncode == 1 and \
       rc.json['error'] == 'failed to create container: DER_EXIST(-1004): Entity already exists':

        # If a path is set DER_EXIST may refer to the path, not a container so do not attempt to
        # remove and retry in this case.
        if path is None:
            destroy_container(conf, pool, label)
            rc = _create_cont()

    assert rc.returncode == 0, rc
    return rc.json['response']['container_uuid']


def destroy_container(conf, pool, container, valgrind=True, log_check=True):
    """Destroy a container"""
    cmd = ['container', 'destroy', pool, container]
    rc = run_daos_cmd(conf, cmd, valgrind=valgrind, use_json=True, log_check=log_check)
    print(rc)
    if rc.returncode == 1 and rc.json['status'] == -1012:
        # This shouldn't happen but can on unclean shutdown, file it as a test failure so it does
        # not get lost, however destroy the container and attempt to continue.
        # DAOS-8860
        conf.wf.add_test_case('destroy_container_{}/{}'.format(pool, container),
                              failure='Failed to destroy container',
                              output=rc)
        cmd = ['container', 'destroy', '--force', pool, container]
        rc = run_daos_cmd(conf, cmd, valgrind=valgrind, use_json=True)
        print(rc)
    assert rc.returncode == 0, rc

def check_dfs_tool_output(output, oclass, csize):
    """verify daos fs tool output"""
    line = output.splitlines()
    dfs_attr = line[0].split()[-1]
    if oclass is not None:
        if dfs_attr != oclass:
            return False
    dfs_attr = line[1].split()[-1]
    if csize is not None:
        if dfs_attr != csize:
            return False
    return True

def needs_dfuse(method):
    """Decorator function for starting dfuse under posix_tests class

    Runs every test twice, once with caching enabled, and once with
    caching disabled.
    """
    @functools.wraps(method)
    def _helper(self):
        if self.call_index == 0:
            caching = True
            self.needs_more = True
            self.test_name = '{}_with_caching'.format(method.__name__)
        else:
            caching = False

        self.dfuse = DFuse(self.server,
                           self.conf,
                           caching=caching,
                           pool=self.pool.dfuse_mount_name(),
                           container=self.container_label)
        self.dfuse.start(v_hint=self.test_name)
        try:
            rc = method(self)
        finally:
            if self.dfuse.stop():
                self.fatal_errors = True
        return rc

    return _helper


# pylint: disable-next=invalid-name
class needs_dfuse_with_opt():
    """Decorator class for starting dfuse under posix_tests class

    By default runs the method twice, once with caching and once without, however can be
    configured to behave differently.  Interacts with the run_posix_tests._run_test() method
    to achieve this.
    """

    # pylint: disable=too-few-public-methods

    def __init__(self, caching=None, wbcache=True, single_threaded=False):
        self.caching = caching
        self.wbcache = wbcache
        self.single_threaded = single_threaded

    def __call__(self, method):

        @functools.wraps(method)
        def _helper(obj):

            caching = self.caching
            if caching is None:
                if obj.call_index == 0:
                    caching = True
                    obj.needs_more = True
                    obj.test_name = f'{method.__name__}_with_caching'
                else:
                    caching = False

            obj.dfuse = DFuse(obj.server,
                              obj.conf,
                              caching=caching,
                              wbcache=self.wbcache,
                              pool=obj.pool.dfuse_mount_name(),
                              container=obj.container)
            obj.dfuse.start(v_hint=method.__name__, single_threaded=self.single_threaded)
            try:
                rc = method(obj)
            finally:
                if obj.dfuse.stop():
                    obj.fatal_errors = True
            return rc
        return _helper


class PrintStat():
    """Class for nicely showing file 'stat' data, similar to ls -l"""

    headers = ['uid', 'gid', 'size', 'mode', 'filename']

    def __init__(self, filename=None):
        # Setup the object, and maybe add some data to it.
        self._stats = []
        if filename:
            self.add(filename)

    def add(self, filename, attr=None, show_dir=False):
        """Add an entry to be displayed"""

        if attr is None:
            attr = os.stat(filename)

        self._stats.append([attr.st_uid,
                            attr.st_gid,
                            attr.st_size,
                            stat.filemode(attr.st_mode),
                            filename])

        if show_dir:
            tab = '.' * len(filename)
            for fname in os.listdir(filename):
                self.add(join(tab, fname), attr=os.stat(join(filename, fname)))

    def __str__(self):
        return tabulate.tabulate(self._stats, self.headers)

# This is test code where methods are tests, so we want to have lots of them.

class posix_tests():
    """Class for adding standalone unit tests"""

    # pylint: disable=too-many-public-methods
    def __init__(self, server, conf, pool=None):
        self.server = server
        self.conf = conf
        self.pool = pool
        self.container = None
        self.container_label = None
        self.dfuse = None
        self.fatal_errors = False

        # Ability to invoke each method multiple times, call_index is set to
        # 0 for each test method, if the method requires invoking a second time
        # (for example to re-run with caching) then it should set needs_more
        # to true, and it will be invoked with a greater value for call_index
        # self.test_name will be set automatically, but can be modified by
        # constructors, see @needs_dfuse for where this is used.
        self.call_index = 0
        self.needs_more = False
        self.test_name = ''

    @staticmethod
    def fail():
        """Mark a test method as failed"""
        raise NLTestFail

    @staticmethod
    def _check_dirs_equal(expected, dir_name):
        """Verify that the directory contents are as expected

        Takes a list of expected files, and a directory name.
        """
        files = sorted(os.listdir(dir_name))

        expected = sorted(expected)

        print('Comparing real vs expected contents of {}'.format(dir_name))
        print('expected: "{}"'.format(','.join(expected)))
        print('actual:   "{}"'.format(','.join(files)))

        assert files == expected

    def test_cont_list(self):
        """Test daos container list"""

        rc = run_daos_cmd(self.conf, ['container', 'list', self.pool.id()])
        print(rc)
        assert rc.returncode == 0, rc

        rc = run_daos_cmd(self.conf, ['container', 'list', self.pool.id()], use_json=True)
        print(rc)
        assert rc.returncode == 0, rc

    def test_cache(self):
        """Test with caching enabled"""

        container = create_cont(self.conf, self.pool.id(), ctype="POSIX", label='Cache')
        run_daos_cmd(self.conf,
                     ['container', 'query',
                      self.pool.id(), container],
                     show_stdout=True)

        run_daos_cmd(self.conf,
                     ['container', 'set-attr',
                      self.pool.id(), container,
                      '--attr', 'dfuse-attr-time', '--value', '2'],
                     show_stdout=True)

        run_daos_cmd(self.conf,
                     ['container', 'set-attr',
                      self.pool.id(), container,
                      '--attr', 'dfuse-dentry-time', '--value', '100s'],
                     show_stdout=True)

        run_daos_cmd(self.conf,
                     ['container', 'set-attr',
                      self.pool.id(), container,
                      '--attr', 'dfuse-dentry-time-dir', '--value', '100s'],
                     show_stdout=True)

        run_daos_cmd(self.conf,
                     ['container', 'set-attr',
                      self.pool.id(), container,
                      '--attr', 'dfuse-ndentry-time', '--value', '100s'],
                     show_stdout=True)

        run_daos_cmd(self.conf,
                     ['container', 'list-attrs',
                      self.pool.id(), container],
                     show_stdout=True)

        dfuse = DFuse(self.server,
                      self.conf,
                      pool=self.pool.uuid,
                      container=container)
        dfuse.start()

        print(os.listdir(dfuse.dir))

        if dfuse.stop():
            self.fatal_errors = True

        destroy_container(self.conf, self.pool.id(), container)

    @needs_dfuse
    def test_truncate(self):
        """Test file read after truncate"""

        filename = join(self.dfuse.dir, 'myfile')

        with open(filename, 'w') as fd:
            fd.write('hello')

        os.truncate(filename, 1024 * 1024 * 4)
        with open(filename, 'r') as fd:
            data = fd.read(5)
            print('_{}_'.format(data))
            assert data == 'hello'

    @needs_dfuse
    def test_cont_info(self):
        """Check that daos container info and fs get-attr works on container roots"""

        def _check_cmd(check_path):
            rc = run_daos_cmd(self.conf,
                              ['container', 'query', '--path', check_path],
                              use_json=True)
            print(rc)
            assert rc.returncode == 0, rc
            rc = run_daos_cmd(self.conf,
                              ['fs', 'get-attr', '--path', check_path],
                              use_json=True)
            print(rc)
            assert rc.returncode == 0, rc

        child_path = join(self.dfuse.dir, 'new_cont')
        new_cont1 = create_cont(self.conf, self.pool.uuid, path=child_path)
        print(new_cont1)

        # Check that cont create works with relative paths where there is no directory part,
        # this is important as duns inspects the path and tries to access the parent directory.
        child_path_cwd = join(self.dfuse.dir, 'new_cont_2')
        new_cont_cwd = create_cont(self.conf, self.pool.uuid, path='new_cont_2', cwd=self.dfuse.dir)
        print(new_cont_cwd)

        _check_cmd(child_path)
        _check_cmd(child_path_cwd)
        _check_cmd(self.dfuse.dir)

        # Do not destroy the new containers at this point as dfuse will be holding references.
        # destroy_container(self.conf, self.pool.id(), new_cont)

    def test_two_mounts(self):
        """Create two mounts, and check that a file created in one
        can be read from the other"""

        dfuse0 = DFuse(self.server,
                       self.conf,
                       caching=False,
                       pool=self.pool.uuid,
                       container=self.container)
        dfuse0.start(v_hint='two_0')

        dfuse1 = DFuse(self.server,
                       self.conf,
                       caching=True,
                       pool=self.pool.uuid,
                       container=self.container)
        dfuse1.start(v_hint='two_1')

        file0 = join(dfuse0.dir, 'file')
        with open(file0, 'w') as fd:
            fd.write('test')

        with open(join(dfuse1.dir, 'file'), 'r') as fd:
            data = fd.read()
        print(data)
        assert data == 'test'

        with open(file0, 'w') as fd:
            fd.write('test')

        if dfuse0.stop():
            self.fatal_errors = True
        if dfuse1.stop():
            self.fatal_errors = True

    @needs_dfuse
    def test_readdir_25(self):
        """Test reading a directory with 25 entries"""
        self.readdir_test(25, test_all=True)

    # Works, but is very slow so needs to be run without debugging.
    #@needs_dfuse
    #def test_readdir_300(self):
    #    self.readdir_test(300, test_all=False)

    def readdir_test(self, count, test_all=False):
        """Run a rudimentary readdir test"""

        wide_dir = tempfile.mkdtemp(dir=self.dfuse.dir)
        if count == 0:
            files = os.listdir(wide_dir)
            assert len(files) == 0
            return
        start = time.time()
        for idx in range(count):
            with open(join(wide_dir, str(idx)), 'w'):
                pass
            if test_all:
                files = os.listdir(wide_dir)
                assert len(files) == idx + 1
        duration = time.time() - start
        rate = count / duration
        print('Created {} files in {:.1f} seconds rate {:.1f}'.format(count,
                                                                      duration,
                                                                      rate))
        print('Listing dir contents')
        start = time.time()
        files = os.listdir(wide_dir)
        duration = time.time() - start
        rate = count / duration
        print('Listed {} files in {:.1f} seconds rate {:.1f}'.format(count,
                                                                     duration,
                                                                     rate))
        print(files)
        print(len(files))
        assert len(files) == count

    @needs_dfuse_with_opt(single_threaded=True, caching=True)
    def test_single_threaded(self):
        """Test single-threaded mode"""
        self.readdir_test(10)

    @needs_dfuse
    def test_open_replaced(self):
        """Test that fstat works on file clobbered by rename"""
        fname = join(self.dfuse.dir, 'unlinked')
        newfile = join(self.dfuse.dir, 'unlinked2')
        with open(fname, 'w') as ofd:
            with open(newfile, 'w') as nfd:
                nfd.write('hello')
            print(os.fstat(ofd.fileno()))
            os.rename(newfile, fname)
            print(os.fstat(ofd.fileno()))
            ofd.close()

    @needs_dfuse
    def test_open_rename(self):
        """Check that fstat() on renamed files works as expected"""
        fname = join(self.dfuse.dir, 'unlinked')
        newfile = join(self.dfuse.dir, 'unlinked2')
        with open(fname, 'w') as ofd:
            pre = os.fstat(ofd.fileno())
            print(pre)
            os.rename(fname, newfile)
            print(os.fstat(ofd.fileno()))
            os.stat(newfile)
            post = os.fstat(ofd.fileno())
            print(post)
            assert pre.st_ino == post.st_ino

    @needs_dfuse
    def test_open_unlinked(self):
        """Test that fstat works on unlinked file"""
        fname = join(self.dfuse.dir, 'unlinked')
        with open(fname, 'w') as ofd:
            print(os.fstat(ofd.fileno()))
            os.unlink(fname)
            print(os.fstat(ofd.fileno()))

    @needs_dfuse
    def test_chown_self(self):
        """Test that a file can be chowned to the current user, but not to other users"""

        fname = join(self.dfuse.dir, 'new_file')
        with open(fname, 'w') as fd:
            os.chown(fd.fileno(), os.getuid(), -1)
            os.chown(fd.fileno(), -1, os.getgid())

            # Chgrp to root, should fail but will likely be refused by the kernel.
            try:
                os.chown(fd.fileno(), -1, 1)
                assert False
            except PermissionError:
                pass
            except OSError as error:
                if error.errno != errno.ENOTSUP:
                    raise

            # Chgrp to another group which this process is in, should work for all groups.
            groups = os.getgroups()
            print(groups)
            for group in groups:
                os.chown(fd.fileno(), -1, group)

    @needs_dfuse
    def test_symlink_broken(self):
        """Check that broken symlinks work"""

        src_link = join(self.dfuse.dir, 'source')

        os.symlink('target', src_link)
        entry = os.listdir(self.dfuse.dir)
        print(entry)
        assert len(entry) == 1
        assert entry[0] == 'source'
        os.lstat(src_link)

        try:
            os.stat(src_link)
            assert False
        except FileNotFoundError:
            pass

    @needs_dfuse
    def test_symlink_rel(self):
        """Check that relative symlinks work"""

        src_link = join(self.dfuse.dir, 'source')

        os.symlink('../target', src_link)
        entry = os.listdir(self.dfuse.dir)
        print(entry)
        assert len(entry) == 1
        assert entry[0] == 'source'
        os.lstat(src_link)

        try:
            os.stat(src_link)
            assert False
        except FileNotFoundError:
            pass

    @needs_dfuse
    def test_il_cat(self):
        """Quick check for the interception library"""

        fname = join(self.dfuse.dir, 'file')
        with open(fname, 'w'):
            pass

        check_fstat = True
        if self.dfuse.caching:
            check_fstat = False

        rc = il_cmd(self.dfuse,
                    ['cat', fname],
                    check_write=False,
                    check_fstat=check_fstat)
        assert rc.returncode == 0

    @needs_dfuse_with_opt(caching=False)
    def test_il(self):
        """Run a basic interception library test"""

        # Sometimes the write can be cached in the kernel and the cp will not read any data so
        # do not run this test with caching on.

        create_and_read_via_il(self.dfuse, self.dfuse.dir)

        sub_cont_dir = join(self.dfuse.dir, 'child')
        create_cont(self.conf, path=sub_cont_dir)

        # Create a file natively.
        f = join(self.dfuse.dir, 'file')
        with open(f, 'w') as fd:
            fd.write('Hello')
        # Copy it across containers.
        ret = il_cmd(self.dfuse, ['cp', f, sub_cont_dir])
        assert ret.returncode == 0

        # Copy it within the container.
        child_dir = join(self.dfuse.dir, 'new_dir')
        os.mkdir(child_dir)
        il_cmd(self.dfuse, ['cp', f, child_dir])
        assert ret.returncode == 0

        # Copy something into a container
        ret = il_cmd(self.dfuse, ['cp', '/bin/bash', sub_cont_dir], check_read=False)
        assert ret.returncode == 0
        # Read it from within a container
        ret = il_cmd(self.dfuse, ['md5sum', join(sub_cont_dir, 'bash')],
                     check_read=False, check_write=False, check_fstat=False)
        assert ret.returncode == 0
        ret = il_cmd(self.dfuse, ['dd',
                                  'if={}'.format(join(sub_cont_dir, 'bash')),
                                  'of={}'.format(join(sub_cont_dir, 'bash_copy')),
                                  'iflag=direct',
                                  'oflag=direct',
                                  'bs=128k'],
                     check_fstat=False)
        assert ret.returncode == 0

    @needs_dfuse
    def test_xattr(self):
        """Perform basic tests with extended attributes"""

        new_file = join(self.dfuse.dir, 'attr_file')
        with open(new_file, 'w') as fd:

            xattr.set(fd, 'user.mine', 'init_value')
            # This should fail as a security test.
            try:
                xattr.set(fd, 'user.dfuse.ids', b'other_value')
                assert False
            except PermissionError:
                pass

            try:
                xattr.set(fd, 'user.dfuse', b'other_value')
                assert False
            except PermissionError:
                pass

            xattr.set(fd, 'user.Xfuse.ids', b'other_value')
            for (key, value) in xattr.get_all(fd):
                print(f'xattr is {key}:{value}')

    @needs_dfuse_with_opt(wbcache=True, caching=True)
    def test_stat_before_open(self):
        """Run open/close in a loop on the same file

        This only runs a reproducer, it does not trawl the logs to ensure the feature is working"""

        test_file = join(self.dfuse.dir, 'test_file')
        with open(test_file, 'w'):
            pass

        for _ in range(100):
            with open(test_file, 'r'):
                pass

    @needs_dfuse
    def test_chmod(self):
        """Test that chmod works on file"""
        fname = join(self.dfuse.dir, 'testfile')
        with open(fname, 'w'):
            pass

        modes = [stat.S_IRUSR | stat.S_IWUSR | stat.S_IXUSR,
                 stat.S_IRUSR]

        for mode in modes:
            os.chmod(fname, mode)
            attr = os.stat(fname)
            assert stat.S_IMODE(attr.st_mode) == mode

    @needs_dfuse
    def test_fchmod_replaced(self):
        """Test that fchmod works on file clobbered by rename"""
        fname = join(self.dfuse.dir, 'unlinked')
        newfile = join(self.dfuse.dir, 'unlinked2')
        e_mode = stat.S_IRUSR | stat.S_IWUSR | stat.S_IXUSR
        with open(fname, 'w') as ofd:
            with open(newfile, 'w') as nfd:
                nfd.write('hello')
            print(os.stat(fname))
            print(os.stat(newfile))
            os.chmod(fname, stat.S_IRUSR | stat.S_IWUSR)
            os.chmod(newfile, e_mode)
            print(os.stat(fname))
            print(os.stat(newfile))
            os.rename(newfile, fname)
            # This should fail, because the file has been deleted.
            try:
                os.fchmod(ofd.fileno(), stat.S_IRUSR)
                print(os.fstat(ofd.fileno()))
                self.fail()
            except FileNotFoundError:
                print('Failed to fchmod() replaced file')
        nf = os.stat(fname)
        assert stat.S_IMODE(nf.st_mode) == e_mode

    @needs_dfuse
    def test_uns_create(self):
        """Simple test to create a container using a path in dfuse"""
        path = join(self.dfuse.dir, 'mycont')
        create_cont(self.conf, path=path)
        stbuf = os.stat(path)
        print(stbuf)
        assert stbuf.st_ino < 100
        print(os.listdir(path))

    @needs_dfuse
    def test_rename_clobber(self):
        """Test that rename clobbers files correctly

        use rename to delete a file, but where the kernel is aware of a different file.
        Create a filename to be clobbered and stat it.
        Create a file to copy over.
        Start a second dfuse instance and overwrite the original file with a new name.
        Perform a rename on the first dfuse.

        This should clobber a file, but not the one that the kernel is expecting, although it will
        do a lookup of the destination filename before the rename.

        Inspection of the logs is required to verify what is happening here which is beyond the
        scope of this test, however this does execute the code-paths and ensures that all refs
        are correctly updated.

        """

        # Create all three files in the dfuse instance we're checking.
        for index in range(3):
            with open(join(self.dfuse.dir, 'file.{}'.format(index)), 'w') as fd:
                fd.write('test')

        # Start another dfuse instance to move the files around without the kernel knowing.
        dfuse = DFuse(self.server,
                      self.conf,
                      pool=self.pool.id(),
                      container=self.container,
                      caching=False)
        dfuse.start(v_hint='rename_other')

        print(os.listdir(self.dfuse.dir))
        print(os.listdir(dfuse.dir))

        # Rename file 1 to file 2 in the background, this will remove file 2
        os.rename(join(dfuse.dir, 'file.1'), join(dfuse.dir, 'file.2'))

        # Rename file 0 to file 2 in the test dfuse.  Here the kernel thinks it's clobbering
        # file 2 but it's really clobbering file 1, although it will stat() file 2 before the
        # operation so may have the correct data.
        # Dfuse should return file 1 for the details of what has been deleted.
        os.rename(join(self.dfuse.dir, 'file.0'), join(self.dfuse.dir, 'file.2'))

        if dfuse.stop():
            self.fatal_errors = True

    @needs_dfuse
    def test_rename(self):
        """Test that tries various rename scenarios"""

        def _go(root):
            dfd = os.open(root, os.O_RDONLY)

            try:
                # Test renaming a file into a directory.
                pre_fname = join(root, 'file')
                with open(pre_fname, 'w') as fd:
                    fd.write('test')
                dname = join(root, 'dir')
                os.mkdir(dname)
                post_fname = join(dname, 'file')
                # os.rename and 'mv' have different semantics, use mv here which will put the file
                # in the directory.
                subprocess.run(['mv', pre_fname, dname], check=True)
                self._check_dirs_equal(['file'], dname)

                os.unlink(post_fname)
                os.rmdir('dir', dir_fd=dfd)

                # Test renaming a file over a directory.
                pre_fname = join(root, 'file')
                with open(pre_fname, 'w') as fd:
                    fd.write('test')
                dname = join(root, 'dir')
                os.mkdir(dname)
                post_fname = join(dname, 'file')
                # Try os.rename here, which we expect to fail.
                try:
                    os.rename(pre_fname, dname)
                    self.fail()
                except IsADirectoryError:
                    pass
                os.unlink(pre_fname)
                os.rmdir('dir', dir_fd=dfd)

                # Check renaming a file over a file.
                for index in range(2):
                    with open(join(root, 'file.{}'.format(index)), 'w') as fd:
                        fd.write('test')

                print(os.listdir(dfd))
                os.rename('file.0', 'file.1', src_dir_fd=dfd, dst_dir_fd=dfd)

                self._check_dirs_equal(['file.1'], root)
                os.unlink('file.1', dir_fd=dfd)

                # dir onto file.
                dname = join(root, 'dir')
                os.mkdir(dname)
                fname = join(root, 'file')
                with open(fname, 'w') as fd:
                    fd.write('test')
                try:
                    os.rename(dname, fname)
                    self.fail()
                except NotADirectoryError:
                    pass
                os.unlink('file', dir_fd=dfd)
                os.rmdir('dir', dir_fd=dfd)

                # Now check for dir rename into other dir though mv.
                src_dir = join(root, 'src')
                dst_dir = join(root, 'dst')
                os.mkdir(src_dir)
                os.mkdir(dst_dir)
                subprocess.run(['mv', src_dir, dst_dir], check=True)
                self._check_dirs_equal(['dst'], root)
                self._check_dirs_equal(['src'], join(root, 'dst'))
                os.rmdir(join(dst_dir, 'src'))
                os.rmdir(dst_dir)

                # Check for dir rename over other dir though python, in this case it should clobber
                # the target directory.
                for index in range(2):
                    os.mkdir(join(root, 'dir.{}'.format(index)))
                os.rename('dir.0', 'dir.1', src_dir_fd=dfd, dst_dir_fd=dfd)
                self._check_dirs_equal(['dir.1'], root)
                self._check_dirs_equal([], join(root, 'dir.1'))
                os.rmdir(join(root, 'dir.1'))
                for index in range(2):
                    with open(join(root, 'file.{}'.format(index)), 'w') as fd:
                        fd.write('test')
                os.rename('file.0', 'file.1', src_dir_fd=dfd, dst_dir_fd=dfd)
                self._check_dirs_equal(['file.1'], root)
                os.unlink('file.1', dir_fd=dfd)

                # Rename a dir over another, where the target is not empty.
                dst_dir = join(root, 'ddir')
                dst_file = join(dst_dir, 'file')
                os.mkdir('sdir', dir_fd=dfd)
                os.mkdir(dst_dir)
                with open(dst_file, 'w') as fd:
                    fd.write('test')
                # According to the man page this can return ENOTEMPTY or EEXIST, and /tmp is
                # returning one and dfuse the other so catch both.
                try:
                    os.rename('sdir', dst_dir, src_dir_fd=dfd)
                    self.fail()
                except FileExistsError:
                    pass
                except OSError as e:
                    assert e.errno == errno.ENOTEMPTY
                os.rmdir('sdir', dir_fd=dfd)
                os.unlink(dst_file)
                os.rmdir(dst_dir)

            finally:
                os.close(dfd)

        # Firstly validate the check
        with tempfile.TemporaryDirectory(prefix='rename_test_ref_dir.') as tmp_dir:
            _go(tmp_dir)

        _go(self.dfuse.dir)

    @needs_dfuse
    def test_complex_unlink(self):
        """Test that unlink clears file data correctly.

        Create two files, exchange them in the back-end then unlink the one.

        The kernel will be unlinking what it thinks is file 1 but it will actually be file 0.
        """

        # pylint: disable=consider-using-with

        fds = []

        # Create both files in the dfuse instance we're checking.  These files are created in
        # binary mode with buffering off so the writes are sent direct to the kernel.
        for index in range(2):
            fd = open(join(self.dfuse.dir, 'file.{}'.format(index)), 'wb', buffering=0)
            fd.write(b'test')
            fds.append(fd)

        # Start another dfuse instance to move the files around without the kernel knowing.
        dfuse = DFuse(self.server,
                      self.conf,
                      pool=self.pool.id(),
                      container=self.container,
                      caching=False)
        dfuse.start(v_hint='unlink')

        print(os.listdir(self.dfuse.dir))
        print(os.listdir(dfuse.dir))

        # Rename file 0 to file 0 in the background, this will remove file 1
        os.rename(join(dfuse.dir, 'file.0'), join(dfuse.dir, 'file.1'))

        # Perform the unlink, this will unlink the other file.
        os.unlink(join(self.dfuse.dir, 'file.1'))

        if dfuse.stop():
            self.fatal_errors = True

        # Finally, perform some more I/O so we can tell from the dfuse logs where the test ends and
        # dfuse teardown starts.  At this point file 1 and file 2 have been deleted.
        time.sleep(1)
        print(os.statvfs(self.dfuse.dir))

        for fd in fds:
            fd.close()

    def test_cont_rw(self):
        """Test write access to another users container"""

        dfuse = DFuse(self.server,
                      self.conf,
                      pool=self.pool.id(),
                      container=self.container,
                      caching=False)

        dfuse.start(v_hint='cont_rw_1')

        stat_log = PrintStat(dfuse.dir)
        testfile = join(dfuse.dir, 'testfile')
        with open(testfile, 'w') as fd:
            stat_log.add(testfile, attr=os.fstat(fd.fileno()))

        dirname = join(dfuse.dir, 'rw_dir')
        os.mkdir(dirname)

        stat_log.add(dirname)

        dir_perms = os.stat(dirname).st_mode
        base_perms = stat.S_IMODE(dir_perms)

        os.chmod(dirname, base_perms | stat.S_IWGRP | stat.S_IXGRP | stat.S_IXOTH | stat.S_IWOTH)
        stat_log.add(dirname)
        print(stat_log)

        if dfuse.stop():
            self.fatal_errors = True

            # Update container ACLs so current user has rw permissions only, the minimum required.
        rc = run_daos_cmd(self.conf, ['container',
                                      'update-acl',
                                      self.pool.id(),
                                      self.container,
                                      '--entry',
                                      'A::{}@:rwta'.format(os.getlogin())])
        print(rc)

        # Assign the container to someone else.
        rc = run_daos_cmd(self.conf, ['container',
                                      'set-owner',
                                      self.pool.id(),
                                      self.container,
                                      '--user',
                                      'root@',
                                      '--group',
                                      'root@'])
        print(rc)

        # Now start dfuse and access the container, see who the file is owned by.
        dfuse = DFuse(self.server,
                      self.conf,
                      pool=self.pool.id(),
                      container=self.container,
                      caching=False)
        dfuse.start(v_hint='cont_rw_2')

        stat_log = PrintStat()
        stat_log.add(dfuse.dir, show_dir=True)

        with open(join(dfuse.dir, 'testfile'), 'r') as fd:
            stat_log.add(join(dfuse.dir, 'testfile'), os.fstat(fd.fileno()))

        dirname = join(dfuse.dir, 'rw_dir')
        testfile = join(dirname, 'new_file')
        fd = os.open(testfile, os.O_RDWR | os.O_CREAT, mode=int('600', base=8))
        os.write(fd, b'read-only-data')
        stat_log.add(testfile, attr=os.fstat(fd))
        os.close(fd)
        print(stat_log)

        fd = os.open(testfile, os.O_RDONLY)
        # previous code was using stream/file methods and it appears that
        # file.read() (no size) is doing a fstat() and reads size + 1
        fstat_fd = os.fstat(fd)
        raw_bytes = os.read(fd, fstat_fd.st_size + 1)
        # pylint: disable=wrong-spelling-in-comment
        # Due to DAOS-9671 garbage can be read from still unknown reason.
        # So remove asserts and do not run Unicode codec to avoid
        # exceptions for now ... This allows to continue testing permissions.
        if raw_bytes != b'read-only-data':
            print('Check kernel data')
        # data = raw_bytes.decode('utf-8', 'ignore')
        # assert data == 'read-only-data'
        # print(data)
        os.close(fd)

        if dfuse.stop():
            self.fatal_errors = True

    @needs_dfuse
    def test_complex_rename(self):
        """Test for rename semantics, and that rename is correctly updating the dfuse data for
        the moved rile.

        # Create a file, read/write to it.
        # Check fstat works.
        # Rename it from the back-end
        # Check fstat - it should not work.
        # Rename the file into a new directory, this should allow the kernel to 'find' the file
        # again and update the name/parent.
        # check fstat works.
        """

        fname = join(self.dfuse.dir, 'file')
        with open(fname, 'w') as ofd:
            print(os.fstat(ofd.fileno()))

            dfuse = DFuse(self.server,
                          self.conf,
                          pool=self.pool.id(),
                          container=self.container,
                          caching=False)
            dfuse.start(v_hint='rename')

            os.mkdir(join(dfuse.dir, 'step_dir'))
            os.mkdir(join(dfuse.dir, 'new_dir'))
            os.rename(join(dfuse.dir, 'file'), join(dfuse.dir, 'step_dir', 'file-new'))

            # This should fail, because the file has been deleted.
            try:
                print(os.fstat(ofd.fileno()))
                self.fail()
            except FileNotFoundError:
                print('Failed to fstat() replaced file')

            os.rename(join(self.dfuse.dir, 'step_dir', 'file-new'),
                      join(self.dfuse.dir, 'new_dir', 'my-file'))

            print(os.fstat(ofd.fileno()))

        if dfuse.stop():
            self.fatal_errors = True

    def test_cont_ro(self):
        """Test access to a read-only container"""

        # Update container ACLs so current user has 'rta' permissions only, the minimum required.
        rc = run_daos_cmd(self.conf, ['container',
                                      'update-acl',
                                      self.pool.id(),
                                      self.container,
                                      '--entry',
                                      'A::{}@:rta'.format(os.getlogin())])
        print(rc)
        assert rc.returncode == 0

        # Assign the container to someone else.
        rc = run_daos_cmd(self.conf, ['container',
                                      'set-owner',
                                      self.pool.id(),
                                      self.container,
                                      '--user',
                                      'root@'])
        print(rc)
        assert rc.returncode == 0

        # Now start dfuse and access the container, this should require read-only opening.
        dfuse = DFuse(self.server,
                      self.conf,
                      pool=self.pool.id(),
                      container=self.container,
                      caching=False)
        dfuse.start(v_hint='cont_ro')
        print(os.listdir(dfuse.dir))

        try:
            with open(join(dfuse.dir, 'testfile'), 'w') as fd:
                print(fd)
            assert False
        except PermissionError:
            pass

        if dfuse.stop():
            self.fatal_errors = True

    @needs_dfuse
    def test_chmod_ro(self):
        """Test that chmod and fchmod work correctly with files created read-only

        DAOS-6238"""

        path = self.dfuse.dir
        fname = join(path, 'test_file1')
        ofd = os.open(fname, os.O_CREAT | os.O_RDONLY | os.O_EXCL)
        ns = os.stat(fname)
        print(ns)
        os.close(ofd)
        os.chmod(fname, stat.S_IRUSR)
        ns = os.stat(fname)
        print(ns)
        assert stat.S_IMODE(ns.st_mode) == stat.S_IRUSR

        fname = join(path, 'test_file2')
        ofd = os.open(fname, os.O_CREAT | os.O_RDONLY | os.O_EXCL)
        ns = os.stat(fname)
        print(ns)
        os.fchmod(ofd, stat.S_IRUSR)
        os.close(ofd)
        ns = os.stat(fname)
        print(ns)
        assert stat.S_IMODE(ns.st_mode) == stat.S_IRUSR

    def test_with_path(self):
        """Test that dfuse starts with path option."""

        tmp_dir = tempfile.mkdtemp()

        cont_path = join(tmp_dir, 'my-cont')
        create_cont(self.conf, self.pool.uuid, path=cont_path)

        dfuse = DFuse(self.server,
                      self.conf,
                      caching=True,
                      uns_path=cont_path)
        dfuse.start(v_hint='with_path')

        # Simply write a file.  This will fail if dfuse isn't backed via
        # a container.
        file = join(dfuse.dir, 'file')
        with open(file, 'w') as fd:
            fd.write('test')

        if dfuse.stop():
            self.fatal_errors = True

    def test_uns_basic(self):
        """Create a UNS entry point and access it via both entry point and path"""

        pool = self.pool.uuid
        container = self.container
        server = self.server
        conf = self.conf

        # Start dfuse on the container.
        dfuse = DFuse(server, conf, pool=pool, container=container,
                      caching=False)
        dfuse.start('uns-0')

        # Create a new container within it using UNS
        uns_path = join(dfuse.dir, 'ep0')
        print('Inserting entry point')
        uns_container = create_cont(conf, pool=pool, path=uns_path)
        print(os.stat(uns_path))
        print(os.listdir(dfuse.dir))

        # Verify that it exists.
        run_container_query(conf, uns_path)

        # Make a directory in the new container itself, and query that.
        child_path = join(uns_path, 'child')
        os.mkdir(child_path)
        run_container_query(conf, child_path)
        if dfuse.stop():
            self.fatal_errors = True

        print('Trying UNS')
        dfuse = DFuse(server, conf, caching=False)
        dfuse.start('uns-1')

        # List the root container.
        print(os.listdir(join(dfuse.dir, pool, container)))

        # Now create a UNS link from the 2nd container to a 3rd one.
        uns_path = join(dfuse.dir, pool, container, 'ep0', 'ep')
        second_path = join(dfuse.dir, pool, uns_container)

        # Make a link within the new container.
        print('Inserting entry point')
        uns_container_2 = create_cont(conf, pool=pool, path=uns_path)

        # List the root container again.
        print(os.listdir(join(dfuse.dir, pool, container)))

        # List the 2nd container.
        files = os.listdir(second_path)
        print(files)
        # List the target container through UNS.
        print(os.listdir(uns_path))
        direct_stat = os.stat(join(second_path, 'ep'))
        uns_stat = os.stat(uns_path)
        print(direct_stat)
        print(uns_stat)
        assert uns_stat.st_ino == direct_stat.st_ino

        third_path = join(dfuse.dir, pool, uns_container_2)
        third_stat = os.stat(third_path)
        print(third_stat)
        assert third_stat.st_ino == direct_stat.st_ino

        if dfuse.stop():
            self.fatal_errors = True
        print('Trying UNS with previous cont')
        dfuse = DFuse(server, conf, caching=False)
        dfuse.start('uns-3')

        second_path = join(dfuse.dir, pool, uns_container)
        uns_path = join(dfuse.dir, pool, container, 'ep0', 'ep')
        files = os.listdir(second_path)
        print(files)
        print(os.listdir(uns_path))

        direct_stat = os.stat(join(second_path, 'ep'))
        uns_stat = os.stat(uns_path)
        print(direct_stat)
        print(uns_stat)
        assert uns_stat.st_ino == direct_stat.st_ino
        if dfuse.stop():
            self.fatal_errors = True

    def test_dfuse_dio_off(self):
        """Test for dfuse with no caching options, but
        direct-io disabled"""

        run_daos_cmd(self.conf,
                     ['container', 'set-attr',
                      self.pool.id(), self.container,
                      '--attr', 'dfuse-direct-io-disable', '--value', 'on'],
                     show_stdout=True)
        dfuse = DFuse(self.server,
                      self.conf,
                      caching=True,
                      pool=self.pool.uuid,
                      container=self.container)

        dfuse.start(v_hint='dio_off')

        print(os.listdir(dfuse.dir))

        fname = join(dfuse.dir, 'test_file3')
        with open(fname, 'w') as ofd:
            ofd.write('hello')

        if dfuse.stop():
            self.fatal_errors = True

    def test_dfuse_oopt(self):
        """Test dfuse with -opool=,container= options as used by fstab"""

        dfuse = DFuse(self.server, self.conf, pool=self.pool.uuid, container=self.container)

        dfuse.start(use_oopt=True)

        if dfuse.stop():
            self.fatal_errors = True

        dfuse = DFuse(self.server, self.conf, pool=self.pool.uuid)

        dfuse.start(use_oopt=True)

        if dfuse.stop():
            self.fatal_errors = True

        dfuse = DFuse(self.server, self.conf, pool=self.pool.label)

        dfuse.start(use_oopt=True)

        if dfuse.stop():
            self.fatal_errors = True

        dfuse = DFuse(self.server, self.conf)

        dfuse.start(use_oopt=True)

        if dfuse.stop():
            self.fatal_errors = True

    @needs_dfuse_with_opt(caching=False)
    def test_daos_fs_tool(self):
        """Create a UNS entry point"""

        dfuse = self.dfuse
        pool = self.pool.uuid
        conf = self.conf

        # Create a new container within it using UNS
        uns_path = join(dfuse.dir, 'ep1')
        print('Inserting entry point')
        uns_container = create_cont(conf, pool=pool, path=uns_path)

        print(os.stat(uns_path))
        print(os.listdir(dfuse.dir))

        # Verify that it exists.
        run_container_query(conf, uns_path)

        # Make a directory in the new container itself, and query that.
        dir1 = join(uns_path, 'd1')
        os.mkdir(dir1)
        run_container_query(conf, dir1)

        # Create a file in dir1
        file1 = join(dir1, 'f1')
        with open(file1, 'w'):
            pass

        # Run a command to get attr of new dir and file
        cmd = ['fs', 'get-attr', '--path', dir1]
        print('get-attr of d1')
        rc = run_daos_cmd(conf, cmd)
        assert rc.returncode == 0
        print('rc is {}'.format(rc))
        output = rc.stdout.decode('utf-8')
        assert check_dfs_tool_output(output, 'S1', '1048576')

        # run same command using pool, container, dfs-path, and dfs-prefix
        cmd = ['fs', 'get-attr', pool, uns_container, '--dfs-path', dir1,
               '--dfs-prefix', uns_path]
        print('get-attr of d1')
        rc = run_daos_cmd(conf, cmd)
        assert rc.returncode == 0
        print('rc is {}'.format(rc))
        output = rc.stdout.decode('utf-8')
        assert check_dfs_tool_output(output, 'S1', '1048576')

        # run same command using pool, container, dfs-path
        cmd = ['fs', 'get-attr', pool, uns_container, '--dfs-path', '/d1']
        print('get-attr of d1')
        rc = run_daos_cmd(conf, cmd)
        assert rc.returncode == 0
        print('rc is {}'.format(rc))
        output = rc.stdout.decode('utf-8')
        assert check_dfs_tool_output(output, 'S1', '1048576')

        cmd = ['fs', 'get-attr', '--path', file1]
        print('get-attr of d1/f1')
        rc = run_daos_cmd(conf, cmd)
        assert rc.returncode == 0
        print('rc is {}'.format(rc))
        output = rc.stdout.decode('utf-8')
        # SX is not deterministic, so don't check it here
        assert check_dfs_tool_output(output, None, '1048576')

        # Run a command to change attr of dir1
        cmd = ['fs', 'set-attr', '--path', dir1, '--oclass', 'S2',
               '--chunk-size', '16']
        print('set-attr of d1')
        rc = run_daos_cmd(conf, cmd)
        assert rc.returncode == 0
        print('rc is {}'.format(rc))

        # Run a command to change attr of file1, should fail
        cmd = ['fs', 'set-attr', '--path', file1, '--oclass', 'S2',
               '--chunk-size', '16']
        print('set-attr of f1')
        rc = run_daos_cmd(conf, cmd)
        print('rc is {}'.format(rc))
        assert rc.returncode != 0

        # Run a command to create new file with set-attr
        file2 = join(dir1, 'f2')
        cmd = ['fs', 'set-attr', '--path', file2, '--oclass', 'S1']
        print('set-attr of f2')
        rc = run_daos_cmd(conf, cmd)
        assert rc.returncode == 0
        print('rc is {}'.format(rc))

        # Run a command to get attr of dir and file2
        cmd = ['fs', 'get-attr', '--path', dir1]
        print('get-attr of d1')
        rc = run_daos_cmd(conf, cmd)
        assert rc.returncode == 0
        print('rc is {}'.format(rc))
        output = rc.stdout.decode('utf-8')
        assert check_dfs_tool_output(output, 'S2', '16')

        cmd = ['fs', 'get-attr', '--path', file2]
        print('get-attr of d1/f2')
        rc = run_daos_cmd(conf, cmd)
        assert rc.returncode == 0
        print('rc is {}'.format(rc))
        output = rc.stdout.decode('utf-8')
        assert check_dfs_tool_output(output, 'S1', '16')

    def test_cont_copy(self):
        """Verify that copying into a container works"""

        # pylint: disable=consider-using-with

        # Create a temporary directory, with one file into it and copy it into
        # the container.  Check the return-code only, do not verify the data.
        # tempfile() will remove the directory on completion.
        src_dir = tempfile.TemporaryDirectory(prefix='copy_src_',)
        with open(join(src_dir.name, 'file'), 'w') as ofd:
            ofd.write('hello')
        os.symlink('file', join(src_dir.name, 'file_s'))
        cmd = ['filesystem',
               'copy',
               '--src',
               src_dir.name,
               '--dst',
               'daos://{}/{}'.format(self.pool.uuid, self.container)]
        rc = run_daos_cmd(self.conf, cmd)
        print(rc)
        lineresult = rc.stdout.decode('utf-8').splitlines()
        assert len(lineresult) == 4
        assert lineresult[1] == '    Directories: 1'
        assert lineresult[2] == '    Files:       1'
        assert lineresult[3] == '    Links:       1'
        assert rc.returncode == 0

    def test_cont_clone(self):
        """Verify that cloning a container works

        This extends cont_copy, to also clone it afterwards.
        """

        # pylint: disable=consider-using-with

        # Create a temporary directory, with one file into it and copy it into
        # the container.  Check the return code only, do not verify the data.
        # tempfile() will remove the directory on completion.
        src_dir = tempfile.TemporaryDirectory(prefix='copy_src_',)
        with open(join(src_dir.name, 'file'), 'w') as ofd:
            ofd.write('hello')

        cmd = ['filesystem',
               'copy',
               '--src',
               src_dir.name,
               '--dst',
               'daos://{}/{}'.format(self.pool.uuid, self.container)]
        rc = run_daos_cmd(self.conf, cmd)
        print(rc)
        assert rc.returncode == 0

        # Now create a container uuid and do an object based copy.
        # The daos command will create the target container on demand.
        cmd = ['container',
               'clone',
               '--src',
               'daos://{}/{}'.format(self.pool.uuid, self.container),
               '--dst',
               'daos://{}/'.format(self.pool.uuid)]
        rc = run_daos_cmd(self.conf, cmd)
        print(rc)
        assert rc.returncode == 0
        lineresult = rc.stdout.decode('utf-8').splitlines()
        assert len(lineresult) == 2
        destroy_container(self.conf, self.pool.id(), lineresult[1][-36:])

class nlt_stdout_wrapper():
    """Class for capturing stdout from threads"""

    def __init__(self):
        self._stdout = sys.stdout
        self._outputs = {}
        sys.stdout = self

    def write(self, value):
        """Print to stdout.  If this is the main thread then print it, always save it"""

        thread = threading.current_thread()
        if not thread.daemon:
            self._stdout.write(value)
        thread_id = thread.ident
        try:
            self._outputs[thread_id] += value
        except KeyError:
            self._outputs[thread_id] = value

    def sprint(self, value):
        """Really print something to stdout"""
        self._stdout.write(value + '\n')

    def get_thread_output(self):
        """Return the stdout by the calling thread, and reset for next time"""
        thread_id = threading.get_ident()
        try:
            data = self._outputs[thread_id]
            del self._outputs[thread_id]
            return data
        except KeyError:
            return None

    def flush(self):
        """Flush"""
        self._stdout.flush()

    def __del__(self):
        sys.stdout = self._stdout

class nlt_stderr_wrapper():
    """Class for capturing stderr from threads"""

    def __init__(self):
        self._stderr = sys.stderr
        self._outputs = {}
        sys.stderr = self

    def write(self, value):
        """Print to stderr.  Always print it, always save it"""

        thread = threading.current_thread()
        self._stderr.write(value)
        thread_id = thread.ident
        try:
            self._outputs[thread_id] += value
        except KeyError:
            self._outputs[thread_id] = value

    def get_thread_err(self):
        """Return the stderr by the calling thread, and reset for next time"""
        thread_id = threading.get_ident()
        try:
            data = self._outputs[thread_id]
            del self._outputs[thread_id]
            return data
        except KeyError:
            return None

    def flush(self):
        """Flush"""
        self._stderr.flush()

    def __del__(self):
        sys.stderr = self._stderr

def run_posix_tests(server, conf, test=None):
    """Run one or all posix tests

    Create a new container per test, to ensure that every test is
    isolated from others.
    """

    def _run_test(ptl=None, function=None, test_cb=None):
        ptl.call_index = 0
        while True:
            ptl.needs_more = False
            ptl.test_name = function
            start = time.time()
            out_wrapper.sprint('Calling {}'.format(function))
            print('Calling {}'.format(function))

            # Do this with valgrind disabled as this code is run often and valgrind has a big
            # performance impact.  There are other tests that run with valgrind enabled so this
            # should not reduce coverage.
            try:
                ptl.container = create_cont(conf,
                                            pool.id(),
                                            ctype="POSIX",
                                            valgrind=False,
                                            log_check=False,
                                            label=function)
                ptl.container_label = function
                test_cb()
                destroy_container(conf, pool.id(),
                                  ptl.container_label,
                                  valgrind=False,
                                  log_check=False)
                ptl.container = None
            except Exception as inst:
                trace = ''.join(traceback.format_tb(inst.__traceback__))
                duration = time.time() - start
                out_wrapper.sprint('{} Failed'.format(ptl.test_name))
                conf.wf.add_test_case(ptl.test_name,
                                      repr(inst),
                                      stdout=out_wrapper.get_thread_output(),
                                      stderr=err_wrapper.get_thread_err(),
                                      output=trace,
                                      test_class='test',
                                      duration=duration)
                raise
            duration = time.time() - start
            out_wrapper.sprint('Test {} took {:.1f} seconds'.format(ptl.test_name, duration))
            conf.wf.add_test_case(ptl.test_name,
                                  stdout=out_wrapper.get_thread_output(),
                                  stderr=err_wrapper.get_thread_err(),
                                  test_class='test',
                                  duration=duration)
            if not ptl.needs_more:
                break
            ptl.call_index = ptl.call_index + 1

        if ptl.fatal_errors:
            pto.fatal_errors = True

    server.get_test_pool()
    pool = server.test_pool

    out_wrapper = nlt_stdout_wrapper()
    err_wrapper = nlt_stderr_wrapper()

    pto = posix_tests(server, conf, pool=pool)
    if test:
        fn = 'test_{}'.format(test)
        obj = getattr(pto, fn)

        _run_test(ptl=pto, test_cb=obj, function=fn)
    else:

        threads = []

        slow_tests = ['test_readdir_25', 'test_uns_basic', 'test_daos_fs_tool']

        tests = dir(pto)
        tests.sort(key=lambda x: x not in slow_tests)

        for fn in tests:
            if not fn.startswith('test_'):
                continue

            ptl = posix_tests(server, conf, pool=pool)
            obj = getattr(ptl, fn)
            if not callable(obj):
                continue

            thread = threading.Thread(None,
                                      target=_run_test,
                                      name='test {}'.format(fn),
                                      kwargs={'ptl': ptl, 'test_cb': obj, 'function': fn},
                                      daemon=True)
            thread.start()
            threads.append(thread)

            # Limit the number of concurrent tests, but poll all active threads so there's no
            # expectation for them to complete in order.  At the minute we only have a handful of
            # long-running tests which dominate the time, so whilst a higher value here would
            # work there's no benefit in rushing to finish the quicker tests.  The long-running
            # tests are started first.
            while len(threads) > 5:
                for td in threads:
                    td.join(timeout=0)
                    if td.is_alive():
                        continue
                    threads.remove(td)

        for td in threads:
            td.join()

    # Now check for running dfuse instances, there should be none at this point as all tests have
    # completed.  It's not possible to do this check as each test finishes due to the fact that
    # the tests are running in parallel.  We could revise this so there's a dfuse method on
    # posix_tests class itself if required.
    for fuse in server.fuse_procs:
        conf.wf.add_test_case('fuse leak in tests',
                              'Test leaked dfuse instance at {}'.format(fuse),
                              test_class='test',)

    out_wrapper = None
    err_wrapper = None

    return pto.fatal_errors

def run_tests(dfuse):
    """Run some tests"""

    # pylint: disable=consider-using-with
    path = dfuse.dir

    fname = join(path, 'test_file3')

    rc = subprocess.run(['dd', 'if=/dev/zero', 'bs=16k', 'count=64', # nosec
                         'of={}'.format(join(path, 'dd_file'))],
                        check=True)
    print(rc)
    ofd = open(fname, 'w')
    ofd.write('hello')
    print(os.fstat(ofd.fileno()))
    ofd.flush()
    print(os.stat(fname))
    assert_file_size(ofd, 5)
    ofd.truncate(0)
    assert_file_size(ofd, 0)
    ofd.truncate(1024*1024)
    assert_file_size(ofd, 1024*1024)
    ofd.truncate(0)
    ofd.seek(0)
    ofd.write('simple file contents\n')
    ofd.flush()
    assert_file_size(ofd, 21)
    print(os.fstat(ofd.fileno()))
    ofd.close()
    ret = il_cmd(dfuse, ['cat', fname], check_write=False)
    assert ret.returncode == 0
    ofd = os.open(fname, os.O_TRUNC)
    assert_file_size_fd(ofd, 0)
    os.close(ofd)
    symlink_name = join(path, 'symlink_src')
    symlink_dest = 'missing_dest'
    os.symlink(symlink_dest, symlink_name)
    assert symlink_dest == os.readlink(symlink_name)

    # Note that this doesn't test dfs because fuse will do a
    # lookup to check if the file exists rather than just trying
    # to create it.
    fname = join(path, 'test_file5')
    fd = os.open(fname, os.O_CREAT | os.O_EXCL)
    os.close(fd)
    try:
        fd = os.open(fname, os.O_CREAT | os.O_EXCL)
        os.close(fd)
        assert False
    except FileExistsError:
        pass
    os.unlink(fname)

def stat_and_check(dfuse, pre_stat):
    """Check that dfuse started"""
    post_stat = os.stat(dfuse.dir)
    if pre_stat.st_dev == post_stat.st_dev:
        raise NLTestFail('Device # unchanged')
    if post_stat.st_ino != 1:
        raise NLTestFail('Unexpected inode number')

def check_no_file(dfuse):
    """Check that a non-existent file doesn't exist"""
    try:
        os.stat(join(dfuse.dir, 'no-file'))
        raise NLTestFail('file exists')
    except FileNotFoundError:
        pass


lp = None
lt = None

def setup_log_test(conf):
    """Setup and import the log tracing code"""

    # Try and pick this up from the src tree if possible.
    file_self = os.path.dirname(os.path.abspath(__file__))
    logparse_dir = join(file_self, '../src/tests/ftest/cart/util')
    crt_mod_dir = os.path.realpath(logparse_dir)
    if crt_mod_dir not in sys.path:
        sys.path.append(crt_mod_dir)

    # Or back off to the install dir if not.
    logparse_dir = join(conf['PREFIX'], 'lib/daos/TESTING/ftest/cart')
    crt_mod_dir = os.path.realpath(logparse_dir)
    if crt_mod_dir not in sys.path:
        sys.path.append(crt_mod_dir)

    global lp
    global lt

    lp = __import__('cart_logparse')
    lt = __import__('cart_logtest')

    lt.wf = conf.wf

# https://stackoverflow.com/questions/1094841/get-human-readable-version-of-file-size
def sizeof_fmt(num, suffix='B'):
    """Return size as a human readable string"""
    for unit in ['', 'Ki', 'Mi', 'Gi', 'Ti', 'Pi', 'Ei', 'Zi']:
        if abs(num) < 1024.0:
            return "%3.1f%s%s" % (num, unit, suffix)
        num /= 1024.0
    return "%.1f%s%s" % (num, 'Yi', suffix)

def log_timer(func):
    """Wrapper around the log_test function to measure how long it takes"""

    def log_timer_wrapper(*args, **kwargs):
        """Do the actual wrapping"""

        conf = args[0]
        conf.lt.start()
        rc = None
        try:
            rc = func(*args, **kwargs)
        finally:
            conf.lt.stop()
        return rc

    return log_timer_wrapper

@log_timer
def log_test(conf,
             filename,
             show_memleaks=True,
             quiet=False,
             skip_fi=False,
             leak_wf=None,
             check_read=False,
             check_write=False,
             check_fstat=False):
    """Run the log checker on filename, logging to stdout"""

    # Check if the log file has wrapped, if it has then log parsing checks do
    # not work correctly.
    if os.path.exists('{}.old'.format(filename)):
        raise Exception('Log file exceeded max size')
    fstat = os.stat(filename)
    if fstat.st_size == 0:
        os.unlink(filename)
        return None
    if not quiet:
        print('Running log_test on {} {}'.format(filename,
                                                 sizeof_fmt(fstat.st_size)))

    log_iter = lp.LogIter(filename)

    # LogIter will have opened the file and seek through it as required, so start a background
    # process to compress it in parallel with the log tracing.
    conf.compress_file(filename)

    lto = lt.LogTest(log_iter, quiet=quiet)

    lto.hide_fi_calls = skip_fi

    try:
        lto.check_log_file(abort_on_warning=True,
                           show_memleaks=show_memleaks,
                           leak_wf=leak_wf)
    except lt.LogCheckError:
        pass

    if skip_fi:
        if not lto.fi_triggered:
            raise NLTestNoFi

    functions = set()

    if check_read or check_write or check_fstat:
        for line in log_iter.new_iter():
            functions.add(line.function)

    if check_read and 'dfuse_read' not in functions:
        raise NLTestNoFunction('dfuse_read')

    if check_write and 'dfuse_write' not in functions:
        raise NLTestNoFunction('dfuse_write')

    if check_fstat and 'dfuse___fxstat' not in functions:
        raise NLTestNoFunction('dfuse___fxstat')

    if conf.max_log_size and fstat.st_size > conf.max_log_size:
        raise Exception('Max log size exceeded, {} > {}'.format(sizeof_fmt(fstat.st_size),
                                                                sizeof_fmt(conf.max_log_size)))

    return lto.fi_location

def set_server_fi(server):
    """Run the client code to set server params"""

    # pylint: disable=consider-using-with

    cmd_env = get_base_env()

    cmd_env['OFI_INTERFACE'] = server.network_interface
    cmd_env['CRT_PHY_ADDR_STR'] = server.network_provider
    vh = ValgrindHelper(server.conf)

    if server.conf.args.memcheck == 'no':
        vh.use_valgrind = False

    system_name = 'daos_server'

    exec_cmd = vh.get_cmd_prefix()

    agent_bin = join(server.conf['PREFIX'], 'bin', 'daos_agent')

    addr_dir = tempfile.TemporaryDirectory(prefix='dnt_addr_',)
    addr_file = join(addr_dir.name, '{}.attach_info_tmp'.format(system_name))

    agent_cmd = [agent_bin,
                 '-i',
                 '-s',
                 server.agent_dir,
                 'dump-attachinfo',
                 '-o',
                 addr_file]

    rc = subprocess.run(agent_cmd, env=cmd_env, check=True)
    print(rc)

    cmd = ['set_fi_attr',
           '--cfg_path',
           addr_dir.name,
           '--group-name',
           'daos_server',
           '--rank',
           '0',
           '--attr',
           '0,0,0,0,0']

    exec_cmd.append(join(server.conf['PREFIX'], 'bin', 'cart_ctl'))
    exec_cmd.extend(cmd)

    prefix = 'dnt_crt_ctl_{}_'.format(get_inc_id())
    log_file = tempfile.NamedTemporaryFile(prefix=prefix,
                                           suffix='.log',
                                           delete=False)

    cmd_env['D_LOG_FILE'] = log_file.name
    cmd_env['DAOS_AGENT_DRPC_DIR'] = server.agent_dir

    rc = subprocess.run(exec_cmd,
                        env=cmd_env,
                        stdout=subprocess.PIPE,
                        stderr=subprocess.PIPE,
                        check=False)
    print(rc)
    vh.convert_xml()
    log_test(server.conf, log_file.name)
    assert rc.returncode == 0
    return False # fatal_errors

def create_and_read_via_il(dfuse, path):
    """Create file in dir, write to and read
    through the interception library"""

    fname = join(path, 'test_file')
    with open(fname, 'w') as ofd:
        ofd.write('hello ')
        ofd.write('world\n')
        ofd.flush()
        assert_file_size(ofd, 12)
        print(os.fstat(ofd.fileno()))
    ret = il_cmd(dfuse, ['cat', fname], check_write=False)
    assert ret.returncode == 0

def run_container_query(conf, path):
    """Query a path to extract container information"""

    cmd = ['container', 'query', '--path', path]

    rc = run_daos_cmd(conf, cmd)

    assert rc.returncode == 0

    print(rc)
    output = rc.stdout.decode('utf-8')
    for line in output.splitlines():
        print(line)

def run_duns_overlay_test(server, conf):
    """Create a DUNS entry point, and then start fuse over it

    Fuse should use the pool/container IDs from the entry point,
    and expose the container.
    """

    # pylint: disable=consider-using-with

    pool = server.get_test_pool()

    parent_dir = tempfile.TemporaryDirectory(dir=conf.dfuse_parent_dir,
                                             prefix='dnt_uns_')

    uns_dir = join(parent_dir.name, 'uns_ep')

    create_cont(conf, pool=pool, path=uns_dir)

    dfuse = DFuse(server, conf, mount_path=uns_dir, caching=False)

    dfuse.start(v_hint='uns-overlay')
    # To show the contents.
    # getfattr -d <file>

    # This should work now if the container was correctly found
    create_and_read_via_il(dfuse, uns_dir)

    return dfuse.stop()

def run_dfuse(server, conf):
    """Run several dfuse instances"""

    fatal_errors = BoolRatchet()

    pool = server.get_test_pool()

    dfuse = DFuse(server, conf, caching=False)
    try:
        pre_stat = os.stat(dfuse.dir)
    except OSError:
        umount(dfuse.dir)
        raise
    dfuse.start(v_hint='no_pool')
    print(os.statvfs(dfuse.dir))
    subprocess.run(['df', '-h'], check=True)  # nosec
    subprocess.run(['df', '-i', dfuse.dir], check=True)  # nosec
    print('Running dfuse with nothing')
    stat_and_check(dfuse, pre_stat)
    check_no_file(dfuse)

    pool_stat = os.stat(join(dfuse.dir, pool))
    print('stat for {}'.format(pool))
    print(pool_stat)
    container = create_cont(server.conf, pool, ctype="POSIX")
    cdir = join(dfuse.dir, pool, container)
    fatal_errors.add_result(dfuse.stop())

    dfuse = DFuse(server, conf, pool=pool, caching=False)
    pre_stat = os.stat(dfuse.dir)
    dfuse.start(v_hint='pool_only')
    print('Running dfuse with pool only')
    stat_and_check(dfuse, pre_stat)
    check_no_file(dfuse)
    container2 = create_cont(server.conf, pool, ctype="POSIX")
    cpath = join(dfuse.dir, container2)
    print(os.listdir(cpath))
    cdir = join(dfuse.dir, container)
    create_and_read_via_il(dfuse, cdir)

    fatal_errors.add_result(dfuse.stop())

    dfuse = DFuse(server, conf, pool=pool, container=container, caching=False)
    dfuse.cores = 2
    pre_stat = os.stat(dfuse.dir)
    dfuse.start(v_hint='pool_and_cont')
    print('Running fuse with both')

    stat_and_check(dfuse, pre_stat)

    create_and_read_via_il(dfuse, dfuse.dir)

    run_tests(dfuse)

    fatal_errors.add_result(dfuse.stop())

    if fatal_errors.errors:
        print('Errors from dfuse')
    else:
        print('Reached the end, no errors')
    return fatal_errors.errors


def run_in_fg(server, conf):
    """Run dfuse in the foreground.

    Block until Control-C is pressed.
    """

    pool = server.get_test_pool_obj()
    label = 'foreground_cont'
    container = None

    conts = pool.fetch_containers()
    for cont in conts:
        if cont.label == label:
            container = cont.uuid
            break

    if not container:
        container = create_cont(conf, pool.uuid, label=label, ctype="POSIX")

        # Only set the container cache attributes when the container is initially created so they
        # can be modified later.
        cont_attrs = OrderedDict()
        cont_attrs['dfuse-data-cache'] = False
        cont_attrs['dfuse-attr-time'] = 60
        cont_attrs['dfuse-dentry-time'] = 60
        cont_attrs['dfuse-ndentry-time'] = 60
        cont_attrs['dfuse-direct-io-disable'] = False

        for key, value in cont_attrs.items():
            run_daos_cmd(conf, ['container', 'set-attr', pool.label, container,
                                '--attr', key, '--value', str(value)],
                         show_stdout=True)

    dfuse = DFuse(server, conf, pool=pool.uuid, caching=True, wbcache=False)
    dfuse.log_flush = True
    dfuse.start()

    t_dir = join(dfuse.dir, container)

    print('Running at {}'.format(t_dir))
    print('export PATH={}:$PATH'.format(os.path.join(conf['PREFIX'], 'bin')))
    print('export LD_PRELOAD={}'.format(os.path.join(conf['PREFIX'], 'lib64', 'libioil.so')))
    print('export DAOS_AGENT_DRPC_DIR={}'.format(conf.agent_dir))
    print('export D_IL_REPORT=-1')
    print('daos container create --type POSIX --path {}/uns-link'.format(t_dir))
    print('daos container destroy --path {}/uns-link'.format(t_dir))
    print('daos cont list {}'.format(pool.label))
    try:
        dfuse.wait_for_exit()
    except KeyboardInterrupt:
        pass
    dfuse = None

def check_readdir_perf(server, conf):
    """ Check and report on readdir performance

    Loop over number of files, measuring the time taken to
    populate a directory, and to read the directory contents,
    measure both files and directories as contents, and
    readdir both with and without stat, restarting dfuse
    between each test to avoid cache effects.

    Continue testing until five minutes have passed, and print
    a table of results.
    """

    headers = ['count', 'create\ndirs', 'create\nfiles']
    headers.extend(['dirs', 'files', 'dirs\nwith stat', 'files\nwith stat'])
    headers.extend(['caching\n1st', 'caching\n2nd'])

    results = []

    def make_dirs(parent, count):
        """Populate the test directory"""
        print('Populating to {}'.format(count))
        dir_dir = join(parent, 'dirs.{}.in'.format(count))
        t_dir = join(parent, 'dirs.{}'.format(count))
        file_dir = join(parent, 'files.{}.in'.format(count))
        t_file = join(parent, 'files.{}'.format(count))

        start_all = time.time()
        if not os.path.exists(t_dir):
            try:
                os.mkdir(dir_dir)
            except FileExistsError:
                pass
            for i in range(count):
                try:
                    os.mkdir(join(dir_dir, str(i)))
                except FileExistsError:
                    pass
            dir_time = time.time() - start_all
            print('Creating {} dirs took {:.2f}'.format(count, dir_time))
            os.rename(dir_dir, t_dir)

        if not os.path.exists(t_file):
            try:
                os.mkdir(file_dir)
            except FileExistsError:
                pass
            start = time.time()
            for i in range(count):
                with open(join(file_dir, str(i)), 'w'):
                    pass
            file_time = time.time() - start
            print('Creating {} files took {:.2f}'.format(count, file_time))
            os.rename(file_dir, t_file)

        return [dir_time, file_time]

    def print_results():
        """Display the results"""

        print(tabulate.tabulate(results,
                                headers=headers,
                                floatfmt=".2f"))

    pool = server.get_test_pool()

    container = str(uuid.uuid4())

    dfuse = DFuse(server, conf, pool=pool)

    print('Creating container and populating')
    count = 1024
    dfuse.start()
    parent = join(dfuse.dir, container)
    try:
        os.mkdir(parent)
    except FileExistsError:
        pass
    create_times = make_dirs(parent, count)
    dfuse.stop()

    all_start = time.time()

    while True:

        row = [count]
        row.extend(create_times)
        dfuse = DFuse(server, conf, pool=pool, container=container,
                      caching=False)
        dir_dir = join(dfuse.dir, 'dirs.{}'.format(count))
        file_dir = join(dfuse.dir, 'files.{}'.format(count))
        dfuse.start()
        start = time.time()
        subprocess.run(['/bin/ls', dir_dir], stdout=subprocess.PIPE, check=True)
        elapsed = time.time() - start
        print('processed {} dirs in {:.2f} seconds'.format(count,
                                                           elapsed))
        row.append(elapsed)
        dfuse.stop()
        dfuse = DFuse(server, conf, pool=pool, container=container,
                      caching=False)
        dfuse.start()
        start = time.time()
        subprocess.run(['/bin/ls', file_dir], stdout=subprocess.PIPE,
                       check=True)
        elapsed = time.time() - start
        print('processed {} files in {:.2f} seconds'.format(count,
                                                            elapsed))
        row.append(elapsed)
        dfuse.stop()

        dfuse = DFuse(server, conf, pool=pool, container=container,
                      caching=False)
        dfuse.start()
        start = time.time()
        subprocess.run(['/bin/ls', '-t', dir_dir], stdout=subprocess.PIPE,
                       check=True)
        elapsed = time.time() - start
        print('processed {} dirs in {:.2f} seconds'.format(count,
                                                           elapsed))
        row.append(elapsed)
        dfuse.stop()
        dfuse = DFuse(server, conf, pool=pool, container=container,
                      caching=False)
        dfuse.start()
        start = time.time()
        # Use sort by time here so ls calls stat, if you run ls -l then it will
        # also call getxattr twice which skews the figures.
        subprocess.run(['/bin/ls', '-t', file_dir], stdout=subprocess.PIPE,
                       check=True)
        elapsed = time.time() - start
        print('processed {} files in {:.2f} seconds'.format(count,
                                                            elapsed))
        row.append(elapsed)
        dfuse.stop()

        # Test with caching enabled.  Check the file directory, and do it twice
        # without restarting, to see the effect of populating the cache, and
        # reading from the cache.
        dfuse = DFuse(server,
                      conf,
                      pool=pool,
                      container=container,
                      caching=True)
        dfuse.start()
        start = time.time()
        subprocess.run(['/bin/ls', '-t', file_dir], stdout=subprocess.PIPE,
                       check=True)
        elapsed = time.time() - start
        print('processed {} files in {:.2f} seconds'.format(count,
                                                            elapsed))
        row.append(elapsed)
        start = time.time()
        subprocess.run(['/bin/ls', '-t', file_dir], stdout=subprocess.PIPE,
                       check=True)
        elapsed = time.time() - start
        print('processed {} files in {:.2f} seconds'.format(count,
                                                            elapsed))
        row.append(elapsed)
        results.append(row)

        elapsed = time.time() - all_start
        if elapsed > 5 * 60:
            dfuse.stop()
            break

        print_results()
        count *= 2
        create_times = make_dirs(dfuse.dir, count)
        dfuse.stop()

    run_daos_cmd(conf, ['container',
                        'destroy',
                        pool,
                        container])
    print_results()

def test_pydaos_kv(server, conf):
    """Test the KV interface"""

    # pylint: disable=consider-using-with

    pydaos_log_file = tempfile.NamedTemporaryFile(prefix='dnt_pydaos_',
                                                  suffix='.log',
                                                  delete=False)

    os.environ['D_LOG_FILE'] = pydaos_log_file.name
    daos = import_daos(server, conf)

    pool = server.get_test_pool()

    c_uuid = create_cont(conf, pool, ctype="PYTHON")

    container = daos.DCont(pool, c_uuid)

    kv = container.dict('my_test_kv')
    kv['a'] = 'a'
    kv['b'] = 'b'
    kv['list'] = pickle.dumps(list(range(1, 100000)))
    for k in range(1, 100):
        kv[str(k)] = pickle.dumps(list(range(1, 10)))
    print(type(kv))
    print(kv)
    print(kv['a'])

    print("First iteration")
    data = OrderedDict()
    for key in kv:
        print('key is {}, len {}'.format(key, len(kv[key])))
        print(type(kv[key]))
        data[key] = None

    print("Bulk loading")

    data['no-key'] = None

    kv.value_size = 32
    kv.bget(data, value_size=16)
    print("Default get value size %d", kv.value_size)
    print("Second iteration")
    failed = False
    for key in data:
        if data[key]:
            print('key is {}, len {}'.format(key, len(data[key])))
        elif key == 'no-key':
            pass
        else:
            failed = True
            print('Key is None {}'.format(key))

    if failed:
        print("That's not good")

    kv = None
    print('Closing container and opening new one')
    kv = container.get('my_test_kv')
    kv = None
    container = None
    # pylint: disable=protected-access
    daos._cleanup()
    log_test(conf, pydaos_log_file.name)

# Fault injection testing.
#
# This runs two different commands under fault injection, although it allows
# for more to be added.  The command is defined, then run in a loop with
# different locations enabled, essentially failing each call to
# D_ALLOC() in turn.  This iterates for all memory allocations in the command
# which is around 1300 each command so this takes a while.
#
# In order to improve response times the different locations are run in
# parallel, although the results are processed in order.
#
# Each location is checked for memory leaks according to the log file
# (D_ALLOC/D_FREE not matching), that it didn't crash and some checks are run
# on stdout/stderr as well.
#
# If a particular location caused the command to exit with a signal then that
# location is re-run at the end under valgrind to get better diagnostics.
#


class AllocFailTestRun():
    """Class to run a fault injection command with a single fault"""

    def __init__(self, aft, cmd, env, loc):

        # pylint: disable=consider-using-with

        # The subprocess handle
        self._sp = None
        # The valgrind handle
        self.vh = None
        # The return from subprocess.poll
        self.ret = None

        self.cmd = cmd
        self.env = env
        self.aft = aft
        self._fi_file = None
        self.returncode = None
        self.stdout = None
        self.stderr = None
        self.fi_loc = None
        self.fault_injected = None
        self.loc = loc

        if loc is None:
            prefix = 'dnt_fi_{}_reference_'.format(aft.description)
        else:
            prefix = 'dnt_fi_{}_{:04d}_'.format(aft.description, loc)
        self.log_file = tempfile.NamedTemporaryFile(prefix=prefix,
                                                    suffix='.log',
                                                    dir=self.aft.conf.tmp_dir,
                                                    delete=False).name
        self.env['D_LOG_FILE'] = self.log_file

    def __str__(self):
        res = "Fault injection test of '{}'\n".format(' '.join(self.cmd))
        res += 'Fault injection location {}\n'.format(self.loc)
        if self.vh:
            res += 'Valgrind enabled for this test\n'
        if self.returncode is None:
            res += 'Process not completed'
        else:
            res += 'Returncode was {}'.format(self.returncode)

        if self.stdout:
            res += '\nSTDOUT:{}'.format(self.stdout.decode('utf-8').strip())

        if self.stderr:
            res += '\nSTDERR:{}'.format(self.stderr.decode('utf-8').strip())
        return res

    def start(self):
        """Start the command"""
        fc = {}

        fc['fault_config'] = [{'id': 100,
                               'probability_x': 1,
                               'probability_y': 1}]

        if self.loc:
            fc['fault_config'].append({'id': 0,
                                       'probability_x': 1,
                                       'probability_y': 1,
                                       'interval': self.loc,
                                       'max_faults': 1})

            if self.aft.skip_daos_init:
                fc['fault_config'].append({'id': 101, 'probability_x': 1})

        # pylint: disable=consider-using-with
        self._fi_file = tempfile.NamedTemporaryFile(prefix='fi_', suffix='.yaml')

        self._fi_file.write(yaml.dump(fc, encoding='utf=8'))
        self._fi_file.flush()

        self.env['D_FI_CONFIG'] = self._fi_file.name

        if self.vh:
            exec_cmd = self.vh.get_cmd_prefix()
            exec_cmd.extend(self.cmd)
        else:
            exec_cmd = self.cmd

        self._sp = subprocess.Popen(exec_cmd,
                                    env=self.env,
                                    stdin=subprocess.PIPE,
                                    stdout=subprocess.PIPE,
                                    stderr=subprocess.PIPE)

    def has_finished(self):
        """Check if the command has completed"""
        if self.returncode is not None:
            return True

        rc = self._sp.poll()
        if rc is None:
            return False
        self._post(rc)
        return True

    def wait(self):
        """Wait for the command to complete"""
        if self.returncode is not None:
            return

        self._post(self._sp.wait())

    def _post(self, rc):
        """Helper function, called once after command is complete.

        This is where all the checks are performed.
        """

        def _explain():
            self.aft.wf.explain(self.fi_loc, os.path.basename(self.log_file), fi_signal)
            self.aft.conf.wf.explain(self.fi_loc, os.path.basename(self.log_file), fi_signal)
        # Put in a new-line.
        print()
        self.returncode = rc
        self.stdout = self._sp.stdout.read()
        self.stderr = self._sp.stderr.read()

        show_memleaks = True

        fi_signal = None
        # A negative return code means the process exited with a signal so do
        # not check for memory leaks in this case as it adds noise, right when
        # it's least wanted.
        if rc < 0:
            show_memleaks = False
            fi_signal = -rc

        try:
            if self.loc:
                wf = self.aft.wf
            else:
                wf = None
            self.fi_loc = log_test(self.aft.conf,
                                   self.log_file,
                                   show_memleaks=show_memleaks,
                                   quiet=True,
                                   skip_fi=True,
                                   leak_wf=wf)
            self.fault_injected = True
            assert self.fi_loc
        except NLTestNoFi:
            # If a fault wasn't injected then check output is as expected.
            # It's not possible to log these as warnings, because there is
            # no src line to log them against, so simply assert.
            assert self.returncode == 0, self

            if self.aft.check_post_stdout:
                assert self.stderr == b''
                if self.aft.expected_stdout is not None:
                    assert self.stdout == self.aft.expected_stdout
            self.fault_injected = False
        if self.vh:
            self.vh.convert_xml()
        if not self.fault_injected:
            _explain()
            return
        if not self.aft.check_stderr:
            _explain()
            return

        # Check stderr from a daos command.
        # These should mostly be from the DH_PERROR_SYS or DH_PERROR_DER macros so check for
        # this format.  There may be multiple lines and the two styles may be mixed.
        # These checks will report an error against the line of code that introduced the "leak"
        # which may well only have a loose correlation to where the error was reported.
        if self.aft.check_daos_stderr:
            stderr = self.stderr.decode('utf-8').rstrip()
            for line in stderr.splitlines():

                # This is what the go code uses.
                if line.endswith(': DER_NOMEM(-1009): Out of memory'):
                    continue

                # This is what the go code uses for system errors.
                if line.endswith(': errno 12 (Cannot allocate memory)'):
                    continue

                # This is what DH_PERROR_DER uses
                if line.endswith(': Out of memory (-1009)'):
                    continue

                # This is what DH_PERROR_SYS uses
                if line.endswith(': Cannot allocate memory (12)'):
                    continue

                if 'DER_UNKNOWN' in line:
                    self.aft.wf.add(self.fi_loc,
                                    'HIGH',
                                    "Incorrect stderr '{}'".format(line),
                                    mtype='Invalid error code used')
                    continue

                self.aft.wf.add(self.fi_loc,
                                'NORMAL',
                                "Unexpected stderr '{}'".format(line),
                                mtype='Unrecognised error')
            _explain()
            return

        if self.returncode == 0:
            if self.stdout != self.aft.expected_stdout:
                self.aft.wf.add(self.fi_loc,
                                'NORMAL',
                                "Incorrect stdout '{}'".format(self.stdout),
                                mtype='Out of memory caused zero exit '
                                'code with incorrect output')

        stderr = self.stderr.decode('utf-8').rstrip()
        if not stderr.endswith("(-1009): Out of memory") and \
           'error parsing command line arguments' not in stderr and \
           self.stdout != self.aft.expected_stdout:
            if self.stdout != b'':
                print(self.aft.expected_stdout)
                print()
                print(self.stdout)
                print()
            self.aft.wf.add(self.fi_loc,
                            'NORMAL',
                            "Incorrect stderr '{}'".format(stderr),
                            mtype='Out of memory not reported correctly via stderr')
        _explain()

class AllocFailTest():
    # pylint: disable=too-few-public-methods
    """Class to describe fault injection command"""

    def __init__(self, conf, desc, cmd):
        self.conf = conf
        self.cmd = cmd
        self.description = desc
        self.prefix = True
        # Check stderr from commands where faults were injected.
        self.check_stderr = True
        # Check stdout/error from commands where faults were not injected
        self.check_post_stdout = True
        # Check stderr conforms to daos_hdlr.c style
        self.check_daos_stderr = False
        self.expected_stdout = None
        self.use_il = False
        self.wf = conf.wf
        # Instruct the fault injection code to skip daos_init().
        self.skip_daos_init = True

    def launch(self):
        """Run all tests for this command"""

        def _prep(self):
            rc = self._run_cmd(None)
            rc.wait()
            self.expected_stdout = rc.stdout
            assert not rc.fault_injected

        # Prep what the expected stdout is by running once without faults
        # enabled.
        _prep(self)

        print('Expected stdout is')
        print(self.expected_stdout)

        num_cores = len(os.sched_getaffinity(0))

        if num_cores < 20:
            max_child = 1
        else:
            max_child = int(num_cores / 4 * 3)

        print('Maximum number of spawned tests will be {}'.format(max_child))

        active = []
        fid = 2
        max_count = 0
        finished = False

        # List of fault identifiers to re-run under valgrind.
        to_rerun = []

        fatal_errors = False

        # Now run all iterations in parallel up to max_child.  Iterations will be launched
        # in order but may not finish in order, rather they are processed in the order they
        # finish.  After each repetition completes then check for re-launch new processes
        # to keep the pipeline full.
        while not finished or active:

            if not finished:
                while len(active) < max_child:
                    active.append(self._run_cmd(fid))
                    fid += 1

                    if len(active) > max_count:
                        max_count = len(active)

            # Now complete as many as have finished.
            for ret in active:
                if not ret.has_finished():
                    continue
                active.remove(ret)
                print(ret)
                if ret.returncode < 0:
                    fatal_errors = True
                    to_rerun.append(ret.loc)

                if not ret.fault_injected:
                    print('Fault injection did not trigger, stopping')
                    finished = True
                break

        print('Completed, fid {}'.format(fid))
        print('Max in flight {}'.format(max_count))

        for fid in to_rerun:
            rerun = self._run_cmd(fid, valgrind=True)
            print(rerun)
            rerun.wait()

        return fatal_errors

    def _run_cmd(self, loc, valgrind=False):
        """Run the test with fault injection enabled"""

        cmd_env = get_base_env()

        # Debug flags to enable all memory allocation logging, but as little else as possible.
        # This improves run-time but makes debugging any issues found harder.
        # cmd_env['D_LOG_MASK'] = 'DEBUG'
        # cmd_env['DD_MASK'] = 'mem'
        # del cmd_env['DD_SUBSYS']

        if self.use_il:
            cmd_env['LD_PRELOAD'] = join(self.conf['PREFIX'], 'lib64', 'libioil.so')

        cmd_env['DAOS_AGENT_DRPC_DIR'] = self.conf.agent_dir

        if callable(self.cmd):
            cmd = self.cmd(loc)
        else:
            cmd = self.cmd

        aftf = AllocFailTestRun(self, cmd, cmd_env, loc)
        if valgrind:
            aftf.vh = ValgrindHelper(self.conf)
            # Turn off leak checking in this case, as we're just interested in
            # why it crashed.
            aftf.vh.full_check = False

        aftf.start()

        return aftf

def test_dfuse_start(server, conf, wf):
    """Start dfuse under fault injection

    This test will check error paths for faults that can occur whilst starting
    dfuse.  To do this it injects a fault into dfuse just before dfuse_session_mount
    so that it always returns immediately rather than registering with the kernel
    and then it runs dfuse up to this point checking the error paths.
    """
    pool = server.get_test_pool()

    container = create_cont(conf, pool, ctype='POSIX')

    mount_point = join(conf.dfuse_parent_dir, 'fi-mount')

    os.mkdir(mount_point)

    cmd = [join(conf['PREFIX'], 'bin', 'dfuse'),
           '--mountpoint', mount_point,
           '--pool', pool, '--cont', container, '--foreground', '--singlethread']

    test_cmd = AllocFailTest(conf, 'dfuse', cmd)
    test_cmd.wf = wf
    test_cmd.check_daos_stderr = True
    test_cmd.check_post_stdout = False
    test_cmd.check_stderr = True

    rc = test_cmd.launch()
    os.rmdir(mount_point)
    return rc


def test_alloc_fail_copy(server, conf, wf):
    """Run container (filesystem) copy under fault injection.

    This test will create a new uuid per iteration, and the test will then try to create a matching
    container so this is potentially resource intensive.

    There are lots of errors in the stdout/stderr of this command which we need to work through but
    are not yet checked for.
    """

    # pylint: disable=consider-using-with

    pool = server.get_test_pool_id()
    src_dir = tempfile.TemporaryDirectory(prefix='copy_src_',)
    sub_dir = join(src_dir.name, 'new_dir')
    os.mkdir(sub_dir)
    for idx in range(5):
        with open(join(sub_dir, f'file.{idx}'), 'w') as ofd:
            ofd.write('hello')

    os.symlink('broken', join(sub_dir, 'broken_s'))
    os.symlink('file.0', join(sub_dir, 'link'))

<<<<<<< HEAD
    def get_cmd(loc):
        return [join(conf['PREFIX'], 'bin', 'daos'),
                'filesystem',
                'copy',
                '--src',
                src_dir.name,
                '--dst',
                f'daos://{pool}/cont_{loc}']
=======
    def get_cmd(cont_id):
        container = 'container_' + str(cont_id)
        cmd = [join(conf['PREFIX'], 'bin', 'daos'),
               'filesystem',
               'copy',
               '--src',
               src_dir.name,
               '--dst',
               'daos://{}/{}'.format(pool, container)]
        return cmd
>>>>>>> a65f6eb4

    test_cmd = AllocFailTest(conf, 'filesystem-copy', get_cmd)
    test_cmd.skip_daos_init = False
    test_cmd.wf = wf
    test_cmd.check_daos_stderr = True
    test_cmd.check_post_stdout = False
    test_cmd.check_stderr = True

    rc = test_cmd.launch()
    return rc


def test_alloc_fail_cat(server, conf):
    """Run the Interception library with fault injection

    Start dfuse for this test, and do not do output checking on the command
    itself yet.
    """

    pool = server.get_test_pool()
    container = create_cont(conf, pool, ctype='POSIX', label='fault_inject')

    dfuse = DFuse(server, conf, pool=pool, container=container)
    dfuse.use_valgrind = False
    dfuse.start()

    target_file = join(dfuse.dir, 'test_file')

    with open(target_file, 'w') as fd:
        fd.write('Hello there')

    test_cmd = AllocFailTest(conf, 'il-cat', ['cat', target_file])
    test_cmd.use_il = True
    test_cmd.check_stderr = False
    test_cmd.wf = conf.wf

    rc = test_cmd.launch()
    dfuse.stop()
    return rc


def test_alloc_fail_il_cp(server, conf):
    """Run the Interception library with fault injection

    Start dfuse for this test, and do not do output checking on the command
    itself yet.
    """

    pool = server.get_test_pool()
    container = create_cont(conf, pool, ctype='POSIX', label='il_cp')

    dfuse = DFuse(server, conf, pool=pool, container=container)
    dfuse.use_valgrind = False
    dfuse.start()

    test_dir = join(dfuse.dir, 'test_dir')

    os.mkdir(test_dir)

    cmd = ['fs', 'set-attr', '--path', test_dir, '--oclass', 'S4', '--chunk-size', '8']

    rc = run_daos_cmd(conf, cmd)
    print(rc)

    src_file = join(test_dir, 'src_file')

    with open(src_file, 'w') as fd:
        fd.write('Some raw test data that spans over at least two targets and possibly more.')

    def get_cmd(loc):
        return ['cp', src_file, join(test_dir, f'test_{loc}')]

    test_cmd = AllocFailTest(conf, 'il-cp', get_cmd)
    test_cmd.use_il = True
    test_cmd.check_stderr = False
    test_cmd.wf = conf.wf

    rc = test_cmd.launch()
    dfuse.stop()
    return rc


def test_fi_list_attr(server, conf, wf):
    """Run daos cont list-attr with fault injection"""

    pool = server.get_test_pool()

    container = create_cont(conf, pool)

    run_daos_cmd(conf,
                 ['container', 'set-attr',
                  pool, container,
                  '--attr', 'my-test-attr-1', '--value', 'some-value'])

    run_daos_cmd(conf,
                 ['container', 'set-attr',
                  pool, container,
                  '--attr', 'my-test-attr-2', '--value', 'some-other-value'])

    cmd = [join(conf['PREFIX'], 'bin', 'daos'),
           'container',
           'list-attrs',
           pool,
           container]

    test_cmd = AllocFailTest(conf, 'cont-list-attr', cmd)
    test_cmd.wf = wf

    rc = test_cmd.launch()
    destroy_container(conf, pool, container)
    return rc


def test_fi_get_attr(server, conf, wf):
    """Run daos cont get-attr with fault injection"""

    pool = server.get_test_pool_id()

    container = create_cont(conf, pool)

    attr_name = 'my-test-attr'

    run_daos_cmd(conf,
                 ['container', 'set-attr',
                  pool, container,
                  '--attr', attr_name, '--value', 'value'])

    cmd = [join(conf['PREFIX'], 'bin', 'daos'),
           'container',
           'get-attr',
           pool,
           container,
           attr_name]

    test_cmd = AllocFailTest(conf, 'cont-get-attr', cmd)
    test_cmd.wf = wf

    test_cmd.check_daos_stderr = True
    test_cmd.check_post_stdout = False
    test_cmd.check_stderr = True

    rc = test_cmd.launch()
    destroy_container(conf, pool, container)
    return rc


def test_fi_cont_query(server, conf, wf):
    """Run daos cont query with fault injection"""

    pool = server.get_test_pool_id()

    container = create_cont(conf, pool, ctype='POSIX')

    cmd = [join(conf['PREFIX'], 'bin', 'daos'),
           'container',
           'query',
           pool,
           container]

    test_cmd = AllocFailTest(conf, 'cont-query', cmd)
    test_cmd.wf = wf

    test_cmd.check_daos_stderr = True
    test_cmd.check_post_stdout = False
    test_cmd.check_stderr = True

    rc = test_cmd.launch()
    destroy_container(conf, pool, container)
    return rc


def test_fi_cont_check(server, conf, wf):
    """Run daos cont check with fault injection"""

    pool = server.get_test_pool_id()

    container = create_cont(conf, pool)

    cmd = [join(conf['PREFIX'], 'bin', 'daos'),
           'container',
           'check',
           pool,
           container]

    test_cmd = AllocFailTest(conf, 'cont-check', cmd)
    test_cmd.wf = wf

    test_cmd.check_daos_stderr = True
    test_cmd.check_post_stdout = False
    test_cmd.check_stderr = True

    rc = test_cmd.launch()
    destroy_container(conf, pool, container)
    return rc


def test_alloc_fail(server, conf):
    """run 'daos' client binary with fault injection"""

    pool = server.get_test_pool()

    cmd = [join(conf['PREFIX'], 'bin', 'daos'),
           'cont',
           'list',
           pool]
    test_cmd = AllocFailTest(conf, 'pool-list-containers', cmd)

    # Create at least one container, and record what the output should be when
    # the command works.
    container = create_cont(conf, pool)

    rc = test_cmd.launch()
    destroy_container(conf, pool, container)
    return rc


def run(wf, args):
    """Main entry point"""

    # pylint: disable=too-many-branches
    conf = load_conf(args)

    wf_server = WarningsFactory('nlt-server-leaks.json', post=True, check='Server leak checking')

    conf.set_wf(wf)
    conf.set_args(args)
    setup_log_test(conf)

    fi_test = False
    fi_test_dfuse = False

    fatal_errors = BoolRatchet()

    if args.mode == 'fi':
        fi_test = True
    else:
        with DaosServer(conf, test_class='first', wf=wf_server, fe=fatal_errors) as server:
            if args.mode == 'launch':
                run_in_fg(server, conf)
            elif args.mode == 'kv':
                test_pydaos_kv(server, conf)
            elif args.mode == 'overlay':
                fatal_errors.add_result(run_duns_overlay_test(server, conf))
            elif args.mode == 'set-fi':
                fatal_errors.add_result(set_server_fi(server))
            elif args.mode == 'all':
                fi_test_dfuse = True
                fatal_errors.add_result(run_posix_tests(server, conf))
                fatal_errors.add_result(run_dfuse(server, conf))
                fatal_errors.add_result(run_duns_overlay_test(server, conf))
                test_pydaos_kv(server, conf)
                fatal_errors.add_result(set_server_fi(server))
            elif args.test == 'all':
                fatal_errors.add_result(run_posix_tests(server, conf))
            elif args.test:
                fatal_errors.add_result(run_posix_tests(server, conf, args.test))
            else:
                fatal_errors.add_result(run_posix_tests(server, conf))
                fatal_errors.add_result(run_dfuse(server, conf))
                fatal_errors.add_result(set_server_fi(server))

    if args.mode == 'all':
        with DaosServer(conf, wf=wf_server, fe=fatal_errors) as server:
            pass

    # If running all tests then restart the server under valgrind.
    # This is really, really slow so just do cont list, then
    # exit again.
    if args.mode == 'server-valgrind':
        with DaosServer(conf, valgrind=True, test_class='valgrind',
                        wf=wf_server, fe=fatal_errors) as server:
            pools = server.fetch_pools()
            for pool in pools:
                cmd = ['cont', 'list', pool.id()]
                run_daos_cmd(conf, cmd, valgrind=False)

    # If the perf-check option is given then re-start everything without much
    # debugging enabled and run some micro-benchmarks to give numbers for use
    # as a comparison against other builds.
    if args.perf_check or fi_test or fi_test_dfuse:
        args.server_debug = 'INFO'
        args.memcheck = 'no'
        args.dfuse_debug = 'WARN'
        with DaosServer(conf, test_class='no-debug', wf=wf_server, fe=fatal_errors) as server:
            if fi_test:
                # Most of the fault injection tests go here, they are then run on docker containers
                # so can be performed in parallel.

                wf_client = WarningsFactory('nlt-client-leaks.json')

                # dfuse startup, uses custom fault to force exit if no other faults injected.
                fatal_errors.add_result(test_dfuse_start(server, conf, wf_client))

                # list-container test.
                fatal_errors.add_result(test_alloc_fail(server, conf))

                # Container query test.
                fatal_errors.add_result(test_fi_cont_query(server, conf, wf_client))

                fatal_errors.add_result(test_fi_cont_check(server, conf, wf_client))

                # Container attribute tests
                fatal_errors.add_result(test_fi_get_attr(server, conf, wf_client))
                fatal_errors.add_result(test_fi_list_attr(server, conf, wf_client))

                # filesystem copy test.
                fatal_errors.add_result(test_alloc_fail_copy(server, conf, wf_client))

                wf_client.close()

            if fi_test_dfuse:
                # We cannot yet run dfuse inside docker containers and some of the failure modes
                # aren't well handled so continue to run the dfuse fault injection test on real
                # hardware.

                # Read-via-IL test, requires dfuse.
                fatal_errors.add_result(test_alloc_fail_cat(server, conf))

                # Copy (read/write) via IL, requires dfuse.
                fatal_errors.add_result(test_alloc_fail_il_cp(server, conf))

            if args.perf_check:
                check_readdir_perf(server, conf)

    if fatal_errors.errors:
        wf.add_test_case('Errors', 'Significant errors encountered')
    else:
        wf.add_test_case('Errors')

    if conf.valgrind_errors:
        wf.add_test_case('Errors', 'Valgrind errors encountered')
        print("Valgrind errors detected during execution")

    wf_server.close()
    conf.flush_bz2()
    print('Total time in log analysis: {:.2f} seconds'.format(conf.lt.total))
    print('Total time in log compression: {:.2f} seconds'.format(conf.lt_compress.total))
    return fatal_errors

def main():
    """Wrap the core function, and catch/report any exceptions

    This allows the junit results to show at least a stack trace and assertion message for
    any failure, regardless of if it's from a test case or not.
    """

    parser = argparse.ArgumentParser(description='Run DAOS client on local node')
    parser.add_argument('--server-debug', default=None)
    parser.add_argument('--dfuse-debug', default=None)
    parser.add_argument('--class-name', default=None, help='class name to use for junit')
    parser.add_argument('--memcheck', default='some', choices=['yes', 'no', 'some'])
    parser.add_argument('--no-root', action='store_true')
    parser.add_argument('--max-log-size', default=None)
    parser.add_argument('--engine-count', type=int, default=1, help='Number of daos engines to run')
    parser.add_argument('--dfuse-dir', default='/tmp', help='parent directory for all dfuse mounts')
    parser.add_argument('--perf-check', action='store_true')
    parser.add_argument('--dtx', action='store_true')
    parser.add_argument('--test', help="Use '--test list' for list")
    parser.add_argument('mode', nargs='?')
    args = parser.parse_args()

    if args.mode and args.test:
        print('Cannot use mode and test')
        sys.exit(1)

    if args.test == 'list':
        tests = []
        for fn in dir(posix_tests):
            if fn.startswith('test'):
                tests.append(fn[5:])
        print('Tests are: {}'.format(','.join(sorted(tests))))
        sys.exit(1)

    wf = WarningsFactory('nlt-errors.json',
                         post_error=True,
                         check='Log file errors',
                         class_id=args.class_name,
                         junit=True)

    try:
        fatal_errors = run(wf, args)
        wf.add_test_case('exit_wrapper')
        wf.close()
    except Exception as error:
        print(error)
        print(str(error))
        print(repr(error))
        trace = ''.join(traceback.format_tb(error.__traceback__))
        wf.add_test_case('exit_wrapper', str(error), output=trace)
        wf.close()
        raise

    if fatal_errors.errors:
        print("Significant errors encountered")
        sys.exit(1)


if __name__ == '__main__':
    main()<|MERGE_RESOLUTION|>--- conflicted
+++ resolved
@@ -4139,16 +4139,6 @@
     os.symlink('broken', join(sub_dir, 'broken_s'))
     os.symlink('file.0', join(sub_dir, 'link'))
 
-<<<<<<< HEAD
-    def get_cmd(loc):
-        return [join(conf['PREFIX'], 'bin', 'daos'),
-                'filesystem',
-                'copy',
-                '--src',
-                src_dir.name,
-                '--dst',
-                f'daos://{pool}/cont_{loc}']
-=======
     def get_cmd(cont_id):
         container = 'container_' + str(cont_id)
         cmd = [join(conf['PREFIX'], 'bin', 'daos'),
@@ -4159,7 +4149,6 @@
                '--dst',
                'daos://{}/{}'.format(pool, container)]
         return cmd
->>>>>>> a65f6eb4
 
     test_cmd = AllocFailTest(conf, 'filesystem-copy', get_cmd)
     test_cmd.skip_daos_init = False
