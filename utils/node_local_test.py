#!/usr/bin/python3
"""
Node local test (NLT).

Test script for running DAOS on a single node over tmpfs and running initial
smoke/unit tests.

Includes support for DFuse with a number of unit tests, as well as stressing
the client with fault injection of D_ALLOC() usage.
"""

# pylint: disable=too-many-lines
# pylint: disable=too-few-public-methods
# pylint: disable=protected-access

import os
import sys
import time
import uuid
import json
import copy
import signal
import pprint
import stat
import errno
import argparse
import tabulate
import threading
import functools
import traceback
import subprocess #nosec
import junit_xml
import tempfile
import pickle #nosec
import xattr
from collections import OrderedDict
import yaml

class NLTestFail(Exception):
    """Used to indicate test failure"""

class NLTestNoFi(NLTestFail):
    """Used to indicate Fault injection didn't work"""

class NLTestNoFunction(NLTestFail):
    """Used to indicate a function did not log anything"""

    def __init__(self, function):
        super().__init__(self)
        self.function = function

class NLTestTimeout(NLTestFail):
    """Used to indicate that an operation timed out"""

instance_num = 0

def get_inc_id():
    """Return a unique character"""
    global instance_num
    instance_num += 1
    return '{:04d}'.format(instance_num)

def umount(path, bg=False):
    """Umount dfuse from a given path"""
    if bg:
        cmd = ['fusermount3', '-uz', path]
    else:
        cmd = ['fusermount3', '-u', path]
    ret = subprocess.run(cmd, check=False)
    print('rc from umount {}'.format(ret.returncode))
    return ret.returncode

class NLTConf():
    """Helper class for configuration"""
    def __init__(self, bc, args):
        self.bc = bc
        self.agent_dir = None
        self.wf = None
        self.args = None
        self.max_log_size = None
        self.valgrind_errors = False
        self.lt = CulmTimer()
        self.lt_compress = CulmTimer()
        self.dfuse_parent_dir = tempfile.mkdtemp(dir=args.dfuse_dir,
                                                 prefix='dnt_dfuse_')
        self.tmp_dir = None
        if args.class_name:
            self.tmp_dir = os.path.join('nlt_logs', args.class_name)
            if os.path.exists(self.tmp_dir):
                for old_file in os.listdir(self.tmp_dir):
                    os.unlink(os.path.join(self.tmp_dir, old_file))
                os.rmdir(self.tmp_dir)
            os.makedirs(self.tmp_dir)

        self._compress_procs = []

    def __del__(self):
        self.flush_bz2()
        os.rmdir(self.dfuse_parent_dir)

    def set_wf(self, wf):
        """Set the WarningsFactory object"""
        self.wf = wf

    def set_args(self, args):
        """Set command line args"""
        self.args = args

        # Parse the max log size.
        if args.max_log_size:
            size = args.max_log_size
            if size.endswith('MiB'):
                size = int(size[:-3])
                size *= (1024 * 1024)
            elif size.endswith('GiB'):
                size = int(size[:-3])
                size *= (1024 * 1024 * 1024)
            self.max_log_size = int(size)

    def __getitem__(self, key):
        return self.bc[key]

    def compress_file(self, filename):
        """Compress a file using bz2 for space reasons

        Launch a bzip2 process in the background as this is time consuming, and each time
        a new process is launched then reap any previous ones which have completed.
        """

        # pylint: disable=consider-using-with
        self._compress_procs[:] = (proc for proc in self._compress_procs if proc.poll())
        self._compress_procs.append(subprocess.Popen(['bzip2', '--best', filename]))

    def flush_bz2(self):
        """Wait for all bzip2 subprocess to finish"""
        self.lt_compress.start()
        for proc in self._compress_procs:
            proc.wait()
        self._compress_procs = []
        self.lt_compress.stop()

class CulmTimer():
    """Class to keep track of elapsed time so we know where to focus performance tuning"""

    def __init__(self):
        self.total = 0
        self._start = None

    def start(self):
        """Start the timer"""
        self._start = time.time()

    def stop(self):
        """Stop the timer, and add elapsed to total"""
        self.total += time.time() - self._start

class BoolRatchet():
    """Used for saving test results"""

    # Any call to fail() of add_result with a True value will result
    # in errors being True.

    def __init__(self):
        self.errors = False

    def fail(self):
        """Mark as failure"""
        self.errors = True

    def add_result(self, result):
        """Save result, keep record of failure"""
        if result:
            self.fail()

class WarningsFactory():
    """Class to parse warnings, and save to JSON output file

    Take a list of failures, and output the data in a way that is best
    displayed according to
    https://github.com/jenkinsci/warnings-ng-plugin/blob/master/doc/Documentation.md
    """

    # Error levels supported by the reporting are LOW, NORMAL, HIGH, ERROR.

    def __init__(self,
                 filename,
                 junit=False,
                 class_id=None,
                 post=False,
                 post_error=False,
                 check=None):
        self._fd = open(filename, 'w')
        self.filename = filename
        self.post = post
        self.post_error = post_error
        self.check = check
        self.issues = []
        self._class_id = class_id
        self.pending = []
        self._running = True
        # Save the filename of the object, as __file__ does not
        # work in __del__
        self._file = __file__.lstrip('./')
        self._flush()

        if junit:
            # Insert a test-case and force it to failed.  Save this to file
            # and keep it there, until close() method is called, then remove
            # it and re-save.  This means any crash will result in there
            # being a results file with an error recorded.
            tc = junit_xml.TestCase('Sanity', classname=self._class_name('core'))
            tc.add_error_info('NLT exited abnormally')
            test_case = junit_xml.TestCase('Startup', classname=self._class_name('core'))
            self.ts = junit_xml.TestSuite('Node Local Testing', test_cases=[test_case, tc])
            self._write_test_file()
        else:
            self.ts = None

    def _class_name(self, class_name):
        """Return a formatted ID string for class"""

        if self._class_id:
            return 'NLT.{}.{}'.format(self._class_id, class_name)
        return 'NLT.{}'.format(class_name)

    def __del__(self):
        """Ensure the file is flushed on exit, but if it hasn't already
        been closed then mark an error"""
        if not self._fd:
            return

        entry = {}
        entry['fileName'] = self._file
        # pylint: disable=protected-access
        entry['lineStart'] = sys._getframe().f_lineno
        entry['message'] = 'Tests exited without shutting down properly'
        entry['severity'] = 'ERROR'
        self.issues.append(entry)

        # Do not try and write the junit file here, as that does not work
        # during teardown.
        self.ts = None
        self.close()

    def add_test_case(self, name, failure=None, test_class='core', output=None, duration=None,
                      stdout=None, stderr=None):
        """Add a test case to the results

        class and other metadata will be set automatically,
        if failure is set the test will fail with the message
        provided.  Saves the state to file after each update.
        """
        if not self.ts:
            return

        tc = junit_xml.TestCase(name, classname=self._class_name(test_class), elapsed_sec=duration,
                                stdout=stdout, stderr=stderr)
        if failure:
            tc.add_failure_info(failure, output=output)
        self.ts.test_cases.append(tc)

        self._write_test_file()

    def _write_test_file(self):
        """Write test results to file"""

        with open('nlt-junit.xml', 'w') as f:
            junit_xml.TestSuite.to_file(f, [self.ts], prettyprint=True)

    def explain(self, line, log_file, esignal):
        """Log an error, along with the other errors it caused

        Log the line as an error, and reference everything in the pending
        array.
        """
        count = len(self.pending)
        symptoms = set()
        locs = set()
        mtype = 'Fault injection'

        sev = 'LOW'
        if esignal:
            symptoms.add('Process died with signal {}'.format(esignal))
            sev = 'ERROR'
            mtype = 'Fault injection caused crash'
            count += 1

        if count == 0:
            return

        for (sline, smessage) in self.pending:
            locs.add('{}:{}'.format(sline.filename, sline.lineno))
            symptoms.add(smessage)

        preamble = 'Fault injected here caused {} errors,' \
                   ' logfile {}:'.format(count, log_file)

        message = '{} {} {}'.format(preamble,
                                    ' '.join(sorted(symptoms)),
                                    ' '.join(sorted(locs)))
        self.add(line,
                 sev,
                 message,
                 cat='Fault injection location',
                 mtype=mtype)
        self.pending = []

    def add(self, line, sev, message, cat=None, mtype=None):
        """Log an error

        Describe an error and add it to the issues array.
        Add it to the pending array, for later clarification
        """
        entry = {}
        entry['fileName'] = line.filename
        if mtype:
            entry['type'] = mtype
        else:
            entry['type'] = message
        if cat:
            entry['category'] = cat
        entry['lineStart'] = line.lineno
        # Jenkins no longer seems to display the description.
        entry['description'] = message
        entry['message'] = '{}\n{}'.format(line.get_anon_msg(), message)
        entry['severity'] = sev
        self.issues.append(entry)
        if self.pending and self.pending[0][0].pid != line.pid:
            self.reset_pending()
        self.pending.append((line, message))
        self._flush()
        if self.post or (self.post_error and sev in ('HIGH', 'ERROR')):
            # https://docs.github.com/en/actions/reference/workflow-commands-for-github-actions
            if self.post_error:
                message = line.get_msg()
            print('::warning file={},line={},::{}, {}'.format(line.filename,
                                                              line.lineno,
                                                              self.check,
                                                              message))

    def reset_pending(self):
        """Reset the pending list

        Should be called before iterating on each new file, so errors
        from previous files aren't attributed to new files.
        """
        self.pending = []

    def _flush(self):
        """Write the current list to the json file

        This is done just in case of crash.  This function might get called
        from the __del__ method of DaosServer, so do not use __file__ here
        either.
        """
        self._fd.seek(0)
        self._fd.truncate(0)
        data = {}
        data['issues'] = list(self.issues)
        if self._running:
            # When the test is running insert an error in case of abnormal
            # exit, so that crashes in this code can be identified.
            entry = {}
            entry['fileName'] = self._file
            # pylint: disable=protected-access
            entry['lineStart'] = sys._getframe().f_lineno
            entry['severity'] = 'ERROR'
            entry['message'] = 'Tests are still running'
            data['issues'].append(entry)
        json.dump(data, self._fd, indent=2)
        self._fd.flush()

    def close(self):
        """Save, and close the log file"""
        self._running = False
        self._flush()
        self._fd.close()
        self._fd = None
        print('Closed JSON file {} with {} errors'.format(self.filename,
                                                          len(self.issues)))
        if self.ts:
            # This is a controlled shutdown, so wipe the error saying forced
            # exit.
            self.ts.test_cases[1].errors = []
            self.ts.test_cases[1].error_message = []
            self._write_test_file()

def load_conf(args):
    """Load the build config file"""
    file_self = os.path.dirname(os.path.abspath(__file__))
    json_file = None
    while True:
        new_file = os.path.join(file_self, '.build_vars.json')
        if os.path.exists(new_file):
            json_file = new_file
            break
        file_self = os.path.dirname(file_self)
        if file_self == '/':
            raise Exception('build file not found')
    ofh = open(json_file, 'r')
    conf = json.load(ofh)
    ofh.close()
    return NLTConf(conf, args)

def get_base_env(clean=False):
    """Return the base set of env vars needed for DAOS"""

    if clean:
        env = OrderedDict()
    else:
        env = os.environ.copy()
    env['DD_MASK'] = 'all'
    env['DD_SUBSYS'] = 'all'
    env['D_LOG_MASK'] = 'DEBUG'
    env['D_LOG_SIZE'] = '5g'
    env['FI_UNIVERSE_SIZE'] = '128'
    return env

class DaosPool():
    """Class to store data about daos pools"""
    def __init__(self, server, pool_uuid, label):
        self._server = server
        self.uuid = pool_uuid
        self.label = label

    def id(self):
        """Return the pool ID (label if set; UUID otherwise)"""
        if self.label:
            return self.label
        return self.uuid

    def dfuse_mount_name(self):
        """Return the string to pass to dfuse mount

        This should be a label if set, otherwise just the
        uuid.
        """
        return self.id()

class DaosServer():
    """Manage a DAOS server instance"""

    def __init__(self, conf, test_class=None, valgrind=False):
        self.running = False
        self._file = __file__.lstrip('./')
        self._sp = None
        self.conf = conf
        if test_class:
            self._test_class = 'Server.{}'.format(test_class)
        else:
            self._test_class = None
        self.valgrind = valgrind
        self._agent = None
        self.engines = conf.args.engine_count
        self.control_log = tempfile.NamedTemporaryFile(prefix='dnt_control_',
                                                       suffix='.log',
                                                       dir=conf.tmp_dir,
                                                       delete=False)
        self.agent_log = tempfile.NamedTemporaryFile(prefix='dnt_agent_',
                                                     suffix='.log',
                                                     dir=conf.tmp_dir,
                                                     delete=False)
        self.server_logs = []
        for engine in range(self.engines):
            prefix = 'dnt_server_{}_'.format(engine)
            lf = tempfile.NamedTemporaryFile(prefix=prefix,
                                             suffix='.log',
                                             dir=conf.tmp_dir,
                                             delete=False)
            self.server_logs.append(lf)
        self.__process_name = 'daos_engine'
        if self.valgrind:
            self.__process_name = 'valgrind'

        socket_dir = '/tmp/dnt_sockets'
        if not os.path.exists(socket_dir):
            os.mkdir(socket_dir)

        self.agent_dir = tempfile.mkdtemp(prefix='dnt_agent_')

        self._yaml_file = None
        self._io_server_dir = None
        self.test_pool = None

        # Detect the number of cores for dfuse and do something sensible, if there are
        # more than 32 on the node then use 12, otherwise use the whole node.
        num_cores = len(os.sched_getaffinity(0))
        if num_cores > 32:
            self.dfuse_cores = 12
        else:
            self.dfuse_cores = None

    def __del__(self):
        if self._agent:
            self._stop_agent()
        try:
            if self.running:
                self.stop(None)
        except NLTestTimeout:
            print('Ignoring timeout on stop')
        server_file = os.path.join(self.agent_dir, '.daos_server.active.yml')
        if os.path.exists(server_file):
            os.unlink(server_file)
        for log in self.server_logs:
            if os.path.exists(log.name):
                log_test(self.conf, log.name)
        try:
            os.rmdir(self.agent_dir)
        except OSError as error:
            print(os.listdir(self.agent_dir))
            raise error

    def _add_test_case(self, op, failure=None, duration=None):
        """Add a test case to the server instance

        Simply wrapper to automatically add the class
        """
        if not self._test_class:
            return

        self.conf.wf.add_test_case(op,
                                   failure=failure,
                                   duration=duration,
                                   test_class=self._test_class)

    # pylint: disable=no-self-use
    def _check_timing(self, op, start, max_time):
        elapsed = time.time() - start
        if elapsed > max_time:
            res = '{} failed after {:.2f}s (max {:.2f}s)'.format(op, elapsed,
                                                                 max_time)
            self._add_test_case(op, duration=elapsed, failure=res)
            raise NLTestTimeout(res)

    def _check_system_state(self, desired_states):
        """Check the system state for against list

        Return true if all members are in a state specified by the
        desired_states.
        """
        if not isinstance(desired_states, list):
            desired_states = [desired_states]

        rc = self.run_dmg(['system', 'query', '--json'])
        if rc.returncode != 0:
            return False
        data = json.loads(rc.stdout.decode('utf-8'))
        if data['error'] or data['status'] != 0:
            return False
        members = data['response']['members']
        if members is None:
            return False
        if len(members) != self.engines:
            return False

        for member in members:
            if member['state'] not in desired_states:
                return False
        return True

    def start(self):
        """Start a DAOS server"""

        server_env = get_base_env(clean=True)

        if self.valgrind:
            valgrind_args = ['--fair-sched=yes',
                             '--xml=yes',
                             '--xml-file=dnt_server.%p.memcheck.xml',
                             '--num-callers=2',
                             '--leak-check=no',
                             '--keep-stacktraces=none',
                             '--undef-value-errors=no']
            self._io_server_dir = tempfile.TemporaryDirectory(prefix='dnt_io_')

            fd = open(os.path.join(self._io_server_dir.name,
                                   'daos_engine'), 'w')
            fd.write('#!/bin/sh\n')
            fd.write('export PATH=$REAL_PATH\n')
            fd.write('exec valgrind {} daos_engine "$@"\n'.format(
                ' '.join(valgrind_args)))
            fd.close()

            os.chmod(os.path.join(self._io_server_dir.name, 'daos_engine'),
                     stat.S_IXUSR | stat.S_IRUSR)

            server_env['REAL_PATH'] = '{}:{}'.format(
                os.path.join(self.conf['PREFIX'], 'bin'), server_env['PATH'])
            server_env['PATH'] = '{}:{}'.format(self._io_server_dir.name,
                                                server_env['PATH'])

        daos_server = os.path.join(self.conf['PREFIX'], 'bin', 'daos_server')

        self_dir = os.path.dirname(os.path.abspath(__file__))

        # Create a server yaml file.  To do this open and copy the
        # nlt_server.yaml file in the current directory, but overwrite
        # the server log file with a temporary file so that multiple
        # server runs do not overwrite each other.
        scfd = open(os.path.join(self_dir, 'nlt_server.yaml'), 'r')

        scyaml = yaml.safe_load(scfd)
        if self.conf.args.server_debug:
            scyaml['control_log_mask'] = 'ERROR'
            scyaml['engines'][0]['log_mask'] = self.conf.args.server_debug
        scyaml['control_log_file'] = self.control_log.name

        scyaml['socket_dir'] = self.agent_dir

        for (key, value) in server_env.items():
            scyaml['engines'][0]['env_vars'].append('{}={}'.format(key, value))

        ref_engine = copy.deepcopy(scyaml['engines'][0])
        ref_engine['storage'][0]['scm_size'] = int(
            ref_engine['storage'][0]['scm_size'] / self.engines)
        scyaml['engines'] = []
        # Leave some cores for dfuse, and start the daos server after these.
        if self.dfuse_cores:
            first_core = self.dfuse_cores
        else:
            first_core = 0
        server_port_count = int(server_env['FI_UNIVERSE_SIZE'])
        for idx in range(self.engines):
            engine = copy.deepcopy(ref_engine)
            engine['log_file'] = self.server_logs[idx].name
            engine['first_core'] = first_core + (ref_engine['targets'] * idx)
            engine['fabric_iface_port'] += server_port_count * idx
            engine['storage'][0]['scm_mount'] = '{}_{}'.format(
                ref_engine['storage'][0]['scm_mount'], idx)
            scyaml['engines'].append(engine)
        self._yaml_file = tempfile.NamedTemporaryFile(
            prefix='nlt-server-config-',
            suffix='.yaml')

        self._yaml_file.write(yaml.dump(scyaml, encoding='utf-8'))
        self._yaml_file.flush()

        cmd = [daos_server, '--config={}'.format(self._yaml_file.name), 'start', '--insecure']

        if self.conf.args.no_root:
            cmd.append('--recreate-superblocks')

        self._sp = subprocess.Popen(cmd)

        agent_config = os.path.join(self_dir, 'nlt_agent.yaml')

        agent_bin = os.path.join(self.conf['PREFIX'], 'bin', 'daos_agent')

        agent_cmd = [agent_bin,
                     '--config-path', agent_config,
                     '--insecure',
                     '--runtime_dir', self.agent_dir,
                     '--logfile', self.agent_log.name]

        if not self.conf.args.server_debug:
            agent_cmd.append('--debug')

        self._agent = subprocess.Popen(agent_cmd)
        self.conf.agent_dir = self.agent_dir

        # Configure the storage.  DAOS wants to mount /mnt/daos itself if not
        # already mounted, so let it do that.
        # This code supports three modes of operation:
        # /mnt/daos is not mounted.  It will be mounted and formatted.
        # /mnt/daos exists and has data in.  It will be used as is.
        # /mnt/daos is mounted but empty.  It will be used-as is.
        # In this last case the --no-root option must be used.
        start = time.time()
        max_start_time = 120

        cmd = ['storage', 'format', '--json']
        while True:
            try:
                self._sp.wait(timeout=0.5)
                res = 'daos server died waiting for start'
                self._add_test_case('format', failure=res)
                raise Exception(res)
            except subprocess.TimeoutExpired:
                pass
            rc = self.run_dmg(cmd)

            data = json.loads(rc.stdout.decode('utf-8'))
            print('cmd: {} data: {}'.format(cmd, data))

            if data['error'] is None:
                break

            if 'running system' in data['error']:
                break

            self._check_timing('format', start, max_start_time)
        duration = time.time() - start
        self._add_test_case('format', duration=duration)
        print('Format completion in {:.2f} seconds'.format(duration))
        self.running = True

        # Now wait until the system is up, basically the format to happen.
        while True:
            time.sleep(0.5)
            if self._check_system_state(['ready', 'joined']):
                break
            self._check_timing("start", start, max_start_time)
        duration = time.time() - start
        self._add_test_case('start', duration=duration)
        print('Server started in {:.2f} seconds'.format(duration))
        self.fetch_pools()

    def _stop_agent(self):
        self._agent.send_signal(signal.SIGINT)
        ret = self._agent.wait(timeout=5)
        print('rc from agent is {}'.format(ret))
        self._agent = None

    def stop(self, wf):
        """Stop a previously started DAOS server"""
        if self._agent:
            self._stop_agent()

        if not self._sp:
            return 0

        # Check the correct number of processes are still running at this
        # point, in case anything has crashed.  daos_server does not
        # propagate errors, so check this here.
        parent_pid = self._sp.pid
        procs = []
        for proc_id in os.listdir('/proc/'):
            if proc_id == 'self':
                continue
            status_file = '/proc/{}/status'.format(proc_id)
            if not os.path.exists(status_file):
                continue
            fd = open(status_file, 'r')
            for line in fd.readlines():
                try:
                    key, v = line.split(':', maxsplit=2)
                except ValueError:
                    continue
                value = v.strip()
                if key == 'Name' and value != self.__process_name:
                    break
                if key != 'PPid':
                    continue
                if int(value) == parent_pid:
                    procs.append(proc_id)
                    break

        if len(procs) != self.engines:
            # Mark this as a warning, but not a failure.  This is currently
            # expected when running with pre-existing data because the server
            # is calling exec.  Do not mark as a test failure for the same
            # reason.
            entry = {}
            entry['fileName'] = self._file
            # pylint: disable=protected-access
            entry['lineStart'] = sys._getframe().f_lineno
            entry['severity'] = 'NORMAL'
            message = 'Incorrect number of engines running ({} vs {})'\
                      .format(len(procs), self.engines)
            entry['message'] = message
            self.conf.wf.issues.append(entry)
            self._add_test_case('server_stop', failure=message)
        rc = self.run_dmg(['system', 'stop'])
        if rc.returncode != 0:
            print(rc)
            entry = {}
            entry['fileName'] = self._file
            # pylint: disable=protected-access
            entry['lineStart'] = sys._getframe().f_lineno
            entry['severity'] = 'ERROR'
            msg = 'dmg system stop failed with {}'.format(rc.returncode)
            entry['message'] = msg
            self.conf.wf.issues.append(entry)
        assert rc.returncode == 0, rc

        start = time.time()
        max_stop_time = 30
        while True:
            time.sleep(0.5)
            if self._check_system_state('stopped'):
                break
            self._check_timing("stop", start, max_stop_time)

        duration = time.time() - start
        self._add_test_case('stop', duration=duration)
        print('Server stopped in {:.2f} seconds'.format(duration))

        self._sp.send_signal(signal.SIGTERM)
        ret = self._sp.wait(timeout=5)
        print('rc from server is {}'.format(ret))

        self.conf.compress_file(self.agent_log.name)
        self.conf.compress_file(self.control_log.name)

        for log in self.server_logs:
            log_test(self.conf, log.name, leak_wf=wf)
        self.running = False
        return ret

    def run_dmg(self, cmd):
        """Run the specified dmg command"""

        exe_cmd = [os.path.join(self.conf['PREFIX'], 'bin', 'dmg')]
        exe_cmd.append('--insecure')
        exe_cmd.extend(cmd)

        print('running {}'.format(exe_cmd))
        return subprocess.run(exe_cmd,
                              stdout=subprocess.PIPE,
                              stderr=subprocess.PIPE,
                              check=False)

    def run_dmg_json(self, cmd):
        """Run the specified dmg command in json mode

        return data as json, or raise exception on failure
        """

        cmd.append('--json')
        rc = self.run_dmg(cmd)
        print(rc)
        assert rc.returncode == 0
        assert rc.stderr == b''
        data = json.loads(rc.stdout.decode('utf-8'))
        assert not data['error']
        assert data['status'] == 0
        assert data['response']['status'] == 0
        return data

    def fetch_pools(self):
        """Query the server and return a list of pool objects"""
        data = self.run_dmg_json(['pool', 'list'])

        # This should exist but might be 'None' so check for that rather than
        # iterating.
        pools = []
        if not data['response']['pools']:
            return pools
        for pool in data['response']['pools']:
            pobj = DaosPool(self,
                            pool['uuid'],
                            pool.get('label', None))
            pools.append(pobj)
            if pobj.label == 'NLT':
                self.test_pool = pobj
        return pools

    def _make_pool(self):
        """Create a DAOS pool"""

        size = 1024*2

        rc = self.run_dmg(['pool',
                           'create',
                           '--label',
                           'NLT',
                           '--scm-size',
                           '{}M'.format(size)])
        print(rc)
        assert rc.returncode == 0
        self.fetch_pools()

    def get_test_pool(self):
        """Return a pool uuid to be used for testing

        Create a pool as required"""

        if self.test_pool is None:
            self._make_pool()

        return self.test_pool.uuid

    def get_test_pool_id(self):
        """Return a pool uuid to be used for testing

        Create a pool as required"""

        if self.test_pool is None:
            self._make_pool()

        return self.test_pool.id()

def il_cmd(dfuse, cmd, check_read=True, check_write=True, check_fstat=True):
    """Run a command under the interception library

    Do not run valgrind here, not because it's not useful
    but the options needed are different.  Valgrind handles
    linking differently so some memory is wrongly lost that
    would be freed in the _fini() function, and a lot of
    commands do not free all memory anyway.
    """
    my_env = get_base_env()
    prefix = 'dnt_dfuse_il_{}_'.format(get_inc_id())
    with tempfile.NamedTemporaryFile(prefix=prefix, suffix='.log', delete=False) as log_file:
        log_name = log_file.name
    my_env['D_LOG_FILE'] = log_name
    my_env['LD_PRELOAD'] = os.path.join(dfuse.conf['PREFIX'], 'lib64', 'libioil.so')
    my_env['DAOS_AGENT_DRPC_DIR'] = dfuse._daos.agent_dir
    my_env['D_IL_REPORT'] = '2'
    ret = subprocess.run(cmd, env=my_env, check=False)
    print('Logged il to {}'.format(log_name))
    print(ret)

    if dfuse.caching:
        check_fstat = False

    try:
        log_test(dfuse.conf, log_name, check_read=check_read, check_write=check_write,
                 check_fstat=check_fstat)
        assert ret.returncode == 0
    except NLTestNoFunction as error:
        print("ERROR: command '{}' did not log via {}".format(' '.join(cmd), error.function))
        ret.returncode = 1

    return ret

class ValgrindHelper():

    """Class for running valgrind commands

    This helps setup the command line required, and
    performs log modification after the fact to assist
    Jenkins in locating the source code.
    """

    def __init__(self, conf, logid=None):

        # Set this to False to disable valgrind, which will run faster.
        self.conf = conf
        self.use_valgrind = True
        self.full_check = True
        self._xml_file = None
        self._logid = logid

        self.src_dir = '{}/'.format(os.path.realpath(
            os.path.dirname(os.path.dirname(os.path.abspath(__file__)))))

    def get_cmd_prefix(self):
        """Return the command line prefix"""

        if not self.use_valgrind:
            return []

        if not self._logid:
            self._logid = get_inc_id()

        with tempfile.NamedTemporaryFile(prefix='dnt.{}.'.format(self._logid), dir='.',
                                         suffix='.memcheck', delete=False) as log_file:
            self._xml_file = log_file.name

        cmd = ['valgrind', '--fair-sched=yes']

        if self.full_check:
            cmd.extend(['--leak-check=full', '--show-leak-kinds=all'])
        else:
            cmd.append('--leak-check=no')

        cmd.append('--gen-suppressions=all')

        src_suppression_file = os.path.join('src',
                                            'cart',
                                            'utils',
                                            'memcheck-cart.supp')
        if os.path.exists(src_suppression_file):
            cmd.append('--suppressions={}'.format(src_suppression_file))
        else:
            cmd.append('--suppressions={}'.format(
                os.path.join(self.conf['PREFIX'],
                             'etc',
                             'memcheck-cart.supp')))

        cmd.append('--error-exitcode=42')

        cmd.extend(['--xml=yes',
                    '--xml-file={}'.format(self._xml_file)])
        return cmd

    def convert_xml(self):
        """Modify the xml file"""

        if not self.use_valgrind:
            return
        fd = open(self._xml_file, 'r')
        ofd = open('{}.xml'.format(self._xml_file), 'w')
        for line in fd:
            if self.src_dir in line:
                ofd.write(line.replace(self.src_dir, ''))
            else:
                ofd.write(line)
        os.unlink(self._xml_file)

class DFuse():
    """Manage a dfuse instance"""

    instance_num = 0

    def __init__(self,
                 daos,
                 conf,
                 pool=None,
                 container=None,
                 mount_path=None,
                 uns_path=None,
                 caching=True):
        if mount_path:
            self.dir = mount_path
        else:
            self.dir = tempfile.mkdtemp(dir=conf.dfuse_parent_dir, prefix='dfuse_mount.')
        self.pool = pool
        self.uns_path = uns_path
        self.container = container
        self.conf = conf
        self.cores = daos.dfuse_cores
        self._daos = daos
        self.caching = caching
        self.use_valgrind = True
        self._sp = None

        self.log_file = None

        self.valgrind = None
        if not os.path.exists(self.dir):
            os.mkdir(self.dir)

    def start(self, v_hint=None, single_threaded=False):
        """Start a dfuse instance"""
        dfuse_bin = os.path.join(self.conf['PREFIX'], 'bin', 'dfuse')

        pre_inode = os.stat(self.dir).st_ino

        my_env = get_base_env()

        if self.conf.args.dfuse_debug:
            my_env['D_LOG_MASK'] = self.conf.args.dfuse_debug

        if v_hint is None:
            v_hint = get_inc_id()

        prefix = 'dnt_dfuse_{}_'.format(v_hint)
        log_file = tempfile.NamedTemporaryFile(prefix=prefix,
                                               suffix='.log',
                                               delete=False)
        self.log_file = log_file.name

        my_env['D_LOG_FILE'] = self.log_file
        my_env['DAOS_AGENT_DRPC_DIR'] = self._daos.agent_dir
        if self.conf.args.dtx == 'yes':
            my_env['DFS_USE_DTX'] = '1'

        self.valgrind = ValgrindHelper(self.conf, v_hint)
        if self.conf.args.memcheck == 'no':
            self.valgrind.use_valgrind = False

        if not self.use_valgrind:
            self.valgrind.use_valgrind = False

        if self.cores:
            cmd = ['numactl', '--physcpubind', '0-{}'.format(self.cores - 1)]
        else:
            cmd = []

        cmd.extend(self.valgrind.get_cmd_prefix())

        cmd.extend([dfuse_bin,
                    '--mountpoint',
                    self.dir,
                    '--foreground'])

        if single_threaded:
            cmd.append('--singlethread')

        if not self.caching:
            cmd.append('--disable-caching')

        if self.uns_path:
            cmd.extend(['--path', self.uns_path])

        if self.pool:
            cmd.extend(['--pool', self.pool])
        if self.container:
            cmd.extend(['--container', self.container])
        print('Running {}'.format(' '.join(cmd)))
        self._sp = subprocess.Popen(cmd, env=my_env)
        print('Started dfuse at {}'.format(self.dir))
        print('Log file is {}'.format(self.log_file))

        total_time = 0
        while os.stat(self.dir).st_ino == pre_inode:
            print('Dfuse not started, waiting...')
            try:
                ret = self._sp.wait(timeout=1)
                print('dfuse command exited with {}'.format(ret))
                self._sp = None
                if os.path.exists(self.log_file):
                    log_test(self.conf, self.log_file)
                os.rmdir(self.dir)
                raise Exception('dfuse died waiting for start')
            except subprocess.TimeoutExpired:
                pass
            total_time += 1
            if total_time > 60:
                raise Exception('Timeout starting dfuse')

    def _close_files(self):
        work_done = False
        for fname in os.listdir('/proc/self/fd'):
            try:
                tfile = os.readlink(os.path.join('/proc/self/fd', fname))
            except FileNotFoundError:
                continue
            if tfile.startswith(self.dir):
                print('closing file {}'.format(tfile))
                os.close(int(fname))
                work_done = True
        return work_done

    def __del__(self):
        if self._sp:
            self.stop()

    def stop(self):
        """Stop a previously started dfuse instance"""

        fatal_errors = False
        if not self._sp:
            return fatal_errors

        print('Stopping fuse')
        ret = umount(self.dir)
        if ret:
            umount(self.dir, bg=True)
            self._close_files()
            time.sleep(2)
            umount(self.dir)

        run_log_test = True
        try:
            ret = self._sp.wait(timeout=20)
            print('rc from dfuse {}'.format(ret))
            if ret != 0:
                fatal_errors = True
        except subprocess.TimeoutExpired:
            print('Timeout stopping dfuse')
            self._sp.send_signal(signal.SIGTERM)
            fatal_errors = True
            run_log_test = False
        self._sp = None
        if run_log_test:
            log_test(self.conf, self.log_file)

        # Finally, modify the valgrind xml file to remove the
        # prefix to the src dir.
        self.valgrind.convert_xml()
        os.rmdir(self.dir)
        return fatal_errors

    def wait_for_exit(self):
        """Wait for dfuse to exit"""
        ret = self._sp.wait()
        print('rc from dfuse {}'.format(ret))
        self._sp = None
        log_test(self.conf, self.log_file)

        # Finally, modify the valgrind xml file to remove the
        # prefix to the src dir.
        self.valgrind.convert_xml()

def assert_file_size_fd(fd, size):
    """Verify the file size is as expected"""
    my_stat = os.fstat(fd)
    print('Checking file size is {} {}'.format(size, my_stat.st_size))
    assert my_stat.st_size == size

def assert_file_size(ofd, size):
    """Verify the file size is as expected"""
    assert_file_size_fd(ofd.fileno(), size)

def import_daos(server, conf):
    """Return a handle to the pydaos module"""

    pydir = 'python{}.{}'.format(sys.version_info.major, sys.version_info.minor)

    sys.path.append(os.path.join(conf['PREFIX'],
                                 'lib64',
                                 pydir,
                                 'site-packages'))

    os.environ['DD_MASK'] = 'all'
    os.environ['DD_SUBSYS'] = 'all'
    os.environ['D_LOG_MASK'] = 'DEBUG'
    os.environ['FI_UNIVERSE_SIZE'] = '128'
    os.environ['DAOS_AGENT_DRPC_DIR'] = server.agent_dir

    daos = __import__('pydaos')
    return daos

class daos_cmd_return():
    """Class to enable pretty printing of daos output"""

    def __init__(self):
        self.rc = None
        self.valgrind = []
        self.cmd = []

    def __getattr__(self, item):
        return getattr(self.rc, item)

    def __str__(self):
        if not self.rc:
            return 'daos_command_return, process not yet run'
        output = "CompletedDaosCommand(cmd='{}')".format(' '.join(self.cmd))
        output += '\nReturncode is {}'.format(self.rc.returncode)
        if self.valgrind:
            output += "\nProcess ran under valgrind with '{}'".format(' '.join(self.valgrind))

        try:
            pp = pprint.PrettyPrinter()
            output += '\njson output:\n' + pp.pformat(self.rc.json)
        except AttributeError:
            for line in self.rc.stdout.splitlines():
                output += '\nstdout: {}'.format(line)

        for line in self.rc.stderr.splitlines():
            output += '\nstderr: {}'.format(line)
        return output

def run_daos_cmd(conf,
                 cmd,
                 show_stdout=False,
                 valgrind=True,
                 log_check=True,
                 use_json=False):
    """Run a DAOS command

    Run a command, returning what subprocess.run() would.

    Enable logging, and valgrind for the command.

    if prefix is set to False do not run a DAOS command, but instead run what's
    provided, however run it under the IL.
    """

    dcr = daos_cmd_return()
    vh = ValgrindHelper(conf)

    if conf.args.memcheck == 'no':
        valgrind = False

    if not valgrind:
        vh.use_valgrind = False

    exec_cmd = vh.get_cmd_prefix()
    dcr.valgrind = list(exec_cmd)
    daos_cmd = [os.path.join(conf['PREFIX'], 'bin', 'daos')]
    if use_json:
        daos_cmd.append('--json')
    daos_cmd.extend(cmd)
    dcr.cmd = daos_cmd
    exec_cmd.extend(daos_cmd)

    cmd_env = get_base_env()
    if not log_check:
        del cmd_env['DD_MASK']
        del cmd_env['DD_SUBSYS']
        del cmd_env['D_LOG_MASK']

    with tempfile.NamedTemporaryFile(prefix='dnt_cmd_{}_'.format(get_inc_id()),
                                     suffix='.log',
                                     dir=conf.tmp_dir,
                                     delete=False) as lf:
        log_name = lf.name
        cmd_env['D_LOG_FILE'] = log_name

    cmd_env['DAOS_AGENT_DRPC_DIR'] = conf.agent_dir

    rc = subprocess.run(exec_cmd,
                        stdout=subprocess.PIPE,
                        stderr=subprocess.PIPE,
                        env=cmd_env,
                        check=False)

    if rc.stderr != b'':
        print('Stderr from command')
        print(rc.stderr.decode('utf-8').strip())

    if show_stdout and rc.stdout != b'':
        print(rc.stdout.decode('utf-8').strip())

    show_memleaks = True

    # A negative return code means the process exited with a signal so do not
    # check for memory leaks in this case as it adds noise, right when it's
    # least wanted.
    if rc.returncode < 0:
        show_memleaks = False

    rc.fi_loc = log_test(conf, log_name, show_memleaks=show_memleaks)
    vh.convert_xml()
    # If there are valgrind errors here then mark them for later reporting but
    # do not abort.  This allows a full-test run to report all valgrind issues
    # in a single test run.
    if vh.use_valgrind and rc.returncode == 42:
        print("Valgrind errors detected")
        print(rc)
        conf.valgrind_errors = True
        rc.returncode = 0
    if use_json:
        rc.json = json.loads(rc.stdout.decode('utf-8'))
<<<<<<< HEAD
    dcr.rc = rc
    return dcr
=======
    return rc
>>>>>>> a743c123

def create_cont(conf,
                pool=None,
                cont=None,
                ctype=None,
                label=None,
                path=None,
                valgrind=False,
                log_check=True):
    """Create a container and return the uuid"""

    cmd = ['container', 'create']

    if pool:
        cmd.append(pool)

    if label:
        cmd.extend(['--properties', 'label:{}'.format(label)])

    if path:
        cmd.extend(['--path', path])
        ctype = 'POSIX'

    if ctype:
        cmd.extend(['--type', ctype])

    if cont:
        cmd.extend(['--cont', cont])

    def _create_cont():
        """Helper function for create_cont"""

        rc = run_daos_cmd(conf, cmd, use_json=True, log_check=log_check, valgrind=valgrind)
<<<<<<< HEAD
        print(rc)
=======
        print('rc is {}'.format(rc))
        print(rc.json)
>>>>>>> a743c123
        return rc

    rc = _create_cont()

    if rc.returncode == 1 and \
       rc.json['error'] == 'failed to create container: DER_EXIST(-1004): Entity already exists':

        # If a path is set DER_EXIST may refer to the path, not a container so do not attempt to
        # remove and retry in this case.
        if path is None:
            destroy_container(conf, pool, label)
            rc = _create_cont()

    assert rc.returncode == 0, rc
    return rc.json['response']['container_uuid']

def destroy_container(conf, pool, container, valgrind=True, log_check=True):
    """Destroy a container"""
    cmd = ['container', 'destroy', pool, container]
    rc = run_daos_cmd(conf, cmd, valgrind=valgrind, use_json=True, log_check=log_check)
    print(rc)
    if rc.returncode == 1 and rc.json['status'] == -1012:
        # This shouldn't happen but can on unclean shutdown, file it as a test failure so it does
        # not get lost, however destroy the container and attempt to continue.
        # DAOS-8860
        conf.wf.add_test_case('destroy_container_{}/{}'.format(pool, container),
                              failure='Failed to destroy container',
                              output=rc)
        cmd = ['container', 'destroy', '--force', pool, container]
        rc = run_daos_cmd(conf, cmd, valgrind=valgrind, use_json=True)
        print(rc)
    assert rc.returncode == 0, rc

def check_dfs_tool_output(output, oclass, csize):
    """verify daos fs tool output"""
    line = output.splitlines()
    dfs_attr = line[0].split()[-1]
    if oclass is not None:
        if dfs_attr != oclass:
            return False
    dfs_attr = line[1].split()[-1]
    if csize is not None:
        if dfs_attr != csize:
            return False
    return True

def needs_dfuse(method):
    """Decorator function for starting dfuse under posix_tests class

    Runs every test twice, once with caching enabled, and once with
    caching disabled.
    """
    @functools.wraps(method)
    def _helper(self):
        if self.call_index == 0:
            caching=True
            self.needs_more = True
            self.test_name = '{}_with_caching'.format(method.__name__)
        else:
            caching=False

        self.dfuse = DFuse(self.server,
                           self.conf,
                           caching=caching,
                           pool=self.pool.dfuse_mount_name(),
                           container=self.container_label)
        self.dfuse.start(v_hint=self.test_name)
        try:
            rc = method(self)
        finally:
            if self.dfuse.stop():
                self.fatal_errors = True
        return rc

    return _helper

def needs_dfuse_single(method):
    """Decorator function for starting dfuse single threaded
    under posix_tests class"""
    @functools.wraps(method)
    def _helper(self):
        self.dfuse = DFuse(self.server,
                           self.conf,
                           caching=True,
                           pool=self.pool.dfuse_mount_name(),
                           container=self.container)
        self.dfuse.start(v_hint=method.__name__, single_threaded=True)
        try:
            rc = method(self)
        finally:
            if self.dfuse.stop():
                self.fatal_errors = True
        return rc
    return _helper

def needs_dfuse_with_cache(method):
    """Decorator function for starting dfuse under posix_tests class"""
    @functools.wraps(method)
    def _helper(self):
        self.dfuse = DFuse(self.server,
                           self.conf,
                           caching=True,
                           pool=self.pool.dfuse_mount_name(),
                           container=self.container)
        self.dfuse.start(v_hint=method.__name__)
        try:
            rc = method(self)
        finally:
            if self.dfuse.stop():
                self.fatal_errors = True
        return rc
    return _helper

def needs_dfuse_no_cache(method):
    """Decorator function for starting dfuse under posix_tests class"""
    @functools.wraps(method)
    def _helper(self):
        self.dfuse = DFuse(self.server,
                           self.conf,
                           caching=False,
                           pool=self.pool.dfuse_mount_name(),
                           container=self.container)
        self.dfuse.start(v_hint=method.__name__)
        try:
            rc = method(self)
        finally:
            if self.dfuse.stop():
                self.fatal_errors = True
        return rc
    return _helper

# This is test code where methods are tests, so we want to have lots of them.
# pylint: disable=too-many-public-methods
class posix_tests():
    """Class for adding standalone unit tests"""

    def __init__(self, server, conf, pool=None):
        self.server = server
        self.conf = conf
        self.pool = pool
        self.container = None
        self.container_label = None
        self.dfuse = None
        self.fatal_errors = False

        # Ability to invoke each method multiple times, call_index is set to
        # 0 for each test method, if the method requires invoking a second time
        # (for example to re-run with caching) then it should set needs_more
        # to true, and it will be invoked with a greater value for call_index
        # self.test_name will be set automatically, but can be modified by
        # constructors, see @needs_dfuse for where this is used.
        self.call_index = 0
        self.needs_more = False
        self.test_name = ''

    # pylint: disable=no-self-use
    def fail(self):
        """Mark a test method as failed"""
        raise NLTestFail

    def test_cont_list(self):
        """Test daos container list"""

        rc = run_daos_cmd(self.conf, ['container', 'list', self.pool.id()])
        print(rc)
        assert rc.returncode == 0, rc

    def test_cache(self):
        """Test with caching enabled"""

        container = create_cont(self.conf, self.pool.id(), ctype="POSIX", label='Cache')
        run_daos_cmd(self.conf,
                     ['container', 'query',
                      self.pool.id(), container],
                     show_stdout=True)

        run_daos_cmd(self.conf,
                     ['container', 'set-attr',
                      self.pool.id(), container,
                      '--attr', 'dfuse-attr-time', '--value', '2'],
                     show_stdout=True)

        run_daos_cmd(self.conf,
                     ['container', 'set-attr',
                      self.pool.id(), container,
                      '--attr', 'dfuse-dentry-time', '--value', '100s'],
                     show_stdout=True)

        run_daos_cmd(self.conf,
                     ['container', 'set-attr',
                      self.pool.id(), container,
                      '--attr', 'dfuse-dentry-time-dir', '--value', '100s'],
                     show_stdout=True)

        run_daos_cmd(self.conf,
                     ['container', 'set-attr',
                      self.pool.id(), container,
                      '--attr', 'dfuse-ndentry-time', '--value', '100s'],
                     show_stdout=True)

        run_daos_cmd(self.conf,
                     ['container', 'list-attrs',
                      self.pool.id(), container],
                     show_stdout=True)

        dfuse = DFuse(self.server,
                      self.conf,
                      pool=self.pool.uuid,
                      container=container)
        dfuse.start()

        print(os.listdir(dfuse.dir))

        if dfuse.stop():
            self.fatal_errors = True

        destroy_container(self.conf, self.pool.id(), container)

    @needs_dfuse
    def test_truncate(self):
        """Test file read after truncate"""

        filename = os.path.join(self.dfuse.dir, 'myfile')

        with open(filename, 'w') as fd:
            fd.write('hello')

        os.truncate(filename, 1024*1024*4)
        with  open(filename, 'r') as fd:
            data = fd.read(5)
            print('_{}_'.format(data))
            assert data == 'hello'

    @needs_dfuse
    def test_cont_info(self):
        """Check that daos container info and fs get-attr works on container roots"""

        def _check_cmd(check_path):
            rc = run_daos_cmd(self.conf,
                              ['container', 'query', '--path', check_path],
                              use_json=True)
            print(rc)
            assert rc.returncode == 0, rc
            rc = run_daos_cmd(self.conf,
                              ['fs', 'get-attr', '--path', check_path],
                              use_json=True)
            print(rc)
            assert rc.returncode == 0, rc

        child_path = os.path.join(self.dfuse.dir, 'new_cont')
        new_cont = create_cont(self.conf, self.pool.uuid, path=child_path)
        print(new_cont)
        _check_cmd(child_path)
        _check_cmd(self.dfuse.dir)

        # Do not destroy the container at this point as dfuse will be holding a reference to it.
        # destroy_container(self.conf, self.pool.id(), new_cont)

    def test_two_mounts(self):
        """Create two mounts, and check that a file created in one
        can be read from the other"""

        dfuse0 = DFuse(self.server,
                       self.conf,
                       caching=True,
                       pool=self.pool.uuid,
                       container=self.container)
        dfuse0.start(v_hint='two_0')

        dfuse1 = DFuse(self.server,
                       self.conf,
                       caching=True,
                       pool=self.pool.uuid,
                       container=self.container)
        dfuse1.start(v_hint='two_1')

        file0 = os.path.join(dfuse0.dir, 'file')
        fd = open(file0, 'w')
        fd.write('test')
        fd.close()

        file1 = os.path.join(dfuse1.dir, 'file')
        fd = open(file1, 'r')
        data = fd.read()
        fd.close()
        print(data)
        assert data == 'test'

        fd = open(file0, 'w')
        fd.write('test')
        fd.close()

        if dfuse0.stop():
            self.fatal_errors = True
        if dfuse1.stop():
            self.fatal_errors = True

    @needs_dfuse
    def test_readdir_25(self):
        """Test reading a directory with 25 entries"""
        self.readdir_test(25, test_all=True)

    # Works, but is very slow so needs to be run without debugging.
    #@needs_dfuse
    #def test_readdir_300(self):
    #    self.readdir_test(300, test_all=False)

    def readdir_test(self, count, test_all=False):
        """Run a rudimentary readdir test"""

        wide_dir = tempfile.mkdtemp(dir=self.dfuse.dir)
        if count == 0:
            files = os.listdir(wide_dir)
            assert len(files) == 0
            return
        start = time.time()
        for idx in range(count):
            fd = open(os.path.join(wide_dir, str(idx)), 'w')
            fd.close()
            if test_all:
                files = os.listdir(wide_dir)
                assert len(files) == idx + 1
        duration = time.time() - start
        rate = count / duration
        print('Created {} files in {:.1f} seconds rate {:.1f}'.format(count,
                                                                      duration,
                                                                      rate))
        print('Listing dir contents')
        start = time.time()
        files = os.listdir(wide_dir)
        duration = time.time() - start
        rate = count / duration
        print('Listed {} files in {:.1f} seconds rate {:.1f}'.format(count,
                                                                     duration,
                                                                     rate))
        print(files)
        print(len(files))
        assert len(files) == count

    @needs_dfuse_single
    def test_single_threaded(self):
        """Test single-threaded mode"""
        self.readdir_test(10)

    @needs_dfuse
    def test_open_replaced(self):
        """Test that fstat works on file clobbered by rename"""
        fname = os.path.join(self.dfuse.dir, 'unlinked')
        newfile = os.path.join(self.dfuse.dir, 'unlinked2')
        ofd = open(fname, 'w')
        nfd = open(newfile, 'w')
        nfd.write('hello')
        nfd.close()
        print(os.fstat(ofd.fileno()))
        os.rename(newfile, fname)
        print(os.fstat(ofd.fileno()))
        ofd.close()

    @needs_dfuse
    def test_open_rename(self):
        """Check that fstat() on renamed files works as expected"""
        fname = os.path.join(self.dfuse.dir, 'unlinked')
        newfile = os.path.join(self.dfuse.dir, 'unlinked2')
        ofd = open(fname, 'w')
        pre = os.fstat(ofd.fileno())
        print(pre)
        os.rename(fname, newfile)
        print(os.fstat(ofd.fileno()))
        os.stat(newfile)
        post = os.fstat(ofd.fileno())
        print(post)
        assert pre.st_ino == post.st_ino
        ofd.close()

    @needs_dfuse
    def test_open_unlinked(self):
        """Test that fstat works on unlinked file"""
        fname = os.path.join(self.dfuse.dir, 'unlinked')
        ofd = open(fname, 'w')
        print(os.fstat(ofd.fileno()))
        os.unlink(fname)
        print(os.fstat(ofd.fileno()))
        ofd.close()

    @needs_dfuse
    def test_chown_self(self):
        """Test that a file can be chowned to the current user, but not to other users"""

        fname = os.path.join(self.dfuse.dir, 'new_file')
        with open(fname, 'w') as fd:
            os.chown(fd.fileno(), os.getuid(), -1)
            os.chown(fd.fileno(), -1, os.getgid())

            # Chgrp to root, should fail but will likely be refused by the kernel.
            try:
                os.chown(fd.fileno(), -1, 1)
                assert False
            except PermissionError:
                pass

            # Chgrp to another group which this process is in, will work for the default group, but
            # should fail for all others.
            groups = os.getgroups()
            print(groups)
            for group in groups:
                try:
                    os.chown(fd.fileno(), -1, group)
                    assert group == os.getgid()
                except OSError as e:
                    print(e)
                    if e.errno != errno.ENOTSUP:
                        raise
                    assert group != os.getgid()

    @needs_dfuse
    def test_symlink_broken(self):
        """Check that broken symlinks work"""

        src_link = os.path.join(self.dfuse.dir, 'source')

        os.symlink('target', src_link)
        entry = os.listdir(self.dfuse.dir)
        print(entry)
        assert len(entry) == 1
        assert entry[0] == 'source'
        os.lstat(src_link)

        try:
            os.stat(src_link)
            assert False
        except FileNotFoundError:
            pass

    @needs_dfuse
    def test_symlink_rel(self):
        """Check that relative symlinks work"""

        src_link = os.path.join(self.dfuse.dir, 'source')

        os.symlink('../target', src_link)
        entry = os.listdir(self.dfuse.dir)
        print(entry)
        assert len(entry) == 1
        assert entry[0] == 'source'
        os.lstat(src_link)

        try:
            os.stat(src_link)
            assert False
        except FileNotFoundError:
            pass

    @needs_dfuse
    def test_il_cat(self):
        """Quick check for the interception library"""

        fname = os.path.join(self.dfuse.dir, 'file')
        ofd = open(fname, 'w')
        ofd.close()

        check_fstat = True
        if self.dfuse.caching:
            check_fstat = False

        rc = il_cmd(self.dfuse,
                    ['cat', fname],
                    check_write=False,
                    check_fstat=check_fstat)
        assert rc.returncode == 0

    @needs_dfuse
    def test_il(self):
        """Run a basic interception library test"""

        create_and_read_via_il(self.dfuse, self.dfuse.dir)

        sub_cont_dir = os.path.join(self.dfuse.dir, 'child')
        create_cont(self.conf, path=sub_cont_dir)

        # Create a file natively.
        f = os.path.join(self.dfuse.dir, 'file')
        with open(f, 'w') as fd:
            fd.write('Hello')
        # Copy it across containers.
        ret = il_cmd(self.dfuse, ['cp', f, sub_cont_dir])
        assert ret.returncode == 0

        # Copy it within the container.
        child_dir = os.path.join(self.dfuse.dir, 'new_dir')
        os.mkdir(child_dir)
        il_cmd(self.dfuse, ['cp', f, child_dir])
        assert ret.returncode == 0

        # Copy something into a container
        ret = il_cmd(self.dfuse, ['cp', '/bin/bash', sub_cont_dir], check_read=False)
        assert ret.returncode == 0
        # Read it from within a container
        # TODO:                              # pylint: disable=W0511
        # change this to something else, md5sum uses fread which isn't
        # intercepted.
        ret = il_cmd(self.dfuse, ['md5sum', os.path.join(sub_cont_dir, 'bash')],
                     check_read=False, check_write=False, check_fstat=False)
        assert ret.returncode == 0
        ret = il_cmd(self.dfuse, ['dd',
                                  'if={}'.format(os.path.join(sub_cont_dir, 'bash')),
                                  'of={}'.format(os.path.join(sub_cont_dir, 'bash_copy')),
                                  'iflag=direct',
                                  'oflag=direct',
                                  'bs=128k'],
                     check_fstat=False)
        assert ret.returncode == 0

    @needs_dfuse
    def test_xattr(self):
        """Perform basic tests with extended attributes"""

        new_file = os.path.join(self.dfuse.dir, 'attr_file')
        fd = open(new_file, 'w')

        xattr.set(fd, 'user.mine', 'init_value')
        # This should fail as a security test.
        try:
            xattr.set(fd, 'user.dfuse.ids', b'other_value')
            assert False
        except PermissionError:
            pass

        try:
            xattr.set(fd, 'user.dfuse', b'other_value')
            assert False
        except PermissionError:
            pass

        xattr.set(fd, 'user.Xfuse.ids', b'other_value')
        for (key, value) in xattr.get_all(fd):
            print('xattr is {}:{}'.format(key, value))
        fd.close()

    @needs_dfuse
    def test_chmod(self):
        """Test that chmod works on file"""
        fname = os.path.join(self.dfuse.dir, 'testfile')
        ofd = open(fname, 'w')
        ofd.close()

        modes = [stat.S_IRUSR | stat.S_IWUSR | stat.S_IXUSR,
                 stat.S_IRUSR]

        for mode in modes:
            os.chmod(fname, mode)
            attr = os.stat(fname)
            assert stat.S_IMODE(attr.st_mode) == mode

    @needs_dfuse
    def test_fchmod_replaced(self):
        """Test that fchmod works on file clobbered by rename"""
        fname = os.path.join(self.dfuse.dir, 'unlinked')
        newfile = os.path.join(self.dfuse.dir, 'unlinked2')
        e_mode = stat.S_IRUSR | stat.S_IWUSR | stat.S_IXUSR
        ofd = open(fname, 'w')
        nfd = open(newfile, 'w')
        nfd.write('hello')
        nfd.close()
        print(os.stat(fname))
        print(os.stat(newfile))
        os.chmod(fname, stat.S_IRUSR | stat.S_IWUSR)
        os.chmod(newfile, e_mode)
        print(os.stat(fname))
        print(os.stat(newfile))
        os.rename(newfile, fname)
        # This should fail, because the file has been deleted.
        try:
            os.fchmod(ofd.fileno(), stat.S_IRUSR)
            print(os.fstat(ofd.fileno()))
            self.fail()
        except FileNotFoundError:
            print('Failed to fchmod() replaced file')
        ofd.close()
        nf = os.stat(fname)
        assert stat.S_IMODE(nf.st_mode) == e_mode

    @needs_dfuse
    def test_uns_create(self):
        """Simple test to create a container using a path in dfuse"""
        path = os.path.join(self.dfuse.dir, 'mycont')
        create_cont(self.conf, path=path)
        stbuf = os.stat(path)
        print(stbuf)
        assert stbuf.st_ino < 100
        print(os.listdir(path))

    @needs_dfuse
    def test_rename(self):
        """Test that rename clobbers files correctly

        use rename to delete a file, but where the kernel is aware of a different file.
        Create a filename to be clobbered and stat it.
        Create a file to copy over.
        Start a second dfuse instance and overwrite the original file with a new name.
        Perform a rename on the first dfuse.

        This should clobber a file, but not the one that the kernel is expecting, although it will
        do a lookup of the destination filename before the rename.

        Inspection of the logs is required to verify what is happening here which is beyond the
        scope of this test, however this does execute the code-paths and ensures that all refs
        are correctly updated.

        """

        # Create all three files in the dfuse instance we're checking.
        for index in range(3):
            fd = open(os.path.join(self.dfuse.dir, 'file.{}'.format(index)), 'w')
            fd.write('test')
            fd.close()

        # Start another dfuse instance to move the files around without the kernel knowing.
        dfuse = DFuse(self.server,
                      self.conf,
                      pool=self.pool.id(),
                      container=self.container,
                      caching=False)
        dfuse.start(v_hint='rename_other')

        print(os.listdir(self.dfuse.dir))
        print(os.listdir(dfuse.dir))

        # Rename file 1 to file 2 in the background, this will remove file 2
        os.rename(os.path.join(dfuse.dir, 'file.1') ,os.path.join(dfuse.dir, 'file.2'))

        # Rename file 0 to file 2 in the test dfuse.  Here the kernel thinks it's clobbering
        # file 2 but it's really clobbering file 1, although it will stat() file 2 before the
        # operation so may have the correct data.
        # Dfuse should return file 1 for the details of what has been deleted.
        os.rename(os.path.join(self.dfuse.dir, 'file.0') ,os.path.join(self.dfuse.dir, 'file.2'))

        if dfuse.stop():
            self.fatal_errors = True

        # Finally, perform some more I/O so we can tell from the dfuse logs where the test ends and
        # dfuse teardown starts.  At this point file 1 and file 2 have been deleted.
        time.sleep(1)
        print(os.statvfs(self.dfuse.dir))

    @needs_dfuse
    def test_complex_unlink(self):
        """Test that unlink clears file data correctly.

        Create two files, exchange them in the backend then unlink the one.

        The kernel will be unlinking what it thinks is file 1 but it will actually be file 0.
        """

        fds = []

        # Create both files in the dfuse instance we're checking.  These files are created in
        # binary mode with buffering off so the writes are sent direct to the kernel.
        for index in range(2):
            fd = open(os.path.join(self.dfuse.dir, 'file.{}'.format(index)), 'wb', buffering=0)
            fd.write(b'test')
            fds.append(fd)

        # Start another dfuse instance to move the files around without the kernel knowing.
        dfuse = DFuse(self.server,
                      self.conf,
                      pool=self.pool.id(),
                      container=self.container,
                      caching=False)
        dfuse.start(v_hint='unlink')

        print(os.listdir(self.dfuse.dir))
        print(os.listdir(dfuse.dir))

        # Rename file 0 to file 0 in the background, this will remove file 1
        os.rename(os.path.join(dfuse.dir, 'file.0') ,os.path.join(dfuse.dir, 'file.1'))

        # Perform the unlink, this will unlink the other file.
        os.unlink(os.path.join(self.dfuse.dir, 'file.1'))

        if dfuse.stop():
            self.fatal_errors = True

        # Finally, perform some more I/O so we can tell from the dfuse logs where the test ends and
        # dfuse teardown starts.  At this point file 1 and file 2 have been deleted.
        time.sleep(1)
        print(os.statvfs(self.dfuse.dir))

        for fd in fds:
            fd.close()

    @needs_dfuse
    def test_complex_rename(self):
        """Test for rename semantics, and that rename is correctly updating the dfuse data for
        the moved rile.

        # Create a file, read/write to it.
        # Check fstat works.
        # Rename it from the backend
        # Check fstat - it should not work.
        # Rename the file into a new directory, this should allow the kernel to 'find' the file
        # again and update the name/parent.
        # check fstat works.
        """

        fname = os.path.join(self.dfuse.dir, 'file')
        ofd = open(fname, 'w')
        print(os.fstat(ofd.fileno()))

        dfuse = DFuse(self.server,
                      self.conf,
                      pool=self.pool.id(),
                      container=self.container,
                      caching=False)
        dfuse.start(v_hint='rename')

        os.mkdir(os.path.join(dfuse.dir, 'step_dir'))
        os.mkdir(os.path.join(dfuse.dir, 'new_dir'))
        os.rename(os.path.join(dfuse.dir, 'file'), os.path.join(dfuse.dir, 'step_dir', 'file-new'))

        # This should fail, because the file has been deleted.
        try:
            print(os.fstat(ofd.fileno()))
            self.fail()
        except FileNotFoundError:
            print('Failed to fstat() replaced file')

        os.rename(os.path.join(self.dfuse.dir, 'step_dir', 'file-new'),
                  os.path.join(self.dfuse.dir, 'new_dir', 'my-file'))

        print(os.fstat(ofd.fileno()))

        ofd.close()

    def test_cont_ro(self):
        """Test access to a read-only container"""

        # Update container ACLs so current user has rta permissions only, the minimum required.
        rc = run_daos_cmd(self.conf, ['container',
                                      'update-acl',
                                      self.pool.id(),
                                      self.container,
                                      '--entry',
                                      'A::{}@:rta'.format(os.getlogin())])
        print(rc)
        assert rc.returncode == 0

        # Assign the container to someone else.
        rc = run_daos_cmd(self.conf, ['container',
                                      'set-owner',
                                      self.pool.id(),
                                      self.container,
                                      '--user',
                                      'root@'])
        print(rc)
        assert rc.returncode == 0

        # Now start dfuse and access the container, this should require read-only opening.
        dfuse = DFuse(self.server,
                      self.conf,
                      pool=self.pool.id(),
                      container=self.container,
                      caching=False)
        dfuse.start(v_hint='cont_ro')
        print(os.listdir(dfuse.dir))

        try:
            with open(os.path.join(dfuse.dir, 'testfile'), 'w') as fd:
                print(fd)
            assert False
        except PermissionError:
            pass

        if dfuse.stop():
            self.fatal_errors = True

    @needs_dfuse
    def test_chmod_ro(self):
        """Test that chmod and fchmod work correctly with files created read-only

        DAOS-6238"""

        path = self.dfuse.dir
        fname = os.path.join(path, 'test_file1')
        ofd = os.open(fname, os.O_CREAT | os.O_RDONLY | os.O_EXCL)
        ns = os.stat(fname)
        print(ns)
        os.close(ofd)
        os.chmod(fname, stat.S_IRUSR)
        ns = os.stat(fname)
        print(ns)
        assert stat.S_IMODE(ns.st_mode) == stat.S_IRUSR

        fname = os.path.join(path, 'test_file2')
        ofd = os.open(fname, os.O_CREAT | os.O_RDONLY | os.O_EXCL)
        ns = os.stat(fname)
        print(ns)
        os.fchmod(ofd, stat.S_IRUSR)
        os.close(ofd)
        ns = os.stat(fname)
        print(ns)
        assert stat.S_IMODE(ns.st_mode) == stat.S_IRUSR

    def test_with_path(self):
        """Test that dfuse starts with path option."""

        tmp_dir = tempfile.mkdtemp()

        cont_path = os.path.join(tmp_dir, 'my-cont')
        create_cont(self.conf, self.pool.uuid, path=cont_path)

        dfuse = DFuse(self.server,
                      self.conf,
                      caching=True,
                      uns_path=cont_path)
        dfuse.start(v_hint='with_path')

        # Simply write a file.  This will fail if dfuse isn't backed via
        # a container.
        file = os.path.join(dfuse.dir, 'file')
        fd = open(file, 'w')
        fd.write('test')
        fd.close()

        if dfuse.stop():
            self.fatal_errors = True

    def test_uns_basic(self):
        """Create a UNS entry point and access it via both EP and path"""

        pool = self.pool.uuid
        container = self.container
        server = self.server
        conf = self.conf

        # Start dfuse on the container.
        dfuse = DFuse(server, conf, pool=pool, container=container,
                      caching=False)
        dfuse.start('uns-0')

        # Create a new container within it using UNS
        uns_path = os.path.join(dfuse.dir, 'ep0')
        uns_container = str(uuid.uuid4())
        print('Inserting entry point')
        create_cont(conf, pool=pool, cont=uns_container, path=uns_path)
        print(os.stat(uns_path))
        print(os.listdir(dfuse.dir))

        # Verify that it exists.
        run_container_query(conf, uns_path)

        # Make a directory in the new container itself, and query that.
        child_path = os.path.join(uns_path, 'child')
        os.mkdir(child_path)
        run_container_query(conf, child_path)
        if dfuse.stop():
            self.fatal_errors = True

        print('Trying UNS')
        dfuse = DFuse(server, conf, caching=False)
        dfuse.start('uns-1')

        # List the root container.
        print(os.listdir(os.path.join(dfuse.dir, pool, container)))

        # Now create a UNS link from the 2nd container to a 3rd one.
        uns_path = os.path.join(dfuse.dir, pool, container, 'ep0', 'ep')
        second_path = os.path.join(dfuse.dir, pool, uns_container)

        uns_container_2 = str(uuid.uuid4())

        # Make a link within the new container.
        print('Inserting entry point')
        create_cont(conf, pool=pool, cont=uns_container_2, path=uns_path)

        # List the root container again.
        print(os.listdir(os.path.join(dfuse.dir, pool, container)))

        # List the 2nd container.
        files = os.listdir(second_path)
        print(files)
        # List the target container through UNS.
        print(os.listdir(uns_path))
        direct_stat = os.stat(os.path.join(second_path, 'ep'))
        uns_stat = os.stat(uns_path)
        print(direct_stat)
        print(uns_stat)
        assert uns_stat.st_ino == direct_stat.st_ino

        third_path = os.path.join(dfuse.dir, pool, uns_container_2)
        third_stat = os.stat(third_path)
        print(third_stat)
        assert third_stat.st_ino == direct_stat.st_ino

        if dfuse.stop():
            self.fatal_errors = True
        print('Trying UNS with previous cont')
        dfuse = DFuse(server, conf, caching=False)
        dfuse.start('uns-3')

        second_path = os.path.join(dfuse.dir, pool, uns_container)
        uns_path = os.path.join(dfuse.dir, pool, container, 'ep0', 'ep')
        files = os.listdir(second_path)
        print(files)
        print(os.listdir(uns_path))

        direct_stat = os.stat(os.path.join(second_path, 'ep'))
        uns_stat = os.stat(uns_path)
        print(direct_stat)
        print(uns_stat)
        assert uns_stat.st_ino == direct_stat.st_ino
        if dfuse.stop():
            self.fatal_errors = True

    def test_dfuse_dio_off(self):
        """Test for dfuse with no caching options, but
        direct-io disabled"""

        run_daos_cmd(self.conf,
                     ['container', 'set-attr',
                      self.pool.id(), self.container,
                      '--attr', 'dfuse-direct-io-disable', '--value', 'on'],
                     show_stdout=True)
        dfuse = DFuse(self.server,
                      self.conf,
                      caching=True,
                      pool=self.pool.uuid,
                      container=self.container)

        dfuse.start(v_hint='dio_off')

        print(os.listdir(dfuse.dir))

        fname = os.path.join(dfuse.dir, 'test_file3')
        ofd = open(fname, 'w')
        ofd.write('hello')
        ofd.close()

        if dfuse.stop():
            self.fatal_errors = True

    @needs_dfuse_no_cache
    def test_daos_fs_tool(self):
        """Create a UNS entry point"""

        dfuse = self.dfuse
        pool = self.pool.uuid
        conf = self.conf

        # Create a new container within it using UNS
        uns_path = os.path.join(dfuse.dir, 'ep1')
        uns_container = str(uuid.uuid4())
        print('Inserting entry point')
        create_cont(conf, pool=pool, cont=uns_container, path=uns_path)

        print(os.stat(uns_path))
        print(os.listdir(dfuse.dir))

        # Verify that it exists.
        run_container_query(conf, uns_path)

        # Make a directory in the new container itself, and query that.
        dir1 = os.path.join(uns_path, 'd1')
        os.mkdir(dir1)
        run_container_query(conf, dir1)

        # Create a file in dir1
        file1 = os.path.join(dir1, 'f1')
        ofd = open(file1, 'w')
        ofd.close()

        # Run a command to get attr of new dir and file
        cmd = ['fs', 'get-attr', '--path', dir1]
        print('get-attr of d1')
        rc = run_daos_cmd(conf, cmd)
        assert rc.returncode == 0
        print('rc is {}'.format(rc))
        output = rc.stdout.decode('utf-8')
        assert check_dfs_tool_output(output, 'S1', '1048576')

        # run same command using pool, container, dfs-path, and dfs-prefix
        cmd = ['fs', 'get-attr', '--pool', pool, '--cont', uns_container, '--dfs-path', dir1,
               '--dfs-prefix', uns_path]
        print('get-attr of d1')
        rc = run_daos_cmd(conf, cmd)
        assert rc.returncode == 0
        print('rc is {}'.format(rc))
        output = rc.stdout.decode('utf-8')
        assert check_dfs_tool_output(output, 'S1', '1048576')

        # run same command using pool, container, dfs-path
        cmd = ['fs', 'get-attr', '--pool', pool, '--cont', uns_container, '--dfs-path', '/d1']
        print('get-attr of d1')
        rc = run_daos_cmd(conf, cmd)
        assert rc.returncode == 0
        print('rc is {}'.format(rc))
        output = rc.stdout.decode('utf-8')
        assert check_dfs_tool_output(output, 'S1', '1048576')

        cmd = ['fs', 'get-attr', '--path', file1]
        print('get-attr of d1/f1')
        rc = run_daos_cmd(conf, cmd)
        assert rc.returncode == 0
        print('rc is {}'.format(rc))
        output = rc.stdout.decode('utf-8')
        # SX is not deterministic, so don't check it here
        assert check_dfs_tool_output(output, None, '1048576')

        # Run a command to change attr of dir1
        cmd = ['fs', 'set-attr', '--path', dir1, '--oclass', 'S2',
               '--chunk-size', '16']
        print('set-attr of d1')
        rc = run_daos_cmd(conf, cmd)
        assert rc.returncode == 0
        print('rc is {}'.format(rc))

        # Run a command to change attr of file1, should fail
        cmd = ['fs', 'set-attr', '--path', file1, '--oclass', 'S2',
               '--chunk-size', '16']
        print('set-attr of f1')
        rc = run_daos_cmd(conf, cmd)
        print('rc is {}'.format(rc))
        assert rc.returncode != 0

        # Run a command to create new file with set-attr
        file2 = os.path.join(dir1, 'f2')
        cmd = ['fs', 'set-attr', '--path', file2, '--oclass', 'S1']
        print('set-attr of f2')
        rc = run_daos_cmd(conf, cmd)
        assert rc.returncode == 0
        print('rc is {}'.format(rc))

        # Run a command to get attr of dir and file2
        cmd = ['fs', 'get-attr', '--path', dir1]
        print('get-attr of d1')
        rc = run_daos_cmd(conf, cmd)
        assert rc.returncode == 0
        print('rc is {}'.format(rc))
        output = rc.stdout.decode('utf-8')
        assert check_dfs_tool_output(output, 'S2', '16')

        cmd = ['fs', 'get-attr', '--path', file2]
        print('get-attr of d1/f2')
        rc = run_daos_cmd(conf, cmd)
        assert rc.returncode == 0
        print('rc is {}'.format(rc))
        output = rc.stdout.decode('utf-8')
        assert check_dfs_tool_output(output, 'S1', '16')

    def test_cont_copy(self):
        """Verify that copying into a container works"""

        # Create a temporary directory, with one file into it and copy it into
        # the container.  Check the returncode only, do not verify the data.
        # tempfile() will remove the directory on completion.
        src_dir = tempfile.TemporaryDirectory(prefix='copy_src_',)
        ofd = open(os.path.join(src_dir.name, 'file'), 'w')
        ofd.write('hello')
        ofd.close()

        cmd = ['filesystem',
               'copy',
               '--src',
               src_dir.name,
               '--dst',
               'daos://{}/{}'.format(self.pool.uuid, self.container)]
        rc = run_daos_cmd(self.conf, cmd)
        print(rc)
        assert rc.returncode == 0

    def test_cont_clone(self):
        """Verify that cloning a container works

        This extends cont_copy, to also clone it afterwards.
        """

        # Create a temporary directory, with one file into it and copy it into
        # the container.  Check the returncode only, do not verify the data.
        # tempfile() will remove the directory on completion.
        src_dir = tempfile.TemporaryDirectory(prefix='copy_src_',)
        ofd = open(os.path.join(src_dir.name, 'file'), 'w')
        ofd.write('hello')
        ofd.close()

        cmd = ['filesystem',
               'copy',
               '--src',
               src_dir.name,
               '--dst',
               'daos://{}/{}'.format(self.pool.uuid, self.container)]
        rc = run_daos_cmd(self.conf, cmd)
        print(rc)
        assert rc.returncode == 0

        # Now create a container uuid and do an object based copy.
        # The daos command will create the target container on demand.
        container = str(uuid.uuid4())
        cmd = ['container',
               'clone',
               '--src',
               'daos://{}/{}'.format(self.pool.uuid, self.container),
               '--dst',
               'daos://{}/{}'.format(self.pool.uuid, container)]
        rc = run_daos_cmd(self.conf, cmd)
        print(rc)
        assert rc.returncode == 0
        destroy_container(self.conf, self.pool.id(), container)
# pylint: enable=too-many-public-methods

class nlt_stdout_wrapper():
    """Class for capturing stdout from threads"""

    def __init__(self):
        self._stdout = sys.stdout
        self._outputs = {}
        sys.stdout = self

    def write(self, value):
        """Print to stdout.  If this is the main thread then print it, always save it"""

        thread = threading.current_thread()
        if not thread.daemon:
            self._stdout.write(value)
        thread_id = thread.ident
        try:
            self._outputs[thread_id] += value
        except KeyError:
            self._outputs[thread_id] = value

    def sprint(self, value):
        """Really print something to stdout"""
        self._stdout.write(value + '\n')

    def get_thread_output(self):
        """Return the stdout by the calling thread, and reset for next time"""
        thread_id = threading.get_ident()
        try:
            data = self._outputs[thread_id]
            del self._outputs[thread_id]
            return data
        except KeyError:
            return None

    def flush(self):
        """Flush"""
        self._stdout.flush()

    def __del__(self):
        sys.stdout = self._stdout

class nlt_stderr_wrapper():
    """Class for capturing stderr from threads"""

    def __init__(self):
        self._stderr = sys.stderr
        self._outputs = {}
        sys.stderr = self

    def write(self, value):
        """Print to stderr.  Always print it, always save it"""

        thread = threading.current_thread()
        self._stderr.write(value)
        thread_id = thread.ident
        try:
            self._outputs[thread_id] += value
        except KeyError:
            self._outputs[thread_id] = value

    def get_thread_err(self):
        """Return the stderr by the calling thread, and reset for next time"""
        thread_id = threading.get_ident()
        try:
            data = self._outputs[thread_id]
            del self._outputs[thread_id]
            return data
        except KeyError:
            return None

    def flush(self):
        """Flush"""
        self._stderr.flush()

    def __del__(self):
        sys.stderr = self._stderr

def run_posix_tests(server, conf, test=None):
    """Run one or all posix tests

    Create a new container per test, to ensure that every test is
    isolated from others.
    """

    def _run_test(ptl=None, function=None, test_cb=None):
        ptl.call_index = 0
        while True:
            ptl.needs_more = False
            ptl.test_name = function
            start = time.time()
            out_wrapper.sprint('Calling {}'.format(function))
            print('Calling {}'.format(function))

            # Do this with valgrind disabled as this code is run often and valgrind has a big
            # performance impact.  There are other tests that run with valgrind enabled so this
            # should not reduce coverage.
            try:
<<<<<<< HEAD
                ptl.container = create_cont(conf,
                                            pool.id(),
                                            ctype="POSIX",
                                            valgrind=False,
                                            log_check=False,
                                            label=function)
                ptl.container_label = function
                test_cb()
                destroy_container(conf, pool.id(),
                                  ptl.container_label,
                                  valgrind=False,
                                  log_check=False)
                ptl.container = None
=======
                # Do this with valgrind disabled as this code is run often and valgrind has a big
                # performance impact.  There are other tests that run with valgrind enabled so this
                # should not reduce coverage.
                pt.container = create_cont(conf,
                                           pool.id(),
                                           ctype="POSIX",
                                           valgrind=False,
                                           log_check=False,
                                           label=fn)
                pt.container_label = fn
                rc = obj()
                destroy_container(conf,
                                  pool.id(),
                                  pt.container_label,
                                  valgrind=False,
                                  log_check=False)
                pt.container = None
>>>>>>> a743c123
            except Exception as inst:
                trace = ''.join(traceback.format_tb(inst.__traceback__))
                duration = time.time() - start
                out_wrapper.sprint('{} Failed'.format(function))
                conf.wf.add_test_case(ptl.test_name,
                                      repr(inst),
                                      stdout = out_wrapper.get_thread_output(),
                                      stderr = err_wrapper.get_thread_err(),
                                      output = trace,
                                      test_class='test',
                                      duration = duration)
                raise
            duration = time.time() - start
            out_wrapper.sprint('Test {} took {:.1f} seconds'.format(function, duration))
            conf.wf.add_test_case(ptl.test_name,
                                  stdout = out_wrapper.get_thread_output(),
                                  stderr = err_wrapper.get_thread_err(),
                                  test_class='test',
                                  duration = duration)
            if not ptl.needs_more:
                break
            ptl.call_index = ptl.call_index + 1

        if ptl.fatal_errors:
            pto.fatal_errors = True

    server.get_test_pool()
    pool = server.test_pool

    out_wrapper = nlt_stdout_wrapper()
    err_wrapper = nlt_stderr_wrapper()

    pto = posix_tests(server, conf, pool=pool)
    if test:
        fn = 'test_{}'.format(test)
        obj = getattr(pto, fn)

        _run_test(ptl=pto, test_cb=obj, function=fn)
    else:

        threads = []

        slow_tests = ['test_readdir_25', 'test_uns_basic', 'test_daos_fs_tool']

        tests = dir(pto)
        tests.sort(key=lambda x: x not in slow_tests)

        for fn in tests:
            if not fn.startswith('test_'):
                continue

            ptl = posix_tests(server, conf, pool=pool)
            obj = getattr(ptl, fn)
            if not callable(obj):
                continue

            thread = threading.Thread(None,
                                      target=_run_test,
                                      name='test {}'.format(fn),
                                      kwargs={'ptl': ptl, 'test_cb': obj, 'function': fn},
                                      daemon=True)
            thread.start()
            threads.append(thread)

            # Limit the number of concurrent tests, but poll all active threads so there's no
            # expectation for them to complete in order.  At the minute we only have a handlful of
            # long-running tests which dominate the time, so whilst a higher value here would
            # work there's no benefit in rushing to finish the quicker tests.  The long-running
            # tests are started first.
            while len(threads) > 5:
                for td in threads:
                    td.join(timeout=0)
                    if td.is_alive():
                        continue
                    threads.remove(td)

        for td in threads:
            td.join()

    out_wrapper = None
    err_wrapper = None

    return pto.fatal_errors

def run_tests(dfuse):
    """Run some tests"""
    path = dfuse.dir

    fname = os.path.join(path, 'test_file3')

    rc = subprocess.run(['dd', 'if=/dev/zero', 'bs=16k', 'count=64', # nosec
                         'of={}'.format(os.path.join(path, 'dd_file'))],
                        check=True)
    print(rc)
    ofd = open(fname, 'w')
    ofd.write('hello')
    print(os.fstat(ofd.fileno()))
    ofd.flush()
    print(os.stat(fname))
    assert_file_size(ofd, 5)
    ofd.truncate(0)
    assert_file_size(ofd, 0)
    ofd.truncate(1024*1024)
    assert_file_size(ofd, 1024*1024)
    ofd.truncate(0)
    ofd.seek(0)
    ofd.write('simple file contents\n')
    ofd.flush()
    assert_file_size(ofd, 21)
    print(os.fstat(ofd.fileno()))
    ofd.close()
    ret = il_cmd(dfuse, ['cat', fname], check_write=False)
    assert ret.returncode == 0
    ofd = os.open(fname, os.O_TRUNC)
    assert_file_size_fd(ofd, 0)
    os.close(ofd)
    symlink_name = os.path.join(path, 'symlink_src')
    symlink_dest = 'missing_dest'
    os.symlink(symlink_dest, symlink_name)
    assert symlink_dest == os.readlink(symlink_name)

    # Note that this doesn't test dfs because fuse will do a
    # lookup to check if the file exists rather than just trying
    # to create it.
    fname = os.path.join(path, 'test_file5')
    fd = os.open(fname, os.O_CREAT | os.O_EXCL)
    os.close(fd)
    try:
        fd = os.open(fname, os.O_CREAT | os.O_EXCL)
        os.close(fd)
        assert False
    except FileExistsError:
        pass
    os.unlink(fname)

def stat_and_check(dfuse, pre_stat):
    """Check that dfuse started"""
    post_stat = os.stat(dfuse.dir)
    if pre_stat.st_dev == post_stat.st_dev:
        raise NLTestFail('Device # unchanged')
    if post_stat.st_ino != 1:
        raise NLTestFail('Unexpected inode number')

def check_no_file(dfuse):
    """Check that a non-existent file doesn't exist"""
    try:
        os.stat(os.path.join(dfuse.dir, 'no-file'))
        raise NLTestFail('file exists')
    except FileNotFoundError:
        pass

lp = None
lt = None

def setup_log_test(conf):
    """Setup and import the log tracing code"""

    # Try and pick this up from the src tree if possible.
    file_self = os.path.dirname(os.path.abspath(__file__))
    logparse_dir = os.path.join(file_self,
                                '../src/tests/ftest/cart/util')
    crt_mod_dir = os.path.realpath(logparse_dir)
    if crt_mod_dir not in sys.path:
        sys.path.append(crt_mod_dir)

    # Or back off to the install dir if not.
    logparse_dir = os.path.join(conf['PREFIX'],
                                'lib/daos/TESTING/ftest/cart')
    crt_mod_dir = os.path.realpath(logparse_dir)
    if crt_mod_dir not in sys.path:
        sys.path.append(crt_mod_dir)

    global lp
    global lt

    lp = __import__('cart_logparse')
    lt = __import__('cart_logtest')

    lt.wf = conf.wf

# https://stackoverflow.com/questions/1094841/get-human-readable-version-of-file-size
def sizeof_fmt(num, suffix='B'):
    """Return size as a human readable string"""
    for unit in ['', 'Ki', 'Mi', 'Gi', 'Ti', 'Pi', 'Ei', 'Zi']:
        if abs(num) < 1024.0:
            return "%3.1f%s%s" % (num, unit, suffix)
        num /= 1024.0
    return "%.1f%s%s" % (num, 'Yi', suffix)

def log_timer(func):
    """Wrapper around the log_test function to measure how long it takes"""

    def log_timer_wrapper(*args, **kwargs):
        """Do the actual wrapping"""

        conf = args[0]
        conf.lt.start()
        rc = None
        try:
            rc = func(*args, **kwargs)
        finally:
            conf.lt.stop()
        return rc

    return log_timer_wrapper

@log_timer
def log_test(conf,
             filename,
             show_memleaks=True,
             quiet=False,
             skip_fi=False,
             leak_wf=None,
             check_read=False,
             check_write=False,
             check_fstat=False):
    """Run the log checker on filename, logging to stdout"""

    # Check if the log file has wrapped, if it has then log parsing checks do
    # not work correctly.
    if os.path.exists('{}.old'.format(filename)):
        raise Exception('Log file exceeded max size')
    fstat = os.stat(filename)
    if fstat.st_size == 0:
        os.unlink(filename)
        return None
    if not quiet:
        print('Running log_test on {} {}'.format(filename,
                                                 sizeof_fmt(fstat.st_size)))

    log_iter = lp.LogIter(filename)

    # LogIter will have opened the file and seek through it as required, so start a background
    # process to compress it in parallel with the log tracing.
    conf.compress_file(filename)

    lto = lt.LogTest(log_iter, quiet=quiet)

    lto.hide_fi_calls = skip_fi

    try:
        lto.check_log_file(abort_on_warning=True,
                           show_memleaks=show_memleaks,
                           leak_wf=leak_wf)
    except lt.LogCheckError:
        pass

    if skip_fi:
        if not lto.fi_triggered:
            raise NLTestNoFi

    functions = set()

    if check_read or check_write or check_fstat:
        for line in log_iter.new_iter():
            functions.add(line.function)

    if check_read and 'dfuse_read' not in functions:
        raise NLTestNoFunction('dfuse_read')

    if check_write and 'dfuse_write' not in functions:
        raise NLTestNoFunction('dfuse_write')

    if check_fstat and 'dfuse___fxstat' not in functions:
        raise NLTestNoFunction('dfuse___fxstat')

    if conf.max_log_size and fstat.st_size > conf.max_log_size:
        raise Exception('Max log size exceeded, {} > {}'\
                        .format(sizeof_fmt(fstat.st_size),
                                sizeof_fmt(conf.max_log_size)))

    return lto.fi_location

def set_server_fi(server):
    """Run the client code to set server params"""

    cmd_env = get_base_env()

    cmd_env['OFI_INTERFACE'] = 'eth0'
    cmd_env['CRT_PHY_ADDR_STR'] = 'ofi+sockets'
    vh = ValgrindHelper(server.conf)

    if server.conf.args.memcheck == 'no':
        vh.use_valgrind = False

    system_name = 'daos_server'

    exec_cmd = vh.get_cmd_prefix()

    agent_bin = os.path.join(server.conf['PREFIX'], 'bin', 'daos_agent')

    addr_dir = tempfile.TemporaryDirectory(prefix='dnt_addr_',)
    addr_file = os.path.join(addr_dir.name,
                             '{}.attach_info_tmp'.format(system_name))

    agent_cmd = [agent_bin,
                 '-i',
                 '-s',
                 server.agent_dir,
                 'dump-attachinfo',
                 '-o',
                 addr_file]

    rc = subprocess.run(agent_cmd, env=cmd_env, check=True)
    print(rc)

    cmd = ['set_fi_attr',
           '--cfg_path',
           addr_dir.name,
           '--group-name',
           'daos_server',
           '--rank',
           '0',
           '--attr',
           '0,0,0,0,0']

    exec_cmd.append(os.path.join(server.conf['PREFIX'], 'bin', 'cart_ctl'))
    exec_cmd.extend(cmd)

    prefix = 'dnt_crt_ctl_{}_'.format(get_inc_id())
    log_file = tempfile.NamedTemporaryFile(prefix=prefix,
                                           suffix='.log',
                                           delete=False)

    cmd_env['D_LOG_FILE'] = log_file.name
    cmd_env['DAOS_AGENT_DRPC_DIR'] = server.agent_dir

    rc = subprocess.run(exec_cmd,
                        env=cmd_env,
                        stdout=subprocess.PIPE,
                        stderr=subprocess.PIPE,
                        check=False)
    print(rc)
    vh.convert_xml()
    log_test(server.conf, log_file.name)
    assert rc.returncode == 0
    return False # fatal_errors

def create_and_read_via_il(dfuse, path):
    """Create file in dir, write to and read
    through the interception library"""

    fname = os.path.join(path, 'test_file')
    ofd = open(fname, 'w')
    ofd.write('hello ')
    ofd.write('world\n')
    ofd.flush()
    assert_file_size(ofd, 12)
    print(os.fstat(ofd.fileno()))
    ofd.close()
    ret = il_cmd(dfuse, ['cat', fname], check_write=False)
    assert ret.returncode == 0

def run_container_query(conf, path):
    """Query a path to extract container information"""

    cmd = ['container', 'query', '--path', path]

    rc = run_daos_cmd(conf, cmd)

    assert rc.returncode == 0

    print(rc)
    output = rc.stdout.decode('utf-8')
    for line in output.splitlines():
        print(line)

def run_duns_overlay_test(server, conf):
    """Create a DUNS entry point, and then start fuse over it

    Fuse should use the pool/container IDs from the entry point,
    and expose the container.
    """

    pool = server.get_test_pool()

    parent_dir = tempfile.TemporaryDirectory(dir=conf.dfuse_parent_dir,
                                             prefix='dnt_uns_')

    uns_dir = os.path.join(parent_dir.name, 'uns_ep')

    create_cont(conf, pool=pool, path=uns_dir)

    dfuse = DFuse(server, conf, mount_path=uns_dir, caching=False)

    dfuse.start(v_hint='uns-overlay')
    # To show the contents.
    # getfattr -d <file>

    # This should work now if the container was correctly found
    create_and_read_via_il(dfuse, uns_dir)

    return dfuse.stop()

def run_dfuse(server, conf):
    """Run several dfuse instances"""

    fatal_errors = BoolRatchet()

    pool = server.get_test_pool()

    dfuse = DFuse(server, conf, caching=False)
    try:
        pre_stat = os.stat(dfuse.dir)
    except OSError:
        umount(dfuse.dir)
        raise
    dfuse.start(v_hint='no_pool')
    print(os.statvfs(dfuse.dir))
    subprocess.run(['df', '-h'], check=True) # nosec
    subprocess.run(['df', '-i', dfuse.dir], check=True) # nosec
    print('Running dfuse with nothing')
    stat_and_check(dfuse, pre_stat)
    check_no_file(dfuse)

    pool_stat = os.stat(os.path.join(dfuse.dir, pool))
    print('stat for {}'.format(pool))
    print(pool_stat)
    container = create_cont(server.conf, pool, ctype="POSIX")
    cdir = os.path.join(dfuse.dir, pool, container)
    #create_and_read_via_il(dfuse, cdir)
    fatal_errors.add_result(dfuse.stop())

    dfuse = DFuse(server, conf, pool=pool, caching=False)
    pre_stat = os.stat(dfuse.dir)
    dfuse.start(v_hint='pool_only')
    print('Running dfuse with pool only')
    stat_and_check(dfuse, pre_stat)
    check_no_file(dfuse)
    container2 = create_cont(server.conf, pool, ctype="POSIX")
    cpath = os.path.join(dfuse.dir, container2)
    print(os.listdir(cpath))
    cdir = os.path.join(dfuse.dir, container)
    create_and_read_via_il(dfuse, cdir)

    fatal_errors.add_result(dfuse.stop())

    dfuse = DFuse(server, conf, pool=pool, container=container, caching=False)
    dfuse.cores = 2
    pre_stat = os.stat(dfuse.dir)
    dfuse.start(v_hint='pool_and_cont')
    print('Running fuse with both')

    stat_and_check(dfuse, pre_stat)

    create_and_read_via_il(dfuse, dfuse.dir)

    run_tests(dfuse)

    fatal_errors.add_result(dfuse.stop())

    if fatal_errors.errors:
        print('Errors from dfuse')
    else:
        print('Reached the end, no errors')
    return fatal_errors.errors

def run_in_fg(server, conf):
    """Run dfuse in the foreground.

    Block until ctrl-c is pressed.
    """

    pool = server.get_test_pool()

    dfuse = DFuse(server, conf, pool=pool)
    dfuse.start()

    container = create_cont(conf, pool, ctype="POSIX")

    run_daos_cmd(conf,
                 ['container', 'set-attr',
                  pool, container,
                  '--attr', 'dfuse-direct-io-disable', '--value', 'on'],
                 show_stdout=True)

    t_dir = os.path.join(dfuse.dir, container)

    print('Running at {}'.format(t_dir))
    print('daos container create --type POSIX ' \
          '{} --path {}/uns-link'.format(
              pool, t_dir))
    print('cd {}/uns-link'.format(t_dir))
    print('daos container destroy --path {}/uns-link'.format(t_dir))
    print('daos cont list {}'.format(pool))
    try:
        dfuse.wait_for_exit()
    except KeyboardInterrupt:
        pass
    dfuse = None

def check_readdir_perf(server, conf):
    """ Check and report on readdir performance

    Loop over number of files, measuring the time taken to
    populate a directory, and to read the directory contents,
    measure both files and directories as contents, and
    readdir both with and without stat, restarting dfuse
    between each test to avoid cache effects.

    Continue testing until five minutes have passed, and print
    a table of results.
    """

    headers = ['count', 'create\ndirs', 'create\nfiles']
    headers.extend(['dirs', 'files', 'dirs\nwith stat', 'files\nwith stat'])
    headers.extend(['caching\n1st', 'caching\n2nd'])

    results = []

    def make_dirs(parent, count):
        """Populate the test directory"""
        print('Populating to {}'.format(count))
        dir_dir = os.path.join(parent,
                               'dirs.{}.in'.format(count))
        t_dir = os.path.join(parent,
                             'dirs.{}'.format(count))
        file_dir = os.path.join(parent,
                                'files.{}.in'.format(count))
        t_file = os.path.join(parent,
                              'files.{}'.format(count))

        start_all = time.time()
        if not os.path.exists(t_dir):
            try:
                os.mkdir(dir_dir)
            except FileExistsError:
                pass
            for i in range(count):
                try:
                    os.mkdir(os.path.join(dir_dir, str(i)))
                except FileExistsError:
                    pass
            dir_time = time.time() - start_all
            print('Creating {} dirs took {:.2f}'.format(count,
                                                        dir_time))
            os.rename(dir_dir, t_dir)

        if not os.path.exists(t_file):
            try:
                os.mkdir(file_dir)
            except FileExistsError:
                pass
            start = time.time()
            for i in range(count):
                f = open(os.path.join(file_dir, str(i)), 'w')
                f.close()
            file_time = time.time() - start
            print('Creating {} files took {:.2f}'.format(count,
                                                         file_time))
            os.rename(file_dir, t_file)

        return [dir_time, file_time]

    def print_results():
        """Display the results"""

        print(tabulate.tabulate(results,
                                headers=headers,
                                floatfmt=".2f"))

    pool = server.get_test_pool()

    container = str(uuid.uuid4())

    dfuse = DFuse(server, conf, pool=pool)

    print('Creating container and populating')
    count = 1024
    dfuse.start()
    parent = os.path.join(dfuse.dir, container)
    try:
        os.mkdir(parent)
    except FileExistsError:
        pass
    create_times = make_dirs(parent, count)
    dfuse.stop()

    all_start = time.time()

    while True:

        row = [count]
        row.extend(create_times)
        dfuse = DFuse(server, conf, pool=pool, container=container,
                      caching=False)
        dir_dir = os.path.join(dfuse.dir,
                               'dirs.{}'.format(count))
        file_dir = os.path.join(dfuse.dir,
                                'files.{}'.format(count))
        dfuse.start()
        start = time.time()
        subprocess.run(['/bin/ls', dir_dir], stdout=subprocess.PIPE, check=True)
        elapsed = time.time() - start
        print('processed {} dirs in {:.2f} seconds'.format(count,
                                                           elapsed))
        row.append(elapsed)
        dfuse.stop()
        dfuse = DFuse(server, conf, pool=pool, container=container,
                      caching=False)
        dfuse.start()
        start = time.time()
        subprocess.run(['/bin/ls', file_dir], stdout=subprocess.PIPE,
                       check=True)
        elapsed = time.time() - start
        print('processed {} files in {:.2f} seconds'.format(count,
                                                            elapsed))
        row.append(elapsed)
        dfuse.stop()

        dfuse = DFuse(server, conf, pool=pool, container=container,
                      caching=False)
        dfuse.start()
        start = time.time()
        subprocess.run(['/bin/ls', '-t', dir_dir], stdout=subprocess.PIPE,
                       check=True)
        elapsed = time.time() - start
        print('processed {} dirs in {:.2f} seconds'.format(count,
                                                           elapsed))
        row.append(elapsed)
        dfuse.stop()
        dfuse = DFuse(server, conf, pool=pool, container=container,
                      caching=False)
        dfuse.start()
        start = time.time()
        # Use sort by time here so ls calls stat, if you run ls -l then it will
        # also call getxattr twice which skews the figures.
        subprocess.run(['/bin/ls', '-t', file_dir], stdout=subprocess.PIPE,
                       check=True)
        elapsed = time.time() - start
        print('processed {} files in {:.2f} seconds'.format(count,
                                                            elapsed))
        row.append(elapsed)
        dfuse.stop()

        # Test with caching enabled.  Check the file directory, and do it twice
        # without restarting, to see the effect of populating the cache, and
        # reading from the cache.
        dfuse = DFuse(server,
                      conf,
                      pool=pool,
                      container=container,
                      caching=True)
        dfuse.start()
        start = time.time()
        subprocess.run(['/bin/ls', '-t', file_dir], stdout=subprocess.PIPE,
                       check=True)
        elapsed = time.time() - start
        print('processed {} files in {:.2f} seconds'.format(count,
                                                            elapsed))
        row.append(elapsed)
        start = time.time()
        subprocess.run(['/bin/ls', '-t', file_dir], stdout=subprocess.PIPE,
                       check=True)
        elapsed = time.time() - start
        print('processed {} files in {:.2f} seconds'.format(count,
                                                            elapsed))
        row.append(elapsed)
        results.append(row)

        elapsed = time.time() - all_start
        if elapsed > 5 * 60:
            dfuse.stop()
            break

        print_results()
        count *= 2
        create_times = make_dirs(dfuse.dir, count)
        dfuse.stop()

    run_daos_cmd(conf, ['container',
                        'destroy',
                        pool,
                        container])
    print_results()

def test_pydaos_kv(server, conf):
    """Test the KV interface"""

    pydaos_log_file = tempfile.NamedTemporaryFile(prefix='dnt_pydaos_',
                                                  suffix='.log',
                                                  delete=False)

    os.environ['D_LOG_FILE'] = pydaos_log_file.name
    daos = import_daos(server, conf)

    pool = server.get_test_pool()

    c_uuid = create_cont(conf, pool, ctype="PYTHON")

    container = daos.DCont(pool, c_uuid)

    kv = container.dict('my_test_kv')
    kv['a'] = 'a'
    kv['b'] = 'b'
    kv['list'] = pickle.dumps(list(range(1, 100000)))
    for k in range(1, 100):
        kv[str(k)] = pickle.dumps(list(range(1, 10)))
    print(type(kv))
    print(kv)
    print(kv['a'])

    print("First iteration")
    data = OrderedDict()
    for key in kv:
        print('key is {}, len {}'.format(key, len(kv[key])))
        print(type(kv[key]))
        data[key] = None

    print("Bulk loading")

    data['no-key'] = None

    kv.value_size = 32
    kv.bget(data, value_size=16)
    print("Default get value size %d", kv.value_size)
    print("Second iteration")
    failed = False
    for key in data:
        if data[key]:
            print('key is {}, len {}'.format(key, len(data[key])))
        elif key == 'no-key':
            pass
        else:
            failed = True
            print('Key is None {}'.format(key))

    if failed:
        print("That's not good")

    kv = None
    print('Closing container and opening new one')
    kv = container.get('my_test_kv')
    kv = None
    container = None
    daos._cleanup()
    log_test(conf, pydaos_log_file.name)

# Fault injection testing.
#
# This runs two different commands under fault injection, although it allows
# for more to be added.  The command is defined, then run in a loop with
# different locations (loc) enabled, essentially failing each call to
# D_ALLOC() in turn.  This iterates for all memory allocations in the command
# which is around 1300 each command so this takes a while.
#
# In order to improve response times the different locations are run in
# parallel, although the results are processed in order.
#
# Each location is checked for memory leaks according to the log file
# (D_ALLOC/D_FREE not matching), that it didn't crash and some checks are run
# on stdout/stderr as well.
#
# If a particular loc caused the command to exit with a signal then that
# location is re-run at the end under valgrind to get better diagnostics.
#

class AllocFailTestRun():
    """Class to run a fault injection command with a single fault"""

    def __init__(self, aft, cmd, env, loc):

        # The subprocess handle
        self._sp = None
        # The valgrind handle
        self.vh = None
        # The return from subprocess.poll
        self.ret = None

        self.cmd = cmd
        self.env = env
        self.aft = aft
        self._fi_file = None
        self.returncode = None
        self.stdout = None
        self.stderr = None
        self.fi_loc = None
        self.fault_injected = None
        self.loc = loc

        if loc is None:
            prefix = 'dnt_fi_{}_reference_'.format(aft.description)
        else:
            prefix = 'dnt_fi_{}_{:04d}_'.format(aft.description, loc)
        self.log_file = tempfile.NamedTemporaryFile(prefix=prefix,
                                                    suffix='.log',
                                                    dir=self.aft.conf.tmp_dir,
                                                    delete=False).name
        self.env['D_LOG_FILE'] = self.log_file

    def __str__(self):
        res = "Fault injection test of '{}'\n".format(' '.join(self.cmd))
        res += 'Fault injection location {}\n'.format(self.loc)
        if self.vh:
            res += 'Valgrind enabled for this test\n'
        if self.returncode is None:
            res += 'Process not completed'
        else:
            res += 'Returncode was {}'.format(self.returncode)

        if self.stdout:
            res += '\nSTDOUT:{}'.format(self.stdout.decode('utf-8').strip())

        if self.stderr:
            res += '\nSTDERR:{}'.format(self.stderr.decode('utf-8').strip())
        return res

    def start(self):
        """Start the command"""
        fc = {}

        fc['fault_config'] = [{'id': 100,
                               'probability_x': 1,
                               'probability_y': 1}]

        if self.loc:
            fc['fault_config'].append({'id': 0,
                                       'probability_x': 1,
                                       'probability_y': 1,
                                       'interval': self.loc,
                                       'max_faults': 1})

            if self.aft.skip_daos_init:
                fc['fault_config'].append({'id': 101, 'probability_x': 1})

        # pylint: disable=consider-using-with
        self._fi_file = tempfile.NamedTemporaryFile(prefix='fi_', suffix='.yaml')

        self._fi_file.write(yaml.dump(fc, encoding='utf=8'))
        self._fi_file.flush()

        self.env['D_FI_CONFIG'] = self._fi_file.name

        if self.vh:
            exec_cmd = self.vh.get_cmd_prefix()
            exec_cmd.extend(self.cmd)
        else:
            exec_cmd = self.cmd

        self._sp = subprocess.Popen(exec_cmd,
                                    env=self.env,
                                    stdin=subprocess.PIPE,
                                    stdout=subprocess.PIPE,
                                    stderr=subprocess.PIPE)

    def has_finished(self):
        """Check if the command has completed"""
        if self.returncode is not None:
            return True

        rc = self._sp.poll()
        if rc is None:
            return False
        self._post(rc)
        return True

    def wait(self):
        """Wait for the command to complete"""
        if self.returncode is not None:
            return

        self._post(self._sp.wait())

    def _post(self, rc):
        """Helper function, called once after command is complete.

        This is where all the checks are performed.
        """

        def _explain():
            self.aft.wf.explain(self.fi_loc, os.path.basename(self.log_file), fi_signal)
            self.aft.conf.wf.explain(self.fi_loc, os.path.basename(self.log_file), fi_signal)
        # Put in a new-line.
        print()
        self.returncode = rc
        self.stdout = self._sp.stdout.read()
        self.stderr = self._sp.stderr.read()

        show_memleaks = True

        fi_signal = None
        # A negative return code means the process exited with a signal so do
        # not check for memory leaks in this case as it adds noise, right when
        # it's least wanted.
        if rc < 0:
            show_memleaks = False
            fi_signal = -rc

        try:
            if self.loc:
                wf = self.aft.wf
            else:
                wf = None
            self.fi_loc = log_test(self.aft.conf,
                                   self.log_file,
                                   show_memleaks=show_memleaks,
                                   quiet=True,
                                   skip_fi=True,
                                   leak_wf=wf)
            self.fault_injected = True
            assert self.fi_loc
        except NLTestNoFi:
            # If a fault wasn't injected then check output is as expected.
            # It's not possible to log these as warnings, because there is
            # no src line to log them against, so simply assert.
            assert self.returncode == 0, self

            if self.aft.check_post_stdout:
                assert self.stderr == b''
                if self.aft.expected_stdout is not None:
                    assert self.stdout == self.aft.expected_stdout
            self.fault_injected = False
        if self.vh:
            self.vh.convert_xml()
        if not self.fault_injected:
            _explain()
            return
        if not self.aft.check_stderr:
            _explain()
            return

        # Check stderr from a daos command.
        # These should mostly be from the DH_PERROR_SYS or DH_PERROR_DER macros so check for
        # this format.  There may be multiple lines and the two styles may be mixed.
        # These checks will report an error against the line of code that introduced the "leak"
        # which may well only have a loose correlation to where the error was reported.
        if self.aft.check_daos_stderr:
            stderr = self.stderr.decode('utf-8').rstrip()
            for line in stderr.splitlines():

                # This is what the go code uses.
                if line.endswith(': DER_NOMEM(-1009): Out of memory'):
                    continue

                # This is what DH_PERROR_DER uses
                if line.endswith(': Out of memory (-1009)'):
                    continue

                # This is what DH_PERROR_SYS uses
                if line.endswith(': Cannot allocate memory (12)'):
                    continue

                if 'DER_UNKNOWN' in line:
                    self.aft.wf.add(self.fi_loc,
                                    'HIGH',
                                    "Incorrect stderr '{}'".format(line),
                                    mtype='Invalid error code used')
                    continue

                self.aft.wf.add(self.fi_loc,
                                'NORMAL',
                                "Unexpected stderr '{}'".format(line),
                                mtype='Unrecognised error')
            _explain()
            return

        if self.returncode == 0:
            if self.stdout != self.aft.expected_stdout:
                self.aft.wf.add(self.fi_loc,
                                'NORMAL',
                                "Incorrect stdout '{}'".format(self.stdout),
                                mtype='Out of memory caused zero exit '
                                'code with incorrect output')

        stderr = self.stderr.decode('utf-8').rstrip()
        if not stderr.endswith("(-1009): Out of memory") and \
           'error parsing command line arguments' not in stderr and \
           self.stdout != self.aft.expected_stdout:
            if self.stdout != b'':
                print(self.aft.expected_stdout)
                print()
                print(self.stdout)
                print()
            self.aft.wf.add(self.fi_loc,
                            'NORMAL',
                            "Incorrect stderr '{}'".format(stderr),
                            mtype='Out of memory not reported correctly via stderr')
        _explain()

class AllocFailTest():
    """Class to describe fault injection command"""

    def __init__(self, conf, desc, cmd):
        self.conf = conf
        self.cmd = cmd
        self.description = desc
        self.prefix = True
        # Check stderr from commands where faults were injected.
        self.check_stderr = True
        # Check stdout/error from commands where faults were not injected
        self.check_post_stdout = True
        # Check stderr conforms to daos_hdlr.c style
        self.check_daos_stderr = False
        self.expected_stdout = None
        self.use_il = False
        self.wf = conf.wf
        # Instruct the fault injection code to skip daos_init().
        self.skip_daos_init = True

    def launch(self):
        """Run all tests for this command"""

        def _prep(self):
            rc = self._run_cmd(None)
            rc.wait()
            self.expected_stdout = rc.stdout
            assert not rc.fault_injected

        # Prep what the expected stdout is by running once without faults
        # enabled.
        _prep(self)

        print('Expected stdout is')
        print(self.expected_stdout)

        num_cores = len(os.sched_getaffinity(0))

        if num_cores < 20:
            max_child = 1
        else:
            max_child = int(num_cores / 4 * 3)

        print('Maximum number of spawned tests will be {}'.format(max_child))

        active = []
        fid = 2
        max_count = 0
        finished = False

        # List of fids to re-run under valgrind.
        to_rerun = []

        fatal_errors = False

        # Now run all iterations in parallel up to max_child.  Iterations will be launched
        # in order but may not finish in order, rather they are processed in the order they
        # finish.  After each repetition completes then check for re-launch new processes
        # to keep the pipeline full.
        while not finished or active:

            if not finished:
                while len(active) < max_child:
                    active.append(self._run_cmd(fid))
                    fid += 1

                    if len(active) > max_count:
                        max_count = len(active)

            # Now complete as many as have finished.
            for ret in active:
                if not ret.has_finished():
                    continue
                active.remove(ret)
                print(ret)
                if ret.returncode < 0:
                    fatal_errors = True
                    to_rerun.append(ret.loc)

                if not ret.fault_injected:
                    print('Fault injection did not trigger, stopping')
                    finished = True
                break

        print('Completed, fid {}'.format(fid))
        print('Max in flight {}'.format(max_count))

        for fid in to_rerun:
            rerun = self._run_cmd(fid, valgrind=True)
            print(rerun)
            rerun.wait()

        return fatal_errors

    def _run_cmd(self,
                 loc,
                 valgrind=False):
        """Run the test with FI enabled
        """

        cmd_env = get_base_env()

        # Debug flags to enable all memory allocation logging, but as little else as possible.
        # This improves run-time but makes debugging any issues found harder.
        # cmd_env['D_LOG_MASK'] = 'DEBUG'
        # cmd_env['DD_MASK'] = 'mem'
        # del cmd_env['DD_SUBSYS']

        if self.use_il:
            cmd_env['LD_PRELOAD'] = os.path.join(self.conf['PREFIX'],
                                                 'lib64', 'libioil.so')

        cmd_env['DAOS_AGENT_DRPC_DIR'] = self.conf.agent_dir

        if callable(self.cmd):
            cmd = self.cmd()
        else:
            cmd = self.cmd

        aftf = AllocFailTestRun(self, cmd, cmd_env, loc)
        if valgrind:
            aftf.vh = ValgrindHelper(self.conf)
            # Turn off leak checking in this case, as we're just interested in
            # why it crashed.
            aftf.vh.full_check = False

        aftf.start()

        return aftf

def test_dfuse_start(server, conf, wf):
    """Start dfuse under fault injection

    This test will check error paths for faults that can occur whilst starting
    dfuse.  To do this it injects a fault into dfuse just before dfuse_session_mount
    so that it always returns immediately rather than registering with the kernel
    and then it runs dfuse up to this point checking the error paths.
    """
    pool = server.get_test_pool()

    container = create_cont(conf, pool, ctype='POSIX')

    mount_point = os.path.join(conf.dfuse_parent_dir, 'fi-mount')

    os.mkdir(mount_point)

    cmd = [os.path.join(conf['PREFIX'], 'bin', 'dfuse'),
           '--mountpoint', mount_point,
           '--pool', pool, '--cont', container, '--foreground', '--singlethread']

    test_cmd = AllocFailTest(conf, 'dfuse', cmd)
    test_cmd.wf = wf
    test_cmd.check_daos_stderr = True
    test_cmd.check_post_stdout = False
    test_cmd.check_stderr = True

    rc = test_cmd.launch()
    os.rmdir(mount_point)
    return rc

def test_alloc_fail_copy(server, conf, wf):
    """Run container (filesystem) copy under fault injection.

    This test will create a new uuid per iteration, and the test will then try to create a matching
    container so this is potentially resource intensive.

    There are lots of errors in the stdout/stderr of this command which we need to work through but
    are not yet checked for.
    """

    pool = server.get_test_pool()

    src_dir = tempfile.TemporaryDirectory(prefix='copy_src_',)
    ofd = open(os.path.join(src_dir.name, 'file'), 'w')
    ofd.write('hello')
    ofd.close()

    def get_cmd():
        container = str(uuid.uuid4())
        cmd = [os.path.join(conf['PREFIX'], 'bin', 'daos'),
               'filesystem',
               'copy',
               '--src',
               src_dir.name,
               '--dst',
               'daos://{}/{}'.format(pool, container)]
        return cmd

    test_cmd = AllocFailTest(conf, 'filesystem-copy', get_cmd)
    test_cmd.skip_daos_init = False
    test_cmd.wf = wf
    test_cmd.check_daos_stderr = True
    test_cmd.check_post_stdout = False
    test_cmd.check_stderr = True

    rc = test_cmd.launch()
    return rc

def test_alloc_fail_cat(server, conf):
    """Run the Interception library with fault injection

    Start dfuse for this test, and do not do output checking on the command
    itself yet.
    """

    pool = server.get_test_pool()
    container = create_cont(conf, pool, ctype='POSIX', label='fault_inject')

    dfuse = DFuse(server, conf, pool=pool, container=container)
    dfuse.use_valgrind = False
    dfuse.start()

    target_file = os.path.join(dfuse.dir, 'test_file')

    with open(target_file, 'w') as fd:
        fd.write('Hello there')

    test_cmd = AllocFailTest(conf, 'il-cat', ['cat', target_file])
    test_cmd.use_il = True
    test_cmd.check_stderr = False
    test_cmd.wf = conf.wf

    rc = test_cmd.launch()
    dfuse.stop()
    return rc

def test_fi_list_attr(server, conf, wf):
    """Run daos cont list-attr with fi"""

    pool = server.get_test_pool()

    container = create_cont(conf, pool)

    run_daos_cmd(conf,
                 ['container', 'set-attr',
                  pool, container,
                  '--attr', 'my-test-attr-1', '--value', 'some-value'])

    run_daos_cmd(conf,
                 ['container', 'set-attr',
                  pool, container,
                  '--attr', 'my-test-attr-2', '--value', 'some-other-value'])

    cmd = [os.path.join(conf['PREFIX'], 'bin', 'daos'),
           'container',
           'list-attrs',
           pool,
           container]

    test_cmd = AllocFailTest(conf, 'cont-list-attr', cmd)
    test_cmd.wf = wf

    rc = test_cmd.launch()
    destroy_container(conf, pool, container)
    return rc

def test_fi_get_attr(server, conf, wf):
    """Run daos cont get-attr with fi"""

    pool = server.get_test_pool_id()

    container = create_cont(conf, pool)

    attr_name = 'my-test-attr'

    run_daos_cmd(conf,
                 ['container', 'set-attr',
                  pool, container,
                  '--attr', attr_name, '--value', 'value'])

    cmd = [os.path.join(conf['PREFIX'], 'bin', 'daos'),
           'container',
           'get-attr',
           pool,
           container,
           attr_name]

    test_cmd = AllocFailTest(conf, 'cont-get-attr', cmd)
    test_cmd.wf = wf

    test_cmd.check_daos_stderr = True
    test_cmd.check_post_stdout = False
    test_cmd.check_stderr = True

    rc = test_cmd.launch()
    destroy_container(conf, pool, container)
    return rc

def test_alloc_fail(server, conf):
    """run 'daos' client binary with fault injection"""

    pool = server.get_test_pool()

    cmd = [os.path.join(conf['PREFIX'], 'bin', 'daos'),
           'cont',
           'list',
           pool]
    test_cmd = AllocFailTest(conf, 'pool-list-containers', cmd)

    # Create at least one container, and record what the output should be when
    # the command works.
    container = create_cont(conf, pool)

    rc = test_cmd.launch()
    destroy_container(conf, pool, container)
    return rc

def run(wf, args):
    """Main entry point"""

    # pylint: disable=too-many-branches
    conf = load_conf(args)

    wf_server = WarningsFactory('nlt-server-leaks.json', post=True, check='Server leak checking')

    conf.set_wf(wf)
    conf.set_args(args)
    setup_log_test(conf)

    fi_test = False
    fi_test_dfuse = False

    fatal_errors = BoolRatchet()

    if args.mode == 'fi':
        fi_test = True
    else:
        server = DaosServer(conf, test_class='first')
        server.start()
        try:
            if args.mode == 'launch':
                run_in_fg(server, conf)
            elif args.mode == 'kv':
                test_pydaos_kv(server, conf)
            elif args.mode == 'overlay':
                fatal_errors.add_result(run_duns_overlay_test(server, conf))
            elif args.mode == 'set-fi':
                fatal_errors.add_result(set_server_fi(server))
            elif args.mode == 'all':
                fi_test_dfuse = True
                fatal_errors.add_result(run_posix_tests(server, conf))
                fatal_errors.add_result(run_dfuse(server, conf))
                fatal_errors.add_result(run_duns_overlay_test(server, conf))
                test_pydaos_kv(server, conf)
                fatal_errors.add_result(set_server_fi(server))
            elif args.test == 'all':
                fatal_errors.add_result(run_posix_tests(server, conf))
            elif args.test:
                fatal_errors.add_result(run_posix_tests(server, conf, args.test))
            else:
                fatal_errors.add_result(run_posix_tests(server, conf))
                fatal_errors.add_result(run_dfuse(server, conf))
                fatal_errors.add_result(set_server_fi(server))
        finally:
            if server.stop(wf_server) != 0:
                fatal_errors.fail()

    if args.mode == 'all':
        server = DaosServer(conf)
        server.start()
        if server.stop(wf_server) != 0:
            fatal_errors.fail()

    # If running all tests then restart the server under valgrind.
    # This is really, really slow so just do cont list, then
    # exit again.
    if args.mode == 'server-valgrind':
        server = DaosServer(conf, valgrind=True, test_class='valgrind')
        server.start()
        pools = server.fetch_pools()
        for pool in pools:
            cmd = ['cont', 'list', pool.id()]
            run_daos_cmd(conf, cmd, valgrind=False)
        if server.stop(wf_server) != 0:
            fatal_errors.add_result(True)

    # If the perf-check option is given then re-start everything without much
    # debugging enabled and run some microbenchmarks to give numbers for use
    # as a comparison against other builds.
    if args.perf_check or fi_test or fi_test_dfuse:
        args.server_debug = 'INFO'
        args.memcheck = 'no'
        args.dfuse_debug = 'WARN'
        server = DaosServer(conf, test_class='no-debug')
        server.start()
        try:
            if fi_test:
                # Most of the fault injection tests go here, they are then run on docker containers
                # so can be performed in parallel.

                wf_client = WarningsFactory('nlt-client-leaks.json')

                # dfuse startup, uses custom fault to force exit if no other faults injected.
                fatal_errors.add_result(test_dfuse_start(server, conf, wf_client))

                # list-container test.
                fatal_errors.add_result(test_alloc_fail(server, conf))

                # Container attribute tests

                # Tests work but report failures.
                # fatal_errors.add_result(test_fi_get_attr(server, conf, wf_client))
                # fatal_errors.add_result(test_fi_list_attr(server, conf, wf_client))

                # filesystem copy test.
                fatal_errors.add_result(test_alloc_fail_copy(server, conf, wf_client))

                wf_client.close()

            if fi_test_dfuse:
                # We cannot yet run dfuse inside docker containers and some of the failure modes
                # aren't well handled so continue to run the dfuse fault injection test on real
                # hardware.

                # Read-via-IL test, requires dfuse.
                fatal_errors.add_result(test_alloc_fail_cat(server, conf))

            if args.perf_check:
                check_readdir_perf(server, conf)
        finally:
            if server.stop(wf_server) != 0:
                fatal_errors.fail()

    if fatal_errors.errors:
        wf.add_test_case('Errors', 'Significant errors encountered')
    else:
        wf.add_test_case('Errors')

    if conf.valgrind_errors:
        print("Valgrind errors detected during execution")
        fatal_errors.add_result(True)

    wf_server.close()
    conf.flush_bz2()
    print('Total time in log analysis: {:.2f} seconds'.format(conf.lt.total))
    print('Total time in log compression: {:.2f} seconds'.format(conf.lt_compress.total))
    return fatal_errors

def main():
    """Wrap the core function, and catch/report any exceptions

    This allows the junit results to show at least a stack trace and assertion message for
    any failure, regardless of if it's from a test case or not.
    """

    parser = argparse.ArgumentParser(description='Run DAOS client on local node')
    parser.add_argument('--server-debug', default=None)
    parser.add_argument('--dfuse-debug', default=None)
    parser.add_argument('--class-name', default=None, help='class name to use for junit')
    parser.add_argument('--memcheck', default='some', choices=['yes', 'no', 'some'])
    parser.add_argument('--no-root', action='store_true')
    parser.add_argument('--max-log-size', default=None)
    parser.add_argument('--engine-count', type=int, default=1, help='Number of daos engines to run')
    parser.add_argument('--dfuse-dir', default='/tmp', help='parent directory for all dfuse mounts')
    parser.add_argument('--perf-check', action='store_true')
    parser.add_argument('--dtx', action='store_true')
    parser.add_argument('--test', help="Use '--test list' for list")
    parser.add_argument('mode', nargs='?')
    args = parser.parse_args()

    if args.mode and args.test:
        print('Cannot use mode and test')
        sys.exit(1)

    if args.test == 'list':
        tests = []
        for fn in dir(posix_tests):
            if fn.startswith('test'):
                tests.append(fn[5:])
        print('Tests are: {}'.format(','.join(sorted(tests))))
        sys.exit(1)

    wf = WarningsFactory('nlt-errors.json',
                         post_error=True,
                         check='Log file errors',
                         class_id=args.class_name,
                         junit=True)

    try:
        fatal_errors = run(wf, args)
        wf.add_test_case('exit_wrapper')
        wf.close()
    except Exception as error:
        print(error)
        print(str(error))
        print(repr(error))
        trace = ''.join(traceback.format_tb(error.__traceback__))
        wf.add_test_case('exit_wrapper', str(error), output=trace)
        wf.close()
        raise

    if fatal_errors.errors:
        print("Significant errors encountered")
        sys.exit(1)

if __name__ == '__main__':
    main()<|MERGE_RESOLUTION|>--- conflicted
+++ resolved
@@ -1306,12 +1306,8 @@
         rc.returncode = 0
     if use_json:
         rc.json = json.loads(rc.stdout.decode('utf-8'))
-<<<<<<< HEAD
     dcr.rc = rc
     return dcr
-=======
-    return rc
->>>>>>> a743c123
 
 def create_cont(conf,
                 pool=None,
@@ -1345,12 +1341,7 @@
         """Helper function for create_cont"""
 
         rc = run_daos_cmd(conf, cmd, use_json=True, log_check=log_check, valgrind=valgrind)
-<<<<<<< HEAD
         print(rc)
-=======
-        print('rc is {}'.format(rc))
-        print(rc.json)
->>>>>>> a743c123
         return rc
 
     rc = _create_cont()
@@ -2556,7 +2547,6 @@
             # performance impact.  There are other tests that run with valgrind enabled so this
             # should not reduce coverage.
             try:
-<<<<<<< HEAD
                 ptl.container = create_cont(conf,
                                             pool.id(),
                                             ctype="POSIX",
@@ -2570,25 +2560,6 @@
                                   valgrind=False,
                                   log_check=False)
                 ptl.container = None
-=======
-                # Do this with valgrind disabled as this code is run often and valgrind has a big
-                # performance impact.  There are other tests that run with valgrind enabled so this
-                # should not reduce coverage.
-                pt.container = create_cont(conf,
-                                           pool.id(),
-                                           ctype="POSIX",
-                                           valgrind=False,
-                                           log_check=False,
-                                           label=fn)
-                pt.container_label = fn
-                rc = obj()
-                destroy_container(conf,
-                                  pool.id(),
-                                  pt.container_label,
-                                  valgrind=False,
-                                  log_check=False)
-                pt.container = None
->>>>>>> a743c123
             except Exception as inst:
                 trace = ''.join(traceback.format_tb(inst.__traceback__))
                 duration = time.time() - start
