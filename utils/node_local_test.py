#!/usr/bin/python3
"""
Node local test (NLT).

Test script for running DAOS on a single node over tmpfs and running initial
smoke/unit tests.

Includes support for DFuse with a number of unit tests, as well as stressing
the client with fault injection of D_ALLOC() usage.
"""

# pylint: disable=too-many-lines
# pylint: disable=too-few-public-methods
# pylint: disable=protected-access

import os
import bz2
import sys
import time
import uuid
import json
import copy
import signal
import stat
import argparse
import tabulate
import functools
import traceback
import subprocess
import junit_xml
import tempfile
import pickle
import xattr
from collections import OrderedDict
import yaml

class NLTestFail(Exception):
    """Used to indicate test failure"""

class NLTestNoFi(NLTestFail):
    """Used to indicate Fault injection didn't work"""

class NLTestNoFunction(NLTestFail):
    """Used to indicate a function did not log anything"""

    def __init__(self, function):
        super().__init__(self)
        self.function = function

class NLTestTimeout(NLTestFail):
    """Used to indicate that an operation timed out"""

instance_num = 0

def get_inc_id():
    """Return a unique character"""
    global instance_num
    instance_num += 1
    return '{:04d}'.format(instance_num)

def umount(path, bg=False):
    """Umount dfuse from a given path"""
    if bg:
        cmd = ['fusermount3', '-uz', path]
    else:
        cmd = ['fusermount3', '-u', path]
    ret = subprocess.run(cmd, check=False)
    print('rc from umount {}'.format(ret.returncode))
    return ret.returncode

class NLTConf():
    """Helper class for configuration"""
    def __init__(self, bc, args):
        self.bc = bc
        self.agent_dir = None
        self.wf = None
        self.args = None
        self.max_log_size = None
        self.valgrind_errors = False
        self.dfuse_parent_dir = tempfile.mkdtemp(dir=args.dfuse_dir,
                                                 prefix='dnt_dfuse_')
        self.tmp_dir = None
        if args.class_name:
            self.tmp_dir = os.path.join('nlt_logs', args.class_name)
            if os.path.exists(self.tmp_dir):
                for old_file in os.listdir(self.tmp_dir):
                    os.unlink(os.path.join(self.tmp_dir, old_file))
                os.rmdir(self.tmp_dir)
            os.makedirs(self.tmp_dir)

    def __del__(self):
        os.rmdir(self.dfuse_parent_dir)

    def set_wf(self, wf):
        """Set the WarningsFactory object"""
        self.wf = wf

    def set_args(self, args):
        """Set command line args"""
        self.args = args

        # Parse the max log size.
        if args.max_log_size:
            size = args.max_log_size
            if size.endswith('MiB'):
                size = int(size[:-3])
                size *= (1024 * 1024)
            elif size.endswith('GiB'):
                size = int(size[:-3])
                size *= (1024 * 1024 * 1024)
            self.max_log_size = int(size)

    def __getitem__(self, key):
        return self.bc[key]

class BoolRatchet():
    """Used for saving test results"""

    # Any call to fail() of add_result with a True value will result
    # in errors being True.

    def __init__(self):
        self.errors = False

    def fail(self):
        """Mark as failure"""
        self.errors = True

    def add_result(self, result):
        """Save result, keep record of failure"""
        if result:
            self.fail()

class WarningsFactory():
    """Class to parse warnings, and save to JSON output file

    Take a list of failures, and output the data in a way that is best
    displayed according to
    https://github.com/jenkinsci/warnings-ng-plugin/blob/master/doc/Documentation.md
    """

    # Error levels supported by the reporting are LOW, NORMAL, HIGH, ERROR.

    def __init__(self,
                 filename,
                 junit=False,
                 class_id=None,
                 post=False,
                 post_error=False,
                 check=None):
        self._fd = open(filename, 'w')
        self.filename = filename
        self.post = post
        self.post_error = post_error
        self.check = check
        self.issues = []
        self._class_id = class_id
        self.pending = []
        self._running = True
        # Save the filename of the object, as __file__ does not
        # work in __del__
        self._file = __file__.lstrip('./')
        self._flush()

        if junit:
            # Insert a test-case and force it to failed.  Save this to file
            # and keep it there, until close() method is called, then remove
            # it and re-save.  This means any crash will result in there
            # being a results file with an error recorded.
            tc = junit_xml.TestCase('Sanity', classname=self._class_name('core'))
            tc.add_error_info('NLT exited abnormally')
            test_case = junit_xml.TestCase('Startup', classname=self._class_name('core'))
            self.ts = junit_xml.TestSuite('Node Local Testing', test_cases=[test_case, tc])
            self._write_test_file()
        else:
            self.ts = None

    def _class_name(self, class_name):
        """Return a formatted ID string for class"""

        if self._class_id:
            return 'NLT.{}.{}'.format(self._class_id, class_name)
        return 'NLT.{}'.format(class_name)

    def __del__(self):
        """Ensure the file is flushed on exit, but if it hasn't already
        been closed then mark an error"""
        if not self._fd:
            return

        entry = {}
        entry['fileName'] = self._file
        # pylint: disable=protected-access
        entry['lineStart'] = sys._getframe().f_lineno
        entry['message'] = 'Tests exited without shutting down properly'
        entry['severity'] = 'ERROR'
        self.issues.append(entry)

        # Do not try and write the junit file here, as that does not work
        # during teardown.
        self.ts = None
        self.close()

    def add_test_case(self, name, failure=None, test_class='core',
                      output=None,
                      duration=None):
        """Add a test case to the results

        class and other metadata will be set automatically,
        if failure is set the test will fail with the message
        provided.  Saves the state to file after each update.
        """
        if not self.ts:
            return

        tc = junit_xml.TestCase(name,
                                classname=self._class_name(test_class),
                                elapsed_sec=duration)
        if failure:
            tc.add_failure_info(failure, output=output)
        self.ts.test_cases.append(tc)

        self._write_test_file()

    def _write_test_file(self):
        """Write test results to file"""

        with open('nlt-junit.xml', 'w') as f:
            junit_xml.TestSuite.to_file(f, [self.ts], prettyprint=True)

    def explain(self, line, log_file, esignal):
        """Log an error, along with the other errors it caused

        Log the line as an error, and reference everything in the pending
        array.
        """
        count = len(self.pending)
        symptoms = set()
        locs = set()
        mtype = 'Fault injection'

        sev = 'LOW'
        if esignal:
            symptoms.add('Process died with signal {}'.format(esignal))
            sev = 'ERROR'
            mtype = 'Fault injection caused crash'
            count += 1

        if count == 0:
            print('Nothing to explain')
            return

        for (sline, smessage) in self.pending:
            locs.add('{}:{}'.format(sline.filename, sline.lineno))
            symptoms.add(smessage)

        preamble = 'Fault injected here caused {} errors,' \
                   ' logfile {}:'.format(count, log_file)

        message = '{} {} {}'.format(preamble,
                                    ' '.join(sorted(symptoms)),
                                    ' '.join(sorted(locs)))
        self.add(line,
                 sev,
                 message,
                 cat='Fault injection location',
                 mtype=mtype)
        self.pending = []

    def add(self, line, sev, message, cat=None, mtype=None):
        """Log an error

        Describe an error and add it to the issues array.
        Add it to the pending array, for later clarification
        """
        entry = {}
        entry['fileName'] = line.filename
        if mtype:
            entry['type'] = mtype
        else:
            entry['type'] = message
        if cat:
            entry['category'] = cat
        entry['lineStart'] = line.lineno
        entry['description'] = message
        entry['message'] = line.get_anon_msg()
        entry['severity'] = sev
        self.issues.append(entry)
        if self.pending and self.pending[0][0].pid != line.pid:
            self.reset_pending()
        self.pending.append((line, message))
        self._flush()
        if self.post or (self.post_error and sev in ('HIGH', 'ERROR')):
            # https://docs.github.com/en/actions/reference/workflow-commands-for-github-actions
            if self.post_error:
                message = line.get_msg()
            print('::warning file={},line={},::{}, {}'.format(line.filename,
                                                              line.lineno,
                                                              self.check,
                                                              message))

    def reset_pending(self):
        """Reset the pending list

        Should be called before iterating on each new file, so errors
        from previous files aren't attributed to new files.
        """
        self.pending = []

    def _flush(self):
        """Write the current list to the json file

        This is done just in case of crash.  This function might get called
        from the __del__ method of DaosServer, so do not use __file__ here
        either.
        """
        self._fd.seek(0)
        self._fd.truncate(0)
        data = {}
        data['issues'] = list(self.issues)
        if self._running:
            # When the test is running insert an error in case of abnormal
            # exit, so that crashes in this code can be identified.
            entry = {}
            entry['fileName'] = self._file
            # pylint: disable=protected-access
            entry['lineStart'] = sys._getframe().f_lineno
            entry['severity'] = 'ERROR'
            entry['message'] = 'Tests are still running'
            data['issues'].append(entry)
        json.dump(data, self._fd, indent=2)
        self._fd.flush()

    def close(self):
        """Save, and close the log file"""
        self._running = False
        self._flush()
        self._fd.close()
        self._fd = None
        print('Closed JSON file {} with {} errors'.format(self.filename,
                                                          len(self.issues)))
        if self.ts:
            # This is a controlled shutdown, so wipe the error saying forced
            # exit.
            self.ts.test_cases[1].errors = []
            self.ts.test_cases[1].error_message = []
            self._write_test_file()

def load_conf(args):
    """Load the build config file"""
    file_self = os.path.dirname(os.path.abspath(__file__))
    json_file = None
    while True:
        new_file = os.path.join(file_self, '.build_vars.json')
        if os.path.exists(new_file):
            json_file = new_file
            break
        file_self = os.path.dirname(file_self)
        if file_self == '/':
            raise Exception('build file not found')
    ofh = open(json_file, 'r')
    conf = json.load(ofh)
    ofh.close()
    return NLTConf(conf, args)

def get_base_env(clean=False):
    """Return the base set of env vars needed for DAOS"""

    if clean:
        env = OrderedDict()
    else:
        env = os.environ.copy()
    env['DD_MASK'] = 'all'
    env['DD_SUBSYS'] = 'all'
    env['D_LOG_MASK'] = 'DEBUG'
    env['D_LOG_SIZE'] = '5g'
    env['FI_UNIVERSE_SIZE'] = '128'
    return env

class DaosPool():
    """Class to store data about daos pools"""
    def __init__(self, server, pool_uuid, label):
        self._server = server
        self.uuid = pool_uuid
        self.label = label

    def id(self):
        """Return the pool ID (label if set; UUID otherwise)"""
        if self.label:
            return self.label
        return self.uuid

    def dfuse_mount_name(self):
        """Return the string to pass to dfuse mount

        This should be a label if set, otherwise just the
        uuid.
        """
        return self.id()

class DaosServer():
    """Manage a DAOS server instance"""

    def __init__(self, conf, test_class=None, valgrind=False):
        self.running = False
        self._file = __file__.lstrip('./')
        self._sp = None
        self.conf = conf
        if test_class:
            self._test_class = 'Server.{}'.format(test_class)
        else:
            self._test_class = None
        self.valgrind = valgrind
        self._agent = None
        self.engines = conf.args.engine_count
        self.control_log = tempfile.NamedTemporaryFile(prefix='dnt_control_',
                                                       suffix='.log',
                                                       dir=conf.tmp_dir,
                                                       delete=False)
        self.agent_log = tempfile.NamedTemporaryFile(prefix='dnt_agent_',
                                                     suffix='.log',
                                                     dir=conf.tmp_dir,
                                                     delete=False)
        self.server_logs = []
        for engine in range(self.engines):
            prefix = 'dnt_server_{}_'.format(engine)
            lf = tempfile.NamedTemporaryFile(prefix=prefix,
                                             suffix='.log',
                                             dir=conf.tmp_dir,
                                             delete=False)
            self.server_logs.append(lf)
        self.__process_name = 'daos_engine'
        if self.valgrind:
            self.__process_name = 'valgrind'

        socket_dir = '/tmp/dnt_sockets'
        if not os.path.exists(socket_dir):
            os.mkdir(socket_dir)

        self.agent_dir = tempfile.mkdtemp(prefix='dnt_agent_')

        self._yaml_file = None
        self._io_server_dir = None
        self.test_pool = None

    def __del__(self):
        if self._agent:
            self._stop_agent()
        try:
            if self.running:
                self.stop(None)
        except NLTestTimeout:
            print('Ignoring timeout on stop')
        server_file = os.path.join(self.agent_dir, '.daos_server.active.yml')
        if os.path.exists(server_file):
            os.unlink(server_file)
        for log in self.server_logs:
            if os.path.exists(log.name):
                log_test(self.conf, log.name)
        try:
            os.rmdir(self.agent_dir)
        except OSError as error:
            print(os.listdir(self.agent_dir))
            raise error

    def _add_test_case(self, op, failure=None, duration=None):
        """Add a test case to the server instance

        Simply wrapper to automatically add the class
        """
        if not self._test_class:
            return

        self.conf.wf.add_test_case(op,
                                   failure=failure,
                                   duration=duration,
                                   test_class=self._test_class)

    # pylint: disable=no-self-use
    def _check_timing(self, op, start, max_time):
        elapsed = time.time() - start
        if elapsed > max_time:
            res = '{} failed after {:.2f}s (max {:.2f}s)'.format(op, elapsed,
                                                                 max_time)
            self._add_test_case(op, duration=elapsed, failure=res)
            raise NLTestTimeout(res)

    def _check_system_state(self, desired_states):
        """Check the system state for against list

        Return true if all members are in a state specified by the
        desired_states.
        """
        if not isinstance(desired_states, list):
            desired_states = [desired_states]

        rc = self.run_dmg(['system', 'query', '--json'])
        if rc.returncode != 0:
            return False
        data = json.loads(rc.stdout.decode('utf-8'))
        if data['error'] or data['status'] != 0:
            return False
        members = data['response']['members']
        if members is None:
            return False
        if len(members) != self.engines:
            return False

        for member in members:
            if member['state'] not in desired_states:
                return False
        return True

    def start(self):
        """Start a DAOS server"""

        server_env = get_base_env(clean=True)

        if self.valgrind:
            valgrind_args = ['--fair-sched=yes',
                             '--xml=yes',
                             '--xml-file=dnt_server.%p.memcheck.xml',
                             '--num-callers=2',
                             '--leak-check=no',
                             '--keep-stacktraces=none',
                             '--undef-value-errors=no']
            self._io_server_dir = tempfile.TemporaryDirectory(prefix='dnt_io_')

            fd = open(os.path.join(self._io_server_dir.name,
                                   'daos_engine'), 'w')
            fd.write('#!/bin/sh\n')
            fd.write('export PATH=$REAL_PATH\n')
            fd.write('exec valgrind {} daos_engine "$@"\n'.format(
                ' '.join(valgrind_args)))
            fd.close()

            os.chmod(os.path.join(self._io_server_dir.name, 'daos_engine'),
                     stat.S_IXUSR | stat.S_IRUSR)

            server_env['REAL_PATH'] = '{}:{}'.format(
                os.path.join(self.conf['PREFIX'], 'bin'), server_env['PATH'])
            server_env['PATH'] = '{}:{}'.format(self._io_server_dir.name,
                                                server_env['PATH'])

        daos_server = os.path.join(self.conf['PREFIX'], 'bin', 'daos_server')

        self_dir = os.path.dirname(os.path.abspath(__file__))

        # Create a server yaml file.  To do this open and copy the
        # nlt_server.yaml file in the current directory, but overwrite
        # the server log file with a temporary file so that multiple
        # server runs do not overwrite each other.
        scfd = open(os.path.join(self_dir, 'nlt_server.yaml'), 'r')

        scyaml = yaml.safe_load(scfd)
        if self.conf.args.server_debug:
            scyaml['control_log_mask'] = 'ERROR'
            scyaml['engines'][0]['log_mask'] = self.conf.args.server_debug
        scyaml['control_log_file'] = self.control_log.name

        for (key, value) in server_env.items():
            scyaml['engines'][0]['env_vars'].append('{}={}'.format(key, value))

        ref_engine = copy.deepcopy(scyaml['engines'][0])
        ref_engine['storage'][0]['scm_size'] = int(
            ref_engine['storage'][0]['scm_size'] / self.engines)
        scyaml['engines'] = []
        server_port_count = int(server_env['FI_UNIVERSE_SIZE'])
        for idx in range(self.engines):
            engine = copy.deepcopy(ref_engine)
            engine['log_file'] = self.server_logs[idx].name
            engine['first_core'] = ref_engine['targets'] * idx
            engine['fabric_iface_port'] += server_port_count * idx
            engine['storage'][0]['scm_mount'] = '{}_{}'.format(
                ref_engine['storage'][0]['scm_mount'], idx)
            scyaml['engines'].append(engine)
        self._yaml_file = tempfile.NamedTemporaryFile(
            prefix='nlt-server-config-',
            suffix='.yaml')

        self._yaml_file.write(yaml.dump(scyaml, encoding='utf-8'))
        self._yaml_file.flush()

        cmd = [daos_server, '--config={}'.format(self._yaml_file.name),
               'start', '-t', '4', '--insecure', '-d', self.agent_dir]

        if self.conf.args.no_root:
            cmd.append('--recreate-superblocks')

        self._sp = subprocess.Popen(cmd)

        agent_config = os.path.join(self_dir, 'nlt_agent.yaml')

        agent_bin = os.path.join(self.conf['PREFIX'], 'bin', 'daos_agent')

        agent_cmd = [agent_bin,
                     '--config-path', agent_config,
                     '--insecure',
                     '--runtime_dir', self.agent_dir,
                     '--logfile', self.agent_log.name]

        if not self.conf.args.server_debug:
            agent_cmd.append('--debug')

        self._agent = subprocess.Popen(agent_cmd)
        self.conf.agent_dir = self.agent_dir

        # Configure the storage.  DAOS wants to mount /mnt/daos itself if not
        # already mounted, so let it do that.
        # This code supports three modes of operation:
        # /mnt/daos is not mounted.  It will be mounted and formatted.
        # /mnt/daos exists and has data in.  It will be used as is.
        # /mnt/daos is mounted but empty.  It will be used-as is.
        # In this last case the --no-root option must be used.
        start = time.time()
        max_start_time = 120

        cmd = ['storage', 'format', '--json']
        while True:
            try:
                self._sp.wait(timeout=0.5)
                res = 'daos server died waiting for start'
                self._add_test_case('format', failure=res)
                raise Exception(res)
            except subprocess.TimeoutExpired:
                pass
            rc = self.run_dmg(cmd)

            data = json.loads(rc.stdout.decode('utf-8'))
            print('cmd: {} data: {}'.format(cmd, data))

            if data['error'] is None:
                break

            if 'running system' in data['error']:
                break

            self._check_timing('format', start, max_start_time)
        duration = time.time() - start
        self._add_test_case('format', duration=duration)
        print('Format completion in {:.2f} seconds'.format(duration))
        self.running = True

        # Now wait until the system is up, basically the format to happen.
        while True:
            time.sleep(0.5)
            if self._check_system_state(['ready', 'joined']):
                break
            self._check_timing("start", start, max_start_time)
        duration = time.time() - start
        self._add_test_case('start', duration=duration)
        print('Server started in {:.2f} seconds'.format(duration))
        self.fetch_pools()

    def _stop_agent(self):
        self._agent.send_signal(signal.SIGINT)
        ret = self._agent.wait(timeout=5)
        print('rc from agent is {}'.format(ret))
        self._agent = None

    def stop(self, wf):
        """Stop a previously started DAOS server"""
        if self._agent:
            self._stop_agent()

        if not self._sp:
            return 0

        # Check the correct number of processes are still running at this
        # point, in case anything has crashed.  daos_server does not
        # propagate errors, so check this here.
        parent_pid = self._sp.pid
        procs = []
        for proc_id in os.listdir('/proc/'):
            if proc_id == 'self':
                continue
            status_file = '/proc/{}/status'.format(proc_id)
            if not os.path.exists(status_file):
                continue
            fd = open(status_file, 'r')
            for line in fd.readlines():
                try:
                    key, v = line.split(':', maxsplit=2)
                except ValueError:
                    continue
                value = v.strip()
                if key == 'Name' and value != self.__process_name:
                    break
                if key != 'PPid':
                    continue
                if int(value) == parent_pid:
                    procs.append(proc_id)
                    break

        if len(procs) != self.engines:
            # Mark this as a warning, but not a failure.  This is currently
            # expected when running with pre-existing data because the server
            # is calling exec.  Do not mark as a test failure for the same
            # reason.
            entry = {}
            entry['fileName'] = self._file
            # pylint: disable=protected-access
            entry['lineStart'] = sys._getframe().f_lineno
            entry['severity'] = 'NORMAL'
            message = 'Incorrect number of engines running ({} vs {})'\
                      .format(len(procs), self.engines)
            entry['message'] = message
            self.conf.wf.issues.append(entry)
        rc = self.run_dmg(['system', 'stop'])
        if rc.returncode != 0:
            print(rc)
            entry = {}
            entry['fileName'] = self._file
            # pylint: disable=protected-access
            entry['lineStart'] = sys._getframe().f_lineno
            entry['severity'] = 'ERROR'
            msg = 'dmg system stop failed with {}'.format(rc.returncode)
            entry['message'] = msg
            self.conf.wf.issues.append(entry)
        assert rc.returncode == 0, rc

        start = time.time()
        max_stop_time = 30
        while True:
            time.sleep(0.5)
            if self._check_system_state('stopped'):
                break
            self._check_timing("stop", start, max_stop_time)

        duration = time.time() - start
        self._add_test_case('stop', duration=duration)
        print('Server stopped in {:.2f} seconds'.format(duration))

        self._sp.send_signal(signal.SIGTERM)
        ret = self._sp.wait(timeout=5)
        print('rc from server is {}'.format(ret))

        compress_file(self.agent_log.name)
        compress_file(self.control_log.name)

        for log in self.server_logs:
            log_test(self.conf, log.name, leak_wf=wf)
        self.running = False
        return ret

    def run_dmg(self, cmd):
        """Run the specified dmg command"""

        exe_cmd = [os.path.join(self.conf['PREFIX'], 'bin', 'dmg')]
        exe_cmd.append('--insecure')
        exe_cmd.extend(cmd)

        print('running {}'.format(exe_cmd))
        return subprocess.run(exe_cmd,
                              stdout=subprocess.PIPE,
                              stderr=subprocess.PIPE,
                              check=False)

    def run_dmg_json(self, cmd):
        """Run the specified dmg command in json mode

        return data as json, or raise exception on failure
        """

        cmd.append('--json')
        rc = self.run_dmg(cmd)
        print(rc)
        assert rc.returncode == 0
        assert rc.stderr == b''
        data = json.loads(rc.stdout.decode('utf-8'))
        assert not data['error']
        assert data['status'] == 0
        assert data['response']['status'] == 0
        return data

    def fetch_pools(self):
        """Query the server and return a list of pool objects"""
        data = self.run_dmg_json(['pool', 'list'])

        # This should exist but might be 'None' so check for that rather than
        # iterating.
        pools = []
        if not data['response']['pools']:
            return pools
        for pool in data['response']['pools']:
            pobj = DaosPool(self,
                            pool['uuid'],
                            pool.get('label', None))
            pools.append(pobj)
            if pobj.label == 'NLT':
                self.test_pool = pobj
        return pools

    def _make_pool(self):
        """Create a DAOS pool"""

        size = 1024*2

        rc = self.run_dmg(['pool',
                           'create',
                           '--label',
                           'NLT',
                           '--scm-size',
                           '{}M'.format(size)])
        print(rc)
        assert rc.returncode == 0
        self.fetch_pools()

    def get_test_pool(self):
        """Return a pool uuid to be used for testing

        Create a pool as required"""

        if self.test_pool is None:
            self._make_pool()

        return self.test_pool.uuid

def il_cmd(dfuse, cmd, check_read=True, check_write=True, check_fstat=True):
    """Run a command under the interception library

    Do not run valgrind here, not because it's not useful
    but the options needed are different.  Valgrind handles
    linking differently so some memory is wrongly lost that
    would be freed in the _fini() function, and a lot of
    commands do not free all memory anyway.
    """
    my_env = get_base_env()
    prefix = 'dnt_dfuse_il_{}_'.format(get_inc_id())
    log_file = tempfile.NamedTemporaryFile(prefix=prefix,
                                           suffix='.log',
                                           delete=False)
    my_env['D_LOG_FILE'] = log_file.name
    my_env['LD_PRELOAD'] = os.path.join(dfuse.conf['PREFIX'],
                                        'lib64', 'libioil.so')
    my_env['DAOS_AGENT_DRPC_DIR'] = dfuse._daos.agent_dir
    my_env['D_IL_REPORT'] = '2'
    ret = subprocess.run(cmd, env=my_env, check=False)
    print('Logged il to {}'.format(log_file.name))
    print(ret)

    try:
        log_test(dfuse.conf,
                 log_file.name,
                 check_read=check_read,
                 check_write=check_write,
                 check_fstat=check_fstat)
        assert ret.returncode == 0
    except NLTestNoFunction as error:
        print("ERROR: command '{}' did not log via {}".format(' '.join(cmd),
                                                              error.function))
        ret.returncode = 1

    return ret

class ValgrindHelper():

    """Class for running valgrind commands

    This helps setup the command line required, and
    performs log modification after the fact to assist
    Jenkins in locating the source code.
    """

    def __init__(self, conf, logid=None):

        # Set this to False to disable valgrind, which will run faster.
        self.conf = conf
        self.use_valgrind = True
        self.full_check = True
        self._xml_file = None
        self._logid = logid

        self.src_dir = '{}/'.format(os.path.realpath(
            os.path.dirname(os.path.dirname(os.path.abspath(__file__)))))

    def get_cmd_prefix(self):
        """Return the command line prefix"""

        if not self.use_valgrind:
            return []

        if not self._logid:
            self._logid = get_inc_id()

        self._xml_file = 'dnt.{}.memcheck'.format(self._logid)

        cmd = ['valgrind', '--fair-sched=yes']

        if self.full_check:
            cmd.extend(['--leak-check=full', '--show-leak-kinds=all'])
        else:
            cmd.append('--leak-check=no')

        cmd.append('--gen-suppressions=all')

        src_suppression_file = os.path.join('src',
                                            'cart',
                                            'utils',
                                            'memcheck-cart.supp')
        if os.path.exists(src_suppression_file):
            cmd.append('--suppressions={}'.format(src_suppression_file))
        else:
            cmd.append('--suppressions={}'.format(
                os.path.join(self.conf['PREFIX'],
                             'etc',
                             'memcheck-cart.supp')))

        cmd.append('--error-exitcode=42')

        cmd.extend(['--xml=yes',
                    '--xml-file={}'.format(self._xml_file)])
        return cmd

    def convert_xml(self):
        """Modify the xml file"""

        if not self.use_valgrind:
            return
        fd = open(self._xml_file, 'r')
        ofd = open('{}.xml'.format(self._xml_file), 'w')
        for line in fd:
            if self.src_dir in line:
                ofd.write(line.replace(self.src_dir, ''))
            else:
                ofd.write(line)
        os.unlink(self._xml_file)

class DFuse():
    """Manage a dfuse instance"""

    instance_num = 0

    def __init__(self,
                 daos,
                 conf,
                 pool=None,
                 container=None,
                 mount_path=None,
                 uns_path=None,
                 caching=True):
        if mount_path:
            self.dir = mount_path
        else:
            self.dir = os.path.join(conf.dfuse_parent_dir, 'dfuse_mount')
        self.pool = pool
        self.uns_path = uns_path
        self.container = container
        self.conf = conf
        # Detect the number of cores and do something sensible, if there are
        # more than 32 on the node then use 12, otherwise use the whole node.
        num_cores = len(os.sched_getaffinity(0))
        if num_cores > 32:
            self.cores = 12
        else:
            self.cores = None
        self._daos = daos
        self.caching = caching
        self.use_valgrind = True
        self._sp = None

        self.log_file = None

        self.valgrind = None
        if not os.path.exists(self.dir):
            os.mkdir(self.dir)

    def start(self, v_hint=None, single_threaded=False):
        """Start a dfuse instance"""
        dfuse_bin = os.path.join(self.conf['PREFIX'], 'bin', 'dfuse')

        pre_inode = os.stat(self.dir).st_ino

        my_env = get_base_env()

        if self.conf.args.dfuse_debug:
            my_env['D_LOG_MASK'] = self.conf.args.dfuse_debug

        if v_hint is None:
            v_hint = get_inc_id()

        prefix = 'dnt_dfuse_{}_'.format(v_hint)
        log_file = tempfile.NamedTemporaryFile(prefix=prefix,
                                               suffix='.log',
                                               delete=False)
        self.log_file = log_file.name

        my_env['D_LOG_FILE'] = self.log_file
        my_env['DAOS_AGENT_DRPC_DIR'] = self._daos.agent_dir
        if self.conf.args.dtx == 'yes':
            my_env['DFS_USE_DTX'] = '1'

        self.valgrind = ValgrindHelper(self.conf, v_hint)
        if self.conf.args.memcheck == 'no':
            self.valgrind.use_valgrind = False

        if not self.use_valgrind:
            self.valgrind.use_valgrind = False

        if self.cores:
            cmd = ['numactl', '--physcpubind', '0-{}'.format(self.cores - 1)]
        else:
            cmd = []

        cmd.extend(self.valgrind.get_cmd_prefix())

        cmd.extend([dfuse_bin,
                    '--mountpoint',
                    self.dir,
                    '--foreground'])

        if single_threaded:
            cmd.append('--singlethread')

        if not self.caching:
            cmd.append('--disable-caching')

        if self.uns_path:
            cmd.extend(['--path', self.uns_path])

        if self.pool:
            cmd.extend(['--pool', self.pool])
        if self.container:
            cmd.extend(['--container', self.container])
        print('Running {}'.format(' '.join(cmd)))
        self._sp = subprocess.Popen(cmd, env=my_env)
        print('Started dfuse at {}'.format(self.dir))
        print('Log file is {}'.format(self.log_file))

        total_time = 0
        while os.stat(self.dir).st_ino == pre_inode:
            print('Dfuse not started, waiting...')
            try:
                ret = self._sp.wait(timeout=1)
                print('dfuse command exited with {}'.format(ret))
                self._sp = None
                if os.path.exists(self.log_file):
                    log_test(self.conf, self.log_file)
                os.rmdir(self.dir)
                raise Exception('dfuse died waiting for start')
            except subprocess.TimeoutExpired:
                pass
            total_time += 1
            if total_time > 60:
                raise Exception('Timeout starting dfuse')

    def _close_files(self):
        work_done = False
        for fname in os.listdir('/proc/self/fd'):
            try:
                tfile = os.readlink(os.path.join('/proc/self/fd', fname))
            except FileNotFoundError:
                continue
            if tfile.startswith(self.dir):
                print('closing file {}'.format(tfile))
                os.close(int(fname))
                work_done = True
        return work_done

    def __del__(self):
        if self._sp:
            self.stop()

    def stop(self):
        """Stop a previously started dfuse instance"""

        fatal_errors = False
        if not self._sp:
            return fatal_errors

        print('Stopping fuse')
        ret = umount(self.dir)
        if ret:
            umount(self.dir, bg=True)
            self._close_files()
            time.sleep(2)
            umount(self.dir)

        run_log_test = True
        try:
            ret = self._sp.wait(timeout=20)
            print('rc from dfuse {}'.format(ret))
            if ret != 0:
                fatal_errors = True
        except subprocess.TimeoutExpired:
            print('Timeout stopping dfuse')
            self._sp.send_signal(signal.SIGTERM)
            fatal_errors = True
            run_log_test = False
        self._sp = None
        if run_log_test:
            log_test(self.conf, self.log_file)

        # Finally, modify the valgrind xml file to remove the
        # prefix to the src dir.
        self.valgrind.convert_xml()
        os.rmdir(self.dir)
        return fatal_errors

    def wait_for_exit(self):
        """Wait for dfuse to exit"""
        ret = self._sp.wait()
        print('rc from dfuse {}'.format(ret))
        self._sp = None
        log_test(self.conf, self.log_file)

        # Finally, modify the valgrind xml file to remove the
        # prefix to the src dir.
        self.valgrind.convert_xml()

def assert_file_size_fd(fd, size):
    """Verify the file size is as expected"""
    my_stat = os.fstat(fd)
    print('Checking file size is {} {}'.format(size, my_stat.st_size))
    assert my_stat.st_size == size

def assert_file_size(ofd, size):
    """Verify the file size is as expected"""
    assert_file_size_fd(ofd.fileno(), size)

def import_daos(server, conf):
    """Return a handle to the pydaos module"""

    pydir = 'python{}.{}'.format(sys.version_info.major, sys.version_info.minor)

    sys.path.append(os.path.join(conf['PREFIX'],
                                 'lib64',
                                 pydir,
                                 'site-packages'))

    os.environ['DD_MASK'] = 'all'
    os.environ['DD_SUBSYS'] = 'all'
    os.environ['D_LOG_MASK'] = 'DEBUG'
    os.environ['FI_UNIVERSE_SIZE'] = '128'
    os.environ['DAOS_AGENT_DRPC_DIR'] = server.agent_dir

    daos = __import__('pydaos')
    return daos

def run_daos_cmd(conf,
                 cmd,
                 show_stdout=False,
                 valgrind=True,
                 use_json=False):
    """Run a DAOS command

    Run a command, returning what subprocess.run() would.

    Enable logging, and valgrind for the command.

    if prefix is set to False do not run a DAOS command, but instead run what's
    provided, however run it under the IL.
    """
    vh = ValgrindHelper(conf)

    if conf.args.memcheck == 'no':
        valgrind = False

    if not valgrind:
        vh.use_valgrind = False

    exec_cmd = vh.get_cmd_prefix()
    exec_cmd.append(os.path.join(conf['PREFIX'], 'bin', 'daos'))
    if use_json:
        exec_cmd.append('--json')
    exec_cmd.extend(cmd)

    cmd_env = get_base_env()

    prefix = 'dnt_cmd_{}_'.format(get_inc_id())
    log_file = tempfile.NamedTemporaryFile(prefix=prefix,
                                           suffix='.log',
                                           dir=conf.tmp_dir,
                                           delete=False)

    cmd_env['D_LOG_FILE'] = log_file.name
    cmd_env['DAOS_AGENT_DRPC_DIR'] = conf.agent_dir

    rc = subprocess.run(exec_cmd,
                        stdout=subprocess.PIPE,
                        stderr=subprocess.PIPE,
                        env=cmd_env,
                        check=False)

    if rc.stderr != b'':
        print('Stderr from command')
        print(rc.stderr.decode('utf-8').strip())

    if show_stdout and rc.stdout != b'':
        print(rc.stdout.decode('utf-8').strip())

    show_memleaks = True

    # A negative return code means the process exited with a signal so do not
    # check for memory leaks in this case as it adds noise, right when it's
    # least wanted.
    if rc.returncode < 0:
        show_memleaks = False

    rc.fi_loc = log_test(conf,
                         log_file.name,
                         show_memleaks=show_memleaks)
    vh.convert_xml()
    # If there are valgrind errors here then mark them for later reporting but
    # do not abort.  This allows a full-test run to report all valgrind issues
    # in a single test run.
    if vh.use_valgrind and rc.returncode == 42:
        print("Valgrind errors detected")
        print(rc)
        conf.valgrind_errors = True
        rc.returncode = 0
    if use_json:
        rc.json = json.loads(rc.stdout.decode('utf-8'))
    return rc

def _create_cont(conf, pool, cont=None, ctype=None, label=None, path=None, valgrind=False):
    """Helper function for create_cont"""

    cmd = ['container',
           'create',
           pool]

    if label:
        cmd.extend(['--properties',
                    'label:{}'.format(label)])
    if ctype:
        cmd.extend(['--type', ctype])

    if path:
        cmd.extend(['--path', path])

    if cont:
        cmd.extend(['--cont', cont])

    rc = run_daos_cmd(conf, cmd, use_json=True, valgrind=valgrind)
    print('rc is {}'.format(rc))
    print(rc.json)
    return rc

def create_cont(conf, pool, cont=None, ctype=None, label=None, path=None, valgrind=False):
    """Create a container and return the uuid"""

    rc = _create_cont(conf, pool, cont, ctype, label, path, valgrind)

    if rc.returncode == 1 and \
       rc.json['error'] == 'failed to create container: DER_EXIST(-1004): Entity already exists':

        # If a path is set DER_EXIST may refer to the path, not a container so do not attempt to
        # remove and retry in this case.
        if path is None:
            destroy_container(conf, pool, label)
            rc = _create_cont(conf, pool, cont, ctype, label, path, valgrind)

    assert rc.returncode == 0, "rc {} != 0".format(rc.returncode)
    return rc.json['response']['container_uuid']

def destroy_container(conf, pool, container, valgrind=True):
    """Destroy a container"""
    cmd = ['container', 'destroy', pool, container]
    rc = run_daos_cmd(conf, cmd, valgrind=valgrind)
    print('rc is {}'.format(rc))
    assert rc.returncode == 0, "rc {} != 0".format(rc.returncode)
    return rc.stdout.decode('utf-8').strip()

def check_dfs_tool_output(output, oclass, csize):
    """verify daos fs tool output"""
    line = output.splitlines()
    dfs_attr = line[0].split()[-1]
    if oclass is not None:
        if dfs_attr != oclass:
            return False
    dfs_attr = line[1].split()[-1]
    if csize is not None:
        if dfs_attr != csize:
            return False
    return True

def needs_dfuse(method):
    """Decorator function for starting dfuse under posix_tests class

    Runs every test twice, once with caching enabled, and once with
    caching disabled.
    """
    @functools.wraps(method)
    def _helper(self):
        if self.call_index == 0:
            caching=True
            self.needs_more = True
            self.test_name = '{}_with_caching'.format(method.__name__)
        else:
            caching=False

        self.dfuse = DFuse(self.server,
                           self.conf,
                           caching=caching,
                           pool=self.pool.dfuse_mount_name(),
                           container=self.container_label)
        self.dfuse.start(v_hint=self.test_name)
        rc = method(self)
        if self.dfuse.stop():
            self.fatal_errors = True
        return rc

    return _helper

def needs_dfuse_single(method):
    """Decorator function for starting dfuse single threaded
    under posix_tests class"""
    @functools.wraps(method)
    def _helper(self):
        self.dfuse = DFuse(self.server,
                           self.conf,
                           caching=True,
                           pool=self.pool.dfuse_mount_name(),
                           container=self.container)
        self.dfuse.start(v_hint=method.__name__, single_threaded=True)
        rc = method(self)
        if self.dfuse.stop():
            self.fatal_errors = True
        return rc
    return _helper

def needs_dfuse_with_cache(method):
    """Decorator function for starting dfuse under posix_tests class"""
    @functools.wraps(method)
    def _helper(self):
        self.dfuse = DFuse(self.server,
                           self.conf,
                           caching=True,
                           pool=self.pool.dfuse_mount_name(),
                           container=self.container)
        self.dfuse.start(v_hint=method.__name__)
        rc = method(self)
        if self.dfuse.stop():
            self.fatal_errors = True
        return rc
    return _helper

# This is test code where methods are tests, so we want to have lots of them.
# pylint: disable=too-many-public-methods
class posix_tests():
    """Class for adding standalone unit tests"""

    def __init__(self, server, conf, pool=None):
        self.server = server
        self.conf = conf
        self.pool = pool
        self.container = None
        self.container_label = None
        self.dfuse = None
        self.fatal_errors = False

        # Ability to invoke each method multiple times, call_index is set to
        # 0 for each test method, if the method requires invoking a second time
        # (for example to re-run with caching) then it should set needs_more
        # to true, and it will be invoked with a greater value for call_index
        # self.test_name will be set automatically, but can be modified by
        # constructors, see @needs_dfuse for where this is used.
        self.call_index = 0
        self.needs_more = False
        self.test_name = ''

    # pylint: disable=no-self-use
    def fail(self):
        """Mark a test method as failed"""
        raise NLTestFail

    def test_cache(self):
        """Test with caching enabled"""

        container = create_cont(self.conf, self.pool.id(), ctype="POSIX", label='Cache')
        run_daos_cmd(self.conf,
                     ['container', 'query',
                      self.pool.id(), container],
                     show_stdout=True)

        run_daos_cmd(self.conf,
                     ['container', 'set-attr',
                      self.pool.id(), container,
                      '--attr', 'dfuse-attr-time', '--value', '2'],
                     show_stdout=True)

        run_daos_cmd(self.conf,
                     ['container', 'set-attr',
                      self.pool.id(), container,
                      '--attr', 'dfuse-dentry-time', '--value', '100s'],
                     show_stdout=True)

        run_daos_cmd(self.conf,
                     ['container', 'set-attr',
                      self.pool.id(), container,
                      '--attr', 'dfuse-dentry-time-dir', '--value', '100s'],
                     show_stdout=True)

        run_daos_cmd(self.conf,
                     ['container', 'set-attr',
                      self.pool.id(), container,
                      '--attr', 'dfuse-ndentry-time', '--value', '100s'],
                     show_stdout=True)

        run_daos_cmd(self.conf,
                     ['container', 'list-attrs',
                      self.pool.id(), container],
                     show_stdout=True)

        dfuse = DFuse(self.server,
                      self.conf,
                      pool=self.pool.uuid,
                      container=container)
        dfuse.start()

        print(os.listdir(dfuse.dir))

        if dfuse.stop():
            self.fatal_errors = True

        destroy_container(self.conf, self.pool.id(), container)

    @needs_dfuse
    def test_cont_info(self):
        """Check that daos container info and fs get-attr works on container roots"""

        def _check_cmd(check_path):
            rc = run_daos_cmd(self.conf,
                              ['container', 'query', '--path', check_path],
                              use_json=True)
            print(rc)
            assert rc.returncode == 0, rc
            # Don't use JSON here because of https://jira.hpdd.intel.com/browse/DAOS-8330
            rc = run_daos_cmd(self.conf,
                              ['fs', 'get-attr', '--path', check_path])
            print(rc)
            assert rc.returncode == 0, rc

        child_path = os.path.join(self.dfuse.dir, 'new_cont')
        new_cont = create_cont(self.conf, self.pool.uuid, path=child_path, ctype="POSIX")
        print(new_cont)
        _check_cmd(child_path)
        _check_cmd(self.dfuse.dir)

        # Do not destroy the container at this point as dfuse will be holding a reference to it.
        # destroy_container(self.conf, self.pool.id(), new_cont)

    def test_two_mounts(self):
        """Create two mounts, and check that a file created in one
        can be read from the other"""

        dfuse0 = DFuse(self.server,
                       self.conf,
                       caching=True,
                       pool=self.pool.uuid,
                       container=self.container)
        dfuse0.start(v_hint='two_0')

        dfuse1 = DFuse(self.server,
                       self.conf,
                       caching=True,
                       mount_path=os.path.join(self.conf.dfuse_parent_dir,
                                               'dfuse_mount_1'),
                       pool=self.pool.uuid,
                       container=self.container)
        dfuse1.start(v_hint='two_1')

        file0 = os.path.join(dfuse0.dir, 'file')
        fd = open(file0, 'w')
        fd.write('test')
        fd.close()

        file1 = os.path.join(dfuse1.dir, 'file')
        fd = open(file1, 'r')
        data = fd.read()
        fd.close()
        print(data)
        assert data == 'test'

        fd = open(file0, 'w')
        fd.write('test')
        fd.close()

        if dfuse0.stop():
            self.fatal_errors = True
        if dfuse1.stop():
            self.fatal_errors = True

    @needs_dfuse
    def test_readdir_25(self):
        """Test reading a directory with 25 entries"""
        self.readdir_test(25, test_all=True)

    # Works, but is very slow so needs to be run without debugging.
    #@needs_dfuse
    #def test_readdir_300(self):
    #    self.readdir_test(300, test_all=False)

    def readdir_test(self, count, test_all=False):
        """Run a rudimentary readdir test"""

        wide_dir = tempfile.mkdtemp(dir=self.dfuse.dir)
        if count == 0:
            files = os.listdir(wide_dir)
            assert len(files) == 0
            return
        start = time.time()
        for idx in range(count):
            fd = open(os.path.join(wide_dir, str(idx)), 'w')
            fd.close()
            if test_all:
                files = os.listdir(wide_dir)
                assert len(files) == idx + 1
        duration = time.time() - start
        rate = count / duration
        print('Created {} files in {:.1f} seconds rate {:.1f}'.format(count,
                                                                      duration,
                                                                      rate))
        print('Listing dir contents')
        start = time.time()
        files = os.listdir(wide_dir)
        duration = time.time() - start
        rate = count / duration
        print('Listed {} files in {:.1f} seconds rate {:.1f}'.format(count,
                                                                     duration,
                                                                     rate))
        print(files)
        print(len(files))
        assert len(files) == count

    @needs_dfuse_single
    def test_single_threaded(self):
        """Test single-threaded mode"""
        self.readdir_test(10)

    @needs_dfuse
    def test_open_replaced(self):
        """Test that fstat works on file clobbered by rename"""
        fname = os.path.join(self.dfuse.dir, 'unlinked')
        newfile = os.path.join(self.dfuse.dir, 'unlinked2')
        ofd = open(fname, 'w')
        nfd = open(newfile, 'w')
        nfd.write('hello')
        nfd.close()
        print(os.fstat(ofd.fileno()))
        os.rename(newfile, fname)
        print(os.fstat(ofd.fileno()))
        ofd.close()

    @needs_dfuse
    def test_open_rename(self):
        """Check that fstat() on renamed files works as expected"""
        fname = os.path.join(self.dfuse.dir, 'unlinked')
        newfile = os.path.join(self.dfuse.dir, 'unlinked2')
        ofd = open(fname, 'w')
        pre = os.fstat(ofd.fileno())
        print(pre)
        os.rename(fname, newfile)
        print(os.fstat(ofd.fileno()))
        os.stat(newfile)
        post = os.fstat(ofd.fileno())
        print(post)
        assert pre.st_ino == post.st_ino
        ofd.close()

    @needs_dfuse
    def test_open_unlinked(self):
        """Test that fstat works on unlinked file"""
        fname = os.path.join(self.dfuse.dir, 'unlinked')
        ofd = open(fname, 'w')
        print(os.fstat(ofd.fileno()))
        os.unlink(fname)
        print(os.fstat(ofd.fileno()))
        ofd.close()

    @needs_dfuse
    def test_symlink_broken(self):
        """Check that broken symlinks work"""

        src_link = os.path.join(self.dfuse.dir, 'source')

        os.symlink('target', src_link)
        entry = os.listdir(self.dfuse.dir)
        print(entry)
        assert len(entry) == 1
        assert entry[0] == 'source'
        os.lstat(src_link)

        try:
            os.stat(src_link)
            assert False
        except FileNotFoundError:
            pass

    @needs_dfuse
    def test_symlink_rel(self):
        """Check that relative symlinks work"""

        src_link = os.path.join(self.dfuse.dir, 'source')

        os.symlink('../target', src_link)
        entry = os.listdir(self.dfuse.dir)
        print(entry)
        assert len(entry) == 1
        assert entry[0] == 'source'
        os.lstat(src_link)

        try:
            os.stat(src_link)
            assert False
        except FileNotFoundError:
            pass

    @needs_dfuse
    def test_il_cat(self):
        """Quick check for the interception library"""

        fname = os.path.join(self.dfuse.dir, 'file')
        ofd = open(fname, 'w')
        ofd.close()

        check_fstat = True
        if self.dfuse.caching:
            check_fstat = False

        rc = il_cmd(self.dfuse,
                    ['cat', fname],
                    check_write=False,
                    check_fstat=check_fstat)
        assert rc.returncode == 0

    @needs_dfuse
    def test_xattr(self):
        """Perform basic tests with extended attributes"""

        new_file = os.path.join(self.dfuse.dir, 'attr_file')
        fd = open(new_file, 'w')

        xattr.set(fd, 'user.mine', 'init_value')
        # This should fail as a security test.
        try:
            xattr.set(fd, 'user.dfuse.ids', b'other_value')
            assert False
        except PermissionError:
            pass

        try:
            xattr.set(fd, 'user.dfuse', b'other_value')
            assert False
        except PermissionError:
            pass

        xattr.set(fd, 'user.Xfuse.ids', b'other_value')
        for (key, value) in xattr.get_all(fd):
            print('xattr is {}:{}'.format(key, value))
        fd.close()

    @needs_dfuse
    def test_chmod(self):
        """Test that chmod works on file"""
        fname = os.path.join(self.dfuse.dir, 'testfile')
        ofd = open(fname, 'w')
        ofd.close()

        modes = [stat.S_IRUSR | stat.S_IWUSR | stat.S_IXUSR,
                 stat.S_IRUSR]

        for mode in modes:
            os.chmod(fname, mode)
            attr = os.stat(fname)
            assert stat.S_IMODE(attr.st_mode) == mode

    @needs_dfuse
    def test_fchmod_replaced(self):
        """Test that fchmod works on file clobbered by rename"""
        fname = os.path.join(self.dfuse.dir, 'unlinked')
        newfile = os.path.join(self.dfuse.dir, 'unlinked2')
        e_mode = stat.S_IRUSR | stat.S_IWUSR | stat.S_IXUSR
        ofd = open(fname, 'w')
        nfd = open(newfile, 'w')
        nfd.write('hello')
        nfd.close()
        print(os.stat(fname))
        print(os.stat(newfile))
        os.chmod(fname, stat.S_IRUSR | stat.S_IWUSR)
        os.chmod(newfile, e_mode)
        print(os.stat(fname))
        print(os.stat(newfile))
        os.rename(newfile, fname)
        # This should fail, because the file has been deleted.
        try:
            os.fchmod(ofd.fileno(), stat.S_IRUSR)
            print(os.fstat(ofd.fileno()))
            self.fail()
        except FileNotFoundError:
            print('Failed to fchmod() replaced file')
        ofd.close()
        nf = os.stat(fname)
        assert stat.S_IMODE(nf.st_mode) == e_mode

    @needs_dfuse
    def test_uns_create(self):
        """Simple test to create a container using a path in dfuse"""
        path = os.path.join(self.dfuse.dir, 'mycont')
<<<<<<< HEAD
        cmd = ['container', 'create',
               '--path', path,
               '--type', 'POSIX']
        rc = run_daos_cmd(self.conf, cmd)
        print(rc)
        assert rc.returncode == 0
=======
        create_cont(self.conf, pool=self.pool.uuid, path=path, ctype="POSIX")
>>>>>>> 02b31ac1
        stbuf = os.stat(path)
        print(stbuf)
        assert stbuf.st_ino < 100
        print(os.listdir(path))

    @needs_dfuse
    def test_rename(self):
        """Test that rename clobbers files correctly

        use rename to delete a file, but where the kernel is aware of a different file.
        Create a filename to be clobbered and stat it.
        Create a file to copy over.
        Start a second dfuse instance and overwrite the original file with a new name.
        Perform a rename on the first dfuse.

        This should clobber a file, but not the one that the kernel is expecting, although it will
        do a lookup of the destination filename before the rename.

        Inspection of the logs is required to verify what is happening here which is beyond the
        scope of this test, however this does execute the code-paths and ensures that all refs
        are correctly updated.

        """

        # Create all three files in the dfuse instance we're checking.
        for index in range(3):
            fd = open(os.path.join(self.dfuse.dir, 'file.{}'.format(index)), 'w')
            fd.write('test')
            fd.close()

        # Start another dfuse instance to move the files around without the kernel knowing.
        dfuse = DFuse(self.server,
                      self.conf,
                      pool=self.pool.id(),
                      container=self.container,
                      caching=False,
                      mount_path=os.path.join(self.conf.dfuse_parent_dir, 'dfuse_mount_backend'))
        dfuse.start(v_hint='rename_other')

        print(os.listdir(self.dfuse.dir))
        print(os.listdir(dfuse.dir))

        # Rename file 1 to file 2 in the background, this will remove file 2
        os.rename(os.path.join(dfuse.dir, 'file.1') ,os.path.join(dfuse.dir, 'file.2'))

        # Rename file 0 to file 2 in the test dfuse.  Here the kernel thinks it's clobbering
        # file 2 but it's really clobbering file 1, although it will stat() file 2 before the
        # operation so may have the correct data.
        # Dfuse should return file 1 for the details of what has been deleted.
        os.rename(os.path.join(self.dfuse.dir, 'file.0') ,os.path.join(self.dfuse.dir, 'file.2'))

        if dfuse.stop():
            self.fatal_errors = True

        # Finally, perform some more I/O so we can tell from the dfuse logs where the test ends and
        # dfuse teardown starts.  At this point file 1 and file 2 have been deleted.
        time.sleep(1)
        print(os.statvfs(self.dfuse.dir))

    @needs_dfuse
    def test_complex_unlink(self):
        """Test that unlink clears file data correctly.

        Create two files, exchange them in the backend then unlink the one.

        The kernel will be unlinking what it thinks is file 1 but it will actually be file 0.
        """

        fds = []

        # Create both files in the dfuse instance we're checking.  These files are created in
        # binary mode with buffering off so the writes are sent direct to the kernel.
        for index in range(2):
            fd = open(os.path.join(self.dfuse.dir, 'file.{}'.format(index)), 'wb', buffering=0)
            fd.write(b'test')
            fds.append(fd)

        # Start another dfuse instance to move the files around without the kernel knowing.
        dfuse = DFuse(self.server,
                      self.conf,
                      pool=self.pool.id(),
                      container=self.container,
                      caching=False,
                      mount_path=os.path.join(self.conf.dfuse_parent_dir, 'dfuse_mount_backend'))
        dfuse.start(v_hint='unlink')

        print(os.listdir(self.dfuse.dir))
        print(os.listdir(dfuse.dir))

        # Rename file 0 to file 0 in the background, this will remove file 1
        os.rename(os.path.join(dfuse.dir, 'file.0') ,os.path.join(dfuse.dir, 'file.1'))

        # Perform the unlink, this will unlink the other file.
        os.unlink(os.path.join(self.dfuse.dir, 'file.1'))

        if dfuse.stop():
            self.fatal_errors = True

        # Finally, perform some more I/O so we can tell from the dfuse logs where the test ends and
        # dfuse teardown starts.  At this point file 1 and file 2 have been deleted.
        time.sleep(1)
        print(os.statvfs(self.dfuse.dir))

        for fd in fds:
            fd.close()

    @needs_dfuse
    def test_complex_rename(self):
        """Test for rename semantics, and that rename is correctly updating the dfuse data for
        the moved rile.

        # Create a file, read/write to it.
        # Check fstat works.
        # Rename it from the backend
        # Check fstat - it should not work.
        # Rename the file into a new directory, this should allow the kernel to 'find' the file
        # again and update the name/parent.
        # check fstat works.
        """

        fname = os.path.join(self.dfuse.dir, 'file')
        ofd = open(fname, 'w')
        print(os.fstat(ofd.fileno()))

        dfuse = DFuse(self.server,
                      self.conf,
                      pool=self.pool.id(),
                      container=self.container,
                      caching=False,
                      mount_path=os.path.join(self.conf.dfuse_parent_dir, 'dfuse_mount_backend'))
        dfuse.start(v_hint='rename')

        os.mkdir(os.path.join(dfuse.dir, 'step_dir'))
        os.mkdir(os.path.join(dfuse.dir, 'new_dir'))
        os.rename(os.path.join(dfuse.dir, 'file'), os.path.join(dfuse.dir, 'step_dir', 'file-new'))

        # This should fail, because the file has been deleted.
        try:
            print(os.fstat(ofd.fileno()))
            self.fail()
        except FileNotFoundError:
            print('Failed to fstat() replaced file')

        os.rename(os.path.join(self.dfuse.dir, 'step_dir', 'file-new'),
                  os.path.join(self.dfuse.dir, 'new_dir', 'my-file'))

        print(os.fstat(ofd.fileno()))

        ofd.close()

    def test_with_path(self):
        """Test that dfuse starts with path option."""

        tmp_dir = tempfile.mkdtemp()

        cont_path = os.path.join(tmp_dir, 'my-cont')
        create_cont(self.conf, self.pool.uuid, ctype="POSIX", path=cont_path)

        dfuse = DFuse(self.server,
                      self.conf,
                      caching=True,
                      uns_path=cont_path)
        dfuse.start(v_hint='with_path')

        # Simply write a file.  This will fail if dfuse isn't backed via
        # a container.
        file = os.path.join(dfuse.dir, 'file')
        fd = open(file, 'w')
        fd.write('test')
        fd.close()

        if dfuse.stop():
            self.fatal_errors = True

    def test_uns_basic(self):
        """Create a UNS entry point and access it via both EP and path"""

        pool = self.pool.uuid
        container = self.container
        server = self.server
        conf = self.conf

        # Start dfuse on the container.
        dfuse = DFuse(server, conf, pool=pool, container=container,
                      caching=False)
        dfuse.start('uns-0')

        # Create a new container within it using UNS
        uns_path = os.path.join(dfuse.dir, 'ep0')
        uns_container = str(uuid.uuid4())
        print('Inserting entry point')
        create_cont(conf,
                    pool=pool,
                    cont=uns_container,
                    path=uns_path,
                    ctype="POSIX")
        print(os.stat(uns_path))
        print(os.listdir(dfuse.dir))

        # Verify that it exists.
        run_container_query(conf, uns_path)

        # Make a directory in the new container itself, and query that.
        child_path = os.path.join(uns_path, 'child')
        os.mkdir(child_path)
        run_container_query(conf, child_path)
        if dfuse.stop():
            self.fatal_errors = True

        print('Trying UNS')
        dfuse = DFuse(server, conf, caching=False)
        dfuse.start('uns-1')

        # List the root container.
        print(os.listdir(os.path.join(dfuse.dir, pool, container)))

        # Now create a UNS link from the 2nd container to a 3rd one.
        uns_path = os.path.join(dfuse.dir, pool, container, 'ep0', 'ep')
        second_path = os.path.join(dfuse.dir, pool, uns_container)

        uns_container = str(uuid.uuid4())

        # Make a link within the new container.
        print('Inserting entry point')
        create_cont(conf,
                    pool=pool,
                    cont=uns_container,
                    path=uns_path,
                    ctype="POSIX")

        # List the root container again.
        print(os.listdir(os.path.join(dfuse.dir, pool, container)))

        # List the 2nd container.
        files = os.listdir(second_path)
        print(files)
        # List the target container through UNS.
        print(os.listdir(uns_path))
        direct_stat = os.stat(os.path.join(second_path, 'ep'))
        uns_stat = os.stat(uns_path)
        print(direct_stat)
        print(uns_stat)
        assert uns_stat.st_ino == direct_stat.st_ino

        third_path = os.path.join(dfuse.dir, pool, uns_container)
        third_stat = os.stat(third_path)
        print(third_stat)
        assert third_stat.st_ino == direct_stat.st_ino

        if dfuse.stop():
            self.fatal_errors = True
        print('Trying UNS with previous cont')
        dfuse = DFuse(server, conf, caching=False)
        dfuse.start('uns-3')

        files = os.listdir(second_path)
        print(files)
        print(os.listdir(uns_path))

        direct_stat = os.stat(os.path.join(second_path, 'ep'))
        uns_stat = os.stat(uns_path)
        print(direct_stat)
        print(uns_stat)
        assert uns_stat.st_ino == direct_stat.st_ino
        if dfuse.stop():
            self.fatal_errors = True

    def test_dfuse_dio_off(self):
        """Test for dfuse with no caching options, but
        direct-io disabled"""

        run_daos_cmd(self.conf,
                     ['container', 'set-attr',
                      self.pool.id(), self.container,
                      '--attr', 'dfuse-direct-io-disable', '--value', 'on'],
                     show_stdout=True)
        dfuse = DFuse(self.server,
                      self.conf,
                      caching=True,
                      pool=self.pool.uuid,
                      container=self.container)

        dfuse.start(v_hint='dio_off')

        print(os.listdir(dfuse.dir))

        fname = os.path.join(dfuse.dir, 'test_file3')
        ofd = open(fname, 'w')
        ofd.write('hello')
        ofd.close()

        if dfuse.stop():
            self.fatal_errors = True

    @needs_dfuse
    def test_daos_fs_tool(self):
        """Create a UNS entry point"""

        dfuse = self.dfuse
        pool = self.pool.uuid
        conf = self.conf

        # Create a new container within it using UNS
        uns_path = os.path.join(dfuse.dir, 'ep1')
        uns_container = str(uuid.uuid4())
        print('Inserting entry point')
        create_cont(conf,
                    pool=pool,
                    cont=uns_container,
                    path=uns_path,
                    ctype="POSIX")

        print(os.stat(uns_path))
        print(os.listdir(dfuse.dir))

        # Verify that it exists.
        run_container_query(conf, uns_path)

        # Make a directory in the new container itself, and query that.
        dir1 = os.path.join(uns_path, 'd1')
        os.mkdir(dir1)
        run_container_query(conf, dir1)

        # Create a file in dir1
        file1 = os.path.join(dir1, 'f1')
        ofd = open(file1, 'w')
        ofd.close()

        # Run a command to get attr of new dir and file
        cmd = ['fs', 'get-attr', '--path', dir1]
        print('get-attr of d1')
        rc = run_daos_cmd(conf, cmd)
        assert rc.returncode == 0
        print('rc is {}'.format(rc))
        output = rc.stdout.decode('utf-8')
        assert check_dfs_tool_output(output, 'S1', '1048576')

        # run same command using pool, container, dfs-path, and dfs-prefix
        cmd = ['fs', 'get-attr', '--pool', pool, '--cont', uns_container, '--dfs-path', dir1,
               '--dfs-prefix', uns_path]
        print('get-attr of d1')
        rc = run_daos_cmd(conf, cmd)
        assert rc.returncode == 0
        print('rc is {}'.format(rc))
        output = rc.stdout.decode('utf-8')
        assert check_dfs_tool_output(output, 'S1', '1048576')

        # run same command using pool, container, dfs-path
        cmd = ['fs', 'get-attr', '--pool', pool, '--cont', uns_container, '--dfs-path', '/d1']
        print('get-attr of d1')
        rc = run_daos_cmd(conf, cmd)
        assert rc.returncode == 0
        print('rc is {}'.format(rc))
        output = rc.stdout.decode('utf-8')
        assert check_dfs_tool_output(output, 'S1', '1048576')

        cmd = ['fs', 'get-attr', '--path', file1]
        print('get-attr of d1/f1')
        rc = run_daos_cmd(conf, cmd)
        assert rc.returncode == 0
        print('rc is {}'.format(rc))
        output = rc.stdout.decode('utf-8')
        # SX is not deterministic, so don't check it here
        assert check_dfs_tool_output(output, None, '1048576')

        # Run a command to change attr of dir1
        cmd = ['fs', 'set-attr', '--path', dir1, '--oclass', 'S2',
               '--chunk-size', '16']
        print('set-attr of d1')
        rc = run_daos_cmd(conf, cmd)
        assert rc.returncode == 0
        print('rc is {}'.format(rc))

        # Run a command to change attr of file1, should fail
        cmd = ['fs', 'set-attr', '--path', file1, '--oclass', 'S2',
               '--chunk-size', '16']
        print('set-attr of f1')
        rc = run_daos_cmd(conf, cmd)
        print('rc is {}'.format(rc))
        assert rc.returncode != 0

        # Run a command to create new file with set-attr
        file2 = os.path.join(dir1, 'f2')
        cmd = ['fs', 'set-attr', '--path', file2, '--oclass', 'S1']
        print('set-attr of f2')
        rc = run_daos_cmd(conf, cmd)
        assert rc.returncode == 0
        print('rc is {}'.format(rc))

        # Run a command to get attr of dir and file2
        cmd = ['fs', 'get-attr', '--path', dir1]
        print('get-attr of d1')
        rc = run_daos_cmd(conf, cmd)
        assert rc.returncode == 0
        print('rc is {}'.format(rc))
        output = rc.stdout.decode('utf-8')
        assert check_dfs_tool_output(output, 'S2', '16')

        cmd = ['fs', 'get-attr', '--path', file2]
        print('get-attr of d1/f2')
        rc = run_daos_cmd(conf, cmd)
        assert rc.returncode == 0
        print('rc is {}'.format(rc))
        output = rc.stdout.decode('utf-8')
        assert check_dfs_tool_output(output, 'S1', '16')

    def test_cont_copy(self):
        """Verify that copying into a container works"""

        # Create a temporary directory, with one file into it and copy it into
        # the container.  Check the returncode only, do not verify the data.
        # tempfile() will remove the directory on completion.
        src_dir = tempfile.TemporaryDirectory(prefix='copy_src_',)
        ofd = open(os.path.join(src_dir.name, 'file'), 'w')
        ofd.write('hello')
        ofd.close()

        cmd = ['filesystem',
               'copy',
               '--src',
               src_dir.name,
               '--dst',
               'daos://{}/{}'.format(self.pool.uuid, self.container)]
        rc = run_daos_cmd(self.conf, cmd)
        print(rc)
        assert rc.returncode == 0

    def test_cont_clone(self):
        """Verify that cloning a container works

        This extends cont_copy, to also clone it afterwards.
        """

        # Create a temporary directory, with one file into it and copy it into
        # the container.  Check the returncode only, do not verify the data.
        # tempfile() will remove the directory on completion.
        src_dir = tempfile.TemporaryDirectory(prefix='copy_src_',)
        ofd = open(os.path.join(src_dir.name, 'file'), 'w')
        ofd.write('hello')
        ofd.close()

        cmd = ['filesystem',
               'copy',
               '--src',
               src_dir.name,
               '--dst',
               'daos://{}/{}'.format(self.pool.uuid, self.container)]
        rc = run_daos_cmd(self.conf, cmd)
        print(rc)
        assert rc.returncode == 0

        # Now create a container uuid and do an object based copy.
        # The daos command will create the target container on demand.
        container = str(uuid.uuid4())
        cmd = ['container',
               'clone',
               '--src',
               'daos://{}/{}'.format(self.pool.uuid, self.container),
               '--dst',
               'daos://{}/{}'.format(self.pool.uuid, container)]
        rc = run_daos_cmd(self.conf, cmd)
        print(rc)
        assert rc.returncode == 0
        destroy_container(self.conf, self.pool.id(), container)
# pylint: enable=too-many-public-methods

def run_posix_tests(server, conf, test=None):
    """Run one or all posix tests

    Create a new container per test, to ensure that every test is
    isolated from others.
    """

    def _run_test():
        pt.call_index = 0
        while True:
            pt.needs_more = False
            pt.test_name = fn
            start = time.time()
            print('Calling {}'.format(fn))
            try:
                # Do this with valgrind disabled as this code is run often and valgrind has a big
                # performance impact.  There are other tests that run with valgrind enabled so this
                # should not reduce coverage.
                pt.container = create_cont(conf,
                                           pool.id(),
                                           ctype="POSIX",
                                           valgrind=False,
                                           label=fn)
                pt.container_label = fn
                rc = obj()
                destroy_container(conf, pool.id(), pt.container_label, valgrind=False)
                pt.container = None
            except Exception as inst:
                trace = ''.join(traceback.format_tb(inst.__traceback__))
                duration = time.time() - start
                conf.wf.add_test_case(pt.test_name,
                                      repr(inst),
                                      output = trace,
                                      test_class='test',
                                      duration = duration)
                raise
            duration = time.time() - start
            print('rc from {} is {}'.format(fn, rc))
            print('Took {:.1f} seconds'.format(duration))
            conf.wf.add_test_case(pt.test_name,
                                  test_class='test',
                                  duration = duration)
            if not pt.needs_more:
                break
            pt.call_index = pt.call_index + 1

    server.get_test_pool()
    pool = server.test_pool

    pt = posix_tests(server, conf, pool=pool)
    if test:
        fn = 'test_{}'.format(test)
        obj = getattr(pt, fn)

        _run_test()
    else:

        for fn in sorted(dir(pt)):
            if not fn.startswith('test'):
                continue
            obj = getattr(pt, fn)
            if not callable(obj):
                continue
            _run_test()

    return pt.fatal_errors

def run_tests(dfuse):
    """Run some tests"""
    path = dfuse.dir

    fname = os.path.join(path, 'test_file3')

    rc = subprocess.run(['dd', 'if=/dev/zero', 'bs=16k', 'count=64', # nosec
                         'of={}'.format(os.path.join(path, 'dd_file'))],
                        check=True)
    print(rc)
    ofd = open(fname, 'w')
    ofd.write('hello')
    print(os.fstat(ofd.fileno()))
    ofd.flush()
    print(os.stat(fname))
    assert_file_size(ofd, 5)
    ofd.truncate(0)
    assert_file_size(ofd, 0)
    ofd.truncate(1024*1024)
    assert_file_size(ofd, 1024*1024)
    ofd.truncate(0)
    ofd.seek(0)
    ofd.write('simple file contents\n')
    ofd.flush()
    assert_file_size(ofd, 21)
    print(os.fstat(ofd.fileno()))
    ofd.close()
    ret = il_cmd(dfuse, ['cat', fname], check_write=False)
    assert ret.returncode == 0
    ofd = os.open(fname, os.O_TRUNC)
    assert_file_size_fd(ofd, 0)
    os.close(ofd)
    symlink_name = os.path.join(path, 'symlink_src')
    symlink_dest = 'missing_dest'
    os.symlink(symlink_dest, symlink_name)
    assert symlink_dest == os.readlink(symlink_name)

    # Note that this doesn't test dfs because fuse will do a
    # lookup to check if the file exists rather than just trying
    # to create it.
    fname = os.path.join(path, 'test_file5')
    fd = os.open(fname, os.O_CREAT | os.O_EXCL)
    os.close(fd)
    try:
        fd = os.open(fname, os.O_CREAT | os.O_EXCL)
        os.close(fd)
        assert False
    except FileExistsError:
        pass
    os.unlink(fname)

    # DAOS-6238
    fname = os.path.join(path, 'test_file4')
    ofd = os.open(fname, os.O_CREAT | os.O_RDONLY | os.O_EXCL)
    assert_file_size_fd(ofd, 0)
    os.close(ofd)
    os.chmod(fname, stat.S_IRUSR)

def stat_and_check(dfuse, pre_stat):
    """Check that dfuse started"""
    post_stat = os.stat(dfuse.dir)
    if pre_stat.st_dev == post_stat.st_dev:
        raise NLTestFail('Device # unchanged')
    if post_stat.st_ino != 1:
        raise NLTestFail('Unexpected inode number')

def check_no_file(dfuse):
    """Check that a non-existent file doesn't exist"""
    try:
        os.stat(os.path.join(dfuse.dir, 'no-file'))
        raise NLTestFail('file exists')
    except FileNotFoundError:
        pass

lp = None
lt = None

def setup_log_test(conf):
    """Setup and import the log tracing code"""

    # Try and pick this up from the src tree if possible.
    file_self = os.path.dirname(os.path.abspath(__file__))
    logparse_dir = os.path.join(file_self,
                                '../src/tests/ftest/cart/util')
    crt_mod_dir = os.path.realpath(logparse_dir)
    if crt_mod_dir not in sys.path:
        sys.path.append(crt_mod_dir)

    # Or back off to the install dir if not.
    logparse_dir = os.path.join(conf['PREFIX'],
                                'lib/daos/TESTING/ftest/cart')
    crt_mod_dir = os.path.realpath(logparse_dir)
    if crt_mod_dir not in sys.path:
        sys.path.append(crt_mod_dir)

    global lp
    global lt

    lp = __import__('cart_logparse')
    lt = __import__('cart_logtest')

    lt.wf = conf.wf

def compress_file(filename):
    """Compress a file using bz2 for space reasons"""
    small = bz2.BZ2Compressor()

    fd = open(filename, 'rb')

    nfd = open('{}.bz2'.format(filename), 'wb')
    lines = fd.read(64*1024)
    while lines:
        new_data = bz2.compress(lines)
        if new_data:
            nfd.write(new_data)
        lines = fd.read(64*1024)
    new_data = small.flush()
    if new_data:
        nfd.write(new_data)

    os.unlink(filename)

# https://stackoverflow.com/questions/1094841/get-human-readable-version-of-file-size
def sizeof_fmt(num, suffix='B'):
    """Return size as a human readable string"""
    for unit in ['', 'Ki', 'Mi', 'Gi', 'Ti', 'Pi', 'Ei', 'Zi']:
        if abs(num) < 1024.0:
            return "%3.1f%s%s" % (num, unit, suffix)
        num /= 1024.0
    return "%.1f%s%s" % (num, 'Yi', suffix)

def log_test(conf,
             filename,
             show_memleaks=True,
             quiet=False,
             skip_fi=False,
             fi_signal=None,
             leak_wf=None,
             check_read=False,
             check_write=False,
             check_fstat=False):
    """Run the log checker on filename, logging to stdout"""

    # Check if the log file has wrapped, if it has then log parsing checks do
    # not work correctly.
    if os.path.exists('{}.old'.format(filename)):
        raise Exception('Log file exceeded max size')
    fstat = os.stat(filename)
    if not quiet:
        print('Running log_test on {} {}'.format(filename,
                                                 sizeof_fmt(fstat.st_size)))

    log_iter = lp.LogIter(filename)

    lto = lt.LogTest(log_iter, quiet=quiet)

    lto.hide_fi_calls = skip_fi

    wf_list = [conf.wf]
    if leak_wf:
        wf_list.append(leak_wf)

    try:
        lto.check_log_file(abort_on_warning=True,
                           show_memleaks=show_memleaks,
                           leak_wf=leak_wf)
    except lt.LogCheckError:
        if lto.fi_location:
            for wf in wf_list:
                wf.explain(lto.fi_location,
                           os.path.basename(filename),
                           fi_signal)

    if skip_fi:
        if not show_memleaks:
            for wf in wf_list:
                wf.explain(lto.fi_location,
                           os.path.basename(filename),
                           fi_signal)
        if not lto.fi_triggered:
            compress_file(filename)
            raise NLTestNoFi

    functions = set()

    if check_read or check_write or check_fstat:
        for line in log_iter.new_iter():
            functions.add(line.function)

    if check_read and 'dfuse_read' not in functions:
        raise NLTestNoFunction('dfuse_read')

    if check_write and 'dfuse_write' not in functions:
        raise NLTestNoFunction('dfuse_write')

    if check_fstat and 'dfuse___fxstat' not in functions:
        raise NLTestNoFunction('dfuse___fxstat')

    compress_file(filename)

    if conf.max_log_size and fstat.st_size > conf.max_log_size:
        raise Exception('Max log size exceeded, {} > {}'\
                        .format(sizeof_fmt(fstat.st_size),
                                sizeof_fmt(conf.max_log_size)))

    return lto.fi_location

def set_server_fi(server):
    """Run the client code to set server params"""

    cmd_env = get_base_env()

    cmd_env['OFI_INTERFACE'] = 'eth0'
    cmd_env['CRT_PHY_ADDR_STR'] = 'ofi+sockets'
    vh = ValgrindHelper(server.conf)

    system_name = 'daos_server'

    exec_cmd = vh.get_cmd_prefix()

    agent_bin = os.path.join(server.conf['PREFIX'], 'bin', 'daos_agent')

    addr_dir = tempfile.TemporaryDirectory(prefix='dnt_addr_',)
    addr_file = os.path.join(addr_dir.name,
                             '{}.attach_info_tmp'.format(system_name))

    agent_cmd = [agent_bin,
                 '-i',
                 '-s',
                 server.agent_dir,
                 'dump-attachinfo',
                 '-o',
                 addr_file]

    rc = subprocess.run(agent_cmd, env=cmd_env, check=True)
    print(rc)

    cmd = ['set_fi_attr',
           '--cfg_path',
           addr_dir.name,
           '--group-name',
           'daos_server',
           '--rank',
           '0',
           '--attr',
           '0,0,0,0,0']

    exec_cmd.append(os.path.join(server.conf['PREFIX'], 'bin', 'cart_ctl'))
    exec_cmd.extend(cmd)

    prefix = 'dnt_crt_ctl_{}_'.format(get_inc_id())
    log_file = tempfile.NamedTemporaryFile(prefix=prefix,
                                           suffix='.log',
                                           delete=False)

    cmd_env['D_LOG_FILE'] = log_file.name
    cmd_env['DAOS_AGENT_DRPC_DIR'] = server.agent_dir

    rc = subprocess.run(exec_cmd,
                        env=cmd_env,
                        stdout=subprocess.PIPE,
                        stderr=subprocess.PIPE,
                        check=False)
    print(rc)
    vh.convert_xml()
    log_test(server.conf, log_file.name)
    assert rc.returncode == 0
    return False # fatal_errors

def create_and_read_via_il(dfuse, path):
    """Create file in dir, write to and read
    through the interception library"""

    fname = os.path.join(path, 'test_file')
    ofd = open(fname, 'w')
    ofd.write('hello ')
    ofd.write('world\n')
    ofd.flush()
    assert_file_size(ofd, 12)
    print(os.fstat(ofd.fileno()))
    ofd.close()
    ret = il_cmd(dfuse, ['cat', fname], check_write=False)
    assert ret.returncode == 0

def run_container_query(conf, path):
    """Query a path to extract container information"""

    cmd = ['container', 'query', '--path', path]

    rc = run_daos_cmd(conf, cmd)

    assert rc.returncode == 0

    print(rc)
    output = rc.stdout.decode('utf-8')
    for line in output.splitlines():
        print(line)

def run_duns_overlay_test(server, conf):
    """Create a DUNS entry point, and then start fuse over it

    Fuse should use the pool/container IDs from the entry point,
    and expose the container.
    """

    pool = server.get_test_pool()

    parent_dir = tempfile.TemporaryDirectory(dir=conf.dfuse_parent_dir,
                                             prefix='dnt_uns_')

    uns_dir = os.path.join(parent_dir.name, 'uns_ep')

    create_cont(conf, pool=pool, path=uns_dir, ctype="POSIX")

    dfuse = DFuse(server, conf, mount_path=uns_dir, caching=False)

    dfuse.start(v_hint='uns-overlay')
    # To show the contents.
    # getfattr -d <file>

    # This should work now if the container was correctly found
    create_and_read_via_il(dfuse, uns_dir)

    return dfuse.stop()

def run_dfuse(server, conf):
    """Run several dfuse instances"""

    fatal_errors = BoolRatchet()

    pool = server.get_test_pool()

    dfuse = DFuse(server, conf, caching=False)
    try:
        pre_stat = os.stat(dfuse.dir)
    except OSError:
        umount(dfuse.dir)
        raise
    container = str(uuid.uuid4())
    dfuse.start(v_hint='no_pool')
    print(os.statvfs(dfuse.dir))
    subprocess.run(['df', '-h'], check=True) # nosec
    subprocess.run(['df', '-i', dfuse.dir], check=True) # nosec
    print('Running dfuse with nothing')
    stat_and_check(dfuse, pre_stat)
    check_no_file(dfuse)

    pool_stat = os.stat(os.path.join(dfuse.dir, pool))
    print('stat for {}'.format(pool))
    print(pool_stat)
    cdir = os.path.join(dfuse.dir, pool, container)
    os.mkdir(cdir)
    #create_and_read_via_il(dfuse, cdir)
    fatal_errors.add_result(dfuse.stop())

    container2 = str(uuid.uuid4())
    dfuse = DFuse(server, conf, pool=pool, caching=False)
    pre_stat = os.stat(dfuse.dir)
    dfuse.start(v_hint='pool_only')
    print('Running dfuse with pool only')
    stat_and_check(dfuse, pre_stat)
    check_no_file(dfuse)
    cpath = os.path.join(dfuse.dir, container2)
    os.mkdir(cpath)
    cdir = os.path.join(dfuse.dir, container)
    create_and_read_via_il(dfuse, cdir)

    fatal_errors.add_result(dfuse.stop())

    dfuse = DFuse(server, conf, pool=pool, container=container,
                  caching=False)
    dfuse.cores = 2
    pre_stat = os.stat(dfuse.dir)
    dfuse.start(v_hint='pool_and_cont')
    print('Running fuse with both')

    stat_and_check(dfuse, pre_stat)

    create_and_read_via_il(dfuse, dfuse.dir)

    run_tests(dfuse)

    fatal_errors.add_result(dfuse.stop())

    if fatal_errors.errors:
        print('Errors from dfuse')
    else:
        print('Reached the end, no errors')
    return fatal_errors.errors

def run_il_test(server, conf):
    """Run a basic interception library test"""

    pool = server.get_test_pool()

    # TODO:                       # pylint: disable=W0511
    # Implement a test which copies across two pools.

    dfuse = DFuse(server, conf, caching=False)
    dfuse.start()

    dirs = []

    for _ in range(2):
        # Use a unique ID for each container to avoid DAOS-5109
        container = str(uuid.uuid4())

        d = os.path.join(dfuse.dir, pool, container)
        try:
            print('Making directory {}'.format(d))
            os.mkdir(d)
        except FileExistsError:
            pass
        dirs.append(d)

    # Create a file natively.
    f = os.path.join(dirs[0], 'file')
    fd = open(f, 'w')
    fd.write('Hello')
    fd.close()
    # Copy it across containers.
    ret = il_cmd(dfuse, ['cp', f, dirs[-1]])
    assert ret.returncode == 0

    # Copy it within the container.
    child_dir = os.path.join(dirs[0], 'new_dir')
    os.mkdir(child_dir)
    il_cmd(dfuse, ['cp', f, child_dir])
    assert ret.returncode == 0

    # Copy something into a container
    ret = il_cmd(dfuse, ['cp', '/bin/bash', dirs[-1]], check_read=False)
    assert ret.returncode == 0
    # Read it from within a container
    # TODO:                              # pylint: disable=W0511
    # change this to something else, md5sum uses fread which isn't
    # intercepted.
    ret = il_cmd(dfuse,
                 ['md5sum', os.path.join(dirs[-1], 'bash')],
                 check_read=False, check_write=False, check_fstat=False)
    assert ret.returncode == 0
    ret = il_cmd(dfuse, ['dd',
                         'if={}'.format(os.path.join(dirs[-1], 'bash')),
                         'of={}'.format(os.path.join(dirs[-1], 'bash_copy')),
                         'iflag=direct',
                         'oflag=direct',
                         'bs=128k'],
                 check_fstat=False)

    print(ret)
    assert ret.returncode == 0

    for my_dir in dirs:
        create_and_read_via_il(dfuse, my_dir)

    dfuse.stop()

def run_in_fg(server, conf):
    """Run dfuse in the foreground.

    Block until ctrl-c is pressed.
    """

    pool = server.get_test_pool()

    dfuse = DFuse(server, conf, pool=pool)
    dfuse.start()

    container = create_cont(conf, pool, ctype="POSIX")

    run_daos_cmd(conf,
                 ['container', 'set-attr',
                  pool, container,
                  '--attr', 'dfuse-direct-io-disable', '--value', 'on'],
                 show_stdout=True)

    t_dir = os.path.join(dfuse.dir, container)

    print('Running at {}'.format(t_dir))
    print('daos container create --type POSIX ' \
          '{} --path {}/uns-link'.format(
              pool, t_dir))
    print('cd {}/uns-link'.format(t_dir))
    print('daos container destroy --path {}/uns-link'.format(t_dir))
    print('daos cont list {}'.format(pool))
    try:
        dfuse.wait_for_exit()
    except KeyboardInterrupt:
        pass
    dfuse = None

def check_readdir_perf(server, conf):
    """ Check and report on readdir performance

    Loop over number of files, measuring the time taken to
    populate a directory, and to read the directory contents,
    measure both files and directories as contents, and
    readdir both with and without stat, restarting dfuse
    between each test to avoid cache effects.

    Continue testing until five minutes have passed, and print
    a table of results.
    """

    headers = ['count', 'create\ndirs', 'create\nfiles']
    headers.extend(['dirs', 'files', 'dirs\nwith stat', 'files\nwith stat'])
    headers.extend(['caching\n1st', 'caching\n2nd'])

    results = []

    def make_dirs(parent, count):
        """Populate the test directory"""
        print('Populating to {}'.format(count))
        dir_dir = os.path.join(parent,
                               'dirs.{}.in'.format(count))
        t_dir = os.path.join(parent,
                             'dirs.{}'.format(count))
        file_dir = os.path.join(parent,
                                'files.{}.in'.format(count))
        t_file = os.path.join(parent,
                              'files.{}'.format(count))

        start_all = time.time()
        if not os.path.exists(t_dir):
            try:
                os.mkdir(dir_dir)
            except FileExistsError:
                pass
            for i in range(count):
                try:
                    os.mkdir(os.path.join(dir_dir, str(i)))
                except FileExistsError:
                    pass
            dir_time = time.time() - start_all
            print('Creating {} dirs took {:.2f}'.format(count,
                                                        dir_time))
            os.rename(dir_dir, t_dir)

        if not os.path.exists(t_file):
            try:
                os.mkdir(file_dir)
            except FileExistsError:
                pass
            start = time.time()
            for i in range(count):
                f = open(os.path.join(file_dir, str(i)), 'w')
                f.close()
            file_time = time.time() - start
            print('Creating {} files took {:.2f}'.format(count,
                                                         file_time))
            os.rename(file_dir, t_file)

        return [dir_time, file_time]

    def print_results():
        """Display the results"""

        print(tabulate.tabulate(results,
                                headers=headers,
                                floatfmt=".2f"))

    pool = server.get_test_pool()

    container = str(uuid.uuid4())

    dfuse = DFuse(server, conf, pool=pool)

    print('Creating container and populating')
    count = 1024
    dfuse.start()
    parent = os.path.join(dfuse.dir, container)
    try:
        os.mkdir(parent)
    except FileExistsError:
        pass
    create_times = make_dirs(parent, count)
    dfuse.stop()

    all_start = time.time()

    while True:

        row = [count]
        row.extend(create_times)
        dfuse = DFuse(server, conf, pool=pool, container=container,
                      caching=False)
        dir_dir = os.path.join(dfuse.dir,
                               'dirs.{}'.format(count))
        file_dir = os.path.join(dfuse.dir,
                                'files.{}'.format(count))
        dfuse.start()
        start = time.time()
        subprocess.run(['/bin/ls', dir_dir], stdout=subprocess.PIPE, check=True)
        elapsed = time.time() - start
        print('processed {} dirs in {:.2f} seconds'.format(count,
                                                           elapsed))
        row.append(elapsed)
        dfuse.stop()
        dfuse = DFuse(server, conf, pool=pool, container=container,
                      caching=False)
        dfuse.start()
        start = time.time()
        subprocess.run(['/bin/ls', file_dir], stdout=subprocess.PIPE,
                       check=True)
        elapsed = time.time() - start
        print('processed {} files in {:.2f} seconds'.format(count,
                                                            elapsed))
        row.append(elapsed)
        dfuse.stop()

        dfuse = DFuse(server, conf, pool=pool, container=container,
                      caching=False)
        dfuse.start()
        start = time.time()
        subprocess.run(['/bin/ls', '-t', dir_dir], stdout=subprocess.PIPE,
                       check=True)
        elapsed = time.time() - start
        print('processed {} dirs in {:.2f} seconds'.format(count,
                                                           elapsed))
        row.append(elapsed)
        dfuse.stop()
        dfuse = DFuse(server, conf, pool=pool, container=container,
                      caching=False)
        dfuse.start()
        start = time.time()
        # Use sort by time here so ls calls stat, if you run ls -l then it will
        # also call getxattr twice which skews the figures.
        subprocess.run(['/bin/ls', '-t', file_dir], stdout=subprocess.PIPE,
                       check=True)
        elapsed = time.time() - start
        print('processed {} files in {:.2f} seconds'.format(count,
                                                            elapsed))
        row.append(elapsed)
        dfuse.stop()

        # Test with caching enabled.  Check the file directory, and do it twice
        # without restarting, to see the effect of populating the cache, and
        # reading from the cache.
        dfuse = DFuse(server,
                      conf,
                      pool=pool,
                      container=container,
                      caching=True)
        dfuse.start()
        start = time.time()
        subprocess.run(['/bin/ls', '-t', file_dir], stdout=subprocess.PIPE,
                       check=True)
        elapsed = time.time() - start
        print('processed {} files in {:.2f} seconds'.format(count,
                                                            elapsed))
        row.append(elapsed)
        start = time.time()
        subprocess.run(['/bin/ls', '-t', file_dir], stdout=subprocess.PIPE,
                       check=True)
        elapsed = time.time() - start
        print('processed {} files in {:.2f} seconds'.format(count,
                                                            elapsed))
        row.append(elapsed)
        results.append(row)

        elapsed = time.time() - all_start
        if elapsed > 5 * 60:
            dfuse.stop()
            break

        print_results()
        count *= 2
        create_times = make_dirs(dfuse.dir, count)
        dfuse.stop()

    run_daos_cmd(conf, ['container',
                        'destroy',
                        pool,
                        container])
    print_results()

def test_pydaos_kv(server, conf):
    """Test the KV interface"""

    pydaos_log_file = tempfile.NamedTemporaryFile(prefix='dnt_pydaos_',
                                                  suffix='.log',
                                                  delete=False)

    os.environ['D_LOG_FILE'] = pydaos_log_file.name
    daos = import_daos(server, conf)

    pool = server.get_test_pool()

    c_uuid = create_cont(conf, pool, ctype="PYTHON")

    container = daos.DCont(pool, c_uuid)

    kv = container.dict('my_test_kv')
    kv['a'] = 'a'
    kv['b'] = 'b'
    kv['list'] = pickle.dumps(list(range(1, 100000)))
    for k in range(1, 100):
        kv[str(k)] = pickle.dumps(list(range(1, 10)))
    print(type(kv))
    print(kv)
    print(kv['a'])

    print("First iteration")
    data = OrderedDict()
    for key in kv:
        print('key is {}, len {}'.format(key, len(kv[key])))
        print(type(kv[key]))
        data[key] = None

    print("Bulk loading")

    data['no-key'] = None

    kv.value_size = 32
    kv.bget(data, value_size=16)
    print("Default get value size %d", kv.value_size)
    print("Second iteration")
    failed = False
    for key in data:
        if data[key]:
            print('key is {}, len {}'.format(key, len(data[key])))
        elif key == 'no-key':
            pass
        else:
            failed = True
            print('Key is None {}'.format(key))

    if failed:
        print("That's not good")

    kv = None
    print('Closing container and opening new one')
    kv = container.get('my_test_kv')
    kv = None
    container = None
    daos._cleanup()
    log_test(conf, pydaos_log_file.name)

# Fault injection testing.
#
# This runs two different commands under fault injection, although it allows
# for more to be added.  The command is defined, then run in a loop with
# different locations (loc) enabled, essentially failing each call to
# D_ALLOC() in turn.  This iterates for all memory allocations in the command
# which is around 1300 each command so this takes a while.
#
# In order to improve response times the different locations are run in
# parallel, although the results are processed in order.
#
# Each location is checked for memory leaks according to the log file
# (D_ALLOC/D_FREE not matching), that it didn't crash and some checks are run
# on stdout/stderr as well.
#
# If a particular loc caused the command to exit with a signal then that
# location is re-run at the end under valgrind to get better diagnostics.
#

class AllocFailTestRun():
    """Class to run a fault injection command with a single fault"""

    def __init__(self, aft, cmd, env, loc):

        # The subprocess handle
        self._sp = None
        # The valgrind handle
        self.vh = None
        # The return from subprocess.poll
        self.ret = None

        self.cmd = cmd
        self.env = env
        self.aft = aft
        self._fi_file = None
        self.returncode = None
        self.stdout = None
        self.stderr = None
        self.fi_loc = None
        self.fault_injected = None
        self.loc = loc

        prefix = 'dnt_fi_check_{}_'.format(get_inc_id())
        self.log_file = tempfile.NamedTemporaryFile(prefix=prefix,
                                                    suffix='.log',
                                                    delete=False).name
        self.env['D_LOG_FILE'] = self.log_file

    def __str__(self):
        res = "Fault injection test of '{}'\n".format(' '.join(self.cmd))
        res += 'Fault injection location {}\n'.format(self.loc)
        if self.vh:
            res += 'Valgrind enabled for this test\n'
        if self.returncode is None:
            res += 'Process not completed'
        else:
            res += 'Returncode was {}'.format(self.returncode)

        if self.stdout:
            res += '\nSTDOUT:{}'.format(self.stdout.decode('utf-8').strip())

        if self.stderr:
            res += '\nSTDERR:{}'.format(self.stderr.decode('utf-8').strip())
        return res

    def start(self):
        """Start the command"""
        fc = {}
        if self.loc:
            fc['fault_config'] = [{'id': 0,
                                   'probability_x': 1,
                                   'probability_y': 1,
                                   'interval': self.loc,
                                   'max_faults': 1}]

            self._fi_file = tempfile.NamedTemporaryFile(prefix='fi_',
                                                        suffix='.yaml')

            self._fi_file.write(yaml.dump(fc, encoding='utf=8'))
            self._fi_file.flush()

            self.env['D_FI_CONFIG'] = self._fi_file.name

        if self.vh:
            exec_cmd = self.vh.get_cmd_prefix()
            exec_cmd.extend(self.cmd)
        else:
            exec_cmd = self.cmd

        self._sp = subprocess.Popen(exec_cmd,
                                    env=self.env,
                                    stdin=subprocess.PIPE,
                                    stdout=subprocess.PIPE,
                                    stderr=subprocess.PIPE)

    def has_finished(self):
        """Check if the command has completed"""
        if self.returncode is not None:
            return True

        rc = self._sp.poll()
        if rc is None:
            return False
        self._post(rc)
        return True

    def wait(self):
        """Wait for the command to complete"""
        if self.returncode is not None:
            return

        self._post(self._sp.wait())

    def _post(self, rc):
        """Helper function, called once after command is complete.

        This is where all the checks are performed.
        """

        self.returncode = rc
        self.stdout = self._sp.stdout.read()
        self.stderr = self._sp.stderr.read()

        show_memleaks = True

        fi_signal = None
        # A negative return code means the process exited with a signal so do
        # not check for memory leaks in this case as it adds noise, right when
        # it's least wanted.
        if rc < 0:
            show_memleaks = False
            fi_signal = -rc

        try:
            self.fi_loc = log_test(self.aft.conf,
                                   self.log_file,
                                   show_memleaks=show_memleaks,
                                   quiet=True,
                                   skip_fi=True,
                                   leak_wf=self.aft.wf,
                                   fi_signal=fi_signal)
            self.fault_injected = True
        except NLTestNoFi:
            # If a fault wasn't injected then check output is as expected.
            # It's not possible to log these as warnings, because there is
            # no src line to log them against, so simply assert.
            assert self.returncode == 0, self

            if self.aft.check_post_stdout:
                assert self.stderr == b''
                if self.aft.expected_stdout is not None:
                    assert self.stdout == self.aft.expected_stdout
            self.fault_injected = False
        if self.vh:
            self.vh.convert_xml()
        if not self.fault_injected:
            return
        if not self.aft.check_stderr:
            return

        # Check stderr from a daos command.
        # These should mostly be from the DH_PERROR_SYS or DH_PERROR_DER macros so check for
        # this format.  There may be multiple lines and the two styles may be mixed.
        # These checks will report an error against the line of code that introduced the "leak"
        # which may well only have a loose correlation to where the error was reported.
        if self.aft.check_daos_stderr:
            stderr = self.stderr.decode('utf-8').rstrip()
            for line in stderr.splitlines():

                # This is what the go code uses.
                if line.endswith(': DER_NOMEM(-1009): Out of memory'):
                    continue

                # This is what DH_PERROR_DER uses
                if line.endswith(': Out of memory (-1009)'):
                    continue

                # This is what DH_PERROR_SYS uses
                if line.endswith(': Cannot allocate memory (12)'):
                    continue

                if 'DER_UNKNOWN' in line:
                    self.aft.wf.add(self.fi_loc,
                                    'HIGH',
                                    "Incorrect stderr '{}'".format(line),
                                    mtype='Invalid error code used')
                    continue

                self.aft.wf.add(self.fi_loc,
                                'NORMAL',
                                "Unexpected stderr '{}'".format(line),
                                mtype='Unrecognised error')
            return

        if self.returncode == 0:
            if self.stdout != self.aft.expected_stdout:
                self.aft.wf.add(self.fi_loc,
                                'NORMAL',
                                "Incorrect stdout '{}'".format(self.stdout),
                                mtype='Out of memory caused zero exit '
                                'code with incorrect output')

        stderr = self.stderr.decode('utf-8').rstrip()
        if not stderr.endswith("(-1009): Out of memory") and \
           'error parsing command line arguments' not in stderr and \
           self.stdout != self.aft.expected_stdout:
            if self.stdout != b'':
                print(self.aft.expected_stdout)
                print()
                print(self.stdout)
                print()
            self.aft.wf.add(self.fi_loc,
                            'NORMAL',
                            "Incorrect stderr '{}'".format(stderr),
                            mtype='Out of memory not reported correctly via stderr')

class AllocFailTest():
    """Class to describe fault injection command"""

    def __init__(self, conf, cmd):
        self.conf = conf
        self.cmd = cmd
        self.prefix = True
        # Check stderr from commands where faults were injected.
        self.check_stderr = False
        # Check stdout/error from commands where faults were not injected
        self.check_post_stdout = True
        # Check stderr conforms to daos_hdlr.c style
        self.check_daos_stderr = False
        self.expected_stdout = None
        self.use_il = False
        self.wf = conf.wf

    def launch(self):
        """Run all tests for this command"""

        def _prep(self):
            rc = self._run_cmd(None)
            rc.wait()
            self.expected_stdout = rc.stdout
            assert not rc.fault_injected

        # Prep what the expected stdout is by running once without faults
        # enabled.
        _prep(self)

        print('Expected stdout is')
        print(self.expected_stdout)

        num_cores = len(os.sched_getaffinity(0))

        if num_cores < 20:
            max_child = 1
        else:
            max_child = int(num_cores / 4 * 3)

        active = []
        fid = 1
        max_count = 0
        finished = False

        # List of fids to re-run under valgrind.
        to_rerun = []

        fatal_errors = False

        while not finished or active:
            if len(active) < max_child and not finished:
                active.append(self._run_cmd(fid))
                fid += 1

                if len(active) > max_count:
                    max_count = len(active)

            # Now complete as many as have finished.
            while active and active[0].has_finished():
                ret = active.pop(0)
                print(ret)
                if ret.returncode < 0:
                    fatal_errors = True
                    to_rerun.append(ret.loc)

                if not ret.fault_injected:
                    print('Fault injection did not trigger, stopping')
                    finished = True

        print('Completed, fid {}'.format(fid))
        print('Max in flight {}'.format(max_count))

        for fid in to_rerun:
            rerun = self._run_cmd(fid, valgrind=True)
            print(rerun)
            rerun.wait()

        return fatal_errors

    def _run_cmd(self,
                 loc,
                 valgrind=False):
        """Run the test with FI enabled
        """

        cmd_env = get_base_env()

        if self.use_il:
            cmd_env['LD_PRELOAD'] = os.path.join(self.conf['PREFIX'],
                                                 'lib64', 'libioil.so')

        cmd_env['DAOS_AGENT_DRPC_DIR'] = self.conf.agent_dir

        if callable(self.cmd):
            cmd = self.cmd()
        else:
            cmd = self.cmd

        aftf = AllocFailTestRun(self, cmd, cmd_env, loc)
        if valgrind:
            aftf.vh = ValgrindHelper(self.conf)
            # Turn off leak checking in this case, as we're just interested in
            # why it crashed.
            aftf.vh.full_check = False

        aftf.start()

        return aftf

def test_alloc_fail_copy(server, conf, wf):
    """Run container (filesystem) copy under fault injection.

    This test will create a new uuid per iteration, and the test will then try to create a matching
    container so this is potentially resource intensive.

    There are lots of errors in the stdout/stderr of this command which we need to work through but
    are not yet checked for.
    """

    pool = server.get_test_pool()

    src_dir = tempfile.TemporaryDirectory(prefix='copy_src_',)
    ofd = open(os.path.join(src_dir.name, 'file'), 'w')
    ofd.write('hello')
    ofd.close()

    def get_cmd():
        container = str(uuid.uuid4())
        cmd = [os.path.join(conf['PREFIX'], 'bin', 'daos'),
               'filesystem',
               'copy',
               '--src',
               src_dir.name,
               '--dst',
               'daos://{}/{}'.format(pool, container)]
        return cmd

    test_cmd = AllocFailTest(conf, get_cmd)
    test_cmd.wf = wf
    test_cmd.check_daos_stderr = True
    test_cmd.check_post_stdout = False
    test_cmd.check_stderr = True

    rc = test_cmd.launch()
    return rc

def test_alloc_fail_cat(server, conf, wf):
    """Run the Interception library with fault injection

    Start dfuse for this test, and do not do output checking on the command
    itself yet.
    """

    pool = server.get_test_pool()

    dfuse = DFuse(server, conf, pool=pool)
    dfuse.use_valgrind = False
    dfuse.start()

    container = str(uuid.uuid4())

    os.mkdir(os.path.join(dfuse.dir, container))
    target_file = os.path.join(dfuse.dir, container, 'test_file')

    fd = open(target_file, 'w')
    fd.write('Hello there')
    fd.close()

    cmd = ['cat', target_file]

    test_cmd = AllocFailTest(conf, cmd)
    test_cmd.use_il = True
    test_cmd.wf = wf

    rc = test_cmd.launch()
    dfuse.stop()
    return rc

def test_alloc_fail(server, conf):
    """run 'daos' client binary with fault injection"""

    pool = server.get_test_pool()

    cmd = [os.path.join(conf['PREFIX'], 'bin', 'daos'),
           'cont',
           'list',
           pool]
    test_cmd = AllocFailTest(conf, cmd)

    # Create at least one container, and record what the output should be when
    # the command works.
    container = create_cont(conf, pool)
    test_cmd.check_stderr = True

    rc = test_cmd.launch()
    destroy_container(conf, pool, container)
    return rc

def run(wf, args):
    """Main entry point"""

    conf = load_conf(args)

    wf_server = WarningsFactory('nlt-server-leaks.json', post=True, check='Server leak checking')
    wf_client = WarningsFactory('nlt-client-leaks.json')

    conf.set_wf(wf)
    conf.set_args(args)
    setup_log_test(conf)

    server = DaosServer(conf, test_class='first')
    server.start()

    fatal_errors = BoolRatchet()
    fi_test = False

    if args.mode == 'launch':
        run_in_fg(server, conf)
    elif args.mode == 'il':
        fatal_errors.add_result(run_il_test(server, conf))
    elif args.mode == 'kv':
        test_pydaos_kv(server, conf)
    elif args.mode == 'overlay':
        fatal_errors.add_result(run_duns_overlay_test(server, conf))
    elif args.mode == 'set-fi':
        fatal_errors.add_result(set_server_fi(server))
    elif args.mode == 'fi':
        fi_test = True
    elif args.mode == 'all':
        fi_test = True
        fatal_errors.add_result(run_posix_tests(server, conf))
        fatal_errors.add_result(run_il_test(server, conf))
        fatal_errors.add_result(run_dfuse(server, conf))
        fatal_errors.add_result(run_duns_overlay_test(server, conf))
        test_pydaos_kv(server, conf)
        fatal_errors.add_result(set_server_fi(server))
    elif args.test == 'all':
        fatal_errors.add_result(run_posix_tests(server, conf))
    elif args.test:
        fatal_errors.add_result(run_posix_tests(server, conf, args.test))
    else:
        fatal_errors.add_result(run_posix_tests(server, conf))
        fatal_errors.add_result(run_il_test(server, conf))
        fatal_errors.add_result(run_dfuse(server, conf))
        fatal_errors.add_result(set_server_fi(server))

    if server.stop(wf_server) != 0:
        fatal_errors.fail()

    if args.mode == 'all':
        server = DaosServer(conf)
        server.start()
        if server.stop(wf_server) != 0:
            fatal_errors.fail()

    # If running all tests then restart the server under valgrind.
    # This is really, really slow so just do cont list, then
    # exit again.
    if args.mode == 'server-valgrind':
        server = DaosServer(conf, valgrind=True, test_class='valgrind')
        server.start()
        pools = server.fetch_pools()
        for pool in pools:
            cmd = ['cont', 'list', pool.id()]
            run_daos_cmd(conf, cmd, valgrind=False)
        if server.stop(wf_server) != 0:
            fatal_errors.add_result(True)

    # If the perf-check option is given then re-start everything without much
    # debugging enabled and run some microbenchmarks to give numbers for use
    # as a comparison against other builds.
    if args.perf_check or fi_test:
        args.server_debug = 'INFO'
        args.memcheck = 'no'
        args.dfuse_debug = 'WARN'
        server = DaosServer(conf, test_class='no-debug')
        server.start()
        if fi_test:
            #fatal_errors.add_result(test_alloc_fail_copy(server, conf,
            #                                             wf_client))
            fatal_errors.add_result(test_alloc_fail_cat(server,
                                                        conf, wf_client))
            fatal_errors.add_result(test_alloc_fail(server, conf))
        if args.perf_check:
            check_readdir_perf(server, conf)
        if server.stop(wf_server) != 0:
            fatal_errors.fail()

    if fatal_errors.errors:
        wf.add_test_case('Errors', 'Significant errors encountered')
    else:
        wf.add_test_case('Errors')

    if conf.valgrind_errors:
        print("Valgrind errors detected during execution")
        fatal_errors.add_result(True)

    wf_server.close()
    wf_client.close()
    return fatal_errors

def main():
    """Wrap the core function, and catch/report any exceptions

    This allows the junit results to show at least a stack trace and assertion message for
    any failure, regardless of if it's from a test case or not.
    """

    parser = argparse.ArgumentParser(description='Run DAOS client on local node')
    parser.add_argument('--server-debug', default=None)
    parser.add_argument('--dfuse-debug', default=None)
    parser.add_argument('--class-name', default=None, help='class name to use for junit')
    parser.add_argument('--memcheck', default='some', choices=['yes', 'no', 'some'])
    parser.add_argument('--no-root', action='store_true')
    parser.add_argument('--max-log-size', default=None)
    parser.add_argument('--engine-count', type=int, default=1, help='Number of daos engines to run')
    parser.add_argument('--dfuse-dir', default='/tmp', help='parent directory for all dfuse mounts')
    parser.add_argument('--perf-check', action='store_true')
    parser.add_argument('--dtx', action='store_true')
    parser.add_argument('--test', help="Use '--test list' for list")
    parser.add_argument('mode', nargs='?')
    args = parser.parse_args()

    if args.mode and args.test:
        print('Cannot use mode and test')
        sys.exit(1)

    if args.test == 'list':
        tests = []
        for fn in dir(posix_tests):
            if fn.startswith('test'):
                tests.append(fn[5:])
        print('Tests are: {}'.format(','.join(sorted(tests))))
        sys.exit(1)

    wf = WarningsFactory('nlt-errors.json',
                         post_error=True,
                         check='Log file errors',
                         class_id=args.class_name,
                         junit=True)

    try:
        fatal_errors = run(wf, args)
        wf.add_test_case('exit_wrapper')
        wf.close()
    except Exception as error:
        print(error)
        print(str(error))
        print(repr(error))
        trace = ''.join(traceback.format_tb(error.__traceback__))
        wf.add_test_case('exit_wrapper', str(error), output=trace)
        wf.close()
        raise

    if fatal_errors.errors:
        print("Significant errors encountered")
        sys.exit(1)

if __name__ == '__main__':
    main()<|MERGE_RESOLUTION|>--- conflicted
+++ resolved
@@ -1213,12 +1213,14 @@
         rc.json = json.loads(rc.stdout.decode('utf-8'))
     return rc
 
-def _create_cont(conf, pool, cont=None, ctype=None, label=None, path=None, valgrind=False):
+def _create_cont(conf, pool=None, cont=None, ctype=None, label=None, path=None, valgrind=False):
     """Helper function for create_cont"""
 
     cmd = ['container',
-           'create',
-           pool]
+           'create']
+
+    if pool:
+        cmd.append(pool)
 
     if label:
         cmd.extend(['--properties',
@@ -1237,7 +1239,7 @@
     print(rc.json)
     return rc
 
-def create_cont(conf, pool, cont=None, ctype=None, label=None, path=None, valgrind=False):
+def create_cont(conf, pool=None, cont=None, ctype=None, label=None, path=None, valgrind=False):
     """Create a container and return the uuid"""
 
     rc = _create_cont(conf, pool, cont, ctype, label, path, valgrind)
@@ -1251,7 +1253,7 @@
             destroy_container(conf, pool, label)
             rc = _create_cont(conf, pool, cont, ctype, label, path, valgrind)
 
-    assert rc.returncode == 0, "rc {} != 0".format(rc.returncode)
+    assert rc.returncode == 0, rc
     return rc.json['response']['container_uuid']
 
 def destroy_container(conf, pool, container, valgrind=True):
@@ -1698,16 +1700,7 @@
     def test_uns_create(self):
         """Simple test to create a container using a path in dfuse"""
         path = os.path.join(self.dfuse.dir, 'mycont')
-<<<<<<< HEAD
-        cmd = ['container', 'create',
-               '--path', path,
-               '--type', 'POSIX']
-        rc = run_daos_cmd(self.conf, cmd)
-        print(rc)
-        assert rc.returncode == 0
-=======
-        create_cont(self.conf, pool=self.pool.uuid, path=path, ctype="POSIX")
->>>>>>> 02b31ac1
+        create_cont(self.conf, path=path, ctype="POSIX")
         stbuf = os.stat(path)
         print(stbuf)
         assert stbuf.st_ino < 100
