--- conflicted
+++ resolved
@@ -425,15 +425,10 @@
         cmd = [daos_server, '--config={}'.format(self._yaml_file.name),
                'start', '-t' '4', '--insecure', '-d', self.agent_dir]
 
-<<<<<<< HEAD
         if self.conf.args.no_root:
             cmd.append('--recreate-superblocks')
 
-        server_env['DAOS_DISABLE_REQ_FWD'] = '1'
         self._sp = subprocess.Popen(cmd, env=server_env)
-=======
-        self._sp = subprocess.Popen(cmd)
->>>>>>> 6b91176b
 
         agent_config = os.path.join(self_dir, 'nlt_agent.yaml')
 
@@ -2520,12 +2515,9 @@
     parser.add_argument('--memcheck', default='some',
                         choices=['yes', 'no', 'some'])
     parser.add_argument('--max-log-size', default=None)
-<<<<<<< HEAD
     parser.add_argument('--no-root', action='store_true')
-=======
     parser.add_argument('--dfuse-dir', default='/tmp',
                         help='parent directory for all dfuse mounts')
->>>>>>> 6b91176b
     parser.add_argument('--perf-check', action='store_true')
     parser.add_argument('--dtx', action='store_true')
     parser.add_argument('--test', help="Use '--test list' for list")
