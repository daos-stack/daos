--- conflicted
+++ resolved
@@ -456,25 +456,6 @@
 
         if not self._sp:
             return
-<<<<<<< HEAD
-        rc = self.run_dmg(['system', 'stop'])
-        assert rc.returncode == 0 # nosec
-
-        start = time.time()
-        max_stop_time = 5
-        while True:
-            time.sleep(0.5)
-            if self._check_system_state('stopped'):
-                break
-            try:
-                self._check_timing("stop", start, max_stop_time)
-            except NLTestTimeout as e:
-                print('Failed to stop: {}'.format(e))
-                if time.time() - start > 30:
-                    raise
-        print('Server stopped in {:.2f} seconds'.format(time.time() - start))
-=======
->>>>>>> 3ec2bf98
 
         # Check the correct number of processes are still running at this
         # point, in case anything has crashed.  daos_server does not
@@ -526,6 +507,8 @@
                 self._check_timing("stop", start, max_stop_time)
             except NLTestTimeout as e:
                 print('Failed to stop: {}'.format(e))
+                if time.time() - start > 30:
+                    raise
         print('Server stopped in {:.2f} seconds'.format(time.time() - start))
 
         self._sp.send_signal(signal.SIGTERM)
