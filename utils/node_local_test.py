#!/usr/bin/python3

"""Test code for dfuse"""

import os
import sys
import time
import uuid
import yaml
import json
import signal
import stat
import argparse
import subprocess
import tempfile
import pickle

from collections import OrderedDict

class NLTestFail(Exception):
    """Used to indicate test failure"""
    pass

class NLTestNoFi(NLTestFail):
    """Used to indicate Fault injection didn't work"""
    pass

class NLTestNoFunction(NLTestFail):
    """Used to indicate a function did not log anything"""

    def __init__(self, function):
        super().__init__(self)
        self.function = function

instance_num = 0

def get_inc_id():
    """Return a unique character"""
    global instance_num
    instance_num += 1
    return '{:04d}'.format(instance_num)

def umount(path):
    """Umount dfuse from a given path"""
    cmd = ['fusermount3', '-u', path]
    ret = subprocess.run(cmd)
    print('rc from umount {}'.format(ret.returncode))
    return ret.returncode

class NLT_Conf():
    """Helper class for configuration"""
    def __init__(self, bc):
        self.bc = bc
        self.agent_dir = None
        self.wf = None
        self.args = None

    def set_wf(self, wf):
        """Set the WarningsFactory object"""
        self.wf = wf

    def set_args(self, args):
        """Set command line args"""
        self.args = args

    def __getitem__(self, key):
        return self.bc[key]

class BoolRatchet():
    """Used for saving test results"""

    # Any call to fail() of add_result with a True value will result
    # in errors being True.

    def __init__(self):
        self.errors = False

    def fail(self):
        """Mark as failure"""
        self.errors = True

    def add_result(self, result):
        """Save result, keep record of failure"""
        if result:
            self.fail()

class WarningsFactory():
    """Class to parse warnings, and save to JSON output file

    Take a list of failures, and output the data in a way that is best
    displayed according to
    https://github.com/jenkinsci/warnings-ng-plugin/blob/master/doc/Documentation.md
    """

    # Error levels supported by the reporint are LOW, NORMAL, HIGH, ERROR.
    # Errors from this list of functions are known to happen during shutdown
    # for the time being, so are downgraded to LOW.
    FLAKY_FUNCTIONS = ('ds_pool_child_purge')

    def __init__(self, filename):
        self._fd = open(filename, 'w')
        self.issues = []
        self.pending = []
        self._running = True
        # Save the filename of the object, as __file__ does not
        # work in __del__
        self._file = __file__.lstrip('./')
        self._flush()

    def __del__(self):
        """Ensure the file is flushed on exit, but if it hasn't already
        been closed then mark an error"""
        if not self._fd:
            return

        entry = {}
        entry['fileName'] = os.path.basename(self._file)
        entry['directory'] = os.path.dirname(self._file)
        entry['lineStart'] = sys._getframe().f_lineno
        entry['message'] = 'Tests exited without shutting down properly'
        entry['severity'] = 'ERROR'
        self.issues.append(entry)
        self.close()

    def explain(self, line, log_file, esignal):
        """Log an error, along with the other errors it caused

        Log the line as an error, and reference everything in the pending
        array.
        """
        count = len(self.pending)
        symptoms = set()
        locs = set()
        mtype = 'Fault injection'

        sev = 'LOW'
        if esignal:
            symptoms.add('Process died with signal {}'.format(esignal))
            sev = 'ERROR'
            mtype = 'Fault injection caused crash'
            count += 1

        if count == 0:
            print('Nothing to explain')
            return

        for (sline, smessage) in self.pending:
            locs.add('{}:{}'.format(sline.filename, sline.lineno))
            symptoms.add(smessage)

        preamble = 'Fault injected here caused {} errors,' \
                   ' logfile {}:'.format(count, log_file)

        message = '{} {} {}'.format(preamble,
                                    ' '.join(sorted(symptoms)),
                                    ' '.join(sorted(locs)))
        self.add(line,
                 sev,
                 message,
                 cat='Fault injection location',
                 mtype=mtype)
        self.pending = []

    def add(self, line, sev, message, cat=None, mtype=None):
        """Log an error

        Describe an error and add it to the issues array.
        Add it to the pending array, for later clarification
        """
        entry = {}
        entry['directory'] = os.path.dirname(line.filename)
        entry['fileName'] = os.path.basename(line.filename)
        if mtype:
            entry['type'] = mtype
        else:
            entry['type'] = message
        if cat:
            entry['category'] = cat
        entry['lineStart'] = line.lineno
        entry['description'] = message
        entry['message'] = line.get_anon_msg()
        entry['severity'] = sev
        if line.function in self.FLAKY_FUNCTIONS and \
           entry['severity'] != 'ERROR':
            entry['severity'] = 'LOW'
        self.issues.append(entry)
        if self.pending and self.pending[0][0].pid != line.pid:
            self.reset_pending()
        self.pending.append((line, message))
        self._flush()

    def reset_pending(self):
        """Reset the pending list

        Should be called before iterating on each new file, so errors
        from previous files aren't attribured to new files.
        """
        self.pending = []

    def _flush(self):
        """Write the current list to the json file

        This is done just in case of crash.  This function might get called
        from the __del__ method of DaosServer, so do not use __file__ here
        either.
        """
        self._fd.seek(0)
        self._fd.truncate(0)
        data = {}
        data['issues'] = list(self.issues)
        if self._running:
            # When the test is running insert an error in case of abnormal
            # exit, so that crashes in this code can be identified.
            entry = {}
            entry['fileName'] = os.path.basename(self._file)
            entry['directory'] = os.path.dirname(self._file)
            entry['lineStart'] = sys._getframe().f_lineno
            entry['severity'] = 'ERROR'
            entry['message'] = 'Tests are still running'
            data['issues'].append(entry)
        json.dump(data, self._fd, indent=2)
        self._fd.flush()

    def close(self):
        """Save, and close the log file"""
        self._running = False
        self._flush()
        self._fd.close()
        self._fd = None
        print('Closed JSON file with {} errors'.format(len(self.issues)))

def load_conf():
    """Load the build config file"""
    file_self = os.path.dirname(os.path.abspath(__file__))
    json_file = None
    while True:
        new_file = os.path.join(file_self, '.build_vars.json')
        if os.path.exists(new_file):
            json_file = new_file
            break
        file_self = os.path.dirname(file_self)
        if file_self == '/':
            raise Exception('build file not found')
    ofh = open(json_file, 'r')
    conf = json.load(ofh)
    ofh.close()
    return NLT_Conf(conf)

def get_base_env():
    """Return the base set of env vars needed for DAOS"""

    env = os.environ.copy()
    env['DD_MASK'] = 'all'
    env['DD_SUBSYS'] = 'all'
    env['D_LOG_MASK'] = 'DEBUG'
    env['FI_UNIVERSE_SIZE'] = '128'
    return env

class DaosServer():
    """Manage a DAOS server instance"""

    def __init__(self, conf, valgrind=False):
        self.running = False

        self._sp = None
        self.conf = conf
        self.valgrind = valgrind
        self._agent = None
        self.agent_dir = None
        server_log_file = tempfile.NamedTemporaryFile(prefix='dnt_server_',
                                                      suffix='.log',
                                                      delete=False)
        self._log_file = server_log_file.name
        self.__process_name = 'daos_io_server'
        if self.valgrind:
            self.__process_name = 'valgrind'

        socket_dir = '/tmp/dnt_sockets'
        if not os.path.exists(socket_dir):
            os.mkdir(socket_dir)
        if os.path.exists(self._log_file):
            os.unlink(self._log_file)

        self._agent_dir = tempfile.TemporaryDirectory(prefix='dnt_agent_')
        self.agent_dir = self._agent_dir.name

        self._yaml_file = None
        self._io_server_dir = None
        self._size = os.statvfs('/mnt/daos')
        capacity = self._size.f_blocks * self._size.f_bsize
        mb = int(capacity / (1024*1024))
        self.mb = mb

    def __del__(self):
        if self.running:
            self.stop()

    def start(self):
        """Start a DAOS server"""

        daos_server = os.path.join(self.conf['PREFIX'], 'bin', 'daos_server')

        self_dir = os.path.dirname(os.path.abspath(__file__))

        # Create a server yaml file.  To do this open and copy the
        # nlt_server.yaml file in the current directory, but overwrite
        # the server log file with a temporary file so that multiple
        # server runs do not overwrite each other.
        scfd = open(os.path.join(self_dir, 'nlt_server.yaml'), 'r')

        control_log_file = tempfile.NamedTemporaryFile(prefix='dnt_control_',
                                                       suffix='.log',
                                                       delete=False)
        scyaml = yaml.load(scfd)
        scyaml['servers'][0]['log_file'] = self._log_file
        scyaml['control_log_file'] = control_log_file.name

        self._yaml_file = tempfile.NamedTemporaryFile(
            prefix='nlt-server-config-',
            suffix='.yaml')

        self._yaml_file.write(yaml.dump(scyaml, encoding='utf-8'))
        self._yaml_file.flush()

        server_env = get_base_env()

        if self.valgrind:
            valgrind_args = ['--fair-sched=yes',
                             '--xml=yes',
                             '--xml-file=dnt_server.%p.memcheck.xml',
                             '--num-callers=2',
                             '--leak-check=no',
                             '--keep-stacktraces=none',
                             '--undef-value-errors=no']
            self._io_server_dir = tempfile.TemporaryDirectory(prefix='dnt_io_')

            fd = open(os.path.join(self._io_server_dir.name,
                                   'daos_io_server'), 'w')
            fd.write('#!/bin/sh\n')
            fd.write('export PATH=$REAL_PATH\n')
            fd.write('exec valgrind {} daos_io_server "$@"\n'.format(
                ' '.join(valgrind_args)))
            fd.close()

            os.chmod(os.path.join(self._io_server_dir.name, 'daos_io_server'),
                     stat.S_IXUSR | stat.S_IRUSR)

            server_env['REAL_PATH'] = '{}:{}'.format(
                os.path.join(self.conf['PREFIX'], 'bin'), server_env['PATH'])
            server_env['PATH'] = '{}:{}'.format(self._io_server_dir.name,
                                                server_env['PATH'])

        cmd = [daos_server, '--config={}'.format(self._yaml_file.name),
               'start', '-t' '4', '--insecure', '-d', self.agent_dir,
               '--recreate-superblocks']

        server_env['DAOS_DISABLE_REQ_FWD'] = '1'
        self._sp = subprocess.Popen(cmd, env=server_env)

        agent_config = os.path.join(self_dir, 'nlt_agent.yaml')

        agent_bin = os.path.join(self.conf['PREFIX'], 'bin', 'daos_agent')

        agent_log_file = tempfile.NamedTemporaryFile(prefix='dnt_agent_',
                                                     suffix='.log',
                                                     delete=False)

        self._agent = subprocess.Popen([agent_bin,
                                        '--config-path', agent_config,
                                        '--insecure',
                                        '--debug',
                                        '--runtime_dir', self.agent_dir,
                                        '--logfile', agent_log_file.name],
                                       env=os.environ.copy())
        self.conf.agent_dir = self.agent_dir
        self.running = True

        # Use dmg to block until the server is ready to respond to requests.
        start = time.time()
        while True:
            time.sleep(0.5)
            rc = self.run_dmg(['system', 'query'])
            ready = False
            if rc.returncode == 0:
                for line in rc.stdout.decode('utf-8').splitlines():
                    if line.startswith('status'):
                        if 'Ready' in line:
                            ready = True

            if ready:
                break
            if time.time() - start > 10:
                raise Exception("Failed to start")

    def stop(self):
        """Stop a previously started DAOS server"""
        if self._agent:
            self._agent.send_signal(signal.SIGINT)
            ret = self._agent.wait(timeout=5)
            print('rc from agent is {}'.format(ret))

        if not self._sp:
            return

        # daos_server does not correctly shutdown daos_io_server yet
        # so find and kill daos_io_server directly.  This may cause
        # a assert in daos_io_server, but at least we can check that.
        # call daos_io_server, wait, and then call daos_server.
        # When parsing the server logs do not report on memory leaks
        # yet, as if it fails then lots of memory won't be freed and
        # it's not helpful at this stage to report that.
        # TODO: Remove this block when daos_server shutdown works.
        parent_pid = self._sp.pid
        procs = []
        for proc_id in os.listdir('/proc/'):
            if proc_id == 'self':
                continue
            status_file = '/proc/{}/status'.format(proc_id)
            if not os.path.exists(status_file):
                continue
            fd = open(status_file, 'r')
            this_proc = False
            for line in fd.readlines():
                try:
                    key, v = line.split(':', maxsplit=2)
                except ValueError:
                    continue
                value = v.strip()
                if key == 'Name' and value != self.__process_name:
                    break
                if key != 'PPid':
                    continue
                if int(value) == parent_pid:
                    this_proc = True
                    break
            if not this_proc:
                continue
            print('Target pid is {}'.format(proc_id))
            procs.append(proc_id)
            os.kill(int(proc_id), signal.SIGTERM)
            time.sleep(5)

        self._sp.send_signal(signal.SIGTERM)
        ret = self._sp.wait(timeout=5)
        print('rc from server is {}'.format(ret))

        for proc_id in procs:
            try:
                os.kill(int(proc_id), signal.SIGKILL)
            except ProcessLookupError:
                pass

        # Workaround for DAOS-5648
        if ret == 2:
            ret = 0

        # Show errors from server logs bug suppress memory leaks as the server
        # often segfaults at shutdown.
        if os.path.exists(self._log_file):
            # TODO: Enable memleak checking when server shutdown works.
            log_test(self.conf, self._log_file, show_memleaks=False)
        self.running = False
        return ret

<<<<<<< HEAD
def il_cmd(dfuse, cmd, check_read=True, check_write=True):
=======
    def run_dmg(self, cmd):
        """Run the specified dmg command"""

        exe_cmd = [os.path.join(self.conf['PREFIX'], 'bin', 'dmg')]
        exe_cmd.append('--insecure')
        exe_cmd.extend(cmd)

        return subprocess.run(exe_cmd, stdout=subprocess.PIPE)

def il_cmd(dfuse, cmd):
>>>>>>> c4724648
    """Run a command under the interception library"""
    my_env = get_base_env()
    prefix = 'dnt_dfuse_il_{}_'.format(get_inc_id())
    log_file = tempfile.NamedTemporaryFile(prefix=prefix,
                                           suffix='.log',
                                           delete=False)
    my_env['D_LOG_FILE'] = log_file.name
    my_env['LD_PRELOAD'] = os.path.join(dfuse.conf['PREFIX'],
                                        'lib64', 'libioil.so')
    my_env['DAOS_AGENT_DRPC_DIR'] = dfuse._daos.agent_dir
    ret = subprocess.run(cmd, env=my_env)
    print('Logged il to {}'.format(log_file.name))
    print(ret)
    assert ret.returncode == 0

    try:
        log_test(dfuse.conf,
                 log_file.name,
                 check_read=check_read,
                 check_write=check_write)
    except NLTestNoFunction as error:
        print("ERROR: command '{}' did not log via {}".format(' '.join(cmd),
                                                              error.function))
        ret.returncode = 1

    return ret

class ValgrindHelper():

    """Class for running valgrind commands

    This helps setup the command line required, and
    performs log modification after the fact to assist
    Jenkins in locating the source code.
    """

    def __init__(self, logid=None):

        # Set this to False to disable valgrind, which will run faster.
        self.use_valgrind = True
        self.full_check = True
        self._xml_file = None
        self._logid = logid

        self.src_dir = '{}/'.format(os.path.realpath(
            os.path.dirname(os.path.dirname(os.path.abspath(__file__)))))

    def get_cmd_prefix(self):
        """Return the command line prefix"""

        if not self.use_valgrind:
            return []

        if not self._logid:
            self._logid = get_inc_id()

        self._xml_file = 'dnt.{}.memcheck'.format(self._logid)

        cmd = ['valgrind', '--quiet', '--fair-sched=yes']

        if self.full_check:
            cmd.extend(['--leak-check=full', '--show-leak-kinds=all'])
        else:
            cmd.extend(['--leak-check=no'])

        s_arg = '--suppressions='
        cmd.extend(['{}{}'.format(s_arg,
                                  os.path.join('src',
                                               'cart',
                                               'utils',
                                               'memcheck-cart.supp')),
                    '{}{}'.format(s_arg,
                                  os.path.join('utils',
                                               'memcheck-daos-client.supp'))])

        cmd.append('--error-exitcode=42')

        cmd.extend(['--xml=yes',
                    '--xml-file={}'.format(self._xml_file)])
        return cmd

    def convert_xml(self):
        """Modify the xml file"""

        if not self.use_valgrind:
            return
        fd = open(self._xml_file, 'r')
        ofd = open('{}.xml'.format(self._xml_file), 'w')
        for line in fd:
            if self.src_dir in line:
                ofd.write(line.replace(self.src_dir, ''))
            else:
                ofd.write(line)
        os.unlink(self._xml_file)

class DFuse():
    """Manage a dfuse instance"""

    instance_num = 0

    def __init__(self, daos, conf, pool=None, container=None, path=None):
        if path:
            self.dir = path
        else:
            self.dir = '/tmp/dfs_test'
        self.pool = pool
        self.valgrind_file = None
        self.container = container
        self.conf = conf
        self._daos = daos
        self._sp = None

        prefix = 'dnt_dfuse_{}_'.format(get_inc_id())
        log_file = tempfile.NamedTemporaryFile(prefix=prefix,
                                               suffix='.log',
                                               delete=False)
        self.log_file = log_file.name

        self.valgrind = None
        if not os.path.exists(self.dir):
            os.mkdir(self.dir)

    def start(self, v_hint=None):
        """Start a dfuse instance"""
        dfuse_bin = os.path.join(self.conf['PREFIX'], 'bin', 'dfuse')

        single_threaded = False
        caching = False

        pre_inode = os.stat(self.dir).st_ino

        my_env = get_base_env()

        my_env['D_LOG_FILE'] = self.log_file
        my_env['DAOS_AGENT_DRPC_DIR'] = self._daos.agent_dir

        self.valgrind = ValgrindHelper(v_hint)
        if self.conf.args.memcheck == 'no':
            self.valgrind.use_valgrind = False
        cmd = self.valgrind.get_cmd_prefix()

        cmd.extend([dfuse_bin, '-s', '0', '-m', self.dir, '-f'])

        if single_threaded:
            cmd.append('-S')

        if caching:
            cmd.append('--enable-caching')

        if self.pool:
            cmd.extend(['--pool', self.pool])
        if self.container:
            cmd.extend(['--container', self.container])
        self._sp = subprocess.Popen(cmd, env=my_env)
        print('Started dfuse at {}'.format(self.dir))
        print('Log file is {}'.format(self.log_file))

        total_time = 0
        while os.stat(self.dir).st_ino == pre_inode:
            print('Dfuse not started, waiting...')
            try:
                ret = self._sp.wait(timeout=1)
                print('dfuse command exited with {}'.format(ret))
                self._sp = None
                if os.path.exists(self.log_file):
                    log_test(self.conf, self.log_file)
                raise Exception('dfuse died waiting for start')
            except subprocess.TimeoutExpired:
                pass
            total_time += 1
            if total_time > 60:
                raise Exception('Timeout starting dfuse')

    def _close_files(self):
        work_done = False
        for fname in os.listdir('/proc/self/fd'):
            try:
                tfile = os.readlink(os.path.join('/proc/self/fd', fname))
            except FileNotFoundError:
                continue
            if tfile.startswith(self.dir):
                print('closing file {}'.format(tfile))
                os.close(int(fname))
                work_done = True
        return work_done

    def __del__(self):
        if self._sp:
            self.stop()

    def stop(self):
        """Stop a previously started dfuse instance"""

        fatal_errors = False
        if not self._sp:
            return fatal_errors

        print('Stopping fuse')
        ret = umount(self.dir)
        if ret:
            self._close_files()
            umount(self.dir)

        try:
            ret = self._sp.wait(timeout=20)
            print('rc from dfuse {}'.format(ret))
            if ret != 0:
                fatal_errors = True
        except subprocess.TimeoutExpired:
            self._sp.send_signal(signal.SIGTERM)
            fatal_errors = True
        self._sp = None
        log_test(self.conf, self.log_file)

        # Finally, modify the valgrind xml file to remove the
        # prefix to the src dir.
        self.valgrind.convert_xml()
        return fatal_errors

    def wait_for_exit(self):
        """Wait for dfuse to exit"""
        ret = self._sp.wait()
        print('rc from dfuse {}'.format(ret))
        self._sp = None

def get_pool_list():
    """Return a list of valid pool names"""
    pools = []

    for fname in os.listdir('/mnt/daos'):
        if len(fname) != 36:
            continue
        try:
            uuid.UUID(fname)
        except ValueError:
            continue
        pools.append(fname)
    return pools

def assert_file_size(ofd, size):
    """Verify the file size is as expected"""
    my_stat = os.fstat(ofd.fileno())
    print('Checking file size is {} {}'.format(size, my_stat.st_size))
    assert my_stat.st_size == size

def import_daos(server, conf):
    """Return a handle to the pydaos module"""

    if sys.version_info.major < 3:
        pydir = 'python{}.{}'.format(sys.version_info.major,
                                     sys.version_info.minor)
    else:
        pydir = 'python{}'.format(sys.version_info.major)

    sys.path.append(os.path.join(conf['PREFIX'],
                                 'lib64',
                                 pydir,
                                 'site-packages'))

    os.environ["DAOS_AGENT_DRPC_DIR"] = server.agent_dir

    daos = __import__('pydaos')
    return daos

def run_daos_cmd(conf, cmd, valgrind=True, fi_file=None, fi_valgrind=False):
    """Run a DAOS command

    Run a command, returning what subprocess.run() would.

    Enable logging, and valgrind for the command.
    """
    vh = ValgrindHelper()

    if conf.args.memcheck == 'no':
        valgrind = False

    if fi_file:
        # Turn off Valgrind for the fault injection testing unless it's
        # specifically requested (typically if a fault injection results
        # in a SEGV/assert), and then if it is turned on then just check
        # memory access, not memory leaks.
        vh.use_valgrind = fi_valgrind
        vh.full_check = False

    if not valgrind:
        vh.use_valgrind = False

    exec_cmd = vh.get_cmd_prefix()
    exec_cmd.append(os.path.join(conf['PREFIX'], 'bin', 'daos'))
    exec_cmd.extend(cmd)

    cmd_env = get_base_env()

    prefix = 'dnt_cmd_{}_'.format(get_inc_id())
    log_file = tempfile.NamedTemporaryFile(prefix=prefix,
                                           suffix='.log',
                                           delete=False)

    if fi_file:
        cmd_env['D_FI_CONFIG'] = fi_file
    cmd_env['D_LOG_FILE'] = log_file.name
    if conf.agent_dir:
        cmd_env['DAOS_AGENT_DRPC_DIR'] = conf.agent_dir

    rc = subprocess.run(exec_cmd,
                        stdout=subprocess.PIPE,
                        env=cmd_env)

    show_memleaks = True
    skip_fi = False

    if fi_file:
        skip_fi = True

    fi_signal = None
    # A negative return code means the process exited with a signal so do not
    # check for memory leaks in this case as it adds noise, right when it's
    # least wanted.
    if rc.returncode < 0:
        show_memleaks = False
        fi_signal = -rc.returncode

    log_test(conf,
             log_file.name,
             show_memleaks=show_memleaks,
             skip_fi=skip_fi,
             fi_signal=fi_signal)
    vh.convert_xml()
    return rc

def show_cont(conf, pool):
    """Create a container and return a container list"""
    cmd = ['container', 'create', '--svc', '0', '--pool', pool]
    rc = run_daos_cmd(conf, cmd)
    assert rc.returncode == 0
    print('rc is {}'.format(rc))

    cmd = ['pool', 'list-containers', '--svc', '0', '--pool', pool]
    rc = run_daos_cmd(conf, cmd)
    print('rc is {}'.format(rc))
    assert rc.returncode == 0
    return rc.stdout.strip()

def make_pool(daos):
    """Create a DAOS pool"""

    size = int(daos.mb / 4)

    rc = daos.run_dmg(['pool',
                       'create',
                       '--scm-size',
                       '{}M'.format(size)])

    print(rc)
    assert rc.returncode == 0

    return get_pool_list()

def run_tests(dfuse):
    """Run some tests"""
    path = dfuse.dir

    fname = os.path.join(path, 'test_file3')

    rc = subprocess.run(['dd', 'if=/dev/zero', 'bs=16k', 'count=64',
                         'of={}'.format(os.path.join(path, 'dd_file'))])
    print(rc)
    assert rc.returncode == 0
    ofd = open(fname, 'w')
    ofd.write('hello')
    print(os.fstat(ofd.fileno()))
    ofd.flush()
    print(os.stat(fname))
    assert_file_size(ofd, 5)
    ofd.truncate(0)
    assert_file_size(ofd, 0)
    ofd.truncate(1024*1024)
    assert_file_size(ofd, 1024*1024)
    ofd.truncate(0)
    ofd.seek(0)
    ofd.write('simple file contents\n')
    ofd.flush()
    assert_file_size(ofd, 21)
    print(os.fstat(ofd.fileno()))
    ofd.close()
    ret = il_cmd(dfuse, ['cat', fname], check_write=False)
    assert ret.returncode == 0

def stat_and_check(dfuse, pre_stat):
    """Check that dfuse started"""
    post_stat = os.stat(dfuse.dir)
    if pre_stat.st_dev == post_stat.st_dev:
        raise NLTestFail('Device # unchanged')
    if post_stat.st_ino != 1:
        raise NLTestFail('Unexpected inode number')

def check_no_file(dfuse):
    """Check that a non-existent file doesn't exist"""
    try:
        os.stat(os.path.join(dfuse.dir, 'no-file'))
        raise NLTestFail('file exists')
    except FileNotFoundError:
        pass

lp = None
lt = None

def setup_log_test(conf):
    """Setup and import the log tracing code"""
    file_self = os.path.dirname(os.path.abspath(__file__))
    logparse_dir = os.path.join(file_self,
                                '../src/cart/test/util')
    crt_mod_dir = os.path.realpath(logparse_dir)
    if crt_mod_dir not in sys.path:
        sys.path.append(crt_mod_dir)

    global lp
    global lt

    lp = __import__('cart_logparse')
    lt = __import__('cart_logtest')

    lt.wf = conf.wf

def log_test(conf,
             filename,
             show_memleaks=True,
             skip_fi=False,
             fi_signal=None,
             check_read=False,
             check_write=False):
    """Run the log checker on filename, logging to stdout"""

    print('Running log_test on {}'.format(filename))

    log_iter = lp.LogIter(filename)

    lto = lt.LogTest(log_iter)

    lto.hide_fi_calls = skip_fi

    try:
        lto.check_log_file(abort_on_warning=True,
                           show_memleaks=show_memleaks)
    except lt.LogCheckError:
        if lto.fi_location:
            conf.wf.explain(lto.fi_location,
                            os.path.basename(filename),
                            fi_signal)

    if skip_fi:
        if not show_memleaks:
            conf.wf.explain(lto.fi_location,
                            os.path.basename(filename),
                            fi_signal)
        if not lto.fi_triggered:
            raise NLTestNoFi

    functions = set()

    if check_read or check_write:
        for line in log_iter.new_iter():
            functions.add(line.function)

    if check_read and 'dfuse_read' not in functions:
        raise NLTestNoFunction('dfuse_read')

    if check_write and 'dfuse_write' not in functions:
        raise NLTestNoFunction('dfuse_write')

def create_and_read_via_il(dfuse, path):
    """Create file in dir, write to and and read
    through the interception library"""

    fname = os.path.join(path, 'test_file')
    ofd = open(fname, 'w')
    ofd.write('hello ')
    ofd.write('world\n')
    ofd.flush()
    assert_file_size(ofd, 12)
    print(os.fstat(ofd.fileno()))
    ofd.close()
    ret = il_cmd(dfuse, ['cat', fname], check_write=False)
    assert ret.returncode == 0

def run_container_query(conf, path):
    """Query a path to extract container information"""

    cmd = ['container', 'query', '--svc', '0', '--path', path]

    rc = run_daos_cmd(conf, cmd)

    assert rc.returncode == 0

    print(rc)
    output = rc.stdout.decode('utf-8')
    for line in output.splitlines():
        print(line)

def run_duns_overlay_test(server, conf):
    """Create a DUNS entry point, and then start fuse over it

    Fuse should use the pool/container IDs from the entry point,
    and expose the container.
    """

    pools = get_pool_list()
    while len(pools) < 1:
        pools = make_pool(server)

    parent_dir = tempfile.TemporaryDirectory(prefix='dnt_uns_')

    uns_dir = os.path.join(parent_dir.name, 'uns_ep')

    rc = run_daos_cmd(conf, ['container',
                             'create',
                             '--svc',
                             '0',
                             '--pool',
                             pools[0],
                             '--type',
                             'POSIX',
                             '--path',
                             uns_dir])

    print('rc is {}'.format(rc))
    assert rc.returncode == 0

    dfuse = DFuse(server, conf, path=uns_dir)

    dfuse.start(v_hint='uns-overlay')
    # To show the contents.
    # getfattr -d <file>

    # This should work now if the container was correctly found
    create_and_read_via_il(dfuse, uns_dir)

    return dfuse.stop()

def run_dfuse(server, conf):
    """Run several dfuse instances"""

    fatal_errors = BoolRatchet()

    pools = get_pool_list()
    while len(pools) < 1:
        pools = make_pool(server)

    dfuse = DFuse(server, conf)
    try:
        pre_stat = os.stat(dfuse.dir)
    except OSError:
        umount(dfuse.dir)
        raise
    container = str(uuid.uuid4())
    dfuse.start(v_hint='no_pool')
    print(os.statvfs(dfuse.dir))
    subprocess.run(['df', '-h'])
    subprocess.run(['df', '-i', dfuse.dir])
    print('Running dfuse with nothing')
    stat_and_check(dfuse, pre_stat)
    check_no_file(dfuse)
    for pool in pools:
        pool_stat = os.stat(os.path.join(dfuse.dir, pool))
        print('stat for {}'.format(pool))
        print(pool_stat)
        cdir = os.path.join(dfuse.dir, pool, container)
        os.mkdir(cdir)
        #create_and_read_via_il(dfuse, cdir)
    fatal_errors.add_result(dfuse.stop())

    uns_container = container

    container2 = str(uuid.uuid4())
    dfuse = DFuse(server, conf, pool=pools[0])
    pre_stat = os.stat(dfuse.dir)
    dfuse.start(v_hint='pool_only')
    print('Running dfuse with pool only')
    stat_and_check(dfuse, pre_stat)
    check_no_file(dfuse)
    cpath = os.path.join(dfuse.dir, container2)
    os.mkdir(cpath)
    cdir = os.path.join(dfuse.dir, container)
    create_and_read_via_il(dfuse, cdir)

    fatal_errors.add_result(dfuse.stop())

    dfuse = DFuse(server, conf, pool=pools[0], container=container)
    pre_stat = os.stat(dfuse.dir)
    dfuse.start(v_hint='pool_and_cont')
    print('Running fuse with both')

    stat_and_check(dfuse, pre_stat)

    create_and_read_via_il(dfuse, dfuse.dir)

    run_tests(dfuse)

    fatal_errors.add_result(dfuse.stop())

    dfuse = DFuse(server, conf, pool=pools[0], container=container2)
    dfuse.start('uns-0')

    uns_path = os.path.join(dfuse.dir, 'ep0')

    uns_container = str(uuid.uuid4())

    cmd = ['container', 'create', '--svc', '0',
           '--pool', pools[0], '--cont', uns_container, '--path', uns_path,
           '--type', 'POSIX']

    print('Inserting entry point')
    rc = run_daos_cmd(conf, cmd)
    print('rc is {}'.format(rc))
    print(os.stat(uns_path))
    print(os.stat(uns_path))
    print(os.listdir(dfuse.dir))

    run_container_query(conf, uns_path)

    child_path = os.path.join(uns_path, 'child')
    os.mkdir(child_path)
    run_container_query(conf, child_path)

    fatal_errors.add_result(dfuse.stop())

    print('Trying UNS')
    dfuse = DFuse(server, conf)
    dfuse.start('uns-2')

    # List the root container.
    print(os.listdir(os.path.join(dfuse.dir, pools[0], container2)))

    uns_path = os.path.join(dfuse.dir, pools[0], container2, 'ep0', 'ep')
    direct_path = os.path.join(dfuse.dir, pools[0], uns_container)

    uns_container = str(uuid.uuid4())

    # Make a link within the new container.
    cmd = ['container', 'create', '--svc', '0',
           '--pool', pools[0], '--cont', uns_container,
           '--path', uns_path, '--type', 'POSIX']

    print('Inserting entry point')
    rc = run_daos_cmd(conf, cmd)
    print('rc is {}'.format(rc))

    # List the root container again.
    print(os.listdir(os.path.join(dfuse.dir, pools[0], container2)))

    # List the target container.
    files = os.listdir(direct_path)
    print(files)
    # List the target container through UNS.
    print(os.listdir(uns_path))
    direct_stat = os.stat(os.path.join(direct_path, files[0]))
    uns_stat = os.stat(uns_path)
    print(direct_stat)
    print(uns_stat)
    assert uns_stat.st_ino == direct_stat.st_ino

    fatal_errors.add_result(dfuse.stop())
    print('Trying UNS with previous cont')
    dfuse = DFuse(server, conf)
    dfuse.start('uns-3')

    files = os.listdir(direct_path)
    print(files)
    print(os.listdir(uns_path))

    direct_stat = os.stat(os.path.join(direct_path, files[0]))
    uns_stat = os.stat(uns_path)
    print(direct_stat)
    print(uns_stat)
    assert uns_stat.st_ino == direct_stat.st_ino
    fatal_errors.add_result(dfuse.stop())

    if fatal_errors.errors:
        print('Errors from dfuse')
    else:
        print('Reached the end, no errors')
    return fatal_errors.errors

def run_il_test(server, conf):
    """Run a basic interception library test"""

    pools = get_pool_list()

    # TODO: This doesn't work with two pools, partly related to
    # DAOS-5109 but there may be other issues.
    while len(pools) < 1:
        pools = make_pool(server)

    print('pools are ', ','.join(pools))

    dfuse = DFuse(server, conf)
    dfuse.start()

    dirs = []

    for p in pools:
        for _ in range(2):
            # Use a unique ID for each container to avoid DAOS-5109
            container = str(uuid.uuid4())

            d = os.path.join(dfuse.dir, p, container)
            try:
                print('Making directory {}'.format(d))
                os.mkdir(d)
            except FileExistsError:
                pass
            dirs.append(d)

    # Create a file natively.
    f = os.path.join(dirs[0], 'file')
    fd = open(f, 'w')
    fd.write('Hello')
    fd.close()
    # Copy it across containers.  This will read via IL but not write
    # as only one container is supported concurrently
    ret = il_cmd(dfuse, ['cp', f, dirs[-1]], check_write=False)
    assert ret.returncode == 0

    # Copy it within the container.
    child_dir = os.path.join(dirs[0], 'new_dir')
    os.mkdir(child_dir)
    il_cmd(dfuse, ['cp', f, child_dir])
    assert ret.returncode == 0

    # Copy something into a container
    ret = il_cmd(dfuse, ['cp', '/bin/bash', dirs[-1]], check_read=False)
    assert ret.returncode == 0
    # Read it from within a container
    # TODO: change this to something else, md5sum uses fread which isn't
    # intercepted.
    ret = il_cmd(dfuse,
                 ['md5sum', os.path.join(dirs[-1], 'bash')],
                 check_read=False, check_write=False)
    assert ret.returncode == 0
    ret = il_cmd(dfuse, ['dd',
                         'if={}'.format(os.path.join(dirs[-1], 'bash')),
                         'of={}'.format(os.path.join(dirs[-1], 'bash_copy')),
                         'iflag=direct',
                         'oflag=direct',
                         'bs=128k'])

    print(ret)
    assert ret.returncode == 0

    for my_dir in dirs:
        create_and_read_via_il(dfuse, my_dir)

    dfuse.stop()

def run_in_fg(server, conf):
    """Run dfuse in the foreground.

    Block until ctrl-c is pressed.
    """

    pools = get_pool_list()

    while len(pools) < 1:
        pools = make_pool(server)

    dfuse = DFuse(server, conf, pool=pools[0])
    dfuse.start()
    container = str(uuid.uuid4())
    t_dir = os.path.join(dfuse.dir, container)
    os.mkdir(t_dir)
    print('Running at {}'.format(t_dir))
    print('daos container create --svc 0 --type POSIX' \
          '--pool {} --path {}/uns-link'.format(
              pools[0], t_dir))
    print('cd {}/uns-link'.format(t_dir))
    print('daos container destroy --svc 0 --path {}/uns-link'.format(t_dir))
    print('daos pool list-containers --svc 0 --pool {}'.format(pools[0]))
    try:
        dfuse.wait_for_exit()
    except KeyboardInterrupt:
        pass
    dfuse = None

def test_pydaos_kv(server, conf):
    """Test the KV interface"""

    daos = import_daos(server, conf)

    pools = get_pool_list()

    while len(pools) < 1:
        pools = make_pool(server)

    pool = pools[0]

    container = show_cont(conf, pool)

    print(container)
    c_uuid = container.decode().split()[-1]
    container = daos.Cont(pool, c_uuid)

    kv = container.get_kv_by_name('my_test_kv', create=True)
    kv['a'] = 'a'
    kv['b'] = 'b'
    kv['list'] = pickle.dumps(list(range(1, 100000)))
    for k in range(1, 100):
        kv[str(k)] = pickle.dumps(list(range(1, 10)))
    print(type(kv))
    print(kv)
    print(kv['a'])

    print("First iteration")
    data = OrderedDict()
    for key in kv:
        print('key is {}, len {}'.format(key, len(kv[key])))
        print(type(kv[key]))
        data[key] = None

    print("Bulk loading")

    data['no-key'] = None

    kv.value_size = 32
    kv.bget(data, value_size=16)
    print("Default get value size %d", kv.value_size)
    print("Second iteration")
    failed = False
    for key in data:
        if data[key]:
            print('key is {}, len {}'.format(key, len(data[key])))
        elif key == 'no-key':
            pass
        else:
            failed = True
            print('Key is None {}'.format(key))

    if failed:
        print("That's not good")

    kv = None
    print('Closing container and opening new one')
    kv = container.get_kv_by_name('my_test_kv')

def test_alloc_fail(conf):
    """run 'daos' client binary with fault injection

    Enable the fault injection for the daos binary, injecting
    allocation failures at different locations.  Keep going until
    the client runs with no faults injected (about 800 iterations).

    Disable valgrind for this test as it takes a long time to run
    with valgrind enabled, use purely the log analysis to find issues.

    Ignore new error messages containing the numeric value of -DER_NOMEM
    but warn on all other warnings generated.
    """

    pools = get_pool_list()

    if len(pools) > 1:
        pool = pools[0]
    else:
        pool = '5848df55-a97c-46e3-8eca-45adf85591d6'

    cmd = ['pool', 'list-containers', '--svc', '0', '--pool', pool]

    fid = 1

    fatal_errors = False

    while True:
        fc = {}
        fc['fault_config'] = [{'id': 0,
                               'probability_x': 1,
                               'probability_y': 1,
                               'interval': fid,
                               'max_faults': 1}]

        fi_file = tempfile.NamedTemporaryFile(prefix='fi_',
                                              suffix='.yaml')

        fi_file.write(yaml.dump(fc, encoding='utf=8'))
        fi_file.flush()

        try:
            rc = run_daos_cmd(conf, cmd, fi_file=fi_file.name)
            if rc.returncode < 0:
                print(rc)
                print('Rerunning test under valgrind, fid={}'.format(fid))
                rc = run_daos_cmd(conf,
                                  cmd,
                                  fi_file=fi_file.name,
                                  fi_valgrind=True)
                fatal_errors = True
        except NLTestNoFi:
            print('Fault injection did not trigger, returning')
            break

        print(rc)
        fid += 1
        # Keep going until program runs to completion.  We should add checking
        # of exit code at some point, but it would need to be reported properly
        # through Jenkins.
        # if rc.returncode not in (1, 255):
        #   break
    return fatal_errors

def main():
    """Main entry point"""

    parser = argparse.ArgumentParser(description='Run DAOS client on local node')
    parser.add_argument('--output-file', default='nlt-errors.json')
    parser.add_argument('--memcheck', default='some',
                        choices=['yes', 'no', 'some'])
    parser.add_argument('mode', nargs='?')
    args = parser.parse_args()

    conf = load_conf()

    wf = WarningsFactory(args.output_file)

    conf.set_wf(wf)
    conf.set_args(args)
    setup_log_test(conf)

    server = DaosServer(conf)
    server.start()

    fatal_errors = BoolRatchet()

    if args.mode == 'launch':
        run_in_fg(server, conf)
    elif args.mode == 'il':
        fatal_errors.add_result(run_il_test(server, conf))
    elif args.mode == 'kv':
        test_pydaos_kv(server, conf)
    elif args.mode == 'overlay':
        fatal_errors.add_result(run_duns_overlay_test(server, conf))
    elif args.mode == 'fi':
        fatal_errors.add_result(test_alloc_fail(conf))
    elif args.mode == 'all':
        fatal_errors.add_result(run_il_test(server, conf))
        fatal_errors.add_result(run_dfuse(server, conf))
        fatal_errors.add_result(run_duns_overlay_test(server, conf))
        test_pydaos_kv(server, conf)
        fatal_errors.add_result(test_alloc_fail(conf))
    else:
        fatal_errors.add_result(run_il_test(server, conf))
        fatal_errors.add_result(run_dfuse(server, conf))

    if server.stop() != 0:
        fatal_errors.fail()

    # If running all tests then restart the server under valgrind.
    # This is really, really slow so just do list-containers, then
    # exit again.
    if args.mode == 'server-valgrind':
        server = DaosServer(conf, valgrind=True)
        server.start()
        pools = get_pool_list()
        for pool in pools:
            cmd = ['pool', 'list-containers', '--svc', '0', '--pool', pool]
            run_daos_cmd(conf, cmd, valgrind=False)
        if server.stop() != 0:
            fatal_errors.add_result(True)

    wf.close()
    if fatal_errors.errors:
        print("Significant errors encountered")
        sys.exit(1)

if __name__ == '__main__':
    main()<|MERGE_RESOLUTION|>--- conflicted
+++ resolved
@@ -462,9 +462,6 @@
         self.running = False
         return ret
 
-<<<<<<< HEAD
-def il_cmd(dfuse, cmd, check_read=True, check_write=True):
-=======
     def run_dmg(self, cmd):
         """Run the specified dmg command"""
 
@@ -474,8 +471,7 @@
 
         return subprocess.run(exe_cmd, stdout=subprocess.PIPE)
 
-def il_cmd(dfuse, cmd):
->>>>>>> c4724648
+def il_cmd(dfuse, cmd, check_read=True, check_write=True):
     """Run a command under the interception library"""
     my_env = get_base_env()
     prefix = 'dnt_dfuse_il_{}_'.format(get_inc_id())
