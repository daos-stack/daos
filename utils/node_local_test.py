#!/usr/bin/python3
"""
Node local test (NLT).

Test script for running DAOS on a single node over tmpfs and running initial
smoke/unit tests.

Includes support for DFuse with a number of unit tests, as well as stressing
the client with fault injection of D_ALLOC() usage.
"""

# pylint: disable=too-many-lines
# pylint: disable=too-few-public-methods
# pylint: disable=protected-access

import os
import bz2
import sys
import time
import uuid
import json
import copy
import signal
import stat
import errno
import argparse
import tabulate
import functools
import subprocess
import junit_xml
import tempfile
import pickle
import xattr
from collections import OrderedDict
import yaml

class NLTestFail(Exception):
    """Used to indicate test failure"""

class NLTestNoFi(NLTestFail):
    """Used to indicate Fault injection didn't work"""

class NLTestNoFunction(NLTestFail):
    """Used to indicate a function did not log anything"""

    def __init__(self, function):
        super().__init__(self)
        self.function = function

class NLTestTimeout(NLTestFail):
    """Used to indicate that an operation timed out"""

instance_num = 0

def get_inc_id():
    """Return a unique character"""
    global instance_num
    instance_num += 1
    return '{:04d}'.format(instance_num)

def umount(path, bg=False):
    """Umount dfuse from a given path"""
    if bg:
        cmd = ['fusermount3', '-uz', path]
    else:
        cmd = ['fusermount3', '-u', path]
    ret = subprocess.run(cmd, check=False)
    print('rc from umount {}'.format(ret.returncode))
    return ret.returncode

class NLTConf():
    """Helper class for configuration"""
    def __init__(self, bc, args):
        self.bc = bc
        self.agent_dir = None
        self.wf = None
        self.args = None
        self.max_log_size = None
        self.dfuse_parent_dir = tempfile.mkdtemp(dir=args.dfuse_dir,
                                                 prefix='dnt_dfuse_')
        self.tmp_dir = None
        if args.class_name:
            self.tmp_dir = os.path.join('nlt_logs', args.class_name)
            if os.path.exists(self.tmp_dir):
                for old_file in os.listdir(self.tmp_dir):
                    os.unlink(os.path.join(self.tmp_dir, old_file))
                os.rmdir(self.tmp_dir)
            os.makedirs(self.tmp_dir)

    def __del__(self):
        os.rmdir(self.dfuse_parent_dir)

    def set_wf(self, wf):
        """Set the WarningsFactory object"""
        self.wf = wf

    def set_args(self, args):
        """Set command line args"""
        self.args = args

        # Parse the max log size.
        if args.max_log_size:
            size = args.max_log_size
            if size.endswith('MiB'):
                size = int(size[:-3])
                size *= (1024 * 1024)
            elif size.endswith('GiB'):
                size = int(size[:-3])
                size *= (1024 * 1024 * 1024)
            self.max_log_size = int(size)

    def __getitem__(self, key):
        return self.bc[key]

class BoolRatchet():
    """Used for saving test results"""

    # Any call to fail() of add_result with a True value will result
    # in errors being True.

    def __init__(self):
        self.errors = False

    def fail(self):
        """Mark as failure"""
        self.errors = True

    def add_result(self, result):
        """Save result, keep record of failure"""
        if result:
            self.fail()

class WarningsFactory():
    """Class to parse warnings, and save to JSON output file

    Take a list of failures, and output the data in a way that is best
    displayed according to
    https://github.com/jenkinsci/warnings-ng-plugin/blob/master/doc/Documentation.md
    """

    # Error levels supported by the reporting are LOW, NORMAL, HIGH, ERROR.

    def __init__(self, filename, junit=False, class_id=None):
        self._fd = open(filename, 'w')
        self.filename = filename
        self.issues = []
        self._class_id = class_id
        self.pending = []
        self._running = True
        # Save the filename of the object, as __file__ does not
        # work in __del__
        self._file = __file__.lstrip('./')
        self._flush()

        if junit:
            # Insert a test-case and force it to failed.  Save this to file
            # and keep it there, until close() method is called, then remove
            # it and re-save.  This means any crash will result in there
            # being a results file with an error recorded.
            tc = junit_xml.TestCase('Sanity',
                                    classname=self._class_name('core'))
            tc.add_error_info('NLT exited abnormally')
            test_case = junit_xml.TestCase('Startup',
                                           classname=self._class_name('core'))
            self.ts = junit_xml.TestSuite('Node Local Testing',
                                          test_cases=[test_case, tc])
            self._write_test_file()
        else:
            self.ts = None

    def _class_name(self, class_name):
        """Return a formatted ID string for class"""

        if self._class_id:
            return 'NLT.{}.{}'.format(self._class_id, class_name)
        return 'NLT.{}'.format(class_name)

    def __del__(self):
        """Ensure the file is flushed on exit, but if it hasn't already
        been closed then mark an error"""
        if not self._fd:
            return

        entry = {}
        entry['fileName'] = os.path.basename(self._file)
        entry['directory'] = os.path.dirname(self._file)
        # pylint: disable=protected-access
        entry['lineStart'] = sys._getframe().f_lineno
        entry['message'] = 'Tests exited without shutting down properly'
        entry['severity'] = 'ERROR'
        self.issues.append(entry)

        # Do not try and write the junit file here, as that does not work
        # during teardown.
        self.ts = None
        self.close()

    def add_test_case(self, name, failure=None, test_class='core'):
        """Add a test case to the results

        class and other metadata will be set automatically,
        if failure is set the test will fail with the message
        provided.  Saves the state to file after each update.
        """
        if not self.ts:
            return

        tc = junit_xml.TestCase(name, classname=self._class_name(test_class))
        if failure:
            tc.add_failure_info(failure)
        self.ts.test_cases.append(tc)

        self._write_test_file()

    def _write_test_file(self):
        """Write test results to file"""

        with open('nlt-junit.xml', 'w') as f:
            junit_xml.TestSuite.to_file(f, [self.ts], prettyprint=True)

    def explain(self, line, log_file, esignal):
        """Log an error, along with the other errors it caused

        Log the line as an error, and reference everything in the pending
        array.
        """
        count = len(self.pending)
        symptoms = set()
        locs = set()
        mtype = 'Fault injection'

        sev = 'LOW'
        if esignal:
            symptoms.add('Process died with signal {}'.format(esignal))
            sev = 'ERROR'
            mtype = 'Fault injection caused crash'
            count += 1

        if count == 0:
            print('Nothing to explain')
            return

        for (sline, smessage) in self.pending:
            locs.add('{}:{}'.format(sline.filename, sline.lineno))
            symptoms.add(smessage)

        preamble = 'Fault injected here caused {} errors,' \
                   ' logfile {}:'.format(count, log_file)

        message = '{} {} {}'.format(preamble,
                                    ' '.join(sorted(symptoms)),
                                    ' '.join(sorted(locs)))
        self.add(line,
                 sev,
                 message,
                 cat='Fault injection location',
                 mtype=mtype)
        self.pending = []

    def add(self, line, sev, message, cat=None, mtype=None):
        """Log an error

        Describe an error and add it to the issues array.
        Add it to the pending array, for later clarification
        """
        entry = {}
        entry['directory'] = os.path.dirname(line.filename)
        entry['fileName'] = os.path.basename(line.filename)
        if mtype:
            entry['type'] = mtype
        else:
            entry['type'] = message
        if cat:
            entry['category'] = cat
        entry['lineStart'] = line.lineno
        entry['description'] = message
        entry['message'] = line.get_anon_msg()
        entry['severity'] = sev
        self.issues.append(entry)
        if self.pending and self.pending[0][0].pid != line.pid:
            self.reset_pending()
        self.pending.append((line, message))
        self._flush()

    def reset_pending(self):
        """Reset the pending list

        Should be called before iterating on each new file, so errors
        from previous files aren't attribured to new files.
        """
        self.pending = []

    def _flush(self):
        """Write the current list to the json file

        This is done just in case of crash.  This function might get called
        from the __del__ method of DaosServer, so do not use __file__ here
        either.
        """
        self._fd.seek(0)
        self._fd.truncate(0)
        data = {}
        data['issues'] = list(self.issues)
        if self._running:
            # When the test is running insert an error in case of abnormal
            # exit, so that crashes in this code can be identified.
            entry = {}
            entry['fileName'] = os.path.basename(self._file)
            entry['directory'] = os.path.dirname(self._file)
            # pylint: disable=protected-access
            entry['lineStart'] = sys._getframe().f_lineno
            entry['severity'] = 'ERROR'
            entry['message'] = 'Tests are still running'
            data['issues'].append(entry)
        json.dump(data, self._fd, indent=2)
        self._fd.flush()

    def close(self):
        """Save, and close the log file"""
        self._running = False
        self._flush()
        self._fd.close()
        self._fd = None
        print('Closed JSON file {} with {} errors'.format(self.filename,
                                                          len(self.issues)))
        if self.ts:
            # This is a controlled shutdown, so wipe the error saying forced
            # exit.
            self.ts.test_cases[1].errors = []
            self.ts.test_cases[1].error_message = []
            self._write_test_file()

def load_conf(args):
    """Load the build config file"""
    file_self = os.path.dirname(os.path.abspath(__file__))
    json_file = None
    while True:
        new_file = os.path.join(file_self, '.build_vars.json')
        if os.path.exists(new_file):
            json_file = new_file
            break
        file_self = os.path.dirname(file_self)
        if file_self == '/':
            raise Exception('build file not found')
    ofh = open(json_file, 'r')
    conf = json.load(ofh)
    ofh.close()
    return NLTConf(conf, args)

def get_base_env(clean=False):
    """Return the base set of env vars needed for DAOS"""

    if clean:
        env = OrderedDict()
    else:
        env = os.environ.copy()
    env['DD_MASK'] = 'all'
    env['DD_SUBSYS'] = 'all'
    env['D_LOG_MASK'] = 'DEBUG'
    env['D_LOG_SIZE'] = '5g'
    env['FI_UNIVERSE_SIZE'] = '128'
    return env

class DaosServer():
    """Manage a DAOS server instance"""

    def __init__(self, conf, test_class=None, valgrind=False):
        self.running = False
        self._file = __file__.lstrip('./')
        self._sp = None
        self.conf = conf
        if test_class:
            self._test_class = 'Server.{}'.format(test_class)
        else:
            self._test_class = None
        self.valgrind = valgrind
        self._agent = None
        self.engines = conf.args.engine_count
        self.control_log = tempfile.NamedTemporaryFile(prefix='dnt_control_',
                                                       suffix='.log',
                                                       dir=conf.tmp_dir,
                                                       delete=False)
        self.agent_log = tempfile.NamedTemporaryFile(prefix='dnt_agent_',
                                                     suffix='.log',
                                                     dir=conf.tmp_dir,
                                                     delete=False)
<<<<<<< HEAD
        self.server_logs = []
        for engine in range(self.engines):
            prefix = 'dnt_server_{}_'.format(engine)
            lf = tempfile.NamedTemporaryFile(prefix=prefix,
                                             suffix='.log',
                                             delete=False)
            self.server_logs.append(lf)
=======
        self.server_log = tempfile.NamedTemporaryFile(prefix='dnt_server_',
                                                      suffix='.log',
                                                      dir=conf.tmp_dir,
                                                      delete=False)
>>>>>>> bbb7b54e
        self.__process_name = 'daos_engine'
        if self.valgrind:
            self.__process_name = 'valgrind'

        socket_dir = '/tmp/dnt_sockets'
        if not os.path.exists(socket_dir):
            os.mkdir(socket_dir)

        self.agent_dir = tempfile.mkdtemp(prefix='dnt_agent_')

        self._yaml_file = None
        self._io_server_dir = None

    def __del__(self):
        if self.running:
            self.stop(None)
        server_file = os.path.join(self.agent_dir, '.daos_server.active.yml')
        if os.path.exists(server_file):
            os.unlink(server_file)
        if os.path.exists(self.server_log.name):
            log_test(self.conf, self.server_log.name)
        try:
            os.rmdir(self.agent_dir)
        except OSError as error:
            print(os.listdir(self.agent_dir))
            raise error

    def _add_test_case(self, op, failure=None):
        """Add a test case to the server instance

        Simply wrapper to automatically add the class
        """
        if not self._test_class:
            return

        self.conf.wf.add_test_case(op,
                                   failure=failure,
                                   test_class=self._test_class)

    # pylint: disable=no-self-use
    def _check_timing(self, op, start, max_time):
        elapsed = time.time() - start
        if elapsed > max_time:
            res = '{} failed after {:.2f}s (max {:.2f}s)'.format(op, elapsed,
                                                                 max_time)
            self._add_test_case(op, failure=res)
            raise NLTestTimeout(res)

    def _check_system_state(self, desired_states):
        """Check the system state for against list

        Return true if all members are in a state specified by the
        desired_states.
        """
        if not isinstance(desired_states, list):
            desired_states = [desired_states]

        rc = self.run_dmg(['system', 'query', '--json'])
        if rc.returncode != 0:
            return False
        data = json.loads(rc.stdout.decode('utf-8'))
        if data['error'] or data['status'] != 0:
            return False
        members = data['response']['members']
        if members is None:
            return False
        if len(members) != self.engines:
            return False

        for member in members:
            if member['state'] not in desired_states:
                return False
        return True

    def start(self, clean=True):
        """Start a DAOS server"""

        server_env = get_base_env(clean=True)

        if self.valgrind:
            valgrind_args = ['--fair-sched=yes',
                             '--xml=yes',
                             '--xml-file=dnt_server.%p.memcheck.xml',
                             '--num-callers=2',
                             '--leak-check=no',
                             '--keep-stacktraces=none',
                             '--undef-value-errors=no']
            self._io_server_dir = tempfile.TemporaryDirectory(prefix='dnt_io_')

            fd = open(os.path.join(self._io_server_dir.name,
                                   'daos_engine'), 'w')
            fd.write('#!/bin/sh\n')
            fd.write('export PATH=$REAL_PATH\n')
            fd.write('exec valgrind {} daos_engine "$@"\n'.format(
                ' '.join(valgrind_args)))
            fd.close()

            os.chmod(os.path.join(self._io_server_dir.name, 'daos_engine'),
                     stat.S_IXUSR | stat.S_IRUSR)

            server_env['REAL_PATH'] = '{}:{}'.format(
                os.path.join(self.conf['PREFIX'], 'bin'), server_env['PATH'])
            server_env['PATH'] = '{}:{}'.format(self._io_server_dir.name,
                                                server_env['PATH'])

        daos_server = os.path.join(self.conf['PREFIX'], 'bin', 'daos_server')

        self_dir = os.path.dirname(os.path.abspath(__file__))

        # Create a server yaml file.  To do this open and copy the
        # nlt_server.yaml file in the current directory, but overwrite
        # the server log file with a temporary file so that multiple
        # server runs do not overwrite each other.
        scfd = open(os.path.join(self_dir, 'nlt_server.yaml'), 'r')

        scyaml = yaml.safe_load(scfd)
        if self.conf.args.server_debug:
            scyaml['control_log_mask'] = 'ERROR'
            scyaml['engines'][0]['log_mask'] = self.conf.args.server_debug
        scyaml['control_log_file'] = self.control_log.name

        for (key, value) in server_env.items():
            scyaml['engines'][0]['env_vars'].append('{}={}'.format(key, value))

        ref_engine = copy.deepcopy(scyaml['engines'][0])
        ref_engine['scm_size'] = int(ref_engine['scm_size'] / self.engines)
        scyaml['engines'] = []
        server_port_count = int(server_env['FI_UNIVERSE_SIZE'])
        for idx in range(self.engines):
            engine = copy.deepcopy(ref_engine)
            engine['log_file'] = self.server_logs[idx].name
            engine['first_core'] = ref_engine['targets'] * idx
            engine['fabric_iface_port'] += server_port_count * idx
            engine['scm_mount'] = '{}_{}'.format(ref_engine['scm_mount'], idx)
            scyaml['engines'].append(engine)
        self._yaml_file = tempfile.NamedTemporaryFile(
            prefix='nlt-server-config-',
            suffix='.yaml')

        self._yaml_file.write(yaml.dump(scyaml, encoding='utf-8'))
        self._yaml_file.flush()

        cmd = [daos_server, '--config={}'.format(self._yaml_file.name),
               'start', '-t', '4', '--insecure', '-d', self.agent_dir]

        if self.conf.args.no_root:
            cmd.append('--recreate-superblocks')

        self._sp = subprocess.Popen(cmd)

        agent_config = os.path.join(self_dir, 'nlt_agent.yaml')

        agent_bin = os.path.join(self.conf['PREFIX'], 'bin', 'daos_agent')

        agent_cmd = [agent_bin,
                     '--config-path', agent_config,
                     '--insecure',
                     '--runtime_dir', self.agent_dir,
                     '--logfile', self.agent_log.name]

        if not self.conf.args.server_debug:
            agent_cmd.append('--debug')

        self._agent = subprocess.Popen(agent_cmd)
        self.conf.agent_dir = self.agent_dir

        # Configure the storage.  DAOS wants to mount /mnt/daos itself if not
        # already mounted, so let it do that.
        # This code supports three modes of operation:
        # /mnt/daos is not mounted.  It will be mounted and formatted.
        # /mnt/daos is mounted but empty.  It will be remounted and formatted
        # /mnt/daos exists and has data in.  It will be used as is.
        start = time.time()
        max_start_time = 120

        error_resolutions = {
            'system_erase': (
                ['running system'], ['system', 'erase', '--json'],
            ),
            'system_stop': (
                ['to be stopped'], ['system', 'stop', '--json'],
            ),
            'storage_force_format': (
                ['already-formatted', 'raft service unavailable'],
                ['storage', 'format', '--force', '--json']
            )
        }

        cmd = ['storage', 'format', '--json']
        while True:
            try:
<<<<<<< HEAD
                self._sp.wait(timeout=0.5)
                raise Exception('Server exited waiting for start')
=======
                self._sp.wait(timeout=5)
                res = 'daos server died waiting for start'
                self._add_test_case('format', failure=res)
                raise Exception(res)
>>>>>>> bbb7b54e
            except subprocess.TimeoutExpired:
                pass
            rc = self.run_dmg(cmd)

            data = json.loads(rc.stdout.decode('utf-8'))
            print('cmd: {} data: {}'.format(cmd, data))

            if rc.returncode == 0:
                break
            if data['error'] is not None:
                resolved = False
                for res in error_resolutions.values():
                    for err_msg in res[0]:
                        if err_msg in data['error']:
                            cmd = res[1]
                            resolved = True
                            break
                    if resolved:
                        break

                # If we don't need to start from a clean slate and the system is
                # already running, just move on.
                if not clean and cmd == error_resolutions['system_erase'][1]:
                    break
            else:
                if data['response'] is not None and \
                    'host_errors' in data['response']:
                    if len(data['response']['host_errors']) == 0:
                        break

                    host_err = list(data['response']['host_errors'])[0]
                    for err_msg in error_resolutions['storage_force_format'][0]:
                        if err_msg in host_err:
                            cmd = error_resolutions['storage_force_format'][1]
                            break
                elif cmd == error_resolutions['system_stop'][1]:
                    cmd = error_resolutions['system_erase'][1]
                elif cmd == error_resolutions['system_erase'][1]:
                    cmd = error_resolutions['storage_force_format'][1]
                elif cmd == error_resolutions['storage_force_format'][1]:
                    break

            self._check_timing('format', start, max_start_time)
        self._add_test_case('format')
        print('Format completion in {:.2f} seconds'.format(time.time() - start))
        self.running = True

        # Now wait until the system is up, basically the format to happen.
        while True:
            time.sleep(0.5)
            if self._check_system_state(['ready', 'joined']):
                break
            self._check_timing("start", start, max_start_time)
        self._add_test_case('start')
        print('Server started in {:.2f} seconds'.format(time.time() - start))

    def stop(self, wf):
        """Stop a previously started DAOS server"""
        if self._agent:
            self._agent.send_signal(signal.SIGINT)
            ret = self._agent.wait(timeout=5)
            print('rc from agent is {}'.format(ret))

        if not self._sp:
            return 0

        # Check the correct number of processes are still running at this
        # point, in case anything has crashed.  daos_server does not
        # propagate errors, so check this here.
        parent_pid = self._sp.pid
        procs = []
        for proc_id in os.listdir('/proc/'):
            if proc_id == 'self':
                continue
            status_file = '/proc/{}/status'.format(proc_id)
            if not os.path.exists(status_file):
                continue
            fd = open(status_file, 'r')
            for line in fd.readlines():
                try:
                    key, v = line.split(':', maxsplit=2)
                except ValueError:
                    continue
                value = v.strip()
                if key == 'Name' and value != self.__process_name:
                    break
                if key != 'PPid':
                    continue
                if int(value) == parent_pid:
                    procs.append(proc_id)
                    break

        if len(procs) != self.engines:
            entry = {}
            entry['fileName'] = os.path.basename(self._file)
            entry['directory'] = os.path.dirname(self._file)
            # pylint: disable=protected-access
            entry['lineStart'] = sys._getframe().f_lineno
            entry['severity'] = 'ERROR'
            entry['message'] = 'daos_engine died during testing'
            self._add_test_case('engine_count', failure=entry['message'])
            self.conf.wf.issues.append(entry)
        else:
            self._add_test_case('engine_count')
        rc = self.run_dmg(['system', 'stop'])
        print(rc)
        assert rc.returncode == 0

        start = time.time()
        max_stop_time = 30
        while True:
            time.sleep(0.5)
            if self._check_system_state('stopped'):
                break
            self._check_timing("stop", start, max_stop_time)

        self._add_test_case('stop')
        print('Server stopped in {:.2f} seconds'.format(time.time() - start))

        self._sp.send_signal(signal.SIGTERM)
        ret = self._sp.wait(timeout=5)
        print('rc from server is {}'.format(ret))

        compress_file(self.agent_log.name)
        compress_file(self.control_log.name)

        for log in self.server_logs:
            log_test(self.conf, log.name, leak_wf=wf)
        self.running = False
        return ret

    def run_dmg(self, cmd):
        """Run the specified dmg command"""

        exe_cmd = [os.path.join(self.conf['PREFIX'], 'bin', 'dmg')]
        exe_cmd.append('--insecure')
        exe_cmd.extend(cmd)

        print('running {}'.format(exe_cmd))
        return subprocess.run(exe_cmd,
                              stdout=subprocess.PIPE,
                              stderr=subprocess.PIPE,
                              check=False)

def il_cmd(dfuse, cmd, check_read=True, check_write=True):
    """Run a command under the interception library

    Do not run valgrind here, not because it's not useful
    but the options needed are different.  Valgrind handles
    linking differently so some memory is wrongly lost that
    would be freed in the _fini() function, and a lot of
    commands do not free all memory anyway.
    """
    my_env = get_base_env()
    prefix = 'dnt_dfuse_il_{}_'.format(get_inc_id())
    log_file = tempfile.NamedTemporaryFile(prefix=prefix,
                                           suffix='.log',
                                           delete=False)
    my_env['D_LOG_FILE'] = log_file.name
    my_env['LD_PRELOAD'] = os.path.join(dfuse.conf['PREFIX'],
                                        'lib64', 'libioil.so')
    my_env['DAOS_AGENT_DRPC_DIR'] = dfuse._daos.agent_dir
    ret = subprocess.run(cmd, env=my_env, check=False)
    print('Logged il to {}'.format(log_file.name))
    print(ret)

    try:
        log_test(dfuse.conf,
                 log_file.name,
                 check_read=check_read,
                 check_write=check_write)
        assert ret.returncode == 0
    except NLTestNoFunction as error:
        print("ERROR: command '{}' did not log via {}".format(' '.join(cmd),
                                                              error.function))
        ret.returncode = 1

    return ret

class ValgrindHelper():

    """Class for running valgrind commands

    This helps setup the command line required, and
    performs log modification after the fact to assist
    Jenkins in locating the source code.
    """

    def __init__(self, conf, logid=None):

        # Set this to False to disable valgrind, which will run faster.
        self.conf = conf
        self.use_valgrind = True
        self.full_check = True
        self._xml_file = None
        self._logid = logid

        self.src_dir = '{}/'.format(os.path.realpath(
            os.path.dirname(os.path.dirname(os.path.abspath(__file__)))))

    def get_cmd_prefix(self):
        """Return the command line prefix"""

        if not self.use_valgrind:
            return []

        if not self._logid:
            self._logid = get_inc_id()

        self._xml_file = 'dnt.{}.memcheck'.format(self._logid)

        cmd = ['valgrind', '--fair-sched=yes']

        if self.full_check:
            cmd.extend(['--leak-check=full', '--show-leak-kinds=all'])
        else:
            cmd.append('--leak-check=no')

        src_suppression_file = os.path.join('src',
                                            'cart',
                                            'utils',
                                            'memcheck-cart.supp')
        if os.path.exists(src_suppression_file):
            cmd.append('--suppressions={}'.format(src_suppression_file))
        else:
            cmd.append('--suppressions={}'.format(
                os.path.join(self.conf['PREFIX'],
                             'etc',
                             'memcheck-cart.supp')))

        cmd.append('--error-exitcode=42')

        cmd.extend(['--xml=yes',
                    '--xml-file={}'.format(self._xml_file)])
        return cmd

    def convert_xml(self):
        """Modify the xml file"""

        if not self.use_valgrind:
            return
        fd = open(self._xml_file, 'r')
        ofd = open('{}.xml'.format(self._xml_file), 'w')
        for line in fd:
            if self.src_dir in line:
                ofd.write(line.replace(self.src_dir, ''))
            else:
                ofd.write(line)
        os.unlink(self._xml_file)

class DFuse():
    """Manage a dfuse instance"""

    instance_num = 0

    def __init__(self,
                 daos,
                 conf,
                 pool=None,
                 container=None,
                 path=None,
                 caching=False):
        if path:
            self.dir = path
        else:
            self.dir = os.path.join(conf.dfuse_parent_dir, 'dfuse_mount')
        self.pool = pool
        self.valgrind_file = None
        self.container = container
        self.conf = conf
        # Detect the number of cores and do something sensible, if there are
        # more than 32 on the node then use 12, otherwise use the whole node.
        num_cores = len(os.sched_getaffinity(0))
        if num_cores > 32:
            self.cores = 12
        else:
            self.cores = None
        self._daos = daos
        self.caching = caching
        self.use_valgrind = True
        self._sp = None

        self.log_file = None

        self.valgrind = None
        if not os.path.exists(self.dir):
            os.mkdir(self.dir)

    def start(self, v_hint=None, single_threaded=False):
        """Start a dfuse instance"""
        dfuse_bin = os.path.join(self.conf['PREFIX'], 'bin', 'dfuse')

        pre_inode = os.stat(self.dir).st_ino

        my_env = get_base_env()

        if self.conf.args.dfuse_debug:
            my_env['D_LOG_MASK'] = self.conf.args.dfuse_debug

        if v_hint is None:
            v_hint = get_inc_id()

        prefix = 'dnt_dfuse_{}_'.format(v_hint)
        log_file = tempfile.NamedTemporaryFile(prefix=prefix,
                                               suffix='.log',
                                               delete=False)
        self.log_file = log_file.name

        my_env['D_LOG_FILE'] = self.log_file
        my_env['DAOS_AGENT_DRPC_DIR'] = self._daos.agent_dir
        if self.conf.args.dtx == 'yes':
            my_env['DFS_USE_DTX'] = '1'

        self.valgrind = ValgrindHelper(self.conf, v_hint)
        if self.conf.args.memcheck == 'no':
            self.valgrind.use_valgrind = False

        if not self.use_valgrind:
            self.valgrind.use_valgrind = False

        if self.cores:
            cmd = ['numactl', '--physcpubind', '0-{}'.format(self.cores - 1)]
        else:
            cmd = []

        cmd.extend(self.valgrind.get_cmd_prefix())

        cmd.extend([dfuse_bin, '-m', self.dir, '-f'])

        if single_threaded:
            cmd.append('-S')

        if self.caching:
            cmd.append('--enable-caching')

        if self.pool:
            cmd.extend(['--pool', self.pool])
        if self.container:
            cmd.extend(['--container', self.container])
        self._sp = subprocess.Popen(cmd, env=my_env)
        print('Started dfuse at {}'.format(self.dir))
        print('Log file is {}'.format(self.log_file))

        total_time = 0
        while os.stat(self.dir).st_ino == pre_inode:
            print('Dfuse not started, waiting...')
            try:
                ret = self._sp.wait(timeout=1)
                print('dfuse command exited with {}'.format(ret))
                self._sp = None
                if os.path.exists(self.log_file):
                    log_test(self.conf, self.log_file)
                raise Exception('dfuse died waiting for start')
            except subprocess.TimeoutExpired:
                pass
            total_time += 1
            if total_time > 60:
                raise Exception('Timeout starting dfuse')

    def _close_files(self):
        work_done = False
        for fname in os.listdir('/proc/self/fd'):
            try:
                tfile = os.readlink(os.path.join('/proc/self/fd', fname))
            except FileNotFoundError:
                continue
            if tfile.startswith(self.dir):
                print('closing file {}'.format(tfile))
                os.close(int(fname))
                work_done = True
        return work_done

    def __del__(self):
        if self._sp:
            self.stop()

    def stop(self):
        """Stop a previously started dfuse instance"""

        fatal_errors = False
        if not self._sp:
            return fatal_errors

        print('Stopping fuse')
        ret = umount(self.dir)
        if ret:
            umount(self.dir, bg=True)
            self._close_files()
            time.sleep(2)
            umount(self.dir)

        run_log_test = True
        try:
            ret = self._sp.wait(timeout=20)
            print('rc from dfuse {}'.format(ret))
            if ret != 0:
                fatal_errors = True
        except subprocess.TimeoutExpired:
            print('Timeout stopping dfuse')
            self._sp.send_signal(signal.SIGTERM)
            fatal_errors = True
            run_log_test = False
        self._sp = None
        if run_log_test:
            log_test(self.conf, self.log_file)

        # Finally, modify the valgrind xml file to remove the
        # prefix to the src dir.
        self.valgrind.convert_xml()
        os.rmdir(self.dir)
        return fatal_errors

    def wait_for_exit(self):
        """Wait for dfuse to exit"""
        ret = self._sp.wait()
        print('rc from dfuse {}'.format(ret))
        self._sp = None
        log_test(self.conf, self.log_file)

        # Finally, modify the valgrind xml file to remove the
        # prefix to the src dir.
        self.valgrind.convert_xml()

def get_pool_list(server):
    """Return a list of valid pool names"""
    pools = []

    for idx in range(server.engines):
        for fname in os.listdir('/mnt/daos_{}'.format(idx)):
            if len(fname) != 36:
                continue
            if fname in pools:
                continue
            try:
                uuid.UUID(fname)
            except ValueError:
                continue
            pools.append(fname)
    return pools

def assert_file_size_fd(fd, size):
    """Verify the file size is as expected"""
    my_stat = os.fstat(fd)
    print('Checking file size is {} {}'.format(size, my_stat.st_size))
    assert my_stat.st_size == size

def assert_file_size(ofd, size):
    """Verify the file size is as expected"""
    assert_file_size_fd(ofd.fileno(), size)

def import_daos(server, conf):
    """Return a handle to the pydaos module"""

    if sys.version_info.major < 3:
        pydir = 'python{}.{}'.format(sys.version_info.major,
                                     sys.version_info.minor)
    else:
        pydir = 'python{}'.format(sys.version_info.major)

    sys.path.append(os.path.join(conf['PREFIX'],
                                 'lib64',
                                 pydir,
                                 'site-packages'))

    os.environ['DD_MASK'] = 'all'
    os.environ['DD_SUBSYS'] = 'all'
    os.environ['D_LOG_MASK'] = 'DEBUG'
    os.environ['FI_UNIVERSE_SIZE'] = '128'
    os.environ['DAOS_AGENT_DRPC_DIR'] = server.agent_dir

    daos = __import__('pydaos')
    return daos

def run_daos_cmd(conf,
                 cmd,
                 valgrind=True):
    """Run a DAOS command

    Run a command, returning what subprocess.run() would.

    Enable logging, and valgrind for the command.

    if prefix is set to False do not run a DAOS command, but instead run what's
    provided, however run it under the IL.
    """
    vh = ValgrindHelper(conf)

    if conf.args.memcheck == 'no':
        valgrind = False

    if not valgrind:
        vh.use_valgrind = False

    exec_cmd = vh.get_cmd_prefix()
    exec_cmd.append(os.path.join(conf['PREFIX'], 'bin', 'daos'))
    exec_cmd.extend(cmd)

    cmd_env = get_base_env()

    prefix = 'dnt_cmd_{}_'.format(get_inc_id())
    log_file = tempfile.NamedTemporaryFile(prefix=prefix,
                                           suffix='.log',
                                           dir=conf.tmp_dir,
                                           delete=False)

    cmd_env['D_LOG_FILE'] = log_file.name
    cmd_env['DAOS_AGENT_DRPC_DIR'] = conf.agent_dir

    rc = subprocess.run(exec_cmd,
                        stdout=subprocess.PIPE,
                        stderr=subprocess.PIPE,
                        env=cmd_env,
                        check=False)

    if rc.stderr != b'':
        print('Stderr from command')
        print(rc.stderr.decode('utf-8').strip())

    show_memleaks = True

    # A negative return code means the process exited with a signal so do not
    # check for memory leaks in this case as it adds noise, right when it's
    # least wanted.
    if rc.returncode < 0:
        show_memleaks = False

    rc.fi_loc = log_test(conf,
                         log_file.name,
                         show_memleaks=show_memleaks)
    vh.convert_xml()
    return rc

def create_cont(conf, pool, posix=False):
    """Create a container and return the uuid"""
    if posix:
        cmd = ['container', 'create', '--pool', pool, '--type', 'POSIX']
    else:
        cmd = ['container', 'create', '--pool', pool]
    rc = run_daos_cmd(conf, cmd)
    print('rc is {}'.format(rc))
    assert rc.returncode == 0
    return rc.stdout.decode().split(' ')[-1].rstrip()

def destroy_container(conf, pool, container):
    """Destroy a container"""
    cmd = ['container', 'destroy', '--pool', pool, '--cont', container]
    rc = run_daos_cmd(conf, cmd)
    print('rc is {}'.format(rc))
    assert rc.returncode == 0
    return rc.stdout.decode('utf-8').strip()

def make_pool(daos):
    """Create a DAOS pool"""

    size = 1024*2

    attempt = 0
    max_tries = 5
    while attempt < max_tries:
        rc = daos.run_dmg(['pool',
                           'create',
                           '--scm-size',
                           '{}M'.format(size)])
        if rc.returncode == 0:
            break
        attempt += 1
        time.sleep(0.5)

    print(rc)
    assert rc.returncode == 0

    return get_pool_list(daos)

def needs_dfuse(method):
    """Decorator function for starting dfuse under posix_tests class"""
    @functools.wraps(method)
    def _helper(self):
        self.dfuse = DFuse(self.server,
                           self.conf,
                           pool=self.pool,
                           container=self.container)
        self.dfuse.start(v_hint=method.__name__)
        rc = method(self)
        if self.dfuse.stop():
            self.fatal_errors = True
        return rc
    return _helper

def needs_dfuse_single(method):
    """Decorator function for starting dfuse single threaded
    under posix_tests class"""
    @functools.wraps(method)
    def _helper(self):
        self.dfuse = DFuse(self.server,
                           self.conf,
                           pool=self.pool,
                           container=self.container)
        self.dfuse.start(v_hint=method.__name__, single_threaded=True)
        rc = method(self)
        if self.dfuse.stop():
            self.fatal_errors = True
        return rc
    return _helper

def needs_dfuse_with_cache(method):
    """Decorator function for starting dfuse under posix_tests class"""
    @functools.wraps(method)
    def _helper(self):
        self.dfuse = DFuse(self.server,
                           self.conf,
                           pool=self.pool,
                           caching=True,
                           container=self.container)
        self.dfuse.start(v_hint=method.__name__)
        rc = method(self)
        if self.dfuse.stop():
            self.fatal_errors = True
        return rc
    return _helper

class posix_tests():
    """Class for adding standalone unit tests"""

    def __init__(self, server, conf, pool=None, container=None):
        self.server = server
        self.conf = conf
        self.pool = pool
        self.container = container
        self.dfuse = None
        self.fatal_errors = False

    # pylint: disable=no-self-use
    def fail(self):
        """Mark a test method as failed"""
        raise NLTestFail

    @needs_dfuse
    def test_readdir_25(self):
        """Test reading a directory with 25 entries"""
        self.readdir_test(25, test_all=True)

    # Works, but is very slow so needs to be run without debugging.
    #@needs_dfuse
    #def test_readdir_300(self):
    #    self.readdir_test(300, test_all=False)

    def readdir_test(self, count, test_all=False):
        """Run a rudimentary readdir test"""

        wide_dir = tempfile.mkdtemp(dir=self.dfuse.dir)
        if count == 0:
            files = os.listdir(wide_dir)
            assert len(files) == 0
            return
        start = time.time()
        for idx in range(count):
            fd = open(os.path.join(wide_dir, str(idx)), 'w')
            fd.close()
            if test_all:
                files = os.listdir(wide_dir)
                assert len(files) == idx + 1
        duration = time.time() - start
        rate = count / duration
        print('Created {} files in {:.1f} seconds rate {:.1f}'.format(count,
                                                                      duration,
                                                                      rate))
        print('Listing dir contents')
        start = time.time()
        files = os.listdir(wide_dir)
        duration = time.time() - start
        rate = count / duration
        print('Listed {} files in {:.1f} seconds rate {:.1f}'.format(count,
                                                                     duration,
                                                                     rate))
        print(files)
        print(len(files))
        assert len(files) == count

    @needs_dfuse_single
    def test_single_threaded(self):
        """Test single-threaded mode"""
        self.readdir_test(10)

    @needs_dfuse
    def test_open_replaced(self):
        """Test that fstat works on file clobbered by rename"""
        fname = os.path.join(self.dfuse.dir, 'unlinked')
        newfile = os.path.join(self.dfuse.dir, 'unlinked2')
        ofd = open(fname, 'w')
        nfd = open(newfile, 'w')
        nfd.write('hello')
        nfd.close()
        print(os.fstat(ofd.fileno()))
        os.rename(newfile, fname)
        # This should fail, because the file has been deleted.
        try:
            print(os.fstat(ofd.fileno()))
            self.fail()
        except FileNotFoundError:
            print('Failed to fstat() replaced file')
        ofd.close()

    @needs_dfuse
    def test_open_rename(self):
        """Check that fstat() on renamed files works as expected"""
        fname = os.path.join(self.dfuse.dir, 'unlinked')
        newfile = os.path.join(self.dfuse.dir, 'unlinked2')
        ofd = open(fname, 'w')
        pre = os.fstat(ofd.fileno())
        print(pre)
        os.rename(fname, newfile)
        try:
            post = os.fstat(ofd.fileno())
            print(post)
            self.fail()
        except FileNotFoundError:
            print('Failed to fstat() renamed file')
        os.stat(newfile)
        post = os.fstat(ofd.fileno())
        print(post)
        assert pre.st_ino == post.st_ino
        ofd.close()

    @needs_dfuse
    def test_open_unlinked(self):
        """Test that fstat works on unlinked file"""
        fname = os.path.join(self.dfuse.dir, 'unlinked')
        ofd = open(fname, 'w')
        print(os.fstat(ofd.fileno()))
        os.unlink(fname)
        try:
            print(os.fstat(ofd.fileno()))
            self.fail()
        except FileNotFoundError:
            print('Failed to fstat() unlinked file')
        ofd.close()

    @needs_dfuse
    def test_symlink_broken(self):
        """Check that broken symlinks work"""

        src_link = os.path.join(self.dfuse.dir, 'source')

        os.symlink('target', src_link)
        entry = os.listdir(self.dfuse.dir)
        print(entry)
        assert len(entry) == 1
        assert entry[0] == 'source'
        os.lstat(src_link)

        try:
            os.stat(src_link)
            assert False
        except FileNotFoundError:
            pass

    @needs_dfuse
    def test_symlink_rel(self):
        """Check that relative symlinks work"""

        src_link = os.path.join(self.dfuse.dir, 'source')

        os.symlink('../target', src_link)
        entry = os.listdir(self.dfuse.dir)
        print(entry)
        assert len(entry) == 1
        assert entry[0] == 'source'
        os.lstat(src_link)

        try:
            os.stat(src_link)
            assert False
        except FileNotFoundError:
            pass

    @needs_dfuse
    def test_xattr(self):
        """Perform basic tests with extended attributes"""

        new_file = os.path.join(self.dfuse.dir, 'attr_file')
        fd = open(new_file, 'w')

        xattr.set(fd, 'user.mine', 'init_value')
        # This should fail as a security test.
        try:
            xattr.set(fd, 'user.dfuse.ids', b'other_value')
            assert False
        except OSError as e:
            assert e.errno == errno.EPERM

        try:
            xattr.set(fd, 'user.dfuse', b'other_value')
            assert False
        except OSError as e:
            assert e.errno == errno.EPERM

        xattr.set(fd, 'user.Xfuse.ids', b'other_value')
        for (key, value) in xattr.get_all(fd):
            print('xattr is {}:{}'.format(key, value))
        fd.close()

    @needs_dfuse
    def test_chmod(self):
        """Test that chmod works on file"""
        fname = os.path.join(self.dfuse.dir, 'testfile')
        ofd = open(fname, 'w')
        ofd.close()

        modes = [stat.S_IRUSR | stat.S_IWUSR | stat.S_IXUSR,
                 stat.S_IRUSR]

        for mode in modes:
            os.chmod(fname, mode)
            attr = os.stat(fname)
            assert stat.S_IMODE(attr.st_mode) == mode

    @needs_dfuse
    def test_fchmod_replaced(self):
        """Test that fchmod works on file clobbered by rename"""
        fname = os.path.join(self.dfuse.dir, 'unlinked')
        newfile = os.path.join(self.dfuse.dir, 'unlinked2')
        e_mode = stat.S_IRUSR | stat.S_IWUSR | stat.S_IXUSR
        ofd = open(fname, 'w')
        nfd = open(newfile, 'w')
        nfd.write('hello')
        nfd.close()
        print(os.stat(fname))
        print(os.stat(newfile))
        os.chmod(fname, stat.S_IRUSR | stat.S_IWUSR)
        os.chmod(newfile, e_mode)
        print(os.stat(fname))
        print(os.stat(newfile))
        os.rename(newfile, fname)
        # This should fail, because the file has been deleted.
        try:
            os.fchmod(ofd.fileno(), stat.S_IRUSR)
            print(os.fstat(ofd.fileno()))
            self.fail()
        except FileNotFoundError:
            print('Failed to fchmod() replaced file')
        ofd.close()
        nf = os.stat(fname)
        assert stat.S_IMODE(nf.st_mode) == e_mode

    @needs_dfuse
    def test_uns_create(self):
        """Simple test to create a container using a path in dfuse"""
        path = os.path.join(self.dfuse.dir, 'mycont')
        cmd = ['container', 'create',
               '--pool', self.pool, '--path', path,
               '--type', 'POSIX']
        rc = run_daos_cmd(self.conf, cmd)
        assert rc.returncode == 0
        stbuf = os.stat(path)
        print(stbuf)
        assert stbuf.st_ino < 100
        print(os.listdir(path))

    @needs_dfuse_with_cache
    def test_uns_create_with_cache(self):
        """Simple test to create a container using a path in dfuse"""
        path = os.path.join(self.dfuse.dir, 'mycont2')
        cmd = ['container', 'create',
               '--pool', self.pool, '--path', path,
               '--type', 'POSIX']
        rc = run_daos_cmd(self.conf, cmd)
        assert rc.returncode == 0
        stbuf = os.stat(path)
        print(stbuf)
        assert stbuf.st_ino < 100
        print(os.listdir(path))

    def test_uns_basic(self):
        """Create a UNS entry point and access it via both EP and path"""

        pool = self.pool
        container = self.container
        server = self.server
        conf = self.conf

        # Start dfuse on the container.
        dfuse = DFuse(server, conf, pool=pool, container=container)
        dfuse.start('uns-0')

        # Create a new container within it using UNS
        uns_path = os.path.join(dfuse.dir, 'ep0')
        uns_container = str(uuid.uuid4())
        cmd = ['container', 'create',
               '--pool', pool, '--cont', uns_container, '--path', uns_path,
               '--type', 'POSIX']

        print('Inserting entry point')
        rc = run_daos_cmd(conf, cmd)
        print('rc is {}'.format(rc))
        print(os.stat(uns_path))
        print(os.listdir(dfuse.dir))

        # Verify that it exists.
        run_container_query(conf, uns_path)

        # Make a directory in the new container itself, and query that.
        child_path = os.path.join(uns_path, 'child')
        os.mkdir(child_path)
        run_container_query(conf, child_path)
        if dfuse.stop():
            self.fatal_errors = True

        print('Trying UNS')
        dfuse = DFuse(server, conf)
        dfuse.start('uns-1')

        # List the root container.
        print(os.listdir(os.path.join(dfuse.dir, pool, container)))

        # Now create a UNS link from the 2nd container to a 3rd one.
        uns_path = os.path.join(dfuse.dir, pool, container, 'ep0', 'ep')
        second_path = os.path.join(dfuse.dir, pool, uns_container)

        uns_container = str(uuid.uuid4())

        # Make a link within the new container.
        cmd = ['container', 'create',
               '--pool', pool, '--cont', uns_container,
               '--path', uns_path, '--type', 'POSIX']

        print('Inserting entry point')
        rc = run_daos_cmd(conf, cmd)
        print('rc is {}'.format(rc))

        # List the root container again.
        print(os.listdir(os.path.join(dfuse.dir, pool, container)))

        # List the 2nd container.
        files = os.listdir(second_path)
        print(files)
        # List the target container through UNS.
        print(os.listdir(uns_path))
        direct_stat = os.stat(os.path.join(second_path, 'ep'))
        uns_stat = os.stat(uns_path)
        print(direct_stat)
        print(uns_stat)
        assert uns_stat.st_ino == direct_stat.st_ino

        third_path = os.path.join(dfuse.dir, pool, uns_container)
        third_stat = os.stat(third_path)
        print(third_stat)
        assert third_stat.st_ino == direct_stat.st_ino

        if dfuse.stop():
            self.fatal_errors = True
        print('Trying UNS with previous cont')
        dfuse = DFuse(server, conf)
        dfuse.start('uns-3')

        files = os.listdir(second_path)
        print(files)
        print(os.listdir(uns_path))

        direct_stat = os.stat(os.path.join(second_path, 'ep'))
        uns_stat = os.stat(uns_path)
        print(direct_stat)
        print(uns_stat)
        assert uns_stat.st_ino == direct_stat.st_ino
        if dfuse.stop():
            self.fatal_errors = True

    def test_cont_copy(self):
        """Verify that copying into a container works"""

        # Create a temporary directory, with one file into it and copy it into
        # the container.  Check the returncode only, do not verify the data.
        # tempfile() will remove the directory on completion.
        src_dir = tempfile.TemporaryDirectory(prefix='copy_src_',)
        ofd = open(os.path.join(src_dir.name, 'file'), 'w')
        ofd.write('hello')
        ofd.close()

        cmd = ['filesystem',
               'copy',
               '--src',
               src_dir.name,
               '--dst',
               'daos://{}/{}'.format(self.pool, self.container)]
        rc = run_daos_cmd(self.conf, cmd)
        print(rc)
        assert rc.returncode == 0

def run_posix_tests(server, conf, test=None):
    """Run one or all posix tests

    Create a new container per test, to ensure that every test is
    isolated from others.
    """

    def _run_test():
        start = time.time()
        print('Calling {}'.format(fn))
        rc = obj()
        duration = time.time() - start
        print('rc from {} is {}'.format(fn, rc))
        print('Took {:.1f} seconds'.format(duration))

    pools = get_pool_list(server)
    while len(pools) < 1:
        pools = make_pool(server)
    pool = pools[0]

    pt = posix_tests(server, conf, pool=pool)
    if test:
        fn = 'test_{}'.format(test)
        obj = getattr(pt, fn)
        container = create_cont(conf, pool, posix=True)
        pt.container = container
        _run_test()
        destroy_container(conf, pool, container)
    else:

        for fn in sorted(dir(pt)):
            if not fn.startswith('test'):
                continue
            obj = getattr(pt, fn)
            if not callable(obj):
                continue
            container = create_cont(conf, pool, posix=True)
            pt.container = container
            _run_test()
            destroy_container(conf, pool, container)

    return pt.fatal_errors

def run_tests(dfuse):
    """Run some tests"""
    path = dfuse.dir

    fname = os.path.join(path, 'test_file3')

    rc = subprocess.run(['dd', 'if=/dev/zero', 'bs=16k', 'count=64', # nosec
                         'of={}'.format(os.path.join(path, 'dd_file'))],
                        check=True)
    print(rc)
    ofd = open(fname, 'w')
    ofd.write('hello')
    print(os.fstat(ofd.fileno()))
    ofd.flush()
    print(os.stat(fname))
    assert_file_size(ofd, 5)
    ofd.truncate(0)
    assert_file_size(ofd, 0)
    ofd.truncate(1024*1024)
    assert_file_size(ofd, 1024*1024)
    ofd.truncate(0)
    ofd.seek(0)
    ofd.write('simple file contents\n')
    ofd.flush()
    assert_file_size(ofd, 21)
    print(os.fstat(ofd.fileno()))
    ofd.close()
    ret = il_cmd(dfuse, ['cat', fname], check_write=False)
    assert ret.returncode == 0
    ofd = os.open(fname, os.O_TRUNC)
    assert_file_size_fd(ofd, 0)
    os.close(ofd)
    symlink_name = os.path.join(path, 'symlink_src')
    symlink_dest = 'missing_dest'
    os.symlink(symlink_dest, symlink_name)
    assert symlink_dest == os.readlink(symlink_name)

    # Note that this doesn't test dfs because fuse will do a
    # lookup to check if the file exists rather than just trying
    # to create it.
    fname = os.path.join(path, 'test_file5')
    fd = os.open(fname, os.O_CREAT | os.O_EXCL)
    os.close(fd)
    try:
        fd = os.open(fname, os.O_CREAT | os.O_EXCL)
        os.close(fd)
        assert False
    except OSError as e:
        assert e.errno == errno.EEXIST
    os.unlink(fname)

    # DAOS-6238
    fname = os.path.join(path, 'test_file4')
    ofd = os.open(fname, os.O_CREAT | os.O_RDONLY | os.O_EXCL)
    assert_file_size_fd(ofd, 0)
    os.close(ofd)
    os.chmod(fname, stat.S_IRUSR)

def stat_and_check(dfuse, pre_stat):
    """Check that dfuse started"""
    post_stat = os.stat(dfuse.dir)
    if pre_stat.st_dev == post_stat.st_dev:
        raise NLTestFail('Device # unchanged')
    if post_stat.st_ino != 1:
        raise NLTestFail('Unexpected inode number')

def check_no_file(dfuse):
    """Check that a non-existent file doesn't exist"""
    try:
        os.stat(os.path.join(dfuse.dir, 'no-file'))
        raise NLTestFail('file exists')
    except FileNotFoundError:
        pass

lp = None
lt = None

def setup_log_test(conf):
    """Setup and import the log tracing code"""

    # Try and pick this up from the src tree if possible.
    file_self = os.path.dirname(os.path.abspath(__file__))
    logparse_dir = os.path.join(file_self,
                                '../src/tests/ftest/cart/util')
    crt_mod_dir = os.path.realpath(logparse_dir)
    if crt_mod_dir not in sys.path:
        sys.path.append(crt_mod_dir)

    # Or back off to the install dir if not.
    logparse_dir = os.path.join(conf['PREFIX'],
                                'lib/daos/TESTING/ftest/cart')
    crt_mod_dir = os.path.realpath(logparse_dir)
    if crt_mod_dir not in sys.path:
        sys.path.append(crt_mod_dir)

    global lp
    global lt

    lp = __import__('cart_logparse')
    lt = __import__('cart_logtest')

    lt.wf = conf.wf

def compress_file(filename):
    """Compress a file using bz2 for space reasons"""
    small = bz2.BZ2Compressor()

    fd = open(filename, 'rb')

    nfd = open('{}.bz2'.format(filename), 'wb')
    lines = fd.read(64*1024)
    while lines:
        new_data = bz2.compress(lines)
        if new_data:
            nfd.write(new_data)
        lines = fd.read(64*1024)
    new_data = small.flush()
    if new_data:
        nfd.write(new_data)

    os.unlink(filename)

# https://stackoverflow.com/questions/1094841/get-human-readable-version-of-file-size
def sizeof_fmt(num, suffix='B'):
    """Return size as a human readable string"""
    for unit in ['', 'Ki', 'Mi', 'Gi', 'Ti', 'Pi', 'Ei', 'Zi']:
        if abs(num) < 1024.0:
            return "%3.1f%s%s" % (num, unit, suffix)
        num /= 1024.0
    return "%.1f%s%s" % (num, 'Yi', suffix)

def log_test(conf,
             filename,
             show_memleaks=True,
             quiet=False,
             skip_fi=False,
             fi_signal=None,
             leak_wf=None,
             check_read=False,
             check_write=False):
    """Run the log checker on filename, logging to stdout"""

    # Check if the log file has wrapped, if it has then log parsing checks do
    # not work correctly.
    if os.path.exists('{}.old'.format(filename)):
        raise Exception('Log file exceeded max size')
    fstat = os.stat(filename)
    if not quiet:
        print('Running log_test on {} {}'.format(filename,
                                                 sizeof_fmt(fstat.st_size)))

    log_iter = lp.LogIter(filename)

    lto = lt.LogTest(log_iter, quiet=quiet)

    lto.hide_fi_calls = skip_fi

    wf_list = [conf.wf]
    if leak_wf:
        wf_list.append(leak_wf)

    try:
        lto.check_log_file(abort_on_warning=True,
                           show_memleaks=show_memleaks,
                           leak_wf=leak_wf)
    except lt.LogCheckError:
        if lto.fi_location:
            for wf in wf_list:
                wf.explain(lto.fi_location,
                           os.path.basename(filename),
                           fi_signal)

    if skip_fi:
        if not show_memleaks:
            for wf in wf_list:
                wf.explain(lto.fi_location,
                           os.path.basename(filename),
                           fi_signal)
        if not lto.fi_triggered:
            compress_file(filename)
            raise NLTestNoFi

    functions = set()

    if check_read or check_write:
        for line in log_iter.new_iter():
            functions.add(line.function)

    if check_read and 'dfuse_read' not in functions:
        raise NLTestNoFunction('dfuse_read')

    if check_write and 'dfuse_write' not in functions:
        raise NLTestNoFunction('dfuse_write')

    compress_file(filename)

    if conf.max_log_size and fstat.st_size > conf.max_log_size:
        raise Exception('Max log size exceeded, {} > {}'\
                        .format(sizeof_fmt(fstat.st_size),
                                sizeof_fmt(conf.max_log_size)))

    return lto.fi_location

def set_server_fi(server):
    """Run the client code to set server params"""

    cmd_env = get_base_env()

    cmd_env['OFI_INTERFACE'] = 'eth0'
    cmd_env['CRT_PHY_ADDR_STR'] = 'ofi+sockets'
    vh = ValgrindHelper(server.conf)

    system_name = 'daos_server'

    exec_cmd = vh.get_cmd_prefix()

    agent_bin = os.path.join(server.conf['PREFIX'], 'bin', 'daos_agent')

    addr_dir = tempfile.TemporaryDirectory(prefix='dnt_addr_',)
    addr_file = os.path.join(addr_dir.name,
                             '{}.attach_info_tmp'.format(system_name))

    agent_cmd = [agent_bin,
                 '-i',
                 '-s',
                 server.agent_dir,
                 'dump-attachinfo',
                 '-o',
                 addr_file]

    rc = subprocess.run(agent_cmd, env=cmd_env, check=True)
    print(rc)

    cmd = ['set_fi_attr',
           '--cfg_path',
           addr_dir.name,
           '--group-name',
           'daos_server',
           '--rank',
           '0',
           '--attr',
           '0,0,0,0,0']

    exec_cmd.append(os.path.join(server.conf['PREFIX'], 'bin', 'cart_ctl'))
    exec_cmd.extend(cmd)

    prefix = 'dnt_crt_ctl_{}_'.format(get_inc_id())
    log_file = tempfile.NamedTemporaryFile(prefix=prefix,
                                           suffix='.log',
                                           delete=False)

    cmd_env['D_LOG_FILE'] = log_file.name
    cmd_env['DAOS_AGENT_DRPC_DIR'] = server.agent_dir

    rc = subprocess.run(exec_cmd,
                        env=cmd_env,
                        stdout=subprocess.PIPE,
                        stderr=subprocess.PIPE,
                        check=False)
    print(rc)
    vh.convert_xml()
    log_test(server.conf, log_file.name)
    assert rc.returncode == 0
    return False # fatal_errors

def create_and_read_via_il(dfuse, path):
    """Create file in dir, write to and read
    through the interception library"""

    fname = os.path.join(path, 'test_file')
    ofd = open(fname, 'w')
    ofd.write('hello ')
    ofd.write('world\n')
    ofd.flush()
    assert_file_size(ofd, 12)
    print(os.fstat(ofd.fileno()))
    ofd.close()
    ret = il_cmd(dfuse, ['cat', fname], check_write=False)
    assert ret.returncode == 0

def run_container_query(conf, path):
    """Query a path to extract container information"""

    cmd = ['container', 'query', '--path', path]

    rc = run_daos_cmd(conf, cmd)

    assert rc.returncode == 0

    print(rc)
    output = rc.stdout.decode('utf-8')
    for line in output.splitlines():
        print(line)

def run_duns_overlay_test(server, conf):
    """Create a DUNS entry point, and then start fuse over it

    Fuse should use the pool/container IDs from the entry point,
    and expose the container.
    """

    pools = get_pool_list(server)
    while len(pools) < 1:
        pools = make_pool(server)

    parent_dir = tempfile.TemporaryDirectory(dir=conf.dfuse_parent_dir,
                                             prefix='dnt_uns_')

    uns_dir = os.path.join(parent_dir.name, 'uns_ep')

    rc = run_daos_cmd(conf, ['container',
                             'create',
                             '--pool',
                             pools[0],
                             '--type',
                             'POSIX',
                             '--path',
                             uns_dir])

    print('rc is {}'.format(rc))
    assert rc.returncode == 0

    dfuse = DFuse(server, conf, path=uns_dir)

    dfuse.start(v_hint='uns-overlay')
    # To show the contents.
    # getfattr -d <file>

    # This should work now if the container was correctly found
    create_and_read_via_il(dfuse, uns_dir)

    return dfuse.stop()

def run_dfuse(server, conf):
    """Run several dfuse instances"""

    fatal_errors = BoolRatchet()

    pools = get_pool_list(server)
    while len(pools) < 1:
        pools = make_pool(server)

    dfuse = DFuse(server, conf)
    try:
        pre_stat = os.stat(dfuse.dir)
    except OSError:
        umount(dfuse.dir)
        raise
    container = str(uuid.uuid4())
    dfuse.start(v_hint='no_pool')
    print(os.statvfs(dfuse.dir))
    subprocess.run(['df', '-h'], check=True) # nosec
    subprocess.run(['df', '-i', dfuse.dir], check=True) # nosec
    print('Running dfuse with nothing')
    stat_and_check(dfuse, pre_stat)
    check_no_file(dfuse)
    for pool in pools:
        pool_stat = os.stat(os.path.join(dfuse.dir, pool))
        print('stat for {}'.format(pool))
        print(pool_stat)
        cdir = os.path.join(dfuse.dir, pool, container)
        os.mkdir(cdir)
        #create_and_read_via_il(dfuse, cdir)
    fatal_errors.add_result(dfuse.stop())

    container2 = str(uuid.uuid4())
    dfuse = DFuse(server, conf, pool=pools[0])
    pre_stat = os.stat(dfuse.dir)
    dfuse.start(v_hint='pool_only')
    print('Running dfuse with pool only')
    stat_and_check(dfuse, pre_stat)
    check_no_file(dfuse)
    cpath = os.path.join(dfuse.dir, container2)
    os.mkdir(cpath)
    cdir = os.path.join(dfuse.dir, container)
    create_and_read_via_il(dfuse, cdir)

    fatal_errors.add_result(dfuse.stop())

    dfuse = DFuse(server, conf, pool=pools[0], container=container)
    dfuse.cores = 2
    pre_stat = os.stat(dfuse.dir)
    dfuse.start(v_hint='pool_and_cont')
    print('Running fuse with both')

    stat_and_check(dfuse, pre_stat)

    create_and_read_via_il(dfuse, dfuse.dir)

    run_tests(dfuse)

    fatal_errors.add_result(dfuse.stop())

    if fatal_errors.errors:
        print('Errors from dfuse')
    else:
        print('Reached the end, no errors')
    return fatal_errors.errors

def run_il_test(server, conf):
    """Run a basic interception library test"""

    pools = get_pool_list(server)

    # TODO:                       # pylint: disable=W0511
    # This doesn't work with two pools, partly related to
    # DAOS-5109 but there may be other issues.
    while len(pools) < 1:
        pools = make_pool(server)

    print('pools are ', ','.join(pools))

    dfuse = DFuse(server, conf)
    dfuse.start()

    dirs = []

    for p in pools:
        for _ in range(2):
            # Use a unique ID for each container to avoid DAOS-5109
            container = str(uuid.uuid4())

            d = os.path.join(dfuse.dir, p, container)
            try:
                print('Making directory {}'.format(d))
                os.mkdir(d)
            except FileExistsError:
                pass
            dirs.append(d)

    # Create a file natively.
    f = os.path.join(dirs[0], 'file')
    fd = open(f, 'w')
    fd.write('Hello')
    fd.close()
    # Copy it across containers.
    ret = il_cmd(dfuse, ['cp', f, dirs[-1]])
    assert ret.returncode == 0

    # Copy it within the container.
    child_dir = os.path.join(dirs[0], 'new_dir')
    os.mkdir(child_dir)
    il_cmd(dfuse, ['cp', f, child_dir])
    assert ret.returncode == 0

    # Copy something into a container
    ret = il_cmd(dfuse, ['cp', '/bin/bash', dirs[-1]], check_read=False)
    assert ret.returncode == 0
    # Read it from within a container
    # TODO:                              # pylint: disable=W0511
    # change this to something else, md5sum uses fread which isn't
    # intercepted.
    ret = il_cmd(dfuse,
                 ['md5sum', os.path.join(dirs[-1], 'bash')],
                 check_read=False, check_write=False)
    assert ret.returncode == 0
    ret = il_cmd(dfuse, ['dd',
                         'if={}'.format(os.path.join(dirs[-1], 'bash')),
                         'of={}'.format(os.path.join(dirs[-1], 'bash_copy')),
                         'iflag=direct',
                         'oflag=direct',
                         'bs=128k'])

    print(ret)
    assert ret.returncode == 0

    for my_dir in dirs:
        create_and_read_via_il(dfuse, my_dir)

    dfuse.stop()

def run_in_fg(server, conf):
    """Run dfuse in the foreground.

    Block until ctrl-c is pressed.
    """

    pools = get_pool_list(server)

    while len(pools) < 1:
        pools = make_pool(server)

    dfuse = DFuse(server, conf, pool=pools[0])
    dfuse.start()
    container = str(uuid.uuid4())
    t_dir = os.path.join(dfuse.dir, container)
    os.mkdir(t_dir)
    print('Running at {}'.format(t_dir))
    print('daos container create --type POSIX ' \
          '--pool {} --path {}/uns-link'.format(
              pools[0], t_dir))
    print('cd {}/uns-link'.format(t_dir))
    print('daos container destroy --path {}/uns-link'.format(t_dir))
    print('daos pool list-containers --pool {}'.format(pools[0]))
    try:
        dfuse.wait_for_exit()
    except KeyboardInterrupt:
        pass
    dfuse = None

def check_readdir_perf(server, conf):
    """ Check and report on readdir performance

    Loop over number of files, measuring the time taken to
    populate a directory, and to read the directory contents,
    measure both files and directories as contents, and
    readdir both with and without stat, restarting dfuse
    between each test to avoid cache effects.

    Continue testing until five minutes have passed, and print
    a table of results.
    """

    headers = ['count', 'create\ndirs', 'create\nfiles']
    headers.extend(['dirs', 'files', 'dirs\nwith stat', 'files\nwith stat'])
    headers.extend(['caching\n1st', 'caching\n2nd'])

    results = []

    def make_dirs(parent, count):
        """Populate the test directory"""
        print('Populating to {}'.format(count))
        dir_dir = os.path.join(parent,
                               'dirs.{}.in'.format(count))
        t_dir = os.path.join(parent,
                             'dirs.{}'.format(count))
        file_dir = os.path.join(parent,
                                'files.{}.in'.format(count))
        t_file = os.path.join(parent,
                              'files.{}'.format(count))

        start_all = time.time()
        if not os.path.exists(t_dir):
            try:
                os.mkdir(dir_dir)
            except FileExistsError:
                pass
            for i in range(count):
                try:
                    os.mkdir(os.path.join(dir_dir, str(i)))
                except FileExistsError:
                    pass
            dir_time = time.time() - start_all
            print('Creating {} dirs took {:.2f}'.format(count,
                                                        dir_time))
            os.rename(dir_dir, t_dir)

        if not os.path.exists(t_file):
            try:
                os.mkdir(file_dir)
            except FileExistsError:
                pass
            start = time.time()
            for i in range(count):
                f = open(os.path.join(file_dir, str(i)), 'w')
                f.close()
            file_time = time.time() - start
            print('Creating {} files took {:.2f}'.format(count,
                                                         file_time))
            os.rename(file_dir, t_file)

        return [dir_time, file_time]

    def print_results():
        """Display the results"""

        print(tabulate.tabulate(results,
                                headers=headers,
                                floatfmt=".2f"))

    pools = get_pool_list(server)

    while len(pools) < 1:
        pools = make_pool(server)

    pool = pools[0]

    container = str(uuid.uuid4())

    dfuse = DFuse(server, conf, pool=pool)

    print('Creating container and populating')
    count = 1024
    dfuse.start()
    parent = os.path.join(dfuse.dir, container)
    try:
        os.mkdir(parent)
    except FileExistsError:
        pass
    create_times = make_dirs(parent, count)
    dfuse.stop()

    all_start = time.time()

    while True:

        row = [count]
        row.extend(create_times)
        dfuse = DFuse(server, conf, pool=pool, container=container)
        dir_dir = os.path.join(dfuse.dir,
                               'dirs.{}'.format(count))
        file_dir = os.path.join(dfuse.dir,
                                'files.{}'.format(count))
        dfuse.start()
        start = time.time()
        subprocess.run(['/bin/ls', dir_dir], stdout=subprocess.PIPE, check=True)
        elapsed = time.time() - start
        print('processed {} dirs in {:.2f} seconds'.format(count,
                                                           elapsed))
        row.append(elapsed)
        dfuse.stop()
        dfuse = DFuse(server, conf, pool=pool, container=container)
        dfuse.start()
        start = time.time()
        subprocess.run(['/bin/ls', file_dir], stdout=subprocess.PIPE,
                       check=True)
        elapsed = time.time() - start
        print('processed {} files in {:.2f} seconds'.format(count,
                                                            elapsed))
        row.append(elapsed)
        dfuse.stop()

        dfuse = DFuse(server, conf, pool=pool, container=container)
        dfuse.start()
        start = time.time()
        subprocess.run(['/bin/ls', '-t', dir_dir], stdout=subprocess.PIPE,
                       check=True)
        elapsed = time.time() - start
        print('processed {} dirs in {:.2f} seconds'.format(count,
                                                           elapsed))
        row.append(elapsed)
        dfuse.stop()
        dfuse = DFuse(server, conf, pool=pool, container=container)
        dfuse.start()
        start = time.time()
        # Use sort by time here so ls calls stat, if you run ls -l then it will
        # also call getxattr twice which skews the figures.
        subprocess.run(['/bin/ls', '-t', file_dir], stdout=subprocess.PIPE,
                       check=True)
        elapsed = time.time() - start
        print('processed {} files in {:.2f} seconds'.format(count,
                                                            elapsed))
        row.append(elapsed)
        dfuse.stop()

        # Test with caching enabled.  Check the file directory, and do it twice
        # without restarting, to see the effect of populating the cache, and
        # reading from the cache.
        dfuse = DFuse(server,
                      conf,
                      pool=pool,
                      container=container,
                      caching=True)
        dfuse.start()
        start = time.time()
        subprocess.run(['/bin/ls', '-t', file_dir], stdout=subprocess.PIPE,
                       check=True)
        elapsed = time.time() - start
        print('processed {} files in {:.2f} seconds'.format(count,
                                                            elapsed))
        row.append(elapsed)
        start = time.time()
        subprocess.run(['/bin/ls', '-t', file_dir], stdout=subprocess.PIPE,
                       check=True)
        elapsed = time.time() - start
        print('processed {} files in {:.2f} seconds'.format(count,
                                                            elapsed))
        row.append(elapsed)
        results.append(row)

        elapsed = time.time() - all_start
        if elapsed > 5 * 60:
            dfuse.stop()
            break

        print_results()
        count *= 2
        create_times = make_dirs(dfuse.dir, count)
        dfuse.stop()

    run_daos_cmd(conf, ['container',
                        'destroy',
                        '--pool',
                        pool,
                        '--cont',
                        container])
    print_results()

def test_pydaos_kv(server, conf):
    """Test the KV interface"""

    pydaos_log_file = tempfile.NamedTemporaryFile(prefix='dnt_pydaos_',
                                                  suffix='.log',
                                                  delete=False)

    os.environ['D_LOG_FILE'] = pydaos_log_file.name
    daos = import_daos(server, conf)

    pools = get_pool_list(server)

    while len(pools) < 1:
        pools = make_pool(server)

    pool = pools[0]

    c_uuid = create_cont(conf, pool)

    container = daos.Cont(pool, c_uuid)

    kv = container.get_kv_by_name('my_test_kv', create=True)
    kv['a'] = 'a'
    kv['b'] = 'b'
    kv['list'] = pickle.dumps(list(range(1, 100000)))
    for k in range(1, 100):
        kv[str(k)] = pickle.dumps(list(range(1, 10)))
    print(type(kv))
    print(kv)
    print(kv['a'])

    print("First iteration")
    data = OrderedDict()
    for key in kv:
        print('key is {}, len {}'.format(key, len(kv[key])))
        print(type(kv[key]))
        data[key] = None

    print("Bulk loading")

    data['no-key'] = None

    kv.value_size = 32
    kv.bget(data, value_size=16)
    print("Default get value size %d", kv.value_size)
    print("Second iteration")
    failed = False
    for key in data:
        if data[key]:
            print('key is {}, len {}'.format(key, len(data[key])))
        elif key == 'no-key':
            pass
        else:
            failed = True
            print('Key is None {}'.format(key))

    if failed:
        print("That's not good")

    kv = None
    print('Closing container and opening new one')
    kv = container.get_kv_by_name('my_test_kv')
    kv = None
    container = None
    daos._cleanup()
    log_test(conf, pydaos_log_file.name)

# Fault injection testing.
#
# This runs two different commands under fault injection, although it allows
# for more to be added.  The command is defined, then run in a loop with
# different locations (loc) enabled, essentially failing each call to
# D_ALLOC() in turn.  This iterates for all memory allocations in the command
# which is around 1300 each command so this takes a while.
#
# In order to improve response times the different locations are run in
# parallel, although the results are processed in order.
#
# Each location is checked for memory leaks according to the log file
# (D_ALLOC/D_FREE not matching), that it didn't crash and some checks are run
# on stdout/stderr as well.
#
# If a particular loc caused the command to exit with a signal then that
# location is re-run at the end under valgrind to get better diagnostics.
#

class AllocFailTestRun():
    """Class to run a fault injection command with a single fault"""

    def __init__(self, aft, cmd, env, loc):

        # The subprocess handle
        self._sp = None
        # The valgrind handle
        self.vh = None
        # The return from subprocess.poll
        self.ret = None

        self.cmd = cmd
        self.env = env
        self.aft = aft
        self._fi_file = None
        self.returncode = None
        self.stdout = None
        self.stderr = None
        self.fi_loc = None
        self.fault_injected = None
        self.loc = loc

        prefix = 'dnt_fi_check_{}_'.format(get_inc_id())
        self.log_file = tempfile.NamedTemporaryFile(prefix=prefix,
                                                    suffix='.log',
                                                    delete=False).name
        self.env['D_LOG_FILE'] = self.log_file

    def __str__(self):
        res = "Fault injection test of '{}'\n".format(' '.join(self.cmd))
        res += 'Fault injection location {}\n'.format(self.loc)
        if self.vh:
            res += 'Valgrind enabled for this test'
        if self.returncode is None:
            res += 'Process not completed'
        else:
            res += 'Returncode was {}'.format(self.returncode)
        return res

    def start(self):
        """Start the command"""
        fc = {}
        if self.loc:
            fc['fault_config'] = [{'id': 0,
                                   'probability_x': 1,
                                   'probability_y': 1,
                                   'interval': self.loc,
                                   'max_faults': 1}]

            self._fi_file = tempfile.NamedTemporaryFile(prefix='fi_',
                                                        suffix='.yaml')

            self._fi_file.write(yaml.dump(fc, encoding='utf=8'))
            self._fi_file.flush()

            self.env['D_FI_CONFIG'] = self._fi_file.name

        if self.vh:
            exec_cmd = self.vh.get_cmd_prefix()
            exec_cmd.extend(self.cmd)
        else:
            exec_cmd = self.cmd

        self._sp = subprocess.Popen(exec_cmd,
                                    env=self.env,
                                    stdin=subprocess.PIPE,
                                    stdout=subprocess.PIPE,
                                    stderr=subprocess.PIPE)

    def has_finished(self):
        """Check if the command has completed"""
        if self.returncode is not None:
            return True

        rc = self._sp.poll()
        if rc is None:
            return False
        self._post(rc)
        return True

    def wait(self):
        """Wait for the command to complete"""
        if self.returncode is not None:
            return

        self._post(self._sp.wait())

    def _post(self, rc):
        """Helper function, called once after command is complete.

        This is where all the checks are performed.
        """

        self.returncode = rc
        self.stdout = self._sp.stdout.read()
        self.stderr = self._sp.stderr.read()

        if self.stderr != b'':
            print('Stderr from command')
            print(self.stderr.decode('utf-8').strip())

        show_memleaks = True

        fi_signal = None
        # A negative return code means the process exited with a signal so do
        # not check for memory leaks in this case as it adds noise, right when
        # it's least wanted.
        if rc < 0:
            show_memleaks = False
            fi_signal = -rc

        try:
            self.fi_loc = log_test(self.aft.conf,
                                   self.log_file,
                                   show_memleaks=show_memleaks,
                                   quiet=True,
                                   skip_fi=True,
                                   leak_wf=self.aft.wf,
                                   fi_signal=fi_signal)
            self.fault_injected = True
        except NLTestNoFi:
            # If a fault wasn't injected then check output is as expected.
            # It's not possible to log these as warnings, because there is
            # no src line to log them against, so simply assert.
            assert self.returncode == 0
            assert self.stderr == b''
            if self.aft.expected_stdout is not None:
                assert self.stdout == self.aft.expected_stdout
            self.fault_injected = False
        if self.vh:
            self.vh.convert_xml()
        if not self.fault_injected:
            return
        if not self.aft.check_stderr:
            return

        if self.returncode == 0:
            if self.stdout != self.aft.expected_stdout:
                self.aft.wf.add(self.fi_loc,
                                'NORMAL',
                                "Incorrect stdout '{}'".format(self.stdout),
                                mtype='Out of memory caused zero exit '
                                'code with incorrect output')

        stderr = self.stderr.decode('utf-8').rstrip()
        if not stderr.endswith("Out of memory (-1009)") and \
           'error parsing command line arguments' not in stderr and \
           self.stdout != self.aft.expected_stdout:
            if self.stdout != b'':
                print(self.aft.expected_stdout)
                print()
                print(self.stdout)
                print()
            self.aft.wf.add(self.fi_loc,
                            'NORMAL',
                            "Incorrect stderr '{}'".format(stderr),
                            mtype='Out of memory not reported '
                            'correctly via stderr')

class AllocFailTest():
    """Class to describe fault injection command"""

    def __init__(self, conf, cmd):
        self.conf = conf
        self.cmd = cmd
        self.prefix = True
        self.check_stderr = False
        self.expected_stdout = None
        self.use_il = False
        self.wf = conf.wf

    def launch(self):
        """Run all tests for this command"""

        def _prep(self):
            rc = self._run_cmd(None)
            rc.wait()
            self.expected_stdout = rc.stdout
            assert not rc.fault_injected

        # Prep what the expected stdout is by running once without faults
        # enabled.
        _prep(self)

        print('Expected stdout is')
        print(self.expected_stdout)

        num_cores = len(os.sched_getaffinity(0))

        if num_cores < 20:
            max_child = 1
        else:
            max_child = int(num_cores / 4 * 3)

        active = []
        fid = 1
        max_count = 0
        finished = False

        # List of fids to re-run under valgrind.
        to_rerun = []

        fatal_errors = False

        while not finished or active:
            if len(active) < max_child and not finished:
                active.append(self._run_cmd(fid))
                fid += 1

                if len(active) > max_count:
                    max_count = len(active)

            # Now complete as many as have finished.
            while active and active[0].has_finished():
                ret = active.pop(0)
                print(ret)
                if ret.returncode < 0:
                    fatal_errors = True
                    to_rerun.append(ret.loc)

                if not ret.fault_injected:
                    print('Fault injection did not trigger, stopping')
                    finished = True

        print('Completed, fid {}'.format(fid))
        print('Max in flight {}'.format(max_count))

        for fid in to_rerun:
            rerun = self._run_cmd(fid, valgrind=True)
            print(rerun)
            rerun.wait()

        return fatal_errors

    def _run_cmd(self,
                 loc,
                 valgrind=False):
        """Run the test with FI enabled
        """

        cmd_env = get_base_env()

        if self.use_il:
            cmd_env['LD_PRELOAD'] = os.path.join(self.conf['PREFIX'],
                                                 'lib64', 'libioil.so')

        cmd_env['DAOS_AGENT_DRPC_DIR'] = self.conf.agent_dir

        aftf = AllocFailTestRun(self, self.cmd, cmd_env, loc)
        if valgrind:
            aftf.vh = ValgrindHelper(self.conf)
            # Turn off leak checking in this case, as we're just interested in
            # why it crashed.
            aftf.vh.full_check = False

        aftf.start()

        return aftf

def test_alloc_fail_cat(server, conf, wf):
    """Run the Interception library with fault injection

    Start dfuse for this test, and do not do output checking on the command
    itself yet.
    """

    pools = get_pool_list(server)

    while len(pools) < 1:
        pools = make_pool(server)

    pool = pools[0]

    dfuse = DFuse(server, conf, pool=pool)
    dfuse.use_valgrind = False
    dfuse.start()

    container = str(uuid.uuid4())

    os.mkdir(os.path.join(dfuse.dir, container))
    target_file = os.path.join(dfuse.dir, container, 'test_file')

    fd = open(target_file, 'w')
    fd.write('Hello there')
    fd.close()

    cmd = ['cat', target_file]

    test_cmd = AllocFailTest(conf, cmd)
    test_cmd.use_il = True
    test_cmd.wf = wf

    rc = test_cmd.launch()
    dfuse.stop()
    return rc

def test_alloc_fail(server, conf):
    """run 'daos' client binary with fault injection"""

    pools = get_pool_list(server)

    while len(pools) < 1:
        pools = make_pool(server)

    pool = pools[0]

    cmd = [os.path.join(conf['PREFIX'], 'bin', 'daos'),
           'pool',
           'list-containers',
           '--pool',
           pool]
    test_cmd = AllocFailTest(conf, cmd)

    # Create at least one container, and record what the output should be when
    # the command works.
    container = create_cont(conf, pool)
    test_cmd.check_stderr = True

    rc = test_cmd.launch()
    destroy_container(conf, pool, container)
    return rc

def main():
    """Main entry point"""

    parser = argparse.ArgumentParser(
        description='Run DAOS client on local node')
    parser.add_argument('--server-debug', default=None)
    parser.add_argument('--dfuse-debug', default=None)
    parser.add_argument('--class-name', default=None,
                        help='class name to use for junit')
    parser.add_argument('--memcheck', default='some',
                        choices=['yes', 'no', 'some'])
    parser.add_argument('--no-root', action='store_true')
    parser.add_argument('--max-log-size', default=None)
    parser.add_argument('--engine-count', type=int, default=1,
                        help='Number of daos engines to run')
    parser.add_argument('--dfuse-dir', default='/tmp',
                        help='parent directory for all dfuse mounts')
    parser.add_argument('--perf-check', action='store_true')
    parser.add_argument('--dtx', action='store_true')
    parser.add_argument('--test', help="Use '--test list' for list")
    parser.add_argument('mode', nargs='?')
    args = parser.parse_args()

    if args.mode and args.test:
        print('Cannot use mode and test')
        sys.exit(1)

    if args.test == 'list':
        tests = []
        for fn in dir(posix_tests):
            if fn.startswith('test'):
                tests.append(fn[5:])
        print('Tests are: {}'.format(','.join(sorted(tests))))
        return

    conf = load_conf(args)

    wf = WarningsFactory('nlt-errors.json',
                         junit=True,
                         class_id=args.class_name)

    wf_server = WarningsFactory('nlt-server-leaks.json')
    wf_client = WarningsFactory('nlt-client-leaks.json')

    conf.set_wf(wf)
    conf.set_args(args)
    setup_log_test(conf)

    server = DaosServer(conf, test_class='first')
    clean=True
    if args.no_root:
        clean=False
    server.start(clean=clean)

    fatal_errors = BoolRatchet()
    fi_test = False

    if args.mode == 'launch':
        run_in_fg(server, conf)
    elif args.mode == 'il':
        fatal_errors.add_result(run_il_test(server, conf))
    elif args.mode == 'kv':
        test_pydaos_kv(server, conf)
    elif args.mode == 'overlay':
        fatal_errors.add_result(run_duns_overlay_test(server, conf))
    elif args.mode == 'set-fi':
        fatal_errors.add_result(set_server_fi(server))
    elif args.mode == 'fi':
        fi_test = True
    elif args.mode == 'all':
        fi_test = True
        fatal_errors.add_result(run_il_test(server, conf))
        fatal_errors.add_result(run_dfuse(server, conf))
        fatal_errors.add_result(run_duns_overlay_test(server, conf))
        fatal_errors.add_result(run_posix_tests(server, conf))
        test_pydaos_kv(server, conf)
        fatal_errors.add_result(set_server_fi(server))
    elif args.test == 'all':
        fatal_errors.add_result(run_posix_tests(server, conf))
    elif args.test:
        fatal_errors.add_result(run_posix_tests(server, conf, args.test))
    else:
        fatal_errors.add_result(run_il_test(server, conf))
        fatal_errors.add_result(run_dfuse(server, conf))
        fatal_errors.add_result(run_posix_tests(server, conf))
        fatal_errors.add_result(set_server_fi(server))

    if server.stop(wf_server) != 0:
        fatal_errors.fail()

    # If running all tests then restart the server under valgrind.
    # This is really, really slow so just do list-containers, then
    # exit again.
    if args.mode == 'server-valgrind':
        server = DaosServer(conf, valgrind=True, test_class='valgrind')
        server.start(clean=False)
        pools = get_pool_list(server)
        for pool in pools:
            cmd = ['pool', 'list-containers', '--pool', pool]
            run_daos_cmd(conf, cmd, valgrind=False)
        if server.stop(wf_server) != 0:
            fatal_errors.add_result(True)

    # If the perf-check option is given then re-start everything without much
    # debugging enabled and run some microbenchmarks to give numbers for use
    # as a comparison against other builds.
    if args.perf_check or fi_test:
        args.server_debug = 'INFO'
        args.memcheck = 'no'
        args.dfuse_debug = 'WARN'
        server = DaosServer(conf, test_class='no-debug')
        server.start(clean=False)
        if fi_test:
            fatal_errors.add_result(test_alloc_fail_cat(server,
                                                        conf, wf_client))
            fatal_errors.add_result(test_alloc_fail(server, conf))
        if args.perf_check:
            check_readdir_perf(server, conf)
        if server.stop(wf_server) != 0:
            fatal_errors.fail()

    if fatal_errors.errors:
        wf.add_test_case('Errors', 'Significant errors encountered')
    else:
        wf.add_test_case('Errors')

    wf.close()
    wf_server.close()
    wf_client.close()
    if fatal_errors.errors:
        print("Significant errors encountered")
        sys.exit(1)

if __name__ == '__main__':
    main()<|MERGE_RESOLUTION|>--- conflicted
+++ resolved
@@ -384,20 +384,14 @@
                                                      suffix='.log',
                                                      dir=conf.tmp_dir,
                                                      delete=False)
-<<<<<<< HEAD
         self.server_logs = []
         for engine in range(self.engines):
             prefix = 'dnt_server_{}_'.format(engine)
             lf = tempfile.NamedTemporaryFile(prefix=prefix,
                                              suffix='.log',
+                                             dir=conf.tmp_dir,
                                              delete=False)
             self.server_logs.append(lf)
-=======
-        self.server_log = tempfile.NamedTemporaryFile(prefix='dnt_server_',
-                                                      suffix='.log',
-                                                      dir=conf.tmp_dir,
-                                                      delete=False)
->>>>>>> bbb7b54e
         self.__process_name = 'daos_engine'
         if self.valgrind:
             self.__process_name = 'valgrind'
@@ -589,15 +583,10 @@
         cmd = ['storage', 'format', '--json']
         while True:
             try:
-<<<<<<< HEAD
-                self._sp.wait(timeout=0.5)
-                raise Exception('Server exited waiting for start')
-=======
                 self._sp.wait(timeout=5)
                 res = 'daos server died waiting for start'
                 self._add_test_case('format', failure=res)
                 raise Exception(res)
->>>>>>> bbb7b54e
             except subprocess.TimeoutExpired:
                 pass
             rc = self.run_dmg(cmd)
