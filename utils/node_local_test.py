#!/usr/bin/python3
"""
Node local test (NLT).

Test script for running DAOS on a single node over tmpfs and running initial
smoke/unit tests.

Includes support for DFuse with a number of unit tests, as well as stressing
the client with fault injection of D_ALLOC() usage.
"""

# pylint: disable=too-many-lines
# pylint: disable=too-few-public-methods
# pylint: disable=protected-access

import os
import bz2
import sys
import time
import uuid
import json
import copy
import signal
import stat
import argparse
import tabulate
import functools
import traceback
import subprocess
import junit_xml
import tempfile
import pickle
import xattr
from collections import OrderedDict
import yaml

class NLTestFail(Exception):
    """Used to indicate test failure"""

class NLTestNoFi(NLTestFail):
    """Used to indicate Fault injection didn't work"""

class NLTestNoFunction(NLTestFail):
    """Used to indicate a function did not log anything"""

    def __init__(self, function):
        super().__init__(self)
        self.function = function

class NLTestTimeout(NLTestFail):
    """Used to indicate that an operation timed out"""

instance_num = 0

def get_inc_id():
    """Return a unique character"""
    global instance_num
    instance_num += 1
    return '{:04d}'.format(instance_num)

def umount(path, bg=False):
    """Umount dfuse from a given path"""
    if bg:
        cmd = ['fusermount3', '-uz', path]
    else:
        cmd = ['fusermount3', '-u', path]
    ret = subprocess.run(cmd, check=False)
    print('rc from umount {}'.format(ret.returncode))
    return ret.returncode

class NLTConf():
    """Helper class for configuration"""
    def __init__(self, bc, args):
        self.bc = bc
        self.agent_dir = None
        self.wf = None
        self.args = None
        self.max_log_size = None
        self.valgrind_errors = False
        self.lt = CulmTimer()
        self.dfuse_parent_dir = tempfile.mkdtemp(dir=args.dfuse_dir,
                                                 prefix='dnt_dfuse_')
        self.tmp_dir = None
        if args.class_name:
            self.tmp_dir = os.path.join('nlt_logs', args.class_name)
            if os.path.exists(self.tmp_dir):
                for old_file in os.listdir(self.tmp_dir):
                    os.unlink(os.path.join(self.tmp_dir, old_file))
                os.rmdir(self.tmp_dir)
            os.makedirs(self.tmp_dir)

    def __del__(self):
        os.rmdir(self.dfuse_parent_dir)

    def set_wf(self, wf):
        """Set the WarningsFactory object"""
        self.wf = wf

    def set_args(self, args):
        """Set command line args"""
        self.args = args

        # Parse the max log size.
        if args.max_log_size:
            size = args.max_log_size
            if size.endswith('MiB'):
                size = int(size[:-3])
                size *= (1024 * 1024)
            elif size.endswith('GiB'):
                size = int(size[:-3])
                size *= (1024 * 1024 * 1024)
            self.max_log_size = int(size)

    def __getitem__(self, key):
        return self.bc[key]

class CulmTimer():
    """Class to keep track of elapsed time so we know where to focus performance tuning"""

    def __init__(self):
        self.total = 0
        self._start = None

    def start(self):
        """Start the timer"""
        self._start = time.time()

    def stop(self):
        """Stop the timer, and add elapsed to total"""
        self.total += time.time() - self._start

class BoolRatchet():
    """Used for saving test results"""

    # Any call to fail() of add_result with a True value will result
    # in errors being True.

    def __init__(self):
        self.errors = False

    def fail(self):
        """Mark as failure"""
        self.errors = True

    def add_result(self, result):
        """Save result, keep record of failure"""
        if result:
            self.fail()

class WarningsFactory():
    """Class to parse warnings, and save to JSON output file

    Take a list of failures, and output the data in a way that is best
    displayed according to
    https://github.com/jenkinsci/warnings-ng-plugin/blob/master/doc/Documentation.md
    """

    # Error levels supported by the reporting are LOW, NORMAL, HIGH, ERROR.

    def __init__(self,
                 filename,
                 junit=False,
                 class_id=None,
                 post=False,
                 post_error=False,
                 check=None):
        self._fd = open(filename, 'w')
        self.filename = filename
        self.post = post
        self.post_error = post_error
        self.check = check
        self.issues = []
        self._class_id = class_id
        self.pending = []
        self._running = True
        # Save the filename of the object, as __file__ does not
        # work in __del__
        self._file = __file__.lstrip('./')
        self._flush()

        if junit:
            # Insert a test-case and force it to failed.  Save this to file
            # and keep it there, until close() method is called, then remove
            # it and re-save.  This means any crash will result in there
            # being a results file with an error recorded.
            tc = junit_xml.TestCase('Sanity', classname=self._class_name('core'))
            tc.add_error_info('NLT exited abnormally')
            test_case = junit_xml.TestCase('Startup', classname=self._class_name('core'))
            self.ts = junit_xml.TestSuite('Node Local Testing', test_cases=[test_case, tc])
            self._write_test_file()
        else:
            self.ts = None

    def _class_name(self, class_name):
        """Return a formatted ID string for class"""

        if self._class_id:
            return 'NLT.{}.{}'.format(self._class_id, class_name)
        return 'NLT.{}'.format(class_name)

    def __del__(self):
        """Ensure the file is flushed on exit, but if it hasn't already
        been closed then mark an error"""
        if not self._fd:
            return

        entry = {}
        entry['fileName'] = self._file
        # pylint: disable=protected-access
        entry['lineStart'] = sys._getframe().f_lineno
        entry['message'] = 'Tests exited without shutting down properly'
        entry['severity'] = 'ERROR'
        self.issues.append(entry)

        # Do not try and write the junit file here, as that does not work
        # during teardown.
        self.ts = None
        self.close()

    def add_test_case(self, name, failure=None, test_class='core',
                      output=None,
                      duration=None):
        """Add a test case to the results

        class and other metadata will be set automatically,
        if failure is set the test will fail with the message
        provided.  Saves the state to file after each update.
        """
        if not self.ts:
            return

        tc = junit_xml.TestCase(name,
                                classname=self._class_name(test_class),
                                elapsed_sec=duration)
        if failure:
            tc.add_failure_info(failure, output=output)
        self.ts.test_cases.append(tc)

        self._write_test_file()

    def _write_test_file(self):
        """Write test results to file"""

        with open('nlt-junit.xml', 'w') as f:
            junit_xml.TestSuite.to_file(f, [self.ts], prettyprint=True)

    def explain(self, line, log_file, esignal):
        """Log an error, along with the other errors it caused

        Log the line as an error, and reference everything in the pending
        array.
        """
        count = len(self.pending)
        symptoms = set()
        locs = set()
        mtype = 'Fault injection'

        sev = 'LOW'
        if esignal:
            symptoms.add('Process died with signal {}'.format(esignal))
            sev = 'ERROR'
            mtype = 'Fault injection caused crash'
            count += 1

        if count == 0:
            print('Nothing to explain')
            return

        for (sline, smessage) in self.pending:
            locs.add('{}:{}'.format(sline.filename, sline.lineno))
            symptoms.add(smessage)

        preamble = 'Fault injected here caused {} errors,' \
                   ' logfile {}:'.format(count, log_file)

        message = '{} {} {}'.format(preamble,
                                    ' '.join(sorted(symptoms)),
                                    ' '.join(sorted(locs)))
        self.add(line,
                 sev,
                 message,
                 cat='Fault injection location',
                 mtype=mtype)
        self.pending = []

    def add(self, line, sev, message, cat=None, mtype=None):
        """Log an error

        Describe an error and add it to the issues array.
        Add it to the pending array, for later clarification
        """
        entry = {}
        entry['fileName'] = line.filename
        if mtype:
            entry['type'] = mtype
        else:
            entry['type'] = message
        if cat:
            entry['category'] = cat
        entry['lineStart'] = line.lineno
        # Jenkins no longer seems to display the description.
        entry['description'] = message
        entry['message'] = '{}\n{}'.format(line.get_anon_msg(), message)
        entry['severity'] = sev
        self.issues.append(entry)
        if self.pending and self.pending[0][0].pid != line.pid:
            self.reset_pending()
        self.pending.append((line, message))
        self._flush()
        if self.post or (self.post_error and sev in ('HIGH', 'ERROR')):
            # https://docs.github.com/en/actions/reference/workflow-commands-for-github-actions
            if self.post_error:
                message = line.get_msg()
            print('::warning file={},line={},::{}, {}'.format(line.filename,
                                                              line.lineno,
                                                              self.check,
                                                              message))

    def reset_pending(self):
        """Reset the pending list

        Should be called before iterating on each new file, so errors
        from previous files aren't attributed to new files.
        """
        self.pending = []

    def _flush(self):
        """Write the current list to the json file

        This is done just in case of crash.  This function might get called
        from the __del__ method of DaosServer, so do not use __file__ here
        either.
        """
        self._fd.seek(0)
        self._fd.truncate(0)
        data = {}
        data['issues'] = list(self.issues)
        if self._running:
            # When the test is running insert an error in case of abnormal
            # exit, so that crashes in this code can be identified.
            entry = {}
            entry['fileName'] = self._file
            # pylint: disable=protected-access
            entry['lineStart'] = sys._getframe().f_lineno
            entry['severity'] = 'ERROR'
            entry['message'] = 'Tests are still running'
            data['issues'].append(entry)
        json.dump(data, self._fd, indent=2)
        self._fd.flush()

    def close(self):
        """Save, and close the log file"""
        self._running = False
        self._flush()
        self._fd.close()
        self._fd = None
        print('Closed JSON file {} with {} errors'.format(self.filename,
                                                          len(self.issues)))
        if self.ts:
            # This is a controlled shutdown, so wipe the error saying forced
            # exit.
            self.ts.test_cases[1].errors = []
            self.ts.test_cases[1].error_message = []
            self._write_test_file()

def load_conf(args):
    """Load the build config file"""
    file_self = os.path.dirname(os.path.abspath(__file__))
    json_file = None
    while True:
        new_file = os.path.join(file_self, '.build_vars.json')
        if os.path.exists(new_file):
            json_file = new_file
            break
        file_self = os.path.dirname(file_self)
        if file_self == '/':
            raise Exception('build file not found')
    ofh = open(json_file, 'r')
    conf = json.load(ofh)
    ofh.close()
    return NLTConf(conf, args)

def get_base_env(clean=False):
    """Return the base set of env vars needed for DAOS"""

    if clean:
        env = OrderedDict()
    else:
        env = os.environ.copy()
    env['DD_MASK'] = 'all'
    env['DD_SUBSYS'] = 'all'
    env['D_LOG_MASK'] = 'DEBUG'
    env['D_LOG_SIZE'] = '5g'
    env['FI_UNIVERSE_SIZE'] = '128'
    return env

class DaosPool():
    """Class to store data about daos pools"""
    def __init__(self, server, pool_uuid, label):
        self._server = server
        self.uuid = pool_uuid
        self.label = label

    def id(self):
        """Return the pool ID (label if set; UUID otherwise)"""
        if self.label:
            return self.label
        return self.uuid

    def dfuse_mount_name(self):
        """Return the string to pass to dfuse mount

        This should be a label if set, otherwise just the
        uuid.
        """
        return self.id()

class DaosServer():
    """Manage a DAOS server instance"""

    def __init__(self, conf, test_class=None, valgrind=False):
        self.running = False
        self._file = __file__.lstrip('./')
        self._sp = None
        self.conf = conf
        if test_class:
            self._test_class = 'Server.{}'.format(test_class)
        else:
            self._test_class = None
        self.valgrind = valgrind
        self._agent = None
        self.engines = conf.args.engine_count
        self.control_log = tempfile.NamedTemporaryFile(prefix='dnt_control_',
                                                       suffix='.log',
                                                       dir=conf.tmp_dir,
                                                       delete=False)
        self.agent_log = tempfile.NamedTemporaryFile(prefix='dnt_agent_',
                                                     suffix='.log',
                                                     dir=conf.tmp_dir,
                                                     delete=False)
        self.server_logs = []
        for engine in range(self.engines):
            prefix = 'dnt_server_{}_'.format(engine)
            lf = tempfile.NamedTemporaryFile(prefix=prefix,
                                             suffix='.log',
                                             dir=conf.tmp_dir,
                                             delete=False)
            self.server_logs.append(lf)
        self.__process_name = 'daos_engine'
        if self.valgrind:
            self.__process_name = 'valgrind'

        socket_dir = '/tmp/dnt_sockets'
        if not os.path.exists(socket_dir):
            os.mkdir(socket_dir)

        self.agent_dir = tempfile.mkdtemp(prefix='dnt_agent_')

        self._yaml_file = None
        self._io_server_dir = None
        self.test_pool = None

    def __del__(self):
        if self._agent:
            self._stop_agent()
        try:
            if self.running:
                self.stop(None)
        except NLTestTimeout:
            print('Ignoring timeout on stop')
        server_file = os.path.join(self.agent_dir, '.daos_server.active.yml')
        if os.path.exists(server_file):
            os.unlink(server_file)
        for log in self.server_logs:
            if os.path.exists(log.name):
                log_test(self.conf, log.name)
        try:
            os.rmdir(self.agent_dir)
        except OSError as error:
            print(os.listdir(self.agent_dir))
            raise error

    def _add_test_case(self, op, failure=None, duration=None):
        """Add a test case to the server instance

        Simply wrapper to automatically add the class
        """
        if not self._test_class:
            return

        self.conf.wf.add_test_case(op,
                                   failure=failure,
                                   duration=duration,
                                   test_class=self._test_class)

    # pylint: disable=no-self-use
    def _check_timing(self, op, start, max_time):
        elapsed = time.time() - start
        if elapsed > max_time:
            res = '{} failed after {:.2f}s (max {:.2f}s)'.format(op, elapsed,
                                                                 max_time)
            self._add_test_case(op, duration=elapsed, failure=res)
            raise NLTestTimeout(res)

    def _check_system_state(self, desired_states):
        """Check the system state for against list

        Return true if all members are in a state specified by the
        desired_states.
        """
        if not isinstance(desired_states, list):
            desired_states = [desired_states]

        rc = self.run_dmg(['system', 'query', '--json'])
        if rc.returncode != 0:
            return False
        data = json.loads(rc.stdout.decode('utf-8'))
        if data['error'] or data['status'] != 0:
            return False
        members = data['response']['members']
        if members is None:
            return False
        if len(members) != self.engines:
            return False

        for member in members:
            if member['state'] not in desired_states:
                return False
        return True

    def start(self):
        """Start a DAOS server"""

        server_env = get_base_env(clean=True)

        if self.valgrind:
            valgrind_args = ['--fair-sched=yes',
                             '--xml=yes',
                             '--xml-file=dnt_server.%p.memcheck.xml',
                             '--num-callers=2',
                             '--leak-check=no',
                             '--keep-stacktraces=none',
                             '--undef-value-errors=no']
            self._io_server_dir = tempfile.TemporaryDirectory(prefix='dnt_io_')

            fd = open(os.path.join(self._io_server_dir.name,
                                   'daos_engine'), 'w')
            fd.write('#!/bin/sh\n')
            fd.write('export PATH=$REAL_PATH\n')
            fd.write('exec valgrind {} daos_engine "$@"\n'.format(
                ' '.join(valgrind_args)))
            fd.close()

            os.chmod(os.path.join(self._io_server_dir.name, 'daos_engine'),
                     stat.S_IXUSR | stat.S_IRUSR)

            server_env['REAL_PATH'] = '{}:{}'.format(
                os.path.join(self.conf['PREFIX'], 'bin'), server_env['PATH'])
            server_env['PATH'] = '{}:{}'.format(self._io_server_dir.name,
                                                server_env['PATH'])

        daos_server = os.path.join(self.conf['PREFIX'], 'bin', 'daos_server')

        self_dir = os.path.dirname(os.path.abspath(__file__))

        # Create a server yaml file.  To do this open and copy the
        # nlt_server.yaml file in the current directory, but overwrite
        # the server log file with a temporary file so that multiple
        # server runs do not overwrite each other.
        scfd = open(os.path.join(self_dir, 'nlt_server.yaml'), 'r')

        scyaml = yaml.safe_load(scfd)
        if self.conf.args.server_debug:
            scyaml['control_log_mask'] = 'ERROR'
            scyaml['engines'][0]['log_mask'] = self.conf.args.server_debug
        scyaml['control_log_file'] = self.control_log.name

        for (key, value) in server_env.items():
            scyaml['engines'][0]['env_vars'].append('{}={}'.format(key, value))

        ref_engine = copy.deepcopy(scyaml['engines'][0])
        ref_engine['storage'][0]['scm_size'] = int(
            ref_engine['storage'][0]['scm_size'] / self.engines)
        scyaml['engines'] = []
        server_port_count = int(server_env['FI_UNIVERSE_SIZE'])
        for idx in range(self.engines):
            engine = copy.deepcopy(ref_engine)
            engine['log_file'] = self.server_logs[idx].name
            engine['first_core'] = ref_engine['targets'] * idx
            engine['fabric_iface_port'] += server_port_count * idx
            engine['storage'][0]['scm_mount'] = '{}_{}'.format(
                ref_engine['storage'][0]['scm_mount'], idx)
            scyaml['engines'].append(engine)
        self._yaml_file = tempfile.NamedTemporaryFile(
            prefix='nlt-server-config-',
            suffix='.yaml')

        self._yaml_file.write(yaml.dump(scyaml, encoding='utf-8'))
        self._yaml_file.flush()

        cmd = [daos_server, '--config={}'.format(self._yaml_file.name),
               'start', '-t', '4', '--insecure', '-d', self.agent_dir]

        if self.conf.args.no_root:
            cmd.append('--recreate-superblocks')

        self._sp = subprocess.Popen(cmd)

        agent_config = os.path.join(self_dir, 'nlt_agent.yaml')

        agent_bin = os.path.join(self.conf['PREFIX'], 'bin', 'daos_agent')

        agent_cmd = [agent_bin,
                     '--config-path', agent_config,
                     '--insecure',
                     '--runtime_dir', self.agent_dir,
                     '--logfile', self.agent_log.name]

        if not self.conf.args.server_debug:
            agent_cmd.append('--debug')

        self._agent = subprocess.Popen(agent_cmd)
        self.conf.agent_dir = self.agent_dir

        # Configure the storage.  DAOS wants to mount /mnt/daos itself if not
        # already mounted, so let it do that.
        # This code supports three modes of operation:
        # /mnt/daos is not mounted.  It will be mounted and formatted.
        # /mnt/daos exists and has data in.  It will be used as is.
        # /mnt/daos is mounted but empty.  It will be used-as is.
        # In this last case the --no-root option must be used.
        start = time.time()
        max_start_time = 120

        cmd = ['storage', 'format', '--json']
        while True:
            try:
                self._sp.wait(timeout=0.5)
                res = 'daos server died waiting for start'
                self._add_test_case('format', failure=res)
                raise Exception(res)
            except subprocess.TimeoutExpired:
                pass
            rc = self.run_dmg(cmd)

            data = json.loads(rc.stdout.decode('utf-8'))
            print('cmd: {} data: {}'.format(cmd, data))

            if data['error'] is None:
                break

            if 'running system' in data['error']:
                break

            self._check_timing('format', start, max_start_time)
        duration = time.time() - start
        self._add_test_case('format', duration=duration)
        print('Format completion in {:.2f} seconds'.format(duration))
        self.running = True

        # Now wait until the system is up, basically the format to happen.
        while True:
            time.sleep(0.5)
            if self._check_system_state(['ready', 'joined']):
                break
            self._check_timing("start", start, max_start_time)
        duration = time.time() - start
        self._add_test_case('start', duration=duration)
        print('Server started in {:.2f} seconds'.format(duration))
        self.fetch_pools()

    def _stop_agent(self):
        self._agent.send_signal(signal.SIGINT)
        ret = self._agent.wait(timeout=5)
        print('rc from agent is {}'.format(ret))
        self._agent = None

    def stop(self, wf):
        """Stop a previously started DAOS server"""
        if self._agent:
            self._stop_agent()

        if not self._sp:
            return 0

        # Check the correct number of processes are still running at this
        # point, in case anything has crashed.  daos_server does not
        # propagate errors, so check this here.
        parent_pid = self._sp.pid
        procs = []
        for proc_id in os.listdir('/proc/'):
            if proc_id == 'self':
                continue
            status_file = '/proc/{}/status'.format(proc_id)
            if not os.path.exists(status_file):
                continue
            fd = open(status_file, 'r')
            for line in fd.readlines():
                try:
                    key, v = line.split(':', maxsplit=2)
                except ValueError:
                    continue
                value = v.strip()
                if key == 'Name' and value != self.__process_name:
                    break
                if key != 'PPid':
                    continue
                if int(value) == parent_pid:
                    procs.append(proc_id)
                    break

        if len(procs) != self.engines:
            # Mark this as a warning, but not a failure.  This is currently
            # expected when running with pre-existing data because the server
            # is calling exec.  Do not mark as a test failure for the same
            # reason.
            entry = {}
            entry['fileName'] = self._file
            # pylint: disable=protected-access
            entry['lineStart'] = sys._getframe().f_lineno
            entry['severity'] = 'NORMAL'
            message = 'Incorrect number of engines running ({} vs {})'\
                      .format(len(procs), self.engines)
            entry['message'] = message
            self.conf.wf.issues.append(entry)
        rc = self.run_dmg(['system', 'stop'])
        if rc.returncode != 0:
            print(rc)
            entry = {}
            entry['fileName'] = self._file
            # pylint: disable=protected-access
            entry['lineStart'] = sys._getframe().f_lineno
            entry['severity'] = 'ERROR'
            msg = 'dmg system stop failed with {}'.format(rc.returncode)
            entry['message'] = msg
            self.conf.wf.issues.append(entry)
        assert rc.returncode == 0, rc

        start = time.time()
        max_stop_time = 30
        while True:
            time.sleep(0.5)
            if self._check_system_state('stopped'):
                break
            self._check_timing("stop", start, max_stop_time)

        duration = time.time() - start
        self._add_test_case('stop', duration=duration)
        print('Server stopped in {:.2f} seconds'.format(duration))

        self._sp.send_signal(signal.SIGTERM)
        ret = self._sp.wait(timeout=5)
        print('rc from server is {}'.format(ret))

        compress_file(self.agent_log.name)
        compress_file(self.control_log.name)

        for log in self.server_logs:
            log_test(self.conf, log.name, leak_wf=wf)
        self.running = False
        return ret

    def run_dmg(self, cmd):
        """Run the specified dmg command"""

        exe_cmd = [os.path.join(self.conf['PREFIX'], 'bin', 'dmg')]
        exe_cmd.append('--insecure')
        exe_cmd.extend(cmd)

        print('running {}'.format(exe_cmd))
        return subprocess.run(exe_cmd,
                              stdout=subprocess.PIPE,
                              stderr=subprocess.PIPE,
                              check=False)

    def run_dmg_json(self, cmd):
        """Run the specified dmg command in json mode

        return data as json, or raise exception on failure
        """

        cmd.append('--json')
        rc = self.run_dmg(cmd)
        print(rc)
        assert rc.returncode == 0
        assert rc.stderr == b''
        data = json.loads(rc.stdout.decode('utf-8'))
        assert not data['error']
        assert data['status'] == 0
        assert data['response']['status'] == 0
        return data

    def fetch_pools(self):
        """Query the server and return a list of pool objects"""
        data = self.run_dmg_json(['pool', 'list'])

        # This should exist but might be 'None' so check for that rather than
        # iterating.
        pools = []
        if not data['response']['pools']:
            return pools
        for pool in data['response']['pools']:
            pobj = DaosPool(self,
                            pool['uuid'],
                            pool.get('label', None))
            pools.append(pobj)
            if pobj.label == 'NLT':
                self.test_pool = pobj
        return pools

    def _make_pool(self):
        """Create a DAOS pool"""

        size = 1024*2

        rc = self.run_dmg(['pool',
                           'create',
                           '--label',
                           'NLT',
                           '--scm-size',
                           '{}M'.format(size)])
        print(rc)
        assert rc.returncode == 0
        self.fetch_pools()

    def get_test_pool(self):
        """Return a pool uuid to be used for testing

        Create a pool as required"""

        if self.test_pool is None:
            self._make_pool()

        return self.test_pool.uuid

    def get_test_pool_id(self):
        """Return a pool uuid to be used for testing

        Create a pool as required"""

        if self.test_pool is None:
            self._make_pool()

        return self.test_pool.id()

def il_cmd(dfuse, cmd, check_read=True, check_write=True, check_fstat=True):
    """Run a command under the interception library

    Do not run valgrind here, not because it's not useful
    but the options needed are different.  Valgrind handles
    linking differently so some memory is wrongly lost that
    would be freed in the _fini() function, and a lot of
    commands do not free all memory anyway.
    """
    my_env = get_base_env()
    prefix = 'dnt_dfuse_il_{}_'.format(get_inc_id())
    log_file = tempfile.NamedTemporaryFile(prefix=prefix,
                                           suffix='.log',
                                           delete=False)
    my_env['D_LOG_FILE'] = log_file.name
    my_env['LD_PRELOAD'] = os.path.join(dfuse.conf['PREFIX'],
                                        'lib64', 'libioil.so')
    my_env['DAOS_AGENT_DRPC_DIR'] = dfuse._daos.agent_dir
    my_env['D_IL_REPORT'] = '2'
    ret = subprocess.run(cmd, env=my_env, check=False)
    print('Logged il to {}'.format(log_file.name))
    print(ret)

    try:
        log_test(dfuse.conf,
                 log_file.name,
                 check_read=check_read,
                 check_write=check_write,
                 check_fstat=check_fstat)
        assert ret.returncode == 0
    except NLTestNoFunction as error:
        print("ERROR: command '{}' did not log via {}".format(' '.join(cmd),
                                                              error.function))
        ret.returncode = 1

    return ret

class ValgrindHelper():

    """Class for running valgrind commands

    This helps setup the command line required, and
    performs log modification after the fact to assist
    Jenkins in locating the source code.
    """

    def __init__(self, conf, logid=None):

        # Set this to False to disable valgrind, which will run faster.
        self.conf = conf
        self.use_valgrind = True
        self.full_check = True
        self._xml_file = None
        self._logid = logid

        self.src_dir = '{}/'.format(os.path.realpath(
            os.path.dirname(os.path.dirname(os.path.abspath(__file__)))))

    def get_cmd_prefix(self):
        """Return the command line prefix"""

        if not self.use_valgrind:
            return []

        if not self._logid:
            self._logid = get_inc_id()

        self._xml_file = 'dnt.{}.memcheck'.format(self._logid)

        cmd = ['valgrind', '--fair-sched=yes']

        if self.full_check:
            cmd.extend(['--leak-check=full', '--show-leak-kinds=all'])
        else:
            cmd.append('--leak-check=no')

        cmd.append('--gen-suppressions=all')

        src_suppression_file = os.path.join('src',
                                            'cart',
                                            'utils',
                                            'memcheck-cart.supp')
        if os.path.exists(src_suppression_file):
            cmd.append('--suppressions={}'.format(src_suppression_file))
        else:
            cmd.append('--suppressions={}'.format(
                os.path.join(self.conf['PREFIX'],
                             'etc',
                             'memcheck-cart.supp')))

        cmd.append('--error-exitcode=42')

        cmd.extend(['--xml=yes',
                    '--xml-file={}'.format(self._xml_file)])
        return cmd

    def convert_xml(self):
        """Modify the xml file"""

        if not self.use_valgrind:
            return
        fd = open(self._xml_file, 'r')
        ofd = open('{}.xml'.format(self._xml_file), 'w')
        for line in fd:
            if self.src_dir in line:
                ofd.write(line.replace(self.src_dir, ''))
            else:
                ofd.write(line)
        os.unlink(self._xml_file)

class DFuse():
    """Manage a dfuse instance"""

    instance_num = 0

    def __init__(self,
                 daos,
                 conf,
                 pool=None,
                 container=None,
                 mount_path=None,
                 uns_path=None,
                 caching=True):
        if mount_path:
            self.dir = mount_path
        else:
            self.dir = os.path.join(conf.dfuse_parent_dir, 'dfuse_mount')
        self.pool = pool
        self.uns_path = uns_path
        self.container = container
        self.conf = conf
        # Detect the number of cores and do something sensible, if there are
        # more than 32 on the node then use 12, otherwise use the whole node.
        num_cores = len(os.sched_getaffinity(0))
        if num_cores > 32:
            self.cores = 12
        else:
            self.cores = None
        self._daos = daos
        self.caching = caching
        self.use_valgrind = True
        self._sp = None

        self.log_file = None

        self.valgrind = None
        if not os.path.exists(self.dir):
            os.mkdir(self.dir)

    def start(self, v_hint=None, single_threaded=False):
        """Start a dfuse instance"""
        dfuse_bin = os.path.join(self.conf['PREFIX'], 'bin', 'dfuse')

        pre_inode = os.stat(self.dir).st_ino

        my_env = get_base_env()

        if self.conf.args.dfuse_debug:
            my_env['D_LOG_MASK'] = self.conf.args.dfuse_debug

        if v_hint is None:
            v_hint = get_inc_id()

        prefix = 'dnt_dfuse_{}_'.format(v_hint)
        log_file = tempfile.NamedTemporaryFile(prefix=prefix,
                                               suffix='.log',
                                               delete=False)
        self.log_file = log_file.name

        my_env['D_LOG_FILE'] = self.log_file
        my_env['DAOS_AGENT_DRPC_DIR'] = self._daos.agent_dir
        if self.conf.args.dtx == 'yes':
            my_env['DFS_USE_DTX'] = '1'

        self.valgrind = ValgrindHelper(self.conf, v_hint)
        if self.conf.args.memcheck == 'no':
            self.valgrind.use_valgrind = False

        if not self.use_valgrind:
            self.valgrind.use_valgrind = False

        if self.cores:
            cmd = ['numactl', '--physcpubind', '0-{}'.format(self.cores - 1)]
        else:
            cmd = []

        cmd.extend(self.valgrind.get_cmd_prefix())

        cmd.extend([dfuse_bin,
                    '--mountpoint',
                    self.dir,
                    '--foreground'])

        if single_threaded:
            cmd.append('--singlethread')

        if not self.caching:
            cmd.append('--disable-caching')

        if self.uns_path:
            cmd.extend(['--path', self.uns_path])

        if self.pool:
            cmd.extend(['--pool', self.pool])
        if self.container:
            cmd.extend(['--container', self.container])
        print('Running {}'.format(' '.join(cmd)))
        self._sp = subprocess.Popen(cmd, env=my_env)
        print('Started dfuse at {}'.format(self.dir))
        print('Log file is {}'.format(self.log_file))

        total_time = 0
        while os.stat(self.dir).st_ino == pre_inode:
            print('Dfuse not started, waiting...')
            try:
                ret = self._sp.wait(timeout=1)
                print('dfuse command exited with {}'.format(ret))
                self._sp = None
                if os.path.exists(self.log_file):
                    log_test(self.conf, self.log_file)
                os.rmdir(self.dir)
                raise Exception('dfuse died waiting for start')
            except subprocess.TimeoutExpired:
                pass
            total_time += 1
            if total_time > 60:
                raise Exception('Timeout starting dfuse')

    def _close_files(self):
        work_done = False
        for fname in os.listdir('/proc/self/fd'):
            try:
                tfile = os.readlink(os.path.join('/proc/self/fd', fname))
            except FileNotFoundError:
                continue
            if tfile.startswith(self.dir):
                print('closing file {}'.format(tfile))
                os.close(int(fname))
                work_done = True
        return work_done

    def __del__(self):
        if self._sp:
            self.stop()

    def stop(self):
        """Stop a previously started dfuse instance"""

        fatal_errors = False
        if not self._sp:
            return fatal_errors

        print('Stopping fuse')
        ret = umount(self.dir)
        if ret:
            umount(self.dir, bg=True)
            self._close_files()
            time.sleep(2)
            umount(self.dir)

        run_log_test = True
        try:
            ret = self._sp.wait(timeout=20)
            print('rc from dfuse {}'.format(ret))
            if ret != 0:
                fatal_errors = True
        except subprocess.TimeoutExpired:
            print('Timeout stopping dfuse')
            self._sp.send_signal(signal.SIGTERM)
            fatal_errors = True
            run_log_test = False
        self._sp = None
        if run_log_test:
            log_test(self.conf, self.log_file)

        # Finally, modify the valgrind xml file to remove the
        # prefix to the src dir.
        self.valgrind.convert_xml()
        os.rmdir(self.dir)
        return fatal_errors

    def wait_for_exit(self):
        """Wait for dfuse to exit"""
        ret = self._sp.wait()
        print('rc from dfuse {}'.format(ret))
        self._sp = None
        log_test(self.conf, self.log_file)

        # Finally, modify the valgrind xml file to remove the
        # prefix to the src dir.
        self.valgrind.convert_xml()

def assert_file_size_fd(fd, size):
    """Verify the file size is as expected"""
    my_stat = os.fstat(fd)
    print('Checking file size is {} {}'.format(size, my_stat.st_size))
    assert my_stat.st_size == size

def assert_file_size(ofd, size):
    """Verify the file size is as expected"""
    assert_file_size_fd(ofd.fileno(), size)

def import_daos(server, conf):
    """Return a handle to the pydaos module"""

    pydir = 'python{}.{}'.format(sys.version_info.major, sys.version_info.minor)

    sys.path.append(os.path.join(conf['PREFIX'],
                                 'lib64',
                                 pydir,
                                 'site-packages'))

    os.environ['DD_MASK'] = 'all'
    os.environ['DD_SUBSYS'] = 'all'
    os.environ['D_LOG_MASK'] = 'DEBUG'
    os.environ['FI_UNIVERSE_SIZE'] = '128'
    os.environ['DAOS_AGENT_DRPC_DIR'] = server.agent_dir

    daos = __import__('pydaos')
    return daos

def run_daos_cmd(conf,
                 cmd,
                 show_stdout=False,
                 valgrind=True,
                 use_json=False):
    """Run a DAOS command

    Run a command, returning what subprocess.run() would.

    Enable logging, and valgrind for the command.

    if prefix is set to False do not run a DAOS command, but instead run what's
    provided, however run it under the IL.
    """
    vh = ValgrindHelper(conf)

    if conf.args.memcheck == 'no':
        valgrind = False

    if not valgrind:
        vh.use_valgrind = False

    exec_cmd = vh.get_cmd_prefix()
    exec_cmd.append(os.path.join(conf['PREFIX'], 'bin', 'daos'))
    if use_json:
        exec_cmd.append('--json')
    exec_cmd.extend(cmd)

    cmd_env = get_base_env()

    prefix = 'dnt_cmd_{}_'.format(get_inc_id())
    log_file = tempfile.NamedTemporaryFile(prefix=prefix,
                                           suffix='.log',
                                           dir=conf.tmp_dir,
                                           delete=False)

    cmd_env['D_LOG_FILE'] = log_file.name
    cmd_env['DAOS_AGENT_DRPC_DIR'] = conf.agent_dir

    rc = subprocess.run(exec_cmd,
                        stdout=subprocess.PIPE,
                        stderr=subprocess.PIPE,
                        env=cmd_env,
                        check=False)

    if rc.stderr != b'':
        print('Stderr from command')
        print(rc.stderr.decode('utf-8').strip())

    if show_stdout and rc.stdout != b'':
        print(rc.stdout.decode('utf-8').strip())

    show_memleaks = True

    # A negative return code means the process exited with a signal so do not
    # check for memory leaks in this case as it adds noise, right when it's
    # least wanted.
    if rc.returncode < 0:
        show_memleaks = False

    rc.fi_loc = log_test(conf,
                         log_file.name,
                         show_memleaks=show_memleaks)
    vh.convert_xml()
    # If there are valgrind errors here then mark them for later reporting but
    # do not abort.  This allows a full-test run to report all valgrind issues
    # in a single test run.
    if vh.use_valgrind and rc.returncode == 42:
        print("Valgrind errors detected")
        print(rc)
        conf.valgrind_errors = True
        rc.returncode = 0
    if use_json:
        rc.json = json.loads(rc.stdout.decode('utf-8'))
    return rc

def _create_cont(conf, pool, cont=None, posix=False, label=None, path=None, valgrind=False):
    """Helper function for create_cont"""

    cmd = ['container',
           'create',
           pool]

    if label:
        cmd.extend(['--properties',
                    'label:{}'.format(label)])
    if posix:
        cmd.extend(['--type', 'POSIX'])

    if path:
        cmd.extend(['--path', path])

    if cont:
        cmd.extend(['--cont', cont])

    rc = run_daos_cmd(conf, cmd, use_json=True, valgrind=valgrind)
    print('rc is {}'.format(rc))
    print(rc.json)
    return rc

def create_cont(conf, pool, cont=None, posix=False, label=None, path=None, valgrind=False):
    """Create a container and return the uuid"""

    rc = _create_cont(conf, pool, cont, posix, label, path, valgrind)

    if rc.returncode == 1 and \
       rc.json['error'] == 'failed to create container: DER_EXIST(-1004): Entity already exists':
        destroy_container(conf, pool, label)
        rc = _create_cont(conf, pool, cont, posix, label, path, valgrind)

    assert rc.returncode == 0, "rc {} != 0".format(rc.returncode)
    return rc.json['response']['container_uuid']

def destroy_container(conf, pool, container, valgrind=True):
    """Destroy a container"""
    cmd = ['container', 'destroy', pool, container]
    rc = run_daos_cmd(conf, cmd, valgrind=valgrind)
    print('rc is {}'.format(rc))
    assert rc.returncode == 0, "rc {} != 0".format(rc.returncode)
    return rc.stdout.decode('utf-8').strip()

def check_dfs_tool_output(output, oclass, csize):
    """verify daos fs tool output"""
    line = output.splitlines()
    dfs_attr = line[0].split()[-1]
    if oclass is not None:
        if dfs_attr != oclass:
            return False
    dfs_attr = line[1].split()[-1]
    if csize is not None:
        if dfs_attr != csize:
            return False
    return True

def needs_dfuse(method):
    """Decorator function for starting dfuse under posix_tests class

    Runs every test twice, once with caching enabled, and once with
    caching disabled.
    """
    @functools.wraps(method)
    def _helper(self):
        if self.call_index == 0:
            caching=True
            self.needs_more = True
            self.test_name = '{}_with_caching'.format(method.__name__)
        else:
            caching=False

        self.dfuse = DFuse(self.server,
                           self.conf,
                           caching=caching,
                           pool=self.pool.dfuse_mount_name(),
                           container=self.container_label)
        self.dfuse.start(v_hint=self.test_name)
        rc = method(self)
        if self.dfuse.stop():
            self.fatal_errors = True
        return rc

    return _helper

def needs_dfuse_single(method):
    """Decorator function for starting dfuse single threaded
    under posix_tests class"""
    @functools.wraps(method)
    def _helper(self):
        self.dfuse = DFuse(self.server,
                           self.conf,
                           caching=True,
                           pool=self.pool.dfuse_mount_name(),
                           container=self.container)
        self.dfuse.start(v_hint=method.__name__, single_threaded=True)
        rc = method(self)
        if self.dfuse.stop():
            self.fatal_errors = True
        return rc
    return _helper

def needs_dfuse_with_cache(method):
    """Decorator function for starting dfuse under posix_tests class"""
    @functools.wraps(method)
    def _helper(self):
        self.dfuse = DFuse(self.server,
                           self.conf,
                           caching=True,
                           pool=self.pool.dfuse_mount_name(),
                           container=self.container)
        self.dfuse.start(v_hint=method.__name__)
        rc = method(self)
        if self.dfuse.stop():
            self.fatal_errors = True
        return rc
    return _helper

# This is test code where methods are tests, so we want to have lots of them.
# pylint: disable=too-many-public-methods
class posix_tests():
    """Class for adding standalone unit tests"""

    def __init__(self, server, conf, pool=None):
        self.server = server
        self.conf = conf
        self.pool = pool
        self.container = None
        self.container_label = None
        self.dfuse = None
        self.fatal_errors = False

        # Ability to invoke each method multiple times, call_index is set to
        # 0 for each test method, if the method requires invoking a second time
        # (for example to re-run with caching) then it should set needs_more
        # to true, and it will be invoked with a greater value for call_index
        # self.test_name will be set automatically, but can be modified by
        # constructors, see @needs_dfuse for where this is used.
        self.call_index = 0
        self.needs_more = False
        self.test_name = ''

    # pylint: disable=no-self-use
    def fail(self):
        """Mark a test method as failed"""
        raise NLTestFail

    def test_cache(self):
        """Test with caching enabled"""

        container = create_cont(self.conf, self.pool.id(), posix=True, label='Cache')
        run_daos_cmd(self.conf,
                     ['container', 'query',
                      self.pool.id(), container],
                     show_stdout=True)

        run_daos_cmd(self.conf,
                     ['container', 'set-attr',
                      self.pool.id(), container,
                      '--attr', 'dfuse-attr-time', '--value', '2'],
                     show_stdout=True)

        run_daos_cmd(self.conf,
                     ['container', 'set-attr',
                      self.pool.id(), container,
                      '--attr', 'dfuse-dentry-time', '--value', '100s'],
                     show_stdout=True)

        run_daos_cmd(self.conf,
                     ['container', 'set-attr',
                      self.pool.id(), container,
                      '--attr', 'dfuse-dentry-time-dir', '--value', '100s'],
                     show_stdout=True)

        run_daos_cmd(self.conf,
                     ['container', 'set-attr',
                      self.pool.id(), container,
                      '--attr', 'dfuse-ndentry-time', '--value', '100s'],
                     show_stdout=True)

        run_daos_cmd(self.conf,
                     ['container', 'list-attrs',
                      self.pool.id(), container],
                     show_stdout=True)

        dfuse = DFuse(self.server,
                      self.conf,
                      pool=self.pool.uuid,
                      container=container)
        dfuse.start()

        print(os.listdir(dfuse.dir))

        if dfuse.stop():
            self.fatal_errors = True

        destroy_container(self.conf, self.pool.id(), container)

    def test_two_mounts(self):
        """Create two mounts, and check that a file created in one
        can be read from the other"""

        dfuse0 = DFuse(self.server,
                       self.conf,
                       caching=True,
                       pool=self.pool.uuid,
                       container=self.container)
        dfuse0.start(v_hint='two_0')

        dfuse1 = DFuse(self.server,
                       self.conf,
                       caching=True,
                       mount_path=os.path.join(self.conf.dfuse_parent_dir,
                                               'dfuse_mount_1'),
                       pool=self.pool.uuid,
                       container=self.container)
        dfuse1.start(v_hint='two_1')

        file0 = os.path.join(dfuse0.dir, 'file')
        fd = open(file0, 'w')
        fd.write('test')
        fd.close()

        file1 = os.path.join(dfuse1.dir, 'file')
        fd = open(file1, 'r')
        data = fd.read()
        fd.close()
        print(data)
        assert data == 'test'

        fd = open(file0, 'w')
        fd.write('test')
        fd.close()

        if dfuse0.stop():
            self.fatal_errors = True
        if dfuse1.stop():
            self.fatal_errors = True

    @needs_dfuse
    def test_readdir_25(self):
        """Test reading a directory with 25 entries"""
        self.readdir_test(25, test_all=True)

    # Works, but is very slow so needs to be run without debugging.
    #@needs_dfuse
    #def test_readdir_300(self):
    #    self.readdir_test(300, test_all=False)

    def readdir_test(self, count, test_all=False):
        """Run a rudimentary readdir test"""

        wide_dir = tempfile.mkdtemp(dir=self.dfuse.dir)
        if count == 0:
            files = os.listdir(wide_dir)
            assert len(files) == 0
            return
        start = time.time()
        for idx in range(count):
            fd = open(os.path.join(wide_dir, str(idx)), 'w')
            fd.close()
            if test_all:
                files = os.listdir(wide_dir)
                assert len(files) == idx + 1
        duration = time.time() - start
        rate = count / duration
        print('Created {} files in {:.1f} seconds rate {:.1f}'.format(count,
                                                                      duration,
                                                                      rate))
        print('Listing dir contents')
        start = time.time()
        files = os.listdir(wide_dir)
        duration = time.time() - start
        rate = count / duration
        print('Listed {} files in {:.1f} seconds rate {:.1f}'.format(count,
                                                                     duration,
                                                                     rate))
        print(files)
        print(len(files))
        assert len(files) == count

    @needs_dfuse_single
    def test_single_threaded(self):
        """Test single-threaded mode"""
        self.readdir_test(10)

    @needs_dfuse
    def test_open_replaced(self):
        """Test that fstat works on file clobbered by rename"""
        fname = os.path.join(self.dfuse.dir, 'unlinked')
        newfile = os.path.join(self.dfuse.dir, 'unlinked2')
        ofd = open(fname, 'w')
        nfd = open(newfile, 'w')
        nfd.write('hello')
        nfd.close()
        print(os.fstat(ofd.fileno()))
        os.rename(newfile, fname)
        print(os.fstat(ofd.fileno()))
        ofd.close()

    @needs_dfuse
    def test_open_rename(self):
        """Check that fstat() on renamed files works as expected"""
        fname = os.path.join(self.dfuse.dir, 'unlinked')
        newfile = os.path.join(self.dfuse.dir, 'unlinked2')
        ofd = open(fname, 'w')
        pre = os.fstat(ofd.fileno())
        print(pre)
        os.rename(fname, newfile)
        print(os.fstat(ofd.fileno()))
        os.stat(newfile)
        post = os.fstat(ofd.fileno())
        print(post)
        assert pre.st_ino == post.st_ino
        ofd.close()

    @needs_dfuse
    def test_open_unlinked(self):
        """Test that fstat works on unlinked file"""
        fname = os.path.join(self.dfuse.dir, 'unlinked')
        ofd = open(fname, 'w')
        print(os.fstat(ofd.fileno()))
        os.unlink(fname)
        print(os.fstat(ofd.fileno()))
        ofd.close()

    @needs_dfuse
    def test_symlink_broken(self):
        """Check that broken symlinks work"""

        src_link = os.path.join(self.dfuse.dir, 'source')

        os.symlink('target', src_link)
        entry = os.listdir(self.dfuse.dir)
        print(entry)
        assert len(entry) == 1
        assert entry[0] == 'source'
        os.lstat(src_link)

        try:
            os.stat(src_link)
            assert False
        except FileNotFoundError:
            pass

    @needs_dfuse
    def test_symlink_rel(self):
        """Check that relative symlinks work"""

        src_link = os.path.join(self.dfuse.dir, 'source')

        os.symlink('../target', src_link)
        entry = os.listdir(self.dfuse.dir)
        print(entry)
        assert len(entry) == 1
        assert entry[0] == 'source'
        os.lstat(src_link)

        try:
            os.stat(src_link)
            assert False
        except FileNotFoundError:
            pass

    @needs_dfuse
    def test_il_cat(self):
        """Quick check for the interception library"""

        fname = os.path.join(self.dfuse.dir, 'file')
        ofd = open(fname, 'w')
        ofd.close()

        check_fstat = True
        if self.dfuse.caching:
            check_fstat = False

        rc = il_cmd(self.dfuse,
                    ['cat', fname],
                    check_write=False,
                    check_fstat=check_fstat)
        assert rc.returncode == 0

    @needs_dfuse
    def test_xattr(self):
        """Perform basic tests with extended attributes"""

        new_file = os.path.join(self.dfuse.dir, 'attr_file')
        fd = open(new_file, 'w')

        xattr.set(fd, 'user.mine', 'init_value')
        # This should fail as a security test.
        try:
            xattr.set(fd, 'user.dfuse.ids', b'other_value')
            assert False
        except PermissionError:
            pass

        try:
            xattr.set(fd, 'user.dfuse', b'other_value')
            assert False
        except PermissionError:
            pass

        xattr.set(fd, 'user.Xfuse.ids', b'other_value')
        for (key, value) in xattr.get_all(fd):
            print('xattr is {}:{}'.format(key, value))
        fd.close()

    @needs_dfuse
    def test_chmod(self):
        """Test that chmod works on file"""
        fname = os.path.join(self.dfuse.dir, 'testfile')
        ofd = open(fname, 'w')
        ofd.close()

        modes = [stat.S_IRUSR | stat.S_IWUSR | stat.S_IXUSR,
                 stat.S_IRUSR]

        for mode in modes:
            os.chmod(fname, mode)
            attr = os.stat(fname)
            assert stat.S_IMODE(attr.st_mode) == mode

    @needs_dfuse
    def test_fchmod_replaced(self):
        """Test that fchmod works on file clobbered by rename"""
        fname = os.path.join(self.dfuse.dir, 'unlinked')
        newfile = os.path.join(self.dfuse.dir, 'unlinked2')
        e_mode = stat.S_IRUSR | stat.S_IWUSR | stat.S_IXUSR
        ofd = open(fname, 'w')
        nfd = open(newfile, 'w')
        nfd.write('hello')
        nfd.close()
        print(os.stat(fname))
        print(os.stat(newfile))
        os.chmod(fname, stat.S_IRUSR | stat.S_IWUSR)
        os.chmod(newfile, e_mode)
        print(os.stat(fname))
        print(os.stat(newfile))
        os.rename(newfile, fname)
        # This should fail, because the file has been deleted.
        try:
            os.fchmod(ofd.fileno(), stat.S_IRUSR)
            print(os.fstat(ofd.fileno()))
            self.fail()
        except FileNotFoundError:
            print('Failed to fchmod() replaced file')
        ofd.close()
        nf = os.stat(fname)
        assert stat.S_IMODE(nf.st_mode) == e_mode

    @needs_dfuse
    def test_uns_create(self):
        """Simple test to create a container using a path in dfuse"""
        path = os.path.join(self.dfuse.dir, 'mycont')
        create_cont(self.conf, pool=self.pool.uuid, path=path, posix=True)
        stbuf = os.stat(path)
        print(stbuf)
        assert stbuf.st_ino < 100
        print(os.listdir(path))

    @needs_dfuse
    def test_rename(self):
        """Test that rename clobbers files correctly

        use rename to delete a file, but where the kernel is aware of a different file.
        Create a filename to be clobbered and stat it.
        Create a file to copy over.
        Start a second dfuse instance and overwrite the original file with a new name.
        Perform a rename on the first dfuse.

        This should clobber a file, but not the one that the kernel is expecting, although it will
        do a lookup of the destination filename before the rename.

        Inspection of the logs is required to verify what is happening here which is beyond the
        scope of this test, however this does execute the code-paths and ensures that all refs
        are correctly updated.

        """

        # Create all three files in the dfuse instance we're checking.
        for index in range(3):
            fd = open(os.path.join(self.dfuse.dir, 'file.{}'.format(index)), 'w')
            fd.write('test')
            fd.close()

        # Start another dfuse instance to move the files around without the kernel knowing.
        dfuse = DFuse(self.server,
                      self.conf,
                      pool=self.pool.id(),
                      container=self.container,
                      caching=False,
                      mount_path=os.path.join(self.conf.dfuse_parent_dir, 'dfuse_mount_backend'))
        dfuse.start(v_hint='rename_other')

        print(os.listdir(self.dfuse.dir))
        print(os.listdir(dfuse.dir))

        # Rename file 1 to file 2 in the background, this will remove file 2
        os.rename(os.path.join(dfuse.dir, 'file.1') ,os.path.join(dfuse.dir, 'file.2'))

        # Rename file 0 to file 2 in the test dfuse.  Here the kernel thinks it's clobbering
        # file 2 but it's really clobbering file 1, although it will stat() file 2 before the
        # operation so may have the correct data.
        # Dfuse should return file 1 for the details of what has been deleted.
        os.rename(os.path.join(self.dfuse.dir, 'file.0') ,os.path.join(self.dfuse.dir, 'file.2'))

        if dfuse.stop():
            self.fatal_errors = True

        # Finally, perform some more I/O so we can tell from the dfuse logs where the test ends and
        # dfuse teardown starts.  At this point file 1 and file 2 have been deleted.
        time.sleep(1)
        print(os.statvfs(self.dfuse.dir))

    @needs_dfuse
    def test_complex_unlink(self):
        """Test that unlink clears file data correctly.

        Create two files, exchange them in the backend then unlink the one.

        The kernel will be unlinking what it thinks is file 1 but it will actually be file 0.
        """

        fds = []

        # Create both files in the dfuse instance we're checking.  These files are created in
        # binary mode with buffering off so the writes are sent direct to the kernel.
        for index in range(2):
            fd = open(os.path.join(self.dfuse.dir, 'file.{}'.format(index)), 'wb', buffering=0)
            fd.write(b'test')
            fds.append(fd)

        # Start another dfuse instance to move the files around without the kernel knowing.
        dfuse = DFuse(self.server,
                      self.conf,
                      pool=self.pool.id(),
                      container=self.container,
                      caching=False,
                      mount_path=os.path.join(self.conf.dfuse_parent_dir, 'dfuse_mount_backend'))
        dfuse.start(v_hint='unlink')

        print(os.listdir(self.dfuse.dir))
        print(os.listdir(dfuse.dir))

        # Rename file 0 to file 0 in the background, this will remove file 1
        os.rename(os.path.join(dfuse.dir, 'file.0') ,os.path.join(dfuse.dir, 'file.1'))

        # Perform the unlink, this will unlink the other file.
        os.unlink(os.path.join(self.dfuse.dir, 'file.1'))

        if dfuse.stop():
            self.fatal_errors = True

        # Finally, perform some more I/O so we can tell from the dfuse logs where the test ends and
        # dfuse teardown starts.  At this point file 1 and file 2 have been deleted.
        time.sleep(1)
        print(os.statvfs(self.dfuse.dir))

        for fd in fds:
            fd.close()

    @needs_dfuse
    def test_complex_rename(self):
        """Test for rename semantics, and that rename is correctly updating the dfuse data for
        the moved rile.

        # Create a file, read/write to it.
        # Check fstat works.
        # Rename it from the backend
        # Check fstat - it should not work.
        # Rename the file into a new directory, this should allow the kernel to 'find' the file
        # again and update the name/parent.
        # check fstat works.
        """

        fname = os.path.join(self.dfuse.dir, 'file')
        ofd = open(fname, 'w')
        print(os.fstat(ofd.fileno()))

        dfuse = DFuse(self.server,
                      self.conf,
                      pool=self.pool.id(),
                      container=self.container,
                      caching=False,
                      mount_path=os.path.join(self.conf.dfuse_parent_dir, 'dfuse_mount_backend'))
        dfuse.start(v_hint='rename')

        os.mkdir(os.path.join(dfuse.dir, 'step_dir'))
        os.mkdir(os.path.join(dfuse.dir, 'new_dir'))
        os.rename(os.path.join(dfuse.dir, 'file'), os.path.join(dfuse.dir, 'step_dir', 'file-new'))

        # This should fail, because the file has been deleted.
        try:
            print(os.fstat(ofd.fileno()))
            self.fail()
        except FileNotFoundError:
            print('Failed to fstat() replaced file')

        os.rename(os.path.join(self.dfuse.dir, 'step_dir', 'file-new'),
                  os.path.join(self.dfuse.dir, 'new_dir', 'my-file'))

        print(os.fstat(ofd.fileno()))

        ofd.close()

    def test_with_path(self):
        """Test that dfuse starts with path option."""

        tmp_dir = tempfile.mkdtemp()

        cont_path = os.path.join(tmp_dir, 'my-cont')
        create_cont(self.conf, self.pool.uuid, posix=True, path=cont_path)

        dfuse = DFuse(self.server,
                      self.conf,
                      caching=True,
                      uns_path=cont_path)
        dfuse.start(v_hint='with_path')

        # Simply write a file.  This will fail if dfuse isn't backed via
        # a container.
        file = os.path.join(dfuse.dir, 'file')
        fd = open(file, 'w')
        fd.write('test')
        fd.close()

        if dfuse.stop():
            self.fatal_errors = True

    def test_uns_basic(self):
        """Create a UNS entry point and access it via both EP and path"""

        pool = self.pool.uuid
        container = self.container
        server = self.server
        conf = self.conf

        # Start dfuse on the container.
        dfuse = DFuse(server, conf, pool=pool, container=container,
                      caching=False)
        dfuse.start('uns-0')

        # Create a new container within it using UNS
        uns_path = os.path.join(dfuse.dir, 'ep0')
        uns_container = str(uuid.uuid4())
        print('Inserting entry point')
        create_cont(conf,
                    pool=pool,
                    cont=uns_container,
                    path=uns_path,
                    posix=True)
        print(os.stat(uns_path))
        print(os.listdir(dfuse.dir))

        # Verify that it exists.
        run_container_query(conf, uns_path)

        # Make a directory in the new container itself, and query that.
        child_path = os.path.join(uns_path, 'child')
        os.mkdir(child_path)
        run_container_query(conf, child_path)
        if dfuse.stop():
            self.fatal_errors = True

        print('Trying UNS')
        dfuse = DFuse(server, conf, caching=False)
        dfuse.start('uns-1')

        # List the root container.
        print(os.listdir(os.path.join(dfuse.dir, pool, container)))

        # Now create a UNS link from the 2nd container to a 3rd one.
        uns_path = os.path.join(dfuse.dir, pool, container, 'ep0', 'ep')
        second_path = os.path.join(dfuse.dir, pool, uns_container)

        uns_container = str(uuid.uuid4())

        # Make a link within the new container.
        print('Inserting entry point')
        create_cont(conf,
                    pool=pool,
                    cont=uns_container,
                    path=uns_path,
                    posix=True)

        # List the root container again.
        print(os.listdir(os.path.join(dfuse.dir, pool, container)))

        # List the 2nd container.
        files = os.listdir(second_path)
        print(files)
        # List the target container through UNS.
        print(os.listdir(uns_path))
        direct_stat = os.stat(os.path.join(second_path, 'ep'))
        uns_stat = os.stat(uns_path)
        print(direct_stat)
        print(uns_stat)
        assert uns_stat.st_ino == direct_stat.st_ino

        third_path = os.path.join(dfuse.dir, pool, uns_container)
        third_stat = os.stat(third_path)
        print(third_stat)
        assert third_stat.st_ino == direct_stat.st_ino

        if dfuse.stop():
            self.fatal_errors = True
        print('Trying UNS with previous cont')
        dfuse = DFuse(server, conf, caching=False)
        dfuse.start('uns-3')

        files = os.listdir(second_path)
        print(files)
        print(os.listdir(uns_path))

        direct_stat = os.stat(os.path.join(second_path, 'ep'))
        uns_stat = os.stat(uns_path)
        print(direct_stat)
        print(uns_stat)
        assert uns_stat.st_ino == direct_stat.st_ino
        if dfuse.stop():
            self.fatal_errors = True

    def test_dfuse_dio_off(self):
        """Test for dfuse with no caching options, but
        direct-io disabled"""

        run_daos_cmd(self.conf,
                     ['container', 'set-attr',
                      self.pool.id(), self.container,
                      '--attr', 'dfuse-direct-io-disable', '--value', 'on'],
                     show_stdout=True)
        dfuse = DFuse(self.server,
                      self.conf,
                      caching=True,
                      pool=self.pool.uuid,
                      container=self.container)

        dfuse.start(v_hint='dio_off')

        print(os.listdir(dfuse.dir))

        fname = os.path.join(dfuse.dir, 'test_file3')
        ofd = open(fname, 'w')
        ofd.write('hello')
        ofd.close()

        if dfuse.stop():
            self.fatal_errors = True

    @needs_dfuse
    def test_daos_fs_tool(self):
        """Create a UNS entry point"""

        dfuse = self.dfuse
        pool = self.pool.uuid
        conf = self.conf

        # Create a new container within it using UNS
        uns_path = os.path.join(dfuse.dir, 'ep1')
        uns_container = str(uuid.uuid4())
        print('Inserting entry point')
        create_cont(conf,
                    pool=pool,
                    cont=uns_container,
                    path=uns_path,
                    posix=True)

        print(os.stat(uns_path))
        print(os.listdir(dfuse.dir))

        # Verify that it exists.
        run_container_query(conf, uns_path)

        # Make a directory in the new container itself, and query that.
        dir1 = os.path.join(uns_path, 'd1')
        os.mkdir(dir1)
        run_container_query(conf, dir1)

        # Create a file in dir1
        file1 = os.path.join(dir1, 'f1')
        ofd = open(file1, 'w')
        ofd.close()

        # Run a command to get attr of new dir and file
        cmd = ['fs', 'get-attr', '--path', dir1]
        print('get-attr of d1')
        rc = run_daos_cmd(conf, cmd)
        assert rc.returncode == 0
        print('rc is {}'.format(rc))
        output = rc.stdout.decode('utf-8')
        assert check_dfs_tool_output(output, 'S1', '1048576')

        cmd = ['fs', 'get-attr', '--path', file1]
        print('get-attr of d1/f1')
        rc = run_daos_cmd(conf, cmd)
        assert rc.returncode == 0
        print('rc is {}'.format(rc))
        output = rc.stdout.decode('utf-8')
        # SX is not deterministic, so don't check it here
        assert check_dfs_tool_output(output, None, '1048576')

        # Run a command to change attr of dir1
        cmd = ['fs', 'set-attr', '--path', dir1, '--oclass', 'S2',
               '--chunk-size', '16']
        print('set-attr of d1')
        rc = run_daos_cmd(conf, cmd)
        assert rc.returncode == 0
        print('rc is {}'.format(rc))

        # Run a command to change attr of file1, should fail
        cmd = ['fs', 'set-attr', '--path', file1, '--oclass', 'S2',
               '--chunk-size', '16']
        print('set-attr of f1')
        rc = run_daos_cmd(conf, cmd)
        print('rc is {}'.format(rc))
        assert rc.returncode != 0

        # Run a command to create new file with set-attr
        file2 = os.path.join(dir1, 'f2')
        cmd = ['fs', 'set-attr', '--path', file2, '--oclass', 'S1']
        print('set-attr of f2')
        rc = run_daos_cmd(conf, cmd)
        assert rc.returncode == 0
        print('rc is {}'.format(rc))

        # Run a command to get attr of dir and file2
        cmd = ['fs', 'get-attr', '--path', dir1]
        print('get-attr of d1')
        rc = run_daos_cmd(conf, cmd)
        assert rc.returncode == 0
        print('rc is {}'.format(rc))
        output = rc.stdout.decode('utf-8')
        assert check_dfs_tool_output(output, 'S2', '16')

        cmd = ['fs', 'get-attr', '--path', file2]
        print('get-attr of d1/f2')
        rc = run_daos_cmd(conf, cmd)
        assert rc.returncode == 0
        print('rc is {}'.format(rc))
        output = rc.stdout.decode('utf-8')
        assert check_dfs_tool_output(output, 'S1', '16')

    def test_cont_copy(self):
        """Verify that copying into a container works"""

        # Create a temporary directory, with one file into it and copy it into
        # the container.  Check the returncode only, do not verify the data.
        # tempfile() will remove the directory on completion.
        src_dir = tempfile.TemporaryDirectory(prefix='copy_src_',)
        ofd = open(os.path.join(src_dir.name, 'file'), 'w')
        ofd.write('hello')
        ofd.close()

        cmd = ['filesystem',
               'copy',
               '--src',
               src_dir.name,
               '--dst',
               'daos://{}/{}'.format(self.pool.uuid, self.container)]
        rc = run_daos_cmd(self.conf, cmd)
        print(rc)
        assert rc.returncode == 0

    def test_cont_clone(self):
        """Verify that cloning a container works

        This extends cont_copy, to also clone it afterwards.
        """

        # Create a temporary directory, with one file into it and copy it into
        # the container.  Check the returncode only, do not verify the data.
        # tempfile() will remove the directory on completion.
        src_dir = tempfile.TemporaryDirectory(prefix='copy_src_',)
        ofd = open(os.path.join(src_dir.name, 'file'), 'w')
        ofd.write('hello')
        ofd.close()

        cmd = ['filesystem',
               'copy',
               '--src',
               src_dir.name,
               '--dst',
               'daos://{}/{}'.format(self.pool.uuid, self.container)]
        rc = run_daos_cmd(self.conf, cmd)
        print(rc)
        assert rc.returncode == 0

        # Now create a container uuid and do an object based copy.
        # The daos command will create the target container on demand.
        container = str(uuid.uuid4())
        cmd = ['container',
               'clone',
               '--src',
               'daos://{}/{}'.format(self.pool.uuid, self.container),
               '--dst',
               'daos://{}/{}'.format(self.pool.uuid, container)]
        rc = run_daos_cmd(self.conf, cmd)
        print(rc)
        assert rc.returncode == 0
        destroy_container(self.conf, self.pool.id(), container)
# pylint: enable=too-many-public-methods

def run_posix_tests(server, conf, test=None):
    """Run one or all posix tests

    Create a new container per test, to ensure that every test is
    isolated from others.
    """

    def _run_test():
        pt.call_index = 0
        while True:
            pt.needs_more = False
            pt.test_name = fn
            start = time.time()
            print('Calling {}'.format(fn))
            try:
                # Do this with valgrind disabled as this code is run often and valgrind has a big
                # performance impact.  There are other tests that run with valgrind enabled so this
                # should not reduce coverage.
                pt.container = create_cont(conf,
                                           pool.id(),
                                           posix=True,
                                           valgrind=False,
                                           label=fn)
                pt.container_label = fn
                rc = obj()
                destroy_container(conf, pool.id(), pt.container_label, valgrind=False)
                pt.container = None
            except Exception as inst:
                trace = ''.join(traceback.format_tb(inst.__traceback__))
                duration = time.time() - start
                conf.wf.add_test_case(pt.test_name,
                                      repr(inst),
                                      output = trace,
                                      test_class='test',
                                      duration = duration)
                raise
            duration = time.time() - start
            print('rc from {} is {}'.format(fn, rc))
            print('Took {:.1f} seconds'.format(duration))
            conf.wf.add_test_case(pt.test_name,
                                  test_class='test',
                                  duration = duration)
            if not pt.needs_more:
                break
            pt.call_index = pt.call_index + 1

    server.get_test_pool()
    pool = server.test_pool

    pt = posix_tests(server, conf, pool=pool)
    if test:
        fn = 'test_{}'.format(test)
        obj = getattr(pt, fn)

        _run_test()
    else:

        for fn in sorted(dir(pt)):
            if not fn.startswith('test'):
                continue
            obj = getattr(pt, fn)
            if not callable(obj):
                continue
            _run_test()

    return pt.fatal_errors

def run_tests(dfuse):
    """Run some tests"""
    path = dfuse.dir

    fname = os.path.join(path, 'test_file3')

    rc = subprocess.run(['dd', 'if=/dev/zero', 'bs=16k', 'count=64', # nosec
                         'of={}'.format(os.path.join(path, 'dd_file'))],
                        check=True)
    print(rc)
    ofd = open(fname, 'w')
    ofd.write('hello')
    print(os.fstat(ofd.fileno()))
    ofd.flush()
    print(os.stat(fname))
    assert_file_size(ofd, 5)
    ofd.truncate(0)
    assert_file_size(ofd, 0)
    ofd.truncate(1024*1024)
    assert_file_size(ofd, 1024*1024)
    ofd.truncate(0)
    ofd.seek(0)
    ofd.write('simple file contents\n')
    ofd.flush()
    assert_file_size(ofd, 21)
    print(os.fstat(ofd.fileno()))
    ofd.close()
    ret = il_cmd(dfuse, ['cat', fname], check_write=False)
    assert ret.returncode == 0
    ofd = os.open(fname, os.O_TRUNC)
    assert_file_size_fd(ofd, 0)
    os.close(ofd)
    symlink_name = os.path.join(path, 'symlink_src')
    symlink_dest = 'missing_dest'
    os.symlink(symlink_dest, symlink_name)
    assert symlink_dest == os.readlink(symlink_name)

    # Note that this doesn't test dfs because fuse will do a
    # lookup to check if the file exists rather than just trying
    # to create it.
    fname = os.path.join(path, 'test_file5')
    fd = os.open(fname, os.O_CREAT | os.O_EXCL)
    os.close(fd)
    try:
        fd = os.open(fname, os.O_CREAT | os.O_EXCL)
        os.close(fd)
        assert False
    except FileExistsError:
        pass
    os.unlink(fname)

    # DAOS-6238
    fname = os.path.join(path, 'test_file4')
    ofd = os.open(fname, os.O_CREAT | os.O_RDONLY | os.O_EXCL)
    assert_file_size_fd(ofd, 0)
    os.close(ofd)
    os.chmod(fname, stat.S_IRUSR)

def stat_and_check(dfuse, pre_stat):
    """Check that dfuse started"""
    post_stat = os.stat(dfuse.dir)
    if pre_stat.st_dev == post_stat.st_dev:
        raise NLTestFail('Device # unchanged')
    if post_stat.st_ino != 1:
        raise NLTestFail('Unexpected inode number')

def check_no_file(dfuse):
    """Check that a non-existent file doesn't exist"""
    try:
        os.stat(os.path.join(dfuse.dir, 'no-file'))
        raise NLTestFail('file exists')
    except FileNotFoundError:
        pass

lp = None
lt = None

def setup_log_test(conf):
    """Setup and import the log tracing code"""

    # Try and pick this up from the src tree if possible.
    file_self = os.path.dirname(os.path.abspath(__file__))
    logparse_dir = os.path.join(file_self,
                                '../src/tests/ftest/cart/util')
    crt_mod_dir = os.path.realpath(logparse_dir)
    if crt_mod_dir not in sys.path:
        sys.path.append(crt_mod_dir)

    # Or back off to the install dir if not.
    logparse_dir = os.path.join(conf['PREFIX'],
                                'lib/daos/TESTING/ftest/cart')
    crt_mod_dir = os.path.realpath(logparse_dir)
    if crt_mod_dir not in sys.path:
        sys.path.append(crt_mod_dir)

    global lp
    global lt

    lp = __import__('cart_logparse')
    lt = __import__('cart_logtest')

    lt.wf = conf.wf

def compress_file(filename):
    """Compress a file using bz2 for space reasons"""
    small = bz2.BZ2Compressor()

    fd = open(filename, 'rb')

    nfd = open('{}.bz2'.format(filename), 'wb')
    lines = fd.read(64*1024)
    while lines:
        new_data = bz2.compress(lines)
        if new_data:
            nfd.write(new_data)
        lines = fd.read(64*1024)
    new_data = small.flush()
    if new_data:
        nfd.write(new_data)

    os.unlink(filename)

# https://stackoverflow.com/questions/1094841/get-human-readable-version-of-file-size
def sizeof_fmt(num, suffix='B'):
    """Return size as a human readable string"""
    for unit in ['', 'Ki', 'Mi', 'Gi', 'Ti', 'Pi', 'Ei', 'Zi']:
        if abs(num) < 1024.0:
            return "%3.1f%s%s" % (num, unit, suffix)
        num /= 1024.0
    return "%.1f%s%s" % (num, 'Yi', suffix)

def log_timer(func):
    """Wrapper around the log_test function to measure how long it takes"""

    def log_timer_wrapper(*args, **kwargs):
        """Do the actual wrapping"""

        conf = args[0]
        conf.lt.start()
        try:
            func(*args, **kwargs)
        except NLTestFail:
            conf.lt.stop()
            raise
        conf.lt.stop()

    return log_timer_wrapper

@log_timer
def log_test(conf,
             filename,
             show_memleaks=True,
             quiet=False,
             skip_fi=False,
             fi_signal=None,
             leak_wf=None,
             check_read=False,
             check_write=False,
             check_fstat=False):
    """Run the log checker on filename, logging to stdout"""

    # Check if the log file has wrapped, if it has then log parsing checks do
    # not work correctly.
    if os.path.exists('{}.old'.format(filename)):
        raise Exception('Log file exceeded max size')
    fstat = os.stat(filename)
    if not quiet:
        print('Running log_test on {} {}'.format(filename,
                                                 sizeof_fmt(fstat.st_size)))

    log_iter = lp.LogIter(filename)

    lto = lt.LogTest(log_iter, quiet=quiet)

    lto.hide_fi_calls = skip_fi

    wf_list = [conf.wf]
    if leak_wf:
        wf_list.append(leak_wf)

    try:
        lto.check_log_file(abort_on_warning=True,
                           show_memleaks=show_memleaks,
                           leak_wf=leak_wf)
    except lt.LogCheckError:
        if lto.fi_location:
            for wf in wf_list:
                wf.explain(lto.fi_location,
                           os.path.basename(filename),
                           fi_signal)

    if skip_fi:
        if not show_memleaks:
            for wf in wf_list:
                wf.explain(lto.fi_location,
                           os.path.basename(filename),
                           fi_signal)
        if not lto.fi_triggered:
            compress_file(filename)
            raise NLTestNoFi

    functions = set()

    if check_read or check_write or check_fstat:
        for line in log_iter.new_iter():
            functions.add(line.function)

    if check_read and 'dfuse_read' not in functions:
        raise NLTestNoFunction('dfuse_read')

    if check_write and 'dfuse_write' not in functions:
        raise NLTestNoFunction('dfuse_write')

    if check_fstat and 'dfuse___fxstat' not in functions:
        raise NLTestNoFunction('dfuse___fxstat')

    compress_file(filename)

    if conf.max_log_size and fstat.st_size > conf.max_log_size:
        raise Exception('Max log size exceeded, {} > {}'\
                        .format(sizeof_fmt(fstat.st_size),
                                sizeof_fmt(conf.max_log_size)))

    return lto.fi_location

def set_server_fi(server):
    """Run the client code to set server params"""

    cmd_env = get_base_env()

    cmd_env['OFI_INTERFACE'] = 'eth0'
    cmd_env['CRT_PHY_ADDR_STR'] = 'ofi+sockets'
    vh = ValgrindHelper(server.conf)

    system_name = 'daos_server'

    exec_cmd = vh.get_cmd_prefix()

    agent_bin = os.path.join(server.conf['PREFIX'], 'bin', 'daos_agent')

    addr_dir = tempfile.TemporaryDirectory(prefix='dnt_addr_',)
    addr_file = os.path.join(addr_dir.name,
                             '{}.attach_info_tmp'.format(system_name))

    agent_cmd = [agent_bin,
                 '-i',
                 '-s',
                 server.agent_dir,
                 'dump-attachinfo',
                 '-o',
                 addr_file]

    rc = subprocess.run(agent_cmd, env=cmd_env, check=True)
    print(rc)

    cmd = ['set_fi_attr',
           '--cfg_path',
           addr_dir.name,
           '--group-name',
           'daos_server',
           '--rank',
           '0',
           '--attr',
           '0,0,0,0,0']

    exec_cmd.append(os.path.join(server.conf['PREFIX'], 'bin', 'cart_ctl'))
    exec_cmd.extend(cmd)

    prefix = 'dnt_crt_ctl_{}_'.format(get_inc_id())
    log_file = tempfile.NamedTemporaryFile(prefix=prefix,
                                           suffix='.log',
                                           delete=False)

    cmd_env['D_LOG_FILE'] = log_file.name
    cmd_env['DAOS_AGENT_DRPC_DIR'] = server.agent_dir

    rc = subprocess.run(exec_cmd,
                        env=cmd_env,
                        stdout=subprocess.PIPE,
                        stderr=subprocess.PIPE,
                        check=False)
    print(rc)
    vh.convert_xml()
    log_test(server.conf, log_file.name)
    assert rc.returncode == 0
    return False # fatal_errors

def create_and_read_via_il(dfuse, path):
    """Create file in dir, write to and read
    through the interception library"""

    fname = os.path.join(path, 'test_file')
    ofd = open(fname, 'w')
    ofd.write('hello ')
    ofd.write('world\n')
    ofd.flush()
    assert_file_size(ofd, 12)
    print(os.fstat(ofd.fileno()))
    ofd.close()
    ret = il_cmd(dfuse, ['cat', fname], check_write=False)
    assert ret.returncode == 0

def run_container_query(conf, path):
    """Query a path to extract container information"""

    cmd = ['container', 'query', '--path', path]

    rc = run_daos_cmd(conf, cmd)

    assert rc.returncode == 0

    print(rc)
    output = rc.stdout.decode('utf-8')
    for line in output.splitlines():
        print(line)

def run_duns_overlay_test(server, conf):
    """Create a DUNS entry point, and then start fuse over it

    Fuse should use the pool/container IDs from the entry point,
    and expose the container.
    """

    pool = server.get_test_pool()

    parent_dir = tempfile.TemporaryDirectory(dir=conf.dfuse_parent_dir,
                                             prefix='dnt_uns_')

    uns_dir = os.path.join(parent_dir.name, 'uns_ep')

    create_cont(conf, pool=pool, path=uns_dir, posix=True)

    dfuse = DFuse(server, conf, mount_path=uns_dir, caching=False)

    dfuse.start(v_hint='uns-overlay')
    # To show the contents.
    # getfattr -d <file>

    # This should work now if the container was correctly found
    create_and_read_via_il(dfuse, uns_dir)

    return dfuse.stop()

def run_dfuse(server, conf):
    """Run several dfuse instances"""

    fatal_errors = BoolRatchet()

    pool = server.get_test_pool()

    dfuse = DFuse(server, conf, caching=False)
    try:
        pre_stat = os.stat(dfuse.dir)
    except OSError:
        umount(dfuse.dir)
        raise
    container = str(uuid.uuid4())
    dfuse.start(v_hint='no_pool')
    print(os.statvfs(dfuse.dir))
    subprocess.run(['df', '-h'], check=True) # nosec
    subprocess.run(['df', '-i', dfuse.dir], check=True) # nosec
    print('Running dfuse with nothing')
    stat_and_check(dfuse, pre_stat)
    check_no_file(dfuse)

    pool_stat = os.stat(os.path.join(dfuse.dir, pool))
    print('stat for {}'.format(pool))
    print(pool_stat)
    cdir = os.path.join(dfuse.dir, pool, container)
    os.mkdir(cdir)
    #create_and_read_via_il(dfuse, cdir)
    fatal_errors.add_result(dfuse.stop())

    container2 = str(uuid.uuid4())
    dfuse = DFuse(server, conf, pool=pool, caching=False)
    pre_stat = os.stat(dfuse.dir)
    dfuse.start(v_hint='pool_only')
    print('Running dfuse with pool only')
    stat_and_check(dfuse, pre_stat)
    check_no_file(dfuse)
    cpath = os.path.join(dfuse.dir, container2)
    os.mkdir(cpath)
    cdir = os.path.join(dfuse.dir, container)
    create_and_read_via_il(dfuse, cdir)

    fatal_errors.add_result(dfuse.stop())

    dfuse = DFuse(server, conf, pool=pool, container=container,
                  caching=False)
    dfuse.cores = 2
    pre_stat = os.stat(dfuse.dir)
    dfuse.start(v_hint='pool_and_cont')
    print('Running fuse with both')

    stat_and_check(dfuse, pre_stat)

    create_and_read_via_il(dfuse, dfuse.dir)

    run_tests(dfuse)

    fatal_errors.add_result(dfuse.stop())

    if fatal_errors.errors:
        print('Errors from dfuse')
    else:
        print('Reached the end, no errors')
    return fatal_errors.errors

def run_il_test(server, conf):
    """Run a basic interception library test"""

    pool = server.get_test_pool()

    # TODO:                       # pylint: disable=W0511
    # Implement a test which copies across two pools.

    dfuse = DFuse(server, conf, caching=False)
    dfuse.start()

    dirs = []

    for _ in range(2):
        # Use a unique ID for each container to avoid DAOS-5109
        container = str(uuid.uuid4())

        d = os.path.join(dfuse.dir, pool, container)
        try:
            print('Making directory {}'.format(d))
            os.mkdir(d)
        except FileExistsError:
            pass
        dirs.append(d)

    # Create a file natively.
    f = os.path.join(dirs[0], 'file')
    fd = open(f, 'w')
    fd.write('Hello')
    fd.close()
    # Copy it across containers.
    ret = il_cmd(dfuse, ['cp', f, dirs[-1]])
    assert ret.returncode == 0

    # Copy it within the container.
    child_dir = os.path.join(dirs[0], 'new_dir')
    os.mkdir(child_dir)
    il_cmd(dfuse, ['cp', f, child_dir])
    assert ret.returncode == 0

    # Copy something into a container
    ret = il_cmd(dfuse, ['cp', '/bin/bash', dirs[-1]], check_read=False)
    assert ret.returncode == 0
    # Read it from within a container
    # TODO:                              # pylint: disable=W0511
    # change this to something else, md5sum uses fread which isn't
    # intercepted.
    ret = il_cmd(dfuse,
                 ['md5sum', os.path.join(dirs[-1], 'bash')],
                 check_read=False, check_write=False, check_fstat=False)
    assert ret.returncode == 0
    ret = il_cmd(dfuse, ['dd',
                         'if={}'.format(os.path.join(dirs[-1], 'bash')),
                         'of={}'.format(os.path.join(dirs[-1], 'bash_copy')),
                         'iflag=direct',
                         'oflag=direct',
                         'bs=128k'],
                 check_fstat=False)

    print(ret)
    assert ret.returncode == 0

    for my_dir in dirs:
        create_and_read_via_il(dfuse, my_dir)

    dfuse.stop()

def run_in_fg(server, conf):
    """Run dfuse in the foreground.

    Block until ctrl-c is pressed.
    """

    pool = server.get_test_pool()

    dfuse = DFuse(server, conf, pool=pool)
    dfuse.start()

    container = create_cont(conf, pool, posix=True)

    run_daos_cmd(conf,
                 ['container', 'set-attr',
                  pool, container,
                  '--attr', 'dfuse-direct-io-disable', '--value', 'on'],
                 show_stdout=True)

    t_dir = os.path.join(dfuse.dir, container)

    print('Running at {}'.format(t_dir))
    print('daos container create --type POSIX ' \
          '{} --path {}/uns-link'.format(
              pool, t_dir))
    print('cd {}/uns-link'.format(t_dir))
    print('daos container destroy --path {}/uns-link'.format(t_dir))
    print('daos cont list {}'.format(pool))
    try:
        dfuse.wait_for_exit()
    except KeyboardInterrupt:
        pass
    dfuse = None

def check_readdir_perf(server, conf):
    """ Check and report on readdir performance

    Loop over number of files, measuring the time taken to
    populate a directory, and to read the directory contents,
    measure both files and directories as contents, and
    readdir both with and without stat, restarting dfuse
    between each test to avoid cache effects.

    Continue testing until five minutes have passed, and print
    a table of results.
    """

    headers = ['count', 'create\ndirs', 'create\nfiles']
    headers.extend(['dirs', 'files', 'dirs\nwith stat', 'files\nwith stat'])
    headers.extend(['caching\n1st', 'caching\n2nd'])

    results = []

    def make_dirs(parent, count):
        """Populate the test directory"""
        print('Populating to {}'.format(count))
        dir_dir = os.path.join(parent,
                               'dirs.{}.in'.format(count))
        t_dir = os.path.join(parent,
                             'dirs.{}'.format(count))
        file_dir = os.path.join(parent,
                                'files.{}.in'.format(count))
        t_file = os.path.join(parent,
                              'files.{}'.format(count))

        start_all = time.time()
        if not os.path.exists(t_dir):
            try:
                os.mkdir(dir_dir)
            except FileExistsError:
                pass
            for i in range(count):
                try:
                    os.mkdir(os.path.join(dir_dir, str(i)))
                except FileExistsError:
                    pass
            dir_time = time.time() - start_all
            print('Creating {} dirs took {:.2f}'.format(count,
                                                        dir_time))
            os.rename(dir_dir, t_dir)

        if not os.path.exists(t_file):
            try:
                os.mkdir(file_dir)
            except FileExistsError:
                pass
            start = time.time()
            for i in range(count):
                f = open(os.path.join(file_dir, str(i)), 'w')
                f.close()
            file_time = time.time() - start
            print('Creating {} files took {:.2f}'.format(count,
                                                         file_time))
            os.rename(file_dir, t_file)

        return [dir_time, file_time]

    def print_results():
        """Display the results"""

        print(tabulate.tabulate(results,
                                headers=headers,
                                floatfmt=".2f"))

    pool = server.get_test_pool()

    container = str(uuid.uuid4())

    dfuse = DFuse(server, conf, pool=pool)

    print('Creating container and populating')
    count = 1024
    dfuse.start()
    parent = os.path.join(dfuse.dir, container)
    try:
        os.mkdir(parent)
    except FileExistsError:
        pass
    create_times = make_dirs(parent, count)
    dfuse.stop()

    all_start = time.time()

    while True:

        row = [count]
        row.extend(create_times)
        dfuse = DFuse(server, conf, pool=pool, container=container,
                      caching=False)
        dir_dir = os.path.join(dfuse.dir,
                               'dirs.{}'.format(count))
        file_dir = os.path.join(dfuse.dir,
                                'files.{}'.format(count))
        dfuse.start()
        start = time.time()
        subprocess.run(['/bin/ls', dir_dir], stdout=subprocess.PIPE, check=True)
        elapsed = time.time() - start
        print('processed {} dirs in {:.2f} seconds'.format(count,
                                                           elapsed))
        row.append(elapsed)
        dfuse.stop()
        dfuse = DFuse(server, conf, pool=pool, container=container,
                      caching=False)
        dfuse.start()
        start = time.time()
        subprocess.run(['/bin/ls', file_dir], stdout=subprocess.PIPE,
                       check=True)
        elapsed = time.time() - start
        print('processed {} files in {:.2f} seconds'.format(count,
                                                            elapsed))
        row.append(elapsed)
        dfuse.stop()

        dfuse = DFuse(server, conf, pool=pool, container=container,
                      caching=False)
        dfuse.start()
        start = time.time()
        subprocess.run(['/bin/ls', '-t', dir_dir], stdout=subprocess.PIPE,
                       check=True)
        elapsed = time.time() - start
        print('processed {} dirs in {:.2f} seconds'.format(count,
                                                           elapsed))
        row.append(elapsed)
        dfuse.stop()
        dfuse = DFuse(server, conf, pool=pool, container=container,
                      caching=False)
        dfuse.start()
        start = time.time()
        # Use sort by time here so ls calls stat, if you run ls -l then it will
        # also call getxattr twice which skews the figures.
        subprocess.run(['/bin/ls', '-t', file_dir], stdout=subprocess.PIPE,
                       check=True)
        elapsed = time.time() - start
        print('processed {} files in {:.2f} seconds'.format(count,
                                                            elapsed))
        row.append(elapsed)
        dfuse.stop()

        # Test with caching enabled.  Check the file directory, and do it twice
        # without restarting, to see the effect of populating the cache, and
        # reading from the cache.
        dfuse = DFuse(server,
                      conf,
                      pool=pool,
                      container=container,
                      caching=True)
        dfuse.start()
        start = time.time()
        subprocess.run(['/bin/ls', '-t', file_dir], stdout=subprocess.PIPE,
                       check=True)
        elapsed = time.time() - start
        print('processed {} files in {:.2f} seconds'.format(count,
                                                            elapsed))
        row.append(elapsed)
        start = time.time()
        subprocess.run(['/bin/ls', '-t', file_dir], stdout=subprocess.PIPE,
                       check=True)
        elapsed = time.time() - start
        print('processed {} files in {:.2f} seconds'.format(count,
                                                            elapsed))
        row.append(elapsed)
        results.append(row)

        elapsed = time.time() - all_start
        if elapsed > 5 * 60:
            dfuse.stop()
            break

        print_results()
        count *= 2
        create_times = make_dirs(dfuse.dir, count)
        dfuse.stop()

    run_daos_cmd(conf, ['container',
                        'destroy',
                        pool,
                        container])
    print_results()

def test_pydaos_kv(server, conf):
    """Test the KV interface"""

    pydaos_log_file = tempfile.NamedTemporaryFile(prefix='dnt_pydaos_',
                                                  suffix='.log',
                                                  delete=False)

    os.environ['D_LOG_FILE'] = pydaos_log_file.name
    daos = import_daos(server, conf)

    pool = server.get_test_pool()

    c_uuid = create_cont(conf, pool)

    container = daos.Cont(pool, c_uuid)

    kv = container.get_kv_by_name('my_test_kv', create=True)
    kv['a'] = 'a'
    kv['b'] = 'b'
    kv['list'] = pickle.dumps(list(range(1, 100000)))
    for k in range(1, 100):
        kv[str(k)] = pickle.dumps(list(range(1, 10)))
    print(type(kv))
    print(kv)
    print(kv['a'])

    print("First iteration")
    data = OrderedDict()
    for key in kv:
        print('key is {}, len {}'.format(key, len(kv[key])))
        print(type(kv[key]))
        data[key] = None

    print("Bulk loading")

    data['no-key'] = None

    kv.value_size = 32
    kv.bget(data, value_size=16)
    print("Default get value size %d", kv.value_size)
    print("Second iteration")
    failed = False
    for key in data:
        if data[key]:
            print('key is {}, len {}'.format(key, len(data[key])))
        elif key == 'no-key':
            pass
        else:
            failed = True
            print('Key is None {}'.format(key))

    if failed:
        print("That's not good")

    kv = None
    print('Closing container and opening new one')
    kv = container.get_kv_by_name('my_test_kv')
    kv = None
    container = None
    daos._cleanup()
    log_test(conf, pydaos_log_file.name)

# Fault injection testing.
#
# This runs two different commands under fault injection, although it allows
# for more to be added.  The command is defined, then run in a loop with
# different locations (loc) enabled, essentially failing each call to
# D_ALLOC() in turn.  This iterates for all memory allocations in the command
# which is around 1300 each command so this takes a while.
#
# In order to improve response times the different locations are run in
# parallel, although the results are processed in order.
#
# Each location is checked for memory leaks according to the log file
# (D_ALLOC/D_FREE not matching), that it didn't crash and some checks are run
# on stdout/stderr as well.
#
# If a particular loc caused the command to exit with a signal then that
# location is re-run at the end under valgrind to get better diagnostics.
#

class AllocFailTestRun():
    """Class to run a fault injection command with a single fault"""

    def __init__(self, aft, cmd, env, loc):

        # The subprocess handle
        self._sp = None
        # The valgrind handle
        self.vh = None
        # The return from subprocess.poll
        self.ret = None

        self.cmd = cmd
        self.env = env
        self.aft = aft
        self._fi_file = None
        self.returncode = None
        self.stdout = None
        self.stderr = None
        self.fi_loc = None
        self.fault_injected = None
        self.loc = loc

        prefix = 'dnt_fi_{}_{}_'.format(aft.description, loc)
        self.log_file = tempfile.NamedTemporaryFile(prefix=prefix,
                                                    suffix='.log',
                                                    dir=self.aft.conf.tmp_dir,
                                                    delete=False).name
        self.env['D_LOG_FILE'] = self.log_file

    def __str__(self):
        res = "Fault injection test of '{}'\n".format(' '.join(self.cmd))
        res += 'Fault injection location {}\n'.format(self.loc)
        if self.vh:
            res += 'Valgrind enabled for this test\n'
        if self.returncode is None:
            res += 'Process not completed'
        else:
            res += 'Returncode was {}'.format(self.returncode)

        if self.stdout:
            res += '\nSTDOUT:{}'.format(self.stdout.decode('utf-8').strip())

        if self.stderr:
            res += '\nSTDERR:{}'.format(self.stderr.decode('utf-8').strip())
        return res

    def start(self):
        """Start the command"""
        fc = {}
        if self.loc:
            fc['fault_config'] = [{'id': 0,
                                   'probability_x': 1,
                                   'probability_y': 1,
                                   'interval': self.loc,
                                   'max_faults': 1}]

            self._fi_file = tempfile.NamedTemporaryFile(prefix='fi_',
                                                        suffix='.yaml')

            self._fi_file.write(yaml.dump(fc, encoding='utf=8'))
            self._fi_file.flush()

            self.env['D_FI_CONFIG'] = self._fi_file.name

        if self.vh:
            exec_cmd = self.vh.get_cmd_prefix()
            exec_cmd.extend(self.cmd)
        else:
            exec_cmd = self.cmd

        self._sp = subprocess.Popen(exec_cmd,
                                    env=self.env,
                                    stdin=subprocess.PIPE,
                                    stdout=subprocess.PIPE,
                                    stderr=subprocess.PIPE)

    def has_finished(self):
        """Check if the command has completed"""
        if self.returncode is not None:
            return True

        rc = self._sp.poll()
        if rc is None:
            return False
        self._post(rc)
        return True

    def wait(self):
        """Wait for the command to complete"""
        if self.returncode is not None:
            return

        self._post(self._sp.wait())

    def _post(self, rc):
        """Helper function, called once after command is complete.

        This is where all the checks are performed.
        """

        # Put in a new-line.
        print()
        self.returncode = rc
        self.stdout = self._sp.stdout.read()
        self.stderr = self._sp.stderr.read()

        show_memleaks = True

        fi_signal = None
        # A negative return code means the process exited with a signal so do
        # not check for memory leaks in this case as it adds noise, right when
        # it's least wanted.
        if rc < 0:
            show_memleaks = False
            fi_signal = -rc

        try:
            self.fi_loc = log_test(self.aft.conf,
                                   self.log_file,
                                   show_memleaks=show_memleaks,
                                   quiet=True,
                                   skip_fi=True,
                                   leak_wf=self.aft.wf,
                                   fi_signal=fi_signal)
            self.fault_injected = True
        except NLTestNoFi:
            # If a fault wasn't injected then check output is as expected.
            # It's not possible to log these as warnings, because there is
            # no src line to log them against, so simply assert.
            assert self.returncode == 0, self

            if self.aft.check_post_stdout:
                assert self.stderr == b''
                if self.aft.expected_stdout is not None:
                    assert self.stdout == self.aft.expected_stdout
            self.fault_injected = False
        if self.vh:
            self.vh.convert_xml()
        if not self.fault_injected:
            return
        if not self.aft.check_stderr:
            return

        # Check stderr from a daos command.
        # These should mostly be from the DH_PERROR_SYS or DH_PERROR_DER macros so check for
        # this format.  There may be multiple lines and the two styles may be mixed.
        # These checks will report an error against the line of code that introduced the "leak"
        # which may well only have a loose correlation to where the error was reported.
        if self.aft.check_daos_stderr:
            stderr = self.stderr.decode('utf-8').rstrip()
            for line in stderr.splitlines():

                # This is what the go code uses.
                if line.endswith(': DER_NOMEM(-1009): Out of memory'):
                    continue

                # This is what DH_PERROR_DER uses
                if line.endswith(': Out of memory (-1009)'):
                    continue

                # This is what DH_PERROR_SYS uses
                if line.endswith(': Cannot allocate memory (12)'):
                    continue

                if 'DER_UNKNOWN' in line:
                    self.aft.wf.add(self.fi_loc,
                                    'HIGH',
                                    "Incorrect stderr '{}'".format(line),
                                    mtype='Invalid error code used')
                    continue

                self.aft.wf.add(self.fi_loc,
                                'NORMAL',
                                "Unexpected stderr '{}'".format(line),
                                mtype='Unrecognised error')
            return

        if self.returncode == 0:
            if self.stdout != self.aft.expected_stdout:
                self.aft.wf.add(self.fi_loc,
                                'NORMAL',
                                "Incorrect stdout '{}'".format(self.stdout),
                                mtype='Out of memory caused zero exit '
                                'code with incorrect output')

        stderr = self.stderr.decode('utf-8').rstrip()
        if not stderr.endswith("(-1009): Out of memory") and \
           'error parsing command line arguments' not in stderr and \
           self.stdout != self.aft.expected_stdout:
            if self.stdout != b'':
                print(self.aft.expected_stdout)
                print()
                print(self.stdout)
                print()
            self.aft.wf.add(self.fi_loc,
                            'NORMAL',
                            "Incorrect stderr '{}'".format(stderr),
                            mtype='Out of memory not reported correctly via stderr')

class AllocFailTest():
    """Class to describe fault injection command"""

    def __init__(self, conf, desc, cmd):
        self.conf = conf
        self.cmd = cmd
        self.description = desc
        self.prefix = True
        # Check stderr from commands where faults were injected.
        self.check_stderr = True
        # Check stdout/error from commands where faults were not injected
        self.check_post_stdout = True
        # Check stderr conforms to daos_hdlr.c style
        self.check_daos_stderr = False
        self.expected_stdout = None
        self.use_il = False
        self.wf = conf.wf

    def launch(self):
        """Run all tests for this command"""

        def _prep(self):
            rc = self._run_cmd(None)
            rc.wait()
            self.expected_stdout = rc.stdout
            assert not rc.fault_injected

        # Prep what the expected stdout is by running once without faults
        # enabled.
        _prep(self)

        print('Expected stdout is')
        print(self.expected_stdout)

        num_cores = len(os.sched_getaffinity(0))

        if num_cores < 20:
            max_child = 1
        else:
            max_child = int(num_cores / 4 * 3)

        active = []
        fid = 1
        max_count = 0
        finished = False

        # List of fids to re-run under valgrind.
        to_rerun = []

        fatal_errors = False

        # Now run all iterations in parallel up to max_child.  Iterations will be launched
        # in order but may not finish in order, rather they are processed in the order they
        # finish.  After each repetition completes then check for re-launch new processes
        # to keep the pipeline full.
        while not finished or active:

            if not finished:
                while len(active) < max_child:
                    active.append(self._run_cmd(fid))
                    fid += 1

                    if len(active) > max_count:
                        max_count = len(active)

            # Now complete as many as have finished.
            for ret in active:
                if not ret.has_finished():
                    continue
                active.remove(ret)
                print(ret)
                if ret.returncode < 0:
                    fatal_errors = True
                    to_rerun.append(ret.loc)

                if not ret.fault_injected:
                    print('Fault injection did not trigger, stopping')
                    finished = True
                break

        print('Completed, fid {}'.format(fid))
        print('Max in flight {}'.format(max_count))

        for fid in to_rerun:
            rerun = self._run_cmd(fid, valgrind=True)
            print(rerun)
            rerun.wait()

        return fatal_errors

    def _run_cmd(self,
                 loc,
                 valgrind=False):
        """Run the test with FI enabled
        """

        cmd_env = get_base_env()

        # Debug flags to enable all memory allocation logging, but as little else as possible.
        # This improves run-time but makes debugging any issues found harder.
        # cmd_env['D_LOG_MASK'] = 'DEBUG'
        # cmd_env['DD_MASK'] = 'mem'
        # del cmd_env['DD_SUBSYS']

        if self.use_il:
            cmd_env['LD_PRELOAD'] = os.path.join(self.conf['PREFIX'],
                                                 'lib64', 'libioil.so')

        cmd_env['DAOS_AGENT_DRPC_DIR'] = self.conf.agent_dir

        if callable(self.cmd):
            cmd = self.cmd()
        else:
            cmd = self.cmd

        aftf = AllocFailTestRun(self, cmd, cmd_env, loc)
        if valgrind:
            aftf.vh = ValgrindHelper(self.conf)
            # Turn off leak checking in this case, as we're just interested in
            # why it crashed.
            aftf.vh.full_check = False

        aftf.start()

        return aftf

def test_alloc_fail_copy(server, conf, wf):
    """Run container (filesystem) copy under fault injection.

    This test will create a new uuid per iteration, and the test will then try to create a matching
    container so this is potentially resource intensive.

    There are lots of errors in the stdout/stderr of this command which we need to work through but
    are not yet checked for.
    """

    pool = server.get_test_pool()

    src_dir = tempfile.TemporaryDirectory(prefix='copy_src_',)
    ofd = open(os.path.join(src_dir.name, 'file'), 'w')
    ofd.write('hello')
    ofd.close()

    def get_cmd():
        container = str(uuid.uuid4())
        cmd = [os.path.join(conf['PREFIX'], 'bin', 'daos'),
               'filesystem',
               'copy',
               '--src',
               src_dir.name,
               '--dst',
               'daos://{}/{}'.format(pool, container)]
        return cmd

<<<<<<< HEAD
    test_cmd = AllocFailTest(conf, 'filesystem-copy', cmd)
=======
    test_cmd = AllocFailTest(conf, get_cmd)
>>>>>>> b6caf45d
    test_cmd.wf = wf
    test_cmd.check_daos_stderr = True
    test_cmd.check_post_stdout = False
    test_cmd.check_stderr = True

    rc = test_cmd.launch()
    return rc

def test_alloc_fail_cat(server, conf, wf):
    """Run the Interception library with fault injection

    Start dfuse for this test, and do not do output checking on the command
    itself yet.
    """

    pool = server.get_test_pool()

    dfuse = DFuse(server, conf, pool=pool)
    dfuse.use_valgrind = False
    dfuse.start()

    container = str(uuid.uuid4())

    os.mkdir(os.path.join(dfuse.dir, container))
    target_file = os.path.join(dfuse.dir, container, 'test_file')

    fd = open(target_file, 'w')
    fd.write('Hello there')
    fd.close()

    cmd = ['cat', target_file]

    test_cmd = AllocFailTest(conf, 'il-cat', cmd)
    test_cmd.use_il = True
    test_cmd.check_stderr = False
    test_cmd.wf = wf

    rc = test_cmd.launch()
    dfuse.stop()
    return rc

def test_fi_list_attr(server, conf, wf):
    """Run daos cont list-attr with fi"""

    pool = server.get_test_pool()

    container = create_cont(conf, pool)

    run_daos_cmd(conf,
                 ['container', 'set-attr',
                  pool, container,
                  '--attr', 'my-test-attr-1', '--value', 'some-value'])

    run_daos_cmd(conf,
                 ['container', 'set-attr',
                  pool, container,
                  '--attr', 'my-test-attr-2', '--value', 'some-other-value'])

    cmd = [os.path.join(conf['PREFIX'], 'bin', 'daos'),
           'container',
           'list-attrs',
           pool,
           container]

    test_cmd = AllocFailTest(conf, 'cont-list-attr', cmd)
    test_cmd.wf = wf

    rc = test_cmd.launch()
    destroy_container(conf, pool, container)
    return rc

def test_fi_get_attr(server, conf, wf):
    """Run daos cont get-attr with fi"""

    pool = server.get_test_pool_id()

    container = create_cont(conf, pool)

    attr_name = 'my-test-attr'

    run_daos_cmd(conf,
                 ['container', 'set-attr',
                  pool, container,
                  '--attr', attr_name, '--value', 'value'])

    cmd = [os.path.join(conf['PREFIX'], 'bin', 'daos'),
           'container',
           'get-attr',
           pool,
           container,
           attr_name]

    test_cmd = AllocFailTest(conf, 'cont-get-attr', cmd)
    test_cmd.wf = wf

    rc = test_cmd.launch()
    destroy_container(conf, pool, container)
    return rc

def test_alloc_fail(server, conf):
    """run 'daos' client binary with fault injection"""

    pool = server.get_test_pool()

    cmd = [os.path.join(conf['PREFIX'], 'bin', 'daos'),
           'cont',
           'list',
           pool]
    test_cmd = AllocFailTest(conf, 'pool-list-containers', cmd)

    # Create at least one container, and record what the output should be when
    # the command works.
    container = create_cont(conf, pool)

    rc = test_cmd.launch()
    destroy_container(conf, pool, container)
    return rc

def run(wf, args):
    """Main entry point"""

    conf = load_conf(args)

    wf_server = WarningsFactory('nlt-server-leaks.json', post=True, check='Server leak checking')
    wf_client = WarningsFactory('nlt-client-leaks.json')

    conf.set_wf(wf)
    conf.set_args(args)
    setup_log_test(conf)

    server = DaosServer(conf, test_class='first')
    server.start()

    fatal_errors = BoolRatchet()
    fi_test = False

    if args.mode == 'launch':
        run_in_fg(server, conf)
    elif args.mode == 'il':
        fatal_errors.add_result(run_il_test(server, conf))
    elif args.mode == 'kv':
        test_pydaos_kv(server, conf)
    elif args.mode == 'overlay':
        fatal_errors.add_result(run_duns_overlay_test(server, conf))
    elif args.mode == 'set-fi':
        fatal_errors.add_result(set_server_fi(server))
    elif args.mode == 'fi':
        fi_test = True
    elif args.mode == 'all':
        fi_test = True
        fatal_errors.add_result(run_posix_tests(server, conf))
        fatal_errors.add_result(run_il_test(server, conf))
        fatal_errors.add_result(run_dfuse(server, conf))
        fatal_errors.add_result(run_duns_overlay_test(server, conf))
        test_pydaos_kv(server, conf)
        fatal_errors.add_result(set_server_fi(server))
    elif args.test == 'all':
        fatal_errors.add_result(run_posix_tests(server, conf))
    elif args.test:
        fatal_errors.add_result(run_posix_tests(server, conf, args.test))
    else:
        fatal_errors.add_result(run_posix_tests(server, conf))
        fatal_errors.add_result(run_il_test(server, conf))
        fatal_errors.add_result(run_dfuse(server, conf))
        fatal_errors.add_result(set_server_fi(server))

    if server.stop(wf_server) != 0:
        fatal_errors.fail()

    if args.mode == 'all':
        server = DaosServer(conf)
        server.start()
        if server.stop(wf_server) != 0:
            fatal_errors.fail()

    # If running all tests then restart the server under valgrind.
    # This is really, really slow so just do cont list, then
    # exit again.
    if args.mode == 'server-valgrind':
        server = DaosServer(conf, valgrind=True, test_class='valgrind')
        server.start()
        pools = server.fetch_pools()
        for pool in pools:
            cmd = ['cont', 'list', pool.id()]
            run_daos_cmd(conf, cmd, valgrind=False)
        if server.stop(wf_server) != 0:
            fatal_errors.add_result(True)

    # If the perf-check option is given then re-start everything without much
    # debugging enabled and run some microbenchmarks to give numbers for use
    # as a comparison against other builds.
    if args.perf_check or fi_test:
        args.server_debug = 'INFO'
        args.memcheck = 'no'
        args.dfuse_debug = 'WARN'
        server = DaosServer(conf, test_class='no-debug')
        server.start()
        if fi_test:
            # list-container test.
            fatal_errors.add_result(test_alloc_fail(server, conf))

            # Read-via-IL test, requires dfuse.
            fatal_errors.add_result(test_alloc_fail_cat(server, conf, wf_client))

            # Container attribute tests, work but disabled because of runtime concerns.
            fatal_errors.add_result(test_fi_get_attr(server, conf, wf_client))
            fatal_errors.add_result(test_fi_list_attr(server, conf, wf_client))

            # filesystem copy test - not complete.
            # fatal_errors.add_result(test_alloc_fail_copy(server, conf, wf_client))
        if args.perf_check:
            check_readdir_perf(server, conf)
        if server.stop(wf_server) != 0:
            fatal_errors.fail()

    if fatal_errors.errors:
        wf.add_test_case('Errors', 'Significant errors encountered')
    else:
        wf.add_test_case('Errors')

    if conf.valgrind_errors:
        print("Valgrind errors detected during execution")
        fatal_errors.add_result(True)

    wf_server.close()
    wf_client.close()

    print('Total time in log analysis: {:.2f} seconds'.format(conf.lt.total))
    return fatal_errors

def main():
    """Wrap the core function, and catch/report any exceptions

    This allows the junit results to show at least a stack trace and assertion message for
    any failure, regardless of if it's from a test case or not.
    """

    parser = argparse.ArgumentParser(description='Run DAOS client on local node')
    parser.add_argument('--server-debug', default=None)
    parser.add_argument('--dfuse-debug', default=None)
    parser.add_argument('--class-name', default=None, help='class name to use for junit')
    parser.add_argument('--memcheck', default='some', choices=['yes', 'no', 'some'])
    parser.add_argument('--no-root', action='store_true')
    parser.add_argument('--max-log-size', default=None)
    parser.add_argument('--engine-count', type=int, default=1, help='Number of daos engines to run')
    parser.add_argument('--dfuse-dir', default='/tmp', help='parent directory for all dfuse mounts')
    parser.add_argument('--perf-check', action='store_true')
    parser.add_argument('--dtx', action='store_true')
    parser.add_argument('--test', help="Use '--test list' for list")
    parser.add_argument('mode', nargs='?')
    args = parser.parse_args()

    if args.mode and args.test:
        print('Cannot use mode and test')
        sys.exit(1)

    if args.test == 'list':
        tests = []
        for fn in dir(posix_tests):
            if fn.startswith('test'):
                tests.append(fn[5:])
        print('Tests are: {}'.format(','.join(sorted(tests))))
        sys.exit(1)

    wf = WarningsFactory('nlt-errors.json',
                         post_error=True,
                         check='Log file errors',
                         class_id=args.class_name,
                         junit=True)

    try:
        fatal_errors = run(wf, args)
        wf.add_test_case('exit_wrapper')
        wf.close()
    except Exception as error:
        print(error)
        print(str(error))
        print(repr(error))
        trace = ''.join(traceback.format_tb(error.__traceback__))
        wf.add_test_case('exit_wrapper', str(error), output=trace)
        wf.close()
        raise

    if fatal_errors.errors:
        print("Significant errors encountered")
        sys.exit(1)

if __name__ == '__main__':
    main()<|MERGE_RESOLUTION|>--- conflicted
+++ resolved
@@ -3340,11 +3340,7 @@
                'daos://{}/{}'.format(pool, container)]
         return cmd
 
-<<<<<<< HEAD
-    test_cmd = AllocFailTest(conf, 'filesystem-copy', cmd)
-=======
-    test_cmd = AllocFailTest(conf, get_cmd)
->>>>>>> b6caf45d
+    test_cmd = AllocFailTest(conf, 'filesystem-copy', get_cmd)
     test_cmd.wf = wf
     test_cmd.check_daos_stderr = True
     test_cmd.check_post_stdout = False
