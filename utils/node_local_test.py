--- conflicted
+++ resolved
@@ -1288,7 +1288,6 @@
     if not quiet:
         print('Running log_test on {} {}'.format(filename,
                                                  sizeof_fmt(fstat.st_size)))
-    print(conf.max_log_size)
 
     log_iter = lp.LogIter(filename)
 
@@ -2309,11 +2308,8 @@
     parser.add_argument('--dfuse-debug', default=None)
     parser.add_argument('--memcheck', default='some',
                         choices=['yes', 'no', 'some'])
-<<<<<<< HEAD
     parser.add_argument('--max-log-size', default=None)
-=======
     parser.add_argument('--perf-check', action='store_true')
->>>>>>> 5ed05f0a
     parser.add_argument('--dtx', action='store_true')
     parser.add_argument('--test', help="Use '--test list' for list")
     parser.add_argument('mode', nargs='?')
