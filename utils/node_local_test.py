--- conflicted
+++ resolved
@@ -1284,19 +1284,10 @@
                 log_check=True):
     """Create a container and return the uuid"""
 
-
-    def _create_cont():
-        """Helper function for create_cont"""
-
-<<<<<<< HEAD
-        cmd = ['container', 'create']
-
-        if pool:
-            cmd.append(pool)
-=======
-    if label:
-        cmd.extend(['--properties',
-                    'label:{}'.format(label)])
+    cmd = ['container', 'create']
+
+    if pool:
+        cmd.append(pool)
 
     if path:
         cmd.extend(['--path', path])
@@ -1304,19 +1295,21 @@
 
     if ctype:
         cmd.extend(['--type', ctype])
->>>>>>> 09f4211e
-
-        if label:
-            cmd.extend(['--properties', 'label:{}'.format(label)])
-
-        if ctype:
-            cmd.extend(['--type', ctype])
-
-        if path:
-            cmd.extend(['--path', path])
-
-        if cont:
-            cmd.extend(['--cont', cont])
+
+    if label:
+        cmd.extend(['--properties', 'label:{}'.format(label)])
+
+    if ctype:
+        cmd.extend(['--type', ctype])
+
+    if path:
+        cmd.extend(['--path', path])
+
+    if cont:
+        cmd.extend(['--cont', cont])
+
+    def _create_cont():
+        """Helper function for create_cont"""
 
         rc = run_daos_cmd(conf, cmd, use_json=True, log_check=log_check, valgrind=valgrind)
         print('rc is {}'.format(rc))
