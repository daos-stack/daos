#!/usr/bin/python3

"""Test code for dfuse"""

# pylint: disable=too-many-lines
# pylint: disable=too-few-public-methods
# pylint: disable=protected-access

import os
import sys
import time
import uuid
import yaml
import json
import signal
import stat
import errno
import argparse
import tabulate
import subprocess
import tempfile
import pickle
import xattr

from collections import OrderedDict

class NLTestFail(Exception):
    """Used to indicate test failure"""
    pass

class NLTestNoFi(NLTestFail):
    """Used to indicate Fault injection didn't work"""
    pass

class NLTestNoFunction(NLTestFail):
    """Used to indicate a function did not log anything"""

    def __init__(self, function):
        super().__init__(self)
        self.function = function

class NLTestTimeout(NLTestFail):
    """Used to indicate that an operation timed out"""
    pass

instance_num = 0

def get_inc_id():
    """Return a unique character"""
    global instance_num
    instance_num += 1
    return '{:04d}'.format(instance_num)

def umount(path):
    """Umount dfuse from a given path"""
    cmd = ['fusermount3', '-u', path]
    ret = subprocess.run(cmd)
    print('rc from umount {}'.format(ret.returncode))
    return ret.returncode

class NLT_Conf():
    """Helper class for configuration"""
    def __init__(self, bc):
        self.bc = bc
        self.agent_dir = None
        self.wf = None
        self.args = None

    def set_wf(self, wf):
        """Set the WarningsFactory object"""
        self.wf = wf

    def set_args(self, args):
        """Set command line args"""
        self.args = args

    def __getitem__(self, key):
        return self.bc[key]

class BoolRatchet():
    """Used for saving test results"""

    # Any call to fail() of add_result with a True value will result
    # in errors being True.

    def __init__(self):
        self.errors = False

    def fail(self):
        """Mark as failure"""
        self.errors = True

    def add_result(self, result):
        """Save result, keep record of failure"""
        if result:
            self.fail()

class WarningsFactory():
    """Class to parse warnings, and save to JSON output file

    Take a list of failures, and output the data in a way that is best
    displayed according to
    https://github.com/jenkinsci/warnings-ng-plugin/blob/master/doc/Documentation.md
    """

    # Error levels supported by the reporint are LOW, NORMAL, HIGH, ERROR.
    # Errors from this list of functions are known to happen during shutdown
    # for the time being, so are downgraded to LOW.
    FLAKY_FUNCTIONS = ('ds_pool_child_purge')

    def __init__(self, filename):
        self._fd = open(filename, 'w')
        self.issues = []
        self.pending = []
        self._running = True
        # Save the filename of the object, as __file__ does not
        # work in __del__
        self._file = __file__.lstrip('./')
        self._flush()

    def __del__(self):
        """Ensure the file is flushed on exit, but if it hasn't already
        been closed then mark an error"""
        if not self._fd:
            return

        entry = {}
        entry['fileName'] = os.path.basename(self._file)
        entry['directory'] = os.path.dirname(self._file)
        # pylint: disable=protected-access
        entry['lineStart'] = sys._getframe().f_lineno
        entry['message'] = 'Tests exited without shutting down properly'
        entry['severity'] = 'ERROR'
        self.issues.append(entry)
        self.close()

    def explain(self, line, log_file, esignal):
        """Log an error, along with the other errors it caused

        Log the line as an error, and reference everything in the pending
        array.
        """
        count = len(self.pending)
        symptoms = set()
        locs = set()
        mtype = 'Fault injection'

        sev = 'LOW'
        if esignal:
            symptoms.add('Process died with signal {}'.format(esignal))
            sev = 'ERROR'
            mtype = 'Fault injection caused crash'
            count += 1

        if count == 0:
            print('Nothing to explain')
            return

        for (sline, smessage) in self.pending:
            locs.add('{}:{}'.format(sline.filename, sline.lineno))
            symptoms.add(smessage)

        preamble = 'Fault injected here caused {} errors,' \
                   ' logfile {}:'.format(count, log_file)

        message = '{} {} {}'.format(preamble,
                                    ' '.join(sorted(symptoms)),
                                    ' '.join(sorted(locs)))
        self.add(line,
                 sev,
                 message,
                 cat='Fault injection location',
                 mtype=mtype)
        self.pending = []

    def add(self, line, sev, message, cat=None, mtype=None):
        """Log an error

        Describe an error and add it to the issues array.
        Add it to the pending array, for later clarification
        """
        entry = {}
        entry['directory'] = os.path.dirname(line.filename)
        entry['fileName'] = os.path.basename(line.filename)
        if mtype:
            entry['type'] = mtype
        else:
            entry['type'] = message
        if cat:
            entry['category'] = cat
        entry['lineStart'] = line.lineno
        entry['description'] = message
        entry['message'] = line.get_anon_msg()
        entry['severity'] = sev
        if line.function in self.FLAKY_FUNCTIONS and \
           entry['severity'] != 'ERROR':
            entry['severity'] = 'LOW'
        self.issues.append(entry)
        if self.pending and self.pending[0][0].pid != line.pid:
            self.reset_pending()
        self.pending.append((line, message))
        self._flush()

    def reset_pending(self):
        """Reset the pending list

        Should be called before iterating on each new file, so errors
        from previous files aren't attribured to new files.
        """
        self.pending = []

    def _flush(self):
        """Write the current list to the json file

        This is done just in case of crash.  This function might get called
        from the __del__ method of DaosServer, so do not use __file__ here
        either.
        """
        self._fd.seek(0)
        self._fd.truncate(0)
        data = {}
        data['issues'] = list(self.issues)
        if self._running:
            # When the test is running insert an error in case of abnormal
            # exit, so that crashes in this code can be identified.
            entry = {}
            entry['fileName'] = os.path.basename(self._file)
            entry['directory'] = os.path.dirname(self._file)
            # pylint: disable=protected-access
            entry['lineStart'] = sys._getframe().f_lineno
            entry['severity'] = 'ERROR'
            entry['message'] = 'Tests are still running'
            data['issues'].append(entry)
        json.dump(data, self._fd, indent=2)
        self._fd.flush()

    def close(self):
        """Save, and close the log file"""
        self._running = False
        self._flush()
        self._fd.close()
        self._fd = None
        print('Closed JSON file with {} errors'.format(len(self.issues)))

def load_conf():
    """Load the build config file"""
    file_self = os.path.dirname(os.path.abspath(__file__))
    json_file = None
    while True:
        new_file = os.path.join(file_self, '.build_vars.json')
        if os.path.exists(new_file):
            json_file = new_file
            break
        file_self = os.path.dirname(file_self)
        if file_self == '/':
            raise Exception('build file not found')
    ofh = open(json_file, 'r')
    conf = json.load(ofh)
    ofh.close()
    return NLT_Conf(conf)

def get_base_env():
    """Return the base set of env vars needed for DAOS"""

    env = os.environ.copy()
    env['DD_MASK'] = 'all'
    env['DD_SUBSYS'] = 'all'
    env['D_LOG_MASK'] = 'DEBUG'
    env['D_LOG_SIZE'] = '5g'
    env['FI_UNIVERSE_SIZE'] = '128'
    return env

DEFAULT_AGENT_DIR = '/var/run/daos_agent'

class DaosServer():
    """Manage a DAOS server instance"""

    def __init__(self, conf, valgrind=False):
        self.running = False

        self._sp = None
        self.conf = conf
        self.valgrind = valgrind
        self._agent = None
        self.agent_dir = None
        server_log_file = tempfile.NamedTemporaryFile(prefix='dnt_server_',
                                                      suffix='.log',
                                                      delete=False)
        self._log_file = server_log_file.name
        self.__process_name = 'daos_io_server'
        if self.valgrind:
            self.__process_name = 'valgrind'

        socket_dir = '/tmp/dnt_sockets'
        if not os.path.exists(socket_dir):
            os.mkdir(socket_dir)
        if os.path.exists(self._log_file):
            os.unlink(self._log_file)

        if os.access(DEFAULT_AGENT_DIR, os.W_OK):
            self.agent_dir = DEFAULT_AGENT_DIR
        else:
            self.agent_dir = tempfile.mkdtemp(prefix='dnt_agent_')

        self._yaml_file = None
        self._io_server_dir = None
        self._size = os.statvfs('/mnt/daos')
        capacity = self._size.f_blocks * self._size.f_bsize
        mb = int(capacity / (1024*1024))
        self.mb = mb

    def __del__(self):
        if self.running:
            self.stop()

    # pylint: disable=no-self-use
    def _check_timing(self, op, start, max_time):
        elapsed = time.time() - start
        if elapsed > max_time:
            raise NLTestTimeout("{} failed after {:.2f}s (max {:.2f}s)".format(
                op, elapsed, max_time))

    def _check_system_state(self, desired):
        # The json returned from the control plane should have
        # string-based states.
        states = {
            "ready": [8],
            "stopped": [16, 32],
        }

        rc = self.run_dmg(['system', 'query', '--json'])
        if rc.returncode == 0:
            data = json.loads(rc.stdout.decode('utf-8'))
            members = data['response']['Members']
            if members is not None:
                for desired_state in states[desired]:
                    if members[0]['State'] == desired_state:
                        return True
        return False

    def start(self):
        """Start a DAOS server"""

        daos_server = os.path.join(self.conf['PREFIX'], 'bin', 'daos_server')

        self_dir = os.path.dirname(os.path.abspath(__file__))

        # Create a server yaml file.  To do this open and copy the
        # nlt_server.yaml file in the current directory, but overwrite
        # the server log file with a temporary file so that multiple
        # server runs do not overwrite each other.
        scfd = open(os.path.join(self_dir, 'nlt_server.yaml'), 'r')

        control_log_file = tempfile.NamedTemporaryFile(prefix='dnt_control_',
                                                       suffix='.log',
                                                       delete=False)
        scyaml = yaml.safe_load(scfd)
        scyaml['servers'][0]['log_file'] = self._log_file
        if self.conf.args.server_debug:
            scyaml['control_log_mask'] = 'ERROR'
            scyaml['servers'][0]['log_mask'] = self.conf.args.server_debug
        scyaml['control_log_file'] = control_log_file.name

        self._yaml_file = tempfile.NamedTemporaryFile(
            prefix='nlt-server-config-',
            suffix='.yaml')

        self._yaml_file.write(yaml.dump(scyaml, encoding='utf-8'))
        self._yaml_file.flush()

        server_env = get_base_env()

        if self.valgrind:
            valgrind_args = ['--fair-sched=yes',
                             '--xml=yes',
                             '--xml-file=dnt_server.%p.memcheck.xml',
                             '--num-callers=2',
                             '--leak-check=no',
                             '--keep-stacktraces=none',
                             '--undef-value-errors=no']
            self._io_server_dir = tempfile.TemporaryDirectory(prefix='dnt_io_')

            fd = open(os.path.join(self._io_server_dir.name,
                                   'daos_io_server'), 'w')
            fd.write('#!/bin/sh\n')
            fd.write('export PATH=$REAL_PATH\n')
            fd.write('exec valgrind {} daos_io_server "$@"\n'.format(
                ' '.join(valgrind_args)))
            fd.close()

            os.chmod(os.path.join(self._io_server_dir.name, 'daos_io_server'),
                     stat.S_IXUSR | stat.S_IRUSR)

            server_env['REAL_PATH'] = '{}:{}'.format(
                os.path.join(self.conf['PREFIX'], 'bin'), server_env['PATH'])
            server_env['PATH'] = '{}:{}'.format(self._io_server_dir.name,
                                                server_env['PATH'])

        cmd = [daos_server, '--config={}'.format(self._yaml_file.name),
               'start', '-t' '4', '--insecure', '-d', self.agent_dir]

        server_env['DAOS_DISABLE_REQ_FWD'] = '1'
        self._sp = subprocess.Popen(cmd, env=server_env)

        agent_config = os.path.join(self_dir, 'nlt_agent.yaml')

        agent_bin = os.path.join(self.conf['PREFIX'], 'bin', 'daos_agent')

        agent_log_file = tempfile.NamedTemporaryFile(prefix='dnt_agent_',
                                                     suffix='.log',
                                                     delete=False)

        agent_cmd = [agent_bin,
                     '--config-path', agent_config,
                     '--insecure',
                     '--runtime_dir', self.agent_dir,
                     '--logfile', agent_log_file.name]

        if not self.conf.args.server_debug:
            agent_cmd.append('--debug')

        self._agent = subprocess.Popen(agent_cmd,
                                       env=os.environ.copy())
        self.conf.agent_dir = self.agent_dir
        self.running = True

        # Configure the storage.  DAOS wants to mount /mnt/daos itself if not
        # already mounted, so let it do that.
        # This code supports three modes of operation:
        # /mnt/daos is not mounted.  It will be mounted and formatted.
        # /mnt/daos is mounted but empty.  It will be remounted and formatted
        # /mnt/daos exists and has data in.  It will be used as is.
        start = time.time()
        max_start_time = 30

        cmd = ['storage', 'format']
        while True:
            time.sleep(0.5)
            rc = self.run_dmg(cmd)
            print(rc)
            ready = False
            if rc.returncode == 1:
                for line in rc.stdout.decode('utf-8').splitlines():
                    if 'format storage of running instance' in line:
                        ready = True
                    format_message = ('format request for already-formatted'
                                      ' storage and reformat not specified')
                    if format_message in line:
                        cmd = ['storage', 'format', '--reformat']
                for line in rc.stderr.decode('utf-8').splitlines():
                    if 'system reformat requires the following' in line:
                        ready = True
            if ready:
                break
            self._check_timing("format", start, max_start_time)
        print('Format completion in {:.2f} seconds'.format(time.time() - start))

        # How wait until the system is up, basically the format to happen.
        while True:
            time.sleep(0.5)
            if self._check_system_state('ready'):
                break
            self._check_timing("start", start, max_start_time)
        print('Server started in {:.2f} seconds'.format(time.time() - start))

    def stop(self):
        """Stop a previously started DAOS server"""
        if self._agent:
            self._agent.send_signal(signal.SIGINT)
            ret = self._agent.wait(timeout=5)
            print('rc from agent is {}'.format(ret))

        if not self._sp:
            return
        rc = self.run_dmg(['system', 'stop'])
        assert rc.returncode == 0 # nosec

        start = time.time()
        max_stop_time = 5
        while True:
            time.sleep(0.5)
            if self._check_system_state('stopped'):
                break
            try:
                self._check_timing("stop", start, max_stop_time)
            except NLTestTimeout as e:
                print('Failed to stop: {}'.format(e))
        print('Server stopped in {:.2f} seconds'.format(time.time() - start))

        # daos_server does not correctly shutdown daos_io_server yet
        # so find and kill daos_io_server directly.  This may cause
        # a assert in daos_io_server, but at least we can check that.
        # call daos_io_server, wait, and then call daos_server.
        # When parsing the server logs do not report on memory leaks
        # yet, as if it fails then lots of memory won't be freed and
        # it's not helpful at this stage to report that.
        # TODO:                              # pylint: disable=W0511
        # Remove this block when daos_server shutdown works.
        parent_pid = self._sp.pid
        procs = []
        for proc_id in os.listdir('/proc/'):
            if proc_id == 'self':
                continue
            status_file = '/proc/{}/status'.format(proc_id)
            if not os.path.exists(status_file):
                continue
            fd = open(status_file, 'r')
            this_proc = False
            for line in fd.readlines():
                try:
                    key, v = line.split(':', maxsplit=2)
                except ValueError:
                    continue
                value = v.strip()
                if key == 'Name' and value != self.__process_name:
                    break
                if key != 'PPid':
                    continue
                if int(value) == parent_pid:
                    this_proc = True
                    break
            if not this_proc:
                continue
            print('Target pid is {}'.format(proc_id))
            procs.append(proc_id)
            os.kill(int(proc_id), signal.SIGTERM)
            time.sleep(5)

        self._sp.send_signal(signal.SIGTERM)
        ret = self._sp.wait(timeout=5)
        print('rc from server is {}'.format(ret))

        for proc_id in procs:
            try:
                os.kill(int(proc_id), signal.SIGKILL)
            except ProcessLookupError:
                pass

        # Show errors from server logs bug suppress memory leaks as the server
        # often segfaults at shutdown.
        if os.path.exists(self._log_file):
            # TODO:                              # pylint: disable=W0511
            # Enable memleak checking when server shutdown works.
            log_test(self.conf, self._log_file, show_memleaks=False)
        self.running = False
        if self.agent_dir != DEFAULT_AGENT_DIR:
            os.rmdir(self.agent_dir)
        return ret

    def run_dmg(self, cmd):
        """Run the specified dmg command"""

        exe_cmd = [os.path.join(self.conf['PREFIX'], 'bin', 'dmg')]
        exe_cmd.append('--insecure')
        exe_cmd.extend(cmd)

        print('running {}'.format(exe_cmd))
        return subprocess.run(exe_cmd,
                              stdout=subprocess.PIPE,
                              stderr=subprocess.PIPE)

def il_cmd(dfuse, cmd, check_read=True, check_write=True):
    """Run a command under the interception library

    Do not run valgrind here, not because it's not useful
    but the options needed are different.  Valgrind handles
    linking differently so some memory is wrongly lost that
    would be freed in the _fini() function, and a lot of
    commands do not free all memory anyway.
    """
    my_env = get_base_env()
    prefix = 'dnt_dfuse_il_{}_'.format(get_inc_id())
    log_file = tempfile.NamedTemporaryFile(prefix=prefix,
                                           suffix='.log',
                                           delete=False)
    my_env['D_LOG_FILE'] = log_file.name
    my_env['LD_PRELOAD'] = os.path.join(dfuse.conf['PREFIX'],
                                        'lib64', 'libioil.so')
    my_env['DAOS_AGENT_DRPC_DIR'] = dfuse._daos.agent_dir
    ret = subprocess.run(cmd, env=my_env)
    print('Logged il to {}'.format(log_file.name))
    print(ret)

    try:
        log_test(dfuse.conf,
                 log_file.name,
                 check_read=check_read,
                 check_write=check_write)
        assert ret.returncode == 0 # nosec
    except NLTestNoFunction as error:
        print("ERROR: command '{}' did not log via {}".format(' '.join(cmd),
                                                              error.function))
        ret.returncode = 1

    return ret

class ValgrindHelper():

    """Class for running valgrind commands

    This helps setup the command line required, and
    performs log modification after the fact to assist
    Jenkins in locating the source code.
    """

    def __init__(self, logid=None):

        # Set this to False to disable valgrind, which will run faster.
        self.use_valgrind = True
        self.full_check = True
        self._xml_file = None
        self._logid = logid

        self.src_dir = '{}/'.format(os.path.realpath(
            os.path.dirname(os.path.dirname(os.path.abspath(__file__)))))

    def get_cmd_prefix(self):
        """Return the command line prefix"""

        if not self.use_valgrind:
            return []

        if not self._logid:
            self._logid = get_inc_id()

        self._xml_file = 'dnt.{}.memcheck'.format(self._logid)

        cmd = ['valgrind', '--quiet', '--fair-sched=yes']

        if self.full_check:
            cmd.extend(['--leak-check=full', '--show-leak-kinds=all'])
        else:
            cmd.append('--leak-check=no')

        cmd.append('--suppressions={}'.format(
            os.path.join('src',
                         'cart',
                         'utils',
                         'memcheck-cart.supp')))

        cmd.append('--error-exitcode=42')

        cmd.extend(['--xml=yes',
                    '--xml-file={}'.format(self._xml_file)])
        return cmd

    def convert_xml(self):
        """Modify the xml file"""

        if not self.use_valgrind:
            return
        fd = open(self._xml_file, 'r')
        ofd = open('{}.xml'.format(self._xml_file), 'w')
        for line in fd:
            if self.src_dir in line:
                ofd.write(line.replace(self.src_dir, ''))
            else:
                ofd.write(line)
        os.unlink(self._xml_file)

class DFuse():
    """Manage a dfuse instance"""

    instance_num = 0

    def __init__(self,
                 daos,
                 conf,
                 pool=None,
                 container=None,
                 path=None,
                 multi_user=False,
                 caching=False):
        if path:
            self.dir = path
        else:
            self.dir = '/tmp/dfs_test'
        self.pool = pool
        self.valgrind_file = None
        self.container = container
        self.conf = conf
        self.multi_user = multi_user
        # Detect the number of cores and do something sensible, if there are
        # more than 32 on the node then use 12, otherwise use the whole node.
        num_cores = len(os.sched_getaffinity(0))
        if num_cores > 32:
            self.cores = 12
        else:
            self.cores = None
        self._daos = daos
        self.caching = caching
        self._sp = None

        prefix = 'dnt_dfuse_{}_'.format(get_inc_id())
        log_file = tempfile.NamedTemporaryFile(prefix=prefix,
                                               suffix='.log',
                                               delete=False)
        self.log_file = log_file.name

        self.valgrind = None
        if not os.path.exists(self.dir):
            os.mkdir(self.dir)

    def start(self, v_hint=None):
        """Start a dfuse instance"""
        dfuse_bin = os.path.join(self.conf['PREFIX'], 'bin', 'dfuse')

        single_threaded = False

        pre_inode = os.stat(self.dir).st_ino

        my_env = get_base_env()

        if self.conf.args.dfuse_debug:
            my_env['D_LOG_MASK'] = self.conf.args.dfuse_debug

        my_env['D_LOG_FILE'] = self.log_file
        my_env['DAOS_AGENT_DRPC_DIR'] = self._daos.agent_dir
        if self.conf.args.dtx == 'yes':
            my_env['DFS_USE_DTX'] = '1'

        self.valgrind = ValgrindHelper(v_hint)
        if self.conf.args.memcheck == 'no':
            self.valgrind.use_valgrind = False

        if self.cores:
            cmd = ['numactl', '--physcpubind', '0-{}'.format(self.cores - 1)]
        else:
            cmd = []

        cmd.extend(self.valgrind.get_cmd_prefix())

        cmd.extend([dfuse_bin, '-m', self.dir, '-f'])

        if self.multi_user:
            cmd.append('--multi-user')

        if single_threaded:
            cmd.append('-S')

        if self.caching:
            cmd.append('--enable-caching')

        if self.pool:
            cmd.extend(['--pool', self.pool])
        if self.container:
            cmd.extend(['--container', self.container])
        self._sp = subprocess.Popen(cmd, env=my_env)
        print('Started dfuse at {}'.format(self.dir))
        print('Log file is {}'.format(self.log_file))

        total_time = 0
        while os.stat(self.dir).st_ino == pre_inode:
            print('Dfuse not started, waiting...')
            try:
                ret = self._sp.wait(timeout=1)
                print('dfuse command exited with {}'.format(ret))
                self._sp = None
                if os.path.exists(self.log_file):
                    log_test(self.conf, self.log_file)
                raise Exception('dfuse died waiting for start')
            except subprocess.TimeoutExpired:
                pass
            total_time += 1
            if total_time > 60:
                raise Exception('Timeout starting dfuse')

    def _close_files(self):
        work_done = False
        for fname in os.listdir('/proc/self/fd'):
            try:
                tfile = os.readlink(os.path.join('/proc/self/fd', fname))
            except FileNotFoundError:
                continue
            if tfile.startswith(self.dir):
                print('closing file {}'.format(tfile))
                os.close(int(fname))
                work_done = True
        return work_done

    def __del__(self):
        if self._sp:
            self.stop()

    def stop(self):
        """Stop a previously started dfuse instance"""

        fatal_errors = False
        if not self._sp:
            return fatal_errors

        print('Stopping fuse')
        ret = umount(self.dir)
        if ret:
            self._close_files()
            umount(self.dir)

        run_log_test = True
        try:
            ret = self._sp.wait(timeout=20)
            print('rc from dfuse {}'.format(ret))
            if ret != 0:
                fatal_errors = True
        except subprocess.TimeoutExpired:
            print('Timeout stopping dfuse')
            self._sp.send_signal(signal.SIGTERM)
            fatal_errors = True
            run_log_test = False
        self._sp = None
        if run_log_test:
            log_test(self.conf, self.log_file)

        # Finally, modify the valgrind xml file to remove the
        # prefix to the src dir.
        self.valgrind.convert_xml()
        return fatal_errors

    def wait_for_exit(self):
        """Wait for dfuse to exit"""
        ret = self._sp.wait()
        print('rc from dfuse {}'.format(ret))
        self._sp = None
        log_test(self.conf, self.log_file)

        # Finally, modify the valgrind xml file to remove the
        # prefix to the src dir.
        self.valgrind.convert_xml()

def get_pool_list():
    """Return a list of valid pool names"""
    pools = []

    for fname in os.listdir('/mnt/daos'):
        if len(fname) != 36:
            continue
        try:
            uuid.UUID(fname)
        except ValueError:
            continue
        pools.append(fname)
    return sorted(pools)

def assert_file_size_fd(fd, size):
    """Verify the file size is as expected"""
    my_stat = os.fstat(fd)
    print('Checking file size is {} {}'.format(size, my_stat.st_size))
    assert my_stat.st_size == size # nosec

def assert_file_size(ofd, size):
    """Verify the file size is as expected"""
    assert_file_size_fd(ofd.fileno(), size)

def import_daos(server, conf):
    """Return a handle to the pydaos module"""

    if sys.version_info.major < 3:
        pydir = 'python{}.{}'.format(sys.version_info.major,
                                     sys.version_info.minor)
    else:
        pydir = 'python{}'.format(sys.version_info.major)

    sys.path.append(os.path.join(conf['PREFIX'],
                                 'lib64',
                                 pydir,
                                 'site-packages'))

    os.environ['DD_MASK'] = 'all'
    os.environ['DD_SUBSYS'] = 'all'
    os.environ['D_LOG_MASK'] = 'DEBUG'
    os.environ['FI_UNIVERSE_SIZE'] = '128'
    os.environ['DAOS_AGENT_DRPC_DIR'] = server.agent_dir

    daos = __import__('pydaos')
    return daos

def run_daos_cmd(conf, cmd, valgrind=True, fi_file=None, fi_valgrind=False):
    """Run a DAOS command

    Run a command, returning what subprocess.run() would.

    Enable logging, and valgrind for the command.
    """
    vh = ValgrindHelper()

    if conf.args.memcheck == 'no':
        valgrind = False

    if fi_file:
        # Turn off Valgrind for the fault injection testing unless it's
        # specifically requested (typically if a fault injection results
        # in a SEGV/assert), and then if it is turned on then just check
        # memory access, not memory leaks.
        vh.use_valgrind = fi_valgrind
        vh.full_check = False

    if not valgrind:
        vh.use_valgrind = False

    exec_cmd = vh.get_cmd_prefix()
    exec_cmd.append(os.path.join(conf['PREFIX'], 'bin', 'daos'))
    exec_cmd.extend(cmd)

    cmd_env = get_base_env()

    prefix = 'dnt_cmd_{}_'.format(get_inc_id())
    log_file = tempfile.NamedTemporaryFile(prefix=prefix,
                                           suffix='.log',
                                           delete=False)

    if fi_file:
        cmd_env['D_FI_CONFIG'] = fi_file
    cmd_env['D_LOG_FILE'] = log_file.name
    if conf.agent_dir:
        cmd_env['DAOS_AGENT_DRPC_DIR'] = conf.agent_dir

    rc = subprocess.run(exec_cmd,
                        stdout=subprocess.PIPE,
                        stderr=subprocess.PIPE,
                        env=cmd_env)

    if rc.stderr != b'':
        print('Stderr from command')
        print(rc.stderr.decode('utf-8').strip())

    show_memleaks = True
    skip_fi = False

    if fi_file:
        skip_fi = True

    fi_signal = None
    # A negative return code means the process exited with a signal so do not
    # check for memory leaks in this case as it adds noise, right when it's
    # least wanted.
    if rc.returncode < 0:
        show_memleaks = False
        fi_signal = -rc.returncode

    rc.fi_loc = log_test(conf,
                         log_file.name,
                         show_memleaks=show_memleaks,
                         skip_fi=skip_fi,
                         fi_signal=fi_signal)
    vh.convert_xml()
    return rc

def get_conts(conf, pool, posix=True):
    """Return a list of all container"""

    cmd = ['pool', 'list-containers', '--pool', pool]
    rc = run_daos_cmd(conf, cmd)
    print('rc is {}'.format(rc))
    if rc.returncode != 0:
        return []

    containers = rc.stdout.decode('utf-8').splitlines()

    matched = []
    for container in sorted(containers):
        cmd = ['container', 'get-prop', '--pool', pool, '--cont', container]
        rc = run_daos_cmd(conf, cmd)
        for line in rc.stdout.decode('utf-8').splitlines():
            (key, value) = line.split(':', maxsplit=1)
            if key == 'layout type':
                if not posix or value.strip() == 'POSIX (1)':
                    matched.append(container)
                    return matched
    return matched

def create_cont(conf, pool, posix=False):
    """Create a container and return a container list"""
    if posix:
        cmd = ['container', 'create', '--pool', pool, '--type', 'POSIX']
    else:
        cmd = ['container', 'create', '--pool', pool]
    rc = run_daos_cmd(conf, cmd)
<<<<<<< HEAD
=======
    assert rc.returncode == 0 # nosec
>>>>>>> 0ef8321f
    print('rc is {}'.format(rc))
    assert rc.returncode == 0
    new_container = rc.stdout.decode().split(' ')[-1].rstrip()

    cmd = ['pool', 'list-containers', '--pool', pool]
    rc = run_daos_cmd(conf, cmd)
    print('rc is {}'.format(rc))
<<<<<<< HEAD
    assert rc.returncode == 0
    containers = rc.stdout.decode().split()
    containers.remove(new_container)
    containers.insert(0, new_container)
    return containers

def destroy_container(conf, pool, container):
    """Destroy a container"""
    cmd = ['container', 'destroy', '--svc', '0',
           '--pool', pool, '--cont', container]
    rc = run_daos_cmd(conf, cmd)
    print('rc is {}'.format(rc))
    assert rc.returncode == 0
=======
    assert rc.returncode == 0 # nosec
>>>>>>> 0ef8321f
    return rc.stdout.decode('utf-8').strip()

def make_pool(daos):
    """Create a DAOS pool"""

    size = int(daos.mb / 4)

    attempt = 0
    max_tries = 5
    while attempt < max_tries:
        rc = daos.run_dmg(['pool',
                           'create',
                           '--scm-size',
                           '{}M'.format(size)])
        if rc.returncode == 0:
            break
        attempt += 1
        time.sleep(0.5)

    print(rc)
    assert rc.returncode == 0 # nosec

    return get_pool_list()

def xattr_test(dfuse):
    """Perform basic tests with extended attributes"""

    new_file = os.path.join(dfuse.dir, 'attr_file')
    fd = open(new_file, 'w')

    xattr.set(fd, 'user.mine', 'init_value')
    # This should fail as a security test.
    try:
        xattr.set(fd, 'user.dfuse.ids', b'other_value')
        assert False
    except OSError as e:
        assert e.errno == errno.ENOTSUP

    try:
        xattr.set(fd, 'user.dfuse', b'other_value')
        assert False
    except OSError as e:
        assert e.errno == errno.ENOTSUP

    xattr.set(fd, 'user.Xfuse.ids', b'other_value')
    for (key, value) in xattr.get_all(fd):
        print('xattr is {}:{}'.format(key, value))

def run_tests(dfuse):
    """Run some tests"""
    path = dfuse.dir

    fname = os.path.join(path, 'test_file3')

    rc = subprocess.run(['dd', 'if=/dev/zero', 'bs=16k', 'count=64',
                         'of={}'.format(os.path.join(path, 'dd_file'))])
    print(rc)
    assert rc.returncode == 0 # nosec
    ofd = open(fname, 'w')
    ofd.write('hello')
    print(os.fstat(ofd.fileno()))
    ofd.flush()
    print(os.stat(fname))
    assert_file_size(ofd, 5)
    ofd.truncate(0)
    assert_file_size(ofd, 0)
    ofd.truncate(1024*1024)
    assert_file_size(ofd, 1024*1024)
    ofd.truncate(0)
    ofd.seek(0)
    ofd.write('simple file contents\n')
    ofd.flush()
    assert_file_size(ofd, 21)
    print(os.fstat(ofd.fileno()))
    ofd.close()
    ret = il_cmd(dfuse, ['cat', fname], check_write=False)
    assert ret.returncode == 0 # nosec
    ofd = os.open(fname, os.O_TRUNC)
    assert_file_size_fd(ofd, 0)
    os.close(ofd)
    symlink_name = os.path.join(path, 'symlink_src')
    symlink_dest = 'missing_dest'
    os.symlink(symlink_dest, symlink_name)
    assert symlink_dest == os.readlink(symlink_name) # nosec

    # Note that this doesn't test dfs because fuse will do a
    # lookup to check if the file exists rather than just trying
    # to create it.
    fname = os.path.join(dfuse.dir, 'test_file4')
    fd = os.open(fname, os.O_CREAT | os.O_EXCL)
    os.close(fd)
    try:
        fd = os.open(fname, os.O_CREAT | os.O_EXCL)
        os.close(fd)
        assert False
    except OSError as e:
        assert e.errno == errno.EEXIST
    os.unlink(fname)

    # DAOS-6238
    fname = os.path.join(path, 'test_file5')
    ofd = os.open(fname, os.O_CREAT | os.O_RDONLY | os.O_EXCL)
    assert_file_size_fd(ofd, 0)
    os.close(ofd)
    os.chmod(fname, stat.S_IRUSR)

    readdir_test(dfuse, 10)

def dfuse_wrapper(server, conf):
    """Start a dfuse instance, do something then tear it down"""

    pools = get_pool_list()
    while len(pools) < 1:
        pools = make_pool(server)

    pool = pools[0]

    container = create_cont(conf, pool, posix=True)[0]
    dfuse = DFuse(server, conf, pool=pool, container=container)
    dfuse.start()
    readdir_test(dfuse, 0)
    readdir_test(dfuse, 25)
    readdir_test(dfuse, 30)
    readdir_test(dfuse, 100)
    readdir_test(dfuse, 300, test_all=False)
    ret = dfuse.stop()
    destroy_container(conf, pool, container)
    return ret

def readdir_test(dfuse, count, test_all=False):
    """Run a rudimentary readdir test"""

    wide_dir = tempfile.mkdtemp(dir=dfuse.dir)
    if count == 0:
        files = os.listdir(wide_dir)
        assert len(files) == 0
        return
    start = time.time()
    for idx in range(count):
        fd = open(os.path.join(wide_dir, str(idx)), 'w')
        fd.close()
        if test_all:
            files = os.listdir(wide_dir)
            assert len(files) == idx + 1
    duration = time.time() - start
    rate = count / duration
    print('Created {} files in {:.1f} seconds rate {:.1f}'.format(count,
                                                                  duration,
                                                                  rate))
    print('Listing dir contents')
    files = os.listdir(wide_dir)
    print(files)
    print(len(files))
    assert len(files) == count

def stat_and_check(dfuse, pre_stat):
    """Check that dfuse started"""
    post_stat = os.stat(dfuse.dir)
    if pre_stat.st_dev == post_stat.st_dev:
        raise NLTestFail('Device # unchanged')
    if post_stat.st_ino != 1:
        raise NLTestFail('Unexpected inode number')

def check_no_file(dfuse):
    """Check that a non-existent file doesn't exist"""
    try:
        os.stat(os.path.join(dfuse.dir, 'no-file'))
        raise NLTestFail('file exists')
    except FileNotFoundError:
        pass

lp = None
lt = None

def setup_log_test(conf):
    """Setup and import the log tracing code"""
    file_self = os.path.dirname(os.path.abspath(__file__))
    logparse_dir = os.path.join(file_self,
                                '../src/tests/ftest/cart/util')
    crt_mod_dir = os.path.realpath(logparse_dir)
    if crt_mod_dir not in sys.path:
        sys.path.append(crt_mod_dir)

    global lp
    global lt

    lp = __import__('cart_logparse')
    lt = __import__('cart_logtest')

    lt.wf = conf.wf

def log_test(conf,
             filename,
             show_memleaks=True,
             skip_fi=False,
             fi_signal=None,
             check_read=False,
             check_write=False):
    """Run the log checker on filename, logging to stdout"""

    print('Running log_test on {}'.format(filename))

    log_iter = lp.LogIter(filename)

    lto = lt.LogTest(log_iter)

    lto.hide_fi_calls = skip_fi

    try:
        lto.check_log_file(abort_on_warning=True,
                           show_memleaks=show_memleaks)
    except lt.LogCheckError:
        if lto.fi_location:
            conf.wf.explain(lto.fi_location,
                            os.path.basename(filename),
                            fi_signal)

    if skip_fi:
        if not show_memleaks:
            conf.wf.explain(lto.fi_location,
                            os.path.basename(filename),
                            fi_signal)
        if not lto.fi_triggered:
            raise NLTestNoFi

    functions = set()

    if check_read or check_write:
        for line in log_iter.new_iter():
            functions.add(line.function)

    if check_read and 'dfuse_read' not in functions:
        raise NLTestNoFunction('dfuse_read')

    if check_write and 'dfuse_write' not in functions:
        raise NLTestNoFunction('dfuse_write')

    return lto.fi_location

def create_and_read_via_il(dfuse, path):
    """Create file in dir, write to and read
    through the interception library"""

    fname = os.path.join(path, 'test_file')
    ofd = open(fname, 'w')
    ofd.write('hello ')
    ofd.write('world\n')
    ofd.flush()
    assert_file_size(ofd, 12)
    print(os.fstat(ofd.fileno()))
    ofd.close()
    ret = il_cmd(dfuse, ['cat', fname], check_write=False)
    assert ret.returncode == 0 # nosec

def run_container_query(conf, path):
    """Query a path to extract container information"""

    cmd = ['container', 'query', '--path', path]

    rc = run_daos_cmd(conf, cmd)

    assert rc.returncode == 0 # nosec

    print(rc)
    output = rc.stdout.decode('utf-8')
    for line in output.splitlines():
        print(line)

def run_duns_overlay_test(server, conf):
    """Create a DUNS entry point, and then start fuse over it

    Fuse should use the pool/container IDs from the entry point,
    and expose the container.
    """

    pools = get_pool_list()
    while len(pools) < 1:
        pools = make_pool(server)

    parent_dir = tempfile.TemporaryDirectory(prefix='dnt_uns_')

    uns_dir = os.path.join(parent_dir.name, 'uns_ep')

    rc = run_daos_cmd(conf, ['container',
                             'create',
                             '--pool',
                             pools[0],
                             '--type',
                             'POSIX',
                             '--path',
                             uns_dir])

    print('rc is {}'.format(rc))
    assert rc.returncode == 0 # nosec

    dfuse = DFuse(server, conf, path=uns_dir)

    dfuse.start(v_hint='uns-overlay')
    # To show the contents.
    # getfattr -d <file>

    # This should work now if the container was correctly found
    create_and_read_via_il(dfuse, uns_dir)

    return dfuse.stop()

def run_dfuse(server, conf):
    """Run several dfuse instances"""

    fatal_errors = BoolRatchet()

    pools = get_pool_list()
    while len(pools) < 1:
        pools = make_pool(server)

    dfuse = DFuse(server, conf)
    try:
        pre_stat = os.stat(dfuse.dir)
    except OSError:
        umount(dfuse.dir)
        raise
    container = str(uuid.uuid4())
    dfuse.start(v_hint='no_pool')
    print(os.statvfs(dfuse.dir))
    subprocess.run(['df', '-h'])
    subprocess.run(['df', '-i', dfuse.dir])
    print('Running dfuse with nothing')
    stat_and_check(dfuse, pre_stat)
    check_no_file(dfuse)
    for pool in pools:
        pool_stat = os.stat(os.path.join(dfuse.dir, pool))
        print('stat for {}'.format(pool))
        print(pool_stat)
        cdir = os.path.join(dfuse.dir, pool, container)
        os.mkdir(cdir)
        #create_and_read_via_il(dfuse, cdir)
    fatal_errors.add_result(dfuse.stop())

    uns_container = container

    container2 = str(uuid.uuid4())
    dfuse = DFuse(server, conf, pool=pools[0])
    pre_stat = os.stat(dfuse.dir)
    dfuse.start(v_hint='pool_only')
    print('Running dfuse with pool only')
    stat_and_check(dfuse, pre_stat)
    check_no_file(dfuse)
    cpath = os.path.join(dfuse.dir, container2)
    os.mkdir(cpath)
    cdir = os.path.join(dfuse.dir, container)
    create_and_read_via_il(dfuse, cdir)

    fatal_errors.add_result(dfuse.stop())

    dfuse = DFuse(server, conf, pool=pools[0], container=container)
    dfuse.cores = 2
    pre_stat = os.stat(dfuse.dir)
    dfuse.start(v_hint='pool_and_cont')
    print('Running fuse with both')

    stat_and_check(dfuse, pre_stat)

    create_and_read_via_il(dfuse, dfuse.dir)

    run_tests(dfuse)
    xattr_test(dfuse)

    fatal_errors.add_result(dfuse.stop())

    dfuse = DFuse(server, conf, pool=pools[0], container=container2)
    dfuse.start('uns-0')

    uns_path = os.path.join(dfuse.dir, 'ep0')

    uns_container = str(uuid.uuid4())

    cmd = ['container', 'create',
           '--pool', pools[0], '--cont', uns_container, '--path', uns_path,
           '--type', 'POSIX']

    print('Inserting entry point')
    rc = run_daos_cmd(conf, cmd)
    print(rc)
    assert rc.returncode == 0
    print('rc is {}'.format(rc))
    print(os.stat(uns_path))
    print(os.stat(uns_path))
    print(os.listdir(dfuse.dir))

    run_container_query(conf, uns_path)

    child_path = os.path.join(uns_path, 'child')
    os.mkdir(child_path)
    run_container_query(conf, child_path)

    fatal_errors.add_result(dfuse.stop())

    print('Trying UNS')
    dfuse = DFuse(server, conf)
    dfuse.start('uns-2')

    # List the root container.
    print(os.listdir(os.path.join(dfuse.dir, pools[0], container2)))

    uns_path = os.path.join(dfuse.dir, pools[0], container2, 'ep0', 'ep')
    direct_path = os.path.join(dfuse.dir, pools[0], uns_container)

    uns_container = str(uuid.uuid4())

    # Make a link within the new container.
    cmd = ['container', 'create',
           '--pool', pools[0], '--cont', uns_container,
           '--path', uns_path, '--type', 'POSIX']

    print('Inserting entry point')
    rc = run_daos_cmd(conf, cmd)
    print('rc is {}'.format(rc))

    # List the root container again.
    print(os.listdir(os.path.join(dfuse.dir, pools[0], container2)))

    # List the target container.
    files = os.listdir(direct_path)
    print(files)
    # List the target container through UNS.
    print(os.listdir(uns_path))
    direct_stat = os.stat(os.path.join(direct_path, files[0]))
    uns_stat = os.stat(uns_path)
    print(direct_stat)
    print(uns_stat)
    assert uns_stat.st_ino == direct_stat.st_ino # nosec

    fatal_errors.add_result(dfuse.stop())
    print('Trying UNS with previous cont')
    dfuse = DFuse(server, conf)
    dfuse.start('uns-3')

    files = os.listdir(direct_path)
    print(files)
    print(os.listdir(uns_path))

    direct_stat = os.stat(os.path.join(direct_path, files[0]))
    uns_stat = os.stat(uns_path)
    print(direct_stat)
    print(uns_stat)
    assert uns_stat.st_ino == direct_stat.st_ino # nosec
    fatal_errors.add_result(dfuse.stop())

    if fatal_errors.errors:
        print('Errors from dfuse')
    else:
        print('Reached the end, no errors')
    return fatal_errors.errors

def run_il_test(server, conf):
    """Run a basic interception library test"""

    pools = get_pool_list()

    # TODO:                       # pylint: disable=W0511
    # This doesn't work with two pools, partly related to
    # DAOS-5109 but there may be other issues.
    while len(pools) < 1:
        pools = make_pool(server)

    print('pools are ', ','.join(pools))

    dfuse = DFuse(server, conf)
    dfuse.start()

    dirs = []

    for p in pools:
        for _ in range(2):
            # Use a unique ID for each container to avoid DAOS-5109
            container = str(uuid.uuid4())

            d = os.path.join(dfuse.dir, p, container)
            try:
                print('Making directory {}'.format(d))
                os.mkdir(d)
            except FileExistsError:
                pass
            dirs.append(d)

    # Create a file natively.
    f = os.path.join(dirs[0], 'file')
    fd = open(f, 'w')
    fd.write('Hello')
    fd.close()
    # Copy it across containers.
    ret = il_cmd(dfuse, ['cp', f, dirs[-1]])
    assert ret.returncode == 0 # nosec

    # Copy it within the container.
    child_dir = os.path.join(dirs[0], 'new_dir')
    os.mkdir(child_dir)
    il_cmd(dfuse, ['cp', f, child_dir])
    assert ret.returncode == 0 # nosec

    # Copy something into a container
    ret = il_cmd(dfuse, ['cp', '/bin/bash', dirs[-1]], check_read=False)
    assert ret.returncode == 0 # nosec
    # Read it from within a container
    # TODO:                              # pylint: disable=W0511
    # change this to something else, md5sum uses fread which isn't
    # intercepted.
    ret = il_cmd(dfuse,
                 ['md5sum', os.path.join(dirs[-1], 'bash')],
                 check_read=False, check_write=False)
    assert ret.returncode == 0 # nosec
    ret = il_cmd(dfuse, ['dd',
                         'if={}'.format(os.path.join(dirs[-1], 'bash')),
                         'of={}'.format(os.path.join(dirs[-1], 'bash_copy')),
                         'iflag=direct',
                         'oflag=direct',
                         'bs=128k'])

    print(ret)
    assert ret.returncode == 0 # nosec

    for my_dir in dirs:
        create_and_read_via_il(dfuse, my_dir)

    dfuse.stop()

def run_in_fg(server, conf):
    """Run dfuse in the foreground.

    Block until ctrl-c is pressed.
    """

    pools = get_pool_list()

    while len(pools) < 1:
        pools = make_pool(server)

    # Load the first available container, but skip over any which are not
    # suitable.
    pool = None
    if conf.args.pool:
        pool = conf.args.pool
        containers = get_conts(conf, pool, posix=True)
    else:
        for pool in pools:
            containers = get_conts(conf, pool, posix=True)
            if containers:
                break

    assert pool

    if not containers:
        containers = create_cont(conf, pool, posix=True)

    container = containers[0]
    print('Pool is {}'.format(pool))
    print('Container is {}'.format(container))

    dfuse = DFuse(server,
                  conf,
                  pool=pool,
                  container=container,
                  multi_user=conf.args.multi_user)
    dfuse.start()
    t_dir = dfuse.dir
    print('Running at {}'.format(t_dir))
    print('export DAOS_AGENT_DRPC_DIR={}'.format(conf.agent_dir))
    print('daos container create --type POSIX ' \
          '--pool {} --path {}/uns-link'.format(
              pool, t_dir))
    print('cd {}/uns-link'.format(t_dir))

    print('daos container destroy --path {}/uns-link'.format(t_dir))
    print('daos pool list-containers --pool {}'.format(pool))
    try:
        dfuse.wait_for_exit()
    except KeyboardInterrupt:
        pass
    dfuse = None

def check_readdir_perf(server, conf):
    """ Check and report on readdir performance

    Loop over number of files, measuring the time taken to
    populate a directory, and to read the directory contents,
    measure both files and directories as contents, and
    readdir both with and without stat, restarting dfuse
    between each test to avoid cache effects.

    Continue testing until five minutes have passed, and print
    a table of results.
    """

    headers = ['count', 'create\ndirs', 'create\nfiles']
    headers.extend(['dirs', 'files', 'dirs\nwith stat', 'files\nwith stat'])
    headers.extend(['caching\n1st', 'caching\n2nd'])

    results = []

    def make_dirs(parent, count):
        """Populate the test directory"""
        print('Populating to {}'.format(count))
        dir_dir = os.path.join(parent,
                               'dirs.{}.in'.format(count))
        t_dir = os.path.join(parent,
                             'dirs.{}'.format(count))
        file_dir = os.path.join(parent,
                                'files.{}.in'.format(count))
        t_file = os.path.join(parent,
                              'files.{}'.format(count))

        start_all = time.time()
        if not os.path.exists(t_dir):
            try:
                os.mkdir(dir_dir)
            except FileExistsError:
                pass
            for i in range(count):
                try:
                    os.mkdir(os.path.join(dir_dir, str(i)))
                except FileExistsError:
                    pass
            dir_time = time.time() - start_all
            print('Creating {} dirs took {:.2f}'.format(count,
                                                        dir_time))
            os.rename(dir_dir, t_dir)

        if not os.path.exists(t_file):
            try:
                os.mkdir(file_dir)
            except FileExistsError:
                pass
            start = time.time()
            for i in range(count):
                f = open(os.path.join(file_dir, str(i)), 'w')
                f.close()
            file_time = time.time() - start
            print('Creating {} files took {:.2f}'.format(count,
                                                         file_time))
            os.rename(file_dir, t_file)

        return [dir_time, file_time]

    def print_results():
        """Display the results"""

        print(tabulate.tabulate(results,
                                headers=headers,
                                floatfmt=".2f"))

    pools = get_pool_list()

    while len(pools) < 1:
        pools = make_pool(server)

    pool = pools[0]

    container = str(uuid.uuid4())

    dfuse = DFuse(server, conf, pool=pool)

    print('Creating container and populating')
    count = 4
    dfuse.start()
    parent = os.path.join(dfuse.dir, container)
    try:
        os.mkdir(parent)
    except FileExistsError:
        pass
    create_times = make_dirs(parent, count)
    dfuse.stop()

    all_start = time.time()

    while True:

        row = [count]
        row.extend(create_times)
        dfuse = DFuse(server, conf, pool=pool, container=container)
        dir_dir = os.path.join(dfuse.dir,
                               'dirs.{}'.format(count))
        file_dir = os.path.join(dfuse.dir,
                                'files.{}'.format(count))
        dfuse.start()
        start = time.time()
        subprocess.run(['/bin/ls', dir_dir], stdout=subprocess.PIPE)
        elapsed = time.time() - start
        print('processed {} dirs in {:.2f} seconds'.format(count,
                                                           elapsed))
        row.append(elapsed)
        dfuse.stop()
        dfuse = DFuse(server, conf, pool=pool, container=container)
        dfuse.start()
        start = time.time()
        subprocess.run(['/bin/ls', file_dir], stdout=subprocess.PIPE)
        elapsed = time.time() - start
        print('processed {} files in {:.2f} seconds'.format(count,
                                                            elapsed))
        row.append(elapsed)
        dfuse.stop()

        dfuse = DFuse(server, conf, pool=pool, container=container)
        dfuse.start()
        start = time.time()
        subprocess.run(['/bin/ls', '-t', dir_dir], stdout=subprocess.PIPE)
        elapsed = time.time() - start
        print('processed {} dirs in {:.2f} seconds'.format(count,
                                                           elapsed))
        row.append(elapsed)
        dfuse.stop()
        dfuse = DFuse(server, conf, pool=pool, container=container)
        dfuse.start()
        start = time.time()
        # Use sort by time here so ls calls stat, if you run ls -l then it will
        # also call getxattr twice which skews the figures.
        subprocess.run(['/bin/ls', '-t', file_dir], stdout=subprocess.PIPE)
        elapsed = time.time() - start
        print('processed {} files in {:.2f} seconds'.format(count,
                                                            elapsed))
        row.append(elapsed)
        dfuse.stop()

        # Test with caching enabled.  Check the file directory, and do it twice
        # without restarting, to see the effect of populating the cache, and
        # reading from the cache.
        dfuse = DFuse(server,
                      conf,
                      pool=pool,
                      container=container,
                      caching=True)
        dfuse.start()
        start = time.time()
        subprocess.run(['/bin/ls', '-t', file_dir], stdout=subprocess.PIPE)
        elapsed = time.time() - start
        print('processed {} files in {:.2f} seconds'.format(count,
                                                            elapsed))
        row.append(elapsed)
        start = time.time()
        subprocess.run(['/bin/ls', '-t', file_dir], stdout=subprocess.PIPE)
        elapsed = time.time() - start
        print('processed {} files in {:.2f} seconds'.format(count,
                                                            elapsed))
        row.append(elapsed)
        results.append(row)

        elapsed = time.time() - all_start
        if elapsed > 5 * 60:
            dfuse.stop()
            break

        print_results()
        count *= 2
        create_times = make_dirs(dfuse.dir, count)
        dfuse.stop()

    run_daos_cmd(conf, ['container',
                        'destroy',
                        '--pool',
                        pool,
                        '--cont',
                        container])
    print_results()

def test_pydaos_kv(server, conf):
    """Test the KV interface"""

    pydaos_log_file = tempfile.NamedTemporaryFile(prefix='dnt_pydaos_',
                                                  suffix='.log',
                                                  delete=False)

    os.environ['D_LOG_FILE'] = pydaos_log_file.name
    daos = import_daos(server, conf)

    pools = get_pool_list()

    while len(pools) < 1:
        pools = make_pool(server)

    pool = pools[0]

    c_uuid = create_cont(conf, pool)[0]

    container = daos.Cont(pool, c_uuid)

    kv = container.get_kv_by_name('my_test_kv', create=True)
    kv['a'] = 'a'
    kv['b'] = 'b'
    kv['list'] = pickle.dumps(list(range(1, 100000)))
    for k in range(1, 100):
        kv[str(k)] = pickle.dumps(list(range(1, 10)))
    print(type(kv))
    print(kv)
    print(kv['a'])

    print("First iteration")
    data = OrderedDict()
    for key in kv:
        print('key is {}, len {}'.format(key, len(kv[key])))
        print(type(kv[key]))
        data[key] = None

    print("Bulk loading")

    data['no-key'] = None

    kv.value_size = 32
    kv.bget(data, value_size=16)
    print("Default get value size %d", kv.value_size)
    print("Second iteration")
    failed = False
    for key in data:
        if data[key]:
            print('key is {}, len {}'.format(key, len(data[key])))
        elif key == 'no-key':
            pass
        else:
            failed = True
            print('Key is None {}'.format(key))

    if failed:
        print("That's not good")

    kv = None
    print('Closing container and opening new one')
    kv = container.get_kv_by_name('my_test_kv')
    kv = None
    container = None
    daos._cleanup()
    log_test(conf, pydaos_log_file.name)

def test_alloc_fail(server, wf, conf):
    """run 'daos' client binary with fault injection

    Enable the fault injection for the daos binary, injecting
    allocation failures at different locations.  Keep going until
    the client runs with no faults injected (about 800 iterations).

    Disable valgrind for this test as it takes a long time to run
    with valgrind enabled, use purely the log analysis to find issues.

    Ignore new error messages containing the numeric value of -DER_NOMEM
    but warn on all other warnings generated.
    """

    pools = get_pool_list()

    while len(pools) < 1:
        pools = make_pool(server)

    pool = pools[0]

    cmd = ['pool', 'list-containers', '--pool', pool]

    fid = 1

    fatal_errors = False

    # Create at least one container, and record what the output should be when
    # the command works.
    create_cont(conf, pool)

    rc = run_daos_cmd(conf, cmd)
    expected_stdout = rc.stdout.decode('utf-8').strip()

    while True:
        print()

        fc = {}
        fc['fault_config'] = [{'id': 0,
                               'probability_x': 1,
                               'probability_y': 1,
                               'interval': fid,
                               'max_faults': 1}]

        fi_file = tempfile.NamedTemporaryFile(prefix='fi_',
                                              suffix='.yaml')

        fi_file.write(yaml.dump(fc, encoding='utf=8'))
        fi_file.flush()

        try:
            rc = run_daos_cmd(conf, cmd, fi_file=fi_file.name)
            if rc.returncode < 0:
                print(rc)
                print('Rerunning test under valgrind, fid={}'.format(fid))
                rc = run_daos_cmd(conf,
                                  cmd,
                                  fi_file=fi_file.name,
                                  fi_valgrind=True)
                fatal_errors = True

            stdout = rc.stdout.decode('utf-8').strip()
            stderr = rc.stderr.decode('utf-8').strip()
            if not stderr.endswith("Out of memory (-1009)") and \
               'error parsing command line arguments' not in stderr and \
               stdout != expected_stdout:
                print(stdout)
                print(expected_stdout)
                wf.add(rc.fi_loc,
                       'NORMAL', "Incorrect stderr '{}'".format(stderr),
                       mtype='Out of memory not reported correctly via stderr')
        except NLTestNoFi:

            print('Fault injection did not trigger, returning')
            break

        print(rc)
        fid += 1
        # Keep going until program runs to completion.  We should add checking
        # of exit code at some point, but it would need to be reported properly
        # through Jenkins.
        # if rc.returncode not in (1, 255):
        #   break

    return fatal_errors

def main():
    """Main entry point"""

    parser = argparse.ArgumentParser(
        description='Run DAOS client on local node')
    parser.add_argument('--output-file', default='nlt-errors.json')
    parser.add_argument('--server-debug', default=None)
    parser.add_argument('--dfuse-debug', default=None)
    parser.add_argument('--multi-user', action='store_true')
    parser.add_argument('--pool', default=None)
    parser.add_argument('--memcheck', default='some',
                        choices=['yes', 'no', 'some'])
    parser.add_argument('--perf-check', action='store_true')
    parser.add_argument('--dtx', action='store_true')
    parser.add_argument('mode', nargs='?')
    args = parser.parse_args()

    conf = load_conf()

    wf = WarningsFactory(args.output_file)

    conf.set_wf(wf)
    conf.set_args(args)
    setup_log_test(conf)

    server = DaosServer(conf)
    server.start()

    fatal_errors = BoolRatchet()

    if args.mode == 'launch':
        run_in_fg(server, conf)
    elif args.mode == 'il':
        fatal_errors.add_result(run_il_test(server, conf))
    elif args.mode == 'kv':
        test_pydaos_kv(server, conf)
    elif args.mode == 'readdir_perf':
        check_readdir_perf(server, conf)
    elif args.mode == 'overlay':
        fatal_errors.add_result(run_duns_overlay_test(server, conf))
    elif args.mode == 'readdir':
        fatal_errors.add_result(dfuse_wrapper(server, conf))
    elif args.mode == 'fi':
        fatal_errors.add_result(test_alloc_fail(server, wf, conf))
    elif args.mode == 'all':
        fatal_errors.add_result(run_il_test(server, conf))
        fatal_errors.add_result(run_dfuse(server, conf))
        fatal_errors.add_result(run_duns_overlay_test(server, conf))
        test_pydaos_kv(server, conf)
        fatal_errors.add_result(test_alloc_fail(server, wf, conf))
    elif not args.perf_check:
        fatal_errors.add_result(run_il_test(server, conf))
        fatal_errors.add_result(run_dfuse(server, conf))

    if server.stop() != 0:
        fatal_errors.fail()

    # If running all tests then restart the server under valgrind.
    # This is really, really slow so just do list-containers, then
    # exit again.
    if args.mode == 'server-valgrind':
        server = DaosServer(conf, valgrind=True)
        server.start()
        pools = get_pool_list()
        for pool in pools:
            cmd = ['pool', 'list-containers', '--pool', pool]
            run_daos_cmd(conf, cmd, valgrind=False)
        if server.stop() != 0:
            fatal_errors.add_result(True)

    # If the perf-check option is given then re-start everything without much
    # debugging enabled and run some microbenchmarks to give numbers for use
    # as a comparison against other builds.
    if args.perf_check:
        args.server_debug = 'INFO'
        args.memcheck = 'no'
        args.dfuse_debug = 'ERR'
        server = DaosServer(conf)
        server.start()
        check_readdir_perf(server, conf)
        if server.stop() != 0:
            fatal_errors.fail()

    wf.close()
    if fatal_errors.errors:
        print("Significant errors encountered")
        sys.exit(1)

if __name__ == '__main__':
    main()<|MERGE_RESOLUTION|>--- conflicted
+++ resolved
@@ -974,18 +974,13 @@
     else:
         cmd = ['container', 'create', '--pool', pool]
     rc = run_daos_cmd(conf, cmd)
-<<<<<<< HEAD
-=======
+    print('rc is {}'.format(rc))
     assert rc.returncode == 0 # nosec
->>>>>>> 0ef8321f
-    print('rc is {}'.format(rc))
-    assert rc.returncode == 0
     new_container = rc.stdout.decode().split(' ')[-1].rstrip()
 
     cmd = ['pool', 'list-containers', '--pool', pool]
     rc = run_daos_cmd(conf, cmd)
     print('rc is {}'.format(rc))
-<<<<<<< HEAD
     assert rc.returncode == 0
     containers = rc.stdout.decode().split()
     containers.remove(new_container)
@@ -998,10 +993,7 @@
            '--pool', pool, '--cont', container]
     rc = run_daos_cmd(conf, cmd)
     print('rc is {}'.format(rc))
-    assert rc.returncode == 0
-=======
     assert rc.returncode == 0 # nosec
->>>>>>> 0ef8321f
     return rc.stdout.decode('utf-8').strip()
 
 def make_pool(daos):
