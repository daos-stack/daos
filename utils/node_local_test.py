#!/usr/bin/python3
"""
Node local test (NLT).

Test script for running DAOS on a single node over tmpfs and running initial
smoke/unit tests.

Includes support for DFuse with a number of unit tests, as well as stressing
the client with fault injection of D_ALLOC() usage.
"""

# pylint: disable=too-many-lines
# pylint: disable=too-few-public-methods
# pylint: disable=protected-access

import os
import bz2
import sys
import time
import uuid
import json
import copy
import signal
import stat
import argparse
import tabulate
import functools
import traceback
import subprocess
import junit_xml
import tempfile
import pickle
import xattr
from collections import OrderedDict
import yaml

class NLTestFail(Exception):
    """Used to indicate test failure"""

class NLTestNoFi(NLTestFail):
    """Used to indicate Fault injection didn't work"""

class NLTestNoFunction(NLTestFail):
    """Used to indicate a function did not log anything"""

    def __init__(self, function):
        super().__init__(self)
        self.function = function

class NLTestTimeout(NLTestFail):
    """Used to indicate that an operation timed out"""

instance_num = 0

def get_inc_id():
    """Return a unique character"""
    global instance_num
    instance_num += 1
    return '{:04d}'.format(instance_num)

def umount(path, bg=False):
    """Umount dfuse from a given path"""
    if bg:
        cmd = ['fusermount3', '-uz', path]
    else:
        cmd = ['fusermount3', '-u', path]
    ret = subprocess.run(cmd, check=False)
    print('rc from umount {}'.format(ret.returncode))
    return ret.returncode

class NLTConf():
    """Helper class for configuration"""
    def __init__(self, bc, args):
        self.bc = bc
        self.agent_dir = None
        self.wf = None
        self.args = None
        self.max_log_size = None
        self.valgrind_errors = False
        self.dfuse_parent_dir = tempfile.mkdtemp(dir=args.dfuse_dir,
                                                 prefix='dnt_dfuse_')
        self.tmp_dir = None
        if args.class_name:
            self.tmp_dir = os.path.join('nlt_logs', args.class_name)
            if os.path.exists(self.tmp_dir):
                for old_file in os.listdir(self.tmp_dir):
                    os.unlink(os.path.join(self.tmp_dir, old_file))
                os.rmdir(self.tmp_dir)
            os.makedirs(self.tmp_dir)

    def __del__(self):
        os.rmdir(self.dfuse_parent_dir)

    def set_wf(self, wf):
        """Set the WarningsFactory object"""
        self.wf = wf

    def set_args(self, args):
        """Set command line args"""
        self.args = args

        # Parse the max log size.
        if args.max_log_size:
            size = args.max_log_size
            if size.endswith('MiB'):
                size = int(size[:-3])
                size *= (1024 * 1024)
            elif size.endswith('GiB'):
                size = int(size[:-3])
                size *= (1024 * 1024 * 1024)
            self.max_log_size = int(size)

    def __getitem__(self, key):
        return self.bc[key]

class BoolRatchet():
    """Used for saving test results"""

    # Any call to fail() of add_result with a True value will result
    # in errors being True.

    def __init__(self):
        self.errors = False

    def fail(self):
        """Mark as failure"""
        self.errors = True

    def add_result(self, result):
        """Save result, keep record of failure"""
        if result:
            self.fail()

class WarningsFactory():
    """Class to parse warnings, and save to JSON output file

    Take a list of failures, and output the data in a way that is best
    displayed according to
    https://github.com/jenkinsci/warnings-ng-plugin/blob/master/doc/Documentation.md
    """

    # Error levels supported by the reporting are LOW, NORMAL, HIGH, ERROR.

    def __init__(self,
                 filename,
                 junit=False,
                 class_id=None,
                 post=False,
                 post_error=False,
                 check=None):
        self._fd = open(filename, 'w')
        self.filename = filename
        self.post = post
        self.post_error = post_error
        self.check = check
        self.issues = []
        self._class_id = class_id
        self.pending = []
        self._running = True
        # Save the filename of the object, as __file__ does not
        # work in __del__
        self._file = __file__.lstrip('./')
        self._flush()

        if junit:
            # Insert a test-case and force it to failed.  Save this to file
            # and keep it there, until close() method is called, then remove
            # it and re-save.  This means any crash will result in there
            # being a results file with an error recorded.
            tc = junit_xml.TestCase('Sanity', classname=self._class_name('core'))
            tc.add_error_info('NLT exited abnormally')
            test_case = junit_xml.TestCase('Startup', classname=self._class_name('core'))
            self.ts = junit_xml.TestSuite('Node Local Testing', test_cases=[test_case, tc])
            self._write_test_file()
        else:
            self.ts = None

    def _class_name(self, class_name):
        """Return a formatted ID string for class"""

        if self._class_id:
            return 'NLT.{}.{}'.format(self._class_id, class_name)
        return 'NLT.{}'.format(class_name)

    def __del__(self):
        """Ensure the file is flushed on exit, but if it hasn't already
        been closed then mark an error"""
        if not self._fd:
            return

        entry = {}
        entry['fileName'] = self._file
        # pylint: disable=protected-access
        entry['lineStart'] = sys._getframe().f_lineno
        entry['message'] = 'Tests exited without shutting down properly'
        entry['severity'] = 'ERROR'
        self.issues.append(entry)

        # Do not try and write the junit file here, as that does not work
        # during teardown.
        self.ts = None
        self.close()

    def add_test_case(self, name, failure=None, test_class='core',
                      output=None,
                      duration=None):
        """Add a test case to the results

        class and other metadata will be set automatically,
        if failure is set the test will fail with the message
        provided.  Saves the state to file after each update.
        """
        if not self.ts:
            return

        tc = junit_xml.TestCase(name,
                                classname=self._class_name(test_class),
                                elapsed_sec=duration)
        if failure:
            tc.add_failure_info(failure, output=output)
        self.ts.test_cases.append(tc)

        self._write_test_file()

    def _write_test_file(self):
        """Write test results to file"""

        with open('nlt-junit.xml', 'w') as f:
            junit_xml.TestSuite.to_file(f, [self.ts], prettyprint=True)

    def explain(self, line, log_file, esignal):
        """Log an error, along with the other errors it caused

        Log the line as an error, and reference everything in the pending
        array.
        """
        count = len(self.pending)
        symptoms = set()
        locs = set()
        mtype = 'Fault injection'

        sev = 'LOW'
        if esignal:
            symptoms.add('Process died with signal {}'.format(esignal))
            sev = 'ERROR'
            mtype = 'Fault injection caused crash'
            count += 1

        if count == 0:
            print('Nothing to explain')
            return

        for (sline, smessage) in self.pending:
            locs.add('{}:{}'.format(sline.filename, sline.lineno))
            symptoms.add(smessage)

        preamble = 'Fault injected here caused {} errors,' \
                   ' logfile {}:'.format(count, log_file)

        message = '{} {} {}'.format(preamble,
                                    ' '.join(sorted(symptoms)),
                                    ' '.join(sorted(locs)))
        self.add(line,
                 sev,
                 message,
                 cat='Fault injection location',
                 mtype=mtype)
        self.pending = []

    def add(self, line, sev, message, cat=None, mtype=None):
        """Log an error

        Describe an error and add it to the issues array.
        Add it to the pending array, for later clarification
        """
        entry = {}
        entry['fileName'] = line.filename
        if mtype:
            entry['type'] = mtype
        else:
            entry['type'] = message
        if cat:
            entry['category'] = cat
        entry['lineStart'] = line.lineno
        entry['description'] = message
        entry['message'] = line.get_anon_msg()
        entry['severity'] = sev
        self.issues.append(entry)
        if self.pending and self.pending[0][0].pid != line.pid:
            self.reset_pending()
        self.pending.append((line, message))
        self._flush()
        if self.post or (self.post_error and sev in ('HIGH', 'ERROR')):
            # https://docs.github.com/en/actions/reference/workflow-commands-for-github-actions
            if self.post_error:
                message = line.get_msg()
            print('::warning file={},line={},::{}, {}'.format(line.filename,
                                                              line.lineno,
                                                              self.check,
                                                              message))

    def reset_pending(self):
        """Reset the pending list

        Should be called before iterating on each new file, so errors
        from previous files aren't attributed to new files.
        """
        self.pending = []

    def _flush(self):
        """Write the current list to the json file

        This is done just in case of crash.  This function might get called
        from the __del__ method of DaosServer, so do not use __file__ here
        either.
        """
        self._fd.seek(0)
        self._fd.truncate(0)
        data = {}
        data['issues'] = list(self.issues)
        if self._running:
            # When the test is running insert an error in case of abnormal
            # exit, so that crashes in this code can be identified.
            entry = {}
            entry['fileName'] = self._file
            # pylint: disable=protected-access
            entry['lineStart'] = sys._getframe().f_lineno
            entry['severity'] = 'ERROR'
            entry['message'] = 'Tests are still running'
            data['issues'].append(entry)
        json.dump(data, self._fd, indent=2)
        self._fd.flush()

    def close(self):
        """Save, and close the log file"""
        self._running = False
        self._flush()
        self._fd.close()
        self._fd = None
        print('Closed JSON file {} with {} errors'.format(self.filename,
                                                          len(self.issues)))
        if self.ts:
            # This is a controlled shutdown, so wipe the error saying forced
            # exit.
            self.ts.test_cases[1].errors = []
            self.ts.test_cases[1].error_message = []
            self._write_test_file()

def load_conf(args):
    """Load the build config file"""
    file_self = os.path.dirname(os.path.abspath(__file__))
    json_file = None
    while True:
        new_file = os.path.join(file_self, '.build_vars.json')
        if os.path.exists(new_file):
            json_file = new_file
            break
        file_self = os.path.dirname(file_self)
        if file_self == '/':
            raise Exception('build file not found')
    ofh = open(json_file, 'r')
    conf = json.load(ofh)
    ofh.close()
    return NLTConf(conf, args)

def get_base_env(clean=False):
    """Return the base set of env vars needed for DAOS"""

    if clean:
        env = OrderedDict()
    else:
        env = os.environ.copy()
    env['DD_MASK'] = 'all'
    env['DD_SUBSYS'] = 'all'
    env['D_LOG_MASK'] = 'DEBUG'
    env['D_LOG_SIZE'] = '5g'
    env['FI_UNIVERSE_SIZE'] = '128'
    return env

class DaosPool():
    """Class to store data about daos pools"""
    def __init__(self, server, pool_uuid, label):
        self._server = server
        self.uuid = pool_uuid
        self.label = label

    def id(self):
        """Return the pool ID (label if set; UUID otherwise)"""
        if self.label:
            return self.label
        return self.uuid

    def dfuse_mount_name(self):
        """Return the string to pass to dfuse mount

        This should be a label if set, otherwise just the
        uuid.
        """
        return self.id()

class DaosServer():
    """Manage a DAOS server instance"""

    def __init__(self, conf, test_class=None, valgrind=False):
        self.running = False
        self._file = __file__.lstrip('./')
        self._sp = None
        self.conf = conf
        if test_class:
            self._test_class = 'Server.{}'.format(test_class)
        else:
            self._test_class = None
        self.valgrind = valgrind
        self._agent = None
        self.engines = conf.args.engine_count
        self.control_log = tempfile.NamedTemporaryFile(prefix='dnt_control_',
                                                       suffix='.log',
                                                       dir=conf.tmp_dir,
                                                       delete=False)
        self.agent_log = tempfile.NamedTemporaryFile(prefix='dnt_agent_',
                                                     suffix='.log',
                                                     dir=conf.tmp_dir,
                                                     delete=False)
        self.server_logs = []
        for engine in range(self.engines):
            prefix = 'dnt_server_{}_'.format(engine)
            lf = tempfile.NamedTemporaryFile(prefix=prefix,
                                             suffix='.log',
                                             dir=conf.tmp_dir,
                                             delete=False)
            self.server_logs.append(lf)
        self.__process_name = 'daos_engine'
        if self.valgrind:
            self.__process_name = 'valgrind'

        socket_dir = '/tmp/dnt_sockets'
        if not os.path.exists(socket_dir):
            os.mkdir(socket_dir)

        self.agent_dir = tempfile.mkdtemp(prefix='dnt_agent_')

        self._yaml_file = None
        self._io_server_dir = None
        self.test_pool = None

    def __del__(self):
        if self._agent:
            self._stop_agent()
        try:
            if self.running:
                self.stop(None)
        except NLTestTimeout:
            print('Ignoring timeout on stop')
        server_file = os.path.join(self.agent_dir, '.daos_server.active.yml')
        if os.path.exists(server_file):
            os.unlink(server_file)
        for log in self.server_logs:
            if os.path.exists(log.name):
                log_test(self.conf, log.name)
        try:
            os.rmdir(self.agent_dir)
        except OSError as error:
            print(os.listdir(self.agent_dir))
            raise error

    def _add_test_case(self, op, failure=None, duration=None):
        """Add a test case to the server instance

        Simply wrapper to automatically add the class
        """
        if not self._test_class:
            return

        self.conf.wf.add_test_case(op,
                                   failure=failure,
                                   duration=duration,
                                   test_class=self._test_class)

    # pylint: disable=no-self-use
    def _check_timing(self, op, start, max_time):
        elapsed = time.time() - start
        if elapsed > max_time:
            res = '{} failed after {:.2f}s (max {:.2f}s)'.format(op, elapsed,
                                                                 max_time)
            self._add_test_case(op, duration=elapsed, failure=res)
            raise NLTestTimeout(res)

    def _check_system_state(self, desired_states):
        """Check the system state for against list

        Return true if all members are in a state specified by the
        desired_states.
        """
        if not isinstance(desired_states, list):
            desired_states = [desired_states]

        rc = self.run_dmg(['system', 'query', '--json'])
        if rc.returncode != 0:
            return False
        data = json.loads(rc.stdout.decode('utf-8'))
        if data['error'] or data['status'] != 0:
            return False
        members = data['response']['members']
        if members is None:
            return False
        if len(members) != self.engines:
            return False

        for member in members:
            if member['state'] not in desired_states:
                return False
        return True

    def start(self):
        """Start a DAOS server"""

        server_env = get_base_env(clean=True)

        if self.valgrind:
            valgrind_args = ['--fair-sched=yes',
                             '--xml=yes',
                             '--xml-file=dnt_server.%p.memcheck.xml',
                             '--num-callers=2',
                             '--leak-check=no',
                             '--keep-stacktraces=none',
                             '--undef-value-errors=no']
            self._io_server_dir = tempfile.TemporaryDirectory(prefix='dnt_io_')

            fd = open(os.path.join(self._io_server_dir.name,
                                   'daos_engine'), 'w')
            fd.write('#!/bin/sh\n')
            fd.write('export PATH=$REAL_PATH\n')
            fd.write('exec valgrind {} daos_engine "$@"\n'.format(
                ' '.join(valgrind_args)))
            fd.close()

            os.chmod(os.path.join(self._io_server_dir.name, 'daos_engine'),
                     stat.S_IXUSR | stat.S_IRUSR)

            server_env['REAL_PATH'] = '{}:{}'.format(
                os.path.join(self.conf['PREFIX'], 'bin'), server_env['PATH'])
            server_env['PATH'] = '{}:{}'.format(self._io_server_dir.name,
                                                server_env['PATH'])

        daos_server = os.path.join(self.conf['PREFIX'], 'bin', 'daos_server')

        self_dir = os.path.dirname(os.path.abspath(__file__))

        # Create a server yaml file.  To do this open and copy the
        # nlt_server.yaml file in the current directory, but overwrite
        # the server log file with a temporary file so that multiple
        # server runs do not overwrite each other.
        scfd = open(os.path.join(self_dir, 'nlt_server.yaml'), 'r')

        scyaml = yaml.safe_load(scfd)
        if self.conf.args.server_debug:
            scyaml['control_log_mask'] = 'ERROR'
            scyaml['engines'][0]['log_mask'] = self.conf.args.server_debug
        scyaml['control_log_file'] = self.control_log.name

        for (key, value) in server_env.items():
            scyaml['engines'][0]['env_vars'].append('{}={}'.format(key, value))

        ref_engine = copy.deepcopy(scyaml['engines'][0])
        ref_engine['storage'][0]['scm_size'] = int(
            ref_engine['storage'][0]['scm_size'] / self.engines)
        scyaml['engines'] = []
        server_port_count = int(server_env['FI_UNIVERSE_SIZE'])
        for idx in range(self.engines):
            engine = copy.deepcopy(ref_engine)
            engine['log_file'] = self.server_logs[idx].name
            engine['first_core'] = ref_engine['targets'] * idx
            engine['fabric_iface_port'] += server_port_count * idx
            engine['storage'][0]['scm_mount'] = '{}_{}'.format(
                ref_engine['storage'][0]['scm_mount'], idx)
            scyaml['engines'].append(engine)
        self._yaml_file = tempfile.NamedTemporaryFile(
            prefix='nlt-server-config-',
            suffix='.yaml')

        self._yaml_file.write(yaml.dump(scyaml, encoding='utf-8'))
        self._yaml_file.flush()

        cmd = [daos_server, '--config={}'.format(self._yaml_file.name),
               'start', '-t', '4', '--insecure', '-d', self.agent_dir]

        if self.conf.args.no_root:
            cmd.append('--recreate-superblocks')

        self._sp = subprocess.Popen(cmd)

        agent_config = os.path.join(self_dir, 'nlt_agent.yaml')

        agent_bin = os.path.join(self.conf['PREFIX'], 'bin', 'daos_agent')

        agent_cmd = [agent_bin,
                     '--config-path', agent_config,
                     '--insecure',
                     '--runtime_dir', self.agent_dir,
                     '--logfile', self.agent_log.name]

        if not self.conf.args.server_debug:
            agent_cmd.append('--debug')

        self._agent = subprocess.Popen(agent_cmd)
        self.conf.agent_dir = self.agent_dir

        # Configure the storage.  DAOS wants to mount /mnt/daos itself if not
        # already mounted, so let it do that.
        # This code supports three modes of operation:
        # /mnt/daos is not mounted.  It will be mounted and formatted.
        # /mnt/daos exists and has data in.  It will be used as is.
        # /mnt/daos is mounted but empty.  It will be used-as is.
        # In this last case the --no-root option must be used.
        start = time.time()
        max_start_time = 120

        cmd = ['storage', 'format', '--json']
        while True:
            try:
                self._sp.wait(timeout=0.5)
                res = 'daos server died waiting for start'
                self._add_test_case('format', failure=res)
                raise Exception(res)
            except subprocess.TimeoutExpired:
                pass
            rc = self.run_dmg(cmd)

            data = json.loads(rc.stdout.decode('utf-8'))
            print('cmd: {} data: {}'.format(cmd, data))

            if data['error'] is None:
                break

            if 'running system' in data['error']:
                break

            self._check_timing('format', start, max_start_time)
        duration = time.time() - start
        self._add_test_case('format', duration=duration)
        print('Format completion in {:.2f} seconds'.format(duration))
        self.running = True

        # Now wait until the system is up, basically the format to happen.
        while True:
            time.sleep(0.5)
            if self._check_system_state(['ready', 'joined']):
                break
            self._check_timing("start", start, max_start_time)
        duration = time.time() - start
        self._add_test_case('start', duration=duration)
        print('Server started in {:.2f} seconds'.format(duration))
        self.fetch_pools()

    def _stop_agent(self):
        self._agent.send_signal(signal.SIGINT)
        ret = self._agent.wait(timeout=5)
        print('rc from agent is {}'.format(ret))
        self._agent = None

    def stop(self, wf):
        """Stop a previously started DAOS server"""
        if self._agent:
            self._stop_agent()

        if not self._sp:
            return 0

        # Check the correct number of processes are still running at this
        # point, in case anything has crashed.  daos_server does not
        # propagate errors, so check this here.
        parent_pid = self._sp.pid
        procs = []
        for proc_id in os.listdir('/proc/'):
            if proc_id == 'self':
                continue
            status_file = '/proc/{}/status'.format(proc_id)
            if not os.path.exists(status_file):
                continue
            fd = open(status_file, 'r')
            for line in fd.readlines():
                try:
                    key, v = line.split(':', maxsplit=2)
                except ValueError:
                    continue
                value = v.strip()
                if key == 'Name' and value != self.__process_name:
                    break
                if key != 'PPid':
                    continue
                if int(value) == parent_pid:
                    procs.append(proc_id)
                    break

        if len(procs) != self.engines:
            # Mark this as a warning, but not a failure.  This is currently
            # expected when running with pre-existing data because the server
            # is calling exec.  Do not mark as a test failure for the same
            # reason.
            entry = {}
            entry['fileName'] = self._file
            # pylint: disable=protected-access
            entry['lineStart'] = sys._getframe().f_lineno
            entry['severity'] = 'NORMAL'
            message = 'Incorrect number of engines running ({} vs {})'\
                      .format(len(procs), self.engines)
            entry['message'] = message
            self.conf.wf.issues.append(entry)
        rc = self.run_dmg(['system', 'stop'])
        if rc.returncode != 0:
            print(rc)
            entry = {}
            entry['fileName'] = self._file
            # pylint: disable=protected-access
            entry['lineStart'] = sys._getframe().f_lineno
            entry['severity'] = 'ERROR'
            msg = 'dmg system stop failed with {}'.format(rc.returncode)
            entry['message'] = msg
            self.conf.wf.issues.append(entry)
        assert rc.returncode == 0, rc

        start = time.time()
        max_stop_time = 30
        while True:
            time.sleep(0.5)
            if self._check_system_state('stopped'):
                break
            self._check_timing("stop", start, max_stop_time)

        duration = time.time() - start
        self._add_test_case('stop', duration=duration)
        print('Server stopped in {:.2f} seconds'.format(duration))

        self._sp.send_signal(signal.SIGTERM)
        ret = self._sp.wait(timeout=5)
        print('rc from server is {}'.format(ret))

        compress_file(self.agent_log.name)
        compress_file(self.control_log.name)

        for log in self.server_logs:
            log_test(self.conf, log.name, leak_wf=wf)
        self.running = False
        return ret

    def run_dmg(self, cmd):
        """Run the specified dmg command"""

        exe_cmd = [os.path.join(self.conf['PREFIX'], 'bin', 'dmg')]
        exe_cmd.append('--insecure')
        exe_cmd.extend(cmd)

        print('running {}'.format(exe_cmd))
        return subprocess.run(exe_cmd,
                              stdout=subprocess.PIPE,
                              stderr=subprocess.PIPE,
                              check=False)

    def run_dmg_json(self, cmd):
        """Run the specified dmg command in json mode

        return data as json, or raise exception on failure
        """

        cmd.append('--json')
        rc = self.run_dmg(cmd)
        print(rc)
        assert rc.returncode == 0
        assert rc.stderr == b''
        data = json.loads(rc.stdout.decode('utf-8'))
        assert not data['error']
        assert data['status'] == 0
        assert data['response']['status'] == 0
        return data

    def fetch_pools(self):
        """Query the server and return a list of pool objects"""
        data = self.run_dmg_json(['pool', 'list'])

        # This should exist but might be 'None' so check for that rather than
        # iterating.
        pools = []
        if not data['response']['pools']:
            return pools
        for pool in data['response']['pools']:
            pobj = DaosPool(self,
                            pool['uuid'],
                            pool.get('label', None))
            pools.append(pobj)
            if pobj.label == 'NLT':
                self.test_pool = pobj
        return pools

    def _make_pool(self):
        """Create a DAOS pool"""

        size = 1024*2

        rc = self.run_dmg(['pool',
                           'create',
                           '--label',
                           'NLT',
                           '--scm-size',
                           '{}M'.format(size)])
        print(rc)
        assert rc.returncode == 0
        self.fetch_pools()

    def get_test_pool(self):
        """Return a pool uuid to be used for testing

        Create a pool as required"""

        if self.test_pool is None:
            self._make_pool()

        return self.test_pool.uuid

def il_cmd(dfuse, cmd, check_read=True, check_write=True, check_fstat=True):
    """Run a command under the interception library

    Do not run valgrind here, not because it's not useful
    but the options needed are different.  Valgrind handles
    linking differently so some memory is wrongly lost that
    would be freed in the _fini() function, and a lot of
    commands do not free all memory anyway.
    """
    my_env = get_base_env()
    prefix = 'dnt_dfuse_il_{}_'.format(get_inc_id())
    log_file = tempfile.NamedTemporaryFile(prefix=prefix,
                                           suffix='.log',
                                           delete=False)
    my_env['D_LOG_FILE'] = log_file.name
    my_env['LD_PRELOAD'] = os.path.join(dfuse.conf['PREFIX'],
                                        'lib64', 'libioil.so')
    my_env['DAOS_AGENT_DRPC_DIR'] = dfuse._daos.agent_dir
    my_env['D_IL_REPORT'] = '2'
    ret = subprocess.run(cmd, env=my_env, check=False)
    print('Logged il to {}'.format(log_file.name))
    print(ret)

    try:
        log_test(dfuse.conf,
                 log_file.name,
                 check_read=check_read,
                 check_write=check_write,
                 check_fstat=check_fstat)
        assert ret.returncode == 0
    except NLTestNoFunction as error:
        print("ERROR: command '{}' did not log via {}".format(' '.join(cmd),
                                                              error.function))
        ret.returncode = 1

    return ret

class ValgrindHelper():

    """Class for running valgrind commands

    This helps setup the command line required, and
    performs log modification after the fact to assist
    Jenkins in locating the source code.
    """

    def __init__(self, conf, logid=None):

        # Set this to False to disable valgrind, which will run faster.
        self.conf = conf
        self.use_valgrind = True
        self.full_check = True
        self._xml_file = None
        self._logid = logid

        self.src_dir = '{}/'.format(os.path.realpath(
            os.path.dirname(os.path.dirname(os.path.abspath(__file__)))))

    def get_cmd_prefix(self):
        """Return the command line prefix"""

        if not self.use_valgrind:
            return []

        if not self._logid:
            self._logid = get_inc_id()

        self._xml_file = 'dnt.{}.memcheck'.format(self._logid)

        cmd = ['valgrind', '--fair-sched=yes']

        if self.full_check:
            cmd.extend(['--leak-check=full', '--show-leak-kinds=all'])
        else:
            cmd.append('--leak-check=no')

        cmd.append('--gen-suppressions=all')

        src_suppression_file = os.path.join('src',
                                            'cart',
                                            'utils',
                                            'memcheck-cart.supp')
        if os.path.exists(src_suppression_file):
            cmd.append('--suppressions={}'.format(src_suppression_file))
        else:
            cmd.append('--suppressions={}'.format(
                os.path.join(self.conf['PREFIX'],
                             'etc',
                             'memcheck-cart.supp')))

        cmd.append('--error-exitcode=42')

        cmd.extend(['--xml=yes',
                    '--xml-file={}'.format(self._xml_file)])
        return cmd

    def convert_xml(self):
        """Modify the xml file"""

        if not self.use_valgrind:
            return
        fd = open(self._xml_file, 'r')
        ofd = open('{}.xml'.format(self._xml_file), 'w')
        for line in fd:
            if self.src_dir in line:
                ofd.write(line.replace(self.src_dir, ''))
            else:
                ofd.write(line)
        os.unlink(self._xml_file)

class DFuse():
    """Manage a dfuse instance"""

    instance_num = 0

    def __init__(self,
                 daos,
                 conf,
                 pool=None,
                 container=None,
                 mount_path=None,
                 uns_path=None,
                 caching=True):
        if mount_path:
            self.dir = mount_path
        else:
            self.dir = os.path.join(conf.dfuse_parent_dir, 'dfuse_mount')
        self.pool = pool
        self.uns_path = uns_path
        self.container = container
        self.conf = conf
        # Detect the number of cores and do something sensible, if there are
        # more than 32 on the node then use 12, otherwise use the whole node.
        num_cores = len(os.sched_getaffinity(0))
        if num_cores > 32:
            self.cores = 12
        else:
            self.cores = None
        self._daos = daos
        self.caching = caching
        self.use_valgrind = True
        self._sp = None

        self.log_file = None

        self.valgrind = None
        if not os.path.exists(self.dir):
            os.mkdir(self.dir)

    def start(self, v_hint=None, single_threaded=False):
        """Start a dfuse instance"""
        dfuse_bin = os.path.join(self.conf['PREFIX'], 'bin', 'dfuse')

        pre_inode = os.stat(self.dir).st_ino

        my_env = get_base_env()

        if self.conf.args.dfuse_debug:
            my_env['D_LOG_MASK'] = self.conf.args.dfuse_debug

        if v_hint is None:
            v_hint = get_inc_id()

        prefix = 'dnt_dfuse_{}_'.format(v_hint)
        log_file = tempfile.NamedTemporaryFile(prefix=prefix,
                                               suffix='.log',
                                               delete=False)
        self.log_file = log_file.name

        my_env['D_LOG_FILE'] = self.log_file
        my_env['DAOS_AGENT_DRPC_DIR'] = self._daos.agent_dir
        if self.conf.args.dtx == 'yes':
            my_env['DFS_USE_DTX'] = '1'

        self.valgrind = ValgrindHelper(self.conf, v_hint)
        if self.conf.args.memcheck == 'no':
            self.valgrind.use_valgrind = False

        if not self.use_valgrind:
            self.valgrind.use_valgrind = False

        if self.cores:
            cmd = ['numactl', '--physcpubind', '0-{}'.format(self.cores - 1)]
        else:
            cmd = []

        cmd.extend(self.valgrind.get_cmd_prefix())

        cmd.extend([dfuse_bin,
                    '--mountpoint',
                    self.dir,
                    '--foreground'])

        if single_threaded:
            cmd.append('--singlethread')

        if not self.caching:
            cmd.append('--disable-caching')

        if self.uns_path:
            cmd.extend(['--path', self.uns_path])

        if self.pool:
            cmd.extend(['--pool', self.pool])
        if self.container:
            cmd.extend(['--container', self.container])
        print('Running {}'.format(' '.join(cmd)))
        self._sp = subprocess.Popen(cmd, env=my_env)
        print('Started dfuse at {}'.format(self.dir))
        print('Log file is {}'.format(self.log_file))

        total_time = 0
        while os.stat(self.dir).st_ino == pre_inode:
            print('Dfuse not started, waiting...')
            try:
                ret = self._sp.wait(timeout=1)
                print('dfuse command exited with {}'.format(ret))
                self._sp = None
                if os.path.exists(self.log_file):
                    log_test(self.conf, self.log_file)
                os.rmdir(self.dir)
                raise Exception('dfuse died waiting for start')
            except subprocess.TimeoutExpired:
                pass
            total_time += 1
            if total_time > 60:
                raise Exception('Timeout starting dfuse')

    def _close_files(self):
        work_done = False
        for fname in os.listdir('/proc/self/fd'):
            try:
                tfile = os.readlink(os.path.join('/proc/self/fd', fname))
            except FileNotFoundError:
                continue
            if tfile.startswith(self.dir):
                print('closing file {}'.format(tfile))
                os.close(int(fname))
                work_done = True
        return work_done

    def __del__(self):
        if self._sp:
            self.stop()

    def stop(self):
        """Stop a previously started dfuse instance"""

        fatal_errors = False
        if not self._sp:
            return fatal_errors

        print('Stopping fuse')
        ret = umount(self.dir)
        if ret:
            umount(self.dir, bg=True)
            self._close_files()
            time.sleep(2)
            umount(self.dir)

        run_log_test = True
        try:
            ret = self._sp.wait(timeout=20)
            print('rc from dfuse {}'.format(ret))
            if ret != 0:
                fatal_errors = True
        except subprocess.TimeoutExpired:
            print('Timeout stopping dfuse')
            self._sp.send_signal(signal.SIGTERM)
            fatal_errors = True
            run_log_test = False
        self._sp = None
        if run_log_test:
            log_test(self.conf, self.log_file)

        # Finally, modify the valgrind xml file to remove the
        # prefix to the src dir.
        self.valgrind.convert_xml()
        os.rmdir(self.dir)
        return fatal_errors

    def wait_for_exit(self):
        """Wait for dfuse to exit"""
        ret = self._sp.wait()
        print('rc from dfuse {}'.format(ret))
        self._sp = None
        log_test(self.conf, self.log_file)

        # Finally, modify the valgrind xml file to remove the
        # prefix to the src dir.
        self.valgrind.convert_xml()

def assert_file_size_fd(fd, size):
    """Verify the file size is as expected"""
    my_stat = os.fstat(fd)
    print('Checking file size is {} {}'.format(size, my_stat.st_size))
    assert my_stat.st_size == size

def assert_file_size(ofd, size):
    """Verify the file size is as expected"""
    assert_file_size_fd(ofd.fileno(), size)

def import_daos(server, conf):
    """Return a handle to the pydaos module"""

    pydir = 'python{}.{}'.format(sys.version_info.major, sys.version_info.minor)

    sys.path.append(os.path.join(conf['PREFIX'],
                                 'lib64',
                                 pydir,
                                 'site-packages'))

    os.environ['DD_MASK'] = 'all'
    os.environ['DD_SUBSYS'] = 'all'
    os.environ['D_LOG_MASK'] = 'DEBUG'
    os.environ['FI_UNIVERSE_SIZE'] = '128'
    os.environ['DAOS_AGENT_DRPC_DIR'] = server.agent_dir

    daos = __import__('pydaos')
    return daos

def run_daos_cmd(conf,
                 cmd,
                 show_stdout=False,
                 valgrind=True,
                 use_json=False):
    """Run a DAOS command

    Run a command, returning what subprocess.run() would.

    Enable logging, and valgrind for the command.

    if prefix is set to False do not run a DAOS command, but instead run what's
    provided, however run it under the IL.
    """
    vh = ValgrindHelper(conf)

    if conf.args.memcheck == 'no':
        valgrind = False

    if not valgrind:
        vh.use_valgrind = False

    exec_cmd = vh.get_cmd_prefix()
    exec_cmd.append(os.path.join(conf['PREFIX'], 'bin', 'daos'))
    if use_json:
        exec_cmd.append('--json')
    exec_cmd.extend(cmd)

    cmd_env = get_base_env()

    prefix = 'dnt_cmd_{}_'.format(get_inc_id())
    log_file = tempfile.NamedTemporaryFile(prefix=prefix,
                                           suffix='.log',
                                           dir=conf.tmp_dir,
                                           delete=False)

    cmd_env['D_LOG_FILE'] = log_file.name
    cmd_env['DAOS_AGENT_DRPC_DIR'] = conf.agent_dir

    rc = subprocess.run(exec_cmd,
                        stdout=subprocess.PIPE,
                        stderr=subprocess.PIPE,
                        env=cmd_env,
                        check=False)

    if rc.stderr != b'':
        print('Stderr from command')
        print(rc.stderr.decode('utf-8').strip())

    if show_stdout and rc.stdout != b'':
        print(rc.stdout.decode('utf-8').strip())

    show_memleaks = True

    # A negative return code means the process exited with a signal so do not
    # check for memory leaks in this case as it adds noise, right when it's
    # least wanted.
    if rc.returncode < 0:
        show_memleaks = False

    rc.fi_loc = log_test(conf,
                         log_file.name,
                         show_memleaks=show_memleaks)
    vh.convert_xml()
    # If there are valgrind errors here then mark them for later reporting but
    # do not abort.  This allows a full-test run to report all valgrind issues
    # in a single test run.
    if vh.use_valgrind and rc.returncode == 42:
        print("Valgrind errors detected")
        print(rc)
        conf.valgrind_errors = True
        rc.returncode = 0
    if use_json:
        rc.json = json.loads(rc.stdout.decode('utf-8'))
    return rc

def _create_cont(conf, pool, cont=None, ctype=None, label=None, path=None, valgrind=False):
    """Helper function for create_cont"""

    cmd = ['container',
           'create',
           pool]

    if label:
        cmd.extend(['--properties',
                    'label:{}'.format(label)])
    if ctype:
        cmd.extend(['--type', ctype])

    if path:
        cmd.extend(['--path', path])

    if cont:
        cmd.extend(['--cont', cont])

    rc = run_daos_cmd(conf, cmd, use_json=True, valgrind=valgrind)
    print('rc is {}'.format(rc))
    print(rc.json)
    return rc

def create_cont(conf, pool, cont=None, ctype=None, label=None, path=None, valgrind=False):
    """Create a container and return the uuid"""

    rc = _create_cont(conf, pool, cont, ctype, label, path, valgrind)

    if rc.returncode == 1 and \
       rc.json['error'] == 'failed to create container: DER_EXIST(-1004): Entity already exists':

        # If a path is set DER_EXIST may refer to the path, not a container so do not attempt to
        # remove and retry in this case.
        if path is None:
            destroy_container(conf, pool, label)
            rc = _create_cont(conf, pool, cont, ctype, label, path, valgrind)

    assert rc.returncode == 0, "rc {} != 0".format(rc.returncode)
    return rc.json['response']['container_uuid']

def destroy_container(conf, pool, container, valgrind=True):
    """Destroy a container"""
    cmd = ['container', 'destroy', pool, container]
    rc = run_daos_cmd(conf, cmd, valgrind=valgrind)
    print('rc is {}'.format(rc))
    assert rc.returncode == 0, "rc {} != 0".format(rc.returncode)
    return rc.stdout.decode('utf-8').strip()

def check_dfs_tool_output(output, oclass, csize):
    """verify daos fs tool output"""
    line = output.splitlines()
    dfs_attr = line[0].split()[-1]
    if oclass is not None:
        if dfs_attr != oclass:
            return False
    dfs_attr = line[1].split()[-1]
    if csize is not None:
        if dfs_attr != csize:
            return False
    return True

def needs_dfuse(method):
    """Decorator function for starting dfuse under posix_tests class

    Runs every test twice, once with caching enabled, and once with
    caching disabled.
    """
    @functools.wraps(method)
    def _helper(self):
        if self.call_index == 0:
            caching=True
            self.needs_more = True
            self.test_name = '{}_with_caching'.format(method.__name__)
        else:
            caching=False

        self.dfuse = DFuse(self.server,
                           self.conf,
                           caching=caching,
                           pool=self.pool.dfuse_mount_name(),
                           container=self.container_label)
        self.dfuse.start(v_hint=self.test_name)
        rc = method(self)
        if self.dfuse.stop():
            self.fatal_errors = True
        return rc

    return _helper

def needs_dfuse_single(method):
    """Decorator function for starting dfuse single threaded
    under posix_tests class"""
    @functools.wraps(method)
    def _helper(self):
        self.dfuse = DFuse(self.server,
                           self.conf,
                           caching=True,
                           pool=self.pool.dfuse_mount_name(),
                           container=self.container)
        self.dfuse.start(v_hint=method.__name__, single_threaded=True)
        rc = method(self)
        if self.dfuse.stop():
            self.fatal_errors = True
        return rc
    return _helper

def needs_dfuse_with_cache(method):
    """Decorator function for starting dfuse under posix_tests class"""
    @functools.wraps(method)
    def _helper(self):
        self.dfuse = DFuse(self.server,
                           self.conf,
                           caching=True,
                           pool=self.pool.dfuse_mount_name(),
                           container=self.container)
        self.dfuse.start(v_hint=method.__name__)
        rc = method(self)
        if self.dfuse.stop():
            self.fatal_errors = True
        return rc
    return _helper

# This is test code where methods are tests, so we want to have lots of them.
# pylint: disable=too-many-public-methods
class posix_tests():
    """Class for adding standalone unit tests"""

    def __init__(self, server, conf, pool=None):
        self.server = server
        self.conf = conf
        self.pool = pool
        self.container = None
        self.container_label = None
        self.dfuse = None
        self.fatal_errors = False

        # Ability to invoke each method multiple times, call_index is set to
        # 0 for each test method, if the method requires invoking a second time
        # (for example to re-run with caching) then it should set needs_more
        # to true, and it will be invoked with a greater value for call_index
        # self.test_name will be set automatically, but can be modified by
        # constructors, see @needs_dfuse for where this is used.
        self.call_index = 0
        self.needs_more = False
        self.test_name = ''

    # pylint: disable=no-self-use
    def fail(self):
        """Mark a test method as failed"""
        raise NLTestFail

    def test_cache(self):
        """Test with caching enabled"""

        container = create_cont(self.conf, self.pool.id(), ctype="POSIX", label='Cache')
        run_daos_cmd(self.conf,
                     ['container', 'query',
                      self.pool.id(), container],
                     show_stdout=True)

        run_daos_cmd(self.conf,
                     ['container', 'set-attr',
                      self.pool.id(), container,
                      '--attr', 'dfuse-attr-time', '--value', '2'],
                     show_stdout=True)

        run_daos_cmd(self.conf,
                     ['container', 'set-attr',
                      self.pool.id(), container,
                      '--attr', 'dfuse-dentry-time', '--value', '100s'],
                     show_stdout=True)

        run_daos_cmd(self.conf,
                     ['container', 'set-attr',
                      self.pool.id(), container,
                      '--attr', 'dfuse-dentry-time-dir', '--value', '100s'],
                     show_stdout=True)

        run_daos_cmd(self.conf,
                     ['container', 'set-attr',
                      self.pool.id(), container,
                      '--attr', 'dfuse-ndentry-time', '--value', '100s'],
                     show_stdout=True)

        run_daos_cmd(self.conf,
                     ['container', 'list-attrs',
                      self.pool.id(), container],
                     show_stdout=True)

        dfuse = DFuse(self.server,
                      self.conf,
                      pool=self.pool.uuid,
                      container=container)
        dfuse.start()

        print(os.listdir(dfuse.dir))

        if dfuse.stop():
            self.fatal_errors = True

        destroy_container(self.conf, self.pool.id(), container)

    @needs_dfuse
<<<<<<< HEAD
    def test_truncate(self):
        """Test file read after truncate"""

        filename = os.path.join(self.dfuse.dir, 'myfile')

        with open(filename, 'w') as fd:
            fd.write('hello')

        os.truncate(filename, 1024*1024*4)
        with  open(filename, 'r') as fd:
            data = fd.read(5)
            print('_{}_'.format(data))
            assert data == 'hello'
=======
    def test_cont_info(self):
        """Check that daos container info and fs get-attr works on container roots"""

        def _check_cmd(check_path):
            rc = run_daos_cmd(self.conf,
                              ['container', 'query', '--path', check_path],
                              use_json=True)
            print(rc)
            assert rc.returncode == 0, rc
            # Don't use JSON here because of https://jira.hpdd.intel.com/browse/DAOS-8330
            rc = run_daos_cmd(self.conf,
                              ['fs', 'get-attr', '--path', check_path])
            print(rc)
            assert rc.returncode == 0, rc

        child_path = os.path.join(self.dfuse.dir, 'new_cont')
        new_cont = create_cont(self.conf, self.pool.uuid, path=child_path, ctype="POSIX")
        print(new_cont)
        _check_cmd(child_path)
        _check_cmd(self.dfuse.dir)

        # Do not destroy the container at this point as dfuse will be holding a reference to it.
        # destroy_container(self.conf, self.pool.id(), new_cont)
>>>>>>> 24c15933

    def test_two_mounts(self):
        """Create two mounts, and check that a file created in one
        can be read from the other"""

        dfuse0 = DFuse(self.server,
                       self.conf,
                       caching=True,
                       pool=self.pool.uuid,
                       container=self.container)
        dfuse0.start(v_hint='two_0')

        dfuse1 = DFuse(self.server,
                       self.conf,
                       caching=True,
                       mount_path=os.path.join(self.conf.dfuse_parent_dir,
                                               'dfuse_mount_1'),
                       pool=self.pool.uuid,
                       container=self.container)
        dfuse1.start(v_hint='two_1')

        file0 = os.path.join(dfuse0.dir, 'file')
        fd = open(file0, 'w')
        fd.write('test')
        fd.close()

        file1 = os.path.join(dfuse1.dir, 'file')
        fd = open(file1, 'r')
        data = fd.read()
        fd.close()
        print(data)
        assert data == 'test'

        fd = open(file0, 'w')
        fd.write('test')
        fd.close()

        if dfuse0.stop():
            self.fatal_errors = True
        if dfuse1.stop():
            self.fatal_errors = True

    @needs_dfuse
    def test_readdir_25(self):
        """Test reading a directory with 25 entries"""
        self.readdir_test(25, test_all=True)

    # Works, but is very slow so needs to be run without debugging.
    #@needs_dfuse
    #def test_readdir_300(self):
    #    self.readdir_test(300, test_all=False)

    def readdir_test(self, count, test_all=False):
        """Run a rudimentary readdir test"""

        wide_dir = tempfile.mkdtemp(dir=self.dfuse.dir)
        if count == 0:
            files = os.listdir(wide_dir)
            assert len(files) == 0
            return
        start = time.time()
        for idx in range(count):
            fd = open(os.path.join(wide_dir, str(idx)), 'w')
            fd.close()
            if test_all:
                files = os.listdir(wide_dir)
                assert len(files) == idx + 1
        duration = time.time() - start
        rate = count / duration
        print('Created {} files in {:.1f} seconds rate {:.1f}'.format(count,
                                                                      duration,
                                                                      rate))
        print('Listing dir contents')
        start = time.time()
        files = os.listdir(wide_dir)
        duration = time.time() - start
        rate = count / duration
        print('Listed {} files in {:.1f} seconds rate {:.1f}'.format(count,
                                                                     duration,
                                                                     rate))
        print(files)
        print(len(files))
        assert len(files) == count

    @needs_dfuse_single
    def test_single_threaded(self):
        """Test single-threaded mode"""
        self.readdir_test(10)

    @needs_dfuse
    def test_open_replaced(self):
        """Test that fstat works on file clobbered by rename"""
        fname = os.path.join(self.dfuse.dir, 'unlinked')
        newfile = os.path.join(self.dfuse.dir, 'unlinked2')
        ofd = open(fname, 'w')
        nfd = open(newfile, 'w')
        nfd.write('hello')
        nfd.close()
        print(os.fstat(ofd.fileno()))
        os.rename(newfile, fname)
        print(os.fstat(ofd.fileno()))
        ofd.close()

    @needs_dfuse
    def test_open_rename(self):
        """Check that fstat() on renamed files works as expected"""
        fname = os.path.join(self.dfuse.dir, 'unlinked')
        newfile = os.path.join(self.dfuse.dir, 'unlinked2')
        ofd = open(fname, 'w')
        pre = os.fstat(ofd.fileno())
        print(pre)
        os.rename(fname, newfile)
        print(os.fstat(ofd.fileno()))
        os.stat(newfile)
        post = os.fstat(ofd.fileno())
        print(post)
        assert pre.st_ino == post.st_ino
        ofd.close()

    @needs_dfuse
    def test_open_unlinked(self):
        """Test that fstat works on unlinked file"""
        fname = os.path.join(self.dfuse.dir, 'unlinked')
        ofd = open(fname, 'w')
        print(os.fstat(ofd.fileno()))
        os.unlink(fname)
        print(os.fstat(ofd.fileno()))
        ofd.close()

    @needs_dfuse
    def test_symlink_broken(self):
        """Check that broken symlinks work"""

        src_link = os.path.join(self.dfuse.dir, 'source')

        os.symlink('target', src_link)
        entry = os.listdir(self.dfuse.dir)
        print(entry)
        assert len(entry) == 1
        assert entry[0] == 'source'
        os.lstat(src_link)

        try:
            os.stat(src_link)
            assert False
        except FileNotFoundError:
            pass

    @needs_dfuse
    def test_symlink_rel(self):
        """Check that relative symlinks work"""

        src_link = os.path.join(self.dfuse.dir, 'source')

        os.symlink('../target', src_link)
        entry = os.listdir(self.dfuse.dir)
        print(entry)
        assert len(entry) == 1
        assert entry[0] == 'source'
        os.lstat(src_link)

        try:
            os.stat(src_link)
            assert False
        except FileNotFoundError:
            pass

    @needs_dfuse
    def test_il_cat(self):
        """Quick check for the interception library"""

        fname = os.path.join(self.dfuse.dir, 'file')
        ofd = open(fname, 'w')
        ofd.close()

        check_fstat = True
        if self.dfuse.caching:
            check_fstat = False

        rc = il_cmd(self.dfuse,
                    ['cat', fname],
                    check_write=False,
                    check_fstat=check_fstat)
        assert rc.returncode == 0

    @needs_dfuse
    def test_xattr(self):
        """Perform basic tests with extended attributes"""

        new_file = os.path.join(self.dfuse.dir, 'attr_file')
        fd = open(new_file, 'w')

        xattr.set(fd, 'user.mine', 'init_value')
        # This should fail as a security test.
        try:
            xattr.set(fd, 'user.dfuse.ids', b'other_value')
            assert False
        except PermissionError:
            pass

        try:
            xattr.set(fd, 'user.dfuse', b'other_value')
            assert False
        except PermissionError:
            pass

        xattr.set(fd, 'user.Xfuse.ids', b'other_value')
        for (key, value) in xattr.get_all(fd):
            print('xattr is {}:{}'.format(key, value))
        fd.close()

    @needs_dfuse
    def test_chmod(self):
        """Test that chmod works on file"""
        fname = os.path.join(self.dfuse.dir, 'testfile')
        ofd = open(fname, 'w')
        ofd.close()

        modes = [stat.S_IRUSR | stat.S_IWUSR | stat.S_IXUSR,
                 stat.S_IRUSR]

        for mode in modes:
            os.chmod(fname, mode)
            attr = os.stat(fname)
            assert stat.S_IMODE(attr.st_mode) == mode

    @needs_dfuse
    def test_fchmod_replaced(self):
        """Test that fchmod works on file clobbered by rename"""
        fname = os.path.join(self.dfuse.dir, 'unlinked')
        newfile = os.path.join(self.dfuse.dir, 'unlinked2')
        e_mode = stat.S_IRUSR | stat.S_IWUSR | stat.S_IXUSR
        ofd = open(fname, 'w')
        nfd = open(newfile, 'w')
        nfd.write('hello')
        nfd.close()
        print(os.stat(fname))
        print(os.stat(newfile))
        os.chmod(fname, stat.S_IRUSR | stat.S_IWUSR)
        os.chmod(newfile, e_mode)
        print(os.stat(fname))
        print(os.stat(newfile))
        os.rename(newfile, fname)
        # This should fail, because the file has been deleted.
        try:
            os.fchmod(ofd.fileno(), stat.S_IRUSR)
            print(os.fstat(ofd.fileno()))
            self.fail()
        except FileNotFoundError:
            print('Failed to fchmod() replaced file')
        ofd.close()
        nf = os.stat(fname)
        assert stat.S_IMODE(nf.st_mode) == e_mode

    @needs_dfuse
    def test_uns_create(self):
        """Simple test to create a container using a path in dfuse"""
        path = os.path.join(self.dfuse.dir, 'mycont')
        create_cont(self.conf, pool=self.pool.uuid, path=path, ctype="POSIX")
        stbuf = os.stat(path)
        print(stbuf)
        assert stbuf.st_ino < 100
        print(os.listdir(path))

    @needs_dfuse
    def test_rename(self):
        """Test that rename clobbers files correctly

        use rename to delete a file, but where the kernel is aware of a different file.
        Create a filename to be clobbered and stat it.
        Create a file to copy over.
        Start a second dfuse instance and overwrite the original file with a new name.
        Perform a rename on the first dfuse.

        This should clobber a file, but not the one that the kernel is expecting, although it will
        do a lookup of the destination filename before the rename.

        Inspection of the logs is required to verify what is happening here which is beyond the
        scope of this test, however this does execute the code-paths and ensures that all refs
        are correctly updated.

        """

        # Create all three files in the dfuse instance we're checking.
        for index in range(3):
            fd = open(os.path.join(self.dfuse.dir, 'file.{}'.format(index)), 'w')
            fd.write('test')
            fd.close()

        # Start another dfuse instance to move the files around without the kernel knowing.
        dfuse = DFuse(self.server,
                      self.conf,
                      pool=self.pool.id(),
                      container=self.container,
                      caching=False,
                      mount_path=os.path.join(self.conf.dfuse_parent_dir, 'dfuse_mount_backend'))
        dfuse.start(v_hint='rename_other')

        print(os.listdir(self.dfuse.dir))
        print(os.listdir(dfuse.dir))

        # Rename file 1 to file 2 in the background, this will remove file 2
        os.rename(os.path.join(dfuse.dir, 'file.1') ,os.path.join(dfuse.dir, 'file.2'))

        # Rename file 0 to file 2 in the test dfuse.  Here the kernel thinks it's clobbering
        # file 2 but it's really clobbering file 1, although it will stat() file 2 before the
        # operation so may have the correct data.
        # Dfuse should return file 1 for the details of what has been deleted.
        os.rename(os.path.join(self.dfuse.dir, 'file.0') ,os.path.join(self.dfuse.dir, 'file.2'))

        if dfuse.stop():
            self.fatal_errors = True

        # Finally, perform some more I/O so we can tell from the dfuse logs where the test ends and
        # dfuse teardown starts.  At this point file 1 and file 2 have been deleted.
        time.sleep(1)
        print(os.statvfs(self.dfuse.dir))

    @needs_dfuse
    def test_complex_unlink(self):
        """Test that unlink clears file data correctly.

        Create two files, exchange them in the backend then unlink the one.

        The kernel will be unlinking what it thinks is file 1 but it will actually be file 0.
        """

        fds = []

        # Create both files in the dfuse instance we're checking.  These files are created in
        # binary mode with buffering off so the writes are sent direct to the kernel.
        for index in range(2):
            fd = open(os.path.join(self.dfuse.dir, 'file.{}'.format(index)), 'wb', buffering=0)
            fd.write(b'test')
            fds.append(fd)

        # Start another dfuse instance to move the files around without the kernel knowing.
        dfuse = DFuse(self.server,
                      self.conf,
                      pool=self.pool.id(),
                      container=self.container,
                      caching=False,
                      mount_path=os.path.join(self.conf.dfuse_parent_dir, 'dfuse_mount_backend'))
        dfuse.start(v_hint='unlink')

        print(os.listdir(self.dfuse.dir))
        print(os.listdir(dfuse.dir))

        # Rename file 0 to file 0 in the background, this will remove file 1
        os.rename(os.path.join(dfuse.dir, 'file.0') ,os.path.join(dfuse.dir, 'file.1'))

        # Perform the unlink, this will unlink the other file.
        os.unlink(os.path.join(self.dfuse.dir, 'file.1'))

        if dfuse.stop():
            self.fatal_errors = True

        # Finally, perform some more I/O so we can tell from the dfuse logs where the test ends and
        # dfuse teardown starts.  At this point file 1 and file 2 have been deleted.
        time.sleep(1)
        print(os.statvfs(self.dfuse.dir))

        for fd in fds:
            fd.close()

    @needs_dfuse
    def test_complex_rename(self):
        """Test for rename semantics, and that rename is correctly updating the dfuse data for
        the moved rile.

        # Create a file, read/write to it.
        # Check fstat works.
        # Rename it from the backend
        # Check fstat - it should not work.
        # Rename the file into a new directory, this should allow the kernel to 'find' the file
        # again and update the name/parent.
        # check fstat works.
        """

        fname = os.path.join(self.dfuse.dir, 'file')
        ofd = open(fname, 'w')
        print(os.fstat(ofd.fileno()))

        dfuse = DFuse(self.server,
                      self.conf,
                      pool=self.pool.id(),
                      container=self.container,
                      caching=False,
                      mount_path=os.path.join(self.conf.dfuse_parent_dir, 'dfuse_mount_backend'))
        dfuse.start(v_hint='rename')

        os.mkdir(os.path.join(dfuse.dir, 'step_dir'))
        os.mkdir(os.path.join(dfuse.dir, 'new_dir'))
        os.rename(os.path.join(dfuse.dir, 'file'), os.path.join(dfuse.dir, 'step_dir', 'file-new'))

        # This should fail, because the file has been deleted.
        try:
            print(os.fstat(ofd.fileno()))
            self.fail()
        except FileNotFoundError:
            print('Failed to fstat() replaced file')

        os.rename(os.path.join(self.dfuse.dir, 'step_dir', 'file-new'),
                  os.path.join(self.dfuse.dir, 'new_dir', 'my-file'))

        print(os.fstat(ofd.fileno()))

        ofd.close()

    def test_with_path(self):
        """Test that dfuse starts with path option."""

        tmp_dir = tempfile.mkdtemp()

        cont_path = os.path.join(tmp_dir, 'my-cont')
        create_cont(self.conf, self.pool.uuid, ctype="POSIX", path=cont_path)

        dfuse = DFuse(self.server,
                      self.conf,
                      caching=True,
                      uns_path=cont_path)
        dfuse.start(v_hint='with_path')

        # Simply write a file.  This will fail if dfuse isn't backed via
        # a container.
        file = os.path.join(dfuse.dir, 'file')
        fd = open(file, 'w')
        fd.write('test')
        fd.close()

        if dfuse.stop():
            self.fatal_errors = True

    def test_uns_basic(self):
        """Create a UNS entry point and access it via both EP and path"""

        pool = self.pool.uuid
        container = self.container
        server = self.server
        conf = self.conf

        # Start dfuse on the container.
        dfuse = DFuse(server, conf, pool=pool, container=container,
                      caching=False)
        dfuse.start('uns-0')

        # Create a new container within it using UNS
        uns_path = os.path.join(dfuse.dir, 'ep0')
        uns_container = str(uuid.uuid4())
        print('Inserting entry point')
        create_cont(conf,
                    pool=pool,
                    cont=uns_container,
                    path=uns_path,
                    ctype="POSIX")
        print(os.stat(uns_path))
        print(os.listdir(dfuse.dir))

        # Verify that it exists.
        run_container_query(conf, uns_path)

        # Make a directory in the new container itself, and query that.
        child_path = os.path.join(uns_path, 'child')
        os.mkdir(child_path)
        run_container_query(conf, child_path)
        if dfuse.stop():
            self.fatal_errors = True

        print('Trying UNS')
        dfuse = DFuse(server, conf, caching=False)
        dfuse.start('uns-1')

        # List the root container.
        print(os.listdir(os.path.join(dfuse.dir, pool, container)))

        # Now create a UNS link from the 2nd container to a 3rd one.
        uns_path = os.path.join(dfuse.dir, pool, container, 'ep0', 'ep')
        second_path = os.path.join(dfuse.dir, pool, uns_container)

        uns_container = str(uuid.uuid4())

        # Make a link within the new container.
        print('Inserting entry point')
        create_cont(conf,
                    pool=pool,
                    cont=uns_container,
                    path=uns_path,
                    ctype="POSIX")

        # List the root container again.
        print(os.listdir(os.path.join(dfuse.dir, pool, container)))

        # List the 2nd container.
        files = os.listdir(second_path)
        print(files)
        # List the target container through UNS.
        print(os.listdir(uns_path))
        direct_stat = os.stat(os.path.join(second_path, 'ep'))
        uns_stat = os.stat(uns_path)
        print(direct_stat)
        print(uns_stat)
        assert uns_stat.st_ino == direct_stat.st_ino

        third_path = os.path.join(dfuse.dir, pool, uns_container)
        third_stat = os.stat(third_path)
        print(third_stat)
        assert third_stat.st_ino == direct_stat.st_ino

        if dfuse.stop():
            self.fatal_errors = True
        print('Trying UNS with previous cont')
        dfuse = DFuse(server, conf, caching=False)
        dfuse.start('uns-3')

        files = os.listdir(second_path)
        print(files)
        print(os.listdir(uns_path))

        direct_stat = os.stat(os.path.join(second_path, 'ep'))
        uns_stat = os.stat(uns_path)
        print(direct_stat)
        print(uns_stat)
        assert uns_stat.st_ino == direct_stat.st_ino
        if dfuse.stop():
            self.fatal_errors = True

    def test_dfuse_dio_off(self):
        """Test for dfuse with no caching options, but
        direct-io disabled"""

        run_daos_cmd(self.conf,
                     ['container', 'set-attr',
                      self.pool.id(), self.container,
                      '--attr', 'dfuse-direct-io-disable', '--value', 'on'],
                     show_stdout=True)
        dfuse = DFuse(self.server,
                      self.conf,
                      caching=True,
                      pool=self.pool.uuid,
                      container=self.container)

        dfuse.start(v_hint='dio_off')

        print(os.listdir(dfuse.dir))

        fname = os.path.join(dfuse.dir, 'test_file3')
        ofd = open(fname, 'w')
        ofd.write('hello')
        ofd.close()

        if dfuse.stop():
            self.fatal_errors = True

    @needs_dfuse
    def test_daos_fs_tool(self):
        """Create a UNS entry point"""

        dfuse = self.dfuse
        pool = self.pool.uuid
        conf = self.conf

        # Create a new container within it using UNS
        uns_path = os.path.join(dfuse.dir, 'ep1')
        uns_container = str(uuid.uuid4())
        print('Inserting entry point')
        create_cont(conf,
                    pool=pool,
                    cont=uns_container,
                    path=uns_path,
                    ctype="POSIX")

        print(os.stat(uns_path))
        print(os.listdir(dfuse.dir))

        # Verify that it exists.
        run_container_query(conf, uns_path)

        # Make a directory in the new container itself, and query that.
        dir1 = os.path.join(uns_path, 'd1')
        os.mkdir(dir1)
        run_container_query(conf, dir1)

        # Create a file in dir1
        file1 = os.path.join(dir1, 'f1')
        ofd = open(file1, 'w')
        ofd.close()

        # Run a command to get attr of new dir and file
        cmd = ['fs', 'get-attr', '--path', dir1]
        print('get-attr of d1')
        rc = run_daos_cmd(conf, cmd)
        assert rc.returncode == 0
        print('rc is {}'.format(rc))
        output = rc.stdout.decode('utf-8')
        assert check_dfs_tool_output(output, 'S1', '1048576')

        # run same command using pool, container, dfs-path, and dfs-prefix
        cmd = ['fs', 'get-attr', '--pool', pool, '--cont', uns_container, '--dfs-path', dir1,
               '--dfs-prefix', uns_path]
        print('get-attr of d1')
        rc = run_daos_cmd(conf, cmd)
        assert rc.returncode == 0
        print('rc is {}'.format(rc))
        output = rc.stdout.decode('utf-8')
        assert check_dfs_tool_output(output, 'S1', '1048576')

        # run same command using pool, container, dfs-path
        cmd = ['fs', 'get-attr', '--pool', pool, '--cont', uns_container, '--dfs-path', '/d1']
        print('get-attr of d1')
        rc = run_daos_cmd(conf, cmd)
        assert rc.returncode == 0
        print('rc is {}'.format(rc))
        output = rc.stdout.decode('utf-8')
        assert check_dfs_tool_output(output, 'S1', '1048576')

        cmd = ['fs', 'get-attr', '--path', file1]
        print('get-attr of d1/f1')
        rc = run_daos_cmd(conf, cmd)
        assert rc.returncode == 0
        print('rc is {}'.format(rc))
        output = rc.stdout.decode('utf-8')
        # SX is not deterministic, so don't check it here
        assert check_dfs_tool_output(output, None, '1048576')

        # Run a command to change attr of dir1
        cmd = ['fs', 'set-attr', '--path', dir1, '--oclass', 'S2',
               '--chunk-size', '16']
        print('set-attr of d1')
        rc = run_daos_cmd(conf, cmd)
        assert rc.returncode == 0
        print('rc is {}'.format(rc))

        # Run a command to change attr of file1, should fail
        cmd = ['fs', 'set-attr', '--path', file1, '--oclass', 'S2',
               '--chunk-size', '16']
        print('set-attr of f1')
        rc = run_daos_cmd(conf, cmd)
        print('rc is {}'.format(rc))
        assert rc.returncode != 0

        # Run a command to create new file with set-attr
        file2 = os.path.join(dir1, 'f2')
        cmd = ['fs', 'set-attr', '--path', file2, '--oclass', 'S1']
        print('set-attr of f2')
        rc = run_daos_cmd(conf, cmd)
        assert rc.returncode == 0
        print('rc is {}'.format(rc))

        # Run a command to get attr of dir and file2
        cmd = ['fs', 'get-attr', '--path', dir1]
        print('get-attr of d1')
        rc = run_daos_cmd(conf, cmd)
        assert rc.returncode == 0
        print('rc is {}'.format(rc))
        output = rc.stdout.decode('utf-8')
        assert check_dfs_tool_output(output, 'S2', '16')

        cmd = ['fs', 'get-attr', '--path', file2]
        print('get-attr of d1/f2')
        rc = run_daos_cmd(conf, cmd)
        assert rc.returncode == 0
        print('rc is {}'.format(rc))
        output = rc.stdout.decode('utf-8')
        assert check_dfs_tool_output(output, 'S1', '16')

    def test_cont_copy(self):
        """Verify that copying into a container works"""

        # Create a temporary directory, with one file into it and copy it into
        # the container.  Check the returncode only, do not verify the data.
        # tempfile() will remove the directory on completion.
        src_dir = tempfile.TemporaryDirectory(prefix='copy_src_',)
        ofd = open(os.path.join(src_dir.name, 'file'), 'w')
        ofd.write('hello')
        ofd.close()

        cmd = ['filesystem',
               'copy',
               '--src',
               src_dir.name,
               '--dst',
               'daos://{}/{}'.format(self.pool.uuid, self.container)]
        rc = run_daos_cmd(self.conf, cmd)
        print(rc)
        assert rc.returncode == 0

    def test_cont_clone(self):
        """Verify that cloning a container works

        This extends cont_copy, to also clone it afterwards.
        """

        # Create a temporary directory, with one file into it and copy it into
        # the container.  Check the returncode only, do not verify the data.
        # tempfile() will remove the directory on completion.
        src_dir = tempfile.TemporaryDirectory(prefix='copy_src_',)
        ofd = open(os.path.join(src_dir.name, 'file'), 'w')
        ofd.write('hello')
        ofd.close()

        cmd = ['filesystem',
               'copy',
               '--src',
               src_dir.name,
               '--dst',
               'daos://{}/{}'.format(self.pool.uuid, self.container)]
        rc = run_daos_cmd(self.conf, cmd)
        print(rc)
        assert rc.returncode == 0

        # Now create a container uuid and do an object based copy.
        # The daos command will create the target container on demand.
        container = str(uuid.uuid4())
        cmd = ['container',
               'clone',
               '--src',
               'daos://{}/{}'.format(self.pool.uuid, self.container),
               '--dst',
               'daos://{}/{}'.format(self.pool.uuid, container)]
        rc = run_daos_cmd(self.conf, cmd)
        print(rc)
        assert rc.returncode == 0
        destroy_container(self.conf, self.pool.id(), container)
# pylint: enable=too-many-public-methods

def run_posix_tests(server, conf, test=None):
    """Run one or all posix tests

    Create a new container per test, to ensure that every test is
    isolated from others.
    """

    def _run_test():
        pt.call_index = 0
        while True:
            pt.needs_more = False
            pt.test_name = fn
            start = time.time()
            print('Calling {}'.format(fn))
            try:
                # Do this with valgrind disabled as this code is run often and valgrind has a big
                # performance impact.  There are other tests that run with valgrind enabled so this
                # should not reduce coverage.
                pt.container = create_cont(conf,
                                           pool.id(),
                                           ctype="POSIX",
                                           valgrind=False,
                                           label=fn)
                pt.container_label = fn
                rc = obj()
                destroy_container(conf, pool.id(), pt.container_label, valgrind=False)
                pt.container = None
            except Exception as inst:
                trace = ''.join(traceback.format_tb(inst.__traceback__))
                duration = time.time() - start
                conf.wf.add_test_case(pt.test_name,
                                      repr(inst),
                                      output = trace,
                                      test_class='test',
                                      duration = duration)
                raise
            duration = time.time() - start
            print('rc from {} is {}'.format(fn, rc))
            print('Took {:.1f} seconds'.format(duration))
            conf.wf.add_test_case(pt.test_name,
                                  test_class='test',
                                  duration = duration)
            if not pt.needs_more:
                break
            pt.call_index = pt.call_index + 1

    server.get_test_pool()
    pool = server.test_pool

    pt = posix_tests(server, conf, pool=pool)
    if test:
        fn = 'test_{}'.format(test)
        obj = getattr(pt, fn)

        _run_test()
    else:

        for fn in sorted(dir(pt)):
            if not fn.startswith('test'):
                continue
            obj = getattr(pt, fn)
            if not callable(obj):
                continue
            _run_test()

    return pt.fatal_errors

def run_tests(dfuse):
    """Run some tests"""
    path = dfuse.dir

    fname = os.path.join(path, 'test_file3')

    rc = subprocess.run(['dd', 'if=/dev/zero', 'bs=16k', 'count=64', # nosec
                         'of={}'.format(os.path.join(path, 'dd_file'))],
                        check=True)
    print(rc)
    ofd = open(fname, 'w')
    ofd.write('hello')
    print(os.fstat(ofd.fileno()))
    ofd.flush()
    print(os.stat(fname))
    assert_file_size(ofd, 5)
    ofd.truncate(0)
    assert_file_size(ofd, 0)
    ofd.truncate(1024*1024)
    assert_file_size(ofd, 1024*1024)
    ofd.truncate(0)
    ofd.seek(0)
    ofd.write('simple file contents\n')
    ofd.flush()
    assert_file_size(ofd, 21)
    print(os.fstat(ofd.fileno()))
    ofd.close()
    ret = il_cmd(dfuse, ['cat', fname], check_write=False)
    assert ret.returncode == 0
    ofd = os.open(fname, os.O_TRUNC)
    assert_file_size_fd(ofd, 0)
    os.close(ofd)
    symlink_name = os.path.join(path, 'symlink_src')
    symlink_dest = 'missing_dest'
    os.symlink(symlink_dest, symlink_name)
    assert symlink_dest == os.readlink(symlink_name)

    # Note that this doesn't test dfs because fuse will do a
    # lookup to check if the file exists rather than just trying
    # to create it.
    fname = os.path.join(path, 'test_file5')
    fd = os.open(fname, os.O_CREAT | os.O_EXCL)
    os.close(fd)
    try:
        fd = os.open(fname, os.O_CREAT | os.O_EXCL)
        os.close(fd)
        assert False
    except FileExistsError:
        pass
    os.unlink(fname)

    # DAOS-6238
    fname = os.path.join(path, 'test_file4')
    ofd = os.open(fname, os.O_CREAT | os.O_RDONLY | os.O_EXCL)
    assert_file_size_fd(ofd, 0)
    os.close(ofd)
    os.chmod(fname, stat.S_IRUSR)

def stat_and_check(dfuse, pre_stat):
    """Check that dfuse started"""
    post_stat = os.stat(dfuse.dir)
    if pre_stat.st_dev == post_stat.st_dev:
        raise NLTestFail('Device # unchanged')
    if post_stat.st_ino != 1:
        raise NLTestFail('Unexpected inode number')

def check_no_file(dfuse):
    """Check that a non-existent file doesn't exist"""
    try:
        os.stat(os.path.join(dfuse.dir, 'no-file'))
        raise NLTestFail('file exists')
    except FileNotFoundError:
        pass

lp = None
lt = None

def setup_log_test(conf):
    """Setup and import the log tracing code"""

    # Try and pick this up from the src tree if possible.
    file_self = os.path.dirname(os.path.abspath(__file__))
    logparse_dir = os.path.join(file_self,
                                '../src/tests/ftest/cart/util')
    crt_mod_dir = os.path.realpath(logparse_dir)
    if crt_mod_dir not in sys.path:
        sys.path.append(crt_mod_dir)

    # Or back off to the install dir if not.
    logparse_dir = os.path.join(conf['PREFIX'],
                                'lib/daos/TESTING/ftest/cart')
    crt_mod_dir = os.path.realpath(logparse_dir)
    if crt_mod_dir not in sys.path:
        sys.path.append(crt_mod_dir)

    global lp
    global lt

    lp = __import__('cart_logparse')
    lt = __import__('cart_logtest')

    lt.wf = conf.wf

def compress_file(filename):
    """Compress a file using bz2 for space reasons"""
    small = bz2.BZ2Compressor()

    fd = open(filename, 'rb')

    nfd = open('{}.bz2'.format(filename), 'wb')
    lines = fd.read(64*1024)
    while lines:
        new_data = bz2.compress(lines)
        if new_data:
            nfd.write(new_data)
        lines = fd.read(64*1024)
    new_data = small.flush()
    if new_data:
        nfd.write(new_data)

    os.unlink(filename)

# https://stackoverflow.com/questions/1094841/get-human-readable-version-of-file-size
def sizeof_fmt(num, suffix='B'):
    """Return size as a human readable string"""
    for unit in ['', 'Ki', 'Mi', 'Gi', 'Ti', 'Pi', 'Ei', 'Zi']:
        if abs(num) < 1024.0:
            return "%3.1f%s%s" % (num, unit, suffix)
        num /= 1024.0
    return "%.1f%s%s" % (num, 'Yi', suffix)

def log_test(conf,
             filename,
             show_memleaks=True,
             quiet=False,
             skip_fi=False,
             fi_signal=None,
             leak_wf=None,
             check_read=False,
             check_write=False,
             check_fstat=False):
    """Run the log checker on filename, logging to stdout"""

    # Check if the log file has wrapped, if it has then log parsing checks do
    # not work correctly.
    if os.path.exists('{}.old'.format(filename)):
        raise Exception('Log file exceeded max size')
    fstat = os.stat(filename)
    if not quiet:
        print('Running log_test on {} {}'.format(filename,
                                                 sizeof_fmt(fstat.st_size)))

    log_iter = lp.LogIter(filename)

    lto = lt.LogTest(log_iter, quiet=quiet)

    lto.hide_fi_calls = skip_fi

    wf_list = [conf.wf]
    if leak_wf:
        wf_list.append(leak_wf)

    try:
        lto.check_log_file(abort_on_warning=True,
                           show_memleaks=show_memleaks,
                           leak_wf=leak_wf)
    except lt.LogCheckError:
        if lto.fi_location:
            for wf in wf_list:
                wf.explain(lto.fi_location,
                           os.path.basename(filename),
                           fi_signal)

    if skip_fi:
        if not show_memleaks:
            for wf in wf_list:
                wf.explain(lto.fi_location,
                           os.path.basename(filename),
                           fi_signal)
        if not lto.fi_triggered:
            compress_file(filename)
            raise NLTestNoFi

    functions = set()

    if check_read or check_write or check_fstat:
        for line in log_iter.new_iter():
            functions.add(line.function)

    if check_read and 'dfuse_read' not in functions:
        raise NLTestNoFunction('dfuse_read')

    if check_write and 'dfuse_write' not in functions:
        raise NLTestNoFunction('dfuse_write')

    if check_fstat and 'dfuse___fxstat' not in functions:
        raise NLTestNoFunction('dfuse___fxstat')

    compress_file(filename)

    if conf.max_log_size and fstat.st_size > conf.max_log_size:
        raise Exception('Max log size exceeded, {} > {}'\
                        .format(sizeof_fmt(fstat.st_size),
                                sizeof_fmt(conf.max_log_size)))

    return lto.fi_location

def set_server_fi(server):
    """Run the client code to set server params"""

    cmd_env = get_base_env()

    cmd_env['OFI_INTERFACE'] = 'eth0'
    cmd_env['CRT_PHY_ADDR_STR'] = 'ofi+sockets'
    vh = ValgrindHelper(server.conf)

    system_name = 'daos_server'

    exec_cmd = vh.get_cmd_prefix()

    agent_bin = os.path.join(server.conf['PREFIX'], 'bin', 'daos_agent')

    addr_dir = tempfile.TemporaryDirectory(prefix='dnt_addr_',)
    addr_file = os.path.join(addr_dir.name,
                             '{}.attach_info_tmp'.format(system_name))

    agent_cmd = [agent_bin,
                 '-i',
                 '-s',
                 server.agent_dir,
                 'dump-attachinfo',
                 '-o',
                 addr_file]

    rc = subprocess.run(agent_cmd, env=cmd_env, check=True)
    print(rc)

    cmd = ['set_fi_attr',
           '--cfg_path',
           addr_dir.name,
           '--group-name',
           'daos_server',
           '--rank',
           '0',
           '--attr',
           '0,0,0,0,0']

    exec_cmd.append(os.path.join(server.conf['PREFIX'], 'bin', 'cart_ctl'))
    exec_cmd.extend(cmd)

    prefix = 'dnt_crt_ctl_{}_'.format(get_inc_id())
    log_file = tempfile.NamedTemporaryFile(prefix=prefix,
                                           suffix='.log',
                                           delete=False)

    cmd_env['D_LOG_FILE'] = log_file.name
    cmd_env['DAOS_AGENT_DRPC_DIR'] = server.agent_dir

    rc = subprocess.run(exec_cmd,
                        env=cmd_env,
                        stdout=subprocess.PIPE,
                        stderr=subprocess.PIPE,
                        check=False)
    print(rc)
    vh.convert_xml()
    log_test(server.conf, log_file.name)
    assert rc.returncode == 0
    return False # fatal_errors

def create_and_read_via_il(dfuse, path):
    """Create file in dir, write to and read
    through the interception library"""

    fname = os.path.join(path, 'test_file')
    ofd = open(fname, 'w')
    ofd.write('hello ')
    ofd.write('world\n')
    ofd.flush()
    assert_file_size(ofd, 12)
    print(os.fstat(ofd.fileno()))
    ofd.close()
    ret = il_cmd(dfuse, ['cat', fname], check_write=False)
    assert ret.returncode == 0

def run_container_query(conf, path):
    """Query a path to extract container information"""

    cmd = ['container', 'query', '--path', path]

    rc = run_daos_cmd(conf, cmd)

    assert rc.returncode == 0

    print(rc)
    output = rc.stdout.decode('utf-8')
    for line in output.splitlines():
        print(line)

def run_duns_overlay_test(server, conf):
    """Create a DUNS entry point, and then start fuse over it

    Fuse should use the pool/container IDs from the entry point,
    and expose the container.
    """

    pool = server.get_test_pool()

    parent_dir = tempfile.TemporaryDirectory(dir=conf.dfuse_parent_dir,
                                             prefix='dnt_uns_')

    uns_dir = os.path.join(parent_dir.name, 'uns_ep')

    create_cont(conf, pool=pool, path=uns_dir, ctype="POSIX")

    dfuse = DFuse(server, conf, mount_path=uns_dir, caching=False)

    dfuse.start(v_hint='uns-overlay')
    # To show the contents.
    # getfattr -d <file>

    # This should work now if the container was correctly found
    create_and_read_via_il(dfuse, uns_dir)

    return dfuse.stop()

def run_dfuse(server, conf):
    """Run several dfuse instances"""

    fatal_errors = BoolRatchet()

    pool = server.get_test_pool()

    dfuse = DFuse(server, conf, caching=False)
    try:
        pre_stat = os.stat(dfuse.dir)
    except OSError:
        umount(dfuse.dir)
        raise
    container = str(uuid.uuid4())
    dfuse.start(v_hint='no_pool')
    print(os.statvfs(dfuse.dir))
    subprocess.run(['df', '-h'], check=True) # nosec
    subprocess.run(['df', '-i', dfuse.dir], check=True) # nosec
    print('Running dfuse with nothing')
    stat_and_check(dfuse, pre_stat)
    check_no_file(dfuse)

    pool_stat = os.stat(os.path.join(dfuse.dir, pool))
    print('stat for {}'.format(pool))
    print(pool_stat)
    cdir = os.path.join(dfuse.dir, pool, container)
    os.mkdir(cdir)
    #create_and_read_via_il(dfuse, cdir)
    fatal_errors.add_result(dfuse.stop())

    container2 = str(uuid.uuid4())
    dfuse = DFuse(server, conf, pool=pool, caching=False)
    pre_stat = os.stat(dfuse.dir)
    dfuse.start(v_hint='pool_only')
    print('Running dfuse with pool only')
    stat_and_check(dfuse, pre_stat)
    check_no_file(dfuse)
    cpath = os.path.join(dfuse.dir, container2)
    os.mkdir(cpath)
    cdir = os.path.join(dfuse.dir, container)
    create_and_read_via_il(dfuse, cdir)

    fatal_errors.add_result(dfuse.stop())

    dfuse = DFuse(server, conf, pool=pool, container=container,
                  caching=False)
    dfuse.cores = 2
    pre_stat = os.stat(dfuse.dir)
    dfuse.start(v_hint='pool_and_cont')
    print('Running fuse with both')

    stat_and_check(dfuse, pre_stat)

    create_and_read_via_il(dfuse, dfuse.dir)

    run_tests(dfuse)

    fatal_errors.add_result(dfuse.stop())

    if fatal_errors.errors:
        print('Errors from dfuse')
    else:
        print('Reached the end, no errors')
    return fatal_errors.errors

def run_il_test(server, conf):
    """Run a basic interception library test"""

    pool = server.get_test_pool()

    # TODO:                       # pylint: disable=W0511
    # Implement a test which copies across two pools.

    dfuse = DFuse(server, conf, caching=False)
    dfuse.start()

    dirs = []

    for _ in range(2):
        # Use a unique ID for each container to avoid DAOS-5109
        container = str(uuid.uuid4())

        d = os.path.join(dfuse.dir, pool, container)
        try:
            print('Making directory {}'.format(d))
            os.mkdir(d)
        except FileExistsError:
            pass
        dirs.append(d)

    # Create a file natively.
    f = os.path.join(dirs[0], 'file')
    fd = open(f, 'w')
    fd.write('Hello')
    fd.close()
    # Copy it across containers.
    ret = il_cmd(dfuse, ['cp', f, dirs[-1]])
    assert ret.returncode == 0

    # Copy it within the container.
    child_dir = os.path.join(dirs[0], 'new_dir')
    os.mkdir(child_dir)
    il_cmd(dfuse, ['cp', f, child_dir])
    assert ret.returncode == 0

    # Copy something into a container
    ret = il_cmd(dfuse, ['cp', '/bin/bash', dirs[-1]], check_read=False)
    assert ret.returncode == 0
    # Read it from within a container
    # TODO:                              # pylint: disable=W0511
    # change this to something else, md5sum uses fread which isn't
    # intercepted.
    ret = il_cmd(dfuse,
                 ['md5sum', os.path.join(dirs[-1], 'bash')],
                 check_read=False, check_write=False, check_fstat=False)
    assert ret.returncode == 0
    ret = il_cmd(dfuse, ['dd',
                         'if={}'.format(os.path.join(dirs[-1], 'bash')),
                         'of={}'.format(os.path.join(dirs[-1], 'bash_copy')),
                         'iflag=direct',
                         'oflag=direct',
                         'bs=128k'],
                 check_fstat=False)

    print(ret)
    assert ret.returncode == 0

    for my_dir in dirs:
        create_and_read_via_il(dfuse, my_dir)

    dfuse.stop()

def run_in_fg(server, conf):
    """Run dfuse in the foreground.

    Block until ctrl-c is pressed.
    """

    pool = server.get_test_pool()

    dfuse = DFuse(server, conf, pool=pool)
    dfuse.start()

    container = create_cont(conf, pool, ctype="POSIX")

    run_daos_cmd(conf,
                 ['container', 'set-attr',
                  pool, container,
                  '--attr', 'dfuse-direct-io-disable', '--value', 'on'],
                 show_stdout=True)

    t_dir = os.path.join(dfuse.dir, container)

    print('Running at {}'.format(t_dir))
    print('daos container create --type POSIX ' \
          '{} --path {}/uns-link'.format(
              pool, t_dir))
    print('cd {}/uns-link'.format(t_dir))
    print('daos container destroy --path {}/uns-link'.format(t_dir))
    print('daos cont list {}'.format(pool))
    try:
        dfuse.wait_for_exit()
    except KeyboardInterrupt:
        pass
    dfuse = None

def check_readdir_perf(server, conf):
    """ Check and report on readdir performance

    Loop over number of files, measuring the time taken to
    populate a directory, and to read the directory contents,
    measure both files and directories as contents, and
    readdir both with and without stat, restarting dfuse
    between each test to avoid cache effects.

    Continue testing until five minutes have passed, and print
    a table of results.
    """

    headers = ['count', 'create\ndirs', 'create\nfiles']
    headers.extend(['dirs', 'files', 'dirs\nwith stat', 'files\nwith stat'])
    headers.extend(['caching\n1st', 'caching\n2nd'])

    results = []

    def make_dirs(parent, count):
        """Populate the test directory"""
        print('Populating to {}'.format(count))
        dir_dir = os.path.join(parent,
                               'dirs.{}.in'.format(count))
        t_dir = os.path.join(parent,
                             'dirs.{}'.format(count))
        file_dir = os.path.join(parent,
                                'files.{}.in'.format(count))
        t_file = os.path.join(parent,
                              'files.{}'.format(count))

        start_all = time.time()
        if not os.path.exists(t_dir):
            try:
                os.mkdir(dir_dir)
            except FileExistsError:
                pass
            for i in range(count):
                try:
                    os.mkdir(os.path.join(dir_dir, str(i)))
                except FileExistsError:
                    pass
            dir_time = time.time() - start_all
            print('Creating {} dirs took {:.2f}'.format(count,
                                                        dir_time))
            os.rename(dir_dir, t_dir)

        if not os.path.exists(t_file):
            try:
                os.mkdir(file_dir)
            except FileExistsError:
                pass
            start = time.time()
            for i in range(count):
                f = open(os.path.join(file_dir, str(i)), 'w')
                f.close()
            file_time = time.time() - start
            print('Creating {} files took {:.2f}'.format(count,
                                                         file_time))
            os.rename(file_dir, t_file)

        return [dir_time, file_time]

    def print_results():
        """Display the results"""

        print(tabulate.tabulate(results,
                                headers=headers,
                                floatfmt=".2f"))

    pool = server.get_test_pool()

    container = str(uuid.uuid4())

    dfuse = DFuse(server, conf, pool=pool)

    print('Creating container and populating')
    count = 1024
    dfuse.start()
    parent = os.path.join(dfuse.dir, container)
    try:
        os.mkdir(parent)
    except FileExistsError:
        pass
    create_times = make_dirs(parent, count)
    dfuse.stop()

    all_start = time.time()

    while True:

        row = [count]
        row.extend(create_times)
        dfuse = DFuse(server, conf, pool=pool, container=container,
                      caching=False)
        dir_dir = os.path.join(dfuse.dir,
                               'dirs.{}'.format(count))
        file_dir = os.path.join(dfuse.dir,
                                'files.{}'.format(count))
        dfuse.start()
        start = time.time()
        subprocess.run(['/bin/ls', dir_dir], stdout=subprocess.PIPE, check=True)
        elapsed = time.time() - start
        print('processed {} dirs in {:.2f} seconds'.format(count,
                                                           elapsed))
        row.append(elapsed)
        dfuse.stop()
        dfuse = DFuse(server, conf, pool=pool, container=container,
                      caching=False)
        dfuse.start()
        start = time.time()
        subprocess.run(['/bin/ls', file_dir], stdout=subprocess.PIPE,
                       check=True)
        elapsed = time.time() - start
        print('processed {} files in {:.2f} seconds'.format(count,
                                                            elapsed))
        row.append(elapsed)
        dfuse.stop()

        dfuse = DFuse(server, conf, pool=pool, container=container,
                      caching=False)
        dfuse.start()
        start = time.time()
        subprocess.run(['/bin/ls', '-t', dir_dir], stdout=subprocess.PIPE,
                       check=True)
        elapsed = time.time() - start
        print('processed {} dirs in {:.2f} seconds'.format(count,
                                                           elapsed))
        row.append(elapsed)
        dfuse.stop()
        dfuse = DFuse(server, conf, pool=pool, container=container,
                      caching=False)
        dfuse.start()
        start = time.time()
        # Use sort by time here so ls calls stat, if you run ls -l then it will
        # also call getxattr twice which skews the figures.
        subprocess.run(['/bin/ls', '-t', file_dir], stdout=subprocess.PIPE,
                       check=True)
        elapsed = time.time() - start
        print('processed {} files in {:.2f} seconds'.format(count,
                                                            elapsed))
        row.append(elapsed)
        dfuse.stop()

        # Test with caching enabled.  Check the file directory, and do it twice
        # without restarting, to see the effect of populating the cache, and
        # reading from the cache.
        dfuse = DFuse(server,
                      conf,
                      pool=pool,
                      container=container,
                      caching=True)
        dfuse.start()
        start = time.time()
        subprocess.run(['/bin/ls', '-t', file_dir], stdout=subprocess.PIPE,
                       check=True)
        elapsed = time.time() - start
        print('processed {} files in {:.2f} seconds'.format(count,
                                                            elapsed))
        row.append(elapsed)
        start = time.time()
        subprocess.run(['/bin/ls', '-t', file_dir], stdout=subprocess.PIPE,
                       check=True)
        elapsed = time.time() - start
        print('processed {} files in {:.2f} seconds'.format(count,
                                                            elapsed))
        row.append(elapsed)
        results.append(row)

        elapsed = time.time() - all_start
        if elapsed > 5 * 60:
            dfuse.stop()
            break

        print_results()
        count *= 2
        create_times = make_dirs(dfuse.dir, count)
        dfuse.stop()

    run_daos_cmd(conf, ['container',
                        'destroy',
                        pool,
                        container])
    print_results()

def test_pydaos_kv(server, conf):
    """Test the KV interface"""

    pydaos_log_file = tempfile.NamedTemporaryFile(prefix='dnt_pydaos_',
                                                  suffix='.log',
                                                  delete=False)

    os.environ['D_LOG_FILE'] = pydaos_log_file.name
    daos = import_daos(server, conf)

    pool = server.get_test_pool()

    c_uuid = create_cont(conf, pool, ctype="PYTHON")

    container = daos.DCont(pool, c_uuid)

    kv = container.dict('my_test_kv')
    kv['a'] = 'a'
    kv['b'] = 'b'
    kv['list'] = pickle.dumps(list(range(1, 100000)))
    for k in range(1, 100):
        kv[str(k)] = pickle.dumps(list(range(1, 10)))
    print(type(kv))
    print(kv)
    print(kv['a'])

    print("First iteration")
    data = OrderedDict()
    for key in kv:
        print('key is {}, len {}'.format(key, len(kv[key])))
        print(type(kv[key]))
        data[key] = None

    print("Bulk loading")

    data['no-key'] = None

    kv.value_size = 32
    kv.bget(data, value_size=16)
    print("Default get value size %d", kv.value_size)
    print("Second iteration")
    failed = False
    for key in data:
        if data[key]:
            print('key is {}, len {}'.format(key, len(data[key])))
        elif key == 'no-key':
            pass
        else:
            failed = True
            print('Key is None {}'.format(key))

    if failed:
        print("That's not good")

    kv = None
    print('Closing container and opening new one')
    kv = container.get('my_test_kv')
    kv = None
    container = None
    daos._cleanup()
    log_test(conf, pydaos_log_file.name)

# Fault injection testing.
#
# This runs two different commands under fault injection, although it allows
# for more to be added.  The command is defined, then run in a loop with
# different locations (loc) enabled, essentially failing each call to
# D_ALLOC() in turn.  This iterates for all memory allocations in the command
# which is around 1300 each command so this takes a while.
#
# In order to improve response times the different locations are run in
# parallel, although the results are processed in order.
#
# Each location is checked for memory leaks according to the log file
# (D_ALLOC/D_FREE not matching), that it didn't crash and some checks are run
# on stdout/stderr as well.
#
# If a particular loc caused the command to exit with a signal then that
# location is re-run at the end under valgrind to get better diagnostics.
#

class AllocFailTestRun():
    """Class to run a fault injection command with a single fault"""

    def __init__(self, aft, cmd, env, loc):

        # The subprocess handle
        self._sp = None
        # The valgrind handle
        self.vh = None
        # The return from subprocess.poll
        self.ret = None

        self.cmd = cmd
        self.env = env
        self.aft = aft
        self._fi_file = None
        self.returncode = None
        self.stdout = None
        self.stderr = None
        self.fi_loc = None
        self.fault_injected = None
        self.loc = loc

        prefix = 'dnt_fi_check_{}_'.format(get_inc_id())
        self.log_file = tempfile.NamedTemporaryFile(prefix=prefix,
                                                    suffix='.log',
                                                    delete=False).name
        self.env['D_LOG_FILE'] = self.log_file

    def __str__(self):
        res = "Fault injection test of '{}'\n".format(' '.join(self.cmd))
        res += 'Fault injection location {}\n'.format(self.loc)
        if self.vh:
            res += 'Valgrind enabled for this test\n'
        if self.returncode is None:
            res += 'Process not completed'
        else:
            res += 'Returncode was {}'.format(self.returncode)

        if self.stdout:
            res += '\nSTDOUT:{}'.format(self.stdout.decode('utf-8').strip())

        if self.stderr:
            res += '\nSTDERR:{}'.format(self.stderr.decode('utf-8').strip())
        return res

    def start(self):
        """Start the command"""
        fc = {}
        if self.loc:
            fc['fault_config'] = [{'id': 0,
                                   'probability_x': 1,
                                   'probability_y': 1,
                                   'interval': self.loc,
                                   'max_faults': 1}]

            self._fi_file = tempfile.NamedTemporaryFile(prefix='fi_',
                                                        suffix='.yaml')

            self._fi_file.write(yaml.dump(fc, encoding='utf=8'))
            self._fi_file.flush()

            self.env['D_FI_CONFIG'] = self._fi_file.name

        if self.vh:
            exec_cmd = self.vh.get_cmd_prefix()
            exec_cmd.extend(self.cmd)
        else:
            exec_cmd = self.cmd

        self._sp = subprocess.Popen(exec_cmd,
                                    env=self.env,
                                    stdin=subprocess.PIPE,
                                    stdout=subprocess.PIPE,
                                    stderr=subprocess.PIPE)

    def has_finished(self):
        """Check if the command has completed"""
        if self.returncode is not None:
            return True

        rc = self._sp.poll()
        if rc is None:
            return False
        self._post(rc)
        return True

    def wait(self):
        """Wait for the command to complete"""
        if self.returncode is not None:
            return

        self._post(self._sp.wait())

    def _post(self, rc):
        """Helper function, called once after command is complete.

        This is where all the checks are performed.
        """

        self.returncode = rc
        self.stdout = self._sp.stdout.read()
        self.stderr = self._sp.stderr.read()

        show_memleaks = True

        fi_signal = None
        # A negative return code means the process exited with a signal so do
        # not check for memory leaks in this case as it adds noise, right when
        # it's least wanted.
        if rc < 0:
            show_memleaks = False
            fi_signal = -rc

        try:
            self.fi_loc = log_test(self.aft.conf,
                                   self.log_file,
                                   show_memleaks=show_memleaks,
                                   quiet=True,
                                   skip_fi=True,
                                   leak_wf=self.aft.wf,
                                   fi_signal=fi_signal)
            self.fault_injected = True
        except NLTestNoFi:
            # If a fault wasn't injected then check output is as expected.
            # It's not possible to log these as warnings, because there is
            # no src line to log them against, so simply assert.
            assert self.returncode == 0, self

            if self.aft.check_post_stdout:
                assert self.stderr == b''
                if self.aft.expected_stdout is not None:
                    assert self.stdout == self.aft.expected_stdout
            self.fault_injected = False
        if self.vh:
            self.vh.convert_xml()
        if not self.fault_injected:
            return
        if not self.aft.check_stderr:
            return

        # Check stderr from a daos command.
        # These should mostly be from the DH_PERROR_SYS or DH_PERROR_DER macros so check for
        # this format.  There may be multiple lines and the two styles may be mixed.
        # These checks will report an error against the line of code that introduced the "leak"
        # which may well only have a loose correlation to where the error was reported.
        if self.aft.check_daos_stderr:
            stderr = self.stderr.decode('utf-8').rstrip()
            for line in stderr.splitlines():

                # This is what the go code uses.
                if line.endswith(': DER_NOMEM(-1009): Out of memory'):
                    continue

                # This is what DH_PERROR_DER uses
                if line.endswith(': Out of memory (-1009)'):
                    continue

                # This is what DH_PERROR_SYS uses
                if line.endswith(': Cannot allocate memory (12)'):
                    continue

                if 'DER_UNKNOWN' in line:
                    self.aft.wf.add(self.fi_loc,
                                    'HIGH',
                                    "Incorrect stderr '{}'".format(line),
                                    mtype='Invalid error code used')
                    continue

                self.aft.wf.add(self.fi_loc,
                                'NORMAL',
                                "Unexpected stderr '{}'".format(line),
                                mtype='Unrecognised error')
            return

        if self.returncode == 0:
            if self.stdout != self.aft.expected_stdout:
                self.aft.wf.add(self.fi_loc,
                                'NORMAL',
                                "Incorrect stdout '{}'".format(self.stdout),
                                mtype='Out of memory caused zero exit '
                                'code with incorrect output')

        stderr = self.stderr.decode('utf-8').rstrip()
        if not stderr.endswith("(-1009): Out of memory") and \
           'error parsing command line arguments' not in stderr and \
           self.stdout != self.aft.expected_stdout:
            if self.stdout != b'':
                print(self.aft.expected_stdout)
                print()
                print(self.stdout)
                print()
            self.aft.wf.add(self.fi_loc,
                            'NORMAL',
                            "Incorrect stderr '{}'".format(stderr),
                            mtype='Out of memory not reported correctly via stderr')

class AllocFailTest():
    """Class to describe fault injection command"""

    def __init__(self, conf, cmd):
        self.conf = conf
        self.cmd = cmd
        self.prefix = True
        # Check stderr from commands where faults were injected.
        self.check_stderr = False
        # Check stdout/error from commands where faults were not injected
        self.check_post_stdout = True
        # Check stderr conforms to daos_hdlr.c style
        self.check_daos_stderr = False
        self.expected_stdout = None
        self.use_il = False
        self.wf = conf.wf

    def launch(self):
        """Run all tests for this command"""

        def _prep(self):
            rc = self._run_cmd(None)
            rc.wait()
            self.expected_stdout = rc.stdout
            assert not rc.fault_injected

        # Prep what the expected stdout is by running once without faults
        # enabled.
        _prep(self)

        print('Expected stdout is')
        print(self.expected_stdout)

        num_cores = len(os.sched_getaffinity(0))

        if num_cores < 20:
            max_child = 1
        else:
            max_child = int(num_cores / 4 * 3)

        active = []
        fid = 1
        max_count = 0
        finished = False

        # List of fids to re-run under valgrind.
        to_rerun = []

        fatal_errors = False

        while not finished or active:
            if len(active) < max_child and not finished:
                active.append(self._run_cmd(fid))
                fid += 1

                if len(active) > max_count:
                    max_count = len(active)

            # Now complete as many as have finished.
            while active and active[0].has_finished():
                ret = active.pop(0)
                print(ret)
                if ret.returncode < 0:
                    fatal_errors = True
                    to_rerun.append(ret.loc)

                if not ret.fault_injected:
                    print('Fault injection did not trigger, stopping')
                    finished = True

        print('Completed, fid {}'.format(fid))
        print('Max in flight {}'.format(max_count))

        for fid in to_rerun:
            rerun = self._run_cmd(fid, valgrind=True)
            print(rerun)
            rerun.wait()

        return fatal_errors

    def _run_cmd(self,
                 loc,
                 valgrind=False):
        """Run the test with FI enabled
        """

        cmd_env = get_base_env()

        if self.use_il:
            cmd_env['LD_PRELOAD'] = os.path.join(self.conf['PREFIX'],
                                                 'lib64', 'libioil.so')

        cmd_env['DAOS_AGENT_DRPC_DIR'] = self.conf.agent_dir

        if callable(self.cmd):
            cmd = self.cmd()
        else:
            cmd = self.cmd

        aftf = AllocFailTestRun(self, cmd, cmd_env, loc)
        if valgrind:
            aftf.vh = ValgrindHelper(self.conf)
            # Turn off leak checking in this case, as we're just interested in
            # why it crashed.
            aftf.vh.full_check = False

        aftf.start()

        return aftf

def test_alloc_fail_copy(server, conf, wf):
    """Run container (filesystem) copy under fault injection.

    This test will create a new uuid per iteration, and the test will then try to create a matching
    container so this is potentially resource intensive.

    There are lots of errors in the stdout/stderr of this command which we need to work through but
    are not yet checked for.
    """

    pool = server.get_test_pool()

    src_dir = tempfile.TemporaryDirectory(prefix='copy_src_',)
    ofd = open(os.path.join(src_dir.name, 'file'), 'w')
    ofd.write('hello')
    ofd.close()

    def get_cmd():
        container = str(uuid.uuid4())
        cmd = [os.path.join(conf['PREFIX'], 'bin', 'daos'),
               'filesystem',
               'copy',
               '--src',
               src_dir.name,
               '--dst',
               'daos://{}/{}'.format(pool, container)]
        return cmd

    test_cmd = AllocFailTest(conf, get_cmd)
    test_cmd.wf = wf
    test_cmd.check_daos_stderr = True
    test_cmd.check_post_stdout = False
    test_cmd.check_stderr = True

    rc = test_cmd.launch()
    return rc

def test_alloc_fail_cat(server, conf, wf):
    """Run the Interception library with fault injection

    Start dfuse for this test, and do not do output checking on the command
    itself yet.
    """

    pool = server.get_test_pool()

    dfuse = DFuse(server, conf, pool=pool)
    dfuse.use_valgrind = False
    dfuse.start()

    container = str(uuid.uuid4())

    os.mkdir(os.path.join(dfuse.dir, container))
    target_file = os.path.join(dfuse.dir, container, 'test_file')

    fd = open(target_file, 'w')
    fd.write('Hello there')
    fd.close()

    cmd = ['cat', target_file]

    test_cmd = AllocFailTest(conf, cmd)
    test_cmd.use_il = True
    test_cmd.wf = wf

    rc = test_cmd.launch()
    dfuse.stop()
    return rc

def test_alloc_fail(server, conf):
    """run 'daos' client binary with fault injection"""

    pool = server.get_test_pool()

    cmd = [os.path.join(conf['PREFIX'], 'bin', 'daos'),
           'cont',
           'list',
           pool]
    test_cmd = AllocFailTest(conf, cmd)

    # Create at least one container, and record what the output should be when
    # the command works.
    container = create_cont(conf, pool)
    test_cmd.check_stderr = True

    rc = test_cmd.launch()
    destroy_container(conf, pool, container)
    return rc

def run(wf, args):
    """Main entry point"""

    conf = load_conf(args)

    wf_server = WarningsFactory('nlt-server-leaks.json', post=True, check='Server leak checking')
    wf_client = WarningsFactory('nlt-client-leaks.json')

    conf.set_wf(wf)
    conf.set_args(args)
    setup_log_test(conf)

    server = DaosServer(conf, test_class='first')
    server.start()

    fatal_errors = BoolRatchet()
    fi_test = False

    if args.mode == 'launch':
        run_in_fg(server, conf)
    elif args.mode == 'il':
        fatal_errors.add_result(run_il_test(server, conf))
    elif args.mode == 'kv':
        test_pydaos_kv(server, conf)
    elif args.mode == 'overlay':
        fatal_errors.add_result(run_duns_overlay_test(server, conf))
    elif args.mode == 'set-fi':
        fatal_errors.add_result(set_server_fi(server))
    elif args.mode == 'fi':
        fi_test = True
    elif args.mode == 'all':
        fi_test = True
        fatal_errors.add_result(run_posix_tests(server, conf))
        fatal_errors.add_result(run_il_test(server, conf))
        fatal_errors.add_result(run_dfuse(server, conf))
        fatal_errors.add_result(run_duns_overlay_test(server, conf))
        test_pydaos_kv(server, conf)
        fatal_errors.add_result(set_server_fi(server))
    elif args.test == 'all':
        fatal_errors.add_result(run_posix_tests(server, conf))
    elif args.test:
        fatal_errors.add_result(run_posix_tests(server, conf, args.test))
    else:
        fatal_errors.add_result(run_posix_tests(server, conf))
        fatal_errors.add_result(run_il_test(server, conf))
        fatal_errors.add_result(run_dfuse(server, conf))
        fatal_errors.add_result(set_server_fi(server))

    if server.stop(wf_server) != 0:
        fatal_errors.fail()

    if args.mode == 'all':
        server = DaosServer(conf)
        server.start()
        if server.stop(wf_server) != 0:
            fatal_errors.fail()

    # If running all tests then restart the server under valgrind.
    # This is really, really slow so just do cont list, then
    # exit again.
    if args.mode == 'server-valgrind':
        server = DaosServer(conf, valgrind=True, test_class='valgrind')
        server.start()
        pools = server.fetch_pools()
        for pool in pools:
            cmd = ['cont', 'list', pool.id()]
            run_daos_cmd(conf, cmd, valgrind=False)
        if server.stop(wf_server) != 0:
            fatal_errors.add_result(True)

    # If the perf-check option is given then re-start everything without much
    # debugging enabled and run some microbenchmarks to give numbers for use
    # as a comparison against other builds.
    if args.perf_check or fi_test:
        args.server_debug = 'INFO'
        args.memcheck = 'no'
        args.dfuse_debug = 'WARN'
        server = DaosServer(conf, test_class='no-debug')
        server.start()
        if fi_test:
            #fatal_errors.add_result(test_alloc_fail_copy(server, conf,
            #                                             wf_client))
            fatal_errors.add_result(test_alloc_fail_cat(server,
                                                        conf, wf_client))
            fatal_errors.add_result(test_alloc_fail(server, conf))
        if args.perf_check:
            check_readdir_perf(server, conf)
        if server.stop(wf_server) != 0:
            fatal_errors.fail()

    if fatal_errors.errors:
        wf.add_test_case('Errors', 'Significant errors encountered')
    else:
        wf.add_test_case('Errors')

    if conf.valgrind_errors:
        print("Valgrind errors detected during execution")
        fatal_errors.add_result(True)

    wf_server.close()
    wf_client.close()
    return fatal_errors

def main():
    """Wrap the core function, and catch/report any exceptions

    This allows the junit results to show at least a stack trace and assertion message for
    any failure, regardless of if it's from a test case or not.
    """

    parser = argparse.ArgumentParser(description='Run DAOS client on local node')
    parser.add_argument('--server-debug', default=None)
    parser.add_argument('--dfuse-debug', default=None)
    parser.add_argument('--class-name', default=None, help='class name to use for junit')
    parser.add_argument('--memcheck', default='some', choices=['yes', 'no', 'some'])
    parser.add_argument('--no-root', action='store_true')
    parser.add_argument('--max-log-size', default=None)
    parser.add_argument('--engine-count', type=int, default=1, help='Number of daos engines to run')
    parser.add_argument('--dfuse-dir', default='/tmp', help='parent directory for all dfuse mounts')
    parser.add_argument('--perf-check', action='store_true')
    parser.add_argument('--dtx', action='store_true')
    parser.add_argument('--test', help="Use '--test list' for list")
    parser.add_argument('mode', nargs='?')
    args = parser.parse_args()

    if args.mode and args.test:
        print('Cannot use mode and test')
        sys.exit(1)

    if args.test == 'list':
        tests = []
        for fn in dir(posix_tests):
            if fn.startswith('test'):
                tests.append(fn[5:])
        print('Tests are: {}'.format(','.join(sorted(tests))))
        sys.exit(1)

    wf = WarningsFactory('nlt-errors.json',
                         post_error=True,
                         check='Log file errors',
                         class_id=args.class_name,
                         junit=True)

    try:
        fatal_errors = run(wf, args)
        wf.add_test_case('exit_wrapper')
        wf.close()
    except Exception as error:
        print(error)
        print(str(error))
        print(repr(error))
        trace = ''.join(traceback.format_tb(error.__traceback__))
        wf.add_test_case('exit_wrapper', str(error), output=trace)
        wf.close()
        raise

    if fatal_errors.errors:
        print("Significant errors encountered")
        sys.exit(1)

if __name__ == '__main__':
    main()<|MERGE_RESOLUTION|>--- conflicted
+++ resolved
@@ -1417,7 +1417,6 @@
         destroy_container(self.conf, self.pool.id(), container)
 
     @needs_dfuse
-<<<<<<< HEAD
     def test_truncate(self):
         """Test file read after truncate"""
 
@@ -1431,7 +1430,8 @@
             data = fd.read(5)
             print('_{}_'.format(data))
             assert data == 'hello'
-=======
+
+    @needs_dfuse
     def test_cont_info(self):
         """Check that daos container info and fs get-attr works on container roots"""
 
@@ -1455,7 +1455,6 @@
 
         # Do not destroy the container at this point as dfuse will be holding a reference to it.
         # destroy_container(self.conf, self.pool.id(), new_cont)
->>>>>>> 24c15933
 
     def test_two_mounts(self):
         """Create two mounts, and check that a file created in one
