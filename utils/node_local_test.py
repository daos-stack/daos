--- conflicted
+++ resolved
@@ -1226,17 +1226,13 @@
     if posix:
         cmd.extend(['--type', 'POSIX'])
 
-<<<<<<< HEAD
-    rc = run_daos_cmd(conf, cmd, use_json=True)
-=======
     if path:
         cmd.extend(['--path', path])
 
     if cont:
         cmd.extend(['--cont', cont])
 
-    rc = run_daos_cmd(conf, cmd)
->>>>>>> b5df9078
+    rc = run_daos_cmd(conf, cmd, use_json=True)
     print('rc is {}'.format(rc))
     print(rc.json)
     assert rc.returncode == 0, "rc {} != 0".format(rc.returncode)
