#!/usr/bin/env python3
"""
Node local test (NLT).

Test script for running DAOS on a single node over tmpfs and running initial
smoke/unit tests.

Includes support for DFuse with a number of unit tests, as well as stressing
the client with fault injection of D_ALLOC() usage.
"""

# pylint: disable=too-many-lines

import os
from os.path import join
import sys
import time
import uuid
import json
import copy
import signal
import pprint
import stat
import errno
import argparse
import threading
import functools
import traceback
import subprocess  # nosec
import tempfile
import pickle  # nosec
from collections import OrderedDict
import xattr
import junit_xml
import tabulate
import yaml


class NLTestFail(Exception):
    """Used to indicate test failure"""


class NLTestNoFi(NLTestFail):
    """Used to indicate Fault injection didn't work"""


class NLTestNoFunction(NLTestFail):
    """Used to indicate a function did not log anything"""

    def __init__(self, function):
        super().__init__(self)
        self.function = function


class NLTestTimeout(NLTestFail):
    """Used to indicate that an operation timed out"""


instance_num = 0


def get_inc_id():
    """Return a unique character"""
    global instance_num
    instance_num += 1
    return '{:04d}'.format(instance_num)


def umount(path, bg=False):
    """Umount dfuse from a given path"""
    if bg:
        cmd = ['fusermount3', '-uz', path]
    else:
        cmd = ['fusermount3', '-u', path]
    ret = subprocess.run(cmd, check=False)
    print('rc from umount {}'.format(ret.returncode))
    return ret.returncode

class NLTConf():
    """Helper class for configuration"""
    def __init__(self, bc, args):
        self.bc = bc
        self.agent_dir = None
        self.wf = None
        self.args = None
        self.max_log_size = None
        self.valgrind_errors = False
        self.lt = CulmTimer()
        self.lt_compress = CulmTimer()
        self.dfuse_parent_dir = tempfile.mkdtemp(dir=args.dfuse_dir,
                                                 prefix='dnt_dfuse_')
        self.tmp_dir = None
        if args.class_name:
            self.tmp_dir = join('nlt_logs', args.class_name)
            if os.path.exists(self.tmp_dir):
                for old_file in os.listdir(self.tmp_dir):
                    os.unlink(join(self.tmp_dir, old_file))
                os.rmdir(self.tmp_dir)
            os.makedirs(self.tmp_dir)

        self._compress_procs = []

    def __del__(self):
        self.flush_bz2()
        os.rmdir(self.dfuse_parent_dir)

    def set_wf(self, wf):
        """Set the WarningsFactory object"""
        self.wf = wf

    def set_args(self, args):
        """Set command line args"""
        self.args = args

        # Parse the max log size.
        if args.max_log_size:
            size = args.max_log_size
            if size.endswith('MiB'):
                size = int(size[:-3])
                size *= (1024 * 1024)
            elif size.endswith('GiB'):
                size = int(size[:-3])
                size *= (1024 * 1024 * 1024)
            self.max_log_size = int(size)

    def __getitem__(self, key):
        return self.bc[key]

    def compress_file(self, filename):
        """Compress a file using bz2 for space reasons

        Launch a bzip2 process in the background as this is time consuming, and each time
        a new process is launched then reap any previous ones which have completed.
        """

        # pylint: disable=consider-using-with
        self._compress_procs[:] = (proc for proc in self._compress_procs if proc.poll())
        self._compress_procs.append(subprocess.Popen(['bzip2', '--best', filename]))

    def flush_bz2(self):
        """Wait for all bzip2 subprocess to finish"""
        self.lt_compress.start()
        for proc in self._compress_procs:
            proc.wait()
        self._compress_procs = []
        self.lt_compress.stop()

class CulmTimer():
    """Class to keep track of elapsed time so we know where to focus performance tuning"""

    def __init__(self):
        self.total = 0
        self._start = None

    def start(self):
        """Start the timer"""
        self._start = time.time()

    def stop(self):
        """Stop the timer, and add elapsed to total"""
        self.total += time.time() - self._start

class BoolRatchet():
    """Used for saving test results"""

    # Any call to fail() of add_result with a True value will result
    # in errors being True.

    def __init__(self):
        self.errors = False

    def fail(self):
        """Mark as failure"""
        self.errors = True

    def add_result(self, result):
        """Save result, keep record of failure"""
        if result:
            self.fail()

class WarningsFactory():
    """Class to parse warnings, and save to JSON output file

    Take a list of failures, and output the data in a way that is best
    displayed according to
    https://github.com/jenkinsci/warnings-ng-plugin/blob/master/doc/Documentation.md
    """

    # Error levels supported by the reporting are LOW, NORMAL, HIGH, ERROR.

    def __init__(self,
                 filename,
                 junit=False,
                 class_id=None,
                 post=False,
                 post_error=False,
                 check=None):
        # pylint: disable=consider-using-with
        self._fd = open(filename, 'w')
        self.filename = filename
        self.post = post
        self.post_error = post_error
        self.check = check
        self.issues = []
        self._class_id = class_id
        self.pending = []
        self._running = True
        # Save the filename of the object, as __file__ does not
        # work in __del__
        self._file = __file__.lstrip('./')
        self._flush()

        if junit:
            # Insert a test-case and force it to failed.  Save this to file
            # and keep it there, until close() method is called, then remove
            # it and re-save.  This means any crash will result in there
            # being a results file with an error recorded.
            tc = junit_xml.TestCase('Sanity', classname=self._class_name('core'))
            tc.add_error_info('NLT exited abnormally')
            test_case = junit_xml.TestCase('Startup', classname=self._class_name('core'))
            self.ts = junit_xml.TestSuite('Node Local Testing', test_cases=[test_case, tc])
            self._write_test_file()
        else:
            self.ts = None

    def _class_name(self, class_name):
        """Return a formatted ID string for class"""

        if self._class_id:
            return 'NLT.{}.{}'.format(self._class_id, class_name)
        return 'NLT.{}'.format(class_name)

    def __del__(self):
        """Ensure the file is flushed on exit, but if it hasn't already
        been closed then mark an error"""
        if not self._fd:
            return

        entry = {}
        entry['fileName'] = self._file
        # pylint: disable=protected-access
        entry['lineStart'] = sys._getframe().f_lineno
        entry['message'] = 'Tests exited without shutting down properly'
        entry['severity'] = 'ERROR'
        self.issues.append(entry)

        # Do not try and write the junit file here, as that does not work
        # during teardown.
        self.ts = None
        self.close()

    def add_test_case(self, name, failure=None, test_class='core', output=None, duration=None,
                      stdout=None, stderr=None):
        """Add a test case to the results

        class and other metadata will be set automatically,
        if failure is set the test will fail with the message
        provided.  Saves the state to file after each update.
        """
        if not self.ts:
            return

        tc = junit_xml.TestCase(name, classname=self._class_name(test_class), elapsed_sec=duration,
                                stdout=stdout, stderr=stderr)
        if failure:
            tc.add_failure_info(failure, output=output)
        self.ts.test_cases.append(tc)

        self._write_test_file()

    def _write_test_file(self):
        """Write test results to file"""

        with open('nlt-junit.xml', 'w') as f:
            junit_xml.TestSuite.to_file(f, [self.ts], prettyprint=True)

    def explain(self, line, log_file, esignal):
        """Log an error, along with the other errors it caused

        Log the line as an error, and reference everything in the pending
        array.
        """
        count = len(self.pending)
        symptoms = set()
        locs = set()
        mtype = 'Fault injection'

        sev = 'LOW'
        if esignal:
            symptoms.add('Process died with signal {}'.format(esignal))
            sev = 'ERROR'
            mtype = 'Fault injection caused crash'
            count += 1

        if count == 0:
            return

        for (sline, smessage) in self.pending:
            locs.add('{}:{}'.format(sline.filename, sline.lineno))
            symptoms.add(smessage)

        preamble = 'Fault injected here caused {} errors,' \
                   ' logfile {}:'.format(count, log_file)

        message = '{} {} {}'.format(preamble,
                                    ' '.join(sorted(symptoms)),
                                    ' '.join(sorted(locs)))
        self.add(line,
                 sev,
                 message,
                 cat='Fault injection location',
                 mtype=mtype)
        self.pending = []

    def add(self, line, sev, message, cat=None, mtype=None):
        """Log an error

        Describe an error and add it to the issues array.
        Add it to the pending array, for later clarification
        """
        entry = {}
        entry['fileName'] = line.filename
        if mtype:
            entry['type'] = mtype
        else:
            entry['type'] = message
        if cat:
            entry['category'] = cat
        entry['lineStart'] = line.lineno
        # Jenkins no longer seems to display the description.
        entry['description'] = message
        entry['message'] = '{}\n{}'.format(line.get_anon_msg(), message)
        entry['severity'] = sev
        self.issues.append(entry)
        if self.pending and self.pending[0][0].pid != line.pid:
            self.reset_pending()
        self.pending.append((line, message))
        self._flush()
        if self.post or (self.post_error and sev in ('HIGH', 'ERROR')):
            # https://docs.github.com/en/actions/reference/workflow-commands-for-github-actions
            if self.post_error:
                message = line.get_msg()
            print('::warning file={},line={},::{}, {}'.format(line.filename,
                                                              line.lineno,
                                                              self.check,
                                                              message))

    def reset_pending(self):
        """Reset the pending list

        Should be called before iterating on each new file, so errors
        from previous files aren't attributed to new files.
        """
        self.pending = []

    def _flush(self):
        """Write the current list to the json file

        This is done just in case of crash.  This function might get called
        from the __del__ method of DaosServer, so do not use __file__ here
        either.
        """
        self._fd.seek(0)
        self._fd.truncate(0)
        data = {}
        data['issues'] = list(self.issues)
        if self._running:
            # When the test is running insert an error in case of abnormal
            # exit, so that crashes in this code can be identified.
            entry = {}
            entry['fileName'] = self._file
            # pylint: disable=protected-access
            entry['lineStart'] = sys._getframe().f_lineno
            entry['severity'] = 'ERROR'
            entry['message'] = 'Tests are still running'
            data['issues'].append(entry)
        json.dump(data, self._fd, indent=2)
        self._fd.flush()

    def close(self):
        """Save, and close the log file"""
        self._running = False
        self._flush()
        self._fd.close()
        self._fd = None
        print('Closed JSON file {} with {} errors'.format(self.filename,
                                                          len(self.issues)))
        if self.ts:
            # This is a controlled shutdown, so wipe the error saying forced
            # exit.
            self.ts.test_cases[1].errors = []
            self.ts.test_cases[1].error_message = []
            self._write_test_file()

def load_conf(args):
    """Load the build config file"""
    file_self = os.path.dirname(os.path.abspath(__file__))
    json_file = None
    while True:
        new_file = join(file_self, '.build_vars.json')
        if os.path.exists(new_file):
            json_file = new_file
            break
        file_self = os.path.dirname(file_self)
        if file_self == '/':
            raise Exception('build file not found')
    with open(json_file, 'r') as ofh:
        conf = json.load(ofh)
    return NLTConf(conf, args)

def get_base_env(clean=False):
    """Return the base set of env vars needed for DAOS"""

    if clean:
        env = OrderedDict()
    else:
        env = os.environ.copy()
    env['DD_MASK'] = 'all'
    env['DD_SUBSYS'] = 'all'
    env['D_LOG_MASK'] = 'DEBUG'
    env['D_LOG_SIZE'] = '5g'
    env['FI_UNIVERSE_SIZE'] = '128'
    return env

class DaosPool():
    """Class to store data about daos pools"""
    def __init__(self, server, pool_uuid, label):
        self._server = server
        self.uuid = pool_uuid
        self.label = label

    def id(self):
        """Return the pool ID (label if set; UUID otherwise)"""
        if self.label:
            return self.label
        return self.uuid

    def dfuse_mount_name(self):
        """Return the string to pass to dfuse mount

        This should be a label if set, otherwise just the
        uuid.
        """
        return self.id()

    def fetch_containers(self):
        """Query the server and return a list of container objects"""
        rc = run_daos_cmd(self._server.conf, ['container', 'list', self.uuid], use_json=True)

        data = rc.json

        assert data['status'] == 0, rc
        assert data['error'] is None, rc

        if data['response'] is None:
            print('No containers in pool')
            return []

        containers = []
        for cont in data['response']:
            containers.append(DaosCont(cont['uuid'], cont['label']))
        return containers


class DaosCont():
    """Class to store data about daos containers"""

    # pylint: disable=too-few-public-methods

    def __init__(self, cont_uuid, label):
        self.uuid = cont_uuid
        if label == 'container_label_not_set':
            self.label = None
        else:
            self.label = label

class DaosServer():
    """Manage a DAOS server instance"""

    def __init__(self, conf, test_class=None, valgrind=False, wf=None, fe=None):
        self.running = False
        self._file = __file__.lstrip('./')
        self._sp = None
        self.wf = wf
        self.fe = fe
        self.conf = conf
        if test_class:
            self._test_class = 'Server.{}'.format(test_class)
        else:
            self._test_class = None
        self.valgrind = valgrind
        self._agent = None
        self.max_start_time = 120
        self.max_stop_time = 30
        self.stop_sleep_time = 0.5
        self.engines = conf.args.engine_count
        # pylint: disable=consider-using-with
        self.control_log = tempfile.NamedTemporaryFile(prefix='dnt_control_',
                                                       suffix='.log',
                                                       dir=conf.tmp_dir,
                                                       delete=False)
        self.agent_log = tempfile.NamedTemporaryFile(prefix='dnt_agent_',
                                                     suffix='.log',
                                                     dir=conf.tmp_dir,
                                                     delete=False)
        self.server_logs = []
        for engine in range(self.engines):
            prefix = f'dnt_server_{engine}_'
            self.server_logs.append(tempfile.NamedTemporaryFile(prefix=prefix,
                                                                suffix='.log',
                                                                dir=conf.tmp_dir,
                                                                delete=False))
        self.__process_name = 'daos_engine'
        if self.valgrind:
            self.__process_name = 'memcheck-amd64-'

        socket_dir = '/tmp/dnt_sockets'
        if not os.path.exists(socket_dir):
            os.mkdir(socket_dir)

        self.agent_dir = tempfile.mkdtemp(prefix='dnt_agent_')

        self._yaml_file = None
        self._io_server_dir = None
        self.test_pool = None
        self.network_interface = None
        self.network_provider = None

        # Detect the number of cores for dfuse and do something sensible, if there are
        # more than 32 on the node then use 12, otherwise use the whole node.
        num_cores = len(os.sched_getaffinity(0))
        if num_cores > 32:
            self.dfuse_cores = 12
        else:
            self.dfuse_cores = None
        self.fuse_procs = []

    def __enter__(self):
        self.start()
        return self

    def __exit__(self, _type, _value, _traceback):
        rc = self.stop(self.wf)
        if rc != 0 and self.fe is not None:
            self.fe.fail()
        return False

    def add_fuse(self, fuse):
        """Register a new fuse instance"""
        self.fuse_procs.append(fuse)

    def remove_fuse(self, fuse):
        """Deregister a fuse instance"""
        self.fuse_procs.remove(fuse)

    def __del__(self):
        if self._agent:
            self._stop_agent()
        try:
            if self.running:
                self.stop(None)
        except NLTestTimeout:
            print('Ignoring timeout on stop')
        server_file = join(self.agent_dir, '.daos_server.active.yml')
        if os.path.exists(server_file):
            os.unlink(server_file)
        for log in self.server_logs:
            if os.path.exists(log.name):
                log_test(self.conf, log.name)
        try:
            os.unlink(join(self.agent_dir, 'nlt_agent.yaml'))
            os.rmdir(self.agent_dir)
        except OSError as error:
            print(os.listdir(self.agent_dir))
            raise error

    def _add_test_case(self, name, failure=None, duration=None):
        """Add a test case to the server instance

        Simply wrapper to automatically add the class
        """
        if not self._test_class:
            return

        self.conf.wf.add_test_case(name, failure=failure, duration=duration,
                                   test_class=self._test_class)

    def _check_timing(self, name, start, max_time):
        elapsed = time.time() - start
        if elapsed > max_time:
            res = f'{name} failed after {elapsed:.2f}s (max {max_time:.2f}s)'
            self._add_test_case(name, duration=elapsed, failure=res)
            raise NLTestTimeout(res)

    def _check_system_state(self, desired_states):
        """Check the system state for against list

        Return true if all members are in a state specified by the
        desired_states.
        """
        if not isinstance(desired_states, list):
            desired_states = [desired_states]

        rc = self.run_dmg(['system', 'query', '--json'])
        if rc.returncode != 0:
            return False
        data = json.loads(rc.stdout.decode('utf-8'))
        if data['error'] or data['status'] != 0:
            return False
        members = data['response']['members']
        if members is None:
            return False
        if len(members) != self.engines:
            return False

        for member in members:
            if member['state'] not in desired_states:
                return False
        return True

    def start(self):
        """Start a DAOS server"""

        # pylint: disable=consider-using-with
        server_env = get_base_env(clean=True)

        plain_env = os.environ.copy()

        if self.valgrind:
            valgrind_args = ['--fair-sched=yes',
                             '--gen-suppressions=all',
                             '--xml=yes',
                             '--xml-file=dnt.server.%p.memcheck.xml',
                             '--num-callers=10',
                             '--track-origins=yes',
                             '--leak-check=full']
            suppression_file = join('src', 'cart', 'utils', 'memcheck-cart.supp')
            if not os.path.exists(suppression_file):
                suppression_file = join(self.conf['PREFIX'], 'etc', 'memcheck-cart.supp')

            valgrind_args.append(f'--suppressions={os.path.realpath(suppression_file)}')

            self._io_server_dir = tempfile.TemporaryDirectory(prefix='dnt_io_')

            with open(join(self._io_server_dir.name, 'daos_engine'), 'w') as fd:
                fd.write('#!/bin/sh\n')
                fd.write(f"export PATH={join(self.conf['PREFIX'],'bin')}:$PATH\n")
                fd.write(f'exec valgrind {" ".join(valgrind_args)} daos_engine "$@"\n')

            os.chmod(join(self._io_server_dir.name, 'daos_engine'),
                     stat.S_IXUSR | stat.S_IRUSR)

            plain_env['PATH'] = f'{self._io_server_dir.name}:{plain_env["PATH"]}'
            self.max_start_time = 300
            self.max_stop_time = 600
            self.stop_sleep_time = 10

        daos_server = join(self.conf['PREFIX'], 'bin', 'daos_server')

        self_dir = os.path.dirname(os.path.abspath(__file__))

        # Create a server yaml file.  To do this open and copy the
        # nlt_server.yaml file in the current directory, but overwrite
        # the server log file with a temporary file so that multiple
        # server runs do not overwrite each other.
        with open(join(self_dir, 'nlt_server.yaml'), 'r') as scfd:
            scyaml = yaml.safe_load(scfd)
        if self.conf.args.server_debug:
            scyaml['control_log_mask'] = 'ERROR'
            scyaml['engines'][0]['log_mask'] = self.conf.args.server_debug
        scyaml['control_log_file'] = self.control_log.name

        scyaml['socket_dir'] = self.agent_dir

        for (key, value) in server_env.items():
            scyaml['engines'][0]['env_vars'].append(f'{key}={value}')

        ref_engine = copy.deepcopy(scyaml['engines'][0])
        ref_engine['storage'][0]['scm_size'] = int(
            ref_engine['storage'][0]['scm_size'] / self.engines)
        scyaml['engines'] = []
        # Leave some cores for dfuse, and start the daos server after these.
        if self.dfuse_cores:
            first_core = self.dfuse_cores
        else:
            first_core = 0
        server_port_count = int(server_env['FI_UNIVERSE_SIZE'])
        self.network_interface = ref_engine['fabric_iface']
        self.network_provider = scyaml['provider']
        for idx in range(self.engines):
            engine = copy.deepcopy(ref_engine)
            engine['log_file'] = self.server_logs[idx].name
            engine['first_core'] = first_core + (ref_engine['targets'] * idx)
            engine['fabric_iface_port'] += server_port_count * idx
            engine['storage'][0]['scm_mount'] = f'{ref_engine["storage"][0]["scm_mount"]}_{idx}'
            scyaml['engines'].append(engine)
        self._yaml_file = tempfile.NamedTemporaryFile(prefix='nlt-server-config-', suffix='.yaml')
        self._yaml_file.write(yaml.dump(scyaml, encoding='utf-8'))
        self._yaml_file.flush()

        cmd = [daos_server, f'--config={self._yaml_file.name}', 'start', '--insecure']

        if self.conf.args.no_root:
            cmd.append('--recreate-superblocks')

        # pylint: disable=consider-using-with
        self._sp = subprocess.Popen(cmd, env=plain_env)

        agent_config = join(self.agent_dir, 'nlt_agent.yaml')
        with open(agent_config, 'w') as fd:
            agent_data = {'access_points': scyaml['access_points']}
            json.dump(agent_data, fd)

        agent_bin = join(self.conf['PREFIX'], 'bin', 'daos_agent')

        agent_cmd = [agent_bin,
                     '--config-path', agent_config,
                     '--insecure',
                     '--runtime_dir', self.agent_dir,
                     '--logfile', self.agent_log.name]

        if not self.conf.args.server_debug:
            agent_cmd.append('--debug')

        self._agent = subprocess.Popen(agent_cmd)
        self.conf.agent_dir = self.agent_dir

        # Configure the storage.  DAOS wants to mount /mnt/daos itself if not
        # already mounted, so let it do that.
        # This code supports three modes of operation:
        # /mnt/daos is not mounted.  It will be mounted and formatted.
        # /mnt/daos exists and has data in.  It will be used as is.
        # /mnt/daos is mounted but empty.  It will be used-as is.
        # In this last case the --no-root option must be used.
        start = time.time()

        cmd = ['storage', 'format', '--json']
        start_timeout = 0.5
        while True:
            try:
                rc = self._sp.wait(timeout=start_timeout)
                print(rc)
                res = 'daos server died waiting for start'
                self._add_test_case('format', failure=res)
                raise Exception(res)
            except subprocess.TimeoutExpired:
                pass
            rc = self.run_dmg(cmd)

            data = json.loads(rc.stdout.decode('utf-8'))
            print('cmd: {} data: {}'.format(cmd, data))

            if data['error'] is None:
                break

            if 'running system' in data['error']:
                break

            if start_timeout < 5:
                start_timeout *= 2

            self._check_timing('format', start, self.max_start_time)
        duration = time.time() - start
        self._add_test_case('format', duration=duration)
        print(f'Format completion in {duration:.2f} seconds')
        self.running = True

        # Now wait until the system is up, basically the format to happen.
        start_timeout = 0.5
        while True:
            time.sleep(start_timeout)
            if self._check_system_state(['ready', 'joined']):
                break

            if start_timeout < 5:
                start_timeout *= 2

            self._check_timing("start", start, self.max_start_time)
        duration = time.time() - start
        self._add_test_case('start', duration=duration)
        print(f'Server started in {duration:.2f} seconds')
        self.fetch_pools()

    def _stop_agent(self):
        self._agent.send_signal(signal.SIGINT)
        ret = self._agent.wait(timeout=5)
        print(f'rc from agent is {ret}')
        self._agent = None
        try:
            os.unlink(join(self.agent_dir, 'daos_agent.sock'))
        except FileNotFoundError:
            pass

    def stop(self, wf):
        """Stop a previously started DAOS server"""

        for fuse in self.fuse_procs:
            print('Stopping server with running fuse procs, cleaning up')
            self._add_test_case('server-stop-with-running-fuse', failure=str(fuse))
            fuse.stop()

        if self._agent:
            self._stop_agent()

        if not self._sp:
            return 0

        # Check the correct number of processes are still running at this
        # point, in case anything has crashed.  daos_server does not
        # propagate errors, so check this here.
        parent_pid = self._sp.pid
        procs = []
        for proc_id in os.listdir('/proc/'):
            if proc_id == 'self':
                continue
            status_file = '/proc/{}/status'.format(proc_id)
            if not os.path.exists(status_file):
                continue
            with open(status_file, 'r') as fd:
                for line in fd.readlines():
                    try:
                        key, v = line.split(':', maxsplit=2)
                    except ValueError:
                        continue
                    value = v.strip()
                    if key == 'Name' and value != self.__process_name:
                        break
                    if key != 'PPid':
                        continue
                    if int(value) == parent_pid:
                        procs.append(proc_id)
                        break

        if len(procs) != self.engines:
            # Mark this as a warning, but not a failure.  This is currently
            # expected when running with preexisting data because the server
            # is calling exec.  Do not mark as a test failure for the same
            # reason.
            entry = {}
            entry['fileName'] = self._file
            # pylint: disable=protected-access
            entry['lineStart'] = sys._getframe().f_lineno
            entry['severity'] = 'NORMAL'
            message = 'Incorrect number of engines running ({} vs {})'\
                      .format(len(procs), self.engines)
            entry['message'] = message
            self.conf.wf.issues.append(entry)
            self._add_test_case('server_stop', failure=message)
        start = time.time()
        rc = self.run_dmg(['system', 'stop'])
        if rc.returncode != 0:
            print(rc)
            entry = {}
            entry['fileName'] = self._file
            # pylint: disable=protected-access
            entry['lineStart'] = sys._getframe().f_lineno
            entry['severity'] = 'ERROR'
            msg = f'dmg system stop failed with {rc.returncode}'
            entry['message'] = msg
            self.conf.wf.issues.append(entry)
        if not self.valgrind:
            assert rc.returncode == 0, rc
        while True:
            time.sleep(self.stop_sleep_time)
            if self._check_system_state(['stopped', 'errored']):
                break
            self._check_timing("stop", start, self.max_stop_time)

        duration = time.time() - start
        self._add_test_case('stop', duration=duration)
        print(f'Server stopped in {duration:.2f} seconds')

        self._sp.send_signal(signal.SIGTERM)
        ret = self._sp.wait(timeout=5)
        print(f'rc from server is {ret}')

        self.conf.compress_file(self.agent_log.name)
        self.conf.compress_file(self.control_log.name)

        for log in self.server_logs:
            log_test(self.conf, log.name, leak_wf=wf)
            self.server_logs.remove(log)
        self.running = False
        return ret

    def run_dmg(self, cmd):
        """Run the specified dmg command"""

        exe_cmd = [join(self.conf['PREFIX'], 'bin', 'dmg')]
        exe_cmd.append('--insecure')
        exe_cmd.extend(cmd)

        print('running {}'.format(exe_cmd))
        return subprocess.run(exe_cmd,
                              stdout=subprocess.PIPE,
                              stderr=subprocess.PIPE,
                              check=False)

    def run_dmg_json(self, cmd):
        """Run the specified dmg command in json mode

        return data as json, or raise exception on failure
        """

        cmd.append('--json')
        rc = self.run_dmg(cmd)
        print(rc)
        assert rc.returncode == 0
        assert rc.stderr == b''
        data = json.loads(rc.stdout.decode('utf-8'))
        assert not data['error']
        assert data['status'] == 0
        assert data['response']['status'] == 0
        return data

    def fetch_pools(self):
        """Query the server and return a list of pool objects"""
        data = self.run_dmg_json(['pool', 'list'])

        # This should exist but might be 'None' so check for that rather than
        # iterating.
        pools = []
        if not data['response']['pools']:
            return pools
        for pool in data['response']['pools']:
            pobj = DaosPool(self, pool['uuid'], pool.get('label', None))
            pools.append(pobj)
            if pobj.label == 'NLT':
                self.test_pool = pobj
        return pools

    def _make_pool(self):
        """Create a DAOS pool"""

        # If running as a small system with tmpfs already mounted then this is likely a docker
        # container so restricted in size.
        if self.conf.args.no_root:
            size = 1024 * 2
        else:
            size = 1024 * 4

        rc = self.run_dmg(['pool', 'create', '--label', 'NLT', '--scm-size', f'{size}M'])
        print(rc)
        assert rc.returncode == 0
        self.fetch_pools()

    def get_test_pool_obj(self):
        """Return a pool object to be used for testing

        Create a pool as required"""

        if self.test_pool is None:
            self._make_pool()

        return self.test_pool

    def get_test_pool(self):
        """Return a pool uuid to be used for testing

        Create a pool as required"""

        if self.test_pool is None:
            self._make_pool()

        return self.test_pool.uuid

    def get_test_pool_id(self):
        """Return a pool label or uuid to be used for testing
        Create a pool as required"""

        if self.test_pool is None:
            self._make_pool()

        return self.test_pool.id()


def il_cmd(dfuse, cmd, check_read=True, check_write=True, check_fstat=True):
    """Run a command under the interception library

    Do not run valgrind here, not because it's not useful
    but the options needed are different.  Valgrind handles
    linking differently so some memory is wrongly lost that
    would be freed in the _fini() function, and a lot of
    commands do not free all memory anyway.
    """
    my_env = get_base_env()
    prefix = 'dnt_dfuse_il_{}_'.format(get_inc_id())
    with tempfile.NamedTemporaryFile(prefix=prefix, suffix='.log', delete=False) as log_file:
        log_name = log_file.name
    my_env['D_LOG_FILE'] = log_name
    my_env['LD_PRELOAD'] = join(dfuse.conf['PREFIX'], 'lib64', 'libioil.so')
    # pylint: disable=protected-access
    my_env['DAOS_AGENT_DRPC_DIR'] = dfuse._daos.agent_dir
    my_env['D_IL_REPORT'] = '2'
    ret = subprocess.run(cmd, env=my_env, check=False)
    print('Logged il to {}'.format(log_name))
    print(ret)

    if dfuse.caching:
        check_fstat = False

    try:
        log_test(dfuse.conf, log_name, check_read=check_read, check_write=check_write,
                 check_fstat=check_fstat)
        assert ret.returncode == 0
    except NLTestNoFunction as error:
        print("ERROR: command '{}' did not log via {}".format(' '.join(cmd), error.function))
        ret.returncode = 1

    return ret

class ValgrindHelper():

    """Class for running valgrind commands

    This helps setup the command line required, and
    performs log modification after the fact to assist
    Jenkins in locating the source code.
    """

    def __init__(self, conf, logid=None):

        # Set this to False to disable valgrind, which will run faster.
        self.conf = conf
        self.use_valgrind = True
        self.full_check = True
        self._xml_file = None
        self._logid = logid

        self.src_dir = '{}/'.format(os.path.realpath(
            os.path.dirname(os.path.dirname(os.path.abspath(__file__)))))

    def get_cmd_prefix(self):
        """Return the command line prefix"""

        if not self.use_valgrind:
            return []

        if not self._logid:
            self._logid = get_inc_id()

        with tempfile.NamedTemporaryFile(prefix='dnt.{}.'.format(self._logid), dir='.',
                                         suffix='.memcheck', delete=False) as log_file:
            self._xml_file = log_file.name

        cmd = ['valgrind', '--fair-sched=yes']

        if self.full_check:
            cmd.extend(['--leak-check=full', '--show-leak-kinds=all'])
        else:
            cmd.append('--leak-check=no')

        cmd.append('--gen-suppressions=all')

        src_suppression_file = join('src', 'cart', 'utils', 'memcheck-cart.supp')
        if os.path.exists(src_suppression_file):
            cmd.append('--suppressions={}'.format(src_suppression_file))
        else:
            cmd.append('--suppressions={}'.format(
                join(self.conf['PREFIX'], 'etc', 'memcheck-cart.supp')))

        cmd.append('--error-exitcode=42')

        cmd.extend(['--xml=yes', '--xml-file={}'.format(self._xml_file)])
        return cmd

    def convert_xml(self):
        """Modify the xml file"""

        if not self.use_valgrind:
            return
        with open(self._xml_file, 'r') as fd:
            with open(f'{self._xml_file}.xml', 'w') as ofd:
                for line in fd:
                    if self.src_dir in line:
                        ofd.write(line.replace(self.src_dir, ''))
                    else:
                        ofd.write(line)
        os.unlink(self._xml_file)


class DFuse():
    """Manage a dfuse instance"""

    instance_num = 0

    def __init__(self, daos, conf, pool=None, container=None, mount_path=None, uns_path=None,
                 caching=True, wbcache=True, multi_user=False,):
        if mount_path:
            self.dir = mount_path
        else:
            self.dir = tempfile.mkdtemp(dir=conf.dfuse_parent_dir, prefix='dfuse_mount.')
        self.pool = pool
        self.uns_path = uns_path
        self.container = container
        self.conf = conf
        self.multi_user = multi_user
        self.cores = daos.dfuse_cores
        self._daos = daos
        self.caching = caching
        self.wbcache = wbcache
        self.use_valgrind = True
        self._sp = None
        self.log_flush = False

        self.log_file = None

        self.valgrind = None
        if not os.path.exists(self.dir):
            os.mkdir(self.dir)

    def __str__(self):

        if self._sp:
            running = 'running'
        else:
            running = 'not running'

        return f'DFuse instance at {self.dir} ({running})'

    def start(self, v_hint=None, single_threaded=False, use_oopt=False):
        """Start a dfuse instance"""

        dfuse_bin = join(self.conf['PREFIX'], 'bin', 'dfuse')

        pre_inode = os.stat(self.dir).st_ino

        my_env = get_base_env()

        if self.conf.args.dfuse_debug:
            my_env['D_LOG_MASK'] = self.conf.args.dfuse_debug

        if self.log_flush:
            my_env['D_LOG_FLUSH'] = 'DEBUG'

        if v_hint is None:
            v_hint = get_inc_id()

        prefix = f'dnt_dfuse_{v_hint}_'
        with tempfile.NamedTemporaryFile(prefix=prefix, suffix='.log', delete=False) as log_file:
            self.log_file = log_file.name

        my_env['D_LOG_FILE'] = self.log_file
        my_env['DAOS_AGENT_DRPC_DIR'] = self._daos.agent_dir
        if self.conf.args.dtx == 'yes':
            my_env['DFS_USE_DTX'] = '1'

        self.valgrind = ValgrindHelper(self.conf, v_hint)
        if self.conf.args.memcheck == 'no':
            self.valgrind.use_valgrind = False

        if not self.use_valgrind:
            self.valgrind.use_valgrind = False

        if self.cores:
            cmd = ['numactl', '--physcpubind', f'0-{self.cores - 1}']
        else:
            cmd = []

        cmd.extend(self.valgrind.get_cmd_prefix())

        cmd.extend([dfuse_bin, '--mountpoint', self.dir, '--foreground'])

        if self.multi_user:
            cmd.append('--multi-user')

        if single_threaded:
            cmd.append('--singlethread')

        if not self.caching:
            cmd.append('--disable-caching')
        else:
            if not self.wbcache:
                cmd.append('--disable-wb-cache')

        if self.uns_path:
            cmd.extend(['--path', self.uns_path])

        if use_oopt:
            if self.pool:
                if self.container:
                    cmd.extend(['-o', f'pool={self.pool},container={self.container}'])
                else:
                    cmd.extend(['-o', f'pool={self.pool}'])

        else:
            if self.pool:
                cmd.extend(['--pool', self.pool])
            if self.container:
                cmd.extend(['--container', self.container])

        print(f"Running {' '.join(cmd)}")
        # pylint: disable-next=consider-using-with
        self._sp = subprocess.Popen(cmd, env=my_env)
        print(f'Started dfuse at {self.dir}')
        print(f'Log file is {self.log_file}')

        total_time = 0
        while os.stat(self.dir).st_ino == pre_inode:
            print('Dfuse not started, waiting...')
            try:
                ret = self._sp.wait(timeout=1)
                print(f'dfuse command exited with {ret}')
                self._sp = None
                if os.path.exists(self.log_file):
                    log_test(self.conf, self.log_file)
                os.rmdir(self.dir)
                raise Exception('dfuse died waiting for start')
            except subprocess.TimeoutExpired:
                pass
            total_time += 1
            if total_time > 60:
                raise Exception('Timeout starting dfuse')

        self._daos.add_fuse(self)

    def _close_files(self):
        work_done = False
        for fname in os.listdir('/proc/self/fd'):
            try:
                tfile = os.readlink(join('/proc/self/fd', fname))
            except FileNotFoundError:
                continue
            if tfile.startswith(self.dir):
                print(f'closing file {tfile}')
                os.close(int(fname))
                work_done = True
        return work_done

    def __del__(self):
        if self._sp:
            self.stop()

    def stop(self):
        """Stop a previously started dfuse instance"""

        fatal_errors = False
        if not self._sp:
            return fatal_errors

        print('Stopping fuse')
        ret = umount(self.dir)
        if ret:
            umount(self.dir, bg=True)
            self._close_files()
            time.sleep(2)
            umount(self.dir)

        run_leak_test = True
        try:
            ret = self._sp.wait(timeout=20)
            print(f'rc from dfuse {ret}')
            if ret == 42:
                self.conf.wf.add_test_case(str(self), failure='valgrind errors', output=ret)
                self.conf.valgrind_errors = True
            elif ret != 0:
                fatal_errors = True
        except subprocess.TimeoutExpired:
            print('Timeout stopping dfuse')
            self._sp.send_signal(signal.SIGTERM)
            fatal_errors = True
            run_leak_test = False
        self._sp = None
        log_test(self.conf, self.log_file, show_memleaks=run_leak_test)

        # Finally, modify the valgrind xml file to remove the
        # prefix to the src dir.
        self.valgrind.convert_xml()
        os.rmdir(self.dir)
        self._daos.remove_fuse(self)
        return fatal_errors

    def wait_for_exit(self):
        """Wait for dfuse to exit"""
        ret = self._sp.wait()
        print(f'rc from dfuse {ret}')
        self._sp = None
        log_test(self.conf, self.log_file)

        # Finally, modify the valgrind xml file to remove the
        # prefix to the src dir.
        self.valgrind.convert_xml()
        os.rmdir(self.dir)


def assert_file_size_fd(fd, size):
    """Verify the file size is as expected"""
    my_stat = os.fstat(fd)
    print(f'Checking file size is {size} {my_stat.st_size}')
    assert my_stat.st_size == size


def assert_file_size(ofd, size):
    """Verify the file size is as expected"""
    assert_file_size_fd(ofd.fileno(), size)


def import_daos(server, conf):
    """Return a handle to the pydaos module"""

    pydir = f'python{sys.version_info.major}.{sys.version_info.minor}'

    sys.path.append(join(conf['PREFIX'], 'lib64', pydir, 'site-packages'))

    os.environ['DD_MASK'] = 'all'
    os.environ['DD_SUBSYS'] = 'all'
    os.environ['D_LOG_MASK'] = 'DEBUG'
    os.environ['FI_UNIVERSE_SIZE'] = '128'
    os.environ['DAOS_AGENT_DRPC_DIR'] = server.agent_dir

    daos = __import__('pydaos')
    return daos

class daos_cmd_return():
    """Class to enable pretty printing of daos output"""

    def __init__(self):
        self.rc = None
        self.valgrind = []
        self.cmd = []

    def __getattr__(self, item):
        return getattr(self.rc, item)

    def __str__(self):
        if not self.rc:
            return 'daos_command_return, process not yet run'
        output = "CompletedDaosCommand(cmd='{}')".format(' '.join(self.cmd))
        output += '\nReturncode is {}'.format(self.rc.returncode)
        if self.valgrind:
            output += "\nProcess ran under valgrind with '{}'".format(' '.join(self.valgrind))

        try:
            pp = pprint.PrettyPrinter()
            output += '\njson output:\n' + pp.pformat(self.rc.json)
        except AttributeError:
            for line in self.rc.stdout.splitlines():
                output += '\nstdout: {}'.format(line)

        for line in self.rc.stderr.splitlines():
            output += '\nstderr: {}'.format(line)
        return output

def run_daos_cmd(conf,
                 cmd,
                 show_stdout=False,
                 valgrind=True,
                 log_check=True,
                 use_json=False,
                 cwd=None):
    """Run a DAOS command

    Run a command, returning what subprocess.run() would.

    Enable logging, and valgrind for the command.

    if prefix is set to False do not run a DAOS command, but instead run what's
    provided, however run it under the IL.
    """

    dcr = daos_cmd_return()
    vh = ValgrindHelper(conf)

    if conf.args.memcheck == 'no':
        valgrind = False

    if not valgrind:
        vh.use_valgrind = False

    exec_cmd = vh.get_cmd_prefix()
    dcr.valgrind = list(exec_cmd)
    daos_cmd = [join(conf['PREFIX'], 'bin', 'daos')]
    if use_json:
        daos_cmd.append('--json')
    daos_cmd.extend(cmd)
    dcr.cmd = daos_cmd
    exec_cmd.extend(daos_cmd)

    cmd_env = get_base_env()
    if not log_check:
        del cmd_env['DD_MASK']
        del cmd_env['DD_SUBSYS']
        del cmd_env['D_LOG_MASK']

    with tempfile.NamedTemporaryFile(prefix=f'dnt_cmd_{get_inc_id()}_',
                                     suffix='.log',
                                     dir=conf.tmp_dir,
                                     delete=False) as log_file:
        log_name = log_file.name
        cmd_env['D_LOG_FILE'] = log_name

    cmd_env['DAOS_AGENT_DRPC_DIR'] = conf.agent_dir

    rc = subprocess.run(exec_cmd, stdout=subprocess.PIPE, stderr=subprocess.PIPE,
                        env=cmd_env, check=False, cwd=cwd)

    if rc.stderr != b'':
        print('Stderr from command')
        print(rc.stderr.decode('utf-8').strip())

    if show_stdout and rc.stdout != b'':
        print(rc.stdout.decode('utf-8').strip())

    show_memleaks = True

    # A negative return code means the process exited with a signal so do not
    # check for memory leaks in this case as it adds noise, right when it's
    # least wanted.
    if rc.returncode < 0:
        show_memleaks = False

    rc.fi_loc = log_test(conf, log_name, show_memleaks=show_memleaks)
    vh.convert_xml()
    # If there are valgrind errors here then mark them for later reporting but
    # do not abort.  This allows a full-test run to report all valgrind issues
    # in a single test run.
    if vh.use_valgrind and rc.returncode == 42:
        print("Valgrind errors detected")
        print(rc)
        conf.wf.add_test_case(' '.join(cmd), failure='valgrind errors', output=rc)
        conf.valgrind_errors = True
        rc.returncode = 0
    if use_json:
        rc.json = json.loads(rc.stdout.decode('utf-8'))
    dcr.rc = rc
    return dcr


def create_cont(conf,
                pool=None,
                ctype=None,
                label=None,
                path=None,
                valgrind=False,
                log_check=True,
                cwd=None):
    """Create a container and return the uuid"""

    cmd = ['container', 'create']

    if pool:
        cmd.append(pool)

    if label:
        cmd.extend(['--properties', f'label:{label}'])

    if path:
        cmd.extend(['--path', path])
        ctype = 'POSIX'

    if ctype:
        cmd.extend(['--type', ctype])

    def _create_cont():
        """Helper function for create_cont"""

        rc = run_daos_cmd(conf, cmd, use_json=True, log_check=log_check, valgrind=valgrind,
                          cwd=cwd)
        print(rc)
        return rc

    rc = _create_cont()

    if rc.returncode == 1 and \
       rc.json['error'] == 'failed to create container: DER_EXIST(-1004): Entity already exists':

        # If a path is set DER_EXIST may refer to the path, not a container so do not attempt to
        # remove and retry in this case.
        if path is None:
            destroy_container(conf, pool, label)
            rc = _create_cont()

    assert rc.returncode == 0, rc
    return rc.json['response']['container_uuid']


def destroy_container(conf, pool, container, valgrind=True, log_check=True):
    """Destroy a container"""
    cmd = ['container', 'destroy', pool, container]
    rc = run_daos_cmd(conf, cmd, valgrind=valgrind, use_json=True, log_check=log_check)
    print(rc)
    if rc.returncode == 1 and rc.json['status'] == -1012:
        # This shouldn't happen but can on unclean shutdown, file it as a test failure so it does
        # not get lost, however destroy the container and attempt to continue.
        # DAOS-8860
        conf.wf.add_test_case('destroy_container_{}/{}'.format(pool, container),
                              failure='Failed to destroy container',
                              output=rc)
        cmd = ['container', 'destroy', '--force', pool, container]
        rc = run_daos_cmd(conf, cmd, valgrind=valgrind, use_json=True)
        print(rc)
    assert rc.returncode == 0, rc

def check_dfs_tool_output(output, oclass, csize):
    """verify daos fs tool output"""
    line = output.splitlines()
    dfs_attr = line[0].split()[-1]
    if oclass is not None:
        if dfs_attr != oclass:
            return False
    dfs_attr = line[1].split()[-1]
    if csize is not None:
        if dfs_attr != csize:
            return False
    return True

def needs_dfuse(method):
    """Decorator function for starting dfuse under posix_tests class

    Runs every test twice, once with caching enabled, and once with
    caching disabled.
    """
    @functools.wraps(method)
    def _helper(self):
        if self.call_index == 0:
            caching = True
            self.needs_more = True
            self.test_name = '{}_with_caching'.format(method.__name__)
        else:
            caching = False

        self.dfuse = DFuse(self.server,
                           self.conf,
                           caching=caching,
                           pool=self.pool.dfuse_mount_name(),
                           container=self.container_label)
        self.dfuse.start(v_hint=self.test_name)
        try:
            rc = method(self)
        finally:
            if self.dfuse.stop():
                self.fatal_errors = True
        return rc

    return _helper


# pylint: disable-next=invalid-name
class needs_dfuse_with_opt():
    """Decorator class for starting dfuse under posix_tests class

    By default runs the method twice, once with caching and once without, however can be
    configured to behave differently.  Interacts with the run_posix_tests._run_test() method
    to achieve this.
    """

    # pylint: disable=too-few-public-methods

    def __init__(self, caching=None, wbcache=True, single_threaded=False):
        self.caching = caching
        self.wbcache = wbcache
        self.single_threaded = single_threaded

    def __call__(self, method):

        @functools.wraps(method)
        def _helper(obj):

            caching = self.caching
            if caching is None:
                if obj.call_index == 0:
                    caching = True
                    obj.needs_more = True
                    obj.test_name = f'{method.__name__}_with_caching'
                else:
                    caching = False

            obj.dfuse = DFuse(obj.server,
                              obj.conf,
                              caching=caching,
                              wbcache=self.wbcache,
                              pool=obj.pool.dfuse_mount_name(),
                              container=obj.container)
            obj.dfuse.start(v_hint=method.__name__, single_threaded=self.single_threaded)
            try:
                rc = method(obj)
            finally:
                if obj.dfuse.stop():
                    obj.fatal_errors = True
            return rc
        return _helper


class PrintStat():
    """Class for nicely showing file 'stat' data, similar to ls -l"""

    headers = ['uid', 'gid', 'size', 'mode', 'filename']

    def __init__(self, filename=None):
        # Setup the object, and maybe add some data to it.
        self._stats = []
        if filename:
            self.add(filename)

    def add(self, filename, attr=None, show_dir=False):
        """Add an entry to be displayed"""

        if attr is None:
            attr = os.stat(filename)

        self._stats.append([attr.st_uid,
                            attr.st_gid,
                            attr.st_size,
                            stat.filemode(attr.st_mode),
                            filename])

        if show_dir:
            tab = '.' * len(filename)
            for fname in os.listdir(filename):
                self.add(join(tab, fname), attr=os.stat(join(filename, fname)))

    def __str__(self):
        return tabulate.tabulate(self._stats, self.headers)

# This is test code where methods are tests, so we want to have lots of them.

class posix_tests():
    """Class for adding standalone unit tests"""

    # pylint: disable=too-many-public-methods
    def __init__(self, server, conf, pool=None):
        self.server = server
        self.conf = conf
        self.pool = pool
        self.container = None
        self.container_label = None
        self.dfuse = None
        self.fatal_errors = False

        # Ability to invoke each method multiple times, call_index is set to
        # 0 for each test method, if the method requires invoking a second time
        # (for example to re-run with caching) then it should set needs_more
        # to true, and it will be invoked with a greater value for call_index
        # self.test_name will be set automatically, but can be modified by
        # constructors, see @needs_dfuse for where this is used.
        self.call_index = 0
        self.needs_more = False
        self.test_name = ''

    @staticmethod
    def fail():
        """Mark a test method as failed"""
        raise NLTestFail

    @staticmethod
    def _check_dirs_equal(expected, dir_name):
        """Verify that the directory contents are as expected

        Takes a list of expected files, and a directory name.
        """
        files = sorted(os.listdir(dir_name))

        expected = sorted(expected)

        print('Comparing real vs expected contents of {}'.format(dir_name))
        print('expected: "{}"'.format(','.join(expected)))
        print('actual:   "{}"'.format(','.join(files)))

        assert files == expected

    def test_cont_list(self):
        """Test daos container list"""

        rc = run_daos_cmd(self.conf, ['container', 'list', self.pool.id()])
        print(rc)
        assert rc.returncode == 0, rc

        rc = run_daos_cmd(self.conf, ['container', 'list', self.pool.id()], use_json=True)
        print(rc)
        assert rc.returncode == 0, rc

    def test_cache(self):
        """Test with caching enabled"""

        container = create_cont(self.conf, self.pool.id(), ctype="POSIX", label='Cache')
        run_daos_cmd(self.conf,
                     ['container', 'query',
                      self.pool.id(), container],
                     show_stdout=True)

        run_daos_cmd(self.conf,
                     ['container', 'set-attr',
                      self.pool.id(), container,
                      '--attr', 'dfuse-attr-time', '--value', '2'],
                     show_stdout=True)

        run_daos_cmd(self.conf,
                     ['container', 'set-attr',
                      self.pool.id(), container,
                      '--attr', 'dfuse-dentry-time', '--value', '100s'],
                     show_stdout=True)

        run_daos_cmd(self.conf,
                     ['container', 'set-attr',
                      self.pool.id(), container,
                      '--attr', 'dfuse-dentry-time-dir', '--value', '100s'],
                     show_stdout=True)

        run_daos_cmd(self.conf,
                     ['container', 'set-attr',
                      self.pool.id(), container,
                      '--attr', 'dfuse-ndentry-time', '--value', '100s'],
                     show_stdout=True)

        run_daos_cmd(self.conf,
                     ['container', 'list-attrs',
                      self.pool.id(), container],
                     show_stdout=True)

        dfuse = DFuse(self.server,
                      self.conf,
                      pool=self.pool.uuid,
                      container=container)
        dfuse.start()

        print(os.listdir(dfuse.dir))

        if dfuse.stop():
            self.fatal_errors = True

        destroy_container(self.conf, self.pool.id(), container)

    @needs_dfuse
    def test_truncate(self):
        """Test file read after truncate"""

        filename = join(self.dfuse.dir, 'myfile')

        with open(filename, 'w') as fd:
            fd.write('hello')

        os.truncate(filename, 1024 * 1024 * 4)
        with open(filename, 'r') as fd:
            data = fd.read(5)
            print('_{}_'.format(data))
            assert data == 'hello'

    @needs_dfuse
    def test_cont_info(self):
        """Check that daos container info and fs get-attr works on container roots"""

        def _check_cmd(check_path):
            rc = run_daos_cmd(self.conf,
                              ['container', 'query', '--path', check_path],
                              use_json=True)
            print(rc)
            assert rc.returncode == 0, rc
            rc = run_daos_cmd(self.conf,
                              ['fs', 'get-attr', '--path', check_path],
                              use_json=True)
            print(rc)
            assert rc.returncode == 0, rc

        child_path = join(self.dfuse.dir, 'new_cont')
        new_cont1 = create_cont(self.conf, self.pool.uuid, path=child_path)
        print(new_cont1)

        # Check that cont create works with relative paths where there is no directory part,
        # this is important as duns inspects the path and tries to access the parent directory.
        child_path_cwd = join(self.dfuse.dir, 'new_cont_2')
        new_cont_cwd = create_cont(self.conf, self.pool.uuid, path='new_cont_2', cwd=self.dfuse.dir)
        print(new_cont_cwd)

        _check_cmd(child_path)
        _check_cmd(child_path_cwd)
        _check_cmd(self.dfuse.dir)

        # Do not destroy the new containers at this point as dfuse will be holding references.
        # destroy_container(self.conf, self.pool.id(), new_cont)

    def test_two_mounts(self):
        """Create two mounts, and check that a file created in one
        can be read from the other"""

        dfuse0 = DFuse(self.server,
                       self.conf,
                       caching=False,
                       pool=self.pool.uuid,
                       container=self.container)
        dfuse0.start(v_hint='two_0')

        dfuse1 = DFuse(self.server,
                       self.conf,
                       caching=True,
                       pool=self.pool.uuid,
                       container=self.container)
        dfuse1.start(v_hint='two_1')

        file0 = join(dfuse0.dir, 'file')
        with open(file0, 'w') as fd:
            fd.write('test')

        with open(join(dfuse1.dir, 'file'), 'r') as fd:
            data = fd.read()
        print(data)
        assert data == 'test'

        with open(file0, 'w') as fd:
            fd.write('test')

        if dfuse0.stop():
            self.fatal_errors = True
        if dfuse1.stop():
            self.fatal_errors = True

    @needs_dfuse
    def test_readdir_25(self):
        """Test reading a directory with 25 entries"""
        self.readdir_test(25, test_all=True)

    # Works, but is very slow so needs to be run without debugging.
    #@needs_dfuse
    #def test_readdir_300(self):
    #    self.readdir_test(300, test_all=False)

    def readdir_test(self, count, test_all=False):
        """Run a rudimentary readdir test"""

        wide_dir = tempfile.mkdtemp(dir=self.dfuse.dir)
        if count == 0:
            files = os.listdir(wide_dir)
            assert len(files) == 0
            return
        start = time.time()
        for idx in range(count):
            with open(join(wide_dir, str(idx)), 'w'):
                pass
            if test_all:
                files = os.listdir(wide_dir)
                assert len(files) == idx + 1
        duration = time.time() - start
        rate = count / duration
        print('Created {} files in {:.1f} seconds rate {:.1f}'.format(count,
                                                                      duration,
                                                                      rate))
        print('Listing dir contents')
        start = time.time()
        files = os.listdir(wide_dir)
        duration = time.time() - start
        rate = count / duration
        print('Listed {} files in {:.1f} seconds rate {:.1f}'.format(count,
                                                                     duration,
                                                                     rate))
        print(files)
        print(len(files))
        assert len(files) == count

    @needs_dfuse_with_opt(single_threaded=True, caching=True)
    def test_single_threaded(self):
        """Test single-threaded mode"""
        self.readdir_test(10)

    @needs_dfuse
    def test_open_replaced(self):
        """Test that fstat works on file clobbered by rename"""
        fname = join(self.dfuse.dir, 'unlinked')
        newfile = join(self.dfuse.dir, 'unlinked2')
        with open(fname, 'w') as ofd:
            with open(newfile, 'w') as nfd:
                nfd.write('hello')
            print(os.fstat(ofd.fileno()))
            os.rename(newfile, fname)
            print(os.fstat(ofd.fileno()))
            ofd.close()

    @needs_dfuse
    def test_open_rename(self):
        """Check that fstat() on renamed files works as expected"""
        fname = join(self.dfuse.dir, 'unlinked')
        newfile = join(self.dfuse.dir, 'unlinked2')
        with open(fname, 'w') as ofd:
            pre = os.fstat(ofd.fileno())
            print(pre)
            os.rename(fname, newfile)
            print(os.fstat(ofd.fileno()))
            os.stat(newfile)
            post = os.fstat(ofd.fileno())
            print(post)
            assert pre.st_ino == post.st_ino

    @needs_dfuse
    def test_open_unlinked(self):
        """Test that fstat works on unlinked file"""
        fname = join(self.dfuse.dir, 'unlinked')
        with open(fname, 'w') as ofd:
            print(os.fstat(ofd.fileno()))
            os.unlink(fname)
            print(os.fstat(ofd.fileno()))

    @needs_dfuse
    def test_chown_self(self):
        """Test that a file can be chowned to the current user, but not to other users"""

        fname = join(self.dfuse.dir, 'new_file')
        with open(fname, 'w') as fd:
            os.chown(fd.fileno(), os.getuid(), -1)
            os.chown(fd.fileno(), -1, os.getgid())

            # Chgrp to root, should fail but will likely be refused by the kernel.
            try:
                os.chown(fd.fileno(), -1, 1)
                assert False
            except PermissionError:
                pass
            except OSError as error:
                if error.errno != errno.ENOTSUP:
                    raise

            # Chgrp to another group which this process is in, should work for all groups.
            groups = os.getgroups()
            print(groups)
            for group in groups:
                os.chown(fd.fileno(), -1, group)

    @needs_dfuse
    def test_symlink_broken(self):
        """Check that broken symlinks work"""

        src_link = join(self.dfuse.dir, 'source')

        os.symlink('target', src_link)
        entry = os.listdir(self.dfuse.dir)
        print(entry)
        assert len(entry) == 1
        assert entry[0] == 'source'
        os.lstat(src_link)

        try:
            os.stat(src_link)
            assert False
        except FileNotFoundError:
            pass

    @needs_dfuse
    def test_symlink_rel(self):
        """Check that relative symlinks work"""

        src_link = join(self.dfuse.dir, 'source')

        os.symlink('../target', src_link)
        entry = os.listdir(self.dfuse.dir)
        print(entry)
        assert len(entry) == 1
        assert entry[0] == 'source'
        os.lstat(src_link)

        try:
            os.stat(src_link)
            assert False
        except FileNotFoundError:
            pass

    @needs_dfuse
    def test_il_cat(self):
        """Quick check for the interception library"""

        fname = join(self.dfuse.dir, 'file')
        with open(fname, 'w'):
            pass

        check_fstat = True
        if self.dfuse.caching:
            check_fstat = False

        rc = il_cmd(self.dfuse,
                    ['cat', fname],
                    check_write=False,
                    check_fstat=check_fstat)
        assert rc.returncode == 0

    @needs_dfuse_with_opt(caching=False)
    def test_il(self):
        """Run a basic interception library test"""

        # Sometimes the write can be cached in the kernel and the cp will not read any data so
        # do not run this test with caching on.

        create_and_read_via_il(self.dfuse, self.dfuse.dir)

        sub_cont_dir = join(self.dfuse.dir, 'child')
        create_cont(self.conf, path=sub_cont_dir)

        # Create a file natively.
        f = join(self.dfuse.dir, 'file')
        with open(f, 'w') as fd:
            fd.write('Hello')
        # Copy it across containers.
        ret = il_cmd(self.dfuse, ['cp', f, sub_cont_dir])
        assert ret.returncode == 0

        # Copy it within the container.
        child_dir = join(self.dfuse.dir, 'new_dir')
        os.mkdir(child_dir)
        il_cmd(self.dfuse, ['cp', f, child_dir])
        assert ret.returncode == 0

        # Copy something into a container
        ret = il_cmd(self.dfuse, ['cp', '/bin/bash', sub_cont_dir], check_read=False)
        assert ret.returncode == 0
        # Read it from within a container
        ret = il_cmd(self.dfuse, ['md5sum', join(sub_cont_dir, 'bash')],
                     check_read=False, check_write=False, check_fstat=False)
        assert ret.returncode == 0
        ret = il_cmd(self.dfuse, ['dd',
                                  'if={}'.format(join(sub_cont_dir, 'bash')),
                                  'of={}'.format(join(sub_cont_dir, 'bash_copy')),
                                  'iflag=direct',
                                  'oflag=direct',
                                  'bs=128k'],
                     check_fstat=False)
        assert ret.returncode == 0

    @needs_dfuse
    def test_xattr(self):
        """Perform basic tests with extended attributes"""

        new_file = join(self.dfuse.dir, 'attr_file')
        with open(new_file, 'w') as fd:

            xattr.set(fd, 'user.mine', 'init_value')
            # This should fail as a security test.
            try:
                xattr.set(fd, 'user.dfuse.ids', b'other_value')
                assert False
            except PermissionError:
                pass

            try:
                xattr.set(fd, 'user.dfuse', b'other_value')
                assert False
            except PermissionError:
                pass

            xattr.set(fd, 'user.Xfuse.ids', b'other_value')
            for (key, value) in xattr.get_all(fd):
                print(f'xattr is {key}:{value}')

    @needs_dfuse_with_opt(wbcache=True, caching=True)
    def test_stat_before_open(self):
        """Run open/close in a loop on the same file

        This only runs a reproducer, it does not trawl the logs to ensure the feature is working"""

        test_file = join(self.dfuse.dir, 'test_file')
        with open(test_file, 'w'):
            pass

        for _ in range(100):
            with open(test_file, 'r'):
                pass

    @needs_dfuse
    def test_chmod(self):
        """Test that chmod works on file"""
        fname = join(self.dfuse.dir, 'testfile')
        with open(fname, 'w'):
            pass

        modes = [stat.S_IRUSR | stat.S_IWUSR | stat.S_IXUSR,
                 stat.S_IRUSR]

        for mode in modes:
            os.chmod(fname, mode)
            attr = os.stat(fname)
            assert stat.S_IMODE(attr.st_mode) == mode

    @needs_dfuse
    def test_fchmod_replaced(self):
        """Test that fchmod works on file clobbered by rename"""
        fname = join(self.dfuse.dir, 'unlinked')
        newfile = join(self.dfuse.dir, 'unlinked2')
        e_mode = stat.S_IRUSR | stat.S_IWUSR | stat.S_IXUSR
        with open(fname, 'w') as ofd:
            with open(newfile, 'w') as nfd:
                nfd.write('hello')
            print(os.stat(fname))
            print(os.stat(newfile))
            os.chmod(fname, stat.S_IRUSR | stat.S_IWUSR)
            os.chmod(newfile, e_mode)
            print(os.stat(fname))
            print(os.stat(newfile))
            os.rename(newfile, fname)
            # This should fail, because the file has been deleted.
            try:
                os.fchmod(ofd.fileno(), stat.S_IRUSR)
                print(os.fstat(ofd.fileno()))
                self.fail()
            except FileNotFoundError:
                print('Failed to fchmod() replaced file')
        nf = os.stat(fname)
        assert stat.S_IMODE(nf.st_mode) == e_mode

    @needs_dfuse
    def test_uns_create(self):
        """Simple test to create a container using a path in dfuse"""
        path = join(self.dfuse.dir, 'mycont')
        create_cont(self.conf, path=path)
        stbuf = os.stat(path)
        print(stbuf)
        assert stbuf.st_ino < 100
        print(os.listdir(path))

    @needs_dfuse
    def test_rename_clobber(self):
        """Test that rename clobbers files correctly

        use rename to delete a file, but where the kernel is aware of a different file.
        Create a filename to be clobbered and stat it.
        Create a file to copy over.
        Start a second dfuse instance and overwrite the original file with a new name.
        Perform a rename on the first dfuse.

        This should clobber a file, but not the one that the kernel is expecting, although it will
        do a lookup of the destination filename before the rename.

        Inspection of the logs is required to verify what is happening here which is beyond the
        scope of this test, however this does execute the code-paths and ensures that all refs
        are correctly updated.

        """

        # Create all three files in the dfuse instance we're checking.
        for index in range(3):
            with open(join(self.dfuse.dir, 'file.{}'.format(index)), 'w') as fd:
                fd.write('test')

        # Start another dfuse instance to move the files around without the kernel knowing.
        dfuse = DFuse(self.server,
                      self.conf,
                      pool=self.pool.id(),
                      container=self.container,
                      caching=False)
        dfuse.start(v_hint='rename_other')

        print(os.listdir(self.dfuse.dir))
        print(os.listdir(dfuse.dir))

        # Rename file 1 to file 2 in the background, this will remove file 2
        os.rename(join(dfuse.dir, 'file.1'), join(dfuse.dir, 'file.2'))

        # Rename file 0 to file 2 in the test dfuse.  Here the kernel thinks it's clobbering
        # file 2 but it's really clobbering file 1, although it will stat() file 2 before the
        # operation so may have the correct data.
        # Dfuse should return file 1 for the details of what has been deleted.
        os.rename(join(self.dfuse.dir, 'file.0'), join(self.dfuse.dir, 'file.2'))

        if dfuse.stop():
            self.fatal_errors = True

    @needs_dfuse
    def test_rename(self):
        """Test that tries various rename scenarios"""

        def _go(root):
            dfd = os.open(root, os.O_RDONLY)

            try:
                # Test renaming a file into a directory.
                pre_fname = join(root, 'file')
                with open(pre_fname, 'w') as fd:
                    fd.write('test')
                dname = join(root, 'dir')
                os.mkdir(dname)
                post_fname = join(dname, 'file')
                # os.rename and 'mv' have different semantics, use mv here which will put the file
                # in the directory.
                subprocess.run(['mv', pre_fname, dname], check=True)
                self._check_dirs_equal(['file'], dname)

                os.unlink(post_fname)
                os.rmdir('dir', dir_fd=dfd)

                # Test renaming a file over a directory.
                pre_fname = join(root, 'file')
                with open(pre_fname, 'w') as fd:
                    fd.write('test')
                dname = join(root, 'dir')
                os.mkdir(dname)
                post_fname = join(dname, 'file')
                # Try os.rename here, which we expect to fail.
                try:
                    os.rename(pre_fname, dname)
                    self.fail()
                except IsADirectoryError:
                    pass
                os.unlink(pre_fname)
                os.rmdir('dir', dir_fd=dfd)

                # Check renaming a file over a file.
                for index in range(2):
                    with open(join(root, 'file.{}'.format(index)), 'w') as fd:
                        fd.write('test')

                print(os.listdir(dfd))
                os.rename('file.0', 'file.1', src_dir_fd=dfd, dst_dir_fd=dfd)

                self._check_dirs_equal(['file.1'], root)
                os.unlink('file.1', dir_fd=dfd)

                # dir onto file.
                dname = join(root, 'dir')
                os.mkdir(dname)
                fname = join(root, 'file')
                with open(fname, 'w') as fd:
                    fd.write('test')
                try:
                    os.rename(dname, fname)
                    self.fail()
                except NotADirectoryError:
                    pass
                os.unlink('file', dir_fd=dfd)
                os.rmdir('dir', dir_fd=dfd)

                # Now check for dir rename into other dir though mv.
                src_dir = join(root, 'src')
                dst_dir = join(root, 'dst')
                os.mkdir(src_dir)
                os.mkdir(dst_dir)
                subprocess.run(['mv', src_dir, dst_dir], check=True)
                self._check_dirs_equal(['dst'], root)
                self._check_dirs_equal(['src'], join(root, 'dst'))
                os.rmdir(join(dst_dir, 'src'))
                os.rmdir(dst_dir)

                # Check for dir rename over other dir though python, in this case it should clobber
                # the target directory.
                for index in range(2):
                    os.mkdir(join(root, 'dir.{}'.format(index)))
                os.rename('dir.0', 'dir.1', src_dir_fd=dfd, dst_dir_fd=dfd)
                self._check_dirs_equal(['dir.1'], root)
                self._check_dirs_equal([], join(root, 'dir.1'))
                os.rmdir(join(root, 'dir.1'))
                for index in range(2):
                    with open(join(root, 'file.{}'.format(index)), 'w') as fd:
                        fd.write('test')
                os.rename('file.0', 'file.1', src_dir_fd=dfd, dst_dir_fd=dfd)
                self._check_dirs_equal(['file.1'], root)
                os.unlink('file.1', dir_fd=dfd)

                # Rename a dir over another, where the target is not empty.
                dst_dir = join(root, 'ddir')
                dst_file = join(dst_dir, 'file')
                os.mkdir('sdir', dir_fd=dfd)
                os.mkdir(dst_dir)
                with open(dst_file, 'w') as fd:
                    fd.write('test')
                # According to the man page this can return ENOTEMPTY or EEXIST, and /tmp is
                # returning one and dfuse the other so catch both.
                try:
                    os.rename('sdir', dst_dir, src_dir_fd=dfd)
                    self.fail()
                except FileExistsError:
                    pass
                except OSError as e:
                    assert e.errno == errno.ENOTEMPTY
                os.rmdir('sdir', dir_fd=dfd)
                os.unlink(dst_file)
                os.rmdir(dst_dir)

            finally:
                os.close(dfd)

        # Firstly validate the check
        with tempfile.TemporaryDirectory(prefix='rename_test_ref_dir.') as tmp_dir:
            _go(tmp_dir)

        _go(self.dfuse.dir)

    @needs_dfuse
    def test_complex_unlink(self):
        """Test that unlink clears file data correctly.

        Create two files, exchange them in the back-end then unlink the one.

        The kernel will be unlinking what it thinks is file 1 but it will actually be file 0.
        """

        # pylint: disable=consider-using-with

        fds = []

        # Create both files in the dfuse instance we're checking.  These files are created in
        # binary mode with buffering off so the writes are sent direct to the kernel.
        for index in range(2):
            fd = open(join(self.dfuse.dir, 'file.{}'.format(index)), 'wb', buffering=0)
            fd.write(b'test')
            fds.append(fd)

        # Start another dfuse instance to move the files around without the kernel knowing.
        dfuse = DFuse(self.server,
                      self.conf,
                      pool=self.pool.id(),
                      container=self.container,
                      caching=False)
        dfuse.start(v_hint='unlink')

        print(os.listdir(self.dfuse.dir))
        print(os.listdir(dfuse.dir))

        # Rename file 0 to file 0 in the background, this will remove file 1
        os.rename(join(dfuse.dir, 'file.0'), join(dfuse.dir, 'file.1'))

        # Perform the unlink, this will unlink the other file.
        os.unlink(join(self.dfuse.dir, 'file.1'))

        if dfuse.stop():
            self.fatal_errors = True

        # Finally, perform some more I/O so we can tell from the dfuse logs where the test ends and
        # dfuse teardown starts.  At this point file 1 and file 2 have been deleted.
        time.sleep(1)
        print(os.statvfs(self.dfuse.dir))

        for fd in fds:
            fd.close()

    def test_cont_rw(self):
        """Test write access to another users container"""

        dfuse = DFuse(self.server,
                      self.conf,
                      pool=self.pool.id(),
                      container=self.container,
                      caching=False)

        dfuse.start(v_hint='cont_rw_1')

        stat_log = PrintStat(dfuse.dir)
        testfile = join(dfuse.dir, 'testfile')
        with open(testfile, 'w') as fd:
            stat_log.add(testfile, attr=os.fstat(fd.fileno()))

        dirname = join(dfuse.dir, 'rw_dir')
        os.mkdir(dirname)

        stat_log.add(dirname)

        dir_perms = os.stat(dirname).st_mode
        base_perms = stat.S_IMODE(dir_perms)

        os.chmod(dirname, base_perms | stat.S_IWGRP | stat.S_IXGRP | stat.S_IXOTH | stat.S_IWOTH)
        stat_log.add(dirname)
        print(stat_log)

        if dfuse.stop():
            self.fatal_errors = True

            # Update container ACLs so current user has rw permissions only, the minimum required.
        rc = run_daos_cmd(self.conf, ['container',
                                      'update-acl',
                                      self.pool.id(),
                                      self.container,
                                      '--entry',
                                      'A::{}@:rwta'.format(os.getlogin())])
        print(rc)

        # Assign the container to someone else.
        rc = run_daos_cmd(self.conf, ['container',
                                      'set-owner',
                                      self.pool.id(),
                                      self.container,
                                      '--user',
                                      'root@',
                                      '--group',
                                      'root@'])
        print(rc)

        # Now start dfuse and access the container, see who the file is owned by.
        dfuse = DFuse(self.server,
                      self.conf,
                      pool=self.pool.id(),
                      container=self.container,
                      caching=False)
        dfuse.start(v_hint='cont_rw_2')

        stat_log = PrintStat()
        stat_log.add(dfuse.dir, show_dir=True)

        with open(join(dfuse.dir, 'testfile'), 'r') as fd:
            stat_log.add(join(dfuse.dir, 'testfile'), os.fstat(fd.fileno()))

        dirname = join(dfuse.dir, 'rw_dir')
        testfile = join(dirname, 'new_file')
        fd = os.open(testfile, os.O_RDWR | os.O_CREAT, mode=int('600', base=8))
        os.write(fd, b'read-only-data')
        stat_log.add(testfile, attr=os.fstat(fd))
        os.close(fd)
        print(stat_log)

        fd = os.open(testfile, os.O_RDONLY)
        # previous code was using stream/file methods and it appears that
        # file.read() (no size) is doing a fstat() and reads size + 1
        fstat_fd = os.fstat(fd)
        raw_bytes = os.read(fd, fstat_fd.st_size + 1)
        # pylint: disable=wrong-spelling-in-comment
        # Due to DAOS-9671 garbage can be read from still unknown reason.
        # So remove asserts and do not run Unicode codec to avoid
        # exceptions for now ... This allows to continue testing permissions.
        if raw_bytes != b'read-only-data':
            print('Check kernel data')
        # data = raw_bytes.decode('utf-8', 'ignore')
        # assert data == 'read-only-data'
        # print(data)
        os.close(fd)

        if dfuse.stop():
            self.fatal_errors = True

    @needs_dfuse
    def test_complex_rename(self):
        """Test for rename semantics, and that rename is correctly updating the dfuse data for
        the moved rile.

        # Create a file, read/write to it.
        # Check fstat works.
        # Rename it from the back-end
        # Check fstat - it should not work.
        # Rename the file into a new directory, this should allow the kernel to 'find' the file
        # again and update the name/parent.
        # check fstat works.
        """

        fname = join(self.dfuse.dir, 'file')
        with open(fname, 'w') as ofd:
            print(os.fstat(ofd.fileno()))

            dfuse = DFuse(self.server,
                          self.conf,
                          pool=self.pool.id(),
                          container=self.container,
                          caching=False)
            dfuse.start(v_hint='rename')

            os.mkdir(join(dfuse.dir, 'step_dir'))
            os.mkdir(join(dfuse.dir, 'new_dir'))
            os.rename(join(dfuse.dir, 'file'), join(dfuse.dir, 'step_dir', 'file-new'))

            # This should fail, because the file has been deleted.
            try:
                print(os.fstat(ofd.fileno()))
                self.fail()
            except FileNotFoundError:
                print('Failed to fstat() replaced file')

            os.rename(join(self.dfuse.dir, 'step_dir', 'file-new'),
                      join(self.dfuse.dir, 'new_dir', 'my-file'))

            print(os.fstat(ofd.fileno()))

        if dfuse.stop():
            self.fatal_errors = True

    def test_cont_ro(self):
        """Test access to a read-only container"""

        # Update container ACLs so current user has 'rta' permissions only, the minimum required.
        rc = run_daos_cmd(self.conf, ['container',
                                      'update-acl',
                                      self.pool.id(),
                                      self.container,
                                      '--entry',
                                      'A::{}@:rta'.format(os.getlogin())])
        print(rc)
        assert rc.returncode == 0

        # Assign the container to someone else.
        rc = run_daos_cmd(self.conf, ['container',
                                      'set-owner',
                                      self.pool.id(),
                                      self.container,
                                      '--user',
                                      'root@'])
        print(rc)
        assert rc.returncode == 0

        # Now start dfuse and access the container, this should require read-only opening.
        dfuse = DFuse(self.server,
                      self.conf,
                      pool=self.pool.id(),
                      container=self.container,
                      caching=False)
        dfuse.start(v_hint='cont_ro')
        print(os.listdir(dfuse.dir))

        try:
            with open(join(dfuse.dir, 'testfile'), 'w') as fd:
                print(fd)
            assert False
        except PermissionError:
            pass

        if dfuse.stop():
            self.fatal_errors = True

    @needs_dfuse
    def test_chmod_ro(self):
        """Test that chmod and fchmod work correctly with files created read-only

        DAOS-6238"""

        path = self.dfuse.dir
        fname = join(path, 'test_file1')
        ofd = os.open(fname, os.O_CREAT | os.O_RDONLY | os.O_EXCL)
        ns = os.stat(fname)
        print(ns)
        os.close(ofd)
        os.chmod(fname, stat.S_IRUSR)
        ns = os.stat(fname)
        print(ns)
        assert stat.S_IMODE(ns.st_mode) == stat.S_IRUSR

        fname = join(path, 'test_file2')
        ofd = os.open(fname, os.O_CREAT | os.O_RDONLY | os.O_EXCL)
        ns = os.stat(fname)
        print(ns)
        os.fchmod(ofd, stat.S_IRUSR)
        os.close(ofd)
        ns = os.stat(fname)
        print(ns)
        assert stat.S_IMODE(ns.st_mode) == stat.S_IRUSR

    def test_with_path(self):
        """Test that dfuse starts with path option."""

        tmp_dir = tempfile.mkdtemp()

        cont_path = join(tmp_dir, 'my-cont')
        create_cont(self.conf, self.pool.uuid, path=cont_path)

        dfuse = DFuse(self.server,
                      self.conf,
                      caching=True,
                      uns_path=cont_path)
        dfuse.start(v_hint='with_path')

        # Simply write a file.  This will fail if dfuse isn't backed via
        # a container.
        file = join(dfuse.dir, 'file')
        with open(file, 'w') as fd:
            fd.write('test')

        if dfuse.stop():
            self.fatal_errors = True

    def test_uns_basic(self):
        """Create a UNS entry point and access it via both entry point and path"""

        pool = self.pool.uuid
        container = self.container
        server = self.server
        conf = self.conf

        # Start dfuse on the container.
        dfuse = DFuse(server, conf, pool=pool, container=container,
                      caching=False)
        dfuse.start('uns-0')

        # Create a new container within it using UNS
        uns_path = join(dfuse.dir, 'ep0')
        print('Inserting entry point')
        uns_container = create_cont(conf, pool=pool, path=uns_path)
        print(os.stat(uns_path))
        print(os.listdir(dfuse.dir))

        # Verify that it exists.
        run_container_query(conf, uns_path)

        # Make a directory in the new container itself, and query that.
        child_path = join(uns_path, 'child')
        os.mkdir(child_path)
        run_container_query(conf, child_path)
        if dfuse.stop():
            self.fatal_errors = True

        print('Trying UNS')
        dfuse = DFuse(server, conf, caching=False)
        dfuse.start('uns-1')

        # List the root container.
        print(os.listdir(join(dfuse.dir, pool, container)))

        # Now create a UNS link from the 2nd container to a 3rd one.
        uns_path = join(dfuse.dir, pool, container, 'ep0', 'ep')
        second_path = join(dfuse.dir, pool, uns_container)

        # Make a link within the new container.
        print('Inserting entry point')
        uns_container_2 = create_cont(conf, pool=pool, path=uns_path)

        # List the root container again.
        print(os.listdir(join(dfuse.dir, pool, container)))

        # List the 2nd container.
        files = os.listdir(second_path)
        print(files)
        # List the target container through UNS.
        print(os.listdir(uns_path))
        direct_stat = os.stat(join(second_path, 'ep'))
        uns_stat = os.stat(uns_path)
        print(direct_stat)
        print(uns_stat)
        assert uns_stat.st_ino == direct_stat.st_ino

        third_path = join(dfuse.dir, pool, uns_container_2)
        third_stat = os.stat(third_path)
        print(third_stat)
        assert third_stat.st_ino == direct_stat.st_ino

        if dfuse.stop():
            self.fatal_errors = True
        print('Trying UNS with previous cont')
        dfuse = DFuse(server, conf, caching=False)
        dfuse.start('uns-3')

        second_path = join(dfuse.dir, pool, uns_container)
        uns_path = join(dfuse.dir, pool, container, 'ep0', 'ep')
        files = os.listdir(second_path)
        print(files)
        print(os.listdir(uns_path))

        direct_stat = os.stat(join(second_path, 'ep'))
        uns_stat = os.stat(uns_path)
        print(direct_stat)
        print(uns_stat)
        assert uns_stat.st_ino == direct_stat.st_ino
        if dfuse.stop():
            self.fatal_errors = True

    def test_dfuse_dio_off(self):
        """Test for dfuse with no caching options, but
        direct-io disabled"""

        run_daos_cmd(self.conf,
                     ['container', 'set-attr',
                      self.pool.id(), self.container,
                      '--attr', 'dfuse-direct-io-disable', '--value', 'on'],
                     show_stdout=True)
        dfuse = DFuse(self.server,
                      self.conf,
                      caching=True,
                      pool=self.pool.uuid,
                      container=self.container)

        dfuse.start(v_hint='dio_off')

        print(os.listdir(dfuse.dir))

        fname = join(dfuse.dir, 'test_file3')
        with open(fname, 'w') as ofd:
            ofd.write('hello')

        if dfuse.stop():
            self.fatal_errors = True

    def test_dfuse_oopt(self):
        """Test dfuse with -opool=,container= options as used by fstab"""

        dfuse = DFuse(self.server, self.conf, pool=self.pool.uuid, container=self.container)

        dfuse.start(use_oopt=True)

        if dfuse.stop():
            self.fatal_errors = True

        dfuse = DFuse(self.server, self.conf, pool=self.pool.uuid)

        dfuse.start(use_oopt=True)

        if dfuse.stop():
            self.fatal_errors = True

        dfuse = DFuse(self.server, self.conf, pool=self.pool.label)

        dfuse.start(use_oopt=True)

        if dfuse.stop():
            self.fatal_errors = True

        dfuse = DFuse(self.server, self.conf)

        dfuse.start(use_oopt=True)

        if dfuse.stop():
            self.fatal_errors = True

    @needs_dfuse_with_opt(caching=False)
    def test_daos_fs_tool(self):
        """Create a UNS entry point"""

        dfuse = self.dfuse
        pool = self.pool.uuid
        conf = self.conf

        # Create a new container within it using UNS
        uns_path = join(dfuse.dir, 'ep1')
        print('Inserting entry point')
        uns_container = create_cont(conf, pool=pool, path=uns_path)

        print(os.stat(uns_path))
        print(os.listdir(dfuse.dir))

        # Verify that it exists.
        run_container_query(conf, uns_path)

        # Make a directory in the new container itself, and query that.
        dir1 = join(uns_path, 'd1')
        os.mkdir(dir1)
        run_container_query(conf, dir1)

        # Create a file in dir1
        file1 = join(dir1, 'f1')
        with open(file1, 'w'):
            pass

        # Run a command to get attr of new dir and file
        cmd = ['fs', 'get-attr', '--path', dir1]
        print('get-attr of d1')
        rc = run_daos_cmd(conf, cmd)
        assert rc.returncode == 0
        print('rc is {}'.format(rc))
        output = rc.stdout.decode('utf-8')
        assert check_dfs_tool_output(output, 'S1', '1048576')

        # run same command using pool, container, dfs-path, and dfs-prefix
        cmd = ['fs', 'get-attr', pool, uns_container, '--dfs-path', dir1,
               '--dfs-prefix', uns_path]
        print('get-attr of d1')
        rc = run_daos_cmd(conf, cmd)
        assert rc.returncode == 0
        print('rc is {}'.format(rc))
        output = rc.stdout.decode('utf-8')
        assert check_dfs_tool_output(output, 'S1', '1048576')

        # run same command using pool, container, dfs-path
        cmd = ['fs', 'get-attr', pool, uns_container, '--dfs-path', '/d1']
        print('get-attr of d1')
        rc = run_daos_cmd(conf, cmd)
        assert rc.returncode == 0
        print('rc is {}'.format(rc))
        output = rc.stdout.decode('utf-8')
        assert check_dfs_tool_output(output, 'S1', '1048576')

        cmd = ['fs', 'get-attr', '--path', file1]
        print('get-attr of d1/f1')
        rc = run_daos_cmd(conf, cmd)
        assert rc.returncode == 0
        print('rc is {}'.format(rc))
        output = rc.stdout.decode('utf-8')
        # SX is not deterministic, so don't check it here
        assert check_dfs_tool_output(output, None, '1048576')

        # Run a command to change attr of dir1
        cmd = ['fs', 'set-attr', '--path', dir1, '--oclass', 'S2',
               '--chunk-size', '16']
        print('set-attr of d1')
        rc = run_daos_cmd(conf, cmd)
        assert rc.returncode == 0
        print('rc is {}'.format(rc))

        # Run a command to change attr of file1, should fail
        cmd = ['fs', 'set-attr', '--path', file1, '--oclass', 'S2',
               '--chunk-size', '16']
        print('set-attr of f1')
        rc = run_daos_cmd(conf, cmd)
        print('rc is {}'.format(rc))
        assert rc.returncode != 0

        # Run a command to create new file with set-attr
        file2 = join(dir1, 'f2')
        cmd = ['fs', 'set-attr', '--path', file2, '--oclass', 'S1']
        print('set-attr of f2')
        rc = run_daos_cmd(conf, cmd)
        assert rc.returncode == 0
        print('rc is {}'.format(rc))

        # Run a command to get attr of dir and file2
        cmd = ['fs', 'get-attr', '--path', dir1]
        print('get-attr of d1')
        rc = run_daos_cmd(conf, cmd)
        assert rc.returncode == 0
        print('rc is {}'.format(rc))
        output = rc.stdout.decode('utf-8')
        assert check_dfs_tool_output(output, 'S2', '16')

        cmd = ['fs', 'get-attr', '--path', file2]
        print('get-attr of d1/f2')
        rc = run_daos_cmd(conf, cmd)
        assert rc.returncode == 0
        print('rc is {}'.format(rc))
        output = rc.stdout.decode('utf-8')
        assert check_dfs_tool_output(output, 'S1', '16')

    def test_cont_copy(self):
        """Verify that copying into a container works"""

        # pylint: disable=consider-using-with

        # Create a temporary directory, with one file into it and copy it into
        # the container.  Check the return-code only, do not verify the data.
        # tempfile() will remove the directory on completion.
        src_dir = tempfile.TemporaryDirectory(prefix='copy_src_',)
        with open(join(src_dir.name, 'file'), 'w') as ofd:
            ofd.write('hello')
        os.symlink('file', join(src_dir.name, 'file_s'))
        cmd = ['filesystem',
               'copy',
               '--src',
               src_dir.name,
               '--dst',
               'daos://{}/{}'.format(self.pool.uuid, self.container)]
        rc = run_daos_cmd(self.conf, cmd)
        print(rc)
        lineresult = rc.stdout.decode('utf-8').splitlines()
        assert len(lineresult) == 4
        assert lineresult[1] == '    Directories: 1'
        assert lineresult[2] == '    Files:       1'
        assert lineresult[3] == '    Links:       1'
        assert rc.returncode == 0

    def test_cont_clone(self):
        """Verify that cloning a container works

        This extends cont_copy, to also clone it afterwards.
        """

        # pylint: disable=consider-using-with

        # Create a temporary directory, with one file into it and copy it into
        # the container.  Check the return code only, do not verify the data.
        # tempfile() will remove the directory on completion.
        src_dir = tempfile.TemporaryDirectory(prefix='copy_src_',)
        with open(join(src_dir.name, 'file'), 'w') as ofd:
            ofd.write('hello')

        cmd = ['filesystem',
               'copy',
               '--src',
               src_dir.name,
               '--dst',
               'daos://{}/{}'.format(self.pool.uuid, self.container)]
        rc = run_daos_cmd(self.conf, cmd)
        print(rc)
        assert rc.returncode == 0

        # Now create a container uuid and do an object based copy.
        # The daos command will create the target container on demand.
        cmd = ['container',
               'clone',
               '--src',
               'daos://{}/{}'.format(self.pool.uuid, self.container),
               '--dst',
               'daos://{}/'.format(self.pool.uuid)]
        rc = run_daos_cmd(self.conf, cmd)
        print(rc)
        assert rc.returncode == 0
        lineresult = rc.stdout.decode('utf-8').splitlines()
        assert len(lineresult) == 2
        destroy_container(self.conf, self.pool.id(), lineresult[1][-36:])

class nlt_stdout_wrapper():
    """Class for capturing stdout from threads"""

    def __init__(self):
        self._stdout = sys.stdout
        self._outputs = {}
        sys.stdout = self

    def write(self, value):
        """Print to stdout.  If this is the main thread then print it, always save it"""

        thread = threading.current_thread()
        if not thread.daemon:
            self._stdout.write(value)
        thread_id = thread.ident
        try:
            self._outputs[thread_id] += value
        except KeyError:
            self._outputs[thread_id] = value

    def sprint(self, value):
        """Really print something to stdout"""
        self._stdout.write(value + '\n')

    def get_thread_output(self):
        """Return the stdout by the calling thread, and reset for next time"""
        thread_id = threading.get_ident()
        try:
            data = self._outputs[thread_id]
            del self._outputs[thread_id]
            return data
        except KeyError:
            return None

    def flush(self):
        """Flush"""
        self._stdout.flush()

    def __del__(self):
        sys.stdout = self._stdout

class nlt_stderr_wrapper():
    """Class for capturing stderr from threads"""

    def __init__(self):
        self._stderr = sys.stderr
        self._outputs = {}
        sys.stderr = self

    def write(self, value):
        """Print to stderr.  Always print it, always save it"""

        thread = threading.current_thread()
        self._stderr.write(value)
        thread_id = thread.ident
        try:
            self._outputs[thread_id] += value
        except KeyError:
            self._outputs[thread_id] = value

    def get_thread_err(self):
        """Return the stderr by the calling thread, and reset for next time"""
        thread_id = threading.get_ident()
        try:
            data = self._outputs[thread_id]
            del self._outputs[thread_id]
            return data
        except KeyError:
            return None

    def flush(self):
        """Flush"""
        self._stderr.flush()

    def __del__(self):
        sys.stderr = self._stderr

def run_posix_tests(server, conf, test=None):
    """Run one or all posix tests

    Create a new container per test, to ensure that every test is
    isolated from others.
    """

    def _run_test(ptl=None, function=None, test_cb=None):
        ptl.call_index = 0
        while True:
            ptl.needs_more = False
            ptl.test_name = function
            start = time.time()
            out_wrapper.sprint('Calling {}'.format(function))
            print('Calling {}'.format(function))

            # Do this with valgrind disabled as this code is run often and valgrind has a big
            # performance impact.  There are other tests that run with valgrind enabled so this
            # should not reduce coverage.
            try:
                ptl.container = create_cont(conf,
                                            pool.id(),
                                            ctype="POSIX",
                                            valgrind=False,
                                            log_check=False,
                                            label=function)
                ptl.container_label = function
                test_cb()
                destroy_container(conf, pool.id(),
                                  ptl.container_label,
                                  valgrind=False,
                                  log_check=False)
                ptl.container = None
            except Exception as inst:
                trace = ''.join(traceback.format_tb(inst.__traceback__))
                duration = time.time() - start
                out_wrapper.sprint('{} Failed'.format(ptl.test_name))
                conf.wf.add_test_case(ptl.test_name,
                                      repr(inst),
                                      stdout=out_wrapper.get_thread_output(),
                                      stderr=err_wrapper.get_thread_err(),
                                      output=trace,
                                      test_class='test',
                                      duration=duration)
                raise
            duration = time.time() - start
            out_wrapper.sprint('Test {} took {:.1f} seconds'.format(ptl.test_name, duration))
            conf.wf.add_test_case(ptl.test_name,
                                  stdout=out_wrapper.get_thread_output(),
                                  stderr=err_wrapper.get_thread_err(),
                                  test_class='test',
                                  duration=duration)
            if not ptl.needs_more:
                break
            ptl.call_index = ptl.call_index + 1

        if ptl.fatal_errors:
            pto.fatal_errors = True

    server.get_test_pool()
    pool = server.test_pool

    out_wrapper = nlt_stdout_wrapper()
    err_wrapper = nlt_stderr_wrapper()

    pto = posix_tests(server, conf, pool=pool)
    if test:
        fn = 'test_{}'.format(test)
        obj = getattr(pto, fn)

        _run_test(ptl=pto, test_cb=obj, function=fn)
    else:

        threads = []

        slow_tests = ['test_readdir_25', 'test_uns_basic', 'test_daos_fs_tool']

        tests = dir(pto)
        tests.sort(key=lambda x: x not in slow_tests)

        for fn in tests:
            if not fn.startswith('test_'):
                continue

            ptl = posix_tests(server, conf, pool=pool)
            obj = getattr(ptl, fn)
            if not callable(obj):
                continue

            thread = threading.Thread(None,
                                      target=_run_test,
                                      name='test {}'.format(fn),
                                      kwargs={'ptl': ptl, 'test_cb': obj, 'function': fn},
                                      daemon=True)
            thread.start()
            threads.append(thread)

            # Limit the number of concurrent tests, but poll all active threads so there's no
            # expectation for them to complete in order.  At the minute we only have a handful of
            # long-running tests which dominate the time, so whilst a higher value here would
            # work there's no benefit in rushing to finish the quicker tests.  The long-running
            # tests are started first.
            while len(threads) > 5:
                for td in threads:
                    td.join(timeout=0)
                    if td.is_alive():
                        continue
                    threads.remove(td)

        for td in threads:
            td.join()

    # Now check for running dfuse instances, there should be none at this point as all tests have
    # completed.  It's not possible to do this check as each test finishes due to the fact that
    # the tests are running in parallel.  We could revise this so there's a dfuse method on
    # posix_tests class itself if required.
    for fuse in server.fuse_procs:
        conf.wf.add_test_case('fuse leak in tests',
                              'Test leaked dfuse instance at {}'.format(fuse),
                              test_class='test',)

    out_wrapper = None
    err_wrapper = None

    return pto.fatal_errors

def run_tests(dfuse):
    """Run some tests"""

    # pylint: disable=consider-using-with
    path = dfuse.dir

    fname = join(path, 'test_file3')

    rc = subprocess.run(['dd', 'if=/dev/zero', 'bs=16k', 'count=64', # nosec
                         'of={}'.format(join(path, 'dd_file'))],
                        check=True)
    print(rc)
    ofd = open(fname, 'w')
    ofd.write('hello')
    print(os.fstat(ofd.fileno()))
    ofd.flush()
    print(os.stat(fname))
    assert_file_size(ofd, 5)
    ofd.truncate(0)
    assert_file_size(ofd, 0)
    ofd.truncate(1024*1024)
    assert_file_size(ofd, 1024*1024)
    ofd.truncate(0)
    ofd.seek(0)
    ofd.write('simple file contents\n')
    ofd.flush()
    assert_file_size(ofd, 21)
    print(os.fstat(ofd.fileno()))
    ofd.close()
    ret = il_cmd(dfuse, ['cat', fname], check_write=False)
    assert ret.returncode == 0
    ofd = os.open(fname, os.O_TRUNC)
    assert_file_size_fd(ofd, 0)
    os.close(ofd)
    symlink_name = join(path, 'symlink_src')
    symlink_dest = 'missing_dest'
    os.symlink(symlink_dest, symlink_name)
    assert symlink_dest == os.readlink(symlink_name)

    # Note that this doesn't test dfs because fuse will do a
    # lookup to check if the file exists rather than just trying
    # to create it.
    fname = join(path, 'test_file5')
    fd = os.open(fname, os.O_CREAT | os.O_EXCL)
    os.close(fd)
    try:
        fd = os.open(fname, os.O_CREAT | os.O_EXCL)
        os.close(fd)
        assert False
    except FileExistsError:
        pass
    os.unlink(fname)

def stat_and_check(dfuse, pre_stat):
    """Check that dfuse started"""
    post_stat = os.stat(dfuse.dir)
    if pre_stat.st_dev == post_stat.st_dev:
        raise NLTestFail('Device # unchanged')
    if post_stat.st_ino != 1:
        raise NLTestFail('Unexpected inode number')

def check_no_file(dfuse):
    """Check that a non-existent file doesn't exist"""
    try:
        os.stat(join(dfuse.dir, 'no-file'))
        raise NLTestFail('file exists')
    except FileNotFoundError:
        pass


lp = None
lt = None

def setup_log_test(conf):
    """Setup and import the log tracing code"""

    # Try and pick this up from the src tree if possible.
    file_self = os.path.dirname(os.path.abspath(__file__))
    logparse_dir = join(file_self, '../src/tests/ftest/cart/util')
    crt_mod_dir = os.path.realpath(logparse_dir)
    if crt_mod_dir not in sys.path:
        sys.path.append(crt_mod_dir)

    # Or back off to the install dir if not.
    logparse_dir = join(conf['PREFIX'], 'lib/daos/TESTING/ftest/cart')
    crt_mod_dir = os.path.realpath(logparse_dir)
    if crt_mod_dir not in sys.path:
        sys.path.append(crt_mod_dir)

    global lp
    global lt

    lp = __import__('cart_logparse')
    lt = __import__('cart_logtest')

    lt.wf = conf.wf

# https://stackoverflow.com/questions/1094841/get-human-readable-version-of-file-size
def sizeof_fmt(num, suffix='B'):
    """Return size as a human readable string"""
    for unit in ['', 'Ki', 'Mi', 'Gi', 'Ti', 'Pi', 'Ei', 'Zi']:
        if abs(num) < 1024.0:
            return "%3.1f%s%s" % (num, unit, suffix)
        num /= 1024.0
    return "%.1f%s%s" % (num, 'Yi', suffix)

def log_timer(func):
    """Wrapper around the log_test function to measure how long it takes"""

    def log_timer_wrapper(*args, **kwargs):
        """Do the actual wrapping"""

        conf = args[0]
        conf.lt.start()
        rc = None
        try:
            rc = func(*args, **kwargs)
        finally:
            conf.lt.stop()
        return rc

    return log_timer_wrapper

@log_timer
def log_test(conf,
             filename,
             show_memleaks=True,
             quiet=False,
             skip_fi=False,
             leak_wf=None,
             check_read=False,
             check_write=False,
             check_fstat=False):
    """Run the log checker on filename, logging to stdout"""

    # Check if the log file has wrapped, if it has then log parsing checks do
    # not work correctly.
    if os.path.exists('{}.old'.format(filename)):
        raise Exception('Log file exceeded max size')
    fstat = os.stat(filename)
    if fstat.st_size == 0:
        os.unlink(filename)
        return None
    if not quiet:
        print('Running log_test on {} {}'.format(filename,
                                                 sizeof_fmt(fstat.st_size)))

    log_iter = lp.LogIter(filename)

    # LogIter will have opened the file and seek through it as required, so start a background
    # process to compress it in parallel with the log tracing.
    conf.compress_file(filename)

    lto = lt.LogTest(log_iter, quiet=quiet)

    lto.hide_fi_calls = skip_fi

    try:
        lto.check_log_file(abort_on_warning=True,
                           show_memleaks=show_memleaks,
                           leak_wf=leak_wf)
    except lt.LogCheckError:
        pass

    if skip_fi:
        if not lto.fi_triggered:
            raise NLTestNoFi

    functions = set()

    if check_read or check_write or check_fstat:
        for line in log_iter.new_iter():
            functions.add(line.function)

    if check_read and 'dfuse_read' not in functions:
        raise NLTestNoFunction('dfuse_read')

    if check_write and 'dfuse_write' not in functions:
        raise NLTestNoFunction('dfuse_write')

    if check_fstat and 'dfuse___fxstat' not in functions:
        raise NLTestNoFunction('dfuse___fxstat')

    if conf.max_log_size and fstat.st_size > conf.max_log_size:
        raise Exception('Max log size exceeded, {} > {}'.format(sizeof_fmt(fstat.st_size),
                                                                sizeof_fmt(conf.max_log_size)))

    return lto.fi_location

def set_server_fi(server):
    """Run the client code to set server params"""

    # pylint: disable=consider-using-with

    cmd_env = get_base_env()

    cmd_env['OFI_INTERFACE'] = server.network_interface
    cmd_env['CRT_PHY_ADDR_STR'] = server.network_provider
    vh = ValgrindHelper(server.conf)

    if server.conf.args.memcheck == 'no':
        vh.use_valgrind = False

    system_name = 'daos_server'

    exec_cmd = vh.get_cmd_prefix()

    agent_bin = join(server.conf['PREFIX'], 'bin', 'daos_agent')

    addr_dir = tempfile.TemporaryDirectory(prefix='dnt_addr_',)
    addr_file = join(addr_dir.name, '{}.attach_info_tmp'.format(system_name))

    agent_cmd = [agent_bin,
                 '-i',
                 '-s',
                 server.agent_dir,
                 'dump-attachinfo',
                 '-o',
                 addr_file]

    rc = subprocess.run(agent_cmd, env=cmd_env, check=True)
    print(rc)

    cmd = ['set_fi_attr',
           '--cfg_path',
           addr_dir.name,
           '--group-name',
           'daos_server',
           '--rank',
           '0',
           '--attr',
           '0,0,0,0,0']

    exec_cmd.append(join(server.conf['PREFIX'], 'bin', 'cart_ctl'))
    exec_cmd.extend(cmd)

    prefix = 'dnt_crt_ctl_{}_'.format(get_inc_id())
    log_file = tempfile.NamedTemporaryFile(prefix=prefix,
                                           suffix='.log',
                                           delete=False)

    cmd_env['D_LOG_FILE'] = log_file.name
    cmd_env['DAOS_AGENT_DRPC_DIR'] = server.agent_dir

    rc = subprocess.run(exec_cmd,
                        env=cmd_env,
                        stdout=subprocess.PIPE,
                        stderr=subprocess.PIPE,
                        check=False)
    print(rc)
    vh.convert_xml()
    log_test(server.conf, log_file.name)
    assert rc.returncode == 0
    return False # fatal_errors

def create_and_read_via_il(dfuse, path):
    """Create file in dir, write to and read
    through the interception library"""

    fname = join(path, 'test_file')
    with open(fname, 'w') as ofd:
        ofd.write('hello ')
        ofd.write('world\n')
        ofd.flush()
        assert_file_size(ofd, 12)
        print(os.fstat(ofd.fileno()))
    ret = il_cmd(dfuse, ['cat', fname], check_write=False)
    assert ret.returncode == 0

def run_container_query(conf, path):
    """Query a path to extract container information"""

    cmd = ['container', 'query', '--path', path]

    rc = run_daos_cmd(conf, cmd)

    assert rc.returncode == 0

    print(rc)
    output = rc.stdout.decode('utf-8')
    for line in output.splitlines():
        print(line)

def run_duns_overlay_test(server, conf):
    """Create a DUNS entry point, and then start fuse over it

    Fuse should use the pool/container IDs from the entry point,
    and expose the container.
    """

    # pylint: disable=consider-using-with

    pool = server.get_test_pool()

    parent_dir = tempfile.TemporaryDirectory(dir=conf.dfuse_parent_dir,
                                             prefix='dnt_uns_')

    uns_dir = join(parent_dir.name, 'uns_ep')

    create_cont(conf, pool=pool, path=uns_dir)

    dfuse = DFuse(server, conf, mount_path=uns_dir, caching=False)

    dfuse.start(v_hint='uns-overlay')
    # To show the contents.
    # getfattr -d <file>

    # This should work now if the container was correctly found
    create_and_read_via_il(dfuse, uns_dir)

    return dfuse.stop()

def run_dfuse(server, conf):
    """Run several dfuse instances"""

    fatal_errors = BoolRatchet()

    pool = server.get_test_pool()

    dfuse = DFuse(server, conf, caching=False)
    try:
        pre_stat = os.stat(dfuse.dir)
    except OSError:
        umount(dfuse.dir)
        raise
    dfuse.start(v_hint='no_pool')
    print(os.statvfs(dfuse.dir))
    subprocess.run(['df', '-h'], check=True)  # nosec
    subprocess.run(['df', '-i', dfuse.dir], check=True)  # nosec
    print('Running dfuse with nothing')
    stat_and_check(dfuse, pre_stat)
    check_no_file(dfuse)

    pool_stat = os.stat(join(dfuse.dir, pool))
    print('stat for {}'.format(pool))
    print(pool_stat)
    container = create_cont(server.conf, pool, ctype="POSIX")
    cdir = join(dfuse.dir, pool, container)
    fatal_errors.add_result(dfuse.stop())

    dfuse = DFuse(server, conf, pool=pool, caching=False)
    pre_stat = os.stat(dfuse.dir)
    dfuse.start(v_hint='pool_only')
    print('Running dfuse with pool only')
    stat_and_check(dfuse, pre_stat)
    check_no_file(dfuse)
    container2 = create_cont(server.conf, pool, ctype="POSIX")
    cpath = join(dfuse.dir, container2)
    print(os.listdir(cpath))
    cdir = join(dfuse.dir, container)
    create_and_read_via_il(dfuse, cdir)

    fatal_errors.add_result(dfuse.stop())

    dfuse = DFuse(server, conf, pool=pool, container=container, caching=False)
    dfuse.cores = 2
    pre_stat = os.stat(dfuse.dir)
    dfuse.start(v_hint='pool_and_cont')
    print('Running fuse with both')

    stat_and_check(dfuse, pre_stat)

    create_and_read_via_il(dfuse, dfuse.dir)

    run_tests(dfuse)

    fatal_errors.add_result(dfuse.stop())

    if fatal_errors.errors:
        print('Errors from dfuse')
    else:
        print('Reached the end, no errors')
    return fatal_errors.errors


def run_in_fg(server, conf, args):
    """Run dfuse in the foreground.

    Block until Control-C is pressed.
    """

    pool = server.get_test_pool_obj()
    label = 'foreground_cont'
    container = None

    conts = pool.fetch_containers()
    for cont in conts:
        if cont.label == label:
            container = cont.uuid
            break

    if not container:
        container = create_cont(conf, pool.uuid, label=label, ctype="POSIX")

        # Only set the container cache attributes when the container is initially created so they
        # can be modified later.
        cont_attrs = OrderedDict()
        cont_attrs['dfuse-data-cache'] = False
        cont_attrs['dfuse-attr-time'] = 60
        cont_attrs['dfuse-dentry-time'] = 60
        cont_attrs['dfuse-ndentry-time'] = 60
        cont_attrs['dfuse-direct-io-disable'] = False

        for key, value in cont_attrs.items():
            run_daos_cmd(conf, ['container', 'set-attr', pool.label, container,
                                '--attr', key, '--value', str(value)],
                         show_stdout=True)

    dfuse = DFuse(server,
                  conf,
                  pool=pool.uuid,
                  caching=True,
                  wbcache=False,
                  multi_user=args.multi_user)

    dfuse.log_flush = True
    dfuse.start()

    t_dir = join(dfuse.dir, container)

    print(f'Running at {t_dir}')
    print(f'export PATH={join(conf["PREFIX"], "bin")}:$PATH')
    print(f'export LD_PRELOAD={join(conf["PREFIX"], "lib64", "libioil.so")}')
    print(f'export DAOS_AGENT_DRPC_DIR={conf.agent_dir}')
    print('export D_IL_REPORT=-1')
    if args.multi_user:
        print(f'dmg pool --insecure update-acl -e A::root@:rw {pool.id()}')
    print(f'daos container create --type POSIX {pool.id()} --path {t_dir}/uns-link')
    print(f'daos container destroy --path {t_dir}/uns-link')
    print(f'daos cont list {pool.label}')

    try:
        if args.launch_cmd:
            start = time.time()
            rc = subprocess.run(args.launch_cmd, check=False, cwd=t_dir)
            elapsed = time.time() - start
            dfuse.stop()
            (minutes, seconds) = divmod(elapsed, 60)
            print(f'Completed in {int(minutes):d}:{int(seconds):02d}')
            print(rc)
        else:
            dfuse.wait_for_exit()
    except KeyboardInterrupt:
        pass


def check_readdir_perf(server, conf):
    """ Check and report on readdir performance

    Loop over number of files, measuring the time taken to
    populate a directory, and to read the directory contents,
    measure both files and directories as contents, and
    readdir both with and without stat, restarting dfuse
    between each test to avoid cache effects.

    Continue testing until five minutes have passed, and print
    a table of results.
    """

    headers = ['count', 'create\ndirs', 'create\nfiles']
    headers.extend(['dirs', 'files', 'dirs\nwith stat', 'files\nwith stat'])
    headers.extend(['caching\n1st', 'caching\n2nd'])

    results = []

    def make_dirs(parent, count):
        """Populate the test directory"""
        print('Populating to {}'.format(count))
        dir_dir = join(parent, 'dirs.{}.in'.format(count))
        t_dir = join(parent, 'dirs.{}'.format(count))
        file_dir = join(parent, 'files.{}.in'.format(count))
        t_file = join(parent, 'files.{}'.format(count))

        start_all = time.time()
        if not os.path.exists(t_dir):
            try:
                os.mkdir(dir_dir)
            except FileExistsError:
                pass
            for i in range(count):
                try:
                    os.mkdir(join(dir_dir, str(i)))
                except FileExistsError:
                    pass
            dir_time = time.time() - start_all
            print('Creating {} dirs took {:.2f}'.format(count, dir_time))
            os.rename(dir_dir, t_dir)

        if not os.path.exists(t_file):
            try:
                os.mkdir(file_dir)
            except FileExistsError:
                pass
            start = time.time()
            for i in range(count):
                with open(join(file_dir, str(i)), 'w'):
                    pass
            file_time = time.time() - start
            print('Creating {} files took {:.2f}'.format(count, file_time))
            os.rename(file_dir, t_file)

        return [dir_time, file_time]

    def print_results():
        """Display the results"""

        print(tabulate.tabulate(results,
                                headers=headers,
                                floatfmt=".2f"))

    pool = server.get_test_pool()

    container = str(uuid.uuid4())

    dfuse = DFuse(server, conf, pool=pool)

    print('Creating container and populating')
    count = 1024
    dfuse.start()
    parent = join(dfuse.dir, container)
    try:
        os.mkdir(parent)
    except FileExistsError:
        pass
    create_times = make_dirs(parent, count)
    dfuse.stop()

    all_start = time.time()

    while True:

        row = [count]
        row.extend(create_times)
        dfuse = DFuse(server, conf, pool=pool, container=container,
                      caching=False)
        dir_dir = join(dfuse.dir, 'dirs.{}'.format(count))
        file_dir = join(dfuse.dir, 'files.{}'.format(count))
        dfuse.start()
        start = time.time()
        subprocess.run(['/bin/ls', dir_dir], stdout=subprocess.PIPE, check=True)
        elapsed = time.time() - start
        print('processed {} dirs in {:.2f} seconds'.format(count,
                                                           elapsed))
        row.append(elapsed)
        dfuse.stop()
        dfuse = DFuse(server, conf, pool=pool, container=container,
                      caching=False)
        dfuse.start()
        start = time.time()
        subprocess.run(['/bin/ls', file_dir], stdout=subprocess.PIPE,
                       check=True)
        elapsed = time.time() - start
        print('processed {} files in {:.2f} seconds'.format(count,
                                                            elapsed))
        row.append(elapsed)
        dfuse.stop()

        dfuse = DFuse(server, conf, pool=pool, container=container,
                      caching=False)
        dfuse.start()
        start = time.time()
        subprocess.run(['/bin/ls', '-t', dir_dir], stdout=subprocess.PIPE,
                       check=True)
        elapsed = time.time() - start
        print('processed {} dirs in {:.2f} seconds'.format(count,
                                                           elapsed))
        row.append(elapsed)
        dfuse.stop()
        dfuse = DFuse(server, conf, pool=pool, container=container,
                      caching=False)
        dfuse.start()
        start = time.time()
        # Use sort by time here so ls calls stat, if you run ls -l then it will
        # also call getxattr twice which skews the figures.
        subprocess.run(['/bin/ls', '-t', file_dir], stdout=subprocess.PIPE,
                       check=True)
        elapsed = time.time() - start
        print('processed {} files in {:.2f} seconds'.format(count,
                                                            elapsed))
        row.append(elapsed)
        dfuse.stop()

        # Test with caching enabled.  Check the file directory, and do it twice
        # without restarting, to see the effect of populating the cache, and
        # reading from the cache.
        dfuse = DFuse(server,
                      conf,
                      pool=pool,
                      container=container,
                      caching=True)
        dfuse.start()
        start = time.time()
        subprocess.run(['/bin/ls', '-t', file_dir], stdout=subprocess.PIPE,
                       check=True)
        elapsed = time.time() - start
        print('processed {} files in {:.2f} seconds'.format(count,
                                                            elapsed))
        row.append(elapsed)
        start = time.time()
        subprocess.run(['/bin/ls', '-t', file_dir], stdout=subprocess.PIPE,
                       check=True)
        elapsed = time.time() - start
        print('processed {} files in {:.2f} seconds'.format(count,
                                                            elapsed))
        row.append(elapsed)
        results.append(row)

        elapsed = time.time() - all_start
        if elapsed > 5 * 60:
            dfuse.stop()
            break

        print_results()
        count *= 2
        create_times = make_dirs(dfuse.dir, count)
        dfuse.stop()

    run_daos_cmd(conf, ['container',
                        'destroy',
                        pool,
                        container])
    print_results()

def test_pydaos_kv(server, conf):
    """Test the KV interface"""

    # pylint: disable=consider-using-with

    pydaos_log_file = tempfile.NamedTemporaryFile(prefix='dnt_pydaos_',
                                                  suffix='.log',
                                                  delete=False)

    os.environ['D_LOG_FILE'] = pydaos_log_file.name
    daos = import_daos(server, conf)

    pool = server.get_test_pool()

    c_uuid = create_cont(conf, pool, ctype="PYTHON")

    container = daos.DCont(pool, c_uuid)

    kv = container.dict('my_test_kv')
    kv['a'] = 'a'
    kv['b'] = 'b'
    kv['list'] = pickle.dumps(list(range(1, 100000)))
    for k in range(1, 100):
        kv[str(k)] = pickle.dumps(list(range(1, 10)))
    print(type(kv))
    print(kv)
    print(kv['a'])

    print("First iteration")
    data = OrderedDict()
    for key in kv:
        print('key is {}, len {}'.format(key, len(kv[key])))
        print(type(kv[key]))
        data[key] = None

    print("Bulk loading")

    data['no-key'] = None

    kv.value_size = 32
    kv.bget(data, value_size=16)
    print("Default get value size %d", kv.value_size)
    print("Second iteration")
    failed = False
    for key in data:
        if data[key]:
            print('key is {}, len {}'.format(key, len(data[key])))
        elif key == 'no-key':
            pass
        else:
            failed = True
            print('Key is None {}'.format(key))

    if failed:
        print("That's not good")

    kv = None
    print('Closing container and opening new one')
    kv = container.get('my_test_kv')
    kv = None
    container = None
    # pylint: disable=protected-access
    daos._cleanup()
    log_test(conf, pydaos_log_file.name)

# Fault injection testing.
#
# This runs two different commands under fault injection, although it allows
# for more to be added.  The command is defined, then run in a loop with
# different locations enabled, essentially failing each call to
# D_ALLOC() in turn.  This iterates for all memory allocations in the command
# which is around 1300 each command so this takes a while.
#
# In order to improve response times the different locations are run in
# parallel, although the results are processed in order.
#
# Each location is checked for memory leaks according to the log file
# (D_ALLOC/D_FREE not matching), that it didn't crash and some checks are run
# on stdout/stderr as well.
#
# If a particular location caused the command to exit with a signal then that
# location is re-run at the end under valgrind to get better diagnostics.
#


class AllocFailTestRun():
    """Class to run a fault injection command with a single fault"""

    def __init__(self, aft, cmd, env, loc):

        # pylint: disable=consider-using-with

        # The subprocess handle
        self._sp = None
        # The valgrind handle
        self.vh = None
        # The return from subprocess.poll
        self.ret = None

        self.cmd = cmd
        self.env = env
        self.aft = aft
        self._fi_file = None
        self.returncode = None
        self.stdout = None
        self.stderr = None
        self.fi_loc = None
        self.fault_injected = None
        self.loc = loc

        if loc is None:
            prefix = 'dnt_fi_{}_reference_'.format(aft.description)
        else:
            prefix = 'dnt_fi_{}_{:04d}_'.format(aft.description, loc)
        self.log_file = tempfile.NamedTemporaryFile(prefix=prefix,
                                                    suffix='.log',
                                                    dir=self.aft.conf.tmp_dir,
                                                    delete=False).name
        self.env['D_LOG_FILE'] = self.log_file

    def __str__(self):
        res = "Fault injection test of '{}'\n".format(' '.join(self.cmd))
        res += 'Fault injection location {}\n'.format(self.loc)
        if self.vh:
            res += 'Valgrind enabled for this test\n'
        if self.returncode is None:
            res += 'Process not completed'
        else:
            res += 'Returncode was {}'.format(self.returncode)

        if self.stdout:
            res += '\nSTDOUT:{}'.format(self.stdout.decode('utf-8').strip())

        if self.stderr:
            res += '\nSTDERR:{}'.format(self.stderr.decode('utf-8').strip())
        return res

    def start(self):
        """Start the command"""
        fc = {}

        fc['fault_config'] = [{'id': 100,
                               'probability_x': 1,
                               'probability_y': 1}]

        if self.loc:
            fc['fault_config'].append({'id': 0,
                                       'probability_x': 1,
                                       'probability_y': 1,
                                       'interval': self.loc,
                                       'max_faults': 1})

            if self.aft.skip_daos_init:
                fc['fault_config'].append({'id': 101, 'probability_x': 1})

        # pylint: disable=consider-using-with
        self._fi_file = tempfile.NamedTemporaryFile(prefix='fi_', suffix='.yaml')

        self._fi_file.write(yaml.dump(fc, encoding='utf=8'))
        self._fi_file.flush()

        self.env['D_FI_CONFIG'] = self._fi_file.name

        if self.vh:
            exec_cmd = self.vh.get_cmd_prefix()
            exec_cmd.extend(self.cmd)
        else:
            exec_cmd = self.cmd

        self._sp = subprocess.Popen(exec_cmd,
                                    env=self.env,
                                    stdin=subprocess.PIPE,
                                    stdout=subprocess.PIPE,
                                    stderr=subprocess.PIPE)

    def has_finished(self):
        """Check if the command has completed"""
        if self.returncode is not None:
            return True

        rc = self._sp.poll()
        if rc is None:
            return False
        self._post(rc)
        return True

    def wait(self):
        """Wait for the command to complete"""
        if self.returncode is not None:
            return

        self._post(self._sp.wait())

    def _post(self, rc):
        """Helper function, called once after command is complete.

        This is where all the checks are performed.
        """

        def _explain():
            self.aft.wf.explain(self.fi_loc, os.path.basename(self.log_file), fi_signal)
            self.aft.conf.wf.explain(self.fi_loc, os.path.basename(self.log_file), fi_signal)
        # Put in a new-line.
        print()
        self.returncode = rc
        self.stdout = self._sp.stdout.read()
        self.stderr = self._sp.stderr.read()

        show_memleaks = True

        fi_signal = None
        # A negative return code means the process exited with a signal so do
        # not check for memory leaks in this case as it adds noise, right when
        # it's least wanted.
        if rc < 0:
            show_memleaks = False
            fi_signal = -rc

        try:
            if self.loc:
                wf = self.aft.wf
            else:
                wf = None
            self.fi_loc = log_test(self.aft.conf,
                                   self.log_file,
                                   show_memleaks=show_memleaks,
                                   quiet=True,
                                   skip_fi=True,
                                   leak_wf=wf)
            self.fault_injected = True
            assert self.fi_loc
        except NLTestNoFi:
            # If a fault wasn't injected then check output is as expected.
            # It's not possible to log these as warnings, because there is
            # no src line to log them against, so simply assert.
            assert self.returncode == 0, self

            if self.aft.check_post_stdout:
                assert self.stderr == b''
                if self.aft.expected_stdout is not None:
                    assert self.stdout == self.aft.expected_stdout
            self.fault_injected = False
        if self.vh:
            self.vh.convert_xml()
        if not self.fault_injected:
            _explain()
            return
        if not self.aft.check_stderr:
            _explain()
            return

        # Check stderr from a daos command.
        # These should mostly be from the DH_PERROR_SYS or DH_PERROR_DER macros so check for
        # this format.  There may be multiple lines and the two styles may be mixed.
        # These checks will report an error against the line of code that introduced the "leak"
        # which may well only have a loose correlation to where the error was reported.
        if self.aft.check_daos_stderr:
            stderr = self.stderr.decode('utf-8').rstrip()
            for line in stderr.splitlines():

                # This is what the go code uses.
                if line.endswith(': DER_NOMEM(-1009): Out of memory'):
                    continue

                # This is what the go code uses for system errors.
                if line.endswith(': errno 12 (Cannot allocate memory)'):
                    continue

                # This is what DH_PERROR_DER uses
                if line.endswith(': Out of memory (-1009)'):
                    continue

                # This is what DH_PERROR_SYS uses
                if line.endswith(': Cannot allocate memory (12)'):
                    continue

                if 'DER_UNKNOWN' in line:
                    self.aft.wf.add(self.fi_loc,
                                    'HIGH',
                                    "Incorrect stderr '{}'".format(line),
                                    mtype='Invalid error code used')
                    continue

                self.aft.wf.add(self.fi_loc,
                                'NORMAL',
                                "Unexpected stderr '{}'".format(line),
                                mtype='Unrecognised error')
            _explain()
            return

        if self.returncode == 0:
            if self.stdout != self.aft.expected_stdout:
                self.aft.wf.add(self.fi_loc,
                                'NORMAL',
                                "Incorrect stdout '{}'".format(self.stdout),
                                mtype='Out of memory caused zero exit '
                                'code with incorrect output')

        stderr = self.stderr.decode('utf-8').rstrip()
        if not stderr.endswith("(-1009): Out of memory") and \
           'error parsing command line arguments' not in stderr and \
           self.stdout != self.aft.expected_stdout:
            if self.stdout != b'':
                print(self.aft.expected_stdout)
                print()
                print(self.stdout)
                print()
            self.aft.wf.add(self.fi_loc,
                            'NORMAL',
                            "Incorrect stderr '{}'".format(stderr),
                            mtype='Out of memory not reported correctly via stderr')
        _explain()

class AllocFailTest():
    # pylint: disable=too-few-public-methods
    """Class to describe fault injection command"""

    def __init__(self, conf, desc, cmd):
        self.conf = conf
        self.cmd = cmd
        self.description = desc
        self.prefix = True
        # Check stderr from commands where faults were injected.
        self.check_stderr = True
        # Check stdout/error from commands where faults were not injected
        self.check_post_stdout = True
        # Check stderr conforms to daos_hdlr.c style
        self.check_daos_stderr = False
        self.expected_stdout = None
        self.use_il = False
        self.wf = conf.wf
        # Instruct the fault injection code to skip daos_init().
        self.skip_daos_init = True

    def launch(self):
        """Run all tests for this command"""

        def _prep(self):
            rc = self._run_cmd(None)
            rc.wait()
            self.expected_stdout = rc.stdout
            assert not rc.fault_injected

        # Prep what the expected stdout is by running once without faults
        # enabled.
        _prep(self)

        print('Expected stdout is')
        print(self.expected_stdout)

        num_cores = len(os.sched_getaffinity(0))

        if num_cores < 20:
            max_child = 1
        else:
            max_child = int(num_cores / 4 * 3)

        print('Maximum number of spawned tests will be {}'.format(max_child))

        active = []
        fid = 2
        max_count = 0
        finished = False

        # List of fault identifiers to re-run under valgrind.
        to_rerun = []

        fatal_errors = False

        # Now run all iterations in parallel up to max_child.  Iterations will be launched
        # in order but may not finish in order, rather they are processed in the order they
        # finish.  After each repetition completes then check for re-launch new processes
        # to keep the pipeline full.
        while not finished or active:

            if not finished:
                while len(active) < max_child:
                    active.append(self._run_cmd(fid))
                    fid += 1

                    if len(active) > max_count:
                        max_count = len(active)

            # Now complete as many as have finished.
            for ret in active:
                if not ret.has_finished():
                    continue
                active.remove(ret)
                print(ret)
                if ret.returncode < 0:
                    fatal_errors = True
                    to_rerun.append(ret.loc)

                if not ret.fault_injected:
                    print('Fault injection did not trigger, stopping')
                    finished = True
                break

        print('Completed, fid {}'.format(fid))
        print('Max in flight {}'.format(max_count))

        for fid in to_rerun:
            rerun = self._run_cmd(fid, valgrind=True)
            print(rerun)
            rerun.wait()

        return fatal_errors

    def _run_cmd(self, loc, valgrind=False):
        """Run the test with fault injection enabled"""

        cmd_env = get_base_env()

        # Debug flags to enable all memory allocation logging, but as little else as possible.
        # This improves run-time but makes debugging any issues found harder.
        # cmd_env['D_LOG_MASK'] = 'DEBUG'
        # cmd_env['DD_MASK'] = 'mem'
        # del cmd_env['DD_SUBSYS']

        if self.use_il:
            cmd_env['LD_PRELOAD'] = join(self.conf['PREFIX'], 'lib64', 'libioil.so')

        cmd_env['DAOS_AGENT_DRPC_DIR'] = self.conf.agent_dir

        if callable(self.cmd):
            cmd = self.cmd(loc)
        else:
            cmd = self.cmd

        aftf = AllocFailTestRun(self, cmd, cmd_env, loc)
        if valgrind:
            aftf.vh = ValgrindHelper(self.conf)
            # Turn off leak checking in this case, as we're just interested in
            # why it crashed.
            aftf.vh.full_check = False

        aftf.start()

        return aftf

def test_dfuse_start(server, conf, wf):
    """Start dfuse under fault injection

    This test will check error paths for faults that can occur whilst starting
    dfuse.  To do this it injects a fault into dfuse just before dfuse_session_mount
    so that it always returns immediately rather than registering with the kernel
    and then it runs dfuse up to this point checking the error paths.
    """
    pool = server.get_test_pool()

    container = create_cont(conf, pool, ctype='POSIX')

    mount_point = join(conf.dfuse_parent_dir, 'fi-mount')

    os.mkdir(mount_point)

    cmd = [join(conf['PREFIX'], 'bin', 'dfuse'),
           '--mountpoint', mount_point,
           '--pool', pool, '--cont', container, '--foreground', '--singlethread']

    test_cmd = AllocFailTest(conf, 'dfuse', cmd)
    test_cmd.wf = wf
    test_cmd.check_daos_stderr = True
    test_cmd.check_post_stdout = False
    test_cmd.check_stderr = True

    rc = test_cmd.launch()
    os.rmdir(mount_point)
    return rc

def test_alloc_fail_copy(server, conf, wf):
    """Run container (filesystem) copy under fault injection.

    This test will create a new uuid per iteration, and the test will then try to create a matching
    container so this is potentially resource intensive.

    There are lots of errors in the stdout/stderr of this command which we need to work through but
    are not yet checked for.
    """

    # pylint: disable=consider-using-with

    pool = server.get_test_pool_id()
    src_dir = tempfile.TemporaryDirectory(prefix='copy_src_',)
    sub_dir = join(src_dir.name, 'new_dir')
    os.mkdir(sub_dir)
    for f in range(5):
        with open(join(sub_dir, 'file.{}'.format(f)), 'w') as ofd:
            ofd.write('hello')

    os.symlink('broken', join(sub_dir, 'broken_s'))
    os.symlink('file.0', join(sub_dir, 'link'))

    def get_cmd(cont_id):
        container = 'container_' + str(cont_id)
        cmd = [join(conf['PREFIX'], 'bin', 'daos'),
               'filesystem',
               'copy',
               '--src',
               src_dir.name,
               '--dst',
               'daos://{}/{}'.format(pool, container)]
        return cmd

    test_cmd = AllocFailTest(conf, 'filesystem-copy', get_cmd)
    test_cmd.skip_daos_init = False
    test_cmd.wf = wf
    test_cmd.check_daos_stderr = True
    test_cmd.check_post_stdout = False
    test_cmd.check_stderr = True

    rc = test_cmd.launch()
    return rc


def test_alloc_fail_cat(server, conf):
    """Run the Interception library with fault injection

    Start dfuse for this test, and do not do output checking on the command
    itself yet.
    """

    pool = server.get_test_pool()
    container = create_cont(conf, pool, ctype='POSIX', label='fault_inject')

    dfuse = DFuse(server, conf, pool=pool, container=container)
    dfuse.use_valgrind = False
    dfuse.start()

    target_file = join(dfuse.dir, 'test_file')

    with open(target_file, 'w') as fd:
        fd.write('Hello there')

    test_cmd = AllocFailTest(conf, 'il-cat', ['cat', target_file])
    test_cmd.use_il = True
    test_cmd.check_stderr = False
    test_cmd.wf = conf.wf

    rc = test_cmd.launch()
    dfuse.stop()
    return rc


def test_fi_list_attr(server, conf, wf):
    """Run daos cont list-attr with fault injection"""

    pool = server.get_test_pool()

    container = create_cont(conf, pool)

    run_daos_cmd(conf,
                 ['container', 'set-attr',
                  pool, container,
                  '--attr', 'my-test-attr-1', '--value', 'some-value'])

    run_daos_cmd(conf,
                 ['container', 'set-attr',
                  pool, container,
                  '--attr', 'my-test-attr-2', '--value', 'some-other-value'])

    cmd = [join(conf['PREFIX'], 'bin', 'daos'),
           'container',
           'list-attrs',
           pool,
           container]

    test_cmd = AllocFailTest(conf, 'cont-list-attr', cmd)
    test_cmd.wf = wf

    rc = test_cmd.launch()
    destroy_container(conf, pool, container)
    return rc


def test_fi_get_attr(server, conf, wf):
    """Run daos cont get-attr with fault injection"""

    pool = server.get_test_pool_id()

    container = create_cont(conf, pool)

    attr_name = 'my-test-attr'

    run_daos_cmd(conf,
                 ['container', 'set-attr',
                  pool, container,
                  '--attr', attr_name, '--value', 'value'])

    cmd = [join(conf['PREFIX'], 'bin', 'daos'),
           'container',
           'get-attr',
           pool,
           container,
           attr_name]

    test_cmd = AllocFailTest(conf, 'cont-get-attr', cmd)
    test_cmd.wf = wf

    test_cmd.check_daos_stderr = True
    test_cmd.check_post_stdout = False
    test_cmd.check_stderr = True

    rc = test_cmd.launch()
    destroy_container(conf, pool, container)
    return rc


def test_fi_cont_query(server, conf, wf):
    """Run daos cont query with fault injection"""

    pool = server.get_test_pool_id()

    container = create_cont(conf, pool, ctype='POSIX')

    cmd = [join(conf['PREFIX'], 'bin', 'daos'),
           'container',
           'query',
           pool,
           container]

    test_cmd = AllocFailTest(conf, 'cont-query', cmd)
    test_cmd.wf = wf

    test_cmd.check_daos_stderr = True
    test_cmd.check_post_stdout = False
    test_cmd.check_stderr = True

    rc = test_cmd.launch()
    destroy_container(conf, pool, container)
    return rc


def test_fi_cont_check(server, conf, wf):
    """Run daos cont check with fault injection"""

    pool = server.get_test_pool_id()

    container = create_cont(conf, pool)

    cmd = [join(conf['PREFIX'], 'bin', 'daos'),
           'container',
           'check',
           pool,
           container]

    test_cmd = AllocFailTest(conf, 'cont-check', cmd)
    test_cmd.wf = wf

    test_cmd.check_daos_stderr = True
    test_cmd.check_post_stdout = False
    test_cmd.check_stderr = True

    rc = test_cmd.launch()
    destroy_container(conf, pool, container)
    return rc


def test_alloc_fail(server, conf):
    """run 'daos' client binary with fault injection"""

    pool = server.get_test_pool()

    cmd = [join(conf['PREFIX'], 'bin', 'daos'),
           'cont',
           'list',
           pool]
    test_cmd = AllocFailTest(conf, 'pool-list-containers', cmd)

    # Create at least one container, and record what the output should be when
    # the command works.
    container = create_cont(conf, pool)

    rc = test_cmd.launch()
    destroy_container(conf, pool, container)
    return rc


def run(wf, args):
    """Main entry point"""

    # pylint: disable=too-many-branches
    conf = load_conf(args)

    wf_server = WarningsFactory('nlt-server-leaks.json', post=True, check='Server leak checking')

    conf.set_wf(wf)
    conf.set_args(args)
    setup_log_test(conf)

    fi_test = False
    fi_test_dfuse = False

    fatal_errors = BoolRatchet()

    if args.mode == 'fi':
        fi_test = True
    else:
        with DaosServer(conf, test_class='first', wf=wf_server, fe=fatal_errors) as server:
            if args.mode == 'launch':
                run_in_fg(server, conf, args)
            elif args.mode == 'kv':
                test_pydaos_kv(server, conf)
            elif args.mode == 'overlay':
                fatal_errors.add_result(run_duns_overlay_test(server, conf))
            elif args.mode == 'set-fi':
                fatal_errors.add_result(set_server_fi(server))
            elif args.mode == 'all':
                fi_test_dfuse = True
                fatal_errors.add_result(run_posix_tests(server, conf))
                fatal_errors.add_result(run_dfuse(server, conf))
                fatal_errors.add_result(run_duns_overlay_test(server, conf))
                test_pydaos_kv(server, conf)
                fatal_errors.add_result(set_server_fi(server))
            elif args.test == 'all':
                fatal_errors.add_result(run_posix_tests(server, conf))
            elif args.test:
                fatal_errors.add_result(run_posix_tests(server, conf, args.test))
            else:
                fatal_errors.add_result(run_posix_tests(server, conf))
                fatal_errors.add_result(run_dfuse(server, conf))
                fatal_errors.add_result(set_server_fi(server))

    if args.mode == 'all':
        with DaosServer(conf, wf=wf_server, fe=fatal_errors) as server:
            pass

    # If running all tests then restart the server under valgrind.
    # This is really, really slow so just do cont list, then
    # exit again.
    if args.server_valgrind:
        with DaosServer(conf, valgrind=True, test_class='valgrind',
                        wf=wf_server, fe=fatal_errors) as server:
            pools = server.fetch_pools()
            for pool in pools:
                cmd = ['pool', 'query', pool.id()]
                rc = run_daos_cmd(conf, cmd, valgrind=False)
                print(rc)
                time.sleep(5)
                cmd = ['cont', 'list', pool.id()]
                run_daos_cmd(conf, cmd, valgrind=False)
            time.sleep(20)

    # If the perf-check option is given then re-start everything without much
    # debugging enabled and run some micro-benchmarks to give numbers for use
    # as a comparison against other builds.
    if args.perf_check or fi_test or fi_test_dfuse:
        args.server_debug = 'INFO'
        args.memcheck = 'no'
        args.dfuse_debug = 'WARN'
        with DaosServer(conf, test_class='no-debug', wf=wf_server, fe=fatal_errors) as server:
            if fi_test:
                # Most of the fault injection tests go here, they are then run on docker containers
                # so can be performed in parallel.

                wf_client = WarningsFactory('nlt-client-leaks.json')

                # dfuse startup, uses custom fault to force exit if no other faults injected.
                fatal_errors.add_result(test_dfuse_start(server, conf, wf_client))

                # list-container test.
                fatal_errors.add_result(test_alloc_fail(server, conf))

                # Container query test.
                fatal_errors.add_result(test_fi_cont_query(server, conf, wf_client))

                fatal_errors.add_result(test_fi_cont_check(server, conf, wf_client))

                # Container attribute tests
                fatal_errors.add_result(test_fi_get_attr(server, conf, wf_client))
                fatal_errors.add_result(test_fi_list_attr(server, conf, wf_client))

                # filesystem copy test.
                fatal_errors.add_result(test_alloc_fail_copy(server, conf, wf_client))

                wf_client.close()

            if fi_test_dfuse:
                # We cannot yet run dfuse inside docker containers and some of the failure modes
                # aren't well handled so continue to run the dfuse fault injection test on real
                # hardware.

                # Read-via-IL test, requires dfuse.
                fatal_errors.add_result(test_alloc_fail_cat(server, conf))

            if args.perf_check:
                check_readdir_perf(server, conf)

    if fatal_errors.errors:
        wf.add_test_case('Errors', 'Significant errors encountered')
    else:
        wf.add_test_case('Errors')

    if conf.valgrind_errors:
        wf.add_test_case('Errors', 'Valgrind errors encountered')
        print("Valgrind errors detected during execution")

    wf_server.close()
    conf.flush_bz2()
    print(f'Total time in log analysis: {conf.lt.total:.2f} seconds')
    print(f'Total time in log compression: {conf.lt_compress.total:.2f} seconds')
    return fatal_errors


def main():
    """Wrap the core function, and catch/report any exceptions

    This allows the junit results to show at least a stack trace and assertion message for
    any failure, regardless of if it's from a test case or not.
    """

    parser = argparse.ArgumentParser(description='Run DAOS client on local node')
    parser.add_argument('--server-debug', default=None)
    parser.add_argument('--dfuse-debug', default=None)
    parser.add_argument('--class-name', default=None, help='class name to use for junit')
    parser.add_argument('--memcheck', default='some', choices=['yes', 'no', 'some'])
<<<<<<< HEAD
    parser.add_argument('--multi-user', action='store_true')
=======
    parser.add_argument('--server-valgrind', action='store_true')
>>>>>>> 4ccab322
    parser.add_argument('--no-root', action='store_true')
    parser.add_argument('--max-log-size', default=None)
    parser.add_argument('--engine-count', type=int, default=1, help='Number of daos engines to run')
    parser.add_argument('--dfuse-dir', default='/tmp', help='parent directory for all dfuse mounts')
    parser.add_argument('--perf-check', action='store_true')
    parser.add_argument('--dtx', action='store_true')
    parser.add_argument('--test', help="Use '--test list' for list")
    parser.add_argument('mode', nargs='*')
    args = parser.parse_args()

    if args.mode:
        mode_list = args.mode
        args.mode = mode_list.pop(0)

        if args.mode != 'launch' and mode_list:
            print(f"unrecognized arguments: {' '.join(mode_list)}")
            sys.exit(1)
        args.launch_cmd = mode_list
    else:
        args.mode = None

    if args.mode and args.test:
        print('Cannot use mode and test')
        sys.exit(1)

    if args.test == 'list':
        tests = []
        for method in dir(posix_tests):
            if method.startswith('test'):
                tests.append(method[5:])
        print(f"Tests are: {','.join(sorted(tests))}")
        sys.exit(1)

    wf = WarningsFactory('nlt-errors.json',
                         post_error=True,
                         check='Log file errors',
                         class_id=args.class_name,
                         junit=True)

    try:
        fatal_errors = run(wf, args)
        wf.add_test_case('exit_wrapper')
        wf.close()
    except Exception as error:
        print(error)
        print(str(error))
        print(repr(error))
        trace = ''.join(traceback.format_tb(error.__traceback__))
        wf.add_test_case('exit_wrapper', str(error), output=trace)
        wf.close()
        raise

    if fatal_errors.errors:
        print("Significant errors encountered")
        sys.exit(1)


if __name__ == '__main__':
    main()<|MERGE_RESOLUTION|>--- conflicted
+++ resolved
@@ -4499,11 +4499,7 @@
     parser.add_argument('--dfuse-debug', default=None)
     parser.add_argument('--class-name', default=None, help='class name to use for junit')
     parser.add_argument('--memcheck', default='some', choices=['yes', 'no', 'some'])
-<<<<<<< HEAD
     parser.add_argument('--multi-user', action='store_true')
-=======
-    parser.add_argument('--server-valgrind', action='store_true')
->>>>>>> 4ccab322
     parser.add_argument('--no-root', action='store_true')
     parser.add_argument('--max-log-size', default=None)
     parser.add_argument('--engine-count', type=int, default=1, help='Number of daos engines to run')
