#!/usr/bin/env python3
"""Node local test (NLT).

(C) Copyright 2020-2024 Intel Corporation.
<<<<<<< HEAD
(C) Copyright 2025 Google LLC
(C) Copyright 2025 Enakta Labs Ltd
=======
(C) Copyright 2025 Hewlett Packard Enterprise Development LP
>>>>>>> 5829a048

SPDX-License-Identifier: BSD-2-Clause-Patent

Test script for running DAOS on a single node over tmpfs and running initial
smoke/unit tests.

Includes support for DFuse with a number of unit tests, as well as stressing
the client with fault injection of D_ALLOC() usage.
"""

# pylint: disable=too-many-lines

import argparse
import copy
import errno
import functools
import getpass
import importlib
import json
import os
import pickle  # nosec
import pprint
import pwd
import random
import re
import resource
import shutil
import signal
import stat
import subprocess  # nosec
import sys
import tempfile
import threading
import time
import traceback
import uuid
from os.path import join

import junit_xml
import tabulate
import xattr
import yaml


class NLTestFail(Exception):
    """Used to indicate test failure"""

    def __repr__(self):
        return "Test failure object for NLT"


class NLTestNoFi(NLTestFail):
    """Used to indicate Fault injection didn't work"""


class NLTestIlZeroCall(NLTestFail):
    """Used to indicate a function did not log anything"""

    def __init__(self, function):
        super().__init__(self)
        self.function = function
        self.command = []

    def __str__(self):
        if self.command:
            cmd = ' '.join(self.command)
            return f'Command "{cmd}" has zero stat count for {self.function}'
        return f"Called program did not call {self.function}"


class NLTestTimeout(NLTestFail):
    """Used to indicate that an operation timed out"""


instance_num = 0  # pylint: disable=invalid-name


def get_inc_id():
    """Return a unique character"""
    global instance_num  # pylint: disable=invalid-name
    instance_num += 1
    return f'{instance_num:04d}'


def umount(path, background=False):
    """Umount dfuse from a given path"""
    if background:
        cmd = ['fusermount3', '-uz', path]
    else:
        cmd = ['fusermount3', '-u', path]
    ret = subprocess.run(cmd, check=False)
    print(f'rc from umount {ret.returncode}')
    return ret.returncode


class NLTConf():
    """Helper class for configuration"""

    def __init__(self, json_file, args):

        with open(json_file, 'r') as ofh:
            self._bc = json.load(ofh)
        self.agent_dir = None
        self.wf = None
        self.args = None
        self.max_log_size = None
        self.valgrind_errors = False
        self.log_timer = CulmTimer()
        self.compress_timer = CulmTimer()
        self.dfuse_parent_dir = tempfile.mkdtemp(dir=args.dfuse_dir,
                                                 prefix='dnt_dfuse_')
        self.tmp_dir = None
        if args.class_name:
            self.tmp_dir = join('nlt_logs', args.class_name)
            if os.path.exists(self.tmp_dir):
                for old_file in os.listdir(self.tmp_dir):
                    os.unlink(join(self.tmp_dir, old_file))
                os.rmdir(self.tmp_dir)
            os.makedirs(self.tmp_dir)

        self._compress_procs = []

    def __del__(self):
        self.flush_bz2()
        os.rmdir(self.dfuse_parent_dir)

    def set_wf(self, wf):
        """Set the WarningsFactory object"""
        self.wf = wf

    def set_args(self, args):
        """Set command line args"""
        self.args = args

        # Parse the max log size.
        if args.max_log_size:
            size = args.max_log_size
            if size.endswith('MiB'):
                size = int(size[:-3])
                size *= (1024 * 1024)
            elif size.endswith('GiB'):
                size = int(size[:-3])
                size *= (1024 * 1024 * 1024)
            self.max_log_size = int(size)

    def __getitem__(self, key):
        return self._bc[key]

    def compress_file(self, filename):
        """Compress a file using bz2 for space reasons

        Launch a bzip2 process in the background as this is time consuming, and each time
        a new process is launched then reap any previous ones which have completed.
        """
        # pylint: disable=consider-using-with
        self._compress_procs[:] = (proc for proc in self._compress_procs if proc.poll() is None)
        self._compress_procs.append(subprocess.Popen(['nice', '-19', 'bzip2', '--best', filename]))

    def flush_bz2(self):
        """Wait for all bzip2 subprocess to finish"""
        self.compress_timer.start()
        for proc in self._compress_procs:
            proc.wait()
        self._compress_procs = []
        self.compress_timer.stop()


class CulmTimer():
    """Class to keep track of elapsed time so we know where to focus performance tuning"""

    def __init__(self):
        self.total = 0
        self._start = None

    def start(self):
        """Start the timer"""
        self._start = time.perf_counter()

    def stop(self):
        """Stop the timer, and add elapsed to total"""
        self.total += time.perf_counter() - self._start


class BoolRatchet():
    """Used for saving test results"""

    # Any call to fail() of add_result with a True value will result
    # in errors being True.

    def __init__(self):
        self.errors = False

    def fail(self):
        """Mark as failure"""
        self.errors = True

    def add_result(self, result):
        """Save result, keep record of failure"""
        if result:
            self.fail()


class WarningsFactory():
    """Class to parse warnings, and save to JSON output file

    Take a list of failures, and output the data in a way that is best
    displayed according to
    https://github.com/jenkinsci/warnings-ng-plugin/blob/master/doc/Documentation.md
    """

    # Error levels supported by the reporting are LOW, NORMAL, HIGH, ERROR.

    def __init__(self,
                 filename,
                 junit=False,
                 class_id=None,
                 post=False,
                 post_error=False,
                 check=None):
        # pylint: disable=consider-using-with
        self._fd = open(filename, 'w')
        self.filename = filename
        self.post = post
        self.post_error = post_error
        self.check = check
        self.issues = []
        self._class_id = class_id
        self.pending = []
        self._running = True
        # Save the filename of the object, as __file__ does not
        # work in __del__
        self._file = __file__.lstrip('./')
        self._flush()

        if junit:
            # Insert a test-case and force it to failed.  Save this to file
            # and keep it there, until close() method is called, then remove
            # it and re-save.  This means any crash will result in there
            # being a results file with an error recorded.
            tc_startup = junit_xml.TestCase('Startup', classname=self._class_name('core'))
            tc_sanity = junit_xml.TestCase('Sanity', classname=self._class_name('core'))
            tc_sanity.add_error_info('NLT exited abnormally')
            self.test_suite = junit_xml.TestSuite('Node Local Testing',
                                                  test_cases=[tc_startup, tc_sanity])
            self._write_test_file()
        else:
            self.test_suite = None

    def _class_name(self, class_name):
        """Return a formatted ID string for class"""
        if self._class_id:
            return f'NLT.{self._class_id}.{class_name}'
        return f'NLT.{class_name}'

    def __del__(self):
        """Ensure the file is flushed on exit.

        If it hasn't already been closed then mark an error
        """
        if not self._fd:
            return

        entry = {}
        entry['fileName'] = self._file
        # pylint: disable=protected-access
        entry['lineStart'] = sys._getframe().f_lineno
        entry['message'] = 'Tests exited without shutting down properly'
        entry['severity'] = 'ERROR'
        self.issues.append(entry)

        # Do not try and write the junit file here, as that does not work
        # during teardown.
        self.test_suite = None
        self.close()

    def add_test_case(self, name, failure=None, test_class='core', output=None, duration=None,
                      stdout=None, stderr=None):
        """Add a test case to the results

        class and other metadata will be set automatically,
        if failure is set the test will fail with the message
        provided.  Saves the state to file after each update.
        """
        if not self.test_suite:
            return

        test_case = junit_xml.TestCase(name, classname=self._class_name(test_class),
                                       elapsed_sec=duration, stdout=stdout, stderr=stderr)
        if failure:
            test_case.add_failure_info(failure, output=output)
        self.test_suite.test_cases.append(test_case)

        self._write_test_file()

    def _write_test_file(self):
        """Write test results to file"""
        with open('nlt-junit.xml', 'w') as file:
            junit_xml.TestSuite.to_file(file, [self.test_suite], prettyprint=True)

    def explain(self, line, log_file, esignal):
        """Log an error, along with the other errors it caused

        Log the line as an error, and reference everything in the pending
        array.
        """
        count = len(self.pending)
        symptoms = set()
        locs = set()
        mtype = 'Fault injection'

        sev = 'LOW'
        if esignal:
            symptoms.add(f'Process died with signal {esignal}')
            sev = 'ERROR'
            mtype = 'Fault injection caused crash'
            count += 1

        if count == 0:
            return

        for (sline, smessage) in self.pending:
            locs.add(f'{sline.filename}:{sline.lineno}')
            symptoms.add(smessage)

        preamble = f'Fault injected here caused {count} errors, logfile {log_file}:'

        message = f"{preamble} {' '.join(sorted(symptoms))} {' '.join(sorted(locs))}"

        self.add(line, sev, message, cat='Fault injection location', mtype=mtype)
        self.pending = []

    def add(self, line, sev, message, cat=None, mtype=None):
        """Log an error

        Describe an error and add it to the issues array.
        Add it to the pending array, for later clarification
        """
        entry = {}
        entry['fileName'] = line.filename
        if mtype:
            entry['type'] = mtype
        else:
            entry['type'] = message
        if cat:
            entry['category'] = cat
        entry['lineStart'] = line.lineno
        # Jenkins no longer seems to display the description.
        entry['description'] = message
        entry['message'] = f'{line.get_anon_msg()}\n{message}'
        entry['severity'] = sev
        self.issues.append(entry)
        if self.pending and self.pending[0][0].pid != line.pid:
            self.reset_pending()
        self.pending.append((line, message))
        self._flush()
        if self.post or (self.post_error and sev in ('HIGH', 'ERROR')):
            # https://docs.github.com/en/actions/reference/workflow-commands-for-github-actions
            if self.post_error:
                message = line.get_msg()
            print(f'::warning file={line.filename},line={line.lineno},::{self.check}, {message}')

    def reset_pending(self):
        """Reset the pending list

        Should be called before iterating on each new file, so errors
        from previous files aren't attributed to new files.
        """
        self.pending = []

    def _flush(self):
        """Write the current list to the json file

        This is done just in case of crash.  This function might get called
        from the __del__ method of DaosServer, so do not use __file__ here
        either.
        """
        self._fd.seek(0)
        self._fd.truncate(0)
        data = {}
        data['issues'] = list(self.issues)
        if self._running:
            # When the test is running insert an error in case of abnormal
            # exit, so that crashes in this code can be identified.
            entry = {}
            entry['fileName'] = self._file
            # pylint: disable=protected-access
            entry['lineStart'] = sys._getframe().f_lineno
            entry['severity'] = 'ERROR'
            entry['message'] = 'Tests are still running'
            data['issues'].append(entry)
        json.dump(data, self._fd, indent=2)
        self._fd.flush()

    def close(self):
        """Save, and close the log file"""
        self._running = False
        self._flush()
        self._fd.close()
        self._fd = None
        print(f'Closed JSON file {self.filename} with {len(self.issues)} errors')
        if self.test_suite:
            # This is a controlled shutdown, so wipe the error saying forced exit.
            self.test_suite.test_cases[1].errors = []
            self.test_suite.test_cases[1].error_message = []
            self._write_test_file()


def load_conf(args):
    """Load the build config file"""
    file_self = os.path.dirname(os.path.abspath(__file__))
    json_file = None
    while True:
        new_file = join(file_self, '.build_vars.json')
        if os.path.exists(new_file):
            json_file = new_file
            break
        file_self = os.path.dirname(file_self)
        if file_self == '/':
            raise NLTestFail('build file not found')
    return NLTConf(json_file, args)


def get_base_env(clean=False):
    """Return the base set of env vars needed for DAOS"""
    if clean:
        env = {}
    else:
        env = os.environ.copy()
    env['DD_MASK'] = 'all'
    env['DD_SUBSYS'] = 'all'
    env['D_LOG_MASK'] = 'DEBUG'
    env['D_LOG_SIZE'] = '5g'
    env['FI_UNIVERSE_SIZE'] = '128'

    # Enable this to debug memory errors, it has a performance impact but will scan the heap
    # for corruption.  See DAOS-12735 for why this can cause problems in practice.
    # env['MALLOC_CHECK_'] = '3'

    # Otherwise max number of contexts will be limited by number of cores
    env['CRT_CTX_NUM'] = '32'

    return env


class DaosPool():
    """Class to store data about daos pools"""

    def __init__(self, server, pool_uuid, label):
        self._server = server
        self.uuid = pool_uuid
        self.label = label
        self.conf = server.conf

    # pylint: disable-next=invalid-name
    def id(self):
        """Return the pool ID (label if set; UUID otherwise)"""
        if self.label:
            return self.label
        return self.uuid

    def dfuse_mount_name(self):
        """Return the string to pass to dfuse mount

        This should be a label if set, otherwise just the
        uuid.
        """
        return self.id()

    def fetch_containers(self):
        """Query the server and return a list of container objects"""
        rc = run_daos_cmd(self._server.conf, ['container', 'list', self.uuid], use_json=True)

        data = rc.json

        assert data['status'] == 0, rc
        assert data['error'] is None, rc

        if data['response'] is None:
            print('No containers in pool')
            return []

        containers = []
        for cont in data['response']:
            containers.append(DaosCont(cont['uuid'], cont['label'], pool=self))
        return containers


class DaosCont():
    """Class to store data about daos containers"""

    def __init__(self, cont_uuid, label, pool):
        self.uuid = cont_uuid
        self.label = label
        self.pool = pool
        if pool is not None:
            assert isinstance(self.pool, DaosPool)

    # pylint: disable-next=invalid-name
    def id(self):
        """Return the container ID (label if set; UUID otherwise)"""
        if self.label:
            return self.label
        return self.uuid

    def set_attrs(self, attrs):
        """Set container attributes.

        Args:
            attrs (dict): Dictionary of attributes to set.
        """
        kvs = []
        for key, value in attrs.items():
            kvs.append(f'{key}:{value}')

        cmd = ['container', 'set-attr', self.pool.id(), self.id(), ','.join(kvs)]

        rc = run_daos_cmd(self.pool.conf, cmd, show_stdout=True)
        print(rc)
        assert rc.returncode == 0, rc

    def destroy(self, valgrind=True, log_check=True, force=False):
        """Destroy the container

        Args:
            valgrind (bool, optional): Run the command under valgrind. Defaults to True.
            log_check (bool, optional): Run log analysis. Defaults to True.

        Raises:
            NLTestFail: If Pool was not provided when object created.
        """
        destroy_container(self.pool.conf, self.pool.id(), self.id(),
                          valgrind=valgrind, log_check=log_check, force=force)


class DaosServer():
    """Manage a DAOS server instance"""

    def __init__(self, conf, test_class=None, valgrind=False, wf=None, fatal_errors=None,
                 enable_fi=False):
        self.running = False
        self._file = __file__.lstrip('./')
        self._sp = None
        self._fi = enable_fi
        self._fi_file = None
        self.wf = wf
        self.fatal_errors = fatal_errors
        self.conf = conf
        if test_class:
            self._test_class = f'Server.{test_class}'
        else:
            self._test_class = None
        self.valgrind = valgrind
        self._agent = None
        self.max_start_time = 120
        self.max_stop_time = 30
        self.stop_sleep_time = 0.5
        self.engines = conf.args.engine_count
        self.sys_ram_rsvd = conf.args.system_ram_reserved
        # pylint: disable=consider-using-with
        self.control_log = tempfile.NamedTemporaryFile(prefix='dnt_control_',
                                                       suffix='.log',
                                                       dir=conf.tmp_dir,
                                                       delete=False)
        self.helper_log = tempfile.NamedTemporaryFile(prefix='dnt_helper_',
                                                      suffix='.log',
                                                      dir=conf.tmp_dir,
                                                      delete=False)
        self.agent_log = tempfile.NamedTemporaryFile(prefix='dnt_agent_',
                                                     suffix='.log',
                                                     dir=conf.tmp_dir,
                                                     delete=False)
        self.server_logs = []
        for engine in range(self.engines):
            prefix = f'dnt_server_{self._test_class}_{engine}_'
            self.server_logs.append(tempfile.NamedTemporaryFile(prefix=prefix,
                                                                suffix='.log',
                                                                dir=conf.tmp_dir,
                                                                delete=False))
        self.__process_name = 'daos_engine'
        if self.valgrind:
            self.__process_name = 'memcheck-amd64-'

        socket_dir = '/tmp/dnt_sockets'
        if not os.path.exists(socket_dir):
            os.mkdir(socket_dir)

        self.agent_dir = tempfile.mkdtemp(prefix='dnt_agent_')

        self._yaml_file = None
        self._io_server_dir = None
        self.test_pool = None
        self.network_interface = None
        self.network_provider = None

        self.fuse_procs = []

    def __enter__(self):
        self._start()
        return self

    def __exit__(self, _type, _value, _traceback):
        rc = self._stop(self.wf)
        if rc != 0 and self.fatal_errors is not None:
            self.fatal_errors.fail()
        return False

    def add_fuse(self, fuse):
        """Register a new fuse instance"""
        self.fuse_procs.append(fuse)

    def remove_fuse(self, fuse):
        """Deregister a fuse instance"""
        self.fuse_procs.remove(fuse)

    def __del__(self):
        if self._agent:
            self._stop_agent()
        try:
            if self.running:
                self._stop(None)
        except NLTestTimeout:
            print('Ignoring timeout on stop')
        server_file = join(self.agent_dir, '.daos_server.active.yml')
        if os.path.exists(server_file):
            os.unlink(server_file)
        for log in self.server_logs:
            if os.path.exists(log.name):
                log_test(self.conf, log.name)
        try:
            os.unlink(join(self.agent_dir, 'nlt_agent.yaml'))
            os.rmdir(self.agent_dir)
        except OSError as error:
            print(os.listdir(self.agent_dir))
            raise error

    def _add_test_case(self, name, failure=None, duration=None):
        """Add a test case to the server instance

        Simply wrapper to automatically add the class
        """
        if not self._test_class:
            return

        self.conf.wf.add_test_case(name, failure=failure, duration=duration,
                                   test_class=self._test_class)

    def _check_timing(self, name, start, max_time):
        elapsed = time.perf_counter() - start
        if elapsed > max_time:
            res = f'{name} failed after {elapsed:.2f}s (max {max_time:.2f}s)'
            self._add_test_case(name, duration=elapsed, failure=res)
            raise NLTestTimeout(res)

    def _check_system_state(self, desired_states):
        """Check the system state for against list

        Return true if all members are in a state specified by the
        desired_states.
        """
        if not isinstance(desired_states, list):
            desired_states = [desired_states]

        rc = self.run_dmg(['system', 'query', '--json'])
        if rc.returncode != 0:
            return False
        data = json.loads(rc.stdout.decode('utf-8'))
        if data['error'] or data['status'] != 0:
            return False
        members = data['response']['members']
        if members is None:
            return False
        if len(members) != self.engines:
            return False

        for member in members:
            if member['state'] not in desired_states:
                return False
        return True

    def _start(self):
        """Start a DAOS server"""
        # pylint: disable=consider-using-with
        server_env = get_base_env(clean=True)

        plain_env = os.environ.copy()

        if self.valgrind:
            valgrind_args = ['--fair-sched=yes',
                             '--gen-suppressions=all',
                             '--xml=yes',
                             '--xml-file=dnt.server.%p.memcheck.xml',
                             '--num-callers=10',
                             '--track-origins=yes',
                             '--leak-check=full']
            suppression_file = join('src', 'cart', 'utils', 'memcheck-cart.supp')
            if not os.path.exists(suppression_file):
                suppression_file = join(self.conf['PREFIX'], 'etc', 'memcheck-cart.supp')

            valgrind_args.append(f'--suppressions={os.path.realpath(suppression_file)}')

            self._io_server_dir = tempfile.TemporaryDirectory(prefix='dnt_io_')

            with open(join(self._io_server_dir.name, 'daos_engine'), 'w') as fd:
                fd.write('#!/bin/sh\n')
                fd.write(f"export PATH={join(self.conf['PREFIX'], 'bin')}:$PATH\n")
                fd.write(f'exec valgrind {" ".join(valgrind_args)} daos_engine "$@"\n')

            os.chmod(join(self._io_server_dir.name, 'daos_engine'),
                     stat.S_IXUSR | stat.S_IRUSR)

            plain_env['PATH'] = f'{self._io_server_dir.name}:{plain_env["PATH"]}'
            self.max_start_time = 300
            self.max_stop_time = 600
            self.stop_sleep_time = 10

        daos_server = join(self.conf['PREFIX'], 'bin', 'daos_server')

        self_dir = os.path.dirname(os.path.abspath(__file__))

        # Create a server yaml file.  To do this open and copy the
        # nlt_server.yaml file in the current directory, but overwrite
        # the server log file with a temporary file so that multiple
        # server runs do not overwrite each other.
        with open(join(self_dir, 'nlt_server.yaml'), 'r') as scfd:
            scyaml = yaml.safe_load(scfd)
        if self.conf.args.server_debug:
            scyaml['engines'][0]['log_mask'] = self.conf.args.server_debug
        scyaml['control_log_file'] = self.control_log.name
        scyaml['helper_log_file'] = self.helper_log.name

        scyaml['socket_dir'] = self.agent_dir

        if self._fi:
            # Set D_ALLOC to fail, but do not enable it.  This can be changed later via
            # the set_fi() method.
            faults = {'fault_config': [{'id': 0,
                                        'probability_x': 0,
                                        'probability_y': 100}]}

            self._fi_file = tempfile.NamedTemporaryFile(prefix='fi_', suffix='.yaml')

            self._fi_file.write(yaml.dump(faults, encoding='utf=8'))
            self._fi_file.flush()
            server_env['D_FI_CONFIG'] = self._fi_file.name

        for (key, value) in server_env.items():
            # If server log is set via server_debug then do not also set env settings.
            if self.conf.args.server_debug and key in ('DD_MASK', 'DD_SUBSYS', 'D_LOG_MASK'):
                continue
            scyaml['engines'][0]['env_vars'].append(f'{key}={value}')

        if self.sys_ram_rsvd is not None:
            scyaml['system_ram_reserved'] = self.sys_ram_rsvd

        ref_engine = copy.deepcopy(scyaml['engines'][0])
        scyaml['engines'] = []
        server_port_count = int(server_env['FI_UNIVERSE_SIZE'])
        self.network_interface = ref_engine['fabric_iface']
        self.network_provider = scyaml['provider']
        for idx in range(self.engines):
            engine = copy.deepcopy(ref_engine)
            engine['log_file'] = self.server_logs[idx].name
            engine['first_core'] = ref_engine['targets'] * idx
            engine['fabric_iface_port'] += server_port_count * idx
            engine['storage'][0]['scm_mount'] = f'{ref_engine["storage"][0]["scm_mount"]}_{idx}'
            scyaml['engines'].append(engine)
        self._yaml_file = tempfile.NamedTemporaryFile(prefix='nlt-server-config-', suffix='.yaml')
        self._yaml_file.write(yaml.dump(scyaml, encoding='utf-8'))
        self._yaml_file.flush()

        cmd = [daos_server, 'start', f'--config={self._yaml_file.name}', '--insecure']

        # pylint: disable=consider-using-with
        self._sp = subprocess.Popen(cmd, env=plain_env)

        agent_config = join(self.agent_dir, 'nlt_agent.yaml')
        with open(agent_config, 'w') as fd:
            agent_data = {
                'access_points': scyaml['access_points'],
                'control_log_mask': 'NOTICE',  # INFO logs every client process connection
            }
            json.dump(agent_data, fd)

        agent_bin = join(self.conf['PREFIX'], 'bin', 'daos_agent')

        agent_cmd = [agent_bin,
                     '--config-path', agent_config,
                     '--insecure',
                     '--runtime_dir', self.agent_dir,
                     '--logfile', self.agent_log.name]

        if not self.conf.args.server_debug and not self.conf.args.client_debug:
            agent_cmd.append('--debug')

        self._agent = subprocess.Popen(agent_cmd)
        self.conf.agent_dir = self.agent_dir

        # Configure the storage.  DAOS wants to mount /mnt/daos itself if not
        # already mounted, so let it do that.
        # This code supports three modes of operation:
        # /mnt/daos is not mounted.  It will be mounted and formatted.
        # /mnt/daos exists and has data in.  It will be used as is.
        # /mnt/daos is mounted but empty.  It will be used-as is.
        # In this last case the --no-root option must be used.
        start = time.perf_counter()

        cmd = ['storage', 'format', '--json']
        start_timeout = 0.5
        while True:
            try:
                rc = self._sp.wait(timeout=start_timeout)
                print(rc)
                res = 'daos server died waiting for start'
                self._add_test_case('format', failure=res)
                raise NLTestFail(res)
            except subprocess.TimeoutExpired:
                pass
            rc = self.run_dmg(cmd)

            data = json.loads(rc.stdout.decode('utf-8'))
            print(f'cmd: {cmd} data: {data}')

            if data['error'] is None:
                break

            if 'running system' in data['error']:
                break

            if start_timeout < 5:
                start_timeout *= 2

            self._check_timing('format', start, self.max_start_time)
        duration = time.perf_counter() - start
        self._add_test_case('format', duration=duration)
        print(f'Format completion in {duration:.2f} seconds')
        self.running = True

        # Now wait until the system is up, basically the format to happen.
        start_timeout = 0.5
        while True:
            time.sleep(start_timeout)
            if self._check_system_state(['ready', 'joined']):
                break

            if start_timeout < 5:
                start_timeout *= 2

            self._check_timing("start", start, self.max_start_time)
        duration = time.perf_counter() - start
        self._add_test_case('start', duration=duration)
        print(f'Server started in {duration:.2f} seconds')
        self.fetch_pools()

    def _stop_agent(self):
        self._agent.send_signal(signal.SIGINT)
        ret = self._agent.wait(timeout=5)
        print(f'rc from agent is {ret}')
        self._agent = None
        try:
            os.unlink(join(self.agent_dir, 'daos_agent.sock'))
        except FileNotFoundError:
            pass

    def _stop(self, wf):
        """Stop a previously started DAOS server"""
        for fuse in self.fuse_procs:
            print('Stopping server with running fuse procs, cleaning up')
            self._add_test_case('server-stop-with-running-fuse', failure=str(fuse))
            fuse.stop()

        if self._agent:
            self._stop_agent()

        if not self._sp:
            return 0

        # Check the correct number of processes are still running at this
        # point, in case anything has crashed.  daos_server does not
        # propagate errors, so check this here.
        parent_pid = self._sp.pid
        procs = []
        for proc_id in os.listdir('/proc/'):
            if proc_id == 'self':
                continue
            status_file = f'/proc/{proc_id}/status'
            if not os.path.exists(status_file):
                continue
            with open(status_file, 'r') as fd:
                for line in fd.readlines():
                    try:
                        key, raw = line.split(':', maxsplit=2)
                    except ValueError:
                        continue
                    value = raw.strip()
                    if key == 'Name' and value != self.__process_name:
                        break
                    if key != 'PPid':
                        continue
                    if int(value) == parent_pid:
                        procs.append(proc_id)
                        break

        if len(procs) != self.engines:
            # Mark this as a warning, but not a failure.  This is currently
            # expected when running with preexisting data because the server
            # is calling exec.  Do not mark as a test failure for the same
            # reason.
            entry = {}
            entry['fileName'] = self._file
            # pylint: disable=protected-access
            entry['lineStart'] = sys._getframe().f_lineno
            entry['severity'] = 'NORMAL'
            message = f'Incorrect number of engines running ({len(procs)} vs {self.engines})'
            entry['message'] = message
            self.conf.wf.issues.append(entry)
            self._add_test_case('server_stop', failure=message)
        start = time.perf_counter()
        rc = self.run_dmg(['system', 'stop', '--full'])
        if rc.returncode != 0:
            print(rc)
            entry = {}
            entry['fileName'] = self._file
            # pylint: disable=protected-access
            entry['lineStart'] = sys._getframe().f_lineno
            entry['severity'] = 'ERROR'
            msg = f'dmg system stop --full failed with {rc.returncode}'
            entry['message'] = msg
            self.conf.wf.issues.append(entry)
        if not self.valgrind:
            assert rc.returncode == 0, rc
        while True:
            time.sleep(self.stop_sleep_time)
            if self._check_system_state(['stopped', 'errored']):
                break
            self._check_timing("stop", start, self.max_stop_time)

        duration = time.perf_counter() - start
        self._add_test_case('stop', duration=duration)
        print(f'Server stopped in {duration:.2f} seconds')

        self._sp.send_signal(signal.SIGTERM)
        ret = self._sp.wait(timeout=5)
        print(f'rc from server is {ret}')

        self.conf.compress_file(self.agent_log.name)
        self.conf.compress_file(self.control_log.name)

        for log in self.server_logs:
            log_test(self.conf, log.name, leak_wf=wf, skip_fi=self._fi)
            self.server_logs.remove(log)
        self.running = False
        return ret

    def run_dmg(self, cmd):
        """Run the specified dmg command"""
        exe_cmd = [join(self.conf['PREFIX'], 'bin', 'dmg')]
        exe_cmd.append('--insecure')
        exe_cmd.extend(cmd)

        print(f'running {exe_cmd}')
        return subprocess.run(exe_cmd,
                              stdout=subprocess.PIPE,
                              stderr=subprocess.PIPE,
                              check=False)

    def run_dmg_json(self, cmd):
        """Run the specified dmg command in json mode

        return data as json, or raise exception on failure
        """
        cmd.append('--json')
        rc = self.run_dmg(cmd)
        print(rc)
        assert rc.returncode == 0
        assert rc.stderr == b''
        data = json.loads(rc.stdout.decode('utf-8'))
        assert not data['error']
        assert data['status'] == 0
        assert data['response']['status'] == 0
        return data

    def fetch_pools(self):
        """Query the server and return a list of pool objects"""
        data = self.run_dmg_json(['pool', 'list'])

        # This should exist but might be 'None' so check for that rather than
        # iterating.
        pools = []
        if not data['response']['pools']:
            return pools
        for pool in data['response']['pools']:
            pobj = DaosPool(self, pool['uuid'], pool.get('label', None))
            pools.append(pobj)
            if pobj.label == 'NLT':
                self.test_pool = pobj
        return pools

    def _make_pool(self):
        """Create a DAOS pool"""
        # If running as a small system with tmpfs already mounted then this is likely a docker
        # container so restricted in size.
        if self.conf.args.no_root:
            size = 1024 * 2
        else:
            size = 1024 * 4

        rc = self.run_dmg(['pool', 'create', 'NLT', '--scm-size', f'{size}M'])
        print(rc)
        assert rc.returncode == 0
        self.fetch_pools()

    def get_test_pool_obj(self):
        """Return a pool object to be used for testing

        Create a pool as required
        """
        if self.test_pool is None:
            self._make_pool()

        return self.test_pool

    def run_daos_client_cmd(self, cmd):
        """Run a DAOS client

        Run a command, returning what subprocess.run() would.

        Enable logging, and valgrind for the command.
        """
        valgrind_hdl = ValgrindHelper(self.conf)

        if self.conf.args.memcheck == 'no':
            valgrind_hdl.use_valgrind = False

        exec_cmd = valgrind_hdl.get_cmd_prefix()

        exec_cmd.extend(cmd)

        cmd_env = get_base_env()

        with tempfile.NamedTemporaryFile(prefix=f'dnt_cmd_{get_inc_id()}_',
                                         suffix='.log',
                                         dir=self.conf.tmp_dir,
                                         delete=False) as log_file:
            log_name = log_file.name
            cmd_env['D_LOG_FILE'] = log_name

        cmd_env['DAOS_AGENT_DRPC_DIR'] = self.conf.agent_dir

        rc = subprocess.run(exec_cmd, stdout=subprocess.PIPE, stderr=subprocess.PIPE,
                            env=cmd_env, check=False)

        if rc.stderr != b'':
            print('Stderr from command')
            print(rc.stderr.decode('utf-8').strip())

        if rc.stdout != b'':
            print(rc.stdout.decode('utf-8').strip())

        show_memleaks = True

        # A negative return code means the process exited with a signal so do not
        # check for memory leaks in this case as it adds noise, right when it's
        # least wanted.
        if rc.returncode < 0:
            show_memleaks = False

        rc.fi_loc = log_test(self.conf, log_name, show_memleaks=show_memleaks)
        valgrind_hdl.convert_xml()
        # If there are valgrind errors here then mark them for later reporting but
        # do not abort.  This allows a full-test run to report all valgrind issues
        # in a single test run.
        if valgrind_hdl.use_valgrind and rc.returncode == 42:
            print("Valgrind errors detected")
            print(rc)
            self.conf.wf.add_test_case(' '.join(cmd), failure='valgrind errors', output=rc)
            self.conf.valgrind_errors = True
            rc.returncode = 0
        assert rc.returncode == 0, rc

    def run_daos_client_cmd_pil4dfs(self, cmd, check=True, container=None, report=True):
        """Run a DAOS client with libpil4dfs.so

        Run a command, returning what subprocess.run() would.

        If container is supplied setup the environment to access that container, using a temporary
        directory as a "mount point" and run the command from that directory so that paths can be
        relative.

        Looks like valgrind and libpil4dfs.so do not work together sometime. Disable valgrind at
        this moment. Will revisit this issue later.
        """
        if container is not None:
            assert isinstance(container, DaosCont)

        cmd_env = get_base_env()

        with tempfile.NamedTemporaryFile(prefix=f'dnt_pil4dfs_{cmd[0]}_{get_inc_id()}_',
                                         suffix='.log',
                                         dir=self.conf.tmp_dir,
                                         delete=False) as log_file:
            log_name = log_file.name
            cmd_env['D_LOG_FILE'] = log_name

        cmd_env['DAOS_AGENT_DRPC_DIR'] = self.conf.agent_dir
        if report:
            cmd_env['D_IL_REPORT'] = '1'
        cmd_env['LD_PRELOAD'] = join(self.conf['PREFIX'], 'lib64', 'libpil4dfs.so')
        if container is not None:
            # Create a temporary directory for the mount point, this will be removed as it goes out
            # scope so keep as a local for the rest of the function.
            # pylint: disable-next=consider-using-with
            tmp_dir = tempfile.TemporaryDirectory(prefix='pil4dfs_mount')
            cwd = tmp_dir.name
            cmd_env['D_IL_MOUNT_POINT'] = cwd
            cmd_env['D_IL_POOL'] = container.pool.id()
            cmd_env['D_IL_CONTAINER'] = container.id()
        else:
            cwd = None

        if self.conf.args.client_debug:
            cmd_env['D_LOG_MASK'] = self.conf.args.client_debug

        print('Run command: ')
        print(cmd)
        rc = subprocess.run(cmd, stdout=subprocess.PIPE, stderr=subprocess.PIPE, cwd=cwd,
                            env=cmd_env, check=False)
        print(rc)

        if rc.stderr != b'':
            print('Stderr from command')
            print(rc.stderr.decode('utf-8').strip())

        if rc.stdout != b'':
            print('Stdout from command')
            print(rc.stdout.decode('utf-8').strip())

        # if cwd and os.listdir(tmp_dir.name):
        #    print('Temporary directory is not empty')
        #    print(os.listdir(tmp_dir.name))
        #    assert False, 'Files left in tmp dir by pil4dfs'

        # Run log_test before other checks so this can warn for errors.
        log_test(self.conf, log_name)

        if check:
            assert rc.returncode == 0, rc

        if not report:
            return rc

        # check stderr for interception summary
        search = re.findall(r'\[op_sum\ ]  \d+', rc.stderr.decode('utf-8'))
        if len(search) == 0:
            raise NLTestFail('[op_sum ] is NOT found.')
        num_op = int(search[0][9:])
        if check and num_op == 0:
            raise NLTestFail('op_sum is zero. Unexpected.')
        print(f'DBG> num_op = {num_op}')
        return rc

    def set_fi(self, probability=0):
        """Run the client code to set server params"""
        cmd_env = get_base_env()

        cmd_env['D_INTERFACE'] = self.network_interface
        cmd_env['D_PROVIDER'] = self.network_provider
        valgrind_hdl = ValgrindHelper(self.conf)

        if self.conf.args.memcheck == 'no':
            valgrind_hdl.use_valgrind = False

        system_name = 'daos_server'

        exec_cmd = valgrind_hdl.get_cmd_prefix()

        agent_bin = join(self.conf['PREFIX'], 'bin', 'daos_agent')

        with tempfile.TemporaryDirectory(prefix='dnt_addr_',) as addr_dir:

            addr_file = join(addr_dir, f'{system_name}.attach_info_tmp')

            agent_cmd = [agent_bin,
                         '-i',
                         '-s',
                         self.agent_dir,
                         'dump-attachinfo',
                         '-o',
                         addr_file]

            rc = subprocess.run(agent_cmd, env=cmd_env, check=True)
            print(rc)

            # options here are: fault_id,max_faults,probability,err_code[,argument]
            cmd = ['set_fi_attr',
                   '--cfg_path',
                   addr_dir,
                   '--group-name',
                   'daos_server',
                   '--rank',
                   '0',
                   '--attr',
                   f'0,0,{probability},0,0']

            exec_cmd.append(join(self.conf['PREFIX'], 'bin', 'cart_ctl'))
            exec_cmd.extend(cmd)

            with tempfile.NamedTemporaryFile(prefix=f'dnt_crt_ctl_{get_inc_id()}_',
                                             suffix='.log',
                                             delete=False) as log_file:

                cmd_env['D_LOG_FILE'] = log_file.name
                cmd_env['DAOS_AGENT_DRPC_DIR'] = self.agent_dir

                rc = subprocess.run(exec_cmd,
                                    env=cmd_env,
                                    stdout=subprocess.PIPE,
                                    stderr=subprocess.PIPE,
                                    check=False)
                print(rc)
                valgrind_hdl.convert_xml()
                log_test(self.conf, log_file.name, show_memleaks=False)


class ValgrindHelper():
    """Class for running valgrind commands

    This helps setup the command line required, and
    performs log modification after the fact to assist
    Jenkins in locating the source code.
    """

    def __init__(self, conf, logid=None):

        # Set this to False to disable valgrind, which will run faster.
        self.conf = conf
        self.use_valgrind = True
        self.full_check = True
        self._xml_file = None
        self._logid = logid

        src_dir = os.path.realpath(os.path.dirname(os.path.dirname(os.path.abspath(__file__))))
        self.src_dir = f'{src_dir}/'

    def get_cmd_prefix(self):
        """Return the command line prefix"""
        if not self.use_valgrind:
            return []

        if not self._logid:
            self._logid = get_inc_id()

        with tempfile.NamedTemporaryFile(prefix=f'dnt.{self._logid}.', dir='.',
                                         suffix='.memcheck', delete=False) as log_file:
            self._xml_file = log_file.name

        cmd = ['valgrind',
               f'--xml-file={self._xml_file}',
               '--xml=yes',
               '--fair-sched=yes',
               '--gen-suppressions=all',
               '--error-exitcode=42']

        if self.full_check:
            cmd.extend(['--leak-check=full', '--show-leak-kinds=all'])
        else:
            cmd.append('--leak-check=no')

        src_suppression_file = join('src', 'cart', 'utils', 'memcheck-cart.supp')
        if os.path.exists(src_suppression_file):
            cmd.append(f'--suppressions={src_suppression_file}')
        else:
            cmd.append(f"--suppressions={join(self.conf['PREFIX'], 'etc', 'memcheck-cart.supp')}")

        return cmd

    def convert_xml(self):
        """Modify the xml file"""
        if not self.use_valgrind:
            return
        with open(self._xml_file, 'r') as fd:
            with open(f'{self._xml_file}.xml', 'w') as ofd:
                for line in fd:
                    if self.src_dir in line:
                        ofd.write(line.replace(self.src_dir, ''))
                    else:
                        ofd.write(line)
        os.unlink(self._xml_file)


class DFuse():
    """Manage a dfuse instance"""

    instance_num = 0

    # pylint: disable-next=too-many-arguments
    def __init__(self, daos, conf, pool=None, container=None, mount_path=None, uns_path=None,
                 caching=True, wbcache=True, multi_user=False, ro=False):
        if mount_path:
            self.dir = mount_path
        else:
            self.dir = tempfile.mkdtemp(dir=conf.dfuse_parent_dir, prefix='dfuse_mount.')
        self.pool = pool
        self.uns_path = uns_path
        self.container = container
        if isinstance(pool, DaosPool):
            self.pool = pool.id()
        if isinstance(container, DaosCont):
            self.container = container.id()
            self.pool = container.pool.id()
        self.conf = conf
        self.multi_user = multi_user
        self.cores = 0
        self._daos = daos
        self.caching = caching
        self.wbcache = wbcache
        self.use_valgrind = True
        self._sp = None
        self.log_flush = False
        self.log_mask = None
        self.log_file = None
        self._ro = ro

        self.valgrind = None
        if not os.path.exists(self.dir):
            os.mkdir(self.dir)

    def __str__(self):

        if self._sp:
            running = 'running'
        else:
            running = 'not running'

        return f'DFuse instance at {self.dir} ({running})'

    def start(self, v_hint=None, use_oopt=False):
        """Start a dfuse instance"""
        # pylint: disable=too-many-branches
        dfuse_bin = join(self.conf['PREFIX'], 'bin', 'dfuse')

        pre_inode = os.stat(self.dir).st_ino

        my_env = get_base_env()

        if self.conf.args.dfuse_debug:
            my_env['D_LOG_MASK'] = self.conf.args.dfuse_debug

        if self.log_flush:
            my_env['D_LOG_FLUSH'] = 'DEBUG'

        if v_hint is None:
            v_hint = get_inc_id()

        prefix = f'dnt_dfuse_{v_hint}_'
        with tempfile.NamedTemporaryFile(prefix=prefix, suffix='.log', delete=False) as log_file:
            self.log_file = log_file.name

        my_env['D_LOG_FILE'] = self.log_file
        my_env['DAOS_AGENT_DRPC_DIR'] = self._daos.agent_dir
        if self.log_mask:
            my_env['D_LOG_MASK'] = self.log_mask
        if self.conf.args.dtx == 'yes':
            my_env['DFS_USE_DTX'] = '1'

        self.valgrind = ValgrindHelper(self.conf, v_hint)
        if self.conf.args.memcheck == 'no':
            self.valgrind.use_valgrind = False

        if not self.use_valgrind:
            self.valgrind.use_valgrind = False

        if self.cores:
            cmd = ['numactl', '--physcpubind', f'0-{self.cores - 1}']
        else:
            cmd = []

        cmd.extend(self.valgrind.get_cmd_prefix())

        cmd.extend([dfuse_bin, '--mountpoint', self.dir, '--foreground'])

        if self.multi_user:
            cmd.append('--multi-user')

        if not self.cores:
            # Use a lower default thread-count for NLT due to running tests in parallel.
            cmd.extend(['--thread-count', '4'])

        if not self.caching:
            cmd.append('--disable-caching')
        else:
            if not self.wbcache:
                cmd.append('--disable-wb-cache')

        if self._ro:
            cmd.append('--read-only')

        if self.uns_path:
            cmd.extend(['--path', self.uns_path])

        if use_oopt:
            if self.pool:
                if self.container:
                    cmd.extend(['-o', f'pool={self.pool},container={self.container}'])
                else:
                    cmd.extend(['-o', f'pool={self.pool}'])

        else:
            if self.pool:
                cmd.extend(['--pool', self.pool])
            if self.container:
                cmd.extend(['--container', self.container])

        print(f"Running {' '.join(cmd)}")
        # pylint: disable-next=consider-using-with
        self._sp = subprocess.Popen(cmd, env=my_env)
        print(f'Started dfuse at {self.dir}')
        print(f'Log file is {self.log_file}')

        total_time = 0
        while os.stat(self.dir).st_ino == pre_inode:
            print('Dfuse not started, waiting...')
            try:
                ret = self._sp.wait(timeout=1)
                print(f'dfuse command exited with {ret}')
                self._sp = None
                if os.path.exists(self.log_file):
                    log_test(self.conf, self.log_file)
                os.rmdir(self.dir)
                raise NLTestFail('dfuse died waiting for start')
            except subprocess.TimeoutExpired:
                pass
            total_time += 1
            if total_time > 60:
                raise NLTestFail('Timeout starting dfuse')

        self._daos.add_fuse(self)

    def _close_files(self):
        work_done = False
        for fname in os.listdir('/proc/self/fd'):
            try:
                tfile = os.readlink(join('/proc/self/fd', fname))
            except FileNotFoundError:
                continue
            if tfile.startswith(self.dir):
                print(f'closing file {tfile}')
                os.close(int(fname))
                work_done = True
        return work_done

    def __del__(self):
        if self._sp:
            self.stop()

    def stop(self, ignore_einval=False):
        """Stop a previously started dfuse instance"""
        fatal_errors = False
        if not self._sp:
            return fatal_errors

        print('Stopping fuse')

        if self.container:
            self.run_query(use_json=True)
        ret = umount(self.dir)
        if ret:
            umount(self.dir, background=True)
            self._close_files()
            time.sleep(2)
            umount(self.dir)

        run_leak_test = True
        try:
            ret = self._sp.wait(timeout=20)
            print(f'rc from dfuse {ret}')
            if ret == 42:
                self.conf.wf.add_test_case(str(self), failure='valgrind errors', output=ret)
                self.conf.valgrind_errors = True
            elif ret != 0:
                fatal_errors = True
        except subprocess.TimeoutExpired:
            print('Timeout stopping dfuse')
            self._sp.send_signal(signal.SIGTERM)
            fatal_errors = True
            run_leak_test = False
        self._sp = None
        log_test(self.conf, self.log_file, show_memleaks=run_leak_test, ignore_einval=ignore_einval)

        # Finally, modify the valgrind xml file to remove the
        # prefix to the src dir.
        self.valgrind.convert_xml()
        os.rmdir(self.dir)
        self._daos.remove_fuse(self)
        return fatal_errors

    def wait_for_exit(self):
        """Wait for dfuse to exit"""
        ret = self._sp.wait()
        print(f'rc from dfuse {ret}')
        self._sp = None
        log_test(self.conf, self.log_file)

        # Finally, modify the valgrind xml file to remove the
        # prefix to the src dir.
        self.valgrind.convert_xml()
        os.rmdir(self.dir)

    def il_cmd(self, cmd, check_read=True, check_write=True, check_fstat=True):
        """Run a command under the interception library

        Do not run valgrind here, not because it's not useful
        but the options needed are different.  Valgrind handles
        linking differently so some memory is wrongly lost that
        would be freed in the _fini() function, and a lot of
        commands do not free all memory anyway.
        """
        if self.caching:
            check_fstat = False

        # DAOS-16585: Disable fstat checking for non Red Hat systems which appear to use a different
        # implementation of fstat which isn't yet intercepted.  This allows testing to progress in
        # the absence of this feature.
        if not os.path.exists("/etc/redhat-release"):
            check_fstat = False

        my_env = get_base_env()
        prefix = f'dnt_ioil_{cmd[0]}_{get_inc_id()}_'
        with tempfile.NamedTemporaryFile(prefix=prefix, suffix='.log', delete=False) as log_file:
            log_name = log_file.name
        my_env['D_LOG_FILE'] = log_name
        my_env['LD_PRELOAD'] = join(self.conf['PREFIX'], 'lib64', 'libioil.so')
        my_env['DAOS_AGENT_DRPC_DIR'] = self.conf.agent_dir
        my_env['D_IL_REPORT'] = '2'
        if self.conf.args.client_debug:
            my_env['D_LOG_MASK'] = self.conf.args.client_debug

        ret = subprocess.run(cmd, env=my_env, check=False)
        print(f'Logged il to {log_name}')
        print(ret)

        try:
            log_test(self.conf, log_name, check_read=check_read, check_write=check_write,
                     check_fstat=check_fstat)
        except NLTestIlZeroCall as error:
            error.command = cmd
            raise

        assert ret.returncode == 0, ret
        return ret

    def run_query(self, use_json=False, quiet=False):
        """Run filesystem query"""
        rc = run_daos_cmd(self.conf, ['filesystem', 'query', self.dir],
                          use_json=use_json, log_check=quiet, valgrind=quiet)
        print(rc)
        return rc

    def check_usage(self, ino=None, inodes=None, open_files=None, pools=None, containers=None,
                    qpath=None, old=None):
        """Query and verify the dfuse statistics.

        Optionally verify numbers are as expected/defined or return a delta to a previous sample.
        Returns the raw numbers in a dict.
        """
        cmd = ['filesystem', 'query', qpath or self.dir]

        if ino is not None:
            cmd.extend(['--inode', str(ino)])
        rc = run_daos_cmd(self.conf, cmd, use_json=True, valgrind=False, log_check=False)
        assert rc.returncode == 0, rc

        if inodes:
            assert rc.json['response']['inodes'] == inodes, rc
        if open_files:
            assert rc.json['response']['open_files'] == open_files, rc
        if pools:
            assert rc.json['response']['pools'] == pools, rc
        if containers:
            assert rc.json['response']['containers'] == containers, rc

        # If a prior version of the statistics was supplied then take a delta, but take a delta of
        # the prior version as it came from daos, not as it was reported.
        if 'statistics' in rc.json['response']:
            rc.json['response']['raw'] = copy.deepcopy(rc.json['response']['statistics'])
        if old:
            for key in rc.json['response']['statistics']:
                rc.json['response']['statistics'][key] -= old['raw'].get(key, 0)

        print(f"Usage: {rc.json['response']}")
        return rc.json['response']

    def _evict_path(self, path):
        """Evict a path from dfuse"""
        cmd = ['filesystem', 'evict', path]
        rc = run_daos_cmd(self.conf, cmd, use_json=True)
        print(rc)
        assert rc.returncode == 0

        return rc.json['response']

    def evict_and_wait(self, paths, qpath=None):
        """Evict a number of paths from dfuse"""
        inodes = []
        for path in paths:
            rc = self._evict_path(path)
            inodes.append(rc['inode'])

        sleeps = 0

        for inode in inodes:
            found = True
            while found:
                rc = self.check_usage(ino=inode, qpath=qpath)
                print(rc)
                found = rc['resident']
                if not found:
                    sleeps += 1
                    assert sleeps < 10, 'Path still present 10 seconds after eviction'
                    time.sleep(1)


def assert_file_size_fd(fd, size):
    """Verify the file size is as expected"""
    my_stat = os.fstat(fd)
    print(f'Checking file size is {size} {my_stat.st_size}')
    assert my_stat.st_size == size


def assert_file_size(ofd, size):
    """Verify the file size is as expected"""
    assert_file_size_fd(ofd.fileno(), size)


def import_daos(server):
    """Return a handle to the pydaos module"""

    os.environ['DD_MASK'] = 'all'
    os.environ['DD_SUBSYS'] = 'all'
    os.environ['D_LOG_MASK'] = 'DEBUG'
    os.environ['FI_UNIVERSE_SIZE'] = '128'
    os.environ['DAOS_AGENT_DRPC_DIR'] = server.agent_dir

    daos = __import__('pydaos')
    return daos


class DaosCmdReturn():
    """Class to enable pretty printing of daos output"""

    def __init__(self):
        self.rc = None
        self.valgrind = []
        self.cmd = []

    def __getattr__(self, item):
        return getattr(self.rc, item)

    def __str__(self):
        if not self.rc:
            return 'daos_command_return, process not yet run'
        command = ' '.join(self.cmd)
        output = f"CompletedDaosCommand(cmd='{command}')"
        output += f'\nReturncode is {self.rc.returncode}'
        if self.valgrind:
            command = ' '.join(self.valgrind)
            output += f"\nProcess ran under valgrind with '{command}'"
        try:
            output += '\njson output:\n' + pprint.PrettyPrinter().pformat(self.rc.json)
        except AttributeError:
            for line in self.rc.stdout.splitlines():
                output += f'\nstdout: {line}'

        for line in self.rc.stderr.splitlines():
            output += f'\nstderr: {line}'
        return output


def run_daos_cmd(conf,
                 cmd,
                 show_stdout=False,
                 valgrind=True,
                 log_check=True,
                 ignore_busy=False,
                 use_json=False,
                 cwd=None):
    """Run a DAOS command

    Run a command, returning what subprocess.run() would.

    Enable logging, and valgrind for the command.
    """
    dcr = DaosCmdReturn()
    valgrind_hdl = ValgrindHelper(conf)

    if conf.args.memcheck == 'no':
        valgrind = False

    if not valgrind:
        valgrind_hdl.use_valgrind = False

    exec_cmd = valgrind_hdl.get_cmd_prefix()
    dcr.valgrind = list(exec_cmd)
    daos_cmd = [join(conf['PREFIX'], 'bin', 'daos')]
    if use_json:
        daos_cmd.append('--json')
    daos_cmd.extend(cmd)
    dcr.cmd = daos_cmd
    exec_cmd.extend(daos_cmd)

    cmd_env = get_base_env()

    if conf.args.client_debug:
        cmd_env['D_LOG_MASK'] = conf.args.client_debug

    if not log_check:
        del cmd_env['DD_MASK']
        del cmd_env['DD_SUBSYS']
        del cmd_env['D_LOG_MASK']

    with tempfile.NamedTemporaryFile(prefix=f'dnt_cmd_{get_inc_id()}_',
                                     suffix='.log',
                                     dir=conf.tmp_dir,
                                     delete=False) as log_file:
        log_name = log_file.name
        cmd_env['D_LOG_FILE'] = log_name

    cmd_env['DAOS_AGENT_DRPC_DIR'] = conf.agent_dir

    rc = subprocess.run(exec_cmd, stdout=subprocess.PIPE, stderr=subprocess.PIPE,
                        env=cmd_env, check=False, cwd=cwd)

    if rc.stderr != b'':
        print('Stderr from command')
        print(rc.stderr.decode('utf-8').strip())

    if show_stdout and rc.stdout != b'':
        print(rc.stdout.decode('utf-8').strip())

    show_memleaks = True

    # A negative return code means the process exited with a signal so do not
    # check for memory leaks in this case as it adds noise, right when it's
    # least wanted.
    if rc.returncode < 0:
        show_memleaks = False

    rc.fi_loc = log_test(conf, log_name, show_memleaks=show_memleaks, ignore_busy=ignore_busy)
    valgrind_hdl.convert_xml()
    # If there are valgrind errors here then mark them for later reporting but
    # do not abort.  This allows a full-test run to report all valgrind issues
    # in a single test run.
    if valgrind_hdl.use_valgrind and rc.returncode == 42:
        print("Valgrind errors detected")
        print(rc)
        conf.wf.add_test_case(' '.join(cmd), failure='valgrind errors', output=rc)
        conf.valgrind_errors = True
        rc.returncode = 0
    if use_json:
        rc.json = json.loads(rc.stdout.decode('utf-8'))
    dcr.rc = rc
    return dcr


# pylint: disable-next=too-many-arguments
def create_cont(conf, pool=None, ctype=None, label=None, path=None, oclass=None, dir_oclass=None,
                file_oclass=None, hints=None, valgrind=False, log_check=True, cwd=None):
    """Use 'daos' command to create a new container.

    Args:
        conf (NLTConf): NLT configuration object.
        pool (DaosPool or str, optional): Pool to create container in.
              Not required when path is set.
        ctype (str, optional): Container type.
        label (str, optional): Container label.
        path (str, optional): Path to use when creating container.
        oclass (str, optional): object class to use.
        dir_oclass (str, optional): directory object class to use.
        file_oclass (str, optional): file object class to use.
        hints (str, optional): Container hints.
        valgrind (bool, optional): Whether to run command under valgrind.  Defaults to True.
        log_check (bool, optional): Whether to run log analysis to check for leaks.
        cwd (str, optional): Path to run daos command from.

    Returns:
        DaosCont: Newly created container as DaosCont object.
    """
    cmd = ['container', 'create']

    if not path:
        assert isinstance(pool, DaosPool)

    if pool:
        cmd.append(pool.id())

    if label:
        cmd.append(label)

    if path:
        cmd.extend(['--path', path])
        ctype = 'POSIX'

    if ctype:
        cmd.extend(['--type', ctype])

    if oclass:
        cmd.extend(['--oclass', oclass])

    if dir_oclass:
        cmd.extend(['--dir-oclass', dir_oclass])

    if file_oclass:
        cmd.extend(['--file-oclass', file_oclass])

    if hints:
        cmd.extend(['--hints', hints])

    def _create_cont():
        """Helper function for create_cont"""
        rc = run_daos_cmd(conf, cmd, use_json=True, log_check=log_check, valgrind=valgrind,
                          cwd=cwd)
        print(rc)
        return rc

    rc = _create_cont()

    if rc.returncode == 1 and \
       rc.json['error'] == 'failed to create container: DER_EXIST(-1004): Entity already exists':

        # If a path is set DER_EXIST may refer to the path, not a container so do not attempt to
        # remove and retry in this case.
        if path is None:
            destroy_container(conf, pool, label)
            rc = _create_cont()

    assert rc.returncode == 0, rc
    if label:
        assert label == rc.json['response']['container_label']
    else:
        assert 'container_label' not in rc.json['response'].keys()
    return DaosCont(rc.json['response']['container_uuid'], label, pool=pool)


def destroy_container(conf, pool, container, valgrind=True, log_check=True, force=False):
    """Destroy a container"""
    if isinstance(pool, DaosPool):
        pool = pool.id()
    if isinstance(container, DaosCont):
        container = container.id()
    cmd = ['container', 'destroy', pool, container]
    if force:
        cmd.append("--force")
    rc = run_daos_cmd(conf, cmd, valgrind=valgrind, use_json=True, log_check=log_check)
    print(rc)
    if rc.returncode == 1 and rc.json['status'] == -1012:
        # This shouldn't happen but can on unclean shutdown, file it as a test failure so it does
        # not get lost, however destroy the container and attempt to continue.
        # DAOS-8860
        conf.wf.add_test_case(f'destroy_container_{pool}/{container}',
                              failure='Failed to destroy container',
                              output=rc)
        cmd = ['container', 'destroy', '--force', pool, container]
        rc = run_daos_cmd(conf, cmd, valgrind=valgrind, use_json=True)
        print(rc)
    assert rc.returncode == 0, rc


def run_fs_get_attr(conf, *args):
    """Get json data from daos fs get-attr"""
    cmd = ['fs', 'get-attr']
    cmd.extend(args)
    print(f"run daos {' '.join(cmd)}")
    rc = run_daos_cmd(conf, cmd, show_stdout=True, use_json=True)

    data = rc.json
    assert data['status'] == 0, rc
    assert data['error'] is None, rc
    assert data['response'] is not None, rc

    return data


def check_fs_get_attr_oid(data_in, check_type):
    """Verify a valid oid in output"""
    if check_type not in data_in:
        print(f"{check_type} not found")
        return False
    data = data_in[check_type]
    if 'oid' not in data:
        print("oid is not found!!!")
        return False
    oid = data['oid']
    if not re.match(r"^\d+\.\d+$", oid):
        print(f"oid does not match expected pattern {oid}")
        return False
    return True


def check_fs_get_attr(data_in, check_type, **checks):
    """Verify daos fs tool output"""
    if check_type not in data_in:
        print(f"{check_type} not found")
        return False
    data = data_in[check_type]
    for key, value in checks.items():
        if value is None:
            continue
        if key not in data:
            print(f"expected json attribute {key} not found")
            return False
        if data[key] != value:
            print(f"expected json attribute {key} has unexpected value {value} "
                  f"!= {data[key]}")
            return False
    return True


def check_file_attr(data, oclass, csize):
    """Verify daos fs tool output"""
    if not check_fs_get_attr_oid(data, 'response'):
        return False
    return check_fs_get_attr(data, 'response', oclass=oclass, chunk_size=csize)


def check_dir_attr(data, oclass, file_oclass, dir_oclass, csize):
    """Verify daos fs tool output"""
    if not check_fs_get_attr_oid(data['response'], 'object'):
        return False
    if not check_fs_get_attr(data['response'], 'object', oclass=oclass):
        return False

    return check_fs_get_attr(data['response'], 'directory', dir_oclass=dir_oclass,
                             file_oclass=file_oclass, chunk_size=csize)


def needs_dfuse(method):
    """Decorator function for starting dfuse under posix_tests class

    Runs every test twice, once with caching enabled, and once with
    caching disabled.
    """
    @functools.wraps(method)
    def _helper(self):
        # filter out anything we were told not to run
        filtered_caching_variants = \
            [x for x in [False, True] if x not in
             needs_dfuse_with_opt.get_excluded_versions(method.__name__)]
        caching = filtered_caching_variants[self.call_index]
        self.needs_more = len(filtered_caching_variants) > self.call_index + 1
        self.test_name = needs_dfuse_with_opt.parameterized_test_to_name(method.__name__, caching)

        self.dfuse = DFuse(self.server,
                           self.conf,
                           caching=caching,
                           container=self.container)
        self.dfuse.start(v_hint=self.test_name)
        try:
            rc = method(self)
        finally:
            if self.dfuse.stop():
                self.fatal_errors = True
        return rc
    needs_dfuse_with_opt.record_wrap(method.__name__, [False, True])
    return _helper


# pylint: disable-next=invalid-name
class needs_dfuse_with_opt():
    """Decorator class for starting dfuse under posix_tests class

    By default runs the method twice, once with caching and once without, however can be
    configured to behave differently.  Interacts with the run_posix_tests._run_test() method
    to achieve this.
    """

    # dict of names that have been decorated either by needs_dfuse_with_opt or needs_dfuse
    # values are list of possible variants
    wrapped_names = {}

    # dict of tests that have been excluded at runtime (so we know what to skip)
    # values are the versions of the test to skip
    excluded_name_dict = {}

    # ensure thread safety; not sure this is actually necessary, but meh...
    wrapping_lock = threading.Lock()

    # pylint: disable=too-few-public-methods
    def __init__(self, caching_variants=None, wbcache=True, dfuse_inval=True, ro=False):
        self.caching_variants = caching_variants if caching_variants else [False, True]
        self.wbcache = wbcache
        self.dfuse_inval = dfuse_inval
        self.ro = ro

    def __call__(self, method):
        """Wrapper function"""
        @functools.wraps(method)
        def _helper(obj):

            args = {"container": obj.container}

            # filter out anything we were told not to run
            filtered_caching_variants = \
                [x for x in self.caching_variants if x not in
                 needs_dfuse_with_opt.get_excluded_versions(method.__name__)]
            caching = filtered_caching_variants[obj.call_index]
            obj.needs_more = len(filtered_caching_variants) > obj.call_index + 1
            obj.test_name = \
                needs_dfuse_with_opt.parameterized_test_to_name(method.__name__, caching)

            if not self.dfuse_inval:
                assert caching is True
                cont_attrs = {'dfuse-attr-time': '5m',
                              'dfuse-dentry-time': '5m',
                              'dfuse-dentry-dir-time': '5m',
                              'dfuse-ndentry-time': '5m'}
                obj.container.set_attrs(cont_attrs)
            elif caching:
                cont_attrs = {'dfuse-attr-time': '1m',
                              'dfuse-dentry-time': '1m',
                              'dfuse-dentry-dir-time': '1m',
                              'dfuse-ndentry-time': '1m'}
                obj.container.set_attrs(cont_attrs)

            if self.ro:
                args["ro"] = True

            obj.dfuse = DFuse(obj.server,
                              obj.conf,
                              caching=caching,
                              wbcache=self.wbcache,
                              **args)
            obj.dfuse.start(v_hint=method.__name__)
            try:
                rc = method(obj)
            finally:
                if obj.dfuse.stop():
                    obj.fatal_errors = True
            return rc

        needs_dfuse_with_opt.record_wrap(method.__name__, self.caching_variants)
        return _helper

    @staticmethod
    def get_excluded_versions(name):
        """Get the excluded variants of a test"""
        with needs_dfuse_with_opt.wrapping_lock:
            return list(needs_dfuse_with_opt.excluded_name_dict[name]) \
                if name in needs_dfuse_with_opt.excluded_name_dict else []

    @staticmethod
    def record_wrap(name, caching_variants):
        """Record that a test is being wrapped and which variants of the test are wrapped"""
        needs_dfuse_with_opt.wrapped_names[name] = list(caching_variants)

    @staticmethod
    def record_exclusions(excluded_name_dict):
        """Note at runtime which variants of a test are being excluded"""
        needs_dfuse_with_opt.excluded_name_dict = excluded_name_dict

    @staticmethod
    def parameterized_test_to_name(name, caching):
        """Convert a parametrization to a string name for a test"""
        suffix = 'caching_on' if caching else 'caching_off'
        return name + '_' + suffix

    @staticmethod
    def get_test_variants(name):
        """Return which variants of a test have been wrapped"""
        if name not in needs_dfuse_with_opt.wrapped_names:
            return []

        return list(needs_dfuse_with_opt.wrapped_names[name])

    @staticmethod
    def parse_test_name(name):
        """Convert a string name for a parameterized test to a parameterized tuple"""
        if not name.endswith('_caching_on') and not name.endswith('_caching_off'):
            return (name, None)

        match = re.match(r'(.+)_(caching_on|caching_off)', name)
        return (match.group(1), match.group(2) == 'caching_on')


class PrintStat():
    """Class for nicely showing file 'stat' data, similar to ls -l"""

    headers = ['uid', 'gid', 'size', 'mode', 'filename']

    def __init__(self, filename=None):
        # Setup the object, and maybe add some data to it.
        self._stats = []
        self.count = 0
        if filename:
            self.add(filename)

    def dir_add(self, dirname):
        """Add a directory contents

        This differs from .add(dirname, show_dir=True) as it does not add the dir itself and the
        result can be compared across mounts.
        """
        with os.scandir(dirname) as dirfd:
            for entry in dirfd:
                self.add(entry.name, attr=os.stat(join(dirname, entry.name)))

    def add(self, filename, attr=None, show_dir=False):
        """Add an entry to be displayed"""
        if attr is None:
            attr = os.stat(filename)

        self._stats.append([attr.st_uid,
                            attr.st_gid,
                            attr.st_size,
                            stat.filemode(attr.st_mode),
                            filename])
        self.count += 1

        if show_dir:
            tab = '.' * len(filename)
            for fname in os.listdir(filename):
                self.add(join(tab, fname), attr=os.stat(join(filename, fname)))

    def __str__(self):
        return tabulate.tabulate(self._stats, self.headers)

    def __eq__(self, other):
        return self._stats == other._stats


# This is test code where methods are tests, so we want to have lots of them.
class PosixTests():
    """Class for adding standalone unit tests"""
    # pylint: disable=too-many-public-methods

    @staticmethod
    def generate_test_list():
        """Generate list of Posix tests"""
        return [x for x in dir(PosixTests) if x.startswith('test')]

    def __init__(self, server, conf, pool=None):
        self.server = server
        self.conf = conf
        self.pool = pool
        self.container = None
        self.container_label = None
        self.dfuse = None
        self.fatal_errors = False

        # Ability to invoke each method multiple times, call_index is set to
        # 0 for each test method, if the method requires invoking a second time
        # (for example to re-run with caching) then it should set needs_more
        # to true, and it will be invoked with a greater value for call_index
        # self.test_name will be set automatically, but can be modified by
        # constructors, see @needs_dfuse for where this is used.
        self.call_index = 0
        self.needs_more = False
        self.test_name = ''

    @staticmethod
    def fail():
        """Mark a test method as failed"""
        raise NLTestFail

    @staticmethod
    def _check_dirs_equal(expected, dir_name):
        """Verify that the directory contents are as expected

        Takes a list of expected files, and a directory name.
        """
        files = sorted(os.listdir(dir_name))

        expected = sorted(expected)

        print(f'Comparing real vs expected contents of {dir_name}')
        exp = ','.join(expected)
        print(f'expected: "{exp}"')
        act = ','.join(files)
        print(f'actual:   "{act}"')

        assert files == expected

    def test_cont_list(self):
        """Test daos container list"""
        rc = run_daos_cmd(self.conf, ['container', 'list', self.pool.id()])
        print(rc)
        assert rc.returncode == 0, rc

        rc = run_daos_cmd(self.conf, ['container', 'list', self.pool.id()], use_json=True)
        print(rc)
        assert rc.returncode == 0, rc

    @needs_dfuse_with_opt(caching_variants=[False])
    def test_oclass(self):
        """Test container object class options"""
        container = create_cont(self.conf, self.pool, ctype="POSIX", label='oclass_test',
                                oclass='S1', dir_oclass='S2', file_oclass='S4')
        rc = run_daos_cmd(self.conf,
                          ['container', 'query',
                           self.pool.id(), container.id()],
                          show_stdout=True, use_json=True)
        print(rc)
        assert rc.returncode == 0
        assert rc.json['response']['object_class'] == 'S1'

        dfuse = DFuse(self.server, self.conf, container=container)
        dfuse.use_valgrind = False
        dfuse.start()

        dir1 = join(dfuse.dir, 'd1')
        os.mkdir(dir1)
        file1 = join(dir1, 'f1')
        with open(file1, 'w') as ofd:
            ofd.write('hello')

        data = run_fs_get_attr(self.conf, '--path', dir1)
        assert check_dir_attr(data, 'S2', 'S2', 'S4', 1048576)

        data = run_fs_get_attr(self.conf, '--path', file1)
        assert check_file_attr(data, 'S4', 1048576)

        if dfuse.stop():
            self.fatal_errors = True

        container.destroy()

    def test_cache(self):
        """Test with caching enabled"""
        run_daos_cmd(self.conf,
                     ['container', 'query',
                      self.pool.id(), self.container.id()],
                     show_stdout=True)

        cont_attrs = {'dfuse-attr-time': 2,
                      'dfuse-dentry-time': '100s',
                      'dfuse-dentry-dir-time': '100s',
                      'dfuse-ndentry-time': '100s'}
        self.container.set_attrs(cont_attrs)

        run_daos_cmd(self.conf,
                     ['container', 'get-attr',
                      self.pool.id(), self.container.id()],
                     show_stdout=True)

        dfuse = DFuse(self.server, self.conf, container=self.container)
        dfuse.start()

        print(os.listdir(dfuse.dir))

        if dfuse.stop():
            self.fatal_errors = True

    @needs_dfuse
    def test_truncate(self):
        """Test file read after truncate"""
        filename = join(self.dfuse.dir, 'myfile')

        with open(filename, 'w') as fd:
            fd.write('hello')

        os.truncate(filename, 1024 * 1024 * 4)
        with open(filename, 'r') as fd:
            data = fd.read(5)
            print(f'_{data}_')
            assert data == 'hello'

    @needs_dfuse
    def test_cont_info(self):
        """Check that daos container info and fs get-attr works on container roots"""

        def _check_cmd(check_path):
            rc = run_daos_cmd(self.conf,
                              ['container', 'query', '--path', check_path],
                              use_json=True)
            print(rc)
            assert rc.returncode == 0, rc
            rc = run_daos_cmd(self.conf,
                              ['fs', 'get-attr', '--path', check_path],
                              use_json=True)
            print(rc)
            assert rc.returncode == 0, rc

        child_path = join(self.dfuse.dir, 'new_cont')
        new_cont1 = create_cont(self.conf, self.pool, path=child_path)
        print(new_cont1)

        # Check that cont create works with relative paths where there is no directory part,
        # this is important as duns inspects the path and tries to access the parent directory.
        child_path_cwd = join(self.dfuse.dir, 'new_cont_2')
        new_cont_cwd = create_cont(self.conf, self.pool, path='new_cont_2', cwd=self.dfuse.dir)
        print(new_cont_cwd)

        _check_cmd(child_path)
        _check_cmd(child_path_cwd)
        _check_cmd(self.dfuse.dir)

        # Now evict the new containers

        self.dfuse.evict_and_wait([child_path, child_path_cwd])
        # Destroy the new containers at this point as dfuse will have dropped references.
        new_cont1.destroy()
        new_cont_cwd.destroy()

    @needs_dfuse
    def test_read(self):
        """Test a basic read.

        Write to a file, then read from it.  With caching on dfuse won't see the read, with caching
        off dfuse will see one truncated read, then another at EOF which will return zero bytes.
        """
        file_name = join(self.dfuse.dir, 'file')
        with open(file_name, 'w') as fd:
            fd.write('test')

        with open(file_name, 'r') as fd:
            data = fd.read(16)  # Pass in a buffer size here or python will only read file size.
        print(data)
        assert data == 'test'

    def test_pre_read(self):
        """Test the pre-read code.

        Test reading a files which are previously unknown to fuse with caching on.  This should go
        into the pre_read code and load the file contents automatically after the open call.
        """
        dfuse = DFuse(self.server, self.conf, container=self.container)
        dfuse.start(v_hint='pre_read_0')

        with open(join(dfuse.dir, 'file0'), 'w') as fd:
            fd.write('test')

        with open(join(dfuse.dir, 'file1'), 'w') as fd:
            fd.write('test')

        with open(join(dfuse.dir, 'file2'), 'w') as fd:
            fd.write('testing')

        raw_data0 = ''.join(random.choices(['d', 'a', 'o', 's'], k=1024 * 1024))  # nosec
        with open(join(dfuse.dir, 'file3'), 'w') as fd:
            fd.write(raw_data0)

        raw_data1 = ''.join(random.choices(['d', 'a', 'o', 's'], k=(1024 * 1024) - 1))  # nosec
        with open(join(dfuse.dir, 'file4'), 'w') as fd:
            fd.write(raw_data1)

        if dfuse.stop():
            self.fatal_errors = True

        dfuse = DFuse(self.server, self.conf, caching=True, container=self.container)
        dfuse.start(v_hint='pre_read_1')

        # Open a file and read in one go.
        with open(join(dfuse.dir, 'file0'), 'r') as fd:
            data0 = fd.read()

        # Open a file and read in one go.
        with open(join(dfuse.dir, 'file1'), 'r') as fd:
            data1 = fd.read(16)

        # Open a file and read two bytes at a time.  Despite disabling buffering python will try and
        # read a whole page the first time.
        fd = os.open(join(dfuse.dir, 'file2'), os.O_RDONLY)
        data2 = os.read(fd, 2)
        _ = os.read(fd, 2)
        os.close(fd)

        # Open a MB file.  This reads 8 128k chunks and 1 EOF.
        with open(join(dfuse.dir, 'file3'), 'r') as fd:
            data3 = fd.read()

        # Open a (1MB-1) file.  This reads 8 128k chunks, the last is truncated.  There is no EOF
        # returned by dfuse here, just a truncated read but I assume python is interpreting a
        # truncated read at the expected file size as an EOF.
        with open(join(dfuse.dir, 'file4'), 'r') as fd:
            data4 = fd.read()
            data5 = fd.read()

        # This should now be read from cache.
        with open(join(dfuse.dir, 'file4'), 'r') as fd:
            data6 = fd.read()

        if dfuse.stop():
            self.fatal_errors = True
        print(data0)
        assert data0 == 'test'
        assert data1 == 'test'
        assert data2 == b'te', data2
        assert raw_data0 == data3
        assert raw_data1 == data4
        assert len(data5) == 0
        assert raw_data1 == data6

    def test_two_mounts(self):
        """Create two mounts, and check that a file created in one can be read from the other"""
        dfuse0 = DFuse(self.server,
                       self.conf,
                       caching=False,
                       container=self.container)
        dfuse0.start(v_hint='two_0')

        dfuse1 = DFuse(self.server,
                       self.conf,
                       caching=True,
                       container=self.container)
        dfuse1.start(v_hint='two_1')

        file0 = join(dfuse0.dir, 'file')
        with open(file0, 'w') as fd:
            fd.write('test')

        with open(join(dfuse1.dir, 'file'), 'r') as fd:
            data = fd.read()
        print(data)
        assert data == 'test'

        with open(file0, 'w') as fd:
            fd.write('test')

        if dfuse0.stop():
            self.fatal_errors = True
        if dfuse1.stop():
            self.fatal_errors = True

    def test_cache_expire(self):
        """Check that data and readdir cache expire correctly

        Crete two mount points on the same container, one for testing, the second for
        oob-modifications.

        Populate directory, read files in it (simulating ls -l).

        oob remove some files, create some more and write to others.

        re-read directory contents, this should appear unchanged.

        Wait for expiry time to pass

        re-read directory contents again, now this should be up to date.
        """
        cache_time = 20

        cont_attrs = {'dfuse-data-cache': False,
                      'dfuse-attr-time': cache_time,
                      'dfuse-dentry-time': cache_time,
                      'dfuse-ndentry-time': cache_time}
        self.container.set_attrs(cont_attrs)

        dfuse0 = DFuse(self.server,
                       self.conf,
                       caching=True,
                       wbcache=False,
                       container=self.container)
        dfuse0.start(v_hint='expire_0')

        dfuse1 = DFuse(self.server,
                       self.conf,
                       caching=False,
                       container=self.container)
        dfuse1.start(v_hint='expire_1')

        # Create ten files.
        for idx in range(10):
            with open(join(dfuse0.dir, f'batch0.{idx}'), 'w') as ofd:
                ofd.write('hello')

        start = time.perf_counter()

        stat_log = PrintStat()
        stat_log.dir_add(dfuse0.dir)
        print(stat_log)

        # Create ten more.
        for idx in range(10, 20):
            with open(join(dfuse1.dir, f'batch1.{idx}'), 'w') as ofd:
                ofd.write('hello')

        # Update some of the original ten.
        for idx in range(3):
            with open(join(dfuse1.dir, f'batch0.{idx}'), 'w') as ofd:
                ofd.write('hello world')

        # Remove some of the original ten.
        for idx in range(3, 6):
            os.unlink(join(dfuse1.dir, f'batch0.{idx}'))

        stat_log_oob = PrintStat()
        stat_log_oob.dir_add(dfuse1.dir)
        print(stat_log_oob)

        stat_log1 = PrintStat()
        stat_log1.dir_add(dfuse0.dir)
        print(stat_log1)

        elapsed = time.perf_counter() - start

        assert elapsed < cache_time / 2, f'Test ran to slow, increase timeout {elapsed}'

        # Now wait for cache timeout, allowing for the readdir calls above to repopulate it.
        time.sleep(cache_time + 2)

        stat_log2 = PrintStat()
        stat_log2.dir_add(dfuse0.dir)
        print(stat_log2)

        if dfuse0.stop():
            self.fatal_errors = True
        if dfuse1.stop():
            self.fatal_errors = True

        assert stat_log == stat_log1, 'Contents changed within timeout'
        assert stat_log != stat_log2, 'Contents did not change after timeout'

        assert stat_log.count == 10, 'Incorrect initial file count'
        assert stat_log2.count == 17, 'Incorrect file count after timeout'

        assert stat_log2 == stat_log_oob, 'Contents not correct after timeout'

    @needs_dfuse
    def test_readdir_basic(self):
        """Basic readdir test.

        Call readdir on a empty directory, then populate it and call it again
        """
        dir_name = tempfile.mkdtemp(dir=self.dfuse.dir)
        files = os.listdir(dir_name)
        assert len(files) == 0

        count = 40

        for idx in range(count):
            with open(join(dir_name, f'file_{idx}'), 'w'):
                pass

        files = os.listdir(dir_name)
        assert len(files) == count

    @needs_dfuse
    def test_readdir_30(self):
        """Test reading a directory with 30 entries"""
        self.readdir_test(30)

    def readdir_test(self, count, test_all=False):
        """Run a rudimentary readdir test"""
        wide_dir = tempfile.mkdtemp(dir=self.dfuse.dir)
        start = time.perf_counter()
        for idx in range(count):
            with open(join(wide_dir, f'file_{idx}'), 'w'):
                pass
            if test_all:
                files = os.listdir(wide_dir)
                assert len(files) == idx + 1
        duration = time.perf_counter() - start
        rate = count / duration
        print(f'Created {count} files in {duration:.1f} seconds rate {rate:.1f}')
        print('Listing dir contents')
        start = time.perf_counter()
        files = os.listdir(wide_dir)
        duration = time.perf_counter() - start
        rate = count / duration
        print(f'Listed {count} files in {duration:.1f} seconds rate {rate:.1f}')
        print(files)
        print(len(files))
        assert len(files) == count
        print('Listing dir contents again')
        start = time.perf_counter()
        files = os.listdir(wide_dir)
        duration = time.perf_counter() - start
        print(f'Listed {count} files in {duration:.1f} seconds rate {count / duration:.1f}')
        print(files)
        print(len(files))
        assert len(files) == count
        files = []
        start = time.perf_counter()
        with os.scandir(wide_dir) as entries:
            for entry in entries:
                files.append(entry.name)
        duration = time.perf_counter() - start
        print(f'Scanned {count} files in {duration:.1f} seconds rate {count / duration:.1f}')
        print(files)
        print(len(files))
        assert len(files) == count

        files = []
        files2 = []
        start = time.perf_counter()
        with os.scandir(wide_dir) as entries:
            with os.scandir(wide_dir) as second:
                for entry in entries:
                    files.append(entry.name)
                for entry in second:
                    files2.append(entry.name)
        duration = time.perf_counter() - start
        print(f'Double scanned {count} files in {duration:.1f} seconds rate {count / duration:.1f}')
        print(files)
        print(len(files))
        assert len(files) == count
        print(files2)
        print(len(files2))
        assert len(files2) == count

    @needs_dfuse
    def test_readdir_hard(self):
        """Run a parallel readdir test.

        Open a directory twice, read from the 1st one once, then read the entire directory from
        the second handle.  This tests dfuse in-memory caching.
        """
        test_dir = join(self.dfuse.dir, 'test_dir')
        os.mkdir(test_dir)
        count = 140
        src_files = set()
        for idx in range(count):
            fname = f'file_{idx}'
            src_files.add(fname)
            with open(join(test_dir, fname), 'w'):
                pass

        files = []
        files2 = []
        with os.scandir(test_dir) as entries:
            with os.scandir(test_dir) as second:
                files2.append(next(second).name)
                for entry in entries:
                    files.append(entry.name)
                    assert len(files) < count + 2
                for entry in second:
                    files2.append(entry.name)
                    assert len(files2) < count + 2

        print('Reads are from list 2, 1, 1, 2.')
        print(files)
        print(files2)
        assert files == files2, 'inconsistent file names'
        assert len(files) == count, 'incoorect file count'
        assert set(files) == src_files, 'incorrect file names'

    @needs_dfuse
    def test_readdir_cache_short(self):
        """Run a parallel readdir test.

        This differs from readdir_hard in that the directory is smaller so dfuse will return
        it in one go.  The memory management in dfuse is different in this case so add another
        test for memory leaks.
        """
        test_dir = join(self.dfuse.dir, 'test_dir')
        os.mkdir(test_dir)
        count = 5
        for idx in range(count):
            with open(join(test_dir, f'file_{idx}'), 'w'):
                pass

        files = []
        files2 = []
        with os.scandir(test_dir) as entries:
            with os.scandir(test_dir) as second:
                files2.append(next(second).name)
                for entry in entries:
                    files.append(entry.name)
                for entry in second:
                    files2.append(entry.name)

        print('Reads are from list 2, 1, 1, 2.')
        print(files)
        print(files2)
        assert files == files2
        assert len(files) == count

    @needs_dfuse
    def test_readdir_unlink(self):
        """Test readdir where a entry is removed mid read

        Populate a directory, read the contents to know the order, then unlink a file and re-read
        to verify the file is missing.  If doing the unlink during read then the kernel cache
        will include the unlinked file so do not check for this behavior.
        """
        test_dir = join(self.dfuse.dir, 'test_dir')
        os.mkdir(test_dir)
        count = 50
        for idx in range(count):
            with open(join(test_dir, f'file_{idx}'), 'w'):
                pass

        files = []
        with os.scandir(test_dir) as entries:
            for entry in entries:
                files.append(entry.name)

        os.unlink(join(test_dir, files[-2]))

        post_files = []
        with os.scandir(test_dir) as entries:
            for entry in entries:
                post_files.append(entry.name)

        print(files)
        print(post_files)
        assert len(files) == count
        assert len(post_files) == len(files) - 1
        assert post_files == files[:-2] + [files[-1]]

    @needs_dfuse
    def test_open_replaced(self):
        """Test that fstat works on file clobbered by rename"""
        fname = join(self.dfuse.dir, 'unlinked')
        newfile = join(self.dfuse.dir, 'unlinked2')
        with open(fname, 'w') as ofd:
            with open(newfile, 'w') as nfd:
                nfd.write('hello')
            print(os.fstat(ofd.fileno()))
            os.rename(newfile, fname)
            print(os.fstat(ofd.fileno()))
            ofd.close()

    @needs_dfuse
    def test_open_rename(self):
        """Check that fstat() on renamed files works as expected"""
        fname = join(self.dfuse.dir, 'unlinked')
        newfile = join(self.dfuse.dir, 'unlinked2')
        with open(fname, 'w') as ofd:
            pre = os.fstat(ofd.fileno())
            print(pre)
            os.rename(fname, newfile)
            print(os.fstat(ofd.fileno()))
            os.stat(newfile)
            post = os.fstat(ofd.fileno())
            print(post)
            assert pre.st_ino == post.st_ino

    @needs_dfuse
    def test_open_unlinked(self):
        """Test that fstat works on unlinked file"""
        fname = join(self.dfuse.dir, 'unlinked')
        with open(fname, 'w') as ofd:
            print(os.fstat(ofd.fileno()))
            os.unlink(fname)
            print(os.fstat(ofd.fileno()))

    @needs_dfuse
    def test_chown_self(self):
        """Test that a file can be chowned to the current user, but not to other users"""
        fname = join(self.dfuse.dir, 'new_file')
        with open(fname, 'w') as fd:
            os.chown(fd.fileno(), os.getuid(), -1)
            os.chown(fd.fileno(), -1, os.getgid())

            # Chgrp to root, should fail but will likely be refused by the kernel.
            try:
                os.chown(fd.fileno(), -1, 1)
                assert False
            except PermissionError:
                pass
            except OSError as error:
                if error.errno != errno.ENOTSUP:
                    raise

            # Chgrp to another group which this process is in, should work for all groups.
            groups = os.getgroups()
            print(groups)
            for group in groups:
                os.chown(fd.fileno(), -1, group)

    @needs_dfuse
    def test_symlink_broken(self):
        """Check that broken symlinks work"""
        src_link = join(self.dfuse.dir, 'source')

        os.symlink('target', src_link)
        entry = os.listdir(self.dfuse.dir)
        print(entry)
        assert len(entry) == 1
        assert entry[0] == 'source'
        os.lstat(src_link)

        try:
            os.stat(src_link)
            assert False
        except FileNotFoundError:
            pass

    @needs_dfuse
    def test_symlink_rel(self):
        """Check that relative symlinks work"""
        src_link = join(self.dfuse.dir, 'source')

        os.symlink('../target', src_link)
        entry = os.listdir(self.dfuse.dir)
        print(entry)
        assert len(entry) == 1
        assert entry[0] == 'source'
        os.lstat(src_link)

        try:
            os.stat(src_link)
            assert False
        except FileNotFoundError:
            pass

    @needs_dfuse
    def test_il_cat(self):
        """Quick check for the interception library"""
        fname = join(self.dfuse.dir, 'file')
        with open(fname, 'w'):
            pass

        self.dfuse.il_cmd(['cat', fname], check_write=False)

    @needs_dfuse_with_opt(caching_variants=[False])
    def test_il(self):
        """Run a basic interception library test"""
        # Sometimes the write can be cached in the kernel and the cp will not read any data so
        # do not run this test with caching on.

        create_and_read_via_il(self.dfuse, self.dfuse.dir)

        sub_cont_dir = join(self.dfuse.dir, 'child')
        create_cont(self.conf, path=sub_cont_dir)

        # Create a file natively.
        file = join(self.dfuse.dir, 'file')
        with open(file, 'w') as fd:
            fd.write('Hello')
        # Copy it across containers.
        self.dfuse.il_cmd(['cp', file, sub_cont_dir])

        # Copy it within the container.
        child_dir = join(self.dfuse.dir, 'new_dir')
        os.mkdir(child_dir)
        self.dfuse.il_cmd(['cp', file, child_dir])
        # Copy something into a container
        self.dfuse.il_cmd(['cp', '/bin/bash', sub_cont_dir], check_read=False)
        # Read it from within a container
        self.dfuse.il_cmd(['md5sum', join(sub_cont_dir, 'bash')],
                          check_read=False, check_write=False, check_fstat=False)
        self.dfuse.il_cmd(['dd',
                           f'if={join(sub_cont_dir, "bash")}',
                           f'of={join(sub_cont_dir, "bash_copy")}',
                           'iflag=direct',
                           'oflag=direct',
                           'bs=128k'],
                          check_fstat=False)

    @needs_dfuse
    def test_xattr(self):
        """Perform basic tests with extended attributes"""
        new_file = join(self.dfuse.dir, 'attr_file')
        with open(new_file, 'w') as fd:

            xattr.set(fd, 'user.mine', 'init_value')
            # This should fail as a security test.
            try:
                xattr.set(fd, 'user.dfuse.ids', b'other_value')
                assert False
            except PermissionError:
                pass

            try:
                xattr.set(fd, 'user.dfuse', b'other_value')
                assert False
            except PermissionError:
                pass

            xattr.set(fd, 'user.Xfuse.ids', b'other_value')
            for (key, value) in xattr.get_all(fd):
                print(f'xattr is {key}:{value}')

    @needs_dfuse_with_opt(caching_variants=[False])
    def test_stable_inode(self):
        """Ensure that container inodes are persistent

        Create a container via dfuse, access it to query the inode, evict the inode and then access
        it again forcing a re-connect and verify the inode is unchanged.
        """
        child_path = join(self.dfuse.dir, 'test_cont')

        new_cont = create_cont(self.conf, self.pool, path=child_path)

        pre = os.stat(child_path)

        self.dfuse.evict_and_wait([child_path])

        post = os.stat(child_path)

        # Close and detach again.
        self.dfuse.evict_and_wait([child_path])
        new_cont.destroy()

        print(pre)
        print(post)
        assert pre.st_ino == post.st_ino

    def xtest_stable_cont_inode(self):
        """Ensure that container inodes are persistent

        Create a container outside of dfuse.
        Start dfuse with no container on command line.
        Access pool path and read ino
        Wait for pool path to be evicted
        Access container path read ino
        Wait for pool path to be evicted
        Access container path check ino

        Note: Test passes but is disabled due to run-time.
        """

        # Magic value for how long to sleep.  This needs to be long enough for entry timeout,
        # whatever grace period is configured and some additional to let the eviction process
        # happen.  This makes for a very long test, plus in addition there is no way of telling
        # if the eviction has actually happened.
        # A second test pool would be useful here so we could use filesystem query to check the
        # inode count.
        sleep_time = 307 + 5 + (60 * 30)

        cont0 = create_cont(self.conf, self.pool, label="stable1", ctype="POSIX")
        cont1 = create_cont(self.conf, self.pool, label="stable2", ctype="POSIX")

        dfuse = DFuse(self.server, self.conf)
        dfuse.start()

        root_data = os.stat(dfuse.dir)
        print(root_data)

        pool_data = os.stat(join(dfuse.dir, self.pool.uuid))
        print(pool_data)

        time.sleep(sleep_time)

        pool_data_post = os.stat(join(dfuse.dir, self.pool.uuid))
        print(pool_data_post)

        time.sleep(sleep_time)

        cont_data = os.stat(join(dfuse.dir, self.pool.uuid, cont0.uuid))
        print(cont_data)

        time.sleep(sleep_time)

        cont_data_post = os.stat(join(dfuse.dir, self.pool.uuid, cont0.uuid))
        print(cont_data_post)

        cont1_data = os.stat(join(dfuse.dir, self.pool.uuid, cont1.uuid))
        print(cont1_data)

        if dfuse.stop():
            self.fatal_errors = True

        cont0.destroy()
        assert root_data.st_ino == 1
        assert pool_data.st_ino == 2
        assert pool_data_post.st_ino == pool_data.st_ino
        assert cont_data.st_ino == 3
        assert cont_data_post.st_ino == cont_data.st_ino
        assert cont1_data.st_ino == 4

    @needs_dfuse
    def test_evict(self):
        """Evict a file from dfuse"""
        new_file = join(self.dfuse.dir, 'e_file')
        with open(new_file, 'w'):
            pass

        rc = run_daos_cmd(self.conf, ['filesystem', 'evict', new_file])
        print(rc)
        assert rc.returncode == 0, rc
        time.sleep(5)

        rc = run_daos_cmd(self.conf, ['filesystem', 'evict', self.dfuse.dir])
        print(rc)
        assert rc.returncode == 0, rc
        time.sleep(5)

    @needs_dfuse
    def test_list_xattr(self):
        """Perform tests with listing extended attributes.

        Ensure that the user.daos command can be read, and is included in the list.
        xattrs are all byte strings.
        """
        expected_keys = {b'user.daos', b'user.dummy'}
        root_xattr = xattr.getxattr(self.dfuse.dir, "user.daos")
        print(f'The root xattr is {root_xattr}')

        xattr.set(self.dfuse.dir, 'user.dummy', 'short string')

        for (key, value) in xattr.get_all(self.dfuse.dir):
            expected_keys.remove(key)
            print(f'xattr is {key}:{value}')

        # Leave this out for now to avoid adding attr as a new rpm dependency.
        # rc = subprocess.run(['getfattr', '-n', 'user.daos', self.dfuse.dir], check=False)
        # print(rc)
        # assert rc.returncode == 0, rc

        assert len(expected_keys) == 0, 'Expected key not found'

    @needs_dfuse_with_opt(wbcache=True, caching_variants=[True])
    def test_stat_before_open(self):
        """Run open/close in a loop on the same file

        This only runs a reproducer, it does not trawl the logs to ensure the feature is working
        """
        test_file = join(self.dfuse.dir, 'test_file')
        with open(test_file, 'w'):
            pass

        for _ in range(100):
            with open(test_file, 'r'):
                pass

    @needs_dfuse
    def test_chmod(self):
        """Test that chmod works on file"""
        fname = join(self.dfuse.dir, 'testfile')
        with open(fname, 'w'):
            pass

        modes = [stat.S_IRUSR | stat.S_IWUSR | stat.S_IXUSR,
                 stat.S_IRUSR]

        for mode in modes:
            os.chmod(fname, mode)
            attr = os.stat(fname)
            assert stat.S_IMODE(attr.st_mode) == mode

    @needs_dfuse
    def test_fchmod_replaced(self):
        """Test that fchmod works on file clobbered by rename"""
        fname = join(self.dfuse.dir, 'unlinked')
        newfile = join(self.dfuse.dir, 'unlinked2')
        e_mode = stat.S_IRUSR | stat.S_IWUSR | stat.S_IXUSR
        with open(fname, 'w') as ofd:
            with open(newfile, 'w') as nfd:
                nfd.write('hello')
            print(os.stat(fname))
            print(os.stat(newfile))
            os.chmod(fname, stat.S_IRUSR | stat.S_IWUSR)
            os.chmod(newfile, e_mode)
            print(os.stat(fname))
            print(os.stat(newfile))
            os.rename(newfile, fname)
            # This should fail, because the file has been deleted.
            try:
                os.fchmod(ofd.fileno(), stat.S_IRUSR)
                print(os.fstat(ofd.fileno()))
                self.fail()
            except FileNotFoundError:
                print('Failed to fchmod() replaced file')
        new_file = os.stat(fname)
        assert stat.S_IMODE(new_file.st_mode) == e_mode

    @needs_dfuse
    def test_uns_create(self):
        """Simple test to create a container using a path in dfuse"""
        path = join(self.dfuse.dir, 'mycont')
        create_cont(self.conf, path=path)
        stbuf = os.stat(path)
        print(stbuf)
        assert stbuf.st_ino < 100
        print(os.listdir(path))
        rc = self.dfuse.run_query()
        assert rc.returncode == 0
        rc = self.dfuse.run_query(use_json=True)
        assert rc.returncode == 0

    @needs_dfuse_with_opt(dfuse_inval=False, caching_variants=[True])
    def test_uns_link(self):
        """Test to create a container then create a path for it in dfuse.

        Runs with dfuse already started, creates two new containers without links.

        Links one container into UNS and then destroys it through the link.

        Links the second container into UNS and then destroys it through the link, but checking
        the inode counts before and after.

        This test requires caching attributes to be set on the second container so that it does
        not get evicted before the inode count check.
        """
        # Create a new container which not linked
        container1 = create_cont(self.conf, self.pool, ctype="POSIX", label='mycont_uns_link1')
        cmd = ['cont', 'query', self.pool.id(), container1.id()]
        rc = run_daos_cmd(self.conf, cmd)
        assert rc.returncode == 0

        # Create a second new container which is not linked
        container2 = create_cont(self.conf, self.pool, ctype="POSIX", label='mycont_uns_link2')
        cont_attrs = {'dfuse-attr-time': '5m',
                      'dfuse-dentry-time': '5m',
                      'dfuse-dentry-dir-time': '5m',
                      'dfuse-ndentry-time': '5m'}
        container2.set_attrs(cont_attrs)

        # Link and then destroy the first container
        path = join(self.dfuse.dir, 'uns_link1')
        cmd = ['cont', 'link', self.pool.id(), 'mycont_uns_link1', '--path', path]
        rc = run_daos_cmd(self.conf, cmd)
        assert rc.returncode == 0
        stbuf = os.stat(path)
        print(stbuf)
        assert stbuf.st_ino < 100
        print(os.listdir(path))
        cmd = ['cont', 'destroy', '--path', path]
        rc = run_daos_cmd(self.conf, cmd)
        assert rc.returncode == 0

        # Link and then destroy the second container but check inode count before and after
        # destroying.
        path = join(self.dfuse.dir, 'uns_link2')
        cmd = ['cont', 'link', self.pool.id(), container2.id(), '--path', path]
        rc = run_daos_cmd(self.conf, cmd)
        assert rc.returncode == 0
        stbuf = os.stat(path)
        print(stbuf)
        assert stbuf.st_ino < 100
        print(os.listdir(path))
        self.dfuse.check_usage(inodes=2, open_files=1, containers=2, pools=1)
        cmd = ['cont', 'destroy', '--path', path]
        rc = run_daos_cmd(self.conf, cmd)
        assert rc.returncode == 0
        rc = self.dfuse.check_usage(inodes=1, open_files=1, containers=1, pools=1)

    def test_uns_broken(self):
        """Test the behavior of a broken UNS link"""

        dfuse = DFuse(self.server, self.conf, container=self.container, caching=False)
        dfuse.start('uns-broken')

        i_path = join(dfuse.dir, "top_dir")

        os.mkdir(i_path)

        cont_path = join(i_path, "sub_cont")

        container = create_cont(self.conf, self.pool, ctype="POSIX", label="uns_broken",
                                path=cont_path)

        stat_pre = os.stat(cont_path)

        dfuse.evict_and_wait([cont_path])

        stat_post = os.stat(cont_path)
        assert stat_pre.st_ino == stat_post.st_ino

        dfuse.evict_and_wait([cont_path])

        container.destroy(valgrind=False, log_check=False)

        try:
            os.stat(cont_path)
            assert False
        except OSError as error:
            assert error.errno == errno.ENOLINK

        # Now check this readdir works.
        dfuse.evict_and_wait([i_path])
        files = os.listdir(i_path)
        print(files)
        assert files == ["sub_cont"]

        # Now evict again and check stat once readdir has put the inode in memory.
        dfuse.evict_and_wait([i_path])
        try:
            os.stat(cont_path)
            assert False
        except OSError as error:
            assert error.errno == errno.ENOLINK

        dfuse.evict_and_wait([i_path])

        if dfuse.stop():
            self.fatal_errors = True

    def test_uns_broken_ic(self):
        """Test the behavior of a broken UNS link when the link is in cache

        This test will create EINVAL errors from dfuse so silence them in the log checking.
        """
        dfuse = DFuse(self.server, self.conf, container=self.container, caching=False)
        dfuse.start('uns-broken-1')

        i_path = join(dfuse.dir, "top_dir")

        os.mkdir(i_path)

        cont_path = join(i_path, "sub_cont")

        container = create_cont(self.conf, self.pool, ctype="POSIX", label="uns_broken_ic",
                                path=cont_path)

        os.stat(cont_path)

        container.destroy(valgrind=False, log_check=False, force=True)

        try:
            os.stat(cont_path)
            assert False
        except OSError as error:
            assert error.errno == errno.ENOLINK

        dfuse.evict_and_wait([i_path])
        if dfuse.stop(ignore_einval=True):
            self.fatal_errors = True

    @needs_dfuse
    def test_rename_clobber(self):
        """Test that rename clobbers files correctly

        use rename to delete a file, but where the kernel is aware of a different file.
        Create a filename to be clobbered and stat it.
        Create a file to copy over.
        Start a second dfuse instance and overwrite the original file with a new name.
        Perform a rename on the first dfuse.

        This should clobber a file, but not the one that the kernel is expecting, although it will
        do a lookup of the destination filename before the rename.

        Inspection of the logs is required to verify what is happening here which is beyond the
        scope of this test, however this does execute the code-paths and ensures that all refs
        are correctly updated.

        """
        # Create all three files in the dfuse instance we're checking.
        for index in range(3):
            with open(join(self.dfuse.dir, f'file.{index}'), 'w') as fd:
                fd.write('test')

        # Start another dfuse instance to move the files around without the kernel knowing.
        dfuse = DFuse(self.server,
                      self.conf,
                      container=self.container,
                      caching=False)
        dfuse.start(v_hint='rename_other')

        print(os.listdir(self.dfuse.dir))
        print(os.listdir(dfuse.dir))

        # Rename file 1 to file 2 in the background, this will remove file 2
        os.rename(join(dfuse.dir, 'file.1'), join(dfuse.dir, 'file.2'))

        # Rename file 0 to file 2 in the test dfuse.  Here the kernel thinks it's clobbering
        # file 2 but it's really clobbering file 1, although it will stat() file 2 before the
        # operation so may have the correct data.
        # Dfuse should return file 1 for the details of what has been deleted.
        os.rename(join(self.dfuse.dir, 'file.0'), join(self.dfuse.dir, 'file.2'))

        if dfuse.stop():
            self.fatal_errors = True

    @needs_dfuse
    def test_rename(self):
        """Test that tries various rename scenarios"""

        def _go(root):
            dfd = os.open(root, os.O_RDONLY)

            try:
                # Test renaming a file into a directory.
                pre_fname = join(root, 'file')
                with open(pre_fname, 'w') as fd:
                    fd.write('test')
                dname = join(root, 'dir')
                os.mkdir(dname)
                post_fname = join(dname, 'file')
                # os.rename and 'mv' have different semantics, use mv here which will put the file
                # in the directory.
                subprocess.run(['mv', pre_fname, dname], check=True)
                self._check_dirs_equal(['file'], dname)

                os.unlink(post_fname)
                os.rmdir('dir', dir_fd=dfd)

                # Test renaming a file over a directory.
                pre_fname = join(root, 'file')
                with open(pre_fname, 'w') as fd:
                    fd.write('test')
                dname = join(root, 'dir')
                os.mkdir(dname)
                post_fname = join(dname, 'file')
                # Try os.rename here, which we expect to fail.
                try:
                    os.rename(pre_fname, dname)
                    self.fail()
                except IsADirectoryError:
                    pass
                os.unlink(pre_fname)
                os.rmdir('dir', dir_fd=dfd)

                # Check renaming a file over a file.
                for index in range(2):
                    with open(join(root, f'file.{index}'), 'w') as fd:
                        fd.write('test')

                print(os.listdir(dfd))
                os.rename('file.0', 'file.1', src_dir_fd=dfd, dst_dir_fd=dfd)

                self._check_dirs_equal(['file.1'], root)
                os.unlink('file.1', dir_fd=dfd)

                # dir onto file.
                dname = join(root, 'dir')
                os.mkdir(dname)
                fname = join(root, 'file')
                with open(fname, 'w') as fd:
                    fd.write('test')
                try:
                    os.rename(dname, fname)
                    self.fail()
                except NotADirectoryError:
                    pass
                os.unlink('file', dir_fd=dfd)
                os.rmdir('dir', dir_fd=dfd)

                # Now check for dir rename into other dir though mv.
                src_dir = join(root, 'src')
                dst_dir = join(root, 'dst')
                os.mkdir(src_dir)
                os.mkdir(dst_dir)
                subprocess.run(['mv', src_dir, dst_dir], check=True)
                self._check_dirs_equal(['dst'], root)
                self._check_dirs_equal(['src'], join(root, 'dst'))
                os.rmdir(join(dst_dir, 'src'))
                os.rmdir(dst_dir)

                # Check for dir rename over other dir though python, in this case it should clobber
                # the target directory.
                for index in range(2):
                    os.mkdir(join(root, f'dir.{index}'))
                os.rename('dir.0', 'dir.1', src_dir_fd=dfd, dst_dir_fd=dfd)
                self._check_dirs_equal(['dir.1'], root)
                self._check_dirs_equal([], join(root, 'dir.1'))
                os.rmdir(join(root, 'dir.1'))
                for index in range(2):
                    with open(join(root, f'file.{index}'), 'w') as fd:
                        fd.write('test')
                os.rename('file.0', 'file.1', src_dir_fd=dfd, dst_dir_fd=dfd)
                self._check_dirs_equal(['file.1'], root)
                os.unlink('file.1', dir_fd=dfd)

                # Rename a dir over another, where the target is not empty.
                dst_dir = join(root, 'ddir')
                dst_file = join(dst_dir, 'file')
                os.mkdir('sdir', dir_fd=dfd)
                os.mkdir(dst_dir)
                with open(dst_file, 'w') as fd:
                    fd.write('test')
                # According to the man page this can return ENOTEMPTY or EEXIST, and /tmp is
                # returning one and dfuse the other so catch both.
                try:
                    os.rename('sdir', dst_dir, src_dir_fd=dfd)
                    self.fail()
                except FileExistsError:
                    pass
                except OSError as error:
                    assert error.errno == errno.ENOTEMPTY
                os.rmdir('sdir', dir_fd=dfd)
                os.unlink(dst_file)
                os.rmdir(dst_dir)

            finally:
                os.close(dfd)

        # Firstly validate the check
        with tempfile.TemporaryDirectory(prefix='rename_test_ref_dir.') as tmp_dir:
            _go(tmp_dir)

        _go(self.dfuse.dir)

    @needs_dfuse
    def test_complex_unlink(self):
        """Test that unlink clears file data correctly.

        Create two files, exchange them in the back-end then unlink the one.

        The kernel will be unlinking what it thinks is file 1 but it will actually be file 0.
        """
        # pylint: disable=consider-using-with

        fds = []

        # Create both files in the dfuse instance we're checking.  These files are created in
        # binary mode with buffering off so the writes are sent direct to the kernel.
        for index in range(2):
            fd = open(join(self.dfuse.dir, f'file.{index}'), 'wb', buffering=0)
            fd.write(b'test')
            fds.append(fd)

        # Start another dfuse instance to move the files around without the kernel knowing.
        dfuse = DFuse(self.server,
                      self.conf,
                      container=self.container,
                      caching=False)
        dfuse.start(v_hint='unlink')

        print(os.listdir(self.dfuse.dir))
        print(os.listdir(dfuse.dir))

        # Rename file 0 to file 1 in the background, this will remove the old file 1
        os.rename(join(dfuse.dir, 'file.0'), join(dfuse.dir, 'file.1'))

        # Perform the unlink, this will unlink the other file.
        os.unlink(join(self.dfuse.dir, 'file.1'))

        if dfuse.stop():
            self.fatal_errors = True

        # Finally, perform some more I/O so we can tell from the dfuse logs where the test ends and
        # dfuse teardown starts.  At this point file 1 and file 2 have been deleted.
        time.sleep(1)
        print(os.statvfs(self.dfuse.dir))

        for fd in fds:
            fd.close()

    @needs_dfuse_with_opt(caching_variants=[False])
    def test_create_exists(self):
        """Test creating a file.

        This tests for create where the dentry being created already exists and is a file that's
        known to dfuse.

        To do this make a file in dfuse, use a back channel to rename it and then create a file
        using the new name."""

        filename = join(self.dfuse.dir, 'myfile')

        with open(filename, 'w') as fd:
            fd.write('hello')

        filename = join(self.dfuse.dir, 'newfile')
        try:
            os.stat(filename)
            raise NLTestFail("File exists")
        except FileNotFoundError:
            pass

        # Start another dfuse instance to move the files around without the kernel knowing.
        dfuse = DFuse(self.server,
                      self.conf,
                      container=self.container,
                      caching=False)
        dfuse.start(v_hint='create_exists_1')

        os.rename(join(dfuse.dir, 'myfile'), join(dfuse.dir, 'newfile'))

        filename = join(self.dfuse.dir, 'newfile')

        with open(filename, 'w') as fd:
            fd.write('hello')

        if dfuse.stop():
            self.fatal_errors = True

    def test_cont_rw(self):
        """Test write access to another users container"""
        dfuse = DFuse(self.server,
                      self.conf,
                      container=self.container,
                      caching=False)

        dfuse.start(v_hint='cont_rw_1')

        stat_log = PrintStat(dfuse.dir)
        testfile = join(dfuse.dir, 'testfile')
        with open(testfile, 'w') as fd:
            stat_log.add(testfile, attr=os.fstat(fd.fileno()))

        dirname = join(dfuse.dir, 'rw_dir')
        os.mkdir(dirname)

        stat_log.add(dirname)

        dir_perms = os.stat(dirname).st_mode
        base_perms = stat.S_IMODE(dir_perms)

        os.chmod(dirname, base_perms | stat.S_IWGRP | stat.S_IXGRP | stat.S_IXOTH | stat.S_IWOTH)
        stat_log.add(dirname)
        print(stat_log)

        if dfuse.stop():
            self.fatal_errors = True

        # Update container ACLs so current user has rw permissions only, the minimum required.
        rc = run_daos_cmd(self.conf, ['container',
                                      'update-acl',
                                      self.pool.id(),
                                      self.container.id(),
                                      '--entry',
                                      f'A::{getpass.getuser()}@:rwta'])
        print(rc)

        # Assign the container to someone else.
        rc = run_daos_cmd(self.conf, ['container',
                                      'set-owner',
                                      self.pool.id(),
                                      self.container.id(),
                                      '--user',
                                      'root@',
                                      '--group',
                                      'root@'])
        print(rc)

        # Now start dfuse and access the container, see who the file is owned by.
        dfuse = DFuse(self.server,
                      self.conf,
                      container=self.container,
                      caching=False)
        dfuse.start(v_hint='cont_rw_2')

        stat_log = PrintStat()
        stat_log.add(dfuse.dir, show_dir=True)

        with open(join(dfuse.dir, 'testfile'), 'r') as fd:
            stat_log.add(join(dfuse.dir, 'testfile'), os.fstat(fd.fileno()))

        dirname = join(dfuse.dir, 'rw_dir')
        testfile = join(dirname, 'new_file')
        fd = os.open(testfile, os.O_RDWR | os.O_CREAT, mode=int('600', base=8))
        os.write(fd, b'read-only-data')
        stat_log.add(testfile, attr=os.fstat(fd))
        os.close(fd)
        print(stat_log)

        fd = os.open(testfile, os.O_RDONLY)
        # previous code was using stream/file methods and it appears that
        # file.read() (no size) is doing a fstat() and reads size + 1
        fstat_fd = os.fstat(fd)
        raw_bytes = os.read(fd, fstat_fd.st_size + 1)
        # pylint: disable=wrong-spelling-in-comment
        # Due to DAOS-9671 garbage can be read from still unknown reason.
        # So remove asserts and do not run Unicode codec to avoid
        # exceptions for now ... This allows to continue testing permissions.
        if raw_bytes != b'read-only-data':
            print('Check kernel data')
        # data = raw_bytes.decode('utf-8', 'ignore')
        # assert data == 'read-only-data'
        # print(data)
        os.close(fd)

        if dfuse.stop():
            self.fatal_errors = True

    def test_cont_chown(self):
        """Test ownership change of a POSIX container"""
        # Update container ACLs so current user can mount.
        rc = run_daos_cmd(self.conf, ['container',
                                      'update-acl',
                                      self.pool.id(),
                                      self.container.id(),
                                      '--entry',
                                      f'A::{getpass.getuser()}@:rwta'])
        print(rc)
        assert rc.returncode == 0

        # Assign the container to someone else.
        rc = run_daos_cmd(self.conf, ['container',
                                      'set-owner',
                                      self.pool.id(),
                                      self.container.id(),
                                      '--user',
                                      'root@',
                                      '--group',
                                      'root@'])
        print(rc)
        assert rc.returncode == 0

        # get owner to verify.
        rc = run_daos_cmd(self.conf, ['container',
                                      'get-acl',
                                      self.pool.id(),
                                      self.container.id()],
                          use_json=True)
        print(rc)
        assert rc.returncode == 0
        data = rc.json
        assert data['status'] == 0, rc
        assert data['error'] is None, rc
        assert data['response']['owner_user'] == 'root@'
        assert data['response']['owner_group'] == 'root@'

        dfuse = DFuse(self.server,
                      self.conf,
                      container=self.container,
                      caching=False)

        dfuse.start(v_hint='cont_chown_1')
        assert pwd.getpwnam('root').pw_uid == os.stat(dfuse.dir).st_uid
        assert pwd.getpwnam('root').pw_gid == os.stat(dfuse.dir).st_gid

        if dfuse.stop():
            self.fatal_errors = True

    @needs_dfuse
    def test_complex_rename(self):
        """Test for rename semantics

        Check that that rename is correctly updating the dfuse data for the moved file.

        # Create a file, read/write to it.
        # Check fstat works.
        # Rename it from the back-end
        # Check fstat - it should not work.
        # Rename the file into a new directory, this should allow the kernel to 'find' the file
        # again and update the name/parent.
        # check fstat works.
        """
        fname = join(self.dfuse.dir, 'file')
        with open(fname, 'w') as ofd:
            print(os.fstat(ofd.fileno()))

            dfuse = DFuse(self.server,
                          self.conf,
                          container=self.container,
                          caching=False)
            dfuse.start(v_hint='rename')

            os.mkdir(join(dfuse.dir, 'step_dir'))
            os.mkdir(join(dfuse.dir, 'new_dir'))
            os.rename(join(dfuse.dir, 'file'), join(dfuse.dir, 'step_dir', 'file-new'))

            # This should fail, because the file has been deleted.
            try:
                print(os.fstat(ofd.fileno()))
                self.fail()
            except FileNotFoundError:
                print('Failed to fstat() replaced file')

            os.rename(join(self.dfuse.dir, 'step_dir', 'file-new'),
                      join(self.dfuse.dir, 'new_dir', 'my-file'))

            print(os.fstat(ofd.fileno()))

        if dfuse.stop():
            self.fatal_errors = True

    def test_cont_ro(self):
        """Test access to a read-only container"""
        # Update container ACLs so current user has 'rta' permissions only, the minimum required.
        rc = run_daos_cmd(self.conf, ['container',
                                      'update-acl',
                                      self.pool.id(),
                                      self.container.id(),
                                      '--entry',
                                      f'A::{getpass.getuser()}@:rta'])
        print(rc)
        assert rc.returncode == 0

        # Assign the container to someone else.
        rc = run_daos_cmd(self.conf, ['container',
                                      'set-owner',
                                      self.pool.id(),
                                      self.container.id(),
                                      '--user',
                                      'root@'])
        print(rc)
        assert rc.returncode == 0

        # Now start dfuse and access the container, this should require read-only opening.
        dfuse = DFuse(self.server,
                      self.conf,
                      pool=self.pool.id(),
                      container=self.container,
                      caching=False)
        dfuse.start(v_hint='cont_ro')
        print(os.listdir(dfuse.dir))

        try:
            with open(join(dfuse.dir, 'testfile'), 'w') as fd:
                print(fd)
            assert False
        except PermissionError:
            pass

        if dfuse.stop():
            self.fatal_errors = True

    @needs_dfuse
    def test_chmod_ro(self):
        """Test that chmod and fchmod work correctly with files created read-only

        DAOS-6238
        """
        path = self.dfuse.dir
        fname = join(path, 'test_file1')
        ofd = os.open(fname, os.O_CREAT | os.O_RDONLY | os.O_EXCL)
        print(os.stat(fname))
        os.close(ofd)
        os.chmod(fname, stat.S_IRUSR)
        new_stat = os.stat(fname)
        print(new_stat)
        assert stat.S_IMODE(new_stat.st_mode) == stat.S_IRUSR

        fname = join(path, 'test_file2')
        ofd = os.open(fname, os.O_CREAT | os.O_RDONLY | os.O_EXCL)
        print(os.stat(fname))
        os.fchmod(ofd, stat.S_IRUSR)
        os.close(ofd)
        new_stat = os.stat(fname)
        print(new_stat)
        assert stat.S_IMODE(new_stat.st_mode) == stat.S_IRUSR

    def test_with_path(self):
        """Test that dfuse starts with path option."""
        tmp_dir = tempfile.mkdtemp()

        cont_path = join(tmp_dir, 'my-cont')
        create_cont(self.conf, self.pool, path=cont_path)

        dfuse = DFuse(self.server,
                      self.conf,
                      caching=True,
                      uns_path=cont_path)
        dfuse.start(v_hint='with_path')

        # Simply write a file.  This will fail if dfuse isn't backed via
        # a container.
        file = join(dfuse.dir, 'file')
        with open(file, 'w') as fd:
            fd.write('test')

        if dfuse.stop():
            self.fatal_errors = True

    def test_uns_basic(self):
        """Create a UNS entry point and access it via both entry point and path"""
        pool = self.pool.uuid
        container = self.container
        server = self.server
        conf = self.conf

        cont_attrs = {'dfuse-attr-time': '5m',
                      'dfuse-dentry-time': '5m',
                      'dfuse-dentry-dir-time': '5m',
                      'dfuse-ndentry-time': '5m'}
        container.set_attrs(cont_attrs)

        # Start dfuse on the container.
        dfuse = DFuse(server, conf, container=container, caching=False)
        dfuse.start('uns-0')

        # Create a new container within it using UNS
        uns_path = join(dfuse.dir, 'ep0')
        print('Inserting entry point')
        uns_container = create_cont(conf, pool=self.pool, path=uns_path)
        print(os.stat(uns_path))
        print(os.listdir(dfuse.dir))

        # Verify that it exists.
        run_container_query(conf, uns_path)

        # Make a directory in the new container itself, and query that.
        child_path = join(uns_path, 'child')
        os.mkdir(child_path)
        run_container_query(conf, child_path)
        if dfuse.stop():
            self.fatal_errors = True

        uns_container.set_attrs(cont_attrs)

        print('Trying UNS')
        dfuse = DFuse(server, conf, caching=True)
        dfuse.start('uns-1')

        # List the root container.
        print(os.listdir(join(dfuse.dir, pool, container.uuid)))

        # Now create a UNS link from the 2nd container to a 3rd one.
        uns_path = join(dfuse.dir, pool, container.uuid, 'ep0', 'ep')
        second_path = join(dfuse.dir, pool, uns_container.uuid)

        # Make a link within the new container.
        print('Inserting entry point')
        uns_container_2 = create_cont(conf, pool=self.pool, path=uns_path)

        uns_container_2.set_attrs(cont_attrs)
        dfuse.evict_and_wait([uns_path], qpath=join(dfuse.dir, pool, container.uuid))

        # List the root container again.
        print(os.listdir(join(dfuse.dir, pool, container.uuid)))

        # List the 2nd container.
        files = os.listdir(second_path)
        print(files)
        # List the target container through UNS.
        print(os.listdir(uns_path))
        direct_stat = os.stat(join(second_path, 'ep'))
        uns_stat = os.stat(uns_path)
        print(direct_stat)
        print(uns_stat)
        assert uns_stat.st_ino == direct_stat.st_ino

        third_path = join(dfuse.dir, pool, uns_container_2.uuid)
        third_stat = os.stat(third_path)
        print(third_stat)
        assert third_stat.st_ino == direct_stat.st_ino

        if dfuse.stop():
            self.fatal_errors = True
        print('Trying UNS with previous cont')
        dfuse = DFuse(server, conf, caching=True)
        dfuse.start('uns-3')

        second_path = join(dfuse.dir, pool, uns_container.uuid)
        uns_path = join(dfuse.dir, pool, container.uuid, 'ep0', 'ep')
        files = os.listdir(second_path)
        print(files)
        print(os.listdir(uns_path))

        direct_stat = os.stat(join(second_path, 'ep'))
        uns_stat = os.stat(uns_path)
        print(direct_stat)
        print(uns_stat)
        assert uns_stat.st_ino == direct_stat.st_ino
        if dfuse.stop():
            self.fatal_errors = True

    def test_dfuse_dio_off(self):
        """Test for dfuse with no caching options, but direct-io disabled"""
        self.container.set_attrs({'dfuse-direct-io-disable': 'on'})
        dfuse = DFuse(self.server,
                      self.conf,
                      caching=True,
                      container=self.container)

        dfuse.start(v_hint='dio_off')

        print(os.listdir(dfuse.dir))

        fname = join(dfuse.dir, 'test_file3')
        with open(fname, 'w') as ofd:
            ofd.write('hello')

        if dfuse.stop():
            self.fatal_errors = True

    def test_dfuse_oopt(self):
        """Test dfuse with -opool=,container= options as used by fstab"""
        dfuse = DFuse(self.server, self.conf, container=self.container)

        dfuse.start(use_oopt=True)

        if dfuse.stop():
            self.fatal_errors = True

        dfuse = DFuse(self.server, self.conf, pool=self.pool.uuid)

        dfuse.start(use_oopt=True)

        if dfuse.stop():
            self.fatal_errors = True

        dfuse = DFuse(self.server, self.conf, pool=self.pool.label)

        dfuse.start(use_oopt=True)

        if dfuse.stop():
            self.fatal_errors = True

        dfuse = DFuse(self.server, self.conf)

        dfuse.start(use_oopt=True)

        if dfuse.stop():
            self.fatal_errors = True

    @needs_dfuse_with_opt(caching_variants=[False])
    def test_daos_fs_tool(self):
        """Create a UNS entry point"""
        dfuse = self.dfuse
        pool = self.pool.uuid
        conf = self.conf

        # Create a new container within it using UNS
        uns_path = join(dfuse.dir, 'ep1')
        print('Inserting entry point')
        uns_container = create_cont(conf, pool=self.pool, path=uns_path)

        print(os.stat(uns_path))
        print(os.listdir(dfuse.dir))

        # Verify that it exists.
        run_container_query(conf, uns_path)

        # Make a directory in the new container itself, and query that.
        dir1 = join(uns_path, 'd1')
        os.mkdir(dir1)
        run_container_query(conf, dir1)

        # Create a file in dir1
        file1 = join(dir1, 'f1')
        with open(file1, 'w'):
            pass

        # Run a command to get attr of new dir and file
        data = run_fs_get_attr(self.conf, '--path', dir1)
        assert check_dir_attr(data, 'S1', 'S1', None, 1048576)

        # run same command using pool, container, dfs-path, and dfs-prefix
        data = run_fs_get_attr(self.conf, pool, uns_container.id(),
                               '--dfs-path', dir1, '--dfs-prefix', uns_path)
        assert check_dir_attr(data, 'S1', 'S1', None, 1048576)

        # run same command using pool, container, dfs-path
        data = run_fs_get_attr(self.conf, pool, uns_container.id(),
                               '--dfs-path', '/d1')
        assert check_dir_attr(data, 'S1', 'S1', None, 1048576)

        data = run_fs_get_attr(self.conf, '--path', file1)
        assert check_file_attr(data, None, 1048576)

        # Run a command to change attr of dir1
        cmd = ['fs', 'set-attr', '--path', dir1, '--oclass', 'S2',
               '--chunk-size', '16']
        print('set-attr of d1')
        rc = run_daos_cmd(conf, cmd)
        assert rc.returncode == 0
        print(f'rc is {rc}')

        # Run a command to change attr of file1, should fail
        cmd = ['fs', 'set-attr', '--path', file1, '--oclass', 'S2',
               '--chunk-size', '16']
        print('set-attr of f1')
        rc = run_daos_cmd(conf, cmd)
        print(f'rc is {rc}')
        assert rc.returncode != 0

        # Run a command to create new file with set-attr
        file2 = join(dir1, 'f2')
        cmd = ['fs', 'set-attr', '--path', file2, '--oclass', 'S1']
        print('set-attr of f2')
        rc = run_daos_cmd(conf, cmd)
        assert rc.returncode == 0
        print(f'rc is {rc}')

        # Run a command to get attr of dir and file2
        data = run_fs_get_attr(self.conf, '--path', dir1)
        assert check_dir_attr(data, 'S1', 'S2', 'S2', 16)

        data = run_fs_get_attr(self.conf, '--path', file2)
        assert check_file_attr(data, 'S1', 16)

    def test_cont_copy(self):
        """Verify that copying into a container works"""
        # pylint: disable=consider-using-with

        # Create a temporary directory, with one file into it and copy it into
        # the container.  Check the return-code only, do not verify the data.
        # tempfile() will remove the directory on completion.
        src_dir = tempfile.TemporaryDirectory(prefix='copy_src_',)
        with open(join(src_dir.name, 'file'), 'w') as ofd:
            ofd.write('hello')
        os.symlink('file', join(src_dir.name, 'file_s'))
        cmd = ['filesystem',
               'copy',
               '--src',
               src_dir.name,
               '--dst',
               f'daos://{self.pool.id()}/{self.container.id()}']
        rc = run_daos_cmd(self.conf, cmd, use_json=True)
        print(rc)

        data = rc.json
        assert data['status'] == 0, rc
        assert data['error'] is None, rc
        assert data['response'] is not None, rc
        assert data['response']['copy_stats']['num_dirs'] == 1
        assert data['response']['copy_stats']['num_files'] == 1
        assert data['response']['copy_stats']['num_links'] == 1

    def test_cont_clone(self):
        """Verify that cloning a container works

        This extends cont_copy, to also clone it afterwards.
        """
        # pylint: disable=consider-using-with

        # Create a temporary directory, with one file into it and copy it into
        # the container.  Check the return code only, do not verify the data.
        # tempfile() will remove the directory on completion.
        src_dir = tempfile.TemporaryDirectory(prefix='copy_src_',)
        with open(join(src_dir.name, 'file'), 'w') as ofd:
            ofd.write('hello')

        cmd = ['filesystem',
               'copy',
               '--src',
               src_dir.name,
               '--dst',
               f'daos://{self.pool.uuid}/{self.container.id()}']
        rc = run_daos_cmd(self.conf, cmd, use_json=True)
        print(rc)

        data = rc.json
        assert data['status'] == 0, rc
        assert data['error'] is None, rc
        assert data['response'] is not None, rc

        # Now create a container uuid and do an object based copy.
        # The daos command will create the target container on demand.
        cmd = ['container',
               'clone',
               '--src',
               f'daos://{self.pool.uuid}/{self.container.id()}',
               '--dst',
               f'daos://{self.pool.uuid}/']
        rc = run_daos_cmd(self.conf, cmd, use_json=True)
        print(rc)

        data = rc.json
        assert data['status'] == 0, rc
        assert data['error'] is None, rc
        assert data['response'] is not None, rc

        destroy_container(self.conf, self.pool.id(), data['response']['dst_cont'])

    def test_dfuse_perms(self):
        """Test permissions caching for DAOS-12577"""
        cache_time = 10

        cont_attrs = {'dfuse-data-cache': False,
                      'dfuse-attr-time': cache_time,
                      'dfuse-dentry-time': cache_time,
                      'dfuse-ndentry-time': cache_time}
        self.container.set_attrs(cont_attrs)

        dfuse = DFuse(self.server, self.conf, container=self.container, wbcache=False)

        side_dfuse = DFuse(self.server, self.conf, container=self.container, wbcache=False)

        dfuse.start(v_hint='perms')
        side_dfuse.start(v_hint='perms_side')

        test_file = join(dfuse.dir, 'test-file')
        side_test_file = join(side_dfuse.dir, 'test-file')

        # Create a file.
        with open(test_file, 'w', encoding='ascii', errors='ignore') as fd:
            fd.write('data')

        # Read it through both.
        with open(test_file, 'r', encoding='ascii', errors='ignore') as fd:
            data = fd.read()
            if data != 'data':
                print('Check kernel data')
        with open(side_test_file, 'r', encoding='ascii', errors='ignore') as fd:
            data = fd.read()
            if data != 'data':
                print('Check kernel data')

        # Remove all permissions on the file.
        print(os.stat(side_test_file))
        os.chmod(side_test_file, 0)
        print(os.stat(side_test_file))

        # Read it through the second channel.
        try:
            with open(side_test_file, 'r', encoding='ascii', errors='ignore') as fd:
                data = fd.read()
                assert False
        except PermissionError:
            pass

        # Read it through first instance, this should work as the contents are cached.
        with open(test_file, 'r', encoding='ascii', errors='ignore') as fd:
            data = fd.read()
            if data != 'data':
                print('Check kernel data')

        # Let the cache expire.
        time.sleep(cache_time * 2)

        try:
            with open(side_test_file, 'r', encoding='ascii', errors='ignore') as fd:
                data = fd.read()
                assert False
        except PermissionError:
            pass

        # Read it through the first dfuse, this should now fail as the cache has expired.
        try:
            with open(test_file, 'r', encoding='ascii', errors='ignore') as fd:
                data = fd.read()
                assert False
        except PermissionError:
            pass

        if dfuse.stop():
            self.fatal_errors = True

        if side_dfuse.stop():
            self.fatal_errors = True

    def test_daos_fs_check(self):
        """Test DAOS FS Checker"""
        # pylint: disable=too-many-branches
        # pylint: disable=too-many-statements
        dfuse = DFuse(self.server,
                      self.conf,
                      pool=self.pool.id(),
                      container=self.container,
                      caching=False)
        dfuse.start(v_hint='fs_check_test')
        path = dfuse.dir
        dirname = join(path, 'test_dir')
        os.mkdir(dirname)
        fname = join(dirname, 'f1')
        with open(fname, 'w') as fd:
            fd.write('test1')

        dirname = join(path, 'test_dir/1d1/')
        os.mkdir(dirname)
        fname = join(dirname, 'f2')
        with open(fname, 'w') as fd:
            fd.write('test2')
        dirname = join(path, 'test_dir/1d2/')
        os.mkdir(dirname)
        fname = join(dirname, 'f3')
        with open(fname, 'w') as fd:
            fd.write('test3')
        dirname = join(path, 'test_dir/1d3/')
        os.mkdir(dirname)
        fname = join(dirname, 'f4')
        with open(fname, 'w') as fd:
            fd.write('test4')

        dirname = join(path, 'test_dir/1d1/2d1/')
        os.mkdir(dirname)
        fname = join(dirname, 'f5')
        with open(fname, 'w') as fd:
            fd.write('test5')
        dirname = join(path, 'test_dir/1d1/2d2/')
        os.mkdir(dirname)
        fname = join(dirname, 'f6')
        with open(fname, 'w') as fd:
            fd.write('test6')
        dirname = join(path, 'test_dir/1d1/2d3/')
        os.mkdir(dirname)
        fname = join(dirname, 'f7')
        with open(fname, 'w') as fd:
            fd.write('test7')

        dirname = join(path, 'test_dir/1d2/2d4/')
        os.mkdir(dirname)
        fname = join(dirname, 'f8')
        with open(fname, 'w') as fd:
            fd.write('test8')
        dirname = join(path, 'test_dir/1d2/2d5/')
        os.mkdir(dirname)
        fname = join(dirname, 'f9')
        with open(fname, 'w') as fd:
            fd.write('test9')
        dirname = join(path, 'test_dir/1d2/2d6/')
        os.mkdir(dirname)
        fname = join(dirname, 'f10')
        with open(fname, 'w') as fd:
            fd.write('test10')

        dirname = join(path, 'test_dir/1d3/2d7/')
        os.mkdir(dirname)
        fname = join(dirname, 'f11')
        with open(fname, 'w') as fd:
            fd.write('test11')
        dirname = join(path, 'test_dir/1d3/2d8/')
        os.mkdir(dirname)
        fname = join(dirname, 'f12')
        with open(fname, 'w') as fd:
            fd.write('test12')
        dirname = join(path, 'test_dir/1d3/2d9/')
        os.mkdir(dirname)
        fname = join(dirname, 'f13')
        with open(fname, 'w') as fd:
            fd.write('test13')

        dirname2 = join(path, 'test_dir2')
        dirname = join(path, 'test_dir')
        shutil.copytree(dirname, dirname2)

        # punch a few directories and files
        daos_mw_fi = join(self.conf['PREFIX'], 'lib/daos/TESTING/tests/', 'daos_mw_fi')
        cmd_env = get_base_env()
        cmd_env['DAOS_AGENT_DRPC_DIR'] = self.conf.agent_dir

        dir1 = join(path, 'test_dir/')
        dir_list = os.listdir(dir1)
        nr_entries = len(dir_list)
        if nr_entries != 4:
            raise NLTestFail('Wrong number of entries')

        cmd = [daos_mw_fi, self.pool.id(), self.container.id(), "punch_entry", "/test_dir/1d1/"]
        self.server.run_daos_client_cmd(cmd)

        dir_list = os.listdir(dir1)
        nr_entries = len(dir_list)
        if nr_entries != 3:
            raise NLTestFail('Wrong number of entries')

        cmd = [daos_mw_fi, self.pool.id(), self.container.id(), "punch_entry", "/test_dir"]
        self.server.run_daos_client_cmd(cmd)

        # run the checker while dfuse is still mounted (should fail - EX open)
        cmd = ['fs', 'check', self.pool.id(), self.container.id(), '--flags', 'print', '--dir-name',
               'lf1']
        rc = run_daos_cmd(self.conf, cmd, ignore_busy=True)
        print(rc)
        assert rc.returncode != 0
        output = rc.stderr.decode('utf-8')
        line = output.splitlines()
        if line[-1] != 'ERROR: daos: failed fs check: errno 16 (Device or resource busy)':
            raise NLTestFail('daos fs check should fail with EBUSY')

        # stop dfuse
        if dfuse.stop():
            self.fatal_errors = True

        # fs check with relink should find the 2 leaked directories.
        # Everything under them should be relinked but not reported as leaked.
        cmd = ['fs', 'check', self.pool.id(), self.container.id(), '--flags', 'print,relink',
               '--dir-name', 'lf1']
        rc = run_daos_cmd(self.conf, cmd)
        print(rc)
        assert rc.returncode == 0
        output = rc.stdout.decode('utf-8')
        line = output.splitlines()
        if line[-1] != 'DFS checker: Number of leaked OIDs in namespace = 2':
            raise NLTestFail('Wrong number of Leaked OIDs')

        # run again to check nothing is detected
        cmd = ['fs', 'check', self.pool.id(), self.container.id(), '--flags', 'print,relink']
        rc = run_daos_cmd(self.conf, cmd)
        print(rc)
        assert rc.returncode == 0
        output = rc.stdout.decode('utf-8')
        line = output.splitlines()
        if line[-1] != 'DFS checker: Number of leaked OIDs in namespace = 0':
            raise NLTestFail('Wrong number of Leaked OIDs')

        # remount dfuse
        dfuse = DFuse(self.server,
                      self.conf,
                      pool=self.pool.id(),
                      container=self.container,
                      caching=False)
        dfuse.start(v_hint='fs_check_test')
        path = dfuse.dir

        dir1 = join(path, 'lost+found/lf1/')
        dir_list = os.listdir(dir1)
        nr_entries = len(dir_list)
        if nr_entries != 2:
            raise NLTestFail('Wrong number of entries')
        nr_entries = 0
        file_nr = 0
        dir_nr = 0
        for entry in dir_list:
            if os.path.isdir(os.path.join(dir1, entry)):
                nr_entries += 1
                for root, dirs, files in os.walk(os.path.join(dir1, entry)):
                    for name in files:
                        print(os.path.join(root, name))
                        file_nr += 1
                    for name in dirs:
                        print(os.path.join(root, name))
                        dir_nr += 1
        if nr_entries != 2:
            raise NLTestFail('Wrong number of leaked directory OIDS')
        if file_nr != 13:
            raise NLTestFail('Wrong number of sub-files in lost+found')
        if dir_nr != 11:
            raise NLTestFail('Wrong number of sub-directories in lost+found')

        # punch the test_dir2 object.
        # this makes test_dir2 an empty dir (leaking everything under it)
        cmd = [daos_mw_fi, self.pool.id(), self.container.id(), "punch_obj", "/test_dir2"]
        self.server.run_daos_client_cmd(cmd)

        # stop dfuse
        if dfuse.stop():
            self.fatal_errors = True

        # fs check with relink should find 3 leaked dirs and 1 leaked file that were directly under
        # test_dir2. Everything under those leaked dirs are relinked but not reported as leaked.
        cmd = ['fs', 'check', self.pool.id(), self.container.id(), '--flags', 'print,relink',
               '--dir-name', 'lf2']
        rc = run_daos_cmd(self.conf, cmd)
        print(rc)
        assert rc.returncode == 0
        output = rc.stdout.decode('utf-8')
        line = output.splitlines()
        if line[-1] != 'DFS checker: Number of leaked OIDs in namespace = 4':
            raise NLTestFail('Wrong number of Leaked OIDs')

        # run again to check nothing is detected
        cmd = ['fs', 'check', self.pool.id(), self.container.id(), '--flags', 'print,relink']
        rc = run_daos_cmd(self.conf, cmd)
        print(rc)
        assert rc.returncode == 0
        output = rc.stdout.decode('utf-8')
        line = output.splitlines()
        if line[-1] != 'DFS checker: Number of leaked OIDs in namespace = 0':
            raise NLTestFail('Wrong number of Leaked OIDs')

        # remount dfuse
        dfuse = DFuse(self.server,
                      self.conf,
                      pool=self.pool.id(),
                      container=self.container,
                      caching=False)
        dfuse.start(v_hint='fs_check_test')
        path = dfuse.dir

        dir2 = join(path, 'lost+found/lf2/')
        dir_list = os.listdir(dir2)
        nr_entries = len(dir_list)
        if nr_entries != 4:
            raise NLTestFail('Wrong number of entries')
        file_nr = 0
        dir_nr = 0
        for root, dirs, files in os.walk(dir2):
            for name in files:
                print(os.path.join(root, name))
                file_nr += 1
            for name in dirs:
                print(os.path.join(root, name))
                dir_nr += 1
        if file_nr != 13:
            raise NLTestFail('Wrong number of sub-files in lost+found')
        if dir_nr != 12:
            raise NLTestFail('Wrong number of sub-directories in lost+found')

        # stop dfuse
        if dfuse.stop():
            self.fatal_errors = True

    def test_daos_fs_fix(self):
        """Test DAOS FS Fix Tool"""
        dfuse = DFuse(self.server,
                      self.conf,
                      pool=self.pool.id(),
                      container=self.container,
                      caching=False)
        dfuse.start(v_hint='fs_fix_test')
        path = dfuse.dir
        dirname = join(path, 'test_dir')
        os.mkdir(dirname)

        fname1 = join(dirname, 'f1')
        with open(fname1, 'w', encoding='ascii') as fd:
            fd.write('test1')
        fname2 = join(dirname, 'f2')
        with open(fname2, 'w') as fd:
            fd.write('test2')

        dirname1 = join(path, 'test_dir/1d1/')
        os.mkdir(dirname1)
        fname3 = join(dirname1, 'f3')
        with open(fname3, 'w', encoding='ascii') as fd:
            fd.write('test3')
        dirname2 = join(path, 'test_dir/1d2/')
        os.mkdir(dirname2)
        fname4 = join(dirname2, 'f4')
        with open(fname4, 'w') as fd:
            fd.write('test4')

        # start corrupting things
        daos_mw_fi = join(self.conf['PREFIX'], 'lib/daos/TESTING/tests/', 'daos_mw_fi')
        cmd_env = get_base_env()
        cmd_env['DAOS_AGENT_DRPC_DIR'] = self.conf.agent_dir
        cmd = [daos_mw_fi, self.pool.id(), self.container.id(), "corrupt_entry", "/test_dir/f1"]
        self.server.run_daos_client_cmd(cmd)
        cmd = [daos_mw_fi, self.pool.id(), self.container.id(), "corrupt_entry", "/test_dir/1d1/f3"]
        self.server.run_daos_client_cmd(cmd)
        cmd = [daos_mw_fi, self.pool.id(), self.container.id(), "corrupt_entry", "/test_dir/1d2"]
        self.server.run_daos_client_cmd(cmd)

        # try to read from corrupted entries. all should fail
        try:
            with open(fname1, 'r'):
                assert False
        except OSError as error:
            assert error.errno == errno.EINVAL

        try:
            with open(fname3, 'r'):
                assert False
        except OSError as error:
            assert error.errno == errno.EINVAL

        try:
            dir_list = os.listdir(dirname2)
            assert False
        except OSError as error:
            assert error.errno == errno.EINVAL

        # fix corrupted entries while dfuse is running - should fail
        cmd = ['fs', 'fix-entry', self.pool.id(), self.container.id(), '--dfs-path', '/test_dir/f1',
               '--type', '--chunk-size', '1048576']
        rc = run_daos_cmd(self.conf, cmd, ignore_busy=True)
        print(rc)
        assert rc.returncode != 0
        output = rc.stderr.decode('utf-8')
        line = output.splitlines()
        if line[-1] != 'ERROR: daos: failed fs fix-entry: DER_BUSY(-1012): Device or resource busy':
            raise NLTestFail('daos fs fix-entry /test_dir/f1')

        # stop dfuse
        if dfuse.stop(ignore_einval=True):
            self.fatal_errors = True

        # fix corrupted entries
        cmd = ['fs', 'fix-entry', self.pool.id(), self.container.id(), '--dfs-path', '/test_dir/f1',
               '--type', '--chunk-size', '1048576']
        rc = run_daos_cmd(self.conf, cmd)
        print(rc)
        assert rc.returncode == 0
        output = rc.stdout.decode('utf-8')
        line = output.splitlines()
        if line[-1] != 'Adjusting chunk size of /test_dir/f1 to 1048576':
            raise NLTestFail('daos fs fix-entry /test_dir/f1')

        cmd = ['fs', 'fix-entry', self.pool.id(), self.container.id(), '--dfs-path',
               '/test_dir/1d1/f3', '--type', '--chunk-size', '1048576']
        rc = run_daos_cmd(self.conf, cmd)
        print(rc)
        assert rc.returncode == 0
        output = rc.stdout.decode('utf-8')
        line = output.splitlines()
        if line[-1] != 'Adjusting chunk size of /test_dir/1d1/f3 to 1048576':
            raise NLTestFail('daos fs fix-entry /test_dir/1d1/f3')

        cmd = ['fs', 'fix-entry', self.pool.id(), self.container.id(), '--dfs-path',
               '/test_dir/1d2', '--type']
        rc = run_daos_cmd(self.conf, cmd)
        print(rc)
        assert rc.returncode == 0
        output = rc.stdout.decode('utf-8')
        line = output.splitlines()
        if line[-1] != 'Setting entry type to S_IFDIR':
            raise NLTestFail('daos fs fix-entry /test_dir/1d2')

        # remount dfuse
        dfuse = DFuse(self.server,
                      self.conf,
                      pool=self.pool.id(),
                      container=self.container,
                      caching=False)
        dfuse.start(v_hint='fs_fix_test')
        path = dfuse.dir
        dirname = join(path, 'test_dir')
        dirname1 = join(path, 'test_dir/1d1/')
        fname1 = join(dirname, 'f1')
        fname3 = join(dirname1, 'f3')
        dirname2 = join(path, 'test_dir/1d2/')

        # Check entries after fixing
        data = run_fs_get_attr(self.conf, '--path', fname1)
        assert check_file_attr(data, None, 1048576)
        with open(fname1, 'r', encoding='ascii', errors='ignore') as fd:
            data = fd.read()
            if data != 'test1':
                print('/test_dir/f1 data is corrupted')

        data = run_fs_get_attr(self.conf, '--path', fname3)
        assert check_file_attr(data, None, 1048576)
        with open(fname3, 'r', encoding='ascii', errors='ignore') as fd:
            data = fd.read()
            if data != 'test3':
                print('/test_dir/1d1/f3 data is corrupted')

        dir_list = os.listdir(dirname2)
        nr_entries = len(dir_list)
        if nr_entries != 1:
            raise NLTestFail('Wrong number of entries')

        if dfuse.stop():
            self.fatal_errors = True

    def test_pil4dfs_no_dfuse(self):
        """Test pil4dfs with no fuse instance"""
        self.server.run_daos_client_cmd_pil4dfs(['cp', '/bin/sh', '.'], container=self.container)
        rc = self.server.run_daos_client_cmd_pil4dfs(['ls'], container=self.container)
        print(rc.stdout)
        assert rc.stdout == b'sh\n', rc

    @needs_dfuse
    def test_pil4dfs(self):
        """Test interception library libpil4dfs.so"""
        path = self.dfuse.dir

        # Create a file natively.
        file1 = join(path, 'file1')
        with open(file1, 'w') as fd:
            fd.write('Hello World!')

        # hexdump to check file
        self.server.run_daos_client_cmd_pil4dfs(['hexdump', file1])

        # Copy a file.
        file2 = join(path, 'file2')
        self.server.run_daos_client_cmd_pil4dfs(['cp', file1, file2])

        # Read a file with cat.
        self.server.run_daos_client_cmd_pil4dfs(['cat', file2])

        # touch a file.
        file3 = join(path, 'file3')
        self.server.run_daos_client_cmd_pil4dfs(['touch', file3])

        # cat a filename where a directory in the path is a file, should fail.
        nop_file = join(file3, 'new_file which will not exist...')
        rc = self.server.run_daos_client_cmd_pil4dfs(['cat', nop_file], check=False)
        assert rc.returncode == 1, rc

        # create a dir.
        dir1 = join(path, 'dir1')
        self.server.run_daos_client_cmd_pil4dfs(['mkdir', dir1])

        # create multiple levels dirs
        dirabcd = join(path, 'dira/dirb/dirc/dird')
        self.server.run_daos_client_cmd_pil4dfs(['mkdir', '-p', dirabcd])

        # find to list all files/dirs.
        self.server.run_daos_client_cmd_pil4dfs(['find', path])

        # remove a file.
        self.server.run_daos_client_cmd_pil4dfs(['rm', file3])

        # rm a dir with a file and a symlink
        file4 = join(path, 'dir1/file4')
        self.server.run_daos_client_cmd_pil4dfs(['touch', file4])
        link1 = join(path, 'dir1/link1')
        self.server.run_daos_client_cmd_pil4dfs(['ln', '-s', file4, link1])
        self.server.run_daos_client_cmd_pil4dfs(['rm', '-Rf', dir1])

        # dd to write a file
        file5 = join(path, 'newfile')
        self.server.run_daos_client_cmd_pil4dfs(['dd', 'if=/dev/zero', f'of={file5}', 'bs=1',
                                                'count=1'])
        # cp "/usr/bin/mkdir" to DFS and call "/usr/bin/file" to analyze the binary file file6
        file6 = join(path, 'elffile')
        self.server.run_daos_client_cmd_pil4dfs(['cp', '/usr/bin/mkdir', file6])
        self.server.run_daos_client_cmd_pil4dfs(['file', file6])

    @needs_dfuse_with_opt(caching_variants=[False], ro=True)
    def test_mount_ro(self):
        """Check that mounting read-only does not allow write access"""
        test_file = join(self.dfuse.dir, 'test_file')
        try:
            with open(test_file, 'w'):
                assert False
        except OSError as error:
            if error.errno == errno.EROFS:
                return
            raise

    def import_torch(self, server):
        """Return a handle to the pydaos.torch module"""
        os.environ['D_LOG_MASK'] = 'INFO'
        os.environ['DAOS_AGENT_DRPC_DIR'] = server.agent_dir

        return importlib.import_module('pydaos.torch')


class NltStdoutWrapper():
    """Class for capturing stdout from threads"""

    def __init__(self):
        self._stdout = sys.stdout
        self._outputs = {}
        sys.stdout = self

    def write(self, value):
        """Print to stdout.  If this is the main thread then print it, always save it"""
        thread = threading.current_thread()
        if not thread.daemon:
            self._stdout.write(value)
        thread_id = thread.ident
        try:
            self._outputs[thread_id] += value
        except KeyError:
            self._outputs[thread_id] = value

    def sprint(self, value):
        """Really print something to stdout"""
        self._stdout.write(value + '\n')

    def get_thread_output(self):
        """Return the stdout by the calling thread, and reset for next time"""
        thread_id = threading.get_ident()
        try:
            data = self._outputs[thread_id]
            del self._outputs[thread_id]
            return data
        except KeyError:
            return None

    def flush(self):
        """Flush"""
        self._stdout.flush()

    def __del__(self):
        sys.stdout = self._stdout


class NltStderrWrapper():
    """Class for capturing stderr from threads"""

    def __init__(self):
        self._stderr = sys.stderr
        self._outputs = {}
        sys.stderr = self

    def write(self, value):
        """Print to stderr.  Always print it, always save it"""
        thread = threading.current_thread()
        self._stderr.write(value)
        thread_id = thread.ident
        try:
            self._outputs[thread_id] += value
        except KeyError:
            self._outputs[thread_id] = value

    def get_thread_err(self):
        """Return the stderr by the calling thread, and reset for next time"""
        thread_id = threading.get_ident()
        try:
            data = self._outputs[thread_id]
            del self._outputs[thread_id]
            return data
        except KeyError:
            return None

    def flush(self):
        """Flush"""
        self._stderr.flush()

    def __del__(self):
        sys.stderr = self._stderr


def run_posix_tests(server, conf, test_list):
    """Run one or all posix tests

    Create a new container per test, to ensure that every test is
    isolated from others.
    """

    def _run_test(ptl=None, function=None, test_cb=None):
        ptl.call_index = 0
        while True:
            ptl.needs_more = False
            ptl.test_name = function
            start = time.perf_counter()
            out_wrapper.sprint(f'Calling {function}')
            print(f'Calling {function}')

            # Do this with valgrind disabled as this code is run often and valgrind has a big
            # performance impact.  There are other tests that run with valgrind enabled so this
            # should not reduce coverage.
            try:
                ptl.container = create_cont(conf,
                                            pool,
                                            ctype="POSIX",
                                            valgrind=False,
                                            log_check=False,
                                            label=function)
                ptl.container_label = function
                test_cb()
                ptl.container.destroy(valgrind=False, log_check=False)
                ptl.container = None
            except Exception as inst:
                trace = ''.join(traceback.format_tb(inst.__traceback__))
                duration = time.perf_counter() - start
                out_wrapper.sprint(f'{ptl.test_name} Failed')
                conf.wf.add_test_case(ptl.test_name,
                                      repr(inst),
                                      stdout=out_wrapper.get_thread_output(),
                                      stderr=err_wrapper.get_thread_err(),
                                      output=trace,
                                      test_class='test',
                                      duration=duration)
                raise
            duration = time.perf_counter() - start
            out_wrapper.sprint(f'Test {ptl.test_name} took {duration:.1f} seconds')
            conf.wf.add_test_case(ptl.test_name,
                                  stdout=out_wrapper.get_thread_output(),
                                  stderr=err_wrapper.get_thread_err(),
                                  test_class='test',
                                  duration=duration)
            if not ptl.needs_more:
                break
            ptl.call_index = ptl.call_index + 1

        if ptl.fatal_errors:
            pto.fatal_errors = True

    test_list = list(test_list)
    pool = server.get_test_pool_obj()

    out_wrapper = NltStdoutWrapper()
    err_wrapper = NltStderrWrapper()

    pto = PosixTests(server, conf, pool=pool)
    if len(test_list) == 1:
        obj = getattr(pto, test_list[0])

        _run_test(ptl=pto, test_cb=obj, function=test_list[0])
    else:

        threads = []

        slow_tests = ['test_uns_basic', 'test_daos_fs_tool', 'test_stable_cont_inode']

        test_list.sort(key=lambda x: x not in slow_tests)

        for function in test_list:
            ptl = PosixTests(server, conf, pool=pool)
            obj = getattr(ptl, function)
            if not callable(obj):
                continue

            thread = threading.Thread(None,
                                      target=_run_test,
                                      name=f'test {function}',
                                      kwargs={'ptl': ptl, 'test_cb': obj, 'function': function},
                                      daemon=True)
            thread.start()
            threads.append(thread)

            # Limit the number of concurrent tests, but poll all active threads so there's no
            # expectation for them to complete in order.  At the minute we only have a handful of
            # long-running tests which dominate the time, so whilst a higher value here would
            # work there's no benefit in rushing to finish the quicker tests.  The long-running
            # tests are started first.
            while len(threads) > 4:
                for thread_id in threads:
                    thread_id.join(timeout=0)
                    if thread_id.is_alive():
                        continue
                    threads.remove(thread_id)

        for thread_id in threads:
            thread_id.join()

    # Now check for running dfuse instances, there should be none at this point as all tests have
    # completed.  It's not possible to do this check as each test finishes due to the fact that
    # the tests are running in parallel.  We could revise this so there's a dfuse method on
    # posix_tests class itself if required.
    for fuse in server.fuse_procs:
        conf.wf.add_test_case('fuse leak in tests',
                              f'Test leaked dfuse instance at {fuse}',
                              test_class='test',)

    out_wrapper = None
    err_wrapper = None

    return pto.fatal_errors


def run_tests(dfuse):
    """Run some tests"""
    # pylint: disable=consider-using-with
    path = dfuse.dir

    fname = join(path, 'test_file3')

    rc = subprocess.run(['dd', 'if=/dev/zero', 'bs=16k', 'count=64',  # nosec
                         f'of={join(path, "dd_file")}'],
                        check=True)
    print(rc)
    ofd = open(fname, 'w')
    ofd.write('hello')
    print(os.fstat(ofd.fileno()))
    ofd.flush()
    print(os.stat(fname))
    assert_file_size(ofd, 5)
    ofd.truncate(0)
    assert_file_size(ofd, 0)
    ofd.truncate(1024 * 1024)
    assert_file_size(ofd, 1024 * 1024)
    ofd.truncate(0)
    ofd.seek(0)
    ofd.write('simple file contents\n')
    ofd.flush()
    assert_file_size(ofd, 21)
    print(os.fstat(ofd.fileno()))
    ofd.close()
    ofd = os.open(fname, os.O_TRUNC)
    assert_file_size_fd(ofd, 0)
    os.close(ofd)
    symlink_name = join(path, 'symlink_src')
    symlink_dest = 'missing_dest'
    os.symlink(symlink_dest, symlink_name)
    assert symlink_dest == os.readlink(symlink_name)

    # Note that this doesn't test dfs because fuse will do a
    # lookup to check if the file exists rather than just trying
    # to create it.
    fname = join(path, 'test_file5')
    fd = os.open(fname, os.O_CREAT | os.O_EXCL)
    os.close(fd)
    try:
        fd = os.open(fname, os.O_CREAT | os.O_EXCL)
        os.close(fd)
        assert False
    except FileExistsError:
        pass
    os.unlink(fname)


def stat_and_check(dfuse, pre_stat):
    """Check that dfuse started"""
    post_stat = os.stat(dfuse.dir)
    if pre_stat.st_dev == post_stat.st_dev:
        raise NLTestFail('Device # unchanged')
    if post_stat.st_ino != 1:
        raise NLTestFail('Unexpected inode number')


def check_no_file(dfuse):
    """Check that a non-existent file doesn't exist"""
    try:
        os.stat(join(dfuse.dir, 'no-file'))
        raise NLTestFail('file exists')
    except FileNotFoundError:
        pass


nlt_lp = None  # pylint: disable=invalid-name
nlt_lt = None  # pylint: disable=invalid-name
nlt_ct = None  # pylint: disable=invalid-name


def setup_log_test(conf):
    """Setup and import the log tracing code"""
    # Try and pick this up from the src tree if possible.
    file_self = os.path.dirname(os.path.abspath(__file__))
    logparse_dir = join(file_self, '../src/tests/ftest/cart/util')
    crt_mod_dir = os.path.realpath(logparse_dir)
    if crt_mod_dir not in sys.path:
        sys.path.append(crt_mod_dir)

    # Or back off to the install dir if not.
    logparse_dir = join(conf['PREFIX'], 'lib/daos/TESTING/ftest/cart')
    crt_mod_dir = os.path.realpath(logparse_dir)
    if crt_mod_dir not in sys.path:
        sys.path.append(crt_mod_dir)

    global nlt_lp  # pylint: disable=invalid-name
    global nlt_lt  # pylint: disable=invalid-name
    global nlt_ct  # pylint: disable=invalid-name

    nlt_lp = __import__('cart_logparse')
    nlt_lt = __import__('cart_logtest')
    ct_mod = __import__('cart_logusage')

    nlt_ct = ct_mod.UsageTracer()

    if conf.args.log_usage_import:
        if os.path.exists(conf.args.log_usage_import):
            nlt_ct.load(conf.args.log_usage_import)
        else:
            print(f'Unable to load log-usage input file {conf.args.log_usage_import}')

    nlt_lt.wf = conf.wf


def close_log_test(conf):
    """Close down the log tracing"""
    conf.flush_bz2()

    if conf.args.log_usage_save:
        nlt_ct.report_all(conf.args.log_usage_save)

    if conf.args.log_usage_export:
        nlt_ct.save(conf.args.log_usage_export)


def log_timer(func):
    """Wrapper around the log_test function to measure how long it takes"""

    def log_timer_wrapper(*args, **kwargs):
        """Do the actual wrapping"""
        conf = args[0]
        conf.log_timer.start()
        rc = None
        try:
            rc = func(*args, **kwargs)
        finally:
            conf.log_timer.stop()
        return rc

    return log_timer_wrapper


@log_timer
def log_test(conf,
             filename,
             show_memleaks=True,
             quiet=False,
             skip_fi=False,
             leak_wf=None,
             ignore_einval=False,
             ignore_busy=False,
             check_read=False,
             check_write=False,
             check_fstat=False):
    """Run the log checker on filename, logging to stdout"""
    # pylint: disable=too-many-arguments

    # Check if the log file has wrapped, if it has then log parsing checks do
    # not work correctly.

    # https://stackoverflow.com/questions/1094841/get-human-readable-version-of-file-size
    def sizeof_fmt(num, suffix='B'):
        """Return size as a human readable string"""
        # pylint: disable=consider-using-f-string
        for unit in ['', 'Ki', 'Mi', 'Gi', 'Ti', 'Pi', 'Ei', 'Zi']:
            if abs(num) < 1024.0:
                return "%3.1f%s%s" % (num, unit, suffix)
            num /= 1024.0
        return "%.1f%s%s" % (num, 'Yi', suffix)

    if os.path.exists(f'{filename}.old'):
        raise NLTestFail('Log file exceeded max size')
    fstat = os.stat(filename)
    if fstat.st_size == 0:
        os.unlink(filename)
        return None
    if not quiet:
        print(f'Running log_test on {filename} {sizeof_fmt(fstat.st_size)}')

    log_iter = nlt_lp.LogIter(filename)

    # LogIter will have opened the file and seek through it as required, so start a background
    # process to compress it in parallel with the log tracing.
    conf.compress_file(filename)

    lto = nlt_lt.LogTest(log_iter, quiet=quiet)

    # Add the code coverage tracer.
    lto.add_tracer(nlt_ct, None)

    lto.hide_fi_calls = skip_fi

    if ignore_einval:
        lto.skip_suffixes.append(': 22 (Invalid argument)')
        lto.skip_suffixes.append(" DER_NO_HDL(-1002): 'Invalid handle'")

    if ignore_busy:
        lto.skip_suffixes.append(" DER_BUSY(-1012): 'Device or resource busy'")

    try:
        lto.check_log_file(abort_on_warning=True,
                           show_memleaks=show_memleaks,
                           leak_wf=leak_wf)
    except nlt_lt.LogCheckError:
        pass

    if skip_fi:
        if not lto.fi_triggered:
            raise NLTestNoFi

    if check_read or check_write or check_fstat:
        for line in log_iter.new_iter():
            if line.function != "ioil_show_summary":
                continue
            print(line.get_msg())

            # These numbers match the D_INFO log line in the ioil_show_summary function.
            if check_read and int(line.get_field(3)) == 0:
                raise NLTestIlZeroCall('read')

            if check_write and int(line.get_field(5)) == 0:
                raise NLTestIlZeroCall('write')

            if check_fstat and int(line.get_field(8)) == 0:
                raise NLTestIlZeroCall('fstat')

    if conf.max_log_size and fstat.st_size > conf.max_log_size:
        message = (f'Max log size exceeded, {sizeof_fmt(fstat.st_size)} > '
                   + sizeof_fmt(conf.max_log_size))
        conf.wf.add_test_case('logfile_size', failure=message)

    return lto.fi_location


def create_and_read_via_il(dfuse, path):
    """Create file in dir, write to and read through the interception library"""
    fname = join(path, 'test_file')
    with open(fname, 'w') as ofd:
        ofd.write('hello ')
        ofd.write('world\n')
        ofd.flush()
        assert_file_size(ofd, 12)
        print(os.fstat(ofd.fileno()))
    dfuse.il_cmd(['cat', fname], check_write=False)


def run_container_query(conf, path):
    """Query a path to extract container information"""
    cmd = ['container', 'query', '--path', path]

    rc = run_daos_cmd(conf, cmd)

    assert rc.returncode == 0

    print(rc)
    output = rc.stdout.decode('utf-8')
    for line in output.splitlines():
        print(line)


def run_duns_overlay_test(server, conf):
    """Create a DUNS entry point, and then start fuse over it

    Fuse should use the pool/container IDs from the entry point,
    and expose the container.
    """
    # pylint: disable=consider-using-with

    parent_dir = tempfile.TemporaryDirectory(dir=conf.dfuse_parent_dir, prefix='dnt_uns_')

    uns_dir = join(parent_dir.name, 'uns_ep')

    create_cont(conf, pool=server.get_test_pool_obj(), path=uns_dir)

    dfuse = DFuse(server, conf, mount_path=uns_dir, caching=False)

    dfuse.start(v_hint='uns-overlay')
    # To show the contents.
    # getfattr -d <file>

    # This should work now if the container was correctly found
    create_and_read_via_il(dfuse, uns_dir)

    return dfuse.stop()


def run_dfuse(server, conf):
    """Run several dfuse instances"""
    fatal_errors = BoolRatchet()

    pool = server.get_test_pool_obj()

    dfuse = DFuse(server, conf, caching=False)
    try:
        pre_stat = os.stat(dfuse.dir)
    except OSError:
        umount(dfuse.dir)
        raise
    dfuse.start(v_hint='no_pool')
    print(os.statvfs(dfuse.dir))
    subprocess.run(['df', '-h'], check=True)  # nosec
    subprocess.run(['df', '-i', dfuse.dir], check=True)  # nosec
    print('Running dfuse with nothing')
    stat_and_check(dfuse, pre_stat)
    check_no_file(dfuse)

    pool_stat = os.stat(join(dfuse.dir, pool.uuid))
    print(f'stat for {pool}')
    print(pool_stat)
    container = create_cont(server.conf, pool, ctype="POSIX")
    cdir = join(dfuse.dir, pool.uuid, container.uuid)
    fatal_errors.add_result(dfuse.stop())

    dfuse = DFuse(server, conf, pool=pool, caching=False)
    pre_stat = os.stat(dfuse.dir)
    dfuse.start(v_hint='pool_only')
    print('Running dfuse with pool only')
    stat_and_check(dfuse, pre_stat)
    check_no_file(dfuse)
    container2 = create_cont(server.conf, pool, ctype="POSIX")
    cpath = join(dfuse.dir, container2.id())
    print(os.listdir(cpath))
    cdir = join(dfuse.dir, container.id())
    create_and_read_via_il(dfuse, cdir)

    fatal_errors.add_result(dfuse.stop())

    dfuse = DFuse(server, conf, container=container, caching=False)
    dfuse.cores = 2
    pre_stat = os.stat(dfuse.dir)
    dfuse.start(v_hint='pool_and_cont')
    print('Running fuse with both')

    stat_and_check(dfuse, pre_stat)

    create_and_read_via_il(dfuse, dfuse.dir)

    run_tests(dfuse)

    fatal_errors.add_result(dfuse.stop())

    if fatal_errors.errors:
        print('Errors from dfuse')
    else:
        print('Reached the end, no errors')
    return fatal_errors.errors


def run_in_fg(server, conf, args):
    """Run dfuse in the foreground.

    Block until Control-C is pressed.
    """
    pool = server.get_test_pool_obj()
    label = 'foreground_cont'
    container = None

    conts = pool.fetch_containers()
    for cont in conts:
        if cont.label == label:
            container = cont.uuid
            break

    # Set to False to run dfuse without a pool.
    pool_on_cmd_line = True

    if not container:
        container = create_cont(conf, pool, label=label, ctype="POSIX")

        # Only set the container cache attributes when the container is initially created so they
        # can be modified later.
        cont_attrs = {'dfuse-data-cache': False,
                      'dfuse-attr-time': 67,
                      'dfuse-dentry-time': 19,
                      'dfuse-dentry-dir-time': 31,
                      'dfuse-ndentry-time': 61,
                      'dfuse-direct-io-disable': False}
        container.set_attrs(cont_attrs)
        container = container.uuid

    dargs = {"caching": True,
             "wbcache": True,
             "multi_user": args.multi_user}

    if pool_on_cmd_line:
        dargs['pool'] = pool.uuid

    dfuse = DFuse(server,
                  conf,
                  **dargs)

    dfuse.log_flush = True
    dfuse.start()

    if pool_on_cmd_line:
        t_dir = join(dfuse.dir, container)
    else:
        t_dir = join(dfuse.dir, pool.uuid, container)

    print(f'Running at {t_dir}')
    print(f'export PATH={join(conf["PREFIX"], "bin")}:$PATH')
    print(f'export LD_PRELOAD={join(conf["PREFIX"], "lib64", "libioil.so")}')
    print(f'export DAOS_AGENT_DRPC_DIR={conf.agent_dir}')
    print('export D_IL_REPORT=-1')
    if args.multi_user:
        print(f'dmg pool --insecure update-acl -e A::root@:rw {pool.id()}')
    print(f'daos container create --type POSIX --path {t_dir}/uns-link')
    print(f'daos container destroy --path {t_dir}/uns-link')
    print(f'daos cont list {pool.label}')

    try:
        if args.launch_cmd:
            start = time.perf_counter()
            # Set the PATH and agent dir.
            agent_env = os.environ.copy()
            agent_env['DAOS_AGENT_DRPC_DIR'] = conf.agent_dir
            agent_env['PATH'] = f'{join(conf["PREFIX"], "bin")}:{agent_env["PATH"]}'
            rc = subprocess.run(args.launch_cmd, check=False, cwd=t_dir, env=agent_env)
            elapsed = time.perf_counter() - start
            dfuse.stop()
            (minutes, seconds) = divmod(elapsed, 60)
            print(f'Completed in {int(minutes):d}:{int(seconds):02d}')
            print(rc)
        else:
            dfuse.wait_for_exit()
    except KeyboardInterrupt:
        pass


def check_readdir_perf(server, conf):
    """Check and report on readdir performance

    Loop over number of files, measuring the time taken to
    populate a directory, and to read the directory contents,
    measure both files and directories as contents, and
    readdir both with and without stat, restarting dfuse
    between each test to avoid cache effects.

    Continue testing until five minutes have passed, and print
    a table of results.
    """
    headers = ['count', 'create\ndirs', 'create\nfiles']
    headers.extend(['dirs', 'files', 'dirs\nwith stat', 'files\nwith stat'])
    headers.extend(['caching\n1st', 'caching\n2nd'])

    results = []

    def make_dirs(parent, count):
        """Populate the test directory"""
        print(f'Populating to {count}')
        dir_dir = join(parent, f'dirs.{count}.in')
        t_dir = join(parent, f'dirs.{count}')
        file_dir = join(parent, f'files.{count}.in')
        t_file = join(parent, f'files.{count}')

        start_all = time.perf_counter()
        if not os.path.exists(t_dir):
            try:
                os.mkdir(dir_dir)
            except FileExistsError:
                pass
            for idx in range(count):
                try:
                    os.mkdir(join(dir_dir, str(idx)))
                except FileExistsError:
                    pass
            dir_time = time.perf_counter() - start_all
            print(f'Creating {count} dirs took {dir_time:.2f}')
            os.rename(dir_dir, t_dir)

        if not os.path.exists(t_file):
            try:
                os.mkdir(file_dir)
            except FileExistsError:
                pass
            start = time.perf_counter()
            for idx in range(count):
                with open(join(file_dir, str(idx)), 'w'):
                    pass
            file_time = time.perf_counter() - start
            print(f'Creating {count} files took {file_time:.2f}')
            os.rename(file_dir, t_file)

        return [dir_time, file_time]

    def print_results():
        """Display the results"""
        print(tabulate.tabulate(results, headers=headers, floatfmt=".2f"))

    pool = server.get_test_pool_obj().uuid

    container = str(uuid.uuid4())

    dfuse = DFuse(server, conf, pool=pool)

    print('Creating container and populating')
    count = 1024
    dfuse.start()
    parent = join(dfuse.dir, container)
    try:
        os.mkdir(parent)
    except FileExistsError:
        pass
    create_times = make_dirs(parent, count)
    dfuse.stop()

    all_start = time.perf_counter()

    while True:

        row = [count]
        row.extend(create_times)
        dfuse = DFuse(server, conf, pool=pool, container=container,
                      caching=False)
        dir_dir = join(dfuse.dir, f'dirs.{count}')
        file_dir = join(dfuse.dir, f'files.{count}')
        dfuse.start()
        start = time.perf_counter()
        subprocess.run(['/bin/ls', dir_dir], stdout=subprocess.PIPE, check=True)
        elapsed = time.perf_counter() - start
        print(f'processed {count} dirs in {elapsed:.2f} seconds')
        row.append(elapsed)
        dfuse.stop()
        dfuse = DFuse(server, conf, pool=pool, container=container,
                      caching=False)
        dfuse.start()
        start = time.perf_counter()
        subprocess.run(['/bin/ls', file_dir], stdout=subprocess.PIPE,
                       check=True)
        elapsed = time.perf_counter() - start
        print(f'processed {count} dirs in {elapsed:.2f} seconds')
        row.append(elapsed)
        dfuse.stop()

        dfuse = DFuse(server, conf, pool=pool, container=container,
                      caching=False)
        dfuse.start()
        start = time.perf_counter()
        subprocess.run(['/bin/ls', '-t', dir_dir], stdout=subprocess.PIPE,
                       check=True)
        elapsed = time.perf_counter() - start
        print(f'processed {count} dirs in {elapsed:.2f} seconds')
        row.append(elapsed)
        dfuse.stop()
        dfuse = DFuse(server, conf, pool=pool, container=container,
                      caching=False)
        dfuse.start()
        start = time.perf_counter()
        # Use sort by time here so ls calls stat, if you run ls -l then it will
        # also call getxattr twice which skews the figures.
        subprocess.run(['/bin/ls', '-t', file_dir], stdout=subprocess.PIPE,
                       check=True)
        elapsed = time.perf_counter() - start
        print(f'processed {count} dirs in {elapsed:.2f} seconds')
        row.append(elapsed)
        dfuse.stop()

        # Test with caching enabled.  Check the file directory, and do it twice
        # without restarting, to see the effect of populating the cache, and
        # reading from the cache.
        dfuse = DFuse(server,
                      conf,
                      pool=pool,
                      container=container,
                      caching=True)
        dfuse.start()
        start = time.perf_counter()
        subprocess.run(['/bin/ls', '-t', file_dir], stdout=subprocess.PIPE,
                       check=True)
        elapsed = time.perf_counter() - start
        print(f'processed {count} dirs in {elapsed:.2f} seconds')
        row.append(elapsed)
        start = time.perf_counter()
        subprocess.run(['/bin/ls', '-t', file_dir], stdout=subprocess.PIPE,
                       check=True)
        elapsed = time.perf_counter() - start
        print(f'processed {count} dirs in {elapsed:.2f} seconds')
        row.append(elapsed)
        results.append(row)

        elapsed = time.perf_counter() - all_start
        if elapsed > 5 * 60:
            dfuse.stop()
            break

        print_results()
        count *= 2
        create_times = make_dirs(dfuse.dir, count)
        dfuse.stop()

    run_daos_cmd(conf, ['container',
                        'destroy',
                        pool,
                        container])
    print_results()


def test_pydaos_kv(server, conf):
    """Test the KV interface"""
    # pylint: disable=consider-using-with

    pydaos_log_file = tempfile.NamedTemporaryFile(prefix='dnt_pydaos_',
                                                  suffix='.log',
                                                  delete=False)

    os.environ['D_LOG_FILE'] = pydaos_log_file.name
    daos = import_daos(server)

    pool = server.get_test_pool_obj()

    cont = create_cont(conf, pool, ctype="PYTHON", label="PYDAOS_NLT")

    container = daos.DCont(pool.uuid, cont.uuid)

    kv = container.dict('my_test_kv')
    kv['a'] = 'a'
    kv['b'] = 'b'
    kv['list'] = pickle.dumps(list(range(1, 100000)))
    for key in range(1, 100):
        kv[str(key)] = pickle.dumps(list(range(1, 10)))
    print(type(kv))
    print(kv)
    print(kv['a'])

    print("First iteration")
    data = {}
    for key in kv:
        print(f'key is {key}, len {len(kv[key])}')
        print(type(kv[key]))
        data[key] = None

    print("Bulk loading")

    data['no-key'] = None

    kv.value_size = 32
    kv.bget(data, value_size=16)
    print("Default get value size %d", kv.value_size)
    print("Second iteration")
    failed = False
    for key, value in data.items():
        if value:
            print(f'key is {key}, len {len(value)}')
        elif key == 'no-key':
            pass
        else:
            failed = True
            print(f'Key is None {key}')

    if failed:
        print("That's not good")

    del kv
    del container

    print('Running PyDAOS container checker')
    daos.check(pool.label, "PYDAOS_NLT")
    # pylint: disable=protected-access
    daos._cleanup()
    log_test(conf, pydaos_log_file.name)


def test_pydaos_kv_obj_class(server, conf):
    """Test the predefined object class works with KV"""
    with tempfile.NamedTemporaryFile(prefix='kv_objclass_pydaos_',
                                     suffix='.log',
                                     delete=False) as tmp_file:
        log_name = tmp_file.name
        os.environ['D_LOG_FILE'] = log_name

    daos = import_daos(server)

    pool = server.get_test_pool_obj()

    cont = create_cont(conf, pool, ctype="PYTHON", label='pydaos_cont')

    container = daos.DCont(pool.label, cont.label)
    failed = False
    # Write kv1 dictionary with OC_S2 object type
    kv1 = container.dict('object1', {"Monday": "1"}, "OC_S2")
    if len(kv1) != 1:
        failed = True
        print(f'Expected length of kv object is 1 but got {len(kv1)}')

    # Write kv2 dictionary without any object type,
    # so in this case we have 4 targets so default object type should be S4
    kv2 = container.dict('object2', {"Monday": "1", "Tuesday": "2"})
    if len(kv2) != 2:
        failed = True
        print(f'Expected length of kv object is 2 but got {len(kv2)}')

    # Run a command to list the objects
    cmd = ['cont', 'list-objects', pool.label, cont.label]
    print('list the objects from container')
    rc = run_daos_cmd(conf, cmd, use_json=True)

    data = rc.json
    assert data['status'] == 0, rc
    assert data['error'] is None, rc
    assert data['response'] is not None, rc

    # Run a command to get the object layout
    print('query the object layout')
    actual_obj_layout = []
    for obj in data['response']:
        cmd = ['object', 'query', pool.label, cont.label, obj]
        rc = run_daos_cmd(conf, cmd, use_json=True)

        query_data = rc.json
        assert query_data['status'] == 0, rc
        assert query_data['error'] is None, rc
        assert query_data['response'] is not None, rc
        actual_obj_layout.append(query_data['response']['class'])

    # Verify the object has the correct layout used during kv dictionary creation.
    expected_obj_layout = ['S2', 'S4']
    for obj in expected_obj_layout:
        if obj not in actual_obj_layout:
            failed = True
            print(f'Expected obj {obj} not found in all {actual_obj_layout}')

    if failed:
        conf.wf.add_test_case('pydaos kv object test', failure='test failed')
    else:
        conf.wf.add_test_case('pydaos kv object test')

    # pylint: disable=protected-access
    del kv1
    del kv2
    del container
    daos._cleanup()
    log_test(conf, log_name)


# Fault injection testing.
#
# This runs two different commands under fault injection, although it allows
# for more to be added.  The command is defined, then run in a loop with
# different locations enabled, essentially failing each call to
# D_ALLOC() in turn.  This iterates for all memory allocations in the command
# which is around 1300 each command so this takes a while.
#
# In order to improve response times the different locations are run in
# parallel, although the results are processed in order.
#
# Each location is checked for memory leaks according to the log file
# (D_ALLOC/D_FREE not matching), that it didn't crash and some checks are run
# on stdout/stderr as well.
#
# If a particular location caused the command to exit with a signal then that
# location is re-run at the end under valgrind to get better diagnostics.
#


class AllocFailTestRun():
    """Class to run a fault injection command with a single fault"""

    def __init__(self, aft, cmd, env, loc, cwd):

        # The return from subprocess.poll
        self.ret = None
        self.fault_injected = None
        self.loc = loc
        # The valgrind handle
        self.valgrind_hdl = None

        self.dir_handle = None
        self.stdout = None
        self.returncode = None

        # Set this to disable memory leak checking if the command outputs a DER_BUSY message.  This
        # is to allow tests to leak memory if there are errors during shutdown.
        self.ignore_busy = False

        # The subprocess handle and other private data.
        self._sp = None
        self._cmd = cmd
        self._env = env
        self._aft = aft
        self._fi_file = None
        self._stderr = None
        self._fi_loc = None
        self._cwd = cwd

        if loc:
            prefix = f'dnt_{loc:04d}_'
        else:
            prefix = 'dnt_reference_'
        with tempfile.NamedTemporaryFile(prefix=prefix,
                                         suffix='.log',
                                         dir=self._aft.log_dir,
                                         delete=False) as log_file:
            self.log_file = log_file.name
            self._env['D_LOG_FILE'] = self.log_file

    def __str__(self):
        cmd_text = ' '.join(self._cmd)
        res = f"Fault injection test of '{cmd_text}'\n"
        res += f'Fault injection location {self.loc}\n'
        if self.valgrind_hdl:
            res += 'Valgrind enabled for this test\n'
        if self.returncode is None:
            res += 'Process not completed'
        else:
            res += f'Returncode was {self.returncode}'

        if self.stdout:
            res += f'\nSTDOUT:{self.stdout.decode("utf-8").strip()}'

        if self._stderr:
            res += f'\nSTDERR:{self._stderr.decode("utf-8").strip()}'
        return res

    def start(self):
        """Start the command"""
        faults = {}

        faults['fault_config'] = [{'id': 100,
                                   'probability_x': 1,
                                   'probability_y': 1}]

        if self.loc:
            faults['fault_config'].append({'id': 0,
                                           'probability_x': 1,
                                           'probability_y': 1,
                                           'interval': self.loc,
                                           'max_faults': 1})

            if self._aft.skip_daos_init:
                faults['fault_config'].append({'id': 101, 'probability_x': 1})

        # pylint: disable=consider-using-with
        self._fi_file = tempfile.NamedTemporaryFile(prefix='fi_', suffix='.yaml')

        self._fi_file.write(yaml.dump(faults, encoding='utf=8'))
        self._fi_file.flush()

        self._env['D_FI_CONFIG'] = self._fi_file.name

        if self.valgrind_hdl:
            exec_cmd = self.valgrind_hdl.get_cmd_prefix()
            exec_cmd.extend(self._cmd)
        else:
            exec_cmd = self._cmd

        self._sp = subprocess.Popen(exec_cmd,
                                    env=self._env,
                                    cwd=self._cwd,
                                    stdin=subprocess.PIPE,
                                    stdout=subprocess.PIPE,
                                    stderr=subprocess.PIPE)

    def has_finished(self):
        """Check if the command has completed"""
        if self.returncode is not None:
            return True

        rc = self._sp.poll()
        if rc is None:
            return False
        self._post(rc)
        return True

    def wait(self):
        """Wait for the command to complete"""
        if self.returncode is not None:
            return

        self._post(self._sp.wait())

    def _post(self, rc):
        """Helper function, called once after command is complete.

        This is where all the checks are performed.
        """
        def _explain():

            if self._aft.conf.tmp_dir:
                log_dir = self._aft.conf.tmp_dir
            else:
                log_dir = '/tmp'

            short_log_file = self.log_file

            if short_log_file.startswith(self.log_file):
                short_log_file = short_log_file[len(log_dir) + 1:]

            self._aft.wf.explain(self._fi_loc, short_log_file, fi_signal)
            self._aft.conf.wf.explain(self._fi_loc, short_log_file, fi_signal)
        # Put in a new-line.
        print()
        self.returncode = rc
        self.stdout = self._sp.stdout.read()
        self._stderr = self._sp.stderr.read()

        show_memleaks = True

        fi_signal = None
        # A negative return code means the process exited with a signal so do
        # not check for memory leaks in this case as it adds noise, right when
        # it's least wanted.
        if rc < 0:
            show_memleaks = False
            fi_signal = -rc

        if self._aft.ignore_busy and self._aft.check_daos_stderr:
            stderr = self._stderr.decode('utf-8').rstrip()
            for line in stderr.splitlines():
                if line.endswith(': Device or resource busy (-1012)'):
                    show_memleaks = False

        try:
            if self.loc:
                wf = self._aft.wf
            else:
                wf = None

            self._fi_loc = log_test(self._aft.conf,
                                    self.log_file,
                                    show_memleaks=show_memleaks,
                                    ignore_busy=self._aft.ignore_busy,
                                    quiet=True,
                                    skip_fi=True,
                                    leak_wf=wf)
            self.fault_injected = True
            assert self._fi_loc
        except NLTestNoFi:
            # If a fault wasn't injected then check output is as expected.
            # It's not possible to log these as warnings, because there is
            # no src line to log them against, so simply assert.
            assert self.returncode == 0, self

            if self._aft.check_post_stdout:
                assert self._stderr == b''
                if self._aft.expected_stdout is not None:
                    assert self.stdout == self._aft.expected_stdout
            self.fault_injected = False
        if self.valgrind_hdl:
            self.valgrind_hdl.convert_xml()
        if not self.fault_injected:
            _explain()
            return

        # Check stderr from a daos command.
        # These should mostly be from the DH_PERROR_SYS or DH_PERROR_DER macros so check for
        # this format.  There may be multiple lines and the two styles may be mixed.
        # These checks will report an error against the line of code that introduced the "leak"
        # which may well only have a loose correlation to where the error was reported.
        if self._aft.check_daos_stderr:

            # The go code will report a stacktrace in some cases on segfault or double-free
            # and these will obviously not be the expected output but are obviously an error,
            # to avoid filling the results with lots of warnings about stderr just include one
            # to say the check is disabled.
            if rc in (-6, -11):
                self._aft.wf.add(self._fi_loc,
                                 'NORMAL',
                                 f"Unable to check stderr because of exit code '{rc}'",
                                 mtype='Crash preventing check')
                _explain()
                return

            stderr = self._stderr.decode('utf-8').rstrip()
            for line in stderr.splitlines():

                # This is what the go code uses.
                if line.endswith(': DER_NOMEM(-1009): Out of memory'):
                    continue

                # This is what the go code uses for system errors.
                if line.endswith(': errno 12 (Cannot allocate memory)'):
                    continue

                # This is what DH_PERROR_DER uses
                if line.endswith(': Out of memory (-1009)'):
                    continue

                # This is what DH_PERROR_SYS uses
                if line.endswith(': Cannot allocate memory (12)'):
                    continue

                if self._aft.ignore_busy and line.endswith(': Device or resource busy (-1012)'):
                    continue

                if 'DER_UNKNOWN' in line:
                    self._aft.wf.add(self._fi_loc,
                                     'HIGH',
                                     f"Incorrect stderr '{line}'",
                                     mtype='Invalid error code used')
                    continue

                self._aft.wf.add(self._fi_loc,
                                 'NORMAL',
                                 f"Malformed stderr '{line}'",
                                 mtype='Malformed stderr')
            _explain()
            return

        if self.returncode == 0 and self._aft.check_post_stdout:
            if self.stdout != self._aft.expected_stdout:
                self._aft.wf.add(self._fi_loc,
                                 'NORMAL',
                                 f"Incorrect stdout '{self.stdout}'",
                                 mtype='Out of memory caused zero exit code with incorrect output')

        if self._aft.check_stderr:
            stderr = self._stderr.decode('utf-8').rstrip()
            if stderr != '' and not stderr.endswith('(-1009): Out of memory') and \
                not stderr.endswith(': errno 12 (Cannot allocate memory)') and \
               'error parsing command line arguments' not in stderr and \
               self.stdout != self._aft.expected_stdout:
                if self.stdout != b'':
                    print(self._aft.expected_stdout)
                    print()
                    print(self.stdout)
                    print()
                self._aft.wf.add(self._fi_loc,
                                 'NORMAL',
                                 f"Incorrect stderr '{stderr}'",
                                 mtype='Out of memory not reported correctly via stderr')
        _explain()


class AllocFailTest():
    # pylint: disable=too-few-public-methods
    """Class to describe fault injection command"""

    def __init__(self, conf, desc, cmd):
        self.conf = conf
        self.cmd = cmd
        self.description = desc
        self.prefix = True
        # Check stdout/error from commands where faults were not injected
        self.check_post_stdout = True
        # Check stderr conforms to daos_hdlr.c style
        self.check_daos_stderr = False
        self.check_stderr = True
        self.expected_stdout = None
        self.ignore_busy = False
        self.single_process = False
        self.use_il = False
        self._use_pil4dfs = None
        self.wf = conf.wf
        # Instruct the fault injection code to skip daos_init().
        self.skip_daos_init = True
        log_dir = f'dnt_fi_{self.description}_logs'
        if conf.tmp_dir:
            self.log_dir = join(conf.tmp_dir, log_dir)
        else:
            self.log_dir = join('/tmp', log_dir)
        try:
            os.mkdir(self.log_dir)
        except FileExistsError:
            pass

    def use_pil4dfs(self, container):
        """Mark test to use pil4dfs and set container"""
        self._use_pil4dfs = container
        self.check_stderr = False

    def launch(self):
        """Run all tests for this command"""

        def _prep(self):
            rc = self._run_cmd(None)
            rc.wait()
            self.expected_stdout = rc.stdout
            assert not rc.fault_injected

        # Prep what the expected stdout is by running once without faults
        # enabled.
        _prep(self)

        print('Expected stdout is')
        print(self.expected_stdout)

        # pylint: disable-next=no-member
        num_cores = len(os.sched_getaffinity(0))

        if num_cores < 20:
            max_child = 1
        else:
            max_child = int(num_cores / 4 * 3)

        if self.single_process:
            max_child = 1

        print(f'Maximum number of spawned tests will be {max_child}')

        active = []
        fid = 2
        max_count = 0
        finished = False

        # List of fault identifiers to re-run under valgrind.
        to_rerun = []

        fatal_errors = False

        max_load_avg = 100

        # Now run all iterations in parallel up to max_child.  Iterations will be launched
        # in order but may not finish in order, rather they are processed in the order they
        # finish.  After each repetition completes then check for re-launch new processes
        # to keep the pipeline full.
        while not finished or active:

            load_avg, _, _ = os.getloadavg()

            # DAOS-14164 Back off on launching tests if the system is loaded.  If the node is above
            # a certain load average then pause and lower the level of expected parallelism.  If the
            # node is close to the maximum then do not decrease the count but put preference to
            # completing running tests and only launch one test before re-sampling the load average.

            start_this_iteration = 10
            if max_child > 1 and load_avg > 0.8 * max_load_avg:
                start_this_iteration = 1
                if load_avg > max_load_avg:
                    if max_count < max_child:
                        max_child -= 5
                    else:
                        max_child -= 1
                    max_child = max(max_child, 20)
                    print(f"High load average of {load_avg}, "
                          f"pausing and decreasing parallelism to {max_child} {max_count}")
                    if max_child > 20:
                        time.sleep(2)

            if not finished:
                while start_this_iteration > 0 and len(active) < max_child:
                    active.append(self._run_cmd(fid))
                    fid += 1
                    start_this_iteration -= 1

                    max_count = max(max_count, len(active))

            # Now complete as many as have finished.
            for ret in active:
                if not ret.has_finished():
                    continue
                active.remove(ret)
                print()
                print(ret)
                if ret.returncode < 0:
                    fatal_errors = True
                    to_rerun.append(ret.loc)

                if not ret.fault_injected:
                    print('Fault injection did not trigger, stopping')
                    finished = True
                break

        print(f'Completed, fid {fid}')
        print(f'Max in flight {max_count}/{max_child}')
        if to_rerun:
            print(f'Number of indexes to re-run {len(to_rerun)}')

        for fid in to_rerun:
            rerun = self._run_cmd(fid, valgrind=True)
            print(rerun)
            rerun.wait()

        return fatal_errors

    def _run_cmd(self, loc, valgrind=False):
        """Run the test with fault injection enabled"""
        cmd_env = get_base_env()

        # Debug flags to enable all memory allocation logging, but as little else as possible.
        # This improves run-time but makes debugging any issues found harder.
        # cmd_env['D_LOG_MASK'] = 'DEBUG'
        # cmd_env['DD_MASK'] = 'mem'
        # del cmd_env['DD_SUBSYS']

        if self.use_il:
            cmd_env['LD_PRELOAD'] = join(self.conf['PREFIX'], 'lib64', 'libioil.so')

        cwd = None
        tmp_dir = None

        if self._use_pil4dfs is not None:
            # pylint: disable-next=consider-using-with
            tmp_dir = tempfile.TemporaryDirectory(prefix='pil4dfs_mount')
            cwd = tmp_dir.name
            cmd_env['DAOS_MOUNT_POINT'] = cwd
            cmd_env['LD_PRELOAD'] = join(self.conf['PREFIX'], 'lib64', 'libpil4dfs.so')
            cmd_env['DAOS_POOL'] = self._use_pil4dfs.pool.id()
            cmd_env['DAOS_CONTAINER'] = self._use_pil4dfs.id()

        cmd_env['DAOS_AGENT_DRPC_DIR'] = self.conf.agent_dir

        if callable(self.cmd):
            cmd = self.cmd(loc)
        else:
            # Take a copy of cmd as it might be modified and we only want that to happen once.
            cmd = list(self.cmd)

        # Disable logging to stderr from the daos tool, the two streams are both checked already
        # but have different formats.
        if cmd[0] == 'daos':
            cmd_env['DD_STDERR'] = 'CRIT'
            cmd[0] = join(self.conf['PREFIX'], 'bin', 'daos')

        aftf = AllocFailTestRun(self, cmd, cmd_env, loc, cwd)
        if valgrind:
            aftf.valgrind_hdl = ValgrindHelper(self.conf, logid=f'fi_{self.description}_{loc}')
            # Turn off leak checking in this case, as we're just interested in why it crashed.
            aftf.valgrind_hdl.full_check = False

        aftf.dir_handle = tmp_dir
        aftf.start()

        return aftf


def test_dfuse_start(server, conf, wf):
    """Start dfuse under fault injection

    This test will check error paths for faults that can occur whilst starting
    dfuse.  To do this it injects a fault into dfuse just before dfuse_session_mount
    so that it always returns immediately rather than registering with the kernel
    and then it runs dfuse up to this point checking the error paths.
    """
    pool = server.get_test_pool_obj()

    container = create_cont(conf, pool, ctype='POSIX', label="dfuse_fi_start")

    mount_point = join(conf.dfuse_parent_dir, 'fi-mount')

    os.mkdir(mount_point)

    cmd = [join(conf['PREFIX'], 'bin', 'dfuse'),
           '--mountpoint', mount_point,
           '--pool', pool.id(), '--cont', container.id(), '--foreground', '--thread-count=2']

    test_cmd = AllocFailTest(conf, 'dfuse', cmd)
    test_cmd.wf = wf
    test_cmd.skip_daos_init = False
    test_cmd.check_daos_stderr = True
    test_cmd.check_post_stdout = False  # Checked.

    rc = test_cmd.launch()
    os.rmdir(mount_point)
    return rc


def test_alloc_fail_copy(server, conf, wf):
    """Run container (filesystem) copy under fault injection.

    This test will create a new uuid per iteration, and the test will then try to create a matching
    container so this is potentially resource intensive.

    Create an initial container to copy from so this is testing reading as well as writing

    see also test_alloc_fail_copy_trunc() which is similar but truncates existing files.
    """

    def get_cmd(cont_id):
        return ['daos',
                'filesystem',
                'copy',
                '--src',
                f'daos://{pool.id()}/aft_base',
                '--dst',
                f'daos://{pool.id()}/container_{cont_id}']

    pool = server.get_test_pool_obj()
    with tempfile.TemporaryDirectory(prefix='copy_src_',) as src_dir:
        sub_dir = join(src_dir, 'new_dir')
        os.mkdir(sub_dir)

        for idx in range(5):
            with open(join(sub_dir, f'file.{idx}'), 'w') as ofd:
                ofd.write('hello')

        os.symlink('broken', join(sub_dir, 'broken_s'))
        os.symlink('file.0', join(sub_dir, 'link'))

        rc = run_daos_cmd(conf, ['filesystem', 'copy', '--src', sub_dir,
                                 '--dst', f'daos://{pool.id()}/aft_base'])
        assert rc.returncode == 0, rc

    test_cmd = AllocFailTest(conf, 'filesystem-copy', get_cmd)
    test_cmd.wf = wf
    test_cmd.check_daos_stderr = True
    test_cmd.check_post_stdout = False
    # Set the ignore_busy flag so that memory leaks on shutdown are ignored in some cases.
    test_cmd.ignore_busy = True

    return test_cmd.launch()


def test_alloc_fail_copy_trunc(server, conf, wf):
    """Run container (filesystem) copy under fault injection.

    Use filesystem copy to truncate a file.

    Create an initial container to modify, pre-populate it with a number of files of known length
    then have each iteration of the test truncate one file.
    """
    # The number of files to pre-create.  This just needs to be bigger than the iteration count
    # however too many will consume extra resources.
    files_needed = 4000

    def get_cmd(_):
        cmd = ['daos', 'filesystem', 'copy', '--src', src_file.name,
               '--dst', f'daos://{pool.id()}/aftc/new_dir/file.{get_cmd.idx}']
        get_cmd.idx += 1
        assert get_cmd.idx <= files_needed
        return cmd

    get_cmd.idx = 0  # pylint: disable=invalid-name

    pool = server.get_test_pool_obj()
    with tempfile.TemporaryDirectory(prefix='copy_src_',) as src_dir:
        sub_dir = join(src_dir, 'new_dir')
        os.mkdir(sub_dir)

        for idx in range(files_needed):
            with open(join(sub_dir, f'file.{idx}'), 'w') as ofd:
                ofd.write('hello')

        rc = run_daos_cmd(conf, ['filesystem', 'copy', '--src', sub_dir,
                                 '--dst', f'daos://{pool.id()}/aftc'])
        assert rc.returncode == 0, rc

    with tempfile.NamedTemporaryFile() as src_file:

        test_cmd = AllocFailTest(conf, 'filesystem-copy-trunc', get_cmd)
        test_cmd.wf = wf
        test_cmd.check_daos_stderr = True
        test_cmd.check_post_stdout = False
        # Set the ignore_busy flag so that memory leaks on shutdown are ignored in some cases.
        test_cmd.ignore_busy = True

        return test_cmd.launch()


def test_alloc_pil4dfs_ls(server, conf, wf):
    """Run pil4dfs under fault injection

    Create a pool and populate a subdir with a number of entries, files, symlink (broken and not)
    and another subdir.  Run 'ls' on this to see the output.
    """
    pool = server.get_test_pool_obj()

    container = create_cont(conf, pool, ctype='POSIX', label='pil4dfs_fi')

    with tempfile.TemporaryDirectory(prefix='pil4_src_',) as src_dir:
        sub_dir = join(src_dir, 'new_dir')
        os.mkdir(sub_dir)

        for idx in range(5):
            with open(join(sub_dir, f'file.{idx}'), 'w') as ofd:
                ofd.write('hello')

        os.mkdir(join(sub_dir, 'new_dir'))
        os.symlink('broken', join(sub_dir, 'broken_s'))
        os.symlink('file.0', join(sub_dir, 'link'))

        rc = run_daos_cmd(conf, ['filesystem', 'copy', '--src', f'{src_dir}/new_dir',
                                 '--dst', f'daos://{pool.id()}/{container.id()}'])
        print(rc)
        assert rc.returncode == 0, rc

    test_cmd = AllocFailTest(conf, 'pil4dfs-ls', ['ls', '-l', 'new_dir/'])
    test_cmd.wf = wf
    test_cmd.use_pil4dfs(container)
    test_cmd.check_daos_stderr = False
    test_cmd.check_post_stdout = False

    return test_cmd.launch()


def test_alloc_cont_create(server, conf, wf):
    """Run container creation under fault injection.

    This test will create a new uuid per iteration, and the test will then try to create a matching
    container so this is potentially resource intensive.
    """
    pool = server.get_test_pool_obj()

    def get_cmd(cont_id):
        return ['daos',
                'container',
                'create',
                pool.id(),
                '--properties',
                f'srv_cksum:on,label:{cont_id}']

    test_cmd = AllocFailTest(conf, 'cont-create', get_cmd)
    test_cmd.wf = wf
    test_cmd.check_post_stdout = False

    return test_cmd.launch()


def test_alloc_fail_cont_create(server, conf):
    """Run container create --path under fault injection."""
    pool = server.get_test_pool_obj()
    container = create_cont(conf, pool, ctype='POSIX', label='parent_cont')

    dfuse = DFuse(server, conf, container=container)
    dfuse.use_valgrind = False
    dfuse.start()

    def get_cmd(cont_id):
        return ['daos',
                'container',
                'create',
                '--type',
                'POSIX',
                '--path',
                join(dfuse.dir, f'container_{cont_id}')]

    test_cmd = AllocFailTest(conf, 'cont-create', get_cmd)
    test_cmd.check_post_stdout = False

    rc = test_cmd.launch()
    dfuse.stop()
    return rc


def test_alloc_fail_cat(server, conf):
    """Run the Interception library with fault injection

    Start dfuse for this test, and do not do output checking on the command
    itself yet.
    """
    pool = server.get_test_pool_obj()
    container = create_cont(conf, pool, ctype='POSIX', label='fault_inject')

    dfuse = DFuse(server, conf, container=container)
    dfuse.use_valgrind = False
    dfuse.start()

    target_file = join(dfuse.dir, 'test_file')

    with open(target_file, 'w') as fd:
        fd.write('Hello there')

    test_cmd = AllocFailTest(conf, 'il-cat', ['cat', target_file])
    test_cmd.use_il = True
    test_cmd.wf = conf.wf

    rc = test_cmd.launch()
    dfuse.stop()
    return rc


def test_alloc_fail_il_cp(server, conf):
    """Run the Interception library with fault injection

    Start dfuse for this test, and do not do output checking on the command itself yet.
    """
    pool = server.get_test_pool_obj()
    container = create_cont(conf, pool, ctype='POSIX', label='il_cp')

    dfuse = DFuse(server, conf, container=container)
    dfuse.use_valgrind = False
    dfuse.start()

    test_dir = join(dfuse.dir, 'test_dir')

    os.mkdir(test_dir)

    cmd = ['fs', 'set-attr', '--path', test_dir, '--oclass', 'S4', '--chunk-size', '8']

    rc = run_daos_cmd(conf, cmd)
    print(rc)

    src_file = join(test_dir, 'src_file')

    with open(src_file, 'w') as fd:
        fd.write('Some raw test data that spans over at least two targets and possibly more.')

    def get_cmd(loc):
        return ['cp', src_file, join(test_dir, f'test_{loc}')]

    test_cmd = AllocFailTest(conf, 'il-cp', get_cmd)
    test_cmd.use_il = True
    test_cmd.wf = conf.wf

    rc = test_cmd.launch()
    dfuse.stop()
    container.destroy()
    return rc


def test_fi_list_attr(server, conf, wf):
    """Run daos cont list-attr with fault injection"""
    pool = server.get_test_pool_obj()

    container = create_cont(conf, pool, label="attr_cont")

    container.set_attrs({'my-test-attr-1': 'some-value',
                        'my-test-attr-2': 'some-other-value'})

    cmd = ['daos',
           'container',
           'list-attrs',
           pool.id(),
           container.id()]

    test_cmd = AllocFailTest(conf, 'cont-list-attr', cmd)
    test_cmd.wf = wf

    rc = test_cmd.launch()
    container.destroy()
    return rc


def test_fi_get_prop(server, conf, wf):
    """Run daos cont get-prop with fault injection"""
    pool = server.get_test_pool_obj()

    container = create_cont(conf, pool, ctype='POSIX', label="prop_cont")

    cmd = ['daos',
           'container',
           'get-prop',
           pool.id(),
           container.id()]

    test_cmd = AllocFailTest(conf, 'cont-get-prop', cmd)
    test_cmd.wf = wf
    test_cmd.check_post_stdout = False  # Checked.

    rc = test_cmd.launch()
    container.destroy()
    return rc


def test_fi_get_attr(server, conf, wf):
    """Run daos cont get-attr with fault injection"""
    pool = server.get_test_pool_obj()

    container = create_cont(conf, pool, label="getattr-cont")

    attr_name = 'my-test-attr'

    container.set_attrs({attr_name: 'value'})

    cmd = ['daos',
           'container',
           'get-attr',
           pool.id(),
           container.id(),
           attr_name]

    test_cmd = AllocFailTest(conf, 'cont-get-attr', cmd)
    test_cmd.wf = wf

    test_cmd.check_daos_stderr = True
    test_cmd.check_post_stdout = False

    rc = test_cmd.launch()
    container.destroy()
    return rc


def test_fi_cont_query(server, conf, wf):
    """Run daos cont query with fault injection"""
    pool = server.get_test_pool_obj()

    container = create_cont(conf, pool, ctype='POSIX', label="cont_query")

    cmd = ['daos',
           'container',
           'query',
           pool.id(),
           container.id()]

    test_cmd = AllocFailTest(conf, 'cont-query', cmd)
    test_cmd.wf = wf

    test_cmd.check_daos_stderr = True
    test_cmd.check_post_stdout = False

    rc = test_cmd.launch()
    container.destroy()
    return rc


def test_fi_cont_check(server, conf, wf):
    """Run daos cont check with fault injection"""
    pool = server.get_test_pool_obj()

    container = create_cont(conf, pool, label="cont_check")

    cmd = ['daos',
           'container',
           'check',
           pool.id(),
           container.id()]

    test_cmd = AllocFailTest(conf, 'cont-check', cmd)
    test_cmd.wf = wf

    test_cmd.check_daos_stderr = True
    test_cmd.check_post_stdout = False

    rc = test_cmd.launch()
    container.destroy()
    return rc


def test_alloc_fail(server, conf):
    """Run 'daos' client binary with fault injection"""
    pool = server.get_test_pool_obj()

    cmd = ['daos',
           'cont',
           'list',
           pool.id()]
    test_cmd = AllocFailTest(conf, 'pool-list-containers', cmd)

    # Create at least one container, and record what the output should be when
    # the command works.
    container = create_cont(conf, pool, label="listing_container")

    rc = test_cmd.launch()
    container.destroy()
    return rc


def test_dfs_check(server, conf, wf):
    """Run filesystem check.

    Create a pool and populate a subdir with a number of entries, files, symlink (broken and not)
    and another subdir.  Run 'daos filesystem check' on this to see the output.
    """
    pool = server.get_test_pool_obj()

    container = create_cont(conf, pool, ctype='POSIX', label='fsck')

    with tempfile.TemporaryDirectory(prefix='fsck_src_',) as src_dir:
        sub_dir = join(src_dir, 'new_dir')
        os.mkdir(sub_dir)

        for idx in range(5):
            with open(join(sub_dir, f'file.{idx}'), 'w') as ofd:
                ofd.write('hello')

        os.mkdir(join(sub_dir, 'new_dir'))
        # os.symlink('broken', join(sub_dir, 'broken_s'))
        os.symlink('file.0', join(sub_dir, 'link'))

        rc = run_daos_cmd(conf, ['filesystem', 'copy', '--src', f'{src_dir}/new_dir',
                                 '--dst', f'daos://{pool.id()}/{container.id()}'])
        print(rc)
        assert rc.returncode == 0, rc

    test_cmd = AllocFailTest(
        conf, 'fs-check', ['daos', 'filesystem', 'check', pool.id(), container.id()])
    test_cmd.wf = wf
    test_cmd.single_process = True
    test_cmd.check_daos_stderr = True
    test_cmd.check_post_stdout = False

    return test_cmd.launch()


def server_fi(args):
    """Run the server under fault injection.

    Start the server, create a container, enable periodic failing of D_ALLOC() and then perform
    I/O.  At some point this could be extended to checking the client also behaves properly but
    for now just check the server logs.

    This is not run in CI yet so needs to run manually.  As it's probabilistic then it can be
    expected to find more issues based on how often it's run so it is not suitable for PRs
    but should be run for long periods of time.
    """
    conf = load_conf(args)

    wf = WarningsFactory('nlt-errors.json', post_error=True, check='Server FI testing')

    args.dfuse_debug = 'INFO'
    args.client_debug = 'INFO'
    args.memcheck = 'no'

    conf.set_wf(wf)
    conf.set_args(args)
    setup_log_test(conf)

    with DaosServer(conf, wf=wf, test_class='server-fi', enable_fi=True) as server:

        pool = server.get_test_pool_obj()
        cont = create_cont(conf, pool=pool, ctype='POSIX', label='server_test')

        # Instruct the server to fail a % of allocations.
        server.set_fi(probability=1)

        for idx in range(100):
            server.run_daos_client_cmd_pil4dfs(
                ['touch', f'file.{idx}'], container=cont, check=False, report=False)
            server.run_daos_client_cmd_pil4dfs(
                ['dd', 'if=/dev/zero', f'of=file.{idx}', 'bs=1', 'count=1024'],
                container=cont, check=False, report=False)
            server.run_daos_client_cmd_pil4dfs(
                ['rm', '-f', f'file.{idx}'], container=cont, check=False, report=False)

        # Turn off fault injection again to assist in server shutdown.
        server.set_fi(probability=0)
        server.set_fi(probability=0)


def generate_special_test_list():
    """List all special tests"""
    return ['special_dfuse_multi', 'special_dfuse_overlay']


def is_special_testname(testname):
    """Check whether a test is special"""
    return testname.startswith('special')


def printable_test_list(raw_test_list):
    """Return a printable list of tests, without the 'test_' prefix,
    and with a * after the name if it can be runw with both caching and
    caching off."""
    test_variants = \
        [(x, needs_dfuse_with_opt.get_test_variants(x)) for x in raw_test_list]
    test_list = [x[5:] if len(y) < 2 else x[5:] + '*' for x, y in test_variants]
    test_list.extend(generate_special_test_list())
    return test_list


def expand_input_list(input_list):
    """Expand the list of user-specified tests; i.e., convert to a dict where
    keys are the test names and the values are the list of variants."""
    input_params = [needs_dfuse_with_opt.parse_test_name(x) for x in input_list]
    name_dict = {}
    for name, parameterization in input_params:
        if name not in name_dict:
            name_dict[name] = []
        param_list = name_dict[name]
        if parameterization is not None and parameterization not in param_list:
            param_list.append(parameterization)

    # Check if user specified an non-parameterized test name (e.g., 'read') and we need to include
    # all of its variants.
    possible_expansions = [(x, needs_dfuse_with_opt.get_test_variants(x))
                           for x in name_dict]
    for name, parameters in possible_expansions:
        if name in name_dict and len(name_dict[name]) == 0:
            name_dict[name] = parameters

    return name_dict


def explicit_list_to_exclusion_list(name_dict):
    """Convert a dict of explicitly requested tests to an exclusion dict of variants not to
    run."""
    test_variants = {x: needs_dfuse_with_opt.get_test_variants(x) for x in name_dict}
    exclusion_dict = {}
    for name in name_dict.keys():
        exclusion_list = [x for x in test_variants[name] if x not in name_dict[name]]
        if len(exclusion_list) > 0:
            exclusion_dict[name] = exclusion_list
    return exclusion_dict


def expand_test_list(raw_test_list, excluded_name_dict):
    """Expand a test list into a dict where the keys are test names and the values are a list of
    variants of that test (if any). Remove any test names where all variants have
    been excluded."""
    test_variants = {x: needs_dfuse_with_opt.get_test_variants(x) for x in raw_test_list}

    keys_to_remove = []
    keys_to_update = []
    for key, vals in test_variants.items():
        if len(vals) > 0:
            viable = [x for x in vals if x not in excluded_name_dict[key]] \
                if key in excluded_name_dict else list(vals)
            if len(viable) == 0:
                keys_to_remove.append(key)
            else:
                keys_to_update.append((key, viable))

    for key in keys_to_remove:
        del test_variants[key]
    test_variants.update(keys_to_update)

    return test_variants


def run(wf, args):
    """Main entry point"""
    # pylint: disable=too-many-branches

    posix_exclusions = [x for x in args.exclude_test if not is_special_testname(x)] \
        if args.exclude_test else []
    special_exclusions = [x for x in args.exclude_test if is_special_testname(x)] \
        if args.exclude_test else []
    special_list = [x for x in generate_special_test_list() if x not in special_exclusions]
    excluded_dict = expand_input_list(['test_' + x for x in posix_exclusions])
    needs_dfuse_with_opt.record_exclusions(excluded_dict)
    test_dict = expand_test_list(PosixTests.generate_test_list(), excluded_dict)
    if len(test_dict) == 0:
        print('No tests to run!')
        sys.exit(1)

    conf = load_conf(args)

    wf_server = WarningsFactory('nlt-server-leaks.json', post=True, check='Server leak checking')

    conf.set_wf(wf)
    conf.set_args(args)
    setup_log_test(conf)

    fi_test = False
    fi_test_dfuse = False

    fatal_errors = BoolRatchet()

    if args.mode == 'fi':
        fi_test = True
    else:
        with DaosServer(conf, test_class='first', wf=wf_server,
                        fatal_errors=fatal_errors) as server:
            if args.mode == 'launch':
                run_in_fg(server, conf, args)
            elif args.mode == 'overlay' and 'special_dfuse_overlay' in special_list:
                fatal_errors.add_result(run_duns_overlay_test(server, conf))
            elif args.mode == 'set-fi':
                fatal_errors.add_result(server.set_fi())
            elif args.mode == 'all':
                fi_test_dfuse = True
                fatal_errors.add_result(run_posix_tests(server, conf, test_dict.keys()))
                if 'special_dfuse_multi' in special_list:
                    fatal_errors.add_result(run_dfuse(server, conf))
                if 'special_dfuse_overlay' in special_list:
                    fatal_errors.add_result(run_duns_overlay_test(server, conf))
                test_pydaos_kv(server, conf)
                test_pydaos_kv_obj_class(server, conf)
                fatal_errors.add_result(server.set_fi())
            elif args.test == 'all':
                fatal_errors.add_result(run_posix_tests(server, conf, test_dict.keys()))
            elif args.test:
                special_list = [x for x in args.test if is_special_testname(x)]
                despecialed_list = ['test_' + x for x in args.test if not is_special_testname(x)]
                custom_test_dict = expand_input_list(despecialed_list)
                custom_exclusions = explicit_list_to_exclusion_list(custom_test_dict)
                exclusion_union = {}
                for key in custom_test_dict:
                    exclusion_list = \
                        list(set(custom_exclusions.get(key, [])).union(
                            set(excluded_dict.get(key, []))))
                    if len(exclusion_list) > 0:
                        exclusion_union[key] = exclusion_list
                needs_dfuse_with_opt.record_exclusions(exclusion_union)
                custom_filtered_dict = expand_test_list(custom_test_dict.keys(), exclusion_union)
                if len(custom_filtered_dict) == 0 and len(special_list) == 0:
                    print('No tests to run!')
                    sys.exit(1)
                if len(custom_filtered_dict) > 0:
                    fatal_errors.add_result(
                        run_posix_tests(server, conf, custom_filtered_dict.keys()))
                if 'special_dfuse_multi' in special_list:
                    fatal_errors.add_result(run_dfuse(server, conf))
                if 'special_dfuse_overlay' in special_list:
                    fatal_errors.add_result(run_duns_overlay_test(server, conf))
            else:
                fatal_errors.add_result(run_posix_tests(server, conf, test_dict.keys()))
                if 'special_dfuse_multi' in special_list:
                    fatal_errors.add_result(run_dfuse(server, conf))
                fatal_errors.add_result(server.set_fi())

    if args.mode == 'all':
        with DaosServer(conf, test_class='restart', wf=wf_server,
                        fatal_errors=fatal_errors) as server:
            pass

    # If running all tests then restart the server under valgrind.
    # This is really, really slow so just do cont list, then
    # exit again.
    if args.server_valgrind:
        with DaosServer(conf, test_class='valgrind', wf=wf_server, valgrind=True,
                        fatal_errors=fatal_errors) as server:
            pools = server.fetch_pools()
            for pool in pools:
                cmd = ['pool', 'query', pool.id()]
                rc = run_daos_cmd(conf, cmd, valgrind=False)
                print(rc)
                time.sleep(5)
                cmd = ['cont', 'list', pool.id()]
                run_daos_cmd(conf, cmd, valgrind=False)
            time.sleep(20)

    # If the perf-check option is given then re-start everything without much
    # debugging enabled and run some micro-benchmarks to give numbers for use
    # as a comparison against other builds.
    run_fi = False

    if args.perf_check or fi_test or fi_test_dfuse:
        fs = subprocess.run([os.path.join(conf['PREFIX'], 'bin', 'fault_status')], check=False)
        print(fs)
        if fs.returncode == 0:
            run_fi = True
        else:
            print("Unable to detect fault injection feature, skipping testing")

    if run_fi:
        args.server_debug = 'INFO'
        args.memcheck = 'no'
        args.dfuse_debug = 'WARN'
        with DaosServer(conf, test_class='no-debug', wf=wf_server,
                        fatal_errors=fatal_errors) as server:
            if fi_test:
                # Most of the fault injection tests go here, they are then run on docker containers
                # so can be performed in parallel.

                wf_client = WarningsFactory('nlt-client-leaks.json')

                # dfuse start-up, uses custom fault to force exit if no other faults injected.
                fatal_errors.add_result(test_dfuse_start(server, conf, wf_client))

                # list-container test.
                fatal_errors.add_result(test_alloc_fail(server, conf))

                # Container query test.
                fatal_errors.add_result(test_fi_cont_query(server, conf, wf_client))

                fatal_errors.add_result(test_fi_cont_check(server, conf, wf_client))

                # Container attribute tests
                fatal_errors.add_result(test_fi_get_attr(server, conf, wf_client))
                fatal_errors.add_result(test_fi_list_attr(server, conf, wf_client))

                fatal_errors.add_result(test_fi_get_prop(server, conf, wf_client))

                # filesystem copy tests.
                fatal_errors.add_result(test_alloc_fail_copy(server, conf, wf_client))
                fatal_errors.add_result(test_alloc_fail_copy_trunc(server, conf, wf_client))

                # container create with properties test.
                fatal_errors.add_result(test_alloc_cont_create(server, conf, wf_client))

                # Disabled for now because of errors
                # fatal_errors.add_result(test_alloc_pil4dfs_ls(server, conf, wf_client))

                # This test is disabled by default, it takes ~4 hours to run and can fill Jenkins
                # available space, no not enable in CI.
                # fatal_errors.add_result(test_dfs_check(server, conf, wf_client))

                wf_client.close()

            if fi_test_dfuse:
                # We cannot yet run dfuse inside docker containers and some of the failure modes
                # aren't well handled so continue to run the dfuse fault injection test on real
                # hardware.

                fatal_errors.add_result(test_alloc_fail_cont_create(server, conf))

                # Read-via-IL test, requires dfuse.
                fatal_errors.add_result(test_alloc_fail_cat(server, conf))

                # Copy (read/write) via IL, requires dfuse.
                fatal_errors.add_result(test_alloc_fail_il_cp(server, conf))

            if args.perf_check:
                check_readdir_perf(server, conf)

    if fatal_errors.errors:
        wf.add_test_case('Errors', 'Significant errors encountered')
    else:
        wf.add_test_case('Errors')

    if conf.valgrind_errors:
        wf.add_test_case('Errors', 'Valgrind errors encountered')
        print("Valgrind errors detected during execution")

    wf_server.close()
    close_log_test(conf)
    print(f'Total time in log analysis: {conf.log_timer.total:.2f} seconds')
    print(f'Total time in log compression: {conf.compress_timer.total:.2f} seconds')
    return fatal_errors


def main():
    """Wrap the core function, and catch/report any exceptions

    This allows the junit results to show at least a stack trace and assertion message for
    any failure, regardless of if it's from a test case or not.

    Test names can either be 'pure' or include suffices that encode a particular caching
    regimen (e.g., read_caching_off).
    """
    parser = argparse.ArgumentParser(description='Run DAOS client on local node')
    parser.add_argument('--server-debug', default=None)
    parser.add_argument('--dfuse-debug', default=None)
    parser.add_argument('--client-debug', default=None)
    parser.add_argument('--class-name', default=None, help='class name to use for junit')
    parser.add_argument('--memcheck', default='some', choices=['yes', 'no', 'some'])
    parser.add_argument('--server-valgrind', action='store_true')
    parser.add_argument('--server-fi', action='store_true', help='Run server fault injection test')
    parser.add_argument('--multi-user', action='store_true')
    parser.add_argument('--no-root', action='store_true')
    parser.add_argument('--max-log-size', default=None)
    parser.add_argument('--engine-count', type=int, default=1, help='Number of daos engines to run')
    parser.add_argument('--system-ram-reserved', type=int, default=None, help='GiB reserved RAM')
    parser.add_argument('--dfuse-dir', default='/tmp', help='parent directory for all dfuse mounts')
    parser.add_argument('--perf-check', action='store_true')
    parser.add_argument('--log-usage-import')
    parser.add_argument('--log-usage-export')
    parser.add_argument('--log-usage-save')
    parser.add_argument('--dtx', action='store_true')
    parser.add_argument('--test', action='append', help="Use '--test list' for list")
    parser.add_argument('--exclude-test', action='append',
                        help='space separated list of tests to exclude')
    parser.add_argument('mode', nargs='*')
    args = parser.parse_args()

    # valgrind reduces the hard limit unless we bump the soft limit first
    if args.memcheck != "no":
        (soft, hard) = resource.getrlimit(resource.RLIMIT_NOFILE)
        if soft < hard:
            resource.setrlimit(resource.RLIMIT_NOFILE, (hard, hard))

    if args.server_fi:
        server_fi(args)
        return

    if args.mode:
        mode_list = args.mode
        args.mode = mode_list.pop(0)

        if args.mode != 'launch' and mode_list:
            print(f"unrecognized arguments: {' '.join(mode_list)}")
            sys.exit(1)
        args.launch_cmd = mode_list
    else:
        args.mode = None

    if args.mode and args.test:
        print('Cannot use mode and test')
        sys.exit(1)

    if args.test and 'list' in args.test:
        tests = printable_test_list(PosixTests.generate_test_list())
        print('''
* Tests denoted with a '*' have are run separately with caching on and caching off,
and these may be separately excluded, e.g., --excluded_test read_caching_off

Tests are:
''' + '\n'.join(sorted(tests)))
        sys.exit(1)

    wf = WarningsFactory('nlt-errors.json',
                         post_error=True,
                         check='Log file errors',
                         class_id=args.class_name,
                         junit=True)

    try:
        fatal_errors = run(wf, args)
        wf.add_test_case('exit_wrapper')
        wf.close()
    except Exception as error:
        print(error)
        print(str(error))
        print(repr(error))
        trace = ''.join(traceback.format_tb(error.__traceback__))
        wf.add_test_case('exit_wrapper', str(error), output=trace)
        wf.close()
        raise

    if fatal_errors.errors:
        print("Significant errors encountered")
        sys.exit(1)


if __name__ == '__main__':
    main()<|MERGE_RESOLUTION|>--- conflicted
+++ resolved
@@ -2,12 +2,9 @@
 """Node local test (NLT).
 
 (C) Copyright 2020-2024 Intel Corporation.
-<<<<<<< HEAD
 (C) Copyright 2025 Google LLC
 (C) Copyright 2025 Enakta Labs Ltd
-=======
 (C) Copyright 2025 Hewlett Packard Enterprise Development LP
->>>>>>> 5829a048
 
 SPDX-License-Identifier: BSD-2-Clause-Patent
 
