#!/usr/bin/env python3
"""Node local test (NLT).

(C) Copyright 2020-2024 Intel Corporation.

SPDX-License-Identifier: BSD-2-Clause-Patent

Test script for running DAOS on a single node over tmpfs and running initial
smoke/unit tests.

Includes support for DFuse with a number of unit tests, as well as stressing
the client with fault injection of D_ALLOC() usage.
"""

# pylint: disable=too-many-lines

import argparse
import copy
import errno
import functools
import json
import os
import pickle  # nosec
import pprint
import pwd
import random
import re
import resource
import shutil
import signal
import stat
import subprocess  # nosec
import sys
import tempfile
import threading
import time
import traceback
import uuid
from os.path import join

import junit_xml
import tabulate
import xattr
import yaml


class NLTestFail(Exception):
    """Used to indicate test failure"""

    def __repr__(self):
        return "Test failure object for NLT"


class NLTestNoFi(NLTestFail):
    """Used to indicate Fault injection didn't work"""


class NLTestIlZeroCall(NLTestFail):
    """Used to indicate a function did not log anything"""

    def __init__(self, function):
        super().__init__(self)
        self.function = function
        self.command = []

    def __str__(self):
        if self.command:
            cmd = ' '.join(self.command)
            return f'Command "{cmd}" has zero stat count for {self.function}'
        return f"Called program did not call {self.function}"


class NLTestTimeout(NLTestFail):
    """Used to indicate that an operation timed out"""


instance_num = 0  # pylint: disable=invalid-name


def get_inc_id():
    """Return a unique character"""
    global instance_num  # pylint: disable=invalid-name
    instance_num += 1
    return f'{instance_num:04d}'


def umount(path, background=False):
    """Umount dfuse from a given path"""
    if background:
        cmd = ['fusermount3', '-uz', path]
    else:
        cmd = ['fusermount3', '-u', path]
    ret = subprocess.run(cmd, check=False)
    print(f'rc from umount {ret.returncode}')
    return ret.returncode


class NLTConf():
    """Helper class for configuration"""

    def __init__(self, json_file, args):

        with open(json_file, 'r') as ofh:
            self._bc = json.load(ofh)
        self.agent_dir = None
        self.wf = None
        self.args = None
        self.max_log_size = None
        self.valgrind_errors = False
        self.log_timer = CulmTimer()
        self.compress_timer = CulmTimer()
        self.dfuse_parent_dir = tempfile.mkdtemp(dir=args.dfuse_dir,
                                                 prefix='dnt_dfuse_')
        self.tmp_dir = None
        if args.class_name:
            self.tmp_dir = join('nlt_logs', args.class_name)
            if os.path.exists(self.tmp_dir):
                for old_file in os.listdir(self.tmp_dir):
                    os.unlink(join(self.tmp_dir, old_file))
                os.rmdir(self.tmp_dir)
            os.makedirs(self.tmp_dir)

        self._compress_procs = []

    def __del__(self):
        self.flush_bz2()
        os.rmdir(self.dfuse_parent_dir)

    def set_wf(self, wf):
        """Set the WarningsFactory object"""
        self.wf = wf

    def set_args(self, args):
        """Set command line args"""
        self.args = args

        # Parse the max log size.
        if args.max_log_size:
            size = args.max_log_size
            if size.endswith('MiB'):
                size = int(size[:-3])
                size *= (1024 * 1024)
            elif size.endswith('GiB'):
                size = int(size[:-3])
                size *= (1024 * 1024 * 1024)
            self.max_log_size = int(size)

    def __getitem__(self, key):
        return self._bc[key]

    def compress_file(self, filename):
        """Compress a file using bz2 for space reasons

        Launch a bzip2 process in the background as this is time consuming, and each time
        a new process is launched then reap any previous ones which have completed.
        """
        # pylint: disable=consider-using-with
        self._compress_procs[:] = (proc for proc in self._compress_procs if proc.poll() is None)
        self._compress_procs.append(subprocess.Popen(['nice', '-19', 'bzip2', '--best', filename]))

    def flush_bz2(self):
        """Wait for all bzip2 subprocess to finish"""
        self.compress_timer.start()
        for proc in self._compress_procs:
            proc.wait()
        self._compress_procs = []
        self.compress_timer.stop()


class CulmTimer():
    """Class to keep track of elapsed time so we know where to focus performance tuning"""

    def __init__(self):
        self.total = 0
        self._start = None

    def start(self):
        """Start the timer"""
        self._start = time.perf_counter()

    def stop(self):
        """Stop the timer, and add elapsed to total"""
        self.total += time.perf_counter() - self._start


class BoolRatchet():
    """Used for saving test results"""

    # Any call to fail() of add_result with a True value will result
    # in errors being True.

    def __init__(self):
        self.errors = False

    def fail(self):
        """Mark as failure"""
        self.errors = True

    def add_result(self, result):
        """Save result, keep record of failure"""
        if result:
            self.fail()


class WarningsFactory():
    """Class to parse warnings, and save to JSON output file

    Take a list of failures, and output the data in a way that is best
    displayed according to
    https://github.com/jenkinsci/warnings-ng-plugin/blob/master/doc/Documentation.md
    """

    # Error levels supported by the reporting are LOW, NORMAL, HIGH, ERROR.

    def __init__(self,
                 filename,
                 junit=False,
                 class_id=None,
                 post=False,
                 post_error=False,
                 check=None):
        # pylint: disable=consider-using-with
        self._fd = open(filename, 'w')
        self.filename = filename
        self.post = post
        self.post_error = post_error
        self.check = check
        self.issues = []
        self._class_id = class_id
        self.pending = []
        self._running = True
        # Save the filename of the object, as __file__ does not
        # work in __del__
        self._file = __file__.lstrip('./')
        self._flush()

        if junit:
            # Insert a test-case and force it to failed.  Save this to file
            # and keep it there, until close() method is called, then remove
            # it and re-save.  This means any crash will result in there
            # being a results file with an error recorded.
            tc_startup = junit_xml.TestCase('Startup', classname=self._class_name('core'))
            tc_sanity = junit_xml.TestCase('Sanity', classname=self._class_name('core'))
            tc_sanity.add_error_info('NLT exited abnormally')
            self.test_suite = junit_xml.TestSuite('Node Local Testing',
                                                  test_cases=[tc_startup, tc_sanity])
            self._write_test_file()
        else:
            self.test_suite = None

    def _class_name(self, class_name):
        """Return a formatted ID string for class"""
        if self._class_id:
            return f'NLT.{self._class_id}.{class_name}'
        return f'NLT.{class_name}'

    def __del__(self):
        """Ensure the file is flushed on exit.

        If it hasn't already been closed then mark an error
        """
        if not self._fd:
            return

        entry = {}
        entry['fileName'] = self._file
        # pylint: disable=protected-access
        entry['lineStart'] = sys._getframe().f_lineno
        entry['message'] = 'Tests exited without shutting down properly'
        entry['severity'] = 'ERROR'
        self.issues.append(entry)

        # Do not try and write the junit file here, as that does not work
        # during teardown.
        self.test_suite = None
        self.close()

    def add_test_case(self, name, failure=None, test_class='core', output=None, duration=None,
                      stdout=None, stderr=None):
        """Add a test case to the results

        class and other metadata will be set automatically,
        if failure is set the test will fail with the message
        provided.  Saves the state to file after each update.
        """
        if not self.test_suite:
            return

        test_case = junit_xml.TestCase(name, classname=self._class_name(test_class),
                                       elapsed_sec=duration, stdout=stdout, stderr=stderr)
        if failure:
            test_case.add_failure_info(failure, output=output)
        self.test_suite.test_cases.append(test_case)

        self._write_test_file()

    def _write_test_file(self):
        """Write test results to file"""
        with open('nlt-junit.xml', 'w') as file:
            junit_xml.TestSuite.to_file(file, [self.test_suite], prettyprint=True)

    def explain(self, line, log_file, esignal):
        """Log an error, along with the other errors it caused

        Log the line as an error, and reference everything in the pending
        array.
        """
        count = len(self.pending)
        symptoms = set()
        locs = set()
        mtype = 'Fault injection'

        sev = 'LOW'
        if esignal:
            symptoms.add(f'Process died with signal {esignal}')
            sev = 'ERROR'
            mtype = 'Fault injection caused crash'
            count += 1

        if count == 0:
            return

        for (sline, smessage) in self.pending:
            locs.add(f'{sline.filename}:{sline.lineno}')
            symptoms.add(smessage)

        preamble = f'Fault injected here caused {count} errors, logfile {log_file}:'

        message = f"{preamble} {' '.join(sorted(symptoms))} {' '.join(sorted(locs))}"

        self.add(line, sev, message, cat='Fault injection location', mtype=mtype)
        self.pending = []

    def add(self, line, sev, message, cat=None, mtype=None):
        """Log an error

        Describe an error and add it to the issues array.
        Add it to the pending array, for later clarification
        """
        entry = {}
        entry['fileName'] = line.filename
        if mtype:
            entry['type'] = mtype
        else:
            entry['type'] = message
        if cat:
            entry['category'] = cat
        entry['lineStart'] = line.lineno
        # Jenkins no longer seems to display the description.
        entry['description'] = message
        entry['message'] = f'{line.get_anon_msg()}\n{message}'
        entry['severity'] = sev
        self.issues.append(entry)
        if self.pending and self.pending[0][0].pid != line.pid:
            self.reset_pending()
        self.pending.append((line, message))
        self._flush()
        if self.post or (self.post_error and sev in ('HIGH', 'ERROR')):
            # https://docs.github.com/en/actions/reference/workflow-commands-for-github-actions
            if self.post_error:
                message = line.get_msg()
            print(f'::warning file={line.filename},line={line.lineno},::{self.check}, {message}')

    def reset_pending(self):
        """Reset the pending list

        Should be called before iterating on each new file, so errors
        from previous files aren't attributed to new files.
        """
        self.pending = []

    def _flush(self):
        """Write the current list to the json file

        This is done just in case of crash.  This function might get called
        from the __del__ method of DaosServer, so do not use __file__ here
        either.
        """
        self._fd.seek(0)
        self._fd.truncate(0)
        data = {}
        data['issues'] = list(self.issues)
        if self._running:
            # When the test is running insert an error in case of abnormal
            # exit, so that crashes in this code can be identified.
            entry = {}
            entry['fileName'] = self._file
            # pylint: disable=protected-access
            entry['lineStart'] = sys._getframe().f_lineno
            entry['severity'] = 'ERROR'
            entry['message'] = 'Tests are still running'
            data['issues'].append(entry)
        json.dump(data, self._fd, indent=2)
        self._fd.flush()

    def close(self):
        """Save, and close the log file"""
        self._running = False
        self._flush()
        self._fd.close()
        self._fd = None
        print(f'Closed JSON file {self.filename} with {len(self.issues)} errors')
        if self.test_suite:
            # This is a controlled shutdown, so wipe the error saying forced exit.
            self.test_suite.test_cases[1].errors = []
            self.test_suite.test_cases[1].error_message = []
            self._write_test_file()


def load_conf(args):
    """Load the build config file"""
    file_self = os.path.dirname(os.path.abspath(__file__))
    json_file = None
    while True:
        new_file = join(file_self, '.build_vars.json')
        if os.path.exists(new_file):
            json_file = new_file
            break
        file_self = os.path.dirname(file_self)
        if file_self == '/':
            raise NLTestFail('build file not found')
    return NLTConf(json_file, args)


def get_base_env(clean=False):
    """Return the base set of env vars needed for DAOS"""
    if clean:
        env = {}
    else:
        env = os.environ.copy()
    env['DD_MASK'] = 'all'
    env['DD_SUBSYS'] = 'all'
    env['D_LOG_MASK'] = 'DEBUG'
    env['D_LOG_SIZE'] = '5g'
    env['FI_UNIVERSE_SIZE'] = '128'

    # Enable this to debug memory errors, it has a performance impact but will scan the heap
    # for corruption.  See DAOS-12735 for why this can cause problems in practice.
    # env['MALLOC_CHECK_'] = '3'

    # Otherwise max number of contexts will be limited by number of cores
    env['CRT_CTX_NUM'] = '32'

    return env


class DaosPool():
    """Class to store data about daos pools"""

    def __init__(self, server, pool_uuid, label):
        self._server = server
        self.uuid = pool_uuid
        self.label = label
        self.conf = server.conf

    # pylint: disable-next=invalid-name
    def id(self):
        """Return the pool ID (label if set; UUID otherwise)"""
        if self.label:
            return self.label
        return self.uuid

    def dfuse_mount_name(self):
        """Return the string to pass to dfuse mount

        This should be a label if set, otherwise just the
        uuid.
        """
        return self.id()

    def fetch_containers(self):
        """Query the server and return a list of container objects"""
        rc = run_daos_cmd(self._server.conf, ['container', 'list', self.uuid], use_json=True)

        data = rc.json

        assert data['status'] == 0, rc
        assert data['error'] is None, rc

        if data['response'] is None:
            print('No containers in pool')
            return []

        containers = []
        for cont in data['response']:
            containers.append(DaosCont(cont['uuid'], cont['label'], pool=self))
        return containers


class DaosCont():
    """Class to store data about daos containers"""

    def __init__(self, cont_uuid, label, pool):
        self.uuid = cont_uuid
        self.label = label
        self.pool = pool
        if pool is not None:
            assert isinstance(self.pool, DaosPool)

    # pylint: disable-next=invalid-name
    def id(self):
        """Return the container ID (label if set; UUID otherwise)"""
        if self.label:
            return self.label
        return self.uuid

    def set_attrs(self, attrs):
        """Set container attributes.

        Args:
            attrs (dict): Dictionary of attributes to set.
        """
        kvs = []
        for key, value in attrs.items():
            kvs.append(f'{key}:{value}')

        cmd = ['container', 'set-attr', self.pool.id(), self.id(), ','.join(kvs)]

        rc = run_daos_cmd(self.pool.conf, cmd, show_stdout=True)
        print(rc)
        assert rc.returncode == 0, rc

    def destroy(self, valgrind=True, log_check=True, force=False):
        """Destroy the container

        Args:
            valgrind (bool, optional): Run the command under valgrind. Defaults to True.
            log_check (bool, optional): Run log analysis. Defaults to True.

        Raises:
            NLTestFail: If Pool was not provided when object created.
        """
        destroy_container(self.pool.conf, self.pool.id(), self.id(),
                          valgrind=valgrind, log_check=log_check, force=force)


class DaosServer():
    """Manage a DAOS server instance"""

    def __init__(self, conf, test_class=None, valgrind=False, wf=None, fatal_errors=None,
                 enable_fi=False):
        self.running = False
        self._file = __file__.lstrip('./')
        self._sp = None
        self._fi = enable_fi
        self._fi_file = None
        self.wf = wf
        self.fatal_errors = fatal_errors
        self.conf = conf
        if test_class:
            self._test_class = f'Server.{test_class}'
        else:
            self._test_class = None
        self.valgrind = valgrind
        self._agent = None
        self.max_start_time = 120
        self.max_stop_time = 30
        self.stop_sleep_time = 0.5
        self.engines = conf.args.engine_count
        self.sys_ram_rsvd = conf.args.system_ram_reserved
        # pylint: disable=consider-using-with
        self.control_log = tempfile.NamedTemporaryFile(prefix='dnt_control_',
                                                       suffix='.log',
                                                       dir=conf.tmp_dir,
                                                       delete=False)
        self.helper_log = tempfile.NamedTemporaryFile(prefix='dnt_helper_',
                                                      suffix='.log',
                                                      dir=conf.tmp_dir,
                                                      delete=False)
        self.agent_log = tempfile.NamedTemporaryFile(prefix='dnt_agent_',
                                                     suffix='.log',
                                                     dir=conf.tmp_dir,
                                                     delete=False)
        self.server_logs = []
        for engine in range(self.engines):
            prefix = f'dnt_server_{self._test_class}_{engine}_'
            self.server_logs.append(tempfile.NamedTemporaryFile(prefix=prefix,
                                                                suffix='.log',
                                                                dir=conf.tmp_dir,
                                                                delete=False))
        self.__process_name = 'daos_engine'
        if self.valgrind:
            self.__process_name = 'memcheck-amd64-'

        socket_dir = '/tmp/dnt_sockets'
        if not os.path.exists(socket_dir):
            os.mkdir(socket_dir)

        self.agent_dir = tempfile.mkdtemp(prefix='dnt_agent_')

        self._yaml_file = None
        self._io_server_dir = None
        self.test_pool = None
        self.network_interface = None
        self.network_provider = None

        self.fuse_procs = []

    def __enter__(self):
        self._start()
        return self

    def __exit__(self, _type, _value, _traceback):
        rc = self._stop(self.wf)
        if rc != 0 and self.fatal_errors is not None:
            self.fatal_errors.fail()
        return False

    def add_fuse(self, fuse):
        """Register a new fuse instance"""
        self.fuse_procs.append(fuse)

    def remove_fuse(self, fuse):
        """Deregister a fuse instance"""
        self.fuse_procs.remove(fuse)

    def __del__(self):
        if self._agent:
            self._stop_agent()
        try:
            if self.running:
                self._stop(None)
        except NLTestTimeout:
            print('Ignoring timeout on stop')
        server_file = join(self.agent_dir, '.daos_server.active.yml')
        if os.path.exists(server_file):
            os.unlink(server_file)
        for log in self.server_logs:
            if os.path.exists(log.name):
                log_test(self.conf, log.name)
        try:
            os.unlink(join(self.agent_dir, 'nlt_agent.yaml'))
            os.rmdir(self.agent_dir)
        except OSError as error:
            print(os.listdir(self.agent_dir))
            raise error

    def _add_test_case(self, name, failure=None, duration=None):
        """Add a test case to the server instance

        Simply wrapper to automatically add the class
        """
        if not self._test_class:
            return

        self.conf.wf.add_test_case(name, failure=failure, duration=duration,
                                   test_class=self._test_class)

    def _check_timing(self, name, start, max_time):
        elapsed = time.perf_counter() - start
        if elapsed > max_time:
            res = f'{name} failed after {elapsed:.2f}s (max {max_time:.2f}s)'
            self._add_test_case(name, duration=elapsed, failure=res)
            raise NLTestTimeout(res)

    def _check_system_state(self, desired_states):
        """Check the system state for against list

        Return true if all members are in a state specified by the
        desired_states.
        """
        if not isinstance(desired_states, list):
            desired_states = [desired_states]

        rc = self.run_dmg(['system', 'query', '--json'])
        if rc.returncode != 0:
            return False
        data = json.loads(rc.stdout.decode('utf-8'))
        if data['error'] or data['status'] != 0:
            return False
        members = data['response']['members']
        if members is None:
            return False
        if len(members) != self.engines:
            return False

        for member in members:
            if member['state'] not in desired_states:
                return False
        return True

    def _start(self):
        """Start a DAOS server"""
        # pylint: disable=consider-using-with
        server_env = get_base_env(clean=True)

        plain_env = os.environ.copy()

        if self.valgrind:
            valgrind_args = ['--fair-sched=yes',
                             '--gen-suppressions=all',
                             '--xml=yes',
                             '--xml-file=dnt.server.%p.memcheck.xml',
                             '--num-callers=10',
                             '--track-origins=yes',
                             '--leak-check=full']
            suppression_file = join('src', 'cart', 'utils', 'memcheck-cart.supp')
            if not os.path.exists(suppression_file):
                suppression_file = join(self.conf['PREFIX'], 'etc', 'memcheck-cart.supp')

            valgrind_args.append(f'--suppressions={os.path.realpath(suppression_file)}')

            self._io_server_dir = tempfile.TemporaryDirectory(prefix='dnt_io_')

            with open(join(self._io_server_dir.name, 'daos_engine'), 'w') as fd:
                fd.write('#!/bin/sh\n')
                fd.write(f"export PATH={join(self.conf['PREFIX'], 'bin')}:$PATH\n")
                fd.write(f'exec valgrind {" ".join(valgrind_args)} daos_engine "$@"\n')

            os.chmod(join(self._io_server_dir.name, 'daos_engine'),
                     stat.S_IXUSR | stat.S_IRUSR)

            plain_env['PATH'] = f'{self._io_server_dir.name}:{plain_env["PATH"]}'
            self.max_start_time = 300
            self.max_stop_time = 600
            self.stop_sleep_time = 10

        daos_server = join(self.conf['PREFIX'], 'bin', 'daos_server')

        self_dir = os.path.dirname(os.path.abspath(__file__))

        # Create a server yaml file.  To do this open and copy the
        # nlt_server.yaml file in the current directory, but overwrite
        # the server log file with a temporary file so that multiple
        # server runs do not overwrite each other.
        with open(join(self_dir, 'nlt_server.yaml'), 'r') as scfd:
            scyaml = yaml.safe_load(scfd)
        if self.conf.args.server_debug:
            scyaml['engines'][0]['log_mask'] = self.conf.args.server_debug
        scyaml['control_log_file'] = self.control_log.name
        scyaml['helper_log_file'] = self.helper_log.name

        scyaml['socket_dir'] = self.agent_dir

        if self._fi:
            # Set D_ALLOC to fail, but do not enable it.  This can be changed later via
            # the set_fi() method.
            faults = {'fault_config': [{'id': 0,
                                        'probability_x': 0,
                                        'probability_y': 100}]}

            self._fi_file = tempfile.NamedTemporaryFile(prefix='fi_', suffix='.yaml')

            self._fi_file.write(yaml.dump(faults, encoding='utf=8'))
            self._fi_file.flush()
            server_env['D_FI_CONFIG'] = self._fi_file.name

        for (key, value) in server_env.items():
            # If server log is set via server_debug then do not also set env settings.
            if self.conf.args.server_debug and key in ('DD_MASK', 'DD_SUBSYS', 'D_LOG_MASK'):
                continue
            scyaml['engines'][0]['env_vars'].append(f'{key}={value}')

        if self.sys_ram_rsvd is not None:
            scyaml['system_ram_reserved'] = self.sys_ram_rsvd

        ref_engine = copy.deepcopy(scyaml['engines'][0])
        scyaml['engines'] = []
        server_port_count = int(server_env['FI_UNIVERSE_SIZE'])
        self.network_interface = ref_engine['fabric_iface']
        self.network_provider = scyaml['provider']
        for idx in range(self.engines):
            engine = copy.deepcopy(ref_engine)
            engine['log_file'] = self.server_logs[idx].name
            engine['first_core'] = ref_engine['targets'] * idx
            engine['fabric_iface_port'] += server_port_count * idx
            engine['storage'][0]['scm_mount'] = f'{ref_engine["storage"][0]["scm_mount"]}_{idx}'
            scyaml['engines'].append(engine)
        self._yaml_file = tempfile.NamedTemporaryFile(prefix='nlt-server-config-', suffix='.yaml')
        self._yaml_file.write(yaml.dump(scyaml, encoding='utf-8'))
        self._yaml_file.flush()

        cmd = [daos_server, 'start', f'--config={self._yaml_file.name}', '--insecure']

        # pylint: disable=consider-using-with
        self._sp = subprocess.Popen(cmd, env=plain_env)

        agent_config = join(self.agent_dir, 'nlt_agent.yaml')
        with open(agent_config, 'w') as fd:
            agent_data = {
                'access_points': scyaml['access_points'],
                'control_log_mask': 'NOTICE',  # INFO logs every client process connection
            }
            json.dump(agent_data, fd)

        agent_bin = join(self.conf['PREFIX'], 'bin', 'daos_agent')

        agent_cmd = [agent_bin,
                     '--config-path', agent_config,
                     '--insecure',
                     '--runtime_dir', self.agent_dir,
                     '--logfile', self.agent_log.name]

        if not self.conf.args.server_debug and not self.conf.args.client_debug:
            agent_cmd.append('--debug')

        self._agent = subprocess.Popen(agent_cmd)
        self.conf.agent_dir = self.agent_dir

        # Configure the storage.  DAOS wants to mount /mnt/daos itself if not
        # already mounted, so let it do that.
        # This code supports three modes of operation:
        # /mnt/daos is not mounted.  It will be mounted and formatted.
        # /mnt/daos exists and has data in.  It will be used as is.
        # /mnt/daos is mounted but empty.  It will be used-as is.
        # In this last case the --no-root option must be used.
        start = time.perf_counter()

        cmd = ['storage', 'format', '--json']
        start_timeout = 0.5
        while True:
            try:
                rc = self._sp.wait(timeout=start_timeout)
                print(rc)
                res = 'daos server died waiting for start'
                self._add_test_case('format', failure=res)
                raise NLTestFail(res)
            except subprocess.TimeoutExpired:
                pass
            rc = self.run_dmg(cmd)

            data = json.loads(rc.stdout.decode('utf-8'))
            print(f'cmd: {cmd} data: {data}')

            if data['error'] is None:
                break

            if 'running system' in data['error']:
                break

            if start_timeout < 5:
                start_timeout *= 2

            self._check_timing('format', start, self.max_start_time)
        duration = time.perf_counter() - start
        self._add_test_case('format', duration=duration)
        print(f'Format completion in {duration:.2f} seconds')
        self.running = True

        # Now wait until the system is up, basically the format to happen.
        start_timeout = 0.5
        while True:
            time.sleep(start_timeout)
            if self._check_system_state(['ready', 'joined']):
                break

            if start_timeout < 5:
                start_timeout *= 2

            self._check_timing("start", start, self.max_start_time)
        duration = time.perf_counter() - start
        self._add_test_case('start', duration=duration)
        print(f'Server started in {duration:.2f} seconds')
        self.fetch_pools()

    def _stop_agent(self):
        self._agent.send_signal(signal.SIGINT)
        ret = self._agent.wait(timeout=5)
        print(f'rc from agent is {ret}')
        self._agent = None
        try:
            os.unlink(join(self.agent_dir, 'daos_agent.sock'))
        except FileNotFoundError:
            pass

    def _stop(self, wf):
        """Stop a previously started DAOS server"""
        for fuse in self.fuse_procs:
            print('Stopping server with running fuse procs, cleaning up')
            self._add_test_case('server-stop-with-running-fuse', failure=str(fuse))
            fuse.stop()

        if self._agent:
            self._stop_agent()

        if not self._sp:
            return 0

        # Check the correct number of processes are still running at this
        # point, in case anything has crashed.  daos_server does not
        # propagate errors, so check this here.
        parent_pid = self._sp.pid
        procs = []
        for proc_id in os.listdir('/proc/'):
            if proc_id == 'self':
                continue
            status_file = f'/proc/{proc_id}/status'
            if not os.path.exists(status_file):
                continue
            with open(status_file, 'r') as fd:
                for line in fd.readlines():
                    try:
                        key, raw = line.split(':', maxsplit=2)
                    except ValueError:
                        continue
                    value = raw.strip()
                    if key == 'Name' and value != self.__process_name:
                        break
                    if key != 'PPid':
                        continue
                    if int(value) == parent_pid:
                        procs.append(proc_id)
                        break

        if len(procs) != self.engines:
            # Mark this as a warning, but not a failure.  This is currently
            # expected when running with preexisting data because the server
            # is calling exec.  Do not mark as a test failure for the same
            # reason.
            entry = {}
            entry['fileName'] = self._file
            # pylint: disable=protected-access
            entry['lineStart'] = sys._getframe().f_lineno
            entry['severity'] = 'NORMAL'
            message = f'Incorrect number of engines running ({len(procs)} vs {self.engines})'
            entry['message'] = message
            self.conf.wf.issues.append(entry)
            self._add_test_case('server_stop', failure=message)
        start = time.perf_counter()
        rc = self.run_dmg(['system', 'stop'])
        if rc.returncode != 0:
            print(rc)
            entry = {}
            entry['fileName'] = self._file
            # pylint: disable=protected-access
            entry['lineStart'] = sys._getframe().f_lineno
            entry['severity'] = 'ERROR'
            msg = f'dmg system stop failed with {rc.returncode}'
            entry['message'] = msg
            self.conf.wf.issues.append(entry)
        if not self.valgrind:
            assert rc.returncode == 0, rc
        while True:
            time.sleep(self.stop_sleep_time)
            if self._check_system_state(['stopped', 'errored']):
                break
            self._check_timing("stop", start, self.max_stop_time)

        duration = time.perf_counter() - start
        self._add_test_case('stop', duration=duration)
        print(f'Server stopped in {duration:.2f} seconds')

        self._sp.send_signal(signal.SIGTERM)
        ret = self._sp.wait(timeout=5)
        print(f'rc from server is {ret}')

        self.conf.compress_file(self.agent_log.name)
        self.conf.compress_file(self.control_log.name)

        for log in self.server_logs:
            log_test(self.conf, log.name, leak_wf=wf, skip_fi=self._fi)
            self.server_logs.remove(log)
        self.running = False
        return ret

    def run_dmg(self, cmd):
        """Run the specified dmg command"""
        exe_cmd = [join(self.conf['PREFIX'], 'bin', 'dmg')]
        exe_cmd.append('--insecure')
        exe_cmd.extend(cmd)

        print(f'running {exe_cmd}')
        return subprocess.run(exe_cmd,
                              stdout=subprocess.PIPE,
                              stderr=subprocess.PIPE,
                              check=False)

    def run_dmg_json(self, cmd):
        """Run the specified dmg command in json mode

        return data as json, or raise exception on failure
        """
        cmd.append('--json')
        rc = self.run_dmg(cmd)
        print(rc)
        assert rc.returncode == 0
        assert rc.stderr == b''
        data = json.loads(rc.stdout.decode('utf-8'))
        assert not data['error']
        assert data['status'] == 0
        assert data['response']['status'] == 0
        return data

    def fetch_pools(self):
        """Query the server and return a list of pool objects"""
        data = self.run_dmg_json(['pool', 'list'])

        # This should exist but might be 'None' so check for that rather than
        # iterating.
        pools = []
        if not data['response']['pools']:
            return pools
        for pool in data['response']['pools']:
            pobj = DaosPool(self, pool['uuid'], pool.get('label', None))
            pools.append(pobj)
            if pobj.label == 'NLT':
                self.test_pool = pobj
        return pools

    def _make_pool(self):
        """Create a DAOS pool"""
        # If running as a small system with tmpfs already mounted then this is likely a docker
        # container so restricted in size.
        if self.conf.args.no_root:
            size = 1024 * 2
        else:
            size = 1024 * 4

        rc = self.run_dmg(['pool', 'create', 'NLT', '--scm-size', f'{size}M'])
        print(rc)
        assert rc.returncode == 0
        self.fetch_pools()

    def get_test_pool_obj(self):
        """Return a pool object to be used for testing

        Create a pool as required
        """
        if self.test_pool is None:
            self._make_pool()

        return self.test_pool

    def run_daos_client_cmd(self, cmd):
        """Run a DAOS client

        Run a command, returning what subprocess.run() would.

        Enable logging, and valgrind for the command.
        """
        valgrind_hdl = ValgrindHelper(self.conf)

        if self.conf.args.memcheck == 'no':
            valgrind_hdl.use_valgrind = False

        exec_cmd = valgrind_hdl.get_cmd_prefix()

        exec_cmd.extend(cmd)

        cmd_env = get_base_env()

        with tempfile.NamedTemporaryFile(prefix=f'dnt_cmd_{get_inc_id()}_',
                                         suffix='.log',
                                         dir=self.conf.tmp_dir,
                                         delete=False) as log_file:
            log_name = log_file.name
            cmd_env['D_LOG_FILE'] = log_name

        cmd_env['DAOS_AGENT_DRPC_DIR'] = self.conf.agent_dir

        rc = subprocess.run(exec_cmd, stdout=subprocess.PIPE, stderr=subprocess.PIPE,
                            env=cmd_env, check=False)

        if rc.stderr != b'':
            print('Stderr from command')
            print(rc.stderr.decode('utf-8').strip())

        if rc.stdout != b'':
            print(rc.stdout.decode('utf-8').strip())

        show_memleaks = True

        # A negative return code means the process exited with a signal so do not
        # check for memory leaks in this case as it adds noise, right when it's
        # least wanted.
        if rc.returncode < 0:
            show_memleaks = False

        rc.fi_loc = log_test(self.conf, log_name, show_memleaks=show_memleaks)
        valgrind_hdl.convert_xml()
        # If there are valgrind errors here then mark them for later reporting but
        # do not abort.  This allows a full-test run to report all valgrind issues
        # in a single test run.
        if valgrind_hdl.use_valgrind and rc.returncode == 42:
            print("Valgrind errors detected")
            print(rc)
            self.conf.wf.add_test_case(' '.join(cmd), failure='valgrind errors', output=rc)
            self.conf.valgrind_errors = True
            rc.returncode = 0
        assert rc.returncode == 0, rc

    def run_daos_client_cmd_pil4dfs(self, cmd, check=True, container=None, report=True):
        """Run a DAOS client with libpil4dfs.so

        Run a command, returning what subprocess.run() would.

        If container is supplied setup the environment to access that container, using a temporary
        directory as a "mount point" and run the command from that directory so that paths can be
        relative.

        Looks like valgrind and libpil4dfs.so do not work together sometime. Disable valgrind at
        this moment. Will revisit this issue later.
        """
        if container is not None:
            assert isinstance(container, DaosCont)

        cmd_env = get_base_env()

        with tempfile.NamedTemporaryFile(prefix=f'dnt_pil4dfs_{cmd[0]}_{get_inc_id()}_',
                                         suffix='.log',
                                         dir=self.conf.tmp_dir,
                                         delete=False) as log_file:
            log_name = log_file.name
            cmd_env['D_LOG_FILE'] = log_name

        cmd_env['DAOS_AGENT_DRPC_DIR'] = self.conf.agent_dir
        if report:
            cmd_env['D_IL_REPORT'] = '1'
        cmd_env['LD_PRELOAD'] = join(self.conf['PREFIX'], 'lib64', 'libpil4dfs.so')
        cmd_env['D_IL_NO_BYPASS'] = '1'
        if container is not None:
            # Create a temporary directory for the mount point, this will be removed as it goes out
            # scope so keep as a local for the rest of the function.
            # pylint: disable-next=consider-using-with
            tmp_dir = tempfile.TemporaryDirectory(prefix='pil4dfs_mount')
            cwd = tmp_dir.name
            cmd_env['D_IL_MOUNT_POINT'] = cwd
            cmd_env['D_IL_POOL'] = container.pool.id()
            cmd_env['D_IL_CONTAINER'] = container.id()
        else:
            cwd = None

        if self.conf.args.client_debug:
            cmd_env['D_LOG_MASK'] = self.conf.args.client_debug

        print('Run command: ')
        print(cmd)
        rc = subprocess.run(cmd, stdout=subprocess.PIPE, stderr=subprocess.PIPE, cwd=cwd,
                            env=cmd_env, check=False)
        print(rc)

        if rc.stderr != b'':
            print('Stderr from command')
            print(rc.stderr.decode('utf-8').strip())

        if rc.stdout != b'':
            print('Stdout from command')
            print(rc.stdout.decode('utf-8').strip())

        # if cwd and os.listdir(tmp_dir.name):
        #    print('Temporary directory is not empty')
        #    print(os.listdir(tmp_dir.name))
        #    assert False, 'Files left in tmp dir by pil4dfs'

        # Run log_test before other checks so this can warn for errors.
        log_test(self.conf, log_name)

        if check:
            assert rc.returncode == 0, rc

        if not report:
            return rc

        # check stderr for interception summary
        search = re.findall(r'\[op_sum\ ]  \d+', rc.stderr.decode('utf-8'))
        if len(search) == 0:
            raise NLTestFail('[op_sum ] is NOT found.')
        num_op = int(search[0][9:])
        if check and num_op == 0:
            raise NLTestFail('op_sum is zero. Unexpected.')
        print(f'DBG> num_op = {num_op}')
        return rc

    def set_fi(self, probability=0):
        """Run the client code to set server params"""
        cmd_env = get_base_env()

        cmd_env['D_INTERFACE'] = self.network_interface
        cmd_env['D_PROVIDER'] = self.network_provider
        valgrind_hdl = ValgrindHelper(self.conf)

        if self.conf.args.memcheck == 'no':
            valgrind_hdl.use_valgrind = False

        system_name = 'daos_server'

        exec_cmd = valgrind_hdl.get_cmd_prefix()

        agent_bin = join(self.conf['PREFIX'], 'bin', 'daos_agent')

        with tempfile.TemporaryDirectory(prefix='dnt_addr_',) as addr_dir:

            addr_file = join(addr_dir, f'{system_name}.attach_info_tmp')

            agent_cmd = [agent_bin,
                         '-i',
                         '-s',
                         self.agent_dir,
                         'dump-attachinfo',
                         '-o',
                         addr_file]

            rc = subprocess.run(agent_cmd, env=cmd_env, check=True)
            print(rc)

            # options here are: fault_id,max_faults,probability,err_code[,argument]
            cmd = ['set_fi_attr',
                   '--cfg_path',
                   addr_dir,
                   '--group-name',
                   'daos_server',
                   '--rank',
                   '0',
                   '--attr',
                   f'0,0,{probability},0,0']

            exec_cmd.append(join(self.conf['PREFIX'], 'bin', 'cart_ctl'))
            exec_cmd.extend(cmd)

            with tempfile.NamedTemporaryFile(prefix=f'dnt_crt_ctl_{get_inc_id()}_',
                                             suffix='.log',
                                             delete=False) as log_file:

                cmd_env['D_LOG_FILE'] = log_file.name
                cmd_env['DAOS_AGENT_DRPC_DIR'] = self.agent_dir

                rc = subprocess.run(exec_cmd,
                                    env=cmd_env,
                                    stdout=subprocess.PIPE,
                                    stderr=subprocess.PIPE,
                                    check=False)
                print(rc)
                valgrind_hdl.convert_xml()
                log_test(self.conf, log_file.name, show_memleaks=False)


class ValgrindHelper():
    """Class for running valgrind commands

    This helps setup the command line required, and
    performs log modification after the fact to assist
    Jenkins in locating the source code.
    """

    def __init__(self, conf, logid=None):

        # Set this to False to disable valgrind, which will run faster.
        self.conf = conf
        self.use_valgrind = True
        self.full_check = True
        self._xml_file = None
        self._logid = logid

        src_dir = os.path.realpath(os.path.dirname(os.path.dirname(os.path.abspath(__file__))))
        self.src_dir = f'{src_dir}/'

    def get_cmd_prefix(self):
        """Return the command line prefix"""
        if not self.use_valgrind:
            return []

        if not self._logid:
            self._logid = get_inc_id()

        with tempfile.NamedTemporaryFile(prefix=f'dnt.{self._logid}.', dir='.',
                                         suffix='.memcheck', delete=False) as log_file:
            self._xml_file = log_file.name

        cmd = ['valgrind',
               f'--xml-file={self._xml_file}',
               '--xml=yes',
               '--fair-sched=yes',
               '--gen-suppressions=all',
               '--error-exitcode=42']

        if self.full_check:
            cmd.extend(['--leak-check=full', '--show-leak-kinds=all'])
        else:
            cmd.append('--leak-check=no')

        src_suppression_file = join('src', 'cart', 'utils', 'memcheck-cart.supp')
        if os.path.exists(src_suppression_file):
            cmd.append(f'--suppressions={src_suppression_file}')
        else:
            cmd.append(f"--suppressions={join(self.conf['PREFIX'], 'etc', 'memcheck-cart.supp')}")

        return cmd

    def convert_xml(self):
        """Modify the xml file"""
        if not self.use_valgrind:
            return
        with open(self._xml_file, 'r') as fd:
            with open(f'{self._xml_file}.xml', 'w') as ofd:
                for line in fd:
                    if self.src_dir in line:
                        ofd.write(line.replace(self.src_dir, ''))
                    else:
                        ofd.write(line)
        os.unlink(self._xml_file)


class DFuse():
    """Manage a dfuse instance"""

    instance_num = 0

    # pylint: disable-next=too-many-arguments
    def __init__(self, daos, conf, pool=None, container=None, mount_path=None, uns_path=None,
                 caching=True, wbcache=True, multi_user=False, ro=False):
        if mount_path:
            self.dir = mount_path
        else:
            self.dir = tempfile.mkdtemp(dir=conf.dfuse_parent_dir, prefix='dfuse_mount.')
        self.pool = pool
        self.uns_path = uns_path
        self.container = container
        if isinstance(pool, DaosPool):
            self.pool = pool.id()
        if isinstance(container, DaosCont):
            self.container = container.id()
            self.pool = container.pool.id()
        self.conf = conf
        self.multi_user = multi_user
        self.cores = 0
        self._daos = daos
        self.caching = caching
        self.wbcache = wbcache
        self.use_valgrind = True
        self._sp = None
        self.log_flush = False
        self.log_mask = None
        self.log_file = None
        self._ro = ro

        self.valgrind = None
        if not os.path.exists(self.dir):
            os.mkdir(self.dir)

    def __str__(self):

        if self._sp:
            running = 'running'
        else:
            running = 'not running'

        return f'DFuse instance at {self.dir} ({running})'

    def start(self, v_hint=None, use_oopt=False):
        """Start a dfuse instance"""
        # pylint: disable=too-many-branches
        dfuse_bin = join(self.conf['PREFIX'], 'bin', 'dfuse')

        pre_inode = os.stat(self.dir).st_ino

        my_env = get_base_env()

        if self.conf.args.dfuse_debug:
            my_env['D_LOG_MASK'] = self.conf.args.dfuse_debug

        if self.log_flush:
            my_env['D_LOG_FLUSH'] = 'DEBUG'

        if v_hint is None:
            v_hint = get_inc_id()

        prefix = f'dnt_dfuse_{v_hint}_'
        with tempfile.NamedTemporaryFile(prefix=prefix, suffix='.log', delete=False) as log_file:
            self.log_file = log_file.name

        my_env['D_LOG_FILE'] = self.log_file
        my_env['DAOS_AGENT_DRPC_DIR'] = self._daos.agent_dir
        if self.log_mask:
            my_env['D_LOG_MASK'] = self.log_mask
        if self.conf.args.dtx == 'yes':
            my_env['DFS_USE_DTX'] = '1'

        self.valgrind = ValgrindHelper(self.conf, v_hint)
        if self.conf.args.memcheck == 'no':
            self.valgrind.use_valgrind = False

        if not self.use_valgrind:
            self.valgrind.use_valgrind = False

        if self.cores:
            cmd = ['numactl', '--physcpubind', f'0-{self.cores - 1}']
        else:
            cmd = []

        cmd.extend(self.valgrind.get_cmd_prefix())

        cmd.extend([dfuse_bin, '--mountpoint', self.dir, '--foreground'])

        if self.multi_user:
            cmd.append('--multi-user')

        if not self.cores:
            # Use a lower default thread-count for NLT due to running tests in parallel.
            cmd.extend(['--thread-count', '4'])

        if not self.caching:
            cmd.append('--disable-caching')
        else:
            if not self.wbcache:
                cmd.append('--disable-wb-cache')

        if self._ro:
            cmd.append('--read-only')

        if self.uns_path:
            cmd.extend(['--path', self.uns_path])

        if use_oopt:
            if self.pool:
                if self.container:
                    cmd.extend(['-o', f'pool={self.pool},container={self.container}'])
                else:
                    cmd.extend(['-o', f'pool={self.pool}'])

        else:
            if self.pool:
                cmd.extend(['--pool', self.pool])
            if self.container:
                cmd.extend(['--container', self.container])

        print(f"Running {' '.join(cmd)}")
        # pylint: disable-next=consider-using-with
        self._sp = subprocess.Popen(cmd, env=my_env)
        print(f'Started dfuse at {self.dir}')
        print(f'Log file is {self.log_file}')

        total_time = 0
        while os.stat(self.dir).st_ino == pre_inode:
            print('Dfuse not started, waiting...')
            try:
                ret = self._sp.wait(timeout=1)
                print(f'dfuse command exited with {ret}')
                self._sp = None
                if os.path.exists(self.log_file):
                    log_test(self.conf, self.log_file)
                os.rmdir(self.dir)
                raise NLTestFail('dfuse died waiting for start')
            except subprocess.TimeoutExpired:
                pass
            total_time += 1
            if total_time > 60:
                raise NLTestFail('Timeout starting dfuse')

        self._daos.add_fuse(self)

    def _close_files(self):
        work_done = False
        for fname in os.listdir('/proc/self/fd'):
            try:
                tfile = os.readlink(join('/proc/self/fd', fname))
            except FileNotFoundError:
                continue
            if tfile.startswith(self.dir):
                print(f'closing file {tfile}')
                os.close(int(fname))
                work_done = True
        return work_done

    def __del__(self):
        if self._sp:
            self.stop()

    def stop(self, ignore_einval=False):
        """Stop a previously started dfuse instance"""
        fatal_errors = False
        if not self._sp:
            return fatal_errors

        print('Stopping fuse')

        if self.container:
            self.run_query(use_json=True)
        ret = umount(self.dir)
        if ret:
            umount(self.dir, background=True)
            self._close_files()
            time.sleep(2)
            umount(self.dir)

        run_leak_test = True
        try:
            ret = self._sp.wait(timeout=20)
            print(f'rc from dfuse {ret}')
            if ret == 42:
                self.conf.wf.add_test_case(str(self), failure='valgrind errors', output=ret)
                self.conf.valgrind_errors = True
            elif ret != 0:
                fatal_errors = True
        except subprocess.TimeoutExpired:
            print('Timeout stopping dfuse')
            self._sp.send_signal(signal.SIGTERM)
            fatal_errors = True
            run_leak_test = False
        self._sp = None
        log_test(self.conf, self.log_file, show_memleaks=run_leak_test, ignore_einval=ignore_einval)

        # Finally, modify the valgrind xml file to remove the
        # prefix to the src dir.
        self.valgrind.convert_xml()
        os.rmdir(self.dir)
        self._daos.remove_fuse(self)
        return fatal_errors

    def wait_for_exit(self):
        """Wait for dfuse to exit"""
        ret = self._sp.wait()
        print(f'rc from dfuse {ret}')
        self._sp = None
        log_test(self.conf, self.log_file)

        # Finally, modify the valgrind xml file to remove the
        # prefix to the src dir.
        self.valgrind.convert_xml()
        os.rmdir(self.dir)

    def il_cmd(self, cmd, check_read=True, check_write=True, check_fstat=True):
        """Run a command under the interception library

        Do not run valgrind here, not because it's not useful
        but the options needed are different.  Valgrind handles
        linking differently so some memory is wrongly lost that
        would be freed in the _fini() function, and a lot of
        commands do not free all memory anyway.
        """
        if self.caching:
            check_fstat = False

        # DAOS-16585: Disable fstat checking for non Red Hat systems which appear to use a different
        # implementation of fstat which isn't yet intercepted.  This allows testing to progress in
        # the absence of this feature.
        if not os.path.exists("/etc/redhat-release"):
            check_fstat = False

        my_env = get_base_env()
        prefix = f'dnt_ioil_{cmd[0]}_{get_inc_id()}_'
        with tempfile.NamedTemporaryFile(prefix=prefix, suffix='.log', delete=False) as log_file:
            log_name = log_file.name
        my_env['D_LOG_FILE'] = log_name
        my_env['LD_PRELOAD'] = join(self.conf['PREFIX'], 'lib64', 'libioil.so')
        my_env['DAOS_AGENT_DRPC_DIR'] = self.conf.agent_dir
        my_env['D_IL_REPORT'] = '2'
        if self.conf.args.client_debug:
            my_env['D_LOG_MASK'] = self.conf.args.client_debug

        ret = subprocess.run(cmd, env=my_env, check=False)
        print(f'Logged il to {log_name}')
        print(ret)

        try:
            log_test(self.conf, log_name, check_read=check_read, check_write=check_write,
                     check_fstat=check_fstat)
        except NLTestIlZeroCall as error:
            error.command = cmd
            raise

        assert ret.returncode == 0, ret
        return ret

    def run_query(self, use_json=False, quiet=False):
        """Run filesystem query"""
        rc = run_daos_cmd(self.conf, ['filesystem', 'query', self.dir],
                          use_json=use_json, log_check=quiet, valgrind=quiet)
        print(rc)
        return rc

    def check_usage(self, ino=None, inodes=None, open_files=None, pools=None, containers=None,
                    qpath=None):
        """Query and verify the dfuse statistics.

        Returns the raw numbers in a dict.
        """
        cmd = ['filesystem', 'query', qpath or self.dir]

        if ino is not None:
            cmd.extend(['--inode', str(ino)])
        rc = run_daos_cmd(self.conf, cmd, use_json=True)
        print(rc)
        assert rc.returncode == 0, rc

        if inodes:
            assert rc.json['response']['inodes'] == inodes, rc
        if open_files:
            assert rc.json['response']['open_files'] == open_files, rc
        if pools:
            assert rc.json['response']['pools'] == pools, rc
        if containers:
            assert rc.json['response']['containers'] == containers, rc
        return rc.json['response']

    def _evict_path(self, path):
        """Evict a path from dfuse"""
        cmd = ['filesystem', 'evict', path]
        rc = run_daos_cmd(self.conf, cmd, use_json=True)
        print(rc)
        assert rc.returncode == 0

        return rc.json['response']

    def evict_and_wait(self, paths, qpath=None):
        """Evict a number of paths from dfuse"""
        inodes = []
        for path in paths:
            rc = self._evict_path(path)
            inodes.append(rc['inode'])

        sleeps = 0

        for inode in inodes:
            found = True
            while found:
                rc = self.check_usage(inode, qpath=qpath)
                print(rc)
                found = rc['resident']
                if not found:
                    sleeps += 1
                    assert sleeps < 10, 'Path still present 10 seconds after eviction'
                    time.sleep(1)


def assert_file_size_fd(fd, size):
    """Verify the file size is as expected"""
    my_stat = os.fstat(fd)
    print(f'Checking file size is {size} {my_stat.st_size}')
    assert my_stat.st_size == size


def assert_file_size(ofd, size):
    """Verify the file size is as expected"""
    assert_file_size_fd(ofd.fileno(), size)


def import_daos(server):
    """Return a handle to the pydaos module"""

    os.environ['DD_MASK'] = 'all'
    os.environ['DD_SUBSYS'] = 'all'
    os.environ['D_LOG_MASK'] = 'DEBUG'
    os.environ['FI_UNIVERSE_SIZE'] = '128'
    os.environ['DAOS_AGENT_DRPC_DIR'] = server.agent_dir

    daos = __import__('pydaos')
    return daos


class DaosCmdReturn():
    """Class to enable pretty printing of daos output"""

    def __init__(self):
        self.rc = None
        self.valgrind = []
        self.cmd = []

    def __getattr__(self, item):
        return getattr(self.rc, item)

    def __str__(self):
        if not self.rc:
            return 'daos_command_return, process not yet run'
        command = ' '.join(self.cmd)
        output = f"CompletedDaosCommand(cmd='{command}')"
        output += f'\nReturncode is {self.rc.returncode}'
        if self.valgrind:
            command = ' '.join(self.valgrind)
            output += f"\nProcess ran under valgrind with '{command}'"
        try:
            output += '\njson output:\n' + pprint.PrettyPrinter().pformat(self.rc.json)
        except AttributeError:
            for line in self.rc.stdout.splitlines():
                output += f'\nstdout: {line}'

        for line in self.rc.stderr.splitlines():
            output += f'\nstderr: {line}'
        return output


def run_daos_cmd(conf,
                 cmd,
                 show_stdout=False,
                 valgrind=True,
                 log_check=True,
                 ignore_busy=False,
                 use_json=False,
                 cwd=None):
    """Run a DAOS command

    Run a command, returning what subprocess.run() would.

    Enable logging, and valgrind for the command.
    """
    dcr = DaosCmdReturn()
    valgrind_hdl = ValgrindHelper(conf)

    if conf.args.memcheck == 'no':
        valgrind = False

    if not valgrind:
        valgrind_hdl.use_valgrind = False

    exec_cmd = valgrind_hdl.get_cmd_prefix()
    dcr.valgrind = list(exec_cmd)
    daos_cmd = [join(conf['PREFIX'], 'bin', 'daos')]
    if use_json:
        daos_cmd.append('--json')
    daos_cmd.extend(cmd)
    dcr.cmd = daos_cmd
    exec_cmd.extend(daos_cmd)

    cmd_env = get_base_env()

    if conf.args.client_debug:
        cmd_env['D_LOG_MASK'] = conf.args.client_debug

    if not log_check:
        del cmd_env['DD_MASK']
        del cmd_env['DD_SUBSYS']
        del cmd_env['D_LOG_MASK']

    with tempfile.NamedTemporaryFile(prefix=f'dnt_cmd_{get_inc_id()}_',
                                     suffix='.log',
                                     dir=conf.tmp_dir,
                                     delete=False) as log_file:
        log_name = log_file.name
        cmd_env['D_LOG_FILE'] = log_name

    cmd_env['DAOS_AGENT_DRPC_DIR'] = conf.agent_dir

    rc = subprocess.run(exec_cmd, stdout=subprocess.PIPE, stderr=subprocess.PIPE,
                        env=cmd_env, check=False, cwd=cwd)

    if rc.stderr != b'':
        print('Stderr from command')
        print(rc.stderr.decode('utf-8').strip())

    if show_stdout and rc.stdout != b'':
        print(rc.stdout.decode('utf-8').strip())

    show_memleaks = True

    # A negative return code means the process exited with a signal so do not
    # check for memory leaks in this case as it adds noise, right when it's
    # least wanted.
    if rc.returncode < 0:
        show_memleaks = False

    rc.fi_loc = log_test(conf, log_name, show_memleaks=show_memleaks, ignore_busy=ignore_busy)
    valgrind_hdl.convert_xml()
    # If there are valgrind errors here then mark them for later reporting but
    # do not abort.  This allows a full-test run to report all valgrind issues
    # in a single test run.
    if valgrind_hdl.use_valgrind and rc.returncode == 42:
        print("Valgrind errors detected")
        print(rc)
        conf.wf.add_test_case(' '.join(cmd), failure='valgrind errors', output=rc)
        conf.valgrind_errors = True
        rc.returncode = 0
    if use_json:
        rc.json = json.loads(rc.stdout.decode('utf-8'))
    dcr.rc = rc
    return dcr


# pylint: disable-next=too-many-arguments
def create_cont(conf, pool=None, ctype=None, label=None, path=None, oclass=None, dir_oclass=None,
                file_oclass=None, hints=None, valgrind=False, log_check=True, cwd=None):
    """Use 'daos' command to create a new container.

    Args:
        conf (NLTConf): NLT configuration object.
        pool (DaosPool or str, optional): Pool to create container in.
              Not required when path is set.
        ctype (str, optional): Container type.
        label (str, optional): Container label.
        path (str, optional): Path to use when creating container.
        oclass (str, optional): object class to use.
        dir_oclass (str, optional): directory object class to use.
        file_oclass (str, optional): file object class to use.
        hints (str, optional): Container hints.
        valgrind (bool, optional): Whether to run command under valgrind.  Defaults to True.
        log_check (bool, optional): Whether to run log analysis to check for leaks.
        cwd (str, optional): Path to run daos command from.

    Returns:
        DaosCont: Newly created container as DaosCont object.
    """
    cmd = ['container', 'create']

    if not path:
        assert isinstance(pool, DaosPool)

    if pool:
        cmd.append(pool.id())

    if label:
        cmd.append(label)

    if path:
        cmd.extend(['--path', path])
        ctype = 'POSIX'

    if ctype:
        cmd.extend(['--type', ctype])

    if oclass:
        cmd.extend(['--oclass', oclass])

    if dir_oclass:
        cmd.extend(['--dir-oclass', dir_oclass])

    if file_oclass:
        cmd.extend(['--file-oclass', file_oclass])

    if hints:
        cmd.extend(['--hints', hints])

    def _create_cont():
        """Helper function for create_cont"""
        rc = run_daos_cmd(conf, cmd, use_json=True, log_check=log_check, valgrind=valgrind,
                          cwd=cwd)
        print(rc)
        return rc

    rc = _create_cont()

    if rc.returncode == 1 and \
       rc.json['error'] == 'failed to create container: DER_EXIST(-1004): Entity already exists':

        # If a path is set DER_EXIST may refer to the path, not a container so do not attempt to
        # remove and retry in this case.
        if path is None:
            destroy_container(conf, pool, label)
            rc = _create_cont()

    assert rc.returncode == 0, rc
    if label:
        assert label == rc.json['response']['container_label']
    else:
        assert 'container_label' not in rc.json['response'].keys()
    return DaosCont(rc.json['response']['container_uuid'], label, pool=pool)


def destroy_container(conf, pool, container, valgrind=True, log_check=True, force=False):
    """Destroy a container"""
    if isinstance(pool, DaosPool):
        pool = pool.id()
    if isinstance(container, DaosCont):
        container = container.id()
    cmd = ['container', 'destroy', pool, container]
    if force:
        cmd.append("--force")
    rc = run_daos_cmd(conf, cmd, valgrind=valgrind, use_json=True, log_check=log_check)
    print(rc)
    if rc.returncode == 1 and rc.json['status'] == -1012:
        # This shouldn't happen but can on unclean shutdown, file it as a test failure so it does
        # not get lost, however destroy the container and attempt to continue.
        # DAOS-8860
        conf.wf.add_test_case(f'destroy_container_{pool}/{container}',
                              failure='Failed to destroy container',
                              output=rc)
        cmd = ['container', 'destroy', '--force', pool, container]
        rc = run_daos_cmd(conf, cmd, valgrind=valgrind, use_json=True)
        print(rc)
    assert rc.returncode == 0, rc


def run_fs_get_attr(conf, *args):
    """Get json data from daos fs get-attr"""
    cmd = ['fs', 'get-attr']
    cmd.extend(args)
    print(f"run daos {' '.join(cmd)}")
    rc = run_daos_cmd(conf, cmd, show_stdout=True, use_json=True)

    data = rc.json
    assert data['status'] == 0, rc
    assert data['error'] is None, rc
    assert data['response'] is not None, rc

    return data


def check_fs_get_attr_oid(data_in, check_type):
    """Verify a valid oid in output"""
    if check_type not in data_in:
        print(f"{check_type} not found")
        return False
    data = data_in[check_type]
    if 'oid' not in data:
        print("oid is not found!!!")
        return False
    oid = data['oid']
    if not re.match(r"^\d+\.\d+$", oid):
        print(f"oid does not match expected pattern {oid}")
        return False
    return True


def check_fs_get_attr(data_in, check_type, **checks):
    """Verify daos fs tool output"""
    if check_type not in data_in:
        print(f"{check_type} not found")
        return False
    data = data_in[check_type]
    for key, value in checks.items():
        if value is None:
            continue
        if key not in data:
            print(f"expected json attribute {key} not found")
            return False
        if data[key] != value:
            print(f"expected json attribute {key} has unexpected value {value} "
                  f"!= {data[key]}")
            return False
    return True


def check_file_attr(data, oclass, csize):
    """Verify daos fs tool output"""
    if not check_fs_get_attr_oid(data, 'response'):
        return False
    return check_fs_get_attr(data, 'response', oclass=oclass, chunk_size=csize)


def check_dir_attr(data, oclass, file_oclass, dir_oclass, csize):
    """Verify daos fs tool output"""
    if not check_fs_get_attr_oid(data['response'], 'object'):
        return False
    if not check_fs_get_attr(data['response'], 'object', oclass=oclass):
        return False

    return check_fs_get_attr(data['response'], 'directory', dir_oclass=dir_oclass,
                             file_oclass=file_oclass, chunk_size=csize)


def needs_dfuse(method):
    """Decorator function for starting dfuse under posix_tests class

    Runs every test twice, once with caching enabled, and once with
    caching disabled.
    """
    @functools.wraps(method)
    def _helper(self):
        # filter out anything we were told not to run
        filtered_caching_variants = \
            [x for x in [False, True] if x not in
             needs_dfuse_with_opt.get_excluded_versions(method.__name__)]
        caching = filtered_caching_variants[self.call_index]
        self.needs_more = len(filtered_caching_variants) > self.call_index + 1
        self.test_name = needs_dfuse_with_opt.parameterized_test_to_name(method.__name__, caching)

        self.dfuse = DFuse(self.server,
                           self.conf,
                           caching=caching,
                           container=self.container)
        self.dfuse.start(v_hint=self.test_name)
        try:
            rc = method(self)
        finally:
            if self.dfuse.stop():
                self.fatal_errors = True
        return rc
    needs_dfuse_with_opt.record_wrap(method.__name__, [False, True])
    return _helper


# pylint: disable-next=invalid-name
class needs_dfuse_with_opt():
    """Decorator class for starting dfuse under posix_tests class

    By default runs the method twice, once with caching and once without, however can be
    configured to behave differently.  Interacts with the run_posix_tests._run_test() method
    to achieve this.
    """

    # dict of names that have been decorated either by needs_dfuse_with_opt or needs_dfuse
    # values are list of possible variants
    wrapped_names = {}

<<<<<<< HEAD
    def __init__(self, caching=None, wbcache=True, dfuse_inval=True,
                 ro=False):
        self.caching = caching
=======
    # dict of tests that have been excluded at runtime (so we know what to skip)
    # values are the versions of the test to skip
    excluded_name_dict = {}

    # ensure thread safety; not sure this is actually necessary, but meh...
    wrapping_lock = threading.Lock()

    # pylint: disable=too-few-public-methods
    def __init__(self, caching_variants=None, wbcache=True, single_threaded=False,
                 dfuse_inval=True, ro=False):
        self.caching_variants = caching_variants if caching_variants else [False, True]
>>>>>>> 03cbd52e
        self.wbcache = wbcache
        self.dfuse_inval = dfuse_inval
        self.ro = ro

    def __call__(self, method):
        """Wrapper function"""
        @functools.wraps(method)
        def _helper(obj):

            args = {"container": obj.container}

            # filter out anything we were told not to run
            filtered_caching_variants = \
                [x for x in self.caching_variants if x not in
                 needs_dfuse_with_opt.get_excluded_versions(method.__name__)]
            caching = filtered_caching_variants[obj.call_index]
            obj.needs_more = len(filtered_caching_variants) > obj.call_index + 1
            obj.test_name = \
                needs_dfuse_with_opt.parameterized_test_to_name(method.__name__, caching)

            if not self.dfuse_inval:
                assert caching is True
                cont_attrs = {'dfuse-attr-time': '5m',
                              'dfuse-dentry-time': '5m',
                              'dfuse-dentry-dir-time': '5m',
                              'dfuse-ndentry-time': '5m'}
                obj.container.set_attrs(cont_attrs)

            if self.ro:
                args["ro"] = True

            obj.dfuse = DFuse(obj.server,
                              obj.conf,
                              caching=caching,
                              wbcache=self.wbcache,
                              **args)
            obj.dfuse.start(v_hint=method.__name__)
            try:
                rc = method(obj)
            finally:
                if obj.dfuse.stop():
                    obj.fatal_errors = True
            return rc

        needs_dfuse_with_opt.record_wrap(method.__name__, self.caching_variants)
        return _helper

    @staticmethod
    def get_excluded_versions(name):
        """Get the excluded variants of a test"""
        with needs_dfuse_with_opt.wrapping_lock:
            return list(needs_dfuse_with_opt.excluded_name_dict[name]) \
                if name in needs_dfuse_with_opt.excluded_name_dict else []

    @staticmethod
    def record_wrap(name, caching_variants):
        """Record that a test is being wrapped and which variants of the test are wrapped"""
        needs_dfuse_with_opt.wrapped_names[name] = list(caching_variants)

    @staticmethod
    def record_exclusions(excluded_name_dict):
        """Note at runtime which variants of a test are being excluded"""
        needs_dfuse_with_opt.excluded_name_dict = excluded_name_dict

    @staticmethod
    def parameterized_test_to_name(name, caching):
        """Convert a parametrization to a string name for a test"""
        suffix = 'caching_on' if caching else 'caching_off'
        return name + '_' + suffix

    @staticmethod
    def get_test_variants(name):
        """Return which variants of a test have been wrapped"""
        if name not in needs_dfuse_with_opt.wrapped_names:
            return []

        return list(needs_dfuse_with_opt.wrapped_names[name])

    @staticmethod
    def parse_test_name(name):
        """Convert a string name for a parameterized test to a parameterized tuple"""
        if not name.endswith('_caching_on') and not name.endswith('_caching_off'):
            return (name, None)

        match = re.match(r'(.+)_(caching_on|caching_off)', name)
        return (match.group(1), match.group(2) == 'caching_on')


class PrintStat():
    """Class for nicely showing file 'stat' data, similar to ls -l"""

    headers = ['uid', 'gid', 'size', 'mode', 'filename']

    def __init__(self, filename=None):
        # Setup the object, and maybe add some data to it.
        self._stats = []
        self.count = 0
        if filename:
            self.add(filename)

    def dir_add(self, dirname):
        """Add a directory contents

        This differs from .add(dirname, show_dir=True) as it does not add the dir itself and the
        result can be compared across mounts.
        """
        with os.scandir(dirname) as dirfd:
            for entry in dirfd:
                self.add(entry.name, attr=os.stat(join(dirname, entry.name)))

    def add(self, filename, attr=None, show_dir=False):
        """Add an entry to be displayed"""
        if attr is None:
            attr = os.stat(filename)

        self._stats.append([attr.st_uid,
                            attr.st_gid,
                            attr.st_size,
                            stat.filemode(attr.st_mode),
                            filename])
        self.count += 1

        if show_dir:
            tab = '.' * len(filename)
            for fname in os.listdir(filename):
                self.add(join(tab, fname), attr=os.stat(join(filename, fname)))

    def __str__(self):
        return tabulate.tabulate(self._stats, self.headers)

    def __eq__(self, other):
        return self._stats == other._stats


# This is test code where methods are tests, so we want to have lots of them.
class PosixTests():
    """Class for adding standalone unit tests"""
    # pylint: disable=too-many-public-methods

    @staticmethod
    def generate_test_list():
        """Generate list of Posix tests"""
        return [x for x in dir(PosixTests) if x.startswith('test')]

    def __init__(self, server, conf, pool=None):
        self.server = server
        self.conf = conf
        self.pool = pool
        self.container = None
        self.container_label = None
        self.dfuse = None
        self.fatal_errors = False

        # Ability to invoke each method multiple times, call_index is set to
        # 0 for each test method, if the method requires invoking a second time
        # (for example to re-run with caching) then it should set needs_more
        # to true, and it will be invoked with a greater value for call_index
        # self.test_name will be set automatically, but can be modified by
        # constructors, see @needs_dfuse for where this is used.
        self.call_index = 0
        self.needs_more = False
        self.test_name = ''

    @staticmethod
    def fail():
        """Mark a test method as failed"""
        raise NLTestFail

    @staticmethod
    def _check_dirs_equal(expected, dir_name):
        """Verify that the directory contents are as expected

        Takes a list of expected files, and a directory name.
        """
        files = sorted(os.listdir(dir_name))

        expected = sorted(expected)

        print(f'Comparing real vs expected contents of {dir_name}')
        exp = ','.join(expected)
        print(f'expected: "{exp}"')
        act = ','.join(files)
        print(f'actual:   "{act}"')

        assert files == expected

    def test_cont_list(self):
        """Test daos container list"""
        rc = run_daos_cmd(self.conf, ['container', 'list', self.pool.id()])
        print(rc)
        assert rc.returncode == 0, rc

        rc = run_daos_cmd(self.conf, ['container', 'list', self.pool.id()], use_json=True)
        print(rc)
        assert rc.returncode == 0, rc

    @needs_dfuse_with_opt(caching_variants=[False])
    def test_oclass(self):
        """Test container object class options"""
        container = create_cont(self.conf, self.pool, ctype="POSIX", label='oclass_test',
                                oclass='S1', dir_oclass='S2', file_oclass='S4')
        rc = run_daos_cmd(self.conf,
                          ['container', 'query',
                           self.pool.id(), container.id()],
                          show_stdout=True, use_json=True)
        print(rc)
        assert rc.returncode == 0
        assert rc.json['response']['object_class'] == 'S1'

        dfuse = DFuse(self.server, self.conf, container=container)
        dfuse.use_valgrind = False
        dfuse.start()

        dir1 = join(dfuse.dir, 'd1')
        os.mkdir(dir1)
        file1 = join(dir1, 'f1')
        with open(file1, 'w') as ofd:
            ofd.write('hello')

        data = run_fs_get_attr(self.conf, '--path', dir1)
        assert check_dir_attr(data, 'S2', 'S2', 'S4', 1048576)

        data = run_fs_get_attr(self.conf, '--path', file1)
        assert check_file_attr(data, 'S4', 1048576)

        if dfuse.stop():
            self.fatal_errors = True

        container.destroy()

    def test_cache(self):
        """Test with caching enabled"""
        run_daos_cmd(self.conf,
                     ['container', 'query',
                      self.pool.id(), self.container.id()],
                     show_stdout=True)

        cont_attrs = {'dfuse-attr-time': 2,
                      'dfuse-dentry-time': '100s',
                      'dfuse-dentry-dir-time': '100s',
                      'dfuse-ndentry-time': '100s'}
        self.container.set_attrs(cont_attrs)

        run_daos_cmd(self.conf,
                     ['container', 'get-attr',
                      self.pool.id(), self.container.id()],
                     show_stdout=True)

        dfuse = DFuse(self.server, self.conf, container=self.container)
        dfuse.start()

        print(os.listdir(dfuse.dir))

        if dfuse.stop():
            self.fatal_errors = True

    @needs_dfuse
    def test_truncate(self):
        """Test file read after truncate"""
        filename = join(self.dfuse.dir, 'myfile')

        with open(filename, 'w') as fd:
            fd.write('hello')

        os.truncate(filename, 1024 * 1024 * 4)
        with open(filename, 'r') as fd:
            data = fd.read(5)
            print(f'_{data}_')
            assert data == 'hello'

    @needs_dfuse
    def test_cont_info(self):
        """Check that daos container info and fs get-attr works on container roots"""

        def _check_cmd(check_path):
            rc = run_daos_cmd(self.conf,
                              ['container', 'query', '--path', check_path],
                              use_json=True)
            print(rc)
            assert rc.returncode == 0, rc
            rc = run_daos_cmd(self.conf,
                              ['fs', 'get-attr', '--path', check_path],
                              use_json=True)
            print(rc)
            assert rc.returncode == 0, rc

        child_path = join(self.dfuse.dir, 'new_cont')
        new_cont1 = create_cont(self.conf, self.pool, path=child_path)
        print(new_cont1)

        # Check that cont create works with relative paths where there is no directory part,
        # this is important as duns inspects the path and tries to access the parent directory.
        child_path_cwd = join(self.dfuse.dir, 'new_cont_2')
        new_cont_cwd = create_cont(self.conf, self.pool, path='new_cont_2', cwd=self.dfuse.dir)
        print(new_cont_cwd)

        _check_cmd(child_path)
        _check_cmd(child_path_cwd)
        _check_cmd(self.dfuse.dir)

        # Now evict the new containers

        self.dfuse.evict_and_wait([child_path, child_path_cwd])
        # Destroy the new containers at this point as dfuse will have dropped references.
        new_cont1.destroy()
        new_cont_cwd.destroy()

    @needs_dfuse
    def test_read(self):
        """Test a basic read.

        Write to a file, then read from it.  With caching on dfuse won't see the read, with caching
        off dfuse will see one truncated read, then another at EOF which will return zero bytes.
        """
        file_name = join(self.dfuse.dir, 'file')
        with open(file_name, 'w') as fd:
            fd.write('test')

        with open(file_name, 'r') as fd:
            data = fd.read(16)  # Pass in a buffer size here or python will only read file size.
        print(data)
        assert data == 'test'

    def test_pre_read(self):
        """Test the pre-read code.

        Test reading a file which is previously unknown to fuse with caching on.  This should go
        into the pre_read code and load the file contents automatically after the open call.
        """
        dfuse = DFuse(self.server, self.conf, container=self.container)
        dfuse.start(v_hint='pre_read_0')

        with open(join(dfuse.dir, 'file0'), 'w') as fd:
            fd.write('test')

        with open(join(dfuse.dir, 'file1'), 'w') as fd:
            fd.write('test')

        with open(join(dfuse.dir, 'file2'), 'w') as fd:
            fd.write('testing')

        raw_data0 = ''.join(random.choices(['d', 'a', 'o', 's'], k=1024 * 1024))  # nosec
        with open(join(dfuse.dir, 'file3'), 'w') as fd:
            fd.write(raw_data0)

        raw_data1 = ''.join(random.choices(['d', 'a', 'o', 's'], k=(1024 * 1024) - 1))  # nosec
        with open(join(dfuse.dir, 'file4'), 'w') as fd:
            fd.write(raw_data1)

        if dfuse.stop():
            self.fatal_errors = True

        dfuse = DFuse(self.server, self.conf, caching=True, container=self.container)
        dfuse.start(v_hint='pre_read_1')

        with open(join(dfuse.dir, 'file0'), 'r') as fd:
            data0 = fd.read()

        with open(join(dfuse.dir, 'file1'), 'r') as fd:
            data1 = fd.read(16)

        with open(join(dfuse.dir, 'file2'), 'r') as fd:
            data2 = fd.read(2)

        with open(join(dfuse.dir, 'file3'), 'r') as fd:
            data3 = fd.read()

        with open(join(dfuse.dir, 'file4'), 'r') as fd:
            data4 = fd.read()
            data5 = fd.read()

        # This should not use the pre-read feature, to be validated via the logs.
        with open(join(dfuse.dir, 'file4'), 'r') as fd:
            data6 = fd.read()

        if dfuse.stop():
            self.fatal_errors = True
        print(data0)
        assert data0 == 'test'
        assert data1 == 'test'
        assert data2 == 'te'
        assert raw_data0 == data3
        assert raw_data1 == data4
        assert len(data5) == 0
        assert raw_data1 == data6

    def test_two_mounts(self):
        """Create two mounts, and check that a file created in one can be read from the other"""
        dfuse0 = DFuse(self.server,
                       self.conf,
                       caching=False,
                       container=self.container)
        dfuse0.start(v_hint='two_0')

        dfuse1 = DFuse(self.server,
                       self.conf,
                       caching=True,
                       container=self.container)
        dfuse1.start(v_hint='two_1')

        file0 = join(dfuse0.dir, 'file')
        with open(file0, 'w') as fd:
            fd.write('test')

        with open(join(dfuse1.dir, 'file'), 'r') as fd:
            data = fd.read()
        print(data)
        assert data == 'test'

        with open(file0, 'w') as fd:
            fd.write('test')

        if dfuse0.stop():
            self.fatal_errors = True
        if dfuse1.stop():
            self.fatal_errors = True

    def test_cache_expire(self):
        """Check that data and readdir cache expire correctly

        Crete two mount points on the same container, one for testing, the second for
        oob-modifications.

        Populate directory, read files in it (simulating ls -l).

        oob remove some files, create some more and write to others.

        re-read directory contents, this should appear unchanged.

        Wait for expiry time to pass

        re-read directory contents again, now this should be up to date.
        """
        cache_time = 20

        cont_attrs = {'dfuse-data-cache': False,
                      'dfuse-attr-time': cache_time,
                      'dfuse-dentry-time': cache_time,
                      'dfuse-ndentry-time': cache_time}
        self.container.set_attrs(cont_attrs)

        dfuse0 = DFuse(self.server,
                       self.conf,
                       caching=True,
                       wbcache=False,
                       container=self.container)
        dfuse0.start(v_hint='expire_0')

        dfuse1 = DFuse(self.server,
                       self.conf,
                       caching=False,
                       container=self.container)
        dfuse1.start(v_hint='expire_1')

        # Create ten files.
        for idx in range(10):
            with open(join(dfuse0.dir, f'batch0.{idx}'), 'w') as ofd:
                ofd.write('hello')

        start = time.perf_counter()

        stat_log = PrintStat()
        stat_log.dir_add(dfuse0.dir)
        print(stat_log)

        # Create ten more.
        for idx in range(10, 20):
            with open(join(dfuse1.dir, f'batch1.{idx}'), 'w') as ofd:
                ofd.write('hello')

        # Update some of the original ten.
        for idx in range(3):
            with open(join(dfuse1.dir, f'batch0.{idx}'), 'w') as ofd:
                ofd.write('hello world')

        # Remove some of the original ten.
        for idx in range(3, 6):
            os.unlink(join(dfuse1.dir, f'batch0.{idx}'))

        stat_log_oob = PrintStat()
        stat_log_oob.dir_add(dfuse1.dir)
        print(stat_log_oob)

        stat_log1 = PrintStat()
        stat_log1.dir_add(dfuse0.dir)
        print(stat_log1)

        elapsed = time.perf_counter() - start

        assert elapsed < cache_time / 2, f'Test ran to slow, increase timeout {elapsed}'

        # Now wait for cache timeout, allowing for the readdir calls above to repopulate it.
        time.sleep(cache_time + 2)

        stat_log2 = PrintStat()
        stat_log2.dir_add(dfuse0.dir)
        print(stat_log2)

        if dfuse0.stop():
            self.fatal_errors = True
        if dfuse1.stop():
            self.fatal_errors = True

        assert stat_log == stat_log1, 'Contents changed within timeout'
        assert stat_log != stat_log2, 'Contents did not change after timeout'

        assert stat_log.count == 10, 'Incorrect initial file count'
        assert stat_log2.count == 17, 'Incorrect file count after timeout'

        assert stat_log2 == stat_log_oob, 'Contents not correct after timeout'

    @needs_dfuse
    def test_readdir_basic(self):
        """Basic readdir test.

        Call readdir on a empty directory, then populate it and call it again
        """
        dir_name = tempfile.mkdtemp(dir=self.dfuse.dir)
        files = os.listdir(dir_name)
        assert len(files) == 0

        count = 40

        for idx in range(count):
            with open(join(dir_name, f'file_{idx}'), 'w'):
                pass

        files = os.listdir(dir_name)
        assert len(files) == count

    @needs_dfuse
    def test_readdir_30(self):
        """Test reading a directory with 30 entries"""
        self.readdir_test(30)

    def readdir_test(self, count, test_all=False):
        """Run a rudimentary readdir test"""
        wide_dir = tempfile.mkdtemp(dir=self.dfuse.dir)
        start = time.perf_counter()
        for idx in range(count):
            with open(join(wide_dir, f'file_{idx}'), 'w'):
                pass
            if test_all:
                files = os.listdir(wide_dir)
                assert len(files) == idx + 1
        duration = time.perf_counter() - start
        rate = count / duration
        print(f'Created {count} files in {duration:.1f} seconds rate {rate:.1f}')
        print('Listing dir contents')
        start = time.perf_counter()
        files = os.listdir(wide_dir)
        duration = time.perf_counter() - start
        rate = count / duration
        print(f'Listed {count} files in {duration:.1f} seconds rate {rate:.1f}')
        print(files)
        print(len(files))
        assert len(files) == count
        print('Listing dir contents again')
        start = time.perf_counter()
        files = os.listdir(wide_dir)
        duration = time.perf_counter() - start
        print(f'Listed {count} files in {duration:.1f} seconds rate {count / duration:.1f}')
        print(files)
        print(len(files))
        assert len(files) == count
        files = []
        start = time.perf_counter()
        with os.scandir(wide_dir) as entries:
            for entry in entries:
                files.append(entry.name)
        duration = time.perf_counter() - start
        print(f'Scanned {count} files in {duration:.1f} seconds rate {count / duration:.1f}')
        print(files)
        print(len(files))
        assert len(files) == count

        files = []
        files2 = []
        start = time.perf_counter()
        with os.scandir(wide_dir) as entries:
            with os.scandir(wide_dir) as second:
                for entry in entries:
                    files.append(entry.name)
                for entry in second:
                    files2.append(entry.name)
        duration = time.perf_counter() - start
        print(f'Double scanned {count} files in {duration:.1f} seconds rate {count / duration:.1f}')
        print(files)
        print(len(files))
        assert len(files) == count
        print(files2)
        print(len(files2))
        assert len(files2) == count

    @needs_dfuse
    def test_readdir_hard(self):
        """Run a parallel readdir test.

        Open a directory twice, read from the 1st one once, then read the entire directory from
        the second handle.  This tests dfuse in-memory caching.
        """
        test_dir = join(self.dfuse.dir, 'test_dir')
        os.mkdir(test_dir)
        count = 140
        src_files = set()
        for idx in range(count):
            fname = f'file_{idx}'
            src_files.add(fname)
            with open(join(test_dir, fname), 'w'):
                pass

        files = []
        files2 = []
        with os.scandir(test_dir) as entries:
            with os.scandir(test_dir) as second:
                files2.append(next(second).name)
                for entry in entries:
                    files.append(entry.name)
                    assert len(files) < count + 2
                for entry in second:
                    files2.append(entry.name)
                    assert len(files2) < count + 2

        print('Reads are from list 2, 1, 1, 2.')
        print(files)
        print(files2)
        assert files == files2, 'inconsistent file names'
        assert len(files) == count, 'incoorect file count'
        assert set(files) == src_files, 'incorrect file names'

    @needs_dfuse
    def test_readdir_cache_short(self):
        """Run a parallel readdir test.

        This differs from readdir_hard in that the directory is smaller so dfuse will return
        it in one go.  The memory management in dfuse is different in this case so add another
        test for memory leaks.
        """
        test_dir = join(self.dfuse.dir, 'test_dir')
        os.mkdir(test_dir)
        count = 5
        for idx in range(count):
            with open(join(test_dir, f'file_{idx}'), 'w'):
                pass

        files = []
        files2 = []
        with os.scandir(test_dir) as entries:
            with os.scandir(test_dir) as second:
                files2.append(next(second).name)
                for entry in entries:
                    files.append(entry.name)
                for entry in second:
                    files2.append(entry.name)

        print('Reads are from list 2, 1, 1, 2.')
        print(files)
        print(files2)
        assert files == files2
        assert len(files) == count

    @needs_dfuse
    def test_readdir_unlink(self):
        """Test readdir where a entry is removed mid read

        Populate a directory, read the contents to know the order, then unlink a file and re-read
        to verify the file is missing.  If doing the unlink during read then the kernel cache
        will include the unlinked file so do not check for this behavior.
        """
        test_dir = join(self.dfuse.dir, 'test_dir')
        os.mkdir(test_dir)
        count = 50
        for idx in range(count):
            with open(join(test_dir, f'file_{idx}'), 'w'):
                pass

        files = []
        with os.scandir(test_dir) as entries:
            for entry in entries:
                files.append(entry.name)

        os.unlink(join(test_dir, files[-2]))

        post_files = []
        with os.scandir(test_dir) as entries:
            for entry in entries:
                post_files.append(entry.name)

        print(files)
        print(post_files)
        assert len(files) == count
        assert len(post_files) == len(files) - 1
        assert post_files == files[:-2] + [files[-1]]

<<<<<<< HEAD
=======
    @needs_dfuse_with_opt(single_threaded=True, caching_variants=[True])
    def test_single_threaded(self):
        """Test single-threaded mode"""
        self.readdir_test(10)

>>>>>>> 03cbd52e
    @needs_dfuse
    def test_open_replaced(self):
        """Test that fstat works on file clobbered by rename"""
        fname = join(self.dfuse.dir, 'unlinked')
        newfile = join(self.dfuse.dir, 'unlinked2')
        with open(fname, 'w') as ofd:
            with open(newfile, 'w') as nfd:
                nfd.write('hello')
            print(os.fstat(ofd.fileno()))
            os.rename(newfile, fname)
            print(os.fstat(ofd.fileno()))
            ofd.close()

    @needs_dfuse
    def test_open_rename(self):
        """Check that fstat() on renamed files works as expected"""
        fname = join(self.dfuse.dir, 'unlinked')
        newfile = join(self.dfuse.dir, 'unlinked2')
        with open(fname, 'w') as ofd:
            pre = os.fstat(ofd.fileno())
            print(pre)
            os.rename(fname, newfile)
            print(os.fstat(ofd.fileno()))
            os.stat(newfile)
            post = os.fstat(ofd.fileno())
            print(post)
            assert pre.st_ino == post.st_ino

    @needs_dfuse
    def test_open_unlinked(self):
        """Test that fstat works on unlinked file"""
        fname = join(self.dfuse.dir, 'unlinked')
        with open(fname, 'w') as ofd:
            print(os.fstat(ofd.fileno()))
            os.unlink(fname)
            print(os.fstat(ofd.fileno()))

    @needs_dfuse
    def test_chown_self(self):
        """Test that a file can be chowned to the current user, but not to other users"""
        fname = join(self.dfuse.dir, 'new_file')
        with open(fname, 'w') as fd:
            os.chown(fd.fileno(), os.getuid(), -1)
            os.chown(fd.fileno(), -1, os.getgid())

            # Chgrp to root, should fail but will likely be refused by the kernel.
            try:
                os.chown(fd.fileno(), -1, 1)
                assert False
            except PermissionError:
                pass
            except OSError as error:
                if error.errno != errno.ENOTSUP:
                    raise

            # Chgrp to another group which this process is in, should work for all groups.
            groups = os.getgroups()
            print(groups)
            for group in groups:
                os.chown(fd.fileno(), -1, group)

    @needs_dfuse
    def test_symlink_broken(self):
        """Check that broken symlinks work"""
        src_link = join(self.dfuse.dir, 'source')

        os.symlink('target', src_link)
        entry = os.listdir(self.dfuse.dir)
        print(entry)
        assert len(entry) == 1
        assert entry[0] == 'source'
        os.lstat(src_link)

        try:
            os.stat(src_link)
            assert False
        except FileNotFoundError:
            pass

    @needs_dfuse
    def test_symlink_rel(self):
        """Check that relative symlinks work"""
        src_link = join(self.dfuse.dir, 'source')

        os.symlink('../target', src_link)
        entry = os.listdir(self.dfuse.dir)
        print(entry)
        assert len(entry) == 1
        assert entry[0] == 'source'
        os.lstat(src_link)

        try:
            os.stat(src_link)
            assert False
        except FileNotFoundError:
            pass

    @needs_dfuse
    def test_il_cat(self):
        """Quick check for the interception library"""
        fname = join(self.dfuse.dir, 'file')
        with open(fname, 'w'):
            pass

        self.dfuse.il_cmd(['cat', fname], check_write=False)

    @needs_dfuse_with_opt(caching_variants=[False])
    def test_il(self):
        """Run a basic interception library test"""
        # Sometimes the write can be cached in the kernel and the cp will not read any data so
        # do not run this test with caching on.

        create_and_read_via_il(self.dfuse, self.dfuse.dir)

        sub_cont_dir = join(self.dfuse.dir, 'child')
        create_cont(self.conf, path=sub_cont_dir)

        # Create a file natively.
        file = join(self.dfuse.dir, 'file')
        with open(file, 'w') as fd:
            fd.write('Hello')
        # Copy it across containers.
        self.dfuse.il_cmd(['cp', file, sub_cont_dir])

        # Copy it within the container.
        child_dir = join(self.dfuse.dir, 'new_dir')
        os.mkdir(child_dir)
        self.dfuse.il_cmd(['cp', file, child_dir])
        # Copy something into a container
        self.dfuse.il_cmd(['cp', '/bin/bash', sub_cont_dir], check_read=False)
        # Read it from within a container
        self.dfuse.il_cmd(['md5sum', join(sub_cont_dir, 'bash')],
                          check_read=False, check_write=False, check_fstat=False)
        self.dfuse.il_cmd(['dd',
                           f'if={join(sub_cont_dir, "bash")}',
                           f'of={join(sub_cont_dir, "bash_copy")}',
                           'iflag=direct',
                           'oflag=direct',
                           'bs=128k'],
                          check_fstat=False)

    @needs_dfuse
    def test_xattr(self):
        """Perform basic tests with extended attributes"""
        new_file = join(self.dfuse.dir, 'attr_file')
        with open(new_file, 'w') as fd:

            xattr.set(fd, 'user.mine', 'init_value')
            # This should fail as a security test.
            try:
                xattr.set(fd, 'user.dfuse.ids', b'other_value')
                assert False
            except PermissionError:
                pass

            try:
                xattr.set(fd, 'user.dfuse', b'other_value')
                assert False
            except PermissionError:
                pass

            xattr.set(fd, 'user.Xfuse.ids', b'other_value')
            for (key, value) in xattr.get_all(fd):
                print(f'xattr is {key}:{value}')

    @needs_dfuse_with_opt(caching_variants=[False])
    def test_stable_inode(self):
        """Ensure that container inodes are persistent

        Create a container via dfuse, access it to query the inode, evict the inode and then access
        it again forcing a re-connect and verify the inode is unchanged.
        """
        child_path = join(self.dfuse.dir, 'test_cont')

        new_cont = create_cont(self.conf, self.pool, path=child_path)

        pre = os.stat(child_path)

        self.dfuse.evict_and_wait([child_path])

        post = os.stat(child_path)

        # Close and detach again.
        self.dfuse.evict_and_wait([child_path])
        new_cont.destroy()

        print(pre)
        print(post)
        assert pre.st_ino == post.st_ino

    def xtest_stable_cont_inode(self):
        """Ensure that container inodes are persistent

        Create a container outside of dfuse.
        Start dfuse with no container on command line.
        Access pool path and read ino
        Wait for pool path to be evicted
        Access container path read ino
        Wait for pool path to be evicted
        Access container path check ino

        Note: Test passes but is disabled due to run-time.
        """

        # Magic value for how long to sleep.  This needs to be long enough for entry timeout,
        # whatever grace period is configured and some additional to let the eviction process
        # happen.  This makes for a very long test, plus in addition there is no way of telling
        # if the eviction has actually happened.
        # A second test pool would be useful here so we could use filesystem query to check the
        # inode count.
        sleep_time = 307 + 5 + (60 * 30)

        cont0 = create_cont(self.conf, self.pool, label="stable1", ctype="POSIX")
        cont1 = create_cont(self.conf, self.pool, label="stable2", ctype="POSIX")

        dfuse = DFuse(self.server, self.conf)
        dfuse.start()

        root_data = os.stat(dfuse.dir)
        print(root_data)

        pool_data = os.stat(join(dfuse.dir, self.pool.uuid))
        print(pool_data)

        time.sleep(sleep_time)

        pool_data_post = os.stat(join(dfuse.dir, self.pool.uuid))
        print(pool_data_post)

        time.sleep(sleep_time)

        cont_data = os.stat(join(dfuse.dir, self.pool.uuid, cont0.uuid))
        print(cont_data)

        time.sleep(sleep_time)

        cont_data_post = os.stat(join(dfuse.dir, self.pool.uuid, cont0.uuid))
        print(cont_data_post)

        cont1_data = os.stat(join(dfuse.dir, self.pool.uuid, cont1.uuid))
        print(cont1_data)

        if dfuse.stop():
            self.fatal_errors = True

        cont0.destroy()
        assert root_data.st_ino == 1
        assert pool_data.st_ino == 2
        assert pool_data_post.st_ino == pool_data.st_ino
        assert cont_data.st_ino == 3
        assert cont_data_post.st_ino == cont_data.st_ino
        assert cont1_data.st_ino == 4

    @needs_dfuse
    def test_evict(self):
        """Evict a file from dfuse"""
        new_file = join(self.dfuse.dir, 'e_file')
        with open(new_file, 'w'):
            pass

        rc = run_daos_cmd(self.conf, ['filesystem', 'evict', new_file])
        print(rc)
        assert rc.returncode == 0, rc
        time.sleep(5)

        rc = run_daos_cmd(self.conf, ['filesystem', 'evict', self.dfuse.dir])
        print(rc)
        assert rc.returncode == 0, rc
        time.sleep(5)

    @needs_dfuse
    def test_list_xattr(self):
        """Perform tests with listing extended attributes.

        Ensure that the user.daos command can be read, and is included in the list.
        xattrs are all byte strings.
        """
        expected_keys = {b'user.daos', b'user.dummy'}
        root_xattr = xattr.getxattr(self.dfuse.dir, "user.daos")
        print(f'The root xattr is {root_xattr}')

        xattr.set(self.dfuse.dir, 'user.dummy', 'short string')

        for (key, value) in xattr.get_all(self.dfuse.dir):
            expected_keys.remove(key)
            print(f'xattr is {key}:{value}')

        # Leave this out for now to avoid adding attr as a new rpm dependency.
        # rc = subprocess.run(['getfattr', '-n', 'user.daos', self.dfuse.dir], check=False)
        # print(rc)
        # assert rc.returncode == 0, rc

        assert len(expected_keys) == 0, 'Expected key not found'

    @needs_dfuse_with_opt(wbcache=True, caching_variants=[True])
    def test_stat_before_open(self):
        """Run open/close in a loop on the same file

        This only runs a reproducer, it does not trawl the logs to ensure the feature is working
        """
        test_file = join(self.dfuse.dir, 'test_file')
        with open(test_file, 'w'):
            pass

        for _ in range(100):
            with open(test_file, 'r'):
                pass

    @needs_dfuse
    def test_chmod(self):
        """Test that chmod works on file"""
        fname = join(self.dfuse.dir, 'testfile')
        with open(fname, 'w'):
            pass

        modes = [stat.S_IRUSR | stat.S_IWUSR | stat.S_IXUSR,
                 stat.S_IRUSR]

        for mode in modes:
            os.chmod(fname, mode)
            attr = os.stat(fname)
            assert stat.S_IMODE(attr.st_mode) == mode

    @needs_dfuse
    def test_fchmod_replaced(self):
        """Test that fchmod works on file clobbered by rename"""
        fname = join(self.dfuse.dir, 'unlinked')
        newfile = join(self.dfuse.dir, 'unlinked2')
        e_mode = stat.S_IRUSR | stat.S_IWUSR | stat.S_IXUSR
        with open(fname, 'w') as ofd:
            with open(newfile, 'w') as nfd:
                nfd.write('hello')
            print(os.stat(fname))
            print(os.stat(newfile))
            os.chmod(fname, stat.S_IRUSR | stat.S_IWUSR)
            os.chmod(newfile, e_mode)
            print(os.stat(fname))
            print(os.stat(newfile))
            os.rename(newfile, fname)
            # This should fail, because the file has been deleted.
            try:
                os.fchmod(ofd.fileno(), stat.S_IRUSR)
                print(os.fstat(ofd.fileno()))
                self.fail()
            except FileNotFoundError:
                print('Failed to fchmod() replaced file')
        new_file = os.stat(fname)
        assert stat.S_IMODE(new_file.st_mode) == e_mode

    @needs_dfuse
    def test_uns_create(self):
        """Simple test to create a container using a path in dfuse"""
        path = join(self.dfuse.dir, 'mycont')
        create_cont(self.conf, path=path)
        stbuf = os.stat(path)
        print(stbuf)
        assert stbuf.st_ino < 100
        print(os.listdir(path))
        rc = self.dfuse.run_query()
        assert rc.returncode == 0
        rc = self.dfuse.run_query(use_json=True)
        assert rc.returncode == 0

    @needs_dfuse_with_opt(dfuse_inval=False, caching_variants=[True])
    def test_uns_link(self):
        """Test to create a container then create a path for it in dfuse.

        Runs with dfuse already started, creates two new containers without links.

        Links one container into UNS and then destroys it through the link.

        Links the second container into UNS and then destroys it through the link, but checking
        the inode counts before and after.

        This test requires caching attributes to be set on the second container so that it does
        not get evicted before the inode count check.
        """
        # Create a new container which not linked
        container1 = create_cont(self.conf, self.pool, ctype="POSIX", label='mycont_uns_link1')
        cmd = ['cont', 'query', self.pool.id(), container1.id()]
        rc = run_daos_cmd(self.conf, cmd)
        assert rc.returncode == 0

        # Create a second new container which is not linked
        container2 = create_cont(self.conf, self.pool, ctype="POSIX", label='mycont_uns_link2')
        cont_attrs = {'dfuse-attr-time': '5m',
                      'dfuse-dentry-time': '5m',
                      'dfuse-dentry-dir-time': '5m',
                      'dfuse-ndentry-time': '5m'}
        container2.set_attrs(cont_attrs)

        # Link and then destroy the first container
        path = join(self.dfuse.dir, 'uns_link1')
        cmd = ['cont', 'link', self.pool.id(), 'mycont_uns_link1', '--path', path]
        rc = run_daos_cmd(self.conf, cmd)
        assert rc.returncode == 0
        stbuf = os.stat(path)
        print(stbuf)
        assert stbuf.st_ino < 100
        print(os.listdir(path))
        cmd = ['cont', 'destroy', '--path', path]
        rc = run_daos_cmd(self.conf, cmd)
        assert rc.returncode == 0

        # Link and then destroy the second container but check inode count before and after
        # destroying.
        path = join(self.dfuse.dir, 'uns_link2')
        cmd = ['cont', 'link', self.pool.id(), container2.id(), '--path', path]
        rc = run_daos_cmd(self.conf, cmd)
        assert rc.returncode == 0
        stbuf = os.stat(path)
        print(stbuf)
        assert stbuf.st_ino < 100
        print(os.listdir(path))
        self.dfuse.check_usage(inodes=2, open_files=1, containers=2, pools=1)
        cmd = ['cont', 'destroy', '--path', path]
        rc = run_daos_cmd(self.conf, cmd)
        assert rc.returncode == 0
        rc = self.dfuse.check_usage(inodes=1, open_files=1, containers=1, pools=1)

    def test_uns_broken(self):
        """Test the behavior of a broken UNS link"""

        dfuse = DFuse(self.server, self.conf, container=self.container, caching=False)
        dfuse.start('uns-broken')

        i_path = join(dfuse.dir, "top_dir")

        os.mkdir(i_path)

        cont_path = join(i_path, "sub_cont")

        container = create_cont(self.conf, self.pool, ctype="POSIX", label="uns_broken",
                                path=cont_path)

        stat_pre = os.stat(cont_path)

        dfuse.evict_and_wait([cont_path])

        stat_post = os.stat(cont_path)
        assert stat_pre.st_ino == stat_post.st_ino

        dfuse.evict_and_wait([cont_path])

        container.destroy(valgrind=False, log_check=False)

        try:
            os.stat(cont_path)
            assert False
        except OSError as error:
            assert error.errno == errno.ENOLINK

        # Now check this readdir works.
        dfuse.evict_and_wait([i_path])
        files = os.listdir(i_path)
        print(files)
        assert files == ["sub_cont"]

        # Now evict again and check stat once readdir has put the inode in memory.
        dfuse.evict_and_wait([i_path])
        try:
            os.stat(cont_path)
            assert False
        except OSError as error:
            assert error.errno == errno.ENOLINK

        dfuse.evict_and_wait([i_path])

        if dfuse.stop():
            self.fatal_errors = True

    def test_uns_broken_ic(self):
        """Test the behavior of a broken UNS link when the link is in cache

        This test will create EINVAL errors from dfuse so silence them in the log checking.
        """
        dfuse = DFuse(self.server, self.conf, container=self.container, caching=False)
        dfuse.start('uns-broken-1')

        i_path = join(dfuse.dir, "top_dir")

        os.mkdir(i_path)

        cont_path = join(i_path, "sub_cont")

        container = create_cont(self.conf, self.pool, ctype="POSIX", label="uns_broken_ic",
                                path=cont_path)

        os.stat(cont_path)

        container.destroy(valgrind=False, log_check=False, force=True)

        try:
            os.stat(cont_path)
            assert False
        except OSError as error:
            assert error.errno == errno.ENOLINK

        dfuse.evict_and_wait([i_path])
        if dfuse.stop(ignore_einval=True):
            self.fatal_errors = True

    @needs_dfuse
    def test_rename_clobber(self):
        """Test that rename clobbers files correctly

        use rename to delete a file, but where the kernel is aware of a different file.
        Create a filename to be clobbered and stat it.
        Create a file to copy over.
        Start a second dfuse instance and overwrite the original file with a new name.
        Perform a rename on the first dfuse.

        This should clobber a file, but not the one that the kernel is expecting, although it will
        do a lookup of the destination filename before the rename.

        Inspection of the logs is required to verify what is happening here which is beyond the
        scope of this test, however this does execute the code-paths and ensures that all refs
        are correctly updated.

        """
        # Create all three files in the dfuse instance we're checking.
        for index in range(3):
            with open(join(self.dfuse.dir, f'file.{index}'), 'w') as fd:
                fd.write('test')

        # Start another dfuse instance to move the files around without the kernel knowing.
        dfuse = DFuse(self.server,
                      self.conf,
                      container=self.container,
                      caching=False)
        dfuse.start(v_hint='rename_other')

        print(os.listdir(self.dfuse.dir))
        print(os.listdir(dfuse.dir))

        # Rename file 1 to file 2 in the background, this will remove file 2
        os.rename(join(dfuse.dir, 'file.1'), join(dfuse.dir, 'file.2'))

        # Rename file 0 to file 2 in the test dfuse.  Here the kernel thinks it's clobbering
        # file 2 but it's really clobbering file 1, although it will stat() file 2 before the
        # operation so may have the correct data.
        # Dfuse should return file 1 for the details of what has been deleted.
        os.rename(join(self.dfuse.dir, 'file.0'), join(self.dfuse.dir, 'file.2'))

        if dfuse.stop():
            self.fatal_errors = True

    @needs_dfuse
    def test_rename(self):
        """Test that tries various rename scenarios"""

        def _go(root):
            dfd = os.open(root, os.O_RDONLY)

            try:
                # Test renaming a file into a directory.
                pre_fname = join(root, 'file')
                with open(pre_fname, 'w') as fd:
                    fd.write('test')
                dname = join(root, 'dir')
                os.mkdir(dname)
                post_fname = join(dname, 'file')
                # os.rename and 'mv' have different semantics, use mv here which will put the file
                # in the directory.
                subprocess.run(['mv', pre_fname, dname], check=True)
                self._check_dirs_equal(['file'], dname)

                os.unlink(post_fname)
                os.rmdir('dir', dir_fd=dfd)

                # Test renaming a file over a directory.
                pre_fname = join(root, 'file')
                with open(pre_fname, 'w') as fd:
                    fd.write('test')
                dname = join(root, 'dir')
                os.mkdir(dname)
                post_fname = join(dname, 'file')
                # Try os.rename here, which we expect to fail.
                try:
                    os.rename(pre_fname, dname)
                    self.fail()
                except IsADirectoryError:
                    pass
                os.unlink(pre_fname)
                os.rmdir('dir', dir_fd=dfd)

                # Check renaming a file over a file.
                for index in range(2):
                    with open(join(root, f'file.{index}'), 'w') as fd:
                        fd.write('test')

                print(os.listdir(dfd))
                os.rename('file.0', 'file.1', src_dir_fd=dfd, dst_dir_fd=dfd)

                self._check_dirs_equal(['file.1'], root)
                os.unlink('file.1', dir_fd=dfd)

                # dir onto file.
                dname = join(root, 'dir')
                os.mkdir(dname)
                fname = join(root, 'file')
                with open(fname, 'w') as fd:
                    fd.write('test')
                try:
                    os.rename(dname, fname)
                    self.fail()
                except NotADirectoryError:
                    pass
                os.unlink('file', dir_fd=dfd)
                os.rmdir('dir', dir_fd=dfd)

                # Now check for dir rename into other dir though mv.
                src_dir = join(root, 'src')
                dst_dir = join(root, 'dst')
                os.mkdir(src_dir)
                os.mkdir(dst_dir)
                subprocess.run(['mv', src_dir, dst_dir], check=True)
                self._check_dirs_equal(['dst'], root)
                self._check_dirs_equal(['src'], join(root, 'dst'))
                os.rmdir(join(dst_dir, 'src'))
                os.rmdir(dst_dir)

                # Check for dir rename over other dir though python, in this case it should clobber
                # the target directory.
                for index in range(2):
                    os.mkdir(join(root, f'dir.{index}'))
                os.rename('dir.0', 'dir.1', src_dir_fd=dfd, dst_dir_fd=dfd)
                self._check_dirs_equal(['dir.1'], root)
                self._check_dirs_equal([], join(root, 'dir.1'))
                os.rmdir(join(root, 'dir.1'))
                for index in range(2):
                    with open(join(root, f'file.{index}'), 'w') as fd:
                        fd.write('test')
                os.rename('file.0', 'file.1', src_dir_fd=dfd, dst_dir_fd=dfd)
                self._check_dirs_equal(['file.1'], root)
                os.unlink('file.1', dir_fd=dfd)

                # Rename a dir over another, where the target is not empty.
                dst_dir = join(root, 'ddir')
                dst_file = join(dst_dir, 'file')
                os.mkdir('sdir', dir_fd=dfd)
                os.mkdir(dst_dir)
                with open(dst_file, 'w') as fd:
                    fd.write('test')
                # According to the man page this can return ENOTEMPTY or EEXIST, and /tmp is
                # returning one and dfuse the other so catch both.
                try:
                    os.rename('sdir', dst_dir, src_dir_fd=dfd)
                    self.fail()
                except FileExistsError:
                    pass
                except OSError as error:
                    assert error.errno == errno.ENOTEMPTY
                os.rmdir('sdir', dir_fd=dfd)
                os.unlink(dst_file)
                os.rmdir(dst_dir)

            finally:
                os.close(dfd)

        # Firstly validate the check
        with tempfile.TemporaryDirectory(prefix='rename_test_ref_dir.') as tmp_dir:
            _go(tmp_dir)

        _go(self.dfuse.dir)

    @needs_dfuse
    def test_complex_unlink(self):
        """Test that unlink clears file data correctly.

        Create two files, exchange them in the back-end then unlink the one.

        The kernel will be unlinking what it thinks is file 1 but it will actually be file 0.
        """
        # pylint: disable=consider-using-with

        fds = []

        # Create both files in the dfuse instance we're checking.  These files are created in
        # binary mode with buffering off so the writes are sent direct to the kernel.
        for index in range(2):
            fd = open(join(self.dfuse.dir, f'file.{index}'), 'wb', buffering=0)
            fd.write(b'test')
            fds.append(fd)

        # Start another dfuse instance to move the files around without the kernel knowing.
        dfuse = DFuse(self.server,
                      self.conf,
                      container=self.container,
                      caching=False)
        dfuse.start(v_hint='unlink')

        print(os.listdir(self.dfuse.dir))
        print(os.listdir(dfuse.dir))

        # Rename file 0 to file 0 in the background, this will remove file 1
        os.rename(join(dfuse.dir, 'file.0'), join(dfuse.dir, 'file.1'))

        # Perform the unlink, this will unlink the other file.
        os.unlink(join(self.dfuse.dir, 'file.1'))

        if dfuse.stop():
            self.fatal_errors = True

        # Finally, perform some more I/O so we can tell from the dfuse logs where the test ends and
        # dfuse teardown starts.  At this point file 1 and file 2 have been deleted.
        time.sleep(1)
        print(os.statvfs(self.dfuse.dir))

        for fd in fds:
            fd.close()

    def test_cont_rw(self):
        """Test write access to another users container"""
        dfuse = DFuse(self.server,
                      self.conf,
                      container=self.container,
                      caching=False)

        dfuse.start(v_hint='cont_rw_1')

        stat_log = PrintStat(dfuse.dir)
        testfile = join(dfuse.dir, 'testfile')
        with open(testfile, 'w') as fd:
            stat_log.add(testfile, attr=os.fstat(fd.fileno()))

        dirname = join(dfuse.dir, 'rw_dir')
        os.mkdir(dirname)

        stat_log.add(dirname)

        dir_perms = os.stat(dirname).st_mode
        base_perms = stat.S_IMODE(dir_perms)

        os.chmod(dirname, base_perms | stat.S_IWGRP | stat.S_IXGRP | stat.S_IXOTH | stat.S_IWOTH)
        stat_log.add(dirname)
        print(stat_log)

        if dfuse.stop():
            self.fatal_errors = True

        # Update container ACLs so current user has rw permissions only, the minimum required.
        rc = run_daos_cmd(self.conf, ['container',
                                      'update-acl',
                                      self.pool.id(),
                                      self.container.id(),
                                      '--entry',
                                      f'A::{os.getlogin()}@:rwta'])
        print(rc)

        # Assign the container to someone else.
        rc = run_daos_cmd(self.conf, ['container',
                                      'set-owner',
                                      self.pool.id(),
                                      self.container.id(),
                                      '--user',
                                      'root@',
                                      '--group',
                                      'root@'])
        print(rc)

        # Now start dfuse and access the container, see who the file is owned by.
        dfuse = DFuse(self.server,
                      self.conf,
                      container=self.container,
                      caching=False)
        dfuse.start(v_hint='cont_rw_2')

        stat_log = PrintStat()
        stat_log.add(dfuse.dir, show_dir=True)

        with open(join(dfuse.dir, 'testfile'), 'r') as fd:
            stat_log.add(join(dfuse.dir, 'testfile'), os.fstat(fd.fileno()))

        dirname = join(dfuse.dir, 'rw_dir')
        testfile = join(dirname, 'new_file')
        fd = os.open(testfile, os.O_RDWR | os.O_CREAT, mode=int('600', base=8))
        os.write(fd, b'read-only-data')
        stat_log.add(testfile, attr=os.fstat(fd))
        os.close(fd)
        print(stat_log)

        fd = os.open(testfile, os.O_RDONLY)
        # previous code was using stream/file methods and it appears that
        # file.read() (no size) is doing a fstat() and reads size + 1
        fstat_fd = os.fstat(fd)
        raw_bytes = os.read(fd, fstat_fd.st_size + 1)
        # pylint: disable=wrong-spelling-in-comment
        # Due to DAOS-9671 garbage can be read from still unknown reason.
        # So remove asserts and do not run Unicode codec to avoid
        # exceptions for now ... This allows to continue testing permissions.
        if raw_bytes != b'read-only-data':
            print('Check kernel data')
        # data = raw_bytes.decode('utf-8', 'ignore')
        # assert data == 'read-only-data'
        # print(data)
        os.close(fd)

        if dfuse.stop():
            self.fatal_errors = True

    def test_cont_chown(self):
        """Test ownership change of a POSIX container"""
        # Update container ACLs so current user can mount.
        rc = run_daos_cmd(self.conf, ['container',
                                      'update-acl',
                                      self.pool.id(),
                                      self.container.id(),
                                      '--entry',
                                      f'A::{os.getlogin()}@:rwta'])
        print(rc)
        assert rc.returncode == 0

        # Assign the container to someone else.
        rc = run_daos_cmd(self.conf, ['container',
                                      'set-owner',
                                      self.pool.id(),
                                      self.container.id(),
                                      '--user',
                                      'root@',
                                      '--group',
                                      'root@'])
        print(rc)
        assert rc.returncode == 0

        # get owner to verify.
        rc = run_daos_cmd(self.conf, ['container',
                                      'get-acl',
                                      self.pool.id(),
                                      self.container.id()],
                          use_json=True)
        print(rc)
        assert rc.returncode == 0
        data = rc.json
        assert data['status'] == 0, rc
        assert data['error'] is None, rc
        assert data['response']['owner_user'] == 'root@'
        assert data['response']['owner_group'] == 'root@'

        dfuse = DFuse(self.server,
                      self.conf,
                      container=self.container,
                      caching=False)

        dfuse.start(v_hint='cont_chown_1')
        assert pwd.getpwnam('root').pw_uid == os.stat(dfuse.dir).st_uid
        assert pwd.getpwnam('root').pw_gid == os.stat(dfuse.dir).st_gid

        if dfuse.stop():
            self.fatal_errors = True

    @needs_dfuse
    def test_complex_rename(self):
        """Test for rename semantics

        Check that that rename is correctly updating the dfuse data for the moved file.

        # Create a file, read/write to it.
        # Check fstat works.
        # Rename it from the back-end
        # Check fstat - it should not work.
        # Rename the file into a new directory, this should allow the kernel to 'find' the file
        # again and update the name/parent.
        # check fstat works.
        """
        fname = join(self.dfuse.dir, 'file')
        with open(fname, 'w') as ofd:
            print(os.fstat(ofd.fileno()))

            dfuse = DFuse(self.server,
                          self.conf,
                          container=self.container,
                          caching=False)
            dfuse.start(v_hint='rename')

            os.mkdir(join(dfuse.dir, 'step_dir'))
            os.mkdir(join(dfuse.dir, 'new_dir'))
            os.rename(join(dfuse.dir, 'file'), join(dfuse.dir, 'step_dir', 'file-new'))

            # This should fail, because the file has been deleted.
            try:
                print(os.fstat(ofd.fileno()))
                self.fail()
            except FileNotFoundError:
                print('Failed to fstat() replaced file')

            os.rename(join(self.dfuse.dir, 'step_dir', 'file-new'),
                      join(self.dfuse.dir, 'new_dir', 'my-file'))

            print(os.fstat(ofd.fileno()))

        if dfuse.stop():
            self.fatal_errors = True

    def test_cont_ro(self):
        """Test access to a read-only container"""
        # Update container ACLs so current user has 'rta' permissions only, the minimum required.
        rc = run_daos_cmd(self.conf, ['container',
                                      'update-acl',
                                      self.pool.id(),
                                      self.container.id(),
                                      '--entry',
                                      f'A::{os.getlogin()}@:rta'])
        print(rc)
        assert rc.returncode == 0

        # Assign the container to someone else.
        rc = run_daos_cmd(self.conf, ['container',
                                      'set-owner',
                                      self.pool.id(),
                                      self.container.id(),
                                      '--user',
                                      'root@'])
        print(rc)
        assert rc.returncode == 0

        # Now start dfuse and access the container, this should require read-only opening.
        dfuse = DFuse(self.server,
                      self.conf,
                      pool=self.pool.id(),
                      container=self.container,
                      caching=False)
        dfuse.start(v_hint='cont_ro')
        print(os.listdir(dfuse.dir))

        try:
            with open(join(dfuse.dir, 'testfile'), 'w') as fd:
                print(fd)
            assert False
        except PermissionError:
            pass

        if dfuse.stop():
            self.fatal_errors = True

    @needs_dfuse
    def test_chmod_ro(self):
        """Test that chmod and fchmod work correctly with files created read-only

        DAOS-6238
        """
        path = self.dfuse.dir
        fname = join(path, 'test_file1')
        ofd = os.open(fname, os.O_CREAT | os.O_RDONLY | os.O_EXCL)
        print(os.stat(fname))
        os.close(ofd)
        os.chmod(fname, stat.S_IRUSR)
        new_stat = os.stat(fname)
        print(new_stat)
        assert stat.S_IMODE(new_stat.st_mode) == stat.S_IRUSR

        fname = join(path, 'test_file2')
        ofd = os.open(fname, os.O_CREAT | os.O_RDONLY | os.O_EXCL)
        print(os.stat(fname))
        os.fchmod(ofd, stat.S_IRUSR)
        os.close(ofd)
        new_stat = os.stat(fname)
        print(new_stat)
        assert stat.S_IMODE(new_stat.st_mode) == stat.S_IRUSR

    def test_with_path(self):
        """Test that dfuse starts with path option."""
        tmp_dir = tempfile.mkdtemp()

        cont_path = join(tmp_dir, 'my-cont')
        create_cont(self.conf, self.pool, path=cont_path)

        dfuse = DFuse(self.server,
                      self.conf,
                      caching=True,
                      uns_path=cont_path)
        dfuse.start(v_hint='with_path')

        # Simply write a file.  This will fail if dfuse isn't backed via
        # a container.
        file = join(dfuse.dir, 'file')
        with open(file, 'w') as fd:
            fd.write('test')

        if dfuse.stop():
            self.fatal_errors = True

    def test_uns_basic(self):
        """Create a UNS entry point and access it via both entry point and path"""
        pool = self.pool.uuid
        container = self.container
        server = self.server
        conf = self.conf

        cont_attrs = {'dfuse-attr-time': '5m',
                      'dfuse-dentry-time': '5m',
                      'dfuse-dentry-dir-time': '5m',
                      'dfuse-ndentry-time': '5m'}
        container.set_attrs(cont_attrs)

        # Start dfuse on the container.
        dfuse = DFuse(server, conf, container=container, caching=False)
        dfuse.start('uns-0')

        # Create a new container within it using UNS
        uns_path = join(dfuse.dir, 'ep0')
        print('Inserting entry point')
        uns_container = create_cont(conf, pool=self.pool, path=uns_path)
        print(os.stat(uns_path))
        print(os.listdir(dfuse.dir))

        # Verify that it exists.
        run_container_query(conf, uns_path)

        # Make a directory in the new container itself, and query that.
        child_path = join(uns_path, 'child')
        os.mkdir(child_path)
        run_container_query(conf, child_path)
        if dfuse.stop():
            self.fatal_errors = True

        uns_container.set_attrs(cont_attrs)

        print('Trying UNS')
        dfuse = DFuse(server, conf, caching=True)
        dfuse.start('uns-1')

        # List the root container.
        print(os.listdir(join(dfuse.dir, pool, container.uuid)))

        # Now create a UNS link from the 2nd container to a 3rd one.
        uns_path = join(dfuse.dir, pool, container.uuid, 'ep0', 'ep')
        second_path = join(dfuse.dir, pool, uns_container.uuid)

        # Make a link within the new container.
        print('Inserting entry point')
        uns_container_2 = create_cont(conf, pool=self.pool, path=uns_path)

        uns_container_2.set_attrs(cont_attrs)
        dfuse.evict_and_wait([uns_path], qpath=join(dfuse.dir, pool, container.uuid))

        # List the root container again.
        print(os.listdir(join(dfuse.dir, pool, container.uuid)))

        # List the 2nd container.
        files = os.listdir(second_path)
        print(files)
        # List the target container through UNS.
        print(os.listdir(uns_path))
        direct_stat = os.stat(join(second_path, 'ep'))
        uns_stat = os.stat(uns_path)
        print(direct_stat)
        print(uns_stat)
        assert uns_stat.st_ino == direct_stat.st_ino

        third_path = join(dfuse.dir, pool, uns_container_2.uuid)
        third_stat = os.stat(third_path)
        print(third_stat)
        assert third_stat.st_ino == direct_stat.st_ino

        if dfuse.stop():
            self.fatal_errors = True
        print('Trying UNS with previous cont')
        dfuse = DFuse(server, conf, caching=True)
        dfuse.start('uns-3')

        second_path = join(dfuse.dir, pool, uns_container.uuid)
        uns_path = join(dfuse.dir, pool, container.uuid, 'ep0', 'ep')
        files = os.listdir(second_path)
        print(files)
        print(os.listdir(uns_path))

        direct_stat = os.stat(join(second_path, 'ep'))
        uns_stat = os.stat(uns_path)
        print(direct_stat)
        print(uns_stat)
        assert uns_stat.st_ino == direct_stat.st_ino
        if dfuse.stop():
            self.fatal_errors = True

    def test_dfuse_dio_off(self):
        """Test for dfuse with no caching options, but direct-io disabled"""
        self.container.set_attrs({'dfuse-direct-io-disable': 'on'})
        dfuse = DFuse(self.server,
                      self.conf,
                      caching=True,
                      container=self.container)

        dfuse.start(v_hint='dio_off')

        print(os.listdir(dfuse.dir))

        fname = join(dfuse.dir, 'test_file3')
        with open(fname, 'w') as ofd:
            ofd.write('hello')

        if dfuse.stop():
            self.fatal_errors = True

    def test_dfuse_oopt(self):
        """Test dfuse with -opool=,container= options as used by fstab"""
        dfuse = DFuse(self.server, self.conf, container=self.container)

        dfuse.start(use_oopt=True)

        if dfuse.stop():
            self.fatal_errors = True

        dfuse = DFuse(self.server, self.conf, pool=self.pool.uuid)

        dfuse.start(use_oopt=True)

        if dfuse.stop():
            self.fatal_errors = True

        dfuse = DFuse(self.server, self.conf, pool=self.pool.label)

        dfuse.start(use_oopt=True)

        if dfuse.stop():
            self.fatal_errors = True

        dfuse = DFuse(self.server, self.conf)

        dfuse.start(use_oopt=True)

        if dfuse.stop():
            self.fatal_errors = True

    @needs_dfuse_with_opt(caching_variants=[False])
    def test_daos_fs_tool(self):
        """Create a UNS entry point"""
        dfuse = self.dfuse
        pool = self.pool.uuid
        conf = self.conf

        # Create a new container within it using UNS
        uns_path = join(dfuse.dir, 'ep1')
        print('Inserting entry point')
        uns_container = create_cont(conf, pool=self.pool, path=uns_path)

        print(os.stat(uns_path))
        print(os.listdir(dfuse.dir))

        # Verify that it exists.
        run_container_query(conf, uns_path)

        # Make a directory in the new container itself, and query that.
        dir1 = join(uns_path, 'd1')
        os.mkdir(dir1)
        run_container_query(conf, dir1)

        # Create a file in dir1
        file1 = join(dir1, 'f1')
        with open(file1, 'w'):
            pass

        # Run a command to get attr of new dir and file
        data = run_fs_get_attr(self.conf, '--path', dir1)
        assert check_dir_attr(data, 'S1', 'S1', None, 1048576)

        # run same command using pool, container, dfs-path, and dfs-prefix
        data = run_fs_get_attr(self.conf, pool, uns_container.id(),
                               '--dfs-path', dir1, '--dfs-prefix', uns_path)
        assert check_dir_attr(data, 'S1', 'S1', None, 1048576)

        # run same command using pool, container, dfs-path
        data = run_fs_get_attr(self.conf, pool, uns_container.id(),
                               '--dfs-path', '/d1')
        assert check_dir_attr(data, 'S1', 'S1', None, 1048576)

        data = run_fs_get_attr(self.conf, '--path', file1)
        assert check_file_attr(data, None, 1048576)

        # Run a command to change attr of dir1
        cmd = ['fs', 'set-attr', '--path', dir1, '--oclass', 'S2',
               '--chunk-size', '16']
        print('set-attr of d1')
        rc = run_daos_cmd(conf, cmd)
        assert rc.returncode == 0
        print(f'rc is {rc}')

        # Run a command to change attr of file1, should fail
        cmd = ['fs', 'set-attr', '--path', file1, '--oclass', 'S2',
               '--chunk-size', '16']
        print('set-attr of f1')
        rc = run_daos_cmd(conf, cmd)
        print(f'rc is {rc}')
        assert rc.returncode != 0

        # Run a command to create new file with set-attr
        file2 = join(dir1, 'f2')
        cmd = ['fs', 'set-attr', '--path', file2, '--oclass', 'S1']
        print('set-attr of f2')
        rc = run_daos_cmd(conf, cmd)
        assert rc.returncode == 0
        print(f'rc is {rc}')

        # Run a command to get attr of dir and file2
        data = run_fs_get_attr(self.conf, '--path', dir1)
        assert check_dir_attr(data, 'S1', 'S2', 'S2', 16)

        data = run_fs_get_attr(self.conf, '--path', file2)
        assert check_file_attr(data, 'S1', 16)

    def test_cont_copy(self):
        """Verify that copying into a container works"""
        # pylint: disable=consider-using-with

        # Create a temporary directory, with one file into it and copy it into
        # the container.  Check the return-code only, do not verify the data.
        # tempfile() will remove the directory on completion.
        src_dir = tempfile.TemporaryDirectory(prefix='copy_src_',)
        with open(join(src_dir.name, 'file'), 'w') as ofd:
            ofd.write('hello')
        os.symlink('file', join(src_dir.name, 'file_s'))
        cmd = ['filesystem',
               'copy',
               '--src',
               src_dir.name,
               '--dst',
               f'daos://{self.pool.id()}/{self.container.id()}']
        rc = run_daos_cmd(self.conf, cmd, use_json=True)
        print(rc)

        data = rc.json
        assert data['status'] == 0, rc
        assert data['error'] is None, rc
        assert data['response'] is not None, rc
        assert data['response']['copy_stats']['num_dirs'] == 1
        assert data['response']['copy_stats']['num_files'] == 1
        assert data['response']['copy_stats']['num_links'] == 1

    def test_cont_clone(self):
        """Verify that cloning a container works

        This extends cont_copy, to also clone it afterwards.
        """
        # pylint: disable=consider-using-with

        # Create a temporary directory, with one file into it and copy it into
        # the container.  Check the return code only, do not verify the data.
        # tempfile() will remove the directory on completion.
        src_dir = tempfile.TemporaryDirectory(prefix='copy_src_',)
        with open(join(src_dir.name, 'file'), 'w') as ofd:
            ofd.write('hello')

        cmd = ['filesystem',
               'copy',
               '--src',
               src_dir.name,
               '--dst',
               f'daos://{self.pool.uuid}/{self.container.id()}']
        rc = run_daos_cmd(self.conf, cmd, use_json=True)
        print(rc)

        data = rc.json
        assert data['status'] == 0, rc
        assert data['error'] is None, rc
        assert data['response'] is not None, rc

        # Now create a container uuid and do an object based copy.
        # The daos command will create the target container on demand.
        cmd = ['container',
               'clone',
               '--src',
               f'daos://{self.pool.uuid}/{self.container.id()}',
               '--dst',
               f'daos://{self.pool.uuid}/']
        rc = run_daos_cmd(self.conf, cmd, use_json=True)
        print(rc)

        data = rc.json
        assert data['status'] == 0, rc
        assert data['error'] is None, rc
        assert data['response'] is not None, rc

        destroy_container(self.conf, self.pool.id(), data['response']['dst_cont'])

    def test_dfuse_perms(self):
        """Test permissions caching for DAOS-12577"""
        cache_time = 10

        cont_attrs = {'dfuse-data-cache': False,
                      'dfuse-attr-time': cache_time,
                      'dfuse-dentry-time': cache_time,
                      'dfuse-ndentry-time': cache_time}
        self.container.set_attrs(cont_attrs)

        dfuse = DFuse(self.server, self.conf, container=self.container, wbcache=False)

        side_dfuse = DFuse(self.server, self.conf, container=self.container, wbcache=False)

        dfuse.start(v_hint='perms')
        side_dfuse.start(v_hint='perms_side')

        test_file = join(dfuse.dir, 'test-file')
        side_test_file = join(side_dfuse.dir, 'test-file')

        # Create a file.
        with open(test_file, 'w', encoding='ascii', errors='ignore') as fd:
            fd.write('data')

        # Read it through both.
        with open(test_file, 'r', encoding='ascii', errors='ignore') as fd:
            data = fd.read()
            if data != 'data':
                print('Check kernel data')
        with open(side_test_file, 'r', encoding='ascii', errors='ignore') as fd:
            data = fd.read()
            if data != 'data':
                print('Check kernel data')

        # Remove all permissions on the file.
        print(os.stat(side_test_file))
        os.chmod(side_test_file, 0)
        print(os.stat(side_test_file))

        # Read it through the second channel.
        try:
            with open(side_test_file, 'r', encoding='ascii', errors='ignore') as fd:
                data = fd.read()
                assert False
        except PermissionError:
            pass

        # Read it through first instance, this should work as the contents are cached.
        with open(test_file, 'r', encoding='ascii', errors='ignore') as fd:
            data = fd.read()
            if data != 'data':
                print('Check kernel data')

        # Let the cache expire.
        time.sleep(cache_time * 2)

        try:
            with open(side_test_file, 'r', encoding='ascii', errors='ignore') as fd:
                data = fd.read()
                assert False
        except PermissionError:
            pass

        # Read it through the first dfuse, this should now fail as the cache has expired.
        try:
            with open(test_file, 'r', encoding='ascii', errors='ignore') as fd:
                data = fd.read()
                assert False
        except PermissionError:
            pass

        if dfuse.stop():
            self.fatal_errors = True

        if side_dfuse.stop():
            self.fatal_errors = True

    def test_daos_fs_check(self):
        """Test DAOS FS Checker"""
        # pylint: disable=too-many-branches
        # pylint: disable=too-many-statements
        dfuse = DFuse(self.server,
                      self.conf,
                      pool=self.pool.id(),
                      container=self.container,
                      caching=False)
        dfuse.start(v_hint='fs_check_test')
        path = dfuse.dir
        dirname = join(path, 'test_dir')
        os.mkdir(dirname)
        fname = join(dirname, 'f1')
        with open(fname, 'w') as fd:
            fd.write('test1')

        dirname = join(path, 'test_dir/1d1/')
        os.mkdir(dirname)
        fname = join(dirname, 'f2')
        with open(fname, 'w') as fd:
            fd.write('test2')
        dirname = join(path, 'test_dir/1d2/')
        os.mkdir(dirname)
        fname = join(dirname, 'f3')
        with open(fname, 'w') as fd:
            fd.write('test3')
        dirname = join(path, 'test_dir/1d3/')
        os.mkdir(dirname)
        fname = join(dirname, 'f4')
        with open(fname, 'w') as fd:
            fd.write('test4')

        dirname = join(path, 'test_dir/1d1/2d1/')
        os.mkdir(dirname)
        fname = join(dirname, 'f5')
        with open(fname, 'w') as fd:
            fd.write('test5')
        dirname = join(path, 'test_dir/1d1/2d2/')
        os.mkdir(dirname)
        fname = join(dirname, 'f6')
        with open(fname, 'w') as fd:
            fd.write('test6')
        dirname = join(path, 'test_dir/1d1/2d3/')
        os.mkdir(dirname)
        fname = join(dirname, 'f7')
        with open(fname, 'w') as fd:
            fd.write('test7')

        dirname = join(path, 'test_dir/1d2/2d4/')
        os.mkdir(dirname)
        fname = join(dirname, 'f8')
        with open(fname, 'w') as fd:
            fd.write('test8')
        dirname = join(path, 'test_dir/1d2/2d5/')
        os.mkdir(dirname)
        fname = join(dirname, 'f9')
        with open(fname, 'w') as fd:
            fd.write('test9')
        dirname = join(path, 'test_dir/1d2/2d6/')
        os.mkdir(dirname)
        fname = join(dirname, 'f10')
        with open(fname, 'w') as fd:
            fd.write('test10')

        dirname = join(path, 'test_dir/1d3/2d7/')
        os.mkdir(dirname)
        fname = join(dirname, 'f11')
        with open(fname, 'w') as fd:
            fd.write('test11')
        dirname = join(path, 'test_dir/1d3/2d8/')
        os.mkdir(dirname)
        fname = join(dirname, 'f12')
        with open(fname, 'w') as fd:
            fd.write('test12')
        dirname = join(path, 'test_dir/1d3/2d9/')
        os.mkdir(dirname)
        fname = join(dirname, 'f13')
        with open(fname, 'w') as fd:
            fd.write('test13')

        dirname2 = join(path, 'test_dir2')
        dirname = join(path, 'test_dir')
        shutil.copytree(dirname, dirname2)

        # punch a few directories and files
        daos_mw_fi = join(self.conf['PREFIX'], 'lib/daos/TESTING/tests/', 'daos_mw_fi')
        cmd_env = get_base_env()
        cmd_env['DAOS_AGENT_DRPC_DIR'] = self.conf.agent_dir

        dir1 = join(path, 'test_dir/')
        dir_list = os.listdir(dir1)
        nr_entries = len(dir_list)
        if nr_entries != 4:
            raise NLTestFail('Wrong number of entries')

        cmd = [daos_mw_fi, self.pool.id(), self.container.id(), "punch_entry", "/test_dir/1d1/"]
        self.server.run_daos_client_cmd(cmd)

        dir_list = os.listdir(dir1)
        nr_entries = len(dir_list)
        if nr_entries != 3:
            raise NLTestFail('Wrong number of entries')

        cmd = [daos_mw_fi, self.pool.id(), self.container.id(), "punch_entry", "/test_dir"]
        self.server.run_daos_client_cmd(cmd)

        # run the checker while dfuse is still mounted (should fail - EX open)
        cmd = ['fs', 'check', self.pool.id(), self.container.id(), '--flags', 'print', '--dir-name',
               'lf1']
        rc = run_daos_cmd(self.conf, cmd, ignore_busy=True)
        print(rc)
        assert rc.returncode != 0
        output = rc.stderr.decode('utf-8')
        line = output.splitlines()
        if line[-1] != 'ERROR: daos: failed fs check: errno 16 (Device or resource busy)':
            raise NLTestFail('daos fs check should fail with EBUSY')

        # stop dfuse
        if dfuse.stop():
            self.fatal_errors = True

        # fs check with relink should find the 2 leaked directories.
        # Everything under them should be relinked but not reported as leaked.
        cmd = ['fs', 'check', self.pool.id(), self.container.id(), '--flags', 'print,relink',
               '--dir-name', 'lf1']
        rc = run_daos_cmd(self.conf, cmd)
        print(rc)
        assert rc.returncode == 0
        output = rc.stdout.decode('utf-8')
        line = output.splitlines()
        if line[-1] != 'DFS checker: Number of leaked OIDs in namespace = 2':
            raise NLTestFail('Wrong number of Leaked OIDs')

        # run again to check nothing is detected
        cmd = ['fs', 'check', self.pool.id(), self.container.id(), '--flags', 'print,relink']
        rc = run_daos_cmd(self.conf, cmd)
        print(rc)
        assert rc.returncode == 0
        output = rc.stdout.decode('utf-8')
        line = output.splitlines()
        if line[-1] != 'DFS checker: Number of leaked OIDs in namespace = 0':
            raise NLTestFail('Wrong number of Leaked OIDs')

        # remount dfuse
        dfuse = DFuse(self.server,
                      self.conf,
                      pool=self.pool.id(),
                      container=self.container,
                      caching=False)
        dfuse.start(v_hint='fs_check_test')
        path = dfuse.dir

        dir1 = join(path, 'lost+found/lf1/')
        dir_list = os.listdir(dir1)
        nr_entries = len(dir_list)
        if nr_entries != 2:
            raise NLTestFail('Wrong number of entries')
        nr_entries = 0
        file_nr = 0
        dir_nr = 0
        for entry in dir_list:
            if os.path.isdir(os.path.join(dir1, entry)):
                nr_entries += 1
                for root, dirs, files in os.walk(os.path.join(dir1, entry)):
                    for name in files:
                        print(os.path.join(root, name))
                        file_nr += 1
                    for name in dirs:
                        print(os.path.join(root, name))
                        dir_nr += 1
        if nr_entries != 2:
            raise NLTestFail('Wrong number of leaked directory OIDS')
        if file_nr != 13:
            raise NLTestFail('Wrong number of sub-files in lost+found')
        if dir_nr != 11:
            raise NLTestFail('Wrong number of sub-directories in lost+found')

        # punch the test_dir2 object.
        # this makes test_dir2 an empty dir (leaking everything under it)
        cmd = [daos_mw_fi, self.pool.id(), self.container.id(), "punch_obj", "/test_dir2"]
        self.server.run_daos_client_cmd(cmd)

        # stop dfuse
        if dfuse.stop():
            self.fatal_errors = True

        # fs check with relink should find 3 leaked dirs and 1 leaked file that were directly under
        # test_dir2. Everything under those leaked dirs are relinked but not reported as leaked.
        cmd = ['fs', 'check', self.pool.id(), self.container.id(), '--flags', 'print,relink',
               '--dir-name', 'lf2']
        rc = run_daos_cmd(self.conf, cmd)
        print(rc)
        assert rc.returncode == 0
        output = rc.stdout.decode('utf-8')
        line = output.splitlines()
        if line[-1] != 'DFS checker: Number of leaked OIDs in namespace = 4':
            raise NLTestFail('Wrong number of Leaked OIDs')

        # run again to check nothing is detected
        cmd = ['fs', 'check', self.pool.id(), self.container.id(), '--flags', 'print,relink']
        rc = run_daos_cmd(self.conf, cmd)
        print(rc)
        assert rc.returncode == 0
        output = rc.stdout.decode('utf-8')
        line = output.splitlines()
        if line[-1] != 'DFS checker: Number of leaked OIDs in namespace = 0':
            raise NLTestFail('Wrong number of Leaked OIDs')

        # remount dfuse
        dfuse = DFuse(self.server,
                      self.conf,
                      pool=self.pool.id(),
                      container=self.container,
                      caching=False)
        dfuse.start(v_hint='fs_check_test')
        path = dfuse.dir

        dir2 = join(path, 'lost+found/lf2/')
        dir_list = os.listdir(dir2)
        nr_entries = len(dir_list)
        if nr_entries != 4:
            raise NLTestFail('Wrong number of entries')
        file_nr = 0
        dir_nr = 0
        for root, dirs, files in os.walk(dir2):
            for name in files:
                print(os.path.join(root, name))
                file_nr += 1
            for name in dirs:
                print(os.path.join(root, name))
                dir_nr += 1
        if file_nr != 13:
            raise NLTestFail('Wrong number of sub-files in lost+found')
        if dir_nr != 12:
            raise NLTestFail('Wrong number of sub-directories in lost+found')

        # stop dfuse
        if dfuse.stop():
            self.fatal_errors = True

    def test_daos_fs_fix(self):
        """Test DAOS FS Fix Tool"""
        dfuse = DFuse(self.server,
                      self.conf,
                      pool=self.pool.id(),
                      container=self.container,
                      caching=False)
        dfuse.start(v_hint='fs_fix_test')
        path = dfuse.dir
        dirname = join(path, 'test_dir')
        os.mkdir(dirname)

        fname1 = join(dirname, 'f1')
        with open(fname1, 'w', encoding='ascii') as fd:
            fd.write('test1')
        fname2 = join(dirname, 'f2')
        with open(fname2, 'w') as fd:
            fd.write('test2')

        dirname1 = join(path, 'test_dir/1d1/')
        os.mkdir(dirname1)
        fname3 = join(dirname1, 'f3')
        with open(fname3, 'w', encoding='ascii') as fd:
            fd.write('test3')
        dirname2 = join(path, 'test_dir/1d2/')
        os.mkdir(dirname2)
        fname4 = join(dirname2, 'f4')
        with open(fname4, 'w') as fd:
            fd.write('test4')

        # start corrupting things
        daos_mw_fi = join(self.conf['PREFIX'], 'lib/daos/TESTING/tests/', 'daos_mw_fi')
        cmd_env = get_base_env()
        cmd_env['DAOS_AGENT_DRPC_DIR'] = self.conf.agent_dir
        cmd = [daos_mw_fi, self.pool.id(), self.container.id(), "corrupt_entry", "/test_dir/f1"]
        self.server.run_daos_client_cmd(cmd)
        cmd = [daos_mw_fi, self.pool.id(), self.container.id(), "corrupt_entry", "/test_dir/1d1/f3"]
        self.server.run_daos_client_cmd(cmd)
        cmd = [daos_mw_fi, self.pool.id(), self.container.id(), "corrupt_entry", "/test_dir/1d2"]
        self.server.run_daos_client_cmd(cmd)

        # try to read from corrupted entries. all should fail
        try:
            with open(fname1, 'r'):
                assert False
        except OSError as error:
            assert error.errno == errno.EINVAL

        try:
            with open(fname3, 'r'):
                assert False
        except OSError as error:
            assert error.errno == errno.EINVAL

        try:
            dir_list = os.listdir(dirname2)
            assert False
        except OSError as error:
            assert error.errno == errno.EINVAL

        # fix corrupted entries while dfuse is running - should fail
        cmd = ['fs', 'fix-entry', self.pool.id(), self.container.id(), '--dfs-path', '/test_dir/f1',
               '--type', '--chunk-size', '1048576']
        rc = run_daos_cmd(self.conf, cmd, ignore_busy=True)
        print(rc)
        assert rc.returncode != 0
        output = rc.stderr.decode('utf-8')
        line = output.splitlines()
        if line[-1] != 'ERROR: daos: failed fs fix-entry: DER_BUSY(-1012): Device or resource busy':
            raise NLTestFail('daos fs fix-entry /test_dir/f1')

        # stop dfuse
        if dfuse.stop(ignore_einval=True):
            self.fatal_errors = True

        # fix corrupted entries
        cmd = ['fs', 'fix-entry', self.pool.id(), self.container.id(), '--dfs-path', '/test_dir/f1',
               '--type', '--chunk-size', '1048576']
        rc = run_daos_cmd(self.conf, cmd)
        print(rc)
        assert rc.returncode == 0
        output = rc.stdout.decode('utf-8')
        line = output.splitlines()
        if line[-1] != 'Adjusting chunk size of /test_dir/f1 to 1048576':
            raise NLTestFail('daos fs fix-entry /test_dir/f1')

        cmd = ['fs', 'fix-entry', self.pool.id(), self.container.id(), '--dfs-path',
               '/test_dir/1d1/f3', '--type', '--chunk-size', '1048576']
        rc = run_daos_cmd(self.conf, cmd)
        print(rc)
        assert rc.returncode == 0
        output = rc.stdout.decode('utf-8')
        line = output.splitlines()
        if line[-1] != 'Adjusting chunk size of /test_dir/1d1/f3 to 1048576':
            raise NLTestFail('daos fs fix-entry /test_dir/1d1/f3')

        cmd = ['fs', 'fix-entry', self.pool.id(), self.container.id(), '--dfs-path',
               '/test_dir/1d2', '--type']
        rc = run_daos_cmd(self.conf, cmd)
        print(rc)
        assert rc.returncode == 0
        output = rc.stdout.decode('utf-8')
        line = output.splitlines()
        if line[-1] != 'Setting entry type to S_IFDIR':
            raise NLTestFail('daos fs fix-entry /test_dir/1d2')

        # remount dfuse
        dfuse = DFuse(self.server,
                      self.conf,
                      pool=self.pool.id(),
                      container=self.container,
                      caching=False)
        dfuse.start(v_hint='fs_fix_test')
        path = dfuse.dir
        dirname = join(path, 'test_dir')
        dirname1 = join(path, 'test_dir/1d1/')
        fname1 = join(dirname, 'f1')
        fname3 = join(dirname1, 'f3')
        dirname2 = join(path, 'test_dir/1d2/')

        # Check entries after fixing
        data = run_fs_get_attr(self.conf, '--path', fname1)
        assert check_file_attr(data, None, 1048576)
        with open(fname1, 'r', encoding='ascii', errors='ignore') as fd:
            data = fd.read()
            if data != 'test1':
                print('/test_dir/f1 data is corrupted')

        data = run_fs_get_attr(self.conf, '--path', fname3)
        assert check_file_attr(data, None, 1048576)
        with open(fname3, 'r', encoding='ascii', errors='ignore') as fd:
            data = fd.read()
            if data != 'test3':
                print('/test_dir/1d1/f3 data is corrupted')

        dir_list = os.listdir(dirname2)
        nr_entries = len(dir_list)
        if nr_entries != 1:
            raise NLTestFail('Wrong number of entries')

        if dfuse.stop():
            self.fatal_errors = True

    def test_pil4dfs_no_dfuse(self):
        """Test pil4dfs with no fuse instance"""
        self.server.run_daos_client_cmd_pil4dfs(['cp', '/bin/sh', '.'], container=self.container)
        rc = self.server.run_daos_client_cmd_pil4dfs(['ls'], container=self.container)
        print(rc.stdout)
        assert rc.stdout == b'sh\n', rc

    @needs_dfuse
    def test_pil4dfs(self):
        """Test interception library libpil4dfs.so"""
        path = self.dfuse.dir

        # Create a file natively.
        file1 = join(path, 'file1')
        with open(file1, 'w') as fd:
            fd.write('Hello World!')

        # hexdump to check file
        self.server.run_daos_client_cmd_pil4dfs(['hexdump', file1])

        # Copy a file.
        file2 = join(path, 'file2')
        self.server.run_daos_client_cmd_pil4dfs(['cp', file1, file2])

        # Read a file with cat.
        self.server.run_daos_client_cmd_pil4dfs(['cat', file2])

        # touch a file.
        file3 = join(path, 'file3')
        self.server.run_daos_client_cmd_pil4dfs(['touch', file3])

        # cat a filename where a directory in the path is a file, should fail.
        nop_file = join(file3, 'new_file which will not exist...')
        rc = self.server.run_daos_client_cmd_pil4dfs(['cat', nop_file], check=False)
        assert rc.returncode == 1, rc

        # create a dir.
        dir1 = join(path, 'dir1')
        self.server.run_daos_client_cmd_pil4dfs(['mkdir', dir1])

        # create multiple levels dirs
        dirabcd = join(path, 'dira/dirb/dirc/dird')
        self.server.run_daos_client_cmd_pil4dfs(['mkdir', '-p', dirabcd])

        # find to list all files/dirs.
        self.server.run_daos_client_cmd_pil4dfs(['find', path])

        # remove a file.
        self.server.run_daos_client_cmd_pil4dfs(['rm', file3])

        # rm a dir with a file and a symlink
        file4 = join(path, 'dir1/file4')
        self.server.run_daos_client_cmd_pil4dfs(['touch', file4])
        link1 = join(path, 'dir1/link1')
        self.server.run_daos_client_cmd_pil4dfs(['ln', '-s', file4, link1])
        self.server.run_daos_client_cmd_pil4dfs(['rm', '-Rf', dir1])

        # dd to write a file
        file5 = join(path, 'newfile')
        self.server.run_daos_client_cmd_pil4dfs(['dd', 'if=/dev/zero', f'of={file5}', 'bs=1',
                                                'count=1'])
        # cp "/usr/bin/mkdir" to DFS and call "/usr/bin/file" to analyze the binary file file6
        file6 = join(path, 'elffile')
        self.server.run_daos_client_cmd_pil4dfs(['cp', '/usr/bin/mkdir', file6])
        self.server.run_daos_client_cmd_pil4dfs(['file', file6])

    @needs_dfuse_with_opt(caching_variants=[False], ro=True)
    def test_mount_ro(self):
        """Check that mounting read-only does not allow write access"""
        test_file = join(self.dfuse.dir, 'test_file')
        try:
            with open(test_file, 'w'):
                assert False
        except OSError as error:
            if error.errno == errno.EROFS:
                return
            raise


class NltStdoutWrapper():
    """Class for capturing stdout from threads"""

    def __init__(self):
        self._stdout = sys.stdout
        self._outputs = {}
        sys.stdout = self

    def write(self, value):
        """Print to stdout.  If this is the main thread then print it, always save it"""
        thread = threading.current_thread()
        if not thread.daemon:
            self._stdout.write(value)
        thread_id = thread.ident
        try:
            self._outputs[thread_id] += value
        except KeyError:
            self._outputs[thread_id] = value

    def sprint(self, value):
        """Really print something to stdout"""
        self._stdout.write(value + '\n')

    def get_thread_output(self):
        """Return the stdout by the calling thread, and reset for next time"""
        thread_id = threading.get_ident()
        try:
            data = self._outputs[thread_id]
            del self._outputs[thread_id]
            return data
        except KeyError:
            return None

    def flush(self):
        """Flush"""
        self._stdout.flush()

    def __del__(self):
        sys.stdout = self._stdout


class NltStderrWrapper():
    """Class for capturing stderr from threads"""

    def __init__(self):
        self._stderr = sys.stderr
        self._outputs = {}
        sys.stderr = self

    def write(self, value):
        """Print to stderr.  Always print it, always save it"""
        thread = threading.current_thread()
        self._stderr.write(value)
        thread_id = thread.ident
        try:
            self._outputs[thread_id] += value
        except KeyError:
            self._outputs[thread_id] = value

    def get_thread_err(self):
        """Return the stderr by the calling thread, and reset for next time"""
        thread_id = threading.get_ident()
        try:
            data = self._outputs[thread_id]
            del self._outputs[thread_id]
            return data
        except KeyError:
            return None

    def flush(self):
        """Flush"""
        self._stderr.flush()

    def __del__(self):
        sys.stderr = self._stderr


def run_posix_tests(server, conf, test_list):
    """Run one or all posix tests

    Create a new container per test, to ensure that every test is
    isolated from others.
    """

    def _run_test(ptl=None, function=None, test_cb=None):
        ptl.call_index = 0
        while True:
            ptl.needs_more = False
            ptl.test_name = function
            start = time.perf_counter()
            out_wrapper.sprint(f'Calling {function}')
            print(f'Calling {function}')

            # Do this with valgrind disabled as this code is run often and valgrind has a big
            # performance impact.  There are other tests that run with valgrind enabled so this
            # should not reduce coverage.
            try:
                ptl.container = create_cont(conf,
                                            pool,
                                            ctype="POSIX",
                                            valgrind=False,
                                            log_check=False,
                                            label=function)
                ptl.container_label = function
                test_cb()
                ptl.container.destroy(valgrind=False, log_check=False)
                ptl.container = None
            except Exception as inst:
                trace = ''.join(traceback.format_tb(inst.__traceback__))
                duration = time.perf_counter() - start
                out_wrapper.sprint(f'{ptl.test_name} Failed')
                conf.wf.add_test_case(ptl.test_name,
                                      repr(inst),
                                      stdout=out_wrapper.get_thread_output(),
                                      stderr=err_wrapper.get_thread_err(),
                                      output=trace,
                                      test_class='test',
                                      duration=duration)
                raise
            duration = time.perf_counter() - start
            out_wrapper.sprint(f'Test {ptl.test_name} took {duration:.1f} seconds')
            conf.wf.add_test_case(ptl.test_name,
                                  stdout=out_wrapper.get_thread_output(),
                                  stderr=err_wrapper.get_thread_err(),
                                  test_class='test',
                                  duration=duration)
            if not ptl.needs_more:
                break
            ptl.call_index = ptl.call_index + 1

        if ptl.fatal_errors:
            pto.fatal_errors = True

    test_list = list(test_list)
    pool = server.get_test_pool_obj()

    out_wrapper = NltStdoutWrapper()
    err_wrapper = NltStderrWrapper()

    pto = PosixTests(server, conf, pool=pool)
    if len(test_list) == 1:
        obj = getattr(pto, test_list[0])

        _run_test(ptl=pto, test_cb=obj, function=test_list[0])
    else:

        threads = []

        slow_tests = ['test_uns_basic', 'test_daos_fs_tool', 'test_stable_cont_inode']

        test_list.sort(key=lambda x: x not in slow_tests)

        for function in test_list:
            ptl = PosixTests(server, conf, pool=pool)
            obj = getattr(ptl, function)
            if not callable(obj):
                continue

            thread = threading.Thread(None,
                                      target=_run_test,
                                      name=f'test {function}',
                                      kwargs={'ptl': ptl, 'test_cb': obj, 'function': function},
                                      daemon=True)
            thread.start()
            threads.append(thread)

            # Limit the number of concurrent tests, but poll all active threads so there's no
            # expectation for them to complete in order.  At the minute we only have a handful of
            # long-running tests which dominate the time, so whilst a higher value here would
            # work there's no benefit in rushing to finish the quicker tests.  The long-running
            # tests are started first.
            while len(threads) > 4:
                for thread_id in threads:
                    thread_id.join(timeout=0)
                    if thread_id.is_alive():
                        continue
                    threads.remove(thread_id)

        for thread_id in threads:
            thread_id.join()

    # Now check for running dfuse instances, there should be none at this point as all tests have
    # completed.  It's not possible to do this check as each test finishes due to the fact that
    # the tests are running in parallel.  We could revise this so there's a dfuse method on
    # posix_tests class itself if required.
    for fuse in server.fuse_procs:
        conf.wf.add_test_case('fuse leak in tests',
                              f'Test leaked dfuse instance at {fuse}',
                              test_class='test',)

    out_wrapper = None
    err_wrapper = None

    return pto.fatal_errors


def run_tests(dfuse):
    """Run some tests"""
    # pylint: disable=consider-using-with
    path = dfuse.dir

    fname = join(path, 'test_file3')

    rc = subprocess.run(['dd', 'if=/dev/zero', 'bs=16k', 'count=64',  # nosec
                         f'of={join(path, "dd_file")}'],
                        check=True)
    print(rc)
    ofd = open(fname, 'w')
    ofd.write('hello')
    print(os.fstat(ofd.fileno()))
    ofd.flush()
    print(os.stat(fname))
    assert_file_size(ofd, 5)
    ofd.truncate(0)
    assert_file_size(ofd, 0)
    ofd.truncate(1024 * 1024)
    assert_file_size(ofd, 1024 * 1024)
    ofd.truncate(0)
    ofd.seek(0)
    ofd.write('simple file contents\n')
    ofd.flush()
    assert_file_size(ofd, 21)
    print(os.fstat(ofd.fileno()))
    ofd.close()
    ofd = os.open(fname, os.O_TRUNC)
    assert_file_size_fd(ofd, 0)
    os.close(ofd)
    symlink_name = join(path, 'symlink_src')
    symlink_dest = 'missing_dest'
    os.symlink(symlink_dest, symlink_name)
    assert symlink_dest == os.readlink(symlink_name)

    # Note that this doesn't test dfs because fuse will do a
    # lookup to check if the file exists rather than just trying
    # to create it.
    fname = join(path, 'test_file5')
    fd = os.open(fname, os.O_CREAT | os.O_EXCL)
    os.close(fd)
    try:
        fd = os.open(fname, os.O_CREAT | os.O_EXCL)
        os.close(fd)
        assert False
    except FileExistsError:
        pass
    os.unlink(fname)


def stat_and_check(dfuse, pre_stat):
    """Check that dfuse started"""
    post_stat = os.stat(dfuse.dir)
    if pre_stat.st_dev == post_stat.st_dev:
        raise NLTestFail('Device # unchanged')
    if post_stat.st_ino != 1:
        raise NLTestFail('Unexpected inode number')


def check_no_file(dfuse):
    """Check that a non-existent file doesn't exist"""
    try:
        os.stat(join(dfuse.dir, 'no-file'))
        raise NLTestFail('file exists')
    except FileNotFoundError:
        pass


nlt_lp = None  # pylint: disable=invalid-name
nlt_lt = None  # pylint: disable=invalid-name
nlt_ct = None  # pylint: disable=invalid-name


def setup_log_test(conf):
    """Setup and import the log tracing code"""
    # Try and pick this up from the src tree if possible.
    file_self = os.path.dirname(os.path.abspath(__file__))
    logparse_dir = join(file_self, '../src/tests/ftest/cart/util')
    crt_mod_dir = os.path.realpath(logparse_dir)
    if crt_mod_dir not in sys.path:
        sys.path.append(crt_mod_dir)

    # Or back off to the install dir if not.
    logparse_dir = join(conf['PREFIX'], 'lib/daos/TESTING/ftest/cart')
    crt_mod_dir = os.path.realpath(logparse_dir)
    if crt_mod_dir not in sys.path:
        sys.path.append(crt_mod_dir)

    global nlt_lp  # pylint: disable=invalid-name
    global nlt_lt  # pylint: disable=invalid-name
    global nlt_ct  # pylint: disable=invalid-name

    nlt_lp = __import__('cart_logparse')
    nlt_lt = __import__('cart_logtest')
    ct_mod = __import__('cart_logusage')

    nlt_ct = ct_mod.UsageTracer()

    if conf.args.log_usage_import:
        if os.path.exists(conf.args.log_usage_import):
            nlt_ct.load(conf.args.log_usage_import)
        else:
            print(f'Unable to load log-usage input file {conf.args.log_usage_import}')

    nlt_lt.wf = conf.wf


def close_log_test(conf):
    """Close down the log tracing"""
    conf.flush_bz2()

    if conf.args.log_usage_save:
        nlt_ct.report_all(conf.args.log_usage_save)

    if conf.args.log_usage_export:
        nlt_ct.save(conf.args.log_usage_export)


def log_timer(func):
    """Wrapper around the log_test function to measure how long it takes"""

    def log_timer_wrapper(*args, **kwargs):
        """Do the actual wrapping"""
        conf = args[0]
        conf.log_timer.start()
        rc = None
        try:
            rc = func(*args, **kwargs)
        finally:
            conf.log_timer.stop()
        return rc

    return log_timer_wrapper


@log_timer
def log_test(conf,
             filename,
             show_memleaks=True,
             quiet=False,
             skip_fi=False,
             leak_wf=None,
             ignore_einval=False,
             ignore_busy=False,
             check_read=False,
             check_write=False,
             check_fstat=False):
    """Run the log checker on filename, logging to stdout"""
    # pylint: disable=too-many-arguments

    # Check if the log file has wrapped, if it has then log parsing checks do
    # not work correctly.

    # https://stackoverflow.com/questions/1094841/get-human-readable-version-of-file-size
    def sizeof_fmt(num, suffix='B'):
        """Return size as a human readable string"""
        # pylint: disable=consider-using-f-string
        for unit in ['', 'Ki', 'Mi', 'Gi', 'Ti', 'Pi', 'Ei', 'Zi']:
            if abs(num) < 1024.0:
                return "%3.1f%s%s" % (num, unit, suffix)
            num /= 1024.0
        return "%.1f%s%s" % (num, 'Yi', suffix)

    if os.path.exists(f'{filename}.old'):
        raise NLTestFail('Log file exceeded max size')
    fstat = os.stat(filename)
    if fstat.st_size == 0:
        os.unlink(filename)
        return None
    if not quiet:
        print(f'Running log_test on {filename} {sizeof_fmt(fstat.st_size)}')

    log_iter = nlt_lp.LogIter(filename)

    # LogIter will have opened the file and seek through it as required, so start a background
    # process to compress it in parallel with the log tracing.
    conf.compress_file(filename)

    lto = nlt_lt.LogTest(log_iter, quiet=quiet)

    # Add the code coverage tracer.
    lto.add_tracer(nlt_ct, None)

    lto.hide_fi_calls = skip_fi

    if ignore_einval:
        lto.skip_suffixes.append(': 22 (Invalid argument)')
        lto.skip_suffixes.append(" DER_NO_HDL(-1002): 'Invalid handle'")

    if ignore_busy:
        lto.skip_suffixes.append(" DER_BUSY(-1012): 'Device or resource busy'")

    try:
        lto.check_log_file(abort_on_warning=True,
                           show_memleaks=show_memleaks,
                           leak_wf=leak_wf)
    except nlt_lt.LogCheckError:
        pass

    if skip_fi:
        if not lto.fi_triggered:
            raise NLTestNoFi

    if check_read or check_write or check_fstat:
        for line in log_iter.new_iter():
            if line.function != "ioil_show_summary":
                continue
            print(line.get_msg())

            # These numbers match the D_INFO log line in the ioil_show_summary function.
            if check_read and int(line.get_field(3)) == 0:
                raise NLTestIlZeroCall('read')

            if check_write and int(line.get_field(5)) == 0:
                raise NLTestIlZeroCall('write')

            if check_fstat and int(line.get_field(8)) == 0:
                raise NLTestIlZeroCall('fstat')

    if conf.max_log_size and fstat.st_size > conf.max_log_size:
        message = (f'Max log size exceeded, {sizeof_fmt(fstat.st_size)} > '
                   + sizeof_fmt(conf.max_log_size))
        conf.wf.add_test_case('logfile_size', failure=message)

    return lto.fi_location


def create_and_read_via_il(dfuse, path):
    """Create file in dir, write to and read through the interception library"""
    fname = join(path, 'test_file')
    with open(fname, 'w') as ofd:
        ofd.write('hello ')
        ofd.write('world\n')
        ofd.flush()
        assert_file_size(ofd, 12)
        print(os.fstat(ofd.fileno()))
    dfuse.il_cmd(['cat', fname], check_write=False)


def run_container_query(conf, path):
    """Query a path to extract container information"""
    cmd = ['container', 'query', '--path', path]

    rc = run_daos_cmd(conf, cmd)

    assert rc.returncode == 0

    print(rc)
    output = rc.stdout.decode('utf-8')
    for line in output.splitlines():
        print(line)


def run_duns_overlay_test(server, conf):
    """Create a DUNS entry point, and then start fuse over it

    Fuse should use the pool/container IDs from the entry point,
    and expose the container.
    """
    # pylint: disable=consider-using-with

    parent_dir = tempfile.TemporaryDirectory(dir=conf.dfuse_parent_dir, prefix='dnt_uns_')

    uns_dir = join(parent_dir.name, 'uns_ep')

    create_cont(conf, pool=server.get_test_pool_obj(), path=uns_dir)

    dfuse = DFuse(server, conf, mount_path=uns_dir, caching=False)

    dfuse.start(v_hint='uns-overlay')
    # To show the contents.
    # getfattr -d <file>

    # This should work now if the container was correctly found
    create_and_read_via_il(dfuse, uns_dir)

    return dfuse.stop()


def run_dfuse(server, conf):
    """Run several dfuse instances"""
    fatal_errors = BoolRatchet()

    pool = server.get_test_pool_obj()

    dfuse = DFuse(server, conf, caching=False)
    try:
        pre_stat = os.stat(dfuse.dir)
    except OSError:
        umount(dfuse.dir)
        raise
    dfuse.start(v_hint='no_pool')
    print(os.statvfs(dfuse.dir))
    subprocess.run(['df', '-h'], check=True)  # nosec
    subprocess.run(['df', '-i', dfuse.dir], check=True)  # nosec
    print('Running dfuse with nothing')
    stat_and_check(dfuse, pre_stat)
    check_no_file(dfuse)

    pool_stat = os.stat(join(dfuse.dir, pool.uuid))
    print(f'stat for {pool}')
    print(pool_stat)
    container = create_cont(server.conf, pool, ctype="POSIX")
    cdir = join(dfuse.dir, pool.uuid, container.uuid)
    fatal_errors.add_result(dfuse.stop())

    dfuse = DFuse(server, conf, pool=pool, caching=False)
    pre_stat = os.stat(dfuse.dir)
    dfuse.start(v_hint='pool_only')
    print('Running dfuse with pool only')
    stat_and_check(dfuse, pre_stat)
    check_no_file(dfuse)
    container2 = create_cont(server.conf, pool, ctype="POSIX")
    cpath = join(dfuse.dir, container2.id())
    print(os.listdir(cpath))
    cdir = join(dfuse.dir, container.id())
    create_and_read_via_il(dfuse, cdir)

    fatal_errors.add_result(dfuse.stop())

    dfuse = DFuse(server, conf, container=container, caching=False)
    dfuse.cores = 2
    pre_stat = os.stat(dfuse.dir)
    dfuse.start(v_hint='pool_and_cont')
    print('Running fuse with both')

    stat_and_check(dfuse, pre_stat)

    create_and_read_via_il(dfuse, dfuse.dir)

    run_tests(dfuse)

    fatal_errors.add_result(dfuse.stop())

    if fatal_errors.errors:
        print('Errors from dfuse')
    else:
        print('Reached the end, no errors')
    return fatal_errors.errors


def run_in_fg(server, conf, args):
    """Run dfuse in the foreground.

    Block until Control-C is pressed.
    """
    pool = server.get_test_pool_obj()
    label = 'foreground_cont'
    container = None

    conts = pool.fetch_containers()
    for cont in conts:
        if cont.label == label:
            container = cont.uuid
            break

    # Set to False to run dfuse without a pool.
    pool_on_cmd_line = True

    if not container:
        container = create_cont(conf, pool, label=label, ctype="POSIX")

        # Only set the container cache attributes when the container is initially created so they
        # can be modified later.
        cont_attrs = {'dfuse-data-cache': 200,
                      'dfuse-attr-time': 67,
                      'dfuse-dentry-time': 19,
                      'dfuse-dentry-dir-time': 31,
                      'dfuse-ndentry-time': 61,
                      'dfuse-direct-io-disable': False}
        container.set_attrs(cont_attrs)
        container = container.uuid

    dargs = {"caching": True,
             "wbcache": True,
             "multi_user": args.multi_user}

    if pool_on_cmd_line:
        dargs['pool'] = pool.uuid

    dfuse = DFuse(server,
                  conf,
                  **dargs)

    dfuse.log_flush = True
    dfuse.start()

    if pool_on_cmd_line:
        t_dir = join(dfuse.dir, container)
    else:
        t_dir = join(dfuse.dir, pool.uuid, container)

    print(f'Running at {t_dir}')
    print(f'export PATH={join(conf["PREFIX"], "bin")}:$PATH')
    print(f'export LD_PRELOAD={join(conf["PREFIX"], "lib64", "libioil.so")}')
    print(f'export DAOS_AGENT_DRPC_DIR={conf.agent_dir}')
    print('export D_IL_REPORT=-1')
    if args.multi_user:
        print(f'dmg pool --insecure update-acl -e A::root@:rw {pool.id()}')
    print(f'daos container create --type POSIX --path {t_dir}/uns-link')
    print(f'daos container destroy --path {t_dir}/uns-link')
    print(f'daos cont list {pool.label}')

    try:
        if args.launch_cmd:
            start = time.perf_counter()
            # Set the PATH and agent dir.
            agent_env = os.environ.copy()
            agent_env['DAOS_AGENT_DRPC_DIR'] = conf.agent_dir
            agent_env['PATH'] = f'{join(conf["PREFIX"], "bin")}:{agent_env["PATH"]}'
            rc = subprocess.run(args.launch_cmd, check=False, cwd=t_dir, env=agent_env)
            elapsed = time.perf_counter() - start
            dfuse.stop()
            (minutes, seconds) = divmod(elapsed, 60)
            print(f'Completed in {int(minutes):d}:{int(seconds):02d}')
            print(rc)
        else:
            dfuse.wait_for_exit()
    except KeyboardInterrupt:
        pass


def check_readdir_perf(server, conf):
    """Check and report on readdir performance

    Loop over number of files, measuring the time taken to
    populate a directory, and to read the directory contents,
    measure both files and directories as contents, and
    readdir both with and without stat, restarting dfuse
    between each test to avoid cache effects.

    Continue testing until five minutes have passed, and print
    a table of results.
    """
    headers = ['count', 'create\ndirs', 'create\nfiles']
    headers.extend(['dirs', 'files', 'dirs\nwith stat', 'files\nwith stat'])
    headers.extend(['caching\n1st', 'caching\n2nd'])

    results = []

    def make_dirs(parent, count):
        """Populate the test directory"""
        print(f'Populating to {count}')
        dir_dir = join(parent, f'dirs.{count}.in')
        t_dir = join(parent, f'dirs.{count}')
        file_dir = join(parent, f'files.{count}.in')
        t_file = join(parent, f'files.{count}')

        start_all = time.perf_counter()
        if not os.path.exists(t_dir):
            try:
                os.mkdir(dir_dir)
            except FileExistsError:
                pass
            for idx in range(count):
                try:
                    os.mkdir(join(dir_dir, str(idx)))
                except FileExistsError:
                    pass
            dir_time = time.perf_counter() - start_all
            print(f'Creating {count} dirs took {dir_time:.2f}')
            os.rename(dir_dir, t_dir)

        if not os.path.exists(t_file):
            try:
                os.mkdir(file_dir)
            except FileExistsError:
                pass
            start = time.perf_counter()
            for idx in range(count):
                with open(join(file_dir, str(idx)), 'w'):
                    pass
            file_time = time.perf_counter() - start
            print(f'Creating {count} files took {file_time:.2f}')
            os.rename(file_dir, t_file)

        return [dir_time, file_time]

    def print_results():
        """Display the results"""
        print(tabulate.tabulate(results, headers=headers, floatfmt=".2f"))

    pool = server.get_test_pool_obj().uuid

    container = str(uuid.uuid4())

    dfuse = DFuse(server, conf, pool=pool)

    print('Creating container and populating')
    count = 1024
    dfuse.start()
    parent = join(dfuse.dir, container)
    try:
        os.mkdir(parent)
    except FileExistsError:
        pass
    create_times = make_dirs(parent, count)
    dfuse.stop()

    all_start = time.perf_counter()

    while True:

        row = [count]
        row.extend(create_times)
        dfuse = DFuse(server, conf, pool=pool, container=container,
                      caching=False)
        dir_dir = join(dfuse.dir, f'dirs.{count}')
        file_dir = join(dfuse.dir, f'files.{count}')
        dfuse.start()
        start = time.perf_counter()
        subprocess.run(['/bin/ls', dir_dir], stdout=subprocess.PIPE, check=True)
        elapsed = time.perf_counter() - start
        print(f'processed {count} dirs in {elapsed:.2f} seconds')
        row.append(elapsed)
        dfuse.stop()
        dfuse = DFuse(server, conf, pool=pool, container=container,
                      caching=False)
        dfuse.start()
        start = time.perf_counter()
        subprocess.run(['/bin/ls', file_dir], stdout=subprocess.PIPE,
                       check=True)
        elapsed = time.perf_counter() - start
        print(f'processed {count} dirs in {elapsed:.2f} seconds')
        row.append(elapsed)
        dfuse.stop()

        dfuse = DFuse(server, conf, pool=pool, container=container,
                      caching=False)
        dfuse.start()
        start = time.perf_counter()
        subprocess.run(['/bin/ls', '-t', dir_dir], stdout=subprocess.PIPE,
                       check=True)
        elapsed = time.perf_counter() - start
        print(f'processed {count} dirs in {elapsed:.2f} seconds')
        row.append(elapsed)
        dfuse.stop()
        dfuse = DFuse(server, conf, pool=pool, container=container,
                      caching=False)
        dfuse.start()
        start = time.perf_counter()
        # Use sort by time here so ls calls stat, if you run ls -l then it will
        # also call getxattr twice which skews the figures.
        subprocess.run(['/bin/ls', '-t', file_dir], stdout=subprocess.PIPE,
                       check=True)
        elapsed = time.perf_counter() - start
        print(f'processed {count} dirs in {elapsed:.2f} seconds')
        row.append(elapsed)
        dfuse.stop()

        # Test with caching enabled.  Check the file directory, and do it twice
        # without restarting, to see the effect of populating the cache, and
        # reading from the cache.
        dfuse = DFuse(server,
                      conf,
                      pool=pool,
                      container=container,
                      caching=True)
        dfuse.start()
        start = time.perf_counter()
        subprocess.run(['/bin/ls', '-t', file_dir], stdout=subprocess.PIPE,
                       check=True)
        elapsed = time.perf_counter() - start
        print(f'processed {count} dirs in {elapsed:.2f} seconds')
        row.append(elapsed)
        start = time.perf_counter()
        subprocess.run(['/bin/ls', '-t', file_dir], stdout=subprocess.PIPE,
                       check=True)
        elapsed = time.perf_counter() - start
        print(f'processed {count} dirs in {elapsed:.2f} seconds')
        row.append(elapsed)
        results.append(row)

        elapsed = time.perf_counter() - all_start
        if elapsed > 5 * 60:
            dfuse.stop()
            break

        print_results()
        count *= 2
        create_times = make_dirs(dfuse.dir, count)
        dfuse.stop()

    run_daos_cmd(conf, ['container',
                        'destroy',
                        pool,
                        container])
    print_results()


def test_pydaos_kv(server, conf):
    """Test the KV interface"""
    # pylint: disable=consider-using-with

    pydaos_log_file = tempfile.NamedTemporaryFile(prefix='dnt_pydaos_',
                                                  suffix='.log',
                                                  delete=False)

    os.environ['D_LOG_FILE'] = pydaos_log_file.name
    daos = import_daos(server)

    pool = server.get_test_pool_obj()

    cont = create_cont(conf, pool, ctype="PYTHON", label="PYDAOS_NLT")

    container = daos.DCont(pool.uuid, cont.uuid)

    kv = container.dict('my_test_kv')
    kv['a'] = 'a'
    kv['b'] = 'b'
    kv['list'] = pickle.dumps(list(range(1, 100000)))
    for key in range(1, 100):
        kv[str(key)] = pickle.dumps(list(range(1, 10)))
    print(type(kv))
    print(kv)
    print(kv['a'])

    print("First iteration")
    data = {}
    for key in kv:
        print(f'key is {key}, len {len(kv[key])}')
        print(type(kv[key]))
        data[key] = None

    print("Bulk loading")

    data['no-key'] = None

    kv.value_size = 32
    kv.bget(data, value_size=16)
    print("Default get value size %d", kv.value_size)
    print("Second iteration")
    failed = False
    for key, value in data.items():
        if value:
            print(f'key is {key}, len {len(value)}')
        elif key == 'no-key':
            pass
        else:
            failed = True
            print(f'Key is None {key}')

    if failed:
        print("That's not good")

    del kv
    del container

    print('Running PyDAOS container checker')
    daos.check(pool.label, "PYDAOS_NLT")
    # pylint: disable=protected-access
    daos._cleanup()
    log_test(conf, pydaos_log_file.name)


def test_pydaos_kv_obj_class(server, conf):
    """Test the predefined object class works with KV"""
    with tempfile.NamedTemporaryFile(prefix='kv_objclass_pydaos_',
                                     suffix='.log',
                                     delete=False) as tmp_file:
        log_name = tmp_file.name
        os.environ['D_LOG_FILE'] = log_name

    daos = import_daos(server)

    pool = server.get_test_pool_obj()

    cont = create_cont(conf, pool, ctype="PYTHON", label='pydaos_cont')

    container = daos.DCont(pool.label, cont.label)
    failed = False
    # Write kv1 dictionary with OC_S2 object type
    kv1 = container.dict('object1', {"Monday": "1"}, "OC_S2")
    if len(kv1) != 1:
        failed = True
        print(f'Expected length of kv object is 1 but got {len(kv1)}')

    # Write kv2 dictionary without any object type,
    # so in this case we have 4 targets so default object type should be S4
    kv2 = container.dict('object2', {"Monday": "1", "Tuesday": "2"})
    if len(kv2) != 2:
        failed = True
        print(f'Expected length of kv object is 2 but got {len(kv2)}')

    # Run a command to list the objects
    cmd = ['cont', 'list-objects', pool.label, cont.label]
    print('list the objects from container')
    rc = run_daos_cmd(conf, cmd, use_json=True)

    data = rc.json
    assert data['status'] == 0, rc
    assert data['error'] is None, rc
    assert data['response'] is not None, rc

    # Run a command to get the object layout
    print('query the object layout')
    actual_obj_layout = []
    for obj in data['response']:
        cmd = ['object', 'query', pool.label, cont.label, obj]
        rc = run_daos_cmd(conf, cmd, use_json=True)

        query_data = rc.json
        assert query_data['status'] == 0, rc
        assert query_data['error'] is None, rc
        assert query_data['response'] is not None, rc
        actual_obj_layout.append(query_data['response']['class'])

    # Verify the object has the correct layout used during kv dictionary creation.
    expected_obj_layout = ['S2', 'S4']
    for obj in expected_obj_layout:
        if obj not in actual_obj_layout:
            failed = True
            print(f'Expected obj {obj} not found in all {actual_obj_layout}')

    if failed:
        conf.wf.add_test_case('pydaos kv object test', failure='test failed')
    else:
        conf.wf.add_test_case('pydaos kv object test')

    # pylint: disable=protected-access
    del kv1
    del kv2
    del container
    daos._cleanup()
    log_test(conf, log_name)

# Fault injection testing.
#
# This runs two different commands under fault injection, although it allows
# for more to be added.  The command is defined, then run in a loop with
# different locations enabled, essentially failing each call to
# D_ALLOC() in turn.  This iterates for all memory allocations in the command
# which is around 1300 each command so this takes a while.
#
# In order to improve response times the different locations are run in
# parallel, although the results are processed in order.
#
# Each location is checked for memory leaks according to the log file
# (D_ALLOC/D_FREE not matching), that it didn't crash and some checks are run
# on stdout/stderr as well.
#
# If a particular location caused the command to exit with a signal then that
# location is re-run at the end under valgrind to get better diagnostics.
#


class AllocFailTestRun():
    """Class to run a fault injection command with a single fault"""

    def __init__(self, aft, cmd, env, loc, cwd):

        # The return from subprocess.poll
        self.ret = None
        self.fault_injected = None
        self.loc = loc
        # The valgrind handle
        self.valgrind_hdl = None

        self.dir_handle = None
        self.stdout = None
        self.returncode = None

        # Set this to disable memory leak checking if the command outputs a DER_BUSY message.  This
        # is to allow tests to leak memory if there are errors during shutdown.
        self.ignore_busy = False

        # The subprocess handle and other private data.
        self._sp = None
        self._cmd = cmd
        self._env = env
        self._aft = aft
        self._fi_file = None
        self._stderr = None
        self._fi_loc = None
        self._cwd = cwd

        if loc:
            prefix = f'dnt_{loc:04d}_'
        else:
            prefix = 'dnt_reference_'
        with tempfile.NamedTemporaryFile(prefix=prefix,
                                         suffix='.log',
                                         dir=self._aft.log_dir,
                                         delete=False) as log_file:
            self.log_file = log_file.name
            self._env['D_LOG_FILE'] = self.log_file

    def __str__(self):
        cmd_text = ' '.join(self._cmd)
        res = f"Fault injection test of '{cmd_text}'\n"
        res += f'Fault injection location {self.loc}\n'
        if self.valgrind_hdl:
            res += 'Valgrind enabled for this test\n'
        if self.returncode is None:
            res += 'Process not completed'
        else:
            res += f'Returncode was {self.returncode}'

        if self.stdout:
            res += f'\nSTDOUT:{self.stdout.decode("utf-8").strip()}'

        if self._stderr:
            res += f'\nSTDERR:{self._stderr.decode("utf-8").strip()}'
        return res

    def start(self):
        """Start the command"""
        faults = {}

        faults['fault_config'] = [{'id': 100,
                                   'probability_x': 1,
                                   'probability_y': 1}]

        if self.loc:
            faults['fault_config'].append({'id': 0,
                                           'probability_x': 1,
                                           'probability_y': 1,
                                           'interval': self.loc,
                                           'max_faults': 1})

            if self._aft.skip_daos_init:
                faults['fault_config'].append({'id': 101, 'probability_x': 1})

        # pylint: disable=consider-using-with
        self._fi_file = tempfile.NamedTemporaryFile(prefix='fi_', suffix='.yaml')

        self._fi_file.write(yaml.dump(faults, encoding='utf=8'))
        self._fi_file.flush()

        self._env['D_FI_CONFIG'] = self._fi_file.name

        if self.valgrind_hdl:
            exec_cmd = self.valgrind_hdl.get_cmd_prefix()
            exec_cmd.extend(self._cmd)
        else:
            exec_cmd = self._cmd

        self._sp = subprocess.Popen(exec_cmd,
                                    env=self._env,
                                    cwd=self._cwd,
                                    stdin=subprocess.PIPE,
                                    stdout=subprocess.PIPE,
                                    stderr=subprocess.PIPE)

    def has_finished(self):
        """Check if the command has completed"""
        if self.returncode is not None:
            return True

        rc = self._sp.poll()
        if rc is None:
            return False
        self._post(rc)
        return True

    def wait(self):
        """Wait for the command to complete"""
        if self.returncode is not None:
            return

        self._post(self._sp.wait())

    def _post(self, rc):
        """Helper function, called once after command is complete.

        This is where all the checks are performed.
        """
        def _explain():

            if self._aft.conf.tmp_dir:
                log_dir = self._aft.conf.tmp_dir
            else:
                log_dir = '/tmp'

            short_log_file = self.log_file

            if short_log_file.startswith(self.log_file):
                short_log_file = short_log_file[len(log_dir) + 1:]

            self._aft.wf.explain(self._fi_loc, short_log_file, fi_signal)
            self._aft.conf.wf.explain(self._fi_loc, short_log_file, fi_signal)
        # Put in a new-line.
        print()
        self.returncode = rc
        self.stdout = self._sp.stdout.read()
        self._stderr = self._sp.stderr.read()

        show_memleaks = True

        fi_signal = None
        # A negative return code means the process exited with a signal so do
        # not check for memory leaks in this case as it adds noise, right when
        # it's least wanted.
        if rc < 0:
            show_memleaks = False
            fi_signal = -rc

        if self._aft.ignore_busy and self._aft.check_daos_stderr:
            stderr = self._stderr.decode('utf-8').rstrip()
            for line in stderr.splitlines():
                if line.endswith(': Device or resource busy (-1012)'):
                    show_memleaks = False

        try:
            if self.loc:
                wf = self._aft.wf
            else:
                wf = None

            self._fi_loc = log_test(self._aft.conf,
                                    self.log_file,
                                    show_memleaks=show_memleaks,
                                    ignore_busy=self._aft.ignore_busy,
                                    quiet=True,
                                    skip_fi=True,
                                    leak_wf=wf)
            self.fault_injected = True
            assert self._fi_loc
        except NLTestNoFi:
            # If a fault wasn't injected then check output is as expected.
            # It's not possible to log these as warnings, because there is
            # no src line to log them against, so simply assert.
            assert self.returncode == 0, self

            if self._aft.check_post_stdout:
                assert self._stderr == b''
                if self._aft.expected_stdout is not None:
                    assert self.stdout == self._aft.expected_stdout
            self.fault_injected = False
        if self.valgrind_hdl:
            self.valgrind_hdl.convert_xml()
        if not self.fault_injected:
            _explain()
            return

        # Check stderr from a daos command.
        # These should mostly be from the DH_PERROR_SYS or DH_PERROR_DER macros so check for
        # this format.  There may be multiple lines and the two styles may be mixed.
        # These checks will report an error against the line of code that introduced the "leak"
        # which may well only have a loose correlation to where the error was reported.
        if self._aft.check_daos_stderr:

            # The go code will report a stacktrace in some cases on segfault or double-free
            # and these will obviously not be the expected output but are obviously an error,
            # to avoid filling the results with lots of warnings about stderr just include one
            # to say the check is disabled.
            if rc in (-6, -11):
                self._aft.wf.add(self._fi_loc,
                                 'NORMAL',
                                 f"Unable to check stderr because of exit code '{rc}'",
                                 mtype='Crash preventing check')
                _explain()
                return

            stderr = self._stderr.decode('utf-8').rstrip()
            for line in stderr.splitlines():

                # This is what the go code uses.
                if line.endswith(': DER_NOMEM(-1009): Out of memory'):
                    continue

                # This is what the go code uses for system errors.
                if line.endswith(': errno 12 (Cannot allocate memory)'):
                    continue

                # This is what DH_PERROR_DER uses
                if line.endswith(': Out of memory (-1009)'):
                    continue

                # This is what DH_PERROR_SYS uses
                if line.endswith(': Cannot allocate memory (12)'):
                    continue

                if self._aft.ignore_busy and line.endswith(': Device or resource busy (-1012)'):
                    continue

                if 'DER_UNKNOWN' in line:
                    self._aft.wf.add(self._fi_loc,
                                     'HIGH',
                                     f"Incorrect stderr '{line}'",
                                     mtype='Invalid error code used')
                    continue

                self._aft.wf.add(self._fi_loc,
                                 'NORMAL',
                                 f"Malformed stderr '{line}'",
                                 mtype='Malformed stderr')
            _explain()
            return

        if self.returncode == 0 and self._aft.check_post_stdout:
            if self.stdout != self._aft.expected_stdout:
                self._aft.wf.add(self._fi_loc,
                                 'NORMAL',
                                 f"Incorrect stdout '{self.stdout}'",
                                 mtype='Out of memory caused zero exit code with incorrect output')

        if self._aft.check_stderr:
            stderr = self._stderr.decode('utf-8').rstrip()
            if stderr != '' and not stderr.endswith('(-1009): Out of memory') and \
                not stderr.endswith(': errno 12 (Cannot allocate memory)') and \
               'error parsing command line arguments' not in stderr and \
               self.stdout != self._aft.expected_stdout:
                if self.stdout != b'':
                    print(self._aft.expected_stdout)
                    print()
                    print(self.stdout)
                    print()
                self._aft.wf.add(self._fi_loc,
                                 'NORMAL',
                                 f"Incorrect stderr '{stderr}'",
                                 mtype='Out of memory not reported correctly via stderr')
        _explain()


class AllocFailTest():
    # pylint: disable=too-few-public-methods
    """Class to describe fault injection command"""

    def __init__(self, conf, desc, cmd):
        self.conf = conf
        self.cmd = cmd
        self.description = desc
        self.prefix = True
        # Check stdout/error from commands where faults were not injected
        self.check_post_stdout = True
        # Check stderr conforms to daos_hdlr.c style
        self.check_daos_stderr = False
        self.check_stderr = True
        self.expected_stdout = None
        self.ignore_busy = False
        self.single_process = False
        self.use_il = False
        self._use_pil4dfs = None
        self.wf = conf.wf
        # Instruct the fault injection code to skip daos_init().
        self.skip_daos_init = True
        log_dir = f'dnt_fi_{self.description}_logs'
        if conf.tmp_dir:
            self.log_dir = join(conf.tmp_dir, log_dir)
        else:
            self.log_dir = join('/tmp', log_dir)
        try:
            os.mkdir(self.log_dir)
        except FileExistsError:
            pass

    def use_pil4dfs(self, container):
        """Mark test to use pil4dfs and set container"""
        self._use_pil4dfs = container
        self.check_stderr = False

    def launch(self):
        """Run all tests for this command"""

        def _prep(self):
            rc = self._run_cmd(None)
            rc.wait()
            self.expected_stdout = rc.stdout
            assert not rc.fault_injected

        # Prep what the expected stdout is by running once without faults
        # enabled.
        _prep(self)

        print('Expected stdout is')
        print(self.expected_stdout)

        # pylint: disable-next=no-member
        num_cores = len(os.sched_getaffinity(0))

        if num_cores < 20:
            max_child = 1
        else:
            max_child = int(num_cores / 4 * 3)

        if self.single_process:
            max_child = 1

        print(f'Maximum number of spawned tests will be {max_child}')

        active = []
        fid = 2
        max_count = 0
        finished = False

        # List of fault identifiers to re-run under valgrind.
        to_rerun = []

        fatal_errors = False

        max_load_avg = 100

        # Now run all iterations in parallel up to max_child.  Iterations will be launched
        # in order but may not finish in order, rather they are processed in the order they
        # finish.  After each repetition completes then check for re-launch new processes
        # to keep the pipeline full.
        while not finished or active:

            load_avg, _, _ = os.getloadavg()

            # DAOS-14164 Back off on launching tests if the system is loaded.  If the node is above
            # a certain load average then pause and lower the level of expected parallelism.  If the
            # node is close to the maximum then do not decrease the count but put preference to
            # completing running tests and only launch one test before re-sampling the load average.

            start_this_iteration = 10
            if max_child > 1 and load_avg > 0.8 * max_load_avg:
                start_this_iteration = 1
                if load_avg > max_load_avg:
                    if max_count < max_child:
                        max_child -= 5
                    else:
                        max_child -= 1
                    max_child = max(max_child, 20)
                    print(f"High load average of {load_avg}, "
                          f"pausing and decreasing parallelism to {max_child} {max_count}")
                    if max_child > 20:
                        time.sleep(2)

            if not finished:
                while start_this_iteration > 0 and len(active) < max_child:
                    active.append(self._run_cmd(fid))
                    fid += 1
                    start_this_iteration -= 1

                    max_count = max(max_count, len(active))

            # Now complete as many as have finished.
            for ret in active:
                if not ret.has_finished():
                    continue
                active.remove(ret)
                print()
                print(ret)
                if ret.returncode < 0:
                    fatal_errors = True
                    to_rerun.append(ret.loc)

                if not ret.fault_injected:
                    print('Fault injection did not trigger, stopping')
                    finished = True
                break

        print(f'Completed, fid {fid}')
        print(f'Max in flight {max_count}/{max_child}')
        if to_rerun:
            print(f'Number of indexes to re-run {len(to_rerun)}')

        for fid in to_rerun:
            rerun = self._run_cmd(fid, valgrind=True)
            print(rerun)
            rerun.wait()

        return fatal_errors

    def _run_cmd(self, loc, valgrind=False):
        """Run the test with fault injection enabled"""
        cmd_env = get_base_env()

        # Debug flags to enable all memory allocation logging, but as little else as possible.
        # This improves run-time but makes debugging any issues found harder.
        # cmd_env['D_LOG_MASK'] = 'DEBUG'
        # cmd_env['DD_MASK'] = 'mem'
        # del cmd_env['DD_SUBSYS']

        if self.use_il:
            cmd_env['LD_PRELOAD'] = join(self.conf['PREFIX'], 'lib64', 'libioil.so')

        cwd = None
        tmp_dir = None

        if self._use_pil4dfs is not None:
            # pylint: disable-next=consider-using-with
            tmp_dir = tempfile.TemporaryDirectory(prefix='pil4dfs_mount')
            cwd = tmp_dir.name
            cmd_env['DAOS_MOUNT_POINT'] = cwd
            cmd_env['LD_PRELOAD'] = join(self.conf['PREFIX'], 'lib64', 'libpil4dfs.so')
            cmd_env['D_IL_NO_BYPASS'] = '1'
            cmd_env['DAOS_POOL'] = self._use_pil4dfs.pool.id()
            cmd_env['DAOS_CONTAINER'] = self._use_pil4dfs.id()

        cmd_env['DAOS_AGENT_DRPC_DIR'] = self.conf.agent_dir

        if callable(self.cmd):
            cmd = self.cmd(loc)
        else:
            # Take a copy of cmd as it might be modified and we only want that to happen once.
            cmd = list(self.cmd)

        # Disable logging to stderr from the daos tool, the two streams are both checked already
        # but have different formats.
        if cmd[0] == 'daos':
            cmd_env['DD_STDERR'] = 'CRIT'
            cmd[0] = join(self.conf['PREFIX'], 'bin', 'daos')

        aftf = AllocFailTestRun(self, cmd, cmd_env, loc, cwd)
        if valgrind:
            aftf.valgrind_hdl = ValgrindHelper(self.conf, logid=f'fi_{self.description}_{loc}')
            # Turn off leak checking in this case, as we're just interested in why it crashed.
            aftf.valgrind_hdl.full_check = False

        aftf.dir_handle = tmp_dir
        aftf.start()

        return aftf


def test_dfuse_start(server, conf, wf):
    """Start dfuse under fault injection

    This test will check error paths for faults that can occur whilst starting
    dfuse.  To do this it injects a fault into dfuse just before dfuse_session_mount
    so that it always returns immediately rather than registering with the kernel
    and then it runs dfuse up to this point checking the error paths.
    """
    pool = server.get_test_pool_obj()

    container = create_cont(conf, pool, ctype='POSIX', label="dfuse_fi_start")

    mount_point = join(conf.dfuse_parent_dir, 'fi-mount')

    os.mkdir(mount_point)

    cmd = [join(conf['PREFIX'], 'bin', 'dfuse'),
           '--mountpoint', mount_point,
           '--pool', pool.id(), '--cont', container.id(), '--foreground', '--thread-count=1']

    test_cmd = AllocFailTest(conf, 'dfuse', cmd)
    test_cmd.wf = wf
    test_cmd.skip_daos_init = False
    test_cmd.check_daos_stderr = True
    test_cmd.check_post_stdout = False  # Checked.

    rc = test_cmd.launch()
    os.rmdir(mount_point)
    return rc


def test_alloc_fail_copy(server, conf, wf):
    """Run container (filesystem) copy under fault injection.

    This test will create a new uuid per iteration, and the test will then try to create a matching
    container so this is potentially resource intensive.

    Create an initial container to copy from so this is testing reading as well as writing

    see also test_alloc_fail_copy_trunc() which is similar but truncates existing files.
    """

    def get_cmd(cont_id):
        return ['daos',
                'filesystem',
                'copy',
                '--src',
                f'daos://{pool.id()}/aft_base',
                '--dst',
                f'daos://{pool.id()}/container_{cont_id}']

    pool = server.get_test_pool_obj()
    with tempfile.TemporaryDirectory(prefix='copy_src_',) as src_dir:
        sub_dir = join(src_dir, 'new_dir')
        os.mkdir(sub_dir)

        for idx in range(5):
            with open(join(sub_dir, f'file.{idx}'), 'w') as ofd:
                ofd.write('hello')

        os.symlink('broken', join(sub_dir, 'broken_s'))
        os.symlink('file.0', join(sub_dir, 'link'))

        rc = run_daos_cmd(conf, ['filesystem', 'copy', '--src', sub_dir,
                                 '--dst', f'daos://{pool.id()}/aft_base'])
        assert rc.returncode == 0, rc

    test_cmd = AllocFailTest(conf, 'filesystem-copy', get_cmd)
    test_cmd.wf = wf
    test_cmd.check_daos_stderr = True
    test_cmd.check_post_stdout = False
    # Set the ignore_busy flag so that memory leaks on shutdown are ignored in some cases.
    test_cmd.ignore_busy = True

    return test_cmd.launch()


def test_alloc_fail_copy_trunc(server, conf, wf):
    """Run container (filesystem) copy under fault injection.

    Use filesystem copy to truncate a file.

    Create an initial container to modify, pre-populate it with a number of files of known length
    then have each iteration of the test truncate one file.
    """
    # The number of files to pre-create.  This just needs to be bigger than the iteration count
    # however too many will consume extra resources.
    files_needed = 4000

    def get_cmd(_):
        cmd = ['daos', 'filesystem', 'copy', '--src', src_file.name,
               '--dst', f'daos://{pool.id()}/aftc/new_dir/file.{get_cmd.idx}']
        get_cmd.idx += 1
        assert get_cmd.idx <= files_needed
        return cmd

    get_cmd.idx = 0  # pylint: disable=invalid-name

    pool = server.get_test_pool_obj()
    with tempfile.TemporaryDirectory(prefix='copy_src_',) as src_dir:
        sub_dir = join(src_dir, 'new_dir')
        os.mkdir(sub_dir)

        for idx in range(files_needed):
            with open(join(sub_dir, f'file.{idx}'), 'w') as ofd:
                ofd.write('hello')

        rc = run_daos_cmd(conf, ['filesystem', 'copy', '--src', sub_dir,
                                 '--dst', f'daos://{pool.id()}/aftc'])
        assert rc.returncode == 0, rc

    with tempfile.NamedTemporaryFile() as src_file:

        test_cmd = AllocFailTest(conf, 'filesystem-copy-trunc', get_cmd)
        test_cmd.wf = wf
        test_cmd.check_daos_stderr = True
        test_cmd.check_post_stdout = False
        # Set the ignore_busy flag so that memory leaks on shutdown are ignored in some cases.
        test_cmd.ignore_busy = True

        return test_cmd.launch()


def test_alloc_pil4dfs_ls(server, conf, wf):
    """Run pil4dfs under fault injection

    Create a pool and populate a subdir with a number of entries, files, symlink (broken and not)
    and another subdir.  Run 'ls' on this to see the output.
    """
    pool = server.get_test_pool_obj()

    container = create_cont(conf, pool, ctype='POSIX', label='pil4dfs_fi')

    with tempfile.TemporaryDirectory(prefix='pil4_src_',) as src_dir:
        sub_dir = join(src_dir, 'new_dir')
        os.mkdir(sub_dir)

        for idx in range(5):
            with open(join(sub_dir, f'file.{idx}'), 'w') as ofd:
                ofd.write('hello')

        os.mkdir(join(sub_dir, 'new_dir'))
        os.symlink('broken', join(sub_dir, 'broken_s'))
        os.symlink('file.0', join(sub_dir, 'link'))

        rc = run_daos_cmd(conf, ['filesystem', 'copy', '--src', f'{src_dir}/new_dir',
                                 '--dst', f'daos://{pool.id()}/{container.id()}'])
        print(rc)
        assert rc.returncode == 0, rc

    test_cmd = AllocFailTest(conf, 'pil4dfs-ls', ['ls', '-l', 'new_dir/'])
    test_cmd.wf = wf
    test_cmd.use_pil4dfs(container)
    test_cmd.check_daos_stderr = False
    test_cmd.check_post_stdout = False

    return test_cmd.launch()


def test_alloc_cont_create(server, conf, wf):
    """Run container creation under fault injection.

    This test will create a new uuid per iteration, and the test will then try to create a matching
    container so this is potentially resource intensive.
    """
    pool = server.get_test_pool_obj()

    def get_cmd(cont_id):
        return ['daos',
                'container',
                'create',
                pool.id(),
                '--properties',
                f'srv_cksum:on,label:{cont_id}']

    test_cmd = AllocFailTest(conf, 'cont-create', get_cmd)
    test_cmd.wf = wf
    test_cmd.check_post_stdout = False

    return test_cmd.launch()


def test_alloc_fail_cont_create(server, conf):
    """Run container create --path under fault injection."""
    pool = server.get_test_pool_obj()
    container = create_cont(conf, pool, ctype='POSIX', label='parent_cont')

    dfuse = DFuse(server, conf, container=container)
    dfuse.use_valgrind = False
    dfuse.start()

    def get_cmd(cont_id):
        return ['daos',
                'container',
                'create',
                '--type',
                'POSIX',
                '--path',
                join(dfuse.dir, f'container_{cont_id}')]

    test_cmd = AllocFailTest(conf, 'cont-create', get_cmd)
    test_cmd.check_post_stdout = False

    rc = test_cmd.launch()
    dfuse.stop()
    return rc


def test_alloc_fail_cat(server, conf):
    """Run the Interception library with fault injection

    Start dfuse for this test, and do not do output checking on the command
    itself yet.
    """
    pool = server.get_test_pool_obj()
    container = create_cont(conf, pool, ctype='POSIX', label='fault_inject')

    dfuse = DFuse(server, conf, container=container)
    dfuse.use_valgrind = False
    dfuse.start()

    target_file = join(dfuse.dir, 'test_file')

    with open(target_file, 'w') as fd:
        fd.write('Hello there')

    test_cmd = AllocFailTest(conf, 'il-cat', ['cat', target_file])
    test_cmd.use_il = True
    test_cmd.wf = conf.wf

    rc = test_cmd.launch()
    dfuse.stop()
    return rc


def test_alloc_fail_il_cp(server, conf):
    """Run the Interception library with fault injection

    Start dfuse for this test, and do not do output checking on the command itself yet.
    """
    pool = server.get_test_pool_obj()
    container = create_cont(conf, pool, ctype='POSIX', label='il_cp')

    dfuse = DFuse(server, conf, container=container)
    dfuse.use_valgrind = False
    dfuse.start()

    test_dir = join(dfuse.dir, 'test_dir')

    os.mkdir(test_dir)

    cmd = ['fs', 'set-attr', '--path', test_dir, '--oclass', 'S4', '--chunk-size', '8']

    rc = run_daos_cmd(conf, cmd)
    print(rc)

    src_file = join(test_dir, 'src_file')

    with open(src_file, 'w') as fd:
        fd.write('Some raw test data that spans over at least two targets and possibly more.')

    def get_cmd(loc):
        return ['cp', src_file, join(test_dir, f'test_{loc}')]

    test_cmd = AllocFailTest(conf, 'il-cp', get_cmd)
    test_cmd.use_il = True
    test_cmd.wf = conf.wf

    rc = test_cmd.launch()
    dfuse.stop()
    container.destroy()
    return rc


def test_fi_list_attr(server, conf, wf):
    """Run daos cont list-attr with fault injection"""
    pool = server.get_test_pool_obj()

    container = create_cont(conf, pool, label="attr_cont")

    container.set_attrs({'my-test-attr-1': 'some-value',
                        'my-test-attr-2': 'some-other-value'})

    cmd = ['daos',
           'container',
           'list-attrs',
           pool.id(),
           container.id()]

    test_cmd = AllocFailTest(conf, 'cont-list-attr', cmd)
    test_cmd.wf = wf

    rc = test_cmd.launch()
    container.destroy()
    return rc


def test_fi_get_prop(server, conf, wf):
    """Run daos cont get-prop with fault injection"""
    pool = server.get_test_pool_obj()

    container = create_cont(conf, pool, ctype='POSIX', label="prop_cont")

    cmd = ['daos',
           'container',
           'get-prop',
           pool.id(),
           container.id()]

    test_cmd = AllocFailTest(conf, 'cont-get-prop', cmd)
    test_cmd.wf = wf
    test_cmd.check_post_stdout = False  # Checked.

    rc = test_cmd.launch()
    container.destroy()
    return rc


def test_fi_get_attr(server, conf, wf):
    """Run daos cont get-attr with fault injection"""
    pool = server.get_test_pool_obj()

    container = create_cont(conf, pool, label="getattr-cont")

    attr_name = 'my-test-attr'

    container.set_attrs({attr_name: 'value'})

    cmd = ['daos',
           'container',
           'get-attr',
           pool.id(),
           container.id(),
           attr_name]

    test_cmd = AllocFailTest(conf, 'cont-get-attr', cmd)
    test_cmd.wf = wf

    test_cmd.check_daos_stderr = True
    test_cmd.check_post_stdout = False

    rc = test_cmd.launch()
    container.destroy()
    return rc


def test_fi_cont_query(server, conf, wf):
    """Run daos cont query with fault injection"""
    pool = server.get_test_pool_obj()

    container = create_cont(conf, pool, ctype='POSIX', label="cont_query")

    cmd = ['daos',
           'container',
           'query',
           pool.id(),
           container.id()]

    test_cmd = AllocFailTest(conf, 'cont-query', cmd)
    test_cmd.wf = wf

    test_cmd.check_daos_stderr = True
    test_cmd.check_post_stdout = False

    rc = test_cmd.launch()
    container.destroy()
    return rc


def test_fi_cont_check(server, conf, wf):
    """Run daos cont check with fault injection"""
    pool = server.get_test_pool_obj()

    container = create_cont(conf, pool, label="cont_check")

    cmd = ['daos',
           'container',
           'check',
           pool.id(),
           container.id()]

    test_cmd = AllocFailTest(conf, 'cont-check', cmd)
    test_cmd.wf = wf

    test_cmd.check_daos_stderr = True
    test_cmd.check_post_stdout = False

    rc = test_cmd.launch()
    container.destroy()
    return rc


def test_alloc_fail(server, conf):
    """Run 'daos' client binary with fault injection"""
    pool = server.get_test_pool_obj()

    cmd = ['daos',
           'cont',
           'list',
           pool.id()]
    test_cmd = AllocFailTest(conf, 'pool-list-containers', cmd)

    # Create at least one container, and record what the output should be when
    # the command works.
    container = create_cont(conf, pool, label="listing_container")

    rc = test_cmd.launch()
    container.destroy()
    return rc


def test_dfs_check(server, conf, wf):
    """Run filesystem check.

    Create a pool and populate a subdir with a number of entries, files, symlink (broken and not)
    and another subdir.  Run 'daos filesystem check' on this to see the output.
    """
    pool = server.get_test_pool_obj()

    container = create_cont(conf, pool, ctype='POSIX', label='fsck')

    with tempfile.TemporaryDirectory(prefix='fsck_src_',) as src_dir:
        sub_dir = join(src_dir, 'new_dir')
        os.mkdir(sub_dir)

        for idx in range(5):
            with open(join(sub_dir, f'file.{idx}'), 'w') as ofd:
                ofd.write('hello')

        os.mkdir(join(sub_dir, 'new_dir'))
        # os.symlink('broken', join(sub_dir, 'broken_s'))
        os.symlink('file.0', join(sub_dir, 'link'))

        rc = run_daos_cmd(conf, ['filesystem', 'copy', '--src', f'{src_dir}/new_dir',
                                 '--dst', f'daos://{pool.id()}/{container.id()}'])
        print(rc)
        assert rc.returncode == 0, rc

    test_cmd = AllocFailTest(
        conf, 'fs-check', ['daos', 'filesystem', 'check', pool.id(), container.id()])
    test_cmd.wf = wf
    test_cmd.single_process = True
    test_cmd.check_daos_stderr = True
    test_cmd.check_post_stdout = False

    return test_cmd.launch()


def server_fi(args):
    """Run the server under fault injection.

    Start the server, create a container, enable periodic failing of D_ALLOC() and then perform
    I/O.  At some point this could be extended to checking the client also behaves properly but
    for now just check the server logs.

    This is not run in CI yet so needs to run manually.  As it's probabilistic then it can be
    expected to find more issues based on how often it's run so it is not suitable for PRs
    but should be run for long periods of time.
    """
    conf = load_conf(args)

    wf = WarningsFactory('nlt-errors.json', post_error=True, check='Server FI testing')

    args.dfuse_debug = 'INFO'
    args.client_debug = 'INFO'
    args.memcheck = 'no'

    conf.set_wf(wf)
    conf.set_args(args)
    setup_log_test(conf)

    with DaosServer(conf, wf=wf, test_class='server-fi', enable_fi=True) as server:

        pool = server.get_test_pool_obj()
        cont = create_cont(conf, pool=pool, ctype='POSIX', label='server_test')

        # Instruct the server to fail a % of allocations.
        server.set_fi(probability=1)

        for idx in range(100):
            server.run_daos_client_cmd_pil4dfs(
                ['touch', f'file.{idx}'], container=cont, check=False, report=False)
            server.run_daos_client_cmd_pil4dfs(
                ['dd', 'if=/dev/zero', f'of=file.{idx}', 'bs=1', 'count=1024'],
                container=cont, check=False, report=False)
            server.run_daos_client_cmd_pil4dfs(
                ['rm', '-f', f'file.{idx}'], container=cont, check=False, report=False)

        # Turn off fault injection again to assist in server shutdown.
        server.set_fi(probability=0)
        server.set_fi(probability=0)


def generate_special_test_list():
    """List all special tests"""
    return ['special_dfuse_multi', 'special_dfuse_overlay']


def is_special_testname(testname):
    """Check whether a test is special"""
    return testname.startswith('special')


def printable_test_list(raw_test_list):
    """Return a printable list of tests, without the 'test_' prefix,
    and with a * after the name if it can be runw with both caching and
    caching off."""
    test_variants = \
        [(x, needs_dfuse_with_opt.get_test_variants(x)) for x in raw_test_list]
    test_list = [x[5:] if len(y) < 2 else x[5:] + '*' for x, y in test_variants]
    test_list.extend(generate_special_test_list())
    return test_list


def expand_input_list(input_list):
    """Expand the list of user-specified tests; i.e., convert to a dict where
    keys are the test names and the values are the list of variants."""
    input_params = [needs_dfuse_with_opt.parse_test_name(x) for x in input_list]
    name_dict = {}
    for name, parameterization in input_params:
        if name not in name_dict:
            name_dict[name] = []
        param_list = name_dict[name]
        if parameterization is not None and parameterization not in param_list:
            param_list.append(parameterization)

    # Check if user specified an non-parameterized test name (e.g., 'read') and we need to include
    # all of its variants.
    possible_expansions = [(x, needs_dfuse_with_opt.get_test_variants(x))
                           for x in name_dict]
    for name, parameters in possible_expansions:
        if name in name_dict and len(name_dict[name]) == 0:
            name_dict[name] = parameters

    return name_dict


def explicit_list_to_exclusion_list(name_dict):
    """Convert a dict of explicitly requested tests to an exclusion dict of variants not to
    run."""
    test_variants = {x: needs_dfuse_with_opt.get_test_variants(x) for x in name_dict}
    exclusion_dict = {}
    for name in name_dict.keys():
        exclusion_list = [x for x in test_variants[name] if x not in name_dict[name]]
        if len(exclusion_list) > 0:
            exclusion_dict[name] = exclusion_list
    return exclusion_dict


def expand_test_list(raw_test_list, excluded_name_dict):
    """Expand a test list into a dict where the keys are test names and the values are a list of
    variants of that test (if any). Remove any test names where all variants have
    been excluded."""
    test_variants = {x: needs_dfuse_with_opt.get_test_variants(x) for x in raw_test_list}

    keys_to_remove = []
    keys_to_update = []
    for key, vals in test_variants.items():
        if len(vals) > 0:
            viable = [x for x in vals if x not in excluded_name_dict[key]] \
                if key in excluded_name_dict else list(vals)
            if len(viable) == 0:
                keys_to_remove.append(key)
            else:
                keys_to_update.append((key, viable))

    for key in keys_to_remove:
        del test_variants[key]
    test_variants.update(keys_to_update)

    return test_variants


def run(wf, args):
    """Main entry point"""
    # pylint: disable=too-many-branches

    posix_exclusions = [x for x in args.exclude_test if not is_special_testname(x)] \
        if args.exclude_test else []
    special_exclusions = [x for x in args.exclude_test if is_special_testname(x)] \
        if args.exclude_test else []
    special_list = [x for x in generate_special_test_list() if x not in special_exclusions]
    excluded_dict = expand_input_list(['test_' + x for x in posix_exclusions])
    needs_dfuse_with_opt.record_exclusions(excluded_dict)
    test_dict = expand_test_list(PosixTests.generate_test_list(), excluded_dict)
    if len(test_dict) == 0:
        print('No tests to run!')
        sys.exit(1)

    conf = load_conf(args)

    wf_server = WarningsFactory('nlt-server-leaks.json', post=True, check='Server leak checking')

    conf.set_wf(wf)
    conf.set_args(args)
    setup_log_test(conf)

    fi_test = False
    fi_test_dfuse = False

    fatal_errors = BoolRatchet()

    if args.mode == 'fi':
        fi_test = True
    else:
        with DaosServer(conf, test_class='first', wf=wf_server,
                        fatal_errors=fatal_errors) as server:
            if args.mode == 'launch':
                run_in_fg(server, conf, args)
            elif args.mode == 'overlay' and 'special_dfuse_overlay' in special_list:
                fatal_errors.add_result(run_duns_overlay_test(server, conf))
            elif args.mode == 'set-fi':
                fatal_errors.add_result(server.set_fi())
            elif args.mode == 'all':
                fi_test_dfuse = True
                fatal_errors.add_result(run_posix_tests(server, conf, test_dict.keys()))
                if 'special_dfuse_multi' in special_list:
                    fatal_errors.add_result(run_dfuse(server, conf))
                if 'special_dfuse_overlay' in special_list:
                    fatal_errors.add_result(run_duns_overlay_test(server, conf))
                test_pydaos_kv(server, conf)
                test_pydaos_kv_obj_class(server, conf)
                fatal_errors.add_result(server.set_fi())
            elif args.test == 'all':
                fatal_errors.add_result(run_posix_tests(server, conf, test_dict.keys()))
            elif args.test:
                special_list = [x for x in args.test if is_special_testname(x)]
                despecialed_list = ['test_' + x for x in args.test if not is_special_testname(x)]
                custom_test_dict = expand_input_list(despecialed_list)
                custom_exclusions = explicit_list_to_exclusion_list(custom_test_dict)
                exclusion_union = {}
                for key in custom_test_dict:
                    exclusion_list = \
                        list(set(custom_exclusions.get(key, [])).union(
                            set(excluded_dict.get(key, []))))
                    if len(exclusion_list) > 0:
                        exclusion_union[key] = exclusion_list
                needs_dfuse_with_opt.record_exclusions(exclusion_union)
                custom_filtered_dict = expand_test_list(custom_test_dict.keys(), exclusion_union)
                if len(custom_filtered_dict) == 0 and len(special_list) == 0:
                    print('No tests to run!')
                    sys.exit(1)
                if len(custom_filtered_dict) > 0:
                    fatal_errors.add_result(
                        run_posix_tests(server, conf, custom_filtered_dict.keys()))
                if 'special_dfuse_multi' in special_list:
                    fatal_errors.add_result(run_dfuse(server, conf))
                if 'special_dfuse_overlay' in special_list:
                    fatal_errors.add_result(run_duns_overlay_test(server, conf))
            else:
                fatal_errors.add_result(run_posix_tests(server, conf, test_dict.keys()))
                if 'special_dfuse_multi' in special_list:
                    fatal_errors.add_result(run_dfuse(server, conf))
                fatal_errors.add_result(server.set_fi())

    if args.mode == 'all':
        with DaosServer(conf, test_class='restart', wf=wf_server,
                        fatal_errors=fatal_errors) as server:
            pass

    # If running all tests then restart the server under valgrind.
    # This is really, really slow so just do cont list, then
    # exit again.
    if args.server_valgrind:
        with DaosServer(conf, test_class='valgrind', wf=wf_server, valgrind=True,
                        fatal_errors=fatal_errors) as server:
            pools = server.fetch_pools()
            for pool in pools:
                cmd = ['pool', 'query', pool.id()]
                rc = run_daos_cmd(conf, cmd, valgrind=False)
                print(rc)
                time.sleep(5)
                cmd = ['cont', 'list', pool.id()]
                run_daos_cmd(conf, cmd, valgrind=False)
            time.sleep(20)

    # If the perf-check option is given then re-start everything without much
    # debugging enabled and run some micro-benchmarks to give numbers for use
    # as a comparison against other builds.
    run_fi = False

    if args.perf_check or fi_test or fi_test_dfuse:
        fs = subprocess.run([os.path.join(conf['PREFIX'], 'bin', 'fault_status')], check=False)
        print(fs)
        if fs.returncode == 0:
            run_fi = True
        else:
            print("Unable to detect fault injection feature, skipping testing")

    if run_fi:
        args.server_debug = 'INFO'
        args.memcheck = 'no'
        args.dfuse_debug = 'WARN'
        with DaosServer(conf, test_class='no-debug', wf=wf_server,
                        fatal_errors=fatal_errors) as server:
            if fi_test:
                # Most of the fault injection tests go here, they are then run on docker containers
                # so can be performed in parallel.

                wf_client = WarningsFactory('nlt-client-leaks.json')

                # dfuse start-up, uses custom fault to force exit if no other faults injected.
                fatal_errors.add_result(test_dfuse_start(server, conf, wf_client))

                # list-container test.
                fatal_errors.add_result(test_alloc_fail(server, conf))

                # Container query test.
                fatal_errors.add_result(test_fi_cont_query(server, conf, wf_client))

                fatal_errors.add_result(test_fi_cont_check(server, conf, wf_client))

                # Container attribute tests
                fatal_errors.add_result(test_fi_get_attr(server, conf, wf_client))
                fatal_errors.add_result(test_fi_list_attr(server, conf, wf_client))

                fatal_errors.add_result(test_fi_get_prop(server, conf, wf_client))

                # filesystem copy tests.
                fatal_errors.add_result(test_alloc_fail_copy(server, conf, wf_client))
                fatal_errors.add_result(test_alloc_fail_copy_trunc(server, conf, wf_client))

                # container create with properties test.
                fatal_errors.add_result(test_alloc_cont_create(server, conf, wf_client))

                # Disabled for now because of errors
                # fatal_errors.add_result(test_alloc_pil4dfs_ls(server, conf, wf_client))

                # This test is disabled by default, it takes ~4 hours to run and can fill Jenkins
                # available space, no not enable in CI.
                # fatal_errors.add_result(test_dfs_check(server, conf, wf_client))

                wf_client.close()

            if fi_test_dfuse:
                # We cannot yet run dfuse inside docker containers and some of the failure modes
                # aren't well handled so continue to run the dfuse fault injection test on real
                # hardware.

                fatal_errors.add_result(test_alloc_fail_cont_create(server, conf))

                # Read-via-IL test, requires dfuse.
                fatal_errors.add_result(test_alloc_fail_cat(server, conf))

                # Copy (read/write) via IL, requires dfuse.
                fatal_errors.add_result(test_alloc_fail_il_cp(server, conf))

            if args.perf_check:
                check_readdir_perf(server, conf)

    if fatal_errors.errors:
        wf.add_test_case('Errors', 'Significant errors encountered')
    else:
        wf.add_test_case('Errors')

    if conf.valgrind_errors:
        wf.add_test_case('Errors', 'Valgrind errors encountered')
        print("Valgrind errors detected during execution")

    wf_server.close()
    close_log_test(conf)
    print(f'Total time in log analysis: {conf.log_timer.total:.2f} seconds')
    print(f'Total time in log compression: {conf.compress_timer.total:.2f} seconds')
    return fatal_errors


def main():
    """Wrap the core function, and catch/report any exceptions

    This allows the junit results to show at least a stack trace and assertion message for
    any failure, regardless of if it's from a test case or not.

    Test names can either be 'pure' or include suffices that encode a particular caching
    regimen (e.g., read_caching_off).
    """
    parser = argparse.ArgumentParser(description='Run DAOS client on local node')
    parser.add_argument('--server-debug', default=None)
    parser.add_argument('--dfuse-debug', default=None)
    parser.add_argument('--client-debug', default=None)
    parser.add_argument('--class-name', default=None, help='class name to use for junit')
    parser.add_argument('--memcheck', default='some', choices=['yes', 'no', 'some'])
    parser.add_argument('--server-valgrind', action='store_true')
    parser.add_argument('--server-fi', action='store_true', help='Run server fault injection test')
    parser.add_argument('--multi-user', action='store_true')
    parser.add_argument('--no-root', action='store_true')
    parser.add_argument('--max-log-size', default=None)
    parser.add_argument('--engine-count', type=int, default=1, help='Number of daos engines to run')
    parser.add_argument('--system-ram-reserved', type=int, default=None, help='GiB reserved RAM')
    parser.add_argument('--dfuse-dir', default='/tmp', help='parent directory for all dfuse mounts')
    parser.add_argument('--perf-check', action='store_true')
    parser.add_argument('--log-usage-import')
    parser.add_argument('--log-usage-export')
    parser.add_argument('--log-usage-save')
    parser.add_argument('--dtx', action='store_true')
    parser.add_argument('--test', action='append', help="Use '--test list' for list")
    parser.add_argument('--exclude-test', action='append',
                        help='space separated list of tests to exclude')
    parser.add_argument('mode', nargs='*')
    args = parser.parse_args()

    # valgrind reduces the hard limit unless we bump the soft limit first
    if args.memcheck != "no":
        (soft, hard) = resource.getrlimit(resource.RLIMIT_NOFILE)
        if soft < hard:
            resource.setrlimit(resource.RLIMIT_NOFILE, (hard, hard))

    if args.server_fi:
        server_fi(args)
        return

    if args.mode:
        mode_list = args.mode
        args.mode = mode_list.pop(0)

        if args.mode != 'launch' and mode_list:
            print(f"unrecognized arguments: {' '.join(mode_list)}")
            sys.exit(1)
        args.launch_cmd = mode_list
    else:
        args.mode = None

    if args.mode and args.test:
        print('Cannot use mode and test')
        sys.exit(1)

    if args.test and 'list' in args.test:
        tests = printable_test_list(PosixTests.generate_test_list())
        print('''
* Tests denoted with a '*' have are run separately with caching on and caching off,
and these may be separately excluded, e.g., --excluded_test read_caching_off

Tests are:
''' + '\n'.join(sorted(tests)))
        sys.exit(1)

    wf = WarningsFactory('nlt-errors.json',
                         post_error=True,
                         check='Log file errors',
                         class_id=args.class_name,
                         junit=True)

    try:
        fatal_errors = run(wf, args)
        wf.add_test_case('exit_wrapper')
        wf.close()
    except Exception as error:
        print(error)
        print(str(error))
        print(repr(error))
        trace = ''.join(traceback.format_tb(error.__traceback__))
        wf.add_test_case('exit_wrapper', str(error), output=trace)
        wf.close()
        raise

    if fatal_errors.errors:
        print("Significant errors encountered")
        sys.exit(1)


if __name__ == '__main__':
    main()<|MERGE_RESOLUTION|>--- conflicted
+++ resolved
@@ -1969,11 +1969,6 @@
     # values are list of possible variants
     wrapped_names = {}
 
-<<<<<<< HEAD
-    def __init__(self, caching=None, wbcache=True, dfuse_inval=True,
-                 ro=False):
-        self.caching = caching
-=======
     # dict of tests that have been excluded at runtime (so we know what to skip)
     # values are the versions of the test to skip
     excluded_name_dict = {}
@@ -1982,10 +1977,8 @@
     wrapping_lock = threading.Lock()
 
     # pylint: disable=too-few-public-methods
-    def __init__(self, caching_variants=None, wbcache=True, single_threaded=False,
-                 dfuse_inval=True, ro=False):
+    def __init__(self, caching_variants=None, wbcache=True, dfuse_inval=True, ro=False):
         self.caching_variants = caching_variants if caching_variants else [False, True]
->>>>>>> 03cbd52e
         self.wbcache = wbcache
         self.dfuse_inval = dfuse_inval
         self.ro = ro
@@ -2680,14 +2673,6 @@
         assert len(post_files) == len(files) - 1
         assert post_files == files[:-2] + [files[-1]]
 
-<<<<<<< HEAD
-=======
-    @needs_dfuse_with_opt(single_threaded=True, caching_variants=[True])
-    def test_single_threaded(self):
-        """Test single-threaded mode"""
-        self.readdir_test(10)
-
->>>>>>> 03cbd52e
     @needs_dfuse
     def test_open_replaced(self):
         """Test that fstat works on file clobbered by rename"""
