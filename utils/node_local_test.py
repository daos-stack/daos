#!/usr/bin/python3

"""Test code for dfuse"""

# pylint: disable=too-many-lines
# pylint: disable=too-few-public-methods
# pylint: disable=protected-access

import os
import sys
import time
import uuid
import yaml
import json
import signal
import stat
import errno
import argparse
<<<<<<< HEAD
import tabulate
=======
import functools
>>>>>>> d347220d
import subprocess
import tempfile
import pickle

from collections import OrderedDict

class NLTestFail(Exception):
    """Used to indicate test failure"""
    pass

class NLTestNoFi(NLTestFail):
    """Used to indicate Fault injection didn't work"""
    pass

class NLTestNoFunction(NLTestFail):
    """Used to indicate a function did not log anything"""

    def __init__(self, function):
        super().__init__(self)
        self.function = function

class NLTestTimeout(NLTestFail):
    """Used to indicate that an operation timed out"""
    pass

instance_num = 0

def get_inc_id():
    """Return a unique character"""
    global instance_num
    instance_num += 1
    return '{:04d}'.format(instance_num)

def umount(path):
    """Umount dfuse from a given path"""
    cmd = ['fusermount3', '-u', path]
    ret = subprocess.run(cmd)
    print('rc from umount {}'.format(ret.returncode))
    return ret.returncode

class NLT_Conf():
    """Helper class for configuration"""
    def __init__(self, bc):
        self.bc = bc
        self.agent_dir = None
        self.wf = None
        self.args = None

    def set_wf(self, wf):
        """Set the WarningsFactory object"""
        self.wf = wf

    def set_args(self, args):
        """Set command line args"""
        self.args = args

    def __getitem__(self, key):
        return self.bc[key]

class BoolRatchet():
    """Used for saving test results"""

    # Any call to fail() of add_result with a True value will result
    # in errors being True.

    def __init__(self):
        self.errors = False

    def fail(self):
        """Mark as failure"""
        self.errors = True

    def add_result(self, result):
        """Save result, keep record of failure"""
        if result:
            self.fail()

class WarningsFactory():
    """Class to parse warnings, and save to JSON output file

    Take a list of failures, and output the data in a way that is best
    displayed according to
    https://github.com/jenkinsci/warnings-ng-plugin/blob/master/doc/Documentation.md
    """

    # Error levels supported by the reporint are LOW, NORMAL, HIGH, ERROR.
    # Errors from this list of functions are known to happen during shutdown
    # for the time being, so are downgraded to LOW.
    FLAKY_FUNCTIONS = ('ds_pool_child_purge')

    def __init__(self, filename):
        self._fd = open(filename, 'w')
        self.issues = []
        self.pending = []
        self._running = True
        # Save the filename of the object, as __file__ does not
        # work in __del__
        self._file = __file__.lstrip('./')
        self._flush()

    def __del__(self):
        """Ensure the file is flushed on exit, but if it hasn't already
        been closed then mark an error"""
        if not self._fd:
            return

        entry = {}
        entry['fileName'] = os.path.basename(self._file)
        entry['directory'] = os.path.dirname(self._file)
        # pylint: disable=protected-access
        entry['lineStart'] = sys._getframe().f_lineno
        entry['message'] = 'Tests exited without shutting down properly'
        entry['severity'] = 'ERROR'
        self.issues.append(entry)
        self.close()

    def explain(self, line, log_file, esignal):
        """Log an error, along with the other errors it caused

        Log the line as an error, and reference everything in the pending
        array.
        """
        count = len(self.pending)
        symptoms = set()
        locs = set()
        mtype = 'Fault injection'

        sev = 'LOW'
        if esignal:
            symptoms.add('Process died with signal {}'.format(esignal))
            sev = 'ERROR'
            mtype = 'Fault injection caused crash'
            count += 1

        if count == 0:
            print('Nothing to explain')
            return

        for (sline, smessage) in self.pending:
            locs.add('{}:{}'.format(sline.filename, sline.lineno))
            symptoms.add(smessage)

        preamble = 'Fault injected here caused {} errors,' \
                   ' logfile {}:'.format(count, log_file)

        message = '{} {} {}'.format(preamble,
                                    ' '.join(sorted(symptoms)),
                                    ' '.join(sorted(locs)))
        self.add(line,
                 sev,
                 message,
                 cat='Fault injection location',
                 mtype=mtype)
        self.pending = []

    def add(self, line, sev, message, cat=None, mtype=None):
        """Log an error

        Describe an error and add it to the issues array.
        Add it to the pending array, for later clarification
        """
        entry = {}
        entry['directory'] = os.path.dirname(line.filename)
        entry['fileName'] = os.path.basename(line.filename)
        if mtype:
            entry['type'] = mtype
        else:
            entry['type'] = message
        if cat:
            entry['category'] = cat
        entry['lineStart'] = line.lineno
        entry['description'] = message
        entry['message'] = line.get_anon_msg()
        entry['severity'] = sev
        if line.function in self.FLAKY_FUNCTIONS and \
           entry['severity'] != 'ERROR':
            entry['severity'] = 'LOW'
        self.issues.append(entry)
        if self.pending and self.pending[0][0].pid != line.pid:
            self.reset_pending()
        self.pending.append((line, message))
        self._flush()

    def reset_pending(self):
        """Reset the pending list

        Should be called before iterating on each new file, so errors
        from previous files aren't attribured to new files.
        """
        self.pending = []

    def _flush(self):
        """Write the current list to the json file

        This is done just in case of crash.  This function might get called
        from the __del__ method of DaosServer, so do not use __file__ here
        either.
        """
        self._fd.seek(0)
        self._fd.truncate(0)
        data = {}
        data['issues'] = list(self.issues)
        if self._running:
            # When the test is running insert an error in case of abnormal
            # exit, so that crashes in this code can be identified.
            entry = {}
            entry['fileName'] = os.path.basename(self._file)
            entry['directory'] = os.path.dirname(self._file)
            # pylint: disable=protected-access
            entry['lineStart'] = sys._getframe().f_lineno
            entry['severity'] = 'ERROR'
            entry['message'] = 'Tests are still running'
            data['issues'].append(entry)
        json.dump(data, self._fd, indent=2)
        self._fd.flush()

    def close(self):
        """Save, and close the log file"""
        self._running = False
        self._flush()
        self._fd.close()
        self._fd = None
        print('Closed JSON file with {} errors'.format(len(self.issues)))

def load_conf():
    """Load the build config file"""
    file_self = os.path.dirname(os.path.abspath(__file__))
    json_file = None
    while True:
        new_file = os.path.join(file_self, '.build_vars.json')
        if os.path.exists(new_file):
            json_file = new_file
            break
        file_self = os.path.dirname(file_self)
        if file_self == '/':
            raise Exception('build file not found')
    ofh = open(json_file, 'r')
    conf = json.load(ofh)
    ofh.close()
    return NLT_Conf(conf)

def get_base_env():
    """Return the base set of env vars needed for DAOS"""

    env = os.environ.copy()
    env['DD_MASK'] = 'all'
    env['DD_SUBSYS'] = 'all'
    env['D_LOG_MASK'] = 'DEBUG'
    env['FI_UNIVERSE_SIZE'] = '128'
    return env

class DaosServer():
    """Manage a DAOS server instance"""

    def __init__(self, conf, valgrind=False):
        self.running = False

        self._sp = None
        self.conf = conf
        self.valgrind = valgrind
        self._agent = None
        self.agent_dir = None
        server_log_file = tempfile.NamedTemporaryFile(prefix='dnt_server_',
                                                      suffix='.log',
                                                      delete=False)
        self._log_file = server_log_file.name
        self.__process_name = 'daos_io_server'
        if self.valgrind:
            self.__process_name = 'valgrind'

        socket_dir = '/tmp/dnt_sockets'
        if not os.path.exists(socket_dir):
            os.mkdir(socket_dir)
        if os.path.exists(self._log_file):
            os.unlink(self._log_file)

        self._agent_dir = tempfile.TemporaryDirectory(prefix='dnt_agent_')
        self.agent_dir = self._agent_dir.name

        self._yaml_file = None
        self._io_server_dir = None
        self._size = os.statvfs('/mnt/daos')
        capacity = self._size.f_blocks * self._size.f_bsize
        mb = int(capacity / (1024*1024))
        self.mb = mb

    def __del__(self):
        if self.running:
            self.stop()

    # pylint: disable=no-self-use
    def _check_timing(self, op, start, max_time):
        elapsed = time.time() - start
        if elapsed > max_time:
            raise NLTestTimeout("{} failed after {:.2f}s (max {:.2f}s)".format(
                op, elapsed, max_time))

    def _check_system_state(self, desired):
        # The json returned from the control plane should have
        # string-based states.
        states = {
            "ready": [8],
            "stopped": [16, 32],
        }

        rc = self.run_dmg(['system', 'query', '--json'])
        if rc.returncode == 0:
            data = json.loads(rc.stdout.decode('utf-8'))
            members = data['response']['Members']
            if members is not None:
                for desired_state in states[desired]:
                    if members[0]['State'] == desired_state:
                        return True
        return False

    def start(self):
        """Start a DAOS server"""

        daos_server = os.path.join(self.conf['PREFIX'], 'bin', 'daos_server')

        self_dir = os.path.dirname(os.path.abspath(__file__))

        # Create a server yaml file.  To do this open and copy the
        # nlt_server.yaml file in the current directory, but overwrite
        # the server log file with a temporary file so that multiple
        # server runs do not overwrite each other.
        scfd = open(os.path.join(self_dir, 'nlt_server.yaml'), 'r')

        control_log_file = tempfile.NamedTemporaryFile(prefix='dnt_control_',
                                                       suffix='.log',
                                                       delete=False)
        scyaml = yaml.safe_load(scfd)
        scyaml['servers'][0]['log_file'] = self._log_file
        if self.conf.args.server_debug:
            scyaml['control_log_mask'] = 'ERROR'
            scyaml['servers'][0]['log_mask'] = self.conf.args.server_debug
        scyaml['control_log_file'] = control_log_file.name

        self._yaml_file = tempfile.NamedTemporaryFile(
            prefix='nlt-server-config-',
            suffix='.yaml')

        self._yaml_file.write(yaml.dump(scyaml, encoding='utf-8'))
        self._yaml_file.flush()

        server_env = get_base_env()

        if self.valgrind:
            valgrind_args = ['--fair-sched=yes',
                             '--xml=yes',
                             '--xml-file=dnt_server.%p.memcheck.xml',
                             '--num-callers=2',
                             '--leak-check=no',
                             '--keep-stacktraces=none',
                             '--undef-value-errors=no']
            self._io_server_dir = tempfile.TemporaryDirectory(prefix='dnt_io_')

            fd = open(os.path.join(self._io_server_dir.name,
                                   'daos_io_server'), 'w')
            fd.write('#!/bin/sh\n')
            fd.write('export PATH=$REAL_PATH\n')
            fd.write('exec valgrind {} daos_io_server "$@"\n'.format(
                ' '.join(valgrind_args)))
            fd.close()

            os.chmod(os.path.join(self._io_server_dir.name, 'daos_io_server'),
                     stat.S_IXUSR | stat.S_IRUSR)

            server_env['REAL_PATH'] = '{}:{}'.format(
                os.path.join(self.conf['PREFIX'], 'bin'), server_env['PATH'])
            server_env['PATH'] = '{}:{}'.format(self._io_server_dir.name,
                                                server_env['PATH'])

        cmd = [daos_server, '--config={}'.format(self._yaml_file.name),
               'start', '-t' '4', '--insecure', '-d', self.agent_dir]

        server_env['DAOS_DISABLE_REQ_FWD'] = '1'
        self._sp = subprocess.Popen(cmd, env=server_env)

        agent_config = os.path.join(self_dir, 'nlt_agent.yaml')

        agent_bin = os.path.join(self.conf['PREFIX'], 'bin', 'daos_agent')

        agent_log_file = tempfile.NamedTemporaryFile(prefix='dnt_agent_',
                                                     suffix='.log',
                                                     delete=False)

        agent_cmd = [agent_bin,
                     '--config-path', agent_config,
                     '--insecure',
                     '--runtime_dir', self.agent_dir,
                     '--logfile', agent_log_file.name]

        if not self.conf.args.server_debug:
            agent_cmd.append('--debug')

        self._agent = subprocess.Popen(agent_cmd,
                                       env=os.environ.copy())
        self.conf.agent_dir = self.agent_dir
        self.running = True

        # Configure the storage.  DAOS wants to mount /mnt/daos itself if not
        # already mounted, so let it do that.
        # This code supports three modes of operation:
        # /mnt/daos is not mounted.  It will be mounted and formatted.
        # /mnt/daos is mounted but empty.  It will be remounted and formatted
        # /mnt/daos exists and has data in.  It will be used as is.
        start = time.time()
        max_start_time = 30

        cmd = ['storage', 'format']
        while True:
            time.sleep(0.5)
            rc = self.run_dmg(cmd)
            print(rc)
            ready = False
            if rc.returncode == 1:
                for line in rc.stdout.decode('utf-8').splitlines():
                    if 'format storage of running instance' in line:
                        ready = True
                    format_message = ('format request for already-formatted'
                                      ' storage and reformat not specified')
                    if format_message in line:
                        cmd = ['storage', 'format', '--reformat']
                for line in rc.stderr.decode('utf-8').splitlines():
                    if 'system reformat requires the following' in line:
                        ready = True
            if ready:
                break
            self._check_timing("format", start, max_start_time)
        print('Format completion in {:.2f} seconds'.format(time.time() - start))

        # How wait until the system is up, basically the format to happen.
        while True:
            time.sleep(0.5)
            if self._check_system_state('ready'):
                break
            self._check_timing("start", start, max_start_time)
        print('Server started in {:.2f} seconds'.format(time.time() - start))

    def stop(self):
        """Stop a previously started DAOS server"""
        if self._agent:
            self._agent.send_signal(signal.SIGINT)
            ret = self._agent.wait(timeout=5)
            print('rc from agent is {}'.format(ret))

        if not self._sp:
            return
        rc = self.run_dmg(['system', 'stop'])
        assert rc.returncode == 0 # nosec

        start = time.time()
        max_stop_time = 5
        while True:
            time.sleep(0.5)
            if self._check_system_state('stopped'):
                break
            try:
                self._check_timing("stop", start, max_stop_time)
            except NLTestTimeout as e:
                print('Failed to stop: {}'.format(e))
        print('Server stopped in {:.2f} seconds'.format(time.time() - start))

        # daos_server does not correctly shutdown daos_io_server yet
        # so find and kill daos_io_server directly.  This may cause
        # a assert in daos_io_server, but at least we can check that.
        # call daos_io_server, wait, and then call daos_server.
        # When parsing the server logs do not report on memory leaks
        # yet, as if it fails then lots of memory won't be freed and
        # it's not helpful at this stage to report that.
        # TODO:                              # pylint: disable=W0511
        # Remove this block when daos_server shutdown works.
        parent_pid = self._sp.pid
        procs = []
        for proc_id in os.listdir('/proc/'):
            if proc_id == 'self':
                continue
            status_file = '/proc/{}/status'.format(proc_id)
            if not os.path.exists(status_file):
                continue
            fd = open(status_file, 'r')
            this_proc = False
            for line in fd.readlines():
                try:
                    key, v = line.split(':', maxsplit=2)
                except ValueError:
                    continue
                value = v.strip()
                if key == 'Name' and value != self.__process_name:
                    break
                if key != 'PPid':
                    continue
                if int(value) == parent_pid:
                    this_proc = True
                    break
            if not this_proc:
                continue
            print('Target pid is {}'.format(proc_id))
            procs.append(proc_id)
            os.kill(int(proc_id), signal.SIGTERM)
            time.sleep(5)

        self._sp.send_signal(signal.SIGTERM)
        ret = self._sp.wait(timeout=5)
        print('rc from server is {}'.format(ret))

        for proc_id in procs:
            try:
                os.kill(int(proc_id), signal.SIGKILL)
            except ProcessLookupError:
                pass

        # Show errors from server logs bug suppress memory leaks as the server
        # often segfaults at shutdown.
        if os.path.exists(self._log_file):
            # TODO:                              # pylint: disable=W0511
            # Enable memleak checking when server shutdown works.
            log_test(self.conf, self._log_file, show_memleaks=False)
        self.running = False
        return ret

    def run_dmg(self, cmd):
        """Run the specified dmg command"""

        exe_cmd = [os.path.join(self.conf['PREFIX'], 'bin', 'dmg')]
        exe_cmd.append('--insecure')
        exe_cmd.extend(cmd)

        print('running {}'.format(exe_cmd))
        return subprocess.run(exe_cmd,
                              stdout=subprocess.PIPE,
                              stderr=subprocess.PIPE)

def il_cmd(dfuse, cmd, check_read=True, check_write=True):
    """Run a command under the interception library

    Do not run valgrind here, not because it's not useful
    but the options needed are different.  Valgrind handles
    linking differently so some memory is wrongly lost that
    would be freed in the _fini() function, and a lot of
    commands do not free all memory anyway.
    """
    my_env = get_base_env()
    prefix = 'dnt_dfuse_il_{}_'.format(get_inc_id())
    log_file = tempfile.NamedTemporaryFile(prefix=prefix,
                                           suffix='.log',
                                           delete=False)
    my_env['D_LOG_FILE'] = log_file.name
    my_env['LD_PRELOAD'] = os.path.join(dfuse.conf['PREFIX'],
                                        'lib64', 'libioil.so')
    my_env['DAOS_AGENT_DRPC_DIR'] = dfuse._daos.agent_dir
    ret = subprocess.run(cmd, env=my_env)
    print('Logged il to {}'.format(log_file.name))
    print(ret)

    try:
        log_test(dfuse.conf,
                 log_file.name,
                 check_read=check_read,
                 check_write=check_write)
        assert ret.returncode == 0 # nosec
    except NLTestNoFunction as error:
        print("ERROR: command '{}' did not log via {}".format(' '.join(cmd),
                                                              error.function))
        ret.returncode = 1

    return ret

class ValgrindHelper():

    """Class for running valgrind commands

    This helps setup the command line required, and
    performs log modification after the fact to assist
    Jenkins in locating the source code.
    """

    def __init__(self, logid=None):

        # Set this to False to disable valgrind, which will run faster.
        self.use_valgrind = True
        self.full_check = True
        self._xml_file = None
        self._logid = logid

        self.src_dir = '{}/'.format(os.path.realpath(
            os.path.dirname(os.path.dirname(os.path.abspath(__file__)))))

    def get_cmd_prefix(self):
        """Return the command line prefix"""

        if not self.use_valgrind:
            return []

        if not self._logid:
            self._logid = get_inc_id()

        self._xml_file = 'dnt.{}.memcheck'.format(self._logid)

        cmd = ['valgrind', '--quiet', '--fair-sched=yes']

        if self.full_check:
            cmd.extend(['--leak-check=full', '--show-leak-kinds=all'])
        else:
            cmd.append('--leak-check=no')

        cmd.append('--suppressions={}'.format(
            os.path.join('src',
                         'cart',
                         'utils',
                         'memcheck-cart.supp')))

        cmd.append('--error-exitcode=42')

        cmd.extend(['--xml=yes',
                    '--xml-file={}'.format(self._xml_file)])
        return cmd

    def convert_xml(self):
        """Modify the xml file"""

        if not self.use_valgrind:
            return
        fd = open(self._xml_file, 'r')
        ofd = open('{}.xml'.format(self._xml_file), 'w')
        for line in fd:
            if self.src_dir in line:
                ofd.write(line.replace(self.src_dir, ''))
            else:
                ofd.write(line)
        os.unlink(self._xml_file)

class DFuse():
    """Manage a dfuse instance"""

    instance_num = 0

    def __init__(self,
                 daos,
                 conf,
                 pool=None,
                 container=None,
                 path=None,
                 caching=False):
        if path:
            self.dir = path
        else:
            self.dir = '/tmp/dfs_test'
        self.pool = pool
        self.valgrind_file = None
        self.container = container
        self.conf = conf
        self.cores = None
        self._daos = daos
        self.caching = caching
        self._sp = None

        self.log_file = None

        self.valgrind = None
        if not os.path.exists(self.dir):
            os.mkdir(self.dir)

    def start(self, v_hint=None):
        """Start a dfuse instance"""
        dfuse_bin = os.path.join(self.conf['PREFIX'], 'bin', 'dfuse')

        single_threaded = False

        pre_inode = os.stat(self.dir).st_ino

        my_env = get_base_env()

<<<<<<< HEAD
        if self.conf.args.dfuse_debug:
            my_env['D_LOG_MASK'] = self.conf.args.dfuse_debug
=======
        if v_hint is None:
            v_hint = get_inc_id()

        prefix = 'dnt_dfuse_{}_'.format(v_hint)
        log_file = tempfile.NamedTemporaryFile(prefix=prefix,
                                               suffix='.log',
                                               delete=False)
        self.log_file = log_file.name
>>>>>>> d347220d

        my_env['D_LOG_FILE'] = self.log_file
        my_env['DAOS_AGENT_DRPC_DIR'] = self._daos.agent_dir
        if self.conf.args.dtx == 'yes':
            my_env['DFS_USE_DTX'] = '1'

        self.valgrind = ValgrindHelper(v_hint)
        if self.conf.args.memcheck == 'no':
            self.valgrind.use_valgrind = False

        if self.cores:
            cmd = ['numactl', '--physcpubind', '0-{}'.format(self.cores - 1)]
        else:
            cmd = []

        cmd.extend(self.valgrind.get_cmd_prefix())

        cmd.extend([dfuse_bin, '-s', '0', '-m', self.dir, '-f'])

        if single_threaded:
            cmd.append('-S')

        if self.caching:
            cmd.append('--enable-caching')

        if self.pool:
            cmd.extend(['--pool', self.pool])
        if self.container:
            cmd.extend(['--container', self.container])
        self._sp = subprocess.Popen(cmd, env=my_env)
        print('Started dfuse at {}'.format(self.dir))
        print('Log file is {}'.format(self.log_file))

        total_time = 0
        while os.stat(self.dir).st_ino == pre_inode:
            print('Dfuse not started, waiting...')
            try:
                ret = self._sp.wait(timeout=1)
                print('dfuse command exited with {}'.format(ret))
                self._sp = None
                if os.path.exists(self.log_file):
                    log_test(self.conf, self.log_file)
                raise Exception('dfuse died waiting for start')
            except subprocess.TimeoutExpired:
                pass
            total_time += 1
            if total_time > 60:
                raise Exception('Timeout starting dfuse')

    def _close_files(self):
        work_done = False
        for fname in os.listdir('/proc/self/fd'):
            try:
                tfile = os.readlink(os.path.join('/proc/self/fd', fname))
            except FileNotFoundError:
                continue
            if tfile.startswith(self.dir):
                print('closing file {}'.format(tfile))
                os.close(int(fname))
                work_done = True
        return work_done

    def __del__(self):
        if self._sp:
            self.stop()

    def stop(self):
        """Stop a previously started dfuse instance"""

        fatal_errors = False
        if not self._sp:
            return fatal_errors

        print('Stopping fuse')
        ret = umount(self.dir)
        if ret:
            self._close_files()
            umount(self.dir)

        run_log_test = True
        try:
            ret = self._sp.wait(timeout=20)
            print('rc from dfuse {}'.format(ret))
            if ret != 0:
                fatal_errors = True
        except subprocess.TimeoutExpired:
            print('Timeout stopping dfuse')
            self._sp.send_signal(signal.SIGTERM)
            fatal_errors = True
            run_log_test = False
        self._sp = None
        if run_log_test:
            log_test(self.conf, self.log_file)

        # Finally, modify the valgrind xml file to remove the
        # prefix to the src dir.
        self.valgrind.convert_xml()
        return fatal_errors

    def wait_for_exit(self):
        """Wait for dfuse to exit"""
        ret = self._sp.wait()
        print('rc from dfuse {}'.format(ret))
        self._sp = None
        log_test(self.conf, self.log_file)

        # Finally, modify the valgrind xml file to remove the
        # prefix to the src dir.
        self.valgrind.convert_xml()

def get_pool_list():
    """Return a list of valid pool names"""
    pools = []

    for fname in os.listdir('/mnt/daos'):
        if len(fname) != 36:
            continue
        try:
            uuid.UUID(fname)
        except ValueError:
            continue
        pools.append(fname)
    return pools

def assert_file_size_fd(fd, size):
    """Verify the file size is as expected"""
    my_stat = os.fstat(fd)
    print('Checking file size is {} {}'.format(size, my_stat.st_size))
    assert my_stat.st_size == size # nosec

def assert_file_size(ofd, size):
    """Verify the file size is as expected"""
    assert_file_size_fd(ofd.fileno(), size)

def import_daos(server, conf):
    """Return a handle to the pydaos module"""

    if sys.version_info.major < 3:
        pydir = 'python{}.{}'.format(sys.version_info.major,
                                     sys.version_info.minor)
    else:
        pydir = 'python{}'.format(sys.version_info.major)

    sys.path.append(os.path.join(conf['PREFIX'],
                                 'lib64',
                                 pydir,
                                 'site-packages'))

    os.environ['DD_MASK'] = 'all'
    os.environ['DD_SUBSYS'] = 'all'
    os.environ['D_LOG_MASK'] = 'DEBUG'
    os.environ['FI_UNIVERSE_SIZE'] = '128'
    os.environ['DAOS_AGENT_DRPC_DIR'] = server.agent_dir

    daos = __import__('pydaos')
    return daos

def run_daos_cmd(conf, cmd, valgrind=True, fi_file=None, fi_valgrind=False):
    """Run a DAOS command

    Run a command, returning what subprocess.run() would.

    Enable logging, and valgrind for the command.
    """
    vh = ValgrindHelper()

    if conf.args.memcheck == 'no':
        valgrind = False

    if fi_file:
        # Turn off Valgrind for the fault injection testing unless it's
        # specifically requested (typically if a fault injection results
        # in a SEGV/assert), and then if it is turned on then just check
        # memory access, not memory leaks.
        vh.use_valgrind = fi_valgrind
        vh.full_check = False

    if not valgrind:
        vh.use_valgrind = False

    exec_cmd = vh.get_cmd_prefix()
    exec_cmd.append(os.path.join(conf['PREFIX'], 'bin', 'daos'))
    exec_cmd.extend(cmd)

    cmd_env = get_base_env()

    prefix = 'dnt_cmd_{}_'.format(get_inc_id())
    log_file = tempfile.NamedTemporaryFile(prefix=prefix,
                                           suffix='.log',
                                           delete=False)

    if fi_file:
        cmd_env['D_FI_CONFIG'] = fi_file
    cmd_env['D_LOG_FILE'] = log_file.name
    if conf.agent_dir:
        cmd_env['DAOS_AGENT_DRPC_DIR'] = conf.agent_dir

    rc = subprocess.run(exec_cmd,
                        stdout=subprocess.PIPE,
                        stderr=subprocess.PIPE,
                        env=cmd_env)

    if rc.stderr != '':
        print('Stderr from command')
        print(rc.stderr.decode('utf-8').strip())

    show_memleaks = True
    skip_fi = False

    if fi_file:
        skip_fi = True

    fi_signal = None
    # A negative return code means the process exited with a signal so do not
    # check for memory leaks in this case as it adds noise, right when it's
    # least wanted.
    if rc.returncode < 0:
        show_memleaks = False
        fi_signal = -rc.returncode

    rc.fi_loc = log_test(conf,
                         log_file.name,
                         show_memleaks=show_memleaks,
                         skip_fi=skip_fi,
                         fi_signal=fi_signal)
    vh.convert_xml()
    return rc

def create_cont(conf, pool, posix=False):
    """Create a container and return the uuid"""
    if posix:
        cmd = ['container', 'create', '--pool', pool, '--type', 'POSIX']
    else:
        cmd = ['container', 'create', '--pool', pool]
    rc = run_daos_cmd(conf, cmd)
    print('rc is {}'.format(rc))
    assert rc.returncode == 0 # nosec
    assert rc.returncode == 0
    return rc.stdout.decode().split(' ')[-1].rstrip()

def destroy_container(conf, pool, container):
    """Destroy a container"""
    cmd = ['container', 'destroy', '--pool', pool, '--cont', container]
    rc = run_daos_cmd(conf, cmd)
    print('rc is {}'.format(rc))
    assert rc.returncode == 0 # nosec
    return rc.stdout.decode('utf-8').strip()

def make_pool(daos):
    """Create a DAOS pool"""

    size = int(daos.mb / 4)

    attempt = 0
    max_tries = 5
    while attempt < max_tries:
        rc = daos.run_dmg(['pool',
                           'create',
                           '--scm-size',
                           '{}M'.format(size)])
        if rc.returncode == 0:
            break
        attempt += 1
        time.sleep(0.5)

    print(rc)
    assert rc.returncode == 0 # nosec

    return get_pool_list()

def needs_dfuse(method):
    """Decorator function for starting dfuse under posix_tests class"""
    @functools.wraps(method)
    def _helper(self):
        self.dfuse = DFuse(self.server,
                           self.conf,
                           pool=self.pool,
                           container=self.container)
        self.dfuse.start(v_hint=method.__name__)
        rc = method(self)
        if self.dfuse.stop():
            self.fatal_errors = True
        return rc
    return _helper


class posix_tests():
    """Class for adding standalone unit tests"""

    def __init__(self, server, conf, pool=None, container=None):
        self.server = server
        self.conf = conf
        self.pool = pool
        self.container = container
        self.dfuse = None
        self.fatal_errors = False

    # pylint: disable=no-self-use
    def fail(self):
        """Mark a test method as failed"""
        raise NLTestFail

    @needs_dfuse
    def test_open_replaced(self):
        """Test that fstat works on file clobbered by rename"""
        fname = os.path.join(self.dfuse.dir, 'unlinked')
        newfile = os.path.join(self.dfuse.dir, 'unlinked2')
        ofd = open(fname, 'w')
        nfd = open(newfile, 'w')
        nfd.write('hello')
        nfd.close()
        print(os.fstat(ofd.fileno()))
        os.rename(newfile, fname)
        # This should fail, because the file has been deleted.
        try:
            print(os.fstat(ofd.fileno()))
            self.fail()
        except FileNotFoundError:
            print('Failed to fstat() replaced file')
        ofd.close()

    @needs_dfuse
    def test_open_rename(self):
        """Check that fstat() on renamed files works as expected"""
        fname = os.path.join(self.dfuse.dir, 'unlinked')
        newfile = os.path.join(self.dfuse.dir, 'unlinked2')
        ofd = open(fname, 'w')
        pre = os.fstat(ofd.fileno())
        print(pre)
        os.rename(fname, newfile)
        try:
            post = os.fstat(ofd.fileno())
            print(post)
            self.fail()
        except FileNotFoundError:
            print('Failed to fstat() renamed file')
        os.stat(newfile)
        post = os.fstat(ofd.fileno())
        print(post)
        assert pre.st_ino == post.st_ino
        ofd.close()

    @needs_dfuse
    def test_open_unlinked(self):
        """Test that fstat works on unlinked file"""
        fname = os.path.join(self.dfuse.dir, 'unlinked')
        ofd = open(fname, 'w')
        print(os.fstat(ofd.fileno()))
        os.unlink(fname)
        try:
            print(os.fstat(ofd.fileno()))
            self.fail()
        except FileNotFoundError:
            print('Failed to fstat() unlinked file')
        ofd.close()

    @needs_dfuse
    def test_chmod(self):
        """Test that chmod works on file"""
        fname = os.path.join(self.dfuse.dir, 'testfile')
        ofd = open(fname, 'w')
        ofd.close()

        modes = [stat.S_IRUSR | stat.S_IWUSR | stat.S_IXUSR,
                 stat.S_IRUSR]

        for mode in modes:
            os.chmod(fname, mode)
            attr = os.stat(fname)
            assert stat.S_IMODE(attr.st_mode) == mode

    @needs_dfuse
    def test_fchmod_replaced(self):
        """Test that fchmod works on file clobbered by rename"""
        fname = os.path.join(self.dfuse.dir, 'unlinked')
        newfile = os.path.join(self.dfuse.dir, 'unlinked2')
        e_mode = stat.S_IRUSR | stat.S_IWUSR | stat.S_IXUSR
        ofd = open(fname, 'w')
        nfd = open(newfile, 'w')
        nfd.write('hello')
        nfd.close()
        print(os.stat(fname))
        print(os.stat(newfile))
        os.chmod(fname, stat.S_IRUSR | stat.S_IWUSR)
        os.chmod(newfile, e_mode)
        print(os.stat(fname))
        print(os.stat(newfile))
        os.rename(newfile, fname)
        # This should fail, because the file has been deleted.
        try:
            os.fchmod(ofd.fileno(), stat.S_IRUSR)
            print(os.fstat(ofd.fileno()))
            self.fail()
        except FileNotFoundError:
            print('Failed to fchmod() replaced file')
        ofd.close()
        nf = os.stat(fname)
        assert stat.S_IMODE(nf.st_mode) == e_mode

def run_posix_tests(server, conf, test=None):
    """Run one or all posix tests"""

    pools = get_pool_list()
    while len(pools) < 1:
        pools = make_pool(server)
    pool = pools[0]
    container = create_cont(conf, pool, posix=True)

    pt = posix_tests(server, conf, pool=pool, container=container)
    if test:
        obj = getattr(pt, 'test_{}'.format(test))
        rc = obj()
        print('rc from {} is {}'.format(test, rc))
    else:

        for fn in sorted(dir(pt)):
            if not fn.startswith('test'):
                continue
            obj = getattr(pt, fn)
            if not callable(obj):
                continue

            print('Calling {}'.format(fn))
            rc = obj()
            print('rc from {} is {}'.format(fn, rc))

    destroy_container(conf, pool, container)
    return pt.fatal_errors

def run_tests(dfuse):
    """Run some tests"""
    path = dfuse.dir

    fname = os.path.join(path, 'test_file3')

    rc = subprocess.run(['dd', 'if=/dev/zero', 'bs=16k', 'count=64',
                         'of={}'.format(os.path.join(path, 'dd_file'))])
    print(rc)
    assert rc.returncode == 0 # nosec
    ofd = open(fname, 'w')
    ofd.write('hello')
    print(os.fstat(ofd.fileno()))
    ofd.flush()
    print(os.stat(fname))
    assert_file_size(ofd, 5)
    ofd.truncate(0)
    assert_file_size(ofd, 0)
    ofd.truncate(1024*1024)
    assert_file_size(ofd, 1024*1024)
    ofd.truncate(0)
    ofd.seek(0)
    ofd.write('simple file contents\n')
    ofd.flush()
    assert_file_size(ofd, 21)
    print(os.fstat(ofd.fileno()))
    ofd.close()
    ret = il_cmd(dfuse, ['cat', fname], check_write=False)
    assert ret.returncode == 0 # nosec
    ofd = os.open(fname, os.O_TRUNC)
    assert_file_size_fd(ofd, 0)
    os.close(ofd)
    symlink_name = os.path.join(path, 'symlink_src')
    symlink_dest = 'missing_dest'
    os.symlink(symlink_dest, symlink_name)
    assert symlink_dest == os.readlink(symlink_name) # nosec

    # Note that this doesn't test dfs because fuse will do a
    # lookup to check if the file exists rather than just trying
    # to create it.
    fname = os.path.join(path, 'test_file5')
    fd = os.open(fname, os.O_CREAT | os.O_EXCL)
    os.close(fd)
    try:
        fd = os.open(fname, os.O_CREAT | os.O_EXCL)
        os.close(fd)
        assert False
    except OSError as e:
        assert e.errno == errno.EEXIST
    os.unlink(fname)

    # DAOS-6238
    fname = os.path.join(path, 'test_file4')
    ofd = os.open(fname, os.O_CREAT | os.O_RDONLY | os.O_EXCL)
    assert_file_size_fd(ofd, 0)
    os.close(ofd)
    os.chmod(fname, stat.S_IRUSR)

def stat_and_check(dfuse, pre_stat):
    """Check that dfuse started"""
    post_stat = os.stat(dfuse.dir)
    if pre_stat.st_dev == post_stat.st_dev:
        raise NLTestFail('Device # unchanged')
    if post_stat.st_ino != 1:
        raise NLTestFail('Unexpected inode number')

def check_no_file(dfuse):
    """Check that a non-existent file doesn't exist"""
    try:
        os.stat(os.path.join(dfuse.dir, 'no-file'))
        raise NLTestFail('file exists')
    except FileNotFoundError:
        pass

lp = None
lt = None

def setup_log_test(conf):
    """Setup and import the log tracing code"""
    file_self = os.path.dirname(os.path.abspath(__file__))
    logparse_dir = os.path.join(file_self,
                                '../src/tests/ftest/cart/util')
    crt_mod_dir = os.path.realpath(logparse_dir)
    if crt_mod_dir not in sys.path:
        sys.path.append(crt_mod_dir)

    global lp
    global lt

    lp = __import__('cart_logparse')
    lt = __import__('cart_logtest')

    lt.wf = conf.wf

def log_test(conf,
             filename,
             show_memleaks=True,
             skip_fi=False,
             fi_signal=None,
             check_read=False,
             check_write=False):
    """Run the log checker on filename, logging to stdout"""

    print('Running log_test on {}'.format(filename))

    log_iter = lp.LogIter(filename)

    lto = lt.LogTest(log_iter)

    lto.hide_fi_calls = skip_fi

    try:
        lto.check_log_file(abort_on_warning=True,
                           show_memleaks=show_memleaks)
    except lt.LogCheckError:
        if lto.fi_location:
            conf.wf.explain(lto.fi_location,
                            os.path.basename(filename),
                            fi_signal)

    if skip_fi:
        if not show_memleaks:
            conf.wf.explain(lto.fi_location,
                            os.path.basename(filename),
                            fi_signal)
        if not lto.fi_triggered:
            raise NLTestNoFi

    functions = set()

    if check_read or check_write:
        for line in log_iter.new_iter():
            functions.add(line.function)

    if check_read and 'dfuse_read' not in functions:
        raise NLTestNoFunction('dfuse_read')

    if check_write and 'dfuse_write' not in functions:
        raise NLTestNoFunction('dfuse_write')

    return lto.fi_location

def create_and_read_via_il(dfuse, path):
    """Create file in dir, write to and read
    through the interception library"""

    fname = os.path.join(path, 'test_file')
    ofd = open(fname, 'w')
    ofd.write('hello ')
    ofd.write('world\n')
    ofd.flush()
    assert_file_size(ofd, 12)
    print(os.fstat(ofd.fileno()))
    ofd.close()
    ret = il_cmd(dfuse, ['cat', fname], check_write=False)
    assert ret.returncode == 0 # nosec

def run_container_query(conf, path):
    """Query a path to extract container information"""

    cmd = ['container', 'query', '--path', path]

    rc = run_daos_cmd(conf, cmd)

    assert rc.returncode == 0 # nosec

    print(rc)
    output = rc.stdout.decode('utf-8')
    for line in output.splitlines():
        print(line)

def run_duns_overlay_test(server, conf):
    """Create a DUNS entry point, and then start fuse over it

    Fuse should use the pool/container IDs from the entry point,
    and expose the container.
    """

    pools = get_pool_list()
    while len(pools) < 1:
        pools = make_pool(server)

    parent_dir = tempfile.TemporaryDirectory(prefix='dnt_uns_')

    uns_dir = os.path.join(parent_dir.name, 'uns_ep')

    rc = run_daos_cmd(conf, ['container',
                             'create',
                             '--pool',
                             pools[0],
                             '--type',
                             'POSIX',
                             '--path',
                             uns_dir])

    print('rc is {}'.format(rc))
    assert rc.returncode == 0 # nosec

    dfuse = DFuse(server, conf, path=uns_dir)

    dfuse.start(v_hint='uns-overlay')
    # To show the contents.
    # getfattr -d <file>

    # This should work now if the container was correctly found
    create_and_read_via_il(dfuse, uns_dir)

    return dfuse.stop()

def run_dfuse(server, conf):
    """Run several dfuse instances"""

    fatal_errors = BoolRatchet()

    pools = get_pool_list()
    while len(pools) < 1:
        pools = make_pool(server)

    dfuse = DFuse(server, conf)
    try:
        pre_stat = os.stat(dfuse.dir)
    except OSError:
        umount(dfuse.dir)
        raise
    container = str(uuid.uuid4())
    dfuse.start(v_hint='no_pool')
    print(os.statvfs(dfuse.dir))
    subprocess.run(['df', '-h'])
    subprocess.run(['df', '-i', dfuse.dir])
    print('Running dfuse with nothing')
    stat_and_check(dfuse, pre_stat)
    check_no_file(dfuse)
    for pool in pools:
        pool_stat = os.stat(os.path.join(dfuse.dir, pool))
        print('stat for {}'.format(pool))
        print(pool_stat)
        cdir = os.path.join(dfuse.dir, pool, container)
        os.mkdir(cdir)
        #create_and_read_via_il(dfuse, cdir)
    fatal_errors.add_result(dfuse.stop())

    uns_container = container

    container2 = str(uuid.uuid4())
    dfuse = DFuse(server, conf, pool=pools[0])
    pre_stat = os.stat(dfuse.dir)
    dfuse.start(v_hint='pool_only')
    print('Running dfuse with pool only')
    stat_and_check(dfuse, pre_stat)
    check_no_file(dfuse)
    cpath = os.path.join(dfuse.dir, container2)
    os.mkdir(cpath)
    cdir = os.path.join(dfuse.dir, container)
    create_and_read_via_il(dfuse, cdir)

    fatal_errors.add_result(dfuse.stop())

    dfuse = DFuse(server, conf, pool=pools[0], container=container)
    dfuse.cores = 2
    pre_stat = os.stat(dfuse.dir)
    dfuse.start(v_hint='pool_and_cont')
    print('Running fuse with both')

    stat_and_check(dfuse, pre_stat)

    create_and_read_via_il(dfuse, dfuse.dir)

    run_tests(dfuse)

    fatal_errors.add_result(dfuse.stop())

    dfuse = DFuse(server, conf, pool=pools[0], container=container2)
    dfuse.start('uns-0')

    uns_path = os.path.join(dfuse.dir, 'ep0')

    uns_container = str(uuid.uuid4())

    cmd = ['container', 'create',
           '--pool', pools[0], '--cont', uns_container, '--path', uns_path,
           '--type', 'POSIX']

    print('Inserting entry point')
    rc = run_daos_cmd(conf, cmd)
    print('rc is {}'.format(rc))
    print(os.stat(uns_path))
    print(os.stat(uns_path))
    print(os.listdir(dfuse.dir))

    run_container_query(conf, uns_path)

    child_path = os.path.join(uns_path, 'child')
    os.mkdir(child_path)
    run_container_query(conf, child_path)

    fatal_errors.add_result(dfuse.stop())

    print('Trying UNS')
    dfuse = DFuse(server, conf)
    dfuse.start('uns-2')

    # List the root container.
    print(os.listdir(os.path.join(dfuse.dir, pools[0], container2)))

    uns_path = os.path.join(dfuse.dir, pools[0], container2, 'ep0', 'ep')
    direct_path = os.path.join(dfuse.dir, pools[0], uns_container)

    uns_container = str(uuid.uuid4())

    # Make a link within the new container.
    cmd = ['container', 'create',
           '--pool', pools[0], '--cont', uns_container,
           '--path', uns_path, '--type', 'POSIX']

    print('Inserting entry point')
    rc = run_daos_cmd(conf, cmd)
    print('rc is {}'.format(rc))

    # List the root container again.
    print(os.listdir(os.path.join(dfuse.dir, pools[0], container2)))

    # List the target container.
    files = os.listdir(direct_path)
    print(files)
    # List the target container through UNS.
    print(os.listdir(uns_path))
    direct_stat = os.stat(os.path.join(direct_path, files[0]))
    uns_stat = os.stat(uns_path)
    print(direct_stat)
    print(uns_stat)
    assert uns_stat.st_ino == direct_stat.st_ino # nosec

    fatal_errors.add_result(dfuse.stop())
    print('Trying UNS with previous cont')
    dfuse = DFuse(server, conf)
    dfuse.start('uns-3')

    files = os.listdir(direct_path)
    print(files)
    print(os.listdir(uns_path))

    direct_stat = os.stat(os.path.join(direct_path, files[0]))
    uns_stat = os.stat(uns_path)
    print(direct_stat)
    print(uns_stat)
    assert uns_stat.st_ino == direct_stat.st_ino # nosec
    fatal_errors.add_result(dfuse.stop())

    if fatal_errors.errors:
        print('Errors from dfuse')
    else:
        print('Reached the end, no errors')
    return fatal_errors.errors

def run_il_test(server, conf):
    """Run a basic interception library test"""

    pools = get_pool_list()

    # TODO:                       # pylint: disable=W0511
    # This doesn't work with two pools, partly related to
    # DAOS-5109 but there may be other issues.
    while len(pools) < 1:
        pools = make_pool(server)

    print('pools are ', ','.join(pools))

    dfuse = DFuse(server, conf)
    dfuse.start()

    dirs = []

    for p in pools:
        for _ in range(2):
            # Use a unique ID for each container to avoid DAOS-5109
            container = str(uuid.uuid4())

            d = os.path.join(dfuse.dir, p, container)
            try:
                print('Making directory {}'.format(d))
                os.mkdir(d)
            except FileExistsError:
                pass
            dirs.append(d)

    # Create a file natively.
    f = os.path.join(dirs[0], 'file')
    fd = open(f, 'w')
    fd.write('Hello')
    fd.close()
    # Copy it across containers.
    ret = il_cmd(dfuse, ['cp', f, dirs[-1]])
    assert ret.returncode == 0 # nosec

    # Copy it within the container.
    child_dir = os.path.join(dirs[0], 'new_dir')
    os.mkdir(child_dir)
    il_cmd(dfuse, ['cp', f, child_dir])
    assert ret.returncode == 0 # nosec

    # Copy something into a container
    ret = il_cmd(dfuse, ['cp', '/bin/bash', dirs[-1]], check_read=False)
    assert ret.returncode == 0 # nosec
    # Read it from within a container
    # TODO:                              # pylint: disable=W0511
    # change this to something else, md5sum uses fread which isn't
    # intercepted.
    ret = il_cmd(dfuse,
                 ['md5sum', os.path.join(dirs[-1], 'bash')],
                 check_read=False, check_write=False)
    assert ret.returncode == 0 # nosec
    ret = il_cmd(dfuse, ['dd',
                         'if={}'.format(os.path.join(dirs[-1], 'bash')),
                         'of={}'.format(os.path.join(dirs[-1], 'bash_copy')),
                         'iflag=direct',
                         'oflag=direct',
                         'bs=128k'])

    print(ret)
    assert ret.returncode == 0 # nosec

    for my_dir in dirs:
        create_and_read_via_il(dfuse, my_dir)

    dfuse.stop()

def run_in_fg(server, conf):
    """Run dfuse in the foreground.

    Block until ctrl-c is pressed.
    """

    pools = get_pool_list()

    while len(pools) < 1:
        pools = make_pool(server)

    dfuse = DFuse(server, conf, pool=pools[0])
    dfuse.start()
    container = str(uuid.uuid4())
    t_dir = os.path.join(dfuse.dir, container)
    os.mkdir(t_dir)
    print('Running at {}'.format(t_dir))
    print('daos container create --type POSIX ' \
          '--pool {} --path {}/uns-link'.format(
              pools[0], t_dir))
    print('cd {}/uns-link'.format(t_dir))
    print('daos container destroy --path {}/uns-link'.format(t_dir))
    print('daos pool list-containers --pool {}'.format(pools[0]))
    try:
        dfuse.wait_for_exit()
    except KeyboardInterrupt:
        pass
    dfuse = None

def check_readdir_perf(server, conf):
    """ Check and report on readdir performance

    Loop over number of files, measuring the time taken to
    populate a directory, and to read the directory contents,
    measure both files and directories as contents, and
    readdir both with and without stat, restarting dfuse
    between each test to avoid cache effects.

    Continue testing until five minutes have passed, and print
    a table of results.
    """

    headers = ['count', 'create\ndirs', 'create\nfiles']
    headers.extend(['dirs', 'files', 'dirs\nwith stat', 'files\nwith stat'])
    headers.extend(['caching\n1st', 'caching\n2nd'])

    results = []

    def make_dirs(parent, count):
        """Populate the test directory"""
        print('Populating to {}'.format(count))
        dir_dir = os.path.join(parent,
                               'dirs.{}.in'.format(count))
        t_dir = os.path.join(parent,
                             'dirs.{}'.format(count))
        file_dir = os.path.join(parent,
                                'files.{}.in'.format(count))
        t_file = os.path.join(parent,
                              'files.{}'.format(count))

        start_all = time.time()
        if not os.path.exists(t_dir):
            try:
                os.mkdir(dir_dir)
            except FileExistsError:
                pass
            for i in range(count):
                try:
                    os.mkdir(os.path.join(dir_dir, str(i)))
                except FileExistsError:
                    pass
            dir_time = time.time() - start_all
            print('Creating {} dirs took {:.2f}'.format(count,
                                                        dir_time))
            os.rename(dir_dir, t_dir)

        if not os.path.exists(t_file):
            try:
                os.mkdir(file_dir)
            except FileExistsError:
                pass
            start = time.time()
            for i in range(count):
                f = open(os.path.join(file_dir, str(i)), 'w')
                f.close()
            file_time = time.time() - start
            print('Creating {} files took {:.2f}'.format(count,
                                                         file_time))
            os.rename(file_dir, t_file)

        return [dir_time, file_time]

    def print_results():
        """Display the results"""

        print(tabulate.tabulate(results,
                                headers=headers,
                                floatfmt=".2f"))

    pools = get_pool_list()

    while len(pools) < 1:
        pools = make_pool(server)

    pool = pools[0]

    container = str(uuid.uuid4())

    dfuse = DFuse(server, conf, pool=pool)

    print('Creating container and populating')
    count = 4
    dfuse.start()
    parent = os.path.join(dfuse.dir, container)
    try:
        os.mkdir(parent)
    except FileExistsError:
        pass
    create_times = make_dirs(parent, count)
    dfuse.stop()

    all_start = time.time()

    while True:

        row = [count]
        row.extend(create_times)
        dfuse = DFuse(server, conf, pool=pool, container=container)
        dir_dir = os.path.join(dfuse.dir,
                               'dirs.{}'.format(count))
        file_dir = os.path.join(dfuse.dir,
                                'files.{}'.format(count))
        dfuse.start()
        start = time.time()
        subprocess.run(['/bin/ls', dir_dir], stdout=subprocess.PIPE)
        elapsed = time.time() - start
        print('processed {} dirs in {:.2f} seconds'.format(count,
                                                           elapsed))
        row.append(elapsed)
        dfuse.stop()
        dfuse = DFuse(server, conf, pool=pool, container=container)
        dfuse.start()
        start = time.time()
        subprocess.run(['/bin/ls', file_dir], stdout=subprocess.PIPE)
        elapsed = time.time() - start
        print('processed {} files in {:.2f} seconds'.format(count,
                                                            elapsed))
        row.append(elapsed)
        dfuse.stop()

        dfuse = DFuse(server, conf, pool=pool, container=container)
        dfuse.start()
        start = time.time()
        subprocess.run(['/bin/ls', '-t', dir_dir], stdout=subprocess.PIPE)
        elapsed = time.time() - start
        print('processed {} dirs in {:.2f} seconds'.format(count,
                                                           elapsed))
        row.append(elapsed)
        dfuse.stop()
        dfuse = DFuse(server, conf, pool=pool, container=container)
        dfuse.start()
        start = time.time()
        # Use sort by time here so ls calls stat, if you run ls -l then it will
        # also call getxattr twice which skews the figures.
        subprocess.run(['/bin/ls', '-t', file_dir], stdout=subprocess.PIPE)
        elapsed = time.time() - start
        print('processed {} files in {:.2f} seconds'.format(count,
                                                            elapsed))
        row.append(elapsed)
        dfuse.stop()

        # Test with caching enabled.  Check the file directory, and do it twice
        # without restarting, to see the effect of populating the cache, and
        # reading from the cache.
        dfuse = DFuse(server,
                      conf,
                      pool=pool,
                      container=container,
                      caching=True)
        dfuse.start()
        start = time.time()
        subprocess.run(['/bin/ls', '-t', file_dir], stdout=subprocess.PIPE)
        elapsed = time.time() - start
        print('processed {} files in {:.2f} seconds'.format(count,
                                                            elapsed))
        row.append(elapsed)
        start = time.time()
        subprocess.run(['/bin/ls', '-t', file_dir], stdout=subprocess.PIPE)
        elapsed = time.time() - start
        print('processed {} files in {:.2f} seconds'.format(count,
                                                            elapsed))
        row.append(elapsed)
        results.append(row)

        elapsed = time.time() - all_start
        if elapsed > 5 * 60:
            dfuse.stop()
            break

        print_results()
        count *= 2
        create_times = make_dirs(dfuse.dir, count)
        dfuse.stop()

    run_daos_cmd(conf, ['container',
                        'destroy',
                        '--pool',
                        pool,
                        '--cont',
                        container])
    print_results()

def test_pydaos_kv(server, conf):
    """Test the KV interface"""

    pydaos_log_file = tempfile.NamedTemporaryFile(prefix='dnt_pydaos_',
                                                  suffix='.log',
                                                  delete=False)

    os.environ['D_LOG_FILE'] = pydaos_log_file.name
    daos = import_daos(server, conf)

    pools = get_pool_list()

    while len(pools) < 1:
        pools = make_pool(server)

    pool = pools[0]

    c_uuid = create_cont(conf, pool)

    container = daos.Cont(pool, c_uuid)

    kv = container.get_kv_by_name('my_test_kv', create=True)
    kv['a'] = 'a'
    kv['b'] = 'b'
    kv['list'] = pickle.dumps(list(range(1, 100000)))
    for k in range(1, 100):
        kv[str(k)] = pickle.dumps(list(range(1, 10)))
    print(type(kv))
    print(kv)
    print(kv['a'])

    print("First iteration")
    data = OrderedDict()
    for key in kv:
        print('key is {}, len {}'.format(key, len(kv[key])))
        print(type(kv[key]))
        data[key] = None

    print("Bulk loading")

    data['no-key'] = None

    kv.value_size = 32
    kv.bget(data, value_size=16)
    print("Default get value size %d", kv.value_size)
    print("Second iteration")
    failed = False
    for key in data:
        if data[key]:
            print('key is {}, len {}'.format(key, len(data[key])))
        elif key == 'no-key':
            pass
        else:
            failed = True
            print('Key is None {}'.format(key))

    if failed:
        print("That's not good")

    kv = None
    print('Closing container and opening new one')
    kv = container.get_kv_by_name('my_test_kv')
    kv = None
    container = None
    daos._cleanup()
    log_test(conf, pydaos_log_file.name)

def test_alloc_fail(server, wf, conf):
    """run 'daos' client binary with fault injection

    Enable the fault injection for the daos binary, injecting
    allocation failures at different locations.  Keep going until
    the client runs with no faults injected (about 800 iterations).

    Disable valgrind for this test as it takes a long time to run
    with valgrind enabled, use purely the log analysis to find issues.

    Ignore new error messages containing the numeric value of -DER_NOMEM
    but warn on all other warnings generated.
    """

    pools = get_pool_list()

    while len(pools) < 1:
        pools = make_pool(server)

    pool = pools[0]

    cmd = ['pool', 'list-containers', '--pool', pool]

    fid = 1

    fatal_errors = False

    # Create at least one container, and record what the output should be when
    # the command works.
    create_cont(conf, pool)

    rc = run_daos_cmd(conf, cmd)
    expected_stdout = rc.stdout.decode('utf-8').strip()

    while True:
        print()

        fc = {}
        fc['fault_config'] = [{'id': 0,
                               'probability_x': 1,
                               'probability_y': 1,
                               'interval': fid,
                               'max_faults': 1}]

        fi_file = tempfile.NamedTemporaryFile(prefix='fi_',
                                              suffix='.yaml')

        fi_file.write(yaml.dump(fc, encoding='utf=8'))
        fi_file.flush()

        try:
            rc = run_daos_cmd(conf, cmd, fi_file=fi_file.name)
            if rc.returncode < 0:
                print(rc)
                print('Rerunning test under valgrind, fid={}'.format(fid))
                rc = run_daos_cmd(conf,
                                  cmd,
                                  fi_file=fi_file.name,
                                  fi_valgrind=True)
                fatal_errors = True

            stdout = rc.stdout.decode('utf-8').strip()
            stderr = rc.stderr.decode('utf-8').strip()
            if not stderr.endswith("Out of memory (-1009)") and \
               'error parsing command line arguments' not in stderr and \
               stdout != expected_stdout:
                print(stdout)
                print(expected_stdout)
                wf.add(rc.fi_loc,
                       'NORMAL', "Incorrect stderr '{}'".format(stderr),
                       mtype='Out of memory not reported correctly via stderr')
        except NLTestNoFi:

            print('Fault injection did not trigger, returning')
            break

        print(rc)
        fid += 1
        # Keep going until program runs to completion.  We should add checking
        # of exit code at some point, but it would need to be reported properly
        # through Jenkins.
        # if rc.returncode not in (1, 255):
        #   break

    return fatal_errors

def main():
    """Main entry point"""

    parser = argparse.ArgumentParser(
        description='Run DAOS client on local node')
    parser.add_argument('--output-file', default='nlt-errors.json')
    parser.add_argument('--server-debug', default=None)
    parser.add_argument('--dfuse-debug', default=None)
    parser.add_argument('--memcheck', default='some',
                        choices=['yes', 'no', 'some'])
    parser.add_argument('--perf-check', action='store_true')
    parser.add_argument('--dtx', action='store_true')
    parser.add_argument('--test', help="Use '--test list' for list")
    parser.add_argument('mode', nargs='?')
    args = parser.parse_args()

    if args.mode and args.test:
        print('Cannot use mode and test')
        sys.exit(1)

    if args.test == 'list':
        tests = []
        for fn in dir(posix_tests):
            if fn.startswith('test'):
                tests.append(fn[5:])
        print('Tests are: {}'.format(','.join(sorted(tests))))
        return

    conf = load_conf()

    wf = WarningsFactory(args.output_file)

    conf.set_wf(wf)
    conf.set_args(args)
    setup_log_test(conf)

    server = DaosServer(conf)
    server.start()

    fatal_errors = BoolRatchet()

    if args.mode == 'launch':
        run_in_fg(server, conf)
    elif args.mode == 'il':
        fatal_errors.add_result(run_il_test(server, conf))
    elif args.mode == 'kv':
        test_pydaos_kv(server, conf)
    elif args.mode == 'readdir_perf':
        check_readdir_perf(server, conf)
    elif args.mode == 'overlay':
        fatal_errors.add_result(run_duns_overlay_test(server, conf))
    elif args.mode == 'fi':
        fatal_errors.add_result(test_alloc_fail(server, wf, conf))
    elif args.mode == 'all':
        fatal_errors.add_result(run_il_test(server, conf))
        fatal_errors.add_result(run_dfuse(server, conf))
        fatal_errors.add_result(run_duns_overlay_test(server, conf))
        fatal_errors.add_result(run_posix_tests(server, conf))
        test_pydaos_kv(server, conf)
        fatal_errors.add_result(test_alloc_fail(server, wf, conf))
    elif args.test:
        if args.test == 'all':
            fatal_errors.add_result(run_posix_tests(server, conf))
        else:
            fatal_errors.add_result(run_posix_tests(server, conf, args.test))
    else:
        fatal_errors.add_result(run_il_test(server, conf))
        fatal_errors.add_result(run_dfuse(server, conf))
        fatal_errors.add_result(run_posix_tests(server, conf))

    if server.stop() != 0:
        fatal_errors.fail()

    # If running all tests then restart the server under valgrind.
    # This is really, really slow so just do list-containers, then
    # exit again.
    if args.mode == 'server-valgrind':
        server = DaosServer(conf, valgrind=True)
        server.start()
        pools = get_pool_list()
        for pool in pools:
            cmd = ['pool', 'list-containers', '--pool', pool]
            run_daos_cmd(conf, cmd, valgrind=False)
        if server.stop() != 0:
            fatal_errors.add_result(True)

    # If the perf-check option is given then re-start everything without much
    # debugging enabled and run some microbenchmarks to give numbers for use
    # as a comparison against other builds.
    if args.perf_check:
        args.server_debug = 'INFO'
        args.memcheck = 'no'
        args.dfuse_debug = 'ERR'
        server = DaosServer(conf)
        server.start()
        check_readdir_perf(server, conf)
        if server.stop() != 0:
            fatal_errors.fail()

    wf.close()
    if fatal_errors.errors:
        print("Significant errors encountered")
        sys.exit(1)

if __name__ == '__main__':
    main()<|MERGE_RESOLUTION|>--- conflicted
+++ resolved
@@ -16,11 +16,8 @@
 import stat
 import errno
 import argparse
-<<<<<<< HEAD
 import tabulate
-=======
 import functools
->>>>>>> d347220d
 import subprocess
 import tempfile
 import pickle
@@ -695,10 +692,9 @@
 
         my_env = get_base_env()
 
-<<<<<<< HEAD
         if self.conf.args.dfuse_debug:
             my_env['D_LOG_MASK'] = self.conf.args.dfuse_debug
-=======
+
         if v_hint is None:
             v_hint = get_inc_id()
 
@@ -707,7 +703,6 @@
                                                suffix='.log',
                                                delete=False)
         self.log_file = log_file.name
->>>>>>> d347220d
 
         my_env['D_LOG_FILE'] = self.log_file
         my_env['DAOS_AGENT_DRPC_DIR'] = self._daos.agent_dir
