--- conflicted
+++ resolved
@@ -3568,15 +3568,8 @@
         server = DaosServer(conf, test_class='no-debug')
         server.start()
         if fi_test:
-<<<<<<< HEAD
             wf_client = WarningsFactory('nlt-client-leaks.json')
             # list-container test.
-=======
-            #fatal_errors.add_result(test_alloc_fail_copy(server, conf,
-            #                                             wf_client))
-            fatal_errors.add_result(test_alloc_fail_cat(server,
-                                                        conf, wf_client))
->>>>>>> c91ab0fc
             fatal_errors.add_result(test_alloc_fail(server, conf))
 
             # Read-via-IL test, requires dfuse.
@@ -3587,7 +3580,7 @@
             # fatal_errors.add_result(test_fi_list_attr(server, conf, wf_client))
 
             # filesystem copy test - not complete.
-            # fatal_errors.add_result(test_alloc_fail_copy(server, conf, wf_client))
+            fatal_errors.add_result(test_alloc_fail_copy(server, conf, wf_client))
 
             wf_client.close()
         if args.perf_check:
