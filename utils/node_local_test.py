--- conflicted
+++ resolved
@@ -2,11 +2,8 @@
 """Node local test (NLT).
 
 (C) Copyright 2020-2024 Intel Corporation.
-<<<<<<< HEAD
 (C) Copyright 2025 Hewlett Packard Enterprise Development LP
-=======
 (C) Copyright 2025 Google LLC
->>>>>>> 45b5b33e
 (C) Copyright 2025 Enakta Labs Ltd
 
 SPDX-License-Identifier: BSD-2-Clause-Patent
