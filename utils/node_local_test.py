#!/usr/bin/python3

"""Test code for dfuse"""

# pylint: disable=too-many-lines
# pylint: disable=too-few-public-methods
# pylint: disable=protected-access

import os
import bz2
import sys
import time
import uuid
import yaml
import json
import signal
import stat
import errno
import argparse
import tabulate
import functools
import subprocess
import tempfile
import pickle

from collections import OrderedDict

class NLTestFail(Exception):
    """Used to indicate test failure"""
    pass

class NLTestNoFi(NLTestFail):
    """Used to indicate Fault injection didn't work"""
    pass

class NLTestNoFunction(NLTestFail):
    """Used to indicate a function did not log anything"""

    def __init__(self, function):
        super().__init__(self)
        self.function = function

class NLTestTimeout(NLTestFail):
    """Used to indicate that an operation timed out"""
    pass

instance_num = 0

def get_inc_id():
    """Return a unique character"""
    global instance_num
    instance_num += 1
    return '{:04d}'.format(instance_num)

def umount(path):
    """Umount dfuse from a given path"""
    cmd = ['fusermount3', '-u', path]
    ret = subprocess.run(cmd)
    print('rc from umount {}'.format(ret.returncode))
    return ret.returncode

class NLT_Conf():
    """Helper class for configuration"""
    def __init__(self, bc):
        self.bc = bc
        self.agent_dir = None
        self.wf = None
        self.args = None

    def set_wf(self, wf):
        """Set the WarningsFactory object"""
        self.wf = wf

    def set_args(self, args):
        """Set command line args"""
        self.args = args

    def __getitem__(self, key):
        return self.bc[key]

class BoolRatchet():
    """Used for saving test results"""

    # Any call to fail() of add_result with a True value will result
    # in errors being True.

    def __init__(self):
        self.errors = False

    def fail(self):
        """Mark as failure"""
        self.errors = True

    def add_result(self, result):
        """Save result, keep record of failure"""
        if result:
            self.fail()

class WarningsFactory():
    """Class to parse warnings, and save to JSON output file

    Take a list of failures, and output the data in a way that is best
    displayed according to
    https://github.com/jenkinsci/warnings-ng-plugin/blob/master/doc/Documentation.md
    """

    # Error levels supported by the reporint are LOW, NORMAL, HIGH, ERROR.
    # Errors from this list of functions are known to happen during shutdown
    # for the time being, so are downgraded to LOW.
    FLAKY_FUNCTIONS = ('ds_pool_child_purge')

    def __init__(self, filename):
        self._fd = open(filename, 'w')
        self.issues = []
        self.pending = []
        self._running = True
        # Save the filename of the object, as __file__ does not
        # work in __del__
        self._file = __file__.lstrip('./')
        self._flush()

    def __del__(self):
        """Ensure the file is flushed on exit, but if it hasn't already
        been closed then mark an error"""
        if not self._fd:
            return

        entry = {}
        entry['fileName'] = os.path.basename(self._file)
        entry['directory'] = os.path.dirname(self._file)
        # pylint: disable=protected-access
        entry['lineStart'] = sys._getframe().f_lineno
        entry['message'] = 'Tests exited without shutting down properly'
        entry['severity'] = 'ERROR'
        self.issues.append(entry)
        self.close()

    def explain(self, line, log_file, esignal):
        """Log an error, along with the other errors it caused

        Log the line as an error, and reference everything in the pending
        array.
        """
        count = len(self.pending)
        symptoms = set()
        locs = set()
        mtype = 'Fault injection'

        sev = 'LOW'
        if esignal:
            symptoms.add('Process died with signal {}'.format(esignal))
            sev = 'ERROR'
            mtype = 'Fault injection caused crash'
            count += 1

        if count == 0:
            print('Nothing to explain')
            return

        for (sline, smessage) in self.pending:
            locs.add('{}:{}'.format(sline.filename, sline.lineno))
            symptoms.add(smessage)

        preamble = 'Fault injected here caused {} errors,' \
                   ' logfile {}:'.format(count, log_file)

        message = '{} {} {}'.format(preamble,
                                    ' '.join(sorted(symptoms)),
                                    ' '.join(sorted(locs)))
        self.add(line,
                 sev,
                 message,
                 cat='Fault injection location',
                 mtype=mtype)
        self.pending = []

    def add(self, line, sev, message, cat=None, mtype=None):
        """Log an error

        Describe an error and add it to the issues array.
        Add it to the pending array, for later clarification
        """
        entry = {}
        entry['directory'] = os.path.dirname(line.filename)
        entry['fileName'] = os.path.basename(line.filename)
        if mtype:
            entry['type'] = mtype
        else:
            entry['type'] = message
        if cat:
            entry['category'] = cat
        entry['lineStart'] = line.lineno
        entry['description'] = message
        entry['message'] = line.get_anon_msg()
        entry['severity'] = sev
        if line.function in self.FLAKY_FUNCTIONS and \
           entry['severity'] != 'ERROR':
            entry['severity'] = 'LOW'
        self.issues.append(entry)
        if self.pending and self.pending[0][0].pid != line.pid:
            self.reset_pending()
        self.pending.append((line, message))
        self._flush()

    def reset_pending(self):
        """Reset the pending list

        Should be called before iterating on each new file, so errors
        from previous files aren't attribured to new files.
        """
        self.pending = []

    def _flush(self):
        """Write the current list to the json file

        This is done just in case of crash.  This function might get called
        from the __del__ method of DaosServer, so do not use __file__ here
        either.
        """
        self._fd.seek(0)
        self._fd.truncate(0)
        data = {}
        data['issues'] = list(self.issues)
        if self._running:
            # When the test is running insert an error in case of abnormal
            # exit, so that crashes in this code can be identified.
            entry = {}
            entry['fileName'] = os.path.basename(self._file)
            entry['directory'] = os.path.dirname(self._file)
            # pylint: disable=protected-access
            entry['lineStart'] = sys._getframe().f_lineno
            entry['severity'] = 'ERROR'
            entry['message'] = 'Tests are still running'
            data['issues'].append(entry)
        json.dump(data, self._fd, indent=2)
        self._fd.flush()

    def close(self):
        """Save, and close the log file"""
        self._running = False
        self._flush()
        self._fd.close()
        self._fd = None
        print('Closed JSON file with {} errors'.format(len(self.issues)))

def load_conf():
    """Load the build config file"""
    file_self = os.path.dirname(os.path.abspath(__file__))
    json_file = None
    while True:
        new_file = os.path.join(file_self, '.build_vars.json')
        if os.path.exists(new_file):
            json_file = new_file
            break
        file_self = os.path.dirname(file_self)
        if file_self == '/':
            raise Exception('build file not found')
    ofh = open(json_file, 'r')
    conf = json.load(ofh)
    ofh.close()
    return NLT_Conf(conf)

def get_base_env():
    """Return the base set of env vars needed for DAOS"""

    env = os.environ.copy()
    env['DD_MASK'] = 'all'
    env['DD_SUBSYS'] = 'all'
    env['D_LOG_MASK'] = 'DEBUG'
    env['FI_UNIVERSE_SIZE'] = '128'
    return env

class DaosServer():
    """Manage a DAOS server instance"""

    def __init__(self, conf, valgrind=False):
        self.running = False

        self._sp = None
        self.conf = conf
        self.valgrind = valgrind
        self._agent = None
        self.control_log = tempfile.NamedTemporaryFile(prefix='dnt_control_',
                                                       suffix='.log',
                                                       delete=False)
        self.agent_log = tempfile.NamedTemporaryFile(prefix='dnt_agent_',
                                                     suffix='.log',
                                                     delete=False)
        self.server_log = tempfile.NamedTemporaryFile(prefix='dnt_server_',
                                                      suffix='.log',
                                                      delete=False)
        self.__process_name = 'daos_io_server'
        if self.valgrind:
            self.__process_name = 'valgrind'

        socket_dir = '/tmp/dnt_sockets'
        if not os.path.exists(socket_dir):
            os.mkdir(socket_dir)

        self._agent_dir = tempfile.TemporaryDirectory(prefix='dnt_agent_')
        self.agent_dir = self._agent_dir.name

        self._yaml_file = None
        self._io_server_dir = None
        self._size = os.statvfs('/mnt/daos')
        capacity = self._size.f_blocks * self._size.f_bsize
        mb = int(capacity / (1024*1024))
        self.mb = mb

    def __del__(self):
        if self.running:
            self.stop()

    # pylint: disable=no-self-use
    def _check_timing(self, op, start, max_time):
        elapsed = time.time() - start
        if elapsed > max_time:
            raise NLTestTimeout("{} failed after {:.2f}s (max {:.2f}s)".format(
                op, elapsed, max_time))

    def _check_system_state(self, desired):
        # The json returned from the control plane should have
        # string-based states.
        states = {
            "ready": [8],
            "stopped": [16, 32],
        }

        rc = self.run_dmg(['system', 'query', '--json'])
        if rc.returncode == 0:
            data = json.loads(rc.stdout.decode('utf-8'))
            members = data['response']['Members']
            if members is not None:
                for desired_state in states[desired]:
                    if members[0]['State'] == desired_state:
                        return True
        return False

    def start(self):
        """Start a DAOS server"""

        daos_server = os.path.join(self.conf['PREFIX'], 'bin', 'daos_server')

        self_dir = os.path.dirname(os.path.abspath(__file__))

        # Create a server yaml file.  To do this open and copy the
        # nlt_server.yaml file in the current directory, but overwrite
        # the server log file with a temporary file so that multiple
        # server runs do not overwrite each other.
        scfd = open(os.path.join(self_dir, 'nlt_server.yaml'), 'r')

        scyaml = yaml.safe_load(scfd)
        scyaml['servers'][0]['log_file'] = self.server_log.name
        if self.conf.args.server_debug:
            scyaml['control_log_mask'] = 'ERROR'
            scyaml['servers'][0]['log_mask'] = self.conf.args.server_debug
        scyaml['control_log_file'] = self.control_log.name

        self._yaml_file = tempfile.NamedTemporaryFile(
            prefix='nlt-server-config-',
            suffix='.yaml')

        self._yaml_file.write(yaml.dump(scyaml, encoding='utf-8'))
        self._yaml_file.flush()

        server_env = get_base_env()

        if self.valgrind:
            valgrind_args = ['--fair-sched=yes',
                             '--xml=yes',
                             '--xml-file=dnt_server.%p.memcheck.xml',
                             '--num-callers=2',
                             '--leak-check=no',
                             '--keep-stacktraces=none',
                             '--undef-value-errors=no']
            self._io_server_dir = tempfile.TemporaryDirectory(prefix='dnt_io_')

            fd = open(os.path.join(self._io_server_dir.name,
                                   'daos_io_server'), 'w')
            fd.write('#!/bin/sh\n')
            fd.write('export PATH=$REAL_PATH\n')
            fd.write('exec valgrind {} daos_io_server "$@"\n'.format(
                ' '.join(valgrind_args)))
            fd.close()

            os.chmod(os.path.join(self._io_server_dir.name, 'daos_io_server'),
                     stat.S_IXUSR | stat.S_IRUSR)

            server_env['REAL_PATH'] = '{}:{}'.format(
                os.path.join(self.conf['PREFIX'], 'bin'), server_env['PATH'])
            server_env['PATH'] = '{}:{}'.format(self._io_server_dir.name,
                                                server_env['PATH'])

        cmd = [daos_server, '--config={}'.format(self._yaml_file.name),
               'start', '-t' '4', '--insecure', '-d', self.agent_dir]

        server_env['DAOS_DISABLE_REQ_FWD'] = '1'
        self._sp = subprocess.Popen(cmd, env=server_env)

        agent_config = os.path.join(self_dir, 'nlt_agent.yaml')

        agent_bin = os.path.join(self.conf['PREFIX'], 'bin', 'daos_agent')

<<<<<<< HEAD
        agent_log_file = tempfile.NamedTemporaryFile(prefix='dnt_agent_',
                                                     suffix='.log',
                                                     delete=False)

        agent_cmd = [agent_bin,
                     '--config-path', agent_config,
                     '--insecure',
                     '--runtime_dir', self.agent_dir,
                     '--logfile', agent_log_file.name]

        if not self.conf.args.server_debug:
            agent_cmd.append('--debug')

        self._agent = subprocess.Popen(agent_cmd,
=======
        self._agent = subprocess.Popen([agent_bin,
                                        '--config-path', agent_config,
                                        '--insecure',
                                        '--debug',
                                        '--runtime_dir', self.agent_dir,
                                        '--logfile', self.agent_log.name],
>>>>>>> a6983d93
                                       env=os.environ.copy())
        self.conf.agent_dir = self.agent_dir
        self.running = True

        # Configure the storage.  DAOS wants to mount /mnt/daos itself if not
        # already mounted, so let it do that.
        # This code supports three modes of operation:
        # /mnt/daos is not mounted.  It will be mounted and formatted.
        # /mnt/daos is mounted but empty.  It will be remounted and formatted
        # /mnt/daos exists and has data in.  It will be used as is.
        start = time.time()
        max_start_time = 30

        cmd = ['storage', 'format']
        while True:
            time.sleep(0.5)
            rc = self.run_dmg(cmd)
            ready = False
            if rc.returncode == 1:
                for line in rc.stdout.decode('utf-8').splitlines():
                    if 'format storage of running instance' in line:
                        ready = True
                    format_message = ('format request for already-formatted'
                                      ' storage and reformat not specified')
                    if format_message in line:
                        cmd = ['storage', 'format', '--reformat']
                for line in rc.stderr.decode('utf-8').splitlines():
                    if 'system reformat requires the following' in line:
                        ready = True
            if ready:
                break
            self._check_timing("format", start, max_start_time)
        print('Format completion in {:.2f} seconds'.format(time.time() - start))

        # How wait until the system is up, basically the format to happen.
        while True:
            time.sleep(0.5)
            if self._check_system_state('ready'):
                break
            self._check_timing("start", start, max_start_time)
        print('Server started in {:.2f} seconds'.format(time.time() - start))

    def stop(self):
        """Stop a previously started DAOS server"""
        if self._agent:
            self._agent.send_signal(signal.SIGINT)
            ret = self._agent.wait(timeout=5)
            print('rc from agent is {}'.format(ret))

        if not self._sp:
            return
        rc = self.run_dmg(['system', 'stop'])
        assert rc.returncode == 0 # nosec

        start = time.time()
        max_stop_time = 5
        while True:
            time.sleep(0.5)
            if self._check_system_state('stopped'):
                break
            try:
                self._check_timing("stop", start, max_stop_time)
            except NLTestTimeout as e:
                print('Failed to stop: {}'.format(e))
        print('Server stopped in {:.2f} seconds'.format(time.time() - start))

        # daos_server does not correctly shutdown daos_io_server yet
        # so find and kill daos_io_server directly.  This may cause
        # a assert in daos_io_server, but at least we can check that.
        # call daos_io_server, wait, and then call daos_server.
        # When parsing the server logs do not report on memory leaks
        # yet, as if it fails then lots of memory won't be freed and
        # it's not helpful at this stage to report that.
        # TODO:                              # pylint: disable=W0511
        # Remove this block when daos_server shutdown works.
        parent_pid = self._sp.pid
        procs = []
        for proc_id in os.listdir('/proc/'):
            if proc_id == 'self':
                continue
            status_file = '/proc/{}/status'.format(proc_id)
            if not os.path.exists(status_file):
                continue
            fd = open(status_file, 'r')
            this_proc = False
            for line in fd.readlines():
                try:
                    key, v = line.split(':', maxsplit=2)
                except ValueError:
                    continue
                value = v.strip()
                if key == 'Name' and value != self.__process_name:
                    break
                if key != 'PPid':
                    continue
                if int(value) == parent_pid:
                    this_proc = True
                    break
            if not this_proc:
                continue
            print('Target pid is {}'.format(proc_id))
            procs.append(proc_id)
            os.kill(int(proc_id), signal.SIGTERM)
            time.sleep(5)

        self._sp.send_signal(signal.SIGTERM)
        ret = self._sp.wait(timeout=5)
        print('rc from server is {}'.format(ret))

        for proc_id in procs:
            try:
                os.kill(int(proc_id), signal.SIGKILL)
            except ProcessLookupError:
                pass

        compress_file(self.agent_log.name)
        compress_file(self.control_log.name)

        # Show errors from server logs bug suppress memory leaks as the server
        # often segfaults at shutdown.
        # TODO:                              # pylint: disable=W0511
        # Enable memleak checking when server shutdown works.
        log_test(self.conf, self.server_log.name, show_memleaks=False)
        self.running = False
        return ret

    def run_dmg(self, cmd):
        """Run the specified dmg command"""

        exe_cmd = [os.path.join(self.conf['PREFIX'], 'bin', 'dmg')]
        exe_cmd.append('--insecure')
        exe_cmd.extend(cmd)

        print('running {}'.format(exe_cmd))
        return subprocess.run(exe_cmd,
                              stdout=subprocess.PIPE,
                              stderr=subprocess.PIPE)

def il_cmd(dfuse, cmd, check_read=True, check_write=True):
    """Run a command under the interception library

    Do not run valgrind here, not because it's not useful
    but the options needed are different.  Valgrind handles
    linking differently so some memory is wrongly lost that
    would be freed in the _fini() function, and a lot of
    commands do not free all memory anyway.
    """
    my_env = get_base_env()
    prefix = 'dnt_dfuse_il_{}_'.format(get_inc_id())
    log_file = tempfile.NamedTemporaryFile(prefix=prefix,
                                           suffix='.log',
                                           delete=False)
    my_env['D_LOG_FILE'] = log_file.name
    my_env['LD_PRELOAD'] = os.path.join(dfuse.conf['PREFIX'],
                                        'lib64', 'libioil.so')
    my_env['DAOS_AGENT_DRPC_DIR'] = dfuse._daos.agent_dir
    ret = subprocess.run(cmd, env=my_env)
    print('Logged il to {}'.format(log_file.name))
    print(ret)

    try:
        log_test(dfuse.conf,
                 log_file.name,
                 check_read=check_read,
                 check_write=check_write)
        assert ret.returncode == 0 # nosec
    except NLTestNoFunction as error:
        print("ERROR: command '{}' did not log via {}".format(' '.join(cmd),
                                                              error.function))
        ret.returncode = 1

    return ret

class ValgrindHelper():

    """Class for running valgrind commands

    This helps setup the command line required, and
    performs log modification after the fact to assist
    Jenkins in locating the source code.
    """

    def __init__(self, logid=None):

        # Set this to False to disable valgrind, which will run faster.
        self.use_valgrind = True
        self.full_check = True
        self._xml_file = None
        self._logid = logid

        self.src_dir = '{}/'.format(os.path.realpath(
            os.path.dirname(os.path.dirname(os.path.abspath(__file__)))))

    def get_cmd_prefix(self):
        """Return the command line prefix"""

        if not self.use_valgrind:
            return []

        if not self._logid:
            self._logid = get_inc_id()

        self._xml_file = 'dnt.{}.memcheck'.format(self._logid)

        cmd = ['valgrind', '--quiet', '--fair-sched=yes']

        if self.full_check:
            cmd.extend(['--leak-check=full', '--show-leak-kinds=all'])
        else:
            cmd.append('--leak-check=no')

        cmd.append('--suppressions={}'.format(
            os.path.join('src',
                         'cart',
                         'utils',
                         'memcheck-cart.supp')))

        cmd.append('--error-exitcode=42')

        cmd.extend(['--xml=yes',
                    '--xml-file={}'.format(self._xml_file)])
        return cmd

    def convert_xml(self):
        """Modify the xml file"""

        if not self.use_valgrind:
            return
        fd = open(self._xml_file, 'r')
        ofd = open('{}.xml'.format(self._xml_file), 'w')
        for line in fd:
            if self.src_dir in line:
                ofd.write(line.replace(self.src_dir, ''))
            else:
                ofd.write(line)
        os.unlink(self._xml_file)

class DFuse():
    """Manage a dfuse instance"""

    instance_num = 0

    def __init__(self,
                 daos,
                 conf,
                 pool=None,
                 container=None,
                 path=None,
                 caching=False):
        if path:
            self.dir = path
        else:
            self.dir = '/tmp/dfs_test'
        self.pool = pool
        self.valgrind_file = None
        self.container = container
        self.conf = conf
        self.cores = None
        self._daos = daos
        self.caching = caching
        self._sp = None

        self.log_file = None

        self.valgrind = None
        if not os.path.exists(self.dir):
            os.mkdir(self.dir)

    def start(self, v_hint=None):
        """Start a dfuse instance"""
        dfuse_bin = os.path.join(self.conf['PREFIX'], 'bin', 'dfuse')

        single_threaded = False

        pre_inode = os.stat(self.dir).st_ino

        my_env = get_base_env()

        if self.conf.args.dfuse_debug:
            my_env['D_LOG_MASK'] = self.conf.args.dfuse_debug

        if v_hint is None:
            v_hint = get_inc_id()

        prefix = 'dnt_dfuse_{}_'.format(v_hint)
        log_file = tempfile.NamedTemporaryFile(prefix=prefix,
                                               suffix='.log',
                                               delete=False)
        self.log_file = log_file.name

        my_env['D_LOG_FILE'] = self.log_file
        my_env['DAOS_AGENT_DRPC_DIR'] = self._daos.agent_dir
        if self.conf.args.dtx == 'yes':
            my_env['DFS_USE_DTX'] = '1'

        self.valgrind = ValgrindHelper(v_hint)
        if self.conf.args.memcheck == 'no':
            self.valgrind.use_valgrind = False

        if self.cores:
            cmd = ['numactl', '--physcpubind', '0-{}'.format(self.cores - 1)]
        else:
            cmd = []

        cmd.extend(self.valgrind.get_cmd_prefix())

        cmd.extend([dfuse_bin, '-s', '0', '-m', self.dir, '-f'])

        if single_threaded:
            cmd.append('-S')

        if self.caching:
            cmd.append('--enable-caching')

        if self.pool:
            cmd.extend(['--pool', self.pool])
        if self.container:
            cmd.extend(['--container', self.container])
        self._sp = subprocess.Popen(cmd, env=my_env)
        print('Started dfuse at {}'.format(self.dir))
        print('Log file is {}'.format(self.log_file))

        total_time = 0
        while os.stat(self.dir).st_ino == pre_inode:
            print('Dfuse not started, waiting...')
            try:
                ret = self._sp.wait(timeout=1)
                print('dfuse command exited with {}'.format(ret))
                self._sp = None
                if os.path.exists(self.log_file):
                    log_test(self.conf, self.log_file)
                raise Exception('dfuse died waiting for start')
            except subprocess.TimeoutExpired:
                pass
            total_time += 1
            if total_time > 60:
                raise Exception('Timeout starting dfuse')

    def _close_files(self):
        work_done = False
        for fname in os.listdir('/proc/self/fd'):
            try:
                tfile = os.readlink(os.path.join('/proc/self/fd', fname))
            except FileNotFoundError:
                continue
            if tfile.startswith(self.dir):
                print('closing file {}'.format(tfile))
                os.close(int(fname))
                work_done = True
        return work_done

    def __del__(self):
        if self._sp:
            self.stop()

    def stop(self):
        """Stop a previously started dfuse instance"""

        fatal_errors = False
        if not self._sp:
            return fatal_errors

        print('Stopping fuse')
        ret = umount(self.dir)
        if ret:
            self._close_files()
            umount(self.dir)

        run_log_test = True
        try:
            ret = self._sp.wait(timeout=20)
            print('rc from dfuse {}'.format(ret))
            if ret != 0:
                fatal_errors = True
        except subprocess.TimeoutExpired:
            print('Timeout stopping dfuse')
            self._sp.send_signal(signal.SIGTERM)
            fatal_errors = True
            run_log_test = False
        self._sp = None
        if run_log_test:
            log_test(self.conf, self.log_file)

        # Finally, modify the valgrind xml file to remove the
        # prefix to the src dir.
        self.valgrind.convert_xml()
        return fatal_errors

    def wait_for_exit(self):
        """Wait for dfuse to exit"""
        ret = self._sp.wait()
        print('rc from dfuse {}'.format(ret))
        self._sp = None
        log_test(self.conf, self.log_file)

        # Finally, modify the valgrind xml file to remove the
        # prefix to the src dir.
        self.valgrind.convert_xml()

def get_pool_list():
    """Return a list of valid pool names"""
    pools = []

    for fname in os.listdir('/mnt/daos'):
        if len(fname) != 36:
            continue
        try:
            uuid.UUID(fname)
        except ValueError:
            continue
        pools.append(fname)
    return pools

def assert_file_size_fd(fd, size):
    """Verify the file size is as expected"""
    my_stat = os.fstat(fd)
    print('Checking file size is {} {}'.format(size, my_stat.st_size))
    assert my_stat.st_size == size # nosec

def assert_file_size(ofd, size):
    """Verify the file size is as expected"""
    assert_file_size_fd(ofd.fileno(), size)

def import_daos(server, conf):
    """Return a handle to the pydaos module"""

    if sys.version_info.major < 3:
        pydir = 'python{}.{}'.format(sys.version_info.major,
                                     sys.version_info.minor)
    else:
        pydir = 'python{}'.format(sys.version_info.major)

    sys.path.append(os.path.join(conf['PREFIX'],
                                 'lib64',
                                 pydir,
                                 'site-packages'))

    os.environ['DD_MASK'] = 'all'
    os.environ['DD_SUBSYS'] = 'all'
    os.environ['D_LOG_MASK'] = 'DEBUG'
    os.environ['FI_UNIVERSE_SIZE'] = '128'
    os.environ['DAOS_AGENT_DRPC_DIR'] = server.agent_dir

    daos = __import__('pydaos')
    return daos

def run_daos_cmd(conf, cmd, valgrind=True, fi_file=None, fi_valgrind=False):
    """Run a DAOS command

    Run a command, returning what subprocess.run() would.

    Enable logging, and valgrind for the command.
    """
    vh = ValgrindHelper()

    if conf.args.memcheck == 'no':
        valgrind = False

    if fi_file:
        # Turn off Valgrind for the fault injection testing unless it's
        # specifically requested (typically if a fault injection results
        # in a SEGV/assert), and then if it is turned on then just check
        # memory access, not memory leaks.
        vh.use_valgrind = fi_valgrind
        vh.full_check = False

    if not valgrind:
        vh.use_valgrind = False

    exec_cmd = vh.get_cmd_prefix()
    exec_cmd.append(os.path.join(conf['PREFIX'], 'bin', 'daos'))
    exec_cmd.extend(cmd)

    cmd_env = get_base_env()

    prefix = 'dnt_cmd_{}_'.format(get_inc_id())
    log_file = tempfile.NamedTemporaryFile(prefix=prefix,
                                           suffix='.log',
                                           delete=False)

    if fi_file:
        cmd_env['D_FI_CONFIG'] = fi_file
    cmd_env['D_LOG_FILE'] = log_file.name
    if conf.agent_dir:
        cmd_env['DAOS_AGENT_DRPC_DIR'] = conf.agent_dir

    rc = subprocess.run(exec_cmd,
                        stdout=subprocess.PIPE,
                        stderr=subprocess.PIPE,
                        env=cmd_env)

    if rc.stderr != '':
        print('Stderr from command')
        print(rc.stderr.decode('utf-8').strip())

    show_memleaks = True
    skip_fi = False

    if fi_file:
        skip_fi = True

    fi_signal = None
    # A negative return code means the process exited with a signal so do not
    # check for memory leaks in this case as it adds noise, right when it's
    # least wanted.
    if rc.returncode < 0:
        show_memleaks = False
        fi_signal = -rc.returncode

    rc.fi_loc = log_test(conf,
                         log_file.name,
                         show_memleaks=show_memleaks,
                         skip_fi=skip_fi,
                         fi_signal=fi_signal)
    vh.convert_xml()
    return rc

def create_cont(conf, pool, posix=False):
    """Create a container and return the uuid"""
    if posix:
        cmd = ['container', 'create', '--pool', pool, '--type', 'POSIX']
    else:
        cmd = ['container', 'create', '--pool', pool]
    rc = run_daos_cmd(conf, cmd)
    print('rc is {}'.format(rc))
    assert rc.returncode == 0 # nosec
    assert rc.returncode == 0
    return rc.stdout.decode().split(' ')[-1].rstrip()

def destroy_container(conf, pool, container):
    """Destroy a container"""
    cmd = ['container', 'destroy', '--pool', pool, '--cont', container]
    rc = run_daos_cmd(conf, cmd)
    print('rc is {}'.format(rc))
    assert rc.returncode == 0 # nosec
    return rc.stdout.decode('utf-8').strip()

def make_pool(daos):
    """Create a DAOS pool"""

    size = int(daos.mb / 4)

    attempt = 0
    max_tries = 5
    while attempt < max_tries:
        rc = daos.run_dmg(['pool',
                           'create',
                           '--scm-size',
                           '{}M'.format(size)])
        if rc.returncode == 0:
            break
        attempt += 1
        time.sleep(0.5)

    print(rc)
    assert rc.returncode == 0 # nosec

    return get_pool_list()

def needs_dfuse(method):
    """Decorator function for starting dfuse under posix_tests class"""
    @functools.wraps(method)
    def _helper(self):
        self.dfuse = DFuse(self.server,
                           self.conf,
                           pool=self.pool,
                           container=self.container)
        self.dfuse.start(v_hint=method.__name__)
        rc = method(self)
        if self.dfuse.stop():
            self.fatal_errors = True
        return rc
    return _helper


class posix_tests():
    """Class for adding standalone unit tests"""

    def __init__(self, server, conf, pool=None, container=None):
        self.server = server
        self.conf = conf
        self.pool = pool
        self.container = container
        self.dfuse = None
        self.fatal_errors = False

    # pylint: disable=no-self-use
    def fail(self):
        """Mark a test method as failed"""
        raise NLTestFail

    @needs_dfuse
    def test_open_replaced(self):
        """Test that fstat works on file clobbered by rename"""
        fname = os.path.join(self.dfuse.dir, 'unlinked')
        newfile = os.path.join(self.dfuse.dir, 'unlinked2')
        ofd = open(fname, 'w')
        nfd = open(newfile, 'w')
        nfd.write('hello')
        nfd.close()
        print(os.fstat(ofd.fileno()))
        os.rename(newfile, fname)
        # This should fail, because the file has been deleted.
        try:
            print(os.fstat(ofd.fileno()))
            self.fail()
        except FileNotFoundError:
            print('Failed to fstat() replaced file')
        ofd.close()

    @needs_dfuse
    def test_open_rename(self):
        """Check that fstat() on renamed files works as expected"""
        fname = os.path.join(self.dfuse.dir, 'unlinked')
        newfile = os.path.join(self.dfuse.dir, 'unlinked2')
        ofd = open(fname, 'w')
        pre = os.fstat(ofd.fileno())
        print(pre)
        os.rename(fname, newfile)
        try:
            post = os.fstat(ofd.fileno())
            print(post)
            self.fail()
        except FileNotFoundError:
            print('Failed to fstat() renamed file')
        os.stat(newfile)
        post = os.fstat(ofd.fileno())
        print(post)
        assert pre.st_ino == post.st_ino
        ofd.close()

    @needs_dfuse
    def test_open_unlinked(self):
        """Test that fstat works on unlinked file"""
        fname = os.path.join(self.dfuse.dir, 'unlinked')
        ofd = open(fname, 'w')
        print(os.fstat(ofd.fileno()))
        os.unlink(fname)
        try:
            print(os.fstat(ofd.fileno()))
            self.fail()
        except FileNotFoundError:
            print('Failed to fstat() unlinked file')
        ofd.close()

    @needs_dfuse
    def test_chmod(self):
        """Test that chmod works on file"""
        fname = os.path.join(self.dfuse.dir, 'testfile')
        ofd = open(fname, 'w')
        ofd.close()

        modes = [stat.S_IRUSR | stat.S_IWUSR | stat.S_IXUSR,
                 stat.S_IRUSR]

        for mode in modes:
            os.chmod(fname, mode)
            attr = os.stat(fname)
            assert stat.S_IMODE(attr.st_mode) == mode

    @needs_dfuse
    def test_fchmod_replaced(self):
        """Test that fchmod works on file clobbered by rename"""
        fname = os.path.join(self.dfuse.dir, 'unlinked')
        newfile = os.path.join(self.dfuse.dir, 'unlinked2')
        e_mode = stat.S_IRUSR | stat.S_IWUSR | stat.S_IXUSR
        ofd = open(fname, 'w')
        nfd = open(newfile, 'w')
        nfd.write('hello')
        nfd.close()
        print(os.stat(fname))
        print(os.stat(newfile))
        os.chmod(fname, stat.S_IRUSR | stat.S_IWUSR)
        os.chmod(newfile, e_mode)
        print(os.stat(fname))
        print(os.stat(newfile))
        os.rename(newfile, fname)
        # This should fail, because the file has been deleted.
        try:
            os.fchmod(ofd.fileno(), stat.S_IRUSR)
            print(os.fstat(ofd.fileno()))
            self.fail()
        except FileNotFoundError:
            print('Failed to fchmod() replaced file')
        ofd.close()
        nf = os.stat(fname)
        assert stat.S_IMODE(nf.st_mode) == e_mode

def run_posix_tests(server, conf, test=None):
    """Run one or all posix tests"""

    pools = get_pool_list()
    while len(pools) < 1:
        pools = make_pool(server)
    pool = pools[0]
    container = create_cont(conf, pool, posix=True)

    pt = posix_tests(server, conf, pool=pool, container=container)
    if test:
        obj = getattr(pt, 'test_{}'.format(test))
        rc = obj()
        print('rc from {} is {}'.format(test, rc))
    else:

        for fn in sorted(dir(pt)):
            if not fn.startswith('test'):
                continue
            obj = getattr(pt, fn)
            if not callable(obj):
                continue

            print('Calling {}'.format(fn))
            rc = obj()
            print('rc from {} is {}'.format(fn, rc))

    destroy_container(conf, pool, container)
    return pt.fatal_errors

def run_tests(dfuse):
    """Run some tests"""
    path = dfuse.dir

    fname = os.path.join(path, 'test_file3')

    rc = subprocess.run(['dd', 'if=/dev/zero', 'bs=16k', 'count=64',
                         'of={}'.format(os.path.join(path, 'dd_file'))])
    print(rc)
    assert rc.returncode == 0 # nosec
    ofd = open(fname, 'w')
    ofd.write('hello')
    print(os.fstat(ofd.fileno()))
    ofd.flush()
    print(os.stat(fname))
    assert_file_size(ofd, 5)
    ofd.truncate(0)
    assert_file_size(ofd, 0)
    ofd.truncate(1024*1024)
    assert_file_size(ofd, 1024*1024)
    ofd.truncate(0)
    ofd.seek(0)
    ofd.write('simple file contents\n')
    ofd.flush()
    assert_file_size(ofd, 21)
    print(os.fstat(ofd.fileno()))
    ofd.close()
    ret = il_cmd(dfuse, ['cat', fname], check_write=False)
    assert ret.returncode == 0 # nosec
    ofd = os.open(fname, os.O_TRUNC)
    assert_file_size_fd(ofd, 0)
    os.close(ofd)
    symlink_name = os.path.join(path, 'symlink_src')
    symlink_dest = 'missing_dest'
    os.symlink(symlink_dest, symlink_name)
    assert symlink_dest == os.readlink(symlink_name) # nosec

    # Note that this doesn't test dfs because fuse will do a
    # lookup to check if the file exists rather than just trying
    # to create it.
    fname = os.path.join(path, 'test_file5')
    fd = os.open(fname, os.O_CREAT | os.O_EXCL)
    os.close(fd)
    try:
        fd = os.open(fname, os.O_CREAT | os.O_EXCL)
        os.close(fd)
        assert False
    except OSError as e:
        assert e.errno == errno.EEXIST
    os.unlink(fname)

    # DAOS-6238
    fname = os.path.join(path, 'test_file4')
    ofd = os.open(fname, os.O_CREAT | os.O_RDONLY | os.O_EXCL)
    assert_file_size_fd(ofd, 0)
    os.close(ofd)
    os.chmod(fname, stat.S_IRUSR)

def stat_and_check(dfuse, pre_stat):
    """Check that dfuse started"""
    post_stat = os.stat(dfuse.dir)
    if pre_stat.st_dev == post_stat.st_dev:
        raise NLTestFail('Device # unchanged')
    if post_stat.st_ino != 1:
        raise NLTestFail('Unexpected inode number')

def check_no_file(dfuse):
    """Check that a non-existent file doesn't exist"""
    try:
        os.stat(os.path.join(dfuse.dir, 'no-file'))
        raise NLTestFail('file exists')
    except FileNotFoundError:
        pass

lp = None
lt = None

def setup_log_test(conf):
    """Setup and import the log tracing code"""
    file_self = os.path.dirname(os.path.abspath(__file__))
    logparse_dir = os.path.join(file_self,
                                '../src/tests/ftest/cart/util')
    crt_mod_dir = os.path.realpath(logparse_dir)
    if crt_mod_dir not in sys.path:
        sys.path.append(crt_mod_dir)

    global lp
    global lt

    lp = __import__('cart_logparse')
    lt = __import__('cart_logtest')

    lt.wf = conf.wf

def compress_file(filename):
    """Compress a file using bz2 for space reasons"""
    small = bz2.BZ2Compressor()

    fd = open(filename, 'rb')

    nfd = open('{}.bz2'.format(filename), 'wb')
    lines = fd.read(64*1024)
    while lines:
        new_data = bz2.compress(lines)
        if new_data:
            nfd.write(new_data)
        lines = fd.read(64*1024)
    new_data = small.flush()
    if new_data:
        nfd.write(new_data)

    os.unlink(filename)

def log_test(conf,
             filename,
             show_memleaks=True,
             skip_fi=False,
             fi_signal=None,
             check_read=False,
             check_write=False):
    """Run the log checker on filename, logging to stdout"""

    print('Running log_test on {}'.format(filename))

    log_iter = lp.LogIter(filename)

    lto = lt.LogTest(log_iter)

    lto.hide_fi_calls = skip_fi

    try:
        lto.check_log_file(abort_on_warning=True,
                           show_memleaks=show_memleaks)
    except lt.LogCheckError:
        if lto.fi_location:
            conf.wf.explain(lto.fi_location,
                            os.path.basename(filename),
                            fi_signal)

    if skip_fi:
        if not show_memleaks:
            conf.wf.explain(lto.fi_location,
                            os.path.basename(filename),
                            fi_signal)
        if not lto.fi_triggered:
            compress_file(filename)
            raise NLTestNoFi

    functions = set()

    if check_read or check_write:
        for line in log_iter.new_iter():
            functions.add(line.function)

    if check_read and 'dfuse_read' not in functions:
        raise NLTestNoFunction('dfuse_read')

    if check_write and 'dfuse_write' not in functions:
        raise NLTestNoFunction('dfuse_write')

    compress_file(filename)

    return lto.fi_location

def create_and_read_via_il(dfuse, path):
    """Create file in dir, write to and read
    through the interception library"""

    fname = os.path.join(path, 'test_file')
    ofd = open(fname, 'w')
    ofd.write('hello ')
    ofd.write('world\n')
    ofd.flush()
    assert_file_size(ofd, 12)
    print(os.fstat(ofd.fileno()))
    ofd.close()
    ret = il_cmd(dfuse, ['cat', fname], check_write=False)
    assert ret.returncode == 0 # nosec

def run_container_query(conf, path):
    """Query a path to extract container information"""

    cmd = ['container', 'query', '--path', path]

    rc = run_daos_cmd(conf, cmd)

    assert rc.returncode == 0 # nosec

    print(rc)
    output = rc.stdout.decode('utf-8')
    for line in output.splitlines():
        print(line)

def run_duns_overlay_test(server, conf):
    """Create a DUNS entry point, and then start fuse over it

    Fuse should use the pool/container IDs from the entry point,
    and expose the container.
    """

    pools = get_pool_list()
    while len(pools) < 1:
        pools = make_pool(server)

    parent_dir = tempfile.TemporaryDirectory(prefix='dnt_uns_')

    uns_dir = os.path.join(parent_dir.name, 'uns_ep')

    rc = run_daos_cmd(conf, ['container',
                             'create',
                             '--pool',
                             pools[0],
                             '--type',
                             'POSIX',
                             '--path',
                             uns_dir])

    print('rc is {}'.format(rc))
    assert rc.returncode == 0 # nosec

    dfuse = DFuse(server, conf, path=uns_dir)

    dfuse.start(v_hint='uns-overlay')
    # To show the contents.
    # getfattr -d <file>

    # This should work now if the container was correctly found
    create_and_read_via_il(dfuse, uns_dir)

    return dfuse.stop()

def run_dfuse(server, conf):
    """Run several dfuse instances"""

    fatal_errors = BoolRatchet()

    pools = get_pool_list()
    while len(pools) < 1:
        pools = make_pool(server)

    dfuse = DFuse(server, conf)
    try:
        pre_stat = os.stat(dfuse.dir)
    except OSError:
        umount(dfuse.dir)
        raise
    container = str(uuid.uuid4())
    dfuse.start(v_hint='no_pool')
    print(os.statvfs(dfuse.dir))
    subprocess.run(['df', '-h'])
    subprocess.run(['df', '-i', dfuse.dir])
    print('Running dfuse with nothing')
    stat_and_check(dfuse, pre_stat)
    check_no_file(dfuse)
    for pool in pools:
        pool_stat = os.stat(os.path.join(dfuse.dir, pool))
        print('stat for {}'.format(pool))
        print(pool_stat)
        cdir = os.path.join(dfuse.dir, pool, container)
        os.mkdir(cdir)
        #create_and_read_via_il(dfuse, cdir)
    fatal_errors.add_result(dfuse.stop())

    uns_container = container

    container2 = str(uuid.uuid4())
    dfuse = DFuse(server, conf, pool=pools[0])
    pre_stat = os.stat(dfuse.dir)
    dfuse.start(v_hint='pool_only')
    print('Running dfuse with pool only')
    stat_and_check(dfuse, pre_stat)
    check_no_file(dfuse)
    cpath = os.path.join(dfuse.dir, container2)
    os.mkdir(cpath)
    cdir = os.path.join(dfuse.dir, container)
    create_and_read_via_il(dfuse, cdir)

    fatal_errors.add_result(dfuse.stop())

    dfuse = DFuse(server, conf, pool=pools[0], container=container)
    dfuse.cores = 2
    pre_stat = os.stat(dfuse.dir)
    dfuse.start(v_hint='pool_and_cont')
    print('Running fuse with both')

    stat_and_check(dfuse, pre_stat)

    create_and_read_via_il(dfuse, dfuse.dir)

    run_tests(dfuse)

    fatal_errors.add_result(dfuse.stop())

    dfuse = DFuse(server, conf, pool=pools[0], container=container2)
    dfuse.start('uns-0')

    uns_path = os.path.join(dfuse.dir, 'ep0')

    uns_container = str(uuid.uuid4())

    cmd = ['container', 'create',
           '--pool', pools[0], '--cont', uns_container, '--path', uns_path,
           '--type', 'POSIX']

    print('Inserting entry point')
    rc = run_daos_cmd(conf, cmd)
    print('rc is {}'.format(rc))
    print(os.stat(uns_path))
    print(os.stat(uns_path))
    print(os.listdir(dfuse.dir))

    run_container_query(conf, uns_path)

    child_path = os.path.join(uns_path, 'child')
    os.mkdir(child_path)
    run_container_query(conf, child_path)

    fatal_errors.add_result(dfuse.stop())

    print('Trying UNS')
    dfuse = DFuse(server, conf)
    dfuse.start('uns-2')

    # List the root container.
    print(os.listdir(os.path.join(dfuse.dir, pools[0], container2)))

    uns_path = os.path.join(dfuse.dir, pools[0], container2, 'ep0', 'ep')
    direct_path = os.path.join(dfuse.dir, pools[0], uns_container)

    uns_container = str(uuid.uuid4())

    # Make a link within the new container.
    cmd = ['container', 'create',
           '--pool', pools[0], '--cont', uns_container,
           '--path', uns_path, '--type', 'POSIX']

    print('Inserting entry point')
    rc = run_daos_cmd(conf, cmd)
    print('rc is {}'.format(rc))

    # List the root container again.
    print(os.listdir(os.path.join(dfuse.dir, pools[0], container2)))

    # List the target container.
    files = os.listdir(direct_path)
    print(files)
    # List the target container through UNS.
    print(os.listdir(uns_path))
    direct_stat = os.stat(os.path.join(direct_path, files[0]))
    uns_stat = os.stat(uns_path)
    print(direct_stat)
    print(uns_stat)
    assert uns_stat.st_ino == direct_stat.st_ino # nosec

    fatal_errors.add_result(dfuse.stop())
    print('Trying UNS with previous cont')
    dfuse = DFuse(server, conf)
    dfuse.start('uns-3')

    files = os.listdir(direct_path)
    print(files)
    print(os.listdir(uns_path))

    direct_stat = os.stat(os.path.join(direct_path, files[0]))
    uns_stat = os.stat(uns_path)
    print(direct_stat)
    print(uns_stat)
    assert uns_stat.st_ino == direct_stat.st_ino # nosec
    fatal_errors.add_result(dfuse.stop())

    if fatal_errors.errors:
        print('Errors from dfuse')
    else:
        print('Reached the end, no errors')
    return fatal_errors.errors

def run_il_test(server, conf):
    """Run a basic interception library test"""

    pools = get_pool_list()

    # TODO:                       # pylint: disable=W0511
    # This doesn't work with two pools, partly related to
    # DAOS-5109 but there may be other issues.
    while len(pools) < 1:
        pools = make_pool(server)

    print('pools are ', ','.join(pools))

    dfuse = DFuse(server, conf)
    dfuse.start()

    dirs = []

    for p in pools:
        for _ in range(2):
            # Use a unique ID for each container to avoid DAOS-5109
            container = str(uuid.uuid4())

            d = os.path.join(dfuse.dir, p, container)
            try:
                print('Making directory {}'.format(d))
                os.mkdir(d)
            except FileExistsError:
                pass
            dirs.append(d)

    # Create a file natively.
    f = os.path.join(dirs[0], 'file')
    fd = open(f, 'w')
    fd.write('Hello')
    fd.close()
    # Copy it across containers.
    ret = il_cmd(dfuse, ['cp', f, dirs[-1]])
    assert ret.returncode == 0 # nosec

    # Copy it within the container.
    child_dir = os.path.join(dirs[0], 'new_dir')
    os.mkdir(child_dir)
    il_cmd(dfuse, ['cp', f, child_dir])
    assert ret.returncode == 0 # nosec

    # Copy something into a container
    ret = il_cmd(dfuse, ['cp', '/bin/bash', dirs[-1]], check_read=False)
    assert ret.returncode == 0 # nosec
    # Read it from within a container
    # TODO:                              # pylint: disable=W0511
    # change this to something else, md5sum uses fread which isn't
    # intercepted.
    ret = il_cmd(dfuse,
                 ['md5sum', os.path.join(dirs[-1], 'bash')],
                 check_read=False, check_write=False)
    assert ret.returncode == 0 # nosec
    ret = il_cmd(dfuse, ['dd',
                         'if={}'.format(os.path.join(dirs[-1], 'bash')),
                         'of={}'.format(os.path.join(dirs[-1], 'bash_copy')),
                         'iflag=direct',
                         'oflag=direct',
                         'bs=128k'])

    print(ret)
    assert ret.returncode == 0 # nosec

    for my_dir in dirs:
        create_and_read_via_il(dfuse, my_dir)

    dfuse.stop()

def run_in_fg(server, conf):
    """Run dfuse in the foreground.

    Block until ctrl-c is pressed.
    """

    pools = get_pool_list()

    while len(pools) < 1:
        pools = make_pool(server)

    dfuse = DFuse(server, conf, pool=pools[0])
    dfuse.start()
    container = str(uuid.uuid4())
    t_dir = os.path.join(dfuse.dir, container)
    os.mkdir(t_dir)
    print('Running at {}'.format(t_dir))
    print('daos container create --type POSIX ' \
          '--pool {} --path {}/uns-link'.format(
              pools[0], t_dir))
    print('cd {}/uns-link'.format(t_dir))
    print('daos container destroy --path {}/uns-link'.format(t_dir))
    print('daos pool list-containers --pool {}'.format(pools[0]))
    try:
        dfuse.wait_for_exit()
    except KeyboardInterrupt:
        pass
    dfuse = None

def check_readdir_perf(server, conf):
    """ Check and report on readdir performance

    Loop over number of files, measuring the time taken to
    populate a directory, and to read the directory contents,
    measure both files and directories as contents, and
    readdir both with and without stat, restarting dfuse
    between each test to avoid cache effects.

    Continue testing until five minutes have passed, and print
    a table of results.
    """

    headers = ['count', 'create\ndirs', 'create\nfiles']
    headers.extend(['dirs', 'files', 'dirs\nwith stat', 'files\nwith stat'])
    headers.extend(['caching\n1st', 'caching\n2nd'])

    results = []

    def make_dirs(parent, count):
        """Populate the test directory"""
        print('Populating to {}'.format(count))
        dir_dir = os.path.join(parent,
                               'dirs.{}.in'.format(count))
        t_dir = os.path.join(parent,
                             'dirs.{}'.format(count))
        file_dir = os.path.join(parent,
                                'files.{}.in'.format(count))
        t_file = os.path.join(parent,
                              'files.{}'.format(count))

        start_all = time.time()
        if not os.path.exists(t_dir):
            try:
                os.mkdir(dir_dir)
            except FileExistsError:
                pass
            for i in range(count):
                try:
                    os.mkdir(os.path.join(dir_dir, str(i)))
                except FileExistsError:
                    pass
            dir_time = time.time() - start_all
            print('Creating {} dirs took {:.2f}'.format(count,
                                                        dir_time))
            os.rename(dir_dir, t_dir)

        if not os.path.exists(t_file):
            try:
                os.mkdir(file_dir)
            except FileExistsError:
                pass
            start = time.time()
            for i in range(count):
                f = open(os.path.join(file_dir, str(i)), 'w')
                f.close()
            file_time = time.time() - start
            print('Creating {} files took {:.2f}'.format(count,
                                                         file_time))
            os.rename(file_dir, t_file)

        return [dir_time, file_time]

    def print_results():
        """Display the results"""

        print(tabulate.tabulate(results,
                                headers=headers,
                                floatfmt=".2f"))

    pools = get_pool_list()

    while len(pools) < 1:
        pools = make_pool(server)

    pool = pools[0]

    container = str(uuid.uuid4())

    dfuse = DFuse(server, conf, pool=pool)

    print('Creating container and populating')
    count = 4
    dfuse.start()
    parent = os.path.join(dfuse.dir, container)
    try:
        os.mkdir(parent)
    except FileExistsError:
        pass
    create_times = make_dirs(parent, count)
    dfuse.stop()

    all_start = time.time()

    while True:

        row = [count]
        row.extend(create_times)
        dfuse = DFuse(server, conf, pool=pool, container=container)
        dir_dir = os.path.join(dfuse.dir,
                               'dirs.{}'.format(count))
        file_dir = os.path.join(dfuse.dir,
                                'files.{}'.format(count))
        dfuse.start()
        start = time.time()
        subprocess.run(['/bin/ls', dir_dir], stdout=subprocess.PIPE)
        elapsed = time.time() - start
        print('processed {} dirs in {:.2f} seconds'.format(count,
                                                           elapsed))
        row.append(elapsed)
        dfuse.stop()
        dfuse = DFuse(server, conf, pool=pool, container=container)
        dfuse.start()
        start = time.time()
        subprocess.run(['/bin/ls', file_dir], stdout=subprocess.PIPE)
        elapsed = time.time() - start
        print('processed {} files in {:.2f} seconds'.format(count,
                                                            elapsed))
        row.append(elapsed)
        dfuse.stop()

        dfuse = DFuse(server, conf, pool=pool, container=container)
        dfuse.start()
        start = time.time()
        subprocess.run(['/bin/ls', '-t', dir_dir], stdout=subprocess.PIPE)
        elapsed = time.time() - start
        print('processed {} dirs in {:.2f} seconds'.format(count,
                                                           elapsed))
        row.append(elapsed)
        dfuse.stop()
        dfuse = DFuse(server, conf, pool=pool, container=container)
        dfuse.start()
        start = time.time()
        # Use sort by time here so ls calls stat, if you run ls -l then it will
        # also call getxattr twice which skews the figures.
        subprocess.run(['/bin/ls', '-t', file_dir], stdout=subprocess.PIPE)
        elapsed = time.time() - start
        print('processed {} files in {:.2f} seconds'.format(count,
                                                            elapsed))
        row.append(elapsed)
        dfuse.stop()

        # Test with caching enabled.  Check the file directory, and do it twice
        # without restarting, to see the effect of populating the cache, and
        # reading from the cache.
        dfuse = DFuse(server,
                      conf,
                      pool=pool,
                      container=container,
                      caching=True)
        dfuse.start()
        start = time.time()
        subprocess.run(['/bin/ls', '-t', file_dir], stdout=subprocess.PIPE)
        elapsed = time.time() - start
        print('processed {} files in {:.2f} seconds'.format(count,
                                                            elapsed))
        row.append(elapsed)
        start = time.time()
        subprocess.run(['/bin/ls', '-t', file_dir], stdout=subprocess.PIPE)
        elapsed = time.time() - start
        print('processed {} files in {:.2f} seconds'.format(count,
                                                            elapsed))
        row.append(elapsed)
        results.append(row)

        elapsed = time.time() - all_start
        if elapsed > 5 * 60:
            dfuse.stop()
            break

        print_results()
        count *= 2
        create_times = make_dirs(dfuse.dir, count)
        dfuse.stop()

    run_daos_cmd(conf, ['container',
                        'destroy',
                        '--pool',
                        pool,
                        '--cont',
                        container])
    print_results()

def test_pydaos_kv(server, conf):
    """Test the KV interface"""

    pydaos_log_file = tempfile.NamedTemporaryFile(prefix='dnt_pydaos_',
                                                  suffix='.log',
                                                  delete=False)

    os.environ['D_LOG_FILE'] = pydaos_log_file.name
    daos = import_daos(server, conf)

    pools = get_pool_list()

    while len(pools) < 1:
        pools = make_pool(server)

    pool = pools[0]

    c_uuid = create_cont(conf, pool)

    container = daos.Cont(pool, c_uuid)

    kv = container.get_kv_by_name('my_test_kv', create=True)
    kv['a'] = 'a'
    kv['b'] = 'b'
    kv['list'] = pickle.dumps(list(range(1, 100000)))
    for k in range(1, 100):
        kv[str(k)] = pickle.dumps(list(range(1, 10)))
    print(type(kv))
    print(kv)
    print(kv['a'])

    print("First iteration")
    data = OrderedDict()
    for key in kv:
        print('key is {}, len {}'.format(key, len(kv[key])))
        print(type(kv[key]))
        data[key] = None

    print("Bulk loading")

    data['no-key'] = None

    kv.value_size = 32
    kv.bget(data, value_size=16)
    print("Default get value size %d", kv.value_size)
    print("Second iteration")
    failed = False
    for key in data:
        if data[key]:
            print('key is {}, len {}'.format(key, len(data[key])))
        elif key == 'no-key':
            pass
        else:
            failed = True
            print('Key is None {}'.format(key))

    if failed:
        print("That's not good")

    kv = None
    print('Closing container and opening new one')
    kv = container.get_kv_by_name('my_test_kv')
    kv = None
    container = None
    daos._cleanup()
    log_test(conf, pydaos_log_file.name)

def test_alloc_fail(server, wf, conf):
    """run 'daos' client binary with fault injection

    Enable the fault injection for the daos binary, injecting
    allocation failures at different locations.  Keep going until
    the client runs with no faults injected (about 800 iterations).

    Disable valgrind for this test as it takes a long time to run
    with valgrind enabled, use purely the log analysis to find issues.

    Ignore new error messages containing the numeric value of -DER_NOMEM
    but warn on all other warnings generated.
    """

    pools = get_pool_list()

    while len(pools) < 1:
        pools = make_pool(server)

    pool = pools[0]

    cmd = ['pool', 'list-containers', '--pool', pool]

    fid = 1

    fatal_errors = False

    # Create at least one container, and record what the output should be when
    # the command works.
    create_cont(conf, pool)

    rc = run_daos_cmd(conf, cmd)
    expected_stdout = rc.stdout.decode('utf-8').strip()

    while True:
        print()

        fc = {}
        fc['fault_config'] = [{'id': 0,
                               'probability_x': 1,
                               'probability_y': 1,
                               'interval': fid,
                               'max_faults': 1}]

        fi_file = tempfile.NamedTemporaryFile(prefix='fi_',
                                              suffix='.yaml')

        fi_file.write(yaml.dump(fc, encoding='utf=8'))
        fi_file.flush()

        try:
            rc = run_daos_cmd(conf, cmd, fi_file=fi_file.name)
            if rc.returncode < 0:
                print(rc)
                print('Rerunning test under valgrind, fid={}'.format(fid))
                rc = run_daos_cmd(conf,
                                  cmd,
                                  fi_file=fi_file.name,
                                  fi_valgrind=True)
                fatal_errors = True

            stdout = rc.stdout.decode('utf-8').strip()
            stderr = rc.stderr.decode('utf-8').strip()
            if not stderr.endswith("Out of memory (-1009)") and \
               'error parsing command line arguments' not in stderr and \
               stdout != expected_stdout:
                print(stdout)
                print(expected_stdout)
                wf.add(rc.fi_loc,
                       'NORMAL', "Incorrect stderr '{}'".format(stderr),
                       mtype='Out of memory not reported correctly via stderr')
        except NLTestNoFi:

            print('Fault injection did not trigger, returning')
            break

        print(rc)
        fid += 1
        # Keep going until program runs to completion.  We should add checking
        # of exit code at some point, but it would need to be reported properly
        # through Jenkins.
        # if rc.returncode not in (1, 255):
        #   break

    return fatal_errors

def main():
    """Main entry point"""

    parser = argparse.ArgumentParser(
        description='Run DAOS client on local node')
    parser.add_argument('--output-file', default='nlt-errors.json')
    parser.add_argument('--server-debug', default=None)
    parser.add_argument('--dfuse-debug', default=None)
    parser.add_argument('--memcheck', default='some',
                        choices=['yes', 'no', 'some'])
    parser.add_argument('--perf-check', action='store_true')
    parser.add_argument('--dtx', action='store_true')
    parser.add_argument('--test', help="Use '--test list' for list")
    parser.add_argument('mode', nargs='?')
    args = parser.parse_args()

    if args.mode and args.test:
        print('Cannot use mode and test')
        sys.exit(1)

    if args.test == 'list':
        tests = []
        for fn in dir(posix_tests):
            if fn.startswith('test'):
                tests.append(fn[5:])
        print('Tests are: {}'.format(','.join(sorted(tests))))
        return

    conf = load_conf()

    wf = WarningsFactory(args.output_file)

    conf.set_wf(wf)
    conf.set_args(args)
    setup_log_test(conf)

    server = DaosServer(conf)
    server.start()

    fatal_errors = BoolRatchet()

    if args.mode == 'launch':
        run_in_fg(server, conf)
    elif args.mode == 'il':
        fatal_errors.add_result(run_il_test(server, conf))
    elif args.mode == 'kv':
        test_pydaos_kv(server, conf)
    elif args.mode == 'overlay':
        fatal_errors.add_result(run_duns_overlay_test(server, conf))
    elif args.mode == 'fi':
        fatal_errors.add_result(test_alloc_fail(server, wf, conf))
    elif args.mode == 'all':
        fatal_errors.add_result(run_il_test(server, conf))
        fatal_errors.add_result(run_dfuse(server, conf))
        fatal_errors.add_result(run_duns_overlay_test(server, conf))
        fatal_errors.add_result(run_posix_tests(server, conf))
        test_pydaos_kv(server, conf)
        fatal_errors.add_result(test_alloc_fail(server, wf, conf))
    elif args.test:
        if args.test == 'all':
            fatal_errors.add_result(run_posix_tests(server, conf))
        else:
            fatal_errors.add_result(run_posix_tests(server, conf, args.test))
    else:
        fatal_errors.add_result(run_il_test(server, conf))
        fatal_errors.add_result(run_dfuse(server, conf))
        fatal_errors.add_result(run_posix_tests(server, conf))

    if server.stop() != 0:
        fatal_errors.fail()

    # If running all tests then restart the server under valgrind.
    # This is really, really slow so just do list-containers, then
    # exit again.
    if args.mode == 'server-valgrind':
        server = DaosServer(conf, valgrind=True)
        server.start()
        pools = get_pool_list()
        for pool in pools:
            cmd = ['pool', 'list-containers', '--pool', pool]
            run_daos_cmd(conf, cmd, valgrind=False)
        if server.stop() != 0:
            fatal_errors.add_result(True)

    # If the perf-check option is given then re-start everything without much
    # debugging enabled and run some microbenchmarks to give numbers for use
    # as a comparison against other builds.
    if args.perf_check:
        args.server_debug = 'INFO'
        args.memcheck = 'no'
        args.dfuse_debug = 'ERR'
        server = DaosServer(conf)
        server.start()
        check_readdir_perf(server, conf)
        if server.stop() != 0:
            fatal_errors.fail()

    wf.close()
    if fatal_errors.errors:
        print("Significant errors encountered")
        sys.exit(1)

if __name__ == '__main__':
    main()<|MERGE_RESOLUTION|>--- conflicted
+++ resolved
@@ -401,29 +401,16 @@
 
         agent_bin = os.path.join(self.conf['PREFIX'], 'bin', 'daos_agent')
 
-<<<<<<< HEAD
-        agent_log_file = tempfile.NamedTemporaryFile(prefix='dnt_agent_',
-                                                     suffix='.log',
-                                                     delete=False)
-
         agent_cmd = [agent_bin,
                      '--config-path', agent_config,
                      '--insecure',
                      '--runtime_dir', self.agent_dir,
-                     '--logfile', agent_log_file.name]
+                     '--logfile', self.agent_log_file]
 
         if not self.conf.args.server_debug:
             agent_cmd.append('--debug')
 
         self._agent = subprocess.Popen(agent_cmd,
-=======
-        self._agent = subprocess.Popen([agent_bin,
-                                        '--config-path', agent_config,
-                                        '--insecure',
-                                        '--debug',
-                                        '--runtime_dir', self.agent_dir,
-                                        '--logfile', self.agent_log.name],
->>>>>>> a6983d93
                                        env=os.environ.copy())
         self.conf.agent_dir = self.agent_dir
         self.running = True
