#!/usr/bin/python3

"""Test code for dfuse"""

# pylint: disable=too-many-lines
# pylint: disable=too-few-public-methods

import os
import sys
import time
import uuid
import yaml
import json
import signal
import stat
import argparse
import subprocess
import tempfile
import pickle

from collections import OrderedDict

class NLTestFail(Exception):
    """Used to indicate test failure"""
    pass

class NLTestNoFi(NLTestFail):
    """Used to indicate Fault injection didn't work"""
    pass

class NLTestNoFunction(NLTestFail):
    """Used to indicate a function did not log anything"""

    def __init__(self, function):
        super().__init__(self)
        self.function = function

instance_num = 0

def get_inc_id():
    """Return a unique character"""
    global instance_num
    instance_num += 1
    return '{:04d}'.format(instance_num)

def umount(path):
    """Umount dfuse from a given path"""
    cmd = ['fusermount3', '-u', path]
    ret = subprocess.run(cmd)
    print('rc from umount {}'.format(ret.returncode))
    return ret.returncode

class NLT_Conf():
    """Helper class for configuration"""
    def __init__(self, bc):
        self.bc = bc
        self.agent_dir = None
        self.wf = None
        self.args = None

    def set_wf(self, wf):
        """Set the WarningsFactory object"""
        self.wf = wf

    def set_args(self, args):
        """Set command line args"""
        self.args = args

    def __getitem__(self, key):
        return self.bc[key]

class BoolRatchet():
    """Used for saving test results"""

    # Any call to fail() of add_result with a True value will result
    # in errors being True.

    def __init__(self):
        self.errors = False

    def fail(self):
        """Mark as failure"""
        self.errors = True

    def add_result(self, result):
        """Save result, keep record of failure"""
        if result:
            self.fail()

class WarningsFactory():
    """Class to parse warnings, and save to JSON output file

    Take a list of failures, and output the data in a way that is best
    displayed according to
    https://github.com/jenkinsci/warnings-ng-plugin/blob/master/doc/Documentation.md
    """

    # Error levels supported by the reporint are LOW, NORMAL, HIGH, ERROR.
    # Errors from this list of functions are known to happen during shutdown
    # for the time being, so are downgraded to LOW.
    FLAKY_FUNCTIONS = ('ds_pool_child_purge')

    def __init__(self, filename):
        self._fd = open(filename, 'w')
        self.issues = []
        self.pending = []
        self._running = True
        # Save the filename of the object, as __file__ does not
        # work in __del__
        self._file = __file__.lstrip('./')
        self._flush()

    def __del__(self):
        """Ensure the file is flushed on exit, but if it hasn't already
        been closed then mark an error"""
        if not self._fd:
            return

        entry = {}
        entry['fileName'] = os.path.basename(self._file)
        entry['directory'] = os.path.dirname(self._file)
        # pylint: disable=protected-access
        entry['lineStart'] = sys._getframe().f_lineno
        entry['message'] = 'Tests exited without shutting down properly'
        entry['severity'] = 'ERROR'
        self.issues.append(entry)
        self.close()

    def explain(self, line, log_file, esignal):
        """Log an error, along with the other errors it caused

        Log the line as an error, and reference everything in the pending
        array.
        """
        count = len(self.pending)
        symptoms = set()
        locs = set()
        mtype = 'Fault injection'

        sev = 'LOW'
        if esignal:
            symptoms.add('Process died with signal {}'.format(esignal))
            sev = 'ERROR'
            mtype = 'Fault injection caused crash'
            count += 1

        if count == 0:
            print('Nothing to explain')
            return

        for (sline, smessage) in self.pending:
            locs.add('{}:{}'.format(sline.filename, sline.lineno))
            symptoms.add(smessage)

        preamble = 'Fault injected here caused {} errors,' \
                   ' logfile {}:'.format(count, log_file)

        message = '{} {} {}'.format(preamble,
                                    ' '.join(sorted(symptoms)),
                                    ' '.join(sorted(locs)))
        self.add(line,
                 sev,
                 message,
                 cat='Fault injection location',
                 mtype=mtype)
        self.pending = []

    def add(self, line, sev, message, cat=None, mtype=None):
        """Log an error

        Describe an error and add it to the issues array.
        Add it to the pending array, for later clarification
        """
        entry = {}
        entry['directory'] = os.path.dirname(line.filename)
        entry['fileName'] = os.path.basename(line.filename)
        if mtype:
            entry['type'] = mtype
        else:
            entry['type'] = message
        if cat:
            entry['category'] = cat
        entry['lineStart'] = line.lineno
        entry['description'] = message
        entry['message'] = line.get_anon_msg()
        entry['severity'] = sev
        if line.function in self.FLAKY_FUNCTIONS and \
           entry['severity'] != 'ERROR':
            entry['severity'] = 'LOW'
        self.issues.append(entry)
        if self.pending and self.pending[0][0].pid != line.pid:
            self.reset_pending()
        self.pending.append((line, message))
        self._flush()

    def reset_pending(self):
        """Reset the pending list

        Should be called before iterating on each new file, so errors
        from previous files aren't attribured to new files.
        """
        self.pending = []

    def _flush(self):
        """Write the current list to the json file

        This is done just in case of crash.  This function might get called
        from the __del__ method of DaosServer, so do not use __file__ here
        either.
        """
        self._fd.seek(0)
        self._fd.truncate(0)
        data = {}
        data['issues'] = list(self.issues)
        if self._running:
            # When the test is running insert an error in case of abnormal
            # exit, so that crashes in this code can be identified.
            entry = {}
            entry['fileName'] = os.path.basename(self._file)
            entry['directory'] = os.path.dirname(self._file)
            # pylint: disable=protected-access
            entry['lineStart'] = sys._getframe().f_lineno
            entry['severity'] = 'ERROR'
            entry['message'] = 'Tests are still running'
            data['issues'].append(entry)
        json.dump(data, self._fd, indent=2)
        self._fd.flush()

    def close(self):
        """Save, and close the log file"""
        self._running = False
        self._flush()
        self._fd.close()
        self._fd = None
        print('Closed JSON file with {} errors'.format(len(self.issues)))

def load_conf():
    """Load the build config file"""
    file_self = os.path.dirname(os.path.abspath(__file__))
    json_file = None
    while True:
        new_file = os.path.join(file_self, '.build_vars.json')
        if os.path.exists(new_file):
            json_file = new_file
            break
        file_self = os.path.dirname(file_self)
        if file_self == '/':
            raise Exception('build file not found')
    ofh = open(json_file, 'r')
    conf = json.load(ofh)
    ofh.close()
    return NLT_Conf(conf)

def get_base_env():
    """Return the base set of env vars needed for DAOS"""

    env = os.environ.copy()
    env['DD_MASK'] = 'all'
    env['DD_SUBSYS'] = 'all'
    env['D_LOG_MASK'] = 'DEBUG'
    env['FI_UNIVERSE_SIZE'] = '128'
    return env

class DaosServer():
    """Manage a DAOS server instance"""

    def __init__(self, conf, valgrind=False):
        self.running = False

        self._sp = None
        self.conf = conf
        self.valgrind = valgrind
        self._agent = None
        self.agent_dir = None
        server_log_file = tempfile.NamedTemporaryFile(prefix='dnt_server_',
                                                      suffix='.log',
                                                      delete=False)
        self._log_file = server_log_file.name
        self.__process_name = 'daos_io_server'
        if self.valgrind:
            self.__process_name = 'valgrind'

        socket_dir = '/tmp/dnt_sockets'
        if not os.path.exists(socket_dir):
            os.mkdir(socket_dir)
        if os.path.exists(self._log_file):
            os.unlink(self._log_file)

        self._agent_dir = tempfile.TemporaryDirectory(prefix='dnt_agent_')
        self.agent_dir = self._agent_dir.name

        self._yaml_file = None
        self._io_server_dir = None
        self._size = os.statvfs('/mnt/daos')
        capacity = self._size.f_blocks * self._size.f_bsize
        mb = int(capacity / (1024*1024))
        self.mb = mb

    def __del__(self):
        if self.running:
            self.stop()

    def start(self):
        """Start a DAOS server"""

        daos_server = os.path.join(self.conf['PREFIX'], 'bin', 'daos_server')

        self_dir = os.path.dirname(os.path.abspath(__file__))

        # Create a server yaml file.  To do this open and copy the
        # nlt_server.yaml file in the current directory, but overwrite
        # the server log file with a temporary file so that multiple
        # server runs do not overwrite each other.
        scfd = open(os.path.join(self_dir, 'nlt_server.yaml'), 'r')

        control_log_file = tempfile.NamedTemporaryFile(prefix='dnt_control_',
                                                       suffix='.log',
                                                       delete=False)
        scyaml = yaml.load(scfd)
        scyaml['servers'][0]['log_file'] = self._log_file
        if self.conf.args.server_debug:
            scyaml['servers'][0]['log_mask'] = self.conf.args.server_debug
        scyaml['control_log_file'] = control_log_file.name

        self._yaml_file = tempfile.NamedTemporaryFile(
            prefix='nlt-server-config-',
            suffix='.yaml')

        self._yaml_file.write(yaml.dump(scyaml, encoding='utf-8'))
        self._yaml_file.flush()

        server_env = get_base_env()

        if self.valgrind:
            valgrind_args = ['--fair-sched=yes',
                             '--xml=yes',
                             '--xml-file=dnt_server.%p.memcheck.xml',
                             '--num-callers=2',
                             '--leak-check=no',
                             '--keep-stacktraces=none',
                             '--undef-value-errors=no']
            self._io_server_dir = tempfile.TemporaryDirectory(prefix='dnt_io_')

            fd = open(os.path.join(self._io_server_dir.name,
                                   'daos_io_server'), 'w')
            fd.write('#!/bin/sh\n')
            fd.write('export PATH=$REAL_PATH\n')
            fd.write('exec valgrind {} daos_io_server "$@"\n'.format(
                ' '.join(valgrind_args)))
            fd.close()

            os.chmod(os.path.join(self._io_server_dir.name, 'daos_io_server'),
                     stat.S_IXUSR | stat.S_IRUSR)

            server_env['REAL_PATH'] = '{}:{}'.format(
                os.path.join(self.conf['PREFIX'], 'bin'), server_env['PATH'])
            server_env['PATH'] = '{}:{}'.format(self._io_server_dir.name,
                                                server_env['PATH'])

        cmd = [daos_server, '--config={}'.format(self._yaml_file.name),
               'start', '-t' '4', '--insecure', '-d', self.agent_dir,
               '--recreate-superblocks']

        server_env['DAOS_DISABLE_REQ_FWD'] = '1'
        self._sp = subprocess.Popen(cmd, env=server_env)

        agent_config = os.path.join(self_dir, 'nlt_agent.yaml')

        agent_bin = os.path.join(self.conf['PREFIX'], 'bin', 'daos_agent')

        agent_log_file = tempfile.NamedTemporaryFile(prefix='dnt_agent_',
                                                     suffix='.log',
                                                     delete=False)

        self._agent = subprocess.Popen([agent_bin,
                                        '--config-path', agent_config,
                                        '--insecure',
                                        '--debug',
                                        '--runtime_dir', self.agent_dir,
                                        '--logfile', agent_log_file.name],
                                       env=os.environ.copy())
        self.conf.agent_dir = self.agent_dir
        self.running = True

        # Use dmg to block until the server is ready to respond to requests.
        start = time.time()
        while True:
            time.sleep(0.5)
            rc = self.run_dmg(['system', 'query'])
            ready = False
            if rc.returncode == 0:
                for line in rc.stdout.decode('utf-8').splitlines():
                    if line.startswith('status'):
                        if 'Ready' in line or 'Joined' in line:
                            ready = True

            if ready:
                break
            if time.time() - start > 20:
                raise Exception("Failed to start")
        print('Server started in {:.2f} seconds'.format(time.time() - start))

    def stop(self):
        """Stop a previously started DAOS server"""
        if self._agent:
            self._agent.send_signal(signal.SIGINT)
            ret = self._agent.wait(timeout=5)
            print('rc from agent is {}'.format(ret))

        if not self._sp:
            return

        # daos_server does not correctly shutdown daos_io_server yet
        # so find and kill daos_io_server directly.  This may cause
        # a assert in daos_io_server, but at least we can check that.
        # call daos_io_server, wait, and then call daos_server.
        # When parsing the server logs do not report on memory leaks
        # yet, as if it fails then lots of memory won't be freed and
        # it's not helpful at this stage to report that.
        # TODO: Remove this block when daos_server shutdown works.
        parent_pid = self._sp.pid
        procs = []
        for proc_id in os.listdir('/proc/'):
            if proc_id == 'self':
                continue
            status_file = '/proc/{}/status'.format(proc_id)
            if not os.path.exists(status_file):
                continue
            fd = open(status_file, 'r')
            this_proc = False
            for line in fd.readlines():
                try:
                    key, v = line.split(':', maxsplit=2)
                except ValueError:
                    continue
                value = v.strip()
                if key == 'Name' and value != self.__process_name:
                    break
                if key != 'PPid':
                    continue
                if int(value) == parent_pid:
                    this_proc = True
                    break
            if not this_proc:
                continue
            print('Target pid is {}'.format(proc_id))
            procs.append(proc_id)
            os.kill(int(proc_id), signal.SIGTERM)
            time.sleep(5)

        self._sp.send_signal(signal.SIGTERM)
        ret = self._sp.wait(timeout=5)
        print('rc from server is {}'.format(ret))

        for proc_id in procs:
            try:
                os.kill(int(proc_id), signal.SIGKILL)
            except ProcessLookupError:
                pass

        # Workaround for DAOS-5648
        if ret == 2:
            ret = 0

        # Show errors from server logs bug suppress memory leaks as the server
        # often segfaults at shutdown.
        if os.path.exists(self._log_file):
            # TODO: Enable memleak checking when server shutdown works.
            log_test(self.conf, self._log_file, show_memleaks=False)
        self.running = False
        return ret

    def run_dmg(self, cmd):
        """Run the specified dmg command"""

        exe_cmd = [os.path.join(self.conf['PREFIX'], 'bin', 'dmg')]
        exe_cmd.append('--insecure')
        exe_cmd.extend(cmd)

        return subprocess.run(exe_cmd, stdout=subprocess.PIPE)

def il_cmd(dfuse, cmd, check_read=True, check_write=True):
    """Run a command under the interception library"""
    my_env = get_base_env()
    prefix = 'dnt_dfuse_il_{}_'.format(get_inc_id())
    log_file = tempfile.NamedTemporaryFile(prefix=prefix,
                                           suffix='.log',
                                           delete=False)
    my_env['D_LOG_FILE'] = log_file.name
    my_env['LD_PRELOAD'] = os.path.join(dfuse.conf['PREFIX'],
                                        'lib64', 'libioil.so')
    my_env['DAOS_AGENT_DRPC_DIR'] = dfuse._daos.agent_dir
    ret = subprocess.run(cmd, env=my_env)
    print('Logged il to {}'.format(log_file.name))
    print(ret)
    assert ret.returncode == 0

    try:
        log_test(dfuse.conf,
                 log_file.name,
                 check_read=check_read,
                 check_write=check_write)
    except NLTestNoFunction as error:
        print("ERROR: command '{}' did not log via {}".format(' '.join(cmd),
                                                              error.function))
        ret.returncode = 1

    return ret

class ValgrindHelper():

    """Class for running valgrind commands

    This helps setup the command line required, and
    performs log modification after the fact to assist
    Jenkins in locating the source code.
    """

    def __init__(self, logid=None):

        # Set this to False to disable valgrind, which will run faster.
        self.use_valgrind = True
        self.full_check = True
        self._xml_file = None
        self._logid = logid

        self.src_dir = '{}/'.format(os.path.realpath(
            os.path.dirname(os.path.dirname(os.path.abspath(__file__)))))

    def get_cmd_prefix(self):
        """Return the command line prefix"""

        if not self.use_valgrind:
            return []

        if not self._logid:
            self._logid = get_inc_id()

        self._xml_file = 'dnt.{}.memcheck'.format(self._logid)

        cmd = ['valgrind', '--quiet', '--fair-sched=yes']

        if self.full_check:
            cmd.extend(['--leak-check=full', '--show-leak-kinds=all'])
        else:
            cmd.extend(['--leak-check=no'])

        s_arg = '--suppressions='
        cmd.extend(['{}{}'.format(s_arg,
                                  os.path.join('src',
                                               'cart',
                                               'utils',
                                               'memcheck-cart.supp')),
                    '{}{}'.format(s_arg,
                                  os.path.join('utils',
                                               'memcheck-daos-client.supp'))])

        cmd.append('--error-exitcode=42')

        cmd.extend(['--xml=yes',
                    '--xml-file={}'.format(self._xml_file)])
        return cmd

    def convert_xml(self):
        """Modify the xml file"""

        if not self.use_valgrind:
            return
        fd = open(self._xml_file, 'r')
        ofd = open('{}.xml'.format(self._xml_file), 'w')
        for line in fd:
            if self.src_dir in line:
                ofd.write(line.replace(self.src_dir, ''))
            else:
                ofd.write(line)
        os.unlink(self._xml_file)

class DFuse():
    """Manage a dfuse instance"""

    instance_num = 0

    def __init__(self, daos, conf, pool=None, container=None, path=None):
        if path:
            self.dir = path
        else:
            self.dir = '/tmp/dfs_test'
        self.pool = pool
        self.valgrind_file = None
        self.container = container
        self.conf = conf
        self._daos = daos
        self._sp = None

        prefix = 'dnt_dfuse_{}_'.format(get_inc_id())
        log_file = tempfile.NamedTemporaryFile(prefix=prefix,
                                               suffix='.log',
                                               delete=False)
        self.log_file = log_file.name

        self.valgrind = None
        if not os.path.exists(self.dir):
            os.mkdir(self.dir)

    def start(self, v_hint=None):
        """Start a dfuse instance"""
        dfuse_bin = os.path.join(self.conf['PREFIX'], 'bin', 'dfuse')

        single_threaded = False
        caching = False

        pre_inode = os.stat(self.dir).st_ino

        my_env = get_base_env()

        my_env['D_LOG_FILE'] = self.log_file
        my_env['DAOS_AGENT_DRPC_DIR'] = self._daos.agent_dir
        if self.conf.args.dtx == 'yes':
            my_env['DFS_USE_DTX'] = '1'

        self.valgrind = ValgrindHelper(v_hint)
        if self.conf.args.memcheck == 'no':
            self.valgrind.use_valgrind = False
        cmd = self.valgrind.get_cmd_prefix()

        cmd.extend([dfuse_bin, '-s', '0', '-m', self.dir, '-f'])

        if single_threaded:
            cmd.append('-S')

        if caching:
            cmd.append('--enable-caching')

        if self.pool:
            cmd.extend(['--pool', self.pool])
        if self.container:
            cmd.extend(['--container', self.container])
        self._sp = subprocess.Popen(cmd, env=my_env)
        print('Started dfuse at {}'.format(self.dir))
        print('Log file is {}'.format(self.log_file))

        total_time = 0
        while os.stat(self.dir).st_ino == pre_inode:
            print('Dfuse not started, waiting...')
            try:
                ret = self._sp.wait(timeout=1)
                print('dfuse command exited with {}'.format(ret))
                self._sp = None
                if os.path.exists(self.log_file):
                    log_test(self.conf, self.log_file)
                raise Exception('dfuse died waiting for start')
            except subprocess.TimeoutExpired:
                pass
            total_time += 1
            if total_time > 60:
                raise Exception('Timeout starting dfuse')

    def _close_files(self):
        work_done = False
        for fname in os.listdir('/proc/self/fd'):
            try:
                tfile = os.readlink(os.path.join('/proc/self/fd', fname))
            except FileNotFoundError:
                continue
            if tfile.startswith(self.dir):
                print('closing file {}'.format(tfile))
                os.close(int(fname))
                work_done = True
        return work_done

    def __del__(self):
        if self._sp:
            self.stop()

    def stop(self):
        """Stop a previously started dfuse instance"""

        fatal_errors = False
        if not self._sp:
            return fatal_errors

        print('Stopping fuse')
        ret = umount(self.dir)
        if ret:
            self._close_files()
            umount(self.dir)

        try:
            ret = self._sp.wait(timeout=20)
            print('rc from dfuse {}'.format(ret))
            if ret != 0:
                fatal_errors = True
        except subprocess.TimeoutExpired:
            self._sp.send_signal(signal.SIGTERM)
            fatal_errors = True
        self._sp = None
        log_test(self.conf, self.log_file)

        # Finally, modify the valgrind xml file to remove the
        # prefix to the src dir.
        self.valgrind.convert_xml()
        return fatal_errors

    def wait_for_exit(self):
        """Wait for dfuse to exit"""
        ret = self._sp.wait()
        print('rc from dfuse {}'.format(ret))
        self._sp = None
        log_test(self.conf, self.log_file)

        # Finally, modify the valgrind xml file to remove the
        # prefix to the src dir.
        self.valgrind.convert_xml()

def get_pool_list():
    """Return a list of valid pool names"""
    pools = []

    for fname in os.listdir('/mnt/daos'):
        if len(fname) != 36:
            continue
        try:
            uuid.UUID(fname)
        except ValueError:
            continue
        pools.append(fname)
    return pools

def assert_file_size_fd(fd, size):
    """Verify the file size is as expected"""
    my_stat = os.fstat(fd)
    print('Checking file size is {} {}'.format(size, my_stat.st_size))
    assert my_stat.st_size == size

def assert_file_size(ofd, size):
    """Verify the file size is as expected"""
    assert_file_size_fd(ofd.fileno(), size)

def import_daos(server, conf):
    """Return a handle to the pydaos module"""

    if sys.version_info.major < 3:
        pydir = 'python{}.{}'.format(sys.version_info.major,
                                     sys.version_info.minor)
    else:
        pydir = 'python{}'.format(sys.version_info.major)

    sys.path.append(os.path.join(conf['PREFIX'],
                                 'lib64',
                                 pydir,
                                 'site-packages'))

    os.environ["DAOS_AGENT_DRPC_DIR"] = server.agent_dir

    daos = __import__('pydaos')
    return daos

def run_daos_cmd(conf, cmd, valgrind=True, fi_file=None, fi_valgrind=False):
    """Run a DAOS command

    Run a command, returning what subprocess.run() would.

    Enable logging, and valgrind for the command.
    """
    vh = ValgrindHelper()

    if conf.args.memcheck == 'no':
        valgrind = False

    if fi_file:
        # Turn off Valgrind for the fault injection testing unless it's
        # specifically requested (typically if a fault injection results
        # in a SEGV/assert), and then if it is turned on then just check
        # memory access, not memory leaks.
        vh.use_valgrind = fi_valgrind
        vh.full_check = False

    if not valgrind:
        vh.use_valgrind = False

    exec_cmd = vh.get_cmd_prefix()
    exec_cmd.append(os.path.join(conf['PREFIX'], 'bin', 'daos'))
    exec_cmd.extend(cmd)

    cmd_env = get_base_env()

    prefix = 'dnt_cmd_{}_'.format(get_inc_id())
    log_file = tempfile.NamedTemporaryFile(prefix=prefix,
                                           suffix='.log',
                                           delete=False)

    if fi_file:
        cmd_env['D_FI_CONFIG'] = fi_file
    cmd_env['D_LOG_FILE'] = log_file.name
    if conf.agent_dir:
        cmd_env['DAOS_AGENT_DRPC_DIR'] = conf.agent_dir

    rc = subprocess.run(exec_cmd,
                        stdout=subprocess.PIPE,
                        stderr=subprocess.PIPE,
                        env=cmd_env)

    if rc.stderr != '':
        print('Stderr from command')
        print(rc.stderr.decode('utf-8').strip())

    show_memleaks = True
    skip_fi = False

    if fi_file:
        skip_fi = True

    fi_signal = None
    # A negative return code means the process exited with a signal so do not
    # check for memory leaks in this case as it adds noise, right when it's
    # least wanted.
    if rc.returncode < 0:
        show_memleaks = False
        fi_signal = -rc.returncode

    rc.fi_loc = log_test(conf,
                         log_file.name,
                         show_memleaks=show_memleaks,
                         skip_fi=skip_fi,
                         fi_signal=fi_signal)
    vh.convert_xml()
    return rc

def show_cont(conf, pool):
    """Create a container and return a container list"""
    cmd = ['container', 'create', '--svc', '0', '--pool', pool]
    rc = run_daos_cmd(conf, cmd)
    assert rc.returncode == 0
    print('rc is {}'.format(rc))

    cmd = ['pool', 'list-containers', '--svc', '0', '--pool', pool]
    rc = run_daos_cmd(conf, cmd)
    print('rc is {}'.format(rc))
    assert rc.returncode == 0
    return rc.stdout.decode('utf-8').strip()

def make_pool(daos):
    """Create a DAOS pool"""

    size = int(daos.mb / 4)

    rc = daos.run_dmg(['pool',
                       'create',
                       '--scm-size',
                       '{}M'.format(size)])

    print(rc)
    assert rc.returncode == 0

    return get_pool_list()

def run_tests(dfuse):
    """Run some tests"""
    path = dfuse.dir

    fname = os.path.join(path, 'test_file3')

    rc = subprocess.run(['dd', 'if=/dev/zero', 'bs=16k', 'count=64',
                         'of={}'.format(os.path.join(path, 'dd_file'))])
    print(rc)
    assert rc.returncode == 0
    ofd = open(fname, 'w')
    ofd.write('hello')
    print(os.fstat(ofd.fileno()))
    ofd.flush()
    print(os.stat(fname))
    assert_file_size(ofd, 5)
    ofd.truncate(0)
    assert_file_size(ofd, 0)
    ofd.truncate(1024*1024)
    assert_file_size(ofd, 1024*1024)
    ofd.truncate(0)
    ofd.seek(0)
    ofd.write('simple file contents\n')
    ofd.flush()
    assert_file_size(ofd, 21)
    print(os.fstat(ofd.fileno()))
    ofd.close()
    ret = il_cmd(dfuse, ['cat', fname], check_write=False)
    assert ret.returncode == 0
    ofd = os.open(fname, os.O_TRUNC)
    assert_file_size_fd(ofd, 0)
    os.close(ofd)
    symlink_name = os.path.join(path, 'symlink_src')
    symlink_dest = 'missing_dest'
    os.symlink(symlink_dest, symlink_name)
    assert symlink_dest == os.readlink(symlink_name)

def stat_and_check(dfuse, pre_stat):
    """Check that dfuse started"""
    post_stat = os.stat(dfuse.dir)
    if pre_stat.st_dev == post_stat.st_dev:
        raise NLTestFail('Device # unchanged')
    if post_stat.st_ino != 1:
        raise NLTestFail('Unexpected inode number')

def check_no_file(dfuse):
    """Check that a non-existent file doesn't exist"""
    try:
        os.stat(os.path.join(dfuse.dir, 'no-file'))
        raise NLTestFail('file exists')
    except FileNotFoundError:
        pass

lp = None
lt = None

def setup_log_test(conf):
    """Setup and import the log tracing code"""
    file_self = os.path.dirname(os.path.abspath(__file__))
    logparse_dir = os.path.join(file_self,
                                '../src/tests/ftest/cart/util')
    crt_mod_dir = os.path.realpath(logparse_dir)
    if crt_mod_dir not in sys.path:
        sys.path.append(crt_mod_dir)

    global lp
    global lt

    lp = __import__('cart_logparse')
    lt = __import__('cart_logtest')

    lt.wf = conf.wf

def log_test(conf,
             filename,
             show_memleaks=True,
             skip_fi=False,
             fi_signal=None,
             check_read=False,
             check_write=False):
    """Run the log checker on filename, logging to stdout"""

    print('Running log_test on {}'.format(filename))

    log_iter = lp.LogIter(filename)

    lto = lt.LogTest(log_iter)

    lto.hide_fi_calls = skip_fi

    try:
        lto.check_log_file(abort_on_warning=True,
                           show_memleaks=show_memleaks)
    except lt.LogCheckError:
        if lto.fi_location:
            conf.wf.explain(lto.fi_location,
                            os.path.basename(filename),
                            fi_signal)

    if skip_fi:
        if not show_memleaks:
            conf.wf.explain(lto.fi_location,
                            os.path.basename(filename),
                            fi_signal)
        if not lto.fi_triggered:
            raise NLTestNoFi

    functions = set()

    if check_read or check_write:
        for line in log_iter.new_iter():
            functions.add(line.function)

    if check_read and 'dfuse_read' not in functions:
        raise NLTestNoFunction('dfuse_read')

    if check_write and 'dfuse_write' not in functions:
        raise NLTestNoFunction('dfuse_write')

    return lto.fi_location

def create_and_read_via_il(dfuse, path):
    """Create file in dir, write to and read
    through the interception library"""

    fname = os.path.join(path, 'test_file')
    ofd = open(fname, 'w')
    ofd.write('hello ')
    ofd.write('world\n')
    ofd.flush()
    assert_file_size(ofd, 12)
    print(os.fstat(ofd.fileno()))
    ofd.close()
    ret = il_cmd(dfuse, ['cat', fname], check_write=False)
    assert ret.returncode == 0

def run_container_query(conf, path):
    """Query a path to extract container information"""

    cmd = ['container', 'query', '--svc', '0', '--path', path]

    rc = run_daos_cmd(conf, cmd)

    assert rc.returncode == 0

    print(rc)
    output = rc.stdout.decode('utf-8')
    for line in output.splitlines():
        print(line)

def run_duns_overlay_test(server, conf):
    """Create a DUNS entry point, and then start fuse over it

    Fuse should use the pool/container IDs from the entry point,
    and expose the container.
    """

    pools = get_pool_list()
    while len(pools) < 1:
        pools = make_pool(server)

    parent_dir = tempfile.TemporaryDirectory(prefix='dnt_uns_')

    uns_dir = os.path.join(parent_dir.name, 'uns_ep')

    rc = run_daos_cmd(conf, ['container',
                             'create',
                             '--svc',
                             '0',
                             '--pool',
                             pools[0],
                             '--type',
                             'POSIX',
                             '--path',
                             uns_dir])

    print('rc is {}'.format(rc))
    assert rc.returncode == 0

    dfuse = DFuse(server, conf, path=uns_dir)

    dfuse.start(v_hint='uns-overlay')
    # To show the contents.
    # getfattr -d <file>

    # This should work now if the container was correctly found
    create_and_read_via_il(dfuse, uns_dir)

    return dfuse.stop()

def run_dfuse(server, conf):
    """Run several dfuse instances"""

    fatal_errors = BoolRatchet()

    pools = get_pool_list()
    while len(pools) < 1:
        pools = make_pool(server)

    dfuse = DFuse(server, conf)
    try:
        pre_stat = os.stat(dfuse.dir)
    except OSError:
        umount(dfuse.dir)
        raise
    container = str(uuid.uuid4())
    dfuse.start(v_hint='no_pool')
    print(os.statvfs(dfuse.dir))
    subprocess.run(['df', '-h'])
    subprocess.run(['df', '-i', dfuse.dir])
    print('Running dfuse with nothing')
    stat_and_check(dfuse, pre_stat)
    check_no_file(dfuse)
    for pool in pools:
        pool_stat = os.stat(os.path.join(dfuse.dir, pool))
        print('stat for {}'.format(pool))
        print(pool_stat)
        cdir = os.path.join(dfuse.dir, pool, container)
        os.mkdir(cdir)
        #create_and_read_via_il(dfuse, cdir)
    fatal_errors.add_result(dfuse.stop())

    uns_container = container

    container2 = str(uuid.uuid4())
    dfuse = DFuse(server, conf, pool=pools[0])
    pre_stat = os.stat(dfuse.dir)
    dfuse.start(v_hint='pool_only')
    print('Running dfuse with pool only')
    stat_and_check(dfuse, pre_stat)
    check_no_file(dfuse)
    cpath = os.path.join(dfuse.dir, container2)
    os.mkdir(cpath)
    cdir = os.path.join(dfuse.dir, container)
    create_and_read_via_il(dfuse, cdir)

    fatal_errors.add_result(dfuse.stop())

    dfuse = DFuse(server, conf, pool=pools[0], container=container)
    pre_stat = os.stat(dfuse.dir)
    dfuse.start(v_hint='pool_and_cont')
    print('Running fuse with both')

    stat_and_check(dfuse, pre_stat)

    create_and_read_via_il(dfuse, dfuse.dir)

    run_tests(dfuse)

    fatal_errors.add_result(dfuse.stop())

    dfuse = DFuse(server, conf, pool=pools[0], container=container2)
    dfuse.start('uns-0')

    uns_path = os.path.join(dfuse.dir, 'ep0')

    uns_container = str(uuid.uuid4())

    cmd = ['container', 'create', '--svc', '0',
           '--pool', pools[0], '--cont', uns_container, '--path', uns_path,
           '--type', 'POSIX']

    print('Inserting entry point')
    rc = run_daos_cmd(conf, cmd)
    print('rc is {}'.format(rc))
    print(os.stat(uns_path))
    print(os.stat(uns_path))
    print(os.listdir(dfuse.dir))

    run_container_query(conf, uns_path)

    child_path = os.path.join(uns_path, 'child')
    os.mkdir(child_path)
    run_container_query(conf, child_path)

    fatal_errors.add_result(dfuse.stop())

    print('Trying UNS')
    dfuse = DFuse(server, conf)
    dfuse.start('uns-2')

    # List the root container.
    print(os.listdir(os.path.join(dfuse.dir, pools[0], container2)))

    uns_path = os.path.join(dfuse.dir, pools[0], container2, 'ep0', 'ep')
    direct_path = os.path.join(dfuse.dir, pools[0], uns_container)

    uns_container = str(uuid.uuid4())

    # Make a link within the new container.
    cmd = ['container', 'create', '--svc', '0',
           '--pool', pools[0], '--cont', uns_container,
           '--path', uns_path, '--type', 'POSIX']

    print('Inserting entry point')
    rc = run_daos_cmd(conf, cmd)
    print('rc is {}'.format(rc))

    # List the root container again.
    print(os.listdir(os.path.join(dfuse.dir, pools[0], container2)))

    # List the target container.
    files = os.listdir(direct_path)
    print(files)
    # List the target container through UNS.
    print(os.listdir(uns_path))
    direct_stat = os.stat(os.path.join(direct_path, files[0]))
    uns_stat = os.stat(uns_path)
    print(direct_stat)
    print(uns_stat)
    assert uns_stat.st_ino == direct_stat.st_ino

    fatal_errors.add_result(dfuse.stop())
    print('Trying UNS with previous cont')
    dfuse = DFuse(server, conf)
    dfuse.start('uns-3')

    files = os.listdir(direct_path)
    print(files)
    print(os.listdir(uns_path))

    direct_stat = os.stat(os.path.join(direct_path, files[0]))
    uns_stat = os.stat(uns_path)
    print(direct_stat)
    print(uns_stat)
    assert uns_stat.st_ino == direct_stat.st_ino
    fatal_errors.add_result(dfuse.stop())

    if fatal_errors.errors:
        print('Errors from dfuse')
    else:
        print('Reached the end, no errors')
    return fatal_errors.errors

def run_il_test(server, conf):
    """Run a basic interception library test"""

    pools = get_pool_list()

    # TODO: This doesn't work with two pools, partly related to
    # DAOS-5109 but there may be other issues.
    while len(pools) < 1:
        pools = make_pool(server)

    print('pools are ', ','.join(pools))

    dfuse = DFuse(server, conf)
    dfuse.start()

    dirs = []

    for p in pools:
        for _ in range(2):
            # Use a unique ID for each container to avoid DAOS-5109
            container = str(uuid.uuid4())

            d = os.path.join(dfuse.dir, p, container)
            try:
                print('Making directory {}'.format(d))
                os.mkdir(d)
            except FileExistsError:
                pass
            dirs.append(d)

    # Create a file natively.
    f = os.path.join(dirs[0], 'file')
    fd = open(f, 'w')
    fd.write('Hello')
    fd.close()
    # Copy it across containers.  This will read via IL but not write
    # as only one container is supported concurrently
    ret = il_cmd(dfuse, ['cp', f, dirs[-1]], check_write=False)
    assert ret.returncode == 0

    # Copy it within the container.
    child_dir = os.path.join(dirs[0], 'new_dir')
    os.mkdir(child_dir)
    il_cmd(dfuse, ['cp', f, child_dir])
    assert ret.returncode == 0

    # Copy something into a container
    ret = il_cmd(dfuse, ['cp', '/bin/bash', dirs[-1]], check_read=False)
    assert ret.returncode == 0
    # Read it from within a container
    # TODO: change this to something else, md5sum uses fread which isn't
    # intercepted.
    ret = il_cmd(dfuse,
                 ['md5sum', os.path.join(dirs[-1], 'bash')],
                 check_read=False, check_write=False)
    assert ret.returncode == 0
    ret = il_cmd(dfuse, ['dd',
                         'if={}'.format(os.path.join(dirs[-1], 'bash')),
                         'of={}'.format(os.path.join(dirs[-1], 'bash_copy')),
                         'iflag=direct',
                         'oflag=direct',
                         'bs=128k'])

    print(ret)
    assert ret.returncode == 0

    for my_dir in dirs:
        create_and_read_via_il(dfuse, my_dir)

    dfuse.stop()

def run_in_fg(server, conf):
    """Run dfuse in the foreground.

    Block until ctrl-c is pressed.
    """

    pools = get_pool_list()

    while len(pools) < 1:
        pools = make_pool(server)

    dfuse = DFuse(server, conf, pool=pools[0])
    dfuse.start()
    container = str(uuid.uuid4())
    t_dir = os.path.join(dfuse.dir, container)
    os.mkdir(t_dir)
    print('Running at {}'.format(t_dir))
    print('daos container create --svc 0 --type POSIX' \
          '--pool {} --path {}/uns-link'.format(
              pools[0], t_dir))
    print('cd {}/uns-link'.format(t_dir))
    print('daos container destroy --svc 0 --path {}/uns-link'.format(t_dir))
    print('daos pool list-containers --svc 0 --pool {}'.format(pools[0]))
    try:
        dfuse.wait_for_exit()
    except KeyboardInterrupt:
        pass
    dfuse = None

def test_pydaos_kv(server, conf):
    """Test the KV interface"""

    daos = import_daos(server, conf)

    pools = get_pool_list()

    while len(pools) < 1:
        pools = make_pool(server)

    pool = pools[0]

    container = show_cont(conf, pool)

    print(container)
    c_uuid = container.split()[-1]
    container = daos.Cont(pool, c_uuid)

    kv = container.get_kv_by_name('my_test_kv', create=True)
    kv['a'] = 'a'
    kv['b'] = 'b'
    kv['list'] = pickle.dumps(list(range(1, 100000)))
    for k in range(1, 100):
        kv[str(k)] = pickle.dumps(list(range(1, 10)))
    print(type(kv))
    print(kv)
    print(kv['a'])

    print("First iteration")
    data = OrderedDict()
    for key in kv:
        print('key is {}, len {}'.format(key, len(kv[key])))
        print(type(kv[key]))
        data[key] = None

    print("Bulk loading")

    data['no-key'] = None

    kv.value_size = 32
    kv.bget(data, value_size=16)
    print("Default get value size %d", kv.value_size)
    print("Second iteration")
    failed = False
    for key in data:
        if data[key]:
            print('key is {}, len {}'.format(key, len(data[key])))
        elif key == 'no-key':
            pass
        else:
            failed = True
            print('Key is None {}'.format(key))

    if failed:
        print("That's not good")

    kv = None
    print('Closing container and opening new one')
    kv = container.get_kv_by_name('my_test_kv')

def test_alloc_fail(server, wf, conf):
    """run 'daos' client binary with fault injection

    Enable the fault injection for the daos binary, injecting
    allocation failures at different locations.  Keep going until
    the client runs with no faults injected (about 800 iterations).

    Disable valgrind for this test as it takes a long time to run
    with valgrind enabled, use purely the log analysis to find issues.

    Ignore new error messages containing the numeric value of -DER_NOMEM
    but warn on all other warnings generated.
    """

    pools = get_pool_list()

    while len(pools) < 1:
        pools = make_pool(server)

    pool = pools[0]

    cmd = ['pool', 'list-containers', '--svc', '0', '--pool', pool]

    fid = 1

    fatal_errors = False

    # Create at least one container, and record what the output should be when
    # the command works.
    container = show_cont(conf, pool)

    while True:
        print()

        fc = {}
        fc['fault_config'] = [{'id': 0,
                               'probability_x': 1,
                               'probability_y': 1,
                               'interval': fid,
                               'max_faults': 1}]

        fi_file = tempfile.NamedTemporaryFile(prefix='fi_',
                                              suffix='.yaml')

        fi_file.write(yaml.dump(fc, encoding='utf=8'))
        fi_file.flush()

        try:
            rc = run_daos_cmd(conf, cmd, fi_file=fi_file.name)
            if rc.returncode < 0:
                print(rc)
                print('Rerunning test under valgrind, fid={}'.format(fid))
                rc = run_daos_cmd(conf,
                                  cmd,
                                  fi_file=fi_file.name,
                                  fi_valgrind=True)
                fatal_errors = True

            stdout = rc.stdout.decode('utf-8').strip()
            stderr = rc.stderr.decode('utf-8').strip()
            if not stderr.endswith("Out of memory (-1009)") and \
               'error parsing command line arguments' not in stderr and \
               stdout != container:
                print(container)
                print(stdout)
                wf.add(rc.fi_loc,
                       'NORMAL', "Incorrect stderr '{}'".format(stderr),
                       mtype='Out of memory not reported correctly via stderr')
        except NLTestNoFi:

            print('Fault injection did not trigger, returning')
            break

        print(rc)
        fid += 1
        # Keep going until program runs to completion.  We should add checking
        # of exit code at some point, but it would need to be reported properly
        # through Jenkins.
        # if rc.returncode not in (1, 255):
        #   break
<<<<<<< HEAD
        assert fid > 500
=======

    # Check that some errors were injected.  At the time of writing we get about
    # 900, so round down a bit and check for that.
    assert fid > 500

>>>>>>> 61ce3f88
    return fatal_errors

def main():
    """Main entry point"""

    parser = argparse.ArgumentParser(description='Run DAOS client on local node')
    parser.add_argument('--output-file', default='nlt-errors.json')
    parser.add_argument('--server-debug', default=None)
    parser.add_argument('--memcheck', default='some',
                        choices=['yes', 'no', 'some'])
    parser.add_argument('--dtx', action='store_true')
    parser.add_argument('mode', nargs='?')
    args = parser.parse_args()

    conf = load_conf()

    wf = WarningsFactory(args.output_file)

    conf.set_wf(wf)
    conf.set_args(args)
    setup_log_test(conf)

    server = DaosServer(conf)
    server.start()

    fatal_errors = BoolRatchet()

    if args.mode == 'launch':
        run_in_fg(server, conf)
    elif args.mode == 'il':
        fatal_errors.add_result(run_il_test(server, conf))
    elif args.mode == 'kv':
        test_pydaos_kv(server, conf)
    elif args.mode == 'overlay':
        fatal_errors.add_result(run_duns_overlay_test(server, conf))
    elif args.mode == 'fi':
        fatal_errors.add_result(test_alloc_fail(server, wf, conf))
    elif args.mode == 'all':
        fatal_errors.add_result(run_il_test(server, conf))
        fatal_errors.add_result(run_dfuse(server, conf))
        fatal_errors.add_result(run_duns_overlay_test(server, conf))
        test_pydaos_kv(server, conf)
        fatal_errors.add_result(test_alloc_fail(server, wf, conf))
    else:
        fatal_errors.add_result(run_il_test(server, conf))
        fatal_errors.add_result(run_dfuse(server, conf))

    if server.stop() != 0:
        fatal_errors.fail()

    # If running all tests then restart the server under valgrind.
    # This is really, really slow so just do list-containers, then
    # exit again.
    if args.mode == 'server-valgrind':
        server = DaosServer(conf, valgrind=True)
        server.start()
        pools = get_pool_list()
        for pool in pools:
            cmd = ['pool', 'list-containers', '--svc', '0', '--pool', pool]
            run_daos_cmd(conf, cmd, valgrind=False)
        if server.stop() != 0:
            fatal_errors.add_result(True)

    wf.close()
    if fatal_errors.errors:
        print("Significant errors encountered")
        sys.exit(1)

if __name__ == '__main__':
    main()<|MERGE_RESOLUTION|>--- conflicted
+++ resolved
@@ -1428,15 +1428,11 @@
         # through Jenkins.
         # if rc.returncode not in (1, 255):
         #   break
-<<<<<<< HEAD
-        assert fid > 500
-=======
 
     # Check that some errors were injected.  At the time of writing we get about
     # 900, so round down a bit and check for that.
     assert fid > 500
 
->>>>>>> 61ce3f88
     return fatal_errors
 
 def main():
