--- conflicted
+++ resolved
@@ -676,11 +676,8 @@
         else:
             self.cores = None
         self._daos = daos
-<<<<<<< HEAD
         self.caching = caching
-=======
         self.use_valgrind = True
->>>>>>> ff8acc8c
         self._sp = None
 
         self.log_file = None
