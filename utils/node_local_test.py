--- conflicted
+++ resolved
@@ -671,10 +671,7 @@
                  pool=None,
                  container=None,
                  path=None,
-<<<<<<< HEAD
                  multi_user=False,
-=======
->>>>>>> a582a65d
                  caching=False):
         if path:
             self.dir = path
@@ -811,11 +808,7 @@
             time.sleep(2)
             umount(self.dir)
 
-<<<<<<< HEAD
         run_leak_test = True
-=======
-        run_log_test = True
->>>>>>> a582a65d
         try:
             ret = self._sp.wait(timeout=20)
             print('rc from dfuse {}'.format(ret))
@@ -825,16 +818,9 @@
             print('Timeout stopping dfuse')
             self._sp.send_signal(signal.SIGTERM)
             fatal_errors = True
-<<<<<<< HEAD
             run_leak_test = False
         self._sp = None
         log_test(self.conf, self.log_file, show_memleaks=run_leak_test)
-=======
-            run_log_test = False
-        self._sp = None
-        if run_log_test:
-            log_test(self.conf, self.log_file)
->>>>>>> a582a65d
 
         # Finally, modify the valgrind xml file to remove the
         # prefix to the src dir.
@@ -1721,10 +1707,7 @@
     os.mkdir(t_dir)
     t_dir = dfuse.dir
     print('Running at {}'.format(t_dir))
-<<<<<<< HEAD
     print('export DAOS_AGENT_DRPC_DIR={}'.format(conf.agent_dir))
-=======
->>>>>>> a582a65d
     print('daos container create --type POSIX ' \
           '--pool {} --path {}/uns-link'.format(
               pools[0], t_dir))
@@ -2336,11 +2319,7 @@
         description='Run DAOS client on local node')
     parser.add_argument('--server-debug', default=None)
     parser.add_argument('--dfuse-debug', default=None)
-<<<<<<< HEAD
     parser.add_argument('--multi-user', action='store_true')
-    parser.add_argument('--pool', default=None)
-=======
->>>>>>> a582a65d
     parser.add_argument('--memcheck', default='some',
                         choices=['yes', 'no', 'some'])
     parser.add_argument('--perf-check', action='store_true')
