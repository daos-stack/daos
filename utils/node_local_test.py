#!/usr/bin/python3
"""
Node local test (NLT).

Test script for running DAOS on a single node over tmpfs and running initial
smoke/unit tests.

Includes support for DFuse with a number of unit tests, as well as stressing
the client with fault injection of D_ALLOC() usage.
"""

# pylint: disable=too-many-lines
# pylint: disable=too-few-public-methods
# pylint: disable=protected-access

import os
import bz2
import sys
import time
import uuid
import json
import copy
import signal
import stat
import argparse
import tabulate
import functools
import traceback
import subprocess
import junit_xml
import tempfile
import pickle
import xattr
from collections import OrderedDict
import yaml

class NLTestFail(Exception):
    """Used to indicate test failure"""

class NLTestNoFi(NLTestFail):
    """Used to indicate Fault injection didn't work"""

class NLTestNoFunction(NLTestFail):
    """Used to indicate a function did not log anything"""

    def __init__(self, function):
        super().__init__(self)
        self.function = function

class NLTestTimeout(NLTestFail):
    """Used to indicate that an operation timed out"""

instance_num = 0

def get_inc_id():
    """Return a unique character"""
    global instance_num
    instance_num += 1
    return '{:04d}'.format(instance_num)

def umount(path, bg=False):
    """Umount dfuse from a given path"""
    if bg:
        cmd = ['fusermount3', '-uz', path]
    else:
        cmd = ['fusermount3', '-u', path]
    ret = subprocess.run(cmd, check=False)
    print('rc from umount {}'.format(ret.returncode))
    return ret.returncode

class NLTConf():
    """Helper class for configuration"""
    def __init__(self, bc, args):
        self.bc = bc
        self.agent_dir = None
        self.wf = None
        self.args = None
        self.max_log_size = None
        self.dfuse_parent_dir = tempfile.mkdtemp(dir=args.dfuse_dir,
                                                 prefix='dnt_dfuse_')
        self.tmp_dir = None
        if args.class_name:
            self.tmp_dir = os.path.join('nlt_logs', args.class_name)
            if os.path.exists(self.tmp_dir):
                for old_file in os.listdir(self.tmp_dir):
                    os.unlink(os.path.join(self.tmp_dir, old_file))
                os.rmdir(self.tmp_dir)
            os.makedirs(self.tmp_dir)

    def __del__(self):
        os.rmdir(self.dfuse_parent_dir)

    def set_wf(self, wf):
        """Set the WarningsFactory object"""
        self.wf = wf

    def set_args(self, args):
        """Set command line args"""
        self.args = args

        # Parse the max log size.
        if args.max_log_size:
            size = args.max_log_size
            if size.endswith('MiB'):
                size = int(size[:-3])
                size *= (1024 * 1024)
            elif size.endswith('GiB'):
                size = int(size[:-3])
                size *= (1024 * 1024 * 1024)
            self.max_log_size = int(size)

    def __getitem__(self, key):
        return self.bc[key]

class BoolRatchet():
    """Used for saving test results"""

    # Any call to fail() of add_result with a True value will result
    # in errors being True.

    def __init__(self):
        self.errors = False

    def fail(self):
        """Mark as failure"""
        self.errors = True

    def add_result(self, result):
        """Save result, keep record of failure"""
        if result:
            self.fail()

class WarningsFactory():
    """Class to parse warnings, and save to JSON output file

    Take a list of failures, and output the data in a way that is best
    displayed according to
    https://github.com/jenkinsci/warnings-ng-plugin/blob/master/doc/Documentation.md
    """

    # Error levels supported by the reporting are LOW, NORMAL, HIGH, ERROR.

    def __init__(self,
                 filename,
                 junit=False,
                 class_id=None,
                 post=False,
                 check=None):
        self._fd = open(filename, 'w')
        self.filename = filename
        self.post = post
        self.check = check
        self.issues = []
        self._class_id = class_id
        self.pending = []
        self._running = True
        # Save the filename of the object, as __file__ does not
        # work in __del__
        self._file = __file__.lstrip('./')
        self._flush()

        if junit:
            # Insert a test-case and force it to failed.  Save this to file
            # and keep it there, until close() method is called, then remove
            # it and re-save.  This means any crash will result in there
            # being a results file with an error recorded.
            tc = junit_xml.TestCase('Sanity',
                                    classname=self._class_name('core'))
            tc.add_error_info('NLT exited abnormally')
            test_case = junit_xml.TestCase('Startup',
                                           classname=self._class_name('core'))
            self.ts = junit_xml.TestSuite('Node Local Testing',
                                          test_cases=[test_case, tc])
            self._write_test_file()
        else:
            self.ts = None

    def _class_name(self, class_name):
        """Return a formatted ID string for class"""

        if self._class_id:
            return 'NLT.{}.{}'.format(self._class_id, class_name)
        return 'NLT.{}'.format(class_name)

    def __del__(self):
        """Ensure the file is flushed on exit, but if it hasn't already
        been closed then mark an error"""
        if not self._fd:
            return

        entry = {}
        entry['fileName'] = self._file
        # pylint: disable=protected-access
        entry['lineStart'] = sys._getframe().f_lineno
        entry['message'] = 'Tests exited without shutting down properly'
        entry['severity'] = 'ERROR'
        self.issues.append(entry)

        # Do not try and write the junit file here, as that does not work
        # during teardown.
        self.ts = None
        self.close()

    def add_test_case(self, name, failure=None, test_class='core',
                      output=None,
                      duration=None):
        """Add a test case to the results

        class and other metadata will be set automatically,
        if failure is set the test will fail with the message
        provided.  Saves the state to file after each update.
        """
        if not self.ts:
            return

        tc = junit_xml.TestCase(name,
                                classname=self._class_name(test_class),
                                elapsed_sec=duration)
        if failure:
            tc.add_failure_info(failure, output=output)
        self.ts.test_cases.append(tc)

        self._write_test_file()

    def _write_test_file(self):
        """Write test results to file"""

        with open('nlt-junit.xml', 'w') as f:
            junit_xml.TestSuite.to_file(f, [self.ts], prettyprint=True)

    def explain(self, line, log_file, esignal):
        """Log an error, along with the other errors it caused

        Log the line as an error, and reference everything in the pending
        array.
        """
        count = len(self.pending)
        symptoms = set()
        locs = set()
        mtype = 'Fault injection'

        sev = 'LOW'
        if esignal:
            symptoms.add('Process died with signal {}'.format(esignal))
            sev = 'ERROR'
            mtype = 'Fault injection caused crash'
            count += 1

        if count == 0:
            print('Nothing to explain')
            return

        for (sline, smessage) in self.pending:
            locs.add('{}:{}'.format(sline.filename, sline.lineno))
            symptoms.add(smessage)

        preamble = 'Fault injected here caused {} errors,' \
                   ' logfile {}:'.format(count, log_file)

        message = '{} {} {}'.format(preamble,
                                    ' '.join(sorted(symptoms)),
                                    ' '.join(sorted(locs)))
        self.add(line,
                 sev,
                 message,
                 cat='Fault injection location',
                 mtype=mtype)
        self.pending = []

    def add(self, line, sev, message, cat=None, mtype=None):
        """Log an error

        Describe an error and add it to the issues array.
        Add it to the pending array, for later clarification
        """
        entry = {}
        entry['fileName'] = line.filename
        if mtype:
            entry['type'] = mtype
        else:
            entry['type'] = message
        if cat:
            entry['category'] = cat
        entry['lineStart'] = line.lineno
        entry['description'] = message
        entry['message'] = line.get_anon_msg()
        entry['severity'] = sev
        self.issues.append(entry)
        if self.pending and self.pending[0][0].pid != line.pid:
            self.reset_pending()
        self.pending.append((line, message))
        self._flush()
        if self.post:
            # https://docs.github.com/en/actions/reference/workflow-commands-for-github-actions
            print('::warning file={},line={},::{}, {}'.format(line.filename,
                                                              line.lineno,
                                                              self.check,
                                                              message))

    def reset_pending(self):
        """Reset the pending list

        Should be called before iterating on each new file, so errors
        from previous files aren't attributed to new files.
        """
        self.pending = []

    def _flush(self):
        """Write the current list to the json file

        This is done just in case of crash.  This function might get called
        from the __del__ method of DaosServer, so do not use __file__ here
        either.
        """
        self._fd.seek(0)
        self._fd.truncate(0)
        data = {}
        data['issues'] = list(self.issues)
        if self._running:
            # When the test is running insert an error in case of abnormal
            # exit, so that crashes in this code can be identified.
            entry = {}
            entry['fileName'] = self._file
            # pylint: disable=protected-access
            entry['lineStart'] = sys._getframe().f_lineno
            entry['severity'] = 'ERROR'
            entry['message'] = 'Tests are still running'
            data['issues'].append(entry)
        json.dump(data, self._fd, indent=2)
        self._fd.flush()

    def close(self):
        """Save, and close the log file"""
        self._running = False
        self._flush()
        self._fd.close()
        self._fd = None
        print('Closed JSON file {} with {} errors'.format(self.filename,
                                                          len(self.issues)))
        if self.ts:
            # This is a controlled shutdown, so wipe the error saying forced
            # exit.
            self.ts.test_cases[1].errors = []
            self.ts.test_cases[1].error_message = []
            self._write_test_file()

def load_conf(args):
    """Load the build config file"""
    file_self = os.path.dirname(os.path.abspath(__file__))
    json_file = None
    while True:
        new_file = os.path.join(file_self, '.build_vars.json')
        if os.path.exists(new_file):
            json_file = new_file
            break
        file_self = os.path.dirname(file_self)
        if file_self == '/':
            raise Exception('build file not found')
    ofh = open(json_file, 'r')
    conf = json.load(ofh)
    ofh.close()
    return NLTConf(conf, args)

def get_base_env(clean=False):
    """Return the base set of env vars needed for DAOS"""

    if clean:
        env = OrderedDict()
    else:
        env = os.environ.copy()
    env['DD_MASK'] = 'all'
    env['DD_SUBSYS'] = 'all'
    env['D_LOG_MASK'] = 'DEBUG'
    env['D_LOG_SIZE'] = '5g'
    env['FI_UNIVERSE_SIZE'] = '128'
    return env

class DaosPool():
    """Class to store data about daos pools"""
    def __init__(self, server, pool_uuid, label):
        self._server = server
        self.uuid = pool_uuid
        self.label = label

    def dfuse_mount_name(self):
        """Return the string to pass to dfuse mount

        This should be a label if set, otherwise just the
        uuid.
        """
        if self.label:
            return self.label
        return self.uuid

class DaosServer():
    """Manage a DAOS server instance"""

    def __init__(self, conf, test_class=None, valgrind=False):
        self.running = False
        self._file = __file__.lstrip('./')
        self._sp = None
        self.conf = conf
        if test_class:
            self._test_class = 'Server.{}'.format(test_class)
        else:
            self._test_class = None
        self.valgrind = valgrind
        self._agent = None
        self.engines = conf.args.engine_count
        self.control_log = tempfile.NamedTemporaryFile(prefix='dnt_control_',
                                                       suffix='.log',
                                                       dir=conf.tmp_dir,
                                                       delete=False)
        self.agent_log = tempfile.NamedTemporaryFile(prefix='dnt_agent_',
                                                     suffix='.log',
                                                     dir=conf.tmp_dir,
                                                     delete=False)
        self.server_logs = []
        for engine in range(self.engines):
            prefix = 'dnt_server_{}_'.format(engine)
            lf = tempfile.NamedTemporaryFile(prefix=prefix,
                                             suffix='.log',
                                             dir=conf.tmp_dir,
                                             delete=False)
            self.server_logs.append(lf)
        self.__process_name = 'daos_engine'
        if self.valgrind:
            self.__process_name = 'valgrind'

        socket_dir = '/tmp/dnt_sockets'
        if not os.path.exists(socket_dir):
            os.mkdir(socket_dir)

        self.agent_dir = tempfile.mkdtemp(prefix='dnt_agent_')

        self._yaml_file = None
        self._io_server_dir = None
        self.test_pool = None

    def __del__(self):
        if self._agent:
            self._stop_agent()
        if self.running:
            self.stop(None)
        server_file = os.path.join(self.agent_dir, '.daos_server.active.yml')
        if os.path.exists(server_file):
            os.unlink(server_file)
        for log in self.server_logs:
            if os.path.exists(log.name):
                log_test(self.conf, log.name)
        try:
            os.rmdir(self.agent_dir)
        except OSError as error:
            print(os.listdir(self.agent_dir))
            raise error

    def _add_test_case(self, op, failure=None, duration=None):
        """Add a test case to the server instance

        Simply wrapper to automatically add the class
        """
        if not self._test_class:
            return

        self.conf.wf.add_test_case(op,
                                   failure=failure,
                                   duration=duration,
                                   test_class=self._test_class)

    # pylint: disable=no-self-use
    def _check_timing(self, op, start, max_time):
        elapsed = time.time() - start
        if elapsed > max_time:
            res = '{} failed after {:.2f}s (max {:.2f}s)'.format(op, elapsed,
                                                                 max_time)
            self._add_test_case(op, duration=elapsed, failure=res)
            raise NLTestTimeout(res)

    def _check_system_state(self, desired_states):
        """Check the system state for against list

        Return true if all members are in a state specified by the
        desired_states.
        """
        if not isinstance(desired_states, list):
            desired_states = [desired_states]

        rc = self.run_dmg(['system', 'query', '--json'])
        if rc.returncode != 0:
            return False
        data = json.loads(rc.stdout.decode('utf-8'))
        if data['error'] or data['status'] != 0:
            return False
        members = data['response']['members']
        if members is None:
            return False
        if len(members) != self.engines:
            return False

        for member in members:
            if member['state'] not in desired_states:
                return False
        return True

    def start(self):
        """Start a DAOS server"""

        server_env = get_base_env(clean=True)

        if self.valgrind:
            valgrind_args = ['--fair-sched=yes',
                             '--xml=yes',
                             '--xml-file=dnt_server.%p.memcheck.xml',
                             '--num-callers=2',
                             '--leak-check=no',
                             '--keep-stacktraces=none',
                             '--undef-value-errors=no']
            self._io_server_dir = tempfile.TemporaryDirectory(prefix='dnt_io_')

            fd = open(os.path.join(self._io_server_dir.name,
                                   'daos_engine'), 'w')
            fd.write('#!/bin/sh\n')
            fd.write('export PATH=$REAL_PATH\n')
            fd.write('exec valgrind {} daos_engine "$@"\n'.format(
                ' '.join(valgrind_args)))
            fd.close()

            os.chmod(os.path.join(self._io_server_dir.name, 'daos_engine'),
                     stat.S_IXUSR | stat.S_IRUSR)

            server_env['REAL_PATH'] = '{}:{}'.format(
                os.path.join(self.conf['PREFIX'], 'bin'), server_env['PATH'])
            server_env['PATH'] = '{}:{}'.format(self._io_server_dir.name,
                                                server_env['PATH'])

        daos_server = os.path.join(self.conf['PREFIX'], 'bin', 'daos_server')

        self_dir = os.path.dirname(os.path.abspath(__file__))

        # Create a server yaml file.  To do this open and copy the
        # nlt_server.yaml file in the current directory, but overwrite
        # the server log file with a temporary file so that multiple
        # server runs do not overwrite each other.
        scfd = open(os.path.join(self_dir, 'nlt_server.yaml'), 'r')

        scyaml = yaml.safe_load(scfd)
        if self.conf.args.server_debug:
            scyaml['control_log_mask'] = 'ERROR'
            scyaml['engines'][0]['log_mask'] = self.conf.args.server_debug
        scyaml['control_log_file'] = self.control_log.name

        for (key, value) in server_env.items():
            scyaml['engines'][0]['env_vars'].append('{}={}'.format(key, value))

        ref_engine = copy.deepcopy(scyaml['engines'][0])
        ref_engine['scm_size'] = int(ref_engine['scm_size'] / self.engines)
        scyaml['engines'] = []
        server_port_count = int(server_env['FI_UNIVERSE_SIZE'])
        for idx in range(self.engines):
            engine = copy.deepcopy(ref_engine)
            engine['log_file'] = self.server_logs[idx].name
            engine['first_core'] = ref_engine['targets'] * idx
            engine['fabric_iface_port'] += server_port_count * idx
            engine['scm_mount'] = '{}_{}'.format(ref_engine['scm_mount'], idx)
            scyaml['engines'].append(engine)
        self._yaml_file = tempfile.NamedTemporaryFile(
            prefix='nlt-server-config-',
            suffix='.yaml')

        self._yaml_file.write(yaml.dump(scyaml, encoding='utf-8'))
        self._yaml_file.flush()

        cmd = [daos_server, '--config={}'.format(self._yaml_file.name),
               'start', '-t', '4', '--insecure', '-d', self.agent_dir]

        if self.conf.args.no_root:
            cmd.append('--recreate-superblocks')

        self._sp = subprocess.Popen(cmd)

        agent_config = os.path.join(self_dir, 'nlt_agent.yaml')

        agent_bin = os.path.join(self.conf['PREFIX'], 'bin', 'daos_agent')

        agent_cmd = [agent_bin,
                     '--config-path', agent_config,
                     '--insecure',
                     '--runtime_dir', self.agent_dir,
                     '--logfile', self.agent_log.name]

        if not self.conf.args.server_debug:
            agent_cmd.append('--debug')

        self._agent = subprocess.Popen(agent_cmd)
        self.conf.agent_dir = self.agent_dir

        # Configure the storage.  DAOS wants to mount /mnt/daos itself if not
        # already mounted, so let it do that.
        # This code supports three modes of operation:
        # /mnt/daos is not mounted.  It will be mounted and formatted.
<<<<<<< HEAD
        # /mnt/daos exists and has data in.  It will be used as is.
        # /mnt/daos is mounted but empty.  It will be used-as is.
        # In this last case the --no-root option must be used.
        start = time.time()
        max_start_time = 120

        cmd = ['storage', 'format', '--json']
=======
        # /mnt/daos is mounted but empty.  It will be remounted and formatted
        # /mnt/daos exists and has data in.  It will be used as is.
        start = time.time()
        max_start_time = 120

        error_resolutions = {
            'system_erase': (
                ['running system'], ['system', 'erase', '--json'],
            ),
            'system_stop': (
                ['to be stopped'], ['system', 'stop', '--json'],
            ),
            'storage_force_format': (
                ['already-formatted', 'raft service unavailable'],
                ['storage', 'format', '--force', '--json']
            )
        }

        cmd = ['storage', 'format', '--json']
        prev_cmd = None
>>>>>>> c6189021
        while True:
            try:
                self._sp.wait(timeout=0.5)
                res = 'daos server died waiting for start'
                self._add_test_case('format', failure=res)
                raise Exception(res)
            except subprocess.TimeoutExpired:
                pass
            rc = self.run_dmg(cmd)

            data = json.loads(rc.stdout.decode('utf-8'))
            print('cmd: {} data: {}'.format(cmd, data))

<<<<<<< HEAD
            if data['error'] is None:
                break

            if 'running system' in data['error']:
                break
=======
            if data['error'] is not None:
                resolved = False
                for res in error_resolutions.values():
                    for err_msg in res[0]:
                        if err_msg in data['error']:
                            cmd = res[1]
                            resolved = True
                            break
                    if resolved:
                        break

                # If we don't need to start from a clean slate and the system is
                # already running, just move on.
                if not clean and cmd == error_resolutions['system_erase'][1]:
                    break
            else:
                if data['response'] is not None and \
                    'host_errors' in data['response']:
                    if len(data['response']['host_errors']) == 0:
                        break

                    host_err = list(data['response']['host_errors'])[0]
                    for err_msg in error_resolutions['storage_force_format'][0]:
                        if err_msg in host_err:
                            cmd = error_resolutions['storage_force_format'][1]
                            break
                elif cmd == error_resolutions['system_stop'][1]:
                    cmd = error_resolutions['system_erase'][1]
                elif cmd == error_resolutions['system_erase'][1]:
                    cmd = error_resolutions['storage_force_format'][1]
                elif cmd == error_resolutions['storage_force_format'][1]:
                    break
>>>>>>> c6189021

            self._check_timing('format', start, max_start_time)
        duration = time.time() - start
        self._add_test_case('format', duration=duration)
        print('Format completion in {:.2f} seconds'.format(duration))
        self.running = True

        # Now wait until the system is up, basically the format to happen.
        while True:
            time.sleep(0.5)
            if self._check_system_state(['ready', 'joined']):
                break
            self._check_timing("start", start, max_start_time)
        duration = time.time() - start
        self._add_test_case('start', duration=duration)
        print('Server started in {:.2f} seconds'.format(duration))
        self.fetch_pools()

    def _stop_agent(self):
        self._agent.send_signal(signal.SIGINT)
        ret = self._agent.wait(timeout=5)
        print('rc from agent is {}'.format(ret))
        self._agent = None

    def stop(self, wf):
        """Stop a previously started DAOS server"""
        if self._agent:
            self._stop_agent()

        if not self._sp:
            return 0

        # Check the correct number of processes are still running at this
        # point, in case anything has crashed.  daos_server does not
        # propagate errors, so check this here.
        parent_pid = self._sp.pid
        procs = []
        for proc_id in os.listdir('/proc/'):
            if proc_id == 'self':
                continue
            status_file = '/proc/{}/status'.format(proc_id)
            if not os.path.exists(status_file):
                continue
            fd = open(status_file, 'r')
            for line in fd.readlines():
                try:
                    key, v = line.split(':', maxsplit=2)
                except ValueError:
                    continue
                value = v.strip()
                if key == 'Name' and value != self.__process_name:
                    break
                if key != 'PPid':
                    continue
                if int(value) == parent_pid:
                    procs.append(proc_id)
                    break

        if len(procs) != self.engines:
            # Mark this as a warning, but not a failure.  This is currently
            # expected when running with pre-existing data because the server
            # is calling exec.  Do not mark as a test failure for the same
            # reason.
            entry = {}
            entry['fileName'] = self._file
            # pylint: disable=protected-access
            entry['lineStart'] = sys._getframe().f_lineno
            entry['severity'] = 'NORMAL'
            message = 'Incorrect number of engines running ({} vs {})'\
                      .format(len(procs), self.engines)
            entry['message'] = message
            self.conf.wf.issues.append(entry)
        rc = self.run_dmg(['system', 'stop'])
        print(rc)
        assert rc.returncode == 0

        start = time.time()
        max_stop_time = 30
        while True:
            time.sleep(0.5)
            if self._check_system_state('stopped'):
                break
            self._check_timing("stop", start, max_stop_time)

        duration = time.time() - start
        self._add_test_case('stop', duration=duration)
        print('Server stopped in {:.2f} seconds'.format(duration))

        self._sp.send_signal(signal.SIGTERM)
        ret = self._sp.wait(timeout=5)
        print('rc from server is {}'.format(ret))

        compress_file(self.agent_log.name)
        compress_file(self.control_log.name)

        for log in self.server_logs:
            log_test(self.conf, log.name, leak_wf=wf)
        self.running = False
        return ret

    def run_dmg(self, cmd):
        """Run the specified dmg command"""

        exe_cmd = [os.path.join(self.conf['PREFIX'], 'bin', 'dmg')]
        exe_cmd.append('--insecure')
        exe_cmd.extend(cmd)

        print('running {}'.format(exe_cmd))
        return subprocess.run(exe_cmd,
                              stdout=subprocess.PIPE,
                              stderr=subprocess.PIPE,
                              check=False)

    def run_dmg_json(self, cmd):
        """Run the specified dmg command in json mode

        return data as json, or raise exception on failure
        """

        cmd.append('--json')
        rc = self.run_dmg(cmd)
        print(rc)
        assert rc.returncode == 0
        assert rc.stderr == b''
        data = json.loads(rc.stdout.decode('utf-8'))
        assert not data['error']
        assert data['status'] == 0
        assert data['response']['status'] == 0
        return data

    def fetch_pools(self):
        """Query the server and return a list of pool objects"""
        data = self.run_dmg_json(['pool', 'list'])

        # This should exist but might be 'None' so check for that rather than
        # iterating.
        pools = []
        if not data['response']['pools']:
            return pools
        for pool in data['response']['pools']:
            pobj = DaosPool(self,
                            pool['uuid'],
                            pool.get('label', None))
            pools.append(pobj)
            if pobj.label == 'NLT':
                self.test_pool = pobj
        return pools

    def _make_pool(self):
        """Create a DAOS pool"""

        size = 1024*2

        rc = self.run_dmg(['pool',
                           'create',
                           '--label',
                           'NLT',
                           '--scm-size',
                           '{}M'.format(size)])
        print(rc)
        assert rc.returncode == 0
        self.fetch_pools()

    def get_test_pool(self):
        """Return a pool uuid to be used for testing

        Create a pool as required"""

        if self.test_pool is None:
            self._make_pool()

        return self.test_pool.uuid

def il_cmd(dfuse, cmd, check_read=True, check_write=True):
    """Run a command under the interception library

    Do not run valgrind here, not because it's not useful
    but the options needed are different.  Valgrind handles
    linking differently so some memory is wrongly lost that
    would be freed in the _fini() function, and a lot of
    commands do not free all memory anyway.
    """
    my_env = get_base_env()
    prefix = 'dnt_dfuse_il_{}_'.format(get_inc_id())
    log_file = tempfile.NamedTemporaryFile(prefix=prefix,
                                           suffix='.log',
                                           delete=False)
    my_env['D_LOG_FILE'] = log_file.name
    my_env['LD_PRELOAD'] = os.path.join(dfuse.conf['PREFIX'],
                                        'lib64', 'libioil.so')
    my_env['DAOS_AGENT_DRPC_DIR'] = dfuse._daos.agent_dir
    ret = subprocess.run(cmd, env=my_env, check=False)
    print('Logged il to {}'.format(log_file.name))
    print(ret)

    try:
        log_test(dfuse.conf,
                 log_file.name,
                 check_read=check_read,
                 check_write=check_write)
        assert ret.returncode == 0
    except NLTestNoFunction as error:
        print("ERROR: command '{}' did not log via {}".format(' '.join(cmd),
                                                              error.function))
        ret.returncode = 1

    return ret

class ValgrindHelper():

    """Class for running valgrind commands

    This helps setup the command line required, and
    performs log modification after the fact to assist
    Jenkins in locating the source code.
    """

    def __init__(self, conf, logid=None):

        # Set this to False to disable valgrind, which will run faster.
        self.conf = conf
        self.use_valgrind = True
        self.full_check = True
        self._xml_file = None
        self._logid = logid

        self.src_dir = '{}/'.format(os.path.realpath(
            os.path.dirname(os.path.dirname(os.path.abspath(__file__)))))

    def get_cmd_prefix(self):
        """Return the command line prefix"""

        if not self.use_valgrind:
            return []

        if not self._logid:
            self._logid = get_inc_id()

        self._xml_file = 'dnt.{}.memcheck'.format(self._logid)

        cmd = ['valgrind', '--fair-sched=yes']

        if self.full_check:
            cmd.extend(['--leak-check=full', '--show-leak-kinds=all'])
        else:
            cmd.append('--leak-check=no')

        src_suppression_file = os.path.join('src',
                                            'cart',
                                            'utils',
                                            'memcheck-cart.supp')
        if os.path.exists(src_suppression_file):
            cmd.append('--suppressions={}'.format(src_suppression_file))
        else:
            cmd.append('--suppressions={}'.format(
                os.path.join(self.conf['PREFIX'],
                             'etc',
                             'memcheck-cart.supp')))

        cmd.append('--error-exitcode=42')

        cmd.extend(['--xml=yes',
                    '--xml-file={}'.format(self._xml_file)])
        return cmd

    def convert_xml(self):
        """Modify the xml file"""

        if not self.use_valgrind:
            return
        fd = open(self._xml_file, 'r')
        ofd = open('{}.xml'.format(self._xml_file), 'w')
        for line in fd:
            if self.src_dir in line:
                ofd.write(line.replace(self.src_dir, ''))
            else:
                ofd.write(line)
        os.unlink(self._xml_file)

class DFuse():
    """Manage a dfuse instance"""

    instance_num = 0

    def __init__(self,
                 daos,
                 conf,
                 pool=None,
                 container=None,
                 path=None,
                 caching=True):
        if path:
            self.dir = path
        else:
            self.dir = os.path.join(conf.dfuse_parent_dir, 'dfuse_mount')
        self.pool = pool
        self.valgrind_file = None
        self.container = container
        self.conf = conf
        # Detect the number of cores and do something sensible, if there are
        # more than 32 on the node then use 12, otherwise use the whole node.
        num_cores = len(os.sched_getaffinity(0))
        if num_cores > 32:
            self.cores = 12
        else:
            self.cores = None
        self._daos = daos
        self.caching = caching
        self.use_valgrind = True
        self._sp = None

        self.log_file = None

        self.valgrind = None
        if not os.path.exists(self.dir):
            os.mkdir(self.dir)

    def start(self, v_hint=None, single_threaded=False):
        """Start a dfuse instance"""
        dfuse_bin = os.path.join(self.conf['PREFIX'], 'bin', 'dfuse')

        pre_inode = os.stat(self.dir).st_ino

        my_env = get_base_env()

        if self.conf.args.dfuse_debug:
            my_env['D_LOG_MASK'] = self.conf.args.dfuse_debug

        if v_hint is None:
            v_hint = get_inc_id()

        prefix = 'dnt_dfuse_{}_'.format(v_hint)
        log_file = tempfile.NamedTemporaryFile(prefix=prefix,
                                               suffix='.log',
                                               delete=False)
        self.log_file = log_file.name

        my_env['D_LOG_FILE'] = self.log_file
        my_env['DAOS_AGENT_DRPC_DIR'] = self._daos.agent_dir
        if self.conf.args.dtx == 'yes':
            my_env['DFS_USE_DTX'] = '1'

        self.valgrind = ValgrindHelper(self.conf, v_hint)
        if self.conf.args.memcheck == 'no':
            self.valgrind.use_valgrind = False

        if not self.use_valgrind:
            self.valgrind.use_valgrind = False

        if self.cores:
            cmd = ['numactl', '--physcpubind', '0-{}'.format(self.cores - 1)]
        else:
            cmd = []

        cmd.extend(self.valgrind.get_cmd_prefix())

        cmd.extend([dfuse_bin,
                    '--mountpoint',
                    self.dir,
                    '--foreground'])

        if single_threaded:
            cmd.append('--singlethread')

        if not self.caching:
            cmd.append('--disable-caching')

        if self.pool:
            cmd.extend(['--pool', self.pool])
        if self.container:
            cmd.extend(['--container', self.container])
        print('Running {}'.format(' '.join(cmd)))
        self._sp = subprocess.Popen(cmd, env=my_env)
        print('Started dfuse at {}'.format(self.dir))
        print('Log file is {}'.format(self.log_file))

        total_time = 0
        while os.stat(self.dir).st_ino == pre_inode:
            print('Dfuse not started, waiting...')
            try:
                ret = self._sp.wait(timeout=1)
                print('dfuse command exited with {}'.format(ret))
                self._sp = None
                if os.path.exists(self.log_file):
                    log_test(self.conf, self.log_file)
                os.rmdir(self.dir)
                raise Exception('dfuse died waiting for start')
            except subprocess.TimeoutExpired:
                pass
            total_time += 1
            if total_time > 60:
                raise Exception('Timeout starting dfuse')

    def _close_files(self):
        work_done = False
        for fname in os.listdir('/proc/self/fd'):
            try:
                tfile = os.readlink(os.path.join('/proc/self/fd', fname))
            except FileNotFoundError:
                continue
            if tfile.startswith(self.dir):
                print('closing file {}'.format(tfile))
                os.close(int(fname))
                work_done = True
        return work_done

    def __del__(self):
        if self._sp:
            self.stop()

    def stop(self):
        """Stop a previously started dfuse instance"""

        fatal_errors = False
        if not self._sp:
            return fatal_errors

        print('Stopping fuse')
        ret = umount(self.dir)
        if ret:
            umount(self.dir, bg=True)
            self._close_files()
            time.sleep(2)
            umount(self.dir)

        run_log_test = True
        try:
            ret = self._sp.wait(timeout=20)
            print('rc from dfuse {}'.format(ret))
            if ret != 0:
                fatal_errors = True
        except subprocess.TimeoutExpired:
            print('Timeout stopping dfuse')
            self._sp.send_signal(signal.SIGTERM)
            fatal_errors = True
            run_log_test = False
        self._sp = None
        if run_log_test:
            log_test(self.conf, self.log_file)

        # Finally, modify the valgrind xml file to remove the
        # prefix to the src dir.
        self.valgrind.convert_xml()
        os.rmdir(self.dir)
        return fatal_errors

    def wait_for_exit(self):
        """Wait for dfuse to exit"""
        ret = self._sp.wait()
        print('rc from dfuse {}'.format(ret))
        self._sp = None
        log_test(self.conf, self.log_file)

        # Finally, modify the valgrind xml file to remove the
        # prefix to the src dir.
        self.valgrind.convert_xml()

def assert_file_size_fd(fd, size):
    """Verify the file size is as expected"""
    my_stat = os.fstat(fd)
    print('Checking file size is {} {}'.format(size, my_stat.st_size))
    assert my_stat.st_size == size

def assert_file_size(ofd, size):
    """Verify the file size is as expected"""
    assert_file_size_fd(ofd.fileno(), size)

def import_daos(server, conf):
    """Return a handle to the pydaos module"""

    if sys.version_info.major < 3:
        pydir = 'python{}.{}'.format(sys.version_info.major,
                                     sys.version_info.minor)
    else:
        pydir = 'python{}'.format(sys.version_info.major)

    sys.path.append(os.path.join(conf['PREFIX'],
                                 'lib64',
                                 pydir,
                                 'site-packages'))

    os.environ['DD_MASK'] = 'all'
    os.environ['DD_SUBSYS'] = 'all'
    os.environ['D_LOG_MASK'] = 'DEBUG'
    os.environ['FI_UNIVERSE_SIZE'] = '128'
    os.environ['DAOS_AGENT_DRPC_DIR'] = server.agent_dir

    daos = __import__('pydaos')
    return daos

def run_daos_cmd(conf,
                 cmd,
                 show_stdout=False,
                 valgrind=True):
    """Run a DAOS command

    Run a command, returning what subprocess.run() would.

    Enable logging, and valgrind for the command.

    if prefix is set to False do not run a DAOS command, but instead run what's
    provided, however run it under the IL.
    """
    vh = ValgrindHelper(conf)

    if conf.args.memcheck == 'no':
        valgrind = False

    if not valgrind:
        vh.use_valgrind = False

    exec_cmd = vh.get_cmd_prefix()
    exec_cmd.append(os.path.join(conf['PREFIX'], 'bin', 'daos'))
    exec_cmd.extend(cmd)

    cmd_env = get_base_env()

    prefix = 'dnt_cmd_{}_'.format(get_inc_id())
    log_file = tempfile.NamedTemporaryFile(prefix=prefix,
                                           suffix='.log',
                                           dir=conf.tmp_dir,
                                           delete=False)

    cmd_env['D_LOG_FILE'] = log_file.name
    cmd_env['DAOS_AGENT_DRPC_DIR'] = conf.agent_dir

    rc = subprocess.run(exec_cmd,
                        stdout=subprocess.PIPE,
                        stderr=subprocess.PIPE,
                        env=cmd_env,
                        check=False)

    if rc.stderr != b'':
        print('Stderr from command')
        print(rc.stderr.decode('utf-8').strip())

    if show_stdout and rc.stdout != b'':
        print(rc.stdout.decode('utf-8').strip())

    show_memleaks = True

    # A negative return code means the process exited with a signal so do not
    # check for memory leaks in this case as it adds noise, right when it's
    # least wanted.
    if rc.returncode < 0:
        show_memleaks = False

    rc.fi_loc = log_test(conf,
                         log_file.name,
                         show_memleaks=show_memleaks)
    vh.convert_xml()
    return rc

def create_cont(conf, pool, posix=False, label=None):
    """Create a container and return the uuid"""
    cmd = ['container',
           'create',
           '--pool',
           pool]

    if label:
        cmd.extend(['--properties',
                    'label:{}'.format(label)])
    if posix:
        cmd.extend(['--type', 'POSIX'])

    rc = run_daos_cmd(conf, cmd)
    print('rc is {}'.format(rc))
    assert rc.returncode == 0
    return rc.stdout.decode().split(' ')[-1].rstrip()

def destroy_container(conf, pool, container):
    """Destroy a container"""
    cmd = ['container', 'destroy', '--pool', pool, '--cont', container]
    rc = run_daos_cmd(conf, cmd)
    print('rc is {}'.format(rc))
    assert rc.returncode == 0
    return rc.stdout.decode('utf-8').strip()

def check_dfs_tool_output(output, oclass, csize):
    """verify daos fs tool output"""
    line = output.splitlines()
    dfs_attr = line[0].split()[-1]
    if oclass is not None:
        if dfs_attr != oclass:
            return False
    dfs_attr = line[1].split()[-1]
    if csize is not None:
        if dfs_attr != csize:
            return False
    return True

def needs_dfuse(method):
    """Decorator function for starting dfuse under posix_tests class

    Runs every test twice, once with caching enabled, and once with
    caching disabled.
    """
    @functools.wraps(method)
    def _helper(self):
        if self.call_index == 0:
            caching=True
            self.needs_more = True
            self.test_name = '{}_with_caching'.format(method.__name__)
        else:
            caching=False

        self.dfuse = DFuse(self.server,
                           self.conf,
                           caching=caching,
                           pool=self.pool.dfuse_mount_name(),
                           container=self.container)
        self.dfuse.start(v_hint=self.test_name)
        rc = method(self)
        if self.dfuse.stop():
            self.fatal_errors = True
        return rc

    return _helper

def needs_dfuse_single(method):
    """Decorator function for starting dfuse single threaded
    under posix_tests class"""
    @functools.wraps(method)
    def _helper(self):
        self.dfuse = DFuse(self.server,
                           self.conf,
                           caching=True,
                           pool=self.pool.dfuse_mount_name(),
                           container=self.container)
        self.dfuse.start(v_hint=method.__name__, single_threaded=True)
        rc = method(self)
        if self.dfuse.stop():
            self.fatal_errors = True
        return rc
    return _helper

def needs_dfuse_with_cache(method):
    """Decorator function for starting dfuse under posix_tests class"""
    @functools.wraps(method)
    def _helper(self):
        self.dfuse = DFuse(self.server,
                           self.conf,
                           caching=True,
                           pool=self.pool.dfuse_mount_name(),
                           container=self.container)
        self.dfuse.start(v_hint=method.__name__)
        rc = method(self)
        if self.dfuse.stop():
            self.fatal_errors = True
        return rc
    return _helper

class posix_tests():
    """Class for adding standalone unit tests"""

    def __init__(self, server, conf, pool=None):
        self.server = server
        self.conf = conf
        self.pool = pool
        self.container = None
        self.container_label = None
        self.dfuse = None
        self.fatal_errors = False

        # Ability to invoke each method multiple times, call_index is set to
        # 0 for each test method, if the method requires invoking a second time
        # (for example to re-run with caching) then it should set needs_more
        # to true, and it will be invoked with a greater value for call_index
        # self.test_name will be set automatically, but can be modified by
        # constructors, see @needs_dfuse for where this is used.
        self.call_index = 0
        self.needs_more = False
        self.test_name = ''

    # pylint: disable=no-self-use
    def fail(self):
        """Mark a test method as failed"""
        raise NLTestFail

    def test_cache(self):
        """Test with caching enabled"""

        container = create_cont(self.conf, self.pool.uuid, posix=True)
        run_daos_cmd(self.conf,
                     ['container', 'query',
                      '--pool', self.pool.uuid, '--cont', container],
                     show_stdout=True)

        run_daos_cmd(self.conf,
                     ['container', 'set-attr',
                      '--pool', self.pool.uuid, '--cont', container,
                      '--attr', 'dfuse-attr-time', '--value', '2'],
                     show_stdout=True)

        run_daos_cmd(self.conf,
                     ['container', 'set-attr',
                      '--pool', self.pool.uuid, '--cont', container,
                      '--attr', 'dfuse-dentry-time', '--value', '100s'],
                     show_stdout=True)

        run_daos_cmd(self.conf,
                     ['container', 'set-attr',
                      '--pool', self.pool.uuid, '--cont', container,
                      '--attr', 'dfuse-dentry-time-dir', '--value', '100s'],
                     show_stdout=True)

        run_daos_cmd(self.conf,
                     ['container', 'set-attr',
                      '--pool', self.pool.uuid, '--cont', container,
                      '--attr', 'dfuse-ndentry-time', '--value', '100s'],
                     show_stdout=True)

        run_daos_cmd(self.conf,
                     ['container', 'list-attrs',
                      '--pool', self.pool.uuid, '--cont', container],
                     show_stdout=True)

        dfuse = DFuse(self.server,
                      self.conf,
                      pool=self.pool.uuid,
                      container=container)
        dfuse.start()

        print(os.listdir(dfuse.dir))

        if dfuse.stop():
            self.fatal_errors = True

        destroy_container(self.conf, self.pool.uuid, container)

    @needs_dfuse
    def test_readdir_25(self):
        """Test reading a directory with 25 entries"""
        self.readdir_test(25, test_all=True)

    # Works, but is very slow so needs to be run without debugging.
    #@needs_dfuse
    #def test_readdir_300(self):
    #    self.readdir_test(300, test_all=False)

    def readdir_test(self, count, test_all=False):
        """Run a rudimentary readdir test"""

        wide_dir = tempfile.mkdtemp(dir=self.dfuse.dir)
        if count == 0:
            files = os.listdir(wide_dir)
            assert len(files) == 0
            return
        start = time.time()
        for idx in range(count):
            fd = open(os.path.join(wide_dir, str(idx)), 'w')
            fd.close()
            if test_all:
                files = os.listdir(wide_dir)
                assert len(files) == idx + 1
        duration = time.time() - start
        rate = count / duration
        print('Created {} files in {:.1f} seconds rate {:.1f}'.format(count,
                                                                      duration,
                                                                      rate))
        print('Listing dir contents')
        start = time.time()
        files = os.listdir(wide_dir)
        duration = time.time() - start
        rate = count / duration
        print('Listed {} files in {:.1f} seconds rate {:.1f}'.format(count,
                                                                     duration,
                                                                     rate))
        print(files)
        print(len(files))
        assert len(files) == count

    @needs_dfuse_single
    def test_single_threaded(self):
        """Test single-threaded mode"""
        self.readdir_test(10)

    @needs_dfuse
    def test_open_replaced(self):
        """Test that fstat works on file clobbered by rename"""
        fname = os.path.join(self.dfuse.dir, 'unlinked')
        newfile = os.path.join(self.dfuse.dir, 'unlinked2')
        ofd = open(fname, 'w')
        nfd = open(newfile, 'w')
        nfd.write('hello')
        nfd.close()
        print(os.fstat(ofd.fileno()))
        os.rename(newfile, fname)
        # This should fail, because the file has been deleted.
        try:
            print(os.fstat(ofd.fileno()))
            self.fail()
        except FileNotFoundError:
            print('Failed to fstat() replaced file')
        ofd.close()

    @needs_dfuse
    def test_open_rename(self):
        """Check that fstat() on renamed files works as expected"""
        fname = os.path.join(self.dfuse.dir, 'unlinked')
        newfile = os.path.join(self.dfuse.dir, 'unlinked2')
        ofd = open(fname, 'w')
        pre = os.fstat(ofd.fileno())
        print(pre)
        os.rename(fname, newfile)
        try:
            post = os.fstat(ofd.fileno())
            print(post)
            self.fail()
        except FileNotFoundError:
            print('Failed to fstat() renamed file')
        os.stat(newfile)
        post = os.fstat(ofd.fileno())
        print(post)
        assert pre.st_ino == post.st_ino
        ofd.close()

    @needs_dfuse
    def test_open_unlinked(self):
        """Test that fstat works on unlinked file"""
        fname = os.path.join(self.dfuse.dir, 'unlinked')
        ofd = open(fname, 'w')
        print(os.fstat(ofd.fileno()))
        os.unlink(fname)
        try:
            print(os.fstat(ofd.fileno()))
            self.fail()
        except FileNotFoundError:
            print('Failed to fstat() unlinked file')
        # With wb caching enabled the kernel will do a setattr to set the times
        # on close, so with caching enabled catch that and ignore it.
        if self.dfuse.caching:
            try:
                ofd.close()
            except FileNotFoundError:
                pass
        else:
            ofd.close()

    @needs_dfuse
    def test_symlink_broken(self):
        """Check that broken symlinks work"""

        src_link = os.path.join(self.dfuse.dir, 'source')

        os.symlink('target', src_link)
        entry = os.listdir(self.dfuse.dir)
        print(entry)
        assert len(entry) == 1
        assert entry[0] == 'source'
        os.lstat(src_link)

        try:
            os.stat(src_link)
            assert False
        except FileNotFoundError:
            pass

    @needs_dfuse
    def test_symlink_rel(self):
        """Check that relative symlinks work"""

        src_link = os.path.join(self.dfuse.dir, 'source')

        os.symlink('../target', src_link)
        entry = os.listdir(self.dfuse.dir)
        print(entry)
        assert len(entry) == 1
        assert entry[0] == 'source'
        os.lstat(src_link)

        try:
            os.stat(src_link)
            assert False
        except FileNotFoundError:
            pass

    @needs_dfuse
    def test_xattr(self):
        """Perform basic tests with extended attributes"""

        new_file = os.path.join(self.dfuse.dir, 'attr_file')
        fd = open(new_file, 'w')

        xattr.set(fd, 'user.mine', 'init_value')
        # This should fail as a security test.
        try:
            xattr.set(fd, 'user.dfuse.ids', b'other_value')
            assert False
        except PermissionError:
            pass

        try:
            xattr.set(fd, 'user.dfuse', b'other_value')
            assert False
        except PermissionError:
            pass

        xattr.set(fd, 'user.Xfuse.ids', b'other_value')
        for (key, value) in xattr.get_all(fd):
            print('xattr is {}:{}'.format(key, value))
        fd.close()

    @needs_dfuse
    def test_chmod(self):
        """Test that chmod works on file"""
        fname = os.path.join(self.dfuse.dir, 'testfile')
        ofd = open(fname, 'w')
        ofd.close()

        modes = [stat.S_IRUSR | stat.S_IWUSR | stat.S_IXUSR,
                 stat.S_IRUSR]

        for mode in modes:
            os.chmod(fname, mode)
            attr = os.stat(fname)
            assert stat.S_IMODE(attr.st_mode) == mode

    @needs_dfuse
    def test_fchmod_replaced(self):
        """Test that fchmod works on file clobbered by rename"""
        fname = os.path.join(self.dfuse.dir, 'unlinked')
        newfile = os.path.join(self.dfuse.dir, 'unlinked2')
        e_mode = stat.S_IRUSR | stat.S_IWUSR | stat.S_IXUSR
        ofd = open(fname, 'w')
        nfd = open(newfile, 'w')
        nfd.write('hello')
        nfd.close()
        print(os.stat(fname))
        print(os.stat(newfile))
        os.chmod(fname, stat.S_IRUSR | stat.S_IWUSR)
        os.chmod(newfile, e_mode)
        print(os.stat(fname))
        print(os.stat(newfile))
        os.rename(newfile, fname)
        # This should fail, because the file has been deleted.
        try:
            os.fchmod(ofd.fileno(), stat.S_IRUSR)
            print(os.fstat(ofd.fileno()))
            self.fail()
        except FileNotFoundError:
            print('Failed to fchmod() replaced file')
        ofd.close()
        nf = os.stat(fname)
        assert stat.S_IMODE(nf.st_mode) == e_mode

    @needs_dfuse
    def test_uns_create(self):
        """Simple test to create a container using a path in dfuse"""
        path = os.path.join(self.dfuse.dir, 'mycont')
        cmd = ['container', 'create',
               '--pool', self.pool.uuid, '--path', path,
               '--type', 'POSIX']
        rc = run_daos_cmd(self.conf, cmd)
        assert rc.returncode == 0
        stbuf = os.stat(path)
        print(stbuf)
        assert stbuf.st_ino < 100
        print(os.listdir(path))

    @needs_dfuse_with_cache
    def test_uns_create_with_cache(self):
        """Simple test to create a container using a path in dfuse"""
        path = os.path.join(self.dfuse.dir, 'mycont2')
        cmd = ['container', 'create',
               '--pool', self.pool.uuid, '--path', path,
               '--type', 'POSIX']
        rc = run_daos_cmd(self.conf, cmd)
        assert rc.returncode == 0
        stbuf = os.stat(path)
        print(stbuf)
        assert stbuf.st_ino < 100
        print(os.listdir(path))

    def test_uns_basic(self):
        """Create a UNS entry point and access it via both EP and path"""

        pool = self.pool.uuid
        container = self.container
        server = self.server
        conf = self.conf

        # Start dfuse on the container.
        dfuse = DFuse(server, conf, pool=pool, container=container,
                      caching=False)
        dfuse.start('uns-0')

        # Create a new container within it using UNS
        uns_path = os.path.join(dfuse.dir, 'ep0')
        uns_container = str(uuid.uuid4())
        cmd = ['container', 'create',
               '--pool', pool, '--cont', uns_container, '--path', uns_path,
               '--type', 'POSIX']

        print('Inserting entry point')
        rc = run_daos_cmd(conf, cmd)
        print('rc is {}'.format(rc))
        print(os.stat(uns_path))
        print(os.listdir(dfuse.dir))

        # Verify that it exists.
        run_container_query(conf, uns_path)

        # Make a directory in the new container itself, and query that.
        child_path = os.path.join(uns_path, 'child')
        os.mkdir(child_path)
        run_container_query(conf, child_path)
        if dfuse.stop():
            self.fatal_errors = True

        print('Trying UNS')
        dfuse = DFuse(server, conf, caching=False)
        dfuse.start('uns-1')

        # List the root container.
        print(os.listdir(os.path.join(dfuse.dir, pool, container)))

        # Now create a UNS link from the 2nd container to a 3rd one.
        uns_path = os.path.join(dfuse.dir, pool, container, 'ep0', 'ep')
        second_path = os.path.join(dfuse.dir, pool, uns_container)

        uns_container = str(uuid.uuid4())

        # Make a link within the new container.
        cmd = ['container', 'create',
               '--pool', pool, '--cont', uns_container,
               '--path', uns_path, '--type', 'POSIX']

        print('Inserting entry point')
        rc = run_daos_cmd(conf, cmd)
        print('rc is {}'.format(rc))

        # List the root container again.
        print(os.listdir(os.path.join(dfuse.dir, pool, container)))

        # List the 2nd container.
        files = os.listdir(second_path)
        print(files)
        # List the target container through UNS.
        print(os.listdir(uns_path))
        direct_stat = os.stat(os.path.join(second_path, 'ep'))
        uns_stat = os.stat(uns_path)
        print(direct_stat)
        print(uns_stat)
        assert uns_stat.st_ino == direct_stat.st_ino

        third_path = os.path.join(dfuse.dir, pool, uns_container)
        third_stat = os.stat(third_path)
        print(third_stat)
        assert third_stat.st_ino == direct_stat.st_ino

        if dfuse.stop():
            self.fatal_errors = True
        print('Trying UNS with previous cont')
        dfuse = DFuse(server, conf, caching=False)
        dfuse.start('uns-3')

        files = os.listdir(second_path)
        print(files)
        print(os.listdir(uns_path))

        direct_stat = os.stat(os.path.join(second_path, 'ep'))
        uns_stat = os.stat(uns_path)
        print(direct_stat)
        print(uns_stat)
        assert uns_stat.st_ino == direct_stat.st_ino
        if dfuse.stop():
            self.fatal_errors = True

    def test_dfuse_dio_off(self):
        """Test for dfuse with no caching options, but
        direct-io disabled"""

        run_daos_cmd(self.conf,
                     ['container', 'set-attr',
                      '--pool', self.pool.uuid, '--cont', self.container,
                      '--attr', 'dfuse-direct-io-disable', '--value', 'on'],
                     show_stdout=True)
        dfuse = DFuse(self.server,
                      self.conf,
                      caching=True,
                      pool=self.pool.uuid,
                      container=self.container)

        dfuse.start(v_hint='dio_off')

        print(os.listdir(dfuse.dir))

        fname = os.path.join(dfuse.dir, 'test_file3')
        ofd = open(fname, 'w')
        ofd.write('hello')
        ofd.close()

        if dfuse.stop():
            self.fatal_errors = True

    @needs_dfuse
    def test_daos_fs_tool(self):
        """Create a UNS entry point"""

        dfuse = self.dfuse
        pool = self.pool.uuid
        conf = self.conf

        # Create a new container within it using UNS
        uns_path = os.path.join(dfuse.dir, 'ep1')
        uns_container = str(uuid.uuid4())
        cmd = ['container', 'create',
               '--pool', pool, '--cont', uns_container, '--path', uns_path,
               '--type', 'POSIX']

        print('Inserting entry point')
        rc = run_daos_cmd(conf, cmd)
        print('rc is {}'.format(rc))
        assert rc.returncode == 0
        print(os.stat(uns_path))
        print(os.listdir(dfuse.dir))

        # Verify that it exists.
        run_container_query(conf, uns_path)

        # Make a directory in the new container itself, and query that.
        dir1 = os.path.join(uns_path, 'd1')
        os.mkdir(dir1)
        run_container_query(conf, dir1)

        # Create a file in dir1
        file1 = os.path.join(dir1, 'f1')
        ofd = open(file1, 'w')
        ofd.close()

        # Run a command to get attr of new dir and file
        cmd = ['fs', 'get-attr', '--path', dir1]
        print('get-attr of d1')
        rc = run_daos_cmd(conf, cmd)
        assert rc.returncode == 0
        print('rc is {}'.format(rc))
        output = rc.stdout.decode('utf-8')
        assert check_dfs_tool_output(output, 'S1', '1048576')

        cmd = ['fs', 'get-attr', '--path', file1]
        print('get-attr of d1/f1')
        rc = run_daos_cmd(conf, cmd)
        assert rc.returncode == 0
        print('rc is {}'.format(rc))
        output = rc.stdout.decode('utf-8')
        # SX is not deterministic, so don't check it here
        assert check_dfs_tool_output(output, None, '1048576')

        # Run a command to change attr of dir1
        cmd = ['fs', 'set-attr', '--path', dir1, '--oclass', 'S2',
               '--chunk-size', '16']
        print('set-attr of d1')
        rc = run_daos_cmd(conf, cmd)
        assert rc.returncode == 0
        print('rc is {}'.format(rc))

        # Run a command to change attr of file1, should fail
        cmd = ['fs', 'set-attr', '--path', file1, '--oclass', 'S2',
               '--chunk-size', '16']
        print('set-attr of f1')
        rc = run_daos_cmd(conf, cmd)
        print('rc is {}'.format(rc))
        assert rc.returncode != 0

        # Run a command to create new file with set-attr
        file2 = os.path.join(dir1, 'f2')
        cmd = ['fs', 'set-attr', '--path', file2, '--oclass', 'S1']
        print('set-attr of f2')
        rc = run_daos_cmd(conf, cmd)
        assert rc.returncode == 0
        print('rc is {}'.format(rc))

        # Run a command to get attr of dir and file2
        cmd = ['fs', 'get-attr', '--path', dir1]
        print('get-attr of d1')
        rc = run_daos_cmd(conf, cmd)
        assert rc.returncode == 0
        print('rc is {}'.format(rc))
        output = rc.stdout.decode('utf-8')
        assert check_dfs_tool_output(output, 'S2', '16')

        cmd = ['fs', 'get-attr', '--path', file2]
        print('get-attr of d1/f2')
        rc = run_daos_cmd(conf, cmd)
        assert rc.returncode == 0
        print('rc is {}'.format(rc))
        output = rc.stdout.decode('utf-8')
        assert check_dfs_tool_output(output, 'S1', '16')

    def test_cont_copy(self):
        """Verify that copying into a container works"""

        # Create a temporary directory, with one file into it and copy it into
        # the container.  Check the returncode only, do not verify the data.
        # tempfile() will remove the directory on completion.
        src_dir = tempfile.TemporaryDirectory(prefix='copy_src_',)
        ofd = open(os.path.join(src_dir.name, 'file'), 'w')
        ofd.write('hello')
        ofd.close()

        cmd = ['filesystem',
               'copy',
               '--src',
               src_dir.name,
               '--dst',
               'daos://{}/{}'.format(self.pool.uuid, self.container)]
        rc = run_daos_cmd(self.conf, cmd)
        print(rc)
        assert rc.returncode == 0

    def test_cont_clone(self):
        """Verify that cloning a container works

        This extends cont_copy, to also clone it afterwards.
        """

        # Create a temporary directory, with one file into it and copy it into
        # the container.  Check the returncode only, do not verify the data.
        # tempfile() will remove the directory on completion.
        src_dir = tempfile.TemporaryDirectory(prefix='copy_src_',)
        ofd = open(os.path.join(src_dir.name, 'file'), 'w')
        ofd.write('hello')
        ofd.close()

        cmd = ['filesystem',
               'copy',
               '--src',
               src_dir.name,
               '--dst',
               'daos://{}/{}'.format(self.pool.uuid, self.container)]
        rc = run_daos_cmd(self.conf, cmd)
        print(rc)
        assert rc.returncode == 0

        # Now create a container uuid and do an object based copy.
        # The daos command will create the target container on demand.
        container = str(uuid.uuid4())
        cmd = ['container',
               'clone',
               '--src',
               'daos://{}/{}'.format(self.pool.uuid, self.container),
               '--dst',
               'daos://{}/{}'.format(self.pool.uuid, container)]
        rc = run_daos_cmd(self.conf, cmd)
        print(rc)
        assert rc.returncode == 0
        destroy_container(self.conf, self.pool.uuid, container)

def run_posix_tests(server, conf, test=None):
    """Run one or all posix tests

    Create a new container per test, to ensure that every test is
    isolated from others.
    """

    def _run_test():
        pt.call_index = 0
        while True:
            pt.needs_more = False
            pt.test_name = fn
            start = time.time()
            print('Calling {}'.format(fn))
            try:
                pt.container = create_cont(conf,
                                           pool.uuid,
                                           posix=True,
                                           label=fn)
                pt.container_label = fn
                rc = obj()
                destroy_container(conf, pool.uuid, pt.container)
                pt.container = None
            except Exception as inst:
                trace = ''.join(traceback.format_tb(inst.__traceback__))
                duration = time.time() - start
                conf.wf.add_test_case(pt.test_name,
                                      repr(inst),
                                      output = trace,
                                      test_class='test',
                                      duration = duration)
                raise
            duration = time.time() - start
            print('rc from {} is {}'.format(fn, rc))
            print('Took {:.1f} seconds'.format(duration))
            conf.wf.add_test_case(pt.test_name,
                                  test_class='test',
                                  duration = duration)
            if not pt.needs_more:
                break
            pt.call_index = pt.call_index + 1

    server.get_test_pool()
    pool = server.test_pool

    pt = posix_tests(server, conf, pool=pool)
    if test:
        fn = 'test_{}'.format(test)
        obj = getattr(pt, fn)

        _run_test()
    else:

        for fn in sorted(dir(pt)):
            if not fn.startswith('test'):
                continue
            obj = getattr(pt, fn)
            if not callable(obj):
                continue
            _run_test()

    return pt.fatal_errors

def run_tests(dfuse):
    """Run some tests"""
    path = dfuse.dir

    fname = os.path.join(path, 'test_file3')

    rc = subprocess.run(['dd', 'if=/dev/zero', 'bs=16k', 'count=64', # nosec
                         'of={}'.format(os.path.join(path, 'dd_file'))],
                        check=True)
    print(rc)
    ofd = open(fname, 'w')
    ofd.write('hello')
    print(os.fstat(ofd.fileno()))
    ofd.flush()
    print(os.stat(fname))
    assert_file_size(ofd, 5)
    ofd.truncate(0)
    assert_file_size(ofd, 0)
    ofd.truncate(1024*1024)
    assert_file_size(ofd, 1024*1024)
    ofd.truncate(0)
    ofd.seek(0)
    ofd.write('simple file contents\n')
    ofd.flush()
    assert_file_size(ofd, 21)
    print(os.fstat(ofd.fileno()))
    ofd.close()
    ret = il_cmd(dfuse, ['cat', fname], check_write=False)
    assert ret.returncode == 0
    ofd = os.open(fname, os.O_TRUNC)
    assert_file_size_fd(ofd, 0)
    os.close(ofd)
    symlink_name = os.path.join(path, 'symlink_src')
    symlink_dest = 'missing_dest'
    os.symlink(symlink_dest, symlink_name)
    assert symlink_dest == os.readlink(symlink_name)

    # Note that this doesn't test dfs because fuse will do a
    # lookup to check if the file exists rather than just trying
    # to create it.
    fname = os.path.join(path, 'test_file5')
    fd = os.open(fname, os.O_CREAT | os.O_EXCL)
    os.close(fd)
    try:
        fd = os.open(fname, os.O_CREAT | os.O_EXCL)
        os.close(fd)
        assert False
    except FileExistsError:
        pass
    os.unlink(fname)

    # DAOS-6238
    fname = os.path.join(path, 'test_file4')
    ofd = os.open(fname, os.O_CREAT | os.O_RDONLY | os.O_EXCL)
    assert_file_size_fd(ofd, 0)
    os.close(ofd)
    os.chmod(fname, stat.S_IRUSR)

def stat_and_check(dfuse, pre_stat):
    """Check that dfuse started"""
    post_stat = os.stat(dfuse.dir)
    if pre_stat.st_dev == post_stat.st_dev:
        raise NLTestFail('Device # unchanged')
    if post_stat.st_ino != 1:
        raise NLTestFail('Unexpected inode number')

def check_no_file(dfuse):
    """Check that a non-existent file doesn't exist"""
    try:
        os.stat(os.path.join(dfuse.dir, 'no-file'))
        raise NLTestFail('file exists')
    except FileNotFoundError:
        pass

lp = None
lt = None

def setup_log_test(conf):
    """Setup and import the log tracing code"""

    # Try and pick this up from the src tree if possible.
    file_self = os.path.dirname(os.path.abspath(__file__))
    logparse_dir = os.path.join(file_self,
                                '../src/tests/ftest/cart/util')
    crt_mod_dir = os.path.realpath(logparse_dir)
    if crt_mod_dir not in sys.path:
        sys.path.append(crt_mod_dir)

    # Or back off to the install dir if not.
    logparse_dir = os.path.join(conf['PREFIX'],
                                'lib/daos/TESTING/ftest/cart')
    crt_mod_dir = os.path.realpath(logparse_dir)
    if crt_mod_dir not in sys.path:
        sys.path.append(crt_mod_dir)

    global lp
    global lt

    lp = __import__('cart_logparse')
    lt = __import__('cart_logtest')

    lt.wf = conf.wf

def compress_file(filename):
    """Compress a file using bz2 for space reasons"""
    small = bz2.BZ2Compressor()

    fd = open(filename, 'rb')

    nfd = open('{}.bz2'.format(filename), 'wb')
    lines = fd.read(64*1024)
    while lines:
        new_data = bz2.compress(lines)
        if new_data:
            nfd.write(new_data)
        lines = fd.read(64*1024)
    new_data = small.flush()
    if new_data:
        nfd.write(new_data)

    os.unlink(filename)

# https://stackoverflow.com/questions/1094841/get-human-readable-version-of-file-size
def sizeof_fmt(num, suffix='B'):
    """Return size as a human readable string"""
    for unit in ['', 'Ki', 'Mi', 'Gi', 'Ti', 'Pi', 'Ei', 'Zi']:
        if abs(num) < 1024.0:
            return "%3.1f%s%s" % (num, unit, suffix)
        num /= 1024.0
    return "%.1f%s%s" % (num, 'Yi', suffix)

def log_test(conf,
             filename,
             show_memleaks=True,
             quiet=False,
             skip_fi=False,
             fi_signal=None,
             leak_wf=None,
             check_read=False,
             check_write=False):
    """Run the log checker on filename, logging to stdout"""

    # Check if the log file has wrapped, if it has then log parsing checks do
    # not work correctly.
    if os.path.exists('{}.old'.format(filename)):
        raise Exception('Log file exceeded max size')
    fstat = os.stat(filename)
    if not quiet:
        print('Running log_test on {} {}'.format(filename,
                                                 sizeof_fmt(fstat.st_size)))

    log_iter = lp.LogIter(filename)

    lto = lt.LogTest(log_iter, quiet=quiet)

    lto.hide_fi_calls = skip_fi

    wf_list = [conf.wf]
    if leak_wf:
        wf_list.append(leak_wf)

    try:
        lto.check_log_file(abort_on_warning=True,
                           show_memleaks=show_memleaks,
                           leak_wf=leak_wf)
    except lt.LogCheckError:
        if lto.fi_location:
            for wf in wf_list:
                wf.explain(lto.fi_location,
                           os.path.basename(filename),
                           fi_signal)

    if skip_fi:
        if not show_memleaks:
            for wf in wf_list:
                wf.explain(lto.fi_location,
                           os.path.basename(filename),
                           fi_signal)
        if not lto.fi_triggered:
            compress_file(filename)
            raise NLTestNoFi

    functions = set()

    if check_read or check_write:
        for line in log_iter.new_iter():
            functions.add(line.function)

    if check_read and 'dfuse_read' not in functions:
        raise NLTestNoFunction('dfuse_read')

    if check_write and 'dfuse_write' not in functions:
        raise NLTestNoFunction('dfuse_write')

    compress_file(filename)

    if conf.max_log_size and fstat.st_size > conf.max_log_size:
        raise Exception('Max log size exceeded, {} > {}'\
                        .format(sizeof_fmt(fstat.st_size),
                                sizeof_fmt(conf.max_log_size)))

    return lto.fi_location

def set_server_fi(server):
    """Run the client code to set server params"""

    cmd_env = get_base_env()

    cmd_env['OFI_INTERFACE'] = 'eth0'
    cmd_env['CRT_PHY_ADDR_STR'] = 'ofi+sockets'
    vh = ValgrindHelper(server.conf)

    system_name = 'daos_server'

    exec_cmd = vh.get_cmd_prefix()

    agent_bin = os.path.join(server.conf['PREFIX'], 'bin', 'daos_agent')

    addr_dir = tempfile.TemporaryDirectory(prefix='dnt_addr_',)
    addr_file = os.path.join(addr_dir.name,
                             '{}.attach_info_tmp'.format(system_name))

    agent_cmd = [agent_bin,
                 '-i',
                 '-s',
                 server.agent_dir,
                 'dump-attachinfo',
                 '-o',
                 addr_file]

    rc = subprocess.run(agent_cmd, env=cmd_env, check=True)
    print(rc)

    cmd = ['set_fi_attr',
           '--cfg_path',
           addr_dir.name,
           '--group-name',
           'daos_server',
           '--rank',
           '0',
           '--attr',
           '0,0,0,0,0']

    exec_cmd.append(os.path.join(server.conf['PREFIX'], 'bin', 'cart_ctl'))
    exec_cmd.extend(cmd)

    prefix = 'dnt_crt_ctl_{}_'.format(get_inc_id())
    log_file = tempfile.NamedTemporaryFile(prefix=prefix,
                                           suffix='.log',
                                           delete=False)

    cmd_env['D_LOG_FILE'] = log_file.name
    cmd_env['DAOS_AGENT_DRPC_DIR'] = server.agent_dir

    rc = subprocess.run(exec_cmd,
                        env=cmd_env,
                        stdout=subprocess.PIPE,
                        stderr=subprocess.PIPE,
                        check=False)
    print(rc)
    vh.convert_xml()
    log_test(server.conf, log_file.name)
    assert rc.returncode == 0
    return False # fatal_errors

def create_and_read_via_il(dfuse, path):
    """Create file in dir, write to and read
    through the interception library"""

    fname = os.path.join(path, 'test_file')
    ofd = open(fname, 'w')
    ofd.write('hello ')
    ofd.write('world\n')
    ofd.flush()
    assert_file_size(ofd, 12)
    print(os.fstat(ofd.fileno()))
    ofd.close()
    ret = il_cmd(dfuse, ['cat', fname], check_write=False)
    assert ret.returncode == 0

def run_container_query(conf, path):
    """Query a path to extract container information"""

    cmd = ['container', 'query', '--path', path]

    rc = run_daos_cmd(conf, cmd)

    assert rc.returncode == 0

    print(rc)
    output = rc.stdout.decode('utf-8')
    for line in output.splitlines():
        print(line)

def run_duns_overlay_test(server, conf):
    """Create a DUNS entry point, and then start fuse over it

    Fuse should use the pool/container IDs from the entry point,
    and expose the container.
    """

    pool = server.get_test_pool()

    parent_dir = tempfile.TemporaryDirectory(dir=conf.dfuse_parent_dir,
                                             prefix='dnt_uns_')

    uns_dir = os.path.join(parent_dir.name, 'uns_ep')

    rc = run_daos_cmd(conf, ['container',
                             'create',
                             '--pool',
                             pool,
                             '--type',
                             'POSIX',
                             '--path',
                             uns_dir])

    print('rc is {}'.format(rc))
    assert rc.returncode == 0

    dfuse = DFuse(server, conf, path=uns_dir, caching=False)

    dfuse.start(v_hint='uns-overlay')
    # To show the contents.
    # getfattr -d <file>

    # This should work now if the container was correctly found
    create_and_read_via_il(dfuse, uns_dir)

    return dfuse.stop()

def run_dfuse(server, conf):
    """Run several dfuse instances"""

    fatal_errors = BoolRatchet()

    pool = server.get_test_pool()

    dfuse = DFuse(server, conf, caching=False)
    try:
        pre_stat = os.stat(dfuse.dir)
    except OSError:
        umount(dfuse.dir)
        raise
    container = str(uuid.uuid4())
    dfuse.start(v_hint='no_pool')
    print(os.statvfs(dfuse.dir))
    subprocess.run(['df', '-h'], check=True) # nosec
    subprocess.run(['df', '-i', dfuse.dir], check=True) # nosec
    print('Running dfuse with nothing')
    stat_and_check(dfuse, pre_stat)
    check_no_file(dfuse)

    pool_stat = os.stat(os.path.join(dfuse.dir, pool))
    print('stat for {}'.format(pool))
    print(pool_stat)
    cdir = os.path.join(dfuse.dir, pool, container)
    os.mkdir(cdir)
    #create_and_read_via_il(dfuse, cdir)
    fatal_errors.add_result(dfuse.stop())

    container2 = str(uuid.uuid4())
    dfuse = DFuse(server, conf, pool=pool, caching=False)
    pre_stat = os.stat(dfuse.dir)
    dfuse.start(v_hint='pool_only')
    print('Running dfuse with pool only')
    stat_and_check(dfuse, pre_stat)
    check_no_file(dfuse)
    cpath = os.path.join(dfuse.dir, container2)
    os.mkdir(cpath)
    cdir = os.path.join(dfuse.dir, container)
    create_and_read_via_il(dfuse, cdir)

    fatal_errors.add_result(dfuse.stop())

    dfuse = DFuse(server, conf, pool=pool, container=container,
                  caching=False)
    dfuse.cores = 2
    pre_stat = os.stat(dfuse.dir)
    dfuse.start(v_hint='pool_and_cont')
    print('Running fuse with both')

    stat_and_check(dfuse, pre_stat)

    create_and_read_via_il(dfuse, dfuse.dir)

    run_tests(dfuse)

    fatal_errors.add_result(dfuse.stop())

    if fatal_errors.errors:
        print('Errors from dfuse')
    else:
        print('Reached the end, no errors')
    return fatal_errors.errors

def run_il_test(server, conf):
    """Run a basic interception library test"""

    pool = server.get_test_pool()

    # TODO:                       # pylint: disable=W0511
    # Implement a test which copies across two pools.

    dfuse = DFuse(server, conf, caching=False)
    dfuse.start()

    dirs = []

    for _ in range(2):
        # Use a unique ID for each container to avoid DAOS-5109
        container = str(uuid.uuid4())

        d = os.path.join(dfuse.dir, pool, container)
        try:
            print('Making directory {}'.format(d))
            os.mkdir(d)
        except FileExistsError:
            pass
        dirs.append(d)

    # Create a file natively.
    f = os.path.join(dirs[0], 'file')
    fd = open(f, 'w')
    fd.write('Hello')
    fd.close()
    # Copy it across containers.
    ret = il_cmd(dfuse, ['cp', f, dirs[-1]])
    assert ret.returncode == 0

    # Copy it within the container.
    child_dir = os.path.join(dirs[0], 'new_dir')
    os.mkdir(child_dir)
    il_cmd(dfuse, ['cp', f, child_dir])
    assert ret.returncode == 0

    # Copy something into a container
    ret = il_cmd(dfuse, ['cp', '/bin/bash', dirs[-1]], check_read=False)
    assert ret.returncode == 0
    # Read it from within a container
    # TODO:                              # pylint: disable=W0511
    # change this to something else, md5sum uses fread which isn't
    # intercepted.
    ret = il_cmd(dfuse,
                 ['md5sum', os.path.join(dirs[-1], 'bash')],
                 check_read=False, check_write=False)
    assert ret.returncode == 0
    ret = il_cmd(dfuse, ['dd',
                         'if={}'.format(os.path.join(dirs[-1], 'bash')),
                         'of={}'.format(os.path.join(dirs[-1], 'bash_copy')),
                         'iflag=direct',
                         'oflag=direct',
                         'bs=128k'])

    print(ret)
    assert ret.returncode == 0

    for my_dir in dirs:
        create_and_read_via_il(dfuse, my_dir)

    dfuse.stop()

def run_in_fg(server, conf):
    """Run dfuse in the foreground.

    Block until ctrl-c is pressed.
    """

    pool = server.get_test_pool()

    dfuse = DFuse(server, conf, pool=pool)
    dfuse.start()

    container = create_cont(conf, pool, posix=True)

    run_daos_cmd(conf,
                 ['container', 'set-attr',
                  '--pool', pool, '--cont', container,
                  '--attr', 'dfuse-direct-io-disable', '--value', 'on'],
                 show_stdout=True)

    t_dir = os.path.join(dfuse.dir, container)

    print('Running at {}'.format(t_dir))
    print('daos container create --type POSIX ' \
          '--pool {} --path {}/uns-link'.format(
              pool, t_dir))
    print('cd {}/uns-link'.format(t_dir))
    print('daos container destroy --path {}/uns-link'.format(t_dir))
    print('daos pool list-containers --pool {}'.format(pool))
    try:
        dfuse.wait_for_exit()
    except KeyboardInterrupt:
        pass
    dfuse = None

def check_readdir_perf(server, conf):
    """ Check and report on readdir performance

    Loop over number of files, measuring the time taken to
    populate a directory, and to read the directory contents,
    measure both files and directories as contents, and
    readdir both with and without stat, restarting dfuse
    between each test to avoid cache effects.

    Continue testing until five minutes have passed, and print
    a table of results.
    """

    headers = ['count', 'create\ndirs', 'create\nfiles']
    headers.extend(['dirs', 'files', 'dirs\nwith stat', 'files\nwith stat'])
    headers.extend(['caching\n1st', 'caching\n2nd'])

    results = []

    def make_dirs(parent, count):
        """Populate the test directory"""
        print('Populating to {}'.format(count))
        dir_dir = os.path.join(parent,
                               'dirs.{}.in'.format(count))
        t_dir = os.path.join(parent,
                             'dirs.{}'.format(count))
        file_dir = os.path.join(parent,
                                'files.{}.in'.format(count))
        t_file = os.path.join(parent,
                              'files.{}'.format(count))

        start_all = time.time()
        if not os.path.exists(t_dir):
            try:
                os.mkdir(dir_dir)
            except FileExistsError:
                pass
            for i in range(count):
                try:
                    os.mkdir(os.path.join(dir_dir, str(i)))
                except FileExistsError:
                    pass
            dir_time = time.time() - start_all
            print('Creating {} dirs took {:.2f}'.format(count,
                                                        dir_time))
            os.rename(dir_dir, t_dir)

        if not os.path.exists(t_file):
            try:
                os.mkdir(file_dir)
            except FileExistsError:
                pass
            start = time.time()
            for i in range(count):
                f = open(os.path.join(file_dir, str(i)), 'w')
                f.close()
            file_time = time.time() - start
            print('Creating {} files took {:.2f}'.format(count,
                                                         file_time))
            os.rename(file_dir, t_file)

        return [dir_time, file_time]

    def print_results():
        """Display the results"""

        print(tabulate.tabulate(results,
                                headers=headers,
                                floatfmt=".2f"))

    pool = server.get_test_pool()

    container = str(uuid.uuid4())

    dfuse = DFuse(server, conf, pool=pool)

    print('Creating container and populating')
    count = 1024
    dfuse.start()
    parent = os.path.join(dfuse.dir, container)
    try:
        os.mkdir(parent)
    except FileExistsError:
        pass
    create_times = make_dirs(parent, count)
    dfuse.stop()

    all_start = time.time()

    while True:

        row = [count]
        row.extend(create_times)
        dfuse = DFuse(server, conf, pool=pool, container=container,
                      caching=False)
        dir_dir = os.path.join(dfuse.dir,
                               'dirs.{}'.format(count))
        file_dir = os.path.join(dfuse.dir,
                                'files.{}'.format(count))
        dfuse.start()
        start = time.time()
        subprocess.run(['/bin/ls', dir_dir], stdout=subprocess.PIPE, check=True)
        elapsed = time.time() - start
        print('processed {} dirs in {:.2f} seconds'.format(count,
                                                           elapsed))
        row.append(elapsed)
        dfuse.stop()
        dfuse = DFuse(server, conf, pool=pool, container=container,
                      caching=False)
        dfuse.start()
        start = time.time()
        subprocess.run(['/bin/ls', file_dir], stdout=subprocess.PIPE,
                       check=True)
        elapsed = time.time() - start
        print('processed {} files in {:.2f} seconds'.format(count,
                                                            elapsed))
        row.append(elapsed)
        dfuse.stop()

        dfuse = DFuse(server, conf, pool=pool, container=container,
                      caching=False)
        dfuse.start()
        start = time.time()
        subprocess.run(['/bin/ls', '-t', dir_dir], stdout=subprocess.PIPE,
                       check=True)
        elapsed = time.time() - start
        print('processed {} dirs in {:.2f} seconds'.format(count,
                                                           elapsed))
        row.append(elapsed)
        dfuse.stop()
        dfuse = DFuse(server, conf, pool=pool, container=container,
                      caching=False)
        dfuse.start()
        start = time.time()
        # Use sort by time here so ls calls stat, if you run ls -l then it will
        # also call getxattr twice which skews the figures.
        subprocess.run(['/bin/ls', '-t', file_dir], stdout=subprocess.PIPE,
                       check=True)
        elapsed = time.time() - start
        print('processed {} files in {:.2f} seconds'.format(count,
                                                            elapsed))
        row.append(elapsed)
        dfuse.stop()

        # Test with caching enabled.  Check the file directory, and do it twice
        # without restarting, to see the effect of populating the cache, and
        # reading from the cache.
        dfuse = DFuse(server,
                      conf,
                      pool=pool,
                      container=container,
                      caching=True)
        dfuse.start()
        start = time.time()
        subprocess.run(['/bin/ls', '-t', file_dir], stdout=subprocess.PIPE,
                       check=True)
        elapsed = time.time() - start
        print('processed {} files in {:.2f} seconds'.format(count,
                                                            elapsed))
        row.append(elapsed)
        start = time.time()
        subprocess.run(['/bin/ls', '-t', file_dir], stdout=subprocess.PIPE,
                       check=True)
        elapsed = time.time() - start
        print('processed {} files in {:.2f} seconds'.format(count,
                                                            elapsed))
        row.append(elapsed)
        results.append(row)

        elapsed = time.time() - all_start
        if elapsed > 5 * 60:
            dfuse.stop()
            break

        print_results()
        count *= 2
        create_times = make_dirs(dfuse.dir, count)
        dfuse.stop()

    run_daos_cmd(conf, ['container',
                        'destroy',
                        '--pool',
                        pool,
                        '--cont',
                        container])
    print_results()

def test_pydaos_kv(server, conf):
    """Test the KV interface"""

    pydaos_log_file = tempfile.NamedTemporaryFile(prefix='dnt_pydaos_',
                                                  suffix='.log',
                                                  delete=False)

    os.environ['D_LOG_FILE'] = pydaos_log_file.name
    daos = import_daos(server, conf)

    pool = server.get_test_pool()

    c_uuid = create_cont(conf, pool)

    container = daos.Cont(pool, c_uuid)

    kv = container.get_kv_by_name('my_test_kv', create=True)
    kv['a'] = 'a'
    kv['b'] = 'b'
    kv['list'] = pickle.dumps(list(range(1, 100000)))
    for k in range(1, 100):
        kv[str(k)] = pickle.dumps(list(range(1, 10)))
    print(type(kv))
    print(kv)
    print(kv['a'])

    print("First iteration")
    data = OrderedDict()
    for key in kv:
        print('key is {}, len {}'.format(key, len(kv[key])))
        print(type(kv[key]))
        data[key] = None

    print("Bulk loading")

    data['no-key'] = None

    kv.value_size = 32
    kv.bget(data, value_size=16)
    print("Default get value size %d", kv.value_size)
    print("Second iteration")
    failed = False
    for key in data:
        if data[key]:
            print('key is {}, len {}'.format(key, len(data[key])))
        elif key == 'no-key':
            pass
        else:
            failed = True
            print('Key is None {}'.format(key))

    if failed:
        print("That's not good")

    kv = None
    print('Closing container and opening new one')
    kv = container.get_kv_by_name('my_test_kv')
    kv = None
    container = None
    daos._cleanup()
    log_test(conf, pydaos_log_file.name)

# Fault injection testing.
#
# This runs two different commands under fault injection, although it allows
# for more to be added.  The command is defined, then run in a loop with
# different locations (loc) enabled, essentially failing each call to
# D_ALLOC() in turn.  This iterates for all memory allocations in the command
# which is around 1300 each command so this takes a while.
#
# In order to improve response times the different locations are run in
# parallel, although the results are processed in order.
#
# Each location is checked for memory leaks according to the log file
# (D_ALLOC/D_FREE not matching), that it didn't crash and some checks are run
# on stdout/stderr as well.
#
# If a particular loc caused the command to exit with a signal then that
# location is re-run at the end under valgrind to get better diagnostics.
#

class AllocFailTestRun():
    """Class to run a fault injection command with a single fault"""

    def __init__(self, aft, cmd, env, loc):

        # The subprocess handle
        self._sp = None
        # The valgrind handle
        self.vh = None
        # The return from subprocess.poll
        self.ret = None

        self.cmd = cmd
        self.env = env
        self.aft = aft
        self._fi_file = None
        self.returncode = None
        self.stdout = None
        self.stderr = None
        self.fi_loc = None
        self.fault_injected = None
        self.loc = loc

        prefix = 'dnt_fi_check_{}_'.format(get_inc_id())
        self.log_file = tempfile.NamedTemporaryFile(prefix=prefix,
                                                    suffix='.log',
                                                    delete=False).name
        self.env['D_LOG_FILE'] = self.log_file

    def __str__(self):
        res = "Fault injection test of '{}'\n".format(' '.join(self.cmd))
        res += 'Fault injection location {}\n'.format(self.loc)
        if self.vh:
            res += 'Valgrind enabled for this test'
        if self.returncode is None:
            res += 'Process not completed'
        else:
            res += 'Returncode was {}'.format(self.returncode)
        return res

    def start(self):
        """Start the command"""
        fc = {}
        if self.loc:
            fc['fault_config'] = [{'id': 0,
                                   'probability_x': 1,
                                   'probability_y': 1,
                                   'interval': self.loc,
                                   'max_faults': 1}]

            self._fi_file = tempfile.NamedTemporaryFile(prefix='fi_',
                                                        suffix='.yaml')

            self._fi_file.write(yaml.dump(fc, encoding='utf=8'))
            self._fi_file.flush()

            self.env['D_FI_CONFIG'] = self._fi_file.name

        if self.vh:
            exec_cmd = self.vh.get_cmd_prefix()
            exec_cmd.extend(self.cmd)
        else:
            exec_cmd = self.cmd

        self._sp = subprocess.Popen(exec_cmd,
                                    env=self.env,
                                    stdin=subprocess.PIPE,
                                    stdout=subprocess.PIPE,
                                    stderr=subprocess.PIPE)

    def has_finished(self):
        """Check if the command has completed"""
        if self.returncode is not None:
            return True

        rc = self._sp.poll()
        if rc is None:
            return False
        self._post(rc)
        return True

    def wait(self):
        """Wait for the command to complete"""
        if self.returncode is not None:
            return

        self._post(self._sp.wait())

    def _post(self, rc):
        """Helper function, called once after command is complete.

        This is where all the checks are performed.
        """

        self.returncode = rc
        self.stdout = self._sp.stdout.read()
        self.stderr = self._sp.stderr.read()

        if self.stderr != b'':
            print('Stderr from command')
            print(self.stderr.decode('utf-8').strip())

        show_memleaks = True

        fi_signal = None
        # A negative return code means the process exited with a signal so do
        # not check for memory leaks in this case as it adds noise, right when
        # it's least wanted.
        if rc < 0:
            show_memleaks = False
            fi_signal = -rc

        try:
            self.fi_loc = log_test(self.aft.conf,
                                   self.log_file,
                                   show_memleaks=show_memleaks,
                                   quiet=True,
                                   skip_fi=True,
                                   leak_wf=self.aft.wf,
                                   fi_signal=fi_signal)
            self.fault_injected = True
        except NLTestNoFi:
            # If a fault wasn't injected then check output is as expected.
            # It's not possible to log these as warnings, because there is
            # no src line to log them against, so simply assert.
            assert self.returncode == 0
            assert self.stderr == b''
            if self.aft.expected_stdout is not None:
                assert self.stdout == self.aft.expected_stdout
            self.fault_injected = False
        if self.vh:
            self.vh.convert_xml()
        if not self.fault_injected:
            return
        if not self.aft.check_stderr:
            return

        if self.returncode == 0:
            if self.stdout != self.aft.expected_stdout:
                self.aft.wf.add(self.fi_loc,
                                'NORMAL',
                                "Incorrect stdout '{}'".format(self.stdout),
                                mtype='Out of memory caused zero exit '
                                'code with incorrect output')

        stderr = self.stderr.decode('utf-8').rstrip()
        if not stderr.endswith("Out of memory (-1009)") and \
           'error parsing command line arguments' not in stderr and \
           self.stdout != self.aft.expected_stdout:
            if self.stdout != b'':
                print(self.aft.expected_stdout)
                print()
                print(self.stdout)
                print()
            self.aft.wf.add(self.fi_loc,
                            'NORMAL',
                            "Incorrect stderr '{}'".format(stderr),
                            mtype='Out of memory not reported '
                            'correctly via stderr')

class AllocFailTest():
    """Class to describe fault injection command"""

    def __init__(self, conf, cmd):
        self.conf = conf
        self.cmd = cmd
        self.prefix = True
        self.check_stderr = False
        self.expected_stdout = None
        self.use_il = False
        self.wf = conf.wf

    def launch(self):
        """Run all tests for this command"""

        def _prep(self):
            rc = self._run_cmd(None)
            rc.wait()
            self.expected_stdout = rc.stdout
            assert not rc.fault_injected

        # Prep what the expected stdout is by running once without faults
        # enabled.
        _prep(self)

        print('Expected stdout is')
        print(self.expected_stdout)

        num_cores = len(os.sched_getaffinity(0))

        if num_cores < 20:
            max_child = 1
        else:
            max_child = int(num_cores / 4 * 3)

        active = []
        fid = 1
        max_count = 0
        finished = False

        # List of fids to re-run under valgrind.
        to_rerun = []

        fatal_errors = False

        while not finished or active:
            if len(active) < max_child and not finished:
                active.append(self._run_cmd(fid))
                fid += 1

                if len(active) > max_count:
                    max_count = len(active)

            # Now complete as many as have finished.
            while active and active[0].has_finished():
                ret = active.pop(0)
                print(ret)
                if ret.returncode < 0:
                    fatal_errors = True
                    to_rerun.append(ret.loc)

                if not ret.fault_injected:
                    print('Fault injection did not trigger, stopping')
                    finished = True

        print('Completed, fid {}'.format(fid))
        print('Max in flight {}'.format(max_count))

        for fid in to_rerun:
            rerun = self._run_cmd(fid, valgrind=True)
            print(rerun)
            rerun.wait()

        return fatal_errors

    def _run_cmd(self,
                 loc,
                 valgrind=False):
        """Run the test with FI enabled
        """

        cmd_env = get_base_env()

        if self.use_il:
            cmd_env['LD_PRELOAD'] = os.path.join(self.conf['PREFIX'],
                                                 'lib64', 'libioil.so')

        cmd_env['DAOS_AGENT_DRPC_DIR'] = self.conf.agent_dir

        aftf = AllocFailTestRun(self, self.cmd, cmd_env, loc)
        if valgrind:
            aftf.vh = ValgrindHelper(self.conf)
            # Turn off leak checking in this case, as we're just interested in
            # why it crashed.
            aftf.vh.full_check = False

        aftf.start()

        return aftf

def test_alloc_fail_cat(server, conf, wf):
    """Run the Interception library with fault injection

    Start dfuse for this test, and do not do output checking on the command
    itself yet.
    """

    pool = server.get_test_pool()

    dfuse = DFuse(server, conf, pool=pool)
    dfuse.use_valgrind = False
    dfuse.start()

    container = str(uuid.uuid4())

    os.mkdir(os.path.join(dfuse.dir, container))
    target_file = os.path.join(dfuse.dir, container, 'test_file')

    fd = open(target_file, 'w')
    fd.write('Hello there')
    fd.close()

    cmd = ['cat', target_file]

    test_cmd = AllocFailTest(conf, cmd)
    test_cmd.use_il = True
    test_cmd.wf = wf

    rc = test_cmd.launch()
    dfuse.stop()
    return rc

def test_alloc_fail(server, conf):
    """run 'daos' client binary with fault injection"""

    pool = server.get_test_pool()

    cmd = [os.path.join(conf['PREFIX'], 'bin', 'daos'),
           'pool',
           'list-containers',
           '--pool',
           pool]
    test_cmd = AllocFailTest(conf, cmd)

    # Create at least one container, and record what the output should be when
    # the command works.
    container = create_cont(conf, pool)
    test_cmd.check_stderr = True

    rc = test_cmd.launch()
    destroy_container(conf, pool, container)
    return rc

def main():
    """Main entry point"""

    parser = argparse.ArgumentParser(
        description='Run DAOS client on local node')
    parser.add_argument('--server-debug', default=None)
    parser.add_argument('--dfuse-debug', default=None)
    parser.add_argument('--class-name', default=None,
                        help='class name to use for junit')
    parser.add_argument('--memcheck', default='some',
                        choices=['yes', 'no', 'some'])
    parser.add_argument('--no-root', action='store_true')
    parser.add_argument('--max-log-size', default=None)
    parser.add_argument('--engine-count', type=int, default=1,
                        help='Number of daos engines to run')
    parser.add_argument('--dfuse-dir', default='/tmp',
                        help='parent directory for all dfuse mounts')
    parser.add_argument('--perf-check', action='store_true')
    parser.add_argument('--dtx', action='store_true')
    parser.add_argument('--test', help="Use '--test list' for list")
    parser.add_argument('mode', nargs='?')
    args = parser.parse_args()

    if args.mode and args.test:
        print('Cannot use mode and test')
        sys.exit(1)

    if args.test == 'list':
        tests = []
        for fn in dir(posix_tests):
            if fn.startswith('test'):
                tests.append(fn[5:])
        print('Tests are: {}'.format(','.join(sorted(tests))))
        return

    conf = load_conf(args)

    wf = WarningsFactory('nlt-errors.json',
                         junit=True,
                         class_id=args.class_name)

    wf_server = WarningsFactory('nlt-server-leaks.json',
                                post=True, check='Server leak checking')
    wf_client = WarningsFactory('nlt-client-leaks.json')

    conf.set_wf(wf)
    conf.set_args(args)
    setup_log_test(conf)

    server = DaosServer(conf, test_class='first')
    server.start()

    fatal_errors = BoolRatchet()
    fi_test = False

    if args.mode == 'launch':
        run_in_fg(server, conf)
    elif args.mode == 'il':
        fatal_errors.add_result(run_il_test(server, conf))
    elif args.mode == 'kv':
        test_pydaos_kv(server, conf)
    elif args.mode == 'overlay':
        fatal_errors.add_result(run_duns_overlay_test(server, conf))
    elif args.mode == 'set-fi':
        fatal_errors.add_result(set_server_fi(server))
    elif args.mode == 'fi':
        fi_test = True
    elif args.mode == 'all':
        fi_test = True
        fatal_errors.add_result(run_posix_tests(server, conf))
        fatal_errors.add_result(run_il_test(server, conf))
        fatal_errors.add_result(run_dfuse(server, conf))
        fatal_errors.add_result(run_duns_overlay_test(server, conf))
        test_pydaos_kv(server, conf)
        fatal_errors.add_result(set_server_fi(server))
    elif args.test == 'all':
        fatal_errors.add_result(run_posix_tests(server, conf))
    elif args.test:
        fatal_errors.add_result(run_posix_tests(server, conf, args.test))
    else:
        fatal_errors.add_result(run_posix_tests(server, conf))
        fatal_errors.add_result(run_il_test(server, conf))
        fatal_errors.add_result(run_dfuse(server, conf))
        fatal_errors.add_result(set_server_fi(server))

    if server.stop(wf_server) != 0:
        fatal_errors.fail()

    if args.mode == 'all':
        server = DaosServer(conf)
        server.start()
        if server.stop(wf_server) != 0:
            fatal_errors.fail()

    # If running all tests then restart the server under valgrind.
    # This is really, really slow so just do list-containers, then
    # exit again.
    if args.mode == 'server-valgrind':
        server = DaosServer(conf, valgrind=True, test_class='valgrind')
        server.start()
        pools = server.fetch_pools()
        for pool in pools:
            cmd = ['pool', 'list-containers', '--pool', pool.uuid]
            run_daos_cmd(conf, cmd, valgrind=False)
        if server.stop(wf_server) != 0:
            fatal_errors.add_result(True)

    # If the perf-check option is given then re-start everything without much
    # debugging enabled and run some microbenchmarks to give numbers for use
    # as a comparison against other builds.
    if args.perf_check or fi_test:
        args.server_debug = 'INFO'
        args.memcheck = 'no'
        args.dfuse_debug = 'WARN'
        server = DaosServer(conf, test_class='no-debug')
        server.start()
        if fi_test:
            fatal_errors.add_result(test_alloc_fail_cat(server,
                                                        conf, wf_client))
            fatal_errors.add_result(test_alloc_fail(server, conf))
        if args.perf_check:
            check_readdir_perf(server, conf)
        if server.stop(wf_server) != 0:
            fatal_errors.fail()

    if fatal_errors.errors:
        wf.add_test_case('Errors', 'Significant errors encountered')
    else:
        wf.add_test_case('Errors')

    wf.close()
    wf_server.close()
    wf_client.close()
    if fatal_errors.errors:
        print("Significant errors encountered")
        sys.exit(1)

if __name__ == '__main__':
    main()<|MERGE_RESOLUTION|>--- conflicted
+++ resolved
@@ -598,7 +598,6 @@
         # already mounted, so let it do that.
         # This code supports three modes of operation:
         # /mnt/daos is not mounted.  It will be mounted and formatted.
-<<<<<<< HEAD
         # /mnt/daos exists and has data in.  It will be used as is.
         # /mnt/daos is mounted but empty.  It will be used-as is.
         # In this last case the --no-root option must be used.
@@ -606,28 +605,6 @@
         max_start_time = 120
 
         cmd = ['storage', 'format', '--json']
-=======
-        # /mnt/daos is mounted but empty.  It will be remounted and formatted
-        # /mnt/daos exists and has data in.  It will be used as is.
-        start = time.time()
-        max_start_time = 120
-
-        error_resolutions = {
-            'system_erase': (
-                ['running system'], ['system', 'erase', '--json'],
-            ),
-            'system_stop': (
-                ['to be stopped'], ['system', 'stop', '--json'],
-            ),
-            'storage_force_format': (
-                ['already-formatted', 'raft service unavailable'],
-                ['storage', 'format', '--force', '--json']
-            )
-        }
-
-        cmd = ['storage', 'format', '--json']
-        prev_cmd = None
->>>>>>> c6189021
         while True:
             try:
                 self._sp.wait(timeout=0.5)
@@ -641,46 +618,11 @@
             data = json.loads(rc.stdout.decode('utf-8'))
             print('cmd: {} data: {}'.format(cmd, data))
 
-<<<<<<< HEAD
             if data['error'] is None:
                 break
 
             if 'running system' in data['error']:
                 break
-=======
-            if data['error'] is not None:
-                resolved = False
-                for res in error_resolutions.values():
-                    for err_msg in res[0]:
-                        if err_msg in data['error']:
-                            cmd = res[1]
-                            resolved = True
-                            break
-                    if resolved:
-                        break
-
-                # If we don't need to start from a clean slate and the system is
-                # already running, just move on.
-                if not clean and cmd == error_resolutions['system_erase'][1]:
-                    break
-            else:
-                if data['response'] is not None and \
-                    'host_errors' in data['response']:
-                    if len(data['response']['host_errors']) == 0:
-                        break
-
-                    host_err = list(data['response']['host_errors'])[0]
-                    for err_msg in error_resolutions['storage_force_format'][0]:
-                        if err_msg in host_err:
-                            cmd = error_resolutions['storage_force_format'][1]
-                            break
-                elif cmd == error_resolutions['system_stop'][1]:
-                    cmd = error_resolutions['system_erase'][1]
-                elif cmd == error_resolutions['system_erase'][1]:
-                    cmd = error_resolutions['storage_force_format'][1]
-                elif cmd == error_resolutions['storage_force_format'][1]:
-                    break
->>>>>>> c6189021
 
             self._check_timing('format', start, max_start_time)
         duration = time.time() - start
