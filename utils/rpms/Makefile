NAME    := daos
SRC_EXT := gz
SOURCE   = $(NAME)-$(VERSION).tar.$(SRC_EXT)
TOPDIR  := $(abspath $(dir $(firstword $(MAKEFILE_LIST)))/../..)

#https://github.com/rpm-software-management/mock/issues/384
MOCK_OPTIONS += --disablerepo=sclo*

DEBUG           := $(shell set -x; id >&2; pwd >&2; ls -ld . ../.. >&2; git status >&2)
GIT_SHORT       := $(shell git rev-parse --short=8 HEAD)
GIT_NUM_COMMITS := $(shell git rev-list HEAD --count)
ON_TAG          := $(shell if git diff-index --name-only HEAD^ | grep -q TAG; then \
	                       echo "true"; else echo "false"; fi)
TOPDIR := $(abspath $(dir $(firstword $(MAKEFILE_LIST)))/../..)

PACKAGING_CHECK_DIR := ../../../rpm/packaging/

ifeq ($(ON_TAG),false)
BUILD_DEFINES     := --define "relval .$(GIT_NUM_COMMITS).g$(GIT_SHORT)"
endif

RPM_BUILD_OPTIONS := $(BUILD_DEFINES)

dist: $(SOURCES)

include packaging/Makefile_packaging.mk

PACKAGING_CHECK_DIR ?= ../../../rpm/packaging

$(NAME)-$(VERSION).tar.gz: $(shell git ls-files --recurse-submodules :/:)
	echo Creating $@
	echo $(basename $@)
<<<<<<< HEAD
	cd ../../ && utils/rpms/archive.sh utils/rpms "$(NAME)" "$(VERSION)" tar
=======
>>>>>>> 1280a02d
	rm -f $@
	cd ../../ && utils/rpms/archive.sh utils/rpms $(NAME) $(VERSION) tar
	gzip $(NAME)-$(VERSION).tar

tarball: $(NAME)-$(VERSION).tar.gz<|MERGE_RESOLUTION|>--- conflicted
+++ resolved
@@ -30,10 +30,6 @@
 $(NAME)-$(VERSION).tar.gz: $(shell git ls-files --recurse-submodules :/:)
 	echo Creating $@
 	echo $(basename $@)
-<<<<<<< HEAD
-	cd ../../ && utils/rpms/archive.sh utils/rpms "$(NAME)" "$(VERSION)" tar
-=======
->>>>>>> 1280a02d
 	rm -f $@
 	cd ../../ && utils/rpms/archive.sh utils/rpms $(NAME) $(VERSION) tar
 	gzip $(NAME)-$(VERSION).tar
