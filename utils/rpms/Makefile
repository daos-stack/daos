--- conflicted
+++ resolved
@@ -31,13 +31,7 @@
 	echo Creating $@
 	echo $(basename $@)
 	rm -f $@
-<<<<<<< HEAD
-	git submodule update --init --recursive
-	cd ../../ && git ls-files --recurse-submodules | tar --transform='s/^/$(NAME)-$(VERSION)\//' --hard-dereference -hczf utils/rpms/$(NAME)-$(VERSION).tar.gz -T -
-	tar -ztvf $(NAME)-$(VERSION).tar.gz
-=======
 	cd ../../ && utils/rpms/archive.sh utils/rpms $(NAME) $(VERSION) tar
 	gzip $(NAME)-$(VERSION).tar
->>>>>>> 58631d83
 
 tarball: $(NAME)-$(VERSION).tar.gz