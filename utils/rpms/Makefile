NAME    := daos
SRC_EXT := gz
SOURCE   = $(NAME)-$(VERSION).tar.$(SRC_EXT)
PATCHES  = scons_local-$(VERSION).tar.$(SRC_EXT)

<<<<<<< HEAD
SLES_12_PR_REPOS := scons
LEAP_42_PR_REPOS := scons
PR_REPOS         := spdk@PR-9 fio dpdk@PR-6 pmdk@PR-6 raft
=======
#https://github.com/rpm-software-management/mock/issues/384
MOCK_OPTIONS := --disablerepo=sclo*

# override allows the caller to set a value and the we append to it
override PR_REPOS         += spdk fio dpdk pmdk raft
override SLES_12_PR_REPOS += scons
override LEAP_42_PR_REPOS += scons
>>>>>>> 4ad71ba1
ifneq ($(REPOSITORY_URL),)
ifneq ($(DAOS_STACK_$(DISTRO_BASE)_GROUP_REPO),)
EL_7_REPOS     = https://copr-be.cloud.fedoraproject.org/results/jhli/ipmctl/epel-7-x86_64/   \
	         https://copr-be.cloud.fedoraproject.org/results/jhli/safeclib/epel-7-x86_64/
endif
endif
LEAP_42_REPOS  = https://download.opensuse.org/repositories/science:/HPC/openSUSE_Leap_42.3/        \
	         https://download.opensuse.org/repositories/devel:/languages:/go/openSUSE_Leap_42.3/
LEAP_42_REPOS += https://download.opensuse.org/repositories/home:/jhli/SLE_15/
SLES_12_REPOS  = https://download.opensuse.org/repositories/science:/HPC/openSUSE_Leap_42.3/           \
	         https://download.opensuse.org/repositories/devel:libraries:c_c++/SLE_12_SP3/          \
	         https://download.opensuse.org/repositories/devel:/languages:/go/SLE_12_SP3_Backports/
SLES_12_REPOS += https://download.opensuse.org/repositories/home:/jhli/SLE_15/
SLES_12_REPOS += https://download.opensuse.org/repositories/science:/HPC:/SLE12SP3_Missing/SLE_12_SP3/ \
	         https://download.opensuse.org/repositories/devel:libraries:c_c++/SLE_12_SP3/

GIT_SHORT       := $(shell git rev-parse --short HEAD)
GIT_NUM_COMMITS := $(shell git rev-list HEAD --count)
CART_SHA1       := $(shell sed -ne 's/CART *= *\(.*\)/\1/p' ../../utils/build.config)

BUILD_DEFINES     := --define "%relval .$(GIT_NUM_COMMITS).g$(GIT_SHORT)" --define "%cart_sha1 $(CART_SHA1)"
RPM_BUILD_OPTIONS := $(BUILD_DEFINES)

dist: $(SOURCES)

include packaging/Makefile_packaging.mk

PACKAGING_CHECK_DIR ?= ../../../rpm/packaging

scons_local-$(VERSION).tar.gz: $(shell git ls-files :/:)
	echo Creating $@
	cd ../../scons_local &&                        \
	git archive --format tar --prefix scons_local/ \
	            -o $$OLDPWD/$(basename $@) HEAD ./
	rm -f $@
	gzip $(basename $@)

$(NAME)-$(VERSION).tar.gz: $(shell git ls-files :/:)
	echo Creating $@
	echo $(basename $@)
	cd ../../ &&                                          \
	git archive --format tar --prefix $(NAME)-$(VERSION)/ \
	            -o $$OLDPWD/$(basename $@) HEAD ./
	rm -f $@
	gzip $(basename $@)<|MERGE_RESOLUTION|>--- conflicted
+++ resolved
@@ -3,19 +3,13 @@
 SOURCE   = $(NAME)-$(VERSION).tar.$(SRC_EXT)
 PATCHES  = scons_local-$(VERSION).tar.$(SRC_EXT)
 
-<<<<<<< HEAD
-SLES_12_PR_REPOS := scons
-LEAP_42_PR_REPOS := scons
-PR_REPOS         := spdk@PR-9 fio dpdk@PR-6 pmdk@PR-6 raft
-=======
 #https://github.com/rpm-software-management/mock/issues/384
 MOCK_OPTIONS := --disablerepo=sclo*
 
 # override allows the caller to set a value and the we append to it
-override PR_REPOS         += spdk fio dpdk pmdk raft
+override PR_REPOS         += spdk@PR-9 fio dpdk@PR-6 pmdk@PR-6 raft
 override SLES_12_PR_REPOS += scons
 override LEAP_42_PR_REPOS += scons
->>>>>>> 4ad71ba1
 ifneq ($(REPOSITORY_URL),)
 ifneq ($(DAOS_STACK_$(DISTRO_BASE)_GROUP_REPO),)
 EL_7_REPOS     = https://copr-be.cloud.fedoraproject.org/results/jhli/ipmctl/epel-7-x86_64/   \
