NAME    := daos
SRC_EXT := gz
SOURCE   = $(NAME)-$(VERSION).tar.$(SRC_EXT)
PATCHES  = scons_local-$(VERSION).tar.$(SRC_EXT)

SLES_12_PR_REPOS := scons
LEAP_42_PR_REPOS := scons
<<<<<<< HEAD
PR_REPOS         := pmix spdk@PR-9 isa-l fio dpdk@PR-6 protobuf-c fuse pmdk@PR-6 raft \
	            cart@daos_devel1
=======
PR_REPOS         := spdk fio dpdk pmdk raft
>>>>>>> fa07e6ca
ifneq ($(REPOSITORY_URL),)
ifneq ($(DAOS_STACK_$(DISTRO_BASE)_GROUP_REPO),)
EL_7_REPOS     = https://copr-be.cloud.fedoraproject.org/results/jhli/ipmctl/epel-7-x86_64/   \
	         https://copr-be.cloud.fedoraproject.org/results/jhli/safeclib/epel-7-x86_64/
endif
endif
LEAP_42_REPOS  = https://download.opensuse.org/repositories/science:/HPC/openSUSE_Leap_42.3/        \
	         https://download.opensuse.org/repositories/devel:/languages:/go/openSUSE_Leap_42.3/
LEAP_42_REPOS += https://download.opensuse.org/repositories/home:/jhli/SLE_15/
SLES_12_REPOS  = https://download.opensuse.org/repositories/science:/HPC/openSUSE_Leap_42.3/           \
	         https://download.opensuse.org/repositories/devel:libraries:c_c++/SLE_12_SP3/          \
	         https://download.opensuse.org/repositories/devel:/languages:/go/SLE_12_SP3_Backports/
SLES_12_REPOS += https://download.opensuse.org/repositories/home:/jhli/SLE_15/
SLES_12_REPOS += https://download.opensuse.org/repositories/science:/HPC:/SLE12SP3_Missing/SLE_12_SP3/ \
	         https://download.opensuse.org/repositories/devel:libraries:c_c++/SLE_12_SP3/

GIT_SHORT       := $(shell git rev-parse --short HEAD)
GIT_NUM_COMMITS := $(shell git rev-list HEAD --count)
CART_SHA1       := $(shell sed -ne 's/CART *= *\(.*\)/\1/p' ../../utils/build.config)

BUILD_DEFINES     := --define "%relval .$(GIT_NUM_COMMITS).g$(GIT_SHORT)" --define "%cart_sha1 $(CART_SHA1)"
RPM_BUILD_OPTIONS := $(BUILD_DEFINES)

dist: $(SOURCES)

include packaging/Makefile_packaging.mk

PACKAGING_CHECK_DIR ?= ../../../rpm/packaging

scons_local-$(VERSION).tar.gz: $(shell git ls-files :/:)
	echo Creating $@
	cd ../../scons_local &&                        \
	git archive --format tar --prefix scons_local/ \
	            -o $$OLDPWD/$(basename $@) HEAD ./
	rm -f $@
	gzip $(basename $@)

$(NAME)-$(VERSION).tar.gz: $(shell git ls-files :/:)
	echo Creating $@
	echo $(basename $@)
	cd ../../ &&                                          \
	git archive --format tar --prefix $(NAME)-$(VERSION)/ \
	            -o $$OLDPWD/$(basename $@) HEAD ./
	rm -f $@
	gzip $(basename $@)<|MERGE_RESOLUTION|>--- conflicted
+++ resolved
@@ -5,12 +5,7 @@
 
 SLES_12_PR_REPOS := scons
 LEAP_42_PR_REPOS := scons
-<<<<<<< HEAD
-PR_REPOS         := pmix spdk@PR-9 isa-l fio dpdk@PR-6 protobuf-c fuse pmdk@PR-6 raft \
-	            cart@daos_devel1
-=======
-PR_REPOS         := spdk fio dpdk pmdk raft
->>>>>>> fa07e6ca
+PR_REPOS         := spdk@PR-9 fio dpdk@PR-6 pmdk@PR-6 raft
 ifneq ($(REPOSITORY_URL),)
 ifneq ($(DAOS_STACK_$(DISTRO_BASE)_GROUP_REPO),)
 EL_7_REPOS     = https://copr-be.cloud.fedoraproject.org/results/jhli/ipmctl/epel-7-x86_64/   \
