NAME    := daos
SRC_EXT := gz
SOURCE   = $(NAME)-$(VERSION).tar.$(SRC_EXT)
PATCHES  = scons_local-$(VERSION).tar.$(SRC_EXT)

<<<<<<< HEAD
SLES_12_PR_REPOS := scons
LEAP_42_PR_REPOS := scons
PR_REPOS         := spdk fio dpdk pmdk raft cart
=======
#https://github.com/rpm-software-management/mock/issues/384
MOCK_OPTIONS := --disablerepo=sclo*

# override allows the caller to set a value and the we append to it
override PR_REPOS         += spdk fio dpdk pmdk raft
override SLES_12_PR_REPOS += scons
override LEAP_42_PR_REPOS += scons
>>>>>>> f18da9fc
ifneq ($(REPOSITORY_URL),)
ifneq ($(DAOS_STACK_$(DISTRO_BASE)_GROUP_REPO),)
EL_7_REPOS     = https://copr-be.cloud.fedoraproject.org/results/jhli/ipmctl/epel-7-x86_64/   \
	         https://copr-be.cloud.fedoraproject.org/results/jhli/safeclib/epel-7-x86_64/
endif
endif
LEAP_42_REPOS  = https://download.opensuse.org/repositories/science:/HPC/openSUSE_Leap_42.3/        \
	         https://download.opensuse.org/repositories/devel:/languages:/go/openSUSE_Leap_42.3/
LEAP_42_REPOS += https://download.opensuse.org/repositories/home:/jhli/SLE_15/
SLES_12_REPOS  = https://download.opensuse.org/repositories/science:/HPC/openSUSE_Leap_42.3/           \
	         https://download.opensuse.org/repositories/devel:libraries:c_c++/SLE_12_SP3/          \
	         https://download.opensuse.org/repositories/devel:/languages:/go/SLE_12_SP3_Backports/
SLES_12_REPOS += https://download.opensuse.org/repositories/home:/jhli/SLE_15/
SLES_12_REPOS += https://download.opensuse.org/repositories/science:/HPC:/SLE12SP3_Missing/SLE_12_SP3/ \
	         https://download.opensuse.org/repositories/devel:libraries:c_c++/SLE_12_SP3/

GIT_SHORT       := $(shell git rev-parse --short HEAD)
GIT_NUM_COMMITS := $(shell git rev-list HEAD --count)
CART_SHA1       := $(shell sed -ne 's/CART *= *\(.*\)/\1/p' ../../utils/build.config)

BUILD_DEFINES     := --define "%relval .$(GIT_NUM_COMMITS).g$(GIT_SHORT)" --define "%cart_sha1 $(CART_SHA1)"
RPM_BUILD_OPTIONS := $(BUILD_DEFINES)

dist: $(SOURCES)

include packaging/Makefile_packaging.mk

PACKAGING_CHECK_DIR ?= ../../../rpm/packaging

scons_local-$(VERSION).tar.gz: $(shell git ls-files :/:)
	echo Creating $@
	cd ../../scons_local &&                        \
	git archive --format tar --prefix scons_local/ \
	            -o $$OLDPWD/$(basename $@) HEAD ./
	rm -f $@
	gzip $(basename $@)

$(NAME)-$(VERSION).tar.gz: $(shell git ls-files :/:)
	echo Creating $@
	echo $(basename $@)
	cd ../../ &&                                          \
	git archive --format tar --prefix $(NAME)-$(VERSION)/ \
	            -o $$OLDPWD/$(basename $@) HEAD ./
	rm -f $@
	gzip $(basename $@)<|MERGE_RESOLUTION|>--- conflicted
+++ resolved
@@ -3,11 +3,6 @@
 SOURCE   = $(NAME)-$(VERSION).tar.$(SRC_EXT)
 PATCHES  = scons_local-$(VERSION).tar.$(SRC_EXT)
 
-<<<<<<< HEAD
-SLES_12_PR_REPOS := scons
-LEAP_42_PR_REPOS := scons
-PR_REPOS         := spdk fio dpdk pmdk raft cart
-=======
 #https://github.com/rpm-software-management/mock/issues/384
 MOCK_OPTIONS := --disablerepo=sclo*
 
@@ -15,7 +10,6 @@
 override PR_REPOS         += spdk fio dpdk pmdk raft
 override SLES_12_PR_REPOS += scons
 override LEAP_42_PR_REPOS += scons
->>>>>>> f18da9fc
 ifneq ($(REPOSITORY_URL),)
 ifneq ($(DAOS_STACK_$(DISTRO_BASE)_GROUP_REPO),)
 EL_7_REPOS     = https://copr-be.cloud.fedoraproject.org/results/jhli/ipmctl/epel-7-x86_64/   \
