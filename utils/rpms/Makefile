--- conflicted
+++ resolved
@@ -5,12 +5,7 @@
 
 SLES_12_PR_REPOS := scons
 LEAP_42_PR_REPOS := scons
-<<<<<<< HEAD
-PR_REPOS         := pmix spdk isa-l fio dpdk protobuf-c fuse pmdk raft \
-	            cart
-=======
 PR_REPOS         := spdk fio dpdk pmdk raft
->>>>>>> 17b5010b
 ifneq ($(REPOSITORY_URL),)
 ifneq ($(DAOS_STACK_$(DISTRO_BASE)_GROUP_REPO),)
 EL_7_REPOS     = https://copr-be.cloud.fedoraproject.org/results/jhli/ipmctl/epel-7-x86_64/   \
