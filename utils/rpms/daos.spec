%define daoshome %{_exec_prefix}/lib/%{name}
%define server_svc_name daos_server.service
%define agent_svc_name daos_agent.service

%global mercury_version 2.0.1~rc1-1%{?dist}
%global libfabric_version 1.12.0
%global __python %{__python3}

%if (0%{?rhel} >= 8)
# https://bugzilla.redhat.com/show_bug.cgi?id=1955184
%define _use_internal_dependency_generator 0
%define __find_requires %{_sourcedir}/bz-1955184_find-requires
%endif

Name:          daos
<<<<<<< HEAD
Version:       1.3.0
Release:       16%{?relval}%{?dist}
=======
Version:       1.3.101
Release:       1%{?relval}%{?dist}
>>>>>>> 9663e5ee
Summary:       DAOS Storage Engine

License:       BSD-2-Clause-Patent
URL:           https//github.com/daos-stack/daos
Source0:       %{name}-%{version}.tar.gz
Source1:       bz-1955184_find-requires
%if (0%{?rhel} >= 7)
%if (0%{?rhel} >= 8)
BuildRequires: python3-scons >= 2.4
%else
BuildRequires: python36-scons >= 2.4
%endif
%else
BuildRequires: scons >= 2.4
%endif
BuildRequires: libfabric-devel >= %{libfabric_version}
BuildRequires: mercury-devel = %{mercury_version}
%if (0%{?rhel} < 8) || (0%{?suse_version} > 0)
BuildRequires: openpa-devel
BuildRequires: libpsm2-devel
%endif
BuildRequires: gcc-c++
%if (0%{?rhel} >= 8)
BuildRequires: openmpi-devel
%else
BuildRequires: openmpi3-devel
%endif
BuildRequires: hwloc-devel
%if ("%{?compiler_args}" == "COMPILER=covc")
BuildRequires: bullseye
%endif
%if (0%{?rhel} >= 7)
BuildRequires: argobots-devel >= 1.1
BuildRequires: json-c-devel
%if (0%{?rhel} >= 8)
BuildRequires: boost-python3-devel
%else
BuildRequires: boost-python36-devel
%endif
%else
BuildRequires: libabt-devel >= 1.0rc1
BuildRequires: libjson-c-devel
BuildRequires: boost-devel
%endif
BuildRequires: libpmem-devel >= 1.8, libpmemobj-devel >= 1.8
%if (0%{?rhel} >= 8)
BuildRequires: fuse3-devel >= 3
%else
BuildRequires: fuse3-devel >= 3.4.2
%endif
%if (0%{?suse_version} >= 1500)
# NB: OpenSUSE is stupid about this... If we just
# specify go >= 1.X, it installs go=1.11 AND 1.X.
BuildRequires: go1.14
BuildRequires: go1.14-race
BuildRequires: libprotobuf-c-devel
BuildRequires: liblz4-devel
%else
BuildRequires: protobuf-c-devel
BuildRequires: lz4-devel
%endif
BuildRequires: spdk-devel >= 20, spdk-devel < 21
%if (0%{?rhel} >= 7)
BuildRequires: libisa-l-devel
BuildRequires: libisa-l_crypto-devel
%else
BuildRequires: libisal-devel
BuildRequires: libisal_crypto-devel
%endif
BuildRequires: daos-raft-devel >= 0.7.3
BuildRequires: openssl-devel
BuildRequires: libevent-devel
BuildRequires: libyaml-devel
BuildRequires: libcmocka-devel
BuildRequires: valgrind-devel
BuildRequires: systemd
%if (0%{?rhel} >= 7)
BuildRequires: numactl-devel
BuildRequires: CUnit-devel
BuildRequires: golang-bin >= 1.12
# needed to retrieve PMM region info through control-plane
BuildRequires: libipmctl-devel
BuildRequires: python36-devel
%if (0%{?rhel} >= 8)
BuildRequires: python3-distro
%else
BuildRequires: python36-distro
%endif
BuildRequires: Lmod
%else
%if (0%{?suse_version} >= 1315)
# see src/client/dfs/SConscript for why we need /etc/os-release
# that code should be rewritten to use the python libraries provided for
# os detection
# prefer over libpsm2-compat
BuildRequires: libpsm_infinipath1
# prefer over libcurl4-mini
BuildRequires: libcurl4
BuildRequires: distribution-release
BuildRequires: libnuma-devel
BuildRequires: cunit-devel
BuildRequires: ipmctl-devel
BuildRequires: python3-devel
BuildRequires: python3-distro
BuildRequires: lua-lmod
BuildRequires: systemd-rpm-macros
%if 0%{?is_opensuse}
%else
# have choice for libcurl.so.4()(64bit) needed by systemd: libcurl4 libcurl4-mini
# have choice for libcurl.so.4()(64bit) needed by cmake: libcurl4 libcurl4-mini
BuildRequires: libcurl4
# have choice for libpsm_infinipath.so.1()(64bit) needed by libfabric1: libpsm2-compat libpsm_infinipath1
# have choice for libpsm_infinipath.so.1()(64bit) needed by openmpi-libs: libpsm2-compat libpsm_infinipath1
BuildRequires: libpsm_infinipath1
%endif
%endif
%endif
Requires: protobuf-c
Requires: openssl
# This should only be temporary until we can get a stable upstream release
# of mercury, at which time the autoprov shared library version should
# suffice
Requires: mercury = %{mercury_version}

%description
The Distributed Asynchronous Object Storage (DAOS) is an open-source
software-defined object store designed from the ground up for
massively distributed Non Volatile Memory (NVM). DAOS takes advantage
of next generation NVM technology like Storage Class Memory (SCM) and
NVM express (NVMe) while presenting a key-value storage interface and
providing features such as transactional non-blocking I/O, advanced
data protection with self healing on top of commodity hardware, end-
to-end data integrity, fine grained data control and elastic storage
to optimize performance and cost.

%package server
Summary: The DAOS server
Requires: %{name}%{?_isa} = %{version}-%{release}
Requires: spdk-tools
Requires: ndctl
# needed to set PMem configuration goals in BIOS through control-plane
%if (0%{?suse_version} >= 1500)
Requires: ipmctl >= 02.00.00.3733
Requires: libpmem1 >= 1.8, libpmemobj1 >= 1.8
%else
Requires: ipmctl > 02.00.00.3816
Requires: libpmem >= 1.8, libpmemobj >= 1.8
%endif
Requires: hwloc
Requires: mercury = %{mercury_version}
Requires(post): /sbin/ldconfig
Requires(postun): /sbin/ldconfig
Requires: libfabric >= %{libfabric_version}
%{?systemd_requires}
Obsoletes: cart < 1000

%description server
This is the package needed to run a DAOS server

%package client
Summary: The DAOS client
Requires: %{name}%{?_isa} = %{version}-%{release}
Requires: mercury = %{mercury_version}
Requires: libfabric >= %{libfabric_version}
%if (0%{?rhel} >= 8)
Requires: fuse3 >= 3
%else
Requires: fuse3 >= 3.4.2
%endif
Obsoletes: cart < 1000
%if (0%{?suse_version} >= 1500)
Requires: libfuse3-3 >= 3.4.2
%else
# because our repo has a deprecated fuse-3.x RPM, make sure we don't
# get it when fuse3 Requires: /etc/fuse.conf
%if (0%{?rhel} >= 8)
Requires: fuse3 >= 3
%else
Requires: fuse < 3, fuse3-libs >= 3.4.2
%endif
%endif
%{?systemd_requires}

%description client
This is the package needed to run a DAOS client

%package tests
Summary: The DAOS test suite
#This is a bit messy and needs some cleanup.  In theory,
#we should have client tests and server tests in separate
#packages but some binaries need libraries from both at
#present.
Requires: %{name}-client%{?_isa} = %{version}-%{release}
Requires: %{name}-server%{?_isa} = %{version}-%{release}
%if (0%{?rhel} >= 7) && (0%{?rhel} < 8)
Requires: python36-distro
Requires: python36-tabulate
%else
Requires: python3-distro
Requires: python3-tabulate
%endif
Requires: fio
Requires: dbench
Requires: lbzip2
Requires: attr
%if (0%{?suse_version} >= 1315)
Requires: libpsm_infinipath1
%endif

%description tests
This is the package needed to run the DAOS test suite

%package devel
# Leap 15 doesn't seem to be creating dependencies as richly as EL7
# for example, EL7 automatically adds:
# Requires: libdaos.so.0()(64bit)
%if (0%{?suse_version} >= 1500)
Requires: %{name}-client%{?_isa} = %{version}-%{release}
%endif
Summary: The DAOS development libraries and headers

%description devel
This is the package needed to build software with the DAOS library.

%package firmware
Summary: The DAOS firmware management helper
Requires: %{name}-server%{?_isa} = %{version}-%{release}

%description firmware
This is the package needed to manage server storage firmware on DAOS servers.

%if (0%{?suse_version} > 0)
%global __debug_package 1
%global _debuginfo_subpackages 0
%debug_package
%endif

%prep
%autosetup

%build

%define conf_dir %{_sysconfdir}/daos
%if (0%{?rhel} >= 7)
%define scons_exe scons-3
%else
%define scons_exe scons
%endif
%{scons_exe} %{?_smp_mflags} \
      --config=force         \
      --no-rpath             \
      USE_INSTALLED=all      \
      FIRMWARE_MGMT=yes      \
      CONF_DIR=%{conf_dir}   \
      PREFIX=%{buildroot}    \
     %{?scons_args}          \
     %{?compiler_args}

%if ("%{?compiler_args}" == "COMPILER=covc")
mv test.cov{,-build}
%endif

%install
%{scons_exe} %{?_smp_mflags}          \
      --config=force                  \
      --no-rpath                      \
      --install-sandbox=%{buildroot}  \
      %{buildroot}%{_prefix}          \
      %{buildroot}%{conf_dir}         \
      USE_INSTALLED=all               \
      FIRMWARE_MGMT=yes               \
      CONF_DIR=%{conf_dir}            \
      PREFIX=%{_prefix}               \
      %{?scons_args}                  \
      %{?compiler_args}

%if ("%{?compiler_args}" == "COMPILER=covc")
mv test.cov-build %{buildroot}/usr/lib/daos/TESTING/ftest/test.cov
%endif
mkdir -p %{buildroot}/%{_sysconfdir}/ld.so.conf.d/
echo "%{_libdir}/daos_srv" > %{buildroot}/%{_sysconfdir}/ld.so.conf.d/daos.conf
mkdir -p %{buildroot}/%{_unitdir}
%if (0%{?rhel} == 7)
install -m 644 utils/systemd/%{server_svc_name}.pre230 %{buildroot}/%{_unitdir}/%{server_svc_name}
install -m 644 utils/systemd/%{agent_svc_name}.pre230 %{buildroot}/%{_unitdir}/%{agent_svc_name}
%else
install -m 644 utils/systemd/%{server_svc_name} %{buildroot}/%{_unitdir}
install -m 644 utils/systemd/%{agent_svc_name} %{buildroot}/%{_unitdir}
%endif
mkdir -p %{buildroot}/%{conf_dir}/certs/clients
mv %{buildroot}/%{conf_dir}/bash_completion.d %{buildroot}/%{_sysconfdir}

%pre server
getent group daos_metrics >/dev/null || groupadd -r daos_metrics
getent group daos_server >/dev/null || groupadd -r daos_server
getent passwd daos_server >/dev/null || useradd -s /sbin/nologin -r -g daos_server -G daos_metrics daos_server
%post server
/sbin/ldconfig
%systemd_post %{server_svc_name}
%preun server
%systemd_preun %{server_svc_name}
%postun server
/sbin/ldconfig
%systemd_postun %{server_svc_name}

%pre client
getent group daos_agent >/dev/null || groupadd -r daos_agent
getent passwd daos_agent >/dev/null || useradd -s /sbin/nologin -r -g daos_agent daos_agent
%post client
%systemd_post %{agent_svc_name}
%preun client
%systemd_preun %{agent_svc_name}
%postun client
%systemd_postun %{agent_svc_name}

%files
%defattr(-, root, root, -)
%{_sysconfdir}/ld.so.conf.d/daos.conf
%dir %attr(0755,root,root) %{conf_dir}/certs
%{conf_dir}/memcheck-cart.supp
%dir %{conf_dir}
%dir %{_sysconfdir}/bash_completion.d
%{_sysconfdir}/bash_completion.d/daos.bash
%{_libdir}/libdaos_common.so
%{_libdir}/*.so.*
# TODO: this should move from daos_srv to daos
%{_libdir}/daos_srv/libplacement.so
# Certificate generation files
%dir %{_libdir}/%{name}
%{_libdir}/%{name}/certgen/
%{_libdir}/%{name}/VERSION
%doc

%files server
%config(noreplace) %attr(0644,root,root) %{conf_dir}/daos_server.yml
%dir %attr(0700,daos_server,daos_server) %{conf_dir}/certs/clients
# set daos_admin to be setuid root in order to perform privileged tasks
%attr(4750,root,daos_server) %{_bindir}/daos_admin
# set daos_server to be setgid daos_server in order to invoke daos_admin
# and/or daos_firmware
%attr(2755,root,daos_server) %{_bindir}/daos_server
%{_bindir}/daos_engine
%dir %{_libdir}/daos_srv
%{_libdir}/daos_srv/libcont.so
%{_libdir}/daos_srv/libdtx.so
%{_libdir}/daos_srv/libmgmt.so
%{_libdir}/daos_srv/libobj.so
%{_libdir}/daos_srv/libpool.so
%{_libdir}/daos_srv/librdb.so
%{_libdir}/daos_srv/librdbt.so
%{_libdir}/daos_srv/librebuild.so
%{_libdir}/daos_srv/librsvc.so
%{_libdir}/daos_srv/libsecurity.so
%{_libdir}/daos_srv/libvos_srv.so
%{_libdir}/daos_srv/libvos_size.so
%{_libdir}/daos_srv/libvos.so
%{_libdir}/daos_srv/libbio.so
%{_libdir}/libdaos_common_pmem.so
%{conf_dir}/vos_size_input.yaml
%{_bindir}/daos_storage_estimator.py
%{_libdir}/python3/site-packages/storage_estimator/*.py
%dir %{_libdir}/python3/site-packages/storage_estimator
%if (0%{?rhel} >= 7) && (0%{?rhel} < 8)
%dir %{_libdir}/python3/site-packages/storage_estimator/__pycache__
%{_libdir}/python3/site-packages/storage_estimator/__pycache__/*.pyc
%endif
%{_datadir}/%{name}
%exclude %{_datadir}/%{name}/ioil-ld-opts
%{_unitdir}/%{server_svc_name}

%files client
%{_bindir}/cart_ctl
%{_bindir}/self_test
%{_bindir}/dmg
%{_bindir}/daos_agent
%{_bindir}/dfuse
%{_bindir}/daos
%{_libdir}/libdfs.so
%{_libdir}/%{name}/API_VERSION
%{_libdir}/libduns.so
%{_libdir}/libdfuse.so
%{_libdir}/libioil.so
%{_libdir}/libdfs_internal.so
%dir %{_libdir}/python3/site-packages/pydaos
%{_libdir}/python3/site-packages/pydaos/*.py
%dir %{_libdir}/python3/site-packages/pydaos/raw
%{_libdir}/python3/site-packages/pydaos/raw/*.py
%if (0%{?rhel} >= 7) && (0%{?rhel} < 8)
%dir %{_libdir}/python3/site-packages/pydaos/__pycache__
%{_libdir}/python3/site-packages/pydaos/__pycache__/*.pyc
%dir %{_libdir}/python3/site-packages/pydaos/raw/__pycache__
%{_libdir}/python3/site-packages/pydaos/raw/__pycache__/*.pyc
%endif
%{_libdir}/python3/site-packages/pydaos/pydaos_shim.so
%{_datadir}/%{name}/ioil-ld-opts
%config(noreplace) %{conf_dir}/daos_agent.yml
%config(noreplace) %{conf_dir}/daos_control.yml
%{_unitdir}/%{agent_svc_name}
%{_mandir}/man8/daos.8*
%{_mandir}/man8/dmg.8*

%files tests
%dir %{_prefix}/lib/daos
%{_prefix}/lib/daos/TESTING
%{_prefix}/lib/daos/TESTING/ftest/list_tests.py
%{_bindir}/hello_drpc
%{_bindir}/*_test*
%{_bindir}/jobtest
%{_bindir}/self_test
%{_libdir}/libdaos_tests.so
%{_bindir}/jump_pl_map
%{_bindir}/ring_pl_map
%{_bindir}/pl_bench
%{_bindir}/smd_ut
%{_bindir}/vea_ut
%{_bindir}/daos_perf
%{_bindir}/daos_racer
%{_bindir}/evt_ctl
%{_bindir}/io_conf
%{_bindir}/rdbt
%{_bindir}/obj_ctl
%{_bindir}/daos_gen_io_conf
%{_bindir}/daos_run_io_conf
%{_bindir}/crt_launch
%{_bindir}/daos_metrics
%{_bindir}/daos_test
%{_bindir}/dfs_test
%{conf_dir}/fault-inject-cart.yaml
%{_bindir}/fault_status
# For avocado tests
%{_prefix}/lib/daos/.build_vars.json
%{_prefix}/lib/daos/.build_vars.sh
%{_libdir}/libdts.so

%files devel
%{_includedir}/*
%{_libdir}/libdaos.so
%{_libdir}/*.a
%{_libdir}/*.so

%files firmware
# set daos_firmware to be setuid root in order to perform privileged tasks
%attr(4750,root,daos_server) %{_bindir}/daos_firmware

%changelog
<<<<<<< HEAD
=======
* Wed May 19 2021 Johann Lombardi <johann.lombardi@intel.com> 1.3.101-1
- Version bump to 1.3.101 for 2.0 test build 1

>>>>>>> 9663e5ee
* Fri May 07 2021 Brian J. Murrell <brian.murrell@intel.com> 1.3.0-16
- Enable debuginfo package building on SUSE platforms

* Thu May 06 2021 Brian J. Murrell <brian.murrell@intel.com> 1.3.0-15
- Update to build on EL8

* Wed May 05 2021 Brian J. Murrell <brian.murrell@intel.com> 1.3.0-14
- Package /etc/daos/certs in main/common package so that both server
  and client get it created

* Wed Apr 21 2021 Tom Nabarro <tom.nabarro@intel.com> - 1.3.0-13
- Relax ipmctl version requirement on leap15 as we have runtime checks

* Fri Apr 16 2021 Mohamad Chaarawi <mohamad.chaarawi@intel.com> - 1.3.0-12
- remove dfuse_hl

* Wed Apr 14 2021 Jeff Olivier <jeffrey.v.olivier@intel.com> - 1.3.0-11
- Remove storage_estimator and io_conf from client packages to remove
  any client side dependence on bio and vos (and and PMDK/SPDK)

* Mon Apr 12 2021 Dalton A. Bohning <daltonx.bohning@intel.com> - 1.3.0-10
- Add attr to the test dependencies

* Tue Apr 06 2021 Kris Jacque <kristin.jacque@intel.com> 1.3.0-9
- Add package for daos_firmware helper binary

* Fri Apr 02 2021 Jeff Olivier <jeffrey.v.olivier@intel.com> 1.3.0-8
- Remove unused readline-devel

* Thu Apr 01 2021 Brian J. Murrell <brian.murrell@intel.com> 1.3.0-7
- Update argobots to 1.1

* Tue Mar 30 2021 Maureen Jean <maureen.jean@intel.com> 1.3.0-6
- Change pydaos_shim_3 to pydaos_shim

* Mon Mar 29 2021 Brian J. Murrell <brian.murrell@intel.com> - 1.3.0-5
- Move libdts.so to the daos-tests subpackage

* Tue Mar 23 2021 Alexander Oganezov <alexander.a.oganezov@intel.com> 1.3.0-4
- Update libfabric to v1.12.0
- Disable grdcopy/gdrapi linkage in libfabric


* Thu Mar 18 2021 Maureen Jean <maureen.jean@intel.com> 1.3.0-3
- Update to python3

* Thu Feb 25 2021 Li Wei <wei.g.li@intel.com> 1.3.0-2
- Require raft-devel 0.7.3 that fixes an unstable leadership problem caused by
  removed replicas as well as some Coverity issues

* Wed Feb 24 2021 Brian J. Murrell <brian.murrell@intel.com> - 1.3.0-1
- Version bump up to 1.3.0

* Mon Feb 22 2021 Brian J. Murrell <brian.murrell@intel.com> 1.1.3-3
- Remove all *-devel Requires from daos-devel as none of those are
  actually necessary to build libdaos clients

* Tue Feb 16 2021 Alexander Oganezov <alexander.a.oganezov@intel.com> 1.1.3-2
- Update libfabric to v1.12.0rc1

* Wed Feb 10 2021 Johann Lombardi <johann.lombardi@intel.com> 1.1.3-1
- Version bump up to 1.1.3

* Tue Feb 9 2021 Vish Venkatesan <vishwanath.venkatesan@intel.com> 1.1.2.1-11
- Add new pmem specific version of DAOS common library

* Fri Feb 5 2021 Saurabh Tandan <saurabh.tandan@intel.com> 1.1.2.1-10
- Added dbench as requirement for test package.

* Wed Feb 3 2021 Hua Kuang <hua.kuang@intel.com> 1.1.2.1-9
- Changed License to BSD-2-Clause-Patent

* Wed Feb 03 2021 Brian J. Murrell <brian.murrell@intel.com> - 1.1.2-8
- Update minimum required libfabric to 1.11.1

* Thu Jan 28 2021 Phillip Henderson <phillip.henderson@intel.com> 1.1.2.1-7
- Change ownership and permissions for the /etc/daos/certs directory.

* Sat Jan 23 2021 Alexander Oganezov <alexander.a.oganezov@intel.com> 1.1.2.1-6
- Update to mercury v2.0.1rc1

* Fri Jan 22 2021 Michael MacDonald <mjmac.macdonald@intel.com> 1.1.2.1-5
- Install daos_metrics utility to %{_bindir}

* Wed Jan 20 2021 Kenneth Cain <kenneth.c.cain@intel.com> 1.1.2.1-4
- Version update for API major version 1, libdaos.so.1 (1.0.0)

* Fri Jan 15 2021 Michael Hennecke <mhennecke@lenovo.com> 1.1.2.1-3
- Harmonize daos_server and daos_agent groups.

* Tue Dec 15 2020 Ashley Pittman <ashley.m.pittman@intel.com> 1.1.2.1-2
- Combine the two memcheck suppressions files.

* Wed Dec 09 2020 Johann Lombardi <johann.lombardi@intel.com> 1.1.2.1-1
- Version bump up to 1.1.2.1

* Fri Dec 04 2020 Li Wei <wei.g.li@intel.com> 1.1.2-3
- Require raft-devel 0.7.1 that fixes recent Coverity issues

* Wed Dec 02 2020 Maureen Jean <maureen.jean@intel.com> - 1.1.2-2
- define scons_args to be BUILD_TYPE=<release|dev>
- the scons default is BUILD_TYPE=release
- BUILD_TYPE=release will disable fault injection in build

* Tue Dec 01 2020 Brian J. Murrell <brian.murrell@intel.com> - 1.1.2-1
- Version bump up to 1.1.2

* Tue Nov 17 2020 Li Wei <wei.g.li@intel.com> 1.1.1-8
- Require raft-devel 0.7.0 that changes log indices and terms to 63-bit

* Wed Nov 11 2020 Tom Nabarro <tom.nabarro@intel.com> 1.1.1-7
- Add version validation for runtime daos_server ipmctl requirement to avoid
  potential corruption of PMMs when setting PMem goal, issue fixed in
  https://github.com/intel/ipmctl/commit/9e3898cb15fa9eed3ef3e9de4488be1681d53ff4

* Thu Oct 29 2020 Jonathan Martinez Montes <jonathan.martinez.montes@intel.com> 1.1.1-6
- Restore obj_ctl utility

* Wed Oct 28 2020 Brian J. Murrell <brian.murrell@intel.com> - 1.1.1-5
- Use %%autosetup
- Only use systemd_requires if it exists
- Obsoletes: cart now that it's included in daos

* Sat Oct 24 2020 Maureen Jean <maureen.jean@intel.com> 1.1.1-4
- Add daos.conf to the daos package to resolve the path to libbio.so

* Tue Oct 13 2020 Jonathan Martinez Montes <jonathan.martinez.montes@intel.com> 1.1.1-3
- Remove obj_ctl from Tests RPM package
- Add libdts.so shared library that is used by daos_perf, daos_racer and
  the daos utility.

* Tue Oct 13 2020 Amanda Justiniano <amanda.justiniano-pagn@intel.com> 1.1.1-3
- Add lbzip2 requirement to the daos-tests package

* Tue Oct 13 2020 Michael MacDonald <mjmac.macdonald@intel.com> 1.1.1-2
- Create unprivileged user for daos_agent

* Mon Oct 12 2020 Johann Lombardi <johann.lombardi@intel.com> 1.1.1-1
- Version bump up to 1.1.1

* Sat Oct 03 2020 Michael MacDonald <mjmac.macdonald@intel.com> 1.1.0-34
- Add go-race to BuildRequires on OpenSUSE Leap

* Wed Sep 16 2020 Alexander Oganezov <alexander.a.oganezov@intel.com> 1.1.0-33
- Update OFI to v1.11.0

* Mon Aug 17 2020 Michael MacDonald <mjmac.macdonald@intel.com> 1.1.0-32
- Install completion script in /etc/bash_completion.d

* Wed Aug 05 2020 Brian J. Murrell <brian.murrell@intel.com> - 1.1.0-31
- Change fuse requirement to fuse3
- Use Lmod for MPI module loading
- Remove unneeded (and un-distro gated) Requires: json-c

* Wed Jul 29 2020 Jonathan Martinez Montes <jonathan.martinez.montes@intel.com> - 1.1.0-30
- Add the daos_storage_estimator.py tool. It merges the functionality of the
  former tools vos_size, vos_size.py, vos_size_dfs_sample.py and parse_csv.py.

* Wed Jul 29 2020 Jeffrey V Olivier <jeffrey.v.olivier@intel.com> - 1.1.0-29
- Revert prior changes from version 28

* Mon Jul 13 2020 Brian J. Murrell <brian.murrell@intel.com> - 1.1.0-28
- Change fuse requirement to fuse3
- Use Lmod for MPI module loading

* Tue Jul 7 2020 Alexander A Oganezov <alexander.a.oganezov@intel.com> - 1.1.0-27
- Update to mercury release 2.0.0~rc1-1

* Sun Jun 28 2020 Jonathan Martinez Montes <jonathan.martinez.montes@intel.com> - 1.1.0-26
- Add the vos_size_dfs_sample.py tool. It is used to generate dynamically
  the vos_dfs_sample.yaml file using the real DFS super block data.

* Tue Jun 23 2020 Jeff Olivier <jeffrey.v.olivier@intel.com> - 1.1.0-25
- Add -no-rpath option and use it for rpm build rather than modifying
  SCons files in place

* Tue Jun 16 2020 Jeff Olivier <jeffrey.v.olivier@intel.com> - 1.1.0-24
- Modify RPATH removal snippet to replace line with pass as some lines
  can't be removed without breaking the code

* Fri Jun 05 2020 Ryon Jensen <ryon.jensen@intel.com> - 1.1.0-23
- Add libisa-l_crypto dependency

* Fri Jun 05 2020 Tom Nabarro <tom.nabarro@intel.com> - 1.1.0-22
- Change server systemd run-as user to daos_server in unit file

* Thu Jun 04 2020 Hua Kuang <hua.kuang@intel.com> - 1.1.0-21
- Remove dmg_old from DAOS RPM package

* Thu May 28 2020 Tom Nabarro <tom.nabarro@intel.com> - 1.1.0-20
- Create daos group to run as in systemd unit file

* Tue May 26 2020 Brian J. Murrell <brian.murrell@intel.com> - 1.1.0-19
- Enable parallel building with _smp_mflags

* Fri May 15 2020 Kenneth Cain <kenneth.c.cain@intel.com> - 1.1.0-18
- Require raft-devel >= 0.6.0 that adds new API raft_election_start()

* Thu May 14 2020 Brian J. Murrell <brian.murrell@intel.com> - 1.1.0-17
- Add cart-devel's Requires to daos-devel as they were forgotten
  during the cart merge

* Thu May 14 2020 Brian J. Murrell <brian.murrell@intel.com> - 1.1.0-16
- Fix fuse3-libs -> libfuse3 for SLES/Leap 15

* Thu Apr 30 2020 Brian J. Murrell <brian.murrell@intel.com> - 1.1.0-15
- Use new properly pre-release tagged mercury RPM

* Thu Apr 30 2020 Brian J. Murrell <brian.murrell@intel.com> - 1.1.0-14
- Move fuse dependencies to the client subpackage

* Mon Apr 27 2020 Michael MacDonald <mjmac.macdonald@intel.com> 1.1.0-13
- Rename /etc/daos.yml -> /etc/daos_control.yml

* Thu Apr 16 2020 Brian J. Murrell <brian.murrell@intel.com> - 1.1.0-12
- Use distro fuse

* Fri Apr 10 2020 Alexander Oganezov <alexander.a.oganezov@intel.com> - 1.1.0-11
- Update to mercury 4871023 to pick na_ofi.c race condition fix for
  "No route to host" errors.

* Sun Apr 05 2020 Brian J. Murrell <brian.murrell@intel.com> - 1.1.0-10
- Clean up spdk dependencies

* Mon Mar 30 2020 Tom Nabarro <tom.nabarro@intel.com> - 1.1.0-9
- Set version of spdk to < v21, > v19

* Fri Mar 27 2020 David Quigley <david.quigley@intel.com> - 1.1.0-8
- add daos and dmg man pages to the daos-client files list

* Thu Mar 26 2020 Michael MacDonald <mjmac.macdonald@intel.com> 1.1.0-7
- Add systemd scriptlets for managing daos_server/daos_admin services

* Thu Mar 26 2020 Alexander Oganeozv <alexander.a.oganezov@intel.com> - 1.1.0-6
- Update ofi to 62f6c937601776dac8a1f97c8bb1b1a6acfbc3c0

* Tue Mar 24 2020 Jeffrey V. Olivier <jeffrey.v.olivier@intel.com> - 1.1.0-5
- Remove cart as an external dependence

* Mon Mar 23 2020 Jeffrey V. Olivier <jeffrey.v.olivier@intel.com> - 1.1.0-4
- Remove scons_local as dependency

* Tue Mar 03 2020 Brian J. Murrell <brian.murrell@intel.com> - 1.1.0-3
- Bump up go minimum version to 1.12

* Thu Feb 20 2020 Brian J. Murrell <brian.murrell@intel.com> - 1.1.0-2
- daos-server requires daos-client (same version)

* Fri Feb 14 2020 Brian J. Murrell <brian.murrell@intel.com> - 1.1.0-1
- Version bump up to 1.1.0

* Wed Feb 12 2020 Brian J. Murrell <brian.murrell@intel.com> - 0.9.0-2
- Remove undefine _missing_build_ids_terminate_build

* Thu Feb 06 2020 Johann Lombardi <johann.lombardi@intel.com> - 0.9.0-1
- Version bump up to 0.9.0

* Sat Jan 18 2020 Jeff Olivier <jeffrey.v.olivier@intel.com> - 0.8.0-3
- Fixing a few warnings in the RPM spec file

* Fri Dec 27 2019 Jeff Olivier <jeffrey.v.olivier@intel.com> - 0.8.0-2
- Remove openmpi, pmix, and hwloc builds, use hwloc and openmpi packages

* Tue Dec 17 2019 Johann Lombardi <johann.lombardi@intel.com> - 0.8.0-1
- Version bump up to 0.8.0

* Thu Dec 05 2019 Johann Lombardi <johann.lombardi@intel.com> - 0.7.0-1
- Version bump up to 0.7.0

* Tue Nov 19 2019 Tom Nabarro <tom.nabarro@intel.com> 0.6.0-15
- Temporarily unconstrain max. version of spdk

* Wed Nov 06 2019 Brian J. Murrell <brian.murrell@intel.com> 0.6.0-14
- Constrain max. version of spdk

* Wed Nov 06 2019 Brian J. Murrell <brian.murrell@intel.com> 0.6.0-13
- Use new cart with R: mercury to < 1.0.1-20 due to incompatibility

* Wed Nov 06 2019 Michael MacDonald <mjmac.macdonald@intel.com> 0.6.0-12
- Add daos_admin privileged helper for daos_server

* Fri Oct 25 2019 Brian J. Murrell <brian.murrell@intel.com> 0.6.0-11
- Handle differences in Leap 15 Python packaging

* Wed Oct 23 2019 Brian J. Murrell <brian.murrell@intel.com> 0.6.0-9
- Update BR: libisal-devel for Leap

* Mon Oct 07 2019 Brian J. Murrell <brian.murrell@intel.com> 0.6.0-8
- Use BR: cart-devel-%{cart_sha1} if available
- Remove cart's BRs as it's -devel Requires them now

* Tue Oct 01 2019 Brian J. Murrell <brian.murrell@intel.com> 0.6.0-7
- Constrain cart BR to <= 1.0.0

* Sat Sep 21 2019 Brian J. Murrell <brian.murrell@intel.com>
- Remove Requires: {argobots, cart}
  - autodependencies should take care of these

* Thu Sep 19 2019 Jeff Olivier <jeffrey.v.olivier@intel.com>
- Add valgrind-devel requirement for argobots change

* Tue Sep 10 2019 Tom Nabarro <tom.nabarro@intel.com>
- Add requires ndctl as runtime dep for control plane.

* Thu Aug 15 2019 David Quigley <david.quigley@intel.com>
- Add systemd unit files to packaging.

* Thu Jul 25 2019 Brian J. Murrell <brian.murrell@intel.com>
- Add git hash and commit count to release

* Thu Jul 18 2019 David Quigley <david.quigley@intel.com>
- Add certificate generation files to packaging.

* Tue Jul 09 2019 Johann Lombardi <johann.lombardi@intel.com>
- Version bump up to 0.6.0

* Fri Jun 21 2019 David Quigley <dquigley@intel.com>
- Add daos_agent.yml to the list of packaged files

* Thu Jun 13 2019 Brian J. Murrell <brian.murrell@intel.com>
- move obj_ctl daos_gen_io_conf daos_run_io_conf to
  daos-tests sub-package
- daos-server needs spdk-tools

* Fri May 31 2019 Ken Cain <kenneth.c.cain@intel.com>
- Add new daos utility binary

* Wed May 29 2019 Brian J. Murrell <brian.murrell@intel.com>
- Version bump up to 0.5.0
- Add Requires: libpsm_infinipath1 for SLES 12.3

* Tue May 07 2019 Brian J. Murrell <brian.murrell@intel.com>
- Move some files around among the sub-packages

* Mon May 06 2019 Brian J. Murrell <brian.murrell@intel.com>
- Only BR fio
  - fio-{devel,src} is not needed

* Wed Apr 03 2019 Brian J. Murrell <brian.murrell@intel.com>
- initial package<|MERGE_RESOLUTION|>--- conflicted
+++ resolved
@@ -13,13 +13,8 @@
 %endif
 
 Name:          daos
-<<<<<<< HEAD
-Version:       1.3.0
-Release:       16%{?relval}%{?dist}
-=======
 Version:       1.3.101
 Release:       1%{?relval}%{?dist}
->>>>>>> 9663e5ee
 Summary:       DAOS Storage Engine
 
 License:       BSD-2-Clause-Patent
@@ -465,12 +460,9 @@
 %attr(4750,root,daos_server) %{_bindir}/daos_firmware
 
 %changelog
-<<<<<<< HEAD
-=======
 * Wed May 19 2021 Johann Lombardi <johann.lombardi@intel.com> 1.3.101-1
 - Version bump to 1.3.101 for 2.0 test build 1
 
->>>>>>> 9663e5ee
 * Fri May 07 2021 Brian J. Murrell <brian.murrell@intel.com> 1.3.0-16
 - Enable debuginfo package building on SUSE platforms
 
