--- conflicted
+++ resolved
@@ -26,13 +26,8 @@
 %endif
 
 Name:          daos
-<<<<<<< HEAD
-Version:       3.1.100
-Release:       17%{?relval}%{?dist}
-=======
 Version:       2.3.100
 Release:       4%{?relval}%{?dist}
->>>>>>> 35728424
 Summary:       DAOS Storage Engine
 
 License:       BSD-2-Clause-Patent
