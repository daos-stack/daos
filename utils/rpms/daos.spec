%define daoshome %{_exec_prefix}/lib/%{name}
%define server_svc_name daos_server.service
%define agent_svc_name daos_agent.service
%define sysctl_script_name 10-daos_server.conf

%bcond_without server

%if %{with server}
%global daos_build_args FIRMWARE_MGMT=yes
%else
%global daos_build_args client test
%endif
%global mercury_version   2.4
%global libfabric_version 1.15.1-1
%global argobots_version 1.2
%global __python %{__python3}

%if (0%{?rhel} >= 8)
# https://bugzilla.redhat.com/show_bug.cgi?id=1955184
%define _use_internal_dependency_generator 0
%define __find_requires %{SOURCE1}
%endif

Name:          daos
Version:       2.7.101
<<<<<<< HEAD
Release:       8%{?relval}%{?dist}
=======
Release:       7%{?relval}%{?dist}
>>>>>>> 58631d83
Summary:       DAOS Storage Engine

License:       BSD-2-Clause-Patent
URL:           https://github.com/daos-stack/daos
Source0:       %{name}-%{version}.tar.gz
Source1:       bz-1955184_find-requires
%if (0%{?rhel} >= 8)
BuildRequires: python3-scons >= 2.4
%else
BuildRequires: scons >= 2.4
%endif
BuildRequires: libfabric-devel >= %{libfabric_version}
BuildRequires: mercury-devel >= %{mercury_version}
BuildRequires: gcc-c++
%if (0%{?rhel} >= 8)
%global openmpi openmpi
%else
%global openmpi openmpi3
%endif
BuildRequires: %{openmpi}-devel
BuildRequires: hwloc-devel
%if ("%{?compiler_args}" == "COMPILER=covc")
BuildRequires: bullseye
%endif
%if (0%{?rhel} >= 8)
BuildRequires: argobots-devel >= %{argobots_version}
BuildRequires: json-c-devel
BuildRequires: boost-python3-devel
%else
BuildRequires: libabt-devel >= %{argobots_version}
BuildRequires: libjson-c-devel
BuildRequires: boost-devel
%endif
%if %{with server}
BuildRequires: libpmemobj-devel >= 2.1.0
%endif
BuildRequires: fused-devel
%if (0%{?suse_version} >= 1500)
BuildRequires: go-race
BuildRequires: libprotobuf-c-devel
BuildRequires: liblz4-devel
BuildRequires: libcapstone-devel
%else
BuildRequires: protobuf-c-devel
BuildRequires: lz4-devel
BuildRequires: capstone-devel
%endif
%if %{with server}
BuildRequires: libaio-devel
<<<<<<< HEAD
BuildRequires: meson
BuildRequires: python3-pyelftools
BuildRequires: python3-pip
BuildRequires: ncurses-devel
BuildRequires: patchelf
BuildRequires: libarchive-devel
=======
BuildRequires: spdk-devel >= 22.01.2
>>>>>>> 58631d83
%endif
%if (0%{?rhel} >= 8)
BuildRequires: isa-l-devel
BuildRequires: libisa-l_crypto-devel
%else
BuildRequires: libisal-devel
BuildRequires: libisal_crypto-devel
%endif
BuildRequires: openssl-devel
BuildRequires: libevent-devel
BuildRequires: libyaml-devel
BuildRequires: libcmocka-devel
BuildRequires: valgrind-devel
BuildRequires: systemd
BuildRequires: go >= 1.21
BuildRequires: pciutils-devel
%if (0%{?rhel} >= 8)
BuildRequires: numactl-devel
BuildRequires: CUnit-devel
# needed to retrieve PMM region info through control-plane
%if %{with server}
BuildRequires: libipmctl-devel
%endif
%if (0%{?rhel} >= 9)
BuildRequires: python-devel
%else
BuildRequires: python36-devel
%endif
BuildRequires: python3-distro
BuildRequires: Lmod
%else
%if (0%{?suse_version} >= 1315)
# see src/client/dfs/SConscript for why we need /etc/os-release
# that code should be rewritten to use the python libraries provided for
# os detection
BuildRequires: distribution-release
BuildRequires: libnuma-devel
BuildRequires: cunit-devel
%if %{with server}
BuildRequires: ipmctl-devel
%endif
BuildRequires: python3-devel
BuildRequires: python3-distro
BuildRequires: python-rpm-macros
BuildRequires: lua-lmod
BuildRequires: systemd-rpm-macros
%endif
%endif
BuildRequires: libuuid-devel

Requires: openssl
# This should only be temporary until we can get a stable upstream release
# of mercury, at which time the autoprov shared library version should
# suffice
Requires: mercury >= %{mercury_version}


%description
The Distributed Asynchronous Object Storage (DAOS) is an open-source
software-defined object store designed from the ground up for
massively distributed Non Volatile Memory (NVM). DAOS takes advantage
of next generation NVM technology like Storage Class Memory (SCM) and
NVM express (NVMe) while presenting a key-value storage interface and
providing features such as transactional non-blocking I/O, advanced
data protection with self healing on top of commodity hardware, end-
to-end data integrity, fine grained data control and elastic storage
to optimize performance and cost.

%if %{with server}
%package server
Summary: The DAOS server
Requires: %{name}%{?_isa} = %{version}-%{release}
Requires: ndctl
# needed to set PMem configuration goals in BIOS through control-plane
%if (0%{?suse_version} >= 1500)
Requires: ipmctl >= 03.00.00.0423
Requires: libpmemobj1 >= 2.1.0-1.suse1500
Requires: libfabric1 >= %{libfabric_version}
%else
Requires: ipmctl >= 03.00.00.0468
Requires: libpmemobj >= 2.1.0-1%{?dist}
%endif
Requires: libfabric >= %{libfabric_version}
Requires: mercury >= %{mercury_version}
Requires(post): /sbin/ldconfig
Requires(postun): /sbin/ldconfig
Requires: numactl
Requires: pciutils
%{?systemd_requires}

%description server
This is the package needed to run a DAOS server
%endif

%package admin
Summary: DAOS admin tools
Requires: %{name}%{?_isa} = %{version}-%{release}

%description admin
This package contains DAOS administrative tools (e.g. dmg).

%package client
Summary: The DAOS client
Requires: %{name}%{?_isa} = %{version}-%{release}
Requires: mercury >= %{mercury_version}
Requires: libfabric >= %{libfabric_version}
%if (0%{?suse_version} >= 1500)
Requires: libfabric1 >= %{libfabric_version}
%endif
Requires: /usr/bin/fusermount3
%{?systemd_requires}

%description client
This is the package needed to run a DAOS client

%package tests
Summary: The entire DAOS test suite
Requires: %{name}-client-tests%{?_isa} = %{version}-%{release}
BuildArch: noarch

%description tests
This is the package is a metapackage to install all of the test packages

%package tests-internal
Summary: The entire internal DAOS test suite
Requires: %{name}-tests = %{version}-%{release}
Requires: %{name}-client-tests-openmpi%{?_isa} = %{version}-%{release}
Requires: %{name}-client-tests-mpich = %{version}-%{release}
Requires: %{name}-serialize%{?_isa} = %{version}-%{release}
BuildArch: noarch

%description tests-internal
This is the package is a metapackage to install all of the internal test
packages

%package client-tests
Summary: The DAOS test suite
Requires: %{name}-client%{?_isa} = %{version}-%{release}
Requires: %{name}-admin%{?_isa} = %{version}-%{release}
Requires: %{name}-devel%{?_isa} = %{version}-%{release}
%if (0%{?suse_version} >= 1500)
Requires: libprotobuf-c-devel
%else
Requires: protobuf-c-devel
%endif
Requires: fio
Requires: git
Requires: dbench
Requires: lbzip2
Requires: attr
Requires: ior
Requires: go >= 1.21
%if (0%{?suse_version} >= 1315)
Requires: lua-lmod
Requires: libcapstone-devel
%else
Requires: Lmod
Requires: capstone-devel
%endif
Requires: pciutils-devel
%if (0%{?suse_version} > 0)
Requires: libndctl-devel
%endif
%if (0%{?rhel} >= 8)
Requires: ndctl-devel
Requires: daxctl-devel
%endif

%description client-tests
This is the package needed to run the DAOS test suite (client tests)

%package client-tests-openmpi
Summary: The DAOS client test suite - tools which need openmpi
Requires: %{name}-client-tests%{?_isa} = %{version}-%{release}
Requires: hdf5-%{openmpi}-tests
Requires: hdf5-vol-daos-%{openmpi}-tests
Requires: MACSio-%{openmpi}
Requires: simul-%{openmpi}

%description client-tests-openmpi
This is the package needed to run the DAOS client test suite openmpi tools

%package client-tests-mpich
Summary: The DAOS client test suite - tools which need mpich
BuildArch: noarch
Requires: %{name}-client-tests%{?_isa} = %{version}-%{release}
Requires: mpifileutils-mpich
Requires: testmpio
Requires: mpich
Requires: ior
Requires: hdf5-mpich-tests
Requires: hdf5-vol-daos-mpich-tests
Requires: MACSio-mpich
Requires: simul-mpich
Requires: romio-tests
Requires: python3-mpi4py-tests

%description client-tests-mpich
This is the package needed to run the DAOS client test suite mpich tools

%if %{with server}
%package server-tests
Summary: The DAOS server test suite (server tests)
Requires: %{name}-server%{?_isa} = %{version}-%{release}
Requires: %{name}-admin%{?_isa} = %{version}-%{release}

%description server-tests
This is the package needed to run the DAOS server test suite (server tests)
%endif

%package devel
Summary: The DAOS development libraries and headers
Requires: %{name}-client%{?_isa} = %{version}-%{release}
Requires: libuuid-devel

%description devel
This is the package needed to build software with the DAOS library.

%if %{with server}
%package firmware
Summary: The DAOS firmware management helper
Requires: %{name}-server%{?_isa} = %{version}-%{release}

%description firmware
This is the package needed to manage server storage firmware on DAOS servers.
%endif

%package serialize
Summary: DAOS serialization library that uses HDF5
BuildRequires: hdf5-devel
Requires: hdf5

%description serialize
This is the package needed to use the DAOS serialization and deserialization
tools, as well as the preserve option for the filesystem copy tool.

%package mofed-shim
Summary: A shim to bridge MOFED's openmpi to distribution dependency tags
Provides: libmpi.so.40()(64bit)(openmpi-x86_64)
Requires: libmpi.so.40()(64bit)
Provides: libmpi_cxx.so.40()(64bit)(openmpi-x86_64)
Provides: libmpi_cxx.so.40()(64bit)
BuildArch: noarch

%description mofed-shim
This is the package that bridges the difference between the MOFED openmpi
"Provides" and distribution-openmpi consumers "Requires".

%if (0%{?suse_version} > 0)
%global __debug_package 1
%global _debuginfo_subpackages 1
%debug_package
%endif

%prep
%autosetup -p1

%build

%define conf_dir %{_sysconfdir}/daos
%if (0%{?rhel} == 8)
%define scons_exe scons-3
%else
%define scons_exe scons
%endif
%{scons_exe} %{?_smp_mflags} \
      --config=force         \
      USE_INSTALLED=all      \
<<<<<<< HEAD
      --build-deps=yes       \
      CONF_DIR=%{conf_dir}   \
     %{?daos_build_args}     \
=======
      CONF_DIR=%{conf_dir}   \
     %{?daos_build_args}   \
>>>>>>> 58631d83
     %{?scons_args}          \
     %{?compiler_args}

%if ("%{?compiler_args}" == "COMPILER=covc")
mv test.cov{,-build}
%endif

%install
%{scons_exe} %{?_smp_mflags}          \
      --config=force                  \
      --install-sandbox=%{buildroot}  \
      %{buildroot}%{_prefix}          \
      %{buildroot}%{conf_dir}         \
      USE_INSTALLED=all               \
      CONF_DIR=%{conf_dir}            \
      PREFIX=%{_prefix}               \
     %{?daos_build_args}            \
      %{?scons_args}                  \
      %{?compiler_args}
%if ("%{?compiler_args}" == "COMPILER=covc")
mv test.cov-build %{buildroot}/%{daoshome}/TESTING/ftest/test.cov
%endif
%if %{with server}
mkdir -p %{buildroot}/%{_sysconfdir}/ld.so.conf.d/
echo "%{_libdir}/daos_srv" > %{buildroot}/%{_sysconfdir}/ld.so.conf.d/daos.conf
mkdir -p %{buildroot}/%{_sysctldir}
install -m 644 utils/rpms/%{sysctl_script_name} %{buildroot}/%{_sysctldir}
%endif
mkdir -p %{buildroot}/%{_unitdir}
%if %{with server}
install -m 644 utils/systemd/%{server_svc_name} %{buildroot}/%{_unitdir}
%endif
install -m 644 utils/systemd/%{agent_svc_name} %{buildroot}/%{_unitdir}
mkdir -p %{buildroot}/%{conf_dir}/certs/clients
mv %{buildroot}/%{conf_dir}/bash_completion.d %{buildroot}/%{_sysconfdir}
# fixup env-script-interpreters
sed -i -e '1s/env //' %{buildroot}%{daoshome}/TESTING/ftest/{cart/cart_logtest,cart/daos_sys_logscan,config_file_gen,launch,slurm_setup,tags,verify_perms}.py
%if %{with server}
sed -i -e '1s/env //' %{buildroot}%{_bindir}/daos_storage_estimator.py
%endif

# shouldn't have source files in a non-devel RPM
rm -f %{buildroot}%{daoshome}/TESTING/ftest/cart/{test_linkage.cpp,utest_{hlc,portnumber,protocol,swim}.c,wrap_cmocka.h}
<<<<<<< HEAD
for f in `ls -1 {%buildroot}%{_bindir}`; do
  patchelf --remove-rpath "${f}" || true
done
for f in `ls -1 {%buildroot}%{_libdir}`; do
  patchelf --remove-rpath "${f}" || true
done
for f in `ls -1 {%buildroot}%{_libdir}/daos_srv`; do
  patchelf --remove-rpath "${f}" || true
done

=======
>>>>>>> 58631d83

%if %{with server}
%pre server
getent group daos_metrics >/dev/null || groupadd -r daos_metrics
getent group daos_server >/dev/null || groupadd -r daos_server
getent group daos_daemons >/dev/null || groupadd -r daos_daemons
getent passwd daos_server >/dev/null || useradd -s /sbin/nologin -r -g daos_server -G daos_metrics,daos_daemons daos_server

%post server
%{?run_ldconfig}
%systemd_post %{server_svc_name}
%sysctl_apply %{sysctl_script_name}

%preun server
%systemd_preun %{server_svc_name}

# all of these macros are empty on EL so keep rpmlint happy
%if (0%{?suse_version} > 0)
%postun server
%{?run_ldconfig}
%systemd_postun %{server_svc_name}
%endif
%endif

%pre client
getent group daos_agent >/dev/null || groupadd -r daos_agent
getent group daos_daemons >/dev/null || groupadd -r daos_daemons
getent passwd daos_agent >/dev/null || useradd -s /sbin/nologin -r -g daos_agent -G daos_daemons daos_agent

%post client
%systemd_post %{agent_svc_name}

%preun client
%systemd_preun %{agent_svc_name}

%if (0%{?suse_version} > 0)
%postun client
%systemd_postun %{agent_svc_name}
%endif

%files
%defattr(-, root, root, -)
%doc README.md
%dir %attr(0755,root,root) %{conf_dir}/certs
%config(noreplace) %{conf_dir}/memcheck-cart.supp
%dir %{conf_dir}
%dir %{_sysconfdir}/bash_completion.d
%{_sysconfdir}/bash_completion.d/daos.bash
# Certificate generation files
%dir %{_libdir}/%{name}
%{_libdir}/%{name}/certgen/
%{_libdir}/%{name}/VERSION
%{_libdir}/libcart.so.*
%{_libdir}/libgurt.so.*
%{_libdir}/libdaos_common.so

%if %{with server}
%files server
%doc README.md
%config(noreplace) %attr(0644,root,root) %{conf_dir}/daos_server.yml
%dir %attr(0700,daos_server,daos_server) %{conf_dir}/certs/clients
# set daos_server_helper to be setuid root in order to perform privileged tasks
%attr(4750,root,daos_server) %{_bindir}/daos_server_helper
# set daos_server to be setgid daos_server in order to invoke daos_server_helper
# and/or daos_firmware_helper
%attr(2755,root,daos_server) %{_bindir}/daos_server
%{_bindir}/daos_engine
%{_bindir}/daos_metrics
%{_bindir}/ddb
%{_sysconfdir}/ld.so.conf.d/daos.conf
%dir %{_libdir}/daos_srv
%{_libdir}/daos_srv/libchk.so
%{_libdir}/daos_srv/libcont.so
%{_libdir}/daos_srv/libddb.so
%{_libdir}/daos_srv/libdtx.so
%{_libdir}/daos_srv/libmgmt.so
%{_libdir}/daos_srv/libobj.so
%{_libdir}/daos_srv/libpool.so
%{_libdir}/daos_srv/librdb.so
%{_libdir}/daos_srv/librdbt.so
%{_libdir}/daos_srv/librebuild.so
%{_libdir}/daos_srv/librsvc.so
%{_libdir}/daos_srv/libsecurity.so
%{_libdir}/daos_srv/libvos_srv.so
%{_libdir}/daos_srv/libvos_size.so
%{_libdir}/daos_srv/libvos.so
%{_libdir}/daos_srv/libbio.so
%{_libdir}/daos_srv/libplacement.so
%{_libdir}/daos_srv/libpipeline.so
%{_libdir}/libdaos_common_pmem.so
%{_libdir}/libdav_v2.so
%config(noreplace) %{conf_dir}/vos_size_input.yaml
%{_bindir}/daos_storage_estimator.py
%{_bindir}/spdk*
%{_bindir}/iscsi*
%{_bindir}/nvme*
%{_bindir}/dpdk*.py
%{_bindir}/nvmf_tgt
%{python3_sitearch}/storage_estimator/*.py
%dir %{python3_sitearch}/storage_estimator
%if (0%{?rhel} >= 8)
%dir %{python3_sitearch}/storage_estimator/__pycache__
%{python3_sitearch}/storage_estimator/__pycache__/*.pyc
%endif
%{_datarootdir}/%{name}
%{_datarootdir}/spdk
%exclude %{_datarootdir}/%{name}/ioil-ld-opts
%{_unitdir}/%{server_svc_name}
%{_sysctldir}/%{sysctl_script_name}
%endif

%files admin
%doc README.md
%{_bindir}/dmg
%{_mandir}/man8/dmg.8*
%config(noreplace) %{conf_dir}/daos_control.yml

%files client
%doc README.md
%{_libdir}/libdaos.so.*
%{_bindir}/cart_ctl
%{_bindir}/self_test
%{_bindir}/daos_agent
%{_bindir}/dfuse
%{_bindir}/daos
%{_libdir}/libdaos_cmd_hdlrs.so
%{_libdir}/libdaos_self_test.so
%{_libdir}/libdfs.so
%{_libdir}/libds3.so
%{_libdir}/%{name}/API_VERSION
%{_libdir}/libduns.so
%{_libdir}/libdfuse.so
%{_libdir}/libioil.so
%{_libdir}/libpil4dfs.so
%dir %{python3_sitearch}/pydaos
%{python3_sitearch}/pydaos/*.py
%dir %{python3_sitearch}/pydaos/raw
%{python3_sitearch}/pydaos/raw/*.py
%dir %{python3_sitearch}/pydaos/torch
%{python3_sitearch}/pydaos/torch/*.py
%if (0%{?rhel} >= 8)
%dir %{python3_sitearch}/pydaos/__pycache__
%{python3_sitearch}/pydaos/__pycache__/*.pyc
%dir %{python3_sitearch}/pydaos/raw/__pycache__
%{python3_sitearch}/pydaos/raw/__pycache__/*.pyc
%dir %{python3_sitearch}/pydaos/torch/__pycache__
%{python3_sitearch}/pydaos/torch/__pycache__/*.pyc
%endif
%{python3_sitearch}/pydaos/pydaos_shim.so
%{python3_sitearch}/pydaos/torch/torch_shim.so
%{_datarootdir}/%{name}/ioil-ld-opts
%config(noreplace) %{conf_dir}/daos_agent.yml
%{_unitdir}/%{agent_svc_name}
%{_mandir}/man8/daos.8*

%files client-tests
%doc README.md
%dir %{daoshome}
%{daoshome}/TESTING
%exclude %{daoshome}/TESTING/ftest/avocado_tests.yaml
%{_bindir}/hello_drpc
%{_libdir}/libdaos_tests.so
%{_bindir}/acl_dump_test
%{_bindir}/agent_tests
%{_bindir}/drpc_engine_test
%{_bindir}/drpc_test
%{_bindir}/dfuse_test
%{_bindir}/eq_tests
%{_bindir}/job_tests
%{_bindir}/jump_pl_map
%{_bindir}/pl_bench
%{_bindir}/ring_pl_map
%{_bindir}/security_test
%config(noreplace) %{conf_dir}/fault-inject-cart.yaml
%{_bindir}/fault_status
%{_bindir}/crt_launch
%{_bindir}/daos_perf
%{_bindir}/daos_racer
%{_bindir}/daos_test
%{_bindir}/daos_debug_set_params
%{_bindir}/dfs_test
%{_bindir}/jobtest
%{_bindir}/daos_gen_io_conf
%{_bindir}/daos_run_io_conf
%{_libdir}/libdpar.so

%files client-tests-openmpi
%doc README.md
%{_libdir}/libdpar_mpi.so

%files client-tests-mpich
%doc README.md

%if %{with server}
%files server-tests
%doc README.md
%{_bindir}/dtx_tests
%{_bindir}/dtx_ut
%{_bindir}/evt_ctl
%{_bindir}/rdbt
%{_bindir}/smd_ut
%{_bindir}/bio_ut
%{_bindir}/vea_ut
%{_bindir}/vos_tests
%{_bindir}/vea_stress
%{_bindir}/ddb_tests
%{_bindir}/ddb_ut
%{_bindir}/obj_ctl
%{_bindir}/vos_perf
%endif

%files devel
%doc README.md
%{_includedir}/*
%{_libdir}/libdaos.so
%{_libdir}/libgurt.so
%{_libdir}/libcart.so
%{_libdir}/*.a
%{daoshome}/python

%if %{with server}
%files firmware
%doc README.md
# set daos_firmware_helper to be setuid root in order to perform privileged tasks
%attr(4750,root,daos_server) %{_bindir}/daos_firmware_helper
%endif

%files serialize
%doc README.md
%{_libdir}/libdaos_serialize.so

%files tests
%doc README.md
# No files in a meta-package

%files tests-internal
%doc README.md
# No files in a meta-package

%files mofed-shim
%doc README.md
# No files in a shim package

%changelog
<<<<<<< HEAD
* Sat Mar 15 2025 Jeff Olivier  <jeffolivier@google.com> 2.7.101-8
- Make spdk static and add as a submodule

* Thu Mar 13 2025 Jeff Olivier  <jeffolivier@google.com> 2.7.101-7
=======
* Tue Mar 18 2025 Jeff Olivier  <jeffolivier@google.com> 2.7.101-7
>>>>>>> 58631d83
- Remove raft as external dependency

* Mon Mar 10 2025 Jeff Olivier <jeffolivie@google.com> 2.7.101-6
- Remove server from Ubuntu packaging and fix client only build

* Wed Jan 22 2025 Jan Michalski <jan-marian.michalski@hpe.com> 2.7.101-5
- Add ddb_ut and dtx_ut to the server-tests package

* Fri Dec 20 2024 Jeff Olivier <jeffolivier@google.com> 2.7.101-4
- Switch libfuse3 to libfused

* Thu Dec 19 2024 Phillip Henderson <phillip.henderson@intel.com> 2.7.101-3
- Fix protobuf-c requiremnent for daos-client-tests on Leap.

* Thu Nov 14 2024 Denis Barakhtanov <dbarahtanov@enakta.com> 2.7.101-2
- Add pydaos.torch module to daos-client rpm.

* Fri Nov 08 2024 Phillip Henderson <phillip.henderson@intel.com> 2.7.101-1
- Bump version to 2.7.100

* Tue Nov 5 2024 Michael MacDonald <mjmac@google.com> 2.7.100-11
- Move daos_metrics tool to daos package for use on both clients
  and servers.

* Fri Nov 1 2024 Sherin T George <sherin-t.george@hpe.com> 2.7.100-10
- The modified DAV allocator with memory bucket support for md_on_ssd
  phase-2 is delivered as dav_v2.so.

* Tue Oct 15 2024 Brian J. Murrell <brian.murrell@intel.com> - 2.7.100-9
- Drop BRs for UCX as they were obsoleted as of e01970d

* Mon Oct 07 2024 Cedric Koch-Hofer <cedric.koch-hofer@intel.com> 2.7.100-8
- Update BR: argobots to 1.2

* Tue Oct 01 2024 Tomasz Gromadzki <tomasz.gromadzki@intel.com> 2.7.100-7
- Add support of the PMDK package 2.1.0 with NDCTL enabled.
  * Increase the default ULT stack size to 20KiB if the engine uses
    the DCPM storage class.
  * Prevent using the RAM storage class (simulated PMem) when
    the shutdown state (SDS) is active.
    * Automatically disable SDS for the RAM storage class on engine startup.
    * Force explicitly setting the PMEMOBJ_CONF='sds.at_create=0'
      environment variable to deactivate SDS for the DAOS tools
      (ddb, daos_perf, vos_perf, etc.) when used WITHOUT DCPM.
      Otherwise, a user is supposed to be stopped by an error
      like: "Unsafe shutdown count is not supported for this source".

* Mon Sep 23 2024 Kris Jacque <kris.jacque@intel.com> 2.7.100-6
- Bump min supported go version to 1.21

* Thu Aug 15 2024 Michael MacDonald <mjmac@google.com> 2.7.100-5
- Add libdaos_self_test.so to client RPM

* Mon Aug 05 2024 Jerome Soumagne <jerome.soumagne@intel.com> 2.7.100-4
- Bump mercury version to 2.4.0rc4

* Thu Jul 11 2024 Dalton Bohning <dalton.bohning@intel.com> 2.7.100-3
- Add pciutils-devel build dep for client-tests package

* Mon Jun 24 2024 Tom Nabarro <tom.nabarro@intel.com> 2.7.100-2
- Add pciutils runtime dep for daos_server lspci call
- Add pciutils-devel build dep for pciutils CGO bindings

* Mon May 20 2024 Phillip Henderson <phillip.henderson@intel.com> 2.7.100-1
- Bump version to 2.7.100

* Fri May 03 2024 Lei Huang <lei.huang@intel.com> 2.5.101-5
- Add libaio as a dependent package

* Fri Apr 05 2024 Fan Yong <fan.yong@intel.com> 2.5.101-4
- Catastrophic Recovery

* Thu Apr 04 2024 Ashley M. Pittman <ashley.m.pittman@intel.com> 2.5.101-3
- Update pydaos install process
- Add a dependency from daos-client-tests to daos-devel

* Mon Mar 18 2024 Jan Michalski <jan.michalski@intel.com> 2.5.101-2
- Add dtx_tests to the server-tests package

* Fri Mar 15 2024 Phillip Henderson <phillip.henderson@intel.com> 2.5.101-1
- Bump version to 2.5.101

* Tue Feb 27 2024 Li Wei <wei.g.li@intel.com> 2.5.100-16
- Update raft to 0.11.0-1.416.g12dbc15

* Mon Feb 12 2024 Ryon Jensen <ryon.jensen@intel.com> 2.5.100-15
- Updated isa-l package name to match EPEL

* Tue Jan 09 2024 Brian J. Murrell <brian.murrell@intel.com> 2.5.100-14
- Move /etc/ld.so.conf.d/daos.conf to daos-server sub-package

* Wed Dec 06 2023 Brian J. Murrell <brian.murrell@intel.com> 2.5.100-13
- Update for EL 8.8 and Leap 15.5
- Update raft to 0.10.1-2.411.gefa15f4

* Fri Nov 17 2023 Tomasz Gromadzki <tomasz.gromadzki@intel.com> 2.5.100-12
- Update to PMDK 2.0.0
  * Remove libpmemblk from dependencies.
  * Start using BUILD_EXAMPLES=n and BUILD_BENCHMARKS=n instead of patches.
  * Stop using BUILD_RPMEM=n (removed) and NDCTL_DISABLE=y (invalid).
  * Point https://github.com/pmem/pmdk as the main PMDK reference source.
  NOTE: PMDK upgrade to 2.0.0 does not affect any API call used by DAOS.
        libpmemobj (and libpmem) API stays unchanged.

* Wed Nov 15 2023 Jerome Soumagne <jerome.soumagne@intel.com> 2.5.100-11
- Bump mercury min version to 2.3.1

* Fri Nov 03 2023 Phillip Henderson <phillip.henderson@intel.com> 2.5.100-10
- Move verify_perms.py location

* Wed Aug 23 2023 Brian J. Murrell <brian.murrell@intel.com> 2.5.100-9
- Update fuse3 requirement to R: /usr/bin/fusermount3 by path
  rather than by package name, for portability and future-proofing
- Adding fuse3-devel as a requirement for daos-client-tests subpackage

* Tue Aug 08 2023 Brian J. Murrell <brian.murrell@intel.com> 2.5.100-8
- Build on EL9
- Add a client-tests-mpich subpackage for mpich test dependencies.

* Fri Jul 07 2023 Brian J. Murrell <brian.murrell@intel.com> 2.5.100-7
- Fix golang daos-client-tests dependency to be go instead

* Thu Jun 29 2023 Michael MacDonald <mjmac.macdonald@intel.com> 2.5.100-6
- Install golang >= 1.18 as a daos-client-tests dependency

* Thu Jun 22 2023 Li Wei <wei.g.li@intel.com> 2.5.100-5
- Update raft to 0.10.1-1.408.g9524cdb

* Wed Jun 14 2023 Mohamad Chaarawi <mohamad.chaarawi@intel.com> - 2.5.100-4
- Add pipeline lib

* Wed Jun 14 2023 Wang Shilong <shilong.wang@intel.com> 2.5.100-3
- Remove lmdb-devel for MD on SSD

* Wed Jun 07 2023 Ryon Jensen <ryon.jensen@intel.com> 2.5.100-2
- Removed unnecessary test files

* Tue Jun 06 2023 Jeff Olivier <jeffrey.v.olivier@intel.com> 2.5.100-1
- Switch version to 2.5.100 for 2.6 test builds

* Mon Jun  5 2023 Jerome Soumagne <jerome.soumagne@intel.com> 2.3.107-7
- Remove libfabric pinning and allow for 1.18 builds

* Fri May 26 2023 Jeff Olivier <jeffrey.v.olivier@intel.com> 2.3.107-6
- Add lmdb-devel and bio_ut for MD on SSD

* Tue May 23 2023 Lei Huang <lei.huang@intel.com> 2.3.107-5
- Add libcapstone-devel to deps of client-tests package

* Tue May 16 2023 Lei Huang <lei.huang@intel.com> 2.3.107-4
- Add libcapstone as a new prerequisite package
- Add libpil4dfs.so in daos-client rpm

* Mon May 15 2023 Jerome Soumagne <jerome.soumagne@intel.com> 2.3.107-3
- Fix libfabric/libfabric1 dependency mismatch on SuSE

* Wed May 10 2023 Jerome Soumagne <jerome.soumagne@intel.com> 2.3.107-2
- Temporarily pin libfabric to < 1.18

* Fri May 5 2023 Johann Lombardi <johann.lombardi@intel.com> 2.3.107-1
- Bump version to 2.3.107

* Fri Mar 17 2023 Tom Nabarro <tom.nabarro@intel.com> 2.3.106-2
- Add numactl requires for server package

* Tue Mar 14 2023 Brian J. Murrell <brian.murrell@intel.com> 2.3.106-1
- Bump version to be higher than TB5

* Wed Feb 22 2023 Li Wei <wei.g.li@intel.com> 2.3.103-6
- Update raft to 0.9.2-1.403.g3d20556

* Tue Feb 21 2023 Michael MacDonald <mjmac.macdonald@intel.com> 2.3.103-5
- Bump min supported go version to 1.17

* Fri Feb 17 2023 Ashley M. Pittman <ashley.m.pittman@intel.com> 2.3.103-4
- Add protobuf-c-devel to deps of client-tests package

* Mon Feb 13 2023 Brian J. Murrell <brian.murrell@intel.com> 2.3.103-3
- Remove explicit R: protobuf-c and let the auto-dependency generator
  handle it

* Wed Feb 8 2023 Michael Hennecke <michael.hennecke@intel.com> 2.3.103-2
- Change ipmctl requirement from v2 to v3

* Fri Jan 27 2023 Phillip Henderson <phillip.henderson@intel.com> 2.3.103-1
- Bump version to 2.3.103

* Wed Jan 25 2023 Johann Lombardi <johann.lombardi@intel.com> 2.3.102-1
- Bump version to 2.3.102

* Tue Jan 24 2023 Phillip Henderson <phillip.henderson@intel.com> 2.3.101-7
- Fix daos-tests-internal requirement for daos-tests

* Fri Jan 6 2023 Brian J. Murrell <brian.murrell@intel.com> 2.3.101-6
- Don't need to O: cart any more
- Add %%doc to all packages
- _datadir -> _datarootdir
- Don't use PREFIX= with scons in %%build
- Fix up some hard-coded paths to use macros instead
- Use some guards to prevent creating empty scriptlets

* Tue Dec 06 2022 Joseph G. Moore <joseph.moore@intel.com> 2.3.101-5
- Update Mercury to 2.2.0-6

* Thu Dec 01 2022 Tom Nabarro <tom.nabarro@intel.com> 2.3.101-4
- Update SPDK dependency requirement to greater than or equal to 22.01.2.

* Tue Oct 18 2022 Brian J. Murrell <brian.murrell@intel.com> 2.3.101-3
- Set flag to build per-subpackage debuginfo packages for Leap 15

* Thu Oct 6 2022 Michael MacDonald <mjmac.macdonald@intel.com> 2.3.101-2
- Rename daos_admin -> daos_server_helper

* Tue Sep 20 2022 Johann Lombardi <johann.lombardi@intel.com> 2.3.101-1
- Bump version to 2.3.101

* Thu Sep 8 2022 Jeff Olivier <jeffrey.v.olivier@intel.com> 2.3.100-22
- Move io_conf files from bin to TESTING

* Tue Aug 16 2022 Jeff Olivier <jeffrey.v.olivier@intel.com> 2.3.100-21
- Update PMDK to 1.12.1~rc1 to fix DAOS-11151

* Thu Aug 11 2022 Wang Shilong <shilong.wang@intel.com> 2.3.100-20
- Add daos_debug_set_params to daos-client-tests rpm for fault injection test.

* Fri Aug 5 2022 Jerome Soumagne <jerome.soumagne@intel.com> 2.3.100-19
- Update to mercury 2.2.0

* Tue Jul 26 2022 Michael MacDonald <mjmac.macdonald@intel.com> 2.3.100-18
- Bump min supported go version to 1.16

* Mon Jul 18 2022 Jerome Soumagne <jerome.soumagne@intel.com> 2.3.100-17
- Remove now unused openpa dependency

* Fri Jul 15 2022 Jeff Olivier <jeffrey.v.olivier@intel.com> 2.3.100-16
- Add pool_scrubbing_tests to test package

* Wed Jul 13 2022 Tom Nabarro <tom.nabarro@intel.com> 2.3.100-15
- Update SPDK dependency requirement to greater than or equal to 22.01.1.

* Mon Jun 27 2022 Jerome Soumagne <jerome.soumagne@intel.com> 2.3.100-14
- Update to mercury 2.2.0rc6

* Fri Jun 17 2022 Jeff Olivier <jeffrey.v.olivier@intel.com> 2.3.100-13
- Remove libdts.so, replace with build time static

* Thu Jun 2 2022 Jeff Olivier <jeffrey.v.olivier@intel.com> 2.3.100-12
- Make ucx required for build on all platforms

* Wed Jun 1 2022 Michael MacDonald <mjmac.macdonald@intel.com> 2.3.100-11
- Move dmg to new daos-admin RPM

* Wed May 18 2022 Lei Huang <lei.huang@intel.com> 2.3.100-10
- Update to libfabric to v1.15.1-1 to include critical performance patches

* Tue May 17 2022 Phillip Henderson <phillip.henderson@intel.com> 2.3.100-9
- Remove doas-client-tests-openmpi dependency from daos-tests
- Add daos-tests-internal package

* Mon May  9 2022 Ashley Pittman <ashley.m.pittman@intel.com> 2.3.100-8
- Extend dfusedaosbuild test to run in different configurations.

* Fri May  6 2022 Ashley Pittman <ashley.m.pittman@intel.com> 2.3.100-7
- Add dfuse unit-test binary to call from ftest.

* Wed May  4 2022 Joseph Moore <joseph.moore@intel.com> 2.3.100-6
- Update to mercury 2.1.0.rc4-9 to enable non-unified mode in UCX

* Tue Apr 26 2022 Phillip Henderson <phillip.henderson@intel.com> 2.3.100-5
- Move daos_gen_io_conf and daos_run_io_conf to daos-client-tests

* Wed Apr 20 2022 Lei Huang <lei.huang@intel.com> 2.3.100-4
- Update to libfabric to v1.15.0rc3-1 to include critical performance patches

* Tue Apr 12 2022 Li Wei <wei.g.li@intel.com> 2.3.100-3
- Update raft to 0.9.1-1401.gc18bcb8 to fix uninitialized node IDs

* Wed Apr 6 2022 Jeff Olivier <jeffrey.v.olivier@intel.com> 2.3.100-2
- Remove direct MPI dependency from most of tests

* Wed Apr  6 2022 Johann Lombardi <johann.lombardi@intel.com> 2.3.100-1
- Switch version to 2.3.100 for 2.4 test builds

* Wed Apr  6 2022 Joseph Moore <joseph.moore@intel.com> 2.1.100-26
- Add build depends entries for UCX libraries.

* Sat Apr  2 2022 Joseph Moore <joseph.moore@intel.com> 2.1.100-25
- Update to mercury 2.1.0.rc4-8 to include UCX provider patch

* Fri Mar 11 2022 Alexander Oganezov <alexander.a.oganezov@intel.com> 2.1.100-24
- Update to mercury 2.1.0.rc4-6 to include CXI provider patch

* Wed Mar 02 2022 Michael Hennecke <michael.hennecke@intel.com> 2.1.100-23
- DAOS-6344: Create secondary group daos_daemons for daos_server and daos_agent

* Tue Feb 22 2022 Alexander Oganezov <alexander.a.oganezov@intel.com> 2.1.100-22
- Update mercury to include DAOS-9561 workaround

* Sun Feb 13 2022 Michael MacDonald <mjmac.macdonald@intel.com> 2.1.100-21
- Update go toolchain requirements

* Thu Feb 10 2022 Li Wei <wei.g.li@intel.com> 2.1.100-20
- Update raft to 0.9.0-1394.gc81505f to fix membership change bugs

* Wed Jan 19 2022 Michael MacDonald <mjmac.macdonald@intel.com> 2.1.100-19
- Move libdaos_common.so from daos-client to daos package

* Mon Jan 17 2022 Johann Lombardi <johann.lombardi@intel.com> 2.1.100-18
- Update libfabric to 1.14.0 GA and apply fix for DAOS-9376

* Thu Dec 23 2021 Alexander Oganezov <alexander.a.oganezov@intel.com> 2.1.100-17
- Update to v2.1.0-rc4-3 to pick fix for DAOS-9325 high cpu usage
- Change mercury pinning to be >= instead of strict =

* Thu Dec 16 2021 Brian J. Murrell <brian.murrell@intel.com> 2.1.100-16
- Add BR: python-rpm-macros for Leap 15 as python3-base dropped that
  as a R:

* Sat Dec 11 2021 Brian J. Murrell <brian.murrell@intel.com> 2.1.100-15
- Create a shim package to allow daos openmpi packages built with the
  distribution openmpi to install on MOFED systems

* Fri Dec 10 2021 Brian J. Murrell <brian.murrell@intel.com> 2.1.100-14
- Don't make daos-*-tests-openmi a dependency of anything
  - If they are wanted, they should be installed explicitly, due to
    potential conflicts with other MPI stacks

* Wed Dec 08 2021 Alexander Oganezov <alexander.a.oganezov@intel.com> 2.1.100-13
- Remove DAOS-9173 workaround from mercury. Apply DAOS-9173 to ofi

* Tue Dec 07 2021 Alexander Oganezov <alexander.a.oganezov@intel.com> 2.1.100-12
- Apply DAOS-9173 workaround to mercury

* Fri Dec 03 2021 Alexander Oganezov <alexander.a.oganezov@intel.com> 2.1.100-11
- Update mercury to v2.1.0rc4

* Thu Dec 02 2021 Danielle M. Sikich <danielle.sikich@intel.com> 2.1.100-10
- Fix name of daos serialize package

* Sun Nov 28 2021 Tom Nabarro <tom.nabarro@intel.com> 2.1.100-9
- Set rmem_{max,default} sysctl values on server package install to enable
  SPDK pci_event module to operate in unprivileged process (daos_engine).

* Wed Nov 24 2021 Brian J. Murrell <brian.murrell@intel.com> 2.1.100-8
- Remove invalid "%%else if" syntax
- Fix a few other rpmlint warnings

* Tue Nov 16 2021 Wang Shilong <shilong.wang@intel.com> 2.1.100-7
- Update for libdaos major version bump
- Fix version of libpemobj1 for SUSE

* Sat Nov 13 2021 Alexander Oganezov <alexander.a.oganezov@intel.com> 2.1.100-6
- Update OFI to v1.14.0rc3

* Tue Oct 26 2021 Brian J. Murrell <brian.murrell@intel.com> 2.1.100-5
- Create new daos-{client,server}tests-openmpi and daos-server-tests subpackages
- Rename daos-tests daos-client-tests and make daos-tests require all
  other test suites to maintain existing behavior

* Mon Oct 25 2021 Alexander Oganezov <alexander.a.oganezov@intel.com> 2.1.100-4
- Update mercury to v2.1.0rc2

* Wed Oct 20 2021 Jeff Olivier <jeffrey.v.olivier@intel.com> 2.1.100-3
- Explicitly require 1.11.0-3 of PMDK

* Wed Oct 13 2021 David Quigley <david.quigley@intel.com> 2.1.100-2
- Add defusedxml as a required dependency for the test package.

* Wed Oct 13 2021 Johann Lombardi <johann.lombardi@intel.com> 2.1.100-1
- Switch version to 2.1.100 for 2.2 test builds

* Tue Oct 12 2021 Johann Lombardi <johann.lombardi@intel.com> 1.3.106-1
- Version bump to 1.3.106 for 2.0 test build 6

* Fri Oct 8 2021 Alexander Oganezov <alexander.a.oganezov@intel.com> 1.13.105-4
- Update OFI to v1.13.2rc1

* Wed Sep 15 2021 Li Wei <wei.g.li@intel.com> 1.3.105-3
- Update raft to fix InstallSnapshot performance as well as to avoid some
  incorrect 0.8.0 RPMs

* Fri Sep 03 2021 Brian J. Murrell <brian.murrell@intel.com> 1.3.105-2
- Remove R: hwloc; RPM's auto-requires/provides will take care of this

* Tue Aug 24 2021 Jeff Olivier <jeffrey.v.olivier@intel.com> 1.3.105-1
- Version bump to 1.3.105 for 2.0 test build 5

* Mon Aug 09 2021 Yawei <yawei.niu@intel.com> 1.3.104-5
- Fix duplicates
- Add vos_perf

* Thu Aug 05 2021 Christopher Hoffman <christopherx.hoffman@intel.com> 1.3.104-4
- Update conditional statement to include checking for distributions to
  determine which unit files to use for daos-server and daos-agent

* Wed Aug 04 2021 Kris Jacque <kristin.jacque@intel.com> 1.3.104-3
- Move daos_metrics tool from tests package to server package

* Wed Aug 04 2021 Tom Nabarro <tom.nabarro@intel.com> 1.3.104-2
- Update to spdk 21.07 and (indirectly) dpdk 21.05

* Mon Aug 02 2021 Jeff Olivier <jeffrey.v.olivier@intel.com> 1.3.104-1
- Version bump to 1.3.104 for 2.0 test build 4

* Mon Jul 19 2021 Danielle M. Sikich <danielle.sikich@intel.com> 1.3.103-5
- Add DAOS serialization library that requires hdf5

* Wed Jul 14 2021 Li Wei <wei.g.li@intel.com> 1.3.103-4
- Update raft to fix slow leader re-elections

* Tue Jul 13 2021  Maureen Jean <maureen.jean@intel.com> 1.3.103-3
- Add python modules to python3.6 site-packages

* Mon Jul 12 2021 Alexander Oganezov <alexander.a.oganezov@intel.com> 1.3.103-2
- Update to mercury release v2.0.1

* Mon Jul 12 2021 Johann Lombardi <johann.lombardi@intel.com> 1.3.103-1
- Version bump to 1.3.103 for 2.0 test build 3

* Wed Jul 7 2021 Phillip Henderson <phillip.henderson@intel.com> 1.3.102-6
- Update daos-devel to always require the same version daos-client

* Wed Jun 30 2021 Tom Nabarro <tom.nabarro@intel.com> 1.3.102-5
- Update to spdk 21.04 and (indirectly) dpdk 21.05

* Fri Jun 25 2021 Brian J. Murrell <brian.murrell@intel.com> - 1.3.102-4
- Add libuuid-devel back as a requirement of daos-devel

* Wed Jun 23 2021 Li Wei <wei.g.li@intel.com> 1.3.102-3
- Update raft to pick up Pre-Vote

* Mon Jun 14 2021 Jeff Olivier <jeffrey.v.olivier@intel.com> 1.3.102-2
- Update to pmdk 1.11.0-rc1
- Remove dependence on libpmem since we use libpmemobj directly

* Fri Jun 11 2021 Johann Lombardi <johann.lombardi@intel.com> 1.3.102-1
- Version bump to 1.3.102 for 2.0 test build 2

* Wed Jun 02 2021 Johann Lombardi <johann.lombardi@intel.com> 1.3.101-3
- Remove libs from devel package

* Thu May 20 2021 Jeff Olivier <jeffrey.v.olivier@intel.com> 1.3.0-101-2
- Remove client libs from common package

* Wed May 19 2021 Johann Lombardi <johann.lombardi@intel.com> 1.3.101-1
- Version bump to 1.3.101 for 2.0 test build 1

* Fri May 07 2021 Brian J. Murrell <brian.murrell@intel.com> 1.3.0-16
- Enable debuginfo package building on SUSE platforms

* Thu May 06 2021 Brian J. Murrell <brian.murrell@intel.com> 1.3.0-15
- Update to build on EL8

* Wed May 05 2021 Brian J. Murrell <brian.murrell@intel.com> 1.3.0-14
- Package /etc/daos/certs in main/common package so that both server
  and client get it created

* Wed Apr 21 2021 Tom Nabarro <tom.nabarro@intel.com> - 1.3.0-13
- Relax ipmctl version requirement on leap15 as we have runtime checks

* Fri Apr 16 2021 Mohamad Chaarawi <mohamad.chaarawi@intel.com> - 1.3.0-12
- remove dfuse_hl

* Wed Apr 14 2021 Jeff Olivier <jeffrey.v.olivier@intel.com> - 1.3.0-11
- Remove storage_estimator and io_conf from client packages to remove
  any client side dependence on bio and vos (and and PMDK/SPDK)

* Mon Apr 12 2021 Dalton A. Bohning <daltonx.bohning@intel.com> - 1.3.0-10
- Add attr to the test dependencies

* Tue Apr 06 2021 Kris Jacque <kristin.jacque@intel.com> 1.3.0-9
- Add package for daos_firmware helper binary

* Fri Apr 02 2021 Jeff Olivier <jeffrey.v.olivier@intel.com> 1.3.0-8
- Remove unused readline-devel

* Thu Apr 01 2021 Brian J. Murrell <brian.murrell@intel.com> 1.3.0-7
- Update argobots to 1.1

* Tue Mar 30 2021 Maureen Jean <maureen.jean@intel.com> 1.3.0-6
- Change pydaos_shim_3 to pydaos_shim

* Mon Mar 29 2021 Brian J. Murrell <brian.murrell@intel.com> - 1.3.0-5
- Move libdts.so to the daos-tests subpackage

* Tue Mar 23 2021 Alexander Oganezov <alexander.a.oganezov@intel.com> 1.3.0-4
- Update libfabric to v1.12.0
- Disable grdcopy/gdrapi linkage in libfabric


* Thu Mar 18 2021 Maureen Jean <maureen.jean@intel.com> 1.3.0-3
- Update to python3

* Thu Feb 25 2021 Li Wei <wei.g.li@intel.com> 1.3.0-2
- Require raft-devel 0.7.3 that fixes an unstable leadership problem caused by
  removed replicas as well as some Coverity issues

* Wed Feb 24 2021 Brian J. Murrell <brian.murrell@intel.com> - 1.3.0-1
- Version bump up to 1.3.0

* Mon Feb 22 2021 Brian J. Murrell <brian.murrell@intel.com> 1.1.3-3
- Remove all *-devel Requires from daos-devel as none of those are
  actually necessary to build libdaos clients

* Tue Feb 16 2021 Alexander Oganezov <alexander.a.oganezov@intel.com> 1.1.3-2
- Update libfabric to v1.12.0rc1

* Wed Feb 10 2021 Johann Lombardi <johann.lombardi@intel.com> 1.1.3-1
- Version bump up to 1.1.3

* Tue Feb 9 2021 Vish Venkatesan <vishwanath.venkatesan@intel.com> 1.1.2.1-11
- Add new pmem specific version of DAOS common library

* Fri Feb 5 2021 Saurabh Tandan <saurabh.tandan@intel.com> 1.1.2.1-10
- Added dbench as requirement for test package.

* Wed Feb 3 2021 Hua Kuang <hua.kuang@intel.com> 1.1.2.1-9
- Changed License to BSD-2-Clause-Patent

* Wed Feb 03 2021 Brian J. Murrell <brian.murrell@intel.com> - 1.1.2-8
- Update minimum required libfabric to 1.11.1

* Thu Jan 28 2021 Phillip Henderson <phillip.henderson@intel.com> 1.1.2.1-7
- Change ownership and permissions for the /etc/daos/certs directory.

* Sat Jan 23 2021 Alexander Oganezov <alexander.a.oganezov@intel.com> 1.1.2.1-6
- Update to mercury v2.0.1rc1

* Fri Jan 22 2021 Michael MacDonald <mjmac.macdonald@intel.com> 1.1.2.1-5
- Install daos_metrics utility to %%{_bindir}

* Wed Jan 20 2021 Kenneth Cain <kenneth.c.cain@intel.com> 1.1.2.1-4
- Version update for API major version 1, libdaos.so.1 (1.0.0)

* Fri Jan 15 2021 Michael Hennecke <mhennecke@lenovo.com> 1.1.2.1-3
- Harmonize daos_server and daos_agent groups.

* Tue Dec 15 2020 Ashley Pittman <ashley.m.pittman@intel.com> 1.1.2.1-2
- Combine the two memcheck suppressions files.

* Wed Dec 09 2020 Johann Lombardi <johann.lombardi@intel.com> 1.1.2.1-1
- Version bump up to 1.1.2.1

* Fri Dec 04 2020 Li Wei <wei.g.li@intel.com> 1.1.2-3
- Require raft-devel 0.7.1 that fixes recent Coverity issues

* Wed Dec 02 2020 Maureen Jean <maureen.jean@intel.com> - 1.1.2-2
- define scons_args to be BUILD_TYPE=<release|dev>
- the scons default is BUILD_TYPE=release
- BUILD_TYPE=release will disable fault injection in build

* Tue Dec 01 2020 Brian J. Murrell <brian.murrell@intel.com> - 1.1.2-1
- Version bump up to 1.1.2

* Tue Nov 17 2020 Li Wei <wei.g.li@intel.com> 1.1.1-8
- Require raft-devel 0.7.0 that changes log indices and terms to 63-bit

* Wed Nov 11 2020 Tom Nabarro <tom.nabarro@intel.com> 1.1.1-7
- Add version validation for runtime daos_server ipmctl requirement to avoid
  potential corruption of PMMs when setting PMem goal, issue fixed in
  https://github.com/intel/ipmctl/commit/9e3898cb15fa9eed3ef3e9de4488be1681d53ff4

* Thu Oct 29 2020 Jonathan Martinez Montes <jonathan.martinez.montes@intel.com> 1.1.1-6
- Restore obj_ctl utility

* Wed Oct 28 2020 Brian J. Murrell <brian.murrell@intel.com> - 1.1.1-5
- Use %%autosetup
- Only use systemd_requires if it exists
- Obsoletes: cart now that it's included in daos

* Sat Oct 24 2020 Maureen Jean <maureen.jean@intel.com> 1.1.1-4
- Add daos.conf to the daos package to resolve the path to libbio.so

* Tue Oct 13 2020 Jonathan Martinez Montes <jonathan.martinez.montes@intel.com> 1.1.1-3
- Remove obj_ctl from Tests RPM package
- Add libdts.so shared library that is used by daos_perf, daos_racer and
  the daos utility.

* Tue Oct 13 2020 Amanda Justiniano <amanda.justiniano-pagn@intel.com> 1.1.1-3
- Add lbzip2 requirement to the daos-tests package

* Tue Oct 13 2020 Michael MacDonald <mjmac.macdonald@intel.com> 1.1.1-2
- Create unprivileged user for daos_agent

* Mon Oct 12 2020 Johann Lombardi <johann.lombardi@intel.com> 1.1.1-1
- Version bump up to 1.1.1

* Sat Oct 03 2020 Michael MacDonald <mjmac.macdonald@intel.com> 1.1.0-34
- Add go-race to BuildRequires on OpenSUSE Leap

* Wed Sep 16 2020 Alexander Oganezov <alexander.a.oganezov@intel.com> 1.1.0-33
- Update OFI to v1.11.0

* Mon Aug 17 2020 Michael MacDonald <mjmac.macdonald@intel.com> 1.1.0-32
- Install completion script in /etc/bash_completion.d

* Wed Aug 05 2020 Brian J. Murrell <brian.murrell@intel.com> - 1.1.0-31
- Change fuse requirement to fuse3
- Use Lmod for MPI module loading
- Remove unneeded (and un-distro gated) Requires: json-c

* Wed Jul 29 2020 Jonathan Martinez Montes <jonathan.martinez.montes@intel.com> - 1.1.0-30
- Add the daos_storage_estimator.py tool. It merges the functionality of the
  former tools vos_size, vos_size.py, vos_size_dfs_sample.py and parse_csv.py.

* Wed Jul 29 2020 Jeffrey V Olivier <jeffrey.v.olivier@intel.com> - 1.1.0-29
- Revert prior changes from version 28

* Mon Jul 13 2020 Brian J. Murrell <brian.murrell@intel.com> - 1.1.0-28
- Change fuse requirement to fuse3
- Use Lmod for MPI module loading

* Tue Jul 7 2020 Alexander A Oganezov <alexander.a.oganezov@intel.com> - 1.1.0-27
- Update to mercury release 2.0.0~rc1-1

* Sun Jun 28 2020 Jonathan Martinez Montes <jonathan.martinez.montes@intel.com> - 1.1.0-26
- Add the vos_size_dfs_sample.py tool. It is used to generate dynamically
  the vos_dfs_sample.yaml file using the real DFS super block data.

* Tue Jun 23 2020 Jeff Olivier <jeffrey.v.olivier@intel.com> - 1.1.0-25
- Add -no-rpath option and use it for rpm build rather than modifying
  SCons files in place

* Tue Jun 16 2020 Jeff Olivier <jeffrey.v.olivier@intel.com> - 1.1.0-24
- Modify RPATH removal snippet to replace line with pass as some lines
  can't be removed without breaking the code

* Fri Jun 05 2020 Ryon Jensen <ryon.jensen@intel.com> - 1.1.0-23
- Add libisa-l_crypto dependency

* Fri Jun 05 2020 Tom Nabarro <tom.nabarro@intel.com> - 1.1.0-22
- Change server systemd run-as user to daos_server in unit file

* Thu Jun 04 2020 Hua Kuang <hua.kuang@intel.com> - 1.1.0-21
- Remove dmg_old from DAOS RPM package

* Thu May 28 2020 Tom Nabarro <tom.nabarro@intel.com> - 1.1.0-20
- Create daos group to run as in systemd unit file

* Tue May 26 2020 Brian J. Murrell <brian.murrell@intel.com> - 1.1.0-19
- Enable parallel building with _smp_mflags

* Fri May 15 2020 Kenneth Cain <kenneth.c.cain@intel.com> - 1.1.0-18
- Require raft-devel >= 0.6.0 that adds new API raft_election_start()

* Thu May 14 2020 Brian J. Murrell <brian.murrell@intel.com> - 1.1.0-17
- Add cart-devel's Requires to daos-devel as they were forgotten
  during the cart merge

* Thu May 14 2020 Brian J. Murrell <brian.murrell@intel.com> - 1.1.0-16
- Fix fuse3-libs -> libfuse3 for SLES/Leap 15

* Thu Apr 30 2020 Brian J. Murrell <brian.murrell@intel.com> - 1.1.0-15
- Use new properly pre-release tagged mercury RPM

* Thu Apr 30 2020 Brian J. Murrell <brian.murrell@intel.com> - 1.1.0-14
- Move fuse dependencies to the client subpackage

* Mon Apr 27 2020 Michael MacDonald <mjmac.macdonald@intel.com> 1.1.0-13
- Rename /etc/daos.yml -> /etc/daos_control.yml

* Thu Apr 16 2020 Brian J. Murrell <brian.murrell@intel.com> - 1.1.0-12
- Use distro fuse

* Fri Apr 10 2020 Alexander Oganezov <alexander.a.oganezov@intel.com> - 1.1.0-11
- Update to mercury 4871023 to pick na_ofi.c race condition fix for
  "No route to host" errors.

* Sun Apr 05 2020 Brian J. Murrell <brian.murrell@intel.com> - 1.1.0-10
- Clean up spdk dependencies

* Mon Mar 30 2020 Tom Nabarro <tom.nabarro@intel.com> - 1.1.0-9
- Set version of spdk to < v21, > v19

* Fri Mar 27 2020 David Quigley <david.quigley@intel.com> - 1.1.0-8
- add daos and dmg man pages to the daos-client files list

* Thu Mar 26 2020 Michael MacDonald <mjmac.macdonald@intel.com> 1.1.0-7
- Add systemd scriptlets for managing daos_server/daos_agent services

* Thu Mar 26 2020 Alexander Oganeozv <alexander.a.oganezov@intel.com> - 1.1.0-6
- Update ofi to 62f6c937601776dac8a1f97c8bb1b1a6acfbc3c0

* Tue Mar 24 2020 Jeffrey V. Olivier <jeffrey.v.olivier@intel.com> - 1.1.0-5
- Remove cart as an external dependence

* Mon Mar 23 2020 Jeffrey V. Olivier <jeffrey.v.olivier@intel.com> - 1.1.0-4
- Remove scons_local as dependency

* Tue Mar 03 2020 Brian J. Murrell <brian.murrell@intel.com> - 1.1.0-3
- Bump up go minimum version to 1.12

* Thu Feb 20 2020 Brian J. Murrell <brian.murrell@intel.com> - 1.1.0-2
- daos-server requires daos-client (same version)

* Fri Feb 14 2020 Brian J. Murrell <brian.murrell@intel.com> - 1.1.0-1
- Version bump up to 1.1.0

* Wed Feb 12 2020 Brian J. Murrell <brian.murrell@intel.com> - 0.9.0-2
- Remove undefine _missing_build_ids_terminate_build

* Thu Feb 06 2020 Johann Lombardi <johann.lombardi@intel.com> - 0.9.0-1
- Version bump up to 0.9.0

* Sat Jan 18 2020 Jeff Olivier <jeffrey.v.olivier@intel.com> - 0.8.0-3
- Fixing a few warnings in the RPM spec file

* Fri Dec 27 2019 Jeff Olivier <jeffrey.v.olivier@intel.com> - 0.8.0-2
- Remove openmpi, pmix, and hwloc builds, use hwloc and openmpi packages

* Tue Dec 17 2019 Johann Lombardi <johann.lombardi@intel.com> - 0.8.0-1
- Version bump up to 0.8.0

* Thu Dec 05 2019 Johann Lombardi <johann.lombardi@intel.com> - 0.7.0-1
- Version bump up to 0.7.0

* Tue Nov 19 2019 Tom Nabarro <tom.nabarro@intel.com> 0.6.0-15
- Temporarily unconstrain max. version of spdk

* Wed Nov 06 2019 Brian J. Murrell <brian.murrell@intel.com> 0.6.0-14
- Constrain max. version of spdk

* Wed Nov 06 2019 Brian J. Murrell <brian.murrell@intel.com> 0.6.0-13
- Use new cart with R: mercury to < 1.0.1-20 due to incompatibility

* Wed Nov 06 2019 Michael MacDonald <mjmac.macdonald@intel.com> 0.6.0-12
- Add daos_admin privileged helper for daos_server

* Fri Oct 25 2019 Brian J. Murrell <brian.murrell@intel.com> 0.6.0-11
- Handle differences in Leap 15 Python packaging

* Wed Oct 23 2019 Brian J. Murrell <brian.murrell@intel.com> 0.6.0-9
- Update BR: libisal-devel for Leap

* Mon Oct 07 2019 Brian J. Murrell <brian.murrell@intel.com> 0.6.0-8
- Use BR: cart-devel-%%{cart_sha1} if available
- Remove cart's BRs as it's -devel Requires them now

* Tue Oct 01 2019 Brian J. Murrell <brian.murrell@intel.com> 0.6.0-7
- Constrain cart BR to <= 1.0.0

* Sat Sep 21 2019 Brian J. Murrell <brian.murrell@intel.com>
- Remove Requires: {argobots, cart}
  - autodependencies should take care of these

* Thu Sep 19 2019 Jeff Olivier <jeffrey.v.olivier@intel.com>
- Add valgrind-devel requirement for argobots change

* Tue Sep 10 2019 Tom Nabarro <tom.nabarro@intel.com>
- Add requires ndctl as runtime dep for control plane.

* Thu Aug 15 2019 David Quigley <david.quigley@intel.com>
- Add systemd unit files to packaging.

* Thu Jul 25 2019 Brian J. Murrell <brian.murrell@intel.com>
- Add git hash and commit count to release

* Thu Jul 18 2019 David Quigley <david.quigley@intel.com>
- Add certificate generation files to packaging.

* Tue Jul 09 2019 Johann Lombardi <johann.lombardi@intel.com>
- Version bump up to 0.6.0

* Fri Jun 21 2019 David Quigley <dquigley@intel.com>
- Add daos_agent.yml to the list of packaged files

* Thu Jun 13 2019 Brian J. Murrell <brian.murrell@intel.com>
- move obj_ctl daos_gen_io_conf daos_run_io_conf to
  daos-tests sub-package
- daos-server needs spdk-tools

* Fri May 31 2019 Ken Cain <kenneth.c.cain@intel.com>
- Add new daos utility binary

* Wed May 29 2019 Brian J. Murrell <brian.murrell@intel.com>
- Version bump up to 0.5.0
- Add Requires: libpsm_infinipath1 for SLES 12.3

* Tue May 07 2019 Brian J. Murrell <brian.murrell@intel.com>
- Move some files around among the sub-packages

* Mon May 06 2019 Brian J. Murrell <brian.murrell@intel.com>
- Only BR fio
  - fio-{devel,src} is not needed

* Wed Apr 03 2019 Brian J. Murrell <brian.murrell@intel.com>
- initial package<|MERGE_RESOLUTION|>--- conflicted
+++ resolved
@@ -23,11 +23,7 @@
 
 Name:          daos
 Version:       2.7.101
-<<<<<<< HEAD
 Release:       8%{?relval}%{?dist}
-=======
-Release:       7%{?relval}%{?dist}
->>>>>>> 58631d83
 Summary:       DAOS Storage Engine
 
 License:       BSD-2-Clause-Patent
@@ -77,16 +73,12 @@
 %endif
 %if %{with server}
 BuildRequires: libaio-devel
-<<<<<<< HEAD
 BuildRequires: meson
 BuildRequires: python3-pyelftools
 BuildRequires: python3-pip
 BuildRequires: ncurses-devel
 BuildRequires: patchelf
 BuildRequires: libarchive-devel
-=======
-BuildRequires: spdk-devel >= 22.01.2
->>>>>>> 58631d83
 %endif
 %if (0%{?rhel} >= 8)
 BuildRequires: isa-l-devel
@@ -355,14 +347,9 @@
 %{scons_exe} %{?_smp_mflags} \
       --config=force         \
       USE_INSTALLED=all      \
-<<<<<<< HEAD
       --build-deps=yes       \
       CONF_DIR=%{conf_dir}   \
      %{?daos_build_args}     \
-=======
-      CONF_DIR=%{conf_dir}   \
-     %{?daos_build_args}   \
->>>>>>> 58631d83
      %{?scons_args}          \
      %{?compiler_args}
 
@@ -406,7 +393,6 @@
 
 # shouldn't have source files in a non-devel RPM
 rm -f %{buildroot}%{daoshome}/TESTING/ftest/cart/{test_linkage.cpp,utest_{hlc,portnumber,protocol,swim}.c,wrap_cmocka.h}
-<<<<<<< HEAD
 for f in `ls -1 {%buildroot}%{_bindir}`; do
   patchelf --remove-rpath "${f}" || true
 done
@@ -416,9 +402,6 @@
 for f in `ls -1 {%buildroot}%{_libdir}/daos_srv`; do
   patchelf --remove-rpath "${f}" || true
 done
-
-=======
->>>>>>> 58631d83
 
 %if %{with server}
 %pre server
@@ -663,14 +646,10 @@
 # No files in a shim package
 
 %changelog
-<<<<<<< HEAD
-* Sat Mar 15 2025 Jeff Olivier  <jeffolivier@google.com> 2.7.101-8
+* Sat Mar 18 2025 Jeff Olivier  <jeffolivier@google.com> 2.7.101-8
 - Make spdk static and add as a submodule
 
-* Thu Mar 13 2025 Jeff Olivier  <jeffolivier@google.com> 2.7.101-7
-=======
 * Tue Mar 18 2025 Jeff Olivier  <jeffolivier@google.com> 2.7.101-7
->>>>>>> 58631d83
 - Remove raft as external dependency
 
 * Mon Mar 10 2025 Jeff Olivier <jeffolivie@google.com> 2.7.101-6
