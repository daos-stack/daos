%define daoshome %{_exec_prefix}/lib/%{name}
%define server_svc_name daos_server.service
%define agent_svc_name daos_agent.service

%global mercury_version 2.1.0~rc2-1%{?dist}
%global libfabric_version 1.13.2~rc1-1
%global __python %{__python3}

%if (0%{?rhel} >= 8)
# https://bugzilla.redhat.com/show_bug.cgi?id=1955184
%define _use_internal_dependency_generator 0
%define __find_requires %{_sourcedir}/bz-1955184_find-requires
%endif

Name:          daos
Version:       2.1.100
Release:       3%{?relval}%{?dist}
Summary:       DAOS Storage Engine

License:       BSD-2-Clause-Patent
URL:           https//github.com/daos-stack/daos
Source0:       %{name}-%{version}.tar.gz
Source1:       bz-1955184_find-requires
%if (0%{?rhel} >= 7)
%if (0%{?rhel} >= 8)
BuildRequires: python3-scons >= 2.4
%else
BuildRequires: python36-scons >= 2.4
%endif
%else
BuildRequires: scons >= 2.4
%endif
BuildRequires: libfabric-devel >= %{libfabric_version}
BuildRequires: mercury-devel = %{mercury_version}
%if (0%{?rhel} < 8) || (0%{?suse_version} > 0)
BuildRequires: openpa-devel
BuildRequires: libpsm2-devel
%endif
BuildRequires: gcc-c++
%if (0%{?rhel} >= 8)
BuildRequires: openmpi-devel
%else
BuildRequires: openmpi3-devel
%endif
BuildRequires: hwloc-devel
%if ("%{?compiler_args}" == "COMPILER=covc")
BuildRequires: bullseye
%endif
%if (0%{?rhel} >= 7)
BuildRequires: argobots-devel >= 1.1
BuildRequires: json-c-devel
%if (0%{?rhel} >= 8)
BuildRequires: boost-python3-devel
%else
BuildRequires: boost-python36-devel
%endif
%else
BuildRequires: libabt-devel >= 1.0rc1
BuildRequires: libjson-c-devel
BuildRequires: boost-devel
%endif
BuildRequires: libpmemobj-devel >= 1.11
%if (0%{?rhel} >= 8)
BuildRequires: fuse3-devel >= 3
%else
BuildRequires: fuse3-devel >= 3.4.2
%endif
%if (0%{?suse_version} >= 1500)
# NB: OpenSUSE is stupid about this... If we just
# specify go >= 1.X, it installs go=1.11 AND 1.X.
BuildRequires: go1.14
BuildRequires: go1.14-race
BuildRequires: libprotobuf-c-devel
BuildRequires: liblz4-devel
%else
BuildRequires: protobuf-c-devel
BuildRequires: lz4-devel
%endif
BuildRequires: spdk-devel >= 21.07
%if (0%{?rhel} >= 7)
BuildRequires: libisa-l-devel
BuildRequires: libisa-l_crypto-devel
%else
BuildRequires: libisal-devel
BuildRequires: libisal_crypto-devel
%endif
BuildRequires: daos-raft-devel = 0.8.1
BuildRequires: openssl-devel
BuildRequires: libevent-devel
BuildRequires: libyaml-devel
BuildRequires: libcmocka-devel
BuildRequires: valgrind-devel
BuildRequires: systemd
%if (0%{?rhel} >= 7)
BuildRequires: numactl-devel
BuildRequires: CUnit-devel
BuildRequires: golang-bin >= 1.12
# needed to retrieve PMM region info through control-plane
BuildRequires: libipmctl-devel
BuildRequires: python36-devel
%if (0%{?rhel} >= 8)
BuildRequires: python3-distro
%else
BuildRequires: python36-distro
%endif
BuildRequires: Lmod
%else
%if (0%{?suse_version} >= 1315)
# see src/client/dfs/SConscript for why we need /etc/os-release
# that code should be rewritten to use the python libraries provided for
# os detection
# prefer over libpsm2-compat
BuildRequires: libpsm_infinipath1
# prefer over libcurl4-mini
BuildRequires: libcurl4
BuildRequires: distribution-release
BuildRequires: libnuma-devel
BuildRequires: cunit-devel
BuildRequires: ipmctl-devel
BuildRequires: python3-devel
BuildRequires: python3-distro
BuildRequires: lua-lmod
BuildRequires: systemd-rpm-macros
%if 0%{?is_opensuse}
%else
# have choice for libcurl.so.4()(64bit) needed by systemd: libcurl4 libcurl4-mini
# have choice for libcurl.so.4()(64bit) needed by cmake: libcurl4 libcurl4-mini
BuildRequires: libcurl4
# have choice for libpsm_infinipath.so.1()(64bit) needed by libfabric1: libpsm2-compat libpsm_infinipath1
# have choice for libpsm_infinipath.so.1()(64bit) needed by openmpi-libs: libpsm2-compat libpsm_infinipath1
BuildRequires: libpsm_infinipath1
%endif
%endif
%endif
Requires: protobuf-c
Requires: openssl
# This should only be temporary until we can get a stable upstream release
# of mercury, at which time the autoprov shared library version should
# suffice
Requires: mercury = %{mercury_version}

%description
The Distributed Asynchronous Object Storage (DAOS) is an open-source
software-defined object store designed from the ground up for
massively distributed Non Volatile Memory (NVM). DAOS takes advantage
of next generation NVM technology like Storage Class Memory (SCM) and
NVM express (NVMe) while presenting a key-value storage interface and
providing features such as transactional non-blocking I/O, advanced
data protection with self healing on top of commodity hardware, end-
to-end data integrity, fine grained data control and elastic storage
to optimize performance and cost.

%package server
Summary: The DAOS server
Requires: %{name}%{?_isa} = %{version}-%{release}
Requires: spdk-tools >= 21.07
Requires: ndctl
# needed to set PMem configuration goals in BIOS through control-plane
%if (0%{?suse_version} >= 1500)
Requires: ipmctl >= 02.00.00.3733
# When 1.11.2 is released, we can change this to >= 1.11.2
Requires: libpmemobj1 = 1.11.0-3suse1500
%else
Requires: ipmctl > 02.00.00.3816
# When 1.11.2 is released, we can change this to >= 1.11.2
Requires: libpmemobj = 1.11.0-3%{?dist}
%endif
Requires: mercury = %{mercury_version}
Requires(post): /sbin/ldconfig
Requires(postun): /sbin/ldconfig
Requires: libfabric >= %{libfabric_version}
%{?systemd_requires}
Obsoletes: cart < 1000

%description server
This is the package needed to run a DAOS server

%package client
Summary: The DAOS client
Requires: %{name}%{?_isa} = %{version}-%{release}
Requires: mercury = %{mercury_version}
Requires: libfabric >= %{libfabric_version}
%if (0%{?rhel} >= 8)
Requires: fuse3 >= 3
%else
Requires: fuse3 >= 3.4.2
%endif
Obsoletes: cart < 1000
%if (0%{?suse_version} >= 1500)
Requires: libfuse3-3 >= 3.4.2
%else
# because our repo has a deprecated fuse-3.x RPM, make sure we don't
# get it when fuse3 Requires: /etc/fuse.conf
%if (0%{?rhel} >= 8)
Requires: fuse3 >= 3
%else
Requires: fuse < 3, fuse3-libs >= 3.4.2
%endif
%endif
%{?systemd_requires}

%description client
This is the package needed to run a DAOS client

%package tests
Summary: The DAOS test suite
#This is a bit messy and needs some cleanup.  In theory,
#we should have client tests and server tests in separate
#packages but some binaries need libraries from both at
#present.
Requires: %{name}-client%{?_isa} = %{version}-%{release}
Requires: %{name}-server%{?_isa} = %{version}-%{release}
%if (0%{?rhel} >= 7) && (0%{?rhel} < 8)
Requires: python36-distro
Requires: python36-tabulate
Requires: python36-defusedxml
%else
Requires: python3-distro
Requires: python3-tabulate
Requires: python3-defusedxml
%endif
Requires: fio
Requires: dbench
Requires: lbzip2
Requires: attr
%if (0%{?suse_version} >= 1315)
Requires: libpsm_infinipath1
%endif

%description tests
This is the package needed to run the DAOS test suite

%package devel
Summary: The DAOS development libraries and headers
Requires: %{name}-client%{?_isa} = %{version}-%{release}
Requires: libuuid-devel

%description devel
This is the package needed to build software with the DAOS library.

%package firmware
Summary: The DAOS firmware management helper
Requires: %{name}-server%{?_isa} = %{version}-%{release}

%description firmware
This is the package needed to manage server storage firmware on DAOS servers.

%package daos_serialize
Summary: DAOS serialization library that uses HDF5
BuildRequires: hdf5-devel
Requires: hdf5

%description daos_serialize
This is the package needed to use the DAOS serialization and deserialization
tools, as well as the preserve option for the filesystem copy tool.

%if (0%{?suse_version} > 0)
%global __debug_package 1
%global _debuginfo_subpackages 0
%debug_package
%endif

%prep
%autosetup

%build

%define conf_dir %{_sysconfdir}/daos
%if (0%{?rhel} >= 7)
%define scons_exe scons-3
%else
%define scons_exe scons
%endif
%{scons_exe} %{?_smp_mflags} \
      --config=force         \
      --no-rpath             \
      USE_INSTALLED=all      \
      FIRMWARE_MGMT=yes      \
      CONF_DIR=%{conf_dir}   \
      PREFIX=%{buildroot}    \
     %{?scons_args}          \
     %{?compiler_args}

%if ("%{?compiler_args}" == "COMPILER=covc")
mv test.cov{,-build}
%endif

%install
%{scons_exe} %{?_smp_mflags}          \
      --config=force                  \
      --no-rpath                      \
      --install-sandbox=%{buildroot}  \
      %{buildroot}%{_prefix}          \
      %{buildroot}%{conf_dir}         \
      USE_INSTALLED=all               \
      FIRMWARE_MGMT=yes               \
      CONF_DIR=%{conf_dir}            \
      PREFIX=%{_prefix}               \
      %{?scons_args}                  \
      %{?compiler_args}

%if ("%{?compiler_args}" == "COMPILER=covc")
mv test.cov-build %{buildroot}/usr/lib/daos/TESTING/ftest/test.cov
%endif
mkdir -p %{buildroot}/%{_sysconfdir}/ld.so.conf.d/
echo "%{_libdir}/daos_srv" > %{buildroot}/%{_sysconfdir}/ld.so.conf.d/daos.conf
mkdir -p %{buildroot}/%{_unitdir}
%if (0%{?rhel} == 7)
install -m 644 utils/systemd/%{server_svc_name}.pre230 %{buildroot}/%{_unitdir}/%{server_svc_name}
install -m 644 utils/systemd/%{agent_svc_name}.pre230 %{buildroot}/%{_unitdir}/%{agent_svc_name}
%else if (0%{?rhel} == 8 or  %{?suse_version} == 1500)
install -m 644 utils/systemd/%{server_svc_name} %{buildroot}/%{_unitdir}
install -m 644 utils/systemd/%{agent_svc_name} %{buildroot}/%{_unitdir}
%endif
mkdir -p %{buildroot}/%{conf_dir}/certs/clients
mv %{buildroot}/%{conf_dir}/bash_completion.d %{buildroot}/%{_sysconfdir}

%pre server
getent group daos_metrics >/dev/null || groupadd -r daos_metrics
getent group daos_server >/dev/null || groupadd -r daos_server
getent passwd daos_server >/dev/null || useradd -s /sbin/nologin -r -g daos_server -G daos_metrics daos_server
%post server
/sbin/ldconfig
%systemd_post %{server_svc_name}
%preun server
%systemd_preun %{server_svc_name}
%postun server
/sbin/ldconfig
%systemd_postun %{server_svc_name}

%pre client
getent group daos_agent >/dev/null || groupadd -r daos_agent
getent passwd daos_agent >/dev/null || useradd -s /sbin/nologin -r -g daos_agent daos_agent
%post client
%systemd_post %{agent_svc_name}
%preun client
%systemd_preun %{agent_svc_name}
%postun client
%systemd_postun %{agent_svc_name}

%files
%defattr(-, root, root, -)
%{_sysconfdir}/ld.so.conf.d/daos.conf
%dir %attr(0755,root,root) %{conf_dir}/certs
%{conf_dir}/memcheck-cart.supp
%dir %{conf_dir}
%dir %{_sysconfdir}/bash_completion.d
%{_sysconfdir}/bash_completion.d/daos.bash
# Certificate generation files
%dir %{_libdir}/%{name}
%{_libdir}/%{name}/certgen/
%{_libdir}/%{name}/VERSION
%{_libdir}/libcart.so.*
%{_libdir}/libgurt.so.*
%doc

%files server
%config(noreplace) %attr(0644,root,root) %{conf_dir}/daos_server.yml
%dir %attr(0700,daos_server,daos_server) %{conf_dir}/certs/clients
# set daos_admin to be setuid root in order to perform privileged tasks
%attr(4750,root,daos_server) %{_bindir}/daos_admin
# set daos_server to be setgid daos_server in order to invoke daos_admin
# and/or daos_firmware
%attr(2755,root,daos_server) %{_bindir}/daos_server
%{_bindir}/daos_engine
%{_bindir}/daos_metrics
%dir %{_libdir}/daos_srv
%{_libdir}/daos_srv/libcont.so
%{_libdir}/daos_srv/libdtx.so
%{_libdir}/daos_srv/libmgmt.so
%{_libdir}/daos_srv/libobj.so
%{_libdir}/daos_srv/libpool.so
%{_libdir}/daos_srv/librdb.so
%{_libdir}/daos_srv/librdbt.so
%{_libdir}/daos_srv/librebuild.so
%{_libdir}/daos_srv/librsvc.so
%{_libdir}/daos_srv/libsecurity.so
%{_libdir}/daos_srv/libvos_srv.so
%{_libdir}/daos_srv/libvos_size.so
%{_libdir}/daos_srv/libvos.so
%{_libdir}/daos_srv/libbio.so
%{_libdir}/daos_srv/libplacement.so
%{_libdir}/libdaos_common_pmem.so
%{conf_dir}/vos_size_input.yaml
%{_bindir}/daos_storage_estimator.py
%{python3_sitearch}/storage_estimator/*.py
%dir %{python3_sitearch}/storage_estimator
%if (0%{?rhel} >= 7)
%dir %{python3_sitearch}/storage_estimator/__pycache__
%{python3_sitearch}/storage_estimator/__pycache__/*.pyc
%endif
%{_datadir}/%{name}
%exclude %{_datadir}/%{name}/ioil-ld-opts
%{_unitdir}/%{server_svc_name}

%files client
%{_libdir}/libdaos_common.so
%{_libdir}/libdaos.so.*
%{_bindir}/cart_ctl
%{_bindir}/self_test
%{_bindir}/dmg
%{_bindir}/daos_agent
%{_bindir}/dfuse
%{_bindir}/daos
%{_libdir}/libdaos_cmd_hdlrs.so
%{_libdir}/libdfs.so
%{_libdir}/%{name}/API_VERSION
%{_libdir}/libduns.so
%{_libdir}/libdfuse.so
%{_libdir}/libioil.so
%{_libdir}/libdfs_internal.so
%dir %{python3_sitearch}/pydaos
%{python3_sitearch}/pydaos/*.py
%dir %{python3_sitearch}/pydaos/raw
%{python3_sitearch}/pydaos/raw/*.py
%if (0%{?rhel} >= 7)
%dir %{python3_sitearch}/pydaos/__pycache__
%{python3_sitearch}/pydaos/__pycache__/*.pyc
%dir %{python3_sitearch}/pydaos/raw/__pycache__
%{python3_sitearch}/pydaos/raw/__pycache__/*.pyc
%endif
%{python3_sitearch}/pydaos/pydaos_shim.so
%{_datadir}/%{name}/ioil-ld-opts
%config(noreplace) %{conf_dir}/daos_agent.yml
%config(noreplace) %{conf_dir}/daos_control.yml
%{_unitdir}/%{agent_svc_name}
%{_mandir}/man8/daos.8*
%{_mandir}/man8/dmg.8*

%files tests
%dir %{_prefix}/lib/daos
%{_prefix}/lib/daos/TESTING
%{_bindir}/hello_drpc
%{_bindir}/jobtest
%{_libdir}/libdaos_tests.so
%{_bindir}/jump_pl_map
%{_bindir}/ring_pl_map
%{_bindir}/pl_bench
%{_bindir}/smd_ut
%{_bindir}/vea_ut
%{_bindir}/vea_stress
%{_bindir}/daos_perf
%{_bindir}/vos_perf
%{_bindir}/daos_racer
%{_bindir}/evt_ctl
%{_bindir}/io_conf
%{_bindir}/rdbt
%{_bindir}/obj_ctl
%{_bindir}/daos_gen_io_conf
%{_bindir}/daos_run_io_conf
%{_bindir}/crt_launch
%{_bindir}/daos_test
%{_bindir}/dfs_test
%{_bindir}/common_test
%{_bindir}/acl_dump_test
%{_bindir}/agent_tests
%{_bindir}/drpc_engine_test
%{_bindir}/drpc_test
%{_bindir}/eq_tests
%{_bindir}/job_tests
%{_bindir}/security_test
%{_bindir}/srv_checksum_tests
%{_bindir}/vos_tests
%{conf_dir}/fault-inject-cart.yaml
%{_bindir}/fault_status
# For avocado tests
%{_prefix}/lib/daos/.build_vars.json
%{_prefix}/lib/daos/.build_vars.sh
%{_libdir}/libdts.so

%files devel
%{_includedir}/*
%{_libdir}/libdaos.so
%{_libdir}/libgurt.so
%{_libdir}/libcart.so
%{_libdir}/*.a

%files firmware
# set daos_firmware to be setuid root in order to perform privileged tasks
%attr(4750,root,daos_server) %{_bindir}/daos_firmware

%files daos_serialize
%{_libdir}/libdaos_serialize.so

%changelog
<<<<<<< HEAD
* Thu Oct 14 2021 Alexander Oganezov <alexander.a.oganezov@intel.com> 2.1.100-3
- Update mercury to v2.1.0rc2

* Wed Oct 13 2021 David Quigley <david.quigley@intel.com> 2.1.100-2
=======
* Wed Oct 20 2021 Jeff Olivier <jeffrey.v.olivier@intel.com> 2.1.100-3
- Explicitly require 1.11.0-3 of PMDK

* Mon Oct 13 2021 David Quigley <david.quigley@intel.com> 2.1.100-2
>>>>>>> 598f5e87
- Add defusedxml as a required dependency for the test package.

* Wed Oct 13 2021 Johann Lombardi <johann.lombardi@intel.com> 2.1.100-1
- Switch version to 2.1.100 for 2.2 test builds

* Tue Oct 12 2021 Johann Lombardi <johann.lombardi@intel.com> 1.3.106-1
- Version bump to 1.3.106 for 2.0 test build 6

* Wed Oct 8 2021 Alexander Oganezov <alexander.a.oganezov@intel.com> 1.13.105-4
- Update OFI to v1.13.2rc1

* Wed Sep 15 2021 Li Wei <wei.g.li@intel.com> 1.3.105-3
- Update raft to fix InstallSnapshot performance as well as to avoid some
  incorrect 0.8.0 RPMs

* Fri Sep 03 2021 Brian J. Murrell <brian.murrell@intel.com> 1.3.105-2
- Remove R: hwloc; RPM's auto-requires/provides will take care of this

* Tue Aug 24 2021 Jeff Olivier <jeffrey.v.olivier@intel.com> 1.3.105-1
- Version bump to 1.3.105 for 2.0 test build 5

* Mon Aug 09 2021 Yawei <yawei.niu@intel.com> 1.3.104-5
- Fix duplicates
- Add vos_perf

* Thu Aug 05 2021 Christopher Hoffman <christopherx.hoffman@intel.com> 1.3.104-4
- Update conditional statement to include checking for distributions to
  determine which unit files to use for daos-server and daos-agent

* Wed Aug 04 2021 Kris Jacque <kristin.jacque@intel.com> 1.3.104-3
- Move daos_metrics tool from tests package to server package

* Wed Aug 04 2021 Tom Nabarro <tom.nabarro@intel.com> 1.3.104-2
- Update to spdk 21.07 and (indirectly) dpdk 21.05

* Mon Aug 02 2021 Jeff Olivier <jeffrey.v.olivier@intel.com> 1.3.104-1
- Version bump to 1.3.104 for 2.0 test build 4

* Mon Jul 19 2021 Danielle M. Sikich <danielle.sikich@intel.com> 1.3.103-5
- Add DAOS serialization library that requires hdf5

* Wed Jul 14 2021 Li Wei <wei.g.li@intel.com> 1.3.103-4
- Update raft to fix slow leader re-elections

* Tue Jul 13 2021  Maureen Jean <maureen.jean@intel.com> 1.3.103-3
- Add python modules to python3.6 site-packages

* Mon Jul 12 2021 Alexander Oganezov <alexander.a.oganezov@intel.com> 1.3.103-2
- Update to mercury release v2.0.1

* Mon Jul 12 2021 Johann Lombardi <johann.lombardi@intel.com> 1.3.103-1
- Version bump to 1.3.103 for 2.0 test build 3

* Wed Jul 7 2021 Phillip Henderson <phillip.henderson@intel.com> 1.3.102-6
- Update daos-devel to always require the same version daos-client

* Wed Jun 30 2021 Tom Nabarro <tom.nabarro@intel.com> 1.3.102-5
- Update to spdk 21.04 and (indirectly) dpdk 21.05

* Fri Jun 25 2021 Brian J. Murrell <brian.murrell@intel.com> - 1.3.102-4
- Add libuuid-devel back as a requirement of daos-devel

* Wed Jun 23 2021 Li Wei <wei.g.li@intel.com> 1.3.102-3
- Update raft to pick up Pre-Vote

* Mon Jun 14 2021 Jeff Olivier <jeffrey.v.olivier@intel.com> 1.3.102-2
- Update to pmdk 1.11.0-rc1
- Remove dependence on libpmem since we use libpmemobj directly

* Fri Jun 11 2021 Johann Lombardi <johann.lombardi@intel.com> 1.3.102-1
- Version bump to 1.3.102 for 2.0 test build 2

* Wed Jun 02 2021 Johann Lombardi <johann.lombardi@intel.com> 1.3.101-3
- Remove libs from devel package

* Thu May 20 2021 Jeff Olivier <jeffrey.v.olivier@intel.com> 1.3.0-101-2
- Remove client libs from common package

* Wed May 19 2021 Johann Lombardi <johann.lombardi@intel.com> 1.3.101-1
- Version bump to 1.3.101 for 2.0 test build 1

* Fri May 07 2021 Brian J. Murrell <brian.murrell@intel.com> 1.3.0-16
- Enable debuginfo package building on SUSE platforms

* Thu May 06 2021 Brian J. Murrell <brian.murrell@intel.com> 1.3.0-15
- Update to build on EL8

* Wed May 05 2021 Brian J. Murrell <brian.murrell@intel.com> 1.3.0-14
- Package /etc/daos/certs in main/common package so that both server
  and client get it created

* Wed Apr 21 2021 Tom Nabarro <tom.nabarro@intel.com> - 1.3.0-13
- Relax ipmctl version requirement on leap15 as we have runtime checks

* Fri Apr 16 2021 Mohamad Chaarawi <mohamad.chaarawi@intel.com> - 1.3.0-12
- remove dfuse_hl

* Wed Apr 14 2021 Jeff Olivier <jeffrey.v.olivier@intel.com> - 1.3.0-11
- Remove storage_estimator and io_conf from client packages to remove
  any client side dependence on bio and vos (and and PMDK/SPDK)

* Mon Apr 12 2021 Dalton A. Bohning <daltonx.bohning@intel.com> - 1.3.0-10
- Add attr to the test dependencies

* Tue Apr 06 2021 Kris Jacque <kristin.jacque@intel.com> 1.3.0-9
- Add package for daos_firmware helper binary

* Fri Apr 02 2021 Jeff Olivier <jeffrey.v.olivier@intel.com> 1.3.0-8
- Remove unused readline-devel

* Thu Apr 01 2021 Brian J. Murrell <brian.murrell@intel.com> 1.3.0-7
- Update argobots to 1.1

* Tue Mar 30 2021 Maureen Jean <maureen.jean@intel.com> 1.3.0-6
- Change pydaos_shim_3 to pydaos_shim

* Mon Mar 29 2021 Brian J. Murrell <brian.murrell@intel.com> - 1.3.0-5
- Move libdts.so to the daos-tests subpackage

* Tue Mar 23 2021 Alexander Oganezov <alexander.a.oganezov@intel.com> 1.3.0-4
- Update libfabric to v1.12.0
- Disable grdcopy/gdrapi linkage in libfabric


* Thu Mar 18 2021 Maureen Jean <maureen.jean@intel.com> 1.3.0-3
- Update to python3

* Thu Feb 25 2021 Li Wei <wei.g.li@intel.com> 1.3.0-2
- Require raft-devel 0.7.3 that fixes an unstable leadership problem caused by
  removed replicas as well as some Coverity issues

* Wed Feb 24 2021 Brian J. Murrell <brian.murrell@intel.com> - 1.3.0-1
- Version bump up to 1.3.0

* Mon Feb 22 2021 Brian J. Murrell <brian.murrell@intel.com> 1.1.3-3
- Remove all *-devel Requires from daos-devel as none of those are
  actually necessary to build libdaos clients

* Tue Feb 16 2021 Alexander Oganezov <alexander.a.oganezov@intel.com> 1.1.3-2
- Update libfabric to v1.12.0rc1

* Wed Feb 10 2021 Johann Lombardi <johann.lombardi@intel.com> 1.1.3-1
- Version bump up to 1.1.3

* Tue Feb 9 2021 Vish Venkatesan <vishwanath.venkatesan@intel.com> 1.1.2.1-11
- Add new pmem specific version of DAOS common library

* Fri Feb 5 2021 Saurabh Tandan <saurabh.tandan@intel.com> 1.1.2.1-10
- Added dbench as requirement for test package.

* Wed Feb 3 2021 Hua Kuang <hua.kuang@intel.com> 1.1.2.1-9
- Changed License to BSD-2-Clause-Patent

* Wed Feb 03 2021 Brian J. Murrell <brian.murrell@intel.com> - 1.1.2-8
- Update minimum required libfabric to 1.11.1

* Thu Jan 28 2021 Phillip Henderson <phillip.henderson@intel.com> 1.1.2.1-7
- Change ownership and permissions for the /etc/daos/certs directory.

* Sat Jan 23 2021 Alexander Oganezov <alexander.a.oganezov@intel.com> 1.1.2.1-6
- Update to mercury v2.0.1rc1

* Fri Jan 22 2021 Michael MacDonald <mjmac.macdonald@intel.com> 1.1.2.1-5
- Install daos_metrics utility to %{_bindir}

* Wed Jan 20 2021 Kenneth Cain <kenneth.c.cain@intel.com> 1.1.2.1-4
- Version update for API major version 1, libdaos.so.1 (1.0.0)

* Fri Jan 15 2021 Michael Hennecke <mhennecke@lenovo.com> 1.1.2.1-3
- Harmonize daos_server and daos_agent groups.

* Tue Dec 15 2020 Ashley Pittman <ashley.m.pittman@intel.com> 1.1.2.1-2
- Combine the two memcheck suppressions files.

* Wed Dec 09 2020 Johann Lombardi <johann.lombardi@intel.com> 1.1.2.1-1
- Version bump up to 1.1.2.1

* Fri Dec 04 2020 Li Wei <wei.g.li@intel.com> 1.1.2-3
- Require raft-devel 0.7.1 that fixes recent Coverity issues

* Wed Dec 02 2020 Maureen Jean <maureen.jean@intel.com> - 1.1.2-2
- define scons_args to be BUILD_TYPE=<release|dev>
- the scons default is BUILD_TYPE=release
- BUILD_TYPE=release will disable fault injection in build

* Tue Dec 01 2020 Brian J. Murrell <brian.murrell@intel.com> - 1.1.2-1
- Version bump up to 1.1.2

* Tue Nov 17 2020 Li Wei <wei.g.li@intel.com> 1.1.1-8
- Require raft-devel 0.7.0 that changes log indices and terms to 63-bit

* Wed Nov 11 2020 Tom Nabarro <tom.nabarro@intel.com> 1.1.1-7
- Add version validation for runtime daos_server ipmctl requirement to avoid
  potential corruption of PMMs when setting PMem goal, issue fixed in
  https://github.com/intel/ipmctl/commit/9e3898cb15fa9eed3ef3e9de4488be1681d53ff4

* Thu Oct 29 2020 Jonathan Martinez Montes <jonathan.martinez.montes@intel.com> 1.1.1-6
- Restore obj_ctl utility

* Wed Oct 28 2020 Brian J. Murrell <brian.murrell@intel.com> - 1.1.1-5
- Use %%autosetup
- Only use systemd_requires if it exists
- Obsoletes: cart now that it's included in daos

* Sat Oct 24 2020 Maureen Jean <maureen.jean@intel.com> 1.1.1-4
- Add daos.conf to the daos package to resolve the path to libbio.so

* Tue Oct 13 2020 Jonathan Martinez Montes <jonathan.martinez.montes@intel.com> 1.1.1-3
- Remove obj_ctl from Tests RPM package
- Add libdts.so shared library that is used by daos_perf, daos_racer and
  the daos utility.

* Tue Oct 13 2020 Amanda Justiniano <amanda.justiniano-pagn@intel.com> 1.1.1-3
- Add lbzip2 requirement to the daos-tests package

* Tue Oct 13 2020 Michael MacDonald <mjmac.macdonald@intel.com> 1.1.1-2
- Create unprivileged user for daos_agent

* Mon Oct 12 2020 Johann Lombardi <johann.lombardi@intel.com> 1.1.1-1
- Version bump up to 1.1.1

* Sat Oct 03 2020 Michael MacDonald <mjmac.macdonald@intel.com> 1.1.0-34
- Add go-race to BuildRequires on OpenSUSE Leap

* Wed Sep 16 2020 Alexander Oganezov <alexander.a.oganezov@intel.com> 1.1.0-33
- Update OFI to v1.11.0

* Mon Aug 17 2020 Michael MacDonald <mjmac.macdonald@intel.com> 1.1.0-32
- Install completion script in /etc/bash_completion.d

* Wed Aug 05 2020 Brian J. Murrell <brian.murrell@intel.com> - 1.1.0-31
- Change fuse requirement to fuse3
- Use Lmod for MPI module loading
- Remove unneeded (and un-distro gated) Requires: json-c

* Wed Jul 29 2020 Jonathan Martinez Montes <jonathan.martinez.montes@intel.com> - 1.1.0-30
- Add the daos_storage_estimator.py tool. It merges the functionality of the
  former tools vos_size, vos_size.py, vos_size_dfs_sample.py and parse_csv.py.

* Wed Jul 29 2020 Jeffrey V Olivier <jeffrey.v.olivier@intel.com> - 1.1.0-29
- Revert prior changes from version 28

* Mon Jul 13 2020 Brian J. Murrell <brian.murrell@intel.com> - 1.1.0-28
- Change fuse requirement to fuse3
- Use Lmod for MPI module loading

* Tue Jul 7 2020 Alexander A Oganezov <alexander.a.oganezov@intel.com> - 1.1.0-27
- Update to mercury release 2.0.0~rc1-1

* Sun Jun 28 2020 Jonathan Martinez Montes <jonathan.martinez.montes@intel.com> - 1.1.0-26
- Add the vos_size_dfs_sample.py tool. It is used to generate dynamically
  the vos_dfs_sample.yaml file using the real DFS super block data.

* Tue Jun 23 2020 Jeff Olivier <jeffrey.v.olivier@intel.com> - 1.1.0-25
- Add -no-rpath option and use it for rpm build rather than modifying
  SCons files in place

* Tue Jun 16 2020 Jeff Olivier <jeffrey.v.olivier@intel.com> - 1.1.0-24
- Modify RPATH removal snippet to replace line with pass as some lines
  can't be removed without breaking the code

* Fri Jun 05 2020 Ryon Jensen <ryon.jensen@intel.com> - 1.1.0-23
- Add libisa-l_crypto dependency

* Fri Jun 05 2020 Tom Nabarro <tom.nabarro@intel.com> - 1.1.0-22
- Change server systemd run-as user to daos_server in unit file

* Thu Jun 04 2020 Hua Kuang <hua.kuang@intel.com> - 1.1.0-21
- Remove dmg_old from DAOS RPM package

* Thu May 28 2020 Tom Nabarro <tom.nabarro@intel.com> - 1.1.0-20
- Create daos group to run as in systemd unit file

* Tue May 26 2020 Brian J. Murrell <brian.murrell@intel.com> - 1.1.0-19
- Enable parallel building with _smp_mflags

* Fri May 15 2020 Kenneth Cain <kenneth.c.cain@intel.com> - 1.1.0-18
- Require raft-devel >= 0.6.0 that adds new API raft_election_start()

* Thu May 14 2020 Brian J. Murrell <brian.murrell@intel.com> - 1.1.0-17
- Add cart-devel's Requires to daos-devel as they were forgotten
  during the cart merge

* Thu May 14 2020 Brian J. Murrell <brian.murrell@intel.com> - 1.1.0-16
- Fix fuse3-libs -> libfuse3 for SLES/Leap 15

* Thu Apr 30 2020 Brian J. Murrell <brian.murrell@intel.com> - 1.1.0-15
- Use new properly pre-release tagged mercury RPM

* Thu Apr 30 2020 Brian J. Murrell <brian.murrell@intel.com> - 1.1.0-14
- Move fuse dependencies to the client subpackage

* Mon Apr 27 2020 Michael MacDonald <mjmac.macdonald@intel.com> 1.1.0-13
- Rename /etc/daos.yml -> /etc/daos_control.yml

* Thu Apr 16 2020 Brian J. Murrell <brian.murrell@intel.com> - 1.1.0-12
- Use distro fuse

* Fri Apr 10 2020 Alexander Oganezov <alexander.a.oganezov@intel.com> - 1.1.0-11
- Update to mercury 4871023 to pick na_ofi.c race condition fix for
  "No route to host" errors.

* Sun Apr 05 2020 Brian J. Murrell <brian.murrell@intel.com> - 1.1.0-10
- Clean up spdk dependencies

* Mon Mar 30 2020 Tom Nabarro <tom.nabarro@intel.com> - 1.1.0-9
- Set version of spdk to < v21, > v19

* Fri Mar 27 2020 David Quigley <david.quigley@intel.com> - 1.1.0-8
- add daos and dmg man pages to the daos-client files list

* Thu Mar 26 2020 Michael MacDonald <mjmac.macdonald@intel.com> 1.1.0-7
- Add systemd scriptlets for managing daos_server/daos_admin services

* Thu Mar 26 2020 Alexander Oganeozv <alexander.a.oganezov@intel.com> - 1.1.0-6
- Update ofi to 62f6c937601776dac8a1f97c8bb1b1a6acfbc3c0

* Tue Mar 24 2020 Jeffrey V. Olivier <jeffrey.v.olivier@intel.com> - 1.1.0-5
- Remove cart as an external dependence

* Mon Mar 23 2020 Jeffrey V. Olivier <jeffrey.v.olivier@intel.com> - 1.1.0-4
- Remove scons_local as dependency

* Tue Mar 03 2020 Brian J. Murrell <brian.murrell@intel.com> - 1.1.0-3
- Bump up go minimum version to 1.12

* Thu Feb 20 2020 Brian J. Murrell <brian.murrell@intel.com> - 1.1.0-2
- daos-server requires daos-client (same version)

* Fri Feb 14 2020 Brian J. Murrell <brian.murrell@intel.com> - 1.1.0-1
- Version bump up to 1.1.0

* Wed Feb 12 2020 Brian J. Murrell <brian.murrell@intel.com> - 0.9.0-2
- Remove undefine _missing_build_ids_terminate_build

* Thu Feb 06 2020 Johann Lombardi <johann.lombardi@intel.com> - 0.9.0-1
- Version bump up to 0.9.0

* Sat Jan 18 2020 Jeff Olivier <jeffrey.v.olivier@intel.com> - 0.8.0-3
- Fixing a few warnings in the RPM spec file

* Fri Dec 27 2019 Jeff Olivier <jeffrey.v.olivier@intel.com> - 0.8.0-2
- Remove openmpi, pmix, and hwloc builds, use hwloc and openmpi packages

* Tue Dec 17 2019 Johann Lombardi <johann.lombardi@intel.com> - 0.8.0-1
- Version bump up to 0.8.0

* Thu Dec 05 2019 Johann Lombardi <johann.lombardi@intel.com> - 0.7.0-1
- Version bump up to 0.7.0

* Tue Nov 19 2019 Tom Nabarro <tom.nabarro@intel.com> 0.6.0-15
- Temporarily unconstrain max. version of spdk

* Wed Nov 06 2019 Brian J. Murrell <brian.murrell@intel.com> 0.6.0-14
- Constrain max. version of spdk

* Wed Nov 06 2019 Brian J. Murrell <brian.murrell@intel.com> 0.6.0-13
- Use new cart with R: mercury to < 1.0.1-20 due to incompatibility

* Wed Nov 06 2019 Michael MacDonald <mjmac.macdonald@intel.com> 0.6.0-12
- Add daos_admin privileged helper for daos_server

* Fri Oct 25 2019 Brian J. Murrell <brian.murrell@intel.com> 0.6.0-11
- Handle differences in Leap 15 Python packaging

* Wed Oct 23 2019 Brian J. Murrell <brian.murrell@intel.com> 0.6.0-9
- Update BR: libisal-devel for Leap

* Mon Oct 07 2019 Brian J. Murrell <brian.murrell@intel.com> 0.6.0-8
- Use BR: cart-devel-%{cart_sha1} if available
- Remove cart's BRs as it's -devel Requires them now

* Tue Oct 01 2019 Brian J. Murrell <brian.murrell@intel.com> 0.6.0-7
- Constrain cart BR to <= 1.0.0

* Sat Sep 21 2019 Brian J. Murrell <brian.murrell@intel.com>
- Remove Requires: {argobots, cart}
  - autodependencies should take care of these

* Thu Sep 19 2019 Jeff Olivier <jeffrey.v.olivier@intel.com>
- Add valgrind-devel requirement for argobots change

* Tue Sep 10 2019 Tom Nabarro <tom.nabarro@intel.com>
- Add requires ndctl as runtime dep for control plane.

* Thu Aug 15 2019 David Quigley <david.quigley@intel.com>
- Add systemd unit files to packaging.

* Thu Jul 25 2019 Brian J. Murrell <brian.murrell@intel.com>
- Add git hash and commit count to release

* Thu Jul 18 2019 David Quigley <david.quigley@intel.com>
- Add certificate generation files to packaging.

* Tue Jul 09 2019 Johann Lombardi <johann.lombardi@intel.com>
- Version bump up to 0.6.0

* Fri Jun 21 2019 David Quigley <dquigley@intel.com>
- Add daos_agent.yml to the list of packaged files

* Thu Jun 13 2019 Brian J. Murrell <brian.murrell@intel.com>
- move obj_ctl daos_gen_io_conf daos_run_io_conf to
  daos-tests sub-package
- daos-server needs spdk-tools

* Fri May 31 2019 Ken Cain <kenneth.c.cain@intel.com>
- Add new daos utility binary

* Wed May 29 2019 Brian J. Murrell <brian.murrell@intel.com>
- Version bump up to 0.5.0
- Add Requires: libpsm_infinipath1 for SLES 12.3

* Tue May 07 2019 Brian J. Murrell <brian.murrell@intel.com>
- Move some files around among the sub-packages

* Mon May 06 2019 Brian J. Murrell <brian.murrell@intel.com>
- Only BR fio
  - fio-{devel,src} is not needed

* Wed Apr 03 2019 Brian J. Murrell <brian.murrell@intel.com>
- initial package<|MERGE_RESOLUTION|>--- conflicted
+++ resolved
@@ -14,7 +14,7 @@
 
 Name:          daos
 Version:       2.1.100
-Release:       3%{?relval}%{?dist}
+Release:       4%{?relval}%{?dist}
 Summary:       DAOS Storage Engine
 
 License:       BSD-2-Clause-Patent
@@ -483,17 +483,13 @@
 %{_libdir}/libdaos_serialize.so
 
 %changelog
-<<<<<<< HEAD
-* Thu Oct 14 2021 Alexander Oganezov <alexander.a.oganezov@intel.com> 2.1.100-3
+* Mon Oct 25 2021 Alexander Oganezov <alexander.a.oganezov@intel.com> 2.1.100-4
 - Update mercury to v2.1.0rc2
 
-* Wed Oct 13 2021 David Quigley <david.quigley@intel.com> 2.1.100-2
-=======
 * Wed Oct 20 2021 Jeff Olivier <jeffrey.v.olivier@intel.com> 2.1.100-3
 - Explicitly require 1.11.0-3 of PMDK
 
 * Mon Oct 13 2021 David Quigley <david.quigley@intel.com> 2.1.100-2
->>>>>>> 598f5e87
 - Add defusedxml as a required dependency for the test package.
 
 * Wed Oct 13 2021 Johann Lombardi <johann.lombardi@intel.com> 2.1.100-1
