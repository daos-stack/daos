%define daoshome %{_exec_prefix}/lib/%{name}
%define server_svc_name daos_server.service
%define agent_svc_name daos_agent.service
%if (0%{?suse_version} >= 1500)
# until we get an updated mercury build on 15.2
%global mercury_version 2.0.0~rc1-1.suse.lp151
%else
%global mercury_version 2.0.0~rc1-1%{?dist}
%endif

Name:          daos
Version:       1.1.1
Release:       8%{?relval}%{?dist}
Summary:       DAOS Storage Engine

License:       Apache
URL:           https//github.com/daos-stack/daos
Source0:       %{name}-%{version}.tar.gz

BuildRequires: scons >= 2.4
BuildRequires: libfabric-devel >= 1.11.0
BuildRequires: boost-devel
BuildRequires: mercury-devel = %{mercury_version}
BuildRequires: openpa-devel
BuildRequires: libpsm2-devel
BuildRequires: gcc-c++
BuildRequires: openmpi3-devel
BuildRequires: hwloc-devel
%if (0%{?rhel} >= 7)
BuildRequires: argobots-devel >= 1.0rc1
BuildRequires: json-c-devel
%else
BuildRequires: libabt-devel >= 1.0rc1
BuildRequires: libjson-c-devel
%endif
BuildRequires: libpmem-devel >= 1.8, libpmemobj-devel >= 1.8
BuildRequires: fuse3-devel >= 3.4.2
%if (0%{?suse_version} >= 1500)
# NB: OpenSUSE is stupid about this... If we just
# specify go >= 1.X, it installs go=1.11 AND 1.X.
BuildRequires: go1.14
BuildRequires: go1.14-race
BuildRequires: libprotobuf-c-devel
BuildRequires: liblz4-devel
%else
BuildRequires: protobuf-c-devel
BuildRequires: lz4-devel
%endif
BuildRequires: spdk-devel >= 20, spdk-devel < 21
%if (0%{?rhel} >= 7)
BuildRequires: libisa-l-devel
BuildRequires: libisa-l_crypto-devel
%else
BuildRequires: libisal-devel
BuildRequires: libisal_crypto-devel
%endif
BuildRequires: raft-devel = 0.7.0
BuildRequires: openssl-devel
BuildRequires: libevent-devel
BuildRequires: libyaml-devel
BuildRequires: libcmocka-devel
BuildRequires: readline-devel
BuildRequires: valgrind-devel
BuildRequires: systemd
BuildRequires: python-devel
BuildRequires: python-distro
%if (0%{?rhel} >= 7)
BuildRequires: numactl-devel
BuildRequires: CUnit-devel
BuildRequires: golang-bin >= 1.12
# needed to retrieve PMM region info through control-plane
BuildRequires: libipmctl-devel
BuildRequires: python36-devel
BuildRequires: Lmod
%else
%if (0%{?suse_version} >= 1315)
# see src/client/dfs/SConscript for why we need /etc/os-release
# that code should be rewritten to use the python libraries provided for
# os detection
# prefer over libpsm2-compat
BuildRequires: libpsm_infinipath1
# prefer over libcurl4-mini
BuildRequires: libcurl4
BuildRequires: distribution-release
BuildRequires: libnuma-devel
BuildRequires: cunit-devel
BuildRequires: ipmctl-devel
BuildRequires: python3-devel
BuildRequires: python3-distro
BuildRequires: lua-lmod
BuildRequires: systemd-rpm-macros
%if 0%{?is_opensuse}
%else
# have choice for libcurl.so.4()(64bit) needed by systemd: libcurl4 libcurl4-mini
# have choice for libcurl.so.4()(64bit) needed by cmake: libcurl4 libcurl4-mini
BuildRequires: libcurl4
# have choice for libpsm_infinipath.so.1()(64bit) needed by libfabric1: libpsm2-compat libpsm_infinipath1
# have choice for libpsm_infinipath.so.1()(64bit) needed by openmpi-libs: libpsm2-compat libpsm_infinipath1
BuildRequires: libpsm_infinipath1
%endif # 0%{?is_opensuse}
%endif # (0%{?suse_version} >= 1315)
%endif # (0%{?rhel} >= 7)
%if (0%{?suse_version} >= 1500)
Requires: libpmem1 >= 1.8, libpmemobj1 >= 1.8
%else
Requires: libpmem >= 1.8, libpmemobj >= 1.8
%endif
Requires: protobuf-c
Requires: openssl
# This should only be temporary until we can get a stable upstream release
# of mercury, at which time the autoprov shared library version should
# suffice
Requires: mercury = %{mercury_version}

%description
The Distributed Asynchronous Object Storage (DAOS) is an open-source
software-defined object store designed from the ground up for
massively distributed Non Volatile Memory (NVM). DAOS takes advantage
of next generation NVM technology like Storage Class Memory (SCM) and
NVM express (NVMe) while presenting a key-value storage interface and
providing features such as transactional non-blocking I/O, advanced
data protection with self healing on top of commodity hardware, end-
to-end data integrity, fine grained data control and elastic storage
to optimize performance and cost.

%package server
Summary: The DAOS server
Requires: %{name} = %{version}-%{release}
Requires: %{name}-client = %{version}-%{release}
Requires: spdk-tools
Requires: ndctl
# needed to set PMem configuration goals in BIOS through control-plane
%if (0%{?suse_version} >= 1500)
Requires: ipmctl < 02.00.00.3809
%else
Requires: ipmctl > 02.00.00.3816
%endif
Requires: hwloc
Requires: mercury = %{mercury_version}
Requires(post): /sbin/ldconfig
Requires(postun): /sbin/ldconfig
Requires: libfabric >= 1.11.0
%{?systemd_requires}
Obsoletes: cart

%description server
This is the package needed to run a DAOS server

%package client
Summary: The DAOS client
Requires: %{name} = %{version}-%{release}
Requires: mercury = %{mercury_version}
Requires: libfabric >= 1.11.0
Requires: fuse3 >= 3.4.2
Obsoletes: cart
%if (0%{?suse_version} >= 1500)
Requires: libfuse3-3 >= 3.4.2
%else
# because our repo has a deprecated fuse-3.x RPM, make sure we don't
# get it when fuse3 Requires: /etc/fuse.conf
Requires: fuse < 3, fuse3-libs >= 3.4.2
%endif
%{?systemd_requires}

%description client
This is the package needed to run a DAOS client

%package tests
Summary: The DAOS test suite
Requires: %{name}-client = %{version}-%{release}
Requires: python-pathlib
Requires: python-distro
Requires: python2-tabulate
Requires: fio
Requires: lbzip2
%if (0%{?suse_version} >= 1315)
Requires: libpsm_infinipath1
%endif

%description tests
This is the package needed to run the DAOS test suite

%package devel
# Leap 15 doesn't seem to be creating dependencies as richly as EL7
# for example, EL7 automatically adds:
# Requires: libdaos.so.0()(64bit)
%if (0%{?suse_version} >= 1500)
Requires: %{name}-client = %{version}-%{release}
Requires: %{name} = %{version}-%{release}
%endif
Requires: libuuid-devel
Requires: libyaml-devel
Requires: boost-devel
# Pin mercury to exact version during development
#Requires: mercury-devel < 2.0.0a1
# we ideally want to set this minimum version however it seems to confuse yum:
# https://github.com/rpm-software-management/yum/issues/124
#Requires: mercury >= 2.0.0~a1
Requires: mercury-devel = %{mercury_version}
Requires: openpa-devel
Requires: hwloc-devel
Summary: The DAOS development libraries and headers

%description devel
This is the package needed to build software with the DAOS library.

%prep
%autosetup

%build

%define conf_dir %{_sysconfdir}/daos

scons %{?_smp_mflags}      \
      --config=force       \
      --no-rpath           \
      USE_INSTALLED=all    \
      CONF_DIR=%{conf_dir} \
      PREFIX=%{?buildroot} \
     %{?scons_args}

%install
scons %{?_smp_mflags}                 \
      --config=force                  \
      --no-rpath                      \
      --install-sandbox=%{?buildroot} \
      %{?buildroot}%{_prefix}         \
      %{?buildroot}%{conf_dir}        \
      USE_INSTALLED=all               \
      CONF_DIR=%{conf_dir}            \
      PREFIX=%{_prefix}               \
      %{?scons_args}

BUILDROOT="%{?buildroot}"
PREFIX="%{?_prefix}"
mkdir -p %{?buildroot}/%{_sysconfdir}/ld.so.conf.d/
echo "%{_libdir}/daos_srv" > %{?buildroot}/%{_sysconfdir}/ld.so.conf.d/daos.conf
mkdir -p %{?buildroot}/%{_unitdir}
install -m 644 utils/systemd/%{server_svc_name} %{?buildroot}/%{_unitdir}
install -m 644 utils/systemd/%{agent_svc_name} %{?buildroot}/%{_unitdir}
mkdir -p %{?buildroot}/%{conf_dir}/certs/clients
mv %{?buildroot}/%{_prefix}/etc/bash_completion.d %{?buildroot}/%{_sysconfdir}

%pre server
getent group daos_admins >/dev/null || groupadd -r daos_admins
getent passwd daos_server >/dev/null || useradd -s /sbin/nologin -r daos_server
%post server
/sbin/ldconfig
%systemd_post %{server_svc_name}
%preun server
%systemd_preun %{server_svc_name}
%postun server
/sbin/ldconfig
%systemd_postun %{server_svc_name}

%pre client
getent passwd daos_agent >/dev/null || useradd -s /sbin/nologin -r daos_agent
%post client
%systemd_post %{agent_svc_name}
%preun client
%systemd_preun %{agent_svc_name}
%postun client
%systemd_postun %{agent_svc_name}

%files
%defattr(-, root, root, -)
# you might think libvio.so goes in the server RPM but
# the 2 tools following it need it
%{_libdir}/daos_srv/libbio.so
# you might think libdaos_tests.so goes in the tests RPM but
# the 4 tools following it need it
%{_libdir}/libdaos_tests.so
%{_sysconfdir}/ld.so.conf.d/daos.conf
%{_bindir}/io_conf
%{_bindir}/jump_pl_map
%{_bindir}/ring_pl_map
%{_bindir}/pl_bench
%{_bindir}/rdbt
%{_libdir}/libvos.so
%{_libdir}/libcart*
%{_libdir}/libgurt*
%{_prefix}/%{_sysconfdir}/memcheck-cart.supp
%dir %{_prefix}%{_sysconfdir}
%{_prefix}%{_sysconfdir}/vos_size_input.yaml
%dir %{_sysconfdir}/bash_completion.d
%{_sysconfdir}/bash_completion.d/daos.bash
%{_libdir}/libdaos_common.so
# TODO: this should move from daos_srv to daos
%{_libdir}/daos_srv/libplacement.so
# Certificate generation files
%dir %{_libdir}/%{name}
%{_libdir}/%{name}/certgen/
%{_libdir}/%{name}/VERSION
%doc

%files server
%config(noreplace) %{conf_dir}/daos_server.yml
%dir %{conf_dir}/certs
%attr(0700,daos_server,daos_server) %{conf_dir}/certs
%dir %{conf_dir}/certs/clients
%attr(0700,daos_server,daos_server) %{conf_dir}/certs/clients
%attr(0644,root,root) %{conf_dir}/daos_server.yml
# set daos_admin to be setuid root in order to perform privileged tasks
%attr(4750,root,daos_admins) %{_bindir}/daos_admin
# set daos_server to be setgid daos_admins in order to invoke daos_admin
%attr(2755,root,daos_admins) %{_bindir}/daos_server
%{_bindir}/daos_io_server
%dir %{_libdir}/daos_srv
%{_libdir}/daos_srv/libcont.so
%{_libdir}/daos_srv/libdtx.so
%{_libdir}/daos_srv/libmgmt.so
%{_libdir}/daos_srv/libobj.so
%{_libdir}/daos_srv/libpool.so
%{_libdir}/daos_srv/librdb.so
%{_libdir}/daos_srv/librdbt.so
%{_libdir}/daos_srv/librebuild.so
%{_libdir}/daos_srv/librsvc.so
%{_libdir}/daos_srv/libsecurity.so
%{_libdir}/daos_srv/libvos_srv.so
%{_datadir}/%{name}
%exclude %{_datadir}/%{name}/ioil-ld-opts
%{_unitdir}/%{server_svc_name}

%files client
%{_prefix}/etc/memcheck-daos-client.supp
%{_bindir}/cart_ctl
%{_bindir}/self_test
%{_bindir}/dmg
%{_bindir}/daos_agent
%{_bindir}/dfuse
%{_bindir}/daos
%{_bindir}/dfuse_hl
%{_bindir}/daos_storage_estimator.py
%{_libdir}/*.so.*
%{_libdir}/libdfs.so
%{_libdir}/%{name}/API_VERSION
%{_libdir}/libduns.so
%{_libdir}/libdfuse.so
%{_libdir}/libioil.so
%{_libdir}/libdfs_internal.so
%{_libdir}/libvos_size.so
%{_libdir}/libdts.so
%dir  %{_libdir}/python2.7/site-packages/pydaos
%dir  %{_libdir}/python2.7/site-packages/storage_estimator
%{_libdir}/python2.7/site-packages/pydaos/*.py
%{_libdir}/python2.7/site-packages/storage_estimator/*.py
%if (0%{?rhel} >= 7)
%{_libdir}/python2.7/site-packages/pydaos/*.pyc
%{_libdir}/python2.7/site-packages/pydaos/*.pyo
%{_libdir}/python2.7/site-packages/storage_estimator/*.pyc
%{_libdir}/python2.7/site-packages/storage_estimator/*.pyo
%endif
%{_libdir}/python2.7/site-packages/pydaos/pydaos_shim_27.so
%dir  %{_libdir}/python2.7/site-packages/pydaos/raw
%{_libdir}/python2.7/site-packages/pydaos/raw/*.py
%if (0%{?rhel} >= 7)
%{_libdir}/python2.7/site-packages/pydaos/raw/*.pyc
%{_libdir}/python2.7/site-packages/pydaos/raw/*.pyo
%endif
%dir %{_libdir}/python3
%dir %{_libdir}/python3/site-packages
%dir %{_libdir}/python3/site-packages/pydaos
%dir %{_libdir}/python3/site-packages/storage_estimator
%{_libdir}/python3/site-packages/pydaos/*.py
%{_libdir}/python3/site-packages/storage_estimator/*.py
%if (0%{?rhel} >= 7)
%{_libdir}/python3/site-packages/pydaos/*.pyc
%{_libdir}/python3/site-packages/pydaos/*.pyo
%{_libdir}/python3/site-packages/storage_estimator/*.pyc
%{_libdir}/python3/site-packages/storage_estimator/*.pyo
%endif
%{_libdir}/python3/site-packages/pydaos/pydaos_shim_3.so
%dir %{_libdir}/python3/site-packages/pydaos/raw
%{_libdir}/python3/site-packages/pydaos/raw/*.py
%if (0%{?rhel} >= 7)
%{_libdir}/python3/site-packages/pydaos/raw/*.pyc
%{_libdir}/python3/site-packages/pydaos/raw/*.pyo
%endif
%{_datadir}/%{name}/ioil-ld-opts
%config(noreplace) %{conf_dir}/daos_agent.yml
%config(noreplace) %{conf_dir}/daos_control.yml
%{_unitdir}/%{agent_svc_name}
%{_mandir}/man8/daos.8*
%{_mandir}/man8/dmg.8*

%files tests
%dir %{_prefix}/lib/daos
%{_prefix}/lib/daos/TESTING
%{_bindir}/hello_drpc
%{_bindir}/*_test*
%{_bindir}/jobtest
%exclude %{_bindir}/self_test
%{_bindir}/smd_ut
%{_bindir}/vea_ut
%{_bindir}/daos_perf
%{_bindir}/daos_racer
%{_bindir}/evt_ctl
%{_bindir}/obj_ctl
%{_bindir}/daos_gen_io_conf
%{_bindir}/daos_run_io_conf
%{_bindir}/crt_launch
%{_prefix}/etc/fault-inject-cart.yaml
%{_bindir}/fault_status
# For avocado tests
%{_prefix}/lib/daos/.build_vars.json
%{_prefix}/lib/daos/.build_vars.sh

%files devel
%{_includedir}/*
%{_libdir}/libdaos.so
%{_libdir}/*.a

%changelog
<<<<<<< HEAD
* Thu Nov 19 2020 Maureen Jean <maureen.jean@intel.com> - 1.1.1-8
- define scons_args to be BUILD_TYPE=<release|dev>
- the scons default is BUILD_TYPE=release
- BUILD_TYPE=release will disable fault injection in build
=======
* Tue Nov 17 2020 Li Wei <wei.g.li@intel.com> 1.1.1-8
- Require raft-devel 0.7.0 that changes log indices and terms to 63-bit
>>>>>>> 2e0f2748

* Wed Nov 11 2020 Tom Nabarro <tom.nabarro@intel.com> 1.1.1-7
- Add version validation for runtime daos_server ipmctl requirement to avoid
  potential corruption of PMMs when setting PMem goal, issue fixed in
  https://github.com/intel/ipmctl/commit/9e3898cb15fa9eed3ef3e9de4488be1681d53ff4

* Thu Oct 29 2020 Jonathan Martinez Montes <jonathan.martinez.montes@intel.com> 1.1.1-6
- Restore obj_ctl utility

* Wed Oct 28 2020 Brian J. Murrell <brian.murrell@intel.com> - 1.1.1-5
- Use %%autosetup
- Only use systemd_requires if it exists
- Obsoletes: cart now that it's included in daos

* Sat Oct 24 2020 Maureen Jean <maureen.jean@intel.com> 1.1.1-4
- Add daos.conf to the daos package to resolve the path to libbio.so

* Tue Oct 13 2020 Jonathan Martinez Montes <jonathan.martinez.montes@intel.com> 1.1.1-3
- Remove obj_ctl from Tests RPM package
- Add libdts.so shared library that is used by daos_perf, daos_racer and
  the daos utility.

* Tue Oct 13 2020 Amanda Justiniano <amanda.justiniano-pagn@intel.com> 1.1.1-3
- Add lbzip2 requirement to the daos-tests package

* Tue Oct 13 2020 Michael MacDonald <mjmac.macdonald@intel.com> 1.1.1-2
- Create unprivileged user for daos_agent

* Mon Oct 12 2020 Johann Lombardi <johann.lombardi@intel.com> 1.1.1-1
- Version bump up to 1.1.1

* Sat Oct 03 2020 Michael MacDonald <mjmac.macdonald@intel.com> 1.1.0-34
- Add go-race to BuildRequires on OpenSUSE Leap

* Wed Sep 16 2020 Alexander Oganezov <alexander.a.oganezov@intel.com> 1.1.0-33
- Update OFI to v1.11.0

* Mon Aug 17 2020 Michael MacDonald <mjmac.macdonald@intel.com> 1.1.0-32
- Install completion script in /etc/bash_completion.d

* Wed Aug 05 2020 Brian J. Murrell <brian.murrell@intel.com> - 1.1.0-31
- Change fuse requirement to fuse3
- Use Lmod for MPI module loading
- Remove unneeded (and un-distro gated) Requires: json-c

* Wed Jul 29 2020 Jonathan Martinez Montes <jonathan.martinez.montes@intel.com> - 1.1.0-30
- Add the daos_storage_estimator.py tool. It merges the functionality of the
  former tools vos_size, vos_size.py, vos_size_dfs_sample.py and parse_csv.py.

* Wed Jul 29 2020 Jeffrey V Olivier <jeffrey.v.olivier@intel.com> - 1.1.0-29
- Revert prior changes from version 28

* Mon Jul 13 2020 Brian J. Murrell <brian.murrell@intel.com> - 1.1.0-28
- Change fuse requirement to fuse3
- Use Lmod for MPI module loading

* Tue Jul 7 2020 Alexander A Oganezov <alexander.a.oganezov@intel.com> - 1.1.0-27
- Update to mercury release 2.0.0~rc1-1

* Sun Jun 28 2020 Jonathan Martinez Montes <jonathan.martinez.montes@intel.com> - 1.1.0-26
- Add the vos_size_dfs_sample.py tool. It is used to generate dynamically
  the vos_dfs_sample.yaml file using the real DFS super block data.

* Tue Jun 23 2020 Jeff Olivier <jeffrey.v.olivier@intel.com> - 1.1.0-25
- Add -no-rpath option and use it for rpm build rather than modifying
  SCons files in place

* Tue Jun 16 2020 Jeff Olivier <jeffrey.v.olivier@intel.com> - 1.1.0-24
- Modify RPATH removal snippet to replace line with pass as some lines
  can't be removed without breaking the code

* Fri Jun 05 2020 Ryon Jensen <ryon.jensen@intel.com> - 1.1.0-23
- Add libisa-l_crypto dependency

* Fri Jun 05 2020 Tom Nabarro <tom.nabarro@intel.com> - 1.1.0-22
- Change server systemd run-as user to daos_server in unit file

* Thu Jun 04 2020 Hua Kuang <hua.kuang@intel.com> - 1.1.0-21
- Remove dmg_old from DAOS RPM package

* Thu May 28 2020 Tom Nabarro <tom.nabarro@intel.com> - 1.1.0-20
- Create daos group to run as in systemd unit file

* Tue May 26 2020 Brian J. Murrell <brian.murrell@intel.com> - 1.1.0-19
- Enable parallel building with _smp_mflags

* Fri May 15 2020 Kenneth Cain <kenneth.c.cain@intel.com> - 1.1.0-18
- Require raft-devel >= 0.6.0 that adds new API raft_election_start()

* Thu May 14 2020 Brian J. Murrell <brian.murrell@intel.com> - 1.1.0-17
- Add cart-devel's Requires to daos-devel as they were forgotten
  during the cart merge

* Thu May 14 2020 Brian J. Murrell <brian.murrell@intel.com> - 1.1.0-16
- Fix fuse3-libs -> libfuse3 for SLES/Leap 15

* Thu Apr 30 2020 Brian J. Murrell <brian.murrell@intel.com> - 1.1.0-15
- Use new properly pre-release tagged mercury RPM

* Thu Apr 30 2020 Brian J. Murrell <brian.murrell@intel.com> - 1.1.0-14
- Move fuse dependencies to the client subpackage

* Mon Apr 27 2020 Michael MacDonald <mjmac.macdonald@intel.com> 1.1.0-13
- Rename /etc/daos.yml -> /etc/daos_control.yml

* Thu Apr 16 2020 Brian J. Murrell <brian.murrell@intel.com> - 1.1.0-12
- Use distro fuse

* Fri Apr 10 2020 Alexander Oganezov <alexander.a.oganezov@intel.com> - 1.1.0-11
- Update to mercury 4871023 to pick na_ofi.c race condition fix for
  "No route to host" errors.

* Sun Apr 05 2020 Brian J. Murrell <brian.murrell@intel.com> - 1.1.0-10
- Clean up spdk dependencies

* Mon Mar 30 2020 Tom Nabarro <tom.nabarro@intel.com> - 1.1.0-9
- Set version of spdk to < v21, > v19

* Fri Mar 27 2020 David Quigley <david.quigley@intel.com> - 1.1.0-8
- add daos and dmg man pages to the daos-client files list

* Thu Mar 26 2020 Michael MacDonald <mjmac.macdonald@intel.com> 1.1.0-7
- Add systemd scriptlets for managing daos_server/daos_admin services

* Thu Mar 26 2020 Alexander Oganeozv <alexander.a.oganezov@intel.com> - 1.1.0-6
- Update ofi to 62f6c937601776dac8a1f97c8bb1b1a6acfbc3c0

* Tue Mar 24 2020 Jeffrey V. Olivier <jeffrey.v.olivier@intel.com> - 1.1.0-5
- Remove cart as an external dependence

* Mon Mar 23 2020 Jeffrey V. Olivier <jeffrey.v.olivier@intel.com> - 1.1.0-4
- Remove scons_local as dependency

* Tue Mar 03 2020 Brian J. Murrell <brian.murrell@intel.com> - 1.1.0-3
- Bump up go minimum version to 1.12

* Thu Feb 20 2020 Brian J. Murrell <brian.murrell@intel.com> - 1.1.0-2
- daos-server requires daos-client (same version)

* Fri Feb 14 2020 Brian J. Murrell <brian.murrell@intel.com> - 1.1.0-1
- Version bump up to 1.1.0

* Wed Feb 12 2020 Brian J. Murrell <brian.murrell@intel.com> - 0.9.0-2
- Remove undefine _missing_build_ids_terminate_build

* Thu Feb 06 2020 Johann Lombardi <johann.lombardi@intel.com> - 0.9.0-1
- Version bump up to 0.9.0

* Sat Jan 18 2020 Jeff Olivier <jeffrey.v.olivier@intel.com> - 0.8.0-3
- Fixing a few warnings in the RPM spec file

* Fri Dec 27 2019 Jeff Olivier <jeffrey.v.olivier@intel.com> - 0.8.0-2
- Remove openmpi, pmix, and hwloc builds, use hwloc and openmpi packages

* Tue Dec 17 2019 Johann Lombardi <johann.lombardi@intel.com> - 0.8.0-1
- Version bump up to 0.8.0

* Thu Dec 05 2019 Johann Lombardi <johann.lombardi@intel.com> - 0.7.0-1
- Version bump up to 0.7.0

* Tue Nov 19 2019 Tom Nabarro <tom.nabarro@intel.com> 0.6.0-15
- Temporarily unconstrain max. version of spdk

* Wed Nov 06 2019 Brian J. Murrell <brian.murrell@intel.com> 0.6.0-14
- Constrain max. version of spdk

* Wed Nov 06 2019 Brian J. Murrell <brian.murrell@intel.com> 0.6.0-13
- Use new cart with R: mercury to < 1.0.1-20 due to incompatibility

* Wed Nov 06 2019 Michael MacDonald <mjmac.macdonald@intel.com> 0.6.0-12
- Add daos_admin privileged helper for daos_server

* Fri Oct 25 2019 Brian J. Murrell <brian.murrell@intel.com> 0.6.0-11
- Handle differences in Leap 15 Python packaging

* Wed Oct 23 2019 Brian J. Murrell <brian.murrell@intel.com> 0.6.0-9
- Update BR: libisal-devel for Leap

* Mon Oct 07 2019 Brian J. Murrell <brian.murrell@intel.com> 0.6.0-8
- Use BR: cart-devel-%{cart_sha1} if available
- Remove cart's BRs as it's -devel Requires them now

* Tue Oct 01 2019 Brian J. Murrell <brian.murrell@intel.com> 0.6.0-7
- Constrain cart BR to <= 1.0.0

* Sat Sep 21 2019 Brian J. Murrell <brian.murrell@intel.com>
- Remove Requires: {argobots, cart}
  - autodependencies should take care of these

* Thu Sep 19 2019 Jeff Olivier <jeffrey.v.olivier@intel.com>
- Add valgrind-devel requirement for argobots change

* Tue Sep 10 2019 Tom Nabarro <tom.nabarro@intel.com>
- Add requires ndctl as runtime dep for control plane.

* Thu Aug 15 2019 David Quigley <david.quigley@intel.com>
- Add systemd unit files to packaging.

* Thu Jul 25 2019 Brian J. Murrell <brian.murrell@intel.com>
- Add git hash and commit count to release

* Thu Jul 18 2019 David Quigley <david.quigley@intel.com>
- Add certificate generation files to packaging.

* Tue Jul 09 2019 Johann Lombardi <johann.lombardi@intel.com>
- Version bump up to 0.6.0

* Fri Jun 21 2019 David Quigley <dquigley@intel.com>
- Add daos_agent.yml to the list of packaged files

* Thu Jun 13 2019 Brian J. Murrell <brian.murrell@intel.com>
- move obj_ctl daos_gen_io_conf daos_run_io_conf to
  daos-tests sub-package
- daos-server needs spdk-tools

* Fri May 31 2019 Ken Cain <kenneth.c.cain@intel.com>
- Add new daos utility binary

* Wed May 29 2019 Brian J. Murrell <brian.murrell@intel.com>
- Version bump up to 0.5.0
- Add Requires: libpsm_infinipath1 for SLES 12.3

* Tue May 07 2019 Brian J. Murrell <brian.murrell@intel.com>
- Move some files around among the sub-packages

* Mon May 06 2019 Brian J. Murrell <brian.murrell@intel.com>
- Only BR fio
  - fio-{devel,src} is not needed

* Wed Apr 03 2019 Brian J. Murrell <brian.murrell@intel.com>
- initial package<|MERGE_RESOLUTION|>--- conflicted
+++ resolved
@@ -10,7 +10,7 @@
 
 Name:          daos
 Version:       1.1.1
-Release:       8%{?relval}%{?dist}
+Release:       9%{?relval}%{?dist}
 Summary:       DAOS Storage Engine
 
 License:       Apache
@@ -411,15 +411,13 @@
 %{_libdir}/*.a
 
 %changelog
-<<<<<<< HEAD
-* Thu Nov 19 2020 Maureen Jean <maureen.jean@intel.com> - 1.1.1-8
+* Wed Nov 24 2020 Maureen Jean <maureen.jean@intel.com> - 1.1.1-9
 - define scons_args to be BUILD_TYPE=<release|dev>
 - the scons default is BUILD_TYPE=release
 - BUILD_TYPE=release will disable fault injection in build
-=======
+
 * Tue Nov 17 2020 Li Wei <wei.g.li@intel.com> 1.1.1-8
 - Require raft-devel 0.7.0 that changes log indices and terms to 63-bit
->>>>>>> 2e0f2748
 
 * Wed Nov 11 2020 Tom Nabarro <tom.nabarro@intel.com> 1.1.1-7
 - Add version validation for runtime daos_server ipmctl requirement to avoid
