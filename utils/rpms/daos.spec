--- conflicted
+++ resolved
@@ -14,13 +14,8 @@
 %endif
 
 Name:          daos
-<<<<<<< HEAD
-Version:       2.5.100
-Release:       17%{?relval}%{?dist}
-=======
 Version:       2.5.101
-Release:       1%{?relval}%{?dist}
->>>>>>> 313fa74a
+Release:       2%{?relval}%{?dist}
 Summary:       DAOS Storage Engine
 
 License:       BSD-2-Clause-Patent
@@ -592,13 +587,11 @@
 # No files in a shim package
 
 %changelog
-<<<<<<< HEAD
-* Thu Mar 07 2024 Jan Michalski <jan.michalski@intel.com> 2.5.100-17
+* Mon Mar 18 2024 Jan Michalski <jan.michalski@intel.com> 2.5.101-2
 - Add dtx_tests to the server-tests package
-=======
+
 * Fri Mar 15 2024 Phillip Henderson <phillip.henderson@intel.com> 2.5.101-1
 - Bump version to 2.5.101
->>>>>>> 313fa74a
 
 * Tue Feb 27 2024 Li Wei <wei.g.li@intel.com> 2.5.100-16
 - Update raft to 0.11.0-1.416.g12dbc15
