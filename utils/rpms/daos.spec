%define daoshome %{_exec_prefix}/lib/%{name}
%define server_svc_name daos_server.service
%define agent_svc_name daos_agent.service

%global mercury_version 2.1.0~rc4-1%{?dist}
%global libfabric_version 1.14.0~rc3-2
%global __python %{__python3}

%if (0%{?rhel} >= 8)
# https://bugzilla.redhat.com/show_bug.cgi?id=1955184
%define _use_internal_dependency_generator 0
%define __find_requires %{SOURCE1}
%endif

Name:          daos
<<<<<<< HEAD
Version:       2.0.0
Release:       1%{?relval}%{?dist}
=======
Version:       1.3.106
Release:       9%{?relval}%{?dist}
>>>>>>> 916d1f04
Summary:       DAOS Storage Engine

License:       BSD-2-Clause-Patent
URL:           https//github.com/daos-stack/daos
Source0:       %{name}-%{version}.tar.gz
Source1:       bz-1955184_find-requires
%if (0%{?rhel} >= 7)
%if (0%{?rhel} >= 8)
BuildRequires: python3-scons >= 2.4
%else
BuildRequires: python36-scons >= 2.4
%endif
%else
BuildRequires: scons >= 2.4
%endif
BuildRequires: libfabric-devel >= %{libfabric_version}
BuildRequires: mercury-devel = %{mercury_version}
%if (0%{?rhel} < 8) || (0%{?suse_version} > 0)
BuildRequires: openpa-devel
BuildRequires: libpsm2-devel
%endif
BuildRequires: gcc-c++
%if (0%{?rhel} >= 8)
BuildRequires: openmpi-devel
%else
BuildRequires: openmpi3-devel
%endif
BuildRequires: hwloc-devel
%if ("%{?compiler_args}" == "COMPILER=covc")
BuildRequires: bullseye
%endif
%if (0%{?rhel} >= 7)
BuildRequires: argobots-devel >= 1.1
BuildRequires: json-c-devel
%if (0%{?rhel} >= 8)
BuildRequires: boost-python3-devel
%else
BuildRequires: boost-python36-devel
%endif
%else
BuildRequires: libabt-devel >= 1.0rc1
BuildRequires: libjson-c-devel
BuildRequires: boost-devel
%endif
BuildRequires: libpmemobj-devel >= 1.11
%if (0%{?rhel} >= 8)
BuildRequires: fuse3-devel >= 3
%else
BuildRequires: fuse3-devel >= 3.4.2
%endif
%if (0%{?suse_version} >= 1500)
# NB: OpenSUSE is stupid about this... If we just
# specify go >= 1.X, it installs go=1.11 AND 1.X.
BuildRequires: go1.14
BuildRequires: go1.14-race
BuildRequires: libprotobuf-c-devel
BuildRequires: liblz4-devel
%else
BuildRequires: protobuf-c-devel
BuildRequires: lz4-devel
%endif
BuildRequires: spdk-devel >= 21.07
%if (0%{?rhel} >= 7)
BuildRequires: libisa-l-devel
BuildRequires: libisa-l_crypto-devel
%else
BuildRequires: libisal-devel
BuildRequires: libisal_crypto-devel
%endif
BuildRequires: daos-raft-devel = 0.8.1
BuildRequires: openssl-devel
BuildRequires: libevent-devel
BuildRequires: libyaml-devel
BuildRequires: libcmocka-devel
BuildRequires: valgrind-devel
BuildRequires: systemd
%if (0%{?rhel} >= 7)
BuildRequires: numactl-devel
BuildRequires: CUnit-devel
BuildRequires: golang-bin >= 1.12
# needed to retrieve PMM region info through control-plane
BuildRequires: libipmctl-devel
BuildRequires: python36-devel
%if (0%{?rhel} >= 8)
BuildRequires: python3-distro
%else
BuildRequires: python36-distro
%endif
BuildRequires: Lmod
%else
%if (0%{?suse_version} >= 1315)
# see src/client/dfs/SConscript for why we need /etc/os-release
# that code should be rewritten to use the python libraries provided for
# os detection
# prefer over libpsm2-compat
BuildRequires: libpsm_infinipath1
# prefer over libcurl4-mini
BuildRequires: libcurl4
BuildRequires: distribution-release
BuildRequires: libnuma-devel
BuildRequires: cunit-devel
BuildRequires: ipmctl-devel
BuildRequires: python3-devel
BuildRequires: python3-distro
BuildRequires: lua-lmod
BuildRequires: systemd-rpm-macros
%if 0%{?is_opensuse}
%else
# have choice for libcurl.so.4()(64bit) needed by systemd: libcurl4 libcurl4-mini
# have choice for libcurl.so.4()(64bit) needed by cmake: libcurl4 libcurl4-mini
BuildRequires: libcurl4
# have choice for libpsm_infinipath.so.1()(64bit) needed by libfabric1: libpsm2-compat libpsm_infinipath1
# have choice for libpsm_infinipath.so.1()(64bit) needed by openmpi-libs: libpsm2-compat libpsm_infinipath1
BuildRequires: libpsm_infinipath1
%endif
%endif
%endif
Requires: protobuf-c
Requires: openssl
# This should only be temporary until we can get a stable upstream release
# of mercury, at which time the autoprov shared library version should
# suffice
Requires: mercury = %{mercury_version}

%description
The Distributed Asynchronous Object Storage (DAOS) is an open-source
software-defined object store designed from the ground up for
massively distributed Non Volatile Memory (NVM). DAOS takes advantage
of next generation NVM technology like Storage Class Memory (SCM) and
NVM express (NVMe) while presenting a key-value storage interface and
providing features such as transactional non-blocking I/O, advanced
data protection with self healing on top of commodity hardware, end-
to-end data integrity, fine grained data control and elastic storage
to optimize performance and cost.

%package server
Summary: The DAOS server
Requires: %{name}%{?_isa} = %{version}-%{release}
Requires: spdk-tools >= 21.07
Requires: ndctl
# needed to set PMem configuration goals in BIOS through control-plane
%if (0%{?suse_version} >= 1500)
Requires: ipmctl >= 02.00.00.3733
# When 1.11.2 is released, we can change this to >= 1.11.2
Requires: libpmemobj1 = 1.11.0-3.suse1500
%else
Requires: ipmctl > 02.00.00.3816
# When 1.11.2 is released, we can change this to >= 1.11.2
Requires: libpmemobj = 1.11.0-3%{?dist}
%endif
Requires: mercury = %{mercury_version}
Requires(post): /sbin/ldconfig
Requires(postun): /sbin/ldconfig
Requires: libfabric >= %{libfabric_version}
%{?systemd_requires}
Obsoletes: cart < 1000

%description server
This is the package needed to run a DAOS server

%package client
Summary: The DAOS client
Requires: %{name}%{?_isa} = %{version}-%{release}
Requires: mercury = %{mercury_version}
Requires: libfabric >= %{libfabric_version}
%if (0%{?rhel} >= 8)
Requires: fuse3 >= 3
%else
Requires: fuse3 >= 3.4.2
%endif
Obsoletes: cart < 1000
%if (0%{?suse_version} >= 1500)
Requires: libfuse3-3 >= 3.4.2
%else
# because our repo has a deprecated fuse-3.x RPM, make sure we don't
# get it when fuse3 Requires: /etc/fuse.conf
%if (0%{?rhel} >= 8)
Requires: fuse3 >= 3
%else
Requires: fuse < 3, fuse3-libs >= 3.4.2
%endif
%endif
%{?systemd_requires}

%description client
This is the package needed to run a DAOS client

%package tests
Summary: The entire DAOS test suite
Requires: %{name}-client-tests-openmpi%{?_isa} = %{version}-%{release}
Requires: %{name}-server-tests-openmpi%{?_isa} = %{version}-%{release}

%description tests
This is the package is a metapackage to install all of the test packages

%package client-tests
Summary: The DAOS test suite
Requires: %{name}-client%{?_isa} = %{version}-%{release}
%if (0%{?rhel} >= 7) && (0%{?rhel} < 8)
Requires: python36-distro
Requires: python36-tabulate
Requires: python36-defusedxml
%else
Requires: python3-distro
Requires: python3-tabulate
Requires: python3-defusedxml
%endif
Requires: fio
Requires: dbench
Requires: lbzip2
Requires: attr
%if (0%{?suse_version} >= 1315)
Requires: libpsm_infinipath1
%endif

%description client-tests
This is the package needed to run the DAOS test suite (client tests)

%package client-tests-openmpi
Summary: The DAOS client test suite - tools which need openmpi
Requires: %{name}-client-tests%{?_isa} = %{version}-%{release}

%description client-tests-openmpi
This is the package needed to run the DAOS client test suite openmpi tools

%package server-tests
Summary: The DAOS server test suite (server tests)
Requires: %{name}-server%{?_isa} = %{version}-%{release}

%description server-tests
This is the package needed to run the DAOS server test suite (server tests)

%package server-tests-openmpi
Summary: The DAOS server test suite - tools which need openmpi
Requires: %{name}-server-tests%{?_isa} = %{version}-%{release}

%description server-tests-openmpi
This is the package needed to run the DAOS server test suite openmpi tools

%package devel
Summary: The DAOS development libraries and headers
Requires: %{name}-client%{?_isa} = %{version}-%{release}
Requires: libuuid-devel

%description devel
This is the package needed to build software with the DAOS library.

%package firmware
Summary: The DAOS firmware management helper
Requires: %{name}-server%{?_isa} = %{version}-%{release}

%description firmware
This is the package needed to manage server storage firmware on DAOS servers.

%package daos_serialize
Summary: DAOS serialization library that uses HDF5
BuildRequires: hdf5-devel
Requires: hdf5

%description daos_serialize
This is the package needed to use the DAOS serialization and deserialization
tools, as well as the preserve option for the filesystem copy tool.

%if (0%{?suse_version} > 0)
%global __debug_package 1
%global _debuginfo_subpackages 0
%debug_package
%endif

%prep
%autosetup

%build

%define conf_dir %{_sysconfdir}/daos
%if (0%{?rhel} >= 7)
%define scons_exe scons-3
%else
%define scons_exe scons
%endif
%{scons_exe} %{?_smp_mflags} \
      --config=force         \
      --no-rpath             \
      USE_INSTALLED=all      \
      FIRMWARE_MGMT=yes      \
      CONF_DIR=%{conf_dir}   \
      PREFIX=%{buildroot}    \
     %{?scons_args}          \
     %{?compiler_args}

%if ("%{?compiler_args}" == "COMPILER=covc")
mv test.cov{,-build}
%endif

%install
%{scons_exe} %{?_smp_mflags}          \
      --config=force                  \
      --no-rpath                      \
      --install-sandbox=%{buildroot}  \
      %{buildroot}%{_prefix}          \
      %{buildroot}%{conf_dir}         \
      USE_INSTALLED=all               \
      FIRMWARE_MGMT=yes               \
      CONF_DIR=%{conf_dir}            \
      PREFIX=%{_prefix}               \
      %{?scons_args}                  \
      %{?compiler_args}

%if ("%{?compiler_args}" == "COMPILER=covc")
mv test.cov-build %{buildroot}/%{daoshome}/TESTING/ftest/test.cov
%endif
mkdir -p %{buildroot}/%{_sysconfdir}/ld.so.conf.d/
echo "%{_libdir}/daos_srv" > %{buildroot}/%{_sysconfdir}/ld.so.conf.d/daos.conf
mkdir -p %{buildroot}/%{_unitdir}
%if (0%{?rhel} == 7)
install -m 644 utils/systemd/%{server_svc_name}.pre230 %{buildroot}/%{_unitdir}/%{server_svc_name}
install -m 644 utils/systemd/%{agent_svc_name}.pre230 %{buildroot}/%{_unitdir}/%{agent_svc_name}
%else
install -m 644 utils/systemd/%{server_svc_name} %{buildroot}/%{_unitdir}
install -m 644 utils/systemd/%{agent_svc_name} %{buildroot}/%{_unitdir}
%endif
mkdir -p %{buildroot}/%{conf_dir}/certs/clients
mv %{buildroot}/%{conf_dir}/bash_completion.d %{buildroot}/%{_sysconfdir}

%pre server
getent group daos_metrics >/dev/null || groupadd -r daos_metrics
getent group daos_server >/dev/null || groupadd -r daos_server
getent passwd daos_server >/dev/null || useradd -s /sbin/nologin -r -g daos_server -G daos_metrics daos_server
%post server
/sbin/ldconfig
%systemd_post %{server_svc_name}
%preun server
%systemd_preun %{server_svc_name}
%postun server
/sbin/ldconfig
%systemd_postun %{server_svc_name}

%pre client
getent group daos_agent >/dev/null || groupadd -r daos_agent
getent passwd daos_agent >/dev/null || useradd -s /sbin/nologin -r -g daos_agent daos_agent
%post client
%systemd_post %{agent_svc_name}
%preun client
%systemd_preun %{agent_svc_name}
%postun client
%systemd_postun %{agent_svc_name}

%files
%defattr(-, root, root, -)
%{_sysconfdir}/ld.so.conf.d/daos.conf
%dir %attr(0755,root,root) %{conf_dir}/certs
%{conf_dir}/memcheck-cart.supp
%dir %{conf_dir}
%dir %{_sysconfdir}/bash_completion.d
%{_sysconfdir}/bash_completion.d/daos.bash
# Certificate generation files
%dir %{_libdir}/%{name}
%{_libdir}/%{name}/certgen/
%{_libdir}/%{name}/VERSION
%{_libdir}/libcart.so.*
%{_libdir}/libgurt.so.*
%doc

%files server
%config(noreplace) %attr(0644,root,root) %{conf_dir}/daos_server.yml
%dir %attr(0700,daos_server,daos_server) %{conf_dir}/certs/clients
# set daos_admin to be setuid root in order to perform privileged tasks
%attr(4750,root,daos_server) %{_bindir}/daos_admin
# set daos_server to be setgid daos_server in order to invoke daos_admin
# and/or daos_firmware
%attr(2755,root,daos_server) %{_bindir}/daos_server
%{_bindir}/daos_engine
%{_bindir}/daos_metrics
%dir %{_libdir}/daos_srv
%{_libdir}/daos_srv/libcont.so
%{_libdir}/daos_srv/libdtx.so
%{_libdir}/daos_srv/libmgmt.so
%{_libdir}/daos_srv/libobj.so
%{_libdir}/daos_srv/libpool.so
%{_libdir}/daos_srv/librdb.so
%{_libdir}/daos_srv/librdbt.so
%{_libdir}/daos_srv/librebuild.so
%{_libdir}/daos_srv/librsvc.so
%{_libdir}/daos_srv/libsecurity.so
%{_libdir}/daos_srv/libvos_srv.so
%{_libdir}/daos_srv/libvos_size.so
%{_libdir}/daos_srv/libvos.so
%{_libdir}/daos_srv/libbio.so
%{_libdir}/daos_srv/libplacement.so
%{_libdir}/libdaos_common_pmem.so
%{conf_dir}/vos_size_input.yaml
%{_bindir}/daos_storage_estimator.py
%{python3_sitearch}/storage_estimator/*.py
%dir %{python3_sitearch}/storage_estimator
%if (0%{?rhel} >= 7)
%dir %{python3_sitearch}/storage_estimator/__pycache__
%{python3_sitearch}/storage_estimator/__pycache__/*.pyc
%endif
%{_datadir}/%{name}
%exclude %{_datadir}/%{name}/ioil-ld-opts
%{_unitdir}/%{server_svc_name}

%files client
%{_libdir}/libdaos_common.so
%{_libdir}/libdaos.so.*
%{_bindir}/cart_ctl
%{_bindir}/self_test
%{_bindir}/dmg
%{_bindir}/daos_agent
%{_bindir}/dfuse
%{_bindir}/daos
%{_libdir}/libdaos_cmd_hdlrs.so
%{_libdir}/libdfs.so
%{_libdir}/%{name}/API_VERSION
%{_libdir}/libduns.so
%{_libdir}/libdfuse.so
%{_libdir}/libioil.so
%{_libdir}/libdfs_internal.so
%dir %{python3_sitearch}/pydaos
%{python3_sitearch}/pydaos/*.py
%dir %{python3_sitearch}/pydaos/raw
%{python3_sitearch}/pydaos/raw/*.py
%if (0%{?rhel} >= 7)
%dir %{python3_sitearch}/pydaos/__pycache__
%{python3_sitearch}/pydaos/__pycache__/*.pyc
%dir %{python3_sitearch}/pydaos/raw/__pycache__
%{python3_sitearch}/pydaos/raw/__pycache__/*.pyc
%endif
%{python3_sitearch}/pydaos/pydaos_shim.so
%{_datadir}/%{name}/ioil-ld-opts
%config(noreplace) %{conf_dir}/daos_agent.yml
%config(noreplace) %{conf_dir}/daos_control.yml
%{_unitdir}/%{agent_svc_name}
%{_mandir}/man8/daos.8*
%{_mandir}/man8/dmg.8*

%files client-tests
%dir %{daoshome}
%{daoshome}/TESTING
%{_bindir}/hello_drpc
%{_libdir}/libdaos_tests.so
%{_bindir}/io_conf
%{_bindir}/common_test
%{_bindir}/acl_dump_test
%{_bindir}/agent_tests
%{_bindir}/drpc_engine_test
%{_bindir}/drpc_test
%{_bindir}/eq_tests
%{_bindir}/job_tests
%{_bindir}/security_test
%{conf_dir}/fault-inject-cart.yaml
%{_bindir}/fault_status
# For avocado tests
%{daoshome}/.build_vars.json
%{daoshome}/.build_vars.sh

%files client-tests-openmpi
%{_bindir}/crt_launch
%{_bindir}/daos_perf
%{_bindir}/daos_racer
%{_bindir}/daos_test
%{_bindir}/dfs_test
%{_bindir}/jobtest
%{_libdir}/libdts.so

%files server-tests
%{_bindir}/evt_ctl
%{_bindir}/jump_pl_map
%{_bindir}/pl_bench
%{_bindir}/rdbt
%{_bindir}/ring_pl_map
%{_bindir}/smd_ut
%{_bindir}/srv_checksum_tests
%{_bindir}/vea_ut
%{_bindir}/vos_tests
%{_bindir}/vea_stress

%files server-tests-openmpi
%{_bindir}/daos_gen_io_conf
%{_bindir}/daos_run_io_conf
%{_bindir}/obj_ctl
%{_bindir}/vos_perf

%files devel
%{_includedir}/*
%{_libdir}/libdaos.so
%{_libdir}/libgurt.so
%{_libdir}/libcart.so
%{_libdir}/*.a

%files firmware
# set daos_firmware to be setuid root in order to perform privileged tasks
%attr(4750,root,daos_server) %{_bindir}/daos_firmware

%files daos_serialize
%{_libdir}/libdaos_serialize.so

%files tests
# No files in a meta-package

%changelog
<<<<<<< HEAD
* Mon Dec 6 2021 Johann Lombardi <johann.lombardi@intel.com> 2.0.0-1
- Version bump to 2.0.0
=======
* Wed Dec 08 2021 Alexander Oganezov <alexander.a.oganezov@intel.com> 1.3.106-9
- Apply OFI patch for DAOS-9173
>>>>>>> 916d1f04

* Fri Dec 03 2021 Alexander Oganezov <alexander.a.oganezov@intel.com> 1.3.106-8
- Update mercury to v2.1.0rc4

* Wed Nov 24 2021 Brian J. Murrell <brian.murrell@intel.com> 1.3.106-7
- Remove invalid "%%else if" syntax
- Fix a few other rpmlint warnings

* Tue Nov 16 2021 John E. Malmberg <john.e.malmberg@intel.com> 1.3.106-6
- Fix version of libpemobj1 for suse

* Mon Nov 15 2021 Alexander Oganezov <alexander.a.oganezov@intel.com> 1.3.106-5
- Update OFI to v1.14.0rc3

* Thu Oct 28 2021 Brian J. Murrell <brian.murrell@intel.com> 1.3.106-4

- Create new daos-{client,server}tests-openmpi and daos-server-tests subpackages
- Rename daos-tests daos-client-tests and make daos-tests require all
  other test suites to maintain existing behavior

* Wed Oct 20 2021 Jeff Olivier <jeffrey.v.olivier@intel.com> 2.1.106-3
- Explicitly require 1.11.0-3 of PMDK

* Wed Oct 13 2021 David Quigley <david.quigley@intel.com> 1.3.106-2
- Add defusedxml as a required dependency for the test package.

* Tue Oct 12 2021 Johann Lombardi <johann.lombardi@intel.com> 1.3.106-1
- Version bump to 1.3.106 for 2.0 test build 6

* Fri Oct 8 2021 Alexander Oganezov <alexander.a.oganezov@intel.com> 1.13.105-4
- Update OFI to v1.13.2rc1

* Wed Sep 15 2021 Li Wei <wei.g.li@intel.com> 1.3.105-3
- Update raft to fix InstallSnapshot performance as well as to avoid some
  incorrect 0.8.0 RPMs

* Fri Sep 03 2021 Brian J. Murrell <brian.murrell@intel.com> 1.3.105-2
- Remove R: hwloc; RPM's auto-requires/provides will take care of this

* Tue Aug 24 2021 Jeff Olivier <jeffrey.v.olivier@intel.com> 1.3.105-1
- Version bump to 1.3.105 for 2.0 test build 5

* Mon Aug 09 2021 Yawei <yawei.niu@intel.com> 1.3.104-5
- Fix duplicates
- Add vos_perf

* Thu Aug 05 2021 Christopher Hoffman <christopherx.hoffman@intel.com> 1.3.104-4
- Update conditional statement to include checking for distributions to
  determine which unit files to use for daos-server and daos-agent

* Wed Aug 04 2021 Kris Jacque <kristin.jacque@intel.com> 1.3.104-3
- Move daos_metrics tool from tests package to server package

* Wed Aug 04 2021 Tom Nabarro <tom.nabarro@intel.com> 1.3.104-2
- Update to spdk 21.07 and (indirectly) dpdk 21.05

* Mon Aug 02 2021 Jeff Olivier <jeffrey.v.olivier@intel.com> 1.3.104-1
- Version bump to 1.3.104 for 2.0 test build 4

* Mon Jul 19 2021 Danielle M. Sikich <danielle.sikich@intel.com> 1.3.103-5
- Add DAOS serialization library that requires hdf5

* Wed Jul 14 2021 Li Wei <wei.g.li@intel.com> 1.3.103-4
- Update raft to fix slow leader re-elections

* Tue Jul 13 2021  Maureen Jean <maureen.jean@intel.com> 1.3.103-3
- Add python modules to python3.6 site-packages

* Mon Jul 12 2021 Alexander Oganezov <alexander.a.oganezov@intel.com> 1.3.103-2
- Update to mercury release v2.0.1

* Mon Jul 12 2021 Johann Lombardi <johann.lombardi@intel.com> 1.3.103-1
- Version bump to 1.3.103 for 2.0 test build 3

* Wed Jul 7 2021 Phillip Henderson <phillip.henderson@intel.com> 1.3.102-6
- Update daos-devel to always require the same version daos-client

* Wed Jun 30 2021 Tom Nabarro <tom.nabarro@intel.com> 1.3.102-5
- Update to spdk 21.04 and (indirectly) dpdk 21.05

* Fri Jun 25 2021 Brian J. Murrell <brian.murrell@intel.com> - 1.3.102-4
- Add libuuid-devel back as a requirement of daos-devel

* Wed Jun 23 2021 Li Wei <wei.g.li@intel.com> 1.3.102-3
- Update raft to pick up Pre-Vote

* Mon Jun 14 2021 Jeff Olivier <jeffrey.v.olivier@intel.com> 1.3.102-2
- Update to pmdk 1.11.0-rc1
- Remove dependence on libpmem since we use libpmemobj directly

* Fri Jun 11 2021 Johann Lombardi <johann.lombardi@intel.com> 1.3.102-1
- Version bump to 1.3.102 for 2.0 test build 2

* Wed Jun 02 2021 Johann Lombardi <johann.lombardi@intel.com> 1.3.101-3
- Remove libs from devel package

* Thu May 20 2021 Jeff Olivier <jeffrey.v.olivier@intel.com> 1.3.0-101-2
- Remove client libs from common package

* Wed May 19 2021 Johann Lombardi <johann.lombardi@intel.com> 1.3.101-1
- Version bump to 1.3.101 for 2.0 test build 1

* Fri May 07 2021 Brian J. Murrell <brian.murrell@intel.com> 1.3.0-16
- Enable debuginfo package building on SUSE platforms

* Thu May 06 2021 Brian J. Murrell <brian.murrell@intel.com> 1.3.0-15
- Update to build on EL8

* Wed May 05 2021 Brian J. Murrell <brian.murrell@intel.com> 1.3.0-14
- Package /etc/daos/certs in main/common package so that both server
  and client get it created

* Wed Apr 21 2021 Tom Nabarro <tom.nabarro@intel.com> - 1.3.0-13
- Relax ipmctl version requirement on leap15 as we have runtime checks

* Fri Apr 16 2021 Mohamad Chaarawi <mohamad.chaarawi@intel.com> - 1.3.0-12
- remove dfuse_hl

* Wed Apr 14 2021 Jeff Olivier <jeffrey.v.olivier@intel.com> - 1.3.0-11
- Remove storage_estimator and io_conf from client packages to remove
  any client side dependence on bio and vos (and and PMDK/SPDK)

* Mon Apr 12 2021 Dalton A. Bohning <daltonx.bohning@intel.com> - 1.3.0-10
- Add attr to the test dependencies

* Tue Apr 06 2021 Kris Jacque <kristin.jacque@intel.com> 1.3.0-9
- Add package for daos_firmware helper binary

* Fri Apr 02 2021 Jeff Olivier <jeffrey.v.olivier@intel.com> 1.3.0-8
- Remove unused readline-devel

* Thu Apr 01 2021 Brian J. Murrell <brian.murrell@intel.com> 1.3.0-7
- Update argobots to 1.1

* Tue Mar 30 2021 Maureen Jean <maureen.jean@intel.com> 1.3.0-6
- Change pydaos_shim_3 to pydaos_shim

* Mon Mar 29 2021 Brian J. Murrell <brian.murrell@intel.com> - 1.3.0-5
- Move libdts.so to the daos-tests subpackage

* Tue Mar 23 2021 Alexander Oganezov <alexander.a.oganezov@intel.com> 1.3.0-4
- Update libfabric to v1.12.0
- Disable grdcopy/gdrapi linkage in libfabric


* Thu Mar 18 2021 Maureen Jean <maureen.jean@intel.com> 1.3.0-3
- Update to python3

* Thu Feb 25 2021 Li Wei <wei.g.li@intel.com> 1.3.0-2
- Require raft-devel 0.7.3 that fixes an unstable leadership problem caused by
  removed replicas as well as some Coverity issues

* Wed Feb 24 2021 Brian J. Murrell <brian.murrell@intel.com> - 1.3.0-1
- Version bump up to 1.3.0

* Mon Feb 22 2021 Brian J. Murrell <brian.murrell@intel.com> 1.1.3-3
- Remove all *-devel Requires from daos-devel as none of those are
  actually necessary to build libdaos clients

* Tue Feb 16 2021 Alexander Oganezov <alexander.a.oganezov@intel.com> 1.1.3-2
- Update libfabric to v1.12.0rc1

* Wed Feb 10 2021 Johann Lombardi <johann.lombardi@intel.com> 1.1.3-1
- Version bump up to 1.1.3

* Tue Feb 9 2021 Vish Venkatesan <vishwanath.venkatesan@intel.com> 1.1.2.1-11
- Add new pmem specific version of DAOS common library

* Fri Feb 5 2021 Saurabh Tandan <saurabh.tandan@intel.com> 1.1.2.1-10
- Added dbench as requirement for test package.

* Wed Feb 3 2021 Hua Kuang <hua.kuang@intel.com> 1.1.2.1-9
- Changed License to BSD-2-Clause-Patent

* Wed Feb 03 2021 Brian J. Murrell <brian.murrell@intel.com> - 1.1.2-8
- Update minimum required libfabric to 1.11.1

* Thu Jan 28 2021 Phillip Henderson <phillip.henderson@intel.com> 1.1.2.1-7
- Change ownership and permissions for the /etc/daos/certs directory.

* Sat Jan 23 2021 Alexander Oganezov <alexander.a.oganezov@intel.com> 1.1.2.1-6
- Update to mercury v2.0.1rc1

* Fri Jan 22 2021 Michael MacDonald <mjmac.macdonald@intel.com> 1.1.2.1-5
- Install daos_metrics utility to %%{_bindir}

* Wed Jan 20 2021 Kenneth Cain <kenneth.c.cain@intel.com> 1.1.2.1-4
- Version update for API major version 1, libdaos.so.1 (1.0.0)

* Fri Jan 15 2021 Michael Hennecke <mhennecke@lenovo.com> 1.1.2.1-3
- Harmonize daos_server and daos_agent groups.

* Tue Dec 15 2020 Ashley Pittman <ashley.m.pittman@intel.com> 1.1.2.1-2
- Combine the two memcheck suppressions files.

* Wed Dec 09 2020 Johann Lombardi <johann.lombardi@intel.com> 1.1.2.1-1
- Version bump up to 1.1.2.1

* Fri Dec 04 2020 Li Wei <wei.g.li@intel.com> 1.1.2-3
- Require raft-devel 0.7.1 that fixes recent Coverity issues

* Wed Dec 02 2020 Maureen Jean <maureen.jean@intel.com> - 1.1.2-2
- define scons_args to be BUILD_TYPE=<release|dev>
- the scons default is BUILD_TYPE=release
- BUILD_TYPE=release will disable fault injection in build

* Tue Dec 01 2020 Brian J. Murrell <brian.murrell@intel.com> - 1.1.2-1
- Version bump up to 1.1.2

* Tue Nov 17 2020 Li Wei <wei.g.li@intel.com> 1.1.1-8
- Require raft-devel 0.7.0 that changes log indices and terms to 63-bit

* Wed Nov 11 2020 Tom Nabarro <tom.nabarro@intel.com> 1.1.1-7
- Add version validation for runtime daos_server ipmctl requirement to avoid
  potential corruption of PMMs when setting PMem goal, issue fixed in
  https://github.com/intel/ipmctl/commit/9e3898cb15fa9eed3ef3e9de4488be1681d53ff4

* Thu Oct 29 2020 Jonathan Martinez Montes <jonathan.martinez.montes@intel.com> 1.1.1-6
- Restore obj_ctl utility

* Wed Oct 28 2020 Brian J. Murrell <brian.murrell@intel.com> - 1.1.1-5
- Use %%autosetup
- Only use systemd_requires if it exists
- Obsoletes: cart now that it's included in daos

* Sat Oct 24 2020 Maureen Jean <maureen.jean@intel.com> 1.1.1-4
- Add daos.conf to the daos package to resolve the path to libbio.so

* Tue Oct 13 2020 Jonathan Martinez Montes <jonathan.martinez.montes@intel.com> 1.1.1-3
- Remove obj_ctl from Tests RPM package
- Add libdts.so shared library that is used by daos_perf, daos_racer and
  the daos utility.

* Tue Oct 13 2020 Amanda Justiniano <amanda.justiniano-pagn@intel.com> 1.1.1-3
- Add lbzip2 requirement to the daos-tests package

* Tue Oct 13 2020 Michael MacDonald <mjmac.macdonald@intel.com> 1.1.1-2
- Create unprivileged user for daos_agent

* Mon Oct 12 2020 Johann Lombardi <johann.lombardi@intel.com> 1.1.1-1
- Version bump up to 1.1.1

* Sat Oct 03 2020 Michael MacDonald <mjmac.macdonald@intel.com> 1.1.0-34
- Add go-race to BuildRequires on OpenSUSE Leap

* Wed Sep 16 2020 Alexander Oganezov <alexander.a.oganezov@intel.com> 1.1.0-33
- Update OFI to v1.11.0

* Mon Aug 17 2020 Michael MacDonald <mjmac.macdonald@intel.com> 1.1.0-32
- Install completion script in /etc/bash_completion.d

* Wed Aug 05 2020 Brian J. Murrell <brian.murrell@intel.com> - 1.1.0-31
- Change fuse requirement to fuse3
- Use Lmod for MPI module loading
- Remove unneeded (and un-distro gated) Requires: json-c

* Wed Jul 29 2020 Jonathan Martinez Montes <jonathan.martinez.montes@intel.com> - 1.1.0-30
- Add the daos_storage_estimator.py tool. It merges the functionality of the
  former tools vos_size, vos_size.py, vos_size_dfs_sample.py and parse_csv.py.

* Wed Jul 29 2020 Jeffrey V Olivier <jeffrey.v.olivier@intel.com> - 1.1.0-29
- Revert prior changes from version 28

* Mon Jul 13 2020 Brian J. Murrell <brian.murrell@intel.com> - 1.1.0-28
- Change fuse requirement to fuse3
- Use Lmod for MPI module loading

* Tue Jul 7 2020 Alexander A Oganezov <alexander.a.oganezov@intel.com> - 1.1.0-27
- Update to mercury release 2.0.0~rc1-1

* Sun Jun 28 2020 Jonathan Martinez Montes <jonathan.martinez.montes@intel.com> - 1.1.0-26
- Add the vos_size_dfs_sample.py tool. It is used to generate dynamically
  the vos_dfs_sample.yaml file using the real DFS super block data.

* Tue Jun 23 2020 Jeff Olivier <jeffrey.v.olivier@intel.com> - 1.1.0-25
- Add -no-rpath option and use it for rpm build rather than modifying
  SCons files in place

* Tue Jun 16 2020 Jeff Olivier <jeffrey.v.olivier@intel.com> - 1.1.0-24
- Modify RPATH removal snippet to replace line with pass as some lines
  can't be removed without breaking the code

* Fri Jun 05 2020 Ryon Jensen <ryon.jensen@intel.com> - 1.1.0-23
- Add libisa-l_crypto dependency

* Fri Jun 05 2020 Tom Nabarro <tom.nabarro@intel.com> - 1.1.0-22
- Change server systemd run-as user to daos_server in unit file

* Thu Jun 04 2020 Hua Kuang <hua.kuang@intel.com> - 1.1.0-21
- Remove dmg_old from DAOS RPM package

* Thu May 28 2020 Tom Nabarro <tom.nabarro@intel.com> - 1.1.0-20
- Create daos group to run as in systemd unit file

* Tue May 26 2020 Brian J. Murrell <brian.murrell@intel.com> - 1.1.0-19
- Enable parallel building with _smp_mflags

* Fri May 15 2020 Kenneth Cain <kenneth.c.cain@intel.com> - 1.1.0-18
- Require raft-devel >= 0.6.0 that adds new API raft_election_start()

* Thu May 14 2020 Brian J. Murrell <brian.murrell@intel.com> - 1.1.0-17
- Add cart-devel's Requires to daos-devel as they were forgotten
  during the cart merge

* Thu May 14 2020 Brian J. Murrell <brian.murrell@intel.com> - 1.1.0-16
- Fix fuse3-libs -> libfuse3 for SLES/Leap 15

* Thu Apr 30 2020 Brian J. Murrell <brian.murrell@intel.com> - 1.1.0-15
- Use new properly pre-release tagged mercury RPM

* Thu Apr 30 2020 Brian J. Murrell <brian.murrell@intel.com> - 1.1.0-14
- Move fuse dependencies to the client subpackage

* Mon Apr 27 2020 Michael MacDonald <mjmac.macdonald@intel.com> 1.1.0-13
- Rename /etc/daos.yml -> /etc/daos_control.yml

* Thu Apr 16 2020 Brian J. Murrell <brian.murrell@intel.com> - 1.1.0-12
- Use distro fuse

* Fri Apr 10 2020 Alexander Oganezov <alexander.a.oganezov@intel.com> - 1.1.0-11
- Update to mercury 4871023 to pick na_ofi.c race condition fix for
  "No route to host" errors.

* Sun Apr 05 2020 Brian J. Murrell <brian.murrell@intel.com> - 1.1.0-10
- Clean up spdk dependencies

* Mon Mar 30 2020 Tom Nabarro <tom.nabarro@intel.com> - 1.1.0-9
- Set version of spdk to < v21, > v19

* Fri Mar 27 2020 David Quigley <david.quigley@intel.com> - 1.1.0-8
- add daos and dmg man pages to the daos-client files list

* Thu Mar 26 2020 Michael MacDonald <mjmac.macdonald@intel.com> 1.1.0-7
- Add systemd scriptlets for managing daos_server/daos_admin services

* Thu Mar 26 2020 Alexander Oganeozv <alexander.a.oganezov@intel.com> - 1.1.0-6
- Update ofi to 62f6c937601776dac8a1f97c8bb1b1a6acfbc3c0

* Tue Mar 24 2020 Jeffrey V. Olivier <jeffrey.v.olivier@intel.com> - 1.1.0-5
- Remove cart as an external dependence

* Mon Mar 23 2020 Jeffrey V. Olivier <jeffrey.v.olivier@intel.com> - 1.1.0-4
- Remove scons_local as dependency

* Tue Mar 03 2020 Brian J. Murrell <brian.murrell@intel.com> - 1.1.0-3
- Bump up go minimum version to 1.12

* Thu Feb 20 2020 Brian J. Murrell <brian.murrell@intel.com> - 1.1.0-2
- daos-server requires daos-client (same version)

* Fri Feb 14 2020 Brian J. Murrell <brian.murrell@intel.com> - 1.1.0-1
- Version bump up to 1.1.0

* Wed Feb 12 2020 Brian J. Murrell <brian.murrell@intel.com> - 0.9.0-2
- Remove undefine _missing_build_ids_terminate_build

* Thu Feb 06 2020 Johann Lombardi <johann.lombardi@intel.com> - 0.9.0-1
- Version bump up to 0.9.0

* Sat Jan 18 2020 Jeff Olivier <jeffrey.v.olivier@intel.com> - 0.8.0-3
- Fixing a few warnings in the RPM spec file

* Fri Dec 27 2019 Jeff Olivier <jeffrey.v.olivier@intel.com> - 0.8.0-2
- Remove openmpi, pmix, and hwloc builds, use hwloc and openmpi packages

* Tue Dec 17 2019 Johann Lombardi <johann.lombardi@intel.com> - 0.8.0-1
- Version bump up to 0.8.0

* Thu Dec 05 2019 Johann Lombardi <johann.lombardi@intel.com> - 0.7.0-1
- Version bump up to 0.7.0

* Tue Nov 19 2019 Tom Nabarro <tom.nabarro@intel.com> 0.6.0-15
- Temporarily unconstrain max. version of spdk

* Wed Nov 06 2019 Brian J. Murrell <brian.murrell@intel.com> 0.6.0-14
- Constrain max. version of spdk

* Wed Nov 06 2019 Brian J. Murrell <brian.murrell@intel.com> 0.6.0-13
- Use new cart with R: mercury to < 1.0.1-20 due to incompatibility

* Wed Nov 06 2019 Michael MacDonald <mjmac.macdonald@intel.com> 0.6.0-12
- Add daos_admin privileged helper for daos_server

* Fri Oct 25 2019 Brian J. Murrell <brian.murrell@intel.com> 0.6.0-11
- Handle differences in Leap 15 Python packaging

* Wed Oct 23 2019 Brian J. Murrell <brian.murrell@intel.com> 0.6.0-9
- Update BR: libisal-devel for Leap

* Mon Oct 07 2019 Brian J. Murrell <brian.murrell@intel.com> 0.6.0-8
- Use BR: cart-devel-%%{cart_sha1} if available
- Remove cart's BRs as it's -devel Requires them now

* Tue Oct 01 2019 Brian J. Murrell <brian.murrell@intel.com> 0.6.0-7
- Constrain cart BR to <= 1.0.0

* Sat Sep 21 2019 Brian J. Murrell <brian.murrell@intel.com>
- Remove Requires: {argobots, cart}
  - autodependencies should take care of these

* Thu Sep 19 2019 Jeff Olivier <jeffrey.v.olivier@intel.com>
- Add valgrind-devel requirement for argobots change

* Tue Sep 10 2019 Tom Nabarro <tom.nabarro@intel.com>
- Add requires ndctl as runtime dep for control plane.

* Thu Aug 15 2019 David Quigley <david.quigley@intel.com>
- Add systemd unit files to packaging.

* Thu Jul 25 2019 Brian J. Murrell <brian.murrell@intel.com>
- Add git hash and commit count to release

* Thu Jul 18 2019 David Quigley <david.quigley@intel.com>
- Add certificate generation files to packaging.

* Tue Jul 09 2019 Johann Lombardi <johann.lombardi@intel.com>
- Version bump up to 0.6.0

* Fri Jun 21 2019 David Quigley <dquigley@intel.com>
- Add daos_agent.yml to the list of packaged files

* Thu Jun 13 2019 Brian J. Murrell <brian.murrell@intel.com>
- move obj_ctl daos_gen_io_conf daos_run_io_conf to
  daos-tests sub-package
- daos-server needs spdk-tools

* Fri May 31 2019 Ken Cain <kenneth.c.cain@intel.com>
- Add new daos utility binary

* Wed May 29 2019 Brian J. Murrell <brian.murrell@intel.com>
- Version bump up to 0.5.0
- Add Requires: libpsm_infinipath1 for SLES 12.3

* Tue May 07 2019 Brian J. Murrell <brian.murrell@intel.com>
- Move some files around among the sub-packages

* Mon May 06 2019 Brian J. Murrell <brian.murrell@intel.com>
- Only BR fio
  - fio-{devel,src} is not needed

* Wed Apr 03 2019 Brian J. Murrell <brian.murrell@intel.com>
- initial package<|MERGE_RESOLUTION|>--- conflicted
+++ resolved
@@ -13,13 +13,8 @@
 %endif
 
 Name:          daos
-<<<<<<< HEAD
 Version:       2.0.0
 Release:       1%{?relval}%{?dist}
-=======
-Version:       1.3.106
-Release:       9%{?relval}%{?dist}
->>>>>>> 916d1f04
 Summary:       DAOS Storage Engine
 
 License:       BSD-2-Clause-Patent
@@ -521,13 +516,11 @@
 # No files in a meta-package
 
 %changelog
-<<<<<<< HEAD
-* Mon Dec 6 2021 Johann Lombardi <johann.lombardi@intel.com> 2.0.0-1
+* Fri Dec 10 2021 Johann Lombardi <johann.lombardi@intel.com> 2.0.0-1
 - Version bump to 2.0.0
-=======
+
 * Wed Dec 08 2021 Alexander Oganezov <alexander.a.oganezov@intel.com> 1.3.106-9
 - Apply OFI patch for DAOS-9173
->>>>>>> 916d1f04
 
 * Fri Dec 03 2021 Alexander Oganezov <alexander.a.oganezov@intel.com> 1.3.106-8
 - Update mercury to v2.1.0rc4
