%define daoshome %{_exec_prefix}/lib/%{name}
%define server_svc_name daos_server.service
%define agent_svc_name daos_agent.service

%global mercury_version 2.0.1-1%{?dist}
%global libfabric_version 1.12.0
%global __python %{__python3}

%if (0%{?rhel} >= 8)
# https://bugzilla.redhat.com/show_bug.cgi?id=1955184
%define _use_internal_dependency_generator 0
%define __find_requires %{_sourcedir}/bz-1955184_find-requires
%endif

Name:          daos
Version:       1.3.104
Release:       4%{?relval}%{?dist}
Summary:       DAOS Storage Engine

License:       BSD-2-Clause-Patent
URL:           https//github.com/daos-stack/daos
Source0:       %{name}-%{version}.tar.gz
Source1:       bz-1955184_find-requires
%if (0%{?rhel} >= 7)
%if (0%{?rhel} >= 8)
BuildRequires: python3-scons >= 2.4
%else
BuildRequires: python36-scons >= 2.4
%endif
%else
BuildRequires: scons >= 2.4
%endif
BuildRequires: libfabric-devel >= %{libfabric_version}
BuildRequires: mercury-devel = %{mercury_version}
%if (0%{?rhel} < 8) || (0%{?suse_version} > 0)
BuildRequires: openpa-devel
BuildRequires: libpsm2-devel
%endif
BuildRequires: gcc-c++
%if (0%{?rhel} >= 8)
BuildRequires: openmpi-devel
%else
BuildRequires: openmpi3-devel
%endif
BuildRequires: hwloc-devel
%if ("%{?compiler_args}" == "COMPILER=covc")
BuildRequires: bullseye
%endif
%if (0%{?rhel} >= 7)
BuildRequires: argobots-devel >= 1.1
BuildRequires: json-c-devel
%if (0%{?rhel} >= 8)
BuildRequires: boost-python3-devel
%else
BuildRequires: boost-python36-devel
%endif
%else
BuildRequires: libabt-devel >= 1.0rc1
BuildRequires: libjson-c-devel
BuildRequires: boost-devel
%endif
BuildRequires: libpmemobj-devel >= 1.11
%if (0%{?rhel} >= 8)
BuildRequires: fuse3-devel >= 3
%else
BuildRequires: fuse3-devel >= 3.4.2
%endif
%if (0%{?suse_version} >= 1500)
# NB: OpenSUSE is stupid about this... If we just
# specify go >= 1.X, it installs go=1.11 AND 1.X.
BuildRequires: go1.14
BuildRequires: go1.14-race
BuildRequires: libprotobuf-c-devel
BuildRequires: liblz4-devel
%else
BuildRequires: protobuf-c-devel
BuildRequires: lz4-devel
%endif
BuildRequires: spdk-devel >= 21.07
%if (0%{?rhel} >= 7)
BuildRequires: libisa-l-devel
BuildRequires: libisa-l_crypto-devel
%else
BuildRequires: libisal-devel
BuildRequires: libisal_crypto-devel
%endif
BuildRequires: daos-raft-devel = 0.8.0
BuildRequires: openssl-devel
BuildRequires: libevent-devel
BuildRequires: libyaml-devel
BuildRequires: libcmocka-devel
BuildRequires: valgrind-devel
BuildRequires: systemd
%if (0%{?rhel} >= 7)
BuildRequires: numactl-devel
BuildRequires: CUnit-devel
BuildRequires: golang-bin >= 1.12
# needed to retrieve PMM region info through control-plane
BuildRequires: libipmctl-devel
BuildRequires: python36-devel
%if (0%{?rhel} >= 8)
BuildRequires: python3-distro
%else
BuildRequires: python36-distro
%endif
BuildRequires: Lmod
%else
%if (0%{?suse_version} >= 1315)
# see src/client/dfs/SConscript for why we need /etc/os-release
# that code should be rewritten to use the python libraries provided for
# os detection
# prefer over libpsm2-compat
BuildRequires: libpsm_infinipath1
# prefer over libcurl4-mini
BuildRequires: libcurl4
BuildRequires: distribution-release
BuildRequires: libnuma-devel
BuildRequires: cunit-devel
BuildRequires: ipmctl-devel
BuildRequires: python3-devel
BuildRequires: python3-distro
BuildRequires: lua-lmod
BuildRequires: systemd-rpm-macros
%if 0%{?is_opensuse}
%else
# have choice for libcurl.so.4()(64bit) needed by systemd: libcurl4 libcurl4-mini
# have choice for libcurl.so.4()(64bit) needed by cmake: libcurl4 libcurl4-mini
BuildRequires: libcurl4
# have choice for libpsm_infinipath.so.1()(64bit) needed by libfabric1: libpsm2-compat libpsm_infinipath1
# have choice for libpsm_infinipath.so.1()(64bit) needed by openmpi-libs: libpsm2-compat libpsm_infinipath1
BuildRequires: libpsm_infinipath1
%endif
%endif
%endif
Requires: protobuf-c
Requires: openssl
# This should only be temporary until we can get a stable upstream release
# of mercury, at which time the autoprov shared library version should
# suffice
Requires: mercury = %{mercury_version}

%description
The Distributed Asynchronous Object Storage (DAOS) is an open-source
software-defined object store designed from the ground up for
massively distributed Non Volatile Memory (NVM). DAOS takes advantage
of next generation NVM technology like Storage Class Memory (SCM) and
NVM express (NVMe) while presenting a key-value storage interface and
providing features such as transactional non-blocking I/O, advanced
data protection with self healing on top of commodity hardware, end-
to-end data integrity, fine grained data control and elastic storage
to optimize performance and cost.

%package server
Summary: The DAOS server
Requires: %{name}%{?_isa} = %{version}-%{release}
Requires: spdk-tools >= 21.07
Requires: ndctl
# needed to set PMem configuration goals in BIOS through control-plane
%if (0%{?suse_version} >= 1500)
Requires: ipmctl >= 02.00.00.3733
Requires: libpmemobj1 >= 1.11
%else
Requires: ipmctl > 02.00.00.3816
Requires: libpmemobj >= 1.11
%endif
Requires: hwloc
Requires: mercury = %{mercury_version}
Requires(post): /sbin/ldconfig
Requires(postun): /sbin/ldconfig
Requires: libfabric >= %{libfabric_version}
%{?systemd_requires}
Obsoletes: cart < 1000

%description server
This is the package needed to run a DAOS server

%package client
Summary: The DAOS client
Requires: %{name}%{?_isa} = %{version}-%{release}
Requires: mercury = %{mercury_version}
Requires: libfabric >= %{libfabric_version}
%if (0%{?rhel} >= 8)
Requires: fuse3 >= 3
%else
Requires: fuse3 >= 3.4.2
%endif
Obsoletes: cart < 1000
%if (0%{?suse_version} >= 1500)
Requires: libfuse3-3 >= 3.4.2
%else
# because our repo has a deprecated fuse-3.x RPM, make sure we don't
# get it when fuse3 Requires: /etc/fuse.conf
%if (0%{?rhel} >= 8)
Requires: fuse3 >= 3
%else
Requires: fuse < 3, fuse3-libs >= 3.4.2
%endif
%endif
%{?systemd_requires}

%description client
This is the package needed to run a DAOS client

%package tests
Summary: The DAOS test suite
#This is a bit messy and needs some cleanup.  In theory,
#we should have client tests and server tests in separate
#packages but some binaries need libraries from both at
#present.
Requires: %{name}-client%{?_isa} = %{version}-%{release}
Requires: %{name}-server%{?_isa} = %{version}-%{release}
%if (0%{?rhel} >= 7) && (0%{?rhel} < 8)
Requires: python36-distro
Requires: python36-tabulate
%else
Requires: python3-distro
Requires: python3-tabulate
%endif
Requires: fio
Requires: dbench
Requires: lbzip2
Requires: attr
%if (0%{?suse_version} >= 1315)
Requires: libpsm_infinipath1
%endif

%description tests
This is the package needed to run the DAOS test suite

%package devel
Summary: The DAOS development libraries and headers
Requires: %{name}-client%{?_isa} = %{version}-%{release}
Requires: libuuid-devel

%description devel
This is the package needed to build software with the DAOS library.

%package firmware
Summary: The DAOS firmware management helper
Requires: %{name}-server%{?_isa} = %{version}-%{release}

%description firmware
This is the package needed to manage server storage firmware on DAOS servers.

%package daos_serialize
Summary: DAOS serialization library that uses HDF5
BuildRequires: hdf5-devel
Requires: hdf5

%description daos_serialize
This is the package needed to use the DAOS serialization and deserialization
tools, as well as the preserve option for the filesystem copy tool.

%if (0%{?suse_version} > 0)
%global __debug_package 1
%global _debuginfo_subpackages 0
%debug_package
%endif

%prep
%autosetup

%build

%define conf_dir %{_sysconfdir}/daos
%if (0%{?rhel} >= 7)
%define scons_exe scons-3
%else
%define scons_exe scons
%endif
%{scons_exe} %{?_smp_mflags} \
      --config=force         \
      --no-rpath             \
      USE_INSTALLED=all      \
      FIRMWARE_MGMT=yes      \
      CONF_DIR=%{conf_dir}   \
      PREFIX=%{buildroot}    \
     %{?scons_args}          \
     %{?compiler_args}

%if ("%{?compiler_args}" == "COMPILER=covc")
mv test.cov{,-build}
%endif

%install
%{scons_exe} %{?_smp_mflags}          \
      --config=force                  \
      --no-rpath                      \
      --install-sandbox=%{buildroot}  \
      %{buildroot}%{_prefix}          \
      %{buildroot}%{conf_dir}         \
      USE_INSTALLED=all               \
      FIRMWARE_MGMT=yes               \
      CONF_DIR=%{conf_dir}            \
      PREFIX=%{_prefix}               \
      %{?scons_args}                  \
      %{?compiler_args}

%if ("%{?compiler_args}" == "COMPILER=covc")
mv test.cov-build %{buildroot}/usr/lib/daos/TESTING/ftest/test.cov
%endif
mkdir -p %{buildroot}/%{_sysconfdir}/ld.so.conf.d/
echo "%{_libdir}/daos_srv" > %{buildroot}/%{_sysconfdir}/ld.so.conf.d/daos.conf
mkdir -p %{buildroot}/%{_unitdir}
%if (0%{?rhel} == 7)
install -m 644 utils/systemd/%{server_svc_name}.pre230 %{buildroot}/%{_unitdir}/%{server_svc_name}
install -m 644 utils/systemd/%{agent_svc_name}.pre230 %{buildroot}/%{_unitdir}/%{agent_svc_name}
%else if (0%{?rhel} == 8 or  %{?suse_version} == 1500)
install -m 644 utils/systemd/%{server_svc_name} %{buildroot}/%{_unitdir}
install -m 644 utils/systemd/%{agent_svc_name} %{buildroot}/%{_unitdir}
%endif
mkdir -p %{buildroot}/%{conf_dir}/certs/clients
mv %{buildroot}/%{conf_dir}/bash_completion.d %{buildroot}/%{_sysconfdir}

%pre server
getent group daos_metrics >/dev/null || groupadd -r daos_metrics
getent group daos_server >/dev/null || groupadd -r daos_server
getent passwd daos_server >/dev/null || useradd -s /sbin/nologin -r -g daos_server -G daos_metrics daos_server
%post server
/sbin/ldconfig
%systemd_post %{server_svc_name}
%preun server
%systemd_preun %{server_svc_name}
%postun server
/sbin/ldconfig
%systemd_postun %{server_svc_name}

%pre client
getent group daos_agent >/dev/null || groupadd -r daos_agent
getent passwd daos_agent >/dev/null || useradd -s /sbin/nologin -r -g daos_agent daos_agent
%post client
%systemd_post %{agent_svc_name}
%preun client
%systemd_preun %{agent_svc_name}
%postun client
%systemd_postun %{agent_svc_name}

%files
%defattr(-, root, root, -)
%{_sysconfdir}/ld.so.conf.d/daos.conf
%dir %attr(0755,root,root) %{conf_dir}/certs
%{conf_dir}/memcheck-cart.supp
%dir %{conf_dir}
%dir %{_sysconfdir}/bash_completion.d
%{_sysconfdir}/bash_completion.d/daos.bash
# Certificate generation files
%dir %{_libdir}/%{name}
%{_libdir}/%{name}/certgen/
%{_libdir}/%{name}/VERSION
%{_libdir}/libcart.so.*
%{_libdir}/libgurt.so.*
%doc

%files server
%config(noreplace) %attr(0644,root,root) %{conf_dir}/daos_server.yml
%dir %attr(0700,daos_server,daos_server) %{conf_dir}/certs/clients
# set daos_admin to be setuid root in order to perform privileged tasks
%attr(4750,root,daos_server) %{_bindir}/daos_admin
# set daos_server to be setgid daos_server in order to invoke daos_admin
# and/or daos_firmware
%attr(2755,root,daos_server) %{_bindir}/daos_server
%{_bindir}/daos_engine
%{_bindir}/daos_metrics
%dir %{_libdir}/daos_srv
%{_libdir}/daos_srv/libcont.so
%{_libdir}/daos_srv/libdtx.so
%{_libdir}/daos_srv/libmgmt.so
%{_libdir}/daos_srv/libobj.so
%{_libdir}/daos_srv/libpool.so
%{_libdir}/daos_srv/librdb.so
%{_libdir}/daos_srv/librdbt.so
%{_libdir}/daos_srv/librebuild.so
%{_libdir}/daos_srv/librsvc.so
%{_libdir}/daos_srv/libsecurity.so
%{_libdir}/daos_srv/libvos_srv.so
%{_libdir}/daos_srv/libvos_size.so
%{_libdir}/daos_srv/libvos.so
%{_libdir}/daos_srv/libbio.so
%{_libdir}/daos_srv/libplacement.so
%{_libdir}/libdaos_common_pmem.so
%{conf_dir}/vos_size_input.yaml
%{_bindir}/daos_storage_estimator.py
%{python3_sitearch}/storage_estimator/*.py
%dir %{python3_sitearch}/storage_estimator
%if (0%{?rhel} >= 7)
%dir %{python3_sitearch}/storage_estimator/__pycache__
%{python3_sitearch}/storage_estimator/__pycache__/*.pyc
%endif
%{_datadir}/%{name}
%exclude %{_datadir}/%{name}/ioil-ld-opts
%{_unitdir}/%{server_svc_name}

%files client
%{_libdir}/libdaos_common.so
%{_libdir}/libdaos.so.*
%{_bindir}/cart_ctl
%{_bindir}/self_test
%{_bindir}/dmg
%{_bindir}/daos_agent
%{_bindir}/dfuse
%{_bindir}/daos
%{_bindir}/daos_old
%{_libdir}/libdaos_cmd_hdlrs.so
%{_libdir}/libdfs.so
%{_libdir}/%{name}/API_VERSION
%{_libdir}/libduns.so
%{_libdir}/libdfuse.so
%{_libdir}/libioil.so
%{_libdir}/libdfs_internal.so
%dir %{python3_sitearch}/pydaos
%{python3_sitearch}/pydaos/*.py
%dir %{python3_sitearch}/pydaos/raw
%{python3_sitearch}/pydaos/raw/*.py
%if (0%{?rhel} >= 7)
%dir %{python3_sitearch}/pydaos/__pycache__
%{python3_sitearch}/pydaos/__pycache__/*.pyc
%dir %{python3_sitearch}/pydaos/raw/__pycache__
%{python3_sitearch}/pydaos/raw/__pycache__/*.pyc
%endif
%{python3_sitearch}/pydaos/pydaos_shim.so
%{_datadir}/%{name}/ioil-ld-opts
%config(noreplace) %{conf_dir}/daos_agent.yml
%config(noreplace) %{conf_dir}/daos_control.yml
%{_unitdir}/%{agent_svc_name}
%{_mandir}/man8/daos.8*
%{_mandir}/man8/dmg.8*

%files tests
%dir %{_prefix}/lib/daos
%{_prefix}/lib/daos/TESTING
%{_bindir}/hello_drpc
%{_bindir}/jobtest
%{_libdir}/libdaos_tests.so
%{_bindir}/jump_pl_map
%{_bindir}/ring_pl_map
%{_bindir}/pl_bench
%{_bindir}/smd_ut
%{_bindir}/vea_ut
%{_bindir}/daos_perf
%{_bindir}/vos_perf
%{_bindir}/daos_racer
%{_bindir}/evt_ctl
%{_bindir}/io_conf
%{_bindir}/rdbt
%{_bindir}/obj_ctl
%{_bindir}/daos_gen_io_conf
%{_bindir}/daos_run_io_conf
%{_bindir}/crt_launch
%{_bindir}/daos_test
%{_bindir}/dfs_test
%{_bindir}/common_test
%{_bindir}/acl_dump_test
%{_bindir}/agent_tests
%{_bindir}/drpc_engine_test
%{_bindir}/drpc_test
%{_bindir}/eq_tests
%{_bindir}/job_tests
%{_bindir}/security_test
%{_bindir}/srv_checksum_tests
%{_bindir}/vos_tests
%{conf_dir}/fault-inject-cart.yaml
%{_bindir}/fault_status
# For avocado tests
%{_prefix}/lib/daos/.build_vars.json
%{_prefix}/lib/daos/.build_vars.sh
%{_libdir}/libdts.so

%files devel
%{_includedir}/*
%{_libdir}/libdaos.so
%{_libdir}/libgurt.so
%{_libdir}/libcart.so
%{_libdir}/*.a

%files firmware
# set daos_firmware to be setuid root in order to perform privileged tasks
%attr(4750,root,daos_server) %{_bindir}/daos_firmware

%files daos_serialize
%{_libdir}/libdaos_serialize.so

%changelog
<<<<<<< HEAD
* Thu Aug 05 2021 Yawei <yawei.niu@intel.com> 1.3.104-4
- Fix duplicates
- Add vos_perf
=======
* Thu Aug 05 2021 Christopher Hoffman <christopherx.hoffman@intel.com> 1.3.104-4
- Update conditional statement to include checking for distributions to
  determine which unit files to use for daos-server and daos-agent
>>>>>>> 0453651f

* Wed Aug 04 2021 Kris Jacque <kristin.jacque@intel.com> 1.3.104-3
- Move daos_metrics tool from tests package to server package

* Wed Aug 04 2021 Tom Nabarro <tom.nabarro@intel.com> 1.3.104-2
- Update to spdk 21.07 and (indirectly) dpdk 21.05

* Mon Aug 02 2021 Jeff Olivier <jeffrey.v.olivier@intel.com> 1.3.104-1
- Version bump to 1.3.104 for 2.0 test build 4

* Mon Jul 19 2021 Danielle M. Sikich <danielle.sikich@intel.com> 1.3.103-5
- Add DAOS serialization library that requires hdf5

* Wed Jul 14 2021 Li Wei <wei.g.li@intel.com> 1.3.103-4
- Update raft to fix slow leader re-elections

* Tue Jul 13 2021  Maureen Jean <maureen.jean@intel.com> 1.3.103-3
- Add python modules to python3.6 site-packages

* Mon Jul 12 2021 Alexander Oganezov <alexander.a.oganezov@intel.com> 1.3.103-2
- Update to mercury release v2.0.1

* Mon Jul 12 2021 Johann Lombardi <johann.lombardi@intel.com> 1.3.103-1
- Version bump to 1.3.103 for 2.0 test build 3

* Wed Jul 7 2021 Phillip Henderson <phillip.henderson@intel.com> 1.3.102-6
- Update daos-devel to always require the same version daos-client

* Wed Jun 30 2021 Tom Nabarro <tom.nabarro@intel.com> 1.3.102-5
- Update to spdk 21.04 and (indirectly) dpdk 21.05

* Fri Jun 25 2021 Brian J. Murrell <brian.murrell@intel.com> - 1.3.102-4
- Add libuuid-devel back as a requirement of daos-devel

* Wed Jun 23 2021 Li Wei <wei.g.li@intel.com> 1.3.102-3
- Update raft to pick up Pre-Vote

* Mon Jun 14 2021 Jeff Olivier <jeffrey.v.olivier@intel.com> 1.3.102-2
- Update to pmdk 1.11.0-rc1
- Remove dependence on libpmem since we use libpmemobj directly

* Fri Jun 11 2021 Johann Lombardi <johann.lombardi@intel.com> 1.3.102-1
- Version bump to 1.3.102 for 2.0 test build 2

* Wed Jun 02 2021 Johann Lombardi <johann.lombardi@intel.com> 1.3.101-3
- Remove libs from devel package

* Thu May 20 2021 Jeff Olivier <jeffrey.v.olivier@intel.com> 1.3.0-101-2
- Remove client libs from common package

* Wed May 19 2021 Johann Lombardi <johann.lombardi@intel.com> 1.3.101-1
- Version bump to 1.3.101 for 2.0 test build 1

* Fri May 07 2021 Brian J. Murrell <brian.murrell@intel.com> 1.3.0-16
- Enable debuginfo package building on SUSE platforms

* Thu May 06 2021 Brian J. Murrell <brian.murrell@intel.com> 1.3.0-15
- Update to build on EL8

* Wed May 05 2021 Brian J. Murrell <brian.murrell@intel.com> 1.3.0-14
- Package /etc/daos/certs in main/common package so that both server
  and client get it created

* Wed Apr 21 2021 Tom Nabarro <tom.nabarro@intel.com> - 1.3.0-13
- Relax ipmctl version requirement on leap15 as we have runtime checks

* Fri Apr 16 2021 Mohamad Chaarawi <mohamad.chaarawi@intel.com> - 1.3.0-12
- remove dfuse_hl

* Wed Apr 14 2021 Jeff Olivier <jeffrey.v.olivier@intel.com> - 1.3.0-11
- Remove storage_estimator and io_conf from client packages to remove
  any client side dependence on bio and vos (and and PMDK/SPDK)

* Mon Apr 12 2021 Dalton A. Bohning <daltonx.bohning@intel.com> - 1.3.0-10
- Add attr to the test dependencies

* Tue Apr 06 2021 Kris Jacque <kristin.jacque@intel.com> 1.3.0-9
- Add package for daos_firmware helper binary

* Fri Apr 02 2021 Jeff Olivier <jeffrey.v.olivier@intel.com> 1.3.0-8
- Remove unused readline-devel

* Thu Apr 01 2021 Brian J. Murrell <brian.murrell@intel.com> 1.3.0-7
- Update argobots to 1.1

* Tue Mar 30 2021 Maureen Jean <maureen.jean@intel.com> 1.3.0-6
- Change pydaos_shim_3 to pydaos_shim

* Mon Mar 29 2021 Brian J. Murrell <brian.murrell@intel.com> - 1.3.0-5
- Move libdts.so to the daos-tests subpackage

* Tue Mar 23 2021 Alexander Oganezov <alexander.a.oganezov@intel.com> 1.3.0-4
- Update libfabric to v1.12.0
- Disable grdcopy/gdrapi linkage in libfabric


* Thu Mar 18 2021 Maureen Jean <maureen.jean@intel.com> 1.3.0-3
- Update to python3

* Thu Feb 25 2021 Li Wei <wei.g.li@intel.com> 1.3.0-2
- Require raft-devel 0.7.3 that fixes an unstable leadership problem caused by
  removed replicas as well as some Coverity issues

* Wed Feb 24 2021 Brian J. Murrell <brian.murrell@intel.com> - 1.3.0-1
- Version bump up to 1.3.0

* Mon Feb 22 2021 Brian J. Murrell <brian.murrell@intel.com> 1.1.3-3
- Remove all *-devel Requires from daos-devel as none of those are
  actually necessary to build libdaos clients

* Tue Feb 16 2021 Alexander Oganezov <alexander.a.oganezov@intel.com> 1.1.3-2
- Update libfabric to v1.12.0rc1

* Wed Feb 10 2021 Johann Lombardi <johann.lombardi@intel.com> 1.1.3-1
- Version bump up to 1.1.3

* Tue Feb 9 2021 Vish Venkatesan <vishwanath.venkatesan@intel.com> 1.1.2.1-11
- Add new pmem specific version of DAOS common library

* Fri Feb 5 2021 Saurabh Tandan <saurabh.tandan@intel.com> 1.1.2.1-10
- Added dbench as requirement for test package.

* Wed Feb 3 2021 Hua Kuang <hua.kuang@intel.com> 1.1.2.1-9
- Changed License to BSD-2-Clause-Patent

* Wed Feb 03 2021 Brian J. Murrell <brian.murrell@intel.com> - 1.1.2-8
- Update minimum required libfabric to 1.11.1

* Thu Jan 28 2021 Phillip Henderson <phillip.henderson@intel.com> 1.1.2.1-7
- Change ownership and permissions for the /etc/daos/certs directory.

* Sat Jan 23 2021 Alexander Oganezov <alexander.a.oganezov@intel.com> 1.1.2.1-6
- Update to mercury v2.0.1rc1

* Fri Jan 22 2021 Michael MacDonald <mjmac.macdonald@intel.com> 1.1.2.1-5
- Install daos_metrics utility to %{_bindir}

* Wed Jan 20 2021 Kenneth Cain <kenneth.c.cain@intel.com> 1.1.2.1-4
- Version update for API major version 1, libdaos.so.1 (1.0.0)

* Fri Jan 15 2021 Michael Hennecke <mhennecke@lenovo.com> 1.1.2.1-3
- Harmonize daos_server and daos_agent groups.

* Tue Dec 15 2020 Ashley Pittman <ashley.m.pittman@intel.com> 1.1.2.1-2
- Combine the two memcheck suppressions files.

* Wed Dec 09 2020 Johann Lombardi <johann.lombardi@intel.com> 1.1.2.1-1
- Version bump up to 1.1.2.1

* Fri Dec 04 2020 Li Wei <wei.g.li@intel.com> 1.1.2-3
- Require raft-devel 0.7.1 that fixes recent Coverity issues

* Wed Dec 02 2020 Maureen Jean <maureen.jean@intel.com> - 1.1.2-2
- define scons_args to be BUILD_TYPE=<release|dev>
- the scons default is BUILD_TYPE=release
- BUILD_TYPE=release will disable fault injection in build

* Tue Dec 01 2020 Brian J. Murrell <brian.murrell@intel.com> - 1.1.2-1
- Version bump up to 1.1.2

* Tue Nov 17 2020 Li Wei <wei.g.li@intel.com> 1.1.1-8
- Require raft-devel 0.7.0 that changes log indices and terms to 63-bit

* Wed Nov 11 2020 Tom Nabarro <tom.nabarro@intel.com> 1.1.1-7
- Add version validation for runtime daos_server ipmctl requirement to avoid
  potential corruption of PMMs when setting PMem goal, issue fixed in
  https://github.com/intel/ipmctl/commit/9e3898cb15fa9eed3ef3e9de4488be1681d53ff4

* Thu Oct 29 2020 Jonathan Martinez Montes <jonathan.martinez.montes@intel.com> 1.1.1-6
- Restore obj_ctl utility

* Wed Oct 28 2020 Brian J. Murrell <brian.murrell@intel.com> - 1.1.1-5
- Use %%autosetup
- Only use systemd_requires if it exists
- Obsoletes: cart now that it's included in daos

* Sat Oct 24 2020 Maureen Jean <maureen.jean@intel.com> 1.1.1-4
- Add daos.conf to the daos package to resolve the path to libbio.so

* Tue Oct 13 2020 Jonathan Martinez Montes <jonathan.martinez.montes@intel.com> 1.1.1-3
- Remove obj_ctl from Tests RPM package
- Add libdts.so shared library that is used by daos_perf, daos_racer and
  the daos utility.

* Tue Oct 13 2020 Amanda Justiniano <amanda.justiniano-pagn@intel.com> 1.1.1-3
- Add lbzip2 requirement to the daos-tests package

* Tue Oct 13 2020 Michael MacDonald <mjmac.macdonald@intel.com> 1.1.1-2
- Create unprivileged user for daos_agent

* Mon Oct 12 2020 Johann Lombardi <johann.lombardi@intel.com> 1.1.1-1
- Version bump up to 1.1.1

* Sat Oct 03 2020 Michael MacDonald <mjmac.macdonald@intel.com> 1.1.0-34
- Add go-race to BuildRequires on OpenSUSE Leap

* Wed Sep 16 2020 Alexander Oganezov <alexander.a.oganezov@intel.com> 1.1.0-33
- Update OFI to v1.11.0

* Mon Aug 17 2020 Michael MacDonald <mjmac.macdonald@intel.com> 1.1.0-32
- Install completion script in /etc/bash_completion.d

* Wed Aug 05 2020 Brian J. Murrell <brian.murrell@intel.com> - 1.1.0-31
- Change fuse requirement to fuse3
- Use Lmod for MPI module loading
- Remove unneeded (and un-distro gated) Requires: json-c

* Wed Jul 29 2020 Jonathan Martinez Montes <jonathan.martinez.montes@intel.com> - 1.1.0-30
- Add the daos_storage_estimator.py tool. It merges the functionality of the
  former tools vos_size, vos_size.py, vos_size_dfs_sample.py and parse_csv.py.

* Wed Jul 29 2020 Jeffrey V Olivier <jeffrey.v.olivier@intel.com> - 1.1.0-29
- Revert prior changes from version 28

* Mon Jul 13 2020 Brian J. Murrell <brian.murrell@intel.com> - 1.1.0-28
- Change fuse requirement to fuse3
- Use Lmod for MPI module loading

* Tue Jul 7 2020 Alexander A Oganezov <alexander.a.oganezov@intel.com> - 1.1.0-27
- Update to mercury release 2.0.0~rc1-1

* Sun Jun 28 2020 Jonathan Martinez Montes <jonathan.martinez.montes@intel.com> - 1.1.0-26
- Add the vos_size_dfs_sample.py tool. It is used to generate dynamically
  the vos_dfs_sample.yaml file using the real DFS super block data.

* Tue Jun 23 2020 Jeff Olivier <jeffrey.v.olivier@intel.com> - 1.1.0-25
- Add -no-rpath option and use it for rpm build rather than modifying
  SCons files in place

* Tue Jun 16 2020 Jeff Olivier <jeffrey.v.olivier@intel.com> - 1.1.0-24
- Modify RPATH removal snippet to replace line with pass as some lines
  can't be removed without breaking the code

* Fri Jun 05 2020 Ryon Jensen <ryon.jensen@intel.com> - 1.1.0-23
- Add libisa-l_crypto dependency

* Fri Jun 05 2020 Tom Nabarro <tom.nabarro@intel.com> - 1.1.0-22
- Change server systemd run-as user to daos_server in unit file

* Thu Jun 04 2020 Hua Kuang <hua.kuang@intel.com> - 1.1.0-21
- Remove dmg_old from DAOS RPM package

* Thu May 28 2020 Tom Nabarro <tom.nabarro@intel.com> - 1.1.0-20
- Create daos group to run as in systemd unit file

* Tue May 26 2020 Brian J. Murrell <brian.murrell@intel.com> - 1.1.0-19
- Enable parallel building with _smp_mflags

* Fri May 15 2020 Kenneth Cain <kenneth.c.cain@intel.com> - 1.1.0-18
- Require raft-devel >= 0.6.0 that adds new API raft_election_start()

* Thu May 14 2020 Brian J. Murrell <brian.murrell@intel.com> - 1.1.0-17
- Add cart-devel's Requires to daos-devel as they were forgotten
  during the cart merge

* Thu May 14 2020 Brian J. Murrell <brian.murrell@intel.com> - 1.1.0-16
- Fix fuse3-libs -> libfuse3 for SLES/Leap 15

* Thu Apr 30 2020 Brian J. Murrell <brian.murrell@intel.com> - 1.1.0-15
- Use new properly pre-release tagged mercury RPM

* Thu Apr 30 2020 Brian J. Murrell <brian.murrell@intel.com> - 1.1.0-14
- Move fuse dependencies to the client subpackage

* Mon Apr 27 2020 Michael MacDonald <mjmac.macdonald@intel.com> 1.1.0-13
- Rename /etc/daos.yml -> /etc/daos_control.yml

* Thu Apr 16 2020 Brian J. Murrell <brian.murrell@intel.com> - 1.1.0-12
- Use distro fuse

* Fri Apr 10 2020 Alexander Oganezov <alexander.a.oganezov@intel.com> - 1.1.0-11
- Update to mercury 4871023 to pick na_ofi.c race condition fix for
  "No route to host" errors.

* Sun Apr 05 2020 Brian J. Murrell <brian.murrell@intel.com> - 1.1.0-10
- Clean up spdk dependencies

* Mon Mar 30 2020 Tom Nabarro <tom.nabarro@intel.com> - 1.1.0-9
- Set version of spdk to < v21, > v19

* Fri Mar 27 2020 David Quigley <david.quigley@intel.com> - 1.1.0-8
- add daos and dmg man pages to the daos-client files list

* Thu Mar 26 2020 Michael MacDonald <mjmac.macdonald@intel.com> 1.1.0-7
- Add systemd scriptlets for managing daos_server/daos_admin services

* Thu Mar 26 2020 Alexander Oganeozv <alexander.a.oganezov@intel.com> - 1.1.0-6
- Update ofi to 62f6c937601776dac8a1f97c8bb1b1a6acfbc3c0

* Tue Mar 24 2020 Jeffrey V. Olivier <jeffrey.v.olivier@intel.com> - 1.1.0-5
- Remove cart as an external dependence

* Mon Mar 23 2020 Jeffrey V. Olivier <jeffrey.v.olivier@intel.com> - 1.1.0-4
- Remove scons_local as dependency

* Tue Mar 03 2020 Brian J. Murrell <brian.murrell@intel.com> - 1.1.0-3
- Bump up go minimum version to 1.12

* Thu Feb 20 2020 Brian J. Murrell <brian.murrell@intel.com> - 1.1.0-2
- daos-server requires daos-client (same version)

* Fri Feb 14 2020 Brian J. Murrell <brian.murrell@intel.com> - 1.1.0-1
- Version bump up to 1.1.0

* Wed Feb 12 2020 Brian J. Murrell <brian.murrell@intel.com> - 0.9.0-2
- Remove undefine _missing_build_ids_terminate_build

* Thu Feb 06 2020 Johann Lombardi <johann.lombardi@intel.com> - 0.9.0-1
- Version bump up to 0.9.0

* Sat Jan 18 2020 Jeff Olivier <jeffrey.v.olivier@intel.com> - 0.8.0-3
- Fixing a few warnings in the RPM spec file

* Fri Dec 27 2019 Jeff Olivier <jeffrey.v.olivier@intel.com> - 0.8.0-2
- Remove openmpi, pmix, and hwloc builds, use hwloc and openmpi packages

* Tue Dec 17 2019 Johann Lombardi <johann.lombardi@intel.com> - 0.8.0-1
- Version bump up to 0.8.0

* Thu Dec 05 2019 Johann Lombardi <johann.lombardi@intel.com> - 0.7.0-1
- Version bump up to 0.7.0

* Tue Nov 19 2019 Tom Nabarro <tom.nabarro@intel.com> 0.6.0-15
- Temporarily unconstrain max. version of spdk

* Wed Nov 06 2019 Brian J. Murrell <brian.murrell@intel.com> 0.6.0-14
- Constrain max. version of spdk

* Wed Nov 06 2019 Brian J. Murrell <brian.murrell@intel.com> 0.6.0-13
- Use new cart with R: mercury to < 1.0.1-20 due to incompatibility

* Wed Nov 06 2019 Michael MacDonald <mjmac.macdonald@intel.com> 0.6.0-12
- Add daos_admin privileged helper for daos_server

* Fri Oct 25 2019 Brian J. Murrell <brian.murrell@intel.com> 0.6.0-11
- Handle differences in Leap 15 Python packaging

* Wed Oct 23 2019 Brian J. Murrell <brian.murrell@intel.com> 0.6.0-9
- Update BR: libisal-devel for Leap

* Mon Oct 07 2019 Brian J. Murrell <brian.murrell@intel.com> 0.6.0-8
- Use BR: cart-devel-%{cart_sha1} if available
- Remove cart's BRs as it's -devel Requires them now

* Tue Oct 01 2019 Brian J. Murrell <brian.murrell@intel.com> 0.6.0-7
- Constrain cart BR to <= 1.0.0

* Sat Sep 21 2019 Brian J. Murrell <brian.murrell@intel.com>
- Remove Requires: {argobots, cart}
  - autodependencies should take care of these

* Thu Sep 19 2019 Jeff Olivier <jeffrey.v.olivier@intel.com>
- Add valgrind-devel requirement for argobots change

* Tue Sep 10 2019 Tom Nabarro <tom.nabarro@intel.com>
- Add requires ndctl as runtime dep for control plane.

* Thu Aug 15 2019 David Quigley <david.quigley@intel.com>
- Add systemd unit files to packaging.

* Thu Jul 25 2019 Brian J. Murrell <brian.murrell@intel.com>
- Add git hash and commit count to release

* Thu Jul 18 2019 David Quigley <david.quigley@intel.com>
- Add certificate generation files to packaging.

* Tue Jul 09 2019 Johann Lombardi <johann.lombardi@intel.com>
- Version bump up to 0.6.0

* Fri Jun 21 2019 David Quigley <dquigley@intel.com>
- Add daos_agent.yml to the list of packaged files

* Thu Jun 13 2019 Brian J. Murrell <brian.murrell@intel.com>
- move obj_ctl daos_gen_io_conf daos_run_io_conf to
  daos-tests sub-package
- daos-server needs spdk-tools

* Fri May 31 2019 Ken Cain <kenneth.c.cain@intel.com>
- Add new daos utility binary

* Wed May 29 2019 Brian J. Murrell <brian.murrell@intel.com>
- Version bump up to 0.5.0
- Add Requires: libpsm_infinipath1 for SLES 12.3

* Tue May 07 2019 Brian J. Murrell <brian.murrell@intel.com>
- Move some files around among the sub-packages

* Mon May 06 2019 Brian J. Murrell <brian.murrell@intel.com>
- Only BR fio
  - fio-{devel,src} is not needed

* Wed Apr 03 2019 Brian J. Murrell <brian.murrell@intel.com>
- initial package<|MERGE_RESOLUTION|>--- conflicted
+++ resolved
@@ -14,7 +14,7 @@
 
 Name:          daos
 Version:       1.3.104
-Release:       4%{?relval}%{?dist}
+Release:       5%{?relval}%{?dist}
 Summary:       DAOS Storage Engine
 
 License:       BSD-2-Clause-Patent
@@ -480,15 +480,13 @@
 %{_libdir}/libdaos_serialize.so
 
 %changelog
-<<<<<<< HEAD
-* Thu Aug 05 2021 Yawei <yawei.niu@intel.com> 1.3.104-4
+* Mon Aug 09 2021 Yawei <yawei.niu@intel.com> 1.3.104-5
 - Fix duplicates
 - Add vos_perf
-=======
+
 * Thu Aug 05 2021 Christopher Hoffman <christopherx.hoffman@intel.com> 1.3.104-4
 - Update conditional statement to include checking for distributions to
   determine which unit files to use for daos-server and daos-agent
->>>>>>> 0453651f
 
 * Wed Aug 04 2021 Kris Jacque <kristin.jacque@intel.com> 1.3.104-3
 - Move daos_metrics tool from tests package to server package
