--- conflicted
+++ resolved
@@ -3,16 +3,12 @@
 %define agent_svc_name daos_agent.service
 
 %global mercury_version 2.0.1~rc1-1%{?dist}
-<<<<<<< HEAD
 %global libfabric_version 1.12.0
-=======
-%global libfabric_version 1.12.0~rc1-1
 %global __python %{__python3}
->>>>>>> 5d679df8
 
 Name:          daos
 Version:       1.3.0
-Release:       3%{?relval}%{?dist}
+Release:       4%{?relval}%{?dist}
 Summary:       DAOS Storage Engine
 
 License:       BSD-2-Clause-Patent
@@ -405,14 +401,12 @@
 %{_libdir}/*.a
 
 %changelog
-<<<<<<< HEAD
-* Wed Mar 10 2021 Alexander Oganezov <alexander.a.oganezov@intel.com> 1.3.0-3
+* Tue Mar 23 2021 Alexander Oganezov <alexander.a.oganezov@intel.com> 1.3.0-4
 - Update libfabric to v1.12.0
 - Disable grdcopy/gdrapi linkage in libfabric
-=======
+
 * Thu Mar 18 2021 Maureen Jean <maureen.jean@intel.com> 1.3.0-3
 - Update to python3
->>>>>>> 5d679df8
 
 * Thu Feb 25 2021 Li Wei <wei.g.li@intel.com> 1.3.0-2
 - Require raft-devel 0.7.3 that fixes an unstable leadership problem caused by
