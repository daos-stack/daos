--- conflicted
+++ resolved
@@ -15,11 +15,7 @@
 
 Name:          daos
 Version:       2.3.100
-<<<<<<< HEAD
-Release:       13%{?relval}%{?dist}
-=======
-Release:       18%{?relval}%{?dist}
->>>>>>> d0dc7211
+Release:       19%{?relval}%{?dist}
 Summary:       DAOS Storage Engine
 
 License:       BSD-2-Clause-Patent
@@ -567,10 +563,9 @@
 # No files in a shim package
 
 %changelog
-<<<<<<< HEAD
-* Mon Jun 13 2022 Wang Shilong <shilong.wang@intel.com> 2.3.100-13
+* Mon Aug 8 2022 Wang Shilong <shilong.wang@intel.com> 2.3.100-19
 - Add daos_debug_set_params to daos-client-tests rpm for fault injection test.
-=======
+
 * Tue Jul 26 2022 Michael MacDonald <mjmac.macdonald@intel.com> 2.3.100-18
 - Bump min supported go version to 1.16
 
@@ -588,7 +583,6 @@
 
 * Fri Jun 17 2022 Jeff Olivier <jeffrey.v.olivier@intel.com> 2.3.100-13
 - Remove libdts.so, replace with build time static
->>>>>>> d0dc7211
 
 * Thu Jun 2 2022 Jeff Olivier <jeffrey.v.olivier@intel.com> 2.3.100-12
 - Make ucx required for build on all platforms
