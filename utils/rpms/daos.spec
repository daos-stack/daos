%define daoshome %{_exec_prefix}/lib/%{name}
%define server_svc_name daos_server.service
%define agent_svc_name daos_agent.service
%define sysctl_script_name 10-daos_server.conf

%global mercury_version   2.4
%global libfabric_version 1.15.1-1
%global __python %{__python3}

%if (0%{?rhel} >= 8)
# https://bugzilla.redhat.com/show_bug.cgi?id=1955184
%define _use_internal_dependency_generator 0
%define __find_requires %{SOURCE1}
%endif

Name:          daos
Version:       2.7.100
Release:       5%{?relval}%{?dist}
Summary:       DAOS Storage Engine

License:       BSD-2-Clause-Patent
URL:           https://github.com/daos-stack/daos
Source0:       %{name}-%{version}.tar.gz
Source1:       bz-1955184_find-requires
%if (0%{?rhel} >= 8)
BuildRequires: python3-scons >= 2.4
%else
BuildRequires: scons >= 2.4
%endif
BuildRequires: libfabric-devel >= %{libfabric_version}
BuildRequires: mercury-devel >= %{mercury_version}
BuildRequires: gcc-c++
%if (0%{?rhel} >= 8)
%global openmpi openmpi
%else
%global openmpi openmpi3
%endif
BuildRequires: %{openmpi}-devel
BuildRequires: hwloc-devel
%if ("%{?compiler_args}" == "COMPILER=covc")
BuildRequires: bullseye
%endif
%if (0%{?rhel} >= 8)
BuildRequires: argobots-devel >= 1.1
BuildRequires: json-c-devel
BuildRequires: boost-python3-devel
%else
BuildRequires: libabt-devel >= 1.0rc1
BuildRequires: libjson-c-devel
BuildRequires: boost-devel
%endif
BuildRequires: libpmemobj-devel >= 2.0.0
%if (0%{?rhel} >= 8)
BuildRequires: fuse3-devel >= 3
%else
BuildRequires: fuse3-devel >= 3.4.2
%endif
%if (0%{?suse_version} >= 1500)
BuildRequires: go-race
BuildRequires: libprotobuf-c-devel
BuildRequires: liblz4-devel
BuildRequires: libcapstone-devel
%else
BuildRequires: protobuf-c-devel
BuildRequires: lz4-devel
BuildRequires: capstone-devel
%endif
BuildRequires: libaio-devel
BuildRequires: spdk-devel >= 22.01.2
%if (0%{?rhel} >= 8)
BuildRequires: isa-l-devel
BuildRequires: libisa-l_crypto-devel
%else
BuildRequires: libisal-devel
BuildRequires: libisal_crypto-devel
%endif
BuildRequires: daos-raft-devel = 0.11.0-1.416.g12dbc15%{?dist}
BuildRequires: openssl-devel
BuildRequires: libevent-devel
BuildRequires: libyaml-devel
BuildRequires: libcmocka-devel
BuildRequires: valgrind-devel
BuildRequires: systemd
BuildRequires: go >= 1.17
BuildRequires: pciutils-devel
%if (0%{?rhel} >= 8)
BuildRequires: numactl-devel
BuildRequires: CUnit-devel
# needed to retrieve PMM region info through control-plane
BuildRequires: libipmctl-devel
%if (0%{?rhel} >= 9)
BuildRequires: python-devel
%else
BuildRequires: python36-devel
%endif
BuildRequires: python3-distro
BuildRequires: Lmod
%else
%if (0%{?suse_version} >= 1315)
# see src/client/dfs/SConscript for why we need /etc/os-release
# that code should be rewritten to use the python libraries provided for
# os detection
BuildRequires: distribution-release
BuildRequires: libnuma-devel
BuildRequires: cunit-devel
BuildRequires: ipmctl-devel
BuildRequires: python3-devel
BuildRequires: python3-distro
BuildRequires: python-rpm-macros
BuildRequires: lua-lmod
BuildRequires: systemd-rpm-macros
%endif
%endif
BuildRequires: libuuid-devel

%if (0%{?suse_version} > 0)
BuildRequires: libucp-devel
BuildRequires: libucs-devel
BuildRequires: libuct-devel
%else
BuildRequires: ucx-devel
%endif

Requires: openssl
# This should only be temporary until we can get a stable upstream release
# of mercury, at which time the autoprov shared library version should
# suffice
Requires: mercury >= %{mercury_version}


%description
The Distributed Asynchronous Object Storage (DAOS) is an open-source
software-defined object store designed from the ground up for
massively distributed Non Volatile Memory (NVM). DAOS takes advantage
of next generation NVM technology like Storage Class Memory (SCM) and
NVM express (NVMe) while presenting a key-value storage interface and
providing features such as transactional non-blocking I/O, advanced
data protection with self healing on top of commodity hardware, end-
to-end data integrity, fine grained data control and elastic storage
to optimize performance and cost.

%package server
Summary: The DAOS server
Requires: %{name}%{?_isa} = %{version}-%{release}
Requires: spdk-tools >= 22.01.2
Requires: ndctl
# needed to set PMem configuration goals in BIOS through control-plane
%if (0%{?suse_version} >= 1500)
Requires: ipmctl >= 03.00.00.0423
Requires: libpmemobj1 >= 2.0.0-1.suse1500
Requires: libfabric1 >= %{libfabric_version}
%else
Requires: ipmctl >= 03.00.00.0468
Requires: libpmemobj >= 2.0.0-1%{?dist}
%endif
Requires: libfabric >= %{libfabric_version}
Requires: mercury >= %{mercury_version}
Requires(post): /sbin/ldconfig
Requires(postun): /sbin/ldconfig
Requires: numactl
Requires: pciutils
%{?systemd_requires}

%description server
This is the package needed to run a DAOS server

%package admin
Summary: DAOS admin tools
Requires: %{name}%{?_isa} = %{version}-%{release}

%description admin
This package contains DAOS administrative tools (e.g. dmg).

%package client
Summary: The DAOS client
Requires: %{name}%{?_isa} = %{version}-%{release}
Requires: mercury >= %{mercury_version}
Requires: libfabric >= %{libfabric_version}
%if (0%{?suse_version} >= 1500)
Requires: libfabric1 >= %{libfabric_version}
Requires: libfuse3-3 >= 3.4.2
%endif
Requires: /usr/bin/fusermount3
%{?systemd_requires}

%description client
This is the package needed to run a DAOS client

%package tests
Summary: The entire DAOS test suite
Requires: %{name}-client-tests%{?_isa} = %{version}-%{release}
BuildArch: noarch

%description tests
This is the package is a metapackage to install all of the test packages

%package tests-internal
Summary: The entire internal DAOS test suite
Requires: %{name}-tests = %{version}-%{release}
Requires: %{name}-client-tests-openmpi%{?_isa} = %{version}-%{release}
Requires: %{name}-client-tests-mpich = %{version}-%{release}
Requires: %{name}-serialize%{?_isa} = %{version}-%{release}
BuildArch: noarch

%description tests-internal
This is the package is a metapackage to install all of the internal test
packages

%package client-tests
Summary: The DAOS test suite
Requires: %{name}-client%{?_isa} = %{version}-%{release}
Requires: %{name}-admin%{?_isa} = %{version}-%{release}
Requires: %{name}-devel%{?_isa} = %{version}-%{release}
Requires: protobuf-c-devel
Requires: fio
Requires: git
Requires: dbench
Requires: lbzip2
Requires: attr
Requires: ior
Requires: go >= 1.18
%if (0%{?suse_version} >= 1315)
Requires: lua-lmod
Requires: libcapstone-devel
%else
Requires: Lmod
Requires: capstone-devel
%endif
%if (0%{?rhel} >= 8)
Requires: fuse3-devel >= 3
%else
Requires: fuse3-devel >= 3.4.2
%endif
Requires: pciutils-devel

%description client-tests
This is the package needed to run the DAOS test suite (client tests)

%package client-tests-openmpi
Summary: The DAOS client test suite - tools which need openmpi
Requires: %{name}-client-tests%{?_isa} = %{version}-%{release}
Requires: hdf5-%{openmpi}-tests
Requires: hdf5-vol-daos-%{openmpi}-tests
Requires: MACSio-%{openmpi}
Requires: simul-%{openmpi}

%description client-tests-openmpi
This is the package needed to run the DAOS client test suite openmpi tools

%package client-tests-mpich
Summary: The DAOS client test suite - tools which need mpich
BuildArch: noarch
Requires: %{name}-client-tests%{?_isa} = %{version}-%{release}
Requires: mpifileutils-mpich
Requires: testmpio
Requires: mpich
Requires: ior
Requires: hdf5-mpich-tests
Requires: hdf5-vol-daos-mpich-tests
Requires: MACSio-mpich
Requires: simul-mpich
Requires: romio-tests
Requires: python3-mpi4py-tests

%description client-tests-mpich
This is the package needed to run the DAOS client test suite mpich tools

%package server-tests
Summary: The DAOS server test suite (server tests)
Requires: %{name}-server%{?_isa} = %{version}-%{release}
Requires: %{name}-admin%{?_isa} = %{version}-%{release}

%description server-tests
This is the package needed to run the DAOS server test suite (server tests)

%package devel
Summary: The DAOS development libraries and headers
Requires: %{name}-client%{?_isa} = %{version}-%{release}
Requires: libuuid-devel

%description devel
This is the package needed to build software with the DAOS library.

%package firmware
Summary: The DAOS firmware management helper
Requires: %{name}-server%{?_isa} = %{version}-%{release}

%description firmware
This is the package needed to manage server storage firmware on DAOS servers.

%package serialize
Summary: DAOS serialization library that uses HDF5
BuildRequires: hdf5-devel
Requires: hdf5

%description serialize
This is the package needed to use the DAOS serialization and deserialization
tools, as well as the preserve option for the filesystem copy tool.

%package mofed-shim
Summary: A shim to bridge MOFED's openmpi to distribution dependency tags
Provides: libmpi.so.40()(64bit)(openmpi-x86_64)
Requires: libmpi.so.40()(64bit)
Provides: libmpi_cxx.so.40()(64bit)(openmpi-x86_64)
Provides: libmpi_cxx.so.40()(64bit)
BuildArch: noarch

%description mofed-shim
This is the package that bridges the difference between the MOFED openmpi
"Provides" and distribution-openmpi consumers "Requires".

%if (0%{?suse_version} > 0)
%global __debug_package 1
%global _debuginfo_subpackages 1
%debug_package
%endif

%prep
%autosetup

%build

%define conf_dir %{_sysconfdir}/daos
%if (0%{?rhel} == 8)
%define scons_exe scons-3
%else
%define scons_exe scons
%endif
%{scons_exe} %{?_smp_mflags} \
      --config=force         \
      --no-rpath             \
      USE_INSTALLED=all      \
      FIRMWARE_MGMT=yes      \
      CONF_DIR=%{conf_dir}   \
     %{?scons_args}          \
     %{?compiler_args}

%if ("%{?compiler_args}" == "COMPILER=covc")
mv test.cov{,-build}
%endif

%install
%{scons_exe} %{?_smp_mflags}          \
      --config=force                  \
      --no-rpath                      \
      --install-sandbox=%{buildroot}  \
      %{buildroot}%{_prefix}          \
      %{buildroot}%{conf_dir}         \
      USE_INSTALLED=all               \
      FIRMWARE_MGMT=yes               \
      CONF_DIR=%{conf_dir}            \
      PREFIX=%{_prefix}               \
      %{?scons_args}                  \
      %{?compiler_args}

%if ("%{?compiler_args}" == "COMPILER=covc")
mv test.cov-build %{buildroot}/%{daoshome}/TESTING/ftest/test.cov
%endif
mkdir -p %{buildroot}/%{_sysconfdir}/ld.so.conf.d/
echo "%{_libdir}/daos_srv" > %{buildroot}/%{_sysconfdir}/ld.so.conf.d/daos.conf
mkdir -p %{buildroot}/%{_sysctldir}
install -m 644 utils/rpms/%{sysctl_script_name} %{buildroot}/%{_sysctldir}
mkdir -p %{buildroot}/%{_unitdir}
install -m 644 utils/systemd/%{server_svc_name} %{buildroot}/%{_unitdir}
install -m 644 utils/systemd/%{agent_svc_name} %{buildroot}/%{_unitdir}
mkdir -p %{buildroot}/%{conf_dir}/certs/clients
mv %{buildroot}/%{conf_dir}/bash_completion.d %{buildroot}/%{_sysconfdir}
# fixup env-script-interpreters
sed -i -e '1s/env //' %{buildroot}{%{daoshome}/TESTING/ftest/{cart/cart_logtest,config_file_gen,launch,slurm_setup,tags,verify_perms}.py,%{_bindir}/daos_storage_estimator.py}

# shouldn't have source files in a non-devel RPM
rm -f %{buildroot}%{daoshome}/TESTING/ftest/cart/{test_linkage.cpp,utest_{hlc,portnumber,protocol,swim}.c,wrap_cmocka.h}

%pre server
getent group daos_metrics >/dev/null || groupadd -r daos_metrics
getent group daos_server >/dev/null || groupadd -r daos_server
getent group daos_daemons >/dev/null || groupadd -r daos_daemons
getent passwd daos_server >/dev/null || useradd -s /sbin/nologin -r -g daos_server -G daos_metrics,daos_daemons daos_server

%post server
%{?run_ldconfig}
%systemd_post %{server_svc_name}
%sysctl_apply %{sysctl_script_name}

%preun server
%systemd_preun %{server_svc_name}

# all of these macros are empty on EL so keep rpmlint happy
%if (0%{?suse_version} > 0)
%postun server
%{?run_ldconfig}
%systemd_postun %{server_svc_name}
%endif

%pre client
getent group daos_agent >/dev/null || groupadd -r daos_agent
getent group daos_daemons >/dev/null || groupadd -r daos_daemons
getent passwd daos_agent >/dev/null || useradd -s /sbin/nologin -r -g daos_agent -G daos_daemons daos_agent

%post client
%systemd_post %{agent_svc_name}

%preun client
%systemd_preun %{agent_svc_name}

%if (0%{?suse_version} > 0)
%postun client
%systemd_postun %{agent_svc_name}
%endif

%files
%defattr(-, root, root, -)
%doc README.md
%dir %attr(0755,root,root) %{conf_dir}/certs
%config(noreplace) %{conf_dir}/memcheck-cart.supp
%dir %{conf_dir}
%dir %{_sysconfdir}/bash_completion.d
%{_sysconfdir}/bash_completion.d/daos.bash
# Certificate generation files
%dir %{_libdir}/%{name}
%{_libdir}/%{name}/certgen/
%{_libdir}/%{name}/VERSION
%{_libdir}/libcart.so.*
%{_libdir}/libgurt.so.*
%{_libdir}/libdaos_common.so

%files server
%doc README.md
%config(noreplace) %attr(0644,root,root) %{conf_dir}/daos_server.yml
%dir %attr(0700,daos_server,daos_server) %{conf_dir}/certs/clients
# set daos_server_helper to be setuid root in order to perform privileged tasks
%attr(4750,root,daos_server) %{_bindir}/daos_server_helper
# set daos_server to be setgid daos_server in order to invoke daos_server_helper
# and/or daos_firmware_helper
%attr(2755,root,daos_server) %{_bindir}/daos_server
%{_bindir}/daos_engine
%{_bindir}/daos_metrics
%{_bindir}/ddb
%{_sysconfdir}/ld.so.conf.d/daos.conf
%dir %{_libdir}/daos_srv
%{_libdir}/daos_srv/libchk.so
%{_libdir}/daos_srv/libcont.so
%{_libdir}/daos_srv/libddb.so
%{_libdir}/daos_srv/libdtx.so
%{_libdir}/daos_srv/libmgmt.so
%{_libdir}/daos_srv/libobj.so
%{_libdir}/daos_srv/libpool.so
%{_libdir}/daos_srv/librdb.so
%{_libdir}/daos_srv/librdbt.so
%{_libdir}/daos_srv/librebuild.so
%{_libdir}/daos_srv/librsvc.so
%{_libdir}/daos_srv/libsecurity.so
%{_libdir}/daos_srv/libvos_srv.so
%{_libdir}/daos_srv/libvos_size.so
%{_libdir}/daos_srv/libvos.so
%{_libdir}/daos_srv/libbio.so
%{_libdir}/daos_srv/libplacement.so
%{_libdir}/daos_srv/libpipeline.so
%{_libdir}/libdaos_common_pmem.so
%config(noreplace) %{conf_dir}/vos_size_input.yaml
%{_bindir}/daos_storage_estimator.py
%{python3_sitearch}/storage_estimator/*.py
%dir %{python3_sitearch}/storage_estimator
%if (0%{?rhel} >= 8)
%dir %{python3_sitearch}/storage_estimator/__pycache__
%{python3_sitearch}/storage_estimator/__pycache__/*.pyc
%endif
%{_datarootdir}/%{name}
%exclude %{_datarootdir}/%{name}/ioil-ld-opts
%{_unitdir}/%{server_svc_name}
%{_sysctldir}/%{sysctl_script_name}

%files admin
%doc README.md
%{_bindir}/dmg
%{_mandir}/man8/dmg.8*
%config(noreplace) %{conf_dir}/daos_control.yml

%files client
%doc README.md
%{_libdir}/libdaos.so.*
%{_bindir}/cart_ctl
%{_bindir}/self_test
%{_bindir}/daos_agent
%{_bindir}/dfuse
%{_bindir}/daos
%{_bindir}/tune-dfuse.sh
%{_libdir}/libdaos_cmd_hdlrs.so
%{_libdir}/libdaos_self_test.so
%{_libdir}/libdfs.so
%{_libdir}/libds3.so
%{_libdir}/%{name}/API_VERSION
%{_libdir}/libduns.so
%{_libdir}/libdfuse.so
%{_libdir}/libioil.so
%{_libdir}/libpil4dfs.so
%dir %{python3_sitearch}/pydaos
%{python3_sitearch}/pydaos/*.py
%dir %{python3_sitearch}/pydaos/raw
%{python3_sitearch}/pydaos/raw/*.py
%if (0%{?rhel} >= 8)
%dir %{python3_sitearch}/pydaos/__pycache__
%{python3_sitearch}/pydaos/__pycache__/*.pyc
%dir %{python3_sitearch}/pydaos/raw/__pycache__
%{python3_sitearch}/pydaos/raw/__pycache__/*.pyc
%endif
%{python3_sitearch}/pydaos/pydaos_shim.so
%{_datarootdir}/%{name}/ioil-ld-opts
%config(noreplace) %{conf_dir}/daos_agent.yml
%{_unitdir}/%{agent_svc_name}
%{_mandir}/man8/daos.8*

%files client-tests
%doc README.md
%dir %{daoshome}
%{daoshome}/TESTING
%exclude %{daoshome}/TESTING/ftest/avocado_tests.yaml
%{_bindir}/hello_drpc
%{_libdir}/libdaos_tests.so
%{_bindir}/acl_dump_test
%{_bindir}/agent_tests
%{_bindir}/drpc_engine_test
%{_bindir}/drpc_test
%{_bindir}/dfuse_test
%{_bindir}/eq_tests
%{_bindir}/job_tests
%{_bindir}/security_test
%config(noreplace) %{conf_dir}/fault-inject-cart.yaml
%{_bindir}/fault_status
%{_bindir}/crt_launch
%{_bindir}/daos_perf
%{_bindir}/daos_racer
%{_bindir}/daos_test
%{_bindir}/daos_debug_set_params
%{_bindir}/dfs_test
%{_bindir}/jobtest
%{_bindir}/daos_gen_io_conf
%{_bindir}/daos_run_io_conf
%{_libdir}/libdpar.so

%files client-tests-openmpi
%doc README.md
%{_libdir}/libdpar_mpi.so

%files client-tests-mpich
%doc README.md

%files server-tests
%doc README.md
%{_bindir}/dtx_tests
%{_bindir}/evt_ctl
%{_bindir}/jump_pl_map
%{_bindir}/pl_bench
%{_bindir}/rdbt
%{_bindir}/ring_pl_map
%{_bindir}/smd_ut
%{_bindir}/bio_ut
%{_bindir}/vea_ut
%{_bindir}/vos_tests
%{_bindir}/vea_stress
%{_bindir}/ddb_tests
%{_bindir}/obj_ctl
%{_bindir}/vos_perf

%files devel
%doc README.md
%{_includedir}/*
%{_libdir}/libdaos.so
%{_libdir}/libgurt.so
%{_libdir}/libcart.so
%{_libdir}/*.a
%{daoshome}/python

%files firmware
%doc README.md
# set daos_firmware_helper to be setuid root in order to perform privileged tasks
%attr(4750,root,daos_server) %{_bindir}/daos_firmware_helper

%files serialize
%doc README.md
%{_libdir}/libdaos_serialize.so

%files tests
%doc README.md
# No files in a meta-package

%files tests-internal
%doc README.md
# No files in a meta-package

%files mofed-shim
%doc README.md
# No files in a shim package

%changelog
<<<<<<< HEAD
* Mon Aug 19 2024 Johann Lombardi <johann.lombardi@gmail.com> 2.7.100-5
- Add tune-dfuse.sh script to bump readahead and max dirty ratio
=======
* Thu Aug 15 2024 Michael MacDonald <mjmac@google.com> 2.7.100-5
- Add libdaos_self_test.so to client RPM
>>>>>>> c4c3a54e

* Mon Aug 05 2024 Jerome Soumagne <jerome.soumagne@intel.com> 2.7.100-4
- Bump mercury version to 2.4.0rc4

* Thu Jul 11 2024 Dalton Bohning <dalton.bohning@intel.com> 2.7.100-3
- Add pciutils-devel build dep for client-tests package

* Thu Jun 24 2024 Tom Nabarro <tom.nabarro@intel.com> 2.7.100-2
- Add pciutils runtime dep for daos_server lspci call
- Add pciutils-devel build dep for pciutils CGO bindings

* Mon May 20 2024 Phillip Henderson <phillip.henderson@intel.com> 2.7.100-1
- Bump version to 2.7.100

* Fri May 03 2024 Lei Huang <lei.huang@intel.com> 2.5.101-5
- Add libaio as a dependent package

* Fri Apr 05 2024 Fan Yong <fan.yong@intel.com> 2.5.101-4
- Catastrophic Recovery

* Thu Apr 04 2024 Ashley M. Pittman <ashley.m.pittman@intel.com> 2.5.101-3
- Update pydaos install process
- Add a dependency from daos-client-tests to daos-devel

* Mon Mar 18 2024 Jan Michalski <jan.michalski@intel.com> 2.5.101-2
- Add dtx_tests to the server-tests package

* Fri Mar 15 2024 Phillip Henderson <phillip.henderson@intel.com> 2.5.101-1
- Bump version to 2.5.101

* Tue Feb 27 2024 Li Wei <wei.g.li@intel.com> 2.5.100-16
- Update raft to 0.11.0-1.416.g12dbc15

* Mon Feb 12 2024 Ryon Jensen <ryon.jensen@intel.com> 2.5.100-15
- Updated isa-l package name to match EPEL

* Tue Jan 09 2024 Brian J. Murrell <brian.murrell@intel.com> 2.5.100-14
- Move /etc/ld.so.conf.d/daos.conf to daos-server sub-package

* Wed Dec 06 2023 Brian J. Murrell <brian.murrell@intel.com> 2.5.100-13
- Update for EL 8.8 and Leap 15.5
- Update raft to 0.10.1-2.411.gefa15f4

* Fri Nov 17 2023 Tomasz Gromadzki <tomasz.gromadzki@intel.com> 2.5.100-12
- Update to PMDK 2.0.0
  * Remove libpmemblk from dependencies.
  * Start using BUILD_EXAMPLES=n and BUILD_BENCHMARKS=n instead of patches.
  * Stop using BUILD_RPMEM=n (removed) and NDCTL_DISABLE=y (invalid).
  * Point https://github.com/pmem/pmdk as the main PMDK reference source.
  NOTE: PMDK upgrade to 2.0.0 does not affect any API call used by DAOS.
        libpmemobj (and libpmem) API stays unchanged.

* Wed Nov 15 2023 Jerome Soumagne <jerome.soumagne@intel.com> 2.5.100-11
- Bump mercury min version to 2.3.1

* Fri Nov 03 2023 Phillip Henderson <phillip.henderson@intel.com> 2.5.100-10
- Move verify_perms.py location

* Wed Aug 23 2023 Brian J. Murrell <brian.murrell@intel.com> 2.5.100-9
- Update fuse3 requirement to R: /usr/bin/fusermount3 by path
  rather than by package name, for portability and future-proofing
- Adding fuse3-devel as a requirement for daos-client-tests subpackage

* Tue Aug 08 2023 Brian J. Murrell <brian.murrell@intel.com> 2.5.100-8
- Build on EL9
- Add a client-tests-mpich subpackage for mpich test dependencies.

* Fri Jul 07 2023 Brian J. Murrell <brian.murrell@intel.com> 2.5.100-7
- Fix golang daos-client-tests dependency to be go instead

* Thu Jun 29 2023 Michael MacDonald <mjmac.macdonald@intel.com> 2.5.100-6
- Install golang >= 1.18 as a daos-client-tests dependency

* Thu Jun 22 2023 Li Wei <wei.g.li@intel.com> 2.5.100-5
- Update raft to 0.10.1-1.408.g9524cdb

* Wed Jun 14 2023 Mohamad Chaarawi <mohamad.chaarawi@intel.com> - 2.5.100-4
- Add pipeline lib

* Wed Jun 14 2023 Wang Shilong <shilong.wang@intel.com> 2.5.100-3
- Remove lmdb-devel for MD on SSD

* Wed Jun 07 2023 Ryon Jensen <ryon.jensen@intel.com> 2.5.100-2
- Removed unnecessary test files

* Tue Jun 06 2023 Jeff Olivier <jeffrey.v.olivier@intel.com> 2.5.100-1
- Switch version to 2.5.100 for 2.6 test builds

* Mon Jun  5 2023 Jerome Soumagne <jerome.soumagne@intel.com> 2.3.107-7
- Remove libfabric pinning and allow for 1.18 builds

* Fri May 26 2023 Jeff Olivier <jeffrey.v.olivier@intel.com> 2.3.107-6
- Add lmdb-devel and bio_ut for MD on SSD

* Tue May 23 2023 Lei Huang <lei.huang@intel.com> 2.3.107-5
- Add libcapstone-devel to deps of client-tests package

* Tue May 16 2023 Lei Huang <lei.huang@intel.com> 2.3.107-4
- Add libcapstone as a new prerequisite package
- Add libpil4dfs.so in daos-client rpm

* Mon May 15 2023 Jerome Soumagne <jerome.soumagne@intel.com> 2.3.107-3
- Fix libfabric/libfabric1 dependency mismatch on SuSE

* Wed May 10 2023 Jerome Soumagne <jerome.soumagne@intel.com> 2.3.107-2
- Temporarily pin libfabric to < 1.18

* Fri May 5 2023 Johann Lombardi <johann.lombardi@intel.com> 2.3.107-1
- Bump version to 2.3.107

* Fri Mar 17 2023 Tom Nabarro <tom.nabarro@intel.com> 2.3.106-2
- Add numactl requires for server package

* Tue Mar 14 2023 Brian J. Murrell <brian.murrell@intel.com> 2.3.106-1
- Bump version to be higher than TB5

* Wed Feb 22 2023 Li Wei <wei.g.li@intel.com> 2.3.103-6
- Update raft to 0.9.2-1.403.g3d20556

* Tue Feb 21 2023 Michael MacDonald <mjmac.macdonald@intel.com> 2.3.103-5
- Bump min supported go version to 1.17

* Fri Feb 17 2023 Ashley M. Pittman <ashley.m.pittman@intel.com> 2.3.103-4
- Add protobuf-c-devel to deps of client-tests package

* Mon Feb 13 2023 Brian J. Murrell <brian.murrell@intel.com> 2.3.103-3
- Remove explicit R: protobuf-c and let the auto-dependency generator
  handle it

* Wed Feb 8 2023 Michael Hennecke <michael.hennecke@intel.com> 2.3.103-2
- Change ipmctl requirement from v2 to v3

* Fri Jan 27 2023 Phillip Henderson <phillip.henderson@intel.com> 2.3.103-1
- Bump version to 2.3.103

* Wed Jan 25 2023 Johann Lombardi <johann.lombardi@intel.com> 2.3.102-1
- Bump version to 2.3.102

* Tue Jan 24 2023 Phillip Henderson <phillip.henderson@intel.com> 2.3.101-7
- Fix daos-tests-internal requirement for daos-tests

* Fri Jan 6 2023 Brian J. Murrell <brian.murrell@intel.com> 2.3.101-6
- Don't need to O: cart any more
- Add %%doc to all packages
- _datadir -> _datarootdir
- Don't use PREFIX= with scons in %%build
- Fix up some hard-coded paths to use macros instead
- Use some guards to prevent creating empty scriptlets

* Tue Dec 06 2022 Joseph G. Moore <joseph.moore@intel.com> 2.3.101-5
- Update Mercury to 2.2.0-6

* Thu Dec 01 2022 Tom Nabarro <tom.nabarro@intel.com> 2.3.101-4
- Update SPDK dependency requirement to greater than or equal to 22.01.2.

* Tue Oct 18 2022 Brian J. Murrell <brian.murrell@intel.com> 2.3.101-3
- Set flag to build per-subpackage debuginfo packages for Leap 15

* Thu Oct 6 2022 Michael MacDonald <mjmac.macdonald@intel.com> 2.3.101-2
- Rename daos_admin -> daos_server_helper

* Tue Sep 20 2022 Johann Lombardi <johann.lombardi@intel.com> 2.3.101-1
- Bump version to 2.3.101

* Thu Sep 8 2022 Jeff Olivier <jeffrey.v.olivier@intel.com> 2.3.100-22
- Move io_conf files from bin to TESTING

* Tue Aug 16 2022 Jeff Olivier <jeffrey.v.olivier@intel.com> 2.3.100-21
- Update PMDK to 1.12.1~rc1 to fix DAOS-11151

* Thu Aug 11 2022 Wang Shilong <shilong.wang@intel.com> 2.3.100-20
- Add daos_debug_set_params to daos-client-tests rpm for fault injection test.

* Fri Aug 5 2022 Jerome Soumagne <jerome.soumagne@intel.com> 2.3.100-19
- Update to mercury 2.2.0

* Tue Jul 26 2022 Michael MacDonald <mjmac.macdonald@intel.com> 2.3.100-18
- Bump min supported go version to 1.16

* Mon Jul 18 2022 Jerome Soumagne <jerome.soumagne@intel.com> 2.3.100-17
- Remove now unused openpa dependency

* Fri Jul 15 2022 Jeff Olivier <jeffrey.v.olivier@intel.com> 2.3.100-16
- Add pool_scrubbing_tests to test package

* Wed Jul 13 2022 Tom Nabarro <tom.nabarro@intel.com> 2.3.100-15
- Update SPDK dependency requirement to greater than or equal to 22.01.1.

* Mon Jun 27 2022 Jerome Soumagne <jerome.soumagne@intel.com> 2.3.100-14
- Update to mercury 2.2.0rc6

* Fri Jun 17 2022 Jeff Olivier <jeffrey.v.olivier@intel.com> 2.3.100-13
- Remove libdts.so, replace with build time static

* Thu Jun 2 2022 Jeff Olivier <jeffrey.v.olivier@intel.com> 2.3.100-12
- Make ucx required for build on all platforms

* Wed Jun 1 2022 Michael MacDonald <mjmac.macdonald@intel.com> 2.3.100-11
- Move dmg to new daos-admin RPM

* Wed May 18 2022 Lei Huang <lei.huang@intel.com> 2.3.100-10
- Update to libfabric to v1.15.1-1 to include critical performance patches

* Tue May 17 2022 Phillip Henderson <phillip.henderson@intel.com> 2.3.100-9
- Remove doas-client-tests-openmpi dependency from daos-tests
- Add daos-tests-internal package

* Mon May  9 2022 Ashley Pittman <ashley.m.pittman@intel.com> 2.3.100-8
- Extend dfusedaosbuild test to run in different configurations.

* Fri May  6 2022 Ashley Pittman <ashley.m.pittman@intel.com> 2.3.100-7
- Add dfuse unit-test binary to call from ftest.

* Wed May  4 2022 Joseph Moore <joseph.moore@intel.com> 2.3.100-6
- Update to mercury 2.1.0.rc4-9 to enable non-unified mode in UCX

* Tue Apr 26 2022 Phillip Henderson <phillip.henderson@intel.com> 2.3.100-5
- Move daos_gen_io_conf and daos_run_io_conf to daos-client-tests

* Wed Apr 20 2022 Lei Huang <lei.huang@intel.com> 2.3.100-4
- Update to libfabric to v1.15.0rc3-1 to include critical performance patches

* Tue Apr 12 2022 Li Wei <wei.g.li@intel.com> 2.3.100-3
- Update raft to 0.9.1-1401.gc18bcb8 to fix uninitialized node IDs

* Wed Apr 6 2022 Jeff Olivier <jeffrey.v.olivier@intel.com> 2.3.100-2
- Remove direct MPI dependency from most of tests

* Wed Apr  6 2022 Johann Lombardi <johann.lombardi@intel.com> 2.3.100-1
- Switch version to 2.3.100 for 2.4 test builds

* Wed Apr  6 2022 Joseph Moore <joseph.moore@intel.com> 2.1.100-26
- Add build depends entries for UCX libraries.

* Sat Apr  2 2022 Joseph Moore <joseph.moore@intel.com> 2.1.100-25
- Update to mercury 2.1.0.rc4-8 to include UCX provider patch

* Fri Mar 11 2022 Alexander Oganezov <alexander.a.oganezov@intel.com> 2.1.100-24
- Update to mercury 2.1.0.rc4-6 to include CXI provider patch

* Wed Mar 02 2022 Michael Hennecke <michael.hennecke@intel.com> 2.1.100-23
- DAOS-6344: Create secondary group daos_daemons for daos_server and daos_agent

* Tue Feb 22 2022 Alexander Oganezov <alexander.a.oganezov@intel.com> 2.1.100-22
- Update mercury to include DAOS-9561 workaround

* Sun Feb 13 2022 Michael MacDonald <mjmac.macdonald@intel.com> 2.1.100-21
- Update go toolchain requirements

* Thu Feb 10 2022 Li Wei <wei.g.li@intel.com> 2.1.100-20
- Update raft to 0.9.0-1394.gc81505f to fix membership change bugs

* Wed Jan 19 2022 Michael MacDonald <mjmac.macdonald@intel.com> 2.1.100-19
- Move libdaos_common.so from daos-client to daos package

* Mon Jan 17 2022 Johann Lombardi <johann.lombardi@intel.com> 2.1.100-18
- Update libfabric to 1.14.0 GA and apply fix for DAOS-9376

* Thu Dec 23 2021 Alexander Oganezov <alexander.a.oganezov@intel.com> 2.1.100-17
- Update to v2.1.0-rc4-3 to pick fix for DAOS-9325 high cpu usage
- Change mercury pinning to be >= instead of strict =

* Thu Dec 16 2021 Brian J. Murrell <brian.murrell@intel.com> 2.1.100-16
- Add BR: python-rpm-macros for Leap 15 as python3-base dropped that
  as a R:

* Sat Dec 11 2021 Brian J. Murrell <brian.murrell@intel.com> 2.1.100-15
- Create a shim package to allow daos openmpi packages built with the
  distribution openmpi to install on MOFED systems

* Fri Dec 10 2021 Brian J. Murrell <brian.murrell@intel.com> 2.1.100-14
- Don't make daos-*-tests-openmi a dependency of anything
  - If they are wanted, they should be installed explicitly, due to
    potential conflicts with other MPI stacks

* Wed Dec 08 2021 Alexander Oganezov <alexander.a.oganezov@intel.com> 2.1.100-13
- Remove DAOS-9173 workaround from mercury. Apply DAOS-9173 to ofi

* Tue Dec 07 2021 Alexander Oganezov <alexander.a.oganezov@intel.com> 2.1.100-12
- Apply DAOS-9173 workaround to mercury

* Fri Dec 03 2021 Alexander Oganezov <alexander.a.oganezov@intel.com> 2.1.100-11
- Update mercury to v2.1.0rc4

* Thu Dec 02 2021 Danielle M. Sikich <danielle.sikich@intel.com> 2.1.100-10
- Fix name of daos serialize package

* Sun Nov 28 2021 Tom Nabarro <tom.nabarro@intel.com> 2.1.100-9
- Set rmem_{max,default} sysctl values on server package install to enable
  SPDK pci_event module to operate in unprivileged process (daos_engine).

* Wed Nov 24 2021 Brian J. Murrell <brian.murrell@intel.com> 2.1.100-8
- Remove invalid "%%else if" syntax
- Fix a few other rpmlint warnings

* Tue Nov 16 2021 Wang Shilong <shilong.wang@intel.com> 2.1.100-7
- Update for libdaos major version bump
- Fix version of libpemobj1 for SUSE

* Sat Nov 13 2021 Alexander Oganezov <alexander.a.oganezov@intel.com> 2.1.100-6
- Update OFI to v1.14.0rc3

* Tue Oct 26 2021 Brian J. Murrell <brian.murrell@intel.com> 2.1.100-5
- Create new daos-{client,server}tests-openmpi and daos-server-tests subpackages
- Rename daos-tests daos-client-tests and make daos-tests require all
  other test suites to maintain existing behavior

* Mon Oct 25 2021 Alexander Oganezov <alexander.a.oganezov@intel.com> 2.1.100-4
- Update mercury to v2.1.0rc2

* Wed Oct 20 2021 Jeff Olivier <jeffrey.v.olivier@intel.com> 2.1.100-3
- Explicitly require 1.11.0-3 of PMDK

* Wed Oct 13 2021 David Quigley <david.quigley@intel.com> 2.1.100-2
- Add defusedxml as a required dependency for the test package.

* Wed Oct 13 2021 Johann Lombardi <johann.lombardi@intel.com> 2.1.100-1
- Switch version to 2.1.100 for 2.2 test builds

* Tue Oct 12 2021 Johann Lombardi <johann.lombardi@intel.com> 1.3.106-1
- Version bump to 1.3.106 for 2.0 test build 6

* Fri Oct 8 2021 Alexander Oganezov <alexander.a.oganezov@intel.com> 1.13.105-4
- Update OFI to v1.13.2rc1

* Wed Sep 15 2021 Li Wei <wei.g.li@intel.com> 1.3.105-3
- Update raft to fix InstallSnapshot performance as well as to avoid some
  incorrect 0.8.0 RPMs

* Fri Sep 03 2021 Brian J. Murrell <brian.murrell@intel.com> 1.3.105-2
- Remove R: hwloc; RPM's auto-requires/provides will take care of this

* Tue Aug 24 2021 Jeff Olivier <jeffrey.v.olivier@intel.com> 1.3.105-1
- Version bump to 1.3.105 for 2.0 test build 5

* Mon Aug 09 2021 Yawei <yawei.niu@intel.com> 1.3.104-5
- Fix duplicates
- Add vos_perf

* Thu Aug 05 2021 Christopher Hoffman <christopherx.hoffman@intel.com> 1.3.104-4
- Update conditional statement to include checking for distributions to
  determine which unit files to use for daos-server and daos-agent

* Wed Aug 04 2021 Kris Jacque <kristin.jacque@intel.com> 1.3.104-3
- Move daos_metrics tool from tests package to server package

* Wed Aug 04 2021 Tom Nabarro <tom.nabarro@intel.com> 1.3.104-2
- Update to spdk 21.07 and (indirectly) dpdk 21.05

* Mon Aug 02 2021 Jeff Olivier <jeffrey.v.olivier@intel.com> 1.3.104-1
- Version bump to 1.3.104 for 2.0 test build 4

* Mon Jul 19 2021 Danielle M. Sikich <danielle.sikich@intel.com> 1.3.103-5
- Add DAOS serialization library that requires hdf5

* Wed Jul 14 2021 Li Wei <wei.g.li@intel.com> 1.3.103-4
- Update raft to fix slow leader re-elections

* Tue Jul 13 2021  Maureen Jean <maureen.jean@intel.com> 1.3.103-3
- Add python modules to python3.6 site-packages

* Mon Jul 12 2021 Alexander Oganezov <alexander.a.oganezov@intel.com> 1.3.103-2
- Update to mercury release v2.0.1

* Mon Jul 12 2021 Johann Lombardi <johann.lombardi@intel.com> 1.3.103-1
- Version bump to 1.3.103 for 2.0 test build 3

* Wed Jul 7 2021 Phillip Henderson <phillip.henderson@intel.com> 1.3.102-6
- Update daos-devel to always require the same version daos-client

* Wed Jun 30 2021 Tom Nabarro <tom.nabarro@intel.com> 1.3.102-5
- Update to spdk 21.04 and (indirectly) dpdk 21.05

* Fri Jun 25 2021 Brian J. Murrell <brian.murrell@intel.com> - 1.3.102-4
- Add libuuid-devel back as a requirement of daos-devel

* Wed Jun 23 2021 Li Wei <wei.g.li@intel.com> 1.3.102-3
- Update raft to pick up Pre-Vote

* Mon Jun 14 2021 Jeff Olivier <jeffrey.v.olivier@intel.com> 1.3.102-2
- Update to pmdk 1.11.0-rc1
- Remove dependence on libpmem since we use libpmemobj directly

* Fri Jun 11 2021 Johann Lombardi <johann.lombardi@intel.com> 1.3.102-1
- Version bump to 1.3.102 for 2.0 test build 2

* Wed Jun 02 2021 Johann Lombardi <johann.lombardi@intel.com> 1.3.101-3
- Remove libs from devel package

* Thu May 20 2021 Jeff Olivier <jeffrey.v.olivier@intel.com> 1.3.0-101-2
- Remove client libs from common package

* Wed May 19 2021 Johann Lombardi <johann.lombardi@intel.com> 1.3.101-1
- Version bump to 1.3.101 for 2.0 test build 1

* Fri May 07 2021 Brian J. Murrell <brian.murrell@intel.com> 1.3.0-16
- Enable debuginfo package building on SUSE platforms

* Thu May 06 2021 Brian J. Murrell <brian.murrell@intel.com> 1.3.0-15
- Update to build on EL8

* Wed May 05 2021 Brian J. Murrell <brian.murrell@intel.com> 1.3.0-14
- Package /etc/daos/certs in main/common package so that both server
  and client get it created

* Wed Apr 21 2021 Tom Nabarro <tom.nabarro@intel.com> - 1.3.0-13
- Relax ipmctl version requirement on leap15 as we have runtime checks

* Fri Apr 16 2021 Mohamad Chaarawi <mohamad.chaarawi@intel.com> - 1.3.0-12
- remove dfuse_hl

* Wed Apr 14 2021 Jeff Olivier <jeffrey.v.olivier@intel.com> - 1.3.0-11
- Remove storage_estimator and io_conf from client packages to remove
  any client side dependence on bio and vos (and and PMDK/SPDK)

* Mon Apr 12 2021 Dalton A. Bohning <daltonx.bohning@intel.com> - 1.3.0-10
- Add attr to the test dependencies

* Tue Apr 06 2021 Kris Jacque <kristin.jacque@intel.com> 1.3.0-9
- Add package for daos_firmware helper binary

* Fri Apr 02 2021 Jeff Olivier <jeffrey.v.olivier@intel.com> 1.3.0-8
- Remove unused readline-devel

* Thu Apr 01 2021 Brian J. Murrell <brian.murrell@intel.com> 1.3.0-7
- Update argobots to 1.1

* Tue Mar 30 2021 Maureen Jean <maureen.jean@intel.com> 1.3.0-6
- Change pydaos_shim_3 to pydaos_shim

* Mon Mar 29 2021 Brian J. Murrell <brian.murrell@intel.com> - 1.3.0-5
- Move libdts.so to the daos-tests subpackage

* Tue Mar 23 2021 Alexander Oganezov <alexander.a.oganezov@intel.com> 1.3.0-4
- Update libfabric to v1.12.0
- Disable grdcopy/gdrapi linkage in libfabric


* Thu Mar 18 2021 Maureen Jean <maureen.jean@intel.com> 1.3.0-3
- Update to python3

* Thu Feb 25 2021 Li Wei <wei.g.li@intel.com> 1.3.0-2
- Require raft-devel 0.7.3 that fixes an unstable leadership problem caused by
  removed replicas as well as some Coverity issues

* Wed Feb 24 2021 Brian J. Murrell <brian.murrell@intel.com> - 1.3.0-1
- Version bump up to 1.3.0

* Mon Feb 22 2021 Brian J. Murrell <brian.murrell@intel.com> 1.1.3-3
- Remove all *-devel Requires from daos-devel as none of those are
  actually necessary to build libdaos clients

* Tue Feb 16 2021 Alexander Oganezov <alexander.a.oganezov@intel.com> 1.1.3-2
- Update libfabric to v1.12.0rc1

* Wed Feb 10 2021 Johann Lombardi <johann.lombardi@intel.com> 1.1.3-1
- Version bump up to 1.1.3

* Tue Feb 9 2021 Vish Venkatesan <vishwanath.venkatesan@intel.com> 1.1.2.1-11
- Add new pmem specific version of DAOS common library

* Fri Feb 5 2021 Saurabh Tandan <saurabh.tandan@intel.com> 1.1.2.1-10
- Added dbench as requirement for test package.

* Wed Feb 3 2021 Hua Kuang <hua.kuang@intel.com> 1.1.2.1-9
- Changed License to BSD-2-Clause-Patent

* Wed Feb 03 2021 Brian J. Murrell <brian.murrell@intel.com> - 1.1.2-8
- Update minimum required libfabric to 1.11.1

* Thu Jan 28 2021 Phillip Henderson <phillip.henderson@intel.com> 1.1.2.1-7
- Change ownership and permissions for the /etc/daos/certs directory.

* Sat Jan 23 2021 Alexander Oganezov <alexander.a.oganezov@intel.com> 1.1.2.1-6
- Update to mercury v2.0.1rc1

* Fri Jan 22 2021 Michael MacDonald <mjmac.macdonald@intel.com> 1.1.2.1-5
- Install daos_metrics utility to %%{_bindir}

* Wed Jan 20 2021 Kenneth Cain <kenneth.c.cain@intel.com> 1.1.2.1-4
- Version update for API major version 1, libdaos.so.1 (1.0.0)

* Fri Jan 15 2021 Michael Hennecke <mhennecke@lenovo.com> 1.1.2.1-3
- Harmonize daos_server and daos_agent groups.

* Tue Dec 15 2020 Ashley Pittman <ashley.m.pittman@intel.com> 1.1.2.1-2
- Combine the two memcheck suppressions files.

* Wed Dec 09 2020 Johann Lombardi <johann.lombardi@intel.com> 1.1.2.1-1
- Version bump up to 1.1.2.1

* Fri Dec 04 2020 Li Wei <wei.g.li@intel.com> 1.1.2-3
- Require raft-devel 0.7.1 that fixes recent Coverity issues

* Wed Dec 02 2020 Maureen Jean <maureen.jean@intel.com> - 1.1.2-2
- define scons_args to be BUILD_TYPE=<release|dev>
- the scons default is BUILD_TYPE=release
- BUILD_TYPE=release will disable fault injection in build

* Tue Dec 01 2020 Brian J. Murrell <brian.murrell@intel.com> - 1.1.2-1
- Version bump up to 1.1.2

* Tue Nov 17 2020 Li Wei <wei.g.li@intel.com> 1.1.1-8
- Require raft-devel 0.7.0 that changes log indices and terms to 63-bit

* Wed Nov 11 2020 Tom Nabarro <tom.nabarro@intel.com> 1.1.1-7
- Add version validation for runtime daos_server ipmctl requirement to avoid
  potential corruption of PMMs when setting PMem goal, issue fixed in
  https://github.com/intel/ipmctl/commit/9e3898cb15fa9eed3ef3e9de4488be1681d53ff4

* Thu Oct 29 2020 Jonathan Martinez Montes <jonathan.martinez.montes@intel.com> 1.1.1-6
- Restore obj_ctl utility

* Wed Oct 28 2020 Brian J. Murrell <brian.murrell@intel.com> - 1.1.1-5
- Use %%autosetup
- Only use systemd_requires if it exists
- Obsoletes: cart now that it's included in daos

* Sat Oct 24 2020 Maureen Jean <maureen.jean@intel.com> 1.1.1-4
- Add daos.conf to the daos package to resolve the path to libbio.so

* Tue Oct 13 2020 Jonathan Martinez Montes <jonathan.martinez.montes@intel.com> 1.1.1-3
- Remove obj_ctl from Tests RPM package
- Add libdts.so shared library that is used by daos_perf, daos_racer and
  the daos utility.

* Tue Oct 13 2020 Amanda Justiniano <amanda.justiniano-pagn@intel.com> 1.1.1-3
- Add lbzip2 requirement to the daos-tests package

* Tue Oct 13 2020 Michael MacDonald <mjmac.macdonald@intel.com> 1.1.1-2
- Create unprivileged user for daos_agent

* Mon Oct 12 2020 Johann Lombardi <johann.lombardi@intel.com> 1.1.1-1
- Version bump up to 1.1.1

* Sat Oct 03 2020 Michael MacDonald <mjmac.macdonald@intel.com> 1.1.0-34
- Add go-race to BuildRequires on OpenSUSE Leap

* Wed Sep 16 2020 Alexander Oganezov <alexander.a.oganezov@intel.com> 1.1.0-33
- Update OFI to v1.11.0

* Mon Aug 17 2020 Michael MacDonald <mjmac.macdonald@intel.com> 1.1.0-32
- Install completion script in /etc/bash_completion.d

* Wed Aug 05 2020 Brian J. Murrell <brian.murrell@intel.com> - 1.1.0-31
- Change fuse requirement to fuse3
- Use Lmod for MPI module loading
- Remove unneeded (and un-distro gated) Requires: json-c

* Wed Jul 29 2020 Jonathan Martinez Montes <jonathan.martinez.montes@intel.com> - 1.1.0-30
- Add the daos_storage_estimator.py tool. It merges the functionality of the
  former tools vos_size, vos_size.py, vos_size_dfs_sample.py and parse_csv.py.

* Wed Jul 29 2020 Jeffrey V Olivier <jeffrey.v.olivier@intel.com> - 1.1.0-29
- Revert prior changes from version 28

* Mon Jul 13 2020 Brian J. Murrell <brian.murrell@intel.com> - 1.1.0-28
- Change fuse requirement to fuse3
- Use Lmod for MPI module loading

* Tue Jul 7 2020 Alexander A Oganezov <alexander.a.oganezov@intel.com> - 1.1.0-27
- Update to mercury release 2.0.0~rc1-1

* Sun Jun 28 2020 Jonathan Martinez Montes <jonathan.martinez.montes@intel.com> - 1.1.0-26
- Add the vos_size_dfs_sample.py tool. It is used to generate dynamically
  the vos_dfs_sample.yaml file using the real DFS super block data.

* Tue Jun 23 2020 Jeff Olivier <jeffrey.v.olivier@intel.com> - 1.1.0-25
- Add -no-rpath option and use it for rpm build rather than modifying
  SCons files in place

* Tue Jun 16 2020 Jeff Olivier <jeffrey.v.olivier@intel.com> - 1.1.0-24
- Modify RPATH removal snippet to replace line with pass as some lines
  can't be removed without breaking the code

* Fri Jun 05 2020 Ryon Jensen <ryon.jensen@intel.com> - 1.1.0-23
- Add libisa-l_crypto dependency

* Fri Jun 05 2020 Tom Nabarro <tom.nabarro@intel.com> - 1.1.0-22
- Change server systemd run-as user to daos_server in unit file

* Thu Jun 04 2020 Hua Kuang <hua.kuang@intel.com> - 1.1.0-21
- Remove dmg_old from DAOS RPM package

* Thu May 28 2020 Tom Nabarro <tom.nabarro@intel.com> - 1.1.0-20
- Create daos group to run as in systemd unit file

* Tue May 26 2020 Brian J. Murrell <brian.murrell@intel.com> - 1.1.0-19
- Enable parallel building with _smp_mflags

* Fri May 15 2020 Kenneth Cain <kenneth.c.cain@intel.com> - 1.1.0-18
- Require raft-devel >= 0.6.0 that adds new API raft_election_start()

* Thu May 14 2020 Brian J. Murrell <brian.murrell@intel.com> - 1.1.0-17
- Add cart-devel's Requires to daos-devel as they were forgotten
  during the cart merge

* Thu May 14 2020 Brian J. Murrell <brian.murrell@intel.com> - 1.1.0-16
- Fix fuse3-libs -> libfuse3 for SLES/Leap 15

* Thu Apr 30 2020 Brian J. Murrell <brian.murrell@intel.com> - 1.1.0-15
- Use new properly pre-release tagged mercury RPM

* Thu Apr 30 2020 Brian J. Murrell <brian.murrell@intel.com> - 1.1.0-14
- Move fuse dependencies to the client subpackage

* Mon Apr 27 2020 Michael MacDonald <mjmac.macdonald@intel.com> 1.1.0-13
- Rename /etc/daos.yml -> /etc/daos_control.yml

* Thu Apr 16 2020 Brian J. Murrell <brian.murrell@intel.com> - 1.1.0-12
- Use distro fuse

* Fri Apr 10 2020 Alexander Oganezov <alexander.a.oganezov@intel.com> - 1.1.0-11
- Update to mercury 4871023 to pick na_ofi.c race condition fix for
  "No route to host" errors.

* Sun Apr 05 2020 Brian J. Murrell <brian.murrell@intel.com> - 1.1.0-10
- Clean up spdk dependencies

* Mon Mar 30 2020 Tom Nabarro <tom.nabarro@intel.com> - 1.1.0-9
- Set version of spdk to < v21, > v19

* Fri Mar 27 2020 David Quigley <david.quigley@intel.com> - 1.1.0-8
- add daos and dmg man pages to the daos-client files list

* Thu Mar 26 2020 Michael MacDonald <mjmac.macdonald@intel.com> 1.1.0-7
- Add systemd scriptlets for managing daos_server/daos_agent services

* Thu Mar 26 2020 Alexander Oganeozv <alexander.a.oganezov@intel.com> - 1.1.0-6
- Update ofi to 62f6c937601776dac8a1f97c8bb1b1a6acfbc3c0

* Tue Mar 24 2020 Jeffrey V. Olivier <jeffrey.v.olivier@intel.com> - 1.1.0-5
- Remove cart as an external dependence

* Mon Mar 23 2020 Jeffrey V. Olivier <jeffrey.v.olivier@intel.com> - 1.1.0-4
- Remove scons_local as dependency

* Tue Mar 03 2020 Brian J. Murrell <brian.murrell@intel.com> - 1.1.0-3
- Bump up go minimum version to 1.12

* Thu Feb 20 2020 Brian J. Murrell <brian.murrell@intel.com> - 1.1.0-2
- daos-server requires daos-client (same version)

* Fri Feb 14 2020 Brian J. Murrell <brian.murrell@intel.com> - 1.1.0-1
- Version bump up to 1.1.0

* Wed Feb 12 2020 Brian J. Murrell <brian.murrell@intel.com> - 0.9.0-2
- Remove undefine _missing_build_ids_terminate_build

* Thu Feb 06 2020 Johann Lombardi <johann.lombardi@intel.com> - 0.9.0-1
- Version bump up to 0.9.0

* Sat Jan 18 2020 Jeff Olivier <jeffrey.v.olivier@intel.com> - 0.8.0-3
- Fixing a few warnings in the RPM spec file

* Fri Dec 27 2019 Jeff Olivier <jeffrey.v.olivier@intel.com> - 0.8.0-2
- Remove openmpi, pmix, and hwloc builds, use hwloc and openmpi packages

* Tue Dec 17 2019 Johann Lombardi <johann.lombardi@intel.com> - 0.8.0-1
- Version bump up to 0.8.0

* Thu Dec 05 2019 Johann Lombardi <johann.lombardi@intel.com> - 0.7.0-1
- Version bump up to 0.7.0

* Tue Nov 19 2019 Tom Nabarro <tom.nabarro@intel.com> 0.6.0-15
- Temporarily unconstrain max. version of spdk

* Wed Nov 06 2019 Brian J. Murrell <brian.murrell@intel.com> 0.6.0-14
- Constrain max. version of spdk

* Wed Nov 06 2019 Brian J. Murrell <brian.murrell@intel.com> 0.6.0-13
- Use new cart with R: mercury to < 1.0.1-20 due to incompatibility

* Wed Nov 06 2019 Michael MacDonald <mjmac.macdonald@intel.com> 0.6.0-12
- Add daos_admin privileged helper for daos_server

* Fri Oct 25 2019 Brian J. Murrell <brian.murrell@intel.com> 0.6.0-11
- Handle differences in Leap 15 Python packaging

* Wed Oct 23 2019 Brian J. Murrell <brian.murrell@intel.com> 0.6.0-9
- Update BR: libisal-devel for Leap

* Mon Oct 07 2019 Brian J. Murrell <brian.murrell@intel.com> 0.6.0-8
- Use BR: cart-devel-%%{cart_sha1} if available
- Remove cart's BRs as it's -devel Requires them now

* Tue Oct 01 2019 Brian J. Murrell <brian.murrell@intel.com> 0.6.0-7
- Constrain cart BR to <= 1.0.0

* Sat Sep 21 2019 Brian J. Murrell <brian.murrell@intel.com>
- Remove Requires: {argobots, cart}
  - autodependencies should take care of these

* Thu Sep 19 2019 Jeff Olivier <jeffrey.v.olivier@intel.com>
- Add valgrind-devel requirement for argobots change

* Tue Sep 10 2019 Tom Nabarro <tom.nabarro@intel.com>
- Add requires ndctl as runtime dep for control plane.

* Thu Aug 15 2019 David Quigley <david.quigley@intel.com>
- Add systemd unit files to packaging.

* Thu Jul 25 2019 Brian J. Murrell <brian.murrell@intel.com>
- Add git hash and commit count to release

* Thu Jul 18 2019 David Quigley <david.quigley@intel.com>
- Add certificate generation files to packaging.

* Tue Jul 09 2019 Johann Lombardi <johann.lombardi@intel.com>
- Version bump up to 0.6.0

* Fri Jun 21 2019 David Quigley <dquigley@intel.com>
- Add daos_agent.yml to the list of packaged files

* Thu Jun 13 2019 Brian J. Murrell <brian.murrell@intel.com>
- move obj_ctl daos_gen_io_conf daos_run_io_conf to
  daos-tests sub-package
- daos-server needs spdk-tools

* Fri May 31 2019 Ken Cain <kenneth.c.cain@intel.com>
- Add new daos utility binary

* Wed May 29 2019 Brian J. Murrell <brian.murrell@intel.com>
- Version bump up to 0.5.0
- Add Requires: libpsm_infinipath1 for SLES 12.3

* Tue May 07 2019 Brian J. Murrell <brian.murrell@intel.com>
- Move some files around among the sub-packages

* Mon May 06 2019 Brian J. Murrell <brian.murrell@intel.com>
- Only BR fio
  - fio-{devel,src} is not needed

* Wed Apr 03 2019 Brian J. Murrell <brian.murrell@intel.com>
- initial package<|MERGE_RESOLUTION|>--- conflicted
+++ resolved
@@ -15,7 +15,7 @@
 
 Name:          daos
 Version:       2.7.100
-Release:       5%{?relval}%{?dist}
+Release:       6%{?relval}%{?dist}
 Summary:       DAOS Storage Engine
 
 License:       BSD-2-Clause-Patent
@@ -593,13 +593,11 @@
 # No files in a shim package
 
 %changelog
-<<<<<<< HEAD
-* Mon Aug 19 2024 Johann Lombardi <johann.lombardi@gmail.com> 2.7.100-5
+* Mon Aug 19 2024 Johann Lombardi <johann.lombardi@gmail.com> 2.7.100-6
 - Add tune-dfuse.sh script to bump readahead and max dirty ratio
-=======
+
 * Thu Aug 15 2024 Michael MacDonald <mjmac@google.com> 2.7.100-5
 - Add libdaos_self_test.so to client RPM
->>>>>>> c4c3a54e
 
 * Mon Aug 05 2024 Jerome Soumagne <jerome.soumagne@intel.com> 2.7.100-4
 - Bump mercury version to 2.4.0rc4
