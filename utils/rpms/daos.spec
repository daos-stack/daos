%define daoshome %{_exec_prefix}/lib/%{name}
%define server_svc_name daos_server.service
%define agent_svc_name daos_agent.service
%define sysctl_script_name 10-daos_server.conf

%bcond_without server
%bcond_without olddaos

%if %{with server}
%global daos_build_args FIRMWARE_MGMT=yes
%else
%global daos_build_args client test
%endif
%global mercury_version   2.4
%global libfabric_version 1.15.1-1
%global argobots_version 1.2
%global __python %{__python3}
%global daos_log_dir "/var/log/daos"

%if (0%{?rhel} >= 8)
# https://bugzilla.redhat.com/show_bug.cgi?id=1955184
%define _use_internal_dependency_generator 0
%define __find_requires %{SOURCE1}
%endif

Name:          daos
Version:       2.7.101
Release:       14%{?relval}%{?dist}
Summary:       DAOS Storage Engine

License:       BSD-2-Clause-Patent
URL:           https://github.com/daos-stack/daos
Source0:       %{name}-%{version}.tar.gz
Source1:       bz-1955184_find-requires

# only use for source rpm with new build
%if %{with olddaos}
%if (0%{?rhel} >= 8)
BuildRequires: python3-scons >= 2.4
%else
BuildRequires: scons >= 2.4
%endif
BuildRequires: libfabric-devel >= %{libfabric_version}
BuildRequires: mercury-devel >= %{mercury_version}
BuildRequires: gcc-c++
%if (0%{?rhel} >= 8)
%global openmpi openmpi
%else
%global openmpi openmpi3
%endif
BuildRequires: %{openmpi}-devel
BuildRequires: hwloc-devel
%if ("%{?compiler_args}" == "COMPILER=covc")
BuildRequires: bullseye
%endif
%if (0%{?rhel} >= 8)
BuildRequires: argobots-devel >= %{argobots_version}
BuildRequires: json-c-devel
BuildRequires: boost-python3-devel
%else
BuildRequires: libabt-devel >= %{argobots_version}
BuildRequires: libjson-c-devel
BuildRequires: boost-devel
%endif
%if %{with server}
BuildRequires: libpmemobj-devel >= 2.1.0
%endif
BuildRequires: fused-devel
%if (0%{?suse_version} >= 1500)
BuildRequires: go-race
BuildRequires: libprotobuf-c-devel
BuildRequires: liblz4-devel
BuildRequires: libcapstone-devel
%else
BuildRequires: protobuf-c-devel
BuildRequires: lz4-devel
BuildRequires: capstone-devel
%endif
%if %{with server}
BuildRequires: libaio-devel
BuildRequires: spdk-devel >= 22.01.2
%endif
%if (0%{?rhel} >= 8)
BuildRequires: isa-l-devel
BuildRequires: libisa-l_crypto-devel
%else
BuildRequires: libisal-devel
BuildRequires: libisal_crypto-devel
%endif
BuildRequires: openssl-devel
BuildRequires: libevent-devel
BuildRequires: libyaml-devel
BuildRequires: libcmocka-devel
BuildRequires: valgrind-devel
BuildRequires: systemd
BuildRequires: go >= 1.21
BuildRequires: pciutils-devel
%if (0%{?rhel} >= 8)
BuildRequires: numactl-devel
BuildRequires: CUnit-devel
# needed to retrieve PMM region info through control-plane
%if %{with server}
BuildRequires: libipmctl-devel
%endif
%if (0%{?rhel} >= 9)
BuildRequires: python-devel
%else
BuildRequires: python36-devel
%endif
BuildRequires: python3-distro
BuildRequires: Lmod
%else
%if (0%{?suse_version} >= 1315)
# see src/client/dfs/SConscript for why we need /etc/os-release
# that code should be rewritten to use the python libraries provided for
# os detection
BuildRequires: distribution-release
BuildRequires: libnuma-devel
BuildRequires: cunit-devel
%if %{with server}
BuildRequires: ipmctl-devel
%endif
BuildRequires: python3-devel
BuildRequires: python3-distro
BuildRequires: python-rpm-macros
BuildRequires: lua-lmod
BuildRequires: systemd-rpm-macros
%endif
%endif
BuildRequires: libuuid-devel

# Needed for debugging tasks
%if (0%{?rhel} >= 8)
BuildRequires: libasan
%endif
%if (0%{?suse_version} > 0)
BuildRequires: libasan8
%endif

Requires: openssl
# This should only be temporary until we can get a stable upstream release
# of mercury, at which time the autoprov shared library version should
# suffice
Requires: mercury >= %{mercury_version}

%endif

%description
The Distributed Asynchronous Object Storage (DAOS) is an open-source
software-defined object store designed from the ground up for
massively distributed Non Volatile Memory (NVM). DAOS takes advantage
of next generation NVM technology like Storage Class Memory (SCM) and
NVM express (NVMe) while presenting a key-value storage interface and
providing features such as transactional non-blocking I/O, advanced
data protection with self healing on top of commodity hardware, end-
to-end data integrity, fine grained data control and elastic storage
to optimize performance and cost.

%if %{with olddaos}
%if %{with server}
%package server
Summary: The DAOS server
Requires: %{name}%{?_isa} = %{version}-%{release}
Requires: spdk-tools >= 22.01.2
Requires: ndctl
# needed to set PMem configuration goals in BIOS through control-plane
%if (0%{?suse_version} >= 1500)
Requires: ipmctl >= 03.00.00.0423
Requires: libpmemobj1 >= 2.1.0-1.suse1500
Requires: libfabric1 >= %{libfabric_version}
%else
Requires: ipmctl >= 03.00.00.0468
Requires: libpmemobj >= 2.1.0-1%{?dist}
%endif
Requires: libfabric >= %{libfabric_version}
Requires: mercury >= %{mercury_version}
Requires(post): /sbin/ldconfig
Requires(postun): /sbin/ldconfig
Requires: numactl
Requires: pciutils
%{?systemd_requires}

%description server
This is the package needed to run a DAOS server
%endif

%package admin
Summary: DAOS admin tools
Requires: %{name}%{?_isa} = %{version}-%{release}

%description admin
This package contains DAOS administrative tools (e.g. dmg).

%package client
Summary: The DAOS client
Requires: %{name}%{?_isa} = %{version}-%{release}
Requires: mercury >= %{mercury_version}
Requires: libfabric >= %{libfabric_version}
%if (0%{?suse_version} >= 1500)
Requires: libfabric1 >= %{libfabric_version}
%endif
Requires: /usr/bin/fusermount3
%{?systemd_requires}

%description client
This is the package needed to run a DAOS client

%package tests
Summary: The entire DAOS test suite
Requires: %{name}-client-tests%{?_isa} = %{version}-%{release}
BuildArch: noarch

%description tests
This is the package is a metapackage to install all of the test packages

%package tests-internal
Summary: The entire internal DAOS test suite
Requires: %{name}-tests = %{version}-%{release}
Requires: %{name}-client-tests-openmpi%{?_isa} = %{version}-%{release}
Requires: %{name}-client-tests-mpich = %{version}-%{release}
Requires: %{name}-serialize%{?_isa} = %{version}-%{release}
BuildArch: noarch

%description tests-internal
This is the package is a metapackage to install all of the internal test
packages

%package client-tests
Summary: The DAOS test suite
Requires: %{name}-client%{?_isa} = %{version}-%{release}
Requires: %{name}-admin%{?_isa} = %{version}-%{release}
Requires: %{name}-devel%{?_isa} = %{version}-%{release}
%if (0%{?suse_version} >= 1500)
Requires: libprotobuf-c-devel
%else
Requires: protobuf-c-devel
%endif
Requires: fio
Requires: git
Requires: dbench
Requires: lbzip2
Requires: attr
Requires: ior
Requires: go >= 1.21
# Require lmod fix for https://github.com/TACC/Lmod/issues/687
%if (0%{?suse_version} >= 1315)
Requires: lua-lmod >= 8.7.36
Requires: libcapstone-devel
%else
Requires: Lmod >= 8.7.36
Requires: capstone-devel
%endif
Requires: pciutils-devel
%if (0%{?suse_version} > 0)
Requires: libndctl-devel
%endif
%if (0%{?rhel} >= 8)
Requires: ndctl-devel
Requires: daxctl-devel
%endif

%description client-tests
This is the package needed to run the DAOS test suite (client tests)

%package client-tests-openmpi
Summary: The DAOS client test suite - tools which need openmpi
Requires: %{name}-client-tests%{?_isa} = %{version}-%{release}
Requires: hdf5-%{openmpi}-tests
Requires: hdf5-vol-daos-%{openmpi}-tests
Requires: MACSio-%{openmpi}
Requires: simul-%{openmpi}
Requires: %{openmpi}

%description client-tests-openmpi
This is the package needed to run the DAOS client test suite openmpi tools

%package client-tests-mpich
Summary: The DAOS client test suite - tools which need mpich
BuildArch: noarch
Requires: %{name}-client-tests%{?_isa} = %{version}-%{release}
Requires: mpifileutils-mpich
Requires: testmpio
Requires: mpich = 4.1~a1
Requires: ior
Requires: hdf5-mpich-tests
Requires: hdf5-vol-daos-mpich-tests
Requires: MACSio-mpich
Requires: simul-mpich
Requires: romio-tests
Requires: python3-mpi4py-tests >= 3.1.6

%description client-tests-mpich
This is the package needed to run the DAOS client test suite mpich tools

%if %{with server}
%package server-tests
Summary: The DAOS server test suite (server tests)
Requires: %{name}-server%{?_isa} = %{version}-%{release}
Requires: %{name}-admin%{?_isa} = %{version}-%{release}

%description server-tests
This is the package needed to run the DAOS server test suite (server tests)
%endif

%package devel
Summary: The DAOS development libraries and headers
Requires: %{name}-client%{?_isa} = %{version}-%{release}
Requires: libuuid-devel

%description devel
This is the package needed to build software with the DAOS library.

%if %{with server}
%package firmware
Summary: The DAOS firmware management helper
Requires: %{name}-server%{?_isa} = %{version}-%{release}

%description firmware
This is the package needed to manage server storage firmware on DAOS servers.
%endif

%package serialize
Summary: DAOS serialization library that uses HDF5
BuildRequires: hdf5-devel
Requires: hdf5

%description serialize
This is the package needed to use the DAOS serialization and deserialization
tools, as well as the preserve option for the filesystem copy tool.

%package mofed-shim
Summary: A shim to bridge MOFED's openmpi to distribution dependency tags
Provides: libmpi.so.40()(64bit)(openmpi-x86_64)
Requires: libmpi.so.40()(64bit)
Provides: libmpi_cxx.so.40()(64bit)(openmpi-x86_64)
Provides: libmpi_cxx.so.40()(64bit)
BuildArch: noarch

%description mofed-shim
This is the package that bridges the difference between the MOFED openmpi
"Provides" and distribution-openmpi consumers "Requires".

%if (0%{?suse_version} > 0)
%global __debug_package 1
%global _debuginfo_subpackages 1
%debug_package
%endif

%prep
%autosetup -p1

%build

%define conf_dir %{_sysconfdir}/daos
%if (0%{?rhel} == 8)
%define scons_exe scons-3
%else
%define scons_exe scons
%endif
%{scons_exe} %{?_smp_mflags} \
      --config=force         \
      --no-rpath             \
      USE_INSTALLED=all      \
      CONF_DIR=%{conf_dir}   \
     %{?daos_build_args}   \
     %{?scons_args}          \
     %{?compiler_args}

%if ("%{?compiler_args}" == "COMPILER=covc")
mv test.cov{,-build}
%endif

%install
%{scons_exe} %{?_smp_mflags}          \
      --config=force                  \
      --no-rpath                      \
      --install-sandbox=%{buildroot}  \
      %{buildroot}%{_prefix}          \
      %{buildroot}%{conf_dir}         \
      USE_INSTALLED=all               \
      CONF_DIR=%{conf_dir}            \
      PREFIX=%{_prefix}               \
     %{?daos_build_args}            \
      %{?scons_args}                  \
      %{?compiler_args}

%if ("%{?compiler_args}" == "COMPILER=covc")
mv test.cov-build %{buildroot}/%{daoshome}/TESTING/ftest/test.cov
%endif
%if %{with server}
mkdir -p %{buildroot}/%{_sysconfdir}/ld.so.conf.d/
echo "%{_libdir}/daos_srv" > %{buildroot}/%{_sysconfdir}/ld.so.conf.d/daos.conf
mkdir -p %{buildroot}/%{_sysctldir}
install -m 644 utils/rpms/%{sysctl_script_name} %{buildroot}/%{_sysctldir}
%endif
mkdir -p %{buildroot}/%{_unitdir}
%if %{with server}
install -m 644 utils/systemd/%{server_svc_name} %{buildroot}/%{_unitdir}
%endif
install -m 644 utils/systemd/%{agent_svc_name} %{buildroot}/%{_unitdir}
mkdir -p %{buildroot}/%{conf_dir}/certs/clients
mv %{buildroot}/%{conf_dir}/bash_completion.d %{buildroot}/%{_sysconfdir}
# fixup env-script-interpreters
sed -i -e '1s/env //' %{buildroot}%{daoshome}/TESTING/ftest/{cart/cart_logtest,cart/daos_sys_logscan,config_file_gen,launch,slurm_setup,tags,verify_perms}.py
%if %{with server}
sed -i -e '1s/env //' %{buildroot}%{_bindir}/daos_storage_estimator.py
%endif

# shouldn't have source files in a non-devel RPM
rm -f %{buildroot}%{daoshome}/TESTING/ftest/cart/{test_linkage.cpp,utest_{hlc,portnumber,protocol,swim}.c,wrap_cmocka.h}

%if %{with server}
%pre server
getent group daos_metrics >/dev/null || groupadd -r daos_metrics
getent group daos_server >/dev/null || groupadd -r daos_server
getent group daos_daemons >/dev/null || groupadd -r daos_daemons
getent passwd daos_server >/dev/null || useradd -s /sbin/nologin -r -g daos_server -G daos_metrics,daos_daemons daos_server
# Ensure daos_log_dir exists
if [ ! -d %{daos_log_dir} ]; then
    mkdir -p %{daos_log_dir}
    chown daos_server:daos_daemons %{daos_log_dir}
    chmod 775 %{daos_log_dir}
fi

%post server
%{?run_ldconfig}
%systemd_post %{server_svc_name}
%sysctl_apply %{sysctl_script_name}

%preun server
%systemd_preun %{server_svc_name}

# all of these macros are empty on EL so keep rpmlint happy
%if (0%{?suse_version} > 0)
%postun server
%{?run_ldconfig}
%systemd_postun %{server_svc_name}
%endif
%endif

%pre client
getent group daos_agent >/dev/null || groupadd -r daos_agent
getent group daos_daemons >/dev/null || groupadd -r daos_daemons
getent passwd daos_agent >/dev/null || useradd -s /sbin/nologin -r -g daos_agent -G daos_daemons daos_agent
# Ensure daos_log_dir exists
if [ ! -d %{daos_log_dir} ]; then
    mkdir -p %{daos_log_dir}
    chmod 775 %{daos_log_dir}
fi

%post client
%systemd_post %{agent_svc_name}

%preun client
%systemd_preun %{agent_svc_name}

%if (0%{?suse_version} > 0)
%postun client
%systemd_postun %{agent_svc_name}
%endif

%files
%defattr(-, root, root, -)
%doc README.md
%dir %attr(0755,root,root) %{conf_dir}/certs
%config(noreplace) %{conf_dir}/memcheck-cart.supp
%dir %{conf_dir}
%dir %{_sysconfdir}/bash_completion.d
%{_sysconfdir}/bash_completion.d/daos.bash
# Certificate generation files
%dir %{_libdir}/%{name}
%{_libdir}/%{name}/certgen/
%{_libdir}/%{name}/VERSION
%{_libdir}/libcart.so.*
%{_libdir}/libgurt.so.*
%{_libdir}/libdaos_common.so

%if %{with server}
%files server
%doc README.md
%config(noreplace) %attr(0644,root,root) %{conf_dir}/daos_server.yml
%dir %attr(0700,daos_server,daos_server) %{conf_dir}/certs/clients
# set daos_server_helper to be setuid root in order to perform privileged tasks
%attr(4750,root,daos_server) %{_bindir}/daos_server_helper
# set daos_server to be setgid daos_server in order to invoke daos_server_helper
# and/or daos_firmware_helper
%attr(2755,root,daos_server) %{_bindir}/daos_server
%{_bindir}/daos_engine
%{_bindir}/daos_metrics
%{_bindir}/ddb
%{_sysconfdir}/ld.so.conf.d/daos.conf
%dir %{_libdir}/daos_srv
%{_libdir}/daos_srv/libchk.so
%{_libdir}/daos_srv/libcont.so
%{_libdir}/daos_srv/libddb.so
%{_libdir}/daos_srv/libdtx.so
%{_libdir}/daos_srv/libmgmt.so
%{_libdir}/daos_srv/libobj.so
%{_libdir}/daos_srv/libpool.so
%{_libdir}/daos_srv/librdb.so
%{_libdir}/daos_srv/librdbt.so
%{_libdir}/daos_srv/librebuild.so
%{_libdir}/daos_srv/librsvc.so
%{_libdir}/daos_srv/libsecurity.so
%{_libdir}/daos_srv/libvos_srv.so
%{_libdir}/daos_srv/libvos_size.so
%{_libdir}/daos_srv/libvos.so
%{_libdir}/daos_srv/libbio.so
%{_libdir}/daos_srv/libplacement.so
%{_libdir}/daos_srv/libpipeline.so
%{_libdir}/libdaos_common_pmem.so
%{_libdir}/libdav_v2.so
%config(noreplace) %{conf_dir}/vos_size_input.yaml
%{_bindir}/daos_storage_estimator.py
%{python3_sitearch}/storage_estimator/*.py
%dir %{python3_sitearch}/storage_estimator
%if (0%{?rhel} >= 8)
%dir %{python3_sitearch}/storage_estimator/__pycache__
%{python3_sitearch}/storage_estimator/__pycache__/*.pyc
%endif
%{_datarootdir}/%{name}
%exclude %{_datarootdir}/%{name}/ioil-ld-opts
%{_unitdir}/%{server_svc_name}
%{_sysctldir}/%{sysctl_script_name}
%endif

%files admin
%doc README.md
%{_bindir}/dmg
%{_mandir}/man8/dmg.8*
%config(noreplace) %{conf_dir}/daos_control.yml

%files client
%doc README.md
%{_libdir}/libdaos.so.*
%{_bindir}/cart_ctl
%{_bindir}/self_test
%{_bindir}/daos_agent
%{_bindir}/dfuse
%{_bindir}/daos
%{_libdir}/libdaos_cmd_hdlrs.so
%{_libdir}/libdaos_self_test.so
%{_libdir}/libdfs.so
%{_libdir}/libds3.so
%{_libdir}/%{name}/API_VERSION
%{_libdir}/libduns.so
%{_libdir}/libdfuse.so
%{_libdir}/libioil.so
%{_libdir}/libpil4dfs.so
%dir %{python3_sitearch}/pydaos
%{python3_sitearch}/pydaos/*.py
%dir %{python3_sitearch}/pydaos/raw
%{python3_sitearch}/pydaos/raw/*.py
%dir %{python3_sitearch}/pydaos/torch
%{python3_sitearch}/pydaos/torch/*.py
%if (0%{?rhel} >= 8)
%dir %{python3_sitearch}/pydaos/__pycache__
%{python3_sitearch}/pydaos/__pycache__/*.pyc
%dir %{python3_sitearch}/pydaos/raw/__pycache__
%{python3_sitearch}/pydaos/raw/__pycache__/*.pyc
%dir %{python3_sitearch}/pydaos/torch/__pycache__
%{python3_sitearch}/pydaos/torch/__pycache__/*.pyc
%endif
%{python3_sitearch}/pydaos/pydaos_shim.so
%{python3_sitearch}/pydaos/torch/torch_shim.so
%{_datarootdir}/%{name}/ioil-ld-opts
%config(noreplace) %{conf_dir}/daos_agent.yml
%{_unitdir}/%{agent_svc_name}
%{_mandir}/man8/daos.8*

%files client-tests
%doc README.md
%dir %{daoshome}
%{daoshome}/TESTING
%exclude %{daoshome}/TESTING/ftest/avocado_tests.yaml
%{_bindir}/hello_drpc
%{_libdir}/libdaos_tests.so
%{_bindir}/acl_dump_test
%{_bindir}/agent_tests
%{_bindir}/drpc_engine_test
%{_bindir}/drpc_test
%{_bindir}/dfuse_test
%{_bindir}/eq_tests
%{_bindir}/job_tests
%{_bindir}/jump_pl_map
%{_bindir}/pl_bench
%{_bindir}/ring_pl_map
%{_bindir}/security_test
%config(noreplace) %{conf_dir}/fault-inject-cart.yaml
%{_bindir}/fault_status
%{_bindir}/crt_launch
%{_bindir}/daos_perf
%{_bindir}/daos_racer
%{_bindir}/daos_test
%{_bindir}/daos_debug_set_params
%{_bindir}/dfs_test
%{_bindir}/jobtest
%{_bindir}/daos_gen_io_conf
%{_bindir}/daos_run_io_conf
%{_libdir}/libdpar.so

%files client-tests-openmpi
%doc README.md
%{_libdir}/libdpar_mpi.so

%files client-tests-mpich
%doc README.md

%if %{with server}
%files server-tests
%doc README.md
%{_bindir}/dtx_tests
%{_bindir}/dtx_ut
%{_bindir}/evt_ctl
%{_bindir}/rdbt
%{_bindir}/smd_ut
%{_bindir}/bio_ut
%{_bindir}/vea_ut
%{_bindir}/vos_tests
%{_bindir}/vea_stress
%{_bindir}/ddb_tests
%{_bindir}/ddb_ut
%{_bindir}/obj_ctl
%{_bindir}/vos_perf
%endif

%files devel
%doc README.md
%{_includedir}/*
%{_libdir}/libdaos.so
%{_libdir}/libgurt.so
%{_libdir}/libcart.so
%{_libdir}/*.a
%{daoshome}/python

%if %{with server}
%files firmware
%doc README.md
# set daos_firmware_helper to be setuid root in order to perform privileged tasks
%attr(4750,root,daos_server) %{_bindir}/daos_firmware_helper
%endif

%files serialize
%doc README.md
%{_libdir}/libdaos_serialize.so

%files tests
%doc README.md
# No files in a meta-package

%files tests-internal
%doc README.md
# No files in a meta-package

%files mofed-shim
%doc README.md
# No files in a shim package
%endif

%changelog
<<<<<<< HEAD
* Wed Sep 10 2025  Jeff Olivier <jeffolivier@google.com> 2.7.101-14
  Update to spdk 24
=======
* Thu Sep 12 2025  Jeff Olivier <jeffolivier@google.com> 2.7.101-14
- Fix pmdk package for leap
- Fix daos-spdk package
>>>>>>> 79b928ad

* Mon Aug 11 2025  Jeff Olivier <jeffolivier@google.com> 2.7.101-13
- Switch to fpm build for RPMs

* Wed Jul 30 2025 Tomasz Gromadzki <tomasz.gromadzki@hpe.com> 2.7.101-12
- pmemobj errors and warnings reported via DAOS logging system

* Mon Jun 2 2025 Samirkumar Raval <samirkumar.raval@hpe.com> 2.7.101-11
- Changing the default log location to /var/log/daos from /tmp

* Mon May 19 2025  Jeff Olivier <jeffolivier@google.com> 2.7.101-10
- Start to deprecate this file being used to build DAOS but rather only source
  RPM

* Mon May 12 2025  Tomasz Gromadzki <tomasz.gromadzki@hpe.com> 2.7.101-9
- Bump lua-lmod version to >=8.7.36
- Bump lmod version to >=8.7.36
- Bump mpich version to 4.1~a1
- Bump python3-mpi4py-tests version to >= 3.1.6
- Add openmpi requiremnent for daos-client-tests on Leap.

* Fri Mar 21 2025  Cedric Koch-Hofer <cedric.koch-hofer@intel.com> 2.7.101-8
- Add support of the libasan

* Tue Mar 18 2025 Jeff Olivier  <jeffolivier@google.com> 2.7.101-7
- Remove raft as external dependency

* Mon Mar 10 2025 Jeff Olivier <jeffolivie@google.com> 2.7.101-6
- Remove server from Ubuntu packaging and fix client only build

* Wed Jan 22 2025 Jan Michalski <jan-marian.michalski@hpe.com> 2.7.101-5
- Add ddb_ut and dtx_ut to the server-tests package

* Fri Dec 20 2024 Jeff Olivier <jeffolivier@google.com> 2.7.101-4
- Switch libfuse3 to libfused

* Thu Dec 19 2024 Phillip Henderson <phillip.henderson@intel.com> 2.7.101-3
- Fix protobuf-c requiremnent for daos-client-tests on Leap.

* Thu Nov 14 2024 Denis Barakhtanov <dbarahtanov@enakta.com> 2.7.101-2
- Add pydaos.torch module to daos-client rpm.

* Fri Nov 08 2024 Phillip Henderson <phillip.henderson@intel.com> 2.7.101-1
- Bump version to 2.7.100

* Tue Nov 5 2024 Michael MacDonald <mjmac@google.com> 2.7.100-11
- Move daos_metrics tool to daos package for use on both clients
  and servers.

* Fri Nov 1 2024 Sherin T George <sherin-t.george@hpe.com> 2.7.100-10
- The modified DAV allocator with memory bucket support for md_on_ssd
  phase-2 is delivered as dav_v2.so.

* Tue Oct 15 2024 Brian J. Murrell <brian.murrell@intel.com> - 2.7.100-9
- Drop BRs for UCX as they were obsoleted as of e01970d

* Mon Oct 07 2024 Cedric Koch-Hofer <cedric.koch-hofer@intel.com> 2.7.100-8
- Update BR: argobots to 1.2

* Tue Oct 01 2024 Tomasz Gromadzki <tomasz.gromadzki@intel.com> 2.7.100-7
- Add support of the PMDK package 2.1.0 with NDCTL enabled.
  * Increase the default ULT stack size to 20KiB if the engine uses
    the DCPM storage class.
  * Prevent using the RAM storage class (simulated PMem) when
    the shutdown state (SDS) is active.
    * Automatically disable SDS for the RAM storage class on engine startup.
    * Force explicitly setting the PMEMOBJ_CONF='sds.at_create=0'
      environment variable to deactivate SDS for the DAOS tools
      (ddb, daos_perf, vos_perf, etc.) when used WITHOUT DCPM.
      Otherwise, a user is supposed to be stopped by an error
      like: "Unsafe shutdown count is not supported for this source".

* Mon Sep 23 2024 Kris Jacque <kris.jacque@intel.com> 2.7.100-6
- Bump min supported go version to 1.21

* Thu Aug 15 2024 Michael MacDonald <mjmac@google.com> 2.7.100-5
- Add libdaos_self_test.so to client RPM

* Mon Aug 05 2024 Jerome Soumagne <jerome.soumagne@intel.com> 2.7.100-4
- Bump mercury version to 2.4.0rc4

* Thu Jul 11 2024 Dalton Bohning <dalton.bohning@intel.com> 2.7.100-3
- Add pciutils-devel build dep for client-tests package

* Mon Jun 24 2024 Tom Nabarro <tom.nabarro@intel.com> 2.7.100-2
- Add pciutils runtime dep for daos_server lspci call
- Add pciutils-devel build dep for pciutils CGO bindings

* Mon May 20 2024 Phillip Henderson <phillip.henderson@intel.com> 2.7.100-1
- Bump version to 2.7.100

* Fri May 03 2024 Lei Huang <lei.huang@intel.com> 2.5.101-5
- Add libaio as a dependent package

* Fri Apr 05 2024 Fan Yong <fan.yong@intel.com> 2.5.101-4
- Catastrophic Recovery

* Thu Apr 04 2024 Ashley M. Pittman <ashley.m.pittman@intel.com> 2.5.101-3
- Update pydaos install process
- Add a dependency from daos-client-tests to daos-devel

* Mon Mar 18 2024 Jan Michalski <jan.michalski@intel.com> 2.5.101-2
- Add dtx_tests to the server-tests package

* Fri Mar 15 2024 Phillip Henderson <phillip.henderson@intel.com> 2.5.101-1
- Bump version to 2.5.101

* Tue Feb 27 2024 Li Wei <wei.g.li@intel.com> 2.5.100-16
- Update raft to 0.11.0-1.416.g12dbc15

* Mon Feb 12 2024 Ryon Jensen <ryon.jensen@intel.com> 2.5.100-15
- Updated isa-l package name to match EPEL

* Tue Jan 09 2024 Brian J. Murrell <brian.murrell@intel.com> 2.5.100-14
- Move /etc/ld.so.conf.d/daos.conf to daos-server sub-package

* Wed Dec 06 2023 Brian J. Murrell <brian.murrell@intel.com> 2.5.100-13
- Update for EL 8.8 and Leap 15.5
- Update raft to 0.10.1-2.411.gefa15f4

* Fri Nov 17 2023 Tomasz Gromadzki <tomasz.gromadzki@intel.com> 2.5.100-12
- Update to PMDK 2.0.0
  * Remove libpmemblk from dependencies.
  * Start using BUILD_EXAMPLES=n and BUILD_BENCHMARKS=n instead of patches.
  * Stop using BUILD_RPMEM=n (removed) and NDCTL_DISABLE=y (invalid).
  * Point https://github.com/pmem/pmdk as the main PMDK reference source.
  NOTE: PMDK upgrade to 2.0.0 does not affect any API call used by DAOS.
        libpmemobj (and libpmem) API stays unchanged.

* Wed Nov 15 2023 Jerome Soumagne <jerome.soumagne@intel.com> 2.5.100-11
- Bump mercury min version to 2.3.1

* Fri Nov 03 2023 Phillip Henderson <phillip.henderson@intel.com> 2.5.100-10
- Move verify_perms.py location

* Wed Aug 23 2023 Brian J. Murrell <brian.murrell@intel.com> 2.5.100-9
- Update fuse3 requirement to R: /usr/bin/fusermount3 by path
  rather than by package name, for portability and future-proofing
- Adding fuse3-devel as a requirement for daos-client-tests subpackage

* Tue Aug 08 2023 Brian J. Murrell <brian.murrell@intel.com> 2.5.100-8
- Build on EL9
- Add a client-tests-mpich subpackage for mpich test dependencies.

* Fri Jul 07 2023 Brian J. Murrell <brian.murrell@intel.com> 2.5.100-7
- Fix golang daos-client-tests dependency to be go instead

* Thu Jun 29 2023 Michael MacDonald <mjmac.macdonald@intel.com> 2.5.100-6
- Install golang >= 1.18 as a daos-client-tests dependency

* Thu Jun 22 2023 Li Wei <wei.g.li@intel.com> 2.5.100-5
- Update raft to 0.10.1-1.408.g9524cdb

* Wed Jun 14 2023 Mohamad Chaarawi <mohamad.chaarawi@intel.com> - 2.5.100-4
- Add pipeline lib

* Wed Jun 14 2023 Wang Shilong <shilong.wang@intel.com> 2.5.100-3
- Remove lmdb-devel for MD on SSD

* Wed Jun 07 2023 Ryon Jensen <ryon.jensen@intel.com> 2.5.100-2
- Removed unnecessary test files

* Tue Jun 06 2023 Jeff Olivier <jeffrey.v.olivier@intel.com> 2.5.100-1
- Switch version to 2.5.100 for 2.6 test builds

* Mon Jun  5 2023 Jerome Soumagne <jerome.soumagne@intel.com> 2.3.107-7
- Remove libfabric pinning and allow for 1.18 builds

* Fri May 26 2023 Jeff Olivier <jeffrey.v.olivier@intel.com> 2.3.107-6
- Add lmdb-devel and bio_ut for MD on SSD

* Tue May 23 2023 Lei Huang <lei.huang@intel.com> 2.3.107-5
- Add libcapstone-devel to deps of client-tests package

* Tue May 16 2023 Lei Huang <lei.huang@intel.com> 2.3.107-4
- Add libcapstone as a new prerequisite package
- Add libpil4dfs.so in daos-client rpm

* Mon May 15 2023 Jerome Soumagne <jerome.soumagne@intel.com> 2.3.107-3
- Fix libfabric/libfabric1 dependency mismatch on SuSE

* Wed May 10 2023 Jerome Soumagne <jerome.soumagne@intel.com> 2.3.107-2
- Temporarily pin libfabric to < 1.18

* Fri May 5 2023 Johann Lombardi <johann.lombardi@intel.com> 2.3.107-1
- Bump version to 2.3.107

* Fri Mar 17 2023 Tom Nabarro <tom.nabarro@intel.com> 2.3.106-2
- Add numactl requires for server package

* Tue Mar 14 2023 Brian J. Murrell <brian.murrell@intel.com> 2.3.106-1
- Bump version to be higher than TB5

* Wed Feb 22 2023 Li Wei <wei.g.li@intel.com> 2.3.103-6
- Update raft to 0.9.2-1.403.g3d20556

* Tue Feb 21 2023 Michael MacDonald <mjmac.macdonald@intel.com> 2.3.103-5
- Bump min supported go version to 1.17

* Fri Feb 17 2023 Ashley M. Pittman <ashley.m.pittman@intel.com> 2.3.103-4
- Add protobuf-c-devel to deps of client-tests package

* Mon Feb 13 2023 Brian J. Murrell <brian.murrell@intel.com> 2.3.103-3
- Remove explicit R: protobuf-c and let the auto-dependency generator
  handle it

* Wed Feb 8 2023 Michael Hennecke <michael.hennecke@intel.com> 2.3.103-2
- Change ipmctl requirement from v2 to v3

* Fri Jan 27 2023 Phillip Henderson <phillip.henderson@intel.com> 2.3.103-1
- Bump version to 2.3.103

* Wed Jan 25 2023 Johann Lombardi <johann.lombardi@intel.com> 2.3.102-1
- Bump version to 2.3.102

* Tue Jan 24 2023 Phillip Henderson <phillip.henderson@intel.com> 2.3.101-7
- Fix daos-tests-internal requirement for daos-tests

* Fri Jan 6 2023 Brian J. Murrell <brian.murrell@intel.com> 2.3.101-6
- Don't need to O: cart any more
- Add %%doc to all packages
- _datadir -> _datarootdir
- Don't use PREFIX= with scons in %%build
- Fix up some hard-coded paths to use macros instead
- Use some guards to prevent creating empty scriptlets

* Tue Dec 06 2022 Joseph G. Moore <joseph.moore@intel.com> 2.3.101-5
- Update Mercury to 2.2.0-6

* Thu Dec 01 2022 Tom Nabarro <tom.nabarro@intel.com> 2.3.101-4
- Update SPDK dependency requirement to greater than or equal to 22.01.2.

* Tue Oct 18 2022 Brian J. Murrell <brian.murrell@intel.com> 2.3.101-3
- Set flag to build per-subpackage debuginfo packages for Leap 15

* Thu Oct 6 2022 Michael MacDonald <mjmac.macdonald@intel.com> 2.3.101-2
- Rename daos_admin -> daos_server_helper

* Tue Sep 20 2022 Johann Lombardi <johann.lombardi@intel.com> 2.3.101-1
- Bump version to 2.3.101

* Thu Sep 8 2022 Jeff Olivier <jeffrey.v.olivier@intel.com> 2.3.100-22
- Move io_conf files from bin to TESTING

* Tue Aug 16 2022 Jeff Olivier <jeffrey.v.olivier@intel.com> 2.3.100-21
- Update PMDK to 1.12.1~rc1 to fix DAOS-11151

* Thu Aug 11 2022 Wang Shilong <shilong.wang@intel.com> 2.3.100-20
- Add daos_debug_set_params to daos-client-tests rpm for fault injection test.

* Fri Aug 5 2022 Jerome Soumagne <jerome.soumagne@intel.com> 2.3.100-19
- Update to mercury 2.2.0

* Tue Jul 26 2022 Michael MacDonald <mjmac.macdonald@intel.com> 2.3.100-18
- Bump min supported go version to 1.16

* Mon Jul 18 2022 Jerome Soumagne <jerome.soumagne@intel.com> 2.3.100-17
- Remove now unused openpa dependency

* Fri Jul 15 2022 Jeff Olivier <jeffrey.v.olivier@intel.com> 2.3.100-16
- Add pool_scrubbing_tests to test package

* Wed Jul 13 2022 Tom Nabarro <tom.nabarro@intel.com> 2.3.100-15
- Update SPDK dependency requirement to greater than or equal to 22.01.1.

* Mon Jun 27 2022 Jerome Soumagne <jerome.soumagne@intel.com> 2.3.100-14
- Update to mercury 2.2.0rc6

* Fri Jun 17 2022 Jeff Olivier <jeffrey.v.olivier@intel.com> 2.3.100-13
- Remove libdts.so, replace with build time static

* Thu Jun 2 2022 Jeff Olivier <jeffrey.v.olivier@intel.com> 2.3.100-12
- Make ucx required for build on all platforms

* Wed Jun 1 2022 Michael MacDonald <mjmac.macdonald@intel.com> 2.3.100-11
- Move dmg to new daos-admin RPM

* Wed May 18 2022 Lei Huang <lei.huang@intel.com> 2.3.100-10
- Update to libfabric to v1.15.1-1 to include critical performance patches

* Tue May 17 2022 Phillip Henderson <phillip.henderson@intel.com> 2.3.100-9
- Remove doas-client-tests-openmpi dependency from daos-tests
- Add daos-tests-internal package

* Mon May  9 2022 Ashley Pittman <ashley.m.pittman@intel.com> 2.3.100-8
- Extend dfusedaosbuild test to run in different configurations.

* Fri May  6 2022 Ashley Pittman <ashley.m.pittman@intel.com> 2.3.100-7
- Add dfuse unit-test binary to call from ftest.

* Wed May  4 2022 Joseph Moore <joseph.moore@intel.com> 2.3.100-6
- Update to mercury 2.1.0.rc4-9 to enable non-unified mode in UCX

* Tue Apr 26 2022 Phillip Henderson <phillip.henderson@intel.com> 2.3.100-5
- Move daos_gen_io_conf and daos_run_io_conf to daos-client-tests

* Wed Apr 20 2022 Lei Huang <lei.huang@intel.com> 2.3.100-4
- Update to libfabric to v1.15.0rc3-1 to include critical performance patches

* Tue Apr 12 2022 Li Wei <wei.g.li@intel.com> 2.3.100-3
- Update raft to 0.9.1-1401.gc18bcb8 to fix uninitialized node IDs

* Wed Apr 6 2022 Jeff Olivier <jeffrey.v.olivier@intel.com> 2.3.100-2
- Remove direct MPI dependency from most of tests

* Wed Apr  6 2022 Johann Lombardi <johann.lombardi@intel.com> 2.3.100-1
- Switch version to 2.3.100 for 2.4 test builds

* Wed Apr  6 2022 Joseph Moore <joseph.moore@intel.com> 2.1.100-26
- Add build depends entries for UCX libraries.

* Sat Apr  2 2022 Joseph Moore <joseph.moore@intel.com> 2.1.100-25
- Update to mercury 2.1.0.rc4-8 to include UCX provider patch

* Fri Mar 11 2022 Alexander Oganezov <alexander.a.oganezov@intel.com> 2.1.100-24
- Update to mercury 2.1.0.rc4-6 to include CXI provider patch

* Wed Mar 02 2022 Michael Hennecke <michael.hennecke@intel.com> 2.1.100-23
- DAOS-6344: Create secondary group daos_daemons for daos_server and daos_agent

* Tue Feb 22 2022 Alexander Oganezov <alexander.a.oganezov@intel.com> 2.1.100-22
- Update mercury to include DAOS-9561 workaround

* Sun Feb 13 2022 Michael MacDonald <mjmac.macdonald@intel.com> 2.1.100-21
- Update go toolchain requirements

* Thu Feb 10 2022 Li Wei <wei.g.li@intel.com> 2.1.100-20
- Update raft to 0.9.0-1394.gc81505f to fix membership change bugs

* Wed Jan 19 2022 Michael MacDonald <mjmac.macdonald@intel.com> 2.1.100-19
- Move libdaos_common.so from daos-client to daos package

* Mon Jan 17 2022 Johann Lombardi <johann.lombardi@intel.com> 2.1.100-18
- Update libfabric to 1.14.0 GA and apply fix for DAOS-9376

* Thu Dec 23 2021 Alexander Oganezov <alexander.a.oganezov@intel.com> 2.1.100-17
- Update to v2.1.0-rc4-3 to pick fix for DAOS-9325 high cpu usage
- Change mercury pinning to be >= instead of strict =

* Thu Dec 16 2021 Brian J. Murrell <brian.murrell@intel.com> 2.1.100-16
- Add BR: python-rpm-macros for Leap 15 as python3-base dropped that
  as a R:

* Sat Dec 11 2021 Brian J. Murrell <brian.murrell@intel.com> 2.1.100-15
- Create a shim package to allow daos openmpi packages built with the
  distribution openmpi to install on MOFED systems

* Fri Dec 10 2021 Brian J. Murrell <brian.murrell@intel.com> 2.1.100-14
- Don't make daos-*-tests-openmi a dependency of anything
  - If they are wanted, they should be installed explicitly, due to
    potential conflicts with other MPI stacks

* Wed Dec 08 2021 Alexander Oganezov <alexander.a.oganezov@intel.com> 2.1.100-13
- Remove DAOS-9173 workaround from mercury. Apply DAOS-9173 to ofi

* Tue Dec 07 2021 Alexander Oganezov <alexander.a.oganezov@intel.com> 2.1.100-12
- Apply DAOS-9173 workaround to mercury

* Fri Dec 03 2021 Alexander Oganezov <alexander.a.oganezov@intel.com> 2.1.100-11
- Update mercury to v2.1.0rc4

* Thu Dec 02 2021 Danielle M. Sikich <danielle.sikich@intel.com> 2.1.100-10
- Fix name of daos serialize package

* Sun Nov 28 2021 Tom Nabarro <tom.nabarro@intel.com> 2.1.100-9
- Set rmem_{max,default} sysctl values on server package install to enable
  SPDK pci_event module to operate in unprivileged process (daos_engine).

* Wed Nov 24 2021 Brian J. Murrell <brian.murrell@intel.com> 2.1.100-8
- Remove invalid "%%else if" syntax
- Fix a few other rpmlint warnings

* Tue Nov 16 2021 Wang Shilong <shilong.wang@intel.com> 2.1.100-7
- Update for libdaos major version bump
- Fix version of libpemobj1 for SUSE

* Sat Nov 13 2021 Alexander Oganezov <alexander.a.oganezov@intel.com> 2.1.100-6
- Update OFI to v1.14.0rc3

* Tue Oct 26 2021 Brian J. Murrell <brian.murrell@intel.com> 2.1.100-5
- Create new daos-{client,server}tests-openmpi and daos-server-tests subpackages
- Rename daos-tests daos-client-tests and make daos-tests require all
  other test suites to maintain existing behavior

* Mon Oct 25 2021 Alexander Oganezov <alexander.a.oganezov@intel.com> 2.1.100-4
- Update mercury to v2.1.0rc2

* Wed Oct 20 2021 Jeff Olivier <jeffrey.v.olivier@intel.com> 2.1.100-3
- Explicitly require 1.11.0-3 of PMDK

* Wed Oct 13 2021 David Quigley <david.quigley@intel.com> 2.1.100-2
- Add defusedxml as a required dependency for the test package.

* Wed Oct 13 2021 Johann Lombardi <johann.lombardi@intel.com> 2.1.100-1
- Switch version to 2.1.100 for 2.2 test builds

* Tue Oct 12 2021 Johann Lombardi <johann.lombardi@intel.com> 1.3.106-1
- Version bump to 1.3.106 for 2.0 test build 6

* Fri Oct 8 2021 Alexander Oganezov <alexander.a.oganezov@intel.com> 1.13.105-4
- Update OFI to v1.13.2rc1

* Wed Sep 15 2021 Li Wei <wei.g.li@intel.com> 1.3.105-3
- Update raft to fix InstallSnapshot performance as well as to avoid some
  incorrect 0.8.0 RPMs

* Fri Sep 03 2021 Brian J. Murrell <brian.murrell@intel.com> 1.3.105-2
- Remove R: hwloc; RPM's auto-requires/provides will take care of this

* Tue Aug 24 2021 Jeff Olivier <jeffrey.v.olivier@intel.com> 1.3.105-1
- Version bump to 1.3.105 for 2.0 test build 5

* Mon Aug 09 2021 Yawei <yawei.niu@intel.com> 1.3.104-5
- Fix duplicates
- Add vos_perf

* Thu Aug 05 2021 Christopher Hoffman <christopherx.hoffman@intel.com> 1.3.104-4
- Update conditional statement to include checking for distributions to
  determine which unit files to use for daos-server and daos-agent

* Wed Aug 04 2021 Kris Jacque <kristin.jacque@intel.com> 1.3.104-3
- Move daos_metrics tool from tests package to server package

* Wed Aug 04 2021 Tom Nabarro <tom.nabarro@intel.com> 1.3.104-2
- Update to spdk 21.07 and (indirectly) dpdk 21.05

* Mon Aug 02 2021 Jeff Olivier <jeffrey.v.olivier@intel.com> 1.3.104-1
- Version bump to 1.3.104 for 2.0 test build 4

* Mon Jul 19 2021 Danielle M. Sikich <danielle.sikich@intel.com> 1.3.103-5
- Add DAOS serialization library that requires hdf5

* Wed Jul 14 2021 Li Wei <wei.g.li@intel.com> 1.3.103-4
- Update raft to fix slow leader re-elections

* Tue Jul 13 2021  Maureen Jean <maureen.jean@intel.com> 1.3.103-3
- Add python modules to python3.6 site-packages

* Mon Jul 12 2021 Alexander Oganezov <alexander.a.oganezov@intel.com> 1.3.103-2
- Update to mercury release v2.0.1

* Mon Jul 12 2021 Johann Lombardi <johann.lombardi@intel.com> 1.3.103-1
- Version bump to 1.3.103 for 2.0 test build 3

* Wed Jul 7 2021 Phillip Henderson <phillip.henderson@intel.com> 1.3.102-6
- Update daos-devel to always require the same version daos-client

* Wed Jun 30 2021 Tom Nabarro <tom.nabarro@intel.com> 1.3.102-5
- Update to spdk 21.04 and (indirectly) dpdk 21.05

* Fri Jun 25 2021 Brian J. Murrell <brian.murrell@intel.com> - 1.3.102-4
- Add libuuid-devel back as a requirement of daos-devel

* Wed Jun 23 2021 Li Wei <wei.g.li@intel.com> 1.3.102-3
- Update raft to pick up Pre-Vote

* Mon Jun 14 2021 Jeff Olivier <jeffrey.v.olivier@intel.com> 1.3.102-2
- Update to pmdk 1.11.0-rc1
- Remove dependence on libpmem since we use libpmemobj directly

* Fri Jun 11 2021 Johann Lombardi <johann.lombardi@intel.com> 1.3.102-1
- Version bump to 1.3.102 for 2.0 test build 2

* Wed Jun 02 2021 Johann Lombardi <johann.lombardi@intel.com> 1.3.101-3
- Remove libs from devel package

* Thu May 20 2021 Jeff Olivier <jeffrey.v.olivier@intel.com> 1.3.0-101-2
- Remove client libs from common package

* Wed May 19 2021 Johann Lombardi <johann.lombardi@intel.com> 1.3.101-1
- Version bump to 1.3.101 for 2.0 test build 1

* Fri May 07 2021 Brian J. Murrell <brian.murrell@intel.com> 1.3.0-16
- Enable debuginfo package building on SUSE platforms

* Thu May 06 2021 Brian J. Murrell <brian.murrell@intel.com> 1.3.0-15
- Update to build on EL8

* Wed May 05 2021 Brian J. Murrell <brian.murrell@intel.com> 1.3.0-14
- Package /etc/daos/certs in main/common package so that both server
  and client get it created

* Wed Apr 21 2021 Tom Nabarro <tom.nabarro@intel.com> - 1.3.0-13
- Relax ipmctl version requirement on leap15 as we have runtime checks

* Fri Apr 16 2021 Mohamad Chaarawi <mohamad.chaarawi@intel.com> - 1.3.0-12
- remove dfuse_hl

* Wed Apr 14 2021 Jeff Olivier <jeffrey.v.olivier@intel.com> - 1.3.0-11
- Remove storage_estimator and io_conf from client packages to remove
  any client side dependence on bio and vos (and and PMDK/SPDK)

* Mon Apr 12 2021 Dalton A. Bohning <daltonx.bohning@intel.com> - 1.3.0-10
- Add attr to the test dependencies

* Tue Apr 06 2021 Kris Jacque <kristin.jacque@intel.com> 1.3.0-9
- Add package for daos_firmware helper binary

* Fri Apr 02 2021 Jeff Olivier <jeffrey.v.olivier@intel.com> 1.3.0-8
- Remove unused readline-devel

* Thu Apr 01 2021 Brian J. Murrell <brian.murrell@intel.com> 1.3.0-7
- Update argobots to 1.1

* Tue Mar 30 2021 Maureen Jean <maureen.jean@intel.com> 1.3.0-6
- Change pydaos_shim_3 to pydaos_shim

* Mon Mar 29 2021 Brian J. Murrell <brian.murrell@intel.com> - 1.3.0-5
- Move libdts.so to the daos-tests subpackage

* Tue Mar 23 2021 Alexander Oganezov <alexander.a.oganezov@intel.com> 1.3.0-4
- Update libfabric to v1.12.0
- Disable grdcopy/gdrapi linkage in libfabric


* Thu Mar 18 2021 Maureen Jean <maureen.jean@intel.com> 1.3.0-3
- Update to python3

* Thu Feb 25 2021 Li Wei <wei.g.li@intel.com> 1.3.0-2
- Require raft-devel 0.7.3 that fixes an unstable leadership problem caused by
  removed replicas as well as some Coverity issues

* Wed Feb 24 2021 Brian J. Murrell <brian.murrell@intel.com> - 1.3.0-1
- Version bump up to 1.3.0

* Mon Feb 22 2021 Brian J. Murrell <brian.murrell@intel.com> 1.1.3-3
- Remove all *-devel Requires from daos-devel as none of those are
  actually necessary to build libdaos clients

* Tue Feb 16 2021 Alexander Oganezov <alexander.a.oganezov@intel.com> 1.1.3-2
- Update libfabric to v1.12.0rc1

* Wed Feb 10 2021 Johann Lombardi <johann.lombardi@intel.com> 1.1.3-1
- Version bump up to 1.1.3

* Tue Feb 9 2021 Vish Venkatesan <vishwanath.venkatesan@intel.com> 1.1.2.1-11
- Add new pmem specific version of DAOS common library

* Fri Feb 5 2021 Saurabh Tandan <saurabh.tandan@intel.com> 1.1.2.1-10
- Added dbench as requirement for test package.

* Wed Feb 3 2021 Hua Kuang <hua.kuang@intel.com> 1.1.2.1-9
- Changed License to BSD-2-Clause-Patent

* Wed Feb 03 2021 Brian J. Murrell <brian.murrell@intel.com> - 1.1.2-8
- Update minimum required libfabric to 1.11.1

* Thu Jan 28 2021 Phillip Henderson <phillip.henderson@intel.com> 1.1.2.1-7
- Change ownership and permissions for the /etc/daos/certs directory.

* Sat Jan 23 2021 Alexander Oganezov <alexander.a.oganezov@intel.com> 1.1.2.1-6
- Update to mercury v2.0.1rc1

* Fri Jan 22 2021 Michael MacDonald <mjmac.macdonald@intel.com> 1.1.2.1-5
- Install daos_metrics utility to %%{_bindir}

* Wed Jan 20 2021 Kenneth Cain <kenneth.c.cain@intel.com> 1.1.2.1-4
- Version update for API major version 1, libdaos.so.1 (1.0.0)

* Fri Jan 15 2021 Michael Hennecke <mhennecke@lenovo.com> 1.1.2.1-3
- Harmonize daos_server and daos_agent groups.

* Tue Dec 15 2020 Ashley Pittman <ashley.m.pittman@intel.com> 1.1.2.1-2
- Combine the two memcheck suppressions files.

* Wed Dec 09 2020 Johann Lombardi <johann.lombardi@intel.com> 1.1.2.1-1
- Version bump up to 1.1.2.1

* Fri Dec 04 2020 Li Wei <wei.g.li@intel.com> 1.1.2-3
- Require raft-devel 0.7.1 that fixes recent Coverity issues

* Wed Dec 02 2020 Maureen Jean <maureen.jean@intel.com> - 1.1.2-2
- define scons_args to be BUILD_TYPE=<release|dev>
- the scons default is BUILD_TYPE=release
- BUILD_TYPE=release will disable fault injection in build

* Tue Dec 01 2020 Brian J. Murrell <brian.murrell@intel.com> - 1.1.2-1
- Version bump up to 1.1.2

* Tue Nov 17 2020 Li Wei <wei.g.li@intel.com> 1.1.1-8
- Require raft-devel 0.7.0 that changes log indices and terms to 63-bit

* Wed Nov 11 2020 Tom Nabarro <tom.nabarro@intel.com> 1.1.1-7
- Add version validation for runtime daos_server ipmctl requirement to avoid
  potential corruption of PMMs when setting PMem goal, issue fixed in
  https://github.com/intel/ipmctl/commit/9e3898cb15fa9eed3ef3e9de4488be1681d53ff4

* Thu Oct 29 2020 Jonathan Martinez Montes <jonathan.martinez.montes@intel.com> 1.1.1-6
- Restore obj_ctl utility

* Wed Oct 28 2020 Brian J. Murrell <brian.murrell@intel.com> - 1.1.1-5
- Use %%autosetup
- Only use systemd_requires if it exists
- Obsoletes: cart now that it's included in daos

* Sat Oct 24 2020 Maureen Jean <maureen.jean@intel.com> 1.1.1-4
- Add daos.conf to the daos package to resolve the path to libbio.so

* Tue Oct 13 2020 Jonathan Martinez Montes <jonathan.martinez.montes@intel.com> 1.1.1-3
- Remove obj_ctl from Tests RPM package
- Add libdts.so shared library that is used by daos_perf, daos_racer and
  the daos utility.

* Tue Oct 13 2020 Amanda Justiniano <amanda.justiniano-pagn@intel.com> 1.1.1-3
- Add lbzip2 requirement to the daos-tests package

* Tue Oct 13 2020 Michael MacDonald <mjmac.macdonald@intel.com> 1.1.1-2
- Create unprivileged user for daos_agent

* Mon Oct 12 2020 Johann Lombardi <johann.lombardi@intel.com> 1.1.1-1
- Version bump up to 1.1.1

* Sat Oct 03 2020 Michael MacDonald <mjmac.macdonald@intel.com> 1.1.0-34
- Add go-race to BuildRequires on OpenSUSE Leap

* Wed Sep 16 2020 Alexander Oganezov <alexander.a.oganezov@intel.com> 1.1.0-33
- Update OFI to v1.11.0

* Mon Aug 17 2020 Michael MacDonald <mjmac.macdonald@intel.com> 1.1.0-32
- Install completion script in /etc/bash_completion.d

* Wed Aug 05 2020 Brian J. Murrell <brian.murrell@intel.com> - 1.1.0-31
- Change fuse requirement to fuse3
- Use Lmod for MPI module loading
- Remove unneeded (and un-distro gated) Requires: json-c

* Wed Jul 29 2020 Jonathan Martinez Montes <jonathan.martinez.montes@intel.com> - 1.1.0-30
- Add the daos_storage_estimator.py tool. It merges the functionality of the
  former tools vos_size, vos_size.py, vos_size_dfs_sample.py and parse_csv.py.

* Wed Jul 29 2020 Jeffrey V Olivier <jeffrey.v.olivier@intel.com> - 1.1.0-29
- Revert prior changes from version 28

* Mon Jul 13 2020 Brian J. Murrell <brian.murrell@intel.com> - 1.1.0-28
- Change fuse requirement to fuse3
- Use Lmod for MPI module loading

* Tue Jul 7 2020 Alexander A Oganezov <alexander.a.oganezov@intel.com> - 1.1.0-27
- Update to mercury release 2.0.0~rc1-1

* Sun Jun 28 2020 Jonathan Martinez Montes <jonathan.martinez.montes@intel.com> - 1.1.0-26
- Add the vos_size_dfs_sample.py tool. It is used to generate dynamically
  the vos_dfs_sample.yaml file using the real DFS super block data.

* Tue Jun 23 2020 Jeff Olivier <jeffrey.v.olivier@intel.com> - 1.1.0-25
- Add -no-rpath option and use it for rpm build rather than modifying
  SCons files in place

* Tue Jun 16 2020 Jeff Olivier <jeffrey.v.olivier@intel.com> - 1.1.0-24
- Modify RPATH removal snippet to replace line with pass as some lines
  can't be removed without breaking the code

* Fri Jun 05 2020 Ryon Jensen <ryon.jensen@intel.com> - 1.1.0-23
- Add libisa-l_crypto dependency

* Fri Jun 05 2020 Tom Nabarro <tom.nabarro@intel.com> - 1.1.0-22
- Change server systemd run-as user to daos_server in unit file

* Thu Jun 04 2020 Hua Kuang <hua.kuang@intel.com> - 1.1.0-21
- Remove dmg_old from DAOS RPM package

* Thu May 28 2020 Tom Nabarro <tom.nabarro@intel.com> - 1.1.0-20
- Create daos group to run as in systemd unit file

* Tue May 26 2020 Brian J. Murrell <brian.murrell@intel.com> - 1.1.0-19
- Enable parallel building with _smp_mflags

* Fri May 15 2020 Kenneth Cain <kenneth.c.cain@intel.com> - 1.1.0-18
- Require raft-devel >= 0.6.0 that adds new API raft_election_start()

* Thu May 14 2020 Brian J. Murrell <brian.murrell@intel.com> - 1.1.0-17
- Add cart-devel's Requires to daos-devel as they were forgotten
  during the cart merge

* Thu May 14 2020 Brian J. Murrell <brian.murrell@intel.com> - 1.1.0-16
- Fix fuse3-libs -> libfuse3 for SLES/Leap 15

* Thu Apr 30 2020 Brian J. Murrell <brian.murrell@intel.com> - 1.1.0-15
- Use new properly pre-release tagged mercury RPM

* Thu Apr 30 2020 Brian J. Murrell <brian.murrell@intel.com> - 1.1.0-14
- Move fuse dependencies to the client subpackage

* Mon Apr 27 2020 Michael MacDonald <mjmac.macdonald@intel.com> 1.1.0-13
- Rename /etc/daos.yml -> /etc/daos_control.yml

* Thu Apr 16 2020 Brian J. Murrell <brian.murrell@intel.com> - 1.1.0-12
- Use distro fuse

* Fri Apr 10 2020 Alexander Oganezov <alexander.a.oganezov@intel.com> - 1.1.0-11
- Update to mercury 4871023 to pick na_ofi.c race condition fix for
  "No route to host" errors.

* Sun Apr 05 2020 Brian J. Murrell <brian.murrell@intel.com> - 1.1.0-10
- Clean up spdk dependencies

* Mon Mar 30 2020 Tom Nabarro <tom.nabarro@intel.com> - 1.1.0-9
- Set version of spdk to < v21, > v19

* Fri Mar 27 2020 David Quigley <david.quigley@intel.com> - 1.1.0-8
- add daos and dmg man pages to the daos-client files list

* Thu Mar 26 2020 Michael MacDonald <mjmac.macdonald@intel.com> 1.1.0-7
- Add systemd scriptlets for managing daos_server/daos_agent services

* Thu Mar 26 2020 Alexander Oganeozv <alexander.a.oganezov@intel.com> - 1.1.0-6
- Update ofi to 62f6c937601776dac8a1f97c8bb1b1a6acfbc3c0

* Tue Mar 24 2020 Jeffrey V. Olivier <jeffrey.v.olivier@intel.com> - 1.1.0-5
- Remove cart as an external dependence

* Mon Mar 23 2020 Jeffrey V. Olivier <jeffrey.v.olivier@intel.com> - 1.1.0-4
- Remove scons_local as dependency

* Tue Mar 03 2020 Brian J. Murrell <brian.murrell@intel.com> - 1.1.0-3
- Bump up go minimum version to 1.12

* Thu Feb 20 2020 Brian J. Murrell <brian.murrell@intel.com> - 1.1.0-2
- daos-server requires daos-client (same version)

* Fri Feb 14 2020 Brian J. Murrell <brian.murrell@intel.com> - 1.1.0-1
- Version bump up to 1.1.0

* Wed Feb 12 2020 Brian J. Murrell <brian.murrell@intel.com> - 0.9.0-2
- Remove undefine _missing_build_ids_terminate_build

* Thu Feb 06 2020 Johann Lombardi <johann.lombardi@intel.com> - 0.9.0-1
- Version bump up to 0.9.0

* Sat Jan 18 2020 Jeff Olivier <jeffrey.v.olivier@intel.com> - 0.8.0-3
- Fixing a few warnings in the RPM spec file

* Fri Dec 27 2019 Jeff Olivier <jeffrey.v.olivier@intel.com> - 0.8.0-2
- Remove openmpi, pmix, and hwloc builds, use hwloc and openmpi packages

* Tue Dec 17 2019 Johann Lombardi <johann.lombardi@intel.com> - 0.8.0-1
- Version bump up to 0.8.0

* Thu Dec 05 2019 Johann Lombardi <johann.lombardi@intel.com> - 0.7.0-1
- Version bump up to 0.7.0

* Tue Nov 19 2019 Tom Nabarro <tom.nabarro@intel.com> 0.6.0-15
- Temporarily unconstrain max. version of spdk

* Wed Nov 06 2019 Brian J. Murrell <brian.murrell@intel.com> 0.6.0-14
- Constrain max. version of spdk

* Wed Nov 06 2019 Brian J. Murrell <brian.murrell@intel.com> 0.6.0-13
- Use new cart with R: mercury to < 1.0.1-20 due to incompatibility

* Wed Nov 06 2019 Michael MacDonald <mjmac.macdonald@intel.com> 0.6.0-12
- Add daos_admin privileged helper for daos_server

* Fri Oct 25 2019 Brian J. Murrell <brian.murrell@intel.com> 0.6.0-11
- Handle differences in Leap 15 Python packaging

* Wed Oct 23 2019 Brian J. Murrell <brian.murrell@intel.com> 0.6.0-9
- Update BR: libisal-devel for Leap

* Mon Oct 07 2019 Brian J. Murrell <brian.murrell@intel.com> 0.6.0-8
- Use BR: cart-devel-%%{cart_sha1} if available
- Remove cart's BRs as it's -devel Requires them now

* Tue Oct 01 2019 Brian J. Murrell <brian.murrell@intel.com> 0.6.0-7
- Constrain cart BR to <= 1.0.0

* Sat Sep 21 2019 Brian J. Murrell <brian.murrell@intel.com>
- Remove Requires: {argobots, cart}
  - autodependencies should take care of these

* Thu Sep 19 2019 Jeff Olivier <jeffrey.v.olivier@intel.com>
- Add valgrind-devel requirement for argobots change

* Tue Sep 10 2019 Tom Nabarro <tom.nabarro@intel.com>
- Add requires ndctl as runtime dep for control plane.

* Thu Aug 15 2019 David Quigley <david.quigley@intel.com>
- Add systemd unit files to packaging.

* Thu Jul 25 2019 Brian J. Murrell <brian.murrell@intel.com>
- Add git hash and commit count to release

* Thu Jul 18 2019 David Quigley <david.quigley@intel.com>
- Add certificate generation files to packaging.

* Tue Jul 09 2019 Johann Lombardi <johann.lombardi@intel.com>
- Version bump up to 0.6.0

* Fri Jun 21 2019 David Quigley <dquigley@intel.com>
- Add daos_agent.yml to the list of packaged files

* Thu Jun 13 2019 Brian J. Murrell <brian.murrell@intel.com>
- move obj_ctl daos_gen_io_conf daos_run_io_conf to
  daos-tests sub-package
- daos-server needs spdk-tools

* Fri May 31 2019 Ken Cain <kenneth.c.cain@intel.com>
- Add new daos utility binary

* Wed May 29 2019 Brian J. Murrell <brian.murrell@intel.com>
- Version bump up to 0.5.0
- Add Requires: libpsm_infinipath1 for SLES 12.3

* Tue May 07 2019 Brian J. Murrell <brian.murrell@intel.com>
- Move some files around among the sub-packages

* Mon May 06 2019 Brian J. Murrell <brian.murrell@intel.com>
- Only BR fio
  - fio-{devel,src} is not needed

* Wed Apr 03 2019 Brian J. Murrell <brian.murrell@intel.com>
- initial package<|MERGE_RESOLUTION|>--- conflicted
+++ resolved
@@ -25,7 +25,7 @@
 
 Name:          daos
 Version:       2.7.101
-Release:       14%{?relval}%{?dist}
+Release:       15%{?relval}%{?dist}
 Summary:       DAOS Storage Engine
 
 License:       BSD-2-Clause-Patent
@@ -658,14 +658,12 @@
 %endif
 
 %changelog
-<<<<<<< HEAD
-* Wed Sep 10 2025  Jeff Olivier <jeffolivier@google.com> 2.7.101-14
+* Fri Sep 12 2025  Jeff Olivier <jeffolivier@google.com> 2.7.101-15
   Update to spdk 24
-=======
-* Thu Sep 12 2025  Jeff Olivier <jeffolivier@google.com> 2.7.101-14
+
+* Thu Sep 11 2025  Jeff Olivier <jeffolivier@google.com> 2.7.101-14
 - Fix pmdk package for leap
 - Fix daos-spdk package
->>>>>>> 79b928ad
 
 * Mon Aug 11 2025  Jeff Olivier <jeffolivier@google.com> 2.7.101-13
 - Switch to fpm build for RPMs
