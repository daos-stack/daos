--- conflicted
+++ resolved
@@ -11,7 +11,7 @@
 
 Name:          daos
 Version:       1.1.0
-Release:       34%{?relval}%{?dist}
+Release:       35%{?relval}%{?dist}
 Summary:       DAOS Storage Engine
 
 License:       Apache
@@ -391,15 +391,13 @@
 %{_libdir}/*.a
 
 %changelog
-<<<<<<< HEAD
-* Wed Sep 23 2020 Jonathan Martinez Montes <jonathan.martinez.montes@intel.com> 1.1.0-34
+* Wed Oct 7 2020 Jonathan Martinez Montes <jonathan.martinez.montes@intel.com> 1.1.0-35
 - Remove obj_ctl from Tests RPM package
 - Add libdts.so shared library that is used by daos_perf, daos_racer and
   the daos utility.
-=======
+
 * Sat Oct 03 2020 Michael MacDonald <mjmac.macdonald@intel.com> 1.1.0-34
 - Add go-race to BuildRequires on OpenSUSE Leap
->>>>>>> 86330a6f
 
 * Wed Sep 16 2020 Alexander Oganezov <alexander.a.oganezov@intel.com> 1.1.0-33
 - Update OFI to v1.11.0
