%define daoshome %{_exec_prefix}/lib/%{name}
%define server_svc_name daos_server.service
%define agent_svc_name daos_agent.service

%if (0%{?suse_version} >= 1500)
# until we get an updated mercury build on 15.2
%global mercury_version 2.0.0~rc1-1.suse.lp151
%else
%global mercury_version 2.0.0~rc1-1%{?dist}
%endif

Name:          daos
Version:       1.1.1
Release:       2%{?relval}%{?dist}
Summary:       DAOS Storage Engine

License:       Apache
URL:           https//github.com/daos-stack/daos
Source0:       %{name}-%{version}.tar.gz

BuildRequires: scons >= 2.4
BuildRequires: libfabric-devel
BuildRequires: boost-devel
BuildRequires: mercury-devel = %{mercury_version}
BuildRequires: openpa-devel
BuildRequires: libpsm2-devel
BuildRequires: gcc-c++
BuildRequires: openmpi3-devel
BuildRequires: hwloc-devel
%if (0%{?rhel} >= 7)
BuildRequires: argobots-devel >= 1.0rc1
BuildRequires: json-c-devel
%else
BuildRequires: libabt-devel >= 1.0rc1
BuildRequires: libjson-c-devel
%endif
BuildRequires: libpmem-devel >= 1.8, libpmemobj-devel >= 1.8
BuildRequires: fuse3-devel >= 3.4.2
%if (0%{?suse_version} >= 1500)
# NB: OpenSUSE is stupid about this... If we just
# specify go >= 1.X, it installs go=1.11 AND 1.X.
BuildRequires: go1.14
BuildRequires: go1.14-race
BuildRequires: libprotobuf-c-devel
BuildRequires: liblz4-devel
%else
BuildRequires: protobuf-c-devel
BuildRequires: lz4-devel
%endif
BuildRequires: spdk-devel >= 20, spdk-devel < 21
%if (0%{?rhel} >= 7)
BuildRequires: libisa-l-devel
BuildRequires: libisa-l_crypto-devel
%else
BuildRequires: libisal-devel
BuildRequires: libisal_crypto-devel
%endif
BuildRequires: raft-devel = 0.6.0
BuildRequires: openssl-devel
BuildRequires: libevent-devel
BuildRequires: libyaml-devel
BuildRequires: libcmocka-devel
BuildRequires: readline-devel
BuildRequires: valgrind-devel
BuildRequires: systemd
%if (0%{?rhel} >= 7)
BuildRequires: numactl-devel
BuildRequires: CUnit-devel
BuildRequires: golang-bin >= 1.12
BuildRequires: libipmctl-devel
BuildRequires: python-devel python36-devel
BuildRequires: Lmod
%else
%if (0%{?suse_version} >= 1315)
# see src/client/dfs/SConscript for why we need /etc/os-release
# that code should be rewritten to use the python libraries provided for
# os detection
# prefer over libpsm2-compat
BuildRequires: libpsm_infinipath1
# prefer over libcurl4-mini
BuildRequires: libcurl4
BuildRequires: distribution-release
BuildRequires: libnuma-devel
BuildRequires: cunit-devel
BuildRequires: ipmctl-devel
BuildRequires: python-devel python3-devel
BuildRequires: lua-lmod
BuildRequires: systemd-rpm-macros
%if 0%{?is_opensuse}
%else
# have choice for libcurl.so.4()(64bit) needed by systemd: libcurl4 libcurl4-mini
# have choice for libcurl.so.4()(64bit) needed by cmake: libcurl4 libcurl4-mini
BuildRequires: libcurl4
# have choice for libpsm_infinipath.so.1()(64bit) needed by libfabric1: libpsm2-compat libpsm_infinipath1
# have choice for libpsm_infinipath.so.1()(64bit) needed by openmpi-libs: libpsm2-compat libpsm_infinipath1
BuildRequires: libpsm_infinipath1
%endif # 0%{?is_opensuse}
%endif # (0%{?suse_version} >= 1315)
%endif # (0%{?rhel} >= 7)
%if (0%{?suse_version} >= 1500)
Requires: libpmem1 >= 1.8, libpmemobj1 >= 1.8
%else
Requires: libpmem >= 1.8, libpmemobj >= 1.8
%endif
Requires: protobuf-c
Requires: openssl
# This should only be temporary until we can get a stable upstream release
# of mercury, at which time the autoprov shared library version should
# suffice
Requires: mercury = %{mercury_version}

%description
The Distributed Asynchronous Object Storage (DAOS) is an open-source
software-defined object store designed from the ground up for
massively distributed Non Volatile Memory (NVM). DAOS takes advantage
of next generation NVM technology like Storage Class Memory (SCM) and
NVM express (NVMe) while presenting a key-value storage interface and
providing features such as transactional non-blocking I/O, advanced
data protection with self healing on top of commodity hardware, end-
to-end data integrity, fine grained data control and elastic storage
to optimize performance and cost.

%package server
Summary: The DAOS server
Requires: %{name} = %{version}-%{release}
Requires: %{name}-client = %{version}-%{release}
Requires: spdk-tools
Requires: ndctl
Requires: ipmctl
Requires: hwloc
Requires: mercury = %{mercury_version}
Requires(post): /sbin/ldconfig
Requires(postun): /sbin/ldconfig
Requires: libfabric >= 1.8.0
%systemd_requires

%description server
This is the package needed to run a DAOS server

%package client
Summary: The DAOS client
Requires: %{name} = %{version}-%{release}
Requires: mercury = %{mercury_version}
Requires: libfabric >= 1.8.0
Requires: fuse3 >= 3.4.2
%if (0%{?suse_version} >= 1500)
Requires: libfuse3-3 >= 3.4.2
%else
# because our repo has a deprecated fuse-3.x RPM, make sure we don't
# get it when fuse3 Requires: /etc/fuse.conf
Requires: fuse < 3, fuse3-libs >= 3.4.2
%endif
%systemd_requires

%description client
This is the package needed to run a DAOS client

%package tests
Summary: The DAOS test suite
Requires: %{name}-client = %{version}-%{release}
Requires: python-pathlib
Requires: python2-tabulate
Requires: fio
Requires: lbzip2
%if (0%{?suse_version} >= 1315)
Requires: libpsm_infinipath1
%endif

%description tests
This is the package needed to run the DAOS test suite

%package devel
# Leap 15 doesn't seem to be creating dependencies as richly as EL7
# for example, EL7 automatically adds:
# Requires: libdaos.so.0()(64bit)
%if (0%{?suse_version} >= 1500)
Requires: %{name}-client = %{version}-%{release}
Requires: %{name} = %{version}-%{release}
%endif
Requires: libuuid-devel
Requires: libyaml-devel
Requires: boost-devel
# Pin mercury to exact version during development
#Requires: mercury-devel < 2.0.0a1
# we ideally want to set this minimum version however it seems to confuse yum:
# https://github.com/rpm-software-management/yum/issues/124
#Requires: mercury >= 2.0.0~a1
Requires: mercury-devel = %{mercury_version}
Requires: openpa-devel
Requires: hwloc-devel
Summary: The DAOS development libraries and headers

%description devel
This is the package needed to build software with the DAOS library.

%prep
%setup -q

%build

%define conf_dir %{_sysconfdir}/daos

scons %{?_smp_mflags}      \
      --config=force       \
      --no-rpath           \
      USE_INSTALLED=all    \
      CONF_DIR=%{conf_dir} \
      PREFIX=%{?buildroot}

%install
scons %{?_smp_mflags}                 \
      --config=force                  \
      --no-rpath                      \
      --install-sandbox=%{?buildroot} \
      %{?buildroot}%{_prefix}         \
      %{?buildroot}%{conf_dir}        \
      USE_INSTALLED=all               \
      CONF_DIR=%{conf_dir}            \
      PREFIX=%{_prefix}
BUILDROOT="%{?buildroot}"
PREFIX="%{?_prefix}"
mkdir -p %{?buildroot}/%{_sysconfdir}/ld.so.conf.d/
echo "%{_libdir}/daos_srv" > %{?buildroot}/%{_sysconfdir}/ld.so.conf.d/daos.conf
mkdir -p %{?buildroot}/%{_unitdir}
install -m 644 utils/systemd/%{server_svc_name} %{?buildroot}/%{_unitdir}
install -m 644 utils/systemd/%{agent_svc_name} %{?buildroot}/%{_unitdir}
mkdir -p %{?buildroot}/%{conf_dir}/certs/clients
mv %{?buildroot}/%{_prefix}/etc/bash_completion.d %{?buildroot}/%{_sysconfdir}

%pre server
getent group daos_admins >/dev/null || groupadd -r daos_admins
getent passwd daos_server >/dev/null || useradd -s /sbin/nologin -r daos_server
%post server
/sbin/ldconfig
%systemd_post %{server_svc_name}
%preun server
%systemd_preun %{server_svc_name}
%postun server
/sbin/ldconfig
%systemd_postun %{server_svc_name}

%pre client
getent passwd daos_agent >/dev/null || useradd -s /sbin/nologin -r daos_agent
%post client
%systemd_post %{agent_svc_name}
%preun client
%systemd_preun %{agent_svc_name}
%postun client
%systemd_postun %{agent_svc_name}

%files
%defattr(-, root, root, -)
# you might think libvio.so goes in the server RPM but
# the 2 tools following it need it
%{_libdir}/daos_srv/libbio.so
# you might think libdaos_tests.so goes in the tests RPM but
# the 4 tools following it need it
%{_libdir}/libdaos_tests.so
%{_bindir}/io_conf
%{_bindir}/jump_pl_map
%{_bindir}/ring_pl_map
%{_bindir}/pl_bench
%{_bindir}/rdbt
%{_libdir}/libvos.so
%{_libdir}/libcart*
%{_libdir}/libgurt*
%{_prefix}/etc/memcheck-cart.supp
%dir %{_prefix}%{_sysconfdir}
%{_prefix}%{_sysconfdir}/vos_size_input.yaml
%dir %{_sysconfdir}/bash_completion.d
%{_sysconfdir}/bash_completion.d/daos.bash
%{_libdir}/libdaos_common.so
# TODO: this should move from daos_srv to daos
%{_libdir}/daos_srv/libplacement.so
# Certificate generation files
%dir %{_libdir}/%{name}
%{_libdir}/%{name}/certgen/
%{_libdir}/%{name}/VERSION
%doc

%files server
%config(noreplace) %{conf_dir}/daos_server.yml
%dir %{conf_dir}/certs
%attr(0700,daos_server,daos_server) %{conf_dir}/certs
%dir %{conf_dir}/certs/clients
%attr(0700,daos_server,daos_server) %{conf_dir}/certs/clients
%attr(0644,root,root) %{conf_dir}/daos_server.yml
%{_sysconfdir}/ld.so.conf.d/daos.conf
# set daos_admin to be setuid root in order to perform privileged tasks
%attr(4750,root,daos_admins) %{_bindir}/daos_admin
# set daos_server to be setgid daos_admins in order to invoke daos_admin
%attr(2755,root,daos_admins) %{_bindir}/daos_server
%{_bindir}/daos_io_server
%dir %{_libdir}/daos_srv
%{_libdir}/daos_srv/libcont.so
%{_libdir}/daos_srv/libdtx.so
%{_libdir}/daos_srv/libmgmt.so
%{_libdir}/daos_srv/libobj.so
%{_libdir}/daos_srv/libpool.so
%{_libdir}/daos_srv/librdb.so
%{_libdir}/daos_srv/librdbt.so
%{_libdir}/daos_srv/librebuild.so
%{_libdir}/daos_srv/librsvc.so
%{_libdir}/daos_srv/libsecurity.so
%{_libdir}/daos_srv/libvos_srv.so
%{_datadir}/%{name}
%exclude %{_datadir}/%{name}/ioil-ld-opts
%{_unitdir}/%{server_svc_name}

%files client
%{_prefix}/etc/memcheck-daos-client.supp
%{_bindir}/cart_ctl
%{_bindir}/self_test
%{_bindir}/dmg
%{_bindir}/daos_agent
%{_bindir}/dfuse
%{_bindir}/daos
%{_bindir}/dfuse_hl
%{_bindir}/daos_storage_estimator.py
%{_libdir}/*.so.*
%{_libdir}/libdfs.so
%{_libdir}/%{name}/API_VERSION
%{_libdir}/libduns.so
%{_libdir}/libdfuse.so
%{_libdir}/libioil.so
%{_libdir}/libdfs_internal.so
%{_libdir}/libvos_size.so
%dir  %{_libdir}/python2.7/site-packages/pydaos
%dir  %{_libdir}/python2.7/site-packages/storage_estimator
%{_libdir}/python2.7/site-packages/pydaos/*.py
%{_libdir}/python2.7/site-packages/storage_estimator/*.py
%if (0%{?rhel} >= 7)
%{_libdir}/python2.7/site-packages/pydaos/*.pyc
%{_libdir}/python2.7/site-packages/pydaos/*.pyo
%{_libdir}/python2.7/site-packages/storage_estimator/*.pyc
%{_libdir}/python2.7/site-packages/storage_estimator/*.pyo
%endif
%{_libdir}/python2.7/site-packages/pydaos/pydaos_shim_27.so
%dir  %{_libdir}/python2.7/site-packages/pydaos/raw
%{_libdir}/python2.7/site-packages/pydaos/raw/*.py
%if (0%{?rhel} >= 7)
%{_libdir}/python2.7/site-packages/pydaos/raw/*.pyc
%{_libdir}/python2.7/site-packages/pydaos/raw/*.pyo
%endif
%dir %{_libdir}/python3
%dir %{_libdir}/python3/site-packages
%dir %{_libdir}/python3/site-packages/pydaos
%dir %{_libdir}/python3/site-packages/storage_estimator
%{_libdir}/python3/site-packages/pydaos/*.py
%{_libdir}/python3/site-packages/storage_estimator/*.py
%if (0%{?rhel} >= 7)
%{_libdir}/python3/site-packages/pydaos/*.pyc
%{_libdir}/python3/site-packages/pydaos/*.pyo
%{_libdir}/python3/site-packages/storage_estimator/*.pyc
%{_libdir}/python3/site-packages/storage_estimator/*.pyo
%endif
%{_libdir}/python3/site-packages/pydaos/pydaos_shim_3.so
%dir %{_libdir}/python3/site-packages/pydaos/raw
%{_libdir}/python3/site-packages/pydaos/raw/*.py
%if (0%{?rhel} >= 7)
%{_libdir}/python3/site-packages/pydaos/raw/*.pyc
%{_libdir}/python3/site-packages/pydaos/raw/*.pyo
%endif
%{_datadir}/%{name}/ioil-ld-opts
%config(noreplace) %{conf_dir}/daos_agent.yml
%config(noreplace) %{conf_dir}/daos_control.yml
%{_unitdir}/%{agent_svc_name}
%{_mandir}/man8/daos.8*
%{_mandir}/man8/dmg.8*

%files tests
%dir %{_prefix}/lib/daos
%{_prefix}/lib/daos/TESTING
%{_bindir}/hello_drpc
%{_bindir}/*_test*
%{_bindir}/smd_ut
%{_bindir}/vea_ut
%{_bindir}/daos_perf
%{_bindir}/daos_racer
%{_bindir}/evt_ctl
%{_bindir}/obj_ctl
%{_bindir}/daos_gen_io_conf
%{_bindir}/daos_run_io_conf
%{_bindir}/crt_launch
%{_prefix}/etc/fault-inject-cart.yaml
# For avocado tests
%{_prefix}/lib/daos/.build_vars.json
%{_prefix}/lib/daos/.build_vars.sh

%files devel
%{_includedir}/*
%{_libdir}/libdaos.so
%{_libdir}/*.a

%changelog
<<<<<<< HEAD
* Tue Oct 13 2020 Amanda Justiniano <amanda.justiniano-pagn@intel.com> 1.1.1-2
- Add lbzip2 requirement to the daos-tests package
=======

* Tue Oct 13 2020 Michael MacDonald <mjmac.macdonald@intel.com> 1.1.1-2
- Create unprivileged user for daos_agent
>>>>>>> c6b870dd

* Mon Oct 12 2020 Johann Lombardi <johann.lombardi@intel.com> 1.1.1-1
- Version bump up to 1.1.1

* Sat Oct 03 2020 Michael MacDonald <mjmac.macdonald@intel.com> 1.1.0-34
- Add go-race to BuildRequires on OpenSUSE Leap

* Wed Sep 16 2020 Alexander Oganezov <alexander.a.oganezov@intel.com> 1.1.0-33
- Update OFI to v1.11.0

* Mon Aug 17 2020 Michael MacDonald <mjmac.macdonald@intel.com> 1.1.0-32
- Install completion script in /etc/bash_completion.d

* Wed Aug 05 2020 Brian J. Murrell <brian.murrell@intel.com> - 1.1.0-31
- Change fuse requirement to fuse3
- Use Lmod for MPI module loading
- Remove unneeded (and un-distro gated) Requires: json-c

* Wed Jul 29 2020 Jonathan Martinez Montes <jonathan.martinez.montes@intel.com> - 1.1.0-30
- Add the daos_storage_estimator.py tool. It merges the functionality of the
  former tools vos_size, vos_size.py, vos_size_dfs_sample.py and parse_csv.py.

* Wed Jul 29 2020 Jeffrey V Olivier <jeffrey.v.olivier@intel.com> - 1.1.0-29
- Revert prior changes from version 28

* Mon Jul 13 2020 Brian J. Murrell <brian.murrell@intel.com> - 1.1.0-28
- Change fuse requirement to fuse3
- Use Lmod for MPI module loading

* Tue Jul 7 2020 Alexander A Oganezov <alexander.a.oganezov@intel.com> - 1.1.0-27
- Update to mercury release 2.0.0~rc1-1

* Sun Jun 28 2020 Jonathan Martinez Montes <jonathan.martinez.montes@intel.com> - 1.1.0-26
- Add the vos_size_dfs_sample.py tool. It is used to generate dynamically
  the vos_dfs_sample.yaml file using the real DFS super block data.

* Tue Jun 23 2020 Jeff Olivier <jeffrey.v.olivier@intel.com> - 1.1.0-25
- Add -no-rpath option and use it for rpm build rather than modifying
  SCons files in place

* Tue Jun 16 2020 Jeff Olivier <jeffrey.v.olivier@intel.com> - 1.1.0-24
- Modify RPATH removal snippet to replace line with pass as some lines
  can't be removed without breaking the code

* Fri Jun 05 2020 Ryon Jensen <ryon.jensen@intel.com> - 1.1.0-23
- Add libisa-l_crypto dependency

* Fri Jun 05 2020 Tom Nabarro <tom.nabarro@intel.com> - 1.1.0-22
- Change server systemd run-as user to daos_server in unit file

* Thu Jun 04 2020 Hua Kuang <hua.kuang@intel.com> - 1.1.0-21
- Remove dmg_old from DAOS RPM package

* Thu May 28 2020 Tom Nabarro <tom.nabarro@intel.com> - 1.1.0-20
- Create daos group to run as in systemd unit file

* Tue May 26 2020 Brian J. Murrell <brian.murrell@intel.com> - 1.1.0-19
- Enable parallel building with _smp_mflags

* Fri May 15 2020 Kenneth Cain <kenneth.c.cain@intel.com> - 1.1.0-18
- Require raft-devel >= 0.6.0 that adds new API raft_election_start()

* Thu May 14 2020 Brian J. Murrell <brian.murrell@intel.com> - 1.1.0-17
- Add cart-devel's Requires to daos-devel as they were forgotten
  during the cart merge

* Thu May 14 2020 Brian J. Murrell <brian.murrell@intel.com> - 1.1.0-16
- Fix fuse3-libs -> libfuse3 for SLES/Leap 15

* Thu Apr 30 2020 Brian J. Murrell <brian.murrell@intel.com> - 1.1.0-15
- Use new properly pre-release tagged mercury RPM

* Thu Apr 30 2020 Brian J. Murrell <brian.murrell@intel.com> - 1.1.0-14
- Move fuse dependencies to the client subpackage

* Mon Apr 27 2020 Michael MacDonald <mjmac.macdonald@intel.com> 1.1.0-13
- Rename /etc/daos.yml -> /etc/daos_control.yml

* Thu Apr 16 2020 Brian J. Murrell <brian.murrell@intel.com> - 1.1.0-12
- Use distro fuse

* Fri Apr 10 2020 Alexander Oganezov <alexander.a.oganezov@intel.com> - 1.1.0-11
- Update to mercury 4871023 to pick na_ofi.c race condition fix for
  "No route to host" errors.

* Sun Apr 05 2020 Brian J. Murrell <brian.murrell@intel.com> - 1.1.0-10
- Clean up spdk dependencies

* Mon Mar 30 2020 Tom Nabarro <tom.nabarro@intel.com> - 1.1.0-9
- Set version of spdk to < v21, > v19

* Fri Mar 27 2020 David Quigley <david.quigley@intel.com> - 1.1.0-8
- add daos and dmg man pages to the daos-client files list

* Thu Mar 26 2020 Michael MacDonald <mjmac.macdonald@intel.com> 1.1.0-7
- Add systemd scriptlets for managing daos_server/daos_admin services

* Thu Mar 26 2020 Alexander Oganeozv <alexander.a.oganezov@intel.com> - 1.1.0-6
- Update ofi to 62f6c937601776dac8a1f97c8bb1b1a6acfbc3c0

* Tue Mar 24 2020 Jeffrey V. Olivier <jeffrey.v.olivier@intel.com> - 1.1.0-5
- Remove cart as an external dependence

* Mon Mar 23 2020 Jeffrey V. Olivier <jeffrey.v.olivier@intel.com> - 1.1.0-4
- Remove scons_local as dependency

* Tue Mar 03 2020 Brian J. Murrell <brian.murrell@intel.com> - 1.1.0-3
- Bump up go minimum version to 1.12

* Thu Feb 20 2020 Brian J. Murrell <brian.murrell@intel.com> - 1.1.0-2
- daos-server requires daos-client (same version)

* Fri Feb 14 2020 Brian J. Murrell <brian.murrell@intel.com> - 1.1.0-1
- Version bump up to 1.1.0

* Wed Feb 12 2020 Brian J. Murrell <brian.murrell@intel.com> - 0.9.0-2
- Remove undefine _missing_build_ids_terminate_build

* Thu Feb 06 2020 Johann Lombardi <johann.lombardi@intel.com> - 0.9.0-1
- Version bump up to 0.9.0

* Sat Jan 18 2020 Jeff Olivier <jeffrey.v.olivier@intel.com> - 0.8.0-3
- Fixing a few warnings in the RPM spec file

* Fri Dec 27 2019 Jeff Olivier <jeffrey.v.olivier@intel.com> - 0.8.0-2
- Remove openmpi, pmix, and hwloc builds, use hwloc and openmpi packages

* Tue Dec 17 2019 Johann Lombardi <johann.lombardi@intel.com> - 0.8.0-1
- Version bump up to 0.8.0

* Thu Dec 05 2019 Johann Lombardi <johann.lombardi@intel.com> - 0.7.0-1
- Version bump up to 0.7.0

* Tue Nov 19 2019 Tom Nabarro <tom.nabarro@intel.com> 0.6.0-15
- Temporarily unconstrain max. version of spdk

* Wed Nov 06 2019 Brian J. Murrell <brian.murrell@intel.com> 0.6.0-14
- Constrain max. version of spdk

* Wed Nov 06 2019 Brian J. Murrell <brian.murrell@intel.com> 0.6.0-13
- Use new cart with R: mercury to < 1.0.1-20 due to incompatibility

* Wed Nov 06 2019 Michael MacDonald <mjmac.macdonald@intel.com> 0.6.0-12
- Add daos_admin privileged helper for daos_server

* Fri Oct 25 2019 Brian J. Murrell <brian.murrell@intel.com> 0.6.0-11
- Handle differences in Leap 15 Python packaging

* Wed Oct 23 2019 Brian J. Murrell <brian.murrell@intel.com> 0.6.0-9
- Update BR: libisal-devel for Leap

* Mon Oct 07 2019 Brian J. Murrell <brian.murrell@intel.com> 0.6.0-8
- Use BR: cart-devel-%{cart_sha1} if available
- Remove cart's BRs as it's -devel Requires them now

* Tue Oct 01 2019 Brian J. Murrell <brian.murrell@intel.com> 0.6.0-7
- Constrain cart BR to <= 1.0.0

* Sat Sep 21 2019 Brian J. Murrell <brian.murrell@intel.com>
- Remove Requires: {argobots, cart}
  - autodependencies should take care of these

* Thu Sep 19 2019 Jeff Olivier <jeffrey.v.olivier@intel.com>
- Add valgrind-devel requirement for argobots change

* Tue Sep 10 2019 Tom Nabarro <tom.nabarro@intel.com>
- Add requires ndctl as runtime dep for control plane.

* Thu Aug 15 2019 David Quigley <david.quigley@intel.com>
- Add systemd unit files to packaging.

* Thu Jul 25 2019 Brian J. Murrell <brian.murrell@intel.com>
- Add git hash and commit count to release

* Thu Jul 18 2019 David Quigley <david.quigley@intel.com>
- Add certificate generation files to packaging.

* Tue Jul 09 2019 Johann Lombardi <johann.lombardi@intel.com>
- Version bump up to 0.6.0

* Fri Jun 21 2019 David Quigley <dquigley@intel.com>
- Add daos_agent.yml to the list of packaged files

* Thu Jun 13 2019 Brian J. Murrell <brian.murrell@intel.com>
- move obj_ctl daos_gen_io_conf daos_run_io_conf to
  daos-tests sub-package
- daos-server needs spdk-tools

* Fri May 31 2019 Ken Cain <kenneth.c.cain@intel.com>
- Add new daos utility binary

* Wed May 29 2019 Brian J. Murrell <brian.murrell@intel.com>
- Version bump up to 0.5.0
- Add Requires: libpsm_infinipath1 for SLES 12.3

* Tue May 07 2019 Brian J. Murrell <brian.murrell@intel.com>
- Move some files around among the sub-packages

* Mon May 06 2019 Brian J. Murrell <brian.murrell@intel.com>
- Only BR fio
  - fio-{devel,src} is not needed

* Wed Apr 03 2019 Brian J. Murrell <brian.murrell@intel.com>
- initial package<|MERGE_RESOLUTION|>--- conflicted
+++ resolved
@@ -393,14 +393,12 @@
 %{_libdir}/*.a
 
 %changelog
-<<<<<<< HEAD
-* Tue Oct 13 2020 Amanda Justiniano <amanda.justiniano-pagn@intel.com> 1.1.1-2
+
+* Tue Oct 13 2020 Amanda Justiniano <amanda.justiniano-pagn@intel.com> 1.1.1-3
 - Add lbzip2 requirement to the daos-tests package
-=======
 
 * Tue Oct 13 2020 Michael MacDonald <mjmac.macdonald@intel.com> 1.1.1-2
 - Create unprivileged user for daos_agent
->>>>>>> c6b870dd
 
 * Mon Oct 12 2020 Johann Lombardi <johann.lombardi@intel.com> 1.1.1-1
 - Version bump up to 1.1.1
