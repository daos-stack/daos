%define daoshome %{_exec_prefix}/lib/%{name}
%define server_svc_name daos_server.service
%define agent_svc_name daos_agent.service
%define sysctl_script_name 10-daos_server.conf

%global mercury_version 2.2.0~rc6-1%{?dist}
%global libfabric_version 1.15.1-1
%global __python %{__python3}

%if (0%{?rhel} >= 8)
# https://bugzilla.redhat.com/show_bug.cgi?id=1955184
%define _use_internal_dependency_generator 0
%define __find_requires %{SOURCE1}
%endif

Name:          daos
Version:       2.3.100
Release:       14%{?relval}%{?dist}
Summary:       DAOS Storage Engine

License:       BSD-2-Clause-Patent
URL:           https//github.com/daos-stack/daos
Source0:       %{name}-%{version}.tar.gz
Source1:       bz-1955184_find-requires
%if (0%{?rhel} >= 7)
%if (0%{?rhel} >= 8)
BuildRequires: python3-scons >= 2.4
%else
BuildRequires: python36-scons >= 2.4
%endif
%else
BuildRequires: scons >= 2.4
%endif
BuildRequires: libfabric-devel >= %{libfabric_version}
BuildRequires: mercury-devel >= %{mercury_version}
%if (0%{?rhel} < 8) || (0%{?suse_version} > 0)
BuildRequires: openpa-devel
BuildRequires: libpsm2-devel
%endif
BuildRequires: gcc-c++
%if (0%{?rhel} >= 8)
BuildRequires: openmpi-devel
%else
BuildRequires: openmpi3-devel
%endif
BuildRequires: hwloc-devel
%if ("%{?compiler_args}" == "COMPILER=covc")
BuildRequires: bullseye
%endif
%if (0%{?rhel} >= 7)
BuildRequires: argobots-devel >= 1.1
BuildRequires: json-c-devel
%if (0%{?rhel} >= 8)
BuildRequires: boost-python3-devel
%else
BuildRequires: boost-python36-devel
%endif
%else
BuildRequires: libabt-devel >= 1.0rc1
BuildRequires: libjson-c-devel
BuildRequires: boost-devel
%endif
BuildRequires: libpmemobj-devel >= 1.11
%if (0%{?rhel} >= 8)
BuildRequires: fuse3-devel >= 3
%else
BuildRequires: fuse3-devel >= 3.4.2
%endif
%if (0%{?suse_version} >= 1500)
BuildRequires: go-race
BuildRequires: libprotobuf-c-devel
BuildRequires: liblz4-devel
%else
BuildRequires: protobuf-c-devel
BuildRequires: lz4-devel
%endif
BuildRequires: spdk-devel >= 22.01.1
%if (0%{?rhel} >= 7)
BuildRequires: libisa-l-devel
BuildRequires: libisa-l_crypto-devel
%else
BuildRequires: libisal-devel
BuildRequires: libisal_crypto-devel
%endif
BuildRequires: daos-raft-devel = 0.9.1-1401.gc18bcb8%{?dist}
BuildRequires: openssl-devel
BuildRequires: libevent-devel
BuildRequires: libyaml-devel
BuildRequires: libcmocka-devel
BuildRequires: valgrind-devel
BuildRequires: systemd
BuildRequires: go >= 1.14
%if (0%{?rhel} >= 7)
BuildRequires: numactl-devel
BuildRequires: CUnit-devel
# needed to retrieve PMM region info through control-plane
BuildRequires: libipmctl-devel
BuildRequires: python36-devel
%if (0%{?rhel} >= 8)
BuildRequires: python3-distro
%else
BuildRequires: python36-distro
%endif
BuildRequires: Lmod
%else
%if (0%{?suse_version} >= 1315)
# see src/client/dfs/SConscript for why we need /etc/os-release
# that code should be rewritten to use the python libraries provided for
# os detection
# prefer over libpsm2-compat
BuildRequires: libpsm_infinipath1
# prefer over libcurl4-mini
BuildRequires: libcurl4
BuildRequires: distribution-release
BuildRequires: libnuma-devel
BuildRequires: cunit-devel
BuildRequires: ipmctl-devel
BuildRequires: python3-devel
BuildRequires: python3-distro
BuildRequires: python-rpm-macros
BuildRequires: lua-lmod
BuildRequires: systemd-rpm-macros
%if 0%{?is_opensuse}
%else
# have choice for libcurl.so.4()(64bit) needed by systemd: libcurl4 libcurl4-mini
# have choice for libcurl.so.4()(64bit) needed by cmake: libcurl4 libcurl4-mini
BuildRequires: libcurl4
# have choice for libpsm_infinipath.so.1()(64bit) needed by libfabric1: libpsm2-compat libpsm_infinipath1
# have choice for libpsm_infinipath.so.1()(64bit) needed by openmpi-libs: libpsm2-compat libpsm_infinipath1
BuildRequires: libpsm_infinipath1
%endif
%endif
%endif

%if (0%{?suse_version} > 0)
BuildRequires: libucp-devel
BuildRequires: libucs-devel
BuildRequires: libuct-devel
%else
BuildRequires: ucx-devel
%endif

Requires: protobuf-c
Requires: openssl
# This should only be temporary until we can get a stable upstream release
# of mercury, at which time the autoprov shared library version should
# suffice
Requires: mercury >= %{mercury_version}


%description
The Distributed Asynchronous Object Storage (DAOS) is an open-source
software-defined object store designed from the ground up for
massively distributed Non Volatile Memory (NVM). DAOS takes advantage
of next generation NVM technology like Storage Class Memory (SCM) and
NVM express (NVMe) while presenting a key-value storage interface and
providing features such as transactional non-blocking I/O, advanced
data protection with self healing on top of commodity hardware, end-
to-end data integrity, fine grained data control and elastic storage
to optimize performance and cost.

%package server
Summary: The DAOS server
Requires: %{name}%{?_isa} = %{version}-%{release}
Requires: spdk-tools >= 22.01.1
Requires: ndctl
# needed to set PMem configuration goals in BIOS through control-plane
%if (0%{?suse_version} >= 1500)
Requires: ipmctl >= 02.00.00.3733
# When 1.11.2 is released, we can change this to >= 1.11.2
Requires: libpmemobj1 = 1.11.0-3.suse1500
%else
Requires: ipmctl > 02.00.00.3816
# When 1.11.2 is released, we can change this to >= 1.11.2
Requires: libpmemobj = 1.11.0-3%{?dist}
%endif
Requires: mercury >= %{mercury_version}
Requires(post): /sbin/ldconfig
Requires(postun): /sbin/ldconfig
Requires: libfabric >= %{libfabric_version}
%{?systemd_requires}
Obsoletes: cart < 1000

%description server
This is the package needed to run a DAOS server

%package admin
Summary: DAOS admin tools
Requires: %{name}%{?_isa} = %{version}-%{release}

%description admin
This package contains DAOS administrative tools (e.g. dmg).

%package client
Summary: The DAOS client
Requires: %{name}%{?_isa} = %{version}-%{release}
Requires: mercury >= %{mercury_version}
Requires: libfabric >= %{libfabric_version}
%if (0%{?rhel} >= 8)
Requires: fuse3 >= 3
%else
Requires: fuse3 >= 3.4.2
%endif
Obsoletes: cart < 1000
%if (0%{?suse_version} >= 1500)
Requires: libfuse3-3 >= 3.4.2
%else
# because our repo has a deprecated fuse-3.x RPM, make sure we don't
# get it when fuse3 Requires: /etc/fuse.conf
%if (0%{?rhel} >= 8)
Requires: fuse3 >= 3
%else
Requires: fuse < 3, fuse3-libs >= 3.4.2
%endif
%endif
%{?systemd_requires}

%description client
This is the package needed to run a DAOS client

%package tests
Summary: The entire DAOS test suite
Requires: %{name}-client-tests%{?_isa} = %{version}-%{release}

%description tests
This is the package is a metapackage to install all of the test packages

%package tests-internal
Summary: The entire internal DAOS test suite
Requires: %{name}-tests%{?_isa} = %{version}-%{release}
Requires: %{name}-client-tests-openmpi%{?_isa} = %{version}-%{release}

%description tests-internal
This is the package is a metapackage to install all of the internal test packages

%package client-tests
Summary: The DAOS test suite
Requires: %{name}-client%{?_isa} = %{version}-%{release}
Requires: %{name}-admin%{?_isa} = %{version}-%{release}
%if (0%{?rhel} >= 7) && (0%{?rhel} < 8)
Requires: python36-distro
Requires: python36-tabulate
Requires: python36-defusedxml
%else
Requires: python3-distro
Requires: python3-tabulate
Requires: python3-defusedxml
%endif
Requires: fio
Requires: git
Requires: dbench
Requires: lbzip2
Requires: attr
%if (0%{?suse_version} >= 1315)
Requires: libpsm_infinipath1
Requires: lua-lmod
%else
Requires: Lmod
%endif

%description client-tests
This is the package needed to run the DAOS test suite (client tests)

%package client-tests-openmpi
Summary: The DAOS client test suite - tools which need openmpi
Requires: %{name}-client-tests%{?_isa} = %{version}-%{release}

%description client-tests-openmpi
This is the package needed to run the DAOS client test suite openmpi tools

%package server-tests
Summary: The DAOS server test suite (server tests)
Requires: %{name}-server%{?_isa} = %{version}-%{release}
Requires: %{name}-admin%{?_isa} = %{version}-%{release}

%description server-tests
This is the package needed to run the DAOS server test suite (server tests)

%package devel
Summary: The DAOS development libraries and headers
Requires: %{name}-client%{?_isa} = %{version}-%{release}
Requires: libuuid-devel

%description devel
This is the package needed to build software with the DAOS library.

%package firmware
Summary: The DAOS firmware management helper
Requires: %{name}-server%{?_isa} = %{version}-%{release}

%description firmware
This is the package needed to manage server storage firmware on DAOS servers.

%package serialize
Summary: DAOS serialization library that uses HDF5
BuildRequires: hdf5-devel
Requires: hdf5

%description serialize
This is the package needed to use the DAOS serialization and deserialization
tools, as well as the preserve option for the filesystem copy tool.

%package mofed-shim
Summary: A shim to bridge MOFED's openmpi to distribution dependency tags
Provides: libmpi.so.40()(64bit)(openmpi-x86_64)
Requires: libmpi.so.40()(64bit)
Provides: libmpi_cxx.so.40()(64bit)(openmpi-x86_64)
Provides: libmpi_cxx.so.40()(64bit)

%description mofed-shim
This is the package that bridges the difference between the MOFED openmpi
"Provides" and distribution-openmpi consumers "Requires".

%if (0%{?suse_version} > 0)
%global __debug_package 1
%global _debuginfo_subpackages 0
%debug_package
%endif

%prep
%autosetup

%build

%define conf_dir %{_sysconfdir}/daos
%if (0%{?rhel} >= 7)
%define scons_exe scons-3
%else
%define scons_exe scons
%endif
%{scons_exe} %{?_smp_mflags} \
      --config=force         \
      --no-rpath             \
      USE_INSTALLED=all      \
      FIRMWARE_MGMT=yes      \
      CONF_DIR=%{conf_dir}   \
      PREFIX=%{buildroot}    \
     %{?scons_args}          \
     %{?compiler_args}

%if ("%{?compiler_args}" == "COMPILER=covc")
mv test.cov{,-build}
%endif

%install
%{scons_exe} %{?_smp_mflags}          \
      --config=force                  \
      --no-rpath                      \
      --install-sandbox=%{buildroot}  \
      %{buildroot}%{_prefix}          \
      %{buildroot}%{conf_dir}         \
      USE_INSTALLED=all               \
      FIRMWARE_MGMT=yes               \
      CONF_DIR=%{conf_dir}            \
      PREFIX=%{_prefix}               \
      %{?scons_args}                  \
      %{?compiler_args}

%if ("%{?compiler_args}" == "COMPILER=covc")
mv test.cov-build %{buildroot}/%{daoshome}/TESTING/ftest/test.cov
%endif
mkdir -p %{buildroot}/%{_sysconfdir}/ld.so.conf.d/
echo "%{_libdir}/daos_srv" > %{buildroot}/%{_sysconfdir}/ld.so.conf.d/daos.conf
mkdir -p %{buildroot}/%{_sysctldir}
install -m 644 utils/rpms/%{sysctl_script_name} %{buildroot}/%{_sysctldir}
mkdir -p %{buildroot}/%{_unitdir}
%if (0%{?rhel} == 7)
install -m 644 utils/systemd/%{server_svc_name}.pre230 %{buildroot}/%{_unitdir}/%{server_svc_name}
install -m 644 utils/systemd/%{agent_svc_name}.pre230 %{buildroot}/%{_unitdir}/%{agent_svc_name}
%else
install -m 644 utils/systemd/%{server_svc_name} %{buildroot}/%{_unitdir}
install -m 644 utils/systemd/%{agent_svc_name} %{buildroot}/%{_unitdir}
%endif
mkdir -p %{buildroot}/%{conf_dir}/certs/clients
mv %{buildroot}/%{conf_dir}/bash_completion.d %{buildroot}/%{_sysconfdir}

%pre server
getent group daos_metrics >/dev/null || groupadd -r daos_metrics
getent group daos_server >/dev/null || groupadd -r daos_server
getent group daos_daemons >/dev/null || groupadd -r daos_daemons
getent passwd daos_server >/dev/null || useradd -s /sbin/nologin -r -g daos_server -G daos_metrics,daos_daemons daos_server
%post server
/sbin/ldconfig
%systemd_post %{server_svc_name}
%sysctl_apply %{sysctl_script_name}
%preun server
%systemd_preun %{server_svc_name}
%postun server
/sbin/ldconfig
%systemd_postun %{server_svc_name}

%pre client
getent group daos_agent >/dev/null || groupadd -r daos_agent
getent group daos_daemons >/dev/null || groupadd -r daos_daemons
getent passwd daos_agent >/dev/null || useradd -s /sbin/nologin -r -g daos_agent -G daos_daemons daos_agent
%post client
%systemd_post %{agent_svc_name}
%preun client
%systemd_preun %{agent_svc_name}
%postun client
%systemd_postun %{agent_svc_name}

%files
%defattr(-, root, root, -)
%{_sysconfdir}/ld.so.conf.d/daos.conf
%dir %attr(0755,root,root) %{conf_dir}/certs
%{conf_dir}/memcheck-cart.supp
%dir %{conf_dir}
%dir %{_sysconfdir}/bash_completion.d
%{_sysconfdir}/bash_completion.d/daos.bash
# Certificate generation files
%dir %{_libdir}/%{name}
%{_libdir}/%{name}/certgen/
%{_libdir}/%{name}/VERSION
%{_libdir}/libcart.so.*
%{_libdir}/libgurt.so.*
%{_libdir}/libdaos_common.so
%doc

%files server
%config(noreplace) %attr(0644,root,root) %{conf_dir}/daos_server.yml
%dir %attr(0700,daos_server,daos_server) %{conf_dir}/certs/clients
# set daos_admin to be setuid root in order to perform privileged tasks
%attr(4750,root,daos_server) %{_bindir}/daos_admin
# set daos_server to be setgid daos_server in order to invoke daos_admin
# and/or daos_firmware
%attr(2755,root,daos_server) %{_bindir}/daos_server
%{_bindir}/daos_engine
%{_bindir}/daos_metrics
%dir %{_libdir}/daos_srv
%{_libdir}/daos_srv/libcont.so
%{_libdir}/daos_srv/libdtx.so
%{_libdir}/daos_srv/libmgmt.so
%{_libdir}/daos_srv/libobj.so
%{_libdir}/daos_srv/libpool.so
%{_libdir}/daos_srv/librdb.so
%{_libdir}/daos_srv/librdbt.so
%{_libdir}/daos_srv/librebuild.so
%{_libdir}/daos_srv/librsvc.so
%{_libdir}/daos_srv/libsecurity.so
%{_libdir}/daos_srv/libvos_srv.so
%{_libdir}/daos_srv/libvos_size.so
%{_libdir}/daos_srv/libvos.so
%{_libdir}/daos_srv/libbio.so
%{_libdir}/daos_srv/libplacement.so
%{_libdir}/libdaos_common_pmem.so
%{conf_dir}/vos_size_input.yaml
%{_bindir}/daos_storage_estimator.py
%{python3_sitearch}/storage_estimator/*.py
%dir %{python3_sitearch}/storage_estimator
%if (0%{?rhel} >= 7)
%dir %{python3_sitearch}/storage_estimator/__pycache__
%{python3_sitearch}/storage_estimator/__pycache__/*.pyc
%endif
%{_datadir}/%{name}
%exclude %{_datadir}/%{name}/ioil-ld-opts
%{_unitdir}/%{server_svc_name}
%{_sysctldir}/%{sysctl_script_name}

%files admin
%{_bindir}/dmg
%{_mandir}/man8/dmg.8*
%config(noreplace) %{conf_dir}/daos_control.yml

%files client
%{_libdir}/libdaos.so.*
%{_bindir}/cart_ctl
%{_bindir}/self_test
%{_bindir}/daos_agent
%{_bindir}/dfuse
%{_bindir}/daos
%{_libdir}/libdaos_cmd_hdlrs.so
%{_libdir}/libdfs.so
%{_libdir}/%{name}/API_VERSION
%{_libdir}/libduns.so
%{_libdir}/libdfuse.so
%{_libdir}/libioil.so
%dir %{python3_sitearch}/pydaos
%{python3_sitearch}/pydaos/*.py
%dir %{python3_sitearch}/pydaos/raw
%{python3_sitearch}/pydaos/raw/*.py
%if (0%{?rhel} >= 7)
%dir %{python3_sitearch}/pydaos/__pycache__
%{python3_sitearch}/pydaos/__pycache__/*.pyc
%dir %{python3_sitearch}/pydaos/raw/__pycache__
%{python3_sitearch}/pydaos/raw/__pycache__/*.pyc
%endif
%{python3_sitearch}/pydaos/pydaos_shim.so
%{_datadir}/%{name}/ioil-ld-opts
%config(noreplace) %{conf_dir}/daos_agent.yml
%{_unitdir}/%{agent_svc_name}
%{_mandir}/man8/daos.8*

%files client-tests
%dir %{daoshome}
%{daoshome}/TESTING
%{_bindir}/hello_drpc
%{_libdir}/libdaos_tests.so
%{_bindir}/io_conf
%{_bindir}/common_test
%{_bindir}/acl_dump_test
%{_bindir}/agent_tests
%{_bindir}/drpc_engine_test
%{_bindir}/drpc_test
%{_bindir}/dfuse_test
%{_bindir}/eq_tests
%{_bindir}/job_tests
%{_bindir}/security_test
%{conf_dir}/fault-inject-cart.yaml
%{_bindir}/fault_status
%{_bindir}/crt_launch
# For avocado tests
%{daoshome}/.build_vars.json
%{daoshome}/.build_vars.sh
%{_bindir}/daos_perf
%{_bindir}/daos_racer
%{_bindir}/daos_test
%{_bindir}/dfs_test
%{_bindir}/jobtest
%{_bindir}/daos_gen_io_conf
%{_bindir}/daos_run_io_conf
%{_libdir}/libdpar.so

%files client-tests-openmpi
%{_libdir}/libdpar_mpi.so

%files server-tests
%{_bindir}/evt_ctl
%{_bindir}/jump_pl_map
%{_bindir}/pl_bench
%{_bindir}/rdbt
%{_bindir}/ring_pl_map
%{_bindir}/smd_ut
%{_bindir}/srv_checksum_tests
%{_bindir}/vea_ut
%{_bindir}/vos_tests
%{_bindir}/vea_stress
%{_bindir}/obj_ctl
%{_bindir}/vos_perf

%files devel
%{_includedir}/*
%{_libdir}/libdaos.so
%{_libdir}/libgurt.so
%{_libdir}/libcart.so
%{_libdir}/*.a

%files firmware
# set daos_firmware to be setuid root in order to perform privileged tasks
%attr(4750,root,daos_server) %{_bindir}/daos_firmware

%files serialize
%{_libdir}/libdaos_serialize.so

%files tests
# No files in a meta-package

%files tests-internal
# No files in a meta-package

%files mofed-shim
# No files in a shim package

%changelog
<<<<<<< HEAD
* Mon Jun 27 2022 Tom Nabarro <tom.nabarro@intel.com> 2.3.100-14
- Update SPDK dependency requirement to greater than or equal to 22.01.1.
=======
* Mon Jun 27 2022 Jerome Soumagne <jerome.soumagne@intel.com> 2.3.100-14
- Update to mercury 2.2.0rc6
>>>>>>> 8de56274

* Fri Jun 17 2022 Jeff Olivier <jeffrey.v.olivier@intel.com> 2.3.100-13
- Remove libdts.so, replace with build time static

* Thu Jun 2 2022 Jeff Olivier <jeffrey.v.olivier@intel.com> 2.3.100-12
- Make ucx required for build on all platforms

* Wed Jun 1 2022 Michael MacDonald <mjmac.macdonald@intel.com> 2.3.100-11
- Move dmg to new daos-admin RPM

* Wed May 18 2022 Lei Huang <lei.huang@intel.com> 2.3.100-10
- Update to libfabric to v1.15.1-1 to include critical performance patches

* Tue May 17 2022 Phillip Henderson <phillip.henderson@intel.com> 2.3.100-9
- Remove doas-client-tests-openmpi dependency from daos-tests
- Add daos-tests-internal package

* Mon May  9 2022 Ashley Pittman <ashley.m.pittman@intel.com> 2.3.100-8
- Extend dfusedaosbuild test to run in different configurations.

* Fri May  6 2022 Ashley Pittman <ashley.m.pittman@intel.com> 2.3.100-7
- Add dfuse unit-test binary to call from ftest.

* Wed May  4 2022 Joseph Moore <joseph.moore@intel.com> 2.3.100-6
- Update to mercury 2.1.0.rc4-9 to enable non-unified mode in UCX

* Tue Apr 26 2022 Phillip Henderson <phillip.henderson@intel.com> 2.3.100-5
- Move daos_gen_io_conf and daos_run_io_conf to daos-client-tests

* Wed Apr 20 2022 Lei Huang <lei.huang@intel.com> 2.3.100-4
- Update to libfabric to v1.15.0rc3-1 to include critical performance patches

* Tue Apr 12 2022 Li Wei <wei.g.li@intel.com> 2.3.100-3
- Update raft to 0.9.1-1401.gc18bcb8 to fix uninitialized node IDs

* Wed Apr 6 2022 Jeff Olivier <jeffrey.v.olivier@intel.com> 2.3.100-2
- Remove direct MPI dependency from most of tests

* Wed Apr  6 2022 Johann Lombardi <johann.lombardi@intel.com> 2.3.100-1
- Switch version to 2.3.100 for 2.4 test builds

* Wed Apr  6 2022 Joseph Moore <joseph.moore@intel.com> 2.1.100-26
- Add build depends entries for UCX libraries.

* Sat Apr  2 2022 Joseph Moore <joseph.moore@intel.com> 2.1.100-25
- Update to mercury 2.1.0.rc4-8 to include UCX provider patch

* Fri Mar 11 2022 Alexander Oganezov <alexander.a.oganezov@intel.com> 2.1.100-24
- Update to mercury 2.1.0.rc4-6 to include CXI provider patch

* Wed Mar 02 2022 Michael Hennecke <michael.hennecke@intel.com> 2.1.100-23
- DAOS-6344: Create secondary group daos_daemons for daos_server and daos_agent

* Tue Feb 22 2022 Alexander Oganezov <alexander.a.oganezov@intel.com> 2.1.100-22
- Update mercury to include DAOS-9561 workaround

* Sun Feb 13 2022 Michael MacDonald <mjmac.macdonald@intel.com> 2.1.100-21
- Update go toolchain requirements

* Thu Feb 10 2022 Li Wei <wei.g.li@intel.com> 2.1.100-20
- Update raft to 0.9.0-1394.gc81505f to fix membership change bugs

* Wed Jan 19 2022 Michael MacDonald <mjmac.macdonald@intel.com> 2.1.100-19
- Move libdaos_common.so from daos-client to daos package

* Mon Jan 17 2022 Johann Lombardi <johann.lombardi@intel.com> 2.1.100-18
- Update libfabric to 1.14.0 GA and apply fix for DAOS-9376

* Thu Dec 23 2021 Alexander Oganezov <alexander.a.oganezov@intel.com> 2.1.100-17
- Update to v2.1.0-rc4-3 to pick fix for DAOS-9325 high cpu usage
- Change mercury pinning to be >= instead of strict =

* Thu Dec 16 2021 Brian J. Murrell <brian.murrell@intel.com> 2.1.100-16
- Add BR: python-rpm-macros for Leap 15 as python3-base dropped that
  as a R:

* Sat Dec 11 2021 Brian J. Murrell <brian.murrell@intel.com> 2.1.100-15
- Create a shim package to allow daos openmpi packages built with the
  distribution openmpi to install on MOFED systems

* Fri Dec 10 2021 Brian J. Murrell <brian.murrell@intel.com> 2.1.100-14
- Don't make daos-*-tests-openmi a dependency of anything
  - If they are wanted, they should be installed explicitly, due to
    potential conflicts with other MPI stacks

* Wed Dec 08 2021 Alexander Oganezov <alexander.a.oganezov@intel.com> 2.1.100-13
- Remove DAOS-9173 workaround from mercury. Apply DAOS-9173 to ofi

* Tue Dec 07 2021 Alexander Oganezov <alexander.a.oganezov@intel.com> 2.1.100-12
- Apply DAOS-9173 workaround to mercury

* Fri Dec 03 2021 Alexander Oganezov <alexander.a.oganezov@intel.com> 2.1.100-11
- Update mercury to v2.1.0rc4

* Thu Dec 02 2021 Danielle M. Sikich <danielle.sikich@intel.com> 2.1.100-10
- Fix name of daos serialize package

* Sun Nov 28 2021 Tom Nabarro <tom.nabarro@intel.com> 2.1.100-9
- Set rmem_{max,default} sysctl values on server package install to enable
  SPDK pci_event module to operate in unprivileged process (daos_engine).

* Wed Nov 24 2021 Brian J. Murrell <brian.murrell@intel.com> 2.1.100-8
- Remove invalid "%%else if" syntax
- Fix a few other rpmlint warnings

* Tue Nov 16 2021 Wang Shilong <shilong.wang@intel.com> 2.1.100-7
- Update for libdaos major version bump
- Fix version of libpemobj1 for SUSE

* Sat Nov 13 2021 Alexander Oganezov <alexander.a.oganezov@intel.com> 2.1.100-6
- Update OFI to v1.14.0rc3

* Tue Oct 26 2021 Brian J. Murrell <brian.murrell@intel.com> 2.1.100-5
- Create new daos-{client,server}tests-openmpi and daos-server-tests subpackages
- Rename daos-tests daos-client-tests and make daos-tests require all
  other test suites to maintain existing behavior

* Mon Oct 25 2021 Alexander Oganezov <alexander.a.oganezov@intel.com> 2.1.100-4
- Update mercury to v2.1.0rc2

* Wed Oct 20 2021 Jeff Olivier <jeffrey.v.olivier@intel.com> 2.1.100-3
- Explicitly require 1.11.0-3 of PMDK

* Wed Oct 13 2021 David Quigley <david.quigley@intel.com> 2.1.100-2
- Add defusedxml as a required dependency for the test package.

* Wed Oct 13 2021 Johann Lombardi <johann.lombardi@intel.com> 2.1.100-1
- Switch version to 2.1.100 for 2.2 test builds

* Tue Oct 12 2021 Johann Lombardi <johann.lombardi@intel.com> 1.3.106-1
- Version bump to 1.3.106 for 2.0 test build 6

* Fri Oct 8 2021 Alexander Oganezov <alexander.a.oganezov@intel.com> 1.13.105-4
- Update OFI to v1.13.2rc1

* Wed Sep 15 2021 Li Wei <wei.g.li@intel.com> 1.3.105-3
- Update raft to fix InstallSnapshot performance as well as to avoid some
  incorrect 0.8.0 RPMs

* Fri Sep 03 2021 Brian J. Murrell <brian.murrell@intel.com> 1.3.105-2
- Remove R: hwloc; RPM's auto-requires/provides will take care of this

* Tue Aug 24 2021 Jeff Olivier <jeffrey.v.olivier@intel.com> 1.3.105-1
- Version bump to 1.3.105 for 2.0 test build 5

* Mon Aug 09 2021 Yawei <yawei.niu@intel.com> 1.3.104-5
- Fix duplicates
- Add vos_perf

* Thu Aug 05 2021 Christopher Hoffman <christopherx.hoffman@intel.com> 1.3.104-4
- Update conditional statement to include checking for distributions to
  determine which unit files to use for daos-server and daos-agent

* Wed Aug 04 2021 Kris Jacque <kristin.jacque@intel.com> 1.3.104-3
- Move daos_metrics tool from tests package to server package

* Wed Aug 04 2021 Tom Nabarro <tom.nabarro@intel.com> 1.3.104-2
- Update to spdk 21.07 and (indirectly) dpdk 21.05

* Mon Aug 02 2021 Jeff Olivier <jeffrey.v.olivier@intel.com> 1.3.104-1
- Version bump to 1.3.104 for 2.0 test build 4

* Mon Jul 19 2021 Danielle M. Sikich <danielle.sikich@intel.com> 1.3.103-5
- Add DAOS serialization library that requires hdf5

* Wed Jul 14 2021 Li Wei <wei.g.li@intel.com> 1.3.103-4
- Update raft to fix slow leader re-elections

* Tue Jul 13 2021  Maureen Jean <maureen.jean@intel.com> 1.3.103-3
- Add python modules to python3.6 site-packages

* Mon Jul 12 2021 Alexander Oganezov <alexander.a.oganezov@intel.com> 1.3.103-2
- Update to mercury release v2.0.1

* Mon Jul 12 2021 Johann Lombardi <johann.lombardi@intel.com> 1.3.103-1
- Version bump to 1.3.103 for 2.0 test build 3

* Wed Jul 7 2021 Phillip Henderson <phillip.henderson@intel.com> 1.3.102-6
- Update daos-devel to always require the same version daos-client

* Wed Jun 30 2021 Tom Nabarro <tom.nabarro@intel.com> 1.3.102-5
- Update to spdk 21.04 and (indirectly) dpdk 21.05

* Fri Jun 25 2021 Brian J. Murrell <brian.murrell@intel.com> - 1.3.102-4
- Add libuuid-devel back as a requirement of daos-devel

* Wed Jun 23 2021 Li Wei <wei.g.li@intel.com> 1.3.102-3
- Update raft to pick up Pre-Vote

* Mon Jun 14 2021 Jeff Olivier <jeffrey.v.olivier@intel.com> 1.3.102-2
- Update to pmdk 1.11.0-rc1
- Remove dependence on libpmem since we use libpmemobj directly

* Fri Jun 11 2021 Johann Lombardi <johann.lombardi@intel.com> 1.3.102-1
- Version bump to 1.3.102 for 2.0 test build 2

* Wed Jun 02 2021 Johann Lombardi <johann.lombardi@intel.com> 1.3.101-3
- Remove libs from devel package

* Thu May 20 2021 Jeff Olivier <jeffrey.v.olivier@intel.com> 1.3.0-101-2
- Remove client libs from common package

* Wed May 19 2021 Johann Lombardi <johann.lombardi@intel.com> 1.3.101-1
- Version bump to 1.3.101 for 2.0 test build 1

* Fri May 07 2021 Brian J. Murrell <brian.murrell@intel.com> 1.3.0-16
- Enable debuginfo package building on SUSE platforms

* Thu May 06 2021 Brian J. Murrell <brian.murrell@intel.com> 1.3.0-15
- Update to build on EL8

* Wed May 05 2021 Brian J. Murrell <brian.murrell@intel.com> 1.3.0-14
- Package /etc/daos/certs in main/common package so that both server
  and client get it created

* Wed Apr 21 2021 Tom Nabarro <tom.nabarro@intel.com> - 1.3.0-13
- Relax ipmctl version requirement on leap15 as we have runtime checks

* Fri Apr 16 2021 Mohamad Chaarawi <mohamad.chaarawi@intel.com> - 1.3.0-12
- remove dfuse_hl

* Wed Apr 14 2021 Jeff Olivier <jeffrey.v.olivier@intel.com> - 1.3.0-11
- Remove storage_estimator and io_conf from client packages to remove
  any client side dependence on bio and vos (and and PMDK/SPDK)

* Mon Apr 12 2021 Dalton A. Bohning <daltonx.bohning@intel.com> - 1.3.0-10
- Add attr to the test dependencies

* Tue Apr 06 2021 Kris Jacque <kristin.jacque@intel.com> 1.3.0-9
- Add package for daos_firmware helper binary

* Fri Apr 02 2021 Jeff Olivier <jeffrey.v.olivier@intel.com> 1.3.0-8
- Remove unused readline-devel

* Thu Apr 01 2021 Brian J. Murrell <brian.murrell@intel.com> 1.3.0-7
- Update argobots to 1.1

* Tue Mar 30 2021 Maureen Jean <maureen.jean@intel.com> 1.3.0-6
- Change pydaos_shim_3 to pydaos_shim

* Mon Mar 29 2021 Brian J. Murrell <brian.murrell@intel.com> - 1.3.0-5
- Move libdts.so to the daos-tests subpackage

* Tue Mar 23 2021 Alexander Oganezov <alexander.a.oganezov@intel.com> 1.3.0-4
- Update libfabric to v1.12.0
- Disable grdcopy/gdrapi linkage in libfabric


* Thu Mar 18 2021 Maureen Jean <maureen.jean@intel.com> 1.3.0-3
- Update to python3

* Thu Feb 25 2021 Li Wei <wei.g.li@intel.com> 1.3.0-2
- Require raft-devel 0.7.3 that fixes an unstable leadership problem caused by
  removed replicas as well as some Coverity issues

* Wed Feb 24 2021 Brian J. Murrell <brian.murrell@intel.com> - 1.3.0-1
- Version bump up to 1.3.0

* Mon Feb 22 2021 Brian J. Murrell <brian.murrell@intel.com> 1.1.3-3
- Remove all *-devel Requires from daos-devel as none of those are
  actually necessary to build libdaos clients

* Tue Feb 16 2021 Alexander Oganezov <alexander.a.oganezov@intel.com> 1.1.3-2
- Update libfabric to v1.12.0rc1

* Wed Feb 10 2021 Johann Lombardi <johann.lombardi@intel.com> 1.1.3-1
- Version bump up to 1.1.3

* Tue Feb 9 2021 Vish Venkatesan <vishwanath.venkatesan@intel.com> 1.1.2.1-11
- Add new pmem specific version of DAOS common library

* Fri Feb 5 2021 Saurabh Tandan <saurabh.tandan@intel.com> 1.1.2.1-10
- Added dbench as requirement for test package.

* Wed Feb 3 2021 Hua Kuang <hua.kuang@intel.com> 1.1.2.1-9
- Changed License to BSD-2-Clause-Patent

* Wed Feb 03 2021 Brian J. Murrell <brian.murrell@intel.com> - 1.1.2-8
- Update minimum required libfabric to 1.11.1

* Thu Jan 28 2021 Phillip Henderson <phillip.henderson@intel.com> 1.1.2.1-7
- Change ownership and permissions for the /etc/daos/certs directory.

* Sat Jan 23 2021 Alexander Oganezov <alexander.a.oganezov@intel.com> 1.1.2.1-6
- Update to mercury v2.0.1rc1

* Fri Jan 22 2021 Michael MacDonald <mjmac.macdonald@intel.com> 1.1.2.1-5
- Install daos_metrics utility to %%{_bindir}

* Wed Jan 20 2021 Kenneth Cain <kenneth.c.cain@intel.com> 1.1.2.1-4
- Version update for API major version 1, libdaos.so.1 (1.0.0)

* Fri Jan 15 2021 Michael Hennecke <mhennecke@lenovo.com> 1.1.2.1-3
- Harmonize daos_server and daos_agent groups.

* Tue Dec 15 2020 Ashley Pittman <ashley.m.pittman@intel.com> 1.1.2.1-2
- Combine the two memcheck suppressions files.

* Wed Dec 09 2020 Johann Lombardi <johann.lombardi@intel.com> 1.1.2.1-1
- Version bump up to 1.1.2.1

* Fri Dec 04 2020 Li Wei <wei.g.li@intel.com> 1.1.2-3
- Require raft-devel 0.7.1 that fixes recent Coverity issues

* Wed Dec 02 2020 Maureen Jean <maureen.jean@intel.com> - 1.1.2-2
- define scons_args to be BUILD_TYPE=<release|dev>
- the scons default is BUILD_TYPE=release
- BUILD_TYPE=release will disable fault injection in build

* Tue Dec 01 2020 Brian J. Murrell <brian.murrell@intel.com> - 1.1.2-1
- Version bump up to 1.1.2

* Tue Nov 17 2020 Li Wei <wei.g.li@intel.com> 1.1.1-8
- Require raft-devel 0.7.0 that changes log indices and terms to 63-bit

* Wed Nov 11 2020 Tom Nabarro <tom.nabarro@intel.com> 1.1.1-7
- Add version validation for runtime daos_server ipmctl requirement to avoid
  potential corruption of PMMs when setting PMem goal, issue fixed in
  https://github.com/intel/ipmctl/commit/9e3898cb15fa9eed3ef3e9de4488be1681d53ff4

* Thu Oct 29 2020 Jonathan Martinez Montes <jonathan.martinez.montes@intel.com> 1.1.1-6
- Restore obj_ctl utility

* Wed Oct 28 2020 Brian J. Murrell <brian.murrell@intel.com> - 1.1.1-5
- Use %%autosetup
- Only use systemd_requires if it exists
- Obsoletes: cart now that it's included in daos

* Sat Oct 24 2020 Maureen Jean <maureen.jean@intel.com> 1.1.1-4
- Add daos.conf to the daos package to resolve the path to libbio.so

* Tue Oct 13 2020 Jonathan Martinez Montes <jonathan.martinez.montes@intel.com> 1.1.1-3
- Remove obj_ctl from Tests RPM package
- Add libdts.so shared library that is used by daos_perf, daos_racer and
  the daos utility.

* Tue Oct 13 2020 Amanda Justiniano <amanda.justiniano-pagn@intel.com> 1.1.1-3
- Add lbzip2 requirement to the daos-tests package

* Tue Oct 13 2020 Michael MacDonald <mjmac.macdonald@intel.com> 1.1.1-2
- Create unprivileged user for daos_agent

* Mon Oct 12 2020 Johann Lombardi <johann.lombardi@intel.com> 1.1.1-1
- Version bump up to 1.1.1

* Sat Oct 03 2020 Michael MacDonald <mjmac.macdonald@intel.com> 1.1.0-34
- Add go-race to BuildRequires on OpenSUSE Leap

* Wed Sep 16 2020 Alexander Oganezov <alexander.a.oganezov@intel.com> 1.1.0-33
- Update OFI to v1.11.0

* Mon Aug 17 2020 Michael MacDonald <mjmac.macdonald@intel.com> 1.1.0-32
- Install completion script in /etc/bash_completion.d

* Wed Aug 05 2020 Brian J. Murrell <brian.murrell@intel.com> - 1.1.0-31
- Change fuse requirement to fuse3
- Use Lmod for MPI module loading
- Remove unneeded (and un-distro gated) Requires: json-c

* Wed Jul 29 2020 Jonathan Martinez Montes <jonathan.martinez.montes@intel.com> - 1.1.0-30
- Add the daos_storage_estimator.py tool. It merges the functionality of the
  former tools vos_size, vos_size.py, vos_size_dfs_sample.py and parse_csv.py.

* Wed Jul 29 2020 Jeffrey V Olivier <jeffrey.v.olivier@intel.com> - 1.1.0-29
- Revert prior changes from version 28

* Mon Jul 13 2020 Brian J. Murrell <brian.murrell@intel.com> - 1.1.0-28
- Change fuse requirement to fuse3
- Use Lmod for MPI module loading

* Tue Jul 7 2020 Alexander A Oganezov <alexander.a.oganezov@intel.com> - 1.1.0-27
- Update to mercury release 2.0.0~rc1-1

* Sun Jun 28 2020 Jonathan Martinez Montes <jonathan.martinez.montes@intel.com> - 1.1.0-26
- Add the vos_size_dfs_sample.py tool. It is used to generate dynamically
  the vos_dfs_sample.yaml file using the real DFS super block data.

* Tue Jun 23 2020 Jeff Olivier <jeffrey.v.olivier@intel.com> - 1.1.0-25
- Add -no-rpath option and use it for rpm build rather than modifying
  SCons files in place

* Tue Jun 16 2020 Jeff Olivier <jeffrey.v.olivier@intel.com> - 1.1.0-24
- Modify RPATH removal snippet to replace line with pass as some lines
  can't be removed without breaking the code

* Fri Jun 05 2020 Ryon Jensen <ryon.jensen@intel.com> - 1.1.0-23
- Add libisa-l_crypto dependency

* Fri Jun 05 2020 Tom Nabarro <tom.nabarro@intel.com> - 1.1.0-22
- Change server systemd run-as user to daos_server in unit file

* Thu Jun 04 2020 Hua Kuang <hua.kuang@intel.com> - 1.1.0-21
- Remove dmg_old from DAOS RPM package

* Thu May 28 2020 Tom Nabarro <tom.nabarro@intel.com> - 1.1.0-20
- Create daos group to run as in systemd unit file

* Tue May 26 2020 Brian J. Murrell <brian.murrell@intel.com> - 1.1.0-19
- Enable parallel building with _smp_mflags

* Fri May 15 2020 Kenneth Cain <kenneth.c.cain@intel.com> - 1.1.0-18
- Require raft-devel >= 0.6.0 that adds new API raft_election_start()

* Thu May 14 2020 Brian J. Murrell <brian.murrell@intel.com> - 1.1.0-17
- Add cart-devel's Requires to daos-devel as they were forgotten
  during the cart merge

* Thu May 14 2020 Brian J. Murrell <brian.murrell@intel.com> - 1.1.0-16
- Fix fuse3-libs -> libfuse3 for SLES/Leap 15

* Thu Apr 30 2020 Brian J. Murrell <brian.murrell@intel.com> - 1.1.0-15
- Use new properly pre-release tagged mercury RPM

* Thu Apr 30 2020 Brian J. Murrell <brian.murrell@intel.com> - 1.1.0-14
- Move fuse dependencies to the client subpackage

* Mon Apr 27 2020 Michael MacDonald <mjmac.macdonald@intel.com> 1.1.0-13
- Rename /etc/daos.yml -> /etc/daos_control.yml

* Thu Apr 16 2020 Brian J. Murrell <brian.murrell@intel.com> - 1.1.0-12
- Use distro fuse

* Fri Apr 10 2020 Alexander Oganezov <alexander.a.oganezov@intel.com> - 1.1.0-11
- Update to mercury 4871023 to pick na_ofi.c race condition fix for
  "No route to host" errors.

* Sun Apr 05 2020 Brian J. Murrell <brian.murrell@intel.com> - 1.1.0-10
- Clean up spdk dependencies

* Mon Mar 30 2020 Tom Nabarro <tom.nabarro@intel.com> - 1.1.0-9
- Set version of spdk to < v21, > v19

* Fri Mar 27 2020 David Quigley <david.quigley@intel.com> - 1.1.0-8
- add daos and dmg man pages to the daos-client files list

* Thu Mar 26 2020 Michael MacDonald <mjmac.macdonald@intel.com> 1.1.0-7
- Add systemd scriptlets for managing daos_server/daos_admin services

* Thu Mar 26 2020 Alexander Oganeozv <alexander.a.oganezov@intel.com> - 1.1.0-6
- Update ofi to 62f6c937601776dac8a1f97c8bb1b1a6acfbc3c0

* Tue Mar 24 2020 Jeffrey V. Olivier <jeffrey.v.olivier@intel.com> - 1.1.0-5
- Remove cart as an external dependence

* Mon Mar 23 2020 Jeffrey V. Olivier <jeffrey.v.olivier@intel.com> - 1.1.0-4
- Remove scons_local as dependency

* Tue Mar 03 2020 Brian J. Murrell <brian.murrell@intel.com> - 1.1.0-3
- Bump up go minimum version to 1.12

* Thu Feb 20 2020 Brian J. Murrell <brian.murrell@intel.com> - 1.1.0-2
- daos-server requires daos-client (same version)

* Fri Feb 14 2020 Brian J. Murrell <brian.murrell@intel.com> - 1.1.0-1
- Version bump up to 1.1.0

* Wed Feb 12 2020 Brian J. Murrell <brian.murrell@intel.com> - 0.9.0-2
- Remove undefine _missing_build_ids_terminate_build

* Thu Feb 06 2020 Johann Lombardi <johann.lombardi@intel.com> - 0.9.0-1
- Version bump up to 0.9.0

* Sat Jan 18 2020 Jeff Olivier <jeffrey.v.olivier@intel.com> - 0.8.0-3
- Fixing a few warnings in the RPM spec file

* Fri Dec 27 2019 Jeff Olivier <jeffrey.v.olivier@intel.com> - 0.8.0-2
- Remove openmpi, pmix, and hwloc builds, use hwloc and openmpi packages

* Tue Dec 17 2019 Johann Lombardi <johann.lombardi@intel.com> - 0.8.0-1
- Version bump up to 0.8.0

* Thu Dec 05 2019 Johann Lombardi <johann.lombardi@intel.com> - 0.7.0-1
- Version bump up to 0.7.0

* Tue Nov 19 2019 Tom Nabarro <tom.nabarro@intel.com> 0.6.0-15
- Temporarily unconstrain max. version of spdk

* Wed Nov 06 2019 Brian J. Murrell <brian.murrell@intel.com> 0.6.0-14
- Constrain max. version of spdk

* Wed Nov 06 2019 Brian J. Murrell <brian.murrell@intel.com> 0.6.0-13
- Use new cart with R: mercury to < 1.0.1-20 due to incompatibility

* Wed Nov 06 2019 Michael MacDonald <mjmac.macdonald@intel.com> 0.6.0-12
- Add daos_admin privileged helper for daos_server

* Fri Oct 25 2019 Brian J. Murrell <brian.murrell@intel.com> 0.6.0-11
- Handle differences in Leap 15 Python packaging

* Wed Oct 23 2019 Brian J. Murrell <brian.murrell@intel.com> 0.6.0-9
- Update BR: libisal-devel for Leap

* Mon Oct 07 2019 Brian J. Murrell <brian.murrell@intel.com> 0.6.0-8
- Use BR: cart-devel-%%{cart_sha1} if available
- Remove cart's BRs as it's -devel Requires them now

* Tue Oct 01 2019 Brian J. Murrell <brian.murrell@intel.com> 0.6.0-7
- Constrain cart BR to <= 1.0.0

* Sat Sep 21 2019 Brian J. Murrell <brian.murrell@intel.com>
- Remove Requires: {argobots, cart}
  - autodependencies should take care of these

* Thu Sep 19 2019 Jeff Olivier <jeffrey.v.olivier@intel.com>
- Add valgrind-devel requirement for argobots change

* Tue Sep 10 2019 Tom Nabarro <tom.nabarro@intel.com>
- Add requires ndctl as runtime dep for control plane.

* Thu Aug 15 2019 David Quigley <david.quigley@intel.com>
- Add systemd unit files to packaging.

* Thu Jul 25 2019 Brian J. Murrell <brian.murrell@intel.com>
- Add git hash and commit count to release

* Thu Jul 18 2019 David Quigley <david.quigley@intel.com>
- Add certificate generation files to packaging.

* Tue Jul 09 2019 Johann Lombardi <johann.lombardi@intel.com>
- Version bump up to 0.6.0

* Fri Jun 21 2019 David Quigley <dquigley@intel.com>
- Add daos_agent.yml to the list of packaged files

* Thu Jun 13 2019 Brian J. Murrell <brian.murrell@intel.com>
- move obj_ctl daos_gen_io_conf daos_run_io_conf to
  daos-tests sub-package
- daos-server needs spdk-tools

* Fri May 31 2019 Ken Cain <kenneth.c.cain@intel.com>
- Add new daos utility binary

* Wed May 29 2019 Brian J. Murrell <brian.murrell@intel.com>
- Version bump up to 0.5.0
- Add Requires: libpsm_infinipath1 for SLES 12.3

* Tue May 07 2019 Brian J. Murrell <brian.murrell@intel.com>
- Move some files around among the sub-packages

* Mon May 06 2019 Brian J. Murrell <brian.murrell@intel.com>
- Only BR fio
  - fio-{devel,src} is not needed

* Wed Apr 03 2019 Brian J. Murrell <brian.murrell@intel.com>
- initial package<|MERGE_RESOLUTION|>--- conflicted
+++ resolved
@@ -15,7 +15,7 @@
 
 Name:          daos
 Version:       2.3.100
-Release:       14%{?relval}%{?dist}
+Release:       15%{?relval}%{?dist}
 Summary:       DAOS Storage Engine
 
 License:       BSD-2-Clause-Patent
@@ -562,13 +562,11 @@
 # No files in a shim package
 
 %changelog
-<<<<<<< HEAD
-* Mon Jun 27 2022 Tom Nabarro <tom.nabarro@intel.com> 2.3.100-14
+* Wed Jul 13 2022 Tom Nabarro <tom.nabarro@intel.com> 2.3.100-15
 - Update SPDK dependency requirement to greater than or equal to 22.01.1.
-=======
+
 * Mon Jun 27 2022 Jerome Soumagne <jerome.soumagne@intel.com> 2.3.100-14
 - Update to mercury 2.2.0rc6
->>>>>>> 8de56274
 
 * Fri Jun 17 2022 Jeff Olivier <jeffrey.v.olivier@intel.com> 2.3.100-13
 - Remove libdts.so, replace with build time static
