--- conflicted
+++ resolved
@@ -15,11 +15,7 @@
 
 Name:          daos
 Version:       2.6.2
-<<<<<<< HEAD
-Release:       2%{?relval}%{?dist}
-=======
 Release:       4%{?relval}%{?dist}
->>>>>>> 1aeb63e4
 Summary:       DAOS Storage Engine
 
 License:       BSD-2-Clause-Patent
@@ -602,15 +598,12 @@
 # No files in a shim package
 
 %changelog
-<<<<<<< HEAD
-=======
 * Mon Dec 16 2024 Brian J. Murrell <brian.murrell@intel.com> - 2.6.2-4
 - Drop BRs for UCX as they were obsoleted as of e01970d
 
 * Wed Dec 11 2024 Kris Jacque <kristin.jacque@hpe.com> 2.6.2-3
 - Bump min supported go version to 1.21
 
->>>>>>> 1aeb63e4
 * Wed Nov 06 2024 Phillip Henderson <phillip.henderson@intel.com> 2.6.2-2
 - Second test build for 2.6.2
 
