# Needed because of the GO binaries
%undefine _missing_build_ids_terminate_build

%define daoshome %{_exec_prefix}/lib/%{name}

Name:          daos
<<<<<<< HEAD
Version:       0.6.1
Release:       0%{?relval}%{?dist}
=======
Version:       0.6.0
Release:       9%{?relval}%{?dist}
>>>>>>> 15168685
Summary:       DAOS Storage Engine

License:       Apache
URL:           https//github.com/daos-stack/daos
Source0:       %{name}-%{version}.tar.gz
Source1:       scons_local-%{version}.tar.gz

BuildRequires: scons
BuildRequires: gcc-c++
%if %{defined cart_sha1}
BuildRequires: cart-devel-%{cart_sha1}
%else
BuildRequires: cart-devel <= 1.0.0
%endif
%if (0%{?rhel} >= 7)
BuildRequires: argobots-devel >= 1.0rc1
%else
BuildRequires: libabt-devel >= 1.0rc1
%endif
BuildRequires: libpmem-devel, libpmemobj-devel
BuildRequires: fuse-devel >= 3.4.2
BuildRequires: protobuf-c-devel
BuildRequires: spdk-devel, spdk-tools
BuildRequires: fio < 3.4
%if (0%{?rhel} >= 7)
BuildRequires: libisa-l-devel
%else
BuildRequires: libisal-devel
%endif
BuildRequires: raft-devel <= 0.5.0
BuildRequires: hwloc-devel
BuildRequires: openssl-devel
BuildRequires: libevent-devel
BuildRequires: libyaml-devel
BuildRequires: libcmocka-devel
BuildRequires: readline-devel
BuildRequires: valgrind-devel
BuildRequires: systemd
%if (0%{?rhel} >= 7)
BuildRequires: numactl-devel
BuildRequires: CUnit-devel
BuildRequires: golang-bin
BuildRequires: libipmctl-devel
BuildRequires: python-devel python36-devel
%else
%if (0%{?suse_version} >= 1315)
# see src/client/dfs/SConscript for why we need /etc/os-release
# that code should be rewritten to use the python libraries provided for
# os detection
BuildRequires: distribution-release
BuildRequires: libnuma-devel
BuildRequires: cunit-devel
BuildRequires: go1.10
BuildRequires: ipmctl-devel
BuildRequires: python-devel python3-devel
%if 0%{?is_opensuse}
# have choice for boost-devel needed by cart-devel: boost-devel boost_1_58_0-devel
BuildRequires: boost-devel
%else
# have choice for libcurl.so.4()(64bit) needed by systemd: libcurl4 libcurl4-mini
# have choice for libcurl.so.4()(64bit) needed by cmake: libcurl4 libcurl4-mini
BuildRequires: libcurl4
# have choice for libpsm_infinipath.so.1()(64bit) needed by libfabric1: libpsm2-compat libpsm_infinipath1
# have choice for libpsm_infinipath.so.1()(64bit) needed by openmpi-libs: libpsm2-compat libpsm_infinipath1
BuildRequires: libpsm_infinipath1
%endif # 0%{?is_opensuse}
# have choice for libpmemblk.so.1(LIBPMEMBLK_1.0)(64bit) needed by fio: libpmemblk libpmemblk1
# have choice for libpmemblk.so.1()(64bit) needed by fio: libpmemblk libpmemblk1
BuildRequires: libpmemblk1
%endif # (0%{?suse_version} >= 1315)
%endif # (0%{?rhel} >= 7)
Requires: libpmem, libpmemobj
Requires: fuse >= 3.4.2
Requires: protobuf-c
Requires: spdk
Requires: fio < 3.4
Requires: openssl
# ensure we get exactly the right cart RPM
%if %{defined cart_sha1}
Requires: cart-%{cart_sha1}
%endif


%description
The Distributed Asynchronous Object Storage (DAOS) is an open-source
software-defined object store designed from the ground up for
massively distributed Non Volatile Memory (NVM). DAOS takes advantage
of next generation NVM technology like Storage Class Memory (SCM) and
NVM express (NVMe) while presenting a key-value storage interface and
providing features such as transactional non-blocking I/O, advanced
data protection with self healing on top of commodity hardware, end-
to-end data integrity, fine grained data control and elastic storage
to optimize performance and cost.

%package server
Summary: The DAOS server
Requires: %{name} = %{version}-%{release}
Requires: spdk-tools
Requires: ndctl
Requires: ipmctl
Requires(post): /sbin/ldconfig
Requires(postun): /sbin/ldconfig
# ensure we get exactly the right cart RPM
%if %{defined cart_sha1}
Requires: cart-%{cart_sha1}
%endif

%description server
This is the package needed to run a DAOS server

%package client
Summary: The DAOS client
Requires: %{name} = %{version}-%{release}
# ensure we get exactly the right cart RPM
%if %{defined cart_sha1}
Requires: cart-%{cart_sha1}
%endif

%description client
This is the package needed to run a DAOS client

%package tests
Summary: The DAOS test suite
Requires: %{name}-client = %{version}-%{release}
Requires: python-pathlib
%if (0%{?suse_version} >= 1315)
Requires: libpsm_infinipath1
%endif
# ensure we get exactly the right cart RPM
%if %{defined cart_sha1}
Requires: cart-%{cart_sha1}
%endif


%description tests
This is the package needed to run the DAOS test suite

%package devel
Summary: The DAOS development libraries and headers

%description devel
This is the package needed to build software with the DAOS library.

%prep
%setup -q
%setup -q -a 1


%build
# remove rpathing from the build
rpath_files="utils/daos_build.py"
rpath_files+=" $(find . -name SConscript)"
sed -i -e '/AppendUnique(RPATH=.*)/d' $rpath_files

scons %{?no_smp_mflags}    \
      --config=force       \
      USE_INSTALLED=all    \
      PREFIX=%{?buildroot}

%install
scons %{?no_smp_mflags}              \
      --config=force                 \
      install                        \
      USE_INSTALLED=all              \
      PREFIX=%{?buildroot}%{_prefix}
BUILDROOT="%{?buildroot}"
PREFIX="%{?_prefix}"
sed -i -e s/${BUILDROOT//\//\\/}[^\"]\*/${PREFIX//\//\\/}/g %{?buildroot}%{_prefix}/TESTING/.build_vars.*
mv %{?buildroot}%{_prefix}/lib{,64}
#mv %{?buildroot}/{usr/,}etc
mkdir -p %{?buildroot}/%{_exec_prefix}/lib/%{name}
mv %{?buildroot}%{_prefix}/lib64/daos %{?buildroot}/%{_exec_prefix}/lib/
mv %{?buildroot}%{_prefix}/{TESTING,lib/%{name}/}
cp -al ftest.sh src/tests/ftest %{?buildroot}%{daoshome}/TESTING
find %{?buildroot}%{daoshome}/TESTING/ftest -name \*.py[co] -print0 | xargs -r0 rm -f
#ln %{?buildroot}%{daoshome}/{TESTING/.build_vars,.build_vars-Linux}.sh
mkdir -p %{?buildroot}%{daoshome}/utils
mkdir -p %{?buildroot}/%{_sysconfdir}/ld.so.conf.d/
echo "%{_libdir}/daos_srv" > %{?buildroot}/%{_sysconfdir}/ld.so.conf.d/daos.conf
mkdir -p %{?buildroot}/%{_unitdir}
install -m 644 utils/systemd/daos-server.service %{?buildroot}/%{_unitdir}
install -m 644 utils/systemd/daos-agent.service %{?buildroot}/%{_unitdir}

%post server -p /sbin/ldconfig
%postun server -p /sbin/ldconfig

%files
%defattr(-, root, root, -)
# you might think libvio.so goes in the server RPM but
# the 2 tools following it need it
%{_libdir}/daos_srv/libbio.so
# you might think libdaos_tests.so goes in the tests RPM but
# the 4 tools following it need it
%{_libdir}/libdaos_tests.so
%{_bindir}/vos_size
%{_bindir}/io_conf
%{_bindir}/pl_map
%{_bindir}/rdbt
%{_bindir}/vos_size.py
%{_libdir}/libvos.so
%dir %{_prefix}%{_sysconfdir}
%{_prefix}%{_sysconfdir}/vos_dfs_sample.yaml
%{_prefix}%{_sysconfdir}/vos_size_input.yaml
%{_libdir}/libdaos_common.so
# TODO: this should move to %{_libdir}/daos/libplacement.so
%{_libdir}/daos_srv/libplacement.so
# Certificate generation files
%dir %{daoshome}
%{daoshome}/certgen/
%{daoshome}/VERSION
%doc

%files server
%{_prefix}%{_sysconfdir}/daos_server.yml
%{_sysconfdir}/ld.so.conf.d/daos.conf
%{_bindir}/daos_server
%{_bindir}/daos_io_server
%dir %{_libdir}/daos_srv
%{_libdir}/daos_srv/libcont.so
%{_libdir}/daos_srv/libdtx.so
%{_libdir}/daos_srv/libmgmt.so
%{_libdir}/daos_srv/libobj.so
%{_libdir}/daos_srv/libpool.so
%{_libdir}/daos_srv/librdb.so
%{_libdir}/daos_srv/librdbt.so
%{_libdir}/daos_srv/librebuild.so
%{_libdir}/daos_srv/librsvc.so
%{_libdir}/daos_srv/libsecurity.so
%{_libdir}/daos_srv/libvos_srv.so
%{_datadir}/%{name}
%exclude %{_datadir}/%{name}/ioil-ld-opts
%{_unitdir}/daos-server.service

%files client
%{_prefix}/etc/memcheck-daos-client.supp
%{_bindir}/dmg
%{_bindir}/dmg_old
%{_bindir}/daosctl
%{_bindir}/dcont
%{_bindir}/daos_agent
%{_bindir}/dfuse
%{_bindir}/daos
%{_bindir}/dfuse_hl
%{_libdir}/*.so.*
%{_libdir}/libdfs.so
%{_libdir}/libduns.so
%{_libdir}/libdfuse.so
%{_libdir}/libioil.so
%dir  %{_libdir}/python2.7/site-packages/pydaos
%{_libdir}/python2.7/site-packages/pydaos/*.py
%{_libdir}/python2.7/site-packages/pydaos/*.pyc
%{_libdir}/python2.7/site-packages/pydaos/*.pyo
%{_libdir}/python2.7/site-packages/pydaos/pydaos_shim_27.so
%dir  %{_libdir}/python2.7/site-packages/pydaos/raw
%{_libdir}/python2.7/site-packages/pydaos/raw/*.py
%{_libdir}/python2.7/site-packages/pydaos/raw/*.pyc
%{_libdir}/python2.7/site-packages/pydaos/raw/*.pyo
%dir %{_libdir}/python3
%dir %{_libdir}/python3/site-packages
%dir %{_libdir}/python3/site-packages/pydaos
%{_libdir}/python3/site-packages/pydaos/*.py
%{_libdir}/python3/site-packages/pydaos/*.pyc
%{_libdir}/python3/site-packages/pydaos/*.pyo
%{_libdir}/python3/site-packages/pydaos/pydaos_shim_3.so
%dir %{_libdir}/python3/site-packages/pydaos/raw
%{_libdir}/python3/site-packages/pydaos/raw/*.py
%{_libdir}/python3/site-packages/pydaos/raw/*.pyc
%{_libdir}/python3/site-packages/pydaos/raw/*.pyo
%{_datadir}/%{name}/ioil-ld-opts
%{_prefix}%{_sysconfdir}/daos.yml
%{_prefix}%{_sysconfdir}/daos_agent.yml
%{_unitdir}/daos-agent.service

%files tests
%dir %{daoshome}/utils
%{daoshome}/TESTING
%{_bindir}/hello_drpc
%{_bindir}/*_test*
%{_bindir}/smd_ut
%{_bindir}/vea_ut
%{_bindir}/daosbench
%{_bindir}/daos_perf
%{_bindir}/daos_racer
%{_bindir}/evt_ctl
%{_bindir}/obj_ctl
%{_bindir}/daos_gen_io_conf
%{_bindir}/daos_run_io_conf

%files devel
%{_includedir}/*
%{_libdir}/libdaos.so
%{_libdir}/*.a

%changelog
<<<<<<< HEAD
* Wed Oct 23 2019 Tom Nabarro <tom.nabarro@intel.com> 0.6.1-0
- Rename binaries dmg->dmg_old and daos_shell->dmg
=======
* Wed Oct 23 2019 Brian J. Murrell <brian.murrell@intel.com> 0.6.0-9
- Update BR: libisal-devel for Leap
>>>>>>> 15168685

* Mon Oct 07 2019 Brian J. Murrell <brian.murrell@intel.com> 0.6.0-8
- Use BR: cart-devel-%{cart_sha1} if available
- Remove cart's BRs as it's -devel Requires them now

* Tue Oct 01 2019 Brian J. Murrell <brian.murrell@intel.com> 0.6.0-7
- Constrain cart BR to <= 1.0.0

* Sat Sep 21 2019 Brian J. Murrell <brian.murrell@intel.com>
- Remove Requires: {argobots, cart}
  - autodependencies should take care of these

* Thu Sep 19 2019 Jeff Olivier <jeffrey.v.olivier@intel.com>
- Add valgrind-devel requirement for argobots change

* Tue Sep 10 2019 Tom Nabarro <tom.nabarro@intel.com>
- Add requires ndctl as runtime dep for control plane.

* Thu Aug 15 2019 David Quigley <david.quigley@intel.com>
- Add systemd unit files to packaging.

* Thu Jul 25 2019 Brian J. Murrell <brian.murrell@intel.com>
- Add git hash and commit count to release

* Thu Jul 18 2019 David Quigley <david.quigley@intel.com>
- Add certificate generation files to packaging.

* Tue Jul 09 2019 Johann Lombardi <johann.lombardi@intel.com>
- Version bump up to 0.6.0

* Fri Jun 21 2019 David Quigley <dquigley@intel.com>
- Add daos_agent.yml to the list of packaged files

* Thu Jun 13 2019 Brian J. Murrell <brian.murrell@intel.com>
- move obj_ctl daos_gen_io_conf daos_run_io_conf to
  daos-tests sub-package
- daos-server needs spdk-tools

* Fri May 31 2019 Ken Cain <kenneth.c.cain@intel.com>
- Add new daos utility binary

* Wed May 29 2019 Brian J. Murrell <brian.murrell@intel.com>
- Version bump up to 0.5.0
- Add Requires: libpsm_infinipath1 for SLES 12.3

* Tue May 07 2019 Brian J. Murrell <brian.murrell@intel.com>
- Move some files around among the sub-packages

* Mon May 06 2019 Brian J. Murrell <brian.murrell@intel.com>
- Only BR fio
  - fio-{devel,src} is not needed

* Wed Apr 03 2019 Brian J. Murrell <brian.murrell@intel.com>
- initial package<|MERGE_RESOLUTION|>--- conflicted
+++ resolved
@@ -4,13 +4,8 @@
 %define daoshome %{_exec_prefix}/lib/%{name}
 
 Name:          daos
-<<<<<<< HEAD
-Version:       0.6.1
-Release:       0%{?relval}%{?dist}
-=======
 Version:       0.6.0
-Release:       9%{?relval}%{?dist}
->>>>>>> 15168685
+Release:       10%{?relval}%{?dist}
 Summary:       DAOS Storage Engine
 
 License:       Apache
@@ -305,13 +300,11 @@
 %{_libdir}/*.a
 
 %changelog
-<<<<<<< HEAD
-* Wed Oct 23 2019 Tom Nabarro <tom.nabarro@intel.com> 0.6.1-0
+* Thu Oct 24 2019 Tom Nabarro <tom.nabarro@intel.com> 0.6.0-10
 - Rename binaries dmg->dmg_old and daos_shell->dmg
-=======
+
 * Wed Oct 23 2019 Brian J. Murrell <brian.murrell@intel.com> 0.6.0-9
 - Update BR: libisal-devel for Leap
->>>>>>> 15168685
 
 * Mon Oct 07 2019 Brian J. Murrell <brian.murrell@intel.com> 0.6.0-8
 - Use BR: cart-devel-%{cart_sha1} if available
