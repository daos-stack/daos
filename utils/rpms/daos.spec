--- conflicted
+++ resolved
@@ -13,13 +13,8 @@
 %endif
 
 Name:          daos
-<<<<<<< HEAD
-Version:       2.0.0
-Release:       6%{?relval}%{?dist}
-=======
 Version:       2.0.1
 Release:       1%{?relval}%{?dist}
->>>>>>> 4d767fe4
 Summary:       DAOS Storage Engine
 
 License:       BSD-2-Clause-Patent
@@ -522,12 +517,9 @@
 # No files in a meta-package
 
 %changelog
-<<<<<<< HEAD
-=======
 * Sat Jan 22 2022 Johann Lombardi <johann.lombardi@intel.com> 2.0.1-1
 - Version bump to 2.0.1
 
->>>>>>> 4d767fe4
 * Wed Jan 19 2022 Johann Lombardi <johann.lombardi@intel.com> 2.0.0-6
 - Update libfabric to 1.14.0 GA and apply fix for DAOS-9376
 
