--- conflicted
+++ resolved
@@ -14,13 +14,8 @@
 %endif
 
 Name:          daos
-<<<<<<< HEAD
-Version:       2.6.1
-Release:       4%{?relval}%{?dist}
-=======
 Version:       2.6.2
 Release:       1%{?relval}%{?dist}
->>>>>>> 12bd641a
 Summary:       DAOS Storage Engine
 
 License:       BSD-2-Clause-Patent
@@ -607,12 +602,9 @@
 
 %changelog
 
-<<<<<<< HEAD
-=======
 * Tue Nov 05 2024 Phillip Henderson <phillip.henderson@intel.com> 2.6.2-1
 - First test build for 2.6.2
 
->>>>>>> 12bd641a
 * Wed Oct 02 2024 Tomasz Gromadzki <tomasz.gromadzki@intel.com> 2.6.1-4
 - Add support of the PMDK package 2.1.0 with NDCTL enabled.
   * Increase the default ULT stack size to 20KiB if the engine uses
