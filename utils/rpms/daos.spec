--- conflicted
+++ resolved
@@ -583,14 +583,12 @@
 # No files in a shim package
 
 %changelog
-<<<<<<< HEAD
-* Fri Feb 02 2024 Ashley M. Pittman <ashley.m.pittman@intel.com> 2.3.103-15
+* Tue Feb 13 2024 Ashley M. Pittman <ashley.m.pittman@intel.com> 2.3.103-16
 - Update pydaos install process
 - Add a dependency from daos-client-tests to daos-devel and gdb
-=======
+
 * Mon Feb 12 2024 Ryon Jensen <ryon.jensen@intel.com> 2.5.100-15
 - Updated isa-l package name to match EPEL
->>>>>>> 77d3e3ae
 
 * Tue Jan 09 2024 Brian J. Murrell <brian.murrell@intel.com> 2.5.100-14
 - Move /etc/ld.so.conf.d/daos.conf to daos-server sub-package
