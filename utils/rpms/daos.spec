--- conflicted
+++ resolved
@@ -539,13 +539,11 @@
 # No files in a shim package
 
 %changelog
-<<<<<<< HEAD
-* Sat Feb 26 2022 Michael Hennecke <michael.hennecke@intel.com> 2.1.100-22
+* Wed Mar 02 2022 Michael Hennecke <michael.hennecke@intel.com> 2.1.100-23
 - DAOS-6344: Create secondary group daos_daemons for daos_server and daos_agent
-=======
+
 * Tue Feb 22 2022 Alexander Oganezov <alexander.a.oganezov@intel.com> 2.1.100-22
 - Update mercury to include DAOS-9561 workaround
->>>>>>> 895ffa17
 
 * Sun Feb 13 2022 Michael MacDonald <mjmac.macdonald@intel.com> 2.1.100-21
 - Update go toolchain requirements
