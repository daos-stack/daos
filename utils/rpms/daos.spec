--- conflicted
+++ resolved
@@ -15,7 +15,7 @@
 
 Name:          daos
 Version:       2.1.100
-Release:       24%{?relval}%{?dist}
+Release:       25%{?relval}%{?dist}
 Summary:       DAOS Storage Engine
 
 License:       BSD-2-Clause-Patent
@@ -531,17 +531,13 @@
 # No files in a shim package
 
 %changelog
-<<<<<<< HEAD
-* Mon Mar 28 2022 Jeff Olivier <jeffrey.v.olivier@intel.com> 2.1.100-24
+* Mon Mar 28 2022 Jeff Olivier <jeffrey.v.olivier@intel.com> 2.1.100-25
 - Remove direct MPI dependency from most of tests
 
-* Mon Mar 14 2022 Michael Hennecke <michael.hennecke@intel.com> 2.1.100-23
-=======
 * Fri Mar 11 2022 Alexander Oganezov <alexander.a.oganezov@intel.com> 2.1.100-24
 - Update to mercury 2.0.1.rc4-6 to include CXI provider patch
 
-* Wed Mar 02 2022 Michael Hennecke <michael.hennecke@intel.com> 2.1.100-23
->>>>>>> f74ea729
+* Mon Mar 14 2022 Michael Hennecke <michael.hennecke@intel.com> 2.1.100-23
 - DAOS-6344: Create secondary group daos_daemons for daos_server and daos_agent
 
 * Tue Feb 22 2022 Alexander Oganezov <alexander.a.oganezov@intel.com> 2.1.100-22
