--- conflicted
+++ resolved
@@ -13,13 +13,8 @@
 %endif
 
 Name:          daos
-<<<<<<< HEAD
-Version:       1.3.101
-Release:       4%{?relval}%{?dist}
-=======
 Version:       1.3.102
-Release:       1%{?relval}%{?dist}
->>>>>>> c6189021
+Release:       2%{?relval}%{?dist}
 Summary:       DAOS Storage Engine
 
 License:       BSD-2-Clause-Patent
@@ -467,13 +462,11 @@
 %attr(4750,root,daos_server) %{_bindir}/daos_firmware
 
 %changelog
-<<<<<<< HEAD
-* Fri Jun 11 2021 Jeff Olivier <jeffrey.v.olivier@intel.com> 1.3.101-4
+* Mon Jun 14 2021 Jeff Olivier <jeffrey.v.olivier@intel.com> 1.3.102-2
 - Update to pmdk 1.11.0-rc1
-=======
+
 * Fri Jun 11 2021 Johann Lombardi <johann.lombardi@intel.com> 1.3.102-1
 - Version bump to 1.3.102 for 2.0 test build 2
->>>>>>> c6189021
 
 * Wed Jun 02 2021 Johann Lombardi <johann.lombardi@intel.com> 1.3.101-3
 - Remove libs from devel package
