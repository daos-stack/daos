%define daoshome %{_exec_prefix}/lib/%{name}
%define server_svc_name daos_server.service
%define agent_svc_name daos_agent.service
%define sysctl_script_name 10-daos_server.conf

%global mercury_version 2.3.1-1%{?dist}
%global libfabric_version 1.15.1-1
%global __python %{__python3}

%if (0%{?rhel} >= 8)
# https://bugzilla.redhat.com/show_bug.cgi?id=1955184
%define _use_internal_dependency_generator 0
%define __find_requires %{SOURCE1}
%endif

Name:          daos
Version:       2.5.100
Release:       14%{?relval}%{?dist}
Summary:       DAOS Storage Engine

License:       BSD-2-Clause-Patent
URL:           https://github.com/daos-stack/daos
Source0:       %{name}-%{version}.tar.gz
Source1:       bz-1955184_find-requires
%if (0%{?rhel} >= 8)
BuildRequires: python3-scons >= 2.4
%else
BuildRequires: scons >= 2.4
%endif
BuildRequires: libfabric-devel >= %{libfabric_version}
BuildRequires: mercury-devel >= %{mercury_version}
BuildRequires: gcc-c++
%if (0%{?rhel} >= 8)
%global openmpi openmpi
%else
%global openmpi openmpi3
%endif
BuildRequires: %{openmpi}-devel
BuildRequires: hwloc-devel
%if ("%{?compiler_args}" == "COMPILER=covc")
BuildRequires: bullseye
%endif
%if (0%{?rhel} >= 8)
BuildRequires: argobots-devel >= 1.1
BuildRequires: json-c-devel
BuildRequires: boost-python3-devel
%else
BuildRequires: libabt-devel >= 1.0rc1
BuildRequires: libjson-c-devel
BuildRequires: boost-devel
%endif
BuildRequires: libpmemobj-devel >= 2.0.0
%if (0%{?rhel} >= 8)
BuildRequires: fuse3-devel >= 3
%else
BuildRequires: fuse3-devel >= 3.4.2
%endif
%if (0%{?suse_version} >= 1500)
BuildRequires: go-race
BuildRequires: libprotobuf-c-devel
BuildRequires: liblz4-devel
BuildRequires: libcapstone-devel
%else
BuildRequires: protobuf-c-devel
BuildRequires: lz4-devel
BuildRequires: capstone-devel
%endif
BuildRequires: spdk-devel >= 22.01.2
%if (0%{?rhel} >= 8)
BuildRequires: libisa-l-devel
BuildRequires: libisa-l_crypto-devel
%else
BuildRequires: libisal-devel
BuildRequires: libisal_crypto-devel
%endif
BuildRequires: daos-raft-devel = 0.10.1-2.411.gefa15f4%{?dist}
BuildRequires: openssl-devel
BuildRequires: libevent-devel
BuildRequires: libyaml-devel
BuildRequires: libcmocka-devel
BuildRequires: valgrind-devel
BuildRequires: systemd
BuildRequires: go >= 1.17
%if (0%{?rhel} >= 8)
BuildRequires: numactl-devel
BuildRequires: CUnit-devel
# needed to retrieve PMM region info through control-plane
BuildRequires: libipmctl-devel
%if (0%{?rhel} >= 9)
BuildRequires: python-devel
%else
BuildRequires: python36-devel
%endif
BuildRequires: python3-distro
BuildRequires: Lmod
%else
%if (0%{?suse_version} >= 1315)
# see src/client/dfs/SConscript for why we need /etc/os-release
# that code should be rewritten to use the python libraries provided for
# os detection
BuildRequires: distribution-release
BuildRequires: libnuma-devel
BuildRequires: cunit-devel
BuildRequires: ipmctl-devel
BuildRequires: python3-devel
BuildRequires: python3-distro
BuildRequires: python-rpm-macros
BuildRequires: lua-lmod
BuildRequires: systemd-rpm-macros
%endif
%endif
BuildRequires: libuuid-devel

%if (0%{?suse_version} > 0)
BuildRequires: libucp-devel
BuildRequires: libucs-devel
BuildRequires: libuct-devel
%else
BuildRequires: ucx-devel
%endif

Requires: openssl
# This should only be temporary until we can get a stable upstream release
# of mercury, at which time the autoprov shared library version should
# suffice
Requires: mercury >= %{mercury_version}


%description
The Distributed Asynchronous Object Storage (DAOS) is an open-source
software-defined object store designed from the ground up for
massively distributed Non Volatile Memory (NVM). DAOS takes advantage
of next generation NVM technology like Storage Class Memory (SCM) and
NVM express (NVMe) while presenting a key-value storage interface and
providing features such as transactional non-blocking I/O, advanced
data protection with self healing on top of commodity hardware, end-
to-end data integrity, fine grained data control and elastic storage
to optimize performance and cost.

%package server
Summary: The DAOS server
Requires: %{name}%{?_isa} = %{version}-%{release}
Requires: spdk-tools >= 22.01.2
Requires: ndctl
# needed to set PMem configuration goals in BIOS through control-plane
%if (0%{?suse_version} >= 1500)
Requires: ipmctl >= 03.00.00.0423
Requires: libpmemobj1 >= 2.0.0-1.suse1500
Requires: libfabric1 >= %{libfabric_version}
%else
Requires: ipmctl >= 03.00.00.0468
Requires: libpmemobj >= 2.0.0-1%{?dist}
%endif
Requires: libfabric >= %{libfabric_version}
Requires: mercury >= %{mercury_version}
Requires(post): /sbin/ldconfig
Requires(postun): /sbin/ldconfig
Requires: numactl
%{?systemd_requires}

%description server
This is the package needed to run a DAOS server

%package admin
Summary: DAOS admin tools
Requires: %{name}%{?_isa} = %{version}-%{release}

%description admin
This package contains DAOS administrative tools (e.g. dmg).

%package client
Summary: The DAOS client
Requires: %{name}%{?_isa} = %{version}-%{release}
Requires: mercury >= %{mercury_version}
Requires: libfabric >= %{libfabric_version}
%if (0%{?suse_version} >= 1500)
Requires: libfabric1 >= %{libfabric_version}
Requires: libfuse3-3 >= 3.4.2
%endif
Requires: /usr/bin/fusermount3
%{?systemd_requires}

%description client
This is the package needed to run a DAOS client

%package tests
Summary: The entire DAOS test suite
Requires: %{name}-client-tests%{?_isa} = %{version}-%{release}
BuildArch: noarch

%description tests
This is the package is a metapackage to install all of the test packages

%package tests-internal
Summary: The entire internal DAOS test suite
Requires: %{name}-tests = %{version}-%{release}
Requires: %{name}-client-tests-openmpi%{?_isa} = %{version}-%{release}
Requires: %{name}-client-tests-mpich = %{version}-%{release}
Requires: %{name}-serialize%{?_isa} = %{version}-%{release}
BuildArch: noarch

%description tests-internal
This is the package is a metapackage to install all of the internal test
packages

%package client-tests
Summary: The DAOS test suite
Requires: %{name}-client%{?_isa} = %{version}-%{release}
Requires: %{name}-admin%{?_isa} = %{version}-%{release}
Requires: python3-distro
Requires: python3-tabulate
Requires: python3-defusedxml
Requires: protobuf-c-devel
Requires: fio
Requires: git
Requires: dbench
Requires: lbzip2
Requires: attr
Requires: ior
Requires: go >= 1.18
%if (0%{?suse_version} >= 1315)
Requires: lua-lmod
Requires: libcapstone-devel
%else
Requires: Lmod
Requires: capstone-devel
%endif
%if (0%{?rhel} >= 8)
Requires: fuse3-devel >= 3
%else
Requires: fuse3-devel >= 3.4.2
%endif

%description client-tests
This is the package needed to run the DAOS test suite (client tests)

%package client-tests-openmpi
Summary: The DAOS client test suite - tools which need openmpi
Requires: %{name}-client-tests%{?_isa} = %{version}-%{release}
Requires: hdf5-%{openmpi}-tests
Requires: hdf5-vol-daos-%{openmpi}-tests
Requires: MACSio-%{openmpi}
Requires: simul-%{openmpi}

%description client-tests-openmpi
This is the package needed to run the DAOS client test suite openmpi tools

%package client-tests-mpich
Summary: The DAOS client test suite - tools which need mpich
BuildArch: noarch
Requires: %{name}-client-tests%{?_isa} = %{version}-%{release}
Requires: mpifileutils-mpich
Requires: testmpio
Requires: mpich
Requires: ior
Requires: hdf5-mpich-tests
Requires: hdf5-vol-daos-mpich-tests
Requires: MACSio-mpich
Requires: simul-mpich
Requires: romio-tests
Requires: python3-mpi4py-tests

%description client-tests-mpich
This is the package needed to run the DAOS client test suite mpich tools

%package server-tests
Summary: The DAOS server test suite (server tests)
Requires: %{name}-server%{?_isa} = %{version}-%{release}
Requires: %{name}-admin%{?_isa} = %{version}-%{release}

%description server-tests
This is the package needed to run the DAOS server test suite (server tests)

%package devel
Summary: The DAOS development libraries and headers
Requires: %{name}-client%{?_isa} = %{version}-%{release}
Requires: libuuid-devel

%description devel
This is the package needed to build software with the DAOS library.

%package firmware
Summary: The DAOS firmware management helper
Requires: %{name}-server%{?_isa} = %{version}-%{release}

%description firmware
This is the package needed to manage server storage firmware on DAOS servers.

%package serialize
Summary: DAOS serialization library that uses HDF5
BuildRequires: hdf5-devel
Requires: hdf5

%description serialize
This is the package needed to use the DAOS serialization and deserialization
tools, as well as the preserve option for the filesystem copy tool.

%package mofed-shim
Summary: A shim to bridge MOFED's openmpi to distribution dependency tags
Provides: libmpi.so.40()(64bit)(openmpi-x86_64)
Requires: libmpi.so.40()(64bit)
Provides: libmpi_cxx.so.40()(64bit)(openmpi-x86_64)
Provides: libmpi_cxx.so.40()(64bit)
BuildArch: noarch

%description mofed-shim
This is the package that bridges the difference between the MOFED openmpi
"Provides" and distribution-openmpi consumers "Requires".

%if (0%{?suse_version} > 0)
%global __debug_package 1
%global _debuginfo_subpackages 1
%debug_package
%endif

%prep
%autosetup

%build

%define conf_dir %{_sysconfdir}/daos
%if (0%{?rhel} == 8)
%define scons_exe scons-3
%else
%define scons_exe scons
%endif
%{scons_exe} %{?_smp_mflags} \
      --config=force         \
      --no-rpath             \
      USE_INSTALLED=all      \
      FIRMWARE_MGMT=yes      \
      CONF_DIR=%{conf_dir}   \
     %{?scons_args}          \
     %{?compiler_args}

%if ("%{?compiler_args}" == "COMPILER=covc")
mv test.cov{,-build}
%endif

%install
%{scons_exe} %{?_smp_mflags}          \
      --config=force                  \
      --no-rpath                      \
      --install-sandbox=%{buildroot}  \
      %{buildroot}%{_prefix}          \
      %{buildroot}%{conf_dir}         \
      USE_INSTALLED=all               \
      FIRMWARE_MGMT=yes               \
      CONF_DIR=%{conf_dir}            \
      PREFIX=%{_prefix}               \
      %{?scons_args}                  \
      %{?compiler_args}

%if ("%{?compiler_args}" == "COMPILER=covc")
mv test.cov-build %{buildroot}/%{daoshome}/TESTING/ftest/test.cov
%endif
mkdir -p %{buildroot}/%{_sysconfdir}/ld.so.conf.d/
echo "%{_libdir}/daos_srv" > %{buildroot}/%{_sysconfdir}/ld.so.conf.d/daos.conf
mkdir -p %{buildroot}/%{_sysctldir}
install -m 644 utils/rpms/%{sysctl_script_name} %{buildroot}/%{_sysctldir}
mkdir -p %{buildroot}/%{_unitdir}
install -m 644 utils/systemd/%{server_svc_name} %{buildroot}/%{_unitdir}
install -m 644 utils/systemd/%{agent_svc_name} %{buildroot}/%{_unitdir}
mkdir -p %{buildroot}/%{conf_dir}/certs/clients
mv %{buildroot}/%{conf_dir}/bash_completion.d %{buildroot}/%{_sysconfdir}
# fixup env-script-interpreters
sed -i -e '1s/env //' %{buildroot}{%{daoshome}/TESTING/ftest/{cart/cart_logtest,config_file_gen,launch,slurm_setup,verify_perms}.py,%{_bindir}/daos_storage_estimator.py,%{_datarootdir}/daos/control/setup_spdk.sh}

# shouldn't have source files in a non-devel RPM
rm -f %{buildroot}%{daoshome}/TESTING/ftest/cart/{test_linkage.cpp,utest_{hlc,portnumber,protocol,swim}.c,wrap_cmocka.h}

%pre server
getent group daos_metrics >/dev/null || groupadd -r daos_metrics
getent group daos_server >/dev/null || groupadd -r daos_server
getent group daos_daemons >/dev/null || groupadd -r daos_daemons
getent passwd daos_server >/dev/null || useradd -s /sbin/nologin -r -g daos_server -G daos_metrics,daos_daemons daos_server

%post server
%{?run_ldconfig}
%systemd_post %{server_svc_name}
%sysctl_apply %{sysctl_script_name}

%preun server
%systemd_preun %{server_svc_name}

# all of these macros are empty on EL so keep rpmlint happy
%if (0%{?suse_version} > 0)
%postun server
%{?run_ldconfig}
%systemd_postun %{server_svc_name}
%endif

%pre client
getent group daos_agent >/dev/null || groupadd -r daos_agent
getent group daos_daemons >/dev/null || groupadd -r daos_daemons
getent passwd daos_agent >/dev/null || useradd -s /sbin/nologin -r -g daos_agent -G daos_daemons daos_agent

%post client
%systemd_post %{agent_svc_name}

%preun client
%systemd_preun %{agent_svc_name}

%if (0%{?suse_version} > 0)
%postun client
%systemd_postun %{agent_svc_name}
%endif

%files
%defattr(-, root, root, -)
%doc README.md
%dir %attr(0755,root,root) %{conf_dir}/certs
%config(noreplace) %{conf_dir}/memcheck-cart.supp
%dir %{conf_dir}
%dir %{_sysconfdir}/bash_completion.d
%{_sysconfdir}/bash_completion.d/daos.bash
# Certificate generation files
%dir %{_libdir}/%{name}
%{_libdir}/%{name}/certgen/
%{_libdir}/%{name}/VERSION
%{_libdir}/libcart.so.*
%{_libdir}/libgurt.so.*
%{_libdir}/libdaos_common.so

%files server
%doc README.md
%config(noreplace) %attr(0644,root,root) %{conf_dir}/daos_server.yml
%dir %attr(0700,daos_server,daos_server) %{conf_dir}/certs/clients
# set daos_server_helper to be setuid root in order to perform privileged tasks
%attr(4750,root,daos_server) %{_bindir}/daos_server_helper
# set daos_server to be setgid daos_server in order to invoke daos_server_helper
# and/or daos_firmware_helper
%attr(2755,root,daos_server) %{_bindir}/daos_server
%{_bindir}/daos_engine
%{_bindir}/daos_metrics
%{_sysconfdir}/ld.so.conf.d/daos.conf
%dir %{_libdir}/daos_srv
%{_libdir}/daos_srv/libcont.so
%{_libdir}/daos_srv/libdtx.so
%{_libdir}/daos_srv/libmgmt.so
%{_libdir}/daos_srv/libobj.so
%{_libdir}/daos_srv/libpool.so
%{_libdir}/daos_srv/librdb.so
%{_libdir}/daos_srv/librdbt.so
%{_libdir}/daos_srv/librebuild.so
%{_libdir}/daos_srv/librsvc.so
%{_libdir}/daos_srv/libsecurity.so
%{_libdir}/daos_srv/libvos_srv.so
%{_libdir}/daos_srv/libvos_size.so
%{_libdir}/daos_srv/libvos.so
%{_libdir}/daos_srv/libbio.so
%{_libdir}/daos_srv/libplacement.so
%{_libdir}/daos_srv/libpipeline.so
%{_libdir}/libdaos_common_pmem.so
%config(noreplace) %{conf_dir}/vos_size_input.yaml
%{_bindir}/daos_storage_estimator.py
%{python3_sitearch}/storage_estimator/*.py
%dir %{python3_sitearch}/storage_estimator
%if (0%{?rhel} >= 8)
%dir %{python3_sitearch}/storage_estimator/__pycache__
%{python3_sitearch}/storage_estimator/__pycache__/*.pyc
%endif
%{_datarootdir}/%{name}
%exclude %{_datarootdir}/%{name}/ioil-ld-opts
%{_unitdir}/%{server_svc_name}
%{_sysctldir}/%{sysctl_script_name}

%files admin
%doc README.md
%{_bindir}/dmg
%{_mandir}/man8/dmg.8*
%config(noreplace) %{conf_dir}/daos_control.yml

%files client
%doc README.md
%{_libdir}/libdaos.so.*
%{_bindir}/cart_ctl
%{_bindir}/self_test
%{_bindir}/daos_agent
%{_bindir}/dfuse
%{_bindir}/daos
%{_libdir}/libdaos_cmd_hdlrs.so
%{_libdir}/libdfs.so
%{_libdir}/libds3.so
%{_libdir}/%{name}/API_VERSION
%{_libdir}/libduns.so
%{_libdir}/libdfuse.so
%{_libdir}/libioil.so
%{_libdir}/libpil4dfs.so
%dir %{python3_sitearch}/pydaos
%{python3_sitearch}/pydaos/*.py
%dir %{python3_sitearch}/pydaos/raw
%{python3_sitearch}/pydaos/raw/*.py
%if (0%{?rhel} >= 8)
%dir %{python3_sitearch}/pydaos/__pycache__
%{python3_sitearch}/pydaos/__pycache__/*.pyc
%dir %{python3_sitearch}/pydaos/raw/__pycache__
%{python3_sitearch}/pydaos/raw/__pycache__/*.pyc
%endif
%{python3_sitearch}/pydaos/pydaos_shim.so
%{_datarootdir}/%{name}/ioil-ld-opts
%config(noreplace) %{conf_dir}/daos_agent.yml
%{_unitdir}/%{agent_svc_name}
%{_mandir}/man8/daos.8*

%files client-tests
%doc README.md
%dir %{daoshome}
%{daoshome}/TESTING
%exclude %{daoshome}/TESTING/ftest/avocado_tests.yaml
%{_bindir}/hello_drpc
%{_libdir}/libdaos_tests.so
%{_bindir}/acl_dump_test
%{_bindir}/agent_tests
%{_bindir}/drpc_engine_test
%{_bindir}/drpc_test
%{_bindir}/dfuse_test
%{_bindir}/eq_tests
%{_bindir}/job_tests
%{_bindir}/security_test
%config(noreplace) %{conf_dir}/fault-inject-cart.yaml
%{_bindir}/fault_status
%{_bindir}/crt_launch
# For avocado tests
%{daoshome}/.build_vars.json
%{daoshome}/.build_vars.sh
%{_bindir}/daos_perf
%{_bindir}/daos_racer
%{_bindir}/daos_test
%{_bindir}/daos_debug_set_params
%{_bindir}/dfs_test
%{_bindir}/jobtest
%{_bindir}/daos_gen_io_conf
%{_bindir}/daos_run_io_conf
%{_libdir}/libdpar.so

%files client-tests-openmpi
%doc README.md
%{_libdir}/libdpar_mpi.so

%files client-tests-mpich
%doc README.md

%files server-tests
%doc README.md
%{_bindir}/dtx_tests
%{_bindir}/evt_ctl
%{_bindir}/jump_pl_map
%{_bindir}/pl_bench
%{_bindir}/rdbt
%{_bindir}/ring_pl_map
%{_bindir}/smd_ut
%{_bindir}/bio_ut
%{_bindir}/vea_ut
%{_bindir}/vos_tests
%{_bindir}/vea_stress
%{_bindir}/obj_ctl
%{_bindir}/vos_perf

%files devel
%doc README.md
%{_includedir}/*
%{_libdir}/libdaos.so
%{_libdir}/libgurt.so
%{_libdir}/libcart.so
%{_libdir}/*.a

%files firmware
%doc README.md
# set daos_firmware_helper to be setuid root in order to perform privileged tasks
%attr(4750,root,daos_server) %{_bindir}/daos_firmware_helper

%files serialize
%doc README.md
%{_libdir}/libdaos_serialize.so

%files tests
%doc README.md
# No files in a meta-package

%files tests-internal
%doc README.md
# No files in a meta-package

%files mofed-shim
%doc README.md
# No files in a shim package

%changelog
<<<<<<< HEAD
* Thu Dec 14 2023 Jan Michalski <jan.michalski@intel.com> 2.5.100-14
- Add dtx_tests to the server-tests package
=======
* Tue Jan 09 2024 Brian J. Murrell <brian.murrell@intel.com> 2.5.100-14
- Move /etc/ld.so.conf.d/daos.conf to daos-server sub-package
>>>>>>> b3c4b157

* Wed Dec 06 2023 Brian J. Murrell <brian.murrell@intel.com> 2.5.100-13
- Update for EL 8.8 and Leap 15.5
- Update raft to 0.10.1-2.411.gefa15f4

* Fri Nov 17 2023 Tomasz Gromadzki <tomasz.gromadzki@intel.com> 2.5.100-12
- Update to PMDK 2.0.0
  * Remove libpmemblk from dependencies.
  * Start using BUILD_EXAMPLES=n and BUILD_BENCHMARKS=n instead of patches.
  * Stop using BUILD_RPMEM=n (removed) and NDCTL_DISABLE=y (invalid).
  * Point https://github.com/pmem/pmdk as the main PMDK reference source.
  NOTE: PMDK upgrade to 2.0.0 does not affect any API call used by DAOS.
        libpmemobj (and libpmem) API stays unchanged.

* Wed Nov 15 2023 Jerome Soumagne <jerome.soumagne@intel.com> 2.5.100-11
- Bump mercury min version to 2.3.1

* Fri Nov 03 2023 Phillip Henderson <phillip.henderson@intel.com> 2.5.100-10
- Move verify_perms.py location

* Wed Aug 23 2023 Brian J. Murrell <brian.murrell@intel.com> 2.5.100-9
- Update fuse3 requirement to R: /usr/bin/fusermount3 by path
  rather than by package name, for portability and future-proofing
- Adding fuse3-devel as a requirement for daos-client-tests subpackage

* Tue Aug 08 2023 Brian J. Murrell <brian.murrell@intel.com> 2.5.100-8
- Build on EL9
- Add a client-tests-mpich subpackage for mpich test dependencies.

* Fri Jul 07 2023 Brian J. Murrell <brian.murrell@intel.com> 2.5.100-7
- Fix golang daos-client-tests dependency to be go instead

* Thu Jun 29 2023 Michael MacDonald <mjmac.macdonald@intel.com> 2.5.100-6
- Install golang >= 1.18 as a daos-client-tests dependency

* Thu Jun 22 2023 Li Wei <wei.g.li@intel.com> 2.5.100-5
- Update raft to 0.10.1-1.408.g9524cdb

* Wed Jun 14 2023 Mohamad Chaarawi <mohamad.chaarawi@intel.com> - 2.5.100-4
- Add pipeline lib

* Wed Jun 14 2023 Wang Shilong <shilong.wang@intel.com> 2.5.100-3
- Remove lmdb-devel for MD on SSD

* Wed Jun 07 2023 Ryon Jensen <ryon.jensen@intel.com> 2.5.100-2
- Removed unnecessary test files

* Tue Jun 06 2023 Jeff Olivier <jeffrey.v.olivier@intel.com> 2.5.100-1
- Switch version to 2.5.100 for 2.6 test builds

* Mon Jun  5 2023 Jerome Soumagne <jerome.soumagne@intel.com> 2.3.107-7
- Remove libfabric pinning and allow for 1.18 builds

* Fri May 26 2023 Jeff Olivier <jeffrey.v.olivier@intel.com> 2.3.107-6
- Add lmdb-devel and bio_ut for MD on SSD

* Tue May 23 2023 Lei Huang <lei.huang@intel.com> 2.3.107-5
- Add libcapstone-devel to deps of client-tests package

* Tue May 16 2023 Lei Huang <lei.huang@intel.com> 2.3.107-4
- Add libcapstone as a new prerequisite package
- Add libpil4dfs.so in daos-client rpm

* Mon May 15 2023 Jerome Soumagne <jerome.soumagne@intel.com> 2.3.107-3
- Fix libfabric/libfabric1 dependency mismatch on SuSE

* Wed May 10 2023 Jerome Soumagne <jerome.soumagne@intel.com> 2.3.107-2
- Temporarily pin libfabric to < 1.18

* Fri May 5 2023 Johann Lombardi <johann.lombardi@intel.com> 2.3.107-1
- Bump version to 2.3.107

* Fri Mar 17 2023 Tom Nabarro <tom.nabarro@intel.com> 2.3.106-2
- Add numactl requires for server package

* Tue Mar 14 2023 Brian J. Murrell <brian.murrell@intel.com> 2.3.106-1
- Bump version to be higher than TB5

* Wed Feb 22 2023 Li Wei <wei.g.li@intel.com> 2.3.103-6
- Update raft to 0.9.2-1.403.g3d20556

* Tue Feb 21 2023 Michael MacDonald <mjmac.macdonald@intel.com> 2.3.103-5
- Bump min supported go version to 1.17

* Fri Feb 17 2023 Ashley M. Pittman <ashley.m.pittman@intel.com> 2.3.103-4
- Add protobuf-c-devel to deps of client-tests package

* Mon Feb 13 2023 Brian J. Murrell <brian.murrell@intel.com> 2.3.103-3
- Remove explicit R: protobuf-c and let the auto-dependency generator
  handle it

* Wed Feb 8 2023 Michael Hennecke <michael.hennecke@intel.com> 2.3.103-2
- Change ipmctl requirement from v2 to v3

* Fri Jan 27 2023 Phillip Henderson <phillip.henderson@intel.com> 2.3.103-1
- Bump version to 2.3.103

* Wed Jan 25 2023 Johann Lombardi <johann.lombardi@intel.com> 2.3.102-1
- Bump version to 2.3.102

* Tue Jan 24 2023 Phillip Henderson <phillip.henderson@intel.com> 2.3.101-7
- Fix daos-tests-internal requirement for daos-tests

* Fri Jan 6 2023 Brian J. Murrell <brian.murrell@intel.com> 2.3.101-6
- Don't need to O: cart any more
- Add %%doc to all packages
- _datadir -> _datarootdir
- Don't use PREFIX= with scons in %%build
- Fix up some hard-coded paths to use macros instead
- Use some guards to prevent creating empty scriptlets

* Tue Dec 06 2022 Joseph G. Moore <joseph.moore@intel.com> 2.3.101-5
- Update Mercury to 2.2.0-6

* Thu Dec 01 2022 Tom Nabarro <tom.nabarro@intel.com> 2.3.101-4
- Update SPDK dependency requirement to greater than or equal to 22.01.2.

* Tue Oct 18 2022 Brian J. Murrell <brian.murrell@intel.com> 2.3.101-3
- Set flag to build per-subpackage debuginfo packages for Leap 15

* Thu Oct 6 2022 Michael MacDonald <mjmac.macdonald@intel.com> 2.3.101-2
- Rename daos_admin -> daos_server_helper

* Tue Sep 20 2022 Johann Lombardi <johann.lombardi@intel.com> 2.3.101-1
- Bump version to 2.3.101

* Thu Sep 8 2022 Jeff Olivier <jeffrey.v.olivier@intel.com> 2.3.100-22
- Move io_conf files from bin to TESTING

* Tue Aug 16 2022 Jeff Olivier <jeffrey.v.olivier@intel.com> 2.3.100-21
- Update PMDK to 1.12.1~rc1 to fix DAOS-11151

* Thu Aug 11 2022 Wang Shilong <shilong.wang@intel.com> 2.3.100-20
- Add daos_debug_set_params to daos-client-tests rpm for fault injection test.

* Fri Aug 5 2022 Jerome Soumagne <jerome.soumagne@intel.com> 2.3.100-19
- Update to mercury 2.2.0

* Tue Jul 26 2022 Michael MacDonald <mjmac.macdonald@intel.com> 2.3.100-18
- Bump min supported go version to 1.16

* Mon Jul 18 2022 Jerome Soumagne <jerome.soumagne@intel.com> 2.3.100-17
- Remove now unused openpa dependency

* Fri Jul 15 2022 Jeff Olivier <jeffrey.v.olivier@intel.com> 2.3.100-16
- Add pool_scrubbing_tests to test package

* Wed Jul 13 2022 Tom Nabarro <tom.nabarro@intel.com> 2.3.100-15
- Update SPDK dependency requirement to greater than or equal to 22.01.1.

* Mon Jun 27 2022 Jerome Soumagne <jerome.soumagne@intel.com> 2.3.100-14
- Update to mercury 2.2.0rc6

* Fri Jun 17 2022 Jeff Olivier <jeffrey.v.olivier@intel.com> 2.3.100-13
- Remove libdts.so, replace with build time static

* Thu Jun 2 2022 Jeff Olivier <jeffrey.v.olivier@intel.com> 2.3.100-12
- Make ucx required for build on all platforms

* Wed Jun 1 2022 Michael MacDonald <mjmac.macdonald@intel.com> 2.3.100-11
- Move dmg to new daos-admin RPM

* Wed May 18 2022 Lei Huang <lei.huang@intel.com> 2.3.100-10
- Update to libfabric to v1.15.1-1 to include critical performance patches

* Tue May 17 2022 Phillip Henderson <phillip.henderson@intel.com> 2.3.100-9
- Remove doas-client-tests-openmpi dependency from daos-tests
- Add daos-tests-internal package

* Mon May  9 2022 Ashley Pittman <ashley.m.pittman@intel.com> 2.3.100-8
- Extend dfusedaosbuild test to run in different configurations.

* Fri May  6 2022 Ashley Pittman <ashley.m.pittman@intel.com> 2.3.100-7
- Add dfuse unit-test binary to call from ftest.

* Wed May  4 2022 Joseph Moore <joseph.moore@intel.com> 2.3.100-6
- Update to mercury 2.1.0.rc4-9 to enable non-unified mode in UCX

* Tue Apr 26 2022 Phillip Henderson <phillip.henderson@intel.com> 2.3.100-5
- Move daos_gen_io_conf and daos_run_io_conf to daos-client-tests

* Wed Apr 20 2022 Lei Huang <lei.huang@intel.com> 2.3.100-4
- Update to libfabric to v1.15.0rc3-1 to include critical performance patches

* Tue Apr 12 2022 Li Wei <wei.g.li@intel.com> 2.3.100-3
- Update raft to 0.9.1-1401.gc18bcb8 to fix uninitialized node IDs

* Wed Apr 6 2022 Jeff Olivier <jeffrey.v.olivier@intel.com> 2.3.100-2
- Remove direct MPI dependency from most of tests

* Wed Apr  6 2022 Johann Lombardi <johann.lombardi@intel.com> 2.3.100-1
- Switch version to 2.3.100 for 2.4 test builds

* Wed Apr  6 2022 Joseph Moore <joseph.moore@intel.com> 2.1.100-26
- Add build depends entries for UCX libraries.

* Sat Apr  2 2022 Joseph Moore <joseph.moore@intel.com> 2.1.100-25
- Update to mercury 2.1.0.rc4-8 to include UCX provider patch

* Fri Mar 11 2022 Alexander Oganezov <alexander.a.oganezov@intel.com> 2.1.100-24
- Update to mercury 2.1.0.rc4-6 to include CXI provider patch

* Wed Mar 02 2022 Michael Hennecke <michael.hennecke@intel.com> 2.1.100-23
- DAOS-6344: Create secondary group daos_daemons for daos_server and daos_agent

* Tue Feb 22 2022 Alexander Oganezov <alexander.a.oganezov@intel.com> 2.1.100-22
- Update mercury to include DAOS-9561 workaround

* Sun Feb 13 2022 Michael MacDonald <mjmac.macdonald@intel.com> 2.1.100-21
- Update go toolchain requirements

* Thu Feb 10 2022 Li Wei <wei.g.li@intel.com> 2.1.100-20
- Update raft to 0.9.0-1394.gc81505f to fix membership change bugs

* Wed Jan 19 2022 Michael MacDonald <mjmac.macdonald@intel.com> 2.1.100-19
- Move libdaos_common.so from daos-client to daos package

* Mon Jan 17 2022 Johann Lombardi <johann.lombardi@intel.com> 2.1.100-18
- Update libfabric to 1.14.0 GA and apply fix for DAOS-9376

* Thu Dec 23 2021 Alexander Oganezov <alexander.a.oganezov@intel.com> 2.1.100-17
- Update to v2.1.0-rc4-3 to pick fix for DAOS-9325 high cpu usage
- Change mercury pinning to be >= instead of strict =

* Thu Dec 16 2021 Brian J. Murrell <brian.murrell@intel.com> 2.1.100-16
- Add BR: python-rpm-macros for Leap 15 as python3-base dropped that
  as a R:

* Sat Dec 11 2021 Brian J. Murrell <brian.murrell@intel.com> 2.1.100-15
- Create a shim package to allow daos openmpi packages built with the
  distribution openmpi to install on MOFED systems

* Fri Dec 10 2021 Brian J. Murrell <brian.murrell@intel.com> 2.1.100-14
- Don't make daos-*-tests-openmi a dependency of anything
  - If they are wanted, they should be installed explicitly, due to
    potential conflicts with other MPI stacks

* Wed Dec 08 2021 Alexander Oganezov <alexander.a.oganezov@intel.com> 2.1.100-13
- Remove DAOS-9173 workaround from mercury. Apply DAOS-9173 to ofi

* Tue Dec 07 2021 Alexander Oganezov <alexander.a.oganezov@intel.com> 2.1.100-12
- Apply DAOS-9173 workaround to mercury

* Fri Dec 03 2021 Alexander Oganezov <alexander.a.oganezov@intel.com> 2.1.100-11
- Update mercury to v2.1.0rc4

* Thu Dec 02 2021 Danielle M. Sikich <danielle.sikich@intel.com> 2.1.100-10
- Fix name of daos serialize package

* Sun Nov 28 2021 Tom Nabarro <tom.nabarro@intel.com> 2.1.100-9
- Set rmem_{max,default} sysctl values on server package install to enable
  SPDK pci_event module to operate in unprivileged process (daos_engine).

* Wed Nov 24 2021 Brian J. Murrell <brian.murrell@intel.com> 2.1.100-8
- Remove invalid "%%else if" syntax
- Fix a few other rpmlint warnings

* Tue Nov 16 2021 Wang Shilong <shilong.wang@intel.com> 2.1.100-7
- Update for libdaos major version bump
- Fix version of libpemobj1 for SUSE

* Sat Nov 13 2021 Alexander Oganezov <alexander.a.oganezov@intel.com> 2.1.100-6
- Update OFI to v1.14.0rc3

* Tue Oct 26 2021 Brian J. Murrell <brian.murrell@intel.com> 2.1.100-5
- Create new daos-{client,server}tests-openmpi and daos-server-tests subpackages
- Rename daos-tests daos-client-tests and make daos-tests require all
  other test suites to maintain existing behavior

* Mon Oct 25 2021 Alexander Oganezov <alexander.a.oganezov@intel.com> 2.1.100-4
- Update mercury to v2.1.0rc2

* Wed Oct 20 2021 Jeff Olivier <jeffrey.v.olivier@intel.com> 2.1.100-3
- Explicitly require 1.11.0-3 of PMDK

* Wed Oct 13 2021 David Quigley <david.quigley@intel.com> 2.1.100-2
- Add defusedxml as a required dependency for the test package.

* Wed Oct 13 2021 Johann Lombardi <johann.lombardi@intel.com> 2.1.100-1
- Switch version to 2.1.100 for 2.2 test builds

* Tue Oct 12 2021 Johann Lombardi <johann.lombardi@intel.com> 1.3.106-1
- Version bump to 1.3.106 for 2.0 test build 6

* Fri Oct 8 2021 Alexander Oganezov <alexander.a.oganezov@intel.com> 1.13.105-4
- Update OFI to v1.13.2rc1

* Wed Sep 15 2021 Li Wei <wei.g.li@intel.com> 1.3.105-3
- Update raft to fix InstallSnapshot performance as well as to avoid some
  incorrect 0.8.0 RPMs

* Fri Sep 03 2021 Brian J. Murrell <brian.murrell@intel.com> 1.3.105-2
- Remove R: hwloc; RPM's auto-requires/provides will take care of this

* Tue Aug 24 2021 Jeff Olivier <jeffrey.v.olivier@intel.com> 1.3.105-1
- Version bump to 1.3.105 for 2.0 test build 5

* Mon Aug 09 2021 Yawei <yawei.niu@intel.com> 1.3.104-5
- Fix duplicates
- Add vos_perf

* Thu Aug 05 2021 Christopher Hoffman <christopherx.hoffman@intel.com> 1.3.104-4
- Update conditional statement to include checking for distributions to
  determine which unit files to use for daos-server and daos-agent

* Wed Aug 04 2021 Kris Jacque <kristin.jacque@intel.com> 1.3.104-3
- Move daos_metrics tool from tests package to server package

* Wed Aug 04 2021 Tom Nabarro <tom.nabarro@intel.com> 1.3.104-2
- Update to spdk 21.07 and (indirectly) dpdk 21.05

* Mon Aug 02 2021 Jeff Olivier <jeffrey.v.olivier@intel.com> 1.3.104-1
- Version bump to 1.3.104 for 2.0 test build 4

* Mon Jul 19 2021 Danielle M. Sikich <danielle.sikich@intel.com> 1.3.103-5
- Add DAOS serialization library that requires hdf5

* Wed Jul 14 2021 Li Wei <wei.g.li@intel.com> 1.3.103-4
- Update raft to fix slow leader re-elections

* Tue Jul 13 2021  Maureen Jean <maureen.jean@intel.com> 1.3.103-3
- Add python modules to python3.6 site-packages

* Mon Jul 12 2021 Alexander Oganezov <alexander.a.oganezov@intel.com> 1.3.103-2
- Update to mercury release v2.0.1

* Mon Jul 12 2021 Johann Lombardi <johann.lombardi@intel.com> 1.3.103-1
- Version bump to 1.3.103 for 2.0 test build 3

* Wed Jul 7 2021 Phillip Henderson <phillip.henderson@intel.com> 1.3.102-6
- Update daos-devel to always require the same version daos-client

* Wed Jun 30 2021 Tom Nabarro <tom.nabarro@intel.com> 1.3.102-5
- Update to spdk 21.04 and (indirectly) dpdk 21.05

* Fri Jun 25 2021 Brian J. Murrell <brian.murrell@intel.com> - 1.3.102-4
- Add libuuid-devel back as a requirement of daos-devel

* Wed Jun 23 2021 Li Wei <wei.g.li@intel.com> 1.3.102-3
- Update raft to pick up Pre-Vote

* Mon Jun 14 2021 Jeff Olivier <jeffrey.v.olivier@intel.com> 1.3.102-2
- Update to pmdk 1.11.0-rc1
- Remove dependence on libpmem since we use libpmemobj directly

* Fri Jun 11 2021 Johann Lombardi <johann.lombardi@intel.com> 1.3.102-1
- Version bump to 1.3.102 for 2.0 test build 2

* Wed Jun 02 2021 Johann Lombardi <johann.lombardi@intel.com> 1.3.101-3
- Remove libs from devel package

* Thu May 20 2021 Jeff Olivier <jeffrey.v.olivier@intel.com> 1.3.0-101-2
- Remove client libs from common package

* Wed May 19 2021 Johann Lombardi <johann.lombardi@intel.com> 1.3.101-1
- Version bump to 1.3.101 for 2.0 test build 1

* Fri May 07 2021 Brian J. Murrell <brian.murrell@intel.com> 1.3.0-16
- Enable debuginfo package building on SUSE platforms

* Thu May 06 2021 Brian J. Murrell <brian.murrell@intel.com> 1.3.0-15
- Update to build on EL8

* Wed May 05 2021 Brian J. Murrell <brian.murrell@intel.com> 1.3.0-14
- Package /etc/daos/certs in main/common package so that both server
  and client get it created

* Wed Apr 21 2021 Tom Nabarro <tom.nabarro@intel.com> - 1.3.0-13
- Relax ipmctl version requirement on leap15 as we have runtime checks

* Fri Apr 16 2021 Mohamad Chaarawi <mohamad.chaarawi@intel.com> - 1.3.0-12
- remove dfuse_hl

* Wed Apr 14 2021 Jeff Olivier <jeffrey.v.olivier@intel.com> - 1.3.0-11
- Remove storage_estimator and io_conf from client packages to remove
  any client side dependence on bio and vos (and and PMDK/SPDK)

* Mon Apr 12 2021 Dalton A. Bohning <daltonx.bohning@intel.com> - 1.3.0-10
- Add attr to the test dependencies

* Tue Apr 06 2021 Kris Jacque <kristin.jacque@intel.com> 1.3.0-9
- Add package for daos_firmware helper binary

* Fri Apr 02 2021 Jeff Olivier <jeffrey.v.olivier@intel.com> 1.3.0-8
- Remove unused readline-devel

* Thu Apr 01 2021 Brian J. Murrell <brian.murrell@intel.com> 1.3.0-7
- Update argobots to 1.1

* Tue Mar 30 2021 Maureen Jean <maureen.jean@intel.com> 1.3.0-6
- Change pydaos_shim_3 to pydaos_shim

* Mon Mar 29 2021 Brian J. Murrell <brian.murrell@intel.com> - 1.3.0-5
- Move libdts.so to the daos-tests subpackage

* Tue Mar 23 2021 Alexander Oganezov <alexander.a.oganezov@intel.com> 1.3.0-4
- Update libfabric to v1.12.0
- Disable grdcopy/gdrapi linkage in libfabric


* Thu Mar 18 2021 Maureen Jean <maureen.jean@intel.com> 1.3.0-3
- Update to python3

* Thu Feb 25 2021 Li Wei <wei.g.li@intel.com> 1.3.0-2
- Require raft-devel 0.7.3 that fixes an unstable leadership problem caused by
  removed replicas as well as some Coverity issues

* Wed Feb 24 2021 Brian J. Murrell <brian.murrell@intel.com> - 1.3.0-1
- Version bump up to 1.3.0

* Mon Feb 22 2021 Brian J. Murrell <brian.murrell@intel.com> 1.1.3-3
- Remove all *-devel Requires from daos-devel as none of those are
  actually necessary to build libdaos clients

* Tue Feb 16 2021 Alexander Oganezov <alexander.a.oganezov@intel.com> 1.1.3-2
- Update libfabric to v1.12.0rc1

* Wed Feb 10 2021 Johann Lombardi <johann.lombardi@intel.com> 1.1.3-1
- Version bump up to 1.1.3

* Tue Feb 9 2021 Vish Venkatesan <vishwanath.venkatesan@intel.com> 1.1.2.1-11
- Add new pmem specific version of DAOS common library

* Fri Feb 5 2021 Saurabh Tandan <saurabh.tandan@intel.com> 1.1.2.1-10
- Added dbench as requirement for test package.

* Wed Feb 3 2021 Hua Kuang <hua.kuang@intel.com> 1.1.2.1-9
- Changed License to BSD-2-Clause-Patent

* Wed Feb 03 2021 Brian J. Murrell <brian.murrell@intel.com> - 1.1.2-8
- Update minimum required libfabric to 1.11.1

* Thu Jan 28 2021 Phillip Henderson <phillip.henderson@intel.com> 1.1.2.1-7
- Change ownership and permissions for the /etc/daos/certs directory.

* Sat Jan 23 2021 Alexander Oganezov <alexander.a.oganezov@intel.com> 1.1.2.1-6
- Update to mercury v2.0.1rc1

* Fri Jan 22 2021 Michael MacDonald <mjmac.macdonald@intel.com> 1.1.2.1-5
- Install daos_metrics utility to %%{_bindir}

* Wed Jan 20 2021 Kenneth Cain <kenneth.c.cain@intel.com> 1.1.2.1-4
- Version update for API major version 1, libdaos.so.1 (1.0.0)

* Fri Jan 15 2021 Michael Hennecke <mhennecke@lenovo.com> 1.1.2.1-3
- Harmonize daos_server and daos_agent groups.

* Tue Dec 15 2020 Ashley Pittman <ashley.m.pittman@intel.com> 1.1.2.1-2
- Combine the two memcheck suppressions files.

* Wed Dec 09 2020 Johann Lombardi <johann.lombardi@intel.com> 1.1.2.1-1
- Version bump up to 1.1.2.1

* Fri Dec 04 2020 Li Wei <wei.g.li@intel.com> 1.1.2-3
- Require raft-devel 0.7.1 that fixes recent Coverity issues

* Wed Dec 02 2020 Maureen Jean <maureen.jean@intel.com> - 1.1.2-2
- define scons_args to be BUILD_TYPE=<release|dev>
- the scons default is BUILD_TYPE=release
- BUILD_TYPE=release will disable fault injection in build

* Tue Dec 01 2020 Brian J. Murrell <brian.murrell@intel.com> - 1.1.2-1
- Version bump up to 1.1.2

* Tue Nov 17 2020 Li Wei <wei.g.li@intel.com> 1.1.1-8
- Require raft-devel 0.7.0 that changes log indices and terms to 63-bit

* Wed Nov 11 2020 Tom Nabarro <tom.nabarro@intel.com> 1.1.1-7
- Add version validation for runtime daos_server ipmctl requirement to avoid
  potential corruption of PMMs when setting PMem goal, issue fixed in
  https://github.com/intel/ipmctl/commit/9e3898cb15fa9eed3ef3e9de4488be1681d53ff4

* Thu Oct 29 2020 Jonathan Martinez Montes <jonathan.martinez.montes@intel.com> 1.1.1-6
- Restore obj_ctl utility

* Wed Oct 28 2020 Brian J. Murrell <brian.murrell@intel.com> - 1.1.1-5
- Use %%autosetup
- Only use systemd_requires if it exists
- Obsoletes: cart now that it's included in daos

* Sat Oct 24 2020 Maureen Jean <maureen.jean@intel.com> 1.1.1-4
- Add daos.conf to the daos package to resolve the path to libbio.so

* Tue Oct 13 2020 Jonathan Martinez Montes <jonathan.martinez.montes@intel.com> 1.1.1-3
- Remove obj_ctl from Tests RPM package
- Add libdts.so shared library that is used by daos_perf, daos_racer and
  the daos utility.

* Tue Oct 13 2020 Amanda Justiniano <amanda.justiniano-pagn@intel.com> 1.1.1-3
- Add lbzip2 requirement to the daos-tests package

* Tue Oct 13 2020 Michael MacDonald <mjmac.macdonald@intel.com> 1.1.1-2
- Create unprivileged user for daos_agent

* Mon Oct 12 2020 Johann Lombardi <johann.lombardi@intel.com> 1.1.1-1
- Version bump up to 1.1.1

* Sat Oct 03 2020 Michael MacDonald <mjmac.macdonald@intel.com> 1.1.0-34
- Add go-race to BuildRequires on OpenSUSE Leap

* Wed Sep 16 2020 Alexander Oganezov <alexander.a.oganezov@intel.com> 1.1.0-33
- Update OFI to v1.11.0

* Mon Aug 17 2020 Michael MacDonald <mjmac.macdonald@intel.com> 1.1.0-32
- Install completion script in /etc/bash_completion.d

* Wed Aug 05 2020 Brian J. Murrell <brian.murrell@intel.com> - 1.1.0-31
- Change fuse requirement to fuse3
- Use Lmod for MPI module loading
- Remove unneeded (and un-distro gated) Requires: json-c

* Wed Jul 29 2020 Jonathan Martinez Montes <jonathan.martinez.montes@intel.com> - 1.1.0-30
- Add the daos_storage_estimator.py tool. It merges the functionality of the
  former tools vos_size, vos_size.py, vos_size_dfs_sample.py and parse_csv.py.

* Wed Jul 29 2020 Jeffrey V Olivier <jeffrey.v.olivier@intel.com> - 1.1.0-29
- Revert prior changes from version 28

* Mon Jul 13 2020 Brian J. Murrell <brian.murrell@intel.com> - 1.1.0-28
- Change fuse requirement to fuse3
- Use Lmod for MPI module loading

* Tue Jul 7 2020 Alexander A Oganezov <alexander.a.oganezov@intel.com> - 1.1.0-27
- Update to mercury release 2.0.0~rc1-1

* Sun Jun 28 2020 Jonathan Martinez Montes <jonathan.martinez.montes@intel.com> - 1.1.0-26
- Add the vos_size_dfs_sample.py tool. It is used to generate dynamically
  the vos_dfs_sample.yaml file using the real DFS super block data.

* Tue Jun 23 2020 Jeff Olivier <jeffrey.v.olivier@intel.com> - 1.1.0-25
- Add -no-rpath option and use it for rpm build rather than modifying
  SCons files in place

* Tue Jun 16 2020 Jeff Olivier <jeffrey.v.olivier@intel.com> - 1.1.0-24
- Modify RPATH removal snippet to replace line with pass as some lines
  can't be removed without breaking the code

* Fri Jun 05 2020 Ryon Jensen <ryon.jensen@intel.com> - 1.1.0-23
- Add libisa-l_crypto dependency

* Fri Jun 05 2020 Tom Nabarro <tom.nabarro@intel.com> - 1.1.0-22
- Change server systemd run-as user to daos_server in unit file

* Thu Jun 04 2020 Hua Kuang <hua.kuang@intel.com> - 1.1.0-21
- Remove dmg_old from DAOS RPM package

* Thu May 28 2020 Tom Nabarro <tom.nabarro@intel.com> - 1.1.0-20
- Create daos group to run as in systemd unit file

* Tue May 26 2020 Brian J. Murrell <brian.murrell@intel.com> - 1.1.0-19
- Enable parallel building with _smp_mflags

* Fri May 15 2020 Kenneth Cain <kenneth.c.cain@intel.com> - 1.1.0-18
- Require raft-devel >= 0.6.0 that adds new API raft_election_start()

* Thu May 14 2020 Brian J. Murrell <brian.murrell@intel.com> - 1.1.0-17
- Add cart-devel's Requires to daos-devel as they were forgotten
  during the cart merge

* Thu May 14 2020 Brian J. Murrell <brian.murrell@intel.com> - 1.1.0-16
- Fix fuse3-libs -> libfuse3 for SLES/Leap 15

* Thu Apr 30 2020 Brian J. Murrell <brian.murrell@intel.com> - 1.1.0-15
- Use new properly pre-release tagged mercury RPM

* Thu Apr 30 2020 Brian J. Murrell <brian.murrell@intel.com> - 1.1.0-14
- Move fuse dependencies to the client subpackage

* Mon Apr 27 2020 Michael MacDonald <mjmac.macdonald@intel.com> 1.1.0-13
- Rename /etc/daos.yml -> /etc/daos_control.yml

* Thu Apr 16 2020 Brian J. Murrell <brian.murrell@intel.com> - 1.1.0-12
- Use distro fuse

* Fri Apr 10 2020 Alexander Oganezov <alexander.a.oganezov@intel.com> - 1.1.0-11
- Update to mercury 4871023 to pick na_ofi.c race condition fix for
  "No route to host" errors.

* Sun Apr 05 2020 Brian J. Murrell <brian.murrell@intel.com> - 1.1.0-10
- Clean up spdk dependencies

* Mon Mar 30 2020 Tom Nabarro <tom.nabarro@intel.com> - 1.1.0-9
- Set version of spdk to < v21, > v19

* Fri Mar 27 2020 David Quigley <david.quigley@intel.com> - 1.1.0-8
- add daos and dmg man pages to the daos-client files list

* Thu Mar 26 2020 Michael MacDonald <mjmac.macdonald@intel.com> 1.1.0-7
- Add systemd scriptlets for managing daos_server/daos_agent services

* Thu Mar 26 2020 Alexander Oganeozv <alexander.a.oganezov@intel.com> - 1.1.0-6
- Update ofi to 62f6c937601776dac8a1f97c8bb1b1a6acfbc3c0

* Tue Mar 24 2020 Jeffrey V. Olivier <jeffrey.v.olivier@intel.com> - 1.1.0-5
- Remove cart as an external dependence

* Mon Mar 23 2020 Jeffrey V. Olivier <jeffrey.v.olivier@intel.com> - 1.1.0-4
- Remove scons_local as dependency

* Tue Mar 03 2020 Brian J. Murrell <brian.murrell@intel.com> - 1.1.0-3
- Bump up go minimum version to 1.12

* Thu Feb 20 2020 Brian J. Murrell <brian.murrell@intel.com> - 1.1.0-2
- daos-server requires daos-client (same version)

* Fri Feb 14 2020 Brian J. Murrell <brian.murrell@intel.com> - 1.1.0-1
- Version bump up to 1.1.0

* Wed Feb 12 2020 Brian J. Murrell <brian.murrell@intel.com> - 0.9.0-2
- Remove undefine _missing_build_ids_terminate_build

* Thu Feb 06 2020 Johann Lombardi <johann.lombardi@intel.com> - 0.9.0-1
- Version bump up to 0.9.0

* Sat Jan 18 2020 Jeff Olivier <jeffrey.v.olivier@intel.com> - 0.8.0-3
- Fixing a few warnings in the RPM spec file

* Fri Dec 27 2019 Jeff Olivier <jeffrey.v.olivier@intel.com> - 0.8.0-2
- Remove openmpi, pmix, and hwloc builds, use hwloc and openmpi packages

* Tue Dec 17 2019 Johann Lombardi <johann.lombardi@intel.com> - 0.8.0-1
- Version bump up to 0.8.0

* Thu Dec 05 2019 Johann Lombardi <johann.lombardi@intel.com> - 0.7.0-1
- Version bump up to 0.7.0

* Tue Nov 19 2019 Tom Nabarro <tom.nabarro@intel.com> 0.6.0-15
- Temporarily unconstrain max. version of spdk

* Wed Nov 06 2019 Brian J. Murrell <brian.murrell@intel.com> 0.6.0-14
- Constrain max. version of spdk

* Wed Nov 06 2019 Brian J. Murrell <brian.murrell@intel.com> 0.6.0-13
- Use new cart with R: mercury to < 1.0.1-20 due to incompatibility

* Wed Nov 06 2019 Michael MacDonald <mjmac.macdonald@intel.com> 0.6.0-12
- Add daos_admin privileged helper for daos_server

* Fri Oct 25 2019 Brian J. Murrell <brian.murrell@intel.com> 0.6.0-11
- Handle differences in Leap 15 Python packaging

* Wed Oct 23 2019 Brian J. Murrell <brian.murrell@intel.com> 0.6.0-9
- Update BR: libisal-devel for Leap

* Mon Oct 07 2019 Brian J. Murrell <brian.murrell@intel.com> 0.6.0-8
- Use BR: cart-devel-%%{cart_sha1} if available
- Remove cart's BRs as it's -devel Requires them now

* Tue Oct 01 2019 Brian J. Murrell <brian.murrell@intel.com> 0.6.0-7
- Constrain cart BR to <= 1.0.0

* Sat Sep 21 2019 Brian J. Murrell <brian.murrell@intel.com>
- Remove Requires: {argobots, cart}
  - autodependencies should take care of these

* Thu Sep 19 2019 Jeff Olivier <jeffrey.v.olivier@intel.com>
- Add valgrind-devel requirement for argobots change

* Tue Sep 10 2019 Tom Nabarro <tom.nabarro@intel.com>
- Add requires ndctl as runtime dep for control plane.

* Thu Aug 15 2019 David Quigley <david.quigley@intel.com>
- Add systemd unit files to packaging.

* Thu Jul 25 2019 Brian J. Murrell <brian.murrell@intel.com>
- Add git hash and commit count to release

* Thu Jul 18 2019 David Quigley <david.quigley@intel.com>
- Add certificate generation files to packaging.

* Tue Jul 09 2019 Johann Lombardi <johann.lombardi@intel.com>
- Version bump up to 0.6.0

* Fri Jun 21 2019 David Quigley <dquigley@intel.com>
- Add daos_agent.yml to the list of packaged files

* Thu Jun 13 2019 Brian J. Murrell <brian.murrell@intel.com>
- move obj_ctl daos_gen_io_conf daos_run_io_conf to
  daos-tests sub-package
- daos-server needs spdk-tools

* Fri May 31 2019 Ken Cain <kenneth.c.cain@intel.com>
- Add new daos utility binary

* Wed May 29 2019 Brian J. Murrell <brian.murrell@intel.com>
- Version bump up to 0.5.0
- Add Requires: libpsm_infinipath1 for SLES 12.3

* Tue May 07 2019 Brian J. Murrell <brian.murrell@intel.com>
- Move some files around among the sub-packages

* Mon May 06 2019 Brian J. Murrell <brian.murrell@intel.com>
- Only BR fio
  - fio-{devel,src} is not needed

* Wed Apr 03 2019 Brian J. Murrell <brian.murrell@intel.com>
- initial package<|MERGE_RESOLUTION|>--- conflicted
+++ resolved
@@ -15,7 +15,7 @@
 
 Name:          daos
 Version:       2.5.100
-Release:       14%{?relval}%{?dist}
+Release:       15%{?relval}%{?dist}
 Summary:       DAOS Storage Engine
 
 License:       BSD-2-Clause-Patent
@@ -587,13 +587,11 @@
 # No files in a shim package
 
 %changelog
-<<<<<<< HEAD
-* Thu Dec 14 2023 Jan Michalski <jan.michalski@intel.com> 2.5.100-14
+* Wed Jan 24 2024 Jan Michalski <jan.michalski@intel.com> 2.5.100-15
 - Add dtx_tests to the server-tests package
-=======
+
 * Tue Jan 09 2024 Brian J. Murrell <brian.murrell@intel.com> 2.5.100-14
 - Move /etc/ld.so.conf.d/daos.conf to daos-server sub-package
->>>>>>> b3c4b157
 
 * Wed Dec 06 2023 Brian J. Murrell <brian.murrell@intel.com> 2.5.100-13
 - Update for EL 8.8 and Leap 15.5
