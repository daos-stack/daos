%define daoshome %{_exec_prefix}/lib/%{name}
%define server_svc_name daos_server.service
%define agent_svc_name daos_agent.service
%define sysctl_script_name 10-daos_server.conf

%bcond_without server

%if %{with server}
%global daos_build_args FIRMWARE_MGMT=yes
%else
%global daos_build_args client test
%endif
%global mercury_version   2.4
%global libfabric_version 1.15.1-1
%global argobots_version 1.2
%global __python %{__python3}

%if (0%{?rhel} >= 8)
# https://bugzilla.redhat.com/show_bug.cgi?id=1955184
%define _use_internal_dependency_generator 0
%define __find_requires %{SOURCE1}
%endif

Name:          daos
Version:       2.7.101
Release:       9%{?relval}%{?dist}
Summary:       DAOS Storage Engine

License:       BSD-2-Clause-Patent
URL:           https://github.com/daos-stack/daos
Source0:       %{name}-%{version}.tar.gz
Source1:       bz-1955184_find-requires
%if (0%{?rhel} >= 8)
BuildRequires: python3-scons >= 2.4
%else
BuildRequires: scons >= 2.4
%endif
BuildRequires: libfabric-devel >= %{libfabric_version}
BuildRequires: mercury-devel >= %{mercury_version}
BuildRequires: gcc-c++
%if (0%{?rhel} >= 8)
%global openmpi openmpi
%else
%global openmpi openmpi3
%endif
BuildRequires: %{openmpi}-devel
BuildRequires: hwloc-devel
%if ("%{?compiler_args}" == "COMPILER=covc")
BuildRequires: bullseye
%endif
%if (0%{?rhel} >= 8)
BuildRequires: argobots-devel >= %{argobots_version}
BuildRequires: json-c-devel
BuildRequires: boost-python3-devel
%else
BuildRequires: libabt-devel >= %{argobots_version}
BuildRequires: libjson-c-devel
BuildRequires: boost-devel
%endif
%if %{with server}
BuildRequires: libpmemobj-devel >= 2.1.0
%endif
BuildRequires: fused-devel
%if (0%{?suse_version} >= 1500)
BuildRequires: go-race
BuildRequires: libprotobuf-c-devel
BuildRequires: liblz4-devel
BuildRequires: libcapstone-devel
%else
BuildRequires: protobuf-c-devel
BuildRequires: lz4-devel
BuildRequires: capstone-devel
%endif
%if %{with server}
BuildRequires: libaio-devel
BuildRequires: spdk-devel >= 22.01.2
%endif
%if (0%{?rhel} >= 8)
BuildRequires: isa-l-devel
BuildRequires: libisa-l_crypto-devel
%else
BuildRequires: libisal-devel
BuildRequires: libisal_crypto-devel
%endif
BuildRequires: openssl-devel
BuildRequires: libevent-devel
BuildRequires: libyaml-devel
BuildRequires: libcmocka-devel
BuildRequires: valgrind-devel
BuildRequires: systemd
BuildRequires: go >= 1.21
BuildRequires: pciutils-devel
%if (0%{?rhel} >= 8)
BuildRequires: numactl-devel
BuildRequires: CUnit-devel
# needed to retrieve PMM region info through control-plane
%if %{with server}
BuildRequires: libipmctl-devel
%endif
%if (0%{?rhel} >= 9)
BuildRequires: python-devel
%else
BuildRequires: python36-devel
%endif
BuildRequires: python3-distro
BuildRequires: Lmod
%else
%if (0%{?suse_version} >= 1315)
# see src/client/dfs/SConscript for why we need /etc/os-release
# that code should be rewritten to use the python libraries provided for
# os detection
BuildRequires: distribution-release
BuildRequires: libnuma-devel
BuildRequires: cunit-devel
%if %{with server}
BuildRequires: ipmctl-devel
%endif
BuildRequires: python3-devel
BuildRequires: python3-distro
BuildRequires: python-rpm-macros
BuildRequires: lua-lmod
BuildRequires: systemd-rpm-macros
%endif
%endif
BuildRequires: libuuid-devel

# Needed for debugging tasks
%if (0%{?rhel} >= 8)
BuildRequires: libasan
%endif
%if (0%{?suse_version} > 0)
BuildRequires: libasan8
%endif

Requires: openssl
# This should only be temporary until we can get a stable upstream release
# of mercury, at which time the autoprov shared library version should
# suffice
Requires: mercury >= %{mercury_version}


%description
The Distributed Asynchronous Object Storage (DAOS) is an open-source
software-defined object store designed from the ground up for
massively distributed Non Volatile Memory (NVM). DAOS takes advantage
of next generation NVM technology like Storage Class Memory (SCM) and
NVM express (NVMe) while presenting a key-value storage interface and
providing features such as transactional non-blocking I/O, advanced
data protection with self healing on top of commodity hardware, end-
to-end data integrity, fine grained data control and elastic storage
to optimize performance and cost.

%if %{with server}
%package server
Summary: The DAOS server
Requires: %{name}%{?_isa} = %{version}-%{release}
Requires: spdk-tools >= 22.01.2
Requires: ndctl
# needed to set PMem configuration goals in BIOS through control-plane
%if (0%{?suse_version} >= 1500)
Requires: ipmctl >= 03.00.00.0423
Requires: libpmemobj1 >= 2.1.0-1.suse1500
Requires: libfabric1 >= %{libfabric_version}
%else
Requires: ipmctl >= 03.00.00.0468
Requires: libpmemobj >= 2.1.0-1%{?dist}
%endif
Requires: libfabric >= %{libfabric_version}
Requires: mercury >= %{mercury_version}
Requires(post): /sbin/ldconfig
Requires(postun): /sbin/ldconfig
Requires: numactl
Requires: pciutils
%{?systemd_requires}

%description server
This is the package needed to run a DAOS server
%endif

%package admin
Summary: DAOS admin tools
Requires: %{name}%{?_isa} = %{version}-%{release}

%description admin
This package contains DAOS administrative tools (e.g. dmg).

%package client
Summary: The DAOS client
Requires: %{name}%{?_isa} = %{version}-%{release}
Requires: mercury >= %{mercury_version}
Requires: libfabric >= %{libfabric_version}
%if (0%{?suse_version} >= 1500)
Requires: libfabric1 >= %{libfabric_version}
%endif
Requires: /usr/bin/fusermount3
%{?systemd_requires}

%description client
This is the package needed to run a DAOS client

%package tests
Summary: The entire DAOS test suite
Requires: %{name}-client-tests%{?_isa} = %{version}-%{release}
BuildArch: noarch

%description tests
This is the package is a metapackage to install all of the test packages

%package tests-internal
Summary: The entire internal DAOS test suite
Requires: %{name}-tests = %{version}-%{release}
Requires: %{name}-client-tests-openmpi%{?_isa} = %{version}-%{release}
Requires: %{name}-client-tests-mpich = %{version}-%{release}
Requires: %{name}-serialize%{?_isa} = %{version}-%{release}
BuildArch: noarch

%description tests-internal
This is the package is a metapackage to install all of the internal test
packages

%package client-tests
Summary: The DAOS test suite
Requires: %{name}-client%{?_isa} = %{version}-%{release}
Requires: %{name}-admin%{?_isa} = %{version}-%{release}
Requires: %{name}-devel%{?_isa} = %{version}-%{release}
%if (0%{?suse_version} >= 1500)
Requires: libprotobuf-c-devel
%else
Requires: protobuf-c-devel
%endif
Requires: fio
Requires: git
Requires: dbench
Requires: lbzip2
Requires: attr
Requires: ior
Requires: go >= 1.21
# Require lmod fix for https://github.com/TACC/Lmod/issues/687
%if (0%{?suse_version} >= 1315)
Requires: lua-lmod >= 8.7.36
Requires: libcapstone-devel
%else
Requires: Lmod >= 8.7.36
Requires: capstone-devel
%endif
Requires: pciutils-devel
%if (0%{?suse_version} > 0)
Requires: libndctl-devel
%endif
%if (0%{?rhel} >= 8)
Requires: ndctl-devel
Requires: daxctl-devel
%endif

%description client-tests
This is the package needed to run the DAOS test suite (client tests)

%package client-tests-openmpi
Summary: The DAOS client test suite - tools which need openmpi
Requires: %{name}-client-tests%{?_isa} = %{version}-%{release}
Requires: hdf5-%{openmpi}-tests
Requires: hdf5-vol-daos-%{openmpi}-tests
Requires: MACSio-%{openmpi}
Requires: simul-%{openmpi}
Requires: %{openmpi}

%description client-tests-openmpi
This is the package needed to run the DAOS client test suite openmpi tools

%package client-tests-mpich
Summary: The DAOS client test suite - tools which need mpich
BuildArch: noarch
Requires: %{name}-client-tests%{?_isa} = %{version}-%{release}
Requires: mpifileutils-mpich
Requires: testmpio
Requires: mpich = 4.1~a1
Requires: ior
Requires: hdf5-mpich-tests
Requires: hdf5-vol-daos-mpich-tests
Requires: MACSio-mpich
Requires: simul-mpich
Requires: romio-tests
Requires: python3-mpi4py-tests >= 3.1.6

%description client-tests-mpich
This is the package needed to run the DAOS client test suite mpich tools

%if %{with server}
%package server-tests
Summary: The DAOS server test suite (server tests)
Requires: %{name}-server%{?_isa} = %{version}-%{release}
Requires: %{name}-admin%{?_isa} = %{version}-%{release}

%description server-tests
This is the package needed to run the DAOS server test suite (server tests)
%endif

%package devel
Summary: The DAOS development libraries and headers
Requires: %{name}-client%{?_isa} = %{version}-%{release}
Requires: libuuid-devel

%description devel
This is the package needed to build software with the DAOS library.

%if %{with server}
%package firmware
Summary: The DAOS firmware management helper
Requires: %{name}-server%{?_isa} = %{version}-%{release}

%description firmware
This is the package needed to manage server storage firmware on DAOS servers.
%endif

%package serialize
Summary: DAOS serialization library that uses HDF5
BuildRequires: hdf5-devel
Requires: hdf5

%description serialize
This is the package needed to use the DAOS serialization and deserialization
tools, as well as the preserve option for the filesystem copy tool.

%package mofed-shim
Summary: A shim to bridge MOFED's openmpi to distribution dependency tags
Provides: libmpi.so.40()(64bit)(openmpi-x86_64)
Requires: libmpi.so.40()(64bit)
Provides: libmpi_cxx.so.40()(64bit)(openmpi-x86_64)
Provides: libmpi_cxx.so.40()(64bit)
BuildArch: noarch

%description mofed-shim
This is the package that bridges the difference between the MOFED openmpi
"Provides" and distribution-openmpi consumers "Requires".

%if (0%{?suse_version} > 0)
%global __debug_package 1
%global _debuginfo_subpackages 1
%debug_package
%endif

%prep
%autosetup -p1

%build

%define conf_dir %{_sysconfdir}/daos
%if (0%{?rhel} == 8)
%define scons_exe scons-3
%else
%define scons_exe scons
%endif
%{scons_exe} %{?_smp_mflags} \
      --config=force         \
      --no-rpath             \
      USE_INSTALLED=all      \
      CONF_DIR=%{conf_dir}   \
     %{?daos_build_args}   \
     %{?scons_args}          \
     %{?compiler_args}

%if ("%{?compiler_args}" == "COMPILER=covc")
mv test.cov{,-build}
%endif

%install
%{scons_exe} %{?_smp_mflags}          \
      --config=force                  \
      --no-rpath                      \
      --install-sandbox=%{buildroot}  \
      %{buildroot}%{_prefix}          \
      %{buildroot}%{conf_dir}         \
      USE_INSTALLED=all               \
      CONF_DIR=%{conf_dir}            \
      PREFIX=%{_prefix}               \
     %{?daos_build_args}            \
      %{?scons_args}                  \
      %{?compiler_args}

%if ("%{?compiler_args}" == "COMPILER=covc")
mv test.cov-build %{buildroot}/%{daoshome}/TESTING/ftest/test.cov
%endif
%if %{with server}
mkdir -p %{buildroot}/%{_sysconfdir}/ld.so.conf.d/
echo "%{_libdir}/daos_srv" > %{buildroot}/%{_sysconfdir}/ld.so.conf.d/daos.conf
mkdir -p %{buildroot}/%{_sysctldir}
install -m 644 utils/rpms/%{sysctl_script_name} %{buildroot}/%{_sysctldir}
%endif
mkdir -p %{buildroot}/%{_unitdir}
%if %{with server}
install -m 644 utils/systemd/%{server_svc_name} %{buildroot}/%{_unitdir}
%endif
install -m 644 utils/systemd/%{agent_svc_name} %{buildroot}/%{_unitdir}
mkdir -p %{buildroot}/%{conf_dir}/certs/clients
mkdir -p %{buildroot}/%{_var}/log/daos_server
mkdir -p %{buildroot}/%{_var}/log/daos_client
mv %{buildroot}/%{conf_dir}/bash_completion.d %{buildroot}/%{_sysconfdir}
# fixup env-script-interpreters
sed -i -e '1s/env //' %{buildroot}%{daoshome}/TESTING/ftest/{cart/cart_logtest,cart/daos_sys_logscan,config_file_gen,launch,slurm_setup,tags,verify_perms}.py
%if %{with server}
sed -i -e '1s/env //' %{buildroot}%{_bindir}/daos_storage_estimator.py
%endif

# shouldn't have source files in a non-devel RPM
rm -f %{buildroot}%{daoshome}/TESTING/ftest/cart/{test_linkage.cpp,utest_{hlc,portnumber,protocol,swim}.c,wrap_cmocka.h}

%if %{with server}
%pre server
getent group daos_metrics >/dev/null || groupadd -r daos_metrics
getent group daos_server >/dev/null || groupadd -r daos_server
getent group daos_daemons >/dev/null || groupadd -r daos_daemons
getent passwd daos_server >/dev/null || useradd -s /sbin/nologin -r -g daos_server -G daos_metrics,daos_daemons daos_server

%post server
%{?run_ldconfig}
%systemd_post %{server_svc_name}
%sysctl_apply %{sysctl_script_name}

%preun server
%systemd_preun %{server_svc_name}

# all of these macros are empty on EL so keep rpmlint happy
%if (0%{?suse_version} > 0)
%postun server
%{?run_ldconfig}
%systemd_postun %{server_svc_name}
%endif
%endif

%pre client
getent group daos_agent >/dev/null || groupadd -r daos_agent
getent group daos_daemons >/dev/null || groupadd -r daos_daemons
getent passwd daos_agent >/dev/null || useradd -s /sbin/nologin -r -g daos_agent -G daos_daemons daos_agent

%post client
%systemd_post %{agent_svc_name}

%preun client
%systemd_preun %{agent_svc_name}

%if (0%{?suse_version} > 0)
%postun client
%systemd_postun %{agent_svc_name}
%endif

%files
%defattr(-, root, root, -)
%doc README.md
%dir %attr(0755,root,root) %{conf_dir}/certs
%config(noreplace) %{conf_dir}/memcheck-cart.supp
%dir %{conf_dir}
%dir %{_sysconfdir}/bash_completion.d
%{_sysconfdir}/bash_completion.d/daos.bash
# Certificate generation files
%dir %{_libdir}/%{name}
%{_libdir}/%{name}/certgen/
%{_libdir}/%{name}/VERSION
%{_libdir}/libcart.so.*
%{_libdir}/libgurt.so.*
%{_libdir}/libdaos_common.so

%if %{with server}
%files server
%doc README.md
%config(noreplace) %attr(0644,root,root) %{conf_dir}/daos_server.yml
%dir %attr(0700,daos_server,daos_server) %{conf_dir}/certs/clients
%dir %attr(0755,daos_server,daos_server) %{_var}/log/daos_server
# set daos_server_helper to be setuid root in order to perform privileged tasks
%attr(4750,root,daos_server) %{_bindir}/daos_server_helper
# set daos_server to be setgid daos_server in order to invoke daos_server_helper
# and/or daos_firmware_helper
%attr(2755,root,daos_server) %{_bindir}/daos_server
%{_bindir}/daos_engine
%{_bindir}/daos_metrics
%{_bindir}/ddb
%{_sysconfdir}/ld.so.conf.d/daos.conf
%dir %{_libdir}/daos_srv
%{_libdir}/daos_srv/libchk.so
%{_libdir}/daos_srv/libcont.so
%{_libdir}/daos_srv/libddb.so
%{_libdir}/daos_srv/libdtx.so
%{_libdir}/daos_srv/libmgmt.so
%{_libdir}/daos_srv/libobj.so
%{_libdir}/daos_srv/libpool.so
%{_libdir}/daos_srv/librdb.so
%{_libdir}/daos_srv/librdbt.so
%{_libdir}/daos_srv/librebuild.so
%{_libdir}/daos_srv/librsvc.so
%{_libdir}/daos_srv/libsecurity.so
%{_libdir}/daos_srv/libvos_srv.so
%{_libdir}/daos_srv/libvos_size.so
%{_libdir}/daos_srv/libvos.so
%{_libdir}/daos_srv/libbio.so
%{_libdir}/daos_srv/libplacement.so
%{_libdir}/daos_srv/libpipeline.so
%{_libdir}/libdaos_common_pmem.so
%{_libdir}/libdav_v2.so
%config(noreplace) %{conf_dir}/vos_size_input.yaml
%{_bindir}/daos_storage_estimator.py
%{python3_sitearch}/storage_estimator/*.py
%dir %{python3_sitearch}/storage_estimator
%if (0%{?rhel} >= 8)
%dir %{python3_sitearch}/storage_estimator/__pycache__
%{python3_sitearch}/storage_estimator/__pycache__/*.pyc
%endif
%{_datarootdir}/%{name}
%exclude %{_datarootdir}/%{name}/ioil-ld-opts
%{_unitdir}/%{server_svc_name}
%{_sysctldir}/%{sysctl_script_name}
%endif

%files admin
%doc README.md
%{_bindir}/dmg
%{_mandir}/man8/dmg.8*
%config(noreplace) %{conf_dir}/daos_control.yml

%files client
%doc README.md
%{_libdir}/libdaos.so.*
%{_bindir}/cart_ctl
%{_bindir}/self_test
%{_bindir}/daos_agent
%{_bindir}/dfuse
%{_bindir}/daos
%{_libdir}/libdaos_cmd_hdlrs.so
%{_libdir}/libdaos_self_test.so
%{_libdir}/libdfs.so
%{_libdir}/libds3.so
%{_libdir}/%{name}/API_VERSION
%{_libdir}/libduns.so
%{_libdir}/libdfuse.so
%{_libdir}/libioil.so
%{_libdir}/libpil4dfs.so
%dir %{python3_sitearch}/pydaos
%{python3_sitearch}/pydaos/*.py
%dir %{python3_sitearch}/pydaos/raw
%{python3_sitearch}/pydaos/raw/*.py
%dir %{python3_sitearch}/pydaos/torch
%{python3_sitearch}/pydaos/torch/*.py
%dir %{_var}/log/daos_client
%if (0%{?rhel} >= 8)
%dir %{python3_sitearch}/pydaos/__pycache__
%{python3_sitearch}/pydaos/__pycache__/*.pyc
%dir %{python3_sitearch}/pydaos/raw/__pycache__
%{python3_sitearch}/pydaos/raw/__pycache__/*.pyc
%dir %{python3_sitearch}/pydaos/torch/__pycache__
%{python3_sitearch}/pydaos/torch/__pycache__/*.pyc
%endif
%{python3_sitearch}/pydaos/pydaos_shim.so
%{python3_sitearch}/pydaos/torch/torch_shim.so
%{_datarootdir}/%{name}/ioil-ld-opts
%config(noreplace) %{conf_dir}/daos_agent.yml
%{_unitdir}/%{agent_svc_name}
%{_mandir}/man8/daos.8*

%files client-tests
%doc README.md
%dir %{daoshome}
%{daoshome}/TESTING
%exclude %{daoshome}/TESTING/ftest/avocado_tests.yaml
%{_bindir}/hello_drpc
%{_libdir}/libdaos_tests.so
%{_bindir}/acl_dump_test
%{_bindir}/agent_tests
%{_bindir}/drpc_engine_test
%{_bindir}/drpc_test
%{_bindir}/dfuse_test
%{_bindir}/eq_tests
%{_bindir}/job_tests
%{_bindir}/jump_pl_map
%{_bindir}/pl_bench
%{_bindir}/ring_pl_map
%{_bindir}/security_test
%config(noreplace) %{conf_dir}/fault-inject-cart.yaml
%{_bindir}/fault_status
%{_bindir}/crt_launch
%{_bindir}/daos_perf
%{_bindir}/daos_racer
%{_bindir}/daos_test
%{_bindir}/daos_debug_set_params
%{_bindir}/dfs_test
%{_bindir}/jobtest
%{_bindir}/daos_gen_io_conf
%{_bindir}/daos_run_io_conf
%{_libdir}/libdpar.so

%files client-tests-openmpi
%doc README.md
%{_libdir}/libdpar_mpi.so

%files client-tests-mpich
%doc README.md

%if %{with server}
%files server-tests
%doc README.md
%{_bindir}/dtx_tests
%{_bindir}/dtx_ut
%{_bindir}/evt_ctl
%{_bindir}/rdbt
%{_bindir}/smd_ut
%{_bindir}/bio_ut
%{_bindir}/vea_ut
%{_bindir}/vos_tests
%{_bindir}/vea_stress
%{_bindir}/ddb_tests
%{_bindir}/ddb_ut
%{_bindir}/obj_ctl
%{_bindir}/vos_perf
%endif

%files devel
%doc README.md
%{_includedir}/*
%{_libdir}/libdaos.so
%{_libdir}/libgurt.so
%{_libdir}/libcart.so
%{_libdir}/*.a
%{daoshome}/python

%if %{with server}
%files firmware
%doc README.md
# set daos_firmware_helper to be setuid root in order to perform privileged tasks
%attr(4750,root,daos_server) %{_bindir}/daos_firmware_helper
%endif

%files serialize
%doc README.md
%{_libdir}/libdaos_serialize.so

%files tests
%doc README.md
# No files in a meta-package

%files tests-internal
%doc README.md
# No files in a meta-package

%files mofed-shim
%doc README.md
# No files in a shim package

%changelog
<<<<<<< HEAD
* Thu Apr 3 2025 Samirkumar Raval <samirkumar.raval@hpe.com> 2.7.101-9
- Changing the default log location to /var/log/daos from /tmp
=======
* Mon May 12 2025  Tomasz Gromadzki <tomasz.gromadzki@hpe.com> 2.7.101-9
- Bump lua-lmod version to >=8.7.36
- Bump lmod version to >=8.7.36
- Bump mpich version to 4.1~a1
- Bump python3-mpi4py-tests version to >= 3.1.6
- Add openmpi requiremnent for daos-client-tests on Leap.
>>>>>>> 9918d171

* Fri Mar 21 2025  Cedric Koch-Hofer <cedric.koch-hofer@intel.com> 2.7.101-8
- Add support of the libasan

* Tue Mar 18 2025 Jeff Olivier  <jeffolivier@google.com> 2.7.101-7
- Remove raft as external dependency

* Mon Mar 10 2025 Jeff Olivier <jeffolivie@google.com> 2.7.101-6
- Remove server from Ubuntu packaging and fix client only build

* Wed Jan 22 2025 Jan Michalski <jan-marian.michalski@hpe.com> 2.7.101-5
- Add ddb_ut and dtx_ut to the server-tests package

* Fri Dec 20 2024 Jeff Olivier <jeffolivier@google.com> 2.7.101-4
- Switch libfuse3 to libfused

* Thu Dec 19 2024 Phillip Henderson <phillip.henderson@intel.com> 2.7.101-3
- Fix protobuf-c requiremnent for daos-client-tests on Leap.

* Thu Nov 14 2024 Denis Barakhtanov <dbarahtanov@enakta.com> 2.7.101-2
- Add pydaos.torch module to daos-client rpm.

* Fri Nov 08 2024 Phillip Henderson <phillip.henderson@intel.com> 2.7.101-1
- Bump version to 2.7.100

* Tue Nov 5 2024 Michael MacDonald <mjmac@google.com> 2.7.100-11
- Move daos_metrics tool to daos package for use on both clients
  and servers.

* Fri Nov 1 2024 Sherin T George <sherin-t.george@hpe.com> 2.7.100-10
- The modified DAV allocator with memory bucket support for md_on_ssd
  phase-2 is delivered as dav_v2.so.

* Tue Oct 15 2024 Brian J. Murrell <brian.murrell@intel.com> - 2.7.100-9
- Drop BRs for UCX as they were obsoleted as of e01970d

* Mon Oct 07 2024 Cedric Koch-Hofer <cedric.koch-hofer@intel.com> 2.7.100-8
- Update BR: argobots to 1.2

* Tue Oct 01 2024 Tomasz Gromadzki <tomasz.gromadzki@intel.com> 2.7.100-7
- Add support of the PMDK package 2.1.0 with NDCTL enabled.
  * Increase the default ULT stack size to 20KiB if the engine uses
    the DCPM storage class.
  * Prevent using the RAM storage class (simulated PMem) when
    the shutdown state (SDS) is active.
    * Automatically disable SDS for the RAM storage class on engine startup.
    * Force explicitly setting the PMEMOBJ_CONF='sds.at_create=0'
      environment variable to deactivate SDS for the DAOS tools
      (ddb, daos_perf, vos_perf, etc.) when used WITHOUT DCPM.
      Otherwise, a user is supposed to be stopped by an error
      like: "Unsafe shutdown count is not supported for this source".

* Mon Sep 23 2024 Kris Jacque <kris.jacque@intel.com> 2.7.100-6
- Bump min supported go version to 1.21

* Thu Aug 15 2024 Michael MacDonald <mjmac@google.com> 2.7.100-5
- Add libdaos_self_test.so to client RPM

* Mon Aug 05 2024 Jerome Soumagne <jerome.soumagne@intel.com> 2.7.100-4
- Bump mercury version to 2.4.0rc4

* Thu Jul 11 2024 Dalton Bohning <dalton.bohning@intel.com> 2.7.100-3
- Add pciutils-devel build dep for client-tests package

* Mon Jun 24 2024 Tom Nabarro <tom.nabarro@intel.com> 2.7.100-2
- Add pciutils runtime dep for daos_server lspci call
- Add pciutils-devel build dep for pciutils CGO bindings

* Mon May 20 2024 Phillip Henderson <phillip.henderson@intel.com> 2.7.100-1
- Bump version to 2.7.100

* Fri May 03 2024 Lei Huang <lei.huang@intel.com> 2.5.101-5
- Add libaio as a dependent package

* Fri Apr 05 2024 Fan Yong <fan.yong@intel.com> 2.5.101-4
- Catastrophic Recovery

* Thu Apr 04 2024 Ashley M. Pittman <ashley.m.pittman@intel.com> 2.5.101-3
- Update pydaos install process
- Add a dependency from daos-client-tests to daos-devel

* Mon Mar 18 2024 Jan Michalski <jan.michalski@intel.com> 2.5.101-2
- Add dtx_tests to the server-tests package

* Fri Mar 15 2024 Phillip Henderson <phillip.henderson@intel.com> 2.5.101-1
- Bump version to 2.5.101

* Tue Feb 27 2024 Li Wei <wei.g.li@intel.com> 2.5.100-16
- Update raft to 0.11.0-1.416.g12dbc15

* Mon Feb 12 2024 Ryon Jensen <ryon.jensen@intel.com> 2.5.100-15
- Updated isa-l package name to match EPEL

* Tue Jan 09 2024 Brian J. Murrell <brian.murrell@intel.com> 2.5.100-14
- Move /etc/ld.so.conf.d/daos.conf to daos-server sub-package

* Wed Dec 06 2023 Brian J. Murrell <brian.murrell@intel.com> 2.5.100-13
- Update for EL 8.8 and Leap 15.5
- Update raft to 0.10.1-2.411.gefa15f4

* Fri Nov 17 2023 Tomasz Gromadzki <tomasz.gromadzki@intel.com> 2.5.100-12
- Update to PMDK 2.0.0
  * Remove libpmemblk from dependencies.
  * Start using BUILD_EXAMPLES=n and BUILD_BENCHMARKS=n instead of patches.
  * Stop using BUILD_RPMEM=n (removed) and NDCTL_DISABLE=y (invalid).
  * Point https://github.com/pmem/pmdk as the main PMDK reference source.
  NOTE: PMDK upgrade to 2.0.0 does not affect any API call used by DAOS.
        libpmemobj (and libpmem) API stays unchanged.

* Wed Nov 15 2023 Jerome Soumagne <jerome.soumagne@intel.com> 2.5.100-11
- Bump mercury min version to 2.3.1

* Fri Nov 03 2023 Phillip Henderson <phillip.henderson@intel.com> 2.5.100-10
- Move verify_perms.py location

* Wed Aug 23 2023 Brian J. Murrell <brian.murrell@intel.com> 2.5.100-9
- Update fuse3 requirement to R: /usr/bin/fusermount3 by path
  rather than by package name, for portability and future-proofing
- Adding fuse3-devel as a requirement for daos-client-tests subpackage

* Tue Aug 08 2023 Brian J. Murrell <brian.murrell@intel.com> 2.5.100-8
- Build on EL9
- Add a client-tests-mpich subpackage for mpich test dependencies.

* Fri Jul 07 2023 Brian J. Murrell <brian.murrell@intel.com> 2.5.100-7
- Fix golang daos-client-tests dependency to be go instead

* Thu Jun 29 2023 Michael MacDonald <mjmac.macdonald@intel.com> 2.5.100-6
- Install golang >= 1.18 as a daos-client-tests dependency

* Thu Jun 22 2023 Li Wei <wei.g.li@intel.com> 2.5.100-5
- Update raft to 0.10.1-1.408.g9524cdb

* Wed Jun 14 2023 Mohamad Chaarawi <mohamad.chaarawi@intel.com> - 2.5.100-4
- Add pipeline lib

* Wed Jun 14 2023 Wang Shilong <shilong.wang@intel.com> 2.5.100-3
- Remove lmdb-devel for MD on SSD

* Wed Jun 07 2023 Ryon Jensen <ryon.jensen@intel.com> 2.5.100-2
- Removed unnecessary test files

* Tue Jun 06 2023 Jeff Olivier <jeffrey.v.olivier@intel.com> 2.5.100-1
- Switch version to 2.5.100 for 2.6 test builds

* Mon Jun  5 2023 Jerome Soumagne <jerome.soumagne@intel.com> 2.3.107-7
- Remove libfabric pinning and allow for 1.18 builds

* Fri May 26 2023 Jeff Olivier <jeffrey.v.olivier@intel.com> 2.3.107-6
- Add lmdb-devel and bio_ut for MD on SSD

* Tue May 23 2023 Lei Huang <lei.huang@intel.com> 2.3.107-5
- Add libcapstone-devel to deps of client-tests package

* Tue May 16 2023 Lei Huang <lei.huang@intel.com> 2.3.107-4
- Add libcapstone as a new prerequisite package
- Add libpil4dfs.so in daos-client rpm

* Mon May 15 2023 Jerome Soumagne <jerome.soumagne@intel.com> 2.3.107-3
- Fix libfabric/libfabric1 dependency mismatch on SuSE

* Wed May 10 2023 Jerome Soumagne <jerome.soumagne@intel.com> 2.3.107-2
- Temporarily pin libfabric to < 1.18

* Fri May 5 2023 Johann Lombardi <johann.lombardi@intel.com> 2.3.107-1
- Bump version to 2.3.107

* Fri Mar 17 2023 Tom Nabarro <tom.nabarro@intel.com> 2.3.106-2
- Add numactl requires for server package

* Tue Mar 14 2023 Brian J. Murrell <brian.murrell@intel.com> 2.3.106-1
- Bump version to be higher than TB5

* Wed Feb 22 2023 Li Wei <wei.g.li@intel.com> 2.3.103-6
- Update raft to 0.9.2-1.403.g3d20556

* Tue Feb 21 2023 Michael MacDonald <mjmac.macdonald@intel.com> 2.3.103-5
- Bump min supported go version to 1.17

* Fri Feb 17 2023 Ashley M. Pittman <ashley.m.pittman@intel.com> 2.3.103-4
- Add protobuf-c-devel to deps of client-tests package

* Mon Feb 13 2023 Brian J. Murrell <brian.murrell@intel.com> 2.3.103-3
- Remove explicit R: protobuf-c and let the auto-dependency generator
  handle it

* Wed Feb 8 2023 Michael Hennecke <michael.hennecke@intel.com> 2.3.103-2
- Change ipmctl requirement from v2 to v3

* Fri Jan 27 2023 Phillip Henderson <phillip.henderson@intel.com> 2.3.103-1
- Bump version to 2.3.103

* Wed Jan 25 2023 Johann Lombardi <johann.lombardi@intel.com> 2.3.102-1
- Bump version to 2.3.102

* Tue Jan 24 2023 Phillip Henderson <phillip.henderson@intel.com> 2.3.101-7
- Fix daos-tests-internal requirement for daos-tests

* Fri Jan 6 2023 Brian J. Murrell <brian.murrell@intel.com> 2.3.101-6
- Don't need to O: cart any more
- Add %%doc to all packages
- _datadir -> _datarootdir
- Don't use PREFIX= with scons in %%build
- Fix up some hard-coded paths to use macros instead
- Use some guards to prevent creating empty scriptlets

* Tue Dec 06 2022 Joseph G. Moore <joseph.moore@intel.com> 2.3.101-5
- Update Mercury to 2.2.0-6

* Thu Dec 01 2022 Tom Nabarro <tom.nabarro@intel.com> 2.3.101-4
- Update SPDK dependency requirement to greater than or equal to 22.01.2.

* Tue Oct 18 2022 Brian J. Murrell <brian.murrell@intel.com> 2.3.101-3
- Set flag to build per-subpackage debuginfo packages for Leap 15

* Thu Oct 6 2022 Michael MacDonald <mjmac.macdonald@intel.com> 2.3.101-2
- Rename daos_admin -> daos_server_helper

* Tue Sep 20 2022 Johann Lombardi <johann.lombardi@intel.com> 2.3.101-1
- Bump version to 2.3.101

* Thu Sep 8 2022 Jeff Olivier <jeffrey.v.olivier@intel.com> 2.3.100-22
- Move io_conf files from bin to TESTING

* Tue Aug 16 2022 Jeff Olivier <jeffrey.v.olivier@intel.com> 2.3.100-21
- Update PMDK to 1.12.1~rc1 to fix DAOS-11151

* Thu Aug 11 2022 Wang Shilong <shilong.wang@intel.com> 2.3.100-20
- Add daos_debug_set_params to daos-client-tests rpm for fault injection test.

* Fri Aug 5 2022 Jerome Soumagne <jerome.soumagne@intel.com> 2.3.100-19
- Update to mercury 2.2.0

* Tue Jul 26 2022 Michael MacDonald <mjmac.macdonald@intel.com> 2.3.100-18
- Bump min supported go version to 1.16

* Mon Jul 18 2022 Jerome Soumagne <jerome.soumagne@intel.com> 2.3.100-17
- Remove now unused openpa dependency

* Fri Jul 15 2022 Jeff Olivier <jeffrey.v.olivier@intel.com> 2.3.100-16
- Add pool_scrubbing_tests to test package

* Wed Jul 13 2022 Tom Nabarro <tom.nabarro@intel.com> 2.3.100-15
- Update SPDK dependency requirement to greater than or equal to 22.01.1.

* Mon Jun 27 2022 Jerome Soumagne <jerome.soumagne@intel.com> 2.3.100-14
- Update to mercury 2.2.0rc6

* Fri Jun 17 2022 Jeff Olivier <jeffrey.v.olivier@intel.com> 2.3.100-13
- Remove libdts.so, replace with build time static

* Thu Jun 2 2022 Jeff Olivier <jeffrey.v.olivier@intel.com> 2.3.100-12
- Make ucx required for build on all platforms

* Wed Jun 1 2022 Michael MacDonald <mjmac.macdonald@intel.com> 2.3.100-11
- Move dmg to new daos-admin RPM

* Wed May 18 2022 Lei Huang <lei.huang@intel.com> 2.3.100-10
- Update to libfabric to v1.15.1-1 to include critical performance patches

* Tue May 17 2022 Phillip Henderson <phillip.henderson@intel.com> 2.3.100-9
- Remove doas-client-tests-openmpi dependency from daos-tests
- Add daos-tests-internal package

* Mon May  9 2022 Ashley Pittman <ashley.m.pittman@intel.com> 2.3.100-8
- Extend dfusedaosbuild test to run in different configurations.

* Fri May  6 2022 Ashley Pittman <ashley.m.pittman@intel.com> 2.3.100-7
- Add dfuse unit-test binary to call from ftest.

* Wed May  4 2022 Joseph Moore <joseph.moore@intel.com> 2.3.100-6
- Update to mercury 2.1.0.rc4-9 to enable non-unified mode in UCX

* Tue Apr 26 2022 Phillip Henderson <phillip.henderson@intel.com> 2.3.100-5
- Move daos_gen_io_conf and daos_run_io_conf to daos-client-tests

* Wed Apr 20 2022 Lei Huang <lei.huang@intel.com> 2.3.100-4
- Update to libfabric to v1.15.0rc3-1 to include critical performance patches

* Tue Apr 12 2022 Li Wei <wei.g.li@intel.com> 2.3.100-3
- Update raft to 0.9.1-1401.gc18bcb8 to fix uninitialized node IDs

* Wed Apr 6 2022 Jeff Olivier <jeffrey.v.olivier@intel.com> 2.3.100-2
- Remove direct MPI dependency from most of tests

* Wed Apr  6 2022 Johann Lombardi <johann.lombardi@intel.com> 2.3.100-1
- Switch version to 2.3.100 for 2.4 test builds

* Wed Apr  6 2022 Joseph Moore <joseph.moore@intel.com> 2.1.100-26
- Add build depends entries for UCX libraries.

* Sat Apr  2 2022 Joseph Moore <joseph.moore@intel.com> 2.1.100-25
- Update to mercury 2.1.0.rc4-8 to include UCX provider patch

* Fri Mar 11 2022 Alexander Oganezov <alexander.a.oganezov@intel.com> 2.1.100-24
- Update to mercury 2.1.0.rc4-6 to include CXI provider patch

* Wed Mar 02 2022 Michael Hennecke <michael.hennecke@intel.com> 2.1.100-23
- DAOS-6344: Create secondary group daos_daemons for daos_server and daos_agent

* Tue Feb 22 2022 Alexander Oganezov <alexander.a.oganezov@intel.com> 2.1.100-22
- Update mercury to include DAOS-9561 workaround

* Sun Feb 13 2022 Michael MacDonald <mjmac.macdonald@intel.com> 2.1.100-21
- Update go toolchain requirements

* Thu Feb 10 2022 Li Wei <wei.g.li@intel.com> 2.1.100-20
- Update raft to 0.9.0-1394.gc81505f to fix membership change bugs

* Wed Jan 19 2022 Michael MacDonald <mjmac.macdonald@intel.com> 2.1.100-19
- Move libdaos_common.so from daos-client to daos package

* Mon Jan 17 2022 Johann Lombardi <johann.lombardi@intel.com> 2.1.100-18
- Update libfabric to 1.14.0 GA and apply fix for DAOS-9376

* Thu Dec 23 2021 Alexander Oganezov <alexander.a.oganezov@intel.com> 2.1.100-17
- Update to v2.1.0-rc4-3 to pick fix for DAOS-9325 high cpu usage
- Change mercury pinning to be >= instead of strict =

* Thu Dec 16 2021 Brian J. Murrell <brian.murrell@intel.com> 2.1.100-16
- Add BR: python-rpm-macros for Leap 15 as python3-base dropped that
  as a R:

* Sat Dec 11 2021 Brian J. Murrell <brian.murrell@intel.com> 2.1.100-15
- Create a shim package to allow daos openmpi packages built with the
  distribution openmpi to install on MOFED systems

* Fri Dec 10 2021 Brian J. Murrell <brian.murrell@intel.com> 2.1.100-14
- Don't make daos-*-tests-openmi a dependency of anything
  - If they are wanted, they should be installed explicitly, due to
    potential conflicts with other MPI stacks

* Wed Dec 08 2021 Alexander Oganezov <alexander.a.oganezov@intel.com> 2.1.100-13
- Remove DAOS-9173 workaround from mercury. Apply DAOS-9173 to ofi

* Tue Dec 07 2021 Alexander Oganezov <alexander.a.oganezov@intel.com> 2.1.100-12
- Apply DAOS-9173 workaround to mercury

* Fri Dec 03 2021 Alexander Oganezov <alexander.a.oganezov@intel.com> 2.1.100-11
- Update mercury to v2.1.0rc4

* Thu Dec 02 2021 Danielle M. Sikich <danielle.sikich@intel.com> 2.1.100-10
- Fix name of daos serialize package

* Sun Nov 28 2021 Tom Nabarro <tom.nabarro@intel.com> 2.1.100-9
- Set rmem_{max,default} sysctl values on server package install to enable
  SPDK pci_event module to operate in unprivileged process (daos_engine).

* Wed Nov 24 2021 Brian J. Murrell <brian.murrell@intel.com> 2.1.100-8
- Remove invalid "%%else if" syntax
- Fix a few other rpmlint warnings

* Tue Nov 16 2021 Wang Shilong <shilong.wang@intel.com> 2.1.100-7
- Update for libdaos major version bump
- Fix version of libpemobj1 for SUSE

* Sat Nov 13 2021 Alexander Oganezov <alexander.a.oganezov@intel.com> 2.1.100-6
- Update OFI to v1.14.0rc3

* Tue Oct 26 2021 Brian J. Murrell <brian.murrell@intel.com> 2.1.100-5
- Create new daos-{client,server}tests-openmpi and daos-server-tests subpackages
- Rename daos-tests daos-client-tests and make daos-tests require all
  other test suites to maintain existing behavior

* Mon Oct 25 2021 Alexander Oganezov <alexander.a.oganezov@intel.com> 2.1.100-4
- Update mercury to v2.1.0rc2

* Wed Oct 20 2021 Jeff Olivier <jeffrey.v.olivier@intel.com> 2.1.100-3
- Explicitly require 1.11.0-3 of PMDK

* Wed Oct 13 2021 David Quigley <david.quigley@intel.com> 2.1.100-2
- Add defusedxml as a required dependency for the test package.

* Wed Oct 13 2021 Johann Lombardi <johann.lombardi@intel.com> 2.1.100-1
- Switch version to 2.1.100 for 2.2 test builds

* Tue Oct 12 2021 Johann Lombardi <johann.lombardi@intel.com> 1.3.106-1
- Version bump to 1.3.106 for 2.0 test build 6

* Fri Oct 8 2021 Alexander Oganezov <alexander.a.oganezov@intel.com> 1.13.105-4
- Update OFI to v1.13.2rc1

* Wed Sep 15 2021 Li Wei <wei.g.li@intel.com> 1.3.105-3
- Update raft to fix InstallSnapshot performance as well as to avoid some
  incorrect 0.8.0 RPMs

* Fri Sep 03 2021 Brian J. Murrell <brian.murrell@intel.com> 1.3.105-2
- Remove R: hwloc; RPM's auto-requires/provides will take care of this

* Tue Aug 24 2021 Jeff Olivier <jeffrey.v.olivier@intel.com> 1.3.105-1
- Version bump to 1.3.105 for 2.0 test build 5

* Mon Aug 09 2021 Yawei <yawei.niu@intel.com> 1.3.104-5
- Fix duplicates
- Add vos_perf

* Thu Aug 05 2021 Christopher Hoffman <christopherx.hoffman@intel.com> 1.3.104-4
- Update conditional statement to include checking for distributions to
  determine which unit files to use for daos-server and daos-agent

* Wed Aug 04 2021 Kris Jacque <kristin.jacque@intel.com> 1.3.104-3
- Move daos_metrics tool from tests package to server package

* Wed Aug 04 2021 Tom Nabarro <tom.nabarro@intel.com> 1.3.104-2
- Update to spdk 21.07 and (indirectly) dpdk 21.05

* Mon Aug 02 2021 Jeff Olivier <jeffrey.v.olivier@intel.com> 1.3.104-1
- Version bump to 1.3.104 for 2.0 test build 4

* Mon Jul 19 2021 Danielle M. Sikich <danielle.sikich@intel.com> 1.3.103-5
- Add DAOS serialization library that requires hdf5

* Wed Jul 14 2021 Li Wei <wei.g.li@intel.com> 1.3.103-4
- Update raft to fix slow leader re-elections

* Tue Jul 13 2021  Maureen Jean <maureen.jean@intel.com> 1.3.103-3
- Add python modules to python3.6 site-packages

* Mon Jul 12 2021 Alexander Oganezov <alexander.a.oganezov@intel.com> 1.3.103-2
- Update to mercury release v2.0.1

* Mon Jul 12 2021 Johann Lombardi <johann.lombardi@intel.com> 1.3.103-1
- Version bump to 1.3.103 for 2.0 test build 3

* Wed Jul 7 2021 Phillip Henderson <phillip.henderson@intel.com> 1.3.102-6
- Update daos-devel to always require the same version daos-client

* Wed Jun 30 2021 Tom Nabarro <tom.nabarro@intel.com> 1.3.102-5
- Update to spdk 21.04 and (indirectly) dpdk 21.05

* Fri Jun 25 2021 Brian J. Murrell <brian.murrell@intel.com> - 1.3.102-4
- Add libuuid-devel back as a requirement of daos-devel

* Wed Jun 23 2021 Li Wei <wei.g.li@intel.com> 1.3.102-3
- Update raft to pick up Pre-Vote

* Mon Jun 14 2021 Jeff Olivier <jeffrey.v.olivier@intel.com> 1.3.102-2
- Update to pmdk 1.11.0-rc1
- Remove dependence on libpmem since we use libpmemobj directly

* Fri Jun 11 2021 Johann Lombardi <johann.lombardi@intel.com> 1.3.102-1
- Version bump to 1.3.102 for 2.0 test build 2

* Wed Jun 02 2021 Johann Lombardi <johann.lombardi@intel.com> 1.3.101-3
- Remove libs from devel package

* Thu May 20 2021 Jeff Olivier <jeffrey.v.olivier@intel.com> 1.3.0-101-2
- Remove client libs from common package

* Wed May 19 2021 Johann Lombardi <johann.lombardi@intel.com> 1.3.101-1
- Version bump to 1.3.101 for 2.0 test build 1

* Fri May 07 2021 Brian J. Murrell <brian.murrell@intel.com> 1.3.0-16
- Enable debuginfo package building on SUSE platforms

* Thu May 06 2021 Brian J. Murrell <brian.murrell@intel.com> 1.3.0-15
- Update to build on EL8

* Wed May 05 2021 Brian J. Murrell <brian.murrell@intel.com> 1.3.0-14
- Package /etc/daos/certs in main/common package so that both server
  and client get it created

* Wed Apr 21 2021 Tom Nabarro <tom.nabarro@intel.com> - 1.3.0-13
- Relax ipmctl version requirement on leap15 as we have runtime checks

* Fri Apr 16 2021 Mohamad Chaarawi <mohamad.chaarawi@intel.com> - 1.3.0-12
- remove dfuse_hl

* Wed Apr 14 2021 Jeff Olivier <jeffrey.v.olivier@intel.com> - 1.3.0-11
- Remove storage_estimator and io_conf from client packages to remove
  any client side dependence on bio and vos (and and PMDK/SPDK)

* Mon Apr 12 2021 Dalton A. Bohning <daltonx.bohning@intel.com> - 1.3.0-10
- Add attr to the test dependencies

* Tue Apr 06 2021 Kris Jacque <kristin.jacque@intel.com> 1.3.0-9
- Add package for daos_firmware helper binary

* Fri Apr 02 2021 Jeff Olivier <jeffrey.v.olivier@intel.com> 1.3.0-8
- Remove unused readline-devel

* Thu Apr 01 2021 Brian J. Murrell <brian.murrell@intel.com> 1.3.0-7
- Update argobots to 1.1

* Tue Mar 30 2021 Maureen Jean <maureen.jean@intel.com> 1.3.0-6
- Change pydaos_shim_3 to pydaos_shim

* Mon Mar 29 2021 Brian J. Murrell <brian.murrell@intel.com> - 1.3.0-5
- Move libdts.so to the daos-tests subpackage

* Tue Mar 23 2021 Alexander Oganezov <alexander.a.oganezov@intel.com> 1.3.0-4
- Update libfabric to v1.12.0
- Disable grdcopy/gdrapi linkage in libfabric


* Thu Mar 18 2021 Maureen Jean <maureen.jean@intel.com> 1.3.0-3
- Update to python3

* Thu Feb 25 2021 Li Wei <wei.g.li@intel.com> 1.3.0-2
- Require raft-devel 0.7.3 that fixes an unstable leadership problem caused by
  removed replicas as well as some Coverity issues

* Wed Feb 24 2021 Brian J. Murrell <brian.murrell@intel.com> - 1.3.0-1
- Version bump up to 1.3.0

* Mon Feb 22 2021 Brian J. Murrell <brian.murrell@intel.com> 1.1.3-3
- Remove all *-devel Requires from daos-devel as none of those are
  actually necessary to build libdaos clients

* Tue Feb 16 2021 Alexander Oganezov <alexander.a.oganezov@intel.com> 1.1.3-2
- Update libfabric to v1.12.0rc1

* Wed Feb 10 2021 Johann Lombardi <johann.lombardi@intel.com> 1.1.3-1
- Version bump up to 1.1.3

* Tue Feb 9 2021 Vish Venkatesan <vishwanath.venkatesan@intel.com> 1.1.2.1-11
- Add new pmem specific version of DAOS common library

* Fri Feb 5 2021 Saurabh Tandan <saurabh.tandan@intel.com> 1.1.2.1-10
- Added dbench as requirement for test package.

* Wed Feb 3 2021 Hua Kuang <hua.kuang@intel.com> 1.1.2.1-9
- Changed License to BSD-2-Clause-Patent

* Wed Feb 03 2021 Brian J. Murrell <brian.murrell@intel.com> - 1.1.2-8
- Update minimum required libfabric to 1.11.1

* Thu Jan 28 2021 Phillip Henderson <phillip.henderson@intel.com> 1.1.2.1-7
- Change ownership and permissions for the /etc/daos/certs directory.

* Sat Jan 23 2021 Alexander Oganezov <alexander.a.oganezov@intel.com> 1.1.2.1-6
- Update to mercury v2.0.1rc1

* Fri Jan 22 2021 Michael MacDonald <mjmac.macdonald@intel.com> 1.1.2.1-5
- Install daos_metrics utility to %%{_bindir}

* Wed Jan 20 2021 Kenneth Cain <kenneth.c.cain@intel.com> 1.1.2.1-4
- Version update for API major version 1, libdaos.so.1 (1.0.0)

* Fri Jan 15 2021 Michael Hennecke <mhennecke@lenovo.com> 1.1.2.1-3
- Harmonize daos_server and daos_agent groups.

* Tue Dec 15 2020 Ashley Pittman <ashley.m.pittman@intel.com> 1.1.2.1-2
- Combine the two memcheck suppressions files.

* Wed Dec 09 2020 Johann Lombardi <johann.lombardi@intel.com> 1.1.2.1-1
- Version bump up to 1.1.2.1

* Fri Dec 04 2020 Li Wei <wei.g.li@intel.com> 1.1.2-3
- Require raft-devel 0.7.1 that fixes recent Coverity issues

* Wed Dec 02 2020 Maureen Jean <maureen.jean@intel.com> - 1.1.2-2
- define scons_args to be BUILD_TYPE=<release|dev>
- the scons default is BUILD_TYPE=release
- BUILD_TYPE=release will disable fault injection in build

* Tue Dec 01 2020 Brian J. Murrell <brian.murrell@intel.com> - 1.1.2-1
- Version bump up to 1.1.2

* Tue Nov 17 2020 Li Wei <wei.g.li@intel.com> 1.1.1-8
- Require raft-devel 0.7.0 that changes log indices and terms to 63-bit

* Wed Nov 11 2020 Tom Nabarro <tom.nabarro@intel.com> 1.1.1-7
- Add version validation for runtime daos_server ipmctl requirement to avoid
  potential corruption of PMMs when setting PMem goal, issue fixed in
  https://github.com/intel/ipmctl/commit/9e3898cb15fa9eed3ef3e9de4488be1681d53ff4

* Thu Oct 29 2020 Jonathan Martinez Montes <jonathan.martinez.montes@intel.com> 1.1.1-6
- Restore obj_ctl utility

* Wed Oct 28 2020 Brian J. Murrell <brian.murrell@intel.com> - 1.1.1-5
- Use %%autosetup
- Only use systemd_requires if it exists
- Obsoletes: cart now that it's included in daos

* Sat Oct 24 2020 Maureen Jean <maureen.jean@intel.com> 1.1.1-4
- Add daos.conf to the daos package to resolve the path to libbio.so

* Tue Oct 13 2020 Jonathan Martinez Montes <jonathan.martinez.montes@intel.com> 1.1.1-3
- Remove obj_ctl from Tests RPM package
- Add libdts.so shared library that is used by daos_perf, daos_racer and
  the daos utility.

* Tue Oct 13 2020 Amanda Justiniano <amanda.justiniano-pagn@intel.com> 1.1.1-3
- Add lbzip2 requirement to the daos-tests package

* Tue Oct 13 2020 Michael MacDonald <mjmac.macdonald@intel.com> 1.1.1-2
- Create unprivileged user for daos_agent

* Mon Oct 12 2020 Johann Lombardi <johann.lombardi@intel.com> 1.1.1-1
- Version bump up to 1.1.1

* Sat Oct 03 2020 Michael MacDonald <mjmac.macdonald@intel.com> 1.1.0-34
- Add go-race to BuildRequires on OpenSUSE Leap

* Wed Sep 16 2020 Alexander Oganezov <alexander.a.oganezov@intel.com> 1.1.0-33
- Update OFI to v1.11.0

* Mon Aug 17 2020 Michael MacDonald <mjmac.macdonald@intel.com> 1.1.0-32
- Install completion script in /etc/bash_completion.d

* Wed Aug 05 2020 Brian J. Murrell <brian.murrell@intel.com> - 1.1.0-31
- Change fuse requirement to fuse3
- Use Lmod for MPI module loading
- Remove unneeded (and un-distro gated) Requires: json-c

* Wed Jul 29 2020 Jonathan Martinez Montes <jonathan.martinez.montes@intel.com> - 1.1.0-30
- Add the daos_storage_estimator.py tool. It merges the functionality of the
  former tools vos_size, vos_size.py, vos_size_dfs_sample.py and parse_csv.py.

* Wed Jul 29 2020 Jeffrey V Olivier <jeffrey.v.olivier@intel.com> - 1.1.0-29
- Revert prior changes from version 28

* Mon Jul 13 2020 Brian J. Murrell <brian.murrell@intel.com> - 1.1.0-28
- Change fuse requirement to fuse3
- Use Lmod for MPI module loading

* Tue Jul 7 2020 Alexander A Oganezov <alexander.a.oganezov@intel.com> - 1.1.0-27
- Update to mercury release 2.0.0~rc1-1

* Sun Jun 28 2020 Jonathan Martinez Montes <jonathan.martinez.montes@intel.com> - 1.1.0-26
- Add the vos_size_dfs_sample.py tool. It is used to generate dynamically
  the vos_dfs_sample.yaml file using the real DFS super block data.

* Tue Jun 23 2020 Jeff Olivier <jeffrey.v.olivier@intel.com> - 1.1.0-25
- Add -no-rpath option and use it for rpm build rather than modifying
  SCons files in place

* Tue Jun 16 2020 Jeff Olivier <jeffrey.v.olivier@intel.com> - 1.1.0-24
- Modify RPATH removal snippet to replace line with pass as some lines
  can't be removed without breaking the code

* Fri Jun 05 2020 Ryon Jensen <ryon.jensen@intel.com> - 1.1.0-23
- Add libisa-l_crypto dependency

* Fri Jun 05 2020 Tom Nabarro <tom.nabarro@intel.com> - 1.1.0-22
- Change server systemd run-as user to daos_server in unit file

* Thu Jun 04 2020 Hua Kuang <hua.kuang@intel.com> - 1.1.0-21
- Remove dmg_old from DAOS RPM package

* Thu May 28 2020 Tom Nabarro <tom.nabarro@intel.com> - 1.1.0-20
- Create daos group to run as in systemd unit file

* Tue May 26 2020 Brian J. Murrell <brian.murrell@intel.com> - 1.1.0-19
- Enable parallel building with _smp_mflags

* Fri May 15 2020 Kenneth Cain <kenneth.c.cain@intel.com> - 1.1.0-18
- Require raft-devel >= 0.6.0 that adds new API raft_election_start()

* Thu May 14 2020 Brian J. Murrell <brian.murrell@intel.com> - 1.1.0-17
- Add cart-devel's Requires to daos-devel as they were forgotten
  during the cart merge

* Thu May 14 2020 Brian J. Murrell <brian.murrell@intel.com> - 1.1.0-16
- Fix fuse3-libs -> libfuse3 for SLES/Leap 15

* Thu Apr 30 2020 Brian J. Murrell <brian.murrell@intel.com> - 1.1.0-15
- Use new properly pre-release tagged mercury RPM

* Thu Apr 30 2020 Brian J. Murrell <brian.murrell@intel.com> - 1.1.0-14
- Move fuse dependencies to the client subpackage

* Mon Apr 27 2020 Michael MacDonald <mjmac.macdonald@intel.com> 1.1.0-13
- Rename /etc/daos.yml -> /etc/daos_control.yml

* Thu Apr 16 2020 Brian J. Murrell <brian.murrell@intel.com> - 1.1.0-12
- Use distro fuse

* Fri Apr 10 2020 Alexander Oganezov <alexander.a.oganezov@intel.com> - 1.1.0-11
- Update to mercury 4871023 to pick na_ofi.c race condition fix for
  "No route to host" errors.

* Sun Apr 05 2020 Brian J. Murrell <brian.murrell@intel.com> - 1.1.0-10
- Clean up spdk dependencies

* Mon Mar 30 2020 Tom Nabarro <tom.nabarro@intel.com> - 1.1.0-9
- Set version of spdk to < v21, > v19

* Fri Mar 27 2020 David Quigley <david.quigley@intel.com> - 1.1.0-8
- add daos and dmg man pages to the daos-client files list

* Thu Mar 26 2020 Michael MacDonald <mjmac.macdonald@intel.com> 1.1.0-7
- Add systemd scriptlets for managing daos_server/daos_agent services

* Thu Mar 26 2020 Alexander Oganeozv <alexander.a.oganezov@intel.com> - 1.1.0-6
- Update ofi to 62f6c937601776dac8a1f97c8bb1b1a6acfbc3c0

* Tue Mar 24 2020 Jeffrey V. Olivier <jeffrey.v.olivier@intel.com> - 1.1.0-5
- Remove cart as an external dependence

* Mon Mar 23 2020 Jeffrey V. Olivier <jeffrey.v.olivier@intel.com> - 1.1.0-4
- Remove scons_local as dependency

* Tue Mar 03 2020 Brian J. Murrell <brian.murrell@intel.com> - 1.1.0-3
- Bump up go minimum version to 1.12

* Thu Feb 20 2020 Brian J. Murrell <brian.murrell@intel.com> - 1.1.0-2
- daos-server requires daos-client (same version)

* Fri Feb 14 2020 Brian J. Murrell <brian.murrell@intel.com> - 1.1.0-1
- Version bump up to 1.1.0

* Wed Feb 12 2020 Brian J. Murrell <brian.murrell@intel.com> - 0.9.0-2
- Remove undefine _missing_build_ids_terminate_build

* Thu Feb 06 2020 Johann Lombardi <johann.lombardi@intel.com> - 0.9.0-1
- Version bump up to 0.9.0

* Sat Jan 18 2020 Jeff Olivier <jeffrey.v.olivier@intel.com> - 0.8.0-3
- Fixing a few warnings in the RPM spec file

* Fri Dec 27 2019 Jeff Olivier <jeffrey.v.olivier@intel.com> - 0.8.0-2
- Remove openmpi, pmix, and hwloc builds, use hwloc and openmpi packages

* Tue Dec 17 2019 Johann Lombardi <johann.lombardi@intel.com> - 0.8.0-1
- Version bump up to 0.8.0

* Thu Dec 05 2019 Johann Lombardi <johann.lombardi@intel.com> - 0.7.0-1
- Version bump up to 0.7.0

* Tue Nov 19 2019 Tom Nabarro <tom.nabarro@intel.com> 0.6.0-15
- Temporarily unconstrain max. version of spdk

* Wed Nov 06 2019 Brian J. Murrell <brian.murrell@intel.com> 0.6.0-14
- Constrain max. version of spdk

* Wed Nov 06 2019 Brian J. Murrell <brian.murrell@intel.com> 0.6.0-13
- Use new cart with R: mercury to < 1.0.1-20 due to incompatibility

* Wed Nov 06 2019 Michael MacDonald <mjmac.macdonald@intel.com> 0.6.0-12
- Add daos_admin privileged helper for daos_server

* Fri Oct 25 2019 Brian J. Murrell <brian.murrell@intel.com> 0.6.0-11
- Handle differences in Leap 15 Python packaging

* Wed Oct 23 2019 Brian J. Murrell <brian.murrell@intel.com> 0.6.0-9
- Update BR: libisal-devel for Leap

* Mon Oct 07 2019 Brian J. Murrell <brian.murrell@intel.com> 0.6.0-8
- Use BR: cart-devel-%%{cart_sha1} if available
- Remove cart's BRs as it's -devel Requires them now

* Tue Oct 01 2019 Brian J. Murrell <brian.murrell@intel.com> 0.6.0-7
- Constrain cart BR to <= 1.0.0

* Sat Sep 21 2019 Brian J. Murrell <brian.murrell@intel.com>
- Remove Requires: {argobots, cart}
  - autodependencies should take care of these

* Thu Sep 19 2019 Jeff Olivier <jeffrey.v.olivier@intel.com>
- Add valgrind-devel requirement for argobots change

* Tue Sep 10 2019 Tom Nabarro <tom.nabarro@intel.com>
- Add requires ndctl as runtime dep for control plane.

* Thu Aug 15 2019 David Quigley <david.quigley@intel.com>
- Add systemd unit files to packaging.

* Thu Jul 25 2019 Brian J. Murrell <brian.murrell@intel.com>
- Add git hash and commit count to release

* Thu Jul 18 2019 David Quigley <david.quigley@intel.com>
- Add certificate generation files to packaging.

* Tue Jul 09 2019 Johann Lombardi <johann.lombardi@intel.com>
- Version bump up to 0.6.0

* Fri Jun 21 2019 David Quigley <dquigley@intel.com>
- Add daos_agent.yml to the list of packaged files

* Thu Jun 13 2019 Brian J. Murrell <brian.murrell@intel.com>
- move obj_ctl daos_gen_io_conf daos_run_io_conf to
  daos-tests sub-package
- daos-server needs spdk-tools

* Fri May 31 2019 Ken Cain <kenneth.c.cain@intel.com>
- Add new daos utility binary

* Wed May 29 2019 Brian J. Murrell <brian.murrell@intel.com>
- Version bump up to 0.5.0
- Add Requires: libpsm_infinipath1 for SLES 12.3

* Tue May 07 2019 Brian J. Murrell <brian.murrell@intel.com>
- Move some files around among the sub-packages

* Mon May 06 2019 Brian J. Murrell <brian.murrell@intel.com>
- Only BR fio
  - fio-{devel,src} is not needed

* Wed Apr 03 2019 Brian J. Murrell <brian.murrell@intel.com>
- initial package<|MERGE_RESOLUTION|>--- conflicted
+++ resolved
@@ -23,7 +23,7 @@
 
 Name:          daos
 Version:       2.7.101
-Release:       9%{?relval}%{?dist}
+Release:       10%{?relval}%{?dist}
 Summary:       DAOS Storage Engine
 
 License:       BSD-2-Clause-Patent
@@ -643,17 +643,15 @@
 # No files in a shim package
 
 %changelog
-<<<<<<< HEAD
-* Thu Apr 3 2025 Samirkumar Raval <samirkumar.raval@hpe.com> 2.7.101-9
+* Thu Apr 3 2025 Samirkumar Raval <samirkumar.raval@hpe.com> 2.7.101-10
 - Changing the default log location to /var/log/daos from /tmp
-=======
+
 * Mon May 12 2025  Tomasz Gromadzki <tomasz.gromadzki@hpe.com> 2.7.101-9
 - Bump lua-lmod version to >=8.7.36
 - Bump lmod version to >=8.7.36
 - Bump mpich version to 4.1~a1
 - Bump python3-mpi4py-tests version to >= 3.1.6
 - Add openmpi requiremnent for daos-client-tests on Leap.
->>>>>>> 9918d171
 
 * Fri Mar 21 2025  Cedric Koch-Hofer <cedric.koch-hofer@intel.com> 2.7.101-8
 - Add support of the libasan
