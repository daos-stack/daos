%define daoshome %{_exec_prefix}/lib/%{name}
%define server_svc_name daos_server.service
%define agent_svc_name daos_agent.service
%if (0%{?suse_version} >= 1500)
# until we get an updated mercury build on 15.2
%global mercury_version 2.0.0~rc1-1.suse.lp151
%else
%global mercury_version 2.0.0~rc1-1%{?dist}
%endif

%if %{undefined scons_args}
%define scons_args BUILD_TYPE=release
%endif

Name:          daos
Version:       1.1.1
Release:       6%{?relval}%{?dist}
Summary:       DAOS Storage Engine

License:       Apache
URL:           https//github.com/daos-stack/daos
Source0:       %{name}-%{version}.tar.gz

BuildRequires: scons >= 2.4
BuildRequires: libfabric-devel >= 1.11.0
BuildRequires: boost-devel
BuildRequires: mercury-devel = %{mercury_version}
BuildRequires: openpa-devel
BuildRequires: libpsm2-devel
BuildRequires: gcc-c++
BuildRequires: openmpi3-devel
BuildRequires: hwloc-devel
%if (0%{?rhel} >= 7)
BuildRequires: argobots-devel >= 1.0rc1
BuildRequires: json-c-devel
%else
BuildRequires: libabt-devel >= 1.0rc1
BuildRequires: libjson-c-devel
%endif
BuildRequires: libpmem-devel >= 1.8, libpmemobj-devel >= 1.8
BuildRequires: fuse3-devel >= 3.4.2
%if (0%{?suse_version} >= 1500)
# NB: OpenSUSE is stupid about this... If we just
# specify go >= 1.X, it installs go=1.11 AND 1.X.
BuildRequires: go1.14
BuildRequires: go1.14-race
BuildRequires: libprotobuf-c-devel
BuildRequires: liblz4-devel
%else
BuildRequires: protobuf-c-devel
BuildRequires: lz4-devel
%endif
BuildRequires: spdk-devel >= 20, spdk-devel < 21
%if (0%{?rhel} >= 7)
BuildRequires: libisa-l-devel
BuildRequires: libisa-l_crypto-devel
%else
BuildRequires: libisal-devel
BuildRequires: libisal_crypto-devel
%endif
BuildRequires: raft-devel = 0.6.0
BuildRequires: openssl-devel
BuildRequires: libevent-devel
BuildRequires: libyaml-devel
BuildRequires: libcmocka-devel
BuildRequires: readline-devel
BuildRequires: valgrind-devel
BuildRequires: systemd
BuildRequires: python-devel
BuildRequires: python-distro
%if (0%{?rhel} >= 7)
BuildRequires: numactl-devel
BuildRequires: CUnit-devel
BuildRequires: golang-bin >= 1.12
BuildRequires: libipmctl-devel
BuildRequires: python36-devel
BuildRequires: Lmod
%else
%if (0%{?suse_version} >= 1315)
# see src/client/dfs/SConscript for why we need /etc/os-release
# that code should be rewritten to use the python libraries provided for
# os detection
# prefer over libpsm2-compat
BuildRequires: libpsm_infinipath1
# prefer over libcurl4-mini
BuildRequires: libcurl4
BuildRequires: distribution-release
BuildRequires: libnuma-devel
BuildRequires: cunit-devel
BuildRequires: ipmctl-devel
BuildRequires: python3-devel
BuildRequires: python3-distro
BuildRequires: lua-lmod
BuildRequires: systemd-rpm-macros
%if 0%{?is_opensuse}
%else
# have choice for libcurl.so.4()(64bit) needed by systemd: libcurl4 libcurl4-mini
# have choice for libcurl.so.4()(64bit) needed by cmake: libcurl4 libcurl4-mini
BuildRequires: libcurl4
# have choice for libpsm_infinipath.so.1()(64bit) needed by libfabric1: libpsm2-compat libpsm_infinipath1
# have choice for libpsm_infinipath.so.1()(64bit) needed by openmpi-libs: libpsm2-compat libpsm_infinipath1
BuildRequires: libpsm_infinipath1
%endif # 0%{?is_opensuse}
%endif # (0%{?suse_version} >= 1315)
%endif # (0%{?rhel} >= 7)
%if (0%{?suse_version} >= 1500)
Requires: libpmem1 >= 1.8, libpmemobj1 >= 1.8
%else
Requires: libpmem >= 1.8, libpmemobj >= 1.8
%endif
Requires: protobuf-c
Requires: openssl
# This should only be temporary until we can get a stable upstream release
# of mercury, at which time the autoprov shared library version should
# suffice
Requires: mercury = %{mercury_version}

%description
The Distributed Asynchronous Object Storage (DAOS) is an open-source
software-defined object store designed from the ground up for
massively distributed Non Volatile Memory (NVM). DAOS takes advantage
of next generation NVM technology like Storage Class Memory (SCM) and
NVM express (NVMe) while presenting a key-value storage interface and
providing features such as transactional non-blocking I/O, advanced
data protection with self healing on top of commodity hardware, end-
to-end data integrity, fine grained data control and elastic storage
to optimize performance and cost.

%package server
Summary: The DAOS server
Requires: %{name} = %{version}-%{release}
Requires: %{name}-client = %{version}-%{release}
Requires: spdk-tools
Requires: ndctl
Requires: ipmctl
Requires: hwloc
Requires: mercury = %{mercury_version}
Requires(post): /sbin/ldconfig
Requires(postun): /sbin/ldconfig
Requires: libfabric >= 1.11.0
%{?systemd_requires}
Obsoletes: cart

%description server
This is the package needed to run a DAOS server

%package client
Summary: The DAOS client
Requires: %{name} = %{version}-%{release}
Requires: mercury = %{mercury_version}
Requires: libfabric >= 1.11.0
Requires: fuse3 >= 3.4.2
Obsoletes: cart
%if (0%{?suse_version} >= 1500)
Requires: libfuse3-3 >= 3.4.2
%else
# because our repo has a deprecated fuse-3.x RPM, make sure we don't
# get it when fuse3 Requires: /etc/fuse.conf
Requires: fuse < 3, fuse3-libs >= 3.4.2
%endif
%{?systemd_requires}

%description client
This is the package needed to run a DAOS client

%package tests
Summary: The DAOS test suite
Requires: %{name}-client = %{version}-%{release}
Requires: python-pathlib
Requires: python-distro
Requires: python2-tabulate
Requires: fio
Requires: lbzip2
%if (0%{?suse_version} >= 1315)
Requires: libpsm_infinipath1
%endif

%description tests
This is the package needed to run the DAOS test suite

%package devel
# Leap 15 doesn't seem to be creating dependencies as richly as EL7
# for example, EL7 automatically adds:
# Requires: libdaos.so.0()(64bit)
%if (0%{?suse_version} >= 1500)
Requires: %{name}-client = %{version}-%{release}
Requires: %{name} = %{version}-%{release}
%endif
Requires: libuuid-devel
Requires: libyaml-devel
Requires: boost-devel
# Pin mercury to exact version during development
#Requires: mercury-devel < 2.0.0a1
# we ideally want to set this minimum version however it seems to confuse yum:
# https://github.com/rpm-software-management/yum/issues/124
#Requires: mercury >= 2.0.0~a1
Requires: mercury-devel = %{mercury_version}
Requires: openpa-devel
Requires: hwloc-devel
Summary: The DAOS development libraries and headers

%description devel
This is the package needed to build software with the DAOS library.

%prep
%autosetup

%build

%define conf_dir %{_sysconfdir}/daos

scons %{?_smp_mflags}      \
      --config=force       \
      --no-rpath           \
      USE_INSTALLED=all    \
      CONF_DIR=%{conf_dir} \
      PREFIX=%{?buildroot} \
      %{scons_args}



%install
scons %{?_smp_mflags}                 \
      --config=force                  \
      --no-rpath                      \
      --install-sandbox=%{?buildroot} \
      %{?buildroot}%{_prefix}         \
      %{?buildroot}%{conf_dir}        \
      USE_INSTALLED=all               \
      CONF_DIR=%{conf_dir}            \
      PREFIX=%{_prefix}               \
      %{scons_args}

BUILDROOT="%{?buildroot}"
PREFIX="%{?_prefix}"
mkdir -p %{?buildroot}/%{_sysconfdir}/ld.so.conf.d/
echo "%{_libdir}/daos_srv" > %{?buildroot}/%{_sysconfdir}/ld.so.conf.d/daos.conf
mkdir -p %{?buildroot}/%{_unitdir}
install -m 644 utils/systemd/%{server_svc_name} %{?buildroot}/%{_unitdir}
install -m 644 utils/systemd/%{agent_svc_name} %{?buildroot}/%{_unitdir}
mkdir -p %{?buildroot}/%{conf_dir}/certs/clients
mv %{?buildroot}/%{_prefix}/etc/bash_completion.d %{?buildroot}/%{_sysconfdir}

%pre server
getent group daos_admins >/dev/null || groupadd -r daos_admins
getent passwd daos_server >/dev/null || useradd -s /sbin/nologin -r daos_server
%post server
/sbin/ldconfig
%systemd_post %{server_svc_name}
%preun server
%systemd_preun %{server_svc_name}
%postun server
/sbin/ldconfig
%systemd_postun %{server_svc_name}

%pre client
getent passwd daos_agent >/dev/null || useradd -s /sbin/nologin -r daos_agent
%post client
%systemd_post %{agent_svc_name}
%preun client
%systemd_preun %{agent_svc_name}
%postun client
%systemd_postun %{agent_svc_name}

%files
%defattr(-, root, root, -)
# you might think libvio.so goes in the server RPM but
# the 2 tools following it need it
%{_libdir}/daos_srv/libbio.so
# you might think libdaos_tests.so goes in the tests RPM but
# the 4 tools following it need it
%{_libdir}/libdaos_tests.so
%{_sysconfdir}/ld.so.conf.d/daos.conf
%{_bindir}/io_conf
%{_bindir}/jump_pl_map
%{_bindir}/ring_pl_map
%{_bindir}/pl_bench
%{_bindir}/rdbt
%{_libdir}/libvos.so
%{_libdir}/libcart*
%{_libdir}/libgurt*
%{_prefix}/%{_sysconfdir}/memcheck-cart.supp
%dir %{_prefix}%{_sysconfdir}
%{_prefix}%{_sysconfdir}/vos_size_input.yaml
%dir %{_sysconfdir}/bash_completion.d
%{_sysconfdir}/bash_completion.d/daos.bash
%{_libdir}/libdaos_common.so
# TODO: this should move from daos_srv to daos
%{_libdir}/daos_srv/libplacement.so
# Certificate generation files
%dir %{_libdir}/%{name}
%{_libdir}/%{name}/certgen/
%{_libdir}/%{name}/VERSION
%doc

%files server
%config(noreplace) %{conf_dir}/daos_server.yml
%dir %{conf_dir}/certs
%attr(0700,daos_server,daos_server) %{conf_dir}/certs
%dir %{conf_dir}/certs/clients
%attr(0700,daos_server,daos_server) %{conf_dir}/certs/clients
%attr(0644,root,root) %{conf_dir}/daos_server.yml
# set daos_admin to be setuid root in order to perform privileged tasks
%attr(4750,root,daos_admins) %{_bindir}/daos_admin
# set daos_server to be setgid daos_admins in order to invoke daos_admin
%attr(2755,root,daos_admins) %{_bindir}/daos_server
%{_bindir}/daos_io_server
%dir %{_libdir}/daos_srv
%{_libdir}/daos_srv/libcont.so
%{_libdir}/daos_srv/libdtx.so
%{_libdir}/daos_srv/libmgmt.so
%{_libdir}/daos_srv/libobj.so
%{_libdir}/daos_srv/libpool.so
%{_libdir}/daos_srv/librdb.so
%{_libdir}/daos_srv/librdbt.so
%{_libdir}/daos_srv/librebuild.so
%{_libdir}/daos_srv/librsvc.so
%{_libdir}/daos_srv/libsecurity.so
%{_libdir}/daos_srv/libvos_srv.so
%{_datadir}/%{name}
%exclude %{_datadir}/%{name}/ioil-ld-opts
%{_unitdir}/%{server_svc_name}

%files client
%{_prefix}/etc/memcheck-daos-client.supp
%{_bindir}/cart_ctl
%{_bindir}/self_test
%{_bindir}/dmg
%{_bindir}/daos_agent
%{_bindir}/dfuse
%{_bindir}/daos
%{_bindir}/dfuse_hl
%{_bindir}/daos_storage_estimator.py
%{_libdir}/*.so.*
%{_libdir}/libdfs.so
%{_libdir}/%{name}/API_VERSION
%{_libdir}/libduns.so
%{_libdir}/libdfuse.so
%{_libdir}/libioil.so
%{_libdir}/libdfs_internal.so
%{_libdir}/libvos_size.so
%{_libdir}/libdts.so
%dir  %{_libdir}/python2.7/site-packages/pydaos
%dir  %{_libdir}/python2.7/site-packages/storage_estimator
%{_libdir}/python2.7/site-packages/pydaos/*.py
%{_libdir}/python2.7/site-packages/storage_estimator/*.py
%if (0%{?rhel} >= 7)
%{_libdir}/python2.7/site-packages/pydaos/*.pyc
%{_libdir}/python2.7/site-packages/pydaos/*.pyo
%{_libdir}/python2.7/site-packages/storage_estimator/*.pyc
%{_libdir}/python2.7/site-packages/storage_estimator/*.pyo
%endif
%{_libdir}/python2.7/site-packages/pydaos/pydaos_shim_27.so
%dir  %{_libdir}/python2.7/site-packages/pydaos/raw
%{_libdir}/python2.7/site-packages/pydaos/raw/*.py
%if (0%{?rhel} >= 7)
%{_libdir}/python2.7/site-packages/pydaos/raw/*.pyc
%{_libdir}/python2.7/site-packages/pydaos/raw/*.pyo
%endif
%dir %{_libdir}/python3
%dir %{_libdir}/python3/site-packages
%dir %{_libdir}/python3/site-packages/pydaos
%dir %{_libdir}/python3/site-packages/storage_estimator
%{_libdir}/python3/site-packages/pydaos/*.py
%{_libdir}/python3/site-packages/storage_estimator/*.py
%if (0%{?rhel} >= 7)
%{_libdir}/python3/site-packages/pydaos/*.pyc
%{_libdir}/python3/site-packages/pydaos/*.pyo
%{_libdir}/python3/site-packages/storage_estimator/*.pyc
%{_libdir}/python3/site-packages/storage_estimator/*.pyo
%endif
%{_libdir}/python3/site-packages/pydaos/pydaos_shim_3.so
%dir %{_libdir}/python3/site-packages/pydaos/raw
%{_libdir}/python3/site-packages/pydaos/raw/*.py
%if (0%{?rhel} >= 7)
%{_libdir}/python3/site-packages/pydaos/raw/*.pyc
%{_libdir}/python3/site-packages/pydaos/raw/*.pyo
%endif
%{_datadir}/%{name}/ioil-ld-opts
%config(noreplace) %{conf_dir}/daos_agent.yml
%config(noreplace) %{conf_dir}/daos_control.yml
%{_unitdir}/%{agent_svc_name}
%{_mandir}/man8/daos.8*
%{_mandir}/man8/dmg.8*

%files tests
%dir %{_prefix}/lib/daos
%{_prefix}/lib/daos/TESTING
%{_bindir}/hello_drpc
%{_bindir}/*_test*
%exclude %{_bindir}/self_test
%{_bindir}/smd_ut
%{_bindir}/vea_ut
%{_bindir}/daos_perf
%{_bindir}/daos_racer
%{_bindir}/evt_ctl
%{_bindir}/obj_ctl
%{_bindir}/daos_gen_io_conf
%{_bindir}/daos_run_io_conf
%{_bindir}/crt_launch
%{_prefix}/etc/fault-inject-cart.yaml
%{_bindir}/fault_status
# For avocado tests
%{_prefix}/lib/daos/.build_vars.json
%{_prefix}/lib/daos/.build_vars.sh

%files devel
%{_includedir}/*
%{_libdir}/libdaos.so
%{_libdir}/*.a

%changelog
<<<<<<< HEAD
* Wed Oct 28 2020 Maureen Jean <maureen.jean@intel.com> - 1.1.1-6
- add BUILD_TYPE to scons cmdline. default=release
- Valid values for BUILD_TYPE are dev|release|debug
- BUILD_TYPE=release will disable fault injection in build
=======
* Thu Oct 29 2020 Jonathan Martinez Montes <jonathan.martinez.montes@intel.com> 1.1.1-6
- Restore obj_ctl utility
>>>>>>> 1e940064

* Wed Oct 28 2020 Brian J. Murrell <brian.murrell@intel.com> - 1.1.1-5
- Use %%autosetup
- Only use systemd_requires if it exists
- Obsoletes: cart now that it's included in daos

* Sat Oct 24 2020 Maureen Jean <maureen.jean@intel.com> 1.1.1-4
- Add daos.conf to the daos package to resolve the path to libbio.so

* Tue Oct 13 2020 Jonathan Martinez Montes <jonathan.martinez.montes@intel.com> 1.1.1-3
- Remove obj_ctl from Tests RPM package
- Add libdts.so shared library that is used by daos_perf, daos_racer and
  the daos utility.

* Tue Oct 13 2020 Amanda Justiniano <amanda.justiniano-pagn@intel.com> 1.1.1-3
- Add lbzip2 requirement to the daos-tests package

* Tue Oct 13 2020 Michael MacDonald <mjmac.macdonald@intel.com> 1.1.1-2
- Create unprivileged user for daos_agent

* Mon Oct 12 2020 Johann Lombardi <johann.lombardi@intel.com> 1.1.1-1
- Version bump up to 1.1.1

* Sat Oct 03 2020 Michael MacDonald <mjmac.macdonald@intel.com> 1.1.0-34
- Add go-race to BuildRequires on OpenSUSE Leap

* Wed Sep 16 2020 Alexander Oganezov <alexander.a.oganezov@intel.com> 1.1.0-33
- Update OFI to v1.11.0

* Mon Aug 17 2020 Michael MacDonald <mjmac.macdonald@intel.com> 1.1.0-32
- Install completion script in /etc/bash_completion.d

* Wed Aug 05 2020 Brian J. Murrell <brian.murrell@intel.com> - 1.1.0-31
- Change fuse requirement to fuse3
- Use Lmod for MPI module loading
- Remove unneeded (and un-distro gated) Requires: json-c

* Wed Jul 29 2020 Jonathan Martinez Montes <jonathan.martinez.montes@intel.com> - 1.1.0-30
- Add the daos_storage_estimator.py tool. It merges the functionality of the
  former tools vos_size, vos_size.py, vos_size_dfs_sample.py and parse_csv.py.

* Wed Jul 29 2020 Jeffrey V Olivier <jeffrey.v.olivier@intel.com> - 1.1.0-29
- Revert prior changes from version 28

* Mon Jul 13 2020 Brian J. Murrell <brian.murrell@intel.com> - 1.1.0-28
- Change fuse requirement to fuse3
- Use Lmod for MPI module loading

* Tue Jul 7 2020 Alexander A Oganezov <alexander.a.oganezov@intel.com> - 1.1.0-27
- Update to mercury release 2.0.0~rc1-1

* Sun Jun 28 2020 Jonathan Martinez Montes <jonathan.martinez.montes@intel.com> - 1.1.0-26
- Add the vos_size_dfs_sample.py tool. It is used to generate dynamically
  the vos_dfs_sample.yaml file using the real DFS super block data.

* Tue Jun 23 2020 Jeff Olivier <jeffrey.v.olivier@intel.com> - 1.1.0-25
- Add -no-rpath option and use it for rpm build rather than modifying
  SCons files in place

* Tue Jun 16 2020 Jeff Olivier <jeffrey.v.olivier@intel.com> - 1.1.0-24
- Modify RPATH removal snippet to replace line with pass as some lines
  can't be removed without breaking the code

* Fri Jun 05 2020 Ryon Jensen <ryon.jensen@intel.com> - 1.1.0-23
- Add libisa-l_crypto dependency

* Fri Jun 05 2020 Tom Nabarro <tom.nabarro@intel.com> - 1.1.0-22
- Change server systemd run-as user to daos_server in unit file

* Thu Jun 04 2020 Hua Kuang <hua.kuang@intel.com> - 1.1.0-21
- Remove dmg_old from DAOS RPM package

* Thu May 28 2020 Tom Nabarro <tom.nabarro@intel.com> - 1.1.0-20
- Create daos group to run as in systemd unit file

* Tue May 26 2020 Brian J. Murrell <brian.murrell@intel.com> - 1.1.0-19
- Enable parallel building with _smp_mflags

* Fri May 15 2020 Kenneth Cain <kenneth.c.cain@intel.com> - 1.1.0-18
- Require raft-devel >= 0.6.0 that adds new API raft_election_start()

* Thu May 14 2020 Brian J. Murrell <brian.murrell@intel.com> - 1.1.0-17
- Add cart-devel's Requires to daos-devel as they were forgotten
  during the cart merge

* Thu May 14 2020 Brian J. Murrell <brian.murrell@intel.com> - 1.1.0-16
- Fix fuse3-libs -> libfuse3 for SLES/Leap 15

* Thu Apr 30 2020 Brian J. Murrell <brian.murrell@intel.com> - 1.1.0-15
- Use new properly pre-release tagged mercury RPM

* Thu Apr 30 2020 Brian J. Murrell <brian.murrell@intel.com> - 1.1.0-14
- Move fuse dependencies to the client subpackage

* Mon Apr 27 2020 Michael MacDonald <mjmac.macdonald@intel.com> 1.1.0-13
- Rename /etc/daos.yml -> /etc/daos_control.yml

* Thu Apr 16 2020 Brian J. Murrell <brian.murrell@intel.com> - 1.1.0-12
- Use distro fuse

* Fri Apr 10 2020 Alexander Oganezov <alexander.a.oganezov@intel.com> - 1.1.0-11
- Update to mercury 4871023 to pick na_ofi.c race condition fix for
  "No route to host" errors.

* Sun Apr 05 2020 Brian J. Murrell <brian.murrell@intel.com> - 1.1.0-10
- Clean up spdk dependencies

* Mon Mar 30 2020 Tom Nabarro <tom.nabarro@intel.com> - 1.1.0-9
- Set version of spdk to < v21, > v19

* Fri Mar 27 2020 David Quigley <david.quigley@intel.com> - 1.1.0-8
- add daos and dmg man pages to the daos-client files list

* Thu Mar 26 2020 Michael MacDonald <mjmac.macdonald@intel.com> 1.1.0-7
- Add systemd scriptlets for managing daos_server/daos_admin services

* Thu Mar 26 2020 Alexander Oganeozv <alexander.a.oganezov@intel.com> - 1.1.0-6
- Update ofi to 62f6c937601776dac8a1f97c8bb1b1a6acfbc3c0

* Tue Mar 24 2020 Jeffrey V. Olivier <jeffrey.v.olivier@intel.com> - 1.1.0-5
- Remove cart as an external dependence

* Mon Mar 23 2020 Jeffrey V. Olivier <jeffrey.v.olivier@intel.com> - 1.1.0-4
- Remove scons_local as dependency

* Tue Mar 03 2020 Brian J. Murrell <brian.murrell@intel.com> - 1.1.0-3
- Bump up go minimum version to 1.12

* Thu Feb 20 2020 Brian J. Murrell <brian.murrell@intel.com> - 1.1.0-2
- daos-server requires daos-client (same version)

* Fri Feb 14 2020 Brian J. Murrell <brian.murrell@intel.com> - 1.1.0-1
- Version bump up to 1.1.0

* Wed Feb 12 2020 Brian J. Murrell <brian.murrell@intel.com> - 0.9.0-2
- Remove undefine _missing_build_ids_terminate_build

* Thu Feb 06 2020 Johann Lombardi <johann.lombardi@intel.com> - 0.9.0-1
- Version bump up to 0.9.0

* Sat Jan 18 2020 Jeff Olivier <jeffrey.v.olivier@intel.com> - 0.8.0-3
- Fixing a few warnings in the RPM spec file

* Fri Dec 27 2019 Jeff Olivier <jeffrey.v.olivier@intel.com> - 0.8.0-2
- Remove openmpi, pmix, and hwloc builds, use hwloc and openmpi packages

* Tue Dec 17 2019 Johann Lombardi <johann.lombardi@intel.com> - 0.8.0-1
- Version bump up to 0.8.0

* Thu Dec 05 2019 Johann Lombardi <johann.lombardi@intel.com> - 0.7.0-1
- Version bump up to 0.7.0

* Tue Nov 19 2019 Tom Nabarro <tom.nabarro@intel.com> 0.6.0-15
- Temporarily unconstrain max. version of spdk

* Wed Nov 06 2019 Brian J. Murrell <brian.murrell@intel.com> 0.6.0-14
- Constrain max. version of spdk

* Wed Nov 06 2019 Brian J. Murrell <brian.murrell@intel.com> 0.6.0-13
- Use new cart with R: mercury to < 1.0.1-20 due to incompatibility

* Wed Nov 06 2019 Michael MacDonald <mjmac.macdonald@intel.com> 0.6.0-12
- Add daos_admin privileged helper for daos_server

* Fri Oct 25 2019 Brian J. Murrell <brian.murrell@intel.com> 0.6.0-11
- Handle differences in Leap 15 Python packaging

* Wed Oct 23 2019 Brian J. Murrell <brian.murrell@intel.com> 0.6.0-9
- Update BR: libisal-devel for Leap

* Mon Oct 07 2019 Brian J. Murrell <brian.murrell@intel.com> 0.6.0-8
- Use BR: cart-devel-%{cart_sha1} if available
- Remove cart's BRs as it's -devel Requires them now

* Tue Oct 01 2019 Brian J. Murrell <brian.murrell@intel.com> 0.6.0-7
- Constrain cart BR to <= 1.0.0

* Sat Sep 21 2019 Brian J. Murrell <brian.murrell@intel.com>
- Remove Requires: {argobots, cart}
  - autodependencies should take care of these

* Thu Sep 19 2019 Jeff Olivier <jeffrey.v.olivier@intel.com>
- Add valgrind-devel requirement for argobots change

* Tue Sep 10 2019 Tom Nabarro <tom.nabarro@intel.com>
- Add requires ndctl as runtime dep for control plane.

* Thu Aug 15 2019 David Quigley <david.quigley@intel.com>
- Add systemd unit files to packaging.

* Thu Jul 25 2019 Brian J. Murrell <brian.murrell@intel.com>
- Add git hash and commit count to release

* Thu Jul 18 2019 David Quigley <david.quigley@intel.com>
- Add certificate generation files to packaging.

* Tue Jul 09 2019 Johann Lombardi <johann.lombardi@intel.com>
- Version bump up to 0.6.0

* Fri Jun 21 2019 David Quigley <dquigley@intel.com>
- Add daos_agent.yml to the list of packaged files

* Thu Jun 13 2019 Brian J. Murrell <brian.murrell@intel.com>
- move obj_ctl daos_gen_io_conf daos_run_io_conf to
  daos-tests sub-package
- daos-server needs spdk-tools

* Fri May 31 2019 Ken Cain <kenneth.c.cain@intel.com>
- Add new daos utility binary

* Wed May 29 2019 Brian J. Murrell <brian.murrell@intel.com>
- Version bump up to 0.5.0
- Add Requires: libpsm_infinipath1 for SLES 12.3

* Tue May 07 2019 Brian J. Murrell <brian.murrell@intel.com>
- Move some files around among the sub-packages

* Mon May 06 2019 Brian J. Murrell <brian.murrell@intel.com>
- Only BR fio
  - fio-{devel,src} is not needed

* Wed Apr 03 2019 Brian J. Murrell <brian.murrell@intel.com>
- initial package<|MERGE_RESOLUTION|>--- conflicted
+++ resolved
@@ -14,7 +14,7 @@
 
 Name:          daos
 Version:       1.1.1
-Release:       6%{?relval}%{?dist}
+Release:       7%{?relval}%{?dist}
 Summary:       DAOS Storage Engine
 
 License:       Apache
@@ -410,15 +410,13 @@
 %{_libdir}/*.a
 
 %changelog
-<<<<<<< HEAD
-* Wed Oct 28 2020 Maureen Jean <maureen.jean@intel.com> - 1.1.1-6
+* Sat Oct 31 2020 Maureen Jean <maureen.jean@intel.com> - 1.1.1-7
 - add BUILD_TYPE to scons cmdline. default=release
 - Valid values for BUILD_TYPE are dev|release|debug
 - BUILD_TYPE=release will disable fault injection in build
-=======
+
 * Thu Oct 29 2020 Jonathan Martinez Montes <jonathan.martinez.montes@intel.com> 1.1.1-6
 - Restore obj_ctl utility
->>>>>>> 1e940064
 
 * Wed Oct 28 2020 Brian J. Murrell <brian.murrell@intel.com> - 1.1.1-5
 - Use %%autosetup
