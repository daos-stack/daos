%define daoshome %{_exec_prefix}/lib/%{name}
%define server_svc_name daos_server.service
%define agent_svc_name daos_agent.service
%define sysctl_script_name 10-daos_server.conf

%global mercury_version 2.1.0~rc4-9%{?dist}
%global libfabric_version 1.15.1-1
%global __python %{__python3}

%if (0%{?rhel} >= 8)
# https://bugzilla.redhat.com/show_bug.cgi?id=1955184
%define _use_internal_dependency_generator 0
%define __find_requires %{SOURCE1}
%endif

Name:          daos
Version:       2.3.100
Release:       11%{?relval}%{?dist}
Summary:       DAOS Storage Engine

License:       BSD-2-Clause-Patent
URL:           https//github.com/daos-stack/daos
Source0:       %{name}-%{version}.tar.gz
Source1:       bz-1955184_find-requires
%if (0%{?rhel} >= 7)
%if (0%{?rhel} >= 8)
BuildRequires: python3-scons >= 2.4
%else
BuildRequires: python36-scons >= 2.4
%endif
%else
BuildRequires: scons >= 2.4
%endif
BuildRequires: libfabric-devel >= %{libfabric_version}
BuildRequires: mercury-devel >= %{mercury_version}
%if (0%{?rhel} < 8) || (0%{?suse_version} > 0)
BuildRequires: openpa-devel
BuildRequires: libpsm2-devel
%endif
BuildRequires: gcc-c++
%if (0%{?rhel} >= 8)
BuildRequires: openmpi-devel
%else
BuildRequires: openmpi3-devel
%endif
BuildRequires: hwloc-devel
%if ("%{?compiler_args}" == "COMPILER=covc")
BuildRequires: bullseye
%endif
%if (0%{?rhel} >= 7)
BuildRequires: argobots-devel >= 1.1
BuildRequires: json-c-devel
%if (0%{?rhel} >= 8)
BuildRequires: boost-python3-devel
%else
BuildRequires: boost-python36-devel
%endif
%else
BuildRequires: libabt-devel >= 1.0rc1
BuildRequires: libjson-c-devel
BuildRequires: boost-devel
%endif
BuildRequires: libpmemobj-devel >= 1.11
%if (0%{?rhel} >= 8)
BuildRequires: fuse3-devel >= 3
%else
BuildRequires: fuse3-devel >= 3.4.2
%endif
%if (0%{?suse_version} >= 1500)
BuildRequires: go-race
BuildRequires: libprotobuf-c-devel
BuildRequires: liblz4-devel
%else
BuildRequires: protobuf-c-devel
BuildRequires: lz4-devel
%endif
BuildRequires: spdk-devel >= 21.07
%if (0%{?rhel} >= 7)
BuildRequires: libisa-l-devel
BuildRequires: libisa-l_crypto-devel
%else
BuildRequires: libisal-devel
BuildRequires: libisal_crypto-devel
%endif
BuildRequires: daos-raft-devel = 0.9.1-1401.gc18bcb8%{?dist}
BuildRequires: openssl-devel
BuildRequires: libevent-devel
BuildRequires: libyaml-devel
BuildRequires: libcmocka-devel
BuildRequires: valgrind-devel
BuildRequires: systemd
BuildRequires: go >= 1.14
%if (0%{?rhel} >= 7)
BuildRequires: numactl-devel
BuildRequires: CUnit-devel
# needed to retrieve PMM region info through control-plane
BuildRequires: libipmctl-devel
BuildRequires: python36-devel
%if (0%{?rhel} >= 8)
BuildRequires: python3-distro
%else
BuildRequires: python36-distro
%endif
BuildRequires: Lmod
%else
%if (0%{?suse_version} >= 1315)
# see src/client/dfs/SConscript for why we need /etc/os-release
# that code should be rewritten to use the python libraries provided for
# os detection
# prefer over libpsm2-compat
BuildRequires: libpsm_infinipath1
# prefer over libcurl4-mini
BuildRequires: libcurl4
BuildRequires: distribution-release
BuildRequires: libnuma-devel
BuildRequires: cunit-devel
BuildRequires: ipmctl-devel
BuildRequires: python3-devel
BuildRequires: python3-distro
BuildRequires: python-rpm-macros
BuildRequires: lua-lmod
BuildRequires: systemd-rpm-macros
%if 0%{?is_opensuse}
%else
# have choice for libcurl.so.4()(64bit) needed by systemd: libcurl4 libcurl4-mini
# have choice for libcurl.so.4()(64bit) needed by cmake: libcurl4 libcurl4-mini
BuildRequires: libcurl4
# have choice for libpsm_infinipath.so.1()(64bit) needed by libfabric1: libpsm2-compat libpsm_infinipath1
# have choice for libpsm_infinipath.so.1()(64bit) needed by openmpi-libs: libpsm2-compat libpsm_infinipath1
BuildRequires: libpsm_infinipath1
%endif
%endif
%endif

%if (0%{?suse_version} > 0)
BuildRequires: libucp-devel
BuildRequires: libucs-devel
BuildRequires: libuct-devel
%else
BuildRequires: ucx-devel
%endif

Requires: protobuf-c
Requires: openssl
# This should only be temporary until we can get a stable upstream release
# of mercury, at which time the autoprov shared library version should
# suffice
Requires: mercury >= %{mercury_version}


%description
The Distributed Asynchronous Object Storage (DAOS) is an open-source
software-defined object store designed from the ground up for
massively distributed Non Volatile Memory (NVM). DAOS takes advantage
of next generation NVM technology like Storage Class Memory (SCM) and
NVM express (NVMe) while presenting a key-value storage interface and
providing features such as transactional non-blocking I/O, advanced
data protection with self healing on top of commodity hardware, end-
to-end data integrity, fine grained data control and elastic storage
to optimize performance and cost.

%package server
Summary: The DAOS server
Requires: %{name}%{?_isa} = %{version}-%{release}
Requires: spdk-tools >= 21.07
Requires: ndctl
# needed to set PMem configuration goals in BIOS through control-plane
%if (0%{?suse_version} >= 1500)
Requires: ipmctl >= 02.00.00.3733
# When 1.11.2 is released, we can change this to >= 1.11.2
Requires: libpmemobj1 = 1.11.0-3.suse1500
%else
Requires: ipmctl > 02.00.00.3816
# When 1.11.2 is released, we can change this to >= 1.11.2
Requires: libpmemobj = 1.11.0-3%{?dist}
%endif
Requires: mercury >= %{mercury_version}
Requires(post): /sbin/ldconfig
Requires(postun): /sbin/ldconfig
Requires: libfabric >= %{libfabric_version}
%{?systemd_requires}
Obsoletes: cart < 1000

%description server
This is the package needed to run a DAOS server

%package admin
Summary: DAOS admin tools
Requires: %{name}%{?_isa} = %{version}-%{release}

%description admin
This package contains DAOS administrative tools (e.g. dmg).

%package client
Summary: The DAOS client
Requires: %{name}%{?_isa} = %{version}-%{release}
Requires: mercury >= %{mercury_version}
Requires: libfabric >= %{libfabric_version}
%if (0%{?rhel} >= 8)
Requires: fuse3 >= 3
%else
Requires: fuse3 >= 3.4.2
%endif
Obsoletes: cart < 1000
%if (0%{?suse_version} >= 1500)
Requires: libfuse3-3 >= 3.4.2
%else
# because our repo has a deprecated fuse-3.x RPM, make sure we don't
# get it when fuse3 Requires: /etc/fuse.conf
%if (0%{?rhel} >= 8)
Requires: fuse3 >= 3
%else
Requires: fuse < 3, fuse3-libs >= 3.4.2
%endif
%endif
%{?systemd_requires}

%description client
This is the package needed to run a DAOS client

%package tests
Summary: The entire DAOS test suite
Requires: %{name}-client-tests%{?_isa} = %{version}-%{release}

%description tests
This is the package is a metapackage to install all of the test packages

%package tests-internal
Summary: The entire internal DAOS test suite
Requires: %{name}-tests%{?_isa} = %{version}-%{release}
Requires: %{name}-client-tests-openmpi%{?_isa} = %{version}-%{release}

%description tests-internal
This is the package is a metapackage to install all of the internal test packages

%package client-tests
Summary: The DAOS test suite
Requires: %{name}-client%{?_isa} = %{version}-%{release}
Requires: %{name}-admin%{?_isa} = %{version}-%{release}
%if (0%{?rhel} >= 7) && (0%{?rhel} < 8)
Requires: python36-distro
Requires: python36-tabulate
Requires: python36-defusedxml
%else
Requires: python3-distro
Requires: python3-tabulate
Requires: python3-defusedxml
%endif
Requires: fio
Requires: git
Requires: dbench
Requires: lbzip2
Requires: attr
%if (0%{?suse_version} >= 1315)
Requires: libpsm_infinipath1
Requires: lua-lmod
%else
Requires: Lmod
%endif

%description client-tests
This is the package needed to run the DAOS test suite (client tests)

%package client-tests-openmpi
Summary: The DAOS client test suite - tools which need openmpi
Requires: %{name}-client-tests%{?_isa} = %{version}-%{release}

%description client-tests-openmpi
This is the package needed to run the DAOS client test suite openmpi tools

%package server-tests
Summary: The DAOS server test suite (server tests)
Requires: %{name}-server%{?_isa} = %{version}-%{release}
Requires: %{name}-admin%{?_isa} = %{version}-%{release}

%description server-tests
This is the package needed to run the DAOS server test suite (server tests)

%package devel
Summary: The DAOS development libraries and headers
Requires: %{name}-client%{?_isa} = %{version}-%{release}
Requires: libuuid-devel

%description devel
This is the package needed to build software with the DAOS library.

%package firmware
Summary: The DAOS firmware management helper
Requires: %{name}-server%{?_isa} = %{version}-%{release}

%description firmware
This is the package needed to manage server storage firmware on DAOS servers.

%package serialize
Summary: DAOS serialization library that uses HDF5
BuildRequires: hdf5-devel
Requires: hdf5

%description serialize
This is the package needed to use the DAOS serialization and deserialization
tools, as well as the preserve option for the filesystem copy tool.

%package mofed-shim
Summary: A shim to bridge MOFED's openmpi to distribution dependency tags
Provides: libmpi.so.40()(64bit)(openmpi-x86_64)
Requires: libmpi.so.40()(64bit)
Provides: libmpi_cxx.so.40()(64bit)(openmpi-x86_64)
Provides: libmpi_cxx.so.40()(64bit)

%description mofed-shim
This is the package that bridges the difference between the MOFED openmpi
"Provides" and distribution-openmpi consumers "Requires".

%if (0%{?suse_version} > 0)
%global __debug_package 1
%global _debuginfo_subpackages 0
%debug_package
%endif

%prep
%autosetup

%build

%define conf_dir %{_sysconfdir}/daos
%if (0%{?rhel} >= 7)
%define scons_exe scons-3
%else
%define scons_exe scons
%endif
%{scons_exe} %{?_smp_mflags} \
      --config=force         \
      --no-rpath             \
      USE_INSTALLED=all      \
      FIRMWARE_MGMT=yes      \
      CONF_DIR=%{conf_dir}   \
      PREFIX=%{buildroot}    \
     %{?scons_args}          \
     %{?compiler_args}

%if ("%{?compiler_args}" == "COMPILER=covc")
mv test.cov{,-build}
%endif

%install
%{scons_exe} %{?_smp_mflags}          \
      --config=force                  \
      --no-rpath                      \
      --install-sandbox=%{buildroot}  \
      %{buildroot}%{_prefix}          \
      %{buildroot}%{conf_dir}         \
      USE_INSTALLED=all               \
      FIRMWARE_MGMT=yes               \
      CONF_DIR=%{conf_dir}            \
      PREFIX=%{_prefix}               \
      %{?scons_args}                  \
      %{?compiler_args}

%if ("%{?compiler_args}" == "COMPILER=covc")
mv test.cov-build %{buildroot}/%{daoshome}/TESTING/ftest/test.cov
%endif
mkdir -p %{buildroot}/%{_sysconfdir}/ld.so.conf.d/
echo "%{_libdir}/daos_srv" > %{buildroot}/%{_sysconfdir}/ld.so.conf.d/daos.conf
mkdir -p %{buildroot}/%{_sysctldir}
install -m 644 utils/rpms/%{sysctl_script_name} %{buildroot}/%{_sysctldir}
mkdir -p %{buildroot}/%{_unitdir}
%if (0%{?rhel} == 7)
install -m 644 utils/systemd/%{server_svc_name}.pre230 %{buildroot}/%{_unitdir}/%{server_svc_name}
install -m 644 utils/systemd/%{agent_svc_name}.pre230 %{buildroot}/%{_unitdir}/%{agent_svc_name}
%else
install -m 644 utils/systemd/%{server_svc_name} %{buildroot}/%{_unitdir}
install -m 644 utils/systemd/%{agent_svc_name} %{buildroot}/%{_unitdir}
%endif
mkdir -p %{buildroot}/%{conf_dir}/certs/clients
mv %{buildroot}/%{conf_dir}/bash_completion.d %{buildroot}/%{_sysconfdir}

%pre server
getent group daos_metrics >/dev/null || groupadd -r daos_metrics
getent group daos_server >/dev/null || groupadd -r daos_server
getent group daos_daemons >/dev/null || groupadd -r daos_daemons
getent passwd daos_server >/dev/null || useradd -s /sbin/nologin -r -g daos_server -G daos_metrics,daos_daemons daos_server
%post server
/sbin/ldconfig
%systemd_post %{server_svc_name}
%sysctl_apply %{sysctl_script_name}
%preun server
%systemd_preun %{server_svc_name}
%postun server
/sbin/ldconfig
%systemd_postun %{server_svc_name}

%pre client
getent group daos_agent >/dev/null || groupadd -r daos_agent
getent group daos_daemons >/dev/null || groupadd -r daos_daemons
getent passwd daos_agent >/dev/null || useradd -s /sbin/nologin -r -g daos_agent -G daos_daemons daos_agent
%post client
%systemd_post %{agent_svc_name}
%preun client
%systemd_preun %{agent_svc_name}
%postun client
%systemd_postun %{agent_svc_name}

%files
%defattr(-, root, root, -)
%{_sysconfdir}/ld.so.conf.d/daos.conf
%dir %attr(0755,root,root) %{conf_dir}/certs
%{conf_dir}/memcheck-cart.supp
%dir %{conf_dir}
%dir %{_sysconfdir}/bash_completion.d
%{_sysconfdir}/bash_completion.d/daos.bash
# Certificate generation files
%dir %{_libdir}/%{name}
%{_libdir}/%{name}/certgen/
%{_libdir}/%{name}/VERSION
%{_libdir}/libcart.so.*
%{_libdir}/libgurt.so.*
%{_libdir}/libdaos_common.so
%doc

%files server
%config(noreplace) %attr(0644,root,root) %{conf_dir}/daos_server.yml
%dir %attr(0700,daos_server,daos_server) %{conf_dir}/certs/clients
# set daos_admin to be setuid root in order to perform privileged tasks
%attr(4750,root,daos_server) %{_bindir}/daos_admin
# set daos_server to be setgid daos_server in order to invoke daos_admin
# and/or daos_firmware
%attr(2755,root,daos_server) %{_bindir}/daos_server
%{_bindir}/daos_engine
%{_bindir}/daos_metrics
%dir %{_libdir}/daos_srv
%{_libdir}/daos_srv/libcont.so
%{_libdir}/daos_srv/libdtx.so
%{_libdir}/daos_srv/libmgmt.so
%{_libdir}/daos_srv/libobj.so
%{_libdir}/daos_srv/libpool.so
%{_libdir}/daos_srv/librdb.so
%{_libdir}/daos_srv/librdbt.so
%{_libdir}/daos_srv/librebuild.so
%{_libdir}/daos_srv/librsvc.so
%{_libdir}/daos_srv/libsecurity.so
%{_libdir}/daos_srv/libvos_srv.so
%{_libdir}/daos_srv/libvos_size.so
%{_libdir}/daos_srv/libvos.so
%{_libdir}/daos_srv/libbio.so
%{_libdir}/daos_srv/libplacement.so
%{_libdir}/libdaos_common_pmem.so
%{conf_dir}/vos_size_input.yaml
%{_bindir}/daos_storage_estimator.py
%{python3_sitearch}/storage_estimator/*.py
%dir %{python3_sitearch}/storage_estimator
%if (0%{?rhel} >= 7)
%dir %{python3_sitearch}/storage_estimator/__pycache__
%{python3_sitearch}/storage_estimator/__pycache__/*.pyc
%endif
%{_datadir}/%{name}
%exclude %{_datadir}/%{name}/ioil-ld-opts
%{_unitdir}/%{server_svc_name}
%{_sysctldir}/%{sysctl_script_name}

%files admin
%{_bindir}/dmg
%{_mandir}/man8/dmg.8*
%config(noreplace) %{conf_dir}/daos_control.yml

%files client
%{_libdir}/libdaos.so.*
%{_bindir}/cart_ctl
%{_bindir}/self_test
%{_bindir}/daos_agent
%{_bindir}/dfuse
%{_bindir}/daos
%{_libdir}/libdaos_cmd_hdlrs.so
%{_libdir}/libdfs.so
%{_libdir}/%{name}/API_VERSION
%{_libdir}/libduns.so
%{_libdir}/libdfuse.so
%{_libdir}/libioil.so
%dir %{python3_sitearch}/pydaos
%{python3_sitearch}/pydaos/*.py
%dir %{python3_sitearch}/pydaos/raw
%{python3_sitearch}/pydaos/raw/*.py
%if (0%{?rhel} >= 7)
%dir %{python3_sitearch}/pydaos/__pycache__
%{python3_sitearch}/pydaos/__pycache__/*.pyc
%dir %{python3_sitearch}/pydaos/raw/__pycache__
%{python3_sitearch}/pydaos/raw/__pycache__/*.pyc
%endif
%{python3_sitearch}/pydaos/pydaos_shim.so
%{_datadir}/%{name}/ioil-ld-opts
%config(noreplace) %{conf_dir}/daos_agent.yml
%{_unitdir}/%{agent_svc_name}
%{_mandir}/man8/daos.8*

%files client-tests
%dir %{daoshome}
%{daoshome}/TESTING
%{_bindir}/hello_drpc
%{_libdir}/libdaos_tests.so
%{_bindir}/io_conf
%{_bindir}/common_test
%{_bindir}/acl_dump_test
%{_bindir}/agent_tests
%{_bindir}/drpc_engine_test
%{_bindir}/drpc_test
%{_bindir}/dfuse_test
%{_bindir}/eq_tests
%{_bindir}/job_tests
%{_bindir}/security_test
%{conf_dir}/fault-inject-cart.yaml
%{_bindir}/fault_status
%{_bindir}/crt_launch
# For avocado tests
%{daoshome}/.build_vars.json
%{daoshome}/.build_vars.sh
%{_bindir}/daos_perf
%{_bindir}/daos_racer
%{_bindir}/daos_test
%{_bindir}/dfs_test
%{_bindir}/jobtest
%{_bindir}/daos_gen_io_conf
%{_bindir}/daos_run_io_conf
%{_libdir}/libdts.so
%{_libdir}/libdpar.so

%files client-tests-openmpi
%{_libdir}/libdpar_mpi.so

%files server-tests
%{_bindir}/evt_ctl
%{_bindir}/jump_pl_map
%{_bindir}/pl_bench
%{_bindir}/rdbt
%{_bindir}/ring_pl_map
%{_bindir}/smd_ut
%{_bindir}/srv_checksum_tests
%{_bindir}/vea_ut
%{_bindir}/vos_tests
%{_bindir}/vea_stress
%{_bindir}/obj_ctl
%{_bindir}/vos_perf

%files devel
%{_includedir}/*
%{_libdir}/libdaos.so
%{_libdir}/libgurt.so
%{_libdir}/libcart.so
%{_libdir}/*.a

%files firmware
# set daos_firmware to be setuid root in order to perform privileged tasks
%attr(4750,root,daos_server) %{_bindir}/daos_firmware

%files serialize
%{_libdir}/libdaos_serialize.so

%files tests
# No files in a meta-package

%files tests-internal
# No files in a meta-package

%files mofed-shim
# No files in a shim package

%changelog
<<<<<<< HEAD
* Tue May 31 2022 Jeff Olivier <jeffrey.v.olivier@intel.com> 2.3.100-11
- Make ucx required for build on all platforms
=======
* Wed Jun 1 2022 Michael MacDonald <mjmac.macdonald@intel.com> 2.3.100-11
- Move dmg to new daos-admin RPM
>>>>>>> 241186e6

* Wed May 18 2022 Lei Huang <lei.huang@intel.com> 2.3.100-10
- Update to libfabric to v1.15.1-1 to include critical performance patches

* Tue May 17 2022 Phillip Henderson <phillip.henderson@intel.com> 2.3.100-9
- Remove doas-client-tests-openmpi dependency from daos-tests
- Add daos-tests-internal package

* Mon May  9 2022 Ashley Pittman <ashley.m.pittman@intel.com> 2.3.100-8
- Extend dfusedaosbuild test to run in different configurations.

* Fri May  6 2022 Ashley Pittman <ashley.m.pittman@intel.com> 2.3.100-7
- Add dfuse unit-test binary to call from ftest.

* Wed May  4 2022 Joseph Moore <joseph.moore@intel.com> 2.3.100-6
- Update to mercury 2.1.0.rc4-9 to enable non-unified mode in UCX

* Tue Apr 26 2022 Phillip Henderson <phillip.henderson@intel.com> 2.3.100-5
- Move daos_gen_io_conf and daos_run_io_conf to daos-client-tests

* Wed Apr 20 2022 Lei Huang <lei.huang@intel.com> 2.3.100-4
- Update to libfabric to v1.15.0rc3-1 to include critical performance patches

* Tue Apr 12 2022 Li Wei <wei.g.li@intel.com> 2.3.100-3
- Update raft to 0.9.1-1401.gc18bcb8 to fix uninitialized node IDs

* Wed Apr 6 2022 Jeff Olivier <jeffrey.v.olivier@intel.com> 2.3.100-2
- Remove direct MPI dependency from most of tests

* Wed Apr  6 2022 Johann Lombardi <johann.lombardi@intel.com> 2.3.100-1
- Switch version to 2.3.100 for 2.4 test builds

* Wed Apr  6 2022 Joseph Moore <joseph.moore@intel.com> 2.1.100-26
- Add build depends entries for UCX libraries.

* Sat Apr  2 2022 Joseph Moore <joseph.moore@intel.com> 2.1.100-25
- Update to mercury 2.1.0.rc4-8 to include UCX provider patch

* Fri Mar 11 2022 Alexander Oganezov <alexander.a.oganezov@intel.com> 2.1.100-24
- Update to mercury 2.1.0.rc4-6 to include CXI provider patch

* Wed Mar 02 2022 Michael Hennecke <michael.hennecke@intel.com> 2.1.100-23
- DAOS-6344: Create secondary group daos_daemons for daos_server and daos_agent

* Tue Feb 22 2022 Alexander Oganezov <alexander.a.oganezov@intel.com> 2.1.100-22
- Update mercury to include DAOS-9561 workaround

* Sun Feb 13 2022 Michael MacDonald <mjmac.macdonald@intel.com> 2.1.100-21
- Update go toolchain requirements

* Thu Feb 10 2022 Li Wei <wei.g.li@intel.com> 2.1.100-20
- Update raft to 0.9.0-1394.gc81505f to fix membership change bugs

* Wed Jan 19 2022 Michael MacDonald <mjmac.macdonald@intel.com> 2.1.100-19
- Move libdaos_common.so from daos-client to daos package

* Mon Jan 17 2022 Johann Lombardi <johann.lombardi@intel.com> 2.1.100-18
- Update libfabric to 1.14.0 GA and apply fix for DAOS-9376

* Thu Dec 23 2021 Alexander Oganezov <alexander.a.oganezov@intel.com> 2.1.100-17
- Update to v2.1.0-rc4-3 to pick fix for DAOS-9325 high cpu usage
- Change mercury pinning to be >= instead of strict =

* Thu Dec 16 2021 Brian J. Murrell <brian.murrell@intel.com> 2.1.100-16
- Add BR: python-rpm-macros for Leap 15 as python3-base dropped that
  as a R:

* Sat Dec 11 2021 Brian J. Murrell <brian.murrell@intel.com> 2.1.100-15
- Create a shim package to allow daos openmpi packages built with the
  distribution openmpi to install on MOFED systems

* Fri Dec 10 2021 Brian J. Murrell <brian.murrell@intel.com> 2.1.100-14
- Don't make daos-*-tests-openmi a dependency of anything
  - If they are wanted, they should be installed explicitly, due to
    potential conflicts with other MPI stacks

* Wed Dec 08 2021 Alexander Oganezov <alexander.a.oganezov@intel.com> 2.1.100-13
- Remove DAOS-9173 workaround from mercury. Apply DAOS-9173 to ofi

* Tue Dec 07 2021 Alexander Oganezov <alexander.a.oganezov@intel.com> 2.1.100-12
- Apply DAOS-9173 workaround to mercury

* Fri Dec 03 2021 Alexander Oganezov <alexander.a.oganezov@intel.com> 2.1.100-11
- Update mercury to v2.1.0rc4

* Thu Dec 02 2021 Danielle M. Sikich <danielle.sikich@intel.com> 2.1.100-10
- Fix name of daos serialize package

* Sun Nov 28 2021 Tom Nabarro <tom.nabarro@intel.com> 2.1.100-9
- Set rmem_{max,default} sysctl values on server package install to enable
  SPDK pci_event module to operate in unprivileged process (daos_engine).

* Wed Nov 24 2021 Brian J. Murrell <brian.murrell@intel.com> 2.1.100-8
- Remove invalid "%%else if" syntax
- Fix a few other rpmlint warnings

* Tue Nov 16 2021 Wang Shilong <shilong.wang@intel.com> 2.1.100-7
- Update for libdaos major version bump
- Fix version of libpemobj1 for SUSE

* Sat Nov 13 2021 Alexander Oganezov <alexander.a.oganezov@intel.com> 2.1.100-6
- Update OFI to v1.14.0rc3

* Tue Oct 26 2021 Brian J. Murrell <brian.murrell@intel.com> 2.1.100-5
- Create new daos-{client,server}tests-openmpi and daos-server-tests subpackages
- Rename daos-tests daos-client-tests and make daos-tests require all
  other test suites to maintain existing behavior

* Mon Oct 25 2021 Alexander Oganezov <alexander.a.oganezov@intel.com> 2.1.100-4
- Update mercury to v2.1.0rc2

* Wed Oct 20 2021 Jeff Olivier <jeffrey.v.olivier@intel.com> 2.1.100-3
- Explicitly require 1.11.0-3 of PMDK

* Wed Oct 13 2021 David Quigley <david.quigley@intel.com> 2.1.100-2
- Add defusedxml as a required dependency for the test package.

* Wed Oct 13 2021 Johann Lombardi <johann.lombardi@intel.com> 2.1.100-1
- Switch version to 2.1.100 for 2.2 test builds

* Tue Oct 12 2021 Johann Lombardi <johann.lombardi@intel.com> 1.3.106-1
- Version bump to 1.3.106 for 2.0 test build 6

* Fri Oct 8 2021 Alexander Oganezov <alexander.a.oganezov@intel.com> 1.13.105-4
- Update OFI to v1.13.2rc1

* Wed Sep 15 2021 Li Wei <wei.g.li@intel.com> 1.3.105-3
- Update raft to fix InstallSnapshot performance as well as to avoid some
  incorrect 0.8.0 RPMs

* Fri Sep 03 2021 Brian J. Murrell <brian.murrell@intel.com> 1.3.105-2
- Remove R: hwloc; RPM's auto-requires/provides will take care of this

* Tue Aug 24 2021 Jeff Olivier <jeffrey.v.olivier@intel.com> 1.3.105-1
- Version bump to 1.3.105 for 2.0 test build 5

* Mon Aug 09 2021 Yawei <yawei.niu@intel.com> 1.3.104-5
- Fix duplicates
- Add vos_perf

* Thu Aug 05 2021 Christopher Hoffman <christopherx.hoffman@intel.com> 1.3.104-4
- Update conditional statement to include checking for distributions to
  determine which unit files to use for daos-server and daos-agent

* Wed Aug 04 2021 Kris Jacque <kristin.jacque@intel.com> 1.3.104-3
- Move daos_metrics tool from tests package to server package

* Wed Aug 04 2021 Tom Nabarro <tom.nabarro@intel.com> 1.3.104-2
- Update to spdk 21.07 and (indirectly) dpdk 21.05

* Mon Aug 02 2021 Jeff Olivier <jeffrey.v.olivier@intel.com> 1.3.104-1
- Version bump to 1.3.104 for 2.0 test build 4

* Mon Jul 19 2021 Danielle M. Sikich <danielle.sikich@intel.com> 1.3.103-5
- Add DAOS serialization library that requires hdf5

* Wed Jul 14 2021 Li Wei <wei.g.li@intel.com> 1.3.103-4
- Update raft to fix slow leader re-elections

* Tue Jul 13 2021  Maureen Jean <maureen.jean@intel.com> 1.3.103-3
- Add python modules to python3.6 site-packages

* Mon Jul 12 2021 Alexander Oganezov <alexander.a.oganezov@intel.com> 1.3.103-2
- Update to mercury release v2.0.1

* Mon Jul 12 2021 Johann Lombardi <johann.lombardi@intel.com> 1.3.103-1
- Version bump to 1.3.103 for 2.0 test build 3

* Wed Jul 7 2021 Phillip Henderson <phillip.henderson@intel.com> 1.3.102-6
- Update daos-devel to always require the same version daos-client

* Wed Jun 30 2021 Tom Nabarro <tom.nabarro@intel.com> 1.3.102-5
- Update to spdk 21.04 and (indirectly) dpdk 21.05

* Fri Jun 25 2021 Brian J. Murrell <brian.murrell@intel.com> - 1.3.102-4
- Add libuuid-devel back as a requirement of daos-devel

* Wed Jun 23 2021 Li Wei <wei.g.li@intel.com> 1.3.102-3
- Update raft to pick up Pre-Vote

* Mon Jun 14 2021 Jeff Olivier <jeffrey.v.olivier@intel.com> 1.3.102-2
- Update to pmdk 1.11.0-rc1
- Remove dependence on libpmem since we use libpmemobj directly

* Fri Jun 11 2021 Johann Lombardi <johann.lombardi@intel.com> 1.3.102-1
- Version bump to 1.3.102 for 2.0 test build 2

* Wed Jun 02 2021 Johann Lombardi <johann.lombardi@intel.com> 1.3.101-3
- Remove libs from devel package

* Thu May 20 2021 Jeff Olivier <jeffrey.v.olivier@intel.com> 1.3.0-101-2
- Remove client libs from common package

* Wed May 19 2021 Johann Lombardi <johann.lombardi@intel.com> 1.3.101-1
- Version bump to 1.3.101 for 2.0 test build 1

* Fri May 07 2021 Brian J. Murrell <brian.murrell@intel.com> 1.3.0-16
- Enable debuginfo package building on SUSE platforms

* Thu May 06 2021 Brian J. Murrell <brian.murrell@intel.com> 1.3.0-15
- Update to build on EL8

* Wed May 05 2021 Brian J. Murrell <brian.murrell@intel.com> 1.3.0-14
- Package /etc/daos/certs in main/common package so that both server
  and client get it created

* Wed Apr 21 2021 Tom Nabarro <tom.nabarro@intel.com> - 1.3.0-13
- Relax ipmctl version requirement on leap15 as we have runtime checks

* Fri Apr 16 2021 Mohamad Chaarawi <mohamad.chaarawi@intel.com> - 1.3.0-12
- remove dfuse_hl

* Wed Apr 14 2021 Jeff Olivier <jeffrey.v.olivier@intel.com> - 1.3.0-11
- Remove storage_estimator and io_conf from client packages to remove
  any client side dependence on bio and vos (and and PMDK/SPDK)

* Mon Apr 12 2021 Dalton A. Bohning <daltonx.bohning@intel.com> - 1.3.0-10
- Add attr to the test dependencies

* Tue Apr 06 2021 Kris Jacque <kristin.jacque@intel.com> 1.3.0-9
- Add package for daos_firmware helper binary

* Fri Apr 02 2021 Jeff Olivier <jeffrey.v.olivier@intel.com> 1.3.0-8
- Remove unused readline-devel

* Thu Apr 01 2021 Brian J. Murrell <brian.murrell@intel.com> 1.3.0-7
- Update argobots to 1.1

* Tue Mar 30 2021 Maureen Jean <maureen.jean@intel.com> 1.3.0-6
- Change pydaos_shim_3 to pydaos_shim

* Mon Mar 29 2021 Brian J. Murrell <brian.murrell@intel.com> - 1.3.0-5
- Move libdts.so to the daos-tests subpackage

* Tue Mar 23 2021 Alexander Oganezov <alexander.a.oganezov@intel.com> 1.3.0-4
- Update libfabric to v1.12.0
- Disable grdcopy/gdrapi linkage in libfabric


* Thu Mar 18 2021 Maureen Jean <maureen.jean@intel.com> 1.3.0-3
- Update to python3

* Thu Feb 25 2021 Li Wei <wei.g.li@intel.com> 1.3.0-2
- Require raft-devel 0.7.3 that fixes an unstable leadership problem caused by
  removed replicas as well as some Coverity issues

* Wed Feb 24 2021 Brian J. Murrell <brian.murrell@intel.com> - 1.3.0-1
- Version bump up to 1.3.0

* Mon Feb 22 2021 Brian J. Murrell <brian.murrell@intel.com> 1.1.3-3
- Remove all *-devel Requires from daos-devel as none of those are
  actually necessary to build libdaos clients

* Tue Feb 16 2021 Alexander Oganezov <alexander.a.oganezov@intel.com> 1.1.3-2
- Update libfabric to v1.12.0rc1

* Wed Feb 10 2021 Johann Lombardi <johann.lombardi@intel.com> 1.1.3-1
- Version bump up to 1.1.3

* Tue Feb 9 2021 Vish Venkatesan <vishwanath.venkatesan@intel.com> 1.1.2.1-11
- Add new pmem specific version of DAOS common library

* Fri Feb 5 2021 Saurabh Tandan <saurabh.tandan@intel.com> 1.1.2.1-10
- Added dbench as requirement for test package.

* Wed Feb 3 2021 Hua Kuang <hua.kuang@intel.com> 1.1.2.1-9
- Changed License to BSD-2-Clause-Patent

* Wed Feb 03 2021 Brian J. Murrell <brian.murrell@intel.com> - 1.1.2-8
- Update minimum required libfabric to 1.11.1

* Thu Jan 28 2021 Phillip Henderson <phillip.henderson@intel.com> 1.1.2.1-7
- Change ownership and permissions for the /etc/daos/certs directory.

* Sat Jan 23 2021 Alexander Oganezov <alexander.a.oganezov@intel.com> 1.1.2.1-6
- Update to mercury v2.0.1rc1

* Fri Jan 22 2021 Michael MacDonald <mjmac.macdonald@intel.com> 1.1.2.1-5
- Install daos_metrics utility to %%{_bindir}

* Wed Jan 20 2021 Kenneth Cain <kenneth.c.cain@intel.com> 1.1.2.1-4
- Version update for API major version 1, libdaos.so.1 (1.0.0)

* Fri Jan 15 2021 Michael Hennecke <mhennecke@lenovo.com> 1.1.2.1-3
- Harmonize daos_server and daos_agent groups.

* Tue Dec 15 2020 Ashley Pittman <ashley.m.pittman@intel.com> 1.1.2.1-2
- Combine the two memcheck suppressions files.

* Wed Dec 09 2020 Johann Lombardi <johann.lombardi@intel.com> 1.1.2.1-1
- Version bump up to 1.1.2.1

* Fri Dec 04 2020 Li Wei <wei.g.li@intel.com> 1.1.2-3
- Require raft-devel 0.7.1 that fixes recent Coverity issues

* Wed Dec 02 2020 Maureen Jean <maureen.jean@intel.com> - 1.1.2-2
- define scons_args to be BUILD_TYPE=<release|dev>
- the scons default is BUILD_TYPE=release
- BUILD_TYPE=release will disable fault injection in build

* Tue Dec 01 2020 Brian J. Murrell <brian.murrell@intel.com> - 1.1.2-1
- Version bump up to 1.1.2

* Tue Nov 17 2020 Li Wei <wei.g.li@intel.com> 1.1.1-8
- Require raft-devel 0.7.0 that changes log indices and terms to 63-bit

* Wed Nov 11 2020 Tom Nabarro <tom.nabarro@intel.com> 1.1.1-7
- Add version validation for runtime daos_server ipmctl requirement to avoid
  potential corruption of PMMs when setting PMem goal, issue fixed in
  https://github.com/intel/ipmctl/commit/9e3898cb15fa9eed3ef3e9de4488be1681d53ff4

* Thu Oct 29 2020 Jonathan Martinez Montes <jonathan.martinez.montes@intel.com> 1.1.1-6
- Restore obj_ctl utility

* Wed Oct 28 2020 Brian J. Murrell <brian.murrell@intel.com> - 1.1.1-5
- Use %%autosetup
- Only use systemd_requires if it exists
- Obsoletes: cart now that it's included in daos

* Sat Oct 24 2020 Maureen Jean <maureen.jean@intel.com> 1.1.1-4
- Add daos.conf to the daos package to resolve the path to libbio.so

* Tue Oct 13 2020 Jonathan Martinez Montes <jonathan.martinez.montes@intel.com> 1.1.1-3
- Remove obj_ctl from Tests RPM package
- Add libdts.so shared library that is used by daos_perf, daos_racer and
  the daos utility.

* Tue Oct 13 2020 Amanda Justiniano <amanda.justiniano-pagn@intel.com> 1.1.1-3
- Add lbzip2 requirement to the daos-tests package

* Tue Oct 13 2020 Michael MacDonald <mjmac.macdonald@intel.com> 1.1.1-2
- Create unprivileged user for daos_agent

* Mon Oct 12 2020 Johann Lombardi <johann.lombardi@intel.com> 1.1.1-1
- Version bump up to 1.1.1

* Sat Oct 03 2020 Michael MacDonald <mjmac.macdonald@intel.com> 1.1.0-34
- Add go-race to BuildRequires on OpenSUSE Leap

* Wed Sep 16 2020 Alexander Oganezov <alexander.a.oganezov@intel.com> 1.1.0-33
- Update OFI to v1.11.0

* Mon Aug 17 2020 Michael MacDonald <mjmac.macdonald@intel.com> 1.1.0-32
- Install completion script in /etc/bash_completion.d

* Wed Aug 05 2020 Brian J. Murrell <brian.murrell@intel.com> - 1.1.0-31
- Change fuse requirement to fuse3
- Use Lmod for MPI module loading
- Remove unneeded (and un-distro gated) Requires: json-c

* Wed Jul 29 2020 Jonathan Martinez Montes <jonathan.martinez.montes@intel.com> - 1.1.0-30
- Add the daos_storage_estimator.py tool. It merges the functionality of the
  former tools vos_size, vos_size.py, vos_size_dfs_sample.py and parse_csv.py.

* Wed Jul 29 2020 Jeffrey V Olivier <jeffrey.v.olivier@intel.com> - 1.1.0-29
- Revert prior changes from version 28

* Mon Jul 13 2020 Brian J. Murrell <brian.murrell@intel.com> - 1.1.0-28
- Change fuse requirement to fuse3
- Use Lmod for MPI module loading

* Tue Jul 7 2020 Alexander A Oganezov <alexander.a.oganezov@intel.com> - 1.1.0-27
- Update to mercury release 2.0.0~rc1-1

* Sun Jun 28 2020 Jonathan Martinez Montes <jonathan.martinez.montes@intel.com> - 1.1.0-26
- Add the vos_size_dfs_sample.py tool. It is used to generate dynamically
  the vos_dfs_sample.yaml file using the real DFS super block data.

* Tue Jun 23 2020 Jeff Olivier <jeffrey.v.olivier@intel.com> - 1.1.0-25
- Add -no-rpath option and use it for rpm build rather than modifying
  SCons files in place

* Tue Jun 16 2020 Jeff Olivier <jeffrey.v.olivier@intel.com> - 1.1.0-24
- Modify RPATH removal snippet to replace line with pass as some lines
  can't be removed without breaking the code

* Fri Jun 05 2020 Ryon Jensen <ryon.jensen@intel.com> - 1.1.0-23
- Add libisa-l_crypto dependency

* Fri Jun 05 2020 Tom Nabarro <tom.nabarro@intel.com> - 1.1.0-22
- Change server systemd run-as user to daos_server in unit file

* Thu Jun 04 2020 Hua Kuang <hua.kuang@intel.com> - 1.1.0-21
- Remove dmg_old from DAOS RPM package

* Thu May 28 2020 Tom Nabarro <tom.nabarro@intel.com> - 1.1.0-20
- Create daos group to run as in systemd unit file

* Tue May 26 2020 Brian J. Murrell <brian.murrell@intel.com> - 1.1.0-19
- Enable parallel building with _smp_mflags

* Fri May 15 2020 Kenneth Cain <kenneth.c.cain@intel.com> - 1.1.0-18
- Require raft-devel >= 0.6.0 that adds new API raft_election_start()

* Thu May 14 2020 Brian J. Murrell <brian.murrell@intel.com> - 1.1.0-17
- Add cart-devel's Requires to daos-devel as they were forgotten
  during the cart merge

* Thu May 14 2020 Brian J. Murrell <brian.murrell@intel.com> - 1.1.0-16
- Fix fuse3-libs -> libfuse3 for SLES/Leap 15

* Thu Apr 30 2020 Brian J. Murrell <brian.murrell@intel.com> - 1.1.0-15
- Use new properly pre-release tagged mercury RPM

* Thu Apr 30 2020 Brian J. Murrell <brian.murrell@intel.com> - 1.1.0-14
- Move fuse dependencies to the client subpackage

* Mon Apr 27 2020 Michael MacDonald <mjmac.macdonald@intel.com> 1.1.0-13
- Rename /etc/daos.yml -> /etc/daos_control.yml

* Thu Apr 16 2020 Brian J. Murrell <brian.murrell@intel.com> - 1.1.0-12
- Use distro fuse

* Fri Apr 10 2020 Alexander Oganezov <alexander.a.oganezov@intel.com> - 1.1.0-11
- Update to mercury 4871023 to pick na_ofi.c race condition fix for
  "No route to host" errors.

* Sun Apr 05 2020 Brian J. Murrell <brian.murrell@intel.com> - 1.1.0-10
- Clean up spdk dependencies

* Mon Mar 30 2020 Tom Nabarro <tom.nabarro@intel.com> - 1.1.0-9
- Set version of spdk to < v21, > v19

* Fri Mar 27 2020 David Quigley <david.quigley@intel.com> - 1.1.0-8
- add daos and dmg man pages to the daos-client files list

* Thu Mar 26 2020 Michael MacDonald <mjmac.macdonald@intel.com> 1.1.0-7
- Add systemd scriptlets for managing daos_server/daos_admin services

* Thu Mar 26 2020 Alexander Oganeozv <alexander.a.oganezov@intel.com> - 1.1.0-6
- Update ofi to 62f6c937601776dac8a1f97c8bb1b1a6acfbc3c0

* Tue Mar 24 2020 Jeffrey V. Olivier <jeffrey.v.olivier@intel.com> - 1.1.0-5
- Remove cart as an external dependence

* Mon Mar 23 2020 Jeffrey V. Olivier <jeffrey.v.olivier@intel.com> - 1.1.0-4
- Remove scons_local as dependency

* Tue Mar 03 2020 Brian J. Murrell <brian.murrell@intel.com> - 1.1.0-3
- Bump up go minimum version to 1.12

* Thu Feb 20 2020 Brian J. Murrell <brian.murrell@intel.com> - 1.1.0-2
- daos-server requires daos-client (same version)

* Fri Feb 14 2020 Brian J. Murrell <brian.murrell@intel.com> - 1.1.0-1
- Version bump up to 1.1.0

* Wed Feb 12 2020 Brian J. Murrell <brian.murrell@intel.com> - 0.9.0-2
- Remove undefine _missing_build_ids_terminate_build

* Thu Feb 06 2020 Johann Lombardi <johann.lombardi@intel.com> - 0.9.0-1
- Version bump up to 0.9.0

* Sat Jan 18 2020 Jeff Olivier <jeffrey.v.olivier@intel.com> - 0.8.0-3
- Fixing a few warnings in the RPM spec file

* Fri Dec 27 2019 Jeff Olivier <jeffrey.v.olivier@intel.com> - 0.8.0-2
- Remove openmpi, pmix, and hwloc builds, use hwloc and openmpi packages

* Tue Dec 17 2019 Johann Lombardi <johann.lombardi@intel.com> - 0.8.0-1
- Version bump up to 0.8.0

* Thu Dec 05 2019 Johann Lombardi <johann.lombardi@intel.com> - 0.7.0-1
- Version bump up to 0.7.0

* Tue Nov 19 2019 Tom Nabarro <tom.nabarro@intel.com> 0.6.0-15
- Temporarily unconstrain max. version of spdk

* Wed Nov 06 2019 Brian J. Murrell <brian.murrell@intel.com> 0.6.0-14
- Constrain max. version of spdk

* Wed Nov 06 2019 Brian J. Murrell <brian.murrell@intel.com> 0.6.0-13
- Use new cart with R: mercury to < 1.0.1-20 due to incompatibility

* Wed Nov 06 2019 Michael MacDonald <mjmac.macdonald@intel.com> 0.6.0-12
- Add daos_admin privileged helper for daos_server

* Fri Oct 25 2019 Brian J. Murrell <brian.murrell@intel.com> 0.6.0-11
- Handle differences in Leap 15 Python packaging

* Wed Oct 23 2019 Brian J. Murrell <brian.murrell@intel.com> 0.6.0-9
- Update BR: libisal-devel for Leap

* Mon Oct 07 2019 Brian J. Murrell <brian.murrell@intel.com> 0.6.0-8
- Use BR: cart-devel-%%{cart_sha1} if available
- Remove cart's BRs as it's -devel Requires them now

* Tue Oct 01 2019 Brian J. Murrell <brian.murrell@intel.com> 0.6.0-7
- Constrain cart BR to <= 1.0.0

* Sat Sep 21 2019 Brian J. Murrell <brian.murrell@intel.com>
- Remove Requires: {argobots, cart}
  - autodependencies should take care of these

* Thu Sep 19 2019 Jeff Olivier <jeffrey.v.olivier@intel.com>
- Add valgrind-devel requirement for argobots change

* Tue Sep 10 2019 Tom Nabarro <tom.nabarro@intel.com>
- Add requires ndctl as runtime dep for control plane.

* Thu Aug 15 2019 David Quigley <david.quigley@intel.com>
- Add systemd unit files to packaging.

* Thu Jul 25 2019 Brian J. Murrell <brian.murrell@intel.com>
- Add git hash and commit count to release

* Thu Jul 18 2019 David Quigley <david.quigley@intel.com>
- Add certificate generation files to packaging.

* Tue Jul 09 2019 Johann Lombardi <johann.lombardi@intel.com>
- Version bump up to 0.6.0

* Fri Jun 21 2019 David Quigley <dquigley@intel.com>
- Add daos_agent.yml to the list of packaged files

* Thu Jun 13 2019 Brian J. Murrell <brian.murrell@intel.com>
- move obj_ctl daos_gen_io_conf daos_run_io_conf to
  daos-tests sub-package
- daos-server needs spdk-tools

* Fri May 31 2019 Ken Cain <kenneth.c.cain@intel.com>
- Add new daos utility binary

* Wed May 29 2019 Brian J. Murrell <brian.murrell@intel.com>
- Version bump up to 0.5.0
- Add Requires: libpsm_infinipath1 for SLES 12.3

* Tue May 07 2019 Brian J. Murrell <brian.murrell@intel.com>
- Move some files around among the sub-packages

* Mon May 06 2019 Brian J. Murrell <brian.murrell@intel.com>
- Only BR fio
  - fio-{devel,src} is not needed

* Wed Apr 03 2019 Brian J. Murrell <brian.murrell@intel.com>
- initial package<|MERGE_RESOLUTION|>--- conflicted
+++ resolved
@@ -15,7 +15,7 @@
 
 Name:          daos
 Version:       2.3.100
-Release:       11%{?relval}%{?dist}
+Release:       12%{?relval}%{?dist}
 Summary:       DAOS Storage Engine
 
 License:       BSD-2-Clause-Patent
@@ -563,13 +563,11 @@
 # No files in a shim package
 
 %changelog
-<<<<<<< HEAD
-* Tue May 31 2022 Jeff Olivier <jeffrey.v.olivier@intel.com> 2.3.100-11
+* Thu Jun 2 2022 Jeff Olivier <jeffrey.v.olivier@intel.com> 2.3.100-12
 - Make ucx required for build on all platforms
-=======
+
 * Wed Jun 1 2022 Michael MacDonald <mjmac.macdonald@intel.com> 2.3.100-11
 - Move dmg to new daos-admin RPM
->>>>>>> 241186e6
 
 * Wed May 18 2022 Lei Huang <lei.huang@intel.com> 2.3.100-10
 - Update to libfabric to v1.15.1-1 to include critical performance patches
