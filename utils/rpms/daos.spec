--- conflicted
+++ resolved
@@ -6,13 +6,8 @@
 %global libfabric_version 1.12.0~rc1-1
 
 Name:          daos
-<<<<<<< HEAD
-Version:       1.1.3
-Release:       4%{?relval}%{?dist}
-=======
 Version:       1.3.0
-Release:       1%{?relval}%{?dist}
->>>>>>> 5f3de7f1
+Release:       2%{?relval}%{?dist}
 Summary:       DAOS Storage Engine
 
 License:       BSD-2-Clause-Patent
@@ -406,14 +401,12 @@
 %{_libdir}/*.a
 
 %changelog
-<<<<<<< HEAD
-* Wed Feb 24 2021 Li Wei <wei.g.li@intel.com> 1.1.3-4
+* Thu Feb 25 2021 Li Wei <wei.g.li@intel.com> 1.3.0-2
 - Require raft-devel 0.7.3 that fixes an unstable leadership problem caused by
   removed replicas as well as some Coverity issues
-=======
+
 * Wed Feb 24 2021 Brian J. Murrell <brian.murrell@intel.com> - 1.3.0-1
 - Version bump up to 1.3.0
->>>>>>> 5f3de7f1
 
 * Mon Feb 22 2021 Brian J. Murrell <brian.murrell@intel.com> 1.1.3-3
 - Remove all *-devel Requires from daos-devel as none of those are
