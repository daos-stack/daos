%define daoshome %{_exec_prefix}/lib/%{name}
%define server_svc_name daos_server.service
%define agent_svc_name daos_agent.service
%define sysctl_script_name 10-daos_server.conf

%bcond_without server
%bcond_without olddaos

%if %{with server}
%global daos_build_args FIRMWARE_MGMT=yes
%else
%global daos_build_args client test
%endif
%global mercury_version   2.4
%global libfabric_version 1.15.1-1
%global argobots_version 1.2
%global __python %{__python3}
%global daos_log_dir "/var/log/daos"

%if (0%{?rhel} >= 8)
# https://bugzilla.redhat.com/show_bug.cgi?id=1955184
%define _use_internal_dependency_generator 0
%define __find_requires %{SOURCE1}
%endif

Name:          daos
Version:       2.7.101
<<<<<<< HEAD
Release:       12%{?relval}%{?dist}
=======
Release:       16%{?relval}%{?dist}
>>>>>>> 1e2237fe
Summary:       DAOS Storage Engine

License:       BSD-2-Clause-Patent
URL:           https://github.com/daos-stack/daos
Source0:       %{name}-%{version}.tar.gz
Source1:       bz-1955184_find-requires

# only use for source rpm with new build
%if %{with olddaos}
%if (0%{?rhel} >= 8)
BuildRequires: python3-scons >= 2.4
%else
BuildRequires: scons >= 2.4
%endif
BuildRequires: libfabric-devel >= %{libfabric_version}
BuildRequires: mercury-devel >= %{mercury_version}
BuildRequires: gcc-c++
%if (0%{?rhel} >= 8)
%global openmpi openmpi
%else
%global openmpi openmpi3
%endif
BuildRequires: %{openmpi}-devel
BuildRequires: hwloc-devel
%if ("%{?compiler_args}" == "COMPILER=covc")
BuildRequires: bullseye
%endif
%if (0%{?rhel} >= 8)
BuildRequires: argobots-devel >= %{argobots_version}
BuildRequires: json-c-devel
BuildRequires: boost-python3-devel
%else
BuildRequires: libabt-devel >= %{argobots_version}
BuildRequires: libjson-c-devel
BuildRequires: boost-devel
%endif
%if %{with server}
BuildRequires: libpmemobj-devel >= 2.1.0
%endif
BuildRequires: fused-devel
%if (0%{?suse_version} >= 1500)
BuildRequires: go-race
BuildRequires: libprotobuf-c-devel
BuildRequires: liblz4-devel
BuildRequires: libcapstone-devel
%else
BuildRequires: protobuf-c-devel
BuildRequires: lz4-devel
BuildRequires: capstone-devel
%endif
%if %{with server}
BuildRequires: libaio-devel
BuildRequires: spdk-devel >= 22.01.2
%endif
%if (0%{?rhel} >= 8)
BuildRequires: isa-l-devel
BuildRequires: libisa-l_crypto-devel
%else
BuildRequires: libisal-devel
BuildRequires: libisal_crypto-devel
%endif
BuildRequires: openssl-devel
BuildRequires: libevent-devel
BuildRequires: libyaml-devel
BuildRequires: libcmocka-devel
BuildRequires: valgrind-devel
BuildRequires: systemd
BuildRequires: go >= 1.21
BuildRequires: pciutils-devel
%if (0%{?rhel} >= 8)
BuildRequires: numactl-devel
BuildRequires: CUnit-devel
# needed to retrieve PMM region info through control-plane
%if %{with server}
BuildRequires: libipmctl-devel
%endif
%if (0%{?rhel} >= 9)
BuildRequires: python-devel
%else
BuildRequires: python36-devel
%endif
BuildRequires: python3-distro
BuildRequires: Lmod
%else
%if (0%{?suse_version} >= 1315)
# see src/client/dfs/SConscript for why we need /etc/os-release
# that code should be rewritten to use the python libraries provided for
# os detection
BuildRequires: distribution-release
BuildRequires: libnuma-devel
BuildRequires: cunit-devel
%if %{with server}
BuildRequires: ipmctl-devel
%endif
BuildRequires: python3-devel
BuildRequires: python3-distro
BuildRequires: python-rpm-macros
BuildRequires: lua-lmod
BuildRequires: systemd-rpm-macros
%endif
%endif
BuildRequires: libuuid-devel

# Needed for debugging tasks
%if (0%{?rhel} >= 8)
BuildRequires: libasan
%endif
%if (0%{?suse_version} > 0)
BuildRequires: libasan8
%endif

Requires: openssl
# This should only be temporary until we can get a stable upstream release
# of mercury, at which time the autoprov shared library version should
# suffice
Requires: mercury >= %{mercury_version}

%endif

%description
The Distributed Asynchronous Object Storage (DAOS) is an open-source
software-defined object store designed from the ground up for
massively distributed Non Volatile Memory (NVM). DAOS takes advantage
of next generation NVM technology like Storage Class Memory (SCM) and
NVM express (NVMe) while presenting a key-value storage interface and
providing features such as transactional non-blocking I/O, advanced
data protection with self healing on top of commodity hardware, end-
to-end data integrity, fine grained data control and elastic storage
to optimize performance and cost.

%if %{with olddaos}
%if %{with server}
%package server
Summary: The DAOS server
Requires: %{name}%{?_isa} = %{version}-%{release}
Requires: spdk-tools >= 22.01.2
Requires: ndctl
# needed to set PMem configuration goals in BIOS through control-plane
%if (0%{?suse_version} >= 1500)
Requires: ipmctl >= 03.00.00.0423
Requires: libpmemobj1 >= 2.1.0-1.suse1500
Requires: libfabric1 >= %{libfabric_version}
%else
Requires: ipmctl >= 03.00.00.0468
Requires: libpmemobj >= 2.1.0-1%{?dist}
%endif
Requires: libfabric >= %{libfabric_version}
Requires: mercury >= %{mercury_version}
Requires(post): /sbin/ldconfig
Requires(postun): /sbin/ldconfig
Requires: numactl
Requires: pciutils
%{?systemd_requires}

%description server
This is the package needed to run a DAOS server
%endif

%package admin
Summary: DAOS admin tools
Requires: %{name}%{?_isa} = %{version}-%{release}

%description admin
This package contains DAOS administrative tools (e.g. dmg).

%package client
Summary: The DAOS client
Requires: %{name}%{?_isa} = %{version}-%{release}
Requires: mercury >= %{mercury_version}
Requires: libfabric >= %{libfabric_version}
%if (0%{?suse_version} >= 1500)
Requires: libfabric1 >= %{libfabric_version}
%endif
Requires: /usr/bin/fusermount3
%{?systemd_requires}

%description client
This is the package needed to run a DAOS client

%package tests
Summary: The entire DAOS test suite
Requires: %{name}-client-tests%{?_isa} = %{version}-%{release}
BuildArch: noarch

%description tests
This is the package is a metapackage to install all of the test packages

%package tests-internal
Summary: The entire internal DAOS test suite
Requires: %{name}-tests = %{version}-%{release}
Requires: %{name}-client-tests-openmpi%{?_isa} = %{version}-%{release}
Requires: %{name}-client-tests-mpich = %{version}-%{release}
Requires: %{name}-serialize%{?_isa} = %{version}-%{release}
BuildArch: noarch

%description tests-internal
This is the package is a metapackage to install all of the internal test
packages

%package client-tests
Summary: The DAOS test suite
Requires: %{name}-client%{?_isa} = %{version}-%{release}
Requires: %{name}-admin%{?_isa} = %{version}-%{release}
Requires: %{name}-devel%{?_isa} = %{version}-%{release}
%if (0%{?suse_version} >= 1500)
Requires: libprotobuf-c-devel
%else
Requires: protobuf-c-devel
%endif
Requires: fio
Requires: git
Requires: dbench
Requires: lbzip2
Requires: attr
Requires: ior
Requires: go >= 1.21
# Require lmod fix for https://github.com/TACC/Lmod/issues/687
%if (0%{?suse_version} >= 1315)
Requires: lua-lmod >= 8.7.36
Requires: libcapstone-devel
%else
Requires: Lmod >= 8.7.36
Requires: capstone-devel
%endif
Requires: pciutils-devel
%if (0%{?suse_version} > 0)
Requires: libndctl-devel
%endif
%if (0%{?rhel} >= 8)
Requires: ndctl-devel
Requires: daxctl-devel
%endif

%description client-tests
This is the package needed to run the DAOS test suite (client tests)

%package client-tests-openmpi
Summary: The DAOS client test suite - tools which need openmpi
Requires: %{name}-client-tests%{?_isa} = %{version}-%{release}
Requires: hdf5-%{openmpi}-tests
Requires: hdf5-vol-daos-%{openmpi}-tests
Requires: MACSio-%{openmpi}
Requires: simul-%{openmpi}
Requires: %{openmpi}

%description client-tests-openmpi
This is the package needed to run the DAOS client test suite openmpi tools

%package client-tests-mpich
Summary: The DAOS client test suite - tools which need mpich
BuildArch: noarch
Requires: %{name}-client-tests%{?_isa} = %{version}-%{release}
Requires: mpifileutils-mpich
Requires: testmpio
Requires: mpich = 4.1~a1
Requires: ior
Requires: hdf5-mpich-tests
Requires: hdf5-vol-daos-mpich-tests
Requires: MACSio-mpich
Requires: simul-mpich
Requires: romio-tests
Requires: python3-mpi4py-tests >= 3.1.6

%description client-tests-mpich
This is the package needed to run the DAOS client test suite mpich tools

%if %{with server}
%package server-tests
Summary: The DAOS server test suite (server tests)
Requires: %{name}-server%{?_isa} = %{version}-%{release}
Requires: %{name}-admin%{?_isa} = %{version}-%{release}

%description server-tests
This is the package needed to run the DAOS server test suite (server tests)
%endif

%package devel
Summary: The DAOS development libraries and headers
Requires: %{name}-client%{?_isa} = %{version}-%{release}
Requires: libuuid-devel

%description devel
This is the package needed to build software with the DAOS library.

%if %{with server}
%package firmware
Summary: The DAOS firmware management helper
Requires: %{name}-server%{?_isa} = %{version}-%{release}

%description firmware
This is the package needed to manage server storage firmware on DAOS servers.
%endif

%package serialize
Summary: DAOS serialization library that uses HDF5
BuildRequires: hdf5-devel
Requires: hdf5

%description serialize
This is the package needed to use the DAOS serialization and deserialization
tools, as well as the preserve option for the filesystem copy tool.

%package mofed-shim
Summary: A shim to bridge MOFED's openmpi to distribution dependency tags
Provides: libmpi.so.40()(64bit)(openmpi-x86_64)
Requires: libmpi.so.40()(64bit)
Provides: libmpi_cxx.so.40()(64bit)(openmpi-x86_64)
Provides: libmpi_cxx.so.40()(64bit)
BuildArch: noarch

%description mofed-shim
This is the package that bridges the difference between the MOFED openmpi
"Provides" and distribution-openmpi consumers "Requires".

%if (0%{?suse_version} > 0)
%global __debug_package 1
%global _debuginfo_subpackages 1
%debug_package
%endif

%prep
%autosetup -p1

%build

%define conf_dir %{_sysconfdir}/daos
%if (0%{?rhel} == 8)
%define scons_exe scons-3
%else
%define scons_exe scons
%endif
%{scons_exe} %{?_smp_mflags} \
      --config=force         \
      --no-rpath             \
      USE_INSTALLED=all      \
      CONF_DIR=%{conf_dir}   \
     %{?daos_build_args}   \
     %{?scons_args}          \
     %{?compiler_args}

%if ("%{?compiler_args}" == "COMPILER=covc")
mv test.cov{,-build}
%endif

%install
%{scons_exe} %{?_smp_mflags}          \
      --config=force                  \
      --no-rpath                      \
      --install-sandbox=%{buildroot}  \
      %{buildroot}%{_prefix}          \
      %{buildroot}%{conf_dir}         \
      USE_INSTALLED=all               \
      CONF_DIR=%{conf_dir}            \
      PREFIX=%{_prefix}               \
     %{?daos_build_args}            \
      %{?scons_args}                  \
      %{?compiler_args}

%if ("%{?compiler_args}" == "COMPILER=covc")
mv test.cov-build %{buildroot}/%{daoshome}/TESTING/ftest/test.cov
%endif
%if %{with server}
mkdir -p %{buildroot}/%{_sysconfdir}/ld.so.conf.d/
echo "%{_libdir}/daos_srv" > %{buildroot}/%{_sysconfdir}/ld.so.conf.d/daos.conf
mkdir -p %{buildroot}/%{_sysctldir}
install -m 644 utils/rpms/%{sysctl_script_name} %{buildroot}/%{_sysctldir}
%endif
mkdir -p %{buildroot}/%{_unitdir}
%if %{with server}
install -m 644 utils/systemd/%{server_svc_name} %{buildroot}/%{_unitdir}
%endif
install -m 644 utils/systemd/%{agent_svc_name} %{buildroot}/%{_unitdir}
mkdir -p %{buildroot}/%{conf_dir}/certs/clients
mv %{buildroot}/%{conf_dir}/bash_completion.d %{buildroot}/%{_sysconfdir}
# fixup env-script-interpreters
sed -i -e '1s/env //' %{buildroot}%{daoshome}/TESTING/ftest/{cart/cart_logtest,cart/daos_sys_logscan,config_file_gen,launch,slurm_setup,tags,verify_perms}.py
%if %{with server}
sed -i -e '1s/env //' %{buildroot}%{_bindir}/daos_storage_estimator.py
%endif

# shouldn't have source files in a non-devel RPM
rm -f %{buildroot}%{daoshome}/TESTING/ftest/cart/{test_linkage.cpp,utest_{hlc,portnumber,protocol,swim}.c,wrap_cmocka.h}

%if %{with server}
%pre server
getent group daos_metrics >/dev/null || groupadd -r daos_metrics
getent group daos_server >/dev/null || groupadd -r daos_server
getent group daos_daemons >/dev/null || groupadd -r daos_daemons
getent passwd daos_server >/dev/null || useradd -s /sbin/nologin -r -g daos_server -G daos_metrics,daos_daemons daos_server
# Ensure daos_log_dir exists
if [ ! -d %{daos_log_dir} ]; then
    mkdir -p %{daos_log_dir}
    chown daos_server:daos_daemons %{daos_log_dir}
    chmod 775 %{daos_log_dir}
fi

%post server
%{?run_ldconfig}
%systemd_post %{server_svc_name}
%sysctl_apply %{sysctl_script_name}

%preun server
%systemd_preun %{server_svc_name}

# all of these macros are empty on EL so keep rpmlint happy
%if (0%{?suse_version} > 0)
%postun server
%{?run_ldconfig}
%systemd_postun %{server_svc_name}
%endif
%endif

%pre client
getent group daos_agent >/dev/null || groupadd -r daos_agent
getent group daos_daemons >/dev/null || groupadd -r daos_daemons
getent passwd daos_agent >/dev/null || useradd -s /sbin/nologin -r -g daos_agent -G daos_daemons daos_agent
# Ensure daos_log_dir exists
if [ ! -d %{daos_log_dir} ]; then
    mkdir -p %{daos_log_dir}
    chmod 775 %{daos_log_dir}
fi

%post client
%systemd_post %{agent_svc_name}

%preun client
%systemd_preun %{agent_svc_name}

%if (0%{?suse_version} > 0)
%postun client
%systemd_postun %{agent_svc_name}
%endif

%files
%defattr(-, root, root, -)
%doc README.md
%dir %attr(0755,root,root) %{conf_dir}/certs
%config(noreplace) %{conf_dir}/memcheck-cart.supp
%dir %{conf_dir}
%dir %{_sysconfdir}/bash_completion.d
%{_sysconfdir}/bash_completion.d/daos.bash
# Certificate generation files
%dir %{_libdir}/%{name}
%{_libdir}/%{name}/certgen/
%{_libdir}/%{name}/VERSION
%{_libdir}/libcart.so.*
%{_libdir}/libgurt.so.*
%{_libdir}/libdaos_common.so

%if %{with server}
%files server
%doc README.md
%config(noreplace) %attr(0644,root,root) %{conf_dir}/daos_server.yml
%dir %attr(0700,daos_server,daos_server) %{conf_dir}/certs/clients
# set daos_server_helper to be setuid root in order to perform privileged tasks
%attr(4750,root,daos_server) %{_bindir}/daos_server_helper
# set daos_server to be setgid daos_server in order to invoke daos_server_helper
# and/or daos_firmware_helper
%attr(2755,root,daos_server) %{_bindir}/daos_server
%{_bindir}/daos_engine
%{_bindir}/daos_metrics
%{_bindir}/ddb
%{_bindir}/dlck
%{_sysconfdir}/ld.so.conf.d/daos.conf
%dir %{_libdir}/daos_srv
%{_libdir}/daos_srv/libchk.so
%{_libdir}/daos_srv/libcont.so
%{_libdir}/daos_srv/libddb.so
%{_libdir}/daos_srv/libdtx.so
%{_libdir}/daos_srv/libmgmt.so
%{_libdir}/daos_srv/libobj.so
%{_libdir}/daos_srv/libpool.so
%{_libdir}/daos_srv/librdb.so
%{_libdir}/daos_srv/librdbt.so
%{_libdir}/daos_srv/librebuild.so
%{_libdir}/daos_srv/librsvc.so
%{_libdir}/daos_srv/libsecurity.so
%{_libdir}/daos_srv/libvos_srv.so
%{_libdir}/daos_srv/libvos_size.so
%{_libdir}/daos_srv/libvos.so
%{_libdir}/daos_srv/libbio.so
%{_libdir}/daos_srv/libplacement.so
%{_libdir}/daos_srv/libpipeline.so
%{_libdir}/libdaos_common_pmem.so
%{_libdir}/libdav_v2.so
%config(noreplace) %{conf_dir}/vos_size_input.yaml
%{_bindir}/daos_storage_estimator.py
%{python3_sitearch}/storage_estimator/*.py
%dir %{python3_sitearch}/storage_estimator
%if (0%{?rhel} >= 8)
%dir %{python3_sitearch}/storage_estimator/__pycache__
%{python3_sitearch}/storage_estimator/__pycache__/*.pyc
%endif
%{_datarootdir}/%{name}
%exclude %{_datarootdir}/%{name}/ioil-ld-opts
%{_unitdir}/%{server_svc_name}
%{_sysctldir}/%{sysctl_script_name}
%endif

%files admin
%doc README.md
%{_bindir}/dmg
%{_mandir}/man8/dmg.8*
%config(noreplace) %{conf_dir}/daos_control.yml

%files client
%doc README.md
%{_libdir}/libdaos.so.*
%{_bindir}/cart_ctl
%{_bindir}/self_test
%{_bindir}/daos_agent
%{_bindir}/dfuse
%{_bindir}/daos
%{_libdir}/libdaos_cmd_hdlrs.so
%{_libdir}/libdaos_self_test.so
%{_libdir}/libdfs.so
%{_libdir}/libds3.so
%{_libdir}/%{name}/API_VERSION
%{_libdir}/libduns.so
%{_libdir}/libdfuse.so
%{_libdir}/libioil.so
%{_libdir}/libpil4dfs.so
%dir %{python3_sitearch}/pydaos
%{python3_sitearch}/pydaos/*.py
%dir %{python3_sitearch}/pydaos/raw
%{python3_sitearch}/pydaos/raw/*.py
%dir %{python3_sitearch}/pydaos/torch
%{python3_sitearch}/pydaos/torch/*.py
%if (0%{?rhel} >= 8)
%dir %{python3_sitearch}/pydaos/__pycache__
%{python3_sitearch}/pydaos/__pycache__/*.pyc
%dir %{python3_sitearch}/pydaos/raw/__pycache__
%{python3_sitearch}/pydaos/raw/__pycache__/*.pyc
%dir %{python3_sitearch}/pydaos/torch/__pycache__
%{python3_sitearch}/pydaos/torch/__pycache__/*.pyc
%endif
%{python3_sitearch}/pydaos/pydaos_shim.so
%{python3_sitearch}/pydaos/torch/torch_shim.so
%{_datarootdir}/%{name}/ioil-ld-opts
%config(noreplace) %{conf_dir}/daos_agent.yml
%{_unitdir}/%{agent_svc_name}
%{_mandir}/man8/daos.8*

%files client-tests
%doc README.md
%dir %{daoshome}
%{daoshome}/TESTING
%exclude %{daoshome}/TESTING/ftest/avocado_tests.yaml
%{_bindir}/hello_drpc
%{_libdir}/libdaos_tests.so
%{_bindir}/acl_dump_test
%{_bindir}/agent_tests
%{_bindir}/drpc_engine_test
%{_bindir}/drpc_test
%{_bindir}/dfuse_test
%{_bindir}/eq_tests
%{_bindir}/job_tests
%{_bindir}/jump_pl_map
%{_bindir}/pl_bench
%{_bindir}/ring_pl_map
%{_bindir}/security_test
%config(noreplace) %{conf_dir}/fault-inject-cart.yaml
%{_bindir}/fault_status
%{_bindir}/crt_launch
%{_bindir}/daos_perf
%{_bindir}/daos_racer
%{_bindir}/daos_test
%{_bindir}/daos_debug_set_params
%{_bindir}/dfs_test
%{_bindir}/jobtest
%{_bindir}/daos_gen_io_conf
%{_bindir}/daos_run_io_conf
%{_libdir}/libdpar.so

%files client-tests-openmpi
%doc README.md
%{_libdir}/libdpar_mpi.so

%files client-tests-mpich
%doc README.md

%if %{with server}
%files server-tests
%doc README.md
%{_bindir}/dtx_tests
%{_bindir}/dtx_ut
%{_bindir}/evt_ctl
%{_bindir}/rdbt
%{_bindir}/smd_ut
%{_bindir}/bio_ut
%{_bindir}/vea_ut
%{_bindir}/vos_tests
%{_bindir}/vea_stress
%{_bindir}/ddb_tests
%{_bindir}/ddb_ut
%{_bindir}/obj_ctl
%{_bindir}/vos_perf
%endif

%files devel
%doc README.md
%{_includedir}/*
%{_libdir}/libdaos.so
%{_libdir}/libgurt.so
%{_libdir}/libcart.so
%{_libdir}/*.a
%{daoshome}/python

%if %{with server}
%files firmware
%doc README.md
# set daos_firmware_helper to be setuid root in order to perform privileged tasks
%attr(4750,root,daos_server) %{_bindir}/daos_firmware_helper
%endif

%files serialize
%doc README.md
%{_libdir}/libdaos_serialize.so

%files tests
%doc README.md
# No files in a meta-package

%files tests-internal
%doc README.md
# No files in a meta-package

%files mofed-shim
%doc README.md
# No files in a shim package
%endif

%changelog
<<<<<<< HEAD
=======
* Thu Oct 16 2025  Jeff Olivier <jeffolivier@google.com> 2.7.101-16
- Make daos-spdk conflict with spdk

* Thu Sep 12 2025  Jeff Olivier <jeffolivier@google.com> 2.7.101-15
- Fix leap package name

* Thu Sep 11 2025  Jeff Olivier <jeffolivier@google.com> 2.7.101-14
- Fix pmdk package for leap
- Fix daos-spdk package

* Mon Aug 11 2025  Jeff Olivier <jeffolivier@google.com> 2.7.101-13
- Switch to fpm build for RPMs

>>>>>>> 1e2237fe
* Wed Jul 30 2025 Tomasz Gromadzki <tomasz.gromadzki@hpe.com> 2.7.101-12
- pmemobj errors and warnings reported via DAOS logging system

* Mon Jun 2 2025 Samirkumar Raval <samirkumar.raval@hpe.com> 2.7.101-11
- Changing the default log location to /var/log/daos from /tmp

* Mon May 19 2025  Jeff Olivier <jeffolivier@google.com> 2.7.101-10
- Start to deprecate this file being used to build DAOS but rather only source
  RPM

* Mon May 12 2025  Tomasz Gromadzki <tomasz.gromadzki@hpe.com> 2.7.101-9
- Bump lua-lmod version to >=8.7.36
- Bump lmod version to >=8.7.36
- Bump mpich version to 4.1~a1
- Bump python3-mpi4py-tests version to >= 3.1.6
- Add openmpi requiremnent for daos-client-tests on Leap.

* Fri Mar 21 2025  Cedric Koch-Hofer <cedric.koch-hofer@intel.com> 2.7.101-8
- Add support of the libasan

* Tue Mar 18 2025 Jeff Olivier  <jeffolivier@google.com> 2.7.101-7
- Remove raft as external dependency

* Mon Mar 10 2025 Jeff Olivier <jeffolivie@google.com> 2.7.101-6
- Remove server from Ubuntu packaging and fix client only build

* Wed Jan 22 2025 Jan Michalski <jan-marian.michalski@hpe.com> 2.7.101-5
- Add ddb_ut and dtx_ut to the server-tests package

* Fri Dec 20 2024 Jeff Olivier <jeffolivier@google.com> 2.7.101-4
- Switch libfuse3 to libfused

* Thu Dec 19 2024 Phillip Henderson <phillip.henderson@intel.com> 2.7.101-3
- Fix protobuf-c requiremnent for daos-client-tests on Leap.

* Thu Nov 14 2024 Denis Barakhtanov <dbarahtanov@enakta.com> 2.7.101-2
- Add pydaos.torch module to daos-client rpm.

* Fri Nov 08 2024 Phillip Henderson <phillip.henderson@intel.com> 2.7.101-1
- Bump version to 2.7.100

* Tue Nov 5 2024 Michael MacDonald <mjmac@google.com> 2.7.100-11
- Move daos_metrics tool to daos package for use on both clients
  and servers.

* Fri Nov 1 2024 Sherin T George <sherin-t.george@hpe.com> 2.7.100-10
- The modified DAV allocator with memory bucket support for md_on_ssd
  phase-2 is delivered as dav_v2.so.

* Tue Oct 15 2024 Brian J. Murrell <brian.murrell@intel.com> - 2.7.100-9
- Drop BRs for UCX as they were obsoleted as of e01970d

* Mon Oct 07 2024 Cedric Koch-Hofer <cedric.koch-hofer@intel.com> 2.7.100-8
- Update BR: argobots to 1.2

* Tue Oct 01 2024 Tomasz Gromadzki <tomasz.gromadzki@intel.com> 2.7.100-7
- Add support of the PMDK package 2.1.0 with NDCTL enabled.
  * Increase the default ULT stack size to 20KiB if the engine uses
    the DCPM storage class.
  * Prevent using the RAM storage class (simulated PMem) when
    the shutdown state (SDS) is active.
    * Automatically disable SDS for the RAM storage class on engine startup.
    * Force explicitly setting the PMEMOBJ_CONF='sds.at_create=0'
      environment variable to deactivate SDS for the DAOS tools
      (ddb, daos_perf, vos_perf, etc.) when used WITHOUT DCPM.
      Otherwise, a user is supposed to be stopped by an error
      like: "Unsafe shutdown count is not supported for this source".

* Mon Sep 23 2024 Kris Jacque <kris.jacque@intel.com> 2.7.100-6
- Bump min supported go version to 1.21

* Thu Aug 15 2024 Michael MacDonald <mjmac@google.com> 2.7.100-5
- Add libdaos_self_test.so to client RPM

* Mon Aug 05 2024 Jerome Soumagne <jerome.soumagne@intel.com> 2.7.100-4
- Bump mercury version to 2.4.0rc4

* Thu Jul 11 2024 Dalton Bohning <dalton.bohning@intel.com> 2.7.100-3
- Add pciutils-devel build dep for client-tests package

* Mon Jun 24 2024 Tom Nabarro <tom.nabarro@intel.com> 2.7.100-2
- Add pciutils runtime dep for daos_server lspci call
- Add pciutils-devel build dep for pciutils CGO bindings

* Mon May 20 2024 Phillip Henderson <phillip.henderson@intel.com> 2.7.100-1
- Bump version to 2.7.100

* Fri May 03 2024 Lei Huang <lei.huang@intel.com> 2.5.101-5
- Add libaio as a dependent package

* Fri Apr 05 2024 Fan Yong <fan.yong@intel.com> 2.5.101-4
- Catastrophic Recovery

* Thu Apr 04 2024 Ashley M. Pittman <ashley.m.pittman@intel.com> 2.5.101-3
- Update pydaos install process
- Add a dependency from daos-client-tests to daos-devel

* Mon Mar 18 2024 Jan Michalski <jan.michalski@intel.com> 2.5.101-2
- Add dtx_tests to the server-tests package

* Fri Mar 15 2024 Phillip Henderson <phillip.henderson@intel.com> 2.5.101-1
- Bump version to 2.5.101

* Tue Feb 27 2024 Li Wei <wei.g.li@intel.com> 2.5.100-16
- Update raft to 0.11.0-1.416.g12dbc15

* Mon Feb 12 2024 Ryon Jensen <ryon.jensen@intel.com> 2.5.100-15
- Updated isa-l package name to match EPEL

* Tue Jan 09 2024 Brian J. Murrell <brian.murrell@intel.com> 2.5.100-14
- Move /etc/ld.so.conf.d/daos.conf to daos-server sub-package

* Wed Dec 06 2023 Brian J. Murrell <brian.murrell@intel.com> 2.5.100-13
- Update for EL 8.8 and Leap 15.5
- Update raft to 0.10.1-2.411.gefa15f4

* Fri Nov 17 2023 Tomasz Gromadzki <tomasz.gromadzki@intel.com> 2.5.100-12
- Update to PMDK 2.0.0
  * Remove libpmemblk from dependencies.
  * Start using BUILD_EXAMPLES=n and BUILD_BENCHMARKS=n instead of patches.
  * Stop using BUILD_RPMEM=n (removed) and NDCTL_DISABLE=y (invalid).
  * Point https://github.com/pmem/pmdk as the main PMDK reference source.
  NOTE: PMDK upgrade to 2.0.0 does not affect any API call used by DAOS.
        libpmemobj (and libpmem) API stays unchanged.

* Wed Nov 15 2023 Jerome Soumagne <jerome.soumagne@intel.com> 2.5.100-11
- Bump mercury min version to 2.3.1

* Fri Nov 03 2023 Phillip Henderson <phillip.henderson@intel.com> 2.5.100-10
- Move verify_perms.py location

* Wed Aug 23 2023 Brian J. Murrell <brian.murrell@intel.com> 2.5.100-9
- Update fuse3 requirement to R: /usr/bin/fusermount3 by path
  rather than by package name, for portability and future-proofing
- Adding fuse3-devel as a requirement for daos-client-tests subpackage

* Tue Aug 08 2023 Brian J. Murrell <brian.murrell@intel.com> 2.5.100-8
- Build on EL9
- Add a client-tests-mpich subpackage for mpich test dependencies.

* Fri Jul 07 2023 Brian J. Murrell <brian.murrell@intel.com> 2.5.100-7
- Fix golang daos-client-tests dependency to be go instead

* Thu Jun 29 2023 Michael MacDonald <mjmac.macdonald@intel.com> 2.5.100-6
- Install golang >= 1.18 as a daos-client-tests dependency

* Thu Jun 22 2023 Li Wei <wei.g.li@intel.com> 2.5.100-5
- Update raft to 0.10.1-1.408.g9524cdb

* Wed Jun 14 2023 Mohamad Chaarawi <mohamad.chaarawi@intel.com> - 2.5.100-4
- Add pipeline lib

* Wed Jun 14 2023 Wang Shilong <shilong.wang@intel.com> 2.5.100-3
- Remove lmdb-devel for MD on SSD

* Wed Jun 07 2023 Ryon Jensen <ryon.jensen@intel.com> 2.5.100-2
- Removed unnecessary test files

* Tue Jun 06 2023 Jeff Olivier <jeffrey.v.olivier@intel.com> 2.5.100-1
- Switch version to 2.5.100 for 2.6 test builds

* Mon Jun  5 2023 Jerome Soumagne <jerome.soumagne@intel.com> 2.3.107-7
- Remove libfabric pinning and allow for 1.18 builds

* Fri May 26 2023 Jeff Olivier <jeffrey.v.olivier@intel.com> 2.3.107-6
- Add lmdb-devel and bio_ut for MD on SSD

* Tue May 23 2023 Lei Huang <lei.huang@intel.com> 2.3.107-5
- Add libcapstone-devel to deps of client-tests package

* Tue May 16 2023 Lei Huang <lei.huang@intel.com> 2.3.107-4
- Add libcapstone as a new prerequisite package
- Add libpil4dfs.so in daos-client rpm

* Mon May 15 2023 Jerome Soumagne <jerome.soumagne@intel.com> 2.3.107-3
- Fix libfabric/libfabric1 dependency mismatch on SuSE

* Wed May 10 2023 Jerome Soumagne <jerome.soumagne@intel.com> 2.3.107-2
- Temporarily pin libfabric to < 1.18

* Fri May 5 2023 Johann Lombardi <johann.lombardi@intel.com> 2.3.107-1
- Bump version to 2.3.107

* Fri Mar 17 2023 Tom Nabarro <tom.nabarro@intel.com> 2.3.106-2
- Add numactl requires for server package

* Tue Mar 14 2023 Brian J. Murrell <brian.murrell@intel.com> 2.3.106-1
- Bump version to be higher than TB5

* Wed Feb 22 2023 Li Wei <wei.g.li@intel.com> 2.3.103-6
- Update raft to 0.9.2-1.403.g3d20556

* Tue Feb 21 2023 Michael MacDonald <mjmac.macdonald@intel.com> 2.3.103-5
- Bump min supported go version to 1.17

* Fri Feb 17 2023 Ashley M. Pittman <ashley.m.pittman@intel.com> 2.3.103-4
- Add protobuf-c-devel to deps of client-tests package

* Mon Feb 13 2023 Brian J. Murrell <brian.murrell@intel.com> 2.3.103-3
- Remove explicit R: protobuf-c and let the auto-dependency generator
  handle it

* Wed Feb 8 2023 Michael Hennecke <michael.hennecke@intel.com> 2.3.103-2
- Change ipmctl requirement from v2 to v3

* Fri Jan 27 2023 Phillip Henderson <phillip.henderson@intel.com> 2.3.103-1
- Bump version to 2.3.103

* Wed Jan 25 2023 Johann Lombardi <johann.lombardi@intel.com> 2.3.102-1
- Bump version to 2.3.102

* Tue Jan 24 2023 Phillip Henderson <phillip.henderson@intel.com> 2.3.101-7
- Fix daos-tests-internal requirement for daos-tests

* Fri Jan 6 2023 Brian J. Murrell <brian.murrell@intel.com> 2.3.101-6
- Don't need to O: cart any more
- Add %%doc to all packages
- _datadir -> _datarootdir
- Don't use PREFIX= with scons in %%build
- Fix up some hard-coded paths to use macros instead
- Use some guards to prevent creating empty scriptlets

* Tue Dec 06 2022 Joseph G. Moore <joseph.moore@intel.com> 2.3.101-5
- Update Mercury to 2.2.0-6

* Thu Dec 01 2022 Tom Nabarro <tom.nabarro@intel.com> 2.3.101-4
- Update SPDK dependency requirement to greater than or equal to 22.01.2.

* Tue Oct 18 2022 Brian J. Murrell <brian.murrell@intel.com> 2.3.101-3
- Set flag to build per-subpackage debuginfo packages for Leap 15

* Thu Oct 6 2022 Michael MacDonald <mjmac.macdonald@intel.com> 2.3.101-2
- Rename daos_admin -> daos_server_helper

* Tue Sep 20 2022 Johann Lombardi <johann.lombardi@intel.com> 2.3.101-1
- Bump version to 2.3.101

* Thu Sep 8 2022 Jeff Olivier <jeffrey.v.olivier@intel.com> 2.3.100-22
- Move io_conf files from bin to TESTING

* Tue Aug 16 2022 Jeff Olivier <jeffrey.v.olivier@intel.com> 2.3.100-21
- Update PMDK to 1.12.1~rc1 to fix DAOS-11151

* Thu Aug 11 2022 Wang Shilong <shilong.wang@intel.com> 2.3.100-20
- Add daos_debug_set_params to daos-client-tests rpm for fault injection test.

* Fri Aug 5 2022 Jerome Soumagne <jerome.soumagne@intel.com> 2.3.100-19
- Update to mercury 2.2.0

* Tue Jul 26 2022 Michael MacDonald <mjmac.macdonald@intel.com> 2.3.100-18
- Bump min supported go version to 1.16

* Mon Jul 18 2022 Jerome Soumagne <jerome.soumagne@intel.com> 2.3.100-17
- Remove now unused openpa dependency

* Fri Jul 15 2022 Jeff Olivier <jeffrey.v.olivier@intel.com> 2.3.100-16
- Add pool_scrubbing_tests to test package

* Wed Jul 13 2022 Tom Nabarro <tom.nabarro@intel.com> 2.3.100-15
- Update SPDK dependency requirement to greater than or equal to 22.01.1.

* Mon Jun 27 2022 Jerome Soumagne <jerome.soumagne@intel.com> 2.3.100-14
- Update to mercury 2.2.0rc6

* Fri Jun 17 2022 Jeff Olivier <jeffrey.v.olivier@intel.com> 2.3.100-13
- Remove libdts.so, replace with build time static

* Thu Jun 2 2022 Jeff Olivier <jeffrey.v.olivier@intel.com> 2.3.100-12
- Make ucx required for build on all platforms

* Wed Jun 1 2022 Michael MacDonald <mjmac.macdonald@intel.com> 2.3.100-11
- Move dmg to new daos-admin RPM

* Wed May 18 2022 Lei Huang <lei.huang@intel.com> 2.3.100-10
- Update to libfabric to v1.15.1-1 to include critical performance patches

* Tue May 17 2022 Phillip Henderson <phillip.henderson@intel.com> 2.3.100-9
- Remove doas-client-tests-openmpi dependency from daos-tests
- Add daos-tests-internal package

* Mon May  9 2022 Ashley Pittman <ashley.m.pittman@intel.com> 2.3.100-8
- Extend dfusedaosbuild test to run in different configurations.

* Fri May  6 2022 Ashley Pittman <ashley.m.pittman@intel.com> 2.3.100-7
- Add dfuse unit-test binary to call from ftest.

* Wed May  4 2022 Joseph Moore <joseph.moore@intel.com> 2.3.100-6
- Update to mercury 2.1.0.rc4-9 to enable non-unified mode in UCX

* Tue Apr 26 2022 Phillip Henderson <phillip.henderson@intel.com> 2.3.100-5
- Move daos_gen_io_conf and daos_run_io_conf to daos-client-tests

* Wed Apr 20 2022 Lei Huang <lei.huang@intel.com> 2.3.100-4
- Update to libfabric to v1.15.0rc3-1 to include critical performance patches

* Tue Apr 12 2022 Li Wei <wei.g.li@intel.com> 2.3.100-3
- Update raft to 0.9.1-1401.gc18bcb8 to fix uninitialized node IDs

* Wed Apr 6 2022 Jeff Olivier <jeffrey.v.olivier@intel.com> 2.3.100-2
- Remove direct MPI dependency from most of tests

* Wed Apr  6 2022 Johann Lombardi <johann.lombardi@intel.com> 2.3.100-1
- Switch version to 2.3.100 for 2.4 test builds

* Wed Apr  6 2022 Joseph Moore <joseph.moore@intel.com> 2.1.100-26
- Add build depends entries for UCX libraries.

* Sat Apr  2 2022 Joseph Moore <joseph.moore@intel.com> 2.1.100-25
- Update to mercury 2.1.0.rc4-8 to include UCX provider patch

* Fri Mar 11 2022 Alexander Oganezov <alexander.a.oganezov@intel.com> 2.1.100-24
- Update to mercury 2.1.0.rc4-6 to include CXI provider patch

* Wed Mar 02 2022 Michael Hennecke <michael.hennecke@intel.com> 2.1.100-23
- DAOS-6344: Create secondary group daos_daemons for daos_server and daos_agent

* Tue Feb 22 2022 Alexander Oganezov <alexander.a.oganezov@intel.com> 2.1.100-22
- Update mercury to include DAOS-9561 workaround

* Sun Feb 13 2022 Michael MacDonald <mjmac.macdonald@intel.com> 2.1.100-21
- Update go toolchain requirements

* Thu Feb 10 2022 Li Wei <wei.g.li@intel.com> 2.1.100-20
- Update raft to 0.9.0-1394.gc81505f to fix membership change bugs

* Wed Jan 19 2022 Michael MacDonald <mjmac.macdonald@intel.com> 2.1.100-19
- Move libdaos_common.so from daos-client to daos package

* Mon Jan 17 2022 Johann Lombardi <johann.lombardi@intel.com> 2.1.100-18
- Update libfabric to 1.14.0 GA and apply fix for DAOS-9376

* Thu Dec 23 2021 Alexander Oganezov <alexander.a.oganezov@intel.com> 2.1.100-17
- Update to v2.1.0-rc4-3 to pick fix for DAOS-9325 high cpu usage
- Change mercury pinning to be >= instead of strict =

* Thu Dec 16 2021 Brian J. Murrell <brian.murrell@intel.com> 2.1.100-16
- Add BR: python-rpm-macros for Leap 15 as python3-base dropped that
  as a R:

* Sat Dec 11 2021 Brian J. Murrell <brian.murrell@intel.com> 2.1.100-15
- Create a shim package to allow daos openmpi packages built with the
  distribution openmpi to install on MOFED systems

* Fri Dec 10 2021 Brian J. Murrell <brian.murrell@intel.com> 2.1.100-14
- Don't make daos-*-tests-openmi a dependency of anything
  - If they are wanted, they should be installed explicitly, due to
    potential conflicts with other MPI stacks

* Wed Dec 08 2021 Alexander Oganezov <alexander.a.oganezov@intel.com> 2.1.100-13
- Remove DAOS-9173 workaround from mercury. Apply DAOS-9173 to ofi

* Tue Dec 07 2021 Alexander Oganezov <alexander.a.oganezov@intel.com> 2.1.100-12
- Apply DAOS-9173 workaround to mercury

* Fri Dec 03 2021 Alexander Oganezov <alexander.a.oganezov@intel.com> 2.1.100-11
- Update mercury to v2.1.0rc4

* Thu Dec 02 2021 Danielle M. Sikich <danielle.sikich@intel.com> 2.1.100-10
- Fix name of daos serialize package

* Sun Nov 28 2021 Tom Nabarro <tom.nabarro@intel.com> 2.1.100-9
- Set rmem_{max,default} sysctl values on server package install to enable
  SPDK pci_event module to operate in unprivileged process (daos_engine).

* Wed Nov 24 2021 Brian J. Murrell <brian.murrell@intel.com> 2.1.100-8
- Remove invalid "%%else if" syntax
- Fix a few other rpmlint warnings

* Tue Nov 16 2021 Wang Shilong <shilong.wang@intel.com> 2.1.100-7
- Update for libdaos major version bump
- Fix version of libpemobj1 for SUSE

* Sat Nov 13 2021 Alexander Oganezov <alexander.a.oganezov@intel.com> 2.1.100-6
- Update OFI to v1.14.0rc3

* Tue Oct 26 2021 Brian J. Murrell <brian.murrell@intel.com> 2.1.100-5
- Create new daos-{client,server}tests-openmpi and daos-server-tests subpackages
- Rename daos-tests daos-client-tests and make daos-tests require all
  other test suites to maintain existing behavior

* Mon Oct 25 2021 Alexander Oganezov <alexander.a.oganezov@intel.com> 2.1.100-4
- Update mercury to v2.1.0rc2

* Wed Oct 20 2021 Jeff Olivier <jeffrey.v.olivier@intel.com> 2.1.100-3
- Explicitly require 1.11.0-3 of PMDK

* Wed Oct 13 2021 David Quigley <david.quigley@intel.com> 2.1.100-2
- Add defusedxml as a required dependency for the test package.

* Wed Oct 13 2021 Johann Lombardi <johann.lombardi@intel.com> 2.1.100-1
- Switch version to 2.1.100 for 2.2 test builds

* Tue Oct 12 2021 Johann Lombardi <johann.lombardi@intel.com> 1.3.106-1
- Version bump to 1.3.106 for 2.0 test build 6

* Fri Oct 8 2021 Alexander Oganezov <alexander.a.oganezov@intel.com> 1.13.105-4
- Update OFI to v1.13.2rc1

* Wed Sep 15 2021 Li Wei <wei.g.li@intel.com> 1.3.105-3
- Update raft to fix InstallSnapshot performance as well as to avoid some
  incorrect 0.8.0 RPMs

* Fri Sep 03 2021 Brian J. Murrell <brian.murrell@intel.com> 1.3.105-2
- Remove R: hwloc; RPM's auto-requires/provides will take care of this

* Tue Aug 24 2021 Jeff Olivier <jeffrey.v.olivier@intel.com> 1.3.105-1
- Version bump to 1.3.105 for 2.0 test build 5

* Mon Aug 09 2021 Yawei <yawei.niu@intel.com> 1.3.104-5
- Fix duplicates
- Add vos_perf

* Thu Aug 05 2021 Christopher Hoffman <christopherx.hoffman@intel.com> 1.3.104-4
- Update conditional statement to include checking for distributions to
  determine which unit files to use for daos-server and daos-agent

* Wed Aug 04 2021 Kris Jacque <kristin.jacque@intel.com> 1.3.104-3
- Move daos_metrics tool from tests package to server package

* Wed Aug 04 2021 Tom Nabarro <tom.nabarro@intel.com> 1.3.104-2
- Update to spdk 21.07 and (indirectly) dpdk 21.05

* Mon Aug 02 2021 Jeff Olivier <jeffrey.v.olivier@intel.com> 1.3.104-1
- Version bump to 1.3.104 for 2.0 test build 4

* Mon Jul 19 2021 Danielle M. Sikich <danielle.sikich@intel.com> 1.3.103-5
- Add DAOS serialization library that requires hdf5

* Wed Jul 14 2021 Li Wei <wei.g.li@intel.com> 1.3.103-4
- Update raft to fix slow leader re-elections

* Tue Jul 13 2021  Maureen Jean <maureen.jean@intel.com> 1.3.103-3
- Add python modules to python3.6 site-packages

* Mon Jul 12 2021 Alexander Oganezov <alexander.a.oganezov@intel.com> 1.3.103-2
- Update to mercury release v2.0.1

* Mon Jul 12 2021 Johann Lombardi <johann.lombardi@intel.com> 1.3.103-1
- Version bump to 1.3.103 for 2.0 test build 3

* Wed Jul 7 2021 Phillip Henderson <phillip.henderson@intel.com> 1.3.102-6
- Update daos-devel to always require the same version daos-client

* Wed Jun 30 2021 Tom Nabarro <tom.nabarro@intel.com> 1.3.102-5
- Update to spdk 21.04 and (indirectly) dpdk 21.05

* Fri Jun 25 2021 Brian J. Murrell <brian.murrell@intel.com> - 1.3.102-4
- Add libuuid-devel back as a requirement of daos-devel

* Wed Jun 23 2021 Li Wei <wei.g.li@intel.com> 1.3.102-3
- Update raft to pick up Pre-Vote

* Mon Jun 14 2021 Jeff Olivier <jeffrey.v.olivier@intel.com> 1.3.102-2
- Update to pmdk 1.11.0-rc1
- Remove dependence on libpmem since we use libpmemobj directly

* Fri Jun 11 2021 Johann Lombardi <johann.lombardi@intel.com> 1.3.102-1
- Version bump to 1.3.102 for 2.0 test build 2

* Wed Jun 02 2021 Johann Lombardi <johann.lombardi@intel.com> 1.3.101-3
- Remove libs from devel package

* Thu May 20 2021 Jeff Olivier <jeffrey.v.olivier@intel.com> 1.3.0-101-2
- Remove client libs from common package

* Wed May 19 2021 Johann Lombardi <johann.lombardi@intel.com> 1.3.101-1
- Version bump to 1.3.101 for 2.0 test build 1

* Fri May 07 2021 Brian J. Murrell <brian.murrell@intel.com> 1.3.0-16
- Enable debuginfo package building on SUSE platforms

* Thu May 06 2021 Brian J. Murrell <brian.murrell@intel.com> 1.3.0-15
- Update to build on EL8

* Wed May 05 2021 Brian J. Murrell <brian.murrell@intel.com> 1.3.0-14
- Package /etc/daos/certs in main/common package so that both server
  and client get it created

* Wed Apr 21 2021 Tom Nabarro <tom.nabarro@intel.com> - 1.3.0-13
- Relax ipmctl version requirement on leap15 as we have runtime checks

* Fri Apr 16 2021 Mohamad Chaarawi <mohamad.chaarawi@intel.com> - 1.3.0-12
- remove dfuse_hl

* Wed Apr 14 2021 Jeff Olivier <jeffrey.v.olivier@intel.com> - 1.3.0-11
- Remove storage_estimator and io_conf from client packages to remove
  any client side dependence on bio and vos (and and PMDK/SPDK)

* Mon Apr 12 2021 Dalton A. Bohning <daltonx.bohning@intel.com> - 1.3.0-10
- Add attr to the test dependencies

* Tue Apr 06 2021 Kris Jacque <kristin.jacque@intel.com> 1.3.0-9
- Add package for daos_firmware helper binary

* Fri Apr 02 2021 Jeff Olivier <jeffrey.v.olivier@intel.com> 1.3.0-8
- Remove unused readline-devel

* Thu Apr 01 2021 Brian J. Murrell <brian.murrell@intel.com> 1.3.0-7
- Update argobots to 1.1

* Tue Mar 30 2021 Maureen Jean <maureen.jean@intel.com> 1.3.0-6
- Change pydaos_shim_3 to pydaos_shim

* Mon Mar 29 2021 Brian J. Murrell <brian.murrell@intel.com> - 1.3.0-5
- Move libdts.so to the daos-tests subpackage

* Tue Mar 23 2021 Alexander Oganezov <alexander.a.oganezov@intel.com> 1.3.0-4
- Update libfabric to v1.12.0
- Disable grdcopy/gdrapi linkage in libfabric


* Thu Mar 18 2021 Maureen Jean <maureen.jean@intel.com> 1.3.0-3
- Update to python3

* Thu Feb 25 2021 Li Wei <wei.g.li@intel.com> 1.3.0-2
- Require raft-devel 0.7.3 that fixes an unstable leadership problem caused by
  removed replicas as well as some Coverity issues

* Wed Feb 24 2021 Brian J. Murrell <brian.murrell@intel.com> - 1.3.0-1
- Version bump up to 1.3.0

* Mon Feb 22 2021 Brian J. Murrell <brian.murrell@intel.com> 1.1.3-3
- Remove all *-devel Requires from daos-devel as none of those are
  actually necessary to build libdaos clients

* Tue Feb 16 2021 Alexander Oganezov <alexander.a.oganezov@intel.com> 1.1.3-2
- Update libfabric to v1.12.0rc1

* Wed Feb 10 2021 Johann Lombardi <johann.lombardi@intel.com> 1.1.3-1
- Version bump up to 1.1.3

* Tue Feb 9 2021 Vish Venkatesan <vishwanath.venkatesan@intel.com> 1.1.2.1-11
- Add new pmem specific version of DAOS common library

* Fri Feb 5 2021 Saurabh Tandan <saurabh.tandan@intel.com> 1.1.2.1-10
- Added dbench as requirement for test package.

* Wed Feb 3 2021 Hua Kuang <hua.kuang@intel.com> 1.1.2.1-9
- Changed License to BSD-2-Clause-Patent

* Wed Feb 03 2021 Brian J. Murrell <brian.murrell@intel.com> - 1.1.2-8
- Update minimum required libfabric to 1.11.1

* Thu Jan 28 2021 Phillip Henderson <phillip.henderson@intel.com> 1.1.2.1-7
- Change ownership and permissions for the /etc/daos/certs directory.

* Sat Jan 23 2021 Alexander Oganezov <alexander.a.oganezov@intel.com> 1.1.2.1-6
- Update to mercury v2.0.1rc1

* Fri Jan 22 2021 Michael MacDonald <mjmac.macdonald@intel.com> 1.1.2.1-5
- Install daos_metrics utility to %%{_bindir}

* Wed Jan 20 2021 Kenneth Cain <kenneth.c.cain@intel.com> 1.1.2.1-4
- Version update for API major version 1, libdaos.so.1 (1.0.0)

* Fri Jan 15 2021 Michael Hennecke <mhennecke@lenovo.com> 1.1.2.1-3
- Harmonize daos_server and daos_agent groups.

* Tue Dec 15 2020 Ashley Pittman <ashley.m.pittman@intel.com> 1.1.2.1-2
- Combine the two memcheck suppressions files.

* Wed Dec 09 2020 Johann Lombardi <johann.lombardi@intel.com> 1.1.2.1-1
- Version bump up to 1.1.2.1

* Fri Dec 04 2020 Li Wei <wei.g.li@intel.com> 1.1.2-3
- Require raft-devel 0.7.1 that fixes recent Coverity issues

* Wed Dec 02 2020 Maureen Jean <maureen.jean@intel.com> - 1.1.2-2
- define scons_args to be BUILD_TYPE=<release|dev>
- the scons default is BUILD_TYPE=release
- BUILD_TYPE=release will disable fault injection in build

* Tue Dec 01 2020 Brian J. Murrell <brian.murrell@intel.com> - 1.1.2-1
- Version bump up to 1.1.2

* Tue Nov 17 2020 Li Wei <wei.g.li@intel.com> 1.1.1-8
- Require raft-devel 0.7.0 that changes log indices and terms to 63-bit

* Wed Nov 11 2020 Tom Nabarro <tom.nabarro@intel.com> 1.1.1-7
- Add version validation for runtime daos_server ipmctl requirement to avoid
  potential corruption of PMMs when setting PMem goal, issue fixed in
  https://github.com/intel/ipmctl/commit/9e3898cb15fa9eed3ef3e9de4488be1681d53ff4

* Thu Oct 29 2020 Jonathan Martinez Montes <jonathan.martinez.montes@intel.com> 1.1.1-6
- Restore obj_ctl utility

* Wed Oct 28 2020 Brian J. Murrell <brian.murrell@intel.com> - 1.1.1-5
- Use %%autosetup
- Only use systemd_requires if it exists
- Obsoletes: cart now that it's included in daos

* Sat Oct 24 2020 Maureen Jean <maureen.jean@intel.com> 1.1.1-4
- Add daos.conf to the daos package to resolve the path to libbio.so

* Tue Oct 13 2020 Jonathan Martinez Montes <jonathan.martinez.montes@intel.com> 1.1.1-3
- Remove obj_ctl from Tests RPM package
- Add libdts.so shared library that is used by daos_perf, daos_racer and
  the daos utility.

* Tue Oct 13 2020 Amanda Justiniano <amanda.justiniano-pagn@intel.com> 1.1.1-3
- Add lbzip2 requirement to the daos-tests package

* Tue Oct 13 2020 Michael MacDonald <mjmac.macdonald@intel.com> 1.1.1-2
- Create unprivileged user for daos_agent

* Mon Oct 12 2020 Johann Lombardi <johann.lombardi@intel.com> 1.1.1-1
- Version bump up to 1.1.1

* Sat Oct 03 2020 Michael MacDonald <mjmac.macdonald@intel.com> 1.1.0-34
- Add go-race to BuildRequires on OpenSUSE Leap

* Wed Sep 16 2020 Alexander Oganezov <alexander.a.oganezov@intel.com> 1.1.0-33
- Update OFI to v1.11.0

* Mon Aug 17 2020 Michael MacDonald <mjmac.macdonald@intel.com> 1.1.0-32
- Install completion script in /etc/bash_completion.d

* Wed Aug 05 2020 Brian J. Murrell <brian.murrell@intel.com> - 1.1.0-31
- Change fuse requirement to fuse3
- Use Lmod for MPI module loading
- Remove unneeded (and un-distro gated) Requires: json-c

* Wed Jul 29 2020 Jonathan Martinez Montes <jonathan.martinez.montes@intel.com> - 1.1.0-30
- Add the daos_storage_estimator.py tool. It merges the functionality of the
  former tools vos_size, vos_size.py, vos_size_dfs_sample.py and parse_csv.py.

* Wed Jul 29 2020 Jeffrey V Olivier <jeffrey.v.olivier@intel.com> - 1.1.0-29
- Revert prior changes from version 28

* Mon Jul 13 2020 Brian J. Murrell <brian.murrell@intel.com> - 1.1.0-28
- Change fuse requirement to fuse3
- Use Lmod for MPI module loading

* Tue Jul 7 2020 Alexander A Oganezov <alexander.a.oganezov@intel.com> - 1.1.0-27
- Update to mercury release 2.0.0~rc1-1

* Sun Jun 28 2020 Jonathan Martinez Montes <jonathan.martinez.montes@intel.com> - 1.1.0-26
- Add the vos_size_dfs_sample.py tool. It is used to generate dynamically
  the vos_dfs_sample.yaml file using the real DFS super block data.

* Tue Jun 23 2020 Jeff Olivier <jeffrey.v.olivier@intel.com> - 1.1.0-25
- Add -no-rpath option and use it for rpm build rather than modifying
  SCons files in place

* Tue Jun 16 2020 Jeff Olivier <jeffrey.v.olivier@intel.com> - 1.1.0-24
- Modify RPATH removal snippet to replace line with pass as some lines
  can't be removed without breaking the code

* Fri Jun 05 2020 Ryon Jensen <ryon.jensen@intel.com> - 1.1.0-23
- Add libisa-l_crypto dependency

* Fri Jun 05 2020 Tom Nabarro <tom.nabarro@intel.com> - 1.1.0-22
- Change server systemd run-as user to daos_server in unit file

* Thu Jun 04 2020 Hua Kuang <hua.kuang@intel.com> - 1.1.0-21
- Remove dmg_old from DAOS RPM package

* Thu May 28 2020 Tom Nabarro <tom.nabarro@intel.com> - 1.1.0-20
- Create daos group to run as in systemd unit file

* Tue May 26 2020 Brian J. Murrell <brian.murrell@intel.com> - 1.1.0-19
- Enable parallel building with _smp_mflags

* Fri May 15 2020 Kenneth Cain <kenneth.c.cain@intel.com> - 1.1.0-18
- Require raft-devel >= 0.6.0 that adds new API raft_election_start()

* Thu May 14 2020 Brian J. Murrell <brian.murrell@intel.com> - 1.1.0-17
- Add cart-devel's Requires to daos-devel as they were forgotten
  during the cart merge

* Thu May 14 2020 Brian J. Murrell <brian.murrell@intel.com> - 1.1.0-16
- Fix fuse3-libs -> libfuse3 for SLES/Leap 15

* Thu Apr 30 2020 Brian J. Murrell <brian.murrell@intel.com> - 1.1.0-15
- Use new properly pre-release tagged mercury RPM

* Thu Apr 30 2020 Brian J. Murrell <brian.murrell@intel.com> - 1.1.0-14
- Move fuse dependencies to the client subpackage

* Mon Apr 27 2020 Michael MacDonald <mjmac.macdonald@intel.com> 1.1.0-13
- Rename /etc/daos.yml -> /etc/daos_control.yml

* Thu Apr 16 2020 Brian J. Murrell <brian.murrell@intel.com> - 1.1.0-12
- Use distro fuse

* Fri Apr 10 2020 Alexander Oganezov <alexander.a.oganezov@intel.com> - 1.1.0-11
- Update to mercury 4871023 to pick na_ofi.c race condition fix for
  "No route to host" errors.

* Sun Apr 05 2020 Brian J. Murrell <brian.murrell@intel.com> - 1.1.0-10
- Clean up spdk dependencies

* Mon Mar 30 2020 Tom Nabarro <tom.nabarro@intel.com> - 1.1.0-9
- Set version of spdk to < v21, > v19

* Fri Mar 27 2020 David Quigley <david.quigley@intel.com> - 1.1.0-8
- add daos and dmg man pages to the daos-client files list

* Thu Mar 26 2020 Michael MacDonald <mjmac.macdonald@intel.com> 1.1.0-7
- Add systemd scriptlets for managing daos_server/daos_agent services

* Thu Mar 26 2020 Alexander Oganeozv <alexander.a.oganezov@intel.com> - 1.1.0-6
- Update ofi to 62f6c937601776dac8a1f97c8bb1b1a6acfbc3c0

* Tue Mar 24 2020 Jeffrey V. Olivier <jeffrey.v.olivier@intel.com> - 1.1.0-5
- Remove cart as an external dependence

* Mon Mar 23 2020 Jeffrey V. Olivier <jeffrey.v.olivier@intel.com> - 1.1.0-4
- Remove scons_local as dependency

* Tue Mar 03 2020 Brian J. Murrell <brian.murrell@intel.com> - 1.1.0-3
- Bump up go minimum version to 1.12

* Thu Feb 20 2020 Brian J. Murrell <brian.murrell@intel.com> - 1.1.0-2
- daos-server requires daos-client (same version)

* Fri Feb 14 2020 Brian J. Murrell <brian.murrell@intel.com> - 1.1.0-1
- Version bump up to 1.1.0

* Wed Feb 12 2020 Brian J. Murrell <brian.murrell@intel.com> - 0.9.0-2
- Remove undefine _missing_build_ids_terminate_build

* Thu Feb 06 2020 Johann Lombardi <johann.lombardi@intel.com> - 0.9.0-1
- Version bump up to 0.9.0

* Sat Jan 18 2020 Jeff Olivier <jeffrey.v.olivier@intel.com> - 0.8.0-3
- Fixing a few warnings in the RPM spec file

* Fri Dec 27 2019 Jeff Olivier <jeffrey.v.olivier@intel.com> - 0.8.0-2
- Remove openmpi, pmix, and hwloc builds, use hwloc and openmpi packages

* Tue Dec 17 2019 Johann Lombardi <johann.lombardi@intel.com> - 0.8.0-1
- Version bump up to 0.8.0

* Thu Dec 05 2019 Johann Lombardi <johann.lombardi@intel.com> - 0.7.0-1
- Version bump up to 0.7.0

* Tue Nov 19 2019 Tom Nabarro <tom.nabarro@intel.com> 0.6.0-15
- Temporarily unconstrain max. version of spdk

* Wed Nov 06 2019 Brian J. Murrell <brian.murrell@intel.com> 0.6.0-14
- Constrain max. version of spdk

* Wed Nov 06 2019 Brian J. Murrell <brian.murrell@intel.com> 0.6.0-13
- Use new cart with R: mercury to < 1.0.1-20 due to incompatibility

* Wed Nov 06 2019 Michael MacDonald <mjmac.macdonald@intel.com> 0.6.0-12
- Add daos_admin privileged helper for daos_server

* Fri Oct 25 2019 Brian J. Murrell <brian.murrell@intel.com> 0.6.0-11
- Handle differences in Leap 15 Python packaging

* Wed Oct 23 2019 Brian J. Murrell <brian.murrell@intel.com> 0.6.0-9
- Update BR: libisal-devel for Leap

* Mon Oct 07 2019 Brian J. Murrell <brian.murrell@intel.com> 0.6.0-8
- Use BR: cart-devel-%%{cart_sha1} if available
- Remove cart's BRs as it's -devel Requires them now

* Tue Oct 01 2019 Brian J. Murrell <brian.murrell@intel.com> 0.6.0-7
- Constrain cart BR to <= 1.0.0

* Sat Sep 21 2019 Brian J. Murrell <brian.murrell@intel.com>
- Remove Requires: {argobots, cart}
  - autodependencies should take care of these

* Thu Sep 19 2019 Jeff Olivier <jeffrey.v.olivier@intel.com>
- Add valgrind-devel requirement for argobots change

* Tue Sep 10 2019 Tom Nabarro <tom.nabarro@intel.com>
- Add requires ndctl as runtime dep for control plane.

* Thu Aug 15 2019 David Quigley <david.quigley@intel.com>
- Add systemd unit files to packaging.

* Thu Jul 25 2019 Brian J. Murrell <brian.murrell@intel.com>
- Add git hash and commit count to release

* Thu Jul 18 2019 David Quigley <david.quigley@intel.com>
- Add certificate generation files to packaging.

* Tue Jul 09 2019 Johann Lombardi <johann.lombardi@intel.com>
- Version bump up to 0.6.0

* Fri Jun 21 2019 David Quigley <dquigley@intel.com>
- Add daos_agent.yml to the list of packaged files

* Thu Jun 13 2019 Brian J. Murrell <brian.murrell@intel.com>
- move obj_ctl daos_gen_io_conf daos_run_io_conf to
  daos-tests sub-package
- daos-server needs spdk-tools

* Fri May 31 2019 Ken Cain <kenneth.c.cain@intel.com>
- Add new daos utility binary

* Wed May 29 2019 Brian J. Murrell <brian.murrell@intel.com>
- Version bump up to 0.5.0
- Add Requires: libpsm_infinipath1 for SLES 12.3

* Tue May 07 2019 Brian J. Murrell <brian.murrell@intel.com>
- Move some files around among the sub-packages

* Mon May 06 2019 Brian J. Murrell <brian.murrell@intel.com>
- Only BR fio
  - fio-{devel,src} is not needed

* Wed Apr 03 2019 Brian J. Murrell <brian.murrell@intel.com>
- initial package<|MERGE_RESOLUTION|>--- conflicted
+++ resolved
@@ -25,11 +25,7 @@
 
 Name:          daos
 Version:       2.7.101
-<<<<<<< HEAD
-Release:       12%{?relval}%{?dist}
-=======
 Release:       16%{?relval}%{?dist}
->>>>>>> 1e2237fe
 Summary:       DAOS Storage Engine
 
 License:       BSD-2-Clause-Patent
@@ -663,8 +659,6 @@
 %endif
 
 %changelog
-<<<<<<< HEAD
-=======
 * Thu Oct 16 2025  Jeff Olivier <jeffolivier@google.com> 2.7.101-16
 - Make daos-spdk conflict with spdk
 
@@ -678,7 +672,6 @@
 * Mon Aug 11 2025  Jeff Olivier <jeffolivier@google.com> 2.7.101-13
 - Switch to fpm build for RPMs
 
->>>>>>> 1e2237fe
 * Wed Jul 30 2025 Tomasz Gromadzki <tomasz.gromadzki@hpe.com> 2.7.101-12
 - pmemobj errors and warnings reported via DAOS logging system
 
