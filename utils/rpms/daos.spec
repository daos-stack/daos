%define daoshome %{_exec_prefix}/lib/%{name}
%define server_svc_name daos_server.service
%define agent_svc_name daos_agent.service
%define sysctl_script_name 10-daos_server.conf

%bcond_without server

%if %{with server}
%global daos_build_args FIRMWARE_MGMT=yes
%else
%global daos_build_args client test
%endif
%global mercury_version   2.4
%global libfabric_version 1.15.1-1
%global argobots_version 1.2
%global __python %{__python3}

%if (0%{?rhel} >= 8)
# https://bugzilla.redhat.com/show_bug.cgi?id=1955184
%define _use_internal_dependency_generator 0
%define __find_requires %{SOURCE1}
%endif

Name:          daos
<<<<<<< HEAD
Version:       2.6.3
Release:       9%{?relval}%{?dist}
=======
Version:       2.6.4
Release:       1%{?relval}%{?dist}
>>>>>>> 49b55428
Summary:       DAOS Storage Engine

License:       BSD-2-Clause-Patent
URL:           https://github.com/daos-stack/daos
Source0:       %{name}-%{version}.tar.gz
Source1:       bz-1955184_find-requires
%if (0%{?rhel} >= 8)
BuildRequires: python3-scons >= 2.4
%else
BuildRequires: scons >= 2.4
%endif
BuildRequires: libfabric-devel >= %{libfabric_version}
BuildRequires: mercury-devel >= %{mercury_version}
BuildRequires: gcc-c++
%if (0%{?rhel} >= 8)
%global openmpi openmpi
%else
%global openmpi openmpi3
%endif
BuildRequires: %{openmpi}-devel
BuildRequires: hwloc-devel
%if ("%{?compiler_args}" == "COMPILER=covc")
BuildRequires: bullseye
%endif
%if (0%{?rhel} >= 8)
BuildRequires: argobots-devel >= %{argobots_version}
BuildRequires: json-c-devel
BuildRequires: boost-python3-devel
%else
BuildRequires: libabt-devel >= %{argobots_version}
BuildRequires: libjson-c-devel
BuildRequires: boost-devel
%endif
%if %{with server}
BuildRequires: libpmemobj-devel >= 2.1.0
%endif
BuildRequires: fused-devel
%if (0%{?suse_version} >= 1500)
BuildRequires: go-race
BuildRequires: libprotobuf-c-devel
BuildRequires: liblz4-devel
BuildRequires: libcapstone-devel
%else
BuildRequires: protobuf-c-devel
BuildRequires: lz4-devel
BuildRequires: capstone-devel
%endif
%if %{with server}
BuildRequires: libaio-devel
BuildRequires: spdk-devel >= 22.01.2
%endif
%if (0%{?rhel} >= 8)
BuildRequires: isa-l-devel
BuildRequires: libisa-l_crypto-devel
%else
BuildRequires: libisal-devel
BuildRequires: libisal_crypto-devel
%endif
BuildRequires: openssl-devel
BuildRequires: libevent-devel
BuildRequires: libyaml-devel
BuildRequires: libcmocka-devel
BuildRequires: valgrind-devel
BuildRequires: systemd
BuildRequires: go >= 1.21
BuildRequires: pciutils-devel
%if (0%{?rhel} >= 8)
BuildRequires: numactl-devel
BuildRequires: CUnit-devel
# needed to retrieve PMM region info through control-plane
%if %{with server}
BuildRequires: libipmctl-devel
%endif
%if (0%{?rhel} >= 9)
BuildRequires: python-devel
%else
BuildRequires: python36-devel
%endif
BuildRequires: python3-distro
BuildRequires: Lmod
%else
%if (0%{?suse_version} >= 1315)
# see src/client/dfs/SConscript for why we need /etc/os-release
# that code should be rewritten to use the python libraries provided for
# os detection
BuildRequires: distribution-release
BuildRequires: libnuma-devel
BuildRequires: cunit-devel
%if %{with server}
BuildRequires: ipmctl-devel
%endif
BuildRequires: python3-devel
BuildRequires: python3-distro
BuildRequires: python-rpm-macros
BuildRequires: lua-lmod
BuildRequires: systemd-rpm-macros
%endif
%endif
BuildRequires: libuuid-devel

Requires: openssl
# This should only be temporary until we can get a stable upstream release
# of mercury, at which time the autoprov shared library version should
# suffice
Requires: mercury >= %{mercury_version}


%description
The Distributed Asynchronous Object Storage (DAOS) is an open-source
software-defined object store designed from the ground up for
massively distributed Non Volatile Memory (NVM). DAOS takes advantage
of next generation NVM technology like Storage Class Memory (SCM) and
NVM express (NVMe) while presenting a key-value storage interface and
providing features such as transactional non-blocking I/O, advanced
data protection with self healing on top of commodity hardware, end-
to-end data integrity, fine grained data control and elastic storage
to optimize performance and cost.

%if %{with server}
%package server
Summary: The DAOS server
Requires: %{name}%{?_isa} = %{version}-%{release}
Requires: spdk-tools >= 22.01.2
Requires: ndctl
# needed to set PMem configuration goals in BIOS through control-plane
%if (0%{?suse_version} >= 1500)
Requires: ipmctl >= 03.00.00.0423
Requires: libpmemobj1 >= 2.1.0-1.suse1500
Requires: libfabric1 >= %{libfabric_version}
%else
Requires: ipmctl >= 03.00.00.0468
Requires: libpmemobj >= 2.1.0-1%{?dist}
%endif
Requires: libfabric >= %{libfabric_version}
Requires: mercury >= %{mercury_version}
Requires(post): /sbin/ldconfig
Requires(postun): /sbin/ldconfig
Requires: numactl
Requires: pciutils
%{?systemd_requires}

%description server
This is the package needed to run a DAOS server
%endif

%package admin
Summary: DAOS admin tools
Requires: %{name}%{?_isa} = %{version}-%{release}

%description admin
This package contains DAOS administrative tools (e.g. dmg).

%package client
Summary: The DAOS client
Requires: %{name}%{?_isa} = %{version}-%{release}
Requires: mercury >= %{mercury_version}
Requires: libfabric >= %{libfabric_version}
%if (0%{?suse_version} >= 1500)
Requires: libfabric1 >= %{libfabric_version}
%endif
Requires: /usr/bin/fusermount3
%{?systemd_requires}

%description client
This is the package needed to run a DAOS client

%package tests
Summary: The entire DAOS test suite
Requires: %{name}-client-tests%{?_isa} = %{version}-%{release}
BuildArch: noarch

%description tests
This is the package is a metapackage to install all of the test packages

%package tests-internal
Summary: The entire internal DAOS test suite
Requires: %{name}-tests = %{version}-%{release}
Requires: %{name}-client-tests-openmpi%{?_isa} = %{version}-%{release}
Requires: %{name}-client-tests-mpich = %{version}-%{release}
Requires: %{name}-serialize%{?_isa} = %{version}-%{release}
BuildArch: noarch

%description tests-internal
This is the package is a metapackage to install all of the internal test
packages

%package client-tests
Summary: The DAOS test suite
Requires: %{name}-client%{?_isa} = %{version}-%{release}
Requires: %{name}-admin%{?_isa} = %{version}-%{release}
Requires: %{name}-devel%{?_isa} = %{version}-%{release}
%if (0%{?suse_version} >= 1500)
Requires: libprotobuf-c-devel
%else
Requires: protobuf-c-devel
%endif
Requires: fio
Requires: git
Requires: dbench
Requires: lbzip2
Requires: attr
Requires: ior
Requires: go >= 1.21
# Require lmod fix for https://github.com/TACC/Lmod/issues/687
%if (0%{?suse_version} >= 1315)
Requires: lua-lmod >= 8.7.36
Requires: libcapstone-devel
%else
Requires: Lmod >= 8.7.36
Requires: capstone-devel
%endif
Requires: pciutils-devel
%if (0%{?suse_version} > 0)
Requires: libndctl-devel
%endif
%if (0%{?rhel} >= 8)
Requires: ndctl-devel
Requires: daxctl-devel
%endif

%description client-tests
This is the package needed to run the DAOS test suite (client tests)

%package client-tests-openmpi
Summary: The DAOS client test suite - tools which need openmpi
Requires: %{name}-client-tests%{?_isa} = %{version}-%{release}
Requires: hdf5-%{openmpi}-tests
Requires: hdf5-vol-daos-%{openmpi}-tests
Requires: MACSio-%{openmpi}
Requires: simul-%{openmpi}
Requires: %{openmpi}

%description client-tests-openmpi
This is the package needed to run the DAOS client test suite openmpi tools

%package client-tests-mpich
Summary: The DAOS client test suite - tools which need mpich
BuildArch: noarch
Requires: %{name}-client-tests%{?_isa} = %{version}-%{release}
Requires: mpifileutils-mpich
Requires: testmpio
Requires: mpich = 4.1~a1
Requires: ior
Requires: hdf5-mpich-tests
Requires: hdf5-vol-daos-mpich-tests
Requires: MACSio-mpich
Requires: simul-mpich
Requires: romio-tests
Requires: python3-mpi4py-tests >= 3.1.6

%description client-tests-mpich
This is the package needed to run the DAOS client test suite mpich tools

%if %{with server}
%package server-tests
Summary: The DAOS server test suite (server tests)
Requires: %{name}-server%{?_isa} = %{version}-%{release}
Requires: %{name}-admin%{?_isa} = %{version}-%{release}

%description server-tests
This is the package needed to run the DAOS server test suite (server tests)
%endif

%package devel
Summary: The DAOS development libraries and headers
Requires: %{name}-client%{?_isa} = %{version}-%{release}
Requires: libuuid-devel

%description devel
This is the package needed to build software with the DAOS library.

%if %{with server}
%package firmware
Summary: The DAOS firmware management helper
Requires: %{name}-server%{?_isa} = %{version}-%{release}

%description firmware
This is the package needed to manage server storage firmware on DAOS servers.
%endif

%package serialize
Summary: DAOS serialization library that uses HDF5
BuildRequires: hdf5-devel
Requires: hdf5

%description serialize
This is the package needed to use the DAOS serialization and deserialization
tools, as well as the preserve option for the filesystem copy tool.

%package mofed-shim
Summary: A shim to bridge MOFED's openmpi to distribution dependency tags
Provides: libmpi.so.40()(64bit)(openmpi-x86_64)
Requires: libmpi.so.40()(64bit)
Provides: libmpi_cxx.so.40()(64bit)(openmpi-x86_64)
Provides: libmpi_cxx.so.40()(64bit)
BuildArch: noarch

%description mofed-shim
This is the package that bridges the difference between the MOFED openmpi
"Provides" and distribution-openmpi consumers "Requires".

%if (0%{?suse_version} > 0)
%global __debug_package 1
%global _debuginfo_subpackages 1
%debug_package
%endif

%prep
%autosetup -p1

%build

%define conf_dir %{_sysconfdir}/daos
%if (0%{?rhel} == 8)
%define scons_exe scons-3
%else
%define scons_exe scons
%endif
%{scons_exe} %{?_smp_mflags} \
      --config=force         \
      --no-rpath             \
      USE_INSTALLED=all      \
      CONF_DIR=%{conf_dir}   \
     %{?daos_build_args}   \
     %{?scons_args}          \
     %{?compiler_args}

%if ("%{?compiler_args}" == "COMPILER=covc")
mv test.cov{,-build}
%endif

%install
%{scons_exe} %{?_smp_mflags}          \
      --config=force                  \
      --no-rpath                      \
      --install-sandbox=%{buildroot}  \
      %{buildroot}%{_prefix}          \
      %{buildroot}%{conf_dir}         \
      USE_INSTALLED=all               \
      CONF_DIR=%{conf_dir}            \
      PREFIX=%{_prefix}               \
     %{?daos_build_args}            \
      %{?scons_args}                  \
      %{?compiler_args}

%if ("%{?compiler_args}" == "COMPILER=covc")
mv test.cov-build %{buildroot}/%{daoshome}/TESTING/ftest/test.cov
%endif
%if %{with server}
mkdir -p %{buildroot}/%{_sysconfdir}/ld.so.conf.d/
echo "%{_libdir}/daos_srv" > %{buildroot}/%{_sysconfdir}/ld.so.conf.d/daos.conf
mkdir -p %{buildroot}/%{_sysctldir}
install -m 644 utils/rpms/%{sysctl_script_name} %{buildroot}/%{_sysctldir}
%endif
mkdir -p %{buildroot}/%{_unitdir}
%if %{with server}
install -m 644 utils/systemd/%{server_svc_name} %{buildroot}/%{_unitdir}
%endif
install -m 644 utils/systemd/%{agent_svc_name} %{buildroot}/%{_unitdir}
mkdir -p %{buildroot}/%{conf_dir}/certs/clients
mv %{buildroot}/%{conf_dir}/bash_completion.d %{buildroot}/%{_sysconfdir}
# fixup env-script-interpreters
sed -i -e '1s/env //' %{buildroot}%{daoshome}/TESTING/ftest/{cart/cart_logtest,config_file_gen,launch,slurm_setup,tags,verify_perms}.py
%if %{with server}
sed -i -e '1s/env //' %{buildroot}%{_bindir}/daos_storage_estimator.py
%endif

# shouldn't have source files in a non-devel RPM
rm -f %{buildroot}%{daoshome}/TESTING/ftest/cart/{test_linkage.cpp,utest_{hlc,portnumber,protocol,swim}.c,wrap_cmocka.h}

%if %{with server}
%pre server
getent group daos_metrics >/dev/null || groupadd -r daos_metrics
getent group daos_server >/dev/null || groupadd -r daos_server
getent group daos_daemons >/dev/null || groupadd -r daos_daemons
getent passwd daos_server >/dev/null || useradd -s /sbin/nologin -r -g daos_server -G daos_metrics,daos_daemons daos_server

%post server
%{?run_ldconfig}
%systemd_post %{server_svc_name}
%sysctl_apply %{sysctl_script_name}

%preun server
%systemd_preun %{server_svc_name}

# all of these macros are empty on EL so keep rpmlint happy
%if (0%{?suse_version} > 0)
%postun server
%{?run_ldconfig}
%systemd_postun %{server_svc_name}
%endif
%endif

%pre client
getent group daos_agent >/dev/null || groupadd -r daos_agent
getent group daos_daemons >/dev/null || groupadd -r daos_daemons
getent passwd daos_agent >/dev/null || useradd -s /sbin/nologin -r -g daos_agent -G daos_daemons daos_agent

%post client
%systemd_post %{agent_svc_name}

%preun client
%systemd_preun %{agent_svc_name}

%if (0%{?suse_version} > 0)
%postun client
%systemd_postun %{agent_svc_name}
%endif

%files
%defattr(-, root, root, -)
%doc README.md
%dir %attr(0755,root,root) %{conf_dir}/certs
%config(noreplace) %{conf_dir}/memcheck-cart.supp
%dir %{conf_dir}
%dir %{_sysconfdir}/bash_completion.d
%{_sysconfdir}/bash_completion.d/daos.bash
# Certificate generation files
%dir %{_libdir}/%{name}
%{_libdir}/%{name}/certgen/
%{_libdir}/%{name}/VERSION
%{_libdir}/libcart.so.*
%{_libdir}/libgurt.so.*
%{_libdir}/libdaos_common.so

%if %{with server}
%files server
%doc README.md
%config(noreplace) %attr(0644,root,root) %{conf_dir}/daos_server.yml
%dir %attr(0700,daos_server,daos_server) %{conf_dir}/certs/clients
# set daos_server_helper to be setuid root in order to perform privileged tasks
%attr(4750,root,daos_server) %{_bindir}/daos_server_helper
# set daos_server to be setgid daos_server in order to invoke daos_server_helper
# and/or daos_firmware_helper
%attr(2755,root,daos_server) %{_bindir}/daos_server
%{_bindir}/daos_engine
%{_bindir}/daos_metrics
%{_bindir}/ddb
%{_sysconfdir}/ld.so.conf.d/daos.conf
%dir %{_libdir}/daos_srv
%{_libdir}/daos_srv/libchk.so
%{_libdir}/daos_srv/libcont.so
%{_libdir}/daos_srv/libddb.so
%{_libdir}/daos_srv/libdtx.so
%{_libdir}/daos_srv/libmgmt.so
%{_libdir}/daos_srv/libobj.so
%{_libdir}/daos_srv/libpool.so
%{_libdir}/daos_srv/librdb.so
%{_libdir}/daos_srv/librdbt.so
%{_libdir}/daos_srv/librebuild.so
%{_libdir}/daos_srv/librsvc.so
%{_libdir}/daos_srv/libsecurity.so
%{_libdir}/daos_srv/libvos_srv.so
%{_libdir}/daos_srv/libvos_size.so
%{_libdir}/daos_srv/libvos.so
%{_libdir}/daos_srv/libbio.so
%{_libdir}/daos_srv/libplacement.so
%{_libdir}/daos_srv/libpipeline.so
%{_libdir}/libdaos_common_pmem.so
%config(noreplace) %{conf_dir}/vos_size_input.yaml
%{_bindir}/daos_storage_estimator.py
%{python3_sitearch}/storage_estimator/*.py
%dir %{python3_sitearch}/storage_estimator
%if (0%{?rhel} >= 8)
%dir %{python3_sitearch}/storage_estimator/__pycache__
%{python3_sitearch}/storage_estimator/__pycache__/*.pyc
%endif
%{_datarootdir}/%{name}
%exclude %{_datarootdir}/%{name}/ioil-ld-opts
%{_unitdir}/%{server_svc_name}
%{_sysctldir}/%{sysctl_script_name}
%endif

%files admin
%doc README.md
%{_bindir}/dmg
%{_mandir}/man8/dmg.8*
%config(noreplace) %{conf_dir}/daos_control.yml

%files client
%doc README.md
%{_libdir}/libdaos.so.*
%{_bindir}/cart_ctl
%{_bindir}/self_test
%{_bindir}/daos_agent
%{_bindir}/dfuse
%{_bindir}/daos
%{_libdir}/libdaos_cmd_hdlrs.so
%{_libdir}/libdfs.so
%{_libdir}/libds3.so
%{_libdir}/%{name}/API_VERSION
%{_libdir}/libduns.so
%{_libdir}/libdfuse.so
%{_libdir}/libioil.so
%{_libdir}/libpil4dfs.so
%dir %{python3_sitearch}/pydaos
%{python3_sitearch}/pydaos/*.py
%dir %{python3_sitearch}/pydaos/raw
%{python3_sitearch}/pydaos/raw/*.py
%if (0%{?rhel} >= 8)
%dir %{python3_sitearch}/pydaos/__pycache__
%{python3_sitearch}/pydaos/__pycache__/*.pyc
%dir %{python3_sitearch}/pydaos/raw/__pycache__
%{python3_sitearch}/pydaos/raw/__pycache__/*.pyc
%endif
%{python3_sitearch}/pydaos/pydaos_shim.so
%{_datarootdir}/%{name}/ioil-ld-opts
%config(noreplace) %{conf_dir}/daos_agent.yml
%{_unitdir}/%{agent_svc_name}
%{_mandir}/man8/daos.8*

%files client-tests
%doc README.md
%dir %{daoshome}
%{daoshome}/TESTING
%exclude %{daoshome}/TESTING/ftest/avocado_tests.yaml
%{_bindir}/hello_drpc
%{_libdir}/libdaos_tests.so
%{_bindir}/acl_dump_test
%{_bindir}/agent_tests
%{_bindir}/drpc_engine_test
%{_bindir}/drpc_test
%{_bindir}/dfuse_test
%{_bindir}/eq_tests
%{_bindir}/job_tests
%{_bindir}/jump_pl_map
%{_bindir}/pl_bench
%{_bindir}/ring_pl_map
%{_bindir}/security_test
%config(noreplace) %{conf_dir}/fault-inject-cart.yaml
%{_bindir}/fault_status
%{_bindir}/crt_launch
%{_bindir}/daos_perf
%{_bindir}/daos_racer
%{_bindir}/daos_test
%{_bindir}/daos_debug_set_params
%{_bindir}/dfs_test
%{_bindir}/jobtest
%{_bindir}/daos_gen_io_conf
%{_bindir}/daos_run_io_conf
%{_libdir}/libdpar.so

%files client-tests-openmpi
%doc README.md
%{_libdir}/libdpar_mpi.so

%files client-tests-mpich
%doc README.md

%if %{with server}
%files server-tests
%doc README.md
%{_bindir}/dtx_tests
%{_bindir}/evt_ctl
%{_bindir}/rdbt
%{_bindir}/smd_ut
%{_bindir}/bio_ut
%{_bindir}/vea_ut
%{_bindir}/vos_tests
%{_bindir}/vea_stress
%{_bindir}/ddb_tests
%{_bindir}/obj_ctl
%{_bindir}/vos_perf
%endif

%files devel
%doc README.md
%{_includedir}/*
%{_libdir}/libdaos.so
%{_libdir}/libgurt.so
%{_libdir}/libcart.so
%{_libdir}/*.a
%{daoshome}/python

%if %{with server}
%files firmware
%doc README.md
# set daos_firmware_helper to be setuid root in order to perform privileged tasks
%attr(4750,root,daos_server) %{_bindir}/daos_firmware_helper
%endif

%files serialize
%doc README.md
%{_libdir}/libdaos_serialize.so

%files tests
%doc README.md
# No files in a meta-package

%files tests-internal
%doc README.md
# No files in a meta-package

%files mofed-shim
%doc README.md
# No files in a shim package

%changelog
<<<<<<< HEAD
* Wed May 21 2025 Jeff Olivier <jeffolivier@google.com> 2.6.3-9
- Switch libfuse3 to libfused
=======
* Tue Jun 17 2025 Phillip Henderson <phillip.henderson@intel.com> 2.6.4-1
- First release candidate for 2.6.4
>>>>>>> 49b55428

* Mon May 12 2025  Tomasz Gromadzki <tomasz.gromadzki@hpe.com> 2.6.3-8
- Bump lua-lmod version to >=8.7.36
- Bump lmod version to >=8.7.36
- Bump mpich version to 4.1~a1
- Bump python3-mpi4py-tests version to >= 3.1.6
- Add openmpi requiremnent for daos-client-tests on Leap.

* Fri Apr 11 2025 Jeff Olivier  <jeffolivier@google.com> 2.6.3-7
- Remove raft as external dependency

* Tue Apr 08 2025 Cedric Koch-Hofer <cedric.koch-hofer@intel.com> 2.6.3-6
- Update BR: argobots to 1.2

* Wed Mar 19 2025 Jeff Olivier <jeffolivie@google.com> 2.6.3-5
- Remove server from Ubuntu packaging and fix client only build

* Wed Mar 19 2025 Saurabh Tandan <saurabh.tandan@hpe.com> 2.6.3-4
- Fourth release candidate for 2.6.3

* Tue Feb 11 2025 Phillip Henderson <phillip.henderson@intel.com> 2.6.3-3
- Third release candidate for 2.6.3

* Tue Feb 04 2025 Phillip Henderson <phillip.henderson@intel.com> 2.6.3-2
- Second release candidate for 2.6.3

* Fri Jan 24 2025 Dalton Bohning <dalton.bohning@hpe.com> 2.6.3-1
- First release candidate for 2.6.3

* Mon Jan 06 2025 Phillip Henderson <phillip.henderson@intel.com> 2.6.2-5
- Fix protobuf-c requiremnent for daos-client-tests on Leap.

* Mon Dec 16 2024 Brian J. Murrell <brian.murrell@intel.com> - 2.6.2-4
- Drop BRs for UCX as they were obsoleted as of e01970d

* Wed Dec 11 2024 Kris Jacque <kristin.jacque@hpe.com> 2.6.2-3
- Bump min supported go version to 1.21

* Wed Nov 06 2024 Phillip Henderson <phillip.henderson@intel.com> 2.6.2-2
- Second test build for 2.6.2

* Tue Nov 05 2024 Phillip Henderson <phillip.henderson@intel.com> 2.6.2-1
- First test build for 2.6.2

* Wed Oct 02 2024 Tomasz Gromadzki <tomasz.gromadzki@intel.com> 2.6.1-4
- Add support of the PMDK package 2.1.0 with NDCTL enabled.
  * Increase the default ULT stack size to 20KiB if the engine uses
    the DCPM storage class.
  * Prevent using the RAM storage class (simulated PMem) when
    the shutdown state (SDS) is active.
    * Automatically disable SDS for the RAM storage class on engine startup.
    * Force explicitly setting the PMEMOBJ_CONF='sds.at_create=0'
      environment variable to deactivate SDS for the DAOS tools
      (ddb, daos_perf, vos_perf, etc.) when used WITHOUT DCPM.
      Otherwise, a user is supposed to be stopped by an error
      like: "Unsafe shutdown count is not supported for this source".

* Tue Oct 01 2024 Phillip Henderson <phillip.henderson@intel.com> 2.6.1-3
- Third release candidate for 2.6.1

* Fri Sep 20 2024 Phillip Henderson <phillip.henderson@intel.com> 2.6.1-2
- Second release candidate for 2.6.1

* Mon Sep 09 2024 Phillip Henderson <phillip.henderson@intel.com> 2.6.1-1
- First release candidate for 2.6.1

* Thu Aug 08 2024 Tom Nabarro <tom.nabarro@intel.com> 2.6.0-5
- Add pciutils runtime dep for daos_server lspci call
- Add pciutils-devel build dep for pciutils CGO bindings

* Mon Aug 05 2024 Jerome Soumagne <jerome.soumagne@intel.com> 2.6.0-4
- Bump mercury version to 2.4.0rc4

* Wed Jul 17 2024 Phillip Henderson <phillip.henderson@intel.com> 2.6.0-3
- Third release candidate for 2.6.0

* Wed Jul 03 2024 Phillip Henderson <phillip.henderson@intel.com> 2.6.0-2
- Second release candidate for 2.6.0

* Tue Jun 18 2024 Phillip Henderson <phillip.henderson@intel.com> 2.6.0-1
- First release candidate for 2.6.0

* Fri May 03 2024 Lei Huang <lei.huang@intel.com> 2.5.101-5
- Add libaio as a dependent package

* Fri Apr 05 2024 Fan Yong <fan.yong@intel.com> 2.5.101-4
- Catastrophic Recovery

* Thu Apr 04 2024 Ashley M. Pittman <ashley.m.pittman@intel.com> 2.5.101-3
- Update pydaos install process
- Add a dependency from daos-client-tests to daos-devel

* Mon Mar 18 2024 Jan Michalski <jan.michalski@intel.com> 2.5.101-2
- Add dtx_tests to the server-tests package

* Fri Mar 15 2024 Phillip Henderson <phillip.henderson@intel.com> 2.5.101-1
- Bump version to 2.5.101

* Tue Feb 27 2024 Li Wei <wei.g.li@intel.com> 2.5.100-16
- Update raft to 0.11.0-1.416.g12dbc15

* Mon Feb 12 2024 Ryon Jensen <ryon.jensen@intel.com> 2.5.100-15
- Updated isa-l package name to match EPEL

* Tue Jan 09 2024 Brian J. Murrell <brian.murrell@intel.com> 2.5.100-14
- Move /etc/ld.so.conf.d/daos.conf to daos-server sub-package

* Wed Dec 06 2023 Brian J. Murrell <brian.murrell@intel.com> 2.5.100-13
- Update for EL 8.8 and Leap 15.5
- Update raft to 0.10.1-2.411.gefa15f4

* Fri Nov 17 2023 Tomasz Gromadzki <tomasz.gromadzki@intel.com> 2.5.100-12
- Update to PMDK 2.0.0
  * Remove libpmemblk from dependencies.
  * Start using BUILD_EXAMPLES=n and BUILD_BENCHMARKS=n instead of patches.
  * Stop using BUILD_RPMEM=n (removed) and NDCTL_DISABLE=y (invalid).
  * Point https://github.com/pmem/pmdk as the main PMDK reference source.
  NOTE: PMDK upgrade to 2.0.0 does not affect any API call used by DAOS.
        libpmemobj (and libpmem) API stays unchanged.

* Wed Nov 15 2023 Jerome Soumagne <jerome.soumagne@intel.com> 2.5.100-11
- Bump mercury min version to 2.3.1

* Fri Nov 03 2023 Phillip Henderson <phillip.henderson@intel.com> 2.5.100-10
- Move verify_perms.py location

* Wed Aug 23 2023 Brian J. Murrell <brian.murrell@intel.com> 2.5.100-9
- Update fuse3 requirement to R: /usr/bin/fusermount3 by path
  rather than by package name, for portability and future-proofing
- Adding fuse3-devel as a requirement for daos-client-tests subpackage

* Tue Aug 08 2023 Brian J. Murrell <brian.murrell@intel.com> 2.5.100-8
- Build on EL9
- Add a client-tests-mpich subpackage for mpich test dependencies.

* Fri Jul 07 2023 Brian J. Murrell <brian.murrell@intel.com> 2.5.100-7
- Fix golang daos-client-tests dependency to be go instead

* Thu Jun 29 2023 Michael MacDonald <mjmac.macdonald@intel.com> 2.5.100-6
- Install golang >= 1.18 as a daos-client-tests dependency

* Thu Jun 22 2023 Li Wei <wei.g.li@intel.com> 2.5.100-5
- Update raft to 0.10.1-1.408.g9524cdb

* Wed Jun 14 2023 Mohamad Chaarawi <mohamad.chaarawi@intel.com> - 2.5.100-4
- Add pipeline lib

* Wed Jun 14 2023 Wang Shilong <shilong.wang@intel.com> 2.5.100-3
- Remove lmdb-devel for MD on SSD

* Wed Jun 07 2023 Ryon Jensen <ryon.jensen@intel.com> 2.5.100-2
- Removed unnecessary test files

* Tue Jun 06 2023 Jeff Olivier <jeffrey.v.olivier@intel.com> 2.5.100-1
- Switch version to 2.5.100 for 2.6 test builds

* Mon Jun  5 2023 Jerome Soumagne <jerome.soumagne@intel.com> 2.3.107-7
- Remove libfabric pinning and allow for 1.18 builds

* Fri May 26 2023 Jeff Olivier <jeffrey.v.olivier@intel.com> 2.3.107-6
- Add lmdb-devel and bio_ut for MD on SSD

* Tue May 23 2023 Lei Huang <lei.huang@intel.com> 2.3.107-5
- Add libcapstone-devel to deps of client-tests package

* Tue May 16 2023 Lei Huang <lei.huang@intel.com> 2.3.107-4
- Add libcapstone as a new prerequisite package
- Add libpil4dfs.so in daos-client rpm

* Mon May 15 2023 Jerome Soumagne <jerome.soumagne@intel.com> 2.3.107-3
- Fix libfabric/libfabric1 dependency mismatch on SuSE

* Wed May 10 2023 Jerome Soumagne <jerome.soumagne@intel.com> 2.3.107-2
- Temporarily pin libfabric to < 1.18

* Fri May 5 2023 Johann Lombardi <johann.lombardi@intel.com> 2.3.107-1
- Bump version to 2.3.107

* Fri Mar 17 2023 Tom Nabarro <tom.nabarro@intel.com> 2.3.106-2
- Add numactl requires for server package

* Tue Mar 14 2023 Brian J. Murrell <brian.murrell@intel.com> 2.3.106-1
- Bump version to be higher than TB5

* Wed Feb 22 2023 Li Wei <wei.g.li@intel.com> 2.3.103-6
- Update raft to 0.9.2-1.403.g3d20556

* Tue Feb 21 2023 Michael MacDonald <mjmac.macdonald@intel.com> 2.3.103-5
- Bump min supported go version to 1.17

* Fri Feb 17 2023 Ashley M. Pittman <ashley.m.pittman@intel.com> 2.3.103-4
- Add protobuf-c-devel to deps of client-tests package

* Mon Feb 13 2023 Brian J. Murrell <brian.murrell@intel.com> 2.3.103-3
- Remove explicit R: protobuf-c and let the auto-dependency generator
  handle it

* Wed Feb 8 2023 Michael Hennecke <michael.hennecke@intel.com> 2.3.103-2
- Change ipmctl requirement from v2 to v3

* Fri Jan 27 2023 Phillip Henderson <phillip.henderson@intel.com> 2.3.103-1
- Bump version to 2.3.103

* Wed Jan 25 2023 Johann Lombardi <johann.lombardi@intel.com> 2.3.102-1
- Bump version to 2.3.102

* Tue Jan 24 2023 Phillip Henderson <phillip.henderson@intel.com> 2.3.101-7
- Fix daos-tests-internal requirement for daos-tests

* Fri Jan 6 2023 Brian J. Murrell <brian.murrell@intel.com> 2.3.101-6
- Don't need to O: cart any more
- Add %%doc to all packages
- _datadir -> _datarootdir
- Don't use PREFIX= with scons in %%build
- Fix up some hard-coded paths to use macros instead
- Use some guards to prevent creating empty scriptlets

* Tue Dec 06 2022 Joseph G. Moore <joseph.moore@intel.com> 2.3.101-5
- Update Mercury to 2.2.0-6

* Thu Dec 01 2022 Tom Nabarro <tom.nabarro@intel.com> 2.3.101-4
- Update SPDK dependency requirement to greater than or equal to 22.01.2.

* Tue Oct 18 2022 Brian J. Murrell <brian.murrell@intel.com> 2.3.101-3
- Set flag to build per-subpackage debuginfo packages for Leap 15

* Thu Oct 6 2022 Michael MacDonald <mjmac.macdonald@intel.com> 2.3.101-2
- Rename daos_admin -> daos_server_helper

* Tue Sep 20 2022 Johann Lombardi <johann.lombardi@intel.com> 2.3.101-1
- Bump version to 2.3.101

* Thu Sep 8 2022 Jeff Olivier <jeffrey.v.olivier@intel.com> 2.3.100-22
- Move io_conf files from bin to TESTING

* Tue Aug 16 2022 Jeff Olivier <jeffrey.v.olivier@intel.com> 2.3.100-21
- Update PMDK to 1.12.1~rc1 to fix DAOS-11151

* Thu Aug 11 2022 Wang Shilong <shilong.wang@intel.com> 2.3.100-20
- Add daos_debug_set_params to daos-client-tests rpm for fault injection test.

* Fri Aug 5 2022 Jerome Soumagne <jerome.soumagne@intel.com> 2.3.100-19
- Update to mercury 2.2.0

* Tue Jul 26 2022 Michael MacDonald <mjmac.macdonald@intel.com> 2.3.100-18
- Bump min supported go version to 1.16

* Mon Jul 18 2022 Jerome Soumagne <jerome.soumagne@intel.com> 2.3.100-17
- Remove now unused openpa dependency

* Fri Jul 15 2022 Jeff Olivier <jeffrey.v.olivier@intel.com> 2.3.100-16
- Add pool_scrubbing_tests to test package

* Wed Jul 13 2022 Tom Nabarro <tom.nabarro@intel.com> 2.3.100-15
- Update SPDK dependency requirement to greater than or equal to 22.01.1.

* Mon Jun 27 2022 Jerome Soumagne <jerome.soumagne@intel.com> 2.3.100-14
- Update to mercury 2.2.0rc6

* Fri Jun 17 2022 Jeff Olivier <jeffrey.v.olivier@intel.com> 2.3.100-13
- Remove libdts.so, replace with build time static

* Thu Jun 2 2022 Jeff Olivier <jeffrey.v.olivier@intel.com> 2.3.100-12
- Make ucx required for build on all platforms

* Wed Jun 1 2022 Michael MacDonald <mjmac.macdonald@intel.com> 2.3.100-11
- Move dmg to new daos-admin RPM

* Wed May 18 2022 Lei Huang <lei.huang@intel.com> 2.3.100-10
- Update to libfabric to v1.15.1-1 to include critical performance patches

* Tue May 17 2022 Phillip Henderson <phillip.henderson@intel.com> 2.3.100-9
- Remove doas-client-tests-openmpi dependency from daos-tests
- Add daos-tests-internal package

* Mon May  9 2022 Ashley Pittman <ashley.m.pittman@intel.com> 2.3.100-8
- Extend dfusedaosbuild test to run in different configurations.

* Fri May  6 2022 Ashley Pittman <ashley.m.pittman@intel.com> 2.3.100-7
- Add dfuse unit-test binary to call from ftest.

* Wed May  4 2022 Joseph Moore <joseph.moore@intel.com> 2.3.100-6
- Update to mercury 2.1.0.rc4-9 to enable non-unified mode in UCX

* Tue Apr 26 2022 Phillip Henderson <phillip.henderson@intel.com> 2.3.100-5
- Move daos_gen_io_conf and daos_run_io_conf to daos-client-tests

* Wed Apr 20 2022 Lei Huang <lei.huang@intel.com> 2.3.100-4
- Update to libfabric to v1.15.0rc3-1 to include critical performance patches

* Tue Apr 12 2022 Li Wei <wei.g.li@intel.com> 2.3.100-3
- Update raft to 0.9.1-1401.gc18bcb8 to fix uninitialized node IDs

* Wed Apr 6 2022 Jeff Olivier <jeffrey.v.olivier@intel.com> 2.3.100-2
- Remove direct MPI dependency from most of tests

* Wed Apr  6 2022 Johann Lombardi <johann.lombardi@intel.com> 2.3.100-1
- Switch version to 2.3.100 for 2.4 test builds

* Wed Apr  6 2022 Joseph Moore <joseph.moore@intel.com> 2.1.100-26
- Add build depends entries for UCX libraries.

* Sat Apr  2 2022 Joseph Moore <joseph.moore@intel.com> 2.1.100-25
- Update to mercury 2.1.0.rc4-8 to include UCX provider patch

* Fri Mar 11 2022 Alexander Oganezov <alexander.a.oganezov@intel.com> 2.1.100-24
- Update to mercury 2.1.0.rc4-6 to include CXI provider patch

* Wed Mar 02 2022 Michael Hennecke <michael.hennecke@intel.com> 2.1.100-23
- DAOS-6344: Create secondary group daos_daemons for daos_server and daos_agent

* Tue Feb 22 2022 Alexander Oganezov <alexander.a.oganezov@intel.com> 2.1.100-22
- Update mercury to include DAOS-9561 workaround

* Sun Feb 13 2022 Michael MacDonald <mjmac.macdonald@intel.com> 2.1.100-21
- Update go toolchain requirements

* Thu Feb 10 2022 Li Wei <wei.g.li@intel.com> 2.1.100-20
- Update raft to 0.9.0-1394.gc81505f to fix membership change bugs

* Wed Jan 19 2022 Michael MacDonald <mjmac.macdonald@intel.com> 2.1.100-19
- Move libdaos_common.so from daos-client to daos package

* Mon Jan 17 2022 Johann Lombardi <johann.lombardi@intel.com> 2.1.100-18
- Update libfabric to 1.14.0 GA and apply fix for DAOS-9376

* Thu Dec 23 2021 Alexander Oganezov <alexander.a.oganezov@intel.com> 2.1.100-17
- Update to v2.1.0-rc4-3 to pick fix for DAOS-9325 high cpu usage
- Change mercury pinning to be >= instead of strict =

* Thu Dec 16 2021 Brian J. Murrell <brian.murrell@intel.com> 2.1.100-16
- Add BR: python-rpm-macros for Leap 15 as python3-base dropped that
  as a R:

* Sat Dec 11 2021 Brian J. Murrell <brian.murrell@intel.com> 2.1.100-15
- Create a shim package to allow daos openmpi packages built with the
  distribution openmpi to install on MOFED systems

* Fri Dec 10 2021 Brian J. Murrell <brian.murrell@intel.com> 2.1.100-14
- Don't make daos-*-tests-openmi a dependency of anything
  - If they are wanted, they should be installed explicitly, due to
    potential conflicts with other MPI stacks

* Wed Dec 08 2021 Alexander Oganezov <alexander.a.oganezov@intel.com> 2.1.100-13
- Remove DAOS-9173 workaround from mercury. Apply DAOS-9173 to ofi

* Tue Dec 07 2021 Alexander Oganezov <alexander.a.oganezov@intel.com> 2.1.100-12
- Apply DAOS-9173 workaround to mercury

* Fri Dec 03 2021 Alexander Oganezov <alexander.a.oganezov@intel.com> 2.1.100-11
- Update mercury to v2.1.0rc4

* Thu Dec 02 2021 Danielle M. Sikich <danielle.sikich@intel.com> 2.1.100-10
- Fix name of daos serialize package

* Sun Nov 28 2021 Tom Nabarro <tom.nabarro@intel.com> 2.1.100-9
- Set rmem_{max,default} sysctl values on server package install to enable
  SPDK pci_event module to operate in unprivileged process (daos_engine).

* Wed Nov 24 2021 Brian J. Murrell <brian.murrell@intel.com> 2.1.100-8
- Remove invalid "%%else if" syntax
- Fix a few other rpmlint warnings

* Tue Nov 16 2021 Wang Shilong <shilong.wang@intel.com> 2.1.100-7
- Update for libdaos major version bump
- Fix version of libpemobj1 for SUSE

* Sat Nov 13 2021 Alexander Oganezov <alexander.a.oganezov@intel.com> 2.1.100-6
- Update OFI to v1.14.0rc3

* Tue Oct 26 2021 Brian J. Murrell <brian.murrell@intel.com> 2.1.100-5
- Create new daos-{client,server}tests-openmpi and daos-server-tests subpackages
- Rename daos-tests daos-client-tests and make daos-tests require all
  other test suites to maintain existing behavior

* Mon Oct 25 2021 Alexander Oganezov <alexander.a.oganezov@intel.com> 2.1.100-4
- Update mercury to v2.1.0rc2

* Wed Oct 20 2021 Jeff Olivier <jeffrey.v.olivier@intel.com> 2.1.100-3
- Explicitly require 1.11.0-3 of PMDK

* Wed Oct 13 2021 David Quigley <david.quigley@intel.com> 2.1.100-2
- Add defusedxml as a required dependency for the test package.

* Wed Oct 13 2021 Johann Lombardi <johann.lombardi@intel.com> 2.1.100-1
- Switch version to 2.1.100 for 2.2 test builds

* Tue Oct 12 2021 Johann Lombardi <johann.lombardi@intel.com> 1.3.106-1
- Version bump to 1.3.106 for 2.0 test build 6

* Fri Oct 8 2021 Alexander Oganezov <alexander.a.oganezov@intel.com> 1.13.105-4
- Update OFI to v1.13.2rc1

* Wed Sep 15 2021 Li Wei <wei.g.li@intel.com> 1.3.105-3
- Update raft to fix InstallSnapshot performance as well as to avoid some
  incorrect 0.8.0 RPMs

* Fri Sep 03 2021 Brian J. Murrell <brian.murrell@intel.com> 1.3.105-2
- Remove R: hwloc; RPM's auto-requires/provides will take care of this

* Tue Aug 24 2021 Jeff Olivier <jeffrey.v.olivier@intel.com> 1.3.105-1
- Version bump to 1.3.105 for 2.0 test build 5

* Mon Aug 09 2021 Yawei <yawei.niu@intel.com> 1.3.104-5
- Fix duplicates
- Add vos_perf

* Thu Aug 05 2021 Christopher Hoffman <christopherx.hoffman@intel.com> 1.3.104-4
- Update conditional statement to include checking for distributions to
  determine which unit files to use for daos-server and daos-agent

* Wed Aug 04 2021 Kris Jacque <kristin.jacque@intel.com> 1.3.104-3
- Move daos_metrics tool from tests package to server package

* Wed Aug 04 2021 Tom Nabarro <tom.nabarro@intel.com> 1.3.104-2
- Update to spdk 21.07 and (indirectly) dpdk 21.05

* Mon Aug 02 2021 Jeff Olivier <jeffrey.v.olivier@intel.com> 1.3.104-1
- Version bump to 1.3.104 for 2.0 test build 4

* Mon Jul 19 2021 Danielle M. Sikich <danielle.sikich@intel.com> 1.3.103-5
- Add DAOS serialization library that requires hdf5

* Wed Jul 14 2021 Li Wei <wei.g.li@intel.com> 1.3.103-4
- Update raft to fix slow leader re-elections

* Tue Jul 13 2021  Maureen Jean <maureen.jean@intel.com> 1.3.103-3
- Add python modules to python3.6 site-packages

* Mon Jul 12 2021 Alexander Oganezov <alexander.a.oganezov@intel.com> 1.3.103-2
- Update to mercury release v2.0.1

* Mon Jul 12 2021 Johann Lombardi <johann.lombardi@intel.com> 1.3.103-1
- Version bump to 1.3.103 for 2.0 test build 3

* Wed Jul 7 2021 Phillip Henderson <phillip.henderson@intel.com> 1.3.102-6
- Update daos-devel to always require the same version daos-client

* Wed Jun 30 2021 Tom Nabarro <tom.nabarro@intel.com> 1.3.102-5
- Update to spdk 21.04 and (indirectly) dpdk 21.05

* Fri Jun 25 2021 Brian J. Murrell <brian.murrell@intel.com> - 1.3.102-4
- Add libuuid-devel back as a requirement of daos-devel

* Wed Jun 23 2021 Li Wei <wei.g.li@intel.com> 1.3.102-3
- Update raft to pick up Pre-Vote

* Mon Jun 14 2021 Jeff Olivier <jeffrey.v.olivier@intel.com> 1.3.102-2
- Update to pmdk 1.11.0-rc1
- Remove dependence on libpmem since we use libpmemobj directly

* Fri Jun 11 2021 Johann Lombardi <johann.lombardi@intel.com> 1.3.102-1
- Version bump to 1.3.102 for 2.0 test build 2

* Wed Jun 02 2021 Johann Lombardi <johann.lombardi@intel.com> 1.3.101-3
- Remove libs from devel package

* Thu May 20 2021 Jeff Olivier <jeffrey.v.olivier@intel.com> 1.3.0-101-2
- Remove client libs from common package

* Wed May 19 2021 Johann Lombardi <johann.lombardi@intel.com> 1.3.101-1
- Version bump to 1.3.101 for 2.0 test build 1

* Fri May 07 2021 Brian J. Murrell <brian.murrell@intel.com> 1.3.0-16
- Enable debuginfo package building on SUSE platforms

* Thu May 06 2021 Brian J. Murrell <brian.murrell@intel.com> 1.3.0-15
- Update to build on EL8

* Wed May 05 2021 Brian J. Murrell <brian.murrell@intel.com> 1.3.0-14
- Package /etc/daos/certs in main/common package so that both server
  and client get it created

* Wed Apr 21 2021 Tom Nabarro <tom.nabarro@intel.com> - 1.3.0-13
- Relax ipmctl version requirement on leap15 as we have runtime checks

* Fri Apr 16 2021 Mohamad Chaarawi <mohamad.chaarawi@intel.com> - 1.3.0-12
- remove dfuse_hl

* Wed Apr 14 2021 Jeff Olivier <jeffrey.v.olivier@intel.com> - 1.3.0-11
- Remove storage_estimator and io_conf from client packages to remove
  any client side dependence on bio and vos (and and PMDK/SPDK)

* Mon Apr 12 2021 Dalton A. Bohning <daltonx.bohning@intel.com> - 1.3.0-10
- Add attr to the test dependencies

* Tue Apr 06 2021 Kris Jacque <kristin.jacque@intel.com> 1.3.0-9
- Add package for daos_firmware helper binary

* Fri Apr 02 2021 Jeff Olivier <jeffrey.v.olivier@intel.com> 1.3.0-8
- Remove unused readline-devel

* Thu Apr 01 2021 Brian J. Murrell <brian.murrell@intel.com> 1.3.0-7
- Update argobots to 1.1

* Tue Mar 30 2021 Maureen Jean <maureen.jean@intel.com> 1.3.0-6
- Change pydaos_shim_3 to pydaos_shim

* Mon Mar 29 2021 Brian J. Murrell <brian.murrell@intel.com> - 1.3.0-5
- Move libdts.so to the daos-tests subpackage

* Tue Mar 23 2021 Alexander Oganezov <alexander.a.oganezov@intel.com> 1.3.0-4
- Update libfabric to v1.12.0
- Disable grdcopy/gdrapi linkage in libfabric


* Thu Mar 18 2021 Maureen Jean <maureen.jean@intel.com> 1.3.0-3
- Update to python3

* Thu Feb 25 2021 Li Wei <wei.g.li@intel.com> 1.3.0-2
- Require raft-devel 0.7.3 that fixes an unstable leadership problem caused by
  removed replicas as well as some Coverity issues

* Wed Feb 24 2021 Brian J. Murrell <brian.murrell@intel.com> - 1.3.0-1
- Version bump up to 1.3.0

* Mon Feb 22 2021 Brian J. Murrell <brian.murrell@intel.com> 1.1.3-3
- Remove all *-devel Requires from daos-devel as none of those are
  actually necessary to build libdaos clients

* Tue Feb 16 2021 Alexander Oganezov <alexander.a.oganezov@intel.com> 1.1.3-2
- Update libfabric to v1.12.0rc1

* Wed Feb 10 2021 Johann Lombardi <johann.lombardi@intel.com> 1.1.3-1
- Version bump up to 1.1.3

* Tue Feb 9 2021 Vish Venkatesan <vishwanath.venkatesan@intel.com> 1.1.2.1-11
- Add new pmem specific version of DAOS common library

* Fri Feb 5 2021 Saurabh Tandan <saurabh.tandan@intel.com> 1.1.2.1-10
- Added dbench as requirement for test package.

* Wed Feb 3 2021 Hua Kuang <hua.kuang@intel.com> 1.1.2.1-9
- Changed License to BSD-2-Clause-Patent

* Wed Feb 03 2021 Brian J. Murrell <brian.murrell@intel.com> - 1.1.2-8
- Update minimum required libfabric to 1.11.1

* Thu Jan 28 2021 Phillip Henderson <phillip.henderson@intel.com> 1.1.2.1-7
- Change ownership and permissions for the /etc/daos/certs directory.

* Sat Jan 23 2021 Alexander Oganezov <alexander.a.oganezov@intel.com> 1.1.2.1-6
- Update to mercury v2.0.1rc1

* Fri Jan 22 2021 Michael MacDonald <mjmac.macdonald@intel.com> 1.1.2.1-5
- Install daos_metrics utility to %%{_bindir}

* Wed Jan 20 2021 Kenneth Cain <kenneth.c.cain@intel.com> 1.1.2.1-4
- Version update for API major version 1, libdaos.so.1 (1.0.0)

* Fri Jan 15 2021 Michael Hennecke <mhennecke@lenovo.com> 1.1.2.1-3
- Harmonize daos_server and daos_agent groups.

* Tue Dec 15 2020 Ashley Pittman <ashley.m.pittman@intel.com> 1.1.2.1-2
- Combine the two memcheck suppressions files.

* Wed Dec 09 2020 Johann Lombardi <johann.lombardi@intel.com> 1.1.2.1-1
- Version bump up to 1.1.2.1

* Fri Dec 04 2020 Li Wei <wei.g.li@intel.com> 1.1.2-3
- Require raft-devel 0.7.1 that fixes recent Coverity issues

* Wed Dec 02 2020 Maureen Jean <maureen.jean@intel.com> - 1.1.2-2
- define scons_args to be BUILD_TYPE=<release|dev>
- the scons default is BUILD_TYPE=release
- BUILD_TYPE=release will disable fault injection in build

* Tue Dec 01 2020 Brian J. Murrell <brian.murrell@intel.com> - 1.1.2-1
- Version bump up to 1.1.2

* Tue Nov 17 2020 Li Wei <wei.g.li@intel.com> 1.1.1-8
- Require raft-devel 0.7.0 that changes log indices and terms to 63-bit

* Wed Nov 11 2020 Tom Nabarro <tom.nabarro@intel.com> 1.1.1-7
- Add version validation for runtime daos_server ipmctl requirement to avoid
  potential corruption of PMMs when setting PMem goal, issue fixed in
  https://github.com/intel/ipmctl/commit/9e3898cb15fa9eed3ef3e9de4488be1681d53ff4

* Thu Oct 29 2020 Jonathan Martinez Montes <jonathan.martinez.montes@intel.com> 1.1.1-6
- Restore obj_ctl utility

* Wed Oct 28 2020 Brian J. Murrell <brian.murrell@intel.com> - 1.1.1-5
- Use %%autosetup
- Only use systemd_requires if it exists
- Obsoletes: cart now that it's included in daos

* Sat Oct 24 2020 Maureen Jean <maureen.jean@intel.com> 1.1.1-4
- Add daos.conf to the daos package to resolve the path to libbio.so

* Tue Oct 13 2020 Jonathan Martinez Montes <jonathan.martinez.montes@intel.com> 1.1.1-3
- Remove obj_ctl from Tests RPM package
- Add libdts.so shared library that is used by daos_perf, daos_racer and
  the daos utility.

* Tue Oct 13 2020 Amanda Justiniano <amanda.justiniano-pagn@intel.com> 1.1.1-3
- Add lbzip2 requirement to the daos-tests package

* Tue Oct 13 2020 Michael MacDonald <mjmac.macdonald@intel.com> 1.1.1-2
- Create unprivileged user for daos_agent

* Mon Oct 12 2020 Johann Lombardi <johann.lombardi@intel.com> 1.1.1-1
- Version bump up to 1.1.1

* Sat Oct 03 2020 Michael MacDonald <mjmac.macdonald@intel.com> 1.1.0-34
- Add go-race to BuildRequires on OpenSUSE Leap

* Wed Sep 16 2020 Alexander Oganezov <alexander.a.oganezov@intel.com> 1.1.0-33
- Update OFI to v1.11.0

* Mon Aug 17 2020 Michael MacDonald <mjmac.macdonald@intel.com> 1.1.0-32
- Install completion script in /etc/bash_completion.d

* Wed Aug 05 2020 Brian J. Murrell <brian.murrell@intel.com> - 1.1.0-31
- Change fuse requirement to fuse3
- Use Lmod for MPI module loading
- Remove unneeded (and un-distro gated) Requires: json-c

* Wed Jul 29 2020 Jonathan Martinez Montes <jonathan.martinez.montes@intel.com> - 1.1.0-30
- Add the daos_storage_estimator.py tool. It merges the functionality of the
  former tools vos_size, vos_size.py, vos_size_dfs_sample.py and parse_csv.py.

* Wed Jul 29 2020 Jeffrey V Olivier <jeffrey.v.olivier@intel.com> - 1.1.0-29
- Revert prior changes from version 28

* Mon Jul 13 2020 Brian J. Murrell <brian.murrell@intel.com> - 1.1.0-28
- Change fuse requirement to fuse3
- Use Lmod for MPI module loading

* Tue Jul 7 2020 Alexander A Oganezov <alexander.a.oganezov@intel.com> - 1.1.0-27
- Update to mercury release 2.0.0~rc1-1

* Sun Jun 28 2020 Jonathan Martinez Montes <jonathan.martinez.montes@intel.com> - 1.1.0-26
- Add the vos_size_dfs_sample.py tool. It is used to generate dynamically
  the vos_dfs_sample.yaml file using the real DFS super block data.

* Tue Jun 23 2020 Jeff Olivier <jeffrey.v.olivier@intel.com> - 1.1.0-25
- Add -no-rpath option and use it for rpm build rather than modifying
  SCons files in place

* Tue Jun 16 2020 Jeff Olivier <jeffrey.v.olivier@intel.com> - 1.1.0-24
- Modify RPATH removal snippet to replace line with pass as some lines
  can't be removed without breaking the code

* Fri Jun 05 2020 Ryon Jensen <ryon.jensen@intel.com> - 1.1.0-23
- Add libisa-l_crypto dependency

* Fri Jun 05 2020 Tom Nabarro <tom.nabarro@intel.com> - 1.1.0-22
- Change server systemd run-as user to daos_server in unit file

* Thu Jun 04 2020 Hua Kuang <hua.kuang@intel.com> - 1.1.0-21
- Remove dmg_old from DAOS RPM package

* Thu May 28 2020 Tom Nabarro <tom.nabarro@intel.com> - 1.1.0-20
- Create daos group to run as in systemd unit file

* Tue May 26 2020 Brian J. Murrell <brian.murrell@intel.com> - 1.1.0-19
- Enable parallel building with _smp_mflags

* Fri May 15 2020 Kenneth Cain <kenneth.c.cain@intel.com> - 1.1.0-18
- Require raft-devel >= 0.6.0 that adds new API raft_election_start()

* Thu May 14 2020 Brian J. Murrell <brian.murrell@intel.com> - 1.1.0-17
- Add cart-devel's Requires to daos-devel as they were forgotten
  during the cart merge

* Thu May 14 2020 Brian J. Murrell <brian.murrell@intel.com> - 1.1.0-16
- Fix fuse3-libs -> libfuse3 for SLES/Leap 15

* Thu Apr 30 2020 Brian J. Murrell <brian.murrell@intel.com> - 1.1.0-15
- Use new properly pre-release tagged mercury RPM

* Thu Apr 30 2020 Brian J. Murrell <brian.murrell@intel.com> - 1.1.0-14
- Move fuse dependencies to the client subpackage

* Mon Apr 27 2020 Michael MacDonald <mjmac.macdonald@intel.com> 1.1.0-13
- Rename /etc/daos.yml -> /etc/daos_control.yml

* Thu Apr 16 2020 Brian J. Murrell <brian.murrell@intel.com> - 1.1.0-12
- Use distro fuse

* Fri Apr 10 2020 Alexander Oganezov <alexander.a.oganezov@intel.com> - 1.1.0-11
- Update to mercury 4871023 to pick na_ofi.c race condition fix for
  "No route to host" errors.

* Sun Apr 05 2020 Brian J. Murrell <brian.murrell@intel.com> - 1.1.0-10
- Clean up spdk dependencies

* Mon Mar 30 2020 Tom Nabarro <tom.nabarro@intel.com> - 1.1.0-9
- Set version of spdk to < v21, > v19

* Fri Mar 27 2020 David Quigley <david.quigley@intel.com> - 1.1.0-8
- add daos and dmg man pages to the daos-client files list

* Thu Mar 26 2020 Michael MacDonald <mjmac.macdonald@intel.com> 1.1.0-7
- Add systemd scriptlets for managing daos_server/daos_agent services

* Thu Mar 26 2020 Alexander Oganeozv <alexander.a.oganezov@intel.com> - 1.1.0-6
- Update ofi to 62f6c937601776dac8a1f97c8bb1b1a6acfbc3c0

* Tue Mar 24 2020 Jeffrey V. Olivier <jeffrey.v.olivier@intel.com> - 1.1.0-5
- Remove cart as an external dependence

* Mon Mar 23 2020 Jeffrey V. Olivier <jeffrey.v.olivier@intel.com> - 1.1.0-4
- Remove scons_local as dependency

* Tue Mar 03 2020 Brian J. Murrell <brian.murrell@intel.com> - 1.1.0-3
- Bump up go minimum version to 1.12

* Thu Feb 20 2020 Brian J. Murrell <brian.murrell@intel.com> - 1.1.0-2
- daos-server requires daos-client (same version)

* Fri Feb 14 2020 Brian J. Murrell <brian.murrell@intel.com> - 1.1.0-1
- Version bump up to 1.1.0

* Wed Feb 12 2020 Brian J. Murrell <brian.murrell@intel.com> - 0.9.0-2
- Remove undefine _missing_build_ids_terminate_build

* Thu Feb 06 2020 Johann Lombardi <johann.lombardi@intel.com> - 0.9.0-1
- Version bump up to 0.9.0

* Sat Jan 18 2020 Jeff Olivier <jeffrey.v.olivier@intel.com> - 0.8.0-3
- Fixing a few warnings in the RPM spec file

* Fri Dec 27 2019 Jeff Olivier <jeffrey.v.olivier@intel.com> - 0.8.0-2
- Remove openmpi, pmix, and hwloc builds, use hwloc and openmpi packages

* Tue Dec 17 2019 Johann Lombardi <johann.lombardi@intel.com> - 0.8.0-1
- Version bump up to 0.8.0

* Thu Dec 05 2019 Johann Lombardi <johann.lombardi@intel.com> - 0.7.0-1
- Version bump up to 0.7.0

* Tue Nov 19 2019 Tom Nabarro <tom.nabarro@intel.com> 0.6.0-15
- Temporarily unconstrain max. version of spdk

* Wed Nov 06 2019 Brian J. Murrell <brian.murrell@intel.com> 0.6.0-14
- Constrain max. version of spdk

* Wed Nov 06 2019 Brian J. Murrell <brian.murrell@intel.com> 0.6.0-13
- Use new cart with R: mercury to < 1.0.1-20 due to incompatibility

* Wed Nov 06 2019 Michael MacDonald <mjmac.macdonald@intel.com> 0.6.0-12
- Add daos_admin privileged helper for daos_server

* Fri Oct 25 2019 Brian J. Murrell <brian.murrell@intel.com> 0.6.0-11
- Handle differences in Leap 15 Python packaging

* Wed Oct 23 2019 Brian J. Murrell <brian.murrell@intel.com> 0.6.0-9
- Update BR: libisal-devel for Leap

* Mon Oct 07 2019 Brian J. Murrell <brian.murrell@intel.com> 0.6.0-8
- Use BR: cart-devel-%%{cart_sha1} if available
- Remove cart's BRs as it's -devel Requires them now

* Tue Oct 01 2019 Brian J. Murrell <brian.murrell@intel.com> 0.6.0-7
- Constrain cart BR to <= 1.0.0

* Sat Sep 21 2019 Brian J. Murrell <brian.murrell@intel.com>
- Remove Requires: {argobots, cart}
  - autodependencies should take care of these

* Thu Sep 19 2019 Jeff Olivier <jeffrey.v.olivier@intel.com>
- Add valgrind-devel requirement for argobots change

* Tue Sep 10 2019 Tom Nabarro <tom.nabarro@intel.com>
- Add requires ndctl as runtime dep for control plane.

* Thu Aug 15 2019 David Quigley <david.quigley@intel.com>
- Add systemd unit files to packaging.

* Thu Jul 25 2019 Brian J. Murrell <brian.murrell@intel.com>
- Add git hash and commit count to release

* Thu Jul 18 2019 David Quigley <david.quigley@intel.com>
- Add certificate generation files to packaging.

* Tue Jul 09 2019 Johann Lombardi <johann.lombardi@intel.com>
- Version bump up to 0.6.0

* Fri Jun 21 2019 David Quigley <dquigley@intel.com>
- Add daos_agent.yml to the list of packaged files

* Thu Jun 13 2019 Brian J. Murrell <brian.murrell@intel.com>
- move obj_ctl daos_gen_io_conf daos_run_io_conf to
  daos-tests sub-package
- daos-server needs spdk-tools

* Fri May 31 2019 Ken Cain <kenneth.c.cain@intel.com>
- Add new daos utility binary

* Wed May 29 2019 Brian J. Murrell <brian.murrell@intel.com>
- Version bump up to 0.5.0
- Add Requires: libpsm_infinipath1 for SLES 12.3

* Tue May 07 2019 Brian J. Murrell <brian.murrell@intel.com>
- Move some files around among the sub-packages

* Mon May 06 2019 Brian J. Murrell <brian.murrell@intel.com>
- Only BR fio
  - fio-{devel,src} is not needed

* Wed Apr 03 2019 Brian J. Murrell <brian.murrell@intel.com>
- initial package<|MERGE_RESOLUTION|>--- conflicted
+++ resolved
@@ -22,13 +22,8 @@
 %endif
 
 Name:          daos
-<<<<<<< HEAD
-Version:       2.6.3
-Release:       9%{?relval}%{?dist}
-=======
 Version:       2.6.4
-Release:       1%{?relval}%{?dist}
->>>>>>> 49b55428
+Release:       2%{?relval}%{?dist}
 Summary:       DAOS Storage Engine
 
 License:       BSD-2-Clause-Patent
@@ -627,13 +622,11 @@
 # No files in a shim package
 
 %changelog
-<<<<<<< HEAD
-* Wed May 21 2025 Jeff Olivier <jeffolivier@google.com> 2.6.3-9
+* Fri Jun 20 2025 Jeff Olivier <jeffolivier@google.com> 2.6.4-2
 - Switch libfuse3 to libfused
-=======
+
 * Tue Jun 17 2025 Phillip Henderson <phillip.henderson@intel.com> 2.6.4-1
 - First release candidate for 2.6.4
->>>>>>> 49b55428
 
 * Mon May 12 2025  Tomasz Gromadzki <tomasz.gromadzki@hpe.com> 2.6.3-8
 - Bump lua-lmod version to >=8.7.36
