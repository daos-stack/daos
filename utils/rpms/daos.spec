--- conflicted
+++ resolved
@@ -15,7 +15,7 @@
 
 Name:          daos
 Version:       2.3.100
-Release:       12%{?relval}%{?dist}
+Release:       13%{?relval}%{?dist}
 Summary:       DAOS Storage Engine
 
 License:       BSD-2-Clause-Patent
@@ -563,13 +563,11 @@
 # No files in a shim package
 
 %changelog
-<<<<<<< HEAD
-* Sat Jun 4 2022 Tom Nabarro <tom.nabarro@intel.com> 2.3.100-12
+* Fri Jun 10 2022 Tom Nabarro <tom.nabarro@intel.com> 2.3.100-13
 - Update SPDK dependency requirement to greater than or equal to 22.01.1.
-=======
+
 * Thu Jun 2 2022 Jeff Olivier <jeffrey.v.olivier@intel.com> 2.3.100-12
 - Make ucx required for build on all platforms
->>>>>>> a363208d
 
 * Wed Jun 1 2022 Michael MacDonald <mjmac.macdonald@intel.com> 2.3.100-11
 - Move dmg to new daos-admin RPM
