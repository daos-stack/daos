%define daoshome %{_exec_prefix}/lib/%{name}
%define server_svc_name daos_server.service
%define agent_svc_name daos_agent.service

%global mercury_version 2.1.0~rc4-1%{?dist}
%global libfabric_version 1.14.0~rc3-1
%global __python %{__python3}

%if (0%{?rhel} >= 8)
# https://bugzilla.redhat.com/show_bug.cgi?id=1955184
%define _use_internal_dependency_generator 0
%define __find_requires %{SOURCE1}
%endif

Name:          daos
Version:       2.1.100
Release:       8%{?relval}%{?dist}
Summary:       DAOS Storage Engine

License:       BSD-2-Clause-Patent
URL:           https//github.com/daos-stack/daos
Source0:       %{name}-%{version}.tar.gz
Source1:       bz-1955184_find-requires
%if (0%{?rhel} >= 7)
%if (0%{?rhel} >= 8)
BuildRequires: python3-scons >= 2.4
%else
BuildRequires: python36-scons >= 2.4
%endif
%else
BuildRequires: scons >= 2.4
%endif
BuildRequires: libfabric-devel >= %{libfabric_version}
BuildRequires: mercury-devel = %{mercury_version}
%if (0%{?rhel} < 8) || (0%{?suse_version} > 0)
BuildRequires: openpa-devel
BuildRequires: libpsm2-devel
%endif
BuildRequires: gcc-c++
%if (0%{?rhel} >= 8)
BuildRequires: openmpi-devel
%else
BuildRequires: openmpi3-devel
%endif
BuildRequires: hwloc-devel
%if ("%{?compiler_args}" == "COMPILER=covc")
BuildRequires: bullseye
%endif
%if (0%{?rhel} >= 7)
BuildRequires: argobots-devel >= 1.1
BuildRequires: json-c-devel
%if (0%{?rhel} >= 8)
BuildRequires: boost-python3-devel
%else
BuildRequires: boost-python36-devel
%endif
%else
BuildRequires: libabt-devel >= 1.0rc1
BuildRequires: libjson-c-devel
BuildRequires: boost-devel
%endif
BuildRequires: libpmemobj-devel >= 1.11
%if (0%{?rhel} >= 8)
BuildRequires: fuse3-devel >= 3
%else
BuildRequires: fuse3-devel >= 3.4.2
%endif
%if (0%{?suse_version} >= 1500)
# NB: OpenSUSE is stupid about this... If we just
# specify go >= 1.X, it installs go=1.11 AND 1.X.
BuildRequires: go1.14
BuildRequires: go1.14-race
BuildRequires: libprotobuf-c-devel
BuildRequires: liblz4-devel
%else
BuildRequires: protobuf-c-devel
BuildRequires: lz4-devel
%endif
BuildRequires: spdk-devel >= 21.07
%if (0%{?rhel} >= 7)
BuildRequires: libisa-l-devel
BuildRequires: libisa-l_crypto-devel
%else
BuildRequires: libisal-devel
BuildRequires: libisal_crypto-devel
%endif
BuildRequires: daos-raft-devel = 0.8.1
BuildRequires: openssl-devel
BuildRequires: libevent-devel
BuildRequires: libyaml-devel
BuildRequires: libcmocka-devel
BuildRequires: valgrind-devel
BuildRequires: systemd
%if (0%{?rhel} >= 7)
BuildRequires: numactl-devel
BuildRequires: CUnit-devel
BuildRequires: golang-bin >= 1.12
# needed to retrieve PMM region info through control-plane
BuildRequires: libipmctl-devel
BuildRequires: python36-devel
%if (0%{?rhel} >= 8)
BuildRequires: python3-distro
%else
BuildRequires: python36-distro
%endif
BuildRequires: Lmod
%else
%if (0%{?suse_version} >= 1315)
# see src/client/dfs/SConscript for why we need /etc/os-release
# that code should be rewritten to use the python libraries provided for
# os detection
# prefer over libpsm2-compat
BuildRequires: libpsm_infinipath1
# prefer over libcurl4-mini
BuildRequires: libcurl4
BuildRequires: distribution-release
BuildRequires: libnuma-devel
BuildRequires: cunit-devel
BuildRequires: ipmctl-devel
BuildRequires: python3-devel
BuildRequires: python3-distro
BuildRequires: lua-lmod
BuildRequires: systemd-rpm-macros
%if 0%{?is_opensuse}
%else
# have choice for libcurl.so.4()(64bit) needed by systemd: libcurl4 libcurl4-mini
# have choice for libcurl.so.4()(64bit) needed by cmake: libcurl4 libcurl4-mini
BuildRequires: libcurl4
# have choice for libpsm_infinipath.so.1()(64bit) needed by libfabric1: libpsm2-compat libpsm_infinipath1
# have choice for libpsm_infinipath.so.1()(64bit) needed by openmpi-libs: libpsm2-compat libpsm_infinipath1
BuildRequires: libpsm_infinipath1
%endif
%endif
%endif
Requires: protobuf-c
Requires: openssl
# This should only be temporary until we can get a stable upstream release
# of mercury, at which time the autoprov shared library version should
# suffice
Requires: mercury = %{mercury_version}

%description
The Distributed Asynchronous Object Storage (DAOS) is an open-source
software-defined object store designed from the ground up for
massively distributed Non Volatile Memory (NVM). DAOS takes advantage
of next generation NVM technology like Storage Class Memory (SCM) and
NVM express (NVMe) while presenting a key-value storage interface and
providing features such as transactional non-blocking I/O, advanced
data protection with self healing on top of commodity hardware, end-
to-end data integrity, fine grained data control and elastic storage
to optimize performance and cost.

%package server
Summary: The DAOS server
Requires: %{name}%{?_isa} = %{version}-%{release}
Requires: spdk-tools >= 21.07
Requires: ndctl
# needed to set PMem configuration goals in BIOS through control-plane
%if (0%{?suse_version} >= 1500)
Requires: ipmctl >= 02.00.00.3733
# When 1.11.2 is released, we can change this to >= 1.11.2
Requires: libpmemobj1 = 1.11.0-3.suse1500
%else
Requires: ipmctl > 02.00.00.3816
# When 1.11.2 is released, we can change this to >= 1.11.2
Requires: libpmemobj = 1.11.0-3%{?dist}
%endif
Requires: mercury = %{mercury_version}
Requires(post): /sbin/ldconfig
Requires(postun): /sbin/ldconfig
Requires: libfabric >= %{libfabric_version}
%{?systemd_requires}
Obsoletes: cart < 1000

%description server
This is the package needed to run a DAOS server

%package client
Summary: The DAOS client
Requires: %{name}%{?_isa} = %{version}-%{release}
Requires: mercury = %{mercury_version}
Requires: libfabric >= %{libfabric_version}
%if (0%{?rhel} >= 8)
Requires: fuse3 >= 3
%else
Requires: fuse3 >= 3.4.2
%endif
Obsoletes: cart < 1000
%if (0%{?suse_version} >= 1500)
Requires: libfuse3-3 >= 3.4.2
%else
# because our repo has a deprecated fuse-3.x RPM, make sure we don't
# get it when fuse3 Requires: /etc/fuse.conf
%if (0%{?rhel} >= 8)
Requires: fuse3 >= 3
%else
Requires: fuse < 3, fuse3-libs >= 3.4.2
%endif
%endif
%{?systemd_requires}

%description client
This is the package needed to run a DAOS client

%package tests
Summary: The entire DAOS test suite
Requires: %{name}-client-tests-openmpi%{?_isa} = %{version}-%{release}
Requires: %{name}-server-tests-openmpi%{?_isa} = %{version}-%{release}

%description tests
This is the package is a metapackage to install all of the test packages

%package client-tests
Summary: The DAOS test suite
Requires: %{name}-client%{?_isa} = %{version}-%{release}
%if (0%{?rhel} >= 7) && (0%{?rhel} < 8)
Requires: python36-distro
Requires: python36-tabulate
Requires: python36-defusedxml
%else
Requires: python3-distro
Requires: python3-tabulate
Requires: python3-defusedxml
%endif
Requires: fio
Requires: dbench
Requires: lbzip2
Requires: attr
%if (0%{?suse_version} >= 1315)
Requires: libpsm_infinipath1
%endif

%description client-tests
This is the package needed to run the DAOS test suite (client tests)

%package client-tests-openmpi
Summary: The DAOS client test suite - tools which need openmpi
Requires: %{name}-client-tests%{?_isa} = %{version}-%{release}

%description client-tests-openmpi
This is the package needed to run the DAOS client test suite openmpi tools

%package server-tests
Summary: The DAOS server test suite (server tests)
Requires: %{name}-server%{?_isa} = %{version}-%{release}

%description server-tests
This is the package needed to run the DAOS server test suite (server tests)

%package server-tests-openmpi
Summary: The DAOS server test suite - tools which need openmpi
Requires: %{name}-server-tests%{?_isa} = %{version}-%{release}

%description server-tests-openmpi
This is the package needed to run the DAOS server test suite openmpi tools

%package devel
Summary: The DAOS development libraries and headers
Requires: %{name}-client%{?_isa} = %{version}-%{release}
Requires: libuuid-devel

%description devel
This is the package needed to build software with the DAOS library.

%package firmware
Summary: The DAOS firmware management helper
Requires: %{name}-server%{?_isa} = %{version}-%{release}

%description firmware
This is the package needed to manage server storage firmware on DAOS servers.

%package daos_serialize
Summary: DAOS serialization library that uses HDF5
BuildRequires: hdf5-devel
Requires: hdf5

%description daos_serialize
This is the package needed to use the DAOS serialization and deserialization
tools, as well as the preserve option for the filesystem copy tool.

%if (0%{?suse_version} > 0)
%global __debug_package 1
%global _debuginfo_subpackages 0
%debug_package
%endif

%prep
%autosetup

%build

%define conf_dir %{_sysconfdir}/daos
%if (0%{?rhel} >= 7)
%define scons_exe scons-3
%else
%define scons_exe scons
%endif
%{scons_exe} %{?_smp_mflags} \
      --config=force         \
      --no-rpath             \
      USE_INSTALLED=all      \
      FIRMWARE_MGMT=yes      \
      CONF_DIR=%{conf_dir}   \
      PREFIX=%{buildroot}    \
     %{?scons_args}          \
     %{?compiler_args}

%if ("%{?compiler_args}" == "COMPILER=covc")
mv test.cov{,-build}
%endif

%install
%{scons_exe} %{?_smp_mflags}          \
      --config=force                  \
      --no-rpath                      \
      --install-sandbox=%{buildroot}  \
      %{buildroot}%{_prefix}          \
      %{buildroot}%{conf_dir}         \
      USE_INSTALLED=all               \
      FIRMWARE_MGMT=yes               \
      CONF_DIR=%{conf_dir}            \
      PREFIX=%{_prefix}               \
      %{?scons_args}                  \
      %{?compiler_args}

%if ("%{?compiler_args}" == "COMPILER=covc")
mv test.cov-build %{buildroot}/%{daoshome}/TESTING/ftest/test.cov
%endif
mkdir -p %{buildroot}/%{_sysconfdir}/ld.so.conf.d/
echo "%{_libdir}/daos_srv" > %{buildroot}/%{_sysconfdir}/ld.so.conf.d/daos.conf
mkdir -p %{buildroot}/%{_unitdir}
%if (0%{?rhel} == 7)
install -m 644 utils/systemd/%{server_svc_name}.pre230 %{buildroot}/%{_unitdir}/%{server_svc_name}
install -m 644 utils/systemd/%{agent_svc_name}.pre230 %{buildroot}/%{_unitdir}/%{agent_svc_name}
%else
install -m 644 utils/systemd/%{server_svc_name} %{buildroot}/%{_unitdir}
install -m 644 utils/systemd/%{agent_svc_name} %{buildroot}/%{_unitdir}
%endif
mkdir -p %{buildroot}/%{conf_dir}/certs/clients
mv %{buildroot}/%{conf_dir}/bash_completion.d %{buildroot}/%{_sysconfdir}

%pre server
getent group daos_metrics >/dev/null || groupadd -r daos_metrics
getent group daos_server >/dev/null || groupadd -r daos_server
getent passwd daos_server >/dev/null || useradd -s /sbin/nologin -r -g daos_server -G daos_metrics daos_server
%post server
/sbin/ldconfig
%systemd_post %{server_svc_name}
%preun server
%systemd_preun %{server_svc_name}
%postun server
/sbin/ldconfig
%systemd_postun %{server_svc_name}

%pre client
getent group daos_agent >/dev/null || groupadd -r daos_agent
getent passwd daos_agent >/dev/null || useradd -s /sbin/nologin -r -g daos_agent daos_agent
%post client
%systemd_post %{agent_svc_name}
%preun client
%systemd_preun %{agent_svc_name}
%postun client
%systemd_postun %{agent_svc_name}

%files
%defattr(-, root, root, -)
%{_sysconfdir}/ld.so.conf.d/daos.conf
%dir %attr(0755,root,root) %{conf_dir}/certs
%{conf_dir}/memcheck-cart.supp
%dir %{conf_dir}
%dir %{_sysconfdir}/bash_completion.d
%{_sysconfdir}/bash_completion.d/daos.bash
# Certificate generation files
%dir %{_libdir}/%{name}
%{_libdir}/%{name}/certgen/
%{_libdir}/%{name}/VERSION
%{_libdir}/libcart.so.*
%{_libdir}/libgurt.so.*
%doc

%files server
%config(noreplace) %attr(0644,root,root) %{conf_dir}/daos_server.yml
%dir %attr(0700,daos_server,daos_server) %{conf_dir}/certs/clients
# set daos_admin to be setuid root in order to perform privileged tasks
%attr(4750,root,daos_server) %{_bindir}/daos_admin
# set daos_server to be setgid daos_server in order to invoke daos_admin
# and/or daos_firmware
%attr(2755,root,daos_server) %{_bindir}/daos_server
%{_bindir}/daos_engine
%{_bindir}/daos_metrics
%dir %{_libdir}/daos_srv
%{_libdir}/daos_srv/libcont.so
%{_libdir}/daos_srv/libdtx.so
%{_libdir}/daos_srv/libmgmt.so
%{_libdir}/daos_srv/libobj.so
%{_libdir}/daos_srv/libpool.so
%{_libdir}/daos_srv/librdb.so
%{_libdir}/daos_srv/librdbt.so
%{_libdir}/daos_srv/librebuild.so
%{_libdir}/daos_srv/librsvc.so
%{_libdir}/daos_srv/libsecurity.so
%{_libdir}/daos_srv/libvos_srv.so
%{_libdir}/daos_srv/libvos_size.so
%{_libdir}/daos_srv/libvos.so
%{_libdir}/daos_srv/libbio.so
%{_libdir}/daos_srv/libplacement.so
%{_libdir}/libdaos_common_pmem.so
%{conf_dir}/vos_size_input.yaml
%{_bindir}/daos_storage_estimator.py
%{python3_sitearch}/storage_estimator/*.py
%dir %{python3_sitearch}/storage_estimator
%if (0%{?rhel} >= 7)
%dir %{python3_sitearch}/storage_estimator/__pycache__
%{python3_sitearch}/storage_estimator/__pycache__/*.pyc
%endif
%{_datadir}/%{name}
%exclude %{_datadir}/%{name}/ioil-ld-opts
%{_unitdir}/%{server_svc_name}

%files client
%{_libdir}/libdaos_common.so
%{_libdir}/libdaos.so.*
%{_bindir}/cart_ctl
%{_bindir}/self_test
%{_bindir}/dmg
%{_bindir}/daos_agent
%{_bindir}/dfuse
%{_bindir}/daos
%{_libdir}/libdaos_cmd_hdlrs.so
%{_libdir}/libdfs.so
%{_libdir}/%{name}/API_VERSION
%{_libdir}/libduns.so
%{_libdir}/libdfuse.so
%{_libdir}/libioil.so
%{_libdir}/libdfs_internal.so
%dir %{python3_sitearch}/pydaos
%{python3_sitearch}/pydaos/*.py
%dir %{python3_sitearch}/pydaos/raw
%{python3_sitearch}/pydaos/raw/*.py
%if (0%{?rhel} >= 7)
%dir %{python3_sitearch}/pydaos/__pycache__
%{python3_sitearch}/pydaos/__pycache__/*.pyc
%dir %{python3_sitearch}/pydaos/raw/__pycache__
%{python3_sitearch}/pydaos/raw/__pycache__/*.pyc
%endif
%{python3_sitearch}/pydaos/pydaos_shim.so
%{_datadir}/%{name}/ioil-ld-opts
%config(noreplace) %{conf_dir}/daos_agent.yml
%config(noreplace) %{conf_dir}/daos_control.yml
%{_unitdir}/%{agent_svc_name}
%{_mandir}/man8/daos.8*
%{_mandir}/man8/dmg.8*

%files client-tests
%dir %{daoshome}
%{daoshome}/TESTING
%{_bindir}/hello_drpc
%{_libdir}/libdaos_tests.so
%{_bindir}/io_conf
%{_bindir}/common_test
%{_bindir}/acl_dump_test
%{_bindir}/agent_tests
%{_bindir}/drpc_engine_test
%{_bindir}/drpc_test
%{_bindir}/eq_tests
%{_bindir}/job_tests
%{_bindir}/security_test
%{conf_dir}/fault-inject-cart.yaml
%{_bindir}/fault_status
# For avocado tests
%{daoshome}/.build_vars.json
%{daoshome}/.build_vars.sh

%files client-tests-openmpi
%{_bindir}/crt_launch
%{_bindir}/daos_perf
%{_bindir}/daos_racer
%{_bindir}/daos_test
%{_bindir}/dfs_test
%{_bindir}/jobtest
%{_libdir}/libdts.so

%files server-tests
%{_bindir}/evt_ctl
%{_bindir}/jump_pl_map
%{_bindir}/pl_bench
%{_bindir}/rdbt
%{_bindir}/ring_pl_map
%{_bindir}/smd_ut
%{_bindir}/srv_checksum_tests
%{_bindir}/vea_ut
%{_bindir}/vos_tests
%{_bindir}/vea_stress

%files server-tests-openmpi
%{_bindir}/daos_gen_io_conf
%{_bindir}/daos_run_io_conf
%{_bindir}/obj_ctl
%{_bindir}/vos_perf

%files devel
%{_includedir}/*
%{_libdir}/libdaos.so
%{_libdir}/libgurt.so
%{_libdir}/libcart.so
%{_libdir}/*.a

%files firmware
# set daos_firmware to be setuid root in order to perform privileged tasks
%attr(4750,root,daos_server) %{_bindir}/daos_firmware

%files daos_serialize
%{_libdir}/libdaos_serialize.so

%files tests
# No files in a meta-package

%changelog
<<<<<<< HEAD
* Thu Nov 18 2021 Alexander Oganezov <alexander.a.oganezov@intel.com> 2.1.100-8
- Update mercury to v2.1.0rc4
=======
* Wed Nov 24 2021 Brian J. Murrell <brian.murrell@intel.com> 2.1.100-8
- Remove invalid "%%else if" syntax
- Fix a few other rpmlint warnings
>>>>>>> 289ea4c8

* Tue Nov 16 2021 Wang Shilong <shilong.wang@intel.com> 2.1.100-7
- Update for libdaos major version bump
- Fix version of libpemobj1 for SUSE

* Sat Nov 13 2021 Alexander Oganezov <alexander.a.oganezov@intel.com> 2.1.100-6
- Update OFI to v1.14.0rc3

* Tue Oct 26 2021 Brian J. Murrell <brian.murrell@intel.com> 2.1.100-5
- Create new daos-{client,server}tests-openmpi and daos-server-tests subpackages
- Rename daos-tests daos-client-tests and make daos-tests require all
  other test suites to maintain existing behavior

* Mon Oct 25 2021 Alexander Oganezov <alexander.a.oganezov@intel.com> 2.1.100-4
- Update mercury to v2.1.0rc2

* Wed Oct 20 2021 Jeff Olivier <jeffrey.v.olivier@intel.com> 2.1.100-3
- Explicitly require 1.11.0-3 of PMDK

* Wed Oct 13 2021 David Quigley <david.quigley@intel.com> 2.1.100-2
- Add defusedxml as a required dependency for the test package.

* Wed Oct 13 2021 Johann Lombardi <johann.lombardi@intel.com> 2.1.100-1
- Switch version to 2.1.100 for 2.2 test builds

* Tue Oct 12 2021 Johann Lombardi <johann.lombardi@intel.com> 1.3.106-1
- Version bump to 1.3.106 for 2.0 test build 6

* Fri Oct 8 2021 Alexander Oganezov <alexander.a.oganezov@intel.com> 1.13.105-4
- Update OFI to v1.13.2rc1

* Wed Sep 15 2021 Li Wei <wei.g.li@intel.com> 1.3.105-3
- Update raft to fix InstallSnapshot performance as well as to avoid some
  incorrect 0.8.0 RPMs

* Fri Sep 03 2021 Brian J. Murrell <brian.murrell@intel.com> 1.3.105-2
- Remove R: hwloc; RPM's auto-requires/provides will take care of this

* Tue Aug 24 2021 Jeff Olivier <jeffrey.v.olivier@intel.com> 1.3.105-1
- Version bump to 1.3.105 for 2.0 test build 5

* Mon Aug 09 2021 Yawei <yawei.niu@intel.com> 1.3.104-5
- Fix duplicates
- Add vos_perf

* Thu Aug 05 2021 Christopher Hoffman <christopherx.hoffman@intel.com> 1.3.104-4
- Update conditional statement to include checking for distributions to
  determine which unit files to use for daos-server and daos-agent

* Wed Aug 04 2021 Kris Jacque <kristin.jacque@intel.com> 1.3.104-3
- Move daos_metrics tool from tests package to server package

* Wed Aug 04 2021 Tom Nabarro <tom.nabarro@intel.com> 1.3.104-2
- Update to spdk 21.07 and (indirectly) dpdk 21.05

* Mon Aug 02 2021 Jeff Olivier <jeffrey.v.olivier@intel.com> 1.3.104-1
- Version bump to 1.3.104 for 2.0 test build 4

* Mon Jul 19 2021 Danielle M. Sikich <danielle.sikich@intel.com> 1.3.103-5
- Add DAOS serialization library that requires hdf5

* Wed Jul 14 2021 Li Wei <wei.g.li@intel.com> 1.3.103-4
- Update raft to fix slow leader re-elections

* Tue Jul 13 2021  Maureen Jean <maureen.jean@intel.com> 1.3.103-3
- Add python modules to python3.6 site-packages

* Mon Jul 12 2021 Alexander Oganezov <alexander.a.oganezov@intel.com> 1.3.103-2
- Update to mercury release v2.0.1

* Mon Jul 12 2021 Johann Lombardi <johann.lombardi@intel.com> 1.3.103-1
- Version bump to 1.3.103 for 2.0 test build 3

* Wed Jul 7 2021 Phillip Henderson <phillip.henderson@intel.com> 1.3.102-6
- Update daos-devel to always require the same version daos-client

* Wed Jun 30 2021 Tom Nabarro <tom.nabarro@intel.com> 1.3.102-5
- Update to spdk 21.04 and (indirectly) dpdk 21.05

* Fri Jun 25 2021 Brian J. Murrell <brian.murrell@intel.com> - 1.3.102-4
- Add libuuid-devel back as a requirement of daos-devel

* Wed Jun 23 2021 Li Wei <wei.g.li@intel.com> 1.3.102-3
- Update raft to pick up Pre-Vote

* Mon Jun 14 2021 Jeff Olivier <jeffrey.v.olivier@intel.com> 1.3.102-2
- Update to pmdk 1.11.0-rc1
- Remove dependence on libpmem since we use libpmemobj directly

* Fri Jun 11 2021 Johann Lombardi <johann.lombardi@intel.com> 1.3.102-1
- Version bump to 1.3.102 for 2.0 test build 2

* Wed Jun 02 2021 Johann Lombardi <johann.lombardi@intel.com> 1.3.101-3
- Remove libs from devel package

* Thu May 20 2021 Jeff Olivier <jeffrey.v.olivier@intel.com> 1.3.0-101-2
- Remove client libs from common package

* Wed May 19 2021 Johann Lombardi <johann.lombardi@intel.com> 1.3.101-1
- Version bump to 1.3.101 for 2.0 test build 1

* Fri May 07 2021 Brian J. Murrell <brian.murrell@intel.com> 1.3.0-16
- Enable debuginfo package building on SUSE platforms

* Thu May 06 2021 Brian J. Murrell <brian.murrell@intel.com> 1.3.0-15
- Update to build on EL8

* Wed May 05 2021 Brian J. Murrell <brian.murrell@intel.com> 1.3.0-14
- Package /etc/daos/certs in main/common package so that both server
  and client get it created

* Wed Apr 21 2021 Tom Nabarro <tom.nabarro@intel.com> - 1.3.0-13
- Relax ipmctl version requirement on leap15 as we have runtime checks

* Fri Apr 16 2021 Mohamad Chaarawi <mohamad.chaarawi@intel.com> - 1.3.0-12
- remove dfuse_hl

* Wed Apr 14 2021 Jeff Olivier <jeffrey.v.olivier@intel.com> - 1.3.0-11
- Remove storage_estimator and io_conf from client packages to remove
  any client side dependence on bio and vos (and and PMDK/SPDK)

* Mon Apr 12 2021 Dalton A. Bohning <daltonx.bohning@intel.com> - 1.3.0-10
- Add attr to the test dependencies

* Tue Apr 06 2021 Kris Jacque <kristin.jacque@intel.com> 1.3.0-9
- Add package for daos_firmware helper binary

* Fri Apr 02 2021 Jeff Olivier <jeffrey.v.olivier@intel.com> 1.3.0-8
- Remove unused readline-devel

* Thu Apr 01 2021 Brian J. Murrell <brian.murrell@intel.com> 1.3.0-7
- Update argobots to 1.1

* Tue Mar 30 2021 Maureen Jean <maureen.jean@intel.com> 1.3.0-6
- Change pydaos_shim_3 to pydaos_shim

* Mon Mar 29 2021 Brian J. Murrell <brian.murrell@intel.com> - 1.3.0-5
- Move libdts.so to the daos-tests subpackage

* Tue Mar 23 2021 Alexander Oganezov <alexander.a.oganezov@intel.com> 1.3.0-4
- Update libfabric to v1.12.0
- Disable grdcopy/gdrapi linkage in libfabric


* Thu Mar 18 2021 Maureen Jean <maureen.jean@intel.com> 1.3.0-3
- Update to python3

* Thu Feb 25 2021 Li Wei <wei.g.li@intel.com> 1.3.0-2
- Require raft-devel 0.7.3 that fixes an unstable leadership problem caused by
  removed replicas as well as some Coverity issues

* Wed Feb 24 2021 Brian J. Murrell <brian.murrell@intel.com> - 1.3.0-1
- Version bump up to 1.3.0

* Mon Feb 22 2021 Brian J. Murrell <brian.murrell@intel.com> 1.1.3-3
- Remove all *-devel Requires from daos-devel as none of those are
  actually necessary to build libdaos clients

* Tue Feb 16 2021 Alexander Oganezov <alexander.a.oganezov@intel.com> 1.1.3-2
- Update libfabric to v1.12.0rc1

* Wed Feb 10 2021 Johann Lombardi <johann.lombardi@intel.com> 1.1.3-1
- Version bump up to 1.1.3

* Tue Feb 9 2021 Vish Venkatesan <vishwanath.venkatesan@intel.com> 1.1.2.1-11
- Add new pmem specific version of DAOS common library

* Fri Feb 5 2021 Saurabh Tandan <saurabh.tandan@intel.com> 1.1.2.1-10
- Added dbench as requirement for test package.

* Wed Feb 3 2021 Hua Kuang <hua.kuang@intel.com> 1.1.2.1-9
- Changed License to BSD-2-Clause-Patent

* Wed Feb 03 2021 Brian J. Murrell <brian.murrell@intel.com> - 1.1.2-8
- Update minimum required libfabric to 1.11.1

* Thu Jan 28 2021 Phillip Henderson <phillip.henderson@intel.com> 1.1.2.1-7
- Change ownership and permissions for the /etc/daos/certs directory.

* Sat Jan 23 2021 Alexander Oganezov <alexander.a.oganezov@intel.com> 1.1.2.1-6
- Update to mercury v2.0.1rc1

* Fri Jan 22 2021 Michael MacDonald <mjmac.macdonald@intel.com> 1.1.2.1-5
- Install daos_metrics utility to %%{_bindir}

* Wed Jan 20 2021 Kenneth Cain <kenneth.c.cain@intel.com> 1.1.2.1-4
- Version update for API major version 1, libdaos.so.1 (1.0.0)

* Fri Jan 15 2021 Michael Hennecke <mhennecke@lenovo.com> 1.1.2.1-3
- Harmonize daos_server and daos_agent groups.

* Tue Dec 15 2020 Ashley Pittman <ashley.m.pittman@intel.com> 1.1.2.1-2
- Combine the two memcheck suppressions files.

* Wed Dec 09 2020 Johann Lombardi <johann.lombardi@intel.com> 1.1.2.1-1
- Version bump up to 1.1.2.1

* Fri Dec 04 2020 Li Wei <wei.g.li@intel.com> 1.1.2-3
- Require raft-devel 0.7.1 that fixes recent Coverity issues

* Wed Dec 02 2020 Maureen Jean <maureen.jean@intel.com> - 1.1.2-2
- define scons_args to be BUILD_TYPE=<release|dev>
- the scons default is BUILD_TYPE=release
- BUILD_TYPE=release will disable fault injection in build

* Tue Dec 01 2020 Brian J. Murrell <brian.murrell@intel.com> - 1.1.2-1
- Version bump up to 1.1.2

* Tue Nov 17 2020 Li Wei <wei.g.li@intel.com> 1.1.1-8
- Require raft-devel 0.7.0 that changes log indices and terms to 63-bit

* Wed Nov 11 2020 Tom Nabarro <tom.nabarro@intel.com> 1.1.1-7
- Add version validation for runtime daos_server ipmctl requirement to avoid
  potential corruption of PMMs when setting PMem goal, issue fixed in
  https://github.com/intel/ipmctl/commit/9e3898cb15fa9eed3ef3e9de4488be1681d53ff4

* Thu Oct 29 2020 Jonathan Martinez Montes <jonathan.martinez.montes@intel.com> 1.1.1-6
- Restore obj_ctl utility

* Wed Oct 28 2020 Brian J. Murrell <brian.murrell@intel.com> - 1.1.1-5
- Use %%autosetup
- Only use systemd_requires if it exists
- Obsoletes: cart now that it's included in daos

* Sat Oct 24 2020 Maureen Jean <maureen.jean@intel.com> 1.1.1-4
- Add daos.conf to the daos package to resolve the path to libbio.so

* Tue Oct 13 2020 Jonathan Martinez Montes <jonathan.martinez.montes@intel.com> 1.1.1-3
- Remove obj_ctl from Tests RPM package
- Add libdts.so shared library that is used by daos_perf, daos_racer and
  the daos utility.

* Tue Oct 13 2020 Amanda Justiniano <amanda.justiniano-pagn@intel.com> 1.1.1-3
- Add lbzip2 requirement to the daos-tests package

* Tue Oct 13 2020 Michael MacDonald <mjmac.macdonald@intel.com> 1.1.1-2
- Create unprivileged user for daos_agent

* Mon Oct 12 2020 Johann Lombardi <johann.lombardi@intel.com> 1.1.1-1
- Version bump up to 1.1.1

* Sat Oct 03 2020 Michael MacDonald <mjmac.macdonald@intel.com> 1.1.0-34
- Add go-race to BuildRequires on OpenSUSE Leap

* Wed Sep 16 2020 Alexander Oganezov <alexander.a.oganezov@intel.com> 1.1.0-33
- Update OFI to v1.11.0

* Mon Aug 17 2020 Michael MacDonald <mjmac.macdonald@intel.com> 1.1.0-32
- Install completion script in /etc/bash_completion.d

* Wed Aug 05 2020 Brian J. Murrell <brian.murrell@intel.com> - 1.1.0-31
- Change fuse requirement to fuse3
- Use Lmod for MPI module loading
- Remove unneeded (and un-distro gated) Requires: json-c

* Wed Jul 29 2020 Jonathan Martinez Montes <jonathan.martinez.montes@intel.com> - 1.1.0-30
- Add the daos_storage_estimator.py tool. It merges the functionality of the
  former tools vos_size, vos_size.py, vos_size_dfs_sample.py and parse_csv.py.

* Wed Jul 29 2020 Jeffrey V Olivier <jeffrey.v.olivier@intel.com> - 1.1.0-29
- Revert prior changes from version 28

* Mon Jul 13 2020 Brian J. Murrell <brian.murrell@intel.com> - 1.1.0-28
- Change fuse requirement to fuse3
- Use Lmod for MPI module loading

* Tue Jul 7 2020 Alexander A Oganezov <alexander.a.oganezov@intel.com> - 1.1.0-27
- Update to mercury release 2.0.0~rc1-1

* Sun Jun 28 2020 Jonathan Martinez Montes <jonathan.martinez.montes@intel.com> - 1.1.0-26
- Add the vos_size_dfs_sample.py tool. It is used to generate dynamically
  the vos_dfs_sample.yaml file using the real DFS super block data.

* Tue Jun 23 2020 Jeff Olivier <jeffrey.v.olivier@intel.com> - 1.1.0-25
- Add -no-rpath option and use it for rpm build rather than modifying
  SCons files in place

* Tue Jun 16 2020 Jeff Olivier <jeffrey.v.olivier@intel.com> - 1.1.0-24
- Modify RPATH removal snippet to replace line with pass as some lines
  can't be removed without breaking the code

* Fri Jun 05 2020 Ryon Jensen <ryon.jensen@intel.com> - 1.1.0-23
- Add libisa-l_crypto dependency

* Fri Jun 05 2020 Tom Nabarro <tom.nabarro@intel.com> - 1.1.0-22
- Change server systemd run-as user to daos_server in unit file

* Thu Jun 04 2020 Hua Kuang <hua.kuang@intel.com> - 1.1.0-21
- Remove dmg_old from DAOS RPM package

* Thu May 28 2020 Tom Nabarro <tom.nabarro@intel.com> - 1.1.0-20
- Create daos group to run as in systemd unit file

* Tue May 26 2020 Brian J. Murrell <brian.murrell@intel.com> - 1.1.0-19
- Enable parallel building with _smp_mflags

* Fri May 15 2020 Kenneth Cain <kenneth.c.cain@intel.com> - 1.1.0-18
- Require raft-devel >= 0.6.0 that adds new API raft_election_start()

* Thu May 14 2020 Brian J. Murrell <brian.murrell@intel.com> - 1.1.0-17
- Add cart-devel's Requires to daos-devel as they were forgotten
  during the cart merge

* Thu May 14 2020 Brian J. Murrell <brian.murrell@intel.com> - 1.1.0-16
- Fix fuse3-libs -> libfuse3 for SLES/Leap 15

* Thu Apr 30 2020 Brian J. Murrell <brian.murrell@intel.com> - 1.1.0-15
- Use new properly pre-release tagged mercury RPM

* Thu Apr 30 2020 Brian J. Murrell <brian.murrell@intel.com> - 1.1.0-14
- Move fuse dependencies to the client subpackage

* Mon Apr 27 2020 Michael MacDonald <mjmac.macdonald@intel.com> 1.1.0-13
- Rename /etc/daos.yml -> /etc/daos_control.yml

* Thu Apr 16 2020 Brian J. Murrell <brian.murrell@intel.com> - 1.1.0-12
- Use distro fuse

* Fri Apr 10 2020 Alexander Oganezov <alexander.a.oganezov@intel.com> - 1.1.0-11
- Update to mercury 4871023 to pick na_ofi.c race condition fix for
  "No route to host" errors.

* Sun Apr 05 2020 Brian J. Murrell <brian.murrell@intel.com> - 1.1.0-10
- Clean up spdk dependencies

* Mon Mar 30 2020 Tom Nabarro <tom.nabarro@intel.com> - 1.1.0-9
- Set version of spdk to < v21, > v19

* Fri Mar 27 2020 David Quigley <david.quigley@intel.com> - 1.1.0-8
- add daos and dmg man pages to the daos-client files list

* Thu Mar 26 2020 Michael MacDonald <mjmac.macdonald@intel.com> 1.1.0-7
- Add systemd scriptlets for managing daos_server/daos_admin services

* Thu Mar 26 2020 Alexander Oganeozv <alexander.a.oganezov@intel.com> - 1.1.0-6
- Update ofi to 62f6c937601776dac8a1f97c8bb1b1a6acfbc3c0

* Tue Mar 24 2020 Jeffrey V. Olivier <jeffrey.v.olivier@intel.com> - 1.1.0-5
- Remove cart as an external dependence

* Mon Mar 23 2020 Jeffrey V. Olivier <jeffrey.v.olivier@intel.com> - 1.1.0-4
- Remove scons_local as dependency

* Tue Mar 03 2020 Brian J. Murrell <brian.murrell@intel.com> - 1.1.0-3
- Bump up go minimum version to 1.12

* Thu Feb 20 2020 Brian J. Murrell <brian.murrell@intel.com> - 1.1.0-2
- daos-server requires daos-client (same version)

* Fri Feb 14 2020 Brian J. Murrell <brian.murrell@intel.com> - 1.1.0-1
- Version bump up to 1.1.0

* Wed Feb 12 2020 Brian J. Murrell <brian.murrell@intel.com> - 0.9.0-2
- Remove undefine _missing_build_ids_terminate_build

* Thu Feb 06 2020 Johann Lombardi <johann.lombardi@intel.com> - 0.9.0-1
- Version bump up to 0.9.0

* Sat Jan 18 2020 Jeff Olivier <jeffrey.v.olivier@intel.com> - 0.8.0-3
- Fixing a few warnings in the RPM spec file

* Fri Dec 27 2019 Jeff Olivier <jeffrey.v.olivier@intel.com> - 0.8.0-2
- Remove openmpi, pmix, and hwloc builds, use hwloc and openmpi packages

* Tue Dec 17 2019 Johann Lombardi <johann.lombardi@intel.com> - 0.8.0-1
- Version bump up to 0.8.0

* Thu Dec 05 2019 Johann Lombardi <johann.lombardi@intel.com> - 0.7.0-1
- Version bump up to 0.7.0

* Tue Nov 19 2019 Tom Nabarro <tom.nabarro@intel.com> 0.6.0-15
- Temporarily unconstrain max. version of spdk

* Wed Nov 06 2019 Brian J. Murrell <brian.murrell@intel.com> 0.6.0-14
- Constrain max. version of spdk

* Wed Nov 06 2019 Brian J. Murrell <brian.murrell@intel.com> 0.6.0-13
- Use new cart with R: mercury to < 1.0.1-20 due to incompatibility

* Wed Nov 06 2019 Michael MacDonald <mjmac.macdonald@intel.com> 0.6.0-12
- Add daos_admin privileged helper for daos_server

* Fri Oct 25 2019 Brian J. Murrell <brian.murrell@intel.com> 0.6.0-11
- Handle differences in Leap 15 Python packaging

* Wed Oct 23 2019 Brian J. Murrell <brian.murrell@intel.com> 0.6.0-9
- Update BR: libisal-devel for Leap

* Mon Oct 07 2019 Brian J. Murrell <brian.murrell@intel.com> 0.6.0-8
- Use BR: cart-devel-%%{cart_sha1} if available
- Remove cart's BRs as it's -devel Requires them now

* Tue Oct 01 2019 Brian J. Murrell <brian.murrell@intel.com> 0.6.0-7
- Constrain cart BR to <= 1.0.0

* Sat Sep 21 2019 Brian J. Murrell <brian.murrell@intel.com>
- Remove Requires: {argobots, cart}
  - autodependencies should take care of these

* Thu Sep 19 2019 Jeff Olivier <jeffrey.v.olivier@intel.com>
- Add valgrind-devel requirement for argobots change

* Tue Sep 10 2019 Tom Nabarro <tom.nabarro@intel.com>
- Add requires ndctl as runtime dep for control plane.

* Thu Aug 15 2019 David Quigley <david.quigley@intel.com>
- Add systemd unit files to packaging.

* Thu Jul 25 2019 Brian J. Murrell <brian.murrell@intel.com>
- Add git hash and commit count to release

* Thu Jul 18 2019 David Quigley <david.quigley@intel.com>
- Add certificate generation files to packaging.

* Tue Jul 09 2019 Johann Lombardi <johann.lombardi@intel.com>
- Version bump up to 0.6.0

* Fri Jun 21 2019 David Quigley <dquigley@intel.com>
- Add daos_agent.yml to the list of packaged files

* Thu Jun 13 2019 Brian J. Murrell <brian.murrell@intel.com>
- move obj_ctl daos_gen_io_conf daos_run_io_conf to
  daos-tests sub-package
- daos-server needs spdk-tools

* Fri May 31 2019 Ken Cain <kenneth.c.cain@intel.com>
- Add new daos utility binary

* Wed May 29 2019 Brian J. Murrell <brian.murrell@intel.com>
- Version bump up to 0.5.0
- Add Requires: libpsm_infinipath1 for SLES 12.3

* Tue May 07 2019 Brian J. Murrell <brian.murrell@intel.com>
- Move some files around among the sub-packages

* Mon May 06 2019 Brian J. Murrell <brian.murrell@intel.com>
- Only BR fio
  - fio-{devel,src} is not needed

* Wed Apr 03 2019 Brian J. Murrell <brian.murrell@intel.com>
- initial package<|MERGE_RESOLUTION|>--- conflicted
+++ resolved
@@ -2,7 +2,7 @@
 %define server_svc_name daos_server.service
 %define agent_svc_name daos_agent.service
 
-%global mercury_version 2.1.0~rc4-1%{?dist}
+%global mercury_version 2.1.0~rc2-1%{?dist}
 %global libfabric_version 1.14.0~rc3-1
 %global __python %{__python3}
 
@@ -516,14 +516,9 @@
 # No files in a meta-package
 
 %changelog
-<<<<<<< HEAD
-* Thu Nov 18 2021 Alexander Oganezov <alexander.a.oganezov@intel.com> 2.1.100-8
-- Update mercury to v2.1.0rc4
-=======
 * Wed Nov 24 2021 Brian J. Murrell <brian.murrell@intel.com> 2.1.100-8
 - Remove invalid "%%else if" syntax
 - Fix a few other rpmlint warnings
->>>>>>> 289ea4c8
 
 * Tue Nov 16 2021 Wang Shilong <shilong.wang@intel.com> 2.1.100-7
 - Update for libdaos major version bump
