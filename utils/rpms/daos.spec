%define daoshome %{_exec_prefix}/lib/%{name}
%define server_svc_name daos_server.service
%define agent_svc_name daos_agent.service
%define sysctl_script_name 10-daos_server.conf

%global mercury_version 2.2.0-6%{?dist}
%global libfabric_version 1.15.1-1
%global libfabric_max_version 1.18
%global __python %{__python3}

%if (0%{?rhel} >= 8)
# https://bugzilla.redhat.com/show_bug.cgi?id=1955184
%define _use_internal_dependency_generator 0
%define __find_requires %{SOURCE1}
%endif

Name:          daos
Version:       2.3.107
Release:       5%{?relval}%{?dist}
Summary:       DAOS Storage Engine

License:       BSD-2-Clause-Patent
URL:           https://github.com/daos-stack/daos
Source0:       %{name}-%{version}.tar.gz
Source1:       bz-1955184_find-requires
%if (0%{?rhel} >= 8)
BuildRequires: python3-scons >= 2.4
%else
BuildRequires: scons >= 2.4
%endif
BuildRequires: libfabric-devel >= %{libfabric_version}, libfabric-devel < %{libfabric_max_version}
BuildRequires: mercury-devel >= %{mercury_version}
BuildRequires: gcc-c++
%if (0%{?rhel} >= 8)
BuildRequires: openmpi-devel
%else
BuildRequires: openmpi3-devel
%endif
BuildRequires: hwloc-devel
%if ("%{?compiler_args}" == "COMPILER=covc")
BuildRequires: bullseye
%endif
%if (0%{?rhel} >= 8)
BuildRequires: argobots-devel >= 1.1
BuildRequires: json-c-devel
BuildRequires: boost-python3-devel
%else
BuildRequires: libabt-devel >= 1.0rc1
BuildRequires: libjson-c-devel
BuildRequires: boost-devel
%endif
BuildRequires: libpmemobj-devel >= 1.12.1~rc1
%if (0%{?rhel} >= 8)
BuildRequires: fuse3-devel >= 3
%else
BuildRequires: fuse3-devel >= 3.4.2
%endif
%if (0%{?suse_version} >= 1500)
BuildRequires: go-race
BuildRequires: libprotobuf-c-devel
BuildRequires: liblz4-devel
BuildRequires: libcapstone-devel
%else
BuildRequires: protobuf-c-devel
BuildRequires: lz4-devel
BuildRequires: capstone-devel
%endif
BuildRequires: spdk-devel >= 22.01.2
%if (0%{?rhel} >= 8)
BuildRequires: libisa-l-devel
BuildRequires: libisa-l_crypto-devel
%else
BuildRequires: libisal-devel
BuildRequires: libisal_crypto-devel
%endif
BuildRequires: daos-raft-devel = 0.9.2-1.403.g3d20556%{?dist}
BuildRequires: openssl-devel
BuildRequires: libevent-devel
BuildRequires: libyaml-devel
BuildRequires: libcmocka-devel
BuildRequires: valgrind-devel
BuildRequires: systemd
BuildRequires: go >= 1.17
%if (0%{?rhel} >= 8)
BuildRequires: numactl-devel
BuildRequires: CUnit-devel
# needed to retrieve PMM region info through control-plane
BuildRequires: libipmctl-devel
BuildRequires: python36-devel
BuildRequires: python3-distro
BuildRequires: Lmod
%else
%if (0%{?suse_version} >= 1315)
# see src/client/dfs/SConscript for why we need /etc/os-release
# that code should be rewritten to use the python libraries provided for
# os detection
BuildRequires: distribution-release
BuildRequires: libnuma-devel
BuildRequires: cunit-devel
BuildRequires: ipmctl-devel
BuildRequires: python3-devel
BuildRequires: python3-distro
BuildRequires: python-rpm-macros
BuildRequires: lua-lmod
BuildRequires: systemd-rpm-macros
%endif
%endif
BuildRequires: libuuid-devel

%if (0%{?suse_version} > 0)
BuildRequires: libucp-devel
BuildRequires: libucs-devel
BuildRequires: libuct-devel
%else
BuildRequires: ucx-devel
%endif

Requires: openssl
# This should only be temporary until we can get a stable upstream release
# of mercury, at which time the autoprov shared library version should
# suffice
Requires: mercury >= %{mercury_version}


%description
The Distributed Asynchronous Object Storage (DAOS) is an open-source
software-defined object store designed from the ground up for
massively distributed Non Volatile Memory (NVM). DAOS takes advantage
of next generation NVM technology like Storage Class Memory (SCM) and
NVM express (NVMe) while presenting a key-value storage interface and
providing features such as transactional non-blocking I/O, advanced
data protection with self healing on top of commodity hardware, end-
to-end data integrity, fine grained data control and elastic storage
to optimize performance and cost.

%package server
Summary: The DAOS server
Requires: %{name}%{?_isa} = %{version}-%{release}
Requires: spdk-tools >= 22.01.2
Requires: ndctl
# needed to set PMem configuration goals in BIOS through control-plane
%if (0%{?suse_version} >= 1500)
Requires: ipmctl >= 03.00.00.0423
Requires: libpmemobj1 >= 1.12.1~rc1-1.suse1500
Requires: libfabric1 >= %{libfabric_version}, libfabric1 < %{libfabric_max_version}
%else
Requires: ipmctl >= 03.00.00.0468
Requires: libpmemobj >= 1.12.1~rc1-1%{?dist}
%endif
Requires: libfabric >= %{libfabric_version}, libfabric < %{libfabric_max_version}
Requires: mercury >= %{mercury_version}
Requires(post): /sbin/ldconfig
Requires(postun): /sbin/ldconfig
Requires: numactl
%{?systemd_requires}

%description server
This is the package needed to run a DAOS server

%package admin
Summary: DAOS admin tools
Requires: %{name}%{?_isa} = %{version}-%{release}

%description admin
This package contains DAOS administrative tools (e.g. dmg).

%package client
Summary: The DAOS client
Requires: %{name}%{?_isa} = %{version}-%{release}
Requires: mercury >= %{mercury_version}
Requires: libfabric >= %{libfabric_version}, libfabric < %{libfabric_max_version}
%if (0%{?suse_version} >= 1500)
Requires: libfabric1 >= %{libfabric_version}, libfabric1 < %{libfabric_max_version}
Requires: libfuse3-3 >= 3.4.2
%else
# because our repo has a deprecated fuse-3.x RPM, make sure we don't
# get it when fuse3 Requires: /etc/fuse.conf
%if (0%{?rhel} >= 8)
Requires: fuse3 >= 3
%else
Requires: fuse < 3, fuse3-libs >= 3.4.2
%endif
%endif
%{?systemd_requires}

%description client
This is the package needed to run a DAOS client

%package tests
Summary: The entire DAOS test suite
Requires: %{name}-client-tests%{?_isa} = %{version}-%{release}
BuildArch: noarch

%description tests
This is the package is a metapackage to install all of the test packages

%package tests-internal
Summary: The entire internal DAOS test suite
Requires: %{name}-tests = %{version}-%{release}
Requires: %{name}-client-tests-openmpi%{?_isa} = %{version}-%{release}
BuildArch: noarch

%description tests-internal
This is the package is a metapackage to install all of the internal test
packages

%package client-tests
Summary: The DAOS test suite
Requires: %{name}-client%{?_isa} = %{version}-%{release}
Requires: %{name}-admin%{?_isa} = %{version}-%{release}
Requires: python3-distro
Requires: python3-tabulate
Requires: python3-defusedxml
Requires: protobuf-c-devel
Requires: fio
Requires: git
Requires: dbench
Requires: lbzip2
Requires: attr
%if (0%{?suse_version} >= 1315)
Requires: lua-lmod
Requires: libcapstone-devel
%else
Requires: Lmod
Requires: capstone-devel
%endif

%description client-tests
This is the package needed to run the DAOS test suite (client tests)

%package client-tests-openmpi
Summary: The DAOS client test suite - tools which need openmpi
Requires: %{name}-client-tests%{?_isa} = %{version}-%{release}

%description client-tests-openmpi
This is the package needed to run the DAOS client test suite openmpi tools

%package server-tests
Summary: The DAOS server test suite (server tests)
Requires: %{name}-server%{?_isa} = %{version}-%{release}
Requires: %{name}-admin%{?_isa} = %{version}-%{release}

%description server-tests
This is the package needed to run the DAOS server test suite (server tests)

%package devel
Summary: The DAOS development libraries and headers
Requires: %{name}-client%{?_isa} = %{version}-%{release}
Requires: libuuid-devel

%description devel
This is the package needed to build software with the DAOS library.

%package firmware
Summary: The DAOS firmware management helper
Requires: %{name}-server%{?_isa} = %{version}-%{release}

%description firmware
This is the package needed to manage server storage firmware on DAOS servers.

%package serialize
Summary: DAOS serialization library that uses HDF5
BuildRequires: hdf5-devel
Requires: hdf5

%description serialize
This is the package needed to use the DAOS serialization and deserialization
tools, as well as the preserve option for the filesystem copy tool.

%package mofed-shim
Summary: A shim to bridge MOFED's openmpi to distribution dependency tags
Provides: libmpi.so.40()(64bit)(openmpi-x86_64)
Requires: libmpi.so.40()(64bit)
Provides: libmpi_cxx.so.40()(64bit)(openmpi-x86_64)
Provides: libmpi_cxx.so.40()(64bit)
BuildArch: noarch

%description mofed-shim
This is the package that bridges the difference between the MOFED openmpi
"Provides" and distribution-openmpi consumers "Requires".

%if (0%{?suse_version} > 0)
%global __debug_package 1
%global _debuginfo_subpackages 1
%debug_package
%endif

%prep
%autosetup

%build

%define conf_dir %{_sysconfdir}/daos
%if (0%{?rhel} == 8)
%define scons_exe scons-3
%else
%define scons_exe scons
%endif
%{scons_exe} %{?_smp_mflags} \
      --config=force         \
      --no-rpath             \
      USE_INSTALLED=all      \
      FIRMWARE_MGMT=yes      \
      CONF_DIR=%{conf_dir}   \
     %{?scons_args}          \
     %{?compiler_args}

%if ("%{?compiler_args}" == "COMPILER=covc")
mv test.cov{,-build}
%endif

%install
%{scons_exe} %{?_smp_mflags}          \
      --config=force                  \
      --no-rpath                      \
      --install-sandbox=%{buildroot}  \
      %{buildroot}%{_prefix}          \
      %{buildroot}%{conf_dir}         \
      USE_INSTALLED=all               \
      FIRMWARE_MGMT=yes               \
      CONF_DIR=%{conf_dir}            \
      PREFIX=%{_prefix}               \
      %{?scons_args}                  \
      %{?compiler_args}

%if ("%{?compiler_args}" == "COMPILER=covc")
mv test.cov-build %{buildroot}/%{daoshome}/TESTING/ftest/test.cov
%endif
mkdir -p %{buildroot}/%{_sysconfdir}/ld.so.conf.d/
echo "%{_libdir}/daos_srv" > %{buildroot}/%{_sysconfdir}/ld.so.conf.d/daos.conf
mkdir -p %{buildroot}/%{_sysctldir}
install -m 644 utils/rpms/%{sysctl_script_name} %{buildroot}/%{_sysctldir}
mkdir -p %{buildroot}/%{_unitdir}
install -m 644 utils/systemd/%{server_svc_name} %{buildroot}/%{_unitdir}
install -m 644 utils/systemd/%{agent_svc_name} %{buildroot}/%{_unitdir}
mkdir -p %{buildroot}/%{conf_dir}/certs/clients
mv %{buildroot}/%{conf_dir}/bash_completion.d %{buildroot}/%{_sysconfdir}
# fixup env-script-interpreters
sed -i -e '1s/env //' %{buildroot}{%{daoshome}/TESTING/ftest/{cart/cart_logtest,config_file_gen,launch,slurm_setup,util/verify_perms}.py,%{_bindir}/daos_storage_estimator.py,%{_datarootdir}/daos/control/setup_spdk.sh}

# shouldn't have source files in a non-devel RPM
rm -f %{buildroot}%{daoshome}/TESTING/ftest/cart/{test_linkage.cpp,utest_{hlc,portnumber,swim}.c,wrap_cmocka.h}

%pre server
getent group daos_metrics >/dev/null || groupadd -r daos_metrics
getent group daos_server >/dev/null || groupadd -r daos_server
getent group daos_daemons >/dev/null || groupadd -r daos_daemons
getent passwd daos_server >/dev/null || useradd -s /sbin/nologin -r -g daos_server -G daos_metrics,daos_daemons daos_server

%post server
%{?run_ldconfig}
%systemd_post %{server_svc_name}
%sysctl_apply %{sysctl_script_name}

%preun server
%systemd_preun %{server_svc_name}

%if (0%{?suse_version} > 0)
%postun server
%{?run_ldconfig}
%systemd_postun %{server_svc_name}
%endif

%pre client
getent group daos_agent >/dev/null || groupadd -r daos_agent
getent group daos_daemons >/dev/null || groupadd -r daos_daemons
getent passwd daos_agent >/dev/null || useradd -s /sbin/nologin -r -g daos_agent -G daos_daemons daos_agent

%post client
%systemd_post %{agent_svc_name}

%preun client
%systemd_preun %{agent_svc_name}

%if (0%{?suse_version} > 0)
%postun client
%systemd_postun %{agent_svc_name}
%endif

%files
%defattr(-, root, root, -)
%doc README.md
%{_sysconfdir}/ld.so.conf.d/daos.conf
%dir %attr(0755,root,root) %{conf_dir}/certs
%config(noreplace) %{conf_dir}/memcheck-cart.supp
%dir %{conf_dir}
%dir %{_sysconfdir}/bash_completion.d
%{_sysconfdir}/bash_completion.d/daos.bash
# Certificate generation files
%dir %{_libdir}/%{name}
%{_libdir}/%{name}/certgen/
%{_libdir}/%{name}/VERSION
%{_libdir}/libcart.so.*
%{_libdir}/libgurt.so.*
%{_libdir}/libdaos_common.so

%files server
%doc README.md
%config(noreplace) %attr(0644,root,root) %{conf_dir}/daos_server.yml
%dir %attr(0700,daos_server,daos_server) %{conf_dir}/certs/clients
# set daos_server_helper to be setuid root in order to perform privileged tasks
%attr(4750,root,daos_server) %{_bindir}/daos_server_helper
# set daos_server to be setgid daos_server in order to invoke daos_server_helper
# and/or daos_firmware_helper
%attr(2755,root,daos_server) %{_bindir}/daos_server
%{_bindir}/daos_engine
%{_bindir}/daos_metrics
%dir %{_libdir}/daos_srv
%{_libdir}/daos_srv/libcont.so
%{_libdir}/daos_srv/libdtx.so
%{_libdir}/daos_srv/libmgmt.so
%{_libdir}/daos_srv/libobj.so
%{_libdir}/daos_srv/libpool.so
%{_libdir}/daos_srv/librdb.so
%{_libdir}/daos_srv/librdbt.so
%{_libdir}/daos_srv/librebuild.so
%{_libdir}/daos_srv/librsvc.so
%{_libdir}/daos_srv/libsecurity.so
%{_libdir}/daos_srv/libvos_srv.so
%{_libdir}/daos_srv/libvos_size.so
%{_libdir}/daos_srv/libvos.so
%{_libdir}/daos_srv/libbio.so
%{_libdir}/daos_srv/libplacement.so
%{_libdir}/libdaos_common_pmem.so
%config(noreplace) %{conf_dir}/vos_size_input.yaml
%{_bindir}/daos_storage_estimator.py
%{python3_sitearch}/storage_estimator/*.py
%dir %{python3_sitearch}/storage_estimator
%if (0%{?rhel} >= 8)
%dir %{python3_sitearch}/storage_estimator/__pycache__
%{python3_sitearch}/storage_estimator/__pycache__/*.pyc
%endif
%{_datarootdir}/%{name}
%exclude %{_datarootdir}/%{name}/ioil-ld-opts
%{_unitdir}/%{server_svc_name}
%{_sysctldir}/%{sysctl_script_name}

%files admin
%doc README.md
%{_bindir}/dmg
%{_mandir}/man8/dmg.8*
%config(noreplace) %{conf_dir}/daos_control.yml

%files client
%doc README.md
%{_libdir}/libdaos.so.*
%{_bindir}/cart_ctl
%{_bindir}/self_test
%{_bindir}/daos_agent
%{_bindir}/dfuse
%{_bindir}/daos
%{_libdir}/libdaos_cmd_hdlrs.so
%{_libdir}/libdfs.so
%{_libdir}/libds3.so
%{_libdir}/%{name}/API_VERSION
%{_libdir}/libduns.so
%{_libdir}/libdfuse.so
%{_libdir}/libioil.so
%{_libdir}/libpil4dfs.so
%dir %{python3_sitearch}/pydaos
%{python3_sitearch}/pydaos/*.py
%dir %{python3_sitearch}/pydaos/raw
%{python3_sitearch}/pydaos/raw/*.py
%if (0%{?rhel} >= 8)
%dir %{python3_sitearch}/pydaos/__pycache__
%{python3_sitearch}/pydaos/__pycache__/*.pyc
%dir %{python3_sitearch}/pydaos/raw/__pycache__
%{python3_sitearch}/pydaos/raw/__pycache__/*.pyc
%endif
%{python3_sitearch}/pydaos/pydaos_shim.so
%{_datarootdir}/%{name}/ioil-ld-opts
%config(noreplace) %{conf_dir}/daos_agent.yml
%{_unitdir}/%{agent_svc_name}
%{_mandir}/man8/daos.8*

%files client-tests
%doc README.md
%dir %{daoshome}
%{daoshome}/TESTING
%exclude %{daoshome}/TESTING/ftest/avocado_tests.yaml
%{_bindir}/hello_drpc
%{_libdir}/libdaos_tests.so
%{_bindir}/acl_dump_test
%{_bindir}/agent_tests
%{_bindir}/drpc_engine_test
%{_bindir}/drpc_test
%{_bindir}/dfuse_test
%{_bindir}/eq_tests
%{_bindir}/job_tests
%{_bindir}/security_test
%config(noreplace) %{conf_dir}/fault-inject-cart.yaml
%{_bindir}/fault_status
%{_bindir}/crt_launch
# For avocado tests
%{daoshome}/.build_vars.json
%{daoshome}/.build_vars.sh
%{_bindir}/daos_perf
%{_bindir}/daos_racer
%{_bindir}/daos_test
%{_bindir}/daos_debug_set_params
%{_bindir}/dfs_test
%{_bindir}/jobtest
%{_bindir}/daos_gen_io_conf
%{_bindir}/daos_run_io_conf
%{_libdir}/libdpar.so

%files client-tests-openmpi
%doc README.md
%{_libdir}/libdpar_mpi.so

%files server-tests
%doc README.md
%{_bindir}/evt_ctl
%{_bindir}/jump_pl_map
%{_bindir}/pl_bench
%{_bindir}/rdbt
%{_bindir}/ring_pl_map
%{_bindir}/smd_ut
%{_bindir}/vea_ut
%{_bindir}/vos_tests
%{_bindir}/vea_stress
%{_bindir}/obj_ctl
%{_bindir}/vos_perf

%files devel
%doc README.md
%{_includedir}/*
%{_libdir}/libdaos.so
%{_libdir}/libgurt.so
%{_libdir}/libcart.so
%{_libdir}/*.a

%files firmware
%doc README.md
# set daos_firmware_helper to be setuid root in order to perform privileged tasks
%attr(4750,root,daos_server) %{_bindir}/daos_firmware_helper

%files serialize
%doc README.md
%{_libdir}/libdaos_serialize.so

%files tests
%doc README.md
# No files in a meta-package

%files tests-internal
%doc README.md
# No files in a meta-package

%files mofed-shim
%doc README.md
# No files in a shim package

%changelog
<<<<<<< HEAD
* Wed May 25 2023 Ryon Jensen <ryon.jensen@intel.com> 2.3.107-5
- Removed unnecessary test files
=======
* Tue May 23 2023 Lei Huang <lei.huang@intel.com> 2.3.107-5
- Add libcapstone-devel to deps of client-tests package
>>>>>>> 67e1ec04

* Tue May 16 2023 Lei Huang <lei.huang@intel.com> 2.3.107-4
- Add libcapstone as a new prerequisite package
- Add libpil4dfs.so in daos-client rpm

* Mon May 15 2023 Jerome Soumagne <jerome.soumagne@intel.com> 2.3.107-3
- Fix libfabric/libfabric1 dependency mismatch on SuSE

* Wed May 10 2023 Jerome Soumagne <jerome.soumagne@intel.com> 2.3.107-2
- Temporarily pin libfabric to < 1.18

* Fri May 5 2023 Johann Lombardi <johann.lombardi@intel.com> 2.3.107-1
- Bump version to 2.3.107

* Fri Mar 17 2023 Tom Nabarro <tom.nabarro@intel.com> 2.3.106-2
- Add numactl requires for server package

* Tue Mar 14 2023 Brian J. Murrell <brian.murrell@intel.com> 2.3.106-1
- Bump version to be higher than TB5

* Wed Feb 22 2023 Li Wei <wei.g.li@intel.com> 2.3.103-6
- Update raft to 0.9.2-1.403.g3d20556

* Tue Feb 21 2023 Michael MacDonald <mjmac.macdonald@intel.com> 2.3.103-5
- Bump min supported go version to 1.17

* Fri Feb 17 2023 Ashley M. Pittman <ashley.m.pittman@intel.com> 2.3.103-4
- Add protobuf-c-devel to deps of client-tests package

* Mon Feb 13 2023 Brian J. Murrell <brian.murrell@intel.com> 2.3.103-3
- Remove explicit R: protobuf-c and let the auto-dependency generator
  handle it

* Wed Feb 8 2023 Michael Hennecke <michael.hennecke@intel.com> 2.3.103-2
- Change ipmctl requirement from v2 to v3

* Fri Jan 27 2023 Phillip Henderson <phillip.henderson@intel.com> 2.3.103-1
- Bump version to 2.3.103

* Wed Jan 25 2023 Johann Lombardi <johann.lombardi@intel.com> 2.3.102-1
- Bump version to 2.3.102

* Tue Jan 24 2023 Phillip Henderson <phillip.henderson@intel.com> 2.3.101-7
- Fix daos-tests-internal requirement for daos-tests

* Fri Jan 6 2023 Brian J. Murrell <brian.murrell@intel.com> 2.3.101-6
- Don't need to O: cart any more
- Add %%doc to all packages
- _datadir -> _datarootdir
- Don't use PREFIX= with scons in %%build
- Fix up some hard-coded paths to use macros instead
- Use some guards to prevent creating empty scriptlets

* Tue Dec 06 2022 Joseph G. Moore <joseph.moore@intel.com> 2.3.101-5
- Update Mercury to 2.2.0-6

* Thu Dec 01 2022 Tom Nabarro <tom.nabarro@intel.com> 2.3.101-4
- Update SPDK dependency requirement to greater than or equal to 22.01.2.

* Tue Oct 18 2022 Brian J. Murrell <brian.murrell@intel.com> 2.3.101-3
- Set flag to build per-subpackage debuginfo packages for Leap 15

* Thu Oct 6 2022 Michael MacDonald <mjmac.macdonald@intel.com> 2.3.101-2
- Rename daos_admin -> daos_server_helper

* Tue Sep 20 2022 Johann Lombardi <johann.lombardi@intel.com> 2.3.101-1
- Bump version to 2.3.101

* Thu Sep 8 2022 Jeff Olivier <jeffrey.v.olivier@intel.com> 2.3.100-22
- Move io_conf files from bin to TESTING

* Tue Aug 16 2022 Jeff Olivier <jeffrey.v.olivier@intel.com> 2.3.100-21
- Update PMDK to 1.12.1~rc1 to fix DAOS-11151

* Thu Aug 11 2022 Wang Shilong <shilong.wang@intel.com> 2.3.100-20
- Add daos_debug_set_params to daos-client-tests rpm for fault injection test.

* Fri Aug 5 2022 Jerome Soumagne <jerome.soumagne@intel.com> 2.3.100-19
- Update to mercury 2.2.0

* Tue Jul 26 2022 Michael MacDonald <mjmac.macdonald@intel.com> 2.3.100-18
- Bump min supported go version to 1.16

* Mon Jul 18 2022 Jerome Soumagne <jerome.soumagne@intel.com> 2.3.100-17
- Remove now unused openpa dependency

* Fri Jul 15 2022 Jeff Olivier <jeffrey.v.olivier@intel.com> 2.3.100-16
- Add pool_scrubbing_tests to test package

* Wed Jul 13 2022 Tom Nabarro <tom.nabarro@intel.com> 2.3.100-15
- Update SPDK dependency requirement to greater than or equal to 22.01.1.

* Mon Jun 27 2022 Jerome Soumagne <jerome.soumagne@intel.com> 2.3.100-14
- Update to mercury 2.2.0rc6

* Fri Jun 17 2022 Jeff Olivier <jeffrey.v.olivier@intel.com> 2.3.100-13
- Remove libdts.so, replace with build time static

* Thu Jun 2 2022 Jeff Olivier <jeffrey.v.olivier@intel.com> 2.3.100-12
- Make ucx required for build on all platforms

* Wed Jun 1 2022 Michael MacDonald <mjmac.macdonald@intel.com> 2.3.100-11
- Move dmg to new daos-admin RPM

* Wed May 18 2022 Lei Huang <lei.huang@intel.com> 2.3.100-10
- Update to libfabric to v1.15.1-1 to include critical performance patches

* Tue May 17 2022 Phillip Henderson <phillip.henderson@intel.com> 2.3.100-9
- Remove doas-client-tests-openmpi dependency from daos-tests
- Add daos-tests-internal package

* Mon May  9 2022 Ashley Pittman <ashley.m.pittman@intel.com> 2.3.100-8
- Extend dfusedaosbuild test to run in different configurations.

* Fri May  6 2022 Ashley Pittman <ashley.m.pittman@intel.com> 2.3.100-7
- Add dfuse unit-test binary to call from ftest.

* Wed May  4 2022 Joseph Moore <joseph.moore@intel.com> 2.3.100-6
- Update to mercury 2.1.0.rc4-9 to enable non-unified mode in UCX

* Tue Apr 26 2022 Phillip Henderson <phillip.henderson@intel.com> 2.3.100-5
- Move daos_gen_io_conf and daos_run_io_conf to daos-client-tests

* Wed Apr 20 2022 Lei Huang <lei.huang@intel.com> 2.3.100-4
- Update to libfabric to v1.15.0rc3-1 to include critical performance patches

* Tue Apr 12 2022 Li Wei <wei.g.li@intel.com> 2.3.100-3
- Update raft to 0.9.1-1401.gc18bcb8 to fix uninitialized node IDs

* Wed Apr 6 2022 Jeff Olivier <jeffrey.v.olivier@intel.com> 2.3.100-2
- Remove direct MPI dependency from most of tests

* Wed Apr  6 2022 Johann Lombardi <johann.lombardi@intel.com> 2.3.100-1
- Switch version to 2.3.100 for 2.4 test builds

* Wed Apr  6 2022 Joseph Moore <joseph.moore@intel.com> 2.1.100-26
- Add build depends entries for UCX libraries.

* Sat Apr  2 2022 Joseph Moore <joseph.moore@intel.com> 2.1.100-25
- Update to mercury 2.1.0.rc4-8 to include UCX provider patch

* Fri Mar 11 2022 Alexander Oganezov <alexander.a.oganezov@intel.com> 2.1.100-24
- Update to mercury 2.1.0.rc4-6 to include CXI provider patch

* Wed Mar 02 2022 Michael Hennecke <michael.hennecke@intel.com> 2.1.100-23
- DAOS-6344: Create secondary group daos_daemons for daos_server and daos_agent

* Tue Feb 22 2022 Alexander Oganezov <alexander.a.oganezov@intel.com> 2.1.100-22
- Update mercury to include DAOS-9561 workaround

* Sun Feb 13 2022 Michael MacDonald <mjmac.macdonald@intel.com> 2.1.100-21
- Update go toolchain requirements

* Thu Feb 10 2022 Li Wei <wei.g.li@intel.com> 2.1.100-20
- Update raft to 0.9.0-1394.gc81505f to fix membership change bugs

* Wed Jan 19 2022 Michael MacDonald <mjmac.macdonald@intel.com> 2.1.100-19
- Move libdaos_common.so from daos-client to daos package

* Mon Jan 17 2022 Johann Lombardi <johann.lombardi@intel.com> 2.1.100-18
- Update libfabric to 1.14.0 GA and apply fix for DAOS-9376

* Thu Dec 23 2021 Alexander Oganezov <alexander.a.oganezov@intel.com> 2.1.100-17
- Update to v2.1.0-rc4-3 to pick fix for DAOS-9325 high cpu usage
- Change mercury pinning to be >= instead of strict =

* Thu Dec 16 2021 Brian J. Murrell <brian.murrell@intel.com> 2.1.100-16
- Add BR: python-rpm-macros for Leap 15 as python3-base dropped that
  as a R:

* Sat Dec 11 2021 Brian J. Murrell <brian.murrell@intel.com> 2.1.100-15
- Create a shim package to allow daos openmpi packages built with the
  distribution openmpi to install on MOFED systems

* Fri Dec 10 2021 Brian J. Murrell <brian.murrell@intel.com> 2.1.100-14
- Don't make daos-*-tests-openmi a dependency of anything
  - If they are wanted, they should be installed explicitly, due to
    potential conflicts with other MPI stacks

* Wed Dec 08 2021 Alexander Oganezov <alexander.a.oganezov@intel.com> 2.1.100-13
- Remove DAOS-9173 workaround from mercury. Apply DAOS-9173 to ofi

* Tue Dec 07 2021 Alexander Oganezov <alexander.a.oganezov@intel.com> 2.1.100-12
- Apply DAOS-9173 workaround to mercury

* Fri Dec 03 2021 Alexander Oganezov <alexander.a.oganezov@intel.com> 2.1.100-11
- Update mercury to v2.1.0rc4

* Thu Dec 02 2021 Danielle M. Sikich <danielle.sikich@intel.com> 2.1.100-10
- Fix name of daos serialize package

* Sun Nov 28 2021 Tom Nabarro <tom.nabarro@intel.com> 2.1.100-9
- Set rmem_{max,default} sysctl values on server package install to enable
  SPDK pci_event module to operate in unprivileged process (daos_engine).

* Wed Nov 24 2021 Brian J. Murrell <brian.murrell@intel.com> 2.1.100-8
- Remove invalid "%%else if" syntax
- Fix a few other rpmlint warnings

* Tue Nov 16 2021 Wang Shilong <shilong.wang@intel.com> 2.1.100-7
- Update for libdaos major version bump
- Fix version of libpemobj1 for SUSE

* Sat Nov 13 2021 Alexander Oganezov <alexander.a.oganezov@intel.com> 2.1.100-6
- Update OFI to v1.14.0rc3

* Tue Oct 26 2021 Brian J. Murrell <brian.murrell@intel.com> 2.1.100-5
- Create new daos-{client,server}tests-openmpi and daos-server-tests subpackages
- Rename daos-tests daos-client-tests and make daos-tests require all
  other test suites to maintain existing behavior

* Mon Oct 25 2021 Alexander Oganezov <alexander.a.oganezov@intel.com> 2.1.100-4
- Update mercury to v2.1.0rc2

* Wed Oct 20 2021 Jeff Olivier <jeffrey.v.olivier@intel.com> 2.1.100-3
- Explicitly require 1.11.0-3 of PMDK

* Wed Oct 13 2021 David Quigley <david.quigley@intel.com> 2.1.100-2
- Add defusedxml as a required dependency for the test package.

* Wed Oct 13 2021 Johann Lombardi <johann.lombardi@intel.com> 2.1.100-1
- Switch version to 2.1.100 for 2.2 test builds

* Tue Oct 12 2021 Johann Lombardi <johann.lombardi@intel.com> 1.3.106-1
- Version bump to 1.3.106 for 2.0 test build 6

* Fri Oct 8 2021 Alexander Oganezov <alexander.a.oganezov@intel.com> 1.13.105-4
- Update OFI to v1.13.2rc1

* Wed Sep 15 2021 Li Wei <wei.g.li@intel.com> 1.3.105-3
- Update raft to fix InstallSnapshot performance as well as to avoid some
  incorrect 0.8.0 RPMs

* Fri Sep 03 2021 Brian J. Murrell <brian.murrell@intel.com> 1.3.105-2
- Remove R: hwloc; RPM's auto-requires/provides will take care of this

* Tue Aug 24 2021 Jeff Olivier <jeffrey.v.olivier@intel.com> 1.3.105-1
- Version bump to 1.3.105 for 2.0 test build 5

* Mon Aug 09 2021 Yawei <yawei.niu@intel.com> 1.3.104-5
- Fix duplicates
- Add vos_perf

* Thu Aug 05 2021 Christopher Hoffman <christopherx.hoffman@intel.com> 1.3.104-4
- Update conditional statement to include checking for distributions to
  determine which unit files to use for daos-server and daos-agent

* Wed Aug 04 2021 Kris Jacque <kristin.jacque@intel.com> 1.3.104-3
- Move daos_metrics tool from tests package to server package

* Wed Aug 04 2021 Tom Nabarro <tom.nabarro@intel.com> 1.3.104-2
- Update to spdk 21.07 and (indirectly) dpdk 21.05

* Mon Aug 02 2021 Jeff Olivier <jeffrey.v.olivier@intel.com> 1.3.104-1
- Version bump to 1.3.104 for 2.0 test build 4

* Mon Jul 19 2021 Danielle M. Sikich <danielle.sikich@intel.com> 1.3.103-5
- Add DAOS serialization library that requires hdf5

* Wed Jul 14 2021 Li Wei <wei.g.li@intel.com> 1.3.103-4
- Update raft to fix slow leader re-elections

* Tue Jul 13 2021  Maureen Jean <maureen.jean@intel.com> 1.3.103-3
- Add python modules to python3.6 site-packages

* Mon Jul 12 2021 Alexander Oganezov <alexander.a.oganezov@intel.com> 1.3.103-2
- Update to mercury release v2.0.1

* Mon Jul 12 2021 Johann Lombardi <johann.lombardi@intel.com> 1.3.103-1
- Version bump to 1.3.103 for 2.0 test build 3

* Wed Jul 7 2021 Phillip Henderson <phillip.henderson@intel.com> 1.3.102-6
- Update daos-devel to always require the same version daos-client

* Wed Jun 30 2021 Tom Nabarro <tom.nabarro@intel.com> 1.3.102-5
- Update to spdk 21.04 and (indirectly) dpdk 21.05

* Fri Jun 25 2021 Brian J. Murrell <brian.murrell@intel.com> - 1.3.102-4
- Add libuuid-devel back as a requirement of daos-devel

* Wed Jun 23 2021 Li Wei <wei.g.li@intel.com> 1.3.102-3
- Update raft to pick up Pre-Vote

* Mon Jun 14 2021 Jeff Olivier <jeffrey.v.olivier@intel.com> 1.3.102-2
- Update to pmdk 1.11.0-rc1
- Remove dependence on libpmem since we use libpmemobj directly

* Fri Jun 11 2021 Johann Lombardi <johann.lombardi@intel.com> 1.3.102-1
- Version bump to 1.3.102 for 2.0 test build 2

* Wed Jun 02 2021 Johann Lombardi <johann.lombardi@intel.com> 1.3.101-3
- Remove libs from devel package

* Thu May 20 2021 Jeff Olivier <jeffrey.v.olivier@intel.com> 1.3.0-101-2
- Remove client libs from common package

* Wed May 19 2021 Johann Lombardi <johann.lombardi@intel.com> 1.3.101-1
- Version bump to 1.3.101 for 2.0 test build 1

* Fri May 07 2021 Brian J. Murrell <brian.murrell@intel.com> 1.3.0-16
- Enable debuginfo package building on SUSE platforms

* Thu May 06 2021 Brian J. Murrell <brian.murrell@intel.com> 1.3.0-15
- Update to build on EL8

* Wed May 05 2021 Brian J. Murrell <brian.murrell@intel.com> 1.3.0-14
- Package /etc/daos/certs in main/common package so that both server
  and client get it created

* Wed Apr 21 2021 Tom Nabarro <tom.nabarro@intel.com> - 1.3.0-13
- Relax ipmctl version requirement on leap15 as we have runtime checks

* Fri Apr 16 2021 Mohamad Chaarawi <mohamad.chaarawi@intel.com> - 1.3.0-12
- remove dfuse_hl

* Wed Apr 14 2021 Jeff Olivier <jeffrey.v.olivier@intel.com> - 1.3.0-11
- Remove storage_estimator and io_conf from client packages to remove
  any client side dependence on bio and vos (and and PMDK/SPDK)

* Mon Apr 12 2021 Dalton A. Bohning <daltonx.bohning@intel.com> - 1.3.0-10
- Add attr to the test dependencies

* Tue Apr 06 2021 Kris Jacque <kristin.jacque@intel.com> 1.3.0-9
- Add package for daos_firmware helper binary

* Fri Apr 02 2021 Jeff Olivier <jeffrey.v.olivier@intel.com> 1.3.0-8
- Remove unused readline-devel

* Thu Apr 01 2021 Brian J. Murrell <brian.murrell@intel.com> 1.3.0-7
- Update argobots to 1.1

* Tue Mar 30 2021 Maureen Jean <maureen.jean@intel.com> 1.3.0-6
- Change pydaos_shim_3 to pydaos_shim

* Mon Mar 29 2021 Brian J. Murrell <brian.murrell@intel.com> - 1.3.0-5
- Move libdts.so to the daos-tests subpackage

* Tue Mar 23 2021 Alexander Oganezov <alexander.a.oganezov@intel.com> 1.3.0-4
- Update libfabric to v1.12.0
- Disable grdcopy/gdrapi linkage in libfabric


* Thu Mar 18 2021 Maureen Jean <maureen.jean@intel.com> 1.3.0-3
- Update to python3

* Thu Feb 25 2021 Li Wei <wei.g.li@intel.com> 1.3.0-2
- Require raft-devel 0.7.3 that fixes an unstable leadership problem caused by
  removed replicas as well as some Coverity issues

* Wed Feb 24 2021 Brian J. Murrell <brian.murrell@intel.com> - 1.3.0-1
- Version bump up to 1.3.0

* Mon Feb 22 2021 Brian J. Murrell <brian.murrell@intel.com> 1.1.3-3
- Remove all *-devel Requires from daos-devel as none of those are
  actually necessary to build libdaos clients

* Tue Feb 16 2021 Alexander Oganezov <alexander.a.oganezov@intel.com> 1.1.3-2
- Update libfabric to v1.12.0rc1

* Wed Feb 10 2021 Johann Lombardi <johann.lombardi@intel.com> 1.1.3-1
- Version bump up to 1.1.3

* Tue Feb 9 2021 Vish Venkatesan <vishwanath.venkatesan@intel.com> 1.1.2.1-11
- Add new pmem specific version of DAOS common library

* Fri Feb 5 2021 Saurabh Tandan <saurabh.tandan@intel.com> 1.1.2.1-10
- Added dbench as requirement for test package.

* Wed Feb 3 2021 Hua Kuang <hua.kuang@intel.com> 1.1.2.1-9
- Changed License to BSD-2-Clause-Patent

* Wed Feb 03 2021 Brian J. Murrell <brian.murrell@intel.com> - 1.1.2-8
- Update minimum required libfabric to 1.11.1

* Thu Jan 28 2021 Phillip Henderson <phillip.henderson@intel.com> 1.1.2.1-7
- Change ownership and permissions for the /etc/daos/certs directory.

* Sat Jan 23 2021 Alexander Oganezov <alexander.a.oganezov@intel.com> 1.1.2.1-6
- Update to mercury v2.0.1rc1

* Fri Jan 22 2021 Michael MacDonald <mjmac.macdonald@intel.com> 1.1.2.1-5
- Install daos_metrics utility to %%{_bindir}

* Wed Jan 20 2021 Kenneth Cain <kenneth.c.cain@intel.com> 1.1.2.1-4
- Version update for API major version 1, libdaos.so.1 (1.0.0)

* Fri Jan 15 2021 Michael Hennecke <mhennecke@lenovo.com> 1.1.2.1-3
- Harmonize daos_server and daos_agent groups.

* Tue Dec 15 2020 Ashley Pittman <ashley.m.pittman@intel.com> 1.1.2.1-2
- Combine the two memcheck suppressions files.

* Wed Dec 09 2020 Johann Lombardi <johann.lombardi@intel.com> 1.1.2.1-1
- Version bump up to 1.1.2.1

* Fri Dec 04 2020 Li Wei <wei.g.li@intel.com> 1.1.2-3
- Require raft-devel 0.7.1 that fixes recent Coverity issues

* Wed Dec 02 2020 Maureen Jean <maureen.jean@intel.com> - 1.1.2-2
- define scons_args to be BUILD_TYPE=<release|dev>
- the scons default is BUILD_TYPE=release
- BUILD_TYPE=release will disable fault injection in build

* Tue Dec 01 2020 Brian J. Murrell <brian.murrell@intel.com> - 1.1.2-1
- Version bump up to 1.1.2

* Tue Nov 17 2020 Li Wei <wei.g.li@intel.com> 1.1.1-8
- Require raft-devel 0.7.0 that changes log indices and terms to 63-bit

* Wed Nov 11 2020 Tom Nabarro <tom.nabarro@intel.com> 1.1.1-7
- Add version validation for runtime daos_server ipmctl requirement to avoid
  potential corruption of PMMs when setting PMem goal, issue fixed in
  https://github.com/intel/ipmctl/commit/9e3898cb15fa9eed3ef3e9de4488be1681d53ff4

* Thu Oct 29 2020 Jonathan Martinez Montes <jonathan.martinez.montes@intel.com> 1.1.1-6
- Restore obj_ctl utility

* Wed Oct 28 2020 Brian J. Murrell <brian.murrell@intel.com> - 1.1.1-5
- Use %%autosetup
- Only use systemd_requires if it exists
- Obsoletes: cart now that it's included in daos

* Sat Oct 24 2020 Maureen Jean <maureen.jean@intel.com> 1.1.1-4
- Add daos.conf to the daos package to resolve the path to libbio.so

* Tue Oct 13 2020 Jonathan Martinez Montes <jonathan.martinez.montes@intel.com> 1.1.1-3
- Remove obj_ctl from Tests RPM package
- Add libdts.so shared library that is used by daos_perf, daos_racer and
  the daos utility.

* Tue Oct 13 2020 Amanda Justiniano <amanda.justiniano-pagn@intel.com> 1.1.1-3
- Add lbzip2 requirement to the daos-tests package

* Tue Oct 13 2020 Michael MacDonald <mjmac.macdonald@intel.com> 1.1.1-2
- Create unprivileged user for daos_agent

* Mon Oct 12 2020 Johann Lombardi <johann.lombardi@intel.com> 1.1.1-1
- Version bump up to 1.1.1

* Sat Oct 03 2020 Michael MacDonald <mjmac.macdonald@intel.com> 1.1.0-34
- Add go-race to BuildRequires on OpenSUSE Leap

* Wed Sep 16 2020 Alexander Oganezov <alexander.a.oganezov@intel.com> 1.1.0-33
- Update OFI to v1.11.0

* Mon Aug 17 2020 Michael MacDonald <mjmac.macdonald@intel.com> 1.1.0-32
- Install completion script in /etc/bash_completion.d

* Wed Aug 05 2020 Brian J. Murrell <brian.murrell@intel.com> - 1.1.0-31
- Change fuse requirement to fuse3
- Use Lmod for MPI module loading
- Remove unneeded (and un-distro gated) Requires: json-c

* Wed Jul 29 2020 Jonathan Martinez Montes <jonathan.martinez.montes@intel.com> - 1.1.0-30
- Add the daos_storage_estimator.py tool. It merges the functionality of the
  former tools vos_size, vos_size.py, vos_size_dfs_sample.py and parse_csv.py.

* Wed Jul 29 2020 Jeffrey V Olivier <jeffrey.v.olivier@intel.com> - 1.1.0-29
- Revert prior changes from version 28

* Mon Jul 13 2020 Brian J. Murrell <brian.murrell@intel.com> - 1.1.0-28
- Change fuse requirement to fuse3
- Use Lmod for MPI module loading

* Tue Jul 7 2020 Alexander A Oganezov <alexander.a.oganezov@intel.com> - 1.1.0-27
- Update to mercury release 2.0.0~rc1-1

* Sun Jun 28 2020 Jonathan Martinez Montes <jonathan.martinez.montes@intel.com> - 1.1.0-26
- Add the vos_size_dfs_sample.py tool. It is used to generate dynamically
  the vos_dfs_sample.yaml file using the real DFS super block data.

* Tue Jun 23 2020 Jeff Olivier <jeffrey.v.olivier@intel.com> - 1.1.0-25
- Add -no-rpath option and use it for rpm build rather than modifying
  SCons files in place

* Tue Jun 16 2020 Jeff Olivier <jeffrey.v.olivier@intel.com> - 1.1.0-24
- Modify RPATH removal snippet to replace line with pass as some lines
  can't be removed without breaking the code

* Fri Jun 05 2020 Ryon Jensen <ryon.jensen@intel.com> - 1.1.0-23
- Add libisa-l_crypto dependency

* Fri Jun 05 2020 Tom Nabarro <tom.nabarro@intel.com> - 1.1.0-22
- Change server systemd run-as user to daos_server in unit file

* Thu Jun 04 2020 Hua Kuang <hua.kuang@intel.com> - 1.1.0-21
- Remove dmg_old from DAOS RPM package

* Thu May 28 2020 Tom Nabarro <tom.nabarro@intel.com> - 1.1.0-20
- Create daos group to run as in systemd unit file

* Tue May 26 2020 Brian J. Murrell <brian.murrell@intel.com> - 1.1.0-19
- Enable parallel building with _smp_mflags

* Fri May 15 2020 Kenneth Cain <kenneth.c.cain@intel.com> - 1.1.0-18
- Require raft-devel >= 0.6.0 that adds new API raft_election_start()

* Thu May 14 2020 Brian J. Murrell <brian.murrell@intel.com> - 1.1.0-17
- Add cart-devel's Requires to daos-devel as they were forgotten
  during the cart merge

* Thu May 14 2020 Brian J. Murrell <brian.murrell@intel.com> - 1.1.0-16
- Fix fuse3-libs -> libfuse3 for SLES/Leap 15

* Thu Apr 30 2020 Brian J. Murrell <brian.murrell@intel.com> - 1.1.0-15
- Use new properly pre-release tagged mercury RPM

* Thu Apr 30 2020 Brian J. Murrell <brian.murrell@intel.com> - 1.1.0-14
- Move fuse dependencies to the client subpackage

* Mon Apr 27 2020 Michael MacDonald <mjmac.macdonald@intel.com> 1.1.0-13
- Rename /etc/daos.yml -> /etc/daos_control.yml

* Thu Apr 16 2020 Brian J. Murrell <brian.murrell@intel.com> - 1.1.0-12
- Use distro fuse

* Fri Apr 10 2020 Alexander Oganezov <alexander.a.oganezov@intel.com> - 1.1.0-11
- Update to mercury 4871023 to pick na_ofi.c race condition fix for
  "No route to host" errors.

* Sun Apr 05 2020 Brian J. Murrell <brian.murrell@intel.com> - 1.1.0-10
- Clean up spdk dependencies

* Mon Mar 30 2020 Tom Nabarro <tom.nabarro@intel.com> - 1.1.0-9
- Set version of spdk to < v21, > v19

* Fri Mar 27 2020 David Quigley <david.quigley@intel.com> - 1.1.0-8
- add daos and dmg man pages to the daos-client files list

* Thu Mar 26 2020 Michael MacDonald <mjmac.macdonald@intel.com> 1.1.0-7
- Add systemd scriptlets for managing daos_server/daos_agent services

* Thu Mar 26 2020 Alexander Oganeozv <alexander.a.oganezov@intel.com> - 1.1.0-6
- Update ofi to 62f6c937601776dac8a1f97c8bb1b1a6acfbc3c0

* Tue Mar 24 2020 Jeffrey V. Olivier <jeffrey.v.olivier@intel.com> - 1.1.0-5
- Remove cart as an external dependence

* Mon Mar 23 2020 Jeffrey V. Olivier <jeffrey.v.olivier@intel.com> - 1.1.0-4
- Remove scons_local as dependency

* Tue Mar 03 2020 Brian J. Murrell <brian.murrell@intel.com> - 1.1.0-3
- Bump up go minimum version to 1.12

* Thu Feb 20 2020 Brian J. Murrell <brian.murrell@intel.com> - 1.1.0-2
- daos-server requires daos-client (same version)

* Fri Feb 14 2020 Brian J. Murrell <brian.murrell@intel.com> - 1.1.0-1
- Version bump up to 1.1.0

* Wed Feb 12 2020 Brian J. Murrell <brian.murrell@intel.com> - 0.9.0-2
- Remove undefine _missing_build_ids_terminate_build

* Thu Feb 06 2020 Johann Lombardi <johann.lombardi@intel.com> - 0.9.0-1
- Version bump up to 0.9.0

* Sat Jan 18 2020 Jeff Olivier <jeffrey.v.olivier@intel.com> - 0.8.0-3
- Fixing a few warnings in the RPM spec file

* Fri Dec 27 2019 Jeff Olivier <jeffrey.v.olivier@intel.com> - 0.8.0-2
- Remove openmpi, pmix, and hwloc builds, use hwloc and openmpi packages

* Tue Dec 17 2019 Johann Lombardi <johann.lombardi@intel.com> - 0.8.0-1
- Version bump up to 0.8.0

* Thu Dec 05 2019 Johann Lombardi <johann.lombardi@intel.com> - 0.7.0-1
- Version bump up to 0.7.0

* Tue Nov 19 2019 Tom Nabarro <tom.nabarro@intel.com> 0.6.0-15
- Temporarily unconstrain max. version of spdk

* Wed Nov 06 2019 Brian J. Murrell <brian.murrell@intel.com> 0.6.0-14
- Constrain max. version of spdk

* Wed Nov 06 2019 Brian J. Murrell <brian.murrell@intel.com> 0.6.0-13
- Use new cart with R: mercury to < 1.0.1-20 due to incompatibility

* Wed Nov 06 2019 Michael MacDonald <mjmac.macdonald@intel.com> 0.6.0-12
- Add daos_admin privileged helper for daos_server

* Fri Oct 25 2019 Brian J. Murrell <brian.murrell@intel.com> 0.6.0-11
- Handle differences in Leap 15 Python packaging

* Wed Oct 23 2019 Brian J. Murrell <brian.murrell@intel.com> 0.6.0-9
- Update BR: libisal-devel for Leap

* Mon Oct 07 2019 Brian J. Murrell <brian.murrell@intel.com> 0.6.0-8
- Use BR: cart-devel-%%{cart_sha1} if available
- Remove cart's BRs as it's -devel Requires them now

* Tue Oct 01 2019 Brian J. Murrell <brian.murrell@intel.com> 0.6.0-7
- Constrain cart BR to <= 1.0.0

* Sat Sep 21 2019 Brian J. Murrell <brian.murrell@intel.com>
- Remove Requires: {argobots, cart}
  - autodependencies should take care of these

* Thu Sep 19 2019 Jeff Olivier <jeffrey.v.olivier@intel.com>
- Add valgrind-devel requirement for argobots change

* Tue Sep 10 2019 Tom Nabarro <tom.nabarro@intel.com>
- Add requires ndctl as runtime dep for control plane.

* Thu Aug 15 2019 David Quigley <david.quigley@intel.com>
- Add systemd unit files to packaging.

* Thu Jul 25 2019 Brian J. Murrell <brian.murrell@intel.com>
- Add git hash and commit count to release

* Thu Jul 18 2019 David Quigley <david.quigley@intel.com>
- Add certificate generation files to packaging.

* Tue Jul 09 2019 Johann Lombardi <johann.lombardi@intel.com>
- Version bump up to 0.6.0

* Fri Jun 21 2019 David Quigley <dquigley@intel.com>
- Add daos_agent.yml to the list of packaged files

* Thu Jun 13 2019 Brian J. Murrell <brian.murrell@intel.com>
- move obj_ctl daos_gen_io_conf daos_run_io_conf to
  daos-tests sub-package
- daos-server needs spdk-tools

* Fri May 31 2019 Ken Cain <kenneth.c.cain@intel.com>
- Add new daos utility binary

* Wed May 29 2019 Brian J. Murrell <brian.murrell@intel.com>
- Version bump up to 0.5.0
- Add Requires: libpsm_infinipath1 for SLES 12.3

* Tue May 07 2019 Brian J. Murrell <brian.murrell@intel.com>
- Move some files around among the sub-packages

* Mon May 06 2019 Brian J. Murrell <brian.murrell@intel.com>
- Only BR fio
  - fio-{devel,src} is not needed

* Wed Apr 03 2019 Brian J. Murrell <brian.murrell@intel.com>
- initial package<|MERGE_RESOLUTION|>--- conflicted
+++ resolved
@@ -16,7 +16,7 @@
 
 Name:          daos
 Version:       2.3.107
-Release:       5%{?relval}%{?dist}
+Release:       6%{?relval}%{?dist}
 Summary:       DAOS Storage Engine
 
 License:       BSD-2-Clause-Patent
@@ -552,13 +552,11 @@
 # No files in a shim package
 
 %changelog
-<<<<<<< HEAD
-* Wed May 25 2023 Ryon Jensen <ryon.jensen@intel.com> 2.3.107-5
+* Wed May 25 2023 Ryon Jensen <ryon.jensen@intel.com> 2.3.107-6
 - Removed unnecessary test files
-=======
+
 * Tue May 23 2023 Lei Huang <lei.huang@intel.com> 2.3.107-5
 - Add libcapstone-devel to deps of client-tests package
->>>>>>> 67e1ec04
 
 * Tue May 16 2023 Lei Huang <lei.huang@intel.com> 2.3.107-4
 - Add libcapstone as a new prerequisite package
