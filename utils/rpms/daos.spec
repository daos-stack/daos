--- conflicted
+++ resolved
@@ -15,13 +15,8 @@
 %endif
 
 Name:          daos
-<<<<<<< HEAD
-Version:       2.7.100
-Release:       7%{?relval}%{?dist}
-=======
 Version:       2.7.101
-Release:       2%{?relval}%{?dist}
->>>>>>> ab5815d7
+Release:       3%{?relval}%{?dist}
 Summary:       DAOS Storage Engine
 
 License:       BSD-2-Clause-Patent
@@ -47,11 +42,7 @@
 BuildRequires: bullseye
 %endif
 %if (0%{?rhel} >= 8)
-<<<<<<< HEAD
-BuildRequires: argobots-devel >= 1.2
-=======
 BuildRequires: argobots-devel >= %{argobots_version}
->>>>>>> ab5815d7
 BuildRequires: json-c-devel
 BuildRequires: boost-python3-devel
 %else
@@ -123,25 +114,6 @@
 %endif
 BuildRequires: libuuid-devel
 
-<<<<<<< HEAD
-%if (0%{?suse_version} > 0)
-BuildRequires: libucp-devel
-BuildRequires: libucs-devel
-BuildRequires: libuct-devel
-%else
-BuildRequires: ucx-devel
-%endif
-
-# Needed for debugging tasks
-%if (0%{?rhel} >= 8)
-BuildRequires: libasan
-%endif
-%if (0%{?suse_version} > 0)
-BuildRequires: libasan8
-%endif
-
-=======
->>>>>>> ab5815d7
 Requires: openssl
 # This should only be temporary until we can get a stable upstream release
 # of mercury, at which time the autoprov shared library version should
@@ -626,11 +598,9 @@
 # No files in a shim package
 
 %changelog
-<<<<<<< HEAD
-* Tue Sep 10 2024 Cedric Koch-Hofer <cedric.koch-hofer@intel.com> 2.7.100-6
-- Update argobots to 1.2
+* Fri Dec 06 2024 Cedric Koch-Hofer <cedric.koch-hofer@intel.com> 2.7.101-3
 - Add support of the libasan
-=======
+
 * Tue Nov 13 2024 Denis Barakhtanov <dbarahtanov@enakta.com> 2.7.101-2
 - Add pydaos.torch module to daos-client rpm.
 
@@ -666,7 +636,6 @@
 
 * Mon Sep 23 2024 Kris Jacque <kris.jacque@intel.com> 2.7.100-6
 - Bump min supported go version to 1.21
->>>>>>> ab5815d7
 
 * Thu Aug 15 2024 Michael MacDonald <mjmac@google.com> 2.7.100-5
 - Add libdaos_self_test.so to client RPM
