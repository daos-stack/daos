%define daoshome %{_exec_prefix}/lib/%{name}
%define server_svc_name daos_server.service
%define agent_svc_name daos_agent.service
%define sysctl_script_name 10-daos_server.conf

%global mercury_version 2.3.1-1%{?dist}
%global libfabric_version 1.15.1-1
%global __python %{__python3}

%if (0%{?rhel} >= 8)
# https://bugzilla.redhat.com/show_bug.cgi?id=1955184
%define _use_internal_dependency_generator 0
%define __find_requires %{SOURCE1}
%endif

Name:          daos
Version:       2.5.101
Release:       4%{?relval}%{?dist}
Summary:       DAOS Storage Engine

License:       BSD-2-Clause-Patent
URL:           https://github.com/daos-stack/daos
Source0:       %{name}-%{version}.tar.gz
Source1:       bz-1955184_find-requires
%if (0%{?rhel} >= 8)
BuildRequires: python3-scons >= 2.4
%else
BuildRequires: scons >= 2.4
%endif
BuildRequires: libfabric-devel >= %{libfabric_version}
BuildRequires: mercury-devel >= %{mercury_version}
BuildRequires: gcc-c++
%if (0%{?rhel} >= 8)
%global openmpi openmpi
%else
%global openmpi openmpi3
%endif
BuildRequires: %{openmpi}-devel
BuildRequires: hwloc-devel
%if ("%{?compiler_args}" == "COMPILER=covc")
BuildRequires: bullseye
%endif
%if (0%{?rhel} >= 8)
BuildRequires: argobots-devel >= 1.1
BuildRequires: json-c-devel
BuildRequires: boost-python3-devel
%else
BuildRequires: libabt-devel >= 1.0rc1
BuildRequires: libjson-c-devel
BuildRequires: boost-devel
%endif
BuildRequires: libpmemobj-devel >= 2.0.0
%if (0%{?rhel} >= 8)
BuildRequires: fused-devel >= 1
%else
BuildRequires: fused-devel >= 1
%endif
%if (0%{?suse_version} >= 1500)
BuildRequires: go-race
BuildRequires: libprotobuf-c-devel
BuildRequires: liblz4-devel
BuildRequires: libcapstone-devel
%else
BuildRequires: protobuf-c-devel
BuildRequires: lz4-devel
BuildRequires: capstone-devel
%endif
BuildRequires: spdk-devel >= 22.01.2
%if (0%{?rhel} >= 8)
BuildRequires: isa-l-devel
BuildRequires: libisa-l_crypto-devel
%else
BuildRequires: libisal-devel
BuildRequires: libisal_crypto-devel
%endif
BuildRequires: daos-raft-devel = 0.11.0-1.416.g12dbc15%{?dist}
BuildRequires: openssl-devel
BuildRequires: libevent-devel
BuildRequires: libyaml-devel
BuildRequires: libcmocka-devel
BuildRequires: valgrind-devel
BuildRequires: systemd
BuildRequires: go >= 1.17
%if (0%{?rhel} >= 8)
BuildRequires: numactl-devel
BuildRequires: CUnit-devel
# needed to retrieve PMM region info through control-plane
BuildRequires: libipmctl-devel
%if (0%{?rhel} >= 9)
BuildRequires: python-devel
%else
BuildRequires: python36-devel
%endif
BuildRequires: python3-distro
BuildRequires: Lmod
%else
%if (0%{?suse_version} >= 1315)
# see src/client/dfs/SConscript for why we need /etc/os-release
# that code should be rewritten to use the python libraries provided for
# os detection
BuildRequires: distribution-release
BuildRequires: libnuma-devel
BuildRequires: cunit-devel
BuildRequires: ipmctl-devel
BuildRequires: python3-devel
BuildRequires: python3-distro
BuildRequires: python-rpm-macros
BuildRequires: lua-lmod
BuildRequires: systemd-rpm-macros
%endif
%endif
BuildRequires: libuuid-devel

%if (0%{?suse_version} > 0)
BuildRequires: libucp-devel
BuildRequires: libucs-devel
BuildRequires: libuct-devel
%else
BuildRequires: ucx-devel
%endif

Requires: openssl
# This should only be temporary until we can get a stable upstream release
# of mercury, at which time the autoprov shared library version should
# suffice
Requires: mercury >= %{mercury_version}


%description
The Distributed Asynchronous Object Storage (DAOS) is an open-source
software-defined object store designed from the ground up for
massively distributed Non Volatile Memory (NVM). DAOS takes advantage
of next generation NVM technology like Storage Class Memory (SCM) and
NVM express (NVMe) while presenting a key-value storage interface and
providing features such as transactional non-blocking I/O, advanced
data protection with self healing on top of commodity hardware, end-
to-end data integrity, fine grained data control and elastic storage
to optimize performance and cost.

%package server
Summary: The DAOS server
Requires: %{name}%{?_isa} = %{version}-%{release}
Requires: spdk-tools >= 22.01.2
Requires: ndctl
# needed to set PMem configuration goals in BIOS through control-plane
%if (0%{?suse_version} >= 1500)
Requires: ipmctl >= 03.00.00.0423
Requires: libpmemobj1 >= 2.0.0-1.suse1500
Requires: libfabric1 >= %{libfabric_version}
%else
Requires: ipmctl >= 03.00.00.0468
Requires: libpmemobj >= 2.0.0-1%{?dist}
%endif
Requires: libfabric >= %{libfabric_version}
Requires: mercury >= %{mercury_version}
Requires(post): /sbin/ldconfig
Requires(postun): /sbin/ldconfig
Requires: numactl
%{?systemd_requires}

%description server
This is the package needed to run a DAOS server

%package admin
Summary: DAOS admin tools
Requires: %{name}%{?_isa} = %{version}-%{release}

%description admin
This package contains DAOS administrative tools (e.g. dmg).

%package client
Summary: The DAOS client
Requires: %{name}%{?_isa} = %{version}-%{release}
Requires: mercury >= %{mercury_version}
Requires: libfabric >= %{libfabric_version}
%if (0%{?suse_version} >= 1500)
Requires: libfabric1 >= %{libfabric_version}
Requires: fused >= 1
%endif
Requires: /usr/bin/fusermount3
%{?systemd_requires}

%description client
This is the package needed to run a DAOS client

%package tests
Summary: The entire DAOS test suite
Requires: %{name}-client-tests%{?_isa} = %{version}-%{release}
BuildArch: noarch

%description tests
This is the package is a metapackage to install all of the test packages

%package tests-internal
Summary: The entire internal DAOS test suite
Requires: %{name}-tests = %{version}-%{release}
Requires: %{name}-client-tests-openmpi%{?_isa} = %{version}-%{release}
Requires: %{name}-client-tests-mpich = %{version}-%{release}
Requires: %{name}-serialize%{?_isa} = %{version}-%{release}
BuildArch: noarch

%description tests-internal
This is the package is a metapackage to install all of the internal test
packages

%package client-tests
Summary: The DAOS test suite
Requires: %{name}-client%{?_isa} = %{version}-%{release}
Requires: %{name}-admin%{?_isa} = %{version}-%{release}
Requires: %{name}-devel%{?_isa} = %{version}-%{release}
Requires: protobuf-c-devel
Requires: fio
Requires: git
Requires: dbench
Requires: lbzip2
Requires: attr
Requires: ior
Requires: go >= 1.18
%if (0%{?suse_version} >= 1315)
Requires: lua-lmod
Requires: libcapstone-devel
%else
Requires: Lmod
Requires: capstone-devel
%endif
Requires: fused >= 1

%description client-tests
This is the package needed to run the DAOS test suite (client tests)

%package client-tests-openmpi
Summary: The DAOS client test suite - tools which need openmpi
Requires: %{name}-client-tests%{?_isa} = %{version}-%{release}
Requires: hdf5-%{openmpi}-tests
Requires: hdf5-vol-daos-%{openmpi}-tests
Requires: MACSio-%{openmpi}
Requires: simul-%{openmpi}

%description client-tests-openmpi
This is the package needed to run the DAOS client test suite openmpi tools

%package client-tests-mpich
Summary: The DAOS client test suite - tools which need mpich
BuildArch: noarch
Requires: %{name}-client-tests%{?_isa} = %{version}-%{release}
Requires: mpifileutils-mpich
Requires: testmpio
Requires: mpich
Requires: ior
Requires: hdf5-mpich-tests
Requires: hdf5-vol-daos-mpich-tests
Requires: MACSio-mpich
Requires: simul-mpich
Requires: romio-tests
Requires: python3-mpi4py-tests

%description client-tests-mpich
This is the package needed to run the DAOS client test suite mpich tools

%package server-tests
Summary: The DAOS server test suite (server tests)
Requires: %{name}-server%{?_isa} = %{version}-%{release}
Requires: %{name}-admin%{?_isa} = %{version}-%{release}

%description server-tests
This is the package needed to run the DAOS server test suite (server tests)

%package devel
Summary: The DAOS development libraries and headers
Requires: %{name}-client%{?_isa} = %{version}-%{release}
Requires: libuuid-devel

%description devel
This is the package needed to build software with the DAOS library.

%package firmware
Summary: The DAOS firmware management helper
Requires: %{name}-server%{?_isa} = %{version}-%{release}

%description firmware
This is the package needed to manage server storage firmware on DAOS servers.

%package serialize
Summary: DAOS serialization library that uses HDF5
BuildRequires: hdf5-devel
Requires: hdf5

%description serialize
This is the package needed to use the DAOS serialization and deserialization
tools, as well as the preserve option for the filesystem copy tool.

%package mofed-shim
Summary: A shim to bridge MOFED's openmpi to distribution dependency tags
Provides: libmpi.so.40()(64bit)(openmpi-x86_64)
Requires: libmpi.so.40()(64bit)
Provides: libmpi_cxx.so.40()(64bit)(openmpi-x86_64)
Provides: libmpi_cxx.so.40()(64bit)
BuildArch: noarch

%description mofed-shim
This is the package that bridges the difference between the MOFED openmpi
"Provides" and distribution-openmpi consumers "Requires".

%if (0%{?suse_version} > 0)
%global __debug_package 1
%global _debuginfo_subpackages 1
%debug_package
%endif

%prep
%autosetup

%build

%define conf_dir %{_sysconfdir}/daos
%if (0%{?rhel} == 8)
%define scons_exe scons-3
%else
%define scons_exe scons
%endif
%{scons_exe} %{?_smp_mflags} \
      --config=force         \
      --no-rpath             \
      USE_INSTALLED=all      \
      FIRMWARE_MGMT=yes      \
      CONF_DIR=%{conf_dir}   \
     %{?scons_args}          \
     %{?compiler_args}

%if ("%{?compiler_args}" == "COMPILER=covc")
mv test.cov{,-build}
%endif

%install
%{scons_exe} %{?_smp_mflags}          \
      --config=force                  \
      --no-rpath                      \
      --install-sandbox=%{buildroot}  \
      %{buildroot}%{_prefix}          \
      %{buildroot}%{conf_dir}         \
      USE_INSTALLED=all               \
      FIRMWARE_MGMT=yes               \
      CONF_DIR=%{conf_dir}            \
      PREFIX=%{_prefix}               \
      %{?scons_args}                  \
      %{?compiler_args}

%if ("%{?compiler_args}" == "COMPILER=covc")
mv test.cov-build %{buildroot}/%{daoshome}/TESTING/ftest/test.cov
%endif
mkdir -p %{buildroot}/%{_sysconfdir}/ld.so.conf.d/
echo "%{_libdir}/daos_srv" > %{buildroot}/%{_sysconfdir}/ld.so.conf.d/daos.conf
mkdir -p %{buildroot}/%{_sysctldir}
install -m 644 utils/rpms/%{sysctl_script_name} %{buildroot}/%{_sysctldir}
mkdir -p %{buildroot}/%{_unitdir}
install -m 644 utils/systemd/%{server_svc_name} %{buildroot}/%{_unitdir}
install -m 644 utils/systemd/%{agent_svc_name} %{buildroot}/%{_unitdir}
mkdir -p %{buildroot}/%{conf_dir}/certs/clients
mv %{buildroot}/%{conf_dir}/bash_completion.d %{buildroot}/%{_sysconfdir}
# fixup env-script-interpreters
sed -i -e '1s/env //' %{buildroot}{%{daoshome}/TESTING/ftest/{cart/cart_logtest,config_file_gen,launch,slurm_setup,tags,verify_perms}.py,%{_bindir}/daos_storage_estimator.py}

# shouldn't have source files in a non-devel RPM
rm -f %{buildroot}%{daoshome}/TESTING/ftest/cart/{test_linkage.cpp,utest_{hlc,portnumber,protocol,swim}.c,wrap_cmocka.h}

%pre server
getent group daos_metrics >/dev/null || groupadd -r daos_metrics
getent group daos_server >/dev/null || groupadd -r daos_server
getent group daos_daemons >/dev/null || groupadd -r daos_daemons
getent passwd daos_server >/dev/null || useradd -s /sbin/nologin -r -g daos_server -G daos_metrics,daos_daemons daos_server

%post server
%{?run_ldconfig}
%systemd_post %{server_svc_name}
%sysctl_apply %{sysctl_script_name}

%preun server
%systemd_preun %{server_svc_name}

# all of these macros are empty on EL so keep rpmlint happy
%if (0%{?suse_version} > 0)
%postun server
%{?run_ldconfig}
%systemd_postun %{server_svc_name}
%endif

%pre client
getent group daos_agent >/dev/null || groupadd -r daos_agent
getent group daos_daemons >/dev/null || groupadd -r daos_daemons
getent passwd daos_agent >/dev/null || useradd -s /sbin/nologin -r -g daos_agent -G daos_daemons daos_agent

%post client
%systemd_post %{agent_svc_name}

%preun client
%systemd_preun %{agent_svc_name}

%if (0%{?suse_version} > 0)
%postun client
%systemd_postun %{agent_svc_name}
%endif

%files
%defattr(-, root, root, -)
%doc README.md
%dir %attr(0755,root,root) %{conf_dir}/certs
%config(noreplace) %{conf_dir}/memcheck-cart.supp
%dir %{conf_dir}
%dir %{_sysconfdir}/bash_completion.d
%{_sysconfdir}/bash_completion.d/daos.bash
# Certificate generation files
%dir %{_libdir}/%{name}
%{_libdir}/%{name}/certgen/
%{_libdir}/%{name}/VERSION
%{_libdir}/libcart.so.*
%{_libdir}/libgurt.so.*
%{_libdir}/libdaos_common.so

%files server
%doc README.md
%config(noreplace) %attr(0644,root,root) %{conf_dir}/daos_server.yml
%dir %attr(0700,daos_server,daos_server) %{conf_dir}/certs/clients
# set daos_server_helper to be setuid root in order to perform privileged tasks
%attr(4750,root,daos_server) %{_bindir}/daos_server_helper
# set daos_server to be setgid daos_server in order to invoke daos_server_helper
# and/or daos_firmware_helper
%attr(2755,root,daos_server) %{_bindir}/daos_server
%{_bindir}/daos_engine
%{_bindir}/daos_metrics
%{_bindir}/ddb
%{_sysconfdir}/ld.so.conf.d/daos.conf
%dir %{_libdir}/daos_srv
%{_libdir}/daos_srv/libchk.so
%{_libdir}/daos_srv/libcont.so
%{_libdir}/daos_srv/libddb.so
%{_libdir}/daos_srv/libdtx.so
%{_libdir}/daos_srv/libmgmt.so
%{_libdir}/daos_srv/libobj.so
%{_libdir}/daos_srv/libpool.so
%{_libdir}/daos_srv/librdb.so
%{_libdir}/daos_srv/librdbt.so
%{_libdir}/daos_srv/librebuild.so
%{_libdir}/daos_srv/librsvc.so
%{_libdir}/daos_srv/libsecurity.so
%{_libdir}/daos_srv/libvos_srv.so
%{_libdir}/daos_srv/libvos_size.so
%{_libdir}/daos_srv/libvos.so
%{_libdir}/daos_srv/libbio.so
%{_libdir}/daos_srv/libplacement.so
%{_libdir}/daos_srv/libpipeline.so
%{_libdir}/libdaos_common_pmem.so
%config(noreplace) %{conf_dir}/vos_size_input.yaml
%{_bindir}/daos_storage_estimator.py
%{python3_sitearch}/storage_estimator/*.py
%dir %{python3_sitearch}/storage_estimator
%if (0%{?rhel} >= 8)
%dir %{python3_sitearch}/storage_estimator/__pycache__
%{python3_sitearch}/storage_estimator/__pycache__/*.pyc
%endif
%{_datarootdir}/%{name}
%exclude %{_datarootdir}/%{name}/ioil-ld-opts
%{_unitdir}/%{server_svc_name}
%{_sysctldir}/%{sysctl_script_name}

%files admin
%doc README.md
%{_bindir}/dmg
%{_mandir}/man8/dmg.8*
%config(noreplace) %{conf_dir}/daos_control.yml

%files client
%doc README.md
%{_libdir}/libdaos.so.*
%{_bindir}/cart_ctl
%{_bindir}/self_test
%{_bindir}/daos_agent
%{_bindir}/dfuse
%{_bindir}/daos
%{_libdir}/libdaos_cmd_hdlrs.so
%{_libdir}/libdfs.so
%{_libdir}/libds3.so
%{_libdir}/%{name}/API_VERSION
%{_libdir}/libduns.so
%{_libdir}/libdfuse.so
%{_libdir}/libioil.so
%{_libdir}/libpil4dfs.so
%dir %{python3_sitearch}/pydaos
%{python3_sitearch}/pydaos/*.py
%dir %{python3_sitearch}/pydaos/raw
%{python3_sitearch}/pydaos/raw/*.py
%if (0%{?rhel} >= 8)
%dir %{python3_sitearch}/pydaos/__pycache__
%{python3_sitearch}/pydaos/__pycache__/*.pyc
%dir %{python3_sitearch}/pydaos/raw/__pycache__
%{python3_sitearch}/pydaos/raw/__pycache__/*.pyc
%endif
%{python3_sitearch}/pydaos/pydaos_shim.so
%{_datarootdir}/%{name}/ioil-ld-opts
%config(noreplace) %{conf_dir}/daos_agent.yml
%{_unitdir}/%{agent_svc_name}
%{_mandir}/man8/daos.8*

%files client-tests
%doc README.md
%dir %{daoshome}
%{daoshome}/TESTING
%exclude %{daoshome}/TESTING/ftest/avocado_tests.yaml
%{_bindir}/hello_drpc
%{_libdir}/libdaos_tests.so
%{_bindir}/acl_dump_test
%{_bindir}/agent_tests
%{_bindir}/drpc_engine_test
%{_bindir}/drpc_test
%{_bindir}/dfuse_test
%{_bindir}/eq_tests
%{_bindir}/job_tests
%{_bindir}/security_test
%config(noreplace) %{conf_dir}/fault-inject-cart.yaml
%{_bindir}/fault_status
%{_bindir}/crt_launch
%{_bindir}/daos_perf
%{_bindir}/daos_racer
%{_bindir}/daos_test
%{_bindir}/daos_debug_set_params
%{_bindir}/dfs_test
%{_bindir}/jobtest
%{_bindir}/daos_gen_io_conf
%{_bindir}/daos_run_io_conf
%{_libdir}/libdpar.so

%files client-tests-openmpi
%doc README.md
%{_libdir}/libdpar_mpi.so

%files client-tests-mpich
%doc README.md

%files server-tests
%doc README.md
%{_bindir}/dtx_tests
%{_bindir}/evt_ctl
%{_bindir}/jump_pl_map
%{_bindir}/pl_bench
%{_bindir}/rdbt
%{_bindir}/ring_pl_map
%{_bindir}/smd_ut
%{_bindir}/bio_ut
%{_bindir}/vea_ut
%{_bindir}/vos_tests
%{_bindir}/vea_stress
%{_bindir}/ddb_tests
%{_bindir}/obj_ctl
%{_bindir}/vos_perf

%files devel
%doc README.md
%{_includedir}/*
%{_libdir}/libdaos.so
%{_libdir}/libgurt.so
%{_libdir}/libcart.so
%{_libdir}/*.a
%{daoshome}/python

%files firmware
%doc README.md
# set daos_firmware_helper to be setuid root in order to perform privileged tasks
%attr(4750,root,daos_server) %{_bindir}/daos_firmware_helper

%files serialize
%doc README.md
%{_libdir}/libdaos_serialize.so

%files tests
%doc README.md
# No files in a meta-package

%files tests-internal
%doc README.md
# No files in a meta-package

%files mofed-shim
%doc README.md
# No files in a shim package

%changelog
<<<<<<< HEAD
* Fri Apr 05 2024 Jeff Olivier <jeffolivier@google.com> 2.5.101-4
- Switch libfuse3 to libfused
=======
* Fri Apr 05 2024 Fan Yong <fan.yong@intel.com> 2.5.101-4
- Catastrophic Recovery
>>>>>>> d7e8318b

* Thu Apr 04 2024 Ashley M. Pittman <ashley.m.pittman@intel.com> 2.5.101-3
- Update pydaos install process
- Add a dependency from daos-client-tests to daos-devel

* Mon Mar 18 2024 Jan Michalski <jan.michalski@intel.com> 2.5.101-2
- Add dtx_tests to the server-tests package

* Fri Mar 15 2024 Phillip Henderson <phillip.henderson@intel.com> 2.5.101-1
- Bump version to 2.5.101

* Tue Feb 27 2024 Li Wei <wei.g.li@intel.com> 2.5.100-16
- Update raft to 0.11.0-1.416.g12dbc15

* Mon Feb 12 2024 Ryon Jensen <ryon.jensen@intel.com> 2.5.100-15
- Updated isa-l package name to match EPEL

* Tue Jan 09 2024 Brian J. Murrell <brian.murrell@intel.com> 2.5.100-14
- Move /etc/ld.so.conf.d/daos.conf to daos-server sub-package

* Wed Dec 06 2023 Brian J. Murrell <brian.murrell@intel.com> 2.5.100-13
- Update for EL 8.8 and Leap 15.5
- Update raft to 0.10.1-2.411.gefa15f4

* Fri Nov 17 2023 Tomasz Gromadzki <tomasz.gromadzki@intel.com> 2.5.100-12
- Update to PMDK 2.0.0
  * Remove libpmemblk from dependencies.
  * Start using BUILD_EXAMPLES=n and BUILD_BENCHMARKS=n instead of patches.
  * Stop using BUILD_RPMEM=n (removed) and NDCTL_DISABLE=y (invalid).
  * Point https://github.com/pmem/pmdk as the main PMDK reference source.
  NOTE: PMDK upgrade to 2.0.0 does not affect any API call used by DAOS.
        libpmemobj (and libpmem) API stays unchanged.

* Wed Nov 15 2023 Jerome Soumagne <jerome.soumagne@intel.com> 2.5.100-11
- Bump mercury min version to 2.3.1

* Fri Nov 03 2023 Phillip Henderson <phillip.henderson@intel.com> 2.5.100-10
- Move verify_perms.py location

* Wed Aug 23 2023 Brian J. Murrell <brian.murrell@intel.com> 2.5.100-9
- Update fuse3 requirement to R: /usr/bin/fusermount3 by path
  rather than by package name, for portability and future-proofing
- Adding fuse3-devel as a requirement for daos-client-tests subpackage

* Tue Aug 08 2023 Brian J. Murrell <brian.murrell@intel.com> 2.5.100-8
- Build on EL9
- Add a client-tests-mpich subpackage for mpich test dependencies.

* Fri Jul 07 2023 Brian J. Murrell <brian.murrell@intel.com> 2.5.100-7
- Fix golang daos-client-tests dependency to be go instead

* Thu Jun 29 2023 Michael MacDonald <mjmac.macdonald@intel.com> 2.5.100-6
- Install golang >= 1.18 as a daos-client-tests dependency

* Thu Jun 22 2023 Li Wei <wei.g.li@intel.com> 2.5.100-5
- Update raft to 0.10.1-1.408.g9524cdb

* Wed Jun 14 2023 Mohamad Chaarawi <mohamad.chaarawi@intel.com> - 2.5.100-4
- Add pipeline lib

* Wed Jun 14 2023 Wang Shilong <shilong.wang@intel.com> 2.5.100-3
- Remove lmdb-devel for MD on SSD

* Wed Jun 07 2023 Ryon Jensen <ryon.jensen@intel.com> 2.5.100-2
- Removed unnecessary test files

* Tue Jun 06 2023 Jeff Olivier <jeffrey.v.olivier@intel.com> 2.5.100-1
- Switch version to 2.5.100 for 2.6 test builds

* Mon Jun  5 2023 Jerome Soumagne <jerome.soumagne@intel.com> 2.3.107-7
- Remove libfabric pinning and allow for 1.18 builds

* Fri May 26 2023 Jeff Olivier <jeffrey.v.olivier@intel.com> 2.3.107-6
- Add lmdb-devel and bio_ut for MD on SSD

* Tue May 23 2023 Lei Huang <lei.huang@intel.com> 2.3.107-5
- Add libcapstone-devel to deps of client-tests package

* Tue May 16 2023 Lei Huang <lei.huang@intel.com> 2.3.107-4
- Add libcapstone as a new prerequisite package
- Add libpil4dfs.so in daos-client rpm

* Mon May 15 2023 Jerome Soumagne <jerome.soumagne@intel.com> 2.3.107-3
- Fix libfabric/libfabric1 dependency mismatch on SuSE

* Wed May 10 2023 Jerome Soumagne <jerome.soumagne@intel.com> 2.3.107-2
- Temporarily pin libfabric to < 1.18

* Fri May 5 2023 Johann Lombardi <johann.lombardi@intel.com> 2.3.107-1
- Bump version to 2.3.107

* Fri Mar 17 2023 Tom Nabarro <tom.nabarro@intel.com> 2.3.106-2
- Add numactl requires for server package

* Tue Mar 14 2023 Brian J. Murrell <brian.murrell@intel.com> 2.3.106-1
- Bump version to be higher than TB5

* Wed Feb 22 2023 Li Wei <wei.g.li@intel.com> 2.3.103-6
- Update raft to 0.9.2-1.403.g3d20556

* Tue Feb 21 2023 Michael MacDonald <mjmac.macdonald@intel.com> 2.3.103-5
- Bump min supported go version to 1.17

* Fri Feb 17 2023 Ashley M. Pittman <ashley.m.pittman@intel.com> 2.3.103-4
- Add protobuf-c-devel to deps of client-tests package

* Mon Feb 13 2023 Brian J. Murrell <brian.murrell@intel.com> 2.3.103-3
- Remove explicit R: protobuf-c and let the auto-dependency generator
  handle it

* Wed Feb 8 2023 Michael Hennecke <michael.hennecke@intel.com> 2.3.103-2
- Change ipmctl requirement from v2 to v3

* Fri Jan 27 2023 Phillip Henderson <phillip.henderson@intel.com> 2.3.103-1
- Bump version to 2.3.103

* Wed Jan 25 2023 Johann Lombardi <johann.lombardi@intel.com> 2.3.102-1
- Bump version to 2.3.102

* Tue Jan 24 2023 Phillip Henderson <phillip.henderson@intel.com> 2.3.101-7
- Fix daos-tests-internal requirement for daos-tests

* Fri Jan 6 2023 Brian J. Murrell <brian.murrell@intel.com> 2.3.101-6
- Don't need to O: cart any more
- Add %%doc to all packages
- _datadir -> _datarootdir
- Don't use PREFIX= with scons in %%build
- Fix up some hard-coded paths to use macros instead
- Use some guards to prevent creating empty scriptlets

* Tue Dec 06 2022 Joseph G. Moore <joseph.moore@intel.com> 2.3.101-5
- Update Mercury to 2.2.0-6

* Thu Dec 01 2022 Tom Nabarro <tom.nabarro@intel.com> 2.3.101-4
- Update SPDK dependency requirement to greater than or equal to 22.01.2.

* Tue Oct 18 2022 Brian J. Murrell <brian.murrell@intel.com> 2.3.101-3
- Set flag to build per-subpackage debuginfo packages for Leap 15

* Thu Oct 6 2022 Michael MacDonald <mjmac.macdonald@intel.com> 2.3.101-2
- Rename daos_admin -> daos_server_helper

* Tue Sep 20 2022 Johann Lombardi <johann.lombardi@intel.com> 2.3.101-1
- Bump version to 2.3.101

* Thu Sep 8 2022 Jeff Olivier <jeffrey.v.olivier@intel.com> 2.3.100-22
- Move io_conf files from bin to TESTING

* Tue Aug 16 2022 Jeff Olivier <jeffrey.v.olivier@intel.com> 2.3.100-21
- Update PMDK to 1.12.1~rc1 to fix DAOS-11151

* Thu Aug 11 2022 Wang Shilong <shilong.wang@intel.com> 2.3.100-20
- Add daos_debug_set_params to daos-client-tests rpm for fault injection test.

* Fri Aug 5 2022 Jerome Soumagne <jerome.soumagne@intel.com> 2.3.100-19
- Update to mercury 2.2.0

* Tue Jul 26 2022 Michael MacDonald <mjmac.macdonald@intel.com> 2.3.100-18
- Bump min supported go version to 1.16

* Mon Jul 18 2022 Jerome Soumagne <jerome.soumagne@intel.com> 2.3.100-17
- Remove now unused openpa dependency

* Fri Jul 15 2022 Jeff Olivier <jeffrey.v.olivier@intel.com> 2.3.100-16
- Add pool_scrubbing_tests to test package

* Wed Jul 13 2022 Tom Nabarro <tom.nabarro@intel.com> 2.3.100-15
- Update SPDK dependency requirement to greater than or equal to 22.01.1.

* Mon Jun 27 2022 Jerome Soumagne <jerome.soumagne@intel.com> 2.3.100-14
- Update to mercury 2.2.0rc6

* Fri Jun 17 2022 Jeff Olivier <jeffrey.v.olivier@intel.com> 2.3.100-13
- Remove libdts.so, replace with build time static

* Thu Jun 2 2022 Jeff Olivier <jeffrey.v.olivier@intel.com> 2.3.100-12
- Make ucx required for build on all platforms

* Wed Jun 1 2022 Michael MacDonald <mjmac.macdonald@intel.com> 2.3.100-11
- Move dmg to new daos-admin RPM

* Wed May 18 2022 Lei Huang <lei.huang@intel.com> 2.3.100-10
- Update to libfabric to v1.15.1-1 to include critical performance patches

* Tue May 17 2022 Phillip Henderson <phillip.henderson@intel.com> 2.3.100-9
- Remove doas-client-tests-openmpi dependency from daos-tests
- Add daos-tests-internal package

* Mon May  9 2022 Ashley Pittman <ashley.m.pittman@intel.com> 2.3.100-8
- Extend dfusedaosbuild test to run in different configurations.

* Fri May  6 2022 Ashley Pittman <ashley.m.pittman@intel.com> 2.3.100-7
- Add dfuse unit-test binary to call from ftest.

* Wed May  4 2022 Joseph Moore <joseph.moore@intel.com> 2.3.100-6
- Update to mercury 2.1.0.rc4-9 to enable non-unified mode in UCX

* Tue Apr 26 2022 Phillip Henderson <phillip.henderson@intel.com> 2.3.100-5
- Move daos_gen_io_conf and daos_run_io_conf to daos-client-tests

* Wed Apr 20 2022 Lei Huang <lei.huang@intel.com> 2.3.100-4
- Update to libfabric to v1.15.0rc3-1 to include critical performance patches

* Tue Apr 12 2022 Li Wei <wei.g.li@intel.com> 2.3.100-3
- Update raft to 0.9.1-1401.gc18bcb8 to fix uninitialized node IDs

* Wed Apr 6 2022 Jeff Olivier <jeffrey.v.olivier@intel.com> 2.3.100-2
- Remove direct MPI dependency from most of tests

* Wed Apr  6 2022 Johann Lombardi <johann.lombardi@intel.com> 2.3.100-1
- Switch version to 2.3.100 for 2.4 test builds

* Wed Apr  6 2022 Joseph Moore <joseph.moore@intel.com> 2.1.100-26
- Add build depends entries for UCX libraries.

* Sat Apr  2 2022 Joseph Moore <joseph.moore@intel.com> 2.1.100-25
- Update to mercury 2.1.0.rc4-8 to include UCX provider patch

* Fri Mar 11 2022 Alexander Oganezov <alexander.a.oganezov@intel.com> 2.1.100-24
- Update to mercury 2.1.0.rc4-6 to include CXI provider patch

* Wed Mar 02 2022 Michael Hennecke <michael.hennecke@intel.com> 2.1.100-23
- DAOS-6344: Create secondary group daos_daemons for daos_server and daos_agent

* Tue Feb 22 2022 Alexander Oganezov <alexander.a.oganezov@intel.com> 2.1.100-22
- Update mercury to include DAOS-9561 workaround

* Sun Feb 13 2022 Michael MacDonald <mjmac.macdonald@intel.com> 2.1.100-21
- Update go toolchain requirements

* Thu Feb 10 2022 Li Wei <wei.g.li@intel.com> 2.1.100-20
- Update raft to 0.9.0-1394.gc81505f to fix membership change bugs

* Wed Jan 19 2022 Michael MacDonald <mjmac.macdonald@intel.com> 2.1.100-19
- Move libdaos_common.so from daos-client to daos package

* Mon Jan 17 2022 Johann Lombardi <johann.lombardi@intel.com> 2.1.100-18
- Update libfabric to 1.14.0 GA and apply fix for DAOS-9376

* Thu Dec 23 2021 Alexander Oganezov <alexander.a.oganezov@intel.com> 2.1.100-17
- Update to v2.1.0-rc4-3 to pick fix for DAOS-9325 high cpu usage
- Change mercury pinning to be >= instead of strict =

* Thu Dec 16 2021 Brian J. Murrell <brian.murrell@intel.com> 2.1.100-16
- Add BR: python-rpm-macros for Leap 15 as python3-base dropped that
  as a R:

* Sat Dec 11 2021 Brian J. Murrell <brian.murrell@intel.com> 2.1.100-15
- Create a shim package to allow daos openmpi packages built with the
  distribution openmpi to install on MOFED systems

* Fri Dec 10 2021 Brian J. Murrell <brian.murrell@intel.com> 2.1.100-14
- Don't make daos-*-tests-openmi a dependency of anything
  - If they are wanted, they should be installed explicitly, due to
    potential conflicts with other MPI stacks

* Wed Dec 08 2021 Alexander Oganezov <alexander.a.oganezov@intel.com> 2.1.100-13
- Remove DAOS-9173 workaround from mercury. Apply DAOS-9173 to ofi

* Tue Dec 07 2021 Alexander Oganezov <alexander.a.oganezov@intel.com> 2.1.100-12
- Apply DAOS-9173 workaround to mercury

* Fri Dec 03 2021 Alexander Oganezov <alexander.a.oganezov@intel.com> 2.1.100-11
- Update mercury to v2.1.0rc4

* Thu Dec 02 2021 Danielle M. Sikich <danielle.sikich@intel.com> 2.1.100-10
- Fix name of daos serialize package

* Sun Nov 28 2021 Tom Nabarro <tom.nabarro@intel.com> 2.1.100-9
- Set rmem_{max,default} sysctl values on server package install to enable
  SPDK pci_event module to operate in unprivileged process (daos_engine).

* Wed Nov 24 2021 Brian J. Murrell <brian.murrell@intel.com> 2.1.100-8
- Remove invalid "%%else if" syntax
- Fix a few other rpmlint warnings

* Tue Nov 16 2021 Wang Shilong <shilong.wang@intel.com> 2.1.100-7
- Update for libdaos major version bump
- Fix version of libpemobj1 for SUSE

* Sat Nov 13 2021 Alexander Oganezov <alexander.a.oganezov@intel.com> 2.1.100-6
- Update OFI to v1.14.0rc3

* Tue Oct 26 2021 Brian J. Murrell <brian.murrell@intel.com> 2.1.100-5
- Create new daos-{client,server}tests-openmpi and daos-server-tests subpackages
- Rename daos-tests daos-client-tests and make daos-tests require all
  other test suites to maintain existing behavior

* Mon Oct 25 2021 Alexander Oganezov <alexander.a.oganezov@intel.com> 2.1.100-4
- Update mercury to v2.1.0rc2

* Wed Oct 20 2021 Jeff Olivier <jeffrey.v.olivier@intel.com> 2.1.100-3
- Explicitly require 1.11.0-3 of PMDK

* Wed Oct 13 2021 David Quigley <david.quigley@intel.com> 2.1.100-2
- Add defusedxml as a required dependency for the test package.

* Wed Oct 13 2021 Johann Lombardi <johann.lombardi@intel.com> 2.1.100-1
- Switch version to 2.1.100 for 2.2 test builds

* Tue Oct 12 2021 Johann Lombardi <johann.lombardi@intel.com> 1.3.106-1
- Version bump to 1.3.106 for 2.0 test build 6

* Fri Oct 8 2021 Alexander Oganezov <alexander.a.oganezov@intel.com> 1.13.105-4
- Update OFI to v1.13.2rc1

* Wed Sep 15 2021 Li Wei <wei.g.li@intel.com> 1.3.105-3
- Update raft to fix InstallSnapshot performance as well as to avoid some
  incorrect 0.8.0 RPMs

* Fri Sep 03 2021 Brian J. Murrell <brian.murrell@intel.com> 1.3.105-2
- Remove R: hwloc; RPM's auto-requires/provides will take care of this

* Tue Aug 24 2021 Jeff Olivier <jeffrey.v.olivier@intel.com> 1.3.105-1
- Version bump to 1.3.105 for 2.0 test build 5

* Mon Aug 09 2021 Yawei <yawei.niu@intel.com> 1.3.104-5
- Fix duplicates
- Add vos_perf

* Thu Aug 05 2021 Christopher Hoffman <christopherx.hoffman@intel.com> 1.3.104-4
- Update conditional statement to include checking for distributions to
  determine which unit files to use for daos-server and daos-agent

* Wed Aug 04 2021 Kris Jacque <kristin.jacque@intel.com> 1.3.104-3
- Move daos_metrics tool from tests package to server package

* Wed Aug 04 2021 Tom Nabarro <tom.nabarro@intel.com> 1.3.104-2
- Update to spdk 21.07 and (indirectly) dpdk 21.05

* Mon Aug 02 2021 Jeff Olivier <jeffrey.v.olivier@intel.com> 1.3.104-1
- Version bump to 1.3.104 for 2.0 test build 4

* Mon Jul 19 2021 Danielle M. Sikich <danielle.sikich@intel.com> 1.3.103-5
- Add DAOS serialization library that requires hdf5

* Wed Jul 14 2021 Li Wei <wei.g.li@intel.com> 1.3.103-4
- Update raft to fix slow leader re-elections

* Tue Jul 13 2021  Maureen Jean <maureen.jean@intel.com> 1.3.103-3
- Add python modules to python3.6 site-packages

* Mon Jul 12 2021 Alexander Oganezov <alexander.a.oganezov@intel.com> 1.3.103-2
- Update to mercury release v2.0.1

* Mon Jul 12 2021 Johann Lombardi <johann.lombardi@intel.com> 1.3.103-1
- Version bump to 1.3.103 for 2.0 test build 3

* Wed Jul 7 2021 Phillip Henderson <phillip.henderson@intel.com> 1.3.102-6
- Update daos-devel to always require the same version daos-client

* Wed Jun 30 2021 Tom Nabarro <tom.nabarro@intel.com> 1.3.102-5
- Update to spdk 21.04 and (indirectly) dpdk 21.05

* Fri Jun 25 2021 Brian J. Murrell <brian.murrell@intel.com> - 1.3.102-4
- Add libuuid-devel back as a requirement of daos-devel

* Wed Jun 23 2021 Li Wei <wei.g.li@intel.com> 1.3.102-3
- Update raft to pick up Pre-Vote

* Mon Jun 14 2021 Jeff Olivier <jeffrey.v.olivier@intel.com> 1.3.102-2
- Update to pmdk 1.11.0-rc1
- Remove dependence on libpmem since we use libpmemobj directly

* Fri Jun 11 2021 Johann Lombardi <johann.lombardi@intel.com> 1.3.102-1
- Version bump to 1.3.102 for 2.0 test build 2

* Wed Jun 02 2021 Johann Lombardi <johann.lombardi@intel.com> 1.3.101-3
- Remove libs from devel package

* Thu May 20 2021 Jeff Olivier <jeffrey.v.olivier@intel.com> 1.3.0-101-2
- Remove client libs from common package

* Wed May 19 2021 Johann Lombardi <johann.lombardi@intel.com> 1.3.101-1
- Version bump to 1.3.101 for 2.0 test build 1

* Fri May 07 2021 Brian J. Murrell <brian.murrell@intel.com> 1.3.0-16
- Enable debuginfo package building on SUSE platforms

* Thu May 06 2021 Brian J. Murrell <brian.murrell@intel.com> 1.3.0-15
- Update to build on EL8

* Wed May 05 2021 Brian J. Murrell <brian.murrell@intel.com> 1.3.0-14
- Package /etc/daos/certs in main/common package so that both server
  and client get it created

* Wed Apr 21 2021 Tom Nabarro <tom.nabarro@intel.com> - 1.3.0-13
- Relax ipmctl version requirement on leap15 as we have runtime checks

* Fri Apr 16 2021 Mohamad Chaarawi <mohamad.chaarawi@intel.com> - 1.3.0-12
- remove dfuse_hl

* Wed Apr 14 2021 Jeff Olivier <jeffrey.v.olivier@intel.com> - 1.3.0-11
- Remove storage_estimator and io_conf from client packages to remove
  any client side dependence on bio and vos (and and PMDK/SPDK)

* Mon Apr 12 2021 Dalton A. Bohning <daltonx.bohning@intel.com> - 1.3.0-10
- Add attr to the test dependencies

* Tue Apr 06 2021 Kris Jacque <kristin.jacque@intel.com> 1.3.0-9
- Add package for daos_firmware helper binary

* Fri Apr 02 2021 Jeff Olivier <jeffrey.v.olivier@intel.com> 1.3.0-8
- Remove unused readline-devel

* Thu Apr 01 2021 Brian J. Murrell <brian.murrell@intel.com> 1.3.0-7
- Update argobots to 1.1

* Tue Mar 30 2021 Maureen Jean <maureen.jean@intel.com> 1.3.0-6
- Change pydaos_shim_3 to pydaos_shim

* Mon Mar 29 2021 Brian J. Murrell <brian.murrell@intel.com> - 1.3.0-5
- Move libdts.so to the daos-tests subpackage

* Tue Mar 23 2021 Alexander Oganezov <alexander.a.oganezov@intel.com> 1.3.0-4
- Update libfabric to v1.12.0
- Disable grdcopy/gdrapi linkage in libfabric


* Thu Mar 18 2021 Maureen Jean <maureen.jean@intel.com> 1.3.0-3
- Update to python3

* Thu Feb 25 2021 Li Wei <wei.g.li@intel.com> 1.3.0-2
- Require raft-devel 0.7.3 that fixes an unstable leadership problem caused by
  removed replicas as well as some Coverity issues

* Wed Feb 24 2021 Brian J. Murrell <brian.murrell@intel.com> - 1.3.0-1
- Version bump up to 1.3.0

* Mon Feb 22 2021 Brian J. Murrell <brian.murrell@intel.com> 1.1.3-3
- Remove all *-devel Requires from daos-devel as none of those are
  actually necessary to build libdaos clients

* Tue Feb 16 2021 Alexander Oganezov <alexander.a.oganezov@intel.com> 1.1.3-2
- Update libfabric to v1.12.0rc1

* Wed Feb 10 2021 Johann Lombardi <johann.lombardi@intel.com> 1.1.3-1
- Version bump up to 1.1.3

* Tue Feb 9 2021 Vish Venkatesan <vishwanath.venkatesan@intel.com> 1.1.2.1-11
- Add new pmem specific version of DAOS common library

* Fri Feb 5 2021 Saurabh Tandan <saurabh.tandan@intel.com> 1.1.2.1-10
- Added dbench as requirement for test package.

* Wed Feb 3 2021 Hua Kuang <hua.kuang@intel.com> 1.1.2.1-9
- Changed License to BSD-2-Clause-Patent

* Wed Feb 03 2021 Brian J. Murrell <brian.murrell@intel.com> - 1.1.2-8
- Update minimum required libfabric to 1.11.1

* Thu Jan 28 2021 Phillip Henderson <phillip.henderson@intel.com> 1.1.2.1-7
- Change ownership and permissions for the /etc/daos/certs directory.

* Sat Jan 23 2021 Alexander Oganezov <alexander.a.oganezov@intel.com> 1.1.2.1-6
- Update to mercury v2.0.1rc1

* Fri Jan 22 2021 Michael MacDonald <mjmac.macdonald@intel.com> 1.1.2.1-5
- Install daos_metrics utility to %%{_bindir}

* Wed Jan 20 2021 Kenneth Cain <kenneth.c.cain@intel.com> 1.1.2.1-4
- Version update for API major version 1, libdaos.so.1 (1.0.0)

* Fri Jan 15 2021 Michael Hennecke <mhennecke@lenovo.com> 1.1.2.1-3
- Harmonize daos_server and daos_agent groups.

* Tue Dec 15 2020 Ashley Pittman <ashley.m.pittman@intel.com> 1.1.2.1-2
- Combine the two memcheck suppressions files.

* Wed Dec 09 2020 Johann Lombardi <johann.lombardi@intel.com> 1.1.2.1-1
- Version bump up to 1.1.2.1

* Fri Dec 04 2020 Li Wei <wei.g.li@intel.com> 1.1.2-3
- Require raft-devel 0.7.1 that fixes recent Coverity issues

* Wed Dec 02 2020 Maureen Jean <maureen.jean@intel.com> - 1.1.2-2
- define scons_args to be BUILD_TYPE=<release|dev>
- the scons default is BUILD_TYPE=release
- BUILD_TYPE=release will disable fault injection in build

* Tue Dec 01 2020 Brian J. Murrell <brian.murrell@intel.com> - 1.1.2-1
- Version bump up to 1.1.2

* Tue Nov 17 2020 Li Wei <wei.g.li@intel.com> 1.1.1-8
- Require raft-devel 0.7.0 that changes log indices and terms to 63-bit

* Wed Nov 11 2020 Tom Nabarro <tom.nabarro@intel.com> 1.1.1-7
- Add version validation for runtime daos_server ipmctl requirement to avoid
  potential corruption of PMMs when setting PMem goal, issue fixed in
  https://github.com/intel/ipmctl/commit/9e3898cb15fa9eed3ef3e9de4488be1681d53ff4

* Thu Oct 29 2020 Jonathan Martinez Montes <jonathan.martinez.montes@intel.com> 1.1.1-6
- Restore obj_ctl utility

* Wed Oct 28 2020 Brian J. Murrell <brian.murrell@intel.com> - 1.1.1-5
- Use %%autosetup
- Only use systemd_requires if it exists
- Obsoletes: cart now that it's included in daos

* Sat Oct 24 2020 Maureen Jean <maureen.jean@intel.com> 1.1.1-4
- Add daos.conf to the daos package to resolve the path to libbio.so

* Tue Oct 13 2020 Jonathan Martinez Montes <jonathan.martinez.montes@intel.com> 1.1.1-3
- Remove obj_ctl from Tests RPM package
- Add libdts.so shared library that is used by daos_perf, daos_racer and
  the daos utility.

* Tue Oct 13 2020 Amanda Justiniano <amanda.justiniano-pagn@intel.com> 1.1.1-3
- Add lbzip2 requirement to the daos-tests package

* Tue Oct 13 2020 Michael MacDonald <mjmac.macdonald@intel.com> 1.1.1-2
- Create unprivileged user for daos_agent

* Mon Oct 12 2020 Johann Lombardi <johann.lombardi@intel.com> 1.1.1-1
- Version bump up to 1.1.1

* Sat Oct 03 2020 Michael MacDonald <mjmac.macdonald@intel.com> 1.1.0-34
- Add go-race to BuildRequires on OpenSUSE Leap

* Wed Sep 16 2020 Alexander Oganezov <alexander.a.oganezov@intel.com> 1.1.0-33
- Update OFI to v1.11.0

* Mon Aug 17 2020 Michael MacDonald <mjmac.macdonald@intel.com> 1.1.0-32
- Install completion script in /etc/bash_completion.d

* Wed Aug 05 2020 Brian J. Murrell <brian.murrell@intel.com> - 1.1.0-31
- Change fuse requirement to fuse3
- Use Lmod for MPI module loading
- Remove unneeded (and un-distro gated) Requires: json-c

* Wed Jul 29 2020 Jonathan Martinez Montes <jonathan.martinez.montes@intel.com> - 1.1.0-30
- Add the daos_storage_estimator.py tool. It merges the functionality of the
  former tools vos_size, vos_size.py, vos_size_dfs_sample.py and parse_csv.py.

* Wed Jul 29 2020 Jeffrey V Olivier <jeffrey.v.olivier@intel.com> - 1.1.0-29
- Revert prior changes from version 28

* Mon Jul 13 2020 Brian J. Murrell <brian.murrell@intel.com> - 1.1.0-28
- Change fuse requirement to fuse3
- Use Lmod for MPI module loading

* Tue Jul 7 2020 Alexander A Oganezov <alexander.a.oganezov@intel.com> - 1.1.0-27
- Update to mercury release 2.0.0~rc1-1

* Sun Jun 28 2020 Jonathan Martinez Montes <jonathan.martinez.montes@intel.com> - 1.1.0-26
- Add the vos_size_dfs_sample.py tool. It is used to generate dynamically
  the vos_dfs_sample.yaml file using the real DFS super block data.

* Tue Jun 23 2020 Jeff Olivier <jeffrey.v.olivier@intel.com> - 1.1.0-25
- Add -no-rpath option and use it for rpm build rather than modifying
  SCons files in place

* Tue Jun 16 2020 Jeff Olivier <jeffrey.v.olivier@intel.com> - 1.1.0-24
- Modify RPATH removal snippet to replace line with pass as some lines
  can't be removed without breaking the code

* Fri Jun 05 2020 Ryon Jensen <ryon.jensen@intel.com> - 1.1.0-23
- Add libisa-l_crypto dependency

* Fri Jun 05 2020 Tom Nabarro <tom.nabarro@intel.com> - 1.1.0-22
- Change server systemd run-as user to daos_server in unit file

* Thu Jun 04 2020 Hua Kuang <hua.kuang@intel.com> - 1.1.0-21
- Remove dmg_old from DAOS RPM package

* Thu May 28 2020 Tom Nabarro <tom.nabarro@intel.com> - 1.1.0-20
- Create daos group to run as in systemd unit file

* Tue May 26 2020 Brian J. Murrell <brian.murrell@intel.com> - 1.1.0-19
- Enable parallel building with _smp_mflags

* Fri May 15 2020 Kenneth Cain <kenneth.c.cain@intel.com> - 1.1.0-18
- Require raft-devel >= 0.6.0 that adds new API raft_election_start()

* Thu May 14 2020 Brian J. Murrell <brian.murrell@intel.com> - 1.1.0-17
- Add cart-devel's Requires to daos-devel as they were forgotten
  during the cart merge

* Thu May 14 2020 Brian J. Murrell <brian.murrell@intel.com> - 1.1.0-16
- Fix fuse3-libs -> libfuse3 for SLES/Leap 15

* Thu Apr 30 2020 Brian J. Murrell <brian.murrell@intel.com> - 1.1.0-15
- Use new properly pre-release tagged mercury RPM

* Thu Apr 30 2020 Brian J. Murrell <brian.murrell@intel.com> - 1.1.0-14
- Move fuse dependencies to the client subpackage

* Mon Apr 27 2020 Michael MacDonald <mjmac.macdonald@intel.com> 1.1.0-13
- Rename /etc/daos.yml -> /etc/daos_control.yml

* Thu Apr 16 2020 Brian J. Murrell <brian.murrell@intel.com> - 1.1.0-12
- Use distro fuse

* Fri Apr 10 2020 Alexander Oganezov <alexander.a.oganezov@intel.com> - 1.1.0-11
- Update to mercury 4871023 to pick na_ofi.c race condition fix for
  "No route to host" errors.

* Sun Apr 05 2020 Brian J. Murrell <brian.murrell@intel.com> - 1.1.0-10
- Clean up spdk dependencies

* Mon Mar 30 2020 Tom Nabarro <tom.nabarro@intel.com> - 1.1.0-9
- Set version of spdk to < v21, > v19

* Fri Mar 27 2020 David Quigley <david.quigley@intel.com> - 1.1.0-8
- add daos and dmg man pages to the daos-client files list

* Thu Mar 26 2020 Michael MacDonald <mjmac.macdonald@intel.com> 1.1.0-7
- Add systemd scriptlets for managing daos_server/daos_agent services

* Thu Mar 26 2020 Alexander Oganeozv <alexander.a.oganezov@intel.com> - 1.1.0-6
- Update ofi to 62f6c937601776dac8a1f97c8bb1b1a6acfbc3c0

* Tue Mar 24 2020 Jeffrey V. Olivier <jeffrey.v.olivier@intel.com> - 1.1.0-5
- Remove cart as an external dependence

* Mon Mar 23 2020 Jeffrey V. Olivier <jeffrey.v.olivier@intel.com> - 1.1.0-4
- Remove scons_local as dependency

* Tue Mar 03 2020 Brian J. Murrell <brian.murrell@intel.com> - 1.1.0-3
- Bump up go minimum version to 1.12

* Thu Feb 20 2020 Brian J. Murrell <brian.murrell@intel.com> - 1.1.0-2
- daos-server requires daos-client (same version)

* Fri Feb 14 2020 Brian J. Murrell <brian.murrell@intel.com> - 1.1.0-1
- Version bump up to 1.1.0

* Wed Feb 12 2020 Brian J. Murrell <brian.murrell@intel.com> - 0.9.0-2
- Remove undefine _missing_build_ids_terminate_build

* Thu Feb 06 2020 Johann Lombardi <johann.lombardi@intel.com> - 0.9.0-1
- Version bump up to 0.9.0

* Sat Jan 18 2020 Jeff Olivier <jeffrey.v.olivier@intel.com> - 0.8.0-3
- Fixing a few warnings in the RPM spec file

* Fri Dec 27 2019 Jeff Olivier <jeffrey.v.olivier@intel.com> - 0.8.0-2
- Remove openmpi, pmix, and hwloc builds, use hwloc and openmpi packages

* Tue Dec 17 2019 Johann Lombardi <johann.lombardi@intel.com> - 0.8.0-1
- Version bump up to 0.8.0

* Thu Dec 05 2019 Johann Lombardi <johann.lombardi@intel.com> - 0.7.0-1
- Version bump up to 0.7.0

* Tue Nov 19 2019 Tom Nabarro <tom.nabarro@intel.com> 0.6.0-15
- Temporarily unconstrain max. version of spdk

* Wed Nov 06 2019 Brian J. Murrell <brian.murrell@intel.com> 0.6.0-14
- Constrain max. version of spdk

* Wed Nov 06 2019 Brian J. Murrell <brian.murrell@intel.com> 0.6.0-13
- Use new cart with R: mercury to < 1.0.1-20 due to incompatibility

* Wed Nov 06 2019 Michael MacDonald <mjmac.macdonald@intel.com> 0.6.0-12
- Add daos_admin privileged helper for daos_server

* Fri Oct 25 2019 Brian J. Murrell <brian.murrell@intel.com> 0.6.0-11
- Handle differences in Leap 15 Python packaging

* Wed Oct 23 2019 Brian J. Murrell <brian.murrell@intel.com> 0.6.0-9
- Update BR: libisal-devel for Leap

* Mon Oct 07 2019 Brian J. Murrell <brian.murrell@intel.com> 0.6.0-8
- Use BR: cart-devel-%%{cart_sha1} if available
- Remove cart's BRs as it's -devel Requires them now

* Tue Oct 01 2019 Brian J. Murrell <brian.murrell@intel.com> 0.6.0-7
- Constrain cart BR to <= 1.0.0

* Sat Sep 21 2019 Brian J. Murrell <brian.murrell@intel.com>
- Remove Requires: {argobots, cart}
  - autodependencies should take care of these

* Thu Sep 19 2019 Jeff Olivier <jeffrey.v.olivier@intel.com>
- Add valgrind-devel requirement for argobots change

* Tue Sep 10 2019 Tom Nabarro <tom.nabarro@intel.com>
- Add requires ndctl as runtime dep for control plane.

* Thu Aug 15 2019 David Quigley <david.quigley@intel.com>
- Add systemd unit files to packaging.

* Thu Jul 25 2019 Brian J. Murrell <brian.murrell@intel.com>
- Add git hash and commit count to release

* Thu Jul 18 2019 David Quigley <david.quigley@intel.com>
- Add certificate generation files to packaging.

* Tue Jul 09 2019 Johann Lombardi <johann.lombardi@intel.com>
- Version bump up to 0.6.0

* Fri Jun 21 2019 David Quigley <dquigley@intel.com>
- Add daos_agent.yml to the list of packaged files

* Thu Jun 13 2019 Brian J. Murrell <brian.murrell@intel.com>
- move obj_ctl daos_gen_io_conf daos_run_io_conf to
  daos-tests sub-package
- daos-server needs spdk-tools

* Fri May 31 2019 Ken Cain <kenneth.c.cain@intel.com>
- Add new daos utility binary

* Wed May 29 2019 Brian J. Murrell <brian.murrell@intel.com>
- Version bump up to 0.5.0
- Add Requires: libpsm_infinipath1 for SLES 12.3

* Tue May 07 2019 Brian J. Murrell <brian.murrell@intel.com>
- Move some files around among the sub-packages

* Mon May 06 2019 Brian J. Murrell <brian.murrell@intel.com>
- Only BR fio
  - fio-{devel,src} is not needed

* Wed Apr 03 2019 Brian J. Murrell <brian.murrell@intel.com>
- initial package<|MERGE_RESOLUTION|>--- conflicted
+++ resolved
@@ -15,7 +15,7 @@
 
 Name:          daos
 Version:       2.5.101
-Release:       4%{?relval}%{?dist}
+Release:       5%{?relval}%{?dist}
 Summary:       DAOS Storage Engine
 
 License:       BSD-2-Clause-Patent
@@ -583,13 +583,11 @@
 # No files in a shim package
 
 %changelog
-<<<<<<< HEAD
-* Fri Apr 05 2024 Jeff Olivier <jeffolivier@google.com> 2.5.101-4
+* Thu Apr 25 2024 Jeff Olivier <jeffolivier@google.com> 2.5.101-5
 - Switch libfuse3 to libfused
-=======
+
 * Fri Apr 05 2024 Fan Yong <fan.yong@intel.com> 2.5.101-4
 - Catastrophic Recovery
->>>>>>> d7e8318b
 
 * Thu Apr 04 2024 Ashley M. Pittman <ashley.m.pittman@intel.com> 2.5.101-3
 - Update pydaos install process
