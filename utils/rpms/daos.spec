--- conflicted
+++ resolved
@@ -15,11 +15,7 @@
 
 Name:          daos
 Version:       2.3.108
-<<<<<<< HEAD
-Release:       2%{?relval}%{?dist}
-=======
-Release:       3%{?relval}%{?dist}
->>>>>>> 3cad5443
+Release:       4%{?relval}%{?dist}
 Summary:       DAOS Storage Engine
 
 License:       BSD-2-Clause-Patent
@@ -220,7 +216,7 @@
 Requires: dbench
 Requires: lbzip2
 Requires: attr
-Requires: golang >= 1.18
+Requires: go >= 1.18
 %if (0%{?suse_version} >= 1315)
 Requires: lua-lmod
 Requires: libcapstone-devel
@@ -561,16 +557,14 @@
 # No files in a shim package
 
 %changelog
-<<<<<<< HEAD
-* Thu Jun 29 2023 Michael MacDonald <mjmac.macdonald@intel.com> 2.3.108-2
-- Install golang >= 1.18 as a daos-client-tests dependency
-=======
+* Mon Jul 17 2023 Michael MacDonald <mjmac.macdonald@intel.com> 2.3.108-4
+- Install go >= 1.18 as a daos-client-tests dependency
+
 * Thu Jul 13 2023 Wang Shilong <shilong.wang@intel.com> 2.3.108-3
 - Remove lmdb-devel for MD on SSD
 
 * Wed Jun 28 2023 Li Wei <wei.g.li@intel.com> 2.3.108-2
 - Update raft to 0.10.1-1.408.g9524cdb
->>>>>>> 3cad5443
 
 * Tue Jun 06 2023 Jeff Olivier <jeffrey.v.olivier@intel.com> 2.3.108-1
 - Switch version to 2.3.108
