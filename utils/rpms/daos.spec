%define daoshome %{_exec_prefix}/lib/%{name}
%define server_svc_name daos_server.service
%define agent_svc_name daos_agent.service
%define sysctl_script_name 10-daos_server.conf

%global mercury_version   2.4
%global libfabric_version 1.15.1-1
%global argobots_version 1.2
%global __python %{__python3}

%if (0%{?rhel} >= 8)
# https://bugzilla.redhat.com/show_bug.cgi?id=1955184
%define _use_internal_dependency_generator 0
%define __find_requires %{SOURCE1}
%endif

Name:          daos
<<<<<<< HEAD
Version:       2.5.101
Release:       5%{?relval}%{?dist}
=======
Version:       2.7.101
Release:       2%{?relval}%{?dist}
>>>>>>> 14f2abdd
Summary:       DAOS Storage Engine

License:       BSD-2-Clause-Patent
URL:           https://github.com/daos-stack/daos
Source0:       %{name}-%{version}.tar.gz
Source1:       bz-1955184_find-requires
%if (0%{?rhel} >= 8)
BuildRequires: python3-scons >= 2.4
%else
BuildRequires: scons >= 2.4
%endif
BuildRequires: libfabric-devel >= %{libfabric_version}
BuildRequires: mercury-devel >= %{mercury_version}
BuildRequires: gcc-c++
%if (0%{?rhel} >= 8)
%global openmpi openmpi
%else
%global openmpi openmpi3
%endif
BuildRequires: %{openmpi}-devel
BuildRequires: hwloc-devel
%if ("%{?compiler_args}" == "COMPILER=covc")
BuildRequires: bullseye
%endif
%if (0%{?rhel} >= 8)
BuildRequires: argobots-devel >= %{argobots_version}
BuildRequires: json-c-devel
BuildRequires: boost-python3-devel
%else
BuildRequires: libabt-devel >= %{argobots_version}
BuildRequires: libjson-c-devel
BuildRequires: boost-devel
%endif
BuildRequires: libpmemobj-devel >= 2.1.0
%if (0%{?rhel} >= 8)
BuildRequires: fused-devel >= 1
%else
BuildRequires: fused-devel >= 1
%endif
%if (0%{?suse_version} >= 1500)
BuildRequires: go-race
BuildRequires: libprotobuf-c-devel
BuildRequires: liblz4-devel
BuildRequires: libcapstone-devel
%else
BuildRequires: protobuf-c-devel
BuildRequires: lz4-devel
BuildRequires: capstone-devel
%endif
BuildRequires: libaio-devel
BuildRequires: spdk-devel >= 22.01.2
%if (0%{?rhel} >= 8)
BuildRequires: isa-l-devel
BuildRequires: libisa-l_crypto-devel
%else
BuildRequires: libisal-devel
BuildRequires: libisal_crypto-devel
%endif
BuildRequires: daos-raft-devel = 0.11.0-1.416.g12dbc15%{?dist}
BuildRequires: openssl-devel
BuildRequires: libevent-devel
BuildRequires: libyaml-devel
BuildRequires: libcmocka-devel
BuildRequires: valgrind-devel
BuildRequires: systemd
BuildRequires: go >= 1.21
BuildRequires: pciutils-devel
%if (0%{?rhel} >= 8)
BuildRequires: numactl-devel
BuildRequires: CUnit-devel
# needed to retrieve PMM region info through control-plane
BuildRequires: libipmctl-devel
%if (0%{?rhel} >= 9)
BuildRequires: python-devel
%else
BuildRequires: python36-devel
%endif
BuildRequires: python3-distro
BuildRequires: Lmod
%else
%if (0%{?suse_version} >= 1315)
# see src/client/dfs/SConscript for why we need /etc/os-release
# that code should be rewritten to use the python libraries provided for
# os detection
BuildRequires: distribution-release
BuildRequires: libnuma-devel
BuildRequires: cunit-devel
BuildRequires: ipmctl-devel
BuildRequires: python3-devel
BuildRequires: python3-distro
BuildRequires: python-rpm-macros
BuildRequires: lua-lmod
BuildRequires: systemd-rpm-macros
%endif
%endif
BuildRequires: libuuid-devel

Requires: openssl
# This should only be temporary until we can get a stable upstream release
# of mercury, at which time the autoprov shared library version should
# suffice
Requires: mercury >= %{mercury_version}


%description
The Distributed Asynchronous Object Storage (DAOS) is an open-source
software-defined object store designed from the ground up for
massively distributed Non Volatile Memory (NVM). DAOS takes advantage
of next generation NVM technology like Storage Class Memory (SCM) and
NVM express (NVMe) while presenting a key-value storage interface and
providing features such as transactional non-blocking I/O, advanced
data protection with self healing on top of commodity hardware, end-
to-end data integrity, fine grained data control and elastic storage
to optimize performance and cost.

%package server
Summary: The DAOS server
Requires: %{name}%{?_isa} = %{version}-%{release}
Requires: spdk-tools >= 22.01.2
Requires: ndctl
# needed to set PMem configuration goals in BIOS through control-plane
%if (0%{?suse_version} >= 1500)
Requires: ipmctl >= 03.00.00.0423
Requires: libpmemobj1 >= 2.1.0-1.suse1500
Requires: libfabric1 >= %{libfabric_version}
%else
Requires: ipmctl >= 03.00.00.0468
Requires: libpmemobj >= 2.1.0-1%{?dist}
%endif
Requires: libfabric >= %{libfabric_version}
Requires: mercury >= %{mercury_version}
Requires(post): /sbin/ldconfig
Requires(postun): /sbin/ldconfig
Requires: numactl
Requires: pciutils
%{?systemd_requires}

%description server
This is the package needed to run a DAOS server

%package admin
Summary: DAOS admin tools
Requires: %{name}%{?_isa} = %{version}-%{release}

%description admin
This package contains DAOS administrative tools (e.g. dmg).

%package client
Summary: The DAOS client
Requires: %{name}%{?_isa} = %{version}-%{release}
Requires: mercury >= %{mercury_version}
Requires: libfabric >= %{libfabric_version}
%if (0%{?suse_version} >= 1500)
Requires: libfabric1 >= %{libfabric_version}
Requires: fused >= 1
%endif
Requires: /usr/bin/fusermount3
%{?systemd_requires}

%description client
This is the package needed to run a DAOS client

%package tests
Summary: The entire DAOS test suite
Requires: %{name}-client-tests%{?_isa} = %{version}-%{release}
BuildArch: noarch

%description tests
This is the package is a metapackage to install all of the test packages

%package tests-internal
Summary: The entire internal DAOS test suite
Requires: %{name}-tests = %{version}-%{release}
Requires: %{name}-client-tests-openmpi%{?_isa} = %{version}-%{release}
Requires: %{name}-client-tests-mpich = %{version}-%{release}
Requires: %{name}-serialize%{?_isa} = %{version}-%{release}
BuildArch: noarch

%description tests-internal
This is the package is a metapackage to install all of the internal test
packages

%package client-tests
Summary: The DAOS test suite
Requires: %{name}-client%{?_isa} = %{version}-%{release}
Requires: %{name}-admin%{?_isa} = %{version}-%{release}
Requires: %{name}-devel%{?_isa} = %{version}-%{release}
Requires: protobuf-c-devel
Requires: fio
Requires: git
Requires: dbench
Requires: lbzip2
Requires: attr
Requires: ior
Requires: go >= 1.21
%if (0%{?suse_version} >= 1315)
Requires: lua-lmod
Requires: libcapstone-devel
%else
Requires: Lmod
Requires: capstone-devel
%endif
<<<<<<< HEAD
Requires: fused >= 1
=======
%if (0%{?rhel} >= 8)
Requires: fuse3-devel >= 3
%else
Requires: fuse3-devel >= 3.4.2
%endif
Requires: pciutils-devel
%if (0%{?suse_version} > 0)
Requires: libndctl-devel
%endif
%if (0%{?rhel} >= 8)
Requires: ndctl-devel
Requires: daxctl-devel
%endif
>>>>>>> 14f2abdd

%description client-tests
This is the package needed to run the DAOS test suite (client tests)

%package client-tests-openmpi
Summary: The DAOS client test suite - tools which need openmpi
Requires: %{name}-client-tests%{?_isa} = %{version}-%{release}
Requires: hdf5-%{openmpi}-tests
Requires: hdf5-vol-daos-%{openmpi}-tests
Requires: MACSio-%{openmpi}
Requires: simul-%{openmpi}

%description client-tests-openmpi
This is the package needed to run the DAOS client test suite openmpi tools

%package client-tests-mpich
Summary: The DAOS client test suite - tools which need mpich
BuildArch: noarch
Requires: %{name}-client-tests%{?_isa} = %{version}-%{release}
Requires: mpifileutils-mpich
Requires: testmpio
Requires: mpich
Requires: ior
Requires: hdf5-mpich-tests
Requires: hdf5-vol-daos-mpich-tests
Requires: MACSio-mpich
Requires: simul-mpich
Requires: romio-tests
Requires: python3-mpi4py-tests

%description client-tests-mpich
This is the package needed to run the DAOS client test suite mpich tools

%package server-tests
Summary: The DAOS server test suite (server tests)
Requires: %{name}-server%{?_isa} = %{version}-%{release}
Requires: %{name}-admin%{?_isa} = %{version}-%{release}

%description server-tests
This is the package needed to run the DAOS server test suite (server tests)

%package devel
Summary: The DAOS development libraries and headers
Requires: %{name}-client%{?_isa} = %{version}-%{release}
Requires: libuuid-devel

%description devel
This is the package needed to build software with the DAOS library.

%package firmware
Summary: The DAOS firmware management helper
Requires: %{name}-server%{?_isa} = %{version}-%{release}

%description firmware
This is the package needed to manage server storage firmware on DAOS servers.

%package serialize
Summary: DAOS serialization library that uses HDF5
BuildRequires: hdf5-devel
Requires: hdf5

%description serialize
This is the package needed to use the DAOS serialization and deserialization
tools, as well as the preserve option for the filesystem copy tool.

%package mofed-shim
Summary: A shim to bridge MOFED's openmpi to distribution dependency tags
Provides: libmpi.so.40()(64bit)(openmpi-x86_64)
Requires: libmpi.so.40()(64bit)
Provides: libmpi_cxx.so.40()(64bit)(openmpi-x86_64)
Provides: libmpi_cxx.so.40()(64bit)
BuildArch: noarch

%description mofed-shim
This is the package that bridges the difference between the MOFED openmpi
"Provides" and distribution-openmpi consumers "Requires".

%if (0%{?suse_version} > 0)
%global __debug_package 1
%global _debuginfo_subpackages 1
%debug_package
%endif

%prep
%autosetup -p1

%build

%define conf_dir %{_sysconfdir}/daos
%if (0%{?rhel} == 8)
%define scons_exe scons-3
%else
%define scons_exe scons
%endif
%{scons_exe} %{?_smp_mflags} \
      --config=force         \
      --no-rpath             \
      USE_INSTALLED=all      \
      FIRMWARE_MGMT=yes      \
      CONF_DIR=%{conf_dir}   \
     %{?scons_args}          \
     %{?compiler_args}

%if ("%{?compiler_args}" == "COMPILER=covc")
mv test.cov{,-build}
%endif

%install
%{scons_exe} %{?_smp_mflags}          \
      --config=force                  \
      --no-rpath                      \
      --install-sandbox=%{buildroot}  \
      %{buildroot}%{_prefix}          \
      %{buildroot}%{conf_dir}         \
      USE_INSTALLED=all               \
      FIRMWARE_MGMT=yes               \
      CONF_DIR=%{conf_dir}            \
      PREFIX=%{_prefix}               \
      %{?scons_args}                  \
      %{?compiler_args}

%if ("%{?compiler_args}" == "COMPILER=covc")
mv test.cov-build %{buildroot}/%{daoshome}/TESTING/ftest/test.cov
%endif
mkdir -p %{buildroot}/%{_sysconfdir}/ld.so.conf.d/
echo "%{_libdir}/daos_srv" > %{buildroot}/%{_sysconfdir}/ld.so.conf.d/daos.conf
mkdir -p %{buildroot}/%{_sysctldir}
install -m 644 utils/rpms/%{sysctl_script_name} %{buildroot}/%{_sysctldir}
mkdir -p %{buildroot}/%{_unitdir}
install -m 644 utils/systemd/%{server_svc_name} %{buildroot}/%{_unitdir}
install -m 644 utils/systemd/%{agent_svc_name} %{buildroot}/%{_unitdir}
mkdir -p %{buildroot}/%{conf_dir}/certs/clients
mv %{buildroot}/%{conf_dir}/bash_completion.d %{buildroot}/%{_sysconfdir}
# fixup env-script-interpreters
sed -i -e '1s/env //' %{buildroot}{%{daoshome}/TESTING/ftest/{cart/cart_logtest,config_file_gen,launch,slurm_setup,tags,verify_perms}.py,%{_bindir}/daos_storage_estimator.py}

# shouldn't have source files in a non-devel RPM
rm -f %{buildroot}%{daoshome}/TESTING/ftest/cart/{test_linkage.cpp,utest_{hlc,portnumber,protocol,swim}.c,wrap_cmocka.h}

%pre server
getent group daos_metrics >/dev/null || groupadd -r daos_metrics
getent group daos_server >/dev/null || groupadd -r daos_server
getent group daos_daemons >/dev/null || groupadd -r daos_daemons
getent passwd daos_server >/dev/null || useradd -s /sbin/nologin -r -g daos_server -G daos_metrics,daos_daemons daos_server

%post server
%{?run_ldconfig}
%systemd_post %{server_svc_name}
%sysctl_apply %{sysctl_script_name}

%preun server
%systemd_preun %{server_svc_name}

# all of these macros are empty on EL so keep rpmlint happy
%if (0%{?suse_version} > 0)
%postun server
%{?run_ldconfig}
%systemd_postun %{server_svc_name}
%endif

%pre client
getent group daos_agent >/dev/null || groupadd -r daos_agent
getent group daos_daemons >/dev/null || groupadd -r daos_daemons
getent passwd daos_agent >/dev/null || useradd -s /sbin/nologin -r -g daos_agent -G daos_daemons daos_agent

%post client
%systemd_post %{agent_svc_name}

%preun client
%systemd_preun %{agent_svc_name}

%if (0%{?suse_version} > 0)
%postun client
%systemd_postun %{agent_svc_name}
%endif

%files
%defattr(-, root, root, -)
%doc README.md
%dir %attr(0755,root,root) %{conf_dir}/certs
%config(noreplace) %{conf_dir}/memcheck-cart.supp
%dir %{conf_dir}
%dir %{_sysconfdir}/bash_completion.d
%{_sysconfdir}/bash_completion.d/daos.bash
# Certificate generation files
%dir %{_libdir}/%{name}
%{_bindir}/daos_metrics
%{_libdir}/%{name}/certgen/
%{_libdir}/%{name}/VERSION
%{_libdir}/libcart.so.*
%{_libdir}/libgurt.so.*
%{_libdir}/libdaos_common.so

%files server
%doc README.md
%config(noreplace) %attr(0644,root,root) %{conf_dir}/daos_server.yml
%dir %attr(0700,daos_server,daos_server) %{conf_dir}/certs/clients
# set daos_server_helper to be setuid root in order to perform privileged tasks
%attr(4750,root,daos_server) %{_bindir}/daos_server_helper
# set daos_server to be setgid daos_server in order to invoke daos_server_helper
# and/or daos_firmware_helper
%attr(2755,root,daos_server) %{_bindir}/daos_server
%{_bindir}/daos_engine
%{_bindir}/ddb
%{_sysconfdir}/ld.so.conf.d/daos.conf
%dir %{_libdir}/daos_srv
%{_libdir}/daos_srv/libchk.so
%{_libdir}/daos_srv/libcont.so
%{_libdir}/daos_srv/libddb.so
%{_libdir}/daos_srv/libdtx.so
%{_libdir}/daos_srv/libmgmt.so
%{_libdir}/daos_srv/libobj.so
%{_libdir}/daos_srv/libpool.so
%{_libdir}/daos_srv/librdb.so
%{_libdir}/daos_srv/librdbt.so
%{_libdir}/daos_srv/librebuild.so
%{_libdir}/daos_srv/librsvc.so
%{_libdir}/daos_srv/libsecurity.so
%{_libdir}/daos_srv/libvos_srv.so
%{_libdir}/daos_srv/libvos_size.so
%{_libdir}/daos_srv/libvos.so
%{_libdir}/daos_srv/libbio.so
%{_libdir}/daos_srv/libplacement.so
%{_libdir}/daos_srv/libpipeline.so
%{_libdir}/libdaos_common_pmem.so
%{_libdir}/libdav_v2.so
%config(noreplace) %{conf_dir}/vos_size_input.yaml
%{_bindir}/daos_storage_estimator.py
%{python3_sitearch}/storage_estimator/*.py
%dir %{python3_sitearch}/storage_estimator
%if (0%{?rhel} >= 8)
%dir %{python3_sitearch}/storage_estimator/__pycache__
%{python3_sitearch}/storage_estimator/__pycache__/*.pyc
%endif
%{_datarootdir}/%{name}
%exclude %{_datarootdir}/%{name}/ioil-ld-opts
%{_unitdir}/%{server_svc_name}
%{_sysctldir}/%{sysctl_script_name}

%files admin
%doc README.md
%{_bindir}/dmg
%{_mandir}/man8/dmg.8*
%config(noreplace) %{conf_dir}/daos_control.yml

%files client
%doc README.md
%{_libdir}/libdaos.so.*
%{_bindir}/cart_ctl
%{_bindir}/self_test
%{_bindir}/daos_agent
%{_bindir}/dfuse
%{_bindir}/daos
%{_libdir}/libdaos_cmd_hdlrs.so
%{_libdir}/libdaos_self_test.so
%{_libdir}/libdfs.so
%{_libdir}/libds3.so
%{_libdir}/%{name}/API_VERSION
%{_libdir}/libduns.so
%{_libdir}/libdfuse.so
%{_libdir}/libioil.so
%{_libdir}/libpil4dfs.so
%dir %{python3_sitearch}/pydaos
%{python3_sitearch}/pydaos/*.py
%dir %{python3_sitearch}/pydaos/raw
%{python3_sitearch}/pydaos/raw/*.py
%dir %{python3_sitearch}/pydaos/torch
%{python3_sitearch}/pydaos/torch/*.py
%if (0%{?rhel} >= 8)
%dir %{python3_sitearch}/pydaos/__pycache__
%{python3_sitearch}/pydaos/__pycache__/*.pyc
%dir %{python3_sitearch}/pydaos/raw/__pycache__
%{python3_sitearch}/pydaos/raw/__pycache__/*.pyc
%dir %{python3_sitearch}/pydaos/torch/__pycache__
%{python3_sitearch}/pydaos/torch/__pycache__/*.pyc
%endif
%{python3_sitearch}/pydaos/pydaos_shim.so
%{python3_sitearch}/pydaos/torch/torch_shim.so
%{_datarootdir}/%{name}/ioil-ld-opts
%config(noreplace) %{conf_dir}/daos_agent.yml
%{_unitdir}/%{agent_svc_name}
%{_mandir}/man8/daos.8*

%files client-tests
%doc README.md
%dir %{daoshome}
%{daoshome}/TESTING
%exclude %{daoshome}/TESTING/ftest/avocado_tests.yaml
%{_bindir}/hello_drpc
%{_libdir}/libdaos_tests.so
%{_bindir}/acl_dump_test
%{_bindir}/agent_tests
%{_bindir}/drpc_engine_test
%{_bindir}/drpc_test
%{_bindir}/dfuse_test
%{_bindir}/eq_tests
%{_bindir}/job_tests
%{_bindir}/security_test
%config(noreplace) %{conf_dir}/fault-inject-cart.yaml
%{_bindir}/fault_status
%{_bindir}/crt_launch
%{_bindir}/daos_perf
%{_bindir}/daos_racer
%{_bindir}/daos_test
%{_bindir}/daos_debug_set_params
%{_bindir}/dfs_test
%{_bindir}/jobtest
%{_bindir}/daos_gen_io_conf
%{_bindir}/daos_run_io_conf
%{_libdir}/libdpar.so

%files client-tests-openmpi
%doc README.md
%{_libdir}/libdpar_mpi.so

%files client-tests-mpich
%doc README.md

%files server-tests
%doc README.md
%{_bindir}/dtx_tests
%{_bindir}/evt_ctl
%{_bindir}/jump_pl_map
%{_bindir}/pl_bench
%{_bindir}/rdbt
%{_bindir}/ring_pl_map
%{_bindir}/smd_ut
%{_bindir}/bio_ut
%{_bindir}/vea_ut
%{_bindir}/vos_tests
%{_bindir}/vea_stress
%{_bindir}/ddb_tests
%{_bindir}/obj_ctl
%{_bindir}/vos_perf

%files devel
%doc README.md
%{_includedir}/*
%{_libdir}/libdaos.so
%{_libdir}/libgurt.so
%{_libdir}/libcart.so
%{_libdir}/*.a
%{daoshome}/python

%files firmware
%doc README.md
# set daos_firmware_helper to be setuid root in order to perform privileged tasks
%attr(4750,root,daos_server) %{_bindir}/daos_firmware_helper

%files serialize
%doc README.md
%{_libdir}/libdaos_serialize.so

%files tests
%doc README.md
# No files in a meta-package

%files tests-internal
%doc README.md
# No files in a meta-package

%files mofed-shim
%doc README.md
# No files in a shim package

%changelog
<<<<<<< HEAD
* Thu Apr 25 2024 Jeff Olivier <jeffolivier@google.com> 2.5.101-5
- Switch libfuse3 to libfused
=======
* Tue Nov 13 2024 Denis Barakhtanov <dbarahtanov@enakta.com> 2.7.101-2
- Add pydaos.torch module to daos-client rpm.

* Fri Nov 08 2024 Phillip Henderson <phillip.henderson@intel.com> 2.7.101-1
- Bump version to 2.7.100

* Tue Nov 5 2024 Michael MacDonald <mjmac@google.com> 2.7.100-11
- Move daos_metrics tool to daos package for use on both clients
  and servers.

* Fri Nov 1 2024 Sherin T George <sherin-t.george@hpe.com> 2.7.100-10
- The modified DAV allocator with memory bucket support for md_on_ssd
  phase-2 is delivered as dav_v2.so.

* Tue Oct 15 2024 Brian J. Murrell <brian.murrell@intel.com> - 2.7.100-9
- Drop BRs for UCX as they were obsoleted as of e01970d

* Mon Oct 07 2024 Cedric Koch-Hofer <cedric.koch-hofer@intel.com> 2.7.100-8
- Update BR: argobots to 1.2

* Tue Oct 01 2024 Tomasz Gromadzki <tomasz.gromadzki@intel.com> 2.7.100-7
- Add support of the PMDK package 2.1.0 with NDCTL enabled.
  * Increase the default ULT stack size to 20KiB if the engine uses
    the DCPM storage class.
  * Prevent using the RAM storage class (simulated PMem) when
    the shutdown state (SDS) is active.
    * Automatically disable SDS for the RAM storage class on engine startup.
    * Force explicitly setting the PMEMOBJ_CONF='sds.at_create=0'
      environment variable to deactivate SDS for the DAOS tools
      (ddb, daos_perf, vos_perf, etc.) when used WITHOUT DCPM.
      Otherwise, a user is supposed to be stopped by an error
      like: "Unsafe shutdown count is not supported for this source".

* Mon Sep 23 2024 Kris Jacque <kris.jacque@intel.com> 2.7.100-6
- Bump min supported go version to 1.21

* Thu Aug 15 2024 Michael MacDonald <mjmac@google.com> 2.7.100-5
- Add libdaos_self_test.so to client RPM

* Mon Aug 05 2024 Jerome Soumagne <jerome.soumagne@intel.com> 2.7.100-4
- Bump mercury version to 2.4.0rc4

* Thu Jul 11 2024 Dalton Bohning <dalton.bohning@intel.com> 2.7.100-3
- Add pciutils-devel build dep for client-tests package

* Mon Jun 24 2024 Tom Nabarro <tom.nabarro@intel.com> 2.7.100-2
- Add pciutils runtime dep for daos_server lspci call
- Add pciutils-devel build dep for pciutils CGO bindings

* Mon May 20 2024 Phillip Henderson <phillip.henderson@intel.com> 2.7.100-1
- Bump version to 2.7.100

* Fri May 03 2024 Lei Huang <lei.huang@intel.com> 2.5.101-5
- Add libaio as a dependent package
>>>>>>> 14f2abdd

* Fri Apr 05 2024 Fan Yong <fan.yong@intel.com> 2.5.101-4
- Catastrophic Recovery

* Thu Apr 04 2024 Ashley M. Pittman <ashley.m.pittman@intel.com> 2.5.101-3
- Update pydaos install process
- Add a dependency from daos-client-tests to daos-devel

* Mon Mar 18 2024 Jan Michalski <jan.michalski@intel.com> 2.5.101-2
- Add dtx_tests to the server-tests package

* Fri Mar 15 2024 Phillip Henderson <phillip.henderson@intel.com> 2.5.101-1
- Bump version to 2.5.101

* Tue Feb 27 2024 Li Wei <wei.g.li@intel.com> 2.5.100-16
- Update raft to 0.11.0-1.416.g12dbc15

* Mon Feb 12 2024 Ryon Jensen <ryon.jensen@intel.com> 2.5.100-15
- Updated isa-l package name to match EPEL

* Tue Jan 09 2024 Brian J. Murrell <brian.murrell@intel.com> 2.5.100-14
- Move /etc/ld.so.conf.d/daos.conf to daos-server sub-package

* Wed Dec 06 2023 Brian J. Murrell <brian.murrell@intel.com> 2.5.100-13
- Update for EL 8.8 and Leap 15.5
- Update raft to 0.10.1-2.411.gefa15f4

* Fri Nov 17 2023 Tomasz Gromadzki <tomasz.gromadzki@intel.com> 2.5.100-12
- Update to PMDK 2.0.0
  * Remove libpmemblk from dependencies.
  * Start using BUILD_EXAMPLES=n and BUILD_BENCHMARKS=n instead of patches.
  * Stop using BUILD_RPMEM=n (removed) and NDCTL_DISABLE=y (invalid).
  * Point https://github.com/pmem/pmdk as the main PMDK reference source.
  NOTE: PMDK upgrade to 2.0.0 does not affect any API call used by DAOS.
        libpmemobj (and libpmem) API stays unchanged.

* Wed Nov 15 2023 Jerome Soumagne <jerome.soumagne@intel.com> 2.5.100-11
- Bump mercury min version to 2.3.1

* Fri Nov 03 2023 Phillip Henderson <phillip.henderson@intel.com> 2.5.100-10
- Move verify_perms.py location

* Wed Aug 23 2023 Brian J. Murrell <brian.murrell@intel.com> 2.5.100-9
- Update fuse3 requirement to R: /usr/bin/fusermount3 by path
  rather than by package name, for portability and future-proofing
- Adding fuse3-devel as a requirement for daos-client-tests subpackage

* Tue Aug 08 2023 Brian J. Murrell <brian.murrell@intel.com> 2.5.100-8
- Build on EL9
- Add a client-tests-mpich subpackage for mpich test dependencies.

* Fri Jul 07 2023 Brian J. Murrell <brian.murrell@intel.com> 2.5.100-7
- Fix golang daos-client-tests dependency to be go instead

* Thu Jun 29 2023 Michael MacDonald <mjmac.macdonald@intel.com> 2.5.100-6
- Install golang >= 1.18 as a daos-client-tests dependency

* Thu Jun 22 2023 Li Wei <wei.g.li@intel.com> 2.5.100-5
- Update raft to 0.10.1-1.408.g9524cdb

* Wed Jun 14 2023 Mohamad Chaarawi <mohamad.chaarawi@intel.com> - 2.5.100-4
- Add pipeline lib

* Wed Jun 14 2023 Wang Shilong <shilong.wang@intel.com> 2.5.100-3
- Remove lmdb-devel for MD on SSD

* Wed Jun 07 2023 Ryon Jensen <ryon.jensen@intel.com> 2.5.100-2
- Removed unnecessary test files

* Tue Jun 06 2023 Jeff Olivier <jeffrey.v.olivier@intel.com> 2.5.100-1
- Switch version to 2.5.100 for 2.6 test builds

* Mon Jun  5 2023 Jerome Soumagne <jerome.soumagne@intel.com> 2.3.107-7
- Remove libfabric pinning and allow for 1.18 builds

* Fri May 26 2023 Jeff Olivier <jeffrey.v.olivier@intel.com> 2.3.107-6
- Add lmdb-devel and bio_ut for MD on SSD

* Tue May 23 2023 Lei Huang <lei.huang@intel.com> 2.3.107-5
- Add libcapstone-devel to deps of client-tests package

* Tue May 16 2023 Lei Huang <lei.huang@intel.com> 2.3.107-4
- Add libcapstone as a new prerequisite package
- Add libpil4dfs.so in daos-client rpm

* Mon May 15 2023 Jerome Soumagne <jerome.soumagne@intel.com> 2.3.107-3
- Fix libfabric/libfabric1 dependency mismatch on SuSE

* Wed May 10 2023 Jerome Soumagne <jerome.soumagne@intel.com> 2.3.107-2
- Temporarily pin libfabric to < 1.18

* Fri May 5 2023 Johann Lombardi <johann.lombardi@intel.com> 2.3.107-1
- Bump version to 2.3.107

* Fri Mar 17 2023 Tom Nabarro <tom.nabarro@intel.com> 2.3.106-2
- Add numactl requires for server package

* Tue Mar 14 2023 Brian J. Murrell <brian.murrell@intel.com> 2.3.106-1
- Bump version to be higher than TB5

* Wed Feb 22 2023 Li Wei <wei.g.li@intel.com> 2.3.103-6
- Update raft to 0.9.2-1.403.g3d20556

* Tue Feb 21 2023 Michael MacDonald <mjmac.macdonald@intel.com> 2.3.103-5
- Bump min supported go version to 1.17

* Fri Feb 17 2023 Ashley M. Pittman <ashley.m.pittman@intel.com> 2.3.103-4
- Add protobuf-c-devel to deps of client-tests package

* Mon Feb 13 2023 Brian J. Murrell <brian.murrell@intel.com> 2.3.103-3
- Remove explicit R: protobuf-c and let the auto-dependency generator
  handle it

* Wed Feb 8 2023 Michael Hennecke <michael.hennecke@intel.com> 2.3.103-2
- Change ipmctl requirement from v2 to v3

* Fri Jan 27 2023 Phillip Henderson <phillip.henderson@intel.com> 2.3.103-1
- Bump version to 2.3.103

* Wed Jan 25 2023 Johann Lombardi <johann.lombardi@intel.com> 2.3.102-1
- Bump version to 2.3.102

* Tue Jan 24 2023 Phillip Henderson <phillip.henderson@intel.com> 2.3.101-7
- Fix daos-tests-internal requirement for daos-tests

* Fri Jan 6 2023 Brian J. Murrell <brian.murrell@intel.com> 2.3.101-6
- Don't need to O: cart any more
- Add %%doc to all packages
- _datadir -> _datarootdir
- Don't use PREFIX= with scons in %%build
- Fix up some hard-coded paths to use macros instead
- Use some guards to prevent creating empty scriptlets

* Tue Dec 06 2022 Joseph G. Moore <joseph.moore@intel.com> 2.3.101-5
- Update Mercury to 2.2.0-6

* Thu Dec 01 2022 Tom Nabarro <tom.nabarro@intel.com> 2.3.101-4
- Update SPDK dependency requirement to greater than or equal to 22.01.2.

* Tue Oct 18 2022 Brian J. Murrell <brian.murrell@intel.com> 2.3.101-3
- Set flag to build per-subpackage debuginfo packages for Leap 15

* Thu Oct 6 2022 Michael MacDonald <mjmac.macdonald@intel.com> 2.3.101-2
- Rename daos_admin -> daos_server_helper

* Tue Sep 20 2022 Johann Lombardi <johann.lombardi@intel.com> 2.3.101-1
- Bump version to 2.3.101

* Thu Sep 8 2022 Jeff Olivier <jeffrey.v.olivier@intel.com> 2.3.100-22
- Move io_conf files from bin to TESTING

* Tue Aug 16 2022 Jeff Olivier <jeffrey.v.olivier@intel.com> 2.3.100-21
- Update PMDK to 1.12.1~rc1 to fix DAOS-11151

* Thu Aug 11 2022 Wang Shilong <shilong.wang@intel.com> 2.3.100-20
- Add daos_debug_set_params to daos-client-tests rpm for fault injection test.

* Fri Aug 5 2022 Jerome Soumagne <jerome.soumagne@intel.com> 2.3.100-19
- Update to mercury 2.2.0

* Tue Jul 26 2022 Michael MacDonald <mjmac.macdonald@intel.com> 2.3.100-18
- Bump min supported go version to 1.16

* Mon Jul 18 2022 Jerome Soumagne <jerome.soumagne@intel.com> 2.3.100-17
- Remove now unused openpa dependency

* Fri Jul 15 2022 Jeff Olivier <jeffrey.v.olivier@intel.com> 2.3.100-16
- Add pool_scrubbing_tests to test package

* Wed Jul 13 2022 Tom Nabarro <tom.nabarro@intel.com> 2.3.100-15
- Update SPDK dependency requirement to greater than or equal to 22.01.1.

* Mon Jun 27 2022 Jerome Soumagne <jerome.soumagne@intel.com> 2.3.100-14
- Update to mercury 2.2.0rc6

* Fri Jun 17 2022 Jeff Olivier <jeffrey.v.olivier@intel.com> 2.3.100-13
- Remove libdts.so, replace with build time static

* Thu Jun 2 2022 Jeff Olivier <jeffrey.v.olivier@intel.com> 2.3.100-12
- Make ucx required for build on all platforms

* Wed Jun 1 2022 Michael MacDonald <mjmac.macdonald@intel.com> 2.3.100-11
- Move dmg to new daos-admin RPM

* Wed May 18 2022 Lei Huang <lei.huang@intel.com> 2.3.100-10
- Update to libfabric to v1.15.1-1 to include critical performance patches

* Tue May 17 2022 Phillip Henderson <phillip.henderson@intel.com> 2.3.100-9
- Remove doas-client-tests-openmpi dependency from daos-tests
- Add daos-tests-internal package

* Mon May  9 2022 Ashley Pittman <ashley.m.pittman@intel.com> 2.3.100-8
- Extend dfusedaosbuild test to run in different configurations.

* Fri May  6 2022 Ashley Pittman <ashley.m.pittman@intel.com> 2.3.100-7
- Add dfuse unit-test binary to call from ftest.

* Wed May  4 2022 Joseph Moore <joseph.moore@intel.com> 2.3.100-6
- Update to mercury 2.1.0.rc4-9 to enable non-unified mode in UCX

* Tue Apr 26 2022 Phillip Henderson <phillip.henderson@intel.com> 2.3.100-5
- Move daos_gen_io_conf and daos_run_io_conf to daos-client-tests

* Wed Apr 20 2022 Lei Huang <lei.huang@intel.com> 2.3.100-4
- Update to libfabric to v1.15.0rc3-1 to include critical performance patches

* Tue Apr 12 2022 Li Wei <wei.g.li@intel.com> 2.3.100-3
- Update raft to 0.9.1-1401.gc18bcb8 to fix uninitialized node IDs

* Wed Apr 6 2022 Jeff Olivier <jeffrey.v.olivier@intel.com> 2.3.100-2
- Remove direct MPI dependency from most of tests

* Wed Apr  6 2022 Johann Lombardi <johann.lombardi@intel.com> 2.3.100-1
- Switch version to 2.3.100 for 2.4 test builds

* Wed Apr  6 2022 Joseph Moore <joseph.moore@intel.com> 2.1.100-26
- Add build depends entries for UCX libraries.

* Sat Apr  2 2022 Joseph Moore <joseph.moore@intel.com> 2.1.100-25
- Update to mercury 2.1.0.rc4-8 to include UCX provider patch

* Fri Mar 11 2022 Alexander Oganezov <alexander.a.oganezov@intel.com> 2.1.100-24
- Update to mercury 2.1.0.rc4-6 to include CXI provider patch

* Wed Mar 02 2022 Michael Hennecke <michael.hennecke@intel.com> 2.1.100-23
- DAOS-6344: Create secondary group daos_daemons for daos_server and daos_agent

* Tue Feb 22 2022 Alexander Oganezov <alexander.a.oganezov@intel.com> 2.1.100-22
- Update mercury to include DAOS-9561 workaround

* Sun Feb 13 2022 Michael MacDonald <mjmac.macdonald@intel.com> 2.1.100-21
- Update go toolchain requirements

* Thu Feb 10 2022 Li Wei <wei.g.li@intel.com> 2.1.100-20
- Update raft to 0.9.0-1394.gc81505f to fix membership change bugs

* Wed Jan 19 2022 Michael MacDonald <mjmac.macdonald@intel.com> 2.1.100-19
- Move libdaos_common.so from daos-client to daos package

* Mon Jan 17 2022 Johann Lombardi <johann.lombardi@intel.com> 2.1.100-18
- Update libfabric to 1.14.0 GA and apply fix for DAOS-9376

* Thu Dec 23 2021 Alexander Oganezov <alexander.a.oganezov@intel.com> 2.1.100-17
- Update to v2.1.0-rc4-3 to pick fix for DAOS-9325 high cpu usage
- Change mercury pinning to be >= instead of strict =

* Thu Dec 16 2021 Brian J. Murrell <brian.murrell@intel.com> 2.1.100-16
- Add BR: python-rpm-macros for Leap 15 as python3-base dropped that
  as a R:

* Sat Dec 11 2021 Brian J. Murrell <brian.murrell@intel.com> 2.1.100-15
- Create a shim package to allow daos openmpi packages built with the
  distribution openmpi to install on MOFED systems

* Fri Dec 10 2021 Brian J. Murrell <brian.murrell@intel.com> 2.1.100-14
- Don't make daos-*-tests-openmi a dependency of anything
  - If they are wanted, they should be installed explicitly, due to
    potential conflicts with other MPI stacks

* Wed Dec 08 2021 Alexander Oganezov <alexander.a.oganezov@intel.com> 2.1.100-13
- Remove DAOS-9173 workaround from mercury. Apply DAOS-9173 to ofi

* Tue Dec 07 2021 Alexander Oganezov <alexander.a.oganezov@intel.com> 2.1.100-12
- Apply DAOS-9173 workaround to mercury

* Fri Dec 03 2021 Alexander Oganezov <alexander.a.oganezov@intel.com> 2.1.100-11
- Update mercury to v2.1.0rc4

* Thu Dec 02 2021 Danielle M. Sikich <danielle.sikich@intel.com> 2.1.100-10
- Fix name of daos serialize package

* Sun Nov 28 2021 Tom Nabarro <tom.nabarro@intel.com> 2.1.100-9
- Set rmem_{max,default} sysctl values on server package install to enable
  SPDK pci_event module to operate in unprivileged process (daos_engine).

* Wed Nov 24 2021 Brian J. Murrell <brian.murrell@intel.com> 2.1.100-8
- Remove invalid "%%else if" syntax
- Fix a few other rpmlint warnings

* Tue Nov 16 2021 Wang Shilong <shilong.wang@intel.com> 2.1.100-7
- Update for libdaos major version bump
- Fix version of libpemobj1 for SUSE

* Sat Nov 13 2021 Alexander Oganezov <alexander.a.oganezov@intel.com> 2.1.100-6
- Update OFI to v1.14.0rc3

* Tue Oct 26 2021 Brian J. Murrell <brian.murrell@intel.com> 2.1.100-5
- Create new daos-{client,server}tests-openmpi and daos-server-tests subpackages
- Rename daos-tests daos-client-tests and make daos-tests require all
  other test suites to maintain existing behavior

* Mon Oct 25 2021 Alexander Oganezov <alexander.a.oganezov@intel.com> 2.1.100-4
- Update mercury to v2.1.0rc2

* Wed Oct 20 2021 Jeff Olivier <jeffrey.v.olivier@intel.com> 2.1.100-3
- Explicitly require 1.11.0-3 of PMDK

* Wed Oct 13 2021 David Quigley <david.quigley@intel.com> 2.1.100-2
- Add defusedxml as a required dependency for the test package.

* Wed Oct 13 2021 Johann Lombardi <johann.lombardi@intel.com> 2.1.100-1
- Switch version to 2.1.100 for 2.2 test builds

* Tue Oct 12 2021 Johann Lombardi <johann.lombardi@intel.com> 1.3.106-1
- Version bump to 1.3.106 for 2.0 test build 6

* Fri Oct 8 2021 Alexander Oganezov <alexander.a.oganezov@intel.com> 1.13.105-4
- Update OFI to v1.13.2rc1

* Wed Sep 15 2021 Li Wei <wei.g.li@intel.com> 1.3.105-3
- Update raft to fix InstallSnapshot performance as well as to avoid some
  incorrect 0.8.0 RPMs

* Fri Sep 03 2021 Brian J. Murrell <brian.murrell@intel.com> 1.3.105-2
- Remove R: hwloc; RPM's auto-requires/provides will take care of this

* Tue Aug 24 2021 Jeff Olivier <jeffrey.v.olivier@intel.com> 1.3.105-1
- Version bump to 1.3.105 for 2.0 test build 5

* Mon Aug 09 2021 Yawei <yawei.niu@intel.com> 1.3.104-5
- Fix duplicates
- Add vos_perf

* Thu Aug 05 2021 Christopher Hoffman <christopherx.hoffman@intel.com> 1.3.104-4
- Update conditional statement to include checking for distributions to
  determine which unit files to use for daos-server and daos-agent

* Wed Aug 04 2021 Kris Jacque <kristin.jacque@intel.com> 1.3.104-3
- Move daos_metrics tool from tests package to server package

* Wed Aug 04 2021 Tom Nabarro <tom.nabarro@intel.com> 1.3.104-2
- Update to spdk 21.07 and (indirectly) dpdk 21.05

* Mon Aug 02 2021 Jeff Olivier <jeffrey.v.olivier@intel.com> 1.3.104-1
- Version bump to 1.3.104 for 2.0 test build 4

* Mon Jul 19 2021 Danielle M. Sikich <danielle.sikich@intel.com> 1.3.103-5
- Add DAOS serialization library that requires hdf5

* Wed Jul 14 2021 Li Wei <wei.g.li@intel.com> 1.3.103-4
- Update raft to fix slow leader re-elections

* Tue Jul 13 2021  Maureen Jean <maureen.jean@intel.com> 1.3.103-3
- Add python modules to python3.6 site-packages

* Mon Jul 12 2021 Alexander Oganezov <alexander.a.oganezov@intel.com> 1.3.103-2
- Update to mercury release v2.0.1

* Mon Jul 12 2021 Johann Lombardi <johann.lombardi@intel.com> 1.3.103-1
- Version bump to 1.3.103 for 2.0 test build 3

* Wed Jul 7 2021 Phillip Henderson <phillip.henderson@intel.com> 1.3.102-6
- Update daos-devel to always require the same version daos-client

* Wed Jun 30 2021 Tom Nabarro <tom.nabarro@intel.com> 1.3.102-5
- Update to spdk 21.04 and (indirectly) dpdk 21.05

* Fri Jun 25 2021 Brian J. Murrell <brian.murrell@intel.com> - 1.3.102-4
- Add libuuid-devel back as a requirement of daos-devel

* Wed Jun 23 2021 Li Wei <wei.g.li@intel.com> 1.3.102-3
- Update raft to pick up Pre-Vote

* Mon Jun 14 2021 Jeff Olivier <jeffrey.v.olivier@intel.com> 1.3.102-2
- Update to pmdk 1.11.0-rc1
- Remove dependence on libpmem since we use libpmemobj directly

* Fri Jun 11 2021 Johann Lombardi <johann.lombardi@intel.com> 1.3.102-1
- Version bump to 1.3.102 for 2.0 test build 2

* Wed Jun 02 2021 Johann Lombardi <johann.lombardi@intel.com> 1.3.101-3
- Remove libs from devel package

* Thu May 20 2021 Jeff Olivier <jeffrey.v.olivier@intel.com> 1.3.0-101-2
- Remove client libs from common package

* Wed May 19 2021 Johann Lombardi <johann.lombardi@intel.com> 1.3.101-1
- Version bump to 1.3.101 for 2.0 test build 1

* Fri May 07 2021 Brian J. Murrell <brian.murrell@intel.com> 1.3.0-16
- Enable debuginfo package building on SUSE platforms

* Thu May 06 2021 Brian J. Murrell <brian.murrell@intel.com> 1.3.0-15
- Update to build on EL8

* Wed May 05 2021 Brian J. Murrell <brian.murrell@intel.com> 1.3.0-14
- Package /etc/daos/certs in main/common package so that both server
  and client get it created

* Wed Apr 21 2021 Tom Nabarro <tom.nabarro@intel.com> - 1.3.0-13
- Relax ipmctl version requirement on leap15 as we have runtime checks

* Fri Apr 16 2021 Mohamad Chaarawi <mohamad.chaarawi@intel.com> - 1.3.0-12
- remove dfuse_hl

* Wed Apr 14 2021 Jeff Olivier <jeffrey.v.olivier@intel.com> - 1.3.0-11
- Remove storage_estimator and io_conf from client packages to remove
  any client side dependence on bio and vos (and and PMDK/SPDK)

* Mon Apr 12 2021 Dalton A. Bohning <daltonx.bohning@intel.com> - 1.3.0-10
- Add attr to the test dependencies

* Tue Apr 06 2021 Kris Jacque <kristin.jacque@intel.com> 1.3.0-9
- Add package for daos_firmware helper binary

* Fri Apr 02 2021 Jeff Olivier <jeffrey.v.olivier@intel.com> 1.3.0-8
- Remove unused readline-devel

* Thu Apr 01 2021 Brian J. Murrell <brian.murrell@intel.com> 1.3.0-7
- Update argobots to 1.1

* Tue Mar 30 2021 Maureen Jean <maureen.jean@intel.com> 1.3.0-6
- Change pydaos_shim_3 to pydaos_shim

* Mon Mar 29 2021 Brian J. Murrell <brian.murrell@intel.com> - 1.3.0-5
- Move libdts.so to the daos-tests subpackage

* Tue Mar 23 2021 Alexander Oganezov <alexander.a.oganezov@intel.com> 1.3.0-4
- Update libfabric to v1.12.0
- Disable grdcopy/gdrapi linkage in libfabric


* Thu Mar 18 2021 Maureen Jean <maureen.jean@intel.com> 1.3.0-3
- Update to python3

* Thu Feb 25 2021 Li Wei <wei.g.li@intel.com> 1.3.0-2
- Require raft-devel 0.7.3 that fixes an unstable leadership problem caused by
  removed replicas as well as some Coverity issues

* Wed Feb 24 2021 Brian J. Murrell <brian.murrell@intel.com> - 1.3.0-1
- Version bump up to 1.3.0

* Mon Feb 22 2021 Brian J. Murrell <brian.murrell@intel.com> 1.1.3-3
- Remove all *-devel Requires from daos-devel as none of those are
  actually necessary to build libdaos clients

* Tue Feb 16 2021 Alexander Oganezov <alexander.a.oganezov@intel.com> 1.1.3-2
- Update libfabric to v1.12.0rc1

* Wed Feb 10 2021 Johann Lombardi <johann.lombardi@intel.com> 1.1.3-1
- Version bump up to 1.1.3

* Tue Feb 9 2021 Vish Venkatesan <vishwanath.venkatesan@intel.com> 1.1.2.1-11
- Add new pmem specific version of DAOS common library

* Fri Feb 5 2021 Saurabh Tandan <saurabh.tandan@intel.com> 1.1.2.1-10
- Added dbench as requirement for test package.

* Wed Feb 3 2021 Hua Kuang <hua.kuang@intel.com> 1.1.2.1-9
- Changed License to BSD-2-Clause-Patent

* Wed Feb 03 2021 Brian J. Murrell <brian.murrell@intel.com> - 1.1.2-8
- Update minimum required libfabric to 1.11.1

* Thu Jan 28 2021 Phillip Henderson <phillip.henderson@intel.com> 1.1.2.1-7
- Change ownership and permissions for the /etc/daos/certs directory.

* Sat Jan 23 2021 Alexander Oganezov <alexander.a.oganezov@intel.com> 1.1.2.1-6
- Update to mercury v2.0.1rc1

* Fri Jan 22 2021 Michael MacDonald <mjmac.macdonald@intel.com> 1.1.2.1-5
- Install daos_metrics utility to %%{_bindir}

* Wed Jan 20 2021 Kenneth Cain <kenneth.c.cain@intel.com> 1.1.2.1-4
- Version update for API major version 1, libdaos.so.1 (1.0.0)

* Fri Jan 15 2021 Michael Hennecke <mhennecke@lenovo.com> 1.1.2.1-3
- Harmonize daos_server and daos_agent groups.

* Tue Dec 15 2020 Ashley Pittman <ashley.m.pittman@intel.com> 1.1.2.1-2
- Combine the two memcheck suppressions files.

* Wed Dec 09 2020 Johann Lombardi <johann.lombardi@intel.com> 1.1.2.1-1
- Version bump up to 1.1.2.1

* Fri Dec 04 2020 Li Wei <wei.g.li@intel.com> 1.1.2-3
- Require raft-devel 0.7.1 that fixes recent Coverity issues

* Wed Dec 02 2020 Maureen Jean <maureen.jean@intel.com> - 1.1.2-2
- define scons_args to be BUILD_TYPE=<release|dev>
- the scons default is BUILD_TYPE=release
- BUILD_TYPE=release will disable fault injection in build

* Tue Dec 01 2020 Brian J. Murrell <brian.murrell@intel.com> - 1.1.2-1
- Version bump up to 1.1.2

* Tue Nov 17 2020 Li Wei <wei.g.li@intel.com> 1.1.1-8
- Require raft-devel 0.7.0 that changes log indices and terms to 63-bit

* Wed Nov 11 2020 Tom Nabarro <tom.nabarro@intel.com> 1.1.1-7
- Add version validation for runtime daos_server ipmctl requirement to avoid
  potential corruption of PMMs when setting PMem goal, issue fixed in
  https://github.com/intel/ipmctl/commit/9e3898cb15fa9eed3ef3e9de4488be1681d53ff4

* Thu Oct 29 2020 Jonathan Martinez Montes <jonathan.martinez.montes@intel.com> 1.1.1-6
- Restore obj_ctl utility

* Wed Oct 28 2020 Brian J. Murrell <brian.murrell@intel.com> - 1.1.1-5
- Use %%autosetup
- Only use systemd_requires if it exists
- Obsoletes: cart now that it's included in daos

* Sat Oct 24 2020 Maureen Jean <maureen.jean@intel.com> 1.1.1-4
- Add daos.conf to the daos package to resolve the path to libbio.so

* Tue Oct 13 2020 Jonathan Martinez Montes <jonathan.martinez.montes@intel.com> 1.1.1-3
- Remove obj_ctl from Tests RPM package
- Add libdts.so shared library that is used by daos_perf, daos_racer and
  the daos utility.

* Tue Oct 13 2020 Amanda Justiniano <amanda.justiniano-pagn@intel.com> 1.1.1-3
- Add lbzip2 requirement to the daos-tests package

* Tue Oct 13 2020 Michael MacDonald <mjmac.macdonald@intel.com> 1.1.1-2
- Create unprivileged user for daos_agent

* Mon Oct 12 2020 Johann Lombardi <johann.lombardi@intel.com> 1.1.1-1
- Version bump up to 1.1.1

* Sat Oct 03 2020 Michael MacDonald <mjmac.macdonald@intel.com> 1.1.0-34
- Add go-race to BuildRequires on OpenSUSE Leap

* Wed Sep 16 2020 Alexander Oganezov <alexander.a.oganezov@intel.com> 1.1.0-33
- Update OFI to v1.11.0

* Mon Aug 17 2020 Michael MacDonald <mjmac.macdonald@intel.com> 1.1.0-32
- Install completion script in /etc/bash_completion.d

* Wed Aug 05 2020 Brian J. Murrell <brian.murrell@intel.com> - 1.1.0-31
- Change fuse requirement to fuse3
- Use Lmod for MPI module loading
- Remove unneeded (and un-distro gated) Requires: json-c

* Wed Jul 29 2020 Jonathan Martinez Montes <jonathan.martinez.montes@intel.com> - 1.1.0-30
- Add the daos_storage_estimator.py tool. It merges the functionality of the
  former tools vos_size, vos_size.py, vos_size_dfs_sample.py and parse_csv.py.

* Wed Jul 29 2020 Jeffrey V Olivier <jeffrey.v.olivier@intel.com> - 1.1.0-29
- Revert prior changes from version 28

* Mon Jul 13 2020 Brian J. Murrell <brian.murrell@intel.com> - 1.1.0-28
- Change fuse requirement to fuse3
- Use Lmod for MPI module loading

* Tue Jul 7 2020 Alexander A Oganezov <alexander.a.oganezov@intel.com> - 1.1.0-27
- Update to mercury release 2.0.0~rc1-1

* Sun Jun 28 2020 Jonathan Martinez Montes <jonathan.martinez.montes@intel.com> - 1.1.0-26
- Add the vos_size_dfs_sample.py tool. It is used to generate dynamically
  the vos_dfs_sample.yaml file using the real DFS super block data.

* Tue Jun 23 2020 Jeff Olivier <jeffrey.v.olivier@intel.com> - 1.1.0-25
- Add -no-rpath option and use it for rpm build rather than modifying
  SCons files in place

* Tue Jun 16 2020 Jeff Olivier <jeffrey.v.olivier@intel.com> - 1.1.0-24
- Modify RPATH removal snippet to replace line with pass as some lines
  can't be removed without breaking the code

* Fri Jun 05 2020 Ryon Jensen <ryon.jensen@intel.com> - 1.1.0-23
- Add libisa-l_crypto dependency

* Fri Jun 05 2020 Tom Nabarro <tom.nabarro@intel.com> - 1.1.0-22
- Change server systemd run-as user to daos_server in unit file

* Thu Jun 04 2020 Hua Kuang <hua.kuang@intel.com> - 1.1.0-21
- Remove dmg_old from DAOS RPM package

* Thu May 28 2020 Tom Nabarro <tom.nabarro@intel.com> - 1.1.0-20
- Create daos group to run as in systemd unit file

* Tue May 26 2020 Brian J. Murrell <brian.murrell@intel.com> - 1.1.0-19
- Enable parallel building with _smp_mflags

* Fri May 15 2020 Kenneth Cain <kenneth.c.cain@intel.com> - 1.1.0-18
- Require raft-devel >= 0.6.0 that adds new API raft_election_start()

* Thu May 14 2020 Brian J. Murrell <brian.murrell@intel.com> - 1.1.0-17
- Add cart-devel's Requires to daos-devel as they were forgotten
  during the cart merge

* Thu May 14 2020 Brian J. Murrell <brian.murrell@intel.com> - 1.1.0-16
- Fix fuse3-libs -> libfuse3 for SLES/Leap 15

* Thu Apr 30 2020 Brian J. Murrell <brian.murrell@intel.com> - 1.1.0-15
- Use new properly pre-release tagged mercury RPM

* Thu Apr 30 2020 Brian J. Murrell <brian.murrell@intel.com> - 1.1.0-14
- Move fuse dependencies to the client subpackage

* Mon Apr 27 2020 Michael MacDonald <mjmac.macdonald@intel.com> 1.1.0-13
- Rename /etc/daos.yml -> /etc/daos_control.yml

* Thu Apr 16 2020 Brian J. Murrell <brian.murrell@intel.com> - 1.1.0-12
- Use distro fuse

* Fri Apr 10 2020 Alexander Oganezov <alexander.a.oganezov@intel.com> - 1.1.0-11
- Update to mercury 4871023 to pick na_ofi.c race condition fix for
  "No route to host" errors.

* Sun Apr 05 2020 Brian J. Murrell <brian.murrell@intel.com> - 1.1.0-10
- Clean up spdk dependencies

* Mon Mar 30 2020 Tom Nabarro <tom.nabarro@intel.com> - 1.1.0-9
- Set version of spdk to < v21, > v19

* Fri Mar 27 2020 David Quigley <david.quigley@intel.com> - 1.1.0-8
- add daos and dmg man pages to the daos-client files list

* Thu Mar 26 2020 Michael MacDonald <mjmac.macdonald@intel.com> 1.1.0-7
- Add systemd scriptlets for managing daos_server/daos_agent services

* Thu Mar 26 2020 Alexander Oganeozv <alexander.a.oganezov@intel.com> - 1.1.0-6
- Update ofi to 62f6c937601776dac8a1f97c8bb1b1a6acfbc3c0

* Tue Mar 24 2020 Jeffrey V. Olivier <jeffrey.v.olivier@intel.com> - 1.1.0-5
- Remove cart as an external dependence

* Mon Mar 23 2020 Jeffrey V. Olivier <jeffrey.v.olivier@intel.com> - 1.1.0-4
- Remove scons_local as dependency

* Tue Mar 03 2020 Brian J. Murrell <brian.murrell@intel.com> - 1.1.0-3
- Bump up go minimum version to 1.12

* Thu Feb 20 2020 Brian J. Murrell <brian.murrell@intel.com> - 1.1.0-2
- daos-server requires daos-client (same version)

* Fri Feb 14 2020 Brian J. Murrell <brian.murrell@intel.com> - 1.1.0-1
- Version bump up to 1.1.0

* Wed Feb 12 2020 Brian J. Murrell <brian.murrell@intel.com> - 0.9.0-2
- Remove undefine _missing_build_ids_terminate_build

* Thu Feb 06 2020 Johann Lombardi <johann.lombardi@intel.com> - 0.9.0-1
- Version bump up to 0.9.0

* Sat Jan 18 2020 Jeff Olivier <jeffrey.v.olivier@intel.com> - 0.8.0-3
- Fixing a few warnings in the RPM spec file

* Fri Dec 27 2019 Jeff Olivier <jeffrey.v.olivier@intel.com> - 0.8.0-2
- Remove openmpi, pmix, and hwloc builds, use hwloc and openmpi packages

* Tue Dec 17 2019 Johann Lombardi <johann.lombardi@intel.com> - 0.8.0-1
- Version bump up to 0.8.0

* Thu Dec 05 2019 Johann Lombardi <johann.lombardi@intel.com> - 0.7.0-1
- Version bump up to 0.7.0

* Tue Nov 19 2019 Tom Nabarro <tom.nabarro@intel.com> 0.6.0-15
- Temporarily unconstrain max. version of spdk

* Wed Nov 06 2019 Brian J. Murrell <brian.murrell@intel.com> 0.6.0-14
- Constrain max. version of spdk

* Wed Nov 06 2019 Brian J. Murrell <brian.murrell@intel.com> 0.6.0-13
- Use new cart with R: mercury to < 1.0.1-20 due to incompatibility

* Wed Nov 06 2019 Michael MacDonald <mjmac.macdonald@intel.com> 0.6.0-12
- Add daos_admin privileged helper for daos_server

* Fri Oct 25 2019 Brian J. Murrell <brian.murrell@intel.com> 0.6.0-11
- Handle differences in Leap 15 Python packaging

* Wed Oct 23 2019 Brian J. Murrell <brian.murrell@intel.com> 0.6.0-9
- Update BR: libisal-devel for Leap

* Mon Oct 07 2019 Brian J. Murrell <brian.murrell@intel.com> 0.6.0-8
- Use BR: cart-devel-%%{cart_sha1} if available
- Remove cart's BRs as it's -devel Requires them now

* Tue Oct 01 2019 Brian J. Murrell <brian.murrell@intel.com> 0.6.0-7
- Constrain cart BR to <= 1.0.0

* Sat Sep 21 2019 Brian J. Murrell <brian.murrell@intel.com>
- Remove Requires: {argobots, cart}
  - autodependencies should take care of these

* Thu Sep 19 2019 Jeff Olivier <jeffrey.v.olivier@intel.com>
- Add valgrind-devel requirement for argobots change

* Tue Sep 10 2019 Tom Nabarro <tom.nabarro@intel.com>
- Add requires ndctl as runtime dep for control plane.

* Thu Aug 15 2019 David Quigley <david.quigley@intel.com>
- Add systemd unit files to packaging.

* Thu Jul 25 2019 Brian J. Murrell <brian.murrell@intel.com>
- Add git hash and commit count to release

* Thu Jul 18 2019 David Quigley <david.quigley@intel.com>
- Add certificate generation files to packaging.

* Tue Jul 09 2019 Johann Lombardi <johann.lombardi@intel.com>
- Version bump up to 0.6.0

* Fri Jun 21 2019 David Quigley <dquigley@intel.com>
- Add daos_agent.yml to the list of packaged files

* Thu Jun 13 2019 Brian J. Murrell <brian.murrell@intel.com>
- move obj_ctl daos_gen_io_conf daos_run_io_conf to
  daos-tests sub-package
- daos-server needs spdk-tools

* Fri May 31 2019 Ken Cain <kenneth.c.cain@intel.com>
- Add new daos utility binary

* Wed May 29 2019 Brian J. Murrell <brian.murrell@intel.com>
- Version bump up to 0.5.0
- Add Requires: libpsm_infinipath1 for SLES 12.3

* Tue May 07 2019 Brian J. Murrell <brian.murrell@intel.com>
- Move some files around among the sub-packages

* Mon May 06 2019 Brian J. Murrell <brian.murrell@intel.com>
- Only BR fio
  - fio-{devel,src} is not needed

* Wed Apr 03 2019 Brian J. Murrell <brian.murrell@intel.com>
- initial package<|MERGE_RESOLUTION|>--- conflicted
+++ resolved
@@ -15,13 +15,8 @@
 %endif
 
 Name:          daos
-<<<<<<< HEAD
-Version:       2.5.101
-Release:       5%{?relval}%{?dist}
-=======
 Version:       2.7.101
-Release:       2%{?relval}%{?dist}
->>>>>>> 14f2abdd
+Release:       3%{?relval}%{?dist}
 Summary:       DAOS Storage Engine
 
 License:       BSD-2-Clause-Patent
@@ -224,14 +219,7 @@
 Requires: Lmod
 Requires: capstone-devel
 %endif
-<<<<<<< HEAD
 Requires: fused >= 1
-=======
-%if (0%{?rhel} >= 8)
-Requires: fuse3-devel >= 3
-%else
-Requires: fuse3-devel >= 3.4.2
-%endif
 Requires: pciutils-devel
 %if (0%{?suse_version} > 0)
 Requires: libndctl-devel
@@ -240,7 +228,6 @@
 Requires: ndctl-devel
 Requires: daxctl-devel
 %endif
->>>>>>> 14f2abdd
 
 %description client-tests
 This is the package needed to run the DAOS test suite (client tests)
@@ -607,10 +594,9 @@
 # No files in a shim package
 
 %changelog
-<<<<<<< HEAD
-* Thu Apr 25 2024 Jeff Olivier <jeffolivier@google.com> 2.5.101-5
+* Thu Dec 19 2024 Jeff Olivier <jeffolivier@google.com> 2.7.101-3
 - Switch libfuse3 to libfused
-=======
+
 * Tue Nov 13 2024 Denis Barakhtanov <dbarahtanov@enakta.com> 2.7.101-2
 - Add pydaos.torch module to daos-client rpm.
 
@@ -665,7 +651,6 @@
 
 * Fri May 03 2024 Lei Huang <lei.huang@intel.com> 2.5.101-5
 - Add libaio as a dependent package
->>>>>>> 14f2abdd
 
 * Fri Apr 05 2024 Fan Yong <fan.yong@intel.com> 2.5.101-4
 - Catastrophic Recovery
