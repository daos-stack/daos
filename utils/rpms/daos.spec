%define daoshome %{_exec_prefix}/lib/%{name}
%define server_svc_name daos_server.service
%define agent_svc_name daos_agent.service
%define sysctl_script_name 10-daos_server.conf

%global mercury_version 2.1.0~rc4-3%{?dist}
%global libfabric_version 1.14.0~rc3-2
%global __python %{__python3}

%if (0%{?rhel} >= 8)
# https://bugzilla.redhat.com/show_bug.cgi?id=1955184
%define _use_internal_dependency_generator 0
%define __find_requires %{SOURCE1}
%endif

Name:          daos
Version:       2.1.100
Release:       17%{?relval}%{?dist}
Summary:       DAOS Storage Engine

License:       BSD-2-Clause-Patent
URL:           https//github.com/daos-stack/daos
Source0:       %{name}-%{version}.tar.gz
Source1:       bz-1955184_find-requires
%if (0%{?rhel} >= 7)
%if (0%{?rhel} >= 8)
BuildRequires: python3-scons >= 2.4
%else
BuildRequires: python36-scons >= 2.4
%endif
%else
BuildRequires: scons >= 2.4
%endif
BuildRequires: libfabric-devel >= %{libfabric_version}
BuildRequires: mercury-devel >= %{mercury_version}
%if (0%{?rhel} < 8) || (0%{?suse_version} > 0)
BuildRequires: openpa-devel
BuildRequires: libpsm2-devel
%endif
BuildRequires: gcc-c++
%if (0%{?rhel} >= 8)
BuildRequires: openmpi-devel
%else
BuildRequires: openmpi3-devel
%endif
BuildRequires: hwloc-devel
%if ("%{?compiler_args}" == "COMPILER=covc")
BuildRequires: bullseye
%endif
%if (0%{?rhel} >= 7)
BuildRequires: argobots-devel >= 1.1
BuildRequires: json-c-devel
%if (0%{?rhel} >= 8)
BuildRequires: boost-python3-devel
%else
BuildRequires: boost-python36-devel
%endif
%else
BuildRequires: libabt-devel >= 1.0rc1
BuildRequires: libjson-c-devel
BuildRequires: boost-devel
%endif
BuildRequires: libpmemobj-devel >= 1.11
%if (0%{?rhel} >= 8)
BuildRequires: fuse3-devel >= 3
%else
BuildRequires: fuse3-devel >= 3.4.2
%endif
%if (0%{?suse_version} >= 1500)
# NB: OpenSUSE is stupid about this... If we just
# specify go >= 1.X, it installs go=1.11 AND 1.X.
BuildRequires: go1.14
BuildRequires: go1.14-race
BuildRequires: libprotobuf-c-devel
BuildRequires: liblz4-devel
%else
BuildRequires: protobuf-c-devel
BuildRequires: lz4-devel
%endif
BuildRequires: spdk-devel >= 21.07
%if (0%{?rhel} >= 7)
BuildRequires: libisa-l-devel
BuildRequires: libisa-l_crypto-devel
%else
BuildRequires: libisal-devel
BuildRequires: libisal_crypto-devel
%endif
BuildRequires: daos-raft-devel = 0.8.1
BuildRequires: openssl-devel
BuildRequires: libevent-devel
BuildRequires: libyaml-devel
BuildRequires: libcmocka-devel
BuildRequires: valgrind-devel
BuildRequires: systemd
%if (0%{?rhel} >= 7)
BuildRequires: numactl-devel
BuildRequires: CUnit-devel
BuildRequires: golang-bin >= 1.12
# needed to retrieve PMM region info through control-plane
BuildRequires: libipmctl-devel
BuildRequires: python36-devel
%if (0%{?rhel} >= 8)
BuildRequires: python3-distro
%else
BuildRequires: python36-distro
%endif
BuildRequires: Lmod
%else
%if (0%{?suse_version} >= 1315)
# see src/client/dfs/SConscript for why we need /etc/os-release
# that code should be rewritten to use the python libraries provided for
# os detection
# prefer over libpsm2-compat
BuildRequires: libpsm_infinipath1
# prefer over libcurl4-mini
BuildRequires: libcurl4
BuildRequires: distribution-release
BuildRequires: libnuma-devel
BuildRequires: cunit-devel
BuildRequires: ipmctl-devel
BuildRequires: python3-devel
BuildRequires: python3-distro
BuildRequires: python-rpm-macros
BuildRequires: lua-lmod
BuildRequires: systemd-rpm-macros
%if 0%{?is_opensuse}
%else
# have choice for libcurl.so.4()(64bit) needed by systemd: libcurl4 libcurl4-mini
# have choice for libcurl.so.4()(64bit) needed by cmake: libcurl4 libcurl4-mini
BuildRequires: libcurl4
# have choice for libpsm_infinipath.so.1()(64bit) needed by libfabric1: libpsm2-compat libpsm_infinipath1
# have choice for libpsm_infinipath.so.1()(64bit) needed by openmpi-libs: libpsm2-compat libpsm_infinipath1
BuildRequires: libpsm_infinipath1
%endif
%endif
%endif
Requires: protobuf-c
Requires: openssl
# This should only be temporary until we can get a stable upstream release
# of mercury, at which time the autoprov shared library version should
# suffice
Requires: mercury >= %{mercury_version}

%description
The Distributed Asynchronous Object Storage (DAOS) is an open-source
software-defined object store designed from the ground up for
massively distributed Non Volatile Memory (NVM). DAOS takes advantage
of next generation NVM technology like Storage Class Memory (SCM) and
NVM express (NVMe) while presenting a key-value storage interface and
providing features such as transactional non-blocking I/O, advanced
data protection with self healing on top of commodity hardware, end-
to-end data integrity, fine grained data control and elastic storage
to optimize performance and cost.

%package server
Summary: The DAOS server
Requires: %{name}%{?_isa} = %{version}-%{release}
Requires: spdk-tools >= 21.07
Requires: ndctl
# needed to set PMem configuration goals in BIOS through control-plane
%if (0%{?suse_version} >= 1500)
Requires: ipmctl >= 02.00.00.3733
# When 1.11.2 is released, we can change this to >= 1.11.2
Requires: libpmemobj1 = 1.11.0-3.suse1500
%else
Requires: ipmctl > 02.00.00.3816
# When 1.11.2 is released, we can change this to >= 1.11.2
Requires: libpmemobj = 1.11.0-3%{?dist}
%endif
Requires: mercury >= %{mercury_version}
Requires(post): /sbin/ldconfig
Requires(postun): /sbin/ldconfig
Requires: libfabric >= %{libfabric_version}
%{?systemd_requires}
Obsoletes: cart < 1000

%description server
This is the package needed to run a DAOS server

%package client
Summary: The DAOS client
Requires: %{name}%{?_isa} = %{version}-%{release}
Requires: mercury >= %{mercury_version}
Requires: libfabric >= %{libfabric_version}
%if (0%{?rhel} >= 8)
Requires: fuse3 >= 3
%else
Requires: fuse3 >= 3.4.2
%endif
Obsoletes: cart < 1000
%if (0%{?suse_version} >= 1500)
Requires: libfuse3-3 >= 3.4.2
%else
# because our repo has a deprecated fuse-3.x RPM, make sure we don't
# get it when fuse3 Requires: /etc/fuse.conf
%if (0%{?rhel} >= 8)
Requires: fuse3 >= 3
%else
Requires: fuse < 3, fuse3-libs >= 3.4.2
%endif
%endif
%{?systemd_requires}

%description client
This is the package needed to run a DAOS client

%package tests
Summary: The entire DAOS test suite
Requires: %{name}-client-tests-openmpi%{?_isa} = %{version}-%{release}

%description tests
This is the package is a metapackage to install all of the test packages

%package client-tests
Summary: The DAOS test suite
Requires: %{name}-client%{?_isa} = %{version}-%{release}
%if (0%{?rhel} >= 7) && (0%{?rhel} < 8)
Requires: python36-distro
Requires: python36-tabulate
Requires: python36-defusedxml
%else
Requires: python3-distro
Requires: python3-tabulate
Requires: python3-defusedxml
%endif
Requires: fio
Requires: dbench
Requires: lbzip2
Requires: attr
%if (0%{?suse_version} >= 1315)
Requires: libpsm_infinipath1
Requires: lua-lmod
%else
Requires: Lmod
%endif

%description client-tests
This is the package needed to run the DAOS test suite (client tests)

%package client-tests-openmpi
Summary: The DAOS client test suite - tools which need openmpi
Requires: %{name}-client-tests%{?_isa} = %{version}-%{release}

%description client-tests-openmpi
This is the package needed to run the DAOS client test suite openmpi tools

%package server-tests
Summary: The DAOS server test suite (server tests)
Requires: %{name}-server%{?_isa} = %{version}-%{release}

%description server-tests
This is the package needed to run the DAOS server test suite (server tests)

%package devel
Summary: The DAOS development libraries and headers
Requires: %{name}-client%{?_isa} = %{version}-%{release}
Requires: libuuid-devel

%description devel
This is the package needed to build software with the DAOS library.

%package firmware
Summary: The DAOS firmware management helper
Requires: %{name}-server%{?_isa} = %{version}-%{release}

%description firmware
This is the package needed to manage server storage firmware on DAOS servers.

%package serialize
Summary: DAOS serialization library that uses HDF5
BuildRequires: hdf5-devel
Requires: hdf5

%description serialize
This is the package needed to use the DAOS serialization and deserialization
tools, as well as the preserve option for the filesystem copy tool.

%package mofed-shim
Summary: A shim to bridge MOFED's openmpi to distribution dependency tags
Provides: libmpi.so.40()(64bit)(openmpi-x86_64)
Requires: libmpi.so.40()(64bit)
Provides: libmpi_cxx.so.40()(64bit)(openmpi-x86_64)
Provides: libmpi_cxx.so.40()(64bit)

%description mofed-shim
This is the package that bridges the difference between the MOFED openmpi
"Provides" and distribution-openmpi consumers "Requires".

%if (0%{?suse_version} > 0)
%global __debug_package 1
%global _debuginfo_subpackages 0
%debug_package
%endif

%prep
%autosetup

%build

%define conf_dir %{_sysconfdir}/daos
%if (0%{?rhel} >= 7)
%define scons_exe scons-3
%else
%define scons_exe scons
%endif
%{scons_exe} %{?_smp_mflags} \
      --config=force         \
      --no-rpath             \
      USE_INSTALLED=all      \
      FIRMWARE_MGMT=yes      \
      CONF_DIR=%{conf_dir}   \
      PREFIX=%{buildroot}    \
     %{?scons_args}          \
     %{?compiler_args}

%if ("%{?compiler_args}" == "COMPILER=covc")
mv test.cov{,-build}
%endif

%install
%{scons_exe} %{?_smp_mflags}          \
      --config=force                  \
      --no-rpath                      \
      --install-sandbox=%{buildroot}  \
      %{buildroot}%{_prefix}          \
      %{buildroot}%{conf_dir}         \
      USE_INSTALLED=all               \
      FIRMWARE_MGMT=yes               \
      CONF_DIR=%{conf_dir}            \
      PREFIX=%{_prefix}               \
      %{?scons_args}                  \
      %{?compiler_args}

%if ("%{?compiler_args}" == "COMPILER=covc")
mv test.cov-build %{buildroot}/%{daoshome}/TESTING/ftest/test.cov
%endif
mkdir -p %{buildroot}/%{_sysconfdir}/ld.so.conf.d/
echo "%{_libdir}/daos_srv" > %{buildroot}/%{_sysconfdir}/ld.so.conf.d/daos.conf
mkdir -p %{buildroot}/%{_sysctldir}
install -m 644 utils/rpms/%{sysctl_script_name} %{buildroot}/%{_sysctldir}
mkdir -p %{buildroot}/%{_unitdir}
%if (0%{?rhel} == 7)
install -m 644 utils/systemd/%{server_svc_name}.pre230 %{buildroot}/%{_unitdir}/%{server_svc_name}
install -m 644 utils/systemd/%{agent_svc_name}.pre230 %{buildroot}/%{_unitdir}/%{agent_svc_name}
%else
install -m 644 utils/systemd/%{server_svc_name} %{buildroot}/%{_unitdir}
install -m 644 utils/systemd/%{agent_svc_name} %{buildroot}/%{_unitdir}
%endif
mkdir -p %{buildroot}/%{conf_dir}/certs/clients
mv %{buildroot}/%{conf_dir}/bash_completion.d %{buildroot}/%{_sysconfdir}

%pre server
getent group daos_metrics >/dev/null || groupadd -r daos_metrics
getent group daos_server >/dev/null || groupadd -r daos_server
getent passwd daos_server >/dev/null || useradd -s /sbin/nologin -r -g daos_server -G daos_metrics daos_server
%post server
/sbin/ldconfig
%systemd_post %{server_svc_name}
%sysctl_apply %{sysctl_script_name}
%preun server
%systemd_preun %{server_svc_name}
%postun server
/sbin/ldconfig
%systemd_postun %{server_svc_name}

%pre client
getent group daos_agent >/dev/null || groupadd -r daos_agent
getent passwd daos_agent >/dev/null || useradd -s /sbin/nologin -r -g daos_agent daos_agent
%post client
%systemd_post %{agent_svc_name}
%preun client
%systemd_preun %{agent_svc_name}
%postun client
%systemd_postun %{agent_svc_name}

%files
%defattr(-, root, root, -)
%{_sysconfdir}/ld.so.conf.d/daos.conf
%dir %attr(0755,root,root) %{conf_dir}/certs
%{conf_dir}/memcheck-cart.supp
%dir %{conf_dir}
%dir %{_sysconfdir}/bash_completion.d
%{_sysconfdir}/bash_completion.d/daos.bash
# Certificate generation files
%dir %{_libdir}/%{name}
%{_libdir}/%{name}/certgen/
%{_libdir}/%{name}/VERSION
%{_libdir}/libcart.so.*
%{_libdir}/libgurt.so.*
%doc

%files server
%config(noreplace) %attr(0644,root,root) %{conf_dir}/daos_server.yml
%dir %attr(0700,daos_server,daos_server) %{conf_dir}/certs/clients
# set daos_admin to be setuid root in order to perform privileged tasks
%attr(4750,root,daos_server) %{_bindir}/daos_admin
# set daos_server to be setgid daos_server in order to invoke daos_admin
# and/or daos_firmware
%attr(2755,root,daos_server) %{_bindir}/daos_server
%{_bindir}/daos_engine
%{_bindir}/daos_metrics
%dir %{_libdir}/daos_srv
%{_libdir}/daos_srv/libcont.so
%{_libdir}/daos_srv/libdtx.so
%{_libdir}/daos_srv/libmgmt.so
%{_libdir}/daos_srv/libobj.so
%{_libdir}/daos_srv/libpool.so
%{_libdir}/daos_srv/librdb.so
%{_libdir}/daos_srv/librdbt.so
%{_libdir}/daos_srv/librebuild.so
%{_libdir}/daos_srv/librsvc.so
%{_libdir}/daos_srv/libsecurity.so
%{_libdir}/daos_srv/libvos_srv.so
%{_libdir}/daos_srv/libvos_size.so
%{_libdir}/daos_srv/libvos.so
%{_libdir}/daos_srv/libbio.so
%{_libdir}/daos_srv/libplacement.so
%{_libdir}/libdaos_common_pmem.so
%{conf_dir}/vos_size_input.yaml
%{_bindir}/daos_storage_estimator.py
%{python3_sitearch}/storage_estimator/*.py
%dir %{python3_sitearch}/storage_estimator
%if (0%{?rhel} >= 7)
%dir %{python3_sitearch}/storage_estimator/__pycache__
%{python3_sitearch}/storage_estimator/__pycache__/*.pyc
%endif
%{_datadir}/%{name}
%exclude %{_datadir}/%{name}/ioil-ld-opts
%{_unitdir}/%{server_svc_name}
%{_sysctldir}/%{sysctl_script_name}

%files client
%{_libdir}/libdaos_common.so
%{_libdir}/libdaos.so.*
%{_bindir}/cart_ctl
%{_bindir}/self_test
%{_bindir}/dmg
%{_bindir}/daos_agent
%{_bindir}/dfuse
%{_bindir}/daos
%{_libdir}/libdaos_cmd_hdlrs.so
%{_libdir}/libdfs.so
%{_libdir}/%{name}/API_VERSION
%{_libdir}/libduns.so
%{_libdir}/libdfuse.so
%{_libdir}/libioil.so
%{_libdir}/libdfs_internal.so
%dir %{python3_sitearch}/pydaos
%{python3_sitearch}/pydaos/*.py
%dir %{python3_sitearch}/pydaos/raw
%{python3_sitearch}/pydaos/raw/*.py
%if (0%{?rhel} >= 7)
%dir %{python3_sitearch}/pydaos/__pycache__
%{python3_sitearch}/pydaos/__pycache__/*.pyc
%dir %{python3_sitearch}/pydaos/raw/__pycache__
%{python3_sitearch}/pydaos/raw/__pycache__/*.pyc
%endif
%{python3_sitearch}/pydaos/pydaos_shim.so
%{_datadir}/%{name}/ioil-ld-opts
%config(noreplace) %{conf_dir}/daos_agent.yml
%config(noreplace) %{conf_dir}/daos_control.yml
%{_unitdir}/%{agent_svc_name}
%{_mandir}/man8/daos.8*
%{_mandir}/man8/dmg.8*

%files client-tests
%dir %{daoshome}
%{daoshome}/TESTING
%{_bindir}/hello_drpc
%{_libdir}/libdaos_tests.so
%{_bindir}/io_conf
%{_bindir}/common_test
%{_bindir}/acl_dump_test
%{_bindir}/agent_tests
%{_bindir}/drpc_engine_test
%{_bindir}/drpc_test
%{_bindir}/eq_tests
%{_bindir}/job_tests
%{_bindir}/security_test
%{conf_dir}/fault-inject-cart.yaml
%{_bindir}/fault_status
%{_bindir}/crt_launch
# For avocado tests
%{daoshome}/.build_vars.json
%{daoshome}/.build_vars.sh
%{_bindir}/daos_perf
%{_bindir}/daos_racer
%{_bindir}/daos_test
%{_bindir}/dfs_test
%{_bindir}/jobtest
%{_libdir}/libdts.so
%{_libdir}/libdpar.so

%files client-tests-openmpi
%{_libdir}/libdpar_mpi.so

%files server-tests
%{_bindir}/evt_ctl
%{_bindir}/jump_pl_map
%{_bindir}/pl_bench
%{_bindir}/rdbt
%{_bindir}/ring_pl_map
%{_bindir}/smd_ut
%{_bindir}/srv_checksum_tests
%{_bindir}/vea_ut
%{_bindir}/vos_tests
%{_bindir}/vea_stress
%{_bindir}/daos_gen_io_conf
%{_bindir}/daos_run_io_conf
%{_bindir}/obj_ctl
%{_bindir}/vos_perf

%files devel
%{_includedir}/*
%{_libdir}/libdaos.so
%{_libdir}/libgurt.so
%{_libdir}/libcart.so
%{_libdir}/*.a

%files firmware
# set daos_firmware to be setuid root in order to perform privileged tasks
%attr(4750,root,daos_server) %{_bindir}/daos_firmware

%files serialize
%{_libdir}/libdaos_serialize.so

%files tests
# No files in a meta-package

%files mofed-shim
# No files in a shim package

%changelog
<<<<<<< HEAD
* Tue Dec 21 2021 Jeff Olivier <jeffrey.v.olivier@intel.com> 2.1.100-17
- Remove direct MPI dependency from most of tests
=======
* Thu Dec 23 2021 Alexander Oganezov <alexander.a.oganezov@intel.com> 2.1.100-17
- Update to v2.1.0-rc4-3 to pick fix for DAOS-9325 high cpu usage
- Change mercury pinning to be >= instead of strict =
>>>>>>> ad571ac8

* Thu Dec 16 2021 Brian J. Murrell <brian.murrell@intel.com> 2.1.100-16
- Add BR: python-rpm-macros for Leap 15 as python3-base dropped that
  as a R:

* Sat Dec 11 2021 Brian J. Murrell <brian.murrell@intel.com> 2.1.100-15
- Create a shim package to allow daos openmpi packages built with the
  distribution openmpi to install on MOFED systems

* Fri Dec 10 2021 Brian J. Murrell <brian.murrell@intel.com> 2.1.100-14
- Don't make daos-*-tests-openmi a dependency of anything
  - If they are wanted, they should be installed explicitly, due to
    potential conflicts with other MPI stacks

* Wed Dec 08 2021 Alexander Oganezov <alexander.a.oganezov@intel.com> 2.1.100-13
- Remove DAOS-9173 workaround from mercury. Apply DAOS-9173 to ofi

* Tue Dec 07 2021 Alexander Oganezov <alexander.a.oganezov@intel.com> 2.1.100-12
- Apply DAOS-9173 workaround to mercury

* Fri Dec 03 2021 Alexander Oganezov <alexander.a.oganezov@intel.com> 2.1.100-11
- Update mercury to v2.1.0rc4

* Thu Dec 02 2021 Danielle M. Sikich <danielle.sikich@intel.com> 2.1.100-10
- Fix name of daos serialize package

* Sun Nov 28 2021 Tom Nabarro <tom.nabarro@intel.com> 2.1.100-9
- Set rmem_{max,default} sysctl values on server package install to enable
  SPDK pci_event module to operate in unprivileged process (daos_engine).

* Wed Nov 24 2021 Brian J. Murrell <brian.murrell@intel.com> 2.1.100-8
- Remove invalid "%%else if" syntax
- Fix a few other rpmlint warnings

* Tue Nov 16 2021 Wang Shilong <shilong.wang@intel.com> 2.1.100-7
- Update for libdaos major version bump
- Fix version of libpemobj1 for SUSE

* Sat Nov 13 2021 Alexander Oganezov <alexander.a.oganezov@intel.com> 2.1.100-6
- Update OFI to v1.14.0rc3

* Tue Oct 26 2021 Brian J. Murrell <brian.murrell@intel.com> 2.1.100-5
- Create new daos-{client,server}tests-openmpi and daos-server-tests subpackages
- Rename daos-tests daos-client-tests and make daos-tests require all
  other test suites to maintain existing behavior

* Mon Oct 25 2021 Alexander Oganezov <alexander.a.oganezov@intel.com> 2.1.100-4
- Update mercury to v2.1.0rc2

* Wed Oct 20 2021 Jeff Olivier <jeffrey.v.olivier@intel.com> 2.1.100-3
- Explicitly require 1.11.0-3 of PMDK

* Wed Oct 13 2021 David Quigley <david.quigley@intel.com> 2.1.100-2
- Add defusedxml as a required dependency for the test package.

* Wed Oct 13 2021 Johann Lombardi <johann.lombardi@intel.com> 2.1.100-1
- Switch version to 2.1.100 for 2.2 test builds

* Tue Oct 12 2021 Johann Lombardi <johann.lombardi@intel.com> 1.3.106-1
- Version bump to 1.3.106 for 2.0 test build 6

* Fri Oct 8 2021 Alexander Oganezov <alexander.a.oganezov@intel.com> 1.13.105-4
- Update OFI to v1.13.2rc1

* Wed Sep 15 2021 Li Wei <wei.g.li@intel.com> 1.3.105-3
- Update raft to fix InstallSnapshot performance as well as to avoid some
  incorrect 0.8.0 RPMs

* Fri Sep 03 2021 Brian J. Murrell <brian.murrell@intel.com> 1.3.105-2
- Remove R: hwloc; RPM's auto-requires/provides will take care of this

* Tue Aug 24 2021 Jeff Olivier <jeffrey.v.olivier@intel.com> 1.3.105-1
- Version bump to 1.3.105 for 2.0 test build 5

* Mon Aug 09 2021 Yawei <yawei.niu@intel.com> 1.3.104-5
- Fix duplicates
- Add vos_perf

* Thu Aug 05 2021 Christopher Hoffman <christopherx.hoffman@intel.com> 1.3.104-4
- Update conditional statement to include checking for distributions to
  determine which unit files to use for daos-server and daos-agent

* Wed Aug 04 2021 Kris Jacque <kristin.jacque@intel.com> 1.3.104-3
- Move daos_metrics tool from tests package to server package

* Wed Aug 04 2021 Tom Nabarro <tom.nabarro@intel.com> 1.3.104-2
- Update to spdk 21.07 and (indirectly) dpdk 21.05

* Mon Aug 02 2021 Jeff Olivier <jeffrey.v.olivier@intel.com> 1.3.104-1
- Version bump to 1.3.104 for 2.0 test build 4

* Mon Jul 19 2021 Danielle M. Sikich <danielle.sikich@intel.com> 1.3.103-5
- Add DAOS serialization library that requires hdf5

* Wed Jul 14 2021 Li Wei <wei.g.li@intel.com> 1.3.103-4
- Update raft to fix slow leader re-elections

* Tue Jul 13 2021  Maureen Jean <maureen.jean@intel.com> 1.3.103-3
- Add python modules to python3.6 site-packages

* Mon Jul 12 2021 Alexander Oganezov <alexander.a.oganezov@intel.com> 1.3.103-2
- Update to mercury release v2.0.1

* Mon Jul 12 2021 Johann Lombardi <johann.lombardi@intel.com> 1.3.103-1
- Version bump to 1.3.103 for 2.0 test build 3

* Wed Jul 7 2021 Phillip Henderson <phillip.henderson@intel.com> 1.3.102-6
- Update daos-devel to always require the same version daos-client

* Wed Jun 30 2021 Tom Nabarro <tom.nabarro@intel.com> 1.3.102-5
- Update to spdk 21.04 and (indirectly) dpdk 21.05

* Fri Jun 25 2021 Brian J. Murrell <brian.murrell@intel.com> - 1.3.102-4
- Add libuuid-devel back as a requirement of daos-devel

* Wed Jun 23 2021 Li Wei <wei.g.li@intel.com> 1.3.102-3
- Update raft to pick up Pre-Vote

* Mon Jun 14 2021 Jeff Olivier <jeffrey.v.olivier@intel.com> 1.3.102-2
- Update to pmdk 1.11.0-rc1
- Remove dependence on libpmem since we use libpmemobj directly

* Fri Jun 11 2021 Johann Lombardi <johann.lombardi@intel.com> 1.3.102-1
- Version bump to 1.3.102 for 2.0 test build 2

* Wed Jun 02 2021 Johann Lombardi <johann.lombardi@intel.com> 1.3.101-3
- Remove libs from devel package

* Thu May 20 2021 Jeff Olivier <jeffrey.v.olivier@intel.com> 1.3.0-101-2
- Remove client libs from common package

* Wed May 19 2021 Johann Lombardi <johann.lombardi@intel.com> 1.3.101-1
- Version bump to 1.3.101 for 2.0 test build 1

* Fri May 07 2021 Brian J. Murrell <brian.murrell@intel.com> 1.3.0-16
- Enable debuginfo package building on SUSE platforms

* Thu May 06 2021 Brian J. Murrell <brian.murrell@intel.com> 1.3.0-15
- Update to build on EL8

* Wed May 05 2021 Brian J. Murrell <brian.murrell@intel.com> 1.3.0-14
- Package /etc/daos/certs in main/common package so that both server
  and client get it created

* Wed Apr 21 2021 Tom Nabarro <tom.nabarro@intel.com> - 1.3.0-13
- Relax ipmctl version requirement on leap15 as we have runtime checks

* Fri Apr 16 2021 Mohamad Chaarawi <mohamad.chaarawi@intel.com> - 1.3.0-12
- remove dfuse_hl

* Wed Apr 14 2021 Jeff Olivier <jeffrey.v.olivier@intel.com> - 1.3.0-11
- Remove storage_estimator and io_conf from client packages to remove
  any client side dependence on bio and vos (and and PMDK/SPDK)

* Mon Apr 12 2021 Dalton A. Bohning <daltonx.bohning@intel.com> - 1.3.0-10
- Add attr to the test dependencies

* Tue Apr 06 2021 Kris Jacque <kristin.jacque@intel.com> 1.3.0-9
- Add package for daos_firmware helper binary

* Fri Apr 02 2021 Jeff Olivier <jeffrey.v.olivier@intel.com> 1.3.0-8
- Remove unused readline-devel

* Thu Apr 01 2021 Brian J. Murrell <brian.murrell@intel.com> 1.3.0-7
- Update argobots to 1.1

* Tue Mar 30 2021 Maureen Jean <maureen.jean@intel.com> 1.3.0-6
- Change pydaos_shim_3 to pydaos_shim

* Mon Mar 29 2021 Brian J. Murrell <brian.murrell@intel.com> - 1.3.0-5
- Move libdts.so to the daos-tests subpackage

* Tue Mar 23 2021 Alexander Oganezov <alexander.a.oganezov@intel.com> 1.3.0-4
- Update libfabric to v1.12.0
- Disable grdcopy/gdrapi linkage in libfabric


* Thu Mar 18 2021 Maureen Jean <maureen.jean@intel.com> 1.3.0-3
- Update to python3

* Thu Feb 25 2021 Li Wei <wei.g.li@intel.com> 1.3.0-2
- Require raft-devel 0.7.3 that fixes an unstable leadership problem caused by
  removed replicas as well as some Coverity issues

* Wed Feb 24 2021 Brian J. Murrell <brian.murrell@intel.com> - 1.3.0-1
- Version bump up to 1.3.0

* Mon Feb 22 2021 Brian J. Murrell <brian.murrell@intel.com> 1.1.3-3
- Remove all *-devel Requires from daos-devel as none of those are
  actually necessary to build libdaos clients

* Tue Feb 16 2021 Alexander Oganezov <alexander.a.oganezov@intel.com> 1.1.3-2
- Update libfabric to v1.12.0rc1

* Wed Feb 10 2021 Johann Lombardi <johann.lombardi@intel.com> 1.1.3-1
- Version bump up to 1.1.3

* Tue Feb 9 2021 Vish Venkatesan <vishwanath.venkatesan@intel.com> 1.1.2.1-11
- Add new pmem specific version of DAOS common library

* Fri Feb 5 2021 Saurabh Tandan <saurabh.tandan@intel.com> 1.1.2.1-10
- Added dbench as requirement for test package.

* Wed Feb 3 2021 Hua Kuang <hua.kuang@intel.com> 1.1.2.1-9
- Changed License to BSD-2-Clause-Patent

* Wed Feb 03 2021 Brian J. Murrell <brian.murrell@intel.com> - 1.1.2-8
- Update minimum required libfabric to 1.11.1

* Thu Jan 28 2021 Phillip Henderson <phillip.henderson@intel.com> 1.1.2.1-7
- Change ownership and permissions for the /etc/daos/certs directory.

* Sat Jan 23 2021 Alexander Oganezov <alexander.a.oganezov@intel.com> 1.1.2.1-6
- Update to mercury v2.0.1rc1

* Fri Jan 22 2021 Michael MacDonald <mjmac.macdonald@intel.com> 1.1.2.1-5
- Install daos_metrics utility to %%{_bindir}

* Wed Jan 20 2021 Kenneth Cain <kenneth.c.cain@intel.com> 1.1.2.1-4
- Version update for API major version 1, libdaos.so.1 (1.0.0)

* Fri Jan 15 2021 Michael Hennecke <mhennecke@lenovo.com> 1.1.2.1-3
- Harmonize daos_server and daos_agent groups.

* Tue Dec 15 2020 Ashley Pittman <ashley.m.pittman@intel.com> 1.1.2.1-2
- Combine the two memcheck suppressions files.

* Wed Dec 09 2020 Johann Lombardi <johann.lombardi@intel.com> 1.1.2.1-1
- Version bump up to 1.1.2.1

* Fri Dec 04 2020 Li Wei <wei.g.li@intel.com> 1.1.2-3
- Require raft-devel 0.7.1 that fixes recent Coverity issues

* Wed Dec 02 2020 Maureen Jean <maureen.jean@intel.com> - 1.1.2-2
- define scons_args to be BUILD_TYPE=<release|dev>
- the scons default is BUILD_TYPE=release
- BUILD_TYPE=release will disable fault injection in build

* Tue Dec 01 2020 Brian J. Murrell <brian.murrell@intel.com> - 1.1.2-1
- Version bump up to 1.1.2

* Tue Nov 17 2020 Li Wei <wei.g.li@intel.com> 1.1.1-8
- Require raft-devel 0.7.0 that changes log indices and terms to 63-bit

* Wed Nov 11 2020 Tom Nabarro <tom.nabarro@intel.com> 1.1.1-7
- Add version validation for runtime daos_server ipmctl requirement to avoid
  potential corruption of PMMs when setting PMem goal, issue fixed in
  https://github.com/intel/ipmctl/commit/9e3898cb15fa9eed3ef3e9de4488be1681d53ff4

* Thu Oct 29 2020 Jonathan Martinez Montes <jonathan.martinez.montes@intel.com> 1.1.1-6
- Restore obj_ctl utility

* Wed Oct 28 2020 Brian J. Murrell <brian.murrell@intel.com> - 1.1.1-5
- Use %%autosetup
- Only use systemd_requires if it exists
- Obsoletes: cart now that it's included in daos

* Sat Oct 24 2020 Maureen Jean <maureen.jean@intel.com> 1.1.1-4
- Add daos.conf to the daos package to resolve the path to libbio.so

* Tue Oct 13 2020 Jonathan Martinez Montes <jonathan.martinez.montes@intel.com> 1.1.1-3
- Remove obj_ctl from Tests RPM package
- Add libdts.so shared library that is used by daos_perf, daos_racer and
  the daos utility.

* Tue Oct 13 2020 Amanda Justiniano <amanda.justiniano-pagn@intel.com> 1.1.1-3
- Add lbzip2 requirement to the daos-tests package

* Tue Oct 13 2020 Michael MacDonald <mjmac.macdonald@intel.com> 1.1.1-2
- Create unprivileged user for daos_agent

* Mon Oct 12 2020 Johann Lombardi <johann.lombardi@intel.com> 1.1.1-1
- Version bump up to 1.1.1

* Sat Oct 03 2020 Michael MacDonald <mjmac.macdonald@intel.com> 1.1.0-34
- Add go-race to BuildRequires on OpenSUSE Leap

* Wed Sep 16 2020 Alexander Oganezov <alexander.a.oganezov@intel.com> 1.1.0-33
- Update OFI to v1.11.0

* Mon Aug 17 2020 Michael MacDonald <mjmac.macdonald@intel.com> 1.1.0-32
- Install completion script in /etc/bash_completion.d

* Wed Aug 05 2020 Brian J. Murrell <brian.murrell@intel.com> - 1.1.0-31
- Change fuse requirement to fuse3
- Use Lmod for MPI module loading
- Remove unneeded (and un-distro gated) Requires: json-c

* Wed Jul 29 2020 Jonathan Martinez Montes <jonathan.martinez.montes@intel.com> - 1.1.0-30
- Add the daos_storage_estimator.py tool. It merges the functionality of the
  former tools vos_size, vos_size.py, vos_size_dfs_sample.py and parse_csv.py.

* Wed Jul 29 2020 Jeffrey V Olivier <jeffrey.v.olivier@intel.com> - 1.1.0-29
- Revert prior changes from version 28

* Mon Jul 13 2020 Brian J. Murrell <brian.murrell@intel.com> - 1.1.0-28
- Change fuse requirement to fuse3
- Use Lmod for MPI module loading

* Tue Jul 7 2020 Alexander A Oganezov <alexander.a.oganezov@intel.com> - 1.1.0-27
- Update to mercury release 2.0.0~rc1-1

* Sun Jun 28 2020 Jonathan Martinez Montes <jonathan.martinez.montes@intel.com> - 1.1.0-26
- Add the vos_size_dfs_sample.py tool. It is used to generate dynamically
  the vos_dfs_sample.yaml file using the real DFS super block data.

* Tue Jun 23 2020 Jeff Olivier <jeffrey.v.olivier@intel.com> - 1.1.0-25
- Add -no-rpath option and use it for rpm build rather than modifying
  SCons files in place

* Tue Jun 16 2020 Jeff Olivier <jeffrey.v.olivier@intel.com> - 1.1.0-24
- Modify RPATH removal snippet to replace line with pass as some lines
  can't be removed without breaking the code

* Fri Jun 05 2020 Ryon Jensen <ryon.jensen@intel.com> - 1.1.0-23
- Add libisa-l_crypto dependency

* Fri Jun 05 2020 Tom Nabarro <tom.nabarro@intel.com> - 1.1.0-22
- Change server systemd run-as user to daos_server in unit file

* Thu Jun 04 2020 Hua Kuang <hua.kuang@intel.com> - 1.1.0-21
- Remove dmg_old from DAOS RPM package

* Thu May 28 2020 Tom Nabarro <tom.nabarro@intel.com> - 1.1.0-20
- Create daos group to run as in systemd unit file

* Tue May 26 2020 Brian J. Murrell <brian.murrell@intel.com> - 1.1.0-19
- Enable parallel building with _smp_mflags

* Fri May 15 2020 Kenneth Cain <kenneth.c.cain@intel.com> - 1.1.0-18
- Require raft-devel >= 0.6.0 that adds new API raft_election_start()

* Thu May 14 2020 Brian J. Murrell <brian.murrell@intel.com> - 1.1.0-17
- Add cart-devel's Requires to daos-devel as they were forgotten
  during the cart merge

* Thu May 14 2020 Brian J. Murrell <brian.murrell@intel.com> - 1.1.0-16
- Fix fuse3-libs -> libfuse3 for SLES/Leap 15

* Thu Apr 30 2020 Brian J. Murrell <brian.murrell@intel.com> - 1.1.0-15
- Use new properly pre-release tagged mercury RPM

* Thu Apr 30 2020 Brian J. Murrell <brian.murrell@intel.com> - 1.1.0-14
- Move fuse dependencies to the client subpackage

* Mon Apr 27 2020 Michael MacDonald <mjmac.macdonald@intel.com> 1.1.0-13
- Rename /etc/daos.yml -> /etc/daos_control.yml

* Thu Apr 16 2020 Brian J. Murrell <brian.murrell@intel.com> - 1.1.0-12
- Use distro fuse

* Fri Apr 10 2020 Alexander Oganezov <alexander.a.oganezov@intel.com> - 1.1.0-11
- Update to mercury 4871023 to pick na_ofi.c race condition fix for
  "No route to host" errors.

* Sun Apr 05 2020 Brian J. Murrell <brian.murrell@intel.com> - 1.1.0-10
- Clean up spdk dependencies

* Mon Mar 30 2020 Tom Nabarro <tom.nabarro@intel.com> - 1.1.0-9
- Set version of spdk to < v21, > v19

* Fri Mar 27 2020 David Quigley <david.quigley@intel.com> - 1.1.0-8
- add daos and dmg man pages to the daos-client files list

* Thu Mar 26 2020 Michael MacDonald <mjmac.macdonald@intel.com> 1.1.0-7
- Add systemd scriptlets for managing daos_server/daos_admin services

* Thu Mar 26 2020 Alexander Oganeozv <alexander.a.oganezov@intel.com> - 1.1.0-6
- Update ofi to 62f6c937601776dac8a1f97c8bb1b1a6acfbc3c0

* Tue Mar 24 2020 Jeffrey V. Olivier <jeffrey.v.olivier@intel.com> - 1.1.0-5
- Remove cart as an external dependence

* Mon Mar 23 2020 Jeffrey V. Olivier <jeffrey.v.olivier@intel.com> - 1.1.0-4
- Remove scons_local as dependency

* Tue Mar 03 2020 Brian J. Murrell <brian.murrell@intel.com> - 1.1.0-3
- Bump up go minimum version to 1.12

* Thu Feb 20 2020 Brian J. Murrell <brian.murrell@intel.com> - 1.1.0-2
- daos-server requires daos-client (same version)

* Fri Feb 14 2020 Brian J. Murrell <brian.murrell@intel.com> - 1.1.0-1
- Version bump up to 1.1.0

* Wed Feb 12 2020 Brian J. Murrell <brian.murrell@intel.com> - 0.9.0-2
- Remove undefine _missing_build_ids_terminate_build

* Thu Feb 06 2020 Johann Lombardi <johann.lombardi@intel.com> - 0.9.0-1
- Version bump up to 0.9.0

* Sat Jan 18 2020 Jeff Olivier <jeffrey.v.olivier@intel.com> - 0.8.0-3
- Fixing a few warnings in the RPM spec file

* Fri Dec 27 2019 Jeff Olivier <jeffrey.v.olivier@intel.com> - 0.8.0-2
- Remove openmpi, pmix, and hwloc builds, use hwloc and openmpi packages

* Tue Dec 17 2019 Johann Lombardi <johann.lombardi@intel.com> - 0.8.0-1
- Version bump up to 0.8.0

* Thu Dec 05 2019 Johann Lombardi <johann.lombardi@intel.com> - 0.7.0-1
- Version bump up to 0.7.0

* Tue Nov 19 2019 Tom Nabarro <tom.nabarro@intel.com> 0.6.0-15
- Temporarily unconstrain max. version of spdk

* Wed Nov 06 2019 Brian J. Murrell <brian.murrell@intel.com> 0.6.0-14
- Constrain max. version of spdk

* Wed Nov 06 2019 Brian J. Murrell <brian.murrell@intel.com> 0.6.0-13
- Use new cart with R: mercury to < 1.0.1-20 due to incompatibility

* Wed Nov 06 2019 Michael MacDonald <mjmac.macdonald@intel.com> 0.6.0-12
- Add daos_admin privileged helper for daos_server

* Fri Oct 25 2019 Brian J. Murrell <brian.murrell@intel.com> 0.6.0-11
- Handle differences in Leap 15 Python packaging

* Wed Oct 23 2019 Brian J. Murrell <brian.murrell@intel.com> 0.6.0-9
- Update BR: libisal-devel for Leap

* Mon Oct 07 2019 Brian J. Murrell <brian.murrell@intel.com> 0.6.0-8
- Use BR: cart-devel-%%{cart_sha1} if available
- Remove cart's BRs as it's -devel Requires them now

* Tue Oct 01 2019 Brian J. Murrell <brian.murrell@intel.com> 0.6.0-7
- Constrain cart BR to <= 1.0.0

* Sat Sep 21 2019 Brian J. Murrell <brian.murrell@intel.com>
- Remove Requires: {argobots, cart}
  - autodependencies should take care of these

* Thu Sep 19 2019 Jeff Olivier <jeffrey.v.olivier@intel.com>
- Add valgrind-devel requirement for argobots change

* Tue Sep 10 2019 Tom Nabarro <tom.nabarro@intel.com>
- Add requires ndctl as runtime dep for control plane.

* Thu Aug 15 2019 David Quigley <david.quigley@intel.com>
- Add systemd unit files to packaging.

* Thu Jul 25 2019 Brian J. Murrell <brian.murrell@intel.com>
- Add git hash and commit count to release

* Thu Jul 18 2019 David Quigley <david.quigley@intel.com>
- Add certificate generation files to packaging.

* Tue Jul 09 2019 Johann Lombardi <johann.lombardi@intel.com>
- Version bump up to 0.6.0

* Fri Jun 21 2019 David Quigley <dquigley@intel.com>
- Add daos_agent.yml to the list of packaged files

* Thu Jun 13 2019 Brian J. Murrell <brian.murrell@intel.com>
- move obj_ctl daos_gen_io_conf daos_run_io_conf to
  daos-tests sub-package
- daos-server needs spdk-tools

* Fri May 31 2019 Ken Cain <kenneth.c.cain@intel.com>
- Add new daos utility binary

* Wed May 29 2019 Brian J. Murrell <brian.murrell@intel.com>
- Version bump up to 0.5.0
- Add Requires: libpsm_infinipath1 for SLES 12.3

* Tue May 07 2019 Brian J. Murrell <brian.murrell@intel.com>
- Move some files around among the sub-packages

* Mon May 06 2019 Brian J. Murrell <brian.murrell@intel.com>
- Only BR fio
  - fio-{devel,src} is not needed

* Wed Apr 03 2019 Brian J. Murrell <brian.murrell@intel.com>
- initial package<|MERGE_RESOLUTION|>--- conflicted
+++ resolved
@@ -15,7 +15,7 @@
 
 Name:          daos
 Version:       2.1.100
-Release:       17%{?relval}%{?dist}
+Release:       18%{?relval}%{?dist}
 Summary:       DAOS Storage Engine
 
 License:       BSD-2-Clause-Patent
@@ -531,14 +531,12 @@
 # No files in a shim package
 
 %changelog
-<<<<<<< HEAD
-* Tue Dec 21 2021 Jeff Olivier <jeffrey.v.olivier@intel.com> 2.1.100-17
+* Tue Jan 04 2022 Jeff Olivier <jeffrey.v.olivier@intel.com> 2.1.100-18
 - Remove direct MPI dependency from most of tests
-=======
+
 * Thu Dec 23 2021 Alexander Oganezov <alexander.a.oganezov@intel.com> 2.1.100-17
 - Update to v2.1.0-rc4-3 to pick fix for DAOS-9325 high cpu usage
 - Change mercury pinning to be >= instead of strict =
->>>>>>> ad571ac8
 
 * Thu Dec 16 2021 Brian J. Murrell <brian.murrell@intel.com> 2.1.100-16
 - Add BR: python-rpm-macros for Leap 15 as python3-base dropped that
