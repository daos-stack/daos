%define daoshome %{_exec_prefix}/lib/%{name}
%define server_svc_name daos_server.service
%define agent_svc_name daos_agent.service
%define sysctl_script_name 10-daos_server.conf

%global mercury_version 2.1.0~rc4-9%{?dist}
%global libfabric_version 1.15.1-1
%global __python %{__python3}

%if 0%{?rhel} > 0
%if 0%{?rhel} > 7
# only RHEL 8+ has a new enough ucx-devel
%global ucx 1
%else
%global ucx 0
%endif
%else
# but assume that anything else does also
%global ucx 1
%endif

%if (0%{?rhel} >= 8)
# https://bugzilla.redhat.com/show_bug.cgi?id=1955184
%define _use_internal_dependency_generator 0
%define __find_requires %{SOURCE1}
%endif

Name:          daos
Version:       2.3.100
Release:       10%{?relval}%{?dist}
Summary:       DAOS Storage Engine

License:       BSD-2-Clause-Patent
URL:           https//github.com/daos-stack/daos
Source0:       %{name}-%{version}.tar.gz
Source1:       bz-1955184_find-requires
%if (0%{?rhel} >= 7)
%if (0%{?rhel} >= 8)
BuildRequires: python3-scons >= 2.4
%else
BuildRequires: python36-scons >= 2.4
%endif
%else
BuildRequires: scons >= 2.4
%endif
BuildRequires: libfabric-devel >= %{libfabric_version}
BuildRequires: mercury-devel >= %{mercury_version}
%if (0%{?rhel} < 8) || (0%{?suse_version} > 0)
BuildRequires: openpa-devel
BuildRequires: libpsm2-devel
%endif
BuildRequires: gcc-c++
%if (0%{?rhel} >= 8)
BuildRequires: openmpi-devel
%else
BuildRequires: openmpi3-devel
%endif
BuildRequires: hwloc-devel
%if ("%{?compiler_args}" == "COMPILER=covc")
BuildRequires: bullseye
%endif
%if (0%{?rhel} >= 7)
BuildRequires: argobots-devel >= 1.1
BuildRequires: json-c-devel
%if (0%{?rhel} >= 8)
BuildRequires: boost-python3-devel
%else
BuildRequires: boost-python36-devel
%endif
%else
BuildRequires: libabt-devel >= 1.0rc1
BuildRequires: libjson-c-devel
BuildRequires: boost-devel
%endif
BuildRequires: libpmemobj-devel >= 1.11
%if (0%{?rhel} >= 8)
BuildRequires: fuse3-devel >= 3
%else
BuildRequires: fuse3-devel >= 3.4.2
%endif
%if (0%{?suse_version} >= 1500)
BuildRequires: go-race
BuildRequires: libprotobuf-c-devel
BuildRequires: liblz4-devel
%else
BuildRequires: protobuf-c-devel
BuildRequires: lz4-devel
%endif
BuildRequires: spdk-devel >= 22.01.1
%if (0%{?rhel} >= 7)
BuildRequires: libisa-l-devel
BuildRequires: libisa-l_crypto-devel
%else
BuildRequires: libisal-devel
BuildRequires: libisal_crypto-devel
%endif
BuildRequires: daos-raft-devel = 0.9.1-1401.gc18bcb8%{?dist}
BuildRequires: openssl-devel
BuildRequires: libevent-devel
BuildRequires: libyaml-devel
BuildRequires: libcmocka-devel
BuildRequires: valgrind-devel
BuildRequires: systemd
BuildRequires: go >= 1.14
%if (0%{?rhel} >= 7)
BuildRequires: numactl-devel
BuildRequires: CUnit-devel
# needed to retrieve PMM region info through control-plane
BuildRequires: libipmctl-devel
BuildRequires: python36-devel
%if (0%{?rhel} >= 8)
BuildRequires: python3-distro
%else
BuildRequires: python36-distro
%endif
BuildRequires: Lmod
%else
%if (0%{?suse_version} >= 1315)
# see src/client/dfs/SConscript for why we need /etc/os-release
# that code should be rewritten to use the python libraries provided for
# os detection
# prefer over libpsm2-compat
BuildRequires: libpsm_infinipath1
# prefer over libcurl4-mini
BuildRequires: libcurl4
BuildRequires: distribution-release
BuildRequires: libnuma-devel
BuildRequires: cunit-devel
BuildRequires: ipmctl-devel
BuildRequires: python3-devel
BuildRequires: python3-distro
BuildRequires: python-rpm-macros
BuildRequires: lua-lmod
BuildRequires: systemd-rpm-macros
%if 0%{?is_opensuse}
%else
# have choice for libcurl.so.4()(64bit) needed by systemd: libcurl4 libcurl4-mini
# have choice for libcurl.so.4()(64bit) needed by cmake: libcurl4 libcurl4-mini
BuildRequires: libcurl4
# have choice for libpsm_infinipath.so.1()(64bit) needed by libfabric1: libpsm2-compat libpsm_infinipath1
# have choice for libpsm_infinipath.so.1()(64bit) needed by openmpi-libs: libpsm2-compat libpsm_infinipath1
BuildRequires: libpsm_infinipath1
%endif
%endif
%endif
%if 0%{ucx} > 0
%if (0%{?suse_version} > 0)
BuildRequires: libucp-devel
BuildRequires: libucs-devel
BuildRequires: libuct-devel
%else
BuildRequires: ucx-devel
%endif
%endif

Requires: protobuf-c
Requires: openssl
# This should only be temporary until we can get a stable upstream release
# of mercury, at which time the autoprov shared library version should
# suffice
Requires: mercury >= %{mercury_version}


%description
The Distributed Asynchronous Object Storage (DAOS) is an open-source
software-defined object store designed from the ground up for
massively distributed Non Volatile Memory (NVM). DAOS takes advantage
of next generation NVM technology like Storage Class Memory (SCM) and
NVM express (NVMe) while presenting a key-value storage interface and
providing features such as transactional non-blocking I/O, advanced
data protection with self healing on top of commodity hardware, end-
to-end data integrity, fine grained data control and elastic storage
to optimize performance and cost.

%package server
Summary: The DAOS server
Requires: %{name}%{?_isa} = %{version}-%{release}
Requires: spdk-tools >= 22.01.1
Requires: ndctl
# needed to set PMem configuration goals in BIOS through control-plane
%if (0%{?suse_version} >= 1500)
Requires: ipmctl >= 02.00.00.3733
# When 1.11.2 is released, we can change this to >= 1.11.2
Requires: libpmemobj1 = 1.11.0-3.suse1500
%else
Requires: ipmctl > 02.00.00.3816
# When 1.11.2 is released, we can change this to >= 1.11.2
Requires: libpmemobj = 1.11.0-3%{?dist}
%endif
Requires: mercury >= %{mercury_version}
Requires(post): /sbin/ldconfig
Requires(postun): /sbin/ldconfig
Requires: libfabric >= %{libfabric_version}
%{?systemd_requires}
Obsoletes: cart < 1000

%description server
This is the package needed to run a DAOS server

%package client
Summary: The DAOS client
Requires: %{name}%{?_isa} = %{version}-%{release}
Requires: mercury >= %{mercury_version}
Requires: libfabric >= %{libfabric_version}
%if (0%{?rhel} >= 8)
Requires: fuse3 >= 3
%else
Requires: fuse3 >= 3.4.2
%endif
Obsoletes: cart < 1000
%if (0%{?suse_version} >= 1500)
Requires: libfuse3-3 >= 3.4.2
%else
# because our repo has a deprecated fuse-3.x RPM, make sure we don't
# get it when fuse3 Requires: /etc/fuse.conf
%if (0%{?rhel} >= 8)
Requires: fuse3 >= 3
%else
Requires: fuse < 3, fuse3-libs >= 3.4.2
%endif
%endif
%{?systemd_requires}

%description client
This is the package needed to run a DAOS client

%package tests
Summary: The entire DAOS test suite
Requires: %{name}-client-tests%{?_isa} = %{version}-%{release}

%description tests
This is the package is a metapackage to install all of the test packages

%package tests-internal
Summary: The entire internal DAOS test suite
Requires: %{name}-tests%{?_isa} = %{version}-%{release}
Requires: %{name}-client-tests-openmpi%{?_isa} = %{version}-%{release}

%description tests-internal
This is the package is a metapackage to install all of the internal test packages

%package client-tests
Summary: The DAOS test suite
Requires: %{name}-client%{?_isa} = %{version}-%{release}
%if (0%{?rhel} >= 7) && (0%{?rhel} < 8)
Requires: python36-distro
Requires: python36-tabulate
Requires: python36-defusedxml
%else
Requires: python3-distro
Requires: python3-tabulate
Requires: python3-defusedxml
%endif
Requires: fio
Requires: git
Requires: dbench
Requires: lbzip2
Requires: attr
%if (0%{?suse_version} >= 1315)
Requires: libpsm_infinipath1
Requires: lua-lmod
%else
Requires: Lmod
%endif

%description client-tests
This is the package needed to run the DAOS test suite (client tests)

%package client-tests-openmpi
Summary: The DAOS client test suite - tools which need openmpi
Requires: %{name}-client-tests%{?_isa} = %{version}-%{release}

%description client-tests-openmpi
This is the package needed to run the DAOS client test suite openmpi tools

%package server-tests
Summary: The DAOS server test suite (server tests)
Requires: %{name}-server%{?_isa} = %{version}-%{release}

%description server-tests
This is the package needed to run the DAOS server test suite (server tests)

%package devel
Summary: The DAOS development libraries and headers
Requires: %{name}-client%{?_isa} = %{version}-%{release}
Requires: libuuid-devel

%description devel
This is the package needed to build software with the DAOS library.

%package firmware
Summary: The DAOS firmware management helper
Requires: %{name}-server%{?_isa} = %{version}-%{release}

%description firmware
This is the package needed to manage server storage firmware on DAOS servers.

%package serialize
Summary: DAOS serialization library that uses HDF5
BuildRequires: hdf5-devel
Requires: hdf5

%description serialize
This is the package needed to use the DAOS serialization and deserialization
tools, as well as the preserve option for the filesystem copy tool.

%package mofed-shim
Summary: A shim to bridge MOFED's openmpi to distribution dependency tags
Provides: libmpi.so.40()(64bit)(openmpi-x86_64)
Requires: libmpi.so.40()(64bit)
Provides: libmpi_cxx.so.40()(64bit)(openmpi-x86_64)
Provides: libmpi_cxx.so.40()(64bit)

%description mofed-shim
This is the package that bridges the difference between the MOFED openmpi
"Provides" and distribution-openmpi consumers "Requires".

%if (0%{?suse_version} > 0)
%global __debug_package 1
%global _debuginfo_subpackages 0
%debug_package
%endif

%prep
%autosetup

%build

%define conf_dir %{_sysconfdir}/daos
%if (0%{?rhel} >= 7)
%define scons_exe scons-3
%else
%define scons_exe scons
%endif
%{scons_exe} %{?_smp_mflags} \
      --config=force         \
      --no-rpath             \
      USE_INSTALLED=all      \
      FIRMWARE_MGMT=yes      \
      CONF_DIR=%{conf_dir}   \
      PREFIX=%{buildroot}    \
     %{?scons_args}          \
     %{?compiler_args}

%if ("%{?compiler_args}" == "COMPILER=covc")
mv test.cov{,-build}
%endif

%install
%{scons_exe} %{?_smp_mflags}          \
      --config=force                  \
      --no-rpath                      \
      --install-sandbox=%{buildroot}  \
      %{buildroot}%{_prefix}          \
      %{buildroot}%{conf_dir}         \
      USE_INSTALLED=all               \
      FIRMWARE_MGMT=yes               \
      CONF_DIR=%{conf_dir}            \
      PREFIX=%{_prefix}               \
      %{?scons_args}                  \
      %{?compiler_args}

%if ("%{?compiler_args}" == "COMPILER=covc")
mv test.cov-build %{buildroot}/%{daoshome}/TESTING/ftest/test.cov
%endif
mkdir -p %{buildroot}/%{_sysconfdir}/ld.so.conf.d/
echo "%{_libdir}/daos_srv" > %{buildroot}/%{_sysconfdir}/ld.so.conf.d/daos.conf
mkdir -p %{buildroot}/%{_sysctldir}
install -m 644 utils/rpms/%{sysctl_script_name} %{buildroot}/%{_sysctldir}
mkdir -p %{buildroot}/%{_unitdir}
%if (0%{?rhel} == 7)
install -m 644 utils/systemd/%{server_svc_name}.pre230 %{buildroot}/%{_unitdir}/%{server_svc_name}
install -m 644 utils/systemd/%{agent_svc_name}.pre230 %{buildroot}/%{_unitdir}/%{agent_svc_name}
%else
install -m 644 utils/systemd/%{server_svc_name} %{buildroot}/%{_unitdir}
install -m 644 utils/systemd/%{agent_svc_name} %{buildroot}/%{_unitdir}
%endif
mkdir -p %{buildroot}/%{conf_dir}/certs/clients
mv %{buildroot}/%{conf_dir}/bash_completion.d %{buildroot}/%{_sysconfdir}

%pre server
getent group daos_metrics >/dev/null || groupadd -r daos_metrics
getent group daos_server >/dev/null || groupadd -r daos_server
getent group daos_daemons >/dev/null || groupadd -r daos_daemons
getent passwd daos_server >/dev/null || useradd -s /sbin/nologin -r -g daos_server -G daos_metrics,daos_daemons daos_server
%post server
/sbin/ldconfig
%systemd_post %{server_svc_name}
%sysctl_apply %{sysctl_script_name}
%preun server
%systemd_preun %{server_svc_name}
%postun server
/sbin/ldconfig
%systemd_postun %{server_svc_name}

%pre client
getent group daos_agent >/dev/null || groupadd -r daos_agent
getent group daos_daemons >/dev/null || groupadd -r daos_daemons
getent passwd daos_agent >/dev/null || useradd -s /sbin/nologin -r -g daos_agent -G daos_daemons daos_agent
%post client
%systemd_post %{agent_svc_name}
%preun client
%systemd_preun %{agent_svc_name}
%postun client
%systemd_postun %{agent_svc_name}

%files
%defattr(-, root, root, -)
%{_sysconfdir}/ld.so.conf.d/daos.conf
%dir %attr(0755,root,root) %{conf_dir}/certs
%{conf_dir}/memcheck-cart.supp
%dir %{conf_dir}
%dir %{_sysconfdir}/bash_completion.d
%{_sysconfdir}/bash_completion.d/daos.bash
# Certificate generation files
%dir %{_libdir}/%{name}
%{_libdir}/%{name}/certgen/
%{_libdir}/%{name}/VERSION
%{_libdir}/libcart.so.*
%{_libdir}/libgurt.so.*
%{_libdir}/libdaos_common.so
%doc

%files server
%config(noreplace) %attr(0644,root,root) %{conf_dir}/daos_server.yml
%dir %attr(0700,daos_server,daos_server) %{conf_dir}/certs/clients
# set daos_admin to be setuid root in order to perform privileged tasks
%attr(4750,root,daos_server) %{_bindir}/daos_admin
# set daos_server to be setgid daos_server in order to invoke daos_admin
# and/or daos_firmware
%attr(2755,root,daos_server) %{_bindir}/daos_server
%{_bindir}/daos_engine
%{_bindir}/daos_metrics
%dir %{_libdir}/daos_srv
%{_libdir}/daos_srv/libcont.so
%{_libdir}/daos_srv/libdtx.so
%{_libdir}/daos_srv/libmgmt.so
%{_libdir}/daos_srv/libobj.so
%{_libdir}/daos_srv/libpool.so
%{_libdir}/daos_srv/librdb.so
%{_libdir}/daos_srv/librdbt.so
%{_libdir}/daos_srv/librebuild.so
%{_libdir}/daos_srv/librsvc.so
%{_libdir}/daos_srv/libsecurity.so
%{_libdir}/daos_srv/libvos_srv.so
%{_libdir}/daos_srv/libvos_size.so
%{_libdir}/daos_srv/libvos.so
%{_libdir}/daos_srv/libbio.so
%{_libdir}/daos_srv/libplacement.so
%{_libdir}/libdaos_common_pmem.so
%{conf_dir}/vos_size_input.yaml
%{_bindir}/daos_storage_estimator.py
%{python3_sitearch}/storage_estimator/*.py
%dir %{python3_sitearch}/storage_estimator
%if (0%{?rhel} >= 7)
%dir %{python3_sitearch}/storage_estimator/__pycache__
%{python3_sitearch}/storage_estimator/__pycache__/*.pyc
%endif
%{_datadir}/%{name}
%exclude %{_datadir}/%{name}/ioil-ld-opts
%{_unitdir}/%{server_svc_name}
%{_sysctldir}/%{sysctl_script_name}

%files client
%{_libdir}/libdaos.so.*
%{_bindir}/cart_ctl
%{_bindir}/self_test
%{_bindir}/dmg
%{_bindir}/daos_agent
%{_bindir}/dfuse
%{_bindir}/daos
%{_libdir}/libdaos_cmd_hdlrs.so
%{_libdir}/libdfs.so
%{_libdir}/%{name}/API_VERSION
%{_libdir}/libduns.so
%{_libdir}/libdfuse.so
%{_libdir}/libioil.so
%dir %{python3_sitearch}/pydaos
%{python3_sitearch}/pydaos/*.py
%dir %{python3_sitearch}/pydaos/raw
%{python3_sitearch}/pydaos/raw/*.py
%if (0%{?rhel} >= 7)
%dir %{python3_sitearch}/pydaos/__pycache__
%{python3_sitearch}/pydaos/__pycache__/*.pyc
%dir %{python3_sitearch}/pydaos/raw/__pycache__
%{python3_sitearch}/pydaos/raw/__pycache__/*.pyc
%endif
%{python3_sitearch}/pydaos/pydaos_shim.so
%{_datadir}/%{name}/ioil-ld-opts
%config(noreplace) %{conf_dir}/daos_agent.yml
%config(noreplace) %{conf_dir}/daos_control.yml
%{_unitdir}/%{agent_svc_name}
%{_mandir}/man8/daos.8*
%{_mandir}/man8/dmg.8*

%files client-tests
%dir %{daoshome}
%{daoshome}/TESTING
%{_bindir}/hello_drpc
%{_libdir}/libdaos_tests.so
%{_bindir}/io_conf
%{_bindir}/common_test
%{_bindir}/acl_dump_test
%{_bindir}/agent_tests
%{_bindir}/drpc_engine_test
%{_bindir}/drpc_test
%{_bindir}/dfuse_test
%{_bindir}/eq_tests
%{_bindir}/job_tests
%{_bindir}/security_test
%{conf_dir}/fault-inject-cart.yaml
%{_bindir}/fault_status
%{_bindir}/crt_launch
# For avocado tests
%{daoshome}/.build_vars.json
%{daoshome}/.build_vars.sh
%{_bindir}/daos_perf
%{_bindir}/daos_racer
%{_bindir}/daos_test
%{_bindir}/dfs_test
%{_bindir}/jobtest
%{_bindir}/daos_gen_io_conf
%{_bindir}/daos_run_io_conf
%{_libdir}/libdts.so
%{_libdir}/libdpar.so

%files client-tests-openmpi
%{_libdir}/libdpar_mpi.so

%files server-tests
%{_bindir}/evt_ctl
%{_bindir}/jump_pl_map
%{_bindir}/pl_bench
%{_bindir}/rdbt
%{_bindir}/ring_pl_map
%{_bindir}/smd_ut
%{_bindir}/srv_checksum_tests
%{_bindir}/vea_ut
%{_bindir}/vos_tests
%{_bindir}/vea_stress
%{_bindir}/obj_ctl
%{_bindir}/vos_perf

%files devel
%{_includedir}/*
%{_libdir}/libdaos.so
%{_libdir}/libgurt.so
%{_libdir}/libcart.so
%{_libdir}/*.a

%files firmware
# set daos_firmware to be setuid root in order to perform privileged tasks
%attr(4750,root,daos_server) %{_bindir}/daos_firmware

%files serialize
%{_libdir}/libdaos_serialize.so

%files tests
# No files in a meta-package

%files tests-internal
# No files in a meta-package

%files mofed-shim
# No files in a shim package

%changelog
<<<<<<< HEAD
* Tue May 24 2022 Tom Nabarro <tom.nabarro@intel.com> 2.3.100-10
- Update SPDK dependency requirement to greater than or equal to 22.01.1.
=======
* Wed May 18 2022 Lei Huang <lei.huang@intel.com> 2.3.100-10
- Update to libfabric to v1.15.1-1 to include critical performance patches
>>>>>>> c008b44a

* Tue May 17 2022 Phillip Henderson <phillip.henderson@intel.com> 2.3.100-9
- Remove doas-client-tests-openmpi dependency from daos-tests
- Add daos-tests-internal package

* Mon May  9 2022 Ashley Pittman <ashley.m.pittman@intel.com> 2.3.100-8
- Extend dfusedaosbuild test to run in different configurations.

* Fri May  6 2022 Ashley Pittman <ashley.m.pittman@intel.com> 2.3.100-7
- Add dfuse unit-test binary to call from ftest.

* Wed May  4 2022 Joseph Moore <joseph.moore@intel.com> 2.3.100-6
- Update to mercury 2.1.0.rc4-9 to enable non-unified mode in UCX

* Tue Apr 26 2022 Phillip Henderson <phillip.henderson@intel.com> 2.3.100-5
- Move daos_gen_io_conf and daos_run_io_conf to daos-client-tests

* Wed Apr 20 2022 Lei Huang <lei.huang@intel.com> 2.3.100-4
- Update to libfabric to v1.15.0rc3-1 to include critical performance patches

* Tue Apr 12 2022 Li Wei <wei.g.li@intel.com> 2.3.100-3
- Update raft to 0.9.1-1401.gc18bcb8 to fix uninitialized node IDs

* Wed Apr 6 2022 Jeff Olivier <jeffrey.v.olivier@intel.com> 2.3.100-2
- Remove direct MPI dependency from most of tests

* Wed Apr  6 2022 Johann Lombardi <johann.lombardi@intel.com> 2.3.100-1
- Switch version to 2.3.100 for 2.4 test builds

* Wed Apr  6 2022 Joseph Moore <joseph.moore@intel.com> 2.1.100-26
- Add build depends entries for UCX libraries.

* Sat Apr  2 2022 Joseph Moore <joseph.moore@intel.com> 2.1.100-25
- Update to mercury 2.1.0.rc4-8 to include UCX provider patch

* Fri Mar 11 2022 Alexander Oganezov <alexander.a.oganezov@intel.com> 2.1.100-24
- Update to mercury 2.1.0.rc4-6 to include CXI provider patch

* Wed Mar 02 2022 Michael Hennecke <michael.hennecke@intel.com> 2.1.100-23
- DAOS-6344: Create secondary group daos_daemons for daos_server and daos_agent

* Tue Feb 22 2022 Alexander Oganezov <alexander.a.oganezov@intel.com> 2.1.100-22
- Update mercury to include DAOS-9561 workaround

* Sun Feb 13 2022 Michael MacDonald <mjmac.macdonald@intel.com> 2.1.100-21
- Update go toolchain requirements

* Thu Feb 10 2022 Li Wei <wei.g.li@intel.com> 2.1.100-20
- Update raft to 0.9.0-1394.gc81505f to fix membership change bugs

* Wed Jan 19 2022 Michael MacDonald <mjmac.macdonald@intel.com> 2.1.100-19
- Move libdaos_common.so from daos-client to daos package

* Mon Jan 17 2022 Johann Lombardi <johann.lombardi@intel.com> 2.1.100-18
- Update libfabric to 1.14.0 GA and apply fix for DAOS-9376

* Thu Dec 23 2021 Alexander Oganezov <alexander.a.oganezov@intel.com> 2.1.100-17
- Update to v2.1.0-rc4-3 to pick fix for DAOS-9325 high cpu usage
- Change mercury pinning to be >= instead of strict =

* Thu Dec 16 2021 Brian J. Murrell <brian.murrell@intel.com> 2.1.100-16
- Add BR: python-rpm-macros for Leap 15 as python3-base dropped that
  as a R:

* Sat Dec 11 2021 Brian J. Murrell <brian.murrell@intel.com> 2.1.100-15
- Create a shim package to allow daos openmpi packages built with the
  distribution openmpi to install on MOFED systems

* Fri Dec 10 2021 Brian J. Murrell <brian.murrell@intel.com> 2.1.100-14
- Don't make daos-*-tests-openmi a dependency of anything
  - If they are wanted, they should be installed explicitly, due to
    potential conflicts with other MPI stacks

* Wed Dec 08 2021 Alexander Oganezov <alexander.a.oganezov@intel.com> 2.1.100-13
- Remove DAOS-9173 workaround from mercury. Apply DAOS-9173 to ofi

* Tue Dec 07 2021 Alexander Oganezov <alexander.a.oganezov@intel.com> 2.1.100-12
- Apply DAOS-9173 workaround to mercury

* Fri Dec 03 2021 Alexander Oganezov <alexander.a.oganezov@intel.com> 2.1.100-11
- Update mercury to v2.1.0rc4

* Thu Dec 02 2021 Danielle M. Sikich <danielle.sikich@intel.com> 2.1.100-10
- Fix name of daos serialize package

* Sun Nov 28 2021 Tom Nabarro <tom.nabarro@intel.com> 2.1.100-9
- Set rmem_{max,default} sysctl values on server package install to enable
  SPDK pci_event module to operate in unprivileged process (daos_engine).

* Wed Nov 24 2021 Brian J. Murrell <brian.murrell@intel.com> 2.1.100-8
- Remove invalid "%%else if" syntax
- Fix a few other rpmlint warnings

* Tue Nov 16 2021 Wang Shilong <shilong.wang@intel.com> 2.1.100-7
- Update for libdaos major version bump
- Fix version of libpemobj1 for SUSE

* Sat Nov 13 2021 Alexander Oganezov <alexander.a.oganezov@intel.com> 2.1.100-6
- Update OFI to v1.14.0rc3

* Tue Oct 26 2021 Brian J. Murrell <brian.murrell@intel.com> 2.1.100-5
- Create new daos-{client,server}tests-openmpi and daos-server-tests subpackages
- Rename daos-tests daos-client-tests and make daos-tests require all
  other test suites to maintain existing behavior

* Mon Oct 25 2021 Alexander Oganezov <alexander.a.oganezov@intel.com> 2.1.100-4
- Update mercury to v2.1.0rc2

* Wed Oct 20 2021 Jeff Olivier <jeffrey.v.olivier@intel.com> 2.1.100-3
- Explicitly require 1.11.0-3 of PMDK

* Wed Oct 13 2021 David Quigley <david.quigley@intel.com> 2.1.100-2
- Add defusedxml as a required dependency for the test package.

* Wed Oct 13 2021 Johann Lombardi <johann.lombardi@intel.com> 2.1.100-1
- Switch version to 2.1.100 for 2.2 test builds

* Tue Oct 12 2021 Johann Lombardi <johann.lombardi@intel.com> 1.3.106-1
- Version bump to 1.3.106 for 2.0 test build 6

* Fri Oct 8 2021 Alexander Oganezov <alexander.a.oganezov@intel.com> 1.13.105-4
- Update OFI to v1.13.2rc1

* Wed Sep 15 2021 Li Wei <wei.g.li@intel.com> 1.3.105-3
- Update raft to fix InstallSnapshot performance as well as to avoid some
  incorrect 0.8.0 RPMs

* Fri Sep 03 2021 Brian J. Murrell <brian.murrell@intel.com> 1.3.105-2
- Remove R: hwloc; RPM's auto-requires/provides will take care of this

* Tue Aug 24 2021 Jeff Olivier <jeffrey.v.olivier@intel.com> 1.3.105-1
- Version bump to 1.3.105 for 2.0 test build 5

* Mon Aug 09 2021 Yawei <yawei.niu@intel.com> 1.3.104-5
- Fix duplicates
- Add vos_perf

* Thu Aug 05 2021 Christopher Hoffman <christopherx.hoffman@intel.com> 1.3.104-4
- Update conditional statement to include checking for distributions to
  determine which unit files to use for daos-server and daos-agent

* Wed Aug 04 2021 Kris Jacque <kristin.jacque@intel.com> 1.3.104-3
- Move daos_metrics tool from tests package to server package

* Wed Aug 04 2021 Tom Nabarro <tom.nabarro@intel.com> 1.3.104-2
- Update to spdk 21.07 and (indirectly) dpdk 21.05

* Mon Aug 02 2021 Jeff Olivier <jeffrey.v.olivier@intel.com> 1.3.104-1
- Version bump to 1.3.104 for 2.0 test build 4

* Mon Jul 19 2021 Danielle M. Sikich <danielle.sikich@intel.com> 1.3.103-5
- Add DAOS serialization library that requires hdf5

* Wed Jul 14 2021 Li Wei <wei.g.li@intel.com> 1.3.103-4
- Update raft to fix slow leader re-elections

* Tue Jul 13 2021  Maureen Jean <maureen.jean@intel.com> 1.3.103-3
- Add python modules to python3.6 site-packages

* Mon Jul 12 2021 Alexander Oganezov <alexander.a.oganezov@intel.com> 1.3.103-2
- Update to mercury release v2.0.1

* Mon Jul 12 2021 Johann Lombardi <johann.lombardi@intel.com> 1.3.103-1
- Version bump to 1.3.103 for 2.0 test build 3

* Wed Jul 7 2021 Phillip Henderson <phillip.henderson@intel.com> 1.3.102-6
- Update daos-devel to always require the same version daos-client

* Wed Jun 30 2021 Tom Nabarro <tom.nabarro@intel.com> 1.3.102-5
- Update to spdk 21.04 and (indirectly) dpdk 21.05

* Fri Jun 25 2021 Brian J. Murrell <brian.murrell@intel.com> - 1.3.102-4
- Add libuuid-devel back as a requirement of daos-devel

* Wed Jun 23 2021 Li Wei <wei.g.li@intel.com> 1.3.102-3
- Update raft to pick up Pre-Vote

* Mon Jun 14 2021 Jeff Olivier <jeffrey.v.olivier@intel.com> 1.3.102-2
- Update to pmdk 1.11.0-rc1
- Remove dependence on libpmem since we use libpmemobj directly

* Fri Jun 11 2021 Johann Lombardi <johann.lombardi@intel.com> 1.3.102-1
- Version bump to 1.3.102 for 2.0 test build 2

* Wed Jun 02 2021 Johann Lombardi <johann.lombardi@intel.com> 1.3.101-3
- Remove libs from devel package

* Thu May 20 2021 Jeff Olivier <jeffrey.v.olivier@intel.com> 1.3.0-101-2
- Remove client libs from common package

* Wed May 19 2021 Johann Lombardi <johann.lombardi@intel.com> 1.3.101-1
- Version bump to 1.3.101 for 2.0 test build 1

* Fri May 07 2021 Brian J. Murrell <brian.murrell@intel.com> 1.3.0-16
- Enable debuginfo package building on SUSE platforms

* Thu May 06 2021 Brian J. Murrell <brian.murrell@intel.com> 1.3.0-15
- Update to build on EL8

* Wed May 05 2021 Brian J. Murrell <brian.murrell@intel.com> 1.3.0-14
- Package /etc/daos/certs in main/common package so that both server
  and client get it created

* Wed Apr 21 2021 Tom Nabarro <tom.nabarro@intel.com> - 1.3.0-13
- Relax ipmctl version requirement on leap15 as we have runtime checks

* Fri Apr 16 2021 Mohamad Chaarawi <mohamad.chaarawi@intel.com> - 1.3.0-12
- remove dfuse_hl

* Wed Apr 14 2021 Jeff Olivier <jeffrey.v.olivier@intel.com> - 1.3.0-11
- Remove storage_estimator and io_conf from client packages to remove
  any client side dependence on bio and vos (and and PMDK/SPDK)

* Mon Apr 12 2021 Dalton A. Bohning <daltonx.bohning@intel.com> - 1.3.0-10
- Add attr to the test dependencies

* Tue Apr 06 2021 Kris Jacque <kristin.jacque@intel.com> 1.3.0-9
- Add package for daos_firmware helper binary

* Fri Apr 02 2021 Jeff Olivier <jeffrey.v.olivier@intel.com> 1.3.0-8
- Remove unused readline-devel

* Thu Apr 01 2021 Brian J. Murrell <brian.murrell@intel.com> 1.3.0-7
- Update argobots to 1.1

* Tue Mar 30 2021 Maureen Jean <maureen.jean@intel.com> 1.3.0-6
- Change pydaos_shim_3 to pydaos_shim

* Mon Mar 29 2021 Brian J. Murrell <brian.murrell@intel.com> - 1.3.0-5
- Move libdts.so to the daos-tests subpackage

* Tue Mar 23 2021 Alexander Oganezov <alexander.a.oganezov@intel.com> 1.3.0-4
- Update libfabric to v1.12.0
- Disable grdcopy/gdrapi linkage in libfabric


* Thu Mar 18 2021 Maureen Jean <maureen.jean@intel.com> 1.3.0-3
- Update to python3

* Thu Feb 25 2021 Li Wei <wei.g.li@intel.com> 1.3.0-2
- Require raft-devel 0.7.3 that fixes an unstable leadership problem caused by
  removed replicas as well as some Coverity issues

* Wed Feb 24 2021 Brian J. Murrell <brian.murrell@intel.com> - 1.3.0-1
- Version bump up to 1.3.0

* Mon Feb 22 2021 Brian J. Murrell <brian.murrell@intel.com> 1.1.3-3
- Remove all *-devel Requires from daos-devel as none of those are
  actually necessary to build libdaos clients

* Tue Feb 16 2021 Alexander Oganezov <alexander.a.oganezov@intel.com> 1.1.3-2
- Update libfabric to v1.12.0rc1

* Wed Feb 10 2021 Johann Lombardi <johann.lombardi@intel.com> 1.1.3-1
- Version bump up to 1.1.3

* Tue Feb 9 2021 Vish Venkatesan <vishwanath.venkatesan@intel.com> 1.1.2.1-11
- Add new pmem specific version of DAOS common library

* Fri Feb 5 2021 Saurabh Tandan <saurabh.tandan@intel.com> 1.1.2.1-10
- Added dbench as requirement for test package.

* Wed Feb 3 2021 Hua Kuang <hua.kuang@intel.com> 1.1.2.1-9
- Changed License to BSD-2-Clause-Patent

* Wed Feb 03 2021 Brian J. Murrell <brian.murrell@intel.com> - 1.1.2-8
- Update minimum required libfabric to 1.11.1

* Thu Jan 28 2021 Phillip Henderson <phillip.henderson@intel.com> 1.1.2.1-7
- Change ownership and permissions for the /etc/daos/certs directory.

* Sat Jan 23 2021 Alexander Oganezov <alexander.a.oganezov@intel.com> 1.1.2.1-6
- Update to mercury v2.0.1rc1

* Fri Jan 22 2021 Michael MacDonald <mjmac.macdonald@intel.com> 1.1.2.1-5
- Install daos_metrics utility to %%{_bindir}

* Wed Jan 20 2021 Kenneth Cain <kenneth.c.cain@intel.com> 1.1.2.1-4
- Version update for API major version 1, libdaos.so.1 (1.0.0)

* Fri Jan 15 2021 Michael Hennecke <mhennecke@lenovo.com> 1.1.2.1-3
- Harmonize daos_server and daos_agent groups.

* Tue Dec 15 2020 Ashley Pittman <ashley.m.pittman@intel.com> 1.1.2.1-2
- Combine the two memcheck suppressions files.

* Wed Dec 09 2020 Johann Lombardi <johann.lombardi@intel.com> 1.1.2.1-1
- Version bump up to 1.1.2.1

* Fri Dec 04 2020 Li Wei <wei.g.li@intel.com> 1.1.2-3
- Require raft-devel 0.7.1 that fixes recent Coverity issues

* Wed Dec 02 2020 Maureen Jean <maureen.jean@intel.com> - 1.1.2-2
- define scons_args to be BUILD_TYPE=<release|dev>
- the scons default is BUILD_TYPE=release
- BUILD_TYPE=release will disable fault injection in build

* Tue Dec 01 2020 Brian J. Murrell <brian.murrell@intel.com> - 1.1.2-1
- Version bump up to 1.1.2

* Tue Nov 17 2020 Li Wei <wei.g.li@intel.com> 1.1.1-8
- Require raft-devel 0.7.0 that changes log indices and terms to 63-bit

* Wed Nov 11 2020 Tom Nabarro <tom.nabarro@intel.com> 1.1.1-7
- Add version validation for runtime daos_server ipmctl requirement to avoid
  potential corruption of PMMs when setting PMem goal, issue fixed in
  https://github.com/intel/ipmctl/commit/9e3898cb15fa9eed3ef3e9de4488be1681d53ff4

* Thu Oct 29 2020 Jonathan Martinez Montes <jonathan.martinez.montes@intel.com> 1.1.1-6
- Restore obj_ctl utility

* Wed Oct 28 2020 Brian J. Murrell <brian.murrell@intel.com> - 1.1.1-5
- Use %%autosetup
- Only use systemd_requires if it exists
- Obsoletes: cart now that it's included in daos

* Sat Oct 24 2020 Maureen Jean <maureen.jean@intel.com> 1.1.1-4
- Add daos.conf to the daos package to resolve the path to libbio.so

* Tue Oct 13 2020 Jonathan Martinez Montes <jonathan.martinez.montes@intel.com> 1.1.1-3
- Remove obj_ctl from Tests RPM package
- Add libdts.so shared library that is used by daos_perf, daos_racer and
  the daos utility.

* Tue Oct 13 2020 Amanda Justiniano <amanda.justiniano-pagn@intel.com> 1.1.1-3
- Add lbzip2 requirement to the daos-tests package

* Tue Oct 13 2020 Michael MacDonald <mjmac.macdonald@intel.com> 1.1.1-2
- Create unprivileged user for daos_agent

* Mon Oct 12 2020 Johann Lombardi <johann.lombardi@intel.com> 1.1.1-1
- Version bump up to 1.1.1

* Sat Oct 03 2020 Michael MacDonald <mjmac.macdonald@intel.com> 1.1.0-34
- Add go-race to BuildRequires on OpenSUSE Leap

* Wed Sep 16 2020 Alexander Oganezov <alexander.a.oganezov@intel.com> 1.1.0-33
- Update OFI to v1.11.0

* Mon Aug 17 2020 Michael MacDonald <mjmac.macdonald@intel.com> 1.1.0-32
- Install completion script in /etc/bash_completion.d

* Wed Aug 05 2020 Brian J. Murrell <brian.murrell@intel.com> - 1.1.0-31
- Change fuse requirement to fuse3
- Use Lmod for MPI module loading
- Remove unneeded (and un-distro gated) Requires: json-c

* Wed Jul 29 2020 Jonathan Martinez Montes <jonathan.martinez.montes@intel.com> - 1.1.0-30
- Add the daos_storage_estimator.py tool. It merges the functionality of the
  former tools vos_size, vos_size.py, vos_size_dfs_sample.py and parse_csv.py.

* Wed Jul 29 2020 Jeffrey V Olivier <jeffrey.v.olivier@intel.com> - 1.1.0-29
- Revert prior changes from version 28

* Mon Jul 13 2020 Brian J. Murrell <brian.murrell@intel.com> - 1.1.0-28
- Change fuse requirement to fuse3
- Use Lmod for MPI module loading

* Tue Jul 7 2020 Alexander A Oganezov <alexander.a.oganezov@intel.com> - 1.1.0-27
- Update to mercury release 2.0.0~rc1-1

* Sun Jun 28 2020 Jonathan Martinez Montes <jonathan.martinez.montes@intel.com> - 1.1.0-26
- Add the vos_size_dfs_sample.py tool. It is used to generate dynamically
  the vos_dfs_sample.yaml file using the real DFS super block data.

* Tue Jun 23 2020 Jeff Olivier <jeffrey.v.olivier@intel.com> - 1.1.0-25
- Add -no-rpath option and use it for rpm build rather than modifying
  SCons files in place

* Tue Jun 16 2020 Jeff Olivier <jeffrey.v.olivier@intel.com> - 1.1.0-24
- Modify RPATH removal snippet to replace line with pass as some lines
  can't be removed without breaking the code

* Fri Jun 05 2020 Ryon Jensen <ryon.jensen@intel.com> - 1.1.0-23
- Add libisa-l_crypto dependency

* Fri Jun 05 2020 Tom Nabarro <tom.nabarro@intel.com> - 1.1.0-22
- Change server systemd run-as user to daos_server in unit file

* Thu Jun 04 2020 Hua Kuang <hua.kuang@intel.com> - 1.1.0-21
- Remove dmg_old from DAOS RPM package

* Thu May 28 2020 Tom Nabarro <tom.nabarro@intel.com> - 1.1.0-20
- Create daos group to run as in systemd unit file

* Tue May 26 2020 Brian J. Murrell <brian.murrell@intel.com> - 1.1.0-19
- Enable parallel building with _smp_mflags

* Fri May 15 2020 Kenneth Cain <kenneth.c.cain@intel.com> - 1.1.0-18
- Require raft-devel >= 0.6.0 that adds new API raft_election_start()

* Thu May 14 2020 Brian J. Murrell <brian.murrell@intel.com> - 1.1.0-17
- Add cart-devel's Requires to daos-devel as they were forgotten
  during the cart merge

* Thu May 14 2020 Brian J. Murrell <brian.murrell@intel.com> - 1.1.0-16
- Fix fuse3-libs -> libfuse3 for SLES/Leap 15

* Thu Apr 30 2020 Brian J. Murrell <brian.murrell@intel.com> - 1.1.0-15
- Use new properly pre-release tagged mercury RPM

* Thu Apr 30 2020 Brian J. Murrell <brian.murrell@intel.com> - 1.1.0-14
- Move fuse dependencies to the client subpackage

* Mon Apr 27 2020 Michael MacDonald <mjmac.macdonald@intel.com> 1.1.0-13
- Rename /etc/daos.yml -> /etc/daos_control.yml

* Thu Apr 16 2020 Brian J. Murrell <brian.murrell@intel.com> - 1.1.0-12
- Use distro fuse

* Fri Apr 10 2020 Alexander Oganezov <alexander.a.oganezov@intel.com> - 1.1.0-11
- Update to mercury 4871023 to pick na_ofi.c race condition fix for
  "No route to host" errors.

* Sun Apr 05 2020 Brian J. Murrell <brian.murrell@intel.com> - 1.1.0-10
- Clean up spdk dependencies

* Mon Mar 30 2020 Tom Nabarro <tom.nabarro@intel.com> - 1.1.0-9
- Set version of spdk to < v21, > v19

* Fri Mar 27 2020 David Quigley <david.quigley@intel.com> - 1.1.0-8
- add daos and dmg man pages to the daos-client files list

* Thu Mar 26 2020 Michael MacDonald <mjmac.macdonald@intel.com> 1.1.0-7
- Add systemd scriptlets for managing daos_server/daos_admin services

* Thu Mar 26 2020 Alexander Oganeozv <alexander.a.oganezov@intel.com> - 1.1.0-6
- Update ofi to 62f6c937601776dac8a1f97c8bb1b1a6acfbc3c0

* Tue Mar 24 2020 Jeffrey V. Olivier <jeffrey.v.olivier@intel.com> - 1.1.0-5
- Remove cart as an external dependence

* Mon Mar 23 2020 Jeffrey V. Olivier <jeffrey.v.olivier@intel.com> - 1.1.0-4
- Remove scons_local as dependency

* Tue Mar 03 2020 Brian J. Murrell <brian.murrell@intel.com> - 1.1.0-3
- Bump up go minimum version to 1.12

* Thu Feb 20 2020 Brian J. Murrell <brian.murrell@intel.com> - 1.1.0-2
- daos-server requires daos-client (same version)

* Fri Feb 14 2020 Brian J. Murrell <brian.murrell@intel.com> - 1.1.0-1
- Version bump up to 1.1.0

* Wed Feb 12 2020 Brian J. Murrell <brian.murrell@intel.com> - 0.9.0-2
- Remove undefine _missing_build_ids_terminate_build

* Thu Feb 06 2020 Johann Lombardi <johann.lombardi@intel.com> - 0.9.0-1
- Version bump up to 0.9.0

* Sat Jan 18 2020 Jeff Olivier <jeffrey.v.olivier@intel.com> - 0.8.0-3
- Fixing a few warnings in the RPM spec file

* Fri Dec 27 2019 Jeff Olivier <jeffrey.v.olivier@intel.com> - 0.8.0-2
- Remove openmpi, pmix, and hwloc builds, use hwloc and openmpi packages

* Tue Dec 17 2019 Johann Lombardi <johann.lombardi@intel.com> - 0.8.0-1
- Version bump up to 0.8.0

* Thu Dec 05 2019 Johann Lombardi <johann.lombardi@intel.com> - 0.7.0-1
- Version bump up to 0.7.0

* Tue Nov 19 2019 Tom Nabarro <tom.nabarro@intel.com> 0.6.0-15
- Temporarily unconstrain max. version of spdk

* Wed Nov 06 2019 Brian J. Murrell <brian.murrell@intel.com> 0.6.0-14
- Constrain max. version of spdk

* Wed Nov 06 2019 Brian J. Murrell <brian.murrell@intel.com> 0.6.0-13
- Use new cart with R: mercury to < 1.0.1-20 due to incompatibility

* Wed Nov 06 2019 Michael MacDonald <mjmac.macdonald@intel.com> 0.6.0-12
- Add daos_admin privileged helper for daos_server

* Fri Oct 25 2019 Brian J. Murrell <brian.murrell@intel.com> 0.6.0-11
- Handle differences in Leap 15 Python packaging

* Wed Oct 23 2019 Brian J. Murrell <brian.murrell@intel.com> 0.6.0-9
- Update BR: libisal-devel for Leap

* Mon Oct 07 2019 Brian J. Murrell <brian.murrell@intel.com> 0.6.0-8
- Use BR: cart-devel-%%{cart_sha1} if available
- Remove cart's BRs as it's -devel Requires them now

* Tue Oct 01 2019 Brian J. Murrell <brian.murrell@intel.com> 0.6.0-7
- Constrain cart BR to <= 1.0.0

* Sat Sep 21 2019 Brian J. Murrell <brian.murrell@intel.com>
- Remove Requires: {argobots, cart}
  - autodependencies should take care of these

* Thu Sep 19 2019 Jeff Olivier <jeffrey.v.olivier@intel.com>
- Add valgrind-devel requirement for argobots change

* Tue Sep 10 2019 Tom Nabarro <tom.nabarro@intel.com>
- Add requires ndctl as runtime dep for control plane.

* Thu Aug 15 2019 David Quigley <david.quigley@intel.com>
- Add systemd unit files to packaging.

* Thu Jul 25 2019 Brian J. Murrell <brian.murrell@intel.com>
- Add git hash and commit count to release

* Thu Jul 18 2019 David Quigley <david.quigley@intel.com>
- Add certificate generation files to packaging.

* Tue Jul 09 2019 Johann Lombardi <johann.lombardi@intel.com>
- Version bump up to 0.6.0

* Fri Jun 21 2019 David Quigley <dquigley@intel.com>
- Add daos_agent.yml to the list of packaged files

* Thu Jun 13 2019 Brian J. Murrell <brian.murrell@intel.com>
- move obj_ctl daos_gen_io_conf daos_run_io_conf to
  daos-tests sub-package
- daos-server needs spdk-tools

* Fri May 31 2019 Ken Cain <kenneth.c.cain@intel.com>
- Add new daos utility binary

* Wed May 29 2019 Brian J. Murrell <brian.murrell@intel.com>
- Version bump up to 0.5.0
- Add Requires: libpsm_infinipath1 for SLES 12.3

* Tue May 07 2019 Brian J. Murrell <brian.murrell@intel.com>
- Move some files around among the sub-packages

* Mon May 06 2019 Brian J. Murrell <brian.murrell@intel.com>
- Only BR fio
  - fio-{devel,src} is not needed

* Wed Apr 03 2019 Brian J. Murrell <brian.murrell@intel.com>
- initial package<|MERGE_RESOLUTION|>--- conflicted
+++ resolved
@@ -27,7 +27,7 @@
 
 Name:          daos
 Version:       2.3.100
-Release:       10%{?relval}%{?dist}
+Release:       11%{?relval}%{?dist}
 Summary:       DAOS Storage Engine
 
 License:       BSD-2-Clause-Patent
@@ -565,13 +565,11 @@
 # No files in a shim package
 
 %changelog
-<<<<<<< HEAD
-* Tue May 24 2022 Tom Nabarro <tom.nabarro@intel.com> 2.3.100-10
+* Tue May 31 2022 Tom Nabarro <tom.nabarro@intel.com> 2.3.100-11
 - Update SPDK dependency requirement to greater than or equal to 22.01.1.
-=======
+
 * Wed May 18 2022 Lei Huang <lei.huang@intel.com> 2.3.100-10
 - Update to libfabric to v1.15.1-1 to include critical performance patches
->>>>>>> c008b44a
 
 * Tue May 17 2022 Phillip Henderson <phillip.henderson@intel.com> 2.3.100-9
 - Remove doas-client-tests-openmpi dependency from daos-tests
