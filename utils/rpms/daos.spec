%define daoshome %{_exec_prefix}/lib/%{name}
%define server_svc_name daos_server.service
%define agent_svc_name daos_agent.service
%define sysctl_script_name 10-daos_server.conf

%bcond_without server
%bcond_without olddaos

%if %{with server}
%global daos_build_args FIRMWARE_MGMT=yes
%else
%global daos_build_args client test
%endif
%global mercury_version   2.4
%global libfabric_version 1.15.1-1
%global argobots_version 1.2
%global __python %{__python3}
%global daos_log_dir "/var/log/daos"

%if (0%{?rhel} >= 8)
# https://bugzilla.redhat.com/show_bug.cgi?id=1955184
%define _use_internal_dependency_generator 0
%define __find_requires %{SOURCE1}
%endif

Name:          daos
Version:       2.7.101
<<<<<<< HEAD
Release:       14%{?relval}%{?dist}
=======
Release:       13%{?relval}%{?dist}
>>>>>>> 3323a5d6
Summary:       DAOS Storage Engine

License:       BSD-2-Clause-Patent
URL:           https://github.com/daos-stack/daos
Source0:       %{name}-%{version}.tar.gz
Source1:       bz-1955184_find-requires

# only use for source rpm with new build
%if %{with olddaos}
%if (0%{?rhel} >= 8)
BuildRequires: python3-scons >= 2.4
%else
BuildRequires: scons >= 2.4
%endif
BuildRequires: libfabric-devel >= %{libfabric_version}
BuildRequires: mercury-devel >= %{mercury_version}
BuildRequires: gcc-c++
%if (0%{?rhel} >= 8)
%global openmpi openmpi
%else
%global openmpi openmpi3
%endif
BuildRequires: %{openmpi}-devel
BuildRequires: hwloc-devel
%if ("%{?compiler_args}" == "COMPILER=covc")
BuildRequires: bullseye
%endif
%if (0%{?rhel} >= 8)
BuildRequires: argobots-devel >= %{argobots_version}
BuildRequires: json-c-devel
BuildRequires: boost-python3-devel
%else
BuildRequires: libabt-devel >= %{argobots_version}
BuildRequires: libjson-c-devel
BuildRequires: boost-devel
%endif
%if %{with server}
BuildRequires: libpmemobj-devel >= 2.1.0
%endif
BuildRequires: fused-devel
%if (0%{?suse_version} >= 1500)
BuildRequires: go-race
BuildRequires: libprotobuf-c-devel
BuildRequires: liblz4-devel
BuildRequires: libcapstone-devel
%else
BuildRequires: protobuf-c-devel
BuildRequires: lz4-devel
BuildRequires: capstone-devel
%endif
%if %{with server}
BuildRequires: libaio-devel
BuildRequires: spdk-devel >= 22.01.2
%endif
%if (0%{?rhel} >= 8)
BuildRequires: isa-l-devel
BuildRequires: libisa-l_crypto-devel
%else
BuildRequires: libisal-devel
BuildRequires: libisal_crypto-devel
%endif
BuildRequires: openssl-devel
BuildRequires: libevent-devel
BuildRequires: libyaml-devel
BuildRequires: libcmocka-devel
BuildRequires: valgrind-devel
BuildRequires: systemd
BuildRequires: go >= 1.21
BuildRequires: pciutils-devel
%if (0%{?rhel} >= 8)
BuildRequires: numactl-devel
BuildRequires: CUnit-devel
# needed to retrieve PMM region info through control-plane
%if %{with server}
BuildRequires: libipmctl-devel
%endif
%if (0%{?rhel} >= 9)
BuildRequires: python-devel
%else
BuildRequires: python36-devel
%endif
BuildRequires: python3-distro
BuildRequires: Lmod
%else
%if (0%{?suse_version} >= 1315)
# see src/client/dfs/SConscript for why we need /etc/os-release
# that code should be rewritten to use the python libraries provided for
# os detection
BuildRequires: distribution-release
BuildRequires: libnuma-devel
BuildRequires: cunit-devel
%if %{with server}
BuildRequires: ipmctl-devel
%endif
BuildRequires: python3-devel
BuildRequires: python3-distro
BuildRequires: python-rpm-macros
BuildRequires: lua-lmod
BuildRequires: systemd-rpm-macros
%endif
%endif
BuildRequires: libuuid-devel

# Needed for debugging tasks
%if (0%{?rhel} >= 8)
BuildRequires: libasan
%endif
%if (0%{?suse_version} > 0)
BuildRequires: libasan8
%endif

Requires: openssl
# This should only be temporary until we can get a stable upstream release
# of mercury, at which time the autoprov shared library version should
# suffice
Requires: mercury >= %{mercury_version}

%endif

%description
The Distributed Asynchronous Object Storage (DAOS) is an open-source
software-defined object store designed from the ground up for
massively distributed Non Volatile Memory (NVM). DAOS takes advantage
of next generation NVM technology like Storage Class Memory (SCM) and
NVM express (NVMe) while presenting a key-value storage interface and
providing features such as transactional non-blocking I/O, advanced
data protection with self healing on top of commodity hardware, end-
to-end data integrity, fine grained data control and elastic storage
to optimize performance and cost.

%if %{with olddaos}
%if %{with server}
%package server
Summary: The DAOS server
Requires: %{name}%{?_isa} = %{version}-%{release}
Requires: spdk-tools >= 22.01.2
Requires: ndctl
# needed to set PMem configuration goals in BIOS through control-plane
%if (0%{?suse_version} >= 1500)
Requires: ipmctl >= 03.00.00.0423
Requires: libpmemobj1 >= 2.1.0-1.suse1500
Requires: libfabric1 >= %{libfabric_version}
%else
Requires: ipmctl >= 03.00.00.0468
Requires: libpmemobj >= 2.1.0-1%{?dist}
%endif
Requires: libfabric >= %{libfabric_version}
Requires: mercury >= %{mercury_version}
Requires(post): /sbin/ldconfig
Requires(postun): /sbin/ldconfig
Requires: numactl
Requires: pciutils
%{?systemd_requires}

%description server
This is the package needed to run a DAOS server
%endif

%package admin
Summary: DAOS admin tools
Requires: %{name}%{?_isa} = %{version}-%{release}

%description admin
This package contains DAOS administrative tools (e.g. dmg).

%package client
Summary: The DAOS client
Requires: %{name}%{?_isa} = %{version}-%{release}
Requires: mercury >= %{mercury_version}
Requires: libfabric >= %{libfabric_version}
%if (0%{?suse_version} >= 1500)
Requires: libfabric1 >= %{libfabric_version}
%endif
Requires: /usr/bin/fusermount3
%{?systemd_requires}

%description client
This is the package needed to run a DAOS client

%package tests
Summary: The entire DAOS test suite
Requires: %{name}-client-tests%{?_isa} = %{version}-%{release}
BuildArch: noarch

%description tests
This is the package is a metapackage to install all of the test packages

%package tests-internal
Summary: The entire internal DAOS test suite
Requires: %{name}-tests = %{version}-%{release}
Requires: %{name}-client-tests-openmpi%{?_isa} = %{version}-%{release}
Requires: %{name}-client-tests-mpich = %{version}-%{release}
Requires: %{name}-serialize%{?_isa} = %{version}-%{release}
BuildArch: noarch

%description tests-internal
This is the package is a metapackage to install all of the internal test
packages

%package client-tests
Summary: The DAOS test suite
Requires: %{name}-client%{?_isa} = %{version}-%{release}
Requires: %{name}-admin%{?_isa} = %{version}-%{release}
Requires: %{name}-devel%{?_isa} = %{version}-%{release}
%if (0%{?suse_version} >= 1500)
Requires: libprotobuf-c-devel
%else
Requires: protobuf-c-devel
%endif
Requires: fio
Requires: git
Requires: dbench
Requires: lbzip2
Requires: attr
Requires: ior
Requires: go >= 1.21
# Require lmod fix for https://github.com/TACC/Lmod/issues/687
%if (0%{?suse_version} >= 1315)
Requires: lua-lmod >= 8.7.36
Requires: libcapstone-devel
%else
Requires: Lmod >= 8.7.36
Requires: capstone-devel
%endif
Requires: pciutils-devel
%if (0%{?suse_version} > 0)
Requires: libndctl-devel
%endif
%if (0%{?rhel} >= 8)
Requires: ndctl-devel
Requires: daxctl-devel
%endif

%description client-tests
This is the package needed to run the DAOS test suite (client tests)

%package client-tests-openmpi
Summary: The DAOS client test suite - tools which need openmpi
Requires: %{name}-client-tests%{?_isa} = %{version}-%{release}
Requires: hdf5-%{openmpi}-tests
Requires: hdf5-vol-daos-%{openmpi}-tests
Requires: MACSio-%{openmpi}
Requires: simul-%{openmpi}
Requires: %{openmpi}

%description client-tests-openmpi
This is the package needed to run the DAOS client test suite openmpi tools

%package client-tests-mpich
Summary: The DAOS client test suite - tools which need mpich
BuildArch: noarch
Requires: %{name}-client-tests%{?_isa} = %{version}-%{release}
Requires: mpifileutils-mpich
Requires: testmpio
Requires: mpich = 4.1~a1
Requires: ior
Requires: hdf5-mpich-tests
Requires: hdf5-vol-daos-mpich-tests
Requires: MACSio-mpich
Requires: simul-mpich
Requires: romio-tests
Requires: python3-mpi4py-tests >= 3.1.6

%description client-tests-mpich
This is the package needed to run the DAOS client test suite mpich tools

%if %{with server}
%package server-tests
Summary: The DAOS server test suite (server tests)
Requires: %{name}-server%{?_isa} = %{version}-%{release}
Requires: %{name}-admin%{?_isa} = %{version}-%{release}

%description server-tests
This is the package needed to run the DAOS server test suite (server tests)
%endif

%package devel
Summary: The DAOS development libraries and headers
Requires: %{name}-client%{?_isa} = %{version}-%{release}
Requires: libuuid-devel

%description devel
This is the package needed to build software with the DAOS library.

%if %{with server}
%package firmware
Summary: The DAOS firmware management helper
Requires: %{name}-server%{?_isa} = %{version}-%{release}

%description firmware
This is the package needed to manage server storage firmware on DAOS servers.
%endif

%package serialize
Summary: DAOS serialization library that uses HDF5
BuildRequires: hdf5-devel
Requires: hdf5

%description serialize
This is the package needed to use the DAOS serialization and deserialization
tools, as well as the preserve option for the filesystem copy tool.

%package mofed-shim
Summary: A shim to bridge MOFED's openmpi to distribution dependency tags
Provides: libmpi.so.40()(64bit)(openmpi-x86_64)
Requires: libmpi.so.40()(64bit)
Provides: libmpi_cxx.so.40()(64bit)(openmpi-x86_64)
Provides: libmpi_cxx.so.40()(64bit)
BuildArch: noarch

%description mofed-shim
This is the package that bridges the difference between the MOFED openmpi
"Provides" and distribution-openmpi consumers "Requires".

%if (0%{?suse_version} > 0)
%global __debug_package 1
%global _debuginfo_subpackages 1
%debug_package
%endif

%prep
%autosetup -p1

%build

%define conf_dir %{_sysconfdir}/daos
%if (0%{?rhel} == 8)
%define scons_exe scons-3
%else
%define scons_exe scons
%endif
%{scons_exe} %{?_smp_mflags} \
      --config=force         \
      --no-rpath             \
      USE_INSTALLED=all      \
      CONF_DIR=%{conf_dir}   \
     %{?daos_build_args}   \
     %{?scons_args}          \
     %{?compiler_args}

%if ("%{?compiler_args}" == "COMPILER=covc")
mv test.cov{,-build}
%endif

%install
%{scons_exe} %{?_smp_mflags}          \
      --config=force                  \
      --no-rpath                      \
      --install-sandbox=%{buildroot}  \
      %{buildroot}%{_prefix}          \
      %{buildroot}%{conf_dir}         \
      USE_INSTALLED=all               \
      CONF_DIR=%{conf_dir}            \
      PREFIX=%{_prefix}               \
     %{?daos_build_args}            \
      %{?scons_args}                  \
      %{?compiler_args}

%if ("%{?compiler_args}" == "COMPILER=covc")
mv test.cov-build %{buildroot}/%{daoshome}/TESTING/ftest/test.cov
%endif
%if %{with server}
mkdir -p %{buildroot}/%{_sysconfdir}/ld.so.conf.d/
echo "%{_libdir}/daos_srv" > %{buildroot}/%{_sysconfdir}/ld.so.conf.d/daos.conf
mkdir -p %{buildroot}/%{_sysctldir}
install -m 644 utils/rpms/%{sysctl_script_name} %{buildroot}/%{_sysctldir}
%endif
mkdir -p %{buildroot}/%{_unitdir}
%if %{with server}
install -m 644 utils/systemd/%{server_svc_name} %{buildroot}/%{_unitdir}
%endif
install -m 644 utils/systemd/%{agent_svc_name} %{buildroot}/%{_unitdir}
mkdir -p %{buildroot}/%{conf_dir}/certs/clients
mv %{buildroot}/%{conf_dir}/bash_completion.d %{buildroot}/%{_sysconfdir}
# fixup env-script-interpreters
sed -i -e '1s/env //' %{buildroot}%{daoshome}/TESTING/ftest/{cart/cart_logtest,cart/daos_sys_logscan,config_file_gen,launch,slurm_setup,tags,verify_perms}.py
%if %{with server}
sed -i -e '1s/env //' %{buildroot}%{_bindir}/daos_storage_estimator.py
%endif

# shouldn't have source files in a non-devel RPM
rm -f %{buildroot}%{daoshome}/TESTING/ftest/cart/{test_linkage.cpp,utest_{hlc,portnumber,protocol,swim}.c,wrap_cmocka.h}

%if %{with server}
%pre server
getent group daos_metrics >/dev/null || groupadd -r daos_metrics
getent group daos_server >/dev/null || groupadd -r daos_server
getent group daos_daemons >/dev/null || groupadd -r daos_daemons
getent passwd daos_server >/dev/null || useradd -s /sbin/nologin -r -g daos_server -G daos_metrics,daos_daemons daos_server
# Ensure daos_log_dir exists
if [ ! -d %{daos_log_dir} ]; then
    mkdir -p %{daos_log_dir}
    chown daos_server:daos_daemons %{daos_log_dir}
    chmod 775 %{daos_log_dir}
fi

%post server
%{?run_ldconfig}
%systemd_post %{server_svc_name}
%sysctl_apply %{sysctl_script_name}

%preun server
%systemd_preun %{server_svc_name}

# all of these macros are empty on EL so keep rpmlint happy
%if (0%{?suse_version} > 0)
%postun server
%{?run_ldconfig}
%systemd_postun %{server_svc_name}
%endif
%endif

%pre client
getent group daos_agent >/dev/null || groupadd -r daos_agent
getent group daos_daemons >/dev/null || groupadd -r daos_daemons
getent passwd daos_agent >/dev/null || useradd -s /sbin/nologin -r -g daos_agent -G daos_daemons daos_agent
# Ensure daos_log_dir exists
if [ ! -d %{daos_log_dir} ]; then
    mkdir -p %{daos_log_dir}
    chmod 775 %{daos_log_dir}
fi

%post client
%systemd_post %{agent_svc_name}

%preun client
%systemd_preun %{agent_svc_name}

%if (0%{?suse_version} > 0)
%postun client
%systemd_postun %{agent_svc_name}
%endif

%files
%defattr(-, root, root, -)
%doc README.md
%dir %attr(0755,root,root) %{conf_dir}/certs
%config(noreplace) %{conf_dir}/memcheck-cart.supp
%dir %{conf_dir}
%dir %{_sysconfdir}/bash_completion.d
%{_sysconfdir}/bash_completion.d/daos.bash
# Certificate generation files
%dir %{_libdir}/%{name}
%{_libdir}/%{name}/certgen/
%{_libdir}/%{name}/VERSION
%{_libdir}/libcart.so.*
%{_libdir}/libgurt.so.*
%{_libdir}/libdaos_common.so

%if %{with server}
%files server
%doc README.md
%config(noreplace) %attr(0644,root,root) %{conf_dir}/daos_server.yml
%dir %attr(0700,daos_server,daos_server) %{conf_dir}/certs/clients
# set daos_server_helper to be setuid root in order to perform privileged tasks
%attr(4750,root,daos_server) %{_bindir}/daos_server_helper
# set daos_server to be setgid daos_server in order to invoke daos_server_helper
# and/or daos_firmware_helper
%attr(2755,root,daos_server) %{_bindir}/daos_server
%{_bindir}/daos_engine
%{_bindir}/daos_metrics
%{_bindir}/ddb
%{_sysconfdir}/ld.so.conf.d/daos.conf
%dir %{_libdir}/daos_srv
%{_libdir}/daos_srv/libchk.so
%{_libdir}/daos_srv/libcont.so
%{_libdir}/daos_srv/libddb.so
%{_libdir}/daos_srv/libdtx.so
%{_libdir}/daos_srv/libmgmt.so
%{_libdir}/daos_srv/libobj.so
%{_libdir}/daos_srv/libpool.so
%{_libdir}/daos_srv/librdb.so
%{_libdir}/daos_srv/librdbt.so
%{_libdir}/daos_srv/librebuild.so
%{_libdir}/daos_srv/librsvc.so
%{_libdir}/daos_srv/libsecurity.so
%{_libdir}/daos_srv/libvos_srv.so
%{_libdir}/daos_srv/libvos_size.so
%{_libdir}/daos_srv/libvos.so
%{_libdir}/daos_srv/libbio.so
%{_libdir}/daos_srv/libplacement.so
%{_libdir}/daos_srv/libpipeline.so
%{_libdir}/libdaos_common_pmem.so
%{_libdir}/libdav_v2.so
%config(noreplace) %{conf_dir}/vos_size_input.yaml
%{_bindir}/daos_storage_estimator.py
%{python3_sitearch}/storage_estimator/*.py
%dir %{python3_sitearch}/storage_estimator
%if (0%{?rhel} >= 8)
%dir %{python3_sitearch}/storage_estimator/__pycache__
%{python3_sitearch}/storage_estimator/__pycache__/*.pyc
%endif
%{_datarootdir}/%{name}
%exclude %{_datarootdir}/%{name}/ioil-ld-opts
%{_unitdir}/%{server_svc_name}
%{_sysctldir}/%{sysctl_script_name}
%endif

%files admin
%doc README.md
%{_bindir}/dmg
%{_mandir}/man8/dmg.8*
%config(noreplace) %{conf_dir}/daos_control.yml

%files client
%doc README.md
%{_libdir}/libdaos.so.*
%{_bindir}/cart_ctl
%{_bindir}/self_test
%{_bindir}/daos_agent
%{_bindir}/dfuse
%{_bindir}/daos
%{_libdir}/libdaos_cmd_hdlrs.so
%{_libdir}/libdaos_self_test.so
%{_libdir}/libdfs.so
%{_libdir}/libds3.so
%{_libdir}/%{name}/API_VERSION
%{_libdir}/libduns.so
%{_libdir}/libdfuse.so
%{_libdir}/libioil.so
%{_libdir}/libpil4dfs.so
%dir %{python3_sitearch}/pydaos
%{python3_sitearch}/pydaos/*.py
%dir %{python3_sitearch}/pydaos/raw
%{python3_sitearch}/pydaos/raw/*.py
%dir %{python3_sitearch}/pydaos/torch
%{python3_sitearch}/pydaos/torch/*.py
%if (0%{?rhel} >= 8)
%dir %{python3_sitearch}/pydaos/__pycache__
%{python3_sitearch}/pydaos/__pycache__/*.pyc
%dir %{python3_sitearch}/pydaos/raw/__pycache__
%{python3_sitearch}/pydaos/raw/__pycache__/*.pyc
%dir %{python3_sitearch}/pydaos/torch/__pycache__
%{python3_sitearch}/pydaos/torch/__pycache__/*.pyc
%endif
%{python3_sitearch}/pydaos/pydaos_shim.so
%{python3_sitearch}/pydaos/torch/torch_shim.so
%{_datarootdir}/%{name}/ioil-ld-opts
%config(noreplace) %{conf_dir}/daos_agent.yml
%{_unitdir}/%{agent_svc_name}
%{_mandir}/man8/daos.8*

%files client-tests
%doc README.md
%dir %{daoshome}
%{daoshome}/TESTING
%exclude %{daoshome}/TESTING/ftest/avocado_tests.yaml
%{_bindir}/hello_drpc
%{_libdir}/libdaos_tests.so
%{_bindir}/acl_dump_test
%{_bindir}/agent_tests
%{_bindir}/drpc_engine_test
%{_bindir}/drpc_test
%{_bindir}/dfuse_test
%{_bindir}/eq_tests
%{_bindir}/job_tests
%{_bindir}/jump_pl_map
%{_bindir}/pl_bench
%{_bindir}/ring_pl_map
%{_bindir}/security_test
%config(noreplace) %{conf_dir}/fault-inject-cart.yaml
%{_bindir}/fault_status
%{_bindir}/crt_launch
%{_bindir}/daos_perf
%{_bindir}/daos_racer
%{_bindir}/daos_test
%{_bindir}/daos_debug_set_params
%{_bindir}/dfs_test
%{_bindir}/jobtest
%{_bindir}/daos_gen_io_conf
%{_bindir}/daos_run_io_conf
%{_libdir}/libdpar.so

%files client-tests-openmpi
%doc README.md
%{_libdir}/libdpar_mpi.so

%files client-tests-mpich
%doc README.md

%if %{with server}
%files server-tests
%doc README.md
%{_bindir}/dtx_tests
%{_bindir}/dtx_ut
%{_bindir}/evt_ctl
%{_bindir}/rdbt
%{_bindir}/smd_ut
%{_bindir}/bio_ut
%{_bindir}/vea_ut
%{_bindir}/vos_tests
%{_bindir}/vea_stress
%{_bindir}/ddb_tests
%{_bindir}/ddb_ut
%{_bindir}/obj_ctl
%{_bindir}/vos_perf
%endif

%files devel
%doc README.md
%{_includedir}/*
%{_libdir}/libdaos.so
%{_libdir}/libgurt.so
%{_libdir}/libcart.so
%{_libdir}/*.a
%{daoshome}/python

%if %{with server}
%files firmware
%doc README.md
# set daos_firmware_helper to be setuid root in order to perform privileged tasks
%attr(4750,root,daos_server) %{_bindir}/daos_firmware_helper
%endif

%files serialize
%doc README.md
%{_libdir}/libdaos_serialize.so

%files tests
%doc README.md
# No files in a meta-package

%files tests-internal
%doc README.md
# No files in a meta-package

%files mofed-shim
%doc README.md
# No files in a shim package
%endif

%changelog
<<<<<<< HEAD
* Wed Aug 20 2025  Jeff Olivier <jeffolivier@google.com> 2.7.101-14
  Update to spdk 24

=======
>>>>>>> 3323a5d6
* Mon Aug 11 2025  Jeff Olivier <jeffolivier@google.com> 2.7.101-13
- Switch to fpm build for RPMs

* Wed Jul 30 2025 Tomasz Gromadzki <tomasz.gromadzki@hpe.com> 2.7.101-12
- pmemobj errors and warnings reported via DAOS logging system

* Mon Jun 2 2025 Samirkumar Raval <samirkumar.raval@hpe.com> 2.7.101-11
- Changing the default log location to /var/log/daos from /tmp

* Mon May 19 2025  Jeff Olivier <jeffolivier@google.com> 2.7.101-10
- Start to deprecate this file being used to build DAOS but rather only source
  RPM

* Mon May 12 2025  Tomasz Gromadzki <tomasz.gromadzki@hpe.com> 2.7.101-9
- Bump lua-lmod version to >=8.7.36
- Bump lmod version to >=8.7.36
- Bump mpich version to 4.1~a1
- Bump python3-mpi4py-tests version to >= 3.1.6
- Add openmpi requiremnent for daos-client-tests on Leap.

* Fri Mar 21 2025  Cedric Koch-Hofer <cedric.koch-hofer@intel.com> 2.7.101-8
- Add support of the libasan

* Tue Mar 18 2025 Jeff Olivier  <jeffolivier@google.com> 2.7.101-7
- Remove raft as external dependency

* Mon Mar 10 2025 Jeff Olivier <jeffolivie@google.com> 2.7.101-6
- Remove server from Ubuntu packaging and fix client only build

* Wed Jan 22 2025 Jan Michalski <jan-marian.michalski@hpe.com> 2.7.101-5
- Add ddb_ut and dtx_ut to the server-tests package

* Fri Dec 20 2024 Jeff Olivier <jeffolivier@google.com> 2.7.101-4
- Switch libfuse3 to libfused

* Thu Dec 19 2024 Phillip Henderson <phillip.henderson@intel.com> 2.7.101-3
- Fix protobuf-c requiremnent for daos-client-tests on Leap.

* Thu Nov 14 2024 Denis Barakhtanov <dbarahtanov@enakta.com> 2.7.101-2
- Add pydaos.torch module to daos-client rpm.

* Fri Nov 08 2024 Phillip Henderson <phillip.henderson@intel.com> 2.7.101-1
- Bump version to 2.7.100

* Tue Nov 5 2024 Michael MacDonald <mjmac@google.com> 2.7.100-11
- Move daos_metrics tool to daos package for use on both clients
  and servers.

* Fri Nov 1 2024 Sherin T George <sherin-t.george@hpe.com> 2.7.100-10
- The modified DAV allocator with memory bucket support for md_on_ssd
  phase-2 is delivered as dav_v2.so.

* Tue Oct 15 2024 Brian J. Murrell <brian.murrell@intel.com> - 2.7.100-9
- Drop BRs for UCX as they were obsoleted as of e01970d

* Mon Oct 07 2024 Cedric Koch-Hofer <cedric.koch-hofer@intel.com> 2.7.100-8
- Update BR: argobots to 1.2

* Tue Oct 01 2024 Tomasz Gromadzki <tomasz.gromadzki@intel.com> 2.7.100-7
- Add support of the PMDK package 2.1.0 with NDCTL enabled.
  * Increase the default ULT stack size to 20KiB if the engine uses
    the DCPM storage class.
  * Prevent using the RAM storage class (simulated PMem) when
    the shutdown state (SDS) is active.
    * Automatically disable SDS for the RAM storage class on engine startup.
    * Force explicitly setting the PMEMOBJ_CONF='sds.at_create=0'
      environment variable to deactivate SDS for the DAOS tools
      (ddb, daos_perf, vos_perf, etc.) when used WITHOUT DCPM.
      Otherwise, a user is supposed to be stopped by an error
      like: "Unsafe shutdown count is not supported for this source".

* Mon Sep 23 2024 Kris Jacque <kris.jacque@intel.com> 2.7.100-6
- Bump min supported go version to 1.21

* Thu Aug 15 2024 Michael MacDonald <mjmac@google.com> 2.7.100-5
- Add libdaos_self_test.so to client RPM

* Mon Aug 05 2024 Jerome Soumagne <jerome.soumagne@intel.com> 2.7.100-4
- Bump mercury version to 2.4.0rc4

* Thu Jul 11 2024 Dalton Bohning <dalton.bohning@intel.com> 2.7.100-3
- Add pciutils-devel build dep for client-tests package

* Mon Jun 24 2024 Tom Nabarro <tom.nabarro@intel.com> 2.7.100-2
- Add pciutils runtime dep for daos_server lspci call
- Add pciutils-devel build dep for pciutils CGO bindings

* Mon May 20 2024 Phillip Henderson <phillip.henderson@intel.com> 2.7.100-1
- Bump version to 2.7.100

* Fri May 03 2024 Lei Huang <lei.huang@intel.com> 2.5.101-5
- Add libaio as a dependent package

* Fri Apr 05 2024 Fan Yong <fan.yong@intel.com> 2.5.101-4
- Catastrophic Recovery

* Thu Apr 04 2024 Ashley M. Pittman <ashley.m.pittman@intel.com> 2.5.101-3
- Update pydaos install process
- Add a dependency from daos-client-tests to daos-devel

* Mon Mar 18 2024 Jan Michalski <jan.michalski@intel.com> 2.5.101-2
- Add dtx_tests to the server-tests package

* Fri Mar 15 2024 Phillip Henderson <phillip.henderson@intel.com> 2.5.101-1
- Bump version to 2.5.101

* Tue Feb 27 2024 Li Wei <wei.g.li@intel.com> 2.5.100-16
- Update raft to 0.11.0-1.416.g12dbc15

* Mon Feb 12 2024 Ryon Jensen <ryon.jensen@intel.com> 2.5.100-15
- Updated isa-l package name to match EPEL

* Tue Jan 09 2024 Brian J. Murrell <brian.murrell@intel.com> 2.5.100-14
- Move /etc/ld.so.conf.d/daos.conf to daos-server sub-package

* Wed Dec 06 2023 Brian J. Murrell <brian.murrell@intel.com> 2.5.100-13
- Update for EL 8.8 and Leap 15.5
- Update raft to 0.10.1-2.411.gefa15f4

* Fri Nov 17 2023 Tomasz Gromadzki <tomasz.gromadzki@intel.com> 2.5.100-12
- Update to PMDK 2.0.0
  * Remove libpmemblk from dependencies.
  * Start using BUILD_EXAMPLES=n and BUILD_BENCHMARKS=n instead of patches.
  * Stop using BUILD_RPMEM=n (removed) and NDCTL_DISABLE=y (invalid).
  * Point https://github.com/pmem/pmdk as the main PMDK reference source.
  NOTE: PMDK upgrade to 2.0.0 does not affect any API call used by DAOS.
        libpmemobj (and libpmem) API stays unchanged.

* Wed Nov 15 2023 Jerome Soumagne <jerome.soumagne@intel.com> 2.5.100-11
- Bump mercury min version to 2.3.1

* Fri Nov 03 2023 Phillip Henderson <phillip.henderson@intel.com> 2.5.100-10
- Move verify_perms.py location

* Wed Aug 23 2023 Brian J. Murrell <brian.murrell@intel.com> 2.5.100-9
- Update fuse3 requirement to R: /usr/bin/fusermount3 by path
  rather than by package name, for portability and future-proofing
- Adding fuse3-devel as a requirement for daos-client-tests subpackage

* Tue Aug 08 2023 Brian J. Murrell <brian.murrell@intel.com> 2.5.100-8
- Build on EL9
- Add a client-tests-mpich subpackage for mpich test dependencies.

* Fri Jul 07 2023 Brian J. Murrell <brian.murrell@intel.com> 2.5.100-7
- Fix golang daos-client-tests dependency to be go instead

* Thu Jun 29 2023 Michael MacDonald <mjmac.macdonald@intel.com> 2.5.100-6
- Install golang >= 1.18 as a daos-client-tests dependency

* Thu Jun 22 2023 Li Wei <wei.g.li@intel.com> 2.5.100-5
- Update raft to 0.10.1-1.408.g9524cdb

* Wed Jun 14 2023 Mohamad Chaarawi <mohamad.chaarawi@intel.com> - 2.5.100-4
- Add pipeline lib

* Wed Jun 14 2023 Wang Shilong <shilong.wang@intel.com> 2.5.100-3
- Remove lmdb-devel for MD on SSD

* Wed Jun 07 2023 Ryon Jensen <ryon.jensen@intel.com> 2.5.100-2
- Removed unnecessary test files

* Tue Jun 06 2023 Jeff Olivier <jeffrey.v.olivier@intel.com> 2.5.100-1
- Switch version to 2.5.100 for 2.6 test builds

* Mon Jun  5 2023 Jerome Soumagne <jerome.soumagne@intel.com> 2.3.107-7
- Remove libfabric pinning and allow for 1.18 builds

* Fri May 26 2023 Jeff Olivier <jeffrey.v.olivier@intel.com> 2.3.107-6
- Add lmdb-devel and bio_ut for MD on SSD

* Tue May 23 2023 Lei Huang <lei.huang@intel.com> 2.3.107-5
- Add libcapstone-devel to deps of client-tests package

* Tue May 16 2023 Lei Huang <lei.huang@intel.com> 2.3.107-4
- Add libcapstone as a new prerequisite package
- Add libpil4dfs.so in daos-client rpm

* Mon May 15 2023 Jerome Soumagne <jerome.soumagne@intel.com> 2.3.107-3
- Fix libfabric/libfabric1 dependency mismatch on SuSE

* Wed May 10 2023 Jerome Soumagne <jerome.soumagne@intel.com> 2.3.107-2
- Temporarily pin libfabric to < 1.18

* Fri May 5 2023 Johann Lombardi <johann.lombardi@intel.com> 2.3.107-1
- Bump version to 2.3.107

* Fri Mar 17 2023 Tom Nabarro <tom.nabarro@intel.com> 2.3.106-2
- Add numactl requires for server package

* Tue Mar 14 2023 Brian J. Murrell <brian.murrell@intel.com> 2.3.106-1
- Bump version to be higher than TB5

* Wed Feb 22 2023 Li Wei <wei.g.li@intel.com> 2.3.103-6
- Update raft to 0.9.2-1.403.g3d20556

* Tue Feb 21 2023 Michael MacDonald <mjmac.macdonald@intel.com> 2.3.103-5
- Bump min supported go version to 1.17

* Fri Feb 17 2023 Ashley M. Pittman <ashley.m.pittman@intel.com> 2.3.103-4
- Add protobuf-c-devel to deps of client-tests package

* Mon Feb 13 2023 Brian J. Murrell <brian.murrell@intel.com> 2.3.103-3
- Remove explicit R: protobuf-c and let the auto-dependency generator
  handle it

* Wed Feb 8 2023 Michael Hennecke <michael.hennecke@intel.com> 2.3.103-2
- Change ipmctl requirement from v2 to v3

* Fri Jan 27 2023 Phillip Henderson <phillip.henderson@intel.com> 2.3.103-1
- Bump version to 2.3.103

* Wed Jan 25 2023 Johann Lombardi <johann.lombardi@intel.com> 2.3.102-1
- Bump version to 2.3.102

* Tue Jan 24 2023 Phillip Henderson <phillip.henderson@intel.com> 2.3.101-7
- Fix daos-tests-internal requirement for daos-tests

* Fri Jan 6 2023 Brian J. Murrell <brian.murrell@intel.com> 2.3.101-6
- Don't need to O: cart any more
- Add %%doc to all packages
- _datadir -> _datarootdir
- Don't use PREFIX= with scons in %%build
- Fix up some hard-coded paths to use macros instead
- Use some guards to prevent creating empty scriptlets

* Tue Dec 06 2022 Joseph G. Moore <joseph.moore@intel.com> 2.3.101-5
- Update Mercury to 2.2.0-6

* Thu Dec 01 2022 Tom Nabarro <tom.nabarro@intel.com> 2.3.101-4
- Update SPDK dependency requirement to greater than or equal to 22.01.2.

* Tue Oct 18 2022 Brian J. Murrell <brian.murrell@intel.com> 2.3.101-3
- Set flag to build per-subpackage debuginfo packages for Leap 15

* Thu Oct 6 2022 Michael MacDonald <mjmac.macdonald@intel.com> 2.3.101-2
- Rename daos_admin -> daos_server_helper

* Tue Sep 20 2022 Johann Lombardi <johann.lombardi@intel.com> 2.3.101-1
- Bump version to 2.3.101

* Thu Sep 8 2022 Jeff Olivier <jeffrey.v.olivier@intel.com> 2.3.100-22
- Move io_conf files from bin to TESTING

* Tue Aug 16 2022 Jeff Olivier <jeffrey.v.olivier@intel.com> 2.3.100-21
- Update PMDK to 1.12.1~rc1 to fix DAOS-11151

* Thu Aug 11 2022 Wang Shilong <shilong.wang@intel.com> 2.3.100-20
- Add daos_debug_set_params to daos-client-tests rpm for fault injection test.

* Fri Aug 5 2022 Jerome Soumagne <jerome.soumagne@intel.com> 2.3.100-19
- Update to mercury 2.2.0

* Tue Jul 26 2022 Michael MacDonald <mjmac.macdonald@intel.com> 2.3.100-18
- Bump min supported go version to 1.16

* Mon Jul 18 2022 Jerome Soumagne <jerome.soumagne@intel.com> 2.3.100-17
- Remove now unused openpa dependency

* Fri Jul 15 2022 Jeff Olivier <jeffrey.v.olivier@intel.com> 2.3.100-16
- Add pool_scrubbing_tests to test package

* Wed Jul 13 2022 Tom Nabarro <tom.nabarro@intel.com> 2.3.100-15
- Update SPDK dependency requirement to greater than or equal to 22.01.1.

* Mon Jun 27 2022 Jerome Soumagne <jerome.soumagne@intel.com> 2.3.100-14
- Update to mercury 2.2.0rc6

* Fri Jun 17 2022 Jeff Olivier <jeffrey.v.olivier@intel.com> 2.3.100-13
- Remove libdts.so, replace with build time static

* Thu Jun 2 2022 Jeff Olivier <jeffrey.v.olivier@intel.com> 2.3.100-12
- Make ucx required for build on all platforms

* Wed Jun 1 2022 Michael MacDonald <mjmac.macdonald@intel.com> 2.3.100-11
- Move dmg to new daos-admin RPM

* Wed May 18 2022 Lei Huang <lei.huang@intel.com> 2.3.100-10
- Update to libfabric to v1.15.1-1 to include critical performance patches

* Tue May 17 2022 Phillip Henderson <phillip.henderson@intel.com> 2.3.100-9
- Remove doas-client-tests-openmpi dependency from daos-tests
- Add daos-tests-internal package

* Mon May  9 2022 Ashley Pittman <ashley.m.pittman@intel.com> 2.3.100-8
- Extend dfusedaosbuild test to run in different configurations.

* Fri May  6 2022 Ashley Pittman <ashley.m.pittman@intel.com> 2.3.100-7
- Add dfuse unit-test binary to call from ftest.

* Wed May  4 2022 Joseph Moore <joseph.moore@intel.com> 2.3.100-6
- Update to mercury 2.1.0.rc4-9 to enable non-unified mode in UCX

* Tue Apr 26 2022 Phillip Henderson <phillip.henderson@intel.com> 2.3.100-5
- Move daos_gen_io_conf and daos_run_io_conf to daos-client-tests

* Wed Apr 20 2022 Lei Huang <lei.huang@intel.com> 2.3.100-4
- Update to libfabric to v1.15.0rc3-1 to include critical performance patches

* Tue Apr 12 2022 Li Wei <wei.g.li@intel.com> 2.3.100-3
- Update raft to 0.9.1-1401.gc18bcb8 to fix uninitialized node IDs

* Wed Apr 6 2022 Jeff Olivier <jeffrey.v.olivier@intel.com> 2.3.100-2
- Remove direct MPI dependency from most of tests

* Wed Apr  6 2022 Johann Lombardi <johann.lombardi@intel.com> 2.3.100-1
- Switch version to 2.3.100 for 2.4 test builds

* Wed Apr  6 2022 Joseph Moore <joseph.moore@intel.com> 2.1.100-26
- Add build depends entries for UCX libraries.

* Sat Apr  2 2022 Joseph Moore <joseph.moore@intel.com> 2.1.100-25
- Update to mercury 2.1.0.rc4-8 to include UCX provider patch

* Fri Mar 11 2022 Alexander Oganezov <alexander.a.oganezov@intel.com> 2.1.100-24
- Update to mercury 2.1.0.rc4-6 to include CXI provider patch

* Wed Mar 02 2022 Michael Hennecke <michael.hennecke@intel.com> 2.1.100-23
- DAOS-6344: Create secondary group daos_daemons for daos_server and daos_agent

* Tue Feb 22 2022 Alexander Oganezov <alexander.a.oganezov@intel.com> 2.1.100-22
- Update mercury to include DAOS-9561 workaround

* Sun Feb 13 2022 Michael MacDonald <mjmac.macdonald@intel.com> 2.1.100-21
- Update go toolchain requirements

* Thu Feb 10 2022 Li Wei <wei.g.li@intel.com> 2.1.100-20
- Update raft to 0.9.0-1394.gc81505f to fix membership change bugs

* Wed Jan 19 2022 Michael MacDonald <mjmac.macdonald@intel.com> 2.1.100-19
- Move libdaos_common.so from daos-client to daos package

* Mon Jan 17 2022 Johann Lombardi <johann.lombardi@intel.com> 2.1.100-18
- Update libfabric to 1.14.0 GA and apply fix for DAOS-9376

* Thu Dec 23 2021 Alexander Oganezov <alexander.a.oganezov@intel.com> 2.1.100-17
- Update to v2.1.0-rc4-3 to pick fix for DAOS-9325 high cpu usage
- Change mercury pinning to be >= instead of strict =

* Thu Dec 16 2021 Brian J. Murrell <brian.murrell@intel.com> 2.1.100-16
- Add BR: python-rpm-macros for Leap 15 as python3-base dropped that
  as a R:

* Sat Dec 11 2021 Brian J. Murrell <brian.murrell@intel.com> 2.1.100-15
- Create a shim package to allow daos openmpi packages built with the
  distribution openmpi to install on MOFED systems

* Fri Dec 10 2021 Brian J. Murrell <brian.murrell@intel.com> 2.1.100-14
- Don't make daos-*-tests-openmi a dependency of anything
  - If they are wanted, they should be installed explicitly, due to
    potential conflicts with other MPI stacks

* Wed Dec 08 2021 Alexander Oganezov <alexander.a.oganezov@intel.com> 2.1.100-13
- Remove DAOS-9173 workaround from mercury. Apply DAOS-9173 to ofi

* Tue Dec 07 2021 Alexander Oganezov <alexander.a.oganezov@intel.com> 2.1.100-12
- Apply DAOS-9173 workaround to mercury

* Fri Dec 03 2021 Alexander Oganezov <alexander.a.oganezov@intel.com> 2.1.100-11
- Update mercury to v2.1.0rc4

* Thu Dec 02 2021 Danielle M. Sikich <danielle.sikich@intel.com> 2.1.100-10
- Fix name of daos serialize package

* Sun Nov 28 2021 Tom Nabarro <tom.nabarro@intel.com> 2.1.100-9
- Set rmem_{max,default} sysctl values on server package install to enable
  SPDK pci_event module to operate in unprivileged process (daos_engine).

* Wed Nov 24 2021 Brian J. Murrell <brian.murrell@intel.com> 2.1.100-8
- Remove invalid "%%else if" syntax
- Fix a few other rpmlint warnings

* Tue Nov 16 2021 Wang Shilong <shilong.wang@intel.com> 2.1.100-7
- Update for libdaos major version bump
- Fix version of libpemobj1 for SUSE

* Sat Nov 13 2021 Alexander Oganezov <alexander.a.oganezov@intel.com> 2.1.100-6
- Update OFI to v1.14.0rc3

* Tue Oct 26 2021 Brian J. Murrell <brian.murrell@intel.com> 2.1.100-5
- Create new daos-{client,server}tests-openmpi and daos-server-tests subpackages
- Rename daos-tests daos-client-tests and make daos-tests require all
  other test suites to maintain existing behavior

* Mon Oct 25 2021 Alexander Oganezov <alexander.a.oganezov@intel.com> 2.1.100-4
- Update mercury to v2.1.0rc2

* Wed Oct 20 2021 Jeff Olivier <jeffrey.v.olivier@intel.com> 2.1.100-3
- Explicitly require 1.11.0-3 of PMDK

* Wed Oct 13 2021 David Quigley <david.quigley@intel.com> 2.1.100-2
- Add defusedxml as a required dependency for the test package.

* Wed Oct 13 2021 Johann Lombardi <johann.lombardi@intel.com> 2.1.100-1
- Switch version to 2.1.100 for 2.2 test builds

* Tue Oct 12 2021 Johann Lombardi <johann.lombardi@intel.com> 1.3.106-1
- Version bump to 1.3.106 for 2.0 test build 6

* Fri Oct 8 2021 Alexander Oganezov <alexander.a.oganezov@intel.com> 1.13.105-4
- Update OFI to v1.13.2rc1

* Wed Sep 15 2021 Li Wei <wei.g.li@intel.com> 1.3.105-3
- Update raft to fix InstallSnapshot performance as well as to avoid some
  incorrect 0.8.0 RPMs

* Fri Sep 03 2021 Brian J. Murrell <brian.murrell@intel.com> 1.3.105-2
- Remove R: hwloc; RPM's auto-requires/provides will take care of this

* Tue Aug 24 2021 Jeff Olivier <jeffrey.v.olivier@intel.com> 1.3.105-1
- Version bump to 1.3.105 for 2.0 test build 5

* Mon Aug 09 2021 Yawei <yawei.niu@intel.com> 1.3.104-5
- Fix duplicates
- Add vos_perf

* Thu Aug 05 2021 Christopher Hoffman <christopherx.hoffman@intel.com> 1.3.104-4
- Update conditional statement to include checking for distributions to
  determine which unit files to use for daos-server and daos-agent

* Wed Aug 04 2021 Kris Jacque <kristin.jacque@intel.com> 1.3.104-3
- Move daos_metrics tool from tests package to server package

* Wed Aug 04 2021 Tom Nabarro <tom.nabarro@intel.com> 1.3.104-2
- Update to spdk 21.07 and (indirectly) dpdk 21.05

* Mon Aug 02 2021 Jeff Olivier <jeffrey.v.olivier@intel.com> 1.3.104-1
- Version bump to 1.3.104 for 2.0 test build 4

* Mon Jul 19 2021 Danielle M. Sikich <danielle.sikich@intel.com> 1.3.103-5
- Add DAOS serialization library that requires hdf5

* Wed Jul 14 2021 Li Wei <wei.g.li@intel.com> 1.3.103-4
- Update raft to fix slow leader re-elections

* Tue Jul 13 2021  Maureen Jean <maureen.jean@intel.com> 1.3.103-3
- Add python modules to python3.6 site-packages

* Mon Jul 12 2021 Alexander Oganezov <alexander.a.oganezov@intel.com> 1.3.103-2
- Update to mercury release v2.0.1

* Mon Jul 12 2021 Johann Lombardi <johann.lombardi@intel.com> 1.3.103-1
- Version bump to 1.3.103 for 2.0 test build 3

* Wed Jul 7 2021 Phillip Henderson <phillip.henderson@intel.com> 1.3.102-6
- Update daos-devel to always require the same version daos-client

* Wed Jun 30 2021 Tom Nabarro <tom.nabarro@intel.com> 1.3.102-5
- Update to spdk 21.04 and (indirectly) dpdk 21.05

* Fri Jun 25 2021 Brian J. Murrell <brian.murrell@intel.com> - 1.3.102-4
- Add libuuid-devel back as a requirement of daos-devel

* Wed Jun 23 2021 Li Wei <wei.g.li@intel.com> 1.3.102-3
- Update raft to pick up Pre-Vote

* Mon Jun 14 2021 Jeff Olivier <jeffrey.v.olivier@intel.com> 1.3.102-2
- Update to pmdk 1.11.0-rc1
- Remove dependence on libpmem since we use libpmemobj directly

* Fri Jun 11 2021 Johann Lombardi <johann.lombardi@intel.com> 1.3.102-1
- Version bump to 1.3.102 for 2.0 test build 2

* Wed Jun 02 2021 Johann Lombardi <johann.lombardi@intel.com> 1.3.101-3
- Remove libs from devel package

* Thu May 20 2021 Jeff Olivier <jeffrey.v.olivier@intel.com> 1.3.0-101-2
- Remove client libs from common package

* Wed May 19 2021 Johann Lombardi <johann.lombardi@intel.com> 1.3.101-1
- Version bump to 1.3.101 for 2.0 test build 1

* Fri May 07 2021 Brian J. Murrell <brian.murrell@intel.com> 1.3.0-16
- Enable debuginfo package building on SUSE platforms

* Thu May 06 2021 Brian J. Murrell <brian.murrell@intel.com> 1.3.0-15
- Update to build on EL8

* Wed May 05 2021 Brian J. Murrell <brian.murrell@intel.com> 1.3.0-14
- Package /etc/daos/certs in main/common package so that both server
  and client get it created

* Wed Apr 21 2021 Tom Nabarro <tom.nabarro@intel.com> - 1.3.0-13
- Relax ipmctl version requirement on leap15 as we have runtime checks

* Fri Apr 16 2021 Mohamad Chaarawi <mohamad.chaarawi@intel.com> - 1.3.0-12
- remove dfuse_hl

* Wed Apr 14 2021 Jeff Olivier <jeffrey.v.olivier@intel.com> - 1.3.0-11
- Remove storage_estimator and io_conf from client packages to remove
  any client side dependence on bio and vos (and and PMDK/SPDK)

* Mon Apr 12 2021 Dalton A. Bohning <daltonx.bohning@intel.com> - 1.3.0-10
- Add attr to the test dependencies

* Tue Apr 06 2021 Kris Jacque <kristin.jacque@intel.com> 1.3.0-9
- Add package for daos_firmware helper binary

* Fri Apr 02 2021 Jeff Olivier <jeffrey.v.olivier@intel.com> 1.3.0-8
- Remove unused readline-devel

* Thu Apr 01 2021 Brian J. Murrell <brian.murrell@intel.com> 1.3.0-7
- Update argobots to 1.1

* Tue Mar 30 2021 Maureen Jean <maureen.jean@intel.com> 1.3.0-6
- Change pydaos_shim_3 to pydaos_shim

* Mon Mar 29 2021 Brian J. Murrell <brian.murrell@intel.com> - 1.3.0-5
- Move libdts.so to the daos-tests subpackage

* Tue Mar 23 2021 Alexander Oganezov <alexander.a.oganezov@intel.com> 1.3.0-4
- Update libfabric to v1.12.0
- Disable grdcopy/gdrapi linkage in libfabric


* Thu Mar 18 2021 Maureen Jean <maureen.jean@intel.com> 1.3.0-3
- Update to python3

* Thu Feb 25 2021 Li Wei <wei.g.li@intel.com> 1.3.0-2
- Require raft-devel 0.7.3 that fixes an unstable leadership problem caused by
  removed replicas as well as some Coverity issues

* Wed Feb 24 2021 Brian J. Murrell <brian.murrell@intel.com> - 1.3.0-1
- Version bump up to 1.3.0

* Mon Feb 22 2021 Brian J. Murrell <brian.murrell@intel.com> 1.1.3-3
- Remove all *-devel Requires from daos-devel as none of those are
  actually necessary to build libdaos clients

* Tue Feb 16 2021 Alexander Oganezov <alexander.a.oganezov@intel.com> 1.1.3-2
- Update libfabric to v1.12.0rc1

* Wed Feb 10 2021 Johann Lombardi <johann.lombardi@intel.com> 1.1.3-1
- Version bump up to 1.1.3

* Tue Feb 9 2021 Vish Venkatesan <vishwanath.venkatesan@intel.com> 1.1.2.1-11
- Add new pmem specific version of DAOS common library

* Fri Feb 5 2021 Saurabh Tandan <saurabh.tandan@intel.com> 1.1.2.1-10
- Added dbench as requirement for test package.

* Wed Feb 3 2021 Hua Kuang <hua.kuang@intel.com> 1.1.2.1-9
- Changed License to BSD-2-Clause-Patent

* Wed Feb 03 2021 Brian J. Murrell <brian.murrell@intel.com> - 1.1.2-8
- Update minimum required libfabric to 1.11.1

* Thu Jan 28 2021 Phillip Henderson <phillip.henderson@intel.com> 1.1.2.1-7
- Change ownership and permissions for the /etc/daos/certs directory.

* Sat Jan 23 2021 Alexander Oganezov <alexander.a.oganezov@intel.com> 1.1.2.1-6
- Update to mercury v2.0.1rc1

* Fri Jan 22 2021 Michael MacDonald <mjmac.macdonald@intel.com> 1.1.2.1-5
- Install daos_metrics utility to %%{_bindir}

* Wed Jan 20 2021 Kenneth Cain <kenneth.c.cain@intel.com> 1.1.2.1-4
- Version update for API major version 1, libdaos.so.1 (1.0.0)

* Fri Jan 15 2021 Michael Hennecke <mhennecke@lenovo.com> 1.1.2.1-3
- Harmonize daos_server and daos_agent groups.

* Tue Dec 15 2020 Ashley Pittman <ashley.m.pittman@intel.com> 1.1.2.1-2
- Combine the two memcheck suppressions files.

* Wed Dec 09 2020 Johann Lombardi <johann.lombardi@intel.com> 1.1.2.1-1
- Version bump up to 1.1.2.1

* Fri Dec 04 2020 Li Wei <wei.g.li@intel.com> 1.1.2-3
- Require raft-devel 0.7.1 that fixes recent Coverity issues

* Wed Dec 02 2020 Maureen Jean <maureen.jean@intel.com> - 1.1.2-2
- define scons_args to be BUILD_TYPE=<release|dev>
- the scons default is BUILD_TYPE=release
- BUILD_TYPE=release will disable fault injection in build

* Tue Dec 01 2020 Brian J. Murrell <brian.murrell@intel.com> - 1.1.2-1
- Version bump up to 1.1.2

* Tue Nov 17 2020 Li Wei <wei.g.li@intel.com> 1.1.1-8
- Require raft-devel 0.7.0 that changes log indices and terms to 63-bit

* Wed Nov 11 2020 Tom Nabarro <tom.nabarro@intel.com> 1.1.1-7
- Add version validation for runtime daos_server ipmctl requirement to avoid
  potential corruption of PMMs when setting PMem goal, issue fixed in
  https://github.com/intel/ipmctl/commit/9e3898cb15fa9eed3ef3e9de4488be1681d53ff4

* Thu Oct 29 2020 Jonathan Martinez Montes <jonathan.martinez.montes@intel.com> 1.1.1-6
- Restore obj_ctl utility

* Wed Oct 28 2020 Brian J. Murrell <brian.murrell@intel.com> - 1.1.1-5
- Use %%autosetup
- Only use systemd_requires if it exists
- Obsoletes: cart now that it's included in daos

* Sat Oct 24 2020 Maureen Jean <maureen.jean@intel.com> 1.1.1-4
- Add daos.conf to the daos package to resolve the path to libbio.so

* Tue Oct 13 2020 Jonathan Martinez Montes <jonathan.martinez.montes@intel.com> 1.1.1-3
- Remove obj_ctl from Tests RPM package
- Add libdts.so shared library that is used by daos_perf, daos_racer and
  the daos utility.

* Tue Oct 13 2020 Amanda Justiniano <amanda.justiniano-pagn@intel.com> 1.1.1-3
- Add lbzip2 requirement to the daos-tests package

* Tue Oct 13 2020 Michael MacDonald <mjmac.macdonald@intel.com> 1.1.1-2
- Create unprivileged user for daos_agent

* Mon Oct 12 2020 Johann Lombardi <johann.lombardi@intel.com> 1.1.1-1
- Version bump up to 1.1.1

* Sat Oct 03 2020 Michael MacDonald <mjmac.macdonald@intel.com> 1.1.0-34
- Add go-race to BuildRequires on OpenSUSE Leap

* Wed Sep 16 2020 Alexander Oganezov <alexander.a.oganezov@intel.com> 1.1.0-33
- Update OFI to v1.11.0

* Mon Aug 17 2020 Michael MacDonald <mjmac.macdonald@intel.com> 1.1.0-32
- Install completion script in /etc/bash_completion.d

* Wed Aug 05 2020 Brian J. Murrell <brian.murrell@intel.com> - 1.1.0-31
- Change fuse requirement to fuse3
- Use Lmod for MPI module loading
- Remove unneeded (and un-distro gated) Requires: json-c

* Wed Jul 29 2020 Jonathan Martinez Montes <jonathan.martinez.montes@intel.com> - 1.1.0-30
- Add the daos_storage_estimator.py tool. It merges the functionality of the
  former tools vos_size, vos_size.py, vos_size_dfs_sample.py and parse_csv.py.

* Wed Jul 29 2020 Jeffrey V Olivier <jeffrey.v.olivier@intel.com> - 1.1.0-29
- Revert prior changes from version 28

* Mon Jul 13 2020 Brian J. Murrell <brian.murrell@intel.com> - 1.1.0-28
- Change fuse requirement to fuse3
- Use Lmod for MPI module loading

* Tue Jul 7 2020 Alexander A Oganezov <alexander.a.oganezov@intel.com> - 1.1.0-27
- Update to mercury release 2.0.0~rc1-1

* Sun Jun 28 2020 Jonathan Martinez Montes <jonathan.martinez.montes@intel.com> - 1.1.0-26
- Add the vos_size_dfs_sample.py tool. It is used to generate dynamically
  the vos_dfs_sample.yaml file using the real DFS super block data.

* Tue Jun 23 2020 Jeff Olivier <jeffrey.v.olivier@intel.com> - 1.1.0-25
- Add -no-rpath option and use it for rpm build rather than modifying
  SCons files in place

* Tue Jun 16 2020 Jeff Olivier <jeffrey.v.olivier@intel.com> - 1.1.0-24
- Modify RPATH removal snippet to replace line with pass as some lines
  can't be removed without breaking the code

* Fri Jun 05 2020 Ryon Jensen <ryon.jensen@intel.com> - 1.1.0-23
- Add libisa-l_crypto dependency

* Fri Jun 05 2020 Tom Nabarro <tom.nabarro@intel.com> - 1.1.0-22
- Change server systemd run-as user to daos_server in unit file

* Thu Jun 04 2020 Hua Kuang <hua.kuang@intel.com> - 1.1.0-21
- Remove dmg_old from DAOS RPM package

* Thu May 28 2020 Tom Nabarro <tom.nabarro@intel.com> - 1.1.0-20
- Create daos group to run as in systemd unit file

* Tue May 26 2020 Brian J. Murrell <brian.murrell@intel.com> - 1.1.0-19
- Enable parallel building with _smp_mflags

* Fri May 15 2020 Kenneth Cain <kenneth.c.cain@intel.com> - 1.1.0-18
- Require raft-devel >= 0.6.0 that adds new API raft_election_start()

* Thu May 14 2020 Brian J. Murrell <brian.murrell@intel.com> - 1.1.0-17
- Add cart-devel's Requires to daos-devel as they were forgotten
  during the cart merge

* Thu May 14 2020 Brian J. Murrell <brian.murrell@intel.com> - 1.1.0-16
- Fix fuse3-libs -> libfuse3 for SLES/Leap 15

* Thu Apr 30 2020 Brian J. Murrell <brian.murrell@intel.com> - 1.1.0-15
- Use new properly pre-release tagged mercury RPM

* Thu Apr 30 2020 Brian J. Murrell <brian.murrell@intel.com> - 1.1.0-14
- Move fuse dependencies to the client subpackage

* Mon Apr 27 2020 Michael MacDonald <mjmac.macdonald@intel.com> 1.1.0-13
- Rename /etc/daos.yml -> /etc/daos_control.yml

* Thu Apr 16 2020 Brian J. Murrell <brian.murrell@intel.com> - 1.1.0-12
- Use distro fuse

* Fri Apr 10 2020 Alexander Oganezov <alexander.a.oganezov@intel.com> - 1.1.0-11
- Update to mercury 4871023 to pick na_ofi.c race condition fix for
  "No route to host" errors.

* Sun Apr 05 2020 Brian J. Murrell <brian.murrell@intel.com> - 1.1.0-10
- Clean up spdk dependencies

* Mon Mar 30 2020 Tom Nabarro <tom.nabarro@intel.com> - 1.1.0-9
- Set version of spdk to < v21, > v19

* Fri Mar 27 2020 David Quigley <david.quigley@intel.com> - 1.1.0-8
- add daos and dmg man pages to the daos-client files list

* Thu Mar 26 2020 Michael MacDonald <mjmac.macdonald@intel.com> 1.1.0-7
- Add systemd scriptlets for managing daos_server/daos_agent services

* Thu Mar 26 2020 Alexander Oganeozv <alexander.a.oganezov@intel.com> - 1.1.0-6
- Update ofi to 62f6c937601776dac8a1f97c8bb1b1a6acfbc3c0

* Tue Mar 24 2020 Jeffrey V. Olivier <jeffrey.v.olivier@intel.com> - 1.1.0-5
- Remove cart as an external dependence

* Mon Mar 23 2020 Jeffrey V. Olivier <jeffrey.v.olivier@intel.com> - 1.1.0-4
- Remove scons_local as dependency

* Tue Mar 03 2020 Brian J. Murrell <brian.murrell@intel.com> - 1.1.0-3
- Bump up go minimum version to 1.12

* Thu Feb 20 2020 Brian J. Murrell <brian.murrell@intel.com> - 1.1.0-2
- daos-server requires daos-client (same version)

* Fri Feb 14 2020 Brian J. Murrell <brian.murrell@intel.com> - 1.1.0-1
- Version bump up to 1.1.0

* Wed Feb 12 2020 Brian J. Murrell <brian.murrell@intel.com> - 0.9.0-2
- Remove undefine _missing_build_ids_terminate_build

* Thu Feb 06 2020 Johann Lombardi <johann.lombardi@intel.com> - 0.9.0-1
- Version bump up to 0.9.0

* Sat Jan 18 2020 Jeff Olivier <jeffrey.v.olivier@intel.com> - 0.8.0-3
- Fixing a few warnings in the RPM spec file

* Fri Dec 27 2019 Jeff Olivier <jeffrey.v.olivier@intel.com> - 0.8.0-2
- Remove openmpi, pmix, and hwloc builds, use hwloc and openmpi packages

* Tue Dec 17 2019 Johann Lombardi <johann.lombardi@intel.com> - 0.8.0-1
- Version bump up to 0.8.0

* Thu Dec 05 2019 Johann Lombardi <johann.lombardi@intel.com> - 0.7.0-1
- Version bump up to 0.7.0

* Tue Nov 19 2019 Tom Nabarro <tom.nabarro@intel.com> 0.6.0-15
- Temporarily unconstrain max. version of spdk

* Wed Nov 06 2019 Brian J. Murrell <brian.murrell@intel.com> 0.6.0-14
- Constrain max. version of spdk

* Wed Nov 06 2019 Brian J. Murrell <brian.murrell@intel.com> 0.6.0-13
- Use new cart with R: mercury to < 1.0.1-20 due to incompatibility

* Wed Nov 06 2019 Michael MacDonald <mjmac.macdonald@intel.com> 0.6.0-12
- Add daos_admin privileged helper for daos_server

* Fri Oct 25 2019 Brian J. Murrell <brian.murrell@intel.com> 0.6.0-11
- Handle differences in Leap 15 Python packaging

* Wed Oct 23 2019 Brian J. Murrell <brian.murrell@intel.com> 0.6.0-9
- Update BR: libisal-devel for Leap

* Mon Oct 07 2019 Brian J. Murrell <brian.murrell@intel.com> 0.6.0-8
- Use BR: cart-devel-%%{cart_sha1} if available
- Remove cart's BRs as it's -devel Requires them now

* Tue Oct 01 2019 Brian J. Murrell <brian.murrell@intel.com> 0.6.0-7
- Constrain cart BR to <= 1.0.0

* Sat Sep 21 2019 Brian J. Murrell <brian.murrell@intel.com>
- Remove Requires: {argobots, cart}
  - autodependencies should take care of these

* Thu Sep 19 2019 Jeff Olivier <jeffrey.v.olivier@intel.com>
- Add valgrind-devel requirement for argobots change

* Tue Sep 10 2019 Tom Nabarro <tom.nabarro@intel.com>
- Add requires ndctl as runtime dep for control plane.

* Thu Aug 15 2019 David Quigley <david.quigley@intel.com>
- Add systemd unit files to packaging.

* Thu Jul 25 2019 Brian J. Murrell <brian.murrell@intel.com>
- Add git hash and commit count to release

* Thu Jul 18 2019 David Quigley <david.quigley@intel.com>
- Add certificate generation files to packaging.

* Tue Jul 09 2019 Johann Lombardi <johann.lombardi@intel.com>
- Version bump up to 0.6.0

* Fri Jun 21 2019 David Quigley <dquigley@intel.com>
- Add daos_agent.yml to the list of packaged files

* Thu Jun 13 2019 Brian J. Murrell <brian.murrell@intel.com>
- move obj_ctl daos_gen_io_conf daos_run_io_conf to
  daos-tests sub-package
- daos-server needs spdk-tools

* Fri May 31 2019 Ken Cain <kenneth.c.cain@intel.com>
- Add new daos utility binary

* Wed May 29 2019 Brian J. Murrell <brian.murrell@intel.com>
- Version bump up to 0.5.0
- Add Requires: libpsm_infinipath1 for SLES 12.3

* Tue May 07 2019 Brian J. Murrell <brian.murrell@intel.com>
- Move some files around among the sub-packages

* Mon May 06 2019 Brian J. Murrell <brian.murrell@intel.com>
- Only BR fio
  - fio-{devel,src} is not needed

* Wed Apr 03 2019 Brian J. Murrell <brian.murrell@intel.com>
- initial package<|MERGE_RESOLUTION|>--- conflicted
+++ resolved
@@ -25,11 +25,7 @@
 
 Name:          daos
 Version:       2.7.101
-<<<<<<< HEAD
 Release:       14%{?relval}%{?dist}
-=======
-Release:       13%{?relval}%{?dist}
->>>>>>> 3323a5d6
 Summary:       DAOS Storage Engine
 
 License:       BSD-2-Clause-Patent
@@ -662,12 +658,9 @@
 %endif
 
 %changelog
-<<<<<<< HEAD
-* Wed Aug 20 2025  Jeff Olivier <jeffolivier@google.com> 2.7.101-14
+* Wed Sep 10 2025  Jeff Olivier <jeffolivier@google.com> 2.7.101-14
   Update to spdk 24
 
-=======
->>>>>>> 3323a5d6
 * Mon Aug 11 2025  Jeff Olivier <jeffolivier@google.com> 2.7.101-13
 - Switch to fpm build for RPMs
 
