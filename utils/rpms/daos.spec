--- conflicted
+++ resolved
@@ -23,11 +23,7 @@
 
 Name:          daos
 Version:       2.7.101
-<<<<<<< HEAD
 Release:       8%{?relval}%{?dist}
-=======
-Release:       7%{?relval}%{?dist}
->>>>>>> def3915c
 Summary:       DAOS Storage Engine
 
 License:       BSD-2-Clause-Patent
@@ -650,12 +646,9 @@
 # No files in a shim package
 
 %changelog
-<<<<<<< HEAD
-* Tue Mar 18 2025 Jeff Olivier  <jeffolivier@google.com> 2.7.101-8
+* Thu Mar 20 2025 Jeff Olivier  <jeffolivier@google.com> 2.7.101-8
 - Make spdk static and add as a submodule
 
-=======
->>>>>>> def3915c
 * Tue Mar 18 2025 Jeff Olivier  <jeffolivier@google.com> 2.7.101-7
 - Remove raft as external dependency
 
