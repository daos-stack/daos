%define daoshome %{_exec_prefix}/lib/%{name}
%define server_svc_name daos_server.service
%define agent_svc_name daos_agent.service
%define sysctl_script_name 10-daos_server.conf

%global mercury_version 2.1.0~rc4-9%{?dist}
%global libfabric_version 1.15.1-1
%global __python %{__python3}

%if 0%{?rhel} > 0
%if 0%{?rhel} > 7
# only RHEL 8+ has a new enough ucx-devel
%global ucx 1
%else
%global ucx 0
%endif
%else
# but assume that anything else does also
%global ucx 1
%endif

%if (0%{?rhel} >= 8)
# https://bugzilla.redhat.com/show_bug.cgi?id=1955184
%define _use_internal_dependency_generator 0
%define __find_requires %{SOURCE1}
%endif

Name:          daos
Version:       2.3.100
Release:       9%{?relval}%{?dist}
Summary:       DAOS Storage Engine

License:       BSD-2-Clause-Patent
URL:           https//github.com/daos-stack/daos
Source0:       %{name}-%{version}.tar.gz
Source1:       bz-1955184_find-requires
%if (0%{?rhel} >= 7)
%if (0%{?rhel} >= 8)
BuildRequires: python3-scons >= 2.4
%else
BuildRequires: python36-scons >= 2.4
%endif
%else
BuildRequires: scons >= 2.4
%endif
BuildRequires: libfabric-devel >= %{libfabric_version}
BuildRequires: mercury-devel >= %{mercury_version}
%if (0%{?rhel} < 8) || (0%{?suse_version} > 0)
BuildRequires: openpa-devel
BuildRequires: libpsm2-devel
%endif
BuildRequires: gcc-c++
%if (0%{?rhel} >= 8)
BuildRequires: openmpi-devel
%else
BuildRequires: openmpi3-devel
%endif
BuildRequires: hwloc-devel
%if ("%{?compiler_args}" == "COMPILER=covc")
BuildRequires: bullseye
%endif
%if (0%{?rhel} >= 7)
BuildRequires: argobots-devel >= 1.1
BuildRequires: json-c-devel
%if (0%{?rhel} >= 8)
BuildRequires: boost-python3-devel
%else
BuildRequires: boost-python36-devel
%endif
%else
BuildRequires: libabt-devel >= 1.0rc1
BuildRequires: libjson-c-devel
BuildRequires: boost-devel
%endif
BuildRequires: libpmemobj-devel >= 1.11
%if (0%{?rhel} >= 8)
BuildRequires: fuse3-devel >= 3
%else
BuildRequires: fuse3-devel >= 3.4.2
%endif
%if (0%{?suse_version} >= 1500)
BuildRequires: go-race
BuildRequires: libprotobuf-c-devel
BuildRequires: liblz4-devel
%else
BuildRequires: protobuf-c-devel
BuildRequires: lz4-devel
%endif
BuildRequires: spdk-devel >= 21.07
%if (0%{?rhel} >= 7)
BuildRequires: libisa-l-devel
BuildRequires: libisa-l_crypto-devel
%else
BuildRequires: libisal-devel
BuildRequires: libisal_crypto-devel
%endif
BuildRequires: daos-raft-devel = 0.9.1-1401.gc18bcb8%{?dist}
BuildRequires: openssl-devel
BuildRequires: libevent-devel
BuildRequires: libyaml-devel
BuildRequires: libcmocka-devel
BuildRequires: valgrind-devel
BuildRequires: systemd
BuildRequires: go >= 1.14
%if (0%{?rhel} >= 7)
BuildRequires: numactl-devel
BuildRequires: CUnit-devel
# needed to retrieve PMM region info through control-plane
BuildRequires: libipmctl-devel
BuildRequires: python36-devel
%if (0%{?rhel} >= 8)
BuildRequires: python3-distro
%else
BuildRequires: python36-distro
%endif
BuildRequires: Lmod
%else
%if (0%{?suse_version} >= 1315)
# see src/client/dfs/SConscript for why we need /etc/os-release
# that code should be rewritten to use the python libraries provided for
# os detection
# prefer over libpsm2-compat
BuildRequires: libpsm_infinipath1
# prefer over libcurl4-mini
BuildRequires: libcurl4
BuildRequires: distribution-release
BuildRequires: libnuma-devel
BuildRequires: cunit-devel
BuildRequires: ipmctl-devel
BuildRequires: python3-devel
BuildRequires: python3-distro
BuildRequires: python-rpm-macros
BuildRequires: lua-lmod
BuildRequires: systemd-rpm-macros
%if 0%{?is_opensuse}
%else
# have choice for libcurl.so.4()(64bit) needed by systemd: libcurl4 libcurl4-mini
# have choice for libcurl.so.4()(64bit) needed by cmake: libcurl4 libcurl4-mini
BuildRequires: libcurl4
# have choice for libpsm_infinipath.so.1()(64bit) needed by libfabric1: libpsm2-compat libpsm_infinipath1
# have choice for libpsm_infinipath.so.1()(64bit) needed by openmpi-libs: libpsm2-compat libpsm_infinipath1
BuildRequires: libpsm_infinipath1
%endif
%endif
%endif
%if 0%{ucx} > 0
%if (0%{?suse_version} > 0)
BuildRequires: libucp-devel
BuildRequires: libucs-devel
BuildRequires: libuct-devel
%else
BuildRequires: ucx-devel
%endif
%endif

Requires: protobuf-c
Requires: openssl
# This should only be temporary until we can get a stable upstream release
# of mercury, at which time the autoprov shared library version should
# suffice
Requires: mercury >= %{mercury_version}


%description
The Distributed Asynchronous Object Storage (DAOS) is an open-source
software-defined object store designed from the ground up for
massively distributed Non Volatile Memory (NVM). DAOS takes advantage
of next generation NVM technology like Storage Class Memory (SCM) and
NVM express (NVMe) while presenting a key-value storage interface and
providing features such as transactional non-blocking I/O, advanced
data protection with self healing on top of commodity hardware, end-
to-end data integrity, fine grained data control and elastic storage
to optimize performance and cost.

%package server
Summary: The DAOS server
Requires: %{name}%{?_isa} = %{version}-%{release}
Requires: spdk-tools >= 21.07
Requires: ndctl
# needed to set PMem configuration goals in BIOS through control-plane
%if (0%{?suse_version} >= 1500)
Requires: ipmctl >= 02.00.00.3733
# When 1.11.2 is released, we can change this to >= 1.11.2
Requires: libpmemobj1 = 1.11.0-3.suse1500
%else
Requires: ipmctl > 02.00.00.3816
# When 1.11.2 is released, we can change this to >= 1.11.2
Requires: libpmemobj = 1.11.0-3%{?dist}
%endif
Requires: mercury >= %{mercury_version}
Requires(post): /sbin/ldconfig
Requires(postun): /sbin/ldconfig
Requires: libfabric >= %{libfabric_version}
%{?systemd_requires}
Obsoletes: cart < 1000

%description server
This is the package needed to run a DAOS server

%package client
Summary: The DAOS client
Requires: %{name}%{?_isa} = %{version}-%{release}
Requires: mercury >= %{mercury_version}
Requires: libfabric >= %{libfabric_version}
%if (0%{?rhel} >= 8)
Requires: fuse3 >= 3
%else
Requires: fuse3 >= 3.4.2
%endif
Obsoletes: cart < 1000
%if (0%{?suse_version} >= 1500)
Requires: libfuse3-3 >= 3.4.2
%else
# because our repo has a deprecated fuse-3.x RPM, make sure we don't
# get it when fuse3 Requires: /etc/fuse.conf
%if (0%{?rhel} >= 8)
Requires: fuse3 >= 3
%else
Requires: fuse < 3, fuse3-libs >= 3.4.2
%endif
%endif
%{?systemd_requires}

%description client
This is the package needed to run a DAOS client

%package tests
Summary: The entire DAOS test suite
Requires: %{name}-client-tests%{?_isa} = %{version}-%{release}

%description tests
This is the package is a metapackage to install all of the test packages

%package tests-internal
Summary: The entire internal DAOS test suite
Requires: %{name}-tests%{?_isa} = %{version}-%{release}
Requires: %{name}-client-tests-openmpi%{?_isa} = %{version}-%{release}

%description tests-internal
This is the package is a metapackage to install all of the internal test packages

%package client-tests
Summary: The DAOS test suite
Requires: %{name}-client%{?_isa} = %{version}-%{release}
%if (0%{?rhel} >= 7) && (0%{?rhel} < 8)
Requires: python36-distro
Requires: python36-tabulate
Requires: python36-defusedxml
%else
Requires: python3-distro
Requires: python3-tabulate
Requires: python3-defusedxml
%endif
Requires: fio
Requires: git
Requires: dbench
Requires: lbzip2
Requires: attr
%if (0%{?suse_version} >= 1315)
Requires: libpsm_infinipath1
Requires: lua-lmod
%else
Requires: Lmod
%endif

%description client-tests
This is the package needed to run the DAOS test suite (client tests)

%package client-tests-openmpi
Summary: The DAOS client test suite - tools which need openmpi
Requires: %{name}-client-tests%{?_isa} = %{version}-%{release}

%description client-tests-openmpi
This is the package needed to run the DAOS client test suite openmpi tools

%package server-tests
Summary: The DAOS server test suite (server tests)
Requires: %{name}-server%{?_isa} = %{version}-%{release}

%description server-tests
This is the package needed to run the DAOS server test suite (server tests)

%package devel
Summary: The DAOS development libraries and headers
Requires: %{name}-client%{?_isa} = %{version}-%{release}
Requires: libuuid-devel

%description devel
This is the package needed to build software with the DAOS library.

%package firmware
Summary: The DAOS firmware management helper
Requires: %{name}-server%{?_isa} = %{version}-%{release}

%description firmware
This is the package needed to manage server storage firmware on DAOS servers.

%package serialize
Summary: DAOS serialization library that uses HDF5
BuildRequires: hdf5-devel
Requires: hdf5

%description serialize
This is the package needed to use the DAOS serialization and deserialization
tools, as well as the preserve option for the filesystem copy tool.

%package mofed-shim
Summary: A shim to bridge MOFED's openmpi to distribution dependency tags
Provides: libmpi.so.40()(64bit)(openmpi-x86_64)
Requires: libmpi.so.40()(64bit)
Provides: libmpi_cxx.so.40()(64bit)(openmpi-x86_64)
Provides: libmpi_cxx.so.40()(64bit)

%description mofed-shim
This is the package that bridges the difference between the MOFED openmpi
"Provides" and distribution-openmpi consumers "Requires".

%if (0%{?suse_version} > 0)
%global __debug_package 1
%global _debuginfo_subpackages 0
%debug_package
%endif

%prep
%autosetup

%build

%define conf_dir %{_sysconfdir}/daos
%if (0%{?rhel} >= 7)
%define scons_exe scons-3
%else
%define scons_exe scons
%endif
%{scons_exe} %{?_smp_mflags} \
      --config=force         \
      --no-rpath             \
      USE_INSTALLED=all      \
      FIRMWARE_MGMT=yes      \
      CONF_DIR=%{conf_dir}   \
      PREFIX=%{buildroot}    \
     %{?scons_args}          \
     %{?compiler_args}

%if ("%{?compiler_args}" == "COMPILER=covc")
mv test.cov{,-build}
%endif

%install
%{scons_exe} %{?_smp_mflags}          \
      --config=force                  \
      --no-rpath                      \
      --install-sandbox=%{buildroot}  \
      %{buildroot}%{_prefix}          \
      %{buildroot}%{conf_dir}         \
      USE_INSTALLED=all               \
      FIRMWARE_MGMT=yes               \
      CONF_DIR=%{conf_dir}            \
      PREFIX=%{_prefix}               \
      %{?scons_args}                  \
      %{?compiler_args}

%if ("%{?compiler_args}" == "COMPILER=covc")
mv test.cov-build %{buildroot}/%{daoshome}/TESTING/ftest/test.cov
%endif
mkdir -p %{buildroot}/%{_sysconfdir}/ld.so.conf.d/
echo "%{_libdir}/daos_srv" > %{buildroot}/%{_sysconfdir}/ld.so.conf.d/daos.conf
mkdir -p %{buildroot}/%{_sysctldir}
install -m 644 utils/rpms/%{sysctl_script_name} %{buildroot}/%{_sysctldir}
mkdir -p %{buildroot}/%{_unitdir}
%if (0%{?rhel} == 7)
install -m 644 utils/systemd/%{server_svc_name}.pre230 %{buildroot}/%{_unitdir}/%{server_svc_name}
install -m 644 utils/systemd/%{agent_svc_name}.pre230 %{buildroot}/%{_unitdir}/%{agent_svc_name}
%else
install -m 644 utils/systemd/%{server_svc_name} %{buildroot}/%{_unitdir}
install -m 644 utils/systemd/%{agent_svc_name} %{buildroot}/%{_unitdir}
%endif
mkdir -p %{buildroot}/%{conf_dir}/certs/clients
mv %{buildroot}/%{conf_dir}/bash_completion.d %{buildroot}/%{_sysconfdir}

%pre server
getent group daos_metrics >/dev/null || groupadd -r daos_metrics
getent group daos_server >/dev/null || groupadd -r daos_server
getent group daos_daemons >/dev/null || groupadd -r daos_daemons
getent passwd daos_server >/dev/null || useradd -s /sbin/nologin -r -g daos_server -G daos_metrics,daos_daemons daos_server
%post server
/sbin/ldconfig
%systemd_post %{server_svc_name}
%sysctl_apply %{sysctl_script_name}
%preun server
%systemd_preun %{server_svc_name}
%postun server
/sbin/ldconfig
%systemd_postun %{server_svc_name}

%pre client
getent group daos_agent >/dev/null || groupadd -r daos_agent
getent group daos_daemons >/dev/null || groupadd -r daos_daemons
getent passwd daos_agent >/dev/null || useradd -s /sbin/nologin -r -g daos_agent -G daos_daemons daos_agent
%post client
%systemd_post %{agent_svc_name}
%preun client
%systemd_preun %{agent_svc_name}
%postun client
%systemd_postun %{agent_svc_name}

%files
%defattr(-, root, root, -)
%{_sysconfdir}/ld.so.conf.d/daos.conf
%dir %attr(0755,root,root) %{conf_dir}/certs
%{conf_dir}/memcheck-cart.supp
%dir %{conf_dir}
%dir %{_sysconfdir}/bash_completion.d
%{_sysconfdir}/bash_completion.d/daos.bash
# Certificate generation files
%dir %{_libdir}/%{name}
%{_libdir}/%{name}/certgen/
%{_libdir}/%{name}/VERSION
%{_libdir}/libcart.so.*
%{_libdir}/libgurt.so.*
%{_libdir}/libdaos_common.so
%doc

%files server
%config(noreplace) %attr(0644,root,root) %{conf_dir}/daos_server.yml
%dir %attr(0700,daos_server,daos_server) %{conf_dir}/certs/clients
# set daos_admin to be setuid root in order to perform privileged tasks
%attr(4750,root,daos_server) %{_bindir}/daos_admin
# set daos_server to be setgid daos_server in order to invoke daos_admin
# and/or daos_firmware
%attr(2755,root,daos_server) %{_bindir}/daos_server
%{_bindir}/daos_engine
%{_bindir}/daos_metrics
%dir %{_libdir}/daos_srv
%{_libdir}/daos_srv/libcont.so
%{_libdir}/daos_srv/libdtx.so
%{_libdir}/daos_srv/libmgmt.so
%{_libdir}/daos_srv/libobj.so
%{_libdir}/daos_srv/libpool.so
%{_libdir}/daos_srv/librdb.so
%{_libdir}/daos_srv/librdbt.so
%{_libdir}/daos_srv/librebuild.so
%{_libdir}/daos_srv/librsvc.so
%{_libdir}/daos_srv/libsecurity.so
%{_libdir}/daos_srv/libvos_srv.so
%{_libdir}/daos_srv/libvos_size.so
%{_libdir}/daos_srv/libvos.so
%{_libdir}/daos_srv/libbio.so
%{_libdir}/daos_srv/libplacement.so
%{_libdir}/libdaos_common_pmem.so
%{conf_dir}/vos_size_input.yaml
%{_bindir}/daos_storage_estimator.py
%{python3_sitearch}/storage_estimator/*.py
%dir %{python3_sitearch}/storage_estimator
%if (0%{?rhel} >= 7)
%dir %{python3_sitearch}/storage_estimator/__pycache__
%{python3_sitearch}/storage_estimator/__pycache__/*.pyc
%endif
%{_datadir}/%{name}
%exclude %{_datadir}/%{name}/ioil-ld-opts
%{_unitdir}/%{server_svc_name}
%{_sysctldir}/%{sysctl_script_name}

%files client
%{_libdir}/libdaos.so.*
%{_bindir}/cart_ctl
%{_bindir}/self_test
%{_bindir}/dmg
%{_bindir}/daos_agent
%{_bindir}/dfuse
%{_bindir}/daos
%{_libdir}/libdaos_cmd_hdlrs.so
%{_libdir}/libdfs.so
%{_libdir}/%{name}/API_VERSION
%{_libdir}/libduns.so
%{_libdir}/libdfuse.so
%{_libdir}/libioil.so
%dir %{python3_sitearch}/pydaos
%{python3_sitearch}/pydaos/*.py
%dir %{python3_sitearch}/pydaos/raw
%{python3_sitearch}/pydaos/raw/*.py
%if (0%{?rhel} >= 7)
%dir %{python3_sitearch}/pydaos/__pycache__
%{python3_sitearch}/pydaos/__pycache__/*.pyc
%dir %{python3_sitearch}/pydaos/raw/__pycache__
%{python3_sitearch}/pydaos/raw/__pycache__/*.pyc
%endif
%{python3_sitearch}/pydaos/pydaos_shim.so
%{_datadir}/%{name}/ioil-ld-opts
%config(noreplace) %{conf_dir}/daos_agent.yml
%config(noreplace) %{conf_dir}/daos_control.yml
%{_unitdir}/%{agent_svc_name}
%{_mandir}/man8/daos.8*
%{_mandir}/man8/dmg.8*

%files client-tests
%dir %{daoshome}
%{daoshome}/TESTING
%{_bindir}/hello_drpc
%{_libdir}/libdaos_tests.so
%{_bindir}/io_conf
%{_bindir}/common_test
%{_bindir}/acl_dump_test
%{_bindir}/agent_tests
%{_bindir}/drpc_engine_test
%{_bindir}/drpc_test
%{_bindir}/dfuse_test
%{_bindir}/eq_tests
%{_bindir}/job_tests
%{_bindir}/security_test
%{conf_dir}/fault-inject-cart.yaml
%{_bindir}/fault_status
%{_bindir}/crt_launch
# For avocado tests
%{daoshome}/.build_vars.json
%{daoshome}/.build_vars.sh
%{_bindir}/daos_perf
%{_bindir}/daos_racer
%{_bindir}/daos_test
%{_bindir}/dfs_test
%{_bindir}/jobtest
%{_bindir}/daos_gen_io_conf
%{_bindir}/daos_run_io_conf
%{_libdir}/libdts.so
%{_libdir}/libdpar.so

%files client-tests-openmpi
%{_libdir}/libdpar_mpi.so

%files server-tests
%{_bindir}/evt_ctl
%{_bindir}/jump_pl_map
%{_bindir}/pl_bench
%{_bindir}/rdbt
%{_bindir}/ring_pl_map
%{_bindir}/smd_ut
%{_bindir}/srv_checksum_tests
%{_bindir}/vea_ut
%{_bindir}/vos_tests
%{_bindir}/vea_stress
%{_bindir}/obj_ctl
%{_bindir}/vos_perf

%files devel
%{_includedir}/*
%{_libdir}/libdaos.so
%{_libdir}/libgurt.so
%{_libdir}/libcart.so
%{_libdir}/*.a

%files firmware
# set daos_firmware to be setuid root in order to perform privileged tasks
%attr(4750,root,daos_server) %{_bindir}/daos_firmware

%files serialize
%{_libdir}/libdaos_serialize.so

%files tests
# No files in a meta-package

%files tests-internal
# No files in a meta-package

%files mofed-shim
# No files in a shim package

%changelog
<<<<<<< HEAD
* Wed May 18 2022 Lei Huang <lei.huang@intel.com> 2.3.100-9
- Update to libfabric to v1.15.1-1 to include critical performance patches
=======
* Tue May 17 2022 Phillip Henderson <phillip.henderson@intel.com> 2.3.100-9
- Remove doas-client-tests-openmpi dependency from daos-tests
- Add daos-tests-internal package
>>>>>>> 5841ad6b

* Mon May  9 2022 Ashley Pittman <ashley.m.pittman@intel.com> 2.3.100-8
- Extend dfusedaosbuild test to run in different configurations.

* Fri May  6 2022 Ashley Pittman <ashley.m.pittman@intel.com> 2.3.100-7
- Add dfuse unit-test binary to call from ftest.

* Wed May  4 2022 Joseph Moore <joseph.moore@intel.com> 2.3.100-6
- Update to mercury 2.1.0.rc4-9 to enable non-unified mode in UCX

* Tue Apr 26 2022 Phillip Henderson <phillip.henderson@intel.com> 2.3.100-5
- Move daos_gen_io_conf and daos_run_io_conf to daos-client-tests

* Wed Apr 20 2022 Lei Huang <lei.huang@intel.com> 2.3.100-4
- Update to libfabric to v1.15.0rc3-1 to include critical performance patches

* Tue Apr 12 2022 Li Wei <wei.g.li@intel.com> 2.3.100-3
- Update raft to 0.9.1-1401.gc18bcb8 to fix uninitialized node IDs

* Wed Apr 6 2022 Jeff Olivier <jeffrey.v.olivier@intel.com> 2.3.100-2
- Remove direct MPI dependency from most of tests

* Wed Apr  6 2022 Johann Lombardi <johann.lombardi@intel.com> 2.3.100-1
- Switch version to 2.3.100 for 2.4 test builds

* Wed Apr  6 2022 Joseph Moore <joseph.moore@intel.com> 2.1.100-26
- Add build depends entries for UCX libraries.

* Sat Apr  2 2022 Joseph Moore <joseph.moore@intel.com> 2.1.100-25
- Update to mercury 2.1.0.rc4-8 to include UCX provider patch

* Fri Mar 11 2022 Alexander Oganezov <alexander.a.oganezov@intel.com> 2.1.100-24
- Update to mercury 2.1.0.rc4-6 to include CXI provider patch

* Wed Mar 02 2022 Michael Hennecke <michael.hennecke@intel.com> 2.1.100-23
- DAOS-6344: Create secondary group daos_daemons for daos_server and daos_agent

* Tue Feb 22 2022 Alexander Oganezov <alexander.a.oganezov@intel.com> 2.1.100-22
- Update mercury to include DAOS-9561 workaround

* Sun Feb 13 2022 Michael MacDonald <mjmac.macdonald@intel.com> 2.1.100-21
- Update go toolchain requirements

* Thu Feb 10 2022 Li Wei <wei.g.li@intel.com> 2.1.100-20
- Update raft to 0.9.0-1394.gc81505f to fix membership change bugs

* Wed Jan 19 2022 Michael MacDonald <mjmac.macdonald@intel.com> 2.1.100-19
- Move libdaos_common.so from daos-client to daos package

* Mon Jan 17 2022 Johann Lombardi <johann.lombardi@intel.com> 2.1.100-18
- Update libfabric to 1.14.0 GA and apply fix for DAOS-9376

* Thu Dec 23 2021 Alexander Oganezov <alexander.a.oganezov@intel.com> 2.1.100-17
- Update to v2.1.0-rc4-3 to pick fix for DAOS-9325 high cpu usage
- Change mercury pinning to be >= instead of strict =

* Thu Dec 16 2021 Brian J. Murrell <brian.murrell@intel.com> 2.1.100-16
- Add BR: python-rpm-macros for Leap 15 as python3-base dropped that
  as a R:

* Sat Dec 11 2021 Brian J. Murrell <brian.murrell@intel.com> 2.1.100-15
- Create a shim package to allow daos openmpi packages built with the
  distribution openmpi to install on MOFED systems

* Fri Dec 10 2021 Brian J. Murrell <brian.murrell@intel.com> 2.1.100-14
- Don't make daos-*-tests-openmi a dependency of anything
  - If they are wanted, they should be installed explicitly, due to
    potential conflicts with other MPI stacks

* Wed Dec 08 2021 Alexander Oganezov <alexander.a.oganezov@intel.com> 2.1.100-13
- Remove DAOS-9173 workaround from mercury. Apply DAOS-9173 to ofi

* Tue Dec 07 2021 Alexander Oganezov <alexander.a.oganezov@intel.com> 2.1.100-12
- Apply DAOS-9173 workaround to mercury

* Fri Dec 03 2021 Alexander Oganezov <alexander.a.oganezov@intel.com> 2.1.100-11
- Update mercury to v2.1.0rc4

* Thu Dec 02 2021 Danielle M. Sikich <danielle.sikich@intel.com> 2.1.100-10
- Fix name of daos serialize package

* Sun Nov 28 2021 Tom Nabarro <tom.nabarro@intel.com> 2.1.100-9
- Set rmem_{max,default} sysctl values on server package install to enable
  SPDK pci_event module to operate in unprivileged process (daos_engine).

* Wed Nov 24 2021 Brian J. Murrell <brian.murrell@intel.com> 2.1.100-8
- Remove invalid "%%else if" syntax
- Fix a few other rpmlint warnings

* Tue Nov 16 2021 Wang Shilong <shilong.wang@intel.com> 2.1.100-7
- Update for libdaos major version bump
- Fix version of libpemobj1 for SUSE

* Sat Nov 13 2021 Alexander Oganezov <alexander.a.oganezov@intel.com> 2.1.100-6
- Update OFI to v1.14.0rc3

* Tue Oct 26 2021 Brian J. Murrell <brian.murrell@intel.com> 2.1.100-5
- Create new daos-{client,server}tests-openmpi and daos-server-tests subpackages
- Rename daos-tests daos-client-tests and make daos-tests require all
  other test suites to maintain existing behavior

* Mon Oct 25 2021 Alexander Oganezov <alexander.a.oganezov@intel.com> 2.1.100-4
- Update mercury to v2.1.0rc2

* Wed Oct 20 2021 Jeff Olivier <jeffrey.v.olivier@intel.com> 2.1.100-3
- Explicitly require 1.11.0-3 of PMDK

* Wed Oct 13 2021 David Quigley <david.quigley@intel.com> 2.1.100-2
- Add defusedxml as a required dependency for the test package.

* Wed Oct 13 2021 Johann Lombardi <johann.lombardi@intel.com> 2.1.100-1
- Switch version to 2.1.100 for 2.2 test builds

* Tue Oct 12 2021 Johann Lombardi <johann.lombardi@intel.com> 1.3.106-1
- Version bump to 1.3.106 for 2.0 test build 6

* Fri Oct 8 2021 Alexander Oganezov <alexander.a.oganezov@intel.com> 1.13.105-4
- Update OFI to v1.13.2rc1

* Wed Sep 15 2021 Li Wei <wei.g.li@intel.com> 1.3.105-3
- Update raft to fix InstallSnapshot performance as well as to avoid some
  incorrect 0.8.0 RPMs

* Fri Sep 03 2021 Brian J. Murrell <brian.murrell@intel.com> 1.3.105-2
- Remove R: hwloc; RPM's auto-requires/provides will take care of this

* Tue Aug 24 2021 Jeff Olivier <jeffrey.v.olivier@intel.com> 1.3.105-1
- Version bump to 1.3.105 for 2.0 test build 5

* Mon Aug 09 2021 Yawei <yawei.niu@intel.com> 1.3.104-5
- Fix duplicates
- Add vos_perf

* Thu Aug 05 2021 Christopher Hoffman <christopherx.hoffman@intel.com> 1.3.104-4
- Update conditional statement to include checking for distributions to
  determine which unit files to use for daos-server and daos-agent

* Wed Aug 04 2021 Kris Jacque <kristin.jacque@intel.com> 1.3.104-3
- Move daos_metrics tool from tests package to server package

* Wed Aug 04 2021 Tom Nabarro <tom.nabarro@intel.com> 1.3.104-2
- Update to spdk 21.07 and (indirectly) dpdk 21.05

* Mon Aug 02 2021 Jeff Olivier <jeffrey.v.olivier@intel.com> 1.3.104-1
- Version bump to 1.3.104 for 2.0 test build 4

* Mon Jul 19 2021 Danielle M. Sikich <danielle.sikich@intel.com> 1.3.103-5
- Add DAOS serialization library that requires hdf5

* Wed Jul 14 2021 Li Wei <wei.g.li@intel.com> 1.3.103-4
- Update raft to fix slow leader re-elections

* Tue Jul 13 2021  Maureen Jean <maureen.jean@intel.com> 1.3.103-3
- Add python modules to python3.6 site-packages

* Mon Jul 12 2021 Alexander Oganezov <alexander.a.oganezov@intel.com> 1.3.103-2
- Update to mercury release v2.0.1

* Mon Jul 12 2021 Johann Lombardi <johann.lombardi@intel.com> 1.3.103-1
- Version bump to 1.3.103 for 2.0 test build 3

* Wed Jul 7 2021 Phillip Henderson <phillip.henderson@intel.com> 1.3.102-6
- Update daos-devel to always require the same version daos-client

* Wed Jun 30 2021 Tom Nabarro <tom.nabarro@intel.com> 1.3.102-5
- Update to spdk 21.04 and (indirectly) dpdk 21.05

* Fri Jun 25 2021 Brian J. Murrell <brian.murrell@intel.com> - 1.3.102-4
- Add libuuid-devel back as a requirement of daos-devel

* Wed Jun 23 2021 Li Wei <wei.g.li@intel.com> 1.3.102-3
- Update raft to pick up Pre-Vote

* Mon Jun 14 2021 Jeff Olivier <jeffrey.v.olivier@intel.com> 1.3.102-2
- Update to pmdk 1.11.0-rc1
- Remove dependence on libpmem since we use libpmemobj directly

* Fri Jun 11 2021 Johann Lombardi <johann.lombardi@intel.com> 1.3.102-1
- Version bump to 1.3.102 for 2.0 test build 2

* Wed Jun 02 2021 Johann Lombardi <johann.lombardi@intel.com> 1.3.101-3
- Remove libs from devel package

* Thu May 20 2021 Jeff Olivier <jeffrey.v.olivier@intel.com> 1.3.0-101-2
- Remove client libs from common package

* Wed May 19 2021 Johann Lombardi <johann.lombardi@intel.com> 1.3.101-1
- Version bump to 1.3.101 for 2.0 test build 1

* Fri May 07 2021 Brian J. Murrell <brian.murrell@intel.com> 1.3.0-16
- Enable debuginfo package building on SUSE platforms

* Thu May 06 2021 Brian J. Murrell <brian.murrell@intel.com> 1.3.0-15
- Update to build on EL8

* Wed May 05 2021 Brian J. Murrell <brian.murrell@intel.com> 1.3.0-14
- Package /etc/daos/certs in main/common package so that both server
  and client get it created

* Wed Apr 21 2021 Tom Nabarro <tom.nabarro@intel.com> - 1.3.0-13
- Relax ipmctl version requirement on leap15 as we have runtime checks

* Fri Apr 16 2021 Mohamad Chaarawi <mohamad.chaarawi@intel.com> - 1.3.0-12
- remove dfuse_hl

* Wed Apr 14 2021 Jeff Olivier <jeffrey.v.olivier@intel.com> - 1.3.0-11
- Remove storage_estimator and io_conf from client packages to remove
  any client side dependence on bio and vos (and and PMDK/SPDK)

* Mon Apr 12 2021 Dalton A. Bohning <daltonx.bohning@intel.com> - 1.3.0-10
- Add attr to the test dependencies

* Tue Apr 06 2021 Kris Jacque <kristin.jacque@intel.com> 1.3.0-9
- Add package for daos_firmware helper binary

* Fri Apr 02 2021 Jeff Olivier <jeffrey.v.olivier@intel.com> 1.3.0-8
- Remove unused readline-devel

* Thu Apr 01 2021 Brian J. Murrell <brian.murrell@intel.com> 1.3.0-7
- Update argobots to 1.1

* Tue Mar 30 2021 Maureen Jean <maureen.jean@intel.com> 1.3.0-6
- Change pydaos_shim_3 to pydaos_shim

* Mon Mar 29 2021 Brian J. Murrell <brian.murrell@intel.com> - 1.3.0-5
- Move libdts.so to the daos-tests subpackage

* Tue Mar 23 2021 Alexander Oganezov <alexander.a.oganezov@intel.com> 1.3.0-4
- Update libfabric to v1.12.0
- Disable grdcopy/gdrapi linkage in libfabric


* Thu Mar 18 2021 Maureen Jean <maureen.jean@intel.com> 1.3.0-3
- Update to python3

* Thu Feb 25 2021 Li Wei <wei.g.li@intel.com> 1.3.0-2
- Require raft-devel 0.7.3 that fixes an unstable leadership problem caused by
  removed replicas as well as some Coverity issues

* Wed Feb 24 2021 Brian J. Murrell <brian.murrell@intel.com> - 1.3.0-1
- Version bump up to 1.3.0

* Mon Feb 22 2021 Brian J. Murrell <brian.murrell@intel.com> 1.1.3-3
- Remove all *-devel Requires from daos-devel as none of those are
  actually necessary to build libdaos clients

* Tue Feb 16 2021 Alexander Oganezov <alexander.a.oganezov@intel.com> 1.1.3-2
- Update libfabric to v1.12.0rc1

* Wed Feb 10 2021 Johann Lombardi <johann.lombardi@intel.com> 1.1.3-1
- Version bump up to 1.1.3

* Tue Feb 9 2021 Vish Venkatesan <vishwanath.venkatesan@intel.com> 1.1.2.1-11
- Add new pmem specific version of DAOS common library

* Fri Feb 5 2021 Saurabh Tandan <saurabh.tandan@intel.com> 1.1.2.1-10
- Added dbench as requirement for test package.

* Wed Feb 3 2021 Hua Kuang <hua.kuang@intel.com> 1.1.2.1-9
- Changed License to BSD-2-Clause-Patent

* Wed Feb 03 2021 Brian J. Murrell <brian.murrell@intel.com> - 1.1.2-8
- Update minimum required libfabric to 1.11.1

* Thu Jan 28 2021 Phillip Henderson <phillip.henderson@intel.com> 1.1.2.1-7
- Change ownership and permissions for the /etc/daos/certs directory.

* Sat Jan 23 2021 Alexander Oganezov <alexander.a.oganezov@intel.com> 1.1.2.1-6
- Update to mercury v2.0.1rc1

* Fri Jan 22 2021 Michael MacDonald <mjmac.macdonald@intel.com> 1.1.2.1-5
- Install daos_metrics utility to %%{_bindir}

* Wed Jan 20 2021 Kenneth Cain <kenneth.c.cain@intel.com> 1.1.2.1-4
- Version update for API major version 1, libdaos.so.1 (1.0.0)

* Fri Jan 15 2021 Michael Hennecke <mhennecke@lenovo.com> 1.1.2.1-3
- Harmonize daos_server and daos_agent groups.

* Tue Dec 15 2020 Ashley Pittman <ashley.m.pittman@intel.com> 1.1.2.1-2
- Combine the two memcheck suppressions files.

* Wed Dec 09 2020 Johann Lombardi <johann.lombardi@intel.com> 1.1.2.1-1
- Version bump up to 1.1.2.1

* Fri Dec 04 2020 Li Wei <wei.g.li@intel.com> 1.1.2-3
- Require raft-devel 0.7.1 that fixes recent Coverity issues

* Wed Dec 02 2020 Maureen Jean <maureen.jean@intel.com> - 1.1.2-2
- define scons_args to be BUILD_TYPE=<release|dev>
- the scons default is BUILD_TYPE=release
- BUILD_TYPE=release will disable fault injection in build

* Tue Dec 01 2020 Brian J. Murrell <brian.murrell@intel.com> - 1.1.2-1
- Version bump up to 1.1.2

* Tue Nov 17 2020 Li Wei <wei.g.li@intel.com> 1.1.1-8
- Require raft-devel 0.7.0 that changes log indices and terms to 63-bit

* Wed Nov 11 2020 Tom Nabarro <tom.nabarro@intel.com> 1.1.1-7
- Add version validation for runtime daos_server ipmctl requirement to avoid
  potential corruption of PMMs when setting PMem goal, issue fixed in
  https://github.com/intel/ipmctl/commit/9e3898cb15fa9eed3ef3e9de4488be1681d53ff4

* Thu Oct 29 2020 Jonathan Martinez Montes <jonathan.martinez.montes@intel.com> 1.1.1-6
- Restore obj_ctl utility

* Wed Oct 28 2020 Brian J. Murrell <brian.murrell@intel.com> - 1.1.1-5
- Use %%autosetup
- Only use systemd_requires if it exists
- Obsoletes: cart now that it's included in daos

* Sat Oct 24 2020 Maureen Jean <maureen.jean@intel.com> 1.1.1-4
- Add daos.conf to the daos package to resolve the path to libbio.so

* Tue Oct 13 2020 Jonathan Martinez Montes <jonathan.martinez.montes@intel.com> 1.1.1-3
- Remove obj_ctl from Tests RPM package
- Add libdts.so shared library that is used by daos_perf, daos_racer and
  the daos utility.

* Tue Oct 13 2020 Amanda Justiniano <amanda.justiniano-pagn@intel.com> 1.1.1-3
- Add lbzip2 requirement to the daos-tests package

* Tue Oct 13 2020 Michael MacDonald <mjmac.macdonald@intel.com> 1.1.1-2
- Create unprivileged user for daos_agent

* Mon Oct 12 2020 Johann Lombardi <johann.lombardi@intel.com> 1.1.1-1
- Version bump up to 1.1.1

* Sat Oct 03 2020 Michael MacDonald <mjmac.macdonald@intel.com> 1.1.0-34
- Add go-race to BuildRequires on OpenSUSE Leap

* Wed Sep 16 2020 Alexander Oganezov <alexander.a.oganezov@intel.com> 1.1.0-33
- Update OFI to v1.11.0

* Mon Aug 17 2020 Michael MacDonald <mjmac.macdonald@intel.com> 1.1.0-32
- Install completion script in /etc/bash_completion.d

* Wed Aug 05 2020 Brian J. Murrell <brian.murrell@intel.com> - 1.1.0-31
- Change fuse requirement to fuse3
- Use Lmod for MPI module loading
- Remove unneeded (and un-distro gated) Requires: json-c

* Wed Jul 29 2020 Jonathan Martinez Montes <jonathan.martinez.montes@intel.com> - 1.1.0-30
- Add the daos_storage_estimator.py tool. It merges the functionality of the
  former tools vos_size, vos_size.py, vos_size_dfs_sample.py and parse_csv.py.

* Wed Jul 29 2020 Jeffrey V Olivier <jeffrey.v.olivier@intel.com> - 1.1.0-29
- Revert prior changes from version 28

* Mon Jul 13 2020 Brian J. Murrell <brian.murrell@intel.com> - 1.1.0-28
- Change fuse requirement to fuse3
- Use Lmod for MPI module loading

* Tue Jul 7 2020 Alexander A Oganezov <alexander.a.oganezov@intel.com> - 1.1.0-27
- Update to mercury release 2.0.0~rc1-1

* Sun Jun 28 2020 Jonathan Martinez Montes <jonathan.martinez.montes@intel.com> - 1.1.0-26
- Add the vos_size_dfs_sample.py tool. It is used to generate dynamically
  the vos_dfs_sample.yaml file using the real DFS super block data.

* Tue Jun 23 2020 Jeff Olivier <jeffrey.v.olivier@intel.com> - 1.1.0-25
- Add -no-rpath option and use it for rpm build rather than modifying
  SCons files in place

* Tue Jun 16 2020 Jeff Olivier <jeffrey.v.olivier@intel.com> - 1.1.0-24
- Modify RPATH removal snippet to replace line with pass as some lines
  can't be removed without breaking the code

* Fri Jun 05 2020 Ryon Jensen <ryon.jensen@intel.com> - 1.1.0-23
- Add libisa-l_crypto dependency

* Fri Jun 05 2020 Tom Nabarro <tom.nabarro@intel.com> - 1.1.0-22
- Change server systemd run-as user to daos_server in unit file

* Thu Jun 04 2020 Hua Kuang <hua.kuang@intel.com> - 1.1.0-21
- Remove dmg_old from DAOS RPM package

* Thu May 28 2020 Tom Nabarro <tom.nabarro@intel.com> - 1.1.0-20
- Create daos group to run as in systemd unit file

* Tue May 26 2020 Brian J. Murrell <brian.murrell@intel.com> - 1.1.0-19
- Enable parallel building with _smp_mflags

* Fri May 15 2020 Kenneth Cain <kenneth.c.cain@intel.com> - 1.1.0-18
- Require raft-devel >= 0.6.0 that adds new API raft_election_start()

* Thu May 14 2020 Brian J. Murrell <brian.murrell@intel.com> - 1.1.0-17
- Add cart-devel's Requires to daos-devel as they were forgotten
  during the cart merge

* Thu May 14 2020 Brian J. Murrell <brian.murrell@intel.com> - 1.1.0-16
- Fix fuse3-libs -> libfuse3 for SLES/Leap 15

* Thu Apr 30 2020 Brian J. Murrell <brian.murrell@intel.com> - 1.1.0-15
- Use new properly pre-release tagged mercury RPM

* Thu Apr 30 2020 Brian J. Murrell <brian.murrell@intel.com> - 1.1.0-14
- Move fuse dependencies to the client subpackage

* Mon Apr 27 2020 Michael MacDonald <mjmac.macdonald@intel.com> 1.1.0-13
- Rename /etc/daos.yml -> /etc/daos_control.yml

* Thu Apr 16 2020 Brian J. Murrell <brian.murrell@intel.com> - 1.1.0-12
- Use distro fuse

* Fri Apr 10 2020 Alexander Oganezov <alexander.a.oganezov@intel.com> - 1.1.0-11
- Update to mercury 4871023 to pick na_ofi.c race condition fix for
  "No route to host" errors.

* Sun Apr 05 2020 Brian J. Murrell <brian.murrell@intel.com> - 1.1.0-10
- Clean up spdk dependencies

* Mon Mar 30 2020 Tom Nabarro <tom.nabarro@intel.com> - 1.1.0-9
- Set version of spdk to < v21, > v19

* Fri Mar 27 2020 David Quigley <david.quigley@intel.com> - 1.1.0-8
- add daos and dmg man pages to the daos-client files list

* Thu Mar 26 2020 Michael MacDonald <mjmac.macdonald@intel.com> 1.1.0-7
- Add systemd scriptlets for managing daos_server/daos_admin services

* Thu Mar 26 2020 Alexander Oganeozv <alexander.a.oganezov@intel.com> - 1.1.0-6
- Update ofi to 62f6c937601776dac8a1f97c8bb1b1a6acfbc3c0

* Tue Mar 24 2020 Jeffrey V. Olivier <jeffrey.v.olivier@intel.com> - 1.1.0-5
- Remove cart as an external dependence

* Mon Mar 23 2020 Jeffrey V. Olivier <jeffrey.v.olivier@intel.com> - 1.1.0-4
- Remove scons_local as dependency

* Tue Mar 03 2020 Brian J. Murrell <brian.murrell@intel.com> - 1.1.0-3
- Bump up go minimum version to 1.12

* Thu Feb 20 2020 Brian J. Murrell <brian.murrell@intel.com> - 1.1.0-2
- daos-server requires daos-client (same version)

* Fri Feb 14 2020 Brian J. Murrell <brian.murrell@intel.com> - 1.1.0-1
- Version bump up to 1.1.0

* Wed Feb 12 2020 Brian J. Murrell <brian.murrell@intel.com> - 0.9.0-2
- Remove undefine _missing_build_ids_terminate_build

* Thu Feb 06 2020 Johann Lombardi <johann.lombardi@intel.com> - 0.9.0-1
- Version bump up to 0.9.0

* Sat Jan 18 2020 Jeff Olivier <jeffrey.v.olivier@intel.com> - 0.8.0-3
- Fixing a few warnings in the RPM spec file

* Fri Dec 27 2019 Jeff Olivier <jeffrey.v.olivier@intel.com> - 0.8.0-2
- Remove openmpi, pmix, and hwloc builds, use hwloc and openmpi packages

* Tue Dec 17 2019 Johann Lombardi <johann.lombardi@intel.com> - 0.8.0-1
- Version bump up to 0.8.0

* Thu Dec 05 2019 Johann Lombardi <johann.lombardi@intel.com> - 0.7.0-1
- Version bump up to 0.7.0

* Tue Nov 19 2019 Tom Nabarro <tom.nabarro@intel.com> 0.6.0-15
- Temporarily unconstrain max. version of spdk

* Wed Nov 06 2019 Brian J. Murrell <brian.murrell@intel.com> 0.6.0-14
- Constrain max. version of spdk

* Wed Nov 06 2019 Brian J. Murrell <brian.murrell@intel.com> 0.6.0-13
- Use new cart with R: mercury to < 1.0.1-20 due to incompatibility

* Wed Nov 06 2019 Michael MacDonald <mjmac.macdonald@intel.com> 0.6.0-12
- Add daos_admin privileged helper for daos_server

* Fri Oct 25 2019 Brian J. Murrell <brian.murrell@intel.com> 0.6.0-11
- Handle differences in Leap 15 Python packaging

* Wed Oct 23 2019 Brian J. Murrell <brian.murrell@intel.com> 0.6.0-9
- Update BR: libisal-devel for Leap

* Mon Oct 07 2019 Brian J. Murrell <brian.murrell@intel.com> 0.6.0-8
- Use BR: cart-devel-%%{cart_sha1} if available
- Remove cart's BRs as it's -devel Requires them now

* Tue Oct 01 2019 Brian J. Murrell <brian.murrell@intel.com> 0.6.0-7
- Constrain cart BR to <= 1.0.0

* Sat Sep 21 2019 Brian J. Murrell <brian.murrell@intel.com>
- Remove Requires: {argobots, cart}
  - autodependencies should take care of these

* Thu Sep 19 2019 Jeff Olivier <jeffrey.v.olivier@intel.com>
- Add valgrind-devel requirement for argobots change

* Tue Sep 10 2019 Tom Nabarro <tom.nabarro@intel.com>
- Add requires ndctl as runtime dep for control plane.

* Thu Aug 15 2019 David Quigley <david.quigley@intel.com>
- Add systemd unit files to packaging.

* Thu Jul 25 2019 Brian J. Murrell <brian.murrell@intel.com>
- Add git hash and commit count to release

* Thu Jul 18 2019 David Quigley <david.quigley@intel.com>
- Add certificate generation files to packaging.

* Tue Jul 09 2019 Johann Lombardi <johann.lombardi@intel.com>
- Version bump up to 0.6.0

* Fri Jun 21 2019 David Quigley <dquigley@intel.com>
- Add daos_agent.yml to the list of packaged files

* Thu Jun 13 2019 Brian J. Murrell <brian.murrell@intel.com>
- move obj_ctl daos_gen_io_conf daos_run_io_conf to
  daos-tests sub-package
- daos-server needs spdk-tools

* Fri May 31 2019 Ken Cain <kenneth.c.cain@intel.com>
- Add new daos utility binary

* Wed May 29 2019 Brian J. Murrell <brian.murrell@intel.com>
- Version bump up to 0.5.0
- Add Requires: libpsm_infinipath1 for SLES 12.3

* Tue May 07 2019 Brian J. Murrell <brian.murrell@intel.com>
- Move some files around among the sub-packages

* Mon May 06 2019 Brian J. Murrell <brian.murrell@intel.com>
- Only BR fio
  - fio-{devel,src} is not needed

* Wed Apr 03 2019 Brian J. Murrell <brian.murrell@intel.com>
- initial package<|MERGE_RESOLUTION|>--- conflicted
+++ resolved
@@ -27,7 +27,7 @@
 
 Name:          daos
 Version:       2.3.100
-Release:       9%{?relval}%{?dist}
+Release:       10%{?relval}%{?dist}
 Summary:       DAOS Storage Engine
 
 License:       BSD-2-Clause-Patent
@@ -565,14 +565,12 @@
 # No files in a shim package
 
 %changelog
-<<<<<<< HEAD
-* Wed May 18 2022 Lei Huang <lei.huang@intel.com> 2.3.100-9
+* Wed May 18 2022 Lei Huang <lei.huang@intel.com> 2.3.100-10
 - Update to libfabric to v1.15.1-1 to include critical performance patches
-=======
+
 * Tue May 17 2022 Phillip Henderson <phillip.henderson@intel.com> 2.3.100-9
 - Remove doas-client-tests-openmpi dependency from daos-tests
 - Add daos-tests-internal package
->>>>>>> 5841ad6b
 
 * Mon May  9 2022 Ashley Pittman <ashley.m.pittman@intel.com> 2.3.100-8
 - Extend dfusedaosbuild test to run in different configurations.
