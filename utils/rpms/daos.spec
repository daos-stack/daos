--- conflicted
+++ resolved
@@ -321,13 +321,8 @@
 %{_libdir}/*.a
 
 %changelog
-<<<<<<< HEAD
-* Tue Jun 2 2020 Maureen Jean <maureen.jean@intel.com> - 1.0.0-2
-- Fix fuse3-libs -> libfuse3 for SLES/Leap 15
-=======
 * Thu Jun 11 2020 Brian J. Murrell <brian.murrell@intel.com> - 1.0.0-2
 - Version bump to 1.0.0-rc2
->>>>>>> d24de298
 
 * Sat May 23 2020 Brian J. Murrell <brian.murrell@intel.com> - 1.0.0-1
 - Version bump to 1.0.0-rc1
