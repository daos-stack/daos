%define daoshome %{_exec_prefix}/lib/%{name}
%define server_svc_name daos_server.service
%define agent_svc_name daos_agent.service

%global mercury_version 2.0.1-1%{?dist}
%global libfabric_version 1.12.0
%global __python %{__python3}

%if (0%{?rhel} >= 8)
# https://bugzilla.redhat.com/show_bug.cgi?id=1955184
%define _use_internal_dependency_generator 0
%define __find_requires %{_sourcedir}/bz-1955184_find-requires
%endif

Name:          daos
Version:       1.3.104
Release:       2%{?relval}%{?dist}
Summary:       DAOS Storage Engine

License:       BSD-2-Clause-Patent
URL:           https//github.com/daos-stack/daos
Source0:       %{name}-%{version}.tar.gz
Source1:       bz-1955184_find-requires
%if (0%{?rhel} >= 7)
%if (0%{?rhel} >= 8)
BuildRequires: python3-scons >= 2.4
%else
BuildRequires: python36-scons >= 2.4
%endif
%else
BuildRequires: scons >= 2.4
%endif
BuildRequires: libfabric-devel >= %{libfabric_version}
BuildRequires: mercury-devel = %{mercury_version}
%if (0%{?rhel} < 8) || (0%{?suse_version} > 0)
BuildRequires: openpa-devel
BuildRequires: libpsm2-devel
%endif
BuildRequires: gcc-c++
%if (0%{?rhel} >= 8)
BuildRequires: openmpi-devel
%else
BuildRequires: openmpi3-devel
%endif
BuildRequires: hwloc-devel
%if ("%{?compiler_args}" == "COMPILER=covc")
BuildRequires: bullseye
%endif
%if (0%{?rhel} >= 7)
BuildRequires: argobots-devel >= 1.1
BuildRequires: json-c-devel
%if (0%{?rhel} >= 8)
BuildRequires: boost-python3-devel
%else
BuildRequires: boost-python36-devel
%endif
%else
BuildRequires: libabt-devel >= 1.0rc1
BuildRequires: libjson-c-devel
BuildRequires: boost-devel
%endif
BuildRequires: libpmemobj-devel >= 1.11
%if (0%{?rhel} >= 8)
BuildRequires: fuse3-devel >= 3
%else
BuildRequires: fuse3-devel >= 3.4.2
%endif
%if (0%{?suse_version} >= 1500)
# NB: OpenSUSE is stupid about this... If we just
# specify go >= 1.X, it installs go=1.11 AND 1.X.
BuildRequires: go1.14
BuildRequires: go1.14-race
BuildRequires: libprotobuf-c-devel
BuildRequires: liblz4-devel
%else
BuildRequires: protobuf-c-devel
BuildRequires: lz4-devel
%endif
BuildRequires: spdk-devel >= 21.07
%if (0%{?rhel} >= 7)
BuildRequires: libisa-l-devel
BuildRequires: libisa-l_crypto-devel
%else
BuildRequires: libisal-devel
BuildRequires: libisal_crypto-devel
%endif
BuildRequires: daos-raft-devel = 0.8.0
BuildRequires: openssl-devel
BuildRequires: libevent-devel
BuildRequires: libyaml-devel
BuildRequires: libcmocka-devel
BuildRequires: valgrind-devel
BuildRequires: systemd
%if (0%{?rhel} >= 7)
BuildRequires: numactl-devel
BuildRequires: CUnit-devel
BuildRequires: golang-bin >= 1.12
# needed to retrieve PMM region info through control-plane
BuildRequires: libipmctl-devel
BuildRequires: python36-devel
%if (0%{?rhel} >= 8)
BuildRequires: python3-distro
%else
BuildRequires: python36-distro
%endif
BuildRequires: Lmod
%else
%if (0%{?suse_version} >= 1315)
# see src/client/dfs/SConscript for why we need /etc/os-release
# that code should be rewritten to use the python libraries provided for
# os detection
# prefer over libpsm2-compat
BuildRequires: libpsm_infinipath1
# prefer over libcurl4-mini
BuildRequires: libcurl4
BuildRequires: distribution-release
BuildRequires: libnuma-devel
BuildRequires: cunit-devel
BuildRequires: ipmctl-devel
BuildRequires: python3-devel
BuildRequires: python3-distro
BuildRequires: lua-lmod
BuildRequires: systemd-rpm-macros
%if 0%{?is_opensuse}
%else
# have choice for libcurl.so.4()(64bit) needed by systemd: libcurl4 libcurl4-mini
# have choice for libcurl.so.4()(64bit) needed by cmake: libcurl4 libcurl4-mini
BuildRequires: libcurl4
# have choice for libpsm_infinipath.so.1()(64bit) needed by libfabric1: libpsm2-compat libpsm_infinipath1
# have choice for libpsm_infinipath.so.1()(64bit) needed by openmpi-libs: libpsm2-compat libpsm_infinipath1
BuildRequires: libpsm_infinipath1
%endif
%endif
%endif
Requires: protobuf-c
Requires: openssl
# This should only be temporary until we can get a stable upstream release
# of mercury, at which time the autoprov shared library version should
# suffice
Requires: mercury = %{mercury_version}

%description
The Distributed Asynchronous Object Storage (DAOS) is an open-source
software-defined object store designed from the ground up for
massively distributed Non Volatile Memory (NVM). DAOS takes advantage
of next generation NVM technology like Storage Class Memory (SCM) and
NVM express (NVMe) while presenting a key-value storage interface and
providing features such as transactional non-blocking I/O, advanced
data protection with self healing on top of commodity hardware, end-
to-end data integrity, fine grained data control and elastic storage
to optimize performance and cost.

%package server
Summary: The DAOS server
Requires: %{name}%{?_isa} = %{version}-%{release}
Requires: spdk-tools >= 21.07
Requires: ndctl
# needed to set PMem configuration goals in BIOS through control-plane
%if (0%{?suse_version} >= 1500)
Requires: ipmctl >= 02.00.00.3733
Requires: libpmemobj1 >= 1.11
%else
Requires: ipmctl > 02.00.00.3816
Requires: libpmemobj >= 1.11
%endif
Requires: hwloc
Requires: mercury = %{mercury_version}
Requires(post): /sbin/ldconfig
Requires(postun): /sbin/ldconfig
Requires: libfabric >= %{libfabric_version}
%{?systemd_requires}
Obsoletes: cart < 1000

%description server
This is the package needed to run a DAOS server

%package client
Summary: The DAOS client
Requires: %{name}%{?_isa} = %{version}-%{release}
Requires: mercury = %{mercury_version}
Requires: libfabric >= %{libfabric_version}
%if (0%{?rhel} >= 8)
Requires: fuse3 >= 3
%else
Requires: fuse3 >= 3.4.2
%endif
Obsoletes: cart < 1000
%if (0%{?suse_version} >= 1500)
Requires: libfuse3-3 >= 3.4.2
%else
# because our repo has a deprecated fuse-3.x RPM, make sure we don't
# get it when fuse3 Requires: /etc/fuse.conf
%if (0%{?rhel} >= 8)
Requires: fuse3 >= 3
%else
Requires: fuse < 3, fuse3-libs >= 3.4.2
%endif
%endif
%{?systemd_requires}

%description client
This is the package needed to run a DAOS client

%package tests
Summary: The DAOS test suite
#This is a bit messy and needs some cleanup.  In theory,
#we should have client tests and server tests in separate
#packages but some binaries need libraries from both at
#present.
Requires: %{name}-client%{?_isa} = %{version}-%{release}
Requires: %{name}-server%{?_isa} = %{version}-%{release}
%if (0%{?rhel} >= 7) && (0%{?rhel} < 8)
Requires: python36-distro
Requires: python36-tabulate
%else
Requires: python3-distro
Requires: python3-tabulate
%endif
Requires: fio
Requires: dbench
Requires: lbzip2
Requires: attr
%if (0%{?suse_version} >= 1315)
Requires: libpsm_infinipath1
%endif

%description tests
This is the package needed to run the DAOS test suite

%package devel
Summary: The DAOS development libraries and headers
Requires: %{name}-client%{?_isa} = %{version}-%{release}
Requires: libuuid-devel

%description devel
This is the package needed to build software with the DAOS library.

%package firmware
Summary: The DAOS firmware management helper
Requires: %{name}-server%{?_isa} = %{version}-%{release}

%description firmware
This is the package needed to manage server storage firmware on DAOS servers.

%package daos_serialize
Summary: DAOS serialization library that uses HDF5
BuildRequires: hdf5-devel
Requires: hdf5

%description daos_serialize
This is the package needed to use the DAOS serialization and deserialization
tools, as well as the preserve option for the filesystem copy tool.

%if (0%{?suse_version} > 0)
%global __debug_package 1
%global _debuginfo_subpackages 0
%debug_package
%endif

%prep
%autosetup

%build

%define conf_dir %{_sysconfdir}/daos
%if (0%{?rhel} >= 7)
%define scons_exe scons-3
%else
%define scons_exe scons
%endif
%{scons_exe} %{?_smp_mflags} \
      --config=force         \
      --no-rpath             \
      USE_INSTALLED=all      \
      FIRMWARE_MGMT=yes      \
      CONF_DIR=%{conf_dir}   \
      PREFIX=%{buildroot}    \
     %{?scons_args}          \
     %{?compiler_args}

%if ("%{?compiler_args}" == "COMPILER=covc")
mv test.cov{,-build}
%endif

%install
%{scons_exe} %{?_smp_mflags}          \
      --config=force                  \
      --no-rpath                      \
      --install-sandbox=%{buildroot}  \
      %{buildroot}%{_prefix}          \
      %{buildroot}%{conf_dir}         \
      USE_INSTALLED=all               \
      FIRMWARE_MGMT=yes               \
      CONF_DIR=%{conf_dir}            \
      PREFIX=%{_prefix}               \
      %{?scons_args}                  \
      %{?compiler_args}

%if ("%{?compiler_args}" == "COMPILER=covc")
mv test.cov-build %{buildroot}/usr/lib/daos/TESTING/ftest/test.cov
%endif
mkdir -p %{buildroot}/%{_sysconfdir}/ld.so.conf.d/
echo "%{_libdir}/daos_srv" > %{buildroot}/%{_sysconfdir}/ld.so.conf.d/daos.conf
mkdir -p %{buildroot}/%{_unitdir}
%if (0%{?rhel} == 7)
install -m 644 utils/systemd/%{server_svc_name}.pre230 %{buildroot}/%{_unitdir}/%{server_svc_name}
install -m 644 utils/systemd/%{agent_svc_name}.pre230 %{buildroot}/%{_unitdir}/%{agent_svc_name}
%else
install -m 644 utils/systemd/%{server_svc_name} %{buildroot}/%{_unitdir}
install -m 644 utils/systemd/%{agent_svc_name} %{buildroot}/%{_unitdir}
%endif
mkdir -p %{buildroot}/%{conf_dir}/certs/clients
mv %{buildroot}/%{conf_dir}/bash_completion.d %{buildroot}/%{_sysconfdir}

%pre server
getent group daos_metrics >/dev/null || groupadd -r daos_metrics
getent group daos_server >/dev/null || groupadd -r daos_server
getent passwd daos_server >/dev/null || useradd -s /sbin/nologin -r -g daos_server -G daos_metrics daos_server
%post server
/sbin/ldconfig
%systemd_post %{server_svc_name}
%preun server
%systemd_preun %{server_svc_name}
%postun server
/sbin/ldconfig
%systemd_postun %{server_svc_name}

%pre client
getent group daos_agent >/dev/null || groupadd -r daos_agent
getent passwd daos_agent >/dev/null || useradd -s /sbin/nologin -r -g daos_agent daos_agent
%post client
%systemd_post %{agent_svc_name}
%preun client
%systemd_preun %{agent_svc_name}
%postun client
%systemd_postun %{agent_svc_name}

%files
%defattr(-, root, root, -)
%{_sysconfdir}/ld.so.conf.d/daos.conf
%dir %attr(0755,root,root) %{conf_dir}/certs
%{conf_dir}/memcheck-cart.supp
%dir %{conf_dir}
%dir %{_sysconfdir}/bash_completion.d
%{_sysconfdir}/bash_completion.d/daos.bash
# Certificate generation files
%dir %{_libdir}/%{name}
%{_libdir}/%{name}/certgen/
%{_libdir}/%{name}/VERSION
%{_libdir}/libcart.so.*
%{_libdir}/libgurt.so.*
%doc

%files server
%config(noreplace) %attr(0644,root,root) %{conf_dir}/daos_server.yml
%dir %attr(0700,daos_server,daos_server) %{conf_dir}/certs/clients
# set daos_admin to be setuid root in order to perform privileged tasks
%attr(4750,root,daos_server) %{_bindir}/daos_admin
# set daos_server to be setgid daos_server in order to invoke daos_admin
# and/or daos_firmware
%attr(2755,root,daos_server) %{_bindir}/daos_server
%{_bindir}/daos_engine
%dir %{_libdir}/daos_srv
%{_libdir}/daos_srv/libcont.so
%{_libdir}/daos_srv/libdtx.so
%{_libdir}/daos_srv/libmgmt.so
%{_libdir}/daos_srv/libobj.so
%{_libdir}/daos_srv/libpool.so
%{_libdir}/daos_srv/librdb.so
%{_libdir}/daos_srv/librdbt.so
%{_libdir}/daos_srv/librebuild.so
%{_libdir}/daos_srv/librsvc.so
%{_libdir}/daos_srv/libsecurity.so
%{_libdir}/daos_srv/libvos_srv.so
%{_libdir}/daos_srv/libvos_size.so
%{_libdir}/daos_srv/libvos.so
%{_libdir}/daos_srv/libbio.so
%{_libdir}/daos_srv/libplacement.so
%{_libdir}/libdaos_common_pmem.so
%{conf_dir}/vos_size_input.yaml
%{_bindir}/daos_storage_estimator.py
%{python3_sitearch}/storage_estimator/*.py
%dir %{python3_sitearch}/storage_estimator
%if (0%{?rhel} >= 7)
%dir %{python3_sitearch}/storage_estimator/__pycache__
%{python3_sitearch}/storage_estimator/__pycache__/*.pyc
%endif
%{_datadir}/%{name}
%exclude %{_datadir}/%{name}/ioil-ld-opts
%{_unitdir}/%{server_svc_name}

%files client
%{_libdir}/libdaos_common.so
%{_libdir}/libdaos.so.*
%{_bindir}/cart_ctl
%{_bindir}/self_test
%{_bindir}/dmg
%{_bindir}/daos_agent
%{_bindir}/dfuse
%{_bindir}/daos
%{_bindir}/daos_old
%{_libdir}/libdaos_cmd_hdlrs.so
%{_libdir}/libdfs.so
%{_libdir}/%{name}/API_VERSION
%{_libdir}/libduns.so
%{_libdir}/libdfuse.so
%{_libdir}/libioil.so
%{_libdir}/libdfs_internal.so
%dir %{python3_sitearch}/pydaos
%{python3_sitearch}/pydaos/*.py
%dir %{python3_sitearch}/pydaos/raw
%{python3_sitearch}/pydaos/raw/*.py
%if (0%{?rhel} >= 7)
%dir %{python3_sitearch}/pydaos/__pycache__
%{python3_sitearch}/pydaos/__pycache__/*.pyc
%dir %{python3_sitearch}/pydaos/raw/__pycache__
%{python3_sitearch}/pydaos/raw/__pycache__/*.pyc
%endif
%{python3_sitearch}/pydaos/pydaos_shim.so
%{_datadir}/%{name}/ioil-ld-opts
%config(noreplace) %{conf_dir}/daos_agent.yml
%config(noreplace) %{conf_dir}/daos_control.yml
%{_unitdir}/%{agent_svc_name}
%{_mandir}/man8/daos.8*
%{_mandir}/man8/dmg.8*

%files tests
%dir %{_prefix}/lib/daos
%{_prefix}/lib/daos/TESTING
%{_bindir}/hello_drpc
%{_bindir}/jobtest
%{_libdir}/libdaos_tests.so
%{_bindir}/jump_pl_map
%{_bindir}/ring_pl_map
%{_bindir}/pl_bench
%{_bindir}/smd_ut
%{_bindir}/vea_ut
%{_bindir}/daos_perf
%{_bindir}/vos_perf
%{_bindir}/daos_racer
%{_bindir}/evt_ctl
%{_bindir}/io_conf
%{_bindir}/rdbt
%{_bindir}/obj_ctl
%{_bindir}/daos_gen_io_conf
%{_bindir}/daos_run_io_conf
%{_bindir}/crt_launch
%{_bindir}/daos_metrics
%{_bindir}/daos_test
%{_bindir}/dfs_test
%{_bindir}/common_test
%{_bindir}/acl_dump_test
%{_bindir}/agent_tests
%{_bindir}/drpc_engine_test
%{_bindir}/drpc_test
%{_bindir}/eq_tests
%{_bindir}/job_tests
%{_bindir}/security_test
%{_bindir}/srv_checksum_tests
%{_bindir}/vos_tests
%{conf_dir}/fault-inject-cart.yaml
%{_bindir}/fault_status
# For avocado tests
%{_prefix}/lib/daos/.build_vars.json
%{_prefix}/lib/daos/.build_vars.sh
%{_libdir}/libdts.so

%files devel
%{_includedir}/*
%{_libdir}/libdaos.so
%{_libdir}/libgurt.so
%{_libdir}/libcart.so
%{_libdir}/*.a

%files firmware
# set daos_firmware to be setuid root in order to perform privileged tasks
%attr(4750,root,daos_server) %{_bindir}/daos_firmware

%files daos_serialize
%{_libdir}/libdaos_serialize.so

%changelog
<<<<<<< HEAD
* Wed Aug 04 2021 Yawei <yawei.niu@intel.com> 1.3.104-2
- Fix duplicates
- Add vos_perf
=======
* Wed Aug 04 2021 Tom Nabarro <tom.nabarro@intel.com> 1.3.104-2
- Update to spdk 21.07 and (indirectly) dpdk 21.05
>>>>>>> c40aa952

* Mon Aug 02 2021 Jeff Olivier <jeffrey.v.olivier@intel.com> 1.3.104-1
- Version bump to 1.3.104 for 2.0 test build 4

* Mon Jul 19 2021 Danielle M. Sikich <danielle.sikich@intel.com> 1.3.103-5
- Add DAOS serialization library that requires hdf5

* Wed Jul 14 2021 Li Wei <wei.g.li@intel.com> 1.3.103-4
- Update raft to fix slow leader re-elections

* Tue Jul 13 2021  Maureen Jean <maureen.jean@intel.com> 1.3.103-3
- Add python modules to python3.6 site-packages

* Mon Jul 12 2021 Alexander Oganezov <alexander.a.oganezov@intel.com> 1.3.103-2
- Update to mercury release v2.0.1

* Mon Jul 12 2021 Johann Lombardi <johann.lombardi@intel.com> 1.3.103-1
- Version bump to 1.3.103 for 2.0 test build 3

* Wed Jul 7 2021 Phillip Henderson <phillip.henderson@intel.com> 1.3.102-6
- Update daos-devel to always require the same version daos-client

* Wed Jun 30 2021 Tom Nabarro <tom.nabarro@intel.com> 1.3.102-5
- Update to spdk 21.04 and (indirectly) dpdk 21.05

* Fri Jun 25 2021 Brian J. Murrell <brian.murrell@intel.com> - 1.3.102-4
- Add libuuid-devel back as a requirement of daos-devel

* Wed Jun 23 2021 Li Wei <wei.g.li@intel.com> 1.3.102-3
- Update raft to pick up Pre-Vote

* Mon Jun 14 2021 Jeff Olivier <jeffrey.v.olivier@intel.com> 1.3.102-2
- Update to pmdk 1.11.0-rc1
- Remove dependence on libpmem since we use libpmemobj directly

* Fri Jun 11 2021 Johann Lombardi <johann.lombardi@intel.com> 1.3.102-1
- Version bump to 1.3.102 for 2.0 test build 2

* Wed Jun 02 2021 Johann Lombardi <johann.lombardi@intel.com> 1.3.101-3
- Remove libs from devel package

* Thu May 20 2021 Jeff Olivier <jeffrey.v.olivier@intel.com> 1.3.0-101-2
- Remove client libs from common package

* Wed May 19 2021 Johann Lombardi <johann.lombardi@intel.com> 1.3.101-1
- Version bump to 1.3.101 for 2.0 test build 1

* Fri May 07 2021 Brian J. Murrell <brian.murrell@intel.com> 1.3.0-16
- Enable debuginfo package building on SUSE platforms

* Thu May 06 2021 Brian J. Murrell <brian.murrell@intel.com> 1.3.0-15
- Update to build on EL8

* Wed May 05 2021 Brian J. Murrell <brian.murrell@intel.com> 1.3.0-14
- Package /etc/daos/certs in main/common package so that both server
  and client get it created

* Wed Apr 21 2021 Tom Nabarro <tom.nabarro@intel.com> - 1.3.0-13
- Relax ipmctl version requirement on leap15 as we have runtime checks

* Fri Apr 16 2021 Mohamad Chaarawi <mohamad.chaarawi@intel.com> - 1.3.0-12
- remove dfuse_hl

* Wed Apr 14 2021 Jeff Olivier <jeffrey.v.olivier@intel.com> - 1.3.0-11
- Remove storage_estimator and io_conf from client packages to remove
  any client side dependence on bio and vos (and and PMDK/SPDK)

* Mon Apr 12 2021 Dalton A. Bohning <daltonx.bohning@intel.com> - 1.3.0-10
- Add attr to the test dependencies

* Tue Apr 06 2021 Kris Jacque <kristin.jacque@intel.com> 1.3.0-9
- Add package for daos_firmware helper binary

* Fri Apr 02 2021 Jeff Olivier <jeffrey.v.olivier@intel.com> 1.3.0-8
- Remove unused readline-devel

* Thu Apr 01 2021 Brian J. Murrell <brian.murrell@intel.com> 1.3.0-7
- Update argobots to 1.1

* Tue Mar 30 2021 Maureen Jean <maureen.jean@intel.com> 1.3.0-6
- Change pydaos_shim_3 to pydaos_shim

* Mon Mar 29 2021 Brian J. Murrell <brian.murrell@intel.com> - 1.3.0-5
- Move libdts.so to the daos-tests subpackage

* Tue Mar 23 2021 Alexander Oganezov <alexander.a.oganezov@intel.com> 1.3.0-4
- Update libfabric to v1.12.0
- Disable grdcopy/gdrapi linkage in libfabric


* Thu Mar 18 2021 Maureen Jean <maureen.jean@intel.com> 1.3.0-3
- Update to python3

* Thu Feb 25 2021 Li Wei <wei.g.li@intel.com> 1.3.0-2
- Require raft-devel 0.7.3 that fixes an unstable leadership problem caused by
  removed replicas as well as some Coverity issues

* Wed Feb 24 2021 Brian J. Murrell <brian.murrell@intel.com> - 1.3.0-1
- Version bump up to 1.3.0

* Mon Feb 22 2021 Brian J. Murrell <brian.murrell@intel.com> 1.1.3-3
- Remove all *-devel Requires from daos-devel as none of those are
  actually necessary to build libdaos clients

* Tue Feb 16 2021 Alexander Oganezov <alexander.a.oganezov@intel.com> 1.1.3-2
- Update libfabric to v1.12.0rc1

* Wed Feb 10 2021 Johann Lombardi <johann.lombardi@intel.com> 1.1.3-1
- Version bump up to 1.1.3

* Tue Feb 9 2021 Vish Venkatesan <vishwanath.venkatesan@intel.com> 1.1.2.1-11
- Add new pmem specific version of DAOS common library

* Fri Feb 5 2021 Saurabh Tandan <saurabh.tandan@intel.com> 1.1.2.1-10
- Added dbench as requirement for test package.

* Wed Feb 3 2021 Hua Kuang <hua.kuang@intel.com> 1.1.2.1-9
- Changed License to BSD-2-Clause-Patent

* Wed Feb 03 2021 Brian J. Murrell <brian.murrell@intel.com> - 1.1.2-8
- Update minimum required libfabric to 1.11.1

* Thu Jan 28 2021 Phillip Henderson <phillip.henderson@intel.com> 1.1.2.1-7
- Change ownership and permissions for the /etc/daos/certs directory.

* Sat Jan 23 2021 Alexander Oganezov <alexander.a.oganezov@intel.com> 1.1.2.1-6
- Update to mercury v2.0.1rc1

* Fri Jan 22 2021 Michael MacDonald <mjmac.macdonald@intel.com> 1.1.2.1-5
- Install daos_metrics utility to %{_bindir}

* Wed Jan 20 2021 Kenneth Cain <kenneth.c.cain@intel.com> 1.1.2.1-4
- Version update for API major version 1, libdaos.so.1 (1.0.0)

* Fri Jan 15 2021 Michael Hennecke <mhennecke@lenovo.com> 1.1.2.1-3
- Harmonize daos_server and daos_agent groups.

* Tue Dec 15 2020 Ashley Pittman <ashley.m.pittman@intel.com> 1.1.2.1-2
- Combine the two memcheck suppressions files.

* Wed Dec 09 2020 Johann Lombardi <johann.lombardi@intel.com> 1.1.2.1-1
- Version bump up to 1.1.2.1

* Fri Dec 04 2020 Li Wei <wei.g.li@intel.com> 1.1.2-3
- Require raft-devel 0.7.1 that fixes recent Coverity issues

* Wed Dec 02 2020 Maureen Jean <maureen.jean@intel.com> - 1.1.2-2
- define scons_args to be BUILD_TYPE=<release|dev>
- the scons default is BUILD_TYPE=release
- BUILD_TYPE=release will disable fault injection in build

* Tue Dec 01 2020 Brian J. Murrell <brian.murrell@intel.com> - 1.1.2-1
- Version bump up to 1.1.2

* Tue Nov 17 2020 Li Wei <wei.g.li@intel.com> 1.1.1-8
- Require raft-devel 0.7.0 that changes log indices and terms to 63-bit

* Wed Nov 11 2020 Tom Nabarro <tom.nabarro@intel.com> 1.1.1-7
- Add version validation for runtime daos_server ipmctl requirement to avoid
  potential corruption of PMMs when setting PMem goal, issue fixed in
  https://github.com/intel/ipmctl/commit/9e3898cb15fa9eed3ef3e9de4488be1681d53ff4

* Thu Oct 29 2020 Jonathan Martinez Montes <jonathan.martinez.montes@intel.com> 1.1.1-6
- Restore obj_ctl utility

* Wed Oct 28 2020 Brian J. Murrell <brian.murrell@intel.com> - 1.1.1-5
- Use %%autosetup
- Only use systemd_requires if it exists
- Obsoletes: cart now that it's included in daos

* Sat Oct 24 2020 Maureen Jean <maureen.jean@intel.com> 1.1.1-4
- Add daos.conf to the daos package to resolve the path to libbio.so

* Tue Oct 13 2020 Jonathan Martinez Montes <jonathan.martinez.montes@intel.com> 1.1.1-3
- Remove obj_ctl from Tests RPM package
- Add libdts.so shared library that is used by daos_perf, daos_racer and
  the daos utility.

* Tue Oct 13 2020 Amanda Justiniano <amanda.justiniano-pagn@intel.com> 1.1.1-3
- Add lbzip2 requirement to the daos-tests package

* Tue Oct 13 2020 Michael MacDonald <mjmac.macdonald@intel.com> 1.1.1-2
- Create unprivileged user for daos_agent

* Mon Oct 12 2020 Johann Lombardi <johann.lombardi@intel.com> 1.1.1-1
- Version bump up to 1.1.1

* Sat Oct 03 2020 Michael MacDonald <mjmac.macdonald@intel.com> 1.1.0-34
- Add go-race to BuildRequires on OpenSUSE Leap

* Wed Sep 16 2020 Alexander Oganezov <alexander.a.oganezov@intel.com> 1.1.0-33
- Update OFI to v1.11.0

* Mon Aug 17 2020 Michael MacDonald <mjmac.macdonald@intel.com> 1.1.0-32
- Install completion script in /etc/bash_completion.d

* Wed Aug 05 2020 Brian J. Murrell <brian.murrell@intel.com> - 1.1.0-31
- Change fuse requirement to fuse3
- Use Lmod for MPI module loading
- Remove unneeded (and un-distro gated) Requires: json-c

* Wed Jul 29 2020 Jonathan Martinez Montes <jonathan.martinez.montes@intel.com> - 1.1.0-30
- Add the daos_storage_estimator.py tool. It merges the functionality of the
  former tools vos_size, vos_size.py, vos_size_dfs_sample.py and parse_csv.py.

* Wed Jul 29 2020 Jeffrey V Olivier <jeffrey.v.olivier@intel.com> - 1.1.0-29
- Revert prior changes from version 28

* Mon Jul 13 2020 Brian J. Murrell <brian.murrell@intel.com> - 1.1.0-28
- Change fuse requirement to fuse3
- Use Lmod for MPI module loading

* Tue Jul 7 2020 Alexander A Oganezov <alexander.a.oganezov@intel.com> - 1.1.0-27
- Update to mercury release 2.0.0~rc1-1

* Sun Jun 28 2020 Jonathan Martinez Montes <jonathan.martinez.montes@intel.com> - 1.1.0-26
- Add the vos_size_dfs_sample.py tool. It is used to generate dynamically
  the vos_dfs_sample.yaml file using the real DFS super block data.

* Tue Jun 23 2020 Jeff Olivier <jeffrey.v.olivier@intel.com> - 1.1.0-25
- Add -no-rpath option and use it for rpm build rather than modifying
  SCons files in place

* Tue Jun 16 2020 Jeff Olivier <jeffrey.v.olivier@intel.com> - 1.1.0-24
- Modify RPATH removal snippet to replace line with pass as some lines
  can't be removed without breaking the code

* Fri Jun 05 2020 Ryon Jensen <ryon.jensen@intel.com> - 1.1.0-23
- Add libisa-l_crypto dependency

* Fri Jun 05 2020 Tom Nabarro <tom.nabarro@intel.com> - 1.1.0-22
- Change server systemd run-as user to daos_server in unit file

* Thu Jun 04 2020 Hua Kuang <hua.kuang@intel.com> - 1.1.0-21
- Remove dmg_old from DAOS RPM package

* Thu May 28 2020 Tom Nabarro <tom.nabarro@intel.com> - 1.1.0-20
- Create daos group to run as in systemd unit file

* Tue May 26 2020 Brian J. Murrell <brian.murrell@intel.com> - 1.1.0-19
- Enable parallel building with _smp_mflags

* Fri May 15 2020 Kenneth Cain <kenneth.c.cain@intel.com> - 1.1.0-18
- Require raft-devel >= 0.6.0 that adds new API raft_election_start()

* Thu May 14 2020 Brian J. Murrell <brian.murrell@intel.com> - 1.1.0-17
- Add cart-devel's Requires to daos-devel as they were forgotten
  during the cart merge

* Thu May 14 2020 Brian J. Murrell <brian.murrell@intel.com> - 1.1.0-16
- Fix fuse3-libs -> libfuse3 for SLES/Leap 15

* Thu Apr 30 2020 Brian J. Murrell <brian.murrell@intel.com> - 1.1.0-15
- Use new properly pre-release tagged mercury RPM

* Thu Apr 30 2020 Brian J. Murrell <brian.murrell@intel.com> - 1.1.0-14
- Move fuse dependencies to the client subpackage

* Mon Apr 27 2020 Michael MacDonald <mjmac.macdonald@intel.com> 1.1.0-13
- Rename /etc/daos.yml -> /etc/daos_control.yml

* Thu Apr 16 2020 Brian J. Murrell <brian.murrell@intel.com> - 1.1.0-12
- Use distro fuse

* Fri Apr 10 2020 Alexander Oganezov <alexander.a.oganezov@intel.com> - 1.1.0-11
- Update to mercury 4871023 to pick na_ofi.c race condition fix for
  "No route to host" errors.

* Sun Apr 05 2020 Brian J. Murrell <brian.murrell@intel.com> - 1.1.0-10
- Clean up spdk dependencies

* Mon Mar 30 2020 Tom Nabarro <tom.nabarro@intel.com> - 1.1.0-9
- Set version of spdk to < v21, > v19

* Fri Mar 27 2020 David Quigley <david.quigley@intel.com> - 1.1.0-8
- add daos and dmg man pages to the daos-client files list

* Thu Mar 26 2020 Michael MacDonald <mjmac.macdonald@intel.com> 1.1.0-7
- Add systemd scriptlets for managing daos_server/daos_admin services

* Thu Mar 26 2020 Alexander Oganeozv <alexander.a.oganezov@intel.com> - 1.1.0-6
- Update ofi to 62f6c937601776dac8a1f97c8bb1b1a6acfbc3c0

* Tue Mar 24 2020 Jeffrey V. Olivier <jeffrey.v.olivier@intel.com> - 1.1.0-5
- Remove cart as an external dependence

* Mon Mar 23 2020 Jeffrey V. Olivier <jeffrey.v.olivier@intel.com> - 1.1.0-4
- Remove scons_local as dependency

* Tue Mar 03 2020 Brian J. Murrell <brian.murrell@intel.com> - 1.1.0-3
- Bump up go minimum version to 1.12

* Thu Feb 20 2020 Brian J. Murrell <brian.murrell@intel.com> - 1.1.0-2
- daos-server requires daos-client (same version)

* Fri Feb 14 2020 Brian J. Murrell <brian.murrell@intel.com> - 1.1.0-1
- Version bump up to 1.1.0

* Wed Feb 12 2020 Brian J. Murrell <brian.murrell@intel.com> - 0.9.0-2
- Remove undefine _missing_build_ids_terminate_build

* Thu Feb 06 2020 Johann Lombardi <johann.lombardi@intel.com> - 0.9.0-1
- Version bump up to 0.9.0

* Sat Jan 18 2020 Jeff Olivier <jeffrey.v.olivier@intel.com> - 0.8.0-3
- Fixing a few warnings in the RPM spec file

* Fri Dec 27 2019 Jeff Olivier <jeffrey.v.olivier@intel.com> - 0.8.0-2
- Remove openmpi, pmix, and hwloc builds, use hwloc and openmpi packages

* Tue Dec 17 2019 Johann Lombardi <johann.lombardi@intel.com> - 0.8.0-1
- Version bump up to 0.8.0

* Thu Dec 05 2019 Johann Lombardi <johann.lombardi@intel.com> - 0.7.0-1
- Version bump up to 0.7.0

* Tue Nov 19 2019 Tom Nabarro <tom.nabarro@intel.com> 0.6.0-15
- Temporarily unconstrain max. version of spdk

* Wed Nov 06 2019 Brian J. Murrell <brian.murrell@intel.com> 0.6.0-14
- Constrain max. version of spdk

* Wed Nov 06 2019 Brian J. Murrell <brian.murrell@intel.com> 0.6.0-13
- Use new cart with R: mercury to < 1.0.1-20 due to incompatibility

* Wed Nov 06 2019 Michael MacDonald <mjmac.macdonald@intel.com> 0.6.0-12
- Add daos_admin privileged helper for daos_server

* Fri Oct 25 2019 Brian J. Murrell <brian.murrell@intel.com> 0.6.0-11
- Handle differences in Leap 15 Python packaging

* Wed Oct 23 2019 Brian J. Murrell <brian.murrell@intel.com> 0.6.0-9
- Update BR: libisal-devel for Leap

* Mon Oct 07 2019 Brian J. Murrell <brian.murrell@intel.com> 0.6.0-8
- Use BR: cart-devel-%{cart_sha1} if available
- Remove cart's BRs as it's -devel Requires them now

* Tue Oct 01 2019 Brian J. Murrell <brian.murrell@intel.com> 0.6.0-7
- Constrain cart BR to <= 1.0.0

* Sat Sep 21 2019 Brian J. Murrell <brian.murrell@intel.com>
- Remove Requires: {argobots, cart}
  - autodependencies should take care of these

* Thu Sep 19 2019 Jeff Olivier <jeffrey.v.olivier@intel.com>
- Add valgrind-devel requirement for argobots change

* Tue Sep 10 2019 Tom Nabarro <tom.nabarro@intel.com>
- Add requires ndctl as runtime dep for control plane.

* Thu Aug 15 2019 David Quigley <david.quigley@intel.com>
- Add systemd unit files to packaging.

* Thu Jul 25 2019 Brian J. Murrell <brian.murrell@intel.com>
- Add git hash and commit count to release

* Thu Jul 18 2019 David Quigley <david.quigley@intel.com>
- Add certificate generation files to packaging.

* Tue Jul 09 2019 Johann Lombardi <johann.lombardi@intel.com>
- Version bump up to 0.6.0

* Fri Jun 21 2019 David Quigley <dquigley@intel.com>
- Add daos_agent.yml to the list of packaged files

* Thu Jun 13 2019 Brian J. Murrell <brian.murrell@intel.com>
- move obj_ctl daos_gen_io_conf daos_run_io_conf to
  daos-tests sub-package
- daos-server needs spdk-tools

* Fri May 31 2019 Ken Cain <kenneth.c.cain@intel.com>
- Add new daos utility binary

* Wed May 29 2019 Brian J. Murrell <brian.murrell@intel.com>
- Version bump up to 0.5.0
- Add Requires: libpsm_infinipath1 for SLES 12.3

* Tue May 07 2019 Brian J. Murrell <brian.murrell@intel.com>
- Move some files around among the sub-packages

* Mon May 06 2019 Brian J. Murrell <brian.murrell@intel.com>
- Only BR fio
  - fio-{devel,src} is not needed

* Wed Apr 03 2019 Brian J. Murrell <brian.murrell@intel.com>
- initial package<|MERGE_RESOLUTION|>--- conflicted
+++ resolved
@@ -14,7 +14,7 @@
 
 Name:          daos
 Version:       1.3.104
-Release:       2%{?relval}%{?dist}
+Release:       3%{?relval}%{?dist}
 Summary:       DAOS Storage Engine
 
 License:       BSD-2-Clause-Patent
@@ -480,14 +480,12 @@
 %{_libdir}/libdaos_serialize.so
 
 %changelog
-<<<<<<< HEAD
-* Wed Aug 04 2021 Yawei <yawei.niu@intel.com> 1.3.104-2
+* Thu Aug 05 2021 Yawei <yawei.niu@intel.com> 1.3.104-3
 - Fix duplicates
 - Add vos_perf
-=======
+
 * Wed Aug 04 2021 Tom Nabarro <tom.nabarro@intel.com> 1.3.104-2
 - Update to spdk 21.07 and (indirectly) dpdk 21.05
->>>>>>> c40aa952
 
 * Mon Aug 02 2021 Jeff Olivier <jeffrey.v.olivier@intel.com> 1.3.104-1
 - Version bump to 1.3.104 for 2.0 test build 4
