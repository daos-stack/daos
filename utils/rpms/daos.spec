--- conflicted
+++ resolved
@@ -9,7 +9,7 @@
 
 Name:          daos
 Version:       1.1.0
-Release:       9%{?relval}%{?dist}
+Release:       10%{?relval}%{?dist}
 Summary:       DAOS Storage Engine
 
 License:       Apache
@@ -350,14 +350,12 @@
 %{_libdir}/*.a
 
 %changelog
-<<<<<<< HEAD
-* Tue Mar 31 2020 Brian J. Murrell <brian.murrell@intel.com> - 1.1.0-9
+* Tue Mar 31 2020 Brian J. Murrell <brian.murrell@intel.com> - 1.1.0-10
 - Enforce some minimum package requirements including switching
   from our custom fuse build to fuse3 from the distribution
-=======
+
 * Mon Mar 30 2020 Tom Nabarro <tom.nabarro@intel.com> - 1.1.0-9
 - Set version of spdk to < v21, > v19
->>>>>>> 86acf4e7
 
 * Fri Mar 27 2020 David Quigley <david.quigley@intel.com> - 1.1.0-8
 - add daos and dmg man pages to the daos-client files list
