%define daoshome %{_exec_prefix}/lib/%{name}
%define server_svc_name daos_server.service
%define agent_svc_name daos_agent.service
%define sysctl_script_name 10-daos_server.conf

%global mercury_version 2.1.0~rc4-2%{?dist}
%global libfabric_version 1.14.0~rc3-1
%global __python %{__python3}

%if (0%{?rhel} >= 8)
# https://bugzilla.redhat.com/show_bug.cgi?id=1955184
%define _use_internal_dependency_generator 0
%define __find_requires %{SOURCE1}
%endif

Name:          daos
Version:       2.1.100
<<<<<<< HEAD
Release:       9%{?relval}%{?dist}
=======
Release:       12%{?relval}%{?dist}
>>>>>>> 2992dbac
Summary:       DAOS Storage Engine

License:       BSD-2-Clause-Patent
URL:           https//github.com/daos-stack/daos
Source0:       %{name}-%{version}.tar.gz
Source1:       bz-1955184_find-requires
%if (0%{?rhel} >= 7)
%if (0%{?rhel} >= 8)
BuildRequires: python3-scons >= 2.4
%else
BuildRequires: python36-scons >= 2.4
%endif
%else
BuildRequires: scons >= 2.4
%endif
BuildRequires: libfabric-devel >= %{libfabric_version}
BuildRequires: mercury-devel = %{mercury_version}
%if (0%{?rhel} < 8) || (0%{?suse_version} > 0)
BuildRequires: openpa-devel
BuildRequires: libpsm2-devel
%endif
BuildRequires: gcc-c++
%if (0%{?rhel} >= 8)
BuildRequires: openmpi-devel
%else
BuildRequires: openmpi3-devel
%endif
BuildRequires: hwloc-devel
%if ("%{?compiler_args}" == "COMPILER=covc")
BuildRequires: bullseye
%endif
%if (0%{?rhel} >= 7)
BuildRequires: argobots-devel >= 1.1
BuildRequires: json-c-devel
%if (0%{?rhel} >= 8)
BuildRequires: boost-python3-devel
%else
BuildRequires: boost-python36-devel
%endif
%else
BuildRequires: libabt-devel >= 1.0rc1
BuildRequires: libjson-c-devel
BuildRequires: boost-devel
%endif
BuildRequires: libpmemobj-devel >= 1.11
%if (0%{?rhel} >= 8)
BuildRequires: fuse3-devel >= 3
%else
BuildRequires: fuse3-devel >= 3.4.2
%endif
%if (0%{?suse_version} >= 1500)
# NB: OpenSUSE is stupid about this... If we just
# specify go >= 1.X, it installs go=1.11 AND 1.X.
BuildRequires: go1.14
BuildRequires: go1.14-race
BuildRequires: libprotobuf-c-devel
BuildRequires: liblz4-devel
%else
BuildRequires: protobuf-c-devel
BuildRequires: lz4-devel
%endif
BuildRequires: spdk-devel >= 21.07
%if (0%{?rhel} >= 7)
BuildRequires: libisa-l-devel
BuildRequires: libisa-l_crypto-devel
%else
BuildRequires: libisal-devel
BuildRequires: libisal_crypto-devel
%endif
BuildRequires: daos-raft-devel = 0.8.1
BuildRequires: openssl-devel
BuildRequires: libevent-devel
BuildRequires: libyaml-devel
BuildRequires: libcmocka-devel
BuildRequires: valgrind-devel
BuildRequires: systemd
%if (0%{?rhel} >= 7)
BuildRequires: numactl-devel
BuildRequires: CUnit-devel
BuildRequires: golang-bin >= 1.12
# needed to retrieve PMM region info through control-plane
BuildRequires: libipmctl-devel
BuildRequires: python36-devel
%if (0%{?rhel} >= 8)
BuildRequires: python3-distro
%else
BuildRequires: python36-distro
%endif
BuildRequires: Lmod
%else
%if (0%{?suse_version} >= 1315)
# see src/client/dfs/SConscript for why we need /etc/os-release
# that code should be rewritten to use the python libraries provided for
# os detection
# prefer over libpsm2-compat
BuildRequires: libpsm_infinipath1
# prefer over libcurl4-mini
BuildRequires: libcurl4
BuildRequires: distribution-release
BuildRequires: libnuma-devel
BuildRequires: cunit-devel
BuildRequires: ipmctl-devel
BuildRequires: python3-devel
BuildRequires: python3-distro
BuildRequires: lua-lmod
BuildRequires: systemd-rpm-macros
%if 0%{?is_opensuse}
%else
# have choice for libcurl.so.4()(64bit) needed by systemd: libcurl4 libcurl4-mini
# have choice for libcurl.so.4()(64bit) needed by cmake: libcurl4 libcurl4-mini
BuildRequires: libcurl4
# have choice for libpsm_infinipath.so.1()(64bit) needed by libfabric1: libpsm2-compat libpsm_infinipath1
# have choice for libpsm_infinipath.so.1()(64bit) needed by openmpi-libs: libpsm2-compat libpsm_infinipath1
BuildRequires: libpsm_infinipath1
%endif
%endif
%endif
Requires: protobuf-c
Requires: openssl
# This should only be temporary until we can get a stable upstream release
# of mercury, at which time the autoprov shared library version should
# suffice
Requires: mercury = %{mercury_version}

%description
The Distributed Asynchronous Object Storage (DAOS) is an open-source
software-defined object store designed from the ground up for
massively distributed Non Volatile Memory (NVM). DAOS takes advantage
of next generation NVM technology like Storage Class Memory (SCM) and
NVM express (NVMe) while presenting a key-value storage interface and
providing features such as transactional non-blocking I/O, advanced
data protection with self healing on top of commodity hardware, end-
to-end data integrity, fine grained data control and elastic storage
to optimize performance and cost.

%package server
Summary: The DAOS server
Requires: %{name}%{?_isa} = %{version}-%{release}
Requires: spdk-tools >= 21.07
Requires: ndctl
# needed to set PMem configuration goals in BIOS through control-plane
%if (0%{?suse_version} >= 1500)
Requires: ipmctl >= 02.00.00.3733
# When 1.11.2 is released, we can change this to >= 1.11.2
Requires: libpmemobj1 = 1.11.0-3.suse1500
%else
Requires: ipmctl > 02.00.00.3816
# When 1.11.2 is released, we can change this to >= 1.11.2
Requires: libpmemobj = 1.11.0-3%{?dist}
%endif
Requires: mercury = %{mercury_version}
Requires(post): /sbin/ldconfig
Requires(postun): /sbin/ldconfig
Requires: libfabric >= %{libfabric_version}
%{?systemd_requires}
Obsoletes: cart < 1000

%description server
This is the package needed to run a DAOS server

%package client
Summary: The DAOS client
Requires: %{name}%{?_isa} = %{version}-%{release}
Requires: mercury = %{mercury_version}
Requires: libfabric >= %{libfabric_version}
%if (0%{?rhel} >= 8)
Requires: fuse3 >= 3
%else
Requires: fuse3 >= 3.4.2
%endif
Obsoletes: cart < 1000
%if (0%{?suse_version} >= 1500)
Requires: libfuse3-3 >= 3.4.2
%else
# because our repo has a deprecated fuse-3.x RPM, make sure we don't
# get it when fuse3 Requires: /etc/fuse.conf
%if (0%{?rhel} >= 8)
Requires: fuse3 >= 3
%else
Requires: fuse < 3, fuse3-libs >= 3.4.2
%endif
%endif
%{?systemd_requires}

%description client
This is the package needed to run a DAOS client

%package tests
Summary: The entire DAOS test suite
Requires: %{name}-client-tests-openmpi%{?_isa} = %{version}-%{release}
Requires: %{name}-server-tests-openmpi%{?_isa} = %{version}-%{release}

%description tests
This is the package is a metapackage to install all of the test packages

%package client-tests
Summary: The DAOS test suite
Requires: %{name}-client%{?_isa} = %{version}-%{release}
%if (0%{?rhel} >= 7) && (0%{?rhel} < 8)
Requires: python36-distro
Requires: python36-tabulate
Requires: python36-defusedxml
%else
Requires: python3-distro
Requires: python3-tabulate
Requires: python3-defusedxml
%endif
Requires: fio
Requires: dbench
Requires: lbzip2
Requires: attr
%if (0%{?suse_version} >= 1315)
Requires: libpsm_infinipath1
Requires: lua-lmod
%else
Requires: Lmod
%endif

%description client-tests
This is the package needed to run the DAOS test suite (client tests)

%package client-tests-openmpi
Summary: The DAOS client test suite - tools which need openmpi
Requires: %{name}-client-tests%{?_isa} = %{version}-%{release}

%description client-tests-openmpi
This is the package needed to run the DAOS client test suite openmpi tools

%package server-tests
Summary: The DAOS server test suite (server tests)
Requires: %{name}-server%{?_isa} = %{version}-%{release}

%description server-tests
This is the package needed to run the DAOS server test suite (server tests)

%package server-tests-openmpi
Summary: The DAOS server test suite - tools which need openmpi
Requires: %{name}-server-tests%{?_isa} = %{version}-%{release}

%description server-tests-openmpi
This is the package needed to run the DAOS server test suite openmpi tools

%package devel
Summary: The DAOS development libraries and headers
Requires: %{name}-client%{?_isa} = %{version}-%{release}
Requires: libuuid-devel

%description devel
This is the package needed to build software with the DAOS library.

%package firmware
Summary: The DAOS firmware management helper
Requires: %{name}-server%{?_isa} = %{version}-%{release}

%description firmware
This is the package needed to manage server storage firmware on DAOS servers.

%package serialize
Summary: DAOS serialization library that uses HDF5
BuildRequires: hdf5-devel
Requires: hdf5

%description serialize
This is the package needed to use the DAOS serialization and deserialization
tools, as well as the preserve option for the filesystem copy tool.

%package mofed_shim
Summary: A shim to bridge MOFED's openmpi to distribution dependency tags
Provides: libmpi.so.40()(64bit)(openmpi-x86_64)
Requires: libmpi.so.40()(64bit)
Provides: libmpi_cxx.so.40()(64bit)(openmpi-x86_64)
Provides: libmpi_cxx.so.40()(64bit)

%description mofed_shim
This is the package that bridges the difference between the MOFED openmpi
"Provides" and distribution-openmpi consumers "Requires".

%if (0%{?suse_version} > 0)
%global __debug_package 1
%global _debuginfo_subpackages 0
%debug_package
%endif

%prep
%autosetup

%build

%define conf_dir %{_sysconfdir}/daos
%if (0%{?rhel} >= 7)
%define scons_exe scons-3
%else
%define scons_exe scons
%endif
%{scons_exe} %{?_smp_mflags} \
      --config=force         \
      --no-rpath             \
      USE_INSTALLED=all      \
      FIRMWARE_MGMT=yes      \
      CONF_DIR=%{conf_dir}   \
      PREFIX=%{buildroot}    \
     %{?scons_args}          \
     %{?compiler_args}

%if ("%{?compiler_args}" == "COMPILER=covc")
mv test.cov{,-build}
%endif

%install
%{scons_exe} %{?_smp_mflags}          \
      --config=force                  \
      --no-rpath                      \
      --install-sandbox=%{buildroot}  \
      %{buildroot}%{_prefix}          \
      %{buildroot}%{conf_dir}         \
      USE_INSTALLED=all               \
      FIRMWARE_MGMT=yes               \
      CONF_DIR=%{conf_dir}            \
      PREFIX=%{_prefix}               \
      %{?scons_args}                  \
      %{?compiler_args}

%if ("%{?compiler_args}" == "COMPILER=covc")
mv test.cov-build %{buildroot}/%{daoshome}/TESTING/ftest/test.cov
%endif
mkdir -p %{buildroot}/%{_sysconfdir}/ld.so.conf.d/
echo "%{_libdir}/daos_srv" > %{buildroot}/%{_sysconfdir}/ld.so.conf.d/daos.conf
mkdir -p %{buildroot}/%{_sysctldir}
install -m 644 utils/rpms/%{sysctl_script_name} %{buildroot}/%{_sysctldir}
mkdir -p %{buildroot}/%{_unitdir}
%if (0%{?rhel} == 7)
install -m 644 utils/systemd/%{server_svc_name}.pre230 %{buildroot}/%{_unitdir}/%{server_svc_name}
install -m 644 utils/systemd/%{agent_svc_name}.pre230 %{buildroot}/%{_unitdir}/%{agent_svc_name}
%else
install -m 644 utils/systemd/%{server_svc_name} %{buildroot}/%{_unitdir}
install -m 644 utils/systemd/%{agent_svc_name} %{buildroot}/%{_unitdir}
%endif
mkdir -p %{buildroot}/%{conf_dir}/certs/clients
mv %{buildroot}/%{conf_dir}/bash_completion.d %{buildroot}/%{_sysconfdir}

%pre server
getent group daos_metrics >/dev/null || groupadd -r daos_metrics
getent group daos_server >/dev/null || groupadd -r daos_server
getent passwd daos_server >/dev/null || useradd -s /sbin/nologin -r -g daos_server -G daos_metrics daos_server
%post server
/sbin/ldconfig
%systemd_post %{server_svc_name}
%sysctl_apply %{sysctl_script_name}
%preun server
%systemd_preun %{server_svc_name}
%postun server
/sbin/ldconfig
%systemd_postun %{server_svc_name}

%pre client
getent group daos_agent >/dev/null || groupadd -r daos_agent
getent passwd daos_agent >/dev/null || useradd -s /sbin/nologin -r -g daos_agent daos_agent
%post client
%systemd_post %{agent_svc_name}
%preun client
%systemd_preun %{agent_svc_name}
%postun client
%systemd_postun %{agent_svc_name}

%files
%defattr(-, root, root, -)
%{_sysconfdir}/ld.so.conf.d/daos.conf
%dir %attr(0755,root,root) %{conf_dir}/certs
%{conf_dir}/memcheck-cart.supp
%dir %{conf_dir}
%dir %{_sysconfdir}/bash_completion.d
%{_sysconfdir}/bash_completion.d/daos.bash
# Certificate generation files
%dir %{_libdir}/%{name}
%{_libdir}/%{name}/certgen/
%{_libdir}/%{name}/VERSION
%{_libdir}/libcart.so.*
%{_libdir}/libgurt.so.*
%doc

%files server
%config(noreplace) %attr(0644,root,root) %{conf_dir}/daos_server.yml
%dir %attr(0700,daos_server,daos_server) %{conf_dir}/certs/clients
# set daos_admin to be setuid root in order to perform privileged tasks
%attr(4750,root,daos_server) %{_bindir}/daos_admin
# set daos_server to be setgid daos_server in order to invoke daos_admin
# and/or daos_firmware
%attr(2755,root,daos_server) %{_bindir}/daos_server
%{_bindir}/daos_engine
%{_bindir}/daos_metrics
%dir %{_libdir}/daos_srv
%{_libdir}/daos_srv/libcont.so
%{_libdir}/daos_srv/libdtx.so
%{_libdir}/daos_srv/libmgmt.so
%{_libdir}/daos_srv/libobj.so
%{_libdir}/daos_srv/libpool.so
%{_libdir}/daos_srv/librdb.so
%{_libdir}/daos_srv/librdbt.so
%{_libdir}/daos_srv/librebuild.so
%{_libdir}/daos_srv/librsvc.so
%{_libdir}/daos_srv/libsecurity.so
%{_libdir}/daos_srv/libvos_srv.so
%{_libdir}/daos_srv/libvos_size.so
%{_libdir}/daos_srv/libvos.so
%{_libdir}/daos_srv/libbio.so
%{_libdir}/daos_srv/libplacement.so
%{_libdir}/libdaos_common_pmem.so
%{conf_dir}/vos_size_input.yaml
%{_bindir}/daos_storage_estimator.py
%{python3_sitearch}/storage_estimator/*.py
%dir %{python3_sitearch}/storage_estimator
%if (0%{?rhel} >= 7)
%dir %{python3_sitearch}/storage_estimator/__pycache__
%{python3_sitearch}/storage_estimator/__pycache__/*.pyc
%endif
%{_datadir}/%{name}
%exclude %{_datadir}/%{name}/ioil-ld-opts
%{_unitdir}/%{server_svc_name}
%{_sysctldir}/%{sysctl_script_name}

%files client
%{_libdir}/libdaos_common.so
%{_libdir}/libdaos.so.*
%{_bindir}/cart_ctl
%{_bindir}/self_test
%{_bindir}/dmg
%{_bindir}/daos_agent
%{_bindir}/dfuse
%{_bindir}/daos
%{_libdir}/libdaos_cmd_hdlrs.so
%{_libdir}/libdfs.so
%{_libdir}/%{name}/API_VERSION
%{_libdir}/libduns.so
%{_libdir}/libdfuse.so
%{_libdir}/libioil.so
%{_libdir}/libdfs_internal.so
%dir %{python3_sitearch}/pydaos
%{python3_sitearch}/pydaos/*.py
%dir %{python3_sitearch}/pydaos/raw
%{python3_sitearch}/pydaos/raw/*.py
%if (0%{?rhel} >= 7)
%dir %{python3_sitearch}/pydaos/__pycache__
%{python3_sitearch}/pydaos/__pycache__/*.pyc
%dir %{python3_sitearch}/pydaos/raw/__pycache__
%{python3_sitearch}/pydaos/raw/__pycache__/*.pyc
%endif
%{python3_sitearch}/pydaos/pydaos_shim.so
%{_datadir}/%{name}/ioil-ld-opts
%config(noreplace) %{conf_dir}/daos_agent.yml
%config(noreplace) %{conf_dir}/daos_control.yml
%{_unitdir}/%{agent_svc_name}
%{_mandir}/man8/daos.8*
%{_mandir}/man8/dmg.8*

%files client-tests
%dir %{daoshome}
%{daoshome}/TESTING
%{_bindir}/hello_drpc
%{_libdir}/libdaos_tests.so
%{_bindir}/io_conf
%{_bindir}/common_test
%{_bindir}/acl_dump_test
%{_bindir}/agent_tests
%{_bindir}/drpc_engine_test
%{_bindir}/drpc_test
%{_bindir}/eq_tests
%{_bindir}/job_tests
%{_bindir}/security_test
%{conf_dir}/fault-inject-cart.yaml
%{_bindir}/fault_status
# For avocado tests
%{daoshome}/.build_vars.json
%{daoshome}/.build_vars.sh

%files client-tests-openmpi
%{_bindir}/crt_launch
%{_bindir}/daos_perf
%{_bindir}/daos_racer
%{_bindir}/daos_test
%{_bindir}/dfs_test
%{_bindir}/jobtest
%{_libdir}/libdts.so

%files server-tests
%{_bindir}/evt_ctl
%{_bindir}/jump_pl_map
%{_bindir}/pl_bench
%{_bindir}/rdbt
%{_bindir}/ring_pl_map
%{_bindir}/smd_ut
%{_bindir}/srv_checksum_tests
%{_bindir}/vea_ut
%{_bindir}/vos_tests
%{_bindir}/vea_stress

%files server-tests-openmpi
%{_bindir}/daos_gen_io_conf
%{_bindir}/daos_run_io_conf
%{_bindir}/obj_ctl
%{_bindir}/vos_perf

%files devel
%{_includedir}/*
%{_libdir}/libdaos.so
%{_libdir}/libgurt.so
%{_libdir}/libcart.so
%{_libdir}/*.a

%files firmware
# set daos_firmware to be setuid root in order to perform privileged tasks
%attr(4750,root,daos_server) %{_bindir}/daos_firmware

%files serialize
%{_libdir}/libdaos_serialize.so

%files tests
# No files in a meta-package

%files mofed_shim
# No files in a shim package

%changelog
<<<<<<< HEAD
* Fri Nov 26 2021 Brian J. Murrell <brian.murrell@intel.com> 2.1.100-9
- Create a shim package to allow daos openmpi packages built with the
  distribution openmpi to install on MOFED systems
=======
* Tue Dec 07 2021 Alexander Oganezov <alexander.a.oganezov@intel.com> 2.1.100-12
- Apply DAOS-9173 workaround to mercury

* Fri Dec 03 2021 Alexander Oganezov <alexander.a.oganezov@intel.com> 2.1.100-11
- Update mercury to v2.1.0rc4

* Thu Dec 02 2021 Danielle M. Sikich <danielle.sikich@intel.com> 2.1.100-10
- Fix name of daos serialize package

* Sun Nov 28 2021 Tom Nabarro <tom.nabarro@intel.com> 2.1.100-9
- Set rmem_{max,default} sysctl values on server package install to enable
  SPDK pci_event module to operate in unprivileged process (daos_engine).
>>>>>>> 2992dbac

* Wed Nov 24 2021 Brian J. Murrell <brian.murrell@intel.com> 2.1.100-8
- Remove invalid "%%else if" syntax
- Fix a few other rpmlint warnings

* Tue Nov 16 2021 Wang Shilong <shilong.wang@intel.com> 2.1.100-7
- Update for libdaos major version bump
- Fix version of libpemobj1 for SUSE

* Sat Nov 13 2021 Alexander Oganezov <alexander.a.oganezov@intel.com> 2.1.100-6
- Update OFI to v1.14.0rc3

* Tue Oct 26 2021 Brian J. Murrell <brian.murrell@intel.com> 2.1.100-5
- Create new daos-{client,server}tests-openmpi and daos-server-tests subpackages
- Rename daos-tests daos-client-tests and make daos-tests require all
  other test suites to maintain existing behavior

* Mon Oct 25 2021 Alexander Oganezov <alexander.a.oganezov@intel.com> 2.1.100-4
- Update mercury to v2.1.0rc2

* Wed Oct 20 2021 Jeff Olivier <jeffrey.v.olivier@intel.com> 2.1.100-3
- Explicitly require 1.11.0-3 of PMDK

* Wed Oct 13 2021 David Quigley <david.quigley@intel.com> 2.1.100-2
- Add defusedxml as a required dependency for the test package.

* Wed Oct 13 2021 Johann Lombardi <johann.lombardi@intel.com> 2.1.100-1
- Switch version to 2.1.100 for 2.2 test builds

* Tue Oct 12 2021 Johann Lombardi <johann.lombardi@intel.com> 1.3.106-1
- Version bump to 1.3.106 for 2.0 test build 6

* Fri Oct 8 2021 Alexander Oganezov <alexander.a.oganezov@intel.com> 1.13.105-4
- Update OFI to v1.13.2rc1

* Wed Sep 15 2021 Li Wei <wei.g.li@intel.com> 1.3.105-3
- Update raft to fix InstallSnapshot performance as well as to avoid some
  incorrect 0.8.0 RPMs

* Fri Sep 03 2021 Brian J. Murrell <brian.murrell@intel.com> 1.3.105-2
- Remove R: hwloc; RPM's auto-requires/provides will take care of this

* Tue Aug 24 2021 Jeff Olivier <jeffrey.v.olivier@intel.com> 1.3.105-1
- Version bump to 1.3.105 for 2.0 test build 5

* Mon Aug 09 2021 Yawei <yawei.niu@intel.com> 1.3.104-5
- Fix duplicates
- Add vos_perf

* Thu Aug 05 2021 Christopher Hoffman <christopherx.hoffman@intel.com> 1.3.104-4
- Update conditional statement to include checking for distributions to
  determine which unit files to use for daos-server and daos-agent

* Wed Aug 04 2021 Kris Jacque <kristin.jacque@intel.com> 1.3.104-3
- Move daos_metrics tool from tests package to server package

* Wed Aug 04 2021 Tom Nabarro <tom.nabarro@intel.com> 1.3.104-2
- Update to spdk 21.07 and (indirectly) dpdk 21.05

* Mon Aug 02 2021 Jeff Olivier <jeffrey.v.olivier@intel.com> 1.3.104-1
- Version bump to 1.3.104 for 2.0 test build 4

* Mon Jul 19 2021 Danielle M. Sikich <danielle.sikich@intel.com> 1.3.103-5
- Add DAOS serialization library that requires hdf5

* Wed Jul 14 2021 Li Wei <wei.g.li@intel.com> 1.3.103-4
- Update raft to fix slow leader re-elections

* Tue Jul 13 2021  Maureen Jean <maureen.jean@intel.com> 1.3.103-3
- Add python modules to python3.6 site-packages

* Mon Jul 12 2021 Alexander Oganezov <alexander.a.oganezov@intel.com> 1.3.103-2
- Update to mercury release v2.0.1

* Mon Jul 12 2021 Johann Lombardi <johann.lombardi@intel.com> 1.3.103-1
- Version bump to 1.3.103 for 2.0 test build 3

* Wed Jul 7 2021 Phillip Henderson <phillip.henderson@intel.com> 1.3.102-6
- Update daos-devel to always require the same version daos-client

* Wed Jun 30 2021 Tom Nabarro <tom.nabarro@intel.com> 1.3.102-5
- Update to spdk 21.04 and (indirectly) dpdk 21.05

* Fri Jun 25 2021 Brian J. Murrell <brian.murrell@intel.com> - 1.3.102-4
- Add libuuid-devel back as a requirement of daos-devel

* Wed Jun 23 2021 Li Wei <wei.g.li@intel.com> 1.3.102-3
- Update raft to pick up Pre-Vote

* Mon Jun 14 2021 Jeff Olivier <jeffrey.v.olivier@intel.com> 1.3.102-2
- Update to pmdk 1.11.0-rc1
- Remove dependence on libpmem since we use libpmemobj directly

* Fri Jun 11 2021 Johann Lombardi <johann.lombardi@intel.com> 1.3.102-1
- Version bump to 1.3.102 for 2.0 test build 2

* Wed Jun 02 2021 Johann Lombardi <johann.lombardi@intel.com> 1.3.101-3
- Remove libs from devel package

* Thu May 20 2021 Jeff Olivier <jeffrey.v.olivier@intel.com> 1.3.0-101-2
- Remove client libs from common package

* Wed May 19 2021 Johann Lombardi <johann.lombardi@intel.com> 1.3.101-1
- Version bump to 1.3.101 for 2.0 test build 1

* Fri May 07 2021 Brian J. Murrell <brian.murrell@intel.com> 1.3.0-16
- Enable debuginfo package building on SUSE platforms

* Thu May 06 2021 Brian J. Murrell <brian.murrell@intel.com> 1.3.0-15
- Update to build on EL8

* Wed May 05 2021 Brian J. Murrell <brian.murrell@intel.com> 1.3.0-14
- Package /etc/daos/certs in main/common package so that both server
  and client get it created

* Wed Apr 21 2021 Tom Nabarro <tom.nabarro@intel.com> - 1.3.0-13
- Relax ipmctl version requirement on leap15 as we have runtime checks

* Fri Apr 16 2021 Mohamad Chaarawi <mohamad.chaarawi@intel.com> - 1.3.0-12
- remove dfuse_hl

* Wed Apr 14 2021 Jeff Olivier <jeffrey.v.olivier@intel.com> - 1.3.0-11
- Remove storage_estimator and io_conf from client packages to remove
  any client side dependence on bio and vos (and and PMDK/SPDK)

* Mon Apr 12 2021 Dalton A. Bohning <daltonx.bohning@intel.com> - 1.3.0-10
- Add attr to the test dependencies

* Tue Apr 06 2021 Kris Jacque <kristin.jacque@intel.com> 1.3.0-9
- Add package for daos_firmware helper binary

* Fri Apr 02 2021 Jeff Olivier <jeffrey.v.olivier@intel.com> 1.3.0-8
- Remove unused readline-devel

* Thu Apr 01 2021 Brian J. Murrell <brian.murrell@intel.com> 1.3.0-7
- Update argobots to 1.1

* Tue Mar 30 2021 Maureen Jean <maureen.jean@intel.com> 1.3.0-6
- Change pydaos_shim_3 to pydaos_shim

* Mon Mar 29 2021 Brian J. Murrell <brian.murrell@intel.com> - 1.3.0-5
- Move libdts.so to the daos-tests subpackage

* Tue Mar 23 2021 Alexander Oganezov <alexander.a.oganezov@intel.com> 1.3.0-4
- Update libfabric to v1.12.0
- Disable grdcopy/gdrapi linkage in libfabric


* Thu Mar 18 2021 Maureen Jean <maureen.jean@intel.com> 1.3.0-3
- Update to python3

* Thu Feb 25 2021 Li Wei <wei.g.li@intel.com> 1.3.0-2
- Require raft-devel 0.7.3 that fixes an unstable leadership problem caused by
  removed replicas as well as some Coverity issues

* Wed Feb 24 2021 Brian J. Murrell <brian.murrell@intel.com> - 1.3.0-1
- Version bump up to 1.3.0

* Mon Feb 22 2021 Brian J. Murrell <brian.murrell@intel.com> 1.1.3-3
- Remove all *-devel Requires from daos-devel as none of those are
  actually necessary to build libdaos clients

* Tue Feb 16 2021 Alexander Oganezov <alexander.a.oganezov@intel.com> 1.1.3-2
- Update libfabric to v1.12.0rc1

* Wed Feb 10 2021 Johann Lombardi <johann.lombardi@intel.com> 1.1.3-1
- Version bump up to 1.1.3

* Tue Feb 9 2021 Vish Venkatesan <vishwanath.venkatesan@intel.com> 1.1.2.1-11
- Add new pmem specific version of DAOS common library

* Fri Feb 5 2021 Saurabh Tandan <saurabh.tandan@intel.com> 1.1.2.1-10
- Added dbench as requirement for test package.

* Wed Feb 3 2021 Hua Kuang <hua.kuang@intel.com> 1.1.2.1-9
- Changed License to BSD-2-Clause-Patent

* Wed Feb 03 2021 Brian J. Murrell <brian.murrell@intel.com> - 1.1.2-8
- Update minimum required libfabric to 1.11.1

* Thu Jan 28 2021 Phillip Henderson <phillip.henderson@intel.com> 1.1.2.1-7
- Change ownership and permissions for the /etc/daos/certs directory.

* Sat Jan 23 2021 Alexander Oganezov <alexander.a.oganezov@intel.com> 1.1.2.1-6
- Update to mercury v2.0.1rc1

* Fri Jan 22 2021 Michael MacDonald <mjmac.macdonald@intel.com> 1.1.2.1-5
- Install daos_metrics utility to %%{_bindir}

* Wed Jan 20 2021 Kenneth Cain <kenneth.c.cain@intel.com> 1.1.2.1-4
- Version update for API major version 1, libdaos.so.1 (1.0.0)

* Fri Jan 15 2021 Michael Hennecke <mhennecke@lenovo.com> 1.1.2.1-3
- Harmonize daos_server and daos_agent groups.

* Tue Dec 15 2020 Ashley Pittman <ashley.m.pittman@intel.com> 1.1.2.1-2
- Combine the two memcheck suppressions files.

* Wed Dec 09 2020 Johann Lombardi <johann.lombardi@intel.com> 1.1.2.1-1
- Version bump up to 1.1.2.1

* Fri Dec 04 2020 Li Wei <wei.g.li@intel.com> 1.1.2-3
- Require raft-devel 0.7.1 that fixes recent Coverity issues

* Wed Dec 02 2020 Maureen Jean <maureen.jean@intel.com> - 1.1.2-2
- define scons_args to be BUILD_TYPE=<release|dev>
- the scons default is BUILD_TYPE=release
- BUILD_TYPE=release will disable fault injection in build

* Tue Dec 01 2020 Brian J. Murrell <brian.murrell@intel.com> - 1.1.2-1
- Version bump up to 1.1.2

* Tue Nov 17 2020 Li Wei <wei.g.li@intel.com> 1.1.1-8
- Require raft-devel 0.7.0 that changes log indices and terms to 63-bit

* Wed Nov 11 2020 Tom Nabarro <tom.nabarro@intel.com> 1.1.1-7
- Add version validation for runtime daos_server ipmctl requirement to avoid
  potential corruption of PMMs when setting PMem goal, issue fixed in
  https://github.com/intel/ipmctl/commit/9e3898cb15fa9eed3ef3e9de4488be1681d53ff4

* Thu Oct 29 2020 Jonathan Martinez Montes <jonathan.martinez.montes@intel.com> 1.1.1-6
- Restore obj_ctl utility

* Wed Oct 28 2020 Brian J. Murrell <brian.murrell@intel.com> - 1.1.1-5
- Use %%autosetup
- Only use systemd_requires if it exists
- Obsoletes: cart now that it's included in daos

* Sat Oct 24 2020 Maureen Jean <maureen.jean@intel.com> 1.1.1-4
- Add daos.conf to the daos package to resolve the path to libbio.so

* Tue Oct 13 2020 Jonathan Martinez Montes <jonathan.martinez.montes@intel.com> 1.1.1-3
- Remove obj_ctl from Tests RPM package
- Add libdts.so shared library that is used by daos_perf, daos_racer and
  the daos utility.

* Tue Oct 13 2020 Amanda Justiniano <amanda.justiniano-pagn@intel.com> 1.1.1-3
- Add lbzip2 requirement to the daos-tests package

* Tue Oct 13 2020 Michael MacDonald <mjmac.macdonald@intel.com> 1.1.1-2
- Create unprivileged user for daos_agent

* Mon Oct 12 2020 Johann Lombardi <johann.lombardi@intel.com> 1.1.1-1
- Version bump up to 1.1.1

* Sat Oct 03 2020 Michael MacDonald <mjmac.macdonald@intel.com> 1.1.0-34
- Add go-race to BuildRequires on OpenSUSE Leap

* Wed Sep 16 2020 Alexander Oganezov <alexander.a.oganezov@intel.com> 1.1.0-33
- Update OFI to v1.11.0

* Mon Aug 17 2020 Michael MacDonald <mjmac.macdonald@intel.com> 1.1.0-32
- Install completion script in /etc/bash_completion.d

* Wed Aug 05 2020 Brian J. Murrell <brian.murrell@intel.com> - 1.1.0-31
- Change fuse requirement to fuse3
- Use Lmod for MPI module loading
- Remove unneeded (and un-distro gated) Requires: json-c

* Wed Jul 29 2020 Jonathan Martinez Montes <jonathan.martinez.montes@intel.com> - 1.1.0-30
- Add the daos_storage_estimator.py tool. It merges the functionality of the
  former tools vos_size, vos_size.py, vos_size_dfs_sample.py and parse_csv.py.

* Wed Jul 29 2020 Jeffrey V Olivier <jeffrey.v.olivier@intel.com> - 1.1.0-29
- Revert prior changes from version 28

* Mon Jul 13 2020 Brian J. Murrell <brian.murrell@intel.com> - 1.1.0-28
- Change fuse requirement to fuse3
- Use Lmod for MPI module loading

* Tue Jul 7 2020 Alexander A Oganezov <alexander.a.oganezov@intel.com> - 1.1.0-27
- Update to mercury release 2.0.0~rc1-1

* Sun Jun 28 2020 Jonathan Martinez Montes <jonathan.martinez.montes@intel.com> - 1.1.0-26
- Add the vos_size_dfs_sample.py tool. It is used to generate dynamically
  the vos_dfs_sample.yaml file using the real DFS super block data.

* Tue Jun 23 2020 Jeff Olivier <jeffrey.v.olivier@intel.com> - 1.1.0-25
- Add -no-rpath option and use it for rpm build rather than modifying
  SCons files in place

* Tue Jun 16 2020 Jeff Olivier <jeffrey.v.olivier@intel.com> - 1.1.0-24
- Modify RPATH removal snippet to replace line with pass as some lines
  can't be removed without breaking the code

* Fri Jun 05 2020 Ryon Jensen <ryon.jensen@intel.com> - 1.1.0-23
- Add libisa-l_crypto dependency

* Fri Jun 05 2020 Tom Nabarro <tom.nabarro@intel.com> - 1.1.0-22
- Change server systemd run-as user to daos_server in unit file

* Thu Jun 04 2020 Hua Kuang <hua.kuang@intel.com> - 1.1.0-21
- Remove dmg_old from DAOS RPM package

* Thu May 28 2020 Tom Nabarro <tom.nabarro@intel.com> - 1.1.0-20
- Create daos group to run as in systemd unit file

* Tue May 26 2020 Brian J. Murrell <brian.murrell@intel.com> - 1.1.0-19
- Enable parallel building with _smp_mflags

* Fri May 15 2020 Kenneth Cain <kenneth.c.cain@intel.com> - 1.1.0-18
- Require raft-devel >= 0.6.0 that adds new API raft_election_start()

* Thu May 14 2020 Brian J. Murrell <brian.murrell@intel.com> - 1.1.0-17
- Add cart-devel's Requires to daos-devel as they were forgotten
  during the cart merge

* Thu May 14 2020 Brian J. Murrell <brian.murrell@intel.com> - 1.1.0-16
- Fix fuse3-libs -> libfuse3 for SLES/Leap 15

* Thu Apr 30 2020 Brian J. Murrell <brian.murrell@intel.com> - 1.1.0-15
- Use new properly pre-release tagged mercury RPM

* Thu Apr 30 2020 Brian J. Murrell <brian.murrell@intel.com> - 1.1.0-14
- Move fuse dependencies to the client subpackage

* Mon Apr 27 2020 Michael MacDonald <mjmac.macdonald@intel.com> 1.1.0-13
- Rename /etc/daos.yml -> /etc/daos_control.yml

* Thu Apr 16 2020 Brian J. Murrell <brian.murrell@intel.com> - 1.1.0-12
- Use distro fuse

* Fri Apr 10 2020 Alexander Oganezov <alexander.a.oganezov@intel.com> - 1.1.0-11
- Update to mercury 4871023 to pick na_ofi.c race condition fix for
  "No route to host" errors.

* Sun Apr 05 2020 Brian J. Murrell <brian.murrell@intel.com> - 1.1.0-10
- Clean up spdk dependencies

* Mon Mar 30 2020 Tom Nabarro <tom.nabarro@intel.com> - 1.1.0-9
- Set version of spdk to < v21, > v19

* Fri Mar 27 2020 David Quigley <david.quigley@intel.com> - 1.1.0-8
- add daos and dmg man pages to the daos-client files list

* Thu Mar 26 2020 Michael MacDonald <mjmac.macdonald@intel.com> 1.1.0-7
- Add systemd scriptlets for managing daos_server/daos_admin services

* Thu Mar 26 2020 Alexander Oganeozv <alexander.a.oganezov@intel.com> - 1.1.0-6
- Update ofi to 62f6c937601776dac8a1f97c8bb1b1a6acfbc3c0

* Tue Mar 24 2020 Jeffrey V. Olivier <jeffrey.v.olivier@intel.com> - 1.1.0-5
- Remove cart as an external dependence

* Mon Mar 23 2020 Jeffrey V. Olivier <jeffrey.v.olivier@intel.com> - 1.1.0-4
- Remove scons_local as dependency

* Tue Mar 03 2020 Brian J. Murrell <brian.murrell@intel.com> - 1.1.0-3
- Bump up go minimum version to 1.12

* Thu Feb 20 2020 Brian J. Murrell <brian.murrell@intel.com> - 1.1.0-2
- daos-server requires daos-client (same version)

* Fri Feb 14 2020 Brian J. Murrell <brian.murrell@intel.com> - 1.1.0-1
- Version bump up to 1.1.0

* Wed Feb 12 2020 Brian J. Murrell <brian.murrell@intel.com> - 0.9.0-2
- Remove undefine _missing_build_ids_terminate_build

* Thu Feb 06 2020 Johann Lombardi <johann.lombardi@intel.com> - 0.9.0-1
- Version bump up to 0.9.0

* Sat Jan 18 2020 Jeff Olivier <jeffrey.v.olivier@intel.com> - 0.8.0-3
- Fixing a few warnings in the RPM spec file

* Fri Dec 27 2019 Jeff Olivier <jeffrey.v.olivier@intel.com> - 0.8.0-2
- Remove openmpi, pmix, and hwloc builds, use hwloc and openmpi packages

* Tue Dec 17 2019 Johann Lombardi <johann.lombardi@intel.com> - 0.8.0-1
- Version bump up to 0.8.0

* Thu Dec 05 2019 Johann Lombardi <johann.lombardi@intel.com> - 0.7.0-1
- Version bump up to 0.7.0

* Tue Nov 19 2019 Tom Nabarro <tom.nabarro@intel.com> 0.6.0-15
- Temporarily unconstrain max. version of spdk

* Wed Nov 06 2019 Brian J. Murrell <brian.murrell@intel.com> 0.6.0-14
- Constrain max. version of spdk

* Wed Nov 06 2019 Brian J. Murrell <brian.murrell@intel.com> 0.6.0-13
- Use new cart with R: mercury to < 1.0.1-20 due to incompatibility

* Wed Nov 06 2019 Michael MacDonald <mjmac.macdonald@intel.com> 0.6.0-12
- Add daos_admin privileged helper for daos_server

* Fri Oct 25 2019 Brian J. Murrell <brian.murrell@intel.com> 0.6.0-11
- Handle differences in Leap 15 Python packaging

* Wed Oct 23 2019 Brian J. Murrell <brian.murrell@intel.com> 0.6.0-9
- Update BR: libisal-devel for Leap

* Mon Oct 07 2019 Brian J. Murrell <brian.murrell@intel.com> 0.6.0-8
- Use BR: cart-devel-%%{cart_sha1} if available
- Remove cart's BRs as it's -devel Requires them now

* Tue Oct 01 2019 Brian J. Murrell <brian.murrell@intel.com> 0.6.0-7
- Constrain cart BR to <= 1.0.0

* Sat Sep 21 2019 Brian J. Murrell <brian.murrell@intel.com>
- Remove Requires: {argobots, cart}
  - autodependencies should take care of these

* Thu Sep 19 2019 Jeff Olivier <jeffrey.v.olivier@intel.com>
- Add valgrind-devel requirement for argobots change

* Tue Sep 10 2019 Tom Nabarro <tom.nabarro@intel.com>
- Add requires ndctl as runtime dep for control plane.

* Thu Aug 15 2019 David Quigley <david.quigley@intel.com>
- Add systemd unit files to packaging.

* Thu Jul 25 2019 Brian J. Murrell <brian.murrell@intel.com>
- Add git hash and commit count to release

* Thu Jul 18 2019 David Quigley <david.quigley@intel.com>
- Add certificate generation files to packaging.

* Tue Jul 09 2019 Johann Lombardi <johann.lombardi@intel.com>
- Version bump up to 0.6.0

* Fri Jun 21 2019 David Quigley <dquigley@intel.com>
- Add daos_agent.yml to the list of packaged files

* Thu Jun 13 2019 Brian J. Murrell <brian.murrell@intel.com>
- move obj_ctl daos_gen_io_conf daos_run_io_conf to
  daos-tests sub-package
- daos-server needs spdk-tools

* Fri May 31 2019 Ken Cain <kenneth.c.cain@intel.com>
- Add new daos utility binary

* Wed May 29 2019 Brian J. Murrell <brian.murrell@intel.com>
- Version bump up to 0.5.0
- Add Requires: libpsm_infinipath1 for SLES 12.3

* Tue May 07 2019 Brian J. Murrell <brian.murrell@intel.com>
- Move some files around among the sub-packages

* Mon May 06 2019 Brian J. Murrell <brian.murrell@intel.com>
- Only BR fio
  - fio-{devel,src} is not needed

* Wed Apr 03 2019 Brian J. Murrell <brian.murrell@intel.com>
- initial package<|MERGE_RESOLUTION|>--- conflicted
+++ resolved
@@ -15,11 +15,10 @@
 
 Name:          daos
 Version:       2.1.100
-<<<<<<< HEAD
+
 Release:       9%{?relval}%{?dist}
-=======
-Release:       12%{?relval}%{?dist}
->>>>>>> 2992dbac
+
+Release:       13%{?relval}%{?dist}
 Summary:       DAOS Storage Engine
 
 License:       BSD-2-Clause-Patent
@@ -542,11 +541,10 @@
 # No files in a shim package
 
 %changelog
-<<<<<<< HEAD
-* Fri Nov 26 2021 Brian J. Murrell <brian.murrell@intel.com> 2.1.100-9
+* Thu Dec 08 2021 Brian J. Murrell <brian.murrell@intel.com> 2.1.100-13
 - Create a shim package to allow daos openmpi packages built with the
   distribution openmpi to install on MOFED systems
-=======
+
 * Tue Dec 07 2021 Alexander Oganezov <alexander.a.oganezov@intel.com> 2.1.100-12
 - Apply DAOS-9173 workaround to mercury
 
@@ -559,7 +557,6 @@
 * Sun Nov 28 2021 Tom Nabarro <tom.nabarro@intel.com> 2.1.100-9
 - Set rmem_{max,default} sysctl values on server package install to enable
   SPDK pci_event module to operate in unprivileged process (daos_engine).
->>>>>>> 2992dbac
 
 * Wed Nov 24 2021 Brian J. Murrell <brian.murrell@intel.com> 2.1.100-8
 - Remove invalid "%%else if" syntax
