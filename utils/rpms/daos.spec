%define daoshome %{_exec_prefix}/lib/%{name}
%define server_svc_name daos_server.service
%define agent_svc_name daos_agent.service
%define sysctl_script_name 10-daos_server.conf

%global mercury_version 2.3.1-1%{?dist}
%global libfabric_version 1.15.1-1
%global __python %{__python3}

%if (0%{?rhel} >= 8)
# https://bugzilla.redhat.com/show_bug.cgi?id=1955184
%define _use_internal_dependency_generator 0
%define __find_requires %{SOURCE1}
%endif

Name:          daos
Version:       2.5.100
<<<<<<< HEAD
Release:       12%{?relval}%{?dist}
=======
Release:       13%{?relval}%{?dist}
>>>>>>> be4402b9
Summary:       DAOS Storage Engine

License:       BSD-2-Clause-Patent
URL:           https://github.com/daos-stack/daos
Source0:       %{name}-%{version}.tar.gz
Source1:       bz-1955184_find-requires
%if (0%{?rhel} >= 8)
BuildRequires: python3-scons >= 2.4
%else
BuildRequires: scons >= 2.4
%endif
BuildRequires: libfabric-devel >= %{libfabric_version}
BuildRequires: mercury-devel >= %{mercury_version}
BuildRequires: gcc-c++
%if (0%{?rhel} >= 8)
%global openmpi openmpi
%else
%global openmpi openmpi3
%endif
BuildRequires: %{openmpi}-devel
BuildRequires: hwloc-devel
%if ("%{?compiler_args}" == "COMPILER=covc")
BuildRequires: bullseye
%endif
%if (0%{?rhel} >= 8)
BuildRequires: argobots-devel >= 1.1
BuildRequires: json-c-devel
BuildRequires: boost-python3-devel
%else
BuildRequires: libabt-devel >= 1.0rc1
BuildRequires: libjson-c-devel
BuildRequires: boost-devel
%endif
BuildRequires: libpmemobj-devel >= 2.0.0
%if (0%{?rhel} >= 8)
BuildRequires: fuse3-devel >= 3
%else
BuildRequires: fuse3-devel >= 3.4.2
%endif
%if (0%{?suse_version} >= 1500)
BuildRequires: go-race
BuildRequires: libprotobuf-c-devel
BuildRequires: liblz4-devel
BuildRequires: libcapstone-devel
%else
BuildRequires: protobuf-c-devel
BuildRequires: lz4-devel
BuildRequires: capstone-devel
%endif
BuildRequires: spdk-devel >= 22.01.2
%if (0%{?rhel} >= 8)
BuildRequires: libisa-l-devel
BuildRequires: libisa-l_crypto-devel
%else
BuildRequires: libisal-devel
BuildRequires: libisal_crypto-devel
%endif
BuildRequires: daos-raft-devel = 0.10.1-2.411.gefa15f4%{?dist}
BuildRequires: openssl-devel
BuildRequires: libevent-devel
BuildRequires: libyaml-devel
BuildRequires: libcmocka-devel
BuildRequires: valgrind-devel
BuildRequires: systemd
BuildRequires: go >= 1.17
%if (0%{?rhel} >= 8)
BuildRequires: numactl-devel
BuildRequires: CUnit-devel
# needed to retrieve PMM region info through control-plane
BuildRequires: libipmctl-devel
%if (0%{?rhel} >= 9)
BuildRequires: python-devel
%else
BuildRequires: python36-devel
%endif
BuildRequires: python3-distro
BuildRequires: Lmod
%else
%if (0%{?suse_version} >= 1315)
# see src/client/dfs/SConscript for why we need /etc/os-release
# that code should be rewritten to use the python libraries provided for
# os detection
BuildRequires: distribution-release
BuildRequires: libnuma-devel
BuildRequires: cunit-devel
BuildRequires: ipmctl-devel
BuildRequires: python3-devel
BuildRequires: python3-distro
BuildRequires: python-rpm-macros
BuildRequires: lua-lmod
BuildRequires: systemd-rpm-macros
%endif
%endif
BuildRequires: libuuid-devel

%if (0%{?suse_version} > 0)
BuildRequires: libucp-devel
BuildRequires: libucs-devel
BuildRequires: libuct-devel
%else
BuildRequires: ucx-devel
%endif

Requires: openssl
# This should only be temporary until we can get a stable upstream release
# of mercury, at which time the autoprov shared library version should
# suffice
Requires: mercury >= %{mercury_version}


%description
The Distributed Asynchronous Object Storage (DAOS) is an open-source
software-defined object store designed from the ground up for
massively distributed Non Volatile Memory (NVM). DAOS takes advantage
of next generation NVM technology like Storage Class Memory (SCM) and
NVM express (NVMe) while presenting a key-value storage interface and
providing features such as transactional non-blocking I/O, advanced
data protection with self healing on top of commodity hardware, end-
to-end data integrity, fine grained data control and elastic storage
to optimize performance and cost.

%package server
Summary: The DAOS server
Requires: %{name}%{?_isa} = %{version}-%{release}
Requires: spdk-tools >= 22.01.2
Requires: ndctl
# needed to set PMem configuration goals in BIOS through control-plane
%if (0%{?suse_version} >= 1500)
Requires: ipmctl >= 03.00.00.0423
Requires: libpmemobj1 >= 2.0.0-1.suse1500
Requires: libfabric1 >= %{libfabric_version}
%else
Requires: ipmctl >= 03.00.00.0468
Requires: libpmemobj >= 2.0.0-1%{?dist}
%endif
Requires: libfabric >= %{libfabric_version}
Requires: mercury >= %{mercury_version}
Requires(post): /sbin/ldconfig
Requires(postun): /sbin/ldconfig
Requires: numactl
%{?systemd_requires}

%description server
This is the package needed to run a DAOS server

%package admin
Summary: DAOS admin tools
Requires: %{name}%{?_isa} = %{version}-%{release}

%description admin
This package contains DAOS administrative tools (e.g. dmg).

%package client
Summary: The DAOS client
Requires: %{name}%{?_isa} = %{version}-%{release}
Requires: mercury >= %{mercury_version}
Requires: libfabric >= %{libfabric_version}
%if (0%{?suse_version} >= 1500)
Requires: libfabric1 >= %{libfabric_version}
Requires: libfuse3-3 >= 3.4.2
%endif
Requires: /usr/bin/fusermount3
%{?systemd_requires}

%description client
This is the package needed to run a DAOS client

%package tests
Summary: The entire DAOS test suite
Requires: %{name}-client-tests%{?_isa} = %{version}-%{release}
BuildArch: noarch

%description tests
This is the package is a metapackage to install all of the test packages

%package tests-internal
Summary: The entire internal DAOS test suite
Requires: %{name}-tests = %{version}-%{release}
Requires: %{name}-client-tests-openmpi%{?_isa} = %{version}-%{release}
Requires: %{name}-client-tests-mpich = %{version}-%{release}
Requires: %{name}-serialize%{?_isa} = %{version}-%{release}
BuildArch: noarch

%description tests-internal
This is the package is a metapackage to install all of the internal test
packages

%package client-tests
Summary: The DAOS test suite
Requires: %{name}-client%{?_isa} = %{version}-%{release}
Requires: %{name}-admin%{?_isa} = %{version}-%{release}
Requires: python3-distro
Requires: python3-tabulate
Requires: python3-defusedxml
Requires: protobuf-c-devel
Requires: fio
Requires: git
Requires: dbench
Requires: lbzip2
Requires: attr
Requires: ior
Requires: go >= 1.18
%if (0%{?suse_version} >= 1315)
Requires: lua-lmod
Requires: libcapstone-devel
%else
Requires: Lmod
Requires: capstone-devel
%endif
%if (0%{?rhel} >= 8)
Requires: fuse3-devel >= 3
%else
Requires: fuse3-devel >= 3.4.2
%endif

%description client-tests
This is the package needed to run the DAOS test suite (client tests)

%package client-tests-openmpi
Summary: The DAOS client test suite - tools which need openmpi
Requires: %{name}-client-tests%{?_isa} = %{version}-%{release}
Requires: hdf5-%{openmpi}-tests
Requires: hdf5-vol-daos-%{openmpi}-tests
Requires: MACSio-%{openmpi}
Requires: simul-%{openmpi}

%description client-tests-openmpi
This is the package needed to run the DAOS client test suite openmpi tools

%package client-tests-mpich
Summary: The DAOS client test suite - tools which need mpich
BuildArch: noarch
Requires: %{name}-client-tests%{?_isa} = %{version}-%{release}
Requires: mpifileutils-mpich
Requires: testmpio
Requires: mpich
Requires: ior
Requires: hdf5-mpich-tests
Requires: hdf5-vol-daos-mpich-tests
Requires: MACSio-mpich
Requires: simul-mpich
Requires: romio-tests
Requires: python3-mpi4py-tests

%description client-tests-mpich
This is the package needed to run the DAOS client test suite mpich tools

%package server-tests
Summary: The DAOS server test suite (server tests)
Requires: %{name}-server%{?_isa} = %{version}-%{release}
Requires: %{name}-admin%{?_isa} = %{version}-%{release}

%description server-tests
This is the package needed to run the DAOS server test suite (server tests)

%package devel
Summary: The DAOS development libraries and headers
Requires: %{name}-client%{?_isa} = %{version}-%{release}
Requires: libuuid-devel

%description devel
This is the package needed to build software with the DAOS library.

%package firmware
Summary: The DAOS firmware management helper
Requires: %{name}-server%{?_isa} = %{version}-%{release}

%description firmware
This is the package needed to manage server storage firmware on DAOS servers.

%package serialize
Summary: DAOS serialization library that uses HDF5
BuildRequires: hdf5-devel
Requires: hdf5

%description serialize
This is the package needed to use the DAOS serialization and deserialization
tools, as well as the preserve option for the filesystem copy tool.

%package mofed-shim
Summary: A shim to bridge MOFED's openmpi to distribution dependency tags
Provides: libmpi.so.40()(64bit)(openmpi-x86_64)
Requires: libmpi.so.40()(64bit)
Provides: libmpi_cxx.so.40()(64bit)(openmpi-x86_64)
Provides: libmpi_cxx.so.40()(64bit)
BuildArch: noarch

%description mofed-shim
This is the package that bridges the difference between the MOFED openmpi
"Provides" and distribution-openmpi consumers "Requires".

%if (0%{?suse_version} > 0)
%global __debug_package 1
%global _debuginfo_subpackages 1
%debug_package
%endif

%prep
%autosetup

%build

%define conf_dir %{_sysconfdir}/daos
%if (0%{?rhel} == 8)
%define scons_exe scons-3
%else
%define scons_exe scons
%endif
%{scons_exe} %{?_smp_mflags} \
      --config=force         \
      --no-rpath             \
      USE_INSTALLED=all      \
      FIRMWARE_MGMT=yes      \
      CONF_DIR=%{conf_dir}   \
     %{?scons_args}          \
     %{?compiler_args}

%if ("%{?compiler_args}" == "COMPILER=covc")
mv test.cov{,-build}
%endif

%install
%{scons_exe} %{?_smp_mflags}          \
      --config=force                  \
      --no-rpath                      \
      --install-sandbox=%{buildroot}  \
      %{buildroot}%{_prefix}          \
      %{buildroot}%{conf_dir}         \
      USE_INSTALLED=all               \
      FIRMWARE_MGMT=yes               \
      CONF_DIR=%{conf_dir}            \
      PREFIX=%{_prefix}               \
      %{?scons_args}                  \
      %{?compiler_args}

%if ("%{?compiler_args}" == "COMPILER=covc")
mv test.cov-build %{buildroot}/%{daoshome}/TESTING/ftest/test.cov
%endif
mkdir -p %{buildroot}/%{_sysconfdir}/ld.so.conf.d/
echo "%{_libdir}/daos_srv" > %{buildroot}/%{_sysconfdir}/ld.so.conf.d/daos.conf
mkdir -p %{buildroot}/%{_sysctldir}
install -m 644 utils/rpms/%{sysctl_script_name} %{buildroot}/%{_sysctldir}
mkdir -p %{buildroot}/%{_unitdir}
install -m 644 utils/systemd/%{server_svc_name} %{buildroot}/%{_unitdir}
install -m 644 utils/systemd/%{agent_svc_name} %{buildroot}/%{_unitdir}
mkdir -p %{buildroot}/%{conf_dir}/certs/clients
mv %{buildroot}/%{conf_dir}/bash_completion.d %{buildroot}/%{_sysconfdir}
# fixup env-script-interpreters
sed -i -e '1s/env //' %{buildroot}{%{daoshome}/TESTING/ftest/{cart/cart_logtest,config_file_gen,launch,slurm_setup,tags,verify_perms}.py,%{_bindir}/daos_storage_estimator.py,%{_datarootdir}/daos/control/setup_spdk.sh}

# shouldn't have source files in a non-devel RPM
rm -f %{buildroot}%{daoshome}/TESTING/ftest/cart/{test_linkage.cpp,utest_{hlc,portnumber,protocol,swim}.c,wrap_cmocka.h}

%pre server
getent group daos_metrics >/dev/null || groupadd -r daos_metrics
getent group daos_server >/dev/null || groupadd -r daos_server
getent group daos_daemons >/dev/null || groupadd -r daos_daemons
getent passwd daos_server >/dev/null || useradd -s /sbin/nologin -r -g daos_server -G daos_metrics,daos_daemons daos_server

%post server
%{?run_ldconfig}
%systemd_post %{server_svc_name}
%sysctl_apply %{sysctl_script_name}

%preun server
%systemd_preun %{server_svc_name}

%if (0%{?suse_version} > 0)
%postun server
%{?run_ldconfig}
%systemd_postun %{server_svc_name}
%endif

%pre client
getent group daos_agent >/dev/null || groupadd -r daos_agent
getent group daos_daemons >/dev/null || groupadd -r daos_daemons
getent passwd daos_agent >/dev/null || useradd -s /sbin/nologin -r -g daos_agent -G daos_daemons daos_agent

%post client
%systemd_post %{agent_svc_name}

%preun client
%systemd_preun %{agent_svc_name}

%if (0%{?suse_version} > 0)
%postun client
%systemd_postun %{agent_svc_name}
%endif

%files
%defattr(-, root, root, -)
%doc README.md
%{_sysconfdir}/ld.so.conf.d/daos.conf
%dir %attr(0755,root,root) %{conf_dir}/certs
%config(noreplace) %{conf_dir}/memcheck-cart.supp
%dir %{conf_dir}
%dir %{_sysconfdir}/bash_completion.d
%{_sysconfdir}/bash_completion.d/daos.bash
# Certificate generation files
%dir %{_libdir}/%{name}
%{_libdir}/%{name}/certgen/
%{_libdir}/%{name}/VERSION
%{_libdir}/libcart.so.*
%{_libdir}/libgurt.so.*
%{_libdir}/libdaos_common.so

%files server
%doc README.md
%config(noreplace) %attr(0644,root,root) %{conf_dir}/daos_server.yml
%dir %attr(0700,daos_server,daos_server) %{conf_dir}/certs/clients
# set daos_server_helper to be setuid root in order to perform privileged tasks
%attr(4750,root,daos_server) %{_bindir}/daos_server_helper
# set daos_server to be setgid daos_server in order to invoke daos_server_helper
# and/or daos_firmware_helper
%attr(2755,root,daos_server) %{_bindir}/daos_server
%{_bindir}/daos_engine
%{_bindir}/daos_metrics
%dir %{_libdir}/daos_srv
%{_libdir}/daos_srv/libcont.so
%{_libdir}/daos_srv/libdtx.so
%{_libdir}/daos_srv/libmgmt.so
%{_libdir}/daos_srv/libobj.so
%{_libdir}/daos_srv/libpool.so
%{_libdir}/daos_srv/librdb.so
%{_libdir}/daos_srv/librdbt.so
%{_libdir}/daos_srv/librebuild.so
%{_libdir}/daos_srv/librsvc.so
%{_libdir}/daos_srv/libsecurity.so
%{_libdir}/daos_srv/libvos_srv.so
%{_libdir}/daos_srv/libvos_size.so
%{_libdir}/daos_srv/libvos.so
%{_libdir}/daos_srv/libbio.so
%{_libdir}/daos_srv/libplacement.so
%{_libdir}/daos_srv/libpipeline.so
%{_libdir}/libdaos_common_pmem.so
%config(noreplace) %{conf_dir}/vos_size_input.yaml
%{_bindir}/daos_storage_estimator.py
%{python3_sitearch}/storage_estimator/*.py
%dir %{python3_sitearch}/storage_estimator
%if (0%{?rhel} >= 8)
%dir %{python3_sitearch}/storage_estimator/__pycache__
%{python3_sitearch}/storage_estimator/__pycache__/*.pyc
%endif
%{_datarootdir}/%{name}
%exclude %{_datarootdir}/%{name}/ioil-ld-opts
%{_unitdir}/%{server_svc_name}
%{_sysctldir}/%{sysctl_script_name}

%files admin
%doc README.md
%{_bindir}/dmg
%{_mandir}/man8/dmg.8*
%config(noreplace) %{conf_dir}/daos_control.yml

%files client
%doc README.md
%{_libdir}/libdaos.so.*
%{_bindir}/cart_ctl
%{_bindir}/self_test
%{_bindir}/daos_agent
%{_bindir}/dfuse
%{_bindir}/daos
%{_libdir}/libdaos_cmd_hdlrs.so
%{_libdir}/libdfs.so
%{_libdir}/libds3.so
%{_libdir}/%{name}/API_VERSION
%{_libdir}/libduns.so
%{_libdir}/libdfuse.so
%{_libdir}/libioil.so
%{_libdir}/libpil4dfs.so
%dir %{python3_sitearch}/pydaos
%{python3_sitearch}/pydaos/*.py
%dir %{python3_sitearch}/pydaos/raw
%{python3_sitearch}/pydaos/raw/*.py
%if (0%{?rhel} >= 8)
%dir %{python3_sitearch}/pydaos/__pycache__
%{python3_sitearch}/pydaos/__pycache__/*.pyc
%dir %{python3_sitearch}/pydaos/raw/__pycache__
%{python3_sitearch}/pydaos/raw/__pycache__/*.pyc
%endif
%{python3_sitearch}/pydaos/pydaos_shim.so
%{_datarootdir}/%{name}/ioil-ld-opts
%config(noreplace) %{conf_dir}/daos_agent.yml
%{_unitdir}/%{agent_svc_name}
%{_mandir}/man8/daos.8*

%files client-tests
%doc README.md
%dir %{daoshome}
%{daoshome}/TESTING
%exclude %{daoshome}/TESTING/ftest/avocado_tests.yaml
%{_bindir}/hello_drpc
%{_libdir}/libdaos_tests.so
%{_bindir}/acl_dump_test
%{_bindir}/agent_tests
%{_bindir}/drpc_engine_test
%{_bindir}/drpc_test
%{_bindir}/dfuse_test
%{_bindir}/eq_tests
%{_bindir}/job_tests
%{_bindir}/security_test
%config(noreplace) %{conf_dir}/fault-inject-cart.yaml
%{_bindir}/fault_status
%{_bindir}/crt_launch
# For avocado tests
%{daoshome}/.build_vars.json
%{daoshome}/.build_vars.sh
%{_bindir}/daos_perf
%{_bindir}/daos_racer
%{_bindir}/daos_test
%{_bindir}/daos_debug_set_params
%{_bindir}/dfs_test
%{_bindir}/jobtest
%{_bindir}/daos_gen_io_conf
%{_bindir}/daos_run_io_conf
%{_libdir}/libdpar.so

%files client-tests-openmpi
%doc README.md
%{_libdir}/libdpar_mpi.so

%files client-tests-mpich
%doc README.md

%files server-tests
%doc README.md
%{_bindir}/evt_ctl
%{_bindir}/jump_pl_map
%{_bindir}/pl_bench
%{_bindir}/rdbt
%{_bindir}/ring_pl_map
%{_bindir}/smd_ut
%{_bindir}/bio_ut
%{_bindir}/vea_ut
%{_bindir}/vos_tests
%{_bindir}/vea_stress
%{_bindir}/obj_ctl
%{_bindir}/vos_perf

%files devel
%doc README.md
%{_includedir}/*
%{_libdir}/libdaos.so
%{_libdir}/libgurt.so
%{_libdir}/libcart.so
%{_libdir}/*.a

%files firmware
%doc README.md
# set daos_firmware_helper to be setuid root in order to perform privileged tasks
%attr(4750,root,daos_server) %{_bindir}/daos_firmware_helper

%files serialize
%doc README.md
%{_libdir}/libdaos_serialize.so

%files tests
%doc README.md
# No files in a meta-package

%files tests-internal
%doc README.md
# No files in a meta-package

%files mofed-shim
%doc README.md
# No files in a shim package

%changelog
<<<<<<< HEAD
* Tue Nov 28 2023 Dalton Bohning <dalton.bohning@intel.com> 2.5.100-12
- Add ftest/tags.py
=======
* Wed Dec 06 2023 Brian J. Murrell <brian.murrell@intel.com> 2.5.100-13
- Update for EL 8.8 and Leap 15.5
- Update raft to 0.10.1-2.411.gefa15f4

* Fri Nov 17 2023 Tomasz Gromadzki <tomasz.gromadzki@intel.com> 2.5.100-12
- Update to PMDK 2.0.0
  * Remove libpmemblk from dependencies.
  * Start using BUILD_EXAMPLES=n and BUILD_BENCHMARKS=n instead of patches.
  * Stop using BUILD_RPMEM=n (removed) and NDCTL_DISABLE=y (invalid).
  * Point https://github.com/pmem/pmdk as the main PMDK reference source.
  NOTE: PMDK upgrade to 2.0.0 does not affect any API call used by DAOS.
        libpmemobj (and libpmem) API stays unchanged.
>>>>>>> be4402b9

* Wed Nov 15 2023 Jerome Soumagne <jerome.soumagne@intel.com> 2.5.100-11
- Bump mercury min version to 2.3.1

* Fri Nov 03 2023 Phillip Henderson <phillip.henderson@intel.com> 2.5.100-10
- Move verify_perms.py location

* Wed Aug 23 2023 Brian J. Murrell <brian.murrell@intel.com> 2.5.100-9
- Update fuse3 requirement to R: /usr/bin/fusermount3 by path
  rather than by package name, for portability and future-proofing
- Adding fuse3-devel as a requirement for daos-client-tests subpackage

* Tue Aug 08 2023 Brian J. Murrell <brian.murrell@intel.com> 2.5.100-8
- Build on EL9
- Add a client-tests-mpich subpackage for mpich test dependencies.

* Fri Jul 07 2023 Brian J. Murrell <brian.murrell@intel.com> 2.5.100-7
- Fix golang daos-client-tests dependency to be go instead

* Thu Jun 29 2023 Michael MacDonald <mjmac.macdonald@intel.com> 2.5.100-6
- Install golang >= 1.18 as a daos-client-tests dependency

* Thu Jun 22 2023 Li Wei <wei.g.li@intel.com> 2.5.100-5
- Update raft to 0.10.1-1.408.g9524cdb

* Wed Jun 14 2023 Mohamad Chaarawi <mohamad.chaarawi@intel.com> - 2.5.100-4
- Add pipeline lib

* Wed Jun 14 2023 Wang Shilong <shilong.wang@intel.com> 2.5.100-3
- Remove lmdb-devel for MD on SSD

* Wed Jun 07 2023 Ryon Jensen <ryon.jensen@intel.com> 2.5.100-2
- Removed unnecessary test files

* Tue Jun 06 2023 Jeff Olivier <jeffrey.v.olivier@intel.com> 2.5.100-1
- Switch version to 2.5.100 for 2.6 test builds

* Mon Jun  5 2023 Jerome Soumagne <jerome.soumagne@intel.com> 2.3.107-7
- Remove libfabric pinning and allow for 1.18 builds

* Fri May 26 2023 Jeff Olivier <jeffrey.v.olivier@intel.com> 2.3.107-6
- Add lmdb-devel and bio_ut for MD on SSD

* Tue May 23 2023 Lei Huang <lei.huang@intel.com> 2.3.107-5
- Add libcapstone-devel to deps of client-tests package

* Tue May 16 2023 Lei Huang <lei.huang@intel.com> 2.3.107-4
- Add libcapstone as a new prerequisite package
- Add libpil4dfs.so in daos-client rpm

* Mon May 15 2023 Jerome Soumagne <jerome.soumagne@intel.com> 2.3.107-3
- Fix libfabric/libfabric1 dependency mismatch on SuSE

* Wed May 10 2023 Jerome Soumagne <jerome.soumagne@intel.com> 2.3.107-2
- Temporarily pin libfabric to < 1.18

* Fri May 5 2023 Johann Lombardi <johann.lombardi@intel.com> 2.3.107-1
- Bump version to 2.3.107

* Fri Mar 17 2023 Tom Nabarro <tom.nabarro@intel.com> 2.3.106-2
- Add numactl requires for server package

* Tue Mar 14 2023 Brian J. Murrell <brian.murrell@intel.com> 2.3.106-1
- Bump version to be higher than TB5

* Wed Feb 22 2023 Li Wei <wei.g.li@intel.com> 2.3.103-6
- Update raft to 0.9.2-1.403.g3d20556

* Tue Feb 21 2023 Michael MacDonald <mjmac.macdonald@intel.com> 2.3.103-5
- Bump min supported go version to 1.17

* Fri Feb 17 2023 Ashley M. Pittman <ashley.m.pittman@intel.com> 2.3.103-4
- Add protobuf-c-devel to deps of client-tests package

* Mon Feb 13 2023 Brian J. Murrell <brian.murrell@intel.com> 2.3.103-3
- Remove explicit R: protobuf-c and let the auto-dependency generator
  handle it

* Wed Feb 8 2023 Michael Hennecke <michael.hennecke@intel.com> 2.3.103-2
- Change ipmctl requirement from v2 to v3

* Fri Jan 27 2023 Phillip Henderson <phillip.henderson@intel.com> 2.3.103-1
- Bump version to 2.3.103

* Wed Jan 25 2023 Johann Lombardi <johann.lombardi@intel.com> 2.3.102-1
- Bump version to 2.3.102

* Tue Jan 24 2023 Phillip Henderson <phillip.henderson@intel.com> 2.3.101-7
- Fix daos-tests-internal requirement for daos-tests

* Fri Jan 6 2023 Brian J. Murrell <brian.murrell@intel.com> 2.3.101-6
- Don't need to O: cart any more
- Add %%doc to all packages
- _datadir -> _datarootdir
- Don't use PREFIX= with scons in %%build
- Fix up some hard-coded paths to use macros instead
- Use some guards to prevent creating empty scriptlets

* Tue Dec 06 2022 Joseph G. Moore <joseph.moore@intel.com> 2.3.101-5
- Update Mercury to 2.2.0-6

* Thu Dec 01 2022 Tom Nabarro <tom.nabarro@intel.com> 2.3.101-4
- Update SPDK dependency requirement to greater than or equal to 22.01.2.

* Tue Oct 18 2022 Brian J. Murrell <brian.murrell@intel.com> 2.3.101-3
- Set flag to build per-subpackage debuginfo packages for Leap 15

* Thu Oct 6 2022 Michael MacDonald <mjmac.macdonald@intel.com> 2.3.101-2
- Rename daos_admin -> daos_server_helper

* Tue Sep 20 2022 Johann Lombardi <johann.lombardi@intel.com> 2.3.101-1
- Bump version to 2.3.101

* Thu Sep 8 2022 Jeff Olivier <jeffrey.v.olivier@intel.com> 2.3.100-22
- Move io_conf files from bin to TESTING

* Tue Aug 16 2022 Jeff Olivier <jeffrey.v.olivier@intel.com> 2.3.100-21
- Update PMDK to 1.12.1~rc1 to fix DAOS-11151

* Thu Aug 11 2022 Wang Shilong <shilong.wang@intel.com> 2.3.100-20
- Add daos_debug_set_params to daos-client-tests rpm for fault injection test.

* Fri Aug 5 2022 Jerome Soumagne <jerome.soumagne@intel.com> 2.3.100-19
- Update to mercury 2.2.0

* Tue Jul 26 2022 Michael MacDonald <mjmac.macdonald@intel.com> 2.3.100-18
- Bump min supported go version to 1.16

* Mon Jul 18 2022 Jerome Soumagne <jerome.soumagne@intel.com> 2.3.100-17
- Remove now unused openpa dependency

* Fri Jul 15 2022 Jeff Olivier <jeffrey.v.olivier@intel.com> 2.3.100-16
- Add pool_scrubbing_tests to test package

* Wed Jul 13 2022 Tom Nabarro <tom.nabarro@intel.com> 2.3.100-15
- Update SPDK dependency requirement to greater than or equal to 22.01.1.

* Mon Jun 27 2022 Jerome Soumagne <jerome.soumagne@intel.com> 2.3.100-14
- Update to mercury 2.2.0rc6

* Fri Jun 17 2022 Jeff Olivier <jeffrey.v.olivier@intel.com> 2.3.100-13
- Remove libdts.so, replace with build time static

* Thu Jun 2 2022 Jeff Olivier <jeffrey.v.olivier@intel.com> 2.3.100-12
- Make ucx required for build on all platforms

* Wed Jun 1 2022 Michael MacDonald <mjmac.macdonald@intel.com> 2.3.100-11
- Move dmg to new daos-admin RPM

* Wed May 18 2022 Lei Huang <lei.huang@intel.com> 2.3.100-10
- Update to libfabric to v1.15.1-1 to include critical performance patches

* Tue May 17 2022 Phillip Henderson <phillip.henderson@intel.com> 2.3.100-9
- Remove doas-client-tests-openmpi dependency from daos-tests
- Add daos-tests-internal package

* Mon May  9 2022 Ashley Pittman <ashley.m.pittman@intel.com> 2.3.100-8
- Extend dfusedaosbuild test to run in different configurations.

* Fri May  6 2022 Ashley Pittman <ashley.m.pittman@intel.com> 2.3.100-7
- Add dfuse unit-test binary to call from ftest.

* Wed May  4 2022 Joseph Moore <joseph.moore@intel.com> 2.3.100-6
- Update to mercury 2.1.0.rc4-9 to enable non-unified mode in UCX

* Tue Apr 26 2022 Phillip Henderson <phillip.henderson@intel.com> 2.3.100-5
- Move daos_gen_io_conf and daos_run_io_conf to daos-client-tests

* Wed Apr 20 2022 Lei Huang <lei.huang@intel.com> 2.3.100-4
- Update to libfabric to v1.15.0rc3-1 to include critical performance patches

* Tue Apr 12 2022 Li Wei <wei.g.li@intel.com> 2.3.100-3
- Update raft to 0.9.1-1401.gc18bcb8 to fix uninitialized node IDs

* Wed Apr 6 2022 Jeff Olivier <jeffrey.v.olivier@intel.com> 2.3.100-2
- Remove direct MPI dependency from most of tests

* Wed Apr  6 2022 Johann Lombardi <johann.lombardi@intel.com> 2.3.100-1
- Switch version to 2.3.100 for 2.4 test builds

* Wed Apr  6 2022 Joseph Moore <joseph.moore@intel.com> 2.1.100-26
- Add build depends entries for UCX libraries.

* Sat Apr  2 2022 Joseph Moore <joseph.moore@intel.com> 2.1.100-25
- Update to mercury 2.1.0.rc4-8 to include UCX provider patch

* Fri Mar 11 2022 Alexander Oganezov <alexander.a.oganezov@intel.com> 2.1.100-24
- Update to mercury 2.1.0.rc4-6 to include CXI provider patch

* Wed Mar 02 2022 Michael Hennecke <michael.hennecke@intel.com> 2.1.100-23
- DAOS-6344: Create secondary group daos_daemons for daos_server and daos_agent

* Tue Feb 22 2022 Alexander Oganezov <alexander.a.oganezov@intel.com> 2.1.100-22
- Update mercury to include DAOS-9561 workaround

* Sun Feb 13 2022 Michael MacDonald <mjmac.macdonald@intel.com> 2.1.100-21
- Update go toolchain requirements

* Thu Feb 10 2022 Li Wei <wei.g.li@intel.com> 2.1.100-20
- Update raft to 0.9.0-1394.gc81505f to fix membership change bugs

* Wed Jan 19 2022 Michael MacDonald <mjmac.macdonald@intel.com> 2.1.100-19
- Move libdaos_common.so from daos-client to daos package

* Mon Jan 17 2022 Johann Lombardi <johann.lombardi@intel.com> 2.1.100-18
- Update libfabric to 1.14.0 GA and apply fix for DAOS-9376

* Thu Dec 23 2021 Alexander Oganezov <alexander.a.oganezov@intel.com> 2.1.100-17
- Update to v2.1.0-rc4-3 to pick fix for DAOS-9325 high cpu usage
- Change mercury pinning to be >= instead of strict =

* Thu Dec 16 2021 Brian J. Murrell <brian.murrell@intel.com> 2.1.100-16
- Add BR: python-rpm-macros for Leap 15 as python3-base dropped that
  as a R:

* Sat Dec 11 2021 Brian J. Murrell <brian.murrell@intel.com> 2.1.100-15
- Create a shim package to allow daos openmpi packages built with the
  distribution openmpi to install on MOFED systems

* Fri Dec 10 2021 Brian J. Murrell <brian.murrell@intel.com> 2.1.100-14
- Don't make daos-*-tests-openmi a dependency of anything
  - If they are wanted, they should be installed explicitly, due to
    potential conflicts with other MPI stacks

* Wed Dec 08 2021 Alexander Oganezov <alexander.a.oganezov@intel.com> 2.1.100-13
- Remove DAOS-9173 workaround from mercury. Apply DAOS-9173 to ofi

* Tue Dec 07 2021 Alexander Oganezov <alexander.a.oganezov@intel.com> 2.1.100-12
- Apply DAOS-9173 workaround to mercury

* Fri Dec 03 2021 Alexander Oganezov <alexander.a.oganezov@intel.com> 2.1.100-11
- Update mercury to v2.1.0rc4

* Thu Dec 02 2021 Danielle M. Sikich <danielle.sikich@intel.com> 2.1.100-10
- Fix name of daos serialize package

* Sun Nov 28 2021 Tom Nabarro <tom.nabarro@intel.com> 2.1.100-9
- Set rmem_{max,default} sysctl values on server package install to enable
  SPDK pci_event module to operate in unprivileged process (daos_engine).

* Wed Nov 24 2021 Brian J. Murrell <brian.murrell@intel.com> 2.1.100-8
- Remove invalid "%%else if" syntax
- Fix a few other rpmlint warnings

* Tue Nov 16 2021 Wang Shilong <shilong.wang@intel.com> 2.1.100-7
- Update for libdaos major version bump
- Fix version of libpemobj1 for SUSE

* Sat Nov 13 2021 Alexander Oganezov <alexander.a.oganezov@intel.com> 2.1.100-6
- Update OFI to v1.14.0rc3

* Tue Oct 26 2021 Brian J. Murrell <brian.murrell@intel.com> 2.1.100-5
- Create new daos-{client,server}tests-openmpi and daos-server-tests subpackages
- Rename daos-tests daos-client-tests and make daos-tests require all
  other test suites to maintain existing behavior

* Mon Oct 25 2021 Alexander Oganezov <alexander.a.oganezov@intel.com> 2.1.100-4
- Update mercury to v2.1.0rc2

* Wed Oct 20 2021 Jeff Olivier <jeffrey.v.olivier@intel.com> 2.1.100-3
- Explicitly require 1.11.0-3 of PMDK

* Wed Oct 13 2021 David Quigley <david.quigley@intel.com> 2.1.100-2
- Add defusedxml as a required dependency for the test package.

* Wed Oct 13 2021 Johann Lombardi <johann.lombardi@intel.com> 2.1.100-1
- Switch version to 2.1.100 for 2.2 test builds

* Tue Oct 12 2021 Johann Lombardi <johann.lombardi@intel.com> 1.3.106-1
- Version bump to 1.3.106 for 2.0 test build 6

* Fri Oct 8 2021 Alexander Oganezov <alexander.a.oganezov@intel.com> 1.13.105-4
- Update OFI to v1.13.2rc1

* Wed Sep 15 2021 Li Wei <wei.g.li@intel.com> 1.3.105-3
- Update raft to fix InstallSnapshot performance as well as to avoid some
  incorrect 0.8.0 RPMs

* Fri Sep 03 2021 Brian J. Murrell <brian.murrell@intel.com> 1.3.105-2
- Remove R: hwloc; RPM's auto-requires/provides will take care of this

* Tue Aug 24 2021 Jeff Olivier <jeffrey.v.olivier@intel.com> 1.3.105-1
- Version bump to 1.3.105 for 2.0 test build 5

* Mon Aug 09 2021 Yawei <yawei.niu@intel.com> 1.3.104-5
- Fix duplicates
- Add vos_perf

* Thu Aug 05 2021 Christopher Hoffman <christopherx.hoffman@intel.com> 1.3.104-4
- Update conditional statement to include checking for distributions to
  determine which unit files to use for daos-server and daos-agent

* Wed Aug 04 2021 Kris Jacque <kristin.jacque@intel.com> 1.3.104-3
- Move daos_metrics tool from tests package to server package

* Wed Aug 04 2021 Tom Nabarro <tom.nabarro@intel.com> 1.3.104-2
- Update to spdk 21.07 and (indirectly) dpdk 21.05

* Mon Aug 02 2021 Jeff Olivier <jeffrey.v.olivier@intel.com> 1.3.104-1
- Version bump to 1.3.104 for 2.0 test build 4

* Mon Jul 19 2021 Danielle M. Sikich <danielle.sikich@intel.com> 1.3.103-5
- Add DAOS serialization library that requires hdf5

* Wed Jul 14 2021 Li Wei <wei.g.li@intel.com> 1.3.103-4
- Update raft to fix slow leader re-elections

* Tue Jul 13 2021  Maureen Jean <maureen.jean@intel.com> 1.3.103-3
- Add python modules to python3.6 site-packages

* Mon Jul 12 2021 Alexander Oganezov <alexander.a.oganezov@intel.com> 1.3.103-2
- Update to mercury release v2.0.1

* Mon Jul 12 2021 Johann Lombardi <johann.lombardi@intel.com> 1.3.103-1
- Version bump to 1.3.103 for 2.0 test build 3

* Wed Jul 7 2021 Phillip Henderson <phillip.henderson@intel.com> 1.3.102-6
- Update daos-devel to always require the same version daos-client

* Wed Jun 30 2021 Tom Nabarro <tom.nabarro@intel.com> 1.3.102-5
- Update to spdk 21.04 and (indirectly) dpdk 21.05

* Fri Jun 25 2021 Brian J. Murrell <brian.murrell@intel.com> - 1.3.102-4
- Add libuuid-devel back as a requirement of daos-devel

* Wed Jun 23 2021 Li Wei <wei.g.li@intel.com> 1.3.102-3
- Update raft to pick up Pre-Vote

* Mon Jun 14 2021 Jeff Olivier <jeffrey.v.olivier@intel.com> 1.3.102-2
- Update to pmdk 1.11.0-rc1
- Remove dependence on libpmem since we use libpmemobj directly

* Fri Jun 11 2021 Johann Lombardi <johann.lombardi@intel.com> 1.3.102-1
- Version bump to 1.3.102 for 2.0 test build 2

* Wed Jun 02 2021 Johann Lombardi <johann.lombardi@intel.com> 1.3.101-3
- Remove libs from devel package

* Thu May 20 2021 Jeff Olivier <jeffrey.v.olivier@intel.com> 1.3.0-101-2
- Remove client libs from common package

* Wed May 19 2021 Johann Lombardi <johann.lombardi@intel.com> 1.3.101-1
- Version bump to 1.3.101 for 2.0 test build 1

* Fri May 07 2021 Brian J. Murrell <brian.murrell@intel.com> 1.3.0-16
- Enable debuginfo package building on SUSE platforms

* Thu May 06 2021 Brian J. Murrell <brian.murrell@intel.com> 1.3.0-15
- Update to build on EL8

* Wed May 05 2021 Brian J. Murrell <brian.murrell@intel.com> 1.3.0-14
- Package /etc/daos/certs in main/common package so that both server
  and client get it created

* Wed Apr 21 2021 Tom Nabarro <tom.nabarro@intel.com> - 1.3.0-13
- Relax ipmctl version requirement on leap15 as we have runtime checks

* Fri Apr 16 2021 Mohamad Chaarawi <mohamad.chaarawi@intel.com> - 1.3.0-12
- remove dfuse_hl

* Wed Apr 14 2021 Jeff Olivier <jeffrey.v.olivier@intel.com> - 1.3.0-11
- Remove storage_estimator and io_conf from client packages to remove
  any client side dependence on bio and vos (and and PMDK/SPDK)

* Mon Apr 12 2021 Dalton A. Bohning <daltonx.bohning@intel.com> - 1.3.0-10
- Add attr to the test dependencies

* Tue Apr 06 2021 Kris Jacque <kristin.jacque@intel.com> 1.3.0-9
- Add package for daos_firmware helper binary

* Fri Apr 02 2021 Jeff Olivier <jeffrey.v.olivier@intel.com> 1.3.0-8
- Remove unused readline-devel

* Thu Apr 01 2021 Brian J. Murrell <brian.murrell@intel.com> 1.3.0-7
- Update argobots to 1.1

* Tue Mar 30 2021 Maureen Jean <maureen.jean@intel.com> 1.3.0-6
- Change pydaos_shim_3 to pydaos_shim

* Mon Mar 29 2021 Brian J. Murrell <brian.murrell@intel.com> - 1.3.0-5
- Move libdts.so to the daos-tests subpackage

* Tue Mar 23 2021 Alexander Oganezov <alexander.a.oganezov@intel.com> 1.3.0-4
- Update libfabric to v1.12.0
- Disable grdcopy/gdrapi linkage in libfabric


* Thu Mar 18 2021 Maureen Jean <maureen.jean@intel.com> 1.3.0-3
- Update to python3

* Thu Feb 25 2021 Li Wei <wei.g.li@intel.com> 1.3.0-2
- Require raft-devel 0.7.3 that fixes an unstable leadership problem caused by
  removed replicas as well as some Coverity issues

* Wed Feb 24 2021 Brian J. Murrell <brian.murrell@intel.com> - 1.3.0-1
- Version bump up to 1.3.0

* Mon Feb 22 2021 Brian J. Murrell <brian.murrell@intel.com> 1.1.3-3
- Remove all *-devel Requires from daos-devel as none of those are
  actually necessary to build libdaos clients

* Tue Feb 16 2021 Alexander Oganezov <alexander.a.oganezov@intel.com> 1.1.3-2
- Update libfabric to v1.12.0rc1

* Wed Feb 10 2021 Johann Lombardi <johann.lombardi@intel.com> 1.1.3-1
- Version bump up to 1.1.3

* Tue Feb 9 2021 Vish Venkatesan <vishwanath.venkatesan@intel.com> 1.1.2.1-11
- Add new pmem specific version of DAOS common library

* Fri Feb 5 2021 Saurabh Tandan <saurabh.tandan@intel.com> 1.1.2.1-10
- Added dbench as requirement for test package.

* Wed Feb 3 2021 Hua Kuang <hua.kuang@intel.com> 1.1.2.1-9
- Changed License to BSD-2-Clause-Patent

* Wed Feb 03 2021 Brian J. Murrell <brian.murrell@intel.com> - 1.1.2-8
- Update minimum required libfabric to 1.11.1

* Thu Jan 28 2021 Phillip Henderson <phillip.henderson@intel.com> 1.1.2.1-7
- Change ownership and permissions for the /etc/daos/certs directory.

* Sat Jan 23 2021 Alexander Oganezov <alexander.a.oganezov@intel.com> 1.1.2.1-6
- Update to mercury v2.0.1rc1

* Fri Jan 22 2021 Michael MacDonald <mjmac.macdonald@intel.com> 1.1.2.1-5
- Install daos_metrics utility to %%{_bindir}

* Wed Jan 20 2021 Kenneth Cain <kenneth.c.cain@intel.com> 1.1.2.1-4
- Version update for API major version 1, libdaos.so.1 (1.0.0)

* Fri Jan 15 2021 Michael Hennecke <mhennecke@lenovo.com> 1.1.2.1-3
- Harmonize daos_server and daos_agent groups.

* Tue Dec 15 2020 Ashley Pittman <ashley.m.pittman@intel.com> 1.1.2.1-2
- Combine the two memcheck suppressions files.

* Wed Dec 09 2020 Johann Lombardi <johann.lombardi@intel.com> 1.1.2.1-1
- Version bump up to 1.1.2.1

* Fri Dec 04 2020 Li Wei <wei.g.li@intel.com> 1.1.2-3
- Require raft-devel 0.7.1 that fixes recent Coverity issues

* Wed Dec 02 2020 Maureen Jean <maureen.jean@intel.com> - 1.1.2-2
- define scons_args to be BUILD_TYPE=<release|dev>
- the scons default is BUILD_TYPE=release
- BUILD_TYPE=release will disable fault injection in build

* Tue Dec 01 2020 Brian J. Murrell <brian.murrell@intel.com> - 1.1.2-1
- Version bump up to 1.1.2

* Tue Nov 17 2020 Li Wei <wei.g.li@intel.com> 1.1.1-8
- Require raft-devel 0.7.0 that changes log indices and terms to 63-bit

* Wed Nov 11 2020 Tom Nabarro <tom.nabarro@intel.com> 1.1.1-7
- Add version validation for runtime daos_server ipmctl requirement to avoid
  potential corruption of PMMs when setting PMem goal, issue fixed in
  https://github.com/intel/ipmctl/commit/9e3898cb15fa9eed3ef3e9de4488be1681d53ff4

* Thu Oct 29 2020 Jonathan Martinez Montes <jonathan.martinez.montes@intel.com> 1.1.1-6
- Restore obj_ctl utility

* Wed Oct 28 2020 Brian J. Murrell <brian.murrell@intel.com> - 1.1.1-5
- Use %%autosetup
- Only use systemd_requires if it exists
- Obsoletes: cart now that it's included in daos

* Sat Oct 24 2020 Maureen Jean <maureen.jean@intel.com> 1.1.1-4
- Add daos.conf to the daos package to resolve the path to libbio.so

* Tue Oct 13 2020 Jonathan Martinez Montes <jonathan.martinez.montes@intel.com> 1.1.1-3
- Remove obj_ctl from Tests RPM package
- Add libdts.so shared library that is used by daos_perf, daos_racer and
  the daos utility.

* Tue Oct 13 2020 Amanda Justiniano <amanda.justiniano-pagn@intel.com> 1.1.1-3
- Add lbzip2 requirement to the daos-tests package

* Tue Oct 13 2020 Michael MacDonald <mjmac.macdonald@intel.com> 1.1.1-2
- Create unprivileged user for daos_agent

* Mon Oct 12 2020 Johann Lombardi <johann.lombardi@intel.com> 1.1.1-1
- Version bump up to 1.1.1

* Sat Oct 03 2020 Michael MacDonald <mjmac.macdonald@intel.com> 1.1.0-34
- Add go-race to BuildRequires on OpenSUSE Leap

* Wed Sep 16 2020 Alexander Oganezov <alexander.a.oganezov@intel.com> 1.1.0-33
- Update OFI to v1.11.0

* Mon Aug 17 2020 Michael MacDonald <mjmac.macdonald@intel.com> 1.1.0-32
- Install completion script in /etc/bash_completion.d

* Wed Aug 05 2020 Brian J. Murrell <brian.murrell@intel.com> - 1.1.0-31
- Change fuse requirement to fuse3
- Use Lmod for MPI module loading
- Remove unneeded (and un-distro gated) Requires: json-c

* Wed Jul 29 2020 Jonathan Martinez Montes <jonathan.martinez.montes@intel.com> - 1.1.0-30
- Add the daos_storage_estimator.py tool. It merges the functionality of the
  former tools vos_size, vos_size.py, vos_size_dfs_sample.py and parse_csv.py.

* Wed Jul 29 2020 Jeffrey V Olivier <jeffrey.v.olivier@intel.com> - 1.1.0-29
- Revert prior changes from version 28

* Mon Jul 13 2020 Brian J. Murrell <brian.murrell@intel.com> - 1.1.0-28
- Change fuse requirement to fuse3
- Use Lmod for MPI module loading

* Tue Jul 7 2020 Alexander A Oganezov <alexander.a.oganezov@intel.com> - 1.1.0-27
- Update to mercury release 2.0.0~rc1-1

* Sun Jun 28 2020 Jonathan Martinez Montes <jonathan.martinez.montes@intel.com> - 1.1.0-26
- Add the vos_size_dfs_sample.py tool. It is used to generate dynamically
  the vos_dfs_sample.yaml file using the real DFS super block data.

* Tue Jun 23 2020 Jeff Olivier <jeffrey.v.olivier@intel.com> - 1.1.0-25
- Add -no-rpath option and use it for rpm build rather than modifying
  SCons files in place

* Tue Jun 16 2020 Jeff Olivier <jeffrey.v.olivier@intel.com> - 1.1.0-24
- Modify RPATH removal snippet to replace line with pass as some lines
  can't be removed without breaking the code

* Fri Jun 05 2020 Ryon Jensen <ryon.jensen@intel.com> - 1.1.0-23
- Add libisa-l_crypto dependency

* Fri Jun 05 2020 Tom Nabarro <tom.nabarro@intel.com> - 1.1.0-22
- Change server systemd run-as user to daos_server in unit file

* Thu Jun 04 2020 Hua Kuang <hua.kuang@intel.com> - 1.1.0-21
- Remove dmg_old from DAOS RPM package

* Thu May 28 2020 Tom Nabarro <tom.nabarro@intel.com> - 1.1.0-20
- Create daos group to run as in systemd unit file

* Tue May 26 2020 Brian J. Murrell <brian.murrell@intel.com> - 1.1.0-19
- Enable parallel building with _smp_mflags

* Fri May 15 2020 Kenneth Cain <kenneth.c.cain@intel.com> - 1.1.0-18
- Require raft-devel >= 0.6.0 that adds new API raft_election_start()

* Thu May 14 2020 Brian J. Murrell <brian.murrell@intel.com> - 1.1.0-17
- Add cart-devel's Requires to daos-devel as they were forgotten
  during the cart merge

* Thu May 14 2020 Brian J. Murrell <brian.murrell@intel.com> - 1.1.0-16
- Fix fuse3-libs -> libfuse3 for SLES/Leap 15

* Thu Apr 30 2020 Brian J. Murrell <brian.murrell@intel.com> - 1.1.0-15
- Use new properly pre-release tagged mercury RPM

* Thu Apr 30 2020 Brian J. Murrell <brian.murrell@intel.com> - 1.1.0-14
- Move fuse dependencies to the client subpackage

* Mon Apr 27 2020 Michael MacDonald <mjmac.macdonald@intel.com> 1.1.0-13
- Rename /etc/daos.yml -> /etc/daos_control.yml

* Thu Apr 16 2020 Brian J. Murrell <brian.murrell@intel.com> - 1.1.0-12
- Use distro fuse

* Fri Apr 10 2020 Alexander Oganezov <alexander.a.oganezov@intel.com> - 1.1.0-11
- Update to mercury 4871023 to pick na_ofi.c race condition fix for
  "No route to host" errors.

* Sun Apr 05 2020 Brian J. Murrell <brian.murrell@intel.com> - 1.1.0-10
- Clean up spdk dependencies

* Mon Mar 30 2020 Tom Nabarro <tom.nabarro@intel.com> - 1.1.0-9
- Set version of spdk to < v21, > v19

* Fri Mar 27 2020 David Quigley <david.quigley@intel.com> - 1.1.0-8
- add daos and dmg man pages to the daos-client files list

* Thu Mar 26 2020 Michael MacDonald <mjmac.macdonald@intel.com> 1.1.0-7
- Add systemd scriptlets for managing daos_server/daos_agent services

* Thu Mar 26 2020 Alexander Oganeozv <alexander.a.oganezov@intel.com> - 1.1.0-6
- Update ofi to 62f6c937601776dac8a1f97c8bb1b1a6acfbc3c0

* Tue Mar 24 2020 Jeffrey V. Olivier <jeffrey.v.olivier@intel.com> - 1.1.0-5
- Remove cart as an external dependence

* Mon Mar 23 2020 Jeffrey V. Olivier <jeffrey.v.olivier@intel.com> - 1.1.0-4
- Remove scons_local as dependency

* Tue Mar 03 2020 Brian J. Murrell <brian.murrell@intel.com> - 1.1.0-3
- Bump up go minimum version to 1.12

* Thu Feb 20 2020 Brian J. Murrell <brian.murrell@intel.com> - 1.1.0-2
- daos-server requires daos-client (same version)

* Fri Feb 14 2020 Brian J. Murrell <brian.murrell@intel.com> - 1.1.0-1
- Version bump up to 1.1.0

* Wed Feb 12 2020 Brian J. Murrell <brian.murrell@intel.com> - 0.9.0-2
- Remove undefine _missing_build_ids_terminate_build

* Thu Feb 06 2020 Johann Lombardi <johann.lombardi@intel.com> - 0.9.0-1
- Version bump up to 0.9.0

* Sat Jan 18 2020 Jeff Olivier <jeffrey.v.olivier@intel.com> - 0.8.0-3
- Fixing a few warnings in the RPM spec file

* Fri Dec 27 2019 Jeff Olivier <jeffrey.v.olivier@intel.com> - 0.8.0-2
- Remove openmpi, pmix, and hwloc builds, use hwloc and openmpi packages

* Tue Dec 17 2019 Johann Lombardi <johann.lombardi@intel.com> - 0.8.0-1
- Version bump up to 0.8.0

* Thu Dec 05 2019 Johann Lombardi <johann.lombardi@intel.com> - 0.7.0-1
- Version bump up to 0.7.0

* Tue Nov 19 2019 Tom Nabarro <tom.nabarro@intel.com> 0.6.0-15
- Temporarily unconstrain max. version of spdk

* Wed Nov 06 2019 Brian J. Murrell <brian.murrell@intel.com> 0.6.0-14
- Constrain max. version of spdk

* Wed Nov 06 2019 Brian J. Murrell <brian.murrell@intel.com> 0.6.0-13
- Use new cart with R: mercury to < 1.0.1-20 due to incompatibility

* Wed Nov 06 2019 Michael MacDonald <mjmac.macdonald@intel.com> 0.6.0-12
- Add daos_admin privileged helper for daos_server

* Fri Oct 25 2019 Brian J. Murrell <brian.murrell@intel.com> 0.6.0-11
- Handle differences in Leap 15 Python packaging

* Wed Oct 23 2019 Brian J. Murrell <brian.murrell@intel.com> 0.6.0-9
- Update BR: libisal-devel for Leap

* Mon Oct 07 2019 Brian J. Murrell <brian.murrell@intel.com> 0.6.0-8
- Use BR: cart-devel-%%{cart_sha1} if available
- Remove cart's BRs as it's -devel Requires them now

* Tue Oct 01 2019 Brian J. Murrell <brian.murrell@intel.com> 0.6.0-7
- Constrain cart BR to <= 1.0.0

* Sat Sep 21 2019 Brian J. Murrell <brian.murrell@intel.com>
- Remove Requires: {argobots, cart}
  - autodependencies should take care of these

* Thu Sep 19 2019 Jeff Olivier <jeffrey.v.olivier@intel.com>
- Add valgrind-devel requirement for argobots change

* Tue Sep 10 2019 Tom Nabarro <tom.nabarro@intel.com>
- Add requires ndctl as runtime dep for control plane.

* Thu Aug 15 2019 David Quigley <david.quigley@intel.com>
- Add systemd unit files to packaging.

* Thu Jul 25 2019 Brian J. Murrell <brian.murrell@intel.com>
- Add git hash and commit count to release

* Thu Jul 18 2019 David Quigley <david.quigley@intel.com>
- Add certificate generation files to packaging.

* Tue Jul 09 2019 Johann Lombardi <johann.lombardi@intel.com>
- Version bump up to 0.6.0

* Fri Jun 21 2019 David Quigley <dquigley@intel.com>
- Add daos_agent.yml to the list of packaged files

* Thu Jun 13 2019 Brian J. Murrell <brian.murrell@intel.com>
- move obj_ctl daos_gen_io_conf daos_run_io_conf to
  daos-tests sub-package
- daos-server needs spdk-tools

* Fri May 31 2019 Ken Cain <kenneth.c.cain@intel.com>
- Add new daos utility binary

* Wed May 29 2019 Brian J. Murrell <brian.murrell@intel.com>
- Version bump up to 0.5.0
- Add Requires: libpsm_infinipath1 for SLES 12.3

* Tue May 07 2019 Brian J. Murrell <brian.murrell@intel.com>
- Move some files around among the sub-packages

* Mon May 06 2019 Brian J. Murrell <brian.murrell@intel.com>
- Only BR fio
  - fio-{devel,src} is not needed

* Wed Apr 03 2019 Brian J. Murrell <brian.murrell@intel.com>
- initial package<|MERGE_RESOLUTION|>--- conflicted
+++ resolved
@@ -15,11 +15,7 @@
 
 Name:          daos
 Version:       2.5.100
-<<<<<<< HEAD
-Release:       12%{?relval}%{?dist}
-=======
-Release:       13%{?relval}%{?dist}
->>>>>>> be4402b9
+Release:       14%{?relval}%{?dist}
 Summary:       DAOS Storage Engine
 
 License:       BSD-2-Clause-Patent
@@ -589,10 +585,9 @@
 # No files in a shim package
 
 %changelog
-<<<<<<< HEAD
-* Tue Nov 28 2023 Dalton Bohning <dalton.bohning@intel.com> 2.5.100-12
+* Fri Jan 19 2024 Dalton Bohning <dalton.bohning@intel.com> 2.5.100-14
 - Add ftest/tags.py
-=======
+
 * Wed Dec 06 2023 Brian J. Murrell <brian.murrell@intel.com> 2.5.100-13
 - Update for EL 8.8 and Leap 15.5
 - Update raft to 0.10.1-2.411.gefa15f4
@@ -605,7 +600,6 @@
   * Point https://github.com/pmem/pmdk as the main PMDK reference source.
   NOTE: PMDK upgrade to 2.0.0 does not affect any API call used by DAOS.
         libpmemobj (and libpmem) API stays unchanged.
->>>>>>> be4402b9
 
 * Wed Nov 15 2023 Jerome Soumagne <jerome.soumagne@intel.com> 2.5.100-11
 - Bump mercury min version to 2.3.1
