--- conflicted
+++ resolved
@@ -58,14 +58,6 @@
 %endif
 %if %{with server}
 BuildRequires: libpmemobj-devel >= 2.1.0
-<<<<<<< HEAD
-=======
-%endif
-%if (0%{?rhel} >= 8)
-BuildRequires: fuse3-devel >= 3
-%else
-BuildRequires: fuse3-devel >= 3.4.2
->>>>>>> 2cc693b6
 %endif
 BuildRequires: fused-devel
 %if (0%{?suse_version} >= 1500)
