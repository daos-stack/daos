--- conflicted
+++ resolved
@@ -16,7 +16,7 @@
 
 Name:          daos
 Version:       2.7.101
-Release:       4%{?relval}%{?dist}
+Release:       5%{?relval}%{?dist}
 Summary:       DAOS Storage Engine
 
 License:       BSD-2-Clause-Patent
@@ -592,13 +592,11 @@
 # No files in a shim package
 
 %changelog
-<<<<<<< HEAD
-* Tue Jan 07 2025 Tomasz Gromadzki <tomasz.gromadzki@hpe.com> 2.7.101-4
+* Tue Jan 14 2025 Tomasz Gromadzki <tomasz.gromadzki@hpe.com> 2.7.101-5
 - pmemobj errors and warnings reported via DAOS logging system
-=======
+
 * Fri Dec 20 2024 Jeff Olivier <jeffolivier@google.com> 2.7.101-4
 - Switch libfuse3 to libfused
->>>>>>> df759a3e
 
 * Thu Dec 19 2024 Phillip Henderson <phillip.henderson@intel.com> 2.7.101-3
 - Fix protobuf-c requiremnent for daos-client-tests on Leap.
