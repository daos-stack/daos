--- conflicted
+++ resolved
@@ -7,7 +7,7 @@
 
 Name:          daos
 Version:       1.1.2.1
-Release:       10%{?relval}%{?dist}
+Release:       11%{?relval}%{?dist}
 Summary:       DAOS Storage Engine
 
 License:       BSD-2-Clause-Patent
@@ -412,13 +412,11 @@
 %{_libdir}/*.a
 
 %changelog
-<<<<<<< HEAD
-* Mon Feb 4 2021 Vish Venkatesan<vishwanath.venkatesan@intel.com> 1.1.2.1-10
+* Tue Feb 9 2021 Vish Venkatesan<vishwanath.venkatesan@intel.com> 1.1.2.1-11
 - Add new pmem specific version of DAOS common library
-=======
+
 * Fri Feb 6 2021 Saurabh Tandan <saurabh.tandan@intel.com> 1.1.2.1-10
 - Added dbench as requirement for test package.
->>>>>>> 5ffaccad
 
 * Wed Feb 3 2021 Hua Kuang <hua.kuang@intel.com> 1.1.2.1-9
 - Changed License to BSD-2-Clause-Patent
