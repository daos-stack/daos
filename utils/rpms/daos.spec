--- conflicted
+++ resolved
@@ -6,11 +6,7 @@
 
 Name:          daos
 Version:       1.1.0
-<<<<<<< HEAD
 Release:       12%{?relval}%{?dist}
-=======
-Release:       11%{?relval}%{?dist}
->>>>>>> d1499b79
 Summary:       DAOS Storage Engine
 
 License:       Apache
@@ -349,17 +345,12 @@
 %{_libdir}/*.a
 
 %changelog
-<<<<<<< HEAD
 * Thu Apr 16 2020 Brian J. Murrell <brian.murrell@intel.com> - 1.1.0-12
 - Use distro fuse
 
-* Fri Apr 10 2020 Brian J. Murrell <brian.murrell@intel.com> - 1.1.0-11
-- Intentionally skipped Release
-=======
 * Fri Apr 10 2020 Alexander Oganezov <alexander.a.oganezov@intel.com> - 1.1.0-11
 - Update to mercury 4871023 to pick na_ofi.c race condition fix for
   "No route to host" errors.
->>>>>>> d1499b79
 
 * Sun Apr 05 2020 Brian J. Murrell <brian.murrell@intel.com> - 1.1.0-10
 - Clean up spdk dependencies
