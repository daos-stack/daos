# Needed because of the GO binaries
%undefine _missing_build_ids_terminate_build

%define daoshome %{_exec_prefix}/lib/%{name}

# Unlimited maximum version
%global spdk_max_version 1000

Name:          daos
<<<<<<< HEAD
Version:       0.7.0
Release:       2%{?relval}%{?dist}
=======
Version:       0.8.0
Release:       1%{?relval}%{?dist}
>>>>>>> 293373e1
Summary:       DAOS Storage Engine

License:       Apache
URL:           https//github.com/daos-stack/daos
Source0:       %{name}-%{version}.tar.gz
Source1:       scons_local-%{version}.tar.gz

BuildRequires: scons
BuildRequires: gcc-c++
%if %{defined cart_sha1}
BuildRequires: cart-devel-%{cart_sha1}
%else
BuildRequires: cart-devel
%endif
BuildRequires: openmpi3-devel
BuildRequires: hwloc-devel
BuildRequires: libpsm2-devel
%if (0%{?rhel} >= 7)
BuildRequires: argobots-devel >= 1.0rc1
%else
BuildRequires: libabt-devel >= 1.0rc1
%endif
BuildRequires: libpmem-devel, libpmemobj-devel
BuildRequires: fuse-devel >= 3.4.2
BuildRequires: protobuf-c-devel
BuildRequires: spdk-devel <= %{spdk_max_version}, spdk-tools <= %{spdk_max_version}
BuildRequires: fio < 3.4
%if (0%{?rhel} >= 7)
BuildRequires: libisa-l-devel
%else
BuildRequires: libisal-devel
%endif
BuildRequires: raft-devel <= 0.5.0
BuildRequires: hwloc-devel
BuildRequires: openssl-devel
BuildRequires: libevent-devel
BuildRequires: libyaml-devel
BuildRequires: libcmocka-devel
BuildRequires: readline-devel
BuildRequires: valgrind-devel
BuildRequires: systemd
%if (0%{?rhel} >= 7)
BuildRequires: numactl-devel
BuildRequires: CUnit-devel
BuildRequires: golang-bin
BuildRequires: libipmctl-devel
BuildRequires: python-devel python36-devel
%else
%if (0%{?suse_version} >= 1315)
# see src/client/dfs/SConscript for why we need /etc/os-release
# that code should be rewritten to use the python libraries provided for
# os detection
BuildRequires: distribution-release
BuildRequires: libnuma-devel
BuildRequires: cunit-devel
BuildRequires: go1.10
BuildRequires: ipmctl-devel
BuildRequires: python-devel python3-devel
BuildRequires: Modules
%if 0%{?is_opensuse}
# have choice for boost-devel needed by cart-devel: boost-devel boost_1_58_0-devel
BuildRequires: boost-devel
%else
# have choice for libcurl.so.4()(64bit) needed by systemd: libcurl4 libcurl4-mini
# have choice for libcurl.so.4()(64bit) needed by cmake: libcurl4 libcurl4-mini
BuildRequires: libcurl4
# have choice for libpsm_infinipath.so.1()(64bit) needed by libfabric1: libpsm2-compat libpsm_infinipath1
# have choice for libpsm_infinipath.so.1()(64bit) needed by openmpi-libs: libpsm2-compat libpsm_infinipath1
BuildRequires: libpsm_infinipath1
%endif # 0%{?is_opensuse}
# have choice for libpmemblk.so.1(LIBPMEMBLK_1.0)(64bit) needed by fio: libpmemblk libpmemblk1
# have choice for libpmemblk.so.1()(64bit) needed by fio: libpmemblk libpmemblk1
BuildRequires: libpmemblk1
%endif # (0%{?suse_version} >= 1315)
%endif # (0%{?rhel} >= 7)
%if (0%{?suse_version} >= 1500)
Requires: libpmem1, libpmemobj1
%endif
Requires: fuse >= 3.4.2
Requires: protobuf-c
Requires: spdk <= %{spdk_max_version}
Requires: fio < 3.4
Requires: openssl
# ensure we get exactly the right cart RPM
%if %{defined cart_sha1}
Requires: cart-%{cart_sha1}
%endif


%description
The Distributed Asynchronous Object Storage (DAOS) is an open-source
software-defined object store designed from the ground up for
massively distributed Non Volatile Memory (NVM). DAOS takes advantage
of next generation NVM technology like Storage Class Memory (SCM) and
NVM express (NVMe) while presenting a key-value storage interface and
providing features such as transactional non-blocking I/O, advanced
data protection with self healing on top of commodity hardware, end-
to-end data integrity, fine grained data control and elastic storage
to optimize performance and cost.

%package server
Summary: The DAOS server
Requires: %{name} = %{version}-%{release}
Requires: spdk-tools <= %{spdk_max_version}
Requires: ndctl
Requires: ipmctl
Requires: hwloc
Requires(post): /sbin/ldconfig
Requires(postun): /sbin/ldconfig
# ensure we get exactly the right cart RPM
%if %{defined cart_sha1}
Requires: cart-%{cart_sha1}
%endif
Requires: libfabric >= 1.8.0

%description server
This is the package needed to run a DAOS server

%package client
Summary: The DAOS client
Requires: %{name} = %{version}-%{release}
# ensure we get exactly the right cart RPM
%if %{defined cart_sha1}
Requires: cart-%{cart_sha1}
%endif
Requires: libfabric >= 1.8.0

%description client
This is the package needed to run a DAOS client

%package tests
Summary: The DAOS test suite
Requires: %{name}-client = %{version}-%{release}
Requires: python-pathlib
%if (0%{?suse_version} >= 1315)
Requires: libpsm_infinipath1
%endif
# ensure we get exactly the right cart RPM
%if %{defined cart_sha1}
Requires: cart-%{cart_sha1}
%endif


%description tests
This is the package needed to run the DAOS test suite

%package devel
# Leap 15 doesn't seem to be creating dependencies as richly as EL7
# for example, EL7 automatically adds:
# Requires: libdaos.so.0()(64bit)
%if (0%{?suse_version} >= 1500)
Requires: %{name}-client = %{version}-%{release}
Requires: %{name} = %{version}-%{release}
%endif
Summary: The DAOS development libraries and headers
%if %{defined cart_sha1}
Requires: cart-devel-%{cart_sha1}
%else
Requires: cart-devel
%endif

%description devel
This is the package needed to build software with the DAOS library.

%prep
%setup -q
%setup -q -a 1


%build
# remove rpathing from the build
rpath_files="utils/daos_build.py"
rpath_files+=" $(find . -name SConscript)"
sed -i -e '/AppendUnique(RPATH=.*)/d' $rpath_files

scons %{?no_smp_mflags}    \
      --config=force       \
      USE_INSTALLED=all    \
      PREFIX=%{?buildroot}

%install
scons %{?no_smp_mflags}              \
      --config=force                 \
      install                        \
      USE_INSTALLED=all              \
      PREFIX=%{?buildroot}%{_prefix}
BUILDROOT="%{?buildroot}"
PREFIX="%{?_prefix}"
sed -i -e s/${BUILDROOT//\//\\/}[^\"]\*/${PREFIX//\//\\/}/g %{?buildroot}%{_prefix}/lib/daos/.build_vars.*
mkdir -p %{?buildroot}/%{_sysconfdir}/ld.so.conf.d/
echo "%{_libdir}/daos_srv" > %{?buildroot}/%{_sysconfdir}/ld.so.conf.d/daos.conf
mkdir -p %{?buildroot}/%{_unitdir}
install -m 644 utils/systemd/daos-server.service %{?buildroot}/%{_unitdir}
install -m 644 utils/systemd/daos-agent.service %{?buildroot}/%{_unitdir}

%pre server
getent group daos_admins >/dev/null || groupadd -r daos_admins
%post server -p /sbin/ldconfig
%postun server -p /sbin/ldconfig

%files
%defattr(-, root, root, -)
# you might think libvio.so goes in the server RPM but
# the 2 tools following it need it
%{_libdir}/daos_srv/libbio.so
# you might think libdaos_tests.so goes in the tests RPM but
# the 4 tools following it need it
%{_libdir}/libdaos_tests.so
%{_bindir}/vos_size
%{_bindir}/io_conf
%{_bindir}/jump_pl_map
%{_bindir}/ring_pl_map
%{_bindir}/rdbt
%{_bindir}/vos_size.py
%{_libdir}/libvos.so
%dir %{_prefix}%{_sysconfdir}
%{_prefix}%{_sysconfdir}/vos_dfs_sample.yaml
%{_prefix}%{_sysconfdir}/vos_size_input.yaml
%{_libdir}/libdaos_common.so
# TODO: this should move to %{_libdir}/daos/libplacement.so
%{_libdir}/daos_srv/libplacement.so
# Certificate generation files
%dir %{_libdir}/%{name}
%{_libdir}/%{name}/certgen/
%{_libdir}/%{name}/VERSION
%doc

%files server
%{_prefix}%{_sysconfdir}/daos_server.yml
%{_sysconfdir}/ld.so.conf.d/daos.conf
# set daos_admin to be setuid root in order to perform privileged tasks
%attr(4750,root,daos_admins) %{_bindir}/daos_admin
# set daos_server to be setgid daos_admins in order to invoke daos_admin
%attr(2755,root,daos_admins) %{_bindir}/daos_server
%{_bindir}/daos_io_server
%dir %{_libdir}/daos_srv
%{_libdir}/daos_srv/libcont.so
%{_libdir}/daos_srv/libdtx.so
%{_libdir}/daos_srv/libmgmt.so
%{_libdir}/daos_srv/libobj.so
%{_libdir}/daos_srv/libpool.so
%{_libdir}/daos_srv/librdb.so
%{_libdir}/daos_srv/librdbt.so
%{_libdir}/daos_srv/librebuild.so
%{_libdir}/daos_srv/librsvc.so
%{_libdir}/daos_srv/libsecurity.so
%{_libdir}/daos_srv/libvos_srv.so
%{_datadir}/%{name}
%exclude %{_datadir}/%{name}/ioil-ld-opts
%{_unitdir}/daos-server.service

%files client
%{_prefix}/etc/memcheck-daos-client.supp
%{_bindir}/dmg
%{_bindir}/dmg_old
%{_bindir}/daosctl
%{_bindir}/dcont
%{_bindir}/daos_agent
%{_bindir}/dfuse
%{_bindir}/daos
%{_bindir}/dfuse_hl
%{_libdir}/*.so.*
%{_libdir}/libdfs.so
%if (0%{?suse_version} >= 1500)
/lib64/libdfs.so
%endif
%{_libdir}/libduns.so
%{_libdir}/libdfuse.so
%{_libdir}/libioil.so
%dir  %{_libdir}/python2.7/site-packages/pydaos
%{_libdir}/python2.7/site-packages/pydaos/*.py
%if (0%{?rhel} >= 7)
%{_libdir}/python2.7/site-packages/pydaos/*.pyc
%{_libdir}/python2.7/site-packages/pydaos/*.pyo
%endif
%{_libdir}/python2.7/site-packages/pydaos/pydaos_shim_27.so
%dir  %{_libdir}/python2.7/site-packages/pydaos/raw
%{_libdir}/python2.7/site-packages/pydaos/raw/*.py
%if (0%{?rhel} >= 7)
%{_libdir}/python2.7/site-packages/pydaos/raw/*.pyc
%{_libdir}/python2.7/site-packages/pydaos/raw/*.pyo
%endif
%dir %{_libdir}/python3
%dir %{_libdir}/python3/site-packages
%dir %{_libdir}/python3/site-packages/pydaos
%{_libdir}/python3/site-packages/pydaos/*.py
%if (0%{?rhel} >= 7)
%{_libdir}/python3/site-packages/pydaos/*.pyc
%{_libdir}/python3/site-packages/pydaos/*.pyo
%endif
%{_libdir}/python3/site-packages/pydaos/pydaos_shim_3.so
%dir %{_libdir}/python3/site-packages/pydaos/raw
%{_libdir}/python3/site-packages/pydaos/raw/*.py
%if (0%{?rhel} >= 7)
%{_libdir}/python3/site-packages/pydaos/raw/*.pyc
%{_libdir}/python3/site-packages/pydaos/raw/*.pyo
%endif
%{_datadir}/%{name}/ioil-ld-opts
%{_prefix}%{_sysconfdir}/daos.yml
%{_prefix}%{_sysconfdir}/daos_agent.yml
%{_unitdir}/daos-agent.service

%files tests
%dir %{_prefix}/lib/daos
%{_prefix}/lib/daos/TESTING
%{_bindir}/hello_drpc
%{_bindir}/*_test*
%{_bindir}/smd_ut
%{_bindir}/vea_ut
%{_bindir}/daosbench
%{_bindir}/daos_perf
%{_bindir}/daos_racer
%{_bindir}/evt_ctl
%{_bindir}/obj_ctl
%{_bindir}/daos_gen_io_conf
%{_bindir}/daos_run_io_conf
# For avocado tests
%{_prefix}/lib/daos/.build_vars.json
%{_prefix}/lib/daos/.build_vars.sh

%files devel
%{_includedir}/*
%{_libdir}/libdaos.so
%{_libdir}/*.a

%changelog
<<<<<<< HEAD
* Fri Dec 13 2019 Jeff Olivier <jeffrey.v.olivier@intel.com> - 0.7.0-2
- Remove openmpi, pmix, and hwloc builds, use hwloc and openmpi packages
=======
* Tue Dec 17 2019 Johann Lombardi <johann.lombardi@intel.com> - 0.8.0-1
- Version bump up to 0.8.0
>>>>>>> 293373e1

* Thu Dec 05 2019 Johann Lombardi <johann.lombardi@intel.com> - 0.7.0-1
- Version bump up to 0.7.0

* Tue Nov 19 2019 Tom Nabarro <tom.nabarro@intel.com> 0.6.0-15
- Temporarily unconstrain max. version of spdk

* Wed Nov 06 2019 Brian J. Murrell <brian.murrell@intel.com> 0.6.0-14
- Constrain max. version of spdk

* Wed Nov 06 2019 Brian J. Murrell <brian.murrell@intel.com> 0.6.0-13
- Use new cart with R: mercury to < 1.0.1-20 due to incompatibility

* Wed Nov 06 2019 Michael MacDonald <mjmac.macdonald@intel.com> 0.6.0-12
- Add daos_admin privileged helper for daos_server

* Fri Oct 25 2019 Brian J. Murrell <brian.murrell@intel.com> 0.6.0-11
- Handle differences in Leap 15 Python packaging

* Wed Oct 23 2019 Brian J. Murrell <brian.murrell@intel.com> 0.6.0-9
- Update BR: libisal-devel for Leap

* Mon Oct 07 2019 Brian J. Murrell <brian.murrell@intel.com> 0.6.0-8
- Use BR: cart-devel-%{cart_sha1} if available
- Remove cart's BRs as it's -devel Requires them now

* Tue Oct 01 2019 Brian J. Murrell <brian.murrell@intel.com> 0.6.0-7
- Constrain cart BR to <= 1.0.0

* Sat Sep 21 2019 Brian J. Murrell <brian.murrell@intel.com>
- Remove Requires: {argobots, cart}
  - autodependencies should take care of these

* Thu Sep 19 2019 Jeff Olivier <jeffrey.v.olivier@intel.com>
- Add valgrind-devel requirement for argobots change

* Tue Sep 10 2019 Tom Nabarro <tom.nabarro@intel.com>
- Add requires ndctl as runtime dep for control plane.

* Thu Aug 15 2019 David Quigley <david.quigley@intel.com>
- Add systemd unit files to packaging.

* Thu Jul 25 2019 Brian J. Murrell <brian.murrell@intel.com>
- Add git hash and commit count to release

* Thu Jul 18 2019 David Quigley <david.quigley@intel.com>
- Add certificate generation files to packaging.

* Tue Jul 09 2019 Johann Lombardi <johann.lombardi@intel.com>
- Version bump up to 0.6.0

* Fri Jun 21 2019 David Quigley <dquigley@intel.com>
- Add daos_agent.yml to the list of packaged files

* Thu Jun 13 2019 Brian J. Murrell <brian.murrell@intel.com>
- move obj_ctl daos_gen_io_conf daos_run_io_conf to
  daos-tests sub-package
- daos-server needs spdk-tools

* Fri May 31 2019 Ken Cain <kenneth.c.cain@intel.com>
- Add new daos utility binary

* Wed May 29 2019 Brian J. Murrell <brian.murrell@intel.com>
- Version bump up to 0.5.0
- Add Requires: libpsm_infinipath1 for SLES 12.3

* Tue May 07 2019 Brian J. Murrell <brian.murrell@intel.com>
- Move some files around among the sub-packages

* Mon May 06 2019 Brian J. Murrell <brian.murrell@intel.com>
- Only BR fio
  - fio-{devel,src} is not needed

* Wed Apr 03 2019 Brian J. Murrell <brian.murrell@intel.com>
- initial package<|MERGE_RESOLUTION|>--- conflicted
+++ resolved
@@ -7,13 +7,8 @@
 %global spdk_max_version 1000
 
 Name:          daos
-<<<<<<< HEAD
-Version:       0.7.0
+Version:       0.8.0
 Release:       2%{?relval}%{?dist}
-=======
-Version:       0.8.0
-Release:       1%{?relval}%{?dist}
->>>>>>> 293373e1
 Summary:       DAOS Storage Engine
 
 License:       Apache
@@ -340,13 +335,11 @@
 %{_libdir}/*.a
 
 %changelog
-<<<<<<< HEAD
-* Fri Dec 13 2019 Jeff Olivier <jeffrey.v.olivier@intel.com> - 0.7.0-2
+* Fri Dec 17 2019 Jeff Olivier <jeffrey.v.olivier@intel.com> - 0.8.0-2
 - Remove openmpi, pmix, and hwloc builds, use hwloc and openmpi packages
-=======
+
 * Tue Dec 17 2019 Johann Lombardi <johann.lombardi@intel.com> - 0.8.0-1
 - Version bump up to 0.8.0
->>>>>>> 293373e1
 
 * Thu Dec 05 2019 Johann Lombardi <johann.lombardi@intel.com> - 0.7.0-1
 - Version bump up to 0.7.0
