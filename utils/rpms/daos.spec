--- conflicted
+++ resolved
@@ -10,11 +10,7 @@
 
 Name:          daos
 Version:       1.1.1
-<<<<<<< HEAD
 Release:       8%{?relval}%{?dist}
-=======
-Release:       7%{?relval}%{?dist}
->>>>>>> 9cefb54b
 Summary:       DAOS Storage Engine
 
 License:       Apache
@@ -415,7 +411,7 @@
 %{_libdir}/*.a
 
 %changelog
-* Mon Nov 16 2020 Maureen Jean <maureen.jean@intel.com> - 1.1.1-8
+* Thu Nov 19 2020 Maureen Jean <maureen.jean@intel.com> - 1.1.1-8
 - define scons_args to be BUILD_TYPE=<release|dev>
 - the scons default is BUILD_TYPE=release
 - BUILD_TYPE=release will disable fault injection in build
