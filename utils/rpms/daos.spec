%define daoshome %{_exec_prefix}/lib/%{name}
%define server_svc_name daos_server.service
%define agent_svc_name daos_agent.service

%global mercury_version 2.0.1-1%{?dist}
%global libfabric_version 1.13.2~rc1-1
%global __python %{__python3}

%if (0%{?rhel} >= 8)
# https://bugzilla.redhat.com/show_bug.cgi?id=1955184
%define _use_internal_dependency_generator 0
%define __find_requires %{_sourcedir}/bz-1955184_find-requires
%endif

Name:          daos
Version:       1.3.105
Release:       4%{?relval}%{?dist}
Summary:       DAOS Storage Engine

License:       BSD-2-Clause-Patent
URL:           https//github.com/daos-stack/daos
Source0:       %{name}-%{version}.tar.gz
Source1:       bz-1955184_find-requires
%if (0%{?rhel} >= 7)
%if (0%{?rhel} >= 8)
BuildRequires: python3-scons >= 2.4
%else
BuildRequires: python36-scons >= 2.4
%endif
%else
BuildRequires: scons >= 2.4
%endif
BuildRequires: libfabric-devel >= %{libfabric_version}
BuildRequires: mercury-devel = %{mercury_version}
%if (0%{?rhel} < 8) || (0%{?suse_version} > 0)
BuildRequires: openpa-devel
BuildRequires: libpsm2-devel
%endif
BuildRequires: gcc-c++
%if (0%{?rhel} >= 8)
BuildRequires: openmpi-devel
%else
BuildRequires: openmpi3-devel
%endif
BuildRequires: hwloc-devel
%if ("%{?compiler_args}" == "COMPILER=covc")
BuildRequires: bullseye
%endif
%if (0%{?rhel} >= 7)
BuildRequires: argobots-devel >= 1.1
BuildRequires: json-c-devel
%if (0%{?rhel} >= 8)
BuildRequires: boost-python3-devel
%else
BuildRequires: boost-python36-devel
%endif
%else
BuildRequires: libabt-devel >= 1.0rc1
BuildRequires: libjson-c-devel
BuildRequires: boost-devel
%endif
BuildRequires: libpmemobj-devel >= 1.11
%if (0%{?rhel} >= 8)
BuildRequires: fuse3-devel >= 3
%else
BuildRequires: fuse3-devel >= 3.4.2
%endif
%if (0%{?suse_version} >= 1500)
# NB: OpenSUSE is stupid about this... If we just
# specify go >= 1.X, it installs go=1.11 AND 1.X.
BuildRequires: go1.14
BuildRequires: go1.14-race
BuildRequires: libprotobuf-c-devel
BuildRequires: liblz4-devel
%else
BuildRequires: protobuf-c-devel
BuildRequires: lz4-devel
%endif
BuildRequires: spdk-devel >= 21.07
%if (0%{?rhel} >= 7)
BuildRequires: libisa-l-devel
BuildRequires: libisa-l_crypto-devel
%else
BuildRequires: libisal-devel
BuildRequires: libisal_crypto-devel
%endif
BuildRequires: daos-raft-devel = 0.8.1
BuildRequires: openssl-devel
BuildRequires: libevent-devel
BuildRequires: libyaml-devel
BuildRequires: libcmocka-devel
BuildRequires: valgrind-devel
BuildRequires: systemd
%if (0%{?rhel} >= 7)
BuildRequires: numactl-devel
BuildRequires: CUnit-devel
BuildRequires: golang-bin >= 1.12
# needed to retrieve PMM region info through control-plane
BuildRequires: libipmctl-devel
BuildRequires: python36-devel
%if (0%{?rhel} >= 8)
BuildRequires: python3-distro
%else
BuildRequires: python36-distro
%endif
BuildRequires: Lmod
%else
%if (0%{?suse_version} >= 1315)
# see src/client/dfs/SConscript for why we need /etc/os-release
# that code should be rewritten to use the python libraries provided for
# os detection
# prefer over libpsm2-compat
BuildRequires: libpsm_infinipath1
# prefer over libcurl4-mini
BuildRequires: libcurl4
BuildRequires: distribution-release
BuildRequires: libnuma-devel
BuildRequires: cunit-devel
BuildRequires: ipmctl-devel
BuildRequires: python3-devel
BuildRequires: python3-distro
BuildRequires: lua-lmod
BuildRequires: systemd-rpm-macros
%if 0%{?is_opensuse}
%else
# have choice for libcurl.so.4()(64bit) needed by systemd: libcurl4 libcurl4-mini
# have choice for libcurl.so.4()(64bit) needed by cmake: libcurl4 libcurl4-mini
BuildRequires: libcurl4
# have choice for libpsm_infinipath.so.1()(64bit) needed by libfabric1: libpsm2-compat libpsm_infinipath1
# have choice for libpsm_infinipath.so.1()(64bit) needed by openmpi-libs: libpsm2-compat libpsm_infinipath1
BuildRequires: libpsm_infinipath1
%endif
%endif
%endif
Requires: protobuf-c
Requires: openssl
# This should only be temporary until we can get a stable upstream release
# of mercury, at which time the autoprov shared library version should
# suffice
Requires: mercury = %{mercury_version}

%description
The Distributed Asynchronous Object Storage (DAOS) is an open-source
software-defined object store designed from the ground up for
massively distributed Non Volatile Memory (NVM). DAOS takes advantage
of next generation NVM technology like Storage Class Memory (SCM) and
NVM express (NVMe) while presenting a key-value storage interface and
providing features such as transactional non-blocking I/O, advanced
data protection with self healing on top of commodity hardware, end-
to-end data integrity, fine grained data control and elastic storage
to optimize performance and cost.

%package server
Summary: The DAOS server
Requires: %{name}%{?_isa} = %{version}-%{release}
Requires: spdk-tools >= 21.07
Requires: ndctl
# needed to set PMem configuration goals in BIOS through control-plane
%if (0%{?suse_version} >= 1500)
Requires: ipmctl >= 02.00.00.3733
Requires: libpmemobj1 >= 1.11
%else
Requires: ipmctl > 02.00.00.3816
Requires: libpmemobj >= 1.11
%endif
Requires: mercury = %{mercury_version}
Requires(post): /sbin/ldconfig
Requires(postun): /sbin/ldconfig
Requires: libfabric >= %{libfabric_version}
%{?systemd_requires}
Obsoletes: cart < 1000

%description server
This is the package needed to run a DAOS server

%package client
Summary: The DAOS client
Requires: %{name}%{?_isa} = %{version}-%{release}
Requires: mercury = %{mercury_version}
Requires: libfabric >= %{libfabric_version}
%if (0%{?rhel} >= 8)
Requires: fuse3 >= 3
%else
Requires: fuse3 >= 3.4.2
%endif
Obsoletes: cart < 1000
%if (0%{?suse_version} >= 1500)
Requires: libfuse3-3 >= 3.4.2
%else
# because our repo has a deprecated fuse-3.x RPM, make sure we don't
# get it when fuse3 Requires: /etc/fuse.conf
%if (0%{?rhel} >= 8)
Requires: fuse3 >= 3
%else
Requires: fuse < 3, fuse3-libs >= 3.4.2
%endif
%endif
%{?systemd_requires}

%description client
This is the package needed to run a DAOS client

%package tests
Summary: The DAOS test suite
#This is a bit messy and needs some cleanup.  In theory,
#we should have client tests and server tests in separate
#packages but some binaries need libraries from both at
#present.
Requires: %{name}-client%{?_isa} = %{version}-%{release}
Requires: %{name}-server%{?_isa} = %{version}-%{release}
%if (0%{?rhel} >= 7) && (0%{?rhel} < 8)
Requires: python36-distro
Requires: python36-tabulate
Requires: python36-defusedxml
%else
Requires: python3-distro
Requires: python3-tabulate
Requires: python3-defusedxml
%endif
Requires: fio
Requires: dbench
Requires: lbzip2
Requires: attr
%if (0%{?suse_version} >= 1315)
Requires: libpsm_infinipath1
%endif

%description tests
This is the package needed to run the DAOS test suite

%package devel
Summary: The DAOS development libraries and headers
Requires: %{name}-client%{?_isa} = %{version}-%{release}
Requires: libuuid-devel

%description devel
This is the package needed to build software with the DAOS library.

%package firmware
Summary: The DAOS firmware management helper
Requires: %{name}-server%{?_isa} = %{version}-%{release}

%description firmware
This is the package needed to manage server storage firmware on DAOS servers.

%package daos_serialize
Summary: DAOS serialization library that uses HDF5
BuildRequires: hdf5-devel
Requires: hdf5

%description daos_serialize
This is the package needed to use the DAOS serialization and deserialization
tools, as well as the preserve option for the filesystem copy tool.

%if (0%{?suse_version} > 0)
%global __debug_package 1
%global _debuginfo_subpackages 0
%debug_package
%endif

%prep
%autosetup

%build

%define conf_dir %{_sysconfdir}/daos
%if (0%{?rhel} >= 7)
%define scons_exe scons-3
%else
%define scons_exe scons
%endif
%{scons_exe} %{?_smp_mflags} \
      --config=force         \
      --no-rpath             \
      USE_INSTALLED=all      \
      FIRMWARE_MGMT=yes      \
      CONF_DIR=%{conf_dir}   \
      PREFIX=%{buildroot}    \
     %{?scons_args}          \
     %{?compiler_args}

%if ("%{?compiler_args}" == "COMPILER=covc")
mv test.cov{,-build}
%endif

%install
%{scons_exe} %{?_smp_mflags}          \
      --config=force                  \
      --no-rpath                      \
      --install-sandbox=%{buildroot}  \
      %{buildroot}%{_prefix}          \
      %{buildroot}%{conf_dir}         \
      USE_INSTALLED=all               \
      FIRMWARE_MGMT=yes               \
      CONF_DIR=%{conf_dir}            \
      PREFIX=%{_prefix}               \
      %{?scons_args}                  \
      %{?compiler_args}

%if ("%{?compiler_args}" == "COMPILER=covc")
mv test.cov-build %{buildroot}/usr/lib/daos/TESTING/ftest/test.cov
%endif
mkdir -p %{buildroot}/%{_sysconfdir}/ld.so.conf.d/
echo "%{_libdir}/daos_srv" > %{buildroot}/%{_sysconfdir}/ld.so.conf.d/daos.conf
mkdir -p %{buildroot}/%{_unitdir}
%if (0%{?rhel} == 7)
install -m 644 utils/systemd/%{server_svc_name}.pre230 %{buildroot}/%{_unitdir}/%{server_svc_name}
install -m 644 utils/systemd/%{agent_svc_name}.pre230 %{buildroot}/%{_unitdir}/%{agent_svc_name}
%else if (0%{?rhel} == 8 or  %{?suse_version} == 1500)
install -m 644 utils/systemd/%{server_svc_name} %{buildroot}/%{_unitdir}
install -m 644 utils/systemd/%{agent_svc_name} %{buildroot}/%{_unitdir}
%endif
mkdir -p %{buildroot}/%{conf_dir}/certs/clients
mv %{buildroot}/%{conf_dir}/bash_completion.d %{buildroot}/%{_sysconfdir}

%pre server
getent group daos_metrics >/dev/null || groupadd -r daos_metrics
getent group daos_server >/dev/null || groupadd -r daos_server
getent passwd daos_server >/dev/null || useradd -s /sbin/nologin -r -g daos_server -G daos_metrics daos_server
%post server
/sbin/ldconfig
%systemd_post %{server_svc_name}
%preun server
%systemd_preun %{server_svc_name}
%postun server
/sbin/ldconfig
%systemd_postun %{server_svc_name}

%pre client
getent group daos_agent >/dev/null || groupadd -r daos_agent
getent passwd daos_agent >/dev/null || useradd -s /sbin/nologin -r -g daos_agent daos_agent
%post client
%systemd_post %{agent_svc_name}
%preun client
%systemd_preun %{agent_svc_name}
%postun client
%systemd_postun %{agent_svc_name}

%files
%defattr(-, root, root, -)
%{_sysconfdir}/ld.so.conf.d/daos.conf
%dir %attr(0755,root,root) %{conf_dir}/certs
%{conf_dir}/memcheck-cart.supp
%dir %{conf_dir}
%dir %{_sysconfdir}/bash_completion.d
%{_sysconfdir}/bash_completion.d/daos.bash
# Certificate generation files
%dir %{_libdir}/%{name}
%{_libdir}/%{name}/certgen/
%{_libdir}/%{name}/VERSION
%{_libdir}/libcart.so.*
%{_libdir}/libgurt.so.*
%doc

%files server
%config(noreplace) %attr(0644,root,root) %{conf_dir}/daos_server.yml
%dir %attr(0700,daos_server,daos_server) %{conf_dir}/certs/clients
# set daos_admin to be setuid root in order to perform privileged tasks
%attr(4750,root,daos_server) %{_bindir}/daos_admin
# set daos_server to be setgid daos_server in order to invoke daos_admin
# and/or daos_firmware
%attr(2755,root,daos_server) %{_bindir}/daos_server
%{_bindir}/daos_engine
%{_bindir}/daos_metrics
%dir %{_libdir}/daos_srv
%{_libdir}/daos_srv/libcont.so
%{_libdir}/daos_srv/libdtx.so
%{_libdir}/daos_srv/libmgmt.so
%{_libdir}/daos_srv/libobj.so
%{_libdir}/daos_srv/libpool.so
%{_libdir}/daos_srv/librdb.so
%{_libdir}/daos_srv/librdbt.so
%{_libdir}/daos_srv/librebuild.so
%{_libdir}/daos_srv/librsvc.so
%{_libdir}/daos_srv/libsecurity.so
%{_libdir}/daos_srv/libvos_srv.so
%{_libdir}/daos_srv/libvos_size.so
%{_libdir}/daos_srv/libvos.so
%{_libdir}/daos_srv/libbio.so
%{_libdir}/daos_srv/libplacement.so
%{_libdir}/libdaos_common_pmem.so
%{conf_dir}/vos_size_input.yaml
%{_bindir}/daos_storage_estimator.py
%{python3_sitearch}/storage_estimator/*.py
%dir %{python3_sitearch}/storage_estimator
%if (0%{?rhel} >= 7)
%dir %{python3_sitearch}/storage_estimator/__pycache__
%{python3_sitearch}/storage_estimator/__pycache__/*.pyc
%endif
%{_datadir}/%{name}
%exclude %{_datadir}/%{name}/ioil-ld-opts
%{_unitdir}/%{server_svc_name}

%files client
%{_libdir}/libdaos_common.so
%{_libdir}/libdaos.so.*
%{_bindir}/cart_ctl
%{_bindir}/self_test
%{_bindir}/dmg
%{_bindir}/daos_agent
%{_bindir}/dfuse
%{_bindir}/daos
%{_libdir}/libdaos_cmd_hdlrs.so
%{_libdir}/libdfs.so
%{_libdir}/%{name}/API_VERSION
%{_libdir}/libduns.so
%{_libdir}/libdfuse.so
%{_libdir}/libioil.so
%{_libdir}/libdfs_internal.so
%dir %{python3_sitearch}/pydaos
%{python3_sitearch}/pydaos/*.py
%dir %{python3_sitearch}/pydaos/raw
%{python3_sitearch}/pydaos/raw/*.py
%if (0%{?rhel} >= 7)
%dir %{python3_sitearch}/pydaos/__pycache__
%{python3_sitearch}/pydaos/__pycache__/*.pyc
%dir %{python3_sitearch}/pydaos/raw/__pycache__
%{python3_sitearch}/pydaos/raw/__pycache__/*.pyc
%endif
%{python3_sitearch}/pydaos/pydaos_shim.so
%{_datadir}/%{name}/ioil-ld-opts
%config(noreplace) %{conf_dir}/daos_agent.yml
%config(noreplace) %{conf_dir}/daos_control.yml
%{_unitdir}/%{agent_svc_name}
%{_mandir}/man8/daos.8*
%{_mandir}/man8/dmg.8*

%files tests
%dir %{_prefix}/lib/daos
%{_prefix}/lib/daos/TESTING
%{_bindir}/hello_drpc
%{_bindir}/jobtest
%{_libdir}/libdaos_tests.so
%{_bindir}/jump_pl_map
%{_bindir}/ring_pl_map
%{_bindir}/pl_bench
%{_bindir}/smd_ut
%{_bindir}/vea_ut
%{_bindir}/daos_perf
%{_bindir}/vos_perf
%{_bindir}/daos_racer
%{_bindir}/evt_ctl
%{_bindir}/io_conf
%{_bindir}/rdbt
%{_bindir}/obj_ctl
%{_bindir}/daos_gen_io_conf
%{_bindir}/daos_run_io_conf
%{_bindir}/crt_launch
%{_bindir}/daos_test
%{_bindir}/dfs_test
%{_bindir}/common_test
%{_bindir}/acl_dump_test
%{_bindir}/agent_tests
%{_bindir}/drpc_engine_test
%{_bindir}/drpc_test
%{_bindir}/eq_tests
%{_bindir}/job_tests
%{_bindir}/security_test
%{_bindir}/srv_checksum_tests
%{_bindir}/vos_tests
%{conf_dir}/fault-inject-cart.yaml
%{_bindir}/fault_status
# For avocado tests
%{_prefix}/lib/daos/.build_vars.json
%{_prefix}/lib/daos/.build_vars.sh
%{_libdir}/libdts.so

%files devel
%{_includedir}/*
%{_libdir}/libdaos.so
%{_libdir}/libgurt.so
%{_libdir}/libcart.so
%{_libdir}/*.a

%files firmware
# set daos_firmware to be setuid root in order to perform privileged tasks
%attr(4750,root,daos_server) %{_bindir}/daos_firmware

%files daos_serialize
%{_libdir}/libdaos_serialize.so

%changelog
<<<<<<< HEAD
* Mon Oct 8 2021 David Quigley <david.quigley@intel.com> 1.3.105-4
- Add defusedxml as a required dependency for the test package.
=======
* Wed Oct 8 2021 Alexander Oganezov <alexander.a.oganezov@intel.com> 1.13.105-4
- Update OFI to v1.13.2rc1
>>>>>>> 400e9b08

* Wed Sep 15 2021 Li Wei <wei.g.li@intel.com> 1.3.105-3
- Update raft to fix InstallSnapshot performance as well as to avoid some
  incorrect 0.8.0 RPMs

* Fri Sep 03 2021 Brian J. Murrell <brian.murrell@intel.com> 1.3.105-2
- Remove R: hwloc; RPM's auto-requires/provides will take care of this

* Tue Aug 24 2021 Jeff Olivier <jeffrey.v.olivier@intel.com> 1.3.105-1
- Version bump to 1.3.105 for 2.0 test build 5

* Mon Aug 09 2021 Yawei <yawei.niu@intel.com> 1.3.104-5
- Fix duplicates
- Add vos_perf

* Thu Aug 05 2021 Christopher Hoffman <christopherx.hoffman@intel.com> 1.3.104-4
- Update conditional statement to include checking for distributions to
  determine which unit files to use for daos-server and daos-agent

* Wed Aug 04 2021 Kris Jacque <kristin.jacque@intel.com> 1.3.104-3
- Move daos_metrics tool from tests package to server package

* Wed Aug 04 2021 Tom Nabarro <tom.nabarro@intel.com> 1.3.104-2
- Update to spdk 21.07 and (indirectly) dpdk 21.05

* Mon Aug 02 2021 Jeff Olivier <jeffrey.v.olivier@intel.com> 1.3.104-1
- Version bump to 1.3.104 for 2.0 test build 4

* Mon Jul 19 2021 Danielle M. Sikich <danielle.sikich@intel.com> 1.3.103-5
- Add DAOS serialization library that requires hdf5

* Wed Jul 14 2021 Li Wei <wei.g.li@intel.com> 1.3.103-4
- Update raft to fix slow leader re-elections

* Tue Jul 13 2021  Maureen Jean <maureen.jean@intel.com> 1.3.103-3
- Add python modules to python3.6 site-packages

* Mon Jul 12 2021 Alexander Oganezov <alexander.a.oganezov@intel.com> 1.3.103-2
- Update to mercury release v2.0.1

* Mon Jul 12 2021 Johann Lombardi <johann.lombardi@intel.com> 1.3.103-1
- Version bump to 1.3.103 for 2.0 test build 3

* Wed Jul 7 2021 Phillip Henderson <phillip.henderson@intel.com> 1.3.102-6
- Update daos-devel to always require the same version daos-client

* Wed Jun 30 2021 Tom Nabarro <tom.nabarro@intel.com> 1.3.102-5
- Update to spdk 21.04 and (indirectly) dpdk 21.05

* Fri Jun 25 2021 Brian J. Murrell <brian.murrell@intel.com> - 1.3.102-4
- Add libuuid-devel back as a requirement of daos-devel

* Wed Jun 23 2021 Li Wei <wei.g.li@intel.com> 1.3.102-3
- Update raft to pick up Pre-Vote

* Mon Jun 14 2021 Jeff Olivier <jeffrey.v.olivier@intel.com> 1.3.102-2
- Update to pmdk 1.11.0-rc1
- Remove dependence on libpmem since we use libpmemobj directly

* Fri Jun 11 2021 Johann Lombardi <johann.lombardi@intel.com> 1.3.102-1
- Version bump to 1.3.102 for 2.0 test build 2

* Wed Jun 02 2021 Johann Lombardi <johann.lombardi@intel.com> 1.3.101-3
- Remove libs from devel package

* Thu May 20 2021 Jeff Olivier <jeffrey.v.olivier@intel.com> 1.3.0-101-2
- Remove client libs from common package

* Wed May 19 2021 Johann Lombardi <johann.lombardi@intel.com> 1.3.101-1
- Version bump to 1.3.101 for 2.0 test build 1

* Fri May 07 2021 Brian J. Murrell <brian.murrell@intel.com> 1.3.0-16
- Enable debuginfo package building on SUSE platforms

* Thu May 06 2021 Brian J. Murrell <brian.murrell@intel.com> 1.3.0-15
- Update to build on EL8

* Wed May 05 2021 Brian J. Murrell <brian.murrell@intel.com> 1.3.0-14
- Package /etc/daos/certs in main/common package so that both server
  and client get it created

* Wed Apr 21 2021 Tom Nabarro <tom.nabarro@intel.com> - 1.3.0-13
- Relax ipmctl version requirement on leap15 as we have runtime checks

* Fri Apr 16 2021 Mohamad Chaarawi <mohamad.chaarawi@intel.com> - 1.3.0-12
- remove dfuse_hl

* Wed Apr 14 2021 Jeff Olivier <jeffrey.v.olivier@intel.com> - 1.3.0-11
- Remove storage_estimator and io_conf from client packages to remove
  any client side dependence on bio and vos (and and PMDK/SPDK)

* Mon Apr 12 2021 Dalton A. Bohning <daltonx.bohning@intel.com> - 1.3.0-10
- Add attr to the test dependencies

* Tue Apr 06 2021 Kris Jacque <kristin.jacque@intel.com> 1.3.0-9
- Add package for daos_firmware helper binary

* Fri Apr 02 2021 Jeff Olivier <jeffrey.v.olivier@intel.com> 1.3.0-8
- Remove unused readline-devel

* Thu Apr 01 2021 Brian J. Murrell <brian.murrell@intel.com> 1.3.0-7
- Update argobots to 1.1

* Tue Mar 30 2021 Maureen Jean <maureen.jean@intel.com> 1.3.0-6
- Change pydaos_shim_3 to pydaos_shim

* Mon Mar 29 2021 Brian J. Murrell <brian.murrell@intel.com> - 1.3.0-5
- Move libdts.so to the daos-tests subpackage

* Tue Mar 23 2021 Alexander Oganezov <alexander.a.oganezov@intel.com> 1.3.0-4
- Update libfabric to v1.12.0
- Disable grdcopy/gdrapi linkage in libfabric


* Thu Mar 18 2021 Maureen Jean <maureen.jean@intel.com> 1.3.0-3
- Update to python3

* Thu Feb 25 2021 Li Wei <wei.g.li@intel.com> 1.3.0-2
- Require raft-devel 0.7.3 that fixes an unstable leadership problem caused by
  removed replicas as well as some Coverity issues

* Wed Feb 24 2021 Brian J. Murrell <brian.murrell@intel.com> - 1.3.0-1
- Version bump up to 1.3.0

* Mon Feb 22 2021 Brian J. Murrell <brian.murrell@intel.com> 1.1.3-3
- Remove all *-devel Requires from daos-devel as none of those are
  actually necessary to build libdaos clients

* Tue Feb 16 2021 Alexander Oganezov <alexander.a.oganezov@intel.com> 1.1.3-2
- Update libfabric to v1.12.0rc1

* Wed Feb 10 2021 Johann Lombardi <johann.lombardi@intel.com> 1.1.3-1
- Version bump up to 1.1.3

* Tue Feb 9 2021 Vish Venkatesan <vishwanath.venkatesan@intel.com> 1.1.2.1-11
- Add new pmem specific version of DAOS common library

* Fri Feb 5 2021 Saurabh Tandan <saurabh.tandan@intel.com> 1.1.2.1-10
- Added dbench as requirement for test package.

* Wed Feb 3 2021 Hua Kuang <hua.kuang@intel.com> 1.1.2.1-9
- Changed License to BSD-2-Clause-Patent

* Wed Feb 03 2021 Brian J. Murrell <brian.murrell@intel.com> - 1.1.2-8
- Update minimum required libfabric to 1.11.1

* Thu Jan 28 2021 Phillip Henderson <phillip.henderson@intel.com> 1.1.2.1-7
- Change ownership and permissions for the /etc/daos/certs directory.

* Sat Jan 23 2021 Alexander Oganezov <alexander.a.oganezov@intel.com> 1.1.2.1-6
- Update to mercury v2.0.1rc1

* Fri Jan 22 2021 Michael MacDonald <mjmac.macdonald@intel.com> 1.1.2.1-5
- Install daos_metrics utility to %{_bindir}

* Wed Jan 20 2021 Kenneth Cain <kenneth.c.cain@intel.com> 1.1.2.1-4
- Version update for API major version 1, libdaos.so.1 (1.0.0)

* Fri Jan 15 2021 Michael Hennecke <mhennecke@lenovo.com> 1.1.2.1-3
- Harmonize daos_server and daos_agent groups.

* Tue Dec 15 2020 Ashley Pittman <ashley.m.pittman@intel.com> 1.1.2.1-2
- Combine the two memcheck suppressions files.

* Wed Dec 09 2020 Johann Lombardi <johann.lombardi@intel.com> 1.1.2.1-1
- Version bump up to 1.1.2.1

* Fri Dec 04 2020 Li Wei <wei.g.li@intel.com> 1.1.2-3
- Require raft-devel 0.7.1 that fixes recent Coverity issues

* Wed Dec 02 2020 Maureen Jean <maureen.jean@intel.com> - 1.1.2-2
- define scons_args to be BUILD_TYPE=<release|dev>
- the scons default is BUILD_TYPE=release
- BUILD_TYPE=release will disable fault injection in build

* Tue Dec 01 2020 Brian J. Murrell <brian.murrell@intel.com> - 1.1.2-1
- Version bump up to 1.1.2

* Tue Nov 17 2020 Li Wei <wei.g.li@intel.com> 1.1.1-8
- Require raft-devel 0.7.0 that changes log indices and terms to 63-bit

* Wed Nov 11 2020 Tom Nabarro <tom.nabarro@intel.com> 1.1.1-7
- Add version validation for runtime daos_server ipmctl requirement to avoid
  potential corruption of PMMs when setting PMem goal, issue fixed in
  https://github.com/intel/ipmctl/commit/9e3898cb15fa9eed3ef3e9de4488be1681d53ff4

* Thu Oct 29 2020 Jonathan Martinez Montes <jonathan.martinez.montes@intel.com> 1.1.1-6
- Restore obj_ctl utility

* Wed Oct 28 2020 Brian J. Murrell <brian.murrell@intel.com> - 1.1.1-5
- Use %%autosetup
- Only use systemd_requires if it exists
- Obsoletes: cart now that it's included in daos

* Sat Oct 24 2020 Maureen Jean <maureen.jean@intel.com> 1.1.1-4
- Add daos.conf to the daos package to resolve the path to libbio.so

* Tue Oct 13 2020 Jonathan Martinez Montes <jonathan.martinez.montes@intel.com> 1.1.1-3
- Remove obj_ctl from Tests RPM package
- Add libdts.so shared library that is used by daos_perf, daos_racer and
  the daos utility.

* Tue Oct 13 2020 Amanda Justiniano <amanda.justiniano-pagn@intel.com> 1.1.1-3
- Add lbzip2 requirement to the daos-tests package

* Tue Oct 13 2020 Michael MacDonald <mjmac.macdonald@intel.com> 1.1.1-2
- Create unprivileged user for daos_agent

* Mon Oct 12 2020 Johann Lombardi <johann.lombardi@intel.com> 1.1.1-1
- Version bump up to 1.1.1

* Sat Oct 03 2020 Michael MacDonald <mjmac.macdonald@intel.com> 1.1.0-34
- Add go-race to BuildRequires on OpenSUSE Leap

* Wed Sep 16 2020 Alexander Oganezov <alexander.a.oganezov@intel.com> 1.1.0-33
- Update OFI to v1.11.0

* Mon Aug 17 2020 Michael MacDonald <mjmac.macdonald@intel.com> 1.1.0-32
- Install completion script in /etc/bash_completion.d

* Wed Aug 05 2020 Brian J. Murrell <brian.murrell@intel.com> - 1.1.0-31
- Change fuse requirement to fuse3
- Use Lmod for MPI module loading
- Remove unneeded (and un-distro gated) Requires: json-c

* Wed Jul 29 2020 Jonathan Martinez Montes <jonathan.martinez.montes@intel.com> - 1.1.0-30
- Add the daos_storage_estimator.py tool. It merges the functionality of the
  former tools vos_size, vos_size.py, vos_size_dfs_sample.py and parse_csv.py.

* Wed Jul 29 2020 Jeffrey V Olivier <jeffrey.v.olivier@intel.com> - 1.1.0-29
- Revert prior changes from version 28

* Mon Jul 13 2020 Brian J. Murrell <brian.murrell@intel.com> - 1.1.0-28
- Change fuse requirement to fuse3
- Use Lmod for MPI module loading

* Tue Jul 7 2020 Alexander A Oganezov <alexander.a.oganezov@intel.com> - 1.1.0-27
- Update to mercury release 2.0.0~rc1-1

* Sun Jun 28 2020 Jonathan Martinez Montes <jonathan.martinez.montes@intel.com> - 1.1.0-26
- Add the vos_size_dfs_sample.py tool. It is used to generate dynamically
  the vos_dfs_sample.yaml file using the real DFS super block data.

* Tue Jun 23 2020 Jeff Olivier <jeffrey.v.olivier@intel.com> - 1.1.0-25
- Add -no-rpath option and use it for rpm build rather than modifying
  SCons files in place

* Tue Jun 16 2020 Jeff Olivier <jeffrey.v.olivier@intel.com> - 1.1.0-24
- Modify RPATH removal snippet to replace line with pass as some lines
  can't be removed without breaking the code

* Fri Jun 05 2020 Ryon Jensen <ryon.jensen@intel.com> - 1.1.0-23
- Add libisa-l_crypto dependency

* Fri Jun 05 2020 Tom Nabarro <tom.nabarro@intel.com> - 1.1.0-22
- Change server systemd run-as user to daos_server in unit file

* Thu Jun 04 2020 Hua Kuang <hua.kuang@intel.com> - 1.1.0-21
- Remove dmg_old from DAOS RPM package

* Thu May 28 2020 Tom Nabarro <tom.nabarro@intel.com> - 1.1.0-20
- Create daos group to run as in systemd unit file

* Tue May 26 2020 Brian J. Murrell <brian.murrell@intel.com> - 1.1.0-19
- Enable parallel building with _smp_mflags

* Fri May 15 2020 Kenneth Cain <kenneth.c.cain@intel.com> - 1.1.0-18
- Require raft-devel >= 0.6.0 that adds new API raft_election_start()

* Thu May 14 2020 Brian J. Murrell <brian.murrell@intel.com> - 1.1.0-17
- Add cart-devel's Requires to daos-devel as they were forgotten
  during the cart merge

* Thu May 14 2020 Brian J. Murrell <brian.murrell@intel.com> - 1.1.0-16
- Fix fuse3-libs -> libfuse3 for SLES/Leap 15

* Thu Apr 30 2020 Brian J. Murrell <brian.murrell@intel.com> - 1.1.0-15
- Use new properly pre-release tagged mercury RPM

* Thu Apr 30 2020 Brian J. Murrell <brian.murrell@intel.com> - 1.1.0-14
- Move fuse dependencies to the client subpackage

* Mon Apr 27 2020 Michael MacDonald <mjmac.macdonald@intel.com> 1.1.0-13
- Rename /etc/daos.yml -> /etc/daos_control.yml

* Thu Apr 16 2020 Brian J. Murrell <brian.murrell@intel.com> - 1.1.0-12
- Use distro fuse

* Fri Apr 10 2020 Alexander Oganezov <alexander.a.oganezov@intel.com> - 1.1.0-11
- Update to mercury 4871023 to pick na_ofi.c race condition fix for
  "No route to host" errors.

* Sun Apr 05 2020 Brian J. Murrell <brian.murrell@intel.com> - 1.1.0-10
- Clean up spdk dependencies

* Mon Mar 30 2020 Tom Nabarro <tom.nabarro@intel.com> - 1.1.0-9
- Set version of spdk to < v21, > v19

* Fri Mar 27 2020 David Quigley <david.quigley@intel.com> - 1.1.0-8
- add daos and dmg man pages to the daos-client files list

* Thu Mar 26 2020 Michael MacDonald <mjmac.macdonald@intel.com> 1.1.0-7
- Add systemd scriptlets for managing daos_server/daos_admin services

* Thu Mar 26 2020 Alexander Oganeozv <alexander.a.oganezov@intel.com> - 1.1.0-6
- Update ofi to 62f6c937601776dac8a1f97c8bb1b1a6acfbc3c0

* Tue Mar 24 2020 Jeffrey V. Olivier <jeffrey.v.olivier@intel.com> - 1.1.0-5
- Remove cart as an external dependence

* Mon Mar 23 2020 Jeffrey V. Olivier <jeffrey.v.olivier@intel.com> - 1.1.0-4
- Remove scons_local as dependency

* Tue Mar 03 2020 Brian J. Murrell <brian.murrell@intel.com> - 1.1.0-3
- Bump up go minimum version to 1.12

* Thu Feb 20 2020 Brian J. Murrell <brian.murrell@intel.com> - 1.1.0-2
- daos-server requires daos-client (same version)

* Fri Feb 14 2020 Brian J. Murrell <brian.murrell@intel.com> - 1.1.0-1
- Version bump up to 1.1.0

* Wed Feb 12 2020 Brian J. Murrell <brian.murrell@intel.com> - 0.9.0-2
- Remove undefine _missing_build_ids_terminate_build

* Thu Feb 06 2020 Johann Lombardi <johann.lombardi@intel.com> - 0.9.0-1
- Version bump up to 0.9.0

* Sat Jan 18 2020 Jeff Olivier <jeffrey.v.olivier@intel.com> - 0.8.0-3
- Fixing a few warnings in the RPM spec file

* Fri Dec 27 2019 Jeff Olivier <jeffrey.v.olivier@intel.com> - 0.8.0-2
- Remove openmpi, pmix, and hwloc builds, use hwloc and openmpi packages

* Tue Dec 17 2019 Johann Lombardi <johann.lombardi@intel.com> - 0.8.0-1
- Version bump up to 0.8.0

* Thu Dec 05 2019 Johann Lombardi <johann.lombardi@intel.com> - 0.7.0-1
- Version bump up to 0.7.0

* Tue Nov 19 2019 Tom Nabarro <tom.nabarro@intel.com> 0.6.0-15
- Temporarily unconstrain max. version of spdk

* Wed Nov 06 2019 Brian J. Murrell <brian.murrell@intel.com> 0.6.0-14
- Constrain max. version of spdk

* Wed Nov 06 2019 Brian J. Murrell <brian.murrell@intel.com> 0.6.0-13
- Use new cart with R: mercury to < 1.0.1-20 due to incompatibility

* Wed Nov 06 2019 Michael MacDonald <mjmac.macdonald@intel.com> 0.6.0-12
- Add daos_admin privileged helper for daos_server

* Fri Oct 25 2019 Brian J. Murrell <brian.murrell@intel.com> 0.6.0-11
- Handle differences in Leap 15 Python packaging

* Wed Oct 23 2019 Brian J. Murrell <brian.murrell@intel.com> 0.6.0-9
- Update BR: libisal-devel for Leap

* Mon Oct 07 2019 Brian J. Murrell <brian.murrell@intel.com> 0.6.0-8
- Use BR: cart-devel-%{cart_sha1} if available
- Remove cart's BRs as it's -devel Requires them now

* Tue Oct 01 2019 Brian J. Murrell <brian.murrell@intel.com> 0.6.0-7
- Constrain cart BR to <= 1.0.0

* Sat Sep 21 2019 Brian J. Murrell <brian.murrell@intel.com>
- Remove Requires: {argobots, cart}
  - autodependencies should take care of these

* Thu Sep 19 2019 Jeff Olivier <jeffrey.v.olivier@intel.com>
- Add valgrind-devel requirement for argobots change

* Tue Sep 10 2019 Tom Nabarro <tom.nabarro@intel.com>
- Add requires ndctl as runtime dep for control plane.

* Thu Aug 15 2019 David Quigley <david.quigley@intel.com>
- Add systemd unit files to packaging.

* Thu Jul 25 2019 Brian J. Murrell <brian.murrell@intel.com>
- Add git hash and commit count to release

* Thu Jul 18 2019 David Quigley <david.quigley@intel.com>
- Add certificate generation files to packaging.

* Tue Jul 09 2019 Johann Lombardi <johann.lombardi@intel.com>
- Version bump up to 0.6.0

* Fri Jun 21 2019 David Quigley <dquigley@intel.com>
- Add daos_agent.yml to the list of packaged files

* Thu Jun 13 2019 Brian J. Murrell <brian.murrell@intel.com>
- move obj_ctl daos_gen_io_conf daos_run_io_conf to
  daos-tests sub-package
- daos-server needs spdk-tools

* Fri May 31 2019 Ken Cain <kenneth.c.cain@intel.com>
- Add new daos utility binary

* Wed May 29 2019 Brian J. Murrell <brian.murrell@intel.com>
- Version bump up to 0.5.0
- Add Requires: libpsm_infinipath1 for SLES 12.3

* Tue May 07 2019 Brian J. Murrell <brian.murrell@intel.com>
- Move some files around among the sub-packages

* Mon May 06 2019 Brian J. Murrell <brian.murrell@intel.com>
- Only BR fio
  - fio-{devel,src} is not needed

* Wed Apr 03 2019 Brian J. Murrell <brian.murrell@intel.com>
- initial package<|MERGE_RESOLUTION|>--- conflicted
+++ resolved
@@ -14,7 +14,7 @@
 
 Name:          daos
 Version:       1.3.105
-Release:       4%{?relval}%{?dist}
+Release:       5%{?relval}%{?dist}
 Summary:       DAOS Storage Engine
 
 License:       BSD-2-Clause-Patent
@@ -480,13 +480,11 @@
 %{_libdir}/libdaos_serialize.so
 
 %changelog
-<<<<<<< HEAD
-* Mon Oct 8 2021 David Quigley <david.quigley@intel.com> 1.3.105-4
+* Mon Oct 11 2021 David Quigley <david.quigley@intel.com> 1.3.105-5
 - Add defusedxml as a required dependency for the test package.
-=======
+
 * Wed Oct 8 2021 Alexander Oganezov <alexander.a.oganezov@intel.com> 1.13.105-4
 - Update OFI to v1.13.2rc1
->>>>>>> 400e9b08
 
 * Wed Sep 15 2021 Li Wei <wei.g.li@intel.com> 1.3.105-3
 - Update raft to fix InstallSnapshot performance as well as to avoid some
