--- conflicted
+++ resolved
@@ -6,7 +6,7 @@
 
 Name:          daos
 Version:       1.1.0
-Release:       20%{?relval}%{?dist}
+Release:       21%{?relval}%{?dist}
 Summary:       DAOS Storage Engine
 
 License:       Apache
@@ -362,13 +362,11 @@
 %{_libdir}/*.a
 
 %changelog
-<<<<<<< HEAD
-* Tue Jun 2 2020 Hua Kuang <hua.kuang@intel.com> - 1.1.0-20
+* Tue Jun 4 2020 Hua Kuang <hua.kuang@intel.com> - 1.1.0-21
 - Remove dmg_old from DAOS RPM package
-=======
+
 * Thu May 28 2020 Tom Nabarro <tom.nabarro@intel.com> - 1.1.0-20
 - Create daos_server group to run as in systemd unit file
->>>>>>> f0c8984c
 
 * Tue May 26 2020 Brian J. Murrell <brian.murrell@intel.com> - 1.1.0-19
 - Enable parallel building with _smp_mflags
