--- conflicted
+++ resolved
@@ -14,7 +14,7 @@
 
 Name:          daos
 Version:       1.3.103
-Release:       4%{?relval}%{?dist}
+Release:       5%{?relval}%{?dist}
 Summary:       DAOS Storage Engine
 
 License:       BSD-2-Clause-Patent
@@ -472,13 +472,11 @@
 %{_libdir}/libdaos_serialize.so
 
 %changelog
-<<<<<<< HEAD
-* Wed Jul 14 2021 Danielle M. Sikich <danielle.sikich@intel.com> 1.3.103-4
+* Mon Jul 19 2021 Danielle M. Sikich <danielle.sikich@intel.com> 1.3.103-5
 - Add DAOS serialization library that requires hdf5
-=======
+
 * Wed Jul 14 2021 Li Wei <wei.g.li@intel.com> 1.3.103-4
 - Update raft to fix slow leader re-elections
->>>>>>> b4996a6f
 
 * Tue Jul 13 2021  Maureen Jean <maureen.jean@intel.com> 1.3.103-3
 - Add python modules to python3.6 site-packages
