--- conflicted
+++ resolved
@@ -27,11 +27,7 @@
 
 Name:          daos
 Version:       2.1.102
-<<<<<<< HEAD
 Release:       3%{?relval}%{?dist}
-=======
-Release:       2%{?relval}%{?dist}
->>>>>>> 10df3ff7
 Summary:       DAOS Storage Engine
 
 License:       BSD-2-Clause-Patent
@@ -578,14 +574,12 @@
 # No files in a shim package
 
 %changelog
-<<<<<<< HEAD
 * Wed May 18 2022 Lei Huang <lei.huang@intel.com> 2.1.102-3
 - Update libfabric to v1.15.1-1 to include critical performance patches
-=======
+
 * Mon May 9 2022 Phillip Henderson <phillip.henderson@intel.com> 2.1.102-2
 - Remove doas-*-tests-openmpi dependencies from daos-tests
 - Add the daos-tests-internal package
->>>>>>> 10df3ff7
 
 * Thu May 5 2022 Johann Lombardi <johann.lombardi@intel.com> 2.1.102-1
 - Bump version to 2.1.102
