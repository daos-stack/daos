--- conflicted
+++ resolved
@@ -23,7 +23,7 @@
 
 Name:          daos
 Version:       2.6.3
-Release:       6%{?relval}%{?dist}
+Release:       7%{?relval}%{?dist}
 Summary:       DAOS Storage Engine
 
 License:       BSD-2-Clause-Patent
@@ -630,13 +630,11 @@
 # No files in a shim package
 
 %changelog
-<<<<<<< HEAD
-* Mon Apr 07 2025 Jeff Olivier  <jeffolivier@google.com> 2.6.3-6
+* Fri Apr 11 2025 Jeff Olivier  <jeffolivier@google.com> 2.6.3-7
 - Remove raft as external dependency
-=======
+
 * Tue Apr 08 2025 Cedric Koch-Hofer <cedric.koch-hofer@intel.com> 2.6.3-6
 - Update BR: argobots to 1.2
->>>>>>> 3edc959e
 
 * Wed Mar 19 2025 Jeff Olivier <jeffolivie@google.com> 2.6.3-5
 - Remove server from Ubuntu packaging and fix client only build
