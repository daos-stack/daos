--- conflicted
+++ resolved
@@ -4,13 +4,8 @@
 %global cart_version 4.7.0
 
 Name:          daos
-<<<<<<< HEAD
-Version:       0.9.2
+Version:       0.9.4
 Release:       2%{?relval}%{?dist}
-=======
-Version:       0.9.4
-Release:       1%{?relval}%{?dist}
->>>>>>> 53907e03
 Summary:       DAOS Storage Engine
 
 License:       Apache
@@ -322,17 +317,15 @@
 %{_libdir}/*.a
 
 %changelog
-<<<<<<< HEAD
-* Thu Apr 30 2020 Brian J. Murrell <brian.murrell@intel.com> - 0.9.2-2
+* Thu Apr 30 2020 Brian J. Murrell <brian.murrell@intel.com> - 0.9.4-2
 - Move fuse dependencies to the client subpackage
-=======
+
 * Mon May 04 2020 Johann Lombardi <johann.lombardi@intel.com> - 0.9.4-1
 - Version bump up to 0.9.4
 
 * Fri May 01 2020 Alexander Oganezov <alexander.a.oganezov@intel.com> - 0.9.3-1
 - Version bump up to 0.9.3
 - Updated to cart tag v4.7.0
->>>>>>> 53907e03
 
 * Fri Apr 17 2020 Johann Lombardi <johann.lombardi@intel.com> - 0.9.2-1
 - Version bump up to 0.9.2
