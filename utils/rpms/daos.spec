--- conflicted
+++ resolved
@@ -16,7 +16,7 @@
 
 Name:          daos
 Version:       2.7.101
-Release:       5%{?relval}%{?dist}
+Release:       6%{?relval}%{?dist}
 Summary:       DAOS Storage Engine
 
 License:       BSD-2-Clause-Patent
@@ -602,13 +602,11 @@
 # No files in a shim package
 
 %changelog
-<<<<<<< HEAD
-* Mon Jan 20 2025  Cedric Koch-Hofer <cedric.koch-hofer@intel.com> 2.7.101-5
+* Wed Feb 12 2025  Cedric Koch-Hofer <cedric.koch-hofer@intel.com> 2.7.101-6
 - Add support of the libasan
-=======
+
 * Wed Jan 22 2025 Jan Michalski <jan-marian.michalski@hpe.com> 2.7.101-5
 - Add ddb_ut and dtx_ut to the server-tests package
->>>>>>> 7c475acf
 
 * Fri Dec 20 2024 Jeff Olivier <jeffolivier@google.com> 2.7.101-4
 - Switch libfuse3 to libfused
