%define daoshome %{_exec_prefix}/lib/%{name}
%define server_svc_name daos_server.service
%define agent_svc_name daos_agent.service
%define sysctl_script_name 10-daos_server.conf

%global mercury_version 2.1.0~rc4-4%{?dist}
%global libfabric_version 1.14.0-1
%global __python %{__python3}

%if (0%{?rhel} >= 8)
# https://bugzilla.redhat.com/show_bug.cgi?id=1955184
%define _use_internal_dependency_generator 0
%define __find_requires %{SOURCE1}
%endif

Name:          daos
Version:       2.1.100
<<<<<<< HEAD
Release:       18%{?relval}%{?dist}
=======
Release:       22%{?relval}%{?dist}
>>>>>>> 123192cd
Summary:       DAOS Storage Engine

License:       BSD-2-Clause-Patent
URL:           https//github.com/daos-stack/daos
Source0:       %{name}-%{version}.tar.gz
Source1:       bz-1955184_find-requires
%if (0%{?rhel} >= 7)
%if (0%{?rhel} >= 8)
BuildRequires: python3-scons >= 2.4
%else
BuildRequires: python36-scons >= 2.4
%endif
%else
BuildRequires: scons >= 2.4
%endif
BuildRequires: libfabric-devel >= %{libfabric_version}
BuildRequires: mercury-devel >= %{mercury_version}
%if (0%{?rhel} < 8) || (0%{?suse_version} > 0)
BuildRequires: openpa-devel
BuildRequires: libpsm2-devel
%endif
BuildRequires: gcc-c++
%if (0%{?rhel} >= 8)
BuildRequires: openmpi-devel
%else
BuildRequires: openmpi3-devel
%endif
BuildRequires: hwloc-devel
%if ("%{?compiler_args}" == "COMPILER=covc")
BuildRequires: bullseye
%endif
%if (0%{?rhel} >= 7)
BuildRequires: argobots-devel >= 1.1
BuildRequires: json-c-devel
%if (0%{?rhel} >= 8)
BuildRequires: boost-python3-devel
%else
BuildRequires: boost-python36-devel
%endif
%else
BuildRequires: libabt-devel >= 1.0rc1
BuildRequires: libjson-c-devel
BuildRequires: boost-devel
%endif
BuildRequires: libpmemobj-devel >= 1.11
%if (0%{?rhel} >= 8)
BuildRequires: fuse3-devel >= 3
%else
BuildRequires: fuse3-devel >= 3.4.2
%endif
%if (0%{?suse_version} >= 1500)
BuildRequires: go-race
BuildRequires: libprotobuf-c-devel
BuildRequires: liblz4-devel
%else
BuildRequires: protobuf-c-devel
BuildRequires: lz4-devel
%endif
BuildRequires: spdk-devel >= 21.07
%if (0%{?rhel} >= 7)
BuildRequires: libisa-l-devel
BuildRequires: libisa-l_crypto-devel
%else
BuildRequires: libisal-devel
BuildRequires: libisal_crypto-devel
%endif
BuildRequires: daos-raft-devel = 0.9.0-1394.gc81505f%{?dist}%{?dist}
BuildRequires: openssl-devel
BuildRequires: libevent-devel
BuildRequires: libyaml-devel
BuildRequires: libcmocka-devel
BuildRequires: valgrind-devel
BuildRequires: systemd
BuildRequires: go >= 1.14
%if (0%{?rhel} >= 7)
BuildRequires: numactl-devel
BuildRequires: CUnit-devel
# needed to retrieve PMM region info through control-plane
BuildRequires: libipmctl-devel
BuildRequires: python36-devel
%if (0%{?rhel} >= 8)
BuildRequires: python3-distro
%else
BuildRequires: python36-distro
%endif
BuildRequires: Lmod
%else
%if (0%{?suse_version} >= 1315)
# see src/client/dfs/SConscript for why we need /etc/os-release
# that code should be rewritten to use the python libraries provided for
# os detection
# prefer over libpsm2-compat
BuildRequires: libpsm_infinipath1
# prefer over libcurl4-mini
BuildRequires: libcurl4
BuildRequires: distribution-release
BuildRequires: libnuma-devel
BuildRequires: cunit-devel
BuildRequires: ipmctl-devel
BuildRequires: python3-devel
BuildRequires: python3-distro
BuildRequires: python-rpm-macros
BuildRequires: lua-lmod
BuildRequires: systemd-rpm-macros
%if 0%{?is_opensuse}
%else
# have choice for libcurl.so.4()(64bit) needed by systemd: libcurl4 libcurl4-mini
# have choice for libcurl.so.4()(64bit) needed by cmake: libcurl4 libcurl4-mini
BuildRequires: libcurl4
# have choice for libpsm_infinipath.so.1()(64bit) needed by libfabric1: libpsm2-compat libpsm_infinipath1
# have choice for libpsm_infinipath.so.1()(64bit) needed by openmpi-libs: libpsm2-compat libpsm_infinipath1
BuildRequires: libpsm_infinipath1
%endif
%endif
%endif
Requires: protobuf-c
Requires: openssl
# This should only be temporary until we can get a stable upstream release
# of mercury, at which time the autoprov shared library version should
# suffice
Requires: mercury >= %{mercury_version}

%description
The Distributed Asynchronous Object Storage (DAOS) is an open-source
software-defined object store designed from the ground up for
massively distributed Non Volatile Memory (NVM). DAOS takes advantage
of next generation NVM technology like Storage Class Memory (SCM) and
NVM express (NVMe) while presenting a key-value storage interface and
providing features such as transactional non-blocking I/O, advanced
data protection with self healing on top of commodity hardware, end-
to-end data integrity, fine grained data control and elastic storage
to optimize performance and cost.

%package server
Summary: The DAOS server
Requires: %{name}%{?_isa} = %{version}-%{release}
Requires: spdk-tools >= 21.07
Requires: ndctl
# needed to set PMem configuration goals in BIOS through control-plane
%if (0%{?suse_version} >= 1500)
Requires: ipmctl >= 02.00.00.3733
# When 1.11.2 is released, we can change this to >= 1.11.2
Requires: libpmemobj1 = 1.11.0-3.suse1500
%else
Requires: ipmctl > 02.00.00.3816
# When 1.11.2 is released, we can change this to >= 1.11.2
Requires: libpmemobj = 1.11.0-3%{?dist}
%endif
Requires: mercury >= %{mercury_version}
Requires(post): /sbin/ldconfig
Requires(postun): /sbin/ldconfig
Requires: libfabric >= %{libfabric_version}
%{?systemd_requires}
Obsoletes: cart < 1000

%description server
This is the package needed to run a DAOS server

%package client
Summary: The DAOS client
Requires: %{name}%{?_isa} = %{version}-%{release}
Requires: mercury >= %{mercury_version}
Requires: libfabric >= %{libfabric_version}
%if (0%{?rhel} >= 8)
Requires: fuse3 >= 3
%else
Requires: fuse3 >= 3.4.2
%endif
Obsoletes: cart < 1000
%if (0%{?suse_version} >= 1500)
Requires: libfuse3-3 >= 3.4.2
%else
# because our repo has a deprecated fuse-3.x RPM, make sure we don't
# get it when fuse3 Requires: /etc/fuse.conf
%if (0%{?rhel} >= 8)
Requires: fuse3 >= 3
%else
Requires: fuse < 3, fuse3-libs >= 3.4.2
%endif
%endif
%{?systemd_requires}

%description client
This is the package needed to run a DAOS client

%package tests
Summary: The entire DAOS test suite
Requires: %{name}-client-tests-openmpi%{?_isa} = %{version}-%{release}
Requires: %{name}-server-tests-openmpi%{?_isa} = %{version}-%{release}

%description tests
This is the package is a metapackage to install all of the test packages

%package client-tests
Summary: The DAOS test suite
Requires: %{name}-client%{?_isa} = %{version}-%{release}
%if (0%{?rhel} >= 7) && (0%{?rhel} < 8)
Requires: python36-distro
Requires: python36-tabulate
Requires: python36-defusedxml
%else
Requires: python3-distro
Requires: python3-tabulate
Requires: python3-defusedxml
%endif
Requires: fio
Requires: meson
Requires: python3-pyelftools
Requires: dbench
Requires: lbzip2
Requires: attr
%if (0%{?suse_version} >= 1315)
Requires: libpsm_infinipath1
Requires: lua-lmod
%else
Requires: Lmod
%endif

%description client-tests
This is the package needed to run the DAOS test suite (client tests)

%package client-tests-openmpi
Summary: The DAOS client test suite - tools which need openmpi
Requires: %{name}-client-tests%{?_isa} = %{version}-%{release}

%description client-tests-openmpi
This is the package needed to run the DAOS client test suite openmpi tools

%package server-tests
Summary: The DAOS server test suite (server tests)
Requires: %{name}-server%{?_isa} = %{version}-%{release}

%description server-tests
This is the package needed to run the DAOS server test suite (server tests)

%package server-tests-openmpi
Summary: The DAOS server test suite - tools which need openmpi
Requires: %{name}-server-tests%{?_isa} = %{version}-%{release}

%description server-tests-openmpi
This is the package needed to run the DAOS server test suite openmpi tools

%package devel
Summary: The DAOS development libraries and headers
Requires: %{name}-client%{?_isa} = %{version}-%{release}
Requires: libuuid-devel

%description devel
This is the package needed to build software with the DAOS library.

%package firmware
Summary: The DAOS firmware management helper
Requires: %{name}-server%{?_isa} = %{version}-%{release}

%description firmware
This is the package needed to manage server storage firmware on DAOS servers.

%package serialize
Summary: DAOS serialization library that uses HDF5
BuildRequires: hdf5-devel
Requires: %{name}%{?_isa} = %{version}-%{release}
Requires: hdf5

%description serialize
This is the package needed to use the DAOS serialization and deserialization
tools, as well as the preserve option for the filesystem copy tool.

%package mofed-shim
Summary: A shim to bridge MOFED's openmpi to distribution dependency tags
Provides: libmpi.so.40()(64bit)(openmpi-x86_64)
Requires: libmpi.so.40()(64bit)
Provides: libmpi_cxx.so.40()(64bit)(openmpi-x86_64)
Provides: libmpi_cxx.so.40()(64bit)

%description mofed-shim
This is the package that bridges the difference between the MOFED openmpi
"Provides" and distribution-openmpi consumers "Requires".

%if (0%{?suse_version} > 0)
%global __debug_package 1
%global _debuginfo_subpackages 0
%debug_package
%endif

%prep
%autosetup

%build

%define conf_dir %{_sysconfdir}/daos
%if (0%{?rhel} >= 7)
%define scons_exe scons-3
%else
%define scons_exe scons
%endif
%{scons_exe} %{?_smp_mflags} \
      --config=force         \
      --no-rpath             \
      USE_INSTALLED=all      \
      FIRMWARE_MGMT=yes      \
      CONF_DIR=%{conf_dir}   \
      PREFIX=%{buildroot}    \
     %{?scons_args}          \
     %{?compiler_args}

%if ("%{?compiler_args}" == "COMPILER=covc")
mv test.cov{,-build}
%endif

%install
%{scons_exe} %{?_smp_mflags}          \
      --config=force                  \
      --no-rpath                      \
      --install-sandbox=%{buildroot}  \
      %{buildroot}%{_prefix}          \
      %{buildroot}%{conf_dir}         \
      USE_INSTALLED=all               \
      FIRMWARE_MGMT=yes               \
      CONF_DIR=%{conf_dir}            \
      PREFIX=%{_prefix}               \
      %{?scons_args}                  \
      %{?compiler_args}

%if ("%{?compiler_args}" == "COMPILER=covc")
mv test.cov-build %{buildroot}/%{daoshome}/TESTING/ftest/test.cov
%endif
mkdir -p %{buildroot}/%{_sysconfdir}/ld.so.conf.d/
echo "%{_libdir}/daos_srv" > %{buildroot}/%{_sysconfdir}/ld.so.conf.d/daos.conf
mkdir -p %{buildroot}/%{_sysctldir}
install -m 644 utils/rpms/%{sysctl_script_name} %{buildroot}/%{_sysctldir}
mkdir -p %{buildroot}/%{_unitdir}
%if (0%{?rhel} == 7)
install -m 644 utils/systemd/%{server_svc_name}.pre230 %{buildroot}/%{_unitdir}/%{server_svc_name}
install -m 644 utils/systemd/%{agent_svc_name}.pre230 %{buildroot}/%{_unitdir}/%{agent_svc_name}
%else
install -m 644 utils/systemd/%{server_svc_name} %{buildroot}/%{_unitdir}
install -m 644 utils/systemd/%{agent_svc_name} %{buildroot}/%{_unitdir}
%endif
mkdir -p %{buildroot}/%{conf_dir}/certs/clients
mv %{buildroot}/%{conf_dir}/bash_completion.d %{buildroot}/%{_sysconfdir}

%pre server
getent group daos_metrics >/dev/null || groupadd -r daos_metrics
getent group daos_server >/dev/null || groupadd -r daos_server
getent group daos_daemons >/dev/null || groupadd -r daos_daemons
getent passwd daos_server >/dev/null || useradd -s /sbin/nologin -r -g daos_server -G daos_metrics,daos_daemons daos_server
%post server
/sbin/ldconfig
%systemd_post %{server_svc_name}
%sysctl_apply %{sysctl_script_name}
%preun server
%systemd_preun %{server_svc_name}
%postun server
/sbin/ldconfig
%systemd_postun %{server_svc_name}

%pre client
getent group daos_agent >/dev/null || groupadd -r daos_agent
getent group daos_daemons >/dev/null || groupadd -r daos_daemons
getent passwd daos_agent >/dev/null || useradd -s /sbin/nologin -r -g daos_agent -G daos_daemons daos_agent
%post client
%systemd_post %{agent_svc_name}
%preun client
%systemd_preun %{agent_svc_name}
%postun client
%systemd_postun %{agent_svc_name}

%files
%defattr(-, root, root, -)
%{_sysconfdir}/ld.so.conf.d/daos.conf
%dir %attr(0755,root,root) %{conf_dir}/certs
%{conf_dir}/memcheck-cart.supp
%dir %{conf_dir}
%dir %{_sysconfdir}/bash_completion.d
%{_sysconfdir}/bash_completion.d/daos.bash
# Certificate generation files
%dir %{_libdir}/%{name}
%{_libdir}/%{name}/certgen/
%{_libdir}/%{name}/VERSION
%{_libdir}/libcart.so.*
%{_libdir}/libgurt.so.*
%{_libdir}/libdaos_common.so
%doc

%files server
%config(noreplace) %attr(0644,root,root) %{conf_dir}/daos_server.yml
%dir %attr(0700,daos_server,daos_server) %{conf_dir}/certs/clients
# set daos_admin to be setuid root in order to perform privileged tasks
%attr(4750,root,daos_server) %{_bindir}/daos_admin
# set daos_server to be setgid daos_server in order to invoke daos_admin
# and/or daos_firmware
%attr(2755,root,daos_server) %{_bindir}/daos_server
%{_bindir}/daos_engine
%{_bindir}/daos_metrics
%dir %{_libdir}/daos_srv
%{_libdir}/daos_srv/libcont.so
%{_libdir}/daos_srv/libdtx.so
%{_libdir}/daos_srv/libmgmt.so
%{_libdir}/daos_srv/libobj.so
%{_libdir}/daos_srv/libpool.so
%{_libdir}/daos_srv/librdb.so
%{_libdir}/daos_srv/librdbt.so
%{_libdir}/daos_srv/librebuild.so
%{_libdir}/daos_srv/librsvc.so
%{_libdir}/daos_srv/libsecurity.so
%{_libdir}/daos_srv/libvos_srv.so
%{_libdir}/daos_srv/libvos_size.so
%{_libdir}/daos_srv/libvos.so
%{_libdir}/daos_srv/libbio.so
%{_libdir}/daos_srv/libplacement.so
%{_libdir}/libdaos_common_pmem.so
%{conf_dir}/vos_size_input.yaml
%{_bindir}/daos_storage_estimator.py
%{python3_sitearch}/storage_estimator/*.py
%dir %{python3_sitearch}/storage_estimator
%if (0%{?rhel} >= 7)
%dir %{python3_sitearch}/storage_estimator/__pycache__
%{python3_sitearch}/storage_estimator/__pycache__/*.pyc
%endif
%{_datadir}/%{name}
%exclude %{_datadir}/%{name}/ioil-ld-opts
%{_unitdir}/%{server_svc_name}
%{_sysctldir}/%{sysctl_script_name}

%files client
%{_libdir}/libdaos.so.*
%{_bindir}/cart_ctl
%{_bindir}/self_test
%{_bindir}/dmg
%{_bindir}/daos_agent
%{_bindir}/dfuse
%{_bindir}/daos
%{_libdir}/libdaos_cmd_hdlrs.so
%{_libdir}/libdfs.so
%{_libdir}/%{name}/API_VERSION
%{_libdir}/libduns.so
%{_libdir}/libdfuse.so
%{_libdir}/libioil.so
%dir %{python3_sitearch}/pydaos
%{python3_sitearch}/pydaos/*.py
%dir %{python3_sitearch}/pydaos/raw
%{python3_sitearch}/pydaos/raw/*.py
%if (0%{?rhel} >= 7)
%dir %{python3_sitearch}/pydaos/__pycache__
%{python3_sitearch}/pydaos/__pycache__/*.pyc
%dir %{python3_sitearch}/pydaos/raw/__pycache__
%{python3_sitearch}/pydaos/raw/__pycache__/*.pyc
%endif
%{python3_sitearch}/pydaos/pydaos_shim.so
%{_datadir}/%{name}/ioil-ld-opts
%config(noreplace) %{conf_dir}/daos_agent.yml
%config(noreplace) %{conf_dir}/daos_control.yml
%{_unitdir}/%{agent_svc_name}
%{_mandir}/man8/daos.8*
%{_mandir}/man8/dmg.8*

%files client-tests
%dir %{daoshome}
%{daoshome}/TESTING
%{_bindir}/hello_drpc
%{_libdir}/libdaos_tests.so
%{_bindir}/io_conf
%{_bindir}/common_test
%{_bindir}/acl_dump_test
%{_bindir}/agent_tests
%{_bindir}/drpc_engine_test
%{_bindir}/drpc_test
%{_bindir}/eq_tests
%{_bindir}/job_tests
%{_bindir}/security_test
%{conf_dir}/fault-inject-cart.yaml
%{_bindir}/fault_status
# For avocado tests
%{daoshome}/.build_vars.json
%{daoshome}/.build_vars.sh

%files client-tests-openmpi
%{_bindir}/crt_launch
%{_bindir}/daos_perf
%{_bindir}/daos_racer
%{_bindir}/daos_test
%{_bindir}/dfs_test
%{_bindir}/jobtest
%{_libdir}/libdts.so

%files server-tests
%{_bindir}/evt_ctl
%{_bindir}/jump_pl_map
%{_bindir}/pl_bench
%{_bindir}/rdbt
%{_bindir}/ring_pl_map
%{_bindir}/smd_ut
%{_bindir}/srv_checksum_tests
%{_bindir}/vea_ut
%{_bindir}/vos_tests
%{_bindir}/vea_stress

%files server-tests-openmpi
%{_bindir}/daos_gen_io_conf
%{_bindir}/daos_run_io_conf
%{_bindir}/obj_ctl
%{_bindir}/vos_perf

%files devel
%{_includedir}/*
%{_libdir}/libdaos.so
%{_libdir}/libgurt.so
%{_libdir}/libcart.so
%{_libdir}/*.a

%files firmware
# set daos_firmware to be setuid root in order to perform privileged tasks
%attr(4750,root,daos_server) %{_bindir}/daos_firmware

%files serialize
%{_libdir}/libdaos_serialize.so

%files tests
# No files in a meta-package

%files mofed-shim
# No files in a shim package

%changelog
* Wed Mar 02 2022 Michael Hennecke <michael.hennecke@intel.com> 2.1.100-23
- DAOS-6344: Create secondary group daos_daemons for daos_server and daos_agent

* Tue Feb 22 2022 Alexander Oganezov <alexander.a.oganezov@intel.com> 2.1.100-22
- Update mercury to include DAOS-9561 workaround

* Sun Feb 13 2022 Michael MacDonald <mjmac.macdonald@intel.com> 2.1.100-21
- Update go toolchain requirements

* Thu Feb 10 2022 Li Wei <wei.g.li@intel.com> 2.1.100-20
- Update raft to 0.9.0-1394.gc81505f to fix membership change bugs

* Wed Jan 19 2022 Michael MacDonald <mjmac.macdonald@intel.com> 2.1.100-19
- Move libdaos_common.so from daos-client to daos package

* Mon Jan 17 2022 Johann Lombardi <johann.lombardi@intel.com> 2.1.100-18
- Update libfabric to 1.14.0 GA and apply fix for DAOS-9376

* Thu Dec 23 2021 Alexander Oganezov <alexander.a.oganezov@intel.com> 2.1.100-17
- Update to v2.1.0-rc4-3 to pick fix for DAOS-9325 high cpu usage
- Change mercury pinning to be >= instead of strict =

* Thu Dec 16 2021 Brian J. Murrell <brian.murrell@intel.com> 2.1.100-16
- Add BR: python-rpm-macros for Leap 15 as python3-base dropped that
  as a R:

* Sat Dec 11 2021 Brian J. Murrell <brian.murrell@intel.com> 2.1.100-15
- Create a shim package to allow daos openmpi packages built with the
  distribution openmpi to install on MOFED systems

* Fri Dec 10 2021 Brian J. Murrell <brian.murrell@intel.com> 2.1.100-14
- Don't make daos-*-tests-openmi a dependency of anything
  - If they are wanted, they should be installed explicitly, due to
    potential conflicts with other MPI stacks

* Wed Dec 08 2021 Alexander Oganezov <alexander.a.oganezov@intel.com> 2.1.100-13
- Remove DAOS-9173 workaround from mercury. Apply DAOS-9173 to ofi

* Tue Dec 07 2021 Alexander Oganezov <alexander.a.oganezov@intel.com> 2.1.100-12
- Apply DAOS-9173 workaround to mercury

* Fri Dec 03 2021 Alexander Oganezov <alexander.a.oganezov@intel.com> 2.1.100-11
- Update mercury to v2.1.0rc4

* Thu Dec 02 2021 Danielle M. Sikich <danielle.sikich@intel.com> 2.1.100-10
- Fix name of daos serialize package

* Sun Nov 28 2021 Tom Nabarro <tom.nabarro@intel.com> 2.1.100-9
- Set rmem_{max,default} sysctl values on server package install to enable
  SPDK pci_event module to operate in unprivileged process (daos_engine).

* Wed Nov 24 2021 Brian J. Murrell <brian.murrell@intel.com> 2.1.100-8
- Remove invalid "%%else if" syntax
- Fix a few other rpmlint warnings

* Tue Nov 16 2021 Wang Shilong <shilong.wang@intel.com> 2.1.100-7
- Update for libdaos major version bump
- Fix version of libpemobj1 for SUSE

* Sat Nov 13 2021 Alexander Oganezov <alexander.a.oganezov@intel.com> 2.1.100-6
- Update OFI to v1.14.0rc3

* Tue Oct 26 2021 Brian J. Murrell <brian.murrell@intel.com> 2.1.100-5
- Create new daos-{client,server}tests-openmpi and daos-server-tests subpackages
- Rename daos-tests daos-client-tests and make daos-tests require all
  other test suites to maintain existing behavior

* Mon Oct 25 2021 Alexander Oganezov <alexander.a.oganezov@intel.com> 2.1.100-4
- Update mercury to v2.1.0rc2

* Wed Oct 20 2021 Jeff Olivier <jeffrey.v.olivier@intel.com> 2.1.100-3
- Explicitly require 1.11.0-3 of PMDK

* Wed Oct 13 2021 David Quigley <david.quigley@intel.com> 2.1.100-2
- Add defusedxml as a required dependency for the test package.

* Wed Oct 13 2021 Johann Lombardi <johann.lombardi@intel.com> 2.1.100-1
- Switch version to 2.1.100 for 2.2 test builds

* Tue Oct 12 2021 Johann Lombardi <johann.lombardi@intel.com> 1.3.106-1
- Version bump to 1.3.106 for 2.0 test build 6

* Fri Oct 8 2021 Alexander Oganezov <alexander.a.oganezov@intel.com> 1.13.105-4
- Update OFI to v1.13.2rc1

* Wed Sep 15 2021 Li Wei <wei.g.li@intel.com> 1.3.105-3
- Update raft to fix InstallSnapshot performance as well as to avoid some
  incorrect 0.8.0 RPMs

* Fri Sep 03 2021 Brian J. Murrell <brian.murrell@intel.com> 1.3.105-2
- Remove R: hwloc; RPM's auto-requires/provides will take care of this

* Tue Aug 24 2021 Jeff Olivier <jeffrey.v.olivier@intel.com> 1.3.105-1
- Version bump to 1.3.105 for 2.0 test build 5

* Mon Aug 09 2021 Yawei <yawei.niu@intel.com> 1.3.104-5
- Fix duplicates
- Add vos_perf

* Thu Aug 05 2021 Christopher Hoffman <christopherx.hoffman@intel.com> 1.3.104-4
- Update conditional statement to include checking for distributions to
  determine which unit files to use for daos-server and daos-agent

* Wed Aug 04 2021 Kris Jacque <kristin.jacque@intel.com> 1.3.104-3
- Move daos_metrics tool from tests package to server package

* Wed Aug 04 2021 Tom Nabarro <tom.nabarro@intel.com> 1.3.104-2
- Update to spdk 21.07 and (indirectly) dpdk 21.05

* Mon Aug 02 2021 Jeff Olivier <jeffrey.v.olivier@intel.com> 1.3.104-1
- Version bump to 1.3.104 for 2.0 test build 4

* Mon Jul 19 2021 Danielle M. Sikich <danielle.sikich@intel.com> 1.3.103-5
- Add DAOS serialization library that requires hdf5

* Wed Jul 14 2021 Li Wei <wei.g.li@intel.com> 1.3.103-4
- Update raft to fix slow leader re-elections

* Tue Jul 13 2021  Maureen Jean <maureen.jean@intel.com> 1.3.103-3
- Add python modules to python3.6 site-packages

* Mon Jul 12 2021 Alexander Oganezov <alexander.a.oganezov@intel.com> 1.3.103-2
- Update to mercury release v2.0.1

* Mon Jul 12 2021 Johann Lombardi <johann.lombardi@intel.com> 1.3.103-1
- Version bump to 1.3.103 for 2.0 test build 3

* Wed Jul 7 2021 Phillip Henderson <phillip.henderson@intel.com> 1.3.102-6
- Update daos-devel to always require the same version daos-client

* Wed Jun 30 2021 Tom Nabarro <tom.nabarro@intel.com> 1.3.102-5
- Update to spdk 21.04 and (indirectly) dpdk 21.05

* Fri Jun 25 2021 Brian J. Murrell <brian.murrell@intel.com> - 1.3.102-4
- Add libuuid-devel back as a requirement of daos-devel

* Wed Jun 23 2021 Li Wei <wei.g.li@intel.com> 1.3.102-3
- Update raft to pick up Pre-Vote

* Mon Jun 14 2021 Jeff Olivier <jeffrey.v.olivier@intel.com> 1.3.102-2
- Update to pmdk 1.11.0-rc1
- Remove dependence on libpmem since we use libpmemobj directly

* Fri Jun 11 2021 Johann Lombardi <johann.lombardi@intel.com> 1.3.102-1
- Version bump to 1.3.102 for 2.0 test build 2

* Wed Jun 02 2021 Johann Lombardi <johann.lombardi@intel.com> 1.3.101-3
- Remove libs from devel package

* Thu May 20 2021 Jeff Olivier <jeffrey.v.olivier@intel.com> 1.3.0-101-2
- Remove client libs from common package

* Wed May 19 2021 Johann Lombardi <johann.lombardi@intel.com> 1.3.101-1
- Version bump to 1.3.101 for 2.0 test build 1

* Fri May 07 2021 Brian J. Murrell <brian.murrell@intel.com> 1.3.0-16
- Enable debuginfo package building on SUSE platforms

* Thu May 06 2021 Brian J. Murrell <brian.murrell@intel.com> 1.3.0-15
- Update to build on EL8

* Wed May 05 2021 Brian J. Murrell <brian.murrell@intel.com> 1.3.0-14
- Package /etc/daos/certs in main/common package so that both server
  and client get it created

* Wed Apr 21 2021 Tom Nabarro <tom.nabarro@intel.com> - 1.3.0-13
- Relax ipmctl version requirement on leap15 as we have runtime checks

* Fri Apr 16 2021 Mohamad Chaarawi <mohamad.chaarawi@intel.com> - 1.3.0-12
- remove dfuse_hl

* Wed Apr 14 2021 Jeff Olivier <jeffrey.v.olivier@intel.com> - 1.3.0-11
- Remove storage_estimator and io_conf from client packages to remove
  any client side dependence on bio and vos (and and PMDK/SPDK)

* Mon Apr 12 2021 Dalton A. Bohning <daltonx.bohning@intel.com> - 1.3.0-10
- Add attr to the test dependencies

* Tue Apr 06 2021 Kris Jacque <kristin.jacque@intel.com> 1.3.0-9
- Add package for daos_firmware helper binary

* Fri Apr 02 2021 Jeff Olivier <jeffrey.v.olivier@intel.com> 1.3.0-8
- Remove unused readline-devel

* Thu Apr 01 2021 Brian J. Murrell <brian.murrell@intel.com> 1.3.0-7
- Update argobots to 1.1

* Tue Mar 30 2021 Maureen Jean <maureen.jean@intel.com> 1.3.0-6
- Change pydaos_shim_3 to pydaos_shim

* Mon Mar 29 2021 Brian J. Murrell <brian.murrell@intel.com> - 1.3.0-5
- Move libdts.so to the daos-tests subpackage

* Tue Mar 23 2021 Alexander Oganezov <alexander.a.oganezov@intel.com> 1.3.0-4
- Update libfabric to v1.12.0
- Disable grdcopy/gdrapi linkage in libfabric


* Thu Mar 18 2021 Maureen Jean <maureen.jean@intel.com> 1.3.0-3
- Update to python3

* Thu Feb 25 2021 Li Wei <wei.g.li@intel.com> 1.3.0-2
- Require raft-devel 0.7.3 that fixes an unstable leadership problem caused by
  removed replicas as well as some Coverity issues

* Wed Feb 24 2021 Brian J. Murrell <brian.murrell@intel.com> - 1.3.0-1
- Version bump up to 1.3.0

* Mon Feb 22 2021 Brian J. Murrell <brian.murrell@intel.com> 1.1.3-3
- Remove all *-devel Requires from daos-devel as none of those are
  actually necessary to build libdaos clients

* Tue Feb 16 2021 Alexander Oganezov <alexander.a.oganezov@intel.com> 1.1.3-2
- Update libfabric to v1.12.0rc1

* Wed Feb 10 2021 Johann Lombardi <johann.lombardi@intel.com> 1.1.3-1
- Version bump up to 1.1.3

* Tue Feb 9 2021 Vish Venkatesan <vishwanath.venkatesan@intel.com> 1.1.2.1-11
- Add new pmem specific version of DAOS common library

* Fri Feb 5 2021 Saurabh Tandan <saurabh.tandan@intel.com> 1.1.2.1-10
- Added dbench as requirement for test package.

* Wed Feb 3 2021 Hua Kuang <hua.kuang@intel.com> 1.1.2.1-9
- Changed License to BSD-2-Clause-Patent

* Wed Feb 03 2021 Brian J. Murrell <brian.murrell@intel.com> - 1.1.2-8
- Update minimum required libfabric to 1.11.1

* Thu Jan 28 2021 Phillip Henderson <phillip.henderson@intel.com> 1.1.2.1-7
- Change ownership and permissions for the /etc/daos/certs directory.

* Sat Jan 23 2021 Alexander Oganezov <alexander.a.oganezov@intel.com> 1.1.2.1-6
- Update to mercury v2.0.1rc1

* Fri Jan 22 2021 Michael MacDonald <mjmac.macdonald@intel.com> 1.1.2.1-5
- Install daos_metrics utility to %%{_bindir}

* Wed Jan 20 2021 Kenneth Cain <kenneth.c.cain@intel.com> 1.1.2.1-4
- Version update for API major version 1, libdaos.so.1 (1.0.0)

* Fri Jan 15 2021 Michael Hennecke <mhennecke@lenovo.com> 1.1.2.1-3
- Harmonize daos_server and daos_agent groups.

* Tue Dec 15 2020 Ashley Pittman <ashley.m.pittman@intel.com> 1.1.2.1-2
- Combine the two memcheck suppressions files.

* Wed Dec 09 2020 Johann Lombardi <johann.lombardi@intel.com> 1.1.2.1-1
- Version bump up to 1.1.2.1

* Fri Dec 04 2020 Li Wei <wei.g.li@intel.com> 1.1.2-3
- Require raft-devel 0.7.1 that fixes recent Coverity issues

* Wed Dec 02 2020 Maureen Jean <maureen.jean@intel.com> - 1.1.2-2
- define scons_args to be BUILD_TYPE=<release|dev>
- the scons default is BUILD_TYPE=release
- BUILD_TYPE=release will disable fault injection in build

* Tue Dec 01 2020 Brian J. Murrell <brian.murrell@intel.com> - 1.1.2-1
- Version bump up to 1.1.2

* Tue Nov 17 2020 Li Wei <wei.g.li@intel.com> 1.1.1-8
- Require raft-devel 0.7.0 that changes log indices and terms to 63-bit

* Wed Nov 11 2020 Tom Nabarro <tom.nabarro@intel.com> 1.1.1-7
- Add version validation for runtime daos_server ipmctl requirement to avoid
  potential corruption of PMMs when setting PMem goal, issue fixed in
  https://github.com/intel/ipmctl/commit/9e3898cb15fa9eed3ef3e9de4488be1681d53ff4

* Thu Oct 29 2020 Jonathan Martinez Montes <jonathan.martinez.montes@intel.com> 1.1.1-6
- Restore obj_ctl utility

* Wed Oct 28 2020 Brian J. Murrell <brian.murrell@intel.com> - 1.1.1-5
- Use %%autosetup
- Only use systemd_requires if it exists
- Obsoletes: cart now that it's included in daos

* Sat Oct 24 2020 Maureen Jean <maureen.jean@intel.com> 1.1.1-4
- Add daos.conf to the daos package to resolve the path to libbio.so

* Tue Oct 13 2020 Jonathan Martinez Montes <jonathan.martinez.montes@intel.com> 1.1.1-3
- Remove obj_ctl from Tests RPM package
- Add libdts.so shared library that is used by daos_perf, daos_racer and
  the daos utility.

* Tue Oct 13 2020 Amanda Justiniano <amanda.justiniano-pagn@intel.com> 1.1.1-3
- Add lbzip2 requirement to the daos-tests package

* Tue Oct 13 2020 Michael MacDonald <mjmac.macdonald@intel.com> 1.1.1-2
- Create unprivileged user for daos_agent

* Mon Oct 12 2020 Johann Lombardi <johann.lombardi@intel.com> 1.1.1-1
- Version bump up to 1.1.1

* Sat Oct 03 2020 Michael MacDonald <mjmac.macdonald@intel.com> 1.1.0-34
- Add go-race to BuildRequires on OpenSUSE Leap

* Wed Sep 16 2020 Alexander Oganezov <alexander.a.oganezov@intel.com> 1.1.0-33
- Update OFI to v1.11.0

* Mon Aug 17 2020 Michael MacDonald <mjmac.macdonald@intel.com> 1.1.0-32
- Install completion script in /etc/bash_completion.d

* Wed Aug 05 2020 Brian J. Murrell <brian.murrell@intel.com> - 1.1.0-31
- Change fuse requirement to fuse3
- Use Lmod for MPI module loading
- Remove unneeded (and un-distro gated) Requires: json-c

* Wed Jul 29 2020 Jonathan Martinez Montes <jonathan.martinez.montes@intel.com> - 1.1.0-30
- Add the daos_storage_estimator.py tool. It merges the functionality of the
  former tools vos_size, vos_size.py, vos_size_dfs_sample.py and parse_csv.py.

* Wed Jul 29 2020 Jeffrey V Olivier <jeffrey.v.olivier@intel.com> - 1.1.0-29
- Revert prior changes from version 28

* Mon Jul 13 2020 Brian J. Murrell <brian.murrell@intel.com> - 1.1.0-28
- Change fuse requirement to fuse3
- Use Lmod for MPI module loading

* Tue Jul 7 2020 Alexander A Oganezov <alexander.a.oganezov@intel.com> - 1.1.0-27
- Update to mercury release 2.0.0~rc1-1

* Sun Jun 28 2020 Jonathan Martinez Montes <jonathan.martinez.montes@intel.com> - 1.1.0-26
- Add the vos_size_dfs_sample.py tool. It is used to generate dynamically
  the vos_dfs_sample.yaml file using the real DFS super block data.

* Tue Jun 23 2020 Jeff Olivier <jeffrey.v.olivier@intel.com> - 1.1.0-25
- Add -no-rpath option and use it for rpm build rather than modifying
  SCons files in place

* Tue Jun 16 2020 Jeff Olivier <jeffrey.v.olivier@intel.com> - 1.1.0-24
- Modify RPATH removal snippet to replace line with pass as some lines
  can't be removed without breaking the code

* Fri Jun 05 2020 Ryon Jensen <ryon.jensen@intel.com> - 1.1.0-23
- Add libisa-l_crypto dependency

* Fri Jun 05 2020 Tom Nabarro <tom.nabarro@intel.com> - 1.1.0-22
- Change server systemd run-as user to daos_server in unit file

* Thu Jun 04 2020 Hua Kuang <hua.kuang@intel.com> - 1.1.0-21
- Remove dmg_old from DAOS RPM package

* Thu May 28 2020 Tom Nabarro <tom.nabarro@intel.com> - 1.1.0-20
- Create daos group to run as in systemd unit file

* Tue May 26 2020 Brian J. Murrell <brian.murrell@intel.com> - 1.1.0-19
- Enable parallel building with _smp_mflags

* Fri May 15 2020 Kenneth Cain <kenneth.c.cain@intel.com> - 1.1.0-18
- Require raft-devel >= 0.6.0 that adds new API raft_election_start()

* Thu May 14 2020 Brian J. Murrell <brian.murrell@intel.com> - 1.1.0-17
- Add cart-devel's Requires to daos-devel as they were forgotten
  during the cart merge

* Thu May 14 2020 Brian J. Murrell <brian.murrell@intel.com> - 1.1.0-16
- Fix fuse3-libs -> libfuse3 for SLES/Leap 15

* Thu Apr 30 2020 Brian J. Murrell <brian.murrell@intel.com> - 1.1.0-15
- Use new properly pre-release tagged mercury RPM

* Thu Apr 30 2020 Brian J. Murrell <brian.murrell@intel.com> - 1.1.0-14
- Move fuse dependencies to the client subpackage

* Mon Apr 27 2020 Michael MacDonald <mjmac.macdonald@intel.com> 1.1.0-13
- Rename /etc/daos.yml -> /etc/daos_control.yml

* Thu Apr 16 2020 Brian J. Murrell <brian.murrell@intel.com> - 1.1.0-12
- Use distro fuse

* Fri Apr 10 2020 Alexander Oganezov <alexander.a.oganezov@intel.com> - 1.1.0-11
- Update to mercury 4871023 to pick na_ofi.c race condition fix for
  "No route to host" errors.

* Sun Apr 05 2020 Brian J. Murrell <brian.murrell@intel.com> - 1.1.0-10
- Clean up spdk dependencies

* Mon Mar 30 2020 Tom Nabarro <tom.nabarro@intel.com> - 1.1.0-9
- Set version of spdk to < v21, > v19

* Fri Mar 27 2020 David Quigley <david.quigley@intel.com> - 1.1.0-8
- add daos and dmg man pages to the daos-client files list

* Thu Mar 26 2020 Michael MacDonald <mjmac.macdonald@intel.com> 1.1.0-7
- Add systemd scriptlets for managing daos_server/daos_admin services

* Thu Mar 26 2020 Alexander Oganeozv <alexander.a.oganezov@intel.com> - 1.1.0-6
- Update ofi to 62f6c937601776dac8a1f97c8bb1b1a6acfbc3c0

* Tue Mar 24 2020 Jeffrey V. Olivier <jeffrey.v.olivier@intel.com> - 1.1.0-5
- Remove cart as an external dependence

* Mon Mar 23 2020 Jeffrey V. Olivier <jeffrey.v.olivier@intel.com> - 1.1.0-4
- Remove scons_local as dependency

* Tue Mar 03 2020 Brian J. Murrell <brian.murrell@intel.com> - 1.1.0-3
- Bump up go minimum version to 1.12

* Thu Feb 20 2020 Brian J. Murrell <brian.murrell@intel.com> - 1.1.0-2
- daos-server requires daos-client (same version)

* Fri Feb 14 2020 Brian J. Murrell <brian.murrell@intel.com> - 1.1.0-1
- Version bump up to 1.1.0

* Wed Feb 12 2020 Brian J. Murrell <brian.murrell@intel.com> - 0.9.0-2
- Remove undefine _missing_build_ids_terminate_build

* Thu Feb 06 2020 Johann Lombardi <johann.lombardi@intel.com> - 0.9.0-1
- Version bump up to 0.9.0

* Sat Jan 18 2020 Jeff Olivier <jeffrey.v.olivier@intel.com> - 0.8.0-3
- Fixing a few warnings in the RPM spec file

* Fri Dec 27 2019 Jeff Olivier <jeffrey.v.olivier@intel.com> - 0.8.0-2
- Remove openmpi, pmix, and hwloc builds, use hwloc and openmpi packages

* Tue Dec 17 2019 Johann Lombardi <johann.lombardi@intel.com> - 0.8.0-1
- Version bump up to 0.8.0

* Thu Dec 05 2019 Johann Lombardi <johann.lombardi@intel.com> - 0.7.0-1
- Version bump up to 0.7.0

* Tue Nov 19 2019 Tom Nabarro <tom.nabarro@intel.com> 0.6.0-15
- Temporarily unconstrain max. version of spdk

* Wed Nov 06 2019 Brian J. Murrell <brian.murrell@intel.com> 0.6.0-14
- Constrain max. version of spdk

* Wed Nov 06 2019 Brian J. Murrell <brian.murrell@intel.com> 0.6.0-13
- Use new cart with R: mercury to < 1.0.1-20 due to incompatibility

* Wed Nov 06 2019 Michael MacDonald <mjmac.macdonald@intel.com> 0.6.0-12
- Add daos_admin privileged helper for daos_server

* Fri Oct 25 2019 Brian J. Murrell <brian.murrell@intel.com> 0.6.0-11
- Handle differences in Leap 15 Python packaging

* Wed Oct 23 2019 Brian J. Murrell <brian.murrell@intel.com> 0.6.0-9
- Update BR: libisal-devel for Leap

* Mon Oct 07 2019 Brian J. Murrell <brian.murrell@intel.com> 0.6.0-8
- Use BR: cart-devel-%%{cart_sha1} if available
- Remove cart's BRs as it's -devel Requires them now

* Tue Oct 01 2019 Brian J. Murrell <brian.murrell@intel.com> 0.6.0-7
- Constrain cart BR to <= 1.0.0

* Sat Sep 21 2019 Brian J. Murrell <brian.murrell@intel.com>
- Remove Requires: {argobots, cart}
  - autodependencies should take care of these

* Thu Sep 19 2019 Jeff Olivier <jeffrey.v.olivier@intel.com>
- Add valgrind-devel requirement for argobots change

* Tue Sep 10 2019 Tom Nabarro <tom.nabarro@intel.com>
- Add requires ndctl as runtime dep for control plane.

* Thu Aug 15 2019 David Quigley <david.quigley@intel.com>
- Add systemd unit files to packaging.

* Thu Jul 25 2019 Brian J. Murrell <brian.murrell@intel.com>
- Add git hash and commit count to release

* Thu Jul 18 2019 David Quigley <david.quigley@intel.com>
- Add certificate generation files to packaging.

* Tue Jul 09 2019 Johann Lombardi <johann.lombardi@intel.com>
- Version bump up to 0.6.0

* Fri Jun 21 2019 David Quigley <dquigley@intel.com>
- Add daos_agent.yml to the list of packaged files

* Thu Jun 13 2019 Brian J. Murrell <brian.murrell@intel.com>
- move obj_ctl daos_gen_io_conf daos_run_io_conf to
  daos-tests sub-package
- daos-server needs spdk-tools

* Fri May 31 2019 Ken Cain <kenneth.c.cain@intel.com>
- Add new daos utility binary

* Wed May 29 2019 Brian J. Murrell <brian.murrell@intel.com>
- Version bump up to 0.5.0
- Add Requires: libpsm_infinipath1 for SLES 12.3

* Tue May 07 2019 Brian J. Murrell <brian.murrell@intel.com>
- Move some files around among the sub-packages

* Mon May 06 2019 Brian J. Murrell <brian.murrell@intel.com>
- Only BR fio
  - fio-{devel,src} is not needed

* Wed Apr 03 2019 Brian J. Murrell <brian.murrell@intel.com>
- initial package<|MERGE_RESOLUTION|>--- conflicted
+++ resolved
@@ -15,11 +15,7 @@
 
 Name:          daos
 Version:       2.1.100
-<<<<<<< HEAD
-Release:       18%{?relval}%{?dist}
-=======
 Release:       22%{?relval}%{?dist}
->>>>>>> 123192cd
 Summary:       DAOS Storage Engine
 
 License:       BSD-2-Clause-Patent
@@ -280,7 +276,6 @@
 %package serialize
 Summary: DAOS serialization library that uses HDF5
 BuildRequires: hdf5-devel
-Requires: %{name}%{?_isa} = %{version}-%{release}
 Requires: hdf5
 
 %description serialize
