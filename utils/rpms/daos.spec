%define daoshome %{_exec_prefix}/lib/%{name}
%define server_svc_name daos_server.service
%define agent_svc_name daos_agent.service
%define sysctl_script_name 10-daos_server.conf

%global mercury_version   2.4
%global libfabric_version 1.15.1-1
%global argobots_version 1.2
%global __python %{__python3}

%if (0%{?rhel} >= 8)
# https://bugzilla.redhat.com/show_bug.cgi?id=1955184
%define _use_internal_dependency_generator 0
%define __find_requires %{SOURCE1}
%endif

Name:          daos
Version:       2.7.100
Release:       7%{?relval}%{?dist}
Summary:       DAOS Storage Engine

License:       BSD-2-Clause-Patent
URL:           https://github.com/daos-stack/daos
Source0:       %{name}-%{version}.tar.gz
Source1:       bz-1955184_find-requires
%if (0%{?rhel} >= 8)
BuildRequires: python3-scons >= 2.4
%else
BuildRequires: scons >= 2.4
%endif
BuildRequires: libfabric-devel >= %{libfabric_version}
BuildRequires: mercury-devel >= %{mercury_version}
BuildRequires: gcc-c++
%if (0%{?rhel} >= 8)
%global openmpi openmpi
%else
%global openmpi openmpi3
%endif
BuildRequires: %{openmpi}-devel
BuildRequires: hwloc-devel
%if ("%{?compiler_args}" == "COMPILER=covc")
BuildRequires: bullseye
%endif
%if (0%{?rhel} >= 8)
BuildRequires: argobots-devel >= %{argobots_version}
BuildRequires: json-c-devel
BuildRequires: boost-python3-devel
%else
BuildRequires: libabt-devel >= %{argobots_version}
BuildRequires: libjson-c-devel
BuildRequires: boost-devel
%endif
BuildRequires: libpmemobj-devel >= 2.1.0
%if (0%{?rhel} >= 8)
BuildRequires: fuse3-devel >= 3
%else
BuildRequires: fuse3-devel >= 3.4.2
%endif
%if (0%{?suse_version} >= 1500)
BuildRequires: go-race
BuildRequires: libprotobuf-c-devel
BuildRequires: liblz4-devel
BuildRequires: libcapstone-devel
%else
BuildRequires: protobuf-c-devel
BuildRequires: lz4-devel
BuildRequires: capstone-devel
%endif
BuildRequires: libaio-devel
BuildRequires: spdk-devel >= 22.01.2
%if (0%{?rhel} >= 8)
BuildRequires: isa-l-devel
BuildRequires: libisa-l_crypto-devel
%else
BuildRequires: libisal-devel
BuildRequires: libisal_crypto-devel
%endif
BuildRequires: daos-raft-devel = 0.11.0-1.416.g12dbc15%{?dist}
BuildRequires: openssl-devel
BuildRequires: libevent-devel
BuildRequires: libyaml-devel
BuildRequires: libcmocka-devel
BuildRequires: valgrind-devel
BuildRequires: systemd
BuildRequires: go >= 1.21
BuildRequires: pciutils-devel
%if (0%{?rhel} >= 8)
BuildRequires: numactl-devel
BuildRequires: CUnit-devel
# needed to retrieve PMM region info through control-plane
BuildRequires: libipmctl-devel
%if (0%{?rhel} >= 9)
BuildRequires: python-devel
%else
BuildRequires: python36-devel
%endif
BuildRequires: python3-distro
BuildRequires: Lmod
%else
%if (0%{?suse_version} >= 1315)
# see src/client/dfs/SConscript for why we need /etc/os-release
# that code should be rewritten to use the python libraries provided for
# os detection
BuildRequires: distribution-release
BuildRequires: libnuma-devel
BuildRequires: cunit-devel
BuildRequires: ipmctl-devel
BuildRequires: python3-devel
BuildRequires: python3-distro
BuildRequires: python-rpm-macros
BuildRequires: lua-lmod
BuildRequires: systemd-rpm-macros
%endif
%endif
BuildRequires: libuuid-devel

%if (0%{?suse_version} > 0)
BuildRequires: libucp-devel
BuildRequires: libucs-devel
BuildRequires: libuct-devel
%else
BuildRequires: ucx-devel
%endif

Requires: openssl
# This should only be temporary until we can get a stable upstream release
# of mercury, at which time the autoprov shared library version should
# suffice
Requires: mercury >= %{mercury_version}


%description
The Distributed Asynchronous Object Storage (DAOS) is an open-source
software-defined object store designed from the ground up for
massively distributed Non Volatile Memory (NVM). DAOS takes advantage
of next generation NVM technology like Storage Class Memory (SCM) and
NVM express (NVMe) while presenting a key-value storage interface and
providing features such as transactional non-blocking I/O, advanced
data protection with self healing on top of commodity hardware, end-
to-end data integrity, fine grained data control and elastic storage
to optimize performance and cost.

%package server
Summary: The DAOS server
Requires: %{name}%{?_isa} = %{version}-%{release}
Requires: spdk-tools >= 22.01.2
Requires: ndctl
# needed to set PMem configuration goals in BIOS through control-plane
%if (0%{?suse_version} >= 1500)
Requires: ipmctl >= 03.00.00.0423
Requires: libpmemobj1 >= 2.1.0-1.suse1500
Requires: libfabric1 >= %{libfabric_version}
%else
Requires: ipmctl >= 03.00.00.0468
Requires: libpmemobj >= 2.1.0-1%{?dist}
%endif
Requires: libfabric >= %{libfabric_version}
Requires: mercury >= %{mercury_version}
Requires(post): /sbin/ldconfig
Requires(postun): /sbin/ldconfig
Requires: numactl
Requires: pciutils
%{?systemd_requires}

%description server
This is the package needed to run a DAOS server

%package admin
Summary: DAOS admin tools
Requires: %{name}%{?_isa} = %{version}-%{release}

%description admin
This package contains DAOS administrative tools (e.g. dmg).

%package client
Summary: The DAOS client
Requires: %{name}%{?_isa} = %{version}-%{release}
Requires: mercury >= %{mercury_version}
Requires: libfabric >= %{libfabric_version}
%if (0%{?suse_version} >= 1500)
Requires: libfabric1 >= %{libfabric_version}
Requires: libfuse3-3 >= 3.4.2
%endif
Requires: /usr/bin/fusermount3
%{?systemd_requires}

%description client
This is the package needed to run a DAOS client

%package tests
Summary: The entire DAOS test suite
Requires: %{name}-client-tests%{?_isa} = %{version}-%{release}
BuildArch: noarch

%description tests
This is the package is a metapackage to install all of the test packages

%package tests-internal
Summary: The entire internal DAOS test suite
Requires: %{name}-tests = %{version}-%{release}
Requires: %{name}-client-tests-openmpi%{?_isa} = %{version}-%{release}
Requires: %{name}-client-tests-mpich = %{version}-%{release}
Requires: %{name}-serialize%{?_isa} = %{version}-%{release}
BuildArch: noarch

%description tests-internal
This is the package is a metapackage to install all of the internal test
packages

%package client-tests
Summary: The DAOS test suite
Requires: %{name}-client%{?_isa} = %{version}-%{release}
Requires: %{name}-admin%{?_isa} = %{version}-%{release}
Requires: %{name}-devel%{?_isa} = %{version}-%{release}
Requires: protobuf-c-devel
Requires: fio
Requires: git
Requires: dbench
Requires: lbzip2
Requires: attr
Requires: ior
Requires: go >= 1.21
%if (0%{?suse_version} >= 1315)
Requires: lua-lmod
Requires: libcapstone-devel
%else
Requires: Lmod
Requires: capstone-devel
%endif
%if (0%{?rhel} >= 8)
Requires: fuse3-devel >= 3
%else
Requires: fuse3-devel >= 3.4.2
%endif
Requires: pciutils-devel
%if (0%{?suse_version} > 0)
Requires: libndctl-devel
%endif
%if (0%{?rhel} >= 8)
Requires: ndctl-devel
Requires: daxctl-devel
%endif

%description client-tests
This is the package needed to run the DAOS test suite (client tests)

%package client-tests-openmpi
Summary: The DAOS client test suite - tools which need openmpi
Requires: %{name}-client-tests%{?_isa} = %{version}-%{release}
Requires: hdf5-%{openmpi}-tests
Requires: hdf5-vol-daos-%{openmpi}-tests
Requires: MACSio-%{openmpi}
Requires: simul-%{openmpi}

%description client-tests-openmpi
This is the package needed to run the DAOS client test suite openmpi tools

%package client-tests-mpich
Summary: The DAOS client test suite - tools which need mpich
BuildArch: noarch
Requires: %{name}-client-tests%{?_isa} = %{version}-%{release}
Requires: mpifileutils-mpich
Requires: testmpio
Requires: mpich
Requires: ior
Requires: hdf5-mpich-tests
Requires: hdf5-vol-daos-mpich-tests
Requires: MACSio-mpich
Requires: simul-mpich
Requires: romio-tests
Requires: python3-mpi4py-tests

%description client-tests-mpich
This is the package needed to run the DAOS client test suite mpich tools

%package server-tests
Summary: The DAOS server test suite (server tests)
Requires: %{name}-server%{?_isa} = %{version}-%{release}
Requires: %{name}-admin%{?_isa} = %{version}-%{release}

%description server-tests
This is the package needed to run the DAOS server test suite (server tests)

%package devel
Summary: The DAOS development libraries and headers
Requires: %{name}-client%{?_isa} = %{version}-%{release}
Requires: libuuid-devel

%description devel
This is the package needed to build software with the DAOS library.

%package firmware
Summary: The DAOS firmware management helper
Requires: %{name}-server%{?_isa} = %{version}-%{release}

%description firmware
This is the package needed to manage server storage firmware on DAOS servers.

%package serialize
Summary: DAOS serialization library that uses HDF5
BuildRequires: hdf5-devel
Requires: hdf5

%description serialize
This is the package needed to use the DAOS serialization and deserialization
tools, as well as the preserve option for the filesystem copy tool.

%package mofed-shim
Summary: A shim to bridge MOFED's openmpi to distribution dependency tags
Provides: libmpi.so.40()(64bit)(openmpi-x86_64)
Requires: libmpi.so.40()(64bit)
Provides: libmpi_cxx.so.40()(64bit)(openmpi-x86_64)
Provides: libmpi_cxx.so.40()(64bit)
BuildArch: noarch

%description mofed-shim
This is the package that bridges the difference between the MOFED openmpi
"Provides" and distribution-openmpi consumers "Requires".

%if (0%{?suse_version} > 0)
%global __debug_package 1
%global _debuginfo_subpackages 1
%debug_package
%endif

%prep
%autosetup

%build

%define conf_dir %{_sysconfdir}/daos
%if (0%{?rhel} == 8)
%define scons_exe scons-3
%else
%define scons_exe scons
%endif
%{scons_exe} %{?_smp_mflags} \
      --config=force         \
      --no-rpath             \
      USE_INSTALLED=all      \
      FIRMWARE_MGMT=yes      \
      CONF_DIR=%{conf_dir}   \
     %{?scons_args}          \
     %{?compiler_args}

%if ("%{?compiler_args}" == "COMPILER=covc")
mv test.cov{,-build}
%endif

%install
%{scons_exe} %{?_smp_mflags}          \
      --config=force                  \
      --no-rpath                      \
      --install-sandbox=%{buildroot}  \
      %{buildroot}%{_prefix}          \
      %{buildroot}%{conf_dir}         \
      USE_INSTALLED=all               \
      FIRMWARE_MGMT=yes               \
      CONF_DIR=%{conf_dir}            \
      PREFIX=%{_prefix}               \
      %{?scons_args}                  \
      %{?compiler_args}

%if ("%{?compiler_args}" == "COMPILER=covc")
mv test.cov-build %{buildroot}/%{daoshome}/TESTING/ftest/test.cov
%endif
mkdir -p %{buildroot}/%{_sysconfdir}/ld.so.conf.d/
echo "%{_libdir}/daos_srv" > %{buildroot}/%{_sysconfdir}/ld.so.conf.d/daos.conf
mkdir -p %{buildroot}/%{_sysctldir}
install -m 644 utils/rpms/%{sysctl_script_name} %{buildroot}/%{_sysctldir}
mkdir -p %{buildroot}/%{_unitdir}
install -m 644 utils/systemd/%{server_svc_name} %{buildroot}/%{_unitdir}
install -m 644 utils/systemd/%{agent_svc_name} %{buildroot}/%{_unitdir}
mkdir -p %{buildroot}/%{conf_dir}/certs/clients
mv %{buildroot}/%{conf_dir}/bash_completion.d %{buildroot}/%{_sysconfdir}
# fixup env-script-interpreters
sed -i -e '1s/env //' %{buildroot}{%{daoshome}/TESTING/ftest/{cart/cart_logtest,config_file_gen,launch,slurm_setup,tags,verify_perms}.py,%{_bindir}/daos_storage_estimator.py}

# shouldn't have source files in a non-devel RPM
rm -f %{buildroot}%{daoshome}/TESTING/ftest/cart/{test_linkage.cpp,utest_{hlc,portnumber,protocol,swim}.c,wrap_cmocka.h}

%pre server
getent group daos_metrics >/dev/null || groupadd -r daos_metrics
getent group daos_server >/dev/null || groupadd -r daos_server
getent group daos_daemons >/dev/null || groupadd -r daos_daemons
getent passwd daos_server >/dev/null || useradd -s /sbin/nologin -r -g daos_server -G daos_metrics,daos_daemons daos_server

%post server
%{?run_ldconfig}
%systemd_post %{server_svc_name}
%sysctl_apply %{sysctl_script_name}

%preun server
%systemd_preun %{server_svc_name}

# all of these macros are empty on EL so keep rpmlint happy
%if (0%{?suse_version} > 0)
%postun server
%{?run_ldconfig}
%systemd_postun %{server_svc_name}
%endif

%pre client
getent group daos_agent >/dev/null || groupadd -r daos_agent
getent group daos_daemons >/dev/null || groupadd -r daos_daemons
getent passwd daos_agent >/dev/null || useradd -s /sbin/nologin -r -g daos_agent -G daos_daemons daos_agent

%post client
%systemd_post %{agent_svc_name}

%preun client
%systemd_preun %{agent_svc_name}

%if (0%{?suse_version} > 0)
%postun client
%systemd_postun %{agent_svc_name}
%endif

%files
%defattr(-, root, root, -)
%doc README.md
%dir %attr(0755,root,root) %{conf_dir}/certs
%config(noreplace) %{conf_dir}/memcheck-cart.supp
%dir %{conf_dir}
%dir %{_sysconfdir}/bash_completion.d
%{_sysconfdir}/bash_completion.d/daos.bash
# Certificate generation files
%dir %{_libdir}/%{name}
%{_libdir}/%{name}/certgen/
%{_libdir}/%{name}/VERSION
%{_libdir}/libcart.so.*
%{_libdir}/libgurt.so.*
%{_libdir}/libdaos_common.so

%files server
%doc README.md
%config(noreplace) %attr(0644,root,root) %{conf_dir}/daos_server.yml
%dir %attr(0700,daos_server,daos_server) %{conf_dir}/certs/clients
# set daos_server_helper to be setuid root in order to perform privileged tasks
%attr(4750,root,daos_server) %{_bindir}/daos_server_helper
# set daos_server to be setgid daos_server in order to invoke daos_server_helper
# and/or daos_firmware_helper
%attr(2755,root,daos_server) %{_bindir}/daos_server
%{_bindir}/daos_engine
%{_bindir}/daos_metrics
%{_bindir}/ddb
%{_sysconfdir}/ld.so.conf.d/daos.conf
%dir %{_libdir}/daos_srv
%{_libdir}/daos_srv/libchk.so
%{_libdir}/daos_srv/libcont.so
%{_libdir}/daos_srv/libddb.so
%{_libdir}/daos_srv/libdtx.so
%{_libdir}/daos_srv/libmgmt.so
%{_libdir}/daos_srv/libobj.so
%{_libdir}/daos_srv/libpool.so
%{_libdir}/daos_srv/librdb.so
%{_libdir}/daos_srv/librdbt.so
%{_libdir}/daos_srv/librebuild.so
%{_libdir}/daos_srv/librsvc.so
%{_libdir}/daos_srv/libsecurity.so
%{_libdir}/daos_srv/libvos_srv.so
%{_libdir}/daos_srv/libvos_size.so
%{_libdir}/daos_srv/libvos.so
%{_libdir}/daos_srv/libbio.so
%{_libdir}/daos_srv/libplacement.so
%{_libdir}/daos_srv/libpipeline.so
%{_libdir}/libdaos_common_pmem.so
%config(noreplace) %{conf_dir}/vos_size_input.yaml
%{_bindir}/daos_storage_estimator.py
%{python3_sitearch}/storage_estimator/*.py
%dir %{python3_sitearch}/storage_estimator
%if (0%{?rhel} >= 8)
%dir %{python3_sitearch}/storage_estimator/__pycache__
%{python3_sitearch}/storage_estimator/__pycache__/*.pyc
%endif
%{_datarootdir}/%{name}
%exclude %{_datarootdir}/%{name}/ioil-ld-opts
%{_unitdir}/%{server_svc_name}
%{_sysctldir}/%{sysctl_script_name}

%files admin
%doc README.md
%{_bindir}/dmg
%{_mandir}/man8/dmg.8*
%config(noreplace) %{conf_dir}/daos_control.yml

%files client
%doc README.md
%{_libdir}/libdaos.so.*
%{_bindir}/cart_ctl
%{_bindir}/self_test
%{_bindir}/daos_agent
%{_bindir}/dfuse
%{_bindir}/daos
%{_libdir}/libdaos_cmd_hdlrs.so
%{_libdir}/libdaos_self_test.so
%{_libdir}/libdfs.so
%{_libdir}/libds3.so
%{_libdir}/%{name}/API_VERSION
%{_libdir}/libduns.so
%{_libdir}/libdfuse.so
%{_libdir}/libioil.so
%{_libdir}/libpil4dfs.so
%dir %{python3_sitearch}/pydaos
%{python3_sitearch}/pydaos/*.py
%dir %{python3_sitearch}/pydaos/raw
%{python3_sitearch}/pydaos/raw/*.py
%if (0%{?rhel} >= 8)
%dir %{python3_sitearch}/pydaos/__pycache__
%{python3_sitearch}/pydaos/__pycache__/*.pyc
%dir %{python3_sitearch}/pydaos/raw/__pycache__
%{python3_sitearch}/pydaos/raw/__pycache__/*.pyc
%endif
%{python3_sitearch}/pydaos/pydaos_shim.so
%{_datarootdir}/%{name}/ioil-ld-opts
%config(noreplace) %{conf_dir}/daos_agent.yml
%{_unitdir}/%{agent_svc_name}
%{_mandir}/man8/daos.8*

%files client-tests
%doc README.md
%dir %{daoshome}
%{daoshome}/TESTING
%exclude %{daoshome}/TESTING/ftest/avocado_tests.yaml
%{_bindir}/hello_drpc
%{_libdir}/libdaos_tests.so
%{_bindir}/acl_dump_test
%{_bindir}/agent_tests
%{_bindir}/drpc_engine_test
%{_bindir}/drpc_test
%{_bindir}/dfuse_test
%{_bindir}/eq_tests
%{_bindir}/job_tests
%{_bindir}/security_test
%config(noreplace) %{conf_dir}/fault-inject-cart.yaml
%{_bindir}/fault_status
%{_bindir}/crt_launch
%{_bindir}/daos_perf
%{_bindir}/daos_racer
%{_bindir}/daos_test
%{_bindir}/daos_debug_set_params
%{_bindir}/dfs_test
%{_bindir}/jobtest
%{_bindir}/daos_gen_io_conf
%{_bindir}/daos_run_io_conf
%{_libdir}/libdpar.so

%files client-tests-openmpi
%doc README.md
%{_libdir}/libdpar_mpi.so

%files client-tests-mpich
%doc README.md

%files server-tests
%doc README.md
%{_bindir}/dtx_tests
%{_bindir}/evt_ctl
%{_bindir}/jump_pl_map
%{_bindir}/pl_bench
%{_bindir}/rdbt
%{_bindir}/ring_pl_map
%{_bindir}/smd_ut
%{_bindir}/bio_ut
%{_bindir}/vea_ut
%{_bindir}/vos_tests
%{_bindir}/vea_stress
%{_bindir}/ddb_tests
%{_bindir}/obj_ctl
%{_bindir}/vos_perf

%files devel
%doc README.md
%{_includedir}/*
%{_libdir}/libdaos.so
%{_libdir}/libgurt.so
%{_libdir}/libcart.so
%{_libdir}/*.a
%{daoshome}/python

%files firmware
%doc README.md
# set daos_firmware_helper to be setuid root in order to perform privileged tasks
%attr(4750,root,daos_server) %{_bindir}/daos_firmware_helper

%files serialize
%doc README.md
%{_libdir}/libdaos_serialize.so

%files tests
%doc README.md
# No files in a meta-package

%files tests-internal
%doc README.md
# No files in a meta-package

%files mofed-shim
%doc README.md
# No files in a shim package

%changelog
<<<<<<< HEAD
* Mon Oct 07 2024 Cedric Koch-Hofer <cedric.koch-hofer@intel.com> 2.7.100-7
- Update BR: argobots to 1.2
=======
* Tue Oct 01 2024 Tomasz Gromadzki <tomasz.gromadzki@intel.com> 2.7.100-7
- Add support of the PMDK package 2.1.0 with NDCTL enabled.
  * Increase the default ULT stack size to 20KiB if the engine uses
    the DCPM storage class.
  * Prevent using the RAM storage class (simulated PMem) when
    the shutdown state (SDS) is active.
    * Automatically disable SDS for the RAM storage class on engine startup.
    * Force explicitly setting the PMEMOBJ_CONF='sds.at_create=0'
      environment variable to deactivate SDS for the DAOS tools
      (ddb, daos_perf, vos_perf, etc.) when used WITHOUT DCPM.
      Otherwise, a user is supposed to be stopped by an error
      like: "Unsafe shutdown count is not supported for this source".
>>>>>>> dad109c2

* Mon Sep 23 2024 Kris Jacque <kris.jacque@intel.com> 2.7.100-6
- Bump min supported go version to 1.21

* Thu Aug 15 2024 Michael MacDonald <mjmac@google.com> 2.7.100-5
- Add libdaos_self_test.so to client RPM

* Mon Aug 05 2024 Jerome Soumagne <jerome.soumagne@intel.com> 2.7.100-4
- Bump mercury version to 2.4.0rc4

* Thu Jul 11 2024 Dalton Bohning <dalton.bohning@intel.com> 2.7.100-3
- Add pciutils-devel build dep for client-tests package

* Mon Jun 24 2024 Tom Nabarro <tom.nabarro@intel.com> 2.7.100-2
- Add pciutils runtime dep for daos_server lspci call
- Add pciutils-devel build dep for pciutils CGO bindings

* Mon May 20 2024 Phillip Henderson <phillip.henderson@intel.com> 2.7.100-1
- Bump version to 2.7.100

* Fri May 03 2024 Lei Huang <lei.huang@intel.com> 2.5.101-5
- Add libaio as a dependent package

* Fri Apr 05 2024 Fan Yong <fan.yong@intel.com> 2.5.101-4
- Catastrophic Recovery

* Thu Apr 04 2024 Ashley M. Pittman <ashley.m.pittman@intel.com> 2.5.101-3
- Update pydaos install process
- Add a dependency from daos-client-tests to daos-devel

* Mon Mar 18 2024 Jan Michalski <jan.michalski@intel.com> 2.5.101-2
- Add dtx_tests to the server-tests package

* Fri Mar 15 2024 Phillip Henderson <phillip.henderson@intel.com> 2.5.101-1
- Bump version to 2.5.101

* Tue Feb 27 2024 Li Wei <wei.g.li@intel.com> 2.5.100-16
- Update raft to 0.11.0-1.416.g12dbc15

* Mon Feb 12 2024 Ryon Jensen <ryon.jensen@intel.com> 2.5.100-15
- Updated isa-l package name to match EPEL

* Tue Jan 09 2024 Brian J. Murrell <brian.murrell@intel.com> 2.5.100-14
- Move /etc/ld.so.conf.d/daos.conf to daos-server sub-package

* Wed Dec 06 2023 Brian J. Murrell <brian.murrell@intel.com> 2.5.100-13
- Update for EL 8.8 and Leap 15.5
- Update raft to 0.10.1-2.411.gefa15f4

* Fri Nov 17 2023 Tomasz Gromadzki <tomasz.gromadzki@intel.com> 2.5.100-12
- Update to PMDK 2.0.0
  * Remove libpmemblk from dependencies.
  * Start using BUILD_EXAMPLES=n and BUILD_BENCHMARKS=n instead of patches.
  * Stop using BUILD_RPMEM=n (removed) and NDCTL_DISABLE=y (invalid).
  * Point https://github.com/pmem/pmdk as the main PMDK reference source.
  NOTE: PMDK upgrade to 2.0.0 does not affect any API call used by DAOS.
        libpmemobj (and libpmem) API stays unchanged.

* Wed Nov 15 2023 Jerome Soumagne <jerome.soumagne@intel.com> 2.5.100-11
- Bump mercury min version to 2.3.1

* Fri Nov 03 2023 Phillip Henderson <phillip.henderson@intel.com> 2.5.100-10
- Move verify_perms.py location

* Wed Aug 23 2023 Brian J. Murrell <brian.murrell@intel.com> 2.5.100-9
- Update fuse3 requirement to R: /usr/bin/fusermount3 by path
  rather than by package name, for portability and future-proofing
- Adding fuse3-devel as a requirement for daos-client-tests subpackage

* Tue Aug 08 2023 Brian J. Murrell <brian.murrell@intel.com> 2.5.100-8
- Build on EL9
- Add a client-tests-mpich subpackage for mpich test dependencies.

* Fri Jul 07 2023 Brian J. Murrell <brian.murrell@intel.com> 2.5.100-7
- Fix golang daos-client-tests dependency to be go instead

* Thu Jun 29 2023 Michael MacDonald <mjmac.macdonald@intel.com> 2.5.100-6
- Install golang >= 1.18 as a daos-client-tests dependency

* Thu Jun 22 2023 Li Wei <wei.g.li@intel.com> 2.5.100-5
- Update raft to 0.10.1-1.408.g9524cdb

* Wed Jun 14 2023 Mohamad Chaarawi <mohamad.chaarawi@intel.com> - 2.5.100-4
- Add pipeline lib

* Wed Jun 14 2023 Wang Shilong <shilong.wang@intel.com> 2.5.100-3
- Remove lmdb-devel for MD on SSD

* Wed Jun 07 2023 Ryon Jensen <ryon.jensen@intel.com> 2.5.100-2
- Removed unnecessary test files

* Tue Jun 06 2023 Jeff Olivier <jeffrey.v.olivier@intel.com> 2.5.100-1
- Switch version to 2.5.100 for 2.6 test builds

* Mon Jun  5 2023 Jerome Soumagne <jerome.soumagne@intel.com> 2.3.107-7
- Remove libfabric pinning and allow for 1.18 builds

* Fri May 26 2023 Jeff Olivier <jeffrey.v.olivier@intel.com> 2.3.107-6
- Add lmdb-devel and bio_ut for MD on SSD

* Tue May 23 2023 Lei Huang <lei.huang@intel.com> 2.3.107-5
- Add libcapstone-devel to deps of client-tests package

* Tue May 16 2023 Lei Huang <lei.huang@intel.com> 2.3.107-4
- Add libcapstone as a new prerequisite package
- Add libpil4dfs.so in daos-client rpm

* Mon May 15 2023 Jerome Soumagne <jerome.soumagne@intel.com> 2.3.107-3
- Fix libfabric/libfabric1 dependency mismatch on SuSE

* Wed May 10 2023 Jerome Soumagne <jerome.soumagne@intel.com> 2.3.107-2
- Temporarily pin libfabric to < 1.18

* Fri May 5 2023 Johann Lombardi <johann.lombardi@intel.com> 2.3.107-1
- Bump version to 2.3.107

* Fri Mar 17 2023 Tom Nabarro <tom.nabarro@intel.com> 2.3.106-2
- Add numactl requires for server package

* Tue Mar 14 2023 Brian J. Murrell <brian.murrell@intel.com> 2.3.106-1
- Bump version to be higher than TB5

* Wed Feb 22 2023 Li Wei <wei.g.li@intel.com> 2.3.103-6
- Update raft to 0.9.2-1.403.g3d20556

* Tue Feb 21 2023 Michael MacDonald <mjmac.macdonald@intel.com> 2.3.103-5
- Bump min supported go version to 1.17

* Fri Feb 17 2023 Ashley M. Pittman <ashley.m.pittman@intel.com> 2.3.103-4
- Add protobuf-c-devel to deps of client-tests package

* Mon Feb 13 2023 Brian J. Murrell <brian.murrell@intel.com> 2.3.103-3
- Remove explicit R: protobuf-c and let the auto-dependency generator
  handle it

* Wed Feb 8 2023 Michael Hennecke <michael.hennecke@intel.com> 2.3.103-2
- Change ipmctl requirement from v2 to v3

* Fri Jan 27 2023 Phillip Henderson <phillip.henderson@intel.com> 2.3.103-1
- Bump version to 2.3.103

* Wed Jan 25 2023 Johann Lombardi <johann.lombardi@intel.com> 2.3.102-1
- Bump version to 2.3.102

* Tue Jan 24 2023 Phillip Henderson <phillip.henderson@intel.com> 2.3.101-7
- Fix daos-tests-internal requirement for daos-tests

* Fri Jan 6 2023 Brian J. Murrell <brian.murrell@intel.com> 2.3.101-6
- Don't need to O: cart any more
- Add %%doc to all packages
- _datadir -> _datarootdir
- Don't use PREFIX= with scons in %%build
- Fix up some hard-coded paths to use macros instead
- Use some guards to prevent creating empty scriptlets

* Tue Dec 06 2022 Joseph G. Moore <joseph.moore@intel.com> 2.3.101-5
- Update Mercury to 2.2.0-6

* Thu Dec 01 2022 Tom Nabarro <tom.nabarro@intel.com> 2.3.101-4
- Update SPDK dependency requirement to greater than or equal to 22.01.2.

* Tue Oct 18 2022 Brian J. Murrell <brian.murrell@intel.com> 2.3.101-3
- Set flag to build per-subpackage debuginfo packages for Leap 15

* Thu Oct 6 2022 Michael MacDonald <mjmac.macdonald@intel.com> 2.3.101-2
- Rename daos_admin -> daos_server_helper

* Tue Sep 20 2022 Johann Lombardi <johann.lombardi@intel.com> 2.3.101-1
- Bump version to 2.3.101

* Thu Sep 8 2022 Jeff Olivier <jeffrey.v.olivier@intel.com> 2.3.100-22
- Move io_conf files from bin to TESTING

* Tue Aug 16 2022 Jeff Olivier <jeffrey.v.olivier@intel.com> 2.3.100-21
- Update PMDK to 1.12.1~rc1 to fix DAOS-11151

* Thu Aug 11 2022 Wang Shilong <shilong.wang@intel.com> 2.3.100-20
- Add daos_debug_set_params to daos-client-tests rpm for fault injection test.

* Fri Aug 5 2022 Jerome Soumagne <jerome.soumagne@intel.com> 2.3.100-19
- Update to mercury 2.2.0

* Tue Jul 26 2022 Michael MacDonald <mjmac.macdonald@intel.com> 2.3.100-18
- Bump min supported go version to 1.16

* Mon Jul 18 2022 Jerome Soumagne <jerome.soumagne@intel.com> 2.3.100-17
- Remove now unused openpa dependency

* Fri Jul 15 2022 Jeff Olivier <jeffrey.v.olivier@intel.com> 2.3.100-16
- Add pool_scrubbing_tests to test package

* Wed Jul 13 2022 Tom Nabarro <tom.nabarro@intel.com> 2.3.100-15
- Update SPDK dependency requirement to greater than or equal to 22.01.1.

* Mon Jun 27 2022 Jerome Soumagne <jerome.soumagne@intel.com> 2.3.100-14
- Update to mercury 2.2.0rc6

* Fri Jun 17 2022 Jeff Olivier <jeffrey.v.olivier@intel.com> 2.3.100-13
- Remove libdts.so, replace with build time static

* Thu Jun 2 2022 Jeff Olivier <jeffrey.v.olivier@intel.com> 2.3.100-12
- Make ucx required for build on all platforms

* Wed Jun 1 2022 Michael MacDonald <mjmac.macdonald@intel.com> 2.3.100-11
- Move dmg to new daos-admin RPM

* Wed May 18 2022 Lei Huang <lei.huang@intel.com> 2.3.100-10
- Update to libfabric to v1.15.1-1 to include critical performance patches

* Tue May 17 2022 Phillip Henderson <phillip.henderson@intel.com> 2.3.100-9
- Remove doas-client-tests-openmpi dependency from daos-tests
- Add daos-tests-internal package

* Mon May  9 2022 Ashley Pittman <ashley.m.pittman@intel.com> 2.3.100-8
- Extend dfusedaosbuild test to run in different configurations.

* Fri May  6 2022 Ashley Pittman <ashley.m.pittman@intel.com> 2.3.100-7
- Add dfuse unit-test binary to call from ftest.

* Wed May  4 2022 Joseph Moore <joseph.moore@intel.com> 2.3.100-6
- Update to mercury 2.1.0.rc4-9 to enable non-unified mode in UCX

* Tue Apr 26 2022 Phillip Henderson <phillip.henderson@intel.com> 2.3.100-5
- Move daos_gen_io_conf and daos_run_io_conf to daos-client-tests

* Wed Apr 20 2022 Lei Huang <lei.huang@intel.com> 2.3.100-4
- Update to libfabric to v1.15.0rc3-1 to include critical performance patches

* Tue Apr 12 2022 Li Wei <wei.g.li@intel.com> 2.3.100-3
- Update raft to 0.9.1-1401.gc18bcb8 to fix uninitialized node IDs

* Wed Apr 6 2022 Jeff Olivier <jeffrey.v.olivier@intel.com> 2.3.100-2
- Remove direct MPI dependency from most of tests

* Wed Apr  6 2022 Johann Lombardi <johann.lombardi@intel.com> 2.3.100-1
- Switch version to 2.3.100 for 2.4 test builds

* Wed Apr  6 2022 Joseph Moore <joseph.moore@intel.com> 2.1.100-26
- Add build depends entries for UCX libraries.

* Sat Apr  2 2022 Joseph Moore <joseph.moore@intel.com> 2.1.100-25
- Update to mercury 2.1.0.rc4-8 to include UCX provider patch

* Fri Mar 11 2022 Alexander Oganezov <alexander.a.oganezov@intel.com> 2.1.100-24
- Update to mercury 2.1.0.rc4-6 to include CXI provider patch

* Wed Mar 02 2022 Michael Hennecke <michael.hennecke@intel.com> 2.1.100-23
- DAOS-6344: Create secondary group daos_daemons for daos_server and daos_agent

* Tue Feb 22 2022 Alexander Oganezov <alexander.a.oganezov@intel.com> 2.1.100-22
- Update mercury to include DAOS-9561 workaround

* Sun Feb 13 2022 Michael MacDonald <mjmac.macdonald@intel.com> 2.1.100-21
- Update go toolchain requirements

* Thu Feb 10 2022 Li Wei <wei.g.li@intel.com> 2.1.100-20
- Update raft to 0.9.0-1394.gc81505f to fix membership change bugs

* Wed Jan 19 2022 Michael MacDonald <mjmac.macdonald@intel.com> 2.1.100-19
- Move libdaos_common.so from daos-client to daos package

* Mon Jan 17 2022 Johann Lombardi <johann.lombardi@intel.com> 2.1.100-18
- Update libfabric to 1.14.0 GA and apply fix for DAOS-9376

* Thu Dec 23 2021 Alexander Oganezov <alexander.a.oganezov@intel.com> 2.1.100-17
- Update to v2.1.0-rc4-3 to pick fix for DAOS-9325 high cpu usage
- Change mercury pinning to be >= instead of strict =

* Thu Dec 16 2021 Brian J. Murrell <brian.murrell@intel.com> 2.1.100-16
- Add BR: python-rpm-macros for Leap 15 as python3-base dropped that
  as a R:

* Sat Dec 11 2021 Brian J. Murrell <brian.murrell@intel.com> 2.1.100-15
- Create a shim package to allow daos openmpi packages built with the
  distribution openmpi to install on MOFED systems

* Fri Dec 10 2021 Brian J. Murrell <brian.murrell@intel.com> 2.1.100-14
- Don't make daos-*-tests-openmi a dependency of anything
  - If they are wanted, they should be installed explicitly, due to
    potential conflicts with other MPI stacks

* Wed Dec 08 2021 Alexander Oganezov <alexander.a.oganezov@intel.com> 2.1.100-13
- Remove DAOS-9173 workaround from mercury. Apply DAOS-9173 to ofi

* Tue Dec 07 2021 Alexander Oganezov <alexander.a.oganezov@intel.com> 2.1.100-12
- Apply DAOS-9173 workaround to mercury

* Fri Dec 03 2021 Alexander Oganezov <alexander.a.oganezov@intel.com> 2.1.100-11
- Update mercury to v2.1.0rc4

* Thu Dec 02 2021 Danielle M. Sikich <danielle.sikich@intel.com> 2.1.100-10
- Fix name of daos serialize package

* Sun Nov 28 2021 Tom Nabarro <tom.nabarro@intel.com> 2.1.100-9
- Set rmem_{max,default} sysctl values on server package install to enable
  SPDK pci_event module to operate in unprivileged process (daos_engine).

* Wed Nov 24 2021 Brian J. Murrell <brian.murrell@intel.com> 2.1.100-8
- Remove invalid "%%else if" syntax
- Fix a few other rpmlint warnings

* Tue Nov 16 2021 Wang Shilong <shilong.wang@intel.com> 2.1.100-7
- Update for libdaos major version bump
- Fix version of libpemobj1 for SUSE

* Sat Nov 13 2021 Alexander Oganezov <alexander.a.oganezov@intel.com> 2.1.100-6
- Update OFI to v1.14.0rc3

* Tue Oct 26 2021 Brian J. Murrell <brian.murrell@intel.com> 2.1.100-5
- Create new daos-{client,server}tests-openmpi and daos-server-tests subpackages
- Rename daos-tests daos-client-tests and make daos-tests require all
  other test suites to maintain existing behavior

* Mon Oct 25 2021 Alexander Oganezov <alexander.a.oganezov@intel.com> 2.1.100-4
- Update mercury to v2.1.0rc2

* Wed Oct 20 2021 Jeff Olivier <jeffrey.v.olivier@intel.com> 2.1.100-3
- Explicitly require 1.11.0-3 of PMDK

* Wed Oct 13 2021 David Quigley <david.quigley@intel.com> 2.1.100-2
- Add defusedxml as a required dependency for the test package.

* Wed Oct 13 2021 Johann Lombardi <johann.lombardi@intel.com> 2.1.100-1
- Switch version to 2.1.100 for 2.2 test builds

* Tue Oct 12 2021 Johann Lombardi <johann.lombardi@intel.com> 1.3.106-1
- Version bump to 1.3.106 for 2.0 test build 6

* Fri Oct 8 2021 Alexander Oganezov <alexander.a.oganezov@intel.com> 1.13.105-4
- Update OFI to v1.13.2rc1

* Wed Sep 15 2021 Li Wei <wei.g.li@intel.com> 1.3.105-3
- Update raft to fix InstallSnapshot performance as well as to avoid some
  incorrect 0.8.0 RPMs

* Fri Sep 03 2021 Brian J. Murrell <brian.murrell@intel.com> 1.3.105-2
- Remove R: hwloc; RPM's auto-requires/provides will take care of this

* Tue Aug 24 2021 Jeff Olivier <jeffrey.v.olivier@intel.com> 1.3.105-1
- Version bump to 1.3.105 for 2.0 test build 5

* Mon Aug 09 2021 Yawei <yawei.niu@intel.com> 1.3.104-5
- Fix duplicates
- Add vos_perf

* Thu Aug 05 2021 Christopher Hoffman <christopherx.hoffman@intel.com> 1.3.104-4
- Update conditional statement to include checking for distributions to
  determine which unit files to use for daos-server and daos-agent

* Wed Aug 04 2021 Kris Jacque <kristin.jacque@intel.com> 1.3.104-3
- Move daos_metrics tool from tests package to server package

* Wed Aug 04 2021 Tom Nabarro <tom.nabarro@intel.com> 1.3.104-2
- Update to spdk 21.07 and (indirectly) dpdk 21.05

* Mon Aug 02 2021 Jeff Olivier <jeffrey.v.olivier@intel.com> 1.3.104-1
- Version bump to 1.3.104 for 2.0 test build 4

* Mon Jul 19 2021 Danielle M. Sikich <danielle.sikich@intel.com> 1.3.103-5
- Add DAOS serialization library that requires hdf5

* Wed Jul 14 2021 Li Wei <wei.g.li@intel.com> 1.3.103-4
- Update raft to fix slow leader re-elections

* Tue Jul 13 2021  Maureen Jean <maureen.jean@intel.com> 1.3.103-3
- Add python modules to python3.6 site-packages

* Mon Jul 12 2021 Alexander Oganezov <alexander.a.oganezov@intel.com> 1.3.103-2
- Update to mercury release v2.0.1

* Mon Jul 12 2021 Johann Lombardi <johann.lombardi@intel.com> 1.3.103-1
- Version bump to 1.3.103 for 2.0 test build 3

* Wed Jul 7 2021 Phillip Henderson <phillip.henderson@intel.com> 1.3.102-6
- Update daos-devel to always require the same version daos-client

* Wed Jun 30 2021 Tom Nabarro <tom.nabarro@intel.com> 1.3.102-5
- Update to spdk 21.04 and (indirectly) dpdk 21.05

* Fri Jun 25 2021 Brian J. Murrell <brian.murrell@intel.com> - 1.3.102-4
- Add libuuid-devel back as a requirement of daos-devel

* Wed Jun 23 2021 Li Wei <wei.g.li@intel.com> 1.3.102-3
- Update raft to pick up Pre-Vote

* Mon Jun 14 2021 Jeff Olivier <jeffrey.v.olivier@intel.com> 1.3.102-2
- Update to pmdk 1.11.0-rc1
- Remove dependence on libpmem since we use libpmemobj directly

* Fri Jun 11 2021 Johann Lombardi <johann.lombardi@intel.com> 1.3.102-1
- Version bump to 1.3.102 for 2.0 test build 2

* Wed Jun 02 2021 Johann Lombardi <johann.lombardi@intel.com> 1.3.101-3
- Remove libs from devel package

* Thu May 20 2021 Jeff Olivier <jeffrey.v.olivier@intel.com> 1.3.0-101-2
- Remove client libs from common package

* Wed May 19 2021 Johann Lombardi <johann.lombardi@intel.com> 1.3.101-1
- Version bump to 1.3.101 for 2.0 test build 1

* Fri May 07 2021 Brian J. Murrell <brian.murrell@intel.com> 1.3.0-16
- Enable debuginfo package building on SUSE platforms

* Thu May 06 2021 Brian J. Murrell <brian.murrell@intel.com> 1.3.0-15
- Update to build on EL8

* Wed May 05 2021 Brian J. Murrell <brian.murrell@intel.com> 1.3.0-14
- Package /etc/daos/certs in main/common package so that both server
  and client get it created

* Wed Apr 21 2021 Tom Nabarro <tom.nabarro@intel.com> - 1.3.0-13
- Relax ipmctl version requirement on leap15 as we have runtime checks

* Fri Apr 16 2021 Mohamad Chaarawi <mohamad.chaarawi@intel.com> - 1.3.0-12
- remove dfuse_hl

* Wed Apr 14 2021 Jeff Olivier <jeffrey.v.olivier@intel.com> - 1.3.0-11
- Remove storage_estimator and io_conf from client packages to remove
  any client side dependence on bio and vos (and and PMDK/SPDK)

* Mon Apr 12 2021 Dalton A. Bohning <daltonx.bohning@intel.com> - 1.3.0-10
- Add attr to the test dependencies

* Tue Apr 06 2021 Kris Jacque <kristin.jacque@intel.com> 1.3.0-9
- Add package for daos_firmware helper binary

* Fri Apr 02 2021 Jeff Olivier <jeffrey.v.olivier@intel.com> 1.3.0-8
- Remove unused readline-devel

* Thu Apr 01 2021 Brian J. Murrell <brian.murrell@intel.com> 1.3.0-7
- Update argobots to 1.1

* Tue Mar 30 2021 Maureen Jean <maureen.jean@intel.com> 1.3.0-6
- Change pydaos_shim_3 to pydaos_shim

* Mon Mar 29 2021 Brian J. Murrell <brian.murrell@intel.com> - 1.3.0-5
- Move libdts.so to the daos-tests subpackage

* Tue Mar 23 2021 Alexander Oganezov <alexander.a.oganezov@intel.com> 1.3.0-4
- Update libfabric to v1.12.0
- Disable grdcopy/gdrapi linkage in libfabric


* Thu Mar 18 2021 Maureen Jean <maureen.jean@intel.com> 1.3.0-3
- Update to python3

* Thu Feb 25 2021 Li Wei <wei.g.li@intel.com> 1.3.0-2
- Require raft-devel 0.7.3 that fixes an unstable leadership problem caused by
  removed replicas as well as some Coverity issues

* Wed Feb 24 2021 Brian J. Murrell <brian.murrell@intel.com> - 1.3.0-1
- Version bump up to 1.3.0

* Mon Feb 22 2021 Brian J. Murrell <brian.murrell@intel.com> 1.1.3-3
- Remove all *-devel Requires from daos-devel as none of those are
  actually necessary to build libdaos clients

* Tue Feb 16 2021 Alexander Oganezov <alexander.a.oganezov@intel.com> 1.1.3-2
- Update libfabric to v1.12.0rc1

* Wed Feb 10 2021 Johann Lombardi <johann.lombardi@intel.com> 1.1.3-1
- Version bump up to 1.1.3

* Tue Feb 9 2021 Vish Venkatesan <vishwanath.venkatesan@intel.com> 1.1.2.1-11
- Add new pmem specific version of DAOS common library

* Fri Feb 5 2021 Saurabh Tandan <saurabh.tandan@intel.com> 1.1.2.1-10
- Added dbench as requirement for test package.

* Wed Feb 3 2021 Hua Kuang <hua.kuang@intel.com> 1.1.2.1-9
- Changed License to BSD-2-Clause-Patent

* Wed Feb 03 2021 Brian J. Murrell <brian.murrell@intel.com> - 1.1.2-8
- Update minimum required libfabric to 1.11.1

* Thu Jan 28 2021 Phillip Henderson <phillip.henderson@intel.com> 1.1.2.1-7
- Change ownership and permissions for the /etc/daos/certs directory.

* Sat Jan 23 2021 Alexander Oganezov <alexander.a.oganezov@intel.com> 1.1.2.1-6
- Update to mercury v2.0.1rc1

* Fri Jan 22 2021 Michael MacDonald <mjmac.macdonald@intel.com> 1.1.2.1-5
- Install daos_metrics utility to %%{_bindir}

* Wed Jan 20 2021 Kenneth Cain <kenneth.c.cain@intel.com> 1.1.2.1-4
- Version update for API major version 1, libdaos.so.1 (1.0.0)

* Fri Jan 15 2021 Michael Hennecke <mhennecke@lenovo.com> 1.1.2.1-3
- Harmonize daos_server and daos_agent groups.

* Tue Dec 15 2020 Ashley Pittman <ashley.m.pittman@intel.com> 1.1.2.1-2
- Combine the two memcheck suppressions files.

* Wed Dec 09 2020 Johann Lombardi <johann.lombardi@intel.com> 1.1.2.1-1
- Version bump up to 1.1.2.1

* Fri Dec 04 2020 Li Wei <wei.g.li@intel.com> 1.1.2-3
- Require raft-devel 0.7.1 that fixes recent Coverity issues

* Wed Dec 02 2020 Maureen Jean <maureen.jean@intel.com> - 1.1.2-2
- define scons_args to be BUILD_TYPE=<release|dev>
- the scons default is BUILD_TYPE=release
- BUILD_TYPE=release will disable fault injection in build

* Tue Dec 01 2020 Brian J. Murrell <brian.murrell@intel.com> - 1.1.2-1
- Version bump up to 1.1.2

* Tue Nov 17 2020 Li Wei <wei.g.li@intel.com> 1.1.1-8
- Require raft-devel 0.7.0 that changes log indices and terms to 63-bit

* Wed Nov 11 2020 Tom Nabarro <tom.nabarro@intel.com> 1.1.1-7
- Add version validation for runtime daos_server ipmctl requirement to avoid
  potential corruption of PMMs when setting PMem goal, issue fixed in
  https://github.com/intel/ipmctl/commit/9e3898cb15fa9eed3ef3e9de4488be1681d53ff4

* Thu Oct 29 2020 Jonathan Martinez Montes <jonathan.martinez.montes@intel.com> 1.1.1-6
- Restore obj_ctl utility

* Wed Oct 28 2020 Brian J. Murrell <brian.murrell@intel.com> - 1.1.1-5
- Use %%autosetup
- Only use systemd_requires if it exists
- Obsoletes: cart now that it's included in daos

* Sat Oct 24 2020 Maureen Jean <maureen.jean@intel.com> 1.1.1-4
- Add daos.conf to the daos package to resolve the path to libbio.so

* Tue Oct 13 2020 Jonathan Martinez Montes <jonathan.martinez.montes@intel.com> 1.1.1-3
- Remove obj_ctl from Tests RPM package
- Add libdts.so shared library that is used by daos_perf, daos_racer and
  the daos utility.

* Tue Oct 13 2020 Amanda Justiniano <amanda.justiniano-pagn@intel.com> 1.1.1-3
- Add lbzip2 requirement to the daos-tests package

* Tue Oct 13 2020 Michael MacDonald <mjmac.macdonald@intel.com> 1.1.1-2
- Create unprivileged user for daos_agent

* Mon Oct 12 2020 Johann Lombardi <johann.lombardi@intel.com> 1.1.1-1
- Version bump up to 1.1.1

* Sat Oct 03 2020 Michael MacDonald <mjmac.macdonald@intel.com> 1.1.0-34
- Add go-race to BuildRequires on OpenSUSE Leap

* Wed Sep 16 2020 Alexander Oganezov <alexander.a.oganezov@intel.com> 1.1.0-33
- Update OFI to v1.11.0

* Mon Aug 17 2020 Michael MacDonald <mjmac.macdonald@intel.com> 1.1.0-32
- Install completion script in /etc/bash_completion.d

* Wed Aug 05 2020 Brian J. Murrell <brian.murrell@intel.com> - 1.1.0-31
- Change fuse requirement to fuse3
- Use Lmod for MPI module loading
- Remove unneeded (and un-distro gated) Requires: json-c

* Wed Jul 29 2020 Jonathan Martinez Montes <jonathan.martinez.montes@intel.com> - 1.1.0-30
- Add the daos_storage_estimator.py tool. It merges the functionality of the
  former tools vos_size, vos_size.py, vos_size_dfs_sample.py and parse_csv.py.

* Wed Jul 29 2020 Jeffrey V Olivier <jeffrey.v.olivier@intel.com> - 1.1.0-29
- Revert prior changes from version 28

* Mon Jul 13 2020 Brian J. Murrell <brian.murrell@intel.com> - 1.1.0-28
- Change fuse requirement to fuse3
- Use Lmod for MPI module loading

* Tue Jul 7 2020 Alexander A Oganezov <alexander.a.oganezov@intel.com> - 1.1.0-27
- Update to mercury release 2.0.0~rc1-1

* Sun Jun 28 2020 Jonathan Martinez Montes <jonathan.martinez.montes@intel.com> - 1.1.0-26
- Add the vos_size_dfs_sample.py tool. It is used to generate dynamically
  the vos_dfs_sample.yaml file using the real DFS super block data.

* Tue Jun 23 2020 Jeff Olivier <jeffrey.v.olivier@intel.com> - 1.1.0-25
- Add -no-rpath option and use it for rpm build rather than modifying
  SCons files in place

* Tue Jun 16 2020 Jeff Olivier <jeffrey.v.olivier@intel.com> - 1.1.0-24
- Modify RPATH removal snippet to replace line with pass as some lines
  can't be removed without breaking the code

* Fri Jun 05 2020 Ryon Jensen <ryon.jensen@intel.com> - 1.1.0-23
- Add libisa-l_crypto dependency

* Fri Jun 05 2020 Tom Nabarro <tom.nabarro@intel.com> - 1.1.0-22
- Change server systemd run-as user to daos_server in unit file

* Thu Jun 04 2020 Hua Kuang <hua.kuang@intel.com> - 1.1.0-21
- Remove dmg_old from DAOS RPM package

* Thu May 28 2020 Tom Nabarro <tom.nabarro@intel.com> - 1.1.0-20
- Create daos group to run as in systemd unit file

* Tue May 26 2020 Brian J. Murrell <brian.murrell@intel.com> - 1.1.0-19
- Enable parallel building with _smp_mflags

* Fri May 15 2020 Kenneth Cain <kenneth.c.cain@intel.com> - 1.1.0-18
- Require raft-devel >= 0.6.0 that adds new API raft_election_start()

* Thu May 14 2020 Brian J. Murrell <brian.murrell@intel.com> - 1.1.0-17
- Add cart-devel's Requires to daos-devel as they were forgotten
  during the cart merge

* Thu May 14 2020 Brian J. Murrell <brian.murrell@intel.com> - 1.1.0-16
- Fix fuse3-libs -> libfuse3 for SLES/Leap 15

* Thu Apr 30 2020 Brian J. Murrell <brian.murrell@intel.com> - 1.1.0-15
- Use new properly pre-release tagged mercury RPM

* Thu Apr 30 2020 Brian J. Murrell <brian.murrell@intel.com> - 1.1.0-14
- Move fuse dependencies to the client subpackage

* Mon Apr 27 2020 Michael MacDonald <mjmac.macdonald@intel.com> 1.1.0-13
- Rename /etc/daos.yml -> /etc/daos_control.yml

* Thu Apr 16 2020 Brian J. Murrell <brian.murrell@intel.com> - 1.1.0-12
- Use distro fuse

* Fri Apr 10 2020 Alexander Oganezov <alexander.a.oganezov@intel.com> - 1.1.0-11
- Update to mercury 4871023 to pick na_ofi.c race condition fix for
  "No route to host" errors.

* Sun Apr 05 2020 Brian J. Murrell <brian.murrell@intel.com> - 1.1.0-10
- Clean up spdk dependencies

* Mon Mar 30 2020 Tom Nabarro <tom.nabarro@intel.com> - 1.1.0-9
- Set version of spdk to < v21, > v19

* Fri Mar 27 2020 David Quigley <david.quigley@intel.com> - 1.1.0-8
- add daos and dmg man pages to the daos-client files list

* Thu Mar 26 2020 Michael MacDonald <mjmac.macdonald@intel.com> 1.1.0-7
- Add systemd scriptlets for managing daos_server/daos_agent services

* Thu Mar 26 2020 Alexander Oganeozv <alexander.a.oganezov@intel.com> - 1.1.0-6
- Update ofi to 62f6c937601776dac8a1f97c8bb1b1a6acfbc3c0

* Tue Mar 24 2020 Jeffrey V. Olivier <jeffrey.v.olivier@intel.com> - 1.1.0-5
- Remove cart as an external dependence

* Mon Mar 23 2020 Jeffrey V. Olivier <jeffrey.v.olivier@intel.com> - 1.1.0-4
- Remove scons_local as dependency

* Tue Mar 03 2020 Brian J. Murrell <brian.murrell@intel.com> - 1.1.0-3
- Bump up go minimum version to 1.12

* Thu Feb 20 2020 Brian J. Murrell <brian.murrell@intel.com> - 1.1.0-2
- daos-server requires daos-client (same version)

* Fri Feb 14 2020 Brian J. Murrell <brian.murrell@intel.com> - 1.1.0-1
- Version bump up to 1.1.0

* Wed Feb 12 2020 Brian J. Murrell <brian.murrell@intel.com> - 0.9.0-2
- Remove undefine _missing_build_ids_terminate_build

* Thu Feb 06 2020 Johann Lombardi <johann.lombardi@intel.com> - 0.9.0-1
- Version bump up to 0.9.0

* Sat Jan 18 2020 Jeff Olivier <jeffrey.v.olivier@intel.com> - 0.8.0-3
- Fixing a few warnings in the RPM spec file

* Fri Dec 27 2019 Jeff Olivier <jeffrey.v.olivier@intel.com> - 0.8.0-2
- Remove openmpi, pmix, and hwloc builds, use hwloc and openmpi packages

* Tue Dec 17 2019 Johann Lombardi <johann.lombardi@intel.com> - 0.8.0-1
- Version bump up to 0.8.0

* Thu Dec 05 2019 Johann Lombardi <johann.lombardi@intel.com> - 0.7.0-1
- Version bump up to 0.7.0

* Tue Nov 19 2019 Tom Nabarro <tom.nabarro@intel.com> 0.6.0-15
- Temporarily unconstrain max. version of spdk

* Wed Nov 06 2019 Brian J. Murrell <brian.murrell@intel.com> 0.6.0-14
- Constrain max. version of spdk

* Wed Nov 06 2019 Brian J. Murrell <brian.murrell@intel.com> 0.6.0-13
- Use new cart with R: mercury to < 1.0.1-20 due to incompatibility

* Wed Nov 06 2019 Michael MacDonald <mjmac.macdonald@intel.com> 0.6.0-12
- Add daos_admin privileged helper for daos_server

* Fri Oct 25 2019 Brian J. Murrell <brian.murrell@intel.com> 0.6.0-11
- Handle differences in Leap 15 Python packaging

* Wed Oct 23 2019 Brian J. Murrell <brian.murrell@intel.com> 0.6.0-9
- Update BR: libisal-devel for Leap

* Mon Oct 07 2019 Brian J. Murrell <brian.murrell@intel.com> 0.6.0-8
- Use BR: cart-devel-%%{cart_sha1} if available
- Remove cart's BRs as it's -devel Requires them now

* Tue Oct 01 2019 Brian J. Murrell <brian.murrell@intel.com> 0.6.0-7
- Constrain cart BR to <= 1.0.0

* Sat Sep 21 2019 Brian J. Murrell <brian.murrell@intel.com>
- Remove Requires: {argobots, cart}
  - autodependencies should take care of these

* Thu Sep 19 2019 Jeff Olivier <jeffrey.v.olivier@intel.com>
- Add valgrind-devel requirement for argobots change

* Tue Sep 10 2019 Tom Nabarro <tom.nabarro@intel.com>
- Add requires ndctl as runtime dep for control plane.

* Thu Aug 15 2019 David Quigley <david.quigley@intel.com>
- Add systemd unit files to packaging.

* Thu Jul 25 2019 Brian J. Murrell <brian.murrell@intel.com>
- Add git hash and commit count to release

* Thu Jul 18 2019 David Quigley <david.quigley@intel.com>
- Add certificate generation files to packaging.

* Tue Jul 09 2019 Johann Lombardi <johann.lombardi@intel.com>
- Version bump up to 0.6.0

* Fri Jun 21 2019 David Quigley <dquigley@intel.com>
- Add daos_agent.yml to the list of packaged files

* Thu Jun 13 2019 Brian J. Murrell <brian.murrell@intel.com>
- move obj_ctl daos_gen_io_conf daos_run_io_conf to
  daos-tests sub-package
- daos-server needs spdk-tools

* Fri May 31 2019 Ken Cain <kenneth.c.cain@intel.com>
- Add new daos utility binary

* Wed May 29 2019 Brian J. Murrell <brian.murrell@intel.com>
- Version bump up to 0.5.0
- Add Requires: libpsm_infinipath1 for SLES 12.3

* Tue May 07 2019 Brian J. Murrell <brian.murrell@intel.com>
- Move some files around among the sub-packages

* Mon May 06 2019 Brian J. Murrell <brian.murrell@intel.com>
- Only BR fio
  - fio-{devel,src} is not needed

* Wed Apr 03 2019 Brian J. Murrell <brian.murrell@intel.com>
- initial package<|MERGE_RESOLUTION|>--- conflicted
+++ resolved
@@ -16,7 +16,7 @@
 
 Name:          daos
 Version:       2.7.100
-Release:       7%{?relval}%{?dist}
+Release:       8%{?relval}%{?dist}
 Summary:       DAOS Storage Engine
 
 License:       BSD-2-Clause-Patent
@@ -600,10 +600,9 @@
 # No files in a shim package
 
 %changelog
-<<<<<<< HEAD
-* Mon Oct 07 2024 Cedric Koch-Hofer <cedric.koch-hofer@intel.com> 2.7.100-7
+* Mon Oct 07 2024 Cedric Koch-Hofer <cedric.koch-hofer@intel.com> 2.7.100-8
 - Update BR: argobots to 1.2
-=======
+
 * Tue Oct 01 2024 Tomasz Gromadzki <tomasz.gromadzki@intel.com> 2.7.100-7
 - Add support of the PMDK package 2.1.0 with NDCTL enabled.
   * Increase the default ULT stack size to 20KiB if the engine uses
@@ -616,7 +615,6 @@
       (ddb, daos_perf, vos_perf, etc.) when used WITHOUT DCPM.
       Otherwise, a user is supposed to be stopped by an error
       like: "Unsafe shutdown count is not supported for this source".
->>>>>>> dad109c2
 
 * Mon Sep 23 2024 Kris Jacque <kris.jacque@intel.com> 2.7.100-6
 - Bump min supported go version to 1.21
