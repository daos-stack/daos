--- conflicted
+++ resolved
@@ -553,14 +553,12 @@
 # No files in a shim package
 
 %changelog
-<<<<<<< HEAD
-
-* Thu Mar 16 2023 Alexander Oganezov <alexander.a.oganezov@intel.com> 2.3.106-2
+
+* Thu Mar 23 2023 Alexander Oganezov <alexander.a.oganezov@intel.com> 2.3.106-3
 - Update libfabric to version v1.17.0
-=======
+
 * Fri Mar 17 2023 Tom Nabarro <tom.nabarro@intel.com> 2.3.106-2
 - Add numactl requires for server package
->>>>>>> 3c5e350c
 
 * Tue Mar 14 2023 Brian J. Murrell <brian.murrell@intel.com> 2.3.106-1
 - Bump version to be higher than TB5
