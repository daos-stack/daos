# Needed because of the GO binaries
%undefine _missing_build_ids_terminate_build

%define daoshome %{_exec_prefix}/lib/%{name}

# Unlimited maximum version
%global spdk_max_version 1000

Name:          daos
Version:       0.8.0
Release:       2%{?relval}%{?dist}
Summary:       DAOS Storage Engine

License:       Apache
URL:           https//github.com/daos-stack/daos
Source0:       %{name}-%{version}.tar.gz
Source1:       scons_local-%{version}.tar.gz

BuildRequires: scons
BuildRequires: gcc-c++
%if %{defined cart_sha1}
BuildRequires: cart-devel-%{cart_sha1}
%else
BuildRequires: cart-devel
%endif
BuildRequires: openmpi3-devel
BuildRequires: hwloc-devel
BuildRequires: libpsm2-devel
%if (0%{?rhel} >= 7)
BuildRequires: argobots-devel >= 1.0rc1
%else
BuildRequires: libabt-devel >= 1.0rc1
%endif
BuildRequires: libpmem-devel, libpmemobj-devel
BuildRequires: fuse-devel >= 3.4.2
BuildRequires: protobuf-c-devel
BuildRequires: spdk-devel <= %{spdk_max_version}, spdk-tools <= %{spdk_max_version}
BuildRequires: fio < 3.4
%if (0%{?rhel} >= 7)
BuildRequires: libisa-l-devel
%else
BuildRequires: libisal-devel
%endif
BuildRequires: raft-devel <= 0.5.0
BuildRequires: hwloc-devel
BuildRequires: openssl-devel
BuildRequires: libevent-devel
BuildRequires: libyaml-devel
BuildRequires: libcmocka-devel
BuildRequires: readline-devel
BuildRequires: valgrind-devel
BuildRequires: systemd
%if (0%{?rhel} >= 7)
BuildRequires: numactl-devel
BuildRequires: CUnit-devel
BuildRequires: golang-bin
BuildRequires: libipmctl-devel
BuildRequires: python-devel python36-devel
%else
%if (0%{?suse_version} >= 1315)
# see src/client/dfs/SConscript for why we need /etc/os-release
# that code should be rewritten to use the python libraries provided for
# os detection
BuildRequires: distribution-release
BuildRequires: libnuma-devel
BuildRequires: cunit-devel
BuildRequires: go1.10
BuildRequires: ipmctl-devel
BuildRequires: python-devel python3-devel
BuildRequires: Modules
%if 0%{?is_opensuse}
# have choice for boost-devel needed by cart-devel: boost-devel boost_1_58_0-devel
BuildRequires: boost-devel
%else
# have choice for libcurl.so.4()(64bit) needed by systemd: libcurl4 libcurl4-mini
# have choice for libcurl.so.4()(64bit) needed by cmake: libcurl4 libcurl4-mini
BuildRequires: libcurl4
# have choice for libpsm_infinipath.so.1()(64bit) needed by libfabric1: libpsm2-compat libpsm_infinipath1
# have choice for libpsm_infinipath.so.1()(64bit) needed by openmpi-libs: libpsm2-compat libpsm_infinipath1
BuildRequires: libpsm_infinipath1
# support verbs
BuildRequires: librdmacm librdmacm-dev
%endif # 0%{?is_opensuse}
# have choice for libpmemblk.so.1(LIBPMEMBLK_1.0)(64bit) needed by fio: libpmemblk libpmemblk1
# have choice for libpmemblk.so.1()(64bit) needed by fio: libpmemblk libpmemblk1
BuildRequires: libpmemblk1
%endif # (0%{?suse_version} >= 1315)
%endif # (0%{?rhel} >= 7)
%if (0%{?suse_version} >= 1500)
Requires: libpmem1, libpmemobj1
%endif
Requires: fuse >= 3.4.2
Requires: protobuf-c
Requires: spdk <= %{spdk_max_version}
Requires: fio < 3.4
Requires: openssl
# ensure we get exactly the right cart RPM
%if %{defined cart_sha1}
Requires: cart-%{cart_sha1}
%endif


%description
The Distributed Asynchronous Object Storage (DAOS) is an open-source
software-defined object store designed from the ground up for
massively distributed Non Volatile Memory (NVM). DAOS takes advantage
of next generation NVM technology like Storage Class Memory (SCM) and
NVM express (NVMe) while presenting a key-value storage interface and
providing features such as transactional non-blocking I/O, advanced
data protection with self healing on top of commodity hardware, end-
to-end data integrity, fine grained data control and elastic storage
to optimize performance and cost.

%package server
Summary: The DAOS server
Requires: %{name} = %{version}-%{release}
Requires: spdk-tools <= %{spdk_max_version}
Requires: ndctl
Requires: ipmctl
Requires: hwloc
Requires(post): /sbin/ldconfig
Requires(postun): /sbin/ldconfig
# ensure we get exactly the right cart RPM
%if %{defined cart_sha1}
Requires: cart-%{cart_sha1}
%endif
Requires: libfabric >= 1.8.0

%description server
This is the package needed to run a DAOS server

%package client
Summary: The DAOS client
Requires: %{name} = %{version}-%{release}
# ensure we get exactly the right cart RPM
%if %{defined cart_sha1}
Requires: cart-%{cart_sha1}
%endif
Requires: libfabric >= 1.8.0

%description client
This is the package needed to run a DAOS client

%package tests
Summary: The DAOS test suite
Requires: %{name}-client = %{version}-%{release}
Requires: python-pathlib
%if (0%{?suse_version} >= 1315)
Requires: libpsm_infinipath1
Requires: librdmacm
%endif
# ensure we get exactly the right cart RPM
%if %{defined cart_sha1}
Requires: cart-%{cart_sha1}
%endif


%description tests
This is the package needed to run the DAOS test suite

%package devel
# Leap 15 doesn't seem to be creating dependencies as richly as EL7
# for example, EL7 automatically adds:
# Requires: libdaos.so.0()(64bit)
%if (0%{?suse_version} >= 1500)
Requires: %{name}-client = %{version}-%{release}
Requires: %{name} = %{version}-%{release}
%endif
Summary: The DAOS development libraries and headers
%if %{defined cart_sha1}
Requires: cart-devel-%{cart_sha1}
%else
Requires: cart-devel
%endif

%description devel
This is the package needed to build software with the DAOS library.

%prep
%setup -q
%setup -q -a 1


%build
# remove rpathing from the build
rpath_files="utils/daos_build.py"
rpath_files+=" $(find . -name SConscript)"
sed -i -e '/AppendUnique(RPATH=.*)/d' $rpath_files

scons %{?no_smp_mflags}    \
      --config=force       \
      USE_INSTALLED=all    \
      PREFIX=%{?buildroot}

%install
scons %{?no_smp_mflags}              \
      --config=force                 \
      install                        \
      USE_INSTALLED=all              \
      PREFIX=%{?buildroot}%{_prefix}
BUILDROOT="%{?buildroot}"
PREFIX="%{?_prefix}"
sed -i -e s/${BUILDROOT//\//\\/}[^\"]\*/${PREFIX//\//\\/}/g %{?buildroot}%{_prefix}/lib/daos/.build_vars.*
mkdir -p %{?buildroot}/%{_sysconfdir}/ld.so.conf.d/
echo "%{_libdir}/daos_srv" > %{?buildroot}/%{_sysconfdir}/ld.so.conf.d/daos.conf
mkdir -p %{?buildroot}/%{_unitdir}
install -m 644 utils/systemd/daos-server.service %{?buildroot}/%{_unitdir}
install -m 644 utils/systemd/daos-agent.service %{?buildroot}/%{_unitdir}

%pre server
getent group daos_admins >/dev/null || groupadd -r daos_admins
%post server -p /sbin/ldconfig
%postun server -p /sbin/ldconfig

%files
%defattr(-, root, root, -)
# you might think libvio.so goes in the server RPM but
# the 2 tools following it need it
%{_libdir}/daos_srv/libbio.so
# you might think libdaos_tests.so goes in the tests RPM but
# the 4 tools following it need it
%{_libdir}/libdaos_tests.so
%{_bindir}/vos_size
%{_bindir}/io_conf
%{_bindir}/jump_pl_map
%{_bindir}/ring_pl_map
%{_bindir}/rdbt
%{_bindir}/vos_size.py
%{_libdir}/libvos.so
%dir %{_prefix}%{_sysconfdir}
%{_prefix}%{_sysconfdir}/vos_dfs_sample.yaml
%{_prefix}%{_sysconfdir}/vos_size_input.yaml
%{_libdir}/libdaos_common.so
# TODO: this should move to %{_libdir}/daos/libplacement.so
%{_libdir}/daos_srv/libplacement.so
# Certificate generation files
%dir %{_libdir}/%{name}
%{_libdir}/%{name}/certgen/
%{_libdir}/%{name}/VERSION
%doc

%files server
%{_prefix}%{_sysconfdir}/daos_server.yml
%{_sysconfdir}/ld.so.conf.d/daos.conf
# set daos_admin to be setuid root in order to perform privileged tasks
%attr(4750,root,daos_admins) %{_bindir}/daos_admin
# set daos_server to be setgid daos_admins in order to invoke daos_admin
%attr(2755,root,daos_admins) %{_bindir}/daos_server
%{_bindir}/daos_io_server
%dir %{_libdir}/daos_srv
%{_libdir}/daos_srv/libcont.so
%{_libdir}/daos_srv/libdtx.so
%{_libdir}/daos_srv/libmgmt.so
%{_libdir}/daos_srv/libobj.so
%{_libdir}/daos_srv/libpool.so
%{_libdir}/daos_srv/librdb.so
%{_libdir}/daos_srv/librdbt.so
%{_libdir}/daos_srv/librebuild.so
%{_libdir}/daos_srv/librsvc.so
%{_libdir}/daos_srv/libsecurity.so
%{_libdir}/daos_srv/libvos_srv.so
%{_datadir}/%{name}
%exclude %{_datadir}/%{name}/ioil-ld-opts
%{_unitdir}/daos-server.service

%files client
%{_prefix}/etc/memcheck-daos-client.supp
%{_bindir}/dmg
%{_bindir}/dmg_old
%{_bindir}/daosctl
%{_bindir}/dcont
%{_bindir}/daos_agent
%{_bindir}/dfuse
%{_bindir}/daos
%{_bindir}/dfuse_hl
%{_libdir}/*.so.*
%{_libdir}/libdfs.so
%if (0%{?suse_version} >= 1500)
/lib64/libdfs.so
%endif
%{_libdir}/libduns.so
%{_libdir}/libdfuse.so
%{_libdir}/libioil.so
%dir  %{_libdir}/python2.7/site-packages/pydaos
%{_libdir}/python2.7/site-packages/pydaos/*.py
%if (0%{?rhel} >= 7)
%{_libdir}/python2.7/site-packages/pydaos/*.pyc
%{_libdir}/python2.7/site-packages/pydaos/*.pyo
%endif
%{_libdir}/python2.7/site-packages/pydaos/pydaos_shim_27.so
%dir  %{_libdir}/python2.7/site-packages/pydaos/raw
%{_libdir}/python2.7/site-packages/pydaos/raw/*.py
%if (0%{?rhel} >= 7)
%{_libdir}/python2.7/site-packages/pydaos/raw/*.pyc
%{_libdir}/python2.7/site-packages/pydaos/raw/*.pyo
%endif
%dir %{_libdir}/python3
%dir %{_libdir}/python3/site-packages
%dir %{_libdir}/python3/site-packages/pydaos
%{_libdir}/python3/site-packages/pydaos/*.py
%if (0%{?rhel} >= 7)
%{_libdir}/python3/site-packages/pydaos/*.pyc
%{_libdir}/python3/site-packages/pydaos/*.pyo
%endif
%{_libdir}/python3/site-packages/pydaos/pydaos_shim_3.so
%dir %{_libdir}/python3/site-packages/pydaos/raw
%{_libdir}/python3/site-packages/pydaos/raw/*.py
%if (0%{?rhel} >= 7)
%{_libdir}/python3/site-packages/pydaos/raw/*.pyc
%{_libdir}/python3/site-packages/pydaos/raw/*.pyo
%endif
%{_datadir}/%{name}/ioil-ld-opts
%{_prefix}%{_sysconfdir}/daos.yml
%{_prefix}%{_sysconfdir}/daos_agent.yml
%{_unitdir}/daos-agent.service

%files tests
%dir %{_prefix}/lib/daos
%{_prefix}/lib/daos/TESTING
%{_bindir}/hello_drpc
%{_bindir}/*_test*
%{_bindir}/smd_ut
%{_bindir}/vea_ut
%{_bindir}/daosbench
%{_bindir}/daos_perf
%{_bindir}/daos_racer
%{_bindir}/evt_ctl
%{_bindir}/obj_ctl
%{_bindir}/daos_gen_io_conf
%{_bindir}/daos_run_io_conf
# For avocado tests
%{_prefix}/lib/daos/.build_vars.json
%{_prefix}/lib/daos/.build_vars.sh

%files devel
%{_includedir}/*
%{_libdir}/libdaos.so
%{_libdir}/*.a

%changelog
<<<<<<< HEAD
* Mon Jan 06 2020 Ravindran Padmanabhan <ravindran.padmanabhan@intel.com> - 0.8.0-1
- Add: librdmacm, librdmacm-dev.
=======
* Fri Dec 17 2019 Jeff Olivier <jeffrey.v.olivier@intel.com> - 0.8.0-2
- Remove openmpi, pmix, and hwloc builds, use hwloc and openmpi packages
>>>>>>> 8b840e2c

* Tue Dec 17 2019 Johann Lombardi <johann.lombardi@intel.com> - 0.8.0-1
- Version bump up to 0.8.0

* Thu Dec 05 2019 Johann Lombardi <johann.lombardi@intel.com> - 0.7.0-1
- Version bump up to 0.7.0

* Tue Nov 19 2019 Tom Nabarro <tom.nabarro@intel.com> 0.6.0-15
- Temporarily unconstrain max. version of spdk

* Wed Nov 06 2019 Brian J. Murrell <brian.murrell@intel.com> 0.6.0-14
- Constrain max. version of spdk

* Wed Nov 06 2019 Brian J. Murrell <brian.murrell@intel.com> 0.6.0-13
- Use new cart with R: mercury to < 1.0.1-20 due to incompatibility

* Wed Nov 06 2019 Michael MacDonald <mjmac.macdonald@intel.com> 0.6.0-12
- Add daos_admin privileged helper for daos_server

* Fri Oct 25 2019 Brian J. Murrell <brian.murrell@intel.com> 0.6.0-11
- Handle differences in Leap 15 Python packaging

* Wed Oct 23 2019 Brian J. Murrell <brian.murrell@intel.com> 0.6.0-9
- Update BR: libisal-devel for Leap

* Mon Oct 07 2019 Brian J. Murrell <brian.murrell@intel.com> 0.6.0-8
- Use BR: cart-devel-%{cart_sha1} if available
- Remove cart's BRs as it's -devel Requires them now

* Tue Oct 01 2019 Brian J. Murrell <brian.murrell@intel.com> 0.6.0-7
- Constrain cart BR to <= 1.0.0

* Sat Sep 21 2019 Brian J. Murrell <brian.murrell@intel.com>
- Remove Requires: {argobots, cart}
  - autodependencies should take care of these

* Thu Sep 19 2019 Jeff Olivier <jeffrey.v.olivier@intel.com>
- Add valgrind-devel requirement for argobots change

* Tue Sep 10 2019 Tom Nabarro <tom.nabarro@intel.com>
- Add requires ndctl as runtime dep for control plane.

* Thu Aug 15 2019 David Quigley <david.quigley@intel.com>
- Add systemd unit files to packaging.

* Thu Jul 25 2019 Brian J. Murrell <brian.murrell@intel.com>
- Add git hash and commit count to release

* Thu Jul 18 2019 David Quigley <david.quigley@intel.com>
- Add certificate generation files to packaging.

* Tue Jul 09 2019 Johann Lombardi <johann.lombardi@intel.com>
- Version bump up to 0.6.0

* Fri Jun 21 2019 David Quigley <dquigley@intel.com>
- Add daos_agent.yml to the list of packaged files

* Thu Jun 13 2019 Brian J. Murrell <brian.murrell@intel.com>
- move obj_ctl daos_gen_io_conf daos_run_io_conf to
  daos-tests sub-package
- daos-server needs spdk-tools

* Fri May 31 2019 Ken Cain <kenneth.c.cain@intel.com>
- Add new daos utility binary

* Wed May 29 2019 Brian J. Murrell <brian.murrell@intel.com>
- Version bump up to 0.5.0
- Add Requires: libpsm_infinipath1 for SLES 12.3

* Tue May 07 2019 Brian J. Murrell <brian.murrell@intel.com>
- Move some files around among the sub-packages

* Mon May 06 2019 Brian J. Murrell <brian.murrell@intel.com>
- Only BR fio
  - fio-{devel,src} is not needed

* Wed Apr 03 2019 Brian J. Murrell <brian.murrell@intel.com>
- initial package<|MERGE_RESOLUTION|>--- conflicted
+++ resolved
@@ -338,13 +338,11 @@
 %{_libdir}/*.a
 
 %changelog
-<<<<<<< HEAD
-* Mon Jan 06 2020 Ravindran Padmanabhan <ravindran.padmanabhan@intel.com> - 0.8.0-1
+* Mon Jan 06 2020 Ravindran Padmanabhan <ravindran.padmanabhan@intel.com> - 0.8.0-2
 - Add: librdmacm, librdmacm-dev.
-=======
+
 * Fri Dec 17 2019 Jeff Olivier <jeffrey.v.olivier@intel.com> - 0.8.0-2
 - Remove openmpi, pmix, and hwloc builds, use hwloc and openmpi packages
->>>>>>> 8b840e2c
 
 * Tue Dec 17 2019 Johann Lombardi <johann.lombardi@intel.com> - 0.8.0-1
 - Version bump up to 0.8.0
