--- conflicted
+++ resolved
@@ -13,13 +13,8 @@
 %endif
 
 Name:          daos
-<<<<<<< HEAD
-Version:       1.3.103
-Release:       6%{?relval}%{?dist}
-=======
 Version:       1.3.104
-Release:       1%{?relval}%{?dist}
->>>>>>> 184b09e5
+Release:       2%{?relval}%{?dist}
 Summary:       DAOS Storage Engine
 
 License:       BSD-2-Clause-Patent
@@ -477,13 +472,11 @@
 %{_libdir}/libdaos_serialize.so
 
 %changelog
-<<<<<<< HEAD
-* Mon Aug 2 2021 Kris Jacque <kristin.jacque@intel.com> 1.3.103-6
+* Tue Aug 3 2021 Kris Jacque <kristin.jacque@intel.com> 1.3.104-2
 - Move daos_metrics tool from tests package to server package
-=======
+
 * Mon Aug 02 2021 Jeff Olivier <jeffrey.v.olivier@intel.com> 1.3.104-1
 - Version bump to 1.3.104 for 2.0 test build 4
->>>>>>> 184b09e5
 
 * Mon Jul 19 2021 Danielle M. Sikich <danielle.sikich@intel.com> 1.3.103-5
 - Add DAOS serialization library that requires hdf5
