%define daoshome %{_exec_prefix}/lib/%{name}
%define server_svc_name daos_server.service
%define agent_svc_name daos_agent.service
%define sysctl_script_name 10-daos_server.conf

%global mercury_version   2.4
%global libfabric_version 1.15.1-1
%global argobots_version 1.2
%global __python %{__python3}

%if (0%{?rhel} >= 8)
# https://bugzilla.redhat.com/show_bug.cgi?id=1955184
%define _use_internal_dependency_generator 0
%define __find_requires %{SOURCE1}
%endif

Name:          daos
Version:       2.7.100
Release:       8%{?relval}%{?dist}
Summary:       DAOS Storage Engine

License:       BSD-2-Clause-Patent
URL:           https://github.com/daos-stack/daos
Source0:       %{name}-%{version}.tar.gz
Source1:       bz-1955184_find-requires
%if (0%{?rhel} >= 8)
BuildRequires: python3-scons >= 2.4
%else
BuildRequires: scons >= 2.4
%endif
BuildRequires: libfabric-devel >= %{libfabric_version}
BuildRequires: mercury-devel >= %{mercury_version}
BuildRequires: gcc-c++
%if (0%{?rhel} >= 8)
%global openmpi openmpi
%else
%global openmpi openmpi3
%endif
BuildRequires: %{openmpi}-devel
BuildRequires: hwloc-devel
%if ("%{?compiler_args}" == "COMPILER=covc")
BuildRequires: bullseye
%endif
%if (0%{?rhel} >= 8)
BuildRequires: argobots-devel >= %{argobots_version}
BuildRequires: json-c-devel
BuildRequires: boost-python3-devel
%else
BuildRequires: libabt-devel >= %{argobots_version}
BuildRequires: libjson-c-devel
BuildRequires: boost-devel
%endif
BuildRequires: libpmemobj-devel >= 2.1.0
%if (0%{?rhel} >= 8)
BuildRequires: fuse3-devel >= 3
%else
BuildRequires: fuse3-devel >= 3.4.2
%endif
%if (0%{?suse_version} >= 1500)
BuildRequires: go-race
BuildRequires: libprotobuf-c-devel
BuildRequires: liblz4-devel
BuildRequires: libcapstone-devel
%else
BuildRequires: protobuf-c-devel
BuildRequires: lz4-devel
BuildRequires: capstone-devel
%endif
BuildRequires: libaio-devel
BuildRequires: spdk-devel >= 22.01.2
%if (0%{?rhel} >= 8)
BuildRequires: isa-l-devel
BuildRequires: libisa-l_crypto-devel
%else
BuildRequires: libisal-devel
BuildRequires: libisal_crypto-devel
%endif
BuildRequires: daos-raft-devel = 0.11.0-1.416.g12dbc15%{?dist}
BuildRequires: openssl-devel
BuildRequires: libevent-devel
BuildRequires: libyaml-devel
BuildRequires: libcmocka-devel
BuildRequires: valgrind-devel
BuildRequires: systemd
BuildRequires: go >= 1.21
BuildRequires: pciutils-devel
%if (0%{?rhel} >= 8)
BuildRequires: numactl-devel
BuildRequires: CUnit-devel
# needed to retrieve PMM region info through control-plane
BuildRequires: libipmctl-devel
%if (0%{?rhel} >= 9)
BuildRequires: python-devel
%else
BuildRequires: python36-devel
%endif
BuildRequires: python3-distro
BuildRequires: Lmod
%else
%if (0%{?suse_version} >= 1315)
# see src/client/dfs/SConscript for why we need /etc/os-release
# that code should be rewritten to use the python libraries provided for
# os detection
BuildRequires: distribution-release
BuildRequires: libnuma-devel
BuildRequires: cunit-devel
BuildRequires: ipmctl-devel
BuildRequires: python3-devel
BuildRequires: python3-distro
BuildRequires: python-rpm-macros
BuildRequires: lua-lmod
BuildRequires: systemd-rpm-macros
%endif
%endif
BuildRequires: libuuid-devel

Requires: openssl
# This should only be temporary until we can get a stable upstream release
# of mercury, at which time the autoprov shared library version should
# suffice
Requires: mercury >= %{mercury_version}


%description
The Distributed Asynchronous Object Storage (DAOS) is an open-source
software-defined object store designed from the ground up for
massively distributed Non Volatile Memory (NVM). DAOS takes advantage
of next generation NVM technology like Storage Class Memory (SCM) and
NVM express (NVMe) while presenting a key-value storage interface and
providing features such as transactional non-blocking I/O, advanced
data protection with self healing on top of commodity hardware, end-
to-end data integrity, fine grained data control and elastic storage
to optimize performance and cost.

%package server
Summary: The DAOS server
Requires: %{name}%{?_isa} = %{version}-%{release}
Requires: spdk-tools >= 22.01.2
Requires: ndctl
# needed to set PMem configuration goals in BIOS through control-plane
%if (0%{?suse_version} >= 1500)
Requires: ipmctl >= 03.00.00.0423
Requires: libpmemobj1 >= 2.1.0-1.suse1500
Requires: libfabric1 >= %{libfabric_version}
%else
Requires: ipmctl >= 03.00.00.0468
Requires: libpmemobj >= 2.1.0-1%{?dist}
%endif
Requires: libfabric >= %{libfabric_version}
Requires: mercury >= %{mercury_version}
Requires(post): /sbin/ldconfig
Requires(postun): /sbin/ldconfig
Requires: numactl
Requires: pciutils
%{?systemd_requires}

%description server
This is the package needed to run a DAOS server

%package admin
Summary: DAOS admin tools
Requires: %{name}%{?_isa} = %{version}-%{release}

%description admin
This package contains DAOS administrative tools (e.g. dmg).

%package client
Summary: The DAOS client
Requires: %{name}%{?_isa} = %{version}-%{release}
Requires: mercury >= %{mercury_version}
Requires: libfabric >= %{libfabric_version}
%if (0%{?suse_version} >= 1500)
Requires: libfabric1 >= %{libfabric_version}
Requires: libfuse3-3 >= 3.4.2
%endif
Requires: /usr/bin/fusermount3
%{?systemd_requires}

%description client
This is the package needed to run a DAOS client

%package tests
Summary: The entire DAOS test suite
Requires: %{name}-client-tests%{?_isa} = %{version}-%{release}
BuildArch: noarch

%description tests
This is the package is a metapackage to install all of the test packages

%package tests-internal
Summary: The entire internal DAOS test suite
Requires: %{name}-tests = %{version}-%{release}
Requires: %{name}-client-tests-openmpi%{?_isa} = %{version}-%{release}
Requires: %{name}-client-tests-mpich = %{version}-%{release}
Requires: %{name}-serialize%{?_isa} = %{version}-%{release}
BuildArch: noarch

%description tests-internal
This is the package is a metapackage to install all of the internal test
packages

%package client-tests
Summary: The DAOS test suite
Requires: %{name}-client%{?_isa} = %{version}-%{release}
Requires: %{name}-admin%{?_isa} = %{version}-%{release}
Requires: %{name}-devel%{?_isa} = %{version}-%{release}
Requires: protobuf-c-devel
Requires: fio
Requires: git
Requires: dbench
Requires: lbzip2
Requires: attr
Requires: ior
Requires: go >= 1.21
%if (0%{?suse_version} >= 1315)
Requires: lua-lmod
Requires: libcapstone-devel
%else
Requires: Lmod
Requires: capstone-devel
%endif
%if (0%{?rhel} >= 8)
Requires: fuse3-devel >= 3
%else
Requires: fuse3-devel >= 3.4.2
%endif
Requires: pciutils-devel
%if (0%{?suse_version} > 0)
Requires: libndctl-devel
%endif
%if (0%{?rhel} >= 8)
Requires: ndctl-devel
Requires: daxctl-devel
%endif

%description client-tests
This is the package needed to run the DAOS test suite (client tests)

%package client-tests-openmpi
Summary: The DAOS client test suite - tools which need openmpi
Requires: %{name}-client-tests%{?_isa} = %{version}-%{release}
Requires: hdf5-%{openmpi}-tests
Requires: hdf5-vol-daos-%{openmpi}-tests
Requires: MACSio-%{openmpi}
Requires: simul-%{openmpi}

%description client-tests-openmpi
This is the package needed to run the DAOS client test suite openmpi tools

%package client-tests-mpich
Summary: The DAOS client test suite - tools which need mpich
BuildArch: noarch
Requires: %{name}-client-tests%{?_isa} = %{version}-%{release}
Requires: mpifileutils-mpich
Requires: testmpio
Requires: mpich
Requires: ior
Requires: hdf5-mpich-tests
Requires: hdf5-vol-daos-mpich-tests
Requires: MACSio-mpich
Requires: simul-mpich
Requires: romio-tests
Requires: python3-mpi4py-tests

%description client-tests-mpich
This is the package needed to run the DAOS client test suite mpich tools

%package server-tests
Summary: The DAOS server test suite (server tests)
Requires: %{name}-server%{?_isa} = %{version}-%{release}
Requires: %{name}-admin%{?_isa} = %{version}-%{release}

%description server-tests
This is the package needed to run the DAOS server test suite (server tests)

%package devel
Summary: The DAOS development libraries and headers
Requires: %{name}-client%{?_isa} = %{version}-%{release}
Requires: libuuid-devel

%description devel
This is the package needed to build software with the DAOS library.

%package firmware
Summary: The DAOS firmware management helper
Requires: %{name}-server%{?_isa} = %{version}-%{release}

%description firmware
This is the package needed to manage server storage firmware on DAOS servers.

%package serialize
Summary: DAOS serialization library that uses HDF5
BuildRequires: hdf5-devel
Requires: hdf5

%description serialize
This is the package needed to use the DAOS serialization and deserialization
tools, as well as the preserve option for the filesystem copy tool.

%package mofed-shim
Summary: A shim to bridge MOFED's openmpi to distribution dependency tags
Provides: libmpi.so.40()(64bit)(openmpi-x86_64)
Requires: libmpi.so.40()(64bit)
Provides: libmpi_cxx.so.40()(64bit)(openmpi-x86_64)
Provides: libmpi_cxx.so.40()(64bit)
BuildArch: noarch

%description mofed-shim
This is the package that bridges the difference between the MOFED openmpi
"Provides" and distribution-openmpi consumers "Requires".

%if (0%{?suse_version} > 0)
%global __debug_package 1
%global _debuginfo_subpackages 1
%debug_package
%endif

%prep
%autosetup -p1

%build

%define conf_dir %{_sysconfdir}/daos
%if (0%{?rhel} == 8)
%define scons_exe scons-3
%else
%define scons_exe scons
%endif
%{scons_exe} %{?_smp_mflags} \
      --config=force         \
      --no-rpath             \
      USE_INSTALLED=all      \
      FIRMWARE_MGMT=yes      \
      CONF_DIR=%{conf_dir}   \
     %{?scons_args}          \
     %{?compiler_args}

%if ("%{?compiler_args}" == "COMPILER=covc")
mv test.cov{,-build}
%endif

%install
%{scons_exe} %{?_smp_mflags}          \
      --config=force                  \
      --no-rpath                      \
      --install-sandbox=%{buildroot}  \
      %{buildroot}%{_prefix}          \
      %{buildroot}%{conf_dir}         \
      USE_INSTALLED=all               \
      FIRMWARE_MGMT=yes               \
      CONF_DIR=%{conf_dir}            \
      PREFIX=%{_prefix}               \
      %{?scons_args}                  \
      %{?compiler_args}

%if ("%{?compiler_args}" == "COMPILER=covc")
mv test.cov-build %{buildroot}/%{daoshome}/TESTING/ftest/test.cov
%endif
mkdir -p %{buildroot}/%{_sysconfdir}/ld.so.conf.d/
echo "%{_libdir}/daos_srv" > %{buildroot}/%{_sysconfdir}/ld.so.conf.d/daos.conf
mkdir -p %{buildroot}/%{_sysctldir}
install -m 644 utils/rpms/%{sysctl_script_name} %{buildroot}/%{_sysctldir}
mkdir -p %{buildroot}/%{_unitdir}
install -m 644 utils/systemd/%{server_svc_name} %{buildroot}/%{_unitdir}
install -m 644 utils/systemd/%{agent_svc_name} %{buildroot}/%{_unitdir}
mkdir -p %{buildroot}/%{conf_dir}/certs/clients
mv %{buildroot}/%{conf_dir}/bash_completion.d %{buildroot}/%{_sysconfdir}
# fixup env-script-interpreters
sed -i -e '1s/env //' %{buildroot}{%{daoshome}/TESTING/ftest/{cart/cart_logtest,config_file_gen,launch,slurm_setup,tags,verify_perms}.py,%{_bindir}/daos_storage_estimator.py}

# shouldn't have source files in a non-devel RPM
rm -f %{buildroot}%{daoshome}/TESTING/ftest/cart/{test_linkage.cpp,utest_{hlc,portnumber,protocol,swim}.c,wrap_cmocka.h}

%pre server
getent group daos_metrics >/dev/null || groupadd -r daos_metrics
getent group daos_server >/dev/null || groupadd -r daos_server
getent group daos_daemons >/dev/null || groupadd -r daos_daemons
getent passwd daos_server >/dev/null || useradd -s /sbin/nologin -r -g daos_server -G daos_metrics,daos_daemons daos_server

%post server
%{?run_ldconfig}
%systemd_post %{server_svc_name}
%sysctl_apply %{sysctl_script_name}

%preun server
%systemd_preun %{server_svc_name}

# all of these macros are empty on EL so keep rpmlint happy
%if (0%{?suse_version} > 0)
%postun server
%{?run_ldconfig}
%systemd_postun %{server_svc_name}
%endif

%pre client
getent group daos_agent >/dev/null || groupadd -r daos_agent
getent group daos_daemons >/dev/null || groupadd -r daos_daemons
getent passwd daos_agent >/dev/null || useradd -s /sbin/nologin -r -g daos_agent -G daos_daemons daos_agent

%post client
%systemd_post %{agent_svc_name}

%preun client
%systemd_preun %{agent_svc_name}

%if (0%{?suse_version} > 0)
%postun client
%systemd_postun %{agent_svc_name}
%endif

%files
%defattr(-, root, root, -)
%doc README.md
%dir %attr(0755,root,root) %{conf_dir}/certs
%config(noreplace) %{conf_dir}/memcheck-cart.supp
%dir %{conf_dir}
%dir %{_sysconfdir}/bash_completion.d
%{_sysconfdir}/bash_completion.d/daos.bash
# Certificate generation files
%dir %{_libdir}/%{name}
%{_libdir}/%{name}/certgen/
%{_libdir}/%{name}/VERSION
%{_libdir}/libcart.so.*
%{_libdir}/libgurt.so.*
%{_libdir}/libdaos_common.so

%files server
%doc README.md
%config(noreplace) %attr(0644,root,root) %{conf_dir}/daos_server.yml
%dir %attr(0700,daos_server,daos_server) %{conf_dir}/certs/clients
# set daos_server_helper to be setuid root in order to perform privileged tasks
%attr(4750,root,daos_server) %{_bindir}/daos_server_helper
# set daos_server to be setgid daos_server in order to invoke daos_server_helper
# and/or daos_firmware_helper
%attr(2755,root,daos_server) %{_bindir}/daos_server
%{_bindir}/daos_engine
%{_bindir}/daos_metrics
%{_bindir}/ddb
%{_sysconfdir}/ld.so.conf.d/daos.conf
%dir %{_libdir}/daos_srv
%{_libdir}/daos_srv/libchk.so
%{_libdir}/daos_srv/libcont.so
%{_libdir}/daos_srv/libddb.so
%{_libdir}/daos_srv/libdtx.so
%{_libdir}/daos_srv/libmgmt.so
%{_libdir}/daos_srv/libobj.so
%{_libdir}/daos_srv/libpool.so
%{_libdir}/daos_srv/librdb.so
%{_libdir}/daos_srv/librdbt.so
%{_libdir}/daos_srv/librebuild.so
%{_libdir}/daos_srv/librsvc.so
%{_libdir}/daos_srv/libsecurity.so
%{_libdir}/daos_srv/libvos_srv.so
%{_libdir}/daos_srv/libvos_size.so
%{_libdir}/daos_srv/libvos.so
%{_libdir}/daos_srv/libbio.so
%{_libdir}/daos_srv/libplacement.so
%{_libdir}/daos_srv/libpipeline.so
%{_libdir}/libdaos_common_pmem.so
%config(noreplace) %{conf_dir}/vos_size_input.yaml
%{_bindir}/daos_storage_estimator.py
%{python3_sitearch}/storage_estimator/*.py
%dir %{python3_sitearch}/storage_estimator
%if (0%{?rhel} >= 8)
%dir %{python3_sitearch}/storage_estimator/__pycache__
%{python3_sitearch}/storage_estimator/__pycache__/*.pyc
%endif
%{_datarootdir}/%{name}
%exclude %{_datarootdir}/%{name}/ioil-ld-opts
%{_unitdir}/%{server_svc_name}
%{_sysctldir}/%{sysctl_script_name}

%files admin
%doc README.md
%{_bindir}/dmg
%{_mandir}/man8/dmg.8*
%config(noreplace) %{conf_dir}/daos_control.yml

%files client
%doc README.md
%{_libdir}/libdaos.so.*
%{_bindir}/cart_ctl
%{_bindir}/self_test
%{_bindir}/daos_agent
%{_bindir}/dfuse
%{_bindir}/daos
%{_libdir}/libdaos_cmd_hdlrs.so
%{_libdir}/libdaos_self_test.so
%{_libdir}/libdfs.so
%{_libdir}/libds3.so
%{_libdir}/%{name}/API_VERSION
%{_libdir}/libduns.so
%{_libdir}/libdfuse.so
%{_libdir}/libioil.so
%{_libdir}/libpil4dfs.so
%dir %{python3_sitearch}/pydaos
%{python3_sitearch}/pydaos/*.py
%dir %{python3_sitearch}/pydaos/raw
%{python3_sitearch}/pydaos/raw/*.py
%if (0%{?rhel} >= 8)
%dir %{python3_sitearch}/pydaos/__pycache__
%{python3_sitearch}/pydaos/__pycache__/*.pyc
%dir %{python3_sitearch}/pydaos/raw/__pycache__
%{python3_sitearch}/pydaos/raw/__pycache__/*.pyc
%endif
%{python3_sitearch}/pydaos/pydaos_shim.so
%{_datarootdir}/%{name}/ioil-ld-opts
%config(noreplace) %{conf_dir}/daos_agent.yml
%{_unitdir}/%{agent_svc_name}
%{_mandir}/man8/daos.8*

%files client-tests
%doc README.md
%dir %{daoshome}
%{daoshome}/TESTING
%exclude %{daoshome}/TESTING/ftest/avocado_tests.yaml
%{_bindir}/hello_drpc
%{_libdir}/libdaos_tests.so
%{_bindir}/acl_dump_test
%{_bindir}/agent_tests
%{_bindir}/drpc_engine_test
%{_bindir}/drpc_test
%{_bindir}/dfuse_test
%{_bindir}/eq_tests
%{_bindir}/job_tests
%{_bindir}/security_test
%config(noreplace) %{conf_dir}/fault-inject-cart.yaml
%{_bindir}/fault_status
%{_bindir}/crt_launch
%{_bindir}/daos_perf
%{_bindir}/daos_racer
%{_bindir}/daos_test
%{_bindir}/daos_debug_set_params
%{_bindir}/dfs_test
%{_bindir}/jobtest
%{_bindir}/daos_gen_io_conf
%{_bindir}/daos_run_io_conf
%{_libdir}/libdpar.so

%files client-tests-openmpi
%doc README.md
%{_libdir}/libdpar_mpi.so

%files client-tests-mpich
%doc README.md

%files server-tests
%doc README.md
%{_bindir}/dtx_tests
%{_bindir}/evt_ctl
%{_bindir}/jump_pl_map
%{_bindir}/pl_bench
%{_bindir}/rdbt
%{_bindir}/ring_pl_map
%{_bindir}/smd_ut
%{_bindir}/bio_ut
%{_bindir}/vea_ut
%{_bindir}/vos_tests
%{_bindir}/vea_stress
%{_bindir}/ddb_tests
%{_bindir}/obj_ctl
%{_bindir}/vos_perf

%files devel
%doc README.md
%{_includedir}/*
%{_libdir}/libdaos.so
%{_libdir}/libgurt.so
%{_libdir}/libcart.so
%{_libdir}/*.a
%{daoshome}/python

%files firmware
%doc README.md
# set daos_firmware_helper to be setuid root in order to perform privileged tasks
%attr(4750,root,daos_server) %{_bindir}/daos_firmware_helper

%files serialize
%doc README.md
%{_libdir}/libdaos_serialize.so

%files tests
%doc README.md
# No files in a meta-package

%files tests-internal
%doc README.md
# No files in a meta-package

%files mofed-shim
%doc README.md
# No files in a shim package

%changelog
<<<<<<< HEAD
* Tue Oct 15 2024 Brian J. Murrell <brian.murrell@intel.com> - 2.7.100-8
- Drop BRs for UCX as they were obsoleted as of e01970d
=======
* Mon Oct 07 2024 Cedric Koch-Hofer <cedric.koch-hofer@intel.com> 2.7.100-8
- Update BR: argobots to 1.2
>>>>>>> 07f29063

* Tue Oct 01 2024 Tomasz Gromadzki <tomasz.gromadzki@intel.com> 2.7.100-7
- Add support of the PMDK package 2.1.0 with NDCTL enabled.
  * Increase the default ULT stack size to 20KiB if the engine uses
    the DCPM storage class.
  * Prevent using the RAM storage class (simulated PMem) when
    the shutdown state (SDS) is active.
    * Automatically disable SDS for the RAM storage class on engine startup.
    * Force explicitly setting the PMEMOBJ_CONF='sds.at_create=0'
      environment variable to deactivate SDS for the DAOS tools
      (ddb, daos_perf, vos_perf, etc.) when used WITHOUT DCPM.
      Otherwise, a user is supposed to be stopped by an error
      like: "Unsafe shutdown count is not supported for this source".

* Mon Sep 23 2024 Kris Jacque <kris.jacque@intel.com> 2.7.100-6
- Bump min supported go version to 1.21

* Thu Aug 15 2024 Michael MacDonald <mjmac@google.com> 2.7.100-5
- Add libdaos_self_test.so to client RPM

* Mon Aug 05 2024 Jerome Soumagne <jerome.soumagne@intel.com> 2.7.100-4
- Bump mercury version to 2.4.0rc4

* Thu Jul 11 2024 Dalton Bohning <dalton.bohning@intel.com> 2.7.100-3
- Add pciutils-devel build dep for client-tests package

* Mon Jun 24 2024 Tom Nabarro <tom.nabarro@intel.com> 2.7.100-2
- Add pciutils runtime dep for daos_server lspci call
- Add pciutils-devel build dep for pciutils CGO bindings

* Mon May 20 2024 Phillip Henderson <phillip.henderson@intel.com> 2.7.100-1
- Bump version to 2.7.100

* Fri May 03 2024 Lei Huang <lei.huang@intel.com> 2.5.101-5
- Add libaio as a dependent package

* Fri Apr 05 2024 Fan Yong <fan.yong@intel.com> 2.5.101-4
- Catastrophic Recovery

* Thu Apr 04 2024 Ashley M. Pittman <ashley.m.pittman@intel.com> 2.5.101-3
- Update pydaos install process
- Add a dependency from daos-client-tests to daos-devel

* Mon Mar 18 2024 Jan Michalski <jan.michalski@intel.com> 2.5.101-2
- Add dtx_tests to the server-tests package

* Fri Mar 15 2024 Phillip Henderson <phillip.henderson@intel.com> 2.5.101-1
- Bump version to 2.5.101

* Tue Feb 27 2024 Li Wei <wei.g.li@intel.com> 2.5.100-16
- Update raft to 0.11.0-1.416.g12dbc15

* Mon Feb 12 2024 Ryon Jensen <ryon.jensen@intel.com> 2.5.100-15
- Updated isa-l package name to match EPEL

* Tue Jan 09 2024 Brian J. Murrell <brian.murrell@intel.com> 2.5.100-14
- Move /etc/ld.so.conf.d/daos.conf to daos-server sub-package

* Wed Dec 06 2023 Brian J. Murrell <brian.murrell@intel.com> 2.5.100-13
- Update for EL 8.8 and Leap 15.5
- Update raft to 0.10.1-2.411.gefa15f4

* Fri Nov 17 2023 Tomasz Gromadzki <tomasz.gromadzki@intel.com> 2.5.100-12
- Update to PMDK 2.0.0
  * Remove libpmemblk from dependencies.
  * Start using BUILD_EXAMPLES=n and BUILD_BENCHMARKS=n instead of patches.
  * Stop using BUILD_RPMEM=n (removed) and NDCTL_DISABLE=y (invalid).
  * Point https://github.com/pmem/pmdk as the main PMDK reference source.
  NOTE: PMDK upgrade to 2.0.0 does not affect any API call used by DAOS.
        libpmemobj (and libpmem) API stays unchanged.

* Wed Nov 15 2023 Jerome Soumagne <jerome.soumagne@intel.com> 2.5.100-11
- Bump mercury min version to 2.3.1

* Fri Nov 03 2023 Phillip Henderson <phillip.henderson@intel.com> 2.5.100-10
- Move verify_perms.py location

* Wed Aug 23 2023 Brian J. Murrell <brian.murrell@intel.com> 2.5.100-9
- Update fuse3 requirement to R: /usr/bin/fusermount3 by path
  rather than by package name, for portability and future-proofing
- Adding fuse3-devel as a requirement for daos-client-tests subpackage

* Tue Aug 08 2023 Brian J. Murrell <brian.murrell@intel.com> 2.5.100-8
- Build on EL9
- Add a client-tests-mpich subpackage for mpich test dependencies.

* Fri Jul 07 2023 Brian J. Murrell <brian.murrell@intel.com> 2.5.100-7
- Fix golang daos-client-tests dependency to be go instead

* Thu Jun 29 2023 Michael MacDonald <mjmac.macdonald@intel.com> 2.5.100-6
- Install golang >= 1.18 as a daos-client-tests dependency

* Thu Jun 22 2023 Li Wei <wei.g.li@intel.com> 2.5.100-5
- Update raft to 0.10.1-1.408.g9524cdb

* Wed Jun 14 2023 Mohamad Chaarawi <mohamad.chaarawi@intel.com> - 2.5.100-4
- Add pipeline lib

* Wed Jun 14 2023 Wang Shilong <shilong.wang@intel.com> 2.5.100-3
- Remove lmdb-devel for MD on SSD

* Wed Jun 07 2023 Ryon Jensen <ryon.jensen@intel.com> 2.5.100-2
- Removed unnecessary test files

* Tue Jun 06 2023 Jeff Olivier <jeffrey.v.olivier@intel.com> 2.5.100-1
- Switch version to 2.5.100 for 2.6 test builds

* Mon Jun  5 2023 Jerome Soumagne <jerome.soumagne@intel.com> 2.3.107-7
- Remove libfabric pinning and allow for 1.18 builds

* Fri May 26 2023 Jeff Olivier <jeffrey.v.olivier@intel.com> 2.3.107-6
- Add lmdb-devel and bio_ut for MD on SSD

* Tue May 23 2023 Lei Huang <lei.huang@intel.com> 2.3.107-5
- Add libcapstone-devel to deps of client-tests package

* Tue May 16 2023 Lei Huang <lei.huang@intel.com> 2.3.107-4
- Add libcapstone as a new prerequisite package
- Add libpil4dfs.so in daos-client rpm

* Mon May 15 2023 Jerome Soumagne <jerome.soumagne@intel.com> 2.3.107-3
- Fix libfabric/libfabric1 dependency mismatch on SuSE

* Wed May 10 2023 Jerome Soumagne <jerome.soumagne@intel.com> 2.3.107-2
- Temporarily pin libfabric to < 1.18

* Fri May 5 2023 Johann Lombardi <johann.lombardi@intel.com> 2.3.107-1
- Bump version to 2.3.107

* Fri Mar 17 2023 Tom Nabarro <tom.nabarro@intel.com> 2.3.106-2
- Add numactl requires for server package

* Tue Mar 14 2023 Brian J. Murrell <brian.murrell@intel.com> 2.3.106-1
- Bump version to be higher than TB5

* Wed Feb 22 2023 Li Wei <wei.g.li@intel.com> 2.3.103-6
- Update raft to 0.9.2-1.403.g3d20556

* Tue Feb 21 2023 Michael MacDonald <mjmac.macdonald@intel.com> 2.3.103-5
- Bump min supported go version to 1.17

* Fri Feb 17 2023 Ashley M. Pittman <ashley.m.pittman@intel.com> 2.3.103-4
- Add protobuf-c-devel to deps of client-tests package

* Mon Feb 13 2023 Brian J. Murrell <brian.murrell@intel.com> 2.3.103-3
- Remove explicit R: protobuf-c and let the auto-dependency generator
  handle it

* Wed Feb 8 2023 Michael Hennecke <michael.hennecke@intel.com> 2.3.103-2
- Change ipmctl requirement from v2 to v3

* Fri Jan 27 2023 Phillip Henderson <phillip.henderson@intel.com> 2.3.103-1
- Bump version to 2.3.103

* Wed Jan 25 2023 Johann Lombardi <johann.lombardi@intel.com> 2.3.102-1
- Bump version to 2.3.102

* Tue Jan 24 2023 Phillip Henderson <phillip.henderson@intel.com> 2.3.101-7
- Fix daos-tests-internal requirement for daos-tests

* Fri Jan 6 2023 Brian J. Murrell <brian.murrell@intel.com> 2.3.101-6
- Don't need to O: cart any more
- Add %%doc to all packages
- _datadir -> _datarootdir
- Don't use PREFIX= with scons in %%build
- Fix up some hard-coded paths to use macros instead
- Use some guards to prevent creating empty scriptlets

* Tue Dec 06 2022 Joseph G. Moore <joseph.moore@intel.com> 2.3.101-5
- Update Mercury to 2.2.0-6

* Thu Dec 01 2022 Tom Nabarro <tom.nabarro@intel.com> 2.3.101-4
- Update SPDK dependency requirement to greater than or equal to 22.01.2.

* Tue Oct 18 2022 Brian J. Murrell <brian.murrell@intel.com> 2.3.101-3
- Set flag to build per-subpackage debuginfo packages for Leap 15

* Thu Oct 6 2022 Michael MacDonald <mjmac.macdonald@intel.com> 2.3.101-2
- Rename daos_admin -> daos_server_helper

* Tue Sep 20 2022 Johann Lombardi <johann.lombardi@intel.com> 2.3.101-1
- Bump version to 2.3.101

* Thu Sep 8 2022 Jeff Olivier <jeffrey.v.olivier@intel.com> 2.3.100-22
- Move io_conf files from bin to TESTING

* Tue Aug 16 2022 Jeff Olivier <jeffrey.v.olivier@intel.com> 2.3.100-21
- Update PMDK to 1.12.1~rc1 to fix DAOS-11151

* Thu Aug 11 2022 Wang Shilong <shilong.wang@intel.com> 2.3.100-20
- Add daos_debug_set_params to daos-client-tests rpm for fault injection test.

* Fri Aug 5 2022 Jerome Soumagne <jerome.soumagne@intel.com> 2.3.100-19
- Update to mercury 2.2.0

* Tue Jul 26 2022 Michael MacDonald <mjmac.macdonald@intel.com> 2.3.100-18
- Bump min supported go version to 1.16

* Mon Jul 18 2022 Jerome Soumagne <jerome.soumagne@intel.com> 2.3.100-17
- Remove now unused openpa dependency

* Fri Jul 15 2022 Jeff Olivier <jeffrey.v.olivier@intel.com> 2.3.100-16
- Add pool_scrubbing_tests to test package

* Wed Jul 13 2022 Tom Nabarro <tom.nabarro@intel.com> 2.3.100-15
- Update SPDK dependency requirement to greater than or equal to 22.01.1.

* Mon Jun 27 2022 Jerome Soumagne <jerome.soumagne@intel.com> 2.3.100-14
- Update to mercury 2.2.0rc6

* Fri Jun 17 2022 Jeff Olivier <jeffrey.v.olivier@intel.com> 2.3.100-13
- Remove libdts.so, replace with build time static

* Thu Jun 2 2022 Jeff Olivier <jeffrey.v.olivier@intel.com> 2.3.100-12
- Make ucx required for build on all platforms

* Wed Jun 1 2022 Michael MacDonald <mjmac.macdonald@intel.com> 2.3.100-11
- Move dmg to new daos-admin RPM

* Wed May 18 2022 Lei Huang <lei.huang@intel.com> 2.3.100-10
- Update to libfabric to v1.15.1-1 to include critical performance patches

* Tue May 17 2022 Phillip Henderson <phillip.henderson@intel.com> 2.3.100-9
- Remove doas-client-tests-openmpi dependency from daos-tests
- Add daos-tests-internal package

* Mon May  9 2022 Ashley Pittman <ashley.m.pittman@intel.com> 2.3.100-8
- Extend dfusedaosbuild test to run in different configurations.

* Fri May  6 2022 Ashley Pittman <ashley.m.pittman@intel.com> 2.3.100-7
- Add dfuse unit-test binary to call from ftest.

* Wed May  4 2022 Joseph Moore <joseph.moore@intel.com> 2.3.100-6
- Update to mercury 2.1.0.rc4-9 to enable non-unified mode in UCX

* Tue Apr 26 2022 Phillip Henderson <phillip.henderson@intel.com> 2.3.100-5
- Move daos_gen_io_conf and daos_run_io_conf to daos-client-tests

* Wed Apr 20 2022 Lei Huang <lei.huang@intel.com> 2.3.100-4
- Update to libfabric to v1.15.0rc3-1 to include critical performance patches

* Tue Apr 12 2022 Li Wei <wei.g.li@intel.com> 2.3.100-3
- Update raft to 0.9.1-1401.gc18bcb8 to fix uninitialized node IDs

* Wed Apr 6 2022 Jeff Olivier <jeffrey.v.olivier@intel.com> 2.3.100-2
- Remove direct MPI dependency from most of tests

* Wed Apr  6 2022 Johann Lombardi <johann.lombardi@intel.com> 2.3.100-1
- Switch version to 2.3.100 for 2.4 test builds

* Wed Apr  6 2022 Joseph Moore <joseph.moore@intel.com> 2.1.100-26
- Add build depends entries for UCX libraries.

* Sat Apr  2 2022 Joseph Moore <joseph.moore@intel.com> 2.1.100-25
- Update to mercury 2.1.0.rc4-8 to include UCX provider patch

* Fri Mar 11 2022 Alexander Oganezov <alexander.a.oganezov@intel.com> 2.1.100-24
- Update to mercury 2.1.0.rc4-6 to include CXI provider patch

* Wed Mar 02 2022 Michael Hennecke <michael.hennecke@intel.com> 2.1.100-23
- DAOS-6344: Create secondary group daos_daemons for daos_server and daos_agent

* Tue Feb 22 2022 Alexander Oganezov <alexander.a.oganezov@intel.com> 2.1.100-22
- Update mercury to include DAOS-9561 workaround

* Sun Feb 13 2022 Michael MacDonald <mjmac.macdonald@intel.com> 2.1.100-21
- Update go toolchain requirements

* Thu Feb 10 2022 Li Wei <wei.g.li@intel.com> 2.1.100-20
- Update raft to 0.9.0-1394.gc81505f to fix membership change bugs

* Wed Jan 19 2022 Michael MacDonald <mjmac.macdonald@intel.com> 2.1.100-19
- Move libdaos_common.so from daos-client to daos package

* Mon Jan 17 2022 Johann Lombardi <johann.lombardi@intel.com> 2.1.100-18
- Update libfabric to 1.14.0 GA and apply fix for DAOS-9376

* Thu Dec 23 2021 Alexander Oganezov <alexander.a.oganezov@intel.com> 2.1.100-17
- Update to v2.1.0-rc4-3 to pick fix for DAOS-9325 high cpu usage
- Change mercury pinning to be >= instead of strict =

* Thu Dec 16 2021 Brian J. Murrell <brian.murrell@intel.com> 2.1.100-16
- Add BR: python-rpm-macros for Leap 15 as python3-base dropped that
  as a R:

* Sat Dec 11 2021 Brian J. Murrell <brian.murrell@intel.com> 2.1.100-15
- Create a shim package to allow daos openmpi packages built with the
  distribution openmpi to install on MOFED systems

* Fri Dec 10 2021 Brian J. Murrell <brian.murrell@intel.com> 2.1.100-14
- Don't make daos-*-tests-openmi a dependency of anything
  - If they are wanted, they should be installed explicitly, due to
    potential conflicts with other MPI stacks

* Wed Dec 08 2021 Alexander Oganezov <alexander.a.oganezov@intel.com> 2.1.100-13
- Remove DAOS-9173 workaround from mercury. Apply DAOS-9173 to ofi

* Tue Dec 07 2021 Alexander Oganezov <alexander.a.oganezov@intel.com> 2.1.100-12
- Apply DAOS-9173 workaround to mercury

* Fri Dec 03 2021 Alexander Oganezov <alexander.a.oganezov@intel.com> 2.1.100-11
- Update mercury to v2.1.0rc4

* Thu Dec 02 2021 Danielle M. Sikich <danielle.sikich@intel.com> 2.1.100-10
- Fix name of daos serialize package

* Sun Nov 28 2021 Tom Nabarro <tom.nabarro@intel.com> 2.1.100-9
- Set rmem_{max,default} sysctl values on server package install to enable
  SPDK pci_event module to operate in unprivileged process (daos_engine).

* Wed Nov 24 2021 Brian J. Murrell <brian.murrell@intel.com> 2.1.100-8
- Remove invalid "%%else if" syntax
- Fix a few other rpmlint warnings

* Tue Nov 16 2021 Wang Shilong <shilong.wang@intel.com> 2.1.100-7
- Update for libdaos major version bump
- Fix version of libpemobj1 for SUSE

* Sat Nov 13 2021 Alexander Oganezov <alexander.a.oganezov@intel.com> 2.1.100-6
- Update OFI to v1.14.0rc3

* Tue Oct 26 2021 Brian J. Murrell <brian.murrell@intel.com> 2.1.100-5
- Create new daos-{client,server}tests-openmpi and daos-server-tests subpackages
- Rename daos-tests daos-client-tests and make daos-tests require all
  other test suites to maintain existing behavior

* Mon Oct 25 2021 Alexander Oganezov <alexander.a.oganezov@intel.com> 2.1.100-4
- Update mercury to v2.1.0rc2

* Wed Oct 20 2021 Jeff Olivier <jeffrey.v.olivier@intel.com> 2.1.100-3
- Explicitly require 1.11.0-3 of PMDK

* Wed Oct 13 2021 David Quigley <david.quigley@intel.com> 2.1.100-2
- Add defusedxml as a required dependency for the test package.

* Wed Oct 13 2021 Johann Lombardi <johann.lombardi@intel.com> 2.1.100-1
- Switch version to 2.1.100 for 2.2 test builds

* Tue Oct 12 2021 Johann Lombardi <johann.lombardi@intel.com> 1.3.106-1
- Version bump to 1.3.106 for 2.0 test build 6

* Fri Oct 8 2021 Alexander Oganezov <alexander.a.oganezov@intel.com> 1.13.105-4
- Update OFI to v1.13.2rc1

* Wed Sep 15 2021 Li Wei <wei.g.li@intel.com> 1.3.105-3
- Update raft to fix InstallSnapshot performance as well as to avoid some
  incorrect 0.8.0 RPMs

* Fri Sep 03 2021 Brian J. Murrell <brian.murrell@intel.com> 1.3.105-2
- Remove R: hwloc; RPM's auto-requires/provides will take care of this

* Tue Aug 24 2021 Jeff Olivier <jeffrey.v.olivier@intel.com> 1.3.105-1
- Version bump to 1.3.105 for 2.0 test build 5

* Mon Aug 09 2021 Yawei <yawei.niu@intel.com> 1.3.104-5
- Fix duplicates
- Add vos_perf

* Thu Aug 05 2021 Christopher Hoffman <christopherx.hoffman@intel.com> 1.3.104-4
- Update conditional statement to include checking for distributions to
  determine which unit files to use for daos-server and daos-agent

* Wed Aug 04 2021 Kris Jacque <kristin.jacque@intel.com> 1.3.104-3
- Move daos_metrics tool from tests package to server package

* Wed Aug 04 2021 Tom Nabarro <tom.nabarro@intel.com> 1.3.104-2
- Update to spdk 21.07 and (indirectly) dpdk 21.05

* Mon Aug 02 2021 Jeff Olivier <jeffrey.v.olivier@intel.com> 1.3.104-1
- Version bump to 1.3.104 for 2.0 test build 4

* Mon Jul 19 2021 Danielle M. Sikich <danielle.sikich@intel.com> 1.3.103-5
- Add DAOS serialization library that requires hdf5

* Wed Jul 14 2021 Li Wei <wei.g.li@intel.com> 1.3.103-4
- Update raft to fix slow leader re-elections

* Tue Jul 13 2021  Maureen Jean <maureen.jean@intel.com> 1.3.103-3
- Add python modules to python3.6 site-packages

* Mon Jul 12 2021 Alexander Oganezov <alexander.a.oganezov@intel.com> 1.3.103-2
- Update to mercury release v2.0.1

* Mon Jul 12 2021 Johann Lombardi <johann.lombardi@intel.com> 1.3.103-1
- Version bump to 1.3.103 for 2.0 test build 3

* Wed Jul 7 2021 Phillip Henderson <phillip.henderson@intel.com> 1.3.102-6
- Update daos-devel to always require the same version daos-client

* Wed Jun 30 2021 Tom Nabarro <tom.nabarro@intel.com> 1.3.102-5
- Update to spdk 21.04 and (indirectly) dpdk 21.05

* Fri Jun 25 2021 Brian J. Murrell <brian.murrell@intel.com> - 1.3.102-4
- Add libuuid-devel back as a requirement of daos-devel

* Wed Jun 23 2021 Li Wei <wei.g.li@intel.com> 1.3.102-3
- Update raft to pick up Pre-Vote

* Mon Jun 14 2021 Jeff Olivier <jeffrey.v.olivier@intel.com> 1.3.102-2
- Update to pmdk 1.11.0-rc1
- Remove dependence on libpmem since we use libpmemobj directly

* Fri Jun 11 2021 Johann Lombardi <johann.lombardi@intel.com> 1.3.102-1
- Version bump to 1.3.102 for 2.0 test build 2

* Wed Jun 02 2021 Johann Lombardi <johann.lombardi@intel.com> 1.3.101-3
- Remove libs from devel package

* Thu May 20 2021 Jeff Olivier <jeffrey.v.olivier@intel.com> 1.3.0-101-2
- Remove client libs from common package

* Wed May 19 2021 Johann Lombardi <johann.lombardi@intel.com> 1.3.101-1
- Version bump to 1.3.101 for 2.0 test build 1

* Fri May 07 2021 Brian J. Murrell <brian.murrell@intel.com> 1.3.0-16
- Enable debuginfo package building on SUSE platforms

* Thu May 06 2021 Brian J. Murrell <brian.murrell@intel.com> 1.3.0-15
- Update to build on EL8

* Wed May 05 2021 Brian J. Murrell <brian.murrell@intel.com> 1.3.0-14
- Package /etc/daos/certs in main/common package so that both server
  and client get it created

* Wed Apr 21 2021 Tom Nabarro <tom.nabarro@intel.com> - 1.3.0-13
- Relax ipmctl version requirement on leap15 as we have runtime checks

* Fri Apr 16 2021 Mohamad Chaarawi <mohamad.chaarawi@intel.com> - 1.3.0-12
- remove dfuse_hl

* Wed Apr 14 2021 Jeff Olivier <jeffrey.v.olivier@intel.com> - 1.3.0-11
- Remove storage_estimator and io_conf from client packages to remove
  any client side dependence on bio and vos (and and PMDK/SPDK)

* Mon Apr 12 2021 Dalton A. Bohning <daltonx.bohning@intel.com> - 1.3.0-10
- Add attr to the test dependencies

* Tue Apr 06 2021 Kris Jacque <kristin.jacque@intel.com> 1.3.0-9
- Add package for daos_firmware helper binary

* Fri Apr 02 2021 Jeff Olivier <jeffrey.v.olivier@intel.com> 1.3.0-8
- Remove unused readline-devel

* Thu Apr 01 2021 Brian J. Murrell <brian.murrell@intel.com> 1.3.0-7
- Update argobots to 1.1

* Tue Mar 30 2021 Maureen Jean <maureen.jean@intel.com> 1.3.0-6
- Change pydaos_shim_3 to pydaos_shim

* Mon Mar 29 2021 Brian J. Murrell <brian.murrell@intel.com> - 1.3.0-5
- Move libdts.so to the daos-tests subpackage

* Tue Mar 23 2021 Alexander Oganezov <alexander.a.oganezov@intel.com> 1.3.0-4
- Update libfabric to v1.12.0
- Disable grdcopy/gdrapi linkage in libfabric


* Thu Mar 18 2021 Maureen Jean <maureen.jean@intel.com> 1.3.0-3
- Update to python3

* Thu Feb 25 2021 Li Wei <wei.g.li@intel.com> 1.3.0-2
- Require raft-devel 0.7.3 that fixes an unstable leadership problem caused by
  removed replicas as well as some Coverity issues

* Wed Feb 24 2021 Brian J. Murrell <brian.murrell@intel.com> - 1.3.0-1
- Version bump up to 1.3.0

* Mon Feb 22 2021 Brian J. Murrell <brian.murrell@intel.com> 1.1.3-3
- Remove all *-devel Requires from daos-devel as none of those are
  actually necessary to build libdaos clients

* Tue Feb 16 2021 Alexander Oganezov <alexander.a.oganezov@intel.com> 1.1.3-2
- Update libfabric to v1.12.0rc1

* Wed Feb 10 2021 Johann Lombardi <johann.lombardi@intel.com> 1.1.3-1
- Version bump up to 1.1.3

* Tue Feb 9 2021 Vish Venkatesan <vishwanath.venkatesan@intel.com> 1.1.2.1-11
- Add new pmem specific version of DAOS common library

* Fri Feb 5 2021 Saurabh Tandan <saurabh.tandan@intel.com> 1.1.2.1-10
- Added dbench as requirement for test package.

* Wed Feb 3 2021 Hua Kuang <hua.kuang@intel.com> 1.1.2.1-9
- Changed License to BSD-2-Clause-Patent

* Wed Feb 03 2021 Brian J. Murrell <brian.murrell@intel.com> - 1.1.2-8
- Update minimum required libfabric to 1.11.1

* Thu Jan 28 2021 Phillip Henderson <phillip.henderson@intel.com> 1.1.2.1-7
- Change ownership and permissions for the /etc/daos/certs directory.

* Sat Jan 23 2021 Alexander Oganezov <alexander.a.oganezov@intel.com> 1.1.2.1-6
- Update to mercury v2.0.1rc1

* Fri Jan 22 2021 Michael MacDonald <mjmac.macdonald@intel.com> 1.1.2.1-5
- Install daos_metrics utility to %%{_bindir}

* Wed Jan 20 2021 Kenneth Cain <kenneth.c.cain@intel.com> 1.1.2.1-4
- Version update for API major version 1, libdaos.so.1 (1.0.0)

* Fri Jan 15 2021 Michael Hennecke <mhennecke@lenovo.com> 1.1.2.1-3
- Harmonize daos_server and daos_agent groups.

* Tue Dec 15 2020 Ashley Pittman <ashley.m.pittman@intel.com> 1.1.2.1-2
- Combine the two memcheck suppressions files.

* Wed Dec 09 2020 Johann Lombardi <johann.lombardi@intel.com> 1.1.2.1-1
- Version bump up to 1.1.2.1

* Fri Dec 04 2020 Li Wei <wei.g.li@intel.com> 1.1.2-3
- Require raft-devel 0.7.1 that fixes recent Coverity issues

* Wed Dec 02 2020 Maureen Jean <maureen.jean@intel.com> - 1.1.2-2
- define scons_args to be BUILD_TYPE=<release|dev>
- the scons default is BUILD_TYPE=release
- BUILD_TYPE=release will disable fault injection in build

* Tue Dec 01 2020 Brian J. Murrell <brian.murrell@intel.com> - 1.1.2-1
- Version bump up to 1.1.2

* Tue Nov 17 2020 Li Wei <wei.g.li@intel.com> 1.1.1-8
- Require raft-devel 0.7.0 that changes log indices and terms to 63-bit

* Wed Nov 11 2020 Tom Nabarro <tom.nabarro@intel.com> 1.1.1-7
- Add version validation for runtime daos_server ipmctl requirement to avoid
  potential corruption of PMMs when setting PMem goal, issue fixed in
  https://github.com/intel/ipmctl/commit/9e3898cb15fa9eed3ef3e9de4488be1681d53ff4

* Thu Oct 29 2020 Jonathan Martinez Montes <jonathan.martinez.montes@intel.com> 1.1.1-6
- Restore obj_ctl utility

* Wed Oct 28 2020 Brian J. Murrell <brian.murrell@intel.com> - 1.1.1-5
- Use %%autosetup
- Only use systemd_requires if it exists
- Obsoletes: cart now that it's included in daos

* Sat Oct 24 2020 Maureen Jean <maureen.jean@intel.com> 1.1.1-4
- Add daos.conf to the daos package to resolve the path to libbio.so

* Tue Oct 13 2020 Jonathan Martinez Montes <jonathan.martinez.montes@intel.com> 1.1.1-3
- Remove obj_ctl from Tests RPM package
- Add libdts.so shared library that is used by daos_perf, daos_racer and
  the daos utility.

* Tue Oct 13 2020 Amanda Justiniano <amanda.justiniano-pagn@intel.com> 1.1.1-3
- Add lbzip2 requirement to the daos-tests package

* Tue Oct 13 2020 Michael MacDonald <mjmac.macdonald@intel.com> 1.1.1-2
- Create unprivileged user for daos_agent

* Mon Oct 12 2020 Johann Lombardi <johann.lombardi@intel.com> 1.1.1-1
- Version bump up to 1.1.1

* Sat Oct 03 2020 Michael MacDonald <mjmac.macdonald@intel.com> 1.1.0-34
- Add go-race to BuildRequires on OpenSUSE Leap

* Wed Sep 16 2020 Alexander Oganezov <alexander.a.oganezov@intel.com> 1.1.0-33
- Update OFI to v1.11.0

* Mon Aug 17 2020 Michael MacDonald <mjmac.macdonald@intel.com> 1.1.0-32
- Install completion script in /etc/bash_completion.d

* Wed Aug 05 2020 Brian J. Murrell <brian.murrell@intel.com> - 1.1.0-31
- Change fuse requirement to fuse3
- Use Lmod for MPI module loading
- Remove unneeded (and un-distro gated) Requires: json-c

* Wed Jul 29 2020 Jonathan Martinez Montes <jonathan.martinez.montes@intel.com> - 1.1.0-30
- Add the daos_storage_estimator.py tool. It merges the functionality of the
  former tools vos_size, vos_size.py, vos_size_dfs_sample.py and parse_csv.py.

* Wed Jul 29 2020 Jeffrey V Olivier <jeffrey.v.olivier@intel.com> - 1.1.0-29
- Revert prior changes from version 28

* Mon Jul 13 2020 Brian J. Murrell <brian.murrell@intel.com> - 1.1.0-28
- Change fuse requirement to fuse3
- Use Lmod for MPI module loading

* Tue Jul 7 2020 Alexander A Oganezov <alexander.a.oganezov@intel.com> - 1.1.0-27
- Update to mercury release 2.0.0~rc1-1

* Sun Jun 28 2020 Jonathan Martinez Montes <jonathan.martinez.montes@intel.com> - 1.1.0-26
- Add the vos_size_dfs_sample.py tool. It is used to generate dynamically
  the vos_dfs_sample.yaml file using the real DFS super block data.

* Tue Jun 23 2020 Jeff Olivier <jeffrey.v.olivier@intel.com> - 1.1.0-25
- Add -no-rpath option and use it for rpm build rather than modifying
  SCons files in place

* Tue Jun 16 2020 Jeff Olivier <jeffrey.v.olivier@intel.com> - 1.1.0-24
- Modify RPATH removal snippet to replace line with pass as some lines
  can't be removed without breaking the code

* Fri Jun 05 2020 Ryon Jensen <ryon.jensen@intel.com> - 1.1.0-23
- Add libisa-l_crypto dependency

* Fri Jun 05 2020 Tom Nabarro <tom.nabarro@intel.com> - 1.1.0-22
- Change server systemd run-as user to daos_server in unit file

* Thu Jun 04 2020 Hua Kuang <hua.kuang@intel.com> - 1.1.0-21
- Remove dmg_old from DAOS RPM package

* Thu May 28 2020 Tom Nabarro <tom.nabarro@intel.com> - 1.1.0-20
- Create daos group to run as in systemd unit file

* Tue May 26 2020 Brian J. Murrell <brian.murrell@intel.com> - 1.1.0-19
- Enable parallel building with _smp_mflags

* Fri May 15 2020 Kenneth Cain <kenneth.c.cain@intel.com> - 1.1.0-18
- Require raft-devel >= 0.6.0 that adds new API raft_election_start()

* Thu May 14 2020 Brian J. Murrell <brian.murrell@intel.com> - 1.1.0-17
- Add cart-devel's Requires to daos-devel as they were forgotten
  during the cart merge

* Thu May 14 2020 Brian J. Murrell <brian.murrell@intel.com> - 1.1.0-16
- Fix fuse3-libs -> libfuse3 for SLES/Leap 15

* Thu Apr 30 2020 Brian J. Murrell <brian.murrell@intel.com> - 1.1.0-15
- Use new properly pre-release tagged mercury RPM

* Thu Apr 30 2020 Brian J. Murrell <brian.murrell@intel.com> - 1.1.0-14
- Move fuse dependencies to the client subpackage

* Mon Apr 27 2020 Michael MacDonald <mjmac.macdonald@intel.com> 1.1.0-13
- Rename /etc/daos.yml -> /etc/daos_control.yml

* Thu Apr 16 2020 Brian J. Murrell <brian.murrell@intel.com> - 1.1.0-12
- Use distro fuse

* Fri Apr 10 2020 Alexander Oganezov <alexander.a.oganezov@intel.com> - 1.1.0-11
- Update to mercury 4871023 to pick na_ofi.c race condition fix for
  "No route to host" errors.

* Sun Apr 05 2020 Brian J. Murrell <brian.murrell@intel.com> - 1.1.0-10
- Clean up spdk dependencies

* Mon Mar 30 2020 Tom Nabarro <tom.nabarro@intel.com> - 1.1.0-9
- Set version of spdk to < v21, > v19

* Fri Mar 27 2020 David Quigley <david.quigley@intel.com> - 1.1.0-8
- add daos and dmg man pages to the daos-client files list

* Thu Mar 26 2020 Michael MacDonald <mjmac.macdonald@intel.com> 1.1.0-7
- Add systemd scriptlets for managing daos_server/daos_agent services

* Thu Mar 26 2020 Alexander Oganeozv <alexander.a.oganezov@intel.com> - 1.1.0-6
- Update ofi to 62f6c937601776dac8a1f97c8bb1b1a6acfbc3c0

* Tue Mar 24 2020 Jeffrey V. Olivier <jeffrey.v.olivier@intel.com> - 1.1.0-5
- Remove cart as an external dependence

* Mon Mar 23 2020 Jeffrey V. Olivier <jeffrey.v.olivier@intel.com> - 1.1.0-4
- Remove scons_local as dependency

* Tue Mar 03 2020 Brian J. Murrell <brian.murrell@intel.com> - 1.1.0-3
- Bump up go minimum version to 1.12

* Thu Feb 20 2020 Brian J. Murrell <brian.murrell@intel.com> - 1.1.0-2
- daos-server requires daos-client (same version)

* Fri Feb 14 2020 Brian J. Murrell <brian.murrell@intel.com> - 1.1.0-1
- Version bump up to 1.1.0

* Wed Feb 12 2020 Brian J. Murrell <brian.murrell@intel.com> - 0.9.0-2
- Remove undefine _missing_build_ids_terminate_build

* Thu Feb 06 2020 Johann Lombardi <johann.lombardi@intel.com> - 0.9.0-1
- Version bump up to 0.9.0

* Sat Jan 18 2020 Jeff Olivier <jeffrey.v.olivier@intel.com> - 0.8.0-3
- Fixing a few warnings in the RPM spec file

* Fri Dec 27 2019 Jeff Olivier <jeffrey.v.olivier@intel.com> - 0.8.0-2
- Remove openmpi, pmix, and hwloc builds, use hwloc and openmpi packages

* Tue Dec 17 2019 Johann Lombardi <johann.lombardi@intel.com> - 0.8.0-1
- Version bump up to 0.8.0

* Thu Dec 05 2019 Johann Lombardi <johann.lombardi@intel.com> - 0.7.0-1
- Version bump up to 0.7.0

* Tue Nov 19 2019 Tom Nabarro <tom.nabarro@intel.com> 0.6.0-15
- Temporarily unconstrain max. version of spdk

* Wed Nov 06 2019 Brian J. Murrell <brian.murrell@intel.com> 0.6.0-14
- Constrain max. version of spdk

* Wed Nov 06 2019 Brian J. Murrell <brian.murrell@intel.com> 0.6.0-13
- Use new cart with R: mercury to < 1.0.1-20 due to incompatibility

* Wed Nov 06 2019 Michael MacDonald <mjmac.macdonald@intel.com> 0.6.0-12
- Add daos_admin privileged helper for daos_server

* Fri Oct 25 2019 Brian J. Murrell <brian.murrell@intel.com> 0.6.0-11
- Handle differences in Leap 15 Python packaging

* Wed Oct 23 2019 Brian J. Murrell <brian.murrell@intel.com> 0.6.0-9
- Update BR: libisal-devel for Leap

* Mon Oct 07 2019 Brian J. Murrell <brian.murrell@intel.com> 0.6.0-8
- Use BR: cart-devel-%%{cart_sha1} if available
- Remove cart's BRs as it's -devel Requires them now

* Tue Oct 01 2019 Brian J. Murrell <brian.murrell@intel.com> 0.6.0-7
- Constrain cart BR to <= 1.0.0

* Sat Sep 21 2019 Brian J. Murrell <brian.murrell@intel.com>
- Remove Requires: {argobots, cart}
  - autodependencies should take care of these

* Thu Sep 19 2019 Jeff Olivier <jeffrey.v.olivier@intel.com>
- Add valgrind-devel requirement for argobots change

* Tue Sep 10 2019 Tom Nabarro <tom.nabarro@intel.com>
- Add requires ndctl as runtime dep for control plane.

* Thu Aug 15 2019 David Quigley <david.quigley@intel.com>
- Add systemd unit files to packaging.

* Thu Jul 25 2019 Brian J. Murrell <brian.murrell@intel.com>
- Add git hash and commit count to release

* Thu Jul 18 2019 David Quigley <david.quigley@intel.com>
- Add certificate generation files to packaging.

* Tue Jul 09 2019 Johann Lombardi <johann.lombardi@intel.com>
- Version bump up to 0.6.0

* Fri Jun 21 2019 David Quigley <dquigley@intel.com>
- Add daos_agent.yml to the list of packaged files

* Thu Jun 13 2019 Brian J. Murrell <brian.murrell@intel.com>
- move obj_ctl daos_gen_io_conf daos_run_io_conf to
  daos-tests sub-package
- daos-server needs spdk-tools

* Fri May 31 2019 Ken Cain <kenneth.c.cain@intel.com>
- Add new daos utility binary

* Wed May 29 2019 Brian J. Murrell <brian.murrell@intel.com>
- Version bump up to 0.5.0
- Add Requires: libpsm_infinipath1 for SLES 12.3

* Tue May 07 2019 Brian J. Murrell <brian.murrell@intel.com>
- Move some files around among the sub-packages

* Mon May 06 2019 Brian J. Murrell <brian.murrell@intel.com>
- Only BR fio
  - fio-{devel,src} is not needed

* Wed Apr 03 2019 Brian J. Murrell <brian.murrell@intel.com>
- initial package<|MERGE_RESOLUTION|>--- conflicted
+++ resolved
@@ -16,7 +16,7 @@
 
 Name:          daos
 Version:       2.7.100
-Release:       8%{?relval}%{?dist}
+Release:       9%{?relval}%{?dist}
 Summary:       DAOS Storage Engine
 
 License:       BSD-2-Clause-Patent
@@ -592,13 +592,11 @@
 # No files in a shim package
 
 %changelog
-<<<<<<< HEAD
-* Tue Oct 15 2024 Brian J. Murrell <brian.murrell@intel.com> - 2.7.100-8
+* Tue Oct 15 2024 Brian J. Murrell <brian.murrell@intel.com> - 2.7.100-9
 - Drop BRs for UCX as they were obsoleted as of e01970d
-=======
+
 * Mon Oct 07 2024 Cedric Koch-Hofer <cedric.koch-hofer@intel.com> 2.7.100-8
 - Update BR: argobots to 1.2
->>>>>>> 07f29063
 
 * Tue Oct 01 2024 Tomasz Gromadzki <tomasz.gromadzki@intel.com> 2.7.100-7
 - Add support of the PMDK package 2.1.0 with NDCTL enabled.
