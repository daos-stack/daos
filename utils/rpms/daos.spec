--- conflicted
+++ resolved
@@ -14,13 +14,8 @@
 %endif
 
 Name:          daos
-<<<<<<< HEAD
-Version:       2.3.107
-Release:       6%{?relval}%{?dist}
-=======
 Version:       2.5.100
-Release:       1%{?relval}%{?dist}
->>>>>>> 2215bcbe
+Release:       2%{?relval}%{?dist}
 Summary:       DAOS Storage Engine
 
 License:       BSD-2-Clause-Patent
@@ -521,13 +516,7 @@
 %{_bindir}/rdbt
 %{_bindir}/ring_pl_map
 %{_bindir}/smd_ut
-<<<<<<< HEAD
-=======
 %{_bindir}/bio_ut
-%{_bindir}/srv_checksum_tests
-%{_bindir}/pool_scrubbing_tests
-%{_bindir}/rpc_tests
->>>>>>> 2215bcbe
 %{_bindir}/vea_ut
 %{_bindir}/vos_tests
 %{_bindir}/vea_stress
@@ -564,10 +553,9 @@
 # No files in a shim package
 
 %changelog
-<<<<<<< HEAD
-* Wed May 25 2023 Ryon Jensen <ryon.jensen@intel.com> 2.3.107-6
+* Wed Jun 07 2023 Ryon Jensen <ryon.jensen@intel.com> 2.5.100-1
 - Removed unnecessary test files
-=======
+
 * Tue Jun 06 2023 Jeff Olivier <jeffrey.v.olivier@intel.com> 2.5.100-1
 - Switch version to 2.5.100 for 2.6 test builds
 
@@ -576,7 +564,6 @@
 
 * Fri May 26 2023 Jeff Olivier <jeffrey.v.olivier@intel.com> 2.3.107-6
 - Add lmdb-devel and bio_ut for MD on SSD
->>>>>>> 2215bcbe
 
 * Tue May 23 2023 Lei Huang <lei.huang@intel.com> 2.3.107-5
 - Add libcapstone-devel to deps of client-tests package
