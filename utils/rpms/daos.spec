--- conflicted
+++ resolved
@@ -634,10 +634,6 @@
 # No files in a shim package
 
 %changelog
-<<<<<<< HEAD
-* Thu Feb 13 2025 Jan Michalski <jan-marian.michalski@hpe.com> 2.6.3-4
-- Add ddb_ut and dtx_ut to the server-tests package 
-=======
 * Mon May 12 2025  Tomasz Gromadzki <tomasz.gromadzki@hpe.com> 2.6.3-8
 - Bump lua-lmod version to >=8.7.36
 - Bump lmod version to >=8.7.36
@@ -656,7 +652,6 @@
 
 * Wed Mar 19 2025 Saurabh Tandan <saurabh.tandan@hpe.com> 2.6.3-4
 - Fourth release candidate for 2.6.3
->>>>>>> f1377d3f
 
 * Tue Feb 11 2025 Phillip Henderson <phillip.henderson@intel.com> 2.6.3-3
 - Third release candidate for 2.6.3
