--- conflicted
+++ resolved
@@ -15,7 +15,7 @@
 
 Name:          daos
 Version:       2.5.100
-Release:       7%{?relval}%{?dist}
+Release:       8%{?relval}%{?dist}
 Summary:       DAOS Storage Engine
 
 License:       BSD-2-Clause-Patent
@@ -223,12 +223,8 @@
 Requires: dbench
 Requires: lbzip2
 Requires: attr
-<<<<<<< HEAD
 Requires: ior
-Requires: golang >= 1.18
-=======
 Requires: go >= 1.18
->>>>>>> a941ad2a
 %if (0%{?suse_version} >= 1315)
 Requires: lua-lmod
 Requires: libcapstone-devel
@@ -591,18 +587,14 @@
 # No files in a shim package
 
 %changelog
-<<<<<<< HEAD
-* Fri Jun 30 2023 Brian J. Murrell <brian.murrell@intel.com> 2.5.100-7
+* Tue Aug 08 2023 Brian J. Murrell <brian.murrell@intel.com> 2.5.100-8
 - Build on EL9
 - Add a client-tests-mpich subpackage for mpich test dependencies.
 
-* Thu Jun 29 2023 Michael MacDonald <mjmac.macdonald@intel.com> 2.3.105-6
-=======
 * Fri Jul 07 2023 Brian J. Murrell <brian.murrell@intel.com> 2.5.100-7
 - Fix golang daos-client-tests dependency to be go instead
 
 * Thu Jun 29 2023 Michael MacDonald <mjmac.macdonald@intel.com> 2.5.100-6
->>>>>>> a941ad2a
 - Install golang >= 1.18 as a daos-client-tests dependency
 
 * Thu Jun 22 2023 Li Wei <wei.g.li@intel.com> 2.5.100-5
