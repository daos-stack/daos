--- conflicted
+++ resolved
@@ -15,7 +15,7 @@
 
 Name:          daos
 Version:       2.5.100
-Release:       11%{?relval}%{?dist}
+Release:       12%{?relval}%{?dist}
 Summary:       DAOS Storage Engine
 
 License:       BSD-2-Clause-Patent
@@ -585,13 +585,11 @@
 # No files in a shim package
 
 %changelog
-<<<<<<< HEAD
-* Wed Nov 08 2023 Dalton Bohning <dalton.bohning@intel.com> 2.5.100-11
+* Tue Nov 28 2023 Dalton Bohning <dalton.bohning@intel.com> 2.5.100-12
 - Add ftest/tags.py
-=======
+
 * Wed Nov 15 2023 Jerome Soumagne <jerome.soumagne@intel.com> 2.5.100-11
 - Bump mercury min version to 2.3.1
->>>>>>> c7df5dfb
 
 * Fri Nov 03 2023 Phillip Henderson <phillip.henderson@intel.com> 2.5.100-10
 - Move verify_perms.py location
