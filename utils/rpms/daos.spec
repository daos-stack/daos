--- conflicted
+++ resolved
@@ -13,7 +13,7 @@
 
 Name:          daos
 Version:       1.1.1
-Release:       2%{?relval}%{?dist}
+Release:       3%{?relval}%{?dist}
 Summary:       DAOS Storage Engine
 
 License:       Apache
@@ -399,14 +399,12 @@
 %{_libdir}/*.a
 
 %changelog
-<<<<<<< HEAD
-* Tue Oct 13 2020 Maureen Jean <maureen.jean@intel.com> - 1.1.1-2
+
+* Tue Oct 14 2020 Maureen Jean <maureen.jean@intel.com> - 1.1.1-3
 - add fault_status to daos-tests files list
-=======
 
 * Tue Oct 13 2020 Michael MacDonald <mjmac.macdonald@intel.com> 1.1.1-2
 - Create unprivileged user for daos_agent
->>>>>>> 8610da95
 
 * Mon Oct 12 2020 Johann Lombardi <johann.lombardi@intel.com> 1.1.1-1
 - Version bump up to 1.1.1
