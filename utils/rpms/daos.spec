%define daoshome %{_exec_prefix}/lib/%{name}
%define server_svc_name daos_server.service
%define agent_svc_name daos_agent.service

%global mercury_version 2.0.1-1%{?dist}
%global libfabric_version 1.12.0
%global __python %{__python3}

%if (0%{?rhel} >= 8)
# https://bugzilla.redhat.com/show_bug.cgi?id=1955184
%define _use_internal_dependency_generator 0
%define __find_requires %{_sourcedir}/bz-1955184_find-requires
%endif

Name:          daos
Version:       1.3.103
Release:       2%{?relval}%{?dist}
Summary:       DAOS Storage Engine

License:       BSD-2-Clause-Patent
URL:           https//github.com/daos-stack/daos
Source0:       %{name}-%{version}.tar.gz
Source1:       bz-1955184_find-requires
%if (0%{?rhel} >= 7)
%if (0%{?rhel} >= 8)
BuildRequires: python3-scons >= 2.4
%else
BuildRequires: python36-scons >= 2.4
%endif
%else
BuildRequires: scons >= 2.4
%endif
BuildRequires: libfabric-devel >= %{libfabric_version}
BuildRequires: mercury-devel = %{mercury_version}
%if (0%{?rhel} < 8) || (0%{?suse_version} > 0)
BuildRequires: openpa-devel
BuildRequires: libpsm2-devel
%endif
BuildRequires: gcc-c++
%if (0%{?rhel} >= 8)
BuildRequires: openmpi-devel
%else
BuildRequires: openmpi3-devel
%endif
BuildRequires: hwloc-devel
%if ("%{?compiler_args}" == "COMPILER=covc")
BuildRequires: bullseye
%endif
%if (0%{?rhel} >= 7)
BuildRequires: argobots-devel >= 1.1
BuildRequires: json-c-devel
%if (0%{?rhel} >= 8)
BuildRequires: boost-python3-devel
%else
BuildRequires: boost-python36-devel
%endif
%else
BuildRequires: libabt-devel >= 1.0rc1
BuildRequires: libjson-c-devel
BuildRequires: boost-devel
%endif
BuildRequires: libpmemobj-devel >= 1.11
%if (0%{?rhel} >= 8)
BuildRequires: fuse3-devel >= 3
%else
BuildRequires: fuse3-devel >= 3.4.2
%endif
%if (0%{?suse_version} >= 1500)
# NB: OpenSUSE is stupid about this... If we just
# specify go >= 1.X, it installs go=1.11 AND 1.X.
BuildRequires: go1.14
BuildRequires: go1.14-race
BuildRequires: libprotobuf-c-devel
BuildRequires: liblz4-devel
%else
BuildRequires: protobuf-c-devel
BuildRequires: lz4-devel
%endif
BuildRequires: spdk-devel >= 21.04
%if (0%{?rhel} >= 7)
BuildRequires: libisa-l-devel
BuildRequires: libisa-l_crypto-devel
%else
BuildRequires: libisal-devel
BuildRequires: libisal_crypto-devel
%endif
BuildRequires: daos-raft-devel = 0.8.0
BuildRequires: openssl-devel
BuildRequires: libevent-devel
BuildRequires: libyaml-devel
BuildRequires: libcmocka-devel
BuildRequires: valgrind-devel
BuildRequires: systemd
%if (0%{?rhel} >= 7)
BuildRequires: numactl-devel
BuildRequires: CUnit-devel
BuildRequires: golang-bin >= 1.12
# needed to retrieve PMM region info through control-plane
BuildRequires: libipmctl-devel
BuildRequires: python36-devel
%if (0%{?rhel} >= 8)
BuildRequires: python3-distro
%else
BuildRequires: python36-distro
%endif
BuildRequires: Lmod
%else
%if (0%{?suse_version} >= 1315)
# see src/client/dfs/SConscript for why we need /etc/os-release
# that code should be rewritten to use the python libraries provided for
# os detection
# prefer over libpsm2-compat
BuildRequires: libpsm_infinipath1
# prefer over libcurl4-mini
BuildRequires: libcurl4
BuildRequires: distribution-release
BuildRequires: libnuma-devel
BuildRequires: cunit-devel
BuildRequires: ipmctl-devel
BuildRequires: python3-devel
BuildRequires: python3-distro
BuildRequires: lua-lmod
BuildRequires: systemd-rpm-macros
%if 0%{?is_opensuse}
%else
# have choice for libcurl.so.4()(64bit) needed by systemd: libcurl4 libcurl4-mini
# have choice for libcurl.so.4()(64bit) needed by cmake: libcurl4 libcurl4-mini
BuildRequires: libcurl4
# have choice for libpsm_infinipath.so.1()(64bit) needed by libfabric1: libpsm2-compat libpsm_infinipath1
# have choice for libpsm_infinipath.so.1()(64bit) needed by openmpi-libs: libpsm2-compat libpsm_infinipath1
BuildRequires: libpsm_infinipath1
%endif
%endif
%endif
Requires: protobuf-c
Requires: openssl
# This should only be temporary until we can get a stable upstream release
# of mercury, at which time the autoprov shared library version should
# suffice
Requires: mercury = %{mercury_version}

%description
The Distributed Asynchronous Object Storage (DAOS) is an open-source
software-defined object store designed from the ground up for
massively distributed Non Volatile Memory (NVM). DAOS takes advantage
of next generation NVM technology like Storage Class Memory (SCM) and
NVM express (NVMe) while presenting a key-value storage interface and
providing features such as transactional non-blocking I/O, advanced
data protection with self healing on top of commodity hardware, end-
to-end data integrity, fine grained data control and elastic storage
to optimize performance and cost.

%package server
Summary: The DAOS server
Requires: %{name}%{?_isa} = %{version}-%{release}
Requires: spdk-tools >= 21.04
Requires: ndctl
# needed to set PMem configuration goals in BIOS through control-plane
%if (0%{?suse_version} >= 1500)
Requires: ipmctl >= 02.00.00.3733
Requires: libpmemobj1 >= 1.11
%else
Requires: ipmctl > 02.00.00.3816
Requires: libpmemobj >= 1.11
%endif
Requires: hwloc
Requires: mercury = %{mercury_version}
Requires(post): /sbin/ldconfig
Requires(postun): /sbin/ldconfig
Requires: libfabric >= %{libfabric_version}
%{?systemd_requires}
Obsoletes: cart < 1000

%description server
This is the package needed to run a DAOS server

%package client
Summary: The DAOS client
Requires: %{name}%{?_isa} = %{version}-%{release}
Requires: mercury = %{mercury_version}
Requires: libfabric >= %{libfabric_version}
%if (0%{?rhel} >= 8)
Requires: fuse3 >= 3
%else
Requires: fuse3 >= 3.4.2
%endif
Obsoletes: cart < 1000
%if (0%{?suse_version} >= 1500)
Requires: libfuse3-3 >= 3.4.2
%else
# because our repo has a deprecated fuse-3.x RPM, make sure we don't
# get it when fuse3 Requires: /etc/fuse.conf
%if (0%{?rhel} >= 8)
Requires: fuse3 >= 3
%else
Requires: fuse < 3, fuse3-libs >= 3.4.2
%endif
%endif
%{?systemd_requires}

%description client
This is the package needed to run a DAOS client

%package tests
Summary: The DAOS test suite
#This is a bit messy and needs some cleanup.  In theory,
#we should have client tests and server tests in separate
#packages but some binaries need libraries from both at
#present.
Requires: %{name}-client%{?_isa} = %{version}-%{release}
Requires: %{name}-server%{?_isa} = %{version}-%{release}
%if (0%{?rhel} >= 7) && (0%{?rhel} < 8)
Requires: python36-distro
Requires: python36-tabulate
%else
Requires: python3-distro
Requires: python3-tabulate
%endif
Requires: fio
Requires: dbench
Requires: lbzip2
Requires: attr
%if (0%{?suse_version} >= 1315)
Requires: libpsm_infinipath1
%endif

%description tests
This is the package needed to run the DAOS test suite

%package devel
Summary: The DAOS development libraries and headers
Requires: %{name}-client%{?_isa} = %{version}-%{release}
Requires: libuuid-devel

%description devel
This is the package needed to build software with the DAOS library.

%package firmware
Summary: The DAOS firmware management helper
Requires: %{name}-server%{?_isa} = %{version}-%{release}

%description firmware
This is the package needed to manage server storage firmware on DAOS servers.

%if (0%{?suse_version} > 0)
%global __debug_package 1
%global _debuginfo_subpackages 0
%debug_package
%endif

%prep
%autosetup

%build

%define conf_dir %{_sysconfdir}/daos
%if (0%{?rhel} >= 7)
%define scons_exe scons-3
%else
%define scons_exe scons
%endif
%{scons_exe} %{?_smp_mflags} \
      --config=force         \
      --no-rpath             \
      USE_INSTALLED=all      \
      FIRMWARE_MGMT=yes      \
      CONF_DIR=%{conf_dir}   \
      PREFIX=%{buildroot}    \
     %{?scons_args}          \
     %{?compiler_args}

%if ("%{?compiler_args}" == "COMPILER=covc")
mv test.cov{,-build}
%endif

%install
%{scons_exe} %{?_smp_mflags}          \
      --config=force                  \
      --no-rpath                      \
      --install-sandbox=%{buildroot}  \
      %{buildroot}%{_prefix}          \
      %{buildroot}%{conf_dir}         \
      USE_INSTALLED=all               \
      FIRMWARE_MGMT=yes               \
      CONF_DIR=%{conf_dir}            \
      PREFIX=%{_prefix}               \
      %{?scons_args}                  \
      %{?compiler_args}

%if ("%{?compiler_args}" == "COMPILER=covc")
mv test.cov-build %{buildroot}/usr/lib/daos/TESTING/ftest/test.cov
%endif
mkdir -p %{buildroot}/%{_sysconfdir}/ld.so.conf.d/
echo "%{_libdir}/daos_srv" > %{buildroot}/%{_sysconfdir}/ld.so.conf.d/daos.conf
mkdir -p %{buildroot}/%{_unitdir}
%if (0%{?rhel} == 7)
install -m 644 utils/systemd/%{server_svc_name}.pre230 %{buildroot}/%{_unitdir}/%{server_svc_name}
install -m 644 utils/systemd/%{agent_svc_name}.pre230 %{buildroot}/%{_unitdir}/%{agent_svc_name}
%else
install -m 644 utils/systemd/%{server_svc_name} %{buildroot}/%{_unitdir}
install -m 644 utils/systemd/%{agent_svc_name} %{buildroot}/%{_unitdir}
%endif
mkdir -p %{buildroot}/%{conf_dir}/certs/clients
mv %{buildroot}/%{conf_dir}/bash_completion.d %{buildroot}/%{_sysconfdir}

%pre server
getent group daos_metrics >/dev/null || groupadd -r daos_metrics
getent group daos_server >/dev/null || groupadd -r daos_server
getent passwd daos_server >/dev/null || useradd -s /sbin/nologin -r -g daos_server -G daos_metrics daos_server
%post server
/sbin/ldconfig
%systemd_post %{server_svc_name}
%preun server
%systemd_preun %{server_svc_name}
%postun server
/sbin/ldconfig
%systemd_postun %{server_svc_name}

%pre client
getent group daos_agent >/dev/null || groupadd -r daos_agent
getent passwd daos_agent >/dev/null || useradd -s /sbin/nologin -r -g daos_agent daos_agent
%post client
%systemd_post %{agent_svc_name}
%preun client
%systemd_preun %{agent_svc_name}
%postun client
%systemd_postun %{agent_svc_name}

%files
%defattr(-, root, root, -)
%{_sysconfdir}/ld.so.conf.d/daos.conf
%dir %attr(0755,root,root) %{conf_dir}/certs
%{conf_dir}/memcheck-cart.supp
%dir %{conf_dir}
%dir %{_sysconfdir}/bash_completion.d
%{_sysconfdir}/bash_completion.d/daos.bash
# Certificate generation files
%dir %{_libdir}/%{name}
%{_libdir}/%{name}/certgen/
%{_libdir}/%{name}/VERSION
%{_libdir}/libcart.so.*
%{_libdir}/libgurt.so.*
%doc

%files server
%config(noreplace) %attr(0644,root,root) %{conf_dir}/daos_server.yml
%dir %attr(0700,daos_server,daos_server) %{conf_dir}/certs/clients
# set daos_admin to be setuid root in order to perform privileged tasks
%attr(4750,root,daos_server) %{_bindir}/daos_admin
# set daos_server to be setgid daos_server in order to invoke daos_admin
# and/or daos_firmware
%attr(2755,root,daos_server) %{_bindir}/daos_server
%{_bindir}/daos_engine
%dir %{_libdir}/daos_srv
%{_libdir}/daos_srv/libcont.so
%{_libdir}/daos_srv/libdtx.so
%{_libdir}/daos_srv/libmgmt.so
%{_libdir}/daos_srv/libobj.so
%{_libdir}/daos_srv/libpool.so
%{_libdir}/daos_srv/librdb.so
%{_libdir}/daos_srv/librdbt.so
%{_libdir}/daos_srv/librebuild.so
%{_libdir}/daos_srv/librsvc.so
%{_libdir}/daos_srv/libsecurity.so
%{_libdir}/daos_srv/libvos_srv.so
%{_libdir}/daos_srv/libvos_size.so
%{_libdir}/daos_srv/libvos.so
%{_libdir}/daos_srv/libbio.so
%{_libdir}/daos_srv/libplacement.so
%{_libdir}/libdaos_common_pmem.so
%{conf_dir}/vos_size_input.yaml
%{_bindir}/daos_storage_estimator.py
%{python3_sitearch}/storage_estimator/*.py
%dir %{python3_sitearch}/storage_estimator
%if (0%{?rhel} >= 7)
%dir %{python3_sitearch}/storage_estimator/__pycache__
%{python3_sitearch}/storage_estimator/__pycache__/*.pyc
%endif
%{_datadir}/%{name}
%exclude %{_datadir}/%{name}/ioil-ld-opts
%{_unitdir}/%{server_svc_name}

%files client
%{_libdir}/libdaos_common.so
%{_libdir}/libdaos.so.*
%{_bindir}/cart_ctl
%{_bindir}/self_test
%{_bindir}/dmg
%{_bindir}/daos_agent
%{_bindir}/dfuse
%{_bindir}/daos
%{_bindir}/daos_old
%{_libdir}/libdaos_cmd_hdlrs.so
%{_libdir}/libdfs.so
%{_libdir}/%{name}/API_VERSION
%{_libdir}/libduns.so
%{_libdir}/libdfuse.so
%{_libdir}/libioil.so
%{_libdir}/libdfs_internal.so
%dir %{python3_sitearch}/pydaos
%{python3_sitearch}/pydaos/*.py
%dir %{python3_sitearch}/pydaos/raw
%{python3_sitearch}/pydaos/raw/*.py
%if (0%{?rhel} >= 7)
%dir %{python3_sitearch}/pydaos/__pycache__
%{python3_sitearch}/pydaos/__pycache__/*.pyc
%dir %{python3_sitearch}/pydaos/raw/__pycache__
%{python3_sitearch}/pydaos/raw/__pycache__/*.pyc
%endif
%{python3_sitearch}/pydaos/pydaos_shim.so
%{_datadir}/%{name}/ioil-ld-opts
%config(noreplace) %{conf_dir}/daos_agent.yml
%config(noreplace) %{conf_dir}/daos_control.yml
%{_unitdir}/%{agent_svc_name}
%{_mandir}/man8/daos.8*
%{_mandir}/man8/dmg.8*

%files tests
%dir %{_prefix}/lib/daos
%{_prefix}/lib/daos/TESTING
%{_prefix}/lib/daos/TESTING/ftest/list_tests.py
%{_bindir}/hello_drpc
%{_bindir}/*_test*
%{_bindir}/jobtest
%{_bindir}/self_test
%{_libdir}/libdaos_tests.so
%{_bindir}/jump_pl_map
%{_bindir}/ring_pl_map
%{_bindir}/pl_bench
%{_bindir}/smd_ut
%{_bindir}/vea_ut
%{_bindir}/daos_perf
%{_bindir}/daos_racer
%{_bindir}/evt_ctl
%{_bindir}/io_conf
%{_bindir}/rdbt
%{_bindir}/obj_ctl
%{_bindir}/daos_gen_io_conf
%{_bindir}/daos_run_io_conf
%{_bindir}/crt_launch
%{_bindir}/daos_metrics
%{_bindir}/daos_test
%{_bindir}/dfs_test
%{conf_dir}/fault-inject-cart.yaml
%{_bindir}/fault_status
# For avocado tests
%{_prefix}/lib/daos/.build_vars.json
%{_prefix}/lib/daos/.build_vars.sh
%{_libdir}/libdts.so

%files devel
%{_includedir}/*
%{_libdir}/libdaos.so
%{_libdir}/libgurt.so
%{_libdir}/libcart.so
%{_libdir}/*.a

%files firmware
# set daos_firmware to be setuid root in order to perform privileged tasks
%attr(4750,root,daos_server) %{_bindir}/daos_firmware

%changelog
<<<<<<< HEAD
* Mon Jul 12 2021  Maureen Jean <maureen.jean@intel.com> 1.3.103-2
- Add python modules to python3.6 site-packages
=======
* Mon Jul 12 2021 Alexander Oganezov <alexander.a.oganezov@intel.com> 1.3.103-2
- Update to mercury release v2.0.1
>>>>>>> 7fcee9eb

* Mon Jul 12 2021 Johann Lombardi <johann.lombardi@intel.com> 1.3.103-1
- Version bump to 1.3.103 for 2.0 test build 3

* Wed Jul 7 2021 Phillip Henderson <phillip.henderson@intel.com> 1.3.102-6
- Update daos-devel to always require the same version daos-client

* Wed Jun 30 2021 Tom Nabarro <tom.nabarro@intel.com> 1.3.102-5
- Update to spdk 21.04 and (indirectly) dpdk 21.05

* Fri Jun 25 2021 Brian J. Murrell <brian.murrell@intel.com> - 1.3.102-4
- Add libuuid-devel back as a requirement of daos-devel

* Wed Jun 23 2021 Li Wei <wei.g.li@intel.com> 1.3.102-3
- Update raft to pick up Pre-Vote

* Mon Jun 14 2021 Jeff Olivier <jeffrey.v.olivier@intel.com> 1.3.102-2
- Update to pmdk 1.11.0-rc1
- Remove dependence on libpmem since we use libpmemobj directly

* Fri Jun 11 2021 Johann Lombardi <johann.lombardi@intel.com> 1.3.102-1
- Version bump to 1.3.102 for 2.0 test build 2

* Wed Jun 02 2021 Johann Lombardi <johann.lombardi@intel.com> 1.3.101-3
- Remove libs from devel package

* Thu May 20 2021 Jeff Olivier <jeffrey.v.olivier@intel.com> 1.3.0-101-2
- Remove client libs from common package

* Wed May 19 2021 Johann Lombardi <johann.lombardi@intel.com> 1.3.101-1
- Version bump to 1.3.101 for 2.0 test build 1

* Fri May 07 2021 Brian J. Murrell <brian.murrell@intel.com> 1.3.0-16
- Enable debuginfo package building on SUSE platforms

* Thu May 06 2021 Brian J. Murrell <brian.murrell@intel.com> 1.3.0-15
- Update to build on EL8

* Wed May 05 2021 Brian J. Murrell <brian.murrell@intel.com> 1.3.0-14
- Package /etc/daos/certs in main/common package so that both server
  and client get it created

* Wed Apr 21 2021 Tom Nabarro <tom.nabarro@intel.com> - 1.3.0-13
- Relax ipmctl version requirement on leap15 as we have runtime checks

* Fri Apr 16 2021 Mohamad Chaarawi <mohamad.chaarawi@intel.com> - 1.3.0-12
- remove dfuse_hl

* Wed Apr 14 2021 Jeff Olivier <jeffrey.v.olivier@intel.com> - 1.3.0-11
- Remove storage_estimator and io_conf from client packages to remove
  any client side dependence on bio and vos (and and PMDK/SPDK)

* Mon Apr 12 2021 Dalton A. Bohning <daltonx.bohning@intel.com> - 1.3.0-10
- Add attr to the test dependencies

* Tue Apr 06 2021 Kris Jacque <kristin.jacque@intel.com> 1.3.0-9
- Add package for daos_firmware helper binary

* Fri Apr 02 2021 Jeff Olivier <jeffrey.v.olivier@intel.com> 1.3.0-8
- Remove unused readline-devel

* Thu Apr 01 2021 Brian J. Murrell <brian.murrell@intel.com> 1.3.0-7
- Update argobots to 1.1

* Tue Mar 30 2021 Maureen Jean <maureen.jean@intel.com> 1.3.0-6
- Change pydaos_shim_3 to pydaos_shim

* Mon Mar 29 2021 Brian J. Murrell <brian.murrell@intel.com> - 1.3.0-5
- Move libdts.so to the daos-tests subpackage

* Tue Mar 23 2021 Alexander Oganezov <alexander.a.oganezov@intel.com> 1.3.0-4
- Update libfabric to v1.12.0
- Disable grdcopy/gdrapi linkage in libfabric


* Thu Mar 18 2021 Maureen Jean <maureen.jean@intel.com> 1.3.0-3
- Update to python3

* Thu Feb 25 2021 Li Wei <wei.g.li@intel.com> 1.3.0-2
- Require raft-devel 0.7.3 that fixes an unstable leadership problem caused by
  removed replicas as well as some Coverity issues

* Wed Feb 24 2021 Brian J. Murrell <brian.murrell@intel.com> - 1.3.0-1
- Version bump up to 1.3.0

* Mon Feb 22 2021 Brian J. Murrell <brian.murrell@intel.com> 1.1.3-3
- Remove all *-devel Requires from daos-devel as none of those are
  actually necessary to build libdaos clients

* Tue Feb 16 2021 Alexander Oganezov <alexander.a.oganezov@intel.com> 1.1.3-2
- Update libfabric to v1.12.0rc1

* Wed Feb 10 2021 Johann Lombardi <johann.lombardi@intel.com> 1.1.3-1
- Version bump up to 1.1.3

* Tue Feb 9 2021 Vish Venkatesan <vishwanath.venkatesan@intel.com> 1.1.2.1-11
- Add new pmem specific version of DAOS common library

* Fri Feb 5 2021 Saurabh Tandan <saurabh.tandan@intel.com> 1.1.2.1-10
- Added dbench as requirement for test package.

* Wed Feb 3 2021 Hua Kuang <hua.kuang@intel.com> 1.1.2.1-9
- Changed License to BSD-2-Clause-Patent

* Wed Feb 03 2021 Brian J. Murrell <brian.murrell@intel.com> - 1.1.2-8
- Update minimum required libfabric to 1.11.1

* Thu Jan 28 2021 Phillip Henderson <phillip.henderson@intel.com> 1.1.2.1-7
- Change ownership and permissions for the /etc/daos/certs directory.

* Sat Jan 23 2021 Alexander Oganezov <alexander.a.oganezov@intel.com> 1.1.2.1-6
- Update to mercury v2.0.1rc1

* Fri Jan 22 2021 Michael MacDonald <mjmac.macdonald@intel.com> 1.1.2.1-5
- Install daos_metrics utility to %{_bindir}

* Wed Jan 20 2021 Kenneth Cain <kenneth.c.cain@intel.com> 1.1.2.1-4
- Version update for API major version 1, libdaos.so.1 (1.0.0)

* Fri Jan 15 2021 Michael Hennecke <mhennecke@lenovo.com> 1.1.2.1-3
- Harmonize daos_server and daos_agent groups.

* Tue Dec 15 2020 Ashley Pittman <ashley.m.pittman@intel.com> 1.1.2.1-2
- Combine the two memcheck suppressions files.

* Wed Dec 09 2020 Johann Lombardi <johann.lombardi@intel.com> 1.1.2.1-1
- Version bump up to 1.1.2.1

* Fri Dec 04 2020 Li Wei <wei.g.li@intel.com> 1.1.2-3
- Require raft-devel 0.7.1 that fixes recent Coverity issues

* Wed Dec 02 2020 Maureen Jean <maureen.jean@intel.com> - 1.1.2-2
- define scons_args to be BUILD_TYPE=<release|dev>
- the scons default is BUILD_TYPE=release
- BUILD_TYPE=release will disable fault injection in build

* Tue Dec 01 2020 Brian J. Murrell <brian.murrell@intel.com> - 1.1.2-1
- Version bump up to 1.1.2

* Tue Nov 17 2020 Li Wei <wei.g.li@intel.com> 1.1.1-8
- Require raft-devel 0.7.0 that changes log indices and terms to 63-bit

* Wed Nov 11 2020 Tom Nabarro <tom.nabarro@intel.com> 1.1.1-7
- Add version validation for runtime daos_server ipmctl requirement to avoid
  potential corruption of PMMs when setting PMem goal, issue fixed in
  https://github.com/intel/ipmctl/commit/9e3898cb15fa9eed3ef3e9de4488be1681d53ff4

* Thu Oct 29 2020 Jonathan Martinez Montes <jonathan.martinez.montes@intel.com> 1.1.1-6
- Restore obj_ctl utility

* Wed Oct 28 2020 Brian J. Murrell <brian.murrell@intel.com> - 1.1.1-5
- Use %%autosetup
- Only use systemd_requires if it exists
- Obsoletes: cart now that it's included in daos

* Sat Oct 24 2020 Maureen Jean <maureen.jean@intel.com> 1.1.1-4
- Add daos.conf to the daos package to resolve the path to libbio.so

* Tue Oct 13 2020 Jonathan Martinez Montes <jonathan.martinez.montes@intel.com> 1.1.1-3
- Remove obj_ctl from Tests RPM package
- Add libdts.so shared library that is used by daos_perf, daos_racer and
  the daos utility.

* Tue Oct 13 2020 Amanda Justiniano <amanda.justiniano-pagn@intel.com> 1.1.1-3
- Add lbzip2 requirement to the daos-tests package

* Tue Oct 13 2020 Michael MacDonald <mjmac.macdonald@intel.com> 1.1.1-2
- Create unprivileged user for daos_agent

* Mon Oct 12 2020 Johann Lombardi <johann.lombardi@intel.com> 1.1.1-1
- Version bump up to 1.1.1

* Sat Oct 03 2020 Michael MacDonald <mjmac.macdonald@intel.com> 1.1.0-34
- Add go-race to BuildRequires on OpenSUSE Leap

* Wed Sep 16 2020 Alexander Oganezov <alexander.a.oganezov@intel.com> 1.1.0-33
- Update OFI to v1.11.0

* Mon Aug 17 2020 Michael MacDonald <mjmac.macdonald@intel.com> 1.1.0-32
- Install completion script in /etc/bash_completion.d

* Wed Aug 05 2020 Brian J. Murrell <brian.murrell@intel.com> - 1.1.0-31
- Change fuse requirement to fuse3
- Use Lmod for MPI module loading
- Remove unneeded (and un-distro gated) Requires: json-c

* Wed Jul 29 2020 Jonathan Martinez Montes <jonathan.martinez.montes@intel.com> - 1.1.0-30
- Add the daos_storage_estimator.py tool. It merges the functionality of the
  former tools vos_size, vos_size.py, vos_size_dfs_sample.py and parse_csv.py.

* Wed Jul 29 2020 Jeffrey V Olivier <jeffrey.v.olivier@intel.com> - 1.1.0-29
- Revert prior changes from version 28

* Mon Jul 13 2020 Brian J. Murrell <brian.murrell@intel.com> - 1.1.0-28
- Change fuse requirement to fuse3
- Use Lmod for MPI module loading

* Tue Jul 7 2020 Alexander A Oganezov <alexander.a.oganezov@intel.com> - 1.1.0-27
- Update to mercury release 2.0.0~rc1-1

* Sun Jun 28 2020 Jonathan Martinez Montes <jonathan.martinez.montes@intel.com> - 1.1.0-26
- Add the vos_size_dfs_sample.py tool. It is used to generate dynamically
  the vos_dfs_sample.yaml file using the real DFS super block data.

* Tue Jun 23 2020 Jeff Olivier <jeffrey.v.olivier@intel.com> - 1.1.0-25
- Add -no-rpath option and use it for rpm build rather than modifying
  SCons files in place

* Tue Jun 16 2020 Jeff Olivier <jeffrey.v.olivier@intel.com> - 1.1.0-24
- Modify RPATH removal snippet to replace line with pass as some lines
  can't be removed without breaking the code

* Fri Jun 05 2020 Ryon Jensen <ryon.jensen@intel.com> - 1.1.0-23
- Add libisa-l_crypto dependency

* Fri Jun 05 2020 Tom Nabarro <tom.nabarro@intel.com> - 1.1.0-22
- Change server systemd run-as user to daos_server in unit file

* Thu Jun 04 2020 Hua Kuang <hua.kuang@intel.com> - 1.1.0-21
- Remove dmg_old from DAOS RPM package

* Thu May 28 2020 Tom Nabarro <tom.nabarro@intel.com> - 1.1.0-20
- Create daos group to run as in systemd unit file

* Tue May 26 2020 Brian J. Murrell <brian.murrell@intel.com> - 1.1.0-19
- Enable parallel building with _smp_mflags

* Fri May 15 2020 Kenneth Cain <kenneth.c.cain@intel.com> - 1.1.0-18
- Require raft-devel >= 0.6.0 that adds new API raft_election_start()

* Thu May 14 2020 Brian J. Murrell <brian.murrell@intel.com> - 1.1.0-17
- Add cart-devel's Requires to daos-devel as they were forgotten
  during the cart merge

* Thu May 14 2020 Brian J. Murrell <brian.murrell@intel.com> - 1.1.0-16
- Fix fuse3-libs -> libfuse3 for SLES/Leap 15

* Thu Apr 30 2020 Brian J. Murrell <brian.murrell@intel.com> - 1.1.0-15
- Use new properly pre-release tagged mercury RPM

* Thu Apr 30 2020 Brian J. Murrell <brian.murrell@intel.com> - 1.1.0-14
- Move fuse dependencies to the client subpackage

* Mon Apr 27 2020 Michael MacDonald <mjmac.macdonald@intel.com> 1.1.0-13
- Rename /etc/daos.yml -> /etc/daos_control.yml

* Thu Apr 16 2020 Brian J. Murrell <brian.murrell@intel.com> - 1.1.0-12
- Use distro fuse

* Fri Apr 10 2020 Alexander Oganezov <alexander.a.oganezov@intel.com> - 1.1.0-11
- Update to mercury 4871023 to pick na_ofi.c race condition fix for
  "No route to host" errors.

* Sun Apr 05 2020 Brian J. Murrell <brian.murrell@intel.com> - 1.1.0-10
- Clean up spdk dependencies

* Mon Mar 30 2020 Tom Nabarro <tom.nabarro@intel.com> - 1.1.0-9
- Set version of spdk to < v21, > v19

* Fri Mar 27 2020 David Quigley <david.quigley@intel.com> - 1.1.0-8
- add daos and dmg man pages to the daos-client files list

* Thu Mar 26 2020 Michael MacDonald <mjmac.macdonald@intel.com> 1.1.0-7
- Add systemd scriptlets for managing daos_server/daos_admin services

* Thu Mar 26 2020 Alexander Oganeozv <alexander.a.oganezov@intel.com> - 1.1.0-6
- Update ofi to 62f6c937601776dac8a1f97c8bb1b1a6acfbc3c0

* Tue Mar 24 2020 Jeffrey V. Olivier <jeffrey.v.olivier@intel.com> - 1.1.0-5
- Remove cart as an external dependence

* Mon Mar 23 2020 Jeffrey V. Olivier <jeffrey.v.olivier@intel.com> - 1.1.0-4
- Remove scons_local as dependency

* Tue Mar 03 2020 Brian J. Murrell <brian.murrell@intel.com> - 1.1.0-3
- Bump up go minimum version to 1.12

* Thu Feb 20 2020 Brian J. Murrell <brian.murrell@intel.com> - 1.1.0-2
- daos-server requires daos-client (same version)

* Fri Feb 14 2020 Brian J. Murrell <brian.murrell@intel.com> - 1.1.0-1
- Version bump up to 1.1.0

* Wed Feb 12 2020 Brian J. Murrell <brian.murrell@intel.com> - 0.9.0-2
- Remove undefine _missing_build_ids_terminate_build

* Thu Feb 06 2020 Johann Lombardi <johann.lombardi@intel.com> - 0.9.0-1
- Version bump up to 0.9.0

* Sat Jan 18 2020 Jeff Olivier <jeffrey.v.olivier@intel.com> - 0.8.0-3
- Fixing a few warnings in the RPM spec file

* Fri Dec 27 2019 Jeff Olivier <jeffrey.v.olivier@intel.com> - 0.8.0-2
- Remove openmpi, pmix, and hwloc builds, use hwloc and openmpi packages

* Tue Dec 17 2019 Johann Lombardi <johann.lombardi@intel.com> - 0.8.0-1
- Version bump up to 0.8.0

* Thu Dec 05 2019 Johann Lombardi <johann.lombardi@intel.com> - 0.7.0-1
- Version bump up to 0.7.0

* Tue Nov 19 2019 Tom Nabarro <tom.nabarro@intel.com> 0.6.0-15
- Temporarily unconstrain max. version of spdk

* Wed Nov 06 2019 Brian J. Murrell <brian.murrell@intel.com> 0.6.0-14
- Constrain max. version of spdk

* Wed Nov 06 2019 Brian J. Murrell <brian.murrell@intel.com> 0.6.0-13
- Use new cart with R: mercury to < 1.0.1-20 due to incompatibility

* Wed Nov 06 2019 Michael MacDonald <mjmac.macdonald@intel.com> 0.6.0-12
- Add daos_admin privileged helper for daos_server

* Fri Oct 25 2019 Brian J. Murrell <brian.murrell@intel.com> 0.6.0-11
- Handle differences in Leap 15 Python packaging

* Wed Oct 23 2019 Brian J. Murrell <brian.murrell@intel.com> 0.6.0-9
- Update BR: libisal-devel for Leap

* Mon Oct 07 2019 Brian J. Murrell <brian.murrell@intel.com> 0.6.0-8
- Use BR: cart-devel-%{cart_sha1} if available
- Remove cart's BRs as it's -devel Requires them now

* Tue Oct 01 2019 Brian J. Murrell <brian.murrell@intel.com> 0.6.0-7
- Constrain cart BR to <= 1.0.0

* Sat Sep 21 2019 Brian J. Murrell <brian.murrell@intel.com>
- Remove Requires: {argobots, cart}
  - autodependencies should take care of these

* Thu Sep 19 2019 Jeff Olivier <jeffrey.v.olivier@intel.com>
- Add valgrind-devel requirement for argobots change

* Tue Sep 10 2019 Tom Nabarro <tom.nabarro@intel.com>
- Add requires ndctl as runtime dep for control plane.

* Thu Aug 15 2019 David Quigley <david.quigley@intel.com>
- Add systemd unit files to packaging.

* Thu Jul 25 2019 Brian J. Murrell <brian.murrell@intel.com>
- Add git hash and commit count to release

* Thu Jul 18 2019 David Quigley <david.quigley@intel.com>
- Add certificate generation files to packaging.

* Tue Jul 09 2019 Johann Lombardi <johann.lombardi@intel.com>
- Version bump up to 0.6.0

* Fri Jun 21 2019 David Quigley <dquigley@intel.com>
- Add daos_agent.yml to the list of packaged files

* Thu Jun 13 2019 Brian J. Murrell <brian.murrell@intel.com>
- move obj_ctl daos_gen_io_conf daos_run_io_conf to
  daos-tests sub-package
- daos-server needs spdk-tools

* Fri May 31 2019 Ken Cain <kenneth.c.cain@intel.com>
- Add new daos utility binary

* Wed May 29 2019 Brian J. Murrell <brian.murrell@intel.com>
- Version bump up to 0.5.0
- Add Requires: libpsm_infinipath1 for SLES 12.3

* Tue May 07 2019 Brian J. Murrell <brian.murrell@intel.com>
- Move some files around among the sub-packages

* Mon May 06 2019 Brian J. Murrell <brian.murrell@intel.com>
- Only BR fio
  - fio-{devel,src} is not needed

* Wed Apr 03 2019 Brian J. Murrell <brian.murrell@intel.com>
- initial package<|MERGE_RESOLUTION|>--- conflicted
+++ resolved
@@ -14,7 +14,7 @@
 
 Name:          daos
 Version:       1.3.103
-Release:       2%{?relval}%{?dist}
+Release:       3%{?relval}%{?dist}
 Summary:       DAOS Storage Engine
 
 License:       BSD-2-Clause-Patent
@@ -460,13 +460,11 @@
 %attr(4750,root,daos_server) %{_bindir}/daos_firmware
 
 %changelog
-<<<<<<< HEAD
-* Mon Jul 12 2021  Maureen Jean <maureen.jean@intel.com> 1.3.103-2
+* Tue Jul 13 2021  Maureen Jean <maureen.jean@intel.com> 1.3.103-3
 - Add python modules to python3.6 site-packages
-=======
+
 * Mon Jul 12 2021 Alexander Oganezov <alexander.a.oganezov@intel.com> 1.3.103-2
 - Update to mercury release v2.0.1
->>>>>>> 7fcee9eb
 
 * Mon Jul 12 2021 Johann Lombardi <johann.lombardi@intel.com> 1.3.103-1
 - Version bump to 1.3.103 for 2.0 test build 3
