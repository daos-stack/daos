%define daoshome %{_exec_prefix}/lib/%{name}
%define server_svc_name daos_server.service
%define agent_svc_name daos_agent.service
%define sysctl_script_name 10-daos_server.conf

%global mercury_version 2.1.0~rc4-8%{?dist}
%global libfabric_version 1.15.0~rc3-1
%global __python %{__python3}

%if 0%{?rhel} > 0
%if 0%{?rhel} > 7
# only RHEL 8+ has a new enough ucx-devel
%global ucx 1
%else
%global ucx 0
%endif
%else
# but assume that anything else does also
%global ucx 1
%endif

%if (0%{?rhel} >= 8)
# https://bugzilla.redhat.com/show_bug.cgi?id=1955184
%define _use_internal_dependency_generator 0
%define __find_requires %{SOURCE1}
%endif

Name:          daos
Version:       2.3.100
Release:       4%{?relval}%{?dist}
Summary:       DAOS Storage Engine

License:       BSD-2-Clause-Patent
URL:           https//github.com/daos-stack/daos
Source0:       %{name}-%{version}.tar.gz
Source1:       bz-1955184_find-requires
%if (0%{?rhel} >= 7)
%if (0%{?rhel} >= 8)
BuildRequires: python3-scons >= 2.4
%else
BuildRequires: python36-scons >= 2.4
%endif
%else
BuildRequires: scons >= 2.4
%endif
BuildRequires: libfabric-devel >= %{libfabric_version}
BuildRequires: mercury-devel >= %{mercury_version}
%if (0%{?rhel} < 8) || (0%{?suse_version} > 0)
BuildRequires: openpa-devel
BuildRequires: libpsm2-devel
%endif
BuildRequires: gcc-c++
%if (0%{?rhel} >= 8)
BuildRequires: openmpi-devel
%else
BuildRequires: openmpi3-devel
%endif
BuildRequires: hwloc-devel
%if ("%{?compiler_args}" == "COMPILER=covc")
BuildRequires: bullseye
%endif
%if (0%{?rhel} >= 7)
BuildRequires: argobots-devel >= 1.1
BuildRequires: json-c-devel
%if (0%{?rhel} >= 8)
BuildRequires: boost-python3-devel
%else
BuildRequires: boost-python36-devel
%endif
%else
BuildRequires: libabt-devel >= 1.0rc1
BuildRequires: libjson-c-devel
BuildRequires: boost-devel
%endif
BuildRequires: libpmemobj-devel >= 1.11
%if (0%{?rhel} >= 8)
BuildRequires: fuse3-devel >= 3
%else
BuildRequires: fuse3-devel >= 3.4.2
%endif
%if (0%{?suse_version} >= 1500)
BuildRequires: go-race
BuildRequires: libprotobuf-c-devel
BuildRequires: liblz4-devel
%else
BuildRequires: protobuf-c-devel
BuildRequires: lz4-devel
%endif
BuildRequires: spdk-devel >= 21.07
%if (0%{?rhel} >= 7)
BuildRequires: libisa-l-devel
BuildRequires: libisa-l_crypto-devel
%else
BuildRequires: libisal-devel
BuildRequires: libisal_crypto-devel
%endif
BuildRequires: daos-raft-devel = 0.9.1-1401.gc18bcb8%{?dist}
BuildRequires: openssl-devel
BuildRequires: libevent-devel
BuildRequires: libyaml-devel
BuildRequires: libcmocka-devel
BuildRequires: valgrind-devel
BuildRequires: systemd
BuildRequires: go >= 1.14
%if (0%{?rhel} >= 7)
BuildRequires: numactl-devel
BuildRequires: CUnit-devel
# needed to retrieve PMM region info through control-plane
BuildRequires: libipmctl-devel
BuildRequires: python36-devel
%if (0%{?rhel} >= 8)
BuildRequires: python3-distro
%else
BuildRequires: python36-distro
%endif
BuildRequires: Lmod
%else
%if (0%{?suse_version} >= 1315)
# see src/client/dfs/SConscript for why we need /etc/os-release
# that code should be rewritten to use the python libraries provided for
# os detection
# prefer over libpsm2-compat
BuildRequires: libpsm_infinipath1
# prefer over libcurl4-mini
BuildRequires: libcurl4
BuildRequires: distribution-release
BuildRequires: libnuma-devel
BuildRequires: cunit-devel
BuildRequires: ipmctl-devel
BuildRequires: python3-devel
BuildRequires: python3-distro
BuildRequires: python-rpm-macros
BuildRequires: lua-lmod
BuildRequires: systemd-rpm-macros
%if 0%{?is_opensuse}
%else
# have choice for libcurl.so.4()(64bit) needed by systemd: libcurl4 libcurl4-mini
# have choice for libcurl.so.4()(64bit) needed by cmake: libcurl4 libcurl4-mini
BuildRequires: libcurl4
# have choice for libpsm_infinipath.so.1()(64bit) needed by libfabric1: libpsm2-compat libpsm_infinipath1
# have choice for libpsm_infinipath.so.1()(64bit) needed by openmpi-libs: libpsm2-compat libpsm_infinipath1
BuildRequires: libpsm_infinipath1
%endif
%endif
%endif
%if 0%{ucx} > 0
%if (0%{?suse_version} > 0)
BuildRequires: libucp-devel
BuildRequires: libucs-devel
BuildRequires: libuct-devel
%else
BuildRequires: ucx-devel
%endif
%endif

Requires: protobuf-c
Requires: openssl
# This should only be temporary until we can get a stable upstream release
# of mercury, at which time the autoprov shared library version should
# suffice
Requires: mercury >= %{mercury_version}


%description
The Distributed Asynchronous Object Storage (DAOS) is an open-source
software-defined object store designed from the ground up for
massively distributed Non Volatile Memory (NVM). DAOS takes advantage
of next generation NVM technology like Storage Class Memory (SCM) and
NVM express (NVMe) while presenting a key-value storage interface and
providing features such as transactional non-blocking I/O, advanced
data protection with self healing on top of commodity hardware, end-
to-end data integrity, fine grained data control and elastic storage
to optimize performance and cost.

%package server
Summary: The DAOS server
Requires: %{name}%{?_isa} = %{version}-%{release}
Requires: spdk-tools >= 21.07
Requires: ndctl
# needed to set PMem configuration goals in BIOS through control-plane
%if (0%{?suse_version} >= 1500)
Requires: ipmctl >= 02.00.00.3733
# When 1.11.2 is released, we can change this to >= 1.11.2
Requires: libpmemobj1 = 1.11.0-3.suse1500
%else
Requires: ipmctl > 02.00.00.3816
# When 1.11.2 is released, we can change this to >= 1.11.2
Requires: libpmemobj = 1.11.0-3%{?dist}
%endif
Requires: mercury >= %{mercury_version}
Requires(post): /sbin/ldconfig
Requires(postun): /sbin/ldconfig
Requires: libfabric >= %{libfabric_version}
%{?systemd_requires}
Obsoletes: cart < 1000

%description server
This is the package needed to run a DAOS server

%package client
Summary: The DAOS client
Requires: %{name}%{?_isa} = %{version}-%{release}
Requires: mercury >= %{mercury_version}
Requires: libfabric >= %{libfabric_version}
%if (0%{?rhel} >= 8)
Requires: fuse3 >= 3
%else
Requires: fuse3 >= 3.4.2
%endif
Obsoletes: cart < 1000
%if (0%{?suse_version} >= 1500)
Requires: libfuse3-3 >= 3.4.2
%else
# because our repo has a deprecated fuse-3.x RPM, make sure we don't
# get it when fuse3 Requires: /etc/fuse.conf
%if (0%{?rhel} >= 8)
Requires: fuse3 >= 3
%else
Requires: fuse < 3, fuse3-libs >= 3.4.2
%endif
%endif
%{?systemd_requires}

%description client
This is the package needed to run a DAOS client

%package tests
Summary: The entire DAOS test suite
Requires: %{name}-client-tests-openmpi%{?_isa} = %{version}-%{release}

%description tests
This is the package is a metapackage to install all of the test packages

%package client-tests
Summary: The DAOS test suite
Requires: %{name}-client%{?_isa} = %{version}-%{release}
%if (0%{?rhel} >= 7) && (0%{?rhel} < 8)
Requires: python36-distro
Requires: python36-tabulate
Requires: python36-defusedxml
%else
Requires: python3-distro
Requires: python3-tabulate
Requires: python3-defusedxml
%endif
Requires: fio
Requires: meson
Requires: python3-pyelftools
Requires: dbench
Requires: lbzip2
Requires: attr
%if (0%{?suse_version} >= 1315)
Requires: libpsm_infinipath1
Requires: lua-lmod
%else
Requires: Lmod
%endif

%description client-tests
This is the package needed to run the DAOS test suite (client tests)

%package client-tests-openmpi
Summary: The DAOS client test suite - tools which need openmpi
Requires: %{name}-client-tests%{?_isa} = %{version}-%{release}

%description client-tests-openmpi
This is the package needed to run the DAOS client test suite openmpi tools

%package server-tests
Summary: The DAOS server test suite (server tests)
Requires: %{name}-server%{?_isa} = %{version}-%{release}

%description server-tests
This is the package needed to run the DAOS server test suite (server tests)

%package devel
Summary: The DAOS development libraries and headers
Requires: %{name}-client%{?_isa} = %{version}-%{release}
Requires: libuuid-devel

%description devel
This is the package needed to build software with the DAOS library.

%package firmware
Summary: The DAOS firmware management helper
Requires: %{name}-server%{?_isa} = %{version}-%{release}

%description firmware
This is the package needed to manage server storage firmware on DAOS servers.

%package serialize
Summary: DAOS serialization library that uses HDF5
BuildRequires: hdf5-devel
Requires: hdf5

%description serialize
This is the package needed to use the DAOS serialization and deserialization
tools, as well as the preserve option for the filesystem copy tool.

%package mofed-shim
Summary: A shim to bridge MOFED's openmpi to distribution dependency tags
Provides: libmpi.so.40()(64bit)(openmpi-x86_64)
Requires: libmpi.so.40()(64bit)
Provides: libmpi_cxx.so.40()(64bit)(openmpi-x86_64)
Provides: libmpi_cxx.so.40()(64bit)

%description mofed-shim
This is the package that bridges the difference between the MOFED openmpi
"Provides" and distribution-openmpi consumers "Requires".

%if (0%{?suse_version} > 0)
%global __debug_package 1
%global _debuginfo_subpackages 0
%debug_package
%endif

%prep
%autosetup

%build

%define conf_dir %{_sysconfdir}/daos
%if (0%{?rhel} >= 7)
%define scons_exe scons-3
%else
%define scons_exe scons
%endif
%{scons_exe} %{?_smp_mflags} \
      --config=force         \
      --no-rpath             \
      USE_INSTALLED=all      \
      FIRMWARE_MGMT=yes      \
      CONF_DIR=%{conf_dir}   \
      PREFIX=%{buildroot}    \
     %{?scons_args}          \
     %{?compiler_args}

%if ("%{?compiler_args}" == "COMPILER=covc")
mv test.cov{,-build}
%endif

%install
%{scons_exe} %{?_smp_mflags}          \
      --config=force                  \
      --no-rpath                      \
      --install-sandbox=%{buildroot}  \
      %{buildroot}%{_prefix}          \
      %{buildroot}%{conf_dir}         \
      USE_INSTALLED=all               \
      FIRMWARE_MGMT=yes               \
      CONF_DIR=%{conf_dir}            \
      PREFIX=%{_prefix}               \
      %{?scons_args}                  \
      %{?compiler_args}

%if ("%{?compiler_args}" == "COMPILER=covc")
mv test.cov-build %{buildroot}/%{daoshome}/TESTING/ftest/test.cov
%endif
mkdir -p %{buildroot}/%{_sysconfdir}/ld.so.conf.d/
echo "%{_libdir}/daos_srv" > %{buildroot}/%{_sysconfdir}/ld.so.conf.d/daos.conf
mkdir -p %{buildroot}/%{_sysctldir}
install -m 644 utils/rpms/%{sysctl_script_name} %{buildroot}/%{_sysctldir}
mkdir -p %{buildroot}/%{_unitdir}
%if (0%{?rhel} == 7)
install -m 644 utils/systemd/%{server_svc_name}.pre230 %{buildroot}/%{_unitdir}/%{server_svc_name}
install -m 644 utils/systemd/%{agent_svc_name}.pre230 %{buildroot}/%{_unitdir}/%{agent_svc_name}
%else
install -m 644 utils/systemd/%{server_svc_name} %{buildroot}/%{_unitdir}
install -m 644 utils/systemd/%{agent_svc_name} %{buildroot}/%{_unitdir}
%endif
mkdir -p %{buildroot}/%{conf_dir}/certs/clients
mv %{buildroot}/%{conf_dir}/bash_completion.d %{buildroot}/%{_sysconfdir}

%pre server
getent group daos_metrics >/dev/null || groupadd -r daos_metrics
getent group daos_server >/dev/null || groupadd -r daos_server
getent group daos_daemons >/dev/null || groupadd -r daos_daemons
getent passwd daos_server >/dev/null || useradd -s /sbin/nologin -r -g daos_server -G daos_metrics,daos_daemons daos_server
%post server
/sbin/ldconfig
%systemd_post %{server_svc_name}
%sysctl_apply %{sysctl_script_name}
%preun server
%systemd_preun %{server_svc_name}
%postun server
/sbin/ldconfig
%systemd_postun %{server_svc_name}

%pre client
getent group daos_agent >/dev/null || groupadd -r daos_agent
getent group daos_daemons >/dev/null || groupadd -r daos_daemons
getent passwd daos_agent >/dev/null || useradd -s /sbin/nologin -r -g daos_agent -G daos_daemons daos_agent
%post client
%systemd_post %{agent_svc_name}
%preun client
%systemd_preun %{agent_svc_name}
%postun client
%systemd_postun %{agent_svc_name}

%files
%defattr(-, root, root, -)
%{_sysconfdir}/ld.so.conf.d/daos.conf
%dir %attr(0755,root,root) %{conf_dir}/certs
%{conf_dir}/memcheck-cart.supp
%dir %{conf_dir}
%dir %{_sysconfdir}/bash_completion.d
%{_sysconfdir}/bash_completion.d/daos.bash
# Certificate generation files
%dir %{_libdir}/%{name}
%{_libdir}/%{name}/certgen/
%{_libdir}/%{name}/VERSION
%{_libdir}/libcart.so.*
%{_libdir}/libgurt.so.*
%{_libdir}/libdaos_common.so
%doc

%files server
%config(noreplace) %attr(0644,root,root) %{conf_dir}/daos_server.yml
%dir %attr(0700,daos_server,daos_server) %{conf_dir}/certs/clients
# set daos_admin to be setuid root in order to perform privileged tasks
%attr(4750,root,daos_server) %{_bindir}/daos_admin
# set daos_server to be setgid daos_server in order to invoke daos_admin
# and/or daos_firmware
%attr(2755,root,daos_server) %{_bindir}/daos_server
%{_bindir}/daos_engine
%{_bindir}/daos_metrics
%dir %{_libdir}/daos_srv
%{_libdir}/daos_srv/libcont.so
%{_libdir}/daos_srv/libdtx.so
%{_libdir}/daos_srv/libmgmt.so
%{_libdir}/daos_srv/libobj.so
%{_libdir}/daos_srv/libpool.so
%{_libdir}/daos_srv/librdb.so
%{_libdir}/daos_srv/librdbt.so
%{_libdir}/daos_srv/librebuild.so
%{_libdir}/daos_srv/librsvc.so
%{_libdir}/daos_srv/libsecurity.so
%{_libdir}/daos_srv/libvos_srv.so
%{_libdir}/daos_srv/libvos_size.so
%{_libdir}/daos_srv/libvos.so
%{_libdir}/daos_srv/libbio.so
%{_libdir}/daos_srv/libplacement.so
%{_libdir}/libdaos_common_pmem.so
%{conf_dir}/vos_size_input.yaml
%{_bindir}/daos_storage_estimator.py
%{python3_sitearch}/storage_estimator/*.py
%dir %{python3_sitearch}/storage_estimator
%if (0%{?rhel} >= 7)
%dir %{python3_sitearch}/storage_estimator/__pycache__
%{python3_sitearch}/storage_estimator/__pycache__/*.pyc
%endif
%{_datadir}/%{name}
%exclude %{_datadir}/%{name}/ioil-ld-opts
%{_unitdir}/%{server_svc_name}
%{_sysctldir}/%{sysctl_script_name}

%files client
%{_libdir}/libdaos.so.*
%{_bindir}/cart_ctl
%{_bindir}/self_test
%{_bindir}/dmg
%{_bindir}/daos_agent
%{_bindir}/dfuse
%{_bindir}/daos
%{_libdir}/libdaos_cmd_hdlrs.so
%{_libdir}/libdfs.so
%{_libdir}/%{name}/API_VERSION
%{_libdir}/libduns.so
%{_libdir}/libdfuse.so
%{_libdir}/libioil.so
%dir %{python3_sitearch}/pydaos
%{python3_sitearch}/pydaos/*.py
%dir %{python3_sitearch}/pydaos/raw
%{python3_sitearch}/pydaos/raw/*.py
%if (0%{?rhel} >= 7)
%dir %{python3_sitearch}/pydaos/__pycache__
%{python3_sitearch}/pydaos/__pycache__/*.pyc
%dir %{python3_sitearch}/pydaos/raw/__pycache__
%{python3_sitearch}/pydaos/raw/__pycache__/*.pyc
%endif
%{python3_sitearch}/pydaos/pydaos_shim.so
%{_datadir}/%{name}/ioil-ld-opts
%config(noreplace) %{conf_dir}/daos_agent.yml
%config(noreplace) %{conf_dir}/daos_control.yml
%{_unitdir}/%{agent_svc_name}
%{_mandir}/man8/daos.8*
%{_mandir}/man8/dmg.8*

%files client-tests
%dir %{daoshome}
%{daoshome}/TESTING
%{_bindir}/hello_drpc
%{_libdir}/libdaos_tests.so
%{_bindir}/io_conf
%{_bindir}/common_test
%{_bindir}/acl_dump_test
%{_bindir}/agent_tests
%{_bindir}/drpc_engine_test
%{_bindir}/drpc_test
%{_bindir}/eq_tests
%{_bindir}/job_tests
%{_bindir}/security_test
%{conf_dir}/fault-inject-cart.yaml
%{_bindir}/fault_status
%{_bindir}/crt_launch
# For avocado tests
%{daoshome}/.build_vars.json
%{daoshome}/.build_vars.sh
%{_bindir}/daos_perf
%{_bindir}/daos_racer
%{_bindir}/daos_test
%{_bindir}/dfs_test
%{_bindir}/jobtest
%{_bindir}/daos_gen_io_conf
%{_bindir}/daos_run_io_conf
%{_libdir}/libdts.so
%{_libdir}/libdpar.so

%files client-tests-openmpi
%{_libdir}/libdpar_mpi.so

%files server-tests
%{_bindir}/evt_ctl
%{_bindir}/jump_pl_map
%{_bindir}/pl_bench
%{_bindir}/rdbt
%{_bindir}/ring_pl_map
%{_bindir}/smd_ut
%{_bindir}/srv_checksum_tests
%{_bindir}/vea_ut
%{_bindir}/vos_tests
%{_bindir}/vea_stress
%{_bindir}/obj_ctl
%{_bindir}/vos_perf

%files devel
%{_includedir}/*
%{_libdir}/libdaos.so
%{_libdir}/libgurt.so
%{_libdir}/libcart.so
%{_libdir}/*.a

%files firmware
# set daos_firmware to be setuid root in order to perform privileged tasks
%attr(4750,root,daos_server) %{_bindir}/daos_firmware

%files serialize
%{_libdir}/libdaos_serialize.so

%files tests
# No files in a meta-package

%files mofed-shim
# No files in a shim package

%changelog
<<<<<<< HEAD
* Tue Apr 26 2022 Phillip Henderson <phillip.henderson@intel.com> 2.3.100-4
- Move daos_gen_io_conf and daos_run_io_conf to daos-client-tests
=======
* Wed Apr 20 2022 Lei Huang <lei.huang@intel.com> 2.3.100-4
- Update to libfabric to v1.15.0rc3-1 to include critical performance patches
>>>>>>> c0d4ada0

* Tue Apr 12 2022 Li Wei <wei.g.li@intel.com> 2.3.100-3
- Update raft to 0.9.1-1401.gc18bcb8 to fix uninitialized node IDs

* Wed Apr 6 2022 Jeff Olivier <jeffrey.v.olivier@intel.com> 2.3.100-2
- Remove direct MPI dependency from most of tests

* Wed Apr  6 2022 Johann Lombardi <johann.lombardi@intel.com> 2.3.100-1
- Switch version to 2.3.100 for 2.4 test builds

* Wed Apr  6 2022 Joseph Moore <joseph.moore@intel.com> 2.1.100-26
- Add build depends entries for UCX libraries.

* Sat Apr  2 2022 Joseph Moore <joseph.moore@intel.com> 2.1.100-25
- Update to mercury 2.1.0.rc4-8 to include UCX provider patch

* Fri Mar 11 2022 Alexander Oganezov <alexander.a.oganezov@intel.com> 2.1.100-24
- Update to mercury 2.1.0.rc4-6 to include CXI provider patch

* Wed Mar 02 2022 Michael Hennecke <michael.hennecke@intel.com> 2.1.100-23
- DAOS-6344: Create secondary group daos_daemons for daos_server and daos_agent

* Tue Feb 22 2022 Alexander Oganezov <alexander.a.oganezov@intel.com> 2.1.100-22
- Update mercury to include DAOS-9561 workaround

* Sun Feb 13 2022 Michael MacDonald <mjmac.macdonald@intel.com> 2.1.100-21
- Update go toolchain requirements

* Thu Feb 10 2022 Li Wei <wei.g.li@intel.com> 2.1.100-20
- Update raft to 0.9.0-1394.gc81505f to fix membership change bugs

* Wed Jan 19 2022 Michael MacDonald <mjmac.macdonald@intel.com> 2.1.100-19
- Move libdaos_common.so from daos-client to daos package

* Mon Jan 17 2022 Johann Lombardi <johann.lombardi@intel.com> 2.1.100-18
- Update libfabric to 1.14.0 GA and apply fix for DAOS-9376

* Thu Dec 23 2021 Alexander Oganezov <alexander.a.oganezov@intel.com> 2.1.100-17
- Update to v2.1.0-rc4-3 to pick fix for DAOS-9325 high cpu usage
- Change mercury pinning to be >= instead of strict =

* Thu Dec 16 2021 Brian J. Murrell <brian.murrell@intel.com> 2.1.100-16
- Add BR: python-rpm-macros for Leap 15 as python3-base dropped that
  as a R:

* Sat Dec 11 2021 Brian J. Murrell <brian.murrell@intel.com> 2.1.100-15
- Create a shim package to allow daos openmpi packages built with the
  distribution openmpi to install on MOFED systems

* Fri Dec 10 2021 Brian J. Murrell <brian.murrell@intel.com> 2.1.100-14
- Don't make daos-*-tests-openmi a dependency of anything
  - If they are wanted, they should be installed explicitly, due to
    potential conflicts with other MPI stacks

* Wed Dec 08 2021 Alexander Oganezov <alexander.a.oganezov@intel.com> 2.1.100-13
- Remove DAOS-9173 workaround from mercury. Apply DAOS-9173 to ofi

* Tue Dec 07 2021 Alexander Oganezov <alexander.a.oganezov@intel.com> 2.1.100-12
- Apply DAOS-9173 workaround to mercury

* Fri Dec 03 2021 Alexander Oganezov <alexander.a.oganezov@intel.com> 2.1.100-11
- Update mercury to v2.1.0rc4

* Thu Dec 02 2021 Danielle M. Sikich <danielle.sikich@intel.com> 2.1.100-10
- Fix name of daos serialize package

* Sun Nov 28 2021 Tom Nabarro <tom.nabarro@intel.com> 2.1.100-9
- Set rmem_{max,default} sysctl values on server package install to enable
  SPDK pci_event module to operate in unprivileged process (daos_engine).

* Wed Nov 24 2021 Brian J. Murrell <brian.murrell@intel.com> 2.1.100-8
- Remove invalid "%%else if" syntax
- Fix a few other rpmlint warnings

* Tue Nov 16 2021 Wang Shilong <shilong.wang@intel.com> 2.1.100-7
- Update for libdaos major version bump
- Fix version of libpemobj1 for SUSE

* Sat Nov 13 2021 Alexander Oganezov <alexander.a.oganezov@intel.com> 2.1.100-6
- Update OFI to v1.14.0rc3

* Tue Oct 26 2021 Brian J. Murrell <brian.murrell@intel.com> 2.1.100-5
- Create new daos-{client,server}tests-openmpi and daos-server-tests subpackages
- Rename daos-tests daos-client-tests and make daos-tests require all
  other test suites to maintain existing behavior

* Mon Oct 25 2021 Alexander Oganezov <alexander.a.oganezov@intel.com> 2.1.100-4
- Update mercury to v2.1.0rc2

* Wed Oct 20 2021 Jeff Olivier <jeffrey.v.olivier@intel.com> 2.1.100-3
- Explicitly require 1.11.0-3 of PMDK

* Wed Oct 13 2021 David Quigley <david.quigley@intel.com> 2.1.100-2
- Add defusedxml as a required dependency for the test package.

* Wed Oct 13 2021 Johann Lombardi <johann.lombardi@intel.com> 2.1.100-1
- Switch version to 2.1.100 for 2.2 test builds

* Tue Oct 12 2021 Johann Lombardi <johann.lombardi@intel.com> 1.3.106-1
- Version bump to 1.3.106 for 2.0 test build 6

* Fri Oct 8 2021 Alexander Oganezov <alexander.a.oganezov@intel.com> 1.13.105-4
- Update OFI to v1.13.2rc1

* Wed Sep 15 2021 Li Wei <wei.g.li@intel.com> 1.3.105-3
- Update raft to fix InstallSnapshot performance as well as to avoid some
  incorrect 0.8.0 RPMs

* Fri Sep 03 2021 Brian J. Murrell <brian.murrell@intel.com> 1.3.105-2
- Remove R: hwloc; RPM's auto-requires/provides will take care of this

* Tue Aug 24 2021 Jeff Olivier <jeffrey.v.olivier@intel.com> 1.3.105-1
- Version bump to 1.3.105 for 2.0 test build 5

* Mon Aug 09 2021 Yawei <yawei.niu@intel.com> 1.3.104-5
- Fix duplicates
- Add vos_perf

* Thu Aug 05 2021 Christopher Hoffman <christopherx.hoffman@intel.com> 1.3.104-4
- Update conditional statement to include checking for distributions to
  determine which unit files to use for daos-server and daos-agent

* Wed Aug 04 2021 Kris Jacque <kristin.jacque@intel.com> 1.3.104-3
- Move daos_metrics tool from tests package to server package

* Wed Aug 04 2021 Tom Nabarro <tom.nabarro@intel.com> 1.3.104-2
- Update to spdk 21.07 and (indirectly) dpdk 21.05

* Mon Aug 02 2021 Jeff Olivier <jeffrey.v.olivier@intel.com> 1.3.104-1
- Version bump to 1.3.104 for 2.0 test build 4

* Mon Jul 19 2021 Danielle M. Sikich <danielle.sikich@intel.com> 1.3.103-5
- Add DAOS serialization library that requires hdf5

* Wed Jul 14 2021 Li Wei <wei.g.li@intel.com> 1.3.103-4
- Update raft to fix slow leader re-elections

* Tue Jul 13 2021  Maureen Jean <maureen.jean@intel.com> 1.3.103-3
- Add python modules to python3.6 site-packages

* Mon Jul 12 2021 Alexander Oganezov <alexander.a.oganezov@intel.com> 1.3.103-2
- Update to mercury release v2.0.1

* Mon Jul 12 2021 Johann Lombardi <johann.lombardi@intel.com> 1.3.103-1
- Version bump to 1.3.103 for 2.0 test build 3

* Wed Jul 7 2021 Phillip Henderson <phillip.henderson@intel.com> 1.3.102-6
- Update daos-devel to always require the same version daos-client

* Wed Jun 30 2021 Tom Nabarro <tom.nabarro@intel.com> 1.3.102-5
- Update to spdk 21.04 and (indirectly) dpdk 21.05

* Fri Jun 25 2021 Brian J. Murrell <brian.murrell@intel.com> - 1.3.102-4
- Add libuuid-devel back as a requirement of daos-devel

* Wed Jun 23 2021 Li Wei <wei.g.li@intel.com> 1.3.102-3
- Update raft to pick up Pre-Vote

* Mon Jun 14 2021 Jeff Olivier <jeffrey.v.olivier@intel.com> 1.3.102-2
- Update to pmdk 1.11.0-rc1
- Remove dependence on libpmem since we use libpmemobj directly

* Fri Jun 11 2021 Johann Lombardi <johann.lombardi@intel.com> 1.3.102-1
- Version bump to 1.3.102 for 2.0 test build 2

* Wed Jun 02 2021 Johann Lombardi <johann.lombardi@intel.com> 1.3.101-3
- Remove libs from devel package

* Thu May 20 2021 Jeff Olivier <jeffrey.v.olivier@intel.com> 1.3.0-101-2
- Remove client libs from common package

* Wed May 19 2021 Johann Lombardi <johann.lombardi@intel.com> 1.3.101-1
- Version bump to 1.3.101 for 2.0 test build 1

* Fri May 07 2021 Brian J. Murrell <brian.murrell@intel.com> 1.3.0-16
- Enable debuginfo package building on SUSE platforms

* Thu May 06 2021 Brian J. Murrell <brian.murrell@intel.com> 1.3.0-15
- Update to build on EL8

* Wed May 05 2021 Brian J. Murrell <brian.murrell@intel.com> 1.3.0-14
- Package /etc/daos/certs in main/common package so that both server
  and client get it created

* Wed Apr 21 2021 Tom Nabarro <tom.nabarro@intel.com> - 1.3.0-13
- Relax ipmctl version requirement on leap15 as we have runtime checks

* Fri Apr 16 2021 Mohamad Chaarawi <mohamad.chaarawi@intel.com> - 1.3.0-12
- remove dfuse_hl

* Wed Apr 14 2021 Jeff Olivier <jeffrey.v.olivier@intel.com> - 1.3.0-11
- Remove storage_estimator and io_conf from client packages to remove
  any client side dependence on bio and vos (and and PMDK/SPDK)

* Mon Apr 12 2021 Dalton A. Bohning <daltonx.bohning@intel.com> - 1.3.0-10
- Add attr to the test dependencies

* Tue Apr 06 2021 Kris Jacque <kristin.jacque@intel.com> 1.3.0-9
- Add package for daos_firmware helper binary

* Fri Apr 02 2021 Jeff Olivier <jeffrey.v.olivier@intel.com> 1.3.0-8
- Remove unused readline-devel

* Thu Apr 01 2021 Brian J. Murrell <brian.murrell@intel.com> 1.3.0-7
- Update argobots to 1.1

* Tue Mar 30 2021 Maureen Jean <maureen.jean@intel.com> 1.3.0-6
- Change pydaos_shim_3 to pydaos_shim

* Mon Mar 29 2021 Brian J. Murrell <brian.murrell@intel.com> - 1.3.0-5
- Move libdts.so to the daos-tests subpackage

* Tue Mar 23 2021 Alexander Oganezov <alexander.a.oganezov@intel.com> 1.3.0-4
- Update libfabric to v1.12.0
- Disable grdcopy/gdrapi linkage in libfabric


* Thu Mar 18 2021 Maureen Jean <maureen.jean@intel.com> 1.3.0-3
- Update to python3

* Thu Feb 25 2021 Li Wei <wei.g.li@intel.com> 1.3.0-2
- Require raft-devel 0.7.3 that fixes an unstable leadership problem caused by
  removed replicas as well as some Coverity issues

* Wed Feb 24 2021 Brian J. Murrell <brian.murrell@intel.com> - 1.3.0-1
- Version bump up to 1.3.0

* Mon Feb 22 2021 Brian J. Murrell <brian.murrell@intel.com> 1.1.3-3
- Remove all *-devel Requires from daos-devel as none of those are
  actually necessary to build libdaos clients

* Tue Feb 16 2021 Alexander Oganezov <alexander.a.oganezov@intel.com> 1.1.3-2
- Update libfabric to v1.12.0rc1

* Wed Feb 10 2021 Johann Lombardi <johann.lombardi@intel.com> 1.1.3-1
- Version bump up to 1.1.3

* Tue Feb 9 2021 Vish Venkatesan <vishwanath.venkatesan@intel.com> 1.1.2.1-11
- Add new pmem specific version of DAOS common library

* Fri Feb 5 2021 Saurabh Tandan <saurabh.tandan@intel.com> 1.1.2.1-10
- Added dbench as requirement for test package.

* Wed Feb 3 2021 Hua Kuang <hua.kuang@intel.com> 1.1.2.1-9
- Changed License to BSD-2-Clause-Patent

* Wed Feb 03 2021 Brian J. Murrell <brian.murrell@intel.com> - 1.1.2-8
- Update minimum required libfabric to 1.11.1

* Thu Jan 28 2021 Phillip Henderson <phillip.henderson@intel.com> 1.1.2.1-7
- Change ownership and permissions for the /etc/daos/certs directory.

* Sat Jan 23 2021 Alexander Oganezov <alexander.a.oganezov@intel.com> 1.1.2.1-6
- Update to mercury v2.0.1rc1

* Fri Jan 22 2021 Michael MacDonald <mjmac.macdonald@intel.com> 1.1.2.1-5
- Install daos_metrics utility to %%{_bindir}

* Wed Jan 20 2021 Kenneth Cain <kenneth.c.cain@intel.com> 1.1.2.1-4
- Version update for API major version 1, libdaos.so.1 (1.0.0)

* Fri Jan 15 2021 Michael Hennecke <mhennecke@lenovo.com> 1.1.2.1-3
- Harmonize daos_server and daos_agent groups.

* Tue Dec 15 2020 Ashley Pittman <ashley.m.pittman@intel.com> 1.1.2.1-2
- Combine the two memcheck suppressions files.

* Wed Dec 09 2020 Johann Lombardi <johann.lombardi@intel.com> 1.1.2.1-1
- Version bump up to 1.1.2.1

* Fri Dec 04 2020 Li Wei <wei.g.li@intel.com> 1.1.2-3
- Require raft-devel 0.7.1 that fixes recent Coverity issues

* Wed Dec 02 2020 Maureen Jean <maureen.jean@intel.com> - 1.1.2-2
- define scons_args to be BUILD_TYPE=<release|dev>
- the scons default is BUILD_TYPE=release
- BUILD_TYPE=release will disable fault injection in build

* Tue Dec 01 2020 Brian J. Murrell <brian.murrell@intel.com> - 1.1.2-1
- Version bump up to 1.1.2

* Tue Nov 17 2020 Li Wei <wei.g.li@intel.com> 1.1.1-8
- Require raft-devel 0.7.0 that changes log indices and terms to 63-bit

* Wed Nov 11 2020 Tom Nabarro <tom.nabarro@intel.com> 1.1.1-7
- Add version validation for runtime daos_server ipmctl requirement to avoid
  potential corruption of PMMs when setting PMem goal, issue fixed in
  https://github.com/intel/ipmctl/commit/9e3898cb15fa9eed3ef3e9de4488be1681d53ff4

* Thu Oct 29 2020 Jonathan Martinez Montes <jonathan.martinez.montes@intel.com> 1.1.1-6
- Restore obj_ctl utility

* Wed Oct 28 2020 Brian J. Murrell <brian.murrell@intel.com> - 1.1.1-5
- Use %%autosetup
- Only use systemd_requires if it exists
- Obsoletes: cart now that it's included in daos

* Sat Oct 24 2020 Maureen Jean <maureen.jean@intel.com> 1.1.1-4
- Add daos.conf to the daos package to resolve the path to libbio.so

* Tue Oct 13 2020 Jonathan Martinez Montes <jonathan.martinez.montes@intel.com> 1.1.1-3
- Remove obj_ctl from Tests RPM package
- Add libdts.so shared library that is used by daos_perf, daos_racer and
  the daos utility.

* Tue Oct 13 2020 Amanda Justiniano <amanda.justiniano-pagn@intel.com> 1.1.1-3
- Add lbzip2 requirement to the daos-tests package

* Tue Oct 13 2020 Michael MacDonald <mjmac.macdonald@intel.com> 1.1.1-2
- Create unprivileged user for daos_agent

* Mon Oct 12 2020 Johann Lombardi <johann.lombardi@intel.com> 1.1.1-1
- Version bump up to 1.1.1

* Sat Oct 03 2020 Michael MacDonald <mjmac.macdonald@intel.com> 1.1.0-34
- Add go-race to BuildRequires on OpenSUSE Leap

* Wed Sep 16 2020 Alexander Oganezov <alexander.a.oganezov@intel.com> 1.1.0-33
- Update OFI to v1.11.0

* Mon Aug 17 2020 Michael MacDonald <mjmac.macdonald@intel.com> 1.1.0-32
- Install completion script in /etc/bash_completion.d

* Wed Aug 05 2020 Brian J. Murrell <brian.murrell@intel.com> - 1.1.0-31
- Change fuse requirement to fuse3
- Use Lmod for MPI module loading
- Remove unneeded (and un-distro gated) Requires: json-c

* Wed Jul 29 2020 Jonathan Martinez Montes <jonathan.martinez.montes@intel.com> - 1.1.0-30
- Add the daos_storage_estimator.py tool. It merges the functionality of the
  former tools vos_size, vos_size.py, vos_size_dfs_sample.py and parse_csv.py.

* Wed Jul 29 2020 Jeffrey V Olivier <jeffrey.v.olivier@intel.com> - 1.1.0-29
- Revert prior changes from version 28

* Mon Jul 13 2020 Brian J. Murrell <brian.murrell@intel.com> - 1.1.0-28
- Change fuse requirement to fuse3
- Use Lmod for MPI module loading

* Tue Jul 7 2020 Alexander A Oganezov <alexander.a.oganezov@intel.com> - 1.1.0-27
- Update to mercury release 2.0.0~rc1-1

* Sun Jun 28 2020 Jonathan Martinez Montes <jonathan.martinez.montes@intel.com> - 1.1.0-26
- Add the vos_size_dfs_sample.py tool. It is used to generate dynamically
  the vos_dfs_sample.yaml file using the real DFS super block data.

* Tue Jun 23 2020 Jeff Olivier <jeffrey.v.olivier@intel.com> - 1.1.0-25
- Add -no-rpath option and use it for rpm build rather than modifying
  SCons files in place

* Tue Jun 16 2020 Jeff Olivier <jeffrey.v.olivier@intel.com> - 1.1.0-24
- Modify RPATH removal snippet to replace line with pass as some lines
  can't be removed without breaking the code

* Fri Jun 05 2020 Ryon Jensen <ryon.jensen@intel.com> - 1.1.0-23
- Add libisa-l_crypto dependency

* Fri Jun 05 2020 Tom Nabarro <tom.nabarro@intel.com> - 1.1.0-22
- Change server systemd run-as user to daos_server in unit file

* Thu Jun 04 2020 Hua Kuang <hua.kuang@intel.com> - 1.1.0-21
- Remove dmg_old from DAOS RPM package

* Thu May 28 2020 Tom Nabarro <tom.nabarro@intel.com> - 1.1.0-20
- Create daos group to run as in systemd unit file

* Tue May 26 2020 Brian J. Murrell <brian.murrell@intel.com> - 1.1.0-19
- Enable parallel building with _smp_mflags

* Fri May 15 2020 Kenneth Cain <kenneth.c.cain@intel.com> - 1.1.0-18
- Require raft-devel >= 0.6.0 that adds new API raft_election_start()

* Thu May 14 2020 Brian J. Murrell <brian.murrell@intel.com> - 1.1.0-17
- Add cart-devel's Requires to daos-devel as they were forgotten
  during the cart merge

* Thu May 14 2020 Brian J. Murrell <brian.murrell@intel.com> - 1.1.0-16
- Fix fuse3-libs -> libfuse3 for SLES/Leap 15

* Thu Apr 30 2020 Brian J. Murrell <brian.murrell@intel.com> - 1.1.0-15
- Use new properly pre-release tagged mercury RPM

* Thu Apr 30 2020 Brian J. Murrell <brian.murrell@intel.com> - 1.1.0-14
- Move fuse dependencies to the client subpackage

* Mon Apr 27 2020 Michael MacDonald <mjmac.macdonald@intel.com> 1.1.0-13
- Rename /etc/daos.yml -> /etc/daos_control.yml

* Thu Apr 16 2020 Brian J. Murrell <brian.murrell@intel.com> - 1.1.0-12
- Use distro fuse

* Fri Apr 10 2020 Alexander Oganezov <alexander.a.oganezov@intel.com> - 1.1.0-11
- Update to mercury 4871023 to pick na_ofi.c race condition fix for
  "No route to host" errors.

* Sun Apr 05 2020 Brian J. Murrell <brian.murrell@intel.com> - 1.1.0-10
- Clean up spdk dependencies

* Mon Mar 30 2020 Tom Nabarro <tom.nabarro@intel.com> - 1.1.0-9
- Set version of spdk to < v21, > v19

* Fri Mar 27 2020 David Quigley <david.quigley@intel.com> - 1.1.0-8
- add daos and dmg man pages to the daos-client files list

* Thu Mar 26 2020 Michael MacDonald <mjmac.macdonald@intel.com> 1.1.0-7
- Add systemd scriptlets for managing daos_server/daos_admin services

* Thu Mar 26 2020 Alexander Oganeozv <alexander.a.oganezov@intel.com> - 1.1.0-6
- Update ofi to 62f6c937601776dac8a1f97c8bb1b1a6acfbc3c0

* Tue Mar 24 2020 Jeffrey V. Olivier <jeffrey.v.olivier@intel.com> - 1.1.0-5
- Remove cart as an external dependence

* Mon Mar 23 2020 Jeffrey V. Olivier <jeffrey.v.olivier@intel.com> - 1.1.0-4
- Remove scons_local as dependency

* Tue Mar 03 2020 Brian J. Murrell <brian.murrell@intel.com> - 1.1.0-3
- Bump up go minimum version to 1.12

* Thu Feb 20 2020 Brian J. Murrell <brian.murrell@intel.com> - 1.1.0-2
- daos-server requires daos-client (same version)

* Fri Feb 14 2020 Brian J. Murrell <brian.murrell@intel.com> - 1.1.0-1
- Version bump up to 1.1.0

* Wed Feb 12 2020 Brian J. Murrell <brian.murrell@intel.com> - 0.9.0-2
- Remove undefine _missing_build_ids_terminate_build

* Thu Feb 06 2020 Johann Lombardi <johann.lombardi@intel.com> - 0.9.0-1
- Version bump up to 0.9.0

* Sat Jan 18 2020 Jeff Olivier <jeffrey.v.olivier@intel.com> - 0.8.0-3
- Fixing a few warnings in the RPM spec file

* Fri Dec 27 2019 Jeff Olivier <jeffrey.v.olivier@intel.com> - 0.8.0-2
- Remove openmpi, pmix, and hwloc builds, use hwloc and openmpi packages

* Tue Dec 17 2019 Johann Lombardi <johann.lombardi@intel.com> - 0.8.0-1
- Version bump up to 0.8.0

* Thu Dec 05 2019 Johann Lombardi <johann.lombardi@intel.com> - 0.7.0-1
- Version bump up to 0.7.0

* Tue Nov 19 2019 Tom Nabarro <tom.nabarro@intel.com> 0.6.0-15
- Temporarily unconstrain max. version of spdk

* Wed Nov 06 2019 Brian J. Murrell <brian.murrell@intel.com> 0.6.0-14
- Constrain max. version of spdk

* Wed Nov 06 2019 Brian J. Murrell <brian.murrell@intel.com> 0.6.0-13
- Use new cart with R: mercury to < 1.0.1-20 due to incompatibility

* Wed Nov 06 2019 Michael MacDonald <mjmac.macdonald@intel.com> 0.6.0-12
- Add daos_admin privileged helper for daos_server

* Fri Oct 25 2019 Brian J. Murrell <brian.murrell@intel.com> 0.6.0-11
- Handle differences in Leap 15 Python packaging

* Wed Oct 23 2019 Brian J. Murrell <brian.murrell@intel.com> 0.6.0-9
- Update BR: libisal-devel for Leap

* Mon Oct 07 2019 Brian J. Murrell <brian.murrell@intel.com> 0.6.0-8
- Use BR: cart-devel-%%{cart_sha1} if available
- Remove cart's BRs as it's -devel Requires them now

* Tue Oct 01 2019 Brian J. Murrell <brian.murrell@intel.com> 0.6.0-7
- Constrain cart BR to <= 1.0.0

* Sat Sep 21 2019 Brian J. Murrell <brian.murrell@intel.com>
- Remove Requires: {argobots, cart}
  - autodependencies should take care of these

* Thu Sep 19 2019 Jeff Olivier <jeffrey.v.olivier@intel.com>
- Add valgrind-devel requirement for argobots change

* Tue Sep 10 2019 Tom Nabarro <tom.nabarro@intel.com>
- Add requires ndctl as runtime dep for control plane.

* Thu Aug 15 2019 David Quigley <david.quigley@intel.com>
- Add systemd unit files to packaging.

* Thu Jul 25 2019 Brian J. Murrell <brian.murrell@intel.com>
- Add git hash and commit count to release

* Thu Jul 18 2019 David Quigley <david.quigley@intel.com>
- Add certificate generation files to packaging.

* Tue Jul 09 2019 Johann Lombardi <johann.lombardi@intel.com>
- Version bump up to 0.6.0

* Fri Jun 21 2019 David Quigley <dquigley@intel.com>
- Add daos_agent.yml to the list of packaged files

* Thu Jun 13 2019 Brian J. Murrell <brian.murrell@intel.com>
- move obj_ctl daos_gen_io_conf daos_run_io_conf to
  daos-tests sub-package
- daos-server needs spdk-tools

* Fri May 31 2019 Ken Cain <kenneth.c.cain@intel.com>
- Add new daos utility binary

* Wed May 29 2019 Brian J. Murrell <brian.murrell@intel.com>
- Version bump up to 0.5.0
- Add Requires: libpsm_infinipath1 for SLES 12.3

* Tue May 07 2019 Brian J. Murrell <brian.murrell@intel.com>
- Move some files around among the sub-packages

* Mon May 06 2019 Brian J. Murrell <brian.murrell@intel.com>
- Only BR fio
  - fio-{devel,src} is not needed

* Wed Apr 03 2019 Brian J. Murrell <brian.murrell@intel.com>
- initial package<|MERGE_RESOLUTION|>--- conflicted
+++ resolved
@@ -27,7 +27,7 @@
 
 Name:          daos
 Version:       2.3.100
-Release:       4%{?relval}%{?dist}
+Release:       5%{?relval}%{?dist}
 Summary:       DAOS Storage Engine
 
 License:       BSD-2-Clause-Patent
@@ -554,13 +554,11 @@
 # No files in a shim package
 
 %changelog
-<<<<<<< HEAD
-* Tue Apr 26 2022 Phillip Henderson <phillip.henderson@intel.com> 2.3.100-4
+* Tue Apr 26 2022 Phillip Henderson <phillip.henderson@intel.com> 2.3.100-5
 - Move daos_gen_io_conf and daos_run_io_conf to daos-client-tests
-=======
+
 * Wed Apr 20 2022 Lei Huang <lei.huang@intel.com> 2.3.100-4
 - Update to libfabric to v1.15.0rc3-1 to include critical performance patches
->>>>>>> c0d4ada0
 
 * Tue Apr 12 2022 Li Wei <wei.g.li@intel.com> 2.3.100-3
 - Update raft to 0.9.1-1401.gc18bcb8 to fix uninitialized node IDs
