%define daoshome %{_exec_prefix}/lib/%{name}
%define server_svc_name daos_server.service
%define agent_svc_name daos_agent.service
%define sysctl_script_name 10-daos_server.conf

%bcond_without server

%if %{with server}
%global daos_build_args FIRMWARE_MGMT=yes
%else
%global daos_build_args client test
%endif
%global mercury_version   2.4
%global libfabric_version 1.15.1-1
%global argobots_version 1.2
%global __python %{__python3}

%if (0%{?rhel} >= 8)
# https://bugzilla.redhat.com/show_bug.cgi?id=1955184
%define _use_internal_dependency_generator 0
%define __find_requires %{SOURCE1}
%endif

Name:          daos
Version:       2.7.101
<<<<<<< HEAD
Release:       6%{?relval}%{?dist}
=======
Release:       8%{?relval}%{?dist}
>>>>>>> d16fda4d
Summary:       DAOS Storage Engine

License:       BSD-2-Clause-Patent
URL:           https://github.com/daos-stack/daos
Source0:       %{name}-%{version}.tar.gz
Source1:       bz-1955184_find-requires
%if (0%{?rhel} >= 8)
BuildRequires: python3-scons >= 2.4
%else
BuildRequires: scons >= 2.4
%endif
BuildRequires: libfabric-devel >= %{libfabric_version}
BuildRequires: mercury-devel >= %{mercury_version}
BuildRequires: gcc-c++
%if (0%{?rhel} >= 8)
%global openmpi openmpi
%else
%global openmpi openmpi3
%endif
BuildRequires: %{openmpi}-devel
BuildRequires: hwloc-devel
%if ("%{?compiler_args}" == "COMPILER=covc")
BuildRequires: bullseye
%endif
%if (0%{?rhel} >= 8)
BuildRequires: argobots-devel >= %{argobots_version}
BuildRequires: json-c-devel
BuildRequires: boost-python3-devel
%else
BuildRequires: libabt-devel >= %{argobots_version}
BuildRequires: libjson-c-devel
BuildRequires: boost-devel
%endif
%if %{with server}
BuildRequires: libpmemobj-devel >= 2.1.0
%endif
BuildRequires: fused-devel
%if (0%{?suse_version} >= 1500)
BuildRequires: go-race
BuildRequires: libprotobuf-c-devel
BuildRequires: liblz4-devel
BuildRequires: libcapstone-devel
%else
BuildRequires: protobuf-c-devel
BuildRequires: lz4-devel
BuildRequires: capstone-devel
%endif
%if %{with server}
BuildRequires: libaio-devel
BuildRequires: spdk-devel >= 22.01.2
%endif
%if (0%{?rhel} >= 8)
BuildRequires: isa-l-devel
BuildRequires: libisa-l_crypto-devel
%else
BuildRequires: libisal-devel
BuildRequires: libisal_crypto-devel
%endif
BuildRequires: openssl-devel
BuildRequires: libevent-devel
BuildRequires: libyaml-devel
BuildRequires: libcmocka-devel
BuildRequires: valgrind-devel
BuildRequires: systemd
BuildRequires: go >= 1.21
BuildRequires: pciutils-devel
%if (0%{?rhel} >= 8)
BuildRequires: numactl-devel
BuildRequires: CUnit-devel
# needed to retrieve PMM region info through control-plane
%if %{with server}
BuildRequires: libipmctl-devel
%endif
%if (0%{?rhel} >= 9)
BuildRequires: python-devel
%else
BuildRequires: python36-devel
%endif
BuildRequires: python3-distro
BuildRequires: Lmod
%else
%if (0%{?suse_version} >= 1315)
# see src/client/dfs/SConscript for why we need /etc/os-release
# that code should be rewritten to use the python libraries provided for
# os detection
BuildRequires: distribution-release
BuildRequires: libnuma-devel
BuildRequires: cunit-devel
%if %{with server}
BuildRequires: ipmctl-devel
%endif
BuildRequires: python3-devel
BuildRequires: python3-distro
BuildRequires: python-rpm-macros
BuildRequires: lua-lmod
BuildRequires: systemd-rpm-macros
%endif
%endif
BuildRequires: libuuid-devel

# Needed for debugging tasks
%if (0%{?rhel} >= 8)
BuildRequires: libasan
%endif
%if (0%{?suse_version} > 0)
BuildRequires: libasan8
%endif

Requires: openssl
# This should only be temporary until we can get a stable upstream release
# of mercury, at which time the autoprov shared library version should
# suffice
Requires: mercury >= %{mercury_version}


%description
The Distributed Asynchronous Object Storage (DAOS) is an open-source
software-defined object store designed from the ground up for
massively distributed Non Volatile Memory (NVM). DAOS takes advantage
of next generation NVM technology like Storage Class Memory (SCM) and
NVM express (NVMe) while presenting a key-value storage interface and
providing features such as transactional non-blocking I/O, advanced
data protection with self healing on top of commodity hardware, end-
to-end data integrity, fine grained data control and elastic storage
to optimize performance and cost.

%if %{with server}
%package server
Summary: The DAOS server
Requires: %{name}%{?_isa} = %{version}-%{release}
Requires: spdk-tools >= 22.01.2
Requires: ndctl
# needed to set PMem configuration goals in BIOS through control-plane
%if (0%{?suse_version} >= 1500)
Requires: ipmctl >= 03.00.00.0423
Requires: libpmemobj1 >= 2.1.0-1.suse1500
Requires: libfabric1 >= %{libfabric_version}
%else
Requires: ipmctl >= 03.00.00.0468
Requires: libpmemobj >= 2.1.0-1%{?dist}
%endif
Requires: libfabric >= %{libfabric_version}
Requires: mercury >= %{mercury_version}
Requires(post): /sbin/ldconfig
Requires(postun): /sbin/ldconfig
Requires: numactl
Requires: pciutils
%{?systemd_requires}

%description server
This is the package needed to run a DAOS server
%endif

%package admin
Summary: DAOS admin tools
Requires: %{name}%{?_isa} = %{version}-%{release}

%description admin
This package contains DAOS administrative tools (e.g. dmg).

%package client
Summary: The DAOS client
Requires: %{name}%{?_isa} = %{version}-%{release}
Requires: mercury >= %{mercury_version}
Requires: libfabric >= %{libfabric_version}
%if (0%{?suse_version} >= 1500)
Requires: libfabric1 >= %{libfabric_version}
%endif
Requires: /usr/bin/fusermount3
%{?systemd_requires}

%description client
This is the package needed to run a DAOS client

%package tests
Summary: The entire DAOS test suite
Requires: %{name}-client-tests%{?_isa} = %{version}-%{release}
BuildArch: noarch

%description tests
This is the package is a metapackage to install all of the test packages

%package tests-internal
Summary: The entire internal DAOS test suite
Requires: %{name}-tests = %{version}-%{release}
Requires: %{name}-client-tests-openmpi%{?_isa} = %{version}-%{release}
Requires: %{name}-client-tests-mpich = %{version}-%{release}
Requires: %{name}-serialize%{?_isa} = %{version}-%{release}
BuildArch: noarch

%description tests-internal
This is the package is a metapackage to install all of the internal test
packages

%package client-tests
Summary: The DAOS test suite
Requires: %{name}-client%{?_isa} = %{version}-%{release}
Requires: %{name}-admin%{?_isa} = %{version}-%{release}
Requires: %{name}-devel%{?_isa} = %{version}-%{release}
%if (0%{?suse_version} >= 1500)
Requires: libprotobuf-c-devel
%else
Requires: protobuf-c-devel
%endif
Requires: fio
Requires: git
Requires: dbench
Requires: lbzip2
Requires: attr
Requires: ior
Requires: go >= 1.21
%if (0%{?suse_version} >= 1315)
Requires: lua-lmod
Requires: libcapstone-devel
%else
Requires: Lmod
Requires: capstone-devel
%endif
Requires: pciutils-devel
%if (0%{?suse_version} > 0)
Requires: libndctl-devel
%endif
%if (0%{?rhel} >= 8)
Requires: ndctl-devel
Requires: daxctl-devel
%endif

%description client-tests
This is the package needed to run the DAOS test suite (client tests)

%package client-tests-openmpi
Summary: The DAOS client test suite - tools which need openmpi
Requires: %{name}-client-tests%{?_isa} = %{version}-%{release}
Requires: hdf5-%{openmpi}-tests
Requires: hdf5-vol-daos-%{openmpi}-tests
Requires: MACSio-%{openmpi}
Requires: simul-%{openmpi}

%description client-tests-openmpi
This is the package needed to run the DAOS client test suite openmpi tools

%package client-tests-mpich
Summary: The DAOS client test suite - tools which need mpich
BuildArch: noarch
Requires: %{name}-client-tests%{?_isa} = %{version}-%{release}
Requires: mpifileutils-mpich
Requires: testmpio
Requires: mpich
Requires: ior
Requires: hdf5-mpich-tests
Requires: hdf5-vol-daos-mpich-tests
Requires: MACSio-mpich
Requires: simul-mpich
Requires: romio-tests
Requires: python3-mpi4py-tests

%description client-tests-mpich
This is the package needed to run the DAOS client test suite mpich tools

%if %{with server}
%package server-tests
Summary: The DAOS server test suite (server tests)
Requires: %{name}-server%{?_isa} = %{version}-%{release}
Requires: %{name}-admin%{?_isa} = %{version}-%{release}

%description server-tests
This is the package needed to run the DAOS server test suite (server tests)
%endif

%package devel
Summary: The DAOS development libraries and headers
Requires: %{name}-client%{?_isa} = %{version}-%{release}
Requires: libuuid-devel

%description devel
This is the package needed to build software with the DAOS library.

%if %{with server}
%package firmware
Summary: The DAOS firmware management helper
Requires: %{name}-server%{?_isa} = %{version}-%{release}

%description firmware
This is the package needed to manage server storage firmware on DAOS servers.
%endif

%package serialize
Summary: DAOS serialization library that uses HDF5
BuildRequires: hdf5-devel
Requires: hdf5

%description serialize
This is the package needed to use the DAOS serialization and deserialization
tools, as well as the preserve option for the filesystem copy tool.

%package mofed-shim
Summary: A shim to bridge MOFED's openmpi to distribution dependency tags
Provides: libmpi.so.40()(64bit)(openmpi-x86_64)
Requires: libmpi.so.40()(64bit)
Provides: libmpi_cxx.so.40()(64bit)(openmpi-x86_64)
Provides: libmpi_cxx.so.40()(64bit)
BuildArch: noarch

%description mofed-shim
This is the package that bridges the difference between the MOFED openmpi
"Provides" and distribution-openmpi consumers "Requires".

%if (0%{?suse_version} > 0)
%global __debug_package 1
%global _debuginfo_subpackages 1
%debug_package
%endif

%prep
%autosetup -p1

%build

%define conf_dir %{_sysconfdir}/daos
%if (0%{?rhel} == 8)
%define scons_exe scons-3
%else
%define scons_exe scons
%endif
%{scons_exe} %{?_smp_mflags} \
      --config=force         \
      --no-rpath             \
      USE_INSTALLED=all      \
      CONF_DIR=%{conf_dir}   \
     %{?daos_build_args}   \
     %{?scons_args}          \
     %{?compiler_args}

%if ("%{?compiler_args}" == "COMPILER=covc")
mv test.cov{,-build}
%endif

%install
%{scons_exe} %{?_smp_mflags}          \
      --config=force                  \
      --no-rpath                      \
      --install-sandbox=%{buildroot}  \
      %{buildroot}%{_prefix}          \
      %{buildroot}%{conf_dir}         \
      USE_INSTALLED=all               \
      CONF_DIR=%{conf_dir}            \
      PREFIX=%{_prefix}               \
     %{?daos_build_args}            \
      %{?scons_args}                  \
      %{?compiler_args}

%if ("%{?compiler_args}" == "COMPILER=covc")
mv test.cov-build %{buildroot}/%{daoshome}/TESTING/ftest/test.cov
%endif
%if %{with server}
mkdir -p %{buildroot}/%{_sysconfdir}/ld.so.conf.d/
echo "%{_libdir}/daos_srv" > %{buildroot}/%{_sysconfdir}/ld.so.conf.d/daos.conf
mkdir -p %{buildroot}/%{_sysctldir}
install -m 644 utils/rpms/%{sysctl_script_name} %{buildroot}/%{_sysctldir}
%endif
mkdir -p %{buildroot}/%{_unitdir}
%if %{with server}
install -m 644 utils/systemd/%{server_svc_name} %{buildroot}/%{_unitdir}
%endif
install -m 644 utils/systemd/%{agent_svc_name} %{buildroot}/%{_unitdir}
mkdir -p %{buildroot}/%{conf_dir}/certs/clients
mv %{buildroot}/%{conf_dir}/bash_completion.d %{buildroot}/%{_sysconfdir}
# fixup env-script-interpreters
sed -i -e '1s/env //' %{buildroot}%{daoshome}/TESTING/ftest/{cart/cart_logtest,cart/daos_sys_logscan,config_file_gen,launch,slurm_setup,tags,verify_perms}.py
%if %{with server}
sed -i -e '1s/env //' %{buildroot}%{_bindir}/daos_storage_estimator.py
%endif

# shouldn't have source files in a non-devel RPM
rm -f %{buildroot}%{daoshome}/TESTING/ftest/cart/{test_linkage.cpp,utest_{hlc,portnumber,protocol,swim}.c,wrap_cmocka.h}

%if %{with server}
%pre server
getent group daos_metrics >/dev/null || groupadd -r daos_metrics
getent group daos_server >/dev/null || groupadd -r daos_server
getent group daos_daemons >/dev/null || groupadd -r daos_daemons
getent passwd daos_server >/dev/null || useradd -s /sbin/nologin -r -g daos_server -G daos_metrics,daos_daemons daos_server

%post server
%{?run_ldconfig}
%systemd_post %{server_svc_name}
%sysctl_apply %{sysctl_script_name}

%preun server
%systemd_preun %{server_svc_name}

# all of these macros are empty on EL so keep rpmlint happy
%if (0%{?suse_version} > 0)
%postun server
%{?run_ldconfig}
%systemd_postun %{server_svc_name}
%endif
%endif

%pre client
getent group daos_agent >/dev/null || groupadd -r daos_agent
getent group daos_daemons >/dev/null || groupadd -r daos_daemons
getent passwd daos_agent >/dev/null || useradd -s /sbin/nologin -r -g daos_agent -G daos_daemons daos_agent

%post client
%systemd_post %{agent_svc_name}

%preun client
%systemd_preun %{agent_svc_name}

%if (0%{?suse_version} > 0)
%postun client
%systemd_postun %{agent_svc_name}
%endif

%files
%defattr(-, root, root, -)
%doc README.md
%dir %attr(0755,root,root) %{conf_dir}/certs
%config(noreplace) %{conf_dir}/memcheck-cart.supp
%dir %{conf_dir}
%dir %{_sysconfdir}/bash_completion.d
%{_sysconfdir}/bash_completion.d/daos.bash
# Certificate generation files
%dir %{_libdir}/%{name}
%{_libdir}/%{name}/certgen/
%{_libdir}/%{name}/VERSION
%{_libdir}/libcart.so.*
%{_libdir}/libgurt.so.*
%{_libdir}/libdaos_common.so

%if %{with server}
%files server
%doc README.md
%config(noreplace) %attr(0644,root,root) %{conf_dir}/daos_server.yml
%dir %attr(0700,daos_server,daos_server) %{conf_dir}/certs/clients
# set daos_server_helper to be setuid root in order to perform privileged tasks
%attr(4750,root,daos_server) %{_bindir}/daos_server_helper
# set daos_server to be setgid daos_server in order to invoke daos_server_helper
# and/or daos_firmware_helper
%attr(2755,root,daos_server) %{_bindir}/daos_server
%{_bindir}/daos_engine
%{_bindir}/daos_metrics
%{_bindir}/ddb
%{_sysconfdir}/ld.so.conf.d/daos.conf
%dir %{_libdir}/daos_srv
%{_libdir}/daos_srv/libchk.so
%{_libdir}/daos_srv/libcont.so
%{_libdir}/daos_srv/libddb.so
%{_libdir}/daos_srv/libdtx.so
%{_libdir}/daos_srv/libmgmt.so
%{_libdir}/daos_srv/libobj.so
%{_libdir}/daos_srv/libpool.so
%{_libdir}/daos_srv/librdb.so
%{_libdir}/daos_srv/librdbt.so
%{_libdir}/daos_srv/librebuild.so
%{_libdir}/daos_srv/librsvc.so
%{_libdir}/daos_srv/libsecurity.so
%{_libdir}/daos_srv/libvos_srv.so
%{_libdir}/daos_srv/libvos_size.so
%{_libdir}/daos_srv/libvos.so
%{_libdir}/daos_srv/libbio.so
%{_libdir}/daos_srv/libplacement.so
%{_libdir}/daos_srv/libpipeline.so
%{_libdir}/libdaos_common_pmem.so
%{_libdir}/libdav_v2.so
%config(noreplace) %{conf_dir}/vos_size_input.yaml
%{_bindir}/daos_storage_estimator.py
%{python3_sitearch}/storage_estimator/*.py
%dir %{python3_sitearch}/storage_estimator
%if (0%{?rhel} >= 8)
%dir %{python3_sitearch}/storage_estimator/__pycache__
%{python3_sitearch}/storage_estimator/__pycache__/*.pyc
%endif
%{_datarootdir}/%{name}
%exclude %{_datarootdir}/%{name}/ioil-ld-opts
%{_unitdir}/%{server_svc_name}
%{_sysctldir}/%{sysctl_script_name}
%endif

%files admin
%doc README.md
%{_bindir}/dmg
%{_mandir}/man8/dmg.8*
%config(noreplace) %{conf_dir}/daos_control.yml

%files client
%doc README.md
%{_libdir}/libdaos.so.*
%{_bindir}/cart_ctl
%{_bindir}/self_test
%{_bindir}/daos_agent
%{_bindir}/dfuse
%{_bindir}/daos
%{_libdir}/libdaos_cmd_hdlrs.so
%{_libdir}/libdaos_self_test.so
%{_libdir}/libdfs.so
%{_libdir}/libds3.so
%{_libdir}/%{name}/API_VERSION
%{_libdir}/libduns.so
%{_libdir}/libdfuse.so
%{_libdir}/libioil.so
%{_libdir}/libpil4dfs.so
%dir %{python3_sitearch}/pydaos
%{python3_sitearch}/pydaos/*.py
%dir %{python3_sitearch}/pydaos/raw
%{python3_sitearch}/pydaos/raw/*.py
%dir %{python3_sitearch}/pydaos/torch
%{python3_sitearch}/pydaos/torch/*.py
%if (0%{?rhel} >= 8)
%dir %{python3_sitearch}/pydaos/__pycache__
%{python3_sitearch}/pydaos/__pycache__/*.pyc
%dir %{python3_sitearch}/pydaos/raw/__pycache__
%{python3_sitearch}/pydaos/raw/__pycache__/*.pyc
%dir %{python3_sitearch}/pydaos/torch/__pycache__
%{python3_sitearch}/pydaos/torch/__pycache__/*.pyc
%endif
%{python3_sitearch}/pydaos/pydaos_shim.so
%{python3_sitearch}/pydaos/torch/torch_shim.so
%{_datarootdir}/%{name}/ioil-ld-opts
%config(noreplace) %{conf_dir}/daos_agent.yml
%{_unitdir}/%{agent_svc_name}
%{_mandir}/man8/daos.8*

%files client-tests
%doc README.md
%dir %{daoshome}
%{daoshome}/TESTING
%exclude %{daoshome}/TESTING/ftest/avocado_tests.yaml
%{_bindir}/hello_drpc
%{_libdir}/libdaos_tests.so
%{_bindir}/acl_dump_test
%{_bindir}/agent_tests
%{_bindir}/drpc_engine_test
%{_bindir}/drpc_test
%{_bindir}/dfuse_test
%{_bindir}/eq_tests
%{_bindir}/job_tests
%{_bindir}/jump_pl_map
%{_bindir}/pl_bench
%{_bindir}/ring_pl_map
%{_bindir}/security_test
%config(noreplace) %{conf_dir}/fault-inject-cart.yaml
%{_bindir}/fault_status
%{_bindir}/crt_launch
%{_bindir}/daos_perf
%{_bindir}/daos_racer
%{_bindir}/daos_test
%{_bindir}/daos_debug_set_params
%{_bindir}/dfs_test
%{_bindir}/jobtest
%{_bindir}/daos_gen_io_conf
%{_bindir}/daos_run_io_conf
%{_libdir}/libdpar.so

%files client-tests-openmpi
%doc README.md
%{_libdir}/libdpar_mpi.so

%files client-tests-mpich
%doc README.md

%if %{with server}
%files server-tests
%doc README.md
%{_bindir}/dtx_tests
%{_bindir}/dtx_ut
%{_bindir}/evt_ctl
%{_bindir}/rdbt
%{_bindir}/smd_ut
%{_bindir}/bio_ut
%{_bindir}/vea_ut
%{_bindir}/vos_tests
%{_bindir}/vea_stress
%{_bindir}/ddb_tests
%{_bindir}/ddb_ut
%{_bindir}/obj_ctl
%{_bindir}/vos_perf
%endif

%files devel
%doc README.md
%{_includedir}/*
%{_libdir}/libdaos.so
%{_libdir}/libgurt.so
%{_libdir}/libcart.so
%{_libdir}/*.a
%{daoshome}/python

%if %{with server}
%files firmware
%doc README.md
# set daos_firmware_helper to be setuid root in order to perform privileged tasks
%attr(4750,root,daos_server) %{_bindir}/daos_firmware_helper
%endif

%files serialize
%doc README.md
%{_libdir}/libdaos_serialize.so

%files tests
%doc README.md
# No files in a meta-package

%files tests-internal
%doc README.md
# No files in a meta-package

%files mofed-shim
%doc README.md
# No files in a shim package

%changelog
<<<<<<< HEAD
* Mon Feb 10 2025 Tomasz Gromadzki <tomasz.gromadzki@hpe.com> 2.7.101-6
- pmemobj errors and warnings reported via DAOS logging system
=======
* Fri Mar 21 2025  Cedric Koch-Hofer <cedric.koch-hofer@intel.com> 2.7.101-8
- Add support of the libasan

* Tue Mar 18 2025 Jeff Olivier  <jeffolivier@google.com> 2.7.101-7
- Remove raft as external dependency

* Mon Mar 10 2025 Jeff Olivier <jeffolivie@google.com> 2.7.101-6
- Remove server from Ubuntu packaging and fix client only build
>>>>>>> d16fda4d

* Wed Jan 22 2025 Jan Michalski <jan-marian.michalski@hpe.com> 2.7.101-5
- Add ddb_ut and dtx_ut to the server-tests package

* Fri Dec 20 2024 Jeff Olivier <jeffolivier@google.com> 2.7.101-4
- Switch libfuse3 to libfused

* Thu Dec 19 2024 Phillip Henderson <phillip.henderson@intel.com> 2.7.101-3
- Fix protobuf-c requiremnent for daos-client-tests on Leap.

* Thu Nov 14 2024 Denis Barakhtanov <dbarahtanov@enakta.com> 2.7.101-2
- Add pydaos.torch module to daos-client rpm.

* Fri Nov 08 2024 Phillip Henderson <phillip.henderson@intel.com> 2.7.101-1
- Bump version to 2.7.100

* Tue Nov 5 2024 Michael MacDonald <mjmac@google.com> 2.7.100-11
- Move daos_metrics tool to daos package for use on both clients
  and servers.

* Fri Nov 1 2024 Sherin T George <sherin-t.george@hpe.com> 2.7.100-10
- The modified DAV allocator with memory bucket support for md_on_ssd
  phase-2 is delivered as dav_v2.so.

* Tue Oct 15 2024 Brian J. Murrell <brian.murrell@intel.com> - 2.7.100-9
- Drop BRs for UCX as they were obsoleted as of e01970d

* Mon Oct 07 2024 Cedric Koch-Hofer <cedric.koch-hofer@intel.com> 2.7.100-8
- Update BR: argobots to 1.2

* Tue Oct 01 2024 Tomasz Gromadzki <tomasz.gromadzki@intel.com> 2.7.100-7
- Add support of the PMDK package 2.1.0 with NDCTL enabled.
  * Increase the default ULT stack size to 20KiB if the engine uses
    the DCPM storage class.
  * Prevent using the RAM storage class (simulated PMem) when
    the shutdown state (SDS) is active.
    * Automatically disable SDS for the RAM storage class on engine startup.
    * Force explicitly setting the PMEMOBJ_CONF='sds.at_create=0'
      environment variable to deactivate SDS for the DAOS tools
      (ddb, daos_perf, vos_perf, etc.) when used WITHOUT DCPM.
      Otherwise, a user is supposed to be stopped by an error
      like: "Unsafe shutdown count is not supported for this source".

* Mon Sep 23 2024 Kris Jacque <kris.jacque@intel.com> 2.7.100-6
- Bump min supported go version to 1.21

* Thu Aug 15 2024 Michael MacDonald <mjmac@google.com> 2.7.100-5
- Add libdaos_self_test.so to client RPM

* Mon Aug 05 2024 Jerome Soumagne <jerome.soumagne@intel.com> 2.7.100-4
- Bump mercury version to 2.4.0rc4

* Thu Jul 11 2024 Dalton Bohning <dalton.bohning@intel.com> 2.7.100-3
- Add pciutils-devel build dep for client-tests package

* Mon Jun 24 2024 Tom Nabarro <tom.nabarro@intel.com> 2.7.100-2
- Add pciutils runtime dep for daos_server lspci call
- Add pciutils-devel build dep for pciutils CGO bindings

* Mon May 20 2024 Phillip Henderson <phillip.henderson@intel.com> 2.7.100-1
- Bump version to 2.7.100

* Fri May 03 2024 Lei Huang <lei.huang@intel.com> 2.5.101-5
- Add libaio as a dependent package

* Fri Apr 05 2024 Fan Yong <fan.yong@intel.com> 2.5.101-4
- Catastrophic Recovery

* Thu Apr 04 2024 Ashley M. Pittman <ashley.m.pittman@intel.com> 2.5.101-3
- Update pydaos install process
- Add a dependency from daos-client-tests to daos-devel

* Mon Mar 18 2024 Jan Michalski <jan.michalski@intel.com> 2.5.101-2
- Add dtx_tests to the server-tests package

* Fri Mar 15 2024 Phillip Henderson <phillip.henderson@intel.com> 2.5.101-1
- Bump version to 2.5.101

* Tue Feb 27 2024 Li Wei <wei.g.li@intel.com> 2.5.100-16
- Update raft to 0.11.0-1.416.g12dbc15

* Mon Feb 12 2024 Ryon Jensen <ryon.jensen@intel.com> 2.5.100-15
- Updated isa-l package name to match EPEL

* Tue Jan 09 2024 Brian J. Murrell <brian.murrell@intel.com> 2.5.100-14
- Move /etc/ld.so.conf.d/daos.conf to daos-server sub-package

* Wed Dec 06 2023 Brian J. Murrell <brian.murrell@intel.com> 2.5.100-13
- Update for EL 8.8 and Leap 15.5
- Update raft to 0.10.1-2.411.gefa15f4

* Fri Nov 17 2023 Tomasz Gromadzki <tomasz.gromadzki@intel.com> 2.5.100-12
- Update to PMDK 2.0.0
  * Remove libpmemblk from dependencies.
  * Start using BUILD_EXAMPLES=n and BUILD_BENCHMARKS=n instead of patches.
  * Stop using BUILD_RPMEM=n (removed) and NDCTL_DISABLE=y (invalid).
  * Point https://github.com/pmem/pmdk as the main PMDK reference source.
  NOTE: PMDK upgrade to 2.0.0 does not affect any API call used by DAOS.
        libpmemobj (and libpmem) API stays unchanged.

* Wed Nov 15 2023 Jerome Soumagne <jerome.soumagne@intel.com> 2.5.100-11
- Bump mercury min version to 2.3.1

* Fri Nov 03 2023 Phillip Henderson <phillip.henderson@intel.com> 2.5.100-10
- Move verify_perms.py location

* Wed Aug 23 2023 Brian J. Murrell <brian.murrell@intel.com> 2.5.100-9
- Update fuse3 requirement to R: /usr/bin/fusermount3 by path
  rather than by package name, for portability and future-proofing
- Adding fuse3-devel as a requirement for daos-client-tests subpackage

* Tue Aug 08 2023 Brian J. Murrell <brian.murrell@intel.com> 2.5.100-8
- Build on EL9
- Add a client-tests-mpich subpackage for mpich test dependencies.

* Fri Jul 07 2023 Brian J. Murrell <brian.murrell@intel.com> 2.5.100-7
- Fix golang daos-client-tests dependency to be go instead

* Thu Jun 29 2023 Michael MacDonald <mjmac.macdonald@intel.com> 2.5.100-6
- Install golang >= 1.18 as a daos-client-tests dependency

* Thu Jun 22 2023 Li Wei <wei.g.li@intel.com> 2.5.100-5
- Update raft to 0.10.1-1.408.g9524cdb

* Wed Jun 14 2023 Mohamad Chaarawi <mohamad.chaarawi@intel.com> - 2.5.100-4
- Add pipeline lib

* Wed Jun 14 2023 Wang Shilong <shilong.wang@intel.com> 2.5.100-3
- Remove lmdb-devel for MD on SSD

* Wed Jun 07 2023 Ryon Jensen <ryon.jensen@intel.com> 2.5.100-2
- Removed unnecessary test files

* Tue Jun 06 2023 Jeff Olivier <jeffrey.v.olivier@intel.com> 2.5.100-1
- Switch version to 2.5.100 for 2.6 test builds

* Mon Jun  5 2023 Jerome Soumagne <jerome.soumagne@intel.com> 2.3.107-7
- Remove libfabric pinning and allow for 1.18 builds

* Fri May 26 2023 Jeff Olivier <jeffrey.v.olivier@intel.com> 2.3.107-6
- Add lmdb-devel and bio_ut for MD on SSD

* Tue May 23 2023 Lei Huang <lei.huang@intel.com> 2.3.107-5
- Add libcapstone-devel to deps of client-tests package

* Tue May 16 2023 Lei Huang <lei.huang@intel.com> 2.3.107-4
- Add libcapstone as a new prerequisite package
- Add libpil4dfs.so in daos-client rpm

* Mon May 15 2023 Jerome Soumagne <jerome.soumagne@intel.com> 2.3.107-3
- Fix libfabric/libfabric1 dependency mismatch on SuSE

* Wed May 10 2023 Jerome Soumagne <jerome.soumagne@intel.com> 2.3.107-2
- Temporarily pin libfabric to < 1.18

* Fri May 5 2023 Johann Lombardi <johann.lombardi@intel.com> 2.3.107-1
- Bump version to 2.3.107

* Fri Mar 17 2023 Tom Nabarro <tom.nabarro@intel.com> 2.3.106-2
- Add numactl requires for server package

* Tue Mar 14 2023 Brian J. Murrell <brian.murrell@intel.com> 2.3.106-1
- Bump version to be higher than TB5

* Wed Feb 22 2023 Li Wei <wei.g.li@intel.com> 2.3.103-6
- Update raft to 0.9.2-1.403.g3d20556

* Tue Feb 21 2023 Michael MacDonald <mjmac.macdonald@intel.com> 2.3.103-5
- Bump min supported go version to 1.17

* Fri Feb 17 2023 Ashley M. Pittman <ashley.m.pittman@intel.com> 2.3.103-4
- Add protobuf-c-devel to deps of client-tests package

* Mon Feb 13 2023 Brian J. Murrell <brian.murrell@intel.com> 2.3.103-3
- Remove explicit R: protobuf-c and let the auto-dependency generator
  handle it

* Wed Feb 8 2023 Michael Hennecke <michael.hennecke@intel.com> 2.3.103-2
- Change ipmctl requirement from v2 to v3

* Fri Jan 27 2023 Phillip Henderson <phillip.henderson@intel.com> 2.3.103-1
- Bump version to 2.3.103

* Wed Jan 25 2023 Johann Lombardi <johann.lombardi@intel.com> 2.3.102-1
- Bump version to 2.3.102

* Tue Jan 24 2023 Phillip Henderson <phillip.henderson@intel.com> 2.3.101-7
- Fix daos-tests-internal requirement for daos-tests

* Fri Jan 6 2023 Brian J. Murrell <brian.murrell@intel.com> 2.3.101-6
- Don't need to O: cart any more
- Add %%doc to all packages
- _datadir -> _datarootdir
- Don't use PREFIX= with scons in %%build
- Fix up some hard-coded paths to use macros instead
- Use some guards to prevent creating empty scriptlets

* Tue Dec 06 2022 Joseph G. Moore <joseph.moore@intel.com> 2.3.101-5
- Update Mercury to 2.2.0-6

* Thu Dec 01 2022 Tom Nabarro <tom.nabarro@intel.com> 2.3.101-4
- Update SPDK dependency requirement to greater than or equal to 22.01.2.

* Tue Oct 18 2022 Brian J. Murrell <brian.murrell@intel.com> 2.3.101-3
- Set flag to build per-subpackage debuginfo packages for Leap 15

* Thu Oct 6 2022 Michael MacDonald <mjmac.macdonald@intel.com> 2.3.101-2
- Rename daos_admin -> daos_server_helper

* Tue Sep 20 2022 Johann Lombardi <johann.lombardi@intel.com> 2.3.101-1
- Bump version to 2.3.101

* Thu Sep 8 2022 Jeff Olivier <jeffrey.v.olivier@intel.com> 2.3.100-22
- Move io_conf files from bin to TESTING

* Tue Aug 16 2022 Jeff Olivier <jeffrey.v.olivier@intel.com> 2.3.100-21
- Update PMDK to 1.12.1~rc1 to fix DAOS-11151

* Thu Aug 11 2022 Wang Shilong <shilong.wang@intel.com> 2.3.100-20
- Add daos_debug_set_params to daos-client-tests rpm for fault injection test.

* Fri Aug 5 2022 Jerome Soumagne <jerome.soumagne@intel.com> 2.3.100-19
- Update to mercury 2.2.0

* Tue Jul 26 2022 Michael MacDonald <mjmac.macdonald@intel.com> 2.3.100-18
- Bump min supported go version to 1.16

* Mon Jul 18 2022 Jerome Soumagne <jerome.soumagne@intel.com> 2.3.100-17
- Remove now unused openpa dependency

* Fri Jul 15 2022 Jeff Olivier <jeffrey.v.olivier@intel.com> 2.3.100-16
- Add pool_scrubbing_tests to test package

* Wed Jul 13 2022 Tom Nabarro <tom.nabarro@intel.com> 2.3.100-15
- Update SPDK dependency requirement to greater than or equal to 22.01.1.

* Mon Jun 27 2022 Jerome Soumagne <jerome.soumagne@intel.com> 2.3.100-14
- Update to mercury 2.2.0rc6

* Fri Jun 17 2022 Jeff Olivier <jeffrey.v.olivier@intel.com> 2.3.100-13
- Remove libdts.so, replace with build time static

* Thu Jun 2 2022 Jeff Olivier <jeffrey.v.olivier@intel.com> 2.3.100-12
- Make ucx required for build on all platforms

* Wed Jun 1 2022 Michael MacDonald <mjmac.macdonald@intel.com> 2.3.100-11
- Move dmg to new daos-admin RPM

* Wed May 18 2022 Lei Huang <lei.huang@intel.com> 2.3.100-10
- Update to libfabric to v1.15.1-1 to include critical performance patches

* Tue May 17 2022 Phillip Henderson <phillip.henderson@intel.com> 2.3.100-9
- Remove doas-client-tests-openmpi dependency from daos-tests
- Add daos-tests-internal package

* Mon May  9 2022 Ashley Pittman <ashley.m.pittman@intel.com> 2.3.100-8
- Extend dfusedaosbuild test to run in different configurations.

* Fri May  6 2022 Ashley Pittman <ashley.m.pittman@intel.com> 2.3.100-7
- Add dfuse unit-test binary to call from ftest.

* Wed May  4 2022 Joseph Moore <joseph.moore@intel.com> 2.3.100-6
- Update to mercury 2.1.0.rc4-9 to enable non-unified mode in UCX

* Tue Apr 26 2022 Phillip Henderson <phillip.henderson@intel.com> 2.3.100-5
- Move daos_gen_io_conf and daos_run_io_conf to daos-client-tests

* Wed Apr 20 2022 Lei Huang <lei.huang@intel.com> 2.3.100-4
- Update to libfabric to v1.15.0rc3-1 to include critical performance patches

* Tue Apr 12 2022 Li Wei <wei.g.li@intel.com> 2.3.100-3
- Update raft to 0.9.1-1401.gc18bcb8 to fix uninitialized node IDs

* Wed Apr 6 2022 Jeff Olivier <jeffrey.v.olivier@intel.com> 2.3.100-2
- Remove direct MPI dependency from most of tests

* Wed Apr  6 2022 Johann Lombardi <johann.lombardi@intel.com> 2.3.100-1
- Switch version to 2.3.100 for 2.4 test builds

* Wed Apr  6 2022 Joseph Moore <joseph.moore@intel.com> 2.1.100-26
- Add build depends entries for UCX libraries.

* Sat Apr  2 2022 Joseph Moore <joseph.moore@intel.com> 2.1.100-25
- Update to mercury 2.1.0.rc4-8 to include UCX provider patch

* Fri Mar 11 2022 Alexander Oganezov <alexander.a.oganezov@intel.com> 2.1.100-24
- Update to mercury 2.1.0.rc4-6 to include CXI provider patch

* Wed Mar 02 2022 Michael Hennecke <michael.hennecke@intel.com> 2.1.100-23
- DAOS-6344: Create secondary group daos_daemons for daos_server and daos_agent

* Tue Feb 22 2022 Alexander Oganezov <alexander.a.oganezov@intel.com> 2.1.100-22
- Update mercury to include DAOS-9561 workaround

* Sun Feb 13 2022 Michael MacDonald <mjmac.macdonald@intel.com> 2.1.100-21
- Update go toolchain requirements

* Thu Feb 10 2022 Li Wei <wei.g.li@intel.com> 2.1.100-20
- Update raft to 0.9.0-1394.gc81505f to fix membership change bugs

* Wed Jan 19 2022 Michael MacDonald <mjmac.macdonald@intel.com> 2.1.100-19
- Move libdaos_common.so from daos-client to daos package

* Mon Jan 17 2022 Johann Lombardi <johann.lombardi@intel.com> 2.1.100-18
- Update libfabric to 1.14.0 GA and apply fix for DAOS-9376

* Thu Dec 23 2021 Alexander Oganezov <alexander.a.oganezov@intel.com> 2.1.100-17
- Update to v2.1.0-rc4-3 to pick fix for DAOS-9325 high cpu usage
- Change mercury pinning to be >= instead of strict =

* Thu Dec 16 2021 Brian J. Murrell <brian.murrell@intel.com> 2.1.100-16
- Add BR: python-rpm-macros for Leap 15 as python3-base dropped that
  as a R:

* Sat Dec 11 2021 Brian J. Murrell <brian.murrell@intel.com> 2.1.100-15
- Create a shim package to allow daos openmpi packages built with the
  distribution openmpi to install on MOFED systems

* Fri Dec 10 2021 Brian J. Murrell <brian.murrell@intel.com> 2.1.100-14
- Don't make daos-*-tests-openmi a dependency of anything
  - If they are wanted, they should be installed explicitly, due to
    potential conflicts with other MPI stacks

* Wed Dec 08 2021 Alexander Oganezov <alexander.a.oganezov@intel.com> 2.1.100-13
- Remove DAOS-9173 workaround from mercury. Apply DAOS-9173 to ofi

* Tue Dec 07 2021 Alexander Oganezov <alexander.a.oganezov@intel.com> 2.1.100-12
- Apply DAOS-9173 workaround to mercury

* Fri Dec 03 2021 Alexander Oganezov <alexander.a.oganezov@intel.com> 2.1.100-11
- Update mercury to v2.1.0rc4

* Thu Dec 02 2021 Danielle M. Sikich <danielle.sikich@intel.com> 2.1.100-10
- Fix name of daos serialize package

* Sun Nov 28 2021 Tom Nabarro <tom.nabarro@intel.com> 2.1.100-9
- Set rmem_{max,default} sysctl values on server package install to enable
  SPDK pci_event module to operate in unprivileged process (daos_engine).

* Wed Nov 24 2021 Brian J. Murrell <brian.murrell@intel.com> 2.1.100-8
- Remove invalid "%%else if" syntax
- Fix a few other rpmlint warnings

* Tue Nov 16 2021 Wang Shilong <shilong.wang@intel.com> 2.1.100-7
- Update for libdaos major version bump
- Fix version of libpemobj1 for SUSE

* Sat Nov 13 2021 Alexander Oganezov <alexander.a.oganezov@intel.com> 2.1.100-6
- Update OFI to v1.14.0rc3

* Tue Oct 26 2021 Brian J. Murrell <brian.murrell@intel.com> 2.1.100-5
- Create new daos-{client,server}tests-openmpi and daos-server-tests subpackages
- Rename daos-tests daos-client-tests and make daos-tests require all
  other test suites to maintain existing behavior

* Mon Oct 25 2021 Alexander Oganezov <alexander.a.oganezov@intel.com> 2.1.100-4
- Update mercury to v2.1.0rc2

* Wed Oct 20 2021 Jeff Olivier <jeffrey.v.olivier@intel.com> 2.1.100-3
- Explicitly require 1.11.0-3 of PMDK

* Wed Oct 13 2021 David Quigley <david.quigley@intel.com> 2.1.100-2
- Add defusedxml as a required dependency for the test package.

* Wed Oct 13 2021 Johann Lombardi <johann.lombardi@intel.com> 2.1.100-1
- Switch version to 2.1.100 for 2.2 test builds

* Tue Oct 12 2021 Johann Lombardi <johann.lombardi@intel.com> 1.3.106-1
- Version bump to 1.3.106 for 2.0 test build 6

* Fri Oct 8 2021 Alexander Oganezov <alexander.a.oganezov@intel.com> 1.13.105-4
- Update OFI to v1.13.2rc1

* Wed Sep 15 2021 Li Wei <wei.g.li@intel.com> 1.3.105-3
- Update raft to fix InstallSnapshot performance as well as to avoid some
  incorrect 0.8.0 RPMs

* Fri Sep 03 2021 Brian J. Murrell <brian.murrell@intel.com> 1.3.105-2
- Remove R: hwloc; RPM's auto-requires/provides will take care of this

* Tue Aug 24 2021 Jeff Olivier <jeffrey.v.olivier@intel.com> 1.3.105-1
- Version bump to 1.3.105 for 2.0 test build 5

* Mon Aug 09 2021 Yawei <yawei.niu@intel.com> 1.3.104-5
- Fix duplicates
- Add vos_perf

* Thu Aug 05 2021 Christopher Hoffman <christopherx.hoffman@intel.com> 1.3.104-4
- Update conditional statement to include checking for distributions to
  determine which unit files to use for daos-server and daos-agent

* Wed Aug 04 2021 Kris Jacque <kristin.jacque@intel.com> 1.3.104-3
- Move daos_metrics tool from tests package to server package

* Wed Aug 04 2021 Tom Nabarro <tom.nabarro@intel.com> 1.3.104-2
- Update to spdk 21.07 and (indirectly) dpdk 21.05

* Mon Aug 02 2021 Jeff Olivier <jeffrey.v.olivier@intel.com> 1.3.104-1
- Version bump to 1.3.104 for 2.0 test build 4

* Mon Jul 19 2021 Danielle M. Sikich <danielle.sikich@intel.com> 1.3.103-5
- Add DAOS serialization library that requires hdf5

* Wed Jul 14 2021 Li Wei <wei.g.li@intel.com> 1.3.103-4
- Update raft to fix slow leader re-elections

* Tue Jul 13 2021  Maureen Jean <maureen.jean@intel.com> 1.3.103-3
- Add python modules to python3.6 site-packages

* Mon Jul 12 2021 Alexander Oganezov <alexander.a.oganezov@intel.com> 1.3.103-2
- Update to mercury release v2.0.1

* Mon Jul 12 2021 Johann Lombardi <johann.lombardi@intel.com> 1.3.103-1
- Version bump to 1.3.103 for 2.0 test build 3

* Wed Jul 7 2021 Phillip Henderson <phillip.henderson@intel.com> 1.3.102-6
- Update daos-devel to always require the same version daos-client

* Wed Jun 30 2021 Tom Nabarro <tom.nabarro@intel.com> 1.3.102-5
- Update to spdk 21.04 and (indirectly) dpdk 21.05

* Fri Jun 25 2021 Brian J. Murrell <brian.murrell@intel.com> - 1.3.102-4
- Add libuuid-devel back as a requirement of daos-devel

* Wed Jun 23 2021 Li Wei <wei.g.li@intel.com> 1.3.102-3
- Update raft to pick up Pre-Vote

* Mon Jun 14 2021 Jeff Olivier <jeffrey.v.olivier@intel.com> 1.3.102-2
- Update to pmdk 1.11.0-rc1
- Remove dependence on libpmem since we use libpmemobj directly

* Fri Jun 11 2021 Johann Lombardi <johann.lombardi@intel.com> 1.3.102-1
- Version bump to 1.3.102 for 2.0 test build 2

* Wed Jun 02 2021 Johann Lombardi <johann.lombardi@intel.com> 1.3.101-3
- Remove libs from devel package

* Thu May 20 2021 Jeff Olivier <jeffrey.v.olivier@intel.com> 1.3.0-101-2
- Remove client libs from common package

* Wed May 19 2021 Johann Lombardi <johann.lombardi@intel.com> 1.3.101-1
- Version bump to 1.3.101 for 2.0 test build 1

* Fri May 07 2021 Brian J. Murrell <brian.murrell@intel.com> 1.3.0-16
- Enable debuginfo package building on SUSE platforms

* Thu May 06 2021 Brian J. Murrell <brian.murrell@intel.com> 1.3.0-15
- Update to build on EL8

* Wed May 05 2021 Brian J. Murrell <brian.murrell@intel.com> 1.3.0-14
- Package /etc/daos/certs in main/common package so that both server
  and client get it created

* Wed Apr 21 2021 Tom Nabarro <tom.nabarro@intel.com> - 1.3.0-13
- Relax ipmctl version requirement on leap15 as we have runtime checks

* Fri Apr 16 2021 Mohamad Chaarawi <mohamad.chaarawi@intel.com> - 1.3.0-12
- remove dfuse_hl

* Wed Apr 14 2021 Jeff Olivier <jeffrey.v.olivier@intel.com> - 1.3.0-11
- Remove storage_estimator and io_conf from client packages to remove
  any client side dependence on bio and vos (and and PMDK/SPDK)

* Mon Apr 12 2021 Dalton A. Bohning <daltonx.bohning@intel.com> - 1.3.0-10
- Add attr to the test dependencies

* Tue Apr 06 2021 Kris Jacque <kristin.jacque@intel.com> 1.3.0-9
- Add package for daos_firmware helper binary

* Fri Apr 02 2021 Jeff Olivier <jeffrey.v.olivier@intel.com> 1.3.0-8
- Remove unused readline-devel

* Thu Apr 01 2021 Brian J. Murrell <brian.murrell@intel.com> 1.3.0-7
- Update argobots to 1.1

* Tue Mar 30 2021 Maureen Jean <maureen.jean@intel.com> 1.3.0-6
- Change pydaos_shim_3 to pydaos_shim

* Mon Mar 29 2021 Brian J. Murrell <brian.murrell@intel.com> - 1.3.0-5
- Move libdts.so to the daos-tests subpackage

* Tue Mar 23 2021 Alexander Oganezov <alexander.a.oganezov@intel.com> 1.3.0-4
- Update libfabric to v1.12.0
- Disable grdcopy/gdrapi linkage in libfabric


* Thu Mar 18 2021 Maureen Jean <maureen.jean@intel.com> 1.3.0-3
- Update to python3

* Thu Feb 25 2021 Li Wei <wei.g.li@intel.com> 1.3.0-2
- Require raft-devel 0.7.3 that fixes an unstable leadership problem caused by
  removed replicas as well as some Coverity issues

* Wed Feb 24 2021 Brian J. Murrell <brian.murrell@intel.com> - 1.3.0-1
- Version bump up to 1.3.0

* Mon Feb 22 2021 Brian J. Murrell <brian.murrell@intel.com> 1.1.3-3
- Remove all *-devel Requires from daos-devel as none of those are
  actually necessary to build libdaos clients

* Tue Feb 16 2021 Alexander Oganezov <alexander.a.oganezov@intel.com> 1.1.3-2
- Update libfabric to v1.12.0rc1

* Wed Feb 10 2021 Johann Lombardi <johann.lombardi@intel.com> 1.1.3-1
- Version bump up to 1.1.3

* Tue Feb 9 2021 Vish Venkatesan <vishwanath.venkatesan@intel.com> 1.1.2.1-11
- Add new pmem specific version of DAOS common library

* Fri Feb 5 2021 Saurabh Tandan <saurabh.tandan@intel.com> 1.1.2.1-10
- Added dbench as requirement for test package.

* Wed Feb 3 2021 Hua Kuang <hua.kuang@intel.com> 1.1.2.1-9
- Changed License to BSD-2-Clause-Patent

* Wed Feb 03 2021 Brian J. Murrell <brian.murrell@intel.com> - 1.1.2-8
- Update minimum required libfabric to 1.11.1

* Thu Jan 28 2021 Phillip Henderson <phillip.henderson@intel.com> 1.1.2.1-7
- Change ownership and permissions for the /etc/daos/certs directory.

* Sat Jan 23 2021 Alexander Oganezov <alexander.a.oganezov@intel.com> 1.1.2.1-6
- Update to mercury v2.0.1rc1

* Fri Jan 22 2021 Michael MacDonald <mjmac.macdonald@intel.com> 1.1.2.1-5
- Install daos_metrics utility to %%{_bindir}

* Wed Jan 20 2021 Kenneth Cain <kenneth.c.cain@intel.com> 1.1.2.1-4
- Version update for API major version 1, libdaos.so.1 (1.0.0)

* Fri Jan 15 2021 Michael Hennecke <mhennecke@lenovo.com> 1.1.2.1-3
- Harmonize daos_server and daos_agent groups.

* Tue Dec 15 2020 Ashley Pittman <ashley.m.pittman@intel.com> 1.1.2.1-2
- Combine the two memcheck suppressions files.

* Wed Dec 09 2020 Johann Lombardi <johann.lombardi@intel.com> 1.1.2.1-1
- Version bump up to 1.1.2.1

* Fri Dec 04 2020 Li Wei <wei.g.li@intel.com> 1.1.2-3
- Require raft-devel 0.7.1 that fixes recent Coverity issues

* Wed Dec 02 2020 Maureen Jean <maureen.jean@intel.com> - 1.1.2-2
- define scons_args to be BUILD_TYPE=<release|dev>
- the scons default is BUILD_TYPE=release
- BUILD_TYPE=release will disable fault injection in build

* Tue Dec 01 2020 Brian J. Murrell <brian.murrell@intel.com> - 1.1.2-1
- Version bump up to 1.1.2

* Tue Nov 17 2020 Li Wei <wei.g.li@intel.com> 1.1.1-8
- Require raft-devel 0.7.0 that changes log indices and terms to 63-bit

* Wed Nov 11 2020 Tom Nabarro <tom.nabarro@intel.com> 1.1.1-7
- Add version validation for runtime daos_server ipmctl requirement to avoid
  potential corruption of PMMs when setting PMem goal, issue fixed in
  https://github.com/intel/ipmctl/commit/9e3898cb15fa9eed3ef3e9de4488be1681d53ff4

* Thu Oct 29 2020 Jonathan Martinez Montes <jonathan.martinez.montes@intel.com> 1.1.1-6
- Restore obj_ctl utility

* Wed Oct 28 2020 Brian J. Murrell <brian.murrell@intel.com> - 1.1.1-5
- Use %%autosetup
- Only use systemd_requires if it exists
- Obsoletes: cart now that it's included in daos

* Sat Oct 24 2020 Maureen Jean <maureen.jean@intel.com> 1.1.1-4
- Add daos.conf to the daos package to resolve the path to libbio.so

* Tue Oct 13 2020 Jonathan Martinez Montes <jonathan.martinez.montes@intel.com> 1.1.1-3
- Remove obj_ctl from Tests RPM package
- Add libdts.so shared library that is used by daos_perf, daos_racer and
  the daos utility.

* Tue Oct 13 2020 Amanda Justiniano <amanda.justiniano-pagn@intel.com> 1.1.1-3
- Add lbzip2 requirement to the daos-tests package

* Tue Oct 13 2020 Michael MacDonald <mjmac.macdonald@intel.com> 1.1.1-2
- Create unprivileged user for daos_agent

* Mon Oct 12 2020 Johann Lombardi <johann.lombardi@intel.com> 1.1.1-1
- Version bump up to 1.1.1

* Sat Oct 03 2020 Michael MacDonald <mjmac.macdonald@intel.com> 1.1.0-34
- Add go-race to BuildRequires on OpenSUSE Leap

* Wed Sep 16 2020 Alexander Oganezov <alexander.a.oganezov@intel.com> 1.1.0-33
- Update OFI to v1.11.0

* Mon Aug 17 2020 Michael MacDonald <mjmac.macdonald@intel.com> 1.1.0-32
- Install completion script in /etc/bash_completion.d

* Wed Aug 05 2020 Brian J. Murrell <brian.murrell@intel.com> - 1.1.0-31
- Change fuse requirement to fuse3
- Use Lmod for MPI module loading
- Remove unneeded (and un-distro gated) Requires: json-c

* Wed Jul 29 2020 Jonathan Martinez Montes <jonathan.martinez.montes@intel.com> - 1.1.0-30
- Add the daos_storage_estimator.py tool. It merges the functionality of the
  former tools vos_size, vos_size.py, vos_size_dfs_sample.py and parse_csv.py.

* Wed Jul 29 2020 Jeffrey V Olivier <jeffrey.v.olivier@intel.com> - 1.1.0-29
- Revert prior changes from version 28

* Mon Jul 13 2020 Brian J. Murrell <brian.murrell@intel.com> - 1.1.0-28
- Change fuse requirement to fuse3
- Use Lmod for MPI module loading

* Tue Jul 7 2020 Alexander A Oganezov <alexander.a.oganezov@intel.com> - 1.1.0-27
- Update to mercury release 2.0.0~rc1-1

* Sun Jun 28 2020 Jonathan Martinez Montes <jonathan.martinez.montes@intel.com> - 1.1.0-26
- Add the vos_size_dfs_sample.py tool. It is used to generate dynamically
  the vos_dfs_sample.yaml file using the real DFS super block data.

* Tue Jun 23 2020 Jeff Olivier <jeffrey.v.olivier@intel.com> - 1.1.0-25
- Add -no-rpath option and use it for rpm build rather than modifying
  SCons files in place

* Tue Jun 16 2020 Jeff Olivier <jeffrey.v.olivier@intel.com> - 1.1.0-24
- Modify RPATH removal snippet to replace line with pass as some lines
  can't be removed without breaking the code

* Fri Jun 05 2020 Ryon Jensen <ryon.jensen@intel.com> - 1.1.0-23
- Add libisa-l_crypto dependency

* Fri Jun 05 2020 Tom Nabarro <tom.nabarro@intel.com> - 1.1.0-22
- Change server systemd run-as user to daos_server in unit file

* Thu Jun 04 2020 Hua Kuang <hua.kuang@intel.com> - 1.1.0-21
- Remove dmg_old from DAOS RPM package

* Thu May 28 2020 Tom Nabarro <tom.nabarro@intel.com> - 1.1.0-20
- Create daos group to run as in systemd unit file

* Tue May 26 2020 Brian J. Murrell <brian.murrell@intel.com> - 1.1.0-19
- Enable parallel building with _smp_mflags

* Fri May 15 2020 Kenneth Cain <kenneth.c.cain@intel.com> - 1.1.0-18
- Require raft-devel >= 0.6.0 that adds new API raft_election_start()

* Thu May 14 2020 Brian J. Murrell <brian.murrell@intel.com> - 1.1.0-17
- Add cart-devel's Requires to daos-devel as they were forgotten
  during the cart merge

* Thu May 14 2020 Brian J. Murrell <brian.murrell@intel.com> - 1.1.0-16
- Fix fuse3-libs -> libfuse3 for SLES/Leap 15

* Thu Apr 30 2020 Brian J. Murrell <brian.murrell@intel.com> - 1.1.0-15
- Use new properly pre-release tagged mercury RPM

* Thu Apr 30 2020 Brian J. Murrell <brian.murrell@intel.com> - 1.1.0-14
- Move fuse dependencies to the client subpackage

* Mon Apr 27 2020 Michael MacDonald <mjmac.macdonald@intel.com> 1.1.0-13
- Rename /etc/daos.yml -> /etc/daos_control.yml

* Thu Apr 16 2020 Brian J. Murrell <brian.murrell@intel.com> - 1.1.0-12
- Use distro fuse

* Fri Apr 10 2020 Alexander Oganezov <alexander.a.oganezov@intel.com> - 1.1.0-11
- Update to mercury 4871023 to pick na_ofi.c race condition fix for
  "No route to host" errors.

* Sun Apr 05 2020 Brian J. Murrell <brian.murrell@intel.com> - 1.1.0-10
- Clean up spdk dependencies

* Mon Mar 30 2020 Tom Nabarro <tom.nabarro@intel.com> - 1.1.0-9
- Set version of spdk to < v21, > v19

* Fri Mar 27 2020 David Quigley <david.quigley@intel.com> - 1.1.0-8
- add daos and dmg man pages to the daos-client files list

* Thu Mar 26 2020 Michael MacDonald <mjmac.macdonald@intel.com> 1.1.0-7
- Add systemd scriptlets for managing daos_server/daos_agent services

* Thu Mar 26 2020 Alexander Oganeozv <alexander.a.oganezov@intel.com> - 1.1.0-6
- Update ofi to 62f6c937601776dac8a1f97c8bb1b1a6acfbc3c0

* Tue Mar 24 2020 Jeffrey V. Olivier <jeffrey.v.olivier@intel.com> - 1.1.0-5
- Remove cart as an external dependence

* Mon Mar 23 2020 Jeffrey V. Olivier <jeffrey.v.olivier@intel.com> - 1.1.0-4
- Remove scons_local as dependency

* Tue Mar 03 2020 Brian J. Murrell <brian.murrell@intel.com> - 1.1.0-3
- Bump up go minimum version to 1.12

* Thu Feb 20 2020 Brian J. Murrell <brian.murrell@intel.com> - 1.1.0-2
- daos-server requires daos-client (same version)

* Fri Feb 14 2020 Brian J. Murrell <brian.murrell@intel.com> - 1.1.0-1
- Version bump up to 1.1.0

* Wed Feb 12 2020 Brian J. Murrell <brian.murrell@intel.com> - 0.9.0-2
- Remove undefine _missing_build_ids_terminate_build

* Thu Feb 06 2020 Johann Lombardi <johann.lombardi@intel.com> - 0.9.0-1
- Version bump up to 0.9.0

* Sat Jan 18 2020 Jeff Olivier <jeffrey.v.olivier@intel.com> - 0.8.0-3
- Fixing a few warnings in the RPM spec file

* Fri Dec 27 2019 Jeff Olivier <jeffrey.v.olivier@intel.com> - 0.8.0-2
- Remove openmpi, pmix, and hwloc builds, use hwloc and openmpi packages

* Tue Dec 17 2019 Johann Lombardi <johann.lombardi@intel.com> - 0.8.0-1
- Version bump up to 0.8.0

* Thu Dec 05 2019 Johann Lombardi <johann.lombardi@intel.com> - 0.7.0-1
- Version bump up to 0.7.0

* Tue Nov 19 2019 Tom Nabarro <tom.nabarro@intel.com> 0.6.0-15
- Temporarily unconstrain max. version of spdk

* Wed Nov 06 2019 Brian J. Murrell <brian.murrell@intel.com> 0.6.0-14
- Constrain max. version of spdk

* Wed Nov 06 2019 Brian J. Murrell <brian.murrell@intel.com> 0.6.0-13
- Use new cart with R: mercury to < 1.0.1-20 due to incompatibility

* Wed Nov 06 2019 Michael MacDonald <mjmac.macdonald@intel.com> 0.6.0-12
- Add daos_admin privileged helper for daos_server

* Fri Oct 25 2019 Brian J. Murrell <brian.murrell@intel.com> 0.6.0-11
- Handle differences in Leap 15 Python packaging

* Wed Oct 23 2019 Brian J. Murrell <brian.murrell@intel.com> 0.6.0-9
- Update BR: libisal-devel for Leap

* Mon Oct 07 2019 Brian J. Murrell <brian.murrell@intel.com> 0.6.0-8
- Use BR: cart-devel-%%{cart_sha1} if available
- Remove cart's BRs as it's -devel Requires them now

* Tue Oct 01 2019 Brian J. Murrell <brian.murrell@intel.com> 0.6.0-7
- Constrain cart BR to <= 1.0.0

* Sat Sep 21 2019 Brian J. Murrell <brian.murrell@intel.com>
- Remove Requires: {argobots, cart}
  - autodependencies should take care of these

* Thu Sep 19 2019 Jeff Olivier <jeffrey.v.olivier@intel.com>
- Add valgrind-devel requirement for argobots change

* Tue Sep 10 2019 Tom Nabarro <tom.nabarro@intel.com>
- Add requires ndctl as runtime dep for control plane.

* Thu Aug 15 2019 David Quigley <david.quigley@intel.com>
- Add systemd unit files to packaging.

* Thu Jul 25 2019 Brian J. Murrell <brian.murrell@intel.com>
- Add git hash and commit count to release

* Thu Jul 18 2019 David Quigley <david.quigley@intel.com>
- Add certificate generation files to packaging.

* Tue Jul 09 2019 Johann Lombardi <johann.lombardi@intel.com>
- Version bump up to 0.6.0

* Fri Jun 21 2019 David Quigley <dquigley@intel.com>
- Add daos_agent.yml to the list of packaged files

* Thu Jun 13 2019 Brian J. Murrell <brian.murrell@intel.com>
- move obj_ctl daos_gen_io_conf daos_run_io_conf to
  daos-tests sub-package
- daos-server needs spdk-tools

* Fri May 31 2019 Ken Cain <kenneth.c.cain@intel.com>
- Add new daos utility binary

* Wed May 29 2019 Brian J. Murrell <brian.murrell@intel.com>
- Version bump up to 0.5.0
- Add Requires: libpsm_infinipath1 for SLES 12.3

* Tue May 07 2019 Brian J. Murrell <brian.murrell@intel.com>
- Move some files around among the sub-packages

* Mon May 06 2019 Brian J. Murrell <brian.murrell@intel.com>
- Only BR fio
  - fio-{devel,src} is not needed

* Wed Apr 03 2019 Brian J. Murrell <brian.murrell@intel.com>
- initial package<|MERGE_RESOLUTION|>--- conflicted
+++ resolved
@@ -23,11 +23,7 @@
 
 Name:          daos
 Version:       2.7.101
-<<<<<<< HEAD
-Release:       6%{?relval}%{?dist}
-=======
-Release:       8%{?relval}%{?dist}
->>>>>>> d16fda4d
+Release:       9%{?relval}%{?dist}
 Summary:       DAOS Storage Engine
 
 License:       BSD-2-Clause-Patent
@@ -641,10 +637,9 @@
 # No files in a shim package
 
 %changelog
-<<<<<<< HEAD
-* Mon Feb 10 2025 Tomasz Gromadzki <tomasz.gromadzki@hpe.com> 2.7.101-6
+* Tue Apr 08 2025 Tomasz Gromadzki <tomasz.gromadzki@hpe.com> 2.7.101-9
 - pmemobj errors and warnings reported via DAOS logging system
-=======
+
 * Fri Mar 21 2025  Cedric Koch-Hofer <cedric.koch-hofer@intel.com> 2.7.101-8
 - Add support of the libasan
 
@@ -653,7 +648,6 @@
 
 * Mon Mar 10 2025 Jeff Olivier <jeffolivie@google.com> 2.7.101-6
 - Remove server from Ubuntu packaging and fix client only build
->>>>>>> d16fda4d
 
 * Wed Jan 22 2025 Jan Michalski <jan-marian.michalski@hpe.com> 2.7.101-5
 - Add ddb_ut and dtx_ut to the server-tests package
