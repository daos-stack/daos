%define daoshome %{_exec_prefix}/lib/%{name}
%define server_svc_name daos_server.service
%define agent_svc_name daos_agent.service

%if (0%{?suse_version} >= 1500)
# until we get an updated mercury build on 15.2
%global mercury_version 2.0.0~rc1-1.suse.lp151
%else
%global mercury_version 2.0.0~rc1-1%{?dist}
%endif

Name:          daos
Version:       1.1.1
Release:       8%{?relval}%{?dist}
Summary:       DAOS Storage Engine

License:       Apache
URL:           https//github.com/daos-stack/daos
Source0:       %{name}-%{version}.tar.gz

BuildRequires: scons >= 2.4
BuildRequires: libfabric-devel
BuildRequires: boost-devel
BuildRequires: mercury-devel = %{mercury_version}
BuildRequires: openpa-devel
BuildRequires: libpsm2-devel
BuildRequires: gcc-c++
BuildRequires: openmpi3-devel
BuildRequires: hwloc-devel
%if (0%{?rhel} >= 7)
BuildRequires: argobots-devel >= 1.0rc1
BuildRequires: json-c-devel
%else
BuildRequires: libabt-devel >= 1.0rc1
BuildRequires: libjson-c-devel
%endif
BuildRequires: libpmem-devel >= 1.8, libpmemobj-devel >= 1.8
BuildRequires: fuse3-devel >= 3.4.2
%if (0%{?suse_version} >= 1500)
# NB: OpenSUSE is stupid about this... If we just
# specify go >= 1.X, it installs go=1.11 AND 1.X.
BuildRequires: go1.14
BuildRequires: go1.14-race
BuildRequires: libprotobuf-c-devel
BuildRequires: liblz4-devel
%else
BuildRequires: protobuf-c-devel
BuildRequires: lz4-devel
%endif
BuildRequires: spdk-devel >= 20, spdk-devel < 21
%if (0%{?rhel} >= 7)
BuildRequires: libisa-l-devel
BuildRequires: libisa-l_crypto-devel
%else
BuildRequires: libisal-devel
BuildRequires: libisal_crypto-devel
%endif
BuildRequires: raft-devel = 0.7.0
BuildRequires: openssl-devel
BuildRequires: libevent-devel
BuildRequires: libyaml-devel
BuildRequires: libcmocka-devel
BuildRequires: readline-devel
BuildRequires: valgrind-devel
BuildRequires: systemd
BuildRequires: python-devel
BuildRequires: python-distro
%if (0%{?rhel} >= 7)
BuildRequires: numactl-devel
BuildRequires: CUnit-devel
BuildRequires: golang-bin >= 1.12
# needed to retrieve PMM region info through control-plane
BuildRequires: libipmctl-devel
BuildRequires: python36-devel
BuildRequires: Lmod
%else
%if (0%{?suse_version} >= 1315)
# see src/client/dfs/SConscript for why we need /etc/os-release
# that code should be rewritten to use the python libraries provided for
# os detection
# prefer over libpsm2-compat
BuildRequires: libpsm_infinipath1
# prefer over libcurl4-mini
BuildRequires: libcurl4
BuildRequires: distribution-release
BuildRequires: libnuma-devel
BuildRequires: cunit-devel
BuildRequires: ipmctl-devel
BuildRequires: python3-devel
BuildRequires: python3-distro
BuildRequires: lua-lmod
BuildRequires: systemd-rpm-macros
%if 0%{?is_opensuse}
%else
# have choice for libcurl.so.4()(64bit) needed by systemd: libcurl4 libcurl4-mini
# have choice for libcurl.so.4()(64bit) needed by cmake: libcurl4 libcurl4-mini
BuildRequires: libcurl4
# have choice for libpsm_infinipath.so.1()(64bit) needed by libfabric1: libpsm2-compat libpsm_infinipath1
# have choice for libpsm_infinipath.so.1()(64bit) needed by openmpi-libs: libpsm2-compat libpsm_infinipath1
BuildRequires: libpsm_infinipath1
%endif # 0%{?is_opensuse}
%endif # (0%{?suse_version} >= 1315)
%endif # (0%{?rhel} >= 7)
%if (0%{?suse_version} >= 1500)
Requires: libpmem1 >= 1.8, libpmemobj1 >= 1.8
%else
Requires: libpmem >= 1.8, libpmemobj >= 1.8
%endif
Requires: protobuf-c
Requires: openssl
# This should only be temporary until we can get a stable upstream release
# of mercury, at which time the autoprov shared library version should
# suffice
Requires: mercury = %{mercury_version}

%description
The Distributed Asynchronous Object Storage (DAOS) is an open-source
software-defined object store designed from the ground up for
massively distributed Non Volatile Memory (NVM). DAOS takes advantage
of next generation NVM technology like Storage Class Memory (SCM) and
NVM express (NVMe) while presenting a key-value storage interface and
providing features such as transactional non-blocking I/O, advanced
data protection with self healing on top of commodity hardware, end-
to-end data integrity, fine grained data control and elastic storage
to optimize performance and cost.

%package server
Summary: The DAOS server
Requires: %{name} = %{version}-%{release}
Requires: %{name}-client = %{version}-%{release}
Requires: spdk-tools
Requires: ndctl
# needed to set PMem configuration goals in BIOS through control-plane
%if (0%{?suse_version} >= 1500)
Requires: ipmctl < 02.00.00.3809
%else
Requires: ipmctl > 02.00.00.3816
%endif
Requires: hwloc
Requires: mercury = %{mercury_version}
Requires(post): /sbin/ldconfig
Requires(postun): /sbin/ldconfig
Requires: libfabric >= 1.8.0
%{?systemd_requires}
Obsoletes: cart

%description server
This is the package needed to run a DAOS server

%package client
Summary: The DAOS client
Requires: %{name} = %{version}-%{release}
Requires: mercury = %{mercury_version}
Requires: libfabric >= 1.8.0
Requires: fuse3 >= 3.4.2
Obsoletes: cart
%if (0%{?suse_version} >= 1500)
Requires: libfuse3-3 >= 3.4.2
%else
# because our repo has a deprecated fuse-3.x RPM, make sure we don't
# get it when fuse3 Requires: /etc/fuse.conf
Requires: fuse < 3, fuse3-libs >= 3.4.2
%endif
%{?systemd_requires}

%description client
This is the package needed to run a DAOS client

%package tests
Summary: The DAOS test suite
Requires: %{name}-client = %{version}-%{release}
Requires: python-pathlib
Requires: python-distro
Requires: python2-tabulate
Requires: fio
Requires: lbzip2
%if (0%{?suse_version} >= 1315)
Requires: libpsm_infinipath1
%endif

%description tests
This is the package needed to run the DAOS test suite

%package devel
# Leap 15 doesn't seem to be creating dependencies as richly as EL7
# for example, EL7 automatically adds:
# Requires: libdaos.so.0()(64bit)
%if (0%{?suse_version} >= 1500)
Requires: %{name}-client = %{version}-%{release}
Requires: %{name} = %{version}-%{release}
%endif
Requires: libuuid-devel
Requires: libyaml-devel
Requires: boost-devel
# Pin mercury to exact version during development
#Requires: mercury-devel < 2.0.0a1
# we ideally want to set this minimum version however it seems to confuse yum:
# https://github.com/rpm-software-management/yum/issues/124
#Requires: mercury >= 2.0.0~a1
Requires: mercury-devel = %{mercury_version}
Requires: openpa-devel
Requires: hwloc-devel
Summary: The DAOS development libraries and headers

%description devel
This is the package needed to build software with the DAOS library.

%prep
%autosetup

%build

%define conf_dir %{_sysconfdir}/daos

scons %{?_smp_mflags}      \
      --config=force       \
      --no-rpath           \
      USE_INSTALLED=all    \
      CONF_DIR=%{conf_dir} \
      PREFIX=%{?buildroot}

%install
scons %{?_smp_mflags}                 \
      --config=force                  \
      --no-rpath                      \
      --install-sandbox=%{?buildroot} \
      %{?buildroot}%{_prefix}         \
      %{?buildroot}%{conf_dir}        \
      USE_INSTALLED=all               \
      CONF_DIR=%{conf_dir}            \
      PREFIX=%{_prefix}
BUILDROOT="%{?buildroot}"
PREFIX="%{?_prefix}"
mkdir -p %{?buildroot}/%{_sysconfdir}/ld.so.conf.d/
echo "%{_libdir}/daos_srv" > %{?buildroot}/%{_sysconfdir}/ld.so.conf.d/daos.conf
mkdir -p %{?buildroot}/%{_unitdir}
install -m 644 utils/systemd/%{server_svc_name} %{?buildroot}/%{_unitdir}
install -m 644 utils/systemd/%{agent_svc_name} %{?buildroot}/%{_unitdir}
mkdir -p %{?buildroot}/%{conf_dir}/certs/clients
mv %{?buildroot}/%{_prefix}/etc/bash_completion.d %{?buildroot}/%{_sysconfdir}

%pre server
getent group daos_admins >/dev/null || groupadd -r daos_admins
getent passwd daos_server >/dev/null || useradd -s /sbin/nologin -r daos_server
%post server
/sbin/ldconfig
%systemd_post %{server_svc_name}
%preun server
%systemd_preun %{server_svc_name}
%postun server
/sbin/ldconfig
%systemd_postun %{server_svc_name}

%pre client
getent passwd daos_agent >/dev/null || useradd -s /sbin/nologin -r daos_agent
%post client
%systemd_post %{agent_svc_name}
%preun client
%systemd_preun %{agent_svc_name}
%postun client
%systemd_postun %{agent_svc_name}

%files
%defattr(-, root, root, -)
# you might think libvio.so goes in the server RPM but
# the 2 tools following it need it
%{_libdir}/daos_srv/libbio.so
# you might think libdaos_tests.so goes in the tests RPM but
# the 4 tools following it need it
%{_libdir}/libdaos_tests.so
%{_sysconfdir}/ld.so.conf.d/daos.conf
%{_bindir}/io_conf
%{_bindir}/jump_pl_map
%{_bindir}/ring_pl_map
%{_bindir}/pl_bench
%{_bindir}/rdbt
%{_libdir}/libvos.so
%{_libdir}/libcart*
%{_libdir}/libgurt*
%{_prefix}/%{_sysconfdir}/memcheck-cart.supp
%dir %{_prefix}%{_sysconfdir}
%{_prefix}%{_sysconfdir}/vos_size_input.yaml
%dir %{_sysconfdir}/bash_completion.d
%{_sysconfdir}/bash_completion.d/daos.bash
%{_libdir}/libdaos_common.so
# TODO: this should move from daos_srv to daos
%{_libdir}/daos_srv/libplacement.so
# Certificate generation files
%dir %{_libdir}/%{name}
%{_libdir}/%{name}/certgen/
%{_libdir}/%{name}/VERSION
%doc

%files server
%config(noreplace) %{conf_dir}/daos_server.yml
%dir %{conf_dir}/certs
%attr(0700,daos_server,daos_server) %{conf_dir}/certs
%dir %{conf_dir}/certs/clients
%attr(0700,daos_server,daos_server) %{conf_dir}/certs/clients
%attr(0644,root,root) %{conf_dir}/daos_server.yml
# set daos_admin to be setuid root in order to perform privileged tasks
%attr(4750,root,daos_admins) %{_bindir}/daos_admin
# set daos_server to be setgid daos_admins in order to invoke daos_admin
%attr(2755,root,daos_admins) %{_bindir}/daos_server
%{_bindir}/daos_io_server
%dir %{_libdir}/daos_srv
%{_libdir}/daos_srv/libcont.so
%{_libdir}/daos_srv/libdtx.so
%{_libdir}/daos_srv/libmgmt.so
%{_libdir}/daos_srv/libobj.so
%{_libdir}/daos_srv/libpool.so
%{_libdir}/daos_srv/librdb.so
%{_libdir}/daos_srv/librdbt.so
%{_libdir}/daos_srv/librebuild.so
%{_libdir}/daos_srv/librsvc.so
%{_libdir}/daos_srv/libsecurity.so
%{_libdir}/daos_srv/libvos_srv.so
%{_datadir}/%{name}
%exclude %{_datadir}/%{name}/ioil-ld-opts
%{_unitdir}/%{server_svc_name}

%files client
%{_bindir}/cart_ctl
%{_bindir}/self_test
%{_bindir}/dmg
%{_bindir}/daos_agent
%{_bindir}/dfuse
%{_bindir}/daos
%{_bindir}/dfuse_hl
%{_bindir}/daos_storage_estimator.py
%{_libdir}/*.so.*
%{_libdir}/libdfs.so
%{_libdir}/%{name}/API_VERSION
%{_libdir}/libduns.so
%{_libdir}/libdfuse.so
%{_libdir}/libioil.so
%{_libdir}/libdfs_internal.so
%{_libdir}/libvos_size.so
%{_libdir}/libdts.so
%dir  %{_libdir}/python2.7/site-packages/pydaos
%dir  %{_libdir}/python2.7/site-packages/storage_estimator
%{_libdir}/python2.7/site-packages/pydaos/*.py
%{_libdir}/python2.7/site-packages/storage_estimator/*.py
%if (0%{?rhel} >= 7)
%{_libdir}/python2.7/site-packages/pydaos/*.pyc
%{_libdir}/python2.7/site-packages/pydaos/*.pyo
%{_libdir}/python2.7/site-packages/storage_estimator/*.pyc
%{_libdir}/python2.7/site-packages/storage_estimator/*.pyo
%endif
%{_libdir}/python2.7/site-packages/pydaos/pydaos_shim_27.so
%dir  %{_libdir}/python2.7/site-packages/pydaos/raw
%{_libdir}/python2.7/site-packages/pydaos/raw/*.py
%if (0%{?rhel} >= 7)
%{_libdir}/python2.7/site-packages/pydaos/raw/*.pyc
%{_libdir}/python2.7/site-packages/pydaos/raw/*.pyo
%endif
%dir %{_libdir}/python3
%dir %{_libdir}/python3/site-packages
%dir %{_libdir}/python3/site-packages/pydaos
%dir %{_libdir}/python3/site-packages/storage_estimator
%{_libdir}/python3/site-packages/pydaos/*.py
%{_libdir}/python3/site-packages/storage_estimator/*.py
%if (0%{?rhel} >= 7)
%{_libdir}/python3/site-packages/pydaos/*.pyc
%{_libdir}/python3/site-packages/pydaos/*.pyo
%{_libdir}/python3/site-packages/storage_estimator/*.pyc
%{_libdir}/python3/site-packages/storage_estimator/*.pyo
%endif
%{_libdir}/python3/site-packages/pydaos/pydaos_shim_3.so
%dir %{_libdir}/python3/site-packages/pydaos/raw
%{_libdir}/python3/site-packages/pydaos/raw/*.py
%if (0%{?rhel} >= 7)
%{_libdir}/python3/site-packages/pydaos/raw/*.pyc
%{_libdir}/python3/site-packages/pydaos/raw/*.pyo
%endif
%{_datadir}/%{name}/ioil-ld-opts
%config(noreplace) %{conf_dir}/daos_agent.yml
%config(noreplace) %{conf_dir}/daos_control.yml
%{_unitdir}/%{agent_svc_name}
%{_mandir}/man8/daos.8*
%{_mandir}/man8/dmg.8*

%files tests
%dir %{_prefix}/lib/daos
%{_prefix}/lib/daos/TESTING
%{_bindir}/hello_drpc
%{_bindir}/*_test*
%{_bindir}/jobtest
%exclude %{_bindir}/self_test
%{_bindir}/smd_ut
%{_bindir}/vea_ut
%{_bindir}/daos_perf
%{_bindir}/daos_racer
%{_bindir}/evt_ctl
%{_bindir}/obj_ctl
%{_bindir}/daos_gen_io_conf
%{_bindir}/daos_run_io_conf
%{_bindir}/crt_launch
%{_prefix}/etc/fault-inject-cart.yaml
# For avocado tests
%{_prefix}/lib/daos/.build_vars.json
%{_prefix}/lib/daos/.build_vars.sh

%files devel
%{_includedir}/*
%{_libdir}/libdaos.so
%{_libdir}/*.a

%changelog
<<<<<<< HEAD
* Fri Nov 13 2020 Ashley Pittman <ashley.m.pittman@intel.com> 1.1.1-8
- Combine the two memcheck suppressions files.
=======
* Tue Nov 17 2020 Li Wei <wei.g.li@intel.com> 1.1.1-8
- Require raft-devel 0.7.0 that changes log indices and terms to 63-bit
>>>>>>> ebdbb74f

* Wed Nov 11 2020 Tom Nabarro <tom.nabarro@intel.com> 1.1.1-7
- Add version validation for runtime daos_server ipmctl requirement to avoid
  potential corruption of PMMs when setting PMem goal, issue fixed in
  https://github.com/intel/ipmctl/commit/9e3898cb15fa9eed3ef3e9de4488be1681d53ff4

* Thu Oct 29 2020 Jonathan Martinez Montes <jonathan.martinez.montes@intel.com> 1.1.1-6
- Restore obj_ctl utility

* Wed Oct 28 2020 Brian J. Murrell <brian.murrell@intel.com> - 1.1.1-5
- Use %%autosetup
- Only use systemd_requires if it exists
- Obsoletes: cart now that it's included in daos

* Sat Oct 24 2020 Maureen Jean <maureen.jean@intel.com> 1.1.1-4
- Add daos.conf to the daos package to resolve the path to libbio.so

* Tue Oct 13 2020 Jonathan Martinez Montes <jonathan.martinez.montes@intel.com> 1.1.1-3
- Remove obj_ctl from Tests RPM package
- Add libdts.so shared library that is used by daos_perf, daos_racer and
  the daos utility.

* Tue Oct 13 2020 Amanda Justiniano <amanda.justiniano-pagn@intel.com> 1.1.1-3
- Add lbzip2 requirement to the daos-tests package

* Tue Oct 13 2020 Michael MacDonald <mjmac.macdonald@intel.com> 1.1.1-2
- Create unprivileged user for daos_agent

* Mon Oct 12 2020 Johann Lombardi <johann.lombardi@intel.com> 1.1.1-1
- Version bump up to 1.1.1

* Sat Oct 03 2020 Michael MacDonald <mjmac.macdonald@intel.com> 1.1.0-34
- Add go-race to BuildRequires on OpenSUSE Leap

* Wed Sep 16 2020 Alexander Oganezov <alexander.a.oganezov@intel.com> 1.1.0-33
- Update OFI to v1.11.0

* Mon Aug 17 2020 Michael MacDonald <mjmac.macdonald@intel.com> 1.1.0-32
- Install completion script in /etc/bash_completion.d

* Wed Aug 05 2020 Brian J. Murrell <brian.murrell@intel.com> - 1.1.0-31
- Change fuse requirement to fuse3
- Use Lmod for MPI module loading
- Remove unneeded (and un-distro gated) Requires: json-c

* Wed Jul 29 2020 Jonathan Martinez Montes <jonathan.martinez.montes@intel.com> - 1.1.0-30
- Add the daos_storage_estimator.py tool. It merges the functionality of the
  former tools vos_size, vos_size.py, vos_size_dfs_sample.py and parse_csv.py.

* Wed Jul 29 2020 Jeffrey V Olivier <jeffrey.v.olivier@intel.com> - 1.1.0-29
- Revert prior changes from version 28

* Mon Jul 13 2020 Brian J. Murrell <brian.murrell@intel.com> - 1.1.0-28
- Change fuse requirement to fuse3
- Use Lmod for MPI module loading

* Tue Jul 7 2020 Alexander A Oganezov <alexander.a.oganezov@intel.com> - 1.1.0-27
- Update to mercury release 2.0.0~rc1-1

* Sun Jun 28 2020 Jonathan Martinez Montes <jonathan.martinez.montes@intel.com> - 1.1.0-26
- Add the vos_size_dfs_sample.py tool. It is used to generate dynamically
  the vos_dfs_sample.yaml file using the real DFS super block data.

* Tue Jun 23 2020 Jeff Olivier <jeffrey.v.olivier@intel.com> - 1.1.0-25
- Add -no-rpath option and use it for rpm build rather than modifying
  SCons files in place

* Tue Jun 16 2020 Jeff Olivier <jeffrey.v.olivier@intel.com> - 1.1.0-24
- Modify RPATH removal snippet to replace line with pass as some lines
  can't be removed without breaking the code

* Fri Jun 05 2020 Ryon Jensen <ryon.jensen@intel.com> - 1.1.0-23
- Add libisa-l_crypto dependency

* Fri Jun 05 2020 Tom Nabarro <tom.nabarro@intel.com> - 1.1.0-22
- Change server systemd run-as user to daos_server in unit file

* Thu Jun 04 2020 Hua Kuang <hua.kuang@intel.com> - 1.1.0-21
- Remove dmg_old from DAOS RPM package

* Thu May 28 2020 Tom Nabarro <tom.nabarro@intel.com> - 1.1.0-20
- Create daos group to run as in systemd unit file

* Tue May 26 2020 Brian J. Murrell <brian.murrell@intel.com> - 1.1.0-19
- Enable parallel building with _smp_mflags

* Fri May 15 2020 Kenneth Cain <kenneth.c.cain@intel.com> - 1.1.0-18
- Require raft-devel >= 0.6.0 that adds new API raft_election_start()

* Thu May 14 2020 Brian J. Murrell <brian.murrell@intel.com> - 1.1.0-17
- Add cart-devel's Requires to daos-devel as they were forgotten
  during the cart merge

* Thu May 14 2020 Brian J. Murrell <brian.murrell@intel.com> - 1.1.0-16
- Fix fuse3-libs -> libfuse3 for SLES/Leap 15

* Thu Apr 30 2020 Brian J. Murrell <brian.murrell@intel.com> - 1.1.0-15
- Use new properly pre-release tagged mercury RPM

* Thu Apr 30 2020 Brian J. Murrell <brian.murrell@intel.com> - 1.1.0-14
- Move fuse dependencies to the client subpackage

* Mon Apr 27 2020 Michael MacDonald <mjmac.macdonald@intel.com> 1.1.0-13
- Rename /etc/daos.yml -> /etc/daos_control.yml

* Thu Apr 16 2020 Brian J. Murrell <brian.murrell@intel.com> - 1.1.0-12
- Use distro fuse

* Fri Apr 10 2020 Alexander Oganezov <alexander.a.oganezov@intel.com> - 1.1.0-11
- Update to mercury 4871023 to pick na_ofi.c race condition fix for
  "No route to host" errors.

* Sun Apr 05 2020 Brian J. Murrell <brian.murrell@intel.com> - 1.1.0-10
- Clean up spdk dependencies

* Mon Mar 30 2020 Tom Nabarro <tom.nabarro@intel.com> - 1.1.0-9
- Set version of spdk to < v21, > v19

* Fri Mar 27 2020 David Quigley <david.quigley@intel.com> - 1.1.0-8
- add daos and dmg man pages to the daos-client files list

* Thu Mar 26 2020 Michael MacDonald <mjmac.macdonald@intel.com> 1.1.0-7
- Add systemd scriptlets for managing daos_server/daos_admin services

* Thu Mar 26 2020 Alexander Oganeozv <alexander.a.oganezov@intel.com> - 1.1.0-6
- Update ofi to 62f6c937601776dac8a1f97c8bb1b1a6acfbc3c0

* Tue Mar 24 2020 Jeffrey V. Olivier <jeffrey.v.olivier@intel.com> - 1.1.0-5
- Remove cart as an external dependence

* Mon Mar 23 2020 Jeffrey V. Olivier <jeffrey.v.olivier@intel.com> - 1.1.0-4
- Remove scons_local as dependency

* Tue Mar 03 2020 Brian J. Murrell <brian.murrell@intel.com> - 1.1.0-3
- Bump up go minimum version to 1.12

* Thu Feb 20 2020 Brian J. Murrell <brian.murrell@intel.com> - 1.1.0-2
- daos-server requires daos-client (same version)

* Fri Feb 14 2020 Brian J. Murrell <brian.murrell@intel.com> - 1.1.0-1
- Version bump up to 1.1.0

* Wed Feb 12 2020 Brian J. Murrell <brian.murrell@intel.com> - 0.9.0-2
- Remove undefine _missing_build_ids_terminate_build

* Thu Feb 06 2020 Johann Lombardi <johann.lombardi@intel.com> - 0.9.0-1
- Version bump up to 0.9.0

* Sat Jan 18 2020 Jeff Olivier <jeffrey.v.olivier@intel.com> - 0.8.0-3
- Fixing a few warnings in the RPM spec file

* Fri Dec 27 2019 Jeff Olivier <jeffrey.v.olivier@intel.com> - 0.8.0-2
- Remove openmpi, pmix, and hwloc builds, use hwloc and openmpi packages

* Tue Dec 17 2019 Johann Lombardi <johann.lombardi@intel.com> - 0.8.0-1
- Version bump up to 0.8.0

* Thu Dec 05 2019 Johann Lombardi <johann.lombardi@intel.com> - 0.7.0-1
- Version bump up to 0.7.0

* Tue Nov 19 2019 Tom Nabarro <tom.nabarro@intel.com> 0.6.0-15
- Temporarily unconstrain max. version of spdk

* Wed Nov 06 2019 Brian J. Murrell <brian.murrell@intel.com> 0.6.0-14
- Constrain max. version of spdk

* Wed Nov 06 2019 Brian J. Murrell <brian.murrell@intel.com> 0.6.0-13
- Use new cart with R: mercury to < 1.0.1-20 due to incompatibility

* Wed Nov 06 2019 Michael MacDonald <mjmac.macdonald@intel.com> 0.6.0-12
- Add daos_admin privileged helper for daos_server

* Fri Oct 25 2019 Brian J. Murrell <brian.murrell@intel.com> 0.6.0-11
- Handle differences in Leap 15 Python packaging

* Wed Oct 23 2019 Brian J. Murrell <brian.murrell@intel.com> 0.6.0-9
- Update BR: libisal-devel for Leap

* Mon Oct 07 2019 Brian J. Murrell <brian.murrell@intel.com> 0.6.0-8
- Use BR: cart-devel-%{cart_sha1} if available
- Remove cart's BRs as it's -devel Requires them now

* Tue Oct 01 2019 Brian J. Murrell <brian.murrell@intel.com> 0.6.0-7
- Constrain cart BR to <= 1.0.0

* Sat Sep 21 2019 Brian J. Murrell <brian.murrell@intel.com>
- Remove Requires: {argobots, cart}
  - autodependencies should take care of these

* Thu Sep 19 2019 Jeff Olivier <jeffrey.v.olivier@intel.com>
- Add valgrind-devel requirement for argobots change

* Tue Sep 10 2019 Tom Nabarro <tom.nabarro@intel.com>
- Add requires ndctl as runtime dep for control plane.

* Thu Aug 15 2019 David Quigley <david.quigley@intel.com>
- Add systemd unit files to packaging.

* Thu Jul 25 2019 Brian J. Murrell <brian.murrell@intel.com>
- Add git hash and commit count to release

* Thu Jul 18 2019 David Quigley <david.quigley@intel.com>
- Add certificate generation files to packaging.

* Tue Jul 09 2019 Johann Lombardi <johann.lombardi@intel.com>
- Version bump up to 0.6.0

* Fri Jun 21 2019 David Quigley <dquigley@intel.com>
- Add daos_agent.yml to the list of packaged files

* Thu Jun 13 2019 Brian J. Murrell <brian.murrell@intel.com>
- move obj_ctl daos_gen_io_conf daos_run_io_conf to
  daos-tests sub-package
- daos-server needs spdk-tools

* Fri May 31 2019 Ken Cain <kenneth.c.cain@intel.com>
- Add new daos utility binary

* Wed May 29 2019 Brian J. Murrell <brian.murrell@intel.com>
- Version bump up to 0.5.0
- Add Requires: libpsm_infinipath1 for SLES 12.3

* Tue May 07 2019 Brian J. Murrell <brian.murrell@intel.com>
- Move some files around among the sub-packages

* Mon May 06 2019 Brian J. Murrell <brian.murrell@intel.com>
- Only BR fio
  - fio-{devel,src} is not needed

* Wed Apr 03 2019 Brian J. Murrell <brian.murrell@intel.com>
- initial package<|MERGE_RESOLUTION|>--- conflicted
+++ resolved
@@ -11,7 +11,7 @@
 
 Name:          daos
 Version:       1.1.1
-Release:       8%{?relval}%{?dist}
+Release:       9%{?relval}%{?dist}
 Summary:       DAOS Storage Engine
 
 License:       Apache
@@ -407,13 +407,12 @@
 %{_libdir}/*.a
 
 %changelog
-<<<<<<< HEAD
-* Fri Nov 13 2020 Ashley Pittman <ashley.m.pittman@intel.com> 1.1.1-8
+
+* Thu Nov 26 2020 Ashley Pittman <ashley.m.pittman@intel.com> 1.1.1-9
 - Combine the two memcheck suppressions files.
-=======
+
 * Tue Nov 17 2020 Li Wei <wei.g.li@intel.com> 1.1.1-8
 - Require raft-devel 0.7.0 that changes log indices and terms to 63-bit
->>>>>>> ebdbb74f
 
 * Wed Nov 11 2020 Tom Nabarro <tom.nabarro@intel.com> 1.1.1-7
 - Add version validation for runtime daos_server ipmctl requirement to avoid
