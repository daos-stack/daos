--- conflicted
+++ resolved
@@ -15,15 +15,11 @@
 
 BuildRequires: scons
 BuildRequires: gcc-c++
-<<<<<<< HEAD
-BuildRequires: cart-devel >= 1.5.0
-=======
 %if %{defined cart_sha1}
 BuildRequires: cart-devel-%{cart_sha1}
 %else
 BuildRequires: cart-devel <= 1.0.0
 %endif
->>>>>>> 17b5010b
 %if (0%{?rhel} >= 7)
 BuildRequires: argobots-devel >= 1.0rc1
 %else
@@ -36,16 +32,6 @@
 BuildRequires: fio < 3.4
 BuildRequires: libisa-l-devel
 BuildRequires: raft-devel <= 0.5.0
-<<<<<<< HEAD
-# vvvvvv these can be removed when cart#226 lands and we update to use it
-BuildRequires: mercury-devel >= 1.0.1-16
-BuildRequires: openpa-devel
-BuildRequires: libfabric-devel
-BuildRequires: ompi-devel
-BuildRequires: pmix-devel
-# ^^^^^^ these can be removed when cart#226 lands
-=======
->>>>>>> 17b5010b
 BuildRequires: hwloc-devel
 BuildRequires: openssl-devel
 BuildRequires: libevent-devel
@@ -310,14 +296,9 @@
 %{_libdir}/*.a
 
 %changelog
-<<<<<<< HEAD
-* Fri Oct 18 2019 Ken Cain <kenneth.c.cain@intel.com> 0.6.0-8
-- Update to cart 1.5.0
-=======
 * Mon Oct 07 2019 Brian J. Murrell <brian.murrell@intel.com> 0.6.0-8
 - Use BR: cart-devel-%{cart_sha1} if available
 - Remove cart's BRs as it's -devel Requires them now
->>>>>>> 17b5010b
 
 * Tue Oct 01 2019 Brian J. Murrell <brian.murrell@intel.com> 0.6.0-7
 - Constrain cart BR to <= 1.0.0
