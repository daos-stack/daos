--- conflicted
+++ resolved
@@ -7,13 +7,8 @@
 %global __python %{__python3}
 
 Name:          daos
-<<<<<<< HEAD
-Version:       1.1.3
-Release:       6%{?relval}%{?dist}
-=======
 Version:       1.1.4
-Release:       1%{?relval}%{?dist}
->>>>>>> 4e754788
+Release:       2%{?relval}%{?dist}
 Summary:       DAOS Storage Engine
 
 License:       BSD-2-Clause-Patent
@@ -406,13 +401,11 @@
 %{_libdir}/*.a
 
 %changelog
-<<<<<<< HEAD
-* Mon Mar 22 2021 Brian J. Murrell <brian.murrell@intel.com> - 1.3.3-6
+* Mon Mar 22 2021 Brian J. Murrell <brian.murrell@intel.com> - 1.1.4-2
 - Move libdts.so to the daos-tests subpackage
-=======
+
 * Mon Mar 22 2021 Johann Lombardi <johann.lombardi@intel.com> 1.1.4-1
 - Version bump up to 1.1.4
->>>>>>> 4e754788
 
 * Fri Mar 19 2021 Maureen Jean <maureen.jean@intel.com> 1.1.3-5
 - Update to python3
