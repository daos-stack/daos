%define daoshome %{_exec_prefix}/lib/%{name}
%define server_svc_name daos_server.service
%define agent_svc_name daos_agent.service
%define sysctl_script_name 10-daos_server.conf

%global mercury_version 2.1.0~rc4-9%{?dist}
%global libfabric_version 1.15.0~rc3-1
%global __python %{__python3}

%if 0%{?rhel} > 0
%if 0%{?rhel} > 7
# only RHEL 8+ has a new enough ucx-devel
%global ucx 1
%else
%global ucx 0
%endif
%else
# but assume that anything else does also
%global ucx 1
%endif

%if (0%{?rhel} >= 8)
# https://bugzilla.redhat.com/show_bug.cgi?id=1955184
%define _use_internal_dependency_generator 0
%define __find_requires %{SOURCE1}
%endif

Name:          daos
<<<<<<< HEAD
Version:       2.1.102
Release:       3%{?relval}%{?dist}
=======
Version:       2.1.101
Release:       4%{?relval}%{?dist}
>>>>>>> 202d7d17
Summary:       DAOS Storage Engine

License:       BSD-2-Clause-Patent
URL:           https//github.com/daos-stack/daos
Source0:       %{name}-%{version}.tar.gz
Source1:       bz-1955184_find-requires
%if (0%{?rhel} >= 7)
%if (0%{?rhel} >= 8)
BuildRequires: python3-scons >= 2.4
%else
BuildRequires: python36-scons >= 2.4
%endif
%else
BuildRequires: scons >= 2.4
%endif
BuildRequires: libfabric-devel >= %{libfabric_version}
BuildRequires: mercury-devel >= %{mercury_version}
%if (0%{?rhel} < 8) || (0%{?suse_version} > 0)
BuildRequires: openpa-devel
BuildRequires: libpsm2-devel
%endif
BuildRequires: gcc-c++
%if (0%{?rhel} >= 8)
BuildRequires: openmpi-devel
%else
BuildRequires: openmpi3-devel
%endif
BuildRequires: hwloc-devel
%if ("%{?compiler_args}" == "COMPILER=covc")
BuildRequires: bullseye
%endif
%if (0%{?rhel} >= 7)
BuildRequires: argobots-devel >= 1.1
BuildRequires: json-c-devel
%if (0%{?rhel} >= 8)
BuildRequires: boost-python3-devel
%else
BuildRequires: boost-python36-devel
%endif
%else
BuildRequires: libabt-devel >= 1.0rc1
BuildRequires: libjson-c-devel
BuildRequires: boost-devel
%endif
BuildRequires: libpmemobj-devel >= 1.11
%if (0%{?rhel} >= 8)
BuildRequires: fuse3-devel >= 3
%else
BuildRequires: fuse3-devel >= 3.4.2
%endif
%if (0%{?suse_version} >= 1500)
BuildRequires: go-race
BuildRequires: libprotobuf-c-devel
BuildRequires: liblz4-devel
%else
BuildRequires: protobuf-c-devel
BuildRequires: lz4-devel
%endif
BuildRequires: spdk-devel >= 21.07
%if (0%{?rhel} >= 7)
BuildRequires: libisa-l-devel
BuildRequires: libisa-l_crypto-devel
%else
BuildRequires: libisal-devel
BuildRequires: libisal_crypto-devel
%endif
BuildRequires: daos-raft-devel = 0.9.1-1401.gc18bcb8%{?dist}
BuildRequires: openssl-devel
BuildRequires: libevent-devel
BuildRequires: libyaml-devel
BuildRequires: libcmocka-devel
BuildRequires: valgrind-devel
BuildRequires: systemd
BuildRequires: go >= 1.14
%if (0%{?rhel} >= 7)
BuildRequires: numactl-devel
BuildRequires: CUnit-devel
# needed to retrieve PMM region info through control-plane
BuildRequires: libipmctl-devel
BuildRequires: python36-devel
%if (0%{?rhel} >= 8)
BuildRequires: python3-distro
%else
BuildRequires: python36-distro
%endif
BuildRequires: Lmod
%else
%if (0%{?suse_version} >= 1315)
# see src/client/dfs/SConscript for why we need /etc/os-release
# that code should be rewritten to use the python libraries provided for
# os detection
# prefer over libpsm2-compat
BuildRequires: libpsm_infinipath1
# prefer over libcurl4-mini
BuildRequires: libcurl4
BuildRequires: distribution-release
BuildRequires: libnuma-devel
BuildRequires: cunit-devel
BuildRequires: ipmctl-devel
BuildRequires: python3-devel
BuildRequires: python3-distro
BuildRequires: python-rpm-macros
BuildRequires: lua-lmod
BuildRequires: systemd-rpm-macros
%if 0%{?is_opensuse}
%else
# have choice for libcurl.so.4()(64bit) needed by systemd: libcurl4 libcurl4-mini
# have choice for libcurl.so.4()(64bit) needed by cmake: libcurl4 libcurl4-mini
BuildRequires: libcurl4
# have choice for libpsm_infinipath.so.1()(64bit) needed by libfabric1: libpsm2-compat libpsm_infinipath1
# have choice for libpsm_infinipath.so.1()(64bit) needed by openmpi-libs: libpsm2-compat libpsm_infinipath1
BuildRequires: libpsm_infinipath1
%endif
%endif
%endif
%if 0%{ucx} > 0
%if (0%{?suse_version} > 0)
BuildRequires: libucp-devel
BuildRequires: libucs-devel
BuildRequires: libuct-devel
%else
BuildRequires: ucx-devel
%endif
%endif

Requires: protobuf-c
Requires: openssl
# This should only be temporary until we can get a stable upstream release
# of mercury, at which time the autoprov shared library version should
# suffice
Requires: mercury >= %{mercury_version}


%description
The Distributed Asynchronous Object Storage (DAOS) is an open-source
software-defined object store designed from the ground up for
massively distributed Non Volatile Memory (NVM). DAOS takes advantage
of next generation NVM technology like Storage Class Memory (SCM) and
NVM express (NVMe) while presenting a key-value storage interface and
providing features such as transactional non-blocking I/O, advanced
data protection with self healing on top of commodity hardware, end-
to-end data integrity, fine grained data control and elastic storage
to optimize performance and cost.

%package server
Summary: The DAOS server
Requires: %{name}%{?_isa} = %{version}-%{release}
Requires: spdk-tools >= 21.07
Requires: ndctl
# needed to set PMem configuration goals in BIOS through control-plane
%if (0%{?suse_version} >= 1500)
Requires: ipmctl >= 02.00.00.3733
# When 1.11.2 is released, we can change this to >= 1.11.2
Requires: libpmemobj1 = 1.11.0-3.suse1500
%else
Requires: ipmctl > 02.00.00.3816
# When 1.11.2 is released, we can change this to >= 1.11.2
Requires: libpmemobj = 1.11.0-3%{?dist}
%endif
Requires: mercury >= %{mercury_version}
Requires(post): /sbin/ldconfig
Requires(postun): /sbin/ldconfig
Requires: libfabric >= %{libfabric_version}
%{?systemd_requires}
Obsoletes: cart < 1000

%description server
This is the package needed to run a DAOS server

%package client
Summary: The DAOS client
Requires: %{name}%{?_isa} = %{version}-%{release}
Requires: mercury >= %{mercury_version}
Requires: libfabric >= %{libfabric_version}
%if (0%{?rhel} >= 8)
Requires: fuse3 >= 3
%else
Requires: fuse3 >= 3.4.2
%endif
Obsoletes: cart < 1000
%if (0%{?suse_version} >= 1500)
Requires: libfuse3-3 >= 3.4.2
%else
# because our repo has a deprecated fuse-3.x RPM, make sure we don't
# get it when fuse3 Requires: /etc/fuse.conf
%if (0%{?rhel} >= 8)
Requires: fuse3 >= 3
%else
Requires: fuse < 3, fuse3-libs >= 3.4.2
%endif
%endif
%{?systemd_requires}

%description client
This is the package needed to run a DAOS client

%package tests
Summary: The entire DAOS test suite
Requires: %{name}-client-tests-openmpi%{?_isa} = %{version}-%{release}
Requires: %{name}-server-tests-openmpi%{?_isa} = %{version}-%{release}

%description tests
This is the package is a metapackage to install all of the test packages

%package client-tests
Summary: The DAOS test suite
Requires: %{name}-client%{?_isa} = %{version}-%{release}
%if (0%{?rhel} >= 7) && (0%{?rhel} < 8)
Requires: python36-distro
Requires: python36-tabulate
Requires: python36-defusedxml
%else
Requires: python3-distro
Requires: python3-tabulate
Requires: python3-defusedxml
%endif
Requires: fio
Requires: meson
Requires: python3-pyelftools
Requires: dbench
Requires: lbzip2
Requires: attr
%if (0%{?suse_version} >= 1315)
Requires: libpsm_infinipath1
Requires: lua-lmod
%else
Requires: Lmod
%endif

%description client-tests
This is the package needed to run the DAOS test suite (client tests)

%package client-tests-openmpi
Summary: The DAOS client test suite - tools which need openmpi
Requires: %{name}-client-tests%{?_isa} = %{version}-%{release}

%description client-tests-openmpi
This is the package needed to run the DAOS client test suite openmpi tools

%package server-tests
Summary: The DAOS server test suite (server tests)
Requires: %{name}-server%{?_isa} = %{version}-%{release}

%description server-tests
This is the package needed to run the DAOS server test suite (server tests)

%package server-tests-openmpi
Summary: The DAOS server test suite - tools which need openmpi
Requires: %{name}-server-tests%{?_isa} = %{version}-%{release}

%description server-tests-openmpi
This is the package needed to run the DAOS server test suite openmpi tools

%package devel
Summary: The DAOS development libraries and headers
Requires: %{name}-client%{?_isa} = %{version}-%{release}
Requires: libuuid-devel

%description devel
This is the package needed to build software with the DAOS library.

%package firmware
Summary: The DAOS firmware management helper
Requires: %{name}-server%{?_isa} = %{version}-%{release}

%description firmware
This is the package needed to manage server storage firmware on DAOS servers.

%package serialize
Summary: DAOS serialization library that uses HDF5
BuildRequires: hdf5-devel
Requires: hdf5

%description serialize
This is the package needed to use the DAOS serialization and deserialization
tools, as well as the preserve option for the filesystem copy tool.

%package mofed-shim
Summary: A shim to bridge MOFED's openmpi to distribution dependency tags
Provides: libmpi.so.40()(64bit)(openmpi-x86_64)
Requires: libmpi.so.40()(64bit)
Provides: libmpi_cxx.so.40()(64bit)(openmpi-x86_64)
Provides: libmpi_cxx.so.40()(64bit)

%description mofed-shim
This is the package that bridges the difference between the MOFED openmpi
"Provides" and distribution-openmpi consumers "Requires".

%if (0%{?suse_version} > 0)
%global __debug_package 1
%global _debuginfo_subpackages 0
%debug_package
%endif

%prep
%autosetup

%build

%define conf_dir %{_sysconfdir}/daos
%if (0%{?rhel} >= 7)
%define scons_exe scons-3
%else
%define scons_exe scons
%endif
%{scons_exe} %{?_smp_mflags} \
      --config=force         \
      --no-rpath             \
      USE_INSTALLED=all      \
      FIRMWARE_MGMT=yes      \
      CONF_DIR=%{conf_dir}   \
      PREFIX=%{buildroot}    \
     %{?scons_args}          \
     %{?compiler_args}

%if ("%{?compiler_args}" == "COMPILER=covc")
mv test.cov{,-build}
%endif

%install
%{scons_exe} %{?_smp_mflags}          \
      --config=force                  \
      --no-rpath                      \
      --install-sandbox=%{buildroot}  \
      %{buildroot}%{_prefix}          \
      %{buildroot}%{conf_dir}         \
      USE_INSTALLED=all               \
      FIRMWARE_MGMT=yes               \
      CONF_DIR=%{conf_dir}            \
      PREFIX=%{_prefix}               \
      %{?scons_args}                  \
      %{?compiler_args}

%if ("%{?compiler_args}" == "COMPILER=covc")
mv test.cov-build %{buildroot}/%{daoshome}/TESTING/ftest/test.cov
%endif
mkdir -p %{buildroot}/%{_sysconfdir}/ld.so.conf.d/
echo "%{_libdir}/daos_srv" > %{buildroot}/%{_sysconfdir}/ld.so.conf.d/daos.conf
mkdir -p %{buildroot}/%{_sysctldir}
install -m 644 utils/rpms/%{sysctl_script_name} %{buildroot}/%{_sysctldir}
mkdir -p %{buildroot}/%{_unitdir}
%if (0%{?rhel} == 7)
install -m 644 utils/systemd/%{server_svc_name}.pre230 %{buildroot}/%{_unitdir}/%{server_svc_name}
install -m 644 utils/systemd/%{agent_svc_name}.pre230 %{buildroot}/%{_unitdir}/%{agent_svc_name}
%else
install -m 644 utils/systemd/%{server_svc_name} %{buildroot}/%{_unitdir}
install -m 644 utils/systemd/%{agent_svc_name} %{buildroot}/%{_unitdir}
%endif
mkdir -p %{buildroot}/%{conf_dir}/certs/clients
mv %{buildroot}/%{conf_dir}/bash_completion.d %{buildroot}/%{_sysconfdir}

%pre server
getent group daos_metrics >/dev/null || groupadd -r daos_metrics
getent group daos_server >/dev/null || groupadd -r daos_server
getent group daos_daemons >/dev/null || groupadd -r daos_daemons
getent passwd daos_server >/dev/null || useradd -s /sbin/nologin -r -g daos_server -G daos_metrics,daos_daemons daos_server
%post server
/sbin/ldconfig
%systemd_post %{server_svc_name}
%sysctl_apply %{sysctl_script_name}
%preun server
%systemd_preun %{server_svc_name}
%postun server
/sbin/ldconfig
%systemd_postun %{server_svc_name}

%pre client
getent group daos_agent >/dev/null || groupadd -r daos_agent
getent group daos_daemons >/dev/null || groupadd -r daos_daemons
getent passwd daos_agent >/dev/null || useradd -s /sbin/nologin -r -g daos_agent -G daos_daemons daos_agent
%post client
%systemd_post %{agent_svc_name}
%preun client
%systemd_preun %{agent_svc_name}
%postun client
%systemd_postun %{agent_svc_name}

%files
%defattr(-, root, root, -)
%{_sysconfdir}/ld.so.conf.d/daos.conf
%dir %attr(0755,root,root) %{conf_dir}/certs
%{conf_dir}/memcheck-cart.supp
%dir %{conf_dir}
%dir %{_sysconfdir}/bash_completion.d
%{_sysconfdir}/bash_completion.d/daos.bash
# Certificate generation files
%dir %{_libdir}/%{name}
%{_libdir}/%{name}/certgen/
%{_libdir}/%{name}/VERSION
%{_libdir}/libcart.so.*
%{_libdir}/libgurt.so.*
%{_libdir}/libdaos_common.so
%doc

%files server
%config(noreplace) %attr(0644,root,root) %{conf_dir}/daos_server.yml
%dir %attr(0700,daos_server,daos_server) %{conf_dir}/certs/clients
# set daos_admin to be setuid root in order to perform privileged tasks
%attr(4750,root,daos_server) %{_bindir}/daos_admin
# set daos_server to be setgid daos_server in order to invoke daos_admin
# and/or daos_firmware
%attr(2755,root,daos_server) %{_bindir}/daos_server
%{_bindir}/daos_engine
%{_bindir}/daos_metrics
%dir %{_libdir}/daos_srv
%{_libdir}/daos_srv/libcont.so
%{_libdir}/daos_srv/libdtx.so
%{_libdir}/daos_srv/libmgmt.so
%{_libdir}/daos_srv/libobj.so
%{_libdir}/daos_srv/libpool.so
%{_libdir}/daos_srv/librdb.so
%{_libdir}/daos_srv/librdbt.so
%{_libdir}/daos_srv/librebuild.so
%{_libdir}/daos_srv/librsvc.so
%{_libdir}/daos_srv/libsecurity.so
%{_libdir}/daos_srv/libvos_srv.so
%{_libdir}/daos_srv/libvos_size.so
%{_libdir}/daos_srv/libvos.so
%{_libdir}/daos_srv/libbio.so
%{_libdir}/daos_srv/libplacement.so
%{_libdir}/libdaos_common_pmem.so
%{conf_dir}/vos_size_input.yaml
%{_bindir}/daos_storage_estimator.py
%{python3_sitearch}/storage_estimator/*.py
%dir %{python3_sitearch}/storage_estimator
%if (0%{?rhel} >= 7)
%dir %{python3_sitearch}/storage_estimator/__pycache__
%{python3_sitearch}/storage_estimator/__pycache__/*.pyc
%endif
%{_datadir}/%{name}
%exclude %{_datadir}/%{name}/ioil-ld-opts
%{_unitdir}/%{server_svc_name}
%{_sysctldir}/%{sysctl_script_name}

%files client
%{_libdir}/libdaos.so.*
%{_bindir}/cart_ctl
%{_bindir}/self_test
%{_bindir}/dmg
%{_bindir}/daos_agent
%{_bindir}/dfuse
%{_bindir}/daos
%{_libdir}/libdaos_cmd_hdlrs.so
%{_libdir}/libdfs.so
%{_libdir}/%{name}/API_VERSION
%{_libdir}/libduns.so
%{_libdir}/libdfuse.so
%{_libdir}/libioil.so
%dir %{python3_sitearch}/pydaos
%{python3_sitearch}/pydaos/*.py
%dir %{python3_sitearch}/pydaos/raw
%{python3_sitearch}/pydaos/raw/*.py
%if (0%{?rhel} >= 7)
%dir %{python3_sitearch}/pydaos/__pycache__
%{python3_sitearch}/pydaos/__pycache__/*.pyc
%dir %{python3_sitearch}/pydaos/raw/__pycache__
%{python3_sitearch}/pydaos/raw/__pycache__/*.pyc
%endif
%{python3_sitearch}/pydaos/pydaos_shim.so
%{_datadir}/%{name}/ioil-ld-opts
%config(noreplace) %{conf_dir}/daos_agent.yml
%config(noreplace) %{conf_dir}/daos_control.yml
%{_unitdir}/%{agent_svc_name}
%{_mandir}/man8/daos.8*
%{_mandir}/man8/dmg.8*

%files client-tests
%dir %{daoshome}
%{daoshome}/TESTING
%{_bindir}/hello_drpc
%{_libdir}/libdaos_tests.so
%{_bindir}/io_conf
%{_bindir}/common_test
%{_bindir}/acl_dump_test
%{_bindir}/agent_tests
%{_bindir}/drpc_engine_test
%{_bindir}/drpc_test
%{_bindir}/eq_tests
%{_bindir}/job_tests
%{_bindir}/security_test
%{conf_dir}/fault-inject-cart.yaml
%{_bindir}/fault_status
# For avocado tests
%{daoshome}/.build_vars.json
%{daoshome}/.build_vars.sh

%files client-tests-openmpi
%{_bindir}/crt_launch
%{_bindir}/daos_perf
%{_bindir}/daos_racer
%{_bindir}/daos_test
%{_bindir}/dfs_test
%{_bindir}/jobtest
%{_libdir}/libdts.so

%files server-tests
%{_bindir}/evt_ctl
%{_bindir}/jump_pl_map
%{_bindir}/pl_bench
%{_bindir}/rdbt
%{_bindir}/ring_pl_map
%{_bindir}/smd_ut
%{_bindir}/srv_checksum_tests
%{_bindir}/vea_ut
%{_bindir}/vos_tests
%{_bindir}/vea_stress

%files server-tests-openmpi
%{_bindir}/daos_gen_io_conf
%{_bindir}/daos_run_io_conf
%{_bindir}/obj_ctl
%{_bindir}/vos_perf

%files devel
%{_includedir}/*
%{_libdir}/libdaos.so
%{_libdir}/libgurt.so
%{_libdir}/libcart.so
%{_libdir}/*.a

%files firmware
# set daos_firmware to be setuid root in order to perform privileged tasks
%attr(4750,root,daos_server) %{_bindir}/daos_firmware

%files serialize
%{_libdir}/libdaos_serialize.so

%files tests
# No files in a meta-package

%files mofed-shim
# No files in a shim package

%changelog
<<<<<<< HEAD
* Wed May 4 2022 Johann Lombardi <johann.lombardi@intel.com> 2.1.102-1
- Bump version to 2.1.102
=======
* Wed May  4 2022 Joseph Moore <joseph.moore@intel.com> 2.1.101-4
- Update to mercury 2.1.0.rc4-9 to enable non-unified mode in UCX
>>>>>>> 202d7d17

* Fri Apr 22 2022 Lei Huang <lei.huang@intel.com> 2.1.101-3
- Update to libfabric to v1.15.0rc3-1 to include critical performance patches

* Thu Apr 14 2022 Li Wei <wei.g.li@intel.com> 2.1.101-2
- Update raft to 0.9.1-1401.gc18bcb8 to fix uninitialized node IDs

* Wed Apr  6 2022 Johann Lombardi <johann.lombardi@intel.com> 2.1.101-1
 - Switch version to 2.1.101

* Wed Apr  6 2022 Joseph Moore <joseph.moore@intel.com> 2.1.100-26
- Add build depends entries for UCX libraries.

* Sat Apr  2 2022 Joseph Moore <joseph.moore@intel.com> 2.1.100-25
- Update to mercury 2.1.0.rc4-8 to include UCX provider patch

* Fri Mar 11 2022 Alexander Oganezov <alexander.a.oganezov@intel.com> 2.1.100-24
- Update to mercury 2.1.0.rc4-6 to include CXI provider patch

* Wed Mar 02 2022 Michael Hennecke <michael.hennecke@intel.com> 2.1.100-23
- DAOS-6344: Create secondary group daos_daemons for daos_server and daos_agent

* Tue Feb 22 2022 Alexander Oganezov <alexander.a.oganezov@intel.com> 2.1.100-22
- Update mercury to include DAOS-9561 workaround

* Sun Feb 13 2022 Michael MacDonald <mjmac.macdonald@intel.com> 2.1.100-21
- Update go toolchain requirements

* Thu Feb 10 2022 Li Wei <wei.g.li@intel.com> 2.1.100-20
- Update raft to 0.9.0-1394.gc81505f to fix membership change bugs

* Wed Jan 19 2022 Michael MacDonald <mjmac.macdonald@intel.com> 2.1.100-19
- Move libdaos_common.so from daos-client to daos package

* Mon Jan 17 2022 Johann Lombardi <johann.lombardi@intel.com> 2.1.100-18
- Update libfabric to 1.14.0 GA and apply fix for DAOS-9376

* Thu Dec 23 2021 Alexander Oganezov <alexander.a.oganezov@intel.com> 2.1.100-17
- Update to v2.1.0-rc4-3 to pick fix for DAOS-9325 high cpu usage
- Change mercury pinning to be >= instead of strict =

* Thu Dec 16 2021 Brian J. Murrell <brian.murrell@intel.com> 2.1.100-16
- Add BR: python-rpm-macros for Leap 15 as python3-base dropped that
  as a R:

* Sat Dec 11 2021 Brian J. Murrell <brian.murrell@intel.com> 2.1.100-15
- Create a shim package to allow daos openmpi packages built with the
  distribution openmpi to install on MOFED systems

* Fri Dec 10 2021 Brian J. Murrell <brian.murrell@intel.com> 2.1.100-14
- Don't make daos-*-tests-openmi a dependency of anything
  - If they are wanted, they should be installed explicitly, due to
    potential conflicts with other MPI stacks

* Wed Dec 08 2021 Alexander Oganezov <alexander.a.oganezov@intel.com> 2.1.100-13
- Remove DAOS-9173 workaround from mercury. Apply DAOS-9173 to ofi

* Tue Dec 07 2021 Alexander Oganezov <alexander.a.oganezov@intel.com> 2.1.100-12
- Apply DAOS-9173 workaround to mercury

* Fri Dec 03 2021 Alexander Oganezov <alexander.a.oganezov@intel.com> 2.1.100-11
- Update mercury to v2.1.0rc4

* Thu Dec 02 2021 Danielle M. Sikich <danielle.sikich@intel.com> 2.1.100-10
- Fix name of daos serialize package

* Sun Nov 28 2021 Tom Nabarro <tom.nabarro@intel.com> 2.1.100-9
- Set rmem_{max,default} sysctl values on server package install to enable
  SPDK pci_event module to operate in unprivileged process (daos_engine).

* Wed Nov 24 2021 Brian J. Murrell <brian.murrell@intel.com> 2.1.100-8
- Remove invalid "%%else if" syntax
- Fix a few other rpmlint warnings

* Tue Nov 16 2021 Wang Shilong <shilong.wang@intel.com> 2.1.100-7
- Update for libdaos major version bump
- Fix version of libpemobj1 for SUSE

* Sat Nov 13 2021 Alexander Oganezov <alexander.a.oganezov@intel.com> 2.1.100-6
- Update OFI to v1.14.0rc3

* Tue Oct 26 2021 Brian J. Murrell <brian.murrell@intel.com> 2.1.100-5
- Create new daos-{client,server}tests-openmpi and daos-server-tests subpackages
- Rename daos-tests daos-client-tests and make daos-tests require all
  other test suites to maintain existing behavior

* Mon Oct 25 2021 Alexander Oganezov <alexander.a.oganezov@intel.com> 2.1.100-4
- Update mercury to v2.1.0rc2

* Wed Oct 20 2021 Jeff Olivier <jeffrey.v.olivier@intel.com> 2.1.100-3
- Explicitly require 1.11.0-3 of PMDK

* Wed Oct 13 2021 David Quigley <david.quigley@intel.com> 2.1.100-2
- Add defusedxml as a required dependency for the test package.

* Wed Oct 13 2021 Johann Lombardi <johann.lombardi@intel.com> 2.1.100-1
- Switch version to 2.1.100 for 2.2 test builds

* Tue Oct 12 2021 Johann Lombardi <johann.lombardi@intel.com> 1.3.106-1
- Version bump to 1.3.106 for 2.0 test build 6

* Fri Oct 8 2021 Alexander Oganezov <alexander.a.oganezov@intel.com> 1.13.105-4
- Update OFI to v1.13.2rc1

* Wed Sep 15 2021 Li Wei <wei.g.li@intel.com> 1.3.105-3
- Update raft to fix InstallSnapshot performance as well as to avoid some
  incorrect 0.8.0 RPMs

* Fri Sep 03 2021 Brian J. Murrell <brian.murrell@intel.com> 1.3.105-2
- Remove R: hwloc; RPM's auto-requires/provides will take care of this

* Tue Aug 24 2021 Jeff Olivier <jeffrey.v.olivier@intel.com> 1.3.105-1
- Version bump to 1.3.105 for 2.0 test build 5

* Mon Aug 09 2021 Yawei <yawei.niu@intel.com> 1.3.104-5
- Fix duplicates
- Add vos_perf

* Thu Aug 05 2021 Christopher Hoffman <christopherx.hoffman@intel.com> 1.3.104-4
- Update conditional statement to include checking for distributions to
  determine which unit files to use for daos-server and daos-agent

* Wed Aug 04 2021 Kris Jacque <kristin.jacque@intel.com> 1.3.104-3
- Move daos_metrics tool from tests package to server package

* Wed Aug 04 2021 Tom Nabarro <tom.nabarro@intel.com> 1.3.104-2
- Update to spdk 21.07 and (indirectly) dpdk 21.05

* Mon Aug 02 2021 Jeff Olivier <jeffrey.v.olivier@intel.com> 1.3.104-1
- Version bump to 1.3.104 for 2.0 test build 4

* Mon Jul 19 2021 Danielle M. Sikich <danielle.sikich@intel.com> 1.3.103-5
- Add DAOS serialization library that requires hdf5

* Wed Jul 14 2021 Li Wei <wei.g.li@intel.com> 1.3.103-4
- Update raft to fix slow leader re-elections

* Tue Jul 13 2021  Maureen Jean <maureen.jean@intel.com> 1.3.103-3
- Add python modules to python3.6 site-packages

* Mon Jul 12 2021 Alexander Oganezov <alexander.a.oganezov@intel.com> 1.3.103-2
- Update to mercury release v2.0.1

* Mon Jul 12 2021 Johann Lombardi <johann.lombardi@intel.com> 1.3.103-1
- Version bump to 1.3.103 for 2.0 test build 3

* Wed Jul 7 2021 Phillip Henderson <phillip.henderson@intel.com> 1.3.102-6
- Update daos-devel to always require the same version daos-client

* Wed Jun 30 2021 Tom Nabarro <tom.nabarro@intel.com> 1.3.102-5
- Update to spdk 21.04 and (indirectly) dpdk 21.05

* Fri Jun 25 2021 Brian J. Murrell <brian.murrell@intel.com> - 1.3.102-4
- Add libuuid-devel back as a requirement of daos-devel

* Wed Jun 23 2021 Li Wei <wei.g.li@intel.com> 1.3.102-3
- Update raft to pick up Pre-Vote

* Mon Jun 14 2021 Jeff Olivier <jeffrey.v.olivier@intel.com> 1.3.102-2
- Update to pmdk 1.11.0-rc1
- Remove dependence on libpmem since we use libpmemobj directly

* Fri Jun 11 2021 Johann Lombardi <johann.lombardi@intel.com> 1.3.102-1
- Version bump to 1.3.102 for 2.0 test build 2

* Wed Jun 02 2021 Johann Lombardi <johann.lombardi@intel.com> 1.3.101-3
- Remove libs from devel package

* Thu May 20 2021 Jeff Olivier <jeffrey.v.olivier@intel.com> 1.3.0-101-2
- Remove client libs from common package

* Wed May 19 2021 Johann Lombardi <johann.lombardi@intel.com> 1.3.101-1
- Version bump to 1.3.101 for 2.0 test build 1

* Fri May 07 2021 Brian J. Murrell <brian.murrell@intel.com> 1.3.0-16
- Enable debuginfo package building on SUSE platforms

* Thu May 06 2021 Brian J. Murrell <brian.murrell@intel.com> 1.3.0-15
- Update to build on EL8

* Wed May 05 2021 Brian J. Murrell <brian.murrell@intel.com> 1.3.0-14
- Package /etc/daos/certs in main/common package so that both server
  and client get it created

* Wed Apr 21 2021 Tom Nabarro <tom.nabarro@intel.com> - 1.3.0-13
- Relax ipmctl version requirement on leap15 as we have runtime checks

* Fri Apr 16 2021 Mohamad Chaarawi <mohamad.chaarawi@intel.com> - 1.3.0-12
- remove dfuse_hl

* Wed Apr 14 2021 Jeff Olivier <jeffrey.v.olivier@intel.com> - 1.3.0-11
- Remove storage_estimator and io_conf from client packages to remove
  any client side dependence on bio and vos (and and PMDK/SPDK)

* Mon Apr 12 2021 Dalton A. Bohning <daltonx.bohning@intel.com> - 1.3.0-10
- Add attr to the test dependencies

* Tue Apr 06 2021 Kris Jacque <kristin.jacque@intel.com> 1.3.0-9
- Add package for daos_firmware helper binary

* Fri Apr 02 2021 Jeff Olivier <jeffrey.v.olivier@intel.com> 1.3.0-8
- Remove unused readline-devel

* Thu Apr 01 2021 Brian J. Murrell <brian.murrell@intel.com> 1.3.0-7
- Update argobots to 1.1

* Tue Mar 30 2021 Maureen Jean <maureen.jean@intel.com> 1.3.0-6
- Change pydaos_shim_3 to pydaos_shim

* Mon Mar 29 2021 Brian J. Murrell <brian.murrell@intel.com> - 1.3.0-5
- Move libdts.so to the daos-tests subpackage

* Tue Mar 23 2021 Alexander Oganezov <alexander.a.oganezov@intel.com> 1.3.0-4
- Update libfabric to v1.12.0
- Disable grdcopy/gdrapi linkage in libfabric


* Thu Mar 18 2021 Maureen Jean <maureen.jean@intel.com> 1.3.0-3
- Update to python3

* Thu Feb 25 2021 Li Wei <wei.g.li@intel.com> 1.3.0-2
- Require raft-devel 0.7.3 that fixes an unstable leadership problem caused by
  removed replicas as well as some Coverity issues

* Wed Feb 24 2021 Brian J. Murrell <brian.murrell@intel.com> - 1.3.0-1
- Version bump up to 1.3.0

* Mon Feb 22 2021 Brian J. Murrell <brian.murrell@intel.com> 1.1.3-3
- Remove all *-devel Requires from daos-devel as none of those are
  actually necessary to build libdaos clients

* Tue Feb 16 2021 Alexander Oganezov <alexander.a.oganezov@intel.com> 1.1.3-2
- Update libfabric to v1.12.0rc1

* Wed Feb 10 2021 Johann Lombardi <johann.lombardi@intel.com> 1.1.3-1
- Version bump up to 1.1.3

* Tue Feb 9 2021 Vish Venkatesan <vishwanath.venkatesan@intel.com> 1.1.2.1-11
- Add new pmem specific version of DAOS common library

* Fri Feb 5 2021 Saurabh Tandan <saurabh.tandan@intel.com> 1.1.2.1-10
- Added dbench as requirement for test package.

* Wed Feb 3 2021 Hua Kuang <hua.kuang@intel.com> 1.1.2.1-9
- Changed License to BSD-2-Clause-Patent

* Wed Feb 03 2021 Brian J. Murrell <brian.murrell@intel.com> - 1.1.2-8
- Update minimum required libfabric to 1.11.1

* Thu Jan 28 2021 Phillip Henderson <phillip.henderson@intel.com> 1.1.2.1-7
- Change ownership and permissions for the /etc/daos/certs directory.

* Sat Jan 23 2021 Alexander Oganezov <alexander.a.oganezov@intel.com> 1.1.2.1-6
- Update to mercury v2.0.1rc1

* Fri Jan 22 2021 Michael MacDonald <mjmac.macdonald@intel.com> 1.1.2.1-5
- Install daos_metrics utility to %%{_bindir}

* Wed Jan 20 2021 Kenneth Cain <kenneth.c.cain@intel.com> 1.1.2.1-4
- Version update for API major version 1, libdaos.so.1 (1.0.0)

* Fri Jan 15 2021 Michael Hennecke <mhennecke@lenovo.com> 1.1.2.1-3
- Harmonize daos_server and daos_agent groups.

* Tue Dec 15 2020 Ashley Pittman <ashley.m.pittman@intel.com> 1.1.2.1-2
- Combine the two memcheck suppressions files.

* Wed Dec 09 2020 Johann Lombardi <johann.lombardi@intel.com> 1.1.2.1-1
- Version bump up to 1.1.2.1

* Fri Dec 04 2020 Li Wei <wei.g.li@intel.com> 1.1.2-3
- Require raft-devel 0.7.1 that fixes recent Coverity issues

* Wed Dec 02 2020 Maureen Jean <maureen.jean@intel.com> - 1.1.2-2
- define scons_args to be BUILD_TYPE=<release|dev>
- the scons default is BUILD_TYPE=release
- BUILD_TYPE=release will disable fault injection in build

* Tue Dec 01 2020 Brian J. Murrell <brian.murrell@intel.com> - 1.1.2-1
- Version bump up to 1.1.2

* Tue Nov 17 2020 Li Wei <wei.g.li@intel.com> 1.1.1-8
- Require raft-devel 0.7.0 that changes log indices and terms to 63-bit

* Wed Nov 11 2020 Tom Nabarro <tom.nabarro@intel.com> 1.1.1-7
- Add version validation for runtime daos_server ipmctl requirement to avoid
  potential corruption of PMMs when setting PMem goal, issue fixed in
  https://github.com/intel/ipmctl/commit/9e3898cb15fa9eed3ef3e9de4488be1681d53ff4

* Thu Oct 29 2020 Jonathan Martinez Montes <jonathan.martinez.montes@intel.com> 1.1.1-6
- Restore obj_ctl utility

* Wed Oct 28 2020 Brian J. Murrell <brian.murrell@intel.com> - 1.1.1-5
- Use %%autosetup
- Only use systemd_requires if it exists
- Obsoletes: cart now that it's included in daos

* Sat Oct 24 2020 Maureen Jean <maureen.jean@intel.com> 1.1.1-4
- Add daos.conf to the daos package to resolve the path to libbio.so

* Tue Oct 13 2020 Jonathan Martinez Montes <jonathan.martinez.montes@intel.com> 1.1.1-3
- Remove obj_ctl from Tests RPM package
- Add libdts.so shared library that is used by daos_perf, daos_racer and
  the daos utility.

* Tue Oct 13 2020 Amanda Justiniano <amanda.justiniano-pagn@intel.com> 1.1.1-3
- Add lbzip2 requirement to the daos-tests package

* Tue Oct 13 2020 Michael MacDonald <mjmac.macdonald@intel.com> 1.1.1-2
- Create unprivileged user for daos_agent

* Mon Oct 12 2020 Johann Lombardi <johann.lombardi@intel.com> 1.1.1-1
- Version bump up to 1.1.1

* Sat Oct 03 2020 Michael MacDonald <mjmac.macdonald@intel.com> 1.1.0-34
- Add go-race to BuildRequires on OpenSUSE Leap

* Wed Sep 16 2020 Alexander Oganezov <alexander.a.oganezov@intel.com> 1.1.0-33
- Update OFI to v1.11.0

* Mon Aug 17 2020 Michael MacDonald <mjmac.macdonald@intel.com> 1.1.0-32
- Install completion script in /etc/bash_completion.d

* Wed Aug 05 2020 Brian J. Murrell <brian.murrell@intel.com> - 1.1.0-31
- Change fuse requirement to fuse3
- Use Lmod for MPI module loading
- Remove unneeded (and un-distro gated) Requires: json-c

* Wed Jul 29 2020 Jonathan Martinez Montes <jonathan.martinez.montes@intel.com> - 1.1.0-30
- Add the daos_storage_estimator.py tool. It merges the functionality of the
  former tools vos_size, vos_size.py, vos_size_dfs_sample.py and parse_csv.py.

* Wed Jul 29 2020 Jeffrey V Olivier <jeffrey.v.olivier@intel.com> - 1.1.0-29
- Revert prior changes from version 28

* Mon Jul 13 2020 Brian J. Murrell <brian.murrell@intel.com> - 1.1.0-28
- Change fuse requirement to fuse3
- Use Lmod for MPI module loading

* Tue Jul 7 2020 Alexander A Oganezov <alexander.a.oganezov@intel.com> - 1.1.0-27
- Update to mercury release 2.0.0~rc1-1

* Sun Jun 28 2020 Jonathan Martinez Montes <jonathan.martinez.montes@intel.com> - 1.1.0-26
- Add the vos_size_dfs_sample.py tool. It is used to generate dynamically
  the vos_dfs_sample.yaml file using the real DFS super block data.

* Tue Jun 23 2020 Jeff Olivier <jeffrey.v.olivier@intel.com> - 1.1.0-25
- Add -no-rpath option and use it for rpm build rather than modifying
  SCons files in place

* Tue Jun 16 2020 Jeff Olivier <jeffrey.v.olivier@intel.com> - 1.1.0-24
- Modify RPATH removal snippet to replace line with pass as some lines
  can't be removed without breaking the code

* Fri Jun 05 2020 Ryon Jensen <ryon.jensen@intel.com> - 1.1.0-23
- Add libisa-l_crypto dependency

* Fri Jun 05 2020 Tom Nabarro <tom.nabarro@intel.com> - 1.1.0-22
- Change server systemd run-as user to daos_server in unit file

* Thu Jun 04 2020 Hua Kuang <hua.kuang@intel.com> - 1.1.0-21
- Remove dmg_old from DAOS RPM package

* Thu May 28 2020 Tom Nabarro <tom.nabarro@intel.com> - 1.1.0-20
- Create daos group to run as in systemd unit file

* Tue May 26 2020 Brian J. Murrell <brian.murrell@intel.com> - 1.1.0-19
- Enable parallel building with _smp_mflags

* Fri May 15 2020 Kenneth Cain <kenneth.c.cain@intel.com> - 1.1.0-18
- Require raft-devel >= 0.6.0 that adds new API raft_election_start()

* Thu May 14 2020 Brian J. Murrell <brian.murrell@intel.com> - 1.1.0-17
- Add cart-devel's Requires to daos-devel as they were forgotten
  during the cart merge

* Thu May 14 2020 Brian J. Murrell <brian.murrell@intel.com> - 1.1.0-16
- Fix fuse3-libs -> libfuse3 for SLES/Leap 15

* Thu Apr 30 2020 Brian J. Murrell <brian.murrell@intel.com> - 1.1.0-15
- Use new properly pre-release tagged mercury RPM

* Thu Apr 30 2020 Brian J. Murrell <brian.murrell@intel.com> - 1.1.0-14
- Move fuse dependencies to the client subpackage

* Mon Apr 27 2020 Michael MacDonald <mjmac.macdonald@intel.com> 1.1.0-13
- Rename /etc/daos.yml -> /etc/daos_control.yml

* Thu Apr 16 2020 Brian J. Murrell <brian.murrell@intel.com> - 1.1.0-12
- Use distro fuse

* Fri Apr 10 2020 Alexander Oganezov <alexander.a.oganezov@intel.com> - 1.1.0-11
- Update to mercury 4871023 to pick na_ofi.c race condition fix for
  "No route to host" errors.

* Sun Apr 05 2020 Brian J. Murrell <brian.murrell@intel.com> - 1.1.0-10
- Clean up spdk dependencies

* Mon Mar 30 2020 Tom Nabarro <tom.nabarro@intel.com> - 1.1.0-9
- Set version of spdk to < v21, > v19

* Fri Mar 27 2020 David Quigley <david.quigley@intel.com> - 1.1.0-8
- add daos and dmg man pages to the daos-client files list

* Thu Mar 26 2020 Michael MacDonald <mjmac.macdonald@intel.com> 1.1.0-7
- Add systemd scriptlets for managing daos_server/daos_admin services

* Thu Mar 26 2020 Alexander Oganeozv <alexander.a.oganezov@intel.com> - 1.1.0-6
- Update ofi to 62f6c937601776dac8a1f97c8bb1b1a6acfbc3c0

* Tue Mar 24 2020 Jeffrey V. Olivier <jeffrey.v.olivier@intel.com> - 1.1.0-5
- Remove cart as an external dependence

* Mon Mar 23 2020 Jeffrey V. Olivier <jeffrey.v.olivier@intel.com> - 1.1.0-4
- Remove scons_local as dependency

* Tue Mar 03 2020 Brian J. Murrell <brian.murrell@intel.com> - 1.1.0-3
- Bump up go minimum version to 1.12

* Thu Feb 20 2020 Brian J. Murrell <brian.murrell@intel.com> - 1.1.0-2
- daos-server requires daos-client (same version)

* Fri Feb 14 2020 Brian J. Murrell <brian.murrell@intel.com> - 1.1.0-1
- Version bump up to 1.1.0

* Wed Feb 12 2020 Brian J. Murrell <brian.murrell@intel.com> - 0.9.0-2
- Remove undefine _missing_build_ids_terminate_build

* Thu Feb 06 2020 Johann Lombardi <johann.lombardi@intel.com> - 0.9.0-1
- Version bump up to 0.9.0

* Sat Jan 18 2020 Jeff Olivier <jeffrey.v.olivier@intel.com> - 0.8.0-3
- Fixing a few warnings in the RPM spec file

* Fri Dec 27 2019 Jeff Olivier <jeffrey.v.olivier@intel.com> - 0.8.0-2
- Remove openmpi, pmix, and hwloc builds, use hwloc and openmpi packages

* Tue Dec 17 2019 Johann Lombardi <johann.lombardi@intel.com> - 0.8.0-1
- Version bump up to 0.8.0

* Thu Dec 05 2019 Johann Lombardi <johann.lombardi@intel.com> - 0.7.0-1
- Version bump up to 0.7.0

* Tue Nov 19 2019 Tom Nabarro <tom.nabarro@intel.com> 0.6.0-15
- Temporarily unconstrain max. version of spdk

* Wed Nov 06 2019 Brian J. Murrell <brian.murrell@intel.com> 0.6.0-14
- Constrain max. version of spdk

* Wed Nov 06 2019 Brian J. Murrell <brian.murrell@intel.com> 0.6.0-13
- Use new cart with R: mercury to < 1.0.1-20 due to incompatibility

* Wed Nov 06 2019 Michael MacDonald <mjmac.macdonald@intel.com> 0.6.0-12
- Add daos_admin privileged helper for daos_server

* Fri Oct 25 2019 Brian J. Murrell <brian.murrell@intel.com> 0.6.0-11
- Handle differences in Leap 15 Python packaging

* Wed Oct 23 2019 Brian J. Murrell <brian.murrell@intel.com> 0.6.0-9
- Update BR: libisal-devel for Leap

* Mon Oct 07 2019 Brian J. Murrell <brian.murrell@intel.com> 0.6.0-8
- Use BR: cart-devel-%%{cart_sha1} if available
- Remove cart's BRs as it's -devel Requires them now

* Tue Oct 01 2019 Brian J. Murrell <brian.murrell@intel.com> 0.6.0-7
- Constrain cart BR to <= 1.0.0

* Sat Sep 21 2019 Brian J. Murrell <brian.murrell@intel.com>
- Remove Requires: {argobots, cart}
  - autodependencies should take care of these

* Thu Sep 19 2019 Jeff Olivier <jeffrey.v.olivier@intel.com>
- Add valgrind-devel requirement for argobots change

* Tue Sep 10 2019 Tom Nabarro <tom.nabarro@intel.com>
- Add requires ndctl as runtime dep for control plane.

* Thu Aug 15 2019 David Quigley <david.quigley@intel.com>
- Add systemd unit files to packaging.

* Thu Jul 25 2019 Brian J. Murrell <brian.murrell@intel.com>
- Add git hash and commit count to release

* Thu Jul 18 2019 David Quigley <david.quigley@intel.com>
- Add certificate generation files to packaging.

* Tue Jul 09 2019 Johann Lombardi <johann.lombardi@intel.com>
- Version bump up to 0.6.0

* Fri Jun 21 2019 David Quigley <dquigley@intel.com>
- Add daos_agent.yml to the list of packaged files

* Thu Jun 13 2019 Brian J. Murrell <brian.murrell@intel.com>
- move obj_ctl daos_gen_io_conf daos_run_io_conf to
  daos-tests sub-package
- daos-server needs spdk-tools

* Fri May 31 2019 Ken Cain <kenneth.c.cain@intel.com>
- Add new daos utility binary

* Wed May 29 2019 Brian J. Murrell <brian.murrell@intel.com>
- Version bump up to 0.5.0
- Add Requires: libpsm_infinipath1 for SLES 12.3

* Tue May 07 2019 Brian J. Murrell <brian.murrell@intel.com>
- Move some files around among the sub-packages

* Mon May 06 2019 Brian J. Murrell <brian.murrell@intel.com>
- Only BR fio
  - fio-{devel,src} is not needed

* Wed Apr 03 2019 Brian J. Murrell <brian.murrell@intel.com>
- initial package<|MERGE_RESOLUTION|>--- conflicted
+++ resolved
@@ -26,13 +26,8 @@
 %endif
 
 Name:          daos
-<<<<<<< HEAD
 Version:       2.1.102
-Release:       3%{?relval}%{?dist}
-=======
-Version:       2.1.101
-Release:       4%{?relval}%{?dist}
->>>>>>> 202d7d17
+Release:       1%{?relval}%{?dist}
 Summary:       DAOS Storage Engine
 
 License:       BSD-2-Clause-Patent
@@ -567,13 +562,11 @@
 # No files in a shim package
 
 %changelog
-<<<<<<< HEAD
-* Wed May 4 2022 Johann Lombardi <johann.lombardi@intel.com> 2.1.102-1
+* Thu May 5 2022 Johann Lombardi <johann.lombardi@intel.com> 2.1.102-1
 - Bump version to 2.1.102
-=======
+
 * Wed May  4 2022 Joseph Moore <joseph.moore@intel.com> 2.1.101-4
 - Update to mercury 2.1.0.rc4-9 to enable non-unified mode in UCX
->>>>>>> 202d7d17
 
 * Fri Apr 22 2022 Lei Huang <lei.huang@intel.com> 2.1.101-3
 - Update to libfabric to v1.15.0rc3-1 to include critical performance patches
