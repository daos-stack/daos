--- conflicted
+++ resolved
@@ -16,7 +16,7 @@
 
 Name:          daos
 Version:       2.3.107
-Release:       2%{?relval}%{?dist}
+Release:       3%{?relval}%{?dist}
 Summary:       DAOS Storage Engine
 
 License:       BSD-2-Clause-Patent
@@ -562,13 +562,11 @@
 # No files in a shim package
 
 %changelog
-<<<<<<< HEAD
-* Fri May 8 2023 Lei Huang <lei.huang@intel.com> 2.3.107-2
+* Thu May 11 2023 Lei Huang <lei.huang@intel.com> 2.3.107-3
 - Add libcapstone as a new prerequisite package
-=======
+
 * Wed May 10 2023 Jerome Soumagne <jerome.soumagne@intel.com> 2.3.107-2
 - Temporarily pin libfabric to < 1.18
->>>>>>> 60567e9a
 
 * Fri May 5 2023 Johann Lombardi <johann.lombardi@intel.com> 2.3.107-1
 - Bump version to 2.3.107
