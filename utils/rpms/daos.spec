--- conflicted
+++ resolved
@@ -15,7 +15,7 @@
 
 Name:          daos
 Version:       2.6.0
-Release:       4%{?relval}%{?dist}
+Release:       5%{?relval}%{?dist}
 Summary:       DAOS Storage Engine
 
 License:       BSD-2-Clause-Patent
@@ -590,14 +590,12 @@
 # No files in a shim package
 
 %changelog
-<<<<<<< HEAD
-* Tue Jul 30 2024 Tom Nabarro <tom.nabarro@intel.com> 2.6.0-4
+* Thu Aug 08 2024 Tom Nabarro <tom.nabarro@intel.com> 2.6.0-5
 - Add pciutils runtime dep for daos_server lspci call
 - Add pciutils-devel build dep for pciutils CGO bindings
-=======
+
 * Mon Aug 05 2024 Jerome Soumagne <jerome.soumagne@intel.com> 2.6.0-4
 - Bump mercury version to 2.4.0rc4
->>>>>>> 3f0d0d1d
 
 * Wed Jul 17 2024 Phillip Henderson <phillip.henderson@intel.com> 2.6.0-3
 - Third release candidate for 2.6.0
