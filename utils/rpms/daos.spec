%define daoshome %{_exec_prefix}/lib/%{name}
%define server_svc_name daos_server.service
%define agent_svc_name daos_agent.service
%define sysctl_script_name 10-daos_server.conf

%global mercury_version 2.2.0-6%{?dist}
%global libfabric_version 1.15.1-1
%global __python %{__python3}

%if (0%{?rhel} >= 8)
# https://bugzilla.redhat.com/show_bug.cgi?id=1955184
%define _use_internal_dependency_generator 0
%define __find_requires %{SOURCE1}
%endif

Name:          daos
Version:       2.3.108
Release:       2%{?relval}%{?dist}
Summary:       DAOS Storage Engine

License:       BSD-2-Clause-Patent
URL:           https://github.com/daos-stack/daos
Source0:       %{name}-%{version}.tar.gz
Source1:       bz-1955184_find-requires
%if (0%{?rhel} >= 8)
BuildRequires: python3-scons >= 2.4
%else
BuildRequires: scons >= 2.4
%endif
BuildRequires: libfabric-devel >= %{libfabric_version}
BuildRequires: mercury-devel >= %{mercury_version}
BuildRequires: gcc-c++
%if (0%{?rhel} >= 8)
BuildRequires: openmpi-devel
%else
BuildRequires: openmpi3-devel
%endif
BuildRequires: hwloc-devel
%if ("%{?compiler_args}" == "COMPILER=covc")
BuildRequires: bullseye
%endif
%if (0%{?rhel} >= 8)
BuildRequires: argobots-devel >= 1.1
BuildRequires: json-c-devel
BuildRequires: boost-python3-devel
%else
BuildRequires: libabt-devel >= 1.0rc1
BuildRequires: libjson-c-devel
BuildRequires: boost-devel
%endif
BuildRequires: libpmemobj-devel >= 1.12.1~rc1
%if (0%{?rhel} >= 8)
BuildRequires: fuse3-devel >= 3
%else
BuildRequires: fuse3-devel >= 3.4.2
%endif
%if (0%{?suse_version} >= 1500)
BuildRequires: go-race
BuildRequires: libprotobuf-c-devel
BuildRequires: liblz4-devel
BuildRequires: libcapstone-devel
%else
BuildRequires: protobuf-c-devel
BuildRequires: lz4-devel
BuildRequires: capstone-devel
%endif
BuildRequires: spdk-devel >= 22.01.2
%if (0%{?rhel} >= 8)
BuildRequires: libisa-l-devel
BuildRequires: libisa-l_crypto-devel
%else
BuildRequires: libisal-devel
BuildRequires: libisal_crypto-devel
%endif
BuildRequires: daos-raft-devel = 0.10.1-1.408.g9524cdb%{?dist}
BuildRequires: openssl-devel
BuildRequires: libevent-devel
BuildRequires: libyaml-devel
BuildRequires: libcmocka-devel
BuildRequires: valgrind-devel
BuildRequires: systemd
BuildRequires: go >= 1.17
%if (0%{?rhel} >= 8)
BuildRequires: numactl-devel
BuildRequires: CUnit-devel
# needed to retrieve PMM region info through control-plane
BuildRequires: libipmctl-devel
BuildRequires: python36-devel
BuildRequires: python3-distro
BuildRequires: Lmod
%else
%if (0%{?suse_version} >= 1315)
# see src/client/dfs/SConscript for why we need /etc/os-release
# that code should be rewritten to use the python libraries provided for
# os detection
BuildRequires: distribution-release
BuildRequires: libnuma-devel
BuildRequires: cunit-devel
BuildRequires: ipmctl-devel
BuildRequires: python3-devel
BuildRequires: python3-distro
BuildRequires: python-rpm-macros
BuildRequires: lua-lmod
BuildRequires: systemd-rpm-macros
%endif
%endif
BuildRequires: libuuid-devel

%if (0%{?suse_version} > 0)
BuildRequires: libucp-devel
BuildRequires: libucs-devel
BuildRequires: libuct-devel
%else
BuildRequires: ucx-devel
%endif

Requires: openssl
# This should only be temporary until we can get a stable upstream release
# of mercury, at which time the autoprov shared library version should
# suffice
Requires: mercury >= %{mercury_version}


%description
The Distributed Asynchronous Object Storage (DAOS) is an open-source
software-defined object store designed from the ground up for
massively distributed Non Volatile Memory (NVM). DAOS takes advantage
of next generation NVM technology like Storage Class Memory (SCM) and
NVM express (NVMe) while presenting a key-value storage interface and
providing features such as transactional non-blocking I/O, advanced
data protection with self healing on top of commodity hardware, end-
to-end data integrity, fine grained data control and elastic storage
to optimize performance and cost.

%package server
Summary: The DAOS server
Requires: %{name}%{?_isa} = %{version}-%{release}
Requires: spdk-tools >= 22.01.2
Requires: ndctl
# needed to set PMem configuration goals in BIOS through control-plane
%if (0%{?suse_version} >= 1500)
Requires: ipmctl >= 03.00.00.0423
Requires: libpmemobj1 >= 1.12.1~rc1-1.suse1500
Requires: libfabric1 >= %{libfabric_version}
%else
Requires: ipmctl >= 03.00.00.0468
Requires: libpmemobj >= 1.12.1~rc1-1%{?dist}
%endif
Requires: libfabric >= %{libfabric_version}
Requires: mercury >= %{mercury_version}
Requires(post): /sbin/ldconfig
Requires(postun): /sbin/ldconfig
Requires: numactl
%{?systemd_requires}

%description server
This is the package needed to run a DAOS server

%package admin
Summary: DAOS admin tools
Requires: %{name}%{?_isa} = %{version}-%{release}

%description admin
This package contains DAOS administrative tools (e.g. dmg).

%package client
Summary: The DAOS client
Requires: %{name}%{?_isa} = %{version}-%{release}
Requires: mercury >= %{mercury_version}
Requires: libfabric >= %{libfabric_version}
%if (0%{?suse_version} >= 1500)
Requires: libfabric1 >= %{libfabric_version}
Requires: libfuse3-3 >= 3.4.2
%else
# because our repo has a deprecated fuse-3.x RPM, make sure we don't
# get it when fuse3 Requires: /etc/fuse.conf
%if (0%{?rhel} >= 8)
Requires: fuse3 >= 3
%else
Requires: fuse < 3, fuse3-libs >= 3.4.2
%endif
%endif
%{?systemd_requires}

%description client
This is the package needed to run a DAOS client

%package tests
Summary: The entire DAOS test suite
Requires: %{name}-client-tests%{?_isa} = %{version}-%{release}
BuildArch: noarch

%description tests
This is the package is a metapackage to install all of the test packages

%package tests-internal
Summary: The entire internal DAOS test suite
Requires: %{name}-tests = %{version}-%{release}
Requires: %{name}-client-tests-openmpi%{?_isa} = %{version}-%{release}
BuildArch: noarch

%description tests-internal
This is the package is a metapackage to install all of the internal test
packages

%package client-tests
Summary: The DAOS test suite
Requires: %{name}-client%{?_isa} = %{version}-%{release}
Requires: %{name}-admin%{?_isa} = %{version}-%{release}
Requires: python3-distro
Requires: python3-tabulate
Requires: python3-defusedxml
Requires: protobuf-c-devel
Requires: fio
Requires: git
Requires: dbench
Requires: lbzip2
Requires: attr
%if (0%{?suse_version} >= 1315)
Requires: lua-lmod
Requires: libcapstone-devel
%else
Requires: Lmod
Requires: capstone-devel
%endif

%description client-tests
This is the package needed to run the DAOS test suite (client tests)

%package client-tests-openmpi
Summary: The DAOS client test suite - tools which need openmpi
Requires: %{name}-client-tests%{?_isa} = %{version}-%{release}

%description client-tests-openmpi
This is the package needed to run the DAOS client test suite openmpi tools

%package server-tests
Summary: The DAOS server test suite (server tests)
Requires: %{name}-server%{?_isa} = %{version}-%{release}
Requires: %{name}-admin%{?_isa} = %{version}-%{release}

%description server-tests
This is the package needed to run the DAOS server test suite (server tests)

%package devel
Summary: The DAOS development libraries and headers
Requires: %{name}-client%{?_isa} = %{version}-%{release}
Requires: libuuid-devel

%description devel
This is the package needed to build software with the DAOS library.

%package firmware
Summary: The DAOS firmware management helper
Requires: %{name}-server%{?_isa} = %{version}-%{release}

%description firmware
This is the package needed to manage server storage firmware on DAOS servers.

%package serialize
Summary: DAOS serialization library that uses HDF5
BuildRequires: hdf5-devel
Requires: hdf5

%description serialize
This is the package needed to use the DAOS serialization and deserialization
tools, as well as the preserve option for the filesystem copy tool.

%package mofed-shim
Summary: A shim to bridge MOFED's openmpi to distribution dependency tags
Provides: libmpi.so.40()(64bit)(openmpi-x86_64)
Requires: libmpi.so.40()(64bit)
Provides: libmpi_cxx.so.40()(64bit)(openmpi-x86_64)
Provides: libmpi_cxx.so.40()(64bit)
BuildArch: noarch

%description mofed-shim
This is the package that bridges the difference between the MOFED openmpi
"Provides" and distribution-openmpi consumers "Requires".

%if (0%{?suse_version} > 0)
%global __debug_package 1
%global _debuginfo_subpackages 1
%debug_package
%endif

%prep
%autosetup

%build

%define conf_dir %{_sysconfdir}/daos
%if (0%{?rhel} == 8)
%define scons_exe scons-3
%else
%define scons_exe scons
%endif
%{scons_exe} %{?_smp_mflags} \
      --config=force         \
      --no-rpath             \
      USE_INSTALLED=all      \
      FIRMWARE_MGMT=yes      \
      CONF_DIR=%{conf_dir}   \
     %{?scons_args}          \
     %{?compiler_args}

%if ("%{?compiler_args}" == "COMPILER=covc")
mv test.cov{,-build}
%endif

%install
%{scons_exe} %{?_smp_mflags}          \
      --config=force                  \
      --no-rpath                      \
      --install-sandbox=%{buildroot}  \
      %{buildroot}%{_prefix}          \
      %{buildroot}%{conf_dir}         \
      USE_INSTALLED=all               \
      FIRMWARE_MGMT=yes               \
      CONF_DIR=%{conf_dir}            \
      PREFIX=%{_prefix}               \
      %{?scons_args}                  \
      %{?compiler_args}

%if ("%{?compiler_args}" == "COMPILER=covc")
mv test.cov-build %{buildroot}/%{daoshome}/TESTING/ftest/test.cov
%endif
mkdir -p %{buildroot}/%{_sysconfdir}/ld.so.conf.d/
echo "%{_libdir}/daos_srv" > %{buildroot}/%{_sysconfdir}/ld.so.conf.d/daos.conf
mkdir -p %{buildroot}/%{_sysctldir}
install -m 644 utils/rpms/%{sysctl_script_name} %{buildroot}/%{_sysctldir}
mkdir -p %{buildroot}/%{_unitdir}
install -m 644 utils/systemd/%{server_svc_name} %{buildroot}/%{_unitdir}
install -m 644 utils/systemd/%{agent_svc_name} %{buildroot}/%{_unitdir}
mkdir -p %{buildroot}/%{conf_dir}/certs/clients
mv %{buildroot}/%{conf_dir}/bash_completion.d %{buildroot}/%{_sysconfdir}
# fixup env-script-interpreters
sed -i -e '1s/env //' %{buildroot}{%{daoshome}/TESTING/ftest/{cart/cart_logtest,config_file_gen,launch,slurm_setup,util/verify_perms}.py,%{_bindir}/daos_storage_estimator.py,%{_datarootdir}/daos/control/setup_spdk.sh}

# shouldn't have source files in a non-devel RPM
rm -f %{buildroot}%{daoshome}/TESTING/ftest/cart/{test_linkage.cpp,utest_{hlc,portnumber,swim}.c,wrap_cmocka.h}

%pre server
getent group daos_metrics >/dev/null || groupadd -r daos_metrics
getent group daos_server >/dev/null || groupadd -r daos_server
getent group daos_daemons >/dev/null || groupadd -r daos_daemons
getent passwd daos_server >/dev/null || useradd -s /sbin/nologin -r -g daos_server -G daos_metrics,daos_daemons daos_server

%post server
%{?run_ldconfig}
%systemd_post %{server_svc_name}
%sysctl_apply %{sysctl_script_name}

%preun server
%systemd_preun %{server_svc_name}

%if (0%{?suse_version} > 0)
%postun server
%{?run_ldconfig}
%systemd_postun %{server_svc_name}
%endif

%pre client
getent group daos_agent >/dev/null || groupadd -r daos_agent
getent group daos_daemons >/dev/null || groupadd -r daos_daemons
getent passwd daos_agent >/dev/null || useradd -s /sbin/nologin -r -g daos_agent -G daos_daemons daos_agent

%post client
%systemd_post %{agent_svc_name}

%preun client
%systemd_preun %{agent_svc_name}

%if (0%{?suse_version} > 0)
%postun client
%systemd_postun %{agent_svc_name}
%endif

%files
%defattr(-, root, root, -)
%doc README.md
%{_sysconfdir}/ld.so.conf.d/daos.conf
%dir %attr(0755,root,root) %{conf_dir}/certs
%config(noreplace) %{conf_dir}/memcheck-cart.supp
%dir %{conf_dir}
%dir %{_sysconfdir}/bash_completion.d
%{_sysconfdir}/bash_completion.d/daos.bash
# Certificate generation files
%dir %{_libdir}/%{name}
%{_libdir}/%{name}/certgen/
%{_libdir}/%{name}/VERSION
%{_libdir}/libcart.so.*
%{_libdir}/libgurt.so.*
%{_libdir}/libdaos_common.so

%files server
%doc README.md
%config(noreplace) %attr(0644,root,root) %{conf_dir}/daos_server.yml
%dir %attr(0700,daos_server,daos_server) %{conf_dir}/certs/clients
# set daos_server_helper to be setuid root in order to perform privileged tasks
%attr(4750,root,daos_server) %{_bindir}/daos_server_helper
# set daos_server to be setgid daos_server in order to invoke daos_server_helper
# and/or daos_firmware_helper
%attr(2755,root,daos_server) %{_bindir}/daos_server
%{_bindir}/daos_engine
%{_bindir}/daos_metrics
%dir %{_libdir}/daos_srv
%{_libdir}/daos_srv/libcont.so
%{_libdir}/daos_srv/libdtx.so
%{_libdir}/daos_srv/libmgmt.so
%{_libdir}/daos_srv/libobj.so
%{_libdir}/daos_srv/libpool.so
%{_libdir}/daos_srv/librdb.so
%{_libdir}/daos_srv/librdbt.so
%{_libdir}/daos_srv/librebuild.so
%{_libdir}/daos_srv/librsvc.so
%{_libdir}/daos_srv/libsecurity.so
%{_libdir}/daos_srv/libvos_srv.so
%{_libdir}/daos_srv/libvos_size.so
%{_libdir}/daos_srv/libvos.so
%{_libdir}/daos_srv/libbio.so
%{_libdir}/daos_srv/libplacement.so
%{_libdir}/libdaos_common_pmem.so
%config(noreplace) %{conf_dir}/vos_size_input.yaml
%{_bindir}/daos_storage_estimator.py
%{python3_sitearch}/storage_estimator/*.py
%dir %{python3_sitearch}/storage_estimator
%if (0%{?rhel} >= 8)
%dir %{python3_sitearch}/storage_estimator/__pycache__
%{python3_sitearch}/storage_estimator/__pycache__/*.pyc
%endif
%{_datarootdir}/%{name}
%exclude %{_datarootdir}/%{name}/ioil-ld-opts
%{_unitdir}/%{server_svc_name}
%{_sysctldir}/%{sysctl_script_name}

%files admin
%doc README.md
%{_bindir}/dmg
%{_mandir}/man8/dmg.8*
%config(noreplace) %{conf_dir}/daos_control.yml

%files client
%doc README.md
%{_libdir}/libdaos.so.*
%{_bindir}/cart_ctl
%{_bindir}/self_test
%{_bindir}/daos_agent
%{_bindir}/dfuse
%{_bindir}/daos
%{_libdir}/libdaos_cmd_hdlrs.so
%{_libdir}/libdfs.so
%{_libdir}/libds3.so
%{_libdir}/%{name}/API_VERSION
%{_libdir}/libduns.so
%{_libdir}/libdfuse.so
%{_libdir}/libioil.so
%{_libdir}/libpil4dfs.so
%dir %{python3_sitearch}/pydaos
%{python3_sitearch}/pydaos/*.py
%dir %{python3_sitearch}/pydaos/raw
%{python3_sitearch}/pydaos/raw/*.py
%if (0%{?rhel} >= 8)
%dir %{python3_sitearch}/pydaos/__pycache__
%{python3_sitearch}/pydaos/__pycache__/*.pyc
%dir %{python3_sitearch}/pydaos/raw/__pycache__
%{python3_sitearch}/pydaos/raw/__pycache__/*.pyc
%endif
%{python3_sitearch}/pydaos/pydaos_shim.so
%{_datarootdir}/%{name}/ioil-ld-opts
%config(noreplace) %{conf_dir}/daos_agent.yml
%{_unitdir}/%{agent_svc_name}
%{_mandir}/man8/daos.8*

%files client-tests
%doc README.md
%dir %{daoshome}
%{daoshome}/TESTING
%exclude %{daoshome}/TESTING/ftest/avocado_tests.yaml
%{_bindir}/hello_drpc
%{_libdir}/libdaos_tests.so
%{_bindir}/common_test
%{_bindir}/acl_dump_test
%{_bindir}/agent_tests
%{_bindir}/drpc_engine_test
%{_bindir}/drpc_test
%{_bindir}/dfuse_test
%{_bindir}/eq_tests
%{_bindir}/job_tests
%{_bindir}/security_test
%config(noreplace) %{conf_dir}/fault-inject-cart.yaml
%{_bindir}/fault_status
%{_bindir}/crt_launch
# For avocado tests
%{daoshome}/.build_vars.json
%{daoshome}/.build_vars.sh
%{_bindir}/daos_perf
%{_bindir}/daos_racer
%{_bindir}/daos_test
%{_bindir}/daos_debug_set_params
%{_bindir}/dfs_test
%{_bindir}/jobtest
%{_bindir}/daos_gen_io_conf
%{_bindir}/daos_run_io_conf
%{_libdir}/libdpar.so

%files client-tests-openmpi
%doc README.md
%{_libdir}/libdpar_mpi.so

%files server-tests
%doc README.md
%{_bindir}/evt_ctl
%{_bindir}/jump_pl_map
%{_bindir}/pl_bench
%{_bindir}/rdbt
%{_bindir}/ring_pl_map
%{_bindir}/smd_ut
%{_bindir}/bio_ut
%{_bindir}/srv_checksum_tests
%{_bindir}/pool_scrubbing_tests
%{_bindir}/rpc_tests
%{_bindir}/vea_ut
%{_bindir}/vos_tests
%{_bindir}/vea_stress
%{_bindir}/obj_ctl
%{_bindir}/vos_perf

%files devel
%doc README.md
%{_includedir}/*
%{_libdir}/libdaos.so
%{_libdir}/libgurt.so
%{_libdir}/libcart.so
%{_libdir}/*.a

%files firmware
%doc README.md
# set daos_firmware_helper to be setuid root in order to perform privileged tasks
%attr(4750,root,daos_server) %{_bindir}/daos_firmware_helper

%files serialize
%doc README.md
%{_libdir}/libdaos_serialize.so

%files tests
%doc README.md
# No files in a meta-package

%files tests-internal
%doc README.md
# No files in a meta-package

%files mofed-shim
%doc README.md
# No files in a shim package

%changelog
<<<<<<< HEAD
* Tue Jun 27 2023 Wang Shilong <shilong.wang@intel.com> 2.3.108-2
- Remove lmdb-devel for MD on SSD
=======
* Wed Jun 28 2023 Li Wei <wei.g.li@intel.com> 2.3.108-2
- Update raft to 0.10.1-1.408.g9524cdb
>>>>>>> 312c36d5

* Tue Jun 06 2023 Jeff Olivier <jeffrey.v.olivier@intel.com> 2.3.108-1
- Switch version to 2.3.108

* Mon Jun  5 2023 Jerome Soumagne <jerome.soumagne@intel.com> 2.3.107-7
- Remove libfabric pinning and allow for 1.18 builds

* Fri May 26 2023 Jeff Olivier <jeffrey.v.olivier@intel.com> 2.3.107-6
- Add lmdb-devel and bio_ut for MD on SSD

* Tue May 23 2023 Lei Huang <lei.huang@intel.com> 2.3.107-5
- Add libcapstone-devel to deps of client-tests package

* Tue May 16 2023 Lei Huang <lei.huang@intel.com> 2.3.107-4
- Add libcapstone as a new prerequisite package
- Add libpil4dfs.so in daos-client rpm

* Mon May 15 2023 Jerome Soumagne <jerome.soumagne@intel.com> 2.3.107-3
- Fix libfabric/libfabric1 dependency mismatch on SuSE

* Wed May 10 2023 Jerome Soumagne <jerome.soumagne@intel.com> 2.3.107-2
- Temporarily pin libfabric to < 1.18

* Fri May 5 2023 Johann Lombardi <johann.lombardi@intel.com> 2.3.107-1
- Bump version to 2.3.107

* Fri Mar 17 2023 Tom Nabarro <tom.nabarro@intel.com> 2.3.106-2
- Add numactl requires for server package

* Tue Mar 14 2023 Brian J. Murrell <brian.murrell@intel.com> 2.3.106-1
- Bump version to be higher than TB5

* Wed Feb 22 2023 Li Wei <wei.g.li@intel.com> 2.3.103-6
- Update raft to 0.9.2-1.403.g3d20556

* Tue Feb 21 2023 Michael MacDonald <mjmac.macdonald@intel.com> 2.3.103-5
- Bump min supported go version to 1.17

* Fri Feb 17 2023 Ashley M. Pittman <ashley.m.pittman@intel.com> 2.3.103-4
- Add protobuf-c-devel to deps of client-tests package

* Mon Feb 13 2023 Brian J. Murrell <brian.murrell@intel.com> 2.3.103-3
- Remove explicit R: protobuf-c and let the auto-dependency generator
  handle it

* Wed Feb 8 2023 Michael Hennecke <michael.hennecke@intel.com> 2.3.103-2
- Change ipmctl requirement from v2 to v3

* Fri Jan 27 2023 Phillip Henderson <phillip.henderson@intel.com> 2.3.103-1
- Bump version to 2.3.103

* Wed Jan 25 2023 Johann Lombardi <johann.lombardi@intel.com> 2.3.102-1
- Bump version to 2.3.102

* Tue Jan 24 2023 Phillip Henderson <phillip.henderson@intel.com> 2.3.101-7
- Fix daos-tests-internal requirement for daos-tests

* Fri Jan 6 2023 Brian J. Murrell <brian.murrell@intel.com> 2.3.101-6
- Don't need to O: cart any more
- Add %%doc to all packages
- _datadir -> _datarootdir
- Don't use PREFIX= with scons in %%build
- Fix up some hard-coded paths to use macros instead
- Use some guards to prevent creating empty scriptlets

* Tue Dec 06 2022 Joseph G. Moore <joseph.moore@intel.com> 2.3.101-5
- Update Mercury to 2.2.0-6

* Thu Dec 01 2022 Tom Nabarro <tom.nabarro@intel.com> 2.3.101-4
- Update SPDK dependency requirement to greater than or equal to 22.01.2.

* Tue Oct 18 2022 Brian J. Murrell <brian.murrell@intel.com> 2.3.101-3
- Set flag to build per-subpackage debuginfo packages for Leap 15

* Thu Oct 6 2022 Michael MacDonald <mjmac.macdonald@intel.com> 2.3.101-2
- Rename daos_admin -> daos_server_helper

* Tue Sep 20 2022 Johann Lombardi <johann.lombardi@intel.com> 2.3.101-1
- Bump version to 2.3.101

* Thu Sep 8 2022 Jeff Olivier <jeffrey.v.olivier@intel.com> 2.3.100-22
- Move io_conf files from bin to TESTING

* Tue Aug 16 2022 Jeff Olivier <jeffrey.v.olivier@intel.com> 2.3.100-21
- Update PMDK to 1.12.1~rc1 to fix DAOS-11151

* Thu Aug 11 2022 Wang Shilong <shilong.wang@intel.com> 2.3.100-20
- Add daos_debug_set_params to daos-client-tests rpm for fault injection test.

* Fri Aug 5 2022 Jerome Soumagne <jerome.soumagne@intel.com> 2.3.100-19
- Update to mercury 2.2.0

* Tue Jul 26 2022 Michael MacDonald <mjmac.macdonald@intel.com> 2.3.100-18
- Bump min supported go version to 1.16

* Mon Jul 18 2022 Jerome Soumagne <jerome.soumagne@intel.com> 2.3.100-17
- Remove now unused openpa dependency

* Fri Jul 15 2022 Jeff Olivier <jeffrey.v.olivier@intel.com> 2.3.100-16
- Add pool_scrubbing_tests to test package

* Wed Jul 13 2022 Tom Nabarro <tom.nabarro@intel.com> 2.3.100-15
- Update SPDK dependency requirement to greater than or equal to 22.01.1.

* Mon Jun 27 2022 Jerome Soumagne <jerome.soumagne@intel.com> 2.3.100-14
- Update to mercury 2.2.0rc6

* Fri Jun 17 2022 Jeff Olivier <jeffrey.v.olivier@intel.com> 2.3.100-13
- Remove libdts.so, replace with build time static

* Thu Jun 2 2022 Jeff Olivier <jeffrey.v.olivier@intel.com> 2.3.100-12
- Make ucx required for build on all platforms

* Wed Jun 1 2022 Michael MacDonald <mjmac.macdonald@intel.com> 2.3.100-11
- Move dmg to new daos-admin RPM

* Wed May 18 2022 Lei Huang <lei.huang@intel.com> 2.3.100-10
- Update to libfabric to v1.15.1-1 to include critical performance patches

* Tue May 17 2022 Phillip Henderson <phillip.henderson@intel.com> 2.3.100-9
- Remove doas-client-tests-openmpi dependency from daos-tests
- Add daos-tests-internal package

* Mon May  9 2022 Ashley Pittman <ashley.m.pittman@intel.com> 2.3.100-8
- Extend dfusedaosbuild test to run in different configurations.

* Fri May  6 2022 Ashley Pittman <ashley.m.pittman@intel.com> 2.3.100-7
- Add dfuse unit-test binary to call from ftest.

* Wed May  4 2022 Joseph Moore <joseph.moore@intel.com> 2.3.100-6
- Update to mercury 2.1.0.rc4-9 to enable non-unified mode in UCX

* Tue Apr 26 2022 Phillip Henderson <phillip.henderson@intel.com> 2.3.100-5
- Move daos_gen_io_conf and daos_run_io_conf to daos-client-tests

* Wed Apr 20 2022 Lei Huang <lei.huang@intel.com> 2.3.100-4
- Update to libfabric to v1.15.0rc3-1 to include critical performance patches

* Tue Apr 12 2022 Li Wei <wei.g.li@intel.com> 2.3.100-3
- Update raft to 0.9.1-1401.gc18bcb8 to fix uninitialized node IDs

* Wed Apr 6 2022 Jeff Olivier <jeffrey.v.olivier@intel.com> 2.3.100-2
- Remove direct MPI dependency from most of tests

* Wed Apr  6 2022 Johann Lombardi <johann.lombardi@intel.com> 2.3.100-1
- Switch version to 2.3.100 for 2.4 test builds

* Wed Apr  6 2022 Joseph Moore <joseph.moore@intel.com> 2.1.100-26
- Add build depends entries for UCX libraries.

* Sat Apr  2 2022 Joseph Moore <joseph.moore@intel.com> 2.1.100-25
- Update to mercury 2.1.0.rc4-8 to include UCX provider patch

* Fri Mar 11 2022 Alexander Oganezov <alexander.a.oganezov@intel.com> 2.1.100-24
- Update to mercury 2.1.0.rc4-6 to include CXI provider patch

* Wed Mar 02 2022 Michael Hennecke <michael.hennecke@intel.com> 2.1.100-23
- DAOS-6344: Create secondary group daos_daemons for daos_server and daos_agent

* Tue Feb 22 2022 Alexander Oganezov <alexander.a.oganezov@intel.com> 2.1.100-22
- Update mercury to include DAOS-9561 workaround

* Sun Feb 13 2022 Michael MacDonald <mjmac.macdonald@intel.com> 2.1.100-21
- Update go toolchain requirements

* Thu Feb 10 2022 Li Wei <wei.g.li@intel.com> 2.1.100-20
- Update raft to 0.9.0-1394.gc81505f to fix membership change bugs

* Wed Jan 19 2022 Michael MacDonald <mjmac.macdonald@intel.com> 2.1.100-19
- Move libdaos_common.so from daos-client to daos package

* Mon Jan 17 2022 Johann Lombardi <johann.lombardi@intel.com> 2.1.100-18
- Update libfabric to 1.14.0 GA and apply fix for DAOS-9376

* Thu Dec 23 2021 Alexander Oganezov <alexander.a.oganezov@intel.com> 2.1.100-17
- Update to v2.1.0-rc4-3 to pick fix for DAOS-9325 high cpu usage
- Change mercury pinning to be >= instead of strict =

* Thu Dec 16 2021 Brian J. Murrell <brian.murrell@intel.com> 2.1.100-16
- Add BR: python-rpm-macros for Leap 15 as python3-base dropped that
  as a R:

* Sat Dec 11 2021 Brian J. Murrell <brian.murrell@intel.com> 2.1.100-15
- Create a shim package to allow daos openmpi packages built with the
  distribution openmpi to install on MOFED systems

* Fri Dec 10 2021 Brian J. Murrell <brian.murrell@intel.com> 2.1.100-14
- Don't make daos-*-tests-openmi a dependency of anything
  - If they are wanted, they should be installed explicitly, due to
    potential conflicts with other MPI stacks

* Wed Dec 08 2021 Alexander Oganezov <alexander.a.oganezov@intel.com> 2.1.100-13
- Remove DAOS-9173 workaround from mercury. Apply DAOS-9173 to ofi

* Tue Dec 07 2021 Alexander Oganezov <alexander.a.oganezov@intel.com> 2.1.100-12
- Apply DAOS-9173 workaround to mercury

* Fri Dec 03 2021 Alexander Oganezov <alexander.a.oganezov@intel.com> 2.1.100-11
- Update mercury to v2.1.0rc4

* Thu Dec 02 2021 Danielle M. Sikich <danielle.sikich@intel.com> 2.1.100-10
- Fix name of daos serialize package

* Sun Nov 28 2021 Tom Nabarro <tom.nabarro@intel.com> 2.1.100-9
- Set rmem_{max,default} sysctl values on server package install to enable
  SPDK pci_event module to operate in unprivileged process (daos_engine).

* Wed Nov 24 2021 Brian J. Murrell <brian.murrell@intel.com> 2.1.100-8
- Remove invalid "%%else if" syntax
- Fix a few other rpmlint warnings

* Tue Nov 16 2021 Wang Shilong <shilong.wang@intel.com> 2.1.100-7
- Update for libdaos major version bump
- Fix version of libpemobj1 for SUSE

* Sat Nov 13 2021 Alexander Oganezov <alexander.a.oganezov@intel.com> 2.1.100-6
- Update OFI to v1.14.0rc3

* Tue Oct 26 2021 Brian J. Murrell <brian.murrell@intel.com> 2.1.100-5
- Create new daos-{client,server}tests-openmpi and daos-server-tests subpackages
- Rename daos-tests daos-client-tests and make daos-tests require all
  other test suites to maintain existing behavior

* Mon Oct 25 2021 Alexander Oganezov <alexander.a.oganezov@intel.com> 2.1.100-4
- Update mercury to v2.1.0rc2

* Wed Oct 20 2021 Jeff Olivier <jeffrey.v.olivier@intel.com> 2.1.100-3
- Explicitly require 1.11.0-3 of PMDK

* Wed Oct 13 2021 David Quigley <david.quigley@intel.com> 2.1.100-2
- Add defusedxml as a required dependency for the test package.

* Wed Oct 13 2021 Johann Lombardi <johann.lombardi@intel.com> 2.1.100-1
- Switch version to 2.1.100 for 2.2 test builds

* Tue Oct 12 2021 Johann Lombardi <johann.lombardi@intel.com> 1.3.106-1
- Version bump to 1.3.106 for 2.0 test build 6

* Fri Oct 8 2021 Alexander Oganezov <alexander.a.oganezov@intel.com> 1.13.105-4
- Update OFI to v1.13.2rc1

* Wed Sep 15 2021 Li Wei <wei.g.li@intel.com> 1.3.105-3
- Update raft to fix InstallSnapshot performance as well as to avoid some
  incorrect 0.8.0 RPMs

* Fri Sep 03 2021 Brian J. Murrell <brian.murrell@intel.com> 1.3.105-2
- Remove R: hwloc; RPM's auto-requires/provides will take care of this

* Tue Aug 24 2021 Jeff Olivier <jeffrey.v.olivier@intel.com> 1.3.105-1
- Version bump to 1.3.105 for 2.0 test build 5

* Mon Aug 09 2021 Yawei <yawei.niu@intel.com> 1.3.104-5
- Fix duplicates
- Add vos_perf

* Thu Aug 05 2021 Christopher Hoffman <christopherx.hoffman@intel.com> 1.3.104-4
- Update conditional statement to include checking for distributions to
  determine which unit files to use for daos-server and daos-agent

* Wed Aug 04 2021 Kris Jacque <kristin.jacque@intel.com> 1.3.104-3
- Move daos_metrics tool from tests package to server package

* Wed Aug 04 2021 Tom Nabarro <tom.nabarro@intel.com> 1.3.104-2
- Update to spdk 21.07 and (indirectly) dpdk 21.05

* Mon Aug 02 2021 Jeff Olivier <jeffrey.v.olivier@intel.com> 1.3.104-1
- Version bump to 1.3.104 for 2.0 test build 4

* Mon Jul 19 2021 Danielle M. Sikich <danielle.sikich@intel.com> 1.3.103-5
- Add DAOS serialization library that requires hdf5

* Wed Jul 14 2021 Li Wei <wei.g.li@intel.com> 1.3.103-4
- Update raft to fix slow leader re-elections

* Tue Jul 13 2021  Maureen Jean <maureen.jean@intel.com> 1.3.103-3
- Add python modules to python3.6 site-packages

* Mon Jul 12 2021 Alexander Oganezov <alexander.a.oganezov@intel.com> 1.3.103-2
- Update to mercury release v2.0.1

* Mon Jul 12 2021 Johann Lombardi <johann.lombardi@intel.com> 1.3.103-1
- Version bump to 1.3.103 for 2.0 test build 3

* Wed Jul 7 2021 Phillip Henderson <phillip.henderson@intel.com> 1.3.102-6
- Update daos-devel to always require the same version daos-client

* Wed Jun 30 2021 Tom Nabarro <tom.nabarro@intel.com> 1.3.102-5
- Update to spdk 21.04 and (indirectly) dpdk 21.05

* Fri Jun 25 2021 Brian J. Murrell <brian.murrell@intel.com> - 1.3.102-4
- Add libuuid-devel back as a requirement of daos-devel

* Wed Jun 23 2021 Li Wei <wei.g.li@intel.com> 1.3.102-3
- Update raft to pick up Pre-Vote

* Mon Jun 14 2021 Jeff Olivier <jeffrey.v.olivier@intel.com> 1.3.102-2
- Update to pmdk 1.11.0-rc1
- Remove dependence on libpmem since we use libpmemobj directly

* Fri Jun 11 2021 Johann Lombardi <johann.lombardi@intel.com> 1.3.102-1
- Version bump to 1.3.102 for 2.0 test build 2

* Wed Jun 02 2021 Johann Lombardi <johann.lombardi@intel.com> 1.3.101-3
- Remove libs from devel package

* Thu May 20 2021 Jeff Olivier <jeffrey.v.olivier@intel.com> 1.3.0-101-2
- Remove client libs from common package

* Wed May 19 2021 Johann Lombardi <johann.lombardi@intel.com> 1.3.101-1
- Version bump to 1.3.101 for 2.0 test build 1

* Fri May 07 2021 Brian J. Murrell <brian.murrell@intel.com> 1.3.0-16
- Enable debuginfo package building on SUSE platforms

* Thu May 06 2021 Brian J. Murrell <brian.murrell@intel.com> 1.3.0-15
- Update to build on EL8

* Wed May 05 2021 Brian J. Murrell <brian.murrell@intel.com> 1.3.0-14
- Package /etc/daos/certs in main/common package so that both server
  and client get it created

* Wed Apr 21 2021 Tom Nabarro <tom.nabarro@intel.com> - 1.3.0-13
- Relax ipmctl version requirement on leap15 as we have runtime checks

* Fri Apr 16 2021 Mohamad Chaarawi <mohamad.chaarawi@intel.com> - 1.3.0-12
- remove dfuse_hl

* Wed Apr 14 2021 Jeff Olivier <jeffrey.v.olivier@intel.com> - 1.3.0-11
- Remove storage_estimator and io_conf from client packages to remove
  any client side dependence on bio and vos (and and PMDK/SPDK)

* Mon Apr 12 2021 Dalton A. Bohning <daltonx.bohning@intel.com> - 1.3.0-10
- Add attr to the test dependencies

* Tue Apr 06 2021 Kris Jacque <kristin.jacque@intel.com> 1.3.0-9
- Add package for daos_firmware helper binary

* Fri Apr 02 2021 Jeff Olivier <jeffrey.v.olivier@intel.com> 1.3.0-8
- Remove unused readline-devel

* Thu Apr 01 2021 Brian J. Murrell <brian.murrell@intel.com> 1.3.0-7
- Update argobots to 1.1

* Tue Mar 30 2021 Maureen Jean <maureen.jean@intel.com> 1.3.0-6
- Change pydaos_shim_3 to pydaos_shim

* Mon Mar 29 2021 Brian J. Murrell <brian.murrell@intel.com> - 1.3.0-5
- Move libdts.so to the daos-tests subpackage

* Tue Mar 23 2021 Alexander Oganezov <alexander.a.oganezov@intel.com> 1.3.0-4
- Update libfabric to v1.12.0
- Disable grdcopy/gdrapi linkage in libfabric


* Thu Mar 18 2021 Maureen Jean <maureen.jean@intel.com> 1.3.0-3
- Update to python3

* Thu Feb 25 2021 Li Wei <wei.g.li@intel.com> 1.3.0-2
- Require raft-devel 0.7.3 that fixes an unstable leadership problem caused by
  removed replicas as well as some Coverity issues

* Wed Feb 24 2021 Brian J. Murrell <brian.murrell@intel.com> - 1.3.0-1
- Version bump up to 1.3.0

* Mon Feb 22 2021 Brian J. Murrell <brian.murrell@intel.com> 1.1.3-3
- Remove all *-devel Requires from daos-devel as none of those are
  actually necessary to build libdaos clients

* Tue Feb 16 2021 Alexander Oganezov <alexander.a.oganezov@intel.com> 1.1.3-2
- Update libfabric to v1.12.0rc1

* Wed Feb 10 2021 Johann Lombardi <johann.lombardi@intel.com> 1.1.3-1
- Version bump up to 1.1.3

* Tue Feb 9 2021 Vish Venkatesan <vishwanath.venkatesan@intel.com> 1.1.2.1-11
- Add new pmem specific version of DAOS common library

* Fri Feb 5 2021 Saurabh Tandan <saurabh.tandan@intel.com> 1.1.2.1-10
- Added dbench as requirement for test package.

* Wed Feb 3 2021 Hua Kuang <hua.kuang@intel.com> 1.1.2.1-9
- Changed License to BSD-2-Clause-Patent

* Wed Feb 03 2021 Brian J. Murrell <brian.murrell@intel.com> - 1.1.2-8
- Update minimum required libfabric to 1.11.1

* Thu Jan 28 2021 Phillip Henderson <phillip.henderson@intel.com> 1.1.2.1-7
- Change ownership and permissions for the /etc/daos/certs directory.

* Sat Jan 23 2021 Alexander Oganezov <alexander.a.oganezov@intel.com> 1.1.2.1-6
- Update to mercury v2.0.1rc1

* Fri Jan 22 2021 Michael MacDonald <mjmac.macdonald@intel.com> 1.1.2.1-5
- Install daos_metrics utility to %%{_bindir}

* Wed Jan 20 2021 Kenneth Cain <kenneth.c.cain@intel.com> 1.1.2.1-4
- Version update for API major version 1, libdaos.so.1 (1.0.0)

* Fri Jan 15 2021 Michael Hennecke <mhennecke@lenovo.com> 1.1.2.1-3
- Harmonize daos_server and daos_agent groups.

* Tue Dec 15 2020 Ashley Pittman <ashley.m.pittman@intel.com> 1.1.2.1-2
- Combine the two memcheck suppressions files.

* Wed Dec 09 2020 Johann Lombardi <johann.lombardi@intel.com> 1.1.2.1-1
- Version bump up to 1.1.2.1

* Fri Dec 04 2020 Li Wei <wei.g.li@intel.com> 1.1.2-3
- Require raft-devel 0.7.1 that fixes recent Coverity issues

* Wed Dec 02 2020 Maureen Jean <maureen.jean@intel.com> - 1.1.2-2
- define scons_args to be BUILD_TYPE=<release|dev>
- the scons default is BUILD_TYPE=release
- BUILD_TYPE=release will disable fault injection in build

* Tue Dec 01 2020 Brian J. Murrell <brian.murrell@intel.com> - 1.1.2-1
- Version bump up to 1.1.2

* Tue Nov 17 2020 Li Wei <wei.g.li@intel.com> 1.1.1-8
- Require raft-devel 0.7.0 that changes log indices and terms to 63-bit

* Wed Nov 11 2020 Tom Nabarro <tom.nabarro@intel.com> 1.1.1-7
- Add version validation for runtime daos_server ipmctl requirement to avoid
  potential corruption of PMMs when setting PMem goal, issue fixed in
  https://github.com/intel/ipmctl/commit/9e3898cb15fa9eed3ef3e9de4488be1681d53ff4

* Thu Oct 29 2020 Jonathan Martinez Montes <jonathan.martinez.montes@intel.com> 1.1.1-6
- Restore obj_ctl utility

* Wed Oct 28 2020 Brian J. Murrell <brian.murrell@intel.com> - 1.1.1-5
- Use %%autosetup
- Only use systemd_requires if it exists
- Obsoletes: cart now that it's included in daos

* Sat Oct 24 2020 Maureen Jean <maureen.jean@intel.com> 1.1.1-4
- Add daos.conf to the daos package to resolve the path to libbio.so

* Tue Oct 13 2020 Jonathan Martinez Montes <jonathan.martinez.montes@intel.com> 1.1.1-3
- Remove obj_ctl from Tests RPM package
- Add libdts.so shared library that is used by daos_perf, daos_racer and
  the daos utility.

* Tue Oct 13 2020 Amanda Justiniano <amanda.justiniano-pagn@intel.com> 1.1.1-3
- Add lbzip2 requirement to the daos-tests package

* Tue Oct 13 2020 Michael MacDonald <mjmac.macdonald@intel.com> 1.1.1-2
- Create unprivileged user for daos_agent

* Mon Oct 12 2020 Johann Lombardi <johann.lombardi@intel.com> 1.1.1-1
- Version bump up to 1.1.1

* Sat Oct 03 2020 Michael MacDonald <mjmac.macdonald@intel.com> 1.1.0-34
- Add go-race to BuildRequires on OpenSUSE Leap

* Wed Sep 16 2020 Alexander Oganezov <alexander.a.oganezov@intel.com> 1.1.0-33
- Update OFI to v1.11.0

* Mon Aug 17 2020 Michael MacDonald <mjmac.macdonald@intel.com> 1.1.0-32
- Install completion script in /etc/bash_completion.d

* Wed Aug 05 2020 Brian J. Murrell <brian.murrell@intel.com> - 1.1.0-31
- Change fuse requirement to fuse3
- Use Lmod for MPI module loading
- Remove unneeded (and un-distro gated) Requires: json-c

* Wed Jul 29 2020 Jonathan Martinez Montes <jonathan.martinez.montes@intel.com> - 1.1.0-30
- Add the daos_storage_estimator.py tool. It merges the functionality of the
  former tools vos_size, vos_size.py, vos_size_dfs_sample.py and parse_csv.py.

* Wed Jul 29 2020 Jeffrey V Olivier <jeffrey.v.olivier@intel.com> - 1.1.0-29
- Revert prior changes from version 28

* Mon Jul 13 2020 Brian J. Murrell <brian.murrell@intel.com> - 1.1.0-28
- Change fuse requirement to fuse3
- Use Lmod for MPI module loading

* Tue Jul 7 2020 Alexander A Oganezov <alexander.a.oganezov@intel.com> - 1.1.0-27
- Update to mercury release 2.0.0~rc1-1

* Sun Jun 28 2020 Jonathan Martinez Montes <jonathan.martinez.montes@intel.com> - 1.1.0-26
- Add the vos_size_dfs_sample.py tool. It is used to generate dynamically
  the vos_dfs_sample.yaml file using the real DFS super block data.

* Tue Jun 23 2020 Jeff Olivier <jeffrey.v.olivier@intel.com> - 1.1.0-25
- Add -no-rpath option and use it for rpm build rather than modifying
  SCons files in place

* Tue Jun 16 2020 Jeff Olivier <jeffrey.v.olivier@intel.com> - 1.1.0-24
- Modify RPATH removal snippet to replace line with pass as some lines
  can't be removed without breaking the code

* Fri Jun 05 2020 Ryon Jensen <ryon.jensen@intel.com> - 1.1.0-23
- Add libisa-l_crypto dependency

* Fri Jun 05 2020 Tom Nabarro <tom.nabarro@intel.com> - 1.1.0-22
- Change server systemd run-as user to daos_server in unit file

* Thu Jun 04 2020 Hua Kuang <hua.kuang@intel.com> - 1.1.0-21
- Remove dmg_old from DAOS RPM package

* Thu May 28 2020 Tom Nabarro <tom.nabarro@intel.com> - 1.1.0-20
- Create daos group to run as in systemd unit file

* Tue May 26 2020 Brian J. Murrell <brian.murrell@intel.com> - 1.1.0-19
- Enable parallel building with _smp_mflags

* Fri May 15 2020 Kenneth Cain <kenneth.c.cain@intel.com> - 1.1.0-18
- Require raft-devel >= 0.6.0 that adds new API raft_election_start()

* Thu May 14 2020 Brian J. Murrell <brian.murrell@intel.com> - 1.1.0-17
- Add cart-devel's Requires to daos-devel as they were forgotten
  during the cart merge

* Thu May 14 2020 Brian J. Murrell <brian.murrell@intel.com> - 1.1.0-16
- Fix fuse3-libs -> libfuse3 for SLES/Leap 15

* Thu Apr 30 2020 Brian J. Murrell <brian.murrell@intel.com> - 1.1.0-15
- Use new properly pre-release tagged mercury RPM

* Thu Apr 30 2020 Brian J. Murrell <brian.murrell@intel.com> - 1.1.0-14
- Move fuse dependencies to the client subpackage

* Mon Apr 27 2020 Michael MacDonald <mjmac.macdonald@intel.com> 1.1.0-13
- Rename /etc/daos.yml -> /etc/daos_control.yml

* Thu Apr 16 2020 Brian J. Murrell <brian.murrell@intel.com> - 1.1.0-12
- Use distro fuse

* Fri Apr 10 2020 Alexander Oganezov <alexander.a.oganezov@intel.com> - 1.1.0-11
- Update to mercury 4871023 to pick na_ofi.c race condition fix for
  "No route to host" errors.

* Sun Apr 05 2020 Brian J. Murrell <brian.murrell@intel.com> - 1.1.0-10
- Clean up spdk dependencies

* Mon Mar 30 2020 Tom Nabarro <tom.nabarro@intel.com> - 1.1.0-9
- Set version of spdk to < v21, > v19

* Fri Mar 27 2020 David Quigley <david.quigley@intel.com> - 1.1.0-8
- add daos and dmg man pages to the daos-client files list

* Thu Mar 26 2020 Michael MacDonald <mjmac.macdonald@intel.com> 1.1.0-7
- Add systemd scriptlets for managing daos_server/daos_agent services

* Thu Mar 26 2020 Alexander Oganeozv <alexander.a.oganezov@intel.com> - 1.1.0-6
- Update ofi to 62f6c937601776dac8a1f97c8bb1b1a6acfbc3c0

* Tue Mar 24 2020 Jeffrey V. Olivier <jeffrey.v.olivier@intel.com> - 1.1.0-5
- Remove cart as an external dependence

* Mon Mar 23 2020 Jeffrey V. Olivier <jeffrey.v.olivier@intel.com> - 1.1.0-4
- Remove scons_local as dependency

* Tue Mar 03 2020 Brian J. Murrell <brian.murrell@intel.com> - 1.1.0-3
- Bump up go minimum version to 1.12

* Thu Feb 20 2020 Brian J. Murrell <brian.murrell@intel.com> - 1.1.0-2
- daos-server requires daos-client (same version)

* Fri Feb 14 2020 Brian J. Murrell <brian.murrell@intel.com> - 1.1.0-1
- Version bump up to 1.1.0

* Wed Feb 12 2020 Brian J. Murrell <brian.murrell@intel.com> - 0.9.0-2
- Remove undefine _missing_build_ids_terminate_build

* Thu Feb 06 2020 Johann Lombardi <johann.lombardi@intel.com> - 0.9.0-1
- Version bump up to 0.9.0

* Sat Jan 18 2020 Jeff Olivier <jeffrey.v.olivier@intel.com> - 0.8.0-3
- Fixing a few warnings in the RPM spec file

* Fri Dec 27 2019 Jeff Olivier <jeffrey.v.olivier@intel.com> - 0.8.0-2
- Remove openmpi, pmix, and hwloc builds, use hwloc and openmpi packages

* Tue Dec 17 2019 Johann Lombardi <johann.lombardi@intel.com> - 0.8.0-1
- Version bump up to 0.8.0

* Thu Dec 05 2019 Johann Lombardi <johann.lombardi@intel.com> - 0.7.0-1
- Version bump up to 0.7.0

* Tue Nov 19 2019 Tom Nabarro <tom.nabarro@intel.com> 0.6.0-15
- Temporarily unconstrain max. version of spdk

* Wed Nov 06 2019 Brian J. Murrell <brian.murrell@intel.com> 0.6.0-14
- Constrain max. version of spdk

* Wed Nov 06 2019 Brian J. Murrell <brian.murrell@intel.com> 0.6.0-13
- Use new cart with R: mercury to < 1.0.1-20 due to incompatibility

* Wed Nov 06 2019 Michael MacDonald <mjmac.macdonald@intel.com> 0.6.0-12
- Add daos_admin privileged helper for daos_server

* Fri Oct 25 2019 Brian J. Murrell <brian.murrell@intel.com> 0.6.0-11
- Handle differences in Leap 15 Python packaging

* Wed Oct 23 2019 Brian J. Murrell <brian.murrell@intel.com> 0.6.0-9
- Update BR: libisal-devel for Leap

* Mon Oct 07 2019 Brian J. Murrell <brian.murrell@intel.com> 0.6.0-8
- Use BR: cart-devel-%%{cart_sha1} if available
- Remove cart's BRs as it's -devel Requires them now

* Tue Oct 01 2019 Brian J. Murrell <brian.murrell@intel.com> 0.6.0-7
- Constrain cart BR to <= 1.0.0

* Sat Sep 21 2019 Brian J. Murrell <brian.murrell@intel.com>
- Remove Requires: {argobots, cart}
  - autodependencies should take care of these

* Thu Sep 19 2019 Jeff Olivier <jeffrey.v.olivier@intel.com>
- Add valgrind-devel requirement for argobots change

* Tue Sep 10 2019 Tom Nabarro <tom.nabarro@intel.com>
- Add requires ndctl as runtime dep for control plane.

* Thu Aug 15 2019 David Quigley <david.quigley@intel.com>
- Add systemd unit files to packaging.

* Thu Jul 25 2019 Brian J. Murrell <brian.murrell@intel.com>
- Add git hash and commit count to release

* Thu Jul 18 2019 David Quigley <david.quigley@intel.com>
- Add certificate generation files to packaging.

* Tue Jul 09 2019 Johann Lombardi <johann.lombardi@intel.com>
- Version bump up to 0.6.0

* Fri Jun 21 2019 David Quigley <dquigley@intel.com>
- Add daos_agent.yml to the list of packaged files

* Thu Jun 13 2019 Brian J. Murrell <brian.murrell@intel.com>
- move obj_ctl daos_gen_io_conf daos_run_io_conf to
  daos-tests sub-package
- daos-server needs spdk-tools

* Fri May 31 2019 Ken Cain <kenneth.c.cain@intel.com>
- Add new daos utility binary

* Wed May 29 2019 Brian J. Murrell <brian.murrell@intel.com>
- Version bump up to 0.5.0
- Add Requires: libpsm_infinipath1 for SLES 12.3

* Tue May 07 2019 Brian J. Murrell <brian.murrell@intel.com>
- Move some files around among the sub-packages

* Mon May 06 2019 Brian J. Murrell <brian.murrell@intel.com>
- Only BR fio
  - fio-{devel,src} is not needed

* Wed Apr 03 2019 Brian J. Murrell <brian.murrell@intel.com>
- initial package<|MERGE_RESOLUTION|>--- conflicted
+++ resolved
@@ -15,7 +15,7 @@
 
 Name:          daos
 Version:       2.3.108
-Release:       2%{?relval}%{?dist}
+Release:       3%{?relval}%{?dist}
 Summary:       DAOS Storage Engine
 
 License:       BSD-2-Clause-Patent
@@ -556,13 +556,11 @@
 # No files in a shim package
 
 %changelog
-<<<<<<< HEAD
-* Tue Jun 27 2023 Wang Shilong <shilong.wang@intel.com> 2.3.108-2
+* Thu Jul 13 2023 Wang Shilong <shilong.wang@intel.com> 2.3.108-3
 - Remove lmdb-devel for MD on SSD
-=======
+
 * Wed Jun 28 2023 Li Wei <wei.g.li@intel.com> 2.3.108-2
 - Update raft to 0.10.1-1.408.g9524cdb
->>>>>>> 312c36d5
 
 * Tue Jun 06 2023 Jeff Olivier <jeffrey.v.olivier@intel.com> 2.3.108-1
 - Switch version to 2.3.108
