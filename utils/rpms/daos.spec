%define daoshome %{_exec_prefix}/lib/%{name}
%define server_svc_name daos_server.service
%define agent_svc_name daos_agent.service

%global mercury_version 2.0.1~rc1-1%{?dist}
%global libfabric_version 1.12.0~rc1-1
%global __python %{__python3}

Name:          daos
Version:       1.3.0
Release:       3%{?relval}%{?dist}
Summary:       DAOS Storage Engine

License:       BSD-2-Clause-Patent
URL:           https//github.com/daos-stack/daos
Source0:       %{name}-%{version}.tar.gz
%if (0%{?rhel} >= 7)
BuildRequires: python36-scons >= 2.4
%else
BuildRequires: scons >= 2.4
%endif
BuildRequires: libfabric-devel >= %{libfabric_version}
BuildRequires: mercury-devel = %{mercury_version}
BuildRequires: openpa-devel
BuildRequires: libpsm2-devel
BuildRequires: gcc-c++
BuildRequires: openmpi3-devel
BuildRequires: hwloc-devel
%if (0%{?rhel} >= 7)
BuildRequires: argobots-devel >= 1.0rc1
BuildRequires: json-c-devel
BuildRequires: boost-python36-devel
%else
BuildRequires: libabt-devel >= 1.0rc1
BuildRequires: libjson-c-devel
BuildRequires: boost-devel
%endif
BuildRequires: libpmem-devel >= 1.8, libpmemobj-devel >= 1.8
BuildRequires: fuse3-devel >= 3.4.2
%if (0%{?suse_version} >= 1500)
# NB: OpenSUSE is stupid about this... If we just
# specify go >= 1.X, it installs go=1.11 AND 1.X.
BuildRequires: go1.14
BuildRequires: go1.14-race
BuildRequires: libprotobuf-c-devel
BuildRequires: liblz4-devel
%else
BuildRequires: protobuf-c-devel
BuildRequires: lz4-devel
%endif
BuildRequires: spdk-devel >= 20, spdk-devel < 21
%if (0%{?rhel} >= 7)
BuildRequires: libisa-l-devel
BuildRequires: libisa-l_crypto-devel
%else
BuildRequires: libisal-devel
BuildRequires: libisal_crypto-devel
%endif
BuildRequires: raft-devel = 0.7.3
BuildRequires: openssl-devel
BuildRequires: libevent-devel
BuildRequires: libyaml-devel
BuildRequires: libcmocka-devel
BuildRequires: readline-devel
BuildRequires: valgrind-devel
BuildRequires: systemd
%if (0%{?rhel} >= 7)
BuildRequires: numactl-devel
BuildRequires: CUnit-devel
BuildRequires: golang-bin >= 1.12
# needed to retrieve PMM region info through control-plane
BuildRequires: libipmctl-devel
BuildRequires: python36-devel
BuildRequires: python36-distro
BuildRequires: Lmod
%else
%if (0%{?suse_version} >= 1315)
# see src/client/dfs/SConscript for why we need /etc/os-release
# that code should be rewritten to use the python libraries provided for
# os detection
# prefer over libpsm2-compat
BuildRequires: libpsm_infinipath1
# prefer over libcurl4-mini
BuildRequires: libcurl4
BuildRequires: distribution-release
BuildRequires: libnuma-devel
BuildRequires: cunit-devel
BuildRequires: ipmctl-devel
BuildRequires: python3-devel
BuildRequires: python3-distro
BuildRequires: lua-lmod
BuildRequires: systemd-rpm-macros
%if 0%{?is_opensuse}
%else
# have choice for libcurl.so.4()(64bit) needed by systemd: libcurl4 libcurl4-mini
# have choice for libcurl.so.4()(64bit) needed by cmake: libcurl4 libcurl4-mini
BuildRequires: libcurl4
# have choice for libpsm_infinipath.so.1()(64bit) needed by libfabric1: libpsm2-compat libpsm_infinipath1
# have choice for libpsm_infinipath.so.1()(64bit) needed by openmpi-libs: libpsm2-compat libpsm_infinipath1
BuildRequires: libpsm_infinipath1
%endif
%endif
%endif
%if (0%{?suse_version} >= 1500)
Requires: libpmem1 >= 1.8, libpmemobj1 >= 1.8
%else
Requires: libpmem >= 1.8, libpmemobj >= 1.8
%endif
Requires: protobuf-c
Requires: openssl
# This should only be temporary until we can get a stable upstream release
# of mercury, at which time the autoprov shared library version should
# suffice
Requires: mercury = %{mercury_version}

%description
The Distributed Asynchronous Object Storage (DAOS) is an open-source
software-defined object store designed from the ground up for
massively distributed Non Volatile Memory (NVM). DAOS takes advantage
of next generation NVM technology like Storage Class Memory (SCM) and
NVM express (NVMe) while presenting a key-value storage interface and
providing features such as transactional non-blocking I/O, advanced
data protection with self healing on top of commodity hardware, end-
to-end data integrity, fine grained data control and elastic storage
to optimize performance and cost.

%package server
Summary: The DAOS server
Requires: %{name}%{?_isa} = %{version}-%{release}
Requires: %{name}-client%{?_isa} = %{version}-%{release}
Requires: spdk-tools
Requires: ndctl
# needed to set PMem configuration goals in BIOS through control-plane
%if (0%{?suse_version} >= 1500)
Requires: ipmctl < 02.00.00.3809
%else
Requires: ipmctl > 02.00.00.3816
%endif
Requires: hwloc
Requires: mercury = %{mercury_version}
Requires(post): /sbin/ldconfig
Requires(postun): /sbin/ldconfig
Requires: libfabric >= %{libfabric_version}
%{?systemd_requires}
Obsoletes: cart < 1000

%description server
This is the package needed to run a DAOS server

%package client
Summary: The DAOS client
Requires: %{name}%{?_isa} = %{version}-%{release}
Requires: mercury = %{mercury_version}
Requires: libfabric >= %{libfabric_version}
Requires: fuse3 >= 3.4.2
Obsoletes: cart < 1000
%if (0%{?suse_version} >= 1500)
Requires: libfuse3-3 >= 3.4.2
%else
# because our repo has a deprecated fuse-3.x RPM, make sure we don't
# get it when fuse3 Requires: /etc/fuse.conf
Requires: fuse < 3, fuse3-libs >= 3.4.2
%endif
%{?systemd_requires}

%description client
This is the package needed to run a DAOS client

%package tests
Summary: The DAOS test suite
Requires: %{name}-client%{?_isa} = %{version}-%{release}
%if (0%{?rhel} >= 7)
Requires: python36
Requires: python36-distro
Requires: python36-tabulate
%endif
%if (0%{?suse_version} >= 1500)
Requires: python3
Requires: python3-distro
Requires: python3-tabulate
%endif
Requires: fio
Requires: dbench
Requires: lbzip2
%if (0%{?suse_version} >= 1315)
Requires: libpsm_infinipath1
%endif

%description tests
This is the package needed to run the DAOS test suite

%package devel
# Leap 15 doesn't seem to be creating dependencies as richly as EL7
# for example, EL7 automatically adds:
# Requires: libdaos.so.0()(64bit)
%if (0%{?suse_version} >= 1500)
Requires: %{name}-client%{?_isa} = %{version}-%{release}
Requires: %{name}%{?_isa} = %{version}-%{release}
%endif
Summary: The DAOS development libraries and headers

%description devel
This is the package needed to build software with the DAOS library.

%prep
%autosetup

%build

%define conf_dir %{_sysconfdir}/daos
<<<<<<< HEAD
%if (0%{?rhel} >= 7)
%define scons_exe scons-3
%else
%define scons_exe scons
%endif
%{scons_exe} %{?_smp_mflags} \
      --config=force         \
      --no-rpath             \
      USE_INSTALLED=all      \
      CONF_DIR=%{conf_dir}   \
      PREFIX=%{?buildroot}   \
=======

scons %{?_smp_mflags}      \
      --config=force       \
      --no-rpath           \
      USE_INSTALLED=all    \
      CONF_DIR=%{conf_dir} \
      PREFIX=%{buildroot} \
>>>>>>> 9f4af97f
     %{?scons_args}

%install
%{scons_exe} %{?_smp_mflags}          \
      --config=force                  \
      --no-rpath                      \
      --install-sandbox=%{buildroot} \
      %{buildroot}%{_prefix}         \
      %{buildroot}%{conf_dir}        \
      USE_INSTALLED=all               \
      CONF_DIR=%{conf_dir}            \
      PREFIX=%{_prefix}               \
      %{?scons_args}

mkdir -p %{buildroot}/%{_sysconfdir}/ld.so.conf.d/
echo "%{_libdir}/daos_srv" > %{buildroot}/%{_sysconfdir}/ld.so.conf.d/daos.conf
mkdir -p %{buildroot}/%{_unitdir}
%if (0%{?rhel} == 7)
install -m 644 utils/systemd/%{server_svc_name}.pre230 %{buildroot}/%{_unitdir}/%{server_svc_name}
install -m 644 utils/systemd/%{agent_svc_name}.pre230 %{buildroot}/%{_unitdir}/%{agent_svc_name}
%else
install -m 644 utils/systemd/%{server_svc_name} %{buildroot}/%{_unitdir}
install -m 644 utils/systemd/%{agent_svc_name} %{buildroot}/%{_unitdir}
%endif
mkdir -p %{buildroot}/%{conf_dir}/certs/clients
mv %{buildroot}/%{_sysconfdir}/daos/bash_completion.d %{buildroot}/%{_sysconfdir}

%pre server
getent group daos_metrics >/dev/null || groupadd -r daos_metrics
getent group daos_server >/dev/null || groupadd -r daos_server
getent passwd daos_server >/dev/null || useradd -s /sbin/nologin -r -g daos_server -G daos_metrics daos_server
%post server
/sbin/ldconfig
%systemd_post %{server_svc_name}
%preun server
%systemd_preun %{server_svc_name}
%postun server
/sbin/ldconfig
%systemd_postun %{server_svc_name}

%pre client
getent group daos_agent >/dev/null || groupadd -r daos_agent
getent passwd daos_agent >/dev/null || useradd -s /sbin/nologin -r -g daos_agent daos_agent
%post client
%systemd_post %{agent_svc_name}
%preun client
%systemd_preun %{agent_svc_name}
%postun client
%systemd_postun %{agent_svc_name}

%files
%defattr(-, root, root, -)
# you might think libvio.so goes in the server RPM but
# the 2 tools following it need it
%{_libdir}/daos_srv/libbio.so
# you might think libdaos_tests.so goes in the tests RPM but
# the 4 tools following it need it
%{_libdir}/libdaos_tests.so
%{_sysconfdir}/ld.so.conf.d/daos.conf
%{_bindir}/io_conf
%{_bindir}/jump_pl_map
%{_bindir}/ring_pl_map
%{_bindir}/pl_bench
%{_bindir}/rdbt
%{_libdir}/libvos.so
%{_libdir}/libcart*
%{_libdir}/libgurt*
%{_sysconfdir}/daos/memcheck-cart.supp
%dir %{_sysconfdir}/daos
%{_sysconfdir}/daos/vos_size_input.yaml
%dir %{_sysconfdir}/bash_completion.d
%{_sysconfdir}/bash_completion.d/daos.bash
%{_libdir}/libdaos_common.so
%{_libdir}/libdaos_common_pmem.so
# TODO: this should move from daos_srv to daos
%{_libdir}/daos_srv/libplacement.so
# Certificate generation files
%dir %{_libdir}/%{name}
%{_libdir}/%{name}/certgen/
%{_libdir}/%{name}/VERSION
%doc

%files server
%config(noreplace) %{conf_dir}/daos_server.yml
%dir %{conf_dir}/certs
%attr(0755,root,root) %{conf_dir}/certs
%dir %{conf_dir}/certs/clients
%attr(0700,daos_server,daos_server) %{conf_dir}/certs/clients
%attr(0644,root,root) %{conf_dir}/daos_server.yml
# set daos_admin to be setuid root in order to perform privileged tasks
%attr(4750,root,daos_server) %{_bindir}/daos_admin
# set daos_server to be setgid daos_server in order to invoke daos_admin
%attr(2755,root,daos_server) %{_bindir}/daos_server
%{_bindir}/daos_engine
%dir %{_libdir}/daos_srv
%{_libdir}/daos_srv/libcont.so
%{_libdir}/daos_srv/libdtx.so
%{_libdir}/daos_srv/libmgmt.so
%{_libdir}/daos_srv/libobj.so
%{_libdir}/daos_srv/libpool.so
%{_libdir}/daos_srv/librdb.so
%{_libdir}/daos_srv/librdbt.so
%{_libdir}/daos_srv/librebuild.so
%{_libdir}/daos_srv/librsvc.so
%{_libdir}/daos_srv/libsecurity.so
%{_libdir}/daos_srv/libvos_srv.so
%{_datadir}/%{name}
%exclude %{_datadir}/%{name}/ioil-ld-opts
%{_unitdir}/%{server_svc_name}

%files client
%{_bindir}/cart_ctl
%{_bindir}/self_test
%{_bindir}/dmg
%{_bindir}/daos_agent
%{_bindir}/dfuse
%{_bindir}/daos
%{_bindir}/dfuse_hl
%{_bindir}/daos_storage_estimator.py
%{_libdir}/*.so.*
%{_libdir}/libdfs.so
%{_libdir}/%{name}/API_VERSION
%{_libdir}/libduns.so
%{_libdir}/libdfuse.so
%{_libdir}/libioil.so
%{_libdir}/libdfs_internal.so
%{_libdir}/libvos_size.so
%{_libdir}/libdts.so
%dir %{_libdir}/python3/site-packages/pydaos
%dir %{_libdir}/python3/site-packages/storage_estimator
%{_libdir}/python3/site-packages/pydaos/*.py
%{_libdir}/python3/site-packages/storage_estimator/*.py
%if (0%{?rhel} >= 7)
%dir %{_libdir}/python3/site-packages/pydaos/__pycache__
%dir %{_libdir}/python3/site-packages/storage_estimator/__pycache__
%{_libdir}/python3/site-packages/pydaos/__pycache__/*.pyc
%{_libdir}/python3/site-packages/storage_estimator/__pycache__/*.pyc
%endif
%{_libdir}/python3/site-packages/pydaos/pydaos_shim_3.so
%dir %{_libdir}/python3/site-packages/pydaos/raw
%{_libdir}/python3/site-packages/pydaos/raw/*.py
%if (0%{?rhel} >= 7)
%dir %{_libdir}/python3/site-packages/pydaos/raw/__pycache__
%{_libdir}/python3/site-packages/pydaos/raw/__pycache__/*.pyc
%endif
%{_datadir}/%{name}/ioil-ld-opts
%config(noreplace) %{conf_dir}/daos_agent.yml
%config(noreplace) %{conf_dir}/daos_control.yml
%{_unitdir}/%{agent_svc_name}
%{_mandir}/man8/daos.8*
%{_mandir}/man8/dmg.8*

%files tests
%dir %{_prefix}/lib/daos
%{_prefix}/lib/daos/TESTING
%exclude %{_prefix}/lib/daos/TESTING/ftest/list_tests.py
%{_bindir}/hello_drpc
%{_bindir}/*_test*
%{_bindir}/jobtest
%exclude %{_bindir}/self_test
%{_bindir}/smd_ut
%{_bindir}/vea_ut
%{_bindir}/daos_perf
%{_bindir}/daos_racer
%{_bindir}/evt_ctl
%{_bindir}/obj_ctl
%{_bindir}/daos_gen_io_conf
%{_bindir}/daos_run_io_conf
%{_bindir}/crt_launch
%{_bindir}/daos_metrics
%{_sysconfdir}/daos/fault-inject-cart.yaml
%{_bindir}/fault_status
# For avocado tests
%{_prefix}/lib/daos/.build_vars.json
%{_prefix}/lib/daos/.build_vars.sh

%files devel
%{_includedir}/*
%{_libdir}/libdaos.so
%{_libdir}/*.a

%changelog
* Tue Mar 2 2021 Maureen Jean <maureen.jean@intel.com> 1.3.0-3
- Update to python3

* Thu Feb 25 2021 Li Wei <wei.g.li@intel.com> 1.3.0-2
- Require raft-devel 0.7.3 that fixes an unstable leadership problem caused by
  removed replicas as well as some Coverity issues

* Wed Feb 24 2021 Brian J. Murrell <brian.murrell@intel.com> - 1.3.0-1
- Version bump up to 1.3.0

* Mon Feb 22 2021 Brian J. Murrell <brian.murrell@intel.com> 1.1.3-3
- Remove all *-devel Requires from daos-devel as none of those are
  actually necessary to build libdaos clients

* Tue Feb 16 2021 Alexander Oganezov <alexander.a.oganezov@intel.com> 1.1.3-2
- Update libfabric to v1.12.0rc1

* Wed Feb 10 2021 Johann Lombardi <johann.lombardi@intel.com> 1.1.3-1
- Version bump up to 1.1.3

* Tue Feb 9 2021 Vish Venkatesan <vishwanath.venkatesan@intel.com> 1.1.2.1-11
- Add new pmem specific version of DAOS common library

* Fri Feb 5 2021 Saurabh Tandan <saurabh.tandan@intel.com> 1.1.2.1-10
- Added dbench as requirement for test package.

* Wed Feb 3 2021 Hua Kuang <hua.kuang@intel.com> 1.1.2.1-9
- Changed License to BSD-2-Clause-Patent

* Wed Feb 03 2021 Brian J. Murrell <brian.murrell@intel.com> - 1.1.2-8
- Update minimum required libfabric to 1.11.1

* Thu Jan 28 2021 Phillip Henderson <phillip.henderson@intel.com> 1.1.2.1-7
- Change ownership and permissions for the /etc/daos/certs directory.

* Sat Jan 23 2021 Alexander Oganezov <alexander.a.oganezov@intel.com> 1.1.2.1-6
- Update to mercury v2.0.1rc1

* Fri Jan 22 2021 Michael MacDonald <mjmac.macdonald@intel.com> 1.1.2.1-5
- Install daos_metrics utility to %{_bindir}

* Wed Jan 20 2021 Kenneth Cain <kenneth.c.cain@intel.com> 1.1.2.1-4
- Version update for API major version 1, libdaos.so.1 (1.0.0)

* Fri Jan 15 2021 Michael Hennecke <mhennecke@lenovo.com> 1.1.2.1-3
- Harmonize daos_server and daos_agent groups.

* Tue Dec 15 2020 Ashley Pittman <ashley.m.pittman@intel.com> 1.1.2.1-2
- Combine the two memcheck suppressions files.

* Wed Dec 09 2020 Johann Lombardi <johann.lombardi@intel.com> 1.1.2.1-1
- Version bump up to 1.1.2.1

* Fri Dec 04 2020 Li Wei <wei.g.li@intel.com> 1.1.2-3
- Require raft-devel 0.7.1 that fixes recent Coverity issues

* Wed Dec 02 2020 Maureen Jean <maureen.jean@intel.com> - 1.1.2-2
- define scons_args to be BUILD_TYPE=<release|dev>
- the scons default is BUILD_TYPE=release
- BUILD_TYPE=release will disable fault injection in build

* Tue Dec 01 2020 Brian J. Murrell <brian.murrell@intel.com> - 1.1.2-1
- Version bump up to 1.1.2

* Tue Nov 17 2020 Li Wei <wei.g.li@intel.com> 1.1.1-8
- Require raft-devel 0.7.0 that changes log indices and terms to 63-bit

* Wed Nov 11 2020 Tom Nabarro <tom.nabarro@intel.com> 1.1.1-7
- Add version validation for runtime daos_server ipmctl requirement to avoid
  potential corruption of PMMs when setting PMem goal, issue fixed in
  https://github.com/intel/ipmctl/commit/9e3898cb15fa9eed3ef3e9de4488be1681d53ff4

* Thu Oct 29 2020 Jonathan Martinez Montes <jonathan.martinez.montes@intel.com> 1.1.1-6
- Restore obj_ctl utility

* Wed Oct 28 2020 Brian J. Murrell <brian.murrell@intel.com> - 1.1.1-5
- Use %%autosetup
- Only use systemd_requires if it exists
- Obsoletes: cart now that it's included in daos

* Sat Oct 24 2020 Maureen Jean <maureen.jean@intel.com> 1.1.1-4
- Add daos.conf to the daos package to resolve the path to libbio.so

* Tue Oct 13 2020 Jonathan Martinez Montes <jonathan.martinez.montes@intel.com> 1.1.1-3
- Remove obj_ctl from Tests RPM package
- Add libdts.so shared library that is used by daos_perf, daos_racer and
  the daos utility.

* Tue Oct 13 2020 Amanda Justiniano <amanda.justiniano-pagn@intel.com> 1.1.1-3
- Add lbzip2 requirement to the daos-tests package

* Tue Oct 13 2020 Michael MacDonald <mjmac.macdonald@intel.com> 1.1.1-2
- Create unprivileged user for daos_agent

* Mon Oct 12 2020 Johann Lombardi <johann.lombardi@intel.com> 1.1.1-1
- Version bump up to 1.1.1

* Sat Oct 03 2020 Michael MacDonald <mjmac.macdonald@intel.com> 1.1.0-34
- Add go-race to BuildRequires on OpenSUSE Leap

* Wed Sep 16 2020 Alexander Oganezov <alexander.a.oganezov@intel.com> 1.1.0-33
- Update OFI to v1.11.0

* Mon Aug 17 2020 Michael MacDonald <mjmac.macdonald@intel.com> 1.1.0-32
- Install completion script in /etc/bash_completion.d

* Wed Aug 05 2020 Brian J. Murrell <brian.murrell@intel.com> - 1.1.0-31
- Change fuse requirement to fuse3
- Use Lmod for MPI module loading
- Remove unneeded (and un-distro gated) Requires: json-c

* Wed Jul 29 2020 Jonathan Martinez Montes <jonathan.martinez.montes@intel.com> - 1.1.0-30
- Add the daos_storage_estimator.py tool. It merges the functionality of the
  former tools vos_size, vos_size.py, vos_size_dfs_sample.py and parse_csv.py.

* Wed Jul 29 2020 Jeffrey V Olivier <jeffrey.v.olivier@intel.com> - 1.1.0-29
- Revert prior changes from version 28

* Mon Jul 13 2020 Brian J. Murrell <brian.murrell@intel.com> - 1.1.0-28
- Change fuse requirement to fuse3
- Use Lmod for MPI module loading

* Tue Jul 7 2020 Alexander A Oganezov <alexander.a.oganezov@intel.com> - 1.1.0-27
- Update to mercury release 2.0.0~rc1-1

* Sun Jun 28 2020 Jonathan Martinez Montes <jonathan.martinez.montes@intel.com> - 1.1.0-26
- Add the vos_size_dfs_sample.py tool. It is used to generate dynamically
  the vos_dfs_sample.yaml file using the real DFS super block data.

* Tue Jun 23 2020 Jeff Olivier <jeffrey.v.olivier@intel.com> - 1.1.0-25
- Add -no-rpath option and use it for rpm build rather than modifying
  SCons files in place

* Tue Jun 16 2020 Jeff Olivier <jeffrey.v.olivier@intel.com> - 1.1.0-24
- Modify RPATH removal snippet to replace line with pass as some lines
  can't be removed without breaking the code

* Fri Jun 05 2020 Ryon Jensen <ryon.jensen@intel.com> - 1.1.0-23
- Add libisa-l_crypto dependency

* Fri Jun 05 2020 Tom Nabarro <tom.nabarro@intel.com> - 1.1.0-22
- Change server systemd run-as user to daos_server in unit file

* Thu Jun 04 2020 Hua Kuang <hua.kuang@intel.com> - 1.1.0-21
- Remove dmg_old from DAOS RPM package

* Thu May 28 2020 Tom Nabarro <tom.nabarro@intel.com> - 1.1.0-20
- Create daos group to run as in systemd unit file

* Tue May 26 2020 Brian J. Murrell <brian.murrell@intel.com> - 1.1.0-19
- Enable parallel building with _smp_mflags

* Fri May 15 2020 Kenneth Cain <kenneth.c.cain@intel.com> - 1.1.0-18
- Require raft-devel >= 0.6.0 that adds new API raft_election_start()

* Thu May 14 2020 Brian J. Murrell <brian.murrell@intel.com> - 1.1.0-17
- Add cart-devel's Requires to daos-devel as they were forgotten
  during the cart merge

* Thu May 14 2020 Brian J. Murrell <brian.murrell@intel.com> - 1.1.0-16
- Fix fuse3-libs -> libfuse3 for SLES/Leap 15

* Thu Apr 30 2020 Brian J. Murrell <brian.murrell@intel.com> - 1.1.0-15
- Use new properly pre-release tagged mercury RPM

* Thu Apr 30 2020 Brian J. Murrell <brian.murrell@intel.com> - 1.1.0-14
- Move fuse dependencies to the client subpackage

* Mon Apr 27 2020 Michael MacDonald <mjmac.macdonald@intel.com> 1.1.0-13
- Rename /etc/daos.yml -> /etc/daos_control.yml

* Thu Apr 16 2020 Brian J. Murrell <brian.murrell@intel.com> - 1.1.0-12
- Use distro fuse

* Fri Apr 10 2020 Alexander Oganezov <alexander.a.oganezov@intel.com> - 1.1.0-11
- Update to mercury 4871023 to pick na_ofi.c race condition fix for
  "No route to host" errors.

* Sun Apr 05 2020 Brian J. Murrell <brian.murrell@intel.com> - 1.1.0-10
- Clean up spdk dependencies

* Mon Mar 30 2020 Tom Nabarro <tom.nabarro@intel.com> - 1.1.0-9
- Set version of spdk to < v21, > v19

* Fri Mar 27 2020 David Quigley <david.quigley@intel.com> - 1.1.0-8
- add daos and dmg man pages to the daos-client files list

* Thu Mar 26 2020 Michael MacDonald <mjmac.macdonald@intel.com> 1.1.0-7
- Add systemd scriptlets for managing daos_server/daos_admin services

* Thu Mar 26 2020 Alexander Oganeozv <alexander.a.oganezov@intel.com> - 1.1.0-6
- Update ofi to 62f6c937601776dac8a1f97c8bb1b1a6acfbc3c0

* Tue Mar 24 2020 Jeffrey V. Olivier <jeffrey.v.olivier@intel.com> - 1.1.0-5
- Remove cart as an external dependence

* Mon Mar 23 2020 Jeffrey V. Olivier <jeffrey.v.olivier@intel.com> - 1.1.0-4
- Remove scons_local as dependency

* Tue Mar 03 2020 Brian J. Murrell <brian.murrell@intel.com> - 1.1.0-3
- Bump up go minimum version to 1.12

* Thu Feb 20 2020 Brian J. Murrell <brian.murrell@intel.com> - 1.1.0-2
- daos-server requires daos-client (same version)

* Fri Feb 14 2020 Brian J. Murrell <brian.murrell@intel.com> - 1.1.0-1
- Version bump up to 1.1.0

* Wed Feb 12 2020 Brian J. Murrell <brian.murrell@intel.com> - 0.9.0-2
- Remove undefine _missing_build_ids_terminate_build

* Thu Feb 06 2020 Johann Lombardi <johann.lombardi@intel.com> - 0.9.0-1
- Version bump up to 0.9.0

* Sat Jan 18 2020 Jeff Olivier <jeffrey.v.olivier@intel.com> - 0.8.0-3
- Fixing a few warnings in the RPM spec file

* Fri Dec 27 2019 Jeff Olivier <jeffrey.v.olivier@intel.com> - 0.8.0-2
- Remove openmpi, pmix, and hwloc builds, use hwloc and openmpi packages

* Tue Dec 17 2019 Johann Lombardi <johann.lombardi@intel.com> - 0.8.0-1
- Version bump up to 0.8.0

* Thu Dec 05 2019 Johann Lombardi <johann.lombardi@intel.com> - 0.7.0-1
- Version bump up to 0.7.0

* Tue Nov 19 2019 Tom Nabarro <tom.nabarro@intel.com> 0.6.0-15
- Temporarily unconstrain max. version of spdk

* Wed Nov 06 2019 Brian J. Murrell <brian.murrell@intel.com> 0.6.0-14
- Constrain max. version of spdk

* Wed Nov 06 2019 Brian J. Murrell <brian.murrell@intel.com> 0.6.0-13
- Use new cart with R: mercury to < 1.0.1-20 due to incompatibility

* Wed Nov 06 2019 Michael MacDonald <mjmac.macdonald@intel.com> 0.6.0-12
- Add daos_admin privileged helper for daos_server

* Fri Oct 25 2019 Brian J. Murrell <brian.murrell@intel.com> 0.6.0-11
- Handle differences in Leap 15 Python packaging

* Wed Oct 23 2019 Brian J. Murrell <brian.murrell@intel.com> 0.6.0-9
- Update BR: libisal-devel for Leap

* Mon Oct 07 2019 Brian J. Murrell <brian.murrell@intel.com> 0.6.0-8
- Use BR: cart-devel-%{cart_sha1} if available
- Remove cart's BRs as it's -devel Requires them now

* Tue Oct 01 2019 Brian J. Murrell <brian.murrell@intel.com> 0.6.0-7
- Constrain cart BR to <= 1.0.0

* Sat Sep 21 2019 Brian J. Murrell <brian.murrell@intel.com>
- Remove Requires: {argobots, cart}
  - autodependencies should take care of these

* Thu Sep 19 2019 Jeff Olivier <jeffrey.v.olivier@intel.com>
- Add valgrind-devel requirement for argobots change

* Tue Sep 10 2019 Tom Nabarro <tom.nabarro@intel.com>
- Add requires ndctl as runtime dep for control plane.

* Thu Aug 15 2019 David Quigley <david.quigley@intel.com>
- Add systemd unit files to packaging.

* Thu Jul 25 2019 Brian J. Murrell <brian.murrell@intel.com>
- Add git hash and commit count to release

* Thu Jul 18 2019 David Quigley <david.quigley@intel.com>
- Add certificate generation files to packaging.

* Tue Jul 09 2019 Johann Lombardi <johann.lombardi@intel.com>
- Version bump up to 0.6.0

* Fri Jun 21 2019 David Quigley <dquigley@intel.com>
- Add daos_agent.yml to the list of packaged files

* Thu Jun 13 2019 Brian J. Murrell <brian.murrell@intel.com>
- move obj_ctl daos_gen_io_conf daos_run_io_conf to
  daos-tests sub-package
- daos-server needs spdk-tools

* Fri May 31 2019 Ken Cain <kenneth.c.cain@intel.com>
- Add new daos utility binary

* Wed May 29 2019 Brian J. Murrell <brian.murrell@intel.com>
- Version bump up to 0.5.0
- Add Requires: libpsm_infinipath1 for SLES 12.3

* Tue May 07 2019 Brian J. Murrell <brian.murrell@intel.com>
- Move some files around among the sub-packages

* Mon May 06 2019 Brian J. Murrell <brian.murrell@intel.com>
- Only BR fio
  - fio-{devel,src} is not needed

* Wed Apr 03 2019 Brian J. Murrell <brian.murrell@intel.com>
- initial package<|MERGE_RESOLUTION|>--- conflicted
+++ resolved
@@ -208,7 +208,6 @@
 %build
 
 %define conf_dir %{_sysconfdir}/daos
-<<<<<<< HEAD
 %if (0%{?rhel} >= 7)
 %define scons_exe scons-3
 %else
@@ -219,16 +218,7 @@
       --no-rpath             \
       USE_INSTALLED=all      \
       CONF_DIR=%{conf_dir}   \
-      PREFIX=%{?buildroot}   \
-=======
-
-scons %{?_smp_mflags}      \
-      --config=force       \
-      --no-rpath           \
-      USE_INSTALLED=all    \
-      CONF_DIR=%{conf_dir} \
-      PREFIX=%{buildroot} \
->>>>>>> 9f4af97f
+      PREFIX=%{buildroot}    \
      %{?scons_args}
 
 %install
@@ -411,7 +401,7 @@
 %{_libdir}/*.a
 
 %changelog
-* Tue Mar 2 2021 Maureen Jean <maureen.jean@intel.com> 1.3.0-3
+* Thu Mar 18 2021 Maureen Jean <maureen.jean@intel.com> 1.3.0-3
 - Update to python3
 
 * Thu Feb 25 2021 Li Wei <wei.g.li@intel.com> 1.3.0-2
