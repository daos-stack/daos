--- conflicted
+++ resolved
@@ -15,7 +15,7 @@
 
 Name:          daos
 Version:       2.7.100
-Release:       6%{?relval}%{?dist}
+Release:       7%{?relval}%{?dist}
 Summary:       DAOS Storage Engine
 
 License:       BSD-2-Clause-Patent
@@ -592,13 +592,11 @@
 # No files in a shim package
 
 %changelog
-<<<<<<< HEAD
-* Tue Sep 03 2024 Tomasz Gromadzki <tomasz.gromadzki@intel.com> 2.7.100-6
+* Fri Oct 04 2024 Tomasz Gromadzki <tomasz.gromadzki@intel.com> 2.7.100-7
 - pmemobj errors and warnings reported via DAOS logging system
-=======
+
 * Mon Sep 23 2024 Kris Jacque <kris.jacque@intel.com> 2.7.100-6
 - Bump min supported go version to 1.21
->>>>>>> 7412f3a8
 
 * Thu Aug 15 2024 Michael MacDonald <mjmac@google.com> 2.7.100-5
 - Add libdaos_self_test.so to client RPM
