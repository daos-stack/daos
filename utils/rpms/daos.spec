--- conflicted
+++ resolved
@@ -15,7 +15,7 @@
 
 Name:          daos
 Version:       2.5.101
-Release:       1%{?relval}%{?dist}
+Release:       2%{?relval}%{?dist}
 Summary:       DAOS Storage Engine
 
 License:       BSD-2-Clause-Patent
@@ -353,7 +353,8 @@
       %{?compiler_args}
 
 # set rpath for libpil4dfs.so is needed to pass daos build test
-patchelf --force-rpath --set-rpath /usr/lib64 %{buildroot}/%{_libdir}/libpil4dfs.so
+patchelf --force-rpath --set-rpath %{_libdir} %{buildroot}/%{_libdir}/libpil4dfs.so
+patchelf --force-rpath --set-rpath %{_libdir} %{buildroot}/%{_libdir}/libioil.so
 
 %if ("%{?compiler_args}" == "COMPILER=covc")
 mv test.cov-build %{buildroot}/%{daoshome}/TESTING/ftest/test.cov
@@ -590,13 +591,12 @@
 # No files in a shim package
 
 %changelog
-<<<<<<< HEAD
-*Wed Mar 13 2024 Lei Huang <lei.huang@intel.com> 2.5.100-17
+* Wed Mar 21 2024 Lei Huang <lei.huang@intel.com> 2.5.101-2
 - Add patchelf as as a dependency
-=======
+
 * Fri Mar 15 2024 Phillip Henderson <phillip.henderson@intel.com> 2.5.101-1
 - Bump version to 2.5.101
->>>>>>> ca301c21
+
 
 * Tue Feb 27 2024 Li Wei <wei.g.li@intel.com> 2.5.100-16
 - Update raft to 0.11.0-1.416.g12dbc15
