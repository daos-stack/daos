--- conflicted
+++ resolved
@@ -11,7 +11,7 @@
 
 Name:          daos
 Version:       1.1.1
-Release:       7%{?relval}%{?dist}
+Release:       8%{?relval}%{?dist}
 Summary:       DAOS Storage Engine
 
 License:       Apache
@@ -407,15 +407,13 @@
 %{_libdir}/*.a
 
 %changelog
-<<<<<<< HEAD
-* Fri Nov 13 2020 Ashley Pittman <ashley.m.pittman@intel.com> 1.1.1-6
+* Fri Nov 13 2020 Ashley Pittman <ashley.m.pittman@intel.com> 1.1.1-8
 - Combine the two memcheck suppressions files.
-=======
+
 * Wed Nov 11 2020 Tom Nabarro <tom.nabarro@intel.com> 1.1.1-7
 - Add version validation for runtime daos_server ipmctl requirement to avoid
   potential corruption of PMMs when setting PMem goal, issue fixed in
   https://github.com/intel/ipmctl/commit/9e3898cb15fa9eed3ef3e9de4488be1681d53ff4
->>>>>>> 9cefb54b
 
 * Thu Oct 29 2020 Jonathan Martinez Montes <jonathan.martinez.montes@intel.com> 1.1.1-6
 - Restore obj_ctl utility
