%define daoshome %{_exec_prefix}/lib/%{name}
%define server_svc_name daos_server.service
%define agent_svc_name daos_agent.service

%global mercury_version 2.0.1~rc1-1%{?dist}
%global libfabric_version 1.11.1

Name:          daos
Version:       1.1.2.1
Release:       9%{?relval}%{?dist}
Summary:       DAOS Storage Engine

License:       BSD-2-Clause-Patent
URL:           https//github.com/daos-stack/daos
Source0:       %{name}-%{version}.tar.gz

BuildRequires: scons >= 2.4
BuildRequires: libfabric-devel >= %{libfabric_version}
BuildRequires: boost-devel
BuildRequires: mercury-devel = %{mercury_version}
BuildRequires: openpa-devel
BuildRequires: libpsm2-devel
BuildRequires: gcc-c++
BuildRequires: openmpi3-devel
BuildRequires: hwloc-devel
%if (0%{?rhel} >= 7)
BuildRequires: argobots-devel >= 1.0rc1
BuildRequires: json-c-devel
%else
BuildRequires: libabt-devel >= 1.0rc1
BuildRequires: libjson-c-devel
%endif
BuildRequires: libpmem-devel >= 1.8, libpmemobj-devel >= 1.8
BuildRequires: fuse3-devel >= 3.4.2
%if (0%{?suse_version} >= 1500)
# NB: OpenSUSE is stupid about this... If we just
# specify go >= 1.X, it installs go=1.11 AND 1.X.
BuildRequires: go1.14
BuildRequires: go1.14-race
BuildRequires: libprotobuf-c-devel
BuildRequires: liblz4-devel
%else
BuildRequires: protobuf-c-devel
BuildRequires: lz4-devel
%endif
BuildRequires: spdk-devel >= 20, spdk-devel < 21
%if (0%{?rhel} >= 7)
BuildRequires: libisa-l-devel
BuildRequires: libisa-l_crypto-devel
%else
BuildRequires: libisal-devel
BuildRequires: libisal_crypto-devel
%endif
BuildRequires: raft-devel = 0.7.1
BuildRequires: openssl-devel
BuildRequires: libevent-devel
BuildRequires: libyaml-devel
BuildRequires: libcmocka-devel
BuildRequires: readline-devel
BuildRequires: valgrind-devel
BuildRequires: systemd
BuildRequires: python-devel
BuildRequires: python-distro
%if (0%{?rhel} >= 7)
BuildRequires: numactl-devel
BuildRequires: CUnit-devel
BuildRequires: golang-bin >= 1.12
# needed to retrieve PMM region info through control-plane
BuildRequires: libipmctl-devel
BuildRequires: python36-devel
BuildRequires: Lmod
%else
%if (0%{?suse_version} >= 1315)
# see src/client/dfs/SConscript for why we need /etc/os-release
# that code should be rewritten to use the python libraries provided for
# os detection
# prefer over libpsm2-compat
BuildRequires: libpsm_infinipath1
# prefer over libcurl4-mini
BuildRequires: libcurl4
BuildRequires: distribution-release
BuildRequires: libnuma-devel
BuildRequires: cunit-devel
BuildRequires: ipmctl-devel
BuildRequires: python3-devel
BuildRequires: python3-distro
BuildRequires: lua-lmod
BuildRequires: systemd-rpm-macros
%if 0%{?is_opensuse}
%else
# have choice for libcurl.so.4()(64bit) needed by systemd: libcurl4 libcurl4-mini
# have choice for libcurl.so.4()(64bit) needed by cmake: libcurl4 libcurl4-mini
BuildRequires: libcurl4
# have choice for libpsm_infinipath.so.1()(64bit) needed by libfabric1: libpsm2-compat libpsm_infinipath1
# have choice for libpsm_infinipath.so.1()(64bit) needed by openmpi-libs: libpsm2-compat libpsm_infinipath1
BuildRequires: libpsm_infinipath1
%endif # 0%{?is_opensuse}
%endif # (0%{?suse_version} >= 1315)
%endif # (0%{?rhel} >= 7)
%if (0%{?suse_version} >= 1500)
Requires: libpmem1 >= 1.8, libpmemobj1 >= 1.8
%else
Requires: libpmem >= 1.8, libpmemobj >= 1.8
%endif
Requires: protobuf-c
Requires: openssl
# This should only be temporary until we can get a stable upstream release
# of mercury, at which time the autoprov shared library version should
# suffice
Requires: mercury = %{mercury_version}

%description
The Distributed Asynchronous Object Storage (DAOS) is an open-source
software-defined object store designed from the ground up for
massively distributed Non Volatile Memory (NVM). DAOS takes advantage
of next generation NVM technology like Storage Class Memory (SCM) and
NVM express (NVMe) while presenting a key-value storage interface and
providing features such as transactional non-blocking I/O, advanced
data protection with self healing on top of commodity hardware, end-
to-end data integrity, fine grained data control and elastic storage
to optimize performance and cost.

%package server
Summary: The DAOS server
Requires: %{name} = %{version}-%{release}
Requires: %{name}-client = %{version}-%{release}
Requires: spdk-tools
Requires: ndctl
# needed to set PMem configuration goals in BIOS through control-plane
%if (0%{?suse_version} >= 1500)
Requires: ipmctl < 02.00.00.3809
%else
Requires: ipmctl > 02.00.00.3816
%endif
Requires: hwloc
Requires: mercury = %{mercury_version}
Requires(post): /sbin/ldconfig
Requires(postun): /sbin/ldconfig
Requires: libfabric >= %{libfabric_version}
%{?systemd_requires}
Obsoletes: cart

%description server
This is the package needed to run a DAOS server

%package client
Summary: The DAOS client
Requires: %{name} = %{version}-%{release}
Requires: mercury = %{mercury_version}
Requires: libfabric >= %{libfabric_version}
Requires: fuse3 >= 3.4.2
Obsoletes: cart
%if (0%{?suse_version} >= 1500)
Requires: libfuse3-3 >= 3.4.2
%else
# because our repo has a deprecated fuse-3.x RPM, make sure we don't
# get it when fuse3 Requires: /etc/fuse.conf
Requires: fuse < 3, fuse3-libs >= 3.4.2
%endif
%{?systemd_requires}

%description client
This is the package needed to run a DAOS client

%package tests
Summary: The DAOS test suite
Requires: %{name}-client = %{version}-%{release}
Requires: python-pathlib
Requires: python-distro
Requires: python2-tabulate
Requires: fio
Requires: lbzip2
%if (0%{?suse_version} >= 1315)
Requires: libpsm_infinipath1
%endif

%description tests
This is the package needed to run the DAOS test suite

%package devel
# Leap 15 doesn't seem to be creating dependencies as richly as EL7
# for example, EL7 automatically adds:
# Requires: libdaos.so.0()(64bit)
%if (0%{?suse_version} >= 1500)
Requires: %{name}-client = %{version}-%{release}
Requires: %{name} = %{version}-%{release}
%endif
Requires: libuuid-devel
Requires: libyaml-devel
Requires: boost-devel
# Pin mercury to exact version during development
#Requires: mercury-devel < 2.0.0a1
# we ideally want to set this minimum version however it seems to confuse yum:
# https://github.com/rpm-software-management/yum/issues/124
#Requires: mercury >= 2.0.0~a1
Requires: mercury-devel = %{mercury_version}
Requires: openpa-devel
Requires: hwloc-devel
Summary: The DAOS development libraries and headers

%description devel
This is the package needed to build software with the DAOS library.

%prep
%autosetup

%build

%define conf_dir %{_sysconfdir}/daos

scons %{?_smp_mflags}      \
      --config=force       \
      --no-rpath           \
      USE_INSTALLED=all    \
      CONF_DIR=%{conf_dir} \
      PREFIX=%{?buildroot} \
     %{?scons_args}

%install
scons %{?_smp_mflags}                 \
      --config=force                  \
      --no-rpath                      \
      --install-sandbox=%{?buildroot} \
      %{?buildroot}%{_prefix}         \
      %{?buildroot}%{conf_dir}        \
      USE_INSTALLED=all               \
      CONF_DIR=%{conf_dir}            \
      PREFIX=%{_prefix}               \
      %{?scons_args}

BUILDROOT="%{?buildroot}"
PREFIX="%{?_prefix}"
mkdir -p %{?buildroot}/%{_sysconfdir}/ld.so.conf.d/
echo "%{_libdir}/daos_srv" > %{?buildroot}/%{_sysconfdir}/ld.so.conf.d/daos.conf
mkdir -p %{?buildroot}/%{_unitdir}
install -m 644 utils/systemd/%{server_svc_name} %{?buildroot}/%{_unitdir}
install -m 644 utils/systemd/%{agent_svc_name} %{?buildroot}/%{_unitdir}
mkdir -p %{?buildroot}/%{conf_dir}/certs/clients
mv %{?buildroot}/%{_prefix}/etc/bash_completion.d %{?buildroot}/%{_sysconfdir}

%pre server
getent group daos_metrics >/dev/null || groupadd -r daos_metrics
getent group daos_server >/dev/null || groupadd -r daos_server
getent passwd daos_server >/dev/null || useradd -s /sbin/nologin -r -g daos_server -G daos_metrics daos_server
%post server
/sbin/ldconfig
%systemd_post %{server_svc_name}
%preun server
%systemd_preun %{server_svc_name}
%postun server
/sbin/ldconfig
%systemd_postun %{server_svc_name}

%pre client
getent group daos_agent >/dev/null || groupadd -r daos_agent
getent passwd daos_agent >/dev/null || useradd -s /sbin/nologin -r -g daos_agent daos_agent
%post client
%systemd_post %{agent_svc_name}
%preun client
%systemd_preun %{agent_svc_name}
%postun client
%systemd_postun %{agent_svc_name}

%files
%defattr(-, root, root, -)
# you might think libvio.so goes in the server RPM but
# the 2 tools following it need it
%{_libdir}/daos_srv/libbio.so
# you might think libdaos_tests.so goes in the tests RPM but
# the 4 tools following it need it
%{_libdir}/libdaos_tests.so
%{_sysconfdir}/ld.so.conf.d/daos.conf
%{_bindir}/io_conf
%{_bindir}/jump_pl_map
%{_bindir}/ring_pl_map
%{_bindir}/pl_bench
%{_bindir}/rdbt
%{_libdir}/libvos.so
%{_libdir}/libcart*
%{_libdir}/libgurt*
%{_prefix}/%{_sysconfdir}/memcheck-cart.supp
%dir %{_prefix}%{_sysconfdir}
%{_prefix}%{_sysconfdir}/vos_size_input.yaml
%dir %{_sysconfdir}/bash_completion.d
%{_sysconfdir}/bash_completion.d/daos.bash
%{_libdir}/libdaos_common.so
%{_libdir}/libdaos_common_pmem.so
# TODO: this should move from daos_srv to daos
%{_libdir}/daos_srv/libplacement.so
# Certificate generation files
%dir %{_libdir}/%{name}
%{_libdir}/%{name}/certgen/
%{_libdir}/%{name}/VERSION
%doc

%files server
%config(noreplace) %{conf_dir}/daos_server.yml
%dir %{conf_dir}/certs
%attr(0755,root,root) %{conf_dir}/certs
%dir %{conf_dir}/certs/clients
%attr(0700,daos_server,daos_server) %{conf_dir}/certs/clients
%attr(0644,root,root) %{conf_dir}/daos_server.yml
# set daos_admin to be setuid root in order to perform privileged tasks
%attr(4750,root,daos_server) %{_bindir}/daos_admin
# set daos_server to be setgid daos_server in order to invoke daos_admin
%attr(2755,root,daos_server) %{_bindir}/daos_server
%{_bindir}/daos_io_server
%dir %{_libdir}/daos_srv
%{_libdir}/daos_srv/libcont.so
%{_libdir}/daos_srv/libdtx.so
%{_libdir}/daos_srv/libmgmt.so
%{_libdir}/daos_srv/libobj.so
%{_libdir}/daos_srv/libpool.so
%{_libdir}/daos_srv/librdb.so
%{_libdir}/daos_srv/librdbt.so
%{_libdir}/daos_srv/librebuild.so
%{_libdir}/daos_srv/librsvc.so
%{_libdir}/daos_srv/libsecurity.so
%{_libdir}/daos_srv/libvos_srv.so
%{_datadir}/%{name}
%exclude %{_datadir}/%{name}/ioil-ld-opts
%{_unitdir}/%{server_svc_name}

%files client
%{_bindir}/cart_ctl
%{_bindir}/self_test
%{_bindir}/dmg
%{_bindir}/daos_agent
%{_bindir}/dfuse
%{_bindir}/daos
%{_bindir}/dfuse_hl
%{_bindir}/daos_storage_estimator.py
%{_libdir}/*.so.*
%{_libdir}/libdfs.so
%{_libdir}/%{name}/API_VERSION
%{_libdir}/libduns.so
%{_libdir}/libdfuse.so
%{_libdir}/libioil.so
%{_libdir}/libdfs_internal.so
%{_libdir}/libvos_size.so
%{_libdir}/libdts.so
%dir  %{_libdir}/python2.7/site-packages/pydaos
%dir  %{_libdir}/python2.7/site-packages/storage_estimator
%{_libdir}/python2.7/site-packages/pydaos/*.py
%{_libdir}/python2.7/site-packages/storage_estimator/*.py
%if (0%{?rhel} >= 7)
%{_libdir}/python2.7/site-packages/pydaos/*.pyc
%{_libdir}/python2.7/site-packages/pydaos/*.pyo
%{_libdir}/python2.7/site-packages/storage_estimator/*.pyc
%{_libdir}/python2.7/site-packages/storage_estimator/*.pyo
%endif
%{_libdir}/python2.7/site-packages/pydaos/pydaos_shim_27.so
%dir  %{_libdir}/python2.7/site-packages/pydaos/raw
%{_libdir}/python2.7/site-packages/pydaos/raw/*.py
%if (0%{?rhel} >= 7)
%{_libdir}/python2.7/site-packages/pydaos/raw/*.pyc
%{_libdir}/python2.7/site-packages/pydaos/raw/*.pyo
%endif
%dir %{_libdir}/python3
%dir %{_libdir}/python3/site-packages
%dir %{_libdir}/python3/site-packages/pydaos
%dir %{_libdir}/python3/site-packages/storage_estimator
%{_libdir}/python3/site-packages/pydaos/*.py
%{_libdir}/python3/site-packages/storage_estimator/*.py
%if (0%{?rhel} >= 7)
%{_libdir}/python3/site-packages/pydaos/*.pyc
%{_libdir}/python3/site-packages/pydaos/*.pyo
%{_libdir}/python3/site-packages/storage_estimator/*.pyc
%{_libdir}/python3/site-packages/storage_estimator/*.pyo
%endif
%{_libdir}/python3/site-packages/pydaos/pydaos_shim_3.so
%dir %{_libdir}/python3/site-packages/pydaos/raw
%{_libdir}/python3/site-packages/pydaos/raw/*.py
%if (0%{?rhel} >= 7)
%{_libdir}/python3/site-packages/pydaos/raw/*.pyc
%{_libdir}/python3/site-packages/pydaos/raw/*.pyo
%endif
%{_datadir}/%{name}/ioil-ld-opts
%config(noreplace) %{conf_dir}/daos_agent.yml
%config(noreplace) %{conf_dir}/daos_control.yml
%{_unitdir}/%{agent_svc_name}
%{_mandir}/man8/daos.8*
%{_mandir}/man8/dmg.8*

%files tests
%dir %{_prefix}/lib/daos
%{_prefix}/lib/daos/TESTING
%{_bindir}/hello_drpc
%{_bindir}/*_test*
%{_bindir}/jobtest
%exclude %{_bindir}/self_test
%{_bindir}/smd_ut
%{_bindir}/vea_ut
%{_bindir}/daos_perf
%{_bindir}/daos_racer
%{_bindir}/evt_ctl
%{_bindir}/obj_ctl
%{_bindir}/daos_gen_io_conf
%{_bindir}/daos_run_io_conf
%{_bindir}/crt_launch
%{_bindir}/daos_metrics
%{_prefix}/etc/fault-inject-cart.yaml
%{_bindir}/fault_status
# For avocado tests
%{_prefix}/lib/daos/.build_vars.json
%{_prefix}/lib/daos/.build_vars.sh

%files devel
%{_includedir}/*
%{_libdir}/libdaos.so
%{_libdir}/*.a

%changelog
<<<<<<< HEAD
* Mon Feb 4 2021 Vish Venkatesan<vishwanath.venkatesan@intel.com> 1.1.2.1-9
- Add new pmem specific version of DAOS common library

* Wed Feb 3 2021 Hua Kuang <hua.kuang@intel.com> 1.1.2.1-8
=======
* Wed Feb 3 2021 Hua Kuang <hua.kuang@intel.com> 1.1.2.1-9
>>>>>>> 4eac6ad5
- Changed License to BSD-2-Clause-Patent

* Wed Feb 03 2021 Brian J. Murrell <brian.murrell@intel.com> - 1.1.2-8
- Update minimum required libfabric to 1.11.1

* Thu Jan 28 2021 Phillip Henderson <phillip.henderson@intel.com> 1.1.2.1-7
- Change ownership and permissions for the /etc/daos/certs directory.

* Sat Jan 23 2021 Alexander Oganezov <alexander.a.oganezov@intel.com> 1.1.2.1-6
- Update to mercury v2.0.1rc1

* Fri Jan 22 2021 Michael MacDonald <mjmac.macdonald@intel.com> 1.1.2.1-5
- Install daos_metrics utility to %{_bindir}

* Wed Jan 20 2021 Kenneth Cain <kenneth.c.cain@intel.com> 1.1.2.1-4
- Version update for API major version 1, libdaos.so.1 (1.0.0)

* Fri Jan 15 2021 Michael Hennecke <mhennecke@lenovo.com> 1.1.2.1-3
- Harmonize daos_server and daos_agent groups.

* Tue Dec 15 2020 Ashley Pittman <ashley.m.pittman@intel.com> 1.1.2.1-2
- Combine the two memcheck suppressions files.

* Wed Dec 09 2020 Johann Lombardi <johann.lombardi@intel.com> 1.1.2.1-1
- Version bump up to 1.1.2.1

* Fri Dec 04 2020 Li Wei <wei.g.li@intel.com> 1.1.2-3
- Require raft-devel 0.7.1 that fixes recent Coverity issues

* Wed Dec 02 2020 Maureen Jean <maureen.jean@intel.com> - 1.1.2-2
- define scons_args to be BUILD_TYPE=<release|dev>
- the scons default is BUILD_TYPE=release
- BUILD_TYPE=release will disable fault injection in build

* Tue Dec 01 2020 Brian J. Murrell <brian.murrell@intel.com> - 1.1.2-1
- Version bump up to 1.1.2

* Tue Nov 17 2020 Li Wei <wei.g.li@intel.com> 1.1.1-8
- Require raft-devel 0.7.0 that changes log indices and terms to 63-bit

* Wed Nov 11 2020 Tom Nabarro <tom.nabarro@intel.com> 1.1.1-7
- Add version validation for runtime daos_server ipmctl requirement to avoid
  potential corruption of PMMs when setting PMem goal, issue fixed in
  https://github.com/intel/ipmctl/commit/9e3898cb15fa9eed3ef3e9de4488be1681d53ff4

* Thu Oct 29 2020 Jonathan Martinez Montes <jonathan.martinez.montes@intel.com> 1.1.1-6
- Restore obj_ctl utility

* Wed Oct 28 2020 Brian J. Murrell <brian.murrell@intel.com> - 1.1.1-5
- Use %%autosetup
- Only use systemd_requires if it exists
- Obsoletes: cart now that it's included in daos

* Sat Oct 24 2020 Maureen Jean <maureen.jean@intel.com> 1.1.1-4
- Add daos.conf to the daos package to resolve the path to libbio.so

* Tue Oct 13 2020 Jonathan Martinez Montes <jonathan.martinez.montes@intel.com> 1.1.1-3
- Remove obj_ctl from Tests RPM package
- Add libdts.so shared library that is used by daos_perf, daos_racer and
  the daos utility.

* Tue Oct 13 2020 Amanda Justiniano <amanda.justiniano-pagn@intel.com> 1.1.1-3
- Add lbzip2 requirement to the daos-tests package

* Tue Oct 13 2020 Michael MacDonald <mjmac.macdonald@intel.com> 1.1.1-2
- Create unprivileged user for daos_agent

* Mon Oct 12 2020 Johann Lombardi <johann.lombardi@intel.com> 1.1.1-1
- Version bump up to 1.1.1

* Sat Oct 03 2020 Michael MacDonald <mjmac.macdonald@intel.com> 1.1.0-34
- Add go-race to BuildRequires on OpenSUSE Leap

* Wed Sep 16 2020 Alexander Oganezov <alexander.a.oganezov@intel.com> 1.1.0-33
- Update OFI to v1.11.0

* Mon Aug 17 2020 Michael MacDonald <mjmac.macdonald@intel.com> 1.1.0-32
- Install completion script in /etc/bash_completion.d

* Wed Aug 05 2020 Brian J. Murrell <brian.murrell@intel.com> - 1.1.0-31
- Change fuse requirement to fuse3
- Use Lmod for MPI module loading
- Remove unneeded (and un-distro gated) Requires: json-c

* Wed Jul 29 2020 Jonathan Martinez Montes <jonathan.martinez.montes@intel.com> - 1.1.0-30
- Add the daos_storage_estimator.py tool. It merges the functionality of the
  former tools vos_size, vos_size.py, vos_size_dfs_sample.py and parse_csv.py.

* Wed Jul 29 2020 Jeffrey V Olivier <jeffrey.v.olivier@intel.com> - 1.1.0-29
- Revert prior changes from version 28

* Mon Jul 13 2020 Brian J. Murrell <brian.murrell@intel.com> - 1.1.0-28
- Change fuse requirement to fuse3
- Use Lmod for MPI module loading

* Tue Jul 7 2020 Alexander A Oganezov <alexander.a.oganezov@intel.com> - 1.1.0-27
- Update to mercury release 2.0.0~rc1-1

* Sun Jun 28 2020 Jonathan Martinez Montes <jonathan.martinez.montes@intel.com> - 1.1.0-26
- Add the vos_size_dfs_sample.py tool. It is used to generate dynamically
  the vos_dfs_sample.yaml file using the real DFS super block data.

* Tue Jun 23 2020 Jeff Olivier <jeffrey.v.olivier@intel.com> - 1.1.0-25
- Add -no-rpath option and use it for rpm build rather than modifying
  SCons files in place

* Tue Jun 16 2020 Jeff Olivier <jeffrey.v.olivier@intel.com> - 1.1.0-24
- Modify RPATH removal snippet to replace line with pass as some lines
  can't be removed without breaking the code

* Fri Jun 05 2020 Ryon Jensen <ryon.jensen@intel.com> - 1.1.0-23
- Add libisa-l_crypto dependency

* Fri Jun 05 2020 Tom Nabarro <tom.nabarro@intel.com> - 1.1.0-22
- Change server systemd run-as user to daos_server in unit file

* Thu Jun 04 2020 Hua Kuang <hua.kuang@intel.com> - 1.1.0-21
- Remove dmg_old from DAOS RPM package

* Thu May 28 2020 Tom Nabarro <tom.nabarro@intel.com> - 1.1.0-20
- Create daos group to run as in systemd unit file

* Tue May 26 2020 Brian J. Murrell <brian.murrell@intel.com> - 1.1.0-19
- Enable parallel building with _smp_mflags

* Fri May 15 2020 Kenneth Cain <kenneth.c.cain@intel.com> - 1.1.0-18
- Require raft-devel >= 0.6.0 that adds new API raft_election_start()

* Thu May 14 2020 Brian J. Murrell <brian.murrell@intel.com> - 1.1.0-17
- Add cart-devel's Requires to daos-devel as they were forgotten
  during the cart merge

* Thu May 14 2020 Brian J. Murrell <brian.murrell@intel.com> - 1.1.0-16
- Fix fuse3-libs -> libfuse3 for SLES/Leap 15

* Thu Apr 30 2020 Brian J. Murrell <brian.murrell@intel.com> - 1.1.0-15
- Use new properly pre-release tagged mercury RPM

* Thu Apr 30 2020 Brian J. Murrell <brian.murrell@intel.com> - 1.1.0-14
- Move fuse dependencies to the client subpackage

* Mon Apr 27 2020 Michael MacDonald <mjmac.macdonald@intel.com> 1.1.0-13
- Rename /etc/daos.yml -> /etc/daos_control.yml

* Thu Apr 16 2020 Brian J. Murrell <brian.murrell@intel.com> - 1.1.0-12
- Use distro fuse

* Fri Apr 10 2020 Alexander Oganezov <alexander.a.oganezov@intel.com> - 1.1.0-11
- Update to mercury 4871023 to pick na_ofi.c race condition fix for
  "No route to host" errors.

* Sun Apr 05 2020 Brian J. Murrell <brian.murrell@intel.com> - 1.1.0-10
- Clean up spdk dependencies

* Mon Mar 30 2020 Tom Nabarro <tom.nabarro@intel.com> - 1.1.0-9
- Set version of spdk to < v21, > v19

* Fri Mar 27 2020 David Quigley <david.quigley@intel.com> - 1.1.0-8
- add daos and dmg man pages to the daos-client files list

* Thu Mar 26 2020 Michael MacDonald <mjmac.macdonald@intel.com> 1.1.0-7
- Add systemd scriptlets for managing daos_server/daos_admin services

* Thu Mar 26 2020 Alexander Oganeozv <alexander.a.oganezov@intel.com> - 1.1.0-6
- Update ofi to 62f6c937601776dac8a1f97c8bb1b1a6acfbc3c0

* Tue Mar 24 2020 Jeffrey V. Olivier <jeffrey.v.olivier@intel.com> - 1.1.0-5
- Remove cart as an external dependence

* Mon Mar 23 2020 Jeffrey V. Olivier <jeffrey.v.olivier@intel.com> - 1.1.0-4
- Remove scons_local as dependency

* Tue Mar 03 2020 Brian J. Murrell <brian.murrell@intel.com> - 1.1.0-3
- Bump up go minimum version to 1.12

* Thu Feb 20 2020 Brian J. Murrell <brian.murrell@intel.com> - 1.1.0-2
- daos-server requires daos-client (same version)

* Fri Feb 14 2020 Brian J. Murrell <brian.murrell@intel.com> - 1.1.0-1
- Version bump up to 1.1.0

* Wed Feb 12 2020 Brian J. Murrell <brian.murrell@intel.com> - 0.9.0-2
- Remove undefine _missing_build_ids_terminate_build

* Thu Feb 06 2020 Johann Lombardi <johann.lombardi@intel.com> - 0.9.0-1
- Version bump up to 0.9.0

* Sat Jan 18 2020 Jeff Olivier <jeffrey.v.olivier@intel.com> - 0.8.0-3
- Fixing a few warnings in the RPM spec file

* Fri Dec 27 2019 Jeff Olivier <jeffrey.v.olivier@intel.com> - 0.8.0-2
- Remove openmpi, pmix, and hwloc builds, use hwloc and openmpi packages

* Tue Dec 17 2019 Johann Lombardi <johann.lombardi@intel.com> - 0.8.0-1
- Version bump up to 0.8.0

* Thu Dec 05 2019 Johann Lombardi <johann.lombardi@intel.com> - 0.7.0-1
- Version bump up to 0.7.0

* Tue Nov 19 2019 Tom Nabarro <tom.nabarro@intel.com> 0.6.0-15
- Temporarily unconstrain max. version of spdk

* Wed Nov 06 2019 Brian J. Murrell <brian.murrell@intel.com> 0.6.0-14
- Constrain max. version of spdk

* Wed Nov 06 2019 Brian J. Murrell <brian.murrell@intel.com> 0.6.0-13
- Use new cart with R: mercury to < 1.0.1-20 due to incompatibility

* Wed Nov 06 2019 Michael MacDonald <mjmac.macdonald@intel.com> 0.6.0-12
- Add daos_admin privileged helper for daos_server

* Fri Oct 25 2019 Brian J. Murrell <brian.murrell@intel.com> 0.6.0-11
- Handle differences in Leap 15 Python packaging

* Wed Oct 23 2019 Brian J. Murrell <brian.murrell@intel.com> 0.6.0-9
- Update BR: libisal-devel for Leap

* Mon Oct 07 2019 Brian J. Murrell <brian.murrell@intel.com> 0.6.0-8
- Use BR: cart-devel-%{cart_sha1} if available
- Remove cart's BRs as it's -devel Requires them now

* Tue Oct 01 2019 Brian J. Murrell <brian.murrell@intel.com> 0.6.0-7
- Constrain cart BR to <= 1.0.0

* Sat Sep 21 2019 Brian J. Murrell <brian.murrell@intel.com>
- Remove Requires: {argobots, cart}
  - autodependencies should take care of these

* Thu Sep 19 2019 Jeff Olivier <jeffrey.v.olivier@intel.com>
- Add valgrind-devel requirement for argobots change

* Tue Sep 10 2019 Tom Nabarro <tom.nabarro@intel.com>
- Add requires ndctl as runtime dep for control plane.

* Thu Aug 15 2019 David Quigley <david.quigley@intel.com>
- Add systemd unit files to packaging.

* Thu Jul 25 2019 Brian J. Murrell <brian.murrell@intel.com>
- Add git hash and commit count to release

* Thu Jul 18 2019 David Quigley <david.quigley@intel.com>
- Add certificate generation files to packaging.

* Tue Jul 09 2019 Johann Lombardi <johann.lombardi@intel.com>
- Version bump up to 0.6.0

* Fri Jun 21 2019 David Quigley <dquigley@intel.com>
- Add daos_agent.yml to the list of packaged files

* Thu Jun 13 2019 Brian J. Murrell <brian.murrell@intel.com>
- move obj_ctl daos_gen_io_conf daos_run_io_conf to
  daos-tests sub-package
- daos-server needs spdk-tools

* Fri May 31 2019 Ken Cain <kenneth.c.cain@intel.com>
- Add new daos utility binary

* Wed May 29 2019 Brian J. Murrell <brian.murrell@intel.com>
- Version bump up to 0.5.0
- Add Requires: libpsm_infinipath1 for SLES 12.3

* Tue May 07 2019 Brian J. Murrell <brian.murrell@intel.com>
- Move some files around among the sub-packages

* Mon May 06 2019 Brian J. Murrell <brian.murrell@intel.com>
- Only BR fio
  - fio-{devel,src} is not needed

* Wed Apr 03 2019 Brian J. Murrell <brian.murrell@intel.com>
- initial package<|MERGE_RESOLUTION|>--- conflicted
+++ resolved
@@ -411,14 +411,10 @@
 %{_libdir}/*.a
 
 %changelog
-<<<<<<< HEAD
-* Mon Feb 4 2021 Vish Venkatesan<vishwanath.venkatesan@intel.com> 1.1.2.1-9
+* Mon Feb 4 2021 Vish Venkatesan<vishwanath.venkatesan@intel.com> 1.1.2.1-10
 - Add new pmem specific version of DAOS common library
 
-* Wed Feb 3 2021 Hua Kuang <hua.kuang@intel.com> 1.1.2.1-8
-=======
 * Wed Feb 3 2021 Hua Kuang <hua.kuang@intel.com> 1.1.2.1-9
->>>>>>> 4eac6ad5
 - Changed License to BSD-2-Clause-Patent
 
 * Wed Feb 03 2021 Brian J. Murrell <brian.murrell@intel.com> - 1.1.2-8
