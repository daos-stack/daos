--- conflicted
+++ resolved
@@ -16,7 +16,7 @@
 
 Name:          daos
 Version:       2.3.107
-Release:       3%{?relval}%{?dist}
+Release:       4%{?relval}%{?dist}
 Summary:       DAOS Storage Engine
 
 License:       BSD-2-Clause-Patent
@@ -170,25 +170,20 @@
 Requires: mercury >= %{mercury_version}
 %if (0%{?rhel} >= 8)
 Requires: fuse3 >= 3
-Requires: capstone >= 4.0.1
 %else
 Requires: fuse3 >= 3.4.2
-Requires: capstone >= 4.0.1
 %endif
 Requires: libfabric >= %{libfabric_version}, libfabric < %{libfabric_max_version}
 %if (0%{?suse_version} >= 1500)
 Requires: libfabric1 >= %{libfabric_version}, libfabric1 < %{libfabric_max_version}
 Requires: libfuse3-3 >= 3.4.2
-Requires: libcapstone-devel >= 4.0.1
 %else
 # because our repo has a deprecated fuse-3.x RPM, make sure we don't
 # get it when fuse3 Requires: /etc/fuse.conf
 %if (0%{?rhel} >= 8)
 Requires: fuse3 >= 3
-Requires: capstone >= 4.0.1
 %else
 Requires: fuse < 3, fuse3-libs >= 3.4.2
-Requires: capstone >= 4.0.1
 %endif
 %endif
 %{?systemd_requires}
@@ -564,13 +559,12 @@
 # No files in a shim package
 
 %changelog
-<<<<<<< HEAD
-* Thu May 11 2023 Lei Huang <lei.huang@intel.com> 2.3.107-3
+* Tue May 16 2023 Lei Huang <lei.huang@intel.com> 2.3.107-4
 - Add libcapstone as a new prerequisite package
-=======
+- Add libpil4dfs.so in daos-client rpm
+
 * Mon May 15 2023 Jerome Soumagne <jerome.soumagne@intel.com> 2.3.107-3
 - Fix libfabric/libfabric1 dependency mismatch on SuSE
->>>>>>> ee5d8a21
 
 * Wed May 10 2023 Jerome Soumagne <jerome.soumagne@intel.com> 2.3.107-2
 - Temporarily pin libfabric to < 1.18
