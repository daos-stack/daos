%define daoshome %{_exec_prefix}/lib/%{name}
%define server_svc_name daos_server.service
%define agent_svc_name daos_agent.service
%define sysctl_script_name 10-daos_server.conf

%bcond_without server
%bcond_without olddaos

%if %{with server}
%global daos_build_args FIRMWARE_MGMT=yes
%else
%global daos_build_args client test
%endif
%global mercury_version   2.4
%global libfabric_version 1.15.1-1
%global argobots_version 1.2
%global __python %{__python3}

%if (0%{?rhel} >= 8)
# https://bugzilla.redhat.com/show_bug.cgi?id=1955184
%define _use_internal_dependency_generator 0
%define __find_requires %{SOURCE1}
%endif

Name:          daos
Version:       2.7.101
<<<<<<< HEAD
Release:       9%{?relval}%{?dist}
=======
Release:       10%{?relval}%{?dist}
>>>>>>> ff2c6b83
Summary:       DAOS Storage Engine

License:       BSD-2-Clause-Patent
URL:           https://github.com/daos-stack/daos
Source0:       %{name}-%{version}.tar.gz
Source1:       bz-1955184_find-requires

# only use for source rpm with new build
%if %{with olddaos}
%if (0%{?rhel} >= 8)
BuildRequires: python3-scons >= 2.4
%else
BuildRequires: scons >= 2.4
%endif
BuildRequires: libfabric-devel >= %{libfabric_version}
BuildRequires: mercury-devel >= %{mercury_version}
BuildRequires: gcc-c++
%if (0%{?rhel} >= 8)
%global openmpi openmpi
%else
%global openmpi openmpi3
%endif
BuildRequires: %{openmpi}-devel
BuildRequires: hwloc-devel
%if ("%{?compiler_args}" == "COMPILER=covc")
BuildRequires: bullseye
%endif
%if (0%{?rhel} >= 8)
BuildRequires: argobots-devel >= %{argobots_version}
BuildRequires: json-c-devel
BuildRequires: boost-python3-devel
%else
BuildRequires: libabt-devel >= %{argobots_version}
BuildRequires: libjson-c-devel
BuildRequires: boost-devel
%endif
%if %{with server}
BuildRequires: libpmemobj-devel >= 2.1.0
%endif
BuildRequires: fused-devel
%if (0%{?suse_version} >= 1500)
BuildRequires: go-race
BuildRequires: libprotobuf-c-devel
BuildRequires: liblz4-devel
BuildRequires: libcapstone-devel
%else
BuildRequires: protobuf-c-devel
BuildRequires: lz4-devel
BuildRequires: capstone-devel
%endif
%if %{with server}
BuildRequires: libaio-devel
BuildRequires: spdk-devel >= 22.01.2
%endif
%if (0%{?rhel} >= 8)
BuildRequires: isa-l-devel
BuildRequires: libisa-l_crypto-devel
%else
BuildRequires: libisal-devel
BuildRequires: libisal_crypto-devel
%endif
BuildRequires: openssl-devel
BuildRequires: libevent-devel
BuildRequires: libyaml-devel
BuildRequires: libcmocka-devel
BuildRequires: valgrind-devel
BuildRequires: systemd
BuildRequires: go >= 1.21
BuildRequires: pciutils-devel
%if (0%{?rhel} >= 8)
BuildRequires: numactl-devel
BuildRequires: CUnit-devel
# needed to retrieve PMM region info through control-plane
%if %{with server}
BuildRequires: libipmctl-devel
%endif
%if (0%{?rhel} >= 9)
BuildRequires: python-devel
%else
BuildRequires: python36-devel
%endif
BuildRequires: python3-distro
BuildRequires: Lmod
%else
%if (0%{?suse_version} >= 1315)
# see src/client/dfs/SConscript for why we need /etc/os-release
# that code should be rewritten to use the python libraries provided for
# os detection
BuildRequires: distribution-release
BuildRequires: libnuma-devel
BuildRequires: cunit-devel
%if %{with server}
BuildRequires: ipmctl-devel
%endif
BuildRequires: python3-devel
BuildRequires: python3-distro
BuildRequires: python-rpm-macros
BuildRequires: lua-lmod
BuildRequires: systemd-rpm-macros
%endif
%endif
BuildRequires: libuuid-devel

# Needed for debugging tasks
%if (0%{?rhel} >= 8)
BuildRequires: libasan
%endif
%if (0%{?suse_version} > 0)
BuildRequires: libasan8
%endif

Requires: openssl
# This should only be temporary until we can get a stable upstream release
# of mercury, at which time the autoprov shared library version should
# suffice
Requires: mercury >= %{mercury_version}

%endif

%description
The Distributed Asynchronous Object Storage (DAOS) is an open-source
software-defined object store designed from the ground up for
massively distributed Non Volatile Memory (NVM). DAOS takes advantage
of next generation NVM technology like Storage Class Memory (SCM) and
NVM express (NVMe) while presenting a key-value storage interface and
providing features such as transactional non-blocking I/O, advanced
data protection with self healing on top of commodity hardware, end-
to-end data integrity, fine grained data control and elastic storage
to optimize performance and cost.

%if %{with olddaos}
%if %{with server}
%package server
Summary: The DAOS server
Requires: %{name}%{?_isa} = %{version}-%{release}
Requires: spdk-tools >= 22.01.2
Requires: ndctl
# needed to set PMem configuration goals in BIOS through control-plane
%if (0%{?suse_version} >= 1500)
Requires: ipmctl >= 03.00.00.0423
Requires: libpmemobj1 >= 2.1.0-1.suse1500
Requires: libfabric1 >= %{libfabric_version}
%else
Requires: ipmctl >= 03.00.00.0468
Requires: libpmemobj >= 2.1.0-1%{?dist}
%endif
Requires: libfabric >= %{libfabric_version}
Requires: mercury >= %{mercury_version}
Requires(post): /sbin/ldconfig
Requires(postun): /sbin/ldconfig
Requires: numactl
Requires: pciutils
%{?systemd_requires}

%description server
This is the package needed to run a DAOS server
%endif

%package admin
Summary: DAOS admin tools
Requires: %{name}%{?_isa} = %{version}-%{release}

%description admin
This package contains DAOS administrative tools (e.g. dmg).

%package client
Summary: The DAOS client
Requires: %{name}%{?_isa} = %{version}-%{release}
Requires: mercury >= %{mercury_version}
Requires: libfabric >= %{libfabric_version}
%if (0%{?suse_version} >= 1500)
Requires: libfabric1 >= %{libfabric_version}
%endif
Requires: /usr/bin/fusermount3
%{?systemd_requires}

%description client
This is the package needed to run a DAOS client

%package tests
Summary: The entire DAOS test suite
Requires: %{name}-client-tests%{?_isa} = %{version}-%{release}
BuildArch: noarch

%description tests
This is the package is a metapackage to install all of the test packages

%package tests-internal
Summary: The entire internal DAOS test suite
Requires: %{name}-tests = %{version}-%{release}
Requires: %{name}-client-tests-openmpi%{?_isa} = %{version}-%{release}
Requires: %{name}-client-tests-mpich = %{version}-%{release}
Requires: %{name}-serialize%{?_isa} = %{version}-%{release}
BuildArch: noarch

%description tests-internal
This is the package is a metapackage to install all of the internal test
packages

%package client-tests
Summary: The DAOS test suite
Requires: %{name}-client%{?_isa} = %{version}-%{release}
Requires: %{name}-admin%{?_isa} = %{version}-%{release}
Requires: %{name}-devel%{?_isa} = %{version}-%{release}
%if (0%{?suse_version} >= 1500)
Requires: libprotobuf-c-devel
%else
Requires: protobuf-c-devel
%endif
Requires: fio
Requires: git
Requires: dbench
Requires: lbzip2
Requires: attr
Requires: ior
Requires: go >= 1.21
# Require lmod fix for https://github.com/TACC/Lmod/issues/687
%if (0%{?suse_version} >= 1315)
Requires: lua-lmod >= 8.7.36
Requires: libcapstone-devel
%else
Requires: Lmod >= 8.7.36
Requires: capstone-devel
%endif
Requires: pciutils-devel
%if (0%{?suse_version} > 0)
Requires: libndctl-devel
%endif
%if (0%{?rhel} >= 8)
Requires: ndctl-devel
Requires: daxctl-devel
%endif

%description client-tests
This is the package needed to run the DAOS test suite (client tests)

%package client-tests-openmpi
Summary: The DAOS client test suite - tools which need openmpi
Requires: %{name}-client-tests%{?_isa} = %{version}-%{release}
Requires: hdf5-%{openmpi}-tests
Requires: hdf5-vol-daos-%{openmpi}-tests
Requires: MACSio-%{openmpi}
Requires: simul-%{openmpi}
Requires: %{openmpi}

%description client-tests-openmpi
This is the package needed to run the DAOS client test suite openmpi tools

%package client-tests-mpich
Summary: The DAOS client test suite - tools which need mpich
BuildArch: noarch
Requires: %{name}-client-tests%{?_isa} = %{version}-%{release}
Requires: mpifileutils-mpich
Requires: testmpio
Requires: mpich = 4.1~a1
Requires: ior
Requires: hdf5-mpich-tests
Requires: hdf5-vol-daos-mpich-tests
Requires: MACSio-mpich
Requires: simul-mpich
Requires: romio-tests
Requires: python3-mpi4py-tests >= 3.1.6

%description client-tests-mpich
This is the package needed to run the DAOS client test suite mpich tools

%if %{with server}
%package server-tests
Summary: The DAOS server test suite (server tests)
Requires: %{name}-server%{?_isa} = %{version}-%{release}
Requires: %{name}-admin%{?_isa} = %{version}-%{release}

%description server-tests
This is the package needed to run the DAOS server test suite (server tests)
%endif

%package devel
Summary: The DAOS development libraries and headers
Requires: %{name}-client%{?_isa} = %{version}-%{release}
Requires: libuuid-devel

%description devel
This is the package needed to build software with the DAOS library.

%if %{with server}
%package firmware
Summary: The DAOS firmware management helper
Requires: %{name}-server%{?_isa} = %{version}-%{release}

%description firmware
This is the package needed to manage server storage firmware on DAOS servers.
%endif

%package serialize
Summary: DAOS serialization library that uses HDF5
BuildRequires: hdf5-devel
Requires: hdf5

%description serialize
This is the package needed to use the DAOS serialization and deserialization
tools, as well as the preserve option for the filesystem copy tool.

%package mofed-shim
Summary: A shim to bridge MOFED's openmpi to distribution dependency tags
Provides: libmpi.so.40()(64bit)(openmpi-x86_64)
Requires: libmpi.so.40()(64bit)
Provides: libmpi_cxx.so.40()(64bit)(openmpi-x86_64)
Provides: libmpi_cxx.so.40()(64bit)
BuildArch: noarch

%description mofed-shim
This is the package that bridges the difference between the MOFED openmpi
"Provides" and distribution-openmpi consumers "Requires".

%if (0%{?suse_version} > 0)
%global __debug_package 1
%global _debuginfo_subpackages 1
%debug_package
%endif

%prep
%autosetup -p1

%build

%define conf_dir %{_sysconfdir}/daos
%if (0%{?rhel} == 8)
%define scons_exe scons-3
%else
%define scons_exe scons
%endif
%{scons_exe} %{?_smp_mflags} \
      --config=force         \
      --no-rpath             \
      USE_INSTALLED=all      \
      CONF_DIR=%{conf_dir}   \
     %{?daos_build_args}   \
     %{?scons_args}          \
     %{?compiler_args}

%if ("%{?compiler_args}" == "COMPILER=covc")
mv test.cov{,-build}
%endif

%install
%{scons_exe} %{?_smp_mflags}          \
      --config=force                  \
      --no-rpath                      \
      --install-sandbox=%{buildroot}  \
      %{buildroot}%{_prefix}          \
      %{buildroot}%{conf_dir}         \
      USE_INSTALLED=all               \
      CONF_DIR=%{conf_dir}            \
      PREFIX=%{_prefix}               \
     %{?daos_build_args}            \
      %{?scons_args}                  \
      %{?compiler_args}

%if ("%{?compiler_args}" == "COMPILER=covc")
mv test.cov-build %{buildroot}/%{daoshome}/TESTING/ftest/test.cov
%endif
%if %{with server}
mkdir -p %{buildroot}/%{_sysconfdir}/ld.so.conf.d/
echo "%{_libdir}/daos_srv" > %{buildroot}/%{_sysconfdir}/ld.so.conf.d/daos.conf
mkdir -p %{buildroot}/%{_sysctldir}
install -m 644 utils/rpms/%{sysctl_script_name} %{buildroot}/%{_sysctldir}
%endif
mkdir -p %{buildroot}/%{_unitdir}
%if %{with server}
install -m 644 utils/systemd/%{server_svc_name} %{buildroot}/%{_unitdir}
%endif
install -m 644 utils/systemd/%{agent_svc_name} %{buildroot}/%{_unitdir}
mkdir -p %{buildroot}/%{conf_dir}/certs/clients
mv %{buildroot}/%{conf_dir}/bash_completion.d %{buildroot}/%{_sysconfdir}
# fixup env-script-interpreters
sed -i -e '1s/env //' %{buildroot}%{daoshome}/TESTING/ftest/{cart/cart_logtest,cart/daos_sys_logscan,config_file_gen,launch,slurm_setup,tags,verify_perms}.py
%if %{with server}
sed -i -e '1s/env //' %{buildroot}%{_bindir}/daos_storage_estimator.py
%endif

# shouldn't have source files in a non-devel RPM
rm -f %{buildroot}%{daoshome}/TESTING/ftest/cart/{test_linkage.cpp,utest_{hlc,portnumber,protocol,swim}.c,wrap_cmocka.h}

%if %{with server}
%pre server
getent group daos_metrics >/dev/null || groupadd -r daos_metrics
getent group daos_server >/dev/null || groupadd -r daos_server
getent group daos_daemons >/dev/null || groupadd -r daos_daemons
getent passwd daos_server >/dev/null || useradd -s /sbin/nologin -r -g daos_server -G daos_metrics,daos_daemons daos_server

%post server
%{?run_ldconfig}
%systemd_post %{server_svc_name}
%sysctl_apply %{sysctl_script_name}

%preun server
%systemd_preun %{server_svc_name}

# all of these macros are empty on EL so keep rpmlint happy
%if (0%{?suse_version} > 0)
%postun server
%{?run_ldconfig}
%systemd_postun %{server_svc_name}
%endif
%endif

%pre client
getent group daos_agent >/dev/null || groupadd -r daos_agent
getent group daos_daemons >/dev/null || groupadd -r daos_daemons
getent passwd daos_agent >/dev/null || useradd -s /sbin/nologin -r -g daos_agent -G daos_daemons daos_agent

%post client
%systemd_post %{agent_svc_name}

%preun client
%systemd_preun %{agent_svc_name}

%if (0%{?suse_version} > 0)
%postun client
%systemd_postun %{agent_svc_name}
%endif

%files
%defattr(-, root, root, -)
%doc README.md
%dir %attr(0755,root,root) %{conf_dir}/certs
%config(noreplace) %{conf_dir}/memcheck-cart.supp
%dir %{conf_dir}
%dir %{_sysconfdir}/bash_completion.d
%{_sysconfdir}/bash_completion.d/daos.bash
# Certificate generation files
%dir %{_libdir}/%{name}
%{_libdir}/%{name}/certgen/
%{_libdir}/%{name}/VERSION
%{_libdir}/libcart.so.*
%{_libdir}/libgurt.so.*
%{_libdir}/libdaos_common.so

%if %{with server}
%files server
%doc README.md
%config(noreplace) %attr(0644,root,root) %{conf_dir}/daos_server.yml
%dir %attr(0700,daos_server,daos_server) %{conf_dir}/certs/clients
# set daos_server_helper to be setuid root in order to perform privileged tasks
%attr(4750,root,daos_server) %{_bindir}/daos_server_helper
# set daos_server to be setgid daos_server in order to invoke daos_server_helper
# and/or daos_firmware_helper
%attr(2755,root,daos_server) %{_bindir}/daos_server
%{_bindir}/daos_engine
%{_bindir}/daos_metrics
%{_bindir}/ddb
%{_sysconfdir}/ld.so.conf.d/daos.conf
%dir %{_libdir}/daos_srv
%{_libdir}/daos_srv/libchk.so
%{_libdir}/daos_srv/libcont.so
%{_libdir}/daos_srv/libddb.so
%{_libdir}/daos_srv/libdtx.so
%{_libdir}/daos_srv/libmgmt.so
%{_libdir}/daos_srv/libobj.so
%{_libdir}/daos_srv/libpool.so
%{_libdir}/daos_srv/librdb.so
%{_libdir}/daos_srv/librdbt.so
%{_libdir}/daos_srv/librebuild.so
%{_libdir}/daos_srv/librsvc.so
%{_libdir}/daos_srv/libsecurity.so
%{_libdir}/daos_srv/libvos_srv.so
%{_libdir}/daos_srv/libvos_size.so
%{_libdir}/daos_srv/libvos.so
%{_libdir}/daos_srv/libbio.so
%{_libdir}/daos_srv/libplacement.so
%{_libdir}/daos_srv/libpipeline.so
%{_libdir}/libdaos_common_pmem.so
%{_libdir}/libdav_v2.so
%config(noreplace) %{conf_dir}/vos_size_input.yaml
%{_bindir}/daos_storage_estimator.py
%{python3_sitearch}/storage_estimator/*.py
%dir %{python3_sitearch}/storage_estimator
%if (0%{?rhel} >= 8)
%dir %{python3_sitearch}/storage_estimator/__pycache__
%{python3_sitearch}/storage_estimator/__pycache__/*.pyc
%endif
%{_datarootdir}/%{name}
%exclude %{_datarootdir}/%{name}/ioil-ld-opts
%{_unitdir}/%{server_svc_name}
%{_sysctldir}/%{sysctl_script_name}
%endif

%files admin
%doc README.md
%{_bindir}/dmg
%{_mandir}/man8/dmg.8*
%config(noreplace) %{conf_dir}/daos_control.yml

%files client
%doc README.md
%{_libdir}/libdaos.so.*
%{_bindir}/cart_ctl
%{_bindir}/self_test
%{_bindir}/daos_agent
%{_bindir}/dfuse
%{_bindir}/daos
%{_libdir}/libdaos_cmd_hdlrs.so
%{_libdir}/libdaos_self_test.so
%{_libdir}/libdfs.so
%{_libdir}/libds3.so
%{_libdir}/%{name}/API_VERSION
%{_libdir}/libduns.so
%{_libdir}/libdfuse.so
%{_libdir}/libioil.so
%{_libdir}/libpil4dfs.so
%dir %{python3_sitearch}/pydaos
%{python3_sitearch}/pydaos/*.py
%dir %{python3_sitearch}/pydaos/raw
%{python3_sitearch}/pydaos/raw/*.py
%dir %{python3_sitearch}/pydaos/torch
%{python3_sitearch}/pydaos/torch/*.py
%if (0%{?rhel} >= 8)
%dir %{python3_sitearch}/pydaos/__pycache__
%{python3_sitearch}/pydaos/__pycache__/*.pyc
%dir %{python3_sitearch}/pydaos/raw/__pycache__
%{python3_sitearch}/pydaos/raw/__pycache__/*.pyc
%dir %{python3_sitearch}/pydaos/torch/__pycache__
%{python3_sitearch}/pydaos/torch/__pycache__/*.pyc
%endif
%{python3_sitearch}/pydaos/pydaos_shim.so
%{python3_sitearch}/pydaos/torch/torch_shim.so
%{_datarootdir}/%{name}/ioil-ld-opts
%config(noreplace) %{conf_dir}/daos_agent.yml
%{_unitdir}/%{agent_svc_name}
%{_mandir}/man8/daos.8*

%files client-tests
%doc README.md
%dir %{daoshome}
%{daoshome}/TESTING
%exclude %{daoshome}/TESTING/ftest/avocado_tests.yaml
%{_bindir}/hello_drpc
%{_libdir}/libdaos_tests.so
%{_bindir}/acl_dump_test
%{_bindir}/agent_tests
%{_bindir}/drpc_engine_test
%{_bindir}/drpc_test
%{_bindir}/dfuse_test
%{_bindir}/eq_tests
%{_bindir}/job_tests
%{_bindir}/jump_pl_map
%{_bindir}/pl_bench
%{_bindir}/ring_pl_map
%{_bindir}/security_test
%config(noreplace) %{conf_dir}/fault-inject-cart.yaml
%{_bindir}/fault_status
%{_bindir}/crt_launch
%{_bindir}/daos_perf
%{_bindir}/daos_racer
%{_bindir}/daos_test
%{_bindir}/daos_debug_set_params
%{_bindir}/dfs_test
%{_bindir}/jobtest
%{_bindir}/daos_gen_io_conf
%{_bindir}/daos_run_io_conf
%{_libdir}/libdpar.so

%files client-tests-openmpi
%doc README.md
%{_libdir}/libdpar_mpi.so

%files client-tests-mpich
%doc README.md

%if %{with server}
%files server-tests
%doc README.md
%{_bindir}/dtx_tests
%{_bindir}/dtx_ut
%{_bindir}/evt_ctl
%{_bindir}/rdbt
%{_bindir}/smd_ut
%{_bindir}/bio_ut
%{_bindir}/vea_ut
%{_bindir}/vos_tests
%{_bindir}/vea_stress
%{_bindir}/ddb_tests
%{_bindir}/ddb_ut
%{_bindir}/obj_ctl
%{_bindir}/vos_perf
%endif

%files devel
%doc README.md
%{_includedir}/*
%{_libdir}/libdaos.so
%{_libdir}/libgurt.so
%{_libdir}/libcart.so
%{_libdir}/*.a
%{daoshome}/python

%if %{with server}
%files firmware
%doc README.md
# set daos_firmware_helper to be setuid root in order to perform privileged tasks
%attr(4750,root,daos_server) %{_bindir}/daos_firmware_helper
%endif

%files serialize
%doc README.md
%{_libdir}/libdaos_serialize.so

%files tests
%doc README.md
# No files in a meta-package

%files tests-internal
%doc README.md
# No files in a meta-package

%files mofed-shim
%doc README.md
# No files in a shim package
%endif

%changelog
<<<<<<< HEAD
* Tue Apr 08 2025 Tomasz Gromadzki <tomasz.gromadzki@hpe.com> 2.7.101-9
- pmemobj errors and warnings reported via DAOS logging system
=======
* Mon May 19 2025  Jeff Olivier <jeffolivier@google.com> 2.7.101-10
- Start to deprecate this file being used to build DAOS but rather only source
  RPM

* Mon May 12 2025  Tomasz Gromadzki <tomasz.gromadzki@hpe.com> 2.7.101-9
- Bump lua-lmod version to >=8.7.36
- Bump lmod version to >=8.7.36
- Bump mpich version to 4.1~a1
- Bump python3-mpi4py-tests version to >= 3.1.6
- Add openmpi requiremnent for daos-client-tests on Leap.
>>>>>>> ff2c6b83

* Fri Mar 21 2025  Cedric Koch-Hofer <cedric.koch-hofer@intel.com> 2.7.101-8
- Add support of the libasan

* Tue Mar 18 2025 Jeff Olivier  <jeffolivier@google.com> 2.7.101-7
- Remove raft as external dependency

* Mon Mar 10 2025 Jeff Olivier <jeffolivie@google.com> 2.7.101-6
- Remove server from Ubuntu packaging and fix client only build

* Wed Jan 22 2025 Jan Michalski <jan-marian.michalski@hpe.com> 2.7.101-5
- Add ddb_ut and dtx_ut to the server-tests package

* Fri Dec 20 2024 Jeff Olivier <jeffolivier@google.com> 2.7.101-4
- Switch libfuse3 to libfused

* Thu Dec 19 2024 Phillip Henderson <phillip.henderson@intel.com> 2.7.101-3
- Fix protobuf-c requiremnent for daos-client-tests on Leap.

* Thu Nov 14 2024 Denis Barakhtanov <dbarahtanov@enakta.com> 2.7.101-2
- Add pydaos.torch module to daos-client rpm.

* Fri Nov 08 2024 Phillip Henderson <phillip.henderson@intel.com> 2.7.101-1
- Bump version to 2.7.100

* Tue Nov 5 2024 Michael MacDonald <mjmac@google.com> 2.7.100-11
- Move daos_metrics tool to daos package for use on both clients
  and servers.

* Fri Nov 1 2024 Sherin T George <sherin-t.george@hpe.com> 2.7.100-10
- The modified DAV allocator with memory bucket support for md_on_ssd
  phase-2 is delivered as dav_v2.so.

* Tue Oct 15 2024 Brian J. Murrell <brian.murrell@intel.com> - 2.7.100-9
- Drop BRs for UCX as they were obsoleted as of e01970d

* Mon Oct 07 2024 Cedric Koch-Hofer <cedric.koch-hofer@intel.com> 2.7.100-8
- Update BR: argobots to 1.2

* Tue Oct 01 2024 Tomasz Gromadzki <tomasz.gromadzki@intel.com> 2.7.100-7
- Add support of the PMDK package 2.1.0 with NDCTL enabled.
  * Increase the default ULT stack size to 20KiB if the engine uses
    the DCPM storage class.
  * Prevent using the RAM storage class (simulated PMem) when
    the shutdown state (SDS) is active.
    * Automatically disable SDS for the RAM storage class on engine startup.
    * Force explicitly setting the PMEMOBJ_CONF='sds.at_create=0'
      environment variable to deactivate SDS for the DAOS tools
      (ddb, daos_perf, vos_perf, etc.) when used WITHOUT DCPM.
      Otherwise, a user is supposed to be stopped by an error
      like: "Unsafe shutdown count is not supported for this source".

* Mon Sep 23 2024 Kris Jacque <kris.jacque@intel.com> 2.7.100-6
- Bump min supported go version to 1.21

* Thu Aug 15 2024 Michael MacDonald <mjmac@google.com> 2.7.100-5
- Add libdaos_self_test.so to client RPM

* Mon Aug 05 2024 Jerome Soumagne <jerome.soumagne@intel.com> 2.7.100-4
- Bump mercury version to 2.4.0rc4

* Thu Jul 11 2024 Dalton Bohning <dalton.bohning@intel.com> 2.7.100-3
- Add pciutils-devel build dep for client-tests package

* Mon Jun 24 2024 Tom Nabarro <tom.nabarro@intel.com> 2.7.100-2
- Add pciutils runtime dep for daos_server lspci call
- Add pciutils-devel build dep for pciutils CGO bindings

* Mon May 20 2024 Phillip Henderson <phillip.henderson@intel.com> 2.7.100-1
- Bump version to 2.7.100

* Fri May 03 2024 Lei Huang <lei.huang@intel.com> 2.5.101-5
- Add libaio as a dependent package

* Fri Apr 05 2024 Fan Yong <fan.yong@intel.com> 2.5.101-4
- Catastrophic Recovery

* Thu Apr 04 2024 Ashley M. Pittman <ashley.m.pittman@intel.com> 2.5.101-3
- Update pydaos install process
- Add a dependency from daos-client-tests to daos-devel

* Mon Mar 18 2024 Jan Michalski <jan.michalski@intel.com> 2.5.101-2
- Add dtx_tests to the server-tests package

* Fri Mar 15 2024 Phillip Henderson <phillip.henderson@intel.com> 2.5.101-1
- Bump version to 2.5.101

* Tue Feb 27 2024 Li Wei <wei.g.li@intel.com> 2.5.100-16
- Update raft to 0.11.0-1.416.g12dbc15

* Mon Feb 12 2024 Ryon Jensen <ryon.jensen@intel.com> 2.5.100-15
- Updated isa-l package name to match EPEL

* Tue Jan 09 2024 Brian J. Murrell <brian.murrell@intel.com> 2.5.100-14
- Move /etc/ld.so.conf.d/daos.conf to daos-server sub-package

* Wed Dec 06 2023 Brian J. Murrell <brian.murrell@intel.com> 2.5.100-13
- Update for EL 8.8 and Leap 15.5
- Update raft to 0.10.1-2.411.gefa15f4

* Fri Nov 17 2023 Tomasz Gromadzki <tomasz.gromadzki@intel.com> 2.5.100-12
- Update to PMDK 2.0.0
  * Remove libpmemblk from dependencies.
  * Start using BUILD_EXAMPLES=n and BUILD_BENCHMARKS=n instead of patches.
  * Stop using BUILD_RPMEM=n (removed) and NDCTL_DISABLE=y (invalid).
  * Point https://github.com/pmem/pmdk as the main PMDK reference source.
  NOTE: PMDK upgrade to 2.0.0 does not affect any API call used by DAOS.
        libpmemobj (and libpmem) API stays unchanged.

* Wed Nov 15 2023 Jerome Soumagne <jerome.soumagne@intel.com> 2.5.100-11
- Bump mercury min version to 2.3.1

* Fri Nov 03 2023 Phillip Henderson <phillip.henderson@intel.com> 2.5.100-10
- Move verify_perms.py location

* Wed Aug 23 2023 Brian J. Murrell <brian.murrell@intel.com> 2.5.100-9
- Update fuse3 requirement to R: /usr/bin/fusermount3 by path
  rather than by package name, for portability and future-proofing
- Adding fuse3-devel as a requirement for daos-client-tests subpackage

* Tue Aug 08 2023 Brian J. Murrell <brian.murrell@intel.com> 2.5.100-8
- Build on EL9
- Add a client-tests-mpich subpackage for mpich test dependencies.

* Fri Jul 07 2023 Brian J. Murrell <brian.murrell@intel.com> 2.5.100-7
- Fix golang daos-client-tests dependency to be go instead

* Thu Jun 29 2023 Michael MacDonald <mjmac.macdonald@intel.com> 2.5.100-6
- Install golang >= 1.18 as a daos-client-tests dependency

* Thu Jun 22 2023 Li Wei <wei.g.li@intel.com> 2.5.100-5
- Update raft to 0.10.1-1.408.g9524cdb

* Wed Jun 14 2023 Mohamad Chaarawi <mohamad.chaarawi@intel.com> - 2.5.100-4
- Add pipeline lib

* Wed Jun 14 2023 Wang Shilong <shilong.wang@intel.com> 2.5.100-3
- Remove lmdb-devel for MD on SSD

* Wed Jun 07 2023 Ryon Jensen <ryon.jensen@intel.com> 2.5.100-2
- Removed unnecessary test files

* Tue Jun 06 2023 Jeff Olivier <jeffrey.v.olivier@intel.com> 2.5.100-1
- Switch version to 2.5.100 for 2.6 test builds

* Mon Jun  5 2023 Jerome Soumagne <jerome.soumagne@intel.com> 2.3.107-7
- Remove libfabric pinning and allow for 1.18 builds

* Fri May 26 2023 Jeff Olivier <jeffrey.v.olivier@intel.com> 2.3.107-6
- Add lmdb-devel and bio_ut for MD on SSD

* Tue May 23 2023 Lei Huang <lei.huang@intel.com> 2.3.107-5
- Add libcapstone-devel to deps of client-tests package

* Tue May 16 2023 Lei Huang <lei.huang@intel.com> 2.3.107-4
- Add libcapstone as a new prerequisite package
- Add libpil4dfs.so in daos-client rpm

* Mon May 15 2023 Jerome Soumagne <jerome.soumagne@intel.com> 2.3.107-3
- Fix libfabric/libfabric1 dependency mismatch on SuSE

* Wed May 10 2023 Jerome Soumagne <jerome.soumagne@intel.com> 2.3.107-2
- Temporarily pin libfabric to < 1.18

* Fri May 5 2023 Johann Lombardi <johann.lombardi@intel.com> 2.3.107-1
- Bump version to 2.3.107

* Fri Mar 17 2023 Tom Nabarro <tom.nabarro@intel.com> 2.3.106-2
- Add numactl requires for server package

* Tue Mar 14 2023 Brian J. Murrell <brian.murrell@intel.com> 2.3.106-1
- Bump version to be higher than TB5

* Wed Feb 22 2023 Li Wei <wei.g.li@intel.com> 2.3.103-6
- Update raft to 0.9.2-1.403.g3d20556

* Tue Feb 21 2023 Michael MacDonald <mjmac.macdonald@intel.com> 2.3.103-5
- Bump min supported go version to 1.17

* Fri Feb 17 2023 Ashley M. Pittman <ashley.m.pittman@intel.com> 2.3.103-4
- Add protobuf-c-devel to deps of client-tests package

* Mon Feb 13 2023 Brian J. Murrell <brian.murrell@intel.com> 2.3.103-3
- Remove explicit R: protobuf-c and let the auto-dependency generator
  handle it

* Wed Feb 8 2023 Michael Hennecke <michael.hennecke@intel.com> 2.3.103-2
- Change ipmctl requirement from v2 to v3

* Fri Jan 27 2023 Phillip Henderson <phillip.henderson@intel.com> 2.3.103-1
- Bump version to 2.3.103

* Wed Jan 25 2023 Johann Lombardi <johann.lombardi@intel.com> 2.3.102-1
- Bump version to 2.3.102

* Tue Jan 24 2023 Phillip Henderson <phillip.henderson@intel.com> 2.3.101-7
- Fix daos-tests-internal requirement for daos-tests

* Fri Jan 6 2023 Brian J. Murrell <brian.murrell@intel.com> 2.3.101-6
- Don't need to O: cart any more
- Add %%doc to all packages
- _datadir -> _datarootdir
- Don't use PREFIX= with scons in %%build
- Fix up some hard-coded paths to use macros instead
- Use some guards to prevent creating empty scriptlets

* Tue Dec 06 2022 Joseph G. Moore <joseph.moore@intel.com> 2.3.101-5
- Update Mercury to 2.2.0-6

* Thu Dec 01 2022 Tom Nabarro <tom.nabarro@intel.com> 2.3.101-4
- Update SPDK dependency requirement to greater than or equal to 22.01.2.

* Tue Oct 18 2022 Brian J. Murrell <brian.murrell@intel.com> 2.3.101-3
- Set flag to build per-subpackage debuginfo packages for Leap 15

* Thu Oct 6 2022 Michael MacDonald <mjmac.macdonald@intel.com> 2.3.101-2
- Rename daos_admin -> daos_server_helper

* Tue Sep 20 2022 Johann Lombardi <johann.lombardi@intel.com> 2.3.101-1
- Bump version to 2.3.101

* Thu Sep 8 2022 Jeff Olivier <jeffrey.v.olivier@intel.com> 2.3.100-22
- Move io_conf files from bin to TESTING

* Tue Aug 16 2022 Jeff Olivier <jeffrey.v.olivier@intel.com> 2.3.100-21
- Update PMDK to 1.12.1~rc1 to fix DAOS-11151

* Thu Aug 11 2022 Wang Shilong <shilong.wang@intel.com> 2.3.100-20
- Add daos_debug_set_params to daos-client-tests rpm for fault injection test.

* Fri Aug 5 2022 Jerome Soumagne <jerome.soumagne@intel.com> 2.3.100-19
- Update to mercury 2.2.0

* Tue Jul 26 2022 Michael MacDonald <mjmac.macdonald@intel.com> 2.3.100-18
- Bump min supported go version to 1.16

* Mon Jul 18 2022 Jerome Soumagne <jerome.soumagne@intel.com> 2.3.100-17
- Remove now unused openpa dependency

* Fri Jul 15 2022 Jeff Olivier <jeffrey.v.olivier@intel.com> 2.3.100-16
- Add pool_scrubbing_tests to test package

* Wed Jul 13 2022 Tom Nabarro <tom.nabarro@intel.com> 2.3.100-15
- Update SPDK dependency requirement to greater than or equal to 22.01.1.

* Mon Jun 27 2022 Jerome Soumagne <jerome.soumagne@intel.com> 2.3.100-14
- Update to mercury 2.2.0rc6

* Fri Jun 17 2022 Jeff Olivier <jeffrey.v.olivier@intel.com> 2.3.100-13
- Remove libdts.so, replace with build time static

* Thu Jun 2 2022 Jeff Olivier <jeffrey.v.olivier@intel.com> 2.3.100-12
- Make ucx required for build on all platforms

* Wed Jun 1 2022 Michael MacDonald <mjmac.macdonald@intel.com> 2.3.100-11
- Move dmg to new daos-admin RPM

* Wed May 18 2022 Lei Huang <lei.huang@intel.com> 2.3.100-10
- Update to libfabric to v1.15.1-1 to include critical performance patches

* Tue May 17 2022 Phillip Henderson <phillip.henderson@intel.com> 2.3.100-9
- Remove doas-client-tests-openmpi dependency from daos-tests
- Add daos-tests-internal package

* Mon May  9 2022 Ashley Pittman <ashley.m.pittman@intel.com> 2.3.100-8
- Extend dfusedaosbuild test to run in different configurations.

* Fri May  6 2022 Ashley Pittman <ashley.m.pittman@intel.com> 2.3.100-7
- Add dfuse unit-test binary to call from ftest.

* Wed May  4 2022 Joseph Moore <joseph.moore@intel.com> 2.3.100-6
- Update to mercury 2.1.0.rc4-9 to enable non-unified mode in UCX

* Tue Apr 26 2022 Phillip Henderson <phillip.henderson@intel.com> 2.3.100-5
- Move daos_gen_io_conf and daos_run_io_conf to daos-client-tests

* Wed Apr 20 2022 Lei Huang <lei.huang@intel.com> 2.3.100-4
- Update to libfabric to v1.15.0rc3-1 to include critical performance patches

* Tue Apr 12 2022 Li Wei <wei.g.li@intel.com> 2.3.100-3
- Update raft to 0.9.1-1401.gc18bcb8 to fix uninitialized node IDs

* Wed Apr 6 2022 Jeff Olivier <jeffrey.v.olivier@intel.com> 2.3.100-2
- Remove direct MPI dependency from most of tests

* Wed Apr  6 2022 Johann Lombardi <johann.lombardi@intel.com> 2.3.100-1
- Switch version to 2.3.100 for 2.4 test builds

* Wed Apr  6 2022 Joseph Moore <joseph.moore@intel.com> 2.1.100-26
- Add build depends entries for UCX libraries.

* Sat Apr  2 2022 Joseph Moore <joseph.moore@intel.com> 2.1.100-25
- Update to mercury 2.1.0.rc4-8 to include UCX provider patch

* Fri Mar 11 2022 Alexander Oganezov <alexander.a.oganezov@intel.com> 2.1.100-24
- Update to mercury 2.1.0.rc4-6 to include CXI provider patch

* Wed Mar 02 2022 Michael Hennecke <michael.hennecke@intel.com> 2.1.100-23
- DAOS-6344: Create secondary group daos_daemons for daos_server and daos_agent

* Tue Feb 22 2022 Alexander Oganezov <alexander.a.oganezov@intel.com> 2.1.100-22
- Update mercury to include DAOS-9561 workaround

* Sun Feb 13 2022 Michael MacDonald <mjmac.macdonald@intel.com> 2.1.100-21
- Update go toolchain requirements

* Thu Feb 10 2022 Li Wei <wei.g.li@intel.com> 2.1.100-20
- Update raft to 0.9.0-1394.gc81505f to fix membership change bugs

* Wed Jan 19 2022 Michael MacDonald <mjmac.macdonald@intel.com> 2.1.100-19
- Move libdaos_common.so from daos-client to daos package

* Mon Jan 17 2022 Johann Lombardi <johann.lombardi@intel.com> 2.1.100-18
- Update libfabric to 1.14.0 GA and apply fix for DAOS-9376

* Thu Dec 23 2021 Alexander Oganezov <alexander.a.oganezov@intel.com> 2.1.100-17
- Update to v2.1.0-rc4-3 to pick fix for DAOS-9325 high cpu usage
- Change mercury pinning to be >= instead of strict =

* Thu Dec 16 2021 Brian J. Murrell <brian.murrell@intel.com> 2.1.100-16
- Add BR: python-rpm-macros for Leap 15 as python3-base dropped that
  as a R:

* Sat Dec 11 2021 Brian J. Murrell <brian.murrell@intel.com> 2.1.100-15
- Create a shim package to allow daos openmpi packages built with the
  distribution openmpi to install on MOFED systems

* Fri Dec 10 2021 Brian J. Murrell <brian.murrell@intel.com> 2.1.100-14
- Don't make daos-*-tests-openmi a dependency of anything
  - If they are wanted, they should be installed explicitly, due to
    potential conflicts with other MPI stacks

* Wed Dec 08 2021 Alexander Oganezov <alexander.a.oganezov@intel.com> 2.1.100-13
- Remove DAOS-9173 workaround from mercury. Apply DAOS-9173 to ofi

* Tue Dec 07 2021 Alexander Oganezov <alexander.a.oganezov@intel.com> 2.1.100-12
- Apply DAOS-9173 workaround to mercury

* Fri Dec 03 2021 Alexander Oganezov <alexander.a.oganezov@intel.com> 2.1.100-11
- Update mercury to v2.1.0rc4

* Thu Dec 02 2021 Danielle M. Sikich <danielle.sikich@intel.com> 2.1.100-10
- Fix name of daos serialize package

* Sun Nov 28 2021 Tom Nabarro <tom.nabarro@intel.com> 2.1.100-9
- Set rmem_{max,default} sysctl values on server package install to enable
  SPDK pci_event module to operate in unprivileged process (daos_engine).

* Wed Nov 24 2021 Brian J. Murrell <brian.murrell@intel.com> 2.1.100-8
- Remove invalid "%%else if" syntax
- Fix a few other rpmlint warnings

* Tue Nov 16 2021 Wang Shilong <shilong.wang@intel.com> 2.1.100-7
- Update for libdaos major version bump
- Fix version of libpemobj1 for SUSE

* Sat Nov 13 2021 Alexander Oganezov <alexander.a.oganezov@intel.com> 2.1.100-6
- Update OFI to v1.14.0rc3

* Tue Oct 26 2021 Brian J. Murrell <brian.murrell@intel.com> 2.1.100-5
- Create new daos-{client,server}tests-openmpi and daos-server-tests subpackages
- Rename daos-tests daos-client-tests and make daos-tests require all
  other test suites to maintain existing behavior

* Mon Oct 25 2021 Alexander Oganezov <alexander.a.oganezov@intel.com> 2.1.100-4
- Update mercury to v2.1.0rc2

* Wed Oct 20 2021 Jeff Olivier <jeffrey.v.olivier@intel.com> 2.1.100-3
- Explicitly require 1.11.0-3 of PMDK

* Wed Oct 13 2021 David Quigley <david.quigley@intel.com> 2.1.100-2
- Add defusedxml as a required dependency for the test package.

* Wed Oct 13 2021 Johann Lombardi <johann.lombardi@intel.com> 2.1.100-1
- Switch version to 2.1.100 for 2.2 test builds

* Tue Oct 12 2021 Johann Lombardi <johann.lombardi@intel.com> 1.3.106-1
- Version bump to 1.3.106 for 2.0 test build 6

* Fri Oct 8 2021 Alexander Oganezov <alexander.a.oganezov@intel.com> 1.13.105-4
- Update OFI to v1.13.2rc1

* Wed Sep 15 2021 Li Wei <wei.g.li@intel.com> 1.3.105-3
- Update raft to fix InstallSnapshot performance as well as to avoid some
  incorrect 0.8.0 RPMs

* Fri Sep 03 2021 Brian J. Murrell <brian.murrell@intel.com> 1.3.105-2
- Remove R: hwloc; RPM's auto-requires/provides will take care of this

* Tue Aug 24 2021 Jeff Olivier <jeffrey.v.olivier@intel.com> 1.3.105-1
- Version bump to 1.3.105 for 2.0 test build 5

* Mon Aug 09 2021 Yawei <yawei.niu@intel.com> 1.3.104-5
- Fix duplicates
- Add vos_perf

* Thu Aug 05 2021 Christopher Hoffman <christopherx.hoffman@intel.com> 1.3.104-4
- Update conditional statement to include checking for distributions to
  determine which unit files to use for daos-server and daos-agent

* Wed Aug 04 2021 Kris Jacque <kristin.jacque@intel.com> 1.3.104-3
- Move daos_metrics tool from tests package to server package

* Wed Aug 04 2021 Tom Nabarro <tom.nabarro@intel.com> 1.3.104-2
- Update to spdk 21.07 and (indirectly) dpdk 21.05

* Mon Aug 02 2021 Jeff Olivier <jeffrey.v.olivier@intel.com> 1.3.104-1
- Version bump to 1.3.104 for 2.0 test build 4

* Mon Jul 19 2021 Danielle M. Sikich <danielle.sikich@intel.com> 1.3.103-5
- Add DAOS serialization library that requires hdf5

* Wed Jul 14 2021 Li Wei <wei.g.li@intel.com> 1.3.103-4
- Update raft to fix slow leader re-elections

* Tue Jul 13 2021  Maureen Jean <maureen.jean@intel.com> 1.3.103-3
- Add python modules to python3.6 site-packages

* Mon Jul 12 2021 Alexander Oganezov <alexander.a.oganezov@intel.com> 1.3.103-2
- Update to mercury release v2.0.1

* Mon Jul 12 2021 Johann Lombardi <johann.lombardi@intel.com> 1.3.103-1
- Version bump to 1.3.103 for 2.0 test build 3

* Wed Jul 7 2021 Phillip Henderson <phillip.henderson@intel.com> 1.3.102-6
- Update daos-devel to always require the same version daos-client

* Wed Jun 30 2021 Tom Nabarro <tom.nabarro@intel.com> 1.3.102-5
- Update to spdk 21.04 and (indirectly) dpdk 21.05

* Fri Jun 25 2021 Brian J. Murrell <brian.murrell@intel.com> - 1.3.102-4
- Add libuuid-devel back as a requirement of daos-devel

* Wed Jun 23 2021 Li Wei <wei.g.li@intel.com> 1.3.102-3
- Update raft to pick up Pre-Vote

* Mon Jun 14 2021 Jeff Olivier <jeffrey.v.olivier@intel.com> 1.3.102-2
- Update to pmdk 1.11.0-rc1
- Remove dependence on libpmem since we use libpmemobj directly

* Fri Jun 11 2021 Johann Lombardi <johann.lombardi@intel.com> 1.3.102-1
- Version bump to 1.3.102 for 2.0 test build 2

* Wed Jun 02 2021 Johann Lombardi <johann.lombardi@intel.com> 1.3.101-3
- Remove libs from devel package

* Thu May 20 2021 Jeff Olivier <jeffrey.v.olivier@intel.com> 1.3.0-101-2
- Remove client libs from common package

* Wed May 19 2021 Johann Lombardi <johann.lombardi@intel.com> 1.3.101-1
- Version bump to 1.3.101 for 2.0 test build 1

* Fri May 07 2021 Brian J. Murrell <brian.murrell@intel.com> 1.3.0-16
- Enable debuginfo package building on SUSE platforms

* Thu May 06 2021 Brian J. Murrell <brian.murrell@intel.com> 1.3.0-15
- Update to build on EL8

* Wed May 05 2021 Brian J. Murrell <brian.murrell@intel.com> 1.3.0-14
- Package /etc/daos/certs in main/common package so that both server
  and client get it created

* Wed Apr 21 2021 Tom Nabarro <tom.nabarro@intel.com> - 1.3.0-13
- Relax ipmctl version requirement on leap15 as we have runtime checks

* Fri Apr 16 2021 Mohamad Chaarawi <mohamad.chaarawi@intel.com> - 1.3.0-12
- remove dfuse_hl

* Wed Apr 14 2021 Jeff Olivier <jeffrey.v.olivier@intel.com> - 1.3.0-11
- Remove storage_estimator and io_conf from client packages to remove
  any client side dependence on bio and vos (and and PMDK/SPDK)

* Mon Apr 12 2021 Dalton A. Bohning <daltonx.bohning@intel.com> - 1.3.0-10
- Add attr to the test dependencies

* Tue Apr 06 2021 Kris Jacque <kristin.jacque@intel.com> 1.3.0-9
- Add package for daos_firmware helper binary

* Fri Apr 02 2021 Jeff Olivier <jeffrey.v.olivier@intel.com> 1.3.0-8
- Remove unused readline-devel

* Thu Apr 01 2021 Brian J. Murrell <brian.murrell@intel.com> 1.3.0-7
- Update argobots to 1.1

* Tue Mar 30 2021 Maureen Jean <maureen.jean@intel.com> 1.3.0-6
- Change pydaos_shim_3 to pydaos_shim

* Mon Mar 29 2021 Brian J. Murrell <brian.murrell@intel.com> - 1.3.0-5
- Move libdts.so to the daos-tests subpackage

* Tue Mar 23 2021 Alexander Oganezov <alexander.a.oganezov@intel.com> 1.3.0-4
- Update libfabric to v1.12.0
- Disable grdcopy/gdrapi linkage in libfabric


* Thu Mar 18 2021 Maureen Jean <maureen.jean@intel.com> 1.3.0-3
- Update to python3

* Thu Feb 25 2021 Li Wei <wei.g.li@intel.com> 1.3.0-2
- Require raft-devel 0.7.3 that fixes an unstable leadership problem caused by
  removed replicas as well as some Coverity issues

* Wed Feb 24 2021 Brian J. Murrell <brian.murrell@intel.com> - 1.3.0-1
- Version bump up to 1.3.0

* Mon Feb 22 2021 Brian J. Murrell <brian.murrell@intel.com> 1.1.3-3
- Remove all *-devel Requires from daos-devel as none of those are
  actually necessary to build libdaos clients

* Tue Feb 16 2021 Alexander Oganezov <alexander.a.oganezov@intel.com> 1.1.3-2
- Update libfabric to v1.12.0rc1

* Wed Feb 10 2021 Johann Lombardi <johann.lombardi@intel.com> 1.1.3-1
- Version bump up to 1.1.3

* Tue Feb 9 2021 Vish Venkatesan <vishwanath.venkatesan@intel.com> 1.1.2.1-11
- Add new pmem specific version of DAOS common library

* Fri Feb 5 2021 Saurabh Tandan <saurabh.tandan@intel.com> 1.1.2.1-10
- Added dbench as requirement for test package.

* Wed Feb 3 2021 Hua Kuang <hua.kuang@intel.com> 1.1.2.1-9
- Changed License to BSD-2-Clause-Patent

* Wed Feb 03 2021 Brian J. Murrell <brian.murrell@intel.com> - 1.1.2-8
- Update minimum required libfabric to 1.11.1

* Thu Jan 28 2021 Phillip Henderson <phillip.henderson@intel.com> 1.1.2.1-7
- Change ownership and permissions for the /etc/daos/certs directory.

* Sat Jan 23 2021 Alexander Oganezov <alexander.a.oganezov@intel.com> 1.1.2.1-6
- Update to mercury v2.0.1rc1

* Fri Jan 22 2021 Michael MacDonald <mjmac.macdonald@intel.com> 1.1.2.1-5
- Install daos_metrics utility to %%{_bindir}

* Wed Jan 20 2021 Kenneth Cain <kenneth.c.cain@intel.com> 1.1.2.1-4
- Version update for API major version 1, libdaos.so.1 (1.0.0)

* Fri Jan 15 2021 Michael Hennecke <mhennecke@lenovo.com> 1.1.2.1-3
- Harmonize daos_server and daos_agent groups.

* Tue Dec 15 2020 Ashley Pittman <ashley.m.pittman@intel.com> 1.1.2.1-2
- Combine the two memcheck suppressions files.

* Wed Dec 09 2020 Johann Lombardi <johann.lombardi@intel.com> 1.1.2.1-1
- Version bump up to 1.1.2.1

* Fri Dec 04 2020 Li Wei <wei.g.li@intel.com> 1.1.2-3
- Require raft-devel 0.7.1 that fixes recent Coverity issues

* Wed Dec 02 2020 Maureen Jean <maureen.jean@intel.com> - 1.1.2-2
- define scons_args to be BUILD_TYPE=<release|dev>
- the scons default is BUILD_TYPE=release
- BUILD_TYPE=release will disable fault injection in build

* Tue Dec 01 2020 Brian J. Murrell <brian.murrell@intel.com> - 1.1.2-1
- Version bump up to 1.1.2

* Tue Nov 17 2020 Li Wei <wei.g.li@intel.com> 1.1.1-8
- Require raft-devel 0.7.0 that changes log indices and terms to 63-bit

* Wed Nov 11 2020 Tom Nabarro <tom.nabarro@intel.com> 1.1.1-7
- Add version validation for runtime daos_server ipmctl requirement to avoid
  potential corruption of PMMs when setting PMem goal, issue fixed in
  https://github.com/intel/ipmctl/commit/9e3898cb15fa9eed3ef3e9de4488be1681d53ff4

* Thu Oct 29 2020 Jonathan Martinez Montes <jonathan.martinez.montes@intel.com> 1.1.1-6
- Restore obj_ctl utility

* Wed Oct 28 2020 Brian J. Murrell <brian.murrell@intel.com> - 1.1.1-5
- Use %%autosetup
- Only use systemd_requires if it exists
- Obsoletes: cart now that it's included in daos

* Sat Oct 24 2020 Maureen Jean <maureen.jean@intel.com> 1.1.1-4
- Add daos.conf to the daos package to resolve the path to libbio.so

* Tue Oct 13 2020 Jonathan Martinez Montes <jonathan.martinez.montes@intel.com> 1.1.1-3
- Remove obj_ctl from Tests RPM package
- Add libdts.so shared library that is used by daos_perf, daos_racer and
  the daos utility.

* Tue Oct 13 2020 Amanda Justiniano <amanda.justiniano-pagn@intel.com> 1.1.1-3
- Add lbzip2 requirement to the daos-tests package

* Tue Oct 13 2020 Michael MacDonald <mjmac.macdonald@intel.com> 1.1.1-2
- Create unprivileged user for daos_agent

* Mon Oct 12 2020 Johann Lombardi <johann.lombardi@intel.com> 1.1.1-1
- Version bump up to 1.1.1

* Sat Oct 03 2020 Michael MacDonald <mjmac.macdonald@intel.com> 1.1.0-34
- Add go-race to BuildRequires on OpenSUSE Leap

* Wed Sep 16 2020 Alexander Oganezov <alexander.a.oganezov@intel.com> 1.1.0-33
- Update OFI to v1.11.0

* Mon Aug 17 2020 Michael MacDonald <mjmac.macdonald@intel.com> 1.1.0-32
- Install completion script in /etc/bash_completion.d

* Wed Aug 05 2020 Brian J. Murrell <brian.murrell@intel.com> - 1.1.0-31
- Change fuse requirement to fuse3
- Use Lmod for MPI module loading
- Remove unneeded (and un-distro gated) Requires: json-c

* Wed Jul 29 2020 Jonathan Martinez Montes <jonathan.martinez.montes@intel.com> - 1.1.0-30
- Add the daos_storage_estimator.py tool. It merges the functionality of the
  former tools vos_size, vos_size.py, vos_size_dfs_sample.py and parse_csv.py.

* Wed Jul 29 2020 Jeffrey V Olivier <jeffrey.v.olivier@intel.com> - 1.1.0-29
- Revert prior changes from version 28

* Mon Jul 13 2020 Brian J. Murrell <brian.murrell@intel.com> - 1.1.0-28
- Change fuse requirement to fuse3
- Use Lmod for MPI module loading

* Tue Jul 7 2020 Alexander A Oganezov <alexander.a.oganezov@intel.com> - 1.1.0-27
- Update to mercury release 2.0.0~rc1-1

* Sun Jun 28 2020 Jonathan Martinez Montes <jonathan.martinez.montes@intel.com> - 1.1.0-26
- Add the vos_size_dfs_sample.py tool. It is used to generate dynamically
  the vos_dfs_sample.yaml file using the real DFS super block data.

* Tue Jun 23 2020 Jeff Olivier <jeffrey.v.olivier@intel.com> - 1.1.0-25
- Add -no-rpath option and use it for rpm build rather than modifying
  SCons files in place

* Tue Jun 16 2020 Jeff Olivier <jeffrey.v.olivier@intel.com> - 1.1.0-24
- Modify RPATH removal snippet to replace line with pass as some lines
  can't be removed without breaking the code

* Fri Jun 05 2020 Ryon Jensen <ryon.jensen@intel.com> - 1.1.0-23
- Add libisa-l_crypto dependency

* Fri Jun 05 2020 Tom Nabarro <tom.nabarro@intel.com> - 1.1.0-22
- Change server systemd run-as user to daos_server in unit file

* Thu Jun 04 2020 Hua Kuang <hua.kuang@intel.com> - 1.1.0-21
- Remove dmg_old from DAOS RPM package

* Thu May 28 2020 Tom Nabarro <tom.nabarro@intel.com> - 1.1.0-20
- Create daos group to run as in systemd unit file

* Tue May 26 2020 Brian J. Murrell <brian.murrell@intel.com> - 1.1.0-19
- Enable parallel building with _smp_mflags

* Fri May 15 2020 Kenneth Cain <kenneth.c.cain@intel.com> - 1.1.0-18
- Require raft-devel >= 0.6.0 that adds new API raft_election_start()

* Thu May 14 2020 Brian J. Murrell <brian.murrell@intel.com> - 1.1.0-17
- Add cart-devel's Requires to daos-devel as they were forgotten
  during the cart merge

* Thu May 14 2020 Brian J. Murrell <brian.murrell@intel.com> - 1.1.0-16
- Fix fuse3-libs -> libfuse3 for SLES/Leap 15

* Thu Apr 30 2020 Brian J. Murrell <brian.murrell@intel.com> - 1.1.0-15
- Use new properly pre-release tagged mercury RPM

* Thu Apr 30 2020 Brian J. Murrell <brian.murrell@intel.com> - 1.1.0-14
- Move fuse dependencies to the client subpackage

* Mon Apr 27 2020 Michael MacDonald <mjmac.macdonald@intel.com> 1.1.0-13
- Rename /etc/daos.yml -> /etc/daos_control.yml

* Thu Apr 16 2020 Brian J. Murrell <brian.murrell@intel.com> - 1.1.0-12
- Use distro fuse

* Fri Apr 10 2020 Alexander Oganezov <alexander.a.oganezov@intel.com> - 1.1.0-11
- Update to mercury 4871023 to pick na_ofi.c race condition fix for
  "No route to host" errors.

* Sun Apr 05 2020 Brian J. Murrell <brian.murrell@intel.com> - 1.1.0-10
- Clean up spdk dependencies

* Mon Mar 30 2020 Tom Nabarro <tom.nabarro@intel.com> - 1.1.0-9
- Set version of spdk to < v21, > v19

* Fri Mar 27 2020 David Quigley <david.quigley@intel.com> - 1.1.0-8
- add daos and dmg man pages to the daos-client files list

* Thu Mar 26 2020 Michael MacDonald <mjmac.macdonald@intel.com> 1.1.0-7
- Add systemd scriptlets for managing daos_server/daos_agent services

* Thu Mar 26 2020 Alexander Oganeozv <alexander.a.oganezov@intel.com> - 1.1.0-6
- Update ofi to 62f6c937601776dac8a1f97c8bb1b1a6acfbc3c0

* Tue Mar 24 2020 Jeffrey V. Olivier <jeffrey.v.olivier@intel.com> - 1.1.0-5
- Remove cart as an external dependence

* Mon Mar 23 2020 Jeffrey V. Olivier <jeffrey.v.olivier@intel.com> - 1.1.0-4
- Remove scons_local as dependency

* Tue Mar 03 2020 Brian J. Murrell <brian.murrell@intel.com> - 1.1.0-3
- Bump up go minimum version to 1.12

* Thu Feb 20 2020 Brian J. Murrell <brian.murrell@intel.com> - 1.1.0-2
- daos-server requires daos-client (same version)

* Fri Feb 14 2020 Brian J. Murrell <brian.murrell@intel.com> - 1.1.0-1
- Version bump up to 1.1.0

* Wed Feb 12 2020 Brian J. Murrell <brian.murrell@intel.com> - 0.9.0-2
- Remove undefine _missing_build_ids_terminate_build

* Thu Feb 06 2020 Johann Lombardi <johann.lombardi@intel.com> - 0.9.0-1
- Version bump up to 0.9.0

* Sat Jan 18 2020 Jeff Olivier <jeffrey.v.olivier@intel.com> - 0.8.0-3
- Fixing a few warnings in the RPM spec file

* Fri Dec 27 2019 Jeff Olivier <jeffrey.v.olivier@intel.com> - 0.8.0-2
- Remove openmpi, pmix, and hwloc builds, use hwloc and openmpi packages

* Tue Dec 17 2019 Johann Lombardi <johann.lombardi@intel.com> - 0.8.0-1
- Version bump up to 0.8.0

* Thu Dec 05 2019 Johann Lombardi <johann.lombardi@intel.com> - 0.7.0-1
- Version bump up to 0.7.0

* Tue Nov 19 2019 Tom Nabarro <tom.nabarro@intel.com> 0.6.0-15
- Temporarily unconstrain max. version of spdk

* Wed Nov 06 2019 Brian J. Murrell <brian.murrell@intel.com> 0.6.0-14
- Constrain max. version of spdk

* Wed Nov 06 2019 Brian J. Murrell <brian.murrell@intel.com> 0.6.0-13
- Use new cart with R: mercury to < 1.0.1-20 due to incompatibility

* Wed Nov 06 2019 Michael MacDonald <mjmac.macdonald@intel.com> 0.6.0-12
- Add daos_admin privileged helper for daos_server

* Fri Oct 25 2019 Brian J. Murrell <brian.murrell@intel.com> 0.6.0-11
- Handle differences in Leap 15 Python packaging

* Wed Oct 23 2019 Brian J. Murrell <brian.murrell@intel.com> 0.6.0-9
- Update BR: libisal-devel for Leap

* Mon Oct 07 2019 Brian J. Murrell <brian.murrell@intel.com> 0.6.0-8
- Use BR: cart-devel-%%{cart_sha1} if available
- Remove cart's BRs as it's -devel Requires them now

* Tue Oct 01 2019 Brian J. Murrell <brian.murrell@intel.com> 0.6.0-7
- Constrain cart BR to <= 1.0.0

* Sat Sep 21 2019 Brian J. Murrell <brian.murrell@intel.com>
- Remove Requires: {argobots, cart}
  - autodependencies should take care of these

* Thu Sep 19 2019 Jeff Olivier <jeffrey.v.olivier@intel.com>
- Add valgrind-devel requirement for argobots change

* Tue Sep 10 2019 Tom Nabarro <tom.nabarro@intel.com>
- Add requires ndctl as runtime dep for control plane.

* Thu Aug 15 2019 David Quigley <david.quigley@intel.com>
- Add systemd unit files to packaging.

* Thu Jul 25 2019 Brian J. Murrell <brian.murrell@intel.com>
- Add git hash and commit count to release

* Thu Jul 18 2019 David Quigley <david.quigley@intel.com>
- Add certificate generation files to packaging.

* Tue Jul 09 2019 Johann Lombardi <johann.lombardi@intel.com>
- Version bump up to 0.6.0

* Fri Jun 21 2019 David Quigley <dquigley@intel.com>
- Add daos_agent.yml to the list of packaged files

* Thu Jun 13 2019 Brian J. Murrell <brian.murrell@intel.com>
- move obj_ctl daos_gen_io_conf daos_run_io_conf to
  daos-tests sub-package
- daos-server needs spdk-tools

* Fri May 31 2019 Ken Cain <kenneth.c.cain@intel.com>
- Add new daos utility binary

* Wed May 29 2019 Brian J. Murrell <brian.murrell@intel.com>
- Version bump up to 0.5.0
- Add Requires: libpsm_infinipath1 for SLES 12.3

* Tue May 07 2019 Brian J. Murrell <brian.murrell@intel.com>
- Move some files around among the sub-packages

* Mon May 06 2019 Brian J. Murrell <brian.murrell@intel.com>
- Only BR fio
  - fio-{devel,src} is not needed

* Wed Apr 03 2019 Brian J. Murrell <brian.murrell@intel.com>
- initial package<|MERGE_RESOLUTION|>--- conflicted
+++ resolved
@@ -24,11 +24,7 @@
 
 Name:          daos
 Version:       2.7.101
-<<<<<<< HEAD
-Release:       9%{?relval}%{?dist}
-=======
-Release:       10%{?relval}%{?dist}
->>>>>>> ff2c6b83
+Release:       11%{?relval}%{?dist}
 Summary:       DAOS Storage Engine
 
 License:       BSD-2-Clause-Patent
@@ -650,10 +646,9 @@
 %endif
 
 %changelog
-<<<<<<< HEAD
-* Tue Apr 08 2025 Tomasz Gromadzki <tomasz.gromadzki@hpe.com> 2.7.101-9
+* Mon Jul 14 2025 Tomasz Gromadzki <tomasz.gromadzki@hpe.com> 2.7.101-11
 - pmemobj errors and warnings reported via DAOS logging system
-=======
+
 * Mon May 19 2025  Jeff Olivier <jeffolivier@google.com> 2.7.101-10
 - Start to deprecate this file being used to build DAOS but rather only source
   RPM
@@ -664,7 +659,6 @@
 - Bump mpich version to 4.1~a1
 - Bump python3-mpi4py-tests version to >= 3.1.6
 - Add openmpi requiremnent for daos-client-tests on Leap.
->>>>>>> ff2c6b83
 
 * Fri Mar 21 2025  Cedric Koch-Hofer <cedric.koch-hofer@intel.com> 2.7.101-8
 - Add support of the libasan
