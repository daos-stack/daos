--- conflicted
+++ resolved
@@ -9,13 +9,8 @@
 %endif
 
 Name:          daos
-<<<<<<< HEAD
-Version:       1.1.1
-Release:       9%{?relval}%{?dist}
-=======
 Version:       1.1.2
-Release:       1%{?relval}%{?dist}
->>>>>>> bfe16b90
+Release:       2%{?relval}%{?dist}
 Summary:       DAOS Storage Engine
 
 License:       Apache
@@ -416,15 +411,13 @@
 %{_libdir}/*.a
 
 %changelog
-<<<<<<< HEAD
-* Wed Nov 24 2020 Maureen Jean <maureen.jean@intel.com> - 1.1.1-9
+* Wed Dec 02 2020 Maureen Jean <maureen.jean@intel.com> - 1.1.2-2
 - define scons_args to be BUILD_TYPE=<release|dev>
 - the scons default is BUILD_TYPE=release
 - BUILD_TYPE=release will disable fault injection in build
-=======
+
 * Tue Dec 01 2020 Brian J. Murrell <brian.murrell@intel.com> - 1.1.2-1
 - Version bump up to 1.1.2
->>>>>>> bfe16b90
 
 * Tue Nov 17 2020 Li Wei <wei.g.li@intel.com> 1.1.1-8
 - Require raft-devel 0.7.0 that changes log indices and terms to 63-bit
