--- conflicted
+++ resolved
@@ -27,7 +27,7 @@
 
 Name:          daos
 Version:       2.3.100
-Release:       8%{?relval}%{?dist}
+Release:       9%{?relval}%{?dist}
 Summary:       DAOS Storage Engine
 
 License:       BSD-2-Clause-Patent
@@ -565,14 +565,12 @@
 # No files in a shim package
 
 %changelog
-<<<<<<< HEAD
-* Tue May 10 2022 Phillip Henderson <phillip.henderson@intel.com> 2.3.100-8
+* Tue May 17 2022 Phillip Henderson <phillip.henderson@intel.com> 2.3.100-9
 - Remove doas-client-tests-openmpi dependency from daos-tests
 - Add daos-tests-internal package
-=======
+
 * Mon May  9 2022 Ashley Pittman <ashley.m.pittman@intel.com> 2.3.100-8
 - Extend dfusedaosbuild test to run in different configurations.
->>>>>>> 111d26b1
 
 * Fri May  6 2022 Ashley Pittman <ashley.m.pittman@intel.com> 2.3.100-7
 - Add dfuse unit-test binary to call from ftest.
