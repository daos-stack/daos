%define daoshome %{_exec_prefix}/lib/%{name}
%define server_svc_name daos_server.service
%define agent_svc_name daos_agent.service

%global mercury_version 2.0.1~rc1-1%{?dist}
%global libfabric_version 1.12.0
%global __python %{__python3}

%if (0%{?rhel} >= 8)
# https://bugzilla.redhat.com/show_bug.cgi?id=1955184
%define _use_internal_dependency_generator 0
%define __find_requires %{_sourcedir}/bz-1955184_find-requires
%endif

Name:          daos
<<<<<<< HEAD
Version:       1.3.102
Release:       6%{?relval}%{?dist}
=======
Version:       1.3.103
Release:       1%{?relval}%{?dist}
>>>>>>> db843be2
Summary:       DAOS Storage Engine

License:       BSD-2-Clause-Patent
URL:           https//github.com/daos-stack/daos
Source0:       %{name}-%{version}.tar.gz
Source1:       bz-1955184_find-requires
%if (0%{?rhel} >= 7)
%if (0%{?rhel} >= 8)
BuildRequires: python3-scons >= 2.4
%else
BuildRequires: python36-scons >= 2.4
%endif
%else
BuildRequires: scons >= 2.4
%endif
BuildRequires: libfabric-devel >= %{libfabric_version}
BuildRequires: mercury-devel = %{mercury_version}
%if (0%{?rhel} < 8) || (0%{?suse_version} > 0)
BuildRequires: openpa-devel
BuildRequires: libpsm2-devel
%endif
BuildRequires: gcc-c++
%if (0%{?rhel} >= 8)
BuildRequires: openmpi-devel
%else
BuildRequires: openmpi3-devel
%endif
BuildRequires: hwloc-devel
%if ("%{?compiler_args}" == "COMPILER=covc")
BuildRequires: bullseye
%endif
%if (0%{?rhel} >= 7)
BuildRequires: argobots-devel >= 1.1
BuildRequires: json-c-devel
%if (0%{?rhel} >= 8)
BuildRequires: boost-python3-devel
%else
BuildRequires: boost-python36-devel
%endif
%else
BuildRequires: libabt-devel >= 1.0rc1
BuildRequires: libjson-c-devel
BuildRequires: boost-devel
%endif
BuildRequires: libpmemobj-devel >= 1.11
%if (0%{?rhel} >= 8)
BuildRequires: fuse3-devel >= 3
%else
BuildRequires: fuse3-devel >= 3.4.2
%endif
%if (0%{?suse_version} >= 1500)
# NB: OpenSUSE is stupid about this... If we just
# specify go >= 1.X, it installs go=1.11 AND 1.X.
BuildRequires: go1.14
BuildRequires: go1.14-race
BuildRequires: libprotobuf-c-devel
BuildRequires: liblz4-devel
%else
BuildRequires: protobuf-c-devel
BuildRequires: lz4-devel
%endif
BuildRequires: spdk-devel >= 21.04
%if (0%{?rhel} >= 7)
BuildRequires: libisa-l-devel
BuildRequires: libisa-l_crypto-devel
%else
BuildRequires: libisal-devel
BuildRequires: libisal_crypto-devel
%endif
BuildRequires: daos-raft-devel = 0.8.0
BuildRequires: openssl-devel
BuildRequires: libevent-devel
BuildRequires: libyaml-devel
BuildRequires: libcmocka-devel
BuildRequires: valgrind-devel
BuildRequires: systemd
%if (0%{?rhel} >= 7)
BuildRequires: numactl-devel
BuildRequires: CUnit-devel
BuildRequires: golang-bin >= 1.12
# needed to retrieve PMM region info through control-plane
BuildRequires: libipmctl-devel
BuildRequires: python36-devel
%if (0%{?rhel} >= 8)
BuildRequires: python3-distro
%else
BuildRequires: python36-distro
%endif
BuildRequires: Lmod
%else
%if (0%{?suse_version} >= 1315)
# see src/client/dfs/SConscript for why we need /etc/os-release
# that code should be rewritten to use the python libraries provided for
# os detection
# prefer over libpsm2-compat
BuildRequires: libpsm_infinipath1
# prefer over libcurl4-mini
BuildRequires: libcurl4
BuildRequires: distribution-release
BuildRequires: libnuma-devel
BuildRequires: cunit-devel
BuildRequires: ipmctl-devel
BuildRequires: python3-devel
BuildRequires: python3-distro
BuildRequires: lua-lmod
BuildRequires: systemd-rpm-macros
%if 0%{?is_opensuse}
%else
# have choice for libcurl.so.4()(64bit) needed by systemd: libcurl4 libcurl4-mini
# have choice for libcurl.so.4()(64bit) needed by cmake: libcurl4 libcurl4-mini
BuildRequires: libcurl4
# have choice for libpsm_infinipath.so.1()(64bit) needed by libfabric1: libpsm2-compat libpsm_infinipath1
# have choice for libpsm_infinipath.so.1()(64bit) needed by openmpi-libs: libpsm2-compat libpsm_infinipath1
BuildRequires: libpsm_infinipath1
%endif
%endif
%endif
Requires: protobuf-c
Requires: openssl
# This should only be temporary until we can get a stable upstream release
# of mercury, at which time the autoprov shared library version should
# suffice
Requires: mercury = %{mercury_version}

%description
The Distributed Asynchronous Object Storage (DAOS) is an open-source
software-defined object store designed from the ground up for
massively distributed Non Volatile Memory (NVM). DAOS takes advantage
of next generation NVM technology like Storage Class Memory (SCM) and
NVM express (NVMe) while presenting a key-value storage interface and
providing features such as transactional non-blocking I/O, advanced
data protection with self healing on top of commodity hardware, end-
to-end data integrity, fine grained data control and elastic storage
to optimize performance and cost.

%package server
Summary: The DAOS server
Requires: %{name}%{?_isa} = %{version}-%{release}
Requires: spdk-tools >= 21.04
Requires: ndctl
# needed to set PMem configuration goals in BIOS through control-plane
%if (0%{?suse_version} >= 1500)
Requires: ipmctl >= 02.00.00.3733
Requires: libpmemobj1 >= 1.11
%else
Requires: ipmctl > 02.00.00.3816
Requires: libpmemobj >= 1.11
%endif
Requires: hwloc
Requires: mercury = %{mercury_version}
Requires(post): /sbin/ldconfig
Requires(postun): /sbin/ldconfig
Requires: libfabric >= %{libfabric_version}
%{?systemd_requires}
Obsoletes: cart < 1000

%description server
This is the package needed to run a DAOS server

%package client
Summary: The DAOS client
Requires: %{name}%{?_isa} = %{version}-%{release}
Requires: mercury = %{mercury_version}
Requires: libfabric >= %{libfabric_version}
%if (0%{?rhel} >= 8)
Requires: fuse3 >= 3
%else
Requires: fuse3 >= 3.4.2
%endif
Obsoletes: cart < 1000
%if (0%{?suse_version} >= 1500)
Requires: libfuse3-3 >= 3.4.2
%else
# because our repo has a deprecated fuse-3.x RPM, make sure we don't
# get it when fuse3 Requires: /etc/fuse.conf
%if (0%{?rhel} >= 8)
Requires: fuse3 >= 3
%else
Requires: fuse < 3, fuse3-libs >= 3.4.2
%endif
%endif
%{?systemd_requires}

%description client
This is the package needed to run a DAOS client

%package tests
Summary: The DAOS test suite
#This is a bit messy and needs some cleanup.  In theory,
#we should have client tests and server tests in separate
#packages but some binaries need libraries from both at
#present.
Requires: %{name}-client%{?_isa} = %{version}-%{release}
Requires: %{name}-server%{?_isa} = %{version}-%{release}
%if (0%{?rhel} >= 7) && (0%{?rhel} < 8)
Requires: python36-distro
Requires: python36-tabulate
%else
Requires: python3-distro
Requires: python3-tabulate
%endif
Requires: fio
Requires: dbench
Requires: lbzip2
Requires: attr
%if (0%{?suse_version} >= 1315)
Requires: libpsm_infinipath1
%endif

%description tests
This is the package needed to run the DAOS test suite

%package devel
Summary: The DAOS development libraries and headers
Requires: %{name}-client%{?_isa} = %{version}-%{release}
Requires: libuuid-devel

%description devel
This is the package needed to build software with the DAOS library.

%package firmware
Summary: The DAOS firmware management helper
Requires: %{name}-server%{?_isa} = %{version}-%{release}

%description firmware
This is the package needed to manage server storage firmware on DAOS servers.

%package daos_serialize
Summary: DAOS serialization library that uses HDF5
BuildRequires: hdf5-devel
Requires: hdf5

%description daos_serialize
This is the package needed to use the DAOS serialization and deserialization
tools, as well as the preserve option for the filesystem copy tool.

%if (0%{?suse_version} > 0)
%global __debug_package 1
%global _debuginfo_subpackages 0
%debug_package
%endif

%prep
%autosetup

%build

%define conf_dir %{_sysconfdir}/daos
%if (0%{?rhel} >= 7)
%define scons_exe scons-3
%else
%define scons_exe scons
%endif
%{scons_exe} %{?_smp_mflags} \
      --config=force         \
      --no-rpath             \
      USE_INSTALLED=all      \
      FIRMWARE_MGMT=yes      \
      CONF_DIR=%{conf_dir}   \
      PREFIX=%{buildroot}    \
     %{?scons_args}          \
     %{?compiler_args}

%if ("%{?compiler_args}" == "COMPILER=covc")
mv test.cov{,-build}
%endif

%install
%{scons_exe} %{?_smp_mflags}          \
      --config=force                  \
      --no-rpath                      \
      --install-sandbox=%{buildroot}  \
      %{buildroot}%{_prefix}          \
      %{buildroot}%{conf_dir}         \
      USE_INSTALLED=all               \
      FIRMWARE_MGMT=yes               \
      CONF_DIR=%{conf_dir}            \
      PREFIX=%{_prefix}               \
      %{?scons_args}                  \
      %{?compiler_args}

%if ("%{?compiler_args}" == "COMPILER=covc")
mv test.cov-build %{buildroot}/usr/lib/daos/TESTING/ftest/test.cov
%endif
mkdir -p %{buildroot}/%{_sysconfdir}/ld.so.conf.d/
echo "%{_libdir}/daos_srv" > %{buildroot}/%{_sysconfdir}/ld.so.conf.d/daos.conf
mkdir -p %{buildroot}/%{_unitdir}
%if (0%{?rhel} == 7)
install -m 644 utils/systemd/%{server_svc_name}.pre230 %{buildroot}/%{_unitdir}/%{server_svc_name}
install -m 644 utils/systemd/%{agent_svc_name}.pre230 %{buildroot}/%{_unitdir}/%{agent_svc_name}
%else
install -m 644 utils/systemd/%{server_svc_name} %{buildroot}/%{_unitdir}
install -m 644 utils/systemd/%{agent_svc_name} %{buildroot}/%{_unitdir}
%endif
mkdir -p %{buildroot}/%{conf_dir}/certs/clients
mv %{buildroot}/%{conf_dir}/bash_completion.d %{buildroot}/%{_sysconfdir}

%pre server
getent group daos_metrics >/dev/null || groupadd -r daos_metrics
getent group daos_server >/dev/null || groupadd -r daos_server
getent passwd daos_server >/dev/null || useradd -s /sbin/nologin -r -g daos_server -G daos_metrics daos_server
%post server
/sbin/ldconfig
%systemd_post %{server_svc_name}
%preun server
%systemd_preun %{server_svc_name}
%postun server
/sbin/ldconfig
%systemd_postun %{server_svc_name}

%pre client
getent group daos_agent >/dev/null || groupadd -r daos_agent
getent passwd daos_agent >/dev/null || useradd -s /sbin/nologin -r -g daos_agent daos_agent
%post client
%systemd_post %{agent_svc_name}
%preun client
%systemd_preun %{agent_svc_name}
%postun client
%systemd_postun %{agent_svc_name}

%files
%defattr(-, root, root, -)
%{_sysconfdir}/ld.so.conf.d/daos.conf
%dir %attr(0755,root,root) %{conf_dir}/certs
%{conf_dir}/memcheck-cart.supp
%dir %{conf_dir}
%dir %{_sysconfdir}/bash_completion.d
%{_sysconfdir}/bash_completion.d/daos.bash
# Certificate generation files
%dir %{_libdir}/%{name}
%{_libdir}/%{name}/certgen/
%{_libdir}/%{name}/VERSION
%{_libdir}/libcart.so.*
%{_libdir}/libgurt.so.*
%doc

%files server
%config(noreplace) %attr(0644,root,root) %{conf_dir}/daos_server.yml
%dir %attr(0700,daos_server,daos_server) %{conf_dir}/certs/clients
# set daos_admin to be setuid root in order to perform privileged tasks
%attr(4750,root,daos_server) %{_bindir}/daos_admin
# set daos_server to be setgid daos_server in order to invoke daos_admin
# and/or daos_firmware
%attr(2755,root,daos_server) %{_bindir}/daos_server
%{_bindir}/daos_engine
%dir %{_libdir}/daos_srv
%{_libdir}/daos_srv/libcont.so
%{_libdir}/daos_srv/libdtx.so
%{_libdir}/daos_srv/libmgmt.so
%{_libdir}/daos_srv/libobj.so
%{_libdir}/daos_srv/libpool.so
%{_libdir}/daos_srv/librdb.so
%{_libdir}/daos_srv/librdbt.so
%{_libdir}/daos_srv/librebuild.so
%{_libdir}/daos_srv/librsvc.so
%{_libdir}/daos_srv/libsecurity.so
%{_libdir}/daos_srv/libvos_srv.so
%{_libdir}/daos_srv/libvos_size.so
%{_libdir}/daos_srv/libvos.so
%{_libdir}/daos_srv/libbio.so
%{_libdir}/daos_srv/libplacement.so
%{_libdir}/libdaos_common_pmem.so
%{conf_dir}/vos_size_input.yaml
%{_bindir}/daos_storage_estimator.py
%{_libdir}/python3/site-packages/storage_estimator/*.py
%dir %{_libdir}/python3/site-packages/storage_estimator
%if (0%{?rhel} >= 7) && (0%{?rhel} < 8)
%dir %{_libdir}/python3/site-packages/storage_estimator/__pycache__
%{_libdir}/python3/site-packages/storage_estimator/__pycache__/*.pyc
%endif
%{_datadir}/%{name}
%exclude %{_datadir}/%{name}/ioil-ld-opts
%{_unitdir}/%{server_svc_name}

%files client
%{_libdir}/libdaos_common.so
%{_libdir}/libdaos.so.*
%{_bindir}/cart_ctl
%{_bindir}/self_test
%{_bindir}/dmg
%{_bindir}/daos_agent
%{_bindir}/dfuse
%{_bindir}/daos
%{_bindir}/daos_old
%{_libdir}/libdaos_cmd_hdlrs.so
%{_libdir}/libdfs.so
%{_libdir}/%{name}/API_VERSION
%{_libdir}/libduns.so
%{_libdir}/libdfuse.so
%{_libdir}/libioil.so
%{_libdir}/libdfs_internal.so
%dir %{_libdir}/python3/site-packages/pydaos
%{_libdir}/python3/site-packages/pydaos/*.py
%dir %{_libdir}/python3/site-packages/pydaos/raw
%{_libdir}/python3/site-packages/pydaos/raw/*.py
%if (0%{?rhel} >= 7) && (0%{?rhel} < 8)
%dir %{_libdir}/python3/site-packages/pydaos/__pycache__
%{_libdir}/python3/site-packages/pydaos/__pycache__/*.pyc
%dir %{_libdir}/python3/site-packages/pydaos/raw/__pycache__
%{_libdir}/python3/site-packages/pydaos/raw/__pycache__/*.pyc
%endif
%{_libdir}/python3/site-packages/pydaos/pydaos_shim.so
%{_datadir}/%{name}/ioil-ld-opts
%config(noreplace) %{conf_dir}/daos_agent.yml
%config(noreplace) %{conf_dir}/daos_control.yml
%{_unitdir}/%{agent_svc_name}
%{_mandir}/man8/daos.8*
%{_mandir}/man8/dmg.8*

%files tests
%dir %{_prefix}/lib/daos
%{_prefix}/lib/daos/TESTING
%{_prefix}/lib/daos/TESTING/ftest/list_tests.py
%{_bindir}/hello_drpc
%{_bindir}/*_test*
%{_bindir}/jobtest
%{_bindir}/self_test
%{_libdir}/libdaos_tests.so
%{_bindir}/jump_pl_map
%{_bindir}/ring_pl_map
%{_bindir}/pl_bench
%{_bindir}/smd_ut
%{_bindir}/vea_ut
%{_bindir}/daos_perf
%{_bindir}/daos_racer
%{_bindir}/evt_ctl
%{_bindir}/io_conf
%{_bindir}/rdbt
%{_bindir}/obj_ctl
%{_bindir}/daos_gen_io_conf
%{_bindir}/daos_run_io_conf
%{_bindir}/crt_launch
%{_bindir}/daos_metrics
%{_bindir}/daos_test
%{_bindir}/dfs_test
%{conf_dir}/fault-inject-cart.yaml
%{_bindir}/fault_status
# For avocado tests
%{_prefix}/lib/daos/.build_vars.json
%{_prefix}/lib/daos/.build_vars.sh
%{_libdir}/libdts.so

%files devel
%{_includedir}/*
%{_libdir}/libdaos.so
%{_libdir}/libgurt.so
%{_libdir}/libcart.so
%{_libdir}/*.a

%files firmware
# set daos_firmware to be setuid root in order to perform privileged tasks
%attr(4750,root,daos_server) %{_bindir}/daos_firmware

%files daos_serialize
%{_libdir}/libdaos_serialize.so

%changelog
<<<<<<< HEAD
* Tue Jul 06 2021 Danielle M. Sikich <danielle.sikich@intel.com> 1.3.102-6
- Add DAOS serialization library that requires hdf5
=======
* Mon Jul 12 2021 Johann Lombardi <johann.lombardi@intel.com> 1.3.103-1
- Version bump to 1.3.103 for 2.0 test build 3

* Wed Jul 7 2021 Phillip Henderson <phillip.henderson@intel.com> 1.3.102-6
- Update daos-devel to always require the same version daos-client
>>>>>>> db843be2

* Wed Jun 30 2021 Tom Nabarro <tom.nabarro@intel.com> 1.3.102-5
- Update to spdk 21.04 and (indirectly) dpdk 21.05

* Fri Jun 25 2021 Brian J. Murrell <brian.murrell@intel.com> - 1.3.102-4
- Add libuuid-devel back as a requirement of daos-devel

* Mon Jun 23 2021 Li Wei <wei.g.li@intel.com> 1.3.102-3
- Update raft to pick up Pre-Vote

* Mon Jun 14 2021 Jeff Olivier <jeffrey.v.olivier@intel.com> 1.3.102-2
- Update to pmdk 1.11.0-rc1
- Remove dependence on libpmem since we use libpmemobj directly

* Fri Jun 11 2021 Johann Lombardi <johann.lombardi@intel.com> 1.3.102-1
- Version bump to 1.3.102 for 2.0 test build 2

* Wed Jun 02 2021 Johann Lombardi <johann.lombardi@intel.com> 1.3.101-3
- Remove libs from devel package

* Thu May 20 2021 Jeff Olivier <jeffrey.v.olivier@intel.com> 1.3.0-101-2
- Remove client libs from common package

* Wed May 19 2021 Johann Lombardi <johann.lombardi@intel.com> 1.3.101-1
- Version bump to 1.3.101 for 2.0 test build 1

* Fri May 07 2021 Brian J. Murrell <brian.murrell@intel.com> 1.3.0-16
- Enable debuginfo package building on SUSE platforms

* Thu May 06 2021 Brian J. Murrell <brian.murrell@intel.com> 1.3.0-15
- Update to build on EL8

* Wed May 05 2021 Brian J. Murrell <brian.murrell@intel.com> 1.3.0-14
- Package /etc/daos/certs in main/common package so that both server
  and client get it created

* Wed Apr 21 2021 Tom Nabarro <tom.nabarro@intel.com> - 1.3.0-13
- Relax ipmctl version requirement on leap15 as we have runtime checks

* Fri Apr 16 2021 Mohamad Chaarawi <mohamad.chaarawi@intel.com> - 1.3.0-12
- remove dfuse_hl

* Wed Apr 14 2021 Jeff Olivier <jeffrey.v.olivier@intel.com> - 1.3.0-11
- Remove storage_estimator and io_conf from client packages to remove
  any client side dependence on bio and vos (and and PMDK/SPDK)

* Mon Apr 12 2021 Dalton A. Bohning <daltonx.bohning@intel.com> - 1.3.0-10
- Add attr to the test dependencies

* Tue Apr 06 2021 Kris Jacque <kristin.jacque@intel.com> 1.3.0-9
- Add package for daos_firmware helper binary

* Fri Apr 02 2021 Jeff Olivier <jeffrey.v.olivier@intel.com> 1.3.0-8
- Remove unused readline-devel

* Thu Apr 01 2021 Brian J. Murrell <brian.murrell@intel.com> 1.3.0-7
- Update argobots to 1.1

* Tue Mar 30 2021 Maureen Jean <maureen.jean@intel.com> 1.3.0-6
- Change pydaos_shim_3 to pydaos_shim

* Mon Mar 29 2021 Brian J. Murrell <brian.murrell@intel.com> - 1.3.0-5
- Move libdts.so to the daos-tests subpackage

* Tue Mar 23 2021 Alexander Oganezov <alexander.a.oganezov@intel.com> 1.3.0-4
- Update libfabric to v1.12.0
- Disable grdcopy/gdrapi linkage in libfabric


* Thu Mar 18 2021 Maureen Jean <maureen.jean@intel.com> 1.3.0-3
- Update to python3

* Thu Feb 25 2021 Li Wei <wei.g.li@intel.com> 1.3.0-2
- Require raft-devel 0.7.3 that fixes an unstable leadership problem caused by
  removed replicas as well as some Coverity issues

* Wed Feb 24 2021 Brian J. Murrell <brian.murrell@intel.com> - 1.3.0-1
- Version bump up to 1.3.0

* Mon Feb 22 2021 Brian J. Murrell <brian.murrell@intel.com> 1.1.3-3
- Remove all *-devel Requires from daos-devel as none of those are
  actually necessary to build libdaos clients

* Tue Feb 16 2021 Alexander Oganezov <alexander.a.oganezov@intel.com> 1.1.3-2
- Update libfabric to v1.12.0rc1

* Wed Feb 10 2021 Johann Lombardi <johann.lombardi@intel.com> 1.1.3-1
- Version bump up to 1.1.3

* Tue Feb 9 2021 Vish Venkatesan <vishwanath.venkatesan@intel.com> 1.1.2.1-11
- Add new pmem specific version of DAOS common library

* Fri Feb 5 2021 Saurabh Tandan <saurabh.tandan@intel.com> 1.1.2.1-10
- Added dbench as requirement for test package.

* Wed Feb 3 2021 Hua Kuang <hua.kuang@intel.com> 1.1.2.1-9
- Changed License to BSD-2-Clause-Patent

* Wed Feb 03 2021 Brian J. Murrell <brian.murrell@intel.com> - 1.1.2-8
- Update minimum required libfabric to 1.11.1

* Thu Jan 28 2021 Phillip Henderson <phillip.henderson@intel.com> 1.1.2.1-7
- Change ownership and permissions for the /etc/daos/certs directory.

* Sat Jan 23 2021 Alexander Oganezov <alexander.a.oganezov@intel.com> 1.1.2.1-6
- Update to mercury v2.0.1rc1

* Fri Jan 22 2021 Michael MacDonald <mjmac.macdonald@intel.com> 1.1.2.1-5
- Install daos_metrics utility to %{_bindir}

* Wed Jan 20 2021 Kenneth Cain <kenneth.c.cain@intel.com> 1.1.2.1-4
- Version update for API major version 1, libdaos.so.1 (1.0.0)

* Fri Jan 15 2021 Michael Hennecke <mhennecke@lenovo.com> 1.1.2.1-3
- Harmonize daos_server and daos_agent groups.

* Tue Dec 15 2020 Ashley Pittman <ashley.m.pittman@intel.com> 1.1.2.1-2
- Combine the two memcheck suppressions files.

* Wed Dec 09 2020 Johann Lombardi <johann.lombardi@intel.com> 1.1.2.1-1
- Version bump up to 1.1.2.1

* Fri Dec 04 2020 Li Wei <wei.g.li@intel.com> 1.1.2-3
- Require raft-devel 0.7.1 that fixes recent Coverity issues

* Wed Dec 02 2020 Maureen Jean <maureen.jean@intel.com> - 1.1.2-2
- define scons_args to be BUILD_TYPE=<release|dev>
- the scons default is BUILD_TYPE=release
- BUILD_TYPE=release will disable fault injection in build

* Tue Dec 01 2020 Brian J. Murrell <brian.murrell@intel.com> - 1.1.2-1
- Version bump up to 1.1.2

* Tue Nov 17 2020 Li Wei <wei.g.li@intel.com> 1.1.1-8
- Require raft-devel 0.7.0 that changes log indices and terms to 63-bit

* Wed Nov 11 2020 Tom Nabarro <tom.nabarro@intel.com> 1.1.1-7
- Add version validation for runtime daos_server ipmctl requirement to avoid
  potential corruption of PMMs when setting PMem goal, issue fixed in
  https://github.com/intel/ipmctl/commit/9e3898cb15fa9eed3ef3e9de4488be1681d53ff4

* Thu Oct 29 2020 Jonathan Martinez Montes <jonathan.martinez.montes@intel.com> 1.1.1-6
- Restore obj_ctl utility

* Wed Oct 28 2020 Brian J. Murrell <brian.murrell@intel.com> - 1.1.1-5
- Use %%autosetup
- Only use systemd_requires if it exists
- Obsoletes: cart now that it's included in daos

* Sat Oct 24 2020 Maureen Jean <maureen.jean@intel.com> 1.1.1-4
- Add daos.conf to the daos package to resolve the path to libbio.so

* Tue Oct 13 2020 Jonathan Martinez Montes <jonathan.martinez.montes@intel.com> 1.1.1-3
- Remove obj_ctl from Tests RPM package
- Add libdts.so shared library that is used by daos_perf, daos_racer and
  the daos utility.

* Tue Oct 13 2020 Amanda Justiniano <amanda.justiniano-pagn@intel.com> 1.1.1-3
- Add lbzip2 requirement to the daos-tests package

* Tue Oct 13 2020 Michael MacDonald <mjmac.macdonald@intel.com> 1.1.1-2
- Create unprivileged user for daos_agent

* Mon Oct 12 2020 Johann Lombardi <johann.lombardi@intel.com> 1.1.1-1
- Version bump up to 1.1.1

* Sat Oct 03 2020 Michael MacDonald <mjmac.macdonald@intel.com> 1.1.0-34
- Add go-race to BuildRequires on OpenSUSE Leap

* Wed Sep 16 2020 Alexander Oganezov <alexander.a.oganezov@intel.com> 1.1.0-33
- Update OFI to v1.11.0

* Mon Aug 17 2020 Michael MacDonald <mjmac.macdonald@intel.com> 1.1.0-32
- Install completion script in /etc/bash_completion.d

* Wed Aug 05 2020 Brian J. Murrell <brian.murrell@intel.com> - 1.1.0-31
- Change fuse requirement to fuse3
- Use Lmod for MPI module loading
- Remove unneeded (and un-distro gated) Requires: json-c

* Wed Jul 29 2020 Jonathan Martinez Montes <jonathan.martinez.montes@intel.com> - 1.1.0-30
- Add the daos_storage_estimator.py tool. It merges the functionality of the
  former tools vos_size, vos_size.py, vos_size_dfs_sample.py and parse_csv.py.

* Wed Jul 29 2020 Jeffrey V Olivier <jeffrey.v.olivier@intel.com> - 1.1.0-29
- Revert prior changes from version 28

* Mon Jul 13 2020 Brian J. Murrell <brian.murrell@intel.com> - 1.1.0-28
- Change fuse requirement to fuse3
- Use Lmod for MPI module loading

* Tue Jul 7 2020 Alexander A Oganezov <alexander.a.oganezov@intel.com> - 1.1.0-27
- Update to mercury release 2.0.0~rc1-1

* Sun Jun 28 2020 Jonathan Martinez Montes <jonathan.martinez.montes@intel.com> - 1.1.0-26
- Add the vos_size_dfs_sample.py tool. It is used to generate dynamically
  the vos_dfs_sample.yaml file using the real DFS super block data.

* Tue Jun 23 2020 Jeff Olivier <jeffrey.v.olivier@intel.com> - 1.1.0-25
- Add -no-rpath option and use it for rpm build rather than modifying
  SCons files in place

* Tue Jun 16 2020 Jeff Olivier <jeffrey.v.olivier@intel.com> - 1.1.0-24
- Modify RPATH removal snippet to replace line with pass as some lines
  can't be removed without breaking the code

* Fri Jun 05 2020 Ryon Jensen <ryon.jensen@intel.com> - 1.1.0-23
- Add libisa-l_crypto dependency

* Fri Jun 05 2020 Tom Nabarro <tom.nabarro@intel.com> - 1.1.0-22
- Change server systemd run-as user to daos_server in unit file

* Thu Jun 04 2020 Hua Kuang <hua.kuang@intel.com> - 1.1.0-21
- Remove dmg_old from DAOS RPM package

* Thu May 28 2020 Tom Nabarro <tom.nabarro@intel.com> - 1.1.0-20
- Create daos group to run as in systemd unit file

* Tue May 26 2020 Brian J. Murrell <brian.murrell@intel.com> - 1.1.0-19
- Enable parallel building with _smp_mflags

* Fri May 15 2020 Kenneth Cain <kenneth.c.cain@intel.com> - 1.1.0-18
- Require raft-devel >= 0.6.0 that adds new API raft_election_start()

* Thu May 14 2020 Brian J. Murrell <brian.murrell@intel.com> - 1.1.0-17
- Add cart-devel's Requires to daos-devel as they were forgotten
  during the cart merge

* Thu May 14 2020 Brian J. Murrell <brian.murrell@intel.com> - 1.1.0-16
- Fix fuse3-libs -> libfuse3 for SLES/Leap 15

* Thu Apr 30 2020 Brian J. Murrell <brian.murrell@intel.com> - 1.1.0-15
- Use new properly pre-release tagged mercury RPM

* Thu Apr 30 2020 Brian J. Murrell <brian.murrell@intel.com> - 1.1.0-14
- Move fuse dependencies to the client subpackage

* Mon Apr 27 2020 Michael MacDonald <mjmac.macdonald@intel.com> 1.1.0-13
- Rename /etc/daos.yml -> /etc/daos_control.yml

* Thu Apr 16 2020 Brian J. Murrell <brian.murrell@intel.com> - 1.1.0-12
- Use distro fuse

* Fri Apr 10 2020 Alexander Oganezov <alexander.a.oganezov@intel.com> - 1.1.0-11
- Update to mercury 4871023 to pick na_ofi.c race condition fix for
  "No route to host" errors.

* Sun Apr 05 2020 Brian J. Murrell <brian.murrell@intel.com> - 1.1.0-10
- Clean up spdk dependencies

* Mon Mar 30 2020 Tom Nabarro <tom.nabarro@intel.com> - 1.1.0-9
- Set version of spdk to < v21, > v19

* Fri Mar 27 2020 David Quigley <david.quigley@intel.com> - 1.1.0-8
- add daos and dmg man pages to the daos-client files list

* Thu Mar 26 2020 Michael MacDonald <mjmac.macdonald@intel.com> 1.1.0-7
- Add systemd scriptlets for managing daos_server/daos_admin services

* Thu Mar 26 2020 Alexander Oganeozv <alexander.a.oganezov@intel.com> - 1.1.0-6
- Update ofi to 62f6c937601776dac8a1f97c8bb1b1a6acfbc3c0

* Tue Mar 24 2020 Jeffrey V. Olivier <jeffrey.v.olivier@intel.com> - 1.1.0-5
- Remove cart as an external dependence

* Mon Mar 23 2020 Jeffrey V. Olivier <jeffrey.v.olivier@intel.com> - 1.1.0-4
- Remove scons_local as dependency

* Tue Mar 03 2020 Brian J. Murrell <brian.murrell@intel.com> - 1.1.0-3
- Bump up go minimum version to 1.12

* Thu Feb 20 2020 Brian J. Murrell <brian.murrell@intel.com> - 1.1.0-2
- daos-server requires daos-client (same version)

* Fri Feb 14 2020 Brian J. Murrell <brian.murrell@intel.com> - 1.1.0-1
- Version bump up to 1.1.0

* Wed Feb 12 2020 Brian J. Murrell <brian.murrell@intel.com> - 0.9.0-2
- Remove undefine _missing_build_ids_terminate_build

* Thu Feb 06 2020 Johann Lombardi <johann.lombardi@intel.com> - 0.9.0-1
- Version bump up to 0.9.0

* Sat Jan 18 2020 Jeff Olivier <jeffrey.v.olivier@intel.com> - 0.8.0-3
- Fixing a few warnings in the RPM spec file

* Fri Dec 27 2019 Jeff Olivier <jeffrey.v.olivier@intel.com> - 0.8.0-2
- Remove openmpi, pmix, and hwloc builds, use hwloc and openmpi packages

* Tue Dec 17 2019 Johann Lombardi <johann.lombardi@intel.com> - 0.8.0-1
- Version bump up to 0.8.0

* Thu Dec 05 2019 Johann Lombardi <johann.lombardi@intel.com> - 0.7.0-1
- Version bump up to 0.7.0

* Tue Nov 19 2019 Tom Nabarro <tom.nabarro@intel.com> 0.6.0-15
- Temporarily unconstrain max. version of spdk

* Wed Nov 06 2019 Brian J. Murrell <brian.murrell@intel.com> 0.6.0-14
- Constrain max. version of spdk

* Wed Nov 06 2019 Brian J. Murrell <brian.murrell@intel.com> 0.6.0-13
- Use new cart with R: mercury to < 1.0.1-20 due to incompatibility

* Wed Nov 06 2019 Michael MacDonald <mjmac.macdonald@intel.com> 0.6.0-12
- Add daos_admin privileged helper for daos_server

* Fri Oct 25 2019 Brian J. Murrell <brian.murrell@intel.com> 0.6.0-11
- Handle differences in Leap 15 Python packaging

* Wed Oct 23 2019 Brian J. Murrell <brian.murrell@intel.com> 0.6.0-9
- Update BR: libisal-devel for Leap

* Mon Oct 07 2019 Brian J. Murrell <brian.murrell@intel.com> 0.6.0-8
- Use BR: cart-devel-%{cart_sha1} if available
- Remove cart's BRs as it's -devel Requires them now

* Tue Oct 01 2019 Brian J. Murrell <brian.murrell@intel.com> 0.6.0-7
- Constrain cart BR to <= 1.0.0

* Sat Sep 21 2019 Brian J. Murrell <brian.murrell@intel.com>
- Remove Requires: {argobots, cart}
  - autodependencies should take care of these

* Thu Sep 19 2019 Jeff Olivier <jeffrey.v.olivier@intel.com>
- Add valgrind-devel requirement for argobots change

* Tue Sep 10 2019 Tom Nabarro <tom.nabarro@intel.com>
- Add requires ndctl as runtime dep for control plane.

* Thu Aug 15 2019 David Quigley <david.quigley@intel.com>
- Add systemd unit files to packaging.

* Thu Jul 25 2019 Brian J. Murrell <brian.murrell@intel.com>
- Add git hash and commit count to release

* Thu Jul 18 2019 David Quigley <david.quigley@intel.com>
- Add certificate generation files to packaging.

* Tue Jul 09 2019 Johann Lombardi <johann.lombardi@intel.com>
- Version bump up to 0.6.0

* Fri Jun 21 2019 David Quigley <dquigley@intel.com>
- Add daos_agent.yml to the list of packaged files

* Thu Jun 13 2019 Brian J. Murrell <brian.murrell@intel.com>
- move obj_ctl daos_gen_io_conf daos_run_io_conf to
  daos-tests sub-package
- daos-server needs spdk-tools

* Fri May 31 2019 Ken Cain <kenneth.c.cain@intel.com>
- Add new daos utility binary

* Wed May 29 2019 Brian J. Murrell <brian.murrell@intel.com>
- Version bump up to 0.5.0
- Add Requires: libpsm_infinipath1 for SLES 12.3

* Tue May 07 2019 Brian J. Murrell <brian.murrell@intel.com>
- Move some files around among the sub-packages

* Mon May 06 2019 Brian J. Murrell <brian.murrell@intel.com>
- Only BR fio
  - fio-{devel,src} is not needed

* Wed Apr 03 2019 Brian J. Murrell <brian.murrell@intel.com>
- initial package<|MERGE_RESOLUTION|>--- conflicted
+++ resolved
@@ -13,13 +13,8 @@
 %endif
 
 Name:          daos
-<<<<<<< HEAD
-Version:       1.3.102
-Release:       6%{?relval}%{?dist}
-=======
 Version:       1.3.103
-Release:       1%{?relval}%{?dist}
->>>>>>> db843be2
+Release:       2%{?relval}%{?dist}
 Summary:       DAOS Storage Engine
 
 License:       BSD-2-Clause-Patent
@@ -477,16 +472,14 @@
 %{_libdir}/libdaos_serialize.so
 
 %changelog
-<<<<<<< HEAD
-* Tue Jul 06 2021 Danielle M. Sikich <danielle.sikich@intel.com> 1.3.102-6
+* Mon Jul 12 2021 Danielle M. Sikich <danielle.sikich@intel.com> 1.3.103-2
 - Add DAOS serialization library that requires hdf5
-=======
+
 * Mon Jul 12 2021 Johann Lombardi <johann.lombardi@intel.com> 1.3.103-1
 - Version bump to 1.3.103 for 2.0 test build 3
 
 * Wed Jul 7 2021 Phillip Henderson <phillip.henderson@intel.com> 1.3.102-6
 - Update daos-devel to always require the same version daos-client
->>>>>>> db843be2
 
 * Wed Jun 30 2021 Tom Nabarro <tom.nabarro@intel.com> 1.3.102-5
 - Update to spdk 21.04 and (indirectly) dpdk 21.05
