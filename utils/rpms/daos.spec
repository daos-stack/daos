%define daoshome %{_exec_prefix}/lib/%{name}
%define server_svc_name daos_server.service
%define agent_svc_name daos_agent.service
%define sysctl_script_name 10-daos_server.conf

%global mercury_version 2.1.0~rc4-3%{?dist}
%global libfabric_version 1.14.0-1
%global __python %{__python3}

%if (0%{?rhel} >= 8)
# https://bugzilla.redhat.com/show_bug.cgi?id=1955184
%define _use_internal_dependency_generator 0
%define __find_requires %{SOURCE1}
%endif

Name:          daos
Version:       2.1.100
Release:       19%{?relval}%{?dist}
Summary:       DAOS Storage Engine

License:       BSD-2-Clause-Patent
URL:           https//github.com/daos-stack/daos
Source0:       %{name}-%{version}.tar.gz
Source1:       bz-1955184_find-requires
%if (0%{?rhel} >= 7)
%if (0%{?rhel} >= 8)
BuildRequires: python3-scons >= 2.4
%else
BuildRequires: python36-scons >= 2.4
%endif
%else
BuildRequires: scons >= 2.4
%endif
BuildRequires: libfabric-devel >= %{libfabric_version}
BuildRequires: mercury-devel >= %{mercury_version}
%if (0%{?rhel} < 8) || (0%{?suse_version} > 0)
BuildRequires: openpa-devel
BuildRequires: libpsm2-devel
%endif
BuildRequires: gcc-c++
%if (0%{?rhel} >= 8)
BuildRequires: openmpi-devel
%else
BuildRequires: openmpi3-devel
%endif
BuildRequires: hwloc-devel
%if ("%{?compiler_args}" == "COMPILER=covc")
BuildRequires: bullseye
%endif
%if (0%{?rhel} >= 7)
BuildRequires: argobots-devel >= 1.1
BuildRequires: json-c-devel
%if (0%{?rhel} >= 8)
BuildRequires: boost-python3-devel
%else
BuildRequires: boost-python36-devel
%endif
%else
BuildRequires: libabt-devel >= 1.0rc1
BuildRequires: libjson-c-devel
BuildRequires: boost-devel
%endif
BuildRequires: libpmemobj-devel >= 1.11
%if (0%{?rhel} >= 8)
BuildRequires: fuse3-devel >= 3
%else
BuildRequires: fuse3-devel >= 3.4.2
%endif
%if (0%{?suse_version} >= 1500)
# NB: OpenSUSE is stupid about this... If we just
# specify go >= 1.X, it installs go=1.11 AND 1.X.
BuildRequires: go1.14
BuildRequires: go1.14-race
BuildRequires: libprotobuf-c-devel
BuildRequires: liblz4-devel
%else
BuildRequires: protobuf-c-devel
BuildRequires: lz4-devel
%endif
BuildRequires: spdk-devel >= 21.07
%if (0%{?rhel} >= 7)
BuildRequires: libisa-l-devel
BuildRequires: libisa-l_crypto-devel
%else
BuildRequires: libisal-devel
BuildRequires: libisal_crypto-devel
%endif
BuildRequires: daos-raft-devel = 0.8.1
BuildRequires: openssl-devel
BuildRequires: libevent-devel
BuildRequires: libyaml-devel
BuildRequires: libcmocka-devel
BuildRequires: valgrind-devel
BuildRequires: systemd
%if (0%{?rhel} >= 7)
BuildRequires: numactl-devel
BuildRequires: CUnit-devel
BuildRequires: golang-bin >= 1.12
# needed to retrieve PMM region info through control-plane
BuildRequires: libipmctl-devel
BuildRequires: python36-devel
%if (0%{?rhel} >= 8)
BuildRequires: python3-distro
%else
BuildRequires: python36-distro
%endif
BuildRequires: Lmod
%else
%if (0%{?suse_version} >= 1315)
# see src/client/dfs/SConscript for why we need /etc/os-release
# that code should be rewritten to use the python libraries provided for
# os detection
# prefer over libpsm2-compat
BuildRequires: libpsm_infinipath1
# prefer over libcurl4-mini
BuildRequires: libcurl4
BuildRequires: distribution-release
BuildRequires: libnuma-devel
BuildRequires: cunit-devel
BuildRequires: ipmctl-devel
BuildRequires: python3-devel
BuildRequires: python3-distro
BuildRequires: python-rpm-macros
BuildRequires: lua-lmod
BuildRequires: systemd-rpm-macros
%if 0%{?is_opensuse}
%else
# have choice for libcurl.so.4()(64bit) needed by systemd: libcurl4 libcurl4-mini
# have choice for libcurl.so.4()(64bit) needed by cmake: libcurl4 libcurl4-mini
BuildRequires: libcurl4
# have choice for libpsm_infinipath.so.1()(64bit) needed by libfabric1: libpsm2-compat libpsm_infinipath1
# have choice for libpsm_infinipath.so.1()(64bit) needed by openmpi-libs: libpsm2-compat libpsm_infinipath1
BuildRequires: libpsm_infinipath1
%endif
%endif
%endif
Requires: protobuf-c
Requires: openssl
# This should only be temporary until we can get a stable upstream release
# of mercury, at which time the autoprov shared library version should
# suffice
Requires: mercury >= %{mercury_version}

%description
The Distributed Asynchronous Object Storage (DAOS) is an open-source
software-defined object store designed from the ground up for
massively distributed Non Volatile Memory (NVM). DAOS takes advantage
of next generation NVM technology like Storage Class Memory (SCM) and
NVM express (NVMe) while presenting a key-value storage interface and
providing features such as transactional non-blocking I/O, advanced
data protection with self healing on top of commodity hardware, end-
to-end data integrity, fine grained data control and elastic storage
to optimize performance and cost.

%package server
Summary: The DAOS server
Requires: %{name}%{?_isa} = %{version}-%{release}
Requires: spdk-tools >= 21.07
Requires: ndctl
# needed to set PMem configuration goals in BIOS through control-plane
%if (0%{?suse_version} >= 1500)
Requires: ipmctl >= 02.00.00.3733
# When 1.11.2 is released, we can change this to >= 1.11.2
Requires: libpmemobj1 = 1.11.0-3.suse1500
%else
Requires: ipmctl > 02.00.00.3816
# When 1.11.2 is released, we can change this to >= 1.11.2
Requires: libpmemobj = 1.11.0-3%{?dist}
%endif
Requires: mercury >= %{mercury_version}
Requires(post): /sbin/ldconfig
Requires(postun): /sbin/ldconfig
Requires: libfabric >= %{libfabric_version}
%{?systemd_requires}
Obsoletes: cart < 1000

%description server
This is the package needed to run a DAOS server

%package client
Summary: The DAOS client
Requires: %{name}%{?_isa} = %{version}-%{release}
Requires: mercury >= %{mercury_version}
Requires: libfabric >= %{libfabric_version}
%if (0%{?rhel} >= 8)
Requires: fuse3 >= 3
%else
Requires: fuse3 >= 3.4.2
%endif
Obsoletes: cart < 1000
%if (0%{?suse_version} >= 1500)
Requires: libfuse3-3 >= 3.4.2
%else
# because our repo has a deprecated fuse-3.x RPM, make sure we don't
# get it when fuse3 Requires: /etc/fuse.conf
%if (0%{?rhel} >= 8)
Requires: fuse3 >= 3
%else
Requires: fuse < 3, fuse3-libs >= 3.4.2
%endif
%endif
%{?systemd_requires}

%description client
This is the package needed to run a DAOS client

%package tests
Summary: The entire DAOS test suite
Requires: %{name}-client-tests-openmpi%{?_isa} = %{version}-%{release}

%description tests
This is the package is a metapackage to install all of the test packages

%package client-tests
Summary: The DAOS test suite
Requires: %{name}-client%{?_isa} = %{version}-%{release}
%if (0%{?rhel} >= 7) && (0%{?rhel} < 8)
Requires: python36-distro
Requires: python36-tabulate
Requires: python36-defusedxml
%else
Requires: python3-distro
Requires: python3-tabulate
Requires: python3-defusedxml
%endif
Requires: fio
Requires: dbench
Requires: lbzip2
Requires: attr
%if (0%{?suse_version} >= 1315)
Requires: libpsm_infinipath1
Requires: lua-lmod
%else
Requires: Lmod
%endif

%description client-tests
This is the package needed to run the DAOS test suite (client tests)

%package client-tests-openmpi
Summary: The DAOS client test suite - tools which need openmpi
Requires: %{name}-client-tests%{?_isa} = %{version}-%{release}

%description client-tests-openmpi
This is the package needed to run the DAOS client test suite openmpi tools

%package server-tests
Summary: The DAOS server test suite (server tests)
Requires: %{name}-server%{?_isa} = %{version}-%{release}

%description server-tests
This is the package needed to run the DAOS server test suite (server tests)

%package devel
Summary: The DAOS development libraries and headers
Requires: %{name}-client%{?_isa} = %{version}-%{release}
Requires: libuuid-devel

%description devel
This is the package needed to build software with the DAOS library.

%package firmware
Summary: The DAOS firmware management helper
Requires: %{name}-server%{?_isa} = %{version}-%{release}

%description firmware
This is the package needed to manage server storage firmware on DAOS servers.

%package serialize
Summary: DAOS serialization library that uses HDF5
BuildRequires: hdf5-devel
Requires: hdf5

%description serialize
This is the package needed to use the DAOS serialization and deserialization
tools, as well as the preserve option for the filesystem copy tool.

%package mofed-shim
Summary: A shim to bridge MOFED's openmpi to distribution dependency tags
Provides: libmpi.so.40()(64bit)(openmpi-x86_64)
Requires: libmpi.so.40()(64bit)
Provides: libmpi_cxx.so.40()(64bit)(openmpi-x86_64)
Provides: libmpi_cxx.so.40()(64bit)

%description mofed-shim
This is the package that bridges the difference between the MOFED openmpi
"Provides" and distribution-openmpi consumers "Requires".

%if (0%{?suse_version} > 0)
%global __debug_package 1
%global _debuginfo_subpackages 0
%debug_package
%endif

%prep
%autosetup

%build

%define conf_dir %{_sysconfdir}/daos
%if (0%{?rhel} >= 7)
%define scons_exe scons-3
%else
%define scons_exe scons
%endif
%{scons_exe} %{?_smp_mflags} \
      --config=force         \
      --no-rpath             \
      USE_INSTALLED=all      \
      FIRMWARE_MGMT=yes      \
      CONF_DIR=%{conf_dir}   \
      PREFIX=%{buildroot}    \
     %{?scons_args}          \
     %{?compiler_args}

%if ("%{?compiler_args}" == "COMPILER=covc")
mv test.cov{,-build}
%endif

%install
%{scons_exe} %{?_smp_mflags}          \
      --config=force                  \
      --no-rpath                      \
      --install-sandbox=%{buildroot}  \
      %{buildroot}%{_prefix}          \
      %{buildroot}%{conf_dir}         \
      USE_INSTALLED=all               \
      FIRMWARE_MGMT=yes               \
      CONF_DIR=%{conf_dir}            \
      PREFIX=%{_prefix}               \
      %{?scons_args}                  \
      %{?compiler_args}

%if ("%{?compiler_args}" == "COMPILER=covc")
mv test.cov-build %{buildroot}/%{daoshome}/TESTING/ftest/test.cov
%endif
mkdir -p %{buildroot}/%{_sysconfdir}/ld.so.conf.d/
echo "%{_libdir}/daos_srv" > %{buildroot}/%{_sysconfdir}/ld.so.conf.d/daos.conf
mkdir -p %{buildroot}/%{_sysctldir}
install -m 644 utils/rpms/%{sysctl_script_name} %{buildroot}/%{_sysctldir}
mkdir -p %{buildroot}/%{_unitdir}
%if (0%{?rhel} == 7)
install -m 644 utils/systemd/%{server_svc_name}.pre230 %{buildroot}/%{_unitdir}/%{server_svc_name}
install -m 644 utils/systemd/%{agent_svc_name}.pre230 %{buildroot}/%{_unitdir}/%{agent_svc_name}
%else
install -m 644 utils/systemd/%{server_svc_name} %{buildroot}/%{_unitdir}
install -m 644 utils/systemd/%{agent_svc_name} %{buildroot}/%{_unitdir}
%endif
mkdir -p %{buildroot}/%{conf_dir}/certs/clients
mv %{buildroot}/%{conf_dir}/bash_completion.d %{buildroot}/%{_sysconfdir}

%pre server
getent group daos_metrics >/dev/null || groupadd -r daos_metrics
getent group daos_server >/dev/null || groupadd -r daos_server
getent passwd daos_server >/dev/null || useradd -s /sbin/nologin -r -g daos_server -G daos_metrics daos_server
%post server
/sbin/ldconfig
%systemd_post %{server_svc_name}
%sysctl_apply %{sysctl_script_name}
%preun server
%systemd_preun %{server_svc_name}
%postun server
/sbin/ldconfig
%systemd_postun %{server_svc_name}

%pre client
getent group daos_agent >/dev/null || groupadd -r daos_agent
getent passwd daos_agent >/dev/null || useradd -s /sbin/nologin -r -g daos_agent daos_agent
%post client
%systemd_post %{agent_svc_name}
%preun client
%systemd_preun %{agent_svc_name}
%postun client
%systemd_postun %{agent_svc_name}

%files
%defattr(-, root, root, -)
%{_sysconfdir}/ld.so.conf.d/daos.conf
%dir %attr(0755,root,root) %{conf_dir}/certs
%{conf_dir}/memcheck-cart.supp
%dir %{conf_dir}
%dir %{_sysconfdir}/bash_completion.d
%{_sysconfdir}/bash_completion.d/daos.bash
# Certificate generation files
%dir %{_libdir}/%{name}
%{_libdir}/%{name}/certgen/
%{_libdir}/%{name}/VERSION
%{_libdir}/libcart.so.*
%{_libdir}/libgurt.so.*
%{_libdir}/libdaos_common.so
%doc

%files server
%config(noreplace) %attr(0644,root,root) %{conf_dir}/daos_server.yml
%dir %attr(0700,daos_server,daos_server) %{conf_dir}/certs/clients
# set daos_admin to be setuid root in order to perform privileged tasks
%attr(4750,root,daos_server) %{_bindir}/daos_admin
# set daos_server to be setgid daos_server in order to invoke daos_admin
# and/or daos_firmware
%attr(2755,root,daos_server) %{_bindir}/daos_server
%{_bindir}/daos_engine
%{_bindir}/daos_metrics
%dir %{_libdir}/daos_srv
%{_libdir}/daos_srv/libcont.so
%{_libdir}/daos_srv/libdtx.so
%{_libdir}/daos_srv/libmgmt.so
%{_libdir}/daos_srv/libobj.so
%{_libdir}/daos_srv/libpool.so
%{_libdir}/daos_srv/librdb.so
%{_libdir}/daos_srv/librdbt.so
%{_libdir}/daos_srv/librebuild.so
%{_libdir}/daos_srv/librsvc.so
%{_libdir}/daos_srv/libsecurity.so
%{_libdir}/daos_srv/libvos_srv.so
%{_libdir}/daos_srv/libvos_size.so
%{_libdir}/daos_srv/libvos.so
%{_libdir}/daos_srv/libbio.so
%{_libdir}/daos_srv/libplacement.so
%{_libdir}/libdaos_common_pmem.so
%{conf_dir}/vos_size_input.yaml
%{_bindir}/daos_storage_estimator.py
%{python3_sitearch}/storage_estimator/*.py
%dir %{python3_sitearch}/storage_estimator
%if (0%{?rhel} >= 7)
%dir %{python3_sitearch}/storage_estimator/__pycache__
%{python3_sitearch}/storage_estimator/__pycache__/*.pyc
%endif
%{_datadir}/%{name}
%exclude %{_datadir}/%{name}/ioil-ld-opts
%{_unitdir}/%{server_svc_name}
%{_sysctldir}/%{sysctl_script_name}

%files client
%{_libdir}/libdaos.so.*
%{_bindir}/cart_ctl
%{_bindir}/self_test
%{_bindir}/dmg
%{_bindir}/daos_agent
%{_bindir}/dfuse
%{_bindir}/daos
%{_libdir}/libdaos_cmd_hdlrs.so
%{_libdir}/libdfs.so
%{_libdir}/%{name}/API_VERSION
%{_libdir}/libduns.so
%{_libdir}/libdfuse.so
%{_libdir}/libioil.so
%{_libdir}/libdfs_internal.so
%dir %{python3_sitearch}/pydaos
%{python3_sitearch}/pydaos/*.py
%dir %{python3_sitearch}/pydaos/raw
%{python3_sitearch}/pydaos/raw/*.py
%if (0%{?rhel} >= 7)
%dir %{python3_sitearch}/pydaos/__pycache__
%{python3_sitearch}/pydaos/__pycache__/*.pyc
%dir %{python3_sitearch}/pydaos/raw/__pycache__
%{python3_sitearch}/pydaos/raw/__pycache__/*.pyc
%endif
%{python3_sitearch}/pydaos/pydaos_shim.so
%{_datadir}/%{name}/ioil-ld-opts
%config(noreplace) %{conf_dir}/daos_agent.yml
%config(noreplace) %{conf_dir}/daos_control.yml
%{_unitdir}/%{agent_svc_name}
%{_mandir}/man8/daos.8*
%{_mandir}/man8/dmg.8*

%files client-tests
%dir %{daoshome}
%{daoshome}/TESTING
%{_bindir}/hello_drpc
%{_libdir}/libdaos_tests.so
%{_bindir}/io_conf
%{_bindir}/common_test
%{_bindir}/acl_dump_test
%{_bindir}/agent_tests
%{_bindir}/drpc_engine_test
%{_bindir}/drpc_test
%{_bindir}/eq_tests
%{_bindir}/job_tests
%{_bindir}/security_test
%{conf_dir}/fault-inject-cart.yaml
%{_bindir}/fault_status
%{_bindir}/crt_launch
# For avocado tests
%{daoshome}/.build_vars.json
%{daoshome}/.build_vars.sh
%{_bindir}/daos_perf
%{_bindir}/daos_racer
%{_bindir}/daos_test
%{_bindir}/dfs_test
%{_bindir}/jobtest
%{_libdir}/libdts.so
%{_libdir}/libdpar.so

%files client-tests-openmpi
%{_libdir}/libdpar_mpi.so

%files server-tests
%{_bindir}/evt_ctl
%{_bindir}/jump_pl_map
%{_bindir}/pl_bench
%{_bindir}/rdbt
%{_bindir}/ring_pl_map
%{_bindir}/smd_ut
%{_bindir}/srv_checksum_tests
%{_bindir}/vea_ut
%{_bindir}/vos_tests
%{_bindir}/vea_stress
%{_bindir}/daos_gen_io_conf
%{_bindir}/daos_run_io_conf
%{_bindir}/obj_ctl
%{_bindir}/vos_perf

%files devel
%{_includedir}/*
%{_libdir}/libdaos.so
%{_libdir}/libgurt.so
%{_libdir}/libcart.so
%{_libdir}/*.a

%files firmware
# set daos_firmware to be setuid root in order to perform privileged tasks
%attr(4750,root,daos_server) %{_bindir}/daos_firmware

%files serialize
%{_libdir}/libdaos_serialize.so

%files tests
# No files in a meta-package

%files mofed-shim
# No files in a shim package

%changelog
<<<<<<< HEAD
* Tue Jan 18 2022 Jeff Olivier <jeffrey.v.olivier@intel.com> 2.1.100-19
- Remove direct MPI dependency from most of tests
=======
* Wed Jan 19 2022 Michael MacDonald <mjmac.macdonald@intel.com> 2.1.100-19
- Move libdaos_common.so from daos-client to daos package
>>>>>>> b5b8c9b4

* Mon Jan 17 2022 Johann Lombardi <johann.lombardi@intel.com> 2.1.100-18
- Update libfabric to 1.14.0 GA and apply fix for DAOS-9376

* Thu Dec 23 2021 Alexander Oganezov <alexander.a.oganezov@intel.com> 2.1.100-17
- Update to v2.1.0-rc4-3 to pick fix for DAOS-9325 high cpu usage
- Change mercury pinning to be >= instead of strict =

* Thu Dec 16 2021 Brian J. Murrell <brian.murrell@intel.com> 2.1.100-16
- Add BR: python-rpm-macros for Leap 15 as python3-base dropped that
  as a R:

* Sat Dec 11 2021 Brian J. Murrell <brian.murrell@intel.com> 2.1.100-15
- Create a shim package to allow daos openmpi packages built with the
  distribution openmpi to install on MOFED systems

* Fri Dec 10 2021 Brian J. Murrell <brian.murrell@intel.com> 2.1.100-14
- Don't make daos-*-tests-openmi a dependency of anything
  - If they are wanted, they should be installed explicitly, due to
    potential conflicts with other MPI stacks

* Wed Dec 08 2021 Alexander Oganezov <alexander.a.oganezov@intel.com> 2.1.100-13
- Remove DAOS-9173 workaround from mercury. Apply DAOS-9173 to ofi

* Tue Dec 07 2021 Alexander Oganezov <alexander.a.oganezov@intel.com> 2.1.100-12
- Apply DAOS-9173 workaround to mercury

* Fri Dec 03 2021 Alexander Oganezov <alexander.a.oganezov@intel.com> 2.1.100-11
- Update mercury to v2.1.0rc4

* Thu Dec 02 2021 Danielle M. Sikich <danielle.sikich@intel.com> 2.1.100-10
- Fix name of daos serialize package

* Sun Nov 28 2021 Tom Nabarro <tom.nabarro@intel.com> 2.1.100-9
- Set rmem_{max,default} sysctl values on server package install to enable
  SPDK pci_event module to operate in unprivileged process (daos_engine).

* Wed Nov 24 2021 Brian J. Murrell <brian.murrell@intel.com> 2.1.100-8
- Remove invalid "%%else if" syntax
- Fix a few other rpmlint warnings

* Tue Nov 16 2021 Wang Shilong <shilong.wang@intel.com> 2.1.100-7
- Update for libdaos major version bump
- Fix version of libpemobj1 for SUSE

* Sat Nov 13 2021 Alexander Oganezov <alexander.a.oganezov@intel.com> 2.1.100-6
- Update OFI to v1.14.0rc3

* Tue Oct 26 2021 Brian J. Murrell <brian.murrell@intel.com> 2.1.100-5
- Create new daos-{client,server}tests-openmpi and daos-server-tests subpackages
- Rename daos-tests daos-client-tests and make daos-tests require all
  other test suites to maintain existing behavior

* Mon Oct 25 2021 Alexander Oganezov <alexander.a.oganezov@intel.com> 2.1.100-4
- Update mercury to v2.1.0rc2

* Wed Oct 20 2021 Jeff Olivier <jeffrey.v.olivier@intel.com> 2.1.100-3
- Explicitly require 1.11.0-3 of PMDK

* Wed Oct 13 2021 David Quigley <david.quigley@intel.com> 2.1.100-2
- Add defusedxml as a required dependency for the test package.

* Wed Oct 13 2021 Johann Lombardi <johann.lombardi@intel.com> 2.1.100-1
- Switch version to 2.1.100 for 2.2 test builds

* Tue Oct 12 2021 Johann Lombardi <johann.lombardi@intel.com> 1.3.106-1
- Version bump to 1.3.106 for 2.0 test build 6

* Fri Oct 8 2021 Alexander Oganezov <alexander.a.oganezov@intel.com> 1.13.105-4
- Update OFI to v1.13.2rc1

* Wed Sep 15 2021 Li Wei <wei.g.li@intel.com> 1.3.105-3
- Update raft to fix InstallSnapshot performance as well as to avoid some
  incorrect 0.8.0 RPMs

* Fri Sep 03 2021 Brian J. Murrell <brian.murrell@intel.com> 1.3.105-2
- Remove R: hwloc; RPM's auto-requires/provides will take care of this

* Tue Aug 24 2021 Jeff Olivier <jeffrey.v.olivier@intel.com> 1.3.105-1
- Version bump to 1.3.105 for 2.0 test build 5

* Mon Aug 09 2021 Yawei <yawei.niu@intel.com> 1.3.104-5
- Fix duplicates
- Add vos_perf

* Thu Aug 05 2021 Christopher Hoffman <christopherx.hoffman@intel.com> 1.3.104-4
- Update conditional statement to include checking for distributions to
  determine which unit files to use for daos-server and daos-agent

* Wed Aug 04 2021 Kris Jacque <kristin.jacque@intel.com> 1.3.104-3
- Move daos_metrics tool from tests package to server package

* Wed Aug 04 2021 Tom Nabarro <tom.nabarro@intel.com> 1.3.104-2
- Update to spdk 21.07 and (indirectly) dpdk 21.05

* Mon Aug 02 2021 Jeff Olivier <jeffrey.v.olivier@intel.com> 1.3.104-1
- Version bump to 1.3.104 for 2.0 test build 4

* Mon Jul 19 2021 Danielle M. Sikich <danielle.sikich@intel.com> 1.3.103-5
- Add DAOS serialization library that requires hdf5

* Wed Jul 14 2021 Li Wei <wei.g.li@intel.com> 1.3.103-4
- Update raft to fix slow leader re-elections

* Tue Jul 13 2021  Maureen Jean <maureen.jean@intel.com> 1.3.103-3
- Add python modules to python3.6 site-packages

* Mon Jul 12 2021 Alexander Oganezov <alexander.a.oganezov@intel.com> 1.3.103-2
- Update to mercury release v2.0.1

* Mon Jul 12 2021 Johann Lombardi <johann.lombardi@intel.com> 1.3.103-1
- Version bump to 1.3.103 for 2.0 test build 3

* Wed Jul 7 2021 Phillip Henderson <phillip.henderson@intel.com> 1.3.102-6
- Update daos-devel to always require the same version daos-client

* Wed Jun 30 2021 Tom Nabarro <tom.nabarro@intel.com> 1.3.102-5
- Update to spdk 21.04 and (indirectly) dpdk 21.05

* Fri Jun 25 2021 Brian J. Murrell <brian.murrell@intel.com> - 1.3.102-4
- Add libuuid-devel back as a requirement of daos-devel

* Wed Jun 23 2021 Li Wei <wei.g.li@intel.com> 1.3.102-3
- Update raft to pick up Pre-Vote

* Mon Jun 14 2021 Jeff Olivier <jeffrey.v.olivier@intel.com> 1.3.102-2
- Update to pmdk 1.11.0-rc1
- Remove dependence on libpmem since we use libpmemobj directly

* Fri Jun 11 2021 Johann Lombardi <johann.lombardi@intel.com> 1.3.102-1
- Version bump to 1.3.102 for 2.0 test build 2

* Wed Jun 02 2021 Johann Lombardi <johann.lombardi@intel.com> 1.3.101-3
- Remove libs from devel package

* Thu May 20 2021 Jeff Olivier <jeffrey.v.olivier@intel.com> 1.3.0-101-2
- Remove client libs from common package

* Wed May 19 2021 Johann Lombardi <johann.lombardi@intel.com> 1.3.101-1
- Version bump to 1.3.101 for 2.0 test build 1

* Fri May 07 2021 Brian J. Murrell <brian.murrell@intel.com> 1.3.0-16
- Enable debuginfo package building on SUSE platforms

* Thu May 06 2021 Brian J. Murrell <brian.murrell@intel.com> 1.3.0-15
- Update to build on EL8

* Wed May 05 2021 Brian J. Murrell <brian.murrell@intel.com> 1.3.0-14
- Package /etc/daos/certs in main/common package so that both server
  and client get it created

* Wed Apr 21 2021 Tom Nabarro <tom.nabarro@intel.com> - 1.3.0-13
- Relax ipmctl version requirement on leap15 as we have runtime checks

* Fri Apr 16 2021 Mohamad Chaarawi <mohamad.chaarawi@intel.com> - 1.3.0-12
- remove dfuse_hl

* Wed Apr 14 2021 Jeff Olivier <jeffrey.v.olivier@intel.com> - 1.3.0-11
- Remove storage_estimator and io_conf from client packages to remove
  any client side dependence on bio and vos (and and PMDK/SPDK)

* Mon Apr 12 2021 Dalton A. Bohning <daltonx.bohning@intel.com> - 1.3.0-10
- Add attr to the test dependencies

* Tue Apr 06 2021 Kris Jacque <kristin.jacque@intel.com> 1.3.0-9
- Add package for daos_firmware helper binary

* Fri Apr 02 2021 Jeff Olivier <jeffrey.v.olivier@intel.com> 1.3.0-8
- Remove unused readline-devel

* Thu Apr 01 2021 Brian J. Murrell <brian.murrell@intel.com> 1.3.0-7
- Update argobots to 1.1

* Tue Mar 30 2021 Maureen Jean <maureen.jean@intel.com> 1.3.0-6
- Change pydaos_shim_3 to pydaos_shim

* Mon Mar 29 2021 Brian J. Murrell <brian.murrell@intel.com> - 1.3.0-5
- Move libdts.so to the daos-tests subpackage

* Tue Mar 23 2021 Alexander Oganezov <alexander.a.oganezov@intel.com> 1.3.0-4
- Update libfabric to v1.12.0
- Disable grdcopy/gdrapi linkage in libfabric


* Thu Mar 18 2021 Maureen Jean <maureen.jean@intel.com> 1.3.0-3
- Update to python3

* Thu Feb 25 2021 Li Wei <wei.g.li@intel.com> 1.3.0-2
- Require raft-devel 0.7.3 that fixes an unstable leadership problem caused by
  removed replicas as well as some Coverity issues

* Wed Feb 24 2021 Brian J. Murrell <brian.murrell@intel.com> - 1.3.0-1
- Version bump up to 1.3.0

* Mon Feb 22 2021 Brian J. Murrell <brian.murrell@intel.com> 1.1.3-3
- Remove all *-devel Requires from daos-devel as none of those are
  actually necessary to build libdaos clients

* Tue Feb 16 2021 Alexander Oganezov <alexander.a.oganezov@intel.com> 1.1.3-2
- Update libfabric to v1.12.0rc1

* Wed Feb 10 2021 Johann Lombardi <johann.lombardi@intel.com> 1.1.3-1
- Version bump up to 1.1.3

* Tue Feb 9 2021 Vish Venkatesan <vishwanath.venkatesan@intel.com> 1.1.2.1-11
- Add new pmem specific version of DAOS common library

* Fri Feb 5 2021 Saurabh Tandan <saurabh.tandan@intel.com> 1.1.2.1-10
- Added dbench as requirement for test package.

* Wed Feb 3 2021 Hua Kuang <hua.kuang@intel.com> 1.1.2.1-9
- Changed License to BSD-2-Clause-Patent

* Wed Feb 03 2021 Brian J. Murrell <brian.murrell@intel.com> - 1.1.2-8
- Update minimum required libfabric to 1.11.1

* Thu Jan 28 2021 Phillip Henderson <phillip.henderson@intel.com> 1.1.2.1-7
- Change ownership and permissions for the /etc/daos/certs directory.

* Sat Jan 23 2021 Alexander Oganezov <alexander.a.oganezov@intel.com> 1.1.2.1-6
- Update to mercury v2.0.1rc1

* Fri Jan 22 2021 Michael MacDonald <mjmac.macdonald@intel.com> 1.1.2.1-5
- Install daos_metrics utility to %%{_bindir}

* Wed Jan 20 2021 Kenneth Cain <kenneth.c.cain@intel.com> 1.1.2.1-4
- Version update for API major version 1, libdaos.so.1 (1.0.0)

* Fri Jan 15 2021 Michael Hennecke <mhennecke@lenovo.com> 1.1.2.1-3
- Harmonize daos_server and daos_agent groups.

* Tue Dec 15 2020 Ashley Pittman <ashley.m.pittman@intel.com> 1.1.2.1-2
- Combine the two memcheck suppressions files.

* Wed Dec 09 2020 Johann Lombardi <johann.lombardi@intel.com> 1.1.2.1-1
- Version bump up to 1.1.2.1

* Fri Dec 04 2020 Li Wei <wei.g.li@intel.com> 1.1.2-3
- Require raft-devel 0.7.1 that fixes recent Coverity issues

* Wed Dec 02 2020 Maureen Jean <maureen.jean@intel.com> - 1.1.2-2
- define scons_args to be BUILD_TYPE=<release|dev>
- the scons default is BUILD_TYPE=release
- BUILD_TYPE=release will disable fault injection in build

* Tue Dec 01 2020 Brian J. Murrell <brian.murrell@intel.com> - 1.1.2-1
- Version bump up to 1.1.2

* Tue Nov 17 2020 Li Wei <wei.g.li@intel.com> 1.1.1-8
- Require raft-devel 0.7.0 that changes log indices and terms to 63-bit

* Wed Nov 11 2020 Tom Nabarro <tom.nabarro@intel.com> 1.1.1-7
- Add version validation for runtime daos_server ipmctl requirement to avoid
  potential corruption of PMMs when setting PMem goal, issue fixed in
  https://github.com/intel/ipmctl/commit/9e3898cb15fa9eed3ef3e9de4488be1681d53ff4

* Thu Oct 29 2020 Jonathan Martinez Montes <jonathan.martinez.montes@intel.com> 1.1.1-6
- Restore obj_ctl utility

* Wed Oct 28 2020 Brian J. Murrell <brian.murrell@intel.com> - 1.1.1-5
- Use %%autosetup
- Only use systemd_requires if it exists
- Obsoletes: cart now that it's included in daos

* Sat Oct 24 2020 Maureen Jean <maureen.jean@intel.com> 1.1.1-4
- Add daos.conf to the daos package to resolve the path to libbio.so

* Tue Oct 13 2020 Jonathan Martinez Montes <jonathan.martinez.montes@intel.com> 1.1.1-3
- Remove obj_ctl from Tests RPM package
- Add libdts.so shared library that is used by daos_perf, daos_racer and
  the daos utility.

* Tue Oct 13 2020 Amanda Justiniano <amanda.justiniano-pagn@intel.com> 1.1.1-3
- Add lbzip2 requirement to the daos-tests package

* Tue Oct 13 2020 Michael MacDonald <mjmac.macdonald@intel.com> 1.1.1-2
- Create unprivileged user for daos_agent

* Mon Oct 12 2020 Johann Lombardi <johann.lombardi@intel.com> 1.1.1-1
- Version bump up to 1.1.1

* Sat Oct 03 2020 Michael MacDonald <mjmac.macdonald@intel.com> 1.1.0-34
- Add go-race to BuildRequires on OpenSUSE Leap

* Wed Sep 16 2020 Alexander Oganezov <alexander.a.oganezov@intel.com> 1.1.0-33
- Update OFI to v1.11.0

* Mon Aug 17 2020 Michael MacDonald <mjmac.macdonald@intel.com> 1.1.0-32
- Install completion script in /etc/bash_completion.d

* Wed Aug 05 2020 Brian J. Murrell <brian.murrell@intel.com> - 1.1.0-31
- Change fuse requirement to fuse3
- Use Lmod for MPI module loading
- Remove unneeded (and un-distro gated) Requires: json-c

* Wed Jul 29 2020 Jonathan Martinez Montes <jonathan.martinez.montes@intel.com> - 1.1.0-30
- Add the daos_storage_estimator.py tool. It merges the functionality of the
  former tools vos_size, vos_size.py, vos_size_dfs_sample.py and parse_csv.py.

* Wed Jul 29 2020 Jeffrey V Olivier <jeffrey.v.olivier@intel.com> - 1.1.0-29
- Revert prior changes from version 28

* Mon Jul 13 2020 Brian J. Murrell <brian.murrell@intel.com> - 1.1.0-28
- Change fuse requirement to fuse3
- Use Lmod for MPI module loading

* Tue Jul 7 2020 Alexander A Oganezov <alexander.a.oganezov@intel.com> - 1.1.0-27
- Update to mercury release 2.0.0~rc1-1

* Sun Jun 28 2020 Jonathan Martinez Montes <jonathan.martinez.montes@intel.com> - 1.1.0-26
- Add the vos_size_dfs_sample.py tool. It is used to generate dynamically
  the vos_dfs_sample.yaml file using the real DFS super block data.

* Tue Jun 23 2020 Jeff Olivier <jeffrey.v.olivier@intel.com> - 1.1.0-25
- Add -no-rpath option and use it for rpm build rather than modifying
  SCons files in place

* Tue Jun 16 2020 Jeff Olivier <jeffrey.v.olivier@intel.com> - 1.1.0-24
- Modify RPATH removal snippet to replace line with pass as some lines
  can't be removed without breaking the code

* Fri Jun 05 2020 Ryon Jensen <ryon.jensen@intel.com> - 1.1.0-23
- Add libisa-l_crypto dependency

* Fri Jun 05 2020 Tom Nabarro <tom.nabarro@intel.com> - 1.1.0-22
- Change server systemd run-as user to daos_server in unit file

* Thu Jun 04 2020 Hua Kuang <hua.kuang@intel.com> - 1.1.0-21
- Remove dmg_old from DAOS RPM package

* Thu May 28 2020 Tom Nabarro <tom.nabarro@intel.com> - 1.1.0-20
- Create daos group to run as in systemd unit file

* Tue May 26 2020 Brian J. Murrell <brian.murrell@intel.com> - 1.1.0-19
- Enable parallel building with _smp_mflags

* Fri May 15 2020 Kenneth Cain <kenneth.c.cain@intel.com> - 1.1.0-18
- Require raft-devel >= 0.6.0 that adds new API raft_election_start()

* Thu May 14 2020 Brian J. Murrell <brian.murrell@intel.com> - 1.1.0-17
- Add cart-devel's Requires to daos-devel as they were forgotten
  during the cart merge

* Thu May 14 2020 Brian J. Murrell <brian.murrell@intel.com> - 1.1.0-16
- Fix fuse3-libs -> libfuse3 for SLES/Leap 15

* Thu Apr 30 2020 Brian J. Murrell <brian.murrell@intel.com> - 1.1.0-15
- Use new properly pre-release tagged mercury RPM

* Thu Apr 30 2020 Brian J. Murrell <brian.murrell@intel.com> - 1.1.0-14
- Move fuse dependencies to the client subpackage

* Mon Apr 27 2020 Michael MacDonald <mjmac.macdonald@intel.com> 1.1.0-13
- Rename /etc/daos.yml -> /etc/daos_control.yml

* Thu Apr 16 2020 Brian J. Murrell <brian.murrell@intel.com> - 1.1.0-12
- Use distro fuse

* Fri Apr 10 2020 Alexander Oganezov <alexander.a.oganezov@intel.com> - 1.1.0-11
- Update to mercury 4871023 to pick na_ofi.c race condition fix for
  "No route to host" errors.

* Sun Apr 05 2020 Brian J. Murrell <brian.murrell@intel.com> - 1.1.0-10
- Clean up spdk dependencies

* Mon Mar 30 2020 Tom Nabarro <tom.nabarro@intel.com> - 1.1.0-9
- Set version of spdk to < v21, > v19

* Fri Mar 27 2020 David Quigley <david.quigley@intel.com> - 1.1.0-8
- add daos and dmg man pages to the daos-client files list

* Thu Mar 26 2020 Michael MacDonald <mjmac.macdonald@intel.com> 1.1.0-7
- Add systemd scriptlets for managing daos_server/daos_admin services

* Thu Mar 26 2020 Alexander Oganeozv <alexander.a.oganezov@intel.com> - 1.1.0-6
- Update ofi to 62f6c937601776dac8a1f97c8bb1b1a6acfbc3c0

* Tue Mar 24 2020 Jeffrey V. Olivier <jeffrey.v.olivier@intel.com> - 1.1.0-5
- Remove cart as an external dependence

* Mon Mar 23 2020 Jeffrey V. Olivier <jeffrey.v.olivier@intel.com> - 1.1.0-4
- Remove scons_local as dependency

* Tue Mar 03 2020 Brian J. Murrell <brian.murrell@intel.com> - 1.1.0-3
- Bump up go minimum version to 1.12

* Thu Feb 20 2020 Brian J. Murrell <brian.murrell@intel.com> - 1.1.0-2
- daos-server requires daos-client (same version)

* Fri Feb 14 2020 Brian J. Murrell <brian.murrell@intel.com> - 1.1.0-1
- Version bump up to 1.1.0

* Wed Feb 12 2020 Brian J. Murrell <brian.murrell@intel.com> - 0.9.0-2
- Remove undefine _missing_build_ids_terminate_build

* Thu Feb 06 2020 Johann Lombardi <johann.lombardi@intel.com> - 0.9.0-1
- Version bump up to 0.9.0

* Sat Jan 18 2020 Jeff Olivier <jeffrey.v.olivier@intel.com> - 0.8.0-3
- Fixing a few warnings in the RPM spec file

* Fri Dec 27 2019 Jeff Olivier <jeffrey.v.olivier@intel.com> - 0.8.0-2
- Remove openmpi, pmix, and hwloc builds, use hwloc and openmpi packages

* Tue Dec 17 2019 Johann Lombardi <johann.lombardi@intel.com> - 0.8.0-1
- Version bump up to 0.8.0

* Thu Dec 05 2019 Johann Lombardi <johann.lombardi@intel.com> - 0.7.0-1
- Version bump up to 0.7.0

* Tue Nov 19 2019 Tom Nabarro <tom.nabarro@intel.com> 0.6.0-15
- Temporarily unconstrain max. version of spdk

* Wed Nov 06 2019 Brian J. Murrell <brian.murrell@intel.com> 0.6.0-14
- Constrain max. version of spdk

* Wed Nov 06 2019 Brian J. Murrell <brian.murrell@intel.com> 0.6.0-13
- Use new cart with R: mercury to < 1.0.1-20 due to incompatibility

* Wed Nov 06 2019 Michael MacDonald <mjmac.macdonald@intel.com> 0.6.0-12
- Add daos_admin privileged helper for daos_server

* Fri Oct 25 2019 Brian J. Murrell <brian.murrell@intel.com> 0.6.0-11
- Handle differences in Leap 15 Python packaging

* Wed Oct 23 2019 Brian J. Murrell <brian.murrell@intel.com> 0.6.0-9
- Update BR: libisal-devel for Leap

* Mon Oct 07 2019 Brian J. Murrell <brian.murrell@intel.com> 0.6.0-8
- Use BR: cart-devel-%%{cart_sha1} if available
- Remove cart's BRs as it's -devel Requires them now

* Tue Oct 01 2019 Brian J. Murrell <brian.murrell@intel.com> 0.6.0-7
- Constrain cart BR to <= 1.0.0

* Sat Sep 21 2019 Brian J. Murrell <brian.murrell@intel.com>
- Remove Requires: {argobots, cart}
  - autodependencies should take care of these

* Thu Sep 19 2019 Jeff Olivier <jeffrey.v.olivier@intel.com>
- Add valgrind-devel requirement for argobots change

* Tue Sep 10 2019 Tom Nabarro <tom.nabarro@intel.com>
- Add requires ndctl as runtime dep for control plane.

* Thu Aug 15 2019 David Quigley <david.quigley@intel.com>
- Add systemd unit files to packaging.

* Thu Jul 25 2019 Brian J. Murrell <brian.murrell@intel.com>
- Add git hash and commit count to release

* Thu Jul 18 2019 David Quigley <david.quigley@intel.com>
- Add certificate generation files to packaging.

* Tue Jul 09 2019 Johann Lombardi <johann.lombardi@intel.com>
- Version bump up to 0.6.0

* Fri Jun 21 2019 David Quigley <dquigley@intel.com>
- Add daos_agent.yml to the list of packaged files

* Thu Jun 13 2019 Brian J. Murrell <brian.murrell@intel.com>
- move obj_ctl daos_gen_io_conf daos_run_io_conf to
  daos-tests sub-package
- daos-server needs spdk-tools

* Fri May 31 2019 Ken Cain <kenneth.c.cain@intel.com>
- Add new daos utility binary

* Wed May 29 2019 Brian J. Murrell <brian.murrell@intel.com>
- Version bump up to 0.5.0
- Add Requires: libpsm_infinipath1 for SLES 12.3

* Tue May 07 2019 Brian J. Murrell <brian.murrell@intel.com>
- Move some files around among the sub-packages

* Mon May 06 2019 Brian J. Murrell <brian.murrell@intel.com>
- Only BR fio
  - fio-{devel,src} is not needed

* Wed Apr 03 2019 Brian J. Murrell <brian.murrell@intel.com>
- initial package<|MERGE_RESOLUTION|>--- conflicted
+++ resolved
@@ -531,13 +531,11 @@
 # No files in a shim package
 
 %changelog
-<<<<<<< HEAD
-* Tue Jan 18 2022 Jeff Olivier <jeffrey.v.olivier@intel.com> 2.1.100-19
+* Wed Feb 02 2022 Jeff Olivier <jeffrey.v.olivier@intel.com> 2.1.100-20
 - Remove direct MPI dependency from most of tests
-=======
+
 * Wed Jan 19 2022 Michael MacDonald <mjmac.macdonald@intel.com> 2.1.100-19
 - Move libdaos_common.so from daos-client to daos package
->>>>>>> b5b8c9b4
 
 * Mon Jan 17 2022 Johann Lombardi <johann.lombardi@intel.com> 2.1.100-18
 - Update libfabric to 1.14.0 GA and apply fix for DAOS-9376
