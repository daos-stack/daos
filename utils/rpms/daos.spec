--- conflicted
+++ resolved
@@ -6,13 +6,8 @@
 
 
 Name:          daos
-<<<<<<< HEAD
-Version:       1.1.1
-Release:       9%{?relval}%{?dist}
-=======
 Version:       1.1.2
-Release:       1%{?relval}%{?dist}
->>>>>>> bfe16b90
+Release:       2%{?relval}%{?dist}
 Summary:       DAOS Storage Engine
 
 License:       Apache
@@ -409,13 +404,11 @@
 %{_libdir}/*.a
 
 %changelog
-<<<<<<< HEAD
-* Thu Nov 19 2020 Alexander Oganezov <alexander.a.oganezov@intel.com> 1.1.1-9
+* Wed Dec 02 2020 Alexander Oganezov <alexander.a.oganezov@intel.com> 1.1.2-2
 - Update to mercury 2.0.0
-=======
+
 * Tue Dec 01 2020 Brian J. Murrell <brian.murrell@intel.com> - 1.1.2-1
 - Version bump up to 1.1.2
->>>>>>> bfe16b90
 
 * Tue Nov 17 2020 Li Wei <wei.g.li@intel.com> 1.1.1-8
 - Require raft-devel 0.7.0 that changes log indices and terms to 63-bit
