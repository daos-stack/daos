--- conflicted
+++ resolved
@@ -1,9 +1,8 @@
+
+%bcond_with fault_injection
 %define daoshome %{_exec_prefix}/lib/%{name}
 %define server_svc_name daos_server.service
 %define agent_svc_name daos_agent.service
-%if 0%{?build_type}
-%else
-%global build_type release
 %if (0%{?suse_version} >= 1500)
 # until we get an updated mercury build on 15.2
 %global mercury_version 2.0.0~rc1-1.suse.lp151
@@ -13,11 +12,7 @@
 
 Name:          daos
 Version:       1.1.1
-<<<<<<< HEAD
-Release:       4%{?relval}%{?dist}
-=======
-Release:       5%{?relval}%{?dist}
->>>>>>> a4b596f1
+Release:       6%{?relval}%{?dist}
 Summary:       DAOS Storage Engine
 
 License:       Apache
@@ -140,14 +135,8 @@
 Requires: mercury = %{mercury_version}
 Requires(post): /sbin/ldconfig
 Requires(postun): /sbin/ldconfig
-<<<<<<< HEAD
 Requires: libfabric >= 1.11.0
 %systemd_requires
-=======
-Requires: libfabric >= 1.8.0
-%{?systemd_requires}
-Obsoletes: cart
->>>>>>> a4b596f1
 
 %description server
 This is the package needed to run a DAOS server
@@ -223,7 +212,8 @@
       USE_INSTALLED=all    \
       CONF_DIR=%{conf_dir} \
       PREFIX=%{?buildroot} \
-      BUILD_TYPE=%{?build_type}
+      %{?with_fault_injection:BUILD_TYPE=dev} \
+      %{!?with_fault_injection:BUILD_TYPE=release}
 
 
 %install
@@ -236,7 +226,8 @@
       USE_INSTALLED=all               \
       CONF_DIR=%{conf_dir}            \
       PREFIX=%{_prefix}               \
-      BUILD_TYPE=%{?build_type}
+      %{?with_fault_injection:BUILD_TYPE=dev} \
+      %{!?with_fault_injection:BUILD_TYPE=release}
 
 BUILDROOT="%{?buildroot}"
 PREFIX="%{?_prefix}"
@@ -416,12 +407,11 @@
 %{_libdir}/*.a
 
 %changelog
-<<<<<<< HEAD
-* Tue Oct 27 2020 Maureen Jean <maureen.jean@intel.com> - 1.1.1-4
+* Wed Oct 28 2020 Maureen Jean <maureen.jean@intel.com> - 1.1.1-6
 - add BUILD_TYPE to scons cmdline. default=release
 - Valid values for BUILD_TYPE are dev|release|debug
 - BUILD_TYPE=release will disable fault injection in build
-=======
+
 * Wed Oct 28 2020 Brian J. Murrell <brian.murrell@intel.com> - 1.1.1-5
 - Use %%autosetup
 - Only use systemd_requires if it exists
@@ -429,7 +419,6 @@
 
 * Sat Oct 24 2020 Maureen Jean <maureen.jean@intel.com> 1.1.1-4
 - Add daos.conf to the daos package to resolve the path to libbio.so
->>>>>>> a4b596f1
 
 * Tue Oct 13 2020 Jonathan Martinez Montes <jonathan.martinez.montes@intel.com> 1.1.1-3
 - Remove obj_ctl from Tests RPM package
