--- conflicted
+++ resolved
@@ -6,7 +6,7 @@
 
 Name:          daos
 Version:       1.1.0
-Release:       29%{?relval}%{?dist}
+Release:       30%{?relval}%{?dist}
 Summary:       DAOS Storage Engine
 
 License:       Apache
@@ -370,14 +370,12 @@
 %{_libdir}/*.a
 
 %changelog
-<<<<<<< HEAD
-* Tue Jul 14 2020 Jonathan Martinez Montes <jonathan.martinez.montes@intel.com> - 1.1.0-29
+* Wed Jul 29 2020 Jonathan Martinez Montes <jonathan.martinez.montes@intel.com> - 1.1.0-30
 - Add the daos_storage_estimator.py tool. It merges the functionality of the
   former tools vos_size, vos_size.py, vos_size_dfs_sample.py and parse_csv.py.
-=======
+
 * Wed Jul 29 2020 Jeffrey V Olivier <jeffrey.v.olivier@intel.com> - 1.1.0-29
 - Revert prior changes from version 28
->>>>>>> 633f2014
 
 * Mon Jul 13 2020 Brian J. Murrell <brian.murrell@intel.com> - 1.1.0-28
 - Change fuse requirement to fuse3
