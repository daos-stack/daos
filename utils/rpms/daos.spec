--- conflicted
+++ resolved
@@ -14,7 +14,7 @@
 
 Name:          daos
 Version:       1.3.103
-Release:       3%{?relval}%{?dist}
+Release:       4%{?relval}%{?dist}
 Summary:       DAOS Storage Engine
 
 License:       BSD-2-Clause-Patent
@@ -472,13 +472,11 @@
 %{_libdir}/libdaos_serialize.so
 
 %changelog
-<<<<<<< HEAD
-* Mon Jul 13 2021 Danielle M. Sikich <danielle.sikich@intel.com> 1.3.103-3
+* Wed Jul 14 2021 Danielle M. Sikich <danielle.sikich@intel.com> 1.3.103-4
 - Add DAOS serialization library that requires hdf5
-=======
+
 * Tue Jul 13 2021  Maureen Jean <maureen.jean@intel.com> 1.3.103-3
 - Add python modules to python3.6 site-packages
->>>>>>> 23f289c6
 
 * Mon Jul 12 2021 Alexander Oganezov <alexander.a.oganezov@intel.com> 1.3.103-2
 - Update to mercury release v2.0.1
