%define daoshome %{_exec_prefix}/lib/%{name}
%define server_svc_name daos_server.service
%define agent_svc_name daos_agent.service

%global mercury_version 2.0.0a1-0.7.git.41caa14%{?dist}

Name:          daos
Version:       1.1.0
Release:       8%{?relval}%{?dist}
Summary:       DAOS Storage Engine

License:       Apache
URL:           https//github.com/daos-stack/daos
Source0:       %{name}-%{version}.tar.gz

BuildRequires: scons >= 2.4
BuildRequires: libfabric-devel
BuildRequires: boost-devel
BuildRequires: mercury-devel = %{mercury_version}
BuildRequires: openpa-devel
BuildRequires: libpsm2-devel
BuildRequires: gcc-c++
BuildRequires: openmpi3-devel
BuildRequires: hwloc-devel
BuildRequires: libpsm2-devel
%if (0%{?rhel} >= 7)
BuildRequires: argobots-devel >= 1.0rc1
%else
BuildRequires: libabt-devel >= 1.0rc1
%endif
BuildRequires: libpmem-devel, libpmemobj-devel
BuildRequires: fuse-devel >= 3.4.2
BuildRequires: protobuf-c-devel
BuildRequires: spdk-devel spdk-tools
%if (0%{?rhel} >= 7)
BuildRequires: libisa-l-devel
%else
BuildRequires: libisal-devel
%endif
BuildRequires: raft-devel <= 0.5.0
BuildRequires: hwloc-devel
BuildRequires: openssl-devel
BuildRequires: libevent-devel
BuildRequires: libyaml-devel
BuildRequires: libcmocka-devel
BuildRequires: readline-devel
BuildRequires: valgrind-devel
BuildRequires: systemd
%if (0%{?rhel} >= 7)
BuildRequires: numactl-devel
BuildRequires: CUnit-devel
BuildRequires: golang-bin >= 1.12
BuildRequires: libipmctl-devel
BuildRequires: python-devel python36-devel
%else
%if (0%{?suse_version} >= 1315)
# see src/client/dfs/SConscript for why we need /etc/os-release
# that code should be rewritten to use the python libraries provided for
# os detection
# prefer over libpsm2-compat
BuildRequires: libpsm_infinipath1
# prefer over libcurl4-mini
BuildRequires: libcurl4
BuildRequires: distribution-release
BuildRequires: libnuma-devel
BuildRequires: cunit-devel
BuildRequires: go >= 1.12
BuildRequires: ipmctl-devel
BuildRequires: python-devel python3-devel
BuildRequires: Modules
BuildRequires: systemd-rpm-macros
%if 0%{?is_opensuse}
%else
# have choice for libcurl.so.4()(64bit) needed by systemd: libcurl4 libcurl4-mini
# have choice for libcurl.so.4()(64bit) needed by cmake: libcurl4 libcurl4-mini
BuildRequires: libcurl4
# have choice for libpsm_infinipath.so.1()(64bit) needed by libfabric1: libpsm2-compat libpsm_infinipath1
# have choice for libpsm_infinipath.so.1()(64bit) needed by openmpi-libs: libpsm2-compat libpsm_infinipath1
BuildRequires: libpsm_infinipath1
%endif # 0%{?is_opensuse}
# have choice for libpmemblk.so.1(LIBPMEMBLK_1.0)(64bit) needed by fio: libpmemblk libpmemblk1
# have choice for libpmemblk.so.1()(64bit) needed by fio: libpmemblk libpmemblk1
BuildRequires: libpmemblk1
%endif # (0%{?suse_version} >= 1315)
%endif # (0%{?rhel} >= 7)
%if (0%{?suse_version} >= 1500)
Requires: libpmem1, libpmemobj1
%endif
Requires: fuse >= 3.4.2
Requires: protobuf-c
Requires: spdk
Requires: openssl
# This should only be temporary until we can get a stable upstream release
# of mercury, at which time the autoprov shared library version should
# suffice
Requires: mercury = %{mercury_version}

%description
The Distributed Asynchronous Object Storage (DAOS) is an open-source
software-defined object store designed from the ground up for
massively distributed Non Volatile Memory (NVM). DAOS takes advantage
of next generation NVM technology like Storage Class Memory (SCM) and
NVM express (NVMe) while presenting a key-value storage interface and
providing features such as transactional non-blocking I/O, advanced
data protection with self healing on top of commodity hardware, end-
to-end data integrity, fine grained data control and elastic storage
to optimize performance and cost.

%package server
Summary: The DAOS server
Requires: %{name} = %{version}-%{release}
Requires: %{name}-client = %{version}-%{release}
Requires: spdk-tools
Requires: ndctl
Requires: ipmctl
Requires: hwloc
Requires: mercury = %{mercury_version}
Requires(post): /sbin/ldconfig
Requires(postun): /sbin/ldconfig
Requires: libfabric >= 1.8.0
%systemd_requires

%description server
This is the package needed to run a DAOS server

%package client
Summary: The DAOS client
Requires: %{name} = %{version}-%{release}
Requires: mercury = %{mercury_version}
Requires: libfabric >= 1.8.0
%systemd_requires

%description client
This is the package needed to run a DAOS client

%package tests
Summary: The DAOS test suite
Requires: %{name}-client = %{version}-%{release}
Requires: python-pathlib
%if (0%{?suse_version} >= 1315)
Requires: libpsm_infinipath1
%endif


%description tests
This is the package needed to run the DAOS test suite

%package devel
# Leap 15 doesn't seem to be creating dependencies as richly as EL7
# for example, EL7 automatically adds:
# Requires: libdaos.so.0()(64bit)
%if (0%{?suse_version} >= 1500)
Requires: %{name}-client = %{version}-%{release}
Requires: %{name} = %{version}-%{release}
%endif
Summary: The DAOS development libraries and headers

%description devel
This is the package needed to build software with the DAOS library.

%prep
%setup -q

%build
# remove rpathing from the build
rpath_files="utils/daos_build.py"
rpath_files+=" $(find . -name SConscript)"
sed -i -e '/AppendUnique(RPATH=.*)/d' $rpath_files

%define conf_dir %{_sysconfdir}/daos

scons %{?no_smp_mflags}    \
      --config=force       \
      USE_INSTALLED=all    \
      CONF_DIR=%{conf_dir} \
      PREFIX=%{?buildroot}

%install
scons %{?no_smp_mflags}               \
      --config=force                  \
      --install-sandbox=%{?buildroot} \
      %{?buildroot}%{_prefix}         \
      %{?buildroot}%{conf_dir}        \
      USE_INSTALLED=all               \
      CONF_DIR=%{conf_dir}            \
      PREFIX=%{_prefix}
BUILDROOT="%{?buildroot}"
PREFIX="%{?_prefix}"
mkdir -p %{?buildroot}/%{_sysconfdir}/ld.so.conf.d/
echo "%{_libdir}/daos_srv" > %{?buildroot}/%{_sysconfdir}/ld.so.conf.d/daos.conf
mkdir -p %{?buildroot}/%{_unitdir}
install -m 644 utils/systemd/%{server_svc_name} %{?buildroot}/%{_unitdir}
install -m 644 utils/systemd/%{agent_svc_name} %{?buildroot}/%{_unitdir}

%pre server
getent group daos_admins >/dev/null || groupadd -r daos_admins
%post server
/sbin/ldconfig
%systemd_post %{server_svc_name}
%preun server
%systemd_preun %{server_svc_name}
%postun server
/sbin/ldconfig
%systemd_postun %{server_svc_name}

%post client
%systemd_post %{agent_svc_name}
%preun client
%systemd_preun %{agent_svc_name}
%postun client
%systemd_postun %{agent_svc_name}

%files
%defattr(-, root, root, -)
# you might think libvio.so goes in the server RPM but
# the 2 tools following it need it
%{_libdir}/daos_srv/libbio.so
# you might think libdaos_tests.so goes in the tests RPM but
# the 4 tools following it need it
%{_libdir}/libdaos_tests.so
%{_bindir}/vos_size
%{_bindir}/io_conf
%{_bindir}/jump_pl_map
%{_bindir}/ring_pl_map
%{_bindir}/pl_bench
%{_bindir}/rdbt
%{_bindir}/vos_size.py
%{_libdir}/libvos.so
%{_libdir}/libcart*
%{_libdir}/libgurt*
%{_prefix}/etc/memcheck-cart.supp
%dir %{_prefix}%{_sysconfdir}
%{_prefix}%{_sysconfdir}/vos_dfs_sample.yaml
%{_prefix}%{_sysconfdir}/vos_size_input.yaml
%{_libdir}/libdaos_common.so
# TODO: this should move from daos_srv to daos
%{_libdir}/daos_srv/libplacement.so
# Certificate generation files
%dir %{_libdir}/%{name}
%{_libdir}/%{name}/certgen/
%{_libdir}/%{name}/VERSION
%doc

%files server
%config(noreplace) %{conf_dir}/daos_server.yml
%{_sysconfdir}/ld.so.conf.d/daos.conf
# set daos_admin to be setuid root in order to perform privileged tasks
%attr(4750,root,daos_admins) %{_bindir}/daos_admin
# set daos_server to be setgid daos_admins in order to invoke daos_admin
%attr(2755,root,daos_admins) %{_bindir}/daos_server
%{_bindir}/daos_io_server
%dir %{_libdir}/daos_srv
%{_libdir}/daos_srv/libcont.so
%{_libdir}/daos_srv/libdtx.so
%{_libdir}/daos_srv/libmgmt.so
%{_libdir}/daos_srv/libobj.so
%{_libdir}/daos_srv/libpool.so
%{_libdir}/daos_srv/librdb.so
%{_libdir}/daos_srv/librdbt.so
%{_libdir}/daos_srv/librebuild.so
%{_libdir}/daos_srv/librsvc.so
%{_libdir}/daos_srv/libsecurity.so
%{_libdir}/daos_srv/libvos_srv.so
%{_datadir}/%{name}
%exclude %{_datadir}/%{name}/ioil-ld-opts
%{_unitdir}/%{server_svc_name}

%files client
%{_prefix}/etc/memcheck-daos-client.supp
%{_bindir}/cart_ctl
%{_bindir}/self_test
%{_bindir}/dmg
%{_bindir}/dmg_old
%{_bindir}/daosctl
%{_bindir}/dcont
%{_bindir}/daos_agent
%{_bindir}/dfuse
%{_bindir}/daos
%{_bindir}/dfuse_hl
%{_libdir}/*.so.*
%{_libdir}/libdfs.so
%{_libdir}/%{name}/API_VERSION
%{_libdir}/libduns.so
%{_libdir}/libdfuse.so
%{_libdir}/libioil.so
%dir  %{_libdir}/python2.7/site-packages/pydaos
%{_libdir}/python2.7/site-packages/pydaos/*.py
%if (0%{?rhel} >= 7)
%{_libdir}/python2.7/site-packages/pydaos/*.pyc
%{_libdir}/python2.7/site-packages/pydaos/*.pyo
%endif
%{_libdir}/python2.7/site-packages/pydaos/pydaos_shim_27.so
%dir  %{_libdir}/python2.7/site-packages/pydaos/raw
%{_libdir}/python2.7/site-packages/pydaos/raw/*.py
%if (0%{?rhel} >= 7)
%{_libdir}/python2.7/site-packages/pydaos/raw/*.pyc
%{_libdir}/python2.7/site-packages/pydaos/raw/*.pyo
%endif
%dir %{_libdir}/python3
%dir %{_libdir}/python3/site-packages
%dir %{_libdir}/python3/site-packages/pydaos
%{_libdir}/python3/site-packages/pydaos/*.py
%if (0%{?rhel} >= 7)
%{_libdir}/python3/site-packages/pydaos/*.pyc
%{_libdir}/python3/site-packages/pydaos/*.pyo
%endif
%{_libdir}/python3/site-packages/pydaos/pydaos_shim_3.so
%dir %{_libdir}/python3/site-packages/pydaos/raw
%{_libdir}/python3/site-packages/pydaos/raw/*.py
%if (0%{?rhel} >= 7)
%{_libdir}/python3/site-packages/pydaos/raw/*.pyc
%{_libdir}/python3/site-packages/pydaos/raw/*.pyo
%endif
%{_datadir}/%{name}/ioil-ld-opts
%config(noreplace) %{conf_dir}/daos_agent.yml
%config(noreplace) %{conf_dir}/daos.yml
%{_unitdir}/%{agent_svc_name}
%{_mandir}/man8/daos.8*
%{_mandir}/man8/dmg.8*

%files tests
%dir %{_prefix}/lib/daos
%{_prefix}/lib/daos/TESTING
%{_prefix}/lib/cart/TESTING
%{_bindir}/hello_drpc
%{_bindir}/*_test*
%{_bindir}/smd_ut
%{_bindir}/vea_ut
%{_bindir}/daos_perf
%{_bindir}/daos_racer
%{_bindir}/evt_ctl
%{_bindir}/obj_ctl
%{_bindir}/daos_gen_io_conf
%{_bindir}/daos_run_io_conf
%{_bindir}/crt_launch
%{_prefix}/etc/fault-inject-cart.yaml
# For avocado tests
%{_prefix}/lib/daos/.build_vars.json
%{_prefix}/lib/daos/.build_vars.sh

%files devel
%{_includedir}/*
%{_libdir}/libdaos.so
%{_libdir}/*.a

%changelog
<<<<<<< HEAD
* Mon Mar 30 2020 Tom Nabarro <tom.nabarro@intel.com> - 1.1.0-8
- Remove max. version of spdk, use whatever is provided
=======
* Fri Mar 27 2020 David Quigley <david.quigley@intel.com> - 1.1.0-8
- add daos and dmg man pages to the daos-client files list
>>>>>>> 130c73e5

* Thu Mar 26 2020 Michael MacDonald <mjmac.macdonald@intel.com> 1.1.0-7
- Add systemd scriptlets for managing daos_server/daos_admin services

* Thu Mar 26 2020 Alexander Oganeozv <alexander.a.oganezov@intel.com> - 1.1.0-6
- Update ofi to 62f6c937601776dac8a1f97c8bb1b1a6acfbc3c0

* Tue Mar 24 2020 Jeffrey V. Olivier <jeffrey.v.olivier@intel.com> - 1.1.0-5
- Remove cart as an external dependence

* Mon Mar 23 2020 Jeffrey V. Olivier <jeffrey.v.olivier@intel.com> - 1.1.0-4
- Remove scons_local as depedency

* Tue Mar 03 2020 Brian J. Murrell <brian.murrell@intel.com> - 1.1.0-3
- bump up go minimum version to 1.12

* Thu Feb 20 2020 Brian J. Murrell <brian.murrell@intel.com> - 1.1.0-2
- daos-server requires daos-client (same version)

* Fri Feb 14 2020 Brian J. Murrell <brian.murrell@intel.com> - 1.1.0-1
- Version bump up to 1.1.0

* Wed Feb 12 2020 Brian J. Murrell <brian.murrell@intel.com> - 0.9.0-2
- Remove undefine _missing_build_ids_terminate_build

* Thu Feb 06 2020 Johann Lombardi <johann.lombardi@intel.com> - 0.9.0-1
- Version bump up to 0.9.0

* Sat Jan 18 2020 Jeff Olivier <jeffrey.v.olivier@intel.com> - 0.8.0-3
- Fixing a few warnings in the RPM spec file

* Fri Dec 27 2019 Jeff Olivier <jeffrey.v.olivier@intel.com> - 0.8.0-2
- Remove openmpi, pmix, and hwloc builds, use hwloc and openmpi packages

* Tue Dec 17 2019 Johann Lombardi <johann.lombardi@intel.com> - 0.8.0-1
- Version bump up to 0.8.0

* Thu Dec 05 2019 Johann Lombardi <johann.lombardi@intel.com> - 0.7.0-1
- Version bump up to 0.7.0

* Tue Nov 19 2019 Tom Nabarro <tom.nabarro@intel.com> 0.6.0-15
- Temporarily unconstrain max. version of spdk

* Wed Nov 06 2019 Brian J. Murrell <brian.murrell@intel.com> 0.6.0-14
- Constrain max. version of spdk

* Wed Nov 06 2019 Brian J. Murrell <brian.murrell@intel.com> 0.6.0-13
- Use new cart with R: mercury to < 1.0.1-20 due to incompatibility

* Wed Nov 06 2019 Michael MacDonald <mjmac.macdonald@intel.com> 0.6.0-12
- Add daos_admin privileged helper for daos_server

* Fri Oct 25 2019 Brian J. Murrell <brian.murrell@intel.com> 0.6.0-11
- Handle differences in Leap 15 Python packaging

* Wed Oct 23 2019 Brian J. Murrell <brian.murrell@intel.com> 0.6.0-9
- Update BR: libisal-devel for Leap

* Mon Oct 07 2019 Brian J. Murrell <brian.murrell@intel.com> 0.6.0-8
- Use BR: cart-devel-%{cart_sha1} if available
- Remove cart's BRs as it's -devel Requires them now

* Tue Oct 01 2019 Brian J. Murrell <brian.murrell@intel.com> 0.6.0-7
- Constrain cart BR to <= 1.0.0

* Sat Sep 21 2019 Brian J. Murrell <brian.murrell@intel.com>
- Remove Requires: {argobots, cart}
  - autodependencies should take care of these

* Thu Sep 19 2019 Jeff Olivier <jeffrey.v.olivier@intel.com>
- Add valgrind-devel requirement for argobots change

* Tue Sep 10 2019 Tom Nabarro <tom.nabarro@intel.com>
- Add requires ndctl as runtime dep for control plane.

* Thu Aug 15 2019 David Quigley <david.quigley@intel.com>
- Add systemd unit files to packaging.

* Thu Jul 25 2019 Brian J. Murrell <brian.murrell@intel.com>
- Add git hash and commit count to release

* Thu Jul 18 2019 David Quigley <david.quigley@intel.com>
- Add certificate generation files to packaging.

* Tue Jul 09 2019 Johann Lombardi <johann.lombardi@intel.com>
- Version bump up to 0.6.0

* Fri Jun 21 2019 David Quigley <dquigley@intel.com>
- Add daos_agent.yml to the list of packaged files

* Thu Jun 13 2019 Brian J. Murrell <brian.murrell@intel.com>
- move obj_ctl daos_gen_io_conf daos_run_io_conf to
  daos-tests sub-package
- daos-server needs spdk-tools

* Fri May 31 2019 Ken Cain <kenneth.c.cain@intel.com>
- Add new daos utility binary

* Wed May 29 2019 Brian J. Murrell <brian.murrell@intel.com>
- Version bump up to 0.5.0
- Add Requires: libpsm_infinipath1 for SLES 12.3

* Tue May 07 2019 Brian J. Murrell <brian.murrell@intel.com>
- Move some files around among the sub-packages

* Mon May 06 2019 Brian J. Murrell <brian.murrell@intel.com>
- Only BR fio
  - fio-{devel,src} is not needed

* Wed Apr 03 2019 Brian J. Murrell <brian.murrell@intel.com>
- initial package<|MERGE_RESOLUTION|>--- conflicted
+++ resolved
@@ -6,7 +6,7 @@
 
 Name:          daos
 Version:       1.1.0
-Release:       8%{?relval}%{?dist}
+Release:       9%{?relval}%{?dist}
 Summary:       DAOS Storage Engine
 
 License:       Apache
@@ -344,13 +344,11 @@
 %{_libdir}/*.a
 
 %changelog
-<<<<<<< HEAD
-* Mon Mar 30 2020 Tom Nabarro <tom.nabarro@intel.com> - 1.1.0-8
+* Mon Mar 30 2020 Tom Nabarro <tom.nabarro@intel.com> - 1.1.0-9
 - Remove max. version of spdk, use whatever is provided
-=======
+
 * Fri Mar 27 2020 David Quigley <david.quigley@intel.com> - 1.1.0-8
 - add daos and dmg man pages to the daos-client files list
->>>>>>> 130c73e5
 
 * Thu Mar 26 2020 Michael MacDonald <mjmac.macdonald@intel.com> 1.1.0-7
 - Add systemd scriptlets for managing daos_server/daos_admin services
