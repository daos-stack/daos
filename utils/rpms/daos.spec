--- conflicted
+++ resolved
@@ -7,7 +7,7 @@
 
 Name:          daos
 Version:       1.1.1
-Release:       8%{?relval}%{?dist}
+Release:       9%{?relval}%{?dist}
 Summary:       DAOS Storage Engine
 
 License:       Apache
@@ -404,13 +404,11 @@
 %{_libdir}/*.a
 
 %changelog
-<<<<<<< HEAD
-* Thu Nov 19 2020 Alexander Oganezov <alexander.a.oganezov@intel.com> 1.1.1-8
+* Thu Nov 19 2020 Alexander Oganezov <alexander.a.oganezov@intel.com> 1.1.1-9
 - Update to mercury 2.0.0
-=======
+
 * Tue Nov 17 2020 Li Wei <wei.g.li@intel.com> 1.1.1-8
 - Require raft-devel 0.7.0 that changes log indices and terms to 63-bit
->>>>>>> 9d4cd57c
 
 * Wed Nov 11 2020 Tom Nabarro <tom.nabarro@intel.com> 1.1.1-7
 - Add version validation for runtime daos_server ipmctl requirement to avoid
