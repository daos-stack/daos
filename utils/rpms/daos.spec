--- conflicted
+++ resolved
@@ -27,7 +27,7 @@
 
 Name:          daos
 Version:       2.3.100
-Release:       5%{?relval}%{?dist}
+Release:       6%{?relval}%{?dist}
 Summary:       DAOS Storage Engine
 
 License:       BSD-2-Clause-Patent
@@ -555,13 +555,11 @@
 # No files in a shim package
 
 %changelog
-<<<<<<< HEAD
-* Tue Apr 26 2022 Wang Shilong <shilong.wang@intel.com> 2.3.100-5
+* Fri May 6 2022 Wang Shilong <shilong.wang@intel.com> 2.3.100-6
 - Add daos_debug_set_params to daos-client-tests rpm for fault injection test.
-=======
+
 * Tue Apr 26 2022 Phillip Henderson <phillip.henderson@intel.com> 2.3.100-5
 - Move daos_gen_io_conf and daos_run_io_conf to daos-client-tests
->>>>>>> ca8c7d8c
 
 * Wed Apr 20 2022 Lei Huang <lei.huang@intel.com> 2.3.100-4
 - Update to libfabric to v1.15.0rc3-1 to include critical performance patches
