%define daoshome %{_exec_prefix}/lib/%{name}
%define server_svc_name daos_server.service
%define agent_svc_name daos_agent.service
%define sysctl_script_name 10-daos_server.conf

%global mercury_version 2.1.0~rc4-1%{?dist}
%global libfabric_version 1.14.0~rc3-2
%global __python %{__python3}

%if (0%{?rhel} >= 8)
# https://bugzilla.redhat.com/show_bug.cgi?id=1955184
%define _use_internal_dependency_generator 0
%define __find_requires %{SOURCE1}
%endif

Name:          daos
Version:       2.1.100
Release:       13%{?relval}%{?dist}
Summary:       DAOS Storage Engine

License:       BSD-2-Clause-Patent
URL:           https//github.com/daos-stack/daos
Source0:       %{name}-%{version}.tar.gz
Source1:       bz-1955184_find-requires
%if (0%{?rhel} >= 7)
%if (0%{?rhel} >= 8)
BuildRequires: python3-scons >= 2.4
%else
BuildRequires: python36-scons >= 2.4
%endif
%else
BuildRequires: scons >= 2.4
%endif
BuildRequires: libfabric-devel >= %{libfabric_version}
BuildRequires: mercury-devel = %{mercury_version}
%if (0%{?rhel} < 8) || (0%{?suse_version} > 0)
BuildRequires: openpa-devel
BuildRequires: libpsm2-devel
%endif
BuildRequires: gcc-c++
%if (0%{?rhel} >= 8)
BuildRequires: openmpi-devel
%else
BuildRequires: openmpi3-devel
%endif
BuildRequires: hwloc-devel
%if ("%{?compiler_args}" == "COMPILER=covc")
BuildRequires: bullseye
%endif
%if (0%{?rhel} >= 7)
BuildRequires: argobots-devel >= 1.1
BuildRequires: json-c-devel
%if (0%{?rhel} >= 8)
BuildRequires: boost-python3-devel
%else
BuildRequires: boost-python36-devel
%endif
%else
BuildRequires: libabt-devel >= 1.0rc1
BuildRequires: libjson-c-devel
BuildRequires: boost-devel
%endif
BuildRequires: libpmemobj-devel >= 1.11
%if (0%{?rhel} >= 8)
BuildRequires: fuse3-devel >= 3
%else
BuildRequires: fuse3-devel >= 3.4.2
%endif
%if (0%{?suse_version} >= 1500)
# NB: OpenSUSE is stupid about this... If we just
# specify go >= 1.X, it installs go=1.11 AND 1.X.
BuildRequires: go1.14
BuildRequires: go1.14-race
BuildRequires: libprotobuf-c-devel
BuildRequires: liblz4-devel
%else
BuildRequires: protobuf-c-devel
BuildRequires: lz4-devel
%endif
BuildRequires: spdk-devel >= 21.07
%if (0%{?rhel} >= 7)
BuildRequires: libisa-l-devel
BuildRequires: libisa-l_crypto-devel
%else
BuildRequires: libisal-devel
BuildRequires: libisal_crypto-devel
%endif
BuildRequires: daos-raft-devel = 0.8.1
BuildRequires: openssl-devel
BuildRequires: libevent-devel
BuildRequires: libyaml-devel
BuildRequires: libcmocka-devel
BuildRequires: valgrind-devel
BuildRequires: systemd
%if (0%{?rhel} >= 7)
BuildRequires: numactl-devel
BuildRequires: CUnit-devel
BuildRequires: golang-bin >= 1.12
# needed to retrieve PMM region info through control-plane
BuildRequires: libipmctl-devel
BuildRequires: python36-devel
%if (0%{?rhel} >= 8)
BuildRequires: python3-distro
%else
BuildRequires: python36-distro
%endif
BuildRequires: Lmod
%else
%if (0%{?suse_version} >= 1315)
# see src/client/dfs/SConscript for why we need /etc/os-release
# that code should be rewritten to use the python libraries provided for
# os detection
# prefer over libpsm2-compat
BuildRequires: libpsm_infinipath1
# prefer over libcurl4-mini
BuildRequires: libcurl4
BuildRequires: distribution-release
BuildRequires: libnuma-devel
BuildRequires: cunit-devel
BuildRequires: ipmctl-devel
BuildRequires: python3-devel
BuildRequires: python3-distro
BuildRequires: lua-lmod
BuildRequires: systemd-rpm-macros
%if 0%{?is_opensuse}
%else
# have choice for libcurl.so.4()(64bit) needed by systemd: libcurl4 libcurl4-mini
# have choice for libcurl.so.4()(64bit) needed by cmake: libcurl4 libcurl4-mini
BuildRequires: libcurl4
# have choice for libpsm_infinipath.so.1()(64bit) needed by libfabric1: libpsm2-compat libpsm_infinipath1
# have choice for libpsm_infinipath.so.1()(64bit) needed by openmpi-libs: libpsm2-compat libpsm_infinipath1
BuildRequires: libpsm_infinipath1
%endif
%endif
%endif
Requires: protobuf-c
Requires: openssl
# This should only be temporary until we can get a stable upstream release
# of mercury, at which time the autoprov shared library version should
# suffice
Requires: mercury = %{mercury_version}

%description
The Distributed Asynchronous Object Storage (DAOS) is an open-source
software-defined object store designed from the ground up for
massively distributed Non Volatile Memory (NVM). DAOS takes advantage
of next generation NVM technology like Storage Class Memory (SCM) and
NVM express (NVMe) while presenting a key-value storage interface and
providing features such as transactional non-blocking I/O, advanced
data protection with self healing on top of commodity hardware, end-
to-end data integrity, fine grained data control and elastic storage
to optimize performance and cost.

%package server
Summary: The DAOS server
Requires: %{name}%{?_isa} = %{version}-%{release}
Requires: spdk-tools >= 21.07
Requires: ndctl
# needed to set PMem configuration goals in BIOS through control-plane
%if (0%{?suse_version} >= 1500)
Requires: ipmctl >= 02.00.00.3733
# When 1.11.2 is released, we can change this to >= 1.11.2
Requires: libpmemobj1 = 1.11.0-3.suse1500
%else
Requires: ipmctl > 02.00.00.3816
# When 1.11.2 is released, we can change this to >= 1.11.2
Requires: libpmemobj = 1.11.0-3%{?dist}
%endif
Requires: mercury = %{mercury_version}
Requires(post): /sbin/ldconfig
Requires(postun): /sbin/ldconfig
Requires: libfabric >= %{libfabric_version}
%{?systemd_requires}
Obsoletes: cart < 1000

%description server
This is the package needed to run a DAOS server

%package client
Summary: The DAOS client
Requires: %{name}%{?_isa} = %{version}-%{release}
Requires: mercury = %{mercury_version}
Requires: libfabric >= %{libfabric_version}
%if (0%{?rhel} >= 8)
Requires: fuse3 >= 3
%else
Requires: fuse3 >= 3.4.2
%endif
Obsoletes: cart < 1000
%if (0%{?suse_version} >= 1500)
Requires: libfuse3-3 >= 3.4.2
%else
# because our repo has a deprecated fuse-3.x RPM, make sure we don't
# get it when fuse3 Requires: /etc/fuse.conf
%if (0%{?rhel} >= 8)
Requires: fuse3 >= 3
%else
Requires: fuse < 3, fuse3-libs >= 3.4.2
%endif
%endif
%{?systemd_requires}

%description client
This is the package needed to run a DAOS client

%package tests
Summary: The entire DAOS test suite
Requires: %{name}-client-tests%{?_isa} = %{version}-%{release}
Requires: %{name}-server-tests%{?_isa} = %{version}-%{release}

%description tests
This is the package is a metapackage to install all of the test packages

%package client-tests
Summary: The DAOS test suite
Requires: %{name}-client%{?_isa} = %{version}-%{release}
%if (0%{?rhel} >= 7) && (0%{?rhel} < 8)
Requires: python36-distro
Requires: python36-tabulate
Requires: python36-defusedxml
%else
Requires: python3-distro
Requires: python3-tabulate
Requires: python3-defusedxml
%endif
Requires: fio
Requires: dbench
Requires: lbzip2
Requires: attr
%if (0%{?suse_version} >= 1315)
Requires: libpsm_infinipath1
%endif

%description client-tests
This is the package needed to run the DAOS test suite (client tests)

%package client-tests-openmpi
Summary: The DAOS client test suite - tools which need openmpi
Requires: %{name}-client-tests%{?_isa} = %{version}-%{release}

%description client-tests-openmpi
This is the package needed to run the DAOS client test suite openmpi tools

%package server-tests
Summary: The DAOS server test suite (server tests)
Requires: %{name}-server%{?_isa} = %{version}-%{release}

%description server-tests
This is the package needed to run the DAOS server test suite (server tests)

%package server-tests-openmpi
Summary: The DAOS server test suite - tools which need openmpi
Requires: %{name}-server-tests%{?_isa} = %{version}-%{release}

%description server-tests-openmpi
This is the package needed to run the DAOS server test suite openmpi tools

%package devel
Summary: The DAOS development libraries and headers
Requires: %{name}-client%{?_isa} = %{version}-%{release}
Requires: libuuid-devel

%description devel
This is the package needed to build software with the DAOS library.

%package firmware
Summary: The DAOS firmware management helper
Requires: %{name}-server%{?_isa} = %{version}-%{release}

%description firmware
This is the package needed to manage server storage firmware on DAOS servers.

%package serialize
Summary: DAOS serialization library that uses HDF5
BuildRequires: hdf5-devel
Requires: hdf5

%description serialize
This is the package needed to use the DAOS serialization and deserialization
tools, as well as the preserve option for the filesystem copy tool.

%if (0%{?suse_version} > 0)
%global __debug_package 1
%global _debuginfo_subpackages 0
%debug_package
%endif

%prep
%autosetup

%build

%define conf_dir %{_sysconfdir}/daos
%if (0%{?rhel} >= 7)
%define scons_exe scons-3
%else
%define scons_exe scons
%endif
%{scons_exe} %{?_smp_mflags} \
      --config=force         \
      --no-rpath             \
      USE_INSTALLED=all      \
      FIRMWARE_MGMT=yes      \
      CONF_DIR=%{conf_dir}   \
      PREFIX=%{buildroot}    \
     %{?scons_args}          \
     %{?compiler_args}

%if ("%{?compiler_args}" == "COMPILER=covc")
mv test.cov{,-build}
%endif

%install
%{scons_exe} %{?_smp_mflags}          \
      --config=force                  \
      --no-rpath                      \
      --install-sandbox=%{buildroot}  \
      %{buildroot}%{_prefix}          \
      %{buildroot}%{conf_dir}         \
      USE_INSTALLED=all               \
      FIRMWARE_MGMT=yes               \
      CONF_DIR=%{conf_dir}            \
      PREFIX=%{_prefix}               \
      %{?scons_args}                  \
      %{?compiler_args}

%if ("%{?compiler_args}" == "COMPILER=covc")
mv test.cov-build %{buildroot}/%{daoshome}/TESTING/ftest/test.cov
%endif
mkdir -p %{buildroot}/%{_sysconfdir}/ld.so.conf.d/
echo "%{_libdir}/daos_srv" > %{buildroot}/%{_sysconfdir}/ld.so.conf.d/daos.conf
mkdir -p %{buildroot}/%{_sysctldir}
install -m 644 utils/rpms/%{sysctl_script_name} %{buildroot}/%{_sysctldir}
mkdir -p %{buildroot}/%{_unitdir}
%if (0%{?rhel} == 7)
install -m 644 utils/systemd/%{server_svc_name}.pre230 %{buildroot}/%{_unitdir}/%{server_svc_name}
install -m 644 utils/systemd/%{agent_svc_name}.pre230 %{buildroot}/%{_unitdir}/%{agent_svc_name}
%else
install -m 644 utils/systemd/%{server_svc_name} %{buildroot}/%{_unitdir}
install -m 644 utils/systemd/%{agent_svc_name} %{buildroot}/%{_unitdir}
%endif
mkdir -p %{buildroot}/%{conf_dir}/certs/clients
mv %{buildroot}/%{conf_dir}/bash_completion.d %{buildroot}/%{_sysconfdir}

%pre server
getent group daos_metrics >/dev/null || groupadd -r daos_metrics
getent group daos_server >/dev/null || groupadd -r daos_server
getent passwd daos_server >/dev/null || useradd -s /sbin/nologin -r -g daos_server -G daos_metrics daos_server
%post server
/sbin/ldconfig
%systemd_post %{server_svc_name}
%sysctl_apply %{sysctl_script_name}
%preun server
%systemd_preun %{server_svc_name}
%postun server
/sbin/ldconfig
%systemd_postun %{server_svc_name}

%pre client
getent group daos_agent >/dev/null || groupadd -r daos_agent
getent passwd daos_agent >/dev/null || useradd -s /sbin/nologin -r -g daos_agent daos_agent
%post client
%systemd_post %{agent_svc_name}
%preun client
%systemd_preun %{agent_svc_name}
%postun client
%systemd_postun %{agent_svc_name}

%files
%defattr(-, root, root, -)
%{_sysconfdir}/ld.so.conf.d/daos.conf
%dir %attr(0755,root,root) %{conf_dir}/certs
%{conf_dir}/memcheck-cart.supp
%dir %{conf_dir}
%dir %{_sysconfdir}/bash_completion.d
%{_sysconfdir}/bash_completion.d/daos.bash
# Certificate generation files
%dir %{_libdir}/%{name}
%{_libdir}/%{name}/certgen/
%{_libdir}/%{name}/VERSION
%{_libdir}/libcart.so.*
%{_libdir}/libgurt.so.*
%doc

%files server
%config(noreplace) %attr(0644,root,root) %{conf_dir}/daos_server.yml
%dir %attr(0700,daos_server,daos_server) %{conf_dir}/certs/clients
# set daos_admin to be setuid root in order to perform privileged tasks
%attr(4750,root,daos_server) %{_bindir}/daos_admin
# set daos_server to be setgid daos_server in order to invoke daos_admin
# and/or daos_firmware
%attr(2755,root,daos_server) %{_bindir}/daos_server
%{_bindir}/daos_engine
%{_bindir}/daos_metrics
%dir %{_libdir}/daos_srv
%{_libdir}/daos_srv/libcont.so
%{_libdir}/daos_srv/libdtx.so
%{_libdir}/daos_srv/libmgmt.so
%{_libdir}/daos_srv/libobj.so
%{_libdir}/daos_srv/libpool.so
%{_libdir}/daos_srv/librdb.so
%{_libdir}/daos_srv/librdbt.so
%{_libdir}/daos_srv/librebuild.so
%{_libdir}/daos_srv/librsvc.so
%{_libdir}/daos_srv/libsecurity.so
%{_libdir}/daos_srv/libvos_srv.so
%{_libdir}/daos_srv/libvos_size.so
%{_libdir}/daos_srv/libvos.so
%{_libdir}/daos_srv/libbio.so
%{_libdir}/daos_srv/libplacement.so
%{_libdir}/libdaos_common_pmem.so
%{conf_dir}/vos_size_input.yaml
%{_bindir}/daos_storage_estimator.py
%{python3_sitearch}/storage_estimator/*.py
%dir %{python3_sitearch}/storage_estimator
%if (0%{?rhel} >= 7)
%dir %{python3_sitearch}/storage_estimator/__pycache__
%{python3_sitearch}/storage_estimator/__pycache__/*.pyc
%endif
%{_datadir}/%{name}
%exclude %{_datadir}/%{name}/ioil-ld-opts
%{_unitdir}/%{server_svc_name}
%{_sysctldir}/%{sysctl_script_name}

%files client
%{_libdir}/libdaos_common.so
%{_libdir}/libdaos.so.*
%{_bindir}/cart_ctl
%{_bindir}/self_test
%{_bindir}/dmg
%{_bindir}/daos_agent
%{_bindir}/dfuse
%{_bindir}/daos
%{_libdir}/libdaos_cmd_hdlrs.so
%{_libdir}/libdfs.so
%{_libdir}/%{name}/API_VERSION
%{_libdir}/libduns.so
%{_libdir}/libdfuse.so
%{_libdir}/libioil.so
%{_libdir}/libdfs_internal.so
%dir %{python3_sitearch}/pydaos
%{python3_sitearch}/pydaos/*.py
%dir %{python3_sitearch}/pydaos/raw
%{python3_sitearch}/pydaos/raw/*.py
%if (0%{?rhel} >= 7)
%dir %{python3_sitearch}/pydaos/__pycache__
%{python3_sitearch}/pydaos/__pycache__/*.pyc
%dir %{python3_sitearch}/pydaos/raw/__pycache__
%{python3_sitearch}/pydaos/raw/__pycache__/*.pyc
%endif
%{python3_sitearch}/pydaos/pydaos_shim.so
%{_datadir}/%{name}/ioil-ld-opts
%config(noreplace) %{conf_dir}/daos_agent.yml
%config(noreplace) %{conf_dir}/daos_control.yml
%{_unitdir}/%{agent_svc_name}
%{_mandir}/man8/daos.8*
%{_mandir}/man8/dmg.8*

%files client-tests
%dir %{daoshome}
%{daoshome}/TESTING
%{_bindir}/hello_drpc
%{_libdir}/libdaos_tests.so
%{_bindir}/io_conf
%{_bindir}/common_test
%{_bindir}/acl_dump_test
%{_bindir}/agent_tests
%{_bindir}/drpc_engine_test
%{_bindir}/drpc_test
%{_bindir}/eq_tests
%{_bindir}/job_tests
%{_bindir}/security_test
%{conf_dir}/fault-inject-cart.yaml
%{_bindir}/fault_status
# For avocado tests
%{daoshome}/.build_vars.json
%{daoshome}/.build_vars.sh

%files client-tests-openmpi
%{_bindir}/crt_launch
%{_bindir}/daos_perf
%{_bindir}/daos_racer
%{_bindir}/daos_test
%{_bindir}/dfs_test
%{_bindir}/jobtest
%{_libdir}/libdts.so

%files server-tests
%{_bindir}/evt_ctl
%{_bindir}/jump_pl_map
%{_bindir}/pl_bench
%{_bindir}/rdbt
%{_bindir}/ring_pl_map
%{_bindir}/smd_ut
%{_bindir}/srv_checksum_tests
%{_bindir}/vea_ut
%{_bindir}/vos_tests
%{_bindir}/vea_stress

%files server-tests-openmpi
%{_bindir}/daos_gen_io_conf
%{_bindir}/daos_run_io_conf
%{_bindir}/obj_ctl
%{_bindir}/vos_perf

%files devel
%{_includedir}/*
%{_libdir}/libdaos.so
%{_libdir}/libgurt.so
%{_libdir}/libcart.so
%{_libdir}/*.a

%files firmware
# set daos_firmware to be setuid root in order to perform privileged tasks
%attr(4750,root,daos_server) %{_bindir}/daos_firmware

%files serialize
%{_libdir}/libdaos_serialize.so

%files tests
# No files in a meta-package

%changelog
<<<<<<< HEAD
* Wed Dec 08 2021 Brian J. Murrell <brian.murrell@intel.com> 2.1.100-13
- Don't make daos-*-tests-openmi a dependency of anything
  - If they are wanted, they should be installed explicitly, due to
    potential conflicts with other MPI stacks
=======
* Wed Dec 08 2021 Alexander Oganezov <alexander.a.oganezov@intel.com> 2.1.100-13
- Remove DAOS-9173 workaround from mercury. Apply DAOS-9173 to ofi
>>>>>>> fd7588d3

* Tue Dec 07 2021 Alexander Oganezov <alexander.a.oganezov@intel.com> 2.1.100-12
- Apply DAOS-9173 workaround to mercury

* Fri Dec 03 2021 Alexander Oganezov <alexander.a.oganezov@intel.com> 2.1.100-11
- Update mercury to v2.1.0rc4

* Thu Dec 02 2021 Danielle M. Sikich <danielle.sikich@intel.com> 2.1.100-10
- Fix name of daos serialize package

* Sun Nov 28 2021 Tom Nabarro <tom.nabarro@intel.com> 2.1.100-9
- Set rmem_{max,default} sysctl values on server package install to enable
  SPDK pci_event module to operate in unprivileged process (daos_engine).

* Wed Nov 24 2021 Brian J. Murrell <brian.murrell@intel.com> 2.1.100-8
- Remove invalid "%%else if" syntax
- Fix a few other rpmlint warnings

* Tue Nov 16 2021 Wang Shilong <shilong.wang@intel.com> 2.1.100-7
- Update for libdaos major version bump
- Fix version of libpemobj1 for SUSE

* Sat Nov 13 2021 Alexander Oganezov <alexander.a.oganezov@intel.com> 2.1.100-6
- Update OFI to v1.14.0rc3

* Tue Oct 26 2021 Brian J. Murrell <brian.murrell@intel.com> 2.1.100-5
- Create new daos-{client,server}tests-openmpi and daos-server-tests subpackages
- Rename daos-tests daos-client-tests and make daos-tests require all
  other test suites to maintain existing behavior

* Mon Oct 25 2021 Alexander Oganezov <alexander.a.oganezov@intel.com> 2.1.100-4
- Update mercury to v2.1.0rc2

* Wed Oct 20 2021 Jeff Olivier <jeffrey.v.olivier@intel.com> 2.1.100-3
- Explicitly require 1.11.0-3 of PMDK

* Wed Oct 13 2021 David Quigley <david.quigley@intel.com> 2.1.100-2
- Add defusedxml as a required dependency for the test package.

* Wed Oct 13 2021 Johann Lombardi <johann.lombardi@intel.com> 2.1.100-1
- Switch version to 2.1.100 for 2.2 test builds

* Tue Oct 12 2021 Johann Lombardi <johann.lombardi@intel.com> 1.3.106-1
- Version bump to 1.3.106 for 2.0 test build 6

* Fri Oct 8 2021 Alexander Oganezov <alexander.a.oganezov@intel.com> 1.13.105-4
- Update OFI to v1.13.2rc1

* Wed Sep 15 2021 Li Wei <wei.g.li@intel.com> 1.3.105-3
- Update raft to fix InstallSnapshot performance as well as to avoid some
  incorrect 0.8.0 RPMs

* Fri Sep 03 2021 Brian J. Murrell <brian.murrell@intel.com> 1.3.105-2
- Remove R: hwloc; RPM's auto-requires/provides will take care of this

* Tue Aug 24 2021 Jeff Olivier <jeffrey.v.olivier@intel.com> 1.3.105-1
- Version bump to 1.3.105 for 2.0 test build 5

* Mon Aug 09 2021 Yawei <yawei.niu@intel.com> 1.3.104-5
- Fix duplicates
- Add vos_perf

* Thu Aug 05 2021 Christopher Hoffman <christopherx.hoffman@intel.com> 1.3.104-4
- Update conditional statement to include checking for distributions to
  determine which unit files to use for daos-server and daos-agent

* Wed Aug 04 2021 Kris Jacque <kristin.jacque@intel.com> 1.3.104-3
- Move daos_metrics tool from tests package to server package

* Wed Aug 04 2021 Tom Nabarro <tom.nabarro@intel.com> 1.3.104-2
- Update to spdk 21.07 and (indirectly) dpdk 21.05

* Mon Aug 02 2021 Jeff Olivier <jeffrey.v.olivier@intel.com> 1.3.104-1
- Version bump to 1.3.104 for 2.0 test build 4

* Mon Jul 19 2021 Danielle M. Sikich <danielle.sikich@intel.com> 1.3.103-5
- Add DAOS serialization library that requires hdf5

* Wed Jul 14 2021 Li Wei <wei.g.li@intel.com> 1.3.103-4
- Update raft to fix slow leader re-elections

* Tue Jul 13 2021  Maureen Jean <maureen.jean@intel.com> 1.3.103-3
- Add python modules to python3.6 site-packages

* Mon Jul 12 2021 Alexander Oganezov <alexander.a.oganezov@intel.com> 1.3.103-2
- Update to mercury release v2.0.1

* Mon Jul 12 2021 Johann Lombardi <johann.lombardi@intel.com> 1.3.103-1
- Version bump to 1.3.103 for 2.0 test build 3

* Wed Jul 7 2021 Phillip Henderson <phillip.henderson@intel.com> 1.3.102-6
- Update daos-devel to always require the same version daos-client

* Wed Jun 30 2021 Tom Nabarro <tom.nabarro@intel.com> 1.3.102-5
- Update to spdk 21.04 and (indirectly) dpdk 21.05

* Fri Jun 25 2021 Brian J. Murrell <brian.murrell@intel.com> - 1.3.102-4
- Add libuuid-devel back as a requirement of daos-devel

* Wed Jun 23 2021 Li Wei <wei.g.li@intel.com> 1.3.102-3
- Update raft to pick up Pre-Vote

* Mon Jun 14 2021 Jeff Olivier <jeffrey.v.olivier@intel.com> 1.3.102-2
- Update to pmdk 1.11.0-rc1
- Remove dependence on libpmem since we use libpmemobj directly

* Fri Jun 11 2021 Johann Lombardi <johann.lombardi@intel.com> 1.3.102-1
- Version bump to 1.3.102 for 2.0 test build 2

* Wed Jun 02 2021 Johann Lombardi <johann.lombardi@intel.com> 1.3.101-3
- Remove libs from devel package

* Thu May 20 2021 Jeff Olivier <jeffrey.v.olivier@intel.com> 1.3.0-101-2
- Remove client libs from common package

* Wed May 19 2021 Johann Lombardi <johann.lombardi@intel.com> 1.3.101-1
- Version bump to 1.3.101 for 2.0 test build 1

* Fri May 07 2021 Brian J. Murrell <brian.murrell@intel.com> 1.3.0-16
- Enable debuginfo package building on SUSE platforms

* Thu May 06 2021 Brian J. Murrell <brian.murrell@intel.com> 1.3.0-15
- Update to build on EL8

* Wed May 05 2021 Brian J. Murrell <brian.murrell@intel.com> 1.3.0-14
- Package /etc/daos/certs in main/common package so that both server
  and client get it created

* Wed Apr 21 2021 Tom Nabarro <tom.nabarro@intel.com> - 1.3.0-13
- Relax ipmctl version requirement on leap15 as we have runtime checks

* Fri Apr 16 2021 Mohamad Chaarawi <mohamad.chaarawi@intel.com> - 1.3.0-12
- remove dfuse_hl

* Wed Apr 14 2021 Jeff Olivier <jeffrey.v.olivier@intel.com> - 1.3.0-11
- Remove storage_estimator and io_conf from client packages to remove
  any client side dependence on bio and vos (and and PMDK/SPDK)

* Mon Apr 12 2021 Dalton A. Bohning <daltonx.bohning@intel.com> - 1.3.0-10
- Add attr to the test dependencies

* Tue Apr 06 2021 Kris Jacque <kristin.jacque@intel.com> 1.3.0-9
- Add package for daos_firmware helper binary

* Fri Apr 02 2021 Jeff Olivier <jeffrey.v.olivier@intel.com> 1.3.0-8
- Remove unused readline-devel

* Thu Apr 01 2021 Brian J. Murrell <brian.murrell@intel.com> 1.3.0-7
- Update argobots to 1.1

* Tue Mar 30 2021 Maureen Jean <maureen.jean@intel.com> 1.3.0-6
- Change pydaos_shim_3 to pydaos_shim

* Mon Mar 29 2021 Brian J. Murrell <brian.murrell@intel.com> - 1.3.0-5
- Move libdts.so to the daos-tests subpackage

* Tue Mar 23 2021 Alexander Oganezov <alexander.a.oganezov@intel.com> 1.3.0-4
- Update libfabric to v1.12.0
- Disable grdcopy/gdrapi linkage in libfabric


* Thu Mar 18 2021 Maureen Jean <maureen.jean@intel.com> 1.3.0-3
- Update to python3

* Thu Feb 25 2021 Li Wei <wei.g.li@intel.com> 1.3.0-2
- Require raft-devel 0.7.3 that fixes an unstable leadership problem caused by
  removed replicas as well as some Coverity issues

* Wed Feb 24 2021 Brian J. Murrell <brian.murrell@intel.com> - 1.3.0-1
- Version bump up to 1.3.0

* Mon Feb 22 2021 Brian J. Murrell <brian.murrell@intel.com> 1.1.3-3
- Remove all *-devel Requires from daos-devel as none of those are
  actually necessary to build libdaos clients

* Tue Feb 16 2021 Alexander Oganezov <alexander.a.oganezov@intel.com> 1.1.3-2
- Update libfabric to v1.12.0rc1

* Wed Feb 10 2021 Johann Lombardi <johann.lombardi@intel.com> 1.1.3-1
- Version bump up to 1.1.3

* Tue Feb 9 2021 Vish Venkatesan <vishwanath.venkatesan@intel.com> 1.1.2.1-11
- Add new pmem specific version of DAOS common library

* Fri Feb 5 2021 Saurabh Tandan <saurabh.tandan@intel.com> 1.1.2.1-10
- Added dbench as requirement for test package.

* Wed Feb 3 2021 Hua Kuang <hua.kuang@intel.com> 1.1.2.1-9
- Changed License to BSD-2-Clause-Patent

* Wed Feb 03 2021 Brian J. Murrell <brian.murrell@intel.com> - 1.1.2-8
- Update minimum required libfabric to 1.11.1

* Thu Jan 28 2021 Phillip Henderson <phillip.henderson@intel.com> 1.1.2.1-7
- Change ownership and permissions for the /etc/daos/certs directory.

* Sat Jan 23 2021 Alexander Oganezov <alexander.a.oganezov@intel.com> 1.1.2.1-6
- Update to mercury v2.0.1rc1

* Fri Jan 22 2021 Michael MacDonald <mjmac.macdonald@intel.com> 1.1.2.1-5
- Install daos_metrics utility to %%{_bindir}

* Wed Jan 20 2021 Kenneth Cain <kenneth.c.cain@intel.com> 1.1.2.1-4
- Version update for API major version 1, libdaos.so.1 (1.0.0)

* Fri Jan 15 2021 Michael Hennecke <mhennecke@lenovo.com> 1.1.2.1-3
- Harmonize daos_server and daos_agent groups.

* Tue Dec 15 2020 Ashley Pittman <ashley.m.pittman@intel.com> 1.1.2.1-2
- Combine the two memcheck suppressions files.

* Wed Dec 09 2020 Johann Lombardi <johann.lombardi@intel.com> 1.1.2.1-1
- Version bump up to 1.1.2.1

* Fri Dec 04 2020 Li Wei <wei.g.li@intel.com> 1.1.2-3
- Require raft-devel 0.7.1 that fixes recent Coverity issues

* Wed Dec 02 2020 Maureen Jean <maureen.jean@intel.com> - 1.1.2-2
- define scons_args to be BUILD_TYPE=<release|dev>
- the scons default is BUILD_TYPE=release
- BUILD_TYPE=release will disable fault injection in build

* Tue Dec 01 2020 Brian J. Murrell <brian.murrell@intel.com> - 1.1.2-1
- Version bump up to 1.1.2

* Tue Nov 17 2020 Li Wei <wei.g.li@intel.com> 1.1.1-8
- Require raft-devel 0.7.0 that changes log indices and terms to 63-bit

* Wed Nov 11 2020 Tom Nabarro <tom.nabarro@intel.com> 1.1.1-7
- Add version validation for runtime daos_server ipmctl requirement to avoid
  potential corruption of PMMs when setting PMem goal, issue fixed in
  https://github.com/intel/ipmctl/commit/9e3898cb15fa9eed3ef3e9de4488be1681d53ff4

* Thu Oct 29 2020 Jonathan Martinez Montes <jonathan.martinez.montes@intel.com> 1.1.1-6
- Restore obj_ctl utility

* Wed Oct 28 2020 Brian J. Murrell <brian.murrell@intel.com> - 1.1.1-5
- Use %%autosetup
- Only use systemd_requires if it exists
- Obsoletes: cart now that it's included in daos

* Sat Oct 24 2020 Maureen Jean <maureen.jean@intel.com> 1.1.1-4
- Add daos.conf to the daos package to resolve the path to libbio.so

* Tue Oct 13 2020 Jonathan Martinez Montes <jonathan.martinez.montes@intel.com> 1.1.1-3
- Remove obj_ctl from Tests RPM package
- Add libdts.so shared library that is used by daos_perf, daos_racer and
  the daos utility.

* Tue Oct 13 2020 Amanda Justiniano <amanda.justiniano-pagn@intel.com> 1.1.1-3
- Add lbzip2 requirement to the daos-tests package

* Tue Oct 13 2020 Michael MacDonald <mjmac.macdonald@intel.com> 1.1.1-2
- Create unprivileged user for daos_agent

* Mon Oct 12 2020 Johann Lombardi <johann.lombardi@intel.com> 1.1.1-1
- Version bump up to 1.1.1

* Sat Oct 03 2020 Michael MacDonald <mjmac.macdonald@intel.com> 1.1.0-34
- Add go-race to BuildRequires on OpenSUSE Leap

* Wed Sep 16 2020 Alexander Oganezov <alexander.a.oganezov@intel.com> 1.1.0-33
- Update OFI to v1.11.0

* Mon Aug 17 2020 Michael MacDonald <mjmac.macdonald@intel.com> 1.1.0-32
- Install completion script in /etc/bash_completion.d

* Wed Aug 05 2020 Brian J. Murrell <brian.murrell@intel.com> - 1.1.0-31
- Change fuse requirement to fuse3
- Use Lmod for MPI module loading
- Remove unneeded (and un-distro gated) Requires: json-c

* Wed Jul 29 2020 Jonathan Martinez Montes <jonathan.martinez.montes@intel.com> - 1.1.0-30
- Add the daos_storage_estimator.py tool. It merges the functionality of the
  former tools vos_size, vos_size.py, vos_size_dfs_sample.py and parse_csv.py.

* Wed Jul 29 2020 Jeffrey V Olivier <jeffrey.v.olivier@intel.com> - 1.1.0-29
- Revert prior changes from version 28

* Mon Jul 13 2020 Brian J. Murrell <brian.murrell@intel.com> - 1.1.0-28
- Change fuse requirement to fuse3
- Use Lmod for MPI module loading

* Tue Jul 7 2020 Alexander A Oganezov <alexander.a.oganezov@intel.com> - 1.1.0-27
- Update to mercury release 2.0.0~rc1-1

* Sun Jun 28 2020 Jonathan Martinez Montes <jonathan.martinez.montes@intel.com> - 1.1.0-26
- Add the vos_size_dfs_sample.py tool. It is used to generate dynamically
  the vos_dfs_sample.yaml file using the real DFS super block data.

* Tue Jun 23 2020 Jeff Olivier <jeffrey.v.olivier@intel.com> - 1.1.0-25
- Add -no-rpath option and use it for rpm build rather than modifying
  SCons files in place

* Tue Jun 16 2020 Jeff Olivier <jeffrey.v.olivier@intel.com> - 1.1.0-24
- Modify RPATH removal snippet to replace line with pass as some lines
  can't be removed without breaking the code

* Fri Jun 05 2020 Ryon Jensen <ryon.jensen@intel.com> - 1.1.0-23
- Add libisa-l_crypto dependency

* Fri Jun 05 2020 Tom Nabarro <tom.nabarro@intel.com> - 1.1.0-22
- Change server systemd run-as user to daos_server in unit file

* Thu Jun 04 2020 Hua Kuang <hua.kuang@intel.com> - 1.1.0-21
- Remove dmg_old from DAOS RPM package

* Thu May 28 2020 Tom Nabarro <tom.nabarro@intel.com> - 1.1.0-20
- Create daos group to run as in systemd unit file

* Tue May 26 2020 Brian J. Murrell <brian.murrell@intel.com> - 1.1.0-19
- Enable parallel building with _smp_mflags

* Fri May 15 2020 Kenneth Cain <kenneth.c.cain@intel.com> - 1.1.0-18
- Require raft-devel >= 0.6.0 that adds new API raft_election_start()

* Thu May 14 2020 Brian J. Murrell <brian.murrell@intel.com> - 1.1.0-17
- Add cart-devel's Requires to daos-devel as they were forgotten
  during the cart merge

* Thu May 14 2020 Brian J. Murrell <brian.murrell@intel.com> - 1.1.0-16
- Fix fuse3-libs -> libfuse3 for SLES/Leap 15

* Thu Apr 30 2020 Brian J. Murrell <brian.murrell@intel.com> - 1.1.0-15
- Use new properly pre-release tagged mercury RPM

* Thu Apr 30 2020 Brian J. Murrell <brian.murrell@intel.com> - 1.1.0-14
- Move fuse dependencies to the client subpackage

* Mon Apr 27 2020 Michael MacDonald <mjmac.macdonald@intel.com> 1.1.0-13
- Rename /etc/daos.yml -> /etc/daos_control.yml

* Thu Apr 16 2020 Brian J. Murrell <brian.murrell@intel.com> - 1.1.0-12
- Use distro fuse

* Fri Apr 10 2020 Alexander Oganezov <alexander.a.oganezov@intel.com> - 1.1.0-11
- Update to mercury 4871023 to pick na_ofi.c race condition fix for
  "No route to host" errors.

* Sun Apr 05 2020 Brian J. Murrell <brian.murrell@intel.com> - 1.1.0-10
- Clean up spdk dependencies

* Mon Mar 30 2020 Tom Nabarro <tom.nabarro@intel.com> - 1.1.0-9
- Set version of spdk to < v21, > v19

* Fri Mar 27 2020 David Quigley <david.quigley@intel.com> - 1.1.0-8
- add daos and dmg man pages to the daos-client files list

* Thu Mar 26 2020 Michael MacDonald <mjmac.macdonald@intel.com> 1.1.0-7
- Add systemd scriptlets for managing daos_server/daos_admin services

* Thu Mar 26 2020 Alexander Oganeozv <alexander.a.oganezov@intel.com> - 1.1.0-6
- Update ofi to 62f6c937601776dac8a1f97c8bb1b1a6acfbc3c0

* Tue Mar 24 2020 Jeffrey V. Olivier <jeffrey.v.olivier@intel.com> - 1.1.0-5
- Remove cart as an external dependence

* Mon Mar 23 2020 Jeffrey V. Olivier <jeffrey.v.olivier@intel.com> - 1.1.0-4
- Remove scons_local as dependency

* Tue Mar 03 2020 Brian J. Murrell <brian.murrell@intel.com> - 1.1.0-3
- Bump up go minimum version to 1.12

* Thu Feb 20 2020 Brian J. Murrell <brian.murrell@intel.com> - 1.1.0-2
- daos-server requires daos-client (same version)

* Fri Feb 14 2020 Brian J. Murrell <brian.murrell@intel.com> - 1.1.0-1
- Version bump up to 1.1.0

* Wed Feb 12 2020 Brian J. Murrell <brian.murrell@intel.com> - 0.9.0-2
- Remove undefine _missing_build_ids_terminate_build

* Thu Feb 06 2020 Johann Lombardi <johann.lombardi@intel.com> - 0.9.0-1
- Version bump up to 0.9.0

* Sat Jan 18 2020 Jeff Olivier <jeffrey.v.olivier@intel.com> - 0.8.0-3
- Fixing a few warnings in the RPM spec file

* Fri Dec 27 2019 Jeff Olivier <jeffrey.v.olivier@intel.com> - 0.8.0-2
- Remove openmpi, pmix, and hwloc builds, use hwloc and openmpi packages

* Tue Dec 17 2019 Johann Lombardi <johann.lombardi@intel.com> - 0.8.0-1
- Version bump up to 0.8.0

* Thu Dec 05 2019 Johann Lombardi <johann.lombardi@intel.com> - 0.7.0-1
- Version bump up to 0.7.0

* Tue Nov 19 2019 Tom Nabarro <tom.nabarro@intel.com> 0.6.0-15
- Temporarily unconstrain max. version of spdk

* Wed Nov 06 2019 Brian J. Murrell <brian.murrell@intel.com> 0.6.0-14
- Constrain max. version of spdk

* Wed Nov 06 2019 Brian J. Murrell <brian.murrell@intel.com> 0.6.0-13
- Use new cart with R: mercury to < 1.0.1-20 due to incompatibility

* Wed Nov 06 2019 Michael MacDonald <mjmac.macdonald@intel.com> 0.6.0-12
- Add daos_admin privileged helper for daos_server

* Fri Oct 25 2019 Brian J. Murrell <brian.murrell@intel.com> 0.6.0-11
- Handle differences in Leap 15 Python packaging

* Wed Oct 23 2019 Brian J. Murrell <brian.murrell@intel.com> 0.6.0-9
- Update BR: libisal-devel for Leap

* Mon Oct 07 2019 Brian J. Murrell <brian.murrell@intel.com> 0.6.0-8
- Use BR: cart-devel-%%{cart_sha1} if available
- Remove cart's BRs as it's -devel Requires them now

* Tue Oct 01 2019 Brian J. Murrell <brian.murrell@intel.com> 0.6.0-7
- Constrain cart BR to <= 1.0.0

* Sat Sep 21 2019 Brian J. Murrell <brian.murrell@intel.com>
- Remove Requires: {argobots, cart}
  - autodependencies should take care of these

* Thu Sep 19 2019 Jeff Olivier <jeffrey.v.olivier@intel.com>
- Add valgrind-devel requirement for argobots change

* Tue Sep 10 2019 Tom Nabarro <tom.nabarro@intel.com>
- Add requires ndctl as runtime dep for control plane.

* Thu Aug 15 2019 David Quigley <david.quigley@intel.com>
- Add systemd unit files to packaging.

* Thu Jul 25 2019 Brian J. Murrell <brian.murrell@intel.com>
- Add git hash and commit count to release

* Thu Jul 18 2019 David Quigley <david.quigley@intel.com>
- Add certificate generation files to packaging.

* Tue Jul 09 2019 Johann Lombardi <johann.lombardi@intel.com>
- Version bump up to 0.6.0

* Fri Jun 21 2019 David Quigley <dquigley@intel.com>
- Add daos_agent.yml to the list of packaged files

* Thu Jun 13 2019 Brian J. Murrell <brian.murrell@intel.com>
- move obj_ctl daos_gen_io_conf daos_run_io_conf to
  daos-tests sub-package
- daos-server needs spdk-tools

* Fri May 31 2019 Ken Cain <kenneth.c.cain@intel.com>
- Add new daos utility binary

* Wed May 29 2019 Brian J. Murrell <brian.murrell@intel.com>
- Version bump up to 0.5.0
- Add Requires: libpsm_infinipath1 for SLES 12.3

* Tue May 07 2019 Brian J. Murrell <brian.murrell@intel.com>
- Move some files around among the sub-packages

* Mon May 06 2019 Brian J. Murrell <brian.murrell@intel.com>
- Only BR fio
  - fio-{devel,src} is not needed

* Wed Apr 03 2019 Brian J. Murrell <brian.murrell@intel.com>
- initial package<|MERGE_RESOLUTION|>--- conflicted
+++ resolved
@@ -15,7 +15,7 @@
 
 Name:          daos
 Version:       2.1.100
-Release:       13%{?relval}%{?dist}
+Release:       14%{?relval}%{?dist}
 Summary:       DAOS Storage Engine
 
 License:       BSD-2-Clause-Patent
@@ -521,15 +521,13 @@
 # No files in a meta-package
 
 %changelog
-<<<<<<< HEAD
-* Wed Dec 08 2021 Brian J. Murrell <brian.murrell@intel.com> 2.1.100-13
+* Fri Dec 10 2021 Brian J. Murrell <brian.murrell@intel.com> 2.1.100-14
 - Don't make daos-*-tests-openmi a dependency of anything
   - If they are wanted, they should be installed explicitly, due to
     potential conflicts with other MPI stacks
-=======
+
 * Wed Dec 08 2021 Alexander Oganezov <alexander.a.oganezov@intel.com> 2.1.100-13
 - Remove DAOS-9173 workaround from mercury. Apply DAOS-9173 to ofi
->>>>>>> fd7588d3
 
 * Tue Dec 07 2021 Alexander Oganezov <alexander.a.oganezov@intel.com> 2.1.100-12
 - Apply DAOS-9173 workaround to mercury
