%define daoshome %{_exec_prefix}/lib/%{name}
%define server_svc_name daos_server.service
%define agent_svc_name daos_agent.service
%define sysctl_script_name 10-daos_server.conf

%bcond_without server

%if %{with server}
%global daos_build_args FIRMWARE_MGMT=yes
%else
%global daos_build_args client test
%endif
%global mercury_version   2.4
%global libfabric_version 1.15.1-1
%global argobots_version 1.2
%global __python %{__python3}

%if (0%{?rhel} >= 8)
# https://bugzilla.redhat.com/show_bug.cgi?id=1955184
%define _use_internal_dependency_generator 0
%define __find_requires %{SOURCE1}
%endif

Name:          daos
Version:       2.7.101
<<<<<<< HEAD
Release:       7%{?relval}%{?dist}
=======
Release:       8%{?relval}%{?dist}
>>>>>>> 3979ff34
Summary:       DAOS Storage Engine

License:       BSD-2-Clause-Patent
URL:           https://github.com/daos-stack/daos
Source0:       %{name}-%{version}.tar.gz
Source1:       bz-1955184_find-requires
%if (0%{?rhel} >= 8)
BuildRequires: python3-scons >= 2.4
%else
BuildRequires: scons >= 2.4
%endif
BuildRequires: libfabric-devel >= %{libfabric_version}
BuildRequires: mercury-devel >= %{mercury_version}
BuildRequires: gcc-c++
%if (0%{?rhel} >= 8)
%global openmpi openmpi
%else
%global openmpi openmpi3
%endif
BuildRequires: %{openmpi}-devel
BuildRequires: hwloc-devel
%if ("%{?compiler_args}" == "COMPILER=covc")
BuildRequires: bullseye
%endif
%if (0%{?rhel} >= 8)
BuildRequires: argobots-devel >= %{argobots_version}
BuildRequires: json-c-devel
BuildRequires: boost-python3-devel
%else
BuildRequires: libabt-devel >= %{argobots_version}
BuildRequires: libjson-c-devel
BuildRequires: boost-devel
%endif
%if %{with server}
BuildRequires: libpmemobj-devel >= 2.1.0
%endif
BuildRequires: fused-devel
%if (0%{?suse_version} >= 1500)
BuildRequires: go-race
BuildRequires: libprotobuf-c-devel
BuildRequires: liblz4-devel
BuildRequires: libcapstone-devel
%else
BuildRequires: protobuf-c-devel
BuildRequires: lz4-devel
BuildRequires: capstone-devel
%endif
%if %{with server}
BuildRequires: libaio-devel
BuildRequires: spdk-devel >= 22.01.2
%endif
%if (0%{?rhel} >= 8)
BuildRequires: isa-l-devel
BuildRequires: libisa-l_crypto-devel
%else
BuildRequires: libisal-devel
BuildRequires: libisal_crypto-devel
%endif
BuildRequires: openssl-devel
BuildRequires: libevent-devel
BuildRequires: libyaml-devel
BuildRequires: libcmocka-devel
BuildRequires: valgrind-devel
BuildRequires: systemd
BuildRequires: go >= 1.21
BuildRequires: pciutils-devel
%if (0%{?rhel} >= 8)
BuildRequires: numactl-devel
BuildRequires: CUnit-devel
# needed to retrieve PMM region info through control-plane
%if %{with server}
BuildRequires: libipmctl-devel
%endif
%if (0%{?rhel} >= 9)
BuildRequires: python-devel
%else
BuildRequires: python36-devel
%endif
BuildRequires: python3-distro
BuildRequires: Lmod
%else
%if (0%{?suse_version} >= 1315)
# see src/client/dfs/SConscript for why we need /etc/os-release
# that code should be rewritten to use the python libraries provided for
# os detection
BuildRequires: distribution-release
BuildRequires: libnuma-devel
BuildRequires: cunit-devel
%if %{with server}
BuildRequires: ipmctl-devel
%endif
BuildRequires: python3-devel
BuildRequires: python3-distro
BuildRequires: python-rpm-macros
BuildRequires: lua-lmod
BuildRequires: systemd-rpm-macros
%endif
%endif
BuildRequires: libuuid-devel

# Needed for debugging tasks
%if (0%{?rhel} >= 8)
BuildRequires: libasan
%endif
%if (0%{?suse_version} > 0)
BuildRequires: libasan8
%endif

Requires: openssl
# This should only be temporary until we can get a stable upstream release
# of mercury, at which time the autoprov shared library version should
# suffice
Requires: mercury >= %{mercury_version}


%description
The Distributed Asynchronous Object Storage (DAOS) is an open-source
software-defined object store designed from the ground up for
massively distributed Non Volatile Memory (NVM). DAOS takes advantage
of next generation NVM technology like Storage Class Memory (SCM) and
NVM express (NVMe) while presenting a key-value storage interface and
providing features such as transactional non-blocking I/O, advanced
data protection with self healing on top of commodity hardware, end-
to-end data integrity, fine grained data control and elastic storage
to optimize performance and cost.

%if %{with server}
%package server
Summary: The DAOS server
Requires: %{name}%{?_isa} = %{version}-%{release}
Requires: spdk-tools >= 22.01.2
Requires: ndctl
# needed to set PMem configuration goals in BIOS through control-plane
%if (0%{?suse_version} >= 1500)
Requires: ipmctl >= 03.00.00.0423
Requires: libpmemobj1 >= 2.1.0-1.suse1500
Requires: libfabric1 >= %{libfabric_version}
%else
Requires: ipmctl >= 03.00.00.0468
Requires: libpmemobj >= 2.1.0-1%{?dist}
%endif
Requires: libfabric >= %{libfabric_version}
Requires: mercury >= %{mercury_version}
Requires(post): /sbin/ldconfig
Requires(postun): /sbin/ldconfig
Requires: numactl
Requires: pciutils
%{?systemd_requires}

%description server
This is the package needed to run a DAOS server
%endif

%package admin
Summary: DAOS admin tools
Requires: %{name}%{?_isa} = %{version}-%{release}

%description admin
This package contains DAOS administrative tools (e.g. dmg).

%package client
Summary: The DAOS client
Requires: %{name}%{?_isa} = %{version}-%{release}
Requires: mercury >= %{mercury_version}
Requires: libfabric >= %{libfabric_version}
%if (0%{?suse_version} >= 1500)
Requires: libfabric1 >= %{libfabric_version}
%endif
Requires: /usr/bin/fusermount3
%{?systemd_requires}

%description client
This is the package needed to run a DAOS client

%package tests
Summary: The entire DAOS test suite
Requires: %{name}-client-tests%{?_isa} = %{version}-%{release}
BuildArch: noarch

%description tests
This is the package is a metapackage to install all of the test packages

%package tests-internal
Summary: The entire internal DAOS test suite
Requires: %{name}-tests = %{version}-%{release}
Requires: %{name}-client-tests-openmpi%{?_isa} = %{version}-%{release}
Requires: %{name}-client-tests-mpich = %{version}-%{release}
Requires: %{name}-serialize%{?_isa} = %{version}-%{release}
BuildArch: noarch

%description tests-internal
This is the package is a metapackage to install all of the internal test
packages

%package client-tests
Summary: The DAOS test suite
Requires: %{name}-client%{?_isa} = %{version}-%{release}
Requires: %{name}-admin%{?_isa} = %{version}-%{release}
Requires: %{name}-devel%{?_isa} = %{version}-%{release}
%if (0%{?suse_version} >= 1500)
Requires: libprotobuf-c-devel
%else
Requires: protobuf-c-devel
%endif
Requires: fio
Requires: git
Requires: dbench
Requires: lbzip2
Requires: attr
Requires: ior
Requires: go >= 1.21
%if (0%{?suse_version} >= 1315)
Requires: lua-lmod
Requires: libcapstone-devel
%else
Requires: Lmod
Requires: capstone-devel
%endif
Requires: pciutils-devel
%if (0%{?suse_version} > 0)
Requires: libndctl-devel
%endif
%if (0%{?rhel} >= 8)
Requires: ndctl-devel
Requires: daxctl-devel
%endif

%description client-tests
This is the package needed to run the DAOS test suite (client tests)

%package client-tests-openmpi
Summary: The DAOS client test suite - tools which need openmpi
Requires: %{name}-client-tests%{?_isa} = %{version}-%{release}
Requires: hdf5-%{openmpi}-tests
Requires: hdf5-vol-daos-%{openmpi}-tests
Requires: MACSio-%{openmpi}
Requires: simul-%{openmpi}

%description client-tests-openmpi
This is the package needed to run the DAOS client test suite openmpi tools

%package client-tests-mpich
Summary: The DAOS client test suite - tools which need mpich
BuildArch: noarch
Requires: %{name}-client-tests%{?_isa} = %{version}-%{release}
Requires: mpifileutils-mpich
Requires: testmpio
Requires: mpich
Requires: ior
Requires: hdf5-mpich-tests
Requires: hdf5-vol-daos-mpich-tests
Requires: MACSio-mpich
Requires: simul-mpich
Requires: romio-tests
Requires: python3-mpi4py-tests

%description client-tests-mpich
This is the package needed to run the DAOS client test suite mpich tools

%if %{with server}
%package server-tests
Summary: The DAOS server test suite (server tests)
Requires: %{name}-server%{?_isa} = %{version}-%{release}
Requires: %{name}-admin%{?_isa} = %{version}-%{release}

%description server-tests
This is the package needed to run the DAOS server test suite (server tests)
%endif

%package devel
Summary: The DAOS development libraries and headers
Requires: %{name}-client%{?_isa} = %{version}-%{release}
Requires: libuuid-devel

%description devel
This is the package needed to build software with the DAOS library.

%if %{with server}
%package firmware
Summary: The DAOS firmware management helper
Requires: %{name}-server%{?_isa} = %{version}-%{release}

%description firmware
This is the package needed to manage server storage firmware on DAOS servers.
%endif

%package serialize
Summary: DAOS serialization library that uses HDF5
BuildRequires: hdf5-devel
Requires: hdf5

%description serialize
This is the package needed to use the DAOS serialization and deserialization
tools, as well as the preserve option for the filesystem copy tool.

%package mofed-shim
Summary: A shim to bridge MOFED's openmpi to distribution dependency tags
Provides: libmpi.so.40()(64bit)(openmpi-x86_64)
Requires: libmpi.so.40()(64bit)
Provides: libmpi_cxx.so.40()(64bit)(openmpi-x86_64)
Provides: libmpi_cxx.so.40()(64bit)
BuildArch: noarch

%description mofed-shim
This is the package that bridges the difference between the MOFED openmpi
"Provides" and distribution-openmpi consumers "Requires".

%if (0%{?suse_version} > 0)
%global __debug_package 1
%global _debuginfo_subpackages 1
%debug_package
%endif

%prep
%autosetup -p1

%build

%define conf_dir %{_sysconfdir}/daos
%if (0%{?rhel} == 8)
%define scons_exe scons-3
%else
%define scons_exe scons
%endif
%{scons_exe} %{?_smp_mflags} \
      --config=force         \
      --no-rpath             \
      USE_INSTALLED=all      \
      CONF_DIR=%{conf_dir}   \
     %{?daos_build_args}   \
     %{?scons_args}          \
     %{?compiler_args}

%if ("%{?compiler_args}" == "COMPILER=covc")
mv test.cov{,-build}
%endif

%install
%{scons_exe} %{?_smp_mflags}          \
      --config=force                  \
      --no-rpath                      \
      --install-sandbox=%{buildroot}  \
      %{buildroot}%{_prefix}          \
      %{buildroot}%{conf_dir}         \
      USE_INSTALLED=all               \
      CONF_DIR=%{conf_dir}            \
      PREFIX=%{_prefix}               \
     %{?daos_build_args}            \
      %{?scons_args}                  \
      %{?compiler_args}

%if ("%{?compiler_args}" == "COMPILER=covc")
mv test.cov-build %{buildroot}/%{daoshome}/TESTING/ftest/test.cov
%endif
%if %{with server}
mkdir -p %{buildroot}/%{_sysconfdir}/ld.so.conf.d/
echo "%{_libdir}/daos_srv" > %{buildroot}/%{_sysconfdir}/ld.so.conf.d/daos.conf
mkdir -p %{buildroot}/%{_sysctldir}
install -m 644 utils/rpms/%{sysctl_script_name} %{buildroot}/%{_sysctldir}
%endif
mkdir -p %{buildroot}/%{_unitdir}
%if %{with server}
install -m 644 utils/systemd/%{server_svc_name} %{buildroot}/%{_unitdir}
%endif
install -m 644 utils/systemd/%{agent_svc_name} %{buildroot}/%{_unitdir}
mkdir -p %{buildroot}/%{conf_dir}/certs/clients
mkdir -p %{buildroot}/%{_var}/log/daos
mv %{buildroot}/%{conf_dir}/bash_completion.d %{buildroot}/%{_sysconfdir}
# fixup env-script-interpreters
sed -i -e '1s/env //' %{buildroot}%{daoshome}/TESTING/ftest/{cart/cart_logtest,cart/daos_sys_logscan,config_file_gen,launch,slurm_setup,tags,verify_perms}.py
%if %{with server}
sed -i -e '1s/env //' %{buildroot}%{_bindir}/daos_storage_estimator.py
%endif

# shouldn't have source files in a non-devel RPM
rm -f %{buildroot}%{daoshome}/TESTING/ftest/cart/{test_linkage.cpp,utest_{hlc,portnumber,protocol,swim}.c,wrap_cmocka.h}

%if %{with server}
%pre server
getent group daos_metrics >/dev/null || groupadd -r daos_metrics
getent group daos_server >/dev/null || groupadd -r daos_server
getent group daos_daemons >/dev/null || groupadd -r daos_daemons
getent passwd daos_server >/dev/null || useradd -s /sbin/nologin -r -g daos_server -G daos_metrics,daos_daemons daos_server

%post server
%{?run_ldconfig}
%systemd_post %{server_svc_name}
%sysctl_apply %{sysctl_script_name}

%preun server
%systemd_preun %{server_svc_name}

# all of these macros are empty on EL so keep rpmlint happy
%if (0%{?suse_version} > 0)
%postun server
%{?run_ldconfig}
%systemd_postun %{server_svc_name}
%endif
%endif

%pre client
getent group daos_agent >/dev/null || groupadd -r daos_agent
getent group daos_daemons >/dev/null || groupadd -r daos_daemons
getent passwd daos_agent >/dev/null || useradd -s /sbin/nologin -r -g daos_agent -G daos_daemons daos_agent

%post client
%systemd_post %{agent_svc_name}

%preun client
%systemd_preun %{agent_svc_name}

%if (0%{?suse_version} > 0)
%postun client
%systemd_postun %{agent_svc_name}
%endif

%files
%defattr(-, root, root, -)
%doc README.md
%dir %attr(0755,root,root) %{conf_dir}/certs
%config(noreplace) %{conf_dir}/memcheck-cart.supp
%dir %{conf_dir}
%dir %{_sysconfdir}/bash_completion.d
%{_sysconfdir}/bash_completion.d/daos.bash
# Certificate generation files
%dir %{_libdir}/%{name}
%{_libdir}/%{name}/certgen/
%{_libdir}/%{name}/VERSION
%{_libdir}/libcart.so.*
%{_libdir}/libgurt.so.*
%{_libdir}/libdaos_common.so

%if %{with server}
%files server
%doc README.md
%config(noreplace) %attr(0644,root,root) %{conf_dir}/daos_server.yml
%dir %attr(0700,daos_server,daos_server) %{conf_dir}/certs/clients
%dir %attr(0755,daos_server,daos_server) %{_var}/log/daos
# set daos_server_helper to be setuid root in order to perform privileged tasks
%attr(4750,root,daos_server) %{_bindir}/daos_server_helper
# set daos_server to be setgid daos_server in order to invoke daos_server_helper
# and/or daos_firmware_helper
%attr(2755,root,daos_server) %{_bindir}/daos_server
%{_bindir}/daos_engine
%{_bindir}/daos_metrics
%{_bindir}/ddb
%{_sysconfdir}/ld.so.conf.d/daos.conf
%dir %{_libdir}/daos_srv
%{_libdir}/daos_srv/libchk.so
%{_libdir}/daos_srv/libcont.so
%{_libdir}/daos_srv/libddb.so
%{_libdir}/daos_srv/libdtx.so
%{_libdir}/daos_srv/libmgmt.so
%{_libdir}/daos_srv/libobj.so
%{_libdir}/daos_srv/libpool.so
%{_libdir}/daos_srv/librdb.so
%{_libdir}/daos_srv/librdbt.so
%{_libdir}/daos_srv/librebuild.so
%{_libdir}/daos_srv/librsvc.so
%{_libdir}/daos_srv/libsecurity.so
%{_libdir}/daos_srv/libvos_srv.so
%{_libdir}/daos_srv/libvos_size.so
%{_libdir}/daos_srv/libvos.so
%{_libdir}/daos_srv/libbio.so
%{_libdir}/daos_srv/libplacement.so
%{_libdir}/daos_srv/libpipeline.so
%{_libdir}/libdaos_common_pmem.so
%{_libdir}/libdav_v2.so
%config(noreplace) %{conf_dir}/vos_size_input.yaml
%{_bindir}/daos_storage_estimator.py
%{python3_sitearch}/storage_estimator/*.py
%dir %{python3_sitearch}/storage_estimator
%if (0%{?rhel} >= 8)
%dir %{python3_sitearch}/storage_estimator/__pycache__
%{python3_sitearch}/storage_estimator/__pycache__/*.pyc
%endif
%{_datarootdir}/%{name}
%exclude %{_datarootdir}/%{name}/ioil-ld-opts
%{_unitdir}/%{server_svc_name}
%{_sysctldir}/%{sysctl_script_name}
%endif

%files admin
%doc README.md
%{_bindir}/dmg
%{_mandir}/man8/dmg.8*
%config(noreplace) %{conf_dir}/daos_control.yml

%files client
%doc README.md
%{_libdir}/libdaos.so.*
%{_bindir}/cart_ctl
%{_bindir}/self_test
%{_bindir}/daos_agent
%{_bindir}/dfuse
%{_bindir}/daos
%{_libdir}/libdaos_cmd_hdlrs.so
%{_libdir}/libdaos_self_test.so
%{_libdir}/libdfs.so
%{_libdir}/libds3.so
%{_libdir}/%{name}/API_VERSION
%{_libdir}/libduns.so
%{_libdir}/libdfuse.so
%{_libdir}/libioil.so
%{_libdir}/libpil4dfs.so
%dir %{python3_sitearch}/pydaos
%{python3_sitearch}/pydaos/*.py
%dir %{python3_sitearch}/pydaos/raw
%{python3_sitearch}/pydaos/raw/*.py
%dir %{python3_sitearch}/pydaos/torch
%{python3_sitearch}/pydaos/torch/*.py
%if (0%{?rhel} >= 8)
%dir %{python3_sitearch}/pydaos/__pycache__
%{python3_sitearch}/pydaos/__pycache__/*.pyc
%dir %{python3_sitearch}/pydaos/raw/__pycache__
%{python3_sitearch}/pydaos/raw/__pycache__/*.pyc
%dir %{python3_sitearch}/pydaos/torch/__pycache__
%{python3_sitearch}/pydaos/torch/__pycache__/*.pyc
%endif
%{python3_sitearch}/pydaos/pydaos_shim.so
%{python3_sitearch}/pydaos/torch/torch_shim.so
%{_datarootdir}/%{name}/ioil-ld-opts
%config(noreplace) %{conf_dir}/daos_agent.yml
%{_unitdir}/%{agent_svc_name}
%{_mandir}/man8/daos.8*

%files client-tests
%doc README.md
%dir %{daoshome}
%{daoshome}/TESTING
%exclude %{daoshome}/TESTING/ftest/avocado_tests.yaml
%{_bindir}/hello_drpc
%{_libdir}/libdaos_tests.so
%{_bindir}/acl_dump_test
%{_bindir}/agent_tests
%{_bindir}/drpc_engine_test
%{_bindir}/drpc_test
%{_bindir}/dfuse_test
%{_bindir}/eq_tests
%{_bindir}/job_tests
%{_bindir}/jump_pl_map
%{_bindir}/pl_bench
%{_bindir}/ring_pl_map
%{_bindir}/security_test
%config(noreplace) %{conf_dir}/fault-inject-cart.yaml
%{_bindir}/fault_status
%{_bindir}/crt_launch
%{_bindir}/daos_perf
%{_bindir}/daos_racer
%{_bindir}/daos_test
%{_bindir}/daos_debug_set_params
%{_bindir}/dfs_test
%{_bindir}/jobtest
%{_bindir}/daos_gen_io_conf
%{_bindir}/daos_run_io_conf
%{_libdir}/libdpar.so

%files client-tests-openmpi
%doc README.md
%{_libdir}/libdpar_mpi.so

%files client-tests-mpich
%doc README.md

%if %{with server}
%files server-tests
%doc README.md
%{_bindir}/dtx_tests
%{_bindir}/dtx_ut
%{_bindir}/evt_ctl
%{_bindir}/rdbt
%{_bindir}/smd_ut
%{_bindir}/bio_ut
%{_bindir}/vea_ut
%{_bindir}/vos_tests
%{_bindir}/vea_stress
%{_bindir}/ddb_tests
%{_bindir}/ddb_ut
%{_bindir}/obj_ctl
%{_bindir}/vos_perf
%endif

%files devel
%doc README.md
%{_includedir}/*
%{_libdir}/libdaos.so
%{_libdir}/libgurt.so
%{_libdir}/libcart.so
%{_libdir}/*.a
%{daoshome}/python

%if %{with server}
%files firmware
%doc README.md
# set daos_firmware_helper to be setuid root in order to perform privileged tasks
%attr(4750,root,daos_server) %{_bindir}/daos_firmware_helper
%endif

%files serialize
%doc README.md
%{_libdir}/libdaos_serialize.so

%files tests
%doc README.md
# No files in a meta-package

%files tests-internal
%doc README.md
# No files in a meta-package

%files mofed-shim
%doc README.md
# No files in a shim package

%changelog
<<<<<<< HEAD
* Wed Mar 19 2025 Samirkumar Raval <samirkumar.raval@hpe.com> 2.7.101-7
- Changing the default log location to /var/log/daos from /tmp
=======
* Fri Mar 21 2025  Cedric Koch-Hofer <cedric.koch-hofer@intel.com> 2.7.101-8
- Add support of the libasan

* Tue Mar 18 2025 Jeff Olivier  <jeffolivier@google.com> 2.7.101-7
- Remove raft as external dependency
>>>>>>> 3979ff34

* Mon Mar 10 2025 Jeff Olivier <jeffolivie@google.com> 2.7.101-6
- Remove server from Ubuntu packaging and fix client only build

* Wed Jan 22 2025 Jan Michalski <jan-marian.michalski@hpe.com> 2.7.101-5
- Add ddb_ut and dtx_ut to the server-tests package

* Fri Dec 20 2024 Jeff Olivier <jeffolivier@google.com> 2.7.101-4
- Switch libfuse3 to libfused

* Thu Dec 19 2024 Phillip Henderson <phillip.henderson@intel.com> 2.7.101-3
- Fix protobuf-c requiremnent for daos-client-tests on Leap.

* Thu Nov 14 2024 Denis Barakhtanov <dbarahtanov@enakta.com> 2.7.101-2
- Add pydaos.torch module to daos-client rpm.

* Fri Nov 08 2024 Phillip Henderson <phillip.henderson@intel.com> 2.7.101-1
- Bump version to 2.7.100

* Tue Nov 5 2024 Michael MacDonald <mjmac@google.com> 2.7.100-11
- Move daos_metrics tool to daos package for use on both clients
  and servers.

* Fri Nov 1 2024 Sherin T George <sherin-t.george@hpe.com> 2.7.100-10
- The modified DAV allocator with memory bucket support for md_on_ssd
  phase-2 is delivered as dav_v2.so.

* Tue Oct 15 2024 Brian J. Murrell <brian.murrell@intel.com> - 2.7.100-9
- Drop BRs for UCX as they were obsoleted as of e01970d

* Mon Oct 07 2024 Cedric Koch-Hofer <cedric.koch-hofer@intel.com> 2.7.100-8
- Update BR: argobots to 1.2

* Tue Oct 01 2024 Tomasz Gromadzki <tomasz.gromadzki@intel.com> 2.7.100-7
- Add support of the PMDK package 2.1.0 with NDCTL enabled.
  * Increase the default ULT stack size to 20KiB if the engine uses
    the DCPM storage class.
  * Prevent using the RAM storage class (simulated PMem) when
    the shutdown state (SDS) is active.
    * Automatically disable SDS for the RAM storage class on engine startup.
    * Force explicitly setting the PMEMOBJ_CONF='sds.at_create=0'
      environment variable to deactivate SDS for the DAOS tools
      (ddb, daos_perf, vos_perf, etc.) when used WITHOUT DCPM.
      Otherwise, a user is supposed to be stopped by an error
      like: "Unsafe shutdown count is not supported for this source".

* Mon Sep 23 2024 Kris Jacque <kris.jacque@intel.com> 2.7.100-6
- Bump min supported go version to 1.21

* Thu Aug 15 2024 Michael MacDonald <mjmac@google.com> 2.7.100-5
- Add libdaos_self_test.so to client RPM

* Mon Aug 05 2024 Jerome Soumagne <jerome.soumagne@intel.com> 2.7.100-4
- Bump mercury version to 2.4.0rc4

* Thu Jul 11 2024 Dalton Bohning <dalton.bohning@intel.com> 2.7.100-3
- Add pciutils-devel build dep for client-tests package

* Mon Jun 24 2024 Tom Nabarro <tom.nabarro@intel.com> 2.7.100-2
- Add pciutils runtime dep for daos_server lspci call
- Add pciutils-devel build dep for pciutils CGO bindings

* Mon May 20 2024 Phillip Henderson <phillip.henderson@intel.com> 2.7.100-1
- Bump version to 2.7.100

* Fri May 03 2024 Lei Huang <lei.huang@intel.com> 2.5.101-5
- Add libaio as a dependent package

* Fri Apr 05 2024 Fan Yong <fan.yong@intel.com> 2.5.101-4
- Catastrophic Recovery

* Thu Apr 04 2024 Ashley M. Pittman <ashley.m.pittman@intel.com> 2.5.101-3
- Update pydaos install process
- Add a dependency from daos-client-tests to daos-devel

* Mon Mar 18 2024 Jan Michalski <jan.michalski@intel.com> 2.5.101-2
- Add dtx_tests to the server-tests package

* Fri Mar 15 2024 Phillip Henderson <phillip.henderson@intel.com> 2.5.101-1
- Bump version to 2.5.101

* Tue Feb 27 2024 Li Wei <wei.g.li@intel.com> 2.5.100-16
- Update raft to 0.11.0-1.416.g12dbc15

* Mon Feb 12 2024 Ryon Jensen <ryon.jensen@intel.com> 2.5.100-15
- Updated isa-l package name to match EPEL

* Tue Jan 09 2024 Brian J. Murrell <brian.murrell@intel.com> 2.5.100-14
- Move /etc/ld.so.conf.d/daos.conf to daos-server sub-package

* Wed Dec 06 2023 Brian J. Murrell <brian.murrell@intel.com> 2.5.100-13
- Update for EL 8.8 and Leap 15.5
- Update raft to 0.10.1-2.411.gefa15f4

* Fri Nov 17 2023 Tomasz Gromadzki <tomasz.gromadzki@intel.com> 2.5.100-12
- Update to PMDK 2.0.0
  * Remove libpmemblk from dependencies.
  * Start using BUILD_EXAMPLES=n and BUILD_BENCHMARKS=n instead of patches.
  * Stop using BUILD_RPMEM=n (removed) and NDCTL_DISABLE=y (invalid).
  * Point https://github.com/pmem/pmdk as the main PMDK reference source.
  NOTE: PMDK upgrade to 2.0.0 does not affect any API call used by DAOS.
        libpmemobj (and libpmem) API stays unchanged.

* Wed Nov 15 2023 Jerome Soumagne <jerome.soumagne@intel.com> 2.5.100-11
- Bump mercury min version to 2.3.1

* Fri Nov 03 2023 Phillip Henderson <phillip.henderson@intel.com> 2.5.100-10
- Move verify_perms.py location

* Wed Aug 23 2023 Brian J. Murrell <brian.murrell@intel.com> 2.5.100-9
- Update fuse3 requirement to R: /usr/bin/fusermount3 by path
  rather than by package name, for portability and future-proofing
- Adding fuse3-devel as a requirement for daos-client-tests subpackage

* Tue Aug 08 2023 Brian J. Murrell <brian.murrell@intel.com> 2.5.100-8
- Build on EL9
- Add a client-tests-mpich subpackage for mpich test dependencies.

* Fri Jul 07 2023 Brian J. Murrell <brian.murrell@intel.com> 2.5.100-7
- Fix golang daos-client-tests dependency to be go instead

* Thu Jun 29 2023 Michael MacDonald <mjmac.macdonald@intel.com> 2.5.100-6
- Install golang >= 1.18 as a daos-client-tests dependency

* Thu Jun 22 2023 Li Wei <wei.g.li@intel.com> 2.5.100-5
- Update raft to 0.10.1-1.408.g9524cdb

* Wed Jun 14 2023 Mohamad Chaarawi <mohamad.chaarawi@intel.com> - 2.5.100-4
- Add pipeline lib

* Wed Jun 14 2023 Wang Shilong <shilong.wang@intel.com> 2.5.100-3
- Remove lmdb-devel for MD on SSD

* Wed Jun 07 2023 Ryon Jensen <ryon.jensen@intel.com> 2.5.100-2
- Removed unnecessary test files

* Tue Jun 06 2023 Jeff Olivier <jeffrey.v.olivier@intel.com> 2.5.100-1
- Switch version to 2.5.100 for 2.6 test builds

* Mon Jun  5 2023 Jerome Soumagne <jerome.soumagne@intel.com> 2.3.107-7
- Remove libfabric pinning and allow for 1.18 builds

* Fri May 26 2023 Jeff Olivier <jeffrey.v.olivier@intel.com> 2.3.107-6
- Add lmdb-devel and bio_ut for MD on SSD

* Tue May 23 2023 Lei Huang <lei.huang@intel.com> 2.3.107-5
- Add libcapstone-devel to deps of client-tests package

* Tue May 16 2023 Lei Huang <lei.huang@intel.com> 2.3.107-4
- Add libcapstone as a new prerequisite package
- Add libpil4dfs.so in daos-client rpm

* Mon May 15 2023 Jerome Soumagne <jerome.soumagne@intel.com> 2.3.107-3
- Fix libfabric/libfabric1 dependency mismatch on SuSE

* Wed May 10 2023 Jerome Soumagne <jerome.soumagne@intel.com> 2.3.107-2
- Temporarily pin libfabric to < 1.18

* Fri May 5 2023 Johann Lombardi <johann.lombardi@intel.com> 2.3.107-1
- Bump version to 2.3.107

* Fri Mar 17 2023 Tom Nabarro <tom.nabarro@intel.com> 2.3.106-2
- Add numactl requires for server package

* Tue Mar 14 2023 Brian J. Murrell <brian.murrell@intel.com> 2.3.106-1
- Bump version to be higher than TB5

* Wed Feb 22 2023 Li Wei <wei.g.li@intel.com> 2.3.103-6
- Update raft to 0.9.2-1.403.g3d20556

* Tue Feb 21 2023 Michael MacDonald <mjmac.macdonald@intel.com> 2.3.103-5
- Bump min supported go version to 1.17

* Fri Feb 17 2023 Ashley M. Pittman <ashley.m.pittman@intel.com> 2.3.103-4
- Add protobuf-c-devel to deps of client-tests package

* Mon Feb 13 2023 Brian J. Murrell <brian.murrell@intel.com> 2.3.103-3
- Remove explicit R: protobuf-c and let the auto-dependency generator
  handle it

* Wed Feb 8 2023 Michael Hennecke <michael.hennecke@intel.com> 2.3.103-2
- Change ipmctl requirement from v2 to v3

* Fri Jan 27 2023 Phillip Henderson <phillip.henderson@intel.com> 2.3.103-1
- Bump version to 2.3.103

* Wed Jan 25 2023 Johann Lombardi <johann.lombardi@intel.com> 2.3.102-1
- Bump version to 2.3.102

* Tue Jan 24 2023 Phillip Henderson <phillip.henderson@intel.com> 2.3.101-7
- Fix daos-tests-internal requirement for daos-tests

* Fri Jan 6 2023 Brian J. Murrell <brian.murrell@intel.com> 2.3.101-6
- Don't need to O: cart any more
- Add %%doc to all packages
- _datadir -> _datarootdir
- Don't use PREFIX= with scons in %%build
- Fix up some hard-coded paths to use macros instead
- Use some guards to prevent creating empty scriptlets

* Tue Dec 06 2022 Joseph G. Moore <joseph.moore@intel.com> 2.3.101-5
- Update Mercury to 2.2.0-6

* Thu Dec 01 2022 Tom Nabarro <tom.nabarro@intel.com> 2.3.101-4
- Update SPDK dependency requirement to greater than or equal to 22.01.2.

* Tue Oct 18 2022 Brian J. Murrell <brian.murrell@intel.com> 2.3.101-3
- Set flag to build per-subpackage debuginfo packages for Leap 15

* Thu Oct 6 2022 Michael MacDonald <mjmac.macdonald@intel.com> 2.3.101-2
- Rename daos_admin -> daos_server_helper

* Tue Sep 20 2022 Johann Lombardi <johann.lombardi@intel.com> 2.3.101-1
- Bump version to 2.3.101

* Thu Sep 8 2022 Jeff Olivier <jeffrey.v.olivier@intel.com> 2.3.100-22
- Move io_conf files from bin to TESTING

* Tue Aug 16 2022 Jeff Olivier <jeffrey.v.olivier@intel.com> 2.3.100-21
- Update PMDK to 1.12.1~rc1 to fix DAOS-11151

* Thu Aug 11 2022 Wang Shilong <shilong.wang@intel.com> 2.3.100-20
- Add daos_debug_set_params to daos-client-tests rpm for fault injection test.

* Fri Aug 5 2022 Jerome Soumagne <jerome.soumagne@intel.com> 2.3.100-19
- Update to mercury 2.2.0

* Tue Jul 26 2022 Michael MacDonald <mjmac.macdonald@intel.com> 2.3.100-18
- Bump min supported go version to 1.16

* Mon Jul 18 2022 Jerome Soumagne <jerome.soumagne@intel.com> 2.3.100-17
- Remove now unused openpa dependency

* Fri Jul 15 2022 Jeff Olivier <jeffrey.v.olivier@intel.com> 2.3.100-16
- Add pool_scrubbing_tests to test package

* Wed Jul 13 2022 Tom Nabarro <tom.nabarro@intel.com> 2.3.100-15
- Update SPDK dependency requirement to greater than or equal to 22.01.1.

* Mon Jun 27 2022 Jerome Soumagne <jerome.soumagne@intel.com> 2.3.100-14
- Update to mercury 2.2.0rc6

* Fri Jun 17 2022 Jeff Olivier <jeffrey.v.olivier@intel.com> 2.3.100-13
- Remove libdts.so, replace with build time static

* Thu Jun 2 2022 Jeff Olivier <jeffrey.v.olivier@intel.com> 2.3.100-12
- Make ucx required for build on all platforms

* Wed Jun 1 2022 Michael MacDonald <mjmac.macdonald@intel.com> 2.3.100-11
- Move dmg to new daos-admin RPM

* Wed May 18 2022 Lei Huang <lei.huang@intel.com> 2.3.100-10
- Update to libfabric to v1.15.1-1 to include critical performance patches

* Tue May 17 2022 Phillip Henderson <phillip.henderson@intel.com> 2.3.100-9
- Remove doas-client-tests-openmpi dependency from daos-tests
- Add daos-tests-internal package

* Mon May  9 2022 Ashley Pittman <ashley.m.pittman@intel.com> 2.3.100-8
- Extend dfusedaosbuild test to run in different configurations.

* Fri May  6 2022 Ashley Pittman <ashley.m.pittman@intel.com> 2.3.100-7
- Add dfuse unit-test binary to call from ftest.

* Wed May  4 2022 Joseph Moore <joseph.moore@intel.com> 2.3.100-6
- Update to mercury 2.1.0.rc4-9 to enable non-unified mode in UCX

* Tue Apr 26 2022 Phillip Henderson <phillip.henderson@intel.com> 2.3.100-5
- Move daos_gen_io_conf and daos_run_io_conf to daos-client-tests

* Wed Apr 20 2022 Lei Huang <lei.huang@intel.com> 2.3.100-4
- Update to libfabric to v1.15.0rc3-1 to include critical performance patches

* Tue Apr 12 2022 Li Wei <wei.g.li@intel.com> 2.3.100-3
- Update raft to 0.9.1-1401.gc18bcb8 to fix uninitialized node IDs

* Wed Apr 6 2022 Jeff Olivier <jeffrey.v.olivier@intel.com> 2.3.100-2
- Remove direct MPI dependency from most of tests

* Wed Apr  6 2022 Johann Lombardi <johann.lombardi@intel.com> 2.3.100-1
- Switch version to 2.3.100 for 2.4 test builds

* Wed Apr  6 2022 Joseph Moore <joseph.moore@intel.com> 2.1.100-26
- Add build depends entries for UCX libraries.

* Sat Apr  2 2022 Joseph Moore <joseph.moore@intel.com> 2.1.100-25
- Update to mercury 2.1.0.rc4-8 to include UCX provider patch

* Fri Mar 11 2022 Alexander Oganezov <alexander.a.oganezov@intel.com> 2.1.100-24
- Update to mercury 2.1.0.rc4-6 to include CXI provider patch

* Wed Mar 02 2022 Michael Hennecke <michael.hennecke@intel.com> 2.1.100-23
- DAOS-6344: Create secondary group daos_daemons for daos_server and daos_agent

* Tue Feb 22 2022 Alexander Oganezov <alexander.a.oganezov@intel.com> 2.1.100-22
- Update mercury to include DAOS-9561 workaround

* Sun Feb 13 2022 Michael MacDonald <mjmac.macdonald@intel.com> 2.1.100-21
- Update go toolchain requirements

* Thu Feb 10 2022 Li Wei <wei.g.li@intel.com> 2.1.100-20
- Update raft to 0.9.0-1394.gc81505f to fix membership change bugs

* Wed Jan 19 2022 Michael MacDonald <mjmac.macdonald@intel.com> 2.1.100-19
- Move libdaos_common.so from daos-client to daos package

* Mon Jan 17 2022 Johann Lombardi <johann.lombardi@intel.com> 2.1.100-18
- Update libfabric to 1.14.0 GA and apply fix for DAOS-9376

* Thu Dec 23 2021 Alexander Oganezov <alexander.a.oganezov@intel.com> 2.1.100-17
- Update to v2.1.0-rc4-3 to pick fix for DAOS-9325 high cpu usage
- Change mercury pinning to be >= instead of strict =

* Thu Dec 16 2021 Brian J. Murrell <brian.murrell@intel.com> 2.1.100-16
- Add BR: python-rpm-macros for Leap 15 as python3-base dropped that
  as a R:

* Sat Dec 11 2021 Brian J. Murrell <brian.murrell@intel.com> 2.1.100-15
- Create a shim package to allow daos openmpi packages built with the
  distribution openmpi to install on MOFED systems

* Fri Dec 10 2021 Brian J. Murrell <brian.murrell@intel.com> 2.1.100-14
- Don't make daos-*-tests-openmi a dependency of anything
  - If they are wanted, they should be installed explicitly, due to
    potential conflicts with other MPI stacks

* Wed Dec 08 2021 Alexander Oganezov <alexander.a.oganezov@intel.com> 2.1.100-13
- Remove DAOS-9173 workaround from mercury. Apply DAOS-9173 to ofi

* Tue Dec 07 2021 Alexander Oganezov <alexander.a.oganezov@intel.com> 2.1.100-12
- Apply DAOS-9173 workaround to mercury

* Fri Dec 03 2021 Alexander Oganezov <alexander.a.oganezov@intel.com> 2.1.100-11
- Update mercury to v2.1.0rc4

* Thu Dec 02 2021 Danielle M. Sikich <danielle.sikich@intel.com> 2.1.100-10
- Fix name of daos serialize package

* Sun Nov 28 2021 Tom Nabarro <tom.nabarro@intel.com> 2.1.100-9
- Set rmem_{max,default} sysctl values on server package install to enable
  SPDK pci_event module to operate in unprivileged process (daos_engine).

* Wed Nov 24 2021 Brian J. Murrell <brian.murrell@intel.com> 2.1.100-8
- Remove invalid "%%else if" syntax
- Fix a few other rpmlint warnings

* Tue Nov 16 2021 Wang Shilong <shilong.wang@intel.com> 2.1.100-7
- Update for libdaos major version bump
- Fix version of libpemobj1 for SUSE

* Sat Nov 13 2021 Alexander Oganezov <alexander.a.oganezov@intel.com> 2.1.100-6
- Update OFI to v1.14.0rc3

* Tue Oct 26 2021 Brian J. Murrell <brian.murrell@intel.com> 2.1.100-5
- Create new daos-{client,server}tests-openmpi and daos-server-tests subpackages
- Rename daos-tests daos-client-tests and make daos-tests require all
  other test suites to maintain existing behavior

* Mon Oct 25 2021 Alexander Oganezov <alexander.a.oganezov@intel.com> 2.1.100-4
- Update mercury to v2.1.0rc2

* Wed Oct 20 2021 Jeff Olivier <jeffrey.v.olivier@intel.com> 2.1.100-3
- Explicitly require 1.11.0-3 of PMDK

* Wed Oct 13 2021 David Quigley <david.quigley@intel.com> 2.1.100-2
- Add defusedxml as a required dependency for the test package.

* Wed Oct 13 2021 Johann Lombardi <johann.lombardi@intel.com> 2.1.100-1
- Switch version to 2.1.100 for 2.2 test builds

* Tue Oct 12 2021 Johann Lombardi <johann.lombardi@intel.com> 1.3.106-1
- Version bump to 1.3.106 for 2.0 test build 6

* Fri Oct 8 2021 Alexander Oganezov <alexander.a.oganezov@intel.com> 1.13.105-4
- Update OFI to v1.13.2rc1

* Wed Sep 15 2021 Li Wei <wei.g.li@intel.com> 1.3.105-3
- Update raft to fix InstallSnapshot performance as well as to avoid some
  incorrect 0.8.0 RPMs

* Fri Sep 03 2021 Brian J. Murrell <brian.murrell@intel.com> 1.3.105-2
- Remove R: hwloc; RPM's auto-requires/provides will take care of this

* Tue Aug 24 2021 Jeff Olivier <jeffrey.v.olivier@intel.com> 1.3.105-1
- Version bump to 1.3.105 for 2.0 test build 5

* Mon Aug 09 2021 Yawei <yawei.niu@intel.com> 1.3.104-5
- Fix duplicates
- Add vos_perf

* Thu Aug 05 2021 Christopher Hoffman <christopherx.hoffman@intel.com> 1.3.104-4
- Update conditional statement to include checking for distributions to
  determine which unit files to use for daos-server and daos-agent

* Wed Aug 04 2021 Kris Jacque <kristin.jacque@intel.com> 1.3.104-3
- Move daos_metrics tool from tests package to server package

* Wed Aug 04 2021 Tom Nabarro <tom.nabarro@intel.com> 1.3.104-2
- Update to spdk 21.07 and (indirectly) dpdk 21.05

* Mon Aug 02 2021 Jeff Olivier <jeffrey.v.olivier@intel.com> 1.3.104-1
- Version bump to 1.3.104 for 2.0 test build 4

* Mon Jul 19 2021 Danielle M. Sikich <danielle.sikich@intel.com> 1.3.103-5
- Add DAOS serialization library that requires hdf5

* Wed Jul 14 2021 Li Wei <wei.g.li@intel.com> 1.3.103-4
- Update raft to fix slow leader re-elections

* Tue Jul 13 2021  Maureen Jean <maureen.jean@intel.com> 1.3.103-3
- Add python modules to python3.6 site-packages

* Mon Jul 12 2021 Alexander Oganezov <alexander.a.oganezov@intel.com> 1.3.103-2
- Update to mercury release v2.0.1

* Mon Jul 12 2021 Johann Lombardi <johann.lombardi@intel.com> 1.3.103-1
- Version bump to 1.3.103 for 2.0 test build 3

* Wed Jul 7 2021 Phillip Henderson <phillip.henderson@intel.com> 1.3.102-6
- Update daos-devel to always require the same version daos-client

* Wed Jun 30 2021 Tom Nabarro <tom.nabarro@intel.com> 1.3.102-5
- Update to spdk 21.04 and (indirectly) dpdk 21.05

* Fri Jun 25 2021 Brian J. Murrell <brian.murrell@intel.com> - 1.3.102-4
- Add libuuid-devel back as a requirement of daos-devel

* Wed Jun 23 2021 Li Wei <wei.g.li@intel.com> 1.3.102-3
- Update raft to pick up Pre-Vote

* Mon Jun 14 2021 Jeff Olivier <jeffrey.v.olivier@intel.com> 1.3.102-2
- Update to pmdk 1.11.0-rc1
- Remove dependence on libpmem since we use libpmemobj directly

* Fri Jun 11 2021 Johann Lombardi <johann.lombardi@intel.com> 1.3.102-1
- Version bump to 1.3.102 for 2.0 test build 2

* Wed Jun 02 2021 Johann Lombardi <johann.lombardi@intel.com> 1.3.101-3
- Remove libs from devel package

* Thu May 20 2021 Jeff Olivier <jeffrey.v.olivier@intel.com> 1.3.0-101-2
- Remove client libs from common package

* Wed May 19 2021 Johann Lombardi <johann.lombardi@intel.com> 1.3.101-1
- Version bump to 1.3.101 for 2.0 test build 1

* Fri May 07 2021 Brian J. Murrell <brian.murrell@intel.com> 1.3.0-16
- Enable debuginfo package building on SUSE platforms

* Thu May 06 2021 Brian J. Murrell <brian.murrell@intel.com> 1.3.0-15
- Update to build on EL8

* Wed May 05 2021 Brian J. Murrell <brian.murrell@intel.com> 1.3.0-14
- Package /etc/daos/certs in main/common package so that both server
  and client get it created

* Wed Apr 21 2021 Tom Nabarro <tom.nabarro@intel.com> - 1.3.0-13
- Relax ipmctl version requirement on leap15 as we have runtime checks

* Fri Apr 16 2021 Mohamad Chaarawi <mohamad.chaarawi@intel.com> - 1.3.0-12
- remove dfuse_hl

* Wed Apr 14 2021 Jeff Olivier <jeffrey.v.olivier@intel.com> - 1.3.0-11
- Remove storage_estimator and io_conf from client packages to remove
  any client side dependence on bio and vos (and and PMDK/SPDK)

* Mon Apr 12 2021 Dalton A. Bohning <daltonx.bohning@intel.com> - 1.3.0-10
- Add attr to the test dependencies

* Tue Apr 06 2021 Kris Jacque <kristin.jacque@intel.com> 1.3.0-9
- Add package for daos_firmware helper binary

* Fri Apr 02 2021 Jeff Olivier <jeffrey.v.olivier@intel.com> 1.3.0-8
- Remove unused readline-devel

* Thu Apr 01 2021 Brian J. Murrell <brian.murrell@intel.com> 1.3.0-7
- Update argobots to 1.1

* Tue Mar 30 2021 Maureen Jean <maureen.jean@intel.com> 1.3.0-6
- Change pydaos_shim_3 to pydaos_shim

* Mon Mar 29 2021 Brian J. Murrell <brian.murrell@intel.com> - 1.3.0-5
- Move libdts.so to the daos-tests subpackage

* Tue Mar 23 2021 Alexander Oganezov <alexander.a.oganezov@intel.com> 1.3.0-4
- Update libfabric to v1.12.0
- Disable grdcopy/gdrapi linkage in libfabric


* Thu Mar 18 2021 Maureen Jean <maureen.jean@intel.com> 1.3.0-3
- Update to python3

* Thu Feb 25 2021 Li Wei <wei.g.li@intel.com> 1.3.0-2
- Require raft-devel 0.7.3 that fixes an unstable leadership problem caused by
  removed replicas as well as some Coverity issues

* Wed Feb 24 2021 Brian J. Murrell <brian.murrell@intel.com> - 1.3.0-1
- Version bump up to 1.3.0

* Mon Feb 22 2021 Brian J. Murrell <brian.murrell@intel.com> 1.1.3-3
- Remove all *-devel Requires from daos-devel as none of those are
  actually necessary to build libdaos clients

* Tue Feb 16 2021 Alexander Oganezov <alexander.a.oganezov@intel.com> 1.1.3-2
- Update libfabric to v1.12.0rc1

* Wed Feb 10 2021 Johann Lombardi <johann.lombardi@intel.com> 1.1.3-1
- Version bump up to 1.1.3

* Tue Feb 9 2021 Vish Venkatesan <vishwanath.venkatesan@intel.com> 1.1.2.1-11
- Add new pmem specific version of DAOS common library

* Fri Feb 5 2021 Saurabh Tandan <saurabh.tandan@intel.com> 1.1.2.1-10
- Added dbench as requirement for test package.

* Wed Feb 3 2021 Hua Kuang <hua.kuang@intel.com> 1.1.2.1-9
- Changed License to BSD-2-Clause-Patent

* Wed Feb 03 2021 Brian J. Murrell <brian.murrell@intel.com> - 1.1.2-8
- Update minimum required libfabric to 1.11.1

* Thu Jan 28 2021 Phillip Henderson <phillip.henderson@intel.com> 1.1.2.1-7
- Change ownership and permissions for the /etc/daos/certs directory.

* Sat Jan 23 2021 Alexander Oganezov <alexander.a.oganezov@intel.com> 1.1.2.1-6
- Update to mercury v2.0.1rc1

* Fri Jan 22 2021 Michael MacDonald <mjmac.macdonald@intel.com> 1.1.2.1-5
- Install daos_metrics utility to %%{_bindir}

* Wed Jan 20 2021 Kenneth Cain <kenneth.c.cain@intel.com> 1.1.2.1-4
- Version update for API major version 1, libdaos.so.1 (1.0.0)

* Fri Jan 15 2021 Michael Hennecke <mhennecke@lenovo.com> 1.1.2.1-3
- Harmonize daos_server and daos_agent groups.

* Tue Dec 15 2020 Ashley Pittman <ashley.m.pittman@intel.com> 1.1.2.1-2
- Combine the two memcheck suppressions files.

* Wed Dec 09 2020 Johann Lombardi <johann.lombardi@intel.com> 1.1.2.1-1
- Version bump up to 1.1.2.1

* Fri Dec 04 2020 Li Wei <wei.g.li@intel.com> 1.1.2-3
- Require raft-devel 0.7.1 that fixes recent Coverity issues

* Wed Dec 02 2020 Maureen Jean <maureen.jean@intel.com> - 1.1.2-2
- define scons_args to be BUILD_TYPE=<release|dev>
- the scons default is BUILD_TYPE=release
- BUILD_TYPE=release will disable fault injection in build

* Tue Dec 01 2020 Brian J. Murrell <brian.murrell@intel.com> - 1.1.2-1
- Version bump up to 1.1.2

* Tue Nov 17 2020 Li Wei <wei.g.li@intel.com> 1.1.1-8
- Require raft-devel 0.7.0 that changes log indices and terms to 63-bit

* Wed Nov 11 2020 Tom Nabarro <tom.nabarro@intel.com> 1.1.1-7
- Add version validation for runtime daos_server ipmctl requirement to avoid
  potential corruption of PMMs when setting PMem goal, issue fixed in
  https://github.com/intel/ipmctl/commit/9e3898cb15fa9eed3ef3e9de4488be1681d53ff4

* Thu Oct 29 2020 Jonathan Martinez Montes <jonathan.martinez.montes@intel.com> 1.1.1-6
- Restore obj_ctl utility

* Wed Oct 28 2020 Brian J. Murrell <brian.murrell@intel.com> - 1.1.1-5
- Use %%autosetup
- Only use systemd_requires if it exists
- Obsoletes: cart now that it's included in daos

* Sat Oct 24 2020 Maureen Jean <maureen.jean@intel.com> 1.1.1-4
- Add daos.conf to the daos package to resolve the path to libbio.so

* Tue Oct 13 2020 Jonathan Martinez Montes <jonathan.martinez.montes@intel.com> 1.1.1-3
- Remove obj_ctl from Tests RPM package
- Add libdts.so shared library that is used by daos_perf, daos_racer and
  the daos utility.

* Tue Oct 13 2020 Amanda Justiniano <amanda.justiniano-pagn@intel.com> 1.1.1-3
- Add lbzip2 requirement to the daos-tests package

* Tue Oct 13 2020 Michael MacDonald <mjmac.macdonald@intel.com> 1.1.1-2
- Create unprivileged user for daos_agent

* Mon Oct 12 2020 Johann Lombardi <johann.lombardi@intel.com> 1.1.1-1
- Version bump up to 1.1.1

* Sat Oct 03 2020 Michael MacDonald <mjmac.macdonald@intel.com> 1.1.0-34
- Add go-race to BuildRequires on OpenSUSE Leap

* Wed Sep 16 2020 Alexander Oganezov <alexander.a.oganezov@intel.com> 1.1.0-33
- Update OFI to v1.11.0

* Mon Aug 17 2020 Michael MacDonald <mjmac.macdonald@intel.com> 1.1.0-32
- Install completion script in /etc/bash_completion.d

* Wed Aug 05 2020 Brian J. Murrell <brian.murrell@intel.com> - 1.1.0-31
- Change fuse requirement to fuse3
- Use Lmod for MPI module loading
- Remove unneeded (and un-distro gated) Requires: json-c

* Wed Jul 29 2020 Jonathan Martinez Montes <jonathan.martinez.montes@intel.com> - 1.1.0-30
- Add the daos_storage_estimator.py tool. It merges the functionality of the
  former tools vos_size, vos_size.py, vos_size_dfs_sample.py and parse_csv.py.

* Wed Jul 29 2020 Jeffrey V Olivier <jeffrey.v.olivier@intel.com> - 1.1.0-29
- Revert prior changes from version 28

* Mon Jul 13 2020 Brian J. Murrell <brian.murrell@intel.com> - 1.1.0-28
- Change fuse requirement to fuse3
- Use Lmod for MPI module loading

* Tue Jul 7 2020 Alexander A Oganezov <alexander.a.oganezov@intel.com> - 1.1.0-27
- Update to mercury release 2.0.0~rc1-1

* Sun Jun 28 2020 Jonathan Martinez Montes <jonathan.martinez.montes@intel.com> - 1.1.0-26
- Add the vos_size_dfs_sample.py tool. It is used to generate dynamically
  the vos_dfs_sample.yaml file using the real DFS super block data.

* Tue Jun 23 2020 Jeff Olivier <jeffrey.v.olivier@intel.com> - 1.1.0-25
- Add -no-rpath option and use it for rpm build rather than modifying
  SCons files in place

* Tue Jun 16 2020 Jeff Olivier <jeffrey.v.olivier@intel.com> - 1.1.0-24
- Modify RPATH removal snippet to replace line with pass as some lines
  can't be removed without breaking the code

* Fri Jun 05 2020 Ryon Jensen <ryon.jensen@intel.com> - 1.1.0-23
- Add libisa-l_crypto dependency

* Fri Jun 05 2020 Tom Nabarro <tom.nabarro@intel.com> - 1.1.0-22
- Change server systemd run-as user to daos_server in unit file

* Thu Jun 04 2020 Hua Kuang <hua.kuang@intel.com> - 1.1.0-21
- Remove dmg_old from DAOS RPM package

* Thu May 28 2020 Tom Nabarro <tom.nabarro@intel.com> - 1.1.0-20
- Create daos group to run as in systemd unit file

* Tue May 26 2020 Brian J. Murrell <brian.murrell@intel.com> - 1.1.0-19
- Enable parallel building with _smp_mflags

* Fri May 15 2020 Kenneth Cain <kenneth.c.cain@intel.com> - 1.1.0-18
- Require raft-devel >= 0.6.0 that adds new API raft_election_start()

* Thu May 14 2020 Brian J. Murrell <brian.murrell@intel.com> - 1.1.0-17
- Add cart-devel's Requires to daos-devel as they were forgotten
  during the cart merge

* Thu May 14 2020 Brian J. Murrell <brian.murrell@intel.com> - 1.1.0-16
- Fix fuse3-libs -> libfuse3 for SLES/Leap 15

* Thu Apr 30 2020 Brian J. Murrell <brian.murrell@intel.com> - 1.1.0-15
- Use new properly pre-release tagged mercury RPM

* Thu Apr 30 2020 Brian J. Murrell <brian.murrell@intel.com> - 1.1.0-14
- Move fuse dependencies to the client subpackage

* Mon Apr 27 2020 Michael MacDonald <mjmac.macdonald@intel.com> 1.1.0-13
- Rename /etc/daos.yml -> /etc/daos_control.yml

* Thu Apr 16 2020 Brian J. Murrell <brian.murrell@intel.com> - 1.1.0-12
- Use distro fuse

* Fri Apr 10 2020 Alexander Oganezov <alexander.a.oganezov@intel.com> - 1.1.0-11
- Update to mercury 4871023 to pick na_ofi.c race condition fix for
  "No route to host" errors.

* Sun Apr 05 2020 Brian J. Murrell <brian.murrell@intel.com> - 1.1.0-10
- Clean up spdk dependencies

* Mon Mar 30 2020 Tom Nabarro <tom.nabarro@intel.com> - 1.1.0-9
- Set version of spdk to < v21, > v19

* Fri Mar 27 2020 David Quigley <david.quigley@intel.com> - 1.1.0-8
- add daos and dmg man pages to the daos-client files list

* Thu Mar 26 2020 Michael MacDonald <mjmac.macdonald@intel.com> 1.1.0-7
- Add systemd scriptlets for managing daos_server/daos_agent services

* Thu Mar 26 2020 Alexander Oganeozv <alexander.a.oganezov@intel.com> - 1.1.0-6
- Update ofi to 62f6c937601776dac8a1f97c8bb1b1a6acfbc3c0

* Tue Mar 24 2020 Jeffrey V. Olivier <jeffrey.v.olivier@intel.com> - 1.1.0-5
- Remove cart as an external dependence

* Mon Mar 23 2020 Jeffrey V. Olivier <jeffrey.v.olivier@intel.com> - 1.1.0-4
- Remove scons_local as dependency

* Tue Mar 03 2020 Brian J. Murrell <brian.murrell@intel.com> - 1.1.0-3
- Bump up go minimum version to 1.12

* Thu Feb 20 2020 Brian J. Murrell <brian.murrell@intel.com> - 1.1.0-2
- daos-server requires daos-client (same version)

* Fri Feb 14 2020 Brian J. Murrell <brian.murrell@intel.com> - 1.1.0-1
- Version bump up to 1.1.0

* Wed Feb 12 2020 Brian J. Murrell <brian.murrell@intel.com> - 0.9.0-2
- Remove undefine _missing_build_ids_terminate_build

* Thu Feb 06 2020 Johann Lombardi <johann.lombardi@intel.com> - 0.9.0-1
- Version bump up to 0.9.0

* Sat Jan 18 2020 Jeff Olivier <jeffrey.v.olivier@intel.com> - 0.8.0-3
- Fixing a few warnings in the RPM spec file

* Fri Dec 27 2019 Jeff Olivier <jeffrey.v.olivier@intel.com> - 0.8.0-2
- Remove openmpi, pmix, and hwloc builds, use hwloc and openmpi packages

* Tue Dec 17 2019 Johann Lombardi <johann.lombardi@intel.com> - 0.8.0-1
- Version bump up to 0.8.0

* Thu Dec 05 2019 Johann Lombardi <johann.lombardi@intel.com> - 0.7.0-1
- Version bump up to 0.7.0

* Tue Nov 19 2019 Tom Nabarro <tom.nabarro@intel.com> 0.6.0-15
- Temporarily unconstrain max. version of spdk

* Wed Nov 06 2019 Brian J. Murrell <brian.murrell@intel.com> 0.6.0-14
- Constrain max. version of spdk

* Wed Nov 06 2019 Brian J. Murrell <brian.murrell@intel.com> 0.6.0-13
- Use new cart with R: mercury to < 1.0.1-20 due to incompatibility

* Wed Nov 06 2019 Michael MacDonald <mjmac.macdonald@intel.com> 0.6.0-12
- Add daos_admin privileged helper for daos_server

* Fri Oct 25 2019 Brian J. Murrell <brian.murrell@intel.com> 0.6.0-11
- Handle differences in Leap 15 Python packaging

* Wed Oct 23 2019 Brian J. Murrell <brian.murrell@intel.com> 0.6.0-9
- Update BR: libisal-devel for Leap

* Mon Oct 07 2019 Brian J. Murrell <brian.murrell@intel.com> 0.6.0-8
- Use BR: cart-devel-%%{cart_sha1} if available
- Remove cart's BRs as it's -devel Requires them now

* Tue Oct 01 2019 Brian J. Murrell <brian.murrell@intel.com> 0.6.0-7
- Constrain cart BR to <= 1.0.0

* Sat Sep 21 2019 Brian J. Murrell <brian.murrell@intel.com>
- Remove Requires: {argobots, cart}
  - autodependencies should take care of these

* Thu Sep 19 2019 Jeff Olivier <jeffrey.v.olivier@intel.com>
- Add valgrind-devel requirement for argobots change

* Tue Sep 10 2019 Tom Nabarro <tom.nabarro@intel.com>
- Add requires ndctl as runtime dep for control plane.

* Thu Aug 15 2019 David Quigley <david.quigley@intel.com>
- Add systemd unit files to packaging.

* Thu Jul 25 2019 Brian J. Murrell <brian.murrell@intel.com>
- Add git hash and commit count to release

* Thu Jul 18 2019 David Quigley <david.quigley@intel.com>
- Add certificate generation files to packaging.

* Tue Jul 09 2019 Johann Lombardi <johann.lombardi@intel.com>
- Version bump up to 0.6.0

* Fri Jun 21 2019 David Quigley <dquigley@intel.com>
- Add daos_agent.yml to the list of packaged files

* Thu Jun 13 2019 Brian J. Murrell <brian.murrell@intel.com>
- move obj_ctl daos_gen_io_conf daos_run_io_conf to
  daos-tests sub-package
- daos-server needs spdk-tools

* Fri May 31 2019 Ken Cain <kenneth.c.cain@intel.com>
- Add new daos utility binary

* Wed May 29 2019 Brian J. Murrell <brian.murrell@intel.com>
- Version bump up to 0.5.0
- Add Requires: libpsm_infinipath1 for SLES 12.3

* Tue May 07 2019 Brian J. Murrell <brian.murrell@intel.com>
- Move some files around among the sub-packages

* Mon May 06 2019 Brian J. Murrell <brian.murrell@intel.com>
- Only BR fio
  - fio-{devel,src} is not needed

* Wed Apr 03 2019 Brian J. Murrell <brian.murrell@intel.com>
- initial package<|MERGE_RESOLUTION|>--- conflicted
+++ resolved
@@ -23,11 +23,7 @@
 
 Name:          daos
 Version:       2.7.101
-<<<<<<< HEAD
-Release:       7%{?relval}%{?dist}
-=======
-Release:       8%{?relval}%{?dist}
->>>>>>> 3979ff34
+Release:       9%{?relval}%{?dist}
 Summary:       DAOS Storage Engine
 
 License:       BSD-2-Clause-Patent
@@ -643,16 +639,14 @@
 # No files in a shim package
 
 %changelog
-<<<<<<< HEAD
-* Wed Mar 19 2025 Samirkumar Raval <samirkumar.raval@hpe.com> 2.7.101-7
+* Thu Apr 3 2025 Samirkumar Raval <samirkumar.raval@hpe.com> 2.7.101-9
 - Changing the default log location to /var/log/daos from /tmp
-=======
+
 * Fri Mar 21 2025  Cedric Koch-Hofer <cedric.koch-hofer@intel.com> 2.7.101-8
 - Add support of the libasan
 
 * Tue Mar 18 2025 Jeff Olivier  <jeffolivier@google.com> 2.7.101-7
 - Remove raft as external dependency
->>>>>>> 3979ff34
 
 * Mon Mar 10 2025 Jeff Olivier <jeffolivie@google.com> 2.7.101-6
 - Remove server from Ubuntu packaging and fix client only build
