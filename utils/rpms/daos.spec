%define daoshome %{_exec_prefix}/lib/%{name}
%define server_svc_name daos_server.service
%define agent_svc_name daos_agent.service
%define sysctl_script_name 10-daos_server.conf

%global mercury_version 2.3.1-1%{?dist}
%global libfabric_version 1.15.1-1
%global __python %{__python3}

%if (0%{?rhel} >= 8)
# https://bugzilla.redhat.com/show_bug.cgi?id=1955184
%define _use_internal_dependency_generator 0
%define __find_requires %{SOURCE1}
%endif

Name:          daos
Version:       2.5.101
Release:       1%{?relval}%{?dist}
Summary:       DAOS Storage Engine

License:       BSD-2-Clause-Patent
URL:           https://github.com/daos-stack/daos
Source0:       %{name}-%{version}.tar.gz
Source1:       bz-1955184_find-requires
%if (0%{?rhel} >= 8)
BuildRequires: python3-scons >= 2.4
%else
BuildRequires: scons >= 2.4
%endif
BuildRequires: libfabric-devel >= %{libfabric_version}
BuildRequires: mercury-devel >= %{mercury_version}
BuildRequires: gcc-c++
%if (0%{?rhel} >= 8)
%global openmpi openmpi
%else
%global openmpi openmpi3
%endif
BuildRequires: %{openmpi}-devel
BuildRequires: hwloc-devel
%if ("%{?compiler_args}" == "COMPILER=covc")
BuildRequires: bullseye
%endif
%if (0%{?rhel} >= 8)
BuildRequires: argobots-devel >= 1.1
BuildRequires: json-c-devel
BuildRequires: boost-python3-devel
%else
BuildRequires: libabt-devel >= 1.0rc1
BuildRequires: libjson-c-devel
BuildRequires: boost-devel
%endif
BuildRequires: libpmemobj-devel >= 2.0.0
%if (0%{?rhel} >= 8)
BuildRequires: fuse3-devel >= 3
%else
BuildRequires: fuse3-devel >= 3.4.2
%endif
%if (0%{?suse_version} >= 1500)
BuildRequires: go-race
BuildRequires: libprotobuf-c-devel
BuildRequires: liblz4-devel
BuildRequires: libcapstone-devel
%else
BuildRequires: protobuf-c-devel
BuildRequires: lz4-devel
BuildRequires: capstone-devel
%endif
BuildRequires: spdk-devel >= 22.01.2
%if (0%{?rhel} >= 8)
BuildRequires: isa-l-devel
BuildRequires: libisa-l_crypto-devel
%else
BuildRequires: libisal-devel
BuildRequires: libisal_crypto-devel
%endif
BuildRequires: daos-raft-devel = 0.11.0-1.416.g12dbc15%{?dist}
BuildRequires: openssl-devel
BuildRequires: libevent-devel
BuildRequires: libyaml-devel
BuildRequires: libcmocka-devel
BuildRequires: valgrind-devel
BuildRequires: systemd
BuildRequires: go >= 1.17
%if (0%{?rhel} >= 8)
BuildRequires: numactl-devel
BuildRequires: CUnit-devel
# needed to retrieve PMM region info through control-plane
BuildRequires: libipmctl-devel
%if (0%{?rhel} >= 9)
BuildRequires: python-devel
%else
BuildRequires: python36-devel
%endif
BuildRequires: python3-distro
BuildRequires: Lmod
%else
%if (0%{?suse_version} >= 1315)
# see src/client/dfs/SConscript for why we need /etc/os-release
# that code should be rewritten to use the python libraries provided for
# os detection
BuildRequires: distribution-release
BuildRequires: libnuma-devel
BuildRequires: cunit-devel
BuildRequires: ipmctl-devel
BuildRequires: python3-devel
BuildRequires: python3-distro
BuildRequires: python-rpm-macros
BuildRequires: lua-lmod
BuildRequires: systemd-rpm-macros
%endif
%endif
BuildRequires: libuuid-devel

%if (0%{?suse_version} > 0)
BuildRequires: libucp-devel
BuildRequires: libucs-devel
BuildRequires: libuct-devel
%else
BuildRequires: ucx-devel
%endif

Requires: openssl
# This should only be temporary until we can get a stable upstream release
# of mercury, at which time the autoprov shared library version should
# suffice
Requires: mercury >= %{mercury_version}


%description
The Distributed Asynchronous Object Storage (DAOS) is an open-source
software-defined object store designed from the ground up for
massively distributed Non Volatile Memory (NVM). DAOS takes advantage
of next generation NVM technology like Storage Class Memory (SCM) and
NVM express (NVMe) while presenting a key-value storage interface and
providing features such as transactional non-blocking I/O, advanced
data protection with self healing on top of commodity hardware, end-
to-end data integrity, fine grained data control and elastic storage
to optimize performance and cost.

%package server
Summary: The DAOS server
Requires: %{name}%{?_isa} = %{version}-%{release}
Requires: spdk-tools >= 22.01.2
Requires: ndctl
# needed to set PMem configuration goals in BIOS through control-plane
%if (0%{?suse_version} >= 1500)
Requires: ipmctl >= 03.00.00.0423
Requires: libpmemobj1 >= 2.0.0-1.suse1500
Requires: libfabric1 >= %{libfabric_version}
%else
Requires: ipmctl >= 03.00.00.0468
Requires: libpmemobj >= 2.0.0-1%{?dist}
%endif
Requires: libfabric >= %{libfabric_version}
Requires: mercury >= %{mercury_version}
Requires(post): /sbin/ldconfig
Requires(postun): /sbin/ldconfig
Requires: numactl
%{?systemd_requires}

%description server
This is the package needed to run a DAOS server

%package admin
Summary: DAOS admin tools
Requires: %{name}%{?_isa} = %{version}-%{release}

%description admin
This package contains DAOS administrative tools (e.g. dmg).

%package client
Summary: The DAOS client
Requires: %{name}%{?_isa} = %{version}-%{release}
Requires: mercury >= %{mercury_version}
Requires: libfabric >= %{libfabric_version}
%if (0%{?suse_version} >= 1500)
Requires: libfabric1 >= %{libfabric_version}
Requires: libfuse3-3 >= 3.4.2
%endif
Requires: /usr/bin/fusermount3
%{?systemd_requires}

%description client
This is the package needed to run a DAOS client

%package tests
Summary: The entire DAOS test suite
Requires: %{name}-client-tests%{?_isa} = %{version}-%{release}
BuildArch: noarch

%description tests
This is the package is a metapackage to install all of the test packages

%package tests-internal
Summary: The entire internal DAOS test suite
Requires: %{name}-tests = %{version}-%{release}
Requires: %{name}-client-tests-openmpi%{?_isa} = %{version}-%{release}
Requires: %{name}-client-tests-mpich = %{version}-%{release}
Requires: %{name}-serialize%{?_isa} = %{version}-%{release}
BuildArch: noarch

%description tests-internal
This is the package is a metapackage to install all of the internal test
packages

%package client-tests
Summary: The DAOS test suite
Requires: %{name}-client%{?_isa} = %{version}-%{release}
Requires: %{name}-admin%{?_isa} = %{version}-%{release}
Requires: %{name}-devel%{?_isa} = %{version}-%{release}
Requires: protobuf-c-devel
Requires: fio
Requires: git
Requires: dbench
Requires: lbzip2
Requires: attr
Requires: ior
Requires: go >= 1.18
%if (0%{?suse_version} >= 1315)
Requires: lua-lmod
Requires: libcapstone-devel
%else
Requires: Lmod
Requires: capstone-devel
%endif
%if (0%{?rhel} >= 8)
Requires: fuse3-devel >= 3
%else
Requires: fuse3-devel >= 3.4.2
%endif

%description client-tests
This is the package needed to run the DAOS test suite (client tests)

%package client-tests-openmpi
Summary: The DAOS client test suite - tools which need openmpi
Requires: %{name}-client-tests%{?_isa} = %{version}-%{release}
Requires: hdf5-%{openmpi}-tests
Requires: hdf5-vol-daos-%{openmpi}-tests
Requires: MACSio-%{openmpi}
Requires: simul-%{openmpi}

%description client-tests-openmpi
This is the package needed to run the DAOS client test suite openmpi tools

%package client-tests-mpich
Summary: The DAOS client test suite - tools which need mpich
BuildArch: noarch
Requires: %{name}-client-tests%{?_isa} = %{version}-%{release}
Requires: mpifileutils-mpich
Requires: testmpio
Requires: mpich
Requires: ior
Requires: hdf5-mpich-tests
Requires: hdf5-vol-daos-mpich-tests
Requires: MACSio-mpich
Requires: simul-mpich
Requires: romio-tests
Requires: python3-mpi4py-tests

%description client-tests-mpich
This is the package needed to run the DAOS client test suite mpich tools

%package server-tests
Summary: The DAOS server test suite (server tests)
Requires: %{name}-server%{?_isa} = %{version}-%{release}
Requires: %{name}-admin%{?_isa} = %{version}-%{release}

%description server-tests
This is the package needed to run the DAOS server test suite (server tests)

%package devel
Summary: The DAOS development libraries and headers
Requires: %{name}-client%{?_isa} = %{version}-%{release}
Requires: libuuid-devel

%description devel
This is the package needed to build software with the DAOS library.

%package firmware
Summary: The DAOS firmware management helper
Requires: %{name}-server%{?_isa} = %{version}-%{release}

%description firmware
This is the package needed to manage server storage firmware on DAOS servers.

%package serialize
Summary: DAOS serialization library that uses HDF5
BuildRequires: hdf5-devel
Requires: hdf5

%description serialize
This is the package needed to use the DAOS serialization and deserialization
tools, as well as the preserve option for the filesystem copy tool.

%package mofed-shim
Summary: A shim to bridge MOFED's openmpi to distribution dependency tags
Provides: libmpi.so.40()(64bit)(openmpi-x86_64)
Requires: libmpi.so.40()(64bit)
Provides: libmpi_cxx.so.40()(64bit)(openmpi-x86_64)
Provides: libmpi_cxx.so.40()(64bit)
BuildArch: noarch

%description mofed-shim
This is the package that bridges the difference between the MOFED openmpi
"Provides" and distribution-openmpi consumers "Requires".

%if (0%{?suse_version} > 0)
%global __debug_package 1
%global _debuginfo_subpackages 1
%debug_package
%endif

%prep
%autosetup

%build

%define conf_dir %{_sysconfdir}/daos
%if (0%{?rhel} == 8)
%define scons_exe scons-3
%else
%define scons_exe scons
%endif
%{scons_exe} %{?_smp_mflags} \
      --config=force         \
      --no-rpath             \
      USE_INSTALLED=all      \
      FIRMWARE_MGMT=yes      \
      CONF_DIR=%{conf_dir}   \
     %{?scons_args}          \
     %{?compiler_args}

%if ("%{?compiler_args}" == "COMPILER=covc")
mv test.cov{,-build}
%endif

%install
%{scons_exe} %{?_smp_mflags}          \
      --config=force                  \
      --no-rpath                      \
      --install-sandbox=%{buildroot}  \
      %{buildroot}%{_prefix}          \
      %{buildroot}%{conf_dir}         \
      USE_INSTALLED=all               \
      FIRMWARE_MGMT=yes               \
      CONF_DIR=%{conf_dir}            \
      PREFIX=%{_prefix}               \
      %{?scons_args}                  \
      %{?compiler_args}

%if ("%{?compiler_args}" == "COMPILER=covc")
mv test.cov-build %{buildroot}/%{daoshome}/TESTING/ftest/test.cov
%endif
mkdir -p %{buildroot}/%{_sysconfdir}/ld.so.conf.d/
echo "%{_libdir}/daos_srv" > %{buildroot}/%{_sysconfdir}/ld.so.conf.d/daos.conf
mkdir -p %{buildroot}/%{_sysctldir}
install -m 644 utils/rpms/%{sysctl_script_name} %{buildroot}/%{_sysctldir}
mkdir -p %{buildroot}/%{_unitdir}
install -m 644 utils/systemd/%{server_svc_name} %{buildroot}/%{_unitdir}
install -m 644 utils/systemd/%{agent_svc_name} %{buildroot}/%{_unitdir}
mkdir -p %{buildroot}/%{conf_dir}/certs/clients
mv %{buildroot}/%{conf_dir}/bash_completion.d %{buildroot}/%{_sysconfdir}
# fixup env-script-interpreters
sed -i -e '1s/env //' %{buildroot}{%{daoshome}/TESTING/ftest/{cart/cart_logtest,config_file_gen,launch,slurm_setup,tags,verify_perms}.py,%{_bindir}/daos_storage_estimator.py}

# shouldn't have source files in a non-devel RPM
rm -f %{buildroot}%{daoshome}/TESTING/ftest/cart/{test_linkage.cpp,utest_{hlc,portnumber,protocol,swim}.c,wrap_cmocka.h}

%pre server
getent group daos_metrics >/dev/null || groupadd -r daos_metrics
getent group daos_server >/dev/null || groupadd -r daos_server
getent group daos_daemons >/dev/null || groupadd -r daos_daemons
getent passwd daos_server >/dev/null || useradd -s /sbin/nologin -r -g daos_server -G daos_metrics,daos_daemons daos_server

%post server
%{?run_ldconfig}
%systemd_post %{server_svc_name}
%sysctl_apply %{sysctl_script_name}

%preun server
%systemd_preun %{server_svc_name}

# all of these macros are empty on EL so keep rpmlint happy
%if (0%{?suse_version} > 0)
%postun server
%{?run_ldconfig}
%systemd_postun %{server_svc_name}
%endif

%pre client
getent group daos_agent >/dev/null || groupadd -r daos_agent
getent group daos_daemons >/dev/null || groupadd -r daos_daemons
getent passwd daos_agent >/dev/null || useradd -s /sbin/nologin -r -g daos_agent -G daos_daemons daos_agent

%post client
%systemd_post %{agent_svc_name}

%preun client
%systemd_preun %{agent_svc_name}

%if (0%{?suse_version} > 0)
%postun client
%systemd_postun %{agent_svc_name}
%endif

%files
%defattr(-, root, root, -)
%doc README.md
%dir %attr(0755,root,root) %{conf_dir}/certs
%config(noreplace) %{conf_dir}/memcheck-cart.supp
%dir %{conf_dir}
%dir %{_sysconfdir}/bash_completion.d
%{_sysconfdir}/bash_completion.d/daos.bash
# Certificate generation files
%dir %{_libdir}/%{name}
%{_libdir}/%{name}/certgen/
%{_libdir}/%{name}/VERSION
%{_libdir}/libcart.so.*
%{_libdir}/libgurt.so.*
%{_libdir}/libdaos_common.so

%files server
%doc README.md
%config(noreplace) %attr(0644,root,root) %{conf_dir}/daos_server.yml
%dir %attr(0700,daos_server,daos_server) %{conf_dir}/certs/clients
# set daos_server_helper to be setuid root in order to perform privileged tasks
%attr(4750,root,daos_server) %{_bindir}/daos_server_helper
# set daos_server to be setgid daos_server in order to invoke daos_server_helper
# and/or daos_firmware_helper
%attr(2755,root,daos_server) %{_bindir}/daos_server
%{_bindir}/daos_engine
%{_bindir}/daos_metrics
%{_sysconfdir}/ld.so.conf.d/daos.conf
%dir %{_libdir}/daos_srv
%{_libdir}/daos_srv/libcont.so
%{_libdir}/daos_srv/libdtx.so
%{_libdir}/daos_srv/libmgmt.so
%{_libdir}/daos_srv/libobj.so
%{_libdir}/daos_srv/libpool.so
%{_libdir}/daos_srv/librdb.so
%{_libdir}/daos_srv/librdbt.so
%{_libdir}/daos_srv/librebuild.so
%{_libdir}/daos_srv/librsvc.so
%{_libdir}/daos_srv/libsecurity.so
%{_libdir}/daos_srv/libvos_srv.so
%{_libdir}/daos_srv/libvos_size.so
%{_libdir}/daos_srv/libvos.so
%{_libdir}/daos_srv/libbio.so
%{_libdir}/daos_srv/libplacement.so
%{_libdir}/daos_srv/libpipeline.so
%{_libdir}/libdaos_common_pmem.so
%config(noreplace) %{conf_dir}/vos_size_input.yaml
%{_bindir}/daos_storage_estimator.py
%{python3_sitearch}/storage_estimator/*.py
%dir %{python3_sitearch}/storage_estimator
%if (0%{?rhel} >= 8)
%dir %{python3_sitearch}/storage_estimator/__pycache__
%{python3_sitearch}/storage_estimator/__pycache__/*.pyc
%endif
%{_datarootdir}/%{name}
%exclude %{_datarootdir}/%{name}/ioil-ld-opts
%{_unitdir}/%{server_svc_name}
%{_sysctldir}/%{sysctl_script_name}

%files admin
%doc README.md
%{_bindir}/dmg
%{_mandir}/man8/dmg.8*
%config(noreplace) %{conf_dir}/daos_control.yml

%files client
%doc README.md
%{_libdir}/libdaos.so.*
%{_bindir}/cart_ctl
%{_bindir}/self_test
%{_bindir}/daos_agent
%{_bindir}/dfuse
%{_bindir}/daos
%{_libdir}/libdaos_cmd_hdlrs.so
%{_libdir}/libdfs.so
%{_libdir}/libds3.so
%{_libdir}/%{name}/API_VERSION
%{_libdir}/libduns.so
%{_libdir}/libdfuse.so
%{_libdir}/libioil.so
%{_libdir}/libpil4dfs.so
%dir %{python3_sitearch}/pydaos
%{python3_sitearch}/pydaos/*.py
%dir %{python3_sitearch}/pydaos/raw
%{python3_sitearch}/pydaos/raw/*.py
%if (0%{?rhel} >= 8)
%dir %{python3_sitearch}/pydaos/__pycache__
%{python3_sitearch}/pydaos/__pycache__/*.pyc
%dir %{python3_sitearch}/pydaos/raw/__pycache__
%{python3_sitearch}/pydaos/raw/__pycache__/*.pyc
%endif
%{python3_sitearch}/pydaos/pydaos_shim.so
%{_datarootdir}/%{name}/ioil-ld-opts
%config(noreplace) %{conf_dir}/daos_agent.yml
%{_unitdir}/%{agent_svc_name}
%{_mandir}/man8/daos.8*

%files client-tests
%doc README.md
%dir %{daoshome}
%{daoshome}/TESTING
%exclude %{daoshome}/TESTING/ftest/avocado_tests.yaml
%{_bindir}/hello_drpc
%{_libdir}/libdaos_tests.so
%{_bindir}/acl_dump_test
%{_bindir}/agent_tests
%{_bindir}/drpc_engine_test
%{_bindir}/drpc_test
%{_bindir}/dfuse_test
%{_bindir}/eq_tests
%{_bindir}/job_tests
%{_bindir}/security_test
%config(noreplace) %{conf_dir}/fault-inject-cart.yaml
%{_bindir}/fault_status
%{_bindir}/crt_launch
%{_bindir}/daos_perf
%{_bindir}/daos_racer
%{_bindir}/daos_test
%{_bindir}/daos_debug_set_params
%{_bindir}/dfs_test
%{_bindir}/jobtest
%{_bindir}/daos_gen_io_conf
%{_bindir}/daos_run_io_conf
%{_libdir}/libdpar.so

%files client-tests-openmpi
%doc README.md
%{_libdir}/libdpar_mpi.so

%files client-tests-mpich
%doc README.md

%files server-tests
%doc README.md
%{_bindir}/evt_ctl
%{_bindir}/jump_pl_map
%{_bindir}/pl_bench
%{_bindir}/rdbt
%{_bindir}/ring_pl_map
%{_bindir}/smd_ut
%{_bindir}/bio_ut
%{_bindir}/vea_ut
%{_bindir}/vos_tests
%{_bindir}/vea_stress
%{_bindir}/obj_ctl
%{_bindir}/vos_perf

%files devel
%doc README.md
%{_includedir}/*
%{_libdir}/libdaos.so
%{_libdir}/libgurt.so
%{_libdir}/libcart.so
%{_libdir}/*.a
%{daoshome}/python

%files firmware
%doc README.md
# set daos_firmware_helper to be setuid root in order to perform privileged tasks
%attr(4750,root,daos_server) %{_bindir}/daos_firmware_helper

%files serialize
%doc README.md
%{_libdir}/libdaos_serialize.so

%files tests
%doc README.md
# No files in a meta-package

%files tests-internal
%doc README.md
# No files in a meta-package

%files mofed-shim
%doc README.md
# No files in a shim package

%changelog
<<<<<<< HEAD
* Tue Mar 05 2024 Ashley M. Pittman <ashley.m.pittman@intel.com> 2.3.103-17
- Update pydaos install process
- Add a dependency from daos-client-tests to daos-devel
=======
* Fri Mar 15 2024 Phillip Henderson <phillip.henderson@intel.com> 2.5.101-1
- Bump version to 2.5.101
>>>>>>> 313fa74a

* Tue Feb 27 2024 Li Wei <wei.g.li@intel.com> 2.5.100-16
- Update raft to 0.11.0-1.416.g12dbc15

* Mon Feb 12 2024 Ryon Jensen <ryon.jensen@intel.com> 2.5.100-15
- Updated isa-l package name to match EPEL

* Tue Jan 09 2024 Brian J. Murrell <brian.murrell@intel.com> 2.5.100-14
- Move /etc/ld.so.conf.d/daos.conf to daos-server sub-package

* Wed Dec 06 2023 Brian J. Murrell <brian.murrell@intel.com> 2.5.100-13
- Update for EL 8.8 and Leap 15.5
- Update raft to 0.10.1-2.411.gefa15f4

* Fri Nov 17 2023 Tomasz Gromadzki <tomasz.gromadzki@intel.com> 2.5.100-12
- Update to PMDK 2.0.0
  * Remove libpmemblk from dependencies.
  * Start using BUILD_EXAMPLES=n and BUILD_BENCHMARKS=n instead of patches.
  * Stop using BUILD_RPMEM=n (removed) and NDCTL_DISABLE=y (invalid).
  * Point https://github.com/pmem/pmdk as the main PMDK reference source.
  NOTE: PMDK upgrade to 2.0.0 does not affect any API call used by DAOS.
        libpmemobj (and libpmem) API stays unchanged.

* Wed Nov 15 2023 Jerome Soumagne <jerome.soumagne@intel.com> 2.5.100-11
- Bump mercury min version to 2.3.1

* Fri Nov 03 2023 Phillip Henderson <phillip.henderson@intel.com> 2.5.100-10
- Move verify_perms.py location

* Wed Aug 23 2023 Brian J. Murrell <brian.murrell@intel.com> 2.5.100-9
- Update fuse3 requirement to R: /usr/bin/fusermount3 by path
  rather than by package name, for portability and future-proofing
- Adding fuse3-devel as a requirement for daos-client-tests subpackage

* Tue Aug 08 2023 Brian J. Murrell <brian.murrell@intel.com> 2.5.100-8
- Build on EL9
- Add a client-tests-mpich subpackage for mpich test dependencies.

* Fri Jul 07 2023 Brian J. Murrell <brian.murrell@intel.com> 2.5.100-7
- Fix golang daos-client-tests dependency to be go instead

* Thu Jun 29 2023 Michael MacDonald <mjmac.macdonald@intel.com> 2.5.100-6
- Install golang >= 1.18 as a daos-client-tests dependency

* Thu Jun 22 2023 Li Wei <wei.g.li@intel.com> 2.5.100-5
- Update raft to 0.10.1-1.408.g9524cdb

* Wed Jun 14 2023 Mohamad Chaarawi <mohamad.chaarawi@intel.com> - 2.5.100-4
- Add pipeline lib

* Wed Jun 14 2023 Wang Shilong <shilong.wang@intel.com> 2.5.100-3
- Remove lmdb-devel for MD on SSD

* Wed Jun 07 2023 Ryon Jensen <ryon.jensen@intel.com> 2.5.100-2
- Removed unnecessary test files

* Tue Jun 06 2023 Jeff Olivier <jeffrey.v.olivier@intel.com> 2.5.100-1
- Switch version to 2.5.100 for 2.6 test builds

* Mon Jun  5 2023 Jerome Soumagne <jerome.soumagne@intel.com> 2.3.107-7
- Remove libfabric pinning and allow for 1.18 builds

* Fri May 26 2023 Jeff Olivier <jeffrey.v.olivier@intel.com> 2.3.107-6
- Add lmdb-devel and bio_ut for MD on SSD

* Tue May 23 2023 Lei Huang <lei.huang@intel.com> 2.3.107-5
- Add libcapstone-devel to deps of client-tests package

* Tue May 16 2023 Lei Huang <lei.huang@intel.com> 2.3.107-4
- Add libcapstone as a new prerequisite package
- Add libpil4dfs.so in daos-client rpm

* Mon May 15 2023 Jerome Soumagne <jerome.soumagne@intel.com> 2.3.107-3
- Fix libfabric/libfabric1 dependency mismatch on SuSE

* Wed May 10 2023 Jerome Soumagne <jerome.soumagne@intel.com> 2.3.107-2
- Temporarily pin libfabric to < 1.18

* Fri May 5 2023 Johann Lombardi <johann.lombardi@intel.com> 2.3.107-1
- Bump version to 2.3.107

* Fri Mar 17 2023 Tom Nabarro <tom.nabarro@intel.com> 2.3.106-2
- Add numactl requires for server package

* Tue Mar 14 2023 Brian J. Murrell <brian.murrell@intel.com> 2.3.106-1
- Bump version to be higher than TB5

* Wed Feb 22 2023 Li Wei <wei.g.li@intel.com> 2.3.103-6
- Update raft to 0.9.2-1.403.g3d20556

* Tue Feb 21 2023 Michael MacDonald <mjmac.macdonald@intel.com> 2.3.103-5
- Bump min supported go version to 1.17

* Fri Feb 17 2023 Ashley M. Pittman <ashley.m.pittman@intel.com> 2.3.103-4
- Add protobuf-c-devel to deps of client-tests package

* Mon Feb 13 2023 Brian J. Murrell <brian.murrell@intel.com> 2.3.103-3
- Remove explicit R: protobuf-c and let the auto-dependency generator
  handle it

* Wed Feb 8 2023 Michael Hennecke <michael.hennecke@intel.com> 2.3.103-2
- Change ipmctl requirement from v2 to v3

* Fri Jan 27 2023 Phillip Henderson <phillip.henderson@intel.com> 2.3.103-1
- Bump version to 2.3.103

* Wed Jan 25 2023 Johann Lombardi <johann.lombardi@intel.com> 2.3.102-1
- Bump version to 2.3.102

* Tue Jan 24 2023 Phillip Henderson <phillip.henderson@intel.com> 2.3.101-7
- Fix daos-tests-internal requirement for daos-tests

* Fri Jan 6 2023 Brian J. Murrell <brian.murrell@intel.com> 2.3.101-6
- Don't need to O: cart any more
- Add %%doc to all packages
- _datadir -> _datarootdir
- Don't use PREFIX= with scons in %%build
- Fix up some hard-coded paths to use macros instead
- Use some guards to prevent creating empty scriptlets

* Tue Dec 06 2022 Joseph G. Moore <joseph.moore@intel.com> 2.3.101-5
- Update Mercury to 2.2.0-6

* Thu Dec 01 2022 Tom Nabarro <tom.nabarro@intel.com> 2.3.101-4
- Update SPDK dependency requirement to greater than or equal to 22.01.2.

* Tue Oct 18 2022 Brian J. Murrell <brian.murrell@intel.com> 2.3.101-3
- Set flag to build per-subpackage debuginfo packages for Leap 15

* Thu Oct 6 2022 Michael MacDonald <mjmac.macdonald@intel.com> 2.3.101-2
- Rename daos_admin -> daos_server_helper

* Tue Sep 20 2022 Johann Lombardi <johann.lombardi@intel.com> 2.3.101-1
- Bump version to 2.3.101

* Thu Sep 8 2022 Jeff Olivier <jeffrey.v.olivier@intel.com> 2.3.100-22
- Move io_conf files from bin to TESTING

* Tue Aug 16 2022 Jeff Olivier <jeffrey.v.olivier@intel.com> 2.3.100-21
- Update PMDK to 1.12.1~rc1 to fix DAOS-11151

* Thu Aug 11 2022 Wang Shilong <shilong.wang@intel.com> 2.3.100-20
- Add daos_debug_set_params to daos-client-tests rpm for fault injection test.

* Fri Aug 5 2022 Jerome Soumagne <jerome.soumagne@intel.com> 2.3.100-19
- Update to mercury 2.2.0

* Tue Jul 26 2022 Michael MacDonald <mjmac.macdonald@intel.com> 2.3.100-18
- Bump min supported go version to 1.16

* Mon Jul 18 2022 Jerome Soumagne <jerome.soumagne@intel.com> 2.3.100-17
- Remove now unused openpa dependency

* Fri Jul 15 2022 Jeff Olivier <jeffrey.v.olivier@intel.com> 2.3.100-16
- Add pool_scrubbing_tests to test package

* Wed Jul 13 2022 Tom Nabarro <tom.nabarro@intel.com> 2.3.100-15
- Update SPDK dependency requirement to greater than or equal to 22.01.1.

* Mon Jun 27 2022 Jerome Soumagne <jerome.soumagne@intel.com> 2.3.100-14
- Update to mercury 2.2.0rc6

* Fri Jun 17 2022 Jeff Olivier <jeffrey.v.olivier@intel.com> 2.3.100-13
- Remove libdts.so, replace with build time static

* Thu Jun 2 2022 Jeff Olivier <jeffrey.v.olivier@intel.com> 2.3.100-12
- Make ucx required for build on all platforms

* Wed Jun 1 2022 Michael MacDonald <mjmac.macdonald@intel.com> 2.3.100-11
- Move dmg to new daos-admin RPM

* Wed May 18 2022 Lei Huang <lei.huang@intel.com> 2.3.100-10
- Update to libfabric to v1.15.1-1 to include critical performance patches

* Tue May 17 2022 Phillip Henderson <phillip.henderson@intel.com> 2.3.100-9
- Remove doas-client-tests-openmpi dependency from daos-tests
- Add daos-tests-internal package

* Mon May  9 2022 Ashley Pittman <ashley.m.pittman@intel.com> 2.3.100-8
- Extend dfusedaosbuild test to run in different configurations.

* Fri May  6 2022 Ashley Pittman <ashley.m.pittman@intel.com> 2.3.100-7
- Add dfuse unit-test binary to call from ftest.

* Wed May  4 2022 Joseph Moore <joseph.moore@intel.com> 2.3.100-6
- Update to mercury 2.1.0.rc4-9 to enable non-unified mode in UCX

* Tue Apr 26 2022 Phillip Henderson <phillip.henderson@intel.com> 2.3.100-5
- Move daos_gen_io_conf and daos_run_io_conf to daos-client-tests

* Wed Apr 20 2022 Lei Huang <lei.huang@intel.com> 2.3.100-4
- Update to libfabric to v1.15.0rc3-1 to include critical performance patches

* Tue Apr 12 2022 Li Wei <wei.g.li@intel.com> 2.3.100-3
- Update raft to 0.9.1-1401.gc18bcb8 to fix uninitialized node IDs

* Wed Apr 6 2022 Jeff Olivier <jeffrey.v.olivier@intel.com> 2.3.100-2
- Remove direct MPI dependency from most of tests

* Wed Apr  6 2022 Johann Lombardi <johann.lombardi@intel.com> 2.3.100-1
- Switch version to 2.3.100 for 2.4 test builds

* Wed Apr  6 2022 Joseph Moore <joseph.moore@intel.com> 2.1.100-26
- Add build depends entries for UCX libraries.

* Sat Apr  2 2022 Joseph Moore <joseph.moore@intel.com> 2.1.100-25
- Update to mercury 2.1.0.rc4-8 to include UCX provider patch

* Fri Mar 11 2022 Alexander Oganezov <alexander.a.oganezov@intel.com> 2.1.100-24
- Update to mercury 2.1.0.rc4-6 to include CXI provider patch

* Wed Mar 02 2022 Michael Hennecke <michael.hennecke@intel.com> 2.1.100-23
- DAOS-6344: Create secondary group daos_daemons for daos_server and daos_agent

* Tue Feb 22 2022 Alexander Oganezov <alexander.a.oganezov@intel.com> 2.1.100-22
- Update mercury to include DAOS-9561 workaround

* Sun Feb 13 2022 Michael MacDonald <mjmac.macdonald@intel.com> 2.1.100-21
- Update go toolchain requirements

* Thu Feb 10 2022 Li Wei <wei.g.li@intel.com> 2.1.100-20
- Update raft to 0.9.0-1394.gc81505f to fix membership change bugs

* Wed Jan 19 2022 Michael MacDonald <mjmac.macdonald@intel.com> 2.1.100-19
- Move libdaos_common.so from daos-client to daos package

* Mon Jan 17 2022 Johann Lombardi <johann.lombardi@intel.com> 2.1.100-18
- Update libfabric to 1.14.0 GA and apply fix for DAOS-9376

* Thu Dec 23 2021 Alexander Oganezov <alexander.a.oganezov@intel.com> 2.1.100-17
- Update to v2.1.0-rc4-3 to pick fix for DAOS-9325 high cpu usage
- Change mercury pinning to be >= instead of strict =

* Thu Dec 16 2021 Brian J. Murrell <brian.murrell@intel.com> 2.1.100-16
- Add BR: python-rpm-macros for Leap 15 as python3-base dropped that
  as a R:

* Sat Dec 11 2021 Brian J. Murrell <brian.murrell@intel.com> 2.1.100-15
- Create a shim package to allow daos openmpi packages built with the
  distribution openmpi to install on MOFED systems

* Fri Dec 10 2021 Brian J. Murrell <brian.murrell@intel.com> 2.1.100-14
- Don't make daos-*-tests-openmi a dependency of anything
  - If they are wanted, they should be installed explicitly, due to
    potential conflicts with other MPI stacks

* Wed Dec 08 2021 Alexander Oganezov <alexander.a.oganezov@intel.com> 2.1.100-13
- Remove DAOS-9173 workaround from mercury. Apply DAOS-9173 to ofi

* Tue Dec 07 2021 Alexander Oganezov <alexander.a.oganezov@intel.com> 2.1.100-12
- Apply DAOS-9173 workaround to mercury

* Fri Dec 03 2021 Alexander Oganezov <alexander.a.oganezov@intel.com> 2.1.100-11
- Update mercury to v2.1.0rc4

* Thu Dec 02 2021 Danielle M. Sikich <danielle.sikich@intel.com> 2.1.100-10
- Fix name of daos serialize package

* Sun Nov 28 2021 Tom Nabarro <tom.nabarro@intel.com> 2.1.100-9
- Set rmem_{max,default} sysctl values on server package install to enable
  SPDK pci_event module to operate in unprivileged process (daos_engine).

* Wed Nov 24 2021 Brian J. Murrell <brian.murrell@intel.com> 2.1.100-8
- Remove invalid "%%else if" syntax
- Fix a few other rpmlint warnings

* Tue Nov 16 2021 Wang Shilong <shilong.wang@intel.com> 2.1.100-7
- Update for libdaos major version bump
- Fix version of libpemobj1 for SUSE

* Sat Nov 13 2021 Alexander Oganezov <alexander.a.oganezov@intel.com> 2.1.100-6
- Update OFI to v1.14.0rc3

* Tue Oct 26 2021 Brian J. Murrell <brian.murrell@intel.com> 2.1.100-5
- Create new daos-{client,server}tests-openmpi and daos-server-tests subpackages
- Rename daos-tests daos-client-tests and make daos-tests require all
  other test suites to maintain existing behavior

* Mon Oct 25 2021 Alexander Oganezov <alexander.a.oganezov@intel.com> 2.1.100-4
- Update mercury to v2.1.0rc2

* Wed Oct 20 2021 Jeff Olivier <jeffrey.v.olivier@intel.com> 2.1.100-3
- Explicitly require 1.11.0-3 of PMDK

* Wed Oct 13 2021 David Quigley <david.quigley@intel.com> 2.1.100-2
- Add defusedxml as a required dependency for the test package.

* Wed Oct 13 2021 Johann Lombardi <johann.lombardi@intel.com> 2.1.100-1
- Switch version to 2.1.100 for 2.2 test builds

* Tue Oct 12 2021 Johann Lombardi <johann.lombardi@intel.com> 1.3.106-1
- Version bump to 1.3.106 for 2.0 test build 6

* Fri Oct 8 2021 Alexander Oganezov <alexander.a.oganezov@intel.com> 1.13.105-4
- Update OFI to v1.13.2rc1

* Wed Sep 15 2021 Li Wei <wei.g.li@intel.com> 1.3.105-3
- Update raft to fix InstallSnapshot performance as well as to avoid some
  incorrect 0.8.0 RPMs

* Fri Sep 03 2021 Brian J. Murrell <brian.murrell@intel.com> 1.3.105-2
- Remove R: hwloc; RPM's auto-requires/provides will take care of this

* Tue Aug 24 2021 Jeff Olivier <jeffrey.v.olivier@intel.com> 1.3.105-1
- Version bump to 1.3.105 for 2.0 test build 5

* Mon Aug 09 2021 Yawei <yawei.niu@intel.com> 1.3.104-5
- Fix duplicates
- Add vos_perf

* Thu Aug 05 2021 Christopher Hoffman <christopherx.hoffman@intel.com> 1.3.104-4
- Update conditional statement to include checking for distributions to
  determine which unit files to use for daos-server and daos-agent

* Wed Aug 04 2021 Kris Jacque <kristin.jacque@intel.com> 1.3.104-3
- Move daos_metrics tool from tests package to server package

* Wed Aug 04 2021 Tom Nabarro <tom.nabarro@intel.com> 1.3.104-2
- Update to spdk 21.07 and (indirectly) dpdk 21.05

* Mon Aug 02 2021 Jeff Olivier <jeffrey.v.olivier@intel.com> 1.3.104-1
- Version bump to 1.3.104 for 2.0 test build 4

* Mon Jul 19 2021 Danielle M. Sikich <danielle.sikich@intel.com> 1.3.103-5
- Add DAOS serialization library that requires hdf5

* Wed Jul 14 2021 Li Wei <wei.g.li@intel.com> 1.3.103-4
- Update raft to fix slow leader re-elections

* Tue Jul 13 2021  Maureen Jean <maureen.jean@intel.com> 1.3.103-3
- Add python modules to python3.6 site-packages

* Mon Jul 12 2021 Alexander Oganezov <alexander.a.oganezov@intel.com> 1.3.103-2
- Update to mercury release v2.0.1

* Mon Jul 12 2021 Johann Lombardi <johann.lombardi@intel.com> 1.3.103-1
- Version bump to 1.3.103 for 2.0 test build 3

* Wed Jul 7 2021 Phillip Henderson <phillip.henderson@intel.com> 1.3.102-6
- Update daos-devel to always require the same version daos-client

* Wed Jun 30 2021 Tom Nabarro <tom.nabarro@intel.com> 1.3.102-5
- Update to spdk 21.04 and (indirectly) dpdk 21.05

* Fri Jun 25 2021 Brian J. Murrell <brian.murrell@intel.com> - 1.3.102-4
- Add libuuid-devel back as a requirement of daos-devel

* Wed Jun 23 2021 Li Wei <wei.g.li@intel.com> 1.3.102-3
- Update raft to pick up Pre-Vote

* Mon Jun 14 2021 Jeff Olivier <jeffrey.v.olivier@intel.com> 1.3.102-2
- Update to pmdk 1.11.0-rc1
- Remove dependence on libpmem since we use libpmemobj directly

* Fri Jun 11 2021 Johann Lombardi <johann.lombardi@intel.com> 1.3.102-1
- Version bump to 1.3.102 for 2.0 test build 2

* Wed Jun 02 2021 Johann Lombardi <johann.lombardi@intel.com> 1.3.101-3
- Remove libs from devel package

* Thu May 20 2021 Jeff Olivier <jeffrey.v.olivier@intel.com> 1.3.0-101-2
- Remove client libs from common package

* Wed May 19 2021 Johann Lombardi <johann.lombardi@intel.com> 1.3.101-1
- Version bump to 1.3.101 for 2.0 test build 1

* Fri May 07 2021 Brian J. Murrell <brian.murrell@intel.com> 1.3.0-16
- Enable debuginfo package building on SUSE platforms

* Thu May 06 2021 Brian J. Murrell <brian.murrell@intel.com> 1.3.0-15
- Update to build on EL8

* Wed May 05 2021 Brian J. Murrell <brian.murrell@intel.com> 1.3.0-14
- Package /etc/daos/certs in main/common package so that both server
  and client get it created

* Wed Apr 21 2021 Tom Nabarro <tom.nabarro@intel.com> - 1.3.0-13
- Relax ipmctl version requirement on leap15 as we have runtime checks

* Fri Apr 16 2021 Mohamad Chaarawi <mohamad.chaarawi@intel.com> - 1.3.0-12
- remove dfuse_hl

* Wed Apr 14 2021 Jeff Olivier <jeffrey.v.olivier@intel.com> - 1.3.0-11
- Remove storage_estimator and io_conf from client packages to remove
  any client side dependence on bio and vos (and and PMDK/SPDK)

* Mon Apr 12 2021 Dalton A. Bohning <daltonx.bohning@intel.com> - 1.3.0-10
- Add attr to the test dependencies

* Tue Apr 06 2021 Kris Jacque <kristin.jacque@intel.com> 1.3.0-9
- Add package for daos_firmware helper binary

* Fri Apr 02 2021 Jeff Olivier <jeffrey.v.olivier@intel.com> 1.3.0-8
- Remove unused readline-devel

* Thu Apr 01 2021 Brian J. Murrell <brian.murrell@intel.com> 1.3.0-7
- Update argobots to 1.1

* Tue Mar 30 2021 Maureen Jean <maureen.jean@intel.com> 1.3.0-6
- Change pydaos_shim_3 to pydaos_shim

* Mon Mar 29 2021 Brian J. Murrell <brian.murrell@intel.com> - 1.3.0-5
- Move libdts.so to the daos-tests subpackage

* Tue Mar 23 2021 Alexander Oganezov <alexander.a.oganezov@intel.com> 1.3.0-4
- Update libfabric to v1.12.0
- Disable grdcopy/gdrapi linkage in libfabric


* Thu Mar 18 2021 Maureen Jean <maureen.jean@intel.com> 1.3.0-3
- Update to python3

* Thu Feb 25 2021 Li Wei <wei.g.li@intel.com> 1.3.0-2
- Require raft-devel 0.7.3 that fixes an unstable leadership problem caused by
  removed replicas as well as some Coverity issues

* Wed Feb 24 2021 Brian J. Murrell <brian.murrell@intel.com> - 1.3.0-1
- Version bump up to 1.3.0

* Mon Feb 22 2021 Brian J. Murrell <brian.murrell@intel.com> 1.1.3-3
- Remove all *-devel Requires from daos-devel as none of those are
  actually necessary to build libdaos clients

* Tue Feb 16 2021 Alexander Oganezov <alexander.a.oganezov@intel.com> 1.1.3-2
- Update libfabric to v1.12.0rc1

* Wed Feb 10 2021 Johann Lombardi <johann.lombardi@intel.com> 1.1.3-1
- Version bump up to 1.1.3

* Tue Feb 9 2021 Vish Venkatesan <vishwanath.venkatesan@intel.com> 1.1.2.1-11
- Add new pmem specific version of DAOS common library

* Fri Feb 5 2021 Saurabh Tandan <saurabh.tandan@intel.com> 1.1.2.1-10
- Added dbench as requirement for test package.

* Wed Feb 3 2021 Hua Kuang <hua.kuang@intel.com> 1.1.2.1-9
- Changed License to BSD-2-Clause-Patent

* Wed Feb 03 2021 Brian J. Murrell <brian.murrell@intel.com> - 1.1.2-8
- Update minimum required libfabric to 1.11.1

* Thu Jan 28 2021 Phillip Henderson <phillip.henderson@intel.com> 1.1.2.1-7
- Change ownership and permissions for the /etc/daos/certs directory.

* Sat Jan 23 2021 Alexander Oganezov <alexander.a.oganezov@intel.com> 1.1.2.1-6
- Update to mercury v2.0.1rc1

* Fri Jan 22 2021 Michael MacDonald <mjmac.macdonald@intel.com> 1.1.2.1-5
- Install daos_metrics utility to %%{_bindir}

* Wed Jan 20 2021 Kenneth Cain <kenneth.c.cain@intel.com> 1.1.2.1-4
- Version update for API major version 1, libdaos.so.1 (1.0.0)

* Fri Jan 15 2021 Michael Hennecke <mhennecke@lenovo.com> 1.1.2.1-3
- Harmonize daos_server and daos_agent groups.

* Tue Dec 15 2020 Ashley Pittman <ashley.m.pittman@intel.com> 1.1.2.1-2
- Combine the two memcheck suppressions files.

* Wed Dec 09 2020 Johann Lombardi <johann.lombardi@intel.com> 1.1.2.1-1
- Version bump up to 1.1.2.1

* Fri Dec 04 2020 Li Wei <wei.g.li@intel.com> 1.1.2-3
- Require raft-devel 0.7.1 that fixes recent Coverity issues

* Wed Dec 02 2020 Maureen Jean <maureen.jean@intel.com> - 1.1.2-2
- define scons_args to be BUILD_TYPE=<release|dev>
- the scons default is BUILD_TYPE=release
- BUILD_TYPE=release will disable fault injection in build

* Tue Dec 01 2020 Brian J. Murrell <brian.murrell@intel.com> - 1.1.2-1
- Version bump up to 1.1.2

* Tue Nov 17 2020 Li Wei <wei.g.li@intel.com> 1.1.1-8
- Require raft-devel 0.7.0 that changes log indices and terms to 63-bit

* Wed Nov 11 2020 Tom Nabarro <tom.nabarro@intel.com> 1.1.1-7
- Add version validation for runtime daos_server ipmctl requirement to avoid
  potential corruption of PMMs when setting PMem goal, issue fixed in
  https://github.com/intel/ipmctl/commit/9e3898cb15fa9eed3ef3e9de4488be1681d53ff4

* Thu Oct 29 2020 Jonathan Martinez Montes <jonathan.martinez.montes@intel.com> 1.1.1-6
- Restore obj_ctl utility

* Wed Oct 28 2020 Brian J. Murrell <brian.murrell@intel.com> - 1.1.1-5
- Use %%autosetup
- Only use systemd_requires if it exists
- Obsoletes: cart now that it's included in daos

* Sat Oct 24 2020 Maureen Jean <maureen.jean@intel.com> 1.1.1-4
- Add daos.conf to the daos package to resolve the path to libbio.so

* Tue Oct 13 2020 Jonathan Martinez Montes <jonathan.martinez.montes@intel.com> 1.1.1-3
- Remove obj_ctl from Tests RPM package
- Add libdts.so shared library that is used by daos_perf, daos_racer and
  the daos utility.

* Tue Oct 13 2020 Amanda Justiniano <amanda.justiniano-pagn@intel.com> 1.1.1-3
- Add lbzip2 requirement to the daos-tests package

* Tue Oct 13 2020 Michael MacDonald <mjmac.macdonald@intel.com> 1.1.1-2
- Create unprivileged user for daos_agent

* Mon Oct 12 2020 Johann Lombardi <johann.lombardi@intel.com> 1.1.1-1
- Version bump up to 1.1.1

* Sat Oct 03 2020 Michael MacDonald <mjmac.macdonald@intel.com> 1.1.0-34
- Add go-race to BuildRequires on OpenSUSE Leap

* Wed Sep 16 2020 Alexander Oganezov <alexander.a.oganezov@intel.com> 1.1.0-33
- Update OFI to v1.11.0

* Mon Aug 17 2020 Michael MacDonald <mjmac.macdonald@intel.com> 1.1.0-32
- Install completion script in /etc/bash_completion.d

* Wed Aug 05 2020 Brian J. Murrell <brian.murrell@intel.com> - 1.1.0-31
- Change fuse requirement to fuse3
- Use Lmod for MPI module loading
- Remove unneeded (and un-distro gated) Requires: json-c

* Wed Jul 29 2020 Jonathan Martinez Montes <jonathan.martinez.montes@intel.com> - 1.1.0-30
- Add the daos_storage_estimator.py tool. It merges the functionality of the
  former tools vos_size, vos_size.py, vos_size_dfs_sample.py and parse_csv.py.

* Wed Jul 29 2020 Jeffrey V Olivier <jeffrey.v.olivier@intel.com> - 1.1.0-29
- Revert prior changes from version 28

* Mon Jul 13 2020 Brian J. Murrell <brian.murrell@intel.com> - 1.1.0-28
- Change fuse requirement to fuse3
- Use Lmod for MPI module loading

* Tue Jul 7 2020 Alexander A Oganezov <alexander.a.oganezov@intel.com> - 1.1.0-27
- Update to mercury release 2.0.0~rc1-1

* Sun Jun 28 2020 Jonathan Martinez Montes <jonathan.martinez.montes@intel.com> - 1.1.0-26
- Add the vos_size_dfs_sample.py tool. It is used to generate dynamically
  the vos_dfs_sample.yaml file using the real DFS super block data.

* Tue Jun 23 2020 Jeff Olivier <jeffrey.v.olivier@intel.com> - 1.1.0-25
- Add -no-rpath option and use it for rpm build rather than modifying
  SCons files in place

* Tue Jun 16 2020 Jeff Olivier <jeffrey.v.olivier@intel.com> - 1.1.0-24
- Modify RPATH removal snippet to replace line with pass as some lines
  can't be removed without breaking the code

* Fri Jun 05 2020 Ryon Jensen <ryon.jensen@intel.com> - 1.1.0-23
- Add libisa-l_crypto dependency

* Fri Jun 05 2020 Tom Nabarro <tom.nabarro@intel.com> - 1.1.0-22
- Change server systemd run-as user to daos_server in unit file

* Thu Jun 04 2020 Hua Kuang <hua.kuang@intel.com> - 1.1.0-21
- Remove dmg_old from DAOS RPM package

* Thu May 28 2020 Tom Nabarro <tom.nabarro@intel.com> - 1.1.0-20
- Create daos group to run as in systemd unit file

* Tue May 26 2020 Brian J. Murrell <brian.murrell@intel.com> - 1.1.0-19
- Enable parallel building with _smp_mflags

* Fri May 15 2020 Kenneth Cain <kenneth.c.cain@intel.com> - 1.1.0-18
- Require raft-devel >= 0.6.0 that adds new API raft_election_start()

* Thu May 14 2020 Brian J. Murrell <brian.murrell@intel.com> - 1.1.0-17
- Add cart-devel's Requires to daos-devel as they were forgotten
  during the cart merge

* Thu May 14 2020 Brian J. Murrell <brian.murrell@intel.com> - 1.1.0-16
- Fix fuse3-libs -> libfuse3 for SLES/Leap 15

* Thu Apr 30 2020 Brian J. Murrell <brian.murrell@intel.com> - 1.1.0-15
- Use new properly pre-release tagged mercury RPM

* Thu Apr 30 2020 Brian J. Murrell <brian.murrell@intel.com> - 1.1.0-14
- Move fuse dependencies to the client subpackage

* Mon Apr 27 2020 Michael MacDonald <mjmac.macdonald@intel.com> 1.1.0-13
- Rename /etc/daos.yml -> /etc/daos_control.yml

* Thu Apr 16 2020 Brian J. Murrell <brian.murrell@intel.com> - 1.1.0-12
- Use distro fuse

* Fri Apr 10 2020 Alexander Oganezov <alexander.a.oganezov@intel.com> - 1.1.0-11
- Update to mercury 4871023 to pick na_ofi.c race condition fix for
  "No route to host" errors.

* Sun Apr 05 2020 Brian J. Murrell <brian.murrell@intel.com> - 1.1.0-10
- Clean up spdk dependencies

* Mon Mar 30 2020 Tom Nabarro <tom.nabarro@intel.com> - 1.1.0-9
- Set version of spdk to < v21, > v19

* Fri Mar 27 2020 David Quigley <david.quigley@intel.com> - 1.1.0-8
- add daos and dmg man pages to the daos-client files list

* Thu Mar 26 2020 Michael MacDonald <mjmac.macdonald@intel.com> 1.1.0-7
- Add systemd scriptlets for managing daos_server/daos_agent services

* Thu Mar 26 2020 Alexander Oganeozv <alexander.a.oganezov@intel.com> - 1.1.0-6
- Update ofi to 62f6c937601776dac8a1f97c8bb1b1a6acfbc3c0

* Tue Mar 24 2020 Jeffrey V. Olivier <jeffrey.v.olivier@intel.com> - 1.1.0-5
- Remove cart as an external dependence

* Mon Mar 23 2020 Jeffrey V. Olivier <jeffrey.v.olivier@intel.com> - 1.1.0-4
- Remove scons_local as dependency

* Tue Mar 03 2020 Brian J. Murrell <brian.murrell@intel.com> - 1.1.0-3
- Bump up go minimum version to 1.12

* Thu Feb 20 2020 Brian J. Murrell <brian.murrell@intel.com> - 1.1.0-2
- daos-server requires daos-client (same version)

* Fri Feb 14 2020 Brian J. Murrell <brian.murrell@intel.com> - 1.1.0-1
- Version bump up to 1.1.0

* Wed Feb 12 2020 Brian J. Murrell <brian.murrell@intel.com> - 0.9.0-2
- Remove undefine _missing_build_ids_terminate_build

* Thu Feb 06 2020 Johann Lombardi <johann.lombardi@intel.com> - 0.9.0-1
- Version bump up to 0.9.0

* Sat Jan 18 2020 Jeff Olivier <jeffrey.v.olivier@intel.com> - 0.8.0-3
- Fixing a few warnings in the RPM spec file

* Fri Dec 27 2019 Jeff Olivier <jeffrey.v.olivier@intel.com> - 0.8.0-2
- Remove openmpi, pmix, and hwloc builds, use hwloc and openmpi packages

* Tue Dec 17 2019 Johann Lombardi <johann.lombardi@intel.com> - 0.8.0-1
- Version bump up to 0.8.0

* Thu Dec 05 2019 Johann Lombardi <johann.lombardi@intel.com> - 0.7.0-1
- Version bump up to 0.7.0

* Tue Nov 19 2019 Tom Nabarro <tom.nabarro@intel.com> 0.6.0-15
- Temporarily unconstrain max. version of spdk

* Wed Nov 06 2019 Brian J. Murrell <brian.murrell@intel.com> 0.6.0-14
- Constrain max. version of spdk

* Wed Nov 06 2019 Brian J. Murrell <brian.murrell@intel.com> 0.6.0-13
- Use new cart with R: mercury to < 1.0.1-20 due to incompatibility

* Wed Nov 06 2019 Michael MacDonald <mjmac.macdonald@intel.com> 0.6.0-12
- Add daos_admin privileged helper for daos_server

* Fri Oct 25 2019 Brian J. Murrell <brian.murrell@intel.com> 0.6.0-11
- Handle differences in Leap 15 Python packaging

* Wed Oct 23 2019 Brian J. Murrell <brian.murrell@intel.com> 0.6.0-9
- Update BR: libisal-devel for Leap

* Mon Oct 07 2019 Brian J. Murrell <brian.murrell@intel.com> 0.6.0-8
- Use BR: cart-devel-%%{cart_sha1} if available
- Remove cart's BRs as it's -devel Requires them now

* Tue Oct 01 2019 Brian J. Murrell <brian.murrell@intel.com> 0.6.0-7
- Constrain cart BR to <= 1.0.0

* Sat Sep 21 2019 Brian J. Murrell <brian.murrell@intel.com>
- Remove Requires: {argobots, cart}
  - autodependencies should take care of these

* Thu Sep 19 2019 Jeff Olivier <jeffrey.v.olivier@intel.com>
- Add valgrind-devel requirement for argobots change

* Tue Sep 10 2019 Tom Nabarro <tom.nabarro@intel.com>
- Add requires ndctl as runtime dep for control plane.

* Thu Aug 15 2019 David Quigley <david.quigley@intel.com>
- Add systemd unit files to packaging.

* Thu Jul 25 2019 Brian J. Murrell <brian.murrell@intel.com>
- Add git hash and commit count to release

* Thu Jul 18 2019 David Quigley <david.quigley@intel.com>
- Add certificate generation files to packaging.

* Tue Jul 09 2019 Johann Lombardi <johann.lombardi@intel.com>
- Version bump up to 0.6.0

* Fri Jun 21 2019 David Quigley <dquigley@intel.com>
- Add daos_agent.yml to the list of packaged files

* Thu Jun 13 2019 Brian J. Murrell <brian.murrell@intel.com>
- move obj_ctl daos_gen_io_conf daos_run_io_conf to
  daos-tests sub-package
- daos-server needs spdk-tools

* Fri May 31 2019 Ken Cain <kenneth.c.cain@intel.com>
- Add new daos utility binary

* Wed May 29 2019 Brian J. Murrell <brian.murrell@intel.com>
- Version bump up to 0.5.0
- Add Requires: libpsm_infinipath1 for SLES 12.3

* Tue May 07 2019 Brian J. Murrell <brian.murrell@intel.com>
- Move some files around among the sub-packages

* Mon May 06 2019 Brian J. Murrell <brian.murrell@intel.com>
- Only BR fio
  - fio-{devel,src} is not needed

* Wed Apr 03 2019 Brian J. Murrell <brian.murrell@intel.com>
- initial package<|MERGE_RESOLUTION|>--- conflicted
+++ resolved
@@ -582,14 +582,12 @@
 # No files in a shim package
 
 %changelog
-<<<<<<< HEAD
-* Tue Mar 05 2024 Ashley M. Pittman <ashley.m.pittman@intel.com> 2.3.103-17
+* Tue Mar 19 2024 Ashley M. Pittman <ashley.m.pittman@intel.com> 2.5.101-2
 - Update pydaos install process
 - Add a dependency from daos-client-tests to daos-devel
-=======
+
 * Fri Mar 15 2024 Phillip Henderson <phillip.henderson@intel.com> 2.5.101-1
 - Bump version to 2.5.101
->>>>>>> 313fa74a
 
 * Tue Feb 27 2024 Li Wei <wei.g.li@intel.com> 2.5.100-16
 - Update raft to 0.11.0-1.416.g12dbc15
