%define daoshome %{_exec_prefix}/lib/%{name}
%define server_svc_name daos_server.service
%define agent_svc_name daos_agent.service
%define sysctl_script_name 10-daos_server.conf

%global mercury_version 2.2.0-6%{?dist}
%global libfabric_version 1.15.1-1
%global __python %{__python3}

%if (0%{?rhel} >= 8)
# https://bugzilla.redhat.com/show_bug.cgi?id=1955184
%define _use_internal_dependency_generator 0
%define __find_requires %{SOURCE1}
%endif

Name:          daos
Version:       2.5.100
Release:       3%{?relval}%{?dist}
Summary:       DAOS Storage Engine

License:       BSD-2-Clause-Patent
URL:           https://github.com/daos-stack/daos
Source0:       %{name}-%{version}.tar.gz
Source1:       bz-1955184_find-requires
%if (0%{?rhel} >= 8)
BuildRequires: python3-scons >= 2.4
%else
BuildRequires: scons >= 2.4
%endif
BuildRequires: libfabric-devel >= %{libfabric_version}
BuildRequires: mercury-devel >= %{mercury_version}
BuildRequires: gcc-c++
%if (0%{?rhel} >= 8)
BuildRequires: openmpi-devel
%else
BuildRequires: openmpi3-devel
%endif
BuildRequires: hwloc-devel
%if ("%{?compiler_args}" == "COMPILER=covc")
BuildRequires: bullseye
%endif
%if (0%{?rhel} >= 8)
BuildRequires: argobots-devel >= 1.1
BuildRequires: json-c-devel
BuildRequires: boost-python3-devel
%else
BuildRequires: libabt-devel >= 1.0rc1
BuildRequires: libjson-c-devel
BuildRequires: boost-devel
%endif
BuildRequires: libpmemobj-devel >= 1.12.1~rc1
%if (0%{?rhel} >= 8)
BuildRequires: fuse3-devel >= 3
%else
BuildRequires: fuse3-devel >= 3.4.2
%endif
%if (0%{?suse_version} >= 1500)
BuildRequires: go-race
BuildRequires: libprotobuf-c-devel
BuildRequires: liblz4-devel
BuildRequires: libcapstone-devel
%else
BuildRequires: protobuf-c-devel
BuildRequires: lz4-devel
BuildRequires: capstone-devel
%endif
BuildRequires: spdk-devel >= 22.01.2
%if (0%{?rhel} >= 8)
BuildRequires: libisa-l-devel
BuildRequires: libisa-l_crypto-devel
%else
BuildRequires: libisal-devel
BuildRequires: libisal_crypto-devel
%endif
BuildRequires: daos-raft-devel = 0.10.1-1.408.g9524cdb%{?dist}
BuildRequires: openssl-devel
BuildRequires: libevent-devel
BuildRequires: libyaml-devel
BuildRequires: libcmocka-devel
BuildRequires: valgrind-devel
BuildRequires: systemd
BuildRequires: go >= 1.17
%if (0%{?rhel} >= 8)
BuildRequires: numactl-devel
BuildRequires: CUnit-devel
# needed to retrieve PMM region info through control-plane
BuildRequires: libipmctl-devel
BuildRequires: python36-devel
BuildRequires: python3-distro
BuildRequires: Lmod
%else
%if (0%{?suse_version} >= 1315)
# see src/client/dfs/SConscript for why we need /etc/os-release
# that code should be rewritten to use the python libraries provided for
# os detection
BuildRequires: distribution-release
BuildRequires: libnuma-devel
BuildRequires: cunit-devel
BuildRequires: ipmctl-devel
BuildRequires: python3-devel
BuildRequires: python3-distro
BuildRequires: python-rpm-macros
BuildRequires: lua-lmod
BuildRequires: systemd-rpm-macros
%endif
%endif
BuildRequires: libuuid-devel

%if (0%{?suse_version} > 0)
BuildRequires: libucp-devel
BuildRequires: libucs-devel
BuildRequires: libuct-devel
%else
BuildRequires: ucx-devel
%endif

Requires: openssl
# This should only be temporary until we can get a stable upstream release
# of mercury, at which time the autoprov shared library version should
# suffice
Requires: mercury >= %{mercury_version}


%description
The Distributed Asynchronous Object Storage (DAOS) is an open-source
software-defined object store designed from the ground up for
massively distributed Non Volatile Memory (NVM). DAOS takes advantage
of next generation NVM technology like Storage Class Memory (SCM) and
NVM express (NVMe) while presenting a key-value storage interface and
providing features such as transactional non-blocking I/O, advanced
data protection with self healing on top of commodity hardware, end-
to-end data integrity, fine grained data control and elastic storage
to optimize performance and cost.

%package server
Summary: The DAOS server
Requires: %{name}%{?_isa} = %{version}-%{release}
Requires: spdk-tools >= 22.01.2
Requires: ndctl
# needed to set PMem configuration goals in BIOS through control-plane
%if (0%{?suse_version} >= 1500)
Requires: ipmctl >= 03.00.00.0423
Requires: libpmemobj1 >= 1.12.1~rc1-1.suse1500
Requires: libfabric1 >= %{libfabric_version}
%else
Requires: ipmctl >= 03.00.00.0468
Requires: libpmemobj >= 1.12.1~rc1-1%{?dist}
%endif
Requires: libfabric >= %{libfabric_version}
Requires: mercury >= %{mercury_version}
Requires(post): /sbin/ldconfig
Requires(postun): /sbin/ldconfig
Requires: numactl
%{?systemd_requires}

%description server
This is the package needed to run a DAOS server

%package admin
Summary: DAOS admin tools
Requires: %{name}%{?_isa} = %{version}-%{release}

%description admin
This package contains DAOS administrative tools (e.g. dmg).

%package client
Summary: The DAOS client
Requires: %{name}%{?_isa} = %{version}-%{release}
Requires: mercury >= %{mercury_version}
Requires: libfabric >= %{libfabric_version}
%if (0%{?suse_version} >= 1500)
Requires: libfabric1 >= %{libfabric_version}
Requires: libfuse3-3 >= 3.4.2
%else
# because our repo has a deprecated fuse-3.x RPM, make sure we don't
# get it when fuse3 Requires: /etc/fuse.conf
%if (0%{?rhel} >= 8)
Requires: fuse3 >= 3
%else
Requires: fuse < 3, fuse3-libs >= 3.4.2
%endif
%endif
%{?systemd_requires}

%description client
This is the package needed to run a DAOS client

%package tests
Summary: The entire DAOS test suite
Requires: %{name}-client-tests%{?_isa} = %{version}-%{release}
BuildArch: noarch

%description tests
This is the package is a metapackage to install all of the test packages

%package tests-internal
Summary: The entire internal DAOS test suite
Requires: %{name}-tests = %{version}-%{release}
Requires: %{name}-client-tests-openmpi%{?_isa} = %{version}-%{release}
BuildArch: noarch

%description tests-internal
This is the package is a metapackage to install all of the internal test
packages

%package client-tests
Summary: The DAOS test suite
Requires: %{name}-client%{?_isa} = %{version}-%{release}
Requires: %{name}-admin%{?_isa} = %{version}-%{release}
Requires: python3-distro
Requires: python3-tabulate
Requires: python3-defusedxml
Requires: protobuf-c-devel
Requires: fio
Requires: git
Requires: dbench
Requires: lbzip2
Requires: attr
%if (0%{?suse_version} >= 1315)
Requires: lua-lmod
Requires: libcapstone-devel
%else
Requires: Lmod
Requires: capstone-devel
%endif

%description client-tests
This is the package needed to run the DAOS test suite (client tests)

%package client-tests-openmpi
Summary: The DAOS client test suite - tools which need openmpi
Requires: %{name}-client-tests%{?_isa} = %{version}-%{release}

%description client-tests-openmpi
This is the package needed to run the DAOS client test suite openmpi tools

%package server-tests
Summary: The DAOS server test suite (server tests)
Requires: %{name}-server%{?_isa} = %{version}-%{release}
Requires: %{name}-admin%{?_isa} = %{version}-%{release}

%description server-tests
This is the package needed to run the DAOS server test suite (server tests)

%package devel
Summary: The DAOS development libraries and headers
Requires: %{name}-client%{?_isa} = %{version}-%{release}
Requires: libuuid-devel

%description devel
This is the package needed to build software with the DAOS library.

%package firmware
Summary: The DAOS firmware management helper
Requires: %{name}-server%{?_isa} = %{version}-%{release}

%description firmware
This is the package needed to manage server storage firmware on DAOS servers.

%package serialize
Summary: DAOS serialization library that uses HDF5
BuildRequires: hdf5-devel
Requires: hdf5

%description serialize
This is the package needed to use the DAOS serialization and deserialization
tools, as well as the preserve option for the filesystem copy tool.

%package mofed-shim
Summary: A shim to bridge MOFED's openmpi to distribution dependency tags
Provides: libmpi.so.40()(64bit)(openmpi-x86_64)
Requires: libmpi.so.40()(64bit)
Provides: libmpi_cxx.so.40()(64bit)(openmpi-x86_64)
Provides: libmpi_cxx.so.40()(64bit)
BuildArch: noarch

%description mofed-shim
This is the package that bridges the difference between the MOFED openmpi
"Provides" and distribution-openmpi consumers "Requires".

%if (0%{?suse_version} > 0)
%global __debug_package 1
%global _debuginfo_subpackages 1
%debug_package
%endif

%prep
%autosetup

%build

%define conf_dir %{_sysconfdir}/daos
%if (0%{?rhel} == 8)
%define scons_exe scons-3
%else
%define scons_exe scons
%endif
%{scons_exe} %{?_smp_mflags} \
      --config=force         \
      --no-rpath             \
      USE_INSTALLED=all      \
      FIRMWARE_MGMT=yes      \
      CONF_DIR=%{conf_dir}   \
     %{?scons_args}          \
     %{?compiler_args}

%if ("%{?compiler_args}" == "COMPILER=covc")
mv test.cov{,-build}
%endif

%install
%{scons_exe} %{?_smp_mflags}          \
      --config=force                  \
      --no-rpath                      \
      --install-sandbox=%{buildroot}  \
      %{buildroot}%{_prefix}          \
      %{buildroot}%{conf_dir}         \
      USE_INSTALLED=all               \
      FIRMWARE_MGMT=yes               \
      CONF_DIR=%{conf_dir}            \
      PREFIX=%{_prefix}               \
      %{?scons_args}                  \
      %{?compiler_args}

%if ("%{?compiler_args}" == "COMPILER=covc")
mv test.cov-build %{buildroot}/%{daoshome}/TESTING/ftest/test.cov
%endif
mkdir -p %{buildroot}/%{_sysconfdir}/ld.so.conf.d/
echo "%{_libdir}/daos_srv" > %{buildroot}/%{_sysconfdir}/ld.so.conf.d/daos.conf
mkdir -p %{buildroot}/%{_sysctldir}
install -m 644 utils/rpms/%{sysctl_script_name} %{buildroot}/%{_sysctldir}
mkdir -p %{buildroot}/%{_unitdir}
install -m 644 utils/systemd/%{server_svc_name} %{buildroot}/%{_unitdir}
install -m 644 utils/systemd/%{agent_svc_name} %{buildroot}/%{_unitdir}
mkdir -p %{buildroot}/%{conf_dir}/certs/clients
mv %{buildroot}/%{conf_dir}/bash_completion.d %{buildroot}/%{_sysconfdir}
# fixup env-script-interpreters
sed -i -e '1s/env //' %{buildroot}{%{daoshome}/TESTING/ftest/{cart/cart_logtest,config_file_gen,launch,slurm_setup,util/verify_perms}.py,%{_bindir}/daos_storage_estimator.py,%{_datarootdir}/daos/control/setup_spdk.sh}

# shouldn't have source files in a non-devel RPM
rm -f %{buildroot}%{daoshome}/TESTING/ftest/cart/{test_linkage.cpp,utest_{hlc,portnumber,swim}.c,wrap_cmocka.h}

%pre server
getent group daos_metrics >/dev/null || groupadd -r daos_metrics
getent group daos_server >/dev/null || groupadd -r daos_server
getent group daos_daemons >/dev/null || groupadd -r daos_daemons
getent passwd daos_server >/dev/null || useradd -s /sbin/nologin -r -g daos_server -G daos_metrics,daos_daemons daos_server

%post server
%{?run_ldconfig}
%systemd_post %{server_svc_name}
%sysctl_apply %{sysctl_script_name}

%preun server
%systemd_preun %{server_svc_name}

%if (0%{?suse_version} > 0)
%postun server
%{?run_ldconfig}
%systemd_postun %{server_svc_name}
%endif

%pre client
getent group daos_agent >/dev/null || groupadd -r daos_agent
getent group daos_daemons >/dev/null || groupadd -r daos_daemons
getent passwd daos_agent >/dev/null || useradd -s /sbin/nologin -r -g daos_agent -G daos_daemons daos_agent

%post client
%systemd_post %{agent_svc_name}

%preun client
%systemd_preun %{agent_svc_name}

%if (0%{?suse_version} > 0)
%postun client
%systemd_postun %{agent_svc_name}
%endif

%files
%defattr(-, root, root, -)
%doc README.md
%{_sysconfdir}/ld.so.conf.d/daos.conf
%dir %attr(0755,root,root) %{conf_dir}/certs
%config(noreplace) %{conf_dir}/memcheck-cart.supp
%dir %{conf_dir}
%dir %{_sysconfdir}/bash_completion.d
%{_sysconfdir}/bash_completion.d/daos.bash
# Certificate generation files
%dir %{_libdir}/%{name}
%{_libdir}/%{name}/certgen/
%{_libdir}/%{name}/VERSION
%{_libdir}/libcart.so.*
%{_libdir}/libgurt.so.*
%{_libdir}/libdaos_common.so

%files server
%doc README.md
%config(noreplace) %attr(0644,root,root) %{conf_dir}/daos_server.yml
%dir %attr(0700,daos_server,daos_server) %{conf_dir}/certs/clients
# set daos_server_helper to be setuid root in order to perform privileged tasks
%attr(4750,root,daos_server) %{_bindir}/daos_server_helper
# set daos_server to be setgid daos_server in order to invoke daos_server_helper
# and/or daos_firmware_helper
%attr(2755,root,daos_server) %{_bindir}/daos_server
%{_bindir}/daos_engine
%{_bindir}/daos_metrics
%dir %{_libdir}/daos_srv
%{_libdir}/daos_srv/libcont.so
%{_libdir}/daos_srv/libdtx.so
%{_libdir}/daos_srv/libmgmt.so
%{_libdir}/daos_srv/libobj.so
%{_libdir}/daos_srv/libpool.so
%{_libdir}/daos_srv/librdb.so
%{_libdir}/daos_srv/librdbt.so
%{_libdir}/daos_srv/librebuild.so
%{_libdir}/daos_srv/librsvc.so
%{_libdir}/daos_srv/libsecurity.so
%{_libdir}/daos_srv/libvos_srv.so
%{_libdir}/daos_srv/libvos_size.so
%{_libdir}/daos_srv/libvos.so
%{_libdir}/daos_srv/libbio.so
%{_libdir}/daos_srv/libplacement.so
%{_libdir}/libdaos_common_pmem.so
%config(noreplace) %{conf_dir}/vos_size_input.yaml
%{_bindir}/daos_storage_estimator.py
%{python3_sitearch}/storage_estimator/*.py
%dir %{python3_sitearch}/storage_estimator
%if (0%{?rhel} >= 8)
%dir %{python3_sitearch}/storage_estimator/__pycache__
%{python3_sitearch}/storage_estimator/__pycache__/*.pyc
%endif
%{_datarootdir}/%{name}
%exclude %{_datarootdir}/%{name}/ioil-ld-opts
%{_unitdir}/%{server_svc_name}
%{_sysctldir}/%{sysctl_script_name}

%files admin
%doc README.md
%{_bindir}/dmg
%{_mandir}/man8/dmg.8*
%config(noreplace) %{conf_dir}/daos_control.yml

%files client
%doc README.md
%{_libdir}/libdaos.so.*
%{_bindir}/cart_ctl
%{_bindir}/self_test
%{_bindir}/daos_agent
%{_bindir}/dfuse
%{_bindir}/daos
%{_libdir}/libdaos_cmd_hdlrs.so
%{_libdir}/libdfs.so
%{_libdir}/libds3.so
%{_libdir}/%{name}/API_VERSION
%{_libdir}/libduns.so
%{_libdir}/libdfuse.so
%{_libdir}/libioil.so
%{_libdir}/libpil4dfs.so
%dir %{python3_sitearch}/pydaos
%{python3_sitearch}/pydaos/*.py
%dir %{python3_sitearch}/pydaos/raw
%{python3_sitearch}/pydaos/raw/*.py
%if (0%{?rhel} >= 8)
%dir %{python3_sitearch}/pydaos/__pycache__
%{python3_sitearch}/pydaos/__pycache__/*.pyc
%dir %{python3_sitearch}/pydaos/raw/__pycache__
%{python3_sitearch}/pydaos/raw/__pycache__/*.pyc
%endif
%{python3_sitearch}/pydaos/pydaos_shim.so
%{_datarootdir}/%{name}/ioil-ld-opts
%config(noreplace) %{conf_dir}/daos_agent.yml
%{_unitdir}/%{agent_svc_name}
%{_mandir}/man8/daos.8*

%files client-tests
%doc README.md
%dir %{daoshome}
%{daoshome}/TESTING
%exclude %{daoshome}/TESTING/ftest/avocado_tests.yaml
%{_bindir}/hello_drpc
%{_libdir}/libdaos_tests.so
%{_bindir}/acl_dump_test
%{_bindir}/agent_tests
%{_bindir}/drpc_engine_test
%{_bindir}/drpc_test
%{_bindir}/dfuse_test
%{_bindir}/eq_tests
%{_bindir}/job_tests
%{_bindir}/security_test
%config(noreplace) %{conf_dir}/fault-inject-cart.yaml
%{_bindir}/fault_status
%{_bindir}/crt_launch
# For avocado tests
%{daoshome}/.build_vars.json
%{daoshome}/.build_vars.sh
%{_bindir}/daos_perf
%{_bindir}/daos_racer
%{_bindir}/daos_test
%{_bindir}/daos_debug_set_params
%{_bindir}/dfs_test
%{_bindir}/jobtest
%{_bindir}/daos_gen_io_conf
%{_bindir}/daos_run_io_conf
%{_libdir}/libdpar.so

%files client-tests-openmpi
%doc README.md
%{_libdir}/libdpar_mpi.so

%files server-tests
%doc README.md
%{_bindir}/evt_ctl
%{_bindir}/jump_pl_map
%{_bindir}/pl_bench
%{_bindir}/rdbt
%{_bindir}/ring_pl_map
%{_bindir}/smd_ut
%{_bindir}/bio_ut
%{_bindir}/vea_ut
%{_bindir}/vos_tests
%{_bindir}/vea_stress
%{_bindir}/obj_ctl
%{_bindir}/vos_perf

%files devel
%doc README.md
%{_includedir}/*
%{_libdir}/libdaos.so
%{_libdir}/libgurt.so
%{_libdir}/libcart.so
%{_libdir}/*.a

%files firmware
%doc README.md
# set daos_firmware_helper to be setuid root in order to perform privileged tasks
%attr(4750,root,daos_server) %{_bindir}/daos_firmware_helper

%files serialize
%doc README.md
%{_libdir}/libdaos_serialize.so

%files tests
%doc README.md
# No files in a meta-package

%files tests-internal
%doc README.md
# No files in a meta-package

%files mofed-shim
%doc README.md
# No files in a shim package

%changelog
<<<<<<< HEAD
* Wed Jun 14 2023 Li Wei <wei.g.li@intel.com> 2.5.100-3
- Update raft to 0.10.1-1.408.g9524cdb
=======
* Wed Jun 14 2023 Wang Shilong <shilong.wang@intel.com> 2.5.100-3
- Remove lmdb-devel for MD on SSD
>>>>>>> a3c57e54

* Wed Jun 07 2023 Ryon Jensen <ryon.jensen@intel.com> 2.5.100-2
- Removed unnecessary test files

* Tue Jun 06 2023 Jeff Olivier <jeffrey.v.olivier@intel.com> 2.5.100-1
- Switch version to 2.5.100 for 2.6 test builds

* Mon Jun  5 2023 Jerome Soumagne <jerome.soumagne@intel.com> 2.3.107-7
- Remove libfabric pinning and allow for 1.18 builds

* Fri May 26 2023 Jeff Olivier <jeffrey.v.olivier@intel.com> 2.3.107-6
- Add lmdb-devel and bio_ut for MD on SSD

* Tue May 23 2023 Lei Huang <lei.huang@intel.com> 2.3.107-5
- Add libcapstone-devel to deps of client-tests package

* Tue May 16 2023 Lei Huang <lei.huang@intel.com> 2.3.107-4
- Add libcapstone as a new prerequisite package
- Add libpil4dfs.so in daos-client rpm

* Mon May 15 2023 Jerome Soumagne <jerome.soumagne@intel.com> 2.3.107-3
- Fix libfabric/libfabric1 dependency mismatch on SuSE

* Wed May 10 2023 Jerome Soumagne <jerome.soumagne@intel.com> 2.3.107-2
- Temporarily pin libfabric to < 1.18

* Fri May 5 2023 Johann Lombardi <johann.lombardi@intel.com> 2.3.107-1
- Bump version to 2.3.107

* Fri Mar 17 2023 Tom Nabarro <tom.nabarro@intel.com> 2.3.106-2
- Add numactl requires for server package

* Tue Mar 14 2023 Brian J. Murrell <brian.murrell@intel.com> 2.3.106-1
- Bump version to be higher than TB5

* Wed Feb 22 2023 Li Wei <wei.g.li@intel.com> 2.3.103-6
- Update raft to 0.9.2-1.403.g3d20556

* Tue Feb 21 2023 Michael MacDonald <mjmac.macdonald@intel.com> 2.3.103-5
- Bump min supported go version to 1.17

* Fri Feb 17 2023 Ashley M. Pittman <ashley.m.pittman@intel.com> 2.3.103-4
- Add protobuf-c-devel to deps of client-tests package

* Mon Feb 13 2023 Brian J. Murrell <brian.murrell@intel.com> 2.3.103-3
- Remove explicit R: protobuf-c and let the auto-dependency generator
  handle it

* Wed Feb 8 2023 Michael Hennecke <michael.hennecke@intel.com> 2.3.103-2
- Change ipmctl requirement from v2 to v3

* Fri Jan 27 2023 Phillip Henderson <phillip.henderson@intel.com> 2.3.103-1
- Bump version to 2.3.103

* Wed Jan 25 2023 Johann Lombardi <johann.lombardi@intel.com> 2.3.102-1
- Bump version to 2.3.102

* Tue Jan 24 2023 Phillip Henderson <phillip.henderson@intel.com> 2.3.101-7
- Fix daos-tests-internal requirement for daos-tests

* Fri Jan 6 2023 Brian J. Murrell <brian.murrell@intel.com> 2.3.101-6
- Don't need to O: cart any more
- Add %%doc to all packages
- _datadir -> _datarootdir
- Don't use PREFIX= with scons in %%build
- Fix up some hard-coded paths to use macros instead
- Use some guards to prevent creating empty scriptlets

* Tue Dec 06 2022 Joseph G. Moore <joseph.moore@intel.com> 2.3.101-5
- Update Mercury to 2.2.0-6

* Thu Dec 01 2022 Tom Nabarro <tom.nabarro@intel.com> 2.3.101-4
- Update SPDK dependency requirement to greater than or equal to 22.01.2.

* Tue Oct 18 2022 Brian J. Murrell <brian.murrell@intel.com> 2.3.101-3
- Set flag to build per-subpackage debuginfo packages for Leap 15

* Thu Oct 6 2022 Michael MacDonald <mjmac.macdonald@intel.com> 2.3.101-2
- Rename daos_admin -> daos_server_helper

* Tue Sep 20 2022 Johann Lombardi <johann.lombardi@intel.com> 2.3.101-1
- Bump version to 2.3.101

* Thu Sep 8 2022 Jeff Olivier <jeffrey.v.olivier@intel.com> 2.3.100-22
- Move io_conf files from bin to TESTING

* Tue Aug 16 2022 Jeff Olivier <jeffrey.v.olivier@intel.com> 2.3.100-21
- Update PMDK to 1.12.1~rc1 to fix DAOS-11151

* Thu Aug 11 2022 Wang Shilong <shilong.wang@intel.com> 2.3.100-20
- Add daos_debug_set_params to daos-client-tests rpm for fault injection test.

* Fri Aug 5 2022 Jerome Soumagne <jerome.soumagne@intel.com> 2.3.100-19
- Update to mercury 2.2.0

* Tue Jul 26 2022 Michael MacDonald <mjmac.macdonald@intel.com> 2.3.100-18
- Bump min supported go version to 1.16

* Mon Jul 18 2022 Jerome Soumagne <jerome.soumagne@intel.com> 2.3.100-17
- Remove now unused openpa dependency

* Fri Jul 15 2022 Jeff Olivier <jeffrey.v.olivier@intel.com> 2.3.100-16
- Add pool_scrubbing_tests to test package

* Wed Jul 13 2022 Tom Nabarro <tom.nabarro@intel.com> 2.3.100-15
- Update SPDK dependency requirement to greater than or equal to 22.01.1.

* Mon Jun 27 2022 Jerome Soumagne <jerome.soumagne@intel.com> 2.3.100-14
- Update to mercury 2.2.0rc6

* Fri Jun 17 2022 Jeff Olivier <jeffrey.v.olivier@intel.com> 2.3.100-13
- Remove libdts.so, replace with build time static

* Thu Jun 2 2022 Jeff Olivier <jeffrey.v.olivier@intel.com> 2.3.100-12
- Make ucx required for build on all platforms

* Wed Jun 1 2022 Michael MacDonald <mjmac.macdonald@intel.com> 2.3.100-11
- Move dmg to new daos-admin RPM

* Wed May 18 2022 Lei Huang <lei.huang@intel.com> 2.3.100-10
- Update to libfabric to v1.15.1-1 to include critical performance patches

* Tue May 17 2022 Phillip Henderson <phillip.henderson@intel.com> 2.3.100-9
- Remove doas-client-tests-openmpi dependency from daos-tests
- Add daos-tests-internal package

* Mon May  9 2022 Ashley Pittman <ashley.m.pittman@intel.com> 2.3.100-8
- Extend dfusedaosbuild test to run in different configurations.

* Fri May  6 2022 Ashley Pittman <ashley.m.pittman@intel.com> 2.3.100-7
- Add dfuse unit-test binary to call from ftest.

* Wed May  4 2022 Joseph Moore <joseph.moore@intel.com> 2.3.100-6
- Update to mercury 2.1.0.rc4-9 to enable non-unified mode in UCX

* Tue Apr 26 2022 Phillip Henderson <phillip.henderson@intel.com> 2.3.100-5
- Move daos_gen_io_conf and daos_run_io_conf to daos-client-tests

* Wed Apr 20 2022 Lei Huang <lei.huang@intel.com> 2.3.100-4
- Update to libfabric to v1.15.0rc3-1 to include critical performance patches

* Tue Apr 12 2022 Li Wei <wei.g.li@intel.com> 2.3.100-3
- Update raft to 0.9.1-1401.gc18bcb8 to fix uninitialized node IDs

* Wed Apr 6 2022 Jeff Olivier <jeffrey.v.olivier@intel.com> 2.3.100-2
- Remove direct MPI dependency from most of tests

* Wed Apr  6 2022 Johann Lombardi <johann.lombardi@intel.com> 2.3.100-1
- Switch version to 2.3.100 for 2.4 test builds

* Wed Apr  6 2022 Joseph Moore <joseph.moore@intel.com> 2.1.100-26
- Add build depends entries for UCX libraries.

* Sat Apr  2 2022 Joseph Moore <joseph.moore@intel.com> 2.1.100-25
- Update to mercury 2.1.0.rc4-8 to include UCX provider patch

* Fri Mar 11 2022 Alexander Oganezov <alexander.a.oganezov@intel.com> 2.1.100-24
- Update to mercury 2.1.0.rc4-6 to include CXI provider patch

* Wed Mar 02 2022 Michael Hennecke <michael.hennecke@intel.com> 2.1.100-23
- DAOS-6344: Create secondary group daos_daemons for daos_server and daos_agent

* Tue Feb 22 2022 Alexander Oganezov <alexander.a.oganezov@intel.com> 2.1.100-22
- Update mercury to include DAOS-9561 workaround

* Sun Feb 13 2022 Michael MacDonald <mjmac.macdonald@intel.com> 2.1.100-21
- Update go toolchain requirements

* Thu Feb 10 2022 Li Wei <wei.g.li@intel.com> 2.1.100-20
- Update raft to 0.9.0-1394.gc81505f to fix membership change bugs

* Wed Jan 19 2022 Michael MacDonald <mjmac.macdonald@intel.com> 2.1.100-19
- Move libdaos_common.so from daos-client to daos package

* Mon Jan 17 2022 Johann Lombardi <johann.lombardi@intel.com> 2.1.100-18
- Update libfabric to 1.14.0 GA and apply fix for DAOS-9376

* Thu Dec 23 2021 Alexander Oganezov <alexander.a.oganezov@intel.com> 2.1.100-17
- Update to v2.1.0-rc4-3 to pick fix for DAOS-9325 high cpu usage
- Change mercury pinning to be >= instead of strict =

* Thu Dec 16 2021 Brian J. Murrell <brian.murrell@intel.com> 2.1.100-16
- Add BR: python-rpm-macros for Leap 15 as python3-base dropped that
  as a R:

* Sat Dec 11 2021 Brian J. Murrell <brian.murrell@intel.com> 2.1.100-15
- Create a shim package to allow daos openmpi packages built with the
  distribution openmpi to install on MOFED systems

* Fri Dec 10 2021 Brian J. Murrell <brian.murrell@intel.com> 2.1.100-14
- Don't make daos-*-tests-openmi a dependency of anything
  - If they are wanted, they should be installed explicitly, due to
    potential conflicts with other MPI stacks

* Wed Dec 08 2021 Alexander Oganezov <alexander.a.oganezov@intel.com> 2.1.100-13
- Remove DAOS-9173 workaround from mercury. Apply DAOS-9173 to ofi

* Tue Dec 07 2021 Alexander Oganezov <alexander.a.oganezov@intel.com> 2.1.100-12
- Apply DAOS-9173 workaround to mercury

* Fri Dec 03 2021 Alexander Oganezov <alexander.a.oganezov@intel.com> 2.1.100-11
- Update mercury to v2.1.0rc4

* Thu Dec 02 2021 Danielle M. Sikich <danielle.sikich@intel.com> 2.1.100-10
- Fix name of daos serialize package

* Sun Nov 28 2021 Tom Nabarro <tom.nabarro@intel.com> 2.1.100-9
- Set rmem_{max,default} sysctl values on server package install to enable
  SPDK pci_event module to operate in unprivileged process (daos_engine).

* Wed Nov 24 2021 Brian J. Murrell <brian.murrell@intel.com> 2.1.100-8
- Remove invalid "%%else if" syntax
- Fix a few other rpmlint warnings

* Tue Nov 16 2021 Wang Shilong <shilong.wang@intel.com> 2.1.100-7
- Update for libdaos major version bump
- Fix version of libpemobj1 for SUSE

* Sat Nov 13 2021 Alexander Oganezov <alexander.a.oganezov@intel.com> 2.1.100-6
- Update OFI to v1.14.0rc3

* Tue Oct 26 2021 Brian J. Murrell <brian.murrell@intel.com> 2.1.100-5
- Create new daos-{client,server}tests-openmpi and daos-server-tests subpackages
- Rename daos-tests daos-client-tests and make daos-tests require all
  other test suites to maintain existing behavior

* Mon Oct 25 2021 Alexander Oganezov <alexander.a.oganezov@intel.com> 2.1.100-4
- Update mercury to v2.1.0rc2

* Wed Oct 20 2021 Jeff Olivier <jeffrey.v.olivier@intel.com> 2.1.100-3
- Explicitly require 1.11.0-3 of PMDK

* Wed Oct 13 2021 David Quigley <david.quigley@intel.com> 2.1.100-2
- Add defusedxml as a required dependency for the test package.

* Wed Oct 13 2021 Johann Lombardi <johann.lombardi@intel.com> 2.1.100-1
- Switch version to 2.1.100 for 2.2 test builds

* Tue Oct 12 2021 Johann Lombardi <johann.lombardi@intel.com> 1.3.106-1
- Version bump to 1.3.106 for 2.0 test build 6

* Fri Oct 8 2021 Alexander Oganezov <alexander.a.oganezov@intel.com> 1.13.105-4
- Update OFI to v1.13.2rc1

* Wed Sep 15 2021 Li Wei <wei.g.li@intel.com> 1.3.105-3
- Update raft to fix InstallSnapshot performance as well as to avoid some
  incorrect 0.8.0 RPMs

* Fri Sep 03 2021 Brian J. Murrell <brian.murrell@intel.com> 1.3.105-2
- Remove R: hwloc; RPM's auto-requires/provides will take care of this

* Tue Aug 24 2021 Jeff Olivier <jeffrey.v.olivier@intel.com> 1.3.105-1
- Version bump to 1.3.105 for 2.0 test build 5

* Mon Aug 09 2021 Yawei <yawei.niu@intel.com> 1.3.104-5
- Fix duplicates
- Add vos_perf

* Thu Aug 05 2021 Christopher Hoffman <christopherx.hoffman@intel.com> 1.3.104-4
- Update conditional statement to include checking for distributions to
  determine which unit files to use for daos-server and daos-agent

* Wed Aug 04 2021 Kris Jacque <kristin.jacque@intel.com> 1.3.104-3
- Move daos_metrics tool from tests package to server package

* Wed Aug 04 2021 Tom Nabarro <tom.nabarro@intel.com> 1.3.104-2
- Update to spdk 21.07 and (indirectly) dpdk 21.05

* Mon Aug 02 2021 Jeff Olivier <jeffrey.v.olivier@intel.com> 1.3.104-1
- Version bump to 1.3.104 for 2.0 test build 4

* Mon Jul 19 2021 Danielle M. Sikich <danielle.sikich@intel.com> 1.3.103-5
- Add DAOS serialization library that requires hdf5

* Wed Jul 14 2021 Li Wei <wei.g.li@intel.com> 1.3.103-4
- Update raft to fix slow leader re-elections

* Tue Jul 13 2021  Maureen Jean <maureen.jean@intel.com> 1.3.103-3
- Add python modules to python3.6 site-packages

* Mon Jul 12 2021 Alexander Oganezov <alexander.a.oganezov@intel.com> 1.3.103-2
- Update to mercury release v2.0.1

* Mon Jul 12 2021 Johann Lombardi <johann.lombardi@intel.com> 1.3.103-1
- Version bump to 1.3.103 for 2.0 test build 3

* Wed Jul 7 2021 Phillip Henderson <phillip.henderson@intel.com> 1.3.102-6
- Update daos-devel to always require the same version daos-client

* Wed Jun 30 2021 Tom Nabarro <tom.nabarro@intel.com> 1.3.102-5
- Update to spdk 21.04 and (indirectly) dpdk 21.05

* Fri Jun 25 2021 Brian J. Murrell <brian.murrell@intel.com> - 1.3.102-4
- Add libuuid-devel back as a requirement of daos-devel

* Wed Jun 23 2021 Li Wei <wei.g.li@intel.com> 1.3.102-3
- Update raft to pick up Pre-Vote

* Mon Jun 14 2021 Jeff Olivier <jeffrey.v.olivier@intel.com> 1.3.102-2
- Update to pmdk 1.11.0-rc1
- Remove dependence on libpmem since we use libpmemobj directly

* Fri Jun 11 2021 Johann Lombardi <johann.lombardi@intel.com> 1.3.102-1
- Version bump to 1.3.102 for 2.0 test build 2

* Wed Jun 02 2021 Johann Lombardi <johann.lombardi@intel.com> 1.3.101-3
- Remove libs from devel package

* Thu May 20 2021 Jeff Olivier <jeffrey.v.olivier@intel.com> 1.3.0-101-2
- Remove client libs from common package

* Wed May 19 2021 Johann Lombardi <johann.lombardi@intel.com> 1.3.101-1
- Version bump to 1.3.101 for 2.0 test build 1

* Fri May 07 2021 Brian J. Murrell <brian.murrell@intel.com> 1.3.0-16
- Enable debuginfo package building on SUSE platforms

* Thu May 06 2021 Brian J. Murrell <brian.murrell@intel.com> 1.3.0-15
- Update to build on EL8

* Wed May 05 2021 Brian J. Murrell <brian.murrell@intel.com> 1.3.0-14
- Package /etc/daos/certs in main/common package so that both server
  and client get it created

* Wed Apr 21 2021 Tom Nabarro <tom.nabarro@intel.com> - 1.3.0-13
- Relax ipmctl version requirement on leap15 as we have runtime checks

* Fri Apr 16 2021 Mohamad Chaarawi <mohamad.chaarawi@intel.com> - 1.3.0-12
- remove dfuse_hl

* Wed Apr 14 2021 Jeff Olivier <jeffrey.v.olivier@intel.com> - 1.3.0-11
- Remove storage_estimator and io_conf from client packages to remove
  any client side dependence on bio and vos (and and PMDK/SPDK)

* Mon Apr 12 2021 Dalton A. Bohning <daltonx.bohning@intel.com> - 1.3.0-10
- Add attr to the test dependencies

* Tue Apr 06 2021 Kris Jacque <kristin.jacque@intel.com> 1.3.0-9
- Add package for daos_firmware helper binary

* Fri Apr 02 2021 Jeff Olivier <jeffrey.v.olivier@intel.com> 1.3.0-8
- Remove unused readline-devel

* Thu Apr 01 2021 Brian J. Murrell <brian.murrell@intel.com> 1.3.0-7
- Update argobots to 1.1

* Tue Mar 30 2021 Maureen Jean <maureen.jean@intel.com> 1.3.0-6
- Change pydaos_shim_3 to pydaos_shim

* Mon Mar 29 2021 Brian J. Murrell <brian.murrell@intel.com> - 1.3.0-5
- Move libdts.so to the daos-tests subpackage

* Tue Mar 23 2021 Alexander Oganezov <alexander.a.oganezov@intel.com> 1.3.0-4
- Update libfabric to v1.12.0
- Disable grdcopy/gdrapi linkage in libfabric


* Thu Mar 18 2021 Maureen Jean <maureen.jean@intel.com> 1.3.0-3
- Update to python3

* Thu Feb 25 2021 Li Wei <wei.g.li@intel.com> 1.3.0-2
- Require raft-devel 0.7.3 that fixes an unstable leadership problem caused by
  removed replicas as well as some Coverity issues

* Wed Feb 24 2021 Brian J. Murrell <brian.murrell@intel.com> - 1.3.0-1
- Version bump up to 1.3.0

* Mon Feb 22 2021 Brian J. Murrell <brian.murrell@intel.com> 1.1.3-3
- Remove all *-devel Requires from daos-devel as none of those are
  actually necessary to build libdaos clients

* Tue Feb 16 2021 Alexander Oganezov <alexander.a.oganezov@intel.com> 1.1.3-2
- Update libfabric to v1.12.0rc1

* Wed Feb 10 2021 Johann Lombardi <johann.lombardi@intel.com> 1.1.3-1
- Version bump up to 1.1.3

* Tue Feb 9 2021 Vish Venkatesan <vishwanath.venkatesan@intel.com> 1.1.2.1-11
- Add new pmem specific version of DAOS common library

* Fri Feb 5 2021 Saurabh Tandan <saurabh.tandan@intel.com> 1.1.2.1-10
- Added dbench as requirement for test package.

* Wed Feb 3 2021 Hua Kuang <hua.kuang@intel.com> 1.1.2.1-9
- Changed License to BSD-2-Clause-Patent

* Wed Feb 03 2021 Brian J. Murrell <brian.murrell@intel.com> - 1.1.2-8
- Update minimum required libfabric to 1.11.1

* Thu Jan 28 2021 Phillip Henderson <phillip.henderson@intel.com> 1.1.2.1-7
- Change ownership and permissions for the /etc/daos/certs directory.

* Sat Jan 23 2021 Alexander Oganezov <alexander.a.oganezov@intel.com> 1.1.2.1-6
- Update to mercury v2.0.1rc1

* Fri Jan 22 2021 Michael MacDonald <mjmac.macdonald@intel.com> 1.1.2.1-5
- Install daos_metrics utility to %%{_bindir}

* Wed Jan 20 2021 Kenneth Cain <kenneth.c.cain@intel.com> 1.1.2.1-4
- Version update for API major version 1, libdaos.so.1 (1.0.0)

* Fri Jan 15 2021 Michael Hennecke <mhennecke@lenovo.com> 1.1.2.1-3
- Harmonize daos_server and daos_agent groups.

* Tue Dec 15 2020 Ashley Pittman <ashley.m.pittman@intel.com> 1.1.2.1-2
- Combine the two memcheck suppressions files.

* Wed Dec 09 2020 Johann Lombardi <johann.lombardi@intel.com> 1.1.2.1-1
- Version bump up to 1.1.2.1

* Fri Dec 04 2020 Li Wei <wei.g.li@intel.com> 1.1.2-3
- Require raft-devel 0.7.1 that fixes recent Coverity issues

* Wed Dec 02 2020 Maureen Jean <maureen.jean@intel.com> - 1.1.2-2
- define scons_args to be BUILD_TYPE=<release|dev>
- the scons default is BUILD_TYPE=release
- BUILD_TYPE=release will disable fault injection in build

* Tue Dec 01 2020 Brian J. Murrell <brian.murrell@intel.com> - 1.1.2-1
- Version bump up to 1.1.2

* Tue Nov 17 2020 Li Wei <wei.g.li@intel.com> 1.1.1-8
- Require raft-devel 0.7.0 that changes log indices and terms to 63-bit

* Wed Nov 11 2020 Tom Nabarro <tom.nabarro@intel.com> 1.1.1-7
- Add version validation for runtime daos_server ipmctl requirement to avoid
  potential corruption of PMMs when setting PMem goal, issue fixed in
  https://github.com/intel/ipmctl/commit/9e3898cb15fa9eed3ef3e9de4488be1681d53ff4

* Thu Oct 29 2020 Jonathan Martinez Montes <jonathan.martinez.montes@intel.com> 1.1.1-6
- Restore obj_ctl utility

* Wed Oct 28 2020 Brian J. Murrell <brian.murrell@intel.com> - 1.1.1-5
- Use %%autosetup
- Only use systemd_requires if it exists
- Obsoletes: cart now that it's included in daos

* Sat Oct 24 2020 Maureen Jean <maureen.jean@intel.com> 1.1.1-4
- Add daos.conf to the daos package to resolve the path to libbio.so

* Tue Oct 13 2020 Jonathan Martinez Montes <jonathan.martinez.montes@intel.com> 1.1.1-3
- Remove obj_ctl from Tests RPM package
- Add libdts.so shared library that is used by daos_perf, daos_racer and
  the daos utility.

* Tue Oct 13 2020 Amanda Justiniano <amanda.justiniano-pagn@intel.com> 1.1.1-3
- Add lbzip2 requirement to the daos-tests package

* Tue Oct 13 2020 Michael MacDonald <mjmac.macdonald@intel.com> 1.1.1-2
- Create unprivileged user for daos_agent

* Mon Oct 12 2020 Johann Lombardi <johann.lombardi@intel.com> 1.1.1-1
- Version bump up to 1.1.1

* Sat Oct 03 2020 Michael MacDonald <mjmac.macdonald@intel.com> 1.1.0-34
- Add go-race to BuildRequires on OpenSUSE Leap

* Wed Sep 16 2020 Alexander Oganezov <alexander.a.oganezov@intel.com> 1.1.0-33
- Update OFI to v1.11.0

* Mon Aug 17 2020 Michael MacDonald <mjmac.macdonald@intel.com> 1.1.0-32
- Install completion script in /etc/bash_completion.d

* Wed Aug 05 2020 Brian J. Murrell <brian.murrell@intel.com> - 1.1.0-31
- Change fuse requirement to fuse3
- Use Lmod for MPI module loading
- Remove unneeded (and un-distro gated) Requires: json-c

* Wed Jul 29 2020 Jonathan Martinez Montes <jonathan.martinez.montes@intel.com> - 1.1.0-30
- Add the daos_storage_estimator.py tool. It merges the functionality of the
  former tools vos_size, vos_size.py, vos_size_dfs_sample.py and parse_csv.py.

* Wed Jul 29 2020 Jeffrey V Olivier <jeffrey.v.olivier@intel.com> - 1.1.0-29
- Revert prior changes from version 28

* Mon Jul 13 2020 Brian J. Murrell <brian.murrell@intel.com> - 1.1.0-28
- Change fuse requirement to fuse3
- Use Lmod for MPI module loading

* Tue Jul 7 2020 Alexander A Oganezov <alexander.a.oganezov@intel.com> - 1.1.0-27
- Update to mercury release 2.0.0~rc1-1

* Sun Jun 28 2020 Jonathan Martinez Montes <jonathan.martinez.montes@intel.com> - 1.1.0-26
- Add the vos_size_dfs_sample.py tool. It is used to generate dynamically
  the vos_dfs_sample.yaml file using the real DFS super block data.

* Tue Jun 23 2020 Jeff Olivier <jeffrey.v.olivier@intel.com> - 1.1.0-25
- Add -no-rpath option and use it for rpm build rather than modifying
  SCons files in place

* Tue Jun 16 2020 Jeff Olivier <jeffrey.v.olivier@intel.com> - 1.1.0-24
- Modify RPATH removal snippet to replace line with pass as some lines
  can't be removed without breaking the code

* Fri Jun 05 2020 Ryon Jensen <ryon.jensen@intel.com> - 1.1.0-23
- Add libisa-l_crypto dependency

* Fri Jun 05 2020 Tom Nabarro <tom.nabarro@intel.com> - 1.1.0-22
- Change server systemd run-as user to daos_server in unit file

* Thu Jun 04 2020 Hua Kuang <hua.kuang@intel.com> - 1.1.0-21
- Remove dmg_old from DAOS RPM package

* Thu May 28 2020 Tom Nabarro <tom.nabarro@intel.com> - 1.1.0-20
- Create daos group to run as in systemd unit file

* Tue May 26 2020 Brian J. Murrell <brian.murrell@intel.com> - 1.1.0-19
- Enable parallel building with _smp_mflags

* Fri May 15 2020 Kenneth Cain <kenneth.c.cain@intel.com> - 1.1.0-18
- Require raft-devel >= 0.6.0 that adds new API raft_election_start()

* Thu May 14 2020 Brian J. Murrell <brian.murrell@intel.com> - 1.1.0-17
- Add cart-devel's Requires to daos-devel as they were forgotten
  during the cart merge

* Thu May 14 2020 Brian J. Murrell <brian.murrell@intel.com> - 1.1.0-16
- Fix fuse3-libs -> libfuse3 for SLES/Leap 15

* Thu Apr 30 2020 Brian J. Murrell <brian.murrell@intel.com> - 1.1.0-15
- Use new properly pre-release tagged mercury RPM

* Thu Apr 30 2020 Brian J. Murrell <brian.murrell@intel.com> - 1.1.0-14
- Move fuse dependencies to the client subpackage

* Mon Apr 27 2020 Michael MacDonald <mjmac.macdonald@intel.com> 1.1.0-13
- Rename /etc/daos.yml -> /etc/daos_control.yml

* Thu Apr 16 2020 Brian J. Murrell <brian.murrell@intel.com> - 1.1.0-12
- Use distro fuse

* Fri Apr 10 2020 Alexander Oganezov <alexander.a.oganezov@intel.com> - 1.1.0-11
- Update to mercury 4871023 to pick na_ofi.c race condition fix for
  "No route to host" errors.

* Sun Apr 05 2020 Brian J. Murrell <brian.murrell@intel.com> - 1.1.0-10
- Clean up spdk dependencies

* Mon Mar 30 2020 Tom Nabarro <tom.nabarro@intel.com> - 1.1.0-9
- Set version of spdk to < v21, > v19

* Fri Mar 27 2020 David Quigley <david.quigley@intel.com> - 1.1.0-8
- add daos and dmg man pages to the daos-client files list

* Thu Mar 26 2020 Michael MacDonald <mjmac.macdonald@intel.com> 1.1.0-7
- Add systemd scriptlets for managing daos_server/daos_agent services

* Thu Mar 26 2020 Alexander Oganeozv <alexander.a.oganezov@intel.com> - 1.1.0-6
- Update ofi to 62f6c937601776dac8a1f97c8bb1b1a6acfbc3c0

* Tue Mar 24 2020 Jeffrey V. Olivier <jeffrey.v.olivier@intel.com> - 1.1.0-5
- Remove cart as an external dependence

* Mon Mar 23 2020 Jeffrey V. Olivier <jeffrey.v.olivier@intel.com> - 1.1.0-4
- Remove scons_local as dependency

* Tue Mar 03 2020 Brian J. Murrell <brian.murrell@intel.com> - 1.1.0-3
- Bump up go minimum version to 1.12

* Thu Feb 20 2020 Brian J. Murrell <brian.murrell@intel.com> - 1.1.0-2
- daos-server requires daos-client (same version)

* Fri Feb 14 2020 Brian J. Murrell <brian.murrell@intel.com> - 1.1.0-1
- Version bump up to 1.1.0

* Wed Feb 12 2020 Brian J. Murrell <brian.murrell@intel.com> - 0.9.0-2
- Remove undefine _missing_build_ids_terminate_build

* Thu Feb 06 2020 Johann Lombardi <johann.lombardi@intel.com> - 0.9.0-1
- Version bump up to 0.9.0

* Sat Jan 18 2020 Jeff Olivier <jeffrey.v.olivier@intel.com> - 0.8.0-3
- Fixing a few warnings in the RPM spec file

* Fri Dec 27 2019 Jeff Olivier <jeffrey.v.olivier@intel.com> - 0.8.0-2
- Remove openmpi, pmix, and hwloc builds, use hwloc and openmpi packages

* Tue Dec 17 2019 Johann Lombardi <johann.lombardi@intel.com> - 0.8.0-1
- Version bump up to 0.8.0

* Thu Dec 05 2019 Johann Lombardi <johann.lombardi@intel.com> - 0.7.0-1
- Version bump up to 0.7.0

* Tue Nov 19 2019 Tom Nabarro <tom.nabarro@intel.com> 0.6.0-15
- Temporarily unconstrain max. version of spdk

* Wed Nov 06 2019 Brian J. Murrell <brian.murrell@intel.com> 0.6.0-14
- Constrain max. version of spdk

* Wed Nov 06 2019 Brian J. Murrell <brian.murrell@intel.com> 0.6.0-13
- Use new cart with R: mercury to < 1.0.1-20 due to incompatibility

* Wed Nov 06 2019 Michael MacDonald <mjmac.macdonald@intel.com> 0.6.0-12
- Add daos_admin privileged helper for daos_server

* Fri Oct 25 2019 Brian J. Murrell <brian.murrell@intel.com> 0.6.0-11
- Handle differences in Leap 15 Python packaging

* Wed Oct 23 2019 Brian J. Murrell <brian.murrell@intel.com> 0.6.0-9
- Update BR: libisal-devel for Leap

* Mon Oct 07 2019 Brian J. Murrell <brian.murrell@intel.com> 0.6.0-8
- Use BR: cart-devel-%%{cart_sha1} if available
- Remove cart's BRs as it's -devel Requires them now

* Tue Oct 01 2019 Brian J. Murrell <brian.murrell@intel.com> 0.6.0-7
- Constrain cart BR to <= 1.0.0

* Sat Sep 21 2019 Brian J. Murrell <brian.murrell@intel.com>
- Remove Requires: {argobots, cart}
  - autodependencies should take care of these

* Thu Sep 19 2019 Jeff Olivier <jeffrey.v.olivier@intel.com>
- Add valgrind-devel requirement for argobots change

* Tue Sep 10 2019 Tom Nabarro <tom.nabarro@intel.com>
- Add requires ndctl as runtime dep for control plane.

* Thu Aug 15 2019 David Quigley <david.quigley@intel.com>
- Add systemd unit files to packaging.

* Thu Jul 25 2019 Brian J. Murrell <brian.murrell@intel.com>
- Add git hash and commit count to release

* Thu Jul 18 2019 David Quigley <david.quigley@intel.com>
- Add certificate generation files to packaging.

* Tue Jul 09 2019 Johann Lombardi <johann.lombardi@intel.com>
- Version bump up to 0.6.0

* Fri Jun 21 2019 David Quigley <dquigley@intel.com>
- Add daos_agent.yml to the list of packaged files

* Thu Jun 13 2019 Brian J. Murrell <brian.murrell@intel.com>
- move obj_ctl daos_gen_io_conf daos_run_io_conf to
  daos-tests sub-package
- daos-server needs spdk-tools

* Fri May 31 2019 Ken Cain <kenneth.c.cain@intel.com>
- Add new daos utility binary

* Wed May 29 2019 Brian J. Murrell <brian.murrell@intel.com>
- Version bump up to 0.5.0
- Add Requires: libpsm_infinipath1 for SLES 12.3

* Tue May 07 2019 Brian J. Murrell <brian.murrell@intel.com>
- Move some files around among the sub-packages

* Mon May 06 2019 Brian J. Murrell <brian.murrell@intel.com>
- Only BR fio
  - fio-{devel,src} is not needed

* Wed Apr 03 2019 Brian J. Murrell <brian.murrell@intel.com>
- initial package<|MERGE_RESOLUTION|>--- conflicted
+++ resolved
@@ -15,7 +15,7 @@
 
 Name:          daos
 Version:       2.5.100
-Release:       3%{?relval}%{?dist}
+Release:       4%{?relval}%{?dist}
 Summary:       DAOS Storage Engine
 
 License:       BSD-2-Clause-Patent
@@ -552,13 +552,11 @@
 # No files in a shim package
 
 %changelog
-<<<<<<< HEAD
-* Wed Jun 14 2023 Li Wei <wei.g.li@intel.com> 2.5.100-3
+* Wed Jun 21 2023 Li Wei <wei.g.li@intel.com> 2.5.100-4
 - Update raft to 0.10.1-1.408.g9524cdb
-=======
+
 * Wed Jun 14 2023 Wang Shilong <shilong.wang@intel.com> 2.5.100-3
 - Remove lmdb-devel for MD on SSD
->>>>>>> a3c57e54
 
 * Wed Jun 07 2023 Ryon Jensen <ryon.jensen@intel.com> 2.5.100-2
 - Removed unnecessary test files
