%define daoshome %{_exec_prefix}/lib/%{name}
%define server_svc_name daos_server.service
%define agent_svc_name daos_agent.service

%global mercury_version 2.0.1~rc1-1%{?dist}
%global libfabric_version 1.12.0~rc1-1
%global __python %{__python3}

Name:          daos
Version:       1.3.0
Release:       3%{?relval}%{?dist}
Summary:       DAOS Storage Engine

License:       BSD-2-Clause-Patent
URL:           https//github.com/daos-stack/daos
Source0:       %{name}-%{version}.tar.gz
%if (0%{?rhel} >= 7)
BuildRequires: python36-scons >= 2.4
%else
BuildRequires: scons >= 2.4
%endif
BuildRequires: libfabric-devel >= %{libfabric_version}
BuildRequires: mercury-devel = %{mercury_version}
BuildRequires: openpa-devel
BuildRequires: libpsm2-devel
BuildRequires: gcc-c++
BuildRequires: openmpi3-devel
BuildRequires: hwloc-devel
%if ("%{?compiler_args}" == "COMPILER=covc")
BuildRequires: bullseye
%endif
%if (0%{?rhel} >= 7)
BuildRequires: argobots-devel >= 1.0rc1
BuildRequires: json-c-devel
BuildRequires: boost-python36-devel
%else
BuildRequires: libabt-devel >= 1.0rc1
BuildRequires: libjson-c-devel
BuildRequires: boost-devel
%endif
BuildRequires: libpmem-devel >= 1.8, libpmemobj-devel >= 1.8
BuildRequires: fuse3-devel >= 3.4.2
%if (0%{?suse_version} >= 1500)
# NB: OpenSUSE is stupid about this... If we just
# specify go >= 1.X, it installs go=1.11 AND 1.X.
BuildRequires: go1.14
BuildRequires: go1.14-race
BuildRequires: libprotobuf-c-devel
BuildRequires: liblz4-devel
%else
BuildRequires: protobuf-c-devel
BuildRequires: lz4-devel
%endif
BuildRequires: spdk-devel >= 20, spdk-devel < 21
%if (0%{?rhel} >= 7)
BuildRequires: libisa-l-devel
BuildRequires: libisa-l_crypto-devel
%else
BuildRequires: libisal-devel
BuildRequires: libisal_crypto-devel
%endif
BuildRequires: raft-devel = 0.7.3
BuildRequires: openssl-devel
BuildRequires: libevent-devel
BuildRequires: libyaml-devel
BuildRequires: libcmocka-devel
BuildRequires: readline-devel
BuildRequires: valgrind-devel
BuildRequires: systemd
%if (0%{?rhel} >= 7)
BuildRequires: numactl-devel
BuildRequires: CUnit-devel
BuildRequires: golang-bin >= 1.12
# needed to retrieve PMM region info through control-plane
BuildRequires: libipmctl-devel
BuildRequires: python36-devel
BuildRequires: python36-distro
BuildRequires: Lmod
%else
%if (0%{?suse_version} >= 1315)
# see src/client/dfs/SConscript for why we need /etc/os-release
# that code should be rewritten to use the python libraries provided for
# os detection
# prefer over libpsm2-compat
BuildRequires: libpsm_infinipath1
# prefer over libcurl4-mini
BuildRequires: libcurl4
BuildRequires: distribution-release
BuildRequires: libnuma-devel
BuildRequires: cunit-devel
BuildRequires: ipmctl-devel
BuildRequires: python3-devel
BuildRequires: python3-distro
BuildRequires: lua-lmod
BuildRequires: systemd-rpm-macros
%if 0%{?is_opensuse}
%else
# have choice for libcurl.so.4()(64bit) needed by systemd: libcurl4 libcurl4-mini
# have choice for libcurl.so.4()(64bit) needed by cmake: libcurl4 libcurl4-mini
BuildRequires: libcurl4
# have choice for libpsm_infinipath.so.1()(64bit) needed by libfabric1: libpsm2-compat libpsm_infinipath1
# have choice for libpsm_infinipath.so.1()(64bit) needed by openmpi-libs: libpsm2-compat libpsm_infinipath1
BuildRequires: libpsm_infinipath1
%endif
%endif
%endif
%if (0%{?suse_version} >= 1500)
Requires: libpmem1 >= 1.8, libpmemobj1 >= 1.8
%else
Requires: libpmem >= 1.8, libpmemobj >= 1.8
%endif
Requires: protobuf-c
Requires: openssl
# This should only be temporary until we can get a stable upstream release
# of mercury, at which time the autoprov shared library version should
# suffice
Requires: mercury = %{mercury_version}

%description
The Distributed Asynchronous Object Storage (DAOS) is an open-source
software-defined object store designed from the ground up for
massively distributed Non Volatile Memory (NVM). DAOS takes advantage
of next generation NVM technology like Storage Class Memory (SCM) and
NVM express (NVMe) while presenting a key-value storage interface and
providing features such as transactional non-blocking I/O, advanced
data protection with self healing on top of commodity hardware, end-
to-end data integrity, fine grained data control and elastic storage
to optimize performance and cost.

%package server
Summary: The DAOS server
Requires: %{name}%{?_isa} = %{version}-%{release}
Requires: %{name}-client%{?_isa} = %{version}-%{release}
Requires: spdk-tools
Requires: ndctl
# needed to set PMem configuration goals in BIOS through control-plane
%if (0%{?suse_version} >= 1500)
Requires: ipmctl < 02.00.00.3809
%else
Requires: ipmctl > 02.00.00.3816
%endif
Requires: hwloc
Requires: mercury = %{mercury_version}
Requires(post): /sbin/ldconfig
Requires(postun): /sbin/ldconfig
Requires: libfabric >= %{libfabric_version}
%{?systemd_requires}
Obsoletes: cart < 1000

%description server
This is the package needed to run a DAOS server

%package client
Summary: The DAOS client
Requires: %{name}%{?_isa} = %{version}-%{release}
Requires: mercury = %{mercury_version}
Requires: libfabric >= %{libfabric_version}
Requires: fuse3 >= 3.4.2
Obsoletes: cart < 1000
%if (0%{?suse_version} >= 1500)
Requires: libfuse3-3 >= 3.4.2
%else
# because our repo has a deprecated fuse-3.x RPM, make sure we don't
# get it when fuse3 Requires: /etc/fuse.conf
Requires: fuse < 3, fuse3-libs >= 3.4.2
%endif
%{?systemd_requires}

%description client
This is the package needed to run a DAOS client

%package tests
Summary: The DAOS test suite
Requires: %{name}-client%{?_isa} = %{version}-%{release}
%if (0%{?rhel} >= 7)
Requires: python36
Requires: python36-distro
Requires: python36-tabulate
%endif
%if (0%{?suse_version} >= 1500)
Requires: python3
Requires: python3-distro
Requires: python3-tabulate
%endif
Requires: fio
Requires: dbench
Requires: lbzip2
%if (0%{?suse_version} >= 1315)
Requires: libpsm_infinipath1
%endif

%description tests
This is the package needed to run the DAOS test suite

%package devel
# Leap 15 doesn't seem to be creating dependencies as richly as EL7
# for example, EL7 automatically adds:
# Requires: libdaos.so.0()(64bit)
%if (0%{?suse_version} >= 1500)
Requires: %{name}-client%{?_isa} = %{version}-%{release}
Requires: %{name}%{?_isa} = %{version}-%{release}
%endif
Summary: The DAOS development libraries and headers

%description devel
This is the package needed to build software with the DAOS library.

%prep
%autosetup

%build

%define conf_dir %{_sysconfdir}/daos
<<<<<<< HEAD

scons %{?_smp_mflags}      \
      --config=force       \
      --no-rpath           \
      USE_INSTALLED=all    \
      CONF_DIR=%{conf_dir} \
      PREFIX=%{buildroot}  \
      %{?scons_args}       \
      %{?compiler_args}

%if ("%{?compiler_args}" == "COMPILER=covc")
cp -f test.cov /tmp/
%endif
=======
%if (0%{?rhel} >= 7)
%define scons_exe scons-3
%else
%define scons_exe scons
%endif
%{scons_exe} %{?_smp_mflags} \
      --config=force         \
      --no-rpath             \
      USE_INSTALLED=all      \
      CONF_DIR=%{conf_dir}   \
      PREFIX=%{buildroot}    \
     %{?scons_args}
>>>>>>> 97f8e5ea

%install
%{scons_exe} %{?_smp_mflags}          \
      --config=force                  \
      --no-rpath                      \
      --install-sandbox=%{buildroot} \
      %{buildroot}%{_prefix}         \
      %{buildroot}%{conf_dir}        \
      USE_INSTALLED=all               \
      CONF_DIR=%{conf_dir}            \
      PREFIX=%{_prefix}               \
      %{?scons_args}

%if ("%{?compiler_args}" == "COMPILER=covc")
cp -f /tmp/test.cov %{?buildroot}/usr/lib/daos/TESTING/ftest/
%endif
mkdir -p %{buildroot}/%{_sysconfdir}/ld.so.conf.d/
echo "%{_libdir}/daos_srv" > %{buildroot}/%{_sysconfdir}/ld.so.conf.d/daos.conf
mkdir -p %{buildroot}/%{_unitdir}
%if (0%{?rhel} == 7)
install -m 644 utils/systemd/%{server_svc_name}.pre230 %{buildroot}/%{_unitdir}/%{server_svc_name}
install -m 644 utils/systemd/%{agent_svc_name}.pre230 %{buildroot}/%{_unitdir}/%{agent_svc_name}
%else
install -m 644 utils/systemd/%{server_svc_name} %{buildroot}/%{_unitdir}
install -m 644 utils/systemd/%{agent_svc_name} %{buildroot}/%{_unitdir}
%endif
mkdir -p %{buildroot}/%{conf_dir}/certs/clients
mv %{buildroot}/%{_sysconfdir}/daos/bash_completion.d %{buildroot}/%{_sysconfdir}

%pre server
getent group daos_metrics >/dev/null || groupadd -r daos_metrics
getent group daos_server >/dev/null || groupadd -r daos_server
getent passwd daos_server >/dev/null || useradd -s /sbin/nologin -r -g daos_server -G daos_metrics daos_server
%post server
/sbin/ldconfig
%systemd_post %{server_svc_name}
%preun server
%systemd_preun %{server_svc_name}
%postun server
/sbin/ldconfig
%systemd_postun %{server_svc_name}

%pre client
getent group daos_agent >/dev/null || groupadd -r daos_agent
getent passwd daos_agent >/dev/null || useradd -s /sbin/nologin -r -g daos_agent daos_agent
%post client
%systemd_post %{agent_svc_name}
%preun client
%systemd_preun %{agent_svc_name}
%postun client
%systemd_postun %{agent_svc_name}

%files
%defattr(-, root, root, -)
# you might think libvio.so goes in the server RPM but
# the 2 tools following it need it
%{_libdir}/daos_srv/libbio.so
# you might think libdaos_tests.so goes in the tests RPM but
# the 4 tools following it need it
%{_libdir}/libdaos_tests.so
%{_sysconfdir}/ld.so.conf.d/daos.conf
%{_bindir}/io_conf
%{_bindir}/jump_pl_map
%{_bindir}/ring_pl_map
%{_bindir}/pl_bench
%{_bindir}/rdbt
%{_libdir}/libvos.so
%{_libdir}/libcart*
%{_libdir}/libgurt*
%{_sysconfdir}/daos/memcheck-cart.supp
%dir %{_sysconfdir}/daos
%{_sysconfdir}/daos/vos_size_input.yaml
%dir %{_sysconfdir}/bash_completion.d
%{_sysconfdir}/bash_completion.d/daos.bash
%{_libdir}/libdaos_common.so
%{_libdir}/libdaos_common_pmem.so
# TODO: this should move from daos_srv to daos
%{_libdir}/daos_srv/libplacement.so
# Certificate generation files
%dir %{_libdir}/%{name}
%{_libdir}/%{name}/certgen/
%{_libdir}/%{name}/VERSION
%doc

%files server
%config(noreplace) %{conf_dir}/daos_server.yml
%dir %{conf_dir}/certs
%attr(0755,root,root) %{conf_dir}/certs
%dir %{conf_dir}/certs/clients
%attr(0700,daos_server,daos_server) %{conf_dir}/certs/clients
%attr(0644,root,root) %{conf_dir}/daos_server.yml
# set daos_admin to be setuid root in order to perform privileged tasks
%attr(4750,root,daos_server) %{_bindir}/daos_admin
# set daos_server to be setgid daos_server in order to invoke daos_admin
%attr(2755,root,daos_server) %{_bindir}/daos_server
%{_bindir}/daos_engine
%dir %{_libdir}/daos_srv
%{_libdir}/daos_srv/libcont.so
%{_libdir}/daos_srv/libdtx.so
%{_libdir}/daos_srv/libmgmt.so
%{_libdir}/daos_srv/libobj.so
%{_libdir}/daos_srv/libpool.so
%{_libdir}/daos_srv/librdb.so
%{_libdir}/daos_srv/librdbt.so
%{_libdir}/daos_srv/librebuild.so
%{_libdir}/daos_srv/librsvc.so
%{_libdir}/daos_srv/libsecurity.so
%{_libdir}/daos_srv/libvos_srv.so
%{_datadir}/%{name}
%exclude %{_datadir}/%{name}/ioil-ld-opts
%{_unitdir}/%{server_svc_name}

%files client
%{_bindir}/cart_ctl
%{_bindir}/self_test
%{_bindir}/dmg
%{_bindir}/daos_agent
%{_bindir}/dfuse
%{_bindir}/daos
%{_bindir}/dfuse_hl
%{_bindir}/daos_storage_estimator.py
%{_libdir}/*.so.*
%{_libdir}/libdfs.so
%{_libdir}/%{name}/API_VERSION
%{_libdir}/libduns.so
%{_libdir}/libdfuse.so
%{_libdir}/libioil.so
%{_libdir}/libdfs_internal.so
%{_libdir}/libvos_size.so
%{_libdir}/libdts.so
%dir %{_libdir}/python3/site-packages/pydaos
%dir %{_libdir}/python3/site-packages/storage_estimator
%{_libdir}/python3/site-packages/pydaos/*.py
%{_libdir}/python3/site-packages/storage_estimator/*.py
%if (0%{?rhel} >= 7)
%dir %{_libdir}/python3/site-packages/pydaos/__pycache__
%dir %{_libdir}/python3/site-packages/storage_estimator/__pycache__
%{_libdir}/python3/site-packages/pydaos/__pycache__/*.pyc
%{_libdir}/python3/site-packages/storage_estimator/__pycache__/*.pyc
%endif
%{_libdir}/python3/site-packages/pydaos/pydaos_shim_3.so
%dir %{_libdir}/python3/site-packages/pydaos/raw
%{_libdir}/python3/site-packages/pydaos/raw/*.py
%if (0%{?rhel} >= 7)
%dir %{_libdir}/python3/site-packages/pydaos/raw/__pycache__
%{_libdir}/python3/site-packages/pydaos/raw/__pycache__/*.pyc
%endif
%{_datadir}/%{name}/ioil-ld-opts
%config(noreplace) %{conf_dir}/daos_agent.yml
%config(noreplace) %{conf_dir}/daos_control.yml
%{_unitdir}/%{agent_svc_name}
%{_mandir}/man8/daos.8*
%{_mandir}/man8/dmg.8*

%files tests
%dir %{_prefix}/lib/daos
%{_prefix}/lib/daos/TESTING
%exclude %{_prefix}/lib/daos/TESTING/ftest/list_tests.py
%{_bindir}/hello_drpc
%{_bindir}/*_test*
%{_bindir}/jobtest
%exclude %{_bindir}/self_test
%{_bindir}/smd_ut
%{_bindir}/vea_ut
%{_bindir}/daos_perf
%{_bindir}/daos_racer
%{_bindir}/evt_ctl
%{_bindir}/obj_ctl
%{_bindir}/daos_gen_io_conf
%{_bindir}/daos_run_io_conf
%{_bindir}/crt_launch
%{_bindir}/daos_metrics
%{_sysconfdir}/daos/fault-inject-cart.yaml
%{_bindir}/fault_status
# For avocado tests
%{_prefix}/lib/daos/.build_vars.json
%{_prefix}/lib/daos/.build_vars.sh

%files devel
%{_includedir}/*
%{_libdir}/libdaos.so
%{_libdir}/*.a

%changelog
* Thu Mar 18 2021 Maureen Jean <maureen.jean@intel.com> 1.3.0-3
- Update to python3

* Thu Feb 25 2021 Li Wei <wei.g.li@intel.com> 1.3.0-2
- Require raft-devel 0.7.3 that fixes an unstable leadership problem caused by
  removed replicas as well as some Coverity issues

* Wed Feb 24 2021 Brian J. Murrell <brian.murrell@intel.com> - 1.3.0-1
- Version bump up to 1.3.0

* Mon Feb 22 2021 Brian J. Murrell <brian.murrell@intel.com> 1.1.3-3
- Remove all *-devel Requires from daos-devel as none of those are
  actually necessary to build libdaos clients

* Tue Feb 16 2021 Alexander Oganezov <alexander.a.oganezov@intel.com> 1.1.3-2
- Update libfabric to v1.12.0rc1

* Wed Feb 10 2021 Johann Lombardi <johann.lombardi@intel.com> 1.1.3-1
- Version bump up to 1.1.3

* Tue Feb 9 2021 Vish Venkatesan <vishwanath.venkatesan@intel.com> 1.1.2.1-11
- Add new pmem specific version of DAOS common library

* Fri Feb 5 2021 Saurabh Tandan <saurabh.tandan@intel.com> 1.1.2.1-10
- Added dbench as requirement for test package.

* Wed Feb 3 2021 Hua Kuang <hua.kuang@intel.com> 1.1.2.1-9
- Changed License to BSD-2-Clause-Patent

* Wed Feb 03 2021 Brian J. Murrell <brian.murrell@intel.com> - 1.1.2-8
- Update minimum required libfabric to 1.11.1

* Thu Jan 28 2021 Phillip Henderson <phillip.henderson@intel.com> 1.1.2.1-7
- Change ownership and permissions for the /etc/daos/certs directory.

* Sat Jan 23 2021 Alexander Oganezov <alexander.a.oganezov@intel.com> 1.1.2.1-6
- Update to mercury v2.0.1rc1

* Fri Jan 22 2021 Michael MacDonald <mjmac.macdonald@intel.com> 1.1.2.1-5
- Install daos_metrics utility to %{_bindir}

* Wed Jan 20 2021 Kenneth Cain <kenneth.c.cain@intel.com> 1.1.2.1-4
- Version update for API major version 1, libdaos.so.1 (1.0.0)

* Fri Jan 15 2021 Michael Hennecke <mhennecke@lenovo.com> 1.1.2.1-3
- Harmonize daos_server and daos_agent groups.

* Tue Dec 15 2020 Ashley Pittman <ashley.m.pittman@intel.com> 1.1.2.1-2
- Combine the two memcheck suppressions files.

* Wed Dec 09 2020 Johann Lombardi <johann.lombardi@intel.com> 1.1.2.1-1
- Version bump up to 1.1.2.1

* Fri Dec 04 2020 Li Wei <wei.g.li@intel.com> 1.1.2-3
- Require raft-devel 0.7.1 that fixes recent Coverity issues

* Wed Dec 02 2020 Maureen Jean <maureen.jean@intel.com> - 1.1.2-2
- define scons_args to be BUILD_TYPE=<release|dev>
- the scons default is BUILD_TYPE=release
- BUILD_TYPE=release will disable fault injection in build

* Tue Dec 01 2020 Brian J. Murrell <brian.murrell@intel.com> - 1.1.2-1
- Version bump up to 1.1.2

* Tue Nov 17 2020 Li Wei <wei.g.li@intel.com> 1.1.1-8
- Require raft-devel 0.7.0 that changes log indices and terms to 63-bit

* Wed Nov 11 2020 Tom Nabarro <tom.nabarro@intel.com> 1.1.1-7
- Add version validation for runtime daos_server ipmctl requirement to avoid
  potential corruption of PMMs when setting PMem goal, issue fixed in
  https://github.com/intel/ipmctl/commit/9e3898cb15fa9eed3ef3e9de4488be1681d53ff4

* Thu Oct 29 2020 Jonathan Martinez Montes <jonathan.martinez.montes@intel.com> 1.1.1-6
- Restore obj_ctl utility

* Wed Oct 28 2020 Brian J. Murrell <brian.murrell@intel.com> - 1.1.1-5
- Use %%autosetup
- Only use systemd_requires if it exists
- Obsoletes: cart now that it's included in daos

* Sat Oct 24 2020 Maureen Jean <maureen.jean@intel.com> 1.1.1-4
- Add daos.conf to the daos package to resolve the path to libbio.so

* Tue Oct 13 2020 Jonathan Martinez Montes <jonathan.martinez.montes@intel.com> 1.1.1-3
- Remove obj_ctl from Tests RPM package
- Add libdts.so shared library that is used by daos_perf, daos_racer and
  the daos utility.

* Tue Oct 13 2020 Amanda Justiniano <amanda.justiniano-pagn@intel.com> 1.1.1-3
- Add lbzip2 requirement to the daos-tests package

* Tue Oct 13 2020 Michael MacDonald <mjmac.macdonald@intel.com> 1.1.1-2
- Create unprivileged user for daos_agent

* Mon Oct 12 2020 Johann Lombardi <johann.lombardi@intel.com> 1.1.1-1
- Version bump up to 1.1.1

* Sat Oct 03 2020 Michael MacDonald <mjmac.macdonald@intel.com> 1.1.0-34
- Add go-race to BuildRequires on OpenSUSE Leap

* Wed Sep 16 2020 Alexander Oganezov <alexander.a.oganezov@intel.com> 1.1.0-33
- Update OFI to v1.11.0

* Mon Aug 17 2020 Michael MacDonald <mjmac.macdonald@intel.com> 1.1.0-32
- Install completion script in /etc/bash_completion.d

* Wed Aug 05 2020 Brian J. Murrell <brian.murrell@intel.com> - 1.1.0-31
- Change fuse requirement to fuse3
- Use Lmod for MPI module loading
- Remove unneeded (and un-distro gated) Requires: json-c

* Wed Jul 29 2020 Jonathan Martinez Montes <jonathan.martinez.montes@intel.com> - 1.1.0-30
- Add the daos_storage_estimator.py tool. It merges the functionality of the
  former tools vos_size, vos_size.py, vos_size_dfs_sample.py and parse_csv.py.

* Wed Jul 29 2020 Jeffrey V Olivier <jeffrey.v.olivier@intel.com> - 1.1.0-29
- Revert prior changes from version 28

* Mon Jul 13 2020 Brian J. Murrell <brian.murrell@intel.com> - 1.1.0-28
- Change fuse requirement to fuse3
- Use Lmod for MPI module loading

* Tue Jul 7 2020 Alexander A Oganezov <alexander.a.oganezov@intel.com> - 1.1.0-27
- Update to mercury release 2.0.0~rc1-1

* Sun Jun 28 2020 Jonathan Martinez Montes <jonathan.martinez.montes@intel.com> - 1.1.0-26
- Add the vos_size_dfs_sample.py tool. It is used to generate dynamically
  the vos_dfs_sample.yaml file using the real DFS super block data.

* Tue Jun 23 2020 Jeff Olivier <jeffrey.v.olivier@intel.com> - 1.1.0-25
- Add -no-rpath option and use it for rpm build rather than modifying
  SCons files in place

* Tue Jun 16 2020 Jeff Olivier <jeffrey.v.olivier@intel.com> - 1.1.0-24
- Modify RPATH removal snippet to replace line with pass as some lines
  can't be removed without breaking the code

* Fri Jun 05 2020 Ryon Jensen <ryon.jensen@intel.com> - 1.1.0-23
- Add libisa-l_crypto dependency

* Fri Jun 05 2020 Tom Nabarro <tom.nabarro@intel.com> - 1.1.0-22
- Change server systemd run-as user to daos_server in unit file

* Thu Jun 04 2020 Hua Kuang <hua.kuang@intel.com> - 1.1.0-21
- Remove dmg_old from DAOS RPM package

* Thu May 28 2020 Tom Nabarro <tom.nabarro@intel.com> - 1.1.0-20
- Create daos group to run as in systemd unit file

* Tue May 26 2020 Brian J. Murrell <brian.murrell@intel.com> - 1.1.0-19
- Enable parallel building with _smp_mflags

* Fri May 15 2020 Kenneth Cain <kenneth.c.cain@intel.com> - 1.1.0-18
- Require raft-devel >= 0.6.0 that adds new API raft_election_start()

* Thu May 14 2020 Brian J. Murrell <brian.murrell@intel.com> - 1.1.0-17
- Add cart-devel's Requires to daos-devel as they were forgotten
  during the cart merge

* Thu May 14 2020 Brian J. Murrell <brian.murrell@intel.com> - 1.1.0-16
- Fix fuse3-libs -> libfuse3 for SLES/Leap 15

* Thu Apr 30 2020 Brian J. Murrell <brian.murrell@intel.com> - 1.1.0-15
- Use new properly pre-release tagged mercury RPM

* Thu Apr 30 2020 Brian J. Murrell <brian.murrell@intel.com> - 1.1.0-14
- Move fuse dependencies to the client subpackage

* Mon Apr 27 2020 Michael MacDonald <mjmac.macdonald@intel.com> 1.1.0-13
- Rename /etc/daos.yml -> /etc/daos_control.yml

* Thu Apr 16 2020 Brian J. Murrell <brian.murrell@intel.com> - 1.1.0-12
- Use distro fuse

* Fri Apr 10 2020 Alexander Oganezov <alexander.a.oganezov@intel.com> - 1.1.0-11
- Update to mercury 4871023 to pick na_ofi.c race condition fix for
  "No route to host" errors.

* Sun Apr 05 2020 Brian J. Murrell <brian.murrell@intel.com> - 1.1.0-10
- Clean up spdk dependencies

* Mon Mar 30 2020 Tom Nabarro <tom.nabarro@intel.com> - 1.1.0-9
- Set version of spdk to < v21, > v19

* Fri Mar 27 2020 David Quigley <david.quigley@intel.com> - 1.1.0-8
- add daos and dmg man pages to the daos-client files list

* Thu Mar 26 2020 Michael MacDonald <mjmac.macdonald@intel.com> 1.1.0-7
- Add systemd scriptlets for managing daos_server/daos_admin services

* Thu Mar 26 2020 Alexander Oganeozv <alexander.a.oganezov@intel.com> - 1.1.0-6
- Update ofi to 62f6c937601776dac8a1f97c8bb1b1a6acfbc3c0

* Tue Mar 24 2020 Jeffrey V. Olivier <jeffrey.v.olivier@intel.com> - 1.1.0-5
- Remove cart as an external dependence

* Mon Mar 23 2020 Jeffrey V. Olivier <jeffrey.v.olivier@intel.com> - 1.1.0-4
- Remove scons_local as dependency

* Tue Mar 03 2020 Brian J. Murrell <brian.murrell@intel.com> - 1.1.0-3
- Bump up go minimum version to 1.12

* Thu Feb 20 2020 Brian J. Murrell <brian.murrell@intel.com> - 1.1.0-2
- daos-server requires daos-client (same version)

* Fri Feb 14 2020 Brian J. Murrell <brian.murrell@intel.com> - 1.1.0-1
- Version bump up to 1.1.0

* Wed Feb 12 2020 Brian J. Murrell <brian.murrell@intel.com> - 0.9.0-2
- Remove undefine _missing_build_ids_terminate_build

* Thu Feb 06 2020 Johann Lombardi <johann.lombardi@intel.com> - 0.9.0-1
- Version bump up to 0.9.0

* Sat Jan 18 2020 Jeff Olivier <jeffrey.v.olivier@intel.com> - 0.8.0-3
- Fixing a few warnings in the RPM spec file

* Fri Dec 27 2019 Jeff Olivier <jeffrey.v.olivier@intel.com> - 0.8.0-2
- Remove openmpi, pmix, and hwloc builds, use hwloc and openmpi packages

* Tue Dec 17 2019 Johann Lombardi <johann.lombardi@intel.com> - 0.8.0-1
- Version bump up to 0.8.0

* Thu Dec 05 2019 Johann Lombardi <johann.lombardi@intel.com> - 0.7.0-1
- Version bump up to 0.7.0

* Tue Nov 19 2019 Tom Nabarro <tom.nabarro@intel.com> 0.6.0-15
- Temporarily unconstrain max. version of spdk

* Wed Nov 06 2019 Brian J. Murrell <brian.murrell@intel.com> 0.6.0-14
- Constrain max. version of spdk

* Wed Nov 06 2019 Brian J. Murrell <brian.murrell@intel.com> 0.6.0-13
- Use new cart with R: mercury to < 1.0.1-20 due to incompatibility

* Wed Nov 06 2019 Michael MacDonald <mjmac.macdonald@intel.com> 0.6.0-12
- Add daos_admin privileged helper for daos_server

* Fri Oct 25 2019 Brian J. Murrell <brian.murrell@intel.com> 0.6.0-11
- Handle differences in Leap 15 Python packaging

* Wed Oct 23 2019 Brian J. Murrell <brian.murrell@intel.com> 0.6.0-9
- Update BR: libisal-devel for Leap

* Mon Oct 07 2019 Brian J. Murrell <brian.murrell@intel.com> 0.6.0-8
- Use BR: cart-devel-%{cart_sha1} if available
- Remove cart's BRs as it's -devel Requires them now

* Tue Oct 01 2019 Brian J. Murrell <brian.murrell@intel.com> 0.6.0-7
- Constrain cart BR to <= 1.0.0

* Sat Sep 21 2019 Brian J. Murrell <brian.murrell@intel.com>
- Remove Requires: {argobots, cart}
  - autodependencies should take care of these

* Thu Sep 19 2019 Jeff Olivier <jeffrey.v.olivier@intel.com>
- Add valgrind-devel requirement for argobots change

* Tue Sep 10 2019 Tom Nabarro <tom.nabarro@intel.com>
- Add requires ndctl as runtime dep for control plane.

* Thu Aug 15 2019 David Quigley <david.quigley@intel.com>
- Add systemd unit files to packaging.

* Thu Jul 25 2019 Brian J. Murrell <brian.murrell@intel.com>
- Add git hash and commit count to release

* Thu Jul 18 2019 David Quigley <david.quigley@intel.com>
- Add certificate generation files to packaging.

* Tue Jul 09 2019 Johann Lombardi <johann.lombardi@intel.com>
- Version bump up to 0.6.0

* Fri Jun 21 2019 David Quigley <dquigley@intel.com>
- Add daos_agent.yml to the list of packaged files

* Thu Jun 13 2019 Brian J. Murrell <brian.murrell@intel.com>
- move obj_ctl daos_gen_io_conf daos_run_io_conf to
  daos-tests sub-package
- daos-server needs spdk-tools

* Fri May 31 2019 Ken Cain <kenneth.c.cain@intel.com>
- Add new daos utility binary

* Wed May 29 2019 Brian J. Murrell <brian.murrell@intel.com>
- Version bump up to 0.5.0
- Add Requires: libpsm_infinipath1 for SLES 12.3

* Tue May 07 2019 Brian J. Murrell <brian.murrell@intel.com>
- Move some files around among the sub-packages

* Mon May 06 2019 Brian J. Murrell <brian.murrell@intel.com>
- Only BR fio
  - fio-{devel,src} is not needed

* Wed Apr 03 2019 Brian J. Murrell <brian.murrell@intel.com>
- initial package<|MERGE_RESOLUTION|>--- conflicted
+++ resolved
@@ -211,21 +211,6 @@
 %build
 
 %define conf_dir %{_sysconfdir}/daos
-<<<<<<< HEAD
-
-scons %{?_smp_mflags}      \
-      --config=force       \
-      --no-rpath           \
-      USE_INSTALLED=all    \
-      CONF_DIR=%{conf_dir} \
-      PREFIX=%{buildroot}  \
-      %{?scons_args}       \
-      %{?compiler_args}
-
-%if ("%{?compiler_args}" == "COMPILER=covc")
-cp -f test.cov /tmp/
-%endif
-=======
 %if (0%{?rhel} >= 7)
 %define scons_exe scons-3
 %else
@@ -234,11 +219,14 @@
 %{scons_exe} %{?_smp_mflags} \
       --config=force         \
       --no-rpath             \
-      USE_INSTALLED=all      \
       CONF_DIR=%{conf_dir}   \
       PREFIX=%{buildroot}    \
-     %{?scons_args}
->>>>>>> 97f8e5ea
+     %{?scons_args}          \
+     %{?compiler_args}
+
+%if ("%{?compiler_args}" == "COMPILER=covc")
+cp -f test.cov /tmp/
+%endif
 
 %install
 %{scons_exe} %{?_smp_mflags}          \
@@ -247,10 +235,10 @@
       --install-sandbox=%{buildroot} \
       %{buildroot}%{_prefix}         \
       %{buildroot}%{conf_dir}        \
-      USE_INSTALLED=all               \
       CONF_DIR=%{conf_dir}            \
       PREFIX=%{_prefix}               \
-      %{?scons_args}
+      %{?scons_args}                  \
+      %{?compiler_args}
 
 %if ("%{?compiler_args}" == "COMPILER=covc")
 cp -f /tmp/test.cov %{?buildroot}/usr/lib/daos/TESTING/ftest/
