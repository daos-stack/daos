%define daoshome %{_exec_prefix}/lib/%{name}
%define server_svc_name daos_server.service
%define agent_svc_name daos_agent.service
%define sysctl_script_name 10-daos_server.conf

%global mercury_version 2.3.1-1%{?dist}
%global libfabric_version 1.15.1-1
%global __python %{__python3}

%if (0%{?rhel} >= 8)
# https://bugzilla.redhat.com/show_bug.cgi?id=1955184
%define _use_internal_dependency_generator 0
%define __find_requires %{SOURCE1}
%endif

Name:          daos
Version:       2.5.101
Release:       2%{?relval}%{?dist}
Summary:       DAOS Storage Engine

License:       BSD-2-Clause-Patent
URL:           https://github.com/daos-stack/daos
Source0:       %{name}-%{version}.tar.gz
Source1:       bz-1955184_find-requires
%if (0%{?rhel} >= 8)
BuildRequires: python3-scons >= 2.4
%else
BuildRequires: scons >= 2.4
%endif
BuildRequires: libfabric-devel >= %{libfabric_version}
BuildRequires: mercury-devel >= %{mercury_version}
BuildRequires: gcc-c++
%if (0%{?rhel} >= 8)
%global openmpi openmpi
%else
%global openmpi openmpi3
%endif
BuildRequires: %{openmpi}-devel
BuildRequires: hwloc-devel
%if ("%{?compiler_args}" == "COMPILER=covc")
BuildRequires: bullseye
%endif
%if (0%{?rhel} >= 8)
BuildRequires: argobots-devel >= 1.1
BuildRequires: json-c-devel
BuildRequires: boost-python3-devel
%else
BuildRequires: libabt-devel >= 1.0rc1
BuildRequires: libjson-c-devel
BuildRequires: boost-devel
%endif
BuildRequires: libpmemobj-devel >= 2.0.0
%if (0%{?rhel} >= 8)
BuildRequires: fuse3-devel >= 3
%else
BuildRequires: fuse3-devel >= 3.4.2
%endif
%if (0%{?suse_version} >= 1500)
BuildRequires: go-race
BuildRequires: libprotobuf-c-devel
BuildRequires: liblz4-devel
BuildRequires: libcapstone-devel
%else
BuildRequires: protobuf-c-devel
BuildRequires: lz4-devel
BuildRequires: capstone-devel
%endif
BuildRequires: patchelf
BuildRequires: spdk-devel >= 22.01.2
%if (0%{?rhel} >= 8)
BuildRequires: isa-l-devel
BuildRequires: libisa-l_crypto-devel
%else
BuildRequires: libisal-devel
BuildRequires: libisal_crypto-devel
%endif
BuildRequires: daos-raft-devel = 0.11.0-1.416.g12dbc15%{?dist}
BuildRequires: openssl-devel
BuildRequires: libevent-devel
BuildRequires: libyaml-devel
BuildRequires: libcmocka-devel
BuildRequires: valgrind-devel
BuildRequires: systemd
BuildRequires: go >= 1.17
%if (0%{?rhel} >= 8)
BuildRequires: numactl-devel
BuildRequires: CUnit-devel
# needed to retrieve PMM region info through control-plane
BuildRequires: libipmctl-devel
%if (0%{?rhel} >= 9)
BuildRequires: python-devel
%else
BuildRequires: python36-devel
%endif
BuildRequires: python3-distro
BuildRequires: Lmod
%else
%if (0%{?suse_version} >= 1315)
# see src/client/dfs/SConscript for why we need /etc/os-release
# that code should be rewritten to use the python libraries provided for
# os detection
BuildRequires: distribution-release
BuildRequires: libnuma-devel
BuildRequires: cunit-devel
BuildRequires: ipmctl-devel
BuildRequires: python3-devel
BuildRequires: python3-distro
BuildRequires: python-rpm-macros
BuildRequires: lua-lmod
BuildRequires: systemd-rpm-macros
%endif
%endif
BuildRequires: libuuid-devel

%if (0%{?suse_version} > 0)
BuildRequires: libucp-devel
BuildRequires: libucs-devel
BuildRequires: libuct-devel
%else
BuildRequires: ucx-devel
%endif

Requires: openssl
# This should only be temporary until we can get a stable upstream release
# of mercury, at which time the autoprov shared library version should
# suffice
Requires: mercury >= %{mercury_version}


%description
The Distributed Asynchronous Object Storage (DAOS) is an open-source
software-defined object store designed from the ground up for
massively distributed Non Volatile Memory (NVM). DAOS takes advantage
of next generation NVM technology like Storage Class Memory (SCM) and
NVM express (NVMe) while presenting a key-value storage interface and
providing features such as transactional non-blocking I/O, advanced
data protection with self healing on top of commodity hardware, end-
to-end data integrity, fine grained data control and elastic storage
to optimize performance and cost.

%package server
Summary: The DAOS server
Requires: %{name}%{?_isa} = %{version}-%{release}
Requires: spdk-tools >= 22.01.2
Requires: ndctl
# needed to set PMem configuration goals in BIOS through control-plane
%if (0%{?suse_version} >= 1500)
Requires: ipmctl >= 03.00.00.0423
Requires: libpmemobj1 >= 2.0.0-1.suse1500
Requires: libfabric1 >= %{libfabric_version}
%else
Requires: ipmctl >= 03.00.00.0468
Requires: libpmemobj >= 2.0.0-1%{?dist}
%endif
Requires: libfabric >= %{libfabric_version}
Requires: mercury >= %{mercury_version}
Requires(post): /sbin/ldconfig
Requires(postun): /sbin/ldconfig
Requires: numactl
%{?systemd_requires}

%description server
This is the package needed to run a DAOS server

%package admin
Summary: DAOS admin tools
Requires: %{name}%{?_isa} = %{version}-%{release}

%description admin
This package contains DAOS administrative tools (e.g. dmg).

%package client
Summary: The DAOS client
Requires: %{name}%{?_isa} = %{version}-%{release}
Requires: mercury >= %{mercury_version}
Requires: libfabric >= %{libfabric_version}
%if (0%{?suse_version} >= 1500)
Requires: libfabric1 >= %{libfabric_version}
Requires: libfuse3-3 >= 3.4.2
%endif
Requires: /usr/bin/fusermount3
%{?systemd_requires}

%description client
This is the package needed to run a DAOS client

%package tests
Summary: The entire DAOS test suite
Requires: %{name}-client-tests%{?_isa} = %{version}-%{release}
BuildArch: noarch

%description tests
This is the package is a metapackage to install all of the test packages

%package tests-internal
Summary: The entire internal DAOS test suite
Requires: %{name}-tests = %{version}-%{release}
Requires: %{name}-client-tests-openmpi%{?_isa} = %{version}-%{release}
Requires: %{name}-client-tests-mpich = %{version}-%{release}
Requires: %{name}-serialize%{?_isa} = %{version}-%{release}
BuildArch: noarch

%description tests-internal
This is the package is a metapackage to install all of the internal test
packages

%package client-tests
Summary: The DAOS test suite
Requires: %{name}-client%{?_isa} = %{version}-%{release}
Requires: %{name}-admin%{?_isa} = %{version}-%{release}
Requires: python3-distro
Requires: python3-tabulate
Requires: python3-defusedxml
Requires: protobuf-c-devel
Requires: fio
Requires: git
Requires: dbench
Requires: lbzip2
Requires: attr
Requires: ior
Requires: go >= 1.18
%if (0%{?suse_version} >= 1315)
Requires: lua-lmod
Requires: libcapstone-devel
%else
Requires: Lmod
Requires: capstone-devel
%endif
%if (0%{?rhel} >= 8)
Requires: fuse3-devel >= 3
%else
Requires: fuse3-devel >= 3.4.2
%endif

%description client-tests
This is the package needed to run the DAOS test suite (client tests)

%package client-tests-openmpi
Summary: The DAOS client test suite - tools which need openmpi
Requires: %{name}-client-tests%{?_isa} = %{version}-%{release}
Requires: hdf5-%{openmpi}-tests
Requires: hdf5-vol-daos-%{openmpi}-tests
Requires: MACSio-%{openmpi}
Requires: simul-%{openmpi}

%description client-tests-openmpi
This is the package needed to run the DAOS client test suite openmpi tools

%package client-tests-mpich
Summary: The DAOS client test suite - tools which need mpich
BuildArch: noarch
Requires: %{name}-client-tests%{?_isa} = %{version}-%{release}
Requires: mpifileutils-mpich
Requires: testmpio
Requires: mpich
Requires: ior
Requires: hdf5-mpich-tests
Requires: hdf5-vol-daos-mpich-tests
Requires: MACSio-mpich
Requires: simul-mpich
Requires: romio-tests
Requires: python3-mpi4py-tests

%description client-tests-mpich
This is the package needed to run the DAOS client test suite mpich tools

%package server-tests
Summary: The DAOS server test suite (server tests)
Requires: %{name}-server%{?_isa} = %{version}-%{release}
Requires: %{name}-admin%{?_isa} = %{version}-%{release}

%description server-tests
This is the package needed to run the DAOS server test suite (server tests)

%package devel
Summary: The DAOS development libraries and headers
Requires: %{name}-client%{?_isa} = %{version}-%{release}
Requires: libuuid-devel

%description devel
This is the package needed to build software with the DAOS library.

%package firmware
Summary: The DAOS firmware management helper
Requires: %{name}-server%{?_isa} = %{version}-%{release}

%description firmware
This is the package needed to manage server storage firmware on DAOS servers.

%package serialize
Summary: DAOS serialization library that uses HDF5
BuildRequires: hdf5-devel
Requires: hdf5

%description serialize
This is the package needed to use the DAOS serialization and deserialization
tools, as well as the preserve option for the filesystem copy tool.

%package mofed-shim
Summary: A shim to bridge MOFED's openmpi to distribution dependency tags
Provides: libmpi.so.40()(64bit)(openmpi-x86_64)
Requires: libmpi.so.40()(64bit)
Provides: libmpi_cxx.so.40()(64bit)(openmpi-x86_64)
Provides: libmpi_cxx.so.40()(64bit)
BuildArch: noarch

%description mofed-shim
This is the package that bridges the difference between the MOFED openmpi
"Provides" and distribution-openmpi consumers "Requires".

%if (0%{?suse_version} > 0)
%global __debug_package 1
%global _debuginfo_subpackages 1
%debug_package
%endif

%prep
%autosetup

%build

%define conf_dir %{_sysconfdir}/daos
%if (0%{?rhel} == 8)
%define scons_exe scons-3
%else
%define scons_exe scons
%endif
%{scons_exe} %{?_smp_mflags} \
      --config=force         \
      --no-rpath             \
      USE_INSTALLED=all      \
      FIRMWARE_MGMT=yes      \
      CONF_DIR=%{conf_dir}   \
     %{?scons_args}          \
     %{?compiler_args}

%if ("%{?compiler_args}" == "COMPILER=covc")
mv test.cov{,-build}
%endif

%install
%{scons_exe} %{?_smp_mflags}          \
      --config=force                  \
      --no-rpath                      \
      --install-sandbox=%{buildroot}  \
      %{buildroot}%{_prefix}          \
      %{buildroot}%{conf_dir}         \
      USE_INSTALLED=all               \
      FIRMWARE_MGMT=yes               \
      CONF_DIR=%{conf_dir}            \
      PREFIX=%{_prefix}               \
      %{?scons_args}                  \
      %{?compiler_args}

# set rpath for libpil4dfs.so is needed to pass daos build test
patchelf --force-rpath --set-rpath %{_libdir} %{buildroot}/%{_libdir}/libpil4dfs.so
patchelf --force-rpath --set-rpath %{_libdir} %{buildroot}/%{_libdir}/libioil.so

%if ("%{?compiler_args}" == "COMPILER=covc")
mv test.cov-build %{buildroot}/%{daoshome}/TESTING/ftest/test.cov
%endif
mkdir -p %{buildroot}/%{_sysconfdir}/ld.so.conf.d/
echo "%{_libdir}/daos_srv" > %{buildroot}/%{_sysconfdir}/ld.so.conf.d/daos.conf
mkdir -p %{buildroot}/%{_sysctldir}
install -m 644 utils/rpms/%{sysctl_script_name} %{buildroot}/%{_sysctldir}
mkdir -p %{buildroot}/%{_unitdir}
install -m 644 utils/systemd/%{server_svc_name} %{buildroot}/%{_unitdir}
install -m 644 utils/systemd/%{agent_svc_name} %{buildroot}/%{_unitdir}
mkdir -p %{buildroot}/%{conf_dir}/certs/clients
mv %{buildroot}/%{conf_dir}/bash_completion.d %{buildroot}/%{_sysconfdir}
# fixup env-script-interpreters
sed -i -e '1s/env //' %{buildroot}{%{daoshome}/TESTING/ftest/{cart/cart_logtest,config_file_gen,launch,slurm_setup,tags,verify_perms}.py,%{_bindir}/daos_storage_estimator.py,%{_datarootdir}/daos/control/setup_spdk.sh}

# shouldn't have source files in a non-devel RPM
rm -f %{buildroot}%{daoshome}/TESTING/ftest/cart/{test_linkage.cpp,utest_{hlc,portnumber,protocol,swim}.c,wrap_cmocka.h}

%pre server
getent group daos_metrics >/dev/null || groupadd -r daos_metrics
getent group daos_server >/dev/null || groupadd -r daos_server
getent group daos_daemons >/dev/null || groupadd -r daos_daemons
getent passwd daos_server >/dev/null || useradd -s /sbin/nologin -r -g daos_server -G daos_metrics,daos_daemons daos_server

%post server
%{?run_ldconfig}
%systemd_post %{server_svc_name}
%sysctl_apply %{sysctl_script_name}

%preun server
%systemd_preun %{server_svc_name}

# all of these macros are empty on EL so keep rpmlint happy
%if (0%{?suse_version} > 0)
%postun server
%{?run_ldconfig}
%systemd_postun %{server_svc_name}
%endif

%pre client
getent group daos_agent >/dev/null || groupadd -r daos_agent
getent group daos_daemons >/dev/null || groupadd -r daos_daemons
getent passwd daos_agent >/dev/null || useradd -s /sbin/nologin -r -g daos_agent -G daos_daemons daos_agent

%post client
%systemd_post %{agent_svc_name}

%preun client
%systemd_preun %{agent_svc_name}

%if (0%{?suse_version} > 0)
%postun client
%systemd_postun %{agent_svc_name}
%endif

%files
%defattr(-, root, root, -)
%doc README.md
%dir %attr(0755,root,root) %{conf_dir}/certs
%config(noreplace) %{conf_dir}/memcheck-cart.supp
%dir %{conf_dir}
%dir %{_sysconfdir}/bash_completion.d
%{_sysconfdir}/bash_completion.d/daos.bash
# Certificate generation files
%dir %{_libdir}/%{name}
%{_libdir}/%{name}/certgen/
%{_libdir}/%{name}/VERSION
%{_libdir}/libcart.so.*
%{_libdir}/libgurt.so.*
%{_libdir}/libdaos_common.so

%files server
%doc README.md
%config(noreplace) %attr(0644,root,root) %{conf_dir}/daos_server.yml
%dir %attr(0700,daos_server,daos_server) %{conf_dir}/certs/clients
# set daos_server_helper to be setuid root in order to perform privileged tasks
%attr(4750,root,daos_server) %{_bindir}/daos_server_helper
# set daos_server to be setgid daos_server in order to invoke daos_server_helper
# and/or daos_firmware_helper
%attr(2755,root,daos_server) %{_bindir}/daos_server
%{_bindir}/daos_engine
%{_bindir}/daos_metrics
%{_sysconfdir}/ld.so.conf.d/daos.conf
%dir %{_libdir}/daos_srv
%{_libdir}/daos_srv/libcont.so
%{_libdir}/daos_srv/libdtx.so
%{_libdir}/daos_srv/libmgmt.so
%{_libdir}/daos_srv/libobj.so
%{_libdir}/daos_srv/libpool.so
%{_libdir}/daos_srv/librdb.so
%{_libdir}/daos_srv/librdbt.so
%{_libdir}/daos_srv/librebuild.so
%{_libdir}/daos_srv/librsvc.so
%{_libdir}/daos_srv/libsecurity.so
%{_libdir}/daos_srv/libvos_srv.so
%{_libdir}/daos_srv/libvos_size.so
%{_libdir}/daos_srv/libvos.so
%{_libdir}/daos_srv/libbio.so
%{_libdir}/daos_srv/libplacement.so
%{_libdir}/daos_srv/libpipeline.so
%{_libdir}/libdaos_common_pmem.so
%config(noreplace) %{conf_dir}/vos_size_input.yaml
%{_bindir}/daos_storage_estimator.py
%{python3_sitearch}/storage_estimator/*.py
%dir %{python3_sitearch}/storage_estimator
%if (0%{?rhel} >= 8)
%dir %{python3_sitearch}/storage_estimator/__pycache__
%{python3_sitearch}/storage_estimator/__pycache__/*.pyc
%endif
%{_datarootdir}/%{name}
%exclude %{_datarootdir}/%{name}/ioil-ld-opts
%{_unitdir}/%{server_svc_name}
%{_sysctldir}/%{sysctl_script_name}

%files admin
%doc README.md
%{_bindir}/dmg
%{_mandir}/man8/dmg.8*
%config(noreplace) %{conf_dir}/daos_control.yml

%files client
%doc README.md
%{_libdir}/libdaos.so.*
%{_bindir}/cart_ctl
%{_bindir}/self_test
%{_bindir}/daos_agent
%{_bindir}/dfuse
%{_bindir}/daos
%{_libdir}/libdaos_cmd_hdlrs.so
%{_libdir}/libdfs.so
%{_libdir}/libds3.so
%{_libdir}/%{name}/API_VERSION
%{_libdir}/libduns.so
%{_libdir}/libdfuse.so
%{_libdir}/libioil.so
%{_libdir}/libpil4dfs.so
%dir %{python3_sitearch}/pydaos
%{python3_sitearch}/pydaos/*.py
%dir %{python3_sitearch}/pydaos/raw
%{python3_sitearch}/pydaos/raw/*.py
%if (0%{?rhel} >= 8)
%dir %{python3_sitearch}/pydaos/__pycache__
%{python3_sitearch}/pydaos/__pycache__/*.pyc
%dir %{python3_sitearch}/pydaos/raw/__pycache__
%{python3_sitearch}/pydaos/raw/__pycache__/*.pyc
%endif
%{python3_sitearch}/pydaos/pydaos_shim.so
%{_datarootdir}/%{name}/ioil-ld-opts
%config(noreplace) %{conf_dir}/daos_agent.yml
%{_unitdir}/%{agent_svc_name}
%{_mandir}/man8/daos.8*

%files client-tests
%doc README.md
%dir %{daoshome}
%{daoshome}/TESTING
%exclude %{daoshome}/TESTING/ftest/avocado_tests.yaml
%{_bindir}/hello_drpc
%{_libdir}/libdaos_tests.so
%{_bindir}/acl_dump_test
%{_bindir}/agent_tests
%{_bindir}/drpc_engine_test
%{_bindir}/drpc_test
%{_bindir}/dfuse_test
%{_bindir}/eq_tests
%{_bindir}/job_tests
%{_bindir}/security_test
%config(noreplace) %{conf_dir}/fault-inject-cart.yaml
%{_bindir}/fault_status
%{_bindir}/crt_launch
# For avocado tests
%{daoshome}/.build_vars.json
%{daoshome}/.build_vars.sh
%{_bindir}/daos_perf
%{_bindir}/daos_racer
%{_bindir}/daos_test
%{_bindir}/daos_debug_set_params
%{_bindir}/dfs_test
%{_bindir}/jobtest
%{_bindir}/daos_gen_io_conf
%{_bindir}/daos_run_io_conf
%{_libdir}/libdpar.so

%files client-tests-openmpi
%doc README.md
%{_libdir}/libdpar_mpi.so

%files client-tests-mpich
%doc README.md

%files server-tests
%doc README.md
%{_bindir}/dtx_tests
%{_bindir}/evt_ctl
%{_bindir}/jump_pl_map
%{_bindir}/pl_bench
%{_bindir}/rdbt
%{_bindir}/ring_pl_map
%{_bindir}/smd_ut
%{_bindir}/bio_ut
%{_bindir}/vea_ut
%{_bindir}/vos_tests
%{_bindir}/vea_stress
%{_bindir}/obj_ctl
%{_bindir}/vos_perf

%files devel
%doc README.md
%{_includedir}/*
%{_libdir}/libdaos.so
%{_libdir}/libgurt.so
%{_libdir}/libcart.so
%{_libdir}/*.a

%files firmware
%doc README.md
# set daos_firmware_helper to be setuid root in order to perform privileged tasks
%attr(4750,root,daos_server) %{_bindir}/daos_firmware_helper

%files serialize
%doc README.md
%{_libdir}/libdaos_serialize.so

%files tests
%doc README.md
# No files in a meta-package

%files tests-internal
%doc README.md
# No files in a meta-package

%files mofed-shim
%doc README.md
# No files in a shim package

%changelog
<<<<<<< HEAD
* Wed Mar 21 2024 Lei Huang <lei.huang@intel.com> 2.5.101-2
- Add patchelf as as a dependency
=======
* Mon Mar 18 2024 Jan Michalski <jan.michalski@intel.com> 2.5.101-2
- Add dtx_tests to the server-tests package
>>>>>>> 54ab217f

* Fri Mar 15 2024 Phillip Henderson <phillip.henderson@intel.com> 2.5.101-1
- Bump version to 2.5.101


* Tue Feb 27 2024 Li Wei <wei.g.li@intel.com> 2.5.100-16
- Update raft to 0.11.0-1.416.g12dbc15

* Mon Feb 12 2024 Ryon Jensen <ryon.jensen@intel.com> 2.5.100-15
- Updated isa-l package name to match EPEL

* Tue Jan 09 2024 Brian J. Murrell <brian.murrell@intel.com> 2.5.100-14
- Move /etc/ld.so.conf.d/daos.conf to daos-server sub-package

* Wed Dec 06 2023 Brian J. Murrell <brian.murrell@intel.com> 2.5.100-13
- Update for EL 8.8 and Leap 15.5
- Update raft to 0.10.1-2.411.gefa15f4

* Fri Nov 17 2023 Tomasz Gromadzki <tomasz.gromadzki@intel.com> 2.5.100-12
- Update to PMDK 2.0.0
  * Remove libpmemblk from dependencies.
  * Start using BUILD_EXAMPLES=n and BUILD_BENCHMARKS=n instead of patches.
  * Stop using BUILD_RPMEM=n (removed) and NDCTL_DISABLE=y (invalid).
  * Point https://github.com/pmem/pmdk as the main PMDK reference source.
  NOTE: PMDK upgrade to 2.0.0 does not affect any API call used by DAOS.
        libpmemobj (and libpmem) API stays unchanged.

* Wed Nov 15 2023 Jerome Soumagne <jerome.soumagne@intel.com> 2.5.100-11
- Bump mercury min version to 2.3.1

* Fri Nov 03 2023 Phillip Henderson <phillip.henderson@intel.com> 2.5.100-10
- Move verify_perms.py location

* Wed Aug 23 2023 Brian J. Murrell <brian.murrell@intel.com> 2.5.100-9
- Update fuse3 requirement to R: /usr/bin/fusermount3 by path
  rather than by package name, for portability and future-proofing
- Adding fuse3-devel as a requirement for daos-client-tests subpackage

* Tue Aug 08 2023 Brian J. Murrell <brian.murrell@intel.com> 2.5.100-8
- Build on EL9
- Add a client-tests-mpich subpackage for mpich test dependencies.

* Fri Jul 07 2023 Brian J. Murrell <brian.murrell@intel.com> 2.5.100-7
- Fix golang daos-client-tests dependency to be go instead

* Thu Jun 29 2023 Michael MacDonald <mjmac.macdonald@intel.com> 2.5.100-6
- Install golang >= 1.18 as a daos-client-tests dependency

* Thu Jun 22 2023 Li Wei <wei.g.li@intel.com> 2.5.100-5
- Update raft to 0.10.1-1.408.g9524cdb

* Wed Jun 14 2023 Mohamad Chaarawi <mohamad.chaarawi@intel.com> - 2.5.100-4
- Add pipeline lib

* Wed Jun 14 2023 Wang Shilong <shilong.wang@intel.com> 2.5.100-3
- Remove lmdb-devel for MD on SSD

* Wed Jun 07 2023 Ryon Jensen <ryon.jensen@intel.com> 2.5.100-2
- Removed unnecessary test files

* Tue Jun 06 2023 Jeff Olivier <jeffrey.v.olivier@intel.com> 2.5.100-1
- Switch version to 2.5.100 for 2.6 test builds

* Mon Jun  5 2023 Jerome Soumagne <jerome.soumagne@intel.com> 2.3.107-7
- Remove libfabric pinning and allow for 1.18 builds

* Fri May 26 2023 Jeff Olivier <jeffrey.v.olivier@intel.com> 2.3.107-6
- Add lmdb-devel and bio_ut for MD on SSD

* Tue May 23 2023 Lei Huang <lei.huang@intel.com> 2.3.107-5
- Add libcapstone-devel to deps of client-tests package

* Tue May 16 2023 Lei Huang <lei.huang@intel.com> 2.3.107-4
- Add libcapstone as a new prerequisite package
- Add libpil4dfs.so in daos-client rpm

* Mon May 15 2023 Jerome Soumagne <jerome.soumagne@intel.com> 2.3.107-3
- Fix libfabric/libfabric1 dependency mismatch on SuSE

* Wed May 10 2023 Jerome Soumagne <jerome.soumagne@intel.com> 2.3.107-2
- Temporarily pin libfabric to < 1.18

* Fri May 5 2023 Johann Lombardi <johann.lombardi@intel.com> 2.3.107-1
- Bump version to 2.3.107

* Fri Mar 17 2023 Tom Nabarro <tom.nabarro@intel.com> 2.3.106-2
- Add numactl requires for server package

* Tue Mar 14 2023 Brian J. Murrell <brian.murrell@intel.com> 2.3.106-1
- Bump version to be higher than TB5

* Wed Feb 22 2023 Li Wei <wei.g.li@intel.com> 2.3.103-6
- Update raft to 0.9.2-1.403.g3d20556

* Tue Feb 21 2023 Michael MacDonald <mjmac.macdonald@intel.com> 2.3.103-5
- Bump min supported go version to 1.17

* Fri Feb 17 2023 Ashley M. Pittman <ashley.m.pittman@intel.com> 2.3.103-4
- Add protobuf-c-devel to deps of client-tests package

* Mon Feb 13 2023 Brian J. Murrell <brian.murrell@intel.com> 2.3.103-3
- Remove explicit R: protobuf-c and let the auto-dependency generator
  handle it

* Wed Feb 8 2023 Michael Hennecke <michael.hennecke@intel.com> 2.3.103-2
- Change ipmctl requirement from v2 to v3

* Fri Jan 27 2023 Phillip Henderson <phillip.henderson@intel.com> 2.3.103-1
- Bump version to 2.3.103

* Wed Jan 25 2023 Johann Lombardi <johann.lombardi@intel.com> 2.3.102-1
- Bump version to 2.3.102

* Tue Jan 24 2023 Phillip Henderson <phillip.henderson@intel.com> 2.3.101-7
- Fix daos-tests-internal requirement for daos-tests

* Fri Jan 6 2023 Brian J. Murrell <brian.murrell@intel.com> 2.3.101-6
- Don't need to O: cart any more
- Add %%doc to all packages
- _datadir -> _datarootdir
- Don't use PREFIX= with scons in %%build
- Fix up some hard-coded paths to use macros instead
- Use some guards to prevent creating empty scriptlets

* Tue Dec 06 2022 Joseph G. Moore <joseph.moore@intel.com> 2.3.101-5
- Update Mercury to 2.2.0-6

* Thu Dec 01 2022 Tom Nabarro <tom.nabarro@intel.com> 2.3.101-4
- Update SPDK dependency requirement to greater than or equal to 22.01.2.

* Tue Oct 18 2022 Brian J. Murrell <brian.murrell@intel.com> 2.3.101-3
- Set flag to build per-subpackage debuginfo packages for Leap 15

* Thu Oct 6 2022 Michael MacDonald <mjmac.macdonald@intel.com> 2.3.101-2
- Rename daos_admin -> daos_server_helper

* Tue Sep 20 2022 Johann Lombardi <johann.lombardi@intel.com> 2.3.101-1
- Bump version to 2.3.101

* Thu Sep 8 2022 Jeff Olivier <jeffrey.v.olivier@intel.com> 2.3.100-22
- Move io_conf files from bin to TESTING

* Tue Aug 16 2022 Jeff Olivier <jeffrey.v.olivier@intel.com> 2.3.100-21
- Update PMDK to 1.12.1~rc1 to fix DAOS-11151

* Thu Aug 11 2022 Wang Shilong <shilong.wang@intel.com> 2.3.100-20
- Add daos_debug_set_params to daos-client-tests rpm for fault injection test.

* Fri Aug 5 2022 Jerome Soumagne <jerome.soumagne@intel.com> 2.3.100-19
- Update to mercury 2.2.0

* Tue Jul 26 2022 Michael MacDonald <mjmac.macdonald@intel.com> 2.3.100-18
- Bump min supported go version to 1.16

* Mon Jul 18 2022 Jerome Soumagne <jerome.soumagne@intel.com> 2.3.100-17
- Remove now unused openpa dependency

* Fri Jul 15 2022 Jeff Olivier <jeffrey.v.olivier@intel.com> 2.3.100-16
- Add pool_scrubbing_tests to test package

* Wed Jul 13 2022 Tom Nabarro <tom.nabarro@intel.com> 2.3.100-15
- Update SPDK dependency requirement to greater than or equal to 22.01.1.

* Mon Jun 27 2022 Jerome Soumagne <jerome.soumagne@intel.com> 2.3.100-14
- Update to mercury 2.2.0rc6

* Fri Jun 17 2022 Jeff Olivier <jeffrey.v.olivier@intel.com> 2.3.100-13
- Remove libdts.so, replace with build time static

* Thu Jun 2 2022 Jeff Olivier <jeffrey.v.olivier@intel.com> 2.3.100-12
- Make ucx required for build on all platforms

* Wed Jun 1 2022 Michael MacDonald <mjmac.macdonald@intel.com> 2.3.100-11
- Move dmg to new daos-admin RPM

* Wed May 18 2022 Lei Huang <lei.huang@intel.com> 2.3.100-10
- Update to libfabric to v1.15.1-1 to include critical performance patches

* Tue May 17 2022 Phillip Henderson <phillip.henderson@intel.com> 2.3.100-9
- Remove doas-client-tests-openmpi dependency from daos-tests
- Add daos-tests-internal package

* Mon May  9 2022 Ashley Pittman <ashley.m.pittman@intel.com> 2.3.100-8
- Extend dfusedaosbuild test to run in different configurations.

* Fri May  6 2022 Ashley Pittman <ashley.m.pittman@intel.com> 2.3.100-7
- Add dfuse unit-test binary to call from ftest.

* Wed May  4 2022 Joseph Moore <joseph.moore@intel.com> 2.3.100-6
- Update to mercury 2.1.0.rc4-9 to enable non-unified mode in UCX

* Tue Apr 26 2022 Phillip Henderson <phillip.henderson@intel.com> 2.3.100-5
- Move daos_gen_io_conf and daos_run_io_conf to daos-client-tests

* Wed Apr 20 2022 Lei Huang <lei.huang@intel.com> 2.3.100-4
- Update to libfabric to v1.15.0rc3-1 to include critical performance patches

* Tue Apr 12 2022 Li Wei <wei.g.li@intel.com> 2.3.100-3
- Update raft to 0.9.1-1401.gc18bcb8 to fix uninitialized node IDs

* Wed Apr 6 2022 Jeff Olivier <jeffrey.v.olivier@intel.com> 2.3.100-2
- Remove direct MPI dependency from most of tests

* Wed Apr  6 2022 Johann Lombardi <johann.lombardi@intel.com> 2.3.100-1
- Switch version to 2.3.100 for 2.4 test builds

* Wed Apr  6 2022 Joseph Moore <joseph.moore@intel.com> 2.1.100-26
- Add build depends entries for UCX libraries.

* Sat Apr  2 2022 Joseph Moore <joseph.moore@intel.com> 2.1.100-25
- Update to mercury 2.1.0.rc4-8 to include UCX provider patch

* Fri Mar 11 2022 Alexander Oganezov <alexander.a.oganezov@intel.com> 2.1.100-24
- Update to mercury 2.1.0.rc4-6 to include CXI provider patch

* Wed Mar 02 2022 Michael Hennecke <michael.hennecke@intel.com> 2.1.100-23
- DAOS-6344: Create secondary group daos_daemons for daos_server and daos_agent

* Tue Feb 22 2022 Alexander Oganezov <alexander.a.oganezov@intel.com> 2.1.100-22
- Update mercury to include DAOS-9561 workaround

* Sun Feb 13 2022 Michael MacDonald <mjmac.macdonald@intel.com> 2.1.100-21
- Update go toolchain requirements

* Thu Feb 10 2022 Li Wei <wei.g.li@intel.com> 2.1.100-20
- Update raft to 0.9.0-1394.gc81505f to fix membership change bugs

* Wed Jan 19 2022 Michael MacDonald <mjmac.macdonald@intel.com> 2.1.100-19
- Move libdaos_common.so from daos-client to daos package

* Mon Jan 17 2022 Johann Lombardi <johann.lombardi@intel.com> 2.1.100-18
- Update libfabric to 1.14.0 GA and apply fix for DAOS-9376

* Thu Dec 23 2021 Alexander Oganezov <alexander.a.oganezov@intel.com> 2.1.100-17
- Update to v2.1.0-rc4-3 to pick fix for DAOS-9325 high cpu usage
- Change mercury pinning to be >= instead of strict =

* Thu Dec 16 2021 Brian J. Murrell <brian.murrell@intel.com> 2.1.100-16
- Add BR: python-rpm-macros for Leap 15 as python3-base dropped that
  as a R:

* Sat Dec 11 2021 Brian J. Murrell <brian.murrell@intel.com> 2.1.100-15
- Create a shim package to allow daos openmpi packages built with the
  distribution openmpi to install on MOFED systems

* Fri Dec 10 2021 Brian J. Murrell <brian.murrell@intel.com> 2.1.100-14
- Don't make daos-*-tests-openmi a dependency of anything
  - If they are wanted, they should be installed explicitly, due to
    potential conflicts with other MPI stacks

* Wed Dec 08 2021 Alexander Oganezov <alexander.a.oganezov@intel.com> 2.1.100-13
- Remove DAOS-9173 workaround from mercury. Apply DAOS-9173 to ofi

* Tue Dec 07 2021 Alexander Oganezov <alexander.a.oganezov@intel.com> 2.1.100-12
- Apply DAOS-9173 workaround to mercury

* Fri Dec 03 2021 Alexander Oganezov <alexander.a.oganezov@intel.com> 2.1.100-11
- Update mercury to v2.1.0rc4

* Thu Dec 02 2021 Danielle M. Sikich <danielle.sikich@intel.com> 2.1.100-10
- Fix name of daos serialize package

* Sun Nov 28 2021 Tom Nabarro <tom.nabarro@intel.com> 2.1.100-9
- Set rmem_{max,default} sysctl values on server package install to enable
  SPDK pci_event module to operate in unprivileged process (daos_engine).

* Wed Nov 24 2021 Brian J. Murrell <brian.murrell@intel.com> 2.1.100-8
- Remove invalid "%%else if" syntax
- Fix a few other rpmlint warnings

* Tue Nov 16 2021 Wang Shilong <shilong.wang@intel.com> 2.1.100-7
- Update for libdaos major version bump
- Fix version of libpemobj1 for SUSE

* Sat Nov 13 2021 Alexander Oganezov <alexander.a.oganezov@intel.com> 2.1.100-6
- Update OFI to v1.14.0rc3

* Tue Oct 26 2021 Brian J. Murrell <brian.murrell@intel.com> 2.1.100-5
- Create new daos-{client,server}tests-openmpi and daos-server-tests subpackages
- Rename daos-tests daos-client-tests and make daos-tests require all
  other test suites to maintain existing behavior

* Mon Oct 25 2021 Alexander Oganezov <alexander.a.oganezov@intel.com> 2.1.100-4
- Update mercury to v2.1.0rc2

* Wed Oct 20 2021 Jeff Olivier <jeffrey.v.olivier@intel.com> 2.1.100-3
- Explicitly require 1.11.0-3 of PMDK

* Wed Oct 13 2021 David Quigley <david.quigley@intel.com> 2.1.100-2
- Add defusedxml as a required dependency for the test package.

* Wed Oct 13 2021 Johann Lombardi <johann.lombardi@intel.com> 2.1.100-1
- Switch version to 2.1.100 for 2.2 test builds

* Tue Oct 12 2021 Johann Lombardi <johann.lombardi@intel.com> 1.3.106-1
- Version bump to 1.3.106 for 2.0 test build 6

* Fri Oct 8 2021 Alexander Oganezov <alexander.a.oganezov@intel.com> 1.13.105-4
- Update OFI to v1.13.2rc1

* Wed Sep 15 2021 Li Wei <wei.g.li@intel.com> 1.3.105-3
- Update raft to fix InstallSnapshot performance as well as to avoid some
  incorrect 0.8.0 RPMs

* Fri Sep 03 2021 Brian J. Murrell <brian.murrell@intel.com> 1.3.105-2
- Remove R: hwloc; RPM's auto-requires/provides will take care of this

* Tue Aug 24 2021 Jeff Olivier <jeffrey.v.olivier@intel.com> 1.3.105-1
- Version bump to 1.3.105 for 2.0 test build 5

* Mon Aug 09 2021 Yawei <yawei.niu@intel.com> 1.3.104-5
- Fix duplicates
- Add vos_perf

* Thu Aug 05 2021 Christopher Hoffman <christopherx.hoffman@intel.com> 1.3.104-4
- Update conditional statement to include checking for distributions to
  determine which unit files to use for daos-server and daos-agent

* Wed Aug 04 2021 Kris Jacque <kristin.jacque@intel.com> 1.3.104-3
- Move daos_metrics tool from tests package to server package

* Wed Aug 04 2021 Tom Nabarro <tom.nabarro@intel.com> 1.3.104-2
- Update to spdk 21.07 and (indirectly) dpdk 21.05

* Mon Aug 02 2021 Jeff Olivier <jeffrey.v.olivier@intel.com> 1.3.104-1
- Version bump to 1.3.104 for 2.0 test build 4

* Mon Jul 19 2021 Danielle M. Sikich <danielle.sikich@intel.com> 1.3.103-5
- Add DAOS serialization library that requires hdf5

* Wed Jul 14 2021 Li Wei <wei.g.li@intel.com> 1.3.103-4
- Update raft to fix slow leader re-elections

* Tue Jul 13 2021  Maureen Jean <maureen.jean@intel.com> 1.3.103-3
- Add python modules to python3.6 site-packages

* Mon Jul 12 2021 Alexander Oganezov <alexander.a.oganezov@intel.com> 1.3.103-2
- Update to mercury release v2.0.1

* Mon Jul 12 2021 Johann Lombardi <johann.lombardi@intel.com> 1.3.103-1
- Version bump to 1.3.103 for 2.0 test build 3

* Wed Jul 7 2021 Phillip Henderson <phillip.henderson@intel.com> 1.3.102-6
- Update daos-devel to always require the same version daos-client

* Wed Jun 30 2021 Tom Nabarro <tom.nabarro@intel.com> 1.3.102-5
- Update to spdk 21.04 and (indirectly) dpdk 21.05

* Fri Jun 25 2021 Brian J. Murrell <brian.murrell@intel.com> - 1.3.102-4
- Add libuuid-devel back as a requirement of daos-devel

* Wed Jun 23 2021 Li Wei <wei.g.li@intel.com> 1.3.102-3
- Update raft to pick up Pre-Vote

* Mon Jun 14 2021 Jeff Olivier <jeffrey.v.olivier@intel.com> 1.3.102-2
- Update to pmdk 1.11.0-rc1
- Remove dependence on libpmem since we use libpmemobj directly

* Fri Jun 11 2021 Johann Lombardi <johann.lombardi@intel.com> 1.3.102-1
- Version bump to 1.3.102 for 2.0 test build 2

* Wed Jun 02 2021 Johann Lombardi <johann.lombardi@intel.com> 1.3.101-3
- Remove libs from devel package

* Thu May 20 2021 Jeff Olivier <jeffrey.v.olivier@intel.com> 1.3.0-101-2
- Remove client libs from common package

* Wed May 19 2021 Johann Lombardi <johann.lombardi@intel.com> 1.3.101-1
- Version bump to 1.3.101 for 2.0 test build 1

* Fri May 07 2021 Brian J. Murrell <brian.murrell@intel.com> 1.3.0-16
- Enable debuginfo package building on SUSE platforms

* Thu May 06 2021 Brian J. Murrell <brian.murrell@intel.com> 1.3.0-15
- Update to build on EL8

* Wed May 05 2021 Brian J. Murrell <brian.murrell@intel.com> 1.3.0-14
- Package /etc/daos/certs in main/common package so that both server
  and client get it created

* Wed Apr 21 2021 Tom Nabarro <tom.nabarro@intel.com> - 1.3.0-13
- Relax ipmctl version requirement on leap15 as we have runtime checks

* Fri Apr 16 2021 Mohamad Chaarawi <mohamad.chaarawi@intel.com> - 1.3.0-12
- remove dfuse_hl

* Wed Apr 14 2021 Jeff Olivier <jeffrey.v.olivier@intel.com> - 1.3.0-11
- Remove storage_estimator and io_conf from client packages to remove
  any client side dependence on bio and vos (and and PMDK/SPDK)

* Mon Apr 12 2021 Dalton A. Bohning <daltonx.bohning@intel.com> - 1.3.0-10
- Add attr to the test dependencies

* Tue Apr 06 2021 Kris Jacque <kristin.jacque@intel.com> 1.3.0-9
- Add package for daos_firmware helper binary

* Fri Apr 02 2021 Jeff Olivier <jeffrey.v.olivier@intel.com> 1.3.0-8
- Remove unused readline-devel

* Thu Apr 01 2021 Brian J. Murrell <brian.murrell@intel.com> 1.3.0-7
- Update argobots to 1.1

* Tue Mar 30 2021 Maureen Jean <maureen.jean@intel.com> 1.3.0-6
- Change pydaos_shim_3 to pydaos_shim

* Mon Mar 29 2021 Brian J. Murrell <brian.murrell@intel.com> - 1.3.0-5
- Move libdts.so to the daos-tests subpackage

* Tue Mar 23 2021 Alexander Oganezov <alexander.a.oganezov@intel.com> 1.3.0-4
- Update libfabric to v1.12.0
- Disable grdcopy/gdrapi linkage in libfabric


* Thu Mar 18 2021 Maureen Jean <maureen.jean@intel.com> 1.3.0-3
- Update to python3

* Thu Feb 25 2021 Li Wei <wei.g.li@intel.com> 1.3.0-2
- Require raft-devel 0.7.3 that fixes an unstable leadership problem caused by
  removed replicas as well as some Coverity issues

* Wed Feb 24 2021 Brian J. Murrell <brian.murrell@intel.com> - 1.3.0-1
- Version bump up to 1.3.0

* Mon Feb 22 2021 Brian J. Murrell <brian.murrell@intel.com> 1.1.3-3
- Remove all *-devel Requires from daos-devel as none of those are
  actually necessary to build libdaos clients

* Tue Feb 16 2021 Alexander Oganezov <alexander.a.oganezov@intel.com> 1.1.3-2
- Update libfabric to v1.12.0rc1

* Wed Feb 10 2021 Johann Lombardi <johann.lombardi@intel.com> 1.1.3-1
- Version bump up to 1.1.3

* Tue Feb 9 2021 Vish Venkatesan <vishwanath.venkatesan@intel.com> 1.1.2.1-11
- Add new pmem specific version of DAOS common library

* Fri Feb 5 2021 Saurabh Tandan <saurabh.tandan@intel.com> 1.1.2.1-10
- Added dbench as requirement for test package.

* Wed Feb 3 2021 Hua Kuang <hua.kuang@intel.com> 1.1.2.1-9
- Changed License to BSD-2-Clause-Patent

* Wed Feb 03 2021 Brian J. Murrell <brian.murrell@intel.com> - 1.1.2-8
- Update minimum required libfabric to 1.11.1

* Thu Jan 28 2021 Phillip Henderson <phillip.henderson@intel.com> 1.1.2.1-7
- Change ownership and permissions for the /etc/daos/certs directory.

* Sat Jan 23 2021 Alexander Oganezov <alexander.a.oganezov@intel.com> 1.1.2.1-6
- Update to mercury v2.0.1rc1

* Fri Jan 22 2021 Michael MacDonald <mjmac.macdonald@intel.com> 1.1.2.1-5
- Install daos_metrics utility to %%{_bindir}

* Wed Jan 20 2021 Kenneth Cain <kenneth.c.cain@intel.com> 1.1.2.1-4
- Version update for API major version 1, libdaos.so.1 (1.0.0)

* Fri Jan 15 2021 Michael Hennecke <mhennecke@lenovo.com> 1.1.2.1-3
- Harmonize daos_server and daos_agent groups.

* Tue Dec 15 2020 Ashley Pittman <ashley.m.pittman@intel.com> 1.1.2.1-2
- Combine the two memcheck suppressions files.

* Wed Dec 09 2020 Johann Lombardi <johann.lombardi@intel.com> 1.1.2.1-1
- Version bump up to 1.1.2.1

* Fri Dec 04 2020 Li Wei <wei.g.li@intel.com> 1.1.2-3
- Require raft-devel 0.7.1 that fixes recent Coverity issues

* Wed Dec 02 2020 Maureen Jean <maureen.jean@intel.com> - 1.1.2-2
- define scons_args to be BUILD_TYPE=<release|dev>
- the scons default is BUILD_TYPE=release
- BUILD_TYPE=release will disable fault injection in build

* Tue Dec 01 2020 Brian J. Murrell <brian.murrell@intel.com> - 1.1.2-1
- Version bump up to 1.1.2

* Tue Nov 17 2020 Li Wei <wei.g.li@intel.com> 1.1.1-8
- Require raft-devel 0.7.0 that changes log indices and terms to 63-bit

* Wed Nov 11 2020 Tom Nabarro <tom.nabarro@intel.com> 1.1.1-7
- Add version validation for runtime daos_server ipmctl requirement to avoid
  potential corruption of PMMs when setting PMem goal, issue fixed in
  https://github.com/intel/ipmctl/commit/9e3898cb15fa9eed3ef3e9de4488be1681d53ff4

* Thu Oct 29 2020 Jonathan Martinez Montes <jonathan.martinez.montes@intel.com> 1.1.1-6
- Restore obj_ctl utility

* Wed Oct 28 2020 Brian J. Murrell <brian.murrell@intel.com> - 1.1.1-5
- Use %%autosetup
- Only use systemd_requires if it exists
- Obsoletes: cart now that it's included in daos

* Sat Oct 24 2020 Maureen Jean <maureen.jean@intel.com> 1.1.1-4
- Add daos.conf to the daos package to resolve the path to libbio.so

* Tue Oct 13 2020 Jonathan Martinez Montes <jonathan.martinez.montes@intel.com> 1.1.1-3
- Remove obj_ctl from Tests RPM package
- Add libdts.so shared library that is used by daos_perf, daos_racer and
  the daos utility.

* Tue Oct 13 2020 Amanda Justiniano <amanda.justiniano-pagn@intel.com> 1.1.1-3
- Add lbzip2 requirement to the daos-tests package

* Tue Oct 13 2020 Michael MacDonald <mjmac.macdonald@intel.com> 1.1.1-2
- Create unprivileged user for daos_agent

* Mon Oct 12 2020 Johann Lombardi <johann.lombardi@intel.com> 1.1.1-1
- Version bump up to 1.1.1

* Sat Oct 03 2020 Michael MacDonald <mjmac.macdonald@intel.com> 1.1.0-34
- Add go-race to BuildRequires on OpenSUSE Leap

* Wed Sep 16 2020 Alexander Oganezov <alexander.a.oganezov@intel.com> 1.1.0-33
- Update OFI to v1.11.0

* Mon Aug 17 2020 Michael MacDonald <mjmac.macdonald@intel.com> 1.1.0-32
- Install completion script in /etc/bash_completion.d

* Wed Aug 05 2020 Brian J. Murrell <brian.murrell@intel.com> - 1.1.0-31
- Change fuse requirement to fuse3
- Use Lmod for MPI module loading
- Remove unneeded (and un-distro gated) Requires: json-c

* Wed Jul 29 2020 Jonathan Martinez Montes <jonathan.martinez.montes@intel.com> - 1.1.0-30
- Add the daos_storage_estimator.py tool. It merges the functionality of the
  former tools vos_size, vos_size.py, vos_size_dfs_sample.py and parse_csv.py.

* Wed Jul 29 2020 Jeffrey V Olivier <jeffrey.v.olivier@intel.com> - 1.1.0-29
- Revert prior changes from version 28

* Mon Jul 13 2020 Brian J. Murrell <brian.murrell@intel.com> - 1.1.0-28
- Change fuse requirement to fuse3
- Use Lmod for MPI module loading

* Tue Jul 7 2020 Alexander A Oganezov <alexander.a.oganezov@intel.com> - 1.1.0-27
- Update to mercury release 2.0.0~rc1-1

* Sun Jun 28 2020 Jonathan Martinez Montes <jonathan.martinez.montes@intel.com> - 1.1.0-26
- Add the vos_size_dfs_sample.py tool. It is used to generate dynamically
  the vos_dfs_sample.yaml file using the real DFS super block data.

* Tue Jun 23 2020 Jeff Olivier <jeffrey.v.olivier@intel.com> - 1.1.0-25
- Add -no-rpath option and use it for rpm build rather than modifying
  SCons files in place

* Tue Jun 16 2020 Jeff Olivier <jeffrey.v.olivier@intel.com> - 1.1.0-24
- Modify RPATH removal snippet to replace line with pass as some lines
  can't be removed without breaking the code

* Fri Jun 05 2020 Ryon Jensen <ryon.jensen@intel.com> - 1.1.0-23
- Add libisa-l_crypto dependency

* Fri Jun 05 2020 Tom Nabarro <tom.nabarro@intel.com> - 1.1.0-22
- Change server systemd run-as user to daos_server in unit file

* Thu Jun 04 2020 Hua Kuang <hua.kuang@intel.com> - 1.1.0-21
- Remove dmg_old from DAOS RPM package

* Thu May 28 2020 Tom Nabarro <tom.nabarro@intel.com> - 1.1.0-20
- Create daos group to run as in systemd unit file

* Tue May 26 2020 Brian J. Murrell <brian.murrell@intel.com> - 1.1.0-19
- Enable parallel building with _smp_mflags

* Fri May 15 2020 Kenneth Cain <kenneth.c.cain@intel.com> - 1.1.0-18
- Require raft-devel >= 0.6.0 that adds new API raft_election_start()

* Thu May 14 2020 Brian J. Murrell <brian.murrell@intel.com> - 1.1.0-17
- Add cart-devel's Requires to daos-devel as they were forgotten
  during the cart merge

* Thu May 14 2020 Brian J. Murrell <brian.murrell@intel.com> - 1.1.0-16
- Fix fuse3-libs -> libfuse3 for SLES/Leap 15

* Thu Apr 30 2020 Brian J. Murrell <brian.murrell@intel.com> - 1.1.0-15
- Use new properly pre-release tagged mercury RPM

* Thu Apr 30 2020 Brian J. Murrell <brian.murrell@intel.com> - 1.1.0-14
- Move fuse dependencies to the client subpackage

* Mon Apr 27 2020 Michael MacDonald <mjmac.macdonald@intel.com> 1.1.0-13
- Rename /etc/daos.yml -> /etc/daos_control.yml

* Thu Apr 16 2020 Brian J. Murrell <brian.murrell@intel.com> - 1.1.0-12
- Use distro fuse

* Fri Apr 10 2020 Alexander Oganezov <alexander.a.oganezov@intel.com> - 1.1.0-11
- Update to mercury 4871023 to pick na_ofi.c race condition fix for
  "No route to host" errors.

* Sun Apr 05 2020 Brian J. Murrell <brian.murrell@intel.com> - 1.1.0-10
- Clean up spdk dependencies

* Mon Mar 30 2020 Tom Nabarro <tom.nabarro@intel.com> - 1.1.0-9
- Set version of spdk to < v21, > v19

* Fri Mar 27 2020 David Quigley <david.quigley@intel.com> - 1.1.0-8
- add daos and dmg man pages to the daos-client files list

* Thu Mar 26 2020 Michael MacDonald <mjmac.macdonald@intel.com> 1.1.0-7
- Add systemd scriptlets for managing daos_server/daos_agent services

* Thu Mar 26 2020 Alexander Oganeozv <alexander.a.oganezov@intel.com> - 1.1.0-6
- Update ofi to 62f6c937601776dac8a1f97c8bb1b1a6acfbc3c0

* Tue Mar 24 2020 Jeffrey V. Olivier <jeffrey.v.olivier@intel.com> - 1.1.0-5
- Remove cart as an external dependence

* Mon Mar 23 2020 Jeffrey V. Olivier <jeffrey.v.olivier@intel.com> - 1.1.0-4
- Remove scons_local as dependency

* Tue Mar 03 2020 Brian J. Murrell <brian.murrell@intel.com> - 1.1.0-3
- Bump up go minimum version to 1.12

* Thu Feb 20 2020 Brian J. Murrell <brian.murrell@intel.com> - 1.1.0-2
- daos-server requires daos-client (same version)

* Fri Feb 14 2020 Brian J. Murrell <brian.murrell@intel.com> - 1.1.0-1
- Version bump up to 1.1.0

* Wed Feb 12 2020 Brian J. Murrell <brian.murrell@intel.com> - 0.9.0-2
- Remove undefine _missing_build_ids_terminate_build

* Thu Feb 06 2020 Johann Lombardi <johann.lombardi@intel.com> - 0.9.0-1
- Version bump up to 0.9.0

* Sat Jan 18 2020 Jeff Olivier <jeffrey.v.olivier@intel.com> - 0.8.0-3
- Fixing a few warnings in the RPM spec file

* Fri Dec 27 2019 Jeff Olivier <jeffrey.v.olivier@intel.com> - 0.8.0-2
- Remove openmpi, pmix, and hwloc builds, use hwloc and openmpi packages

* Tue Dec 17 2019 Johann Lombardi <johann.lombardi@intel.com> - 0.8.0-1
- Version bump up to 0.8.0

* Thu Dec 05 2019 Johann Lombardi <johann.lombardi@intel.com> - 0.7.0-1
- Version bump up to 0.7.0

* Tue Nov 19 2019 Tom Nabarro <tom.nabarro@intel.com> 0.6.0-15
- Temporarily unconstrain max. version of spdk

* Wed Nov 06 2019 Brian J. Murrell <brian.murrell@intel.com> 0.6.0-14
- Constrain max. version of spdk

* Wed Nov 06 2019 Brian J. Murrell <brian.murrell@intel.com> 0.6.0-13
- Use new cart with R: mercury to < 1.0.1-20 due to incompatibility

* Wed Nov 06 2019 Michael MacDonald <mjmac.macdonald@intel.com> 0.6.0-12
- Add daos_admin privileged helper for daos_server

* Fri Oct 25 2019 Brian J. Murrell <brian.murrell@intel.com> 0.6.0-11
- Handle differences in Leap 15 Python packaging

* Wed Oct 23 2019 Brian J. Murrell <brian.murrell@intel.com> 0.6.0-9
- Update BR: libisal-devel for Leap

* Mon Oct 07 2019 Brian J. Murrell <brian.murrell@intel.com> 0.6.0-8
- Use BR: cart-devel-%%{cart_sha1} if available
- Remove cart's BRs as it's -devel Requires them now

* Tue Oct 01 2019 Brian J. Murrell <brian.murrell@intel.com> 0.6.0-7
- Constrain cart BR to <= 1.0.0

* Sat Sep 21 2019 Brian J. Murrell <brian.murrell@intel.com>
- Remove Requires: {argobots, cart}
  - autodependencies should take care of these

* Thu Sep 19 2019 Jeff Olivier <jeffrey.v.olivier@intel.com>
- Add valgrind-devel requirement for argobots change

* Tue Sep 10 2019 Tom Nabarro <tom.nabarro@intel.com>
- Add requires ndctl as runtime dep for control plane.

* Thu Aug 15 2019 David Quigley <david.quigley@intel.com>
- Add systemd unit files to packaging.

* Thu Jul 25 2019 Brian J. Murrell <brian.murrell@intel.com>
- Add git hash and commit count to release

* Thu Jul 18 2019 David Quigley <david.quigley@intel.com>
- Add certificate generation files to packaging.

* Tue Jul 09 2019 Johann Lombardi <johann.lombardi@intel.com>
- Version bump up to 0.6.0

* Fri Jun 21 2019 David Quigley <dquigley@intel.com>
- Add daos_agent.yml to the list of packaged files

* Thu Jun 13 2019 Brian J. Murrell <brian.murrell@intel.com>
- move obj_ctl daos_gen_io_conf daos_run_io_conf to
  daos-tests sub-package
- daos-server needs spdk-tools

* Fri May 31 2019 Ken Cain <kenneth.c.cain@intel.com>
- Add new daos utility binary

* Wed May 29 2019 Brian J. Murrell <brian.murrell@intel.com>
- Version bump up to 0.5.0
- Add Requires: libpsm_infinipath1 for SLES 12.3

* Tue May 07 2019 Brian J. Murrell <brian.murrell@intel.com>
- Move some files around among the sub-packages

* Mon May 06 2019 Brian J. Murrell <brian.murrell@intel.com>
- Only BR fio
  - fio-{devel,src} is not needed

* Wed Apr 03 2019 Brian J. Murrell <brian.murrell@intel.com>
- initial package<|MERGE_RESOLUTION|>--- conflicted
+++ resolved
@@ -65,7 +65,6 @@
 BuildRequires: lz4-devel
 BuildRequires: capstone-devel
 %endif
-BuildRequires: patchelf
 BuildRequires: spdk-devel >= 22.01.2
 %if (0%{?rhel} >= 8)
 BuildRequires: isa-l-devel
@@ -351,10 +350,6 @@
       PREFIX=%{_prefix}               \
       %{?scons_args}                  \
       %{?compiler_args}
-
-# set rpath for libpil4dfs.so is needed to pass daos build test
-patchelf --force-rpath --set-rpath %{_libdir} %{buildroot}/%{_libdir}/libpil4dfs.so
-patchelf --force-rpath --set-rpath %{_libdir} %{buildroot}/%{_libdir}/libioil.so
 
 %if ("%{?compiler_args}" == "COMPILER=covc")
 mv test.cov-build %{buildroot}/%{daoshome}/TESTING/ftest/test.cov
@@ -592,17 +587,11 @@
 # No files in a shim package
 
 %changelog
-<<<<<<< HEAD
-* Wed Mar 21 2024 Lei Huang <lei.huang@intel.com> 2.5.101-2
-- Add patchelf as as a dependency
-=======
 * Mon Mar 18 2024 Jan Michalski <jan.michalski@intel.com> 2.5.101-2
 - Add dtx_tests to the server-tests package
->>>>>>> 54ab217f
 
 * Fri Mar 15 2024 Phillip Henderson <phillip.henderson@intel.com> 2.5.101-1
 - Bump version to 2.5.101
-
 
 * Tue Feb 27 2024 Li Wei <wei.g.li@intel.com> 2.5.100-16
 - Update raft to 0.11.0-1.416.g12dbc15
