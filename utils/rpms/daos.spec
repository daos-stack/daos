%define daoshome %{_exec_prefix}/lib/%{name}
%define server_svc_name daos_server.service
%define agent_svc_name daos_agent.service
%define sysctl_script_name 10-daos_server.conf

%global mercury_version 2.2.0-6%{?dist}
%global libfabric_version 1.15.1-1
%global __python %{__python3}

%if (0%{?rhel} >= 8)
# https://bugzilla.redhat.com/show_bug.cgi?id=1955184
%define _use_internal_dependency_generator 0
%define __find_requires %{SOURCE1}
%endif

Name:          daos
Version:       2.3.103
Release:       5%{?relval}%{?dist}
Summary:       DAOS Storage Engine

License:       BSD-2-Clause-Patent
URL:           https://github.com/daos-stack/daos
Source0:       %{name}-%{version}.tar.gz
Source1:       bz-1955184_find-requires
%if (0%{?rhel} >= 8)
BuildRequires: python3-scons >= 2.4
%else
BuildRequires: scons >= 2.4
%endif
BuildRequires: libfabric-devel >= %{libfabric_version}
BuildRequires: mercury-devel >= %{mercury_version}
BuildRequires: gcc-c++
%if (0%{?rhel} >= 8)
BuildRequires: openmpi-devel
%else
BuildRequires: openmpi3-devel
%endif
BuildRequires: hwloc-devel
%if ("%{?compiler_args}" == "COMPILER=covc")
BuildRequires: bullseye
%endif
%if (0%{?rhel} >= 8)
BuildRequires: argobots-devel >= 1.1
BuildRequires: json-c-devel
BuildRequires: boost-python3-devel
%else
BuildRequires: libabt-devel >= 1.0rc1
BuildRequires: libjson-c-devel
BuildRequires: boost-devel
%endif
BuildRequires: libpmemobj-devel >= 1.12.1~rc1
%if (0%{?rhel} >= 8)
BuildRequires: fuse3-devel >= 3
%else
BuildRequires: fuse3-devel >= 3.4.2
%endif
%if (0%{?suse_version} >= 1500)
BuildRequires: go-race
BuildRequires: libprotobuf-c-devel
BuildRequires: liblz4-devel
%else
BuildRequires: protobuf-c-devel
BuildRequires: lz4-devel
%endif
BuildRequires: spdk-devel >= 22.01.2
%if (0%{?rhel} >= 8)
BuildRequires: libisa-l-devel
BuildRequires: libisa-l_crypto-devel
%else
BuildRequires: libisal-devel
BuildRequires: libisal_crypto-devel
%endif
BuildRequires: daos-raft-devel = 0.9.2-1.403.g3d20556%{?dist}
BuildRequires: openssl-devel
BuildRequires: libevent-devel
BuildRequires: libyaml-devel
BuildRequires: libcmocka-devel
BuildRequires: valgrind-devel
BuildRequires: systemd
BuildRequires: go >= 1.17
%if (0%{?rhel} >= 8)
BuildRequires: numactl-devel
BuildRequires: CUnit-devel
# needed to retrieve PMM region info through control-plane
BuildRequires: libipmctl-devel
BuildRequires: python36-devel
BuildRequires: python3-distro
BuildRequires: Lmod
%else
%if (0%{?suse_version} >= 1315)
# see src/client/dfs/SConscript for why we need /etc/os-release
# that code should be rewritten to use the python libraries provided for
# os detection
BuildRequires: distribution-release
BuildRequires: libnuma-devel
BuildRequires: cunit-devel
BuildRequires: ipmctl-devel
BuildRequires: python3-devel
BuildRequires: python3-distro
BuildRequires: python-rpm-macros
BuildRequires: lua-lmod
BuildRequires: systemd-rpm-macros
%endif
%endif
BuildRequires: libuuid-devel

%if (0%{?suse_version} > 0)
BuildRequires: libucp-devel
BuildRequires: libucs-devel
BuildRequires: libuct-devel
%else
BuildRequires: ucx-devel
%endif

Requires: openssl
# This should only be temporary until we can get a stable upstream release
# of mercury, at which time the autoprov shared library version should
# suffice
Requires: mercury >= %{mercury_version}


%description
The Distributed Asynchronous Object Storage (DAOS) is an open-source
software-defined object store designed from the ground up for
massively distributed Non Volatile Memory (NVM). DAOS takes advantage
of next generation NVM technology like Storage Class Memory (SCM) and
NVM express (NVMe) while presenting a key-value storage interface and
providing features such as transactional non-blocking I/O, advanced
data protection with self healing on top of commodity hardware, end-
to-end data integrity, fine grained data control and elastic storage
to optimize performance and cost.

%package server
Summary: The DAOS server
Requires: %{name}%{?_isa} = %{version}-%{release}
Requires: spdk-tools >= 22.01.2
Requires: ndctl
# needed to set PMem configuration goals in BIOS through control-plane
%if (0%{?suse_version} >= 1500)
Requires: ipmctl >= 03.00.00.0423
Requires: libpmemobj1 >= 1.12.1~rc1-1.suse1500
%else
Requires: ipmctl >= 03.00.00.0468
Requires: libpmemobj >= 1.12.1~rc1-1%{?dist}
%endif
Requires: mercury >= %{mercury_version}
Requires(post): /sbin/ldconfig
Requires(postun): /sbin/ldconfig
Requires: libfabric >= %{libfabric_version}
%{?systemd_requires}

%description server
This is the package needed to run a DAOS server

%package admin
Summary: DAOS admin tools
Requires: %{name}%{?_isa} = %{version}-%{release}

%description admin
This package contains DAOS administrative tools (e.g. dmg).

%package client
Summary: The DAOS client
Requires: %{name}%{?_isa} = %{version}-%{release}
Requires: mercury >= %{mercury_version}
Requires: libfabric >= %{libfabric_version}
%if (0%{?rhel} >= 8)
Requires: fuse3 >= 3
%else
Requires: fuse3 >= 3.4.2
%endif
%if (0%{?suse_version} >= 1500)
Requires: libfuse3-3 >= 3.4.2
%else
# because our repo has a deprecated fuse-3.x RPM, make sure we don't
# get it when fuse3 Requires: /etc/fuse.conf
%if (0%{?rhel} >= 8)
Requires: fuse3 >= 3
%else
Requires: fuse < 3, fuse3-libs >= 3.4.2
%endif
%endif
%{?systemd_requires}

%description client
This is the package needed to run a DAOS client

%package tests
Summary: The entire DAOS test suite
Requires: %{name}-client-tests%{?_isa} = %{version}-%{release}
BuildArch: noarch

%description tests
This is the package is a metapackage to install all of the test packages

%package tests-internal
Summary: The entire internal DAOS test suite
Requires: %{name}-tests = %{version}-%{release}
Requires: %{name}-client-tests-openmpi%{?_isa} = %{version}-%{release}
BuildArch: noarch

%description tests-internal
This is the package is a metapackage to install all of the internal test
packages

%package client-tests
Summary: The DAOS test suite
Requires: %{name}-client%{?_isa} = %{version}-%{release}
Requires: %{name}-admin%{?_isa} = %{version}-%{release}
Requires: python3-distro
Requires: python3-tabulate
Requires: python3-defusedxml
Requires: protobuf-c-devel
Requires: fio
Requires: git
Requires: dbench
Requires: lbzip2
Requires: attr
%if (0%{?suse_version} >= 1315)
Requires: lua-lmod
%else
Requires: Lmod
%endif

%description client-tests
This is the package needed to run the DAOS test suite (client tests)

%package client-tests-openmpi
Summary: The DAOS client test suite - tools which need openmpi
Requires: %{name}-client-tests%{?_isa} = %{version}-%{release}

%description client-tests-openmpi
This is the package needed to run the DAOS client test suite openmpi tools

%package server-tests
Summary: The DAOS server test suite (server tests)
Requires: %{name}-server%{?_isa} = %{version}-%{release}
Requires: %{name}-admin%{?_isa} = %{version}-%{release}

%description server-tests
This is the package needed to run the DAOS server test suite (server tests)

%package devel
Summary: The DAOS development libraries and headers
Requires: %{name}-client%{?_isa} = %{version}-%{release}
Requires: libuuid-devel

%description devel
This is the package needed to build software with the DAOS library.

%package firmware
Summary: The DAOS firmware management helper
Requires: %{name}-server%{?_isa} = %{version}-%{release}

%description firmware
This is the package needed to manage server storage firmware on DAOS servers.

%package serialize
Summary: DAOS serialization library that uses HDF5
BuildRequires: hdf5-devel
Requires: hdf5

%description serialize
This is the package needed to use the DAOS serialization and deserialization
tools, as well as the preserve option for the filesystem copy tool.

%package mofed-shim
Summary: A shim to bridge MOFED's openmpi to distribution dependency tags
Provides: libmpi.so.40()(64bit)(openmpi-x86_64)
Requires: libmpi.so.40()(64bit)
Provides: libmpi_cxx.so.40()(64bit)(openmpi-x86_64)
Provides: libmpi_cxx.so.40()(64bit)
BuildArch: noarch

%description mofed-shim
This is the package that bridges the difference between the MOFED openmpi
"Provides" and distribution-openmpi consumers "Requires".

%if (0%{?suse_version} > 0)
%global __debug_package 1
%global _debuginfo_subpackages 1
%debug_package
%endif

%prep
%autosetup

%build

%define conf_dir %{_sysconfdir}/daos
%if (0%{?rhel} == 8)
%define scons_exe scons-3
%else
%define scons_exe scons
%endif
%{scons_exe} %{?_smp_mflags} \
      --config=force         \
      --no-rpath             \
      USE_INSTALLED=all      \
      FIRMWARE_MGMT=yes      \
      CONF_DIR=%{conf_dir}   \
     %{?scons_args}          \
     %{?compiler_args}

%if ("%{?compiler_args}" == "COMPILER=covc")
mv test.cov{,-build}
%endif

%install
%{scons_exe} %{?_smp_mflags}          \
      --config=force                  \
      --no-rpath                      \
      --install-sandbox=%{buildroot}  \
      %{buildroot}%{_prefix}          \
      %{buildroot}%{conf_dir}         \
      USE_INSTALLED=all               \
      FIRMWARE_MGMT=yes               \
      CONF_DIR=%{conf_dir}            \
      PREFIX=%{_prefix}               \
      %{?scons_args}                  \
      %{?compiler_args}

%if ("%{?compiler_args}" == "COMPILER=covc")
mv test.cov-build %{buildroot}/%{daoshome}/TESTING/ftest/test.cov
%endif
mkdir -p %{buildroot}/%{_sysconfdir}/ld.so.conf.d/
echo "%{_libdir}/daos_srv" > %{buildroot}/%{_sysconfdir}/ld.so.conf.d/daos.conf
mkdir -p %{buildroot}/%{_sysctldir}
install -m 644 utils/rpms/%{sysctl_script_name} %{buildroot}/%{_sysctldir}
mkdir -p %{buildroot}/%{_unitdir}
install -m 644 utils/systemd/%{server_svc_name} %{buildroot}/%{_unitdir}
install -m 644 utils/systemd/%{agent_svc_name} %{buildroot}/%{_unitdir}
mkdir -p %{buildroot}/%{conf_dir}/certs/clients
mv %{buildroot}/%{conf_dir}/bash_completion.d %{buildroot}/%{_sysconfdir}
# fixup env-script-interpreters
sed -i -e '1s/env //' %{buildroot}{%{daoshome}/TESTING/ftest/{cart/cart_logtest,config_file_gen,launch,slurm_setup,util/verify_perms}.py,%{_bindir}/daos_storage_estimator.py,%{_datarootdir}/daos/control/setup_spdk.sh}

# shouldn't have source files in a non-devel RPM
rm -f %{buildroot}%{daoshome}/TESTING/ftest/cart/{test_linkage.cpp,utest_{hlc,portnumber,swim}.c,wrap_cmocka.h}

%pre server
getent group daos_metrics >/dev/null || groupadd -r daos_metrics
getent group daos_server >/dev/null || groupadd -r daos_server
getent group daos_daemons >/dev/null || groupadd -r daos_daemons
getent passwd daos_server >/dev/null || useradd -s /sbin/nologin -r -g daos_server -G daos_metrics,daos_daemons daos_server

%post server
%{?run_ldconfig}
%systemd_post %{server_svc_name}
%sysctl_apply %{sysctl_script_name}

%preun server
%systemd_preun %{server_svc_name}

%if (0%{?suse_version} > 0)
%postun server
%{?run_ldconfig}
%systemd_postun %{server_svc_name}
%endif

%pre client
getent group daos_agent >/dev/null || groupadd -r daos_agent
getent group daos_daemons >/dev/null || groupadd -r daos_daemons
getent passwd daos_agent >/dev/null || useradd -s /sbin/nologin -r -g daos_agent -G daos_daemons daos_agent

%post client
%systemd_post %{agent_svc_name}

%preun client
%systemd_preun %{agent_svc_name}

%if (0%{?suse_version} > 0)
%postun client
%systemd_postun %{agent_svc_name}
%endif

%files
%defattr(-, root, root, -)
%doc README.md
%{_sysconfdir}/ld.so.conf.d/daos.conf
%dir %attr(0755,root,root) %{conf_dir}/certs
%config(noreplace) %{conf_dir}/memcheck-cart.supp
%dir %{conf_dir}
%dir %{_sysconfdir}/bash_completion.d
%{_sysconfdir}/bash_completion.d/daos.bash
# Certificate generation files
%dir %{_libdir}/%{name}
%{_libdir}/%{name}/certgen/
%{_libdir}/%{name}/VERSION
%{_libdir}/libcart.so.*
%{_libdir}/libgurt.so.*
%{_libdir}/libdaos_common.so

%files server
%doc README.md
%config(noreplace) %attr(0644,root,root) %{conf_dir}/daos_server.yml
%dir %attr(0700,daos_server,daos_server) %{conf_dir}/certs/clients
# set daos_server_helper to be setuid root in order to perform privileged tasks
%attr(4750,root,daos_server) %{_bindir}/daos_server_helper
# set daos_server to be setgid daos_server in order to invoke daos_server_helper
# and/or daos_firmware_helper
%attr(2755,root,daos_server) %{_bindir}/daos_server
%{_bindir}/daos_engine
%{_bindir}/daos_metrics
%dir %{_libdir}/daos_srv
%{_libdir}/daos_srv/libcont.so
%{_libdir}/daos_srv/libdtx.so
%{_libdir}/daos_srv/libmgmt.so
%{_libdir}/daos_srv/libobj.so
%{_libdir}/daos_srv/libpool.so
%{_libdir}/daos_srv/librdb.so
%{_libdir}/daos_srv/librdbt.so
%{_libdir}/daos_srv/librebuild.so
%{_libdir}/daos_srv/librsvc.so
%{_libdir}/daos_srv/libsecurity.so
%{_libdir}/daos_srv/libvos_srv.so
%{_libdir}/daos_srv/libvos_size.so
%{_libdir}/daos_srv/libvos.so
%{_libdir}/daos_srv/libbio.so
%{_libdir}/daos_srv/libplacement.so
%{_libdir}/libdaos_common_pmem.so
%config(noreplace) %{conf_dir}/vos_size_input.yaml
%{_bindir}/daos_storage_estimator.py
%{python3_sitearch}/storage_estimator/*.py
%dir %{python3_sitearch}/storage_estimator
%if (0%{?rhel} >= 8)
%dir %{python3_sitearch}/storage_estimator/__pycache__
%{python3_sitearch}/storage_estimator/__pycache__/*.pyc
%endif
%{_datarootdir}/%{name}
%exclude %{_datarootdir}/%{name}/ioil-ld-opts
%{_unitdir}/%{server_svc_name}
%{_sysctldir}/%{sysctl_script_name}

%files admin
%doc README.md
%{_bindir}/dmg
%{_mandir}/man8/dmg.8*
%config(noreplace) %{conf_dir}/daos_control.yml

%files client
%doc README.md
%{_libdir}/libdaos.so.*
%{_bindir}/cart_ctl
%{_bindir}/self_test
%{_bindir}/daos_agent
%{_bindir}/dfuse
%{_bindir}/daos
%{_libdir}/libdaos_cmd_hdlrs.so
%{_libdir}/libdfs.so
%{_libdir}/libds3.so
%{_libdir}/%{name}/API_VERSION
%{_libdir}/libduns.so
%{_libdir}/libdfuse.so
%{_libdir}/libioil.so
%dir %{python3_sitearch}/pydaos
%{python3_sitearch}/pydaos/*.py
%dir %{python3_sitearch}/pydaos/raw
%{python3_sitearch}/pydaos/raw/*.py
%if (0%{?rhel} >= 8)
%dir %{python3_sitearch}/pydaos/__pycache__
%{python3_sitearch}/pydaos/__pycache__/*.pyc
%dir %{python3_sitearch}/pydaos/raw/__pycache__
%{python3_sitearch}/pydaos/raw/__pycache__/*.pyc
%endif
%{python3_sitearch}/pydaos/pydaos_shim.so
%{_datarootdir}/%{name}/ioil-ld-opts
%config(noreplace) %{conf_dir}/daos_agent.yml
%{_unitdir}/%{agent_svc_name}
%{_mandir}/man8/daos.8*

%files client-tests
%doc README.md
%dir %{daoshome}
%{daoshome}/TESTING
%exclude %{daoshome}/TESTING/ftest/avocado_tests.yaml
%{_bindir}/hello_drpc
%{_libdir}/libdaos_tests.so
%{_bindir}/common_test
%{_bindir}/acl_dump_test
%{_bindir}/agent_tests
%{_bindir}/drpc_engine_test
%{_bindir}/drpc_test
%{_bindir}/dfuse_test
%{_bindir}/eq_tests
%{_bindir}/job_tests
%{_bindir}/security_test
%config(noreplace) %{conf_dir}/fault-inject-cart.yaml
%{_bindir}/fault_status
%{_bindir}/crt_launch
# For avocado tests
%{daoshome}/.build_vars.json
%{daoshome}/.build_vars.sh
%{_bindir}/daos_perf
%{_bindir}/daos_racer
%{_bindir}/daos_test
%{_bindir}/daos_debug_set_params
%{_bindir}/dfs_test
%{_bindir}/jobtest
%{_bindir}/daos_gen_io_conf
%{_bindir}/daos_run_io_conf
%{_libdir}/libdpar.so

%files client-tests-openmpi
%doc README.md
%{_libdir}/libdpar_mpi.so

%files server-tests
%doc README.md
%{_bindir}/evt_ctl
%{_bindir}/jump_pl_map
%{_bindir}/pl_bench
%{_bindir}/rdbt
%{_bindir}/ring_pl_map
%{_bindir}/smd_ut
%{_bindir}/srv_checksum_tests
%{_bindir}/pool_scrubbing_tests
%{_bindir}/vea_ut
%{_bindir}/vos_tests
%{_bindir}/vea_stress
%{_bindir}/obj_ctl
%{_bindir}/vos_perf

%files devel
%doc README.md
%{_includedir}/*
%{_libdir}/libdaos.so
%{_libdir}/libgurt.so
%{_libdir}/libcart.so
%{_libdir}/*.a

%files firmware
%doc README.md
# set daos_firmware_helper to be setuid root in order to perform privileged tasks
%attr(4750,root,daos_server) %{_bindir}/daos_firmware_helper

%files serialize
%doc README.md
%{_libdir}/libdaos_serialize.so

%files tests
%doc README.md
# No files in a meta-package

%files tests-internal
%doc README.md
# No files in a meta-package

%files mofed-shim
%doc README.md
# No files in a shim package

%changelog
<<<<<<< HEAD
* Tue Feb 21 2023 Li Wei <wei.g.li@intel.com> 2.3.103-5
- Update raft to 0.9.2-1.403.g3d20556
=======
* Tue Feb 21 2023 Michael MacDonald <mjmac.macdonald@intel.com> 2.3.103-5
- Bump min supported go version to 1.17
>>>>>>> 39344178

* Fri Feb 17 2023 Ashley M. Pittman <ashley.m.pittman@intel.com> 2.3.103-4
- Add protobuf-c-devel to deps of client-tests package

* Mon Feb 13 2023 Brian J. Murrell <brian.murrell@intel.com> 2.3.103-3
- Remove explicit R: protobuf-c and let the auto-dependency generator
  handle it

* Wed Feb 8 2023 Michael Hennecke <michael.hennecke@intel.com> 2.3.103-2
- Change ipmctl requirement from v2 to v3

* Fri Jan 27 2023 Phillip Henderson <phillip.henderson@intel.com> 2.3.103-1
- Bump version to 2.3.103

* Wed Jan 25 2023 Johann Lombardi <johann.lombardi@intel.com> 2.3.102-1
- Bump version to 2.3.102

* Tue Jan 24 2023 Phillip Henderson <phillip.henderson@intel.com> 2.3.101-7
- Fix daos-tests-internal requirement for daos-tests

* Fri Jan 6 2023 Brian J. Murrell <brian.murrell@intel.com> 2.3.101-6
- Don't need to O: cart any more
- Add %%doc to all packages
- _datadir -> _datarootdir
- Don't use PREFIX= with scons in %%build
- Fix up some hard-coded paths to use macros instead
- Use some guards to prevent creating empty scriptlets

* Tue Dec 06 2022 Joseph G. Moore <joseph.moore@intel.com> 2.3.101-5
- Update Mercury to 2.2.0-6

* Thu Dec 01 2022 Tom Nabarro <tom.nabarro@intel.com> 2.3.101-4
- Update SPDK dependency requirement to greater than or equal to 22.01.2.

* Tue Oct 18 2022 Brian J. Murrell <brian.murrell@intel.com> 2.3.101-3
- Set flag to build per-subpackage debuginfo packages for Leap 15

* Thu Oct 6 2022 Michael MacDonald <mjmac.macdonald@intel.com> 2.3.101-2
- Rename daos_admin -> daos_server_helper

* Tue Sep 20 2022 Johann Lombardi <johann.lombardi@intel.com> 2.3.101-1
- Bump version to 2.3.101

* Thu Sep 8 2022 Jeff Olivier <jeffrey.v.olivier@intel.com> 2.3.100-22
- Move io_conf files from bin to TESTING

* Tue Aug 16 2022 Jeff Olivier <jeffrey.v.olivier@intel.com> 2.3.100-21
- Update PMDK to 1.12.1~rc1 to fix DAOS-11151

* Thu Aug 11 2022 Wang Shilong <shilong.wang@intel.com> 2.3.100-20
- Add daos_debug_set_params to daos-client-tests rpm for fault injection test.

* Fri Aug 5 2022 Jerome Soumagne <jerome.soumagne@intel.com> 2.3.100-19
- Update to mercury 2.2.0

* Tue Jul 26 2022 Michael MacDonald <mjmac.macdonald@intel.com> 2.3.100-18
- Bump min supported go version to 1.16

* Mon Jul 18 2022 Jerome Soumagne <jerome.soumagne@intel.com> 2.3.100-17
- Remove now unused openpa dependency

* Fri Jul 15 2022 Jeff Olivier <jeffrey.v.olivier@intel.com> 2.3.100-16
- Add pool_scrubbing_tests to test package

* Wed Jul 13 2022 Tom Nabarro <tom.nabarro@intel.com> 2.3.100-15
- Update SPDK dependency requirement to greater than or equal to 22.01.1.

* Mon Jun 27 2022 Jerome Soumagne <jerome.soumagne@intel.com> 2.3.100-14
- Update to mercury 2.2.0rc6

* Fri Jun 17 2022 Jeff Olivier <jeffrey.v.olivier@intel.com> 2.3.100-13
- Remove libdts.so, replace with build time static

* Thu Jun 2 2022 Jeff Olivier <jeffrey.v.olivier@intel.com> 2.3.100-12
- Make ucx required for build on all platforms

* Wed Jun 1 2022 Michael MacDonald <mjmac.macdonald@intel.com> 2.3.100-11
- Move dmg to new daos-admin RPM

* Wed May 18 2022 Lei Huang <lei.huang@intel.com> 2.3.100-10
- Update to libfabric to v1.15.1-1 to include critical performance patches

* Tue May 17 2022 Phillip Henderson <phillip.henderson@intel.com> 2.3.100-9
- Remove doas-client-tests-openmpi dependency from daos-tests
- Add daos-tests-internal package

* Mon May  9 2022 Ashley Pittman <ashley.m.pittman@intel.com> 2.3.100-8
- Extend dfusedaosbuild test to run in different configurations.

* Fri May  6 2022 Ashley Pittman <ashley.m.pittman@intel.com> 2.3.100-7
- Add dfuse unit-test binary to call from ftest.

* Wed May  4 2022 Joseph Moore <joseph.moore@intel.com> 2.3.100-6
- Update to mercury 2.1.0.rc4-9 to enable non-unified mode in UCX

* Tue Apr 26 2022 Phillip Henderson <phillip.henderson@intel.com> 2.3.100-5
- Move daos_gen_io_conf and daos_run_io_conf to daos-client-tests

* Wed Apr 20 2022 Lei Huang <lei.huang@intel.com> 2.3.100-4
- Update to libfabric to v1.15.0rc3-1 to include critical performance patches

* Tue Apr 12 2022 Li Wei <wei.g.li@intel.com> 2.3.100-3
- Update raft to 0.9.1-1401.gc18bcb8 to fix uninitialized node IDs

* Wed Apr 6 2022 Jeff Olivier <jeffrey.v.olivier@intel.com> 2.3.100-2
- Remove direct MPI dependency from most of tests

* Wed Apr  6 2022 Johann Lombardi <johann.lombardi@intel.com> 2.3.100-1
- Switch version to 2.3.100 for 2.4 test builds

* Wed Apr  6 2022 Joseph Moore <joseph.moore@intel.com> 2.1.100-26
- Add build depends entries for UCX libraries.

* Sat Apr  2 2022 Joseph Moore <joseph.moore@intel.com> 2.1.100-25
- Update to mercury 2.1.0.rc4-8 to include UCX provider patch

* Fri Mar 11 2022 Alexander Oganezov <alexander.a.oganezov@intel.com> 2.1.100-24
- Update to mercury 2.1.0.rc4-6 to include CXI provider patch

* Wed Mar 02 2022 Michael Hennecke <michael.hennecke@intel.com> 2.1.100-23
- DAOS-6344: Create secondary group daos_daemons for daos_server and daos_agent

* Tue Feb 22 2022 Alexander Oganezov <alexander.a.oganezov@intel.com> 2.1.100-22
- Update mercury to include DAOS-9561 workaround

* Sun Feb 13 2022 Michael MacDonald <mjmac.macdonald@intel.com> 2.1.100-21
- Update go toolchain requirements

* Thu Feb 10 2022 Li Wei <wei.g.li@intel.com> 2.1.100-20
- Update raft to 0.9.0-1394.gc81505f to fix membership change bugs

* Wed Jan 19 2022 Michael MacDonald <mjmac.macdonald@intel.com> 2.1.100-19
- Move libdaos_common.so from daos-client to daos package

* Mon Jan 17 2022 Johann Lombardi <johann.lombardi@intel.com> 2.1.100-18
- Update libfabric to 1.14.0 GA and apply fix for DAOS-9376

* Thu Dec 23 2021 Alexander Oganezov <alexander.a.oganezov@intel.com> 2.1.100-17
- Update to v2.1.0-rc4-3 to pick fix for DAOS-9325 high cpu usage
- Change mercury pinning to be >= instead of strict =

* Thu Dec 16 2021 Brian J. Murrell <brian.murrell@intel.com> 2.1.100-16
- Add BR: python-rpm-macros for Leap 15 as python3-base dropped that
  as a R:

* Sat Dec 11 2021 Brian J. Murrell <brian.murrell@intel.com> 2.1.100-15
- Create a shim package to allow daos openmpi packages built with the
  distribution openmpi to install on MOFED systems

* Fri Dec 10 2021 Brian J. Murrell <brian.murrell@intel.com> 2.1.100-14
- Don't make daos-*-tests-openmi a dependency of anything
  - If they are wanted, they should be installed explicitly, due to
    potential conflicts with other MPI stacks

* Wed Dec 08 2021 Alexander Oganezov <alexander.a.oganezov@intel.com> 2.1.100-13
- Remove DAOS-9173 workaround from mercury. Apply DAOS-9173 to ofi

* Tue Dec 07 2021 Alexander Oganezov <alexander.a.oganezov@intel.com> 2.1.100-12
- Apply DAOS-9173 workaround to mercury

* Fri Dec 03 2021 Alexander Oganezov <alexander.a.oganezov@intel.com> 2.1.100-11
- Update mercury to v2.1.0rc4

* Thu Dec 02 2021 Danielle M. Sikich <danielle.sikich@intel.com> 2.1.100-10
- Fix name of daos serialize package

* Sun Nov 28 2021 Tom Nabarro <tom.nabarro@intel.com> 2.1.100-9
- Set rmem_{max,default} sysctl values on server package install to enable
  SPDK pci_event module to operate in unprivileged process (daos_engine).

* Wed Nov 24 2021 Brian J. Murrell <brian.murrell@intel.com> 2.1.100-8
- Remove invalid "%%else if" syntax
- Fix a few other rpmlint warnings

* Tue Nov 16 2021 Wang Shilong <shilong.wang@intel.com> 2.1.100-7
- Update for libdaos major version bump
- Fix version of libpemobj1 for SUSE

* Sat Nov 13 2021 Alexander Oganezov <alexander.a.oganezov@intel.com> 2.1.100-6
- Update OFI to v1.14.0rc3

* Tue Oct 26 2021 Brian J. Murrell <brian.murrell@intel.com> 2.1.100-5
- Create new daos-{client,server}tests-openmpi and daos-server-tests subpackages
- Rename daos-tests daos-client-tests and make daos-tests require all
  other test suites to maintain existing behavior

* Mon Oct 25 2021 Alexander Oganezov <alexander.a.oganezov@intel.com> 2.1.100-4
- Update mercury to v2.1.0rc2

* Wed Oct 20 2021 Jeff Olivier <jeffrey.v.olivier@intel.com> 2.1.100-3
- Explicitly require 1.11.0-3 of PMDK

* Wed Oct 13 2021 David Quigley <david.quigley@intel.com> 2.1.100-2
- Add defusedxml as a required dependency for the test package.

* Wed Oct 13 2021 Johann Lombardi <johann.lombardi@intel.com> 2.1.100-1
- Switch version to 2.1.100 for 2.2 test builds

* Tue Oct 12 2021 Johann Lombardi <johann.lombardi@intel.com> 1.3.106-1
- Version bump to 1.3.106 for 2.0 test build 6

* Fri Oct 8 2021 Alexander Oganezov <alexander.a.oganezov@intel.com> 1.13.105-4
- Update OFI to v1.13.2rc1

* Wed Sep 15 2021 Li Wei <wei.g.li@intel.com> 1.3.105-3
- Update raft to fix InstallSnapshot performance as well as to avoid some
  incorrect 0.8.0 RPMs

* Fri Sep 03 2021 Brian J. Murrell <brian.murrell@intel.com> 1.3.105-2
- Remove R: hwloc; RPM's auto-requires/provides will take care of this

* Tue Aug 24 2021 Jeff Olivier <jeffrey.v.olivier@intel.com> 1.3.105-1
- Version bump to 1.3.105 for 2.0 test build 5

* Mon Aug 09 2021 Yawei <yawei.niu@intel.com> 1.3.104-5
- Fix duplicates
- Add vos_perf

* Thu Aug 05 2021 Christopher Hoffman <christopherx.hoffman@intel.com> 1.3.104-4
- Update conditional statement to include checking for distributions to
  determine which unit files to use for daos-server and daos-agent

* Wed Aug 04 2021 Kris Jacque <kristin.jacque@intel.com> 1.3.104-3
- Move daos_metrics tool from tests package to server package

* Wed Aug 04 2021 Tom Nabarro <tom.nabarro@intel.com> 1.3.104-2
- Update to spdk 21.07 and (indirectly) dpdk 21.05

* Mon Aug 02 2021 Jeff Olivier <jeffrey.v.olivier@intel.com> 1.3.104-1
- Version bump to 1.3.104 for 2.0 test build 4

* Mon Jul 19 2021 Danielle M. Sikich <danielle.sikich@intel.com> 1.3.103-5
- Add DAOS serialization library that requires hdf5

* Wed Jul 14 2021 Li Wei <wei.g.li@intel.com> 1.3.103-4
- Update raft to fix slow leader re-elections

* Tue Jul 13 2021  Maureen Jean <maureen.jean@intel.com> 1.3.103-3
- Add python modules to python3.6 site-packages

* Mon Jul 12 2021 Alexander Oganezov <alexander.a.oganezov@intel.com> 1.3.103-2
- Update to mercury release v2.0.1

* Mon Jul 12 2021 Johann Lombardi <johann.lombardi@intel.com> 1.3.103-1
- Version bump to 1.3.103 for 2.0 test build 3

* Wed Jul 7 2021 Phillip Henderson <phillip.henderson@intel.com> 1.3.102-6
- Update daos-devel to always require the same version daos-client

* Wed Jun 30 2021 Tom Nabarro <tom.nabarro@intel.com> 1.3.102-5
- Update to spdk 21.04 and (indirectly) dpdk 21.05

* Fri Jun 25 2021 Brian J. Murrell <brian.murrell@intel.com> - 1.3.102-4
- Add libuuid-devel back as a requirement of daos-devel

* Wed Jun 23 2021 Li Wei <wei.g.li@intel.com> 1.3.102-3
- Update raft to pick up Pre-Vote

* Mon Jun 14 2021 Jeff Olivier <jeffrey.v.olivier@intel.com> 1.3.102-2
- Update to pmdk 1.11.0-rc1
- Remove dependence on libpmem since we use libpmemobj directly

* Fri Jun 11 2021 Johann Lombardi <johann.lombardi@intel.com> 1.3.102-1
- Version bump to 1.3.102 for 2.0 test build 2

* Wed Jun 02 2021 Johann Lombardi <johann.lombardi@intel.com> 1.3.101-3
- Remove libs from devel package

* Thu May 20 2021 Jeff Olivier <jeffrey.v.olivier@intel.com> 1.3.0-101-2
- Remove client libs from common package

* Wed May 19 2021 Johann Lombardi <johann.lombardi@intel.com> 1.3.101-1
- Version bump to 1.3.101 for 2.0 test build 1

* Fri May 07 2021 Brian J. Murrell <brian.murrell@intel.com> 1.3.0-16
- Enable debuginfo package building on SUSE platforms

* Thu May 06 2021 Brian J. Murrell <brian.murrell@intel.com> 1.3.0-15
- Update to build on EL8

* Wed May 05 2021 Brian J. Murrell <brian.murrell@intel.com> 1.3.0-14
- Package /etc/daos/certs in main/common package so that both server
  and client get it created

* Wed Apr 21 2021 Tom Nabarro <tom.nabarro@intel.com> - 1.3.0-13
- Relax ipmctl version requirement on leap15 as we have runtime checks

* Fri Apr 16 2021 Mohamad Chaarawi <mohamad.chaarawi@intel.com> - 1.3.0-12
- remove dfuse_hl

* Wed Apr 14 2021 Jeff Olivier <jeffrey.v.olivier@intel.com> - 1.3.0-11
- Remove storage_estimator and io_conf from client packages to remove
  any client side dependence on bio and vos (and and PMDK/SPDK)

* Mon Apr 12 2021 Dalton A. Bohning <daltonx.bohning@intel.com> - 1.3.0-10
- Add attr to the test dependencies

* Tue Apr 06 2021 Kris Jacque <kristin.jacque@intel.com> 1.3.0-9
- Add package for daos_firmware helper binary

* Fri Apr 02 2021 Jeff Olivier <jeffrey.v.olivier@intel.com> 1.3.0-8
- Remove unused readline-devel

* Thu Apr 01 2021 Brian J. Murrell <brian.murrell@intel.com> 1.3.0-7
- Update argobots to 1.1

* Tue Mar 30 2021 Maureen Jean <maureen.jean@intel.com> 1.3.0-6
- Change pydaos_shim_3 to pydaos_shim

* Mon Mar 29 2021 Brian J. Murrell <brian.murrell@intel.com> - 1.3.0-5
- Move libdts.so to the daos-tests subpackage

* Tue Mar 23 2021 Alexander Oganezov <alexander.a.oganezov@intel.com> 1.3.0-4
- Update libfabric to v1.12.0
- Disable grdcopy/gdrapi linkage in libfabric


* Thu Mar 18 2021 Maureen Jean <maureen.jean@intel.com> 1.3.0-3
- Update to python3

* Thu Feb 25 2021 Li Wei <wei.g.li@intel.com> 1.3.0-2
- Require raft-devel 0.7.3 that fixes an unstable leadership problem caused by
  removed replicas as well as some Coverity issues

* Wed Feb 24 2021 Brian J. Murrell <brian.murrell@intel.com> - 1.3.0-1
- Version bump up to 1.3.0

* Mon Feb 22 2021 Brian J. Murrell <brian.murrell@intel.com> 1.1.3-3
- Remove all *-devel Requires from daos-devel as none of those are
  actually necessary to build libdaos clients

* Tue Feb 16 2021 Alexander Oganezov <alexander.a.oganezov@intel.com> 1.1.3-2
- Update libfabric to v1.12.0rc1

* Wed Feb 10 2021 Johann Lombardi <johann.lombardi@intel.com> 1.1.3-1
- Version bump up to 1.1.3

* Tue Feb 9 2021 Vish Venkatesan <vishwanath.venkatesan@intel.com> 1.1.2.1-11
- Add new pmem specific version of DAOS common library

* Fri Feb 5 2021 Saurabh Tandan <saurabh.tandan@intel.com> 1.1.2.1-10
- Added dbench as requirement for test package.

* Wed Feb 3 2021 Hua Kuang <hua.kuang@intel.com> 1.1.2.1-9
- Changed License to BSD-2-Clause-Patent

* Wed Feb 03 2021 Brian J. Murrell <brian.murrell@intel.com> - 1.1.2-8
- Update minimum required libfabric to 1.11.1

* Thu Jan 28 2021 Phillip Henderson <phillip.henderson@intel.com> 1.1.2.1-7
- Change ownership and permissions for the /etc/daos/certs directory.

* Sat Jan 23 2021 Alexander Oganezov <alexander.a.oganezov@intel.com> 1.1.2.1-6
- Update to mercury v2.0.1rc1

* Fri Jan 22 2021 Michael MacDonald <mjmac.macdonald@intel.com> 1.1.2.1-5
- Install daos_metrics utility to %%{_bindir}

* Wed Jan 20 2021 Kenneth Cain <kenneth.c.cain@intel.com> 1.1.2.1-4
- Version update for API major version 1, libdaos.so.1 (1.0.0)

* Fri Jan 15 2021 Michael Hennecke <mhennecke@lenovo.com> 1.1.2.1-3
- Harmonize daos_server and daos_agent groups.

* Tue Dec 15 2020 Ashley Pittman <ashley.m.pittman@intel.com> 1.1.2.1-2
- Combine the two memcheck suppressions files.

* Wed Dec 09 2020 Johann Lombardi <johann.lombardi@intel.com> 1.1.2.1-1
- Version bump up to 1.1.2.1

* Fri Dec 04 2020 Li Wei <wei.g.li@intel.com> 1.1.2-3
- Require raft-devel 0.7.1 that fixes recent Coverity issues

* Wed Dec 02 2020 Maureen Jean <maureen.jean@intel.com> - 1.1.2-2
- define scons_args to be BUILD_TYPE=<release|dev>
- the scons default is BUILD_TYPE=release
- BUILD_TYPE=release will disable fault injection in build

* Tue Dec 01 2020 Brian J. Murrell <brian.murrell@intel.com> - 1.1.2-1
- Version bump up to 1.1.2

* Tue Nov 17 2020 Li Wei <wei.g.li@intel.com> 1.1.1-8
- Require raft-devel 0.7.0 that changes log indices and terms to 63-bit

* Wed Nov 11 2020 Tom Nabarro <tom.nabarro@intel.com> 1.1.1-7
- Add version validation for runtime daos_server ipmctl requirement to avoid
  potential corruption of PMMs when setting PMem goal, issue fixed in
  https://github.com/intel/ipmctl/commit/9e3898cb15fa9eed3ef3e9de4488be1681d53ff4

* Thu Oct 29 2020 Jonathan Martinez Montes <jonathan.martinez.montes@intel.com> 1.1.1-6
- Restore obj_ctl utility

* Wed Oct 28 2020 Brian J. Murrell <brian.murrell@intel.com> - 1.1.1-5
- Use %%autosetup
- Only use systemd_requires if it exists
- Obsoletes: cart now that it's included in daos

* Sat Oct 24 2020 Maureen Jean <maureen.jean@intel.com> 1.1.1-4
- Add daos.conf to the daos package to resolve the path to libbio.so

* Tue Oct 13 2020 Jonathan Martinez Montes <jonathan.martinez.montes@intel.com> 1.1.1-3
- Remove obj_ctl from Tests RPM package
- Add libdts.so shared library that is used by daos_perf, daos_racer and
  the daos utility.

* Tue Oct 13 2020 Amanda Justiniano <amanda.justiniano-pagn@intel.com> 1.1.1-3
- Add lbzip2 requirement to the daos-tests package

* Tue Oct 13 2020 Michael MacDonald <mjmac.macdonald@intel.com> 1.1.1-2
- Create unprivileged user for daos_agent

* Mon Oct 12 2020 Johann Lombardi <johann.lombardi@intel.com> 1.1.1-1
- Version bump up to 1.1.1

* Sat Oct 03 2020 Michael MacDonald <mjmac.macdonald@intel.com> 1.1.0-34
- Add go-race to BuildRequires on OpenSUSE Leap

* Wed Sep 16 2020 Alexander Oganezov <alexander.a.oganezov@intel.com> 1.1.0-33
- Update OFI to v1.11.0

* Mon Aug 17 2020 Michael MacDonald <mjmac.macdonald@intel.com> 1.1.0-32
- Install completion script in /etc/bash_completion.d

* Wed Aug 05 2020 Brian J. Murrell <brian.murrell@intel.com> - 1.1.0-31
- Change fuse requirement to fuse3
- Use Lmod for MPI module loading
- Remove unneeded (and un-distro gated) Requires: json-c

* Wed Jul 29 2020 Jonathan Martinez Montes <jonathan.martinez.montes@intel.com> - 1.1.0-30
- Add the daos_storage_estimator.py tool. It merges the functionality of the
  former tools vos_size, vos_size.py, vos_size_dfs_sample.py and parse_csv.py.

* Wed Jul 29 2020 Jeffrey V Olivier <jeffrey.v.olivier@intel.com> - 1.1.0-29
- Revert prior changes from version 28

* Mon Jul 13 2020 Brian J. Murrell <brian.murrell@intel.com> - 1.1.0-28
- Change fuse requirement to fuse3
- Use Lmod for MPI module loading

* Tue Jul 7 2020 Alexander A Oganezov <alexander.a.oganezov@intel.com> - 1.1.0-27
- Update to mercury release 2.0.0~rc1-1

* Sun Jun 28 2020 Jonathan Martinez Montes <jonathan.martinez.montes@intel.com> - 1.1.0-26
- Add the vos_size_dfs_sample.py tool. It is used to generate dynamically
  the vos_dfs_sample.yaml file using the real DFS super block data.

* Tue Jun 23 2020 Jeff Olivier <jeffrey.v.olivier@intel.com> - 1.1.0-25
- Add -no-rpath option and use it for rpm build rather than modifying
  SCons files in place

* Tue Jun 16 2020 Jeff Olivier <jeffrey.v.olivier@intel.com> - 1.1.0-24
- Modify RPATH removal snippet to replace line with pass as some lines
  can't be removed without breaking the code

* Fri Jun 05 2020 Ryon Jensen <ryon.jensen@intel.com> - 1.1.0-23
- Add libisa-l_crypto dependency

* Fri Jun 05 2020 Tom Nabarro <tom.nabarro@intel.com> - 1.1.0-22
- Change server systemd run-as user to daos_server in unit file

* Thu Jun 04 2020 Hua Kuang <hua.kuang@intel.com> - 1.1.0-21
- Remove dmg_old from DAOS RPM package

* Thu May 28 2020 Tom Nabarro <tom.nabarro@intel.com> - 1.1.0-20
- Create daos group to run as in systemd unit file

* Tue May 26 2020 Brian J. Murrell <brian.murrell@intel.com> - 1.1.0-19
- Enable parallel building with _smp_mflags

* Fri May 15 2020 Kenneth Cain <kenneth.c.cain@intel.com> - 1.1.0-18
- Require raft-devel >= 0.6.0 that adds new API raft_election_start()

* Thu May 14 2020 Brian J. Murrell <brian.murrell@intel.com> - 1.1.0-17
- Add cart-devel's Requires to daos-devel as they were forgotten
  during the cart merge

* Thu May 14 2020 Brian J. Murrell <brian.murrell@intel.com> - 1.1.0-16
- Fix fuse3-libs -> libfuse3 for SLES/Leap 15

* Thu Apr 30 2020 Brian J. Murrell <brian.murrell@intel.com> - 1.1.0-15
- Use new properly pre-release tagged mercury RPM

* Thu Apr 30 2020 Brian J. Murrell <brian.murrell@intel.com> - 1.1.0-14
- Move fuse dependencies to the client subpackage

* Mon Apr 27 2020 Michael MacDonald <mjmac.macdonald@intel.com> 1.1.0-13
- Rename /etc/daos.yml -> /etc/daos_control.yml

* Thu Apr 16 2020 Brian J. Murrell <brian.murrell@intel.com> - 1.1.0-12
- Use distro fuse

* Fri Apr 10 2020 Alexander Oganezov <alexander.a.oganezov@intel.com> - 1.1.0-11
- Update to mercury 4871023 to pick na_ofi.c race condition fix for
  "No route to host" errors.

* Sun Apr 05 2020 Brian J. Murrell <brian.murrell@intel.com> - 1.1.0-10
- Clean up spdk dependencies

* Mon Mar 30 2020 Tom Nabarro <tom.nabarro@intel.com> - 1.1.0-9
- Set version of spdk to < v21, > v19

* Fri Mar 27 2020 David Quigley <david.quigley@intel.com> - 1.1.0-8
- add daos and dmg man pages to the daos-client files list

* Thu Mar 26 2020 Michael MacDonald <mjmac.macdonald@intel.com> 1.1.0-7
- Add systemd scriptlets for managing daos_server/daos_agent services

* Thu Mar 26 2020 Alexander Oganeozv <alexander.a.oganezov@intel.com> - 1.1.0-6
- Update ofi to 62f6c937601776dac8a1f97c8bb1b1a6acfbc3c0

* Tue Mar 24 2020 Jeffrey V. Olivier <jeffrey.v.olivier@intel.com> - 1.1.0-5
- Remove cart as an external dependence

* Mon Mar 23 2020 Jeffrey V. Olivier <jeffrey.v.olivier@intel.com> - 1.1.0-4
- Remove scons_local as dependency

* Tue Mar 03 2020 Brian J. Murrell <brian.murrell@intel.com> - 1.1.0-3
- Bump up go minimum version to 1.12

* Thu Feb 20 2020 Brian J. Murrell <brian.murrell@intel.com> - 1.1.0-2
- daos-server requires daos-client (same version)

* Fri Feb 14 2020 Brian J. Murrell <brian.murrell@intel.com> - 1.1.0-1
- Version bump up to 1.1.0

* Wed Feb 12 2020 Brian J. Murrell <brian.murrell@intel.com> - 0.9.0-2
- Remove undefine _missing_build_ids_terminate_build

* Thu Feb 06 2020 Johann Lombardi <johann.lombardi@intel.com> - 0.9.0-1
- Version bump up to 0.9.0

* Sat Jan 18 2020 Jeff Olivier <jeffrey.v.olivier@intel.com> - 0.8.0-3
- Fixing a few warnings in the RPM spec file

* Fri Dec 27 2019 Jeff Olivier <jeffrey.v.olivier@intel.com> - 0.8.0-2
- Remove openmpi, pmix, and hwloc builds, use hwloc and openmpi packages

* Tue Dec 17 2019 Johann Lombardi <johann.lombardi@intel.com> - 0.8.0-1
- Version bump up to 0.8.0

* Thu Dec 05 2019 Johann Lombardi <johann.lombardi@intel.com> - 0.7.0-1
- Version bump up to 0.7.0

* Tue Nov 19 2019 Tom Nabarro <tom.nabarro@intel.com> 0.6.0-15
- Temporarily unconstrain max. version of spdk

* Wed Nov 06 2019 Brian J. Murrell <brian.murrell@intel.com> 0.6.0-14
- Constrain max. version of spdk

* Wed Nov 06 2019 Brian J. Murrell <brian.murrell@intel.com> 0.6.0-13
- Use new cart with R: mercury to < 1.0.1-20 due to incompatibility

* Wed Nov 06 2019 Michael MacDonald <mjmac.macdonald@intel.com> 0.6.0-12
- Add daos_admin privileged helper for daos_server

* Fri Oct 25 2019 Brian J. Murrell <brian.murrell@intel.com> 0.6.0-11
- Handle differences in Leap 15 Python packaging

* Wed Oct 23 2019 Brian J. Murrell <brian.murrell@intel.com> 0.6.0-9
- Update BR: libisal-devel for Leap

* Mon Oct 07 2019 Brian J. Murrell <brian.murrell@intel.com> 0.6.0-8
- Use BR: cart-devel-%%{cart_sha1} if available
- Remove cart's BRs as it's -devel Requires them now

* Tue Oct 01 2019 Brian J. Murrell <brian.murrell@intel.com> 0.6.0-7
- Constrain cart BR to <= 1.0.0

* Sat Sep 21 2019 Brian J. Murrell <brian.murrell@intel.com>
- Remove Requires: {argobots, cart}
  - autodependencies should take care of these

* Thu Sep 19 2019 Jeff Olivier <jeffrey.v.olivier@intel.com>
- Add valgrind-devel requirement for argobots change

* Tue Sep 10 2019 Tom Nabarro <tom.nabarro@intel.com>
- Add requires ndctl as runtime dep for control plane.

* Thu Aug 15 2019 David Quigley <david.quigley@intel.com>
- Add systemd unit files to packaging.

* Thu Jul 25 2019 Brian J. Murrell <brian.murrell@intel.com>
- Add git hash and commit count to release

* Thu Jul 18 2019 David Quigley <david.quigley@intel.com>
- Add certificate generation files to packaging.

* Tue Jul 09 2019 Johann Lombardi <johann.lombardi@intel.com>
- Version bump up to 0.6.0

* Fri Jun 21 2019 David Quigley <dquigley@intel.com>
- Add daos_agent.yml to the list of packaged files

* Thu Jun 13 2019 Brian J. Murrell <brian.murrell@intel.com>
- move obj_ctl daos_gen_io_conf daos_run_io_conf to
  daos-tests sub-package
- daos-server needs spdk-tools

* Fri May 31 2019 Ken Cain <kenneth.c.cain@intel.com>
- Add new daos utility binary

* Wed May 29 2019 Brian J. Murrell <brian.murrell@intel.com>
- Version bump up to 0.5.0
- Add Requires: libpsm_infinipath1 for SLES 12.3

* Tue May 07 2019 Brian J. Murrell <brian.murrell@intel.com>
- Move some files around among the sub-packages

* Mon May 06 2019 Brian J. Murrell <brian.murrell@intel.com>
- Only BR fio
  - fio-{devel,src} is not needed

* Wed Apr 03 2019 Brian J. Murrell <brian.murrell@intel.com>
- initial package<|MERGE_RESOLUTION|>--- conflicted
+++ resolved
@@ -15,7 +15,7 @@
 
 Name:          daos
 Version:       2.3.103
-Release:       5%{?relval}%{?dist}
+Release:       6%{?relval}%{?dist}
 Summary:       DAOS Storage Engine
 
 License:       BSD-2-Clause-Patent
@@ -551,13 +551,11 @@
 # No files in a shim package
 
 %changelog
-<<<<<<< HEAD
-* Tue Feb 21 2023 Li Wei <wei.g.li@intel.com> 2.3.103-5
+* Wed Feb 22 2023 Li Wei <wei.g.li@intel.com> 2.3.103-6
 - Update raft to 0.9.2-1.403.g3d20556
-=======
+
 * Tue Feb 21 2023 Michael MacDonald <mjmac.macdonald@intel.com> 2.3.103-5
 - Bump min supported go version to 1.17
->>>>>>> 39344178
 
 * Fri Feb 17 2023 Ashley M. Pittman <ashley.m.pittman@intel.com> 2.3.103-4
 - Add protobuf-c-devel to deps of client-tests package
