%define daoshome %{_exec_prefix}/lib/%{name}
%define server_svc_name daos_server.service
%define agent_svc_name daos_agent.service
%define sysctl_script_name 10-daos_server.conf

%global mercury_version 2.3.1-1%{?dist}
%global libfabric_version 1.15.1-1
%global __python %{__python3}

%if (0%{?rhel} >= 8)
# https://bugzilla.redhat.com/show_bug.cgi?id=1955184
%define _use_internal_dependency_generator 0
%define __find_requires %{SOURCE1}
%endif

Name:          daos
Version:       2.5.100
Release:       11%{?relval}%{?dist}
Summary:       DAOS Storage Engine

License:       BSD-2-Clause-Patent
URL:           https://github.com/daos-stack/daos
Source0:       %{name}-%{version}.tar.gz
Source1:       bz-1955184_find-requires
%if (0%{?rhel} >= 8)
BuildRequires: python3-scons >= 2.4
%else
BuildRequires: scons >= 2.4
%endif
BuildRequires: libfabric-devel >= %{libfabric_version}
BuildRequires: mercury-devel >= %{mercury_version}
BuildRequires: gcc-c++
%if (0%{?rhel} >= 8)
%global openmpi openmpi
%else
%global openmpi openmpi3
%endif
BuildRequires: %{openmpi}-devel
BuildRequires: hwloc-devel
%if ("%{?compiler_args}" == "COMPILER=covc")
BuildRequires: bullseye
%endif
%if (0%{?rhel} >= 8)
BuildRequires: argobots-devel >= 1.1
BuildRequires: json-c-devel
BuildRequires: boost-python3-devel
%else
BuildRequires: libabt-devel >= 1.0rc1
BuildRequires: libjson-c-devel
BuildRequires: boost-devel
%endif
BuildRequires: libpmemobj-devel >= 2.0.0
%if (0%{?rhel} >= 8)
BuildRequires: fuse3-devel >= 3
%else
BuildRequires: fuse3-devel >= 3.4.2
%endif
%if (0%{?suse_version} >= 1500)
BuildRequires: go-race
BuildRequires: libprotobuf-c-devel
BuildRequires: liblz4-devel
BuildRequires: libcapstone-devel
%else
BuildRequires: protobuf-c-devel
BuildRequires: lz4-devel
BuildRequires: capstone-devel
%endif
BuildRequires: spdk-devel >= 22.01.2
%if (0%{?rhel} >= 8)
BuildRequires: libisa-l-devel
BuildRequires: libisa-l_crypto-devel
%else
BuildRequires: libisal-devel
BuildRequires: libisal_crypto-devel
%endif
BuildRequires: daos-raft-devel = 0.10.1-2.409.gc354cd7%{?dist}
BuildRequires: openssl-devel
BuildRequires: libevent-devel
BuildRequires: libyaml-devel
BuildRequires: libcmocka-devel
BuildRequires: valgrind-devel
BuildRequires: systemd
BuildRequires: go >= 1.17
%if (0%{?rhel} >= 8)
BuildRequires: numactl-devel
BuildRequires: CUnit-devel
# needed to retrieve PMM region info through control-plane
BuildRequires: libipmctl-devel
%if (0%{?rhel} >= 9)
BuildRequires: python-devel
%else
BuildRequires: python36-devel
%endif
BuildRequires: python3-distro
BuildRequires: Lmod
%else
%if (0%{?suse_version} >= 1315)
# see src/client/dfs/SConscript for why we need /etc/os-release
# that code should be rewritten to use the python libraries provided for
# os detection
BuildRequires: distribution-release
BuildRequires: libnuma-devel
BuildRequires: cunit-devel
BuildRequires: ipmctl-devel
BuildRequires: python3-devel
BuildRequires: python3-distro
BuildRequires: python-rpm-macros
BuildRequires: lua-lmod
BuildRequires: systemd-rpm-macros
%endif
%endif
BuildRequires: libuuid-devel

%if (0%{?suse_version} > 0)
BuildRequires: libucp-devel
BuildRequires: libucs-devel
BuildRequires: libuct-devel
%else
BuildRequires: ucx-devel
%endif

Requires: openssl
# This should only be temporary until we can get a stable upstream release
# of mercury, at which time the autoprov shared library version should
# suffice
Requires: mercury >= %{mercury_version}


%description
The Distributed Asynchronous Object Storage (DAOS) is an open-source
software-defined object store designed from the ground up for
massively distributed Non Volatile Memory (NVM). DAOS takes advantage
of next generation NVM technology like Storage Class Memory (SCM) and
NVM express (NVMe) while presenting a key-value storage interface and
providing features such as transactional non-blocking I/O, advanced
data protection with self healing on top of commodity hardware, end-
to-end data integrity, fine grained data control and elastic storage
to optimize performance and cost.

%package server
Summary: The DAOS server
Requires: %{name}%{?_isa} = %{version}-%{release}
Requires: spdk-tools >= 22.01.2
Requires: ndctl
# needed to set PMem configuration goals in BIOS through control-plane
%if (0%{?suse_version} >= 1500)
Requires: ipmctl >= 03.00.00.0423
Requires: libpmemobj1 >= 2.0.0-1.suse1500
Requires: libfabric1 >= %{libfabric_version}
%else
Requires: ipmctl >= 03.00.00.0468
Requires: libpmemobj >= 2.0.0-1%{?dist}
%endif
Requires: libfabric >= %{libfabric_version}
Requires: mercury >= %{mercury_version}
Requires(post): /sbin/ldconfig
Requires(postun): /sbin/ldconfig
Requires: numactl
%{?systemd_requires}

%description server
This is the package needed to run a DAOS server

%package admin
Summary: DAOS admin tools
Requires: %{name}%{?_isa} = %{version}-%{release}

%description admin
This package contains DAOS administrative tools (e.g. dmg).

%package client
Summary: The DAOS client
Requires: %{name}%{?_isa} = %{version}-%{release}
Requires: mercury >= %{mercury_version}
Requires: libfabric >= %{libfabric_version}
%if (0%{?suse_version} >= 1500)
Requires: libfabric1 >= %{libfabric_version}
Requires: libfuse3-3 >= 3.4.2
%endif
Requires: /usr/bin/fusermount3
%{?systemd_requires}

%description client
This is the package needed to run a DAOS client

%package tests
Summary: The entire DAOS test suite
Requires: %{name}-client-tests%{?_isa} = %{version}-%{release}
BuildArch: noarch

%description tests
This is the package is a metapackage to install all of the test packages

%package tests-internal
Summary: The entire internal DAOS test suite
Requires: %{name}-tests = %{version}-%{release}
Requires: %{name}-client-tests-openmpi%{?_isa} = %{version}-%{release}
Requires: %{name}-client-tests-mpich = %{version}-%{release}
Requires: %{name}-serialize%{?_isa} = %{version}-%{release}
BuildArch: noarch

%description tests-internal
This is the package is a metapackage to install all of the internal test
packages

%package client-tests
Summary: The DAOS test suite
Requires: %{name}-client%{?_isa} = %{version}-%{release}
Requires: %{name}-admin%{?_isa} = %{version}-%{release}
Requires: python3-distro
Requires: python3-tabulate
Requires: python3-defusedxml
Requires: protobuf-c-devel
Requires: fio
Requires: git
Requires: dbench
Requires: lbzip2
Requires: attr
Requires: ior
Requires: go >= 1.18
%if (0%{?suse_version} >= 1315)
Requires: lua-lmod
Requires: libcapstone-devel
%else
Requires: Lmod
Requires: capstone-devel
%endif
%if (0%{?rhel} >= 8)
Requires: fuse3-devel >= 3
%else
Requires: fuse3-devel >= 3.4.2
%endif

%description client-tests
This is the package needed to run the DAOS test suite (client tests)

%package client-tests-openmpi
Summary: The DAOS client test suite - tools which need openmpi
Requires: %{name}-client-tests%{?_isa} = %{version}-%{release}
Requires: hdf5-%{openmpi}-tests
Requires: hdf5-vol-daos-%{openmpi}-tests
Requires: MACSio-%{openmpi}
Requires: simul-%{openmpi}

%description client-tests-openmpi
This is the package needed to run the DAOS client test suite openmpi tools

%package client-tests-mpich
Summary: The DAOS client test suite - tools which need mpich
BuildArch: noarch
Requires: %{name}-client-tests%{?_isa} = %{version}-%{release}
Requires: mpifileutils-mpich
Requires: testmpio
Requires: mpich
Requires: ior
Requires: hdf5-mpich-tests
Requires: hdf5-vol-daos-mpich-tests
Requires: MACSio-mpich
Requires: simul-mpich
Requires: romio-tests
Requires: python3-mpi4py-tests

%description client-tests-mpich
This is the package needed to run the DAOS client test suite mpich tools

%package server-tests
Summary: The DAOS server test suite (server tests)
Requires: %{name}-server%{?_isa} = %{version}-%{release}
Requires: %{name}-admin%{?_isa} = %{version}-%{release}

%description server-tests
This is the package needed to run the DAOS server test suite (server tests)

%package devel
Summary: The DAOS development libraries and headers
Requires: %{name}-client%{?_isa} = %{version}-%{release}
Requires: libuuid-devel

%description devel
This is the package needed to build software with the DAOS library.

%package firmware
Summary: The DAOS firmware management helper
Requires: %{name}-server%{?_isa} = %{version}-%{release}

%description firmware
This is the package needed to manage server storage firmware on DAOS servers.

%package serialize
Summary: DAOS serialization library that uses HDF5
BuildRequires: hdf5-devel
Requires: hdf5

%description serialize
This is the package needed to use the DAOS serialization and deserialization
tools, as well as the preserve option for the filesystem copy tool.

%package mofed-shim
Summary: A shim to bridge MOFED's openmpi to distribution dependency tags
Provides: libmpi.so.40()(64bit)(openmpi-x86_64)
Requires: libmpi.so.40()(64bit)
Provides: libmpi_cxx.so.40()(64bit)(openmpi-x86_64)
Provides: libmpi_cxx.so.40()(64bit)
BuildArch: noarch

%description mofed-shim
This is the package that bridges the difference between the MOFED openmpi
"Provides" and distribution-openmpi consumers "Requires".

%if (0%{?suse_version} > 0)
%global __debug_package 1
%global _debuginfo_subpackages 1
%debug_package
%endif

%prep
%autosetup

%build

%define conf_dir %{_sysconfdir}/daos
%if (0%{?rhel} == 8)
%define scons_exe scons-3
%else
%define scons_exe scons
%endif
%{scons_exe} %{?_smp_mflags} \
      --config=force         \
      --no-rpath             \
      USE_INSTALLED=all      \
      FIRMWARE_MGMT=yes      \
      CONF_DIR=%{conf_dir}   \
     %{?scons_args}          \
     %{?compiler_args}

%if ("%{?compiler_args}" == "COMPILER=covc")
mv test.cov{,-build}
%endif

%install
%{scons_exe} %{?_smp_mflags}          \
      --config=force                  \
      --no-rpath                      \
      --install-sandbox=%{buildroot}  \
      %{buildroot}%{_prefix}          \
      %{buildroot}%{conf_dir}         \
      USE_INSTALLED=all               \
      FIRMWARE_MGMT=yes               \
      CONF_DIR=%{conf_dir}            \
      PREFIX=%{_prefix}               \
      %{?scons_args}                  \
      %{?compiler_args}

%if ("%{?compiler_args}" == "COMPILER=covc")
mv test.cov-build %{buildroot}/%{daoshome}/TESTING/ftest/test.cov
%endif
mkdir -p %{buildroot}/%{_sysconfdir}/ld.so.conf.d/
echo "%{_libdir}/daos_srv" > %{buildroot}/%{_sysconfdir}/ld.so.conf.d/daos.conf
mkdir -p %{buildroot}/%{_sysctldir}
install -m 644 utils/rpms/%{sysctl_script_name} %{buildroot}/%{_sysctldir}
mkdir -p %{buildroot}/%{_unitdir}
install -m 644 utils/systemd/%{server_svc_name} %{buildroot}/%{_unitdir}
install -m 644 utils/systemd/%{agent_svc_name} %{buildroot}/%{_unitdir}
mkdir -p %{buildroot}/%{conf_dir}/certs/clients
mv %{buildroot}/%{conf_dir}/bash_completion.d %{buildroot}/%{_sysconfdir}
# fixup env-script-interpreters
sed -i -e '1s/env //' %{buildroot}{%{daoshome}/TESTING/ftest/{cart/cart_logtest,config_file_gen,launch,slurm_setup,verify_perms}.py,%{_bindir}/daos_storage_estimator.py,%{_datarootdir}/daos/control/setup_spdk.sh}

# shouldn't have source files in a non-devel RPM
rm -f %{buildroot}%{daoshome}/TESTING/ftest/cart/{test_linkage.cpp,utest_{hlc,portnumber,protocol,swim}.c,wrap_cmocka.h}

%pre server
getent group daos_metrics >/dev/null || groupadd -r daos_metrics
getent group daos_server >/dev/null || groupadd -r daos_server
getent group daos_daemons >/dev/null || groupadd -r daos_daemons
getent passwd daos_server >/dev/null || useradd -s /sbin/nologin -r -g daos_server -G daos_metrics,daos_daemons daos_server

%post server
%{?run_ldconfig}
%systemd_post %{server_svc_name}
%sysctl_apply %{sysctl_script_name}

%preun server
%systemd_preun %{server_svc_name}

%if (0%{?suse_version} > 0)
%postun server
%{?run_ldconfig}
%systemd_postun %{server_svc_name}
%endif

%pre client
getent group daos_agent >/dev/null || groupadd -r daos_agent
getent group daos_daemons >/dev/null || groupadd -r daos_daemons
getent passwd daos_agent >/dev/null || useradd -s /sbin/nologin -r -g daos_agent -G daos_daemons daos_agent

%post client
%systemd_post %{agent_svc_name}

%preun client
%systemd_preun %{agent_svc_name}

%if (0%{?suse_version} > 0)
%postun client
%systemd_postun %{agent_svc_name}
%endif

%files
%defattr(-, root, root, -)
%doc README.md
%{_sysconfdir}/ld.so.conf.d/daos.conf
%dir %attr(0755,root,root) %{conf_dir}/certs
%config(noreplace) %{conf_dir}/memcheck-cart.supp
%dir %{conf_dir}
%dir %{_sysconfdir}/bash_completion.d
%{_sysconfdir}/bash_completion.d/daos.bash
# Certificate generation files
%dir %{_libdir}/%{name}
%{_libdir}/%{name}/certgen/
%{_libdir}/%{name}/VERSION
%{_libdir}/libcart.so.*
%{_libdir}/libgurt.so.*
%{_libdir}/libdaos_common.so

%files server
%doc README.md
%config(noreplace) %attr(0644,root,root) %{conf_dir}/daos_server.yml
%dir %attr(0700,daos_server,daos_server) %{conf_dir}/certs/clients
# set daos_server_helper to be setuid root in order to perform privileged tasks
%attr(4750,root,daos_server) %{_bindir}/daos_server_helper
# set daos_server to be setgid daos_server in order to invoke daos_server_helper
# and/or daos_firmware_helper
%attr(2755,root,daos_server) %{_bindir}/daos_server
%{_bindir}/daos_engine
%{_bindir}/daos_metrics
%dir %{_libdir}/daos_srv
%{_libdir}/daos_srv/libcont.so
%{_libdir}/daos_srv/libdtx.so
%{_libdir}/daos_srv/libmgmt.so
%{_libdir}/daos_srv/libobj.so
%{_libdir}/daos_srv/libpool.so
%{_libdir}/daos_srv/librdb.so
%{_libdir}/daos_srv/librdbt.so
%{_libdir}/daos_srv/librebuild.so
%{_libdir}/daos_srv/librsvc.so
%{_libdir}/daos_srv/libsecurity.so
%{_libdir}/daos_srv/libvos_srv.so
%{_libdir}/daos_srv/libvos_size.so
%{_libdir}/daos_srv/libvos.so
%{_libdir}/daos_srv/libbio.so
%{_libdir}/daos_srv/libplacement.so
%{_libdir}/daos_srv/libpipeline.so
%{_libdir}/libdaos_common_pmem.so
%config(noreplace) %{conf_dir}/vos_size_input.yaml
%{_bindir}/daos_storage_estimator.py
%{python3_sitearch}/storage_estimator/*.py
%dir %{python3_sitearch}/storage_estimator
%if (0%{?rhel} >= 8)
%dir %{python3_sitearch}/storage_estimator/__pycache__
%{python3_sitearch}/storage_estimator/__pycache__/*.pyc
%endif
%{_datarootdir}/%{name}
%exclude %{_datarootdir}/%{name}/ioil-ld-opts
%{_unitdir}/%{server_svc_name}
%{_sysctldir}/%{sysctl_script_name}

%files admin
%doc README.md
%{_bindir}/dmg
%{_mandir}/man8/dmg.8*
%config(noreplace) %{conf_dir}/daos_control.yml

%files client
%doc README.md
%{_libdir}/libdaos.so.*
%{_bindir}/cart_ctl
%{_bindir}/self_test
%{_bindir}/daos_agent
%{_bindir}/dfuse
%{_bindir}/daos
%{_libdir}/libdaos_cmd_hdlrs.so
%{_libdir}/libdfs.so
%{_libdir}/libds3.so
%{_libdir}/%{name}/API_VERSION
%{_libdir}/libduns.so
%{_libdir}/libdfuse.so
%{_libdir}/libioil.so
%{_libdir}/libpil4dfs.so
%dir %{python3_sitearch}/pydaos
%{python3_sitearch}/pydaos/*.py
%dir %{python3_sitearch}/pydaos/raw
%{python3_sitearch}/pydaos/raw/*.py
%if (0%{?rhel} >= 8)
%dir %{python3_sitearch}/pydaos/__pycache__
%{python3_sitearch}/pydaos/__pycache__/*.pyc
%dir %{python3_sitearch}/pydaos/raw/__pycache__
%{python3_sitearch}/pydaos/raw/__pycache__/*.pyc
%endif
%{python3_sitearch}/pydaos/pydaos_shim.so
%{_datarootdir}/%{name}/ioil-ld-opts
%config(noreplace) %{conf_dir}/daos_agent.yml
%{_unitdir}/%{agent_svc_name}
%{_mandir}/man8/daos.8*

%files client-tests
%doc README.md
%dir %{daoshome}
%{daoshome}/TESTING
%exclude %{daoshome}/TESTING/ftest/avocado_tests.yaml
%{_bindir}/hello_drpc
%{_libdir}/libdaos_tests.so
%{_bindir}/acl_dump_test
%{_bindir}/agent_tests
%{_bindir}/drpc_engine_test
%{_bindir}/drpc_test
%{_bindir}/dfuse_test
%{_bindir}/eq_tests
%{_bindir}/job_tests
%{_bindir}/security_test
%config(noreplace) %{conf_dir}/fault-inject-cart.yaml
%{_bindir}/fault_status
%{_bindir}/crt_launch
# For avocado tests
%{daoshome}/.build_vars.json
%{daoshome}/.build_vars.sh
%{_bindir}/daos_perf
%{_bindir}/daos_racer
%{_bindir}/daos_test
%{_bindir}/daos_debug_set_params
%{_bindir}/dfs_test
%{_bindir}/jobtest
%{_bindir}/daos_gen_io_conf
%{_bindir}/daos_run_io_conf
%{_libdir}/libdpar.so

%files client-tests-openmpi
%doc README.md
%{_libdir}/libdpar_mpi.so

%files client-tests-mpich
%doc README.md

%files server-tests
%doc README.md
%{_bindir}/evt_ctl
%{_bindir}/jump_pl_map
%{_bindir}/pl_bench
%{_bindir}/rdbt
%{_bindir}/ring_pl_map
%{_bindir}/smd_ut
%{_bindir}/bio_ut
%{_bindir}/vea_ut
%{_bindir}/vos_tests
%{_bindir}/vea_stress
%{_bindir}/obj_ctl
%{_bindir}/vos_perf

%files devel
%doc README.md
%{_includedir}/*
%{_libdir}/libdaos.so
%{_libdir}/libgurt.so
%{_libdir}/libcart.so
%{_libdir}/*.a

%files firmware
%doc README.md
# set daos_firmware_helper to be setuid root in order to perform privileged tasks
%attr(4750,root,daos_server) %{_bindir}/daos_firmware_helper

%files serialize
%doc README.md
%{_libdir}/libdaos_serialize.so

%files tests
%doc README.md
# No files in a meta-package

%files tests-internal
%doc README.md
# No files in a meta-package

%files mofed-shim
%doc README.md
# No files in a shim package

%changelog
<<<<<<< HEAD
* Fri Nov 17 2023 Tomasz Gromadzki <tomasz.gromadzki@intel.com> 2.5.100-11
- Update to PMDK 2.0.0
  * Remove libpmemblk from dependencies.
  * Start using BUILD_EXAMPLES=n and BUILD_BENCHMARKS=n instead of patches.
  * Stop using BUILD_RPMEM=n (removed) and NDCTL_DISABLE=y (invalid).
  * Point https://github.com/pmem/pmdk as the main PMDK reference source.
  NOTE: PMDK upgrade to 2.0.0 does not affect any API call used by DAOS.
        libpmemobj (and libpmem) API stays unchanged.
=======
* Wed Nov 15 2023 Jerome Soumagne <jerome.soumagne@intel.com> 2.5.100-11
- Bump mercury min version to 2.3.1
>>>>>>> a39c4697

* Fri Nov 03 2023 Phillip Henderson <phillip.henderson@intel.com> 2.5.100-10
- Move verify_perms.py location

* Wed Aug 23 2023 Brian J. Murrell <brian.murrell@intel.com> 2.5.100-9
- Update fuse3 requirement to R: /usr/bin/fusermount3 by path
  rather than by package name, for portability and future-proofing
- Adding fuse3-devel as a requirement for daos-client-tests subpackage

* Tue Aug 08 2023 Brian J. Murrell <brian.murrell@intel.com> 2.5.100-8
- Build on EL9
- Add a client-tests-mpich subpackage for mpich test dependencies.

* Fri Jul 07 2023 Brian J. Murrell <brian.murrell@intel.com> 2.5.100-7
- Fix golang daos-client-tests dependency to be go instead

* Thu Jun 29 2023 Michael MacDonald <mjmac.macdonald@intel.com> 2.5.100-6
- Install golang >= 1.18 as a daos-client-tests dependency

* Thu Jun 22 2023 Li Wei <wei.g.li@intel.com> 2.5.100-5
- Update raft to 0.10.1-1.408.g9524cdb

* Wed Jun 14 2023 Mohamad Chaarawi <mohamad.chaarawi@intel.com> - 2.5.100-4
- Add pipeline lib

* Wed Jun 14 2023 Wang Shilong <shilong.wang@intel.com> 2.5.100-3
- Remove lmdb-devel for MD on SSD

* Wed Jun 07 2023 Ryon Jensen <ryon.jensen@intel.com> 2.5.100-2
- Removed unnecessary test files

* Tue Jun 06 2023 Jeff Olivier <jeffrey.v.olivier@intel.com> 2.5.100-1
- Switch version to 2.5.100 for 2.6 test builds

* Mon Jun  5 2023 Jerome Soumagne <jerome.soumagne@intel.com> 2.3.107-7
- Remove libfabric pinning and allow for 1.18 builds

* Fri May 26 2023 Jeff Olivier <jeffrey.v.olivier@intel.com> 2.3.107-6
- Add lmdb-devel and bio_ut for MD on SSD

* Tue May 23 2023 Lei Huang <lei.huang@intel.com> 2.3.107-5
- Add libcapstone-devel to deps of client-tests package

* Tue May 16 2023 Lei Huang <lei.huang@intel.com> 2.3.107-4
- Add libcapstone as a new prerequisite package
- Add libpil4dfs.so in daos-client rpm

* Mon May 15 2023 Jerome Soumagne <jerome.soumagne@intel.com> 2.3.107-3
- Fix libfabric/libfabric1 dependency mismatch on SuSE

* Wed May 10 2023 Jerome Soumagne <jerome.soumagne@intel.com> 2.3.107-2
- Temporarily pin libfabric to < 1.18

* Fri May 5 2023 Johann Lombardi <johann.lombardi@intel.com> 2.3.107-1
- Bump version to 2.3.107

* Fri Mar 17 2023 Tom Nabarro <tom.nabarro@intel.com> 2.3.106-2
- Add numactl requires for server package

* Tue Mar 14 2023 Brian J. Murrell <brian.murrell@intel.com> 2.3.106-1
- Bump version to be higher than TB5

* Wed Feb 22 2023 Li Wei <wei.g.li@intel.com> 2.3.103-6
- Update raft to 0.9.2-1.403.g3d20556

* Tue Feb 21 2023 Michael MacDonald <mjmac.macdonald@intel.com> 2.3.103-5
- Bump min supported go version to 1.17

* Fri Feb 17 2023 Ashley M. Pittman <ashley.m.pittman@intel.com> 2.3.103-4
- Add protobuf-c-devel to deps of client-tests package

* Mon Feb 13 2023 Brian J. Murrell <brian.murrell@intel.com> 2.3.103-3
- Remove explicit R: protobuf-c and let the auto-dependency generator
  handle it

* Wed Feb 8 2023 Michael Hennecke <michael.hennecke@intel.com> 2.3.103-2
- Change ipmctl requirement from v2 to v3

* Fri Jan 27 2023 Phillip Henderson <phillip.henderson@intel.com> 2.3.103-1
- Bump version to 2.3.103

* Wed Jan 25 2023 Johann Lombardi <johann.lombardi@intel.com> 2.3.102-1
- Bump version to 2.3.102

* Tue Jan 24 2023 Phillip Henderson <phillip.henderson@intel.com> 2.3.101-7
- Fix daos-tests-internal requirement for daos-tests

* Fri Jan 6 2023 Brian J. Murrell <brian.murrell@intel.com> 2.3.101-6
- Don't need to O: cart any more
- Add %%doc to all packages
- _datadir -> _datarootdir
- Don't use PREFIX= with scons in %%build
- Fix up some hard-coded paths to use macros instead
- Use some guards to prevent creating empty scriptlets

* Tue Dec 06 2022 Joseph G. Moore <joseph.moore@intel.com> 2.3.101-5
- Update Mercury to 2.2.0-6

* Thu Dec 01 2022 Tom Nabarro <tom.nabarro@intel.com> 2.3.101-4
- Update SPDK dependency requirement to greater than or equal to 22.01.2.

* Tue Oct 18 2022 Brian J. Murrell <brian.murrell@intel.com> 2.3.101-3
- Set flag to build per-subpackage debuginfo packages for Leap 15

* Thu Oct 6 2022 Michael MacDonald <mjmac.macdonald@intel.com> 2.3.101-2
- Rename daos_admin -> daos_server_helper

* Tue Sep 20 2022 Johann Lombardi <johann.lombardi@intel.com> 2.3.101-1
- Bump version to 2.3.101

* Thu Sep 8 2022 Jeff Olivier <jeffrey.v.olivier@intel.com> 2.3.100-22
- Move io_conf files from bin to TESTING

* Tue Aug 16 2022 Jeff Olivier <jeffrey.v.olivier@intel.com> 2.3.100-21
- Update PMDK to 1.12.1~rc1 to fix DAOS-11151

* Thu Aug 11 2022 Wang Shilong <shilong.wang@intel.com> 2.3.100-20
- Add daos_debug_set_params to daos-client-tests rpm for fault injection test.

* Fri Aug 5 2022 Jerome Soumagne <jerome.soumagne@intel.com> 2.3.100-19
- Update to mercury 2.2.0

* Tue Jul 26 2022 Michael MacDonald <mjmac.macdonald@intel.com> 2.3.100-18
- Bump min supported go version to 1.16

* Mon Jul 18 2022 Jerome Soumagne <jerome.soumagne@intel.com> 2.3.100-17
- Remove now unused openpa dependency

* Fri Jul 15 2022 Jeff Olivier <jeffrey.v.olivier@intel.com> 2.3.100-16
- Add pool_scrubbing_tests to test package

* Wed Jul 13 2022 Tom Nabarro <tom.nabarro@intel.com> 2.3.100-15
- Update SPDK dependency requirement to greater than or equal to 22.01.1.

* Mon Jun 27 2022 Jerome Soumagne <jerome.soumagne@intel.com> 2.3.100-14
- Update to mercury 2.2.0rc6

* Fri Jun 17 2022 Jeff Olivier <jeffrey.v.olivier@intel.com> 2.3.100-13
- Remove libdts.so, replace with build time static

* Thu Jun 2 2022 Jeff Olivier <jeffrey.v.olivier@intel.com> 2.3.100-12
- Make ucx required for build on all platforms

* Wed Jun 1 2022 Michael MacDonald <mjmac.macdonald@intel.com> 2.3.100-11
- Move dmg to new daos-admin RPM

* Wed May 18 2022 Lei Huang <lei.huang@intel.com> 2.3.100-10
- Update to libfabric to v1.15.1-1 to include critical performance patches

* Tue May 17 2022 Phillip Henderson <phillip.henderson@intel.com> 2.3.100-9
- Remove doas-client-tests-openmpi dependency from daos-tests
- Add daos-tests-internal package

* Mon May  9 2022 Ashley Pittman <ashley.m.pittman@intel.com> 2.3.100-8
- Extend dfusedaosbuild test to run in different configurations.

* Fri May  6 2022 Ashley Pittman <ashley.m.pittman@intel.com> 2.3.100-7
- Add dfuse unit-test binary to call from ftest.

* Wed May  4 2022 Joseph Moore <joseph.moore@intel.com> 2.3.100-6
- Update to mercury 2.1.0.rc4-9 to enable non-unified mode in UCX

* Tue Apr 26 2022 Phillip Henderson <phillip.henderson@intel.com> 2.3.100-5
- Move daos_gen_io_conf and daos_run_io_conf to daos-client-tests

* Wed Apr 20 2022 Lei Huang <lei.huang@intel.com> 2.3.100-4
- Update to libfabric to v1.15.0rc3-1 to include critical performance patches

* Tue Apr 12 2022 Li Wei <wei.g.li@intel.com> 2.3.100-3
- Update raft to 0.9.1-1401.gc18bcb8 to fix uninitialized node IDs

* Wed Apr 6 2022 Jeff Olivier <jeffrey.v.olivier@intel.com> 2.3.100-2
- Remove direct MPI dependency from most of tests

* Wed Apr  6 2022 Johann Lombardi <johann.lombardi@intel.com> 2.3.100-1
- Switch version to 2.3.100 for 2.4 test builds

* Wed Apr  6 2022 Joseph Moore <joseph.moore@intel.com> 2.1.100-26
- Add build depends entries for UCX libraries.

* Sat Apr  2 2022 Joseph Moore <joseph.moore@intel.com> 2.1.100-25
- Update to mercury 2.1.0.rc4-8 to include UCX provider patch

* Fri Mar 11 2022 Alexander Oganezov <alexander.a.oganezov@intel.com> 2.1.100-24
- Update to mercury 2.1.0.rc4-6 to include CXI provider patch

* Wed Mar 02 2022 Michael Hennecke <michael.hennecke@intel.com> 2.1.100-23
- DAOS-6344: Create secondary group daos_daemons for daos_server and daos_agent

* Tue Feb 22 2022 Alexander Oganezov <alexander.a.oganezov@intel.com> 2.1.100-22
- Update mercury to include DAOS-9561 workaround

* Sun Feb 13 2022 Michael MacDonald <mjmac.macdonald@intel.com> 2.1.100-21
- Update go toolchain requirements

* Thu Feb 10 2022 Li Wei <wei.g.li@intel.com> 2.1.100-20
- Update raft to 0.9.0-1394.gc81505f to fix membership change bugs

* Wed Jan 19 2022 Michael MacDonald <mjmac.macdonald@intel.com> 2.1.100-19
- Move libdaos_common.so from daos-client to daos package

* Mon Jan 17 2022 Johann Lombardi <johann.lombardi@intel.com> 2.1.100-18
- Update libfabric to 1.14.0 GA and apply fix for DAOS-9376

* Thu Dec 23 2021 Alexander Oganezov <alexander.a.oganezov@intel.com> 2.1.100-17
- Update to v2.1.0-rc4-3 to pick fix for DAOS-9325 high cpu usage
- Change mercury pinning to be >= instead of strict =

* Thu Dec 16 2021 Brian J. Murrell <brian.murrell@intel.com> 2.1.100-16
- Add BR: python-rpm-macros for Leap 15 as python3-base dropped that
  as a R:

* Sat Dec 11 2021 Brian J. Murrell <brian.murrell@intel.com> 2.1.100-15
- Create a shim package to allow daos openmpi packages built with the
  distribution openmpi to install on MOFED systems

* Fri Dec 10 2021 Brian J. Murrell <brian.murrell@intel.com> 2.1.100-14
- Don't make daos-*-tests-openmi a dependency of anything
  - If they are wanted, they should be installed explicitly, due to
    potential conflicts with other MPI stacks

* Wed Dec 08 2021 Alexander Oganezov <alexander.a.oganezov@intel.com> 2.1.100-13
- Remove DAOS-9173 workaround from mercury. Apply DAOS-9173 to ofi

* Tue Dec 07 2021 Alexander Oganezov <alexander.a.oganezov@intel.com> 2.1.100-12
- Apply DAOS-9173 workaround to mercury

* Fri Dec 03 2021 Alexander Oganezov <alexander.a.oganezov@intel.com> 2.1.100-11
- Update mercury to v2.1.0rc4

* Thu Dec 02 2021 Danielle M. Sikich <danielle.sikich@intel.com> 2.1.100-10
- Fix name of daos serialize package

* Sun Nov 28 2021 Tom Nabarro <tom.nabarro@intel.com> 2.1.100-9
- Set rmem_{max,default} sysctl values on server package install to enable
  SPDK pci_event module to operate in unprivileged process (daos_engine).

* Wed Nov 24 2021 Brian J. Murrell <brian.murrell@intel.com> 2.1.100-8
- Remove invalid "%%else if" syntax
- Fix a few other rpmlint warnings

* Tue Nov 16 2021 Wang Shilong <shilong.wang@intel.com> 2.1.100-7
- Update for libdaos major version bump
- Fix version of libpemobj1 for SUSE

* Sat Nov 13 2021 Alexander Oganezov <alexander.a.oganezov@intel.com> 2.1.100-6
- Update OFI to v1.14.0rc3

* Tue Oct 26 2021 Brian J. Murrell <brian.murrell@intel.com> 2.1.100-5
- Create new daos-{client,server}tests-openmpi and daos-server-tests subpackages
- Rename daos-tests daos-client-tests and make daos-tests require all
  other test suites to maintain existing behavior

* Mon Oct 25 2021 Alexander Oganezov <alexander.a.oganezov@intel.com> 2.1.100-4
- Update mercury to v2.1.0rc2

* Wed Oct 20 2021 Jeff Olivier <jeffrey.v.olivier@intel.com> 2.1.100-3
- Explicitly require 1.11.0-3 of PMDK

* Wed Oct 13 2021 David Quigley <david.quigley@intel.com> 2.1.100-2
- Add defusedxml as a required dependency for the test package.

* Wed Oct 13 2021 Johann Lombardi <johann.lombardi@intel.com> 2.1.100-1
- Switch version to 2.1.100 for 2.2 test builds

* Tue Oct 12 2021 Johann Lombardi <johann.lombardi@intel.com> 1.3.106-1
- Version bump to 1.3.106 for 2.0 test build 6

* Fri Oct 8 2021 Alexander Oganezov <alexander.a.oganezov@intel.com> 1.13.105-4
- Update OFI to v1.13.2rc1

* Wed Sep 15 2021 Li Wei <wei.g.li@intel.com> 1.3.105-3
- Update raft to fix InstallSnapshot performance as well as to avoid some
  incorrect 0.8.0 RPMs

* Fri Sep 03 2021 Brian J. Murrell <brian.murrell@intel.com> 1.3.105-2
- Remove R: hwloc; RPM's auto-requires/provides will take care of this

* Tue Aug 24 2021 Jeff Olivier <jeffrey.v.olivier@intel.com> 1.3.105-1
- Version bump to 1.3.105 for 2.0 test build 5

* Mon Aug 09 2021 Yawei <yawei.niu@intel.com> 1.3.104-5
- Fix duplicates
- Add vos_perf

* Thu Aug 05 2021 Christopher Hoffman <christopherx.hoffman@intel.com> 1.3.104-4
- Update conditional statement to include checking for distributions to
  determine which unit files to use for daos-server and daos-agent

* Wed Aug 04 2021 Kris Jacque <kristin.jacque@intel.com> 1.3.104-3
- Move daos_metrics tool from tests package to server package

* Wed Aug 04 2021 Tom Nabarro <tom.nabarro@intel.com> 1.3.104-2
- Update to spdk 21.07 and (indirectly) dpdk 21.05

* Mon Aug 02 2021 Jeff Olivier <jeffrey.v.olivier@intel.com> 1.3.104-1
- Version bump to 1.3.104 for 2.0 test build 4

* Mon Jul 19 2021 Danielle M. Sikich <danielle.sikich@intel.com> 1.3.103-5
- Add DAOS serialization library that requires hdf5

* Wed Jul 14 2021 Li Wei <wei.g.li@intel.com> 1.3.103-4
- Update raft to fix slow leader re-elections

* Tue Jul 13 2021  Maureen Jean <maureen.jean@intel.com> 1.3.103-3
- Add python modules to python3.6 site-packages

* Mon Jul 12 2021 Alexander Oganezov <alexander.a.oganezov@intel.com> 1.3.103-2
- Update to mercury release v2.0.1

* Mon Jul 12 2021 Johann Lombardi <johann.lombardi@intel.com> 1.3.103-1
- Version bump to 1.3.103 for 2.0 test build 3

* Wed Jul 7 2021 Phillip Henderson <phillip.henderson@intel.com> 1.3.102-6
- Update daos-devel to always require the same version daos-client

* Wed Jun 30 2021 Tom Nabarro <tom.nabarro@intel.com> 1.3.102-5
- Update to spdk 21.04 and (indirectly) dpdk 21.05

* Fri Jun 25 2021 Brian J. Murrell <brian.murrell@intel.com> - 1.3.102-4
- Add libuuid-devel back as a requirement of daos-devel

* Wed Jun 23 2021 Li Wei <wei.g.li@intel.com> 1.3.102-3
- Update raft to pick up Pre-Vote

* Mon Jun 14 2021 Jeff Olivier <jeffrey.v.olivier@intel.com> 1.3.102-2
- Update to pmdk 1.11.0-rc1
- Remove dependence on libpmem since we use libpmemobj directly

* Fri Jun 11 2021 Johann Lombardi <johann.lombardi@intel.com> 1.3.102-1
- Version bump to 1.3.102 for 2.0 test build 2

* Wed Jun 02 2021 Johann Lombardi <johann.lombardi@intel.com> 1.3.101-3
- Remove libs from devel package

* Thu May 20 2021 Jeff Olivier <jeffrey.v.olivier@intel.com> 1.3.0-101-2
- Remove client libs from common package

* Wed May 19 2021 Johann Lombardi <johann.lombardi@intel.com> 1.3.101-1
- Version bump to 1.3.101 for 2.0 test build 1

* Fri May 07 2021 Brian J. Murrell <brian.murrell@intel.com> 1.3.0-16
- Enable debuginfo package building on SUSE platforms

* Thu May 06 2021 Brian J. Murrell <brian.murrell@intel.com> 1.3.0-15
- Update to build on EL8

* Wed May 05 2021 Brian J. Murrell <brian.murrell@intel.com> 1.3.0-14
- Package /etc/daos/certs in main/common package so that both server
  and client get it created

* Wed Apr 21 2021 Tom Nabarro <tom.nabarro@intel.com> - 1.3.0-13
- Relax ipmctl version requirement on leap15 as we have runtime checks

* Fri Apr 16 2021 Mohamad Chaarawi <mohamad.chaarawi@intel.com> - 1.3.0-12
- remove dfuse_hl

* Wed Apr 14 2021 Jeff Olivier <jeffrey.v.olivier@intel.com> - 1.3.0-11
- Remove storage_estimator and io_conf from client packages to remove
  any client side dependence on bio and vos (and and PMDK/SPDK)

* Mon Apr 12 2021 Dalton A. Bohning <daltonx.bohning@intel.com> - 1.3.0-10
- Add attr to the test dependencies

* Tue Apr 06 2021 Kris Jacque <kristin.jacque@intel.com> 1.3.0-9
- Add package for daos_firmware helper binary

* Fri Apr 02 2021 Jeff Olivier <jeffrey.v.olivier@intel.com> 1.3.0-8
- Remove unused readline-devel

* Thu Apr 01 2021 Brian J. Murrell <brian.murrell@intel.com> 1.3.0-7
- Update argobots to 1.1

* Tue Mar 30 2021 Maureen Jean <maureen.jean@intel.com> 1.3.0-6
- Change pydaos_shim_3 to pydaos_shim

* Mon Mar 29 2021 Brian J. Murrell <brian.murrell@intel.com> - 1.3.0-5
- Move libdts.so to the daos-tests subpackage

* Tue Mar 23 2021 Alexander Oganezov <alexander.a.oganezov@intel.com> 1.3.0-4
- Update libfabric to v1.12.0
- Disable grdcopy/gdrapi linkage in libfabric


* Thu Mar 18 2021 Maureen Jean <maureen.jean@intel.com> 1.3.0-3
- Update to python3

* Thu Feb 25 2021 Li Wei <wei.g.li@intel.com> 1.3.0-2
- Require raft-devel 0.7.3 that fixes an unstable leadership problem caused by
  removed replicas as well as some Coverity issues

* Wed Feb 24 2021 Brian J. Murrell <brian.murrell@intel.com> - 1.3.0-1
- Version bump up to 1.3.0

* Mon Feb 22 2021 Brian J. Murrell <brian.murrell@intel.com> 1.1.3-3
- Remove all *-devel Requires from daos-devel as none of those are
  actually necessary to build libdaos clients

* Tue Feb 16 2021 Alexander Oganezov <alexander.a.oganezov@intel.com> 1.1.3-2
- Update libfabric to v1.12.0rc1

* Wed Feb 10 2021 Johann Lombardi <johann.lombardi@intel.com> 1.1.3-1
- Version bump up to 1.1.3

* Tue Feb 9 2021 Vish Venkatesan <vishwanath.venkatesan@intel.com> 1.1.2.1-11
- Add new pmem specific version of DAOS common library

* Fri Feb 5 2021 Saurabh Tandan <saurabh.tandan@intel.com> 1.1.2.1-10
- Added dbench as requirement for test package.

* Wed Feb 3 2021 Hua Kuang <hua.kuang@intel.com> 1.1.2.1-9
- Changed License to BSD-2-Clause-Patent

* Wed Feb 03 2021 Brian J. Murrell <brian.murrell@intel.com> - 1.1.2-8
- Update minimum required libfabric to 1.11.1

* Thu Jan 28 2021 Phillip Henderson <phillip.henderson@intel.com> 1.1.2.1-7
- Change ownership and permissions for the /etc/daos/certs directory.

* Sat Jan 23 2021 Alexander Oganezov <alexander.a.oganezov@intel.com> 1.1.2.1-6
- Update to mercury v2.0.1rc1

* Fri Jan 22 2021 Michael MacDonald <mjmac.macdonald@intel.com> 1.1.2.1-5
- Install daos_metrics utility to %%{_bindir}

* Wed Jan 20 2021 Kenneth Cain <kenneth.c.cain@intel.com> 1.1.2.1-4
- Version update for API major version 1, libdaos.so.1 (1.0.0)

* Fri Jan 15 2021 Michael Hennecke <mhennecke@lenovo.com> 1.1.2.1-3
- Harmonize daos_server and daos_agent groups.

* Tue Dec 15 2020 Ashley Pittman <ashley.m.pittman@intel.com> 1.1.2.1-2
- Combine the two memcheck suppressions files.

* Wed Dec 09 2020 Johann Lombardi <johann.lombardi@intel.com> 1.1.2.1-1
- Version bump up to 1.1.2.1

* Fri Dec 04 2020 Li Wei <wei.g.li@intel.com> 1.1.2-3
- Require raft-devel 0.7.1 that fixes recent Coverity issues

* Wed Dec 02 2020 Maureen Jean <maureen.jean@intel.com> - 1.1.2-2
- define scons_args to be BUILD_TYPE=<release|dev>
- the scons default is BUILD_TYPE=release
- BUILD_TYPE=release will disable fault injection in build

* Tue Dec 01 2020 Brian J. Murrell <brian.murrell@intel.com> - 1.1.2-1
- Version bump up to 1.1.2

* Tue Nov 17 2020 Li Wei <wei.g.li@intel.com> 1.1.1-8
- Require raft-devel 0.7.0 that changes log indices and terms to 63-bit

* Wed Nov 11 2020 Tom Nabarro <tom.nabarro@intel.com> 1.1.1-7
- Add version validation for runtime daos_server ipmctl requirement to avoid
  potential corruption of PMMs when setting PMem goal, issue fixed in
  https://github.com/intel/ipmctl/commit/9e3898cb15fa9eed3ef3e9de4488be1681d53ff4

* Thu Oct 29 2020 Jonathan Martinez Montes <jonathan.martinez.montes@intel.com> 1.1.1-6
- Restore obj_ctl utility

* Wed Oct 28 2020 Brian J. Murrell <brian.murrell@intel.com> - 1.1.1-5
- Use %%autosetup
- Only use systemd_requires if it exists
- Obsoletes: cart now that it's included in daos

* Sat Oct 24 2020 Maureen Jean <maureen.jean@intel.com> 1.1.1-4
- Add daos.conf to the daos package to resolve the path to libbio.so

* Tue Oct 13 2020 Jonathan Martinez Montes <jonathan.martinez.montes@intel.com> 1.1.1-3
- Remove obj_ctl from Tests RPM package
- Add libdts.so shared library that is used by daos_perf, daos_racer and
  the daos utility.

* Tue Oct 13 2020 Amanda Justiniano <amanda.justiniano-pagn@intel.com> 1.1.1-3
- Add lbzip2 requirement to the daos-tests package

* Tue Oct 13 2020 Michael MacDonald <mjmac.macdonald@intel.com> 1.1.1-2
- Create unprivileged user for daos_agent

* Mon Oct 12 2020 Johann Lombardi <johann.lombardi@intel.com> 1.1.1-1
- Version bump up to 1.1.1

* Sat Oct 03 2020 Michael MacDonald <mjmac.macdonald@intel.com> 1.1.0-34
- Add go-race to BuildRequires on OpenSUSE Leap

* Wed Sep 16 2020 Alexander Oganezov <alexander.a.oganezov@intel.com> 1.1.0-33
- Update OFI to v1.11.0

* Mon Aug 17 2020 Michael MacDonald <mjmac.macdonald@intel.com> 1.1.0-32
- Install completion script in /etc/bash_completion.d

* Wed Aug 05 2020 Brian J. Murrell <brian.murrell@intel.com> - 1.1.0-31
- Change fuse requirement to fuse3
- Use Lmod for MPI module loading
- Remove unneeded (and un-distro gated) Requires: json-c

* Wed Jul 29 2020 Jonathan Martinez Montes <jonathan.martinez.montes@intel.com> - 1.1.0-30
- Add the daos_storage_estimator.py tool. It merges the functionality of the
  former tools vos_size, vos_size.py, vos_size_dfs_sample.py and parse_csv.py.

* Wed Jul 29 2020 Jeffrey V Olivier <jeffrey.v.olivier@intel.com> - 1.1.0-29
- Revert prior changes from version 28

* Mon Jul 13 2020 Brian J. Murrell <brian.murrell@intel.com> - 1.1.0-28
- Change fuse requirement to fuse3
- Use Lmod for MPI module loading

* Tue Jul 7 2020 Alexander A Oganezov <alexander.a.oganezov@intel.com> - 1.1.0-27
- Update to mercury release 2.0.0~rc1-1

* Sun Jun 28 2020 Jonathan Martinez Montes <jonathan.martinez.montes@intel.com> - 1.1.0-26
- Add the vos_size_dfs_sample.py tool. It is used to generate dynamically
  the vos_dfs_sample.yaml file using the real DFS super block data.

* Tue Jun 23 2020 Jeff Olivier <jeffrey.v.olivier@intel.com> - 1.1.0-25
- Add -no-rpath option and use it for rpm build rather than modifying
  SCons files in place

* Tue Jun 16 2020 Jeff Olivier <jeffrey.v.olivier@intel.com> - 1.1.0-24
- Modify RPATH removal snippet to replace line with pass as some lines
  can't be removed without breaking the code

* Fri Jun 05 2020 Ryon Jensen <ryon.jensen@intel.com> - 1.1.0-23
- Add libisa-l_crypto dependency

* Fri Jun 05 2020 Tom Nabarro <tom.nabarro@intel.com> - 1.1.0-22
- Change server systemd run-as user to daos_server in unit file

* Thu Jun 04 2020 Hua Kuang <hua.kuang@intel.com> - 1.1.0-21
- Remove dmg_old from DAOS RPM package

* Thu May 28 2020 Tom Nabarro <tom.nabarro@intel.com> - 1.1.0-20
- Create daos group to run as in systemd unit file

* Tue May 26 2020 Brian J. Murrell <brian.murrell@intel.com> - 1.1.0-19
- Enable parallel building with _smp_mflags

* Fri May 15 2020 Kenneth Cain <kenneth.c.cain@intel.com> - 1.1.0-18
- Require raft-devel >= 0.6.0 that adds new API raft_election_start()

* Thu May 14 2020 Brian J. Murrell <brian.murrell@intel.com> - 1.1.0-17
- Add cart-devel's Requires to daos-devel as they were forgotten
  during the cart merge

* Thu May 14 2020 Brian J. Murrell <brian.murrell@intel.com> - 1.1.0-16
- Fix fuse3-libs -> libfuse3 for SLES/Leap 15

* Thu Apr 30 2020 Brian J. Murrell <brian.murrell@intel.com> - 1.1.0-15
- Use new properly pre-release tagged mercury RPM

* Thu Apr 30 2020 Brian J. Murrell <brian.murrell@intel.com> - 1.1.0-14
- Move fuse dependencies to the client subpackage

* Mon Apr 27 2020 Michael MacDonald <mjmac.macdonald@intel.com> 1.1.0-13
- Rename /etc/daos.yml -> /etc/daos_control.yml

* Thu Apr 16 2020 Brian J. Murrell <brian.murrell@intel.com> - 1.1.0-12
- Use distro fuse

* Fri Apr 10 2020 Alexander Oganezov <alexander.a.oganezov@intel.com> - 1.1.0-11
- Update to mercury 4871023 to pick na_ofi.c race condition fix for
  "No route to host" errors.

* Sun Apr 05 2020 Brian J. Murrell <brian.murrell@intel.com> - 1.1.0-10
- Clean up spdk dependencies

* Mon Mar 30 2020 Tom Nabarro <tom.nabarro@intel.com> - 1.1.0-9
- Set version of spdk to < v21, > v19

* Fri Mar 27 2020 David Quigley <david.quigley@intel.com> - 1.1.0-8
- add daos and dmg man pages to the daos-client files list

* Thu Mar 26 2020 Michael MacDonald <mjmac.macdonald@intel.com> 1.1.0-7
- Add systemd scriptlets for managing daos_server/daos_agent services

* Thu Mar 26 2020 Alexander Oganeozv <alexander.a.oganezov@intel.com> - 1.1.0-6
- Update ofi to 62f6c937601776dac8a1f97c8bb1b1a6acfbc3c0

* Tue Mar 24 2020 Jeffrey V. Olivier <jeffrey.v.olivier@intel.com> - 1.1.0-5
- Remove cart as an external dependence

* Mon Mar 23 2020 Jeffrey V. Olivier <jeffrey.v.olivier@intel.com> - 1.1.0-4
- Remove scons_local as dependency

* Tue Mar 03 2020 Brian J. Murrell <brian.murrell@intel.com> - 1.1.0-3
- Bump up go minimum version to 1.12

* Thu Feb 20 2020 Brian J. Murrell <brian.murrell@intel.com> - 1.1.0-2
- daos-server requires daos-client (same version)

* Fri Feb 14 2020 Brian J. Murrell <brian.murrell@intel.com> - 1.1.0-1
- Version bump up to 1.1.0

* Wed Feb 12 2020 Brian J. Murrell <brian.murrell@intel.com> - 0.9.0-2
- Remove undefine _missing_build_ids_terminate_build

* Thu Feb 06 2020 Johann Lombardi <johann.lombardi@intel.com> - 0.9.0-1
- Version bump up to 0.9.0

* Sat Jan 18 2020 Jeff Olivier <jeffrey.v.olivier@intel.com> - 0.8.0-3
- Fixing a few warnings in the RPM spec file

* Fri Dec 27 2019 Jeff Olivier <jeffrey.v.olivier@intel.com> - 0.8.0-2
- Remove openmpi, pmix, and hwloc builds, use hwloc and openmpi packages

* Tue Dec 17 2019 Johann Lombardi <johann.lombardi@intel.com> - 0.8.0-1
- Version bump up to 0.8.0

* Thu Dec 05 2019 Johann Lombardi <johann.lombardi@intel.com> - 0.7.0-1
- Version bump up to 0.7.0

* Tue Nov 19 2019 Tom Nabarro <tom.nabarro@intel.com> 0.6.0-15
- Temporarily unconstrain max. version of spdk

* Wed Nov 06 2019 Brian J. Murrell <brian.murrell@intel.com> 0.6.0-14
- Constrain max. version of spdk

* Wed Nov 06 2019 Brian J. Murrell <brian.murrell@intel.com> 0.6.0-13
- Use new cart with R: mercury to < 1.0.1-20 due to incompatibility

* Wed Nov 06 2019 Michael MacDonald <mjmac.macdonald@intel.com> 0.6.0-12
- Add daos_admin privileged helper for daos_server

* Fri Oct 25 2019 Brian J. Murrell <brian.murrell@intel.com> 0.6.0-11
- Handle differences in Leap 15 Python packaging

* Wed Oct 23 2019 Brian J. Murrell <brian.murrell@intel.com> 0.6.0-9
- Update BR: libisal-devel for Leap

* Mon Oct 07 2019 Brian J. Murrell <brian.murrell@intel.com> 0.6.0-8
- Use BR: cart-devel-%%{cart_sha1} if available
- Remove cart's BRs as it's -devel Requires them now

* Tue Oct 01 2019 Brian J. Murrell <brian.murrell@intel.com> 0.6.0-7
- Constrain cart BR to <= 1.0.0

* Sat Sep 21 2019 Brian J. Murrell <brian.murrell@intel.com>
- Remove Requires: {argobots, cart}
  - autodependencies should take care of these

* Thu Sep 19 2019 Jeff Olivier <jeffrey.v.olivier@intel.com>
- Add valgrind-devel requirement for argobots change

* Tue Sep 10 2019 Tom Nabarro <tom.nabarro@intel.com>
- Add requires ndctl as runtime dep for control plane.

* Thu Aug 15 2019 David Quigley <david.quigley@intel.com>
- Add systemd unit files to packaging.

* Thu Jul 25 2019 Brian J. Murrell <brian.murrell@intel.com>
- Add git hash and commit count to release

* Thu Jul 18 2019 David Quigley <david.quigley@intel.com>
- Add certificate generation files to packaging.

* Tue Jul 09 2019 Johann Lombardi <johann.lombardi@intel.com>
- Version bump up to 0.6.0

* Fri Jun 21 2019 David Quigley <dquigley@intel.com>
- Add daos_agent.yml to the list of packaged files

* Thu Jun 13 2019 Brian J. Murrell <brian.murrell@intel.com>
- move obj_ctl daos_gen_io_conf daos_run_io_conf to
  daos-tests sub-package
- daos-server needs spdk-tools

* Fri May 31 2019 Ken Cain <kenneth.c.cain@intel.com>
- Add new daos utility binary

* Wed May 29 2019 Brian J. Murrell <brian.murrell@intel.com>
- Version bump up to 0.5.0
- Add Requires: libpsm_infinipath1 for SLES 12.3

* Tue May 07 2019 Brian J. Murrell <brian.murrell@intel.com>
- Move some files around among the sub-packages

* Mon May 06 2019 Brian J. Murrell <brian.murrell@intel.com>
- Only BR fio
  - fio-{devel,src} is not needed

* Wed Apr 03 2019 Brian J. Murrell <brian.murrell@intel.com>
- initial package<|MERGE_RESOLUTION|>--- conflicted
+++ resolved
@@ -15,7 +15,7 @@
 
 Name:          daos
 Version:       2.5.100
-Release:       11%{?relval}%{?dist}
+Release:       12%{?relval}%{?dist}
 Summary:       DAOS Storage Engine
 
 License:       BSD-2-Clause-Patent
@@ -585,8 +585,7 @@
 # No files in a shim package
 
 %changelog
-<<<<<<< HEAD
-* Fri Nov 17 2023 Tomasz Gromadzki <tomasz.gromadzki@intel.com> 2.5.100-11
+* Fri Nov 17 2023 Tomasz Gromadzki <tomasz.gromadzki@intel.com> 2.5.100-12
 - Update to PMDK 2.0.0
   * Remove libpmemblk from dependencies.
   * Start using BUILD_EXAMPLES=n and BUILD_BENCHMARKS=n instead of patches.
@@ -594,10 +593,9 @@
   * Point https://github.com/pmem/pmdk as the main PMDK reference source.
   NOTE: PMDK upgrade to 2.0.0 does not affect any API call used by DAOS.
         libpmemobj (and libpmem) API stays unchanged.
-=======
+
 * Wed Nov 15 2023 Jerome Soumagne <jerome.soumagne@intel.com> 2.5.100-11
 - Bump mercury min version to 2.3.1
->>>>>>> a39c4697
 
 * Fri Nov 03 2023 Phillip Henderson <phillip.henderson@intel.com> 2.5.100-10
 - Move verify_perms.py location
