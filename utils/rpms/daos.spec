%define daoshome %{_exec_prefix}/lib/%{name}
%define server_svc_name daos_server.service
%define agent_svc_name daos_agent.service
%define sysctl_script_name 10-daos_server.conf

%global mercury_version   2.4
%global libfabric_version 1.15.1-1
%global argobots_version 1.2
%global __python %{__python3}

%if (0%{?rhel} >= 8)
# https://bugzilla.redhat.com/show_bug.cgi?id=1955184
%define _use_internal_dependency_generator 0
%define __find_requires %{SOURCE1}
%endif

Name:          daos
Version:       2.7.101
Release:       5%{?relval}%{?dist}
Summary:       DAOS Storage Engine

License:       BSD-2-Clause-Patent
URL:           https://github.com/daos-stack/daos
Source0:       %{name}-%{version}.tar.gz
Source1:       bz-1955184_find-requires
%if (0%{?rhel} >= 8)
BuildRequires: python3-scons >= 2.4
%else
BuildRequires: scons >= 2.4
%endif
BuildRequires: libfabric-devel >= %{libfabric_version}
BuildRequires: mercury-devel >= %{mercury_version}
BuildRequires: gcc-c++
%if (0%{?rhel} >= 8)
%global openmpi openmpi
%else
%global openmpi openmpi3
%endif
BuildRequires: %{openmpi}-devel
BuildRequires: hwloc-devel
%if ("%{?compiler_args}" == "COMPILER=covc")
BuildRequires: bullseye
%endif
%if (0%{?rhel} >= 8)
BuildRequires: argobots-devel >= %{argobots_version}
BuildRequires: json-c-devel
BuildRequires: boost-python3-devel
%else
BuildRequires: libabt-devel >= %{argobots_version}
BuildRequires: libjson-c-devel
BuildRequires: boost-devel
%endif
BuildRequires: libpmemobj-devel >= 2.1.0
BuildRequires: fused-devel
%if (0%{?suse_version} >= 1500)
BuildRequires: go-race
BuildRequires: libprotobuf-c-devel
BuildRequires: liblz4-devel
BuildRequires: libcapstone-devel
%else
BuildRequires: protobuf-c-devel
BuildRequires: lz4-devel
BuildRequires: capstone-devel
%endif
BuildRequires: libaio-devel
BuildRequires: spdk-devel >= 22.01.2
%if (0%{?rhel} >= 8)
BuildRequires: isa-l-devel
BuildRequires: libisa-l_crypto-devel
%else
BuildRequires: libisal-devel
BuildRequires: libisal_crypto-devel
%endif
BuildRequires: daos-raft-devel = 0.11.0-1.416.g12dbc15%{?dist}
BuildRequires: openssl-devel
BuildRequires: libevent-devel
BuildRequires: libyaml-devel
BuildRequires: libcmocka-devel
BuildRequires: valgrind-devel
BuildRequires: systemd
BuildRequires: go >= 1.21
BuildRequires: pciutils-devel
%if (0%{?rhel} >= 8)
BuildRequires: numactl-devel
BuildRequires: CUnit-devel
# needed to retrieve PMM region info through control-plane
BuildRequires: libipmctl-devel
%if (0%{?rhel} >= 9)
BuildRequires: python-devel
%else
BuildRequires: python36-devel
%endif
BuildRequires: python3-distro
BuildRequires: Lmod
%else
%if (0%{?suse_version} >= 1315)
# see src/client/dfs/SConscript for why we need /etc/os-release
# that code should be rewritten to use the python libraries provided for
# os detection
BuildRequires: distribution-release
BuildRequires: libnuma-devel
BuildRequires: cunit-devel
BuildRequires: ipmctl-devel
BuildRequires: python3-devel
BuildRequires: python3-distro
BuildRequires: python-rpm-macros
BuildRequires: lua-lmod
BuildRequires: systemd-rpm-macros
%endif
%endif
BuildRequires: libuuid-devel

Requires: openssl
# This should only be temporary until we can get a stable upstream release
# of mercury, at which time the autoprov shared library version should
# suffice
Requires: mercury >= %{mercury_version}


%description
The Distributed Asynchronous Object Storage (DAOS) is an open-source
software-defined object store designed from the ground up for
massively distributed Non Volatile Memory (NVM). DAOS takes advantage
of next generation NVM technology like Storage Class Memory (SCM) and
NVM express (NVMe) while presenting a key-value storage interface and
providing features such as transactional non-blocking I/O, advanced
data protection with self healing on top of commodity hardware, end-
to-end data integrity, fine grained data control and elastic storage
to optimize performance and cost.

%package server
Summary: The DAOS server
Requires: %{name}%{?_isa} = %{version}-%{release}
Requires: spdk-tools >= 22.01.2
Requires: ndctl
# needed to set PMem configuration goals in BIOS through control-plane
%if (0%{?suse_version} >= 1500)
Requires: ipmctl >= 03.00.00.0423
Requires: libpmemobj1 >= 2.1.0-1.suse1500
Requires: libfabric1 >= %{libfabric_version}
%else
Requires: ipmctl >= 03.00.00.0468
Requires: libpmemobj >= 2.1.0-1%{?dist}
%endif
Requires: libfabric >= %{libfabric_version}
Requires: mercury >= %{mercury_version}
Requires(post): /sbin/ldconfig
Requires(postun): /sbin/ldconfig
Requires: numactl
Requires: pciutils
%{?systemd_requires}

%description server
This is the package needed to run a DAOS server

%package admin
Summary: DAOS admin tools
Requires: %{name}%{?_isa} = %{version}-%{release}

%description admin
This package contains DAOS administrative tools (e.g. dmg).

%package client
Summary: The DAOS client
Requires: %{name}%{?_isa} = %{version}-%{release}
Requires: mercury >= %{mercury_version}
Requires: libfabric >= %{libfabric_version}
%if (0%{?suse_version} >= 1500)
Requires: libfabric1 >= %{libfabric_version}
%endif
Requires: /usr/bin/fusermount3
%{?systemd_requires}

%description client
This is the package needed to run a DAOS client

%package tests
Summary: The entire DAOS test suite
Requires: %{name}-client-tests%{?_isa} = %{version}-%{release}
BuildArch: noarch

%description tests
This is the package is a metapackage to install all of the test packages

%package tests-internal
Summary: The entire internal DAOS test suite
Requires: %{name}-tests = %{version}-%{release}
Requires: %{name}-client-tests-openmpi%{?_isa} = %{version}-%{release}
Requires: %{name}-client-tests-mpich = %{version}-%{release}
Requires: %{name}-serialize%{?_isa} = %{version}-%{release}
BuildArch: noarch

%description tests-internal
This is the package is a metapackage to install all of the internal test
packages

%package client-tests
Summary: The DAOS test suite
Requires: %{name}-client%{?_isa} = %{version}-%{release}
Requires: %{name}-admin%{?_isa} = %{version}-%{release}
Requires: %{name}-devel%{?_isa} = %{version}-%{release}
%if (0%{?suse_version} >= 1500)
Requires: libprotobuf-c-devel
%else
Requires: protobuf-c-devel
%endif
Requires: fio
Requires: git
Requires: dbench
Requires: lbzip2
Requires: attr
Requires: ior
Requires: go >= 1.21
%if (0%{?suse_version} >= 1315)
Requires: lua-lmod
Requires: libcapstone-devel
%else
Requires: Lmod
Requires: capstone-devel
%endif
Requires: pciutils-devel
%if (0%{?suse_version} > 0)
Requires: libndctl-devel
%endif
%if (0%{?rhel} >= 8)
Requires: ndctl-devel
Requires: daxctl-devel
%endif

%description client-tests
This is the package needed to run the DAOS test suite (client tests)

%package client-tests-openmpi
Summary: The DAOS client test suite - tools which need openmpi
Requires: %{name}-client-tests%{?_isa} = %{version}-%{release}
Requires: hdf5-%{openmpi}-tests
Requires: hdf5-vol-daos-%{openmpi}-tests
Requires: MACSio-%{openmpi}
Requires: simul-%{openmpi}

%description client-tests-openmpi
This is the package needed to run the DAOS client test suite openmpi tools

%package client-tests-mpich
Summary: The DAOS client test suite - tools which need mpich
BuildArch: noarch
Requires: %{name}-client-tests%{?_isa} = %{version}-%{release}
Requires: mpifileutils-mpich
Requires: testmpio
Requires: mpich
Requires: ior
Requires: hdf5-mpich-tests
Requires: hdf5-vol-daos-mpich-tests
Requires: MACSio-mpich
Requires: simul-mpich
Requires: romio-tests
Requires: python3-mpi4py-tests

%description client-tests-mpich
This is the package needed to run the DAOS client test suite mpich tools

%package server-tests
Summary: The DAOS server test suite (server tests)
Requires: %{name}-server%{?_isa} = %{version}-%{release}
Requires: %{name}-admin%{?_isa} = %{version}-%{release}

%description server-tests
This is the package needed to run the DAOS server test suite (server tests)

%package devel
Summary: The DAOS development libraries and headers
Requires: %{name}-client%{?_isa} = %{version}-%{release}
Requires: libuuid-devel

%description devel
This is the package needed to build software with the DAOS library.

%package firmware
Summary: The DAOS firmware management helper
Requires: %{name}-server%{?_isa} = %{version}-%{release}

%description firmware
This is the package needed to manage server storage firmware on DAOS servers.

%package serialize
Summary: DAOS serialization library that uses HDF5
BuildRequires: hdf5-devel
Requires: hdf5

%description serialize
This is the package needed to use the DAOS serialization and deserialization
tools, as well as the preserve option for the filesystem copy tool.

%package mofed-shim
Summary: A shim to bridge MOFED's openmpi to distribution dependency tags
Provides: libmpi.so.40()(64bit)(openmpi-x86_64)
Requires: libmpi.so.40()(64bit)
Provides: libmpi_cxx.so.40()(64bit)(openmpi-x86_64)
Provides: libmpi_cxx.so.40()(64bit)
BuildArch: noarch

%description mofed-shim
This is the package that bridges the difference between the MOFED openmpi
"Provides" and distribution-openmpi consumers "Requires".

%if (0%{?suse_version} > 0)
%global __debug_package 1
%global _debuginfo_subpackages 1
%debug_package
%endif

%prep
%autosetup -p1

%build

%define conf_dir %{_sysconfdir}/daos
%if (0%{?rhel} == 8)
%define scons_exe scons-3
%else
%define scons_exe scons
%endif
%{scons_exe} %{?_smp_mflags} \
      --config=force         \
      --no-rpath             \
      USE_INSTALLED=all      \
      FIRMWARE_MGMT=yes      \
      CONF_DIR=%{conf_dir}   \
     %{?scons_args}          \
     %{?compiler_args}

%if ("%{?compiler_args}" == "COMPILER=covc")
mv test.cov{,-build}
%endif

%install
%{scons_exe} %{?_smp_mflags}          \
      --config=force                  \
      --no-rpath                      \
      --install-sandbox=%{buildroot}  \
      %{buildroot}%{_prefix}          \
      %{buildroot}%{conf_dir}         \
      USE_INSTALLED=all               \
      FIRMWARE_MGMT=yes               \
      CONF_DIR=%{conf_dir}            \
      PREFIX=%{_prefix}               \
      %{?scons_args}                  \
      %{?compiler_args}

%if ("%{?compiler_args}" == "COMPILER=covc")
mv test.cov-build %{buildroot}/%{daoshome}/TESTING/ftest/test.cov
%endif
mkdir -p %{buildroot}/%{_sysconfdir}/ld.so.conf.d/
echo "%{_libdir}/daos_srv" > %{buildroot}/%{_sysconfdir}/ld.so.conf.d/daos.conf
mkdir -p %{buildroot}/%{_sysctldir}
install -m 644 utils/rpms/%{sysctl_script_name} %{buildroot}/%{_sysctldir}
mkdir -p %{buildroot}/%{_unitdir}
install -m 644 utils/systemd/%{server_svc_name} %{buildroot}/%{_unitdir}
install -m 644 utils/systemd/%{agent_svc_name} %{buildroot}/%{_unitdir}
mkdir -p %{buildroot}/%{conf_dir}/certs/clients
mv %{buildroot}/%{conf_dir}/bash_completion.d %{buildroot}/%{_sysconfdir}
# fixup env-script-interpreters
sed -i -e '1s/env //' %{buildroot}{%{daoshome}/TESTING/ftest/{cart/cart_logtest,cart/daos_sys_logscan,config_file_gen,launch,slurm_setup,tags,verify_perms}.py,%{_bindir}/daos_storage_estimator.py}

# shouldn't have source files in a non-devel RPM
rm -f %{buildroot}%{daoshome}/TESTING/ftest/cart/{test_linkage.cpp,utest_{hlc,portnumber,protocol,swim}.c,wrap_cmocka.h}

%pre server
getent group daos_metrics >/dev/null || groupadd -r daos_metrics
getent group daos_server >/dev/null || groupadd -r daos_server
getent group daos_daemons >/dev/null || groupadd -r daos_daemons
getent passwd daos_server >/dev/null || useradd -s /sbin/nologin -r -g daos_server -G daos_metrics,daos_daemons daos_server

%post server
%{?run_ldconfig}
%systemd_post %{server_svc_name}
%sysctl_apply %{sysctl_script_name}

%preun server
%systemd_preun %{server_svc_name}

# all of these macros are empty on EL so keep rpmlint happy
%if (0%{?suse_version} > 0)
%postun server
%{?run_ldconfig}
%systemd_postun %{server_svc_name}
%endif

%pre client
getent group daos_agent >/dev/null || groupadd -r daos_agent
getent group daos_daemons >/dev/null || groupadd -r daos_daemons
getent passwd daos_agent >/dev/null || useradd -s /sbin/nologin -r -g daos_agent -G daos_daemons daos_agent

%post client
%systemd_post %{agent_svc_name}

%preun client
%systemd_preun %{agent_svc_name}

%if (0%{?suse_version} > 0)
%postun client
%systemd_postun %{agent_svc_name}
%endif

%files
%defattr(-, root, root, -)
%doc README.md
%dir %attr(0755,root,root) %{conf_dir}/certs
%config(noreplace) %{conf_dir}/memcheck-cart.supp
%dir %{conf_dir}
%dir %{_sysconfdir}/bash_completion.d
%{_sysconfdir}/bash_completion.d/daos.bash
# Certificate generation files
%dir %{_libdir}/%{name}
%{_bindir}/daos_metrics
%{_libdir}/%{name}/certgen/
%{_libdir}/%{name}/VERSION
%{_libdir}/libcart.so.*
%{_libdir}/libgurt.so.*
%{_libdir}/libdaos_common.so

%files server
%doc README.md
%config(noreplace) %attr(0644,root,root) %{conf_dir}/daos_server.yml
%dir %attr(0700,daos_server,daos_server) %{conf_dir}/certs/clients
# set daos_server_helper to be setuid root in order to perform privileged tasks
%attr(4750,root,daos_server) %{_bindir}/daos_server_helper
# set daos_server to be setgid daos_server in order to invoke daos_server_helper
# and/or daos_firmware_helper
%attr(2755,root,daos_server) %{_bindir}/daos_server
%{_bindir}/daos_engine
%{_bindir}/ddb
%{_sysconfdir}/ld.so.conf.d/daos.conf
%dir %{_libdir}/daos_srv
%{_libdir}/daos_srv/libchk.so
%{_libdir}/daos_srv/libcont.so
%{_libdir}/daos_srv/libddb.so
%{_libdir}/daos_srv/libdtx.so
%{_libdir}/daos_srv/libmgmt.so
%{_libdir}/daos_srv/libobj.so
%{_libdir}/daos_srv/libpool.so
%{_libdir}/daos_srv/librdb.so
%{_libdir}/daos_srv/librdbt.so
%{_libdir}/daos_srv/librebuild.so
%{_libdir}/daos_srv/librsvc.so
%{_libdir}/daos_srv/libsecurity.so
%{_libdir}/daos_srv/libvos_srv.so
%{_libdir}/daos_srv/libvos_size.so
%{_libdir}/daos_srv/libvos.so
%{_libdir}/daos_srv/libbio.so
%{_libdir}/daos_srv/libplacement.so
%{_libdir}/daos_srv/libpipeline.so
%{_libdir}/libdaos_common_pmem.so
%{_libdir}/libdav_v2.so
%config(noreplace) %{conf_dir}/vos_size_input.yaml
%{_bindir}/daos_storage_estimator.py
%{python3_sitearch}/storage_estimator/*.py
%dir %{python3_sitearch}/storage_estimator
%if (0%{?rhel} >= 8)
%dir %{python3_sitearch}/storage_estimator/__pycache__
%{python3_sitearch}/storage_estimator/__pycache__/*.pyc
%endif
%{_datarootdir}/%{name}
%exclude %{_datarootdir}/%{name}/ioil-ld-opts
%{_unitdir}/%{server_svc_name}
%{_sysctldir}/%{sysctl_script_name}

%files admin
%doc README.md
%{_bindir}/dmg
%{_mandir}/man8/dmg.8*
%config(noreplace) %{conf_dir}/daos_control.yml

%files client
%doc README.md
%{_libdir}/libdaos.so.*
%{_bindir}/cart_ctl
%{_bindir}/self_test
%{_bindir}/daos_agent
%{_bindir}/dfuse
%{_bindir}/daos
%{_libdir}/libdaos_cmd_hdlrs.so
%{_libdir}/libdaos_self_test.so
%{_libdir}/libdfs.so
%{_libdir}/libds3.so
%{_libdir}/%{name}/API_VERSION
%{_libdir}/libduns.so
%{_libdir}/libdfuse.so
%{_libdir}/libioil.so
%{_libdir}/libpil4dfs.so
%dir %{python3_sitearch}/pydaos
%{python3_sitearch}/pydaos/*.py
%dir %{python3_sitearch}/pydaos/raw
%{python3_sitearch}/pydaos/raw/*.py
%dir %{python3_sitearch}/pydaos/torch
%{python3_sitearch}/pydaos/torch/*.py
%if (0%{?rhel} >= 8)
%dir %{python3_sitearch}/pydaos/__pycache__
%{python3_sitearch}/pydaos/__pycache__/*.pyc
%dir %{python3_sitearch}/pydaos/raw/__pycache__
%{python3_sitearch}/pydaos/raw/__pycache__/*.pyc
%dir %{python3_sitearch}/pydaos/torch/__pycache__
%{python3_sitearch}/pydaos/torch/__pycache__/*.pyc
%endif
%{python3_sitearch}/pydaos/pydaos_shim.so
%{python3_sitearch}/pydaos/torch/torch_shim.so
%{_datarootdir}/%{name}/ioil-ld-opts
%config(noreplace) %{conf_dir}/daos_agent.yml
%{_unitdir}/%{agent_svc_name}
%{_mandir}/man8/daos.8*

%files client-tests
%doc README.md
%dir %{daoshome}
%{daoshome}/TESTING
%exclude %{daoshome}/TESTING/ftest/avocado_tests.yaml
%{_bindir}/hello_drpc
%{_libdir}/libdaos_tests.so
%{_bindir}/acl_dump_test
%{_bindir}/agent_tests
%{_bindir}/drpc_engine_test
%{_bindir}/drpc_test
%{_bindir}/dfuse_test
%{_bindir}/eq_tests
%{_bindir}/job_tests
%{_bindir}/security_test
%config(noreplace) %{conf_dir}/fault-inject-cart.yaml
%{_bindir}/fault_status
%{_bindir}/crt_launch
%{_bindir}/daos_perf
%{_bindir}/daos_racer
%{_bindir}/daos_test
%{_bindir}/daos_debug_set_params
%{_bindir}/dfs_test
%{_bindir}/jobtest
%{_bindir}/daos_gen_io_conf
%{_bindir}/daos_run_io_conf
%{_libdir}/libdpar.so

%files client-tests-openmpi
%doc README.md
%{_libdir}/libdpar_mpi.so

%files client-tests-mpich
%doc README.md

%files server-tests
%doc README.md
%{_bindir}/dtx_tests
%{_bindir}/dtx_ut
%{_bindir}/evt_ctl
%{_bindir}/jump_pl_map
%{_bindir}/pl_bench
%{_bindir}/rdbt
%{_bindir}/ring_pl_map
%{_bindir}/smd_ut
%{_bindir}/bio_ut
%{_bindir}/vea_ut
%{_bindir}/vos_tests
%{_bindir}/vea_stress
%{_bindir}/ddb_tests
%{_bindir}/ddb_ut
%{_bindir}/obj_ctl
%{_bindir}/vos_perf

%files devel
%doc README.md
%{_includedir}/*
%{_libdir}/libdaos.so
%{_libdir}/libgurt.so
%{_libdir}/libcart.so
%{_libdir}/*.a
%{daoshome}/python

%files firmware
%doc README.md
# set daos_firmware_helper to be setuid root in order to perform privileged tasks
%attr(4750,root,daos_server) %{_bindir}/daos_firmware_helper

%files serialize
%doc README.md
%{_libdir}/libdaos_serialize.so

%files tests
%doc README.md
# No files in a meta-package

%files tests-internal
%doc README.md
# No files in a meta-package

%files mofed-shim
%doc README.md
# No files in a shim package

%changelog
<<<<<<< HEAD
* Tue Jan 14 2025 Tomasz Gromadzki <tomasz.gromadzki@hpe.com> 2.7.101-5
- pmemobj errors and warnings reported via DAOS logging system
=======
* Wed Jan 22 2025 Jan Michalski <jan-marian.michalski@hpe.com> 2.7.101-5
- Add ddb_ut and dtx_ut to the server-tests package
>>>>>>> eb7fd8c8

* Fri Dec 20 2024 Jeff Olivier <jeffolivier@google.com> 2.7.101-4
- Switch libfuse3 to libfused

* Thu Dec 19 2024 Phillip Henderson <phillip.henderson@intel.com> 2.7.101-3
- Fix protobuf-c requiremnent for daos-client-tests on Leap.

* Tue Nov 13 2024 Denis Barakhtanov <dbarahtanov@enakta.com> 2.7.101-2
- Add pydaos.torch module to daos-client rpm.

* Fri Nov 08 2024 Phillip Henderson <phillip.henderson@intel.com> 2.7.101-1
- Bump version to 2.7.100

* Tue Nov 5 2024 Michael MacDonald <mjmac@google.com> 2.7.100-11
- Move daos_metrics tool to daos package for use on both clients
  and servers.

* Fri Nov 1 2024 Sherin T George <sherin-t.george@hpe.com> 2.7.100-10
- The modified DAV allocator with memory bucket support for md_on_ssd
  phase-2 is delivered as dav_v2.so.

* Tue Oct 15 2024 Brian J. Murrell <brian.murrell@intel.com> - 2.7.100-9
- Drop BRs for UCX as they were obsoleted as of e01970d

* Mon Oct 07 2024 Cedric Koch-Hofer <cedric.koch-hofer@intel.com> 2.7.100-8
- Update BR: argobots to 1.2

* Tue Oct 01 2024 Tomasz Gromadzki <tomasz.gromadzki@intel.com> 2.7.100-7
- Add support of the PMDK package 2.1.0 with NDCTL enabled.
  * Increase the default ULT stack size to 20KiB if the engine uses
    the DCPM storage class.
  * Prevent using the RAM storage class (simulated PMem) when
    the shutdown state (SDS) is active.
    * Automatically disable SDS for the RAM storage class on engine startup.
    * Force explicitly setting the PMEMOBJ_CONF='sds.at_create=0'
      environment variable to deactivate SDS for the DAOS tools
      (ddb, daos_perf, vos_perf, etc.) when used WITHOUT DCPM.
      Otherwise, a user is supposed to be stopped by an error
      like: "Unsafe shutdown count is not supported for this source".

* Mon Sep 23 2024 Kris Jacque <kris.jacque@intel.com> 2.7.100-6
- Bump min supported go version to 1.21

* Thu Aug 15 2024 Michael MacDonald <mjmac@google.com> 2.7.100-5
- Add libdaos_self_test.so to client RPM

* Mon Aug 05 2024 Jerome Soumagne <jerome.soumagne@intel.com> 2.7.100-4
- Bump mercury version to 2.4.0rc4

* Thu Jul 11 2024 Dalton Bohning <dalton.bohning@intel.com> 2.7.100-3
- Add pciutils-devel build dep for client-tests package

* Mon Jun 24 2024 Tom Nabarro <tom.nabarro@intel.com> 2.7.100-2
- Add pciutils runtime dep for daos_server lspci call
- Add pciutils-devel build dep for pciutils CGO bindings

* Mon May 20 2024 Phillip Henderson <phillip.henderson@intel.com> 2.7.100-1
- Bump version to 2.7.100

* Fri May 03 2024 Lei Huang <lei.huang@intel.com> 2.5.101-5
- Add libaio as a dependent package

* Fri Apr 05 2024 Fan Yong <fan.yong@intel.com> 2.5.101-4
- Catastrophic Recovery

* Thu Apr 04 2024 Ashley M. Pittman <ashley.m.pittman@intel.com> 2.5.101-3
- Update pydaos install process
- Add a dependency from daos-client-tests to daos-devel

* Mon Mar 18 2024 Jan Michalski <jan.michalski@intel.com> 2.5.101-2
- Add dtx_tests to the server-tests package

* Fri Mar 15 2024 Phillip Henderson <phillip.henderson@intel.com> 2.5.101-1
- Bump version to 2.5.101

* Tue Feb 27 2024 Li Wei <wei.g.li@intel.com> 2.5.100-16
- Update raft to 0.11.0-1.416.g12dbc15

* Mon Feb 12 2024 Ryon Jensen <ryon.jensen@intel.com> 2.5.100-15
- Updated isa-l package name to match EPEL

* Tue Jan 09 2024 Brian J. Murrell <brian.murrell@intel.com> 2.5.100-14
- Move /etc/ld.so.conf.d/daos.conf to daos-server sub-package

* Wed Dec 06 2023 Brian J. Murrell <brian.murrell@intel.com> 2.5.100-13
- Update for EL 8.8 and Leap 15.5
- Update raft to 0.10.1-2.411.gefa15f4

* Fri Nov 17 2023 Tomasz Gromadzki <tomasz.gromadzki@intel.com> 2.5.100-12
- Update to PMDK 2.0.0
  * Remove libpmemblk from dependencies.
  * Start using BUILD_EXAMPLES=n and BUILD_BENCHMARKS=n instead of patches.
  * Stop using BUILD_RPMEM=n (removed) and NDCTL_DISABLE=y (invalid).
  * Point https://github.com/pmem/pmdk as the main PMDK reference source.
  NOTE: PMDK upgrade to 2.0.0 does not affect any API call used by DAOS.
        libpmemobj (and libpmem) API stays unchanged.

* Wed Nov 15 2023 Jerome Soumagne <jerome.soumagne@intel.com> 2.5.100-11
- Bump mercury min version to 2.3.1

* Fri Nov 03 2023 Phillip Henderson <phillip.henderson@intel.com> 2.5.100-10
- Move verify_perms.py location

* Wed Aug 23 2023 Brian J. Murrell <brian.murrell@intel.com> 2.5.100-9
- Update fuse3 requirement to R: /usr/bin/fusermount3 by path
  rather than by package name, for portability and future-proofing
- Adding fuse3-devel as a requirement for daos-client-tests subpackage

* Tue Aug 08 2023 Brian J. Murrell <brian.murrell@intel.com> 2.5.100-8
- Build on EL9
- Add a client-tests-mpich subpackage for mpich test dependencies.

* Fri Jul 07 2023 Brian J. Murrell <brian.murrell@intel.com> 2.5.100-7
- Fix golang daos-client-tests dependency to be go instead

* Thu Jun 29 2023 Michael MacDonald <mjmac.macdonald@intel.com> 2.5.100-6
- Install golang >= 1.18 as a daos-client-tests dependency

* Thu Jun 22 2023 Li Wei <wei.g.li@intel.com> 2.5.100-5
- Update raft to 0.10.1-1.408.g9524cdb

* Wed Jun 14 2023 Mohamad Chaarawi <mohamad.chaarawi@intel.com> - 2.5.100-4
- Add pipeline lib

* Wed Jun 14 2023 Wang Shilong <shilong.wang@intel.com> 2.5.100-3
- Remove lmdb-devel for MD on SSD

* Wed Jun 07 2023 Ryon Jensen <ryon.jensen@intel.com> 2.5.100-2
- Removed unnecessary test files

* Tue Jun 06 2023 Jeff Olivier <jeffrey.v.olivier@intel.com> 2.5.100-1
- Switch version to 2.5.100 for 2.6 test builds

* Mon Jun  5 2023 Jerome Soumagne <jerome.soumagne@intel.com> 2.3.107-7
- Remove libfabric pinning and allow for 1.18 builds

* Fri May 26 2023 Jeff Olivier <jeffrey.v.olivier@intel.com> 2.3.107-6
- Add lmdb-devel and bio_ut for MD on SSD

* Tue May 23 2023 Lei Huang <lei.huang@intel.com> 2.3.107-5
- Add libcapstone-devel to deps of client-tests package

* Tue May 16 2023 Lei Huang <lei.huang@intel.com> 2.3.107-4
- Add libcapstone as a new prerequisite package
- Add libpil4dfs.so in daos-client rpm

* Mon May 15 2023 Jerome Soumagne <jerome.soumagne@intel.com> 2.3.107-3
- Fix libfabric/libfabric1 dependency mismatch on SuSE

* Wed May 10 2023 Jerome Soumagne <jerome.soumagne@intel.com> 2.3.107-2
- Temporarily pin libfabric to < 1.18

* Fri May 5 2023 Johann Lombardi <johann.lombardi@intel.com> 2.3.107-1
- Bump version to 2.3.107

* Fri Mar 17 2023 Tom Nabarro <tom.nabarro@intel.com> 2.3.106-2
- Add numactl requires for server package

* Tue Mar 14 2023 Brian J. Murrell <brian.murrell@intel.com> 2.3.106-1
- Bump version to be higher than TB5

* Wed Feb 22 2023 Li Wei <wei.g.li@intel.com> 2.3.103-6
- Update raft to 0.9.2-1.403.g3d20556

* Tue Feb 21 2023 Michael MacDonald <mjmac.macdonald@intel.com> 2.3.103-5
- Bump min supported go version to 1.17

* Fri Feb 17 2023 Ashley M. Pittman <ashley.m.pittman@intel.com> 2.3.103-4
- Add protobuf-c-devel to deps of client-tests package

* Mon Feb 13 2023 Brian J. Murrell <brian.murrell@intel.com> 2.3.103-3
- Remove explicit R: protobuf-c and let the auto-dependency generator
  handle it

* Wed Feb 8 2023 Michael Hennecke <michael.hennecke@intel.com> 2.3.103-2
- Change ipmctl requirement from v2 to v3

* Fri Jan 27 2023 Phillip Henderson <phillip.henderson@intel.com> 2.3.103-1
- Bump version to 2.3.103

* Wed Jan 25 2023 Johann Lombardi <johann.lombardi@intel.com> 2.3.102-1
- Bump version to 2.3.102

* Tue Jan 24 2023 Phillip Henderson <phillip.henderson@intel.com> 2.3.101-7
- Fix daos-tests-internal requirement for daos-tests

* Fri Jan 6 2023 Brian J. Murrell <brian.murrell@intel.com> 2.3.101-6
- Don't need to O: cart any more
- Add %%doc to all packages
- _datadir -> _datarootdir
- Don't use PREFIX= with scons in %%build
- Fix up some hard-coded paths to use macros instead
- Use some guards to prevent creating empty scriptlets

* Tue Dec 06 2022 Joseph G. Moore <joseph.moore@intel.com> 2.3.101-5
- Update Mercury to 2.2.0-6

* Thu Dec 01 2022 Tom Nabarro <tom.nabarro@intel.com> 2.3.101-4
- Update SPDK dependency requirement to greater than or equal to 22.01.2.

* Tue Oct 18 2022 Brian J. Murrell <brian.murrell@intel.com> 2.3.101-3
- Set flag to build per-subpackage debuginfo packages for Leap 15

* Thu Oct 6 2022 Michael MacDonald <mjmac.macdonald@intel.com> 2.3.101-2
- Rename daos_admin -> daos_server_helper

* Tue Sep 20 2022 Johann Lombardi <johann.lombardi@intel.com> 2.3.101-1
- Bump version to 2.3.101

* Thu Sep 8 2022 Jeff Olivier <jeffrey.v.olivier@intel.com> 2.3.100-22
- Move io_conf files from bin to TESTING

* Tue Aug 16 2022 Jeff Olivier <jeffrey.v.olivier@intel.com> 2.3.100-21
- Update PMDK to 1.12.1~rc1 to fix DAOS-11151

* Thu Aug 11 2022 Wang Shilong <shilong.wang@intel.com> 2.3.100-20
- Add daos_debug_set_params to daos-client-tests rpm for fault injection test.

* Fri Aug 5 2022 Jerome Soumagne <jerome.soumagne@intel.com> 2.3.100-19
- Update to mercury 2.2.0

* Tue Jul 26 2022 Michael MacDonald <mjmac.macdonald@intel.com> 2.3.100-18
- Bump min supported go version to 1.16

* Mon Jul 18 2022 Jerome Soumagne <jerome.soumagne@intel.com> 2.3.100-17
- Remove now unused openpa dependency

* Fri Jul 15 2022 Jeff Olivier <jeffrey.v.olivier@intel.com> 2.3.100-16
- Add pool_scrubbing_tests to test package

* Wed Jul 13 2022 Tom Nabarro <tom.nabarro@intel.com> 2.3.100-15
- Update SPDK dependency requirement to greater than or equal to 22.01.1.

* Mon Jun 27 2022 Jerome Soumagne <jerome.soumagne@intel.com> 2.3.100-14
- Update to mercury 2.2.0rc6

* Fri Jun 17 2022 Jeff Olivier <jeffrey.v.olivier@intel.com> 2.3.100-13
- Remove libdts.so, replace with build time static

* Thu Jun 2 2022 Jeff Olivier <jeffrey.v.olivier@intel.com> 2.3.100-12
- Make ucx required for build on all platforms

* Wed Jun 1 2022 Michael MacDonald <mjmac.macdonald@intel.com> 2.3.100-11
- Move dmg to new daos-admin RPM

* Wed May 18 2022 Lei Huang <lei.huang@intel.com> 2.3.100-10
- Update to libfabric to v1.15.1-1 to include critical performance patches

* Tue May 17 2022 Phillip Henderson <phillip.henderson@intel.com> 2.3.100-9
- Remove doas-client-tests-openmpi dependency from daos-tests
- Add daos-tests-internal package

* Mon May  9 2022 Ashley Pittman <ashley.m.pittman@intel.com> 2.3.100-8
- Extend dfusedaosbuild test to run in different configurations.

* Fri May  6 2022 Ashley Pittman <ashley.m.pittman@intel.com> 2.3.100-7
- Add dfuse unit-test binary to call from ftest.

* Wed May  4 2022 Joseph Moore <joseph.moore@intel.com> 2.3.100-6
- Update to mercury 2.1.0.rc4-9 to enable non-unified mode in UCX

* Tue Apr 26 2022 Phillip Henderson <phillip.henderson@intel.com> 2.3.100-5
- Move daos_gen_io_conf and daos_run_io_conf to daos-client-tests

* Wed Apr 20 2022 Lei Huang <lei.huang@intel.com> 2.3.100-4
- Update to libfabric to v1.15.0rc3-1 to include critical performance patches

* Tue Apr 12 2022 Li Wei <wei.g.li@intel.com> 2.3.100-3
- Update raft to 0.9.1-1401.gc18bcb8 to fix uninitialized node IDs

* Wed Apr 6 2022 Jeff Olivier <jeffrey.v.olivier@intel.com> 2.3.100-2
- Remove direct MPI dependency from most of tests

* Wed Apr  6 2022 Johann Lombardi <johann.lombardi@intel.com> 2.3.100-1
- Switch version to 2.3.100 for 2.4 test builds

* Wed Apr  6 2022 Joseph Moore <joseph.moore@intel.com> 2.1.100-26
- Add build depends entries for UCX libraries.

* Sat Apr  2 2022 Joseph Moore <joseph.moore@intel.com> 2.1.100-25
- Update to mercury 2.1.0.rc4-8 to include UCX provider patch

* Fri Mar 11 2022 Alexander Oganezov <alexander.a.oganezov@intel.com> 2.1.100-24
- Update to mercury 2.1.0.rc4-6 to include CXI provider patch

* Wed Mar 02 2022 Michael Hennecke <michael.hennecke@intel.com> 2.1.100-23
- DAOS-6344: Create secondary group daos_daemons for daos_server and daos_agent

* Tue Feb 22 2022 Alexander Oganezov <alexander.a.oganezov@intel.com> 2.1.100-22
- Update mercury to include DAOS-9561 workaround

* Sun Feb 13 2022 Michael MacDonald <mjmac.macdonald@intel.com> 2.1.100-21
- Update go toolchain requirements

* Thu Feb 10 2022 Li Wei <wei.g.li@intel.com> 2.1.100-20
- Update raft to 0.9.0-1394.gc81505f to fix membership change bugs

* Wed Jan 19 2022 Michael MacDonald <mjmac.macdonald@intel.com> 2.1.100-19
- Move libdaos_common.so from daos-client to daos package

* Mon Jan 17 2022 Johann Lombardi <johann.lombardi@intel.com> 2.1.100-18
- Update libfabric to 1.14.0 GA and apply fix for DAOS-9376

* Thu Dec 23 2021 Alexander Oganezov <alexander.a.oganezov@intel.com> 2.1.100-17
- Update to v2.1.0-rc4-3 to pick fix for DAOS-9325 high cpu usage
- Change mercury pinning to be >= instead of strict =

* Thu Dec 16 2021 Brian J. Murrell <brian.murrell@intel.com> 2.1.100-16
- Add BR: python-rpm-macros for Leap 15 as python3-base dropped that
  as a R:

* Sat Dec 11 2021 Brian J. Murrell <brian.murrell@intel.com> 2.1.100-15
- Create a shim package to allow daos openmpi packages built with the
  distribution openmpi to install on MOFED systems

* Fri Dec 10 2021 Brian J. Murrell <brian.murrell@intel.com> 2.1.100-14
- Don't make daos-*-tests-openmi a dependency of anything
  - If they are wanted, they should be installed explicitly, due to
    potential conflicts with other MPI stacks

* Wed Dec 08 2021 Alexander Oganezov <alexander.a.oganezov@intel.com> 2.1.100-13
- Remove DAOS-9173 workaround from mercury. Apply DAOS-9173 to ofi

* Tue Dec 07 2021 Alexander Oganezov <alexander.a.oganezov@intel.com> 2.1.100-12
- Apply DAOS-9173 workaround to mercury

* Fri Dec 03 2021 Alexander Oganezov <alexander.a.oganezov@intel.com> 2.1.100-11
- Update mercury to v2.1.0rc4

* Thu Dec 02 2021 Danielle M. Sikich <danielle.sikich@intel.com> 2.1.100-10
- Fix name of daos serialize package

* Sun Nov 28 2021 Tom Nabarro <tom.nabarro@intel.com> 2.1.100-9
- Set rmem_{max,default} sysctl values on server package install to enable
  SPDK pci_event module to operate in unprivileged process (daos_engine).

* Wed Nov 24 2021 Brian J. Murrell <brian.murrell@intel.com> 2.1.100-8
- Remove invalid "%%else if" syntax
- Fix a few other rpmlint warnings

* Tue Nov 16 2021 Wang Shilong <shilong.wang@intel.com> 2.1.100-7
- Update for libdaos major version bump
- Fix version of libpemobj1 for SUSE

* Sat Nov 13 2021 Alexander Oganezov <alexander.a.oganezov@intel.com> 2.1.100-6
- Update OFI to v1.14.0rc3

* Tue Oct 26 2021 Brian J. Murrell <brian.murrell@intel.com> 2.1.100-5
- Create new daos-{client,server}tests-openmpi and daos-server-tests subpackages
- Rename daos-tests daos-client-tests and make daos-tests require all
  other test suites to maintain existing behavior

* Mon Oct 25 2021 Alexander Oganezov <alexander.a.oganezov@intel.com> 2.1.100-4
- Update mercury to v2.1.0rc2

* Wed Oct 20 2021 Jeff Olivier <jeffrey.v.olivier@intel.com> 2.1.100-3
- Explicitly require 1.11.0-3 of PMDK

* Wed Oct 13 2021 David Quigley <david.quigley@intel.com> 2.1.100-2
- Add defusedxml as a required dependency for the test package.

* Wed Oct 13 2021 Johann Lombardi <johann.lombardi@intel.com> 2.1.100-1
- Switch version to 2.1.100 for 2.2 test builds

* Tue Oct 12 2021 Johann Lombardi <johann.lombardi@intel.com> 1.3.106-1
- Version bump to 1.3.106 for 2.0 test build 6

* Fri Oct 8 2021 Alexander Oganezov <alexander.a.oganezov@intel.com> 1.13.105-4
- Update OFI to v1.13.2rc1

* Wed Sep 15 2021 Li Wei <wei.g.li@intel.com> 1.3.105-3
- Update raft to fix InstallSnapshot performance as well as to avoid some
  incorrect 0.8.0 RPMs

* Fri Sep 03 2021 Brian J. Murrell <brian.murrell@intel.com> 1.3.105-2
- Remove R: hwloc; RPM's auto-requires/provides will take care of this

* Tue Aug 24 2021 Jeff Olivier <jeffrey.v.olivier@intel.com> 1.3.105-1
- Version bump to 1.3.105 for 2.0 test build 5

* Mon Aug 09 2021 Yawei <yawei.niu@intel.com> 1.3.104-5
- Fix duplicates
- Add vos_perf

* Thu Aug 05 2021 Christopher Hoffman <christopherx.hoffman@intel.com> 1.3.104-4
- Update conditional statement to include checking for distributions to
  determine which unit files to use for daos-server and daos-agent

* Wed Aug 04 2021 Kris Jacque <kristin.jacque@intel.com> 1.3.104-3
- Move daos_metrics tool from tests package to server package

* Wed Aug 04 2021 Tom Nabarro <tom.nabarro@intel.com> 1.3.104-2
- Update to spdk 21.07 and (indirectly) dpdk 21.05

* Mon Aug 02 2021 Jeff Olivier <jeffrey.v.olivier@intel.com> 1.3.104-1
- Version bump to 1.3.104 for 2.0 test build 4

* Mon Jul 19 2021 Danielle M. Sikich <danielle.sikich@intel.com> 1.3.103-5
- Add DAOS serialization library that requires hdf5

* Wed Jul 14 2021 Li Wei <wei.g.li@intel.com> 1.3.103-4
- Update raft to fix slow leader re-elections

* Tue Jul 13 2021  Maureen Jean <maureen.jean@intel.com> 1.3.103-3
- Add python modules to python3.6 site-packages

* Mon Jul 12 2021 Alexander Oganezov <alexander.a.oganezov@intel.com> 1.3.103-2
- Update to mercury release v2.0.1

* Mon Jul 12 2021 Johann Lombardi <johann.lombardi@intel.com> 1.3.103-1
- Version bump to 1.3.103 for 2.0 test build 3

* Wed Jul 7 2021 Phillip Henderson <phillip.henderson@intel.com> 1.3.102-6
- Update daos-devel to always require the same version daos-client

* Wed Jun 30 2021 Tom Nabarro <tom.nabarro@intel.com> 1.3.102-5
- Update to spdk 21.04 and (indirectly) dpdk 21.05

* Fri Jun 25 2021 Brian J. Murrell <brian.murrell@intel.com> - 1.3.102-4
- Add libuuid-devel back as a requirement of daos-devel

* Wed Jun 23 2021 Li Wei <wei.g.li@intel.com> 1.3.102-3
- Update raft to pick up Pre-Vote

* Mon Jun 14 2021 Jeff Olivier <jeffrey.v.olivier@intel.com> 1.3.102-2
- Update to pmdk 1.11.0-rc1
- Remove dependence on libpmem since we use libpmemobj directly

* Fri Jun 11 2021 Johann Lombardi <johann.lombardi@intel.com> 1.3.102-1
- Version bump to 1.3.102 for 2.0 test build 2

* Wed Jun 02 2021 Johann Lombardi <johann.lombardi@intel.com> 1.3.101-3
- Remove libs from devel package

* Thu May 20 2021 Jeff Olivier <jeffrey.v.olivier@intel.com> 1.3.0-101-2
- Remove client libs from common package

* Wed May 19 2021 Johann Lombardi <johann.lombardi@intel.com> 1.3.101-1
- Version bump to 1.3.101 for 2.0 test build 1

* Fri May 07 2021 Brian J. Murrell <brian.murrell@intel.com> 1.3.0-16
- Enable debuginfo package building on SUSE platforms

* Thu May 06 2021 Brian J. Murrell <brian.murrell@intel.com> 1.3.0-15
- Update to build on EL8

* Wed May 05 2021 Brian J. Murrell <brian.murrell@intel.com> 1.3.0-14
- Package /etc/daos/certs in main/common package so that both server
  and client get it created

* Wed Apr 21 2021 Tom Nabarro <tom.nabarro@intel.com> - 1.3.0-13
- Relax ipmctl version requirement on leap15 as we have runtime checks

* Fri Apr 16 2021 Mohamad Chaarawi <mohamad.chaarawi@intel.com> - 1.3.0-12
- remove dfuse_hl

* Wed Apr 14 2021 Jeff Olivier <jeffrey.v.olivier@intel.com> - 1.3.0-11
- Remove storage_estimator and io_conf from client packages to remove
  any client side dependence on bio and vos (and and PMDK/SPDK)

* Mon Apr 12 2021 Dalton A. Bohning <daltonx.bohning@intel.com> - 1.3.0-10
- Add attr to the test dependencies

* Tue Apr 06 2021 Kris Jacque <kristin.jacque@intel.com> 1.3.0-9
- Add package for daos_firmware helper binary

* Fri Apr 02 2021 Jeff Olivier <jeffrey.v.olivier@intel.com> 1.3.0-8
- Remove unused readline-devel

* Thu Apr 01 2021 Brian J. Murrell <brian.murrell@intel.com> 1.3.0-7
- Update argobots to 1.1

* Tue Mar 30 2021 Maureen Jean <maureen.jean@intel.com> 1.3.0-6
- Change pydaos_shim_3 to pydaos_shim

* Mon Mar 29 2021 Brian J. Murrell <brian.murrell@intel.com> - 1.3.0-5
- Move libdts.so to the daos-tests subpackage

* Tue Mar 23 2021 Alexander Oganezov <alexander.a.oganezov@intel.com> 1.3.0-4
- Update libfabric to v1.12.0
- Disable grdcopy/gdrapi linkage in libfabric


* Thu Mar 18 2021 Maureen Jean <maureen.jean@intel.com> 1.3.0-3
- Update to python3

* Thu Feb 25 2021 Li Wei <wei.g.li@intel.com> 1.3.0-2
- Require raft-devel 0.7.3 that fixes an unstable leadership problem caused by
  removed replicas as well as some Coverity issues

* Wed Feb 24 2021 Brian J. Murrell <brian.murrell@intel.com> - 1.3.0-1
- Version bump up to 1.3.0

* Mon Feb 22 2021 Brian J. Murrell <brian.murrell@intel.com> 1.1.3-3
- Remove all *-devel Requires from daos-devel as none of those are
  actually necessary to build libdaos clients

* Tue Feb 16 2021 Alexander Oganezov <alexander.a.oganezov@intel.com> 1.1.3-2
- Update libfabric to v1.12.0rc1

* Wed Feb 10 2021 Johann Lombardi <johann.lombardi@intel.com> 1.1.3-1
- Version bump up to 1.1.3

* Tue Feb 9 2021 Vish Venkatesan <vishwanath.venkatesan@intel.com> 1.1.2.1-11
- Add new pmem specific version of DAOS common library

* Fri Feb 5 2021 Saurabh Tandan <saurabh.tandan@intel.com> 1.1.2.1-10
- Added dbench as requirement for test package.

* Wed Feb 3 2021 Hua Kuang <hua.kuang@intel.com> 1.1.2.1-9
- Changed License to BSD-2-Clause-Patent

* Wed Feb 03 2021 Brian J. Murrell <brian.murrell@intel.com> - 1.1.2-8
- Update minimum required libfabric to 1.11.1

* Thu Jan 28 2021 Phillip Henderson <phillip.henderson@intel.com> 1.1.2.1-7
- Change ownership and permissions for the /etc/daos/certs directory.

* Sat Jan 23 2021 Alexander Oganezov <alexander.a.oganezov@intel.com> 1.1.2.1-6
- Update to mercury v2.0.1rc1

* Fri Jan 22 2021 Michael MacDonald <mjmac.macdonald@intel.com> 1.1.2.1-5
- Install daos_metrics utility to %%{_bindir}

* Wed Jan 20 2021 Kenneth Cain <kenneth.c.cain@intel.com> 1.1.2.1-4
- Version update for API major version 1, libdaos.so.1 (1.0.0)

* Fri Jan 15 2021 Michael Hennecke <mhennecke@lenovo.com> 1.1.2.1-3
- Harmonize daos_server and daos_agent groups.

* Tue Dec 15 2020 Ashley Pittman <ashley.m.pittman@intel.com> 1.1.2.1-2
- Combine the two memcheck suppressions files.

* Wed Dec 09 2020 Johann Lombardi <johann.lombardi@intel.com> 1.1.2.1-1
- Version bump up to 1.1.2.1

* Fri Dec 04 2020 Li Wei <wei.g.li@intel.com> 1.1.2-3
- Require raft-devel 0.7.1 that fixes recent Coverity issues

* Wed Dec 02 2020 Maureen Jean <maureen.jean@intel.com> - 1.1.2-2
- define scons_args to be BUILD_TYPE=<release|dev>
- the scons default is BUILD_TYPE=release
- BUILD_TYPE=release will disable fault injection in build

* Tue Dec 01 2020 Brian J. Murrell <brian.murrell@intel.com> - 1.1.2-1
- Version bump up to 1.1.2

* Tue Nov 17 2020 Li Wei <wei.g.li@intel.com> 1.1.1-8
- Require raft-devel 0.7.0 that changes log indices and terms to 63-bit

* Wed Nov 11 2020 Tom Nabarro <tom.nabarro@intel.com> 1.1.1-7
- Add version validation for runtime daos_server ipmctl requirement to avoid
  potential corruption of PMMs when setting PMem goal, issue fixed in
  https://github.com/intel/ipmctl/commit/9e3898cb15fa9eed3ef3e9de4488be1681d53ff4

* Thu Oct 29 2020 Jonathan Martinez Montes <jonathan.martinez.montes@intel.com> 1.1.1-6
- Restore obj_ctl utility

* Wed Oct 28 2020 Brian J. Murrell <brian.murrell@intel.com> - 1.1.1-5
- Use %%autosetup
- Only use systemd_requires if it exists
- Obsoletes: cart now that it's included in daos

* Sat Oct 24 2020 Maureen Jean <maureen.jean@intel.com> 1.1.1-4
- Add daos.conf to the daos package to resolve the path to libbio.so

* Tue Oct 13 2020 Jonathan Martinez Montes <jonathan.martinez.montes@intel.com> 1.1.1-3
- Remove obj_ctl from Tests RPM package
- Add libdts.so shared library that is used by daos_perf, daos_racer and
  the daos utility.

* Tue Oct 13 2020 Amanda Justiniano <amanda.justiniano-pagn@intel.com> 1.1.1-3
- Add lbzip2 requirement to the daos-tests package

* Tue Oct 13 2020 Michael MacDonald <mjmac.macdonald@intel.com> 1.1.1-2
- Create unprivileged user for daos_agent

* Mon Oct 12 2020 Johann Lombardi <johann.lombardi@intel.com> 1.1.1-1
- Version bump up to 1.1.1

* Sat Oct 03 2020 Michael MacDonald <mjmac.macdonald@intel.com> 1.1.0-34
- Add go-race to BuildRequires on OpenSUSE Leap

* Wed Sep 16 2020 Alexander Oganezov <alexander.a.oganezov@intel.com> 1.1.0-33
- Update OFI to v1.11.0

* Mon Aug 17 2020 Michael MacDonald <mjmac.macdonald@intel.com> 1.1.0-32
- Install completion script in /etc/bash_completion.d

* Wed Aug 05 2020 Brian J. Murrell <brian.murrell@intel.com> - 1.1.0-31
- Change fuse requirement to fuse3
- Use Lmod for MPI module loading
- Remove unneeded (and un-distro gated) Requires: json-c

* Wed Jul 29 2020 Jonathan Martinez Montes <jonathan.martinez.montes@intel.com> - 1.1.0-30
- Add the daos_storage_estimator.py tool. It merges the functionality of the
  former tools vos_size, vos_size.py, vos_size_dfs_sample.py and parse_csv.py.

* Wed Jul 29 2020 Jeffrey V Olivier <jeffrey.v.olivier@intel.com> - 1.1.0-29
- Revert prior changes from version 28

* Mon Jul 13 2020 Brian J. Murrell <brian.murrell@intel.com> - 1.1.0-28
- Change fuse requirement to fuse3
- Use Lmod for MPI module loading

* Tue Jul 7 2020 Alexander A Oganezov <alexander.a.oganezov@intel.com> - 1.1.0-27
- Update to mercury release 2.0.0~rc1-1

* Sun Jun 28 2020 Jonathan Martinez Montes <jonathan.martinez.montes@intel.com> - 1.1.0-26
- Add the vos_size_dfs_sample.py tool. It is used to generate dynamically
  the vos_dfs_sample.yaml file using the real DFS super block data.

* Tue Jun 23 2020 Jeff Olivier <jeffrey.v.olivier@intel.com> - 1.1.0-25
- Add -no-rpath option and use it for rpm build rather than modifying
  SCons files in place

* Tue Jun 16 2020 Jeff Olivier <jeffrey.v.olivier@intel.com> - 1.1.0-24
- Modify RPATH removal snippet to replace line with pass as some lines
  can't be removed without breaking the code

* Fri Jun 05 2020 Ryon Jensen <ryon.jensen@intel.com> - 1.1.0-23
- Add libisa-l_crypto dependency

* Fri Jun 05 2020 Tom Nabarro <tom.nabarro@intel.com> - 1.1.0-22
- Change server systemd run-as user to daos_server in unit file

* Thu Jun 04 2020 Hua Kuang <hua.kuang@intel.com> - 1.1.0-21
- Remove dmg_old from DAOS RPM package

* Thu May 28 2020 Tom Nabarro <tom.nabarro@intel.com> - 1.1.0-20
- Create daos group to run as in systemd unit file

* Tue May 26 2020 Brian J. Murrell <brian.murrell@intel.com> - 1.1.0-19
- Enable parallel building with _smp_mflags

* Fri May 15 2020 Kenneth Cain <kenneth.c.cain@intel.com> - 1.1.0-18
- Require raft-devel >= 0.6.0 that adds new API raft_election_start()

* Thu May 14 2020 Brian J. Murrell <brian.murrell@intel.com> - 1.1.0-17
- Add cart-devel's Requires to daos-devel as they were forgotten
  during the cart merge

* Thu May 14 2020 Brian J. Murrell <brian.murrell@intel.com> - 1.1.0-16
- Fix fuse3-libs -> libfuse3 for SLES/Leap 15

* Thu Apr 30 2020 Brian J. Murrell <brian.murrell@intel.com> - 1.1.0-15
- Use new properly pre-release tagged mercury RPM

* Thu Apr 30 2020 Brian J. Murrell <brian.murrell@intel.com> - 1.1.0-14
- Move fuse dependencies to the client subpackage

* Mon Apr 27 2020 Michael MacDonald <mjmac.macdonald@intel.com> 1.1.0-13
- Rename /etc/daos.yml -> /etc/daos_control.yml

* Thu Apr 16 2020 Brian J. Murrell <brian.murrell@intel.com> - 1.1.0-12
- Use distro fuse

* Fri Apr 10 2020 Alexander Oganezov <alexander.a.oganezov@intel.com> - 1.1.0-11
- Update to mercury 4871023 to pick na_ofi.c race condition fix for
  "No route to host" errors.

* Sun Apr 05 2020 Brian J. Murrell <brian.murrell@intel.com> - 1.1.0-10
- Clean up spdk dependencies

* Mon Mar 30 2020 Tom Nabarro <tom.nabarro@intel.com> - 1.1.0-9
- Set version of spdk to < v21, > v19

* Fri Mar 27 2020 David Quigley <david.quigley@intel.com> - 1.1.0-8
- add daos and dmg man pages to the daos-client files list

* Thu Mar 26 2020 Michael MacDonald <mjmac.macdonald@intel.com> 1.1.0-7
- Add systemd scriptlets for managing daos_server/daos_agent services

* Thu Mar 26 2020 Alexander Oganeozv <alexander.a.oganezov@intel.com> - 1.1.0-6
- Update ofi to 62f6c937601776dac8a1f97c8bb1b1a6acfbc3c0

* Tue Mar 24 2020 Jeffrey V. Olivier <jeffrey.v.olivier@intel.com> - 1.1.0-5
- Remove cart as an external dependence

* Mon Mar 23 2020 Jeffrey V. Olivier <jeffrey.v.olivier@intel.com> - 1.1.0-4
- Remove scons_local as dependency

* Tue Mar 03 2020 Brian J. Murrell <brian.murrell@intel.com> - 1.1.0-3
- Bump up go minimum version to 1.12

* Thu Feb 20 2020 Brian J. Murrell <brian.murrell@intel.com> - 1.1.0-2
- daos-server requires daos-client (same version)

* Fri Feb 14 2020 Brian J. Murrell <brian.murrell@intel.com> - 1.1.0-1
- Version bump up to 1.1.0

* Wed Feb 12 2020 Brian J. Murrell <brian.murrell@intel.com> - 0.9.0-2
- Remove undefine _missing_build_ids_terminate_build

* Thu Feb 06 2020 Johann Lombardi <johann.lombardi@intel.com> - 0.9.0-1
- Version bump up to 0.9.0

* Sat Jan 18 2020 Jeff Olivier <jeffrey.v.olivier@intel.com> - 0.8.0-3
- Fixing a few warnings in the RPM spec file

* Fri Dec 27 2019 Jeff Olivier <jeffrey.v.olivier@intel.com> - 0.8.0-2
- Remove openmpi, pmix, and hwloc builds, use hwloc and openmpi packages

* Tue Dec 17 2019 Johann Lombardi <johann.lombardi@intel.com> - 0.8.0-1
- Version bump up to 0.8.0

* Thu Dec 05 2019 Johann Lombardi <johann.lombardi@intel.com> - 0.7.0-1
- Version bump up to 0.7.0

* Tue Nov 19 2019 Tom Nabarro <tom.nabarro@intel.com> 0.6.0-15
- Temporarily unconstrain max. version of spdk

* Wed Nov 06 2019 Brian J. Murrell <brian.murrell@intel.com> 0.6.0-14
- Constrain max. version of spdk

* Wed Nov 06 2019 Brian J. Murrell <brian.murrell@intel.com> 0.6.0-13
- Use new cart with R: mercury to < 1.0.1-20 due to incompatibility

* Wed Nov 06 2019 Michael MacDonald <mjmac.macdonald@intel.com> 0.6.0-12
- Add daos_admin privileged helper for daos_server

* Fri Oct 25 2019 Brian J. Murrell <brian.murrell@intel.com> 0.6.0-11
- Handle differences in Leap 15 Python packaging

* Wed Oct 23 2019 Brian J. Murrell <brian.murrell@intel.com> 0.6.0-9
- Update BR: libisal-devel for Leap

* Mon Oct 07 2019 Brian J. Murrell <brian.murrell@intel.com> 0.6.0-8
- Use BR: cart-devel-%%{cart_sha1} if available
- Remove cart's BRs as it's -devel Requires them now

* Tue Oct 01 2019 Brian J. Murrell <brian.murrell@intel.com> 0.6.0-7
- Constrain cart BR to <= 1.0.0

* Sat Sep 21 2019 Brian J. Murrell <brian.murrell@intel.com>
- Remove Requires: {argobots, cart}
  - autodependencies should take care of these

* Thu Sep 19 2019 Jeff Olivier <jeffrey.v.olivier@intel.com>
- Add valgrind-devel requirement for argobots change

* Tue Sep 10 2019 Tom Nabarro <tom.nabarro@intel.com>
- Add requires ndctl as runtime dep for control plane.

* Thu Aug 15 2019 David Quigley <david.quigley@intel.com>
- Add systemd unit files to packaging.

* Thu Jul 25 2019 Brian J. Murrell <brian.murrell@intel.com>
- Add git hash and commit count to release

* Thu Jul 18 2019 David Quigley <david.quigley@intel.com>
- Add certificate generation files to packaging.

* Tue Jul 09 2019 Johann Lombardi <johann.lombardi@intel.com>
- Version bump up to 0.6.0

* Fri Jun 21 2019 David Quigley <dquigley@intel.com>
- Add daos_agent.yml to the list of packaged files

* Thu Jun 13 2019 Brian J. Murrell <brian.murrell@intel.com>
- move obj_ctl daos_gen_io_conf daos_run_io_conf to
  daos-tests sub-package
- daos-server needs spdk-tools

* Fri May 31 2019 Ken Cain <kenneth.c.cain@intel.com>
- Add new daos utility binary

* Wed May 29 2019 Brian J. Murrell <brian.murrell@intel.com>
- Version bump up to 0.5.0
- Add Requires: libpsm_infinipath1 for SLES 12.3

* Tue May 07 2019 Brian J. Murrell <brian.murrell@intel.com>
- Move some files around among the sub-packages

* Mon May 06 2019 Brian J. Murrell <brian.murrell@intel.com>
- Only BR fio
  - fio-{devel,src} is not needed

* Wed Apr 03 2019 Brian J. Murrell <brian.murrell@intel.com>
- initial package<|MERGE_RESOLUTION|>--- conflicted
+++ resolved
@@ -16,7 +16,7 @@
 
 Name:          daos
 Version:       2.7.101
-Release:       5%{?relval}%{?dist}
+Release:       6%{?relval}%{?dist}
 Summary:       DAOS Storage Engine
 
 License:       BSD-2-Clause-Patent
@@ -594,13 +594,11 @@
 # No files in a shim package
 
 %changelog
-<<<<<<< HEAD
-* Tue Jan 14 2025 Tomasz Gromadzki <tomasz.gromadzki@hpe.com> 2.7.101-5
+* Mon Feb 10 2025 Tomasz Gromadzki <tomasz.gromadzki@hpe.com> 2.7.101-6
 - pmemobj errors and warnings reported via DAOS logging system
-=======
+
 * Wed Jan 22 2025 Jan Michalski <jan-marian.michalski@hpe.com> 2.7.101-5
 - Add ddb_ut and dtx_ut to the server-tests package
->>>>>>> eb7fd8c8
 
 * Fri Dec 20 2024 Jeff Olivier <jeffolivier@google.com> 2.7.101-4
 - Switch libfuse3 to libfused
