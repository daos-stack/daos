--- conflicted
+++ resolved
@@ -8,11 +8,7 @@
 
 Name:          daos
 Version:       1.3.0
-<<<<<<< HEAD
-Release:       6%{?relval}%{?dist}
-=======
-Release:       7%{?relval}%{?dist}
->>>>>>> e178d6b9
+Release:       8%{?relval}%{?dist}
 Summary:       DAOS Storage Engine
 
 License:       BSD-2-Clause-Patent
@@ -416,16 +412,14 @@
 %{_libdir}/*.a
 
 %changelog
-<<<<<<< HEAD
-* Tue Mar 30 2021 Jeff Olivier <jeffrey.v.olivier@intel.com> 1.3.0-6
+* Tue Apr 02 2021 Jeff Olivier <jeffrey.v.olivier@intel.com> 1.3.0-8
 - Remove unused readline-devel
-=======
+
 * Thu Apr 01 2021 Brian J. Murrell <brian.murrell@intel.com> 1.3.0-7
 - Update argobots to 1.1
 
 * Tue Mar 30 2021 Maureen Jean <maureen.jean@intel.com> 1.3.0-6
 - Change pydaos_shim_3 to pydaos_shim
->>>>>>> e178d6b9
 
 * Mon Mar 29 2021 Brian J. Murrell <brian.murrell@intel.com> - 1.3.0-5
 - Move libdts.so to the daos-tests subpackage
