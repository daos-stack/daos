--- conflicted
+++ resolved
@@ -15,15 +15,11 @@
 
 BuildRequires: scons
 BuildRequires: gcc-c++
-<<<<<<< HEAD
-BuildRequires: cart-devel <= 1.1.0
-=======
 %if %{defined cart_sha1}
 BuildRequires: cart-devel-%{cart_sha1}
 %else
 BuildRequires: cart-devel <= 1.0.0
 %endif
->>>>>>> fa07e6ca
 %if (0%{?rhel} >= 7)
 BuildRequires: argobots-devel >= 1.0rc1
 %else
@@ -36,16 +32,6 @@
 BuildRequires: fio < 3.4
 BuildRequires: libisa-l-devel
 BuildRequires: raft-devel <= 0.5.0
-<<<<<<< HEAD
-# vvvvvv these can be removed when cart#226 lands and we update to use it
-BuildRequires: mercury-devel <= 2.0.0
-BuildRequires: openpa-devel
-BuildRequires: libfabric-devel
-BuildRequires: ompi-devel
-BuildRequires: pmix-devel
-# ^^^^^^ these can be removed when cart#226 lands
-=======
->>>>>>> fa07e6ca
 BuildRequires: hwloc-devel
 BuildRequires: openssl-devel
 BuildRequires: libevent-devel
