--- conflicted
+++ resolved
@@ -14,7 +14,7 @@
 
 Name:          daos
 Version:       1.3.102
-Release:       3%{?relval}%{?dist}
+Release:       4%{?relval}%{?dist}
 Summary:       DAOS Storage Engine
 
 License:       BSD-2-Clause-Patent
@@ -462,13 +462,11 @@
 %attr(4750,root,daos_server) %{_bindir}/daos_firmware
 
 %changelog
-<<<<<<< HEAD
-* Mon Jun 21 2021 Tom Nabarro <tom.nabarro@intel.com> 1.3.102-3
-- Update to spdk 21.04 and dpdk 21.05
-=======
+* Fri Jun 25 2021 Tom Nabarro <tom.nabarro@intel.com> 1.3.102-4
+- Update to spdk 21.04 and (indirectly) dpdk 21.05
+
 * Mon Jun 23 2021 Li Wei <wei.g.li@intel.com> 1.3.102-3
 - Update raft to pick up Pre-Vote
->>>>>>> 31adec1d
 
 * Mon Jun 14 2021 Jeff Olivier <jeffrey.v.olivier@intel.com> 1.3.102-2
 - Update to pmdk 1.11.0-rc1
