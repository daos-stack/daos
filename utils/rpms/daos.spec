%define daoshome %{_exec_prefix}/lib/%{name}
%define server_svc_name daos_server.service
%define agent_svc_name daos_agent.service
%define sysctl_script_name 10-daos_server.conf

%global mercury_version 2.1.0~rc4-8%{?dist}
%global libfabric_version 1.14.0-1
%global __python %{__python3}

%if 0%{?rhel} > 0
%if 0%{?rhel} > 7
# only RHEL 8+ has a new enough ucx-devel
%global ucx 1
%else
%global ucx 0
%endif
%else
# but assume that anything else does also
%global ucx 1
%endif

%if (0%{?rhel} >= 8)
# https://bugzilla.redhat.com/show_bug.cgi?id=1955184
%define _use_internal_dependency_generator 0
%define __find_requires %{SOURCE1}
%endif

Name:          daos
<<<<<<< HEAD
Version:       2.1.100
Release:       25%{?relval}%{?dist}
=======
Version:       2.3.100
Release:       1%{?relval}%{?dist}
>>>>>>> fa02c6ec
Summary:       DAOS Storage Engine

License:       BSD-2-Clause-Patent
URL:           https//github.com/daos-stack/daos
Source0:       %{name}-%{version}.tar.gz
Source1:       bz-1955184_find-requires
%if (0%{?rhel} >= 7)
%if (0%{?rhel} >= 8)
BuildRequires: python3-scons >= 2.4
%else
BuildRequires: python36-scons >= 2.4
%endif
%else
BuildRequires: scons >= 2.4
%endif
BuildRequires: libfabric-devel >= %{libfabric_version}
BuildRequires: mercury-devel >= %{mercury_version}
%if (0%{?rhel} < 8) || (0%{?suse_version} > 0)
BuildRequires: openpa-devel
BuildRequires: libpsm2-devel
%endif
BuildRequires: gcc-c++
%if (0%{?rhel} >= 8)
BuildRequires: openmpi-devel
%else
BuildRequires: openmpi3-devel
%endif
BuildRequires: hwloc-devel
%if ("%{?compiler_args}" == "COMPILER=covc")
BuildRequires: bullseye
%endif
%if (0%{?rhel} >= 7)
BuildRequires: argobots-devel >= 1.1
BuildRequires: json-c-devel
%if (0%{?rhel} >= 8)
BuildRequires: boost-python3-devel
%else
BuildRequires: boost-python36-devel
%endif
%else
BuildRequires: libabt-devel >= 1.0rc1
BuildRequires: libjson-c-devel
BuildRequires: boost-devel
%endif
BuildRequires: libpmemobj-devel >= 1.11
%if (0%{?rhel} >= 8)
BuildRequires: fuse3-devel >= 3
%else
BuildRequires: fuse3-devel >= 3.4.2
%endif
%if (0%{?suse_version} >= 1500)
BuildRequires: go-race
BuildRequires: libprotobuf-c-devel
BuildRequires: liblz4-devel
%else
BuildRequires: protobuf-c-devel
BuildRequires: lz4-devel
%endif
BuildRequires: spdk-devel >= 21.07
%if (0%{?rhel} >= 7)
BuildRequires: libisa-l-devel
BuildRequires: libisa-l_crypto-devel
%else
BuildRequires: libisal-devel
BuildRequires: libisal_crypto-devel
%endif
BuildRequires: daos-raft-devel = 0.9.0-1394.gc81505f%{?dist}%{?dist}
BuildRequires: openssl-devel
BuildRequires: libevent-devel
BuildRequires: libyaml-devel
BuildRequires: libcmocka-devel
BuildRequires: valgrind-devel
BuildRequires: systemd
BuildRequires: go >= 1.14
%if (0%{?rhel} >= 7)
BuildRequires: numactl-devel
BuildRequires: CUnit-devel
# needed to retrieve PMM region info through control-plane
BuildRequires: libipmctl-devel
BuildRequires: python36-devel
%if (0%{?rhel} >= 8)
BuildRequires: python3-distro
%else
BuildRequires: python36-distro
%endif
BuildRequires: Lmod
%else
%if (0%{?suse_version} >= 1315)
# see src/client/dfs/SConscript for why we need /etc/os-release
# that code should be rewritten to use the python libraries provided for
# os detection
# prefer over libpsm2-compat
BuildRequires: libpsm_infinipath1
# prefer over libcurl4-mini
BuildRequires: libcurl4
BuildRequires: distribution-release
BuildRequires: libnuma-devel
BuildRequires: cunit-devel
BuildRequires: ipmctl-devel
BuildRequires: python3-devel
BuildRequires: python3-distro
BuildRequires: python-rpm-macros
BuildRequires: lua-lmod
BuildRequires: systemd-rpm-macros
%if 0%{?is_opensuse}
%else
# have choice for libcurl.so.4()(64bit) needed by systemd: libcurl4 libcurl4-mini
# have choice for libcurl.so.4()(64bit) needed by cmake: libcurl4 libcurl4-mini
BuildRequires: libcurl4
# have choice for libpsm_infinipath.so.1()(64bit) needed by libfabric1: libpsm2-compat libpsm_infinipath1
# have choice for libpsm_infinipath.so.1()(64bit) needed by openmpi-libs: libpsm2-compat libpsm_infinipath1
BuildRequires: libpsm_infinipath1
%endif
%endif
%endif
%if 0%{ucx} > 0
%if (0%{?suse_version} > 0)
BuildRequires: libucp-devel
BuildRequires: libucs-devel
BuildRequires: libuct-devel
%else
BuildRequires: ucx-devel
%endif
%endif

Requires: protobuf-c
Requires: openssl
# This should only be temporary until we can get a stable upstream release
# of mercury, at which time the autoprov shared library version should
# suffice
Requires: mercury >= %{mercury_version}


%description
The Distributed Asynchronous Object Storage (DAOS) is an open-source
software-defined object store designed from the ground up for
massively distributed Non Volatile Memory (NVM). DAOS takes advantage
of next generation NVM technology like Storage Class Memory (SCM) and
NVM express (NVMe) while presenting a key-value storage interface and
providing features such as transactional non-blocking I/O, advanced
data protection with self healing on top of commodity hardware, end-
to-end data integrity, fine grained data control and elastic storage
to optimize performance and cost.

%package server
Summary: The DAOS server
Requires: %{name}%{?_isa} = %{version}-%{release}
Requires: spdk-tools >= 21.07
Requires: ndctl
# needed to set PMem configuration goals in BIOS through control-plane
%if (0%{?suse_version} >= 1500)
Requires: ipmctl >= 02.00.00.3733
# When 1.11.2 is released, we can change this to >= 1.11.2
Requires: libpmemobj1 = 1.11.0-3.suse1500
%else
Requires: ipmctl > 02.00.00.3816
# When 1.11.2 is released, we can change this to >= 1.11.2
Requires: libpmemobj = 1.11.0-3%{?dist}
%endif
Requires: mercury >= %{mercury_version}
Requires(post): /sbin/ldconfig
Requires(postun): /sbin/ldconfig
Requires: libfabric >= %{libfabric_version}
%{?systemd_requires}
Obsoletes: cart < 1000

%description server
This is the package needed to run a DAOS server

%package client
Summary: The DAOS client
Requires: %{name}%{?_isa} = %{version}-%{release}
Requires: mercury >= %{mercury_version}
Requires: libfabric >= %{libfabric_version}
%if (0%{?rhel} >= 8)
Requires: fuse3 >= 3
%else
Requires: fuse3 >= 3.4.2
%endif
Obsoletes: cart < 1000
%if (0%{?suse_version} >= 1500)
Requires: libfuse3-3 >= 3.4.2
%else
# because our repo has a deprecated fuse-3.x RPM, make sure we don't
# get it when fuse3 Requires: /etc/fuse.conf
%if (0%{?rhel} >= 8)
Requires: fuse3 >= 3
%else
Requires: fuse < 3, fuse3-libs >= 3.4.2
%endif
%endif
%{?systemd_requires}

%description client
This is the package needed to run a DAOS client

%package tests
Summary: The entire DAOS test suite
Requires: %{name}-client-tests-openmpi%{?_isa} = %{version}-%{release}

%description tests
This is the package is a metapackage to install all of the test packages

%package client-tests
Summary: The DAOS test suite
Requires: %{name}-client%{?_isa} = %{version}-%{release}
%if (0%{?rhel} >= 7) && (0%{?rhel} < 8)
Requires: python36-distro
Requires: python36-tabulate
Requires: python36-defusedxml
%else
Requires: python3-distro
Requires: python3-tabulate
Requires: python3-defusedxml
%endif
Requires: fio
Requires: meson
Requires: python3-pyelftools
Requires: dbench
Requires: lbzip2
Requires: attr
%if (0%{?suse_version} >= 1315)
Requires: libpsm_infinipath1
Requires: lua-lmod
%else
Requires: Lmod
%endif

%description client-tests
This is the package needed to run the DAOS test suite (client tests)

%package client-tests-openmpi
Summary: The DAOS client test suite - tools which need openmpi
Requires: %{name}-client-tests%{?_isa} = %{version}-%{release}

%description client-tests-openmpi
This is the package needed to run the DAOS client test suite openmpi tools

%package server-tests
Summary: The DAOS server test suite (server tests)
Requires: %{name}-server%{?_isa} = %{version}-%{release}

%description server-tests
This is the package needed to run the DAOS server test suite (server tests)

%package devel
Summary: The DAOS development libraries and headers
Requires: %{name}-client%{?_isa} = %{version}-%{release}
Requires: libuuid-devel

%description devel
This is the package needed to build software with the DAOS library.

%package firmware
Summary: The DAOS firmware management helper
Requires: %{name}-server%{?_isa} = %{version}-%{release}

%description firmware
This is the package needed to manage server storage firmware on DAOS servers.

%package serialize
Summary: DAOS serialization library that uses HDF5
BuildRequires: hdf5-devel
Requires: hdf5

%description serialize
This is the package needed to use the DAOS serialization and deserialization
tools, as well as the preserve option for the filesystem copy tool.

%package mofed-shim
Summary: A shim to bridge MOFED's openmpi to distribution dependency tags
Provides: libmpi.so.40()(64bit)(openmpi-x86_64)
Requires: libmpi.so.40()(64bit)
Provides: libmpi_cxx.so.40()(64bit)(openmpi-x86_64)
Provides: libmpi_cxx.so.40()(64bit)

%description mofed-shim
This is the package that bridges the difference between the MOFED openmpi
"Provides" and distribution-openmpi consumers "Requires".

%if (0%{?suse_version} > 0)
%global __debug_package 1
%global _debuginfo_subpackages 0
%debug_package
%endif

%prep
%autosetup

%build

%define conf_dir %{_sysconfdir}/daos
%if (0%{?rhel} >= 7)
%define scons_exe scons-3
%else
%define scons_exe scons
%endif
%{scons_exe} %{?_smp_mflags} \
      --config=force         \
      --no-rpath             \
      USE_INSTALLED=all      \
      FIRMWARE_MGMT=yes      \
      CONF_DIR=%{conf_dir}   \
      PREFIX=%{buildroot}    \
     %{?scons_args}          \
     %{?compiler_args}

%if ("%{?compiler_args}" == "COMPILER=covc")
mv test.cov{,-build}
%endif

%install
%{scons_exe} %{?_smp_mflags}          \
      --config=force                  \
      --no-rpath                      \
      --install-sandbox=%{buildroot}  \
      %{buildroot}%{_prefix}          \
      %{buildroot}%{conf_dir}         \
      USE_INSTALLED=all               \
      FIRMWARE_MGMT=yes               \
      CONF_DIR=%{conf_dir}            \
      PREFIX=%{_prefix}               \
      %{?scons_args}                  \
      %{?compiler_args}

%if ("%{?compiler_args}" == "COMPILER=covc")
mv test.cov-build %{buildroot}/%{daoshome}/TESTING/ftest/test.cov
%endif
mkdir -p %{buildroot}/%{_sysconfdir}/ld.so.conf.d/
echo "%{_libdir}/daos_srv" > %{buildroot}/%{_sysconfdir}/ld.so.conf.d/daos.conf
mkdir -p %{buildroot}/%{_sysctldir}
install -m 644 utils/rpms/%{sysctl_script_name} %{buildroot}/%{_sysctldir}
mkdir -p %{buildroot}/%{_unitdir}
%if (0%{?rhel} == 7)
install -m 644 utils/systemd/%{server_svc_name}.pre230 %{buildroot}/%{_unitdir}/%{server_svc_name}
install -m 644 utils/systemd/%{agent_svc_name}.pre230 %{buildroot}/%{_unitdir}/%{agent_svc_name}
%else
install -m 644 utils/systemd/%{server_svc_name} %{buildroot}/%{_unitdir}
install -m 644 utils/systemd/%{agent_svc_name} %{buildroot}/%{_unitdir}
%endif
mkdir -p %{buildroot}/%{conf_dir}/certs/clients
mv %{buildroot}/%{conf_dir}/bash_completion.d %{buildroot}/%{_sysconfdir}

%pre server
getent group daos_metrics >/dev/null || groupadd -r daos_metrics
getent group daos_server >/dev/null || groupadd -r daos_server
getent group daos_daemons >/dev/null || groupadd -r daos_daemons
getent passwd daos_server >/dev/null || useradd -s /sbin/nologin -r -g daos_server -G daos_metrics,daos_daemons daos_server
%post server
/sbin/ldconfig
%systemd_post %{server_svc_name}
%sysctl_apply %{sysctl_script_name}
%preun server
%systemd_preun %{server_svc_name}
%postun server
/sbin/ldconfig
%systemd_postun %{server_svc_name}

%pre client
getent group daos_agent >/dev/null || groupadd -r daos_agent
getent group daos_daemons >/dev/null || groupadd -r daos_daemons
getent passwd daos_agent >/dev/null || useradd -s /sbin/nologin -r -g daos_agent -G daos_daemons daos_agent
%post client
%systemd_post %{agent_svc_name}
%preun client
%systemd_preun %{agent_svc_name}
%postun client
%systemd_postun %{agent_svc_name}

%files
%defattr(-, root, root, -)
%{_sysconfdir}/ld.so.conf.d/daos.conf
%dir %attr(0755,root,root) %{conf_dir}/certs
%{conf_dir}/memcheck-cart.supp
%dir %{conf_dir}
%dir %{_sysconfdir}/bash_completion.d
%{_sysconfdir}/bash_completion.d/daos.bash
# Certificate generation files
%dir %{_libdir}/%{name}
%{_libdir}/%{name}/certgen/
%{_libdir}/%{name}/VERSION
%{_libdir}/libcart.so.*
%{_libdir}/libgurt.so.*
%{_libdir}/libdaos_common.so
%doc

%files server
%config(noreplace) %attr(0644,root,root) %{conf_dir}/daos_server.yml
%dir %attr(0700,daos_server,daos_server) %{conf_dir}/certs/clients
# set daos_admin to be setuid root in order to perform privileged tasks
%attr(4750,root,daos_server) %{_bindir}/daos_admin
# set daos_server to be setgid daos_server in order to invoke daos_admin
# and/or daos_firmware
%attr(2755,root,daos_server) %{_bindir}/daos_server
%{_bindir}/daos_engine
%{_bindir}/daos_metrics
%dir %{_libdir}/daos_srv
%{_libdir}/daos_srv/libcont.so
%{_libdir}/daos_srv/libdtx.so
%{_libdir}/daos_srv/libmgmt.so
%{_libdir}/daos_srv/libobj.so
%{_libdir}/daos_srv/libpool.so
%{_libdir}/daos_srv/librdb.so
%{_libdir}/daos_srv/librdbt.so
%{_libdir}/daos_srv/librebuild.so
%{_libdir}/daos_srv/librsvc.so
%{_libdir}/daos_srv/libsecurity.so
%{_libdir}/daos_srv/libvos_srv.so
%{_libdir}/daos_srv/libvos_size.so
%{_libdir}/daos_srv/libvos.so
%{_libdir}/daos_srv/libbio.so
%{_libdir}/daos_srv/libplacement.so
%{_libdir}/libdaos_common_pmem.so
%{conf_dir}/vos_size_input.yaml
%{_bindir}/daos_storage_estimator.py
%{python3_sitearch}/storage_estimator/*.py
%dir %{python3_sitearch}/storage_estimator
%if (0%{?rhel} >= 7)
%dir %{python3_sitearch}/storage_estimator/__pycache__
%{python3_sitearch}/storage_estimator/__pycache__/*.pyc
%endif
%{_datadir}/%{name}
%exclude %{_datadir}/%{name}/ioil-ld-opts
%{_unitdir}/%{server_svc_name}
%{_sysctldir}/%{sysctl_script_name}

%files client
%{_libdir}/libdaos.so.*
%{_bindir}/cart_ctl
%{_bindir}/self_test
%{_bindir}/dmg
%{_bindir}/daos_agent
%{_bindir}/dfuse
%{_bindir}/daos
%{_libdir}/libdaos_cmd_hdlrs.so
%{_libdir}/libdfs.so
%{_libdir}/%{name}/API_VERSION
%{_libdir}/libduns.so
%{_libdir}/libdfuse.so
%{_libdir}/libioil.so
%dir %{python3_sitearch}/pydaos
%{python3_sitearch}/pydaos/*.py
%dir %{python3_sitearch}/pydaos/raw
%{python3_sitearch}/pydaos/raw/*.py
%if (0%{?rhel} >= 7)
%dir %{python3_sitearch}/pydaos/__pycache__
%{python3_sitearch}/pydaos/__pycache__/*.pyc
%dir %{python3_sitearch}/pydaos/raw/__pycache__
%{python3_sitearch}/pydaos/raw/__pycache__/*.pyc
%endif
%{python3_sitearch}/pydaos/pydaos_shim.so
%{_datadir}/%{name}/ioil-ld-opts
%config(noreplace) %{conf_dir}/daos_agent.yml
%config(noreplace) %{conf_dir}/daos_control.yml
%{_unitdir}/%{agent_svc_name}
%{_mandir}/man8/daos.8*
%{_mandir}/man8/dmg.8*

%files client-tests
%dir %{daoshome}
%{daoshome}/TESTING
%{_bindir}/hello_drpc
%{_libdir}/libdaos_tests.so
%{_bindir}/io_conf
%{_bindir}/common_test
%{_bindir}/acl_dump_test
%{_bindir}/agent_tests
%{_bindir}/drpc_engine_test
%{_bindir}/drpc_test
%{_bindir}/eq_tests
%{_bindir}/job_tests
%{_bindir}/security_test
%{conf_dir}/fault-inject-cart.yaml
%{_bindir}/fault_status
%{_bindir}/crt_launch
# For avocado tests
%{daoshome}/.build_vars.json
%{daoshome}/.build_vars.sh
%{_bindir}/daos_perf
%{_bindir}/daos_racer
%{_bindir}/daos_test
%{_bindir}/dfs_test
%{_bindir}/jobtest
%{_libdir}/libdts.so
%{_libdir}/libdpar.so

%files client-tests-openmpi
%{_libdir}/libdpar_mpi.so

%files server-tests
%{_bindir}/evt_ctl
%{_bindir}/jump_pl_map
%{_bindir}/pl_bench
%{_bindir}/rdbt
%{_bindir}/ring_pl_map
%{_bindir}/smd_ut
%{_bindir}/srv_checksum_tests
%{_bindir}/vea_ut
%{_bindir}/vos_tests
%{_bindir}/vea_stress
%{_bindir}/daos_gen_io_conf
%{_bindir}/daos_run_io_conf
%{_bindir}/obj_ctl
%{_bindir}/vos_perf

%files devel
%{_includedir}/*
%{_libdir}/libdaos.so
%{_libdir}/libgurt.so
%{_libdir}/libcart.so
%{_libdir}/*.a

%files firmware
# set daos_firmware to be setuid root in order to perform privileged tasks
%attr(4750,root,daos_server) %{_bindir}/daos_firmware

%files serialize
%{_libdir}/libdaos_serialize.so

%files tests
# No files in a meta-package

%files mofed-shim
# No files in a shim package

%changelog
<<<<<<< HEAD
* Mon Mar 28 2022 Jeff Olivier <jeffrey.v.olivier@intel.com> 2.1.100-25
- Remove direct MPI dependency from most of tests
=======
* Wed Apr  6 2022 Johann Lombardi <johann.lombardi@intel.com> 2.3.100-1
- Switch version to 2.3.100 for 2.4 test builds

* Wed Apr  6 2022 Joseph Moore <joseph.moore@intel.com> 2.1.100-26
- Add build depends entries for UCX libraries.

* Sat Apr  2 2022 Joseph Moore <joseph.moore@intel.com> 2.1.100-25
- Update to mercury 2.1.0.rc4-8 to include UCX provider patch
>>>>>>> fa02c6ec

* Fri Mar 11 2022 Alexander Oganezov <alexander.a.oganezov@intel.com> 2.1.100-24
- Update to mercury 2.1.0.rc4-6 to include CXI provider patch

* Wed Mar 02 2022 Michael Hennecke <michael.hennecke@intel.com> 2.1.100-23
- DAOS-6344: Create secondary group daos_daemons for daos_server and daos_agent

* Tue Feb 22 2022 Alexander Oganezov <alexander.a.oganezov@intel.com> 2.1.100-22
- Update mercury to include DAOS-9561 workaround

* Sun Feb 13 2022 Michael MacDonald <mjmac.macdonald@intel.com> 2.1.100-21
- Update go toolchain requirements

* Thu Feb 10 2022 Li Wei <wei.g.li@intel.com> 2.1.100-20
- Update raft to 0.9.0-1394.gc81505f to fix membership change bugs

* Wed Jan 19 2022 Michael MacDonald <mjmac.macdonald@intel.com> 2.1.100-19
- Move libdaos_common.so from daos-client to daos package

* Mon Jan 17 2022 Johann Lombardi <johann.lombardi@intel.com> 2.1.100-18
- Update libfabric to 1.14.0 GA and apply fix for DAOS-9376

* Thu Dec 23 2021 Alexander Oganezov <alexander.a.oganezov@intel.com> 2.1.100-17
- Update to v2.1.0-rc4-3 to pick fix for DAOS-9325 high cpu usage
- Change mercury pinning to be >= instead of strict =

* Thu Dec 16 2021 Brian J. Murrell <brian.murrell@intel.com> 2.1.100-16
- Add BR: python-rpm-macros for Leap 15 as python3-base dropped that
  as a R:

* Sat Dec 11 2021 Brian J. Murrell <brian.murrell@intel.com> 2.1.100-15
- Create a shim package to allow daos openmpi packages built with the
  distribution openmpi to install on MOFED systems

* Fri Dec 10 2021 Brian J. Murrell <brian.murrell@intel.com> 2.1.100-14
- Don't make daos-*-tests-openmi a dependency of anything
  - If they are wanted, they should be installed explicitly, due to
    potential conflicts with other MPI stacks

* Wed Dec 08 2021 Alexander Oganezov <alexander.a.oganezov@intel.com> 2.1.100-13
- Remove DAOS-9173 workaround from mercury. Apply DAOS-9173 to ofi

* Tue Dec 07 2021 Alexander Oganezov <alexander.a.oganezov@intel.com> 2.1.100-12
- Apply DAOS-9173 workaround to mercury

* Fri Dec 03 2021 Alexander Oganezov <alexander.a.oganezov@intel.com> 2.1.100-11
- Update mercury to v2.1.0rc4

* Thu Dec 02 2021 Danielle M. Sikich <danielle.sikich@intel.com> 2.1.100-10
- Fix name of daos serialize package

* Sun Nov 28 2021 Tom Nabarro <tom.nabarro@intel.com> 2.1.100-9
- Set rmem_{max,default} sysctl values on server package install to enable
  SPDK pci_event module to operate in unprivileged process (daos_engine).

* Wed Nov 24 2021 Brian J. Murrell <brian.murrell@intel.com> 2.1.100-8
- Remove invalid "%%else if" syntax
- Fix a few other rpmlint warnings

* Tue Nov 16 2021 Wang Shilong <shilong.wang@intel.com> 2.1.100-7
- Update for libdaos major version bump
- Fix version of libpemobj1 for SUSE

* Sat Nov 13 2021 Alexander Oganezov <alexander.a.oganezov@intel.com> 2.1.100-6
- Update OFI to v1.14.0rc3

* Tue Oct 26 2021 Brian J. Murrell <brian.murrell@intel.com> 2.1.100-5
- Create new daos-{client,server}tests-openmpi and daos-server-tests subpackages
- Rename daos-tests daos-client-tests and make daos-tests require all
  other test suites to maintain existing behavior

* Mon Oct 25 2021 Alexander Oganezov <alexander.a.oganezov@intel.com> 2.1.100-4
- Update mercury to v2.1.0rc2

* Wed Oct 20 2021 Jeff Olivier <jeffrey.v.olivier@intel.com> 2.1.100-3
- Explicitly require 1.11.0-3 of PMDK

* Wed Oct 13 2021 David Quigley <david.quigley@intel.com> 2.1.100-2
- Add defusedxml as a required dependency for the test package.

* Wed Oct 13 2021 Johann Lombardi <johann.lombardi@intel.com> 2.1.100-1
- Switch version to 2.1.100 for 2.2 test builds

* Tue Oct 12 2021 Johann Lombardi <johann.lombardi@intel.com> 1.3.106-1
- Version bump to 1.3.106 for 2.0 test build 6

* Fri Oct 8 2021 Alexander Oganezov <alexander.a.oganezov@intel.com> 1.13.105-4
- Update OFI to v1.13.2rc1

* Wed Sep 15 2021 Li Wei <wei.g.li@intel.com> 1.3.105-3
- Update raft to fix InstallSnapshot performance as well as to avoid some
  incorrect 0.8.0 RPMs

* Fri Sep 03 2021 Brian J. Murrell <brian.murrell@intel.com> 1.3.105-2
- Remove R: hwloc; RPM's auto-requires/provides will take care of this

* Tue Aug 24 2021 Jeff Olivier <jeffrey.v.olivier@intel.com> 1.3.105-1
- Version bump to 1.3.105 for 2.0 test build 5

* Mon Aug 09 2021 Yawei <yawei.niu@intel.com> 1.3.104-5
- Fix duplicates
- Add vos_perf

* Thu Aug 05 2021 Christopher Hoffman <christopherx.hoffman@intel.com> 1.3.104-4
- Update conditional statement to include checking for distributions to
  determine which unit files to use for daos-server and daos-agent

* Wed Aug 04 2021 Kris Jacque <kristin.jacque@intel.com> 1.3.104-3
- Move daos_metrics tool from tests package to server package

* Wed Aug 04 2021 Tom Nabarro <tom.nabarro@intel.com> 1.3.104-2
- Update to spdk 21.07 and (indirectly) dpdk 21.05

* Mon Aug 02 2021 Jeff Olivier <jeffrey.v.olivier@intel.com> 1.3.104-1
- Version bump to 1.3.104 for 2.0 test build 4

* Mon Jul 19 2021 Danielle M. Sikich <danielle.sikich@intel.com> 1.3.103-5
- Add DAOS serialization library that requires hdf5

* Wed Jul 14 2021 Li Wei <wei.g.li@intel.com> 1.3.103-4
- Update raft to fix slow leader re-elections

* Tue Jul 13 2021  Maureen Jean <maureen.jean@intel.com> 1.3.103-3
- Add python modules to python3.6 site-packages

* Mon Jul 12 2021 Alexander Oganezov <alexander.a.oganezov@intel.com> 1.3.103-2
- Update to mercury release v2.0.1

* Mon Jul 12 2021 Johann Lombardi <johann.lombardi@intel.com> 1.3.103-1
- Version bump to 1.3.103 for 2.0 test build 3

* Wed Jul 7 2021 Phillip Henderson <phillip.henderson@intel.com> 1.3.102-6
- Update daos-devel to always require the same version daos-client

* Wed Jun 30 2021 Tom Nabarro <tom.nabarro@intel.com> 1.3.102-5
- Update to spdk 21.04 and (indirectly) dpdk 21.05

* Fri Jun 25 2021 Brian J. Murrell <brian.murrell@intel.com> - 1.3.102-4
- Add libuuid-devel back as a requirement of daos-devel

* Wed Jun 23 2021 Li Wei <wei.g.li@intel.com> 1.3.102-3
- Update raft to pick up Pre-Vote

* Mon Jun 14 2021 Jeff Olivier <jeffrey.v.olivier@intel.com> 1.3.102-2
- Update to pmdk 1.11.0-rc1
- Remove dependence on libpmem since we use libpmemobj directly

* Fri Jun 11 2021 Johann Lombardi <johann.lombardi@intel.com> 1.3.102-1
- Version bump to 1.3.102 for 2.0 test build 2

* Wed Jun 02 2021 Johann Lombardi <johann.lombardi@intel.com> 1.3.101-3
- Remove libs from devel package

* Thu May 20 2021 Jeff Olivier <jeffrey.v.olivier@intel.com> 1.3.0-101-2
- Remove client libs from common package

* Wed May 19 2021 Johann Lombardi <johann.lombardi@intel.com> 1.3.101-1
- Version bump to 1.3.101 for 2.0 test build 1

* Fri May 07 2021 Brian J. Murrell <brian.murrell@intel.com> 1.3.0-16
- Enable debuginfo package building on SUSE platforms

* Thu May 06 2021 Brian J. Murrell <brian.murrell@intel.com> 1.3.0-15
- Update to build on EL8

* Wed May 05 2021 Brian J. Murrell <brian.murrell@intel.com> 1.3.0-14
- Package /etc/daos/certs in main/common package so that both server
  and client get it created

* Wed Apr 21 2021 Tom Nabarro <tom.nabarro@intel.com> - 1.3.0-13
- Relax ipmctl version requirement on leap15 as we have runtime checks

* Fri Apr 16 2021 Mohamad Chaarawi <mohamad.chaarawi@intel.com> - 1.3.0-12
- remove dfuse_hl

* Wed Apr 14 2021 Jeff Olivier <jeffrey.v.olivier@intel.com> - 1.3.0-11
- Remove storage_estimator and io_conf from client packages to remove
  any client side dependence on bio and vos (and and PMDK/SPDK)

* Mon Apr 12 2021 Dalton A. Bohning <daltonx.bohning@intel.com> - 1.3.0-10
- Add attr to the test dependencies

* Tue Apr 06 2021 Kris Jacque <kristin.jacque@intel.com> 1.3.0-9
- Add package for daos_firmware helper binary

* Fri Apr 02 2021 Jeff Olivier <jeffrey.v.olivier@intel.com> 1.3.0-8
- Remove unused readline-devel

* Thu Apr 01 2021 Brian J. Murrell <brian.murrell@intel.com> 1.3.0-7
- Update argobots to 1.1

* Tue Mar 30 2021 Maureen Jean <maureen.jean@intel.com> 1.3.0-6
- Change pydaos_shim_3 to pydaos_shim

* Mon Mar 29 2021 Brian J. Murrell <brian.murrell@intel.com> - 1.3.0-5
- Move libdts.so to the daos-tests subpackage

* Tue Mar 23 2021 Alexander Oganezov <alexander.a.oganezov@intel.com> 1.3.0-4
- Update libfabric to v1.12.0
- Disable grdcopy/gdrapi linkage in libfabric


* Thu Mar 18 2021 Maureen Jean <maureen.jean@intel.com> 1.3.0-3
- Update to python3

* Thu Feb 25 2021 Li Wei <wei.g.li@intel.com> 1.3.0-2
- Require raft-devel 0.7.3 that fixes an unstable leadership problem caused by
  removed replicas as well as some Coverity issues

* Wed Feb 24 2021 Brian J. Murrell <brian.murrell@intel.com> - 1.3.0-1
- Version bump up to 1.3.0

* Mon Feb 22 2021 Brian J. Murrell <brian.murrell@intel.com> 1.1.3-3
- Remove all *-devel Requires from daos-devel as none of those are
  actually necessary to build libdaos clients

* Tue Feb 16 2021 Alexander Oganezov <alexander.a.oganezov@intel.com> 1.1.3-2
- Update libfabric to v1.12.0rc1

* Wed Feb 10 2021 Johann Lombardi <johann.lombardi@intel.com> 1.1.3-1
- Version bump up to 1.1.3

* Tue Feb 9 2021 Vish Venkatesan <vishwanath.venkatesan@intel.com> 1.1.2.1-11
- Add new pmem specific version of DAOS common library

* Fri Feb 5 2021 Saurabh Tandan <saurabh.tandan@intel.com> 1.1.2.1-10
- Added dbench as requirement for test package.

* Wed Feb 3 2021 Hua Kuang <hua.kuang@intel.com> 1.1.2.1-9
- Changed License to BSD-2-Clause-Patent

* Wed Feb 03 2021 Brian J. Murrell <brian.murrell@intel.com> - 1.1.2-8
- Update minimum required libfabric to 1.11.1

* Thu Jan 28 2021 Phillip Henderson <phillip.henderson@intel.com> 1.1.2.1-7
- Change ownership and permissions for the /etc/daos/certs directory.

* Sat Jan 23 2021 Alexander Oganezov <alexander.a.oganezov@intel.com> 1.1.2.1-6
- Update to mercury v2.0.1rc1

* Fri Jan 22 2021 Michael MacDonald <mjmac.macdonald@intel.com> 1.1.2.1-5
- Install daos_metrics utility to %%{_bindir}

* Wed Jan 20 2021 Kenneth Cain <kenneth.c.cain@intel.com> 1.1.2.1-4
- Version update for API major version 1, libdaos.so.1 (1.0.0)

* Fri Jan 15 2021 Michael Hennecke <mhennecke@lenovo.com> 1.1.2.1-3
- Harmonize daos_server and daos_agent groups.

* Tue Dec 15 2020 Ashley Pittman <ashley.m.pittman@intel.com> 1.1.2.1-2
- Combine the two memcheck suppressions files.

* Wed Dec 09 2020 Johann Lombardi <johann.lombardi@intel.com> 1.1.2.1-1
- Version bump up to 1.1.2.1

* Fri Dec 04 2020 Li Wei <wei.g.li@intel.com> 1.1.2-3
- Require raft-devel 0.7.1 that fixes recent Coverity issues

* Wed Dec 02 2020 Maureen Jean <maureen.jean@intel.com> - 1.1.2-2
- define scons_args to be BUILD_TYPE=<release|dev>
- the scons default is BUILD_TYPE=release
- BUILD_TYPE=release will disable fault injection in build

* Tue Dec 01 2020 Brian J. Murrell <brian.murrell@intel.com> - 1.1.2-1
- Version bump up to 1.1.2

* Tue Nov 17 2020 Li Wei <wei.g.li@intel.com> 1.1.1-8
- Require raft-devel 0.7.0 that changes log indices and terms to 63-bit

* Wed Nov 11 2020 Tom Nabarro <tom.nabarro@intel.com> 1.1.1-7
- Add version validation for runtime daos_server ipmctl requirement to avoid
  potential corruption of PMMs when setting PMem goal, issue fixed in
  https://github.com/intel/ipmctl/commit/9e3898cb15fa9eed3ef3e9de4488be1681d53ff4

* Thu Oct 29 2020 Jonathan Martinez Montes <jonathan.martinez.montes@intel.com> 1.1.1-6
- Restore obj_ctl utility

* Wed Oct 28 2020 Brian J. Murrell <brian.murrell@intel.com> - 1.1.1-5
- Use %%autosetup
- Only use systemd_requires if it exists
- Obsoletes: cart now that it's included in daos

* Sat Oct 24 2020 Maureen Jean <maureen.jean@intel.com> 1.1.1-4
- Add daos.conf to the daos package to resolve the path to libbio.so

* Tue Oct 13 2020 Jonathan Martinez Montes <jonathan.martinez.montes@intel.com> 1.1.1-3
- Remove obj_ctl from Tests RPM package
- Add libdts.so shared library that is used by daos_perf, daos_racer and
  the daos utility.

* Tue Oct 13 2020 Amanda Justiniano <amanda.justiniano-pagn@intel.com> 1.1.1-3
- Add lbzip2 requirement to the daos-tests package

* Tue Oct 13 2020 Michael MacDonald <mjmac.macdonald@intel.com> 1.1.1-2
- Create unprivileged user for daos_agent

* Mon Oct 12 2020 Johann Lombardi <johann.lombardi@intel.com> 1.1.1-1
- Version bump up to 1.1.1

* Sat Oct 03 2020 Michael MacDonald <mjmac.macdonald@intel.com> 1.1.0-34
- Add go-race to BuildRequires on OpenSUSE Leap

* Wed Sep 16 2020 Alexander Oganezov <alexander.a.oganezov@intel.com> 1.1.0-33
- Update OFI to v1.11.0

* Mon Aug 17 2020 Michael MacDonald <mjmac.macdonald@intel.com> 1.1.0-32
- Install completion script in /etc/bash_completion.d

* Wed Aug 05 2020 Brian J. Murrell <brian.murrell@intel.com> - 1.1.0-31
- Change fuse requirement to fuse3
- Use Lmod for MPI module loading
- Remove unneeded (and un-distro gated) Requires: json-c

* Wed Jul 29 2020 Jonathan Martinez Montes <jonathan.martinez.montes@intel.com> - 1.1.0-30
- Add the daos_storage_estimator.py tool. It merges the functionality of the
  former tools vos_size, vos_size.py, vos_size_dfs_sample.py and parse_csv.py.

* Wed Jul 29 2020 Jeffrey V Olivier <jeffrey.v.olivier@intel.com> - 1.1.0-29
- Revert prior changes from version 28

* Mon Jul 13 2020 Brian J. Murrell <brian.murrell@intel.com> - 1.1.0-28
- Change fuse requirement to fuse3
- Use Lmod for MPI module loading

* Tue Jul 7 2020 Alexander A Oganezov <alexander.a.oganezov@intel.com> - 1.1.0-27
- Update to mercury release 2.0.0~rc1-1

* Sun Jun 28 2020 Jonathan Martinez Montes <jonathan.martinez.montes@intel.com> - 1.1.0-26
- Add the vos_size_dfs_sample.py tool. It is used to generate dynamically
  the vos_dfs_sample.yaml file using the real DFS super block data.

* Tue Jun 23 2020 Jeff Olivier <jeffrey.v.olivier@intel.com> - 1.1.0-25
- Add -no-rpath option and use it for rpm build rather than modifying
  SCons files in place

* Tue Jun 16 2020 Jeff Olivier <jeffrey.v.olivier@intel.com> - 1.1.0-24
- Modify RPATH removal snippet to replace line with pass as some lines
  can't be removed without breaking the code

* Fri Jun 05 2020 Ryon Jensen <ryon.jensen@intel.com> - 1.1.0-23
- Add libisa-l_crypto dependency

* Fri Jun 05 2020 Tom Nabarro <tom.nabarro@intel.com> - 1.1.0-22
- Change server systemd run-as user to daos_server in unit file

* Thu Jun 04 2020 Hua Kuang <hua.kuang@intel.com> - 1.1.0-21
- Remove dmg_old from DAOS RPM package

* Thu May 28 2020 Tom Nabarro <tom.nabarro@intel.com> - 1.1.0-20
- Create daos group to run as in systemd unit file

* Tue May 26 2020 Brian J. Murrell <brian.murrell@intel.com> - 1.1.0-19
- Enable parallel building with _smp_mflags

* Fri May 15 2020 Kenneth Cain <kenneth.c.cain@intel.com> - 1.1.0-18
- Require raft-devel >= 0.6.0 that adds new API raft_election_start()

* Thu May 14 2020 Brian J. Murrell <brian.murrell@intel.com> - 1.1.0-17
- Add cart-devel's Requires to daos-devel as they were forgotten
  during the cart merge

* Thu May 14 2020 Brian J. Murrell <brian.murrell@intel.com> - 1.1.0-16
- Fix fuse3-libs -> libfuse3 for SLES/Leap 15

* Thu Apr 30 2020 Brian J. Murrell <brian.murrell@intel.com> - 1.1.0-15
- Use new properly pre-release tagged mercury RPM

* Thu Apr 30 2020 Brian J. Murrell <brian.murrell@intel.com> - 1.1.0-14
- Move fuse dependencies to the client subpackage

* Mon Apr 27 2020 Michael MacDonald <mjmac.macdonald@intel.com> 1.1.0-13
- Rename /etc/daos.yml -> /etc/daos_control.yml

* Thu Apr 16 2020 Brian J. Murrell <brian.murrell@intel.com> - 1.1.0-12
- Use distro fuse

* Fri Apr 10 2020 Alexander Oganezov <alexander.a.oganezov@intel.com> - 1.1.0-11
- Update to mercury 4871023 to pick na_ofi.c race condition fix for
  "No route to host" errors.

* Sun Apr 05 2020 Brian J. Murrell <brian.murrell@intel.com> - 1.1.0-10
- Clean up spdk dependencies

* Mon Mar 30 2020 Tom Nabarro <tom.nabarro@intel.com> - 1.1.0-9
- Set version of spdk to < v21, > v19

* Fri Mar 27 2020 David Quigley <david.quigley@intel.com> - 1.1.0-8
- add daos and dmg man pages to the daos-client files list

* Thu Mar 26 2020 Michael MacDonald <mjmac.macdonald@intel.com> 1.1.0-7
- Add systemd scriptlets for managing daos_server/daos_admin services

* Thu Mar 26 2020 Alexander Oganeozv <alexander.a.oganezov@intel.com> - 1.1.0-6
- Update ofi to 62f6c937601776dac8a1f97c8bb1b1a6acfbc3c0

* Tue Mar 24 2020 Jeffrey V. Olivier <jeffrey.v.olivier@intel.com> - 1.1.0-5
- Remove cart as an external dependence

* Mon Mar 23 2020 Jeffrey V. Olivier <jeffrey.v.olivier@intel.com> - 1.1.0-4
- Remove scons_local as dependency

* Tue Mar 03 2020 Brian J. Murrell <brian.murrell@intel.com> - 1.1.0-3
- Bump up go minimum version to 1.12

* Thu Feb 20 2020 Brian J. Murrell <brian.murrell@intel.com> - 1.1.0-2
- daos-server requires daos-client (same version)

* Fri Feb 14 2020 Brian J. Murrell <brian.murrell@intel.com> - 1.1.0-1
- Version bump up to 1.1.0

* Wed Feb 12 2020 Brian J. Murrell <brian.murrell@intel.com> - 0.9.0-2
- Remove undefine _missing_build_ids_terminate_build

* Thu Feb 06 2020 Johann Lombardi <johann.lombardi@intel.com> - 0.9.0-1
- Version bump up to 0.9.0

* Sat Jan 18 2020 Jeff Olivier <jeffrey.v.olivier@intel.com> - 0.8.0-3
- Fixing a few warnings in the RPM spec file

* Fri Dec 27 2019 Jeff Olivier <jeffrey.v.olivier@intel.com> - 0.8.0-2
- Remove openmpi, pmix, and hwloc builds, use hwloc and openmpi packages

* Tue Dec 17 2019 Johann Lombardi <johann.lombardi@intel.com> - 0.8.0-1
- Version bump up to 0.8.0

* Thu Dec 05 2019 Johann Lombardi <johann.lombardi@intel.com> - 0.7.0-1
- Version bump up to 0.7.0

* Tue Nov 19 2019 Tom Nabarro <tom.nabarro@intel.com> 0.6.0-15
- Temporarily unconstrain max. version of spdk

* Wed Nov 06 2019 Brian J. Murrell <brian.murrell@intel.com> 0.6.0-14
- Constrain max. version of spdk

* Wed Nov 06 2019 Brian J. Murrell <brian.murrell@intel.com> 0.6.0-13
- Use new cart with R: mercury to < 1.0.1-20 due to incompatibility

* Wed Nov 06 2019 Michael MacDonald <mjmac.macdonald@intel.com> 0.6.0-12
- Add daos_admin privileged helper for daos_server

* Fri Oct 25 2019 Brian J. Murrell <brian.murrell@intel.com> 0.6.0-11
- Handle differences in Leap 15 Python packaging

* Wed Oct 23 2019 Brian J. Murrell <brian.murrell@intel.com> 0.6.0-9
- Update BR: libisal-devel for Leap

* Mon Oct 07 2019 Brian J. Murrell <brian.murrell@intel.com> 0.6.0-8
- Use BR: cart-devel-%%{cart_sha1} if available
- Remove cart's BRs as it's -devel Requires them now

* Tue Oct 01 2019 Brian J. Murrell <brian.murrell@intel.com> 0.6.0-7
- Constrain cart BR to <= 1.0.0

* Sat Sep 21 2019 Brian J. Murrell <brian.murrell@intel.com>
- Remove Requires: {argobots, cart}
  - autodependencies should take care of these

* Thu Sep 19 2019 Jeff Olivier <jeffrey.v.olivier@intel.com>
- Add valgrind-devel requirement for argobots change

* Tue Sep 10 2019 Tom Nabarro <tom.nabarro@intel.com>
- Add requires ndctl as runtime dep for control plane.

* Thu Aug 15 2019 David Quigley <david.quigley@intel.com>
- Add systemd unit files to packaging.

* Thu Jul 25 2019 Brian J. Murrell <brian.murrell@intel.com>
- Add git hash and commit count to release

* Thu Jul 18 2019 David Quigley <david.quigley@intel.com>
- Add certificate generation files to packaging.

* Tue Jul 09 2019 Johann Lombardi <johann.lombardi@intel.com>
- Version bump up to 0.6.0

* Fri Jun 21 2019 David Quigley <dquigley@intel.com>
- Add daos_agent.yml to the list of packaged files

* Thu Jun 13 2019 Brian J. Murrell <brian.murrell@intel.com>
- move obj_ctl daos_gen_io_conf daos_run_io_conf to
  daos-tests sub-package
- daos-server needs spdk-tools

* Fri May 31 2019 Ken Cain <kenneth.c.cain@intel.com>
- Add new daos utility binary

* Wed May 29 2019 Brian J. Murrell <brian.murrell@intel.com>
- Version bump up to 0.5.0
- Add Requires: libpsm_infinipath1 for SLES 12.3

* Tue May 07 2019 Brian J. Murrell <brian.murrell@intel.com>
- Move some files around among the sub-packages

* Mon May 06 2019 Brian J. Murrell <brian.murrell@intel.com>
- Only BR fio
  - fio-{devel,src} is not needed

* Wed Apr 03 2019 Brian J. Murrell <brian.murrell@intel.com>
- initial package<|MERGE_RESOLUTION|>--- conflicted
+++ resolved
@@ -26,13 +26,8 @@
 %endif
 
 Name:          daos
-<<<<<<< HEAD
-Version:       2.1.100
-Release:       25%{?relval}%{?dist}
-=======
 Version:       2.3.100
-Release:       1%{?relval}%{?dist}
->>>>>>> fa02c6ec
+Release:       2%{?relval}%{?dist}
 Summary:       DAOS Storage Engine
 
 License:       BSD-2-Clause-Patent
@@ -559,10 +554,9 @@
 # No files in a shim package
 
 %changelog
-<<<<<<< HEAD
-* Mon Mar 28 2022 Jeff Olivier <jeffrey.v.olivier@intel.com> 2.1.100-25
+* Wed Apr 6 2022 Jeff Olivier <jeffrey.v.olivier@intel.com> 2.3.100-2
 - Remove direct MPI dependency from most of tests
-=======
+
 * Wed Apr  6 2022 Johann Lombardi <johann.lombardi@intel.com> 2.3.100-1
 - Switch version to 2.3.100 for 2.4 test builds
 
@@ -571,7 +565,6 @@
 
 * Sat Apr  2 2022 Joseph Moore <joseph.moore@intel.com> 2.1.100-25
 - Update to mercury 2.1.0.rc4-8 to include UCX provider patch
->>>>>>> fa02c6ec
 
 * Fri Mar 11 2022 Alexander Oganezov <alexander.a.oganezov@intel.com> 2.1.100-24
 - Update to mercury 2.1.0.rc4-6 to include CXI provider patch
