%define daoshome %{_exec_prefix}/lib/%{name}
%define server_svc_name daos_server.service
%define agent_svc_name daos_agent.service

%global mercury_version 2.1.0~rc4-1%{?dist}
%global libfabric_version 1.14.0~rc3-2
%global __python %{__python3}

%if (0%{?rhel} >= 8)
# https://bugzilla.redhat.com/show_bug.cgi?id=1955184
%define _use_internal_dependency_generator 0
%define __find_requires %{SOURCE1}
%endif

Name:          daos
<<<<<<< HEAD
Version:       2.0.0
Release:       1%{?relval}%{?dist}
=======
Version:       1.3.106
Release:       10%{?relval}%{?dist}
>>>>>>> 5945a6c9
Summary:       DAOS Storage Engine

License:       BSD-2-Clause-Patent
URL:           https//github.com/daos-stack/daos
Source0:       %{name}-%{version}.tar.gz
Source1:       bz-1955184_find-requires
%if (0%{?rhel} >= 7)
%if (0%{?rhel} >= 8)
BuildRequires: python3-scons >= 2.4
%else
BuildRequires: python36-scons >= 2.4
%endif
%else
BuildRequires: scons >= 2.4
%endif
BuildRequires: libfabric-devel >= %{libfabric_version}
BuildRequires: mercury-devel = %{mercury_version}
%if (0%{?rhel} < 8) || (0%{?suse_version} > 0)
BuildRequires: openpa-devel
BuildRequires: libpsm2-devel
%endif
BuildRequires: gcc-c++
%if (0%{?rhel} >= 8)
BuildRequires: openmpi-devel
%else
BuildRequires: openmpi3-devel
%endif
BuildRequires: hwloc-devel
%if ("%{?compiler_args}" == "COMPILER=covc")
BuildRequires: bullseye
%endif
%if (0%{?rhel} >= 7)
BuildRequires: argobots-devel >= 1.1
BuildRequires: json-c-devel
%if (0%{?rhel} >= 8)
BuildRequires: boost-python3-devel
%else
BuildRequires: boost-python36-devel
%endif
%else
BuildRequires: libabt-devel >= 1.0rc1
BuildRequires: libjson-c-devel
BuildRequires: boost-devel
%endif
BuildRequires: libpmemobj-devel >= 1.11
%if (0%{?rhel} >= 8)
BuildRequires: fuse3-devel >= 3
%else
BuildRequires: fuse3-devel >= 3.4.2
%endif
%if (0%{?suse_version} >= 1500)
# NB: OpenSUSE is stupid about this... If we just
# specify go >= 1.X, it installs go=1.11 AND 1.X.
BuildRequires: go1.14
BuildRequires: go1.14-race
BuildRequires: libprotobuf-c-devel
BuildRequires: liblz4-devel
%else
BuildRequires: protobuf-c-devel
BuildRequires: lz4-devel
%endif
BuildRequires: spdk-devel >= 21.07
%if (0%{?rhel} >= 7)
BuildRequires: libisa-l-devel
BuildRequires: libisa-l_crypto-devel
%else
BuildRequires: libisal-devel
BuildRequires: libisal_crypto-devel
%endif
BuildRequires: daos-raft-devel = 0.8.1
BuildRequires: openssl-devel
BuildRequires: libevent-devel
BuildRequires: libyaml-devel
BuildRequires: libcmocka-devel
BuildRequires: valgrind-devel
BuildRequires: systemd
%if (0%{?rhel} >= 7)
BuildRequires: numactl-devel
BuildRequires: CUnit-devel
BuildRequires: golang-bin >= 1.12
# needed to retrieve PMM region info through control-plane
BuildRequires: libipmctl-devel
BuildRequires: python36-devel
%if (0%{?rhel} >= 8)
BuildRequires: python3-distro
%else
BuildRequires: python36-distro
%endif
BuildRequires: Lmod
%else
%if (0%{?suse_version} >= 1315)
# see src/client/dfs/SConscript for why we need /etc/os-release
# that code should be rewritten to use the python libraries provided for
# os detection
# prefer over libpsm2-compat
BuildRequires: libpsm_infinipath1
# prefer over libcurl4-mini
BuildRequires: libcurl4
BuildRequires: distribution-release
BuildRequires: libnuma-devel
BuildRequires: cunit-devel
BuildRequires: ipmctl-devel
BuildRequires: python3-devel
BuildRequires: python3-distro
BuildRequires: lua-lmod
BuildRequires: systemd-rpm-macros
%if 0%{?is_opensuse}
%else
# have choice for libcurl.so.4()(64bit) needed by systemd: libcurl4 libcurl4-mini
# have choice for libcurl.so.4()(64bit) needed by cmake: libcurl4 libcurl4-mini
BuildRequires: libcurl4
# have choice for libpsm_infinipath.so.1()(64bit) needed by libfabric1: libpsm2-compat libpsm_infinipath1
# have choice for libpsm_infinipath.so.1()(64bit) needed by openmpi-libs: libpsm2-compat libpsm_infinipath1
BuildRequires: libpsm_infinipath1
%endif
%endif
%endif
Requires: protobuf-c
Requires: openssl
# This should only be temporary until we can get a stable upstream release
# of mercury, at which time the autoprov shared library version should
# suffice
Requires: mercury = %{mercury_version}

%description
The Distributed Asynchronous Object Storage (DAOS) is an open-source
software-defined object store designed from the ground up for
massively distributed Non Volatile Memory (NVM). DAOS takes advantage
of next generation NVM technology like Storage Class Memory (SCM) and
NVM express (NVMe) while presenting a key-value storage interface and
providing features such as transactional non-blocking I/O, advanced
data protection with self healing on top of commodity hardware, end-
to-end data integrity, fine grained data control and elastic storage
to optimize performance and cost.

%package server
Summary: The DAOS server
Requires: %{name}%{?_isa} = %{version}-%{release}
Requires: spdk-tools >= 21.07
Requires: ndctl
# needed to set PMem configuration goals in BIOS through control-plane
%if (0%{?suse_version} >= 1500)
Requires: ipmctl >= 02.00.00.3733
# When 1.11.2 is released, we can change this to >= 1.11.2
Requires: libpmemobj1 = 1.11.0-3.suse1500
%else
Requires: ipmctl > 02.00.00.3816
# When 1.11.2 is released, we can change this to >= 1.11.2
Requires: libpmemobj = 1.11.0-3%{?dist}
%endif
Requires: mercury = %{mercury_version}
Requires(post): /sbin/ldconfig
Requires(postun): /sbin/ldconfig
Requires: libfabric >= %{libfabric_version}
%{?systemd_requires}
Obsoletes: cart < 1000

%description server
This is the package needed to run a DAOS server

%package client
Summary: The DAOS client
Requires: %{name}%{?_isa} = %{version}-%{release}
Requires: mercury = %{mercury_version}
Requires: libfabric >= %{libfabric_version}
%if (0%{?rhel} >= 8)
Requires: fuse3 >= 3
%else
Requires: fuse3 >= 3.4.2
%endif
Obsoletes: cart < 1000
%if (0%{?suse_version} >= 1500)
Requires: libfuse3-3 >= 3.4.2
%else
# because our repo has a deprecated fuse-3.x RPM, make sure we don't
# get it when fuse3 Requires: /etc/fuse.conf
%if (0%{?rhel} >= 8)
Requires: fuse3 >= 3
%else
Requires: fuse < 3, fuse3-libs >= 3.4.2
%endif
%endif
%{?systemd_requires}

%description client
This is the package needed to run a DAOS client

%package tests
Summary: The entire DAOS test suite
Requires: %{name}-client-tests%{?_isa} = %{version}-%{release}
Requires: %{name}-server-tests%{?_isa} = %{version}-%{release}

%description tests
This is the package is a metapackage to install all of the test packages

%package client-tests
Summary: The DAOS test suite
Requires: %{name}-client%{?_isa} = %{version}-%{release}
%if (0%{?rhel} >= 7) && (0%{?rhel} < 8)
Requires: python36-distro
Requires: python36-tabulate
Requires: python36-defusedxml
%else
Requires: python3-distro
Requires: python3-tabulate
Requires: python3-defusedxml
%endif
Requires: fio
Requires: dbench
Requires: lbzip2
Requires: attr
%if (0%{?suse_version} >= 1315)
Requires: libpsm_infinipath1
%endif

%description client-tests
This is the package needed to run the DAOS test suite (client tests)

%package client-tests-openmpi
Summary: The DAOS client test suite - tools which need openmpi
Requires: %{name}-client-tests%{?_isa} = %{version}-%{release}

%description client-tests-openmpi
This is the package needed to run the DAOS client test suite openmpi tools

%package server-tests
Summary: The DAOS server test suite (server tests)
Requires: %{name}-server%{?_isa} = %{version}-%{release}

%description server-tests
This is the package needed to run the DAOS server test suite (server tests)

%package server-tests-openmpi
Summary: The DAOS server test suite - tools which need openmpi
Requires: %{name}-server-tests%{?_isa} = %{version}-%{release}

%description server-tests-openmpi
This is the package needed to run the DAOS server test suite openmpi tools

%package devel
Summary: The DAOS development libraries and headers
Requires: %{name}-client%{?_isa} = %{version}-%{release}
Requires: libuuid-devel

%description devel
This is the package needed to build software with the DAOS library.

%package firmware
Summary: The DAOS firmware management helper
Requires: %{name}-server%{?_isa} = %{version}-%{release}

%description firmware
This is the package needed to manage server storage firmware on DAOS servers.

%package daos_serialize
Summary: DAOS serialization library that uses HDF5
BuildRequires: hdf5-devel
Requires: hdf5

%description daos_serialize
This is the package needed to use the DAOS serialization and deserialization
tools, as well as the preserve option for the filesystem copy tool.

%if (0%{?suse_version} > 0)
%global __debug_package 1
%global _debuginfo_subpackages 0
%debug_package
%endif

%prep
%autosetup

%build

%define conf_dir %{_sysconfdir}/daos
%if (0%{?rhel} >= 7)
%define scons_exe scons-3
%else
%define scons_exe scons
%endif
%{scons_exe} %{?_smp_mflags} \
      --config=force         \
      --no-rpath             \
      USE_INSTALLED=all      \
      FIRMWARE_MGMT=yes      \
      CONF_DIR=%{conf_dir}   \
      PREFIX=%{buildroot}    \
     %{?scons_args}          \
     %{?compiler_args}

%if ("%{?compiler_args}" == "COMPILER=covc")
mv test.cov{,-build}
%endif

%install
%{scons_exe} %{?_smp_mflags}          \
      --config=force                  \
      --no-rpath                      \
      --install-sandbox=%{buildroot}  \
      %{buildroot}%{_prefix}          \
      %{buildroot}%{conf_dir}         \
      USE_INSTALLED=all               \
      FIRMWARE_MGMT=yes               \
      CONF_DIR=%{conf_dir}            \
      PREFIX=%{_prefix}               \
      %{?scons_args}                  \
      %{?compiler_args}

%if ("%{?compiler_args}" == "COMPILER=covc")
mv test.cov-build %{buildroot}/%{daoshome}/TESTING/ftest/test.cov
%endif
mkdir -p %{buildroot}/%{_sysconfdir}/ld.so.conf.d/
echo "%{_libdir}/daos_srv" > %{buildroot}/%{_sysconfdir}/ld.so.conf.d/daos.conf
mkdir -p %{buildroot}/%{_unitdir}
%if (0%{?rhel} == 7)
install -m 644 utils/systemd/%{server_svc_name}.pre230 %{buildroot}/%{_unitdir}/%{server_svc_name}
install -m 644 utils/systemd/%{agent_svc_name}.pre230 %{buildroot}/%{_unitdir}/%{agent_svc_name}
%else
install -m 644 utils/systemd/%{server_svc_name} %{buildroot}/%{_unitdir}
install -m 644 utils/systemd/%{agent_svc_name} %{buildroot}/%{_unitdir}
%endif
mkdir -p %{buildroot}/%{conf_dir}/certs/clients
mv %{buildroot}/%{conf_dir}/bash_completion.d %{buildroot}/%{_sysconfdir}

%pre server
getent group daos_metrics >/dev/null || groupadd -r daos_metrics
getent group daos_server >/dev/null || groupadd -r daos_server
getent passwd daos_server >/dev/null || useradd -s /sbin/nologin -r -g daos_server -G daos_metrics daos_server
%post server
/sbin/ldconfig
%systemd_post %{server_svc_name}
%preun server
%systemd_preun %{server_svc_name}
%postun server
/sbin/ldconfig
%systemd_postun %{server_svc_name}

%pre client
getent group daos_agent >/dev/null || groupadd -r daos_agent
getent passwd daos_agent >/dev/null || useradd -s /sbin/nologin -r -g daos_agent daos_agent
%post client
%systemd_post %{agent_svc_name}
%preun client
%systemd_preun %{agent_svc_name}
%postun client
%systemd_postun %{agent_svc_name}

%files
%defattr(-, root, root, -)
%{_sysconfdir}/ld.so.conf.d/daos.conf
%dir %attr(0755,root,root) %{conf_dir}/certs
%{conf_dir}/memcheck-cart.supp
%dir %{conf_dir}
%dir %{_sysconfdir}/bash_completion.d
%{_sysconfdir}/bash_completion.d/daos.bash
# Certificate generation files
%dir %{_libdir}/%{name}
%{_libdir}/%{name}/certgen/
%{_libdir}/%{name}/VERSION
%{_libdir}/libcart.so.*
%{_libdir}/libgurt.so.*
%doc

%files server
%config(noreplace) %attr(0644,root,root) %{conf_dir}/daos_server.yml
%dir %attr(0700,daos_server,daos_server) %{conf_dir}/certs/clients
# set daos_admin to be setuid root in order to perform privileged tasks
%attr(4750,root,daos_server) %{_bindir}/daos_admin
# set daos_server to be setgid daos_server in order to invoke daos_admin
# and/or daos_firmware
%attr(2755,root,daos_server) %{_bindir}/daos_server
%{_bindir}/daos_engine
%{_bindir}/daos_metrics
%dir %{_libdir}/daos_srv
%{_libdir}/daos_srv/libcont.so
%{_libdir}/daos_srv/libdtx.so
%{_libdir}/daos_srv/libmgmt.so
%{_libdir}/daos_srv/libobj.so
%{_libdir}/daos_srv/libpool.so
%{_libdir}/daos_srv/librdb.so
%{_libdir}/daos_srv/librdbt.so
%{_libdir}/daos_srv/librebuild.so
%{_libdir}/daos_srv/librsvc.so
%{_libdir}/daos_srv/libsecurity.so
%{_libdir}/daos_srv/libvos_srv.so
%{_libdir}/daos_srv/libvos_size.so
%{_libdir}/daos_srv/libvos.so
%{_libdir}/daos_srv/libbio.so
%{_libdir}/daos_srv/libplacement.so
%{_libdir}/libdaos_common_pmem.so
%{conf_dir}/vos_size_input.yaml
%{_bindir}/daos_storage_estimator.py
%{python3_sitearch}/storage_estimator/*.py
%dir %{python3_sitearch}/storage_estimator
%if (0%{?rhel} >= 7)
%dir %{python3_sitearch}/storage_estimator/__pycache__
%{python3_sitearch}/storage_estimator/__pycache__/*.pyc
%endif
%{_datadir}/%{name}
%exclude %{_datadir}/%{name}/ioil-ld-opts
%{_unitdir}/%{server_svc_name}

%files client
%{_libdir}/libdaos_common.so
%{_libdir}/libdaos.so.*
%{_bindir}/cart_ctl
%{_bindir}/self_test
%{_bindir}/dmg
%{_bindir}/daos_agent
%{_bindir}/dfuse
%{_bindir}/daos
%{_libdir}/libdaos_cmd_hdlrs.so
%{_libdir}/libdfs.so
%{_libdir}/%{name}/API_VERSION
%{_libdir}/libduns.so
%{_libdir}/libdfuse.so
%{_libdir}/libioil.so
%{_libdir}/libdfs_internal.so
%dir %{python3_sitearch}/pydaos
%{python3_sitearch}/pydaos/*.py
%dir %{python3_sitearch}/pydaos/raw
%{python3_sitearch}/pydaos/raw/*.py
%if (0%{?rhel} >= 7)
%dir %{python3_sitearch}/pydaos/__pycache__
%{python3_sitearch}/pydaos/__pycache__/*.pyc
%dir %{python3_sitearch}/pydaos/raw/__pycache__
%{python3_sitearch}/pydaos/raw/__pycache__/*.pyc
%endif
%{python3_sitearch}/pydaos/pydaos_shim.so
%{_datadir}/%{name}/ioil-ld-opts
%config(noreplace) %{conf_dir}/daos_agent.yml
%config(noreplace) %{conf_dir}/daos_control.yml
%{_unitdir}/%{agent_svc_name}
%{_mandir}/man8/daos.8*
%{_mandir}/man8/dmg.8*

%files client-tests
%dir %{daoshome}
%{daoshome}/TESTING
%{_bindir}/hello_drpc
%{_libdir}/libdaos_tests.so
%{_bindir}/io_conf
%{_bindir}/common_test
%{_bindir}/acl_dump_test
%{_bindir}/agent_tests
%{_bindir}/drpc_engine_test
%{_bindir}/drpc_test
%{_bindir}/eq_tests
%{_bindir}/job_tests
%{_bindir}/security_test
%{conf_dir}/fault-inject-cart.yaml
%{_bindir}/fault_status
# For avocado tests
%{daoshome}/.build_vars.json
%{daoshome}/.build_vars.sh

%files client-tests-openmpi
%{_bindir}/crt_launch
%{_bindir}/daos_perf
%{_bindir}/daos_racer
%{_bindir}/daos_test
%{_bindir}/dfs_test
%{_bindir}/jobtest
%{_libdir}/libdts.so

%files server-tests
%{_bindir}/evt_ctl
%{_bindir}/jump_pl_map
%{_bindir}/pl_bench
%{_bindir}/rdbt
%{_bindir}/ring_pl_map
%{_bindir}/smd_ut
%{_bindir}/srv_checksum_tests
%{_bindir}/vea_ut
%{_bindir}/vos_tests
%{_bindir}/vea_stress

%files server-tests-openmpi
%{_bindir}/daos_gen_io_conf
%{_bindir}/daos_run_io_conf
%{_bindir}/obj_ctl
%{_bindir}/vos_perf

%files devel
%{_includedir}/*
%{_libdir}/libdaos.so
%{_libdir}/libgurt.so
%{_libdir}/libcart.so
%{_libdir}/*.a

%files firmware
# set daos_firmware to be setuid root in order to perform privileged tasks
%attr(4750,root,daos_server) %{_bindir}/daos_firmware

%files daos_serialize
%{_libdir}/libdaos_serialize.so

%files tests
# No files in a meta-package

%changelog
<<<<<<< HEAD
* Fri Dec 10 2021 Johann Lombardi <johann.lombardi@intel.com> 2.0.0-1
- Version bump to 2.0.0
=======
* Fri Dec 10 2021 Brian J. Murrell <brian.murrell@intel.com> 1.3.106-10
- Don't make daos-*-tests-openmi a dependency of anything
  - If they are wanted, they should be installed explicitly, due to
    potential conflicts with other MPI stacks
>>>>>>> 5945a6c9

* Wed Dec 08 2021 Alexander Oganezov <alexander.a.oganezov@intel.com> 1.3.106-9
- Apply OFI patch for DAOS-9173

* Fri Dec 03 2021 Alexander Oganezov <alexander.a.oganezov@intel.com> 1.3.106-8
- Update mercury to v2.1.0rc4

* Wed Nov 24 2021 Brian J. Murrell <brian.murrell@intel.com> 1.3.106-7
- Remove invalid "%%else if" syntax
- Fix a few other rpmlint warnings

* Tue Nov 16 2021 John E. Malmberg <john.e.malmberg@intel.com> 1.3.106-6
- Fix version of libpemobj1 for suse

* Mon Nov 15 2021 Alexander Oganezov <alexander.a.oganezov@intel.com> 1.3.106-5
- Update OFI to v1.14.0rc3

* Thu Oct 28 2021 Brian J. Murrell <brian.murrell@intel.com> 1.3.106-4

- Create new daos-{client,server}tests-openmpi and daos-server-tests subpackages
- Rename daos-tests daos-client-tests and make daos-tests require all
  other test suites to maintain existing behavior

* Wed Oct 20 2021 Jeff Olivier <jeffrey.v.olivier@intel.com> 2.1.106-3
- Explicitly require 1.11.0-3 of PMDK

* Wed Oct 13 2021 David Quigley <david.quigley@intel.com> 1.3.106-2
- Add defusedxml as a required dependency for the test package.

* Tue Oct 12 2021 Johann Lombardi <johann.lombardi@intel.com> 1.3.106-1
- Version bump to 1.3.106 for 2.0 test build 6

* Fri Oct 8 2021 Alexander Oganezov <alexander.a.oganezov@intel.com> 1.13.105-4
- Update OFI to v1.13.2rc1

* Wed Sep 15 2021 Li Wei <wei.g.li@intel.com> 1.3.105-3
- Update raft to fix InstallSnapshot performance as well as to avoid some
  incorrect 0.8.0 RPMs

* Fri Sep 03 2021 Brian J. Murrell <brian.murrell@intel.com> 1.3.105-2
- Remove R: hwloc; RPM's auto-requires/provides will take care of this

* Tue Aug 24 2021 Jeff Olivier <jeffrey.v.olivier@intel.com> 1.3.105-1
- Version bump to 1.3.105 for 2.0 test build 5

* Mon Aug 09 2021 Yawei <yawei.niu@intel.com> 1.3.104-5
- Fix duplicates
- Add vos_perf

* Thu Aug 05 2021 Christopher Hoffman <christopherx.hoffman@intel.com> 1.3.104-4
- Update conditional statement to include checking for distributions to
  determine which unit files to use for daos-server and daos-agent

* Wed Aug 04 2021 Kris Jacque <kristin.jacque@intel.com> 1.3.104-3
- Move daos_metrics tool from tests package to server package

* Wed Aug 04 2021 Tom Nabarro <tom.nabarro@intel.com> 1.3.104-2
- Update to spdk 21.07 and (indirectly) dpdk 21.05

* Mon Aug 02 2021 Jeff Olivier <jeffrey.v.olivier@intel.com> 1.3.104-1
- Version bump to 1.3.104 for 2.0 test build 4

* Mon Jul 19 2021 Danielle M. Sikich <danielle.sikich@intel.com> 1.3.103-5
- Add DAOS serialization library that requires hdf5

* Wed Jul 14 2021 Li Wei <wei.g.li@intel.com> 1.3.103-4
- Update raft to fix slow leader re-elections

* Tue Jul 13 2021  Maureen Jean <maureen.jean@intel.com> 1.3.103-3
- Add python modules to python3.6 site-packages

* Mon Jul 12 2021 Alexander Oganezov <alexander.a.oganezov@intel.com> 1.3.103-2
- Update to mercury release v2.0.1

* Mon Jul 12 2021 Johann Lombardi <johann.lombardi@intel.com> 1.3.103-1
- Version bump to 1.3.103 for 2.0 test build 3

* Wed Jul 7 2021 Phillip Henderson <phillip.henderson@intel.com> 1.3.102-6
- Update daos-devel to always require the same version daos-client

* Wed Jun 30 2021 Tom Nabarro <tom.nabarro@intel.com> 1.3.102-5
- Update to spdk 21.04 and (indirectly) dpdk 21.05

* Fri Jun 25 2021 Brian J. Murrell <brian.murrell@intel.com> - 1.3.102-4
- Add libuuid-devel back as a requirement of daos-devel

* Wed Jun 23 2021 Li Wei <wei.g.li@intel.com> 1.3.102-3
- Update raft to pick up Pre-Vote

* Mon Jun 14 2021 Jeff Olivier <jeffrey.v.olivier@intel.com> 1.3.102-2
- Update to pmdk 1.11.0-rc1
- Remove dependence on libpmem since we use libpmemobj directly

* Fri Jun 11 2021 Johann Lombardi <johann.lombardi@intel.com> 1.3.102-1
- Version bump to 1.3.102 for 2.0 test build 2

* Wed Jun 02 2021 Johann Lombardi <johann.lombardi@intel.com> 1.3.101-3
- Remove libs from devel package

* Thu May 20 2021 Jeff Olivier <jeffrey.v.olivier@intel.com> 1.3.0-101-2
- Remove client libs from common package

* Wed May 19 2021 Johann Lombardi <johann.lombardi@intel.com> 1.3.101-1
- Version bump to 1.3.101 for 2.0 test build 1

* Fri May 07 2021 Brian J. Murrell <brian.murrell@intel.com> 1.3.0-16
- Enable debuginfo package building on SUSE platforms

* Thu May 06 2021 Brian J. Murrell <brian.murrell@intel.com> 1.3.0-15
- Update to build on EL8

* Wed May 05 2021 Brian J. Murrell <brian.murrell@intel.com> 1.3.0-14
- Package /etc/daos/certs in main/common package so that both server
  and client get it created

* Wed Apr 21 2021 Tom Nabarro <tom.nabarro@intel.com> - 1.3.0-13
- Relax ipmctl version requirement on leap15 as we have runtime checks

* Fri Apr 16 2021 Mohamad Chaarawi <mohamad.chaarawi@intel.com> - 1.3.0-12
- remove dfuse_hl

* Wed Apr 14 2021 Jeff Olivier <jeffrey.v.olivier@intel.com> - 1.3.0-11
- Remove storage_estimator and io_conf from client packages to remove
  any client side dependence on bio and vos (and and PMDK/SPDK)

* Mon Apr 12 2021 Dalton A. Bohning <daltonx.bohning@intel.com> - 1.3.0-10
- Add attr to the test dependencies

* Tue Apr 06 2021 Kris Jacque <kristin.jacque@intel.com> 1.3.0-9
- Add package for daos_firmware helper binary

* Fri Apr 02 2021 Jeff Olivier <jeffrey.v.olivier@intel.com> 1.3.0-8
- Remove unused readline-devel

* Thu Apr 01 2021 Brian J. Murrell <brian.murrell@intel.com> 1.3.0-7
- Update argobots to 1.1

* Tue Mar 30 2021 Maureen Jean <maureen.jean@intel.com> 1.3.0-6
- Change pydaos_shim_3 to pydaos_shim

* Mon Mar 29 2021 Brian J. Murrell <brian.murrell@intel.com> - 1.3.0-5
- Move libdts.so to the daos-tests subpackage

* Tue Mar 23 2021 Alexander Oganezov <alexander.a.oganezov@intel.com> 1.3.0-4
- Update libfabric to v1.12.0
- Disable grdcopy/gdrapi linkage in libfabric


* Thu Mar 18 2021 Maureen Jean <maureen.jean@intel.com> 1.3.0-3
- Update to python3

* Thu Feb 25 2021 Li Wei <wei.g.li@intel.com> 1.3.0-2
- Require raft-devel 0.7.3 that fixes an unstable leadership problem caused by
  removed replicas as well as some Coverity issues

* Wed Feb 24 2021 Brian J. Murrell <brian.murrell@intel.com> - 1.3.0-1
- Version bump up to 1.3.0

* Mon Feb 22 2021 Brian J. Murrell <brian.murrell@intel.com> 1.1.3-3
- Remove all *-devel Requires from daos-devel as none of those are
  actually necessary to build libdaos clients

* Tue Feb 16 2021 Alexander Oganezov <alexander.a.oganezov@intel.com> 1.1.3-2
- Update libfabric to v1.12.0rc1

* Wed Feb 10 2021 Johann Lombardi <johann.lombardi@intel.com> 1.1.3-1
- Version bump up to 1.1.3

* Tue Feb 9 2021 Vish Venkatesan <vishwanath.venkatesan@intel.com> 1.1.2.1-11
- Add new pmem specific version of DAOS common library

* Fri Feb 5 2021 Saurabh Tandan <saurabh.tandan@intel.com> 1.1.2.1-10
- Added dbench as requirement for test package.

* Wed Feb 3 2021 Hua Kuang <hua.kuang@intel.com> 1.1.2.1-9
- Changed License to BSD-2-Clause-Patent

* Wed Feb 03 2021 Brian J. Murrell <brian.murrell@intel.com> - 1.1.2-8
- Update minimum required libfabric to 1.11.1

* Thu Jan 28 2021 Phillip Henderson <phillip.henderson@intel.com> 1.1.2.1-7
- Change ownership and permissions for the /etc/daos/certs directory.

* Sat Jan 23 2021 Alexander Oganezov <alexander.a.oganezov@intel.com> 1.1.2.1-6
- Update to mercury v2.0.1rc1

* Fri Jan 22 2021 Michael MacDonald <mjmac.macdonald@intel.com> 1.1.2.1-5
- Install daos_metrics utility to %%{_bindir}

* Wed Jan 20 2021 Kenneth Cain <kenneth.c.cain@intel.com> 1.1.2.1-4
- Version update for API major version 1, libdaos.so.1 (1.0.0)

* Fri Jan 15 2021 Michael Hennecke <mhennecke@lenovo.com> 1.1.2.1-3
- Harmonize daos_server and daos_agent groups.

* Tue Dec 15 2020 Ashley Pittman <ashley.m.pittman@intel.com> 1.1.2.1-2
- Combine the two memcheck suppressions files.

* Wed Dec 09 2020 Johann Lombardi <johann.lombardi@intel.com> 1.1.2.1-1
- Version bump up to 1.1.2.1

* Fri Dec 04 2020 Li Wei <wei.g.li@intel.com> 1.1.2-3
- Require raft-devel 0.7.1 that fixes recent Coverity issues

* Wed Dec 02 2020 Maureen Jean <maureen.jean@intel.com> - 1.1.2-2
- define scons_args to be BUILD_TYPE=<release|dev>
- the scons default is BUILD_TYPE=release
- BUILD_TYPE=release will disable fault injection in build

* Tue Dec 01 2020 Brian J. Murrell <brian.murrell@intel.com> - 1.1.2-1
- Version bump up to 1.1.2

* Tue Nov 17 2020 Li Wei <wei.g.li@intel.com> 1.1.1-8
- Require raft-devel 0.7.0 that changes log indices and terms to 63-bit

* Wed Nov 11 2020 Tom Nabarro <tom.nabarro@intel.com> 1.1.1-7
- Add version validation for runtime daos_server ipmctl requirement to avoid
  potential corruption of PMMs when setting PMem goal, issue fixed in
  https://github.com/intel/ipmctl/commit/9e3898cb15fa9eed3ef3e9de4488be1681d53ff4

* Thu Oct 29 2020 Jonathan Martinez Montes <jonathan.martinez.montes@intel.com> 1.1.1-6
- Restore obj_ctl utility

* Wed Oct 28 2020 Brian J. Murrell <brian.murrell@intel.com> - 1.1.1-5
- Use %%autosetup
- Only use systemd_requires if it exists
- Obsoletes: cart now that it's included in daos

* Sat Oct 24 2020 Maureen Jean <maureen.jean@intel.com> 1.1.1-4
- Add daos.conf to the daos package to resolve the path to libbio.so

* Tue Oct 13 2020 Jonathan Martinez Montes <jonathan.martinez.montes@intel.com> 1.1.1-3
- Remove obj_ctl from Tests RPM package
- Add libdts.so shared library that is used by daos_perf, daos_racer and
  the daos utility.

* Tue Oct 13 2020 Amanda Justiniano <amanda.justiniano-pagn@intel.com> 1.1.1-3
- Add lbzip2 requirement to the daos-tests package

* Tue Oct 13 2020 Michael MacDonald <mjmac.macdonald@intel.com> 1.1.1-2
- Create unprivileged user for daos_agent

* Mon Oct 12 2020 Johann Lombardi <johann.lombardi@intel.com> 1.1.1-1
- Version bump up to 1.1.1

* Sat Oct 03 2020 Michael MacDonald <mjmac.macdonald@intel.com> 1.1.0-34
- Add go-race to BuildRequires on OpenSUSE Leap

* Wed Sep 16 2020 Alexander Oganezov <alexander.a.oganezov@intel.com> 1.1.0-33
- Update OFI to v1.11.0

* Mon Aug 17 2020 Michael MacDonald <mjmac.macdonald@intel.com> 1.1.0-32
- Install completion script in /etc/bash_completion.d

* Wed Aug 05 2020 Brian J. Murrell <brian.murrell@intel.com> - 1.1.0-31
- Change fuse requirement to fuse3
- Use Lmod for MPI module loading
- Remove unneeded (and un-distro gated) Requires: json-c

* Wed Jul 29 2020 Jonathan Martinez Montes <jonathan.martinez.montes@intel.com> - 1.1.0-30
- Add the daos_storage_estimator.py tool. It merges the functionality of the
  former tools vos_size, vos_size.py, vos_size_dfs_sample.py and parse_csv.py.

* Wed Jul 29 2020 Jeffrey V Olivier <jeffrey.v.olivier@intel.com> - 1.1.0-29
- Revert prior changes from version 28

* Mon Jul 13 2020 Brian J. Murrell <brian.murrell@intel.com> - 1.1.0-28
- Change fuse requirement to fuse3
- Use Lmod for MPI module loading

* Tue Jul 7 2020 Alexander A Oganezov <alexander.a.oganezov@intel.com> - 1.1.0-27
- Update to mercury release 2.0.0~rc1-1

* Sun Jun 28 2020 Jonathan Martinez Montes <jonathan.martinez.montes@intel.com> - 1.1.0-26
- Add the vos_size_dfs_sample.py tool. It is used to generate dynamically
  the vos_dfs_sample.yaml file using the real DFS super block data.

* Tue Jun 23 2020 Jeff Olivier <jeffrey.v.olivier@intel.com> - 1.1.0-25
- Add -no-rpath option and use it for rpm build rather than modifying
  SCons files in place

* Tue Jun 16 2020 Jeff Olivier <jeffrey.v.olivier@intel.com> - 1.1.0-24
- Modify RPATH removal snippet to replace line with pass as some lines
  can't be removed without breaking the code

* Fri Jun 05 2020 Ryon Jensen <ryon.jensen@intel.com> - 1.1.0-23
- Add libisa-l_crypto dependency

* Fri Jun 05 2020 Tom Nabarro <tom.nabarro@intel.com> - 1.1.0-22
- Change server systemd run-as user to daos_server in unit file

* Thu Jun 04 2020 Hua Kuang <hua.kuang@intel.com> - 1.1.0-21
- Remove dmg_old from DAOS RPM package

* Thu May 28 2020 Tom Nabarro <tom.nabarro@intel.com> - 1.1.0-20
- Create daos group to run as in systemd unit file

* Tue May 26 2020 Brian J. Murrell <brian.murrell@intel.com> - 1.1.0-19
- Enable parallel building with _smp_mflags

* Fri May 15 2020 Kenneth Cain <kenneth.c.cain@intel.com> - 1.1.0-18
- Require raft-devel >= 0.6.0 that adds new API raft_election_start()

* Thu May 14 2020 Brian J. Murrell <brian.murrell@intel.com> - 1.1.0-17
- Add cart-devel's Requires to daos-devel as they were forgotten
  during the cart merge

* Thu May 14 2020 Brian J. Murrell <brian.murrell@intel.com> - 1.1.0-16
- Fix fuse3-libs -> libfuse3 for SLES/Leap 15

* Thu Apr 30 2020 Brian J. Murrell <brian.murrell@intel.com> - 1.1.0-15
- Use new properly pre-release tagged mercury RPM

* Thu Apr 30 2020 Brian J. Murrell <brian.murrell@intel.com> - 1.1.0-14
- Move fuse dependencies to the client subpackage

* Mon Apr 27 2020 Michael MacDonald <mjmac.macdonald@intel.com> 1.1.0-13
- Rename /etc/daos.yml -> /etc/daos_control.yml

* Thu Apr 16 2020 Brian J. Murrell <brian.murrell@intel.com> - 1.1.0-12
- Use distro fuse

* Fri Apr 10 2020 Alexander Oganezov <alexander.a.oganezov@intel.com> - 1.1.0-11
- Update to mercury 4871023 to pick na_ofi.c race condition fix for
  "No route to host" errors.

* Sun Apr 05 2020 Brian J. Murrell <brian.murrell@intel.com> - 1.1.0-10
- Clean up spdk dependencies

* Mon Mar 30 2020 Tom Nabarro <tom.nabarro@intel.com> - 1.1.0-9
- Set version of spdk to < v21, > v19

* Fri Mar 27 2020 David Quigley <david.quigley@intel.com> - 1.1.0-8
- add daos and dmg man pages to the daos-client files list

* Thu Mar 26 2020 Michael MacDonald <mjmac.macdonald@intel.com> 1.1.0-7
- Add systemd scriptlets for managing daos_server/daos_admin services

* Thu Mar 26 2020 Alexander Oganeozv <alexander.a.oganezov@intel.com> - 1.1.0-6
- Update ofi to 62f6c937601776dac8a1f97c8bb1b1a6acfbc3c0

* Tue Mar 24 2020 Jeffrey V. Olivier <jeffrey.v.olivier@intel.com> - 1.1.0-5
- Remove cart as an external dependence

* Mon Mar 23 2020 Jeffrey V. Olivier <jeffrey.v.olivier@intel.com> - 1.1.0-4
- Remove scons_local as dependency

* Tue Mar 03 2020 Brian J. Murrell <brian.murrell@intel.com> - 1.1.0-3
- Bump up go minimum version to 1.12

* Thu Feb 20 2020 Brian J. Murrell <brian.murrell@intel.com> - 1.1.0-2
- daos-server requires daos-client (same version)

* Fri Feb 14 2020 Brian J. Murrell <brian.murrell@intel.com> - 1.1.0-1
- Version bump up to 1.1.0

* Wed Feb 12 2020 Brian J. Murrell <brian.murrell@intel.com> - 0.9.0-2
- Remove undefine _missing_build_ids_terminate_build

* Thu Feb 06 2020 Johann Lombardi <johann.lombardi@intel.com> - 0.9.0-1
- Version bump up to 0.9.0

* Sat Jan 18 2020 Jeff Olivier <jeffrey.v.olivier@intel.com> - 0.8.0-3
- Fixing a few warnings in the RPM spec file

* Fri Dec 27 2019 Jeff Olivier <jeffrey.v.olivier@intel.com> - 0.8.0-2
- Remove openmpi, pmix, and hwloc builds, use hwloc and openmpi packages

* Tue Dec 17 2019 Johann Lombardi <johann.lombardi@intel.com> - 0.8.0-1
- Version bump up to 0.8.0

* Thu Dec 05 2019 Johann Lombardi <johann.lombardi@intel.com> - 0.7.0-1
- Version bump up to 0.7.0

* Tue Nov 19 2019 Tom Nabarro <tom.nabarro@intel.com> 0.6.0-15
- Temporarily unconstrain max. version of spdk

* Wed Nov 06 2019 Brian J. Murrell <brian.murrell@intel.com> 0.6.0-14
- Constrain max. version of spdk

* Wed Nov 06 2019 Brian J. Murrell <brian.murrell@intel.com> 0.6.0-13
- Use new cart with R: mercury to < 1.0.1-20 due to incompatibility

* Wed Nov 06 2019 Michael MacDonald <mjmac.macdonald@intel.com> 0.6.0-12
- Add daos_admin privileged helper for daos_server

* Fri Oct 25 2019 Brian J. Murrell <brian.murrell@intel.com> 0.6.0-11
- Handle differences in Leap 15 Python packaging

* Wed Oct 23 2019 Brian J. Murrell <brian.murrell@intel.com> 0.6.0-9
- Update BR: libisal-devel for Leap

* Mon Oct 07 2019 Brian J. Murrell <brian.murrell@intel.com> 0.6.0-8
- Use BR: cart-devel-%%{cart_sha1} if available
- Remove cart's BRs as it's -devel Requires them now

* Tue Oct 01 2019 Brian J. Murrell <brian.murrell@intel.com> 0.6.0-7
- Constrain cart BR to <= 1.0.0

* Sat Sep 21 2019 Brian J. Murrell <brian.murrell@intel.com>
- Remove Requires: {argobots, cart}
  - autodependencies should take care of these

* Thu Sep 19 2019 Jeff Olivier <jeffrey.v.olivier@intel.com>
- Add valgrind-devel requirement for argobots change

* Tue Sep 10 2019 Tom Nabarro <tom.nabarro@intel.com>
- Add requires ndctl as runtime dep for control plane.

* Thu Aug 15 2019 David Quigley <david.quigley@intel.com>
- Add systemd unit files to packaging.

* Thu Jul 25 2019 Brian J. Murrell <brian.murrell@intel.com>
- Add git hash and commit count to release

* Thu Jul 18 2019 David Quigley <david.quigley@intel.com>
- Add certificate generation files to packaging.

* Tue Jul 09 2019 Johann Lombardi <johann.lombardi@intel.com>
- Version bump up to 0.6.0

* Fri Jun 21 2019 David Quigley <dquigley@intel.com>
- Add daos_agent.yml to the list of packaged files

* Thu Jun 13 2019 Brian J. Murrell <brian.murrell@intel.com>
- move obj_ctl daos_gen_io_conf daos_run_io_conf to
  daos-tests sub-package
- daos-server needs spdk-tools

* Fri May 31 2019 Ken Cain <kenneth.c.cain@intel.com>
- Add new daos utility binary

* Wed May 29 2019 Brian J. Murrell <brian.murrell@intel.com>
- Version bump up to 0.5.0
- Add Requires: libpsm_infinipath1 for SLES 12.3

* Tue May 07 2019 Brian J. Murrell <brian.murrell@intel.com>
- Move some files around among the sub-packages

* Mon May 06 2019 Brian J. Murrell <brian.murrell@intel.com>
- Only BR fio
  - fio-{devel,src} is not needed

* Wed Apr 03 2019 Brian J. Murrell <brian.murrell@intel.com>
- initial package<|MERGE_RESOLUTION|>--- conflicted
+++ resolved
@@ -13,13 +13,8 @@
 %endif
 
 Name:          daos
-<<<<<<< HEAD
 Version:       2.0.0
 Release:       1%{?relval}%{?dist}
-=======
-Version:       1.3.106
-Release:       10%{?relval}%{?dist}
->>>>>>> 5945a6c9
 Summary:       DAOS Storage Engine
 
 License:       BSD-2-Clause-Patent
@@ -521,15 +516,13 @@
 # No files in a meta-package
 
 %changelog
-<<<<<<< HEAD
-* Fri Dec 10 2021 Johann Lombardi <johann.lombardi@intel.com> 2.0.0-1
+* Sat Dec 11 2021 Johann Lombardi <johann.lombardi@intel.com> 2.0.0-1
 - Version bump to 2.0.0
-=======
+
 * Fri Dec 10 2021 Brian J. Murrell <brian.murrell@intel.com> 1.3.106-10
 - Don't make daos-*-tests-openmi a dependency of anything
   - If they are wanted, they should be installed explicitly, due to
     potential conflicts with other MPI stacks
->>>>>>> 5945a6c9
 
 * Wed Dec 08 2021 Alexander Oganezov <alexander.a.oganezov@intel.com> 1.3.106-9
 - Apply OFI patch for DAOS-9173
