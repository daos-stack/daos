%define daoshome %{_exec_prefix}/lib/%{name}
%define server_svc_name daos_server.service
%define agent_svc_name daos_agent.service
%define sysctl_script_name 10-daos_server.conf

%global mercury_version 2.1.0~rc4-9%{?dist}
%global libfabric_version 1.15.0~rc3-1
%global __python %{__python3}

%if 0%{?rhel} > 0
%if 0%{?rhel} > 7
# only RHEL 8+ has a new enough ucx-devel
%global ucx 1
%else
%global ucx 0
%endif
%else
# but assume that anything else does also
%global ucx 1
%endif

%if (0%{?rhel} >= 8)
# https://bugzilla.redhat.com/show_bug.cgi?id=1955184
%define _use_internal_dependency_generator 0
%define __find_requires %{SOURCE1}
%endif

Name:          daos
Version:       2.3.100
Release:       6%{?relval}%{?dist}
Summary:       DAOS Storage Engine

License:       BSD-2-Clause-Patent
URL:           https//github.com/daos-stack/daos
Source0:       %{name}-%{version}.tar.gz
Source1:       bz-1955184_find-requires
%if (0%{?rhel} >= 7)
%if (0%{?rhel} >= 8)
BuildRequires: python3-scons >= 2.4
%else
BuildRequires: python36-scons >= 2.4
%endif
%else
BuildRequires: scons >= 2.4
%endif
BuildRequires: libfabric-devel >= %{libfabric_version}
BuildRequires: mercury-devel >= %{mercury_version}
%if (0%{?rhel} < 8) || (0%{?suse_version} > 0)
BuildRequires: openpa-devel
BuildRequires: libpsm2-devel
%endif
BuildRequires: gcc-c++
%if (0%{?rhel} >= 8)
BuildRequires: openmpi-devel
%else
BuildRequires: openmpi3-devel
%endif
BuildRequires: hwloc-devel
%if ("%{?compiler_args}" == "COMPILER=covc")
BuildRequires: bullseye
%endif
%if (0%{?rhel} >= 7)
BuildRequires: argobots-devel >= 1.1
BuildRequires: json-c-devel
%if (0%{?rhel} >= 8)
BuildRequires: boost-python3-devel
%else
BuildRequires: boost-python36-devel
%endif
%else
BuildRequires: libabt-devel >= 1.0rc1
BuildRequires: libjson-c-devel
BuildRequires: boost-devel
%endif
BuildRequires: libpmemobj-devel >= 1.11
%if (0%{?rhel} >= 8)
BuildRequires: fuse3-devel >= 3
%else
BuildRequires: fuse3-devel >= 3.4.2
%endif
%if (0%{?suse_version} >= 1500)
BuildRequires: go-race
BuildRequires: libprotobuf-c-devel
BuildRequires: liblz4-devel
%else
BuildRequires: protobuf-c-devel
BuildRequires: lz4-devel
%endif
BuildRequires: spdk-devel >= 21.07
%if (0%{?rhel} >= 7)
BuildRequires: libisa-l-devel
BuildRequires: libisa-l_crypto-devel
%else
BuildRequires: libisal-devel
BuildRequires: libisal_crypto-devel
%endif
BuildRequires: daos-raft-devel = 0.9.1-1401.gc18bcb8%{?dist}
BuildRequires: openssl-devel
BuildRequires: libevent-devel
BuildRequires: libyaml-devel
BuildRequires: libcmocka-devel
BuildRequires: valgrind-devel
BuildRequires: systemd
BuildRequires: go >= 1.14
%if (0%{?rhel} >= 7)
BuildRequires: numactl-devel
BuildRequires: CUnit-devel
# needed to retrieve PMM region info through control-plane
BuildRequires: libipmctl-devel
BuildRequires: python36-devel
%if (0%{?rhel} >= 8)
BuildRequires: python3-distro
%else
BuildRequires: python36-distro
%endif
BuildRequires: Lmod
%else
%if (0%{?suse_version} >= 1315)
# see src/client/dfs/SConscript for why we need /etc/os-release
# that code should be rewritten to use the python libraries provided for
# os detection
# prefer over libpsm2-compat
BuildRequires: libpsm_infinipath1
# prefer over libcurl4-mini
BuildRequires: libcurl4
BuildRequires: distribution-release
BuildRequires: libnuma-devel
BuildRequires: cunit-devel
BuildRequires: ipmctl-devel
BuildRequires: python3-devel
BuildRequires: python3-distro
BuildRequires: python-rpm-macros
BuildRequires: lua-lmod
BuildRequires: systemd-rpm-macros
%if 0%{?is_opensuse}
%else
# have choice for libcurl.so.4()(64bit) needed by systemd: libcurl4 libcurl4-mini
# have choice for libcurl.so.4()(64bit) needed by cmake: libcurl4 libcurl4-mini
BuildRequires: libcurl4
# have choice for libpsm_infinipath.so.1()(64bit) needed by libfabric1: libpsm2-compat libpsm_infinipath1
# have choice for libpsm_infinipath.so.1()(64bit) needed by openmpi-libs: libpsm2-compat libpsm_infinipath1
BuildRequires: libpsm_infinipath1
%endif
%endif
%endif
%if 0%{ucx} > 0
%if (0%{?suse_version} > 0)
BuildRequires: libucp-devel
BuildRequires: libucs-devel
BuildRequires: libuct-devel
%else
BuildRequires: ucx-devel
%endif
%endif

Requires: protobuf-c
Requires: openssl
# This should only be temporary until we can get a stable upstream release
# of mercury, at which time the autoprov shared library version should
# suffice
Requires: mercury >= %{mercury_version}


%description
The Distributed Asynchronous Object Storage (DAOS) is an open-source
software-defined object store designed from the ground up for
massively distributed Non Volatile Memory (NVM). DAOS takes advantage
of next generation NVM technology like Storage Class Memory (SCM) and
NVM express (NVMe) while presenting a key-value storage interface and
providing features such as transactional non-blocking I/O, advanced
data protection with self healing on top of commodity hardware, end-
to-end data integrity, fine grained data control and elastic storage
to optimize performance and cost.

%package server
Summary: The DAOS server
Requires: %{name}%{?_isa} = %{version}-%{release}
Requires: spdk-tools >= 21.07
Requires: ndctl
# needed to set PMem configuration goals in BIOS through control-plane
%if (0%{?suse_version} >= 1500)
Requires: ipmctl >= 02.00.00.3733
# When 1.11.2 is released, we can change this to >= 1.11.2
Requires: libpmemobj1 = 1.11.0-3.suse1500
%else
Requires: ipmctl > 02.00.00.3816
# When 1.11.2 is released, we can change this to >= 1.11.2
Requires: libpmemobj = 1.11.0-3%{?dist}
%endif
Requires: mercury >= %{mercury_version}
Requires(post): /sbin/ldconfig
Requires(postun): /sbin/ldconfig
Requires: libfabric >= %{libfabric_version}
%{?systemd_requires}
Obsoletes: cart < 1000

%description server
This is the package needed to run a DAOS server

%package client
Summary: The DAOS client
Requires: %{name}%{?_isa} = %{version}-%{release}
Requires: mercury >= %{mercury_version}
Requires: libfabric >= %{libfabric_version}
%if (0%{?rhel} >= 8)
Requires: fuse3 >= 3
%else
Requires: fuse3 >= 3.4.2
%endif
Obsoletes: cart < 1000
%if (0%{?suse_version} >= 1500)
Requires: libfuse3-3 >= 3.4.2
%else
# because our repo has a deprecated fuse-3.x RPM, make sure we don't
# get it when fuse3 Requires: /etc/fuse.conf
%if (0%{?rhel} >= 8)
Requires: fuse3 >= 3
%else
Requires: fuse < 3, fuse3-libs >= 3.4.2
%endif
%endif
%{?systemd_requires}

%description client
This is the package needed to run a DAOS client

%package tests
Summary: The entire DAOS test suite
Requires: %{name}-client-tests-openmpi%{?_isa} = %{version}-%{release}

%description tests
This is the package is a metapackage to install all of the test packages

%package client-tests
Summary: The DAOS test suite
Requires: %{name}-client%{?_isa} = %{version}-%{release}
%if (0%{?rhel} >= 7) && (0%{?rhel} < 8)
Requires: python36-distro
Requires: python36-tabulate
Requires: python36-defusedxml
%else
Requires: python3-distro
Requires: python3-tabulate
Requires: python3-defusedxml
%endif
Requires: fio
Requires: meson
Requires: python3-pyelftools
Requires: dbench
Requires: lbzip2
Requires: attr
%if (0%{?suse_version} >= 1315)
Requires: libpsm_infinipath1
Requires: lua-lmod
%else
Requires: Lmod
%endif

%description client-tests
This is the package needed to run the DAOS test suite (client tests)

%package client-tests-openmpi
Summary: The DAOS client test suite - tools which need openmpi
Requires: %{name}-client-tests%{?_isa} = %{version}-%{release}

%description client-tests-openmpi
This is the package needed to run the DAOS client test suite openmpi tools

%package server-tests
Summary: The DAOS server test suite (server tests)
Requires: %{name}-server%{?_isa} = %{version}-%{release}

%description server-tests
This is the package needed to run the DAOS server test suite (server tests)

%package devel
Summary: The DAOS development libraries and headers
Requires: %{name}-client%{?_isa} = %{version}-%{release}
Requires: libuuid-devel

%description devel
This is the package needed to build software with the DAOS library.

%package firmware
Summary: The DAOS firmware management helper
Requires: %{name}-server%{?_isa} = %{version}-%{release}

%description firmware
This is the package needed to manage server storage firmware on DAOS servers.

%package serialize
Summary: DAOS serialization library that uses HDF5
BuildRequires: hdf5-devel
Requires: hdf5

%description serialize
This is the package needed to use the DAOS serialization and deserialization
tools, as well as the preserve option for the filesystem copy tool.

%package mofed-shim
Summary: A shim to bridge MOFED's openmpi to distribution dependency tags
Provides: libmpi.so.40()(64bit)(openmpi-x86_64)
Requires: libmpi.so.40()(64bit)
Provides: libmpi_cxx.so.40()(64bit)(openmpi-x86_64)
Provides: libmpi_cxx.so.40()(64bit)

%description mofed-shim
This is the package that bridges the difference between the MOFED openmpi
"Provides" and distribution-openmpi consumers "Requires".

%if (0%{?suse_version} > 0)
%global __debug_package 1
%global _debuginfo_subpackages 0
%debug_package
%endif

%prep
%autosetup

%build

%define conf_dir %{_sysconfdir}/daos
%if (0%{?rhel} >= 7)
%define scons_exe scons-3
%else
%define scons_exe scons
%endif
%{scons_exe} %{?_smp_mflags} \
      --config=force         \
      --no-rpath             \
      USE_INSTALLED=all      \
      FIRMWARE_MGMT=yes      \
      CONF_DIR=%{conf_dir}   \
      PREFIX=%{buildroot}    \
     %{?scons_args}          \
     %{?compiler_args}

%if ("%{?compiler_args}" == "COMPILER=covc")
mv test.cov{,-build}
%endif

%install
%{scons_exe} %{?_smp_mflags}          \
      --config=force                  \
      --no-rpath                      \
      --install-sandbox=%{buildroot}  \
      %{buildroot}%{_prefix}          \
      %{buildroot}%{conf_dir}         \
      USE_INSTALLED=all               \
      FIRMWARE_MGMT=yes               \
      CONF_DIR=%{conf_dir}            \
      PREFIX=%{_prefix}               \
      %{?scons_args}                  \
      %{?compiler_args}

%if ("%{?compiler_args}" == "COMPILER=covc")
mv test.cov-build %{buildroot}/%{daoshome}/TESTING/ftest/test.cov
%endif
mkdir -p %{buildroot}/%{_sysconfdir}/ld.so.conf.d/
echo "%{_libdir}/daos_srv" > %{buildroot}/%{_sysconfdir}/ld.so.conf.d/daos.conf
mkdir -p %{buildroot}/%{_sysctldir}
install -m 644 utils/rpms/%{sysctl_script_name} %{buildroot}/%{_sysctldir}
mkdir -p %{buildroot}/%{_unitdir}
%if (0%{?rhel} == 7)
install -m 644 utils/systemd/%{server_svc_name}.pre230 %{buildroot}/%{_unitdir}/%{server_svc_name}
install -m 644 utils/systemd/%{agent_svc_name}.pre230 %{buildroot}/%{_unitdir}/%{agent_svc_name}
%else
install -m 644 utils/systemd/%{server_svc_name} %{buildroot}/%{_unitdir}
install -m 644 utils/systemd/%{agent_svc_name} %{buildroot}/%{_unitdir}
%endif
mkdir -p %{buildroot}/%{conf_dir}/certs/clients
mv %{buildroot}/%{conf_dir}/bash_completion.d %{buildroot}/%{_sysconfdir}

%pre server
getent group daos_metrics >/dev/null || groupadd -r daos_metrics
getent group daos_server >/dev/null || groupadd -r daos_server
getent group daos_daemons >/dev/null || groupadd -r daos_daemons
getent passwd daos_server >/dev/null || useradd -s /sbin/nologin -r -g daos_server -G daos_metrics,daos_daemons daos_server
%post server
/sbin/ldconfig
%systemd_post %{server_svc_name}
%sysctl_apply %{sysctl_script_name}
%preun server
%systemd_preun %{server_svc_name}
%postun server
/sbin/ldconfig
%systemd_postun %{server_svc_name}

%pre client
getent group daos_agent >/dev/null || groupadd -r daos_agent
getent group daos_daemons >/dev/null || groupadd -r daos_daemons
getent passwd daos_agent >/dev/null || useradd -s /sbin/nologin -r -g daos_agent -G daos_daemons daos_agent
%post client
%systemd_post %{agent_svc_name}
%preun client
%systemd_preun %{agent_svc_name}
%postun client
%systemd_postun %{agent_svc_name}

%files
%defattr(-, root, root, -)
%{_sysconfdir}/ld.so.conf.d/daos.conf
%dir %attr(0755,root,root) %{conf_dir}/certs
%{conf_dir}/memcheck-cart.supp
%dir %{conf_dir}
%dir %{_sysconfdir}/bash_completion.d
%{_sysconfdir}/bash_completion.d/daos.bash
# Certificate generation files
%dir %{_libdir}/%{name}
%{_libdir}/%{name}/certgen/
%{_libdir}/%{name}/VERSION
%{_libdir}/libcart.so.*
%{_libdir}/libgurt.so.*
%{_libdir}/libdaos_common.so
%doc

%files server
%config(noreplace) %attr(0644,root,root) %{conf_dir}/daos_server.yml
%dir %attr(0700,daos_server,daos_server) %{conf_dir}/certs/clients
# set daos_admin to be setuid root in order to perform privileged tasks
%attr(4750,root,daos_server) %{_bindir}/daos_admin
# set daos_server to be setgid daos_server in order to invoke daos_admin
# and/or daos_firmware
%attr(2755,root,daos_server) %{_bindir}/daos_server
%{_bindir}/daos_engine
%{_bindir}/daos_metrics
%dir %{_libdir}/daos_srv
%{_libdir}/daos_srv/libcont.so
%{_libdir}/daos_srv/libdtx.so
%{_libdir}/daos_srv/libmgmt.so
%{_libdir}/daos_srv/libobj.so
%{_libdir}/daos_srv/libpool.so
%{_libdir}/daos_srv/librdb.so
%{_libdir}/daos_srv/librdbt.so
%{_libdir}/daos_srv/librebuild.so
%{_libdir}/daos_srv/librsvc.so
%{_libdir}/daos_srv/libsecurity.so
%{_libdir}/daos_srv/libvos_srv.so
%{_libdir}/daos_srv/libvos_size.so
%{_libdir}/daos_srv/libvos.so
%{_libdir}/daos_srv/libbio.so
%{_libdir}/daos_srv/libplacement.so
%{_libdir}/libdaos_common_pmem.so
%{conf_dir}/vos_size_input.yaml
%{_bindir}/daos_storage_estimator.py
%{python3_sitearch}/storage_estimator/*.py
%dir %{python3_sitearch}/storage_estimator
%if (0%{?rhel} >= 7)
%dir %{python3_sitearch}/storage_estimator/__pycache__
%{python3_sitearch}/storage_estimator/__pycache__/*.pyc
%endif
%{_datadir}/%{name}
%exclude %{_datadir}/%{name}/ioil-ld-opts
%{_unitdir}/%{server_svc_name}
%{_sysctldir}/%{sysctl_script_name}

%files client
%{_libdir}/libdaos.so.*
%{_bindir}/cart_ctl
%{_bindir}/self_test
%{_bindir}/dmg
%{_bindir}/daos_agent
%{_bindir}/dfuse
%{_bindir}/daos
%{_libdir}/libdaos_cmd_hdlrs.so
%{_libdir}/libdfs.so
%{_libdir}/%{name}/API_VERSION
%{_libdir}/libduns.so
%{_libdir}/libdfuse.so
%{_libdir}/libioil.so
%dir %{python3_sitearch}/pydaos
%{python3_sitearch}/pydaos/*.py
%dir %{python3_sitearch}/pydaos/raw
%{python3_sitearch}/pydaos/raw/*.py
%if (0%{?rhel} >= 7)
%dir %{python3_sitearch}/pydaos/__pycache__
%{python3_sitearch}/pydaos/__pycache__/*.pyc
%dir %{python3_sitearch}/pydaos/raw/__pycache__
%{python3_sitearch}/pydaos/raw/__pycache__/*.pyc
%endif
%{python3_sitearch}/pydaos/pydaos_shim.so
%{_datadir}/%{name}/ioil-ld-opts
%config(noreplace) %{conf_dir}/daos_agent.yml
%config(noreplace) %{conf_dir}/daos_control.yml
%{_unitdir}/%{agent_svc_name}
%{_mandir}/man8/daos.8*
%{_mandir}/man8/dmg.8*

%files client-tests
%dir %{daoshome}
%{daoshome}/TESTING
%{_bindir}/hello_drpc
%{_libdir}/libdaos_tests.so
%{_bindir}/io_conf
%{_bindir}/common_test
%{_bindir}/acl_dump_test
%{_bindir}/agent_tests
%{_bindir}/drpc_engine_test
%{_bindir}/drpc_test
%{_bindir}/eq_tests
%{_bindir}/job_tests
%{_bindir}/security_test
%{conf_dir}/fault-inject-cart.yaml
%{_bindir}/fault_status
%{_bindir}/crt_launch
# For avocado tests
%{daoshome}/.build_vars.json
%{daoshome}/.build_vars.sh
%{_bindir}/daos_perf
%{_bindir}/daos_racer
%{_bindir}/daos_test
%{_bindir}/daos_debug_set_params
%{_bindir}/dfs_test
%{_bindir}/jobtest
%{_bindir}/daos_gen_io_conf
%{_bindir}/daos_run_io_conf
%{_libdir}/libdts.so
%{_libdir}/libdpar.so

%files client-tests-openmpi
%{_libdir}/libdpar_mpi.so

%files server-tests
%{_bindir}/evt_ctl
%{_bindir}/jump_pl_map
%{_bindir}/pl_bench
%{_bindir}/rdbt
%{_bindir}/ring_pl_map
%{_bindir}/smd_ut
%{_bindir}/srv_checksum_tests
%{_bindir}/vea_ut
%{_bindir}/vos_tests
%{_bindir}/vea_stress
%{_bindir}/obj_ctl
%{_bindir}/vos_perf

%files devel
%{_includedir}/*
%{_libdir}/libdaos.so
%{_libdir}/libgurt.so
%{_libdir}/libcart.so
%{_libdir}/*.a

%files firmware
# set daos_firmware to be setuid root in order to perform privileged tasks
%attr(4750,root,daos_server) %{_bindir}/daos_firmware

%files serialize
%{_libdir}/libdaos_serialize.so

%files tests
# No files in a meta-package

%files mofed-shim
# No files in a shim package

%changelog
<<<<<<< HEAD
* Fri May 6 2022 Wang Shilong <shilong.wang@intel.com> 2.3.100-6
- Add daos_debug_set_params to daos-client-tests rpm for fault injection test.
=======
* Wed May  4 2022 Joseph Moore <joseph.moore@intel.com> 2.3.100-6
- Update to mercury 2.1.0.rc4-9 to enable non-unified mode in UCX
>>>>>>> 9c4ac298

* Tue Apr 26 2022 Phillip Henderson <phillip.henderson@intel.com> 2.3.100-5
- Move daos_gen_io_conf and daos_run_io_conf to daos-client-tests

* Wed Apr 20 2022 Lei Huang <lei.huang@intel.com> 2.3.100-4
- Update to libfabric to v1.15.0rc3-1 to include critical performance patches

* Tue Apr 12 2022 Li Wei <wei.g.li@intel.com> 2.3.100-3
- Update raft to 0.9.1-1401.gc18bcb8 to fix uninitialized node IDs

* Wed Apr 6 2022 Jeff Olivier <jeffrey.v.olivier@intel.com> 2.3.100-2
- Remove direct MPI dependency from most of tests

* Wed Apr  6 2022 Johann Lombardi <johann.lombardi@intel.com> 2.3.100-1
- Switch version to 2.3.100 for 2.4 test builds

* Wed Apr  6 2022 Joseph Moore <joseph.moore@intel.com> 2.1.100-26
- Add build depends entries for UCX libraries.

* Sat Apr  2 2022 Joseph Moore <joseph.moore@intel.com> 2.1.100-25
- Update to mercury 2.1.0.rc4-8 to include UCX provider patch

* Fri Mar 11 2022 Alexander Oganezov <alexander.a.oganezov@intel.com> 2.1.100-24
- Update to mercury 2.1.0.rc4-6 to include CXI provider patch

* Wed Mar 02 2022 Michael Hennecke <michael.hennecke@intel.com> 2.1.100-23
- DAOS-6344: Create secondary group daos_daemons for daos_server and daos_agent

* Tue Feb 22 2022 Alexander Oganezov <alexander.a.oganezov@intel.com> 2.1.100-22
- Update mercury to include DAOS-9561 workaround

* Sun Feb 13 2022 Michael MacDonald <mjmac.macdonald@intel.com> 2.1.100-21
- Update go toolchain requirements

* Thu Feb 10 2022 Li Wei <wei.g.li@intel.com> 2.1.100-20
- Update raft to 0.9.0-1394.gc81505f to fix membership change bugs

* Wed Jan 19 2022 Michael MacDonald <mjmac.macdonald@intel.com> 2.1.100-19
- Move libdaos_common.so from daos-client to daos package

* Mon Jan 17 2022 Johann Lombardi <johann.lombardi@intel.com> 2.1.100-18
- Update libfabric to 1.14.0 GA and apply fix for DAOS-9376

* Thu Dec 23 2021 Alexander Oganezov <alexander.a.oganezov@intel.com> 2.1.100-17
- Update to v2.1.0-rc4-3 to pick fix for DAOS-9325 high cpu usage
- Change mercury pinning to be >= instead of strict =

* Thu Dec 16 2021 Brian J. Murrell <brian.murrell@intel.com> 2.1.100-16
- Add BR: python-rpm-macros for Leap 15 as python3-base dropped that
  as a R:

* Sat Dec 11 2021 Brian J. Murrell <brian.murrell@intel.com> 2.1.100-15
- Create a shim package to allow daos openmpi packages built with the
  distribution openmpi to install on MOFED systems

* Fri Dec 10 2021 Brian J. Murrell <brian.murrell@intel.com> 2.1.100-14
- Don't make daos-*-tests-openmi a dependency of anything
  - If they are wanted, they should be installed explicitly, due to
    potential conflicts with other MPI stacks

* Wed Dec 08 2021 Alexander Oganezov <alexander.a.oganezov@intel.com> 2.1.100-13
- Remove DAOS-9173 workaround from mercury. Apply DAOS-9173 to ofi

* Tue Dec 07 2021 Alexander Oganezov <alexander.a.oganezov@intel.com> 2.1.100-12
- Apply DAOS-9173 workaround to mercury

* Fri Dec 03 2021 Alexander Oganezov <alexander.a.oganezov@intel.com> 2.1.100-11
- Update mercury to v2.1.0rc4

* Thu Dec 02 2021 Danielle M. Sikich <danielle.sikich@intel.com> 2.1.100-10
- Fix name of daos serialize package

* Sun Nov 28 2021 Tom Nabarro <tom.nabarro@intel.com> 2.1.100-9
- Set rmem_{max,default} sysctl values on server package install to enable
  SPDK pci_event module to operate in unprivileged process (daos_engine).

* Wed Nov 24 2021 Brian J. Murrell <brian.murrell@intel.com> 2.1.100-8
- Remove invalid "%%else if" syntax
- Fix a few other rpmlint warnings

* Tue Nov 16 2021 Wang Shilong <shilong.wang@intel.com> 2.1.100-7
- Update for libdaos major version bump
- Fix version of libpemobj1 for SUSE

* Sat Nov 13 2021 Alexander Oganezov <alexander.a.oganezov@intel.com> 2.1.100-6
- Update OFI to v1.14.0rc3

* Tue Oct 26 2021 Brian J. Murrell <brian.murrell@intel.com> 2.1.100-5
- Create new daos-{client,server}tests-openmpi and daos-server-tests subpackages
- Rename daos-tests daos-client-tests and make daos-tests require all
  other test suites to maintain existing behavior

* Mon Oct 25 2021 Alexander Oganezov <alexander.a.oganezov@intel.com> 2.1.100-4
- Update mercury to v2.1.0rc2

* Wed Oct 20 2021 Jeff Olivier <jeffrey.v.olivier@intel.com> 2.1.100-3
- Explicitly require 1.11.0-3 of PMDK

* Wed Oct 13 2021 David Quigley <david.quigley@intel.com> 2.1.100-2
- Add defusedxml as a required dependency for the test package.

* Wed Oct 13 2021 Johann Lombardi <johann.lombardi@intel.com> 2.1.100-1
- Switch version to 2.1.100 for 2.2 test builds

* Tue Oct 12 2021 Johann Lombardi <johann.lombardi@intel.com> 1.3.106-1
- Version bump to 1.3.106 for 2.0 test build 6

* Fri Oct 8 2021 Alexander Oganezov <alexander.a.oganezov@intel.com> 1.13.105-4
- Update OFI to v1.13.2rc1

* Wed Sep 15 2021 Li Wei <wei.g.li@intel.com> 1.3.105-3
- Update raft to fix InstallSnapshot performance as well as to avoid some
  incorrect 0.8.0 RPMs

* Fri Sep 03 2021 Brian J. Murrell <brian.murrell@intel.com> 1.3.105-2
- Remove R: hwloc; RPM's auto-requires/provides will take care of this

* Tue Aug 24 2021 Jeff Olivier <jeffrey.v.olivier@intel.com> 1.3.105-1
- Version bump to 1.3.105 for 2.0 test build 5

* Mon Aug 09 2021 Yawei <yawei.niu@intel.com> 1.3.104-5
- Fix duplicates
- Add vos_perf

* Thu Aug 05 2021 Christopher Hoffman <christopherx.hoffman@intel.com> 1.3.104-4
- Update conditional statement to include checking for distributions to
  determine which unit files to use for daos-server and daos-agent

* Wed Aug 04 2021 Kris Jacque <kristin.jacque@intel.com> 1.3.104-3
- Move daos_metrics tool from tests package to server package

* Wed Aug 04 2021 Tom Nabarro <tom.nabarro@intel.com> 1.3.104-2
- Update to spdk 21.07 and (indirectly) dpdk 21.05

* Mon Aug 02 2021 Jeff Olivier <jeffrey.v.olivier@intel.com> 1.3.104-1
- Version bump to 1.3.104 for 2.0 test build 4

* Mon Jul 19 2021 Danielle M. Sikich <danielle.sikich@intel.com> 1.3.103-5
- Add DAOS serialization library that requires hdf5

* Wed Jul 14 2021 Li Wei <wei.g.li@intel.com> 1.3.103-4
- Update raft to fix slow leader re-elections

* Tue Jul 13 2021  Maureen Jean <maureen.jean@intel.com> 1.3.103-3
- Add python modules to python3.6 site-packages

* Mon Jul 12 2021 Alexander Oganezov <alexander.a.oganezov@intel.com> 1.3.103-2
- Update to mercury release v2.0.1

* Mon Jul 12 2021 Johann Lombardi <johann.lombardi@intel.com> 1.3.103-1
- Version bump to 1.3.103 for 2.0 test build 3

* Wed Jul 7 2021 Phillip Henderson <phillip.henderson@intel.com> 1.3.102-6
- Update daos-devel to always require the same version daos-client

* Wed Jun 30 2021 Tom Nabarro <tom.nabarro@intel.com> 1.3.102-5
- Update to spdk 21.04 and (indirectly) dpdk 21.05

* Fri Jun 25 2021 Brian J. Murrell <brian.murrell@intel.com> - 1.3.102-4
- Add libuuid-devel back as a requirement of daos-devel

* Wed Jun 23 2021 Li Wei <wei.g.li@intel.com> 1.3.102-3
- Update raft to pick up Pre-Vote

* Mon Jun 14 2021 Jeff Olivier <jeffrey.v.olivier@intel.com> 1.3.102-2
- Update to pmdk 1.11.0-rc1
- Remove dependence on libpmem since we use libpmemobj directly

* Fri Jun 11 2021 Johann Lombardi <johann.lombardi@intel.com> 1.3.102-1
- Version bump to 1.3.102 for 2.0 test build 2

* Wed Jun 02 2021 Johann Lombardi <johann.lombardi@intel.com> 1.3.101-3
- Remove libs from devel package

* Thu May 20 2021 Jeff Olivier <jeffrey.v.olivier@intel.com> 1.3.0-101-2
- Remove client libs from common package

* Wed May 19 2021 Johann Lombardi <johann.lombardi@intel.com> 1.3.101-1
- Version bump to 1.3.101 for 2.0 test build 1

* Fri May 07 2021 Brian J. Murrell <brian.murrell@intel.com> 1.3.0-16
- Enable debuginfo package building on SUSE platforms

* Thu May 06 2021 Brian J. Murrell <brian.murrell@intel.com> 1.3.0-15
- Update to build on EL8

* Wed May 05 2021 Brian J. Murrell <brian.murrell@intel.com> 1.3.0-14
- Package /etc/daos/certs in main/common package so that both server
  and client get it created

* Wed Apr 21 2021 Tom Nabarro <tom.nabarro@intel.com> - 1.3.0-13
- Relax ipmctl version requirement on leap15 as we have runtime checks

* Fri Apr 16 2021 Mohamad Chaarawi <mohamad.chaarawi@intel.com> - 1.3.0-12
- remove dfuse_hl

* Wed Apr 14 2021 Jeff Olivier <jeffrey.v.olivier@intel.com> - 1.3.0-11
- Remove storage_estimator and io_conf from client packages to remove
  any client side dependence on bio and vos (and and PMDK/SPDK)

* Mon Apr 12 2021 Dalton A. Bohning <daltonx.bohning@intel.com> - 1.3.0-10
- Add attr to the test dependencies

* Tue Apr 06 2021 Kris Jacque <kristin.jacque@intel.com> 1.3.0-9
- Add package for daos_firmware helper binary

* Fri Apr 02 2021 Jeff Olivier <jeffrey.v.olivier@intel.com> 1.3.0-8
- Remove unused readline-devel

* Thu Apr 01 2021 Brian J. Murrell <brian.murrell@intel.com> 1.3.0-7
- Update argobots to 1.1

* Tue Mar 30 2021 Maureen Jean <maureen.jean@intel.com> 1.3.0-6
- Change pydaos_shim_3 to pydaos_shim

* Mon Mar 29 2021 Brian J. Murrell <brian.murrell@intel.com> - 1.3.0-5
- Move libdts.so to the daos-tests subpackage

* Tue Mar 23 2021 Alexander Oganezov <alexander.a.oganezov@intel.com> 1.3.0-4
- Update libfabric to v1.12.0
- Disable grdcopy/gdrapi linkage in libfabric


* Thu Mar 18 2021 Maureen Jean <maureen.jean@intel.com> 1.3.0-3
- Update to python3

* Thu Feb 25 2021 Li Wei <wei.g.li@intel.com> 1.3.0-2
- Require raft-devel 0.7.3 that fixes an unstable leadership problem caused by
  removed replicas as well as some Coverity issues

* Wed Feb 24 2021 Brian J. Murrell <brian.murrell@intel.com> - 1.3.0-1
- Version bump up to 1.3.0

* Mon Feb 22 2021 Brian J. Murrell <brian.murrell@intel.com> 1.1.3-3
- Remove all *-devel Requires from daos-devel as none of those are
  actually necessary to build libdaos clients

* Tue Feb 16 2021 Alexander Oganezov <alexander.a.oganezov@intel.com> 1.1.3-2
- Update libfabric to v1.12.0rc1

* Wed Feb 10 2021 Johann Lombardi <johann.lombardi@intel.com> 1.1.3-1
- Version bump up to 1.1.3

* Tue Feb 9 2021 Vish Venkatesan <vishwanath.venkatesan@intel.com> 1.1.2.1-11
- Add new pmem specific version of DAOS common library

* Fri Feb 5 2021 Saurabh Tandan <saurabh.tandan@intel.com> 1.1.2.1-10
- Added dbench as requirement for test package.

* Wed Feb 3 2021 Hua Kuang <hua.kuang@intel.com> 1.1.2.1-9
- Changed License to BSD-2-Clause-Patent

* Wed Feb 03 2021 Brian J. Murrell <brian.murrell@intel.com> - 1.1.2-8
- Update minimum required libfabric to 1.11.1

* Thu Jan 28 2021 Phillip Henderson <phillip.henderson@intel.com> 1.1.2.1-7
- Change ownership and permissions for the /etc/daos/certs directory.

* Sat Jan 23 2021 Alexander Oganezov <alexander.a.oganezov@intel.com> 1.1.2.1-6
- Update to mercury v2.0.1rc1

* Fri Jan 22 2021 Michael MacDonald <mjmac.macdonald@intel.com> 1.1.2.1-5
- Install daos_metrics utility to %%{_bindir}

* Wed Jan 20 2021 Kenneth Cain <kenneth.c.cain@intel.com> 1.1.2.1-4
- Version update for API major version 1, libdaos.so.1 (1.0.0)

* Fri Jan 15 2021 Michael Hennecke <mhennecke@lenovo.com> 1.1.2.1-3
- Harmonize daos_server and daos_agent groups.

* Tue Dec 15 2020 Ashley Pittman <ashley.m.pittman@intel.com> 1.1.2.1-2
- Combine the two memcheck suppressions files.

* Wed Dec 09 2020 Johann Lombardi <johann.lombardi@intel.com> 1.1.2.1-1
- Version bump up to 1.1.2.1

* Fri Dec 04 2020 Li Wei <wei.g.li@intel.com> 1.1.2-3
- Require raft-devel 0.7.1 that fixes recent Coverity issues

* Wed Dec 02 2020 Maureen Jean <maureen.jean@intel.com> - 1.1.2-2
- define scons_args to be BUILD_TYPE=<release|dev>
- the scons default is BUILD_TYPE=release
- BUILD_TYPE=release will disable fault injection in build

* Tue Dec 01 2020 Brian J. Murrell <brian.murrell@intel.com> - 1.1.2-1
- Version bump up to 1.1.2

* Tue Nov 17 2020 Li Wei <wei.g.li@intel.com> 1.1.1-8
- Require raft-devel 0.7.0 that changes log indices and terms to 63-bit

* Wed Nov 11 2020 Tom Nabarro <tom.nabarro@intel.com> 1.1.1-7
- Add version validation for runtime daos_server ipmctl requirement to avoid
  potential corruption of PMMs when setting PMem goal, issue fixed in
  https://github.com/intel/ipmctl/commit/9e3898cb15fa9eed3ef3e9de4488be1681d53ff4

* Thu Oct 29 2020 Jonathan Martinez Montes <jonathan.martinez.montes@intel.com> 1.1.1-6
- Restore obj_ctl utility

* Wed Oct 28 2020 Brian J. Murrell <brian.murrell@intel.com> - 1.1.1-5
- Use %%autosetup
- Only use systemd_requires if it exists
- Obsoletes: cart now that it's included in daos

* Sat Oct 24 2020 Maureen Jean <maureen.jean@intel.com> 1.1.1-4
- Add daos.conf to the daos package to resolve the path to libbio.so

* Tue Oct 13 2020 Jonathan Martinez Montes <jonathan.martinez.montes@intel.com> 1.1.1-3
- Remove obj_ctl from Tests RPM package
- Add libdts.so shared library that is used by daos_perf, daos_racer and
  the daos utility.

* Tue Oct 13 2020 Amanda Justiniano <amanda.justiniano-pagn@intel.com> 1.1.1-3
- Add lbzip2 requirement to the daos-tests package

* Tue Oct 13 2020 Michael MacDonald <mjmac.macdonald@intel.com> 1.1.1-2
- Create unprivileged user for daos_agent

* Mon Oct 12 2020 Johann Lombardi <johann.lombardi@intel.com> 1.1.1-1
- Version bump up to 1.1.1

* Sat Oct 03 2020 Michael MacDonald <mjmac.macdonald@intel.com> 1.1.0-34
- Add go-race to BuildRequires on OpenSUSE Leap

* Wed Sep 16 2020 Alexander Oganezov <alexander.a.oganezov@intel.com> 1.1.0-33
- Update OFI to v1.11.0

* Mon Aug 17 2020 Michael MacDonald <mjmac.macdonald@intel.com> 1.1.0-32
- Install completion script in /etc/bash_completion.d

* Wed Aug 05 2020 Brian J. Murrell <brian.murrell@intel.com> - 1.1.0-31
- Change fuse requirement to fuse3
- Use Lmod for MPI module loading
- Remove unneeded (and un-distro gated) Requires: json-c

* Wed Jul 29 2020 Jonathan Martinez Montes <jonathan.martinez.montes@intel.com> - 1.1.0-30
- Add the daos_storage_estimator.py tool. It merges the functionality of the
  former tools vos_size, vos_size.py, vos_size_dfs_sample.py and parse_csv.py.

* Wed Jul 29 2020 Jeffrey V Olivier <jeffrey.v.olivier@intel.com> - 1.1.0-29
- Revert prior changes from version 28

* Mon Jul 13 2020 Brian J. Murrell <brian.murrell@intel.com> - 1.1.0-28
- Change fuse requirement to fuse3
- Use Lmod for MPI module loading

* Tue Jul 7 2020 Alexander A Oganezov <alexander.a.oganezov@intel.com> - 1.1.0-27
- Update to mercury release 2.0.0~rc1-1

* Sun Jun 28 2020 Jonathan Martinez Montes <jonathan.martinez.montes@intel.com> - 1.1.0-26
- Add the vos_size_dfs_sample.py tool. It is used to generate dynamically
  the vos_dfs_sample.yaml file using the real DFS super block data.

* Tue Jun 23 2020 Jeff Olivier <jeffrey.v.olivier@intel.com> - 1.1.0-25
- Add -no-rpath option and use it for rpm build rather than modifying
  SCons files in place

* Tue Jun 16 2020 Jeff Olivier <jeffrey.v.olivier@intel.com> - 1.1.0-24
- Modify RPATH removal snippet to replace line with pass as some lines
  can't be removed without breaking the code

* Fri Jun 05 2020 Ryon Jensen <ryon.jensen@intel.com> - 1.1.0-23
- Add libisa-l_crypto dependency

* Fri Jun 05 2020 Tom Nabarro <tom.nabarro@intel.com> - 1.1.0-22
- Change server systemd run-as user to daos_server in unit file

* Thu Jun 04 2020 Hua Kuang <hua.kuang@intel.com> - 1.1.0-21
- Remove dmg_old from DAOS RPM package

* Thu May 28 2020 Tom Nabarro <tom.nabarro@intel.com> - 1.1.0-20
- Create daos group to run as in systemd unit file

* Tue May 26 2020 Brian J. Murrell <brian.murrell@intel.com> - 1.1.0-19
- Enable parallel building with _smp_mflags

* Fri May 15 2020 Kenneth Cain <kenneth.c.cain@intel.com> - 1.1.0-18
- Require raft-devel >= 0.6.0 that adds new API raft_election_start()

* Thu May 14 2020 Brian J. Murrell <brian.murrell@intel.com> - 1.1.0-17
- Add cart-devel's Requires to daos-devel as they were forgotten
  during the cart merge

* Thu May 14 2020 Brian J. Murrell <brian.murrell@intel.com> - 1.1.0-16
- Fix fuse3-libs -> libfuse3 for SLES/Leap 15

* Thu Apr 30 2020 Brian J. Murrell <brian.murrell@intel.com> - 1.1.0-15
- Use new properly pre-release tagged mercury RPM

* Thu Apr 30 2020 Brian J. Murrell <brian.murrell@intel.com> - 1.1.0-14
- Move fuse dependencies to the client subpackage

* Mon Apr 27 2020 Michael MacDonald <mjmac.macdonald@intel.com> 1.1.0-13
- Rename /etc/daos.yml -> /etc/daos_control.yml

* Thu Apr 16 2020 Brian J. Murrell <brian.murrell@intel.com> - 1.1.0-12
- Use distro fuse

* Fri Apr 10 2020 Alexander Oganezov <alexander.a.oganezov@intel.com> - 1.1.0-11
- Update to mercury 4871023 to pick na_ofi.c race condition fix for
  "No route to host" errors.

* Sun Apr 05 2020 Brian J. Murrell <brian.murrell@intel.com> - 1.1.0-10
- Clean up spdk dependencies

* Mon Mar 30 2020 Tom Nabarro <tom.nabarro@intel.com> - 1.1.0-9
- Set version of spdk to < v21, > v19

* Fri Mar 27 2020 David Quigley <david.quigley@intel.com> - 1.1.0-8
- add daos and dmg man pages to the daos-client files list

* Thu Mar 26 2020 Michael MacDonald <mjmac.macdonald@intel.com> 1.1.0-7
- Add systemd scriptlets for managing daos_server/daos_admin services

* Thu Mar 26 2020 Alexander Oganeozv <alexander.a.oganezov@intel.com> - 1.1.0-6
- Update ofi to 62f6c937601776dac8a1f97c8bb1b1a6acfbc3c0

* Tue Mar 24 2020 Jeffrey V. Olivier <jeffrey.v.olivier@intel.com> - 1.1.0-5
- Remove cart as an external dependence

* Mon Mar 23 2020 Jeffrey V. Olivier <jeffrey.v.olivier@intel.com> - 1.1.0-4
- Remove scons_local as dependency

* Tue Mar 03 2020 Brian J. Murrell <brian.murrell@intel.com> - 1.1.0-3
- Bump up go minimum version to 1.12

* Thu Feb 20 2020 Brian J. Murrell <brian.murrell@intel.com> - 1.1.0-2
- daos-server requires daos-client (same version)

* Fri Feb 14 2020 Brian J. Murrell <brian.murrell@intel.com> - 1.1.0-1
- Version bump up to 1.1.0

* Wed Feb 12 2020 Brian J. Murrell <brian.murrell@intel.com> - 0.9.0-2
- Remove undefine _missing_build_ids_terminate_build

* Thu Feb 06 2020 Johann Lombardi <johann.lombardi@intel.com> - 0.9.0-1
- Version bump up to 0.9.0

* Sat Jan 18 2020 Jeff Olivier <jeffrey.v.olivier@intel.com> - 0.8.0-3
- Fixing a few warnings in the RPM spec file

* Fri Dec 27 2019 Jeff Olivier <jeffrey.v.olivier@intel.com> - 0.8.0-2
- Remove openmpi, pmix, and hwloc builds, use hwloc and openmpi packages

* Tue Dec 17 2019 Johann Lombardi <johann.lombardi@intel.com> - 0.8.0-1
- Version bump up to 0.8.0

* Thu Dec 05 2019 Johann Lombardi <johann.lombardi@intel.com> - 0.7.0-1
- Version bump up to 0.7.0

* Tue Nov 19 2019 Tom Nabarro <tom.nabarro@intel.com> 0.6.0-15
- Temporarily unconstrain max. version of spdk

* Wed Nov 06 2019 Brian J. Murrell <brian.murrell@intel.com> 0.6.0-14
- Constrain max. version of spdk

* Wed Nov 06 2019 Brian J. Murrell <brian.murrell@intel.com> 0.6.0-13
- Use new cart with R: mercury to < 1.0.1-20 due to incompatibility

* Wed Nov 06 2019 Michael MacDonald <mjmac.macdonald@intel.com> 0.6.0-12
- Add daos_admin privileged helper for daos_server

* Fri Oct 25 2019 Brian J. Murrell <brian.murrell@intel.com> 0.6.0-11
- Handle differences in Leap 15 Python packaging

* Wed Oct 23 2019 Brian J. Murrell <brian.murrell@intel.com> 0.6.0-9
- Update BR: libisal-devel for Leap

* Mon Oct 07 2019 Brian J. Murrell <brian.murrell@intel.com> 0.6.0-8
- Use BR: cart-devel-%%{cart_sha1} if available
- Remove cart's BRs as it's -devel Requires them now

* Tue Oct 01 2019 Brian J. Murrell <brian.murrell@intel.com> 0.6.0-7
- Constrain cart BR to <= 1.0.0

* Sat Sep 21 2019 Brian J. Murrell <brian.murrell@intel.com>
- Remove Requires: {argobots, cart}
  - autodependencies should take care of these

* Thu Sep 19 2019 Jeff Olivier <jeffrey.v.olivier@intel.com>
- Add valgrind-devel requirement for argobots change

* Tue Sep 10 2019 Tom Nabarro <tom.nabarro@intel.com>
- Add requires ndctl as runtime dep for control plane.

* Thu Aug 15 2019 David Quigley <david.quigley@intel.com>
- Add systemd unit files to packaging.

* Thu Jul 25 2019 Brian J. Murrell <brian.murrell@intel.com>
- Add git hash and commit count to release

* Thu Jul 18 2019 David Quigley <david.quigley@intel.com>
- Add certificate generation files to packaging.

* Tue Jul 09 2019 Johann Lombardi <johann.lombardi@intel.com>
- Version bump up to 0.6.0

* Fri Jun 21 2019 David Quigley <dquigley@intel.com>
- Add daos_agent.yml to the list of packaged files

* Thu Jun 13 2019 Brian J. Murrell <brian.murrell@intel.com>
- move obj_ctl daos_gen_io_conf daos_run_io_conf to
  daos-tests sub-package
- daos-server needs spdk-tools

* Fri May 31 2019 Ken Cain <kenneth.c.cain@intel.com>
- Add new daos utility binary

* Wed May 29 2019 Brian J. Murrell <brian.murrell@intel.com>
- Version bump up to 0.5.0
- Add Requires: libpsm_infinipath1 for SLES 12.3

* Tue May 07 2019 Brian J. Murrell <brian.murrell@intel.com>
- Move some files around among the sub-packages

* Mon May 06 2019 Brian J. Murrell <brian.murrell@intel.com>
- Only BR fio
  - fio-{devel,src} is not needed

* Wed Apr 03 2019 Brian J. Murrell <brian.murrell@intel.com>
- initial package<|MERGE_RESOLUTION|>--- conflicted
+++ resolved
@@ -27,7 +27,7 @@
 
 Name:          daos
 Version:       2.3.100
-Release:       6%{?relval}%{?dist}
+Release:       7%{?relval}%{?dist}
 Summary:       DAOS Storage Engine
 
 License:       BSD-2-Clause-Patent
@@ -555,13 +555,11 @@
 # No files in a shim package
 
 %changelog
-<<<<<<< HEAD
-* Fri May 6 2022 Wang Shilong <shilong.wang@intel.com> 2.3.100-6
+* Fri May 6 2022 Wang Shilong <shilong.wang@intel.com> 2.3.100-7
 - Add daos_debug_set_params to daos-client-tests rpm for fault injection test.
-=======
+
 * Wed May  4 2022 Joseph Moore <joseph.moore@intel.com> 2.3.100-6
 - Update to mercury 2.1.0.rc4-9 to enable non-unified mode in UCX
->>>>>>> 9c4ac298
 
 * Tue Apr 26 2022 Phillip Henderson <phillip.henderson@intel.com> 2.3.100-5
 - Move daos_gen_io_conf and daos_run_io_conf to daos-client-tests
