%define daoshome %{_exec_prefix}/lib/%{name}
%define server_svc_name daos_server.service
%define agent_svc_name daos_agent.service
%define sysctl_script_name 10-daos_server.conf

%global mercury_version 2.3.1-1%{?dist}
%global libfabric_version 1.15.1-1
%global __python %{__python3}

%if (0%{?rhel} >= 8)
# https://bugzilla.redhat.com/show_bug.cgi?id=1955184
%define _use_internal_dependency_generator 0
%define __find_requires %{SOURCE1}
%endif

Name:          daos
Version:       2.5.100
Release:       14%{?relval}%{?dist}
Summary:       DAOS Storage Engine

License:       BSD-2-Clause-Patent
URL:           https://github.com/daos-stack/daos
Source0:       %{name}-%{version}.tar.gz
Source1:       bz-1955184_find-requires
%if (0%{?rhel} >= 8)
BuildRequires: python3-scons >= 2.4
%else
BuildRequires: scons >= 2.4
%endif
BuildRequires: libfabric-devel >= %{libfabric_version}
BuildRequires: mercury-devel >= %{mercury_version}
BuildRequires: gcc-c++
%if (0%{?rhel} >= 8)
%global openmpi openmpi
%else
%global openmpi openmpi3
%endif
BuildRequires: %{openmpi}-devel
BuildRequires: hwloc-devel
%if ("%{?compiler_args}" == "COMPILER=covc")
BuildRequires: bullseye
%endif
%if (0%{?rhel} >= 8)
BuildRequires: argobots-devel >= 1.1
BuildRequires: json-c-devel
BuildRequires: boost-python3-devel
%else
BuildRequires: libabt-devel >= 1.0rc1
BuildRequires: libjson-c-devel
BuildRequires: boost-devel
%endif
BuildRequires: libpmemobj-devel >= 2.0.0
%if (0%{?rhel} >= 8)
BuildRequires: fuse3-devel >= 3
%else
BuildRequires: fuse3-devel >= 3.4.2
%endif
%if (0%{?suse_version} >= 1500)
BuildRequires: go-race
BuildRequires: libprotobuf-c-devel
BuildRequires: liblz4-devel
BuildRequires: libcapstone-devel
%else
BuildRequires: protobuf-c-devel
BuildRequires: lz4-devel
BuildRequires: capstone-devel
%endif
BuildRequires: spdk-devel >= 22.01.2
%if (0%{?rhel} >= 8)
BuildRequires: libisa-l-devel
BuildRequires: libisa-l_crypto-devel
%else
BuildRequires: libisal-devel
BuildRequires: libisal_crypto-devel
%endif
BuildRequires: daos-raft-devel = 0.10.1-2.411.gefa15f4%{?dist}
BuildRequires: openssl-devel
BuildRequires: libevent-devel
BuildRequires: libyaml-devel
BuildRequires: libcmocka-devel
BuildRequires: valgrind-devel
BuildRequires: systemd
BuildRequires: go >= 1.17
%if (0%{?rhel} >= 8)
BuildRequires: numactl-devel
BuildRequires: CUnit-devel
# needed to retrieve PMM region info through control-plane
BuildRequires: libipmctl-devel
%if (0%{?rhel} >= 9)
BuildRequires: python-devel
%else
BuildRequires: python36-devel
%endif
BuildRequires: python3-distro
BuildRequires: Lmod
%else
%if (0%{?suse_version} >= 1315)
# see src/client/dfs/SConscript for why we need /etc/os-release
# that code should be rewritten to use the python libraries provided for
# os detection
BuildRequires: distribution-release
BuildRequires: libnuma-devel
BuildRequires: cunit-devel
BuildRequires: ipmctl-devel
BuildRequires: python3-devel
BuildRequires: python3-distro
BuildRequires: python-rpm-macros
BuildRequires: lua-lmod
BuildRequires: systemd-rpm-macros
%endif
%endif
BuildRequires: libuuid-devel

%if (0%{?suse_version} > 0)
BuildRequires: libucp-devel
BuildRequires: libucs-devel
BuildRequires: libuct-devel
%else
BuildRequires: ucx-devel
%endif

Requires: openssl
# This should only be temporary until we can get a stable upstream release
# of mercury, at which time the autoprov shared library version should
# suffice
Requires: mercury >= %{mercury_version}


%description
The Distributed Asynchronous Object Storage (DAOS) is an open-source
software-defined object store designed from the ground up for
massively distributed Non Volatile Memory (NVM). DAOS takes advantage
of next generation NVM technology like Storage Class Memory (SCM) and
NVM express (NVMe) while presenting a key-value storage interface and
providing features such as transactional non-blocking I/O, advanced
data protection with self healing on top of commodity hardware, end-
to-end data integrity, fine grained data control and elastic storage
to optimize performance and cost.

%package server
Summary: The DAOS server
Requires: %{name}%{?_isa} = %{version}-%{release}
Requires: spdk-tools >= 22.01.2
Requires: ndctl
# needed to set PMem configuration goals in BIOS through control-plane
%if (0%{?suse_version} >= 1500)
Requires: ipmctl >= 03.00.00.0423
Requires: libpmemobj1 >= 2.0.0-1.suse1500
Requires: libfabric1 >= %{libfabric_version}
%else
Requires: ipmctl >= 03.00.00.0468
Requires: libpmemobj >= 2.0.0-1%{?dist}
%endif
Requires: libfabric >= %{libfabric_version}
Requires: mercury >= %{mercury_version}
Requires(post): /sbin/ldconfig
Requires(postun): /sbin/ldconfig
Requires: numactl
%{?systemd_requires}

%description server
This is the package needed to run a DAOS server

%package admin
Summary: DAOS admin tools
Requires: %{name}%{?_isa} = %{version}-%{release}

%description admin
This package contains DAOS administrative tools (e.g. dmg).

%package client
Summary: The DAOS client
Requires: %{name}%{?_isa} = %{version}-%{release}
Requires: mercury >= %{mercury_version}
Requires: libfabric >= %{libfabric_version}
%if (0%{?suse_version} >= 1500)
Requires: libfabric1 >= %{libfabric_version}
Requires: libfuse3-3 >= 3.4.2
%endif
Requires: /usr/bin/fusermount3
%{?systemd_requires}

%description client
This is the package needed to run a DAOS client

%package tests
Summary: The entire DAOS test suite
Requires: %{name}-client-tests%{?_isa} = %{version}-%{release}
BuildArch: noarch

%description tests
This is the package is a metapackage to install all of the test packages

%package tests-internal
Summary: The entire internal DAOS test suite
Requires: %{name}-tests = %{version}-%{release}
Requires: %{name}-client-tests-openmpi%{?_isa} = %{version}-%{release}
Requires: %{name}-client-tests-mpich = %{version}-%{release}
Requires: %{name}-serialize%{?_isa} = %{version}-%{release}
BuildArch: noarch

%description tests-internal
This is the package is a metapackage to install all of the internal test
packages

%package client-tests
Summary: The DAOS test suite
Requires: %{name}-client%{?_isa} = %{version}-%{release}
Requires: %{name}-admin%{?_isa} = %{version}-%{release}
Requires: python3-distro
Requires: python3-tabulate
Requires: python3-defusedxml
Requires: protobuf-c-devel
Requires: fio
Requires: git
Requires: dbench
Requires: lbzip2
Requires: attr
Requires: ior
Requires: go >= 1.18
%if (0%{?suse_version} >= 1315)
Requires: lua-lmod
Requires: libcapstone-devel
%else
Requires: Lmod
Requires: capstone-devel
%endif
%if (0%{?rhel} >= 8)
Requires: fuse3-devel >= 3
%else
Requires: fuse3-devel >= 3.4.2
%endif

%description client-tests
This is the package needed to run the DAOS test suite (client tests)

%package client-tests-openmpi
Summary: The DAOS client test suite - tools which need openmpi
Requires: %{name}-client-tests%{?_isa} = %{version}-%{release}
Requires: hdf5-%{openmpi}-tests
Requires: hdf5-vol-daos-%{openmpi}-tests
Requires: MACSio-%{openmpi}
Requires: simul-%{openmpi}

%description client-tests-openmpi
This is the package needed to run the DAOS client test suite openmpi tools

%package client-tests-mpich
Summary: The DAOS client test suite - tools which need mpich
BuildArch: noarch
Requires: %{name}-client-tests%{?_isa} = %{version}-%{release}
Requires: mpifileutils-mpich
Requires: testmpio
Requires: mpich
Requires: ior
Requires: hdf5-mpich-tests
Requires: hdf5-vol-daos-mpich-tests
Requires: MACSio-mpich
Requires: simul-mpich
Requires: romio-tests
Requires: python3-mpi4py-tests

%description client-tests-mpich
This is the package needed to run the DAOS client test suite mpich tools

%package server-tests
Summary: The DAOS server test suite (server tests)
Requires: %{name}-server%{?_isa} = %{version}-%{release}
Requires: %{name}-admin%{?_isa} = %{version}-%{release}

%description server-tests
This is the package needed to run the DAOS server test suite (server tests)

%package devel
Summary: The DAOS development libraries and headers
Requires: %{name}-client%{?_isa} = %{version}-%{release}
Requires: libuuid-devel

%description devel
This is the package needed to build software with the DAOS library.

%package firmware
Summary: The DAOS firmware management helper
Requires: %{name}-server%{?_isa} = %{version}-%{release}

%description firmware
This is the package needed to manage server storage firmware on DAOS servers.

%package serialize
Summary: DAOS serialization library that uses HDF5
BuildRequires: hdf5-devel
Requires: hdf5

%description serialize
This is the package needed to use the DAOS serialization and deserialization
tools, as well as the preserve option for the filesystem copy tool.

%package mofed-shim
Summary: A shim to bridge MOFED's openmpi to distribution dependency tags
Provides: libmpi.so.40()(64bit)(openmpi-x86_64)
Requires: libmpi.so.40()(64bit)
Provides: libmpi_cxx.so.40()(64bit)(openmpi-x86_64)
Provides: libmpi_cxx.so.40()(64bit)
BuildArch: noarch

%description mofed-shim
This is the package that bridges the difference between the MOFED openmpi
"Provides" and distribution-openmpi consumers "Requires".

%if (0%{?suse_version} > 0)
%global __debug_package 1
%global _debuginfo_subpackages 1
%debug_package
%endif

%prep
%autosetup

%build

%define conf_dir %{_sysconfdir}/daos
%if (0%{?rhel} == 8)
%define scons_exe scons-3
%else
%define scons_exe scons
%endif
%{scons_exe} %{?_smp_mflags} \
      --config=force         \
      --no-rpath             \
      USE_INSTALLED=all      \
      FIRMWARE_MGMT=yes      \
      CONF_DIR=%{conf_dir}   \
     %{?scons_args}          \
     %{?compiler_args}

%if ("%{?compiler_args}" == "COMPILER=covc")
mv test.cov{,-build}
%endif

%install
%{scons_exe} %{?_smp_mflags}          \
      --config=force                  \
      --no-rpath                      \
      --install-sandbox=%{buildroot}  \
      %{buildroot}%{_prefix}          \
      %{buildroot}%{conf_dir}         \
      USE_INSTALLED=all               \
      FIRMWARE_MGMT=yes               \
      CONF_DIR=%{conf_dir}            \
      PREFIX=%{_prefix}               \
      %{?scons_args}                  \
      %{?compiler_args}

%if ("%{?compiler_args}" == "COMPILER=covc")
mv test.cov-build %{buildroot}/%{daoshome}/TESTING/ftest/test.cov
%endif
mkdir -p %{buildroot}/%{_sysconfdir}/ld.so.conf.d/
echo "%{_libdir}/daos_srv" > %{buildroot}/%{_sysconfdir}/ld.so.conf.d/daos.conf
mkdir -p %{buildroot}/%{_sysctldir}
install -m 644 utils/rpms/%{sysctl_script_name} %{buildroot}/%{_sysctldir}
mkdir -p %{buildroot}/%{_unitdir}
install -m 644 utils/systemd/%{server_svc_name} %{buildroot}/%{_unitdir}
install -m 644 utils/systemd/%{agent_svc_name} %{buildroot}/%{_unitdir}
mkdir -p %{buildroot}/%{conf_dir}/certs/clients
mv %{buildroot}/%{conf_dir}/bash_completion.d %{buildroot}/%{_sysconfdir}
# fixup env-script-interpreters
sed -i -e '1s/env //' %{buildroot}{%{daoshome}/TESTING/ftest/{cart/cart_logtest,config_file_gen,launch,slurm_setup,tags,verify_perms}.py,%{_bindir}/daos_storage_estimator.py,%{_datarootdir}/daos/control/setup_spdk.sh}

# shouldn't have source files in a non-devel RPM
rm -f %{buildroot}%{daoshome}/TESTING/ftest/cart/{test_linkage.cpp,utest_{hlc,portnumber,protocol,swim}.c,wrap_cmocka.h}

%pre server
getent group daos_metrics >/dev/null || groupadd -r daos_metrics
getent group daos_server >/dev/null || groupadd -r daos_server
getent group daos_daemons >/dev/null || groupadd -r daos_daemons
getent passwd daos_server >/dev/null || useradd -s /sbin/nologin -r -g daos_server -G daos_metrics,daos_daemons daos_server

%post server
%{?run_ldconfig}
%systemd_post %{server_svc_name}
%sysctl_apply %{sysctl_script_name}

%preun server
%systemd_preun %{server_svc_name}

# all of these macros are empty on EL so keep rpmlint happy
%if (0%{?suse_version} > 0)
%postun server
%{?run_ldconfig}
%systemd_postun %{server_svc_name}
%endif

%pre client
getent group daos_agent >/dev/null || groupadd -r daos_agent
getent group daos_daemons >/dev/null || groupadd -r daos_daemons
getent passwd daos_agent >/dev/null || useradd -s /sbin/nologin -r -g daos_agent -G daos_daemons daos_agent

%post client
%systemd_post %{agent_svc_name}

%preun client
%systemd_preun %{agent_svc_name}

%if (0%{?suse_version} > 0)
%postun client
%systemd_postun %{agent_svc_name}
%endif

%files
%defattr(-, root, root, -)
%doc README.md
%dir %attr(0755,root,root) %{conf_dir}/certs
%config(noreplace) %{conf_dir}/memcheck-cart.supp
%dir %{conf_dir}
%dir %{_sysconfdir}/bash_completion.d
%{_sysconfdir}/bash_completion.d/daos.bash
# Certificate generation files
%dir %{_libdir}/%{name}
%{_libdir}/%{name}/certgen/
%{_libdir}/%{name}/VERSION
%{_libdir}/libcart.so.*
%{_libdir}/libgurt.so.*
%{_libdir}/libdaos_common.so

%files server
%doc README.md
%config(noreplace) %attr(0644,root,root) %{conf_dir}/daos_server.yml
%dir %attr(0700,daos_server,daos_server) %{conf_dir}/certs/clients
# set daos_server_helper to be setuid root in order to perform privileged tasks
%attr(4750,root,daos_server) %{_bindir}/daos_server_helper
# set daos_server to be setgid daos_server in order to invoke daos_server_helper
# and/or daos_firmware_helper
%attr(2755,root,daos_server) %{_bindir}/daos_server
%{_bindir}/daos_engine
%{_bindir}/daos_metrics
%{_sysconfdir}/ld.so.conf.d/daos.conf
%dir %{_libdir}/daos_srv
%{_libdir}/daos_srv/libcont.so
%{_libdir}/daos_srv/libdtx.so
%{_libdir}/daos_srv/libmgmt.so
%{_libdir}/daos_srv/libobj.so
%{_libdir}/daos_srv/libpool.so
%{_libdir}/daos_srv/librdb.so
%{_libdir}/daos_srv/librdbt.so
%{_libdir}/daos_srv/librebuild.so
%{_libdir}/daos_srv/librsvc.so
%{_libdir}/daos_srv/libsecurity.so
%{_libdir}/daos_srv/libvos_srv.so
%{_libdir}/daos_srv/libvos_size.so
%{_libdir}/daos_srv/libvos.so
%{_libdir}/daos_srv/libbio.so
%{_libdir}/daos_srv/libplacement.so
%{_libdir}/daos_srv/libpipeline.so
%{_libdir}/libdaos_common_pmem.so
%config(noreplace) %{conf_dir}/vos_size_input.yaml
%{_bindir}/daos_storage_estimator.py
%{python3_sitearch}/storage_estimator/*.py
%dir %{python3_sitearch}/storage_estimator
%if (0%{?rhel} >= 8)
%dir %{python3_sitearch}/storage_estimator/__pycache__
%{python3_sitearch}/storage_estimator/__pycache__/*.pyc
%endif
%{_datarootdir}/%{name}
%exclude %{_datarootdir}/%{name}/ioil-ld-opts
%{_unitdir}/%{server_svc_name}
%{_sysctldir}/%{sysctl_script_name}

%files admin
%doc README.md
%{_bindir}/dmg
%{_mandir}/man8/dmg.8*
%config(noreplace) %{conf_dir}/daos_control.yml

%files client
%doc README.md
%{_libdir}/libdaos.so.*
%{_bindir}/cart_ctl
%{_bindir}/self_test
%{_bindir}/daos_agent
%{_bindir}/dfuse
%{_bindir}/daos
%{_libdir}/libdaos_cmd_hdlrs.so
%{_libdir}/libdfs.so
%{_libdir}/libds3.so
%{_libdir}/%{name}/API_VERSION
%{_libdir}/libduns.so
%{_libdir}/libdfuse.so
%{_libdir}/libioil.so
%{_libdir}/libpil4dfs.so
%dir %{python3_sitearch}/pydaos
%{python3_sitearch}/pydaos/*.py
%dir %{python3_sitearch}/pydaos/raw
%{python3_sitearch}/pydaos/raw/*.py
%if (0%{?rhel} >= 8)
%dir %{python3_sitearch}/pydaos/__pycache__
%{python3_sitearch}/pydaos/__pycache__/*.pyc
%dir %{python3_sitearch}/pydaos/raw/__pycache__
%{python3_sitearch}/pydaos/raw/__pycache__/*.pyc
%endif
%{python3_sitearch}/pydaos/pydaos_shim.so
%{_datarootdir}/%{name}/ioil-ld-opts
%config(noreplace) %{conf_dir}/daos_agent.yml
%{_unitdir}/%{agent_svc_name}
%{_mandir}/man8/daos.8*

%files client-tests
%doc README.md
%dir %{daoshome}
%{daoshome}/TESTING
%exclude %{daoshome}/TESTING/ftest/avocado_tests.yaml
%{_bindir}/hello_drpc
%{_libdir}/libdaos_tests.so
%{_bindir}/acl_dump_test
%{_bindir}/agent_tests
%{_bindir}/drpc_engine_test
%{_bindir}/drpc_test
%{_bindir}/dfuse_test
%{_bindir}/eq_tests
%{_bindir}/job_tests
%{_bindir}/security_test
%config(noreplace) %{conf_dir}/fault-inject-cart.yaml
%{_bindir}/fault_status
%{_bindir}/crt_launch
# For avocado tests
%{daoshome}/.build_vars.json
%{daoshome}/.build_vars.sh
%{_bindir}/daos_perf
%{_bindir}/daos_racer
%{_bindir}/daos_test
%{_bindir}/daos_debug_set_params
%{_bindir}/dfs_test
%{_bindir}/jobtest
%{_bindir}/daos_gen_io_conf
%{_bindir}/daos_run_io_conf
%{_libdir}/libdpar.so

%files client-tests-openmpi
%doc README.md
%{_libdir}/libdpar_mpi.so

%files client-tests-mpich
%doc README.md

%files server-tests
%doc README.md
%{_bindir}/evt_ctl
%{_bindir}/jump_pl_map
%{_bindir}/pl_bench
%{_bindir}/rdbt
%{_bindir}/ring_pl_map
%{_bindir}/smd_ut
%{_bindir}/bio_ut
%{_bindir}/vea_ut
%{_bindir}/vos_tests
%{_bindir}/vea_stress
%{_bindir}/obj_ctl
%{_bindir}/vos_perf

%files devel
%doc README.md
%{_includedir}/*
%{_libdir}/libdaos.so
%{_libdir}/libgurt.so
%{_libdir}/libcart.so
%{_libdir}/*.a

%files firmware
%doc README.md
# set daos_firmware_helper to be setuid root in order to perform privileged tasks
%attr(4750,root,daos_server) %{_bindir}/daos_firmware_helper

%files serialize
%doc README.md
%{_libdir}/libdaos_serialize.so

%files tests
%doc README.md
# No files in a meta-package

%files tests-internal
%doc README.md
# No files in a meta-package

%files mofed-shim
%doc README.md
# No files in a shim package

%changelog
<<<<<<< HEAD
* Fri Jan 19 2024 Dalton Bohning <dalton.bohning@intel.com> 2.5.100-14
- Add ftest/tags.py
=======
* Tue Jan 09 2024 Brian J. Murrell <brian.murrell@intel.com> 2.5.100-14
- Move /etc/ld.so.conf.d/daos.conf to daos-server sub-package
>>>>>>> 345fafb2

* Wed Dec 06 2023 Brian J. Murrell <brian.murrell@intel.com> 2.5.100-13
- Update for EL 8.8 and Leap 15.5
- Update raft to 0.10.1-2.411.gefa15f4

* Fri Nov 17 2023 Tomasz Gromadzki <tomasz.gromadzki@intel.com> 2.5.100-12
- Update to PMDK 2.0.0
  * Remove libpmemblk from dependencies.
  * Start using BUILD_EXAMPLES=n and BUILD_BENCHMARKS=n instead of patches.
  * Stop using BUILD_RPMEM=n (removed) and NDCTL_DISABLE=y (invalid).
  * Point https://github.com/pmem/pmdk as the main PMDK reference source.
  NOTE: PMDK upgrade to 2.0.0 does not affect any API call used by DAOS.
        libpmemobj (and libpmem) API stays unchanged.

* Wed Nov 15 2023 Jerome Soumagne <jerome.soumagne@intel.com> 2.5.100-11
- Bump mercury min version to 2.3.1

* Fri Nov 03 2023 Phillip Henderson <phillip.henderson@intel.com> 2.5.100-10
- Move verify_perms.py location

* Wed Aug 23 2023 Brian J. Murrell <brian.murrell@intel.com> 2.5.100-9
- Update fuse3 requirement to R: /usr/bin/fusermount3 by path
  rather than by package name, for portability and future-proofing
- Adding fuse3-devel as a requirement for daos-client-tests subpackage

* Tue Aug 08 2023 Brian J. Murrell <brian.murrell@intel.com> 2.5.100-8
- Build on EL9
- Add a client-tests-mpich subpackage for mpich test dependencies.

* Fri Jul 07 2023 Brian J. Murrell <brian.murrell@intel.com> 2.5.100-7
- Fix golang daos-client-tests dependency to be go instead

* Thu Jun 29 2023 Michael MacDonald <mjmac.macdonald@intel.com> 2.5.100-6
- Install golang >= 1.18 as a daos-client-tests dependency

* Thu Jun 22 2023 Li Wei <wei.g.li@intel.com> 2.5.100-5
- Update raft to 0.10.1-1.408.g9524cdb

* Wed Jun 14 2023 Mohamad Chaarawi <mohamad.chaarawi@intel.com> - 2.5.100-4
- Add pipeline lib

* Wed Jun 14 2023 Wang Shilong <shilong.wang@intel.com> 2.5.100-3
- Remove lmdb-devel for MD on SSD

* Wed Jun 07 2023 Ryon Jensen <ryon.jensen@intel.com> 2.5.100-2
- Removed unnecessary test files

* Tue Jun 06 2023 Jeff Olivier <jeffrey.v.olivier@intel.com> 2.5.100-1
- Switch version to 2.5.100 for 2.6 test builds

* Mon Jun  5 2023 Jerome Soumagne <jerome.soumagne@intel.com> 2.3.107-7
- Remove libfabric pinning and allow for 1.18 builds

* Fri May 26 2023 Jeff Olivier <jeffrey.v.olivier@intel.com> 2.3.107-6
- Add lmdb-devel and bio_ut for MD on SSD

* Tue May 23 2023 Lei Huang <lei.huang@intel.com> 2.3.107-5
- Add libcapstone-devel to deps of client-tests package

* Tue May 16 2023 Lei Huang <lei.huang@intel.com> 2.3.107-4
- Add libcapstone as a new prerequisite package
- Add libpil4dfs.so in daos-client rpm

* Mon May 15 2023 Jerome Soumagne <jerome.soumagne@intel.com> 2.3.107-3
- Fix libfabric/libfabric1 dependency mismatch on SuSE

* Wed May 10 2023 Jerome Soumagne <jerome.soumagne@intel.com> 2.3.107-2
- Temporarily pin libfabric to < 1.18

* Fri May 5 2023 Johann Lombardi <johann.lombardi@intel.com> 2.3.107-1
- Bump version to 2.3.107

* Fri Mar 17 2023 Tom Nabarro <tom.nabarro@intel.com> 2.3.106-2
- Add numactl requires for server package

* Tue Mar 14 2023 Brian J. Murrell <brian.murrell@intel.com> 2.3.106-1
- Bump version to be higher than TB5

* Wed Feb 22 2023 Li Wei <wei.g.li@intel.com> 2.3.103-6
- Update raft to 0.9.2-1.403.g3d20556

* Tue Feb 21 2023 Michael MacDonald <mjmac.macdonald@intel.com> 2.3.103-5
- Bump min supported go version to 1.17

* Fri Feb 17 2023 Ashley M. Pittman <ashley.m.pittman@intel.com> 2.3.103-4
- Add protobuf-c-devel to deps of client-tests package

* Mon Feb 13 2023 Brian J. Murrell <brian.murrell@intel.com> 2.3.103-3
- Remove explicit R: protobuf-c and let the auto-dependency generator
  handle it

* Wed Feb 8 2023 Michael Hennecke <michael.hennecke@intel.com> 2.3.103-2
- Change ipmctl requirement from v2 to v3

* Fri Jan 27 2023 Phillip Henderson <phillip.henderson@intel.com> 2.3.103-1
- Bump version to 2.3.103

* Wed Jan 25 2023 Johann Lombardi <johann.lombardi@intel.com> 2.3.102-1
- Bump version to 2.3.102

* Tue Jan 24 2023 Phillip Henderson <phillip.henderson@intel.com> 2.3.101-7
- Fix daos-tests-internal requirement for daos-tests

* Fri Jan 6 2023 Brian J. Murrell <brian.murrell@intel.com> 2.3.101-6
- Don't need to O: cart any more
- Add %%doc to all packages
- _datadir -> _datarootdir
- Don't use PREFIX= with scons in %%build
- Fix up some hard-coded paths to use macros instead
- Use some guards to prevent creating empty scriptlets

* Tue Dec 06 2022 Joseph G. Moore <joseph.moore@intel.com> 2.3.101-5
- Update Mercury to 2.2.0-6

* Thu Dec 01 2022 Tom Nabarro <tom.nabarro@intel.com> 2.3.101-4
- Update SPDK dependency requirement to greater than or equal to 22.01.2.

* Tue Oct 18 2022 Brian J. Murrell <brian.murrell@intel.com> 2.3.101-3
- Set flag to build per-subpackage debuginfo packages for Leap 15

* Thu Oct 6 2022 Michael MacDonald <mjmac.macdonald@intel.com> 2.3.101-2
- Rename daos_admin -> daos_server_helper

* Tue Sep 20 2022 Johann Lombardi <johann.lombardi@intel.com> 2.3.101-1
- Bump version to 2.3.101

* Thu Sep 8 2022 Jeff Olivier <jeffrey.v.olivier@intel.com> 2.3.100-22
- Move io_conf files from bin to TESTING

* Tue Aug 16 2022 Jeff Olivier <jeffrey.v.olivier@intel.com> 2.3.100-21
- Update PMDK to 1.12.1~rc1 to fix DAOS-11151

* Thu Aug 11 2022 Wang Shilong <shilong.wang@intel.com> 2.3.100-20
- Add daos_debug_set_params to daos-client-tests rpm for fault injection test.

* Fri Aug 5 2022 Jerome Soumagne <jerome.soumagne@intel.com> 2.3.100-19
- Update to mercury 2.2.0

* Tue Jul 26 2022 Michael MacDonald <mjmac.macdonald@intel.com> 2.3.100-18
- Bump min supported go version to 1.16

* Mon Jul 18 2022 Jerome Soumagne <jerome.soumagne@intel.com> 2.3.100-17
- Remove now unused openpa dependency

* Fri Jul 15 2022 Jeff Olivier <jeffrey.v.olivier@intel.com> 2.3.100-16
- Add pool_scrubbing_tests to test package

* Wed Jul 13 2022 Tom Nabarro <tom.nabarro@intel.com> 2.3.100-15
- Update SPDK dependency requirement to greater than or equal to 22.01.1.

* Mon Jun 27 2022 Jerome Soumagne <jerome.soumagne@intel.com> 2.3.100-14
- Update to mercury 2.2.0rc6

* Fri Jun 17 2022 Jeff Olivier <jeffrey.v.olivier@intel.com> 2.3.100-13
- Remove libdts.so, replace with build time static

* Thu Jun 2 2022 Jeff Olivier <jeffrey.v.olivier@intel.com> 2.3.100-12
- Make ucx required for build on all platforms

* Wed Jun 1 2022 Michael MacDonald <mjmac.macdonald@intel.com> 2.3.100-11
- Move dmg to new daos-admin RPM

* Wed May 18 2022 Lei Huang <lei.huang@intel.com> 2.3.100-10
- Update to libfabric to v1.15.1-1 to include critical performance patches

* Tue May 17 2022 Phillip Henderson <phillip.henderson@intel.com> 2.3.100-9
- Remove doas-client-tests-openmpi dependency from daos-tests
- Add daos-tests-internal package

* Mon May  9 2022 Ashley Pittman <ashley.m.pittman@intel.com> 2.3.100-8
- Extend dfusedaosbuild test to run in different configurations.

* Fri May  6 2022 Ashley Pittman <ashley.m.pittman@intel.com> 2.3.100-7
- Add dfuse unit-test binary to call from ftest.

* Wed May  4 2022 Joseph Moore <joseph.moore@intel.com> 2.3.100-6
- Update to mercury 2.1.0.rc4-9 to enable non-unified mode in UCX

* Tue Apr 26 2022 Phillip Henderson <phillip.henderson@intel.com> 2.3.100-5
- Move daos_gen_io_conf and daos_run_io_conf to daos-client-tests

* Wed Apr 20 2022 Lei Huang <lei.huang@intel.com> 2.3.100-4
- Update to libfabric to v1.15.0rc3-1 to include critical performance patches

* Tue Apr 12 2022 Li Wei <wei.g.li@intel.com> 2.3.100-3
- Update raft to 0.9.1-1401.gc18bcb8 to fix uninitialized node IDs

* Wed Apr 6 2022 Jeff Olivier <jeffrey.v.olivier@intel.com> 2.3.100-2
- Remove direct MPI dependency from most of tests

* Wed Apr  6 2022 Johann Lombardi <johann.lombardi@intel.com> 2.3.100-1
- Switch version to 2.3.100 for 2.4 test builds

* Wed Apr  6 2022 Joseph Moore <joseph.moore@intel.com> 2.1.100-26
- Add build depends entries for UCX libraries.

* Sat Apr  2 2022 Joseph Moore <joseph.moore@intel.com> 2.1.100-25
- Update to mercury 2.1.0.rc4-8 to include UCX provider patch

* Fri Mar 11 2022 Alexander Oganezov <alexander.a.oganezov@intel.com> 2.1.100-24
- Update to mercury 2.1.0.rc4-6 to include CXI provider patch

* Wed Mar 02 2022 Michael Hennecke <michael.hennecke@intel.com> 2.1.100-23
- DAOS-6344: Create secondary group daos_daemons for daos_server and daos_agent

* Tue Feb 22 2022 Alexander Oganezov <alexander.a.oganezov@intel.com> 2.1.100-22
- Update mercury to include DAOS-9561 workaround

* Sun Feb 13 2022 Michael MacDonald <mjmac.macdonald@intel.com> 2.1.100-21
- Update go toolchain requirements

* Thu Feb 10 2022 Li Wei <wei.g.li@intel.com> 2.1.100-20
- Update raft to 0.9.0-1394.gc81505f to fix membership change bugs

* Wed Jan 19 2022 Michael MacDonald <mjmac.macdonald@intel.com> 2.1.100-19
- Move libdaos_common.so from daos-client to daos package

* Mon Jan 17 2022 Johann Lombardi <johann.lombardi@intel.com> 2.1.100-18
- Update libfabric to 1.14.0 GA and apply fix for DAOS-9376

* Thu Dec 23 2021 Alexander Oganezov <alexander.a.oganezov@intel.com> 2.1.100-17
- Update to v2.1.0-rc4-3 to pick fix for DAOS-9325 high cpu usage
- Change mercury pinning to be >= instead of strict =

* Thu Dec 16 2021 Brian J. Murrell <brian.murrell@intel.com> 2.1.100-16
- Add BR: python-rpm-macros for Leap 15 as python3-base dropped that
  as a R:

* Sat Dec 11 2021 Brian J. Murrell <brian.murrell@intel.com> 2.1.100-15
- Create a shim package to allow daos openmpi packages built with the
  distribution openmpi to install on MOFED systems

* Fri Dec 10 2021 Brian J. Murrell <brian.murrell@intel.com> 2.1.100-14
- Don't make daos-*-tests-openmi a dependency of anything
  - If they are wanted, they should be installed explicitly, due to
    potential conflicts with other MPI stacks

* Wed Dec 08 2021 Alexander Oganezov <alexander.a.oganezov@intel.com> 2.1.100-13
- Remove DAOS-9173 workaround from mercury. Apply DAOS-9173 to ofi

* Tue Dec 07 2021 Alexander Oganezov <alexander.a.oganezov@intel.com> 2.1.100-12
- Apply DAOS-9173 workaround to mercury

* Fri Dec 03 2021 Alexander Oganezov <alexander.a.oganezov@intel.com> 2.1.100-11
- Update mercury to v2.1.0rc4

* Thu Dec 02 2021 Danielle M. Sikich <danielle.sikich@intel.com> 2.1.100-10
- Fix name of daos serialize package

* Sun Nov 28 2021 Tom Nabarro <tom.nabarro@intel.com> 2.1.100-9
- Set rmem_{max,default} sysctl values on server package install to enable
  SPDK pci_event module to operate in unprivileged process (daos_engine).

* Wed Nov 24 2021 Brian J. Murrell <brian.murrell@intel.com> 2.1.100-8
- Remove invalid "%%else if" syntax
- Fix a few other rpmlint warnings

* Tue Nov 16 2021 Wang Shilong <shilong.wang@intel.com> 2.1.100-7
- Update for libdaos major version bump
- Fix version of libpemobj1 for SUSE

* Sat Nov 13 2021 Alexander Oganezov <alexander.a.oganezov@intel.com> 2.1.100-6
- Update OFI to v1.14.0rc3

* Tue Oct 26 2021 Brian J. Murrell <brian.murrell@intel.com> 2.1.100-5
- Create new daos-{client,server}tests-openmpi and daos-server-tests subpackages
- Rename daos-tests daos-client-tests and make daos-tests require all
  other test suites to maintain existing behavior

* Mon Oct 25 2021 Alexander Oganezov <alexander.a.oganezov@intel.com> 2.1.100-4
- Update mercury to v2.1.0rc2

* Wed Oct 20 2021 Jeff Olivier <jeffrey.v.olivier@intel.com> 2.1.100-3
- Explicitly require 1.11.0-3 of PMDK

* Wed Oct 13 2021 David Quigley <david.quigley@intel.com> 2.1.100-2
- Add defusedxml as a required dependency for the test package.

* Wed Oct 13 2021 Johann Lombardi <johann.lombardi@intel.com> 2.1.100-1
- Switch version to 2.1.100 for 2.2 test builds

* Tue Oct 12 2021 Johann Lombardi <johann.lombardi@intel.com> 1.3.106-1
- Version bump to 1.3.106 for 2.0 test build 6

* Fri Oct 8 2021 Alexander Oganezov <alexander.a.oganezov@intel.com> 1.13.105-4
- Update OFI to v1.13.2rc1

* Wed Sep 15 2021 Li Wei <wei.g.li@intel.com> 1.3.105-3
- Update raft to fix InstallSnapshot performance as well as to avoid some
  incorrect 0.8.0 RPMs

* Fri Sep 03 2021 Brian J. Murrell <brian.murrell@intel.com> 1.3.105-2
- Remove R: hwloc; RPM's auto-requires/provides will take care of this

* Tue Aug 24 2021 Jeff Olivier <jeffrey.v.olivier@intel.com> 1.3.105-1
- Version bump to 1.3.105 for 2.0 test build 5

* Mon Aug 09 2021 Yawei <yawei.niu@intel.com> 1.3.104-5
- Fix duplicates
- Add vos_perf

* Thu Aug 05 2021 Christopher Hoffman <christopherx.hoffman@intel.com> 1.3.104-4
- Update conditional statement to include checking for distributions to
  determine which unit files to use for daos-server and daos-agent

* Wed Aug 04 2021 Kris Jacque <kristin.jacque@intel.com> 1.3.104-3
- Move daos_metrics tool from tests package to server package

* Wed Aug 04 2021 Tom Nabarro <tom.nabarro@intel.com> 1.3.104-2
- Update to spdk 21.07 and (indirectly) dpdk 21.05

* Mon Aug 02 2021 Jeff Olivier <jeffrey.v.olivier@intel.com> 1.3.104-1
- Version bump to 1.3.104 for 2.0 test build 4

* Mon Jul 19 2021 Danielle M. Sikich <danielle.sikich@intel.com> 1.3.103-5
- Add DAOS serialization library that requires hdf5

* Wed Jul 14 2021 Li Wei <wei.g.li@intel.com> 1.3.103-4
- Update raft to fix slow leader re-elections

* Tue Jul 13 2021  Maureen Jean <maureen.jean@intel.com> 1.3.103-3
- Add python modules to python3.6 site-packages

* Mon Jul 12 2021 Alexander Oganezov <alexander.a.oganezov@intel.com> 1.3.103-2
- Update to mercury release v2.0.1

* Mon Jul 12 2021 Johann Lombardi <johann.lombardi@intel.com> 1.3.103-1
- Version bump to 1.3.103 for 2.0 test build 3

* Wed Jul 7 2021 Phillip Henderson <phillip.henderson@intel.com> 1.3.102-6
- Update daos-devel to always require the same version daos-client

* Wed Jun 30 2021 Tom Nabarro <tom.nabarro@intel.com> 1.3.102-5
- Update to spdk 21.04 and (indirectly) dpdk 21.05

* Fri Jun 25 2021 Brian J. Murrell <brian.murrell@intel.com> - 1.3.102-4
- Add libuuid-devel back as a requirement of daos-devel

* Wed Jun 23 2021 Li Wei <wei.g.li@intel.com> 1.3.102-3
- Update raft to pick up Pre-Vote

* Mon Jun 14 2021 Jeff Olivier <jeffrey.v.olivier@intel.com> 1.3.102-2
- Update to pmdk 1.11.0-rc1
- Remove dependence on libpmem since we use libpmemobj directly

* Fri Jun 11 2021 Johann Lombardi <johann.lombardi@intel.com> 1.3.102-1
- Version bump to 1.3.102 for 2.0 test build 2

* Wed Jun 02 2021 Johann Lombardi <johann.lombardi@intel.com> 1.3.101-3
- Remove libs from devel package

* Thu May 20 2021 Jeff Olivier <jeffrey.v.olivier@intel.com> 1.3.0-101-2
- Remove client libs from common package

* Wed May 19 2021 Johann Lombardi <johann.lombardi@intel.com> 1.3.101-1
- Version bump to 1.3.101 for 2.0 test build 1

* Fri May 07 2021 Brian J. Murrell <brian.murrell@intel.com> 1.3.0-16
- Enable debuginfo package building on SUSE platforms

* Thu May 06 2021 Brian J. Murrell <brian.murrell@intel.com> 1.3.0-15
- Update to build on EL8

* Wed May 05 2021 Brian J. Murrell <brian.murrell@intel.com> 1.3.0-14
- Package /etc/daos/certs in main/common package so that both server
  and client get it created

* Wed Apr 21 2021 Tom Nabarro <tom.nabarro@intel.com> - 1.3.0-13
- Relax ipmctl version requirement on leap15 as we have runtime checks

* Fri Apr 16 2021 Mohamad Chaarawi <mohamad.chaarawi@intel.com> - 1.3.0-12
- remove dfuse_hl

* Wed Apr 14 2021 Jeff Olivier <jeffrey.v.olivier@intel.com> - 1.3.0-11
- Remove storage_estimator and io_conf from client packages to remove
  any client side dependence on bio and vos (and and PMDK/SPDK)

* Mon Apr 12 2021 Dalton A. Bohning <daltonx.bohning@intel.com> - 1.3.0-10
- Add attr to the test dependencies

* Tue Apr 06 2021 Kris Jacque <kristin.jacque@intel.com> 1.3.0-9
- Add package for daos_firmware helper binary

* Fri Apr 02 2021 Jeff Olivier <jeffrey.v.olivier@intel.com> 1.3.0-8
- Remove unused readline-devel

* Thu Apr 01 2021 Brian J. Murrell <brian.murrell@intel.com> 1.3.0-7
- Update argobots to 1.1

* Tue Mar 30 2021 Maureen Jean <maureen.jean@intel.com> 1.3.0-6
- Change pydaos_shim_3 to pydaos_shim

* Mon Mar 29 2021 Brian J. Murrell <brian.murrell@intel.com> - 1.3.0-5
- Move libdts.so to the daos-tests subpackage

* Tue Mar 23 2021 Alexander Oganezov <alexander.a.oganezov@intel.com> 1.3.0-4
- Update libfabric to v1.12.0
- Disable grdcopy/gdrapi linkage in libfabric


* Thu Mar 18 2021 Maureen Jean <maureen.jean@intel.com> 1.3.0-3
- Update to python3

* Thu Feb 25 2021 Li Wei <wei.g.li@intel.com> 1.3.0-2
- Require raft-devel 0.7.3 that fixes an unstable leadership problem caused by
  removed replicas as well as some Coverity issues

* Wed Feb 24 2021 Brian J. Murrell <brian.murrell@intel.com> - 1.3.0-1
- Version bump up to 1.3.0

* Mon Feb 22 2021 Brian J. Murrell <brian.murrell@intel.com> 1.1.3-3
- Remove all *-devel Requires from daos-devel as none of those are
  actually necessary to build libdaos clients

* Tue Feb 16 2021 Alexander Oganezov <alexander.a.oganezov@intel.com> 1.1.3-2
- Update libfabric to v1.12.0rc1

* Wed Feb 10 2021 Johann Lombardi <johann.lombardi@intel.com> 1.1.3-1
- Version bump up to 1.1.3

* Tue Feb 9 2021 Vish Venkatesan <vishwanath.venkatesan@intel.com> 1.1.2.1-11
- Add new pmem specific version of DAOS common library

* Fri Feb 5 2021 Saurabh Tandan <saurabh.tandan@intel.com> 1.1.2.1-10
- Added dbench as requirement for test package.

* Wed Feb 3 2021 Hua Kuang <hua.kuang@intel.com> 1.1.2.1-9
- Changed License to BSD-2-Clause-Patent

* Wed Feb 03 2021 Brian J. Murrell <brian.murrell@intel.com> - 1.1.2-8
- Update minimum required libfabric to 1.11.1

* Thu Jan 28 2021 Phillip Henderson <phillip.henderson@intel.com> 1.1.2.1-7
- Change ownership and permissions for the /etc/daos/certs directory.

* Sat Jan 23 2021 Alexander Oganezov <alexander.a.oganezov@intel.com> 1.1.2.1-6
- Update to mercury v2.0.1rc1

* Fri Jan 22 2021 Michael MacDonald <mjmac.macdonald@intel.com> 1.1.2.1-5
- Install daos_metrics utility to %%{_bindir}

* Wed Jan 20 2021 Kenneth Cain <kenneth.c.cain@intel.com> 1.1.2.1-4
- Version update for API major version 1, libdaos.so.1 (1.0.0)

* Fri Jan 15 2021 Michael Hennecke <mhennecke@lenovo.com> 1.1.2.1-3
- Harmonize daos_server and daos_agent groups.

* Tue Dec 15 2020 Ashley Pittman <ashley.m.pittman@intel.com> 1.1.2.1-2
- Combine the two memcheck suppressions files.

* Wed Dec 09 2020 Johann Lombardi <johann.lombardi@intel.com> 1.1.2.1-1
- Version bump up to 1.1.2.1

* Fri Dec 04 2020 Li Wei <wei.g.li@intel.com> 1.1.2-3
- Require raft-devel 0.7.1 that fixes recent Coverity issues

* Wed Dec 02 2020 Maureen Jean <maureen.jean@intel.com> - 1.1.2-2
- define scons_args to be BUILD_TYPE=<release|dev>
- the scons default is BUILD_TYPE=release
- BUILD_TYPE=release will disable fault injection in build

* Tue Dec 01 2020 Brian J. Murrell <brian.murrell@intel.com> - 1.1.2-1
- Version bump up to 1.1.2

* Tue Nov 17 2020 Li Wei <wei.g.li@intel.com> 1.1.1-8
- Require raft-devel 0.7.0 that changes log indices and terms to 63-bit

* Wed Nov 11 2020 Tom Nabarro <tom.nabarro@intel.com> 1.1.1-7
- Add version validation for runtime daos_server ipmctl requirement to avoid
  potential corruption of PMMs when setting PMem goal, issue fixed in
  https://github.com/intel/ipmctl/commit/9e3898cb15fa9eed3ef3e9de4488be1681d53ff4

* Thu Oct 29 2020 Jonathan Martinez Montes <jonathan.martinez.montes@intel.com> 1.1.1-6
- Restore obj_ctl utility

* Wed Oct 28 2020 Brian J. Murrell <brian.murrell@intel.com> - 1.1.1-5
- Use %%autosetup
- Only use systemd_requires if it exists
- Obsoletes: cart now that it's included in daos

* Sat Oct 24 2020 Maureen Jean <maureen.jean@intel.com> 1.1.1-4
- Add daos.conf to the daos package to resolve the path to libbio.so

* Tue Oct 13 2020 Jonathan Martinez Montes <jonathan.martinez.montes@intel.com> 1.1.1-3
- Remove obj_ctl from Tests RPM package
- Add libdts.so shared library that is used by daos_perf, daos_racer and
  the daos utility.

* Tue Oct 13 2020 Amanda Justiniano <amanda.justiniano-pagn@intel.com> 1.1.1-3
- Add lbzip2 requirement to the daos-tests package

* Tue Oct 13 2020 Michael MacDonald <mjmac.macdonald@intel.com> 1.1.1-2
- Create unprivileged user for daos_agent

* Mon Oct 12 2020 Johann Lombardi <johann.lombardi@intel.com> 1.1.1-1
- Version bump up to 1.1.1

* Sat Oct 03 2020 Michael MacDonald <mjmac.macdonald@intel.com> 1.1.0-34
- Add go-race to BuildRequires on OpenSUSE Leap

* Wed Sep 16 2020 Alexander Oganezov <alexander.a.oganezov@intel.com> 1.1.0-33
- Update OFI to v1.11.0

* Mon Aug 17 2020 Michael MacDonald <mjmac.macdonald@intel.com> 1.1.0-32
- Install completion script in /etc/bash_completion.d

* Wed Aug 05 2020 Brian J. Murrell <brian.murrell@intel.com> - 1.1.0-31
- Change fuse requirement to fuse3
- Use Lmod for MPI module loading
- Remove unneeded (and un-distro gated) Requires: json-c

* Wed Jul 29 2020 Jonathan Martinez Montes <jonathan.martinez.montes@intel.com> - 1.1.0-30
- Add the daos_storage_estimator.py tool. It merges the functionality of the
  former tools vos_size, vos_size.py, vos_size_dfs_sample.py and parse_csv.py.

* Wed Jul 29 2020 Jeffrey V Olivier <jeffrey.v.olivier@intel.com> - 1.1.0-29
- Revert prior changes from version 28

* Mon Jul 13 2020 Brian J. Murrell <brian.murrell@intel.com> - 1.1.0-28
- Change fuse requirement to fuse3
- Use Lmod for MPI module loading

* Tue Jul 7 2020 Alexander A Oganezov <alexander.a.oganezov@intel.com> - 1.1.0-27
- Update to mercury release 2.0.0~rc1-1

* Sun Jun 28 2020 Jonathan Martinez Montes <jonathan.martinez.montes@intel.com> - 1.1.0-26
- Add the vos_size_dfs_sample.py tool. It is used to generate dynamically
  the vos_dfs_sample.yaml file using the real DFS super block data.

* Tue Jun 23 2020 Jeff Olivier <jeffrey.v.olivier@intel.com> - 1.1.0-25
- Add -no-rpath option and use it for rpm build rather than modifying
  SCons files in place

* Tue Jun 16 2020 Jeff Olivier <jeffrey.v.olivier@intel.com> - 1.1.0-24
- Modify RPATH removal snippet to replace line with pass as some lines
  can't be removed without breaking the code

* Fri Jun 05 2020 Ryon Jensen <ryon.jensen@intel.com> - 1.1.0-23
- Add libisa-l_crypto dependency

* Fri Jun 05 2020 Tom Nabarro <tom.nabarro@intel.com> - 1.1.0-22
- Change server systemd run-as user to daos_server in unit file

* Thu Jun 04 2020 Hua Kuang <hua.kuang@intel.com> - 1.1.0-21
- Remove dmg_old from DAOS RPM package

* Thu May 28 2020 Tom Nabarro <tom.nabarro@intel.com> - 1.1.0-20
- Create daos group to run as in systemd unit file

* Tue May 26 2020 Brian J. Murrell <brian.murrell@intel.com> - 1.1.0-19
- Enable parallel building with _smp_mflags

* Fri May 15 2020 Kenneth Cain <kenneth.c.cain@intel.com> - 1.1.0-18
- Require raft-devel >= 0.6.0 that adds new API raft_election_start()

* Thu May 14 2020 Brian J. Murrell <brian.murrell@intel.com> - 1.1.0-17
- Add cart-devel's Requires to daos-devel as they were forgotten
  during the cart merge

* Thu May 14 2020 Brian J. Murrell <brian.murrell@intel.com> - 1.1.0-16
- Fix fuse3-libs -> libfuse3 for SLES/Leap 15

* Thu Apr 30 2020 Brian J. Murrell <brian.murrell@intel.com> - 1.1.0-15
- Use new properly pre-release tagged mercury RPM

* Thu Apr 30 2020 Brian J. Murrell <brian.murrell@intel.com> - 1.1.0-14
- Move fuse dependencies to the client subpackage

* Mon Apr 27 2020 Michael MacDonald <mjmac.macdonald@intel.com> 1.1.0-13
- Rename /etc/daos.yml -> /etc/daos_control.yml

* Thu Apr 16 2020 Brian J. Murrell <brian.murrell@intel.com> - 1.1.0-12
- Use distro fuse

* Fri Apr 10 2020 Alexander Oganezov <alexander.a.oganezov@intel.com> - 1.1.0-11
- Update to mercury 4871023 to pick na_ofi.c race condition fix for
  "No route to host" errors.

* Sun Apr 05 2020 Brian J. Murrell <brian.murrell@intel.com> - 1.1.0-10
- Clean up spdk dependencies

* Mon Mar 30 2020 Tom Nabarro <tom.nabarro@intel.com> - 1.1.0-9
- Set version of spdk to < v21, > v19

* Fri Mar 27 2020 David Quigley <david.quigley@intel.com> - 1.1.0-8
- add daos and dmg man pages to the daos-client files list

* Thu Mar 26 2020 Michael MacDonald <mjmac.macdonald@intel.com> 1.1.0-7
- Add systemd scriptlets for managing daos_server/daos_agent services

* Thu Mar 26 2020 Alexander Oganeozv <alexander.a.oganezov@intel.com> - 1.1.0-6
- Update ofi to 62f6c937601776dac8a1f97c8bb1b1a6acfbc3c0

* Tue Mar 24 2020 Jeffrey V. Olivier <jeffrey.v.olivier@intel.com> - 1.1.0-5
- Remove cart as an external dependence

* Mon Mar 23 2020 Jeffrey V. Olivier <jeffrey.v.olivier@intel.com> - 1.1.0-4
- Remove scons_local as dependency

* Tue Mar 03 2020 Brian J. Murrell <brian.murrell@intel.com> - 1.1.0-3
- Bump up go minimum version to 1.12

* Thu Feb 20 2020 Brian J. Murrell <brian.murrell@intel.com> - 1.1.0-2
- daos-server requires daos-client (same version)

* Fri Feb 14 2020 Brian J. Murrell <brian.murrell@intel.com> - 1.1.0-1
- Version bump up to 1.1.0

* Wed Feb 12 2020 Brian J. Murrell <brian.murrell@intel.com> - 0.9.0-2
- Remove undefine _missing_build_ids_terminate_build

* Thu Feb 06 2020 Johann Lombardi <johann.lombardi@intel.com> - 0.9.0-1
- Version bump up to 0.9.0

* Sat Jan 18 2020 Jeff Olivier <jeffrey.v.olivier@intel.com> - 0.8.0-3
- Fixing a few warnings in the RPM spec file

* Fri Dec 27 2019 Jeff Olivier <jeffrey.v.olivier@intel.com> - 0.8.0-2
- Remove openmpi, pmix, and hwloc builds, use hwloc and openmpi packages

* Tue Dec 17 2019 Johann Lombardi <johann.lombardi@intel.com> - 0.8.0-1
- Version bump up to 0.8.0

* Thu Dec 05 2019 Johann Lombardi <johann.lombardi@intel.com> - 0.7.0-1
- Version bump up to 0.7.0

* Tue Nov 19 2019 Tom Nabarro <tom.nabarro@intel.com> 0.6.0-15
- Temporarily unconstrain max. version of spdk

* Wed Nov 06 2019 Brian J. Murrell <brian.murrell@intel.com> 0.6.0-14
- Constrain max. version of spdk

* Wed Nov 06 2019 Brian J. Murrell <brian.murrell@intel.com> 0.6.0-13
- Use new cart with R: mercury to < 1.0.1-20 due to incompatibility

* Wed Nov 06 2019 Michael MacDonald <mjmac.macdonald@intel.com> 0.6.0-12
- Add daos_admin privileged helper for daos_server

* Fri Oct 25 2019 Brian J. Murrell <brian.murrell@intel.com> 0.6.0-11
- Handle differences in Leap 15 Python packaging

* Wed Oct 23 2019 Brian J. Murrell <brian.murrell@intel.com> 0.6.0-9
- Update BR: libisal-devel for Leap

* Mon Oct 07 2019 Brian J. Murrell <brian.murrell@intel.com> 0.6.0-8
- Use BR: cart-devel-%%{cart_sha1} if available
- Remove cart's BRs as it's -devel Requires them now

* Tue Oct 01 2019 Brian J. Murrell <brian.murrell@intel.com> 0.6.0-7
- Constrain cart BR to <= 1.0.0

* Sat Sep 21 2019 Brian J. Murrell <brian.murrell@intel.com>
- Remove Requires: {argobots, cart}
  - autodependencies should take care of these

* Thu Sep 19 2019 Jeff Olivier <jeffrey.v.olivier@intel.com>
- Add valgrind-devel requirement for argobots change

* Tue Sep 10 2019 Tom Nabarro <tom.nabarro@intel.com>
- Add requires ndctl as runtime dep for control plane.

* Thu Aug 15 2019 David Quigley <david.quigley@intel.com>
- Add systemd unit files to packaging.

* Thu Jul 25 2019 Brian J. Murrell <brian.murrell@intel.com>
- Add git hash and commit count to release

* Thu Jul 18 2019 David Quigley <david.quigley@intel.com>
- Add certificate generation files to packaging.

* Tue Jul 09 2019 Johann Lombardi <johann.lombardi@intel.com>
- Version bump up to 0.6.0

* Fri Jun 21 2019 David Quigley <dquigley@intel.com>
- Add daos_agent.yml to the list of packaged files

* Thu Jun 13 2019 Brian J. Murrell <brian.murrell@intel.com>
- move obj_ctl daos_gen_io_conf daos_run_io_conf to
  daos-tests sub-package
- daos-server needs spdk-tools

* Fri May 31 2019 Ken Cain <kenneth.c.cain@intel.com>
- Add new daos utility binary

* Wed May 29 2019 Brian J. Murrell <brian.murrell@intel.com>
- Version bump up to 0.5.0
- Add Requires: libpsm_infinipath1 for SLES 12.3

* Tue May 07 2019 Brian J. Murrell <brian.murrell@intel.com>
- Move some files around among the sub-packages

* Mon May 06 2019 Brian J. Murrell <brian.murrell@intel.com>
- Only BR fio
  - fio-{devel,src} is not needed

* Wed Apr 03 2019 Brian J. Murrell <brian.murrell@intel.com>
- initial package<|MERGE_RESOLUTION|>--- conflicted
+++ resolved
@@ -15,7 +15,7 @@
 
 Name:          daos
 Version:       2.5.100
-Release:       14%{?relval}%{?dist}
+Release:       15%{?relval}%{?dist}
 Summary:       DAOS Storage Engine
 
 License:       BSD-2-Clause-Patent
@@ -586,13 +586,11 @@
 # No files in a shim package
 
 %changelog
-<<<<<<< HEAD
-* Fri Jan 19 2024 Dalton Bohning <dalton.bohning@intel.com> 2.5.100-14
+* Thu Feb 08 2024 Dalton Bohning <dalton.bohning@intel.com> 2.5.100-15
 - Add ftest/tags.py
-=======
+
 * Tue Jan 09 2024 Brian J. Murrell <brian.murrell@intel.com> 2.5.100-14
 - Move /etc/ld.so.conf.d/daos.conf to daos-server sub-package
->>>>>>> 345fafb2
 
 * Wed Dec 06 2023 Brian J. Murrell <brian.murrell@intel.com> 2.5.100-13
 - Update for EL 8.8 and Leap 15.5
