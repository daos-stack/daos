--- conflicted
+++ resolved
@@ -15,7 +15,7 @@
 
 Name:          daos
 Version:       2.7.100
-Release:       6%{?relval}%{?dist}
+Release:       7%{?relval}%{?dist}
 Summary:       DAOS Storage Engine
 
 License:       BSD-2-Clause-Patent
@@ -584,13 +584,11 @@
 # No files in a shim package
 
 %changelog
-<<<<<<< HEAD
-* Tue Aug 27 2024 Brian J. Murrell <brian.murrell@intel.com> - 2.7.100-6
+* Wed Oct 09 2024 Brian J. Murrell <brian.murrell@intel.com> - 2.7.100-7
 - Drop BRs for UCX as they were obsoleted as of e01970d
-=======
+
 * Mon Sep 23 2024 Kris Jacque <kris.jacque@intel.com> 2.7.100-6
 - Bump min supported go version to 1.21
->>>>>>> 85959c58
 
 * Thu Aug 15 2024 Michael MacDonald <mjmac@google.com> 2.7.100-5
 - Add libdaos_self_test.so to client RPM
