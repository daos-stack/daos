%define daoshome %{_exec_prefix}/lib/%{name}
%define server_svc_name daos_server.service
%define agent_svc_name daos_agent.service
%define sysctl_script_name 10-daos_server.conf

%global mercury_version 2.3.1-1%{?dist}
%global libfabric_version 1.15.1-1
%global __python %{__python3}

%if (0%{?rhel} >= 8)
# https://bugzilla.redhat.com/show_bug.cgi?id=1955184
%define _use_internal_dependency_generator 0
%define __find_requires %{SOURCE1}
%endif

Name:          daos
Version:       2.5.101
Release:       2%{?relval}%{?dist}
Summary:       DAOS Storage Engine

License:       BSD-2-Clause-Patent
URL:           https://github.com/daos-stack/daos
Source0:       %{name}-%{version}.tar.gz
Source1:       bz-1955184_find-requires
%if (0%{?rhel} >= 8)
BuildRequires: python3-scons >= 2.4
%else
BuildRequires: scons >= 2.4
%endif
BuildRequires: libfabric-devel >= %{libfabric_version}
BuildRequires: mercury-devel >= %{mercury_version}
BuildRequires: gcc-c++
%if (0%{?rhel} >= 8)
%global openmpi openmpi
%else
%global openmpi openmpi3
%endif
BuildRequires: %{openmpi}-devel
BuildRequires: hwloc-devel
%if ("%{?compiler_args}" == "COMPILER=covc")
BuildRequires: bullseye
%endif
%if (0%{?rhel} >= 8)
BuildRequires: argobots-devel >= 1.1
BuildRequires: json-c-devel
BuildRequires: boost-python3-devel
%else
BuildRequires: libabt-devel >= 1.0rc1
BuildRequires: libjson-c-devel
BuildRequires: boost-devel
%endif
BuildRequires: libpmemobj-devel >= 2.0.0
%if (0%{?rhel} >= 8)
BuildRequires: fuse3-devel >= 3
%else
BuildRequires: fuse3-devel >= 3.4.2
%endif
%if (0%{?suse_version} >= 1500)
BuildRequires: go-race
BuildRequires: libprotobuf-c-devel
BuildRequires: liblz4-devel
BuildRequires: libcapstone-devel
%else
BuildRequires: protobuf-c-devel
BuildRequires: lz4-devel
BuildRequires: capstone-devel
%endif
BuildRequires: spdk-devel >= 22.01.2
%if (0%{?rhel} >= 8)
BuildRequires: isa-l-devel
BuildRequires: libisa-l_crypto-devel
%else
BuildRequires: libisal-devel
BuildRequires: libisal_crypto-devel
%endif
BuildRequires: daos-raft-devel = 0.11.0-1.416.g12dbc15%{?dist}
BuildRequires: openssl-devel
BuildRequires: libevent-devel
BuildRequires: libyaml-devel
BuildRequires: libcmocka-devel
BuildRequires: valgrind-devel
BuildRequires: systemd
BuildRequires: go >= 1.17
%if (0%{?rhel} >= 8)
BuildRequires: numactl-devel
BuildRequires: CUnit-devel
# needed to retrieve PMM region info through control-plane
BuildRequires: libipmctl-devel
%if (0%{?rhel} >= 9)
BuildRequires: python-devel
%else
BuildRequires: python36-devel
%endif
BuildRequires: python3-distro
BuildRequires: Lmod
%else
%if (0%{?suse_version} >= 1315)
# see src/client/dfs/SConscript for why we need /etc/os-release
# that code should be rewritten to use the python libraries provided for
# os detection
BuildRequires: distribution-release
BuildRequires: libnuma-devel
BuildRequires: cunit-devel
BuildRequires: ipmctl-devel
BuildRequires: python3-devel
BuildRequires: python3-distro
BuildRequires: python-rpm-macros
BuildRequires: lua-lmod
BuildRequires: systemd-rpm-macros
%endif
%endif
BuildRequires: libuuid-devel

%if (0%{?suse_version} > 0)
BuildRequires: libucp-devel
BuildRequires: libucs-devel
BuildRequires: libuct-devel
%else
BuildRequires: ucx-devel
%endif

Requires: openssl
# This should only be temporary until we can get a stable upstream release
# of mercury, at which time the autoprov shared library version should
# suffice
Requires: mercury >= %{mercury_version}


%description
The Distributed Asynchronous Object Storage (DAOS) is an open-source
software-defined object store designed from the ground up for
massively distributed Non Volatile Memory (NVM). DAOS takes advantage
of next generation NVM technology like Storage Class Memory (SCM) and
NVM express (NVMe) while presenting a key-value storage interface and
providing features such as transactional non-blocking I/O, advanced
data protection with self healing on top of commodity hardware, end-
to-end data integrity, fine grained data control and elastic storage
to optimize performance and cost.

%package server
Summary: The DAOS server
Requires: %{name}%{?_isa} = %{version}-%{release}
Requires: spdk-tools >= 22.01.2
Requires: ndctl
# needed to set PMem configuration goals in BIOS through control-plane
%if (0%{?suse_version} >= 1500)
Requires: ipmctl >= 03.00.00.0423
Requires: libpmemobj1 >= 2.0.0-1.suse1500
Requires: libfabric1 >= %{libfabric_version}
%else
Requires: ipmctl >= 03.00.00.0468
Requires: libpmemobj >= 2.0.0-1%{?dist}
%endif
Requires: libfabric >= %{libfabric_version}
Requires: mercury >= %{mercury_version}
Requires(post): /sbin/ldconfig
Requires(postun): /sbin/ldconfig
Requires: numactl
%{?systemd_requires}

%description server
This is the package needed to run a DAOS server

%package admin
Summary: DAOS admin tools
Requires: %{name}%{?_isa} = %{version}-%{release}

%description admin
This package contains DAOS administrative tools (e.g. dmg).

%package client
Summary: The DAOS client
Requires: %{name}%{?_isa} = %{version}-%{release}
Requires: mercury >= %{mercury_version}
Requires: libfabric >= %{libfabric_version}
%if (0%{?suse_version} >= 1500)
Requires: libfabric1 >= %{libfabric_version}
Requires: libfuse3-3 >= 3.4.2
%endif
Requires: /usr/bin/fusermount3
%{?systemd_requires}

%description client
This is the package needed to run a DAOS client

%package tests
Summary: The entire DAOS test suite
Requires: %{name}-client-tests%{?_isa} = %{version}-%{release}
BuildArch: noarch

%description tests
This is the package is a metapackage to install all of the test packages

%package tests-internal
Summary: The entire internal DAOS test suite
Requires: %{name}-tests = %{version}-%{release}
Requires: %{name}-client-tests-openmpi%{?_isa} = %{version}-%{release}
Requires: %{name}-client-tests-mpich = %{version}-%{release}
Requires: %{name}-serialize%{?_isa} = %{version}-%{release}
BuildArch: noarch

%description tests-internal
This is the package is a metapackage to install all of the internal test
packages

%package client-tests
Summary: The DAOS test suite
Requires: %{name}-client%{?_isa} = %{version}-%{release}
Requires: %{name}-admin%{?_isa} = %{version}-%{release}
Requires: %{name}-devel%{?_isa} = %{version}-%{release}
Requires: protobuf-c-devel
Requires: fio
Requires: git
Requires: dbench
Requires: lbzip2
Requires: attr
Requires: ior
Requires: go >= 1.18
%if (0%{?suse_version} >= 1315)
Requires: lua-lmod
Requires: libcapstone-devel
%else
Requires: Lmod
Requires: capstone-devel
%endif
%if (0%{?rhel} >= 8)
Requires: fuse3-devel >= 3
%else
Requires: fuse3-devel >= 3.4.2
%endif

%description client-tests
This is the package needed to run the DAOS test suite (client tests)

%package client-tests-openmpi
Summary: The DAOS client test suite - tools which need openmpi
Requires: %{name}-client-tests%{?_isa} = %{version}-%{release}
Requires: hdf5-%{openmpi}-tests
Requires: hdf5-vol-daos-%{openmpi}-tests
Requires: MACSio-%{openmpi}
Requires: simul-%{openmpi}

%description client-tests-openmpi
This is the package needed to run the DAOS client test suite openmpi tools

%package client-tests-mpich
Summary: The DAOS client test suite - tools which need mpich
BuildArch: noarch
Requires: %{name}-client-tests%{?_isa} = %{version}-%{release}
Requires: mpifileutils-mpich
Requires: testmpio
Requires: mpich
Requires: ior
Requires: hdf5-mpich-tests
Requires: hdf5-vol-daos-mpich-tests
Requires: MACSio-mpich
Requires: simul-mpich
Requires: romio-tests
Requires: python3-mpi4py-tests

%description client-tests-mpich
This is the package needed to run the DAOS client test suite mpich tools

%package server-tests
Summary: The DAOS server test suite (server tests)
Requires: %{name}-server%{?_isa} = %{version}-%{release}
Requires: %{name}-admin%{?_isa} = %{version}-%{release}

%description server-tests
This is the package needed to run the DAOS server test suite (server tests)

%package devel
Summary: The DAOS development libraries and headers
Requires: %{name}-client%{?_isa} = %{version}-%{release}
Requires: libuuid-devel

%description devel
This is the package needed to build software with the DAOS library.

%package firmware
Summary: The DAOS firmware management helper
Requires: %{name}-server%{?_isa} = %{version}-%{release}

%description firmware
This is the package needed to manage server storage firmware on DAOS servers.

%package serialize
Summary: DAOS serialization library that uses HDF5
BuildRequires: hdf5-devel
Requires: hdf5

%description serialize
This is the package needed to use the DAOS serialization and deserialization
tools, as well as the preserve option for the filesystem copy tool.

%package mofed-shim
Summary: A shim to bridge MOFED's openmpi to distribution dependency tags
Provides: libmpi.so.40()(64bit)(openmpi-x86_64)
Requires: libmpi.so.40()(64bit)
Provides: libmpi_cxx.so.40()(64bit)(openmpi-x86_64)
Provides: libmpi_cxx.so.40()(64bit)
BuildArch: noarch

%description mofed-shim
This is the package that bridges the difference between the MOFED openmpi
"Provides" and distribution-openmpi consumers "Requires".

%if (0%{?suse_version} > 0)
%global __debug_package 1
%global _debuginfo_subpackages 1
%debug_package
%endif

%prep
%autosetup

%build

%define conf_dir %{_sysconfdir}/daos
%if (0%{?rhel} == 8)
%define scons_exe scons-3
%else
%define scons_exe scons
%endif
%{scons_exe} %{?_smp_mflags} \
      --config=force         \
      --no-rpath             \
      USE_INSTALLED=all      \
      FIRMWARE_MGMT=yes      \
      CONF_DIR=%{conf_dir}   \
     %{?scons_args}          \
     %{?compiler_args}

%if ("%{?compiler_args}" == "COMPILER=covc")
mv test.cov{,-build}
%endif

%install
%{scons_exe} %{?_smp_mflags}          \
      --config=force                  \
      --no-rpath                      \
      --install-sandbox=%{buildroot}  \
      %{buildroot}%{_prefix}          \
      %{buildroot}%{conf_dir}         \
      USE_INSTALLED=all               \
      FIRMWARE_MGMT=yes               \
      CONF_DIR=%{conf_dir}            \
      PREFIX=%{_prefix}               \
      %{?scons_args}                  \
      %{?compiler_args}

%if ("%{?compiler_args}" == "COMPILER=covc")
mv test.cov-build %{buildroot}/%{daoshome}/TESTING/ftest/test.cov
%endif
mkdir -p %{buildroot}/%{_sysconfdir}/ld.so.conf.d/
echo "%{_libdir}/daos_srv" > %{buildroot}/%{_sysconfdir}/ld.so.conf.d/daos.conf
mkdir -p %{buildroot}/%{_sysctldir}
install -m 644 utils/rpms/%{sysctl_script_name} %{buildroot}/%{_sysctldir}
mkdir -p %{buildroot}/%{_unitdir}
install -m 644 utils/systemd/%{server_svc_name} %{buildroot}/%{_unitdir}
install -m 644 utils/systemd/%{agent_svc_name} %{buildroot}/%{_unitdir}
mkdir -p %{buildroot}/%{conf_dir}/certs/clients
mv %{buildroot}/%{conf_dir}/bash_completion.d %{buildroot}/%{_sysconfdir}
# fixup env-script-interpreters
sed -i -e '1s/env //' %{buildroot}{%{daoshome}/TESTING/ftest/{cart/cart_logtest,config_file_gen,launch,slurm_setup,tags,verify_perms}.py,%{_bindir}/daos_storage_estimator.py}

# shouldn't have source files in a non-devel RPM
rm -f %{buildroot}%{daoshome}/TESTING/ftest/cart/{test_linkage.cpp,utest_{hlc,portnumber,protocol,swim}.c,wrap_cmocka.h}

%pre server
getent group daos_metrics >/dev/null || groupadd -r daos_metrics
getent group daos_server >/dev/null || groupadd -r daos_server
getent group daos_daemons >/dev/null || groupadd -r daos_daemons
getent passwd daos_server >/dev/null || useradd -s /sbin/nologin -r -g daos_server -G daos_metrics,daos_daemons daos_server

%post server
%{?run_ldconfig}
%systemd_post %{server_svc_name}
%sysctl_apply %{sysctl_script_name}

%preun server
%systemd_preun %{server_svc_name}

# all of these macros are empty on EL so keep rpmlint happy
%if (0%{?suse_version} > 0)
%postun server
%{?run_ldconfig}
%systemd_postun %{server_svc_name}
%endif

%pre client
getent group daos_agent >/dev/null || groupadd -r daos_agent
getent group daos_daemons >/dev/null || groupadd -r daos_daemons
getent passwd daos_agent >/dev/null || useradd -s /sbin/nologin -r -g daos_agent -G daos_daemons daos_agent

%post client
%systemd_post %{agent_svc_name}

%preun client
%systemd_preun %{agent_svc_name}

%if (0%{?suse_version} > 0)
%postun client
%systemd_postun %{agent_svc_name}
%endif

%files
%defattr(-, root, root, -)
%doc README.md
%dir %attr(0755,root,root) %{conf_dir}/certs
%config(noreplace) %{conf_dir}/memcheck-cart.supp
%dir %{conf_dir}
%dir %{_sysconfdir}/bash_completion.d
%{_sysconfdir}/bash_completion.d/daos.bash
# Certificate generation files
%dir %{_libdir}/%{name}
%{_libdir}/%{name}/certgen/
%{_libdir}/%{name}/VERSION
%{_libdir}/libcart.so.*
%{_libdir}/libgurt.so.*
%{_libdir}/libdaos_common.so

%files server
%doc README.md
%config(noreplace) %attr(0644,root,root) %{conf_dir}/daos_server.yml
%dir %attr(0700,daos_server,daos_server) %{conf_dir}/certs/clients
# set daos_server_helper to be setuid root in order to perform privileged tasks
%attr(4750,root,daos_server) %{_bindir}/daos_server_helper
# set daos_server to be setgid daos_server in order to invoke daos_server_helper
# and/or daos_firmware_helper
%attr(2755,root,daos_server) %{_bindir}/daos_server
%{_bindir}/daos_engine
%{_bindir}/daos_metrics
%{_sysconfdir}/ld.so.conf.d/daos.conf
%dir %{_libdir}/daos_srv
%{_libdir}/daos_srv/libcont.so
%{_libdir}/daos_srv/libdtx.so
%{_libdir}/daos_srv/libmgmt.so
%{_libdir}/daos_srv/libobj.so
%{_libdir}/daos_srv/libpool.so
%{_libdir}/daos_srv/librdb.so
%{_libdir}/daos_srv/librdbt.so
%{_libdir}/daos_srv/librebuild.so
%{_libdir}/daos_srv/librsvc.so
%{_libdir}/daos_srv/libsecurity.so
%{_libdir}/daos_srv/libvos_srv.so
%{_libdir}/daos_srv/libvos_size.so
%{_libdir}/daos_srv/libvos.so
%{_libdir}/daos_srv/libbio.so
%{_libdir}/daos_srv/libplacement.so
%{_libdir}/daos_srv/libpipeline.so
%{_libdir}/libdaos_common_pmem.so
%config(noreplace) %{conf_dir}/vos_size_input.yaml
%{_bindir}/daos_storage_estimator.py
%{python3_sitearch}/storage_estimator/*.py
%dir %{python3_sitearch}/storage_estimator
%if (0%{?rhel} >= 8)
%dir %{python3_sitearch}/storage_estimator/__pycache__
%{python3_sitearch}/storage_estimator/__pycache__/*.pyc
%endif
%{_datarootdir}/%{name}
%exclude %{_datarootdir}/%{name}/ioil-ld-opts
%{_unitdir}/%{server_svc_name}
%{_sysctldir}/%{sysctl_script_name}

%files admin
%doc README.md
%{_bindir}/dmg
%{_mandir}/man8/dmg.8*
%config(noreplace) %{conf_dir}/daos_control.yml

%files client
%doc README.md
%{_libdir}/libdaos.so.*
%{_bindir}/cart_ctl
%{_bindir}/self_test
%{_bindir}/daos_agent
%{_bindir}/dfuse
%{_bindir}/daos
%{_libdir}/libdaos_cmd_hdlrs.so
%{_libdir}/libdfs.so
%{_libdir}/libds3.so
%{_libdir}/%{name}/API_VERSION
%{_libdir}/libduns.so
%{_libdir}/libdfuse.so
%{_libdir}/libioil.so
%{_libdir}/libpil4dfs.so
%dir %{python3_sitearch}/pydaos
%{python3_sitearch}/pydaos/*.py
%dir %{python3_sitearch}/pydaos/raw
%{python3_sitearch}/pydaos/raw/*.py
%if (0%{?rhel} >= 8)
%dir %{python3_sitearch}/pydaos/__pycache__
%{python3_sitearch}/pydaos/__pycache__/*.pyc
%dir %{python3_sitearch}/pydaos/raw/__pycache__
%{python3_sitearch}/pydaos/raw/__pycache__/*.pyc
%endif
%{python3_sitearch}/pydaos/pydaos_shim.so
%{_datarootdir}/%{name}/ioil-ld-opts
%config(noreplace) %{conf_dir}/daos_agent.yml
%{_unitdir}/%{agent_svc_name}
%{_mandir}/man8/daos.8*

%files client-tests
%doc README.md
%dir %{daoshome}
%{daoshome}/TESTING
%exclude %{daoshome}/TESTING/ftest/avocado_tests.yaml
%{_bindir}/hello_drpc
%{_libdir}/libdaos_tests.so
%{_bindir}/acl_dump_test
%{_bindir}/agent_tests
%{_bindir}/drpc_engine_test
%{_bindir}/drpc_test
%{_bindir}/dfuse_test
%{_bindir}/eq_tests
%{_bindir}/job_tests
%{_bindir}/security_test
%config(noreplace) %{conf_dir}/fault-inject-cart.yaml
%{_bindir}/fault_status
%{_bindir}/crt_launch
%{_bindir}/daos_perf
%{_bindir}/daos_racer
%{_bindir}/daos_test
%{_bindir}/daos_debug_set_params
%{_bindir}/dfs_test
%{_bindir}/jobtest
%{_bindir}/daos_gen_io_conf
%{_bindir}/daos_run_io_conf
%{_libdir}/libdpar.so

%files client-tests-openmpi
%doc README.md
%{_libdir}/libdpar_mpi.so

%files client-tests-mpich
%doc README.md

%files server-tests
%doc README.md
%{_bindir}/dtx_tests
%{_bindir}/evt_ctl
%{_bindir}/jump_pl_map
%{_bindir}/pl_bench
%{_bindir}/rdbt
%{_bindir}/ring_pl_map
%{_bindir}/smd_ut
%{_bindir}/bio_ut
%{_bindir}/vea_ut
%{_bindir}/vos_tests
%{_bindir}/vea_stress
%{_bindir}/obj_ctl
%{_bindir}/vos_perf

%files devel
%doc README.md
%{_includedir}/*
%{_libdir}/libdaos.so
%{_libdir}/libgurt.so
%{_libdir}/libcart.so
%{_libdir}/*.a
%{daoshome}/python

%files firmware
%doc README.md
# set daos_firmware_helper to be setuid root in order to perform privileged tasks
%attr(4750,root,daos_server) %{_bindir}/daos_firmware_helper

%files serialize
%doc README.md
%{_libdir}/libdaos_serialize.so

%files tests
%doc README.md
# No files in a meta-package

%files tests-internal
%doc README.md
# No files in a meta-package

%files mofed-shim
%doc README.md
# No files in a shim package

%changelog
<<<<<<< HEAD
* Tue Mar 19 2024 Ashley M. Pittman <ashley.m.pittman@intel.com> 2.5.101-2
- Update pydaos install process
- Add a dependency from daos-client-tests to daos-devel
=======
* Mon Mar 18 2024 Jan Michalski <jan.michalski@intel.com> 2.5.101-2
- Add dtx_tests to the server-tests package
>>>>>>> 1349dbf1

* Fri Mar 15 2024 Phillip Henderson <phillip.henderson@intel.com> 2.5.101-1
- Bump version to 2.5.101

* Tue Feb 27 2024 Li Wei <wei.g.li@intel.com> 2.5.100-16
- Update raft to 0.11.0-1.416.g12dbc15

* Mon Feb 12 2024 Ryon Jensen <ryon.jensen@intel.com> 2.5.100-15
- Updated isa-l package name to match EPEL

* Tue Jan 09 2024 Brian J. Murrell <brian.murrell@intel.com> 2.5.100-14
- Move /etc/ld.so.conf.d/daos.conf to daos-server sub-package

* Wed Dec 06 2023 Brian J. Murrell <brian.murrell@intel.com> 2.5.100-13
- Update for EL 8.8 and Leap 15.5
- Update raft to 0.10.1-2.411.gefa15f4

* Fri Nov 17 2023 Tomasz Gromadzki <tomasz.gromadzki@intel.com> 2.5.100-12
- Update to PMDK 2.0.0
  * Remove libpmemblk from dependencies.
  * Start using BUILD_EXAMPLES=n and BUILD_BENCHMARKS=n instead of patches.
  * Stop using BUILD_RPMEM=n (removed) and NDCTL_DISABLE=y (invalid).
  * Point https://github.com/pmem/pmdk as the main PMDK reference source.
  NOTE: PMDK upgrade to 2.0.0 does not affect any API call used by DAOS.
        libpmemobj (and libpmem) API stays unchanged.

* Wed Nov 15 2023 Jerome Soumagne <jerome.soumagne@intel.com> 2.5.100-11
- Bump mercury min version to 2.3.1

* Fri Nov 03 2023 Phillip Henderson <phillip.henderson@intel.com> 2.5.100-10
- Move verify_perms.py location

* Wed Aug 23 2023 Brian J. Murrell <brian.murrell@intel.com> 2.5.100-9
- Update fuse3 requirement to R: /usr/bin/fusermount3 by path
  rather than by package name, for portability and future-proofing
- Adding fuse3-devel as a requirement for daos-client-tests subpackage

* Tue Aug 08 2023 Brian J. Murrell <brian.murrell@intel.com> 2.5.100-8
- Build on EL9
- Add a client-tests-mpich subpackage for mpich test dependencies.

* Fri Jul 07 2023 Brian J. Murrell <brian.murrell@intel.com> 2.5.100-7
- Fix golang daos-client-tests dependency to be go instead

* Thu Jun 29 2023 Michael MacDonald <mjmac.macdonald@intel.com> 2.5.100-6
- Install golang >= 1.18 as a daos-client-tests dependency

* Thu Jun 22 2023 Li Wei <wei.g.li@intel.com> 2.5.100-5
- Update raft to 0.10.1-1.408.g9524cdb

* Wed Jun 14 2023 Mohamad Chaarawi <mohamad.chaarawi@intel.com> - 2.5.100-4
- Add pipeline lib

* Wed Jun 14 2023 Wang Shilong <shilong.wang@intel.com> 2.5.100-3
- Remove lmdb-devel for MD on SSD

* Wed Jun 07 2023 Ryon Jensen <ryon.jensen@intel.com> 2.5.100-2
- Removed unnecessary test files

* Tue Jun 06 2023 Jeff Olivier <jeffrey.v.olivier@intel.com> 2.5.100-1
- Switch version to 2.5.100 for 2.6 test builds

* Mon Jun  5 2023 Jerome Soumagne <jerome.soumagne@intel.com> 2.3.107-7
- Remove libfabric pinning and allow for 1.18 builds

* Fri May 26 2023 Jeff Olivier <jeffrey.v.olivier@intel.com> 2.3.107-6
- Add lmdb-devel and bio_ut for MD on SSD

* Tue May 23 2023 Lei Huang <lei.huang@intel.com> 2.3.107-5
- Add libcapstone-devel to deps of client-tests package

* Tue May 16 2023 Lei Huang <lei.huang@intel.com> 2.3.107-4
- Add libcapstone as a new prerequisite package
- Add libpil4dfs.so in daos-client rpm

* Mon May 15 2023 Jerome Soumagne <jerome.soumagne@intel.com> 2.3.107-3
- Fix libfabric/libfabric1 dependency mismatch on SuSE

* Wed May 10 2023 Jerome Soumagne <jerome.soumagne@intel.com> 2.3.107-2
- Temporarily pin libfabric to < 1.18

* Fri May 5 2023 Johann Lombardi <johann.lombardi@intel.com> 2.3.107-1
- Bump version to 2.3.107

* Fri Mar 17 2023 Tom Nabarro <tom.nabarro@intel.com> 2.3.106-2
- Add numactl requires for server package

* Tue Mar 14 2023 Brian J. Murrell <brian.murrell@intel.com> 2.3.106-1
- Bump version to be higher than TB5

* Wed Feb 22 2023 Li Wei <wei.g.li@intel.com> 2.3.103-6
- Update raft to 0.9.2-1.403.g3d20556

* Tue Feb 21 2023 Michael MacDonald <mjmac.macdonald@intel.com> 2.3.103-5
- Bump min supported go version to 1.17

* Fri Feb 17 2023 Ashley M. Pittman <ashley.m.pittman@intel.com> 2.3.103-4
- Add protobuf-c-devel to deps of client-tests package

* Mon Feb 13 2023 Brian J. Murrell <brian.murrell@intel.com> 2.3.103-3
- Remove explicit R: protobuf-c and let the auto-dependency generator
  handle it

* Wed Feb 8 2023 Michael Hennecke <michael.hennecke@intel.com> 2.3.103-2
- Change ipmctl requirement from v2 to v3

* Fri Jan 27 2023 Phillip Henderson <phillip.henderson@intel.com> 2.3.103-1
- Bump version to 2.3.103

* Wed Jan 25 2023 Johann Lombardi <johann.lombardi@intel.com> 2.3.102-1
- Bump version to 2.3.102

* Tue Jan 24 2023 Phillip Henderson <phillip.henderson@intel.com> 2.3.101-7
- Fix daos-tests-internal requirement for daos-tests

* Fri Jan 6 2023 Brian J. Murrell <brian.murrell@intel.com> 2.3.101-6
- Don't need to O: cart any more
- Add %%doc to all packages
- _datadir -> _datarootdir
- Don't use PREFIX= with scons in %%build
- Fix up some hard-coded paths to use macros instead
- Use some guards to prevent creating empty scriptlets

* Tue Dec 06 2022 Joseph G. Moore <joseph.moore@intel.com> 2.3.101-5
- Update Mercury to 2.2.0-6

* Thu Dec 01 2022 Tom Nabarro <tom.nabarro@intel.com> 2.3.101-4
- Update SPDK dependency requirement to greater than or equal to 22.01.2.

* Tue Oct 18 2022 Brian J. Murrell <brian.murrell@intel.com> 2.3.101-3
- Set flag to build per-subpackage debuginfo packages for Leap 15

* Thu Oct 6 2022 Michael MacDonald <mjmac.macdonald@intel.com> 2.3.101-2
- Rename daos_admin -> daos_server_helper

* Tue Sep 20 2022 Johann Lombardi <johann.lombardi@intel.com> 2.3.101-1
- Bump version to 2.3.101

* Thu Sep 8 2022 Jeff Olivier <jeffrey.v.olivier@intel.com> 2.3.100-22
- Move io_conf files from bin to TESTING

* Tue Aug 16 2022 Jeff Olivier <jeffrey.v.olivier@intel.com> 2.3.100-21
- Update PMDK to 1.12.1~rc1 to fix DAOS-11151

* Thu Aug 11 2022 Wang Shilong <shilong.wang@intel.com> 2.3.100-20
- Add daos_debug_set_params to daos-client-tests rpm for fault injection test.

* Fri Aug 5 2022 Jerome Soumagne <jerome.soumagne@intel.com> 2.3.100-19
- Update to mercury 2.2.0

* Tue Jul 26 2022 Michael MacDonald <mjmac.macdonald@intel.com> 2.3.100-18
- Bump min supported go version to 1.16

* Mon Jul 18 2022 Jerome Soumagne <jerome.soumagne@intel.com> 2.3.100-17
- Remove now unused openpa dependency

* Fri Jul 15 2022 Jeff Olivier <jeffrey.v.olivier@intel.com> 2.3.100-16
- Add pool_scrubbing_tests to test package

* Wed Jul 13 2022 Tom Nabarro <tom.nabarro@intel.com> 2.3.100-15
- Update SPDK dependency requirement to greater than or equal to 22.01.1.

* Mon Jun 27 2022 Jerome Soumagne <jerome.soumagne@intel.com> 2.3.100-14
- Update to mercury 2.2.0rc6

* Fri Jun 17 2022 Jeff Olivier <jeffrey.v.olivier@intel.com> 2.3.100-13
- Remove libdts.so, replace with build time static

* Thu Jun 2 2022 Jeff Olivier <jeffrey.v.olivier@intel.com> 2.3.100-12
- Make ucx required for build on all platforms

* Wed Jun 1 2022 Michael MacDonald <mjmac.macdonald@intel.com> 2.3.100-11
- Move dmg to new daos-admin RPM

* Wed May 18 2022 Lei Huang <lei.huang@intel.com> 2.3.100-10
- Update to libfabric to v1.15.1-1 to include critical performance patches

* Tue May 17 2022 Phillip Henderson <phillip.henderson@intel.com> 2.3.100-9
- Remove doas-client-tests-openmpi dependency from daos-tests
- Add daos-tests-internal package

* Mon May  9 2022 Ashley Pittman <ashley.m.pittman@intel.com> 2.3.100-8
- Extend dfusedaosbuild test to run in different configurations.

* Fri May  6 2022 Ashley Pittman <ashley.m.pittman@intel.com> 2.3.100-7
- Add dfuse unit-test binary to call from ftest.

* Wed May  4 2022 Joseph Moore <joseph.moore@intel.com> 2.3.100-6
- Update to mercury 2.1.0.rc4-9 to enable non-unified mode in UCX

* Tue Apr 26 2022 Phillip Henderson <phillip.henderson@intel.com> 2.3.100-5
- Move daos_gen_io_conf and daos_run_io_conf to daos-client-tests

* Wed Apr 20 2022 Lei Huang <lei.huang@intel.com> 2.3.100-4
- Update to libfabric to v1.15.0rc3-1 to include critical performance patches

* Tue Apr 12 2022 Li Wei <wei.g.li@intel.com> 2.3.100-3
- Update raft to 0.9.1-1401.gc18bcb8 to fix uninitialized node IDs

* Wed Apr 6 2022 Jeff Olivier <jeffrey.v.olivier@intel.com> 2.3.100-2
- Remove direct MPI dependency from most of tests

* Wed Apr  6 2022 Johann Lombardi <johann.lombardi@intel.com> 2.3.100-1
- Switch version to 2.3.100 for 2.4 test builds

* Wed Apr  6 2022 Joseph Moore <joseph.moore@intel.com> 2.1.100-26
- Add build depends entries for UCX libraries.

* Sat Apr  2 2022 Joseph Moore <joseph.moore@intel.com> 2.1.100-25
- Update to mercury 2.1.0.rc4-8 to include UCX provider patch

* Fri Mar 11 2022 Alexander Oganezov <alexander.a.oganezov@intel.com> 2.1.100-24
- Update to mercury 2.1.0.rc4-6 to include CXI provider patch

* Wed Mar 02 2022 Michael Hennecke <michael.hennecke@intel.com> 2.1.100-23
- DAOS-6344: Create secondary group daos_daemons for daos_server and daos_agent

* Tue Feb 22 2022 Alexander Oganezov <alexander.a.oganezov@intel.com> 2.1.100-22
- Update mercury to include DAOS-9561 workaround

* Sun Feb 13 2022 Michael MacDonald <mjmac.macdonald@intel.com> 2.1.100-21
- Update go toolchain requirements

* Thu Feb 10 2022 Li Wei <wei.g.li@intel.com> 2.1.100-20
- Update raft to 0.9.0-1394.gc81505f to fix membership change bugs

* Wed Jan 19 2022 Michael MacDonald <mjmac.macdonald@intel.com> 2.1.100-19
- Move libdaos_common.so from daos-client to daos package

* Mon Jan 17 2022 Johann Lombardi <johann.lombardi@intel.com> 2.1.100-18
- Update libfabric to 1.14.0 GA and apply fix for DAOS-9376

* Thu Dec 23 2021 Alexander Oganezov <alexander.a.oganezov@intel.com> 2.1.100-17
- Update to v2.1.0-rc4-3 to pick fix for DAOS-9325 high cpu usage
- Change mercury pinning to be >= instead of strict =

* Thu Dec 16 2021 Brian J. Murrell <brian.murrell@intel.com> 2.1.100-16
- Add BR: python-rpm-macros for Leap 15 as python3-base dropped that
  as a R:

* Sat Dec 11 2021 Brian J. Murrell <brian.murrell@intel.com> 2.1.100-15
- Create a shim package to allow daos openmpi packages built with the
  distribution openmpi to install on MOFED systems

* Fri Dec 10 2021 Brian J. Murrell <brian.murrell@intel.com> 2.1.100-14
- Don't make daos-*-tests-openmi a dependency of anything
  - If they are wanted, they should be installed explicitly, due to
    potential conflicts with other MPI stacks

* Wed Dec 08 2021 Alexander Oganezov <alexander.a.oganezov@intel.com> 2.1.100-13
- Remove DAOS-9173 workaround from mercury. Apply DAOS-9173 to ofi

* Tue Dec 07 2021 Alexander Oganezov <alexander.a.oganezov@intel.com> 2.1.100-12
- Apply DAOS-9173 workaround to mercury

* Fri Dec 03 2021 Alexander Oganezov <alexander.a.oganezov@intel.com> 2.1.100-11
- Update mercury to v2.1.0rc4

* Thu Dec 02 2021 Danielle M. Sikich <danielle.sikich@intel.com> 2.1.100-10
- Fix name of daos serialize package

* Sun Nov 28 2021 Tom Nabarro <tom.nabarro@intel.com> 2.1.100-9
- Set rmem_{max,default} sysctl values on server package install to enable
  SPDK pci_event module to operate in unprivileged process (daos_engine).

* Wed Nov 24 2021 Brian J. Murrell <brian.murrell@intel.com> 2.1.100-8
- Remove invalid "%%else if" syntax
- Fix a few other rpmlint warnings

* Tue Nov 16 2021 Wang Shilong <shilong.wang@intel.com> 2.1.100-7
- Update for libdaos major version bump
- Fix version of libpemobj1 for SUSE

* Sat Nov 13 2021 Alexander Oganezov <alexander.a.oganezov@intel.com> 2.1.100-6
- Update OFI to v1.14.0rc3

* Tue Oct 26 2021 Brian J. Murrell <brian.murrell@intel.com> 2.1.100-5
- Create new daos-{client,server}tests-openmpi and daos-server-tests subpackages
- Rename daos-tests daos-client-tests and make daos-tests require all
  other test suites to maintain existing behavior

* Mon Oct 25 2021 Alexander Oganezov <alexander.a.oganezov@intel.com> 2.1.100-4
- Update mercury to v2.1.0rc2

* Wed Oct 20 2021 Jeff Olivier <jeffrey.v.olivier@intel.com> 2.1.100-3
- Explicitly require 1.11.0-3 of PMDK

* Wed Oct 13 2021 David Quigley <david.quigley@intel.com> 2.1.100-2
- Add defusedxml as a required dependency for the test package.

* Wed Oct 13 2021 Johann Lombardi <johann.lombardi@intel.com> 2.1.100-1
- Switch version to 2.1.100 for 2.2 test builds

* Tue Oct 12 2021 Johann Lombardi <johann.lombardi@intel.com> 1.3.106-1
- Version bump to 1.3.106 for 2.0 test build 6

* Fri Oct 8 2021 Alexander Oganezov <alexander.a.oganezov@intel.com> 1.13.105-4
- Update OFI to v1.13.2rc1

* Wed Sep 15 2021 Li Wei <wei.g.li@intel.com> 1.3.105-3
- Update raft to fix InstallSnapshot performance as well as to avoid some
  incorrect 0.8.0 RPMs

* Fri Sep 03 2021 Brian J. Murrell <brian.murrell@intel.com> 1.3.105-2
- Remove R: hwloc; RPM's auto-requires/provides will take care of this

* Tue Aug 24 2021 Jeff Olivier <jeffrey.v.olivier@intel.com> 1.3.105-1
- Version bump to 1.3.105 for 2.0 test build 5

* Mon Aug 09 2021 Yawei <yawei.niu@intel.com> 1.3.104-5
- Fix duplicates
- Add vos_perf

* Thu Aug 05 2021 Christopher Hoffman <christopherx.hoffman@intel.com> 1.3.104-4
- Update conditional statement to include checking for distributions to
  determine which unit files to use for daos-server and daos-agent

* Wed Aug 04 2021 Kris Jacque <kristin.jacque@intel.com> 1.3.104-3
- Move daos_metrics tool from tests package to server package

* Wed Aug 04 2021 Tom Nabarro <tom.nabarro@intel.com> 1.3.104-2
- Update to spdk 21.07 and (indirectly) dpdk 21.05

* Mon Aug 02 2021 Jeff Olivier <jeffrey.v.olivier@intel.com> 1.3.104-1
- Version bump to 1.3.104 for 2.0 test build 4

* Mon Jul 19 2021 Danielle M. Sikich <danielle.sikich@intel.com> 1.3.103-5
- Add DAOS serialization library that requires hdf5

* Wed Jul 14 2021 Li Wei <wei.g.li@intel.com> 1.3.103-4
- Update raft to fix slow leader re-elections

* Tue Jul 13 2021  Maureen Jean <maureen.jean@intel.com> 1.3.103-3
- Add python modules to python3.6 site-packages

* Mon Jul 12 2021 Alexander Oganezov <alexander.a.oganezov@intel.com> 1.3.103-2
- Update to mercury release v2.0.1

* Mon Jul 12 2021 Johann Lombardi <johann.lombardi@intel.com> 1.3.103-1
- Version bump to 1.3.103 for 2.0 test build 3

* Wed Jul 7 2021 Phillip Henderson <phillip.henderson@intel.com> 1.3.102-6
- Update daos-devel to always require the same version daos-client

* Wed Jun 30 2021 Tom Nabarro <tom.nabarro@intel.com> 1.3.102-5
- Update to spdk 21.04 and (indirectly) dpdk 21.05

* Fri Jun 25 2021 Brian J. Murrell <brian.murrell@intel.com> - 1.3.102-4
- Add libuuid-devel back as a requirement of daos-devel

* Wed Jun 23 2021 Li Wei <wei.g.li@intel.com> 1.3.102-3
- Update raft to pick up Pre-Vote

* Mon Jun 14 2021 Jeff Olivier <jeffrey.v.olivier@intel.com> 1.3.102-2
- Update to pmdk 1.11.0-rc1
- Remove dependence on libpmem since we use libpmemobj directly

* Fri Jun 11 2021 Johann Lombardi <johann.lombardi@intel.com> 1.3.102-1
- Version bump to 1.3.102 for 2.0 test build 2

* Wed Jun 02 2021 Johann Lombardi <johann.lombardi@intel.com> 1.3.101-3
- Remove libs from devel package

* Thu May 20 2021 Jeff Olivier <jeffrey.v.olivier@intel.com> 1.3.0-101-2
- Remove client libs from common package

* Wed May 19 2021 Johann Lombardi <johann.lombardi@intel.com> 1.3.101-1
- Version bump to 1.3.101 for 2.0 test build 1

* Fri May 07 2021 Brian J. Murrell <brian.murrell@intel.com> 1.3.0-16
- Enable debuginfo package building on SUSE platforms

* Thu May 06 2021 Brian J. Murrell <brian.murrell@intel.com> 1.3.0-15
- Update to build on EL8

* Wed May 05 2021 Brian J. Murrell <brian.murrell@intel.com> 1.3.0-14
- Package /etc/daos/certs in main/common package so that both server
  and client get it created

* Wed Apr 21 2021 Tom Nabarro <tom.nabarro@intel.com> - 1.3.0-13
- Relax ipmctl version requirement on leap15 as we have runtime checks

* Fri Apr 16 2021 Mohamad Chaarawi <mohamad.chaarawi@intel.com> - 1.3.0-12
- remove dfuse_hl

* Wed Apr 14 2021 Jeff Olivier <jeffrey.v.olivier@intel.com> - 1.3.0-11
- Remove storage_estimator and io_conf from client packages to remove
  any client side dependence on bio and vos (and and PMDK/SPDK)

* Mon Apr 12 2021 Dalton A. Bohning <daltonx.bohning@intel.com> - 1.3.0-10
- Add attr to the test dependencies

* Tue Apr 06 2021 Kris Jacque <kristin.jacque@intel.com> 1.3.0-9
- Add package for daos_firmware helper binary

* Fri Apr 02 2021 Jeff Olivier <jeffrey.v.olivier@intel.com> 1.3.0-8
- Remove unused readline-devel

* Thu Apr 01 2021 Brian J. Murrell <brian.murrell@intel.com> 1.3.0-7
- Update argobots to 1.1

* Tue Mar 30 2021 Maureen Jean <maureen.jean@intel.com> 1.3.0-6
- Change pydaos_shim_3 to pydaos_shim

* Mon Mar 29 2021 Brian J. Murrell <brian.murrell@intel.com> - 1.3.0-5
- Move libdts.so to the daos-tests subpackage

* Tue Mar 23 2021 Alexander Oganezov <alexander.a.oganezov@intel.com> 1.3.0-4
- Update libfabric to v1.12.0
- Disable grdcopy/gdrapi linkage in libfabric


* Thu Mar 18 2021 Maureen Jean <maureen.jean@intel.com> 1.3.0-3
- Update to python3

* Thu Feb 25 2021 Li Wei <wei.g.li@intel.com> 1.3.0-2
- Require raft-devel 0.7.3 that fixes an unstable leadership problem caused by
  removed replicas as well as some Coverity issues

* Wed Feb 24 2021 Brian J. Murrell <brian.murrell@intel.com> - 1.3.0-1
- Version bump up to 1.3.0

* Mon Feb 22 2021 Brian J. Murrell <brian.murrell@intel.com> 1.1.3-3
- Remove all *-devel Requires from daos-devel as none of those are
  actually necessary to build libdaos clients

* Tue Feb 16 2021 Alexander Oganezov <alexander.a.oganezov@intel.com> 1.1.3-2
- Update libfabric to v1.12.0rc1

* Wed Feb 10 2021 Johann Lombardi <johann.lombardi@intel.com> 1.1.3-1
- Version bump up to 1.1.3

* Tue Feb 9 2021 Vish Venkatesan <vishwanath.venkatesan@intel.com> 1.1.2.1-11
- Add new pmem specific version of DAOS common library

* Fri Feb 5 2021 Saurabh Tandan <saurabh.tandan@intel.com> 1.1.2.1-10
- Added dbench as requirement for test package.

* Wed Feb 3 2021 Hua Kuang <hua.kuang@intel.com> 1.1.2.1-9
- Changed License to BSD-2-Clause-Patent

* Wed Feb 03 2021 Brian J. Murrell <brian.murrell@intel.com> - 1.1.2-8
- Update minimum required libfabric to 1.11.1

* Thu Jan 28 2021 Phillip Henderson <phillip.henderson@intel.com> 1.1.2.1-7
- Change ownership and permissions for the /etc/daos/certs directory.

* Sat Jan 23 2021 Alexander Oganezov <alexander.a.oganezov@intel.com> 1.1.2.1-6
- Update to mercury v2.0.1rc1

* Fri Jan 22 2021 Michael MacDonald <mjmac.macdonald@intel.com> 1.1.2.1-5
- Install daos_metrics utility to %%{_bindir}

* Wed Jan 20 2021 Kenneth Cain <kenneth.c.cain@intel.com> 1.1.2.1-4
- Version update for API major version 1, libdaos.so.1 (1.0.0)

* Fri Jan 15 2021 Michael Hennecke <mhennecke@lenovo.com> 1.1.2.1-3
- Harmonize daos_server and daos_agent groups.

* Tue Dec 15 2020 Ashley Pittman <ashley.m.pittman@intel.com> 1.1.2.1-2
- Combine the two memcheck suppressions files.

* Wed Dec 09 2020 Johann Lombardi <johann.lombardi@intel.com> 1.1.2.1-1
- Version bump up to 1.1.2.1

* Fri Dec 04 2020 Li Wei <wei.g.li@intel.com> 1.1.2-3
- Require raft-devel 0.7.1 that fixes recent Coverity issues

* Wed Dec 02 2020 Maureen Jean <maureen.jean@intel.com> - 1.1.2-2
- define scons_args to be BUILD_TYPE=<release|dev>
- the scons default is BUILD_TYPE=release
- BUILD_TYPE=release will disable fault injection in build

* Tue Dec 01 2020 Brian J. Murrell <brian.murrell@intel.com> - 1.1.2-1
- Version bump up to 1.1.2

* Tue Nov 17 2020 Li Wei <wei.g.li@intel.com> 1.1.1-8
- Require raft-devel 0.7.0 that changes log indices and terms to 63-bit

* Wed Nov 11 2020 Tom Nabarro <tom.nabarro@intel.com> 1.1.1-7
- Add version validation for runtime daos_server ipmctl requirement to avoid
  potential corruption of PMMs when setting PMem goal, issue fixed in
  https://github.com/intel/ipmctl/commit/9e3898cb15fa9eed3ef3e9de4488be1681d53ff4

* Thu Oct 29 2020 Jonathan Martinez Montes <jonathan.martinez.montes@intel.com> 1.1.1-6
- Restore obj_ctl utility

* Wed Oct 28 2020 Brian J. Murrell <brian.murrell@intel.com> - 1.1.1-5
- Use %%autosetup
- Only use systemd_requires if it exists
- Obsoletes: cart now that it's included in daos

* Sat Oct 24 2020 Maureen Jean <maureen.jean@intel.com> 1.1.1-4
- Add daos.conf to the daos package to resolve the path to libbio.so

* Tue Oct 13 2020 Jonathan Martinez Montes <jonathan.martinez.montes@intel.com> 1.1.1-3
- Remove obj_ctl from Tests RPM package
- Add libdts.so shared library that is used by daos_perf, daos_racer and
  the daos utility.

* Tue Oct 13 2020 Amanda Justiniano <amanda.justiniano-pagn@intel.com> 1.1.1-3
- Add lbzip2 requirement to the daos-tests package

* Tue Oct 13 2020 Michael MacDonald <mjmac.macdonald@intel.com> 1.1.1-2
- Create unprivileged user for daos_agent

* Mon Oct 12 2020 Johann Lombardi <johann.lombardi@intel.com> 1.1.1-1
- Version bump up to 1.1.1

* Sat Oct 03 2020 Michael MacDonald <mjmac.macdonald@intel.com> 1.1.0-34
- Add go-race to BuildRequires on OpenSUSE Leap

* Wed Sep 16 2020 Alexander Oganezov <alexander.a.oganezov@intel.com> 1.1.0-33
- Update OFI to v1.11.0

* Mon Aug 17 2020 Michael MacDonald <mjmac.macdonald@intel.com> 1.1.0-32
- Install completion script in /etc/bash_completion.d

* Wed Aug 05 2020 Brian J. Murrell <brian.murrell@intel.com> - 1.1.0-31
- Change fuse requirement to fuse3
- Use Lmod for MPI module loading
- Remove unneeded (and un-distro gated) Requires: json-c

* Wed Jul 29 2020 Jonathan Martinez Montes <jonathan.martinez.montes@intel.com> - 1.1.0-30
- Add the daos_storage_estimator.py tool. It merges the functionality of the
  former tools vos_size, vos_size.py, vos_size_dfs_sample.py and parse_csv.py.

* Wed Jul 29 2020 Jeffrey V Olivier <jeffrey.v.olivier@intel.com> - 1.1.0-29
- Revert prior changes from version 28

* Mon Jul 13 2020 Brian J. Murrell <brian.murrell@intel.com> - 1.1.0-28
- Change fuse requirement to fuse3
- Use Lmod for MPI module loading

* Tue Jul 7 2020 Alexander A Oganezov <alexander.a.oganezov@intel.com> - 1.1.0-27
- Update to mercury release 2.0.0~rc1-1

* Sun Jun 28 2020 Jonathan Martinez Montes <jonathan.martinez.montes@intel.com> - 1.1.0-26
- Add the vos_size_dfs_sample.py tool. It is used to generate dynamically
  the vos_dfs_sample.yaml file using the real DFS super block data.

* Tue Jun 23 2020 Jeff Olivier <jeffrey.v.olivier@intel.com> - 1.1.0-25
- Add -no-rpath option and use it for rpm build rather than modifying
  SCons files in place

* Tue Jun 16 2020 Jeff Olivier <jeffrey.v.olivier@intel.com> - 1.1.0-24
- Modify RPATH removal snippet to replace line with pass as some lines
  can't be removed without breaking the code

* Fri Jun 05 2020 Ryon Jensen <ryon.jensen@intel.com> - 1.1.0-23
- Add libisa-l_crypto dependency

* Fri Jun 05 2020 Tom Nabarro <tom.nabarro@intel.com> - 1.1.0-22
- Change server systemd run-as user to daos_server in unit file

* Thu Jun 04 2020 Hua Kuang <hua.kuang@intel.com> - 1.1.0-21
- Remove dmg_old from DAOS RPM package

* Thu May 28 2020 Tom Nabarro <tom.nabarro@intel.com> - 1.1.0-20
- Create daos group to run as in systemd unit file

* Tue May 26 2020 Brian J. Murrell <brian.murrell@intel.com> - 1.1.0-19
- Enable parallel building with _smp_mflags

* Fri May 15 2020 Kenneth Cain <kenneth.c.cain@intel.com> - 1.1.0-18
- Require raft-devel >= 0.6.0 that adds new API raft_election_start()

* Thu May 14 2020 Brian J. Murrell <brian.murrell@intel.com> - 1.1.0-17
- Add cart-devel's Requires to daos-devel as they were forgotten
  during the cart merge

* Thu May 14 2020 Brian J. Murrell <brian.murrell@intel.com> - 1.1.0-16
- Fix fuse3-libs -> libfuse3 for SLES/Leap 15

* Thu Apr 30 2020 Brian J. Murrell <brian.murrell@intel.com> - 1.1.0-15
- Use new properly pre-release tagged mercury RPM

* Thu Apr 30 2020 Brian J. Murrell <brian.murrell@intel.com> - 1.1.0-14
- Move fuse dependencies to the client subpackage

* Mon Apr 27 2020 Michael MacDonald <mjmac.macdonald@intel.com> 1.1.0-13
- Rename /etc/daos.yml -> /etc/daos_control.yml

* Thu Apr 16 2020 Brian J. Murrell <brian.murrell@intel.com> - 1.1.0-12
- Use distro fuse

* Fri Apr 10 2020 Alexander Oganezov <alexander.a.oganezov@intel.com> - 1.1.0-11
- Update to mercury 4871023 to pick na_ofi.c race condition fix for
  "No route to host" errors.

* Sun Apr 05 2020 Brian J. Murrell <brian.murrell@intel.com> - 1.1.0-10
- Clean up spdk dependencies

* Mon Mar 30 2020 Tom Nabarro <tom.nabarro@intel.com> - 1.1.0-9
- Set version of spdk to < v21, > v19

* Fri Mar 27 2020 David Quigley <david.quigley@intel.com> - 1.1.0-8
- add daos and dmg man pages to the daos-client files list

* Thu Mar 26 2020 Michael MacDonald <mjmac.macdonald@intel.com> 1.1.0-7
- Add systemd scriptlets for managing daos_server/daos_agent services

* Thu Mar 26 2020 Alexander Oganeozv <alexander.a.oganezov@intel.com> - 1.1.0-6
- Update ofi to 62f6c937601776dac8a1f97c8bb1b1a6acfbc3c0

* Tue Mar 24 2020 Jeffrey V. Olivier <jeffrey.v.olivier@intel.com> - 1.1.0-5
- Remove cart as an external dependence

* Mon Mar 23 2020 Jeffrey V. Olivier <jeffrey.v.olivier@intel.com> - 1.1.0-4
- Remove scons_local as dependency

* Tue Mar 03 2020 Brian J. Murrell <brian.murrell@intel.com> - 1.1.0-3
- Bump up go minimum version to 1.12

* Thu Feb 20 2020 Brian J. Murrell <brian.murrell@intel.com> - 1.1.0-2
- daos-server requires daos-client (same version)

* Fri Feb 14 2020 Brian J. Murrell <brian.murrell@intel.com> - 1.1.0-1
- Version bump up to 1.1.0

* Wed Feb 12 2020 Brian J. Murrell <brian.murrell@intel.com> - 0.9.0-2
- Remove undefine _missing_build_ids_terminate_build

* Thu Feb 06 2020 Johann Lombardi <johann.lombardi@intel.com> - 0.9.0-1
- Version bump up to 0.9.0

* Sat Jan 18 2020 Jeff Olivier <jeffrey.v.olivier@intel.com> - 0.8.0-3
- Fixing a few warnings in the RPM spec file

* Fri Dec 27 2019 Jeff Olivier <jeffrey.v.olivier@intel.com> - 0.8.0-2
- Remove openmpi, pmix, and hwloc builds, use hwloc and openmpi packages

* Tue Dec 17 2019 Johann Lombardi <johann.lombardi@intel.com> - 0.8.0-1
- Version bump up to 0.8.0

* Thu Dec 05 2019 Johann Lombardi <johann.lombardi@intel.com> - 0.7.0-1
- Version bump up to 0.7.0

* Tue Nov 19 2019 Tom Nabarro <tom.nabarro@intel.com> 0.6.0-15
- Temporarily unconstrain max. version of spdk

* Wed Nov 06 2019 Brian J. Murrell <brian.murrell@intel.com> 0.6.0-14
- Constrain max. version of spdk

* Wed Nov 06 2019 Brian J. Murrell <brian.murrell@intel.com> 0.6.0-13
- Use new cart with R: mercury to < 1.0.1-20 due to incompatibility

* Wed Nov 06 2019 Michael MacDonald <mjmac.macdonald@intel.com> 0.6.0-12
- Add daos_admin privileged helper for daos_server

* Fri Oct 25 2019 Brian J. Murrell <brian.murrell@intel.com> 0.6.0-11
- Handle differences in Leap 15 Python packaging

* Wed Oct 23 2019 Brian J. Murrell <brian.murrell@intel.com> 0.6.0-9
- Update BR: libisal-devel for Leap

* Mon Oct 07 2019 Brian J. Murrell <brian.murrell@intel.com> 0.6.0-8
- Use BR: cart-devel-%%{cart_sha1} if available
- Remove cart's BRs as it's -devel Requires them now

* Tue Oct 01 2019 Brian J. Murrell <brian.murrell@intel.com> 0.6.0-7
- Constrain cart BR to <= 1.0.0

* Sat Sep 21 2019 Brian J. Murrell <brian.murrell@intel.com>
- Remove Requires: {argobots, cart}
  - autodependencies should take care of these

* Thu Sep 19 2019 Jeff Olivier <jeffrey.v.olivier@intel.com>
- Add valgrind-devel requirement for argobots change

* Tue Sep 10 2019 Tom Nabarro <tom.nabarro@intel.com>
- Add requires ndctl as runtime dep for control plane.

* Thu Aug 15 2019 David Quigley <david.quigley@intel.com>
- Add systemd unit files to packaging.

* Thu Jul 25 2019 Brian J. Murrell <brian.murrell@intel.com>
- Add git hash and commit count to release

* Thu Jul 18 2019 David Quigley <david.quigley@intel.com>
- Add certificate generation files to packaging.

* Tue Jul 09 2019 Johann Lombardi <johann.lombardi@intel.com>
- Version bump up to 0.6.0

* Fri Jun 21 2019 David Quigley <dquigley@intel.com>
- Add daos_agent.yml to the list of packaged files

* Thu Jun 13 2019 Brian J. Murrell <brian.murrell@intel.com>
- move obj_ctl daos_gen_io_conf daos_run_io_conf to
  daos-tests sub-package
- daos-server needs spdk-tools

* Fri May 31 2019 Ken Cain <kenneth.c.cain@intel.com>
- Add new daos utility binary

* Wed May 29 2019 Brian J. Murrell <brian.murrell@intel.com>
- Version bump up to 0.5.0
- Add Requires: libpsm_infinipath1 for SLES 12.3

* Tue May 07 2019 Brian J. Murrell <brian.murrell@intel.com>
- Move some files around among the sub-packages

* Mon May 06 2019 Brian J. Murrell <brian.murrell@intel.com>
- Only BR fio
  - fio-{devel,src} is not needed

* Wed Apr 03 2019 Brian J. Murrell <brian.murrell@intel.com>
- initial package<|MERGE_RESOLUTION|>--- conflicted
+++ resolved
@@ -583,14 +583,12 @@
 # No files in a shim package
 
 %changelog
-<<<<<<< HEAD
-* Tue Mar 19 2024 Ashley M. Pittman <ashley.m.pittman@intel.com> 2.5.101-2
+* The Mar 21 2024 Ashley M. Pittman <ashley.m.pittman@intel.com> 2.5.101-3
 - Update pydaos install process
 - Add a dependency from daos-client-tests to daos-devel
-=======
+
 * Mon Mar 18 2024 Jan Michalski <jan.michalski@intel.com> 2.5.101-2
 - Add dtx_tests to the server-tests package
->>>>>>> 1349dbf1
 
 * Fri Mar 15 2024 Phillip Henderson <phillip.henderson@intel.com> 2.5.101-1
 - Bump version to 2.5.101
