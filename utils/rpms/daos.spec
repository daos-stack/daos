%define daoshome %{_exec_prefix}/lib/%{name}
%define server_svc_name daos_server.service
%define agent_svc_name daos_agent.service
%define sysctl_script_name 10-daos_server.conf

%global mercury_version   2.4
%global libfabric_version 1.15.1-1
%global argobots_version 1.2
%global __python %{__python3}

%if (0%{?rhel} >= 8)
# https://bugzilla.redhat.com/show_bug.cgi?id=1955184
%define _use_internal_dependency_generator 0
%define __find_requires %{SOURCE1}
%endif

Name:          daos
Version:       2.7.100
Release:       10%{?relval}%{?dist}
Summary:       DAOS Storage Engine

License:       BSD-2-Clause-Patent
URL:           https://github.com/daos-stack/daos
Source0:       %{name}-%{version}.tar.gz
Source1:       bz-1955184_find-requires
%if (0%{?rhel} >= 8)
BuildRequires: python3-scons >= 2.4
%else
BuildRequires: scons >= 2.4
%endif
BuildRequires: libfabric-devel >= %{libfabric_version}
BuildRequires: mercury-devel >= %{mercury_version}
BuildRequires: gcc-c++
%if (0%{?rhel} >= 8)
%global openmpi openmpi
%else
%global openmpi openmpi3
%endif
BuildRequires: %{openmpi}-devel
BuildRequires: hwloc-devel
%if ("%{?compiler_args}" == "COMPILER=covc")
BuildRequires: bullseye
%endif
%if (0%{?rhel} >= 8)
BuildRequires: argobots-devel >= %{argobots_version}
BuildRequires: json-c-devel
BuildRequires: boost-python3-devel
%else
BuildRequires: libabt-devel >= %{argobots_version}
BuildRequires: libjson-c-devel
BuildRequires: boost-devel
%endif
BuildRequires: libpmemobj-devel >= 2.1.0
%if (0%{?rhel} >= 8)
BuildRequires: fuse3-devel >= 3
%else
BuildRequires: fuse3-devel >= 3.4.2
%endif
%if (0%{?suse_version} >= 1500)
BuildRequires: go-race
BuildRequires: libprotobuf-c-devel
BuildRequires: liblz4-devel
BuildRequires: libcapstone-devel
%else
BuildRequires: protobuf-c-devel
BuildRequires: lz4-devel
BuildRequires: capstone-devel
%endif
BuildRequires: libaio-devel
BuildRequires: spdk-devel >= 22.01.2
%if (0%{?rhel} >= 8)
BuildRequires: isa-l-devel
BuildRequires: libisa-l_crypto-devel
%else
BuildRequires: libisal-devel
BuildRequires: libisal_crypto-devel
%endif
BuildRequires: daos-raft-devel = 0.11.0-1.416.g12dbc15%{?dist}
BuildRequires: openssl-devel
BuildRequires: libevent-devel
BuildRequires: libyaml-devel
BuildRequires: libcmocka-devel
BuildRequires: valgrind-devel
BuildRequires: systemd
BuildRequires: go >= 1.21
BuildRequires: pciutils-devel
%if (0%{?rhel} >= 8)
BuildRequires: numactl-devel
BuildRequires: CUnit-devel
# needed to retrieve PMM region info through control-plane
BuildRequires: libipmctl-devel
%if (0%{?rhel} >= 9)
BuildRequires: python-devel
%else
BuildRequires: python36-devel
%endif
BuildRequires: python3-distro
BuildRequires: Lmod
%else
%if (0%{?suse_version} >= 1315)
# see src/client/dfs/SConscript for why we need /etc/os-release
# that code should be rewritten to use the python libraries provided for
# os detection
BuildRequires: distribution-release
BuildRequires: libnuma-devel
BuildRequires: cunit-devel
BuildRequires: ipmctl-devel
BuildRequires: python3-devel
BuildRequires: python3-distro
BuildRequires: python-rpm-macros
BuildRequires: lua-lmod
BuildRequires: systemd-rpm-macros
%endif
%endif
BuildRequires: libuuid-devel

Requires: openssl
# This should only be temporary until we can get a stable upstream release
# of mercury, at which time the autoprov shared library version should
# suffice
Requires: mercury >= %{mercury_version}


%description
The Distributed Asynchronous Object Storage (DAOS) is an open-source
software-defined object store designed from the ground up for
massively distributed Non Volatile Memory (NVM). DAOS takes advantage
of next generation NVM technology like Storage Class Memory (SCM) and
NVM express (NVMe) while presenting a key-value storage interface and
providing features such as transactional non-blocking I/O, advanced
data protection with self healing on top of commodity hardware, end-
to-end data integrity, fine grained data control and elastic storage
to optimize performance and cost.

%package server
Summary: The DAOS server
Requires: %{name}%{?_isa} = %{version}-%{release}
Requires: spdk-tools >= 22.01.2
Requires: ndctl
# needed to set PMem configuration goals in BIOS through control-plane
%if (0%{?suse_version} >= 1500)
Requires: ipmctl >= 03.00.00.0423
Requires: libpmemobj1 >= 2.1.0-1.suse1500
Requires: libfabric1 >= %{libfabric_version}
%else
Requires: ipmctl >= 03.00.00.0468
Requires: libpmemobj >= 2.1.0-1%{?dist}
%endif
Requires: libfabric >= %{libfabric_version}
Requires: mercury >= %{mercury_version}
Requires(post): /sbin/ldconfig
Requires(postun): /sbin/ldconfig
Requires: numactl
Requires: pciutils
%{?systemd_requires}

%description server
This is the package needed to run a DAOS server

%package admin
Summary: DAOS admin tools
Requires: %{name}%{?_isa} = %{version}-%{release}

%description admin
This package contains DAOS administrative tools (e.g. dmg).

%package client
Summary: The DAOS client
Requires: %{name}%{?_isa} = %{version}-%{release}
Requires: mercury >= %{mercury_version}
Requires: libfabric >= %{libfabric_version}
%if (0%{?suse_version} >= 1500)
Requires: libfabric1 >= %{libfabric_version}
Requires: libfuse3-3 >= 3.4.2
%endif
Requires: /usr/bin/fusermount3
%{?systemd_requires}

%description client
This is the package needed to run a DAOS client

%package tests
Summary: The entire DAOS test suite
Requires: %{name}-client-tests%{?_isa} = %{version}-%{release}
BuildArch: noarch

%description tests
This is the package is a metapackage to install all of the test packages

%package tests-internal
Summary: The entire internal DAOS test suite
Requires: %{name}-tests = %{version}-%{release}
Requires: %{name}-client-tests-openmpi%{?_isa} = %{version}-%{release}
Requires: %{name}-client-tests-mpich = %{version}-%{release}
Requires: %{name}-serialize%{?_isa} = %{version}-%{release}
BuildArch: noarch

%description tests-internal
This is the package is a metapackage to install all of the internal test
packages

%package client-tests
Summary: The DAOS test suite
Requires: %{name}-client%{?_isa} = %{version}-%{release}
Requires: %{name}-admin%{?_isa} = %{version}-%{release}
Requires: %{name}-devel%{?_isa} = %{version}-%{release}
Requires: protobuf-c-devel
Requires: fio
Requires: git
Requires: dbench
Requires: lbzip2
Requires: attr
Requires: ior
Requires: go >= 1.21
%if (0%{?suse_version} >= 1315)
Requires: lua-lmod
Requires: libcapstone-devel
%else
Requires: Lmod
Requires: capstone-devel
%endif
%if (0%{?rhel} >= 8)
Requires: fuse3-devel >= 3
%else
Requires: fuse3-devel >= 3.4.2
%endif
Requires: pciutils-devel
%if (0%{?suse_version} > 0)
Requires: libndctl-devel
%endif
%if (0%{?rhel} >= 8)
Requires: ndctl-devel
Requires: daxctl-devel
%endif

%description client-tests
This is the package needed to run the DAOS test suite (client tests)

%package client-tests-openmpi
Summary: The DAOS client test suite - tools which need openmpi
Requires: %{name}-client-tests%{?_isa} = %{version}-%{release}
Requires: hdf5-%{openmpi}-tests
Requires: hdf5-vol-daos-%{openmpi}-tests
Requires: MACSio-%{openmpi}
Requires: simul-%{openmpi}

%description client-tests-openmpi
This is the package needed to run the DAOS client test suite openmpi tools

%package client-tests-mpich
Summary: The DAOS client test suite - tools which need mpich
BuildArch: noarch
Requires: %{name}-client-tests%{?_isa} = %{version}-%{release}
Requires: mpifileutils-mpich
Requires: testmpio
Requires: mpich
Requires: ior
Requires: hdf5-mpich-tests
Requires: hdf5-vol-daos-mpich-tests
Requires: MACSio-mpich
Requires: simul-mpich
Requires: romio-tests
Requires: python3-mpi4py-tests

%description client-tests-mpich
This is the package needed to run the DAOS client test suite mpich tools

%package server-tests
Summary: The DAOS server test suite (server tests)
Requires: %{name}-server%{?_isa} = %{version}-%{release}
Requires: %{name}-admin%{?_isa} = %{version}-%{release}

%description server-tests
This is the package needed to run the DAOS server test suite (server tests)

%package devel
Summary: The DAOS development libraries and headers
Requires: %{name}-client%{?_isa} = %{version}-%{release}
Requires: libuuid-devel

%description devel
This is the package needed to build software with the DAOS library.

%package firmware
Summary: The DAOS firmware management helper
Requires: %{name}-server%{?_isa} = %{version}-%{release}

%description firmware
This is the package needed to manage server storage firmware on DAOS servers.

%package serialize
Summary: DAOS serialization library that uses HDF5
BuildRequires: hdf5-devel
Requires: hdf5

%description serialize
This is the package needed to use the DAOS serialization and deserialization
tools, as well as the preserve option for the filesystem copy tool.

%package mofed-shim
Summary: A shim to bridge MOFED's openmpi to distribution dependency tags
Provides: libmpi.so.40()(64bit)(openmpi-x86_64)
Requires: libmpi.so.40()(64bit)
Provides: libmpi_cxx.so.40()(64bit)(openmpi-x86_64)
Provides: libmpi_cxx.so.40()(64bit)
BuildArch: noarch

%description mofed-shim
This is the package that bridges the difference between the MOFED openmpi
"Provides" and distribution-openmpi consumers "Requires".

%if (0%{?suse_version} > 0)
%global __debug_package 1
%global _debuginfo_subpackages 1
%debug_package
%endif

%prep
%autosetup -p1

%build

%define conf_dir %{_sysconfdir}/daos
%if (0%{?rhel} == 8)
%define scons_exe scons-3
%else
%define scons_exe scons
%endif
%{scons_exe} %{?_smp_mflags} \
      --config=force         \
      --no-rpath             \
      USE_INSTALLED=all      \
      FIRMWARE_MGMT=yes      \
      CONF_DIR=%{conf_dir}   \
     %{?scons_args}          \
     %{?compiler_args}

%if ("%{?compiler_args}" == "COMPILER=covc")
mv test.cov{,-build}
%endif

%install
%{scons_exe} %{?_smp_mflags}          \
      --config=force                  \
      --no-rpath                      \
      --install-sandbox=%{buildroot}  \
      %{buildroot}%{_prefix}          \
      %{buildroot}%{conf_dir}         \
      USE_INSTALLED=all               \
      FIRMWARE_MGMT=yes               \
      CONF_DIR=%{conf_dir}            \
      PREFIX=%{_prefix}               \
      %{?scons_args}                  \
      %{?compiler_args}

%if ("%{?compiler_args}" == "COMPILER=covc")
mv test.cov-build %{buildroot}/%{daoshome}/TESTING/ftest/test.cov
%endif
mkdir -p %{buildroot}/%{_sysconfdir}/ld.so.conf.d/
echo "%{_libdir}/daos_srv" > %{buildroot}/%{_sysconfdir}/ld.so.conf.d/daos.conf
mkdir -p %{buildroot}/%{_sysctldir}
install -m 644 utils/rpms/%{sysctl_script_name} %{buildroot}/%{_sysctldir}
mkdir -p %{buildroot}/%{_unitdir}
install -m 644 utils/systemd/%{server_svc_name} %{buildroot}/%{_unitdir}
install -m 644 utils/systemd/%{agent_svc_name} %{buildroot}/%{_unitdir}
mkdir -p %{buildroot}/%{conf_dir}/certs/clients
mv %{buildroot}/%{conf_dir}/bash_completion.d %{buildroot}/%{_sysconfdir}
# fixup env-script-interpreters
sed -i -e '1s/env //' %{buildroot}{%{daoshome}/TESTING/ftest/{cart/cart_logtest,config_file_gen,launch,slurm_setup,tags,verify_perms}.py,%{_bindir}/daos_storage_estimator.py}

# shouldn't have source files in a non-devel RPM
rm -f %{buildroot}%{daoshome}/TESTING/ftest/cart/{test_linkage.cpp,utest_{hlc,portnumber,protocol,swim}.c,wrap_cmocka.h}

%pre server
getent group daos_metrics >/dev/null || groupadd -r daos_metrics
getent group daos_server >/dev/null || groupadd -r daos_server
getent group daos_daemons >/dev/null || groupadd -r daos_daemons
getent passwd daos_server >/dev/null || useradd -s /sbin/nologin -r -g daos_server -G daos_metrics,daos_daemons daos_server

%post server
%{?run_ldconfig}
%systemd_post %{server_svc_name}
%sysctl_apply %{sysctl_script_name}

%preun server
%systemd_preun %{server_svc_name}

# all of these macros are empty on EL so keep rpmlint happy
%if (0%{?suse_version} > 0)
%postun server
%{?run_ldconfig}
%systemd_postun %{server_svc_name}
%endif

%pre client
getent group daos_agent >/dev/null || groupadd -r daos_agent
getent group daos_daemons >/dev/null || groupadd -r daos_daemons
getent passwd daos_agent >/dev/null || useradd -s /sbin/nologin -r -g daos_agent -G daos_daemons daos_agent

%post client
%systemd_post %{agent_svc_name}

%preun client
%systemd_preun %{agent_svc_name}

%if (0%{?suse_version} > 0)
%postun client
%systemd_postun %{agent_svc_name}
%endif

%files
%defattr(-, root, root, -)
%doc README.md
%dir %attr(0755,root,root) %{conf_dir}/certs
%config(noreplace) %{conf_dir}/memcheck-cart.supp
%dir %{conf_dir}
%dir %{_sysconfdir}/bash_completion.d
%{_sysconfdir}/bash_completion.d/daos.bash
# Certificate generation files
%dir %{_libdir}/%{name}
%{_libdir}/%{name}/certgen/
%{_libdir}/%{name}/VERSION
%{_libdir}/libcart.so.*
%{_libdir}/libgurt.so.*
%{_libdir}/libdaos_common.so

%files server
%doc README.md
%config(noreplace) %attr(0644,root,root) %{conf_dir}/daos_server.yml
%dir %attr(0700,daos_server,daos_server) %{conf_dir}/certs/clients
# set daos_server_helper to be setuid root in order to perform privileged tasks
%attr(4750,root,daos_server) %{_bindir}/daos_server_helper
# set daos_server to be setgid daos_server in order to invoke daos_server_helper
# and/or daos_firmware_helper
%attr(2755,root,daos_server) %{_bindir}/daos_server
%{_bindir}/daos_engine
%{_bindir}/daos_metrics
%{_bindir}/ddb
%{_sysconfdir}/ld.so.conf.d/daos.conf
%dir %{_libdir}/daos_srv
%{_libdir}/daos_srv/libchk.so
%{_libdir}/daos_srv/libcont.so
%{_libdir}/daos_srv/libddb.so
%{_libdir}/daos_srv/libdtx.so
%{_libdir}/daos_srv/libmgmt.so
%{_libdir}/daos_srv/libobj.so
%{_libdir}/daos_srv/libpool.so
%{_libdir}/daos_srv/librdb.so
%{_libdir}/daos_srv/librdbt.so
%{_libdir}/daos_srv/librebuild.so
%{_libdir}/daos_srv/librsvc.so
%{_libdir}/daos_srv/libsecurity.so
%{_libdir}/daos_srv/libvos_srv.so
%{_libdir}/daos_srv/libvos_size.so
%{_libdir}/daos_srv/libvos.so
%{_libdir}/daos_srv/libbio.so
%{_libdir}/daos_srv/libplacement.so
%{_libdir}/daos_srv/libpipeline.so
%{_libdir}/libdaos_common_pmem.so
%{_libdir}/libdav_v2.so
%config(noreplace) %{conf_dir}/vos_size_input.yaml
%{_bindir}/daos_storage_estimator.py
%{python3_sitearch}/storage_estimator/*.py
%dir %{python3_sitearch}/storage_estimator
%if (0%{?rhel} >= 8)
%dir %{python3_sitearch}/storage_estimator/__pycache__
%{python3_sitearch}/storage_estimator/__pycache__/*.pyc
%endif
%{_datarootdir}/%{name}
%exclude %{_datarootdir}/%{name}/ioil-ld-opts
%{_unitdir}/%{server_svc_name}
%{_sysctldir}/%{sysctl_script_name}

%files admin
%doc README.md
%{_bindir}/dmg
%{_mandir}/man8/dmg.8*
%config(noreplace) %{conf_dir}/daos_control.yml

%files client
%doc README.md
%{_libdir}/libdaos.so.*
%{_bindir}/cart_ctl
%{_bindir}/self_test
%{_bindir}/daos_agent
%{_bindir}/dfuse
%{_bindir}/daos
%{_libdir}/libdaos_cmd_hdlrs.so
%{_libdir}/libdaos_self_test.so
%{_libdir}/libdfs.so
%{_libdir}/libds3.so
%{_libdir}/%{name}/API_VERSION
%{_libdir}/libduns.so
%{_libdir}/libdfuse.so
%{_libdir}/libioil.so
%{_libdir}/libpil4dfs.so
%dir %{python3_sitearch}/pydaos
%{python3_sitearch}/pydaos/*.py
%dir %{python3_sitearch}/pydaos/raw
%{python3_sitearch}/pydaos/raw/*.py
%if (0%{?rhel} >= 8)
%dir %{python3_sitearch}/pydaos/__pycache__
%{python3_sitearch}/pydaos/__pycache__/*.pyc
%dir %{python3_sitearch}/pydaos/raw/__pycache__
%{python3_sitearch}/pydaos/raw/__pycache__/*.pyc
%endif
%{python3_sitearch}/pydaos/pydaos_shim.so
%{_datarootdir}/%{name}/ioil-ld-opts
%config(noreplace) %{conf_dir}/daos_agent.yml
%{_unitdir}/%{agent_svc_name}
%{_mandir}/man8/daos.8*

%files client-tests
%doc README.md
%dir %{daoshome}
%{daoshome}/TESTING
%exclude %{daoshome}/TESTING/ftest/avocado_tests.yaml
%{_bindir}/hello_drpc
%{_libdir}/libdaos_tests.so
%{_bindir}/acl_dump_test
%{_bindir}/agent_tests
%{_bindir}/drpc_engine_test
%{_bindir}/drpc_test
%{_bindir}/dfuse_test
%{_bindir}/eq_tests
%{_bindir}/job_tests
%{_bindir}/security_test
%config(noreplace) %{conf_dir}/fault-inject-cart.yaml
%{_bindir}/fault_status
%{_bindir}/crt_launch
%{_bindir}/daos_perf
%{_bindir}/daos_racer
%{_bindir}/daos_test
%{_bindir}/daos_debug_set_params
%{_bindir}/dfs_test
%{_bindir}/jobtest
%{_bindir}/daos_gen_io_conf
%{_bindir}/daos_run_io_conf
%{_libdir}/libdpar.so

%files client-tests-openmpi
%doc README.md
%{_libdir}/libdpar_mpi.so

%files client-tests-mpich
%doc README.md

%files server-tests
%doc README.md
%{_bindir}/dtx_tests
%{_bindir}/evt_ctl
%{_bindir}/jump_pl_map
%{_bindir}/pl_bench
%{_bindir}/rdbt
%{_bindir}/ring_pl_map
%{_bindir}/smd_ut
%{_bindir}/bio_ut
%{_bindir}/vea_ut
%{_bindir}/vos_tests
%{_bindir}/vea_stress
%{_bindir}/ddb_tests
%{_bindir}/obj_ctl
%{_bindir}/vos_perf

%files devel
%doc README.md
%{_includedir}/*
%{_libdir}/libdaos.so
%{_libdir}/libgurt.so
%{_libdir}/libcart.so
%{_libdir}/*.a
%{daoshome}/python

%files firmware
%doc README.md
# set daos_firmware_helper to be setuid root in order to perform privileged tasks
%attr(4750,root,daos_server) %{_bindir}/daos_firmware_helper

%files serialize
%doc README.md
%{_libdir}/libdaos_serialize.so

%files tests
%doc README.md
# No files in a meta-package

%files tests-internal
%doc README.md
# No files in a meta-package

%files mofed-shim
%doc README.md
# No files in a shim package

%changelog
<<<<<<< HEAD
* Fri Oct 25 2024 Tomasz Gromadzki <tomasz.gromadzki@intel.com> 2.7.100-10
- pmemobj errors and warnings reported via DAOS logging system
=======
* Fri Nov 1 2024 Sherin T George <sherin-t.george@hpe.com> 2.7.100-10
- The modified DAV allocator with memory bucket support for md_on_ssd
  phase-2 is delivered as dav_v2.so.
>>>>>>> aa4b2c74

* Tue Oct 15 2024 Brian J. Murrell <brian.murrell@intel.com> - 2.7.100-9
- Drop BRs for UCX as they were obsoleted as of e01970d

* Mon Oct 07 2024 Cedric Koch-Hofer <cedric.koch-hofer@intel.com> 2.7.100-8
- Update BR: argobots to 1.2

* Tue Oct 01 2024 Tomasz Gromadzki <tomasz.gromadzki@intel.com> 2.7.100-7
- Add support of the PMDK package 2.1.0 with NDCTL enabled.
  * Increase the default ULT stack size to 20KiB if the engine uses
    the DCPM storage class.
  * Prevent using the RAM storage class (simulated PMem) when
    the shutdown state (SDS) is active.
    * Automatically disable SDS for the RAM storage class on engine startup.
    * Force explicitly setting the PMEMOBJ_CONF='sds.at_create=0'
      environment variable to deactivate SDS for the DAOS tools
      (ddb, daos_perf, vos_perf, etc.) when used WITHOUT DCPM.
      Otherwise, a user is supposed to be stopped by an error
      like: "Unsafe shutdown count is not supported for this source".

* Mon Sep 23 2024 Kris Jacque <kris.jacque@intel.com> 2.7.100-6
- Bump min supported go version to 1.21

* Thu Aug 15 2024 Michael MacDonald <mjmac@google.com> 2.7.100-5
- Add libdaos_self_test.so to client RPM

* Mon Aug 05 2024 Jerome Soumagne <jerome.soumagne@intel.com> 2.7.100-4
- Bump mercury version to 2.4.0rc4

* Thu Jul 11 2024 Dalton Bohning <dalton.bohning@intel.com> 2.7.100-3
- Add pciutils-devel build dep for client-tests package

* Mon Jun 24 2024 Tom Nabarro <tom.nabarro@intel.com> 2.7.100-2
- Add pciutils runtime dep for daos_server lspci call
- Add pciutils-devel build dep for pciutils CGO bindings

* Mon May 20 2024 Phillip Henderson <phillip.henderson@intel.com> 2.7.100-1
- Bump version to 2.7.100

* Fri May 03 2024 Lei Huang <lei.huang@intel.com> 2.5.101-5
- Add libaio as a dependent package

* Fri Apr 05 2024 Fan Yong <fan.yong@intel.com> 2.5.101-4
- Catastrophic Recovery

* Thu Apr 04 2024 Ashley M. Pittman <ashley.m.pittman@intel.com> 2.5.101-3
- Update pydaos install process
- Add a dependency from daos-client-tests to daos-devel

* Mon Mar 18 2024 Jan Michalski <jan.michalski@intel.com> 2.5.101-2
- Add dtx_tests to the server-tests package

* Fri Mar 15 2024 Phillip Henderson <phillip.henderson@intel.com> 2.5.101-1
- Bump version to 2.5.101

* Tue Feb 27 2024 Li Wei <wei.g.li@intel.com> 2.5.100-16
- Update raft to 0.11.0-1.416.g12dbc15

* Mon Feb 12 2024 Ryon Jensen <ryon.jensen@intel.com> 2.5.100-15
- Updated isa-l package name to match EPEL

* Tue Jan 09 2024 Brian J. Murrell <brian.murrell@intel.com> 2.5.100-14
- Move /etc/ld.so.conf.d/daos.conf to daos-server sub-package

* Wed Dec 06 2023 Brian J. Murrell <brian.murrell@intel.com> 2.5.100-13
- Update for EL 8.8 and Leap 15.5
- Update raft to 0.10.1-2.411.gefa15f4

* Fri Nov 17 2023 Tomasz Gromadzki <tomasz.gromadzki@intel.com> 2.5.100-12
- Update to PMDK 2.0.0
  * Remove libpmemblk from dependencies.
  * Start using BUILD_EXAMPLES=n and BUILD_BENCHMARKS=n instead of patches.
  * Stop using BUILD_RPMEM=n (removed) and NDCTL_DISABLE=y (invalid).
  * Point https://github.com/pmem/pmdk as the main PMDK reference source.
  NOTE: PMDK upgrade to 2.0.0 does not affect any API call used by DAOS.
        libpmemobj (and libpmem) API stays unchanged.

* Wed Nov 15 2023 Jerome Soumagne <jerome.soumagne@intel.com> 2.5.100-11
- Bump mercury min version to 2.3.1

* Fri Nov 03 2023 Phillip Henderson <phillip.henderson@intel.com> 2.5.100-10
- Move verify_perms.py location

* Wed Aug 23 2023 Brian J. Murrell <brian.murrell@intel.com> 2.5.100-9
- Update fuse3 requirement to R: /usr/bin/fusermount3 by path
  rather than by package name, for portability and future-proofing
- Adding fuse3-devel as a requirement for daos-client-tests subpackage

* Tue Aug 08 2023 Brian J. Murrell <brian.murrell@intel.com> 2.5.100-8
- Build on EL9
- Add a client-tests-mpich subpackage for mpich test dependencies.

* Fri Jul 07 2023 Brian J. Murrell <brian.murrell@intel.com> 2.5.100-7
- Fix golang daos-client-tests dependency to be go instead

* Thu Jun 29 2023 Michael MacDonald <mjmac.macdonald@intel.com> 2.5.100-6
- Install golang >= 1.18 as a daos-client-tests dependency

* Thu Jun 22 2023 Li Wei <wei.g.li@intel.com> 2.5.100-5
- Update raft to 0.10.1-1.408.g9524cdb

* Wed Jun 14 2023 Mohamad Chaarawi <mohamad.chaarawi@intel.com> - 2.5.100-4
- Add pipeline lib

* Wed Jun 14 2023 Wang Shilong <shilong.wang@intel.com> 2.5.100-3
- Remove lmdb-devel for MD on SSD

* Wed Jun 07 2023 Ryon Jensen <ryon.jensen@intel.com> 2.5.100-2
- Removed unnecessary test files

* Tue Jun 06 2023 Jeff Olivier <jeffrey.v.olivier@intel.com> 2.5.100-1
- Switch version to 2.5.100 for 2.6 test builds

* Mon Jun  5 2023 Jerome Soumagne <jerome.soumagne@intel.com> 2.3.107-7
- Remove libfabric pinning and allow for 1.18 builds

* Fri May 26 2023 Jeff Olivier <jeffrey.v.olivier@intel.com> 2.3.107-6
- Add lmdb-devel and bio_ut for MD on SSD

* Tue May 23 2023 Lei Huang <lei.huang@intel.com> 2.3.107-5
- Add libcapstone-devel to deps of client-tests package

* Tue May 16 2023 Lei Huang <lei.huang@intel.com> 2.3.107-4
- Add libcapstone as a new prerequisite package
- Add libpil4dfs.so in daos-client rpm

* Mon May 15 2023 Jerome Soumagne <jerome.soumagne@intel.com> 2.3.107-3
- Fix libfabric/libfabric1 dependency mismatch on SuSE

* Wed May 10 2023 Jerome Soumagne <jerome.soumagne@intel.com> 2.3.107-2
- Temporarily pin libfabric to < 1.18

* Fri May 5 2023 Johann Lombardi <johann.lombardi@intel.com> 2.3.107-1
- Bump version to 2.3.107

* Fri Mar 17 2023 Tom Nabarro <tom.nabarro@intel.com> 2.3.106-2
- Add numactl requires for server package

* Tue Mar 14 2023 Brian J. Murrell <brian.murrell@intel.com> 2.3.106-1
- Bump version to be higher than TB5

* Wed Feb 22 2023 Li Wei <wei.g.li@intel.com> 2.3.103-6
- Update raft to 0.9.2-1.403.g3d20556

* Tue Feb 21 2023 Michael MacDonald <mjmac.macdonald@intel.com> 2.3.103-5
- Bump min supported go version to 1.17

* Fri Feb 17 2023 Ashley M. Pittman <ashley.m.pittman@intel.com> 2.3.103-4
- Add protobuf-c-devel to deps of client-tests package

* Mon Feb 13 2023 Brian J. Murrell <brian.murrell@intel.com> 2.3.103-3
- Remove explicit R: protobuf-c and let the auto-dependency generator
  handle it

* Wed Feb 8 2023 Michael Hennecke <michael.hennecke@intel.com> 2.3.103-2
- Change ipmctl requirement from v2 to v3

* Fri Jan 27 2023 Phillip Henderson <phillip.henderson@intel.com> 2.3.103-1
- Bump version to 2.3.103

* Wed Jan 25 2023 Johann Lombardi <johann.lombardi@intel.com> 2.3.102-1
- Bump version to 2.3.102

* Tue Jan 24 2023 Phillip Henderson <phillip.henderson@intel.com> 2.3.101-7
- Fix daos-tests-internal requirement for daos-tests

* Fri Jan 6 2023 Brian J. Murrell <brian.murrell@intel.com> 2.3.101-6
- Don't need to O: cart any more
- Add %%doc to all packages
- _datadir -> _datarootdir
- Don't use PREFIX= with scons in %%build
- Fix up some hard-coded paths to use macros instead
- Use some guards to prevent creating empty scriptlets

* Tue Dec 06 2022 Joseph G. Moore <joseph.moore@intel.com> 2.3.101-5
- Update Mercury to 2.2.0-6

* Thu Dec 01 2022 Tom Nabarro <tom.nabarro@intel.com> 2.3.101-4
- Update SPDK dependency requirement to greater than or equal to 22.01.2.

* Tue Oct 18 2022 Brian J. Murrell <brian.murrell@intel.com> 2.3.101-3
- Set flag to build per-subpackage debuginfo packages for Leap 15

* Thu Oct 6 2022 Michael MacDonald <mjmac.macdonald@intel.com> 2.3.101-2
- Rename daos_admin -> daos_server_helper

* Tue Sep 20 2022 Johann Lombardi <johann.lombardi@intel.com> 2.3.101-1
- Bump version to 2.3.101

* Thu Sep 8 2022 Jeff Olivier <jeffrey.v.olivier@intel.com> 2.3.100-22
- Move io_conf files from bin to TESTING

* Tue Aug 16 2022 Jeff Olivier <jeffrey.v.olivier@intel.com> 2.3.100-21
- Update PMDK to 1.12.1~rc1 to fix DAOS-11151

* Thu Aug 11 2022 Wang Shilong <shilong.wang@intel.com> 2.3.100-20
- Add daos_debug_set_params to daos-client-tests rpm for fault injection test.

* Fri Aug 5 2022 Jerome Soumagne <jerome.soumagne@intel.com> 2.3.100-19
- Update to mercury 2.2.0

* Tue Jul 26 2022 Michael MacDonald <mjmac.macdonald@intel.com> 2.3.100-18
- Bump min supported go version to 1.16

* Mon Jul 18 2022 Jerome Soumagne <jerome.soumagne@intel.com> 2.3.100-17
- Remove now unused openpa dependency

* Fri Jul 15 2022 Jeff Olivier <jeffrey.v.olivier@intel.com> 2.3.100-16
- Add pool_scrubbing_tests to test package

* Wed Jul 13 2022 Tom Nabarro <tom.nabarro@intel.com> 2.3.100-15
- Update SPDK dependency requirement to greater than or equal to 22.01.1.

* Mon Jun 27 2022 Jerome Soumagne <jerome.soumagne@intel.com> 2.3.100-14
- Update to mercury 2.2.0rc6

* Fri Jun 17 2022 Jeff Olivier <jeffrey.v.olivier@intel.com> 2.3.100-13
- Remove libdts.so, replace with build time static

* Thu Jun 2 2022 Jeff Olivier <jeffrey.v.olivier@intel.com> 2.3.100-12
- Make ucx required for build on all platforms

* Wed Jun 1 2022 Michael MacDonald <mjmac.macdonald@intel.com> 2.3.100-11
- Move dmg to new daos-admin RPM

* Wed May 18 2022 Lei Huang <lei.huang@intel.com> 2.3.100-10
- Update to libfabric to v1.15.1-1 to include critical performance patches

* Tue May 17 2022 Phillip Henderson <phillip.henderson@intel.com> 2.3.100-9
- Remove doas-client-tests-openmpi dependency from daos-tests
- Add daos-tests-internal package

* Mon May  9 2022 Ashley Pittman <ashley.m.pittman@intel.com> 2.3.100-8
- Extend dfusedaosbuild test to run in different configurations.

* Fri May  6 2022 Ashley Pittman <ashley.m.pittman@intel.com> 2.3.100-7
- Add dfuse unit-test binary to call from ftest.

* Wed May  4 2022 Joseph Moore <joseph.moore@intel.com> 2.3.100-6
- Update to mercury 2.1.0.rc4-9 to enable non-unified mode in UCX

* Tue Apr 26 2022 Phillip Henderson <phillip.henderson@intel.com> 2.3.100-5
- Move daos_gen_io_conf and daos_run_io_conf to daos-client-tests

* Wed Apr 20 2022 Lei Huang <lei.huang@intel.com> 2.3.100-4
- Update to libfabric to v1.15.0rc3-1 to include critical performance patches

* Tue Apr 12 2022 Li Wei <wei.g.li@intel.com> 2.3.100-3
- Update raft to 0.9.1-1401.gc18bcb8 to fix uninitialized node IDs

* Wed Apr 6 2022 Jeff Olivier <jeffrey.v.olivier@intel.com> 2.3.100-2
- Remove direct MPI dependency from most of tests

* Wed Apr  6 2022 Johann Lombardi <johann.lombardi@intel.com> 2.3.100-1
- Switch version to 2.3.100 for 2.4 test builds

* Wed Apr  6 2022 Joseph Moore <joseph.moore@intel.com> 2.1.100-26
- Add build depends entries for UCX libraries.

* Sat Apr  2 2022 Joseph Moore <joseph.moore@intel.com> 2.1.100-25
- Update to mercury 2.1.0.rc4-8 to include UCX provider patch

* Fri Mar 11 2022 Alexander Oganezov <alexander.a.oganezov@intel.com> 2.1.100-24
- Update to mercury 2.1.0.rc4-6 to include CXI provider patch

* Wed Mar 02 2022 Michael Hennecke <michael.hennecke@intel.com> 2.1.100-23
- DAOS-6344: Create secondary group daos_daemons for daos_server and daos_agent

* Tue Feb 22 2022 Alexander Oganezov <alexander.a.oganezov@intel.com> 2.1.100-22
- Update mercury to include DAOS-9561 workaround

* Sun Feb 13 2022 Michael MacDonald <mjmac.macdonald@intel.com> 2.1.100-21
- Update go toolchain requirements

* Thu Feb 10 2022 Li Wei <wei.g.li@intel.com> 2.1.100-20
- Update raft to 0.9.0-1394.gc81505f to fix membership change bugs

* Wed Jan 19 2022 Michael MacDonald <mjmac.macdonald@intel.com> 2.1.100-19
- Move libdaos_common.so from daos-client to daos package

* Mon Jan 17 2022 Johann Lombardi <johann.lombardi@intel.com> 2.1.100-18
- Update libfabric to 1.14.0 GA and apply fix for DAOS-9376

* Thu Dec 23 2021 Alexander Oganezov <alexander.a.oganezov@intel.com> 2.1.100-17
- Update to v2.1.0-rc4-3 to pick fix for DAOS-9325 high cpu usage
- Change mercury pinning to be >= instead of strict =

* Thu Dec 16 2021 Brian J. Murrell <brian.murrell@intel.com> 2.1.100-16
- Add BR: python-rpm-macros for Leap 15 as python3-base dropped that
  as a R:

* Sat Dec 11 2021 Brian J. Murrell <brian.murrell@intel.com> 2.1.100-15
- Create a shim package to allow daos openmpi packages built with the
  distribution openmpi to install on MOFED systems

* Fri Dec 10 2021 Brian J. Murrell <brian.murrell@intel.com> 2.1.100-14
- Don't make daos-*-tests-openmi a dependency of anything
  - If they are wanted, they should be installed explicitly, due to
    potential conflicts with other MPI stacks

* Wed Dec 08 2021 Alexander Oganezov <alexander.a.oganezov@intel.com> 2.1.100-13
- Remove DAOS-9173 workaround from mercury. Apply DAOS-9173 to ofi

* Tue Dec 07 2021 Alexander Oganezov <alexander.a.oganezov@intel.com> 2.1.100-12
- Apply DAOS-9173 workaround to mercury

* Fri Dec 03 2021 Alexander Oganezov <alexander.a.oganezov@intel.com> 2.1.100-11
- Update mercury to v2.1.0rc4

* Thu Dec 02 2021 Danielle M. Sikich <danielle.sikich@intel.com> 2.1.100-10
- Fix name of daos serialize package

* Sun Nov 28 2021 Tom Nabarro <tom.nabarro@intel.com> 2.1.100-9
- Set rmem_{max,default} sysctl values on server package install to enable
  SPDK pci_event module to operate in unprivileged process (daos_engine).

* Wed Nov 24 2021 Brian J. Murrell <brian.murrell@intel.com> 2.1.100-8
- Remove invalid "%%else if" syntax
- Fix a few other rpmlint warnings

* Tue Nov 16 2021 Wang Shilong <shilong.wang@intel.com> 2.1.100-7
- Update for libdaos major version bump
- Fix version of libpemobj1 for SUSE

* Sat Nov 13 2021 Alexander Oganezov <alexander.a.oganezov@intel.com> 2.1.100-6
- Update OFI to v1.14.0rc3

* Tue Oct 26 2021 Brian J. Murrell <brian.murrell@intel.com> 2.1.100-5
- Create new daos-{client,server}tests-openmpi and daos-server-tests subpackages
- Rename daos-tests daos-client-tests and make daos-tests require all
  other test suites to maintain existing behavior

* Mon Oct 25 2021 Alexander Oganezov <alexander.a.oganezov@intel.com> 2.1.100-4
- Update mercury to v2.1.0rc2

* Wed Oct 20 2021 Jeff Olivier <jeffrey.v.olivier@intel.com> 2.1.100-3
- Explicitly require 1.11.0-3 of PMDK

* Wed Oct 13 2021 David Quigley <david.quigley@intel.com> 2.1.100-2
- Add defusedxml as a required dependency for the test package.

* Wed Oct 13 2021 Johann Lombardi <johann.lombardi@intel.com> 2.1.100-1
- Switch version to 2.1.100 for 2.2 test builds

* Tue Oct 12 2021 Johann Lombardi <johann.lombardi@intel.com> 1.3.106-1
- Version bump to 1.3.106 for 2.0 test build 6

* Fri Oct 8 2021 Alexander Oganezov <alexander.a.oganezov@intel.com> 1.13.105-4
- Update OFI to v1.13.2rc1

* Wed Sep 15 2021 Li Wei <wei.g.li@intel.com> 1.3.105-3
- Update raft to fix InstallSnapshot performance as well as to avoid some
  incorrect 0.8.0 RPMs

* Fri Sep 03 2021 Brian J. Murrell <brian.murrell@intel.com> 1.3.105-2
- Remove R: hwloc; RPM's auto-requires/provides will take care of this

* Tue Aug 24 2021 Jeff Olivier <jeffrey.v.olivier@intel.com> 1.3.105-1
- Version bump to 1.3.105 for 2.0 test build 5

* Mon Aug 09 2021 Yawei <yawei.niu@intel.com> 1.3.104-5
- Fix duplicates
- Add vos_perf

* Thu Aug 05 2021 Christopher Hoffman <christopherx.hoffman@intel.com> 1.3.104-4
- Update conditional statement to include checking for distributions to
  determine which unit files to use for daos-server and daos-agent

* Wed Aug 04 2021 Kris Jacque <kristin.jacque@intel.com> 1.3.104-3
- Move daos_metrics tool from tests package to server package

* Wed Aug 04 2021 Tom Nabarro <tom.nabarro@intel.com> 1.3.104-2
- Update to spdk 21.07 and (indirectly) dpdk 21.05

* Mon Aug 02 2021 Jeff Olivier <jeffrey.v.olivier@intel.com> 1.3.104-1
- Version bump to 1.3.104 for 2.0 test build 4

* Mon Jul 19 2021 Danielle M. Sikich <danielle.sikich@intel.com> 1.3.103-5
- Add DAOS serialization library that requires hdf5

* Wed Jul 14 2021 Li Wei <wei.g.li@intel.com> 1.3.103-4
- Update raft to fix slow leader re-elections

* Tue Jul 13 2021  Maureen Jean <maureen.jean@intel.com> 1.3.103-3
- Add python modules to python3.6 site-packages

* Mon Jul 12 2021 Alexander Oganezov <alexander.a.oganezov@intel.com> 1.3.103-2
- Update to mercury release v2.0.1

* Mon Jul 12 2021 Johann Lombardi <johann.lombardi@intel.com> 1.3.103-1
- Version bump to 1.3.103 for 2.0 test build 3

* Wed Jul 7 2021 Phillip Henderson <phillip.henderson@intel.com> 1.3.102-6
- Update daos-devel to always require the same version daos-client

* Wed Jun 30 2021 Tom Nabarro <tom.nabarro@intel.com> 1.3.102-5
- Update to spdk 21.04 and (indirectly) dpdk 21.05

* Fri Jun 25 2021 Brian J. Murrell <brian.murrell@intel.com> - 1.3.102-4
- Add libuuid-devel back as a requirement of daos-devel

* Wed Jun 23 2021 Li Wei <wei.g.li@intel.com> 1.3.102-3
- Update raft to pick up Pre-Vote

* Mon Jun 14 2021 Jeff Olivier <jeffrey.v.olivier@intel.com> 1.3.102-2
- Update to pmdk 1.11.0-rc1
- Remove dependence on libpmem since we use libpmemobj directly

* Fri Jun 11 2021 Johann Lombardi <johann.lombardi@intel.com> 1.3.102-1
- Version bump to 1.3.102 for 2.0 test build 2

* Wed Jun 02 2021 Johann Lombardi <johann.lombardi@intel.com> 1.3.101-3
- Remove libs from devel package

* Thu May 20 2021 Jeff Olivier <jeffrey.v.olivier@intel.com> 1.3.0-101-2
- Remove client libs from common package

* Wed May 19 2021 Johann Lombardi <johann.lombardi@intel.com> 1.3.101-1
- Version bump to 1.3.101 for 2.0 test build 1

* Fri May 07 2021 Brian J. Murrell <brian.murrell@intel.com> 1.3.0-16
- Enable debuginfo package building on SUSE platforms

* Thu May 06 2021 Brian J. Murrell <brian.murrell@intel.com> 1.3.0-15
- Update to build on EL8

* Wed May 05 2021 Brian J. Murrell <brian.murrell@intel.com> 1.3.0-14
- Package /etc/daos/certs in main/common package so that both server
  and client get it created

* Wed Apr 21 2021 Tom Nabarro <tom.nabarro@intel.com> - 1.3.0-13
- Relax ipmctl version requirement on leap15 as we have runtime checks

* Fri Apr 16 2021 Mohamad Chaarawi <mohamad.chaarawi@intel.com> - 1.3.0-12
- remove dfuse_hl

* Wed Apr 14 2021 Jeff Olivier <jeffrey.v.olivier@intel.com> - 1.3.0-11
- Remove storage_estimator and io_conf from client packages to remove
  any client side dependence on bio and vos (and and PMDK/SPDK)

* Mon Apr 12 2021 Dalton A. Bohning <daltonx.bohning@intel.com> - 1.3.0-10
- Add attr to the test dependencies

* Tue Apr 06 2021 Kris Jacque <kristin.jacque@intel.com> 1.3.0-9
- Add package for daos_firmware helper binary

* Fri Apr 02 2021 Jeff Olivier <jeffrey.v.olivier@intel.com> 1.3.0-8
- Remove unused readline-devel

* Thu Apr 01 2021 Brian J. Murrell <brian.murrell@intel.com> 1.3.0-7
- Update argobots to 1.1

* Tue Mar 30 2021 Maureen Jean <maureen.jean@intel.com> 1.3.0-6
- Change pydaos_shim_3 to pydaos_shim

* Mon Mar 29 2021 Brian J. Murrell <brian.murrell@intel.com> - 1.3.0-5
- Move libdts.so to the daos-tests subpackage

* Tue Mar 23 2021 Alexander Oganezov <alexander.a.oganezov@intel.com> 1.3.0-4
- Update libfabric to v1.12.0
- Disable grdcopy/gdrapi linkage in libfabric


* Thu Mar 18 2021 Maureen Jean <maureen.jean@intel.com> 1.3.0-3
- Update to python3

* Thu Feb 25 2021 Li Wei <wei.g.li@intel.com> 1.3.0-2
- Require raft-devel 0.7.3 that fixes an unstable leadership problem caused by
  removed replicas as well as some Coverity issues

* Wed Feb 24 2021 Brian J. Murrell <brian.murrell@intel.com> - 1.3.0-1
- Version bump up to 1.3.0

* Mon Feb 22 2021 Brian J. Murrell <brian.murrell@intel.com> 1.1.3-3
- Remove all *-devel Requires from daos-devel as none of those are
  actually necessary to build libdaos clients

* Tue Feb 16 2021 Alexander Oganezov <alexander.a.oganezov@intel.com> 1.1.3-2
- Update libfabric to v1.12.0rc1

* Wed Feb 10 2021 Johann Lombardi <johann.lombardi@intel.com> 1.1.3-1
- Version bump up to 1.1.3

* Tue Feb 9 2021 Vish Venkatesan <vishwanath.venkatesan@intel.com> 1.1.2.1-11
- Add new pmem specific version of DAOS common library

* Fri Feb 5 2021 Saurabh Tandan <saurabh.tandan@intel.com> 1.1.2.1-10
- Added dbench as requirement for test package.

* Wed Feb 3 2021 Hua Kuang <hua.kuang@intel.com> 1.1.2.1-9
- Changed License to BSD-2-Clause-Patent

* Wed Feb 03 2021 Brian J. Murrell <brian.murrell@intel.com> - 1.1.2-8
- Update minimum required libfabric to 1.11.1

* Thu Jan 28 2021 Phillip Henderson <phillip.henderson@intel.com> 1.1.2.1-7
- Change ownership and permissions for the /etc/daos/certs directory.

* Sat Jan 23 2021 Alexander Oganezov <alexander.a.oganezov@intel.com> 1.1.2.1-6
- Update to mercury v2.0.1rc1

* Fri Jan 22 2021 Michael MacDonald <mjmac.macdonald@intel.com> 1.1.2.1-5
- Install daos_metrics utility to %%{_bindir}

* Wed Jan 20 2021 Kenneth Cain <kenneth.c.cain@intel.com> 1.1.2.1-4
- Version update for API major version 1, libdaos.so.1 (1.0.0)

* Fri Jan 15 2021 Michael Hennecke <mhennecke@lenovo.com> 1.1.2.1-3
- Harmonize daos_server and daos_agent groups.

* Tue Dec 15 2020 Ashley Pittman <ashley.m.pittman@intel.com> 1.1.2.1-2
- Combine the two memcheck suppressions files.

* Wed Dec 09 2020 Johann Lombardi <johann.lombardi@intel.com> 1.1.2.1-1
- Version bump up to 1.1.2.1

* Fri Dec 04 2020 Li Wei <wei.g.li@intel.com> 1.1.2-3
- Require raft-devel 0.7.1 that fixes recent Coverity issues

* Wed Dec 02 2020 Maureen Jean <maureen.jean@intel.com> - 1.1.2-2
- define scons_args to be BUILD_TYPE=<release|dev>
- the scons default is BUILD_TYPE=release
- BUILD_TYPE=release will disable fault injection in build

* Tue Dec 01 2020 Brian J. Murrell <brian.murrell@intel.com> - 1.1.2-1
- Version bump up to 1.1.2

* Tue Nov 17 2020 Li Wei <wei.g.li@intel.com> 1.1.1-8
- Require raft-devel 0.7.0 that changes log indices and terms to 63-bit

* Wed Nov 11 2020 Tom Nabarro <tom.nabarro@intel.com> 1.1.1-7
- Add version validation for runtime daos_server ipmctl requirement to avoid
  potential corruption of PMMs when setting PMem goal, issue fixed in
  https://github.com/intel/ipmctl/commit/9e3898cb15fa9eed3ef3e9de4488be1681d53ff4

* Thu Oct 29 2020 Jonathan Martinez Montes <jonathan.martinez.montes@intel.com> 1.1.1-6
- Restore obj_ctl utility

* Wed Oct 28 2020 Brian J. Murrell <brian.murrell@intel.com> - 1.1.1-5
- Use %%autosetup
- Only use systemd_requires if it exists
- Obsoletes: cart now that it's included in daos

* Sat Oct 24 2020 Maureen Jean <maureen.jean@intel.com> 1.1.1-4
- Add daos.conf to the daos package to resolve the path to libbio.so

* Tue Oct 13 2020 Jonathan Martinez Montes <jonathan.martinez.montes@intel.com> 1.1.1-3
- Remove obj_ctl from Tests RPM package
- Add libdts.so shared library that is used by daos_perf, daos_racer and
  the daos utility.

* Tue Oct 13 2020 Amanda Justiniano <amanda.justiniano-pagn@intel.com> 1.1.1-3
- Add lbzip2 requirement to the daos-tests package

* Tue Oct 13 2020 Michael MacDonald <mjmac.macdonald@intel.com> 1.1.1-2
- Create unprivileged user for daos_agent

* Mon Oct 12 2020 Johann Lombardi <johann.lombardi@intel.com> 1.1.1-1
- Version bump up to 1.1.1

* Sat Oct 03 2020 Michael MacDonald <mjmac.macdonald@intel.com> 1.1.0-34
- Add go-race to BuildRequires on OpenSUSE Leap

* Wed Sep 16 2020 Alexander Oganezov <alexander.a.oganezov@intel.com> 1.1.0-33
- Update OFI to v1.11.0

* Mon Aug 17 2020 Michael MacDonald <mjmac.macdonald@intel.com> 1.1.0-32
- Install completion script in /etc/bash_completion.d

* Wed Aug 05 2020 Brian J. Murrell <brian.murrell@intel.com> - 1.1.0-31
- Change fuse requirement to fuse3
- Use Lmod for MPI module loading
- Remove unneeded (and un-distro gated) Requires: json-c

* Wed Jul 29 2020 Jonathan Martinez Montes <jonathan.martinez.montes@intel.com> - 1.1.0-30
- Add the daos_storage_estimator.py tool. It merges the functionality of the
  former tools vos_size, vos_size.py, vos_size_dfs_sample.py and parse_csv.py.

* Wed Jul 29 2020 Jeffrey V Olivier <jeffrey.v.olivier@intel.com> - 1.1.0-29
- Revert prior changes from version 28

* Mon Jul 13 2020 Brian J. Murrell <brian.murrell@intel.com> - 1.1.0-28
- Change fuse requirement to fuse3
- Use Lmod for MPI module loading

* Tue Jul 7 2020 Alexander A Oganezov <alexander.a.oganezov@intel.com> - 1.1.0-27
- Update to mercury release 2.0.0~rc1-1

* Sun Jun 28 2020 Jonathan Martinez Montes <jonathan.martinez.montes@intel.com> - 1.1.0-26
- Add the vos_size_dfs_sample.py tool. It is used to generate dynamically
  the vos_dfs_sample.yaml file using the real DFS super block data.

* Tue Jun 23 2020 Jeff Olivier <jeffrey.v.olivier@intel.com> - 1.1.0-25
- Add -no-rpath option and use it for rpm build rather than modifying
  SCons files in place

* Tue Jun 16 2020 Jeff Olivier <jeffrey.v.olivier@intel.com> - 1.1.0-24
- Modify RPATH removal snippet to replace line with pass as some lines
  can't be removed without breaking the code

* Fri Jun 05 2020 Ryon Jensen <ryon.jensen@intel.com> - 1.1.0-23
- Add libisa-l_crypto dependency

* Fri Jun 05 2020 Tom Nabarro <tom.nabarro@intel.com> - 1.1.0-22
- Change server systemd run-as user to daos_server in unit file

* Thu Jun 04 2020 Hua Kuang <hua.kuang@intel.com> - 1.1.0-21
- Remove dmg_old from DAOS RPM package

* Thu May 28 2020 Tom Nabarro <tom.nabarro@intel.com> - 1.1.0-20
- Create daos group to run as in systemd unit file

* Tue May 26 2020 Brian J. Murrell <brian.murrell@intel.com> - 1.1.0-19
- Enable parallel building with _smp_mflags

* Fri May 15 2020 Kenneth Cain <kenneth.c.cain@intel.com> - 1.1.0-18
- Require raft-devel >= 0.6.0 that adds new API raft_election_start()

* Thu May 14 2020 Brian J. Murrell <brian.murrell@intel.com> - 1.1.0-17
- Add cart-devel's Requires to daos-devel as they were forgotten
  during the cart merge

* Thu May 14 2020 Brian J. Murrell <brian.murrell@intel.com> - 1.1.0-16
- Fix fuse3-libs -> libfuse3 for SLES/Leap 15

* Thu Apr 30 2020 Brian J. Murrell <brian.murrell@intel.com> - 1.1.0-15
- Use new properly pre-release tagged mercury RPM

* Thu Apr 30 2020 Brian J. Murrell <brian.murrell@intel.com> - 1.1.0-14
- Move fuse dependencies to the client subpackage

* Mon Apr 27 2020 Michael MacDonald <mjmac.macdonald@intel.com> 1.1.0-13
- Rename /etc/daos.yml -> /etc/daos_control.yml

* Thu Apr 16 2020 Brian J. Murrell <brian.murrell@intel.com> - 1.1.0-12
- Use distro fuse

* Fri Apr 10 2020 Alexander Oganezov <alexander.a.oganezov@intel.com> - 1.1.0-11
- Update to mercury 4871023 to pick na_ofi.c race condition fix for
  "No route to host" errors.

* Sun Apr 05 2020 Brian J. Murrell <brian.murrell@intel.com> - 1.1.0-10
- Clean up spdk dependencies

* Mon Mar 30 2020 Tom Nabarro <tom.nabarro@intel.com> - 1.1.0-9
- Set version of spdk to < v21, > v19

* Fri Mar 27 2020 David Quigley <david.quigley@intel.com> - 1.1.0-8
- add daos and dmg man pages to the daos-client files list

* Thu Mar 26 2020 Michael MacDonald <mjmac.macdonald@intel.com> 1.1.0-7
- Add systemd scriptlets for managing daos_server/daos_agent services

* Thu Mar 26 2020 Alexander Oganeozv <alexander.a.oganezov@intel.com> - 1.1.0-6
- Update ofi to 62f6c937601776dac8a1f97c8bb1b1a6acfbc3c0

* Tue Mar 24 2020 Jeffrey V. Olivier <jeffrey.v.olivier@intel.com> - 1.1.0-5
- Remove cart as an external dependence

* Mon Mar 23 2020 Jeffrey V. Olivier <jeffrey.v.olivier@intel.com> - 1.1.0-4
- Remove scons_local as dependency

* Tue Mar 03 2020 Brian J. Murrell <brian.murrell@intel.com> - 1.1.0-3
- Bump up go minimum version to 1.12

* Thu Feb 20 2020 Brian J. Murrell <brian.murrell@intel.com> - 1.1.0-2
- daos-server requires daos-client (same version)

* Fri Feb 14 2020 Brian J. Murrell <brian.murrell@intel.com> - 1.1.0-1
- Version bump up to 1.1.0

* Wed Feb 12 2020 Brian J. Murrell <brian.murrell@intel.com> - 0.9.0-2
- Remove undefine _missing_build_ids_terminate_build

* Thu Feb 06 2020 Johann Lombardi <johann.lombardi@intel.com> - 0.9.0-1
- Version bump up to 0.9.0

* Sat Jan 18 2020 Jeff Olivier <jeffrey.v.olivier@intel.com> - 0.8.0-3
- Fixing a few warnings in the RPM spec file

* Fri Dec 27 2019 Jeff Olivier <jeffrey.v.olivier@intel.com> - 0.8.0-2
- Remove openmpi, pmix, and hwloc builds, use hwloc and openmpi packages

* Tue Dec 17 2019 Johann Lombardi <johann.lombardi@intel.com> - 0.8.0-1
- Version bump up to 0.8.0

* Thu Dec 05 2019 Johann Lombardi <johann.lombardi@intel.com> - 0.7.0-1
- Version bump up to 0.7.0

* Tue Nov 19 2019 Tom Nabarro <tom.nabarro@intel.com> 0.6.0-15
- Temporarily unconstrain max. version of spdk

* Wed Nov 06 2019 Brian J. Murrell <brian.murrell@intel.com> 0.6.0-14
- Constrain max. version of spdk

* Wed Nov 06 2019 Brian J. Murrell <brian.murrell@intel.com> 0.6.0-13
- Use new cart with R: mercury to < 1.0.1-20 due to incompatibility

* Wed Nov 06 2019 Michael MacDonald <mjmac.macdonald@intel.com> 0.6.0-12
- Add daos_admin privileged helper for daos_server

* Fri Oct 25 2019 Brian J. Murrell <brian.murrell@intel.com> 0.6.0-11
- Handle differences in Leap 15 Python packaging

* Wed Oct 23 2019 Brian J. Murrell <brian.murrell@intel.com> 0.6.0-9
- Update BR: libisal-devel for Leap

* Mon Oct 07 2019 Brian J. Murrell <brian.murrell@intel.com> 0.6.0-8
- Use BR: cart-devel-%%{cart_sha1} if available
- Remove cart's BRs as it's -devel Requires them now

* Tue Oct 01 2019 Brian J. Murrell <brian.murrell@intel.com> 0.6.0-7
- Constrain cart BR to <= 1.0.0

* Sat Sep 21 2019 Brian J. Murrell <brian.murrell@intel.com>
- Remove Requires: {argobots, cart}
  - autodependencies should take care of these

* Thu Sep 19 2019 Jeff Olivier <jeffrey.v.olivier@intel.com>
- Add valgrind-devel requirement for argobots change

* Tue Sep 10 2019 Tom Nabarro <tom.nabarro@intel.com>
- Add requires ndctl as runtime dep for control plane.

* Thu Aug 15 2019 David Quigley <david.quigley@intel.com>
- Add systemd unit files to packaging.

* Thu Jul 25 2019 Brian J. Murrell <brian.murrell@intel.com>
- Add git hash and commit count to release

* Thu Jul 18 2019 David Quigley <david.quigley@intel.com>
- Add certificate generation files to packaging.

* Tue Jul 09 2019 Johann Lombardi <johann.lombardi@intel.com>
- Version bump up to 0.6.0

* Fri Jun 21 2019 David Quigley <dquigley@intel.com>
- Add daos_agent.yml to the list of packaged files

* Thu Jun 13 2019 Brian J. Murrell <brian.murrell@intel.com>
- move obj_ctl daos_gen_io_conf daos_run_io_conf to
  daos-tests sub-package
- daos-server needs spdk-tools

* Fri May 31 2019 Ken Cain <kenneth.c.cain@intel.com>
- Add new daos utility binary

* Wed May 29 2019 Brian J. Murrell <brian.murrell@intel.com>
- Version bump up to 0.5.0
- Add Requires: libpsm_infinipath1 for SLES 12.3

* Tue May 07 2019 Brian J. Murrell <brian.murrell@intel.com>
- Move some files around among the sub-packages

* Mon May 06 2019 Brian J. Murrell <brian.murrell@intel.com>
- Only BR fio
  - fio-{devel,src} is not needed

* Wed Apr 03 2019 Brian J. Murrell <brian.murrell@intel.com>
- initial package<|MERGE_RESOLUTION|>--- conflicted
+++ resolved
@@ -16,7 +16,7 @@
 
 Name:          daos
 Version:       2.7.100
-Release:       10%{?relval}%{?dist}
+Release:       11%{?relval}%{?dist}
 Summary:       DAOS Storage Engine
 
 License:       BSD-2-Clause-Patent
@@ -593,14 +593,12 @@
 # No files in a shim package
 
 %changelog
-<<<<<<< HEAD
-* Fri Oct 25 2024 Tomasz Gromadzki <tomasz.gromadzki@intel.com> 2.7.100-10
+* Wed Nov 6 2024 Tomasz Gromadzki <tomasz.gromadzki@intel.com> 2.7.100-11
 - pmemobj errors and warnings reported via DAOS logging system
-=======
+
 * Fri Nov 1 2024 Sherin T George <sherin-t.george@hpe.com> 2.7.100-10
 - The modified DAV allocator with memory bucket support for md_on_ssd
   phase-2 is delivered as dav_v2.so.
->>>>>>> aa4b2c74
 
 * Tue Oct 15 2024 Brian J. Murrell <brian.murrell@intel.com> - 2.7.100-9
 - Drop BRs for UCX as they were obsoleted as of e01970d
