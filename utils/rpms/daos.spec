--- conflicted
+++ resolved
@@ -1,4 +1,5 @@
-%define daoshome %{_exec_prefix}/lib/%{name}
+% -h
+`efine daoshome %{_exec_prefix}/lib/%{name}
 %define server_svc_name daos_server.service
 %define agent_svc_name daos_agent.service
 %define sysctl_script_name 10-daos_server.conf
@@ -15,7 +16,7 @@
 
 Name:          daos
 Version:       2.3.100
-Release:       13%{?relval}%{?dist}
+Release:       14%{?relval}%{?dist}
 Summary:       DAOS Storage Engine
 
 License:       BSD-2-Clause-Patent
@@ -562,13 +563,11 @@
 # No files in a shim package
 
 %changelog
-<<<<<<< HEAD
-* Fri Jun 10 2022 Tom Nabarro <tom.nabarro@intel.com> 2.3.100-13
+* Mon Jun 27 2022 Tom Nabarro <tom.nabarro@intel.com> 2.3.100-14
 - Update SPDK dependency requirement to greater than or equal to 22.01.1.
-=======
+
 * Fri Jun 17 2022 Jeff Olivier <jeffrey.v.olivier@intel.com> 2.3.100-13
 - Remove libdts.so, replace with build time static
->>>>>>> 62343798
 
 * Thu Jun 2 2022 Jeff Olivier <jeffrey.v.olivier@intel.com> 2.3.100-12
 - Make ucx required for build on all platforms
