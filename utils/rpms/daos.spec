%define daoshome %{_exec_prefix}/lib/%{name}
%define server_svc_name daos_server.service
%define agent_svc_name daos_agent.service
%define sysctl_script_name 10-daos_server.conf

%global mercury_version   2.4
%global libfabric_version 1.15.1-1
%global __python %{__python3}

%if (0%{?rhel} >= 8)
# https://bugzilla.redhat.com/show_bug.cgi?id=1955184
%define _use_internal_dependency_generator 0
%define __find_requires %{SOURCE1}
%endif

Name:          daos
Version:       2.7.100
Release:       6%{?relval}%{?dist}
Summary:       DAOS Storage Engine

License:       BSD-2-Clause-Patent
URL:           https://github.com/daos-stack/daos
Source0:       %{name}-%{version}.tar.gz
Source1:       bz-1955184_find-requires
%if (0%{?rhel} >= 8)
BuildRequires: python3-scons >= 2.4
%else
BuildRequires: scons >= 2.4
%endif
BuildRequires: libfabric-devel >= %{libfabric_version}
BuildRequires: mercury-devel >= %{mercury_version}
BuildRequires: gcc-c++
%if (0%{?rhel} >= 8)
%global openmpi openmpi
%else
%global openmpi openmpi3
%endif
BuildRequires: %{openmpi}-devel
BuildRequires: hwloc-devel
%if ("%{?compiler_args}" == "COMPILER=covc")
BuildRequires: bullseye
%endif
%if (0%{?rhel} >= 8)
BuildRequires: argobots-devel >= 1.2
BuildRequires: json-c-devel
BuildRequires: boost-python3-devel
%else
BuildRequires: libabt-devel >= 1.0rc1
BuildRequires: libjson-c-devel
BuildRequires: boost-devel
%endif
BuildRequires: libpmemobj-devel >= 2.0.0
%if (0%{?rhel} >= 8)
BuildRequires: fuse3-devel >= 3
%else
BuildRequires: fuse3-devel >= 3.4.2
%endif
%if (0%{?suse_version} >= 1500)
BuildRequires: go-race
BuildRequires: libprotobuf-c-devel
BuildRequires: liblz4-devel
BuildRequires: libcapstone-devel
%else
BuildRequires: protobuf-c-devel
BuildRequires: lz4-devel
BuildRequires: capstone-devel
%endif
BuildRequires: libaio-devel
BuildRequires: spdk-devel >= 22.01.2
%if (0%{?rhel} >= 8)
BuildRequires: isa-l-devel
BuildRequires: libisa-l_crypto-devel
%else
BuildRequires: libisal-devel
BuildRequires: libisal_crypto-devel
%endif
BuildRequires: daos-raft-devel = 0.11.0-1.416.g12dbc15%{?dist}
BuildRequires: openssl-devel
BuildRequires: libevent-devel
BuildRequires: libyaml-devel
BuildRequires: libcmocka-devel
BuildRequires: valgrind-devel
BuildRequires: systemd
BuildRequires: go >= 1.21
BuildRequires: pciutils-devel
%if (0%{?rhel} >= 8)
BuildRequires: numactl-devel
BuildRequires: CUnit-devel
# needed to retrieve PMM region info through control-plane
BuildRequires: libipmctl-devel
%if (0%{?rhel} >= 9)
BuildRequires: python-devel
%else
BuildRequires: python36-devel
%endif
BuildRequires: python3-distro
BuildRequires: Lmod
%else
%if (0%{?suse_version} >= 1315)
# see src/client/dfs/SConscript for why we need /etc/os-release
# that code should be rewritten to use the python libraries provided for
# os detection
BuildRequires: distribution-release
BuildRequires: libnuma-devel
BuildRequires: cunit-devel
BuildRequires: ipmctl-devel
BuildRequires: python3-devel
BuildRequires: python3-distro
BuildRequires: python-rpm-macros
BuildRequires: lua-lmod
BuildRequires: systemd-rpm-macros
%endif
%endif
BuildRequires: libuuid-devel

%if (0%{?suse_version} > 0)
BuildRequires: libucp-devel
BuildRequires: libucs-devel
BuildRequires: libuct-devel
%else
BuildRequires: ucx-devel
%endif

Requires: openssl
# This should only be temporary until we can get a stable upstream release
# of mercury, at which time the autoprov shared library version should
# suffice
Requires: mercury >= %{mercury_version}


%description
The Distributed Asynchronous Object Storage (DAOS) is an open-source
software-defined object store designed from the ground up for
massively distributed Non Volatile Memory (NVM). DAOS takes advantage
of next generation NVM technology like Storage Class Memory (SCM) and
NVM express (NVMe) while presenting a key-value storage interface and
providing features such as transactional non-blocking I/O, advanced
data protection with self healing on top of commodity hardware, end-
to-end data integrity, fine grained data control and elastic storage
to optimize performance and cost.

%package server
Summary: The DAOS server
Requires: %{name}%{?_isa} = %{version}-%{release}
Requires: spdk-tools >= 22.01.2
Requires: ndctl
# needed to set PMem configuration goals in BIOS through control-plane
%if (0%{?suse_version} >= 1500)
Requires: ipmctl >= 03.00.00.0423
Requires: libpmemobj1 >= 2.0.0-1.suse1500
Requires: libfabric1 >= %{libfabric_version}
%else
Requires: ipmctl >= 03.00.00.0468
Requires: libpmemobj >= 2.0.0-1%{?dist}
%endif
Requires: libfabric >= %{libfabric_version}
Requires: mercury >= %{mercury_version}
Requires(post): /sbin/ldconfig
Requires(postun): /sbin/ldconfig
Requires: numactl
Requires: pciutils
%{?systemd_requires}

%description server
This is the package needed to run a DAOS server

%package admin
Summary: DAOS admin tools
Requires: %{name}%{?_isa} = %{version}-%{release}

%description admin
This package contains DAOS administrative tools (e.g. dmg).

%package client
Summary: The DAOS client
Requires: %{name}%{?_isa} = %{version}-%{release}
Requires: mercury >= %{mercury_version}
Requires: libfabric >= %{libfabric_version}
%if (0%{?suse_version} >= 1500)
Requires: libfabric1 >= %{libfabric_version}
Requires: libfuse3-3 >= 3.4.2
%endif
Requires: /usr/bin/fusermount3
%{?systemd_requires}

%description client
This is the package needed to run a DAOS client

%package tests
Summary: The entire DAOS test suite
Requires: %{name}-client-tests%{?_isa} = %{version}-%{release}
BuildArch: noarch

%description tests
This is the package is a metapackage to install all of the test packages

%package tests-internal
Summary: The entire internal DAOS test suite
Requires: %{name}-tests = %{version}-%{release}
Requires: %{name}-client-tests-openmpi%{?_isa} = %{version}-%{release}
Requires: %{name}-client-tests-mpich = %{version}-%{release}
Requires: %{name}-serialize%{?_isa} = %{version}-%{release}
BuildArch: noarch

%description tests-internal
This is the package is a metapackage to install all of the internal test
packages

%package client-tests
Summary: The DAOS test suite
Requires: %{name}-client%{?_isa} = %{version}-%{release}
Requires: %{name}-admin%{?_isa} = %{version}-%{release}
Requires: %{name}-devel%{?_isa} = %{version}-%{release}
Requires: protobuf-c-devel
Requires: fio
Requires: git
Requires: dbench
Requires: lbzip2
Requires: attr
Requires: ior
Requires: go >= 1.21
%if (0%{?suse_version} >= 1315)
Requires: lua-lmod
Requires: libcapstone-devel
%else
Requires: Lmod
Requires: capstone-devel
%endif
%if (0%{?rhel} >= 8)
Requires: fuse3-devel >= 3
%else
Requires: fuse3-devel >= 3.4.2
%endif
Requires: pciutils-devel

%description client-tests
This is the package needed to run the DAOS test suite (client tests)

%package client-tests-openmpi
Summary: The DAOS client test suite - tools which need openmpi
Requires: %{name}-client-tests%{?_isa} = %{version}-%{release}
Requires: hdf5-%{openmpi}-tests
Requires: hdf5-vol-daos-%{openmpi}-tests
Requires: MACSio-%{openmpi}
Requires: simul-%{openmpi}

%description client-tests-openmpi
This is the package needed to run the DAOS client test suite openmpi tools

%package client-tests-mpich
Summary: The DAOS client test suite - tools which need mpich
BuildArch: noarch
Requires: %{name}-client-tests%{?_isa} = %{version}-%{release}
Requires: mpifileutils-mpich
Requires: testmpio
Requires: mpich
Requires: ior
Requires: hdf5-mpich-tests
Requires: hdf5-vol-daos-mpich-tests
Requires: MACSio-mpich
Requires: simul-mpich
Requires: romio-tests
Requires: python3-mpi4py-tests

%description client-tests-mpich
This is the package needed to run the DAOS client test suite mpich tools

%package server-tests
Summary: The DAOS server test suite (server tests)
Requires: %{name}-server%{?_isa} = %{version}-%{release}
Requires: %{name}-admin%{?_isa} = %{version}-%{release}

%description server-tests
This is the package needed to run the DAOS server test suite (server tests)

%package devel
Summary: The DAOS development libraries and headers
Requires: %{name}-client%{?_isa} = %{version}-%{release}
Requires: libuuid-devel

%description devel
This is the package needed to build software with the DAOS library.

%package firmware
Summary: The DAOS firmware management helper
Requires: %{name}-server%{?_isa} = %{version}-%{release}

%description firmware
This is the package needed to manage server storage firmware on DAOS servers.

%package serialize
Summary: DAOS serialization library that uses HDF5
BuildRequires: hdf5-devel
Requires: hdf5

%description serialize
This is the package needed to use the DAOS serialization and deserialization
tools, as well as the preserve option for the filesystem copy tool.

%package mofed-shim
Summary: A shim to bridge MOFED's openmpi to distribution dependency tags
Provides: libmpi.so.40()(64bit)(openmpi-x86_64)
Requires: libmpi.so.40()(64bit)
Provides: libmpi_cxx.so.40()(64bit)(openmpi-x86_64)
Provides: libmpi_cxx.so.40()(64bit)
BuildArch: noarch

%description mofed-shim
This is the package that bridges the difference between the MOFED openmpi
"Provides" and distribution-openmpi consumers "Requires".

%if (0%{?suse_version} > 0)
%global __debug_package 1
%global _debuginfo_subpackages 1
%debug_package
%endif

%prep
%autosetup

%build

%define conf_dir %{_sysconfdir}/daos
%if (0%{?rhel} == 8)
%define scons_exe scons-3
%else
%define scons_exe scons
%endif
%{scons_exe} %{?_smp_mflags} \
      --config=force         \
      --no-rpath             \
      USE_INSTALLED=all      \
      FIRMWARE_MGMT=yes      \
      CONF_DIR=%{conf_dir}   \
     %{?scons_args}          \
     %{?compiler_args}

%if ("%{?compiler_args}" == "COMPILER=covc")
mv test.cov{,-build}
%endif

%install
%{scons_exe} %{?_smp_mflags}          \
      --config=force                  \
      --no-rpath                      \
      --install-sandbox=%{buildroot}  \
      %{buildroot}%{_prefix}          \
      %{buildroot}%{conf_dir}         \
      USE_INSTALLED=all               \
      FIRMWARE_MGMT=yes               \
      CONF_DIR=%{conf_dir}            \
      PREFIX=%{_prefix}               \
      %{?scons_args}                  \
      %{?compiler_args}

%if ("%{?compiler_args}" == "COMPILER=covc")
mv test.cov-build %{buildroot}/%{daoshome}/TESTING/ftest/test.cov
%endif
mkdir -p %{buildroot}/%{_sysconfdir}/ld.so.conf.d/
echo "%{_libdir}/daos_srv" > %{buildroot}/%{_sysconfdir}/ld.so.conf.d/daos.conf
mkdir -p %{buildroot}/%{_sysctldir}
install -m 644 utils/rpms/%{sysctl_script_name} %{buildroot}/%{_sysctldir}
mkdir -p %{buildroot}/%{_unitdir}
install -m 644 utils/systemd/%{server_svc_name} %{buildroot}/%{_unitdir}
install -m 644 utils/systemd/%{agent_svc_name} %{buildroot}/%{_unitdir}
mkdir -p %{buildroot}/%{conf_dir}/certs/clients
mv %{buildroot}/%{conf_dir}/bash_completion.d %{buildroot}/%{_sysconfdir}
# fixup env-script-interpreters
sed -i -e '1s/env //' %{buildroot}{%{daoshome}/TESTING/ftest/{cart/cart_logtest,config_file_gen,launch,slurm_setup,tags,verify_perms}.py,%{_bindir}/daos_storage_estimator.py}

# shouldn't have source files in a non-devel RPM
rm -f %{buildroot}%{daoshome}/TESTING/ftest/cart/{test_linkage.cpp,utest_{hlc,portnumber,protocol,swim}.c,wrap_cmocka.h}

%pre server
getent group daos_metrics >/dev/null || groupadd -r daos_metrics
getent group daos_server >/dev/null || groupadd -r daos_server
getent group daos_daemons >/dev/null || groupadd -r daos_daemons
getent passwd daos_server >/dev/null || useradd -s /sbin/nologin -r -g daos_server -G daos_metrics,daos_daemons daos_server

%post server
%{?run_ldconfig}
%systemd_post %{server_svc_name}
%sysctl_apply %{sysctl_script_name}

%preun server
%systemd_preun %{server_svc_name}

# all of these macros are empty on EL so keep rpmlint happy
%if (0%{?suse_version} > 0)
%postun server
%{?run_ldconfig}
%systemd_postun %{server_svc_name}
%endif

%pre client
getent group daos_agent >/dev/null || groupadd -r daos_agent
getent group daos_daemons >/dev/null || groupadd -r daos_daemons
getent passwd daos_agent >/dev/null || useradd -s /sbin/nologin -r -g daos_agent -G daos_daemons daos_agent

%post client
%systemd_post %{agent_svc_name}

%preun client
%systemd_preun %{agent_svc_name}

%if (0%{?suse_version} > 0)
%postun client
%systemd_postun %{agent_svc_name}
%endif

%files
%defattr(-, root, root, -)
%doc README.md
%dir %attr(0755,root,root) %{conf_dir}/certs
%config(noreplace) %{conf_dir}/memcheck-cart.supp
%dir %{conf_dir}
%dir %{_sysconfdir}/bash_completion.d
%{_sysconfdir}/bash_completion.d/daos.bash
# Certificate generation files
%dir %{_libdir}/%{name}
%{_libdir}/%{name}/certgen/
%{_libdir}/%{name}/VERSION
%{_libdir}/libcart.so.*
%{_libdir}/libgurt.so.*
%{_libdir}/libdaos_common.so

%files server
%doc README.md
%config(noreplace) %attr(0644,root,root) %{conf_dir}/daos_server.yml
%dir %attr(0700,daos_server,daos_server) %{conf_dir}/certs/clients
# set daos_server_helper to be setuid root in order to perform privileged tasks
%attr(4750,root,daos_server) %{_bindir}/daos_server_helper
# set daos_server to be setgid daos_server in order to invoke daos_server_helper
# and/or daos_firmware_helper
%attr(2755,root,daos_server) %{_bindir}/daos_server
%{_bindir}/daos_engine
%{_bindir}/daos_metrics
%{_bindir}/ddb
%{_sysconfdir}/ld.so.conf.d/daos.conf
%dir %{_libdir}/daos_srv
%{_libdir}/daos_srv/libchk.so
%{_libdir}/daos_srv/libcont.so
%{_libdir}/daos_srv/libddb.so
%{_libdir}/daos_srv/libdtx.so
%{_libdir}/daos_srv/libmgmt.so
%{_libdir}/daos_srv/libobj.so
%{_libdir}/daos_srv/libpool.so
%{_libdir}/daos_srv/librdb.so
%{_libdir}/daos_srv/librdbt.so
%{_libdir}/daos_srv/librebuild.so
%{_libdir}/daos_srv/librsvc.so
%{_libdir}/daos_srv/libsecurity.so
%{_libdir}/daos_srv/libvos_srv.so
%{_libdir}/daos_srv/libvos_size.so
%{_libdir}/daos_srv/libvos.so
%{_libdir}/daos_srv/libbio.so
%{_libdir}/daos_srv/libplacement.so
%{_libdir}/daos_srv/libpipeline.so
%{_libdir}/libdaos_common_pmem.so
%config(noreplace) %{conf_dir}/vos_size_input.yaml
%{_bindir}/daos_storage_estimator.py
%{python3_sitearch}/storage_estimator/*.py
%dir %{python3_sitearch}/storage_estimator
%if (0%{?rhel} >= 8)
%dir %{python3_sitearch}/storage_estimator/__pycache__
%{python3_sitearch}/storage_estimator/__pycache__/*.pyc
%endif
%{_datarootdir}/%{name}
%exclude %{_datarootdir}/%{name}/ioil-ld-opts
%{_unitdir}/%{server_svc_name}
%{_sysctldir}/%{sysctl_script_name}

%files admin
%doc README.md
%{_bindir}/dmg
%{_mandir}/man8/dmg.8*
%config(noreplace) %{conf_dir}/daos_control.yml

%files client
%doc README.md
%{_libdir}/libdaos.so.*
%{_bindir}/cart_ctl
%{_bindir}/self_test
%{_bindir}/daos_agent
%{_bindir}/dfuse
%{_bindir}/daos
%{_libdir}/libdaos_cmd_hdlrs.so
%{_libdir}/libdaos_self_test.so
%{_libdir}/libdfs.so
%{_libdir}/libds3.so
%{_libdir}/%{name}/API_VERSION
%{_libdir}/libduns.so
%{_libdir}/libdfuse.so
%{_libdir}/libioil.so
%{_libdir}/libpil4dfs.so
%dir %{python3_sitearch}/pydaos
%{python3_sitearch}/pydaos/*.py
%dir %{python3_sitearch}/pydaos/raw
%{python3_sitearch}/pydaos/raw/*.py
%if (0%{?rhel} >= 8)
%dir %{python3_sitearch}/pydaos/__pycache__
%{python3_sitearch}/pydaos/__pycache__/*.pyc
%dir %{python3_sitearch}/pydaos/raw/__pycache__
%{python3_sitearch}/pydaos/raw/__pycache__/*.pyc
%endif
%{python3_sitearch}/pydaos/pydaos_shim.so
%{_datarootdir}/%{name}/ioil-ld-opts
%config(noreplace) %{conf_dir}/daos_agent.yml
%{_unitdir}/%{agent_svc_name}
%{_mandir}/man8/daos.8*

%files client-tests
%doc README.md
%dir %{daoshome}
%{daoshome}/TESTING
%exclude %{daoshome}/TESTING/ftest/avocado_tests.yaml
%{_bindir}/hello_drpc
%{_libdir}/libdaos_tests.so
%{_bindir}/acl_dump_test
%{_bindir}/agent_tests
%{_bindir}/drpc_engine_test
%{_bindir}/drpc_test
%{_bindir}/dfuse_test
%{_bindir}/eq_tests
%{_bindir}/job_tests
%{_bindir}/security_test
%config(noreplace) %{conf_dir}/fault-inject-cart.yaml
%{_bindir}/fault_status
%{_bindir}/crt_launch
%{_bindir}/daos_perf
%{_bindir}/daos_racer
%{_bindir}/daos_test
%{_bindir}/daos_debug_set_params
%{_bindir}/dfs_test
%{_bindir}/jobtest
%{_bindir}/daos_gen_io_conf
%{_bindir}/daos_run_io_conf
%{_libdir}/libdpar.so

%files client-tests-openmpi
%doc README.md
%{_libdir}/libdpar_mpi.so

%files client-tests-mpich
%doc README.md

%files server-tests
%doc README.md
%{_bindir}/dtx_tests
%{_bindir}/evt_ctl
%{_bindir}/jump_pl_map
%{_bindir}/pl_bench
%{_bindir}/rdbt
%{_bindir}/ring_pl_map
%{_bindir}/smd_ut
%{_bindir}/bio_ut
%{_bindir}/vea_ut
%{_bindir}/vos_tests
%{_bindir}/vea_stress
%{_bindir}/ddb_tests
%{_bindir}/obj_ctl
%{_bindir}/vos_perf

%files devel
%doc README.md
%{_includedir}/*
%{_libdir}/libdaos.so
%{_libdir}/libgurt.so
%{_libdir}/libcart.so
%{_libdir}/*.a
%{daoshome}/python

%files firmware
%doc README.md
# set daos_firmware_helper to be setuid root in order to perform privileged tasks
%attr(4750,root,daos_server) %{_bindir}/daos_firmware_helper

%files serialize
%doc README.md
%{_libdir}/libdaos_serialize.so

%files tests
%doc README.md
# No files in a meta-package

%files tests-internal
%doc README.md
# No files in a meta-package

%files mofed-shim
%doc README.md
# No files in a shim package

%changelog
<<<<<<< HEAD
* Tue Sep 24 2024 Cedric Koch-Hofer <cedric.koch-hofer@intel.com> 2.7.100-6
- Update argobots to 1.2
=======
* Mon Sep 23 2024 Kris Jacque <kris.jacque@intel.com> 2.7.100-6
- Bump min supported go version to 1.21
>>>>>>> f9f73bd1

* Thu Aug 15 2024 Michael MacDonald <mjmac@google.com> 2.7.100-5
- Add libdaos_self_test.so to client RPM

* Mon Aug 05 2024 Jerome Soumagne <jerome.soumagne@intel.com> 2.7.100-4
- Bump mercury version to 2.4.0rc4

* Thu Jul 11 2024 Dalton Bohning <dalton.bohning@intel.com> 2.7.100-3
- Add pciutils-devel build dep for client-tests package

* Mon Jun 24 2024 Tom Nabarro <tom.nabarro@intel.com> 2.7.100-2
- Add pciutils runtime dep for daos_server lspci call
- Add pciutils-devel build dep for pciutils CGO bindings

* Mon May 20 2024 Phillip Henderson <phillip.henderson@intel.com> 2.7.100-1
- Bump version to 2.7.100

* Fri May 03 2024 Lei Huang <lei.huang@intel.com> 2.5.101-5
- Add libaio as a dependent package

* Fri Apr 05 2024 Fan Yong <fan.yong@intel.com> 2.5.101-4
- Catastrophic Recovery

* Thu Apr 04 2024 Ashley M. Pittman <ashley.m.pittman@intel.com> 2.5.101-3
- Update pydaos install process
- Add a dependency from daos-client-tests to daos-devel

* Mon Mar 18 2024 Jan Michalski <jan.michalski@intel.com> 2.5.101-2
- Add dtx_tests to the server-tests package

* Fri Mar 15 2024 Phillip Henderson <phillip.henderson@intel.com> 2.5.101-1
- Bump version to 2.5.101

* Tue Feb 27 2024 Li Wei <wei.g.li@intel.com> 2.5.100-16
- Update raft to 0.11.0-1.416.g12dbc15

* Mon Feb 12 2024 Ryon Jensen <ryon.jensen@intel.com> 2.5.100-15
- Updated isa-l package name to match EPEL

* Tue Jan 09 2024 Brian J. Murrell <brian.murrell@intel.com> 2.5.100-14
- Move /etc/ld.so.conf.d/daos.conf to daos-server sub-package

* Wed Dec 06 2023 Brian J. Murrell <brian.murrell@intel.com> 2.5.100-13
- Update for EL 8.8 and Leap 15.5
- Update raft to 0.10.1-2.411.gefa15f4

* Fri Nov 17 2023 Tomasz Gromadzki <tomasz.gromadzki@intel.com> 2.5.100-12
- Update to PMDK 2.0.0
  * Remove libpmemblk from dependencies.
  * Start using BUILD_EXAMPLES=n and BUILD_BENCHMARKS=n instead of patches.
  * Stop using BUILD_RPMEM=n (removed) and NDCTL_DISABLE=y (invalid).
  * Point https://github.com/pmem/pmdk as the main PMDK reference source.
  NOTE: PMDK upgrade to 2.0.0 does not affect any API call used by DAOS.
        libpmemobj (and libpmem) API stays unchanged.

* Wed Nov 15 2023 Jerome Soumagne <jerome.soumagne@intel.com> 2.5.100-11
- Bump mercury min version to 2.3.1

* Fri Nov 03 2023 Phillip Henderson <phillip.henderson@intel.com> 2.5.100-10
- Move verify_perms.py location

* Wed Aug 23 2023 Brian J. Murrell <brian.murrell@intel.com> 2.5.100-9
- Update fuse3 requirement to R: /usr/bin/fusermount3 by path
  rather than by package name, for portability and future-proofing
- Adding fuse3-devel as a requirement for daos-client-tests subpackage

* Tue Aug 08 2023 Brian J. Murrell <brian.murrell@intel.com> 2.5.100-8
- Build on EL9
- Add a client-tests-mpich subpackage for mpich test dependencies.

* Fri Jul 07 2023 Brian J. Murrell <brian.murrell@intel.com> 2.5.100-7
- Fix golang daos-client-tests dependency to be go instead

* Thu Jun 29 2023 Michael MacDonald <mjmac.macdonald@intel.com> 2.5.100-6
- Install golang >= 1.18 as a daos-client-tests dependency

* Thu Jun 22 2023 Li Wei <wei.g.li@intel.com> 2.5.100-5
- Update raft to 0.10.1-1.408.g9524cdb

* Wed Jun 14 2023 Mohamad Chaarawi <mohamad.chaarawi@intel.com> - 2.5.100-4
- Add pipeline lib

* Wed Jun 14 2023 Wang Shilong <shilong.wang@intel.com> 2.5.100-3
- Remove lmdb-devel for MD on SSD

* Wed Jun 07 2023 Ryon Jensen <ryon.jensen@intel.com> 2.5.100-2
- Removed unnecessary test files

* Tue Jun 06 2023 Jeff Olivier <jeffrey.v.olivier@intel.com> 2.5.100-1
- Switch version to 2.5.100 for 2.6 test builds

* Mon Jun  5 2023 Jerome Soumagne <jerome.soumagne@intel.com> 2.3.107-7
- Remove libfabric pinning and allow for 1.18 builds

* Fri May 26 2023 Jeff Olivier <jeffrey.v.olivier@intel.com> 2.3.107-6
- Add lmdb-devel and bio_ut for MD on SSD

* Tue May 23 2023 Lei Huang <lei.huang@intel.com> 2.3.107-5
- Add libcapstone-devel to deps of client-tests package

* Tue May 16 2023 Lei Huang <lei.huang@intel.com> 2.3.107-4
- Add libcapstone as a new prerequisite package
- Add libpil4dfs.so in daos-client rpm

* Mon May 15 2023 Jerome Soumagne <jerome.soumagne@intel.com> 2.3.107-3
- Fix libfabric/libfabric1 dependency mismatch on SuSE

* Wed May 10 2023 Jerome Soumagne <jerome.soumagne@intel.com> 2.3.107-2
- Temporarily pin libfabric to < 1.18

* Fri May 5 2023 Johann Lombardi <johann.lombardi@intel.com> 2.3.107-1
- Bump version to 2.3.107

* Fri Mar 17 2023 Tom Nabarro <tom.nabarro@intel.com> 2.3.106-2
- Add numactl requires for server package

* Tue Mar 14 2023 Brian J. Murrell <brian.murrell@intel.com> 2.3.106-1
- Bump version to be higher than TB5

* Wed Feb 22 2023 Li Wei <wei.g.li@intel.com> 2.3.103-6
- Update raft to 0.9.2-1.403.g3d20556

* Tue Feb 21 2023 Michael MacDonald <mjmac.macdonald@intel.com> 2.3.103-5
- Bump min supported go version to 1.17

* Fri Feb 17 2023 Ashley M. Pittman <ashley.m.pittman@intel.com> 2.3.103-4
- Add protobuf-c-devel to deps of client-tests package

* Mon Feb 13 2023 Brian J. Murrell <brian.murrell@intel.com> 2.3.103-3
- Remove explicit R: protobuf-c and let the auto-dependency generator
  handle it

* Wed Feb 8 2023 Michael Hennecke <michael.hennecke@intel.com> 2.3.103-2
- Change ipmctl requirement from v2 to v3

* Fri Jan 27 2023 Phillip Henderson <phillip.henderson@intel.com> 2.3.103-1
- Bump version to 2.3.103

* Wed Jan 25 2023 Johann Lombardi <johann.lombardi@intel.com> 2.3.102-1
- Bump version to 2.3.102

* Tue Jan 24 2023 Phillip Henderson <phillip.henderson@intel.com> 2.3.101-7
- Fix daos-tests-internal requirement for daos-tests

* Fri Jan 6 2023 Brian J. Murrell <brian.murrell@intel.com> 2.3.101-6
- Don't need to O: cart any more
- Add %%doc to all packages
- _datadir -> _datarootdir
- Don't use PREFIX= with scons in %%build
- Fix up some hard-coded paths to use macros instead
- Use some guards to prevent creating empty scriptlets

* Tue Dec 06 2022 Joseph G. Moore <joseph.moore@intel.com> 2.3.101-5
- Update Mercury to 2.2.0-6

* Thu Dec 01 2022 Tom Nabarro <tom.nabarro@intel.com> 2.3.101-4
- Update SPDK dependency requirement to greater than or equal to 22.01.2.

* Tue Oct 18 2022 Brian J. Murrell <brian.murrell@intel.com> 2.3.101-3
- Set flag to build per-subpackage debuginfo packages for Leap 15

* Thu Oct 6 2022 Michael MacDonald <mjmac.macdonald@intel.com> 2.3.101-2
- Rename daos_admin -> daos_server_helper

* Tue Sep 20 2022 Johann Lombardi <johann.lombardi@intel.com> 2.3.101-1
- Bump version to 2.3.101

* Thu Sep 8 2022 Jeff Olivier <jeffrey.v.olivier@intel.com> 2.3.100-22
- Move io_conf files from bin to TESTING

* Tue Aug 16 2022 Jeff Olivier <jeffrey.v.olivier@intel.com> 2.3.100-21
- Update PMDK to 1.12.1~rc1 to fix DAOS-11151

* Thu Aug 11 2022 Wang Shilong <shilong.wang@intel.com> 2.3.100-20
- Add daos_debug_set_params to daos-client-tests rpm for fault injection test.

* Fri Aug 5 2022 Jerome Soumagne <jerome.soumagne@intel.com> 2.3.100-19
- Update to mercury 2.2.0

* Tue Jul 26 2022 Michael MacDonald <mjmac.macdonald@intel.com> 2.3.100-18
- Bump min supported go version to 1.16

* Mon Jul 18 2022 Jerome Soumagne <jerome.soumagne@intel.com> 2.3.100-17
- Remove now unused openpa dependency

* Fri Jul 15 2022 Jeff Olivier <jeffrey.v.olivier@intel.com> 2.3.100-16
- Add pool_scrubbing_tests to test package

* Wed Jul 13 2022 Tom Nabarro <tom.nabarro@intel.com> 2.3.100-15
- Update SPDK dependency requirement to greater than or equal to 22.01.1.

* Mon Jun 27 2022 Jerome Soumagne <jerome.soumagne@intel.com> 2.3.100-14
- Update to mercury 2.2.0rc6

* Fri Jun 17 2022 Jeff Olivier <jeffrey.v.olivier@intel.com> 2.3.100-13
- Remove libdts.so, replace with build time static

* Thu Jun 2 2022 Jeff Olivier <jeffrey.v.olivier@intel.com> 2.3.100-12
- Make ucx required for build on all platforms

* Wed Jun 1 2022 Michael MacDonald <mjmac.macdonald@intel.com> 2.3.100-11
- Move dmg to new daos-admin RPM

* Wed May 18 2022 Lei Huang <lei.huang@intel.com> 2.3.100-10
- Update to libfabric to v1.15.1-1 to include critical performance patches

* Tue May 17 2022 Phillip Henderson <phillip.henderson@intel.com> 2.3.100-9
- Remove doas-client-tests-openmpi dependency from daos-tests
- Add daos-tests-internal package

* Mon May  9 2022 Ashley Pittman <ashley.m.pittman@intel.com> 2.3.100-8
- Extend dfusedaosbuild test to run in different configurations.

* Fri May  6 2022 Ashley Pittman <ashley.m.pittman@intel.com> 2.3.100-7
- Add dfuse unit-test binary to call from ftest.

* Wed May  4 2022 Joseph Moore <joseph.moore@intel.com> 2.3.100-6
- Update to mercury 2.1.0.rc4-9 to enable non-unified mode in UCX

* Tue Apr 26 2022 Phillip Henderson <phillip.henderson@intel.com> 2.3.100-5
- Move daos_gen_io_conf and daos_run_io_conf to daos-client-tests

* Wed Apr 20 2022 Lei Huang <lei.huang@intel.com> 2.3.100-4
- Update to libfabric to v1.15.0rc3-1 to include critical performance patches

* Tue Apr 12 2022 Li Wei <wei.g.li@intel.com> 2.3.100-3
- Update raft to 0.9.1-1401.gc18bcb8 to fix uninitialized node IDs

* Wed Apr 6 2022 Jeff Olivier <jeffrey.v.olivier@intel.com> 2.3.100-2
- Remove direct MPI dependency from most of tests

* Wed Apr  6 2022 Johann Lombardi <johann.lombardi@intel.com> 2.3.100-1
- Switch version to 2.3.100 for 2.4 test builds

* Wed Apr  6 2022 Joseph Moore <joseph.moore@intel.com> 2.1.100-26
- Add build depends entries for UCX libraries.

* Sat Apr  2 2022 Joseph Moore <joseph.moore@intel.com> 2.1.100-25
- Update to mercury 2.1.0.rc4-8 to include UCX provider patch

* Fri Mar 11 2022 Alexander Oganezov <alexander.a.oganezov@intel.com> 2.1.100-24
- Update to mercury 2.1.0.rc4-6 to include CXI provider patch

* Wed Mar 02 2022 Michael Hennecke <michael.hennecke@intel.com> 2.1.100-23
- DAOS-6344: Create secondary group daos_daemons for daos_server and daos_agent

* Tue Feb 22 2022 Alexander Oganezov <alexander.a.oganezov@intel.com> 2.1.100-22
- Update mercury to include DAOS-9561 workaround

* Sun Feb 13 2022 Michael MacDonald <mjmac.macdonald@intel.com> 2.1.100-21
- Update go toolchain requirements

* Thu Feb 10 2022 Li Wei <wei.g.li@intel.com> 2.1.100-20
- Update raft to 0.9.0-1394.gc81505f to fix membership change bugs

* Wed Jan 19 2022 Michael MacDonald <mjmac.macdonald@intel.com> 2.1.100-19
- Move libdaos_common.so from daos-client to daos package

* Mon Jan 17 2022 Johann Lombardi <johann.lombardi@intel.com> 2.1.100-18
- Update libfabric to 1.14.0 GA and apply fix for DAOS-9376

* Thu Dec 23 2021 Alexander Oganezov <alexander.a.oganezov@intel.com> 2.1.100-17
- Update to v2.1.0-rc4-3 to pick fix for DAOS-9325 high cpu usage
- Change mercury pinning to be >= instead of strict =

* Thu Dec 16 2021 Brian J. Murrell <brian.murrell@intel.com> 2.1.100-16
- Add BR: python-rpm-macros for Leap 15 as python3-base dropped that
  as a R:

* Sat Dec 11 2021 Brian J. Murrell <brian.murrell@intel.com> 2.1.100-15
- Create a shim package to allow daos openmpi packages built with the
  distribution openmpi to install on MOFED systems

* Fri Dec 10 2021 Brian J. Murrell <brian.murrell@intel.com> 2.1.100-14
- Don't make daos-*-tests-openmi a dependency of anything
  - If they are wanted, they should be installed explicitly, due to
    potential conflicts with other MPI stacks

* Wed Dec 08 2021 Alexander Oganezov <alexander.a.oganezov@intel.com> 2.1.100-13
- Remove DAOS-9173 workaround from mercury. Apply DAOS-9173 to ofi

* Tue Dec 07 2021 Alexander Oganezov <alexander.a.oganezov@intel.com> 2.1.100-12
- Apply DAOS-9173 workaround to mercury

* Fri Dec 03 2021 Alexander Oganezov <alexander.a.oganezov@intel.com> 2.1.100-11
- Update mercury to v2.1.0rc4

* Thu Dec 02 2021 Danielle M. Sikich <danielle.sikich@intel.com> 2.1.100-10
- Fix name of daos serialize package

* Sun Nov 28 2021 Tom Nabarro <tom.nabarro@intel.com> 2.1.100-9
- Set rmem_{max,default} sysctl values on server package install to enable
  SPDK pci_event module to operate in unprivileged process (daos_engine).

* Wed Nov 24 2021 Brian J. Murrell <brian.murrell@intel.com> 2.1.100-8
- Remove invalid "%%else if" syntax
- Fix a few other rpmlint warnings

* Tue Nov 16 2021 Wang Shilong <shilong.wang@intel.com> 2.1.100-7
- Update for libdaos major version bump
- Fix version of libpemobj1 for SUSE

* Sat Nov 13 2021 Alexander Oganezov <alexander.a.oganezov@intel.com> 2.1.100-6
- Update OFI to v1.14.0rc3

* Tue Oct 26 2021 Brian J. Murrell <brian.murrell@intel.com> 2.1.100-5
- Create new daos-{client,server}tests-openmpi and daos-server-tests subpackages
- Rename daos-tests daos-client-tests and make daos-tests require all
  other test suites to maintain existing behavior

* Mon Oct 25 2021 Alexander Oganezov <alexander.a.oganezov@intel.com> 2.1.100-4
- Update mercury to v2.1.0rc2

* Wed Oct 20 2021 Jeff Olivier <jeffrey.v.olivier@intel.com> 2.1.100-3
- Explicitly require 1.11.0-3 of PMDK

* Wed Oct 13 2021 David Quigley <david.quigley@intel.com> 2.1.100-2
- Add defusedxml as a required dependency for the test package.

* Wed Oct 13 2021 Johann Lombardi <johann.lombardi@intel.com> 2.1.100-1
- Switch version to 2.1.100 for 2.2 test builds

* Tue Oct 12 2021 Johann Lombardi <johann.lombardi@intel.com> 1.3.106-1
- Version bump to 1.3.106 for 2.0 test build 6

* Fri Oct 8 2021 Alexander Oganezov <alexander.a.oganezov@intel.com> 1.13.105-4
- Update OFI to v1.13.2rc1

* Wed Sep 15 2021 Li Wei <wei.g.li@intel.com> 1.3.105-3
- Update raft to fix InstallSnapshot performance as well as to avoid some
  incorrect 0.8.0 RPMs

* Fri Sep 03 2021 Brian J. Murrell <brian.murrell@intel.com> 1.3.105-2
- Remove R: hwloc; RPM's auto-requires/provides will take care of this

* Tue Aug 24 2021 Jeff Olivier <jeffrey.v.olivier@intel.com> 1.3.105-1
- Version bump to 1.3.105 for 2.0 test build 5

* Mon Aug 09 2021 Yawei <yawei.niu@intel.com> 1.3.104-5
- Fix duplicates
- Add vos_perf

* Thu Aug 05 2021 Christopher Hoffman <christopherx.hoffman@intel.com> 1.3.104-4
- Update conditional statement to include checking for distributions to
  determine which unit files to use for daos-server and daos-agent

* Wed Aug 04 2021 Kris Jacque <kristin.jacque@intel.com> 1.3.104-3
- Move daos_metrics tool from tests package to server package

* Wed Aug 04 2021 Tom Nabarro <tom.nabarro@intel.com> 1.3.104-2
- Update to spdk 21.07 and (indirectly) dpdk 21.05

* Mon Aug 02 2021 Jeff Olivier <jeffrey.v.olivier@intel.com> 1.3.104-1
- Version bump to 1.3.104 for 2.0 test build 4

* Mon Jul 19 2021 Danielle M. Sikich <danielle.sikich@intel.com> 1.3.103-5
- Add DAOS serialization library that requires hdf5

* Wed Jul 14 2021 Li Wei <wei.g.li@intel.com> 1.3.103-4
- Update raft to fix slow leader re-elections

* Tue Jul 13 2021  Maureen Jean <maureen.jean@intel.com> 1.3.103-3
- Add python modules to python3.6 site-packages

* Mon Jul 12 2021 Alexander Oganezov <alexander.a.oganezov@intel.com> 1.3.103-2
- Update to mercury release v2.0.1

* Mon Jul 12 2021 Johann Lombardi <johann.lombardi@intel.com> 1.3.103-1
- Version bump to 1.3.103 for 2.0 test build 3

* Wed Jul 7 2021 Phillip Henderson <phillip.henderson@intel.com> 1.3.102-6
- Update daos-devel to always require the same version daos-client

* Wed Jun 30 2021 Tom Nabarro <tom.nabarro@intel.com> 1.3.102-5
- Update to spdk 21.04 and (indirectly) dpdk 21.05

* Fri Jun 25 2021 Brian J. Murrell <brian.murrell@intel.com> - 1.3.102-4
- Add libuuid-devel back as a requirement of daos-devel

* Wed Jun 23 2021 Li Wei <wei.g.li@intel.com> 1.3.102-3
- Update raft to pick up Pre-Vote

* Mon Jun 14 2021 Jeff Olivier <jeffrey.v.olivier@intel.com> 1.3.102-2
- Update to pmdk 1.11.0-rc1
- Remove dependence on libpmem since we use libpmemobj directly

* Fri Jun 11 2021 Johann Lombardi <johann.lombardi@intel.com> 1.3.102-1
- Version bump to 1.3.102 for 2.0 test build 2

* Wed Jun 02 2021 Johann Lombardi <johann.lombardi@intel.com> 1.3.101-3
- Remove libs from devel package

* Thu May 20 2021 Jeff Olivier <jeffrey.v.olivier@intel.com> 1.3.0-101-2
- Remove client libs from common package

* Wed May 19 2021 Johann Lombardi <johann.lombardi@intel.com> 1.3.101-1
- Version bump to 1.3.101 for 2.0 test build 1

* Fri May 07 2021 Brian J. Murrell <brian.murrell@intel.com> 1.3.0-16
- Enable debuginfo package building on SUSE platforms

* Thu May 06 2021 Brian J. Murrell <brian.murrell@intel.com> 1.3.0-15
- Update to build on EL8

* Wed May 05 2021 Brian J. Murrell <brian.murrell@intel.com> 1.3.0-14
- Package /etc/daos/certs in main/common package so that both server
  and client get it created

* Wed Apr 21 2021 Tom Nabarro <tom.nabarro@intel.com> - 1.3.0-13
- Relax ipmctl version requirement on leap15 as we have runtime checks

* Fri Apr 16 2021 Mohamad Chaarawi <mohamad.chaarawi@intel.com> - 1.3.0-12
- remove dfuse_hl

* Wed Apr 14 2021 Jeff Olivier <jeffrey.v.olivier@intel.com> - 1.3.0-11
- Remove storage_estimator and io_conf from client packages to remove
  any client side dependence on bio and vos (and and PMDK/SPDK)

* Mon Apr 12 2021 Dalton A. Bohning <daltonx.bohning@intel.com> - 1.3.0-10
- Add attr to the test dependencies

* Tue Apr 06 2021 Kris Jacque <kristin.jacque@intel.com> 1.3.0-9
- Add package for daos_firmware helper binary

* Fri Apr 02 2021 Jeff Olivier <jeffrey.v.olivier@intel.com> 1.3.0-8
- Remove unused readline-devel

* Thu Apr 01 2021 Brian J. Murrell <brian.murrell@intel.com> 1.3.0-7
- Update argobots to 1.1

* Tue Mar 30 2021 Maureen Jean <maureen.jean@intel.com> 1.3.0-6
- Change pydaos_shim_3 to pydaos_shim

* Mon Mar 29 2021 Brian J. Murrell <brian.murrell@intel.com> - 1.3.0-5
- Move libdts.so to the daos-tests subpackage

* Tue Mar 23 2021 Alexander Oganezov <alexander.a.oganezov@intel.com> 1.3.0-4
- Update libfabric to v1.12.0
- Disable grdcopy/gdrapi linkage in libfabric


* Thu Mar 18 2021 Maureen Jean <maureen.jean@intel.com> 1.3.0-3
- Update to python3

* Thu Feb 25 2021 Li Wei <wei.g.li@intel.com> 1.3.0-2
- Require raft-devel 0.7.3 that fixes an unstable leadership problem caused by
  removed replicas as well as some Coverity issues

* Wed Feb 24 2021 Brian J. Murrell <brian.murrell@intel.com> - 1.3.0-1
- Version bump up to 1.3.0

* Mon Feb 22 2021 Brian J. Murrell <brian.murrell@intel.com> 1.1.3-3
- Remove all *-devel Requires from daos-devel as none of those are
  actually necessary to build libdaos clients

* Tue Feb 16 2021 Alexander Oganezov <alexander.a.oganezov@intel.com> 1.1.3-2
- Update libfabric to v1.12.0rc1

* Wed Feb 10 2021 Johann Lombardi <johann.lombardi@intel.com> 1.1.3-1
- Version bump up to 1.1.3

* Tue Feb 9 2021 Vish Venkatesan <vishwanath.venkatesan@intel.com> 1.1.2.1-11
- Add new pmem specific version of DAOS common library

* Fri Feb 5 2021 Saurabh Tandan <saurabh.tandan@intel.com> 1.1.2.1-10
- Added dbench as requirement for test package.

* Wed Feb 3 2021 Hua Kuang <hua.kuang@intel.com> 1.1.2.1-9
- Changed License to BSD-2-Clause-Patent

* Wed Feb 03 2021 Brian J. Murrell <brian.murrell@intel.com> - 1.1.2-8
- Update minimum required libfabric to 1.11.1

* Thu Jan 28 2021 Phillip Henderson <phillip.henderson@intel.com> 1.1.2.1-7
- Change ownership and permissions for the /etc/daos/certs directory.

* Sat Jan 23 2021 Alexander Oganezov <alexander.a.oganezov@intel.com> 1.1.2.1-6
- Update to mercury v2.0.1rc1

* Fri Jan 22 2021 Michael MacDonald <mjmac.macdonald@intel.com> 1.1.2.1-5
- Install daos_metrics utility to %%{_bindir}

* Wed Jan 20 2021 Kenneth Cain <kenneth.c.cain@intel.com> 1.1.2.1-4
- Version update for API major version 1, libdaos.so.1 (1.0.0)

* Fri Jan 15 2021 Michael Hennecke <mhennecke@lenovo.com> 1.1.2.1-3
- Harmonize daos_server and daos_agent groups.

* Tue Dec 15 2020 Ashley Pittman <ashley.m.pittman@intel.com> 1.1.2.1-2
- Combine the two memcheck suppressions files.

* Wed Dec 09 2020 Johann Lombardi <johann.lombardi@intel.com> 1.1.2.1-1
- Version bump up to 1.1.2.1

* Fri Dec 04 2020 Li Wei <wei.g.li@intel.com> 1.1.2-3
- Require raft-devel 0.7.1 that fixes recent Coverity issues

* Wed Dec 02 2020 Maureen Jean <maureen.jean@intel.com> - 1.1.2-2
- define scons_args to be BUILD_TYPE=<release|dev>
- the scons default is BUILD_TYPE=release
- BUILD_TYPE=release will disable fault injection in build

* Tue Dec 01 2020 Brian J. Murrell <brian.murrell@intel.com> - 1.1.2-1
- Version bump up to 1.1.2

* Tue Nov 17 2020 Li Wei <wei.g.li@intel.com> 1.1.1-8
- Require raft-devel 0.7.0 that changes log indices and terms to 63-bit

* Wed Nov 11 2020 Tom Nabarro <tom.nabarro@intel.com> 1.1.1-7
- Add version validation for runtime daos_server ipmctl requirement to avoid
  potential corruption of PMMs when setting PMem goal, issue fixed in
  https://github.com/intel/ipmctl/commit/9e3898cb15fa9eed3ef3e9de4488be1681d53ff4

* Thu Oct 29 2020 Jonathan Martinez Montes <jonathan.martinez.montes@intel.com> 1.1.1-6
- Restore obj_ctl utility

* Wed Oct 28 2020 Brian J. Murrell <brian.murrell@intel.com> - 1.1.1-5
- Use %%autosetup
- Only use systemd_requires if it exists
- Obsoletes: cart now that it's included in daos

* Sat Oct 24 2020 Maureen Jean <maureen.jean@intel.com> 1.1.1-4
- Add daos.conf to the daos package to resolve the path to libbio.so

* Tue Oct 13 2020 Jonathan Martinez Montes <jonathan.martinez.montes@intel.com> 1.1.1-3
- Remove obj_ctl from Tests RPM package
- Add libdts.so shared library that is used by daos_perf, daos_racer and
  the daos utility.

* Tue Oct 13 2020 Amanda Justiniano <amanda.justiniano-pagn@intel.com> 1.1.1-3
- Add lbzip2 requirement to the daos-tests package

* Tue Oct 13 2020 Michael MacDonald <mjmac.macdonald@intel.com> 1.1.1-2
- Create unprivileged user for daos_agent

* Mon Oct 12 2020 Johann Lombardi <johann.lombardi@intel.com> 1.1.1-1
- Version bump up to 1.1.1

* Sat Oct 03 2020 Michael MacDonald <mjmac.macdonald@intel.com> 1.1.0-34
- Add go-race to BuildRequires on OpenSUSE Leap

* Wed Sep 16 2020 Alexander Oganezov <alexander.a.oganezov@intel.com> 1.1.0-33
- Update OFI to v1.11.0

* Mon Aug 17 2020 Michael MacDonald <mjmac.macdonald@intel.com> 1.1.0-32
- Install completion script in /etc/bash_completion.d

* Wed Aug 05 2020 Brian J. Murrell <brian.murrell@intel.com> - 1.1.0-31
- Change fuse requirement to fuse3
- Use Lmod for MPI module loading
- Remove unneeded (and un-distro gated) Requires: json-c

* Wed Jul 29 2020 Jonathan Martinez Montes <jonathan.martinez.montes@intel.com> - 1.1.0-30
- Add the daos_storage_estimator.py tool. It merges the functionality of the
  former tools vos_size, vos_size.py, vos_size_dfs_sample.py and parse_csv.py.

* Wed Jul 29 2020 Jeffrey V Olivier <jeffrey.v.olivier@intel.com> - 1.1.0-29
- Revert prior changes from version 28

* Mon Jul 13 2020 Brian J. Murrell <brian.murrell@intel.com> - 1.1.0-28
- Change fuse requirement to fuse3
- Use Lmod for MPI module loading

* Tue Jul 7 2020 Alexander A Oganezov <alexander.a.oganezov@intel.com> - 1.1.0-27
- Update to mercury release 2.0.0~rc1-1

* Sun Jun 28 2020 Jonathan Martinez Montes <jonathan.martinez.montes@intel.com> - 1.1.0-26
- Add the vos_size_dfs_sample.py tool. It is used to generate dynamically
  the vos_dfs_sample.yaml file using the real DFS super block data.

* Tue Jun 23 2020 Jeff Olivier <jeffrey.v.olivier@intel.com> - 1.1.0-25
- Add -no-rpath option and use it for rpm build rather than modifying
  SCons files in place

* Tue Jun 16 2020 Jeff Olivier <jeffrey.v.olivier@intel.com> - 1.1.0-24
- Modify RPATH removal snippet to replace line with pass as some lines
  can't be removed without breaking the code

* Fri Jun 05 2020 Ryon Jensen <ryon.jensen@intel.com> - 1.1.0-23
- Add libisa-l_crypto dependency

* Fri Jun 05 2020 Tom Nabarro <tom.nabarro@intel.com> - 1.1.0-22
- Change server systemd run-as user to daos_server in unit file

* Thu Jun 04 2020 Hua Kuang <hua.kuang@intel.com> - 1.1.0-21
- Remove dmg_old from DAOS RPM package

* Thu May 28 2020 Tom Nabarro <tom.nabarro@intel.com> - 1.1.0-20
- Create daos group to run as in systemd unit file

* Tue May 26 2020 Brian J. Murrell <brian.murrell@intel.com> - 1.1.0-19
- Enable parallel building with _smp_mflags

* Fri May 15 2020 Kenneth Cain <kenneth.c.cain@intel.com> - 1.1.0-18
- Require raft-devel >= 0.6.0 that adds new API raft_election_start()

* Thu May 14 2020 Brian J. Murrell <brian.murrell@intel.com> - 1.1.0-17
- Add cart-devel's Requires to daos-devel as they were forgotten
  during the cart merge

* Thu May 14 2020 Brian J. Murrell <brian.murrell@intel.com> - 1.1.0-16
- Fix fuse3-libs -> libfuse3 for SLES/Leap 15

* Thu Apr 30 2020 Brian J. Murrell <brian.murrell@intel.com> - 1.1.0-15
- Use new properly pre-release tagged mercury RPM

* Thu Apr 30 2020 Brian J. Murrell <brian.murrell@intel.com> - 1.1.0-14
- Move fuse dependencies to the client subpackage

* Mon Apr 27 2020 Michael MacDonald <mjmac.macdonald@intel.com> 1.1.0-13
- Rename /etc/daos.yml -> /etc/daos_control.yml

* Thu Apr 16 2020 Brian J. Murrell <brian.murrell@intel.com> - 1.1.0-12
- Use distro fuse

* Fri Apr 10 2020 Alexander Oganezov <alexander.a.oganezov@intel.com> - 1.1.0-11
- Update to mercury 4871023 to pick na_ofi.c race condition fix for
  "No route to host" errors.

* Sun Apr 05 2020 Brian J. Murrell <brian.murrell@intel.com> - 1.1.0-10
- Clean up spdk dependencies

* Mon Mar 30 2020 Tom Nabarro <tom.nabarro@intel.com> - 1.1.0-9
- Set version of spdk to < v21, > v19

* Fri Mar 27 2020 David Quigley <david.quigley@intel.com> - 1.1.0-8
- add daos and dmg man pages to the daos-client files list

* Thu Mar 26 2020 Michael MacDonald <mjmac.macdonald@intel.com> 1.1.0-7
- Add systemd scriptlets for managing daos_server/daos_agent services

* Thu Mar 26 2020 Alexander Oganeozv <alexander.a.oganezov@intel.com> - 1.1.0-6
- Update ofi to 62f6c937601776dac8a1f97c8bb1b1a6acfbc3c0

* Tue Mar 24 2020 Jeffrey V. Olivier <jeffrey.v.olivier@intel.com> - 1.1.0-5
- Remove cart as an external dependence

* Mon Mar 23 2020 Jeffrey V. Olivier <jeffrey.v.olivier@intel.com> - 1.1.0-4
- Remove scons_local as dependency

* Tue Mar 03 2020 Brian J. Murrell <brian.murrell@intel.com> - 1.1.0-3
- Bump up go minimum version to 1.12

* Thu Feb 20 2020 Brian J. Murrell <brian.murrell@intel.com> - 1.1.0-2
- daos-server requires daos-client (same version)

* Fri Feb 14 2020 Brian J. Murrell <brian.murrell@intel.com> - 1.1.0-1
- Version bump up to 1.1.0

* Wed Feb 12 2020 Brian J. Murrell <brian.murrell@intel.com> - 0.9.0-2
- Remove undefine _missing_build_ids_terminate_build

* Thu Feb 06 2020 Johann Lombardi <johann.lombardi@intel.com> - 0.9.0-1
- Version bump up to 0.9.0

* Sat Jan 18 2020 Jeff Olivier <jeffrey.v.olivier@intel.com> - 0.8.0-3
- Fixing a few warnings in the RPM spec file

* Fri Dec 27 2019 Jeff Olivier <jeffrey.v.olivier@intel.com> - 0.8.0-2
- Remove openmpi, pmix, and hwloc builds, use hwloc and openmpi packages

* Tue Dec 17 2019 Johann Lombardi <johann.lombardi@intel.com> - 0.8.0-1
- Version bump up to 0.8.0

* Thu Dec 05 2019 Johann Lombardi <johann.lombardi@intel.com> - 0.7.0-1
- Version bump up to 0.7.0

* Tue Nov 19 2019 Tom Nabarro <tom.nabarro@intel.com> 0.6.0-15
- Temporarily unconstrain max. version of spdk

* Wed Nov 06 2019 Brian J. Murrell <brian.murrell@intel.com> 0.6.0-14
- Constrain max. version of spdk

* Wed Nov 06 2019 Brian J. Murrell <brian.murrell@intel.com> 0.6.0-13
- Use new cart with R: mercury to < 1.0.1-20 due to incompatibility

* Wed Nov 06 2019 Michael MacDonald <mjmac.macdonald@intel.com> 0.6.0-12
- Add daos_admin privileged helper for daos_server

* Fri Oct 25 2019 Brian J. Murrell <brian.murrell@intel.com> 0.6.0-11
- Handle differences in Leap 15 Python packaging

* Wed Oct 23 2019 Brian J. Murrell <brian.murrell@intel.com> 0.6.0-9
- Update BR: libisal-devel for Leap

* Mon Oct 07 2019 Brian J. Murrell <brian.murrell@intel.com> 0.6.0-8
- Use BR: cart-devel-%%{cart_sha1} if available
- Remove cart's BRs as it's -devel Requires them now

* Tue Oct 01 2019 Brian J. Murrell <brian.murrell@intel.com> 0.6.0-7
- Constrain cart BR to <= 1.0.0

* Sat Sep 21 2019 Brian J. Murrell <brian.murrell@intel.com>
- Remove Requires: {argobots, cart}
  - autodependencies should take care of these

* Thu Sep 19 2019 Jeff Olivier <jeffrey.v.olivier@intel.com>
- Add valgrind-devel requirement for argobots change

* Tue Sep 10 2019 Tom Nabarro <tom.nabarro@intel.com>
- Add requires ndctl as runtime dep for control plane.

* Thu Aug 15 2019 David Quigley <david.quigley@intel.com>
- Add systemd unit files to packaging.

* Thu Jul 25 2019 Brian J. Murrell <brian.murrell@intel.com>
- Add git hash and commit count to release

* Thu Jul 18 2019 David Quigley <david.quigley@intel.com>
- Add certificate generation files to packaging.

* Tue Jul 09 2019 Johann Lombardi <johann.lombardi@intel.com>
- Version bump up to 0.6.0

* Fri Jun 21 2019 David Quigley <dquigley@intel.com>
- Add daos_agent.yml to the list of packaged files

* Thu Jun 13 2019 Brian J. Murrell <brian.murrell@intel.com>
- move obj_ctl daos_gen_io_conf daos_run_io_conf to
  daos-tests sub-package
- daos-server needs spdk-tools

* Fri May 31 2019 Ken Cain <kenneth.c.cain@intel.com>
- Add new daos utility binary

* Wed May 29 2019 Brian J. Murrell <brian.murrell@intel.com>
- Version bump up to 0.5.0
- Add Requires: libpsm_infinipath1 for SLES 12.3

* Tue May 07 2019 Brian J. Murrell <brian.murrell@intel.com>
- Move some files around among the sub-packages

* Mon May 06 2019 Brian J. Murrell <brian.murrell@intel.com>
- Only BR fio
  - fio-{devel,src} is not needed

* Wed Apr 03 2019 Brian J. Murrell <brian.murrell@intel.com>
- initial package<|MERGE_RESOLUTION|>--- conflicted
+++ resolved
@@ -5,6 +5,7 @@
 
 %global mercury_version   2.4
 %global libfabric_version 1.15.1-1
+%global argobots_version 1.2
 %global __python %{__python3}
 
 %if (0%{?rhel} >= 8)
@@ -15,7 +16,7 @@
 
 Name:          daos
 Version:       2.7.100
-Release:       6%{?relval}%{?dist}
+Release:       7%{?relval}%{?dist}
 Summary:       DAOS Storage Engine
 
 License:       BSD-2-Clause-Patent
@@ -41,7 +42,7 @@
 BuildRequires: bullseye
 %endif
 %if (0%{?rhel} >= 8)
-BuildRequires: argobots-devel >= 1.2
+BuildRequires: argobots-devel >= %{argobots_version}
 BuildRequires: json-c-devel
 BuildRequires: boost-python3-devel
 %else
@@ -592,13 +593,11 @@
 # No files in a shim package
 
 %changelog
-<<<<<<< HEAD
-* Tue Sep 24 2024 Cedric Koch-Hofer <cedric.koch-hofer@intel.com> 2.7.100-6
-- Update argobots to 1.2
-=======
+* Mon Oct 07 2024 Cedric Koch-Hofer <cedric.koch-hofer@intel.com> 2.7.100-7
+- Update BR: argobots to 1.2
+
 * Mon Sep 23 2024 Kris Jacque <kris.jacque@intel.com> 2.7.100-6
 - Bump min supported go version to 1.21
->>>>>>> f9f73bd1
 
 * Thu Aug 15 2024 Michael MacDonald <mjmac@google.com> 2.7.100-5
 - Add libdaos_self_test.so to client RPM
