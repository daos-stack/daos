--- conflicted
+++ resolved
@@ -9,7 +9,7 @@
 
 Name:          daos
 Version:       1.1.0
-Release:       6%{?relval}%{?dist}
+Release:       7%{?relval}%{?dist}
 Summary:       DAOS Storage Engine
 
 License:       Apache
@@ -347,13 +347,11 @@
 %{_libdir}/*.a
 
 %changelog
-<<<<<<< HEAD
-* Thu Mar 26 2020 Michael MacDonald <mjmac.macdonald@intel.com> 1.1.0-6
+* Thu Mar 26 2020 Michael MacDonald <mjmac.macdonald@intel.com> 1.1.0-7
 - Add systemd scriptlets for managing daos_server/daos_admin services
-=======
+
 * Thu Mar 26 2020 Alexander Oganeozv <alexander.a.oganezov@intel.com> - 1.1.0-6
 - Update ofi to 62f6c937601776dac8a1f97c8bb1b1a6acfbc3c0
->>>>>>> c6513148
 
 * Tue Mar 24 2020 Jeffrey V. Olivier <jeffrey.v.olivier@intel.com> - 1.1.0-5
 - Remove cart as an external dependence
