%define daoshome %{_exec_prefix}/lib/%{name}
%define server_svc_name daos_server.service
%define agent_svc_name daos_agent.service

%global mercury_version 2.0.0a1-0.7.git.41caa14%{?dist}

# Unlimited maximum version
%global spdk_max_version 1000

Name:          daos
Version:       1.1.0
Release:       8%{?relval}%{?dist}
Summary:       DAOS Storage Engine

License:       Apache
URL:           https//github.com/daos-stack/daos
Source0:       %{name}-%{version}.tar.gz

BuildRequires: scons >= 2.4
BuildRequires: libfabric-devel
BuildRequires: boost-devel
BuildRequires: mercury-devel = %{mercury_version}
BuildRequires: openpa-devel
BuildRequires: libpsm2-devel
BuildRequires: gcc-c++
BuildRequires: openmpi3-devel
BuildRequires: hwloc-devel
BuildRequires: libpsm2-devel
%if (0%{?rhel} >= 7)
BuildRequires: argobots-devel >= 1.0rc1
%else
BuildRequires: libabt-devel >= 1.0rc1
%endif
BuildRequires: libpmem-devel, libpmemobj-devel
BuildRequires: fuse-devel >= 3.4.2
BuildRequires: protobuf-c-devel
BuildRequires: spdk-devel <= %{spdk_max_version}, spdk-tools <= %{spdk_max_version}
BuildRequires: fio < 3.4
%if (0%{?rhel} >= 7)
BuildRequires: libisa-l-devel
%else
BuildRequires: libisal-devel
%endif
BuildRequires: raft-devel <= 0.5.0
BuildRequires: hwloc-devel
BuildRequires: openssl-devel
BuildRequires: libevent-devel
BuildRequires: libyaml-devel
BuildRequires: libcmocka-devel
BuildRequires: readline-devel
BuildRequires: valgrind-devel
BuildRequires: systemd
%if (0%{?rhel} >= 7)
BuildRequires: numactl-devel
BuildRequires: CUnit-devel
BuildRequires: golang-bin >= 1.12
BuildRequires: libipmctl-devel
BuildRequires: python-devel python36-devel
%else
%if (0%{?suse_version} >= 1315)
# see src/client/dfs/SConscript for why we need /etc/os-release
# that code should be rewritten to use the python libraries provided for
# os detection
# prefer over libpsm2-compat
BuildRequires: libpsm_infinipath1
# prefer over libcurl4-mini
BuildRequires: libcurl4
BuildRequires: distribution-release
BuildRequires: libnuma-devel
BuildRequires: cunit-devel
BuildRequires: go >= 1.12
BuildRequires: ipmctl-devel
BuildRequires: python-devel python3-devel
BuildRequires: Modules
BuildRequires: systemd-rpm-macros
%if 0%{?is_opensuse}
%else
# have choice for libcurl.so.4()(64bit) needed by systemd: libcurl4 libcurl4-mini
# have choice for libcurl.so.4()(64bit) needed by cmake: libcurl4 libcurl4-mini
BuildRequires: libcurl4
# have choice for libpsm_infinipath.so.1()(64bit) needed by libfabric1: libpsm2-compat libpsm_infinipath1
# have choice for libpsm_infinipath.so.1()(64bit) needed by openmpi-libs: libpsm2-compat libpsm_infinipath1
BuildRequires: libpsm_infinipath1
%endif # 0%{?is_opensuse}
# have choice for libpmemblk.so.1(LIBPMEMBLK_1.0)(64bit) needed by fio: libpmemblk libpmemblk1
# have choice for libpmemblk.so.1()(64bit) needed by fio: libpmemblk libpmemblk1
BuildRequires: libpmemblk1
%endif # (0%{?suse_version} >= 1315)
%endif # (0%{?rhel} >= 7)

%global min_pmdk 1.8-1
%if (0%{?suse_version} >= 1500)
Requires: libpmem1 >= %{min_pmdk}, libpmemobj1 >= %{min_pmdk}, libpmemblk1 >= %{min_pmdk}
%else
Requires: libpmem >= %{min_pmdk}, libpmemobj >= %{min_pmdk}, libpmemblk >= %{min_pmdk}
%endif
Requires: fuse3 >= 3.4.2
Requires: protobuf-c
Requires: spdk <= %{spdk_max_version}
Requires: fio < 3.4
Requires: openssl
# This should only be temporary until we can get a stable upstream release
# of mercury, at which time the autoprov shared library version should
# suffice
Requires: mercury = %{mercury_version}

%description
The Distributed Asynchronous Object Storage (DAOS) is an open-source
software-defined object store designed from the ground up for
massively distributed Non Volatile Memory (NVM). DAOS takes advantage
of next generation NVM technology like Storage Class Memory (SCM) and
NVM express (NVMe) while presenting a key-value storage interface and
providing features such as transactional non-blocking I/O, advanced
data protection with self healing on top of commodity hardware, end-
to-end data integrity, fine grained data control and elastic storage
to optimize performance and cost.

%package server
Summary: The DAOS server
Requires: %{name} = %{version}-%{release}
Requires: %{name}-client = %{version}-%{release}
Requires: spdk-tools <= %{spdk_max_version}
Requires: ndctl
Requires: ipmctl
Requires: hwloc
Requires: mercury = %{mercury_version}
Requires(post): /sbin/ldconfig
Requires(postun): /sbin/ldconfig
Requires: libfabric >= 1.8.0
%systemd_requires

%description server
This is the package needed to run a DAOS server

%package client
Summary: The DAOS client
Requires: %{name} = %{version}-%{release}
Requires: mercury = %{mercury_version}
Requires: libfabric >= 1.8.0
%systemd_requires

%description client
This is the package needed to run a DAOS client

%package tests
Summary: The DAOS test suite
Requires: %{name}-client = %{version}-%{release}
Requires: python-pathlib
%if (0%{?suse_version} >= 1315)
Requires: libpsm_infinipath1
%endif


%description tests
This is the package needed to run the DAOS test suite

%package devel
# Leap 15 doesn't seem to be creating dependencies as richly as EL7
# for example, EL7 automatically adds:
# Requires: libdaos.so.0()(64bit)
%if (0%{?suse_version} >= 1500)
Requires: %{name}-client = %{version}-%{release}
Requires: %{name} = %{version}-%{release}
%endif
Summary: The DAOS development libraries and headers

%description devel
This is the package needed to build software with the DAOS library.

%prep
%setup -q

%build
# remove rpathing from the build
rpath_files="utils/daos_build.py"
rpath_files+=" $(find . -name SConscript)"
sed -i -e '/AppendUnique(RPATH=.*)/d' $rpath_files

%define conf_dir %{_sysconfdir}/daos

scons %{?no_smp_mflags}    \
      --config=force       \
      USE_INSTALLED=all    \
      CONF_DIR=%{conf_dir} \
      PREFIX=%{?buildroot}

%install
scons %{?no_smp_mflags}               \
      --config=force                  \
      --install-sandbox=%{?buildroot} \
      %{?buildroot}%{_prefix}         \
      %{?buildroot}%{conf_dir}        \
      USE_INSTALLED=all               \
      CONF_DIR=%{conf_dir}            \
      PREFIX=%{_prefix}
BUILDROOT="%{?buildroot}"
PREFIX="%{?_prefix}"
mkdir -p %{?buildroot}/%{_sysconfdir}/ld.so.conf.d/
echo "%{_libdir}/daos_srv" > %{?buildroot}/%{_sysconfdir}/ld.so.conf.d/daos.conf
mkdir -p %{?buildroot}/%{_unitdir}
install -m 644 utils/systemd/%{server_svc_name} %{?buildroot}/%{_unitdir}
install -m 644 utils/systemd/%{agent_svc_name} %{?buildroot}/%{_unitdir}

%pre server
getent group daos_admins >/dev/null || groupadd -r daos_admins
%post server
/sbin/ldconfig
%systemd_post %{server_svc_name}
%preun server
%systemd_preun %{server_svc_name}
%postun server
/sbin/ldconfig
%systemd_postun %{server_svc_name}

%post client
%systemd_post %{agent_svc_name}
%preun client
%systemd_preun %{agent_svc_name}
%postun client
%systemd_postun %{agent_svc_name}

%files
%defattr(-, root, root, -)
# you might think libvio.so goes in the server RPM but
# the 2 tools following it need it
%{_libdir}/daos_srv/libbio.so
# you might think libdaos_tests.so goes in the tests RPM but
# the 4 tools following it need it
%{_libdir}/libdaos_tests.so
%{_bindir}/vos_size
%{_bindir}/io_conf
%{_bindir}/jump_pl_map
%{_bindir}/ring_pl_map
%{_bindir}/pl_bench
%{_bindir}/rdbt
%{_bindir}/vos_size.py
%{_libdir}/libvos.so
%{_libdir}/libcart*
%{_libdir}/libgurt*
%{_prefix}/etc/memcheck-cart.supp
%dir %{_prefix}%{_sysconfdir}
%{_prefix}%{_sysconfdir}/vos_dfs_sample.yaml
%{_prefix}%{_sysconfdir}/vos_size_input.yaml
%{_libdir}/libdaos_common.so
# TODO: this should move from daos_srv to daos
%{_libdir}/daos_srv/libplacement.so
# Certificate generation files
%dir %{_libdir}/%{name}
%{_libdir}/%{name}/certgen/
%{_libdir}/%{name}/VERSION
%doc

%files server
%config(noreplace) %{conf_dir}/daos_server.yml
%{_sysconfdir}/ld.so.conf.d/daos.conf
# set daos_admin to be setuid root in order to perform privileged tasks
%attr(4750,root,daos_admins) %{_bindir}/daos_admin
# set daos_server to be setgid daos_admins in order to invoke daos_admin
%attr(2755,root,daos_admins) %{_bindir}/daos_server
%{_bindir}/daos_io_server
%dir %{_libdir}/daos_srv
%{_libdir}/daos_srv/libcont.so
%{_libdir}/daos_srv/libdtx.so
%{_libdir}/daos_srv/libmgmt.so
%{_libdir}/daos_srv/libobj.so
%{_libdir}/daos_srv/libpool.so
%{_libdir}/daos_srv/librdb.so
%{_libdir}/daos_srv/librdbt.so
%{_libdir}/daos_srv/librebuild.so
%{_libdir}/daos_srv/librsvc.so
%{_libdir}/daos_srv/libsecurity.so
%{_libdir}/daos_srv/libvos_srv.so
%{_datadir}/%{name}
%exclude %{_datadir}/%{name}/ioil-ld-opts
%{_unitdir}/%{server_svc_name}

%files client
%{_prefix}/etc/memcheck-daos-client.supp
%{_bindir}/cart_ctl
%{_bindir}/self_test
%{_bindir}/dmg
%{_bindir}/dmg_old
%{_bindir}/daosctl
%{_bindir}/dcont
%{_bindir}/daos_agent
%{_bindir}/dfuse
%{_bindir}/daos
%{_bindir}/dfuse_hl
%{_libdir}/*.so.*
%{_libdir}/libdfs.so
%{_libdir}/%{name}/API_VERSION
%{_libdir}/libduns.so
%{_libdir}/libdfuse.so
%{_libdir}/libioil.so
%dir  %{_libdir}/python2.7/site-packages/pydaos
%{_libdir}/python2.7/site-packages/pydaos/*.py
%if (0%{?rhel} >= 7)
%{_libdir}/python2.7/site-packages/pydaos/*.pyc
%{_libdir}/python2.7/site-packages/pydaos/*.pyo
%endif
%{_libdir}/python2.7/site-packages/pydaos/pydaos_shim_27.so
%dir  %{_libdir}/python2.7/site-packages/pydaos/raw
%{_libdir}/python2.7/site-packages/pydaos/raw/*.py
%if (0%{?rhel} >= 7)
%{_libdir}/python2.7/site-packages/pydaos/raw/*.pyc
%{_libdir}/python2.7/site-packages/pydaos/raw/*.pyo
%endif
%dir %{_libdir}/python3
%dir %{_libdir}/python3/site-packages
%dir %{_libdir}/python3/site-packages/pydaos
%{_libdir}/python3/site-packages/pydaos/*.py
%if (0%{?rhel} >= 7)
%{_libdir}/python3/site-packages/pydaos/*.pyc
%{_libdir}/python3/site-packages/pydaos/*.pyo
%endif
%{_libdir}/python3/site-packages/pydaos/pydaos_shim_3.so
%dir %{_libdir}/python3/site-packages/pydaos/raw
%{_libdir}/python3/site-packages/pydaos/raw/*.py
%if (0%{?rhel} >= 7)
%{_libdir}/python3/site-packages/pydaos/raw/*.pyc
%{_libdir}/python3/site-packages/pydaos/raw/*.pyo
%endif
%{_datadir}/%{name}/ioil-ld-opts
%config(noreplace) %{conf_dir}/daos_agent.yml
%config(noreplace) %{conf_dir}/daos.yml
%{_unitdir}/%{agent_svc_name}
%{_mandir}/man8/daos.8*
%{_mandir}/man8/dmg.8*

%files tests
%dir %{_prefix}/lib/daos
%{_prefix}/lib/daos/TESTING
%{_prefix}/lib/cart/TESTING
%{_bindir}/hello_drpc
%{_bindir}/*_test*
%{_bindir}/smd_ut
%{_bindir}/vea_ut
%{_bindir}/daos_perf
%{_bindir}/daos_racer
%{_bindir}/evt_ctl
%{_bindir}/obj_ctl
%{_bindir}/daos_gen_io_conf
%{_bindir}/daos_run_io_conf
%{_bindir}/crt_launch
%{_prefix}/etc/fault-inject-cart.yaml
# For avocado tests
%{_prefix}/lib/daos/.build_vars.json
%{_prefix}/lib/daos/.build_vars.sh

%files devel
%{_includedir}/*
%{_libdir}/libdaos.so
%{_libdir}/*.a

%changelog
<<<<<<< HEAD
* Fri Mar 27 2020 Brian J. Murrell <brian.murrell@intel.com> - 1.1.0-8
- Enforce some minimum package requirements including switching
  from our custom fuse build to fuse3 from the distribution
=======
* Fri Mar 27 2020 David Quigley <david.quigley@intel.com> - 1.1.0-8
- add daos and dmg man pages to the daos-client files list
>>>>>>> 4a8c7ccc

* Thu Mar 26 2020 Michael MacDonald <mjmac.macdonald@intel.com> 1.1.0-7
- Add systemd scriptlets for managing daos_server/daos_admin services

* Thu Mar 26 2020 Alexander Oganeozv <alexander.a.oganezov@intel.com> - 1.1.0-6
- Update ofi to 62f6c937601776dac8a1f97c8bb1b1a6acfbc3c0

* Tue Mar 24 2020 Jeffrey V. Olivier <jeffrey.v.olivier@intel.com> - 1.1.0-5
- Remove cart as an external dependence

* Mon Mar 23 2020 Jeffrey V. Olivier <jeffrey.v.olivier@intel.com> - 1.1.0-4
- Remove scons_local as depedency

* Tue Mar 03 2020 Brian J. Murrell <brian.murrell@intel.com> - 1.1.0-3
- bump up go minimum version to 1.12

* Thu Feb 20 2020 Brian J. Murrell <brian.murrell@intel.com> - 1.1.0-2
- daos-server requires daos-client (same version)

* Fri Feb 14 2020 Brian J. Murrell <brian.murrell@intel.com> - 1.1.0-1
- Version bump up to 1.1.0

* Wed Feb 12 2020 Brian J. Murrell <brian.murrell@intel.com> - 0.9.0-2
- Remove undefine _missing_build_ids_terminate_build

* Thu Feb 06 2020 Johann Lombardi <johann.lombardi@intel.com> - 0.9.0-1
- Version bump up to 0.9.0

* Sat Jan 18 2020 Jeff Olivier <jeffrey.v.olivier@intel.com> - 0.8.0-3
- Fixing a few warnings in the RPM spec file

* Fri Dec 27 2019 Jeff Olivier <jeffrey.v.olivier@intel.com> - 0.8.0-2
- Remove openmpi, pmix, and hwloc builds, use hwloc and openmpi packages

* Tue Dec 17 2019 Johann Lombardi <johann.lombardi@intel.com> - 0.8.0-1
- Version bump up to 0.8.0

* Thu Dec 05 2019 Johann Lombardi <johann.lombardi@intel.com> - 0.7.0-1
- Version bump up to 0.7.0

* Tue Nov 19 2019 Tom Nabarro <tom.nabarro@intel.com> 0.6.0-15
- Temporarily unconstrain max. version of spdk

* Wed Nov 06 2019 Brian J. Murrell <brian.murrell@intel.com> 0.6.0-14
- Constrain max. version of spdk

* Wed Nov 06 2019 Brian J. Murrell <brian.murrell@intel.com> 0.6.0-13
- Use new cart with R: mercury to < 1.0.1-20 due to incompatibility

* Wed Nov 06 2019 Michael MacDonald <mjmac.macdonald@intel.com> 0.6.0-12
- Add daos_admin privileged helper for daos_server

* Fri Oct 25 2019 Brian J. Murrell <brian.murrell@intel.com> 0.6.0-11
- Handle differences in Leap 15 Python packaging

* Wed Oct 23 2019 Brian J. Murrell <brian.murrell@intel.com> 0.6.0-9
- Update BR: libisal-devel for Leap

* Mon Oct 07 2019 Brian J. Murrell <brian.murrell@intel.com> 0.6.0-8
- Use BR: cart-devel-%{cart_sha1} if available
- Remove cart's BRs as it's -devel Requires them now

* Tue Oct 01 2019 Brian J. Murrell <brian.murrell@intel.com> 0.6.0-7
- Constrain cart BR to <= 1.0.0

* Sat Sep 21 2019 Brian J. Murrell <brian.murrell@intel.com>
- Remove Requires: {argobots, cart}
  - autodependencies should take care of these

* Thu Sep 19 2019 Jeff Olivier <jeffrey.v.olivier@intel.com>
- Add valgrind-devel requirement for argobots change

* Tue Sep 10 2019 Tom Nabarro <tom.nabarro@intel.com>
- Add requires ndctl as runtime dep for control plane.

* Thu Aug 15 2019 David Quigley <david.quigley@intel.com>
- Add systemd unit files to packaging.

* Thu Jul 25 2019 Brian J. Murrell <brian.murrell@intel.com>
- Add git hash and commit count to release

* Thu Jul 18 2019 David Quigley <david.quigley@intel.com>
- Add certificate generation files to packaging.

* Tue Jul 09 2019 Johann Lombardi <johann.lombardi@intel.com>
- Version bump up to 0.6.0

* Fri Jun 21 2019 David Quigley <dquigley@intel.com>
- Add daos_agent.yml to the list of packaged files

* Thu Jun 13 2019 Brian J. Murrell <brian.murrell@intel.com>
- move obj_ctl daos_gen_io_conf daos_run_io_conf to
  daos-tests sub-package
- daos-server needs spdk-tools

* Fri May 31 2019 Ken Cain <kenneth.c.cain@intel.com>
- Add new daos utility binary

* Wed May 29 2019 Brian J. Murrell <brian.murrell@intel.com>
- Version bump up to 0.5.0
- Add Requires: libpsm_infinipath1 for SLES 12.3

* Tue May 07 2019 Brian J. Murrell <brian.murrell@intel.com>
- Move some files around among the sub-packages

* Mon May 06 2019 Brian J. Murrell <brian.murrell@intel.com>
- Only BR fio
  - fio-{devel,src} is not needed

* Wed Apr 03 2019 Brian J. Murrell <brian.murrell@intel.com>
- initial package<|MERGE_RESOLUTION|>--- conflicted
+++ resolved
@@ -9,7 +9,7 @@
 
 Name:          daos
 Version:       1.1.0
-Release:       8%{?relval}%{?dist}
+Release:       9%{?relval}%{?dist}
 Summary:       DAOS Storage Engine
 
 License:       Apache
@@ -353,14 +353,12 @@
 %{_libdir}/*.a
 
 %changelog
-<<<<<<< HEAD
-* Fri Mar 27 2020 Brian J. Murrell <brian.murrell@intel.com> - 1.1.0-8
+* Tue Mar 31 2020 Brian J. Murrell <brian.murrell@intel.com> - 1.1.0-9
 - Enforce some minimum package requirements including switching
   from our custom fuse build to fuse3 from the distribution
-=======
+
 * Fri Mar 27 2020 David Quigley <david.quigley@intel.com> - 1.1.0-8
 - add daos and dmg man pages to the daos-client files list
->>>>>>> 4a8c7ccc
 
 * Thu Mar 26 2020 Michael MacDonald <mjmac.macdonald@intel.com> 1.1.0-7
 - Add systemd scriptlets for managing daos_server/daos_admin services
