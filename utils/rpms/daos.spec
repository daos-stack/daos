--- conflicted
+++ resolved
@@ -15,7 +15,7 @@
 
 Name:          daos
 Version:       2.3.100
-Release:       19%{?relval}%{?dist}
+Release:       20%{?relval}%{?dist}
 Summary:       DAOS Storage Engine
 
 License:       BSD-2-Clause-Patent
@@ -563,13 +563,11 @@
 # No files in a shim package
 
 %changelog
-<<<<<<< HEAD
-* Mon Aug 8 2022 Wang Shilong <shilong.wang@intel.com> 2.3.100-19
+* Thu Aug 11 2022 Wang Shilong <shilong.wang@intel.com> 2.3.100-20
 - Add daos_debug_set_params to daos-client-tests rpm for fault injection test.
-=======
+
 * Fri Aug 5 2022 Jerome Soumagne <jerome.soumagne@intel.com> 2.3.100-19
 - Update to mercury 2.2.0
->>>>>>> 5a030b16
 
 * Tue Jul 26 2022 Michael MacDonald <mjmac.macdonald@intel.com> 2.3.100-18
 - Bump min supported go version to 1.16
