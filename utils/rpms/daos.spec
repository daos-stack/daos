--- conflicted
+++ resolved
@@ -15,7 +15,7 @@
 
 Name:          daos
 Version:       2.1.100
-Release:       20%{?relval}%{?dist}
+Release:       21%{?relval}%{?dist}
 Summary:       DAOS Storage Engine
 
 License:       BSD-2-Clause-Patent
@@ -530,13 +530,11 @@
 # No files in a shim package
 
 %changelog
-<<<<<<< HEAD
-* Wed Feb 08 2022 Jeff Olivier <jeffrey.v.olivier@intel.com> 2.1.100-20
+* Tue Feb 15 2022 Jeff Olivier <jeffrey.v.olivier@intel.com> 2.1.100-21
 - Remove direct MPI dependency from most of tests
-=======
+
 * Thu Feb 10 2022 Li Wei <wei.g.li@intel.com> 2.1.100-20
 - Update raft to 0.9.0-1394.gc81505f to fix membership change bugs
->>>>>>> a2d7e6f0
 
 * Wed Jan 19 2022 Michael MacDonald <mjmac.macdonald@intel.com> 2.1.100-19
 - Move libdaos_common.so from daos-client to daos package
