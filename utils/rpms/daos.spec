--- conflicted
+++ resolved
@@ -14,7 +14,7 @@
 
 Name:          daos
 Version:       2.0.2
-Release:       5%{?relval}%{?dist}
+Release:       6%{?relval}%{?dist}
 Summary:       DAOS Storage Engine
 
 License:       BSD-2-Clause-Patent
@@ -528,13 +528,11 @@
 # No files in a meta-package
 
 %changelog
-<<<<<<< HEAD
-* Tue May 17 2022 Tom Nabarro <tom.nabarro@intel.com> 2.0.2-5
+* Tue May 17 2022 Tom Nabarro <tom.nabarro@intel.com> 2.0.2-6
 - Restrict spdk version to less than v22
-=======
+
 * Thu May 12 2022 Phillip Henderson <phillip.henderson@intel.com> 2.0.2-5
 - Add daos-tests-internal package
->>>>>>> e01b8d8d
 
 * Wed Apr 20 2022 Lei Huang <lei.huang@intel.com> 2.0.2-4
 - Update libfabric to v1.15.0rc3-1 with critical performance patches
