%define daoshome %{_exec_prefix}/lib/%{name}
%define server_svc_name daos_server.service
%define agent_svc_name daos_agent.service

%global mercury_version 2.1.0~rc4-4%{?dist}
%global libfabric_version 1.14.0-1
%global __python %{__python3}

%if (0%{?rhel} >= 8)
# https://bugzilla.redhat.com/show_bug.cgi?id=1955184
%define _use_internal_dependency_generator 0
%define __find_requires %{SOURCE1}
%endif

Name:          daos
<<<<<<< HEAD
Version:       2.0.2
Release:       1%{?relval}%{?dist}
=======
Version:       2.0.1
Release:       6%{?relval}%{?dist}
>>>>>>> 2e011cdb
Summary:       DAOS Storage Engine

License:       BSD-2-Clause-Patent
URL:           https//github.com/daos-stack/daos
Source0:       %{name}-%{version}.tar.gz
Source1:       bz-1955184_find-requires
%if (0%{?rhel} >= 7)
%if (0%{?rhel} >= 8)
BuildRequires: python3-scons >= 2.4
%else
BuildRequires: python36-scons >= 2.4
%endif
%else
BuildRequires: scons >= 2.4
%endif
BuildRequires: libfabric-devel >= %{libfabric_version}
BuildRequires: mercury-devel >= %{mercury_version}
%if (0%{?rhel} < 8) || (0%{?suse_version} > 0)
BuildRequires: openpa-devel
BuildRequires: libpsm2-devel
%endif
BuildRequires: gcc-c++
%if (0%{?rhel} >= 8)
BuildRequires: openmpi-devel
%else
BuildRequires: openmpi3-devel
%endif
BuildRequires: hwloc-devel
%if ("%{?compiler_args}" == "COMPILER=covc")
BuildRequires: bullseye
%endif
%if (0%{?rhel} >= 7)
BuildRequires: argobots-devel >= 1.1
BuildRequires: json-c-devel
%if (0%{?rhel} >= 8)
BuildRequires: boost-python3-devel
%else
BuildRequires: boost-python36-devel
%endif
%else
BuildRequires: libabt-devel >= 1.0rc1
BuildRequires: libjson-c-devel
BuildRequires: boost-devel
%endif
BuildRequires: libpmemobj-devel >= 1.11
%if (0%{?rhel} >= 8)
BuildRequires: fuse3-devel >= 3
%else
BuildRequires: fuse3-devel >= 3.4.2
%endif
%if (0%{?suse_version} >= 1500)
BuildRequires: go-race
BuildRequires: libprotobuf-c-devel
BuildRequires: liblz4-devel
%else
BuildRequires: protobuf-c-devel
BuildRequires: lz4-devel
%endif
BuildRequires: spdk-devel >= 21.07
%if (0%{?rhel} >= 7)
BuildRequires: libisa-l-devel
BuildRequires: libisa-l_crypto-devel
%else
BuildRequires: libisal-devel
BuildRequires: libisal_crypto-devel
%endif
BuildRequires: daos-raft-devel = 0.9.0-1394.gc81505f%{?dist}%{?dist}
BuildRequires: openssl-devel
BuildRequires: libevent-devel
BuildRequires: libyaml-devel
BuildRequires: libcmocka-devel
BuildRequires: valgrind-devel
BuildRequires: systemd
BuildRequires: go >= 1.14
%if (0%{?rhel} >= 7)
BuildRequires: numactl-devel
BuildRequires: CUnit-devel
# needed to retrieve PMM region info through control-plane
BuildRequires: libipmctl-devel
BuildRequires: python36-devel
%if (0%{?rhel} >= 8)
BuildRequires: python3-distro
%else
BuildRequires: python36-distro
%endif
BuildRequires: Lmod
%else
%if (0%{?suse_version} >= 1315)
# see src/client/dfs/SConscript for why we need /etc/os-release
# that code should be rewritten to use the python libraries provided for
# os detection
# prefer over libpsm2-compat
BuildRequires: libpsm_infinipath1
# prefer over libcurl4-mini
BuildRequires: libcurl4
BuildRequires: distribution-release
BuildRequires: libnuma-devel
BuildRequires: cunit-devel
BuildRequires: ipmctl-devel
BuildRequires: python3-devel
BuildRequires: python3-distro
BuildRequires: python-rpm-macros
BuildRequires: lua-lmod
BuildRequires: systemd-rpm-macros
%if 0%{?is_opensuse}
%else
# have choice for libcurl.so.4()(64bit) needed by systemd: libcurl4 libcurl4-mini
# have choice for libcurl.so.4()(64bit) needed by cmake: libcurl4 libcurl4-mini
BuildRequires: libcurl4
# have choice for libpsm_infinipath.so.1()(64bit) needed by libfabric1: libpsm2-compat libpsm_infinipath1
# have choice for libpsm_infinipath.so.1()(64bit) needed by openmpi-libs: libpsm2-compat libpsm_infinipath1
BuildRequires: libpsm_infinipath1
%endif
%endif
%endif
Requires: protobuf-c
Requires: openssl
# This should only be temporary until we can get a stable upstream release
# of mercury, at which time the autoprov shared library version should
# suffice
Requires: mercury >= %{mercury_version}

%description
The Distributed Asynchronous Object Storage (DAOS) is an open-source
software-defined object store designed from the ground up for
massively distributed Non Volatile Memory (NVM). DAOS takes advantage
of next generation NVM technology like Storage Class Memory (SCM) and
NVM express (NVMe) while presenting a key-value storage interface and
providing features such as transactional non-blocking I/O, advanced
data protection with self healing on top of commodity hardware, end-
to-end data integrity, fine grained data control and elastic storage
to optimize performance and cost.

%package server
Summary: The DAOS server
Requires: %{name}%{?_isa} = %{version}-%{release}
Requires: spdk-tools >= 21.07
Requires: ndctl
# needed to set PMem configuration goals in BIOS through control-plane
%if (0%{?suse_version} >= 1500)
Requires: ipmctl >= 02.00.00.3733
# When 1.11.2 is released, we can change this to >= 1.11.2
Requires: libpmemobj1 = 1.11.0-3.suse1500
%else
Requires: ipmctl > 02.00.00.3816
# When 1.11.2 is released, we can change this to >= 1.11.2
Requires: libpmemobj = 1.11.0-3%{?dist}
%endif
Requires: mercury >= %{mercury_version}
Requires(post): /sbin/ldconfig
Requires(postun): /sbin/ldconfig
Requires: libfabric >= %{libfabric_version}
%{?systemd_requires}
Obsoletes: cart < 1000

%description server
This is the package needed to run a DAOS server

%package client
Summary: The DAOS client
Requires: %{name}%{?_isa} = %{version}-%{release}
Requires: mercury >= %{mercury_version}
Requires: libfabric >= %{libfabric_version}
%if (0%{?rhel} >= 8)
Requires: fuse3 >= 3
%else
Requires: fuse3 >= 3.4.2
%endif
Obsoletes: cart < 1000
%if (0%{?suse_version} >= 1500)
Requires: libfuse3-3 >= 3.4.2
%else
# because our repo has a deprecated fuse-3.x RPM, make sure we don't
# get it when fuse3 Requires: /etc/fuse.conf
%if (0%{?rhel} >= 8)
Requires: fuse3 >= 3
%else
Requires: fuse < 3, fuse3-libs >= 3.4.2
%endif
%endif
%{?systemd_requires}

%description client
This is the package needed to run a DAOS client

%package tests
Summary: The entire DAOS test suite
Requires: %{name}-client-tests%{?_isa} = %{version}-%{release}
Requires: %{name}-server-tests%{?_isa} = %{version}-%{release}

%description tests
This is the package is a metapackage to install all of the test packages

%package client-tests
Summary: The DAOS test suite
Requires: %{name}-client%{?_isa} = %{version}-%{release}
%if (0%{?rhel} >= 7) && (0%{?rhel} < 8)
Requires: python36-distro
Requires: python36-tabulate
Requires: python36-defusedxml
%else
Requires: python3-distro
Requires: python3-tabulate
Requires: python3-defusedxml
%endif
Requires: fio
Requires: dbench
Requires: lbzip2
Requires: attr
%if (0%{?suse_version} >= 1315)
Requires: libpsm_infinipath1
%endif

%description client-tests
This is the package needed to run the DAOS test suite (client tests)

%package client-tests-openmpi
Summary: The DAOS client test suite - tools which need openmpi
Requires: %{name}-client-tests%{?_isa} = %{version}-%{release}

%description client-tests-openmpi
This is the package needed to run the DAOS client test suite openmpi tools

%package server-tests
Summary: The DAOS server test suite (server tests)
Requires: %{name}-server%{?_isa} = %{version}-%{release}

%description server-tests
This is the package needed to run the DAOS server test suite (server tests)

%package server-tests-openmpi
Summary: The DAOS server test suite - tools which need openmpi
Requires: %{name}-server-tests%{?_isa} = %{version}-%{release}

%description server-tests-openmpi
This is the package needed to run the DAOS server test suite openmpi tools

%package devel
Summary: The DAOS development libraries and headers
Requires: %{name}-client%{?_isa} = %{version}-%{release}
Requires: libuuid-devel

%description devel
This is the package needed to build software with the DAOS library.

%package firmware
Summary: The DAOS firmware management helper
Requires: %{name}-server%{?_isa} = %{version}-%{release}

%description firmware
This is the package needed to manage server storage firmware on DAOS servers.

%package serialize
Summary: DAOS serialization library that uses HDF5
BuildRequires: hdf5-devel
Requires: hdf5

%description serialize
This is the package needed to use the DAOS serialization and deserialization
tools, as well as the preserve option for the filesystem copy tool.

%if (0%{?suse_version} > 0)
%global __debug_package 1
%global _debuginfo_subpackages 0
%debug_package
%endif

%prep
%autosetup

%build

%define conf_dir %{_sysconfdir}/daos
%if (0%{?rhel} >= 7)
%define scons_exe scons-3
%else
%define scons_exe scons
%endif
%{scons_exe} %{?_smp_mflags} \
      --config=force         \
      --no-rpath             \
      USE_INSTALLED=all      \
      FIRMWARE_MGMT=yes      \
      CONF_DIR=%{conf_dir}   \
      PREFIX=%{buildroot}    \
     %{?scons_args}          \
     %{?compiler_args}

%if ("%{?compiler_args}" == "COMPILER=covc")
mv test.cov{,-build}
%endif

%install
%{scons_exe} %{?_smp_mflags}          \
      --config=force                  \
      --no-rpath                      \
      --install-sandbox=%{buildroot}  \
      %{buildroot}%{_prefix}          \
      %{buildroot}%{conf_dir}         \
      USE_INSTALLED=all               \
      FIRMWARE_MGMT=yes               \
      CONF_DIR=%{conf_dir}            \
      PREFIX=%{_prefix}               \
      %{?scons_args}                  \
      %{?compiler_args}

%if ("%{?compiler_args}" == "COMPILER=covc")
mv test.cov-build %{buildroot}/%{daoshome}/TESTING/ftest/test.cov
%endif
mkdir -p %{buildroot}/%{_sysconfdir}/ld.so.conf.d/
echo "%{_libdir}/daos_srv" > %{buildroot}/%{_sysconfdir}/ld.so.conf.d/daos.conf
mkdir -p %{buildroot}/%{_unitdir}
%if (0%{?rhel} == 7)
install -m 644 utils/systemd/%{server_svc_name}.pre230 %{buildroot}/%{_unitdir}/%{server_svc_name}
install -m 644 utils/systemd/%{agent_svc_name}.pre230 %{buildroot}/%{_unitdir}/%{agent_svc_name}
%else
install -m 644 utils/systemd/%{server_svc_name} %{buildroot}/%{_unitdir}
install -m 644 utils/systemd/%{agent_svc_name} %{buildroot}/%{_unitdir}
%endif
mkdir -p %{buildroot}/%{conf_dir}/certs/clients
mv %{buildroot}/%{conf_dir}/bash_completion.d %{buildroot}/%{_sysconfdir}

%pre server
getent group daos_metrics >/dev/null || groupadd -r daos_metrics
getent group daos_server >/dev/null || groupadd -r daos_server
getent group daos_daemons >/dev/null || groupadd -r daos_daemons
getent passwd daos_server >/dev/null || useradd -s /sbin/nologin -r -g daos_server -G daos_metrics,daos_daemons daos_server
%post server
/sbin/ldconfig
%systemd_post %{server_svc_name}
%preun server
%systemd_preun %{server_svc_name}
%postun server
/sbin/ldconfig
%systemd_postun %{server_svc_name}

%pre client
getent group daos_agent >/dev/null || groupadd -r daos_agent
getent group daos_daemons >/dev/null || groupadd -r daos_daemons
getent passwd daos_agent >/dev/null || useradd -s /sbin/nologin -r -g daos_agent -G daos_daemons daos_agent
%post client
%systemd_post %{agent_svc_name}
%preun client
%systemd_preun %{agent_svc_name}
%postun client
%systemd_postun %{agent_svc_name}

%files
%defattr(-, root, root, -)
%{_sysconfdir}/ld.so.conf.d/daos.conf
%dir %attr(0755,root,root) %{conf_dir}/certs
%{conf_dir}/memcheck-cart.supp
%dir %{conf_dir}
%dir %{_sysconfdir}/bash_completion.d
%{_sysconfdir}/bash_completion.d/daos.bash
# Certificate generation files
%dir %{_libdir}/%{name}
%{_libdir}/%{name}/certgen/
%{_libdir}/%{name}/VERSION
%{_libdir}/libcart.so.*
%{_libdir}/libgurt.so.*
%doc

%files server
%config(noreplace) %attr(0644,root,root) %{conf_dir}/daos_server.yml
%dir %attr(0700,daos_server,daos_server) %{conf_dir}/certs/clients
# set daos_admin to be setuid root in order to perform privileged tasks
%attr(4750,root,daos_server) %{_bindir}/daos_admin
# set daos_server to be setgid daos_server in order to invoke daos_admin
# and/or daos_firmware
%attr(2755,root,daos_server) %{_bindir}/daos_server
%{_bindir}/daos_engine
%{_bindir}/daos_metrics
%dir %{_libdir}/daos_srv
%{_libdir}/daos_srv/libcont.so
%{_libdir}/daos_srv/libdtx.so
%{_libdir}/daos_srv/libmgmt.so
%{_libdir}/daos_srv/libobj.so
%{_libdir}/daos_srv/libpool.so
%{_libdir}/daos_srv/librdb.so
%{_libdir}/daos_srv/librdbt.so
%{_libdir}/daos_srv/librebuild.so
%{_libdir}/daos_srv/librsvc.so
%{_libdir}/daos_srv/libsecurity.so
%{_libdir}/daos_srv/libvos_srv.so
%{_libdir}/daos_srv/libvos_size.so
%{_libdir}/daos_srv/libvos.so
%{_libdir}/daos_srv/libbio.so
%{_libdir}/daos_srv/libplacement.so
%{_libdir}/libdaos_common_pmem.so
%{conf_dir}/vos_size_input.yaml
%{_bindir}/daos_storage_estimator.py
%{python3_sitearch}/storage_estimator/*.py
%dir %{python3_sitearch}/storage_estimator
%if (0%{?rhel} >= 7)
%dir %{python3_sitearch}/storage_estimator/__pycache__
%{python3_sitearch}/storage_estimator/__pycache__/*.pyc
%endif
%{_datadir}/%{name}
%exclude %{_datadir}/%{name}/ioil-ld-opts
%{_unitdir}/%{server_svc_name}

%files client
%{_libdir}/libdaos_common.so
%{_libdir}/libdaos.so.*
%{_bindir}/cart_ctl
%{_bindir}/self_test
%{_bindir}/dmg
%{_bindir}/daos_agent
%{_bindir}/dfuse
%{_bindir}/daos
%{_libdir}/libdaos_cmd_hdlrs.so
%{_libdir}/libdfs.so
%{_libdir}/%{name}/API_VERSION
%{_libdir}/libduns.so
%{_libdir}/libdfuse.so
%{_libdir}/libioil.so
%{_libdir}/libdfs_internal.so
%dir %{python3_sitearch}/pydaos
%{python3_sitearch}/pydaos/*.py
%dir %{python3_sitearch}/pydaos/raw
%{python3_sitearch}/pydaos/raw/*.py
%if (0%{?rhel} >= 7)
%dir %{python3_sitearch}/pydaos/__pycache__
%{python3_sitearch}/pydaos/__pycache__/*.pyc
%dir %{python3_sitearch}/pydaos/raw/__pycache__
%{python3_sitearch}/pydaos/raw/__pycache__/*.pyc
%endif
%{python3_sitearch}/pydaos/pydaos_shim.so
%{_datadir}/%{name}/ioil-ld-opts
%config(noreplace) %{conf_dir}/daos_agent.yml
%config(noreplace) %{conf_dir}/daos_control.yml
%{_unitdir}/%{agent_svc_name}
%{_mandir}/man8/daos.8*
%{_mandir}/man8/dmg.8*

%files client-tests
%dir %{daoshome}
%{daoshome}/TESTING
%{_bindir}/hello_drpc
%{_libdir}/libdaos_tests.so
%{_bindir}/io_conf
%{_bindir}/common_test
%{_bindir}/acl_dump_test
%{_bindir}/agent_tests
%{_bindir}/drpc_engine_test
%{_bindir}/drpc_test
%{_bindir}/eq_tests
%{_bindir}/job_tests
%{_bindir}/security_test
%{conf_dir}/fault-inject-cart.yaml
%{_bindir}/fault_status
# For avocado tests
%{daoshome}/.build_vars.json
%{daoshome}/.build_vars.sh

%files client-tests-openmpi
%{_bindir}/crt_launch
%{_bindir}/daos_perf
%{_bindir}/daos_racer
%{_bindir}/daos_test
%{_bindir}/dfs_test
%{_bindir}/jobtest
%{_libdir}/libdts.so

%files server-tests
%{_bindir}/evt_ctl
%{_bindir}/jump_pl_map
%{_bindir}/pl_bench
%{_bindir}/rdbt
%{_bindir}/ring_pl_map
%{_bindir}/smd_ut
%{_bindir}/srv_checksum_tests
%{_bindir}/vea_ut
%{_bindir}/vos_tests
%{_bindir}/vea_stress

%files server-tests-openmpi
%{_bindir}/daos_gen_io_conf
%{_bindir}/daos_run_io_conf
%{_bindir}/obj_ctl
%{_bindir}/vos_perf

%files devel
%{_includedir}/*
%{_libdir}/libdaos.so
%{_libdir}/libgurt.so
%{_libdir}/libcart.so
%{_libdir}/*.a

%files firmware
# set daos_firmware to be setuid root in order to perform privileged tasks
%attr(4750,root,daos_server) %{_bindir}/daos_firmware

%files serialize
%{_libdir}/libdaos_serialize.so

%files tests
# No files in a meta-package

%changelog
<<<<<<< HEAD
* Mon Mar 14 2022 Johann Lombardi <johann.lombardi@intel.com> 2.0.2-1
- Version bump to 2.0.2
=======
* Mon Mar 14 2022 Michael Hennecke <michael.hennecke@intel.com> 2.0.1-6
- DAOS-6344: Create secondary group daos_daemons for daos_server and daos_agent
>>>>>>> 2e011cdb

* Wed Mar 02 2022 Liu Xuezhao <xuezhao.liu@intel.com> 2.0.1-5
- Update mercury to include DAOS-9561 workaround

* Tue Feb 22 2022 Michael MacDonald <mjmac.macdonald@intel.com> 2.0.1-4
- Update go toolchain requirements

* Wed Feb 16 2022 Li Wei <wei.g.li@intel.com> 2.0.1-3
- Update raft to 0.9.0-1394.gc81505f to fix membership change bugs

* Thu Jan 27 2022 Johann Lombardi <johann.lombardi@intel.com> 2.0.1-2
- Fix issue in backward compatibility code.

* Sat Jan 22 2022 Johann Lombardi <johann.lombardi@intel.com> 2.0.1-1
- Version bump to 2.0.1

* Wed Jan 19 2022 Johann Lombardi <johann.lombardi@intel.com> 2.0.0-6
- Update libfabric to 1.14.0 GA and apply fix for DAOS-9376

* Wed Jan 12 2022 Phillip Henderson <phillip.henderson@intel.com> 2.0.0-5
- Fix name of daos serialize package

* Tue Dec 28 2021 Alexander Oganezov <alexander.a.oganezov@intel.com> 2.0.0-4
- Update mercury to v2.1.0~rc4-3 to pick a fix for DAOS-9325 high cpu usage

* Thu Dec 16 2021 Brian J. Murrell <brian.murrell@intel.com> 2.0.0-3
- Add BR: python-rpm-macros for Leap 15 as python3-base dropped that
  as a R:

* Tue Dec 14 2021 Jeff Olivier <jeffrey.v.olivier@intel.com> 2.0.0-2
- Version bump to 2.0.0-2

* Sat Dec 11 2021 Johann Lombardi <johann.lombardi@intel.com> 2.0.0-1
- Version bump to 2.0.0

* Fri Dec 10 2021 Brian J. Murrell <brian.murrell@intel.com> 1.3.106-10
- Don't make daos-*-tests-openmi a dependency of anything
  - If they are wanted, they should be installed explicitly, due to
    potential conflicts with other MPI stacks

* Wed Dec 08 2021 Alexander Oganezov <alexander.a.oganezov@intel.com> 1.3.106-9
- Apply OFI patch for DAOS-9173

* Fri Dec 03 2021 Alexander Oganezov <alexander.a.oganezov@intel.com> 1.3.106-8
- Update mercury to v2.1.0rc4

* Wed Nov 24 2021 Brian J. Murrell <brian.murrell@intel.com> 1.3.106-7
- Remove invalid "%%else if" syntax
- Fix a few other rpmlint warnings

* Tue Nov 16 2021 John E. Malmberg <john.e.malmberg@intel.com> 1.3.106-6
- Fix version of libpemobj1 for suse

* Mon Nov 15 2021 Alexander Oganezov <alexander.a.oganezov@intel.com> 1.3.106-5
- Update OFI to v1.14.0rc3

* Thu Oct 28 2021 Brian J. Murrell <brian.murrell@intel.com> 1.3.106-4

- Create new daos-{client,server}tests-openmpi and daos-server-tests subpackages
- Rename daos-tests daos-client-tests and make daos-tests require all
  other test suites to maintain existing behavior

* Wed Oct 20 2021 Jeff Olivier <jeffrey.v.olivier@intel.com> 2.1.106-3
- Explicitly require 1.11.0-3 of PMDK

* Wed Oct 13 2021 David Quigley <david.quigley@intel.com> 1.3.106-2
- Add defusedxml as a required dependency for the test package.

* Tue Oct 12 2021 Johann Lombardi <johann.lombardi@intel.com> 1.3.106-1
- Version bump to 1.3.106 for 2.0 test build 6

* Fri Oct 8 2021 Alexander Oganezov <alexander.a.oganezov@intel.com> 1.13.105-4
- Update OFI to v1.13.2rc1

* Wed Sep 15 2021 Li Wei <wei.g.li@intel.com> 1.3.105-3
- Update raft to fix InstallSnapshot performance as well as to avoid some
  incorrect 0.8.0 RPMs

* Fri Sep 03 2021 Brian J. Murrell <brian.murrell@intel.com> 1.3.105-2
- Remove R: hwloc; RPM's auto-requires/provides will take care of this

* Tue Aug 24 2021 Jeff Olivier <jeffrey.v.olivier@intel.com> 1.3.105-1
- Version bump to 1.3.105 for 2.0 test build 5

* Mon Aug 09 2021 Yawei <yawei.niu@intel.com> 1.3.104-5
- Fix duplicates
- Add vos_perf

* Thu Aug 05 2021 Christopher Hoffman <christopherx.hoffman@intel.com> 1.3.104-4
- Update conditional statement to include checking for distributions to
  determine which unit files to use for daos-server and daos-agent

* Wed Aug 04 2021 Kris Jacque <kristin.jacque@intel.com> 1.3.104-3
- Move daos_metrics tool from tests package to server package

* Wed Aug 04 2021 Tom Nabarro <tom.nabarro@intel.com> 1.3.104-2
- Update to spdk 21.07 and (indirectly) dpdk 21.05

* Mon Aug 02 2021 Jeff Olivier <jeffrey.v.olivier@intel.com> 1.3.104-1
- Version bump to 1.3.104 for 2.0 test build 4

* Mon Jul 19 2021 Danielle M. Sikich <danielle.sikich@intel.com> 1.3.103-5
- Add DAOS serialization library that requires hdf5

* Wed Jul 14 2021 Li Wei <wei.g.li@intel.com> 1.3.103-4
- Update raft to fix slow leader re-elections

* Tue Jul 13 2021  Maureen Jean <maureen.jean@intel.com> 1.3.103-3
- Add python modules to python3.6 site-packages

* Mon Jul 12 2021 Alexander Oganezov <alexander.a.oganezov@intel.com> 1.3.103-2
- Update to mercury release v2.0.1

* Mon Jul 12 2021 Johann Lombardi <johann.lombardi@intel.com> 1.3.103-1
- Version bump to 1.3.103 for 2.0 test build 3

* Wed Jul 7 2021 Phillip Henderson <phillip.henderson@intel.com> 1.3.102-6
- Update daos-devel to always require the same version daos-client

* Wed Jun 30 2021 Tom Nabarro <tom.nabarro@intel.com> 1.3.102-5
- Update to spdk 21.04 and (indirectly) dpdk 21.05

* Fri Jun 25 2021 Brian J. Murrell <brian.murrell@intel.com> - 1.3.102-4
- Add libuuid-devel back as a requirement of daos-devel

* Wed Jun 23 2021 Li Wei <wei.g.li@intel.com> 1.3.102-3
- Update raft to pick up Pre-Vote

* Mon Jun 14 2021 Jeff Olivier <jeffrey.v.olivier@intel.com> 1.3.102-2
- Update to pmdk 1.11.0-rc1
- Remove dependence on libpmem since we use libpmemobj directly

* Fri Jun 11 2021 Johann Lombardi <johann.lombardi@intel.com> 1.3.102-1
- Version bump to 1.3.102 for 2.0 test build 2

* Wed Jun 02 2021 Johann Lombardi <johann.lombardi@intel.com> 1.3.101-3
- Remove libs from devel package

* Thu May 20 2021 Jeff Olivier <jeffrey.v.olivier@intel.com> 1.3.0-101-2
- Remove client libs from common package

* Wed May 19 2021 Johann Lombardi <johann.lombardi@intel.com> 1.3.101-1
- Version bump to 1.3.101 for 2.0 test build 1

* Fri May 07 2021 Brian J. Murrell <brian.murrell@intel.com> 1.3.0-16
- Enable debuginfo package building on SUSE platforms

* Thu May 06 2021 Brian J. Murrell <brian.murrell@intel.com> 1.3.0-15
- Update to build on EL8

* Wed May 05 2021 Brian J. Murrell <brian.murrell@intel.com> 1.3.0-14
- Package /etc/daos/certs in main/common package so that both server
  and client get it created

* Wed Apr 21 2021 Tom Nabarro <tom.nabarro@intel.com> - 1.3.0-13
- Relax ipmctl version requirement on leap15 as we have runtime checks

* Fri Apr 16 2021 Mohamad Chaarawi <mohamad.chaarawi@intel.com> - 1.3.0-12
- remove dfuse_hl

* Wed Apr 14 2021 Jeff Olivier <jeffrey.v.olivier@intel.com> - 1.3.0-11
- Remove storage_estimator and io_conf from client packages to remove
  any client side dependence on bio and vos (and and PMDK/SPDK)

* Mon Apr 12 2021 Dalton A. Bohning <daltonx.bohning@intel.com> - 1.3.0-10
- Add attr to the test dependencies

* Tue Apr 06 2021 Kris Jacque <kristin.jacque@intel.com> 1.3.0-9
- Add package for daos_firmware helper binary

* Fri Apr 02 2021 Jeff Olivier <jeffrey.v.olivier@intel.com> 1.3.0-8
- Remove unused readline-devel

* Thu Apr 01 2021 Brian J. Murrell <brian.murrell@intel.com> 1.3.0-7
- Update argobots to 1.1

* Tue Mar 30 2021 Maureen Jean <maureen.jean@intel.com> 1.3.0-6
- Change pydaos_shim_3 to pydaos_shim

* Mon Mar 29 2021 Brian J. Murrell <brian.murrell@intel.com> - 1.3.0-5
- Move libdts.so to the daos-tests subpackage

* Tue Mar 23 2021 Alexander Oganezov <alexander.a.oganezov@intel.com> 1.3.0-4
- Update libfabric to v1.12.0
- Disable grdcopy/gdrapi linkage in libfabric


* Thu Mar 18 2021 Maureen Jean <maureen.jean@intel.com> 1.3.0-3
- Update to python3

* Thu Feb 25 2021 Li Wei <wei.g.li@intel.com> 1.3.0-2
- Require raft-devel 0.7.3 that fixes an unstable leadership problem caused by
  removed replicas as well as some Coverity issues

* Wed Feb 24 2021 Brian J. Murrell <brian.murrell@intel.com> - 1.3.0-1
- Version bump up to 1.3.0

* Mon Feb 22 2021 Brian J. Murrell <brian.murrell@intel.com> 1.1.3-3
- Remove all *-devel Requires from daos-devel as none of those are
  actually necessary to build libdaos clients

* Tue Feb 16 2021 Alexander Oganezov <alexander.a.oganezov@intel.com> 1.1.3-2
- Update libfabric to v1.12.0rc1

* Wed Feb 10 2021 Johann Lombardi <johann.lombardi@intel.com> 1.1.3-1
- Version bump up to 1.1.3

* Tue Feb 9 2021 Vish Venkatesan <vishwanath.venkatesan@intel.com> 1.1.2.1-11
- Add new pmem specific version of DAOS common library

* Fri Feb 5 2021 Saurabh Tandan <saurabh.tandan@intel.com> 1.1.2.1-10
- Added dbench as requirement for test package.

* Wed Feb 3 2021 Hua Kuang <hua.kuang@intel.com> 1.1.2.1-9
- Changed License to BSD-2-Clause-Patent

* Wed Feb 03 2021 Brian J. Murrell <brian.murrell@intel.com> - 1.1.2-8
- Update minimum required libfabric to 1.11.1

* Thu Jan 28 2021 Phillip Henderson <phillip.henderson@intel.com> 1.1.2.1-7
- Change ownership and permissions for the /etc/daos/certs directory.

* Sat Jan 23 2021 Alexander Oganezov <alexander.a.oganezov@intel.com> 1.1.2.1-6
- Update to mercury v2.0.1rc1

* Fri Jan 22 2021 Michael MacDonald <mjmac.macdonald@intel.com> 1.1.2.1-5
- Install daos_metrics utility to %%{_bindir}

* Wed Jan 20 2021 Kenneth Cain <kenneth.c.cain@intel.com> 1.1.2.1-4
- Version update for API major version 1, libdaos.so.1 (1.0.0)

* Fri Jan 15 2021 Michael Hennecke <mhennecke@lenovo.com> 1.1.2.1-3
- Harmonize daos_server and daos_agent groups.

* Tue Dec 15 2020 Ashley Pittman <ashley.m.pittman@intel.com> 1.1.2.1-2
- Combine the two memcheck suppressions files.

* Wed Dec 09 2020 Johann Lombardi <johann.lombardi@intel.com> 1.1.2.1-1
- Version bump up to 1.1.2.1

* Fri Dec 04 2020 Li Wei <wei.g.li@intel.com> 1.1.2-3
- Require raft-devel 0.7.1 that fixes recent Coverity issues

* Wed Dec 02 2020 Maureen Jean <maureen.jean@intel.com> - 1.1.2-2
- define scons_args to be BUILD_TYPE=<release|dev>
- the scons default is BUILD_TYPE=release
- BUILD_TYPE=release will disable fault injection in build

* Tue Dec 01 2020 Brian J. Murrell <brian.murrell@intel.com> - 1.1.2-1
- Version bump up to 1.1.2

* Tue Nov 17 2020 Li Wei <wei.g.li@intel.com> 1.1.1-8
- Require raft-devel 0.7.0 that changes log indices and terms to 63-bit

* Wed Nov 11 2020 Tom Nabarro <tom.nabarro@intel.com> 1.1.1-7
- Add version validation for runtime daos_server ipmctl requirement to avoid
  potential corruption of PMMs when setting PMem goal, issue fixed in
  https://github.com/intel/ipmctl/commit/9e3898cb15fa9eed3ef3e9de4488be1681d53ff4

* Thu Oct 29 2020 Jonathan Martinez Montes <jonathan.martinez.montes@intel.com> 1.1.1-6
- Restore obj_ctl utility

* Wed Oct 28 2020 Brian J. Murrell <brian.murrell@intel.com> - 1.1.1-5
- Use %%autosetup
- Only use systemd_requires if it exists
- Obsoletes: cart now that it's included in daos

* Sat Oct 24 2020 Maureen Jean <maureen.jean@intel.com> 1.1.1-4
- Add daos.conf to the daos package to resolve the path to libbio.so

* Tue Oct 13 2020 Jonathan Martinez Montes <jonathan.martinez.montes@intel.com> 1.1.1-3
- Remove obj_ctl from Tests RPM package
- Add libdts.so shared library that is used by daos_perf, daos_racer and
  the daos utility.

* Tue Oct 13 2020 Amanda Justiniano <amanda.justiniano-pagn@intel.com> 1.1.1-3
- Add lbzip2 requirement to the daos-tests package

* Tue Oct 13 2020 Michael MacDonald <mjmac.macdonald@intel.com> 1.1.1-2
- Create unprivileged user for daos_agent

* Mon Oct 12 2020 Johann Lombardi <johann.lombardi@intel.com> 1.1.1-1
- Version bump up to 1.1.1

* Sat Oct 03 2020 Michael MacDonald <mjmac.macdonald@intel.com> 1.1.0-34
- Add go-race to BuildRequires on OpenSUSE Leap

* Wed Sep 16 2020 Alexander Oganezov <alexander.a.oganezov@intel.com> 1.1.0-33
- Update OFI to v1.11.0

* Mon Aug 17 2020 Michael MacDonald <mjmac.macdonald@intel.com> 1.1.0-32
- Install completion script in /etc/bash_completion.d

* Wed Aug 05 2020 Brian J. Murrell <brian.murrell@intel.com> - 1.1.0-31
- Change fuse requirement to fuse3
- Use Lmod for MPI module loading
- Remove unneeded (and un-distro gated) Requires: json-c

* Wed Jul 29 2020 Jonathan Martinez Montes <jonathan.martinez.montes@intel.com> - 1.1.0-30
- Add the daos_storage_estimator.py tool. It merges the functionality of the
  former tools vos_size, vos_size.py, vos_size_dfs_sample.py and parse_csv.py.

* Wed Jul 29 2020 Jeffrey V Olivier <jeffrey.v.olivier@intel.com> - 1.1.0-29
- Revert prior changes from version 28

* Mon Jul 13 2020 Brian J. Murrell <brian.murrell@intel.com> - 1.1.0-28
- Change fuse requirement to fuse3
- Use Lmod for MPI module loading

* Tue Jul 7 2020 Alexander A Oganezov <alexander.a.oganezov@intel.com> - 1.1.0-27
- Update to mercury release 2.0.0~rc1-1

* Sun Jun 28 2020 Jonathan Martinez Montes <jonathan.martinez.montes@intel.com> - 1.1.0-26
- Add the vos_size_dfs_sample.py tool. It is used to generate dynamically
  the vos_dfs_sample.yaml file using the real DFS super block data.

* Tue Jun 23 2020 Jeff Olivier <jeffrey.v.olivier@intel.com> - 1.1.0-25
- Add -no-rpath option and use it for rpm build rather than modifying
  SCons files in place

* Tue Jun 16 2020 Jeff Olivier <jeffrey.v.olivier@intel.com> - 1.1.0-24
- Modify RPATH removal snippet to replace line with pass as some lines
  can't be removed without breaking the code

* Fri Jun 05 2020 Ryon Jensen <ryon.jensen@intel.com> - 1.1.0-23
- Add libisa-l_crypto dependency

* Fri Jun 05 2020 Tom Nabarro <tom.nabarro@intel.com> - 1.1.0-22
- Change server systemd run-as user to daos_server in unit file

* Thu Jun 04 2020 Hua Kuang <hua.kuang@intel.com> - 1.1.0-21
- Remove dmg_old from DAOS RPM package

* Thu May 28 2020 Tom Nabarro <tom.nabarro@intel.com> - 1.1.0-20
- Create daos group to run as in systemd unit file

* Tue May 26 2020 Brian J. Murrell <brian.murrell@intel.com> - 1.1.0-19
- Enable parallel building with _smp_mflags

* Fri May 15 2020 Kenneth Cain <kenneth.c.cain@intel.com> - 1.1.0-18
- Require raft-devel >= 0.6.0 that adds new API raft_election_start()

* Thu May 14 2020 Brian J. Murrell <brian.murrell@intel.com> - 1.1.0-17
- Add cart-devel's Requires to daos-devel as they were forgotten
  during the cart merge

* Thu May 14 2020 Brian J. Murrell <brian.murrell@intel.com> - 1.1.0-16
- Fix fuse3-libs -> libfuse3 for SLES/Leap 15

* Thu Apr 30 2020 Brian J. Murrell <brian.murrell@intel.com> - 1.1.0-15
- Use new properly pre-release tagged mercury RPM

* Thu Apr 30 2020 Brian J. Murrell <brian.murrell@intel.com> - 1.1.0-14
- Move fuse dependencies to the client subpackage

* Mon Apr 27 2020 Michael MacDonald <mjmac.macdonald@intel.com> 1.1.0-13
- Rename /etc/daos.yml -> /etc/daos_control.yml

* Thu Apr 16 2020 Brian J. Murrell <brian.murrell@intel.com> - 1.1.0-12
- Use distro fuse

* Fri Apr 10 2020 Alexander Oganezov <alexander.a.oganezov@intel.com> - 1.1.0-11
- Update to mercury 4871023 to pick na_ofi.c race condition fix for
  "No route to host" errors.

* Sun Apr 05 2020 Brian J. Murrell <brian.murrell@intel.com> - 1.1.0-10
- Clean up spdk dependencies

* Mon Mar 30 2020 Tom Nabarro <tom.nabarro@intel.com> - 1.1.0-9
- Set version of spdk to < v21, > v19

* Fri Mar 27 2020 David Quigley <david.quigley@intel.com> - 1.1.0-8
- add daos and dmg man pages to the daos-client files list

* Thu Mar 26 2020 Michael MacDonald <mjmac.macdonald@intel.com> 1.1.0-7
- Add systemd scriptlets for managing daos_server/daos_admin services

* Thu Mar 26 2020 Alexander Oganeozv <alexander.a.oganezov@intel.com> - 1.1.0-6
- Update ofi to 62f6c937601776dac8a1f97c8bb1b1a6acfbc3c0

* Tue Mar 24 2020 Jeffrey V. Olivier <jeffrey.v.olivier@intel.com> - 1.1.0-5
- Remove cart as an external dependence

* Mon Mar 23 2020 Jeffrey V. Olivier <jeffrey.v.olivier@intel.com> - 1.1.0-4
- Remove scons_local as dependency

* Tue Mar 03 2020 Brian J. Murrell <brian.murrell@intel.com> - 1.1.0-3
- Bump up go minimum version to 1.12

* Thu Feb 20 2020 Brian J. Murrell <brian.murrell@intel.com> - 1.1.0-2
- daos-server requires daos-client (same version)

* Fri Feb 14 2020 Brian J. Murrell <brian.murrell@intel.com> - 1.1.0-1
- Version bump up to 1.1.0

* Wed Feb 12 2020 Brian J. Murrell <brian.murrell@intel.com> - 0.9.0-2
- Remove undefine _missing_build_ids_terminate_build

* Thu Feb 06 2020 Johann Lombardi <johann.lombardi@intel.com> - 0.9.0-1
- Version bump up to 0.9.0

* Sat Jan 18 2020 Jeff Olivier <jeffrey.v.olivier@intel.com> - 0.8.0-3
- Fixing a few warnings in the RPM spec file

* Fri Dec 27 2019 Jeff Olivier <jeffrey.v.olivier@intel.com> - 0.8.0-2
- Remove openmpi, pmix, and hwloc builds, use hwloc and openmpi packages

* Tue Dec 17 2019 Johann Lombardi <johann.lombardi@intel.com> - 0.8.0-1
- Version bump up to 0.8.0

* Thu Dec 05 2019 Johann Lombardi <johann.lombardi@intel.com> - 0.7.0-1
- Version bump up to 0.7.0

* Tue Nov 19 2019 Tom Nabarro <tom.nabarro@intel.com> 0.6.0-15
- Temporarily unconstrain max. version of spdk

* Wed Nov 06 2019 Brian J. Murrell <brian.murrell@intel.com> 0.6.0-14
- Constrain max. version of spdk

* Wed Nov 06 2019 Brian J. Murrell <brian.murrell@intel.com> 0.6.0-13
- Use new cart with R: mercury to < 1.0.1-20 due to incompatibility

* Wed Nov 06 2019 Michael MacDonald <mjmac.macdonald@intel.com> 0.6.0-12
- Add daos_admin privileged helper for daos_server

* Fri Oct 25 2019 Brian J. Murrell <brian.murrell@intel.com> 0.6.0-11
- Handle differences in Leap 15 Python packaging

* Wed Oct 23 2019 Brian J. Murrell <brian.murrell@intel.com> 0.6.0-9
- Update BR: libisal-devel for Leap

* Mon Oct 07 2019 Brian J. Murrell <brian.murrell@intel.com> 0.6.0-8
- Use BR: cart-devel-%%{cart_sha1} if available
- Remove cart's BRs as it's -devel Requires them now

* Tue Oct 01 2019 Brian J. Murrell <brian.murrell@intel.com> 0.6.0-7
- Constrain cart BR to <= 1.0.0

* Sat Sep 21 2019 Brian J. Murrell <brian.murrell@intel.com>
- Remove Requires: {argobots, cart}
  - autodependencies should take care of these

* Thu Sep 19 2019 Jeff Olivier <jeffrey.v.olivier@intel.com>
- Add valgrind-devel requirement for argobots change

* Tue Sep 10 2019 Tom Nabarro <tom.nabarro@intel.com>
- Add requires ndctl as runtime dep for control plane.

* Thu Aug 15 2019 David Quigley <david.quigley@intel.com>
- Add systemd unit files to packaging.

* Thu Jul 25 2019 Brian J. Murrell <brian.murrell@intel.com>
- Add git hash and commit count to release

* Thu Jul 18 2019 David Quigley <david.quigley@intel.com>
- Add certificate generation files to packaging.

* Tue Jul 09 2019 Johann Lombardi <johann.lombardi@intel.com>
- Version bump up to 0.6.0

* Fri Jun 21 2019 David Quigley <dquigley@intel.com>
- Add daos_agent.yml to the list of packaged files

* Thu Jun 13 2019 Brian J. Murrell <brian.murrell@intel.com>
- move obj_ctl daos_gen_io_conf daos_run_io_conf to
  daos-tests sub-package
- daos-server needs spdk-tools

* Fri May 31 2019 Ken Cain <kenneth.c.cain@intel.com>
- Add new daos utility binary

* Wed May 29 2019 Brian J. Murrell <brian.murrell@intel.com>
- Version bump up to 0.5.0
- Add Requires: libpsm_infinipath1 for SLES 12.3

* Tue May 07 2019 Brian J. Murrell <brian.murrell@intel.com>
- Move some files around among the sub-packages

* Mon May 06 2019 Brian J. Murrell <brian.murrell@intel.com>
- Only BR fio
  - fio-{devel,src} is not needed

* Wed Apr 03 2019 Brian J. Murrell <brian.murrell@intel.com>
- initial package<|MERGE_RESOLUTION|>--- conflicted
+++ resolved
@@ -13,13 +13,8 @@
 %endif
 
 Name:          daos
-<<<<<<< HEAD
 Version:       2.0.2
 Release:       1%{?relval}%{?dist}
-=======
-Version:       2.0.1
-Release:       6%{?relval}%{?dist}
->>>>>>> 2e011cdb
 Summary:       DAOS Storage Engine
 
 License:       BSD-2-Clause-Patent
@@ -521,13 +516,11 @@
 # No files in a meta-package
 
 %changelog
-<<<<<<< HEAD
 * Mon Mar 14 2022 Johann Lombardi <johann.lombardi@intel.com> 2.0.2-1
 - Version bump to 2.0.2
-=======
+
 * Mon Mar 14 2022 Michael Hennecke <michael.hennecke@intel.com> 2.0.1-6
 - DAOS-6344: Create secondary group daos_daemons for daos_server and daos_agent
->>>>>>> 2e011cdb
 
 * Wed Mar 02 2022 Liu Xuezhao <xuezhao.liu@intel.com> 2.0.1-5
 - Update mercury to include DAOS-9561 workaround
