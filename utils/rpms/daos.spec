%define daoshome %{_exec_prefix}/lib/%{name}
%define server_svc_name daos_server.service
%define agent_svc_name daos_agent.service

%global mercury_version 2.0.1~rc1-1%{?dist}
%global libfabric_version 1.12.0~rc1-1

Name:          daos
<<<<<<< HEAD
Version:       1.1.3
=======
Version:       1.3.0
>>>>>>> a59ffe1b
Release:       2%{?relval}%{?dist}
Summary:       DAOS Storage Engine

License:       BSD-2-Clause-Patent
URL:           https//github.com/daos-stack/daos
Source0:       %{name}-%{version}.tar.gz

BuildRequires: scons >= 2.4
BuildRequires: libfabric-devel >= %{libfabric_version}
BuildRequires: boost-devel
BuildRequires: mercury-devel = %{mercury_version}
BuildRequires: openpa-devel
BuildRequires: libpsm2-devel
BuildRequires: gcc-c++
BuildRequires: openmpi3-devel
BuildRequires: hwloc-devel
%if (0%{?rhel} >= 7)
BuildRequires: argobots-devel >= 1.0rc1
BuildRequires: json-c-devel
%else
BuildRequires: libabt-devel >= 1.0rc1
BuildRequires: libjson-c-devel
%endif
BuildRequires: libpmem-devel >= 1.8, libpmemobj-devel >= 1.8
BuildRequires: fuse3-devel >= 3.4.2
%if (0%{?suse_version} >= 1500)
# NB: OpenSUSE is stupid about this... If we just
# specify go >= 1.X, it installs go=1.11 AND 1.X.
BuildRequires: go1.14
BuildRequires: go1.14-race
BuildRequires: libprotobuf-c-devel
BuildRequires: liblz4-devel
%else
BuildRequires: protobuf-c-devel
BuildRequires: lz4-devel
%endif
BuildRequires: spdk-devel >= 20, spdk-devel < 21
%if (0%{?rhel} >= 7)
BuildRequires: libisa-l-devel
BuildRequires: libisa-l_crypto-devel
%else
BuildRequires: libisal-devel
BuildRequires: libisal_crypto-devel
%endif
BuildRequires: raft-devel = 0.7.3
BuildRequires: openssl-devel
BuildRequires: libevent-devel
BuildRequires: libyaml-devel
BuildRequires: libcmocka-devel
BuildRequires: maven
BuildRequires: readline-devel
BuildRequires: valgrind-devel
BuildRequires: systemd
BuildRequires: python-devel
BuildRequires: python-distro
%if (0%{?rhel} >= 7)
BuildRequires: numactl-devel
BuildRequires: CUnit-devel
BuildRequires: golang-bin >= 1.12
# needed to retrieve PMM region info through control-plane
BuildRequires: libipmctl-devel
BuildRequires: python36-devel
BuildRequires: Lmod
%else
%if (0%{?suse_version} >= 1315)
# see src/client/dfs/SConscript for why we need /etc/os-release
# that code should be rewritten to use the python libraries provided for
# os detection
# prefer over libpsm2-compat
BuildRequires: libpsm_infinipath1
# prefer over libcurl4-mini
BuildRequires: libcurl4
BuildRequires: distribution-release
BuildRequires: libnuma-devel
BuildRequires: cunit-devel
BuildRequires: ipmctl-devel
BuildRequires: python3-devel
BuildRequires: python3-distro
BuildRequires: lua-lmod
BuildRequires: systemd-rpm-macros
%if 0%{?is_opensuse}
%else
# have choice for libcurl.so.4()(64bit) needed by systemd: libcurl4 libcurl4-mini
# have choice for libcurl.so.4()(64bit) needed by cmake: libcurl4 libcurl4-mini
BuildRequires: libcurl4
# have choice for libpsm_infinipath.so.1()(64bit) needed by libfabric1: libpsm2-compat libpsm_infinipath1
# have choice for libpsm_infinipath.so.1()(64bit) needed by openmpi-libs: libpsm2-compat libpsm_infinipath1
BuildRequires: libpsm_infinipath1
%endif
%endif
%endif
%if (0%{?suse_version} >= 1500)
Requires: libpmem1 >= 1.8, libpmemobj1 >= 1.8
%else
Requires: libpmem >= 1.8, libpmemobj >= 1.8
%endif
Requires: protobuf-c
Requires: openssl
# This should only be temporary until we can get a stable upstream release
# of mercury, at which time the autoprov shared library version should
# suffice
Requires: mercury = %{mercury_version}

%description
The Distributed Asynchronous Object Storage (DAOS) is an open-source
software-defined object store designed from the ground up for
massively distributed Non Volatile Memory (NVM). DAOS takes advantage
of next generation NVM technology like Storage Class Memory (SCM) and
NVM express (NVMe) while presenting a key-value storage interface and
providing features such as transactional non-blocking I/O, advanced
data protection with self healing on top of commodity hardware, end-
to-end data integrity, fine grained data control and elastic storage
to optimize performance and cost.

%package server
Summary: The DAOS server
Requires: %{name}%{?_isa} = %{version}-%{release}
Requires: %{name}-client%{?_isa} = %{version}-%{release}
Requires: spdk-tools
Requires: ndctl
# needed to set PMem configuration goals in BIOS through control-plane
%if (0%{?suse_version} >= 1500)
Requires: ipmctl < 02.00.00.3809
%else
Requires: ipmctl > 02.00.00.3816
%endif
Requires: hwloc
Requires: mercury = %{mercury_version}
Requires(post): /sbin/ldconfig
Requires(postun): /sbin/ldconfig
Requires: libfabric >= %{libfabric_version}
%{?systemd_requires}
Obsoletes: cart < 1000

%description server
This is the package needed to run a DAOS server

%package client
Summary: The DAOS client
Requires: %{name}%{?_isa} = %{version}-%{release}
Requires: mercury = %{mercury_version}
Requires: libfabric >= %{libfabric_version}
Requires: fuse3 >= 3.4.2
Obsoletes: cart < 1000
%if (0%{?suse_version} >= 1500)
Requires: libfuse3-3 >= 3.4.2
%else
# because our repo has a deprecated fuse-3.x RPM, make sure we don't
# get it when fuse3 Requires: /etc/fuse.conf
Requires: fuse < 3, fuse3-libs >= 3.4.2
%endif
%{?systemd_requires}

%description client
This is the package needed to run a DAOS client

%package tests
Summary: The DAOS test suite
Requires: %{name}-client%{?_isa} = %{version}-%{release}
Requires: python-pathlib
Requires: python-distro
Requires: python2-tabulate
Requires: fio
Requires: dbench
Requires: lbzip2
%if (0%{?suse_version} >= 1315)
Requires: libpsm_infinipath1
%endif

%description tests
This is the package needed to run the DAOS test suite

%package devel
# Leap 15 doesn't seem to be creating dependencies as richly as EL7
# for example, EL7 automatically adds:
# Requires: libdaos.so.0()(64bit)
%if (0%{?suse_version} >= 1500)
Requires: %{name}-client%{?_isa} = %{version}-%{release}
Requires: %{name}%{?_isa} = %{version}-%{release}
%endif
Summary: The DAOS development libraries and headers

%description devel
This is the package needed to build software with the DAOS library.

%package tests-java
Summary: The DAOS Java test suite
Requires: %{name}-devel = %{version}-%{release}
Requires: maven

%description tests-java
This is the package needed to run the DAOS java test suite.

%prep
%autosetup

%build

%define conf_dir %{_sysconfdir}/daos

scons %{?_smp_mflags}      \
      --config=force       \
      --no-rpath           \
      USE_INSTALLED=all    \
      CONF_DIR=%{conf_dir} \
      PREFIX=%{?buildroot} \
     %{?scons_args}

%install
scons %{?_smp_mflags}                 \
      --config=force                  \
      --no-rpath                      \
      --install-sandbox=%{?buildroot} \
      %{?buildroot}%{_prefix}         \
      %{?buildroot}%{conf_dir}        \
      USE_INSTALLED=all               \
      CONF_DIR=%{conf_dir}            \
      PREFIX=%{_prefix}               \
      %{?scons_args}

BUILDROOT="%{?buildroot}"
PREFIX="%{?_prefix}"
mkdir -p %{?buildroot}/%{_sysconfdir}/ld.so.conf.d/
echo "%{_libdir}/daos_srv" > %{?buildroot}/%{_sysconfdir}/ld.so.conf.d/daos.conf
mkdir -p %{?buildroot}/%{_unitdir}
%if (0%{?rhel} == 7)
install -m 644 utils/systemd/%{server_svc_name}.pre230 %{?buildroot}/%{_unitdir}/%{server_svc_name}
install -m 644 utils/systemd/%{agent_svc_name}.pre230 %{?buildroot}/%{_unitdir}/%{agent_svc_name}
%else
install -m 644 utils/systemd/%{server_svc_name} %{?buildroot}/%{_unitdir}
install -m 644 utils/systemd/%{agent_svc_name} %{?buildroot}/%{_unitdir}
%endif
mkdir -p %{?buildroot}/%{conf_dir}/certs/clients
mv %{?buildroot}/%{_sysconfdir}/daos/bash_completion.d %{?buildroot}/%{_sysconfdir}
mvn clean install -DskipITs -Ddaos.install.path=src/ --file src/client/java/daos-java/pom.xml  -Dgpg.skip -Din-tree=true -X
cp -r src/client/java %{?buildroot}/%{_prefix}/lib/daos/TESTING/

%pre server
getent group daos_metrics >/dev/null || groupadd -r daos_metrics
getent group daos_server >/dev/null || groupadd -r daos_server
getent passwd daos_server >/dev/null || useradd -s /sbin/nologin -r -g daos_server -G daos_metrics daos_server
%post server
/sbin/ldconfig
%systemd_post %{server_svc_name}
%preun server
%systemd_preun %{server_svc_name}
%postun server
/sbin/ldconfig
%systemd_postun %{server_svc_name}

%pre client
getent group daos_agent >/dev/null || groupadd -r daos_agent
getent passwd daos_agent >/dev/null || useradd -s /sbin/nologin -r -g daos_agent daos_agent
%post client
%systemd_post %{agent_svc_name}
%preun client
%systemd_preun %{agent_svc_name}
%postun client
%systemd_postun %{agent_svc_name}

%files
%defattr(-, root, root, -)
# you might think libvio.so goes in the server RPM but
# the 2 tools following it need it
%{_libdir}/daos_srv/libbio.so
# you might think libdaos_tests.so goes in the tests RPM but
# the 4 tools following it need it
%{_libdir}/libdaos_tests.so
%{_sysconfdir}/ld.so.conf.d/daos.conf
%{_bindir}/io_conf
%{_bindir}/jump_pl_map
%{_bindir}/ring_pl_map
%{_bindir}/pl_bench
%{_bindir}/rdbt
%{_libdir}/libvos.so
%{_libdir}/libcart*
%{_libdir}/libgurt*
%{_sysconfdir}/daos/memcheck-cart.supp
%dir %{_sysconfdir}/daos
%{_sysconfdir}/daos/vos_size_input.yaml
%dir %{_sysconfdir}/bash_completion.d
%{_sysconfdir}/bash_completion.d/daos.bash
%{_libdir}/libdaos_common.so
%{_libdir}/libdaos_common_pmem.so
# TODO: this should move from daos_srv to daos
%{_libdir}/daos_srv/libplacement.so
# Certificate generation files
%dir %{_libdir}/%{name}
%{_libdir}/%{name}/certgen/
%{_libdir}/%{name}/VERSION
%doc

%files server
%config(noreplace) %{conf_dir}/daos_server.yml
%dir %{conf_dir}/certs
%attr(0755,root,root) %{conf_dir}/certs
%dir %{conf_dir}/certs/clients
%attr(0700,daos_server,daos_server) %{conf_dir}/certs/clients
%attr(0644,root,root) %{conf_dir}/daos_server.yml
# set daos_admin to be setuid root in order to perform privileged tasks
%attr(4750,root,daos_server) %{_bindir}/daos_admin
# set daos_server to be setgid daos_server in order to invoke daos_admin
%attr(2755,root,daos_server) %{_bindir}/daos_server
%{_bindir}/daos_engine
%dir %{_libdir}/daos_srv
%{_libdir}/daos_srv/libcont.so
%{_libdir}/daos_srv/libdtx.so
%{_libdir}/daos_srv/libmgmt.so
%{_libdir}/daos_srv/libobj.so
%{_libdir}/daos_srv/libpool.so
%{_libdir}/daos_srv/librdb.so
%{_libdir}/daos_srv/librdbt.so
%{_libdir}/daos_srv/librebuild.so
%{_libdir}/daos_srv/librsvc.so
%{_libdir}/daos_srv/libsecurity.so
%{_libdir}/daos_srv/libvos_srv.so
%{_datadir}/%{name}
%exclude %{_datadir}/%{name}/ioil-ld-opts
%{_unitdir}/%{server_svc_name}

%files client
%{_bindir}/cart_ctl
%{_bindir}/self_test
%{_bindir}/dmg
%{_bindir}/daos_agent
%{_bindir}/dfuse
%{_bindir}/daos
%{_bindir}/dfuse_hl
%{_bindir}/daos_storage_estimator.py
%{_libdir}/*.so.*
%{_libdir}/libdfs.so
%{_libdir}/%{name}/API_VERSION
%{_libdir}/libduns.so
%{_libdir}/libdfuse.so
%{_libdir}/libioil.so
%{_libdir}/libdfs_internal.so
%{_libdir}/libvos_size.so
%{_libdir}/libdts.so
%dir  %{_libdir}/python2.7/site-packages/pydaos
%dir  %{_libdir}/python2.7/site-packages/storage_estimator
%{_libdir}/python2.7/site-packages/pydaos/*.py
%{_libdir}/python2.7/site-packages/storage_estimator/*.py
%if (0%{?rhel} >= 7)
%{_libdir}/python2.7/site-packages/pydaos/*.pyc
%{_libdir}/python2.7/site-packages/pydaos/*.pyo
%{_libdir}/python2.7/site-packages/storage_estimator/*.pyc
%{_libdir}/python2.7/site-packages/storage_estimator/*.pyo
%endif
%{_libdir}/python2.7/site-packages/pydaos/pydaos_shim_27.so
%dir  %{_libdir}/python2.7/site-packages/pydaos/raw
%{_libdir}/python2.7/site-packages/pydaos/raw/*.py
%if (0%{?rhel} >= 7)
%{_libdir}/python2.7/site-packages/pydaos/raw/*.pyc
%{_libdir}/python2.7/site-packages/pydaos/raw/*.pyo
%endif
%dir %{_libdir}/python3
%dir %{_libdir}/python3/site-packages
%dir %{_libdir}/python3/site-packages/pydaos
%dir %{_libdir}/python3/site-packages/storage_estimator
%{_libdir}/python3/site-packages/pydaos/*.py
%{_libdir}/python3/site-packages/storage_estimator/*.py
%if (0%{?rhel} >= 7)
%{_libdir}/python3/site-packages/pydaos/*.pyc
%{_libdir}/python3/site-packages/pydaos/*.pyo
%{_libdir}/python3/site-packages/storage_estimator/*.pyc
%{_libdir}/python3/site-packages/storage_estimator/*.pyo
%endif
%{_libdir}/python3/site-packages/pydaos/pydaos_shim_3.so
%dir %{_libdir}/python3/site-packages/pydaos/raw
%{_libdir}/python3/site-packages/pydaos/raw/*.py
%if (0%{?rhel} >= 7)
%{_libdir}/python3/site-packages/pydaos/raw/*.pyc
%{_libdir}/python3/site-packages/pydaos/raw/*.pyo
%endif
%{_datadir}/%{name}/ioil-ld-opts
%config(noreplace) %{conf_dir}/daos_agent.yml
%config(noreplace) %{conf_dir}/daos_control.yml
%{_unitdir}/%{agent_svc_name}
%{_mandir}/man8/daos.8*
%{_mandir}/man8/dmg.8*

%files tests
%dir %{_prefix}/lib/daos
%{_prefix}/lib/daos/TESTING
%{_bindir}/hello_drpc
%{_bindir}/*_test*
%{_bindir}/jobtest
%exclude %{_bindir}/self_test
%{_bindir}/smd_ut
%{_bindir}/vea_ut
%{_bindir}/daos_perf
%{_bindir}/daos_racer
%{_bindir}/evt_ctl
%{_bindir}/obj_ctl
%{_bindir}/daos_gen_io_conf
%{_bindir}/daos_run_io_conf
%{_bindir}/crt_launch
%{_bindir}/daos_metrics
%{_sysconfdir}/daos/fault-inject-cart.yaml
%{_bindir}/fault_status
# For avocado tests
%{_prefix}/lib/daos/.build_vars.json
%{_prefix}/lib/daos/.build_vars.sh

%files tests-java
%{_prefix}/lib/daos/TESTING/java

%files devel
%{_includedir}/*
%{_libdir}/libdaos.so
%{_libdir}/*.a

%changelog
<<<<<<< HEAD
* Tue Feb 16 2021 Saurabh Tandan <saurabh.tandan@intel.com> 1.1.3-2
- Add daos-tests-java package
=======
* Thu Feb 25 2021 Li Wei <wei.g.li@intel.com> 1.3.0-2
- Require raft-devel 0.7.3 that fixes an unstable leadership problem caused by
  removed replicas as well as some Coverity issues

* Wed Feb 24 2021 Brian J. Murrell <brian.murrell@intel.com> - 1.3.0-1
- Version bump up to 1.3.0

* Mon Feb 22 2021 Brian J. Murrell <brian.murrell@intel.com> 1.1.3-3
- Remove all *-devel Requires from daos-devel as none of those are
  actually necessary to build libdaos clients

* Tue Feb 16 2021 Alexander Oganezov <alexander.a.oganezov@intel.com> 1.1.3-2
- Update libfabric to v1.12.0rc1
>>>>>>> a59ffe1b

* Wed Feb 10 2021 Johann Lombardi <johann.lombardi@intel.com> 1.1.3-1
- Version bump up to 1.1.3

* Tue Feb 9 2021 Vish Venkatesan <vishwanath.venkatesan@intel.com> 1.1.2.1-11
- Add new pmem specific version of DAOS common library

* Fri Feb 5 2021 Saurabh Tandan <saurabh.tandan@intel.com> 1.1.2.1-10
- Added dbench as requirement for test package.

* Wed Feb 3 2021 Hua Kuang <hua.kuang@intel.com> 1.1.2.1-9
- Changed License to BSD-2-Clause-Patent

* Wed Feb 03 2021 Brian J. Murrell <brian.murrell@intel.com> - 1.1.2-8
- Update minimum required libfabric to 1.11.1

* Thu Jan 28 2021 Phillip Henderson <phillip.henderson@intel.com> 1.1.2.1-7
- Change ownership and permissions for the /etc/daos/certs directory.

* Sat Jan 23 2021 Alexander Oganezov <alexander.a.oganezov@intel.com> 1.1.2.1-6
- Update to mercury v2.0.1rc1

* Fri Jan 22 2021 Michael MacDonald <mjmac.macdonald@intel.com> 1.1.2.1-5
- Install daos_metrics utility to %{_bindir}

* Wed Jan 20 2021 Kenneth Cain <kenneth.c.cain@intel.com> 1.1.2.1-4
- Version update for API major version 1, libdaos.so.1 (1.0.0)

* Fri Jan 15 2021 Michael Hennecke <mhennecke@lenovo.com> 1.1.2.1-3
- Harmonize daos_server and daos_agent groups.

* Tue Dec 15 2020 Ashley Pittman <ashley.m.pittman@intel.com> 1.1.2.1-2
- Combine the two memcheck suppressions files.

* Wed Dec 09 2020 Johann Lombardi <johann.lombardi@intel.com> 1.1.2.1-1
- Version bump up to 1.1.2.1

* Fri Dec 04 2020 Li Wei <wei.g.li@intel.com> 1.1.2-3
- Require raft-devel 0.7.1 that fixes recent Coverity issues

* Wed Dec 02 2020 Maureen Jean <maureen.jean@intel.com> - 1.1.2-2
- define scons_args to be BUILD_TYPE=<release|dev>
- the scons default is BUILD_TYPE=release
- BUILD_TYPE=release will disable fault injection in build

* Tue Dec 01 2020 Brian J. Murrell <brian.murrell@intel.com> - 1.1.2-1
- Version bump up to 1.1.2

* Tue Nov 17 2020 Li Wei <wei.g.li@intel.com> 1.1.1-8
- Require raft-devel 0.7.0 that changes log indices and terms to 63-bit

* Wed Nov 11 2020 Tom Nabarro <tom.nabarro@intel.com> 1.1.1-7
- Add version validation for runtime daos_server ipmctl requirement to avoid
  potential corruption of PMMs when setting PMem goal, issue fixed in
  https://github.com/intel/ipmctl/commit/9e3898cb15fa9eed3ef3e9de4488be1681d53ff4

* Thu Oct 29 2020 Jonathan Martinez Montes <jonathan.martinez.montes@intel.com> 1.1.1-6
- Restore obj_ctl utility

* Wed Oct 28 2020 Brian J. Murrell <brian.murrell@intel.com> - 1.1.1-5
- Use %%autosetup
- Only use systemd_requires if it exists
- Obsoletes: cart now that it's included in daos

* Sat Oct 24 2020 Maureen Jean <maureen.jean@intel.com> 1.1.1-4
- Add daos.conf to the daos package to resolve the path to libbio.so

* Tue Oct 13 2020 Jonathan Martinez Montes <jonathan.martinez.montes@intel.com> 1.1.1-3
- Remove obj_ctl from Tests RPM package
- Add libdts.so shared library that is used by daos_perf, daos_racer and
  the daos utility.

* Tue Oct 13 2020 Amanda Justiniano <amanda.justiniano-pagn@intel.com> 1.1.1-3
- Add lbzip2 requirement to the daos-tests package

* Tue Oct 13 2020 Michael MacDonald <mjmac.macdonald@intel.com> 1.1.1-2
- Create unprivileged user for daos_agent

* Mon Oct 12 2020 Johann Lombardi <johann.lombardi@intel.com> 1.1.1-1
- Version bump up to 1.1.1

* Sat Oct 03 2020 Michael MacDonald <mjmac.macdonald@intel.com> 1.1.0-34
- Add go-race to BuildRequires on OpenSUSE Leap

* Wed Sep 16 2020 Alexander Oganezov <alexander.a.oganezov@intel.com> 1.1.0-33
- Update OFI to v1.11.0

* Mon Aug 17 2020 Michael MacDonald <mjmac.macdonald@intel.com> 1.1.0-32
- Install completion script in /etc/bash_completion.d

* Wed Aug 05 2020 Brian J. Murrell <brian.murrell@intel.com> - 1.1.0-31
- Change fuse requirement to fuse3
- Use Lmod for MPI module loading
- Remove unneeded (and un-distro gated) Requires: json-c

* Wed Jul 29 2020 Jonathan Martinez Montes <jonathan.martinez.montes@intel.com> - 1.1.0-30
- Add the daos_storage_estimator.py tool. It merges the functionality of the
  former tools vos_size, vos_size.py, vos_size_dfs_sample.py and parse_csv.py.

* Wed Jul 29 2020 Jeffrey V Olivier <jeffrey.v.olivier@intel.com> - 1.1.0-29
- Revert prior changes from version 28

* Mon Jul 13 2020 Brian J. Murrell <brian.murrell@intel.com> - 1.1.0-28
- Change fuse requirement to fuse3
- Use Lmod for MPI module loading

* Tue Jul 7 2020 Alexander A Oganezov <alexander.a.oganezov@intel.com> - 1.1.0-27
- Update to mercury release 2.0.0~rc1-1

* Sun Jun 28 2020 Jonathan Martinez Montes <jonathan.martinez.montes@intel.com> - 1.1.0-26
- Add the vos_size_dfs_sample.py tool. It is used to generate dynamically
  the vos_dfs_sample.yaml file using the real DFS super block data.

* Tue Jun 23 2020 Jeff Olivier <jeffrey.v.olivier@intel.com> - 1.1.0-25
- Add -no-rpath option and use it for rpm build rather than modifying
  SCons files in place

* Tue Jun 16 2020 Jeff Olivier <jeffrey.v.olivier@intel.com> - 1.1.0-24
- Modify RPATH removal snippet to replace line with pass as some lines
  can't be removed without breaking the code

* Fri Jun 05 2020 Ryon Jensen <ryon.jensen@intel.com> - 1.1.0-23
- Add libisa-l_crypto dependency

* Fri Jun 05 2020 Tom Nabarro <tom.nabarro@intel.com> - 1.1.0-22
- Change server systemd run-as user to daos_server in unit file

* Thu Jun 04 2020 Hua Kuang <hua.kuang@intel.com> - 1.1.0-21
- Remove dmg_old from DAOS RPM package

* Thu May 28 2020 Tom Nabarro <tom.nabarro@intel.com> - 1.1.0-20
- Create daos group to run as in systemd unit file

* Tue May 26 2020 Brian J. Murrell <brian.murrell@intel.com> - 1.1.0-19
- Enable parallel building with _smp_mflags

* Fri May 15 2020 Kenneth Cain <kenneth.c.cain@intel.com> - 1.1.0-18
- Require raft-devel >= 0.6.0 that adds new API raft_election_start()

* Thu May 14 2020 Brian J. Murrell <brian.murrell@intel.com> - 1.1.0-17
- Add cart-devel's Requires to daos-devel as they were forgotten
  during the cart merge

* Thu May 14 2020 Brian J. Murrell <brian.murrell@intel.com> - 1.1.0-16
- Fix fuse3-libs -> libfuse3 for SLES/Leap 15

* Thu Apr 30 2020 Brian J. Murrell <brian.murrell@intel.com> - 1.1.0-15
- Use new properly pre-release tagged mercury RPM

* Thu Apr 30 2020 Brian J. Murrell <brian.murrell@intel.com> - 1.1.0-14
- Move fuse dependencies to the client subpackage

* Mon Apr 27 2020 Michael MacDonald <mjmac.macdonald@intel.com> 1.1.0-13
- Rename /etc/daos.yml -> /etc/daos_control.yml

* Thu Apr 16 2020 Brian J. Murrell <brian.murrell@intel.com> - 1.1.0-12
- Use distro fuse

* Fri Apr 10 2020 Alexander Oganezov <alexander.a.oganezov@intel.com> - 1.1.0-11
- Update to mercury 4871023 to pick na_ofi.c race condition fix for
  "No route to host" errors.

* Sun Apr 05 2020 Brian J. Murrell <brian.murrell@intel.com> - 1.1.0-10
- Clean up spdk dependencies

* Mon Mar 30 2020 Tom Nabarro <tom.nabarro@intel.com> - 1.1.0-9
- Set version of spdk to < v21, > v19

* Fri Mar 27 2020 David Quigley <david.quigley@intel.com> - 1.1.0-8
- add daos and dmg man pages to the daos-client files list

* Thu Mar 26 2020 Michael MacDonald <mjmac.macdonald@intel.com> 1.1.0-7
- Add systemd scriptlets for managing daos_server/daos_admin services

* Thu Mar 26 2020 Alexander Oganeozv <alexander.a.oganezov@intel.com> - 1.1.0-6
- Update ofi to 62f6c937601776dac8a1f97c8bb1b1a6acfbc3c0

* Tue Mar 24 2020 Jeffrey V. Olivier <jeffrey.v.olivier@intel.com> - 1.1.0-5
- Remove cart as an external dependence

* Mon Mar 23 2020 Jeffrey V. Olivier <jeffrey.v.olivier@intel.com> - 1.1.0-4
- Remove scons_local as dependency

* Tue Mar 03 2020 Brian J. Murrell <brian.murrell@intel.com> - 1.1.0-3
- Bump up go minimum version to 1.12

* Thu Feb 20 2020 Brian J. Murrell <brian.murrell@intel.com> - 1.1.0-2
- daos-server requires daos-client (same version)

* Fri Feb 14 2020 Brian J. Murrell <brian.murrell@intel.com> - 1.1.0-1
- Version bump up to 1.1.0

* Wed Feb 12 2020 Brian J. Murrell <brian.murrell@intel.com> - 0.9.0-2
- Remove undefine _missing_build_ids_terminate_build

* Thu Feb 06 2020 Johann Lombardi <johann.lombardi@intel.com> - 0.9.0-1
- Version bump up to 0.9.0

* Sat Jan 18 2020 Jeff Olivier <jeffrey.v.olivier@intel.com> - 0.8.0-3
- Fixing a few warnings in the RPM spec file

* Fri Dec 27 2019 Jeff Olivier <jeffrey.v.olivier@intel.com> - 0.8.0-2
- Remove openmpi, pmix, and hwloc builds, use hwloc and openmpi packages

* Tue Dec 17 2019 Johann Lombardi <johann.lombardi@intel.com> - 0.8.0-1
- Version bump up to 0.8.0

* Thu Dec 05 2019 Johann Lombardi <johann.lombardi@intel.com> - 0.7.0-1
- Version bump up to 0.7.0

* Tue Nov 19 2019 Tom Nabarro <tom.nabarro@intel.com> 0.6.0-15
- Temporarily unconstrain max. version of spdk

* Wed Nov 06 2019 Brian J. Murrell <brian.murrell@intel.com> 0.6.0-14
- Constrain max. version of spdk

* Wed Nov 06 2019 Brian J. Murrell <brian.murrell@intel.com> 0.6.0-13
- Use new cart with R: mercury to < 1.0.1-20 due to incompatibility

* Wed Nov 06 2019 Michael MacDonald <mjmac.macdonald@intel.com> 0.6.0-12
- Add daos_admin privileged helper for daos_server

* Fri Oct 25 2019 Brian J. Murrell <brian.murrell@intel.com> 0.6.0-11
- Handle differences in Leap 15 Python packaging

* Wed Oct 23 2019 Brian J. Murrell <brian.murrell@intel.com> 0.6.0-9
- Update BR: libisal-devel for Leap

* Mon Oct 07 2019 Brian J. Murrell <brian.murrell@intel.com> 0.6.0-8
- Use BR: cart-devel-%{cart_sha1} if available
- Remove cart's BRs as it's -devel Requires them now

* Tue Oct 01 2019 Brian J. Murrell <brian.murrell@intel.com> 0.6.0-7
- Constrain cart BR to <= 1.0.0

* Sat Sep 21 2019 Brian J. Murrell <brian.murrell@intel.com>
- Remove Requires: {argobots, cart}
  - autodependencies should take care of these

* Thu Sep 19 2019 Jeff Olivier <jeffrey.v.olivier@intel.com>
- Add valgrind-devel requirement for argobots change

* Tue Sep 10 2019 Tom Nabarro <tom.nabarro@intel.com>
- Add requires ndctl as runtime dep for control plane.

* Thu Aug 15 2019 David Quigley <david.quigley@intel.com>
- Add systemd unit files to packaging.

* Thu Jul 25 2019 Brian J. Murrell <brian.murrell@intel.com>
- Add git hash and commit count to release

* Thu Jul 18 2019 David Quigley <david.quigley@intel.com>
- Add certificate generation files to packaging.

* Tue Jul 09 2019 Johann Lombardi <johann.lombardi@intel.com>
- Version bump up to 0.6.0

* Fri Jun 21 2019 David Quigley <dquigley@intel.com>
- Add daos_agent.yml to the list of packaged files

* Thu Jun 13 2019 Brian J. Murrell <brian.murrell@intel.com>
- move obj_ctl daos_gen_io_conf daos_run_io_conf to
  daos-tests sub-package
- daos-server needs spdk-tools

* Fri May 31 2019 Ken Cain <kenneth.c.cain@intel.com>
- Add new daos utility binary

* Wed May 29 2019 Brian J. Murrell <brian.murrell@intel.com>
- Version bump up to 0.5.0
- Add Requires: libpsm_infinipath1 for SLES 12.3

* Tue May 07 2019 Brian J. Murrell <brian.murrell@intel.com>
- Move some files around among the sub-packages

* Mon May 06 2019 Brian J. Murrell <brian.murrell@intel.com>
- Only BR fio
  - fio-{devel,src} is not needed

* Wed Apr 03 2019 Brian J. Murrell <brian.murrell@intel.com>
- initial package<|MERGE_RESOLUTION|>--- conflicted
+++ resolved
@@ -6,12 +6,8 @@
 %global libfabric_version 1.12.0~rc1-1
 
 Name:          daos
-<<<<<<< HEAD
-Version:       1.1.3
-=======
 Version:       1.3.0
->>>>>>> a59ffe1b
-Release:       2%{?relval}%{?dist}
+Release:       3%{?relval}%{?dist}
 Summary:       DAOS Storage Engine
 
 License:       BSD-2-Clause-Patent
@@ -424,10 +420,9 @@
 %{_libdir}/*.a
 
 %changelog
-<<<<<<< HEAD
-* Tue Feb 16 2021 Saurabh Tandan <saurabh.tandan@intel.com> 1.1.3-2
+* Tue Mar 8 2021 Saurabh Tandan <saurabh.tandan@intel.com> 1.3.0-3
 - Add daos-tests-java package
-=======
+
 * Thu Feb 25 2021 Li Wei <wei.g.li@intel.com> 1.3.0-2
 - Require raft-devel 0.7.3 that fixes an unstable leadership problem caused by
   removed replicas as well as some Coverity issues
@@ -441,7 +436,6 @@
 
 * Tue Feb 16 2021 Alexander Oganezov <alexander.a.oganezov@intel.com> 1.1.3-2
 - Update libfabric to v1.12.0rc1
->>>>>>> a59ffe1b
 
 * Wed Feb 10 2021 Johann Lombardi <johann.lombardi@intel.com> 1.1.3-1
 - Version bump up to 1.1.3
