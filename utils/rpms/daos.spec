%define daoshome %{_exec_prefix}/lib/%{name}
%define server_svc_name daos_server.service
%define agent_svc_name daos_agent.service
%if (0%{?suse_version} >= 1500)
# until we get an updated mercury build on 15.2
%global mercury_version 2.0.0~rc1-1.suse.lp151
%else
%global mercury_version 2.0.0~rc1-1%{?dist}
%endif

Name:          daos
Version:       1.1.2.1
Release:       3%{?relval}%{?dist}
Summary:       DAOS Storage Engine

License:       Apache
URL:           https//github.com/daos-stack/daos
Source0:       %{name}-%{version}.tar.gz

BuildRequires: scons >= 2.4
BuildRequires: libfabric-devel >= 1.11.0
BuildRequires: boost-devel
BuildRequires: mercury-devel = %{mercury_version}
BuildRequires: openpa-devel
BuildRequires: libpsm2-devel
BuildRequires: gcc-c++
BuildRequires: openmpi3-devel
BuildRequires: hwloc-devel
%if (0%{?rhel} >= 7)
BuildRequires: argobots-devel >= 1.0rc1
BuildRequires: json-c-devel
%else
BuildRequires: libabt-devel >= 1.0rc1
BuildRequires: libjson-c-devel
%endif
BuildRequires: libpmem-devel >= 1.8, libpmemobj-devel >= 1.8
BuildRequires: fuse3-devel >= 3.4.2
%if (0%{?suse_version} >= 1500)
# NB: OpenSUSE is stupid about this... If we just
# specify go >= 1.X, it installs go=1.11 AND 1.X.
BuildRequires: go1.14
BuildRequires: go1.14-race
BuildRequires: libprotobuf-c-devel
BuildRequires: liblz4-devel
%else
BuildRequires: protobuf-c-devel
BuildRequires: lz4-devel
%endif
BuildRequires: spdk-devel >= 20, spdk-devel < 21
%if (0%{?rhel} >= 7)
BuildRequires: libisa-l-devel
BuildRequires: libisa-l_crypto-devel
%else
BuildRequires: libisal-devel
BuildRequires: libisal_crypto-devel
%endif
BuildRequires: raft-devel = 0.7.1
BuildRequires: openssl-devel
BuildRequires: libevent-devel
BuildRequires: libyaml-devel
BuildRequires: libcmocka-devel
BuildRequires: readline-devel
BuildRequires: valgrind-devel
BuildRequires: systemd
BuildRequires: python-devel
BuildRequires: python-distro
%if (0%{?rhel} >= 7)
BuildRequires: numactl-devel
BuildRequires: CUnit-devel
BuildRequires: golang-bin >= 1.12
# needed to retrieve PMM region info through control-plane
BuildRequires: libipmctl-devel
BuildRequires: python36-devel
BuildRequires: Lmod
%else
%if (0%{?suse_version} >= 1315)
# see src/client/dfs/SConscript for why we need /etc/os-release
# that code should be rewritten to use the python libraries provided for
# os detection
# prefer over libpsm2-compat
BuildRequires: libpsm_infinipath1
# prefer over libcurl4-mini
BuildRequires: libcurl4
BuildRequires: distribution-release
BuildRequires: libnuma-devel
BuildRequires: cunit-devel
BuildRequires: ipmctl-devel
BuildRequires: python3-devel
BuildRequires: python3-distro
BuildRequires: lua-lmod
BuildRequires: systemd-rpm-macros
%if 0%{?is_opensuse}
%else
# have choice for libcurl.so.4()(64bit) needed by systemd: libcurl4 libcurl4-mini
# have choice for libcurl.so.4()(64bit) needed by cmake: libcurl4 libcurl4-mini
BuildRequires: libcurl4
# have choice for libpsm_infinipath.so.1()(64bit) needed by libfabric1: libpsm2-compat libpsm_infinipath1
# have choice for libpsm_infinipath.so.1()(64bit) needed by openmpi-libs: libpsm2-compat libpsm_infinipath1
BuildRequires: libpsm_infinipath1
%endif # 0%{?is_opensuse}
%endif # (0%{?suse_version} >= 1315)
%endif # (0%{?rhel} >= 7)
%if (0%{?suse_version} >= 1500)
Requires: libpmem1 >= 1.8, libpmemobj1 >= 1.8
%else
Requires: libpmem >= 1.8, libpmemobj >= 1.8
%endif
Requires: protobuf-c
Requires: openssl
# This should only be temporary until we can get a stable upstream release
# of mercury, at which time the autoprov shared library version should
# suffice
Requires: mercury = %{mercury_version}

%description
The Distributed Asynchronous Object Storage (DAOS) is an open-source
software-defined object store designed from the ground up for
massively distributed Non Volatile Memory (NVM). DAOS takes advantage
of next generation NVM technology like Storage Class Memory (SCM) and
NVM express (NVMe) while presenting a key-value storage interface and
providing features such as transactional non-blocking I/O, advanced
data protection with self healing on top of commodity hardware, end-
to-end data integrity, fine grained data control and elastic storage
to optimize performance and cost.

%package server
Summary: The DAOS server
Requires: %{name} = %{version}-%{release}
Requires: %{name}-client = %{version}-%{release}
Requires: spdk-tools
Requires: ndctl
# needed to set PMem configuration goals in BIOS through control-plane
%if (0%{?suse_version} >= 1500)
Requires: ipmctl < 02.00.00.3809
%else
Requires: ipmctl > 02.00.00.3816
%endif
Requires: hwloc
Requires: mercury = %{mercury_version}
Requires(post): /sbin/ldconfig
Requires(postun): /sbin/ldconfig
Requires: libfabric >= 1.11.0
%{?systemd_requires}
Obsoletes: cart

%description server
This is the package needed to run a DAOS server

%package client
Summary: The DAOS client
Requires: %{name} = %{version}-%{release}
Requires: mercury = %{mercury_version}
Requires: libfabric >= 1.11.0
Requires: fuse3 >= 3.4.2
Obsoletes: cart
%if (0%{?suse_version} >= 1500)
Requires: libfuse3-3 >= 3.4.2
%else
# because our repo has a deprecated fuse-3.x RPM, make sure we don't
# get it when fuse3 Requires: /etc/fuse.conf
Requires: fuse < 3, fuse3-libs >= 3.4.2
%endif
%{?systemd_requires}

%description client
This is the package needed to run a DAOS client

%package tests
Summary: The DAOS test suite
Requires: %{name}-client = %{version}-%{release}
Requires: python-pathlib
Requires: python-distro
Requires: python2-tabulate
Requires: fio
Requires: lbzip2
%if (0%{?suse_version} >= 1315)
Requires: libpsm_infinipath1
%endif

%description tests
This is the package needed to run the DAOS test suite

%package devel
# Leap 15 doesn't seem to be creating dependencies as richly as EL7
# for example, EL7 automatically adds:
# Requires: libdaos.so.0()(64bit)
%if (0%{?suse_version} >= 1500)
Requires: %{name}-client = %{version}-%{release}
Requires: %{name} = %{version}-%{release}
%endif
Requires: libuuid-devel
Requires: libyaml-devel
Requires: boost-devel
# Pin mercury to exact version during development
#Requires: mercury-devel < 2.0.0a1
# we ideally want to set this minimum version however it seems to confuse yum:
# https://github.com/rpm-software-management/yum/issues/124
#Requires: mercury >= 2.0.0~a1
Requires: mercury-devel = %{mercury_version}
Requires: openpa-devel
Requires: hwloc-devel
Summary: The DAOS development libraries and headers

%description devel
This is the package needed to build software with the DAOS library.

%prep
%autosetup

%build

%define conf_dir %{_sysconfdir}/daos

scons %{?_smp_mflags}      \
      --config=force       \
      --no-rpath           \
      USE_INSTALLED=all    \
      CONF_DIR=%{conf_dir} \
      PREFIX=%{?buildroot} \
     %{?scons_args}

%install
scons %{?_smp_mflags}                 \
      --config=force                  \
      --no-rpath                      \
      --install-sandbox=%{?buildroot} \
      %{?buildroot}%{_prefix}         \
      %{?buildroot}%{conf_dir}        \
      USE_INSTALLED=all               \
      CONF_DIR=%{conf_dir}            \
      PREFIX=%{_prefix}               \
      %{?scons_args}

BUILDROOT="%{?buildroot}"
PREFIX="%{?_prefix}"
mkdir -p %{?buildroot}/%{_sysconfdir}/ld.so.conf.d/
echo "%{_libdir}/daos_srv" > %{?buildroot}/%{_sysconfdir}/ld.so.conf.d/daos.conf
mkdir -p %{?buildroot}/%{_unitdir}
install -m 644 utils/systemd/%{server_svc_name} %{?buildroot}/%{_unitdir}
install -m 644 utils/systemd/%{agent_svc_name} %{?buildroot}/%{_unitdir}
mkdir -p %{?buildroot}/%{conf_dir}/certs/clients
mv %{?buildroot}/%{_prefix}/etc/bash_completion.d %{?buildroot}/%{_sysconfdir}

%pre server
getent group daos_server >/dev/null || groupadd -r daos_server
getent passwd daos_server >/dev/null || useradd -s /sbin/nologin -r -g daos_server daos_server
%post server
/sbin/ldconfig
%systemd_post %{server_svc_name}
%preun server
%systemd_preun %{server_svc_name}
%postun server
/sbin/ldconfig
%systemd_postun %{server_svc_name}

%pre client
getent group daos_agent >/dev/null || groupadd -r daos_agent
getent passwd daos_agent >/dev/null || useradd -s /sbin/nologin -r -g daos_agent daos_agent
%post client
%systemd_post %{agent_svc_name}
%preun client
%systemd_preun %{agent_svc_name}
%postun client
%systemd_postun %{agent_svc_name}

%files
%defattr(-, root, root, -)
# you might think libvio.so goes in the server RPM but
# the 2 tools following it need it
%{_libdir}/daos_srv/libbio.so
# you might think libdaos_tests.so goes in the tests RPM but
# the 4 tools following it need it
%{_libdir}/libdaos_tests.so
%{_sysconfdir}/ld.so.conf.d/daos.conf
%{_bindir}/io_conf
%{_bindir}/jump_pl_map
%{_bindir}/ring_pl_map
%{_bindir}/pl_bench
%{_bindir}/rdbt
%{_libdir}/libvos.so
%{_libdir}/libcart*
%{_libdir}/libgurt*
%{_prefix}/%{_sysconfdir}/memcheck-cart.supp
%dir %{_prefix}%{_sysconfdir}
%{_prefix}%{_sysconfdir}/vos_size_input.yaml
%dir %{_sysconfdir}/bash_completion.d
%{_sysconfdir}/bash_completion.d/daos.bash
%{_libdir}/libdaos_common.so
# TODO: this should move from daos_srv to daos
%{_libdir}/daos_srv/libplacement.so
# Certificate generation files
%dir %{_libdir}/%{name}
%{_libdir}/%{name}/certgen/
%{_libdir}/%{name}/VERSION
%doc

%files server
%config(noreplace) %{conf_dir}/daos_server.yml
%dir %{conf_dir}/certs
%attr(0700,daos_server,daos_server) %{conf_dir}/certs
%dir %{conf_dir}/certs/clients
%attr(0700,daos_server,daos_server) %{conf_dir}/certs/clients
%attr(0644,root,root) %{conf_dir}/daos_server.yml
# set daos_admin to be setuid root in order to perform privileged tasks
%attr(4750,root,daos_server) %{_bindir}/daos_admin
# set daos_server to be setgid daos_server in order to invoke daos_admin
%attr(2755,root,daos_server) %{_bindir}/daos_server
%{_bindir}/daos_io_server
%dir %{_libdir}/daos_srv
%{_libdir}/daos_srv/libcont.so
%{_libdir}/daos_srv/libdtx.so
%{_libdir}/daos_srv/libmgmt.so
%{_libdir}/daos_srv/libobj.so
%{_libdir}/daos_srv/libpool.so
%{_libdir}/daos_srv/librdb.so
%{_libdir}/daos_srv/librdbt.so
%{_libdir}/daos_srv/librebuild.so
%{_libdir}/daos_srv/librsvc.so
%{_libdir}/daos_srv/libsecurity.so
%{_libdir}/daos_srv/libvos_srv.so
%{_datadir}/%{name}
%exclude %{_datadir}/%{name}/ioil-ld-opts
%{_unitdir}/%{server_svc_name}

%files client
%{_bindir}/cart_ctl
%{_bindir}/self_test
%{_bindir}/dmg
%{_bindir}/daos_agent
%{_bindir}/dfuse
%{_bindir}/daos
%{_bindir}/dfuse_hl
%{_bindir}/daos_storage_estimator.py
%{_libdir}/*.so.*
%{_libdir}/libdfs.so
%{_libdir}/%{name}/API_VERSION
%{_libdir}/libduns.so
%{_libdir}/libdfuse.so
%{_libdir}/libioil.so
%{_libdir}/libdfs_internal.so
%{_libdir}/libvos_size.so
%{_libdir}/libdts.so
%dir  %{_libdir}/python2.7/site-packages/pydaos
%dir  %{_libdir}/python2.7/site-packages/storage_estimator
%{_libdir}/python2.7/site-packages/pydaos/*.py
%{_libdir}/python2.7/site-packages/storage_estimator/*.py
%if (0%{?rhel} >= 7)
%{_libdir}/python2.7/site-packages/pydaos/*.pyc
%{_libdir}/python2.7/site-packages/pydaos/*.pyo
%{_libdir}/python2.7/site-packages/storage_estimator/*.pyc
%{_libdir}/python2.7/site-packages/storage_estimator/*.pyo
%endif
%{_libdir}/python2.7/site-packages/pydaos/pydaos_shim_27.so
%dir  %{_libdir}/python2.7/site-packages/pydaos/raw
%{_libdir}/python2.7/site-packages/pydaos/raw/*.py
%if (0%{?rhel} >= 7)
%{_libdir}/python2.7/site-packages/pydaos/raw/*.pyc
%{_libdir}/python2.7/site-packages/pydaos/raw/*.pyo
%endif
%dir %{_libdir}/python3
%dir %{_libdir}/python3/site-packages
%dir %{_libdir}/python3/site-packages/pydaos
%dir %{_libdir}/python3/site-packages/storage_estimator
%{_libdir}/python3/site-packages/pydaos/*.py
%{_libdir}/python3/site-packages/storage_estimator/*.py
%if (0%{?rhel} >= 7)
%{_libdir}/python3/site-packages/pydaos/*.pyc
%{_libdir}/python3/site-packages/pydaos/*.pyo
%{_libdir}/python3/site-packages/storage_estimator/*.pyc
%{_libdir}/python3/site-packages/storage_estimator/*.pyo
%endif
%{_libdir}/python3/site-packages/pydaos/pydaos_shim_3.so
%dir %{_libdir}/python3/site-packages/pydaos/raw
%{_libdir}/python3/site-packages/pydaos/raw/*.py
%if (0%{?rhel} >= 7)
%{_libdir}/python3/site-packages/pydaos/raw/*.pyc
%{_libdir}/python3/site-packages/pydaos/raw/*.pyo
%endif
%{_datadir}/%{name}/ioil-ld-opts
%config(noreplace) %{conf_dir}/daos_agent.yml
%config(noreplace) %{conf_dir}/daos_control.yml
%{_unitdir}/%{agent_svc_name}
%{_mandir}/man8/daos.8*
%{_mandir}/man8/dmg.8*

%files tests
%dir %{_prefix}/lib/daos
%{_prefix}/lib/daos/TESTING
%{_bindir}/hello_drpc
%{_bindir}/*_test*
%{_bindir}/jobtest
%exclude %{_bindir}/self_test
%{_bindir}/smd_ut
%{_bindir}/vea_ut
%{_bindir}/daos_perf
%{_bindir}/daos_racer
%{_bindir}/evt_ctl
%{_bindir}/obj_ctl
%{_bindir}/daos_gen_io_conf
%{_bindir}/daos_run_io_conf
%{_bindir}/crt_launch
%{_prefix}/etc/fault-inject-cart.yaml
%{_bindir}/fault_status
# For avocado tests
%{_prefix}/lib/daos/.build_vars.json
%{_prefix}/lib/daos/.build_vars.sh

%files devel
%{_includedir}/*
%{_libdir}/libdaos.so
%{_libdir}/*.a

%changelog

<<<<<<< HEAD
* Tue Jan 05 2021 Kenneth Cain <kenneth.c.cain@intel.com> 1.1.2.1-3
- Version update for API major version libdaos.so.1 (1.0.0)
=======
* Fri Jan 15 2021 Michael Hennecke <mhennecke@lenovo.com> 1.1.2.1-3
- Harmonize daos_server and daos_agent groups.
>>>>>>> fe37934f

* Tue Dec 15 2020 Ashley Pittman <ashley.m.pittman@intel.com> 1.1.2.1-2
- Combine the two memcheck suppressions files.

* Wed Dec 09 2020 Johann Lombardi <johann.lombardi@intel.com> 1.1.2.1-1
- Version bump up to 1.1.2.1

* Fri Dec 04 2020 Li Wei <wei.g.li@intel.com> 1.1.2-3
- Require raft-devel 0.7.1 that fixes recent Coverity issues

* Wed Dec 02 2020 Maureen Jean <maureen.jean@intel.com> - 1.1.2-2
- define scons_args to be BUILD_TYPE=<release|dev>
- the scons default is BUILD_TYPE=release
- BUILD_TYPE=release will disable fault injection in build

* Tue Dec 01 2020 Brian J. Murrell <brian.murrell@intel.com> - 1.1.2-1
- Version bump up to 1.1.2

* Tue Nov 17 2020 Li Wei <wei.g.li@intel.com> 1.1.1-8
- Require raft-devel 0.7.0 that changes log indices and terms to 63-bit

* Wed Nov 11 2020 Tom Nabarro <tom.nabarro@intel.com> 1.1.1-7
- Add version validation for runtime daos_server ipmctl requirement to avoid
  potential corruption of PMMs when setting PMem goal, issue fixed in
  https://github.com/intel/ipmctl/commit/9e3898cb15fa9eed3ef3e9de4488be1681d53ff4

* Thu Oct 29 2020 Jonathan Martinez Montes <jonathan.martinez.montes@intel.com> 1.1.1-6
- Restore obj_ctl utility

* Wed Oct 28 2020 Brian J. Murrell <brian.murrell@intel.com> - 1.1.1-5
- Use %%autosetup
- Only use systemd_requires if it exists
- Obsoletes: cart now that it's included in daos

* Sat Oct 24 2020 Maureen Jean <maureen.jean@intel.com> 1.1.1-4
- Add daos.conf to the daos package to resolve the path to libbio.so

* Tue Oct 13 2020 Jonathan Martinez Montes <jonathan.martinez.montes@intel.com> 1.1.1-3
- Remove obj_ctl from Tests RPM package
- Add libdts.so shared library that is used by daos_perf, daos_racer and
  the daos utility.

* Tue Oct 13 2020 Amanda Justiniano <amanda.justiniano-pagn@intel.com> 1.1.1-3
- Add lbzip2 requirement to the daos-tests package

* Tue Oct 13 2020 Michael MacDonald <mjmac.macdonald@intel.com> 1.1.1-2
- Create unprivileged user for daos_agent

* Mon Oct 12 2020 Johann Lombardi <johann.lombardi@intel.com> 1.1.1-1
- Version bump up to 1.1.1

* Sat Oct 03 2020 Michael MacDonald <mjmac.macdonald@intel.com> 1.1.0-34
- Add go-race to BuildRequires on OpenSUSE Leap

* Wed Sep 16 2020 Alexander Oganezov <alexander.a.oganezov@intel.com> 1.1.0-33
- Update OFI to v1.11.0

* Mon Aug 17 2020 Michael MacDonald <mjmac.macdonald@intel.com> 1.1.0-32
- Install completion script in /etc/bash_completion.d

* Wed Aug 05 2020 Brian J. Murrell <brian.murrell@intel.com> - 1.1.0-31
- Change fuse requirement to fuse3
- Use Lmod for MPI module loading
- Remove unneeded (and un-distro gated) Requires: json-c

* Wed Jul 29 2020 Jonathan Martinez Montes <jonathan.martinez.montes@intel.com> - 1.1.0-30
- Add the daos_storage_estimator.py tool. It merges the functionality of the
  former tools vos_size, vos_size.py, vos_size_dfs_sample.py and parse_csv.py.

* Wed Jul 29 2020 Jeffrey V Olivier <jeffrey.v.olivier@intel.com> - 1.1.0-29
- Revert prior changes from version 28

* Mon Jul 13 2020 Brian J. Murrell <brian.murrell@intel.com> - 1.1.0-28
- Change fuse requirement to fuse3
- Use Lmod for MPI module loading

* Tue Jul 7 2020 Alexander A Oganezov <alexander.a.oganezov@intel.com> - 1.1.0-27
- Update to mercury release 2.0.0~rc1-1

* Sun Jun 28 2020 Jonathan Martinez Montes <jonathan.martinez.montes@intel.com> - 1.1.0-26
- Add the vos_size_dfs_sample.py tool. It is used to generate dynamically
  the vos_dfs_sample.yaml file using the real DFS super block data.

* Tue Jun 23 2020 Jeff Olivier <jeffrey.v.olivier@intel.com> - 1.1.0-25
- Add -no-rpath option and use it for rpm build rather than modifying
  SCons files in place

* Tue Jun 16 2020 Jeff Olivier <jeffrey.v.olivier@intel.com> - 1.1.0-24
- Modify RPATH removal snippet to replace line with pass as some lines
  can't be removed without breaking the code

* Fri Jun 05 2020 Ryon Jensen <ryon.jensen@intel.com> - 1.1.0-23
- Add libisa-l_crypto dependency

* Fri Jun 05 2020 Tom Nabarro <tom.nabarro@intel.com> - 1.1.0-22
- Change server systemd run-as user to daos_server in unit file

* Thu Jun 04 2020 Hua Kuang <hua.kuang@intel.com> - 1.1.0-21
- Remove dmg_old from DAOS RPM package

* Thu May 28 2020 Tom Nabarro <tom.nabarro@intel.com> - 1.1.0-20
- Create daos group to run as in systemd unit file

* Tue May 26 2020 Brian J. Murrell <brian.murrell@intel.com> - 1.1.0-19
- Enable parallel building with _smp_mflags

* Fri May 15 2020 Kenneth Cain <kenneth.c.cain@intel.com> - 1.1.0-18
- Require raft-devel >= 0.6.0 that adds new API raft_election_start()

* Thu May 14 2020 Brian J. Murrell <brian.murrell@intel.com> - 1.1.0-17
- Add cart-devel's Requires to daos-devel as they were forgotten
  during the cart merge

* Thu May 14 2020 Brian J. Murrell <brian.murrell@intel.com> - 1.1.0-16
- Fix fuse3-libs -> libfuse3 for SLES/Leap 15

* Thu Apr 30 2020 Brian J. Murrell <brian.murrell@intel.com> - 1.1.0-15
- Use new properly pre-release tagged mercury RPM

* Thu Apr 30 2020 Brian J. Murrell <brian.murrell@intel.com> - 1.1.0-14
- Move fuse dependencies to the client subpackage

* Mon Apr 27 2020 Michael MacDonald <mjmac.macdonald@intel.com> 1.1.0-13
- Rename /etc/daos.yml -> /etc/daos_control.yml

* Thu Apr 16 2020 Brian J. Murrell <brian.murrell@intel.com> - 1.1.0-12
- Use distro fuse

* Fri Apr 10 2020 Alexander Oganezov <alexander.a.oganezov@intel.com> - 1.1.0-11
- Update to mercury 4871023 to pick na_ofi.c race condition fix for
  "No route to host" errors.

* Sun Apr 05 2020 Brian J. Murrell <brian.murrell@intel.com> - 1.1.0-10
- Clean up spdk dependencies

* Mon Mar 30 2020 Tom Nabarro <tom.nabarro@intel.com> - 1.1.0-9
- Set version of spdk to < v21, > v19

* Fri Mar 27 2020 David Quigley <david.quigley@intel.com> - 1.1.0-8
- add daos and dmg man pages to the daos-client files list

* Thu Mar 26 2020 Michael MacDonald <mjmac.macdonald@intel.com> 1.1.0-7
- Add systemd scriptlets for managing daos_server/daos_admin services

* Thu Mar 26 2020 Alexander Oganeozv <alexander.a.oganezov@intel.com> - 1.1.0-6
- Update ofi to 62f6c937601776dac8a1f97c8bb1b1a6acfbc3c0

* Tue Mar 24 2020 Jeffrey V. Olivier <jeffrey.v.olivier@intel.com> - 1.1.0-5
- Remove cart as an external dependence

* Mon Mar 23 2020 Jeffrey V. Olivier <jeffrey.v.olivier@intel.com> - 1.1.0-4
- Remove scons_local as dependency

* Tue Mar 03 2020 Brian J. Murrell <brian.murrell@intel.com> - 1.1.0-3
- Bump up go minimum version to 1.12

* Thu Feb 20 2020 Brian J. Murrell <brian.murrell@intel.com> - 1.1.0-2
- daos-server requires daos-client (same version)

* Fri Feb 14 2020 Brian J. Murrell <brian.murrell@intel.com> - 1.1.0-1
- Version bump up to 1.1.0

* Wed Feb 12 2020 Brian J. Murrell <brian.murrell@intel.com> - 0.9.0-2
- Remove undefine _missing_build_ids_terminate_build

* Thu Feb 06 2020 Johann Lombardi <johann.lombardi@intel.com> - 0.9.0-1
- Version bump up to 0.9.0

* Sat Jan 18 2020 Jeff Olivier <jeffrey.v.olivier@intel.com> - 0.8.0-3
- Fixing a few warnings in the RPM spec file

* Fri Dec 27 2019 Jeff Olivier <jeffrey.v.olivier@intel.com> - 0.8.0-2
- Remove openmpi, pmix, and hwloc builds, use hwloc and openmpi packages

* Tue Dec 17 2019 Johann Lombardi <johann.lombardi@intel.com> - 0.8.0-1
- Version bump up to 0.8.0

* Thu Dec 05 2019 Johann Lombardi <johann.lombardi@intel.com> - 0.7.0-1
- Version bump up to 0.7.0

* Tue Nov 19 2019 Tom Nabarro <tom.nabarro@intel.com> 0.6.0-15
- Temporarily unconstrain max. version of spdk

* Wed Nov 06 2019 Brian J. Murrell <brian.murrell@intel.com> 0.6.0-14
- Constrain max. version of spdk

* Wed Nov 06 2019 Brian J. Murrell <brian.murrell@intel.com> 0.6.0-13
- Use new cart with R: mercury to < 1.0.1-20 due to incompatibility

* Wed Nov 06 2019 Michael MacDonald <mjmac.macdonald@intel.com> 0.6.0-12
- Add daos_admin privileged helper for daos_server

* Fri Oct 25 2019 Brian J. Murrell <brian.murrell@intel.com> 0.6.0-11
- Handle differences in Leap 15 Python packaging

* Wed Oct 23 2019 Brian J. Murrell <brian.murrell@intel.com> 0.6.0-9
- Update BR: libisal-devel for Leap

* Mon Oct 07 2019 Brian J. Murrell <brian.murrell@intel.com> 0.6.0-8
- Use BR: cart-devel-%{cart_sha1} if available
- Remove cart's BRs as it's -devel Requires them now

* Tue Oct 01 2019 Brian J. Murrell <brian.murrell@intel.com> 0.6.0-7
- Constrain cart BR to <= 1.0.0

* Sat Sep 21 2019 Brian J. Murrell <brian.murrell@intel.com>
- Remove Requires: {argobots, cart}
  - autodependencies should take care of these

* Thu Sep 19 2019 Jeff Olivier <jeffrey.v.olivier@intel.com>
- Add valgrind-devel requirement for argobots change

* Tue Sep 10 2019 Tom Nabarro <tom.nabarro@intel.com>
- Add requires ndctl as runtime dep for control plane.

* Thu Aug 15 2019 David Quigley <david.quigley@intel.com>
- Add systemd unit files to packaging.

* Thu Jul 25 2019 Brian J. Murrell <brian.murrell@intel.com>
- Add git hash and commit count to release

* Thu Jul 18 2019 David Quigley <david.quigley@intel.com>
- Add certificate generation files to packaging.

* Tue Jul 09 2019 Johann Lombardi <johann.lombardi@intel.com>
- Version bump up to 0.6.0

* Fri Jun 21 2019 David Quigley <dquigley@intel.com>
- Add daos_agent.yml to the list of packaged files

* Thu Jun 13 2019 Brian J. Murrell <brian.murrell@intel.com>
- move obj_ctl daos_gen_io_conf daos_run_io_conf to
  daos-tests sub-package
- daos-server needs spdk-tools

* Fri May 31 2019 Ken Cain <kenneth.c.cain@intel.com>
- Add new daos utility binary

* Wed May 29 2019 Brian J. Murrell <brian.murrell@intel.com>
- Version bump up to 0.5.0
- Add Requires: libpsm_infinipath1 for SLES 12.3

* Tue May 07 2019 Brian J. Murrell <brian.murrell@intel.com>
- Move some files around among the sub-packages

* Mon May 06 2019 Brian J. Murrell <brian.murrell@intel.com>
- Only BR fio
  - fio-{devel,src} is not needed

* Wed Apr 03 2019 Brian J. Murrell <brian.murrell@intel.com>
- initial package<|MERGE_RESOLUTION|>--- conflicted
+++ resolved
@@ -10,7 +10,7 @@
 
 Name:          daos
 Version:       1.1.2.1
-Release:       3%{?relval}%{?dist}
+Release:       4%{?relval}%{?dist}
 Summary:       DAOS Storage Engine
 
 License:       Apache
@@ -412,13 +412,11 @@
 
 %changelog
 
-<<<<<<< HEAD
-* Tue Jan 05 2021 Kenneth Cain <kenneth.c.cain@intel.com> 1.1.2.1-3
+* Wed Jan 20 2021 Kenneth Cain <kenneth.c.cain@intel.com> 1.1.2.1-4
 - Version update for API major version libdaos.so.1 (1.0.0)
-=======
+
 * Fri Jan 15 2021 Michael Hennecke <mhennecke@lenovo.com> 1.1.2.1-3
 - Harmonize daos_server and daos_agent groups.
->>>>>>> fe37934f
 
 * Tue Dec 15 2020 Ashley Pittman <ashley.m.pittman@intel.com> 1.1.2.1-2
 - Combine the two memcheck suppressions files.
