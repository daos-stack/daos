--- conflicted
+++ resolved
@@ -6,7 +6,7 @@
 
 Name:          daos
 Version:       1.1.2.1
-Release:       7%{?relval}%{?dist}
+Release:       8%{?relval}%{?dist}
 Summary:       DAOS Storage Engine
 
 License:       BSD-2-Clause-Patent
@@ -409,13 +409,11 @@
 %{_libdir}/*.a
 
 %changelog
-<<<<<<< HEAD
-* Mon Feb 1 2021 Hua Kuang <hua.kuang@intel.com> 1.1.2.1-7
+* Mon Feb 3 2021 Hua Kuang <hua.kuang@intel.com> 1.1.2.1-8
 - Changed License from Apache to BSD-2-Clause-Patent in this file
-=======
+
 * Thu Jan 28 2021 Phillip Henderson <phillip.henderson@intel.com> 1.1.2.1-7
 - Change ownership and permissions for the /etc/daos/certs directory.
->>>>>>> 65b3c333
 
 * Sat Jan 23 2021 Alexander Oganezov <alexander.a.oganezov@intel.com> 1.1.2.1-6
 - Update to mercury v2.0.1rc1
