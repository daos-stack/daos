#!/bin/bash
# (C) Copyright 2025 Google LLC
# WORK IN PROGRESS
set -eEuo pipefail
root="$(realpath "$(dirname "${BASH_SOURCE[0]}")")"
. "${root}/fpm_common.sh"

if [ -z "${SL_PREFIX:-}" ]; then
  echo "daos is not built"
  exit 1
fi

daoshome="${prefix}/lib/daos"
server_svc_name="daos_server.service"
agent_svc_name="daos_agent.service"
sysctl_script_name="10-daos_server.conf"
daos_log_dir="/var/log/daos"

VERSION=${daos_version}
RELEASE=${daos_release}
LICENSE="BSD-2-Clause-Patent"
ARCH="${isa}"
DESCRIPTION="The Distributed Asynchronous Object Storage (DAOS) is an open-source
software-defined object store designed from the ground up for
massively distributed Non Volatile Memory (NVM). DAOS takes advantage
of next generation NVM technology like Storage Class Memory (SCM) and
NVM express (NVMe) while presenting a key-value storage interface and
providing features such as transactional non-blocking I/O, advanced
data protection with self healing on top of commodity hardware, end-
to-end data integrity, fine grained data control and elastic storage
to optimize performance and cost."
URL="https://daos.io"

RPM_CHANGELOG="daos.changelog"

# Some extra "install" steps
# daos package
files=()
TARGET_PATH="${sysconfdir}/daos"
list_files files "${SL_PREFIX}/etc/memcheck*.supp"
append_install_list "${files[@]}"

TARGET_PATH="${sysconfdir}/bash_completion.d"
list_files files "${SL_PREFIX}/etc/bash_completion.d/daos.bash"
append_install_list "${files[@]}"

TARGET_PATH="${libdir}/daos/certgen"
list_files files "${SL_PREFIX}/lib64/daos/certgen/*"
append_install_list "${files[@]}"

TARGET_PATH="${libdir}"
list_files files "${SL_PREFIX}/lib64/libgurt.so.*" \
  "${SL_PREFIX}/lib64/libcart.so.*" \
  "${SL_PREFIX}/lib64/libdaos_common.so"
clean_bin "${files[@]}"
append_install_list "${files[@]}"

TARGET_PATH="${libdir}/daos"
list_files files "${SL_PREFIX}/lib64/daos/VERSION"
append_install_list "${files[@]}"

mkdir -p "${tmp}${sysconfdir}/daos/certs"
install_list+=("${tmp}${sysconfdir}/daos/certs=${sysconfdir}/daos")

EXTRA_OPTS+=("--rpm-attr" "0755,root,root:${sysconfdir}/daos/certs")

DEPENDS=( "mercury >= ${mercury_full}" "${libfabric_lib} >= ${libfabric_full}" )
DEPENDS+=( "${isal_crypto_lib} >= ${isal_crypto_version}" )
build_package "daos"

# Only build server RPMs if we built the server
if [ -f "${SL_PREFIX}/bin/daos_server" ]; then
  echo "Creating server packages"
  # daos-server package
  mkdir -p "${tmp}/${sysctldir}"
  install -m 644 "utils/rpms/${sysctl_script_name}" "${tmp}/${sysctldir}"
  install_list+=("${tmp}/${sysctldir}/${sysctl_script_name}=${sysctldir}/${sysctl_script_name}")
  mkdir -p "${tmp}/${unitdir}"
  install -m 644 "utils/systemd/${server_svc_name}" "${tmp}/${unitdir}"
  install_list+=("${tmp}/${unitdir}/${server_svc_name}=${unitdir}/${server_svc_name}")
  mkdir -p "${tmp}/${sysconfdir}/daos/certs/clients"
  install_list+=("${tmp}/${sysconfdir}/daos/certs/clients=${sysconfdir}/daos/certs")

  TARGET_PATH="${bindir}"
  list_files files "${SL_PREFIX}/bin/daos_engine" \
                   "${SL_PREFIX}/bin/daos_metrics" \
                   "${SL_PREFIX}/bin/ddb" \
                   "${SL_PREFIX}/bin/dlck" \
                   "${SL_PREFIX}/bin/daos_server_helper" \
                   "${SL_PREFIX}/bin/daos_storage_estimator.py" \
                   "${SL_PREFIX}/bin/daos_server"
  clean_bin "${files[@]}"
  append_install_list "${files[@]}"
  sed -i -e '1s/env //' "${tmp}/${bindir}/daos_storage_estimator.py"

  TARGET_PATH="${libdir}"
  list_files files "${SL_PREFIX}/lib64/libdaos_common_pmem.so" \
    "${SL_PREFIX}/lib64/libdav_v2.so"
  clean_bin "${files[@]}"
  append_install_list "${files[@]}"

  TARGET_PATH="${libdir}/daos_srv"
  list_files files "${SL_PREFIX}/lib64/daos_srv/libchk.so" \
    "${SL_PREFIX}/lib64/daos_srv/libcont.so" \
    "${SL_PREFIX}/lib64/daos_srv/libddb.so" \
    "${SL_PREFIX}/lib64/daos_srv/libdtx.so" \
    "${SL_PREFIX}/lib64/daos_srv/libmgmt.so" \
    "${SL_PREFIX}/lib64/daos_srv/libobj.so" \
    "${SL_PREFIX}/lib64/daos_srv/libpool.so" \
    "${SL_PREFIX}/lib64/daos_srv/librdb.so" \
    "${SL_PREFIX}/lib64/daos_srv/librdbt.so" \
    "${SL_PREFIX}/lib64/daos_srv/librebuild.so" \
    "${SL_PREFIX}/lib64/daos_srv/librsvc.so" \
    "${SL_PREFIX}/lib64/daos_srv/libsecurity.so" \
    "${SL_PREFIX}/lib64/daos_srv/libvos_srv.so" \
    "${SL_PREFIX}/lib64/daos_srv/libvos_size.so" \
    "${SL_PREFIX}/lib64/daos_srv/libvos.so" \
    "${SL_PREFIX}/lib64/daos_srv/libbio.so" \
    "${SL_PREFIX}/lib64/daos_srv/libplacement.so" \
    "${SL_PREFIX}/lib64/daos_srv/libpipeline.so"
  clean_bin "${files[@]}"
  append_install_list "${files[@]}"

  TARGET_PATH="${sysconfdir}/daos"
  list_files files "${SL_PREFIX}/etc/daos_server.yml" \
  "${SL_PREFIX}/etc/vos_size_input.yaml"
  append_install_list "${files[@]}"

  TARGET_PATH="${datadir}/daos/control"
  list_files files "${SL_PREFIX}/share/daos/control/*"
  append_install_list "${files[@]}"

  estimator="$(find "${SL_PREFIX}" -name storage_estimator | sed "s#${SL_PREFIX}/lib64##")"
  TARGET_PATH="${libdir}${estimator}"
  list_files files "${SL_PREFIX}/lib64${estimator}/*"
  append_install_list "${files[@]}"

  cat << EOF  > "${tmp}/pre_install_server"
#!/bin/bash
getent group daos_metrics >/dev/null || groupadd -r daos_metrics
getent group daos_server >/dev/null || groupadd -r daos_server
getent group daos_daemons >/dev/null || groupadd -r daos_daemons
getent passwd daos_server >/dev/null || useradd -s /sbin/nologin -r -g daos_server -G daos_metrics,daos_daemons daos_server
# Ensure daos_log_dir exists
if [ ! -d ${daos_log_dir} ]; then
    mkdir -p ${daos_log_dir}
    chown daos_server:daos_daemons ${daos_log_dir}
    chmod 775 ${daos_log_dir}
fi
EOF
  EXTRA_OPTS+=("--before-install" "${tmp}/pre_install_server")

cat << EOF  > "${tmp}/post_install_server"
#!/bin/bash
set -x
ldconfig
systemctl --no-reload preset daos_server.service  &>/dev/null || :
/usr/lib/systemd/systemd-sysctl 10-daos_server.conf &>/dev/null || :
EOF
  EXTRA_OPTS+=("--after-install" "${tmp}/post_install_server")

cat << EOF  > "${tmp}/pre_uninstall_server"
#!/bin/bash
systemctl --no-reload disable --now daos_server.service >& /dev/null || :
EOF
  EXTRA_OPTS+=("--before-remove" "${tmp}/pre_uninstall_server")

  if [[ "${DISTRO:-el8}" =~ suse ]]; then
    cat << EOF  > "${tmp}/post_uninstall_server"
#!/bin/bash
ldconfig
rm -f "/var/lib/systemd/migrated/daos_server.service" || :
/usr/bin/systemctl daemon-reload || :
EOF
    EXTRA_OPTS+=("--after-remove" "${tmp}/post_uninstall_server")
  fi
  EXTRA_OPTS+=("--rpm-attr" "0644,root,root:${sysconfdir}/daos/daos_server.yml")
  EXTRA_OPTS+=("--rpm-attr" "0700,daos_server,daos_server:${sysconfdir}/daos/certs/clients")
  EXTRA_OPTS+=("--rpm-attr" "4750,root,daos_server:${bindir}/daos_server_helper")
  EXTRA_OPTS+=("--rpm-attr" "2755,root,daos_server:${bindir}/daos_server")

  DEPENDS=( "daos = ${VERSION}-${RELEASE}" "daos-spdk = ${daos_spdk_full}" )
  DEPENDS+=( "${pmemobj_lib} >= ${pmdk_full}" "${argobots_lib} >= ${argobots_full}" )
<<<<<<< HEAD
  DEPENDS+=( "numactl" "pciutils" )
=======
  DEPENDS+=( "${isal_crypto_lib} >= ${isal_crypto_version}" )
>>>>>>> be29559c
  build_package "daos-server"

  TARGET_PATH="${bindir}"
  list_files files "${SL_PREFIX}/bin/dtx_tests" \
                   "${SL_PREFIX}/bin/dtx_ut" \
                   "${SL_PREFIX}/bin/evt_ctl" \
                   "${SL_PREFIX}/bin/rdbt" \
                   "${SL_PREFIX}/bin/smd_ut" \
                   "${SL_PREFIX}/bin/bio_ut" \
                   "${SL_PREFIX}/bin/vea_ut" \
                   "${SL_PREFIX}/bin/vos_tests" \
                   "${SL_PREFIX}/bin/vea_stress" \
                   "${SL_PREFIX}/bin/ddb_tests" \
                   "${SL_PREFIX}/bin/ddb_ut" \
                   "${SL_PREFIX}/bin/obj_ctl" \
                   "${SL_PREFIX}/bin/vos_perf"
  clean_bin "${files[@]}"
  append_install_list "${files[@]}"

  DEPENDS=("daos-server = ${VERSION}-${RELEASE}" "daos-admin = ${VERSION}-${RELEASE}")
  build_package "daos-server-tests"
else
  echo "Skipping server packaging because server is not built"
fi

# daos-admin package
TARGET_PATH="${bindir}"
list_files files "${SL_PREFIX}/bin/dmg"
clean_bin "${files[@]}"
append_install_list "${files[@]}"

TARGET_PATH="${mandir}/man8"
list_files files "${SL_PREFIX}/share/man/man8/dmg.8*"
append_install_list "${files[@]}"

TARGET_PATH="${sysconfdir}/daos"
list_files files "${SL_PREFIX}/etc/daos_control.yml"
append_install_list "${files[@]}"

DEPENDS=( "daos = ${VERSION}-${RELEASE}" )
build_package "daos-admin"

# daos-client package
TARGET_PATH="${bindir}"
list_files files "${SL_PREFIX}/bin/cart_ctl" \
                 "${SL_PREFIX}/bin/self_test" \
                 "${SL_PREFIX}/bin/daos_agent" \
                 "${SL_PREFIX}/bin/dfuse" \
                 "${SL_PREFIX}/bin/daos"
clean_bin "${files[@]}"
append_install_list "${files[@]}"

TARGET_PATH="${libdir}"
list_files files "${SL_PREFIX}/lib64/libdaos.so.*" \
                 "${SL_PREFIX}/lib64/libdaos_cmd_hdlrs.so" \
                 "${SL_PREFIX}/lib64/libdaos_self_test.so" \
                 "${SL_PREFIX}/lib64/libdfs.so" \
                 "${SL_PREFIX}/lib64/libds3.so" \
                 "${SL_PREFIX}/lib64/libduns.so" \
                 "${SL_PREFIX}/lib64/libdfuse.so" \
                 "${SL_PREFIX}/lib64/libioil.so" \
                 "${SL_PREFIX}/lib64/libpil4dfs.so"
clean_bin "${files[@]}"
append_install_list "${files[@]}"

TARGET_PATH="${libdir}/daos"
list_files files "${SL_PREFIX}/lib64/daos/API_VERSION"
append_install_list "${files[@]}"

pydaos="$(find "${SL_PREFIX}/lib64" -name pydaos | sed "s#${SL_PREFIX}/lib64##")"
TARGET_PATH="${libdir}${pydaos}"
list_files files "${SL_PREFIX}/lib64${pydaos}/*"
clean_bin "${files[@]}"
append_install_list "${files[@]}"

TARGET_PATH="${mandir}/man8"
list_files files "${SL_PREFIX}/share/man/man8/daos.8*"
append_install_list "${files[@]}"

TARGET_PATH="${sysconfdir}/daos"
list_files files "${SL_PREFIX}/etc/daos_agent.yml"
append_install_list "${files[@]}"

mkdir -p "${tmp}/${unitdir}"
install -m 644 "utils/systemd/${agent_svc_name}" "${tmp}/${unitdir}"
install_list+=("${tmp}/${unitdir}/${agent_svc_name}=${unitdir}/${agent_svc_name}")

TARGET_PATH="${datadir}/daos"
list_files files "${SL_PREFIX}/share/daos/ioil-ld-opts"
append_install_list "${files[@]}"

cat << EOF  > "${tmp}/pre_install_client"
getent group daos_agent >/dev/null || groupadd -r daos_agent
getent group daos_daemons >/dev/null || groupadd -r daos_daemons
getent passwd daos_agent >/dev/null || useradd -s /sbin/nologin -r -g daos_agent -G daos_daemons daos_agent
# Ensure daos_log_dir exists
if [ ! -d ${daos_log_dir} ]; then
    mkdir -p ${daos_log_dir}
    chmod 775 ${daos_log_dir}
fi
EOF
EXTRA_OPTS+=("--before-install" "${tmp}/pre_install_client")

cat << EOF  > "${tmp}/post_install_client"
systemctl --no-reload preset daos_agent.service  &>/dev/null || :
EOF
EXTRA_OPTS+=("--after-install" "${tmp}/post_install_client")

cat << EOF  > "${tmp}/pre_uninstall_client"
systemctl --no-reload disable --now daos_agent.service >& /dev/null || :
EOF
EXTRA_OPTS+=("--before-remove" "${tmp}/pre_uninstall_client")

if [[ "${DISTRO:-el8}" =~ suse ]]; then
  cat << EOF  > "${tmp}/post_uninstall_client"
rm -f "/var/lib/systemd/migrated/daos_agent.service" || :
/usr/bin/systemctl daemon-reload || :
EOF
  EXTRA_OPTS+=("--after-remove" "${tmp}/post_uninstall_client")
fi

EXTERNAL_DEPENDS=("fuse3")
DEPENDS=("daos = ${VERSION}-${RELEASE}")
build_package "daos-client"

# client-tests
TARGET_PATH="${daoshome}/TESTING"
FILTER_LIST=("TESTING/ftest/avocado_tests.yaml")
list_files files "${SL_PREFIX}/lib/daos/TESTING/*"
BASE_PATH="${tmp}${daoshome}/TESTING"
append_install_list "${files[@]}"

TARGET_PATH="${bindir}"
list_files files "${SL_PREFIX}/bin/hello_drpc" \
                 "${SL_PREFIX}/bin/acl_dump_test" \
                 "${SL_PREFIX}/bin/agent_tests" \
                 "${SL_PREFIX}/bin/drpc_engine_test" \
                 "${SL_PREFIX}/bin/drpc_test" \
                 "${SL_PREFIX}/bin/dfuse_test" \
                 "${SL_PREFIX}/bin/eq_tests" \
                 "${SL_PREFIX}/bin/job_tests" \
                 "${SL_PREFIX}/bin/jump_pl_map" \
                 "${SL_PREFIX}/bin/pl_bench" \
                 "${SL_PREFIX}/bin/ring_pl_map" \
                 "${SL_PREFIX}/bin/security_test" \
                 "${SL_PREFIX}/bin/fault_status" \
                 "${SL_PREFIX}/bin/crt_launch" \
                 "${SL_PREFIX}/bin/daos_perf" \
                 "${SL_PREFIX}/bin/daos_racer" \
                 "${SL_PREFIX}/bin/daos_test" \
                 "${SL_PREFIX}/bin/daos_debug_set_params" \
                 "${SL_PREFIX}/bin/dfs_test" \
                 "${SL_PREFIX}/bin/jobtest" \
                 "${SL_PREFIX}/bin/daos_gen_io_conf" \
                 "${SL_PREFIX}/bin/daos_run_io_conf"
clean_bin "${files[@]}"
append_install_list "${files[@]}"

TARGET_PATH="${libdir}"
list_files files "${SL_PREFIX}/lib64/libdaos_tests.so" \
                 "${SL_PREFIX}/lib64/libdpar.so"
clean_bin "${files[@]}"
append_install_list "${files[@]}"

TARGET_PATH="${sysconfdir}/daos"
list_files files "${SL_PREFIX}/etc/fault-inject-cart.yaml"
append_install_list "${files[@]}"

#todo add external depends
EXTERNAL_DEPENDS=("${protobufc_lib}")
EXTERNAL_DEPENDS+=("fio")
EXTERNAL_DEPENDS+=("git")
EXTERNAL_DEPENDS+=("dbench")
EXTERNAL_DEPENDS+=("lbzip2")
EXTERNAL_DEPENDS+=("attr")
EXTERNAL_DEPENDS+=("ior")
EXTERNAL_DEPENDS+=("go >= 1.21")
if [ "${OUTPUT_TYPE:-rpm}" = "rpm" ]; then
  EXTERNAL_DEPENDS+=("${lmod}")
fi
EXTERNAL_DEPENDS+=("${capstone_lib}")
EXTERNAL_DEPENDS+=("pciutils")
EXTERNAL_DEPENDS+=("${ndctl_dev}")
if [[ "${DISTRO:-el8}" =~ el ]]; then
  EXTERNAL_DEPENDS+=("daxctl-devel")
fi
DEPENDS=( "daos-client = ${VERSION}-${RELEASE}" "daos-admin = ${VERSION}-${RELEASE}")
DEPENDS+=("daos-devel = ${VERSION}-${RELEASE}")
build_package "daos-client-tests"

TARGET_PATH="${includedir}"
list_files files "${SL_PREFIX}/include/*"
append_install_list "${files[@]}"

TARGET_PATH="${libdir}"
list_files files "${SL_PREFIX}/lib64/libdaos.so" \
                 "${SL_PREFIX}/lib64/libgurt.so" \
                 "${SL_PREFIX}/lib64/libcart.so" \
                 "${SL_PREFIX}/lib64/*.a"
append_install_list "${files[@]}"

TARGET_PATH="${daoshome}/python"
list_files files "${SL_PREFIX}/lib/daos/python/*"
append_install_list "${files[@]}"

EXTERNAL_DEPENDS=("${uuid_lib}")
DEPENDS=("daos-client = ${VERSION}-${RELEASE}")
build_package "${daos_dev}"

if [ "${OUTPUT_TYPE:-rpm}" = "rpm" ]; then
  EXTERNAL_DEPENDS=("${hdf5_lib}")
  TARGET_PATH="${libdir}"
  list_files files "${SL_PREFIX}/lib64/libdaos_serialize.so"
  append_install_list "${files[@]}"
  build_package "daos-serialize"
fi

if [ -f "${SL_PREFIX}/bin/daos_firmware_helper" ]; then
  TARGET_PATH="${bindir}/daos_firmware_helper"
  list_files files "${SL_PREFIX}/bin/daos_firmware_helper"
  append_install_list "${files[@]}"

  EXTRA_OPTS+=("--rpm-attr" "4750,root,daos_server:${bindir}/daos_firmware_helper")

  DEPENDS=("daos-server = ${VERSION}-${RELEASE}")
  build_package "daos-firmware"
fi

TARGET_PATH="${libdir}"
DEPENDS=("daos-client-tests = ${VERSION}-${RELEASE}")
DEPENDS+=("hdf5-${openmpi_lib}")
DEPENDS+=("hdf5-vol-daos-${openmpi_lib}")
DEPENDS+=("MACSio-${openmpi_lib}")
DEPENDS+=("simul-${openmpi_lib}")
DEPENDS+=("${openmpi_lib}")
list_files files "${SL_PREFIX}/lib64/libdpar_mpi.so"
clean_bin "${files[@]}"
append_install_list "${files[@]}"
# Don't do autoreq, we know we need OpenMPI so add it explicitly
build_package "daos-client-tests-openmpi" "noautoreq"

#shim packages
PACKAGE_TYPE="empty"
ARCH="noarch"
DEPENDS=("daos-client-tests = ${VERSION}-${RELEASE}")
DEPENDS+=("mpifileutils-mpich")
DEPENDS+=("testmpio")
DEPENDS+=("mpich = 4.1~a1")
DEPENDS+=("ior")
DEPENDS+=("hdf5-mpich-tests")
DEPENDS+=("hdf5-vol-daos-mpich-tests")
DEPENDS+=("MACSio-mpich")
DEPENDS+=("simul-mpich")
DEPENDS+=("romio-tests")
DEPENDS+=("python3-mpi4py-tests >= 3.1.6")
build_package "daos-tests"

build_package "daos-client-tests-mpich"

DEPENDS=("daos-tests = ${VERSION}-${RELEASE}")
DEPENDS+=("daos-client-tests-openmpi = ${VERSION}-${RELEASE}")
DEPENDS+=("daos-client-tests-mpich = ${VERSION}-${RELEASE}")
DEPENDS+=("daos-serialize = ${VERSION}-${RELEASE}")
build_package "daos-tests-internal"<|MERGE_RESOLUTION|>--- conflicted
+++ resolved
@@ -181,11 +181,7 @@
 
   DEPENDS=( "daos = ${VERSION}-${RELEASE}" "daos-spdk = ${daos_spdk_full}" )
   DEPENDS+=( "${pmemobj_lib} >= ${pmdk_full}" "${argobots_lib} >= ${argobots_full}" )
-<<<<<<< HEAD
-  DEPENDS+=( "numactl" "pciutils" )
-=======
-  DEPENDS+=( "${isal_crypto_lib} >= ${isal_crypto_version}" )
->>>>>>> be29559c
+  DEPENDS+=( "${isal_crypto_lib} >= ${isal_crypto_version}" "numactl" "pciutils" )
   build_package "daos-server"
 
   TARGET_PATH="${bindir}"
