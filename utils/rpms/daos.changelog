%changelog
<<<<<<< HEAD
* Mon Nov 24 2025 Jeff Olivier <jeffolivier@google.com> 2.7.102-3
- Upgrade spdk
- Add some missing dependencies numactl and pcituils

=======
>>>>>>> 0b303732
* Mon Nov 24 2025 Jeff Olivier <jeffolivier@google.com> 2.7.102-2
- Require isal_crypto 2.25.0 due to API deprecation warnings

* Fri Nov 17 2025 Phillip Henderson <phillip.henderson@intel.com> 2.7.102-1
- Bump version to 2.7.102

* Wed Nov 05 2025  Tomasz Gromadzki <tomasz.gromadzki@intel.com> - 2.7.101-17
- Update PMDK to release 2.1.2

* Thu Oct 16 2025  Jeff Olivier <jeffolivier@google.com> 2.7.101-16
- Make daos-spdk conflict with spdk

* Thu Sep 12 2025  Jeff Olivier <jeffolivier@google.com> 2.7.101-15
- Fix leap package name

* Thu Sep 11 2025  Jeff Olivier <jeffolivier@google.com> 2.7.101-14
- Fix pmdk package for leap
- Fix daos-spdk package

* Mon Aug 11 2025  Jeff Olivier <jeffolivier@google.com> 2.7.101-13
- Switch to fpm build for RPMs

* Wed Jul 30 2025 Tomasz Gromadzki <tomasz.gromadzki@hpe.com> 2.7.101-12
- pmemobj errors and warnings reported via DAOS logging system

* Mon Jun 2 2025 Samirkumar Raval <samirkumar.raval@hpe.com> 2.7.101-11
- Changing the default log location to /var/log/daos from /tmp

* Mon May 19 2025  Jeff Olivier <jeffolivier@google.com> 2.7.101-10
- Start to deprecate this file being used to build DAOS but rather only source
  RPM

* Mon May 12 2025  Tomasz Gromadzki <tomasz.gromadzki@hpe.com> 2.7.101-9
- Bump lua-lmod version to >=8.7.36
- Bump lmod version to >=8.7.36
- Bump mpich version to 4.1~a1
- Bump python3-mpi4py-tests version to >= 3.1.6
- Add openmpi requiremnent for daos-client-tests on Leap.

* Fri Mar 21 2025  Cedric Koch-Hofer <cedric.koch-hofer@intel.com> 2.7.101-8
- Add support of the libasan

* Tue Mar 18 2025 Jeff Olivier  <jeffolivier@google.com> 2.7.101-7
- Remove raft as external dependency

* Mon Mar 10 2025 Jeff Olivier <jeffolivie@google.com> 2.7.101-6
- Remove server from Ubuntu packaging and fix client only build

* Wed Jan 22 2025 Jan Michalski <jan-marian.michalski@hpe.com> 2.7.101-5
- Add ddb_ut and dtx_ut to the server-tests package

* Fri Dec 20 2024 Jeff Olivier <jeffolivier@google.com> 2.7.101-4
- Switch libfuse3 to libfused

* Thu Dec 19 2024 Phillip Henderson <phillip.henderson@intel.com> 2.7.101-3
- Fix protobuf-c requiremnent for daos-client-tests on Leap.

* Thu Nov 14 2024 Denis Barakhtanov <dbarahtanov@enakta.com> 2.7.101-2
- Add pydaos.torch module to daos-client rpm.

* Fri Nov 08 2024 Phillip Henderson <phillip.henderson@intel.com> 2.7.101-1
- Bump version to 2.7.100

* Tue Nov 5 2024 Michael MacDonald <mjmac@google.com> 2.7.100-11
- Move daos_metrics tool to daos package for use on both clients
  and servers.

* Fri Nov 1 2024 Sherin T George <sherin-t.george@hpe.com> 2.7.100-10
- The modified DAV allocator with memory bucket support for md_on_ssd
  phase-2 is delivered as dav_v2.so.

* Tue Oct 15 2024 Brian J. Murrell <brian.murrell@intel.com> - 2.7.100-9
- Drop BRs for UCX as they were obsoleted as of e01970d

* Mon Oct 07 2024 Cedric Koch-Hofer <cedric.koch-hofer@intel.com> 2.7.100-8
- Update BR: argobots to 1.2

* Tue Oct 01 2024 Tomasz Gromadzki <tomasz.gromadzki@intel.com> 2.7.100-7
- Add support of the PMDK package 2.1.0 with NDCTL enabled.
  * Increase the default ULT stack size to 20KiB if the engine uses
    the DCPM storage class.
  * Prevent using the RAM storage class (simulated PMem) when
    the shutdown state (SDS) is active.
    * Automatically disable SDS for the RAM storage class on engine startup.
    * Force explicitly setting the PMEMOBJ_CONF='sds.at_create=0'
      environment variable to deactivate SDS for the DAOS tools
      (ddb, daos_perf, vos_perf, etc.) when used WITHOUT DCPM.
      Otherwise, a user is supposed to be stopped by an error
      like: "Unsafe shutdown count is not supported for this source".

* Mon Sep 23 2024 Kris Jacque <kris.jacque@intel.com> 2.7.100-6
- Bump min supported go version to 1.21

* Thu Aug 15 2024 Michael MacDonald <mjmac@google.com> 2.7.100-5
- Add libdaos_self_test.so to client RPM

* Mon Aug 05 2024 Jerome Soumagne <jerome.soumagne@intel.com> 2.7.100-4
- Bump mercury version to 2.4.0rc4

* Thu Jul 11 2024 Dalton Bohning <dalton.bohning@intel.com> 2.7.100-3
- Add pciutils-devel build dep for client-tests package

* Mon Jun 24 2024 Tom Nabarro <tom.nabarro@intel.com> 2.7.100-2
- Add pciutils runtime dep for daos_server lspci call
- Add pciutils-devel build dep for pciutils CGO bindings

* Mon May 20 2024 Phillip Henderson <phillip.henderson@intel.com> 2.7.100-1
- Bump version to 2.7.100

* Fri May 03 2024 Lei Huang <lei.huang@intel.com> 2.5.101-5
- Add libaio as a dependent package

* Fri Apr 05 2024 Fan Yong <fan.yong@intel.com> 2.5.101-4
- Catastrophic Recovery

* Thu Apr 04 2024 Ashley M. Pittman <ashley.m.pittman@intel.com> 2.5.101-3
- Update pydaos install process
- Add a dependency from daos-client-tests to daos-devel

* Mon Mar 18 2024 Jan Michalski <jan.michalski@intel.com> 2.5.101-2
- Add dtx_tests to the server-tests package

* Fri Mar 15 2024 Phillip Henderson <phillip.henderson@intel.com> 2.5.101-1
- Bump version to 2.5.101

* Tue Feb 27 2024 Li Wei <wei.g.li@intel.com> 2.5.100-16
- Update raft to 0.11.0-1.416.g12dbc15

* Mon Feb 12 2024 Ryon Jensen <ryon.jensen@intel.com> 2.5.100-15
- Updated isa-l package name to match EPEL

* Tue Jan 09 2024 Brian J. Murrell <brian.murrell@intel.com> 2.5.100-14
- Move /etc/ld.so.conf.d/daos.conf to daos-server sub-package

* Wed Dec 06 2023 Brian J. Murrell <brian.murrell@intel.com> 2.5.100-13
- Update for EL 8.8 and Leap 15.5
- Update raft to 0.10.1-2.411.gefa15f4

* Fri Nov 17 2023 Tomasz Gromadzki <tomasz.gromadzki@intel.com> 2.5.100-12
- Update to PMDK 2.0.0
  * Remove libpmemblk from dependencies.
  * Start using BUILD_EXAMPLES=n and BUILD_BENCHMARKS=n instead of patches.
  * Stop using BUILD_RPMEM=n (removed) and NDCTL_DISABLE=y (invalid).
  * Point https://github.com/pmem/pmdk as the main PMDK reference source.
  NOTE: PMDK upgrade to 2.0.0 does not affect any API call used by DAOS.
        libpmemobj (and libpmem) API stays unchanged.

* Wed Nov 15 2023 Jerome Soumagne <jerome.soumagne@intel.com> 2.5.100-11
- Bump mercury min version to 2.3.1

* Fri Nov 03 2023 Phillip Henderson <phillip.henderson@intel.com> 2.5.100-10
- Move verify_perms.py location

* Wed Aug 23 2023 Brian J. Murrell <brian.murrell@intel.com> 2.5.100-9
- Update fuse3 requirement to R: /usr/bin/fusermount3 by path
  rather than by package name, for portability and future-proofing
- Adding fuse3-devel as a requirement for daos-client-tests subpackage

* Tue Aug 08 2023 Brian J. Murrell <brian.murrell@intel.com> 2.5.100-8
- Build on EL9
- Add a client-tests-mpich subpackage for mpich test dependencies.

* Fri Jul 07 2023 Brian J. Murrell <brian.murrell@intel.com> 2.5.100-7
- Fix golang daos-client-tests dependency to be go instead

* Thu Jun 29 2023 Michael MacDonald <mjmac.macdonald@intel.com> 2.5.100-6
- Install golang >= 1.18 as a daos-client-tests dependency

* Thu Jun 22 2023 Li Wei <wei.g.li@intel.com> 2.5.100-5
- Update raft to 0.10.1-1.408.g9524cdb

* Wed Jun 14 2023 Mohamad Chaarawi <mohamad.chaarawi@intel.com> - 2.5.100-4
- Add pipeline lib

* Wed Jun 14 2023 Wang Shilong <shilong.wang@intel.com> 2.5.100-3
- Remove lmdb-devel for MD on SSD

* Wed Jun 07 2023 Ryon Jensen <ryon.jensen@intel.com> 2.5.100-2
- Removed unnecessary test files

* Tue Jun 06 2023 Jeff Olivier <jeffrey.v.olivier@intel.com> 2.5.100-1
- Switch version to 2.5.100 for 2.6 test builds

* Mon Jun  5 2023 Jerome Soumagne <jerome.soumagne@intel.com> 2.3.107-7
- Remove libfabric pinning and allow for 1.18 builds

* Fri May 26 2023 Jeff Olivier <jeffrey.v.olivier@intel.com> 2.3.107-6
- Add lmdb-devel and bio_ut for MD on SSD

* Tue May 23 2023 Lei Huang <lei.huang@intel.com> 2.3.107-5
- Add libcapstone-devel to deps of client-tests package

* Tue May 16 2023 Lei Huang <lei.huang@intel.com> 2.3.107-4
- Add libcapstone as a new prerequisite package
- Add libpil4dfs.so in daos-client rpm

* Mon May 15 2023 Jerome Soumagne <jerome.soumagne@intel.com> 2.3.107-3
- Fix libfabric/libfabric1 dependency mismatch on SuSE

* Wed May 10 2023 Jerome Soumagne <jerome.soumagne@intel.com> 2.3.107-2
- Temporarily pin libfabric to < 1.18

* Fri May 5 2023 Johann Lombardi <johann.lombardi@intel.com> 2.3.107-1
- Bump version to 2.3.107

* Fri Mar 17 2023 Tom Nabarro <tom.nabarro@intel.com> 2.3.106-2
- Add numactl requires for server package

* Tue Mar 14 2023 Brian J. Murrell <brian.murrell@intel.com> 2.3.106-1
- Bump version to be higher than TB5

* Wed Feb 22 2023 Li Wei <wei.g.li@intel.com> 2.3.103-6
- Update raft to 0.9.2-1.403.g3d20556

* Tue Feb 21 2023 Michael MacDonald <mjmac.macdonald@intel.com> 2.3.103-5
- Bump min supported go version to 1.17

* Fri Feb 17 2023 Ashley M. Pittman <ashley.m.pittman@intel.com> 2.3.103-4
- Add protobuf-c-devel to deps of client-tests package

* Mon Feb 13 2023 Brian J. Murrell <brian.murrell@intel.com> 2.3.103-3
- Remove explicit R: protobuf-c and let the auto-dependency generator
  handle it

* Wed Feb 8 2023 Michael Hennecke <michael.hennecke@intel.com> 2.3.103-2
- Change ipmctl requirement from v2 to v3

* Fri Jan 27 2023 Phillip Henderson <phillip.henderson@intel.com> 2.3.103-1
- Bump version to 2.3.103

* Wed Jan 25 2023 Johann Lombardi <johann.lombardi@intel.com> 2.3.102-1
- Bump version to 2.3.102

* Tue Jan 24 2023 Phillip Henderson <phillip.henderson@intel.com> 2.3.101-7
- Fix daos-tests-internal requirement for daos-tests

* Fri Jan 6 2023 Brian J. Murrell <brian.murrell@intel.com> 2.3.101-6
- Don't need to O: cart any more
- Add %%doc to all packages
- _datadir -> _datarootdir
- Don't use PREFIX= with scons in %%build
- Fix up some hard-coded paths to use macros instead
- Use some guards to prevent creating empty scriptlets

* Tue Dec 06 2022 Joseph G. Moore <joseph.moore@intel.com> 2.3.101-5
- Update Mercury to 2.2.0-6

* Thu Dec 01 2022 Tom Nabarro <tom.nabarro@intel.com> 2.3.101-4
- Update SPDK dependency requirement to greater than or equal to 22.01.2.

* Tue Oct 18 2022 Brian J. Murrell <brian.murrell@intel.com> 2.3.101-3
- Set flag to build per-subpackage debuginfo packages for Leap 15

* Thu Oct 6 2022 Michael MacDonald <mjmac.macdonald@intel.com> 2.3.101-2
- Rename daos_admin -> daos_server_helper

* Tue Sep 20 2022 Johann Lombardi <johann.lombardi@intel.com> 2.3.101-1
- Bump version to 2.3.101

* Thu Sep 8 2022 Jeff Olivier <jeffrey.v.olivier@intel.com> 2.3.100-22
- Move io_conf files from bin to TESTING

* Tue Aug 16 2022 Jeff Olivier <jeffrey.v.olivier@intel.com> 2.3.100-21
- Update PMDK to 1.12.1~rc1 to fix DAOS-11151

* Thu Aug 11 2022 Wang Shilong <shilong.wang@intel.com> 2.3.100-20
- Add daos_debug_set_params to daos-client-tests rpm for fault injection test.

* Fri Aug 5 2022 Jerome Soumagne <jerome.soumagne@intel.com> 2.3.100-19
- Update to mercury 2.2.0

* Tue Jul 26 2022 Michael MacDonald <mjmac.macdonald@intel.com> 2.3.100-18
- Bump min supported go version to 1.16

* Mon Jul 18 2022 Jerome Soumagne <jerome.soumagne@intel.com> 2.3.100-17
- Remove now unused openpa dependency

* Fri Jul 15 2022 Jeff Olivier <jeffrey.v.olivier@intel.com> 2.3.100-16
- Add pool_scrubbing_tests to test package

* Wed Jul 13 2022 Tom Nabarro <tom.nabarro@intel.com> 2.3.100-15
- Update SPDK dependency requirement to greater than or equal to 22.01.1.

* Mon Jun 27 2022 Jerome Soumagne <jerome.soumagne@intel.com> 2.3.100-14
- Update to mercury 2.2.0rc6

* Fri Jun 17 2022 Jeff Olivier <jeffrey.v.olivier@intel.com> 2.3.100-13
- Remove libdts.so, replace with build time static

* Thu Jun 2 2022 Jeff Olivier <jeffrey.v.olivier@intel.com> 2.3.100-12
- Make ucx required for build on all platforms

* Wed Jun 1 2022 Michael MacDonald <mjmac.macdonald@intel.com> 2.3.100-11
- Move dmg to new daos-admin RPM

* Wed May 18 2022 Lei Huang <lei.huang@intel.com> 2.3.100-10
- Update to libfabric to v1.15.1-1 to include critical performance patches

* Tue May 17 2022 Phillip Henderson <phillip.henderson@intel.com> 2.3.100-9
- Remove doas-client-tests-openmpi dependency from daos-tests
- Add daos-tests-internal package

* Mon May  9 2022 Ashley Pittman <ashley.m.pittman@intel.com> 2.3.100-8
- Extend dfusedaosbuild test to run in different configurations.

* Fri May  6 2022 Ashley Pittman <ashley.m.pittman@intel.com> 2.3.100-7
- Add dfuse unit-test binary to call from ftest.

* Wed May  4 2022 Joseph Moore <joseph.moore@intel.com> 2.3.100-6
- Update to mercury 2.1.0.rc4-9 to enable non-unified mode in UCX

* Tue Apr 26 2022 Phillip Henderson <phillip.henderson@intel.com> 2.3.100-5
- Move daos_gen_io_conf and daos_run_io_conf to daos-client-tests

* Wed Apr 20 2022 Lei Huang <lei.huang@intel.com> 2.3.100-4
- Update to libfabric to v1.15.0rc3-1 to include critical performance patches

* Tue Apr 12 2022 Li Wei <wei.g.li@intel.com> 2.3.100-3
- Update raft to 0.9.1-1401.gc18bcb8 to fix uninitialized node IDs

* Wed Apr 6 2022 Jeff Olivier <jeffrey.v.olivier@intel.com> 2.3.100-2
- Remove direct MPI dependency from most of tests

* Wed Apr  6 2022 Johann Lombardi <johann.lombardi@intel.com> 2.3.100-1
- Switch version to 2.3.100 for 2.4 test builds

* Wed Apr  6 2022 Joseph Moore <joseph.moore@intel.com> 2.1.100-26
- Add build depends entries for UCX libraries.

* Sat Apr  2 2022 Joseph Moore <joseph.moore@intel.com> 2.1.100-25
- Update to mercury 2.1.0.rc4-8 to include UCX provider patch

* Fri Mar 11 2022 Alexander Oganezov <alexander.a.oganezov@intel.com> 2.1.100-24
- Update to mercury 2.1.0.rc4-6 to include CXI provider patch

* Wed Mar 02 2022 Michael Hennecke <michael.hennecke@intel.com> 2.1.100-23
- DAOS-6344: Create secondary group daos_daemons for daos_server and daos_agent

* Tue Feb 22 2022 Alexander Oganezov <alexander.a.oganezov@intel.com> 2.1.100-22
- Update mercury to include DAOS-9561 workaround

* Sun Feb 13 2022 Michael MacDonald <mjmac.macdonald@intel.com> 2.1.100-21
- Update go toolchain requirements

* Thu Feb 10 2022 Li Wei <wei.g.li@intel.com> 2.1.100-20
- Update raft to 0.9.0-1394.gc81505f to fix membership change bugs

* Wed Jan 19 2022 Michael MacDonald <mjmac.macdonald@intel.com> 2.1.100-19
- Move libdaos_common.so from daos-client to daos package

* Mon Jan 17 2022 Johann Lombardi <johann.lombardi@intel.com> 2.1.100-18
- Update libfabric to 1.14.0 GA and apply fix for DAOS-9376

* Thu Dec 23 2021 Alexander Oganezov <alexander.a.oganezov@intel.com> 2.1.100-17
- Update to v2.1.0-rc4-3 to pick fix for DAOS-9325 high cpu usage
- Change mercury pinning to be >= instead of strict =

* Thu Dec 16 2021 Brian J. Murrell <brian.murrell@intel.com> 2.1.100-16
- Add BR: python-rpm-macros for Leap 15 as python3-base dropped that
  as a R:

* Sat Dec 11 2021 Brian J. Murrell <brian.murrell@intel.com> 2.1.100-15
- Create a shim package to allow daos openmpi packages built with the
  distribution openmpi to install on MOFED systems

* Fri Dec 10 2021 Brian J. Murrell <brian.murrell@intel.com> 2.1.100-14
- Don't make daos-*-tests-openmi a dependency of anything
  - If they are wanted, they should be installed explicitly, due to
    potential conflicts with other MPI stacks

* Wed Dec 08 2021 Alexander Oganezov <alexander.a.oganezov@intel.com> 2.1.100-13
- Remove DAOS-9173 workaround from mercury. Apply DAOS-9173 to ofi

* Tue Dec 07 2021 Alexander Oganezov <alexander.a.oganezov@intel.com> 2.1.100-12
- Apply DAOS-9173 workaround to mercury

* Fri Dec 03 2021 Alexander Oganezov <alexander.a.oganezov@intel.com> 2.1.100-11
- Update mercury to v2.1.0rc4

* Thu Dec 02 2021 Danielle M. Sikich <danielle.sikich@intel.com> 2.1.100-10
- Fix name of daos serialize package

* Sun Nov 28 2021 Tom Nabarro <tom.nabarro@intel.com> 2.1.100-9
- Set rmem_{max,default} sysctl values on server package install to enable
  SPDK pci_event module to operate in unprivileged process (daos_engine).

* Wed Nov 24 2021 Brian J. Murrell <brian.murrell@intel.com> 2.1.100-8
- Remove invalid "%%else if" syntax
- Fix a few other rpmlint warnings

* Tue Nov 16 2021 Wang Shilong <shilong.wang@intel.com> 2.1.100-7
- Update for libdaos major version bump
- Fix version of libpemobj1 for SUSE

* Sat Nov 13 2021 Alexander Oganezov <alexander.a.oganezov@intel.com> 2.1.100-6
- Update OFI to v1.14.0rc3

* Tue Oct 26 2021 Brian J. Murrell <brian.murrell@intel.com> 2.1.100-5
- Create new daos-{client,server}tests-openmpi and daos-server-tests subpackages
- Rename daos-tests daos-client-tests and make daos-tests require all
  other test suites to maintain existing behavior

* Mon Oct 25 2021 Alexander Oganezov <alexander.a.oganezov@intel.com> 2.1.100-4
- Update mercury to v2.1.0rc2

* Wed Oct 20 2021 Jeff Olivier <jeffrey.v.olivier@intel.com> 2.1.100-3
- Explicitly require 1.11.0-3 of PMDK

* Wed Oct 13 2021 David Quigley <david.quigley@intel.com> 2.1.100-2
- Add defusedxml as a required dependency for the test package.

* Wed Oct 13 2021 Johann Lombardi <johann.lombardi@intel.com> 2.1.100-1
- Switch version to 2.1.100 for 2.2 test builds

* Tue Oct 12 2021 Johann Lombardi <johann.lombardi@intel.com> 1.3.106-1
- Version bump to 1.3.106 for 2.0 test build 6

* Fri Oct 8 2021 Alexander Oganezov <alexander.a.oganezov@intel.com> 1.13.105-4
- Update OFI to v1.13.2rc1

* Wed Sep 15 2021 Li Wei <wei.g.li@intel.com> 1.3.105-3
- Update raft to fix InstallSnapshot performance as well as to avoid some
  incorrect 0.8.0 RPMs

* Fri Sep 03 2021 Brian J. Murrell <brian.murrell@intel.com> 1.3.105-2
- Remove R: hwloc; RPM's auto-requires/provides will take care of this

* Tue Aug 24 2021 Jeff Olivier <jeffrey.v.olivier@intel.com> 1.3.105-1
- Version bump to 1.3.105 for 2.0 test build 5

* Mon Aug 09 2021 Yawei <yawei.niu@intel.com> 1.3.104-5
- Fix duplicates
- Add vos_perf

* Thu Aug 05 2021 Christopher Hoffman <christopherx.hoffman@intel.com> 1.3.104-4
- Update conditional statement to include checking for distributions to
  determine which unit files to use for daos-server and daos-agent

* Wed Aug 04 2021 Kris Jacque <kristin.jacque@intel.com> 1.3.104-3
- Move daos_metrics tool from tests package to server package

* Wed Aug 04 2021 Tom Nabarro <tom.nabarro@intel.com> 1.3.104-2
- Update to spdk 21.07 and (indirectly) dpdk 21.05

* Mon Aug 02 2021 Jeff Olivier <jeffrey.v.olivier@intel.com> 1.3.104-1
- Version bump to 1.3.104 for 2.0 test build 4

* Mon Jul 19 2021 Danielle M. Sikich <danielle.sikich@intel.com> 1.3.103-5
- Add DAOS serialization library that requires hdf5

* Wed Jul 14 2021 Li Wei <wei.g.li@intel.com> 1.3.103-4
- Update raft to fix slow leader re-elections

* Tue Jul 13 2021  Maureen Jean <maureen.jean@intel.com> 1.3.103-3
- Add python modules to python3.6 site-packages

* Mon Jul 12 2021 Alexander Oganezov <alexander.a.oganezov@intel.com> 1.3.103-2
- Update to mercury release v2.0.1

* Mon Jul 12 2021 Johann Lombardi <johann.lombardi@intel.com> 1.3.103-1
- Version bump to 1.3.103 for 2.0 test build 3

* Wed Jul 7 2021 Phillip Henderson <phillip.henderson@intel.com> 1.3.102-6
- Update daos-devel to always require the same version daos-client

* Wed Jun 30 2021 Tom Nabarro <tom.nabarro@intel.com> 1.3.102-5
- Update to spdk 21.04 and (indirectly) dpdk 21.05

* Fri Jun 25 2021 Brian J. Murrell <brian.murrell@intel.com> - 1.3.102-4
- Add libuuid-devel back as a requirement of daos-devel

* Wed Jun 23 2021 Li Wei <wei.g.li@intel.com> 1.3.102-3
- Update raft to pick up Pre-Vote

* Mon Jun 14 2021 Jeff Olivier <jeffrey.v.olivier@intel.com> 1.3.102-2
- Update to pmdk 1.11.0-rc1
- Remove dependence on libpmem since we use libpmemobj directly

* Fri Jun 11 2021 Johann Lombardi <johann.lombardi@intel.com> 1.3.102-1
- Version bump to 1.3.102 for 2.0 test build 2

* Wed Jun 02 2021 Johann Lombardi <johann.lombardi@intel.com> 1.3.101-3
- Remove libs from devel package

* Thu May 20 2021 Jeff Olivier <jeffrey.v.olivier@intel.com> 1.3.0-101-2
- Remove client libs from common package

* Wed May 19 2021 Johann Lombardi <johann.lombardi@intel.com> 1.3.101-1
- Version bump to 1.3.101 for 2.0 test build 1

* Fri May 07 2021 Brian J. Murrell <brian.murrell@intel.com> 1.3.0-16
- Enable debuginfo package building on SUSE platforms

* Thu May 06 2021 Brian J. Murrell <brian.murrell@intel.com> 1.3.0-15
- Update to build on EL8

* Wed May 05 2021 Brian J. Murrell <brian.murrell@intel.com> 1.3.0-14
- Package /etc/daos/certs in main/common package so that both server
  and client get it created

* Wed Apr 21 2021 Tom Nabarro <tom.nabarro@intel.com> - 1.3.0-13
- Relax ipmctl version requirement on leap15 as we have runtime checks

* Fri Apr 16 2021 Mohamad Chaarawi <mohamad.chaarawi@intel.com> - 1.3.0-12
- remove dfuse_hl

* Wed Apr 14 2021 Jeff Olivier <jeffrey.v.olivier@intel.com> - 1.3.0-11
- Remove storage_estimator and io_conf from client packages to remove
  any client side dependence on bio and vos (and and PMDK/SPDK)

* Mon Apr 12 2021 Dalton A. Bohning <daltonx.bohning@intel.com> - 1.3.0-10
- Add attr to the test dependencies

* Tue Apr 06 2021 Kris Jacque <kristin.jacque@intel.com> 1.3.0-9
- Add package for daos_firmware helper binary

* Fri Apr 02 2021 Jeff Olivier <jeffrey.v.olivier@intel.com> 1.3.0-8
- Remove unused readline-devel

* Thu Apr 01 2021 Brian J. Murrell <brian.murrell@intel.com> 1.3.0-7
- Update argobots to 1.1

* Tue Mar 30 2021 Maureen Jean <maureen.jean@intel.com> 1.3.0-6
- Change pydaos_shim_3 to pydaos_shim

* Mon Mar 29 2021 Brian J. Murrell <brian.murrell@intel.com> - 1.3.0-5
- Move libdts.so to the daos-tests subpackage

* Tue Mar 23 2021 Alexander Oganezov <alexander.a.oganezov@intel.com> 1.3.0-4
- Update libfabric to v1.12.0
- Disable grdcopy/gdrapi linkage in libfabric


* Thu Mar 18 2021 Maureen Jean <maureen.jean@intel.com> 1.3.0-3
- Update to python3

* Thu Feb 25 2021 Li Wei <wei.g.li@intel.com> 1.3.0-2
- Require raft-devel 0.7.3 that fixes an unstable leadership problem caused by
  removed replicas as well as some Coverity issues

* Wed Feb 24 2021 Brian J. Murrell <brian.murrell@intel.com> - 1.3.0-1
- Version bump up to 1.3.0

* Mon Feb 22 2021 Brian J. Murrell <brian.murrell@intel.com> 1.1.3-3
- Remove all *-devel Requires from daos-devel as none of those are
  actually necessary to build libdaos clients

* Tue Feb 16 2021 Alexander Oganezov <alexander.a.oganezov@intel.com> 1.1.3-2
- Update libfabric to v1.12.0rc1

* Wed Feb 10 2021 Johann Lombardi <johann.lombardi@intel.com> 1.1.3-1
- Version bump up to 1.1.3

* Tue Feb 9 2021 Vish Venkatesan <vishwanath.venkatesan@intel.com> 1.1.2.1-11
- Add new pmem specific version of DAOS common library

* Fri Feb 5 2021 Saurabh Tandan <saurabh.tandan@intel.com> 1.1.2.1-10
- Added dbench as requirement for test package.

* Wed Feb 3 2021 Hua Kuang <hua.kuang@intel.com> 1.1.2.1-9
- Changed License to BSD-2-Clause-Patent

* Wed Feb 03 2021 Brian J. Murrell <brian.murrell@intel.com> - 1.1.2-8
- Update minimum required libfabric to 1.11.1

* Thu Jan 28 2021 Phillip Henderson <phillip.henderson@intel.com> 1.1.2.1-7
- Change ownership and permissions for the /etc/daos/certs directory.

* Sat Jan 23 2021 Alexander Oganezov <alexander.a.oganezov@intel.com> 1.1.2.1-6
- Update to mercury v2.0.1rc1

* Fri Jan 22 2021 Michael MacDonald <mjmac.macdonald@intel.com> 1.1.2.1-5
- Install daos_metrics utility to %%{_bindir}

* Wed Jan 20 2021 Kenneth Cain <kenneth.c.cain@intel.com> 1.1.2.1-4
- Version update for API major version 1, libdaos.so.1 (1.0.0)

* Fri Jan 15 2021 Michael Hennecke <mhennecke@lenovo.com> 1.1.2.1-3
- Harmonize daos_server and daos_agent groups.

* Tue Dec 15 2020 Ashley Pittman <ashley.m.pittman@intel.com> 1.1.2.1-2
- Combine the two memcheck suppressions files.

* Wed Dec 09 2020 Johann Lombardi <johann.lombardi@intel.com> 1.1.2.1-1
- Version bump up to 1.1.2.1

* Fri Dec 04 2020 Li Wei <wei.g.li@intel.com> 1.1.2-3
- Require raft-devel 0.7.1 that fixes recent Coverity issues

* Wed Dec 02 2020 Maureen Jean <maureen.jean@intel.com> - 1.1.2-2
- define scons_args to be BUILD_TYPE=<release|dev>
- the scons default is BUILD_TYPE=release
- BUILD_TYPE=release will disable fault injection in build

* Tue Dec 01 2020 Brian J. Murrell <brian.murrell@intel.com> - 1.1.2-1
- Version bump up to 1.1.2

* Tue Nov 17 2020 Li Wei <wei.g.li@intel.com> 1.1.1-8
- Require raft-devel 0.7.0 that changes log indices and terms to 63-bit

* Wed Nov 11 2020 Tom Nabarro <tom.nabarro@intel.com> 1.1.1-7
- Add version validation for runtime daos_server ipmctl requirement to avoid
  potential corruption of PMMs when setting PMem goal, issue fixed in
  https://github.com/intel/ipmctl/commit/9e3898cb15fa9eed3ef3e9de4488be1681d53ff4

* Thu Oct 29 2020 Jonathan Martinez Montes <jonathan.martinez.montes@intel.com> 1.1.1-6
- Restore obj_ctl utility

* Wed Oct 28 2020 Brian J. Murrell <brian.murrell@intel.com> - 1.1.1-5
- Use %%autosetup
- Only use systemd_requires if it exists
- Obsoletes: cart now that it's included in daos

* Sat Oct 24 2020 Maureen Jean <maureen.jean@intel.com> 1.1.1-4
- Add daos.conf to the daos package to resolve the path to libbio.so

* Tue Oct 13 2020 Jonathan Martinez Montes <jonathan.martinez.montes@intel.com> 1.1.1-3
- Remove obj_ctl from Tests RPM package
- Add libdts.so shared library that is used by daos_perf, daos_racer and
  the daos utility.

* Tue Oct 13 2020 Amanda Justiniano <amanda.justiniano-pagn@intel.com> 1.1.1-3
- Add lbzip2 requirement to the daos-tests package

* Tue Oct 13 2020 Michael MacDonald <mjmac.macdonald@intel.com> 1.1.1-2
- Create unprivileged user for daos_agent

* Mon Oct 12 2020 Johann Lombardi <johann.lombardi@intel.com> 1.1.1-1
- Version bump up to 1.1.1

* Sat Oct 03 2020 Michael MacDonald <mjmac.macdonald@intel.com> 1.1.0-34
- Add go-race to BuildRequires on OpenSUSE Leap

* Wed Sep 16 2020 Alexander Oganezov <alexander.a.oganezov@intel.com> 1.1.0-33
- Update OFI to v1.11.0

* Mon Aug 17 2020 Michael MacDonald <mjmac.macdonald@intel.com> 1.1.0-32
- Install completion script in /etc/bash_completion.d

* Wed Aug 05 2020 Brian J. Murrell <brian.murrell@intel.com> - 1.1.0-31
- Change fuse requirement to fuse3
- Use Lmod for MPI module loading
- Remove unneeded (and un-distro gated) Requires: json-c

* Wed Jul 29 2020 Jonathan Martinez Montes <jonathan.martinez.montes@intel.com> - 1.1.0-30
- Add the daos_storage_estimator.py tool. It merges the functionality of the
  former tools vos_size, vos_size.py, vos_size_dfs_sample.py and parse_csv.py.

* Wed Jul 29 2020 Jeffrey V Olivier <jeffrey.v.olivier@intel.com> - 1.1.0-29
- Revert prior changes from version 28

* Mon Jul 13 2020 Brian J. Murrell <brian.murrell@intel.com> - 1.1.0-28
- Change fuse requirement to fuse3
- Use Lmod for MPI module loading

* Tue Jul 7 2020 Alexander A Oganezov <alexander.a.oganezov@intel.com> - 1.1.0-27
- Update to mercury release 2.0.0~rc1-1

* Sun Jun 28 2020 Jonathan Martinez Montes <jonathan.martinez.montes@intel.com> - 1.1.0-26
- Add the vos_size_dfs_sample.py tool. It is used to generate dynamically
  the vos_dfs_sample.yaml file using the real DFS super block data.

* Tue Jun 23 2020 Jeff Olivier <jeffrey.v.olivier@intel.com> - 1.1.0-25
- Add -no-rpath option and use it for rpm build rather than modifying
  SCons files in place

* Tue Jun 16 2020 Jeff Olivier <jeffrey.v.olivier@intel.com> - 1.1.0-24
- Modify RPATH removal snippet to replace line with pass as some lines
  can't be removed without breaking the code

* Fri Jun 05 2020 Ryon Jensen <ryon.jensen@intel.com> - 1.1.0-23
- Add libisa-l_crypto dependency

* Fri Jun 05 2020 Tom Nabarro <tom.nabarro@intel.com> - 1.1.0-22
- Change server systemd run-as user to daos_server in unit file

* Thu Jun 04 2020 Hua Kuang <hua.kuang@intel.com> - 1.1.0-21
- Remove dmg_old from DAOS RPM package

* Thu May 28 2020 Tom Nabarro <tom.nabarro@intel.com> - 1.1.0-20
- Create daos group to run as in systemd unit file

* Tue May 26 2020 Brian J. Murrell <brian.murrell@intel.com> - 1.1.0-19
- Enable parallel building with _smp_mflags

* Fri May 15 2020 Kenneth Cain <kenneth.c.cain@intel.com> - 1.1.0-18
- Require raft-devel >= 0.6.0 that adds new API raft_election_start()

* Thu May 14 2020 Brian J. Murrell <brian.murrell@intel.com> - 1.1.0-17
- Add cart-devel's Requires to daos-devel as they were forgotten
  during the cart merge

* Thu May 14 2020 Brian J. Murrell <brian.murrell@intel.com> - 1.1.0-16
- Fix fuse3-libs -> libfuse3 for SLES/Leap 15

* Thu Apr 30 2020 Brian J. Murrell <brian.murrell@intel.com> - 1.1.0-15
- Use new properly pre-release tagged mercury RPM

* Thu Apr 30 2020 Brian J. Murrell <brian.murrell@intel.com> - 1.1.0-14
- Move fuse dependencies to the client subpackage

* Mon Apr 27 2020 Michael MacDonald <mjmac.macdonald@intel.com> 1.1.0-13
- Rename /etc/daos.yml -> /etc/daos_control.yml

* Thu Apr 16 2020 Brian J. Murrell <brian.murrell@intel.com> - 1.1.0-12
- Use distro fuse

* Fri Apr 10 2020 Alexander Oganezov <alexander.a.oganezov@intel.com> - 1.1.0-11
- Update to mercury 4871023 to pick na_ofi.c race condition fix for
  "No route to host" errors.

* Sun Apr 05 2020 Brian J. Murrell <brian.murrell@intel.com> - 1.1.0-10
- Clean up spdk dependencies

* Mon Mar 30 2020 Tom Nabarro <tom.nabarro@intel.com> - 1.1.0-9
- Set version of spdk to < v21, > v19

* Fri Mar 27 2020 David Quigley <david.quigley@intel.com> - 1.1.0-8
- add daos and dmg man pages to the daos-client files list

* Thu Mar 26 2020 Michael MacDonald <mjmac.macdonald@intel.com> 1.1.0-7
- Add systemd scriptlets for managing daos_server/daos_agent services

* Thu Mar 26 2020 Alexander Oganeozv <alexander.a.oganezov@intel.com> - 1.1.0-6
- Update ofi to 62f6c937601776dac8a1f97c8bb1b1a6acfbc3c0

* Tue Mar 24 2020 Jeffrey V. Olivier <jeffrey.v.olivier@intel.com> - 1.1.0-5
- Remove cart as an external dependence

* Mon Mar 23 2020 Jeffrey V. Olivier <jeffrey.v.olivier@intel.com> - 1.1.0-4
- Remove scons_local as dependency

* Tue Mar 03 2020 Brian J. Murrell <brian.murrell@intel.com> - 1.1.0-3
- Bump up go minimum version to 1.12

* Thu Feb 20 2020 Brian J. Murrell <brian.murrell@intel.com> - 1.1.0-2
- daos-server requires daos-client (same version)

* Fri Feb 14 2020 Brian J. Murrell <brian.murrell@intel.com> - 1.1.0-1
- Version bump up to 1.1.0

* Wed Feb 12 2020 Brian J. Murrell <brian.murrell@intel.com> - 0.9.0-2
- Remove undefine _missing_build_ids_terminate_build

* Thu Feb 06 2020 Johann Lombardi <johann.lombardi@intel.com> - 0.9.0-1
- Version bump up to 0.9.0

* Sat Jan 18 2020 Jeff Olivier <jeffrey.v.olivier@intel.com> - 0.8.0-3
- Fixing a few warnings in the RPM spec file

* Fri Dec 27 2019 Jeff Olivier <jeffrey.v.olivier@intel.com> - 0.8.0-2
- Remove openmpi, pmix, and hwloc builds, use hwloc and openmpi packages

* Tue Dec 17 2019 Johann Lombardi <johann.lombardi@intel.com> - 0.8.0-1
- Version bump up to 0.8.0

* Thu Dec 05 2019 Johann Lombardi <johann.lombardi@intel.com> - 0.7.0-1
- Version bump up to 0.7.0

* Tue Nov 19 2019 Tom Nabarro <tom.nabarro@intel.com> 0.6.0-15
- Temporarily unconstrain max. version of spdk

* Wed Nov 06 2019 Brian J. Murrell <brian.murrell@intel.com> 0.6.0-14
- Constrain max. version of spdk

* Wed Nov 06 2019 Brian J. Murrell <brian.murrell@intel.com> 0.6.0-13
- Use new cart with R: mercury to < 1.0.1-20 due to incompatibility

* Wed Nov 06 2019 Michael MacDonald <mjmac.macdonald@intel.com> 0.6.0-12
- Add daos_admin privileged helper for daos_server

* Fri Oct 25 2019 Brian J. Murrell <brian.murrell@intel.com> 0.6.0-11
- Handle differences in Leap 15 Python packaging

* Wed Oct 23 2019 Brian J. Murrell <brian.murrell@intel.com> 0.6.0-9
- Update BR: libisal-devel for Leap

* Mon Oct 07 2019 Brian J. Murrell <brian.murrell@intel.com> 0.6.0-8
- Use BR: cart-devel-%%{cart_sha1} if available
- Remove cart's BRs as it's -devel Requires them now

* Tue Oct 01 2019 Brian J. Murrell <brian.murrell@intel.com> 0.6.0-7
- Constrain cart BR to <= 1.0.0

* Sat Sep 21 2019 Brian J. Murrell <brian.murrell@intel.com>
- Remove Requires: {argobots, cart}
  - autodependencies should take care of these

* Thu Sep 19 2019 Jeff Olivier <jeffrey.v.olivier@intel.com>
- Add valgrind-devel requirement for argobots change

* Tue Sep 10 2019 Tom Nabarro <tom.nabarro@intel.com>
- Add requires ndctl as runtime dep for control plane.

* Thu Aug 15 2019 David Quigley <david.quigley@intel.com>
- Add systemd unit files to packaging.

* Thu Jul 25 2019 Brian J. Murrell <brian.murrell@intel.com>
- Add git hash and commit count to release

* Thu Jul 18 2019 David Quigley <david.quigley@intel.com>
- Add certificate generation files to packaging.

* Tue Jul 09 2019 Johann Lombardi <johann.lombardi@intel.com>
- Version bump up to 0.6.0

* Fri Jun 21 2019 David Quigley <dquigley@intel.com>
- Add daos_agent.yml to the list of packaged files

* Thu Jun 13 2019 Brian J. Murrell <brian.murrell@intel.com>
- move obj_ctl daos_gen_io_conf daos_run_io_conf to
  daos-tests sub-package
- daos-server needs spdk-tools

* Fri May 31 2019 Ken Cain <kenneth.c.cain@intel.com>
- Add new daos utility binary

* Wed May 29 2019 Brian J. Murrell <brian.murrell@intel.com>
- Version bump up to 0.5.0
- Add Requires: libpsm_infinipath1 for SLES 12.3

* Tue May 07 2019 Brian J. Murrell <brian.murrell@intel.com>
- Move some files around among the sub-packages

* Mon May 06 2019 Brian J. Murrell <brian.murrell@intel.com>
- Only BR fio
  - fio-{devel,src} is not needed

* Wed Apr 03 2019 Brian J. Murrell <brian.murrell@intel.com>
- initial package<|MERGE_RESOLUTION|>--- conflicted
+++ resolved
@@ -1,11 +1,8 @@
 %changelog
-<<<<<<< HEAD
-* Mon Nov 24 2025 Jeff Olivier <jeffolivier@google.com> 2.7.102-3
+* Tue Nov 25 2025 Jeff Olivier <jeffolivier@google.com> 2.7.102-3
 - Upgrade spdk
 - Add some missing dependencies numactl and pcituils
 
-=======
->>>>>>> 0b303732
 * Mon Nov 24 2025 Jeff Olivier <jeffolivier@google.com> 2.7.102-2
 - Require isal_crypto 2.25.0 due to API deprecation warnings
 
