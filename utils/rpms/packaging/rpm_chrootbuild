#!/bin/bash

set -uex

: "${HTTPS_PROXY:=}"
: "${REPO_FILE_URL:=}"
: "${REPOSITORY_NAME:=artifactory}"

cp /etc/mock/"$CHROOT_NAME".cfg mock.cfg

# Enable mock ccache plugin
cat <<EOF >> mock.cfg
config_opts['plugin_conf']['ccache_enable'] = True
config_opts['plugin_conf']['ccache_opts']['dir'] = "%(cache_topdir)s/%(root)s/ccache/"
EOF

# Optionally add a proxy to mock
if [ -n "$HTTPS_PROXY" ];then
    yum_proxy="http://${HTTPS_PROXY##*//}"
    echo "config_opts['https_proxy'] = '$yum_proxy'" >> mock.cfg
fi

# No proxy for local mirrors
if [ -n "$REPO_FILE_URL" ]; then
    direct="${REPO_FILE_URL##*//}"
    direct="${direct%%/*}"
    echo "config_opts['no_proxy'] = '${direct}'" >> mock.cfg
fi

if [[ $CHROOT_NAME == *epel-8-x86_64 ]]; then
    cat <<EOF >> mock.cfg
config_opts['module_setup_commands'] = [
  ('enable', 'javapackages-tools:201801'),
  ('disable',  'go-toolset')
]
EOF
fi

# Use dnf on CentOS 7
if [[ $CHROOT_NAME == *epel-7-x86_64 ]]; then
    MOCK_OPTIONS="--dnf --no-bootstrap-chroot${MOCK_OPTIONS:+ }$MOCK_OPTIONS"
fi

# Allow BR: foo-devel < 1.2 to work when foo-devel-1.3 is actually available
cat <<EOF >> mock.cfg
config_opts['dnf.conf'] += """
[main]
best=0
"""
EOF

# shellcheck disable=SC2153
repo_adds=()
repo_dels=()

echo -e "config_opts['yum.conf'] += \"\"\"\n" >> mock.cfg

if [ -n "${ARTIFACTORY_URL:-}" ] && "$LOCAL_REPOS"; then
    repo_dels+=("--disablerepo=\*")

    if [ -n "${REPO_FILE_URL:-}" ]; then
        if [ -n "$REPO_FILES_PR" ]; then
            if [[ $REPO_FILES_PR = PR-* ]]; then
                build_number="lastSuccessfulBuild"
                branch="$REPO_FILES_PR"
                if [[ $branch = *:* ]]; then
                    build_number="${branch#*:}"
                    branch="${branch%:*}"
                fi
<<<<<<< HEAD
                REPO_FILE_URL="${JENKINS_URL:-https://jenkins.daos.hpc.amslabs.hpecorp.net/}job/daos-do/job/repo-files/job/$branch/$build_number/artifact/"
=======
                REPO_FILE_URL="${JENKINS_URL:-https://jenkins-3.daos.hpc.amslabs.hpecorp.net/}job/daos-do/job/repo-files/job/$branch/$build_number/artifact/"
>>>>>>> 03737bed
            else
                if [ ! -d "$REPO_FILES_PR" ]; then
                    echo "Could not find your specified directory \"$REPO_FILES_PR\" to read repo-files from"
                    exit 1
                fi
                REPO_FILE_URL="file://$(readlink -e "$REPO_FILES_PR")/"
            fi
        fi
        curl --noproxy '*' -sSf "$REPO_FILE_URL"daos_ci-"${CHROOT_NAME%-*}".repo >> mock.cfg
        repo_adds+=("--enablerepo *-${REPOSITORY_NAME}")
    fi
fi

repos_added=()
for repo in $DISTRO_BASE_PR_REPOS $PR_REPOS; do
    branch="master"
    build_number="lastSuccessfulBuild"
    if [[ $repo = *@* ]]; then
        branch="${repo#*@}"
        repo="${repo%@*}"
        if [[ $branch = *:* ]]; then
            build_number="${branch#*:}"
            branch="${branch%:*}"
        fi
    fi
    if [[ " ${repos_added[*]} " = *\ ${repo}\ * ]]; then
        # don't add duplicates, first found wins
        continue
    fi
    repos_added+=("$repo")
    repo_adds+=("--enablerepo $repo:${branch//[@\/]/_}:$build_number")
    echo -e "[$repo:${branch//[@\/]/_}:$build_number]\n\
name=$repo:${branch//[@\/]/_}:$build_number\n\
<<<<<<< HEAD
baseurl=${ARTIFACTS_URL:-${JENKINS_URL:-https://jenkins.daos.hpc.amslabs.hpecorp.net/}job/}daos-stack/job/$repo/job/${branch//\//%2F}/$build_number/artifact/artifacts/$DISTRO/\n\
=======
baseurl=${ARTIFACTS_URL:-${JENKINS_URL:-https://jenkins-3.daos.hpc.amslabs.hpecorp.net/}job/}daos-stack/job/$repo/job/${branch//\//%2F}/$build_number/artifact/artifacts/$DISTRO/\n\
>>>>>>> 03737bed
enabled=1\n\
gpgcheck=False\n" >> mock.cfg
done
for repo in $JOB_REPOS; do
    repo_name=${repo##*://}
    repo_name=${repo_name//\//_}
    if [[ " ${repos_added[*]} " = *\ ${repo_name}\ * ]]; then
        # don't add duplicates, first found wins
        continue
    fi
    repos_added+=("$repo_name")
    repo_adds+=("--enablerepo $repo_name")
    echo -e "[${repo_name//[@\/]/_}]\n\
name=${repo_name}\n\
baseurl=${repo//\//%2F}\n\
enabled=1\n" >> mock.cfg
done
echo "\"\"\"" >> mock.cfg

if [ -n "$DISTRO_VERSION" ]; then
    releasever_opt=("--config-opts=releasever=$DISTRO_VERSION")
fi

bs_dir=/scratch/mock/cache/"${CHROOT_NAME}"-bootstrap-$(id -u)
if ls -l "$bs_dir"/root_cache/cache.tar.gz; then
    ls -ld /var || true
    ls -ld /var/cache || true
    ls -ld /var/cache/mock || true
    ls -l /var/cache/mock || true
    mkdir -p "/var/cache/mock/${CHROOT_NAME}-bootstrap/"
    flock "$bs_dir" -c "cp -a $bs_dir/root_cache /var/cache/mock/${CHROOT_NAME}-bootstrap"
fi
if ls -l "$bs_dir/ccache-$CHROOT_NAME-$PACKAGE".tar.gz; then
    flock "$bs_dir" -c "tar -C / -xzf $bs_dir/ccache-$CHROOT_NAME-$PACKAGE.tar.gz"
fi

rc=0
# shellcheck disable=SC2086,SC2048
if ! eval time mock -r mock.cfg ${repo_dels[*]} ${repo_adds[*]} --no-clean \
                    --disablerepo=\*-debug* ${releasever_opt[*]} $MOCK_OPTIONS  \
                    $RPM_BUILD_OPTIONS "$TARGET"; then
    rc=${PIPESTATUS[0]}
fi

# Save the ccache
if [ -d /scratch/mock/ ]; then
    mkdir -p "$bs_dir"/
    if ! flock "$bs_dir" -c "tar -czf $bs_dir/ccache-$CHROOT_NAME-$PACKAGE.tar.gz /var/cache/mock/${CHROOT_NAME}/ccache"; then
        echo "Failed to save ccache.  Plowing onward."
        echo "I am $(id)"
    fi
    if ls -l /var/cache/mock/"${CHROOT_NAME}"-bootstrap/root_cache/cache.tar.gz; then
        if ! cmp /var/cache/mock/"${CHROOT_NAME}"-bootstrap/root_cache/cache.tar.gz "$bs_dir"/root_cache/cache.tar.gz; then
            if ! flock "$bs_dir" -c "cp -a /var/cache/mock/${CHROOT_NAME}-bootstrap/root_cache $bs_dir/"; then
                echo "Failed to save root_cache.  Plowing onward."
                echo "I am $(id)"
            fi
        fi
    fi
fi

exit "$rc"<|MERGE_RESOLUTION|>--- conflicted
+++ resolved
@@ -67,11 +67,7 @@
                     build_number="${branch#*:}"
                     branch="${branch%:*}"
                 fi
-<<<<<<< HEAD
-                REPO_FILE_URL="${JENKINS_URL:-https://jenkins.daos.hpc.amslabs.hpecorp.net/}job/daos-do/job/repo-files/job/$branch/$build_number/artifact/"
-=======
                 REPO_FILE_URL="${JENKINS_URL:-https://jenkins-3.daos.hpc.amslabs.hpecorp.net/}job/daos-do/job/repo-files/job/$branch/$build_number/artifact/"
->>>>>>> 03737bed
             else
                 if [ ! -d "$REPO_FILES_PR" ]; then
                     echo "Could not find your specified directory \"$REPO_FILES_PR\" to read repo-files from"
@@ -105,11 +101,7 @@
     repo_adds+=("--enablerepo $repo:${branch//[@\/]/_}:$build_number")
     echo -e "[$repo:${branch//[@\/]/_}:$build_number]\n\
 name=$repo:${branch//[@\/]/_}:$build_number\n\
-<<<<<<< HEAD
-baseurl=${ARTIFACTS_URL:-${JENKINS_URL:-https://jenkins.daos.hpc.amslabs.hpecorp.net/}job/}daos-stack/job/$repo/job/${branch//\//%2F}/$build_number/artifact/artifacts/$DISTRO/\n\
-=======
 baseurl=${ARTIFACTS_URL:-${JENKINS_URL:-https://jenkins-3.daos.hpc.amslabs.hpecorp.net/}job/}daos-stack/job/$repo/job/${branch//\//%2F}/$build_number/artifact/artifacts/$DISTRO/\n\
->>>>>>> 03737bed
 enabled=1\n\
 gpgcheck=False\n" >> mock.cfg
 done
