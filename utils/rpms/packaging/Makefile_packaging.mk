# Common Makefile for including
# Needs the following variables set at a minimum:
# NAME :=
# SRC_EXT :=

# force bash (looking at you Ubuntu)
SHELL=/bin/bash

# Put site overrides (i.e. DAOS_STACK_*_LOCAL_REPO) in here
-include Makefile.local

# default to Leap 15 distro for chrootbuild
CHROOT_NAME ?= opensuse-leap-15.3-x86_64
include packaging/Makefile_distro_vars.mk

ifeq ($(DEB_NAME),)
DEB_NAME := $(NAME)
endif

CALLING_MAKEFILE := $(word 1, $(MAKEFILE_LIST))

# this Makefile should always be executed from it's own dir
TOPDIR ?= $(abspath $(dir $(firstword $(MAKEFILE_LIST))))

BUILD_PREFIX ?= .

DOT     := .
RPM_BUILD_OPTIONS += $(EXTERNAL_RPM_BUILD_OPTIONS)

# some defaults the caller can override
PACKAGING_CHECK_DIR ?= ../packaging
LOCAL_REPOS ?= true
TEST_PACKAGES ?= ${NAME}

# unfortunately we cannot always name the repo the same as the project
REPO_NAME ?= $(NAME)

ifneq ($(CI_PR_REPOS),)
PR_REPOS                 ?= $(CI_PR_REPOS)
else
PR_REPOS                 ?= $(shell git show -s --format=%B | sed -ne 's/^PR-repos: *\(.*\)/\1/p')
endif
LEAP_15_PR_REPOS         ?= $(shell git show -s --format=%B | sed -ne 's/^PR-repos-leap15: *\(.*\)/\1/p')
EL_7_PR_REPOS            ?= $(shell git show -s --format=%B | sed -ne 's/^PR-repos-el7: *\(.*\)/\1/p')
EL_8_PR_REPOS            ?= $(shell git show -s --format=%B | sed -ne 's/^PR-repos-el8: *\(.*\)/\1/p')
EL_9_PR_REPOS            ?= $(shell git show -s --format=%B | sed -ne 's/^PR-repos-el9: *\(.*\)/\1/p')
UBUNTU_20_04_PR_REPOS    ?= $(shell git show -s --format=%B | sed -ne 's/^PR-repos-ubuntu20: *\(.*\)/\1/p')
REPO_FILES_PR            ?= $(shell git show -s --format=%B | sed -ne 's/^Repo-files-PR: *\(.*\)/\1/p')

ifneq ($(PKG_GIT_COMMIT),)
ifeq ($(GITHUB_PROJECT),)
ifeq ($(GIT_PROJECT),)
$(error You must set either GITHUB_PROJECT or GIT_PROJECT if you set PKG_GIT_COMMIT)
endif
endif
BUILD_DEFINES     := --define "commit $(PKG_GIT_COMMIT)"
RPM_BUILD_OPTIONS := $(BUILD_DEFINES)
GIT_DIFF_EXCLUDES := $(PATCH_EXCLUDE_FILES:%=':!%')
endif

FVERSION         ?= latest
COMMON_RPM_ARGS  := --define "_topdir $$PWD/_topdir" $(BUILD_DEFINES)
SPEC             := $(shell if [ -f $(NAME)-$(DISTRO_BASE).spec ]; then echo $(NAME)-$(DISTRO_BASE).spec; else echo $(NAME).spec; fi)
VERSION           = $(eval VERSION := $(shell rpm $(COMMON_RPM_ARGS) --specfile --qf '%{version}\n' $(SPEC) | sed -n '1p'))$(VERSION)
DEB_RVERS        := $(subst $(DOT),\$(DOT),$(VERSION))
DEB_BVERS        := $(basename $(subst ~rc,$(DOT)rc,$(VERSION)))
RELEASE           = $(eval RELEASE := $(shell rpm $(COMMON_RPM_ARGS) --specfile --qf '%{release}\n' $(SPEC) | sed -n '$(SED_EXPR)'))$(RELEASE)
SRPM              = _topdir/SRPMS/$(NAME)-$(VERSION)-$(RELEASE)$(DIST).src.rpm
RPMS              = $(eval RPMS := $(addsuffix .rpm,$(addprefix _topdir/RPMS/x86_64/,$(shell rpm --specfile $(SPEC)))))$(RPMS)
DEB_TOP          := _topdir/BUILD
DEB_BUILD        := $(DEB_TOP)/$(NAME)-$(VERSION)
DEB_TARBASE      := $(DEB_TOP)/$(DEB_NAME)_$(VERSION)
REAL_SOURCE      ?= $(eval REAL_SOURCE := $(shell CHROOT_NAME=$(CHROOT_NAME) $(SPECTOOL) $(COMMON_RPM_ARGS) -S -l $(SPEC) | sed -e 2,\$$d -e 's/\#/\\\#/g' -e 's/Source.*:  *//'))$(REAL_SOURCE)
ifeq ($(ID_LIKE),debian)
ifneq ($(DEB_SOURCE),)
SOURCE           ?= $(DEB_SOURCE)
endif
endif
SOURCE           ?= $(REAL_SOURCE)
PATCHES          ?= $(eval PATCHES := $(shell CHROOT_NAME=$(CHROOT_NAME) $(SPECTOOL) $(COMMON_RPM_ARGS) -l $(SPEC) | sed -ne 1d -e '/already present/d' -e 's/.*:  *//' -e 's/.*\///' -e '/\.patch/p'))$(PATCHES)
OTHER_SOURCES    := $(eval OTHER_SOURCES := $(shell CHROOT_NAME=$(CHROOT_NAME) $(SPECTOOL) $(COMMON_RPM_ARGS) -l $(SPEC) | sed -ne 1d -e '/already present/d' -e '/^Patch.*:/d' -e 's/Source.*:  *//' -e 's/.*\///' -e p))$(OTHER_SOURCES)
SOURCES          := $(addprefix _topdir/SOURCES/,$(notdir $(SOURCE) $(OTHER_SOURCES)) $(PATCHES))
ifeq ($(ID_LIKE),debian)
DEBS             := $(addsuffix _$(VERSION)-1_amd64.deb,$(shell sed -n '/-udeb/b; s,^Package:[[:blank:]],$(DEB_TOP)/,p' $(TOPDIR)/debian/control))
DEB_PREV_RELEASE := $(shell cd $(TOPDIR) && dpkg-parsechangelog -S version)
ifneq ($(GIT_SHORT),)
GIT_INFO         ?= .$(GIT_NUM_COMMITS).g$(GIT_SHORT)
endif
DEB_DSC          := $(DEB_NAME)_$(DEB_PREV_RELEASE)$(GIT_INFO).dsc
TARGETS := $(DEBS)
else
TARGETS := $(RPMS) $(SRPM)
endif

define distro_map
	case $(DISTRO_ID) in               \
	    el7) distro="centos7"          \
	    ;;                             \
	    el*) distro="$(DISTRO_ID)"     \
	    ;;                             \
	    sle12.3) distro="sles12.3"     \
	    ;;                             \
	    sl42.3) distro="leap42.3"      \
	    ;;                             \
	    sl15.*) distro="leap15"        \
	    ;;                             \
	    ubuntu*) distro="$(DISTRO_ID)" \
	    ;;                             \
	esac;
endef

define install_repos
	if [ "$(ID_LIKE)" = "debian" ]; then                            \
	    IFS='|' read -ra BASES <<< "$($(DISTRO_BASE)_LOCAL_REPOS)"; \
	    for baseurl in "$${BASES[@]}"; do                           \
	        baseurl="$${baseurl# *}";                               \
	        $(call install_repo,$$baseurl)                          \
	    done;                                                       \
	fi
	for repo in $($(DISTRO_BASE)_PR_REPOS)                                                             \
	            $(PR_REPOS) $(1); do                                                                   \
	    branch="master";                                                                               \
	    build_number="lastSuccessfulBuild";                                                            \
	    if [[ $$repo = *@* ]]; then                                                                    \
	        branch="$${repo#*@}";                                                                      \
	        repo="$${repo%@*}";                                                                        \
	        if [[ $$branch = *:* ]]; then                                                              \
	            build_number="$${branch#*:}";                                                          \
	            branch="$${branch%:*}";                                                                \
	        fi;                                                                                        \
	    fi;                                                                                            \
	    $(call distro_map)                                                                             \
<<<<<<< HEAD
	    baseurl=$${JENKINS_URL:-https://jenkins.daos.hpc.amslabs.hpecorp.net/}job/daos-stack/job/$$repo/job/$$branch/; \
=======
	    baseurl=$${JENKINS_URL:-https://jenkins-3.daos.hpc.amslabs.hpecorp.net/}job/daos-stack/job/$$repo/job/$$branch/; \
>>>>>>> 03737bed
	    baseurl+=$$build_number/artifact/artifacts/$$distro/;                                          \
	    $(call install_repo,$$baseurl)                                                                 \
        done
endef

all: $(TARGETS)

%/:
	mkdir -p $@

%.gz: %
	rm -f $@
	gzip $<

%.bz2: %
	rm -f $@
	bzip2 $<

%.xz: %
	rm -f $@
	xz -z $<

_topdir/SOURCES/%: % | _topdir/SOURCES/
	rm -f $@
	ln $< $@

# At least one spec file, SLURM (sles), has a different version for the
# download file than the version in the spec file.
ifeq ($(DL_VERSION),)
DL_VERSION = $(subst ~,,$(VERSION))
endif
ifeq ($(DL_NAME),)
DL_NAME = $(NAME)
endif

$(notdir $(SOURCE) $(OTHER_SOURCES) $(REAL_SOURCE)): $(SPEC) $(CALLING_MAKEFILE)
	# TODO: need to clean up old ones
	$(SPECTOOL) $(COMMON_RPM_ARGS) -g $(SPEC)

$(DEB_TOP)/%: % | $(DEB_TOP)/

$(DEB_BUILD)/%: % | $(DEB_BUILD)/

$(DEB_BUILD).tar.$(SRC_EXT): $(notdir $(SOURCE)) | $(DEB_TOP)/
	ln -f $< $@

$(DEB_TARBASE).orig.tar.$(SRC_EXT): $(DEB_BUILD).tar.$(SRC_EXT)
	rm -f $(DEB_TOP)/*.orig.tar.*
	ln -f $< $@

deb_detar: $(notdir $(SOURCE)) $(DEB_TARBASE).orig.tar.$(SRC_EXT)
	# Unpack tarball
	rm -rf ./$(DEB_TOP)/.patched ./$(DEB_TOP)/.detar
	rm -rf ./$(DEB_BUILD)/* ./$(DEB_BUILD)/.pc ./$(DEB_BUILD)/.libs
	mkdir -p $(DEB_BUILD)
	tar -C $(DEB_BUILD) --strip-components=1 -xpf $<

# Extract patches for Debian
$(DEB_TOP)/.patched: $(PATCHES) check-env deb_detar | \
	$(DEB_BUILD)/debian/
	mkdir -p ${DEB_BUILD}/debian/patches
	mkdir -p $(DEB_TOP)/patches
	for f in $(PATCHES); do                                              \
          rm -f $(DEB_TOP)/patches/*;                                    \
	  if git mailsplit -o$(DEB_TOP)/patches < "$$f"; then                \
	      fn=$$(basename "$$f");                                         \
	      for f1 in $(DEB_TOP)/patches/*;do                              \
	        [ -e "$$f1" ] || continue;                                   \
	        f1n=$$(basename "$$f1");                                     \
	        echo "$${fn}_$${f1n}" >> $(DEB_BUILD)/debian/patches/series; \
	        mv "$$f1" $(DEB_BUILD)/debian/patches/$${fn}_$${f1n};        \
	      done;                                                          \
	  else                                                               \
	    fb=$$(basename "$$f");                                           \
	    cp "$$f" $(DEB_BUILD)/debian/patches/;                           \
	    echo "$$fb" >> $(DEB_BUILD)/debian/patches/series;               \
	    if ! grep -q "^Description:\|^Subject:" "$$f"; then              \
	      sed -i '1 iSubject: Auto added patch'                          \
	        "$(DEB_BUILD)/debian/patches/$$fb";                          \
		fi;                                                              \
	    if ! grep -q "^Origin:\|^Author:\|^From:" "$$f"; then            \
	      sed -i '1 iOrigin: other'                                      \
	        "$(DEB_BUILD)/debian/patches/$$fb";                          \
		fi;                                                              \
	  fi;                                                                \
	done
	touch $@


# Move the debian files into the Debian directory.
ifeq ($(ID_LIKE),debian)
$(DEB_TOP)/.deb_files: $(shell find $(TOPDIR)/debian -type f) deb_detar | \
	  $(DEB_BUILD)/debian/
	cd $(TOPDIR)/ && \
	    find debian -maxdepth 1 -type f -exec cp '{}' '$(BUILD_PREFIX)/$(DEB_BUILD)/{}' ';'
	if [ -e $(TOPDIR)/debian/source ]; then \
	  cp -r $(TOPDIR)/debian/source $(DEB_BUILD)/debian; fi
	if [ -e $(TOPDIR)/debian/local ]; then \
	  cp -r $(TOPDIR)/debian/local $(DEB_BUILD)/debian; fi
	if [ -e $(TOPDIR)/debian/examples ]; then \
	  cp -r $(TOPDIR)/debian/examples $(DEB_BUILD)/debian; fi
	if [ -e $(TOPDIR)/debian/upstream ]; then \
	  cp -r $(TOPDIR)/debian/upstream $(DEB_BUILD)/debian; fi
	if [ -e $(TOPDIR)/debian/tests ]; then \
	  cp -r $(TOPDIR)/debian/tests $(DEB_BUILD)/debian; fi
	rm -f $(DEB_BUILD)/debian/*.ex $(DEB_BUILD)/debian/*.EX
	rm -f $(DEB_BUILD)/debian/*.orig
ifneq ($(GIT_INFO),)
	cd $(DEB_BUILD); dch --distribution unstable \
	  --newversion $(DEB_PREV_RELEASE)$(GIT_INFO) \
	  "Git commit information"
endif
	touch $@
endif

# see https://stackoverflow.com/questions/2973445/ for why we subst
# the "rpm" for "%" to effectively turn this into a multiple matching
# target pattern rule
$(subst rpm,%,$(RPMS)): $(SPEC) $(SOURCES)
	rpmbuild -bb $(COMMON_RPM_ARGS) $(RPM_BUILD_OPTIONS) $(SPEC)

$(subst deb,%,$(DEBS)): $(DEB_BUILD).tar.$(SRC_EXT) \
	  deb_detar $(DEB_TOP)/.deb_files $(DEB_TOP)/.patched
	rm -f $(DEB_TOP)/*.deb $(DEB_TOP)/*.ddeb $(DEB_TOP)/*.dsc \
	      $(DEB_TOP)/*.dsc $(DEB_TOP)/*.build* $(DEB_TOP)/*.changes \
	      $(DEB_TOP)/*.debian.tar.*
	rm -rf $(DEB_TOP)/*-tmp
	cd $(DEB_BUILD); debuild --no-lintian -b -us -uc
	cd $(DEB_BUILD); debuild -- clean
	git status
	rm -rf $(DEB_TOP)/$(NAME)-tmp
	lfile1=$(shell echo $(DEB_TOP)/$(NAME)[0-9]*_$(VERSION)-1_amd64.deb);\
	  lfile=$$(ls $${lfile1}); \
	  lfile2=$${lfile##*/}; lname=$${lfile2%%_*}; \
	  dpkg-deb -R $${lfile} \
	    $(DEB_TOP)/$(NAME)-tmp; \
	  if [ -e $(DEB_TOP)/$(NAME)-tmp/DEBIAN/symbols ]; then \
	    sed 's/$(DEB_RVERS)-1/$(DEB_BVERS)/' \
	    $(DEB_TOP)/$(NAME)-tmp/DEBIAN/symbols \
	    > $(DEB_BUILD)/debian/$${lname}.symbols; fi
	cd $(DEB_BUILD); debuild -us -uc
	rm $(DEB_BUILD).tar.$(SRC_EXT)
	for f in $(DEB_TOP)/*.deb; do \
	  echo $$f; dpkg -c $$f; done

$(DEB_TOP)/$(DEB_DSC): $(CALLING_MAKEFILE) $(DEB_BUILD).tar.$(SRC_EXT) \
          deb_detar $(DEB_TOP)/.deb_files $(DEB_TOP)/.patched
	rm -f $(DEB_TOP)/*.deb $(DEB_TOP)/*.ddeb $(DEB_TOP)/*.dsc \
	  $(DEB_TOP)/*.dsc $(DEB_TOP)/*.build* $(DEB_TOP)/*.changes \
	  $(DEB_TOP)/*.debian.tar.*
	rm -rf $(DEB_TOP)/*-tmp
	cd $(DEB_BUILD); dpkg-buildpackage -S --no-sign --no-check-builddeps

$(SRPM): $(SPEC) $(SOURCES)
	if [ -f bz-1955184_find-requires ]; then \
	    chmod 755 bz-1955184_find-requires;  \
	fi
	rpmbuild -bs $(COMMON_RPM_ARGS) $(RPM_BUILD_OPTIONS) $(SPEC)

srpm: $(SRPM)

$(RPMS): $(SRPM) $(CALLING_MAKEFILE)

rpms: $(RPMS)

repo: rpms
	rm -rf _topdir/RPMS/repodata/
	createrepo _topdir/RPMS/

$(DEBS): $(CALLING_MAKEFILE)

debs: $(DEBS)

ls: $(TARGETS)
	ls -ld $^

ifneq ($(PKG_GIT_COMMIT),)
# This not really intended to run in CI.  It's meant as a developer
# convenience to generate the needed patch and add it to the repo to
# be committed.
$(VERSION)..$(PKG_GIT_COMMIT).patch:
ifneq ($(GITHUB_PROJECT),)
	# it really sucks that GitHub's "compare" returns such dirty patches
	#curl -O 'https://github.com/$(GITHUB_PROJECT)/compare/$@'
	git clone https://github.com/$(GITHUB_PROJECT).git
else
	git clone $(GIT_PROJECT)
endif
	set -x; pushd $(NAME) &&                              \
	trap 'popd && rm -rf $(NAME)' EXIT;                   \
	echo git diff $(VERSION)..$(PKG_GIT_COMMIT) --stat -- \
	    $(GIT_DIFF_EXCLUDES );                            \
	git diff $(VERSION)..$(PKG_GIT_COMMIT) --             \
	    $(GIT_DIFF_EXCLUDES) > ../$@;                     \
	popd;                                                 \
	trap 'rm -rf $(NAME)' EXIT;                           \
	git add $@
patch: $(VERSION)..$(PKG_GIT_COMMIT).patch
else
patch:
	echo "PKG_GIT_COMMIT is not defined"
endif

ifeq ($(ID_LIKE),debian)
chrootbuild: $(DEB_TOP)/$(DEB_DSC)
	$(call distro_map)                                      \
	DISTRO="$$distro"                                       \
	PR_REPOS="$(PR_REPOS)"                                  \
	REPO_FILES_PR="$(REPO_FILES_PR)"                        \
	DISTRO_BASE_PR_REPOS="$($(DISTRO_BASE)_PR_REPOS)"       \
	JENKINS_URL="$${JENKINS_URL}"                           \
	JOB_REPOS="$(JOB_REPOS)"                                \
	REPO_FILE_URL="$(REPO_FILE_URL)"                        \
	DISTRO_BASE_LOCAL_REPOS="$($(DISTRO_BASE)_LOCAL_REPOS)" \
	VERSION_CODENAME="$(VERSION_CODENAME)"                  \
	DEB_TOP="$(DEB_TOP)"                                    \
	DEB_DSC="$(DEB_DSC)"                                    \
	DISTRO_ID_OPT="$(DISTRO_ID_OPT)"                        \
	LOCAL_REPOS='$(LOCAL_REPOS)'                            \
	ARTIFACTORY_URL="$(ARTIFACTORY_URL)"                    \
	packaging/debian_chrootbuild
else
chrootbuild: $(SRPM) $(CALLING_MAKEFILE)
	$(call distro_map)                                      \
	DISTRO="$$distro"                                       \
	CHROOT_NAME="$(CHROOT_NAME)"                            \
	PR_REPOS="$(PR_REPOS)"                                  \
	REPO_FILES_PR="$(REPO_FILES_PR)"                        \
	DISTRO_BASE_PR_REPOS="$($(DISTRO_BASE)_PR_REPOS)"       \
	JENKINS_URL="$${JENKINS_URL}"                           \
	JOB_REPOS="$(JOB_REPOS)"                                \
	REPO_FILE_URL="$(REPO_FILE_URL)"                        \
	MOCK_OPTIONS="$(MOCK_OPTIONS)"                          \
	RPM_BUILD_OPTIONS='$(RPM_BUILD_OPTIONS)'                \
	LOCAL_REPOS='$(LOCAL_REPOS)'                            \
	ARTIFACTORY_URL="$(ARTIFACTORY_URL)"                    \
	DISTRO_VERSION="$(DISTRO_VERSION)"                      \
	PACKAGE="$(NAME)"                                       \
	TARGET="$<"                                             \
	packaging/rpm_chrootbuild
endif

podman_chrootbuild:
	if ! podman build --build-arg REPO_FILE_URL=$(REPO_FILE_URL) \
	                  --build-arg FVERSION=$(FVERSION)           \
	                  -t $(subst +,-,$(CHROOT_NAME))-chrootbuild \
	                  -f packaging/Dockerfile.mockbuild .; then  \
		echo "Container build failed";                           \
	    exit 1;                                                  \
	fi
	rm -f /var/lib/mock/$(CHROOT_NAME)/result/{root,build}.log
	if ! podman run --rm --privileged -w $(TOPDIR) -v=$(TOPDIR)/..:$(TOPDIR)/..                                                     \
	                -it $(subst +,-,$(CHROOT_NAME))-chrootbuild                                                                     \
	                bash -c 'if ! DISTRO_REPOS=false                                                                                \
	                              REPO_FILE_URL=$(REPO_FILE_URL)                                                                    \
	                              make REPO_FILES_PR=$(REPO_FILES_PR)                                                               \
	                                   MOCK_OPTIONS=$(MOCK_OPTIONS)                                                                 \
	                                   CHROOT_NAME=$(CHROOT_NAME) -C $(CURDIR) chrootbuild; then                                    \
	                                 cat /var/lib/mock/$(CHROOT_NAME)/{result/{root,build},root/builddir/build/BUILD/*/config}.log; \
	                                 exit 1;                                                                                        \
	                             fi;                                                                                                \
	                             rpmlint $$(ls /var/lib/mock/$(CHROOT_NAME)/result/*.rpm |                                          \
	                                 grep -v -e debuginfo -e debugsource -e src.rpm)'; then                                         \
		exit 1;                                                                                                                 \
	fi

docker_chrootbuild:
	if ! $(DOCKER) build --build-arg UID=$$(id -u) -t chrootbuild   \
	                     --build-arg REPO_FILE_URL=$(REPO_FILE_URL) \
	                     -f packaging/Dockerfile.mockbuild .; then  \
		echo "Container build failed";                         \
	    exit 1;                                                \
	fi
	rm -f /var/lib/mock/$(CHROOT_NAME)/result/{root,build}.log
	if ! $(DOCKER) run --user=$$(id -u) --privileged=true -w $(TOPDIR) \
	              -v=$(TOPDIR):$(TOPDIR)                               \
	              -it chrootbuild bash -c "make -C $(CURDIR)           \
	              CHROOT_NAME=$(CHROOT_NAME) chrootbuild"; then        \
	    cat /var/lib/mock/$(CHROOT_NAME)/result/{root,build}.log;      \
	    exit 1;                                                        \
	fi

rpmlint: $(SPEC)
	rpmlint --ignore-unused-rpmlintrc $<

packaging_check:
	if grep -e --repo $(CALLING_MAKEFILE); then                                    \
	    echo "SUSE repos in $(CALLING_MAKEFILE) don't need a \"--repo\" any more"; \
	    exit 2;                                                                    \
	fi
	if ! diff --exclude \*.sw?                              \
	          --exclude debian                              \
	          --exclude .git                                \
	          --exclude Jenkinsfile                         \
	          --exclude libfabric.spec                      \
	          --exclude Makefile                            \
	          --exclude README.md                           \
	          --exclude SECURITY.md                         \
	          --exclude LICENSE                             \
	          --exclude _topdir                             \
	          --exclude \*.tar.\*                           \
	          --exclude \*.code-workspace                   \
	          --exclude install                             \
	          --exclude packaging                           \
	          --exclude utils                               \
	          --exclude .vscode                             \
	          -bur $(PACKAGING_CHECK_DIR)/ packaging/; then \
	    exit 1;                                             \
	fi

check-env:
ifndef DEBEMAIL
	$(error DEBEMAIL is undefined)
endif
ifndef DEBFULLNAME
	$(error DEBFULLNAME is undefined)
endif

test:
	# Test the rpmbuild by installing the built RPM
	$(call install_repos,$(REPO_NAME)@$(BRANCH_NAME):$(BUILD_NUMBER))
	dnf -y install $(TEST_PACKAGES)

show_NAME:
	@echo '$(NAME)'

show_DISTRO_ID:
	@echo '$(DISTRO_ID)'

show_distro_map:
	@$(call distro_map) echo "$$distro"

show_spec:
	@echo '$(SPEC)'

show_build_defines:
	@echo '$(BUILD_DEFINES)'

show_common_rpm_args:
	@echo '$(COMMON_RPM_ARGS)'

show_version:
	@echo '$(VERSION)'

show_dl_version:
	@echo '$(DL_VERSION)'

show_release:
	@echo '$(RELEASE)'

show_rpms:
	@echo '$(RPMS)'

show_source:
	@echo '$(SOURCE)'

show_real_source:
	@echo '$(REAL_SOURCE)'

show_patches:
	@echo '$(PATCHES)'

show_sources:
	@echo '$(SOURCES)'

show_other_sources:
	@echo '$(OTHER_SOURCES)'

show_targets:
	@echo '$(TARGETS)'

show_makefiles:
	@echo '$(MAKEFILE_LIST)'

show_calling_makefile:
	@echo '$(CALLING_MAKEFILE)'

show_git_metadata:
	@echo '$(GIT_SHA1):$(GIT_SHORT):$(GIT_NUM_COMMITS)'

.PHONY: srpm rpms debs deb_detar ls chrootbuild rpmlint FORCE        \
        show_version show_release show_rpms show_source show_sources \
        show_targets check-env show_git_metadata<|MERGE_RESOLUTION|>--- conflicted
+++ resolved
@@ -130,11 +130,7 @@
 	        fi;                                                                                        \
 	    fi;                                                                                            \
 	    $(call distro_map)                                                                             \
-<<<<<<< HEAD
-	    baseurl=$${JENKINS_URL:-https://jenkins.daos.hpc.amslabs.hpecorp.net/}job/daos-stack/job/$$repo/job/$$branch/; \
-=======
 	    baseurl=$${JENKINS_URL:-https://jenkins-3.daos.hpc.amslabs.hpecorp.net/}job/daos-stack/job/$$repo/job/$$branch/; \
->>>>>>> 03737bed
 	    baseurl+=$$build_number/artifact/artifacts/$$distro/;                                          \
 	    $(call install_repo,$$baseurl)                                                                 \
         done
