{
   <insert_a_suppression_name_here>
   Memcheck:Leak
   match-leak-kinds:reachable
   ...
   fun:dl_open_worker
   ...
}
{
   <insert_a_suppression_name_here>
   Memcheck:Leak
   match-leak-kinds:reachable
   fun:malloc
   fun:xmalloc
   fun:main
}
{
   <insert_a_suppression_name_here>
   Memcheck:Leak
   match-leak-kinds:reachable
   fun:malloc
   fun:xmalloc
   fun:alloc_word_desc
   fun:make_bare_word
   ...
}
{
   <insert_a_suppression_name_here>
   Memcheck:Leak
   match-leak-kinds:reachable
   fun:malloc
   fun:xmalloc
   fun:make_variable_value
   ...
}
{
   libfabric leaks
   Memcheck:Leak
   match-leak-kinds:all
   fun:?alloc
   ...
   fun:fi_getinfo@@FABRIC_*
   ...
}
{
   <insert_a_suppression_name_here>
   Memcheck:Leak
   match-leak-kinds:possible
   fun:calloc
   ...
   obj:/usr/lib64/libmlx4.so.*
   ...
}
{
   <insert_a_suppression_name_here>
   Memcheck:Leak
   match-leak-kinds:reachable
   ...
   fun:_dl_init
   ...
}
{
   _dl_fini leak
   Memcheck:Leak
   match-leak-kinds: reachable
   ...
   fun:_dl_fini
   ...
}
{
<<<<<<< HEAD
=======
   dlerror_run leak
   Memcheck:Leak
   match-leak-kinds: reachable
   ...
   fun:_dlerror_run
   ...
}
{
>>>>>>> ca75db3e
   _dl_fixup leak
   Memcheck:Leak
   match-leak-kinds: reachable
   ...
   fun:_dl_fixup
   ...
}
{
   <insert_a_suppression_name_here>
   Memcheck:Leak
   ...
   fun:crt_hg_init
   ...
}
{
   <insert_a_suppression_name_here>
   Memcheck:Leak
   ...
   fun:calloc
   ...
   fun:fi_ini
   fun:fi_getinfo@@FABRIC_*
   fun:na_ofi_getinfo
   fun:na_ofi_check_protocol
   fun:NA_Initialize_opt
   ...
}
{
   <insert_a_suppression_name_here>
   Memcheck:Leak
   match-leak-kinds: reachable
   fun:malloc
   fun:_dl_signal_error
   fun:_dl_open
   fun:dlopen_doit
   fun:_dl_catch_error
   fun:_dlerror_run
   fun:dlopen@@GLIBC_*
   fun:ofi_reg_dl_prov
   fun:fi_ini
   fun:fi_getinfo@@FABRIC_*
   fun:na_ofi_getinfo
   fun:na_ofi_check_protocol
}
{
   OpenMPI initialize leaks
   Memcheck:Leak
   match-leak-kinds: all
   ...
   fun:?alloc
   ...
   fun:ompi_mpi_init
   ...
}
{
   OpenMPI initialize leaks realloc
   Memcheck:Leak
   match-leak-kinds: all
   ...
   fun:realloc
   ...
   fun:ompi_mpi_init
   ...
}
{
   ORTE initialize leaks realloc
   Memcheck:Leak
   match-leak-kinds: all
   ...
   fun:?alloc
   ...
   fun:orte_init
   ...
}
{
   OpenMPI initialize leaks memalign
   Memcheck:Leak
   match-leak-kinds: all
   ...
   fun:posix_memalign
   ...
   fun:ompi_mpi_init
   ...
}
{
   OpenMPI finalize leaks
   Memcheck:Leak
   match-leak-kinds: all
   ...
   fun:?alloc
   ...
   fun:ompi_mpi_finalize
   ...
}
{
   libopen-pal leaks
   Memcheck:Leak
   match-leak-kinds: all
   ...
   fun:?alloc
   ...
   fun:mca_btl_base_select
   ...
}
{
   libopen-pal opal libevent
   Memcheck:Leak
   match-leak-kinds: all
   ...
   fun:?alloc
   ...
   fun:opal_libevent2022_event_base_loop
   ...
}
{
   libevent
   Memcheck:Leak
   match-leak-kinds: all
   ...
   fun:?alloc
   ...
   obj:*libevent*.so*
   fun:*event_base_loop
   ...
}
{
   libopen-rte leak
   Memcheck:Leak
   match-leak-kinds: all
   ...
   fun:?alloc
   ...
   fun:orte_oob_base_select
   ...
}
{
   dl_init leaks
   Memcheck:Leak
   match-leak-kinds: all
   ...
   fun:?alloc
   ...
   fun:_dl_init
   ...
}
{
   <insert_a_suppression_name_here>
   Memcheck:Free
   fun:free
   ...
   fun:dl_open_worker
   fun:_dl_catch_error
   fun:_dl_open
   fun:dlopen_doit
   fun:_dl_catch_error
   fun:_dlerror_run
   ...
}
{
   <insert_a_suppression_name_here>
   Memcheck:Free
   fun:free
   ...
   fun:ofi_get_core_info
   fun:ofix_getinfo
   fun:rxm_getinfo
   ...
}
{
   <insert_a_suppression_name_here>
   Memcheck:Free
   fun:free
   ...
   fun:mca_base_component_repository_release
   ...
}
{
   <insert_a_suppression_name_here>
   Memcheck:Free
   fun:free
   ...
   fun:__libc_freeres
   fun:_vgnU_freeres
   fun:__run_exit_handlers
   ...
}
{
   <insert_a_suppression_name_here>
   Memcheck:Leak
   match-leak-kinds: reachable
   fun:malloc
   fun:hg_dlog_mkcount32
   ...
}
{
   Tcp provider
   Memcheck:Param
   sendmsg(msg.msg_iov[1])
   ...
   fun:sendmsg
   fun:ofi_sockapi_sendv_socket
   fun:ofi_bsock_sendv
   ...
   fun:fi_senddata
   ...
}
{
   Tcp provider with ofi rxm
   Memcheck:Param
   sendmsg(msg.msg_iov[1])
   ...
   fun:ofi_bsock_sendv
   ...
   fun:fi_tsend
   ...
}
{
   Tcp provider with ofi rxm 2
   Memcheck:Param
   sendmsg(msg.msg_iov[2])
   ...
   fun:sendmsg
   fun:ofi_sockapi_sendv_socket
   fun:ofi_bsock_sendv
   ...
   fun:fi_tsend
   ...
}
{
   par_init mpi or dlopen leak
   Memcheck:Leak
   match-leak-kinds: all
   fun:?alloc
   ...
   fun:par_init
}
{
   par_init mpi or dlopen leak
   Memcheck:Leak
   match-leak-kinds: all
   fun:realloc
   ...
   fun:par_init
}
{
   memalign issue in MPI
   Memcheck:Leak
   match-leak-kinds: all
   fun:memalign
   ...
   fun:par_init
}
{
   par_fini mpi leak
   Memcheck:Leak
   match-leak-kinds: all
   fun:?alloc
   ...
   fun:par_fini
}
{
   conditional error in MPI_init
   Memcheck:Cond
   ...
   ...
   fun:ompi_mpi_init
   ...
}
{
   Leak in start thread, mpi
   Memcheck:Leak
   match-leak-kinds: all
   fun:malloc
   ...
   obj:*
   fun:???
   ...
   fun:start_thread
}
{
   getpwnam_r leak
   Memcheck:Leak
   ...
   fun:_nss_systemd_getpwnam_r
   fun:getpwnam_r*
   fun:daos_acl_principal_to_uid
}
{
   getgrgid_r leak
   Memcheck:Leak
   ...
   fun:_nss_systemd_getgrgid_r
   fun:getgrgid_r*
   fun:daos_acl_gid_to_principal
}
{
   getgrouplist leak
   Memcheck:Leak
   ...
   fun:compat_call.constprop.0
   fun:internal_getgrouplist
}
{
   spdk_env_init leak
   Memcheck:Leak
   ...
   fun:spdk_env_init
}
{
   spdk_notify_type_register leak
   Memcheck:Leak
   ...
   fun:spdk_notify_type_register
}
{
   bdev_user_io_getevents invalid read
   Memcheck:Addr1
   ...
   fun:bdev_user_io_getevents
}
{
   bdev_aio_writev param error
   Memcheck:Param
   io_submit(PWRITEV(iov[i]))
   fun:syscall
   ...
   fun:bdev_aio_writev
}
{
   <insert_a_suppression_name_here>
   Memcheck:Param
   writev(vector[...])
   fun:writev
   ...
   fun:mdb_txn_commit
}
{
   <insert_a_suppression_name_here>
   Memcheck:Param
   pwrite64(buf)
   fun:pwrite
   ...
   fun:mdb_txn_commit
}
{
   go_runtime_syscall_param
   Memcheck:Param
   write(buf)
   fun:runtime/internal/syscall.Syscall6
}
{
   go ShadowSet race
   Memcheck:Value8
   fun:_ZN6__tsan9ShadowSetEPNS_9RawShadowES1_S0_
   fun:racecall
}
{
   DAOS-16052
   Memcheck:Leak
   match-leak-kinds: reachable
   fun:malloc
   fun:_cgo_b68ed06c1ed7_Cfunc__Cmalloc
   fun:runtime.asmcgocall.abi0
   ...
   fun:runtime.persistentalloc
}
{
   DAOS-16866
   Memcheck:Leak
   match-leak-kinds: reachable
   fun:malloc
   fun:mem_map_get_map_1gb
   fun:spdk_mem_map_set_translation
   ...
}<|MERGE_RESOLUTION|>--- conflicted
+++ resolved
@@ -68,8 +68,6 @@
    ...
 }
 {
-<<<<<<< HEAD
-=======
    dlerror_run leak
    Memcheck:Leak
    match-leak-kinds: reachable
@@ -78,7 +76,6 @@
    ...
 }
 {
->>>>>>> ca75db3e
    _dl_fixup leak
    Memcheck:Leak
    match-leak-kinds: reachable
