#!/bin/bash
set -uex

# This script is used by dockerfiles to optionally use
# a local repository instead of a distro provided repository.
# It will also optionally allow running a /tmp/install script
# for custom packages if present.

: "${REPO_FILE_URL:=}"
: "${BASE_DISTRO:=opensuse/leap:15.3}"
: "${JENKINS_URL:=}"
: "${REPOS:=}"

# shellcheck disable=SC2120
disable_repos () {
    local repos_dir="$1"
    shift
    local save_repos
    IFS=" " read -r -a save_repos <<< "${*:-} daos_ci-leap15-artifactory"
    if [ -n "$REPO_FILE_URL" ]; then
        pushd "$repos_dir"
        local repo
        for repo in "${save_repos[@]}"; do
            mv "$repo".repo{,.tmp}
        done
        for file in *.repo; do
            true > "$file"
        done
        for repo in "${save_repos[@]}"; do
            mv "$repo".repo{.tmp,}
        done
        popd
    fi
}

# Use local repo server if present
install_curl() {

    if command -v curl; then
        return
    fi

    if command -v dnf; then
        dnf -y install curl
        return
    fi

    if command -v zypper; then
        zypper mr --all --disable
        zypper addrepo                                                                           \
            "${REPO_FILE_URL%/*/}/opensuse-proxy/distribution/leap/${BASE_DISTRO##*:}/repo/oss/" \
              temp_opensuse_oss_proxy
        zypper --non-interactive install curl
        zypper removerepo temp_opensuse_oss_proxy
    fi
}

install_dnf() {

    if command -v dnf; then
        dnf -y install dnf-plugins-core
        return
    fi

    # DO NOT do a "zypper mr --all --disable" here as it rewrites the repo
    # files, removing options that zypper doesn't use but dnf does
    if ! zypper --non-interactive --gpg-auto-import-keys install dnf{,-plugins-core}; then
        rc=${PIPESTATUS[0]}
        echo "Got an $rc error installing dnf?" >&2
        exit "$rc"
    fi
    zypper removerepo temp_opensuse_oss_proxy
}

# Use local repo server if present
# if a local repo server is present and the distro repo server can not
# be reached, have to bootstrap in an environment to get curl installed
# to then install the pre-built repo file.

MAJOR_VER="${BASE_DISTRO##*:}"
MAJOR_VER="${MAJOR_VER%%.*}"
if command -v dnf; then
    repos_dir=/etc/yum.repos.d/
else
    repos_dir=/etc/zypp/repos.d/
fi
if [ -n "$REPO_FILE_URL" ]; then
    install_curl
    mkdir -p "$repos_dir"
    pushd "$repos_dir"
    curl -k -f -o daos_ci-leap"$MAJOR_VER"-artifactory.repo        \
         "$REPO_FILE_URL"daos_ci-leap"$MAJOR_VER"-artifactory.repo
    disable_repos "$repos_dir"
    popd
    install_dnf
else
    if ! command -v dnf; then
        zypper --non-interactive --gpg-auto-import-keys install \
            dnf dnf-plugins-core
    fi
fi
if [ ! -d /etc/yum.repos.d/ ]; then
    mkdir -p /etc/yum.repos.d/
    pushd "$repos_dir"
    for file in *.repo; do
        if [ ! -s "$file" ]; then
            continue
        fi
        echo "Fixing $file"
        sed -e '/type=NONE/d' < "$file" > "/etc/yum.repos.d/$file"
    done
    popd
fi
if command -v zypper; then
    zypper --non-interactive clean --all
fi
dnf config-manager --save --setopt=assumeyes=True
dnf config-manager --save --setopt=install_weak_deps=False

daos_base="job/daos-stack/job/"
artifacts="/artifact/artifacts/leap15/"
save_repos=()
for repo in $REPOS; do
    # don't install daos@ repos since we are building daos
    if [[ $repo = daos@* ]]; then
        continue
    fi
    branch="master"
    build_number="lastSuccessfulBuild"
    if [[ $repo = *@* ]]; then
        branch="${repo#*@}"
        repo="${repo%@*}"
        if [[ $branch = *:* ]]; then
            build_number="${branch#*:}"
            branch="${branch%:*}"
        fi
    fi
    echo -e "[$repo:$branch:$build_number]\n\
name=$repo:$branch:$build_number\n\
baseurl=${JENKINS_URL}$daos_base$repo/job/$branch/$build_number$artifacts\n\
enabled=1\n\
gpgcheck=False\n" >> $repos_dir$repo:$branch:$build_number.repo
    cat $repos_dir$repo:$branch:$build_number.repo
    save_repos+=("$repo:$branch:$build_number")
done

<<<<<<< HEAD
# Install OS updates and package.  Include basic tools and daos dependencies
if [ -e /tmp/install.sh ]; then
    dnf upgrade
    disable_repos /etc/dnf/repos.d/ "${save_repos[@]}"
    /tmp/install.sh
    dnf clean all
    rm -f /tmp/install.sh
fi
=======
disable_repos $repos_dir "${save_repos[@]}"
>>>>>>> d89bb203

if [ -e /etc/profile.d/lmod.sh ]; then
    if ! grep "MODULEPATH=.*/usr/share/modules" /etc/profile.d/lmod.sh; then
        sed -e '/MODULEPATH=/s/$/:\/usr\/share\/modules/' \
               /etc/profile.d/lmod.sh
    fi
fi

# This command should not be needed, but docker containers for leap 15 have
# in the past failed to validate HTTPS certificates if this command is not
# run here.  Running this command just makes sure things work.
update-ca-certificates<|MERGE_RESOLUTION|>--- conflicted
+++ resolved
@@ -144,18 +144,7 @@
     save_repos+=("$repo:$branch:$build_number")
 done
 
-<<<<<<< HEAD
-# Install OS updates and package.  Include basic tools and daos dependencies
-if [ -e /tmp/install.sh ]; then
-    dnf upgrade
-    disable_repos /etc/dnf/repos.d/ "${save_repos[@]}"
-    /tmp/install.sh
-    dnf clean all
-    rm -f /tmp/install.sh
-fi
-=======
 disable_repos $repos_dir "${save_repos[@]}"
->>>>>>> d89bb203
 
 if [ -e /etc/profile.d/lmod.sh ]; then
     if ! grep "MODULEPATH=.*/usr/share/modules" /etc/profile.d/lmod.sh; then
