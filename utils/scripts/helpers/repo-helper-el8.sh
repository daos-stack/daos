#!/bin/bash
set -uex

# This script is used by dockerfiles to optionally use
# a local repository instead of a distro provided repository.
# It will also optionally allow running a /tmp/install script
# for custom packages if present.

: "${REPO_FILE_URL:=}"
: "${BASE_DISTRO:=rockylinux/rockylinux:$MAJOR_VER}"
: "${JENKINS_URL:=}"
: "${REPOS:=}"

# shellcheck disable=SC2120
disable_repos () {
    local repos_dir="$1"
    shift
    local save_repos
    IFS=" " read -r -a save_repos <<< "${*:-} daos_ci-el$MAJOR_VER-artifactory"
    if [ -n "$REPO_FILE_URL" ]; then
        pushd "$repos_dir"
        local repo
        for repo in "${save_repos[@]}"; do
            mv "$repo".repo{,.tmp}
        done
        for file in *.repo; do
            true > "$file"
        done
        for repo in "${save_repos[@]}"; do
            mv "$repo".repo{.tmp,}
        done
        popd
    fi
}

# Use local repo server if present
install_curl() {
    :
}

# installs/upgrades of epel-release add repos
# Disable mirrorlist check when using local repos.
DISTRO="rocky"
if [[ $BASE_DISTRO == *alma* ]]; then
    DISTRO='alma'
fi
# Use local repo server if present
# if a local repo server is present and the distro repo server can not
# be reached, have to bootstrap in an environment to get curl installed
# to then install the pre-built repo file.

MAJOR_VER="${BASE_DISTRO##*:}"
MAJOR_VER="${MAJOR_VER%%.*}"
if [ -n "$REPO_FILE_URL" ]; then
    install_curl
    mkdir -p /etc/yum.repos.d
    pushd /etc/yum.repos.d/
    curl -k -f -o daos_ci-el"$MAJOR_VER"-artifactory.repo        \
         "$REPO_FILE_URL"daos_ci-el"$MAJOR_VER"-artifactory.repo
    disable_repos /etc/yum.repos.d/
    popd
fi
dnf -y --disablerepo \*epel\* install dnf-plugins-core
dnf -y config-manager --save --setopt=assumeyes=True
dnf config-manager --save --setopt=install_weak_deps=False
if [ ! -f /etc/fedora-release ]; then
    dnf --disablerepo \*epel\* install epel-release
    if [ -n "$REPO_FILE_URL" ]; then
        PT_REPO="daos_ci-${DISTRO}${MAJOR_VER}-powertools-artifactory"
        true > /etc/yum.repos.d/epel.repo
        true > /etc/yum.repos.d/epel-modular.repo
        sed "s/^mirrorlist_expire=0*/mirrorlist_expire=99999999/" \
            -i /etc/dnf/dnf.conf
    else
        PT_REPO=powertools
    fi
    dnf install epel-release
<<<<<<< HEAD
        dnf config-manager --enable "$PT_REPO"
    fi
    dnf clean all
=======
    dnf config-manager --enable "$PT_REPO"
fi
dnf clean all
>>>>>>> d89bb203

daos_base="job/daos-stack/job/"
artifacts="/artifact/artifacts/el$MAJOR_VER/"
save_repos=()
for repo in $REPOS; do
    # don't install daos@ repos since we are building daos
    if [[ $repo = daos@* ]]; then
        continue
    fi
    branch="master"
    build_number="lastSuccessfulBuild"
    if [[ $repo = *@* ]]; then
        branch="${repo#*@}"
        repo="${repo%@*}"
        if [[ $branch = *:* ]]; then
            build_number="${branch#*:}"
            branch="${branch%:*}"
        fi
    fi
    echo -e "[$repo:$branch:$build_number]\n\
name=$repo:$branch:$build_number\n\
baseurl=${JENKINS_URL}$daos_base$repo/job/$branch/$build_number$artifacts\n\
enabled=1\n\
gpgcheck=False\n" >> /etc/yum.repos.d/"$repo:$branch:$build_number".repo
    cat /etc/yum.repos.d/"$repo:$branch:$build_number".repo
    save_repos+=("$repo:$branch:$build_number")
done

disable_repos /etc/yum.repos.d/ "${save_repos[@]}"<|MERGE_RESOLUTION|>--- conflicted
+++ resolved
@@ -75,15 +75,9 @@
         PT_REPO=powertools
     fi
     dnf install epel-release
-<<<<<<< HEAD
-        dnf config-manager --enable "$PT_REPO"
-    fi
-    dnf clean all
-=======
     dnf config-manager --enable "$PT_REPO"
 fi
 dnf clean all
->>>>>>> d89bb203
 
 daos_base="job/daos-stack/job/"
 artifacts="/artifact/artifacts/el$MAJOR_VER/"
