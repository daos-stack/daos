--- conflicted
+++ resolved
@@ -62,10 +62,5 @@
     python3-yaml \
     sg3_utils \
     valgrind-devel \
-<<<<<<< HEAD
     which \
-    yasm
-dnf clean all
-=======
-    yasm
->>>>>>> 03b0b3e8
+    yasm