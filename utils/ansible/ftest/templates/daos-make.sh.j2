#!/bin/bash
# shellcheck disable=SC1000-SC9999

set -o pipefail

VERSION=0.2
CWD="$(realpath "$(dirname $0)")"
declare -A VALID_CMDS=([install]=true [update]=true)

DAOS_INSTALL_DIR="{{ daos_runtime_dir }}/install"
DAOS_SOURCE_DIR="{{ daos_source_dir }}"
SERVERS_LIST="{{ groups["daos_servers"] | join(',') }}"
{% if "daos_clients" in groups and groups["daos_clients"] | length > 0 %}
CLIENTS_LIST="{{ groups["daos_clients"] | join(',') }}"
{% endif %}

JOBS_NB=1
SCONS_EXE=scons-3
CLUSH_EXE=clush
MODULE_EXE=module

MPI_FILE_UTILS_DEPS=("https://github.com/hpc/libcircle/releases/download/v0.3/libcircle-0.3.0.tar.gz"
	"https://github.com/llnl/lwgrp/releases/download/v1.0.4/lwgrp-1.0.4.tar.gz"
	"https://github.com/llnl/dtcmp/releases/download/v1.1.4/dtcmp-1.1.4.tar.gz"
	"https://github.com/libarchive/libarchive/releases/download/v3.5.1/libarchive-3.5.1.tar.gz")

ANSI_COLOR_BLACK=30
ANSI_COLOR_RED=31
ANSI_COLOR_GREEN=32
ANSI_COLOR_YELLOW=33
ANSI_COLOR_BLUE=34
ANSI_COLOR_MAGENTA=35
ANSI_COLOR_CYAN=36
ANSI_COLOR_WHITE=37
ANSI_COLOR_BRIGHT_BLACK=90
ANSI_COLOR_BRIGHT_RED=91
ANSI_COLOR_BRIGHT_GREEN=92
ANSI_COLOR_BRIGHT_YELLOW=93
ANSI_COLOR_BRIGHT_BLUE=94
ANSI_COLOR_BRIGHT_MAGENTA=95
ANSI_COLOR_BRIGHT_CYAN=96
ANSI_COLOR_BRIGHT_WHITE=97

TRACE_LEVEL_QUIET=-1
TRACE_LEVEL_STANDARD=0
TRACE_LEVEL_VERBOSE=1
TRACE_LEVEL_DEBUG=2
TRACE_LEVEL=$TRACE_LEVEL_STANDARD

function debug
{
	if [[ $TRACE_LEVEL -ge $TRACE_LEVEL_DEBUG ]]
	then
		echo -e "[\e[${ANSI_COLOR_GREEN}mDEBUG  \e[00m] $@"
	fi
}


function info
{
	if [[ $TRACE_LEVEL -ge $TRACE_LEVEL_VERBOSE ]]
	then
		echo -e "[\e[${ANSI_COLOR_CYAN}mINFO   \e[00m] $@"
	fi
}

function warning
{
	if [[ $TRACE_LEVEL -ge $TRACE_LEVEL_STANDARD ]]
	then
		echo -e "[\e[${ANSI_COLOR_YELLOW}mWARNING\e[00m] $@" 1>&2
	fi
}

function error
{
	if [[ $TRACE_LEVEL -ge $TRACE_LEVEL_STANDARD ]]
	then
		echo -e "[\e[${ANSI_COLOR_BRIGHT_RED}mERROR  \e[00m] $@" 1>&2
	fi
}

function fatal
{
	if [[ $TRACE_LEVEL -ge $TRACE_LEVEL_STANDARD ]]
	then
		echo -e "[\e[${ANSI_COLOR_RED}mFATAL  \e[00m] $@" 1>&2
	fi
	exit 1
}

function check_cmds
{
	for cmd in $@
	do
		{ hash $cmd > "/dev/null" 2>&1 ; } || { fatal "$cmd command not installed" ; }
	done
}

function usage
{
	cat <<- EOF
		usage: daos-make.sh [OPTIONS] CMD

		Build and install DAOS for running avocado functional tests

		Options:
		   -m, --mpifileutils <path>    Path of mpi file utils source tree
		   -j, --jobs <job>             Allow N jobs at once; one job with no arg
		   -f, --force                  Overwrite the current install of DAOS
		   -h, --help                   Show this help message and exit
		   -V, --version                Show version number
		   -q, --quiet                  Quiet mode
		   -v, --verbose                Verbose mode
		   -D, --debug                  Debug mode

		Commands:
		   install                      Build and install DAOS
		   update                       Update current install of DAOS
	EOF
}

function run
{
	if [[ $TRACE_LEVEL -ge $TRACE_LEVEL_STANDARD ]]
	then
		"$@"
	else
		"$@" &> /dev/null
	fi
}

OPTIONS=$(getopt -o "m:j:fhVvDq" --long "mpifileutils:,jobs:,force,help,version,verbose,debug,quiet" -- "$@") || exit 1
eval set -- "$OPTIONS"
while true
do
	case "$1" in
		-m|--mpifileutils) MPI_FILE_UTILS_PATH="$2" ; shift 2 ;;
		-j|--jobs) JOBS_NB="$2" ; shift 2 ;;
		-f|--force) FORCE_INSTALL=true ; shift 1;;
		-h|--help) usage ; exit 0;;
		-V|--version) echo "daos-make.sh version=$VERSION" ; exit 0 ;;
		-v|--verbose) TRACE_LEVEL=$TRACE_LEVEL_VERBOSE ; shift 1 ;;
		-D|--debug) TRACE_LEVEL=$TRACE_LEVEL_DEBUG ; set -x ; shift 1 ;;
		-q|--quiet) TRACE_LEVEL=$TRACE_LEVEL_QUIET ; shift 1 ;;
		--) shift ; break ;;
		*) fatal "unrecognized command line option" ;;
	esac
done

[[ $1 ]] || fatal "Command not defined: use install or update"
CMD="$1"
[[ ${VALID_CMDS[$CMD]} == true ]] || fatal "Invalid command \"$CMD\": use install or update"

check_cmds $SCONS_EXE $MODULE_EXE $CLUSH_EXE

set -e

info "Mount of home partition"
{% if "daos_clients" in groups and groups["daos_clients"] | length > 0 %}
run $CLUSH_EXE -l root -w $CLIENTS_LIST -w $SERVERS_LIST mountpoint --quiet "$HOME"
{% else %}
run $CLUSH_EXE -w $SERVERS_LIST mountpoint --quiet "$HOME"
{% endif %}

for dir in "$DAOS_INSTALL_DIR" "$DAOS_SOURCE_DIR/build"
do
	if [[ -d "$dir" && "$CMD" == install ]]; then
		[[ -n "$FORCE_INSTALL" ]] || fatal "DAOS already installed: use install --force or update."
		info "Removing old DAOS install directory $dir"
		if ! run /bin/rm -fr "$dir" ; then
			fatal "Old install directory $dir could not be removed"
		fi

	fi
done

if [[ ! -d "$DAOS_INSTALL_DIR" ]] ; then
	info "Creating DAOS install directory $DAOS_INSTALL_DIR"
	if ! run mkdir -p "$DAOS_INSTALL_DIR" ; then
		fatal "DAOS install directory $DAOS_INSTALL_DIR could not be created"
	fi
fi

module load mpi/mpich-x86_64

cd "$DAOS_SOURCE_DIR"
SCONS_OPTS="-j $JOBS_NB"
case $CMD in
	install) SCONS_OPTS="$SCONS_OPTS --build-deps=yes --config=force" ;;
	update) SCONS_OPTS="$SCONS_OPTS --build-deps=no" ;;
	*) fatal "Unexpected case" ;;
esac

info "Building and installing DAOS from source tree $PWD to $DAOS_INSTALL_DIR"
if ! run env MPI_PKG=any "$SCONS_EXE" BUILD_TYPE=debug PREFIX="$DAOS_INSTALL_DIR" install $SCONS_OPTS ; then
	fatal "DAOS could not be properly build and/or installed"
fi

if [[ $MPI_FILE_UTILS_PATH ]] ; then
	if [[ ! -f "$MPI_FILE_UTILS_PATH/mpifileutils.spec" ]] ; then
		fatal "Invalid MPI File Utils directory: path=$MPI_FILE_UTILS_PATH"
	fi
	run rm -fr "$MPI_FILE_UTILS_PATH/deps" "$MPI_FILE_UTILS_PATH/build"
	run mkdir -p "$MPI_FILE_UTILS_PATH/deps" "$MPI_FILE_UTILS_PATH/build"

	for dep_uri in "${MPI_FILE_UTILS_DEPS[@]}" ; do
		pushd "$MPI_FILE_UTILS_PATH/deps" > /dev/null
		file_name=$(basename "$dep_uri")
		dep_name=$(basename "$dep_uri" .tar.gz)
		info "Building and installing MPI File Utils dependency $dep_name"
		run wget "$dep_uri"
		run tar xzf "$file_name"
		cd $dep_name
		opts="--prefix=$DAOS_INSTALL_DIR"
		if [[ $dep_name =~ dtcmp ]] ; then
			opts="$opts --with-lwgrp=$DAOS_INSTALL_DIR"
		fi
		run ./configure $opts
		run make -j $JOBS_NB install
		popd > /dev/null
	done

	pushd "$MPI_FILE_UTILS_PATH/build" > /dev/null
	run cmake .. \
		-DCMAKE_BUILD_TYPE=Debug \
		-DENABLE_DAOS=ON \
		-DENABLE_HDF5=ON \
		-DENABLE_LIBARCHIVE=ON \
		-DCMAKE_INSTALL_PREFIX=$DAOS_INSTALL_DIR \
		-DWITH_DAOS_PREFIX=$DAOS_INSTALL_DIR \
		-DWITH_HDF5_PREFIX=/usr \
		-DWITH_DTCMP_PREFIX=$DAOS_INSTALL_DIR \
		-DWITH_LibCircle_PREFIX=$DAOS_INSTALL_DIR \
		-DWITH_LibArchive_PREFIX=$DAOS_INSTALL_DIR
	run make -j $JOBS_NB install
	popd > /dev/null
fi

<<<<<<< HEAD
=======
info "Updating DAOS libraries install"
for filepath in $(find "$DAOS_INSTALL_DIR/lib64" -maxdepth 1 -type l)
do
	filename=$(basename $filepath)
	run $CLUSH_EXE -l root -w $SERVERS_LIST -w $CLIENTS_LIST ln -fvs "$(readlink -f "$filepath")" "/lib64/$filename"
done

info "Updating dynamic linker configuration"
run $CLUSH_EXE -l root -w $SERVERS_LIST -w $CLIENTS_LIST ldconfig

>>>>>>> c4b3428d
info "Finalizing spdk install"
for item in $(find "$DAOS_INSTALL_DIR/share/daos" -type f)
do
        dest="/usr/${item#$DAOS_INSTALL_DIR/}"
        run $CLUSH_EXE -l root -w $SERVERS_LIST install -v -D -o root -g root -m 755 "$item" "$dest"
done

info "Finalizing daos-admin install"
run chmod 0446 "$DAOS_INSTALL_DIR/bin/daos_admin"
run $CLUSH_EXE -l root -w $SERVERS_LIST cp -f "$DAOS_INSTALL_DIR/bin/daos_admin" /usr/bin
run $CLUSH_EXE -l root -w $SERVERS_LIST chown root:daos_server /usr/bin/daos_admin
run $CLUSH_EXE -l root -w $SERVERS_LIST chmod 4755 /usr/bin/daos_admin
<<<<<<< HEAD
run $CLUSH_EXE -w $SERVERS_LIST chmod a-x  "$DAOS_INSTALL_DIR/bin/daos_admin"

{% if "daos_clients" in groups and groups["daos_clients"] | length > 0 %}
info "Updating dynamic linker configuration"
run $CLUSH_EXE -l root -w $CLIENTS_LIST ldconfig
{% endif %}
=======
run $CLUSH_EXE -w $SERVERS_LIST chmod a-x  "$DAOS_INSTALL_DIR/bin/daos_admin"
>>>>>>> c4b3428d
<|MERGE_RESOLUTION|>--- conflicted
+++ resolved
@@ -237,8 +237,6 @@
 	popd > /dev/null
 fi
 
-<<<<<<< HEAD
-=======
 info "Updating DAOS libraries install"
 for filepath in $(find "$DAOS_INSTALL_DIR/lib64" -maxdepth 1 -type l)
 do
@@ -249,7 +247,6 @@
 info "Updating dynamic linker configuration"
 run $CLUSH_EXE -l root -w $SERVERS_LIST -w $CLIENTS_LIST ldconfig
 
->>>>>>> c4b3428d
 info "Finalizing spdk install"
 for item in $(find "$DAOS_INSTALL_DIR/share/daos" -type f)
 do
@@ -262,13 +259,4 @@
 run $CLUSH_EXE -l root -w $SERVERS_LIST cp -f "$DAOS_INSTALL_DIR/bin/daos_admin" /usr/bin
 run $CLUSH_EXE -l root -w $SERVERS_LIST chown root:daos_server /usr/bin/daos_admin
 run $CLUSH_EXE -l root -w $SERVERS_LIST chmod 4755 /usr/bin/daos_admin
-<<<<<<< HEAD
-run $CLUSH_EXE -w $SERVERS_LIST chmod a-x  "$DAOS_INSTALL_DIR/bin/daos_admin"
-
-{% if "daos_clients" in groups and groups["daos_clients"] | length > 0 %}
-info "Updating dynamic linker configuration"
-run $CLUSH_EXE -l root -w $CLIENTS_LIST ldconfig
-{% endif %}
-=======
-run $CLUSH_EXE -w $SERVERS_LIST chmod a-x  "$DAOS_INSTALL_DIR/bin/daos_admin"
->>>>>>> c4b3428d
+run $CLUSH_EXE -w $SERVERS_LIST chmod a-x  "$DAOS_INSTALL_DIR/bin/daos_admin"