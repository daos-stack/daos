--- conflicted
+++ resolved
@@ -33,21 +33,8 @@
   rpms:
     - daos-raft-devel
     - gcc-gfortran
-<<<<<<< HEAD
-    - golang
-    - hdf5-devel
     - libaec-devel
     - libattr-devel
-    - libcmocka-devel
-    - libevent-devel
-    - libyaml-devel
-    - openssl-devel
-    - pciutils-devel
-    - protobuf-c-devel
-=======
-    - libaec-devel
-    - libattr-devel
->>>>>>> f512f481
     - python3.11
     - python3.11-devel
     - python3-clustershell
