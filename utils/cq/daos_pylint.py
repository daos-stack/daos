--- conflicted
+++ resolved
@@ -430,16 +430,7 @@
 
             failed = True
 
-<<<<<<< HEAD
             vals = parse_msg(msg)
-=======
-            # All scons and ftest code should be clean now.
-            if scons or ftest:
-                promote_to_error = True
-
-            if promote_to_error:
-                vals['category'] = 'error'
->>>>>>> cf7e5fe9
 
             types[vals['category']] += 1
             symbols[msg.symbol] += 1
