--- conflicted
+++ resolved
@@ -393,6 +393,10 @@
             if scons and msg.symbol != 'consider-using-f-string':
                 vals['category'] = 'error'
 
+            # Flag some serious warnings as errors
+            if msg.symbol in ('condition-evals-to-constant'):
+                vals['category'] = 'error'
+
             types[vals['category']] += 1
             symbols[msg.symbol] += 1
 
@@ -407,7 +411,6 @@
 
             print(args.msg_template.format(**vals))
 
-<<<<<<< HEAD
             if args.format == 'github':
                 if vals['category'] in ('convention', 'refactor'):
                     continue
@@ -417,14 +420,6 @@
                 # pylint: disable-next=consider-using-f-string
                 print('::{category} file={path},line={line},col={column},::{symbol}, {msg}'.format(
                     **vals))
-=======
-        # Flag some serious warnings as errors
-        if msg.symbol in ('condition-evals-to-constant'):
-            vals['category'] = 'error'
-
-        types[vals['category']] += 1
-        symbols[msg.symbol] += 1
->>>>>>> e920877b
 
         if not types or args.reports == 'n':
             return failed
