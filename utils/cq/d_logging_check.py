#!/usr/bin/env python

"""Check and re-write DAOS logging macros to preferred coding style

Apply some checks for the macros, partly for correctness but also for consistency.  Some errors
can be fixed however not all can.  Code formatting will be incorrect after fixing so clang-format
(or git-clang-format -f) should be used after this.

Use --fix to apply any correctness fixes that can be applied.
Use --correct to apply any style changes that can be applied.   Style changes will be applied
if fixes are being applied.
"""

import argparse
import inspect
import io
import os
import re
import sys

ARGS = None


class FileLine():
    """One line from a file"""

    def __init__(self, file_object, line, lineno):
        self._fo = file_object
        self._lineno = lineno

        # Text as it appears in the source
        self._line = line
        # Striped text
        self._code = line.strip()
        self.modified = False
        self.corrected = False

    def startswith(self, string):
        """Starts-with method"""
        return self._code.startswith(string)

    def endswith(self, string):
        """Ends-with method"""
        return self._code.endswith(string)

    def count(self, string):
        """Returns count of substring"""
        return self._code.count(string)

    def __contains__(self, string):
        return string in self._code

    def __str__(self):
        if self.modified or (self.corrected and ARGS.correct):
            return f'{self._code}\n'
        return self._line

    def expand(self):
        """Expand line to end"""
        while not self._code.endswith(';'):
            to_add = str(next(self._fo))
            self._code += to_add.strip()
            self._line += to_add

    def write(self, flo):
        """Write line to file"""
        flo.write(str(self))

    def correct(self, new_code):
        """Apply corrections to a line.

        These will only be applied if fixes are also being applied.
        """
        self._code = new_code
        self.corrected = True
        self.note('Optional fixes')

    def fix(self, new_code):
        """Mark a line as updated"""
        self.correct(new_code)
        self.modified = True
        self.note('Required fixes')

    def raw(self):
        """Returns the code"""
        return self._code

    def warning(self, msg):
        """Show a warning"""
        print(f'{self._fo.fname}:{self._lineno} {msg}')
        if ARGS.github:
            fn_name = inspect.stack()[1].function
            fn_name = fn_name.replace('_', '-')
            print(f'::warning file={self._fo.fname},line={self._lineno},::{fn_name}, {msg}')

    def note(self, msg):
        """Show a note"""
        print(f'{self._fo.fname}:{self._lineno} {msg}')


class FileParser:
    """One source file"""

    def __init__(self, fname):
        self.fname = fname
        self.lines = []
        self._index = None
        with open(fname, 'r') as fd:
            lineno = 1
            for line in fd:
                self.lines.append(FileLine(self, line, lineno))
                lineno += 1

    def __iter__(self):
        self._index = -1
        return self

    def __next__(self):
        self._index += 1
        try:
            return self.lines[self._index]
        except IndexError as exc:
            raise StopIteration from exc


# Logging macros where the new-line is added if missing.
PREFIXES = ['D_ERROR', 'D_WARN', 'D_INFO', 'D_NOTE', 'D_ALERT', 'D_CRIT', 'D_FATAT', 'D_EMIT',
            'D_TRACE_INFO', 'D_TRACE_NOTE', 'D_TRACE_WARN', 'D_TRACE_ERROR', 'D_TRACE_ALERT',
            'D_TRACE_CRIT', 'D_TRACE_FATAL', 'D_TRACE_EMIT', 'RPC_TRACE', 'RPC_ERROR',
<<<<<<< HEAD
            'VOS_TX_LOG_FAIL', 'VOS_TX_TRACE_FAIL', 'D_DEBUG', 'D_CDEBUG', 'IV_DEBUG',
            'C_TRACE', 'D_ASSERTF']
=======
            'VOS_TX_LOG_FAIL', 'VOS_TX_TRACE_FAIL', 'D_DEBUG', 'D_CDEBUG', 'IV_DBG']
>>>>>>> 99a3c44e

# Logging macros where a new-line is always added.
PREFIXES_NNL = ['DFUSE_LOG_WARNING', 'DFUSE_LOG_ERROR', 'DFUSE_LOG_DEBUG', 'DFUSE_LOG_INFO',
                'DFUSE_TRA_WARNING', 'DFUSE_TRA_ERROR', 'DFUSE_TRA_DEBUG', 'DFUSE_TRA_INFO',
                'DH_PERROR_SYS', 'DH_PERROR_DER', 'DL_CDEBUG', 'PRINT_ERROR']

for prefix in ['DL', 'DHL', 'DS', 'DHS']:
    for suffix in ['ERROR', 'WARN', 'INFO']:
        PREFIXES_NNL.append(f'{prefix}_{suffix}')

PREFIXES_ALL = PREFIXES.copy()
PREFIXES_ALL.extend(PREFIXES_NNL)

# Variables that are checked for when %s is using in a logging macro.  The number of %s calls
# is counted, and the number of times any of the strings below is included is also counted and
# if the two are the same then no warning is issued.  This allows us to skip checks for cases where
# strings are of known types, for example uris or CaRT group names, or performing enum->string
# lookup.
ALLOWED_VARS = ['strerror', 'db_file', 'ii_group_name', 'cg_grpid', 'agg_op2str', 'gc_name',
                'opc_str', 'oi_str', 'sr_name', 's_name', 'ds_rsvc_state_str', 'cpf_name',
                'bb_name', 'bio_state_enum_to_str', 'traddr', 'dlerror()', 'prop_str',
                'act_opc2str', 'dc_agent_sockpath', 'getenv', 'cel_grp_id', 'ul_uri', 'crp_tgt_uri',
                'SWIM_RPC_TYPE_STR', 'ul_grp_id', 'cg_grpid', 'id_name', 'RB_OP_STR', 'dtn_name',
                'pool_comp_type2str']


class AllChecks():
    """All the checks in one class"""

    def __init__(self, file_object):
        self._fo = file_object
        self.line = ''
        self._output = io.StringIO()
        self.modified = False
        self.corrected = False

    def run_all_checks(self):
        """Run everything

        Iterate over the input file line by line checking for logging use and run checks on lines
        where the macros are used.  Ignore lines within macro definitions.
        """
        skip_next = False
        prev_macro = False
        for line in self._fo:
            if line.endswith('\\'):
                prev_macro = True
                # line.note('Part of macro, not checking')
                line.write(self._output)
                continue

            if prev_macro:
                prev_macro = False
                line.write(self._output)
                continue

            if 'd_log_check:' in line:
                if 'd_log_check: disable=print-string' in line:
                    skip_next = True
                else:
                    line.warning('Invalid suppression')

            if not any(map(line.startswith, PREFIXES_ALL)):
                line.write(self._output)
                continue

            line.expand()

            if skip_next:
                line.note('Skipping printf string check')
                skip_next = False
            else:
                self.check_print_string(line)
            self.check_quote(line)
            self.check_return(line)
            self.check_df_rc_dot(line)
            self.check_for_newline(line)
            self.check_df_rc(line)
            self.remove_trailing_period(line)
            self.check_quote(line)
            self.check_failed(line)

            line.write(self._output)
            if line.modified:
                self.modified = True
            if line.corrected:
                self.corrected = True

    def save(self, fname):
        """Save new file to file"""
        if not self.modified and not self.corrected:
            return
        with open(fname, 'w') as fd:
            fd.write(self._output.getvalue())
        print('Changes saved, run git-clang-format to format them.')

    def check_print_string(self, line):
        """Check for %s in message

        Annotate the previous line of code with this string to suppress this message.
        /* d_log_check: disable=print-string */
        """
        if line.startswith('DH_PERROR'):
            return
        count = line.count('%s')
        if count == 0:
            return

        found = 0
        used = []

        for var in ALLOWED_VARS:
            if line.count(var) != 0:

                found += line.count(var)
                used.append(var)

                if found == count:
                    var_s = ','.join(used)
                    line.note(f"Message prints string with '{var_s}'")
                    return
        tris = line.count('?')
        if tris != 0:
            found += tris
            used.append('trigraph')

            if found == count:
                var_s = ','.join(used)
                line.note(f"Message prints string with '{var_s}'")
                return

        line.note(f'Message prints string without explanation {found}/{count}')

    def check_quote(self, line):
        """Check for double quotes in message"""
        if '""' not in line:
            return

        # Do not remove if used in tri-graphs.
        if ': ""' in line or '? ""' in line or '\\""' in line:
            return

        line.correct(line.raw().replace('""', ''))

    def check_return(self, line):
        """Check for one return character"""
        max_newlines = 1
        code = line.raw()
        if any(map(code.startswith, PREFIXES_NNL)):
            max_newlines = 0

        if '"%s",' in code:
            line.note('Use of %s at end of log-line, unable to check')
            return

        count = code.count('\\n')
        # Some logging calls contain multiple new-line characters and that's OK, as long as one of
        # them isn't at the end of a line.
        if max_newlines == 0 and count > max_newlines:
            line.warning("Line contains too many newlines")

    def check_df_rc_dot(self, line):
        """Check there is no . after DF_RC"""
        code = line.raw()
        count = code.count('DF_RC')
        if count == 0:
            return
        code = code.replace('DF_RC ', 'DF_RC')
        if 'DF_RC".\\n"' not in code:
            return
        code = code.replace('DF_RC".\\n"', 'DF_RC"\\n"')
        line.warning('Extra . after DP_RC macro')
        line.fix(code)

    def check_df_rc(self, line):
        r"""Check for text before DF_RC macro

        Re-flow lines that use DF_RC so that they are of the form '...: " DF_RC,'
        There should be a ": " before the DF_RC.
        There should not be a space before the :
        There should not be other special characters used.
        The variable name should not be printed

        """
        # pylint: disable=too-many-return-statements
        code = line.raw()
        count = code.count('DF_RC')
        if count == 0:
            return
        if count != 1:
            line.note('Cannot check lines with multiple DF_RC')
            return
        if not code.endswith('));'):
            line.note('Unable to check DF_RC')
            return

        # Remove any spaces around macros as these may or may not be present.  This updated input
        # is used for the update check at the end so white-space differences here will not cause
        # code to be re-written.
        code = re.sub(r' ?DF_RC ?', 'DF_RC', code)
        code = re.sub(r' ?DP_RC ?', 'DP_RC', code)

        # Check that DF_RC is at the end of the line, it should be.

        if '\\n' in code:
            if 'DF_RC"\\n"' not in code:
                line.note('DF_RC is not at end of line')
                return
        else:
            if 'DF_RC,' not in code:
                line.note('DF_RC is not at end of line')
                return

        # Extract the variable name
        parts = code[:-3].split('(')
        if not parts[-2].endswith('DP_RC'):
            line.note('Function in DF_RC call')
            return
        var_name = parts.pop()
        new_code = '('.join(parts)
        assert new_code.endswith('DP_RC')
        new_code = new_code[:-5]

        # Strip out the string formatting message
        parts = code.split('DF_RC')
        assert len(parts) == 2
        msg = parts[0]

        if msg.endswith(','):
            return
        assert msg.endswith('"')
        msg = msg[:-1]

        # Check what comes before DF_RC in the message, and strip any trailing punctuation.
        imsg = None
        while imsg != msg:
            imsg = msg
            if any(map(msg.endswith, [' ', '=', '.', ',', ':', ';'])):
                msg = msg[:-1]
            if msg.endswith(var_name):
                msg = msg[:-len(var_name)]
            if msg.endswith('rc'):
                msg = msg[:-2]

        # Put it all back together with consistent style.
        new_code = f'{msg}: "DF_RC{parts[1]}'

        if any(map(line.startswith, ['D_ERROR', 'D_WARN', 'D_INFO'])):
            new_code = f'{msg}"DF_RC{parts[1]}'
            if line.startswith('D_ERROR'):
                new_code = f'DL_ERROR({var_name}, {new_code[8:]}'
            elif line.startswith('D_WARN'):
                new_code = f'DL_WARN({var_name}, {new_code[7:]}'
            else:
                new_code = f'DL_INFO({var_name}, {new_code[7:]}'
            new_code = new_code.replace('DF_RC', '')
            new_code = new_code.replace(f',DP_RC({var_name})', '')

        if new_code != code:
            line.correct(new_code)

    def check_for_newline(self, line):
        """Remove optional new-lines"""
        code = line.raw()

        if any(map(code.startswith, PREFIXES_NNL)):
            return

        if '\\"\\n' in code:
            line.note('Unable to check for newlines')
            return

        new_code = code.replace('"\\n",', ',')
        new_code = new_code.replace('\\n",', '",')
        new_code = new_code.replace('"\\n")', ')')
        new_code = new_code.replace('\\n")', '")')
        if new_code != code:
            line.correct(new_code)

    def remove_trailing_period(self, line):
        """Remove . from the end of a line"""
        code = line.raw()

        new_code = code
        before_code = None
        while new_code != before_code:
            before_code = new_code
            new_code = re.sub(r'\.",', '",', new_code)
            new_code = re.sub(r'\."\)', '")', new_code)

        if new_code != code:
            line.correct(new_code)

    def check_failed(self, line):
        """Check for 'Failed' with uppercase F

        Lots of message are of the form 'function() failed' but some use Failed.
        """
        code = line.raw()

        if 'Failed' not in code:
            return
        if '"Failed' in code:
            return
        if 'Failed to' in code:
            return

        print(code)
        line.note('Failed')


def one_entry(fname):
    """Process one path entry

    Returns true if there are un-fixed errors.
    """
    if not any(map(fname.endswith, ['.c', '.h'])):
        return False

    if any(map(fname.endswith, ['pb-c.c', 'pb-c..h'])):
        return False

    if ARGS.verbose:
        print(f'Checking {fname}')
    filep = FileParser(fname)

    checks = AllChecks(filep)

    checks.run_all_checks()

    if (ARGS.fix and checks.modified) or (ARGS.correct and checks.corrected):
        print(f'Saving updates to {fname}')
        checks.save(fname)
        return False

    if checks.modified and not ARGS.fix:
        return True
    return False


def main():
    """Do something"""
    parser = argparse.ArgumentParser(description='Verify DAOS logging in source tree')
    parser.add_argument('--fix', action='store_true', help='Apply required fixes')
    parser.add_argument('--correct', action='store_true', help='Apply optional fixes')
    parser.add_argument('--github', action='store_true')
    parser.add_argument('-v', '--verbose', action='store_true')
    parser.add_argument('files', nargs='*')

    global ARGS

    ARGS = parser.parse_args()
    unfixed_errors = False

    for fname in ARGS.files:
        if os.path.isfile(fname):
            one_entry(fname)
        else:
            for root, dirs, files in os.walk(fname):
                for name in files:
                    if one_entry(os.path.join(root, name)):
                        unfixed_errors = True
                if '.git' in dirs:
                    dirs.remove('.git')
                if root == 'src/control' and 'vendor' in dirs:
                    dirs.remove('vendor')
    if unfixed_errors:
        print('Required fixes not applied')
        sys.exit(1)


if __name__ == '__main__':
    main()<|MERGE_RESOLUTION|>--- conflicted
+++ resolved
@@ -127,12 +127,8 @@
 PREFIXES = ['D_ERROR', 'D_WARN', 'D_INFO', 'D_NOTE', 'D_ALERT', 'D_CRIT', 'D_FATAT', 'D_EMIT',
             'D_TRACE_INFO', 'D_TRACE_NOTE', 'D_TRACE_WARN', 'D_TRACE_ERROR', 'D_TRACE_ALERT',
             'D_TRACE_CRIT', 'D_TRACE_FATAL', 'D_TRACE_EMIT', 'RPC_TRACE', 'RPC_ERROR',
-<<<<<<< HEAD
-            'VOS_TX_LOG_FAIL', 'VOS_TX_TRACE_FAIL', 'D_DEBUG', 'D_CDEBUG', 'IV_DEBUG',
+            'VOS_TX_LOG_FAIL', 'VOS_TX_TRACE_FAIL', 'D_DEBUG', 'D_CDEBUG', 'IV_DBG'
             'C_TRACE', 'D_ASSERTF']
-=======
-            'VOS_TX_LOG_FAIL', 'VOS_TX_TRACE_FAIL', 'D_DEBUG', 'D_CDEBUG', 'IV_DBG']
->>>>>>> 99a3c44e
 
 # Logging macros where a new-line is always added.
 PREFIXES_NNL = ['DFUSE_LOG_WARNING', 'DFUSE_LOG_ERROR', 'DFUSE_LOG_DEBUG', 'DFUSE_LOG_INFO',
