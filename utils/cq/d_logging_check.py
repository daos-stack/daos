#!/usr/bin/env python

"""Check and re-write DAOS logging macros to preferred coding style

Apply some checks for the macros, partly for correctness but also for consistency.  Some errors
can be fixed however not all can.  Code formatting will be incorrect after fixing so clang-format
(or git-clang-format -f) should be used after this.

Use --fix to apply any correctness fixes that can be applied.
Use --correct to apply any style changes that can be applied.   Style changes will be applied
if fixes are being applied.
"""

import argparse
import inspect
import sys
import re
import io
import os

ARGS = None


class FileLine():
    """One line from a file"""

    def __init__(self, file_object, line, lineno):
        self._fo = file_object
        self._lineno = lineno

        # Text as it appears in the source
        self._line = line
        # Striped text
        self._code = line.strip()
        self.modified = False
        self.corrected = False

    def startswith(self, string):
        """Starts-with method"""
        return self._code.startswith(string)

    def endswith(self, string):
        """Ends-with method"""
        return self._code.endswith(string)

    def count(self, string):
        """Returns count of substring"""
        return self._code.count(string)

    def __contains__(self, string):
        return string in self._code

    def __str__(self):
        if self.modified or (self.corrected and ARGS.correct):
            return f'{self._code}\n'
        return self._line

    def expand(self):
        """Expand line to end"""
        while not self._code.endswith(';'):
            to_add = str(next(self._fo))
            self._code += to_add.strip()
            self._line += to_add

    def write(self, flo):
        """Write line to file"""
        flo.write(str(self))

    def correct(self, new_code):
        """Apply corrections to a line.

        These will only be applied if fixes are also being applied.
        """
        self._code = new_code
        self.corrected = True
        self.note('Optional fixes')

    def fix(self, new_code):
        """Mark a line as updated"""
        self.correct(new_code)
        self.modified = True
        self.note('Required fixes')

    def raw(self):
        """Returns the code"""
        return self._code

    def warning(self, msg):
        """Show a warning"""
        print(f'{self._fo.fname}:{self._lineno} {msg}')
        if ARGS.github:
            fn_name = inspect.stack()[1].function
            fn_name = fn_name.replace('_', '-')
            print(f'::warning file={self._fo.fname},line={self._lineno},::{fn_name}, {msg}')

    def note(self, msg):
        """Show a note"""
        print(f'{self._fo.fname}:{self._lineno} {msg}')


class FileParser:
    """One source file"""

    def __init__(self, fname):
        self.fname = fname
        self.lines = []
        self._index = None
        with open(fname, 'r') as fd:
            lineno = 1
            for line in fd:
                self.lines.append(FileLine(self, line, lineno))
                lineno += 1

    def __iter__(self):
        self._index = -1
        return self

    def __next__(self):
        self._index += 1
        try:
            return self.lines[self._index]
        except IndexError as exc:
            raise StopIteration from exc


# Logging macros where the new-line is added if missing.
PREFIXES = ['D_ERROR', 'D_WARN', 'D_INFO', 'D_NOTE', 'D_ALERT', 'D_CRIT', 'D_FATAT', 'D_EMIT',
            'D_TRACE_INFO', 'D_TRACE_NOTE', 'D_TRACE_WARN', 'D_TRACE_ERROR', 'D_TRACE_ALERT',
            'D_TRACE_CRIT', 'D_TRACE_FATAL', 'D_TRACE_EMIT', 'RPC_TRACE', 'RPC_ERROR',
            'VOS_TX_LOG_FAIL', 'VOS_TX_TRACE_FAIL', 'D_DEBUG', 'D_CDEBUG']

# Logging macros where a new-line is always added.
PREFIXES_NNL = ['DFUSE_LOG_WARNING', 'DFUSE_LOG_ERROR', 'DFUSE_LOG_DEBUG', 'DFUSE_LOG_INFO',
                'DFUSE_TRA_WARNING', 'DFUSE_TRA_ERROR', 'DFUSE_TRA_DEBUG', 'DFUSE_TRA_INFO',
<<<<<<< HEAD
                'DH_PERROR_SYS', 'DH_PERROR_DER']
=======
                'DH_PERROR_SYS', 'DH_PERROR_DER', 'DL_CDEBUG',
                'DL_ERROR', 'DHL_ERROR', 'DHL_WARN', 'DL_WARN', 'DL_INFO', 'DHL_INFO']
>>>>>>> deef72fc

for prefix in ['DL', 'DHL', 'DS', 'DHS']:
    for suffix in ['ERROR', 'WARN', 'INFO']:
        PREFIXES_NNL.append(f'{prefix}_{suffix}')

PREFIXES_ALL = PREFIXES.copy()
PREFIXES_ALL.extend(PREFIXES_NNL)


class AllChecks():
    """All the checks in one class"""

    def __init__(self, file_object):
        self._fo = file_object
        self.line = ''
        self._output = io.StringIO()
        self.modified = False
        self.corrected = False

    def run_all_checks(self):
        """Run everything

        Iterate over the input file line by line checking for logging use and run checks on lines
        where the macros are used.  Ignore lines within macro definitions.
        """
        prev_macro = False
        for line in self._fo:
            if line.endswith('\\'):
                prev_macro = True
                # line.note('Part of macro, not checking')
                line.write(self._output)
                continue

            if prev_macro:
                prev_macro = False
                line.write(self._output)
                continue

            if not any(map(line.startswith, PREFIXES_ALL)):
                line.write(self._output)
                continue

            line.expand()

            self.check_print_string(line)
            self.check_quote(line)
            self.check_return(line)
            self.check_df_rc_dot(line)
            self.check_for_newline(line)
            self.check_df_rc(line)
            self.remove_trailing_period(line)
            self.check_quote(line)
            self.check_failed(line)

            line.write(self._output)
            if line.modified:
                self.modified = True
            if line.corrected:
                self.corrected = True

    def save(self, fname):
        """Save new file to file"""
        if not self.modified and not self.corrected:
            return
        with open(fname, 'w') as fd:
            fd.write(self._output.getvalue())
        print('Changes saved, run git-clang-format to format them.')

    def check_print_string(self, line):
        """Check for %s in message"""
        if line.startswith('DH_PERROR'):
            return
        count = line.count('%s')
        if count == 0:
            return
        if count == 1 and line.count('strerror') == 1:
            return
        if '?' in line:
            line.note('Message uses %s with trigraph')
        else:
            line.note('Message uses %s without trigraph')

    def check_quote(self, line):
        """Check for double quotes in message"""
        if '""' not in line:
            return

        # Do not remove if used in tri-graphs.
        if ': ""' in line or '? ""' in line or '\\""' in line:
            return

        line.correct(line.raw().replace('""', ''))

    def check_return(self, line):
        """Check for one return character"""
        max_newlines = 1
        code = line.raw()
        if any(map(code.startswith, PREFIXES_NNL)):
            max_newlines = 0

        if '"%s",' in code:
            line.note('Use of %s at end of log-line, unable to check')
            return

        count = code.count('\\n')
        # Some logging calls contain multiple new-line characters and that's OK, as long as one of
        # them isn't at the end of a line.
        if max_newlines == 0 and count > max_newlines:
            line.warning("Line contains too many newlines")

    def check_df_rc_dot(self, line):
        """Check there is no . after DF_RC"""
        code = line.raw()
        count = code.count('DF_RC')
        if count == 0:
            return
        code = code.replace('DF_RC ', 'DF_RC')
        if 'DF_RC".\\n"' not in code:
            return
        code = code.replace('DF_RC".\\n"', 'DF_RC"\\n"')
        line.warning('Extra . after DP_RC macro')
        line.fix(code)

    def check_df_rc(self, line):
        r"""Check for text before DF_RC macro

        Re-flow lines that use DF_RC so that they are of the form '...: " DF_RC,'
        There should be a ": " before the DF_RC.
        There should not be a space before the :
        There should not be other special characters used.
        The variable name should not be printed

        """
        code = line.raw()
        count = code.count('DF_RC')
        if count == 0:
            return
        if count != 1:
            line.note('Cannot check lines with multiple DF_RC')
            return
        if not code.endswith('));'):
            line.note('Unable to check DF_RC')
            return

        # Remove any spaces around macros as these may or may not be present.  This updated input
        # is used for the update check at the end so white-space differences here will not cause
        # code to be re-written.
        code = re.sub(r' ?DF_RC ?', 'DF_RC', code)
        code = re.sub(r' ?DP_RC ?', 'DP_RC', code)

        # Check that DF_RC is at the end of the line, it should be.

        if '\\n' in code:
            if 'DF_RC"\\n"' not in code:
                line.note('DF_RC is not at end of line')
                return
        else:
            if 'DF_RC,' not in code:
                line.note('DF_RC is not at end of line')
                return

        # Extract the variable name
        parts = code[:-3].split('(')
        if not parts[-2].endswith('DP_RC'):
            line.note('Function in DF_RC call')
            return
        var_name = parts.pop()
        new_code = '('.join(parts)
        assert new_code.endswith('DP_RC')
        new_code = new_code[:-5]

        # Strip out the string formatting message
        parts = code.split('DF_RC')
        assert len(parts) == 2
        msg = parts[0]

        assert msg.endswith('"')
        msg = msg[:-1]

        # Check what comes before DF_RC in the message, and strip any trailing punctuation.
        imsg = None
        while imsg != msg:
            imsg = msg
            if any(map(msg.endswith, [' ', '=', '.', ',', ':', ';'])):
                msg = msg[:-1]
            if msg.endswith(var_name):
                msg = msg[:-len(var_name)]
            if msg.endswith('rc'):
                msg = msg[:-2]

        # Put it all back together with consistent style.
        new_code = f'{msg}: "DF_RC{parts[1]}'

        if any(map(line.startswith, ['D_ERROR', 'D_WARN', 'D_INFO'])):
            new_code = f'{msg}"DF_RC{parts[1]}'
            if line.startswith('D_ERROR'):
                new_code = f'DL_ERROR({var_name}, {new_code[8:]}'
            elif line.startswith('D_WARN'):
                new_code = f'DL_WARN({var_name}, {new_code[7:]}'
            else:
                new_code = f'DL_INFO({var_name}, {new_code[7:]}'
            new_code = new_code.replace('DF_RC', '')
            new_code = new_code.replace(f',DP_RC({var_name})', '')

        if new_code != code:
            line.correct(new_code)

    def check_for_newline(self, line):
        """Remove optional new-lines"""
        code = line.raw()

        if any(map(code.startswith, PREFIXES_NNL)):
            return

        if '\\"\\n' in code:
            line.note('Unable to check for newlines')
            return

        new_code = code.replace('"\\n",', ',')
        new_code = new_code.replace('\\n",', '",')
        new_code = new_code.replace('"\\n")', ')')
        new_code = new_code.replace('\\n")', '")')
        if new_code != code:
            line.correct(new_code)

    def remove_trailing_period(self, line):
        """Remove . from the end of a line"""
        code = line.raw()

        new_code = code
        before_code = None
        while new_code != before_code:
            before_code = new_code
            new_code = re.sub(r'\.",', '",', new_code)
            new_code = re.sub(r'\."\)', '")', new_code)

        if new_code != code:
            line.correct(new_code)

    def check_failed(self, line):
        """Check for 'Failed' with uppercase F

        Lots of message are of the form 'function() failed' but some use Failed.
        """
        code = line.raw()

        if 'Failed' not in code:
            return
        if '"Failed' in code:
            return
        if 'Failed to' in code:
            return

        print(code)
        line.note('Failed')


def one_entry(fname):
    """Process one path entry

    Returns true if there are un-fixed errors.
    """
    if not any(map(fname.endswith, ['.c', '.h'])):
        return False

    if any(map(fname.endswith, ['pb-c.c', 'pb-c..h'])):
        return False

    if ARGS.verbose:
        print(f'Checking {fname}')
    filep = FileParser(fname)

    checks = AllChecks(filep)

    checks.run_all_checks()

    if (ARGS.fix and checks.modified) or (ARGS.correct and checks.corrected):
        print(f'Saving updates to {fname}')
        checks.save(fname)
        return False

    if checks.modified and not ARGS.fix:
        return True
    return False


def main():
    """Do something"""
    parser = argparse.ArgumentParser(description='Verify DAOS logging in source tree')
    parser.add_argument('--fix', action='store_true', help='Apply required fixes')
    parser.add_argument('--correct', action='store_true', help='Apply optional fixes')
    parser.add_argument('--github', action='store_true')
    parser.add_argument('-v', '--verbose', action='store_true')
    parser.add_argument('files', nargs='*')

    global ARGS

    ARGS = parser.parse_args()
    unfixed_errors = False

    for fname in ARGS.files:
        if os.path.isfile(fname):
            one_entry(fname)
        else:
            for root, dirs, files in os.walk(fname):
                for name in files:
                    if one_entry(os.path.join(root, name)):
                        unfixed_errors = True
                if '.git' in dirs:
                    dirs.remove('.git')
                if root == 'src/control' and 'vendor' in dirs:
                    dirs.remove('vendor')
    if unfixed_errors:
        print('Required fixes not applied')
        sys.exit(1)


if __name__ == '__main__':
    main()<|MERGE_RESOLUTION|>--- conflicted
+++ resolved
@@ -132,12 +132,7 @@
 # Logging macros where a new-line is always added.
 PREFIXES_NNL = ['DFUSE_LOG_WARNING', 'DFUSE_LOG_ERROR', 'DFUSE_LOG_DEBUG', 'DFUSE_LOG_INFO',
                 'DFUSE_TRA_WARNING', 'DFUSE_TRA_ERROR', 'DFUSE_TRA_DEBUG', 'DFUSE_TRA_INFO',
-<<<<<<< HEAD
-                'DH_PERROR_SYS', 'DH_PERROR_DER']
-=======
-                'DH_PERROR_SYS', 'DH_PERROR_DER', 'DL_CDEBUG',
-                'DL_ERROR', 'DHL_ERROR', 'DHL_WARN', 'DL_WARN', 'DL_INFO', 'DHL_INFO']
->>>>>>> deef72fc
+                'DH_PERROR_SYS', 'DH_PERROR_DER', 'DL_CDEBUG']
 
 for prefix in ['DL', 'DHL', 'DS', 'DHS']:
     for suffix in ['ERROR', 'WARN', 'INFO']:
