## DAOS server configuration file.
#
## Location of this configuration file is determined by first checking for the
## path specified through the -f option of the daos_server command line.
## Otherwise, /etc/daos_server.conf is used.
#
#
## Name associated with the DAOS system.
## Immutable after reformat.
#
#name: daos
#
#
## Access points
#
## To operate, DAOS will need a quorum of access point nodes to be available.
## Must have the same value for all agents and servers in a system.
## Immutable after reformat.
## Hosts can be specified with or without port, default port below
## assumed if not specified.
#
## default: hostname of this node
#access_points: ['hostname1']
#
#
## Default port
#
## Port number to bind daos_server to, this will also
## be used when connecting to access points unless a port is specified.
#
## default: 10001
#port: 10001
#
## Transport Credentials Specifying certificates to secure communications
#
#transport_config:
#  # Specify to bypass loading certificates and use insecure communications channnels
#  allow_insecure: false
#  # Location where daos_server will look for Client certificates
#  client_cert_dir: .daos/clients
#  # Custom CA Root certificate for generated certs
#  ca_cert: .daos/daosCA.crt
#  # Server certificate for use in TLS handshakes
#  cert: .daos/daos_server.crt
#  # Key portion of Server Certificate
#  key: .daos/daos_server.key
#
#
## Fault domain path
#
## Immutable after reformat.
#
## default: /hostname for a local configuration w/o fault domain
#fault_path: /vcdu0/rack1/hostname
#
#
## Fault domain callback
#
## Path to executable which will return fault domain string.
## Immutable after reformat.
#
#fault_cb: ./.daos/fd_callback
#
#
## Use specific OFI interfaces
#
## Specify either a single fabric interface that will be used by all
## spawned servers or a comma-seperated list of fabric interfaces to be
## assigned individually.
## By default, the DAOS server will auto-detect and use all fabric
## interfaces if any and fall back to socket on the first eth card
## otherwise.
#
#fabric_ifaces: [qib0,qib1]
#
#
## Use specific OFI provider
#
## Force a specific provider to be used by all the servers.
## The default provider depends on the interfaces that will be auto-detected:
## ofi+psm2 for Omni-Path, ofi+verbs;ofi_rxm for Infiniband/RoCE and finally
## ofi+socket for non-RDMA-capable Ethernet.
#
#provider: ofi+verbs;ofi_rxm
#
#
## Storage mount directory
#
## TODO: If no pre-configured mountpoints are specified, DAOS will auto-detect
## NVDIMMs, configure them in interleave mode, format with ext4 and
## mount with the DAX extension creating a subdirectory within scm_mount_path.
#
## This option allows to specify a preferred path where the mountpoints will
## be created. Either the specified directory or its parent must be a mount
## point.
#
## default: /mnt/daos
#scm_mount_path: /mnt/daosa
#
#
## NVMe SSD whitelist
#
## Only use NVMe controllers with specific PCI addresses.
## Immutable after reformat, colons replaced by dots in PCI identifiers.
## By default, DAOS will use all the NVMe-capable SSDs that don't have active
## mount points.
#
#bdev_include: ["0000:81:00.1","0000:81:00.2","0000:81:00.3"]
#
#
## NVMe SSD blacklist
#
## Only use NVMe controllers with specific PCI addresses. Overrides drives
## listed in nvme_include and forces auto-detection to skip those drives.
## Immutable after reformat, colons replaced by dots in PCI identifiers.
#
#bdev_exclude: ["0000:81:00.1"]
#
#
## Use Hyperthreads
#
## When Hyperthreading is enabled and supported on the system, this parameter
## defines whether the DAOS service thread should only be bound to different
## physical cores (value 0) or hyperthreads (value 1).
#
## default: false
#hyperthreads: true
#
#
## Use the given directory for creating unix domain sockets
#
## DAOS Agent and DAOS Server both use unix domain sockets for communication
## with other system components. This setting is the base location to place
## the sockets in.
#
## default: /var/run/daos_server
#socket_dir: ./.daos/daos_server
#
#
## Number of hugepages to allocate for use by NVMe SSDs
#
## Specifies the number (not size) of hugepages to allocate for use by NVMe
## through SPDK. This indicates the total number to be used by any spawned
## servers. Default system hugepage size will be used and hugepages will be
## evenly distributed between CPU nodes.
#
## default: 1024
#nr_hugepages: 4096
#
#
## Force specific debug mask for daos_server (control plane).
## By default, just use the default debug mask used by daos_server.
## Mask specifies minimum level of message significance to pass to logger.
## Currently supported values are DEBUG and ERROR.
#
## default: DEBUG
#control_log_mask: ERROR
#
#
## Force specific path for daos_server (control plane) logs.
#
## default: print to stderr
#control_log_file: /tmp/daos_control.log
#
#
<<<<<<< HEAD
=======
## Enable daos_admin (privileged helper) logging.
#
## default: disabled (errors only to control plane log)
#helper_log_file: /tmp/daos_admin.log
#
#
## Username used to lookup user uid/gid to drop privileges to if started
## as root. After control plane start-up and configuration, before starting
## data plane, process ownership will be dropped to those of supplied user.
#
#user_name: daosuser
#
#
## Group name used to lookup group gid to drop privileges to when user_name
## is root. If user is a member of group, this group gid is set for the running
## process. If group look up fails or user is not member, use uid return from
## user lookup.
#
#group_name: daosgroup
#
#
>>>>>>> a58819a8
## When per-server definitions exist, auto-allocation of resources is not
## performed. Without per-server definitions, node resources will
## automatically be assigned to servers based on NUMA ratings, there will
## be a one-to-one relationship between servers and sockets.
#
#servers:
#-
#  # Rank to be assigned as identifier for server.
#  # Immutable after reformat.
#  # Optional parameter, will be auto generated if not supplied.
#
#  rank: 0
#
#  # Targets (VOS) represent the count of storage targets per data plane
#  # server starting at core offset specified by first_core.
#
#  # Immutable after reformat.
#
#  targets: 20
#
#  # Count of offload/helper xstreams per target. (allowed values: 0-2)
#  # Immutable after reformat.
#
#  # default: 2
#  nr_xs_helpers: 0
#
#  # Offset of the first core for service xstreams.
#  # Immutable after reformat.
#
#  # default: 0
#  first_core: 1
#
#  # Use specific OFI interfaces.
#  # Specify the fabric network interface that will be used by this server.
#  # Optionally specify the fabric network interface port that will be used
#  # by this server but please only if you have a specific need, this will
#  # normally be chosen automatically.
#
#  fabric_iface: qib0
#  fabric_iface_port: 20000
#  pinned_numa_node: 0
#
#  # Force specific debug mask (D_LOG_MASK) at start up time.
#  # By default, just use the default debug mask used by DAOS.
#  # Mask specifies minimum level of message significance to pass to logger.
#
#  # default: ERR
#  log_mask: WARN
#
#  # Force specific path for DAOS debug logs (D_LOG_FILE).
#
#  # default: /tmp/daos.log
#  log_file: /tmp/daos_server1.log
#
#  # Pass specific environment variables to the DAOS server.
#  # Empty by default. Values should be supplied without encapsulating quotes.
#
#  env_vars:
#      - CRT_TIMEOUT=30
#
#  # Define a pre-configured mountpoint for storage class memory to be used
#  # by this server.
#  # Path should be unique to server instance (can use different subdirs).
#  # Either the specified directory or its parent must be a mount point.
#
#  scm_mount: /mnt/daos/1
#
#  # Backend SCM device type. Either use DCPM (datacentre persistent memory)
#  # modules configured in interleaved mode (AppDirect regions) or emulated
#  # tmpfs in RAM.
#  # Options are:
#  # - "dcpm" for real SCM (preferred option), scm_size ignored
#  # - "ram" to emulate SCM with memory, scm_list ignored
#  # Immutable after reformat.
#
#  # default: dcpm
#  scm_class: ram
#
#  # When scm_class is set to ram, tmpfs will be used to emulate SCM.
#  # The size of ram is specified by scm_size in GB units.
#  scm_size: 16
#
#  # Backend block device type. Force a SPDK driver to be used by this server
#  # instance.
#  # Options are:
#  # - "nvme" for NVMe SSDs (preferred option), bdev_{size,number} ignored
#  # - "malloc" to emulate a NVMe SSD with memory, bdev_list ignored
#  # - "file" to emulate a NVMe SSD with a regular file, bdev_number ignored
#  # - "kdev" to use a kernel block device, bdev_{size,number} ignored
#  # Immutable after reformat.
#
#  # default: nvme
#  bdev_class: nvme
#
#  # Backend block device configuration to be used by this server instance.
#  # When bdev_class is set to nvme, bdev_list is the list of unique NVMe IDs
#  # that should be different across different server instance.
#  # Immutable after reformat.
#  bdev_list: ["0000:81:00.0"]  # generate regular nvme.conf
#-
#  # Rank to be assigned as identifier for server.
#  # Immutable after reformat.
#  # Optional parameter, will be auto generated if not supplied.
#
#  rank: 1
#
#  # Targets (VOS) represent the number of logical CPUs to be used starting at
#  # index specified by first_core.
#
#  # Targets will be used to run XStreams can be thought of as service threads.
#  # Immutable after reformat.
#
#  targets: 20
#
#  # Number of helper XStreams per VOS target. (allowed values: 0-2)
#  # Immutable after reformat.
#
#  # default: 2
#  nr_xs_helpers: 1
#
#  # Index of first core for service thread.
#  # Immutable after reformat.
#
#  # default: 0
#  first_core: 22
#
#  # Use specific OFI interfaces.
#  # Specify the fabric network interface that will be used by this server.
#  # Optionally specify the fabric network interface port that will be used
#  # by this server but please only if you have a specific need, this will
#  # normally be chosen automatically.
#
#  fabric_iface: qib0
#  fabric_iface_port: 20000
#  pinned_numa_node: 1
#
#  # Force specific debug mask (D_LOG_MASK) at start up time.
#  # By default, just use the default debug mask used by DAOS.
#  # Mask specifies minimum level of message significance to pass to logger.
#
#  # default: ERR
#  log_mask: WARN
#
#  # Force specific path for DAOS debug logs.
#
#  # default: /tmp/daos.log
#  log_file: /tmp/daos_server2.log
#
#  # Pass specific environment variables to the DAOS server
#  # Empty by default. Values should be supplied without encapsulating quotes.
#
#  env_vars:
#      - CRT_TIMEOUT=100
#
#  # Define a pre-configured mountpoint for storage class memory to be used
#  # by this server.
#  # Path should be unique to server instance (can use different subdirs).
#
#  scm_mount: /mnt/daos/2
#
#  # Backend SCM device type. Either use DCPM (datacentre persistent memory)
#  # modules configured in interleaved mode (AppDirect regions) or emulated
#  # tmpfs in RAM.
#  # Options are:
#  # - "dcpm" for real SCM (preferred option), scm_size is ignored
#  # - "ram" to emulate SCM with memory, scm_list is ignored
#  # Immutable after reformat.
#
#  # default: dcpm
#  scm_class: dcpm
#
#  # When scm_class is set to dcpm, scm_list is the list of device paths for
#  # AppDirect pmem namespaces (currently only one per server supported).
#  scm_list: [/dev/pmem0]
#
#  # Backend block device type. Force a SPDK driver to be used by this server
#  # instance.
#  # Options are:
#  # - "nvme" for NVMe SSDs (preferred option), bdev_{size,number} ignored
#  # - "malloc" to emulate a NVMe SSD with memory, bdev_list ignored
#  # - "file" to emulate a NVMe SSD with a regular file, bdev_number ignored
#  # - "kdev" to use a kernel block device, bdev_{size,number} ignored
#  # Immutable after reformat.
#
#  # When bdev_class is set to malloc, bdev_number is the number of devices
#  # to allocate and bdev_size is the size in GB of each LUN/device.
#  bdev_class: malloc
#  bdev_number: 1
#  bdev_size: 4
#
#  # When bdev_class is set to file, bdev_list is the list of file paths that
#  # will be used to emulate NVMe SSDs. The size of each file is specified by
#  # bdev_size in GB unit.
#  bdev_class: file
#  bdev_list: [/tmp/daos-bdev1,/tmp/daos-bdev2]
#  bdev_size: 16
#
#  # When bdev_class is set to kdev, bdev_list is the list of unique kernel
#  # block devices that should be different across different server instance.
#  bdev_class: kdev
#  bdev_list: [/dev/sdc,/dev/sdd]<|MERGE_RESOLUTION|>--- conflicted
+++ resolved
@@ -163,30 +163,12 @@
 #control_log_file: /tmp/daos_control.log
 #
 #
-<<<<<<< HEAD
-=======
 ## Enable daos_admin (privileged helper) logging.
 #
 ## default: disabled (errors only to control plane log)
 #helper_log_file: /tmp/daos_admin.log
 #
 #
-## Username used to lookup user uid/gid to drop privileges to if started
-## as root. After control plane start-up and configuration, before starting
-## data plane, process ownership will be dropped to those of supplied user.
-#
-#user_name: daosuser
-#
-#
-## Group name used to lookup group gid to drop privileges to when user_name
-## is root. If user is a member of group, this group gid is set for the running
-## process. If group look up fails or user is not member, use uid return from
-## user lookup.
-#
-#group_name: daosgroup
-#
-#
->>>>>>> a58819a8
 ## When per-server definitions exist, auto-allocation of resources is not
 ## performed. Without per-server definitions, node resources will
 ## automatically be assigned to servers based on NUMA ratings, there will
