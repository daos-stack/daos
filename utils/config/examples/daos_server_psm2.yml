--- conflicted
+++ resolved
@@ -1,25 +1,13 @@
 # Example configuration file for OPA
 
-<<<<<<< HEAD
 name: daos_server   # sys group daos_server
-access_points: ['example:10001']
-port: 10001         # mgmt port
-=======
-name: daos_server   # map to -g daos_server
 access_points: ['example']  # management service leader (bootstrap)
 # port: 10001               # control listen port, default 10001
->>>>>>> ae294ac3
 provider: ofi+psm2  # map to CRT_PHY_ADDR_STR=ofi+psm2
 socket_dir: /tmp/daos_psm2
 nr_hugepages: 4096
 control_log_mask: DEBUG
 control_log_file: /tmp/daos_control.log
-<<<<<<< HEAD
-## uncomment to manually assign management service leader, if left unset
-## this will be the first daos_server instance to start
-#access_points: ['hostname1:10001']
-=======
->>>>>>> ae294ac3
 
 ## Transport Credentials Specifying certificates to secure communications
 ##
