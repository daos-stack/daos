--- conflicted
+++ resolved
@@ -28,11 +28,7 @@
 -
   targets: 8                # count of storage targets per each engine
   first_core: 1             # offset of the first core for service xstreams
-<<<<<<< HEAD
   nr_xs_helpers: 0          # count of I/O service threads per engine
-=======
-  nr_xs_helpers: 0          # count of offload/helper xstreams per engine
->>>>>>> 8422ef69
   fabric_iface: ib0         # map to OFI_INTERFACE=ib0
   fabric_iface_port: 31416  # map to OFI_PORT=31416
   log_mask: ERR             # map to D_LOG_MASK=ERR
@@ -91,11 +87,7 @@
 -
   targets: 8                # count of storage targets per each engine
   first_core: 25            # offset of the first core for service xstreams
-<<<<<<< HEAD
   nr_xs_helpers: 0          # count of I/O service threads per engine
-=======
-  nr_xs_helpers: 0          # count of offload/helper xstreams per engine
->>>>>>> 8422ef69
   fabric_iface: ib1         # map to OFI_INTERFACE=ib0
   fabric_iface_port: 31416  # OFI_PORT same as engine 0, different iface
   log_mask: ERR             # map to D_LOG_MASK=ERR
