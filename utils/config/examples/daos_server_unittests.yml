--- conflicted
+++ resolved
@@ -1,14 +1,8 @@
 # Example configuration file using loopback and emulated storage
 
-<<<<<<< HEAD
 name: daos_server           # sys group daos_server
-access_points: ['example:10001']
-port: 10001                 # mgmt port
-=======
-name: daos_server           # map to -g daos_server
 access_points: ['example']  # management service leader (bootstrap)
 # port: 10001               # control listen port, default 10001
->>>>>>> ae294ac3
 provider: ofi+sockets       # map to CRT_PHY_ADDR_STR=ofi+sockets
 socket_dir: /tmp/daos_sockets
 control_log_mask: DEBUG
