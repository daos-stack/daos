--- conflicted
+++ resolved
@@ -140,22 +140,15 @@
 #
 #exclude_fabric_ifaces: ["lo", "eth1"]
 
-<<<<<<< HEAD
-## Manually define the fabric interfaces and domains to be used by the agent,
-## organized by NUMA node.
-## If not defined, the agent will automatically detect all fabric interfaces and
-## select appropriate ones based on the server preferences.
-=======
 ## Conversely, only consider a specific set of fabric interfaces when selecting
 ## an interface for client applications. (Mutually exclusive with exclude).
 #
 #include_fabric_ifaces: ["eth0"]
 
-# Manually define the fabric interfaces and domains to be used by the agent,
-# organized by NUMA node.
-# If not defined, the agent will automatically detect all fabric interfaces and
-# select appropriate ones based on the server preferences.
->>>>>>> 6f0ffad5
+## Manually define the fabric interfaces and domains to be used by the agent,
+## organized by NUMA node.
+## If not defined, the agent will automatically detect all fabric interfaces and
+## select appropriate ones based on the server preferences.
 #
 #fabric_ifaces:
 #-
