# DAOS client configuration file.
#
# Location of this configuration file is determined by first checking for the
# path specified through the -o option of the daos_agent command line.
# Otherwise, /etc/daos.yml is used.
#
# Section describing the client configuration
#
# Although not supported for now, one might want to connect to multiple
# DAOS installations from the same node in the future.
#
# Specify the associated DAOS systems.
# Name must match name specifed in the daos_server.yml file on the server.
#
# # default: daos
name: daos

#
#  TODO: Rework this description + what are the correct defaults?
#
#  # Access points
#  # To operate, DAOS will need a quorum of access point nodes to be available.
#  # Hosts can be specified with or without port, default port below.
#  #
#  # access_pts: [hostname1,hostname2,hostname3]
# access_points: ['hostname1:10001','hostname2:10001','hostname3:10001']

#
# TODO: Rework this description
#
#  # Force default port number to connect to daos_server, this will also
#  # be used when connecting to access points if no port is specified.
#  #
#  # default: 10000
# port: 10000

#
#  # Path to CA certificate
#  # Not required if the DAOS server is configured in an insecured way
#  #
# # default: ./.daos/ca.crt
<<<<<<< HEAD
# ca_cert: ./.daos/ca.crt
=======
ca_cert: ./.daos/ca.crt
>>>>>>> 473d033a

#
#  # Path to client certificate and key file.
#  # Discarded if no CA certificate is passed.
#  #
#  # default: ./.daos/daos.{crt,key}
cert: ./.daos/daos.crt
key: ./.daos/daos.key

#
## Use specific OFI interface and port
#
## Specify the single fabric interface used by the client to connect with the DAOS server.
# # default: The fabric interface is autodetected.  Specify a value to override.
# fabric_iface: qib0
## Specify the fabric interface port to use with the fabric_iface chosen above
# fabric_iface_port: 20000

#
## Use specific OFI provider
#
## Specify the provider that matches the DAOS server.
## ofi+psm2 for Omni-Path, ofi+verbs;ofi_rxm for Infiniband/RoCE and finally
## ofi+socket for non-RDMA-capable Ethernet.
#
# # default: ??? TBD
# provider: ofi+socket

#
## Use the given directory for creating unix domain sockets
#
## DAOS Agent and DAOS Server both use unix domain sockets for communication
## with other system components. This setting is the base location to place
## the sockets in.
#
# TODO: validate this default value
## default: /var/run/daos_agent
socket_dir: /var/run/daos_agent

## default: /tmp/daos_agent.log
<<<<<<< HEAD
log_file: /tmp/daos_agent.log
=======
log_file: /tmp/daos_agent.log
>>>>>>> 473d033a
<|MERGE_RESOLUTION|>--- conflicted
+++ resolved
@@ -39,19 +39,15 @@
 #  # Not required if the DAOS server is configured in an insecured way
 #  #
 # # default: ./.daos/ca.crt
-<<<<<<< HEAD
 # ca_cert: ./.daos/ca.crt
-=======
-ca_cert: ./.daos/ca.crt
->>>>>>> 473d033a
 
 #
 #  # Path to client certificate and key file.
 #  # Discarded if no CA certificate is passed.
 #  #
 #  # default: ./.daos/daos.{crt,key}
-cert: ./.daos/daos.crt
-key: ./.daos/daos.key
+# cert: ./.daos/daos.crt
+# key: ./.daos/daos.key
 
 #
 ## Use specific OFI interface and port
@@ -84,8 +80,4 @@
 socket_dir: /var/run/daos_agent
 
 ## default: /tmp/daos_agent.log
-<<<<<<< HEAD
-log_file: /tmp/daos_agent.log
-=======
-log_file: /tmp/daos_agent.log
->>>>>>> 473d033a
+log_file: /tmp/daos_agent.log