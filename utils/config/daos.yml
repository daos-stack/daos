# DAOS client configuration file.
#
# Location of this configuration file is determined by first checking for the
# path specified through the -o option of the daos_agent command line.
# Otherwise, /etc/daos.yml is used.
#
# Section describing the client configuration
#
# Although not supported for now, one might want to connect to multiple
# DAOS installations from the same node in the future.
#
# Specify the associated DAOS systems.
# Name must match name specifed in the daos_server.yml file on the server.
#
# # default: daos
name: daos

#
#  TODO: Rework this description + what are the correct defaults?
#
#  # Access points
#  # To operate, DAOS will need a quorum of access point nodes to be available.
#  # Hosts can be specified with or without port, default port below.
#  #
#  # access_pts: [hostname1,hostname2,hostname3]
# access_points: ['hostname1:10001','hostname2:10001','hostname3:10001']

#
# TODO: Rework this description
#
#  # Force default port number to connect to daos_server, this will also
#  # be used when connecting to access points if no port is specified.
#  #
#  # default: 10000
# port: 10000

#
#  # Path to CA certificate
#  # Not required if the DAOS server is configured in an insecured way
#  #
# # default: ./.daos/ca.crt
<<<<<<< HEAD
# ca_cert: ./.daos/ca.crt
=======
ca_cert: ./.daos/ca.crt
>>>>>>> 473d033a

#
#  # Path to client certificate and key file.
#  # Discarded if no CA certificate is passed.
#  #
#  # default: ./.daos/daos.{crt,key}
cert: ./.daos/daos.crt
key: ./.daos/daos.key

#
## Use specific OFI interface and port
#
## Specify the single fabric interface used by the client to connect with the DAOS server.
# # default: The fabric interface is autodetected.  Specify a value to override.
# fabric_iface: qib0
## Specify the fabric interface port to use with the fabric_iface chosen above
# fabric_iface_port: 20000

#
## Use specific OFI provider
#
## Specify the provider that matches the DAOS server.
## ofi+psm2 for Omni-Path, ofi+verbs;ofi_rxm for Infiniband/RoCE and finally
## ofi+socket for non-RDMA-capable Ethernet.
#
# # default: ??? TBD
# provider: ofi+socket

#
## Use the given directory for creating unix domain sockets
#
## DAOS Agent and DAOS Server both use unix domain sockets for communication
## with other system components. This setting is the base location to place
## the sockets in.
#
# TODO: validate this default value
## default: /var/run/daos_agent
socket_dir: /var/run/daos_agent

## default: /tmp/daos_agent.log
<<<<<<< HEAD
log_file: /tmp/daos_agent.log
=======
log_file: /tmp/daos_agent.log
>>>>>>> 473d033a
<|MERGE_RESOLUTION|>--- conflicted
+++ resolved
@@ -16,61 +16,12 @@
 name: daos
 
 #
-#  TODO: Rework this description + what are the correct defaults?
-#
-#  # Access points
-#  # To operate, DAOS will need a quorum of access point nodes to be available.
-#  # Hosts can be specified with or without port, default port below.
-#  #
-#  # access_pts: [hostname1,hostname2,hostname3]
-# access_points: ['hostname1:10001','hostname2:10001','hostname3:10001']
-
-#
-# TODO: Rework this description
-#
-#  # Force default port number to connect to daos_server, this will also
-#  # be used when connecting to access points if no port is specified.
-#  #
-#  # default: 10000
-# port: 10000
-
-#
-#  # Path to CA certificate
-#  # Not required if the DAOS server is configured in an insecured way
-#  #
-# # default: ./.daos/ca.crt
-<<<<<<< HEAD
-# ca_cert: ./.daos/ca.crt
-=======
-ca_cert: ./.daos/ca.crt
->>>>>>> 473d033a
-
-#
 #  # Path to client certificate and key file.
 #  # Discarded if no CA certificate is passed.
 #  #
 #  # default: ./.daos/daos.{crt,key}
-cert: ./.daos/daos.crt
-key: ./.daos/daos.key
-
-#
-## Use specific OFI interface and port
-#
-## Specify the single fabric interface used by the client to connect with the DAOS server.
-# # default: The fabric interface is autodetected.  Specify a value to override.
-# fabric_iface: qib0
-## Specify the fabric interface port to use with the fabric_iface chosen above
-# fabric_iface_port: 20000
-
-#
-## Use specific OFI provider
-#
-## Specify the provider that matches the DAOS server.
-## ofi+psm2 for Omni-Path, ofi+verbs;ofi_rxm for Infiniband/RoCE and finally
-## ofi+socket for non-RDMA-capable Ethernet.
-#
-# # default: ??? TBD
-# provider: ofi+socket
+# cert: ./.daos/daos.crt
+# key: ./.daos/daos.key
 
 #
 ## Use the given directory for creating unix domain sockets
@@ -79,13 +30,8 @@
 ## with other system components. This setting is the base location to place
 ## the sockets in.
 #
-# TODO: validate this default value
 ## default: /var/run/daos_agent
-socket_dir: /var/run/daos_agent
+runtime_dir: /var/run/daos_agent
 
 ## default: /tmp/daos_agent.log
-<<<<<<< HEAD
-log_file: /tmp/daos_agent.log
-=======
-log_file: /tmp/daos_agent.log
->>>>>>> 473d033a
+log_file: /tmp/daos_agent.log