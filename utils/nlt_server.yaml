--- conflicted
+++ resolved
@@ -17,15 +17,9 @@
   - CRT_CTX_SHARE_ADDR=0
   - FI_SOCKETS_MAX_CONN_RETRY=1
   - FI_SOCKETS_CONN_TIMEOUT=2000
-<<<<<<< HEAD
+  - ABT_STACK_OVERFLOW_CHECK=mprotect
   storage:
   -
     class: ram
     scm_mount: /mnt/daos
-    scm_size: 32
-=======
-  - ABT_STACK_OVERFLOW_CHECK=mprotect
-  scm_mount: /mnt/daos
-  scm_class: ram
-  scm_size: 32
->>>>>>> c1f551bf
+    scm_size: 32