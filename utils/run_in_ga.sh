--- conflicted
+++ resolved
@@ -10,7 +10,6 @@
 fi
 
 echo ::group::Rebuild spdk
-<<<<<<< HEAD
 rm -rf /opt/daos/prereq/debug/spdk
 $SCONS PREFIX=/opt/daos TARGET_TYPE=debug --build-deps=yes --deps-only
 echo ::endgroup::
@@ -18,10 +17,6 @@
 echo ::group::Patch source
 # Change the number of contexts to make fault injection testing faster.
 patch -p1 < utils/16-contexts.patch
-=======
-rm -rf /opt/daos/prereq/release/spdk
-$SCONS PREFIX=/opt/daos --build-deps=yes --deps-only
->>>>>>> c3b2e157
 echo ::endgroup::
 
 echo "::group::Stack analyzer output (post build)"
