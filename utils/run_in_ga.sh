--- conflicted
+++ resolved
@@ -9,7 +9,6 @@
     SCONS=scons-3
 fi
 
-<<<<<<< HEAD
 echo ::group::Rebuild spdk
 rm -rf /opt/daos/prereq/debug/spdk
 $SCONS PREFIX=/opt/daos TARGET_TYPE=debug --build-deps=yes --deps-only
@@ -20,8 +19,6 @@
 patch -p1 < utils/16-contexts.patch
 echo ::endgroup::
 
-=======
->>>>>>> c464ba2b
 echo "::group::Stack analyzer output (post build)"
 $SCONS --jobs 10 PREFIX=/opt/daos --analyze-stack="-x tests -c 128" server
 echo ::endgroup::
