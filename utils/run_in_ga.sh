--- conflicted
+++ resolved
@@ -18,15 +18,9 @@
 $SCONS --jobs 10 --analyze-stack="-x tests -c 128" server
 echo ::endgroup::
 
-<<<<<<< HEAD
-echo ::group::Stack analyzer output (immediate)
+echo "::group::Stack analyzer output (immediate)"
 $SCONS -Q --jobs 10 --analyze-stack="-x tests -c 128 -e" server
-=======
-echo "::group::Stack analyzer output (immediate)"
-$SCONS --jobs 10 --analyze-stack="-x tests -c 128 -e" server
->>>>>>> 2b32e218
 echo ::endgroup::
-
 
 echo ::group::Test client only debug build
 $SCONS --jobs 10 PREFIX=/opt/daos COMPILER="$COMPILER" BUILD_TYPE=debug \
