--- conflicted
+++ resolved
@@ -44,11 +44,7 @@
       dnf -y upgrade epel-release;                              \
     else                                                        \
       dnf -y install dnf-plugins-core &&                        \
-<<<<<<< HEAD
       dnf -y config-manager --set-enabled powertools;           \
-=======
-      dnf config-manager --assumeyes --set-enabled powertools;  \
->>>>>>> dfd3f1ca
       dnf -y install epel-release;                              \
     fi;                                                         \
     dnf config-manager --save --setopt=assumeyes=True &&        \
@@ -194,14 +190,9 @@
 # force an upgrade to get any newly built RPMs, but only if CACHEBUST is set.
 USER root:root
 ARG CACHEBUST
-<<<<<<< HEAD
-RUN dnf upgrade --exclude=spdk,spdk-devel,dpdk-devel,dpdk,mercury-devel,mercury && \
-    dnf clean all
-=======
 RUN [ -z "$CACHEBUST" ] || \
     { dnf upgrade --exclude=spdk,spdk-devel,dpdk-devel,dpdk,mercury-devel,mercury && \
     dnf clean all; }
->>>>>>> dfd3f1ca
 USER daos_server:daos_server
 
 # Set a label.  This is useful for searching for DAOS images, but is also used
