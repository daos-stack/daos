# Copyright (C) 2018-2021 Intel Corporation
# All rights reserved.
#
# 'recipe' for Docker to build an image of centOS 8
# environment for building the DAOS project.

# Pull base image
FROM centos:8.3.2011
LABEL maintainer="daos@daos.groups.io"

# Build arguments can be set via --build-arg
# use same UID as host and default value of 1000 if not specified
ARG UID=1000

# Install basic tools to build DAOS
RUN yum clean all && yum -y install epel-release dnf-plugins-core &&	\
    dnf config-manager --set-enabled powertools &&			\
    yum -y upgrade &&							\
    yum -y install							\
	boost-devel clang-analyzer cmake CUnit-devel doxygen file flex	\
	gcc gcc-c++ git golang graphviz libaio-devel			\
	libcmocka-devel libevent-devel libiscsi-devel libtool		\
	libtool-ltdl-devel libuuid-devel libyaml-devel make nasm	\
	numactl-devel openssl-devel pandoc patch glibc-langpack-en	\
	readline-devel python3-scons sg3_utils yasm diffutils		\
	pciutils valgrind-devel man fuse3-devel hwloc-devel patchelf	\
<<<<<<< HEAD
	json-c-devel lz4-devel libipmctl-devel ndctl ipmctl e2fsprogs
# XXX lcov ShellCheck are missing

# Install python packages for testing
RUN dnf config-manager --set-enabled epel-modular; \
    yum -y install \
        python2 python2-devel python36-devel python3-magic	\
	python3-pygit2 python3-pygithub				\
	python2-requests python3-requests			\
	python2-Cython python3-pylint python3-pyxattr		\
	python3-clustershell python3-paramiko			\
	python3-numpy python3-jira python3-pip Lmod		\
	python3-tabulate python2-distro python3-distro
# XXX python2-avocado python2-avocado-plugins-output-html
# python2-avocado-plugins-varianter-yaml-to-mux
# python-pathlib are missing, although should be in epel-modular

# Install Java environment for Java/HDFS DAOS wrapper
RUN yum -y install java-1.8.0-openjdk maven

# Install OMPI to build the tests relying on MPI
RUN yum -y install openmpi-devel

# libunwind for Argobots
RUN yum -y install libunwind-devel

# DAOS python 3 packages required for pylint
#  - excluding mpi4py as it depends on CORCI-635
RUN pip3 install avocado-framework; \
    pip3 install avocado-framework-plugin-result-html; \
    pip3 install avocado-framework-plugin-varianter-yaml-to-mux

RUN pip3 install codespell
RUN pip3 install pygithub

# Add DAOS user
ENV USER daos
ENV PASSWD daos
RUN useradd -u $UID -ms /bin/bash $USER
RUN echo "$USER:$PASSWD" | chpasswd

ENV USER daos_server
ENV PASSWD daos_server
RUN useradd -ms /bin/bash $USER
RUN echo "$USER:$PASSWD" | chpasswd

ENV USER daos_agent
ENV PASSWD daos_agent
RUN useradd -ms /bin/bash $USER
RUN echo "$USER:$PASSWD" | chpasswd
=======
	json-c-devel lz4-devel libipmctl-devel ndctl ipmctl		\
	e2fsprogs &&							\
    dnf config-manager --set-enabled epel-modular && 			\
    yum -y install 							\
	python2 python2-devel python36-devel python3-magic		\
	python3-pygit2 python3-pygithub					\
	python2-requests python3-requests				\
	python2-Cython python3-pylint python3-pyxattr			\
	python3-clustershell python3-paramiko				\
	python3-numpy python3-jira Lmod					\
	python3-tabulate python2-distro python3-distro			\
	java-1.8.0-openjdk maven openmpi-devel &&			\
    yum clean all

ARG UID=1000

# Add DAOS users
RUN useradd --uid $UID --user-group --create-home --shell /bin/bash --home /home/daos daos_server
RUN echo "daos_server:daos_server" | chpasswd
RUN useradd --user-group --create-home --shell /bin/bash daos_agent
RUN echo "daos_agent:daos_agent" | chpasswd
>>>>>>> 037ca4f8

# Create directory for DAOS backend storage
RUN mkdir -p /opt/daos && chown -R daos_server.daos_server /opt/daos
RUN mkdir /mnt/daos && chown daos_server.daos_server /mnt/daos
RUN mkdir /var/run/daos_server && chown daos_server.daos_server /var/run/daos_server
RUN mkdir /var/run/daos_agent && chown daos_agent.daos_agent /var/run/daos_agent

# Control what to build.  By default Dockerfiles build everything to allow for
# ease-of-use for users, however in CI everything is turned off and then
# selectively enabled.  Turning off any step disables all future steps.
ARG DAOS_DEPS_BUILD=yes
ARG DAOS_BUILD=$DAOS_DEPS_BUILD
ARG DAOS_JAVA_BUILD=$DAOS_BUILD
# Legacy, NOBUILD should be set to any string to disable all three.
ARG NOBUILD=no

# select compiler to use
ARG COMPILER=gcc

# The COPY command has a --chown option but it's not well supported so copy as
# root then run a chown command which is frustrating as the copy can take a few
# seconds.
WORKDIR /home/daos/pre
COPY SConstruct .
COPY utils/sl utils/sl
COPY utils/build.config utils/
RUN chown -R daos_server.daos_server /home/daos
USER daos_server:daos_server
RUN ln -s utils/sl site_scons

RUN [ "$DAOS_DEPS_BUILD" != "yes" ] || \
    (scons-3 --build-deps=yes install PREFIX=/opt/daos --deps-only && \
    /bin/rm -rf build *.gz)

WORKDIR /home/daos/daos/
COPY VERSION LICENSE ftest.sh SConstruct ./
COPY utils utils
COPY src src
USER root:root
RUN chown -R daos_server.daos_server /home/daos
USER daos_server:daos_server
RUN ln -s utils/sl site_scons

# Build DAOS
RUN [ "$DAOS_BUILD" != "yes" ] || \
    (scons-3 -j 4 install PREFIX=/opt/daos COMPILER=$COMPILER && \
    /bin/rm -rf build && \
    cp -r utils/config/examples /opt/daos)

# Set environment variables
ENV LD_LIBRARY_PATH=/opt/daos/lib:/opt/daos/lib64:$LD_LIBRARY_PATH
ENV PATH=/opt/daos/bin:$PATH
ENV FI_SOCKETS_MAX_CONN_RETRY=1

# Build java and hadoop bindings
WORKDIR /home/daos/daos/src/client/java
# Set maven repo mirror
RUN mkdir -p /home/daos/.m2
RUN echo -e "<settings>\n\
        <mirrors>\n\
                <mirror>\n\
                        <id>google-maven-central</id>\n\
                        <name>GCS Maven Central mirror</name>\n\
                        <url>https://maven-central.storage-download.googleapis.com/maven2/</url>\n\
                        <mirrorOf>central</mirrorOf>\n\
                </mirror>\n\
        </mirrors>\n\
</settings>" > /home/daos/.m2/settings.xml

RUN [ "$DAOS_JAVA_BUILD" != "yes" ] || \
    mvn clean install -T 1C -DskipITs -Dgpg.skip -Ddaos.install.path=/opt/daos
WORKDIR /home/daos

# Remove local copy
RUN rm -rf /home/daos/*<|MERGE_RESOLUTION|>--- conflicted
+++ resolved
@@ -24,58 +24,6 @@
 	numactl-devel openssl-devel pandoc patch glibc-langpack-en	\
 	readline-devel python3-scons sg3_utils yasm diffutils		\
 	pciutils valgrind-devel man fuse3-devel hwloc-devel patchelf	\
-<<<<<<< HEAD
-	json-c-devel lz4-devel libipmctl-devel ndctl ipmctl e2fsprogs
-# XXX lcov ShellCheck are missing
-
-# Install python packages for testing
-RUN dnf config-manager --set-enabled epel-modular; \
-    yum -y install \
-        python2 python2-devel python36-devel python3-magic	\
-	python3-pygit2 python3-pygithub				\
-	python2-requests python3-requests			\
-	python2-Cython python3-pylint python3-pyxattr		\
-	python3-clustershell python3-paramiko			\
-	python3-numpy python3-jira python3-pip Lmod		\
-	python3-tabulate python2-distro python3-distro
-# XXX python2-avocado python2-avocado-plugins-output-html
-# python2-avocado-plugins-varianter-yaml-to-mux
-# python-pathlib are missing, although should be in epel-modular
-
-# Install Java environment for Java/HDFS DAOS wrapper
-RUN yum -y install java-1.8.0-openjdk maven
-
-# Install OMPI to build the tests relying on MPI
-RUN yum -y install openmpi-devel
-
-# libunwind for Argobots
-RUN yum -y install libunwind-devel
-
-# DAOS python 3 packages required for pylint
-#  - excluding mpi4py as it depends on CORCI-635
-RUN pip3 install avocado-framework; \
-    pip3 install avocado-framework-plugin-result-html; \
-    pip3 install avocado-framework-plugin-varianter-yaml-to-mux
-
-RUN pip3 install codespell
-RUN pip3 install pygithub
-
-# Add DAOS user
-ENV USER daos
-ENV PASSWD daos
-RUN useradd -u $UID -ms /bin/bash $USER
-RUN echo "$USER:$PASSWD" | chpasswd
-
-ENV USER daos_server
-ENV PASSWD daos_server
-RUN useradd -ms /bin/bash $USER
-RUN echo "$USER:$PASSWD" | chpasswd
-
-ENV USER daos_agent
-ENV PASSWD daos_agent
-RUN useradd -ms /bin/bash $USER
-RUN echo "$USER:$PASSWD" | chpasswd
-=======
 	json-c-devel lz4-devel libipmctl-devel ndctl ipmctl		\
 	e2fsprogs &&							\
     dnf config-manager --set-enabled epel-modular && 			\
@@ -87,7 +35,7 @@
 	python3-clustershell python3-paramiko				\
 	python3-numpy python3-jira Lmod					\
 	python3-tabulate python2-distro python3-distro			\
-	java-1.8.0-openjdk maven openmpi-devel &&			\
+	java-1.8.0-openjdk maven openmpi-devel libunwind-devel &&	\
     yum clean all
 
 ARG UID=1000
@@ -97,7 +45,6 @@
 RUN echo "daos_server:daos_server" | chpasswd
 RUN useradd --user-group --create-home --shell /bin/bash daos_agent
 RUN echo "daos_agent:daos_agent" | chpasswd
->>>>>>> 037ca4f8
 
 # Create directory for DAOS backend storage
 RUN mkdir -p /opt/daos && chown -R daos_server.daos_server /opt/daos
