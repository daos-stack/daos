# Copyright (C) 2018-2021 Intel Corporation
# All rights reserved.
#
# 'recipe' for Docker to build an image of centOS 8 based
# environment for building the DAOS project.
#

# Pull base image
ARG BASE_DISTRO=centos:8
FROM $BASE_DISTRO
LABEL maintainer="daos@daos.groups.io"

# Intermittent cache-bust.  Used to reduce load on the actual CACHEBUST later.
ARG CB0

# If a local distro repository is supplied, then we should use it
# and disable using the distro repositories that can be mirrored.
# The Docker image starts out with the DISTRO provided GPG keys
# on the disk, but not installed.  These must be installed before
# adding any repo that needs GPG keys but does not provide meta
# data for installing those keys.  Then the epel-release
# package must be installed and the GPG key it provides must be
# installed.
ARG REPO_URL
ARG REPO_DISTRO
RUN if [ -n "$REPO_DISTRO" ]; then                              \
      rpm --import /etc/pki/rpm-gpg/*;                          \
      MY_REPO="${REPO_URL}${REPO_DISTRO}/";                     \
      MY_NAME="${MY_REPO#*//}";                                 \
      MY_NAME="${MY_NAME//\//_}";                               \
      echo -e "[${MY_NAME}]\n\
name=created from ${MY_REPO}\n\
baseurl=${MY_REPO}\n\
enabled=1\n\
repo_gpgcheck=0\n\
gpgcheck=1\n" >> /etc/yum.repos.d/local-centos-group.repo;      \
      dnf -y install --disablerepo extras --disablerepo baseos  \
          epel-release-8-8.el8 dnf-plugins-core dnf-utils;      \
      rpm --import /etc/pki/rpm-gpg/RPM-GPG-KEY-EPEL-8;         \
      dnf config-manager --assumeyes --quiet --disable          \
          baseos powertools epel epel-modular extras;           \
      sed "s/^mirrorlist_expire=0*/mirrorlist_expire=99999999/" \
          -i /etc/dnf/dnf.conf;                                 \
      dnf -y upgrade epel-release;                              \
    else                                                        \
      dnf -y install dnf-plugins-core &&                        \
      dnf config-manager --assumeyes --set-enabled powertools;  \
      dnf -y install epel-release;                              \
    fi;                                                         \
    dnf config-manager --save --setopt=assumeyes=True &&        \
    dnf config-manager --save --setopt=install_weak_deps=False && \
    dnf clean all

# Currently the appstream REPO can not be part of a repo group
ARG REPO_APSTREAM
RUN if [ -n "$REPO_APPSTREAM" ]; then                           \
      rpm --import /etc/pki/rpm-gpg/*;                          \
      MY_REPO="${REPO_URL}${REPO_APPSTREAM}/";                  \
      MY_NAME="${MY_REPO#*//}";                                 \
      MY_NAME="${MY_NAME//\//_}";                               \
      echo -e "[${MY_NAME}]\n\
name=created from ${MY_REPO}\n\
baseurl=${MY_REPO}\n\
enabled=1\n\
repo_gpgcheck=1\n\
gpgcheck=1\n" >> /etc/yum.repos.d/local-centos-appstream.repo;  \
      dnf config-manager --quiet --disable appstream;           \
    fi

# If a local DAOS repository is supplied, then we should use it
# This is mainly for quickbuilds
ARG REPO_DAOS
RUN if [ -n "$REPO_DAOS" ]; then                                \
      MY_REPO="${REPO_URL}${REPO_DAOS}/";                       \
      MY_NAME="${MY_REPO#*//}";                                 \
      MY_NAME="${MY_NAME//\//_}";                               \
      echo -e "[${MY_NAME}]\n\
name=created from ${MY_REPO}\n\
baseurl=${MY_REPO}\n\
enabled=1\n\
repo_gpgcheck=0\n\
gpgcheck=0\n" >> /etc/yum.repos.d/local-daos-group.repo;        \
    fi

ARG JENKINS_URL
ARG REPOS
RUN for repo in $REPOS; do                                                \
        branch="master";                                                  \
        build_number="lastSuccessfulBuild";                               \
        if [[ $repo = *@* ]]; then                                        \
            branch="${repo#*@}";                                          \
            repo="${repo%@*}";                                            \
            if [[ $branch = *:* ]]; then                                  \
                build_number="${branch#*:}";                              \
                branch="${branch%:*}";                                    \
            fi;                                                           \
        fi;                                                               \
        echo -e "[$repo:$branch:$build_number]\n\
name=$repo:$branch:$build_number\n\
baseurl=${JENKINS_URL}job/daos-stack/job/$repo/job/$branch/$build_number/artifact/artifacts/centos7/\n\
enabled=1\n\
gpgcheck=False\n" >> /etc/yum.repos.d/$repo:$branch:$build_number.repo;   \
        cat /etc/yum.repos.d/$repo:$branch:$build_number.repo; \
        dnf repolist; \
        dnf --disablerepo=\* --enablerepo=$repo:$branch:$build_number makecache; \
    done

# Install OS updates and package.  Include basic tools and daos dependencies
COPY ./utils/scripts/install-centos8.sh /tmp/install.sh
RUN chmod +x /tmp/install.sh && dnf upgrade && /tmp/install.sh && dnf clean all && \
    rm -f /tmp/install.sh

ARG UID=1000

# Add DAOS users
RUN useradd --no-log-init --uid $UID --user-group --create-home --shell /bin/bash \
            --home /home/daos daos_server
RUN echo "daos_server:daos_server" | chpasswd
RUN useradd --no-log-init --user-group --create-home --shell /bin/bash daos_agent
RUN echo "daos_agent:daos_agent" | chpasswd

# Create directory for DAOS backend storage
RUN mkdir -p /opt/daos /mnt/daos /var/run/daos_server /var/run/daos_agent &&   \
    chown daos_server.daos_server /opt/daos /mnt/daos /var/run/daos_server &&  \
    chown daos_agent.daos_agent /var/run/daos_agent

# DPDK/SPDK needs pyelftools now
# Longer term, we should upload our RPM build of this to the public packaging
# site and install it by RPM, but for now, we'll just pip install it
USER daos_server:daos_server
RUN python3 -m pip --no-cache-dir --disable-pip-version-check install --user pyelftools
USER root:root

ARG QUICKBUILD=false
ARG QUICKBUILD_DEPS

RUN if $QUICKBUILD; then                                                      \
        echo "Installing: $QUICKBUILD_DEPS";                                  \
        echo "$QUICKBUILD_DEPS" | sed -e '/^$/d' | tr '\n' '\0' |             \
          xargs -0 dnf install;                                               \
        dnf clean all;                                                        \
    fi

ARG BULLSEYE
RUN if [ "x$BULLSEYE" != "x" ]; then \
      curl ${JENKINS_URL}job/daos-stack/job/tools/job/master/lastSuccessfulBuild/artifact/bullseyecoverage-linux.tar \
        --retry 10 --retry-max-time 60 --silent --show-error -o bullseye.tar; \
      mkdir -p bullseye; \
      tar -C bullseye --strip-components=1 -xf bullseye.tar; \
      pushd bullseye; \
        ./install --quiet --key "${BULLSEYE}" --prefix /opt/BullseyeCoverage; \
      popd; \
      rm -f bullseye.tar; \
      rm -rf bullseye; \
    fi

# The COPY command has a --chown option but it's not well supported so copy as
# root then run a chown command which is frustrating as the copy can take a few
# seconds.
WORKDIR /home/daos/pre
COPY SConstruct .
COPY site_scons site_scons
COPY utils/build.config utils/
RUN chown -R daos_server.daos_server /home/daos
USER daos_server:daos_server

# Control what to build.  By default Dockerfiles build everything to allow for
# ease-of-use for users, however in CI everything is turned off and then
# selectively enabled.  Turning off any step disables all future steps.
ARG DAOS_DEPS_BUILD=yes
ARG DAOS_KEEP_BUILD=no
ARG DAOS_TARGET_TYPE=release

# Now do an update to ensure software is up to date for the deps build.  If the
# src hasn't changed then this won't do anything, but if it has then we want to
# ensure that latest dependencies are used.
USER root:root
RUN [ "$DAOS_DEPS_BUILD" != "yes" ] || \
    { dnf upgrade --exclude=spdk,spdk-devel,dpdk-devel,dpdk,mercury-devel,mercury && \
    dnf clean all; }
USER daos_server:daos_server

ARG DEPS_JOBS=1

RUN [ "$DAOS_DEPS_BUILD" != "yes" ] || \
    { scons-3 --build-deps=yes --jobs $DEPS_JOBS PREFIX=/opt/daos \
      TARGET_TYPE=$DAOS_TARGET_TYPE --deps-only && \
    ([ "$DAOS_KEEP_BUILD" != "no" ] || /bin/rm -rf build *.gz); }

# force an upgrade to get any newly built RPMs, but only if CACHEBUST is set.
USER root:root
ARG CACHEBUST
RUN [ -z "$CACHEBUST" ] || \
    { dnf upgrade --exclude=spdk,spdk-devel,dpdk-devel,dpdk,mercury-devel,mercury && \
    dnf clean all; }
USER daos_server:daos_server

# Set a label.  This is useful for searching for DAOS images, but is also used
# in github-actions to prune elements of the dockerfile below this point.
LABEL DAOS=true

WORKDIR /home/daos/daos/
COPY VERSION LICENSE ftest.sh SConstruct .clang-format ./
COPY site_scons site_scons
COPY utils utils
COPY src src
USER root:root
RUN chown -R daos_server.daos_server /home/daos/daos/
USER daos_server:daos_server

# select compiler to use
ARG COMPILER=gcc
ARG JOBS=$DEPS_JOBS
ARG DAOS_BUILD_TYPE=$DAOS_TARGET_TYPE
ARG DAOS_BUILD=$DAOS_DEPS_BUILD

# Build DAOS
RUN [ "$DAOS_BUILD" != "yes" ] || \
    { scons-3 --jobs $JOBS install PREFIX=/opt/daos COMPILER=$COMPILER \
      BUILD_TYPE=$DAOS_BUILD_TYPE TARGET_TYPE=$DAOS_TARGET_TYPE && \
    /bin/rm -rf build && go clean -cache && \
    cp -r utils/config/examples /opt/daos; }

# Set environment variables
ENV PATH=/opt/daos/bin:$PATH
ENV FI_SOCKETS_MAX_CONN_RETRY=1

# Build java and hadoop bindings
WORKDIR /home/daos/daos/src/client/java

ARG DAOS_JAVA_BUILD=$DAOS_BUILD
ARG BASE_DISTRO

USER root:root
RUN if [[ "$DAOS_JAVA_BUILD" == "yes" ]]; then				\
	cp /home/daos/daos/utils/scripts/install-centos8-java.sh	\
		/tmp/install-centos8-java.sh;				\
	chmod +x /tmp/install-centos8-java.sh;				\
        ([[ "$BASE_DISTRO" = fedora* ]] && echo "true" || echo		\
"false") | { read -r b; /tmp/install-centos8-java.sh "$b"; }		\
    fi

USER daos_server:daos_server
RUN [ "$DAOS_JAVA_BUILD" != "yes" ] || \
    { mkdir /home/daos/.m2 && \
    cp /home/daos/daos/utils/scripts/maven-settings.xml.in /home/daos/.m2/settings.xml && \
    mvn clean install -T 1C \
 -B -Dorg.slf4j.simpleLogger.log.org.apache.maven.cli.transfer.Slf4jMavenTransferListener=warn \
 -DskipITs -Dgpg.skip -Ddaos.install.path=/opt/daos; }
WORKDIR /home/daos

ARG DAOS_KEEP_SRC=no
# Remove local copy
<<<<<<< HEAD
USER root:root
RUN [ $"DAOS_KEEP_SRC" != "no" ] || rm -rf /home/daos/*
=======
RUN [ "$DAOS_KEEP_SRC" != "no" ] || rm -rf /home/daos/*
>>>>>>> e26f5c1d
<|MERGE_RESOLUTION|>--- conflicted
+++ resolved
@@ -251,9 +251,5 @@
 
 ARG DAOS_KEEP_SRC=no
 # Remove local copy
-<<<<<<< HEAD
-USER root:root
-RUN [ $"DAOS_KEEP_SRC" != "no" ] || rm -rf /home/daos/*
-=======
-RUN [ "$DAOS_KEEP_SRC" != "no" ] || rm -rf /home/daos/*
->>>>>>> e26f5c1d
+USER root:root
+RUN [ "$DAOS_KEEP_SRC" != "no" ] || rm -rf /home/daos/*