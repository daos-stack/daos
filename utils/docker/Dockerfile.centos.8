# Copyright 2018-2022 Intel Corporation
# All rights reserved.
#
# 'recipe' for Docker to build an image of centOS 8 based
# environment for building the DAOS project.
#

# Pull base image
ARG BASE_DISTRO=rockylinux/rockylinux:8
FROM $BASE_DISTRO
LABEL maintainer="daos@daos.groups.io"

# Intermittent cache-bust.  Used to reduce load on the actual CACHEBUST later.
ARG CB0

# If a local distro repository is supplied, then we should use it
# and disable using the distro repositories that can be mirrored.
# The Docker image starts out with the DISTRO provided GPG keys
# on the disk, but not installed.  These must be installed before
# adding any repo that needs GPG keys but does not provide meta
# data for installing those keys.  Then the epel-release
# package must be installed and the GPG key it provides must be
# installed.
ARG REPO_URL
ARG REPO_DISTRO
RUN if [ -n "$REPO_DISTRO" ]; then                              \
      rpm --import /etc/pki/rpm-gpg/*;                          \
      MY_REPO="${REPO_URL}${REPO_DISTRO}/";                     \
      MY_NAME="${MY_REPO#*//}";                                 \
      MY_NAME="${MY_NAME//\//_}";                               \
      echo -e "[${MY_NAME}]\n\
name=created from ${MY_REPO}\n\
baseurl=${MY_REPO}\n\
enabled=1\n\
repo_gpgcheck=0\n\
gpgcheck=1\n" >> /etc/yum.repos.d/local-centos-group.repo;      \
      dnf -y install --disablerepo extras --disablerepo baseos  \
          epel-release-8-8.el8 dnf-plugins-core dnf-utils;      \
      rpm --import /etc/pki/rpm-gpg/RPM-GPG-KEY-EPEL-8;         \
      dnf config-manager --assumeyes --quiet --disable          \
          baseos powertools epel epel-modular extras;           \
      sed "s/^mirrorlist_expire=0*/mirrorlist_expire=99999999/" \
          -i /etc/dnf/dnf.conf;                                 \
      dnf -y upgrade epel-release;                              \
    else                                                        \
      dnf -y install dnf-plugins-core &&                        \
      dnf config-manager --assumeyes --set-enabled powertools;  \
      dnf -y install epel-release;                              \
    fi;                                                         \
    dnf config-manager --save --setopt=assumeyes=True &&        \
    dnf config-manager --save --setopt=install_weak_deps=False && \
    dnf clean all

# Currently the appstream REPO can not be part of a repo group
ARG REPO_APSTREAM
RUN if [ -n "$REPO_APPSTREAM" ]; then                           \
      rpm --import /etc/pki/rpm-gpg/*;                          \
      MY_REPO="${REPO_URL}${REPO_APPSTREAM}/";                  \
      MY_NAME="${MY_REPO#*//}";                                 \
      MY_NAME="${MY_NAME//\//_}";                               \
      echo -e "[${MY_NAME}]\n\
name=created from ${MY_REPO}\n\
baseurl=${MY_REPO}\n\
enabled=1\n\
repo_gpgcheck=1\n\
gpgcheck=1\n" >> /etc/yum.repos.d/local-centos-appstream.repo;  \
      dnf config-manager --quiet --disable appstream;           \
    fi

# If a local DAOS repository is supplied, then we should use it
# This is mainly for quickbuilds
ARG REPO_DAOS
RUN if [ -n "$REPO_DAOS" ]; then                                \
      MY_REPO="${REPO_URL}${REPO_DAOS}/";                       \
      MY_NAME="${MY_REPO#*//}";                                 \
      MY_NAME="${MY_NAME//\//_}";                               \
      echo -e "[${MY_NAME}]\n\
name=created from ${MY_REPO}\n\
baseurl=${MY_REPO}\n\
enabled=1\n\
repo_gpgcheck=0\n\
gpgcheck=0\n" >> /etc/yum.repos.d/local-daos-group.repo;        \
    fi

ARG JENKINS_URL
ARG REPOS
RUN for repo in $REPOS; do                                                \
        branch="master";                                                  \
        build_number="lastSuccessfulBuild";                               \
        if [[ $repo = *@* ]]; then                                        \
            branch="${repo#*@}";                                          \
            repo="${repo%@*}";                                            \
            if [[ $branch = *:* ]]; then                                  \
                build_number="${branch#*:}";                              \
                branch="${branch%:*}";                                    \
            fi;                                                           \
        fi;                                                               \
        echo -e "[$repo:$branch:$build_number]\n\
name=$repo:$branch:$build_number\n\
baseurl=${JENKINS_URL}job/daos-stack/job/$repo/job/$branch/$build_number/artifact/artifacts/centos7/\n\
enabled=1\n\
gpgcheck=False\n" >> /etc/yum.repos.d/$repo:$branch:$build_number.repo;   \
        cat /etc/yum.repos.d/$repo:$branch:$build_number.repo; \
        dnf repolist; \
        dnf --disablerepo=\* --enablerepo=$repo:$branch:$build_number makecache; \
    done

# Install OS updates and package.  Include basic tools and daos dependencies
COPY ./utils/scripts/install-centos8.sh /tmp/install.sh
RUN chmod +x /tmp/install.sh && dnf upgrade && /tmp/install.sh && dnf clean all && \
    rm -f /tmp/install.sh

ARG UID=1000

# Add DAOS users
RUN useradd --no-log-init --uid $UID --user-group --create-home --shell /bin/bash \
            --home /home/daos daos_server
RUN echo "daos_server:daos_server" | chpasswd
RUN useradd --no-log-init --user-group --create-home --shell /bin/bash daos_agent
RUN echo "daos_agent:daos_agent" | chpasswd

# Create directory for DAOS backend storage
RUN mkdir -p /opt/daos /mnt/daos /var/run/daos_server /var/run/daos_agent /home/daos/pre /home/daos/daos &&   \
    chown -R daos_server.daos_server /opt/daos /mnt/daos /var/run/daos_server /home/daos &&  \
    chown daos_agent.daos_agent /var/run/daos_agent

ENV PATH=/home/daos/.local/bin:$PATH

ARG QUICKBUILD=false
ARG QUICKBUILD_DEPS

RUN if $QUICKBUILD; then                                                      \
        echo "Installing: $QUICKBUILD_DEPS";                                  \
        echo "$QUICKBUILD_DEPS" | sed -e '/^$/d' | tr '\n' '\0' |             \
          xargs -0 dnf install;                                               \
        dnf clean all;                                                        \
    fi

ARG BULLSEYE
RUN if [ "x$BULLSEYE" != "x" ]; then \
      curl ${JENKINS_URL}job/daos-stack/job/tools/job/master/lastSuccessfulBuild/artifact/bullseyecoverage-linux.tar \
        --retry 10 --retry-max-time 60 --silent --show-error -o bullseye.tar; \
      mkdir -p bullseye; \
      tar -C bullseye --strip-components=1 -xf bullseye.tar; \
      pushd bullseye; \
        ./install --quiet --key "${BULLSEYE}" --prefix /opt/BullseyeCoverage; \
      popd; \
      rm -f bullseye.tar; \
      rm -rf bullseye; \
    fi

USER daos_server:daos_server

# Install scons from pip to avoid dependency cycle bug.
RUN python3 -m pip --no-cache-dir --disable-pip-version-check install --user scons

WORKDIR /home/daos/pre
COPY --chown=daos_server:daos_server SConstruct .
COPY --chown=daos_server:daos_server site_scons site_scons
COPY --chown=daos_server:daos_server utils/build.config utils/

# Control what to build.  By default Dockerfiles build everything to allow for
# ease-of-use for users, however in CI everything is turned off and then
# selectively enabled.  Turning off any step disables all future steps.
ARG DAOS_DEPS_BUILD=yes
ARG DAOS_KEEP_BUILD=no
ARG DAOS_TARGET_TYPE=release

# Now do an update to ensure software is up to date for the deps build.  If the
# src hasn't changed then this won't do anything, but if it has then we want to
# ensure that latest dependencies are used.
USER root:root
RUN [ "$DAOS_DEPS_BUILD" != "yes" ] || \
    { dnf upgrade --exclude=spdk,spdk-devel,dpdk-devel,dpdk,mercury-devel,mercury && \
    dnf clean all; }
USER daos_server:daos_server

ARG DEPS_JOBS=1

RUN [ "$DAOS_DEPS_BUILD" != "yes" ] || \
    { scons --build-deps=yes --jobs $DEPS_JOBS PREFIX=/opt/daos \
      TARGET_TYPE=$DAOS_TARGET_TYPE --deps-only && \
    ([ "$DAOS_KEEP_BUILD" != "no" ] || /bin/rm -rf build *.gz); }

# force an upgrade to get any newly built RPMs, but only if CACHEBUST is set.
USER root:root
ARG CACHEBUST
RUN [ -z "$CACHEBUST" ] || \
    { dnf upgrade --exclude=spdk,spdk-devel,dpdk-devel,dpdk,mercury-devel,mercury && \
    dnf clean all; }
USER daos_server:daos_server

# Set a label.  This is useful for searching for DAOS images, but is also used
# in github-actions to prune elements of the dockerfile below this point.
LABEL DAOS=true

WORKDIR /home/daos/daos/
COPY --chown=daos_server:daos_server VERSION LICENSE ftest.sh SConstruct .clang-format ./
COPY --chown=daos_server:daos_server site_scons site_scons
COPY --chown=daos_server:daos_server utils utils
COPY --chown=daos_server:daos_server src src

# select compiler to use
ARG COMPILER=gcc
ARG JOBS=$DEPS_JOBS
ARG DAOS_BUILD_TYPE=$DAOS_TARGET_TYPE
ARG DAOS_BUILD=$DAOS_DEPS_BUILD

ENV GOCACHE="/tmp/go-cache"

# Build DAOS
RUN [ "$DAOS_BUILD" != "yes" ] || \
    { scons --jobs $JOBS install PREFIX=/opt/daos COMPILER=$COMPILER \
      BUILD_TYPE=$DAOS_BUILD_TYPE TARGET_TYPE=$DAOS_TARGET_TYPE && \
<<<<<<< HEAD
    /bin/rm -rf build && rm -rf /tmp/go-cache && \
    cp -r utils/config/examples /opt/daos; }
=======
    ([ "$DAOS_KEEP_BUILD" != "no" ] || /bin/rm -rf build) && \
    go clean -cache && cp -r utils/config/examples /opt/daos; }
>>>>>>> cde0a4ca

# Set environment variables
ENV PATH=/opt/daos/bin:$PATH
ENV FI_SOCKETS_MAX_CONN_RETRY=1

# Build java and hadoop bindings
WORKDIR /home/daos/daos/src/client/java

ARG DAOS_JAVA_BUILD=$DAOS_BUILD

RUN [ "$DAOS_JAVA_BUILD" != "yes" ] || \
    { mkdir /home/daos/.m2 && \
    cp /home/daos/daos/utils/scripts/maven-settings.xml.in /home/daos/.m2/settings.xml && \
    mvn clean install -T 1C \
 -B -Dorg.slf4j.simpleLogger.log.org.apache.maven.cli.transfer.Slf4jMavenTransferListener=warn \
 -DskipITs -Dgpg.skip -Ddaos.install.path=/opt/daos; }

WORKDIR /home/daos

ARG DAOS_KEEP_SRC=no
# Remove local copy
RUN [ "$DAOS_KEEP_SRC" != "no" ] || rm -rf /home/daos/*<|MERGE_RESOLUTION|>--- conflicted
+++ resolved
@@ -206,19 +206,12 @@
 ARG DAOS_BUILD_TYPE=$DAOS_TARGET_TYPE
 ARG DAOS_BUILD=$DAOS_DEPS_BUILD
 
-ENV GOCACHE="/tmp/go-cache"
-
 # Build DAOS
 RUN [ "$DAOS_BUILD" != "yes" ] || \
     { scons --jobs $JOBS install PREFIX=/opt/daos COMPILER=$COMPILER \
       BUILD_TYPE=$DAOS_BUILD_TYPE TARGET_TYPE=$DAOS_TARGET_TYPE && \
-<<<<<<< HEAD
-    /bin/rm -rf build && rm -rf /tmp/go-cache && \
-    cp -r utils/config/examples /opt/daos; }
-=======
     ([ "$DAOS_KEEP_BUILD" != "no" ] || /bin/rm -rf build) && \
     go clean -cache && cp -r utils/config/examples /opt/daos; }
->>>>>>> cde0a4ca
 
 # Set environment variables
 ENV PATH=/opt/daos/bin:$PATH
