--- conflicted
+++ resolved
@@ -13,21 +13,17 @@
 # Install OS updates and package.  Include basic tools and daos dependencies
 # that come from the core repo.
 # Clean up any repos afterwards to save space.
-<<<<<<< HEAD
-RUN dnf -y upgrade &&						\
-    dnf -y install codespell file findutils git git-clang-format \
-=======
-RUN dnf -y install dnf-plugins-core &&				\
-    dnf config-manager --save --setopt=install_weak_deps=False && \
-    dnf -y upgrade &&						\
-    dnf -y install codespell file findutils git golang-bin	\
->>>>>>> 992c590e
-	python3-clustershell python3-pygithub python3-numpy	\
-	python3-paramiko python3-pylint python3-pyxattr		\
-	python3-tabulate python-unversioned-command		\
-	python3-junit_xml python3-defusedxml ShellCheck &&	\
-    dnf -y module enable avocado:latest &&			\
-    dnf -y module install avocado &&				\
+
+RUN dnf -y install dnf-plugins-core &&						\
+    dnf config-manager --save --setopt=install_weak_deps=False &&		\
+    dnf -y upgrade &&								\
+    dnf -y install codespell file findutils git git-clang-format golang-bin	\
+	python3-clustershell python3-pygithub python3-numpy			\
+	python3-paramiko python3-pylint python3-pyxattr				\
+	python3-tabulate python-unversioned-command				\
+	python3-junit_xml python3-defusedxml ShellCheck &&			\
+    dnf -y module enable avocado:latest &&					\
+    dnf -y module install avocado &&						\
     dnf clean all
 
 ARG UID=1000
