--- conflicted
+++ resolved
@@ -141,13 +141,9 @@
 This section describes how to build a Docker image of a DAOS server.  The first step is to create
 the "daos\_server.yml" configuration file and to place it in the directory
 "utils/docker/examples/daos-server/el8".  Example of such configuration file is available in this
-<<<<<<< HEAD
-last directory.
-=======
 last directory.  Defining the content of this configuration files is out of scope of this
 documentation.  Please refer to the section "Create Configuration Files" of the
 docs/QSG/setup\_rhel.md or docs/QSG/setup\_suse.md for detailed instructions.
->>>>>>> 1d00df1d
 
 !!! warning
     The 'disable_vfio' yaml property of the "daos\_server.yml" configuration file shall be set to
@@ -170,14 +166,6 @@
 
 This section presents how to run the image of a containerized DAOS server thanks to docker compose.
 In a first time, a compressed tarball (i.e. `tar` archive compressed with `xz`) of the DAOS
-<<<<<<< HEAD
-certificate files needs to be created when the DAOS authentication is enabled.  For using Docker
-Compose the tarball of the certificates file path must be readable by all users and its file path
-defined in the following variable of the docker environment file "utils/docker/examples/.env":
-- `DAOS_SERVER_CERTS_TXZ`: tarball containing the DAOS certificated needed by the DAOS server
-  (e.g. "secrets/daos\_server-certs.txz").
-
-=======
 certificate files needs to be created when the DAOS authentication is enabled.  Creating this
 tarball is out  of the scope of this documentation.  Please refer to the section "Generate
 certificates" of the docs/QSG/setup\_rhel.md or docs/QSG/setup\_suse.md for detailed instructions.
@@ -197,7 +185,6 @@
 -rw-r--r-- ckochhof/ckochhof 5238 2023-09-15 14:45 agent.crt
 ```
 
->>>>>>> 1d00df1d
 !!! note
     For properly managing secret, Docker Stack should be used instead of Docker Compose.  Sadly,
     several docker compose configuration options needed for running a containerized DAOS server, such
@@ -222,13 +209,9 @@
 through the DAOS Management Tool (i.e. dmg) CLI.  The first step is to create the
 "daos\_control.yml" configuration file and to place it in the directory
 "utils/docker/examples/daos-admin/el8".  Example of such configuration file is avalailable in this
-<<<<<<< HEAD
-last directory.
-=======
 last directory.  Defining the content of this configuration files is out of scope of this
 documentation.  Please refer to the section "Create Configuration Files" of the
 docs/QSG/setup\_rhel.md or docs/QSG/setup\_suse.md for detailed instructions.
->>>>>>> 1d00df1d
 
 In a second time, update the following environment variables of the docker environment file
 "utils/docker/examples/.env" to customize the Docker image to build:
@@ -250,8 +233,6 @@
 be created when the DAOS authentication is enabled.
 However, it is not managed in the same way with both solutions.
 
-<<<<<<< HEAD
-=======
 This tarball has to contains at least the following files:
 ```
 tar tvJf secrets/daos_admin-certs.txz
@@ -260,7 +241,6 @@
 -r-------- ckochhof/ckochhof 2459 2023-09-15 14:45 admin.key
 ```
 
->>>>>>> 1d00df1d
 #### Running with Docker Compose
 
 For using Docker Compose the tarball of the certificates file path should be readable by all users
@@ -351,13 +331,8 @@
 ```bash
 docker compose --file utils/docker/examples/docker-compose.client_bm.yml run --rm daos_client_bm
 mkdir -p "/home/<DAOS_CLIENT_UNAME>/mnt"
-<<<<<<< HEAD
-daos container create --type=posix tank posix-fs
-dfuse "/home/<DAOS_CLIENT_UNAME>/mnt" tank posix-fs
-=======
 daos container create --type=posix <POOL NAME> posix-fs
 dfuse "/home/<DAOS_CLIENT_UNAME>/mnt" <POOL NAME> posix-fs
->>>>>>> 1d00df1d
 df --human-readable --type=fuse.daos
 fio --name=random-write --ioengine=pvsync --rw=randwrite --bs=4k --size=128M --nrfiles=4 --numjobs=8 --iodepth=16 --runtime=60 --time_based --direct=1 --buffered=0 --randrepeat=0 --norandommap --refill_buffers --group_reporting --directory="/home/<DAOS_CLIENT_UNAME>/mnt"
 ```
@@ -469,13 +444,8 @@
 docker compose --file utils/docker/examples/docker-compose.client_sa.yml up --detach daos_agent
 docker compose --file utils/docker/examples/docker-compose.client_sa.yml run --rm daos_client_sa
 mkdir -p "/home/<DAOS_CLIENT_UNAME>/mnt"
-<<<<<<< HEAD
-daos container create --type=posix tank posix-fs
-dfuse --mountpoint="/home/<DAOS_CLIENT_UNAME>/mnt" --pool=tank --container=posix-fs
-=======
 daos container create --type=posix <POOL NAME> posix-fs
 dfuse "/home/<DAOS_CLIENT_UNAME>/mnt" <POOL NAME> posix-fs
->>>>>>> 1d00df1d
 df --human-readable --type=fuse.daos
 fio --name=random-write --ioengine=pvsync --rw=randwrite --bs=4k --size=128M --nrfiles=4 --numjobs=8 --iodepth=16 --runtime=60 --time_based --direct=1 --buffered=0 --randrepeat=0 --norandommap --refill_buffers --group_reporting --directory="/home/<DAOS_CLIENT_UNAME>/mnt"
 ```
@@ -544,13 +514,8 @@
 ```bash
 docker compose --file utils/docker/examples/docker-compose.yml run --rm daos_client_gt
 mkdir -p "/home/<DAOS_CLIENT_UNAME>/mnt"
-<<<<<<< HEAD
-daos container create --type=posix tank posix-fs
-dfuse --mountpoint="/home/<DAOS_CLIENT_UNAME>/mnt" --pool=tank --container=posix-fs
-=======
 daos container create --type=posix <POOL NAME> posix-fs
 dfuse "/home/<DAOS_CLIENT_UNAME>/mnt" <POOL NAME> posix-fs
->>>>>>> 1d00df1d
 df --human-readable --type=fuse.daos
 fio --name=random-write --ioengine=pvsync --rw=randwrite --bs=4k --size=128M --nrfiles=4 --numjobs=8 --iodepth=16 --runtime=60 --time_based --direct=1 --buffered=0 --randrepeat=0 --norandommap --refill_buffers --group_reporting --directory="/home/<DAOS_CLIENT_UNAME>/mnt"
 ```
