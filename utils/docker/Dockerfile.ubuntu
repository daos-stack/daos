# Copyright 2018-2024 Intel Corporation
# Copyright 2025 Google LLC
# Copyright 2025 Hewlett Packard Enterprise Development LP
# All rights reserved.
#
# 'recipe' for Docker to build an image of Ubuntu-based environment for building the DAOS project.
#
# This should support the most recent interim and LTS version (at the time of any DAOS release).
#

# Pull base image
ARG BASE_DISTRO=ubuntu:22.04
FROM $BASE_DISTRO
LABEL maintainer="daos@daos.groups.io"
# Needed for later use of BASE_DISTRO
ARG BASE_DISTRO

# Intermittent cache-bust.  Used to reduce load on the actual CB1 later.
ARG CB0

ENV DEBIAN_FRONTEND=noninteractive

# Install basic tools
ARG DAOS_LAB_CA_FILE_URL

# Accept DAOS_NO_PROXY at build time
ARG DAOS_NO_PROXY
# Propagate into the build environment
ENV no_proxy=${DAOS_NO_PROXY}
ENV NO_PROXY=${DAOS_NO_PROXY}
# Persist into /etc/environment for use by shells and services
RUN echo "no_proxy=${DAOS_NO_PROXY}" >> /etc/environment && \
    echo "NO_PROXY=${DAOS_NO_PROXY}" >> /etc/environment

# script to setup local repo if available and install packages
COPY ./utils/scripts/helpers/repo-helper-ubuntu.sh /tmp/repo-helper.sh
COPY ./utils/scripts/install-ubuntu.sh /tmp/install.sh

RUN chmod +x /tmp/repo-helper.sh /tmp/install.sh && \
    /tmp/repo-helper.sh &&                          \
    rm -f /tmp/repo-helper.sh /tmp/install.sh

RUN locale-gen en_US.UTF-8

# use Java 8 instead of default Java 11
RUN update-alternatives --set \
    java /usr/lib/jvm/java-8-openjdk-*/jre/bin/java

# Add DAOS users
ARG UID=5000
COPY ./utils/scripts/helpers/daos-server-user-setup.sh \
     /tmp/daos-server-user-setup.sh
RUN set -e;                                    \
    chmod +x /tmp/daos-server-user-setup.sh && \
    /tmp/daos-server-user-setup.sh
RUN useradd --no-log-init --user-group --create-home --shell /bin/bash daos_agent
RUN echo "daos_agent:daos_agent" | chpasswd

# Create directory for DAOS backend storage
RUN mkdir -p /opt/daos /mnt/daos /var/run/daos_server /var/run/daos_agent /home/daos/pre /home/daos/daos &&   \
    chown -R daos_server:daos_server /opt/daos /mnt/daos /var/run/daos_server /home/daos &&  \
    chown daos_agent:daos_agent /var/run/daos_agent

USER daos_server:daos_server

# Setup a python venv so that python packages can be installed locally.
<<<<<<< HEAD
ARG PYTHON_VERSION=3.11
=======
ARG PYTHON_VERSION=3
>>>>>>> 3b64b2c3
RUN python${PYTHON_VERSION} -m venv /home/daos/venv
ENV PATH=/home/daos/venv/bin:$PATH
ENV VIRTUAL_ENV=/home/daos/venv/

# Install latest versions of python tools.
COPY requirements-build.txt requirements-utest.txt ./
<<<<<<< HEAD
RUN source /home/daos/venv/bin/activate && \
=======
RUN . /home/daos/venv/bin/activate && \
>>>>>>> 3b64b2c3
    pip --no-cache-dir install --upgrade pip && \
    pip --no-cache-dir install -r requirements-build.txt -r requirements-utest.txt

WORKDIR /home/daos/pre
RUN mkdir -p /home/daos/pre/site_scons/prereq_tools /home/daos/pre/site_scons/components
COPY --chown=daos_server:daos_server SConstruct .
COPY --chown=daos_server:daos_server deps deps
COPY --chown=daos_server:daos_server site_scons/prereq_tools site_scons/prereq_tools
COPY --chown=daos_server:daos_server site_scons/components site_scons/components
COPY --chown=daos_server:daos_server utils/build.config utils/
COPY --chown=daos_server:daos_server utils/scripts/copy_files.sh utils/scripts/copy_files.sh
COPY --chown=daos_server:daos_server utils/scripts/create_spdk_pkgconfig.sh utils/scripts/create_spdk_pkgconfig.sh

# Control what to build.  By default Dockerfiles build everything to allow for
# ease-of-use for users, however in CI everything is turned off and then
# selectively enabled.  Turning off any step disables all future steps.
ARG DAOS_DEPS_BUILD=yes
ARG DAOS_KEEP_BUILD=no
ARG DAOS_TARGET_TYPE=release
ARG DAOS_PACKAGES_BUILD=yes

# Now do an update to ensure software is up to date for the deps build.  If the
# src hasn't changed then this won't do anything, but if it has then we want to
# ensure that latest dependencies are used.
USER root:root
RUN [ "$DAOS_DEPS_BUILD" != "yes" ] || \
    { apt-get update && apt-get upgrade && apt-get clean all; }
USER daos_server:daos_server

ARG DEPS_JOBS=1

RUN [ "$DAOS_DEPS_BUILD" != "yes" ] ||                           \
    { scons --build-deps=only --jobs $DEPS_JOBS PREFIX=/opt/daos \
      TARGET_TYPE=$DAOS_TARGET_TYPE &&                           \
    ([ "$DAOS_KEEP_BUILD" != "no" ] || /bin/rm -rf build *.gz); }

COPY --chown=daos_server:daos_server utils/rpms utils/rpms
COPY --chown=daos_server:daos_server utils/sl utils/sl

# Build third party RPMs
RUN [ "$DAOS_PACKAGES_BUILD" != "yes" ] || [ "$DAOS_DEPS_BUILD" != "yes" ] || { \
	export DISTRO=ubuntu &&                                                 \
	export OUTPUT_TYPE=deb &&                                               \
	export LIBDIR=/usr/lib/x86_64-linux-gnu &&                              \
	utils/rpms/build_packages.sh deps &&                                    \
	mkdir -p /home/daos/dpkg &&                                             \
	cp *.deb /home/daos/dpkg;                                               \
    }

USER root:root
ARG CB1
RUN [ -z "$CB1" ] || { apt-get update && apt-get upgrade && apt-get clean all; }
USER daos_server:daos_server

# Set a label.  This is useful for searching for DAOS images, but is also used
# in github-actions to prune elements of the dockerfile below this point.
LABEL DAOS=true

WORKDIR /home/daos/daos/
COPY --chown=daos_server:daos_server VERSION LICENSE ftest.sh SConstruct requirements-ftest.txt .clang-format ./
# needed for NLT test
COPY --chown=daos_server:daos_server deps deps
COPY --chown=daos_server:daos_server site_scons site_scons
COPY --chown=daos_server:daos_server src src
COPY --chown=daos_server:daos_server utils/build.config utils/
COPY --chown=daos_server:daos_server utils/config utils/config
COPY --chown=daos_server:daos_server utils/certs utils/certs
COPY --chown=daos_server:daos_server utils/completion utils/completion

# select compiler to use
ARG COMPILER=gcc
ARG JOBS=$DEPS_JOBS
ARG DAOS_BUILD_TYPE=$DAOS_TARGET_TYPE
ARG DAOS_BUILD=$DAOS_DEPS_BUILD

# Build DAOS
RUN [ "$DAOS_BUILD" != "yes" ] || \
    { export MPI_PKG=any &&       \
      scons --jobs $JOBS install PREFIX=/opt/daos COMPILER=$COMPILER \
      BUILD_TYPE=$DAOS_BUILD_TYPE TARGET_TYPE=$DAOS_TARGET_TYPE \
      FIRMWARE_MGMT=1 && \
    ([ "$DAOS_KEEP_BUILD" != "no" ] || /bin/rm -rf build) && \
    go clean -cache && cp -r utils/config/examples /opt/daos; }

# Build RPMs
COPY --chown=daos_server:daos_server utils utils

# Build DAOS RPMs
RUN [ "$DAOS_PACKAGES_BUILD" != "yes" ] || [ "$DAOS_BUILD" != "yes" ] || { \
	export DISTRO=ubuntu &&                                            \
	export OUTPUT_TYPE=deb &&                                          \
	export LIBDIR=/usr/lib/x86_64-linux-gnu &&                         \
	utils/rpms/build_packages.sh daos &&                               \
	mkdir -p /home/daos/dpkg &&                                        \
	cp *.deb /home/daos/dpkg;                                          \
    }

# Set environment variables
ENV PATH=/opt/daos/bin:$PATH
ENV FI_SOCKETS_MAX_CONN_RETRY=1

# Build java and hadoop bindings
WORKDIR /home/daos/daos/src/client/java

ARG DAOS_JAVA_BUILD=$DAOS_BUILD

RUN [ "$DAOS_JAVA_BUILD" != "yes" ] || {                                                      \
        mkdir /home/daos/.m2 &&                                                               \
        cp /home/daos/daos/utils/scripts/helpers/maven-settings.xml.in /home/daos/.m2/settings.xml &&      \
        mvn clean install -ntp -T 1C -DskipITs -Dgpg.skip -Ddaos.install.path=/opt/daos;      \
    }
WORKDIR /home/daos

ARG DAOS_KEEP_SRC=no
# Remove local copy
RUN [ "$DAOS_KEEP_SRC" != "no" ] || rm -rf /home/daos/daos /home/daos/pre<|MERGE_RESOLUTION|>--- conflicted
+++ resolved
@@ -64,22 +64,14 @@
 USER daos_server:daos_server
 
 # Setup a python venv so that python packages can be installed locally.
-<<<<<<< HEAD
-ARG PYTHON_VERSION=3.11
-=======
 ARG PYTHON_VERSION=3
->>>>>>> 3b64b2c3
 RUN python${PYTHON_VERSION} -m venv /home/daos/venv
 ENV PATH=/home/daos/venv/bin:$PATH
 ENV VIRTUAL_ENV=/home/daos/venv/
 
 # Install latest versions of python tools.
 COPY requirements-build.txt requirements-utest.txt ./
-<<<<<<< HEAD
-RUN source /home/daos/venv/bin/activate && \
-=======
 RUN . /home/daos/venv/bin/activate && \
->>>>>>> 3b64b2c3
     pip --no-cache-dir install --upgrade pip && \
     pip --no-cache-dir install -r requirements-build.txt -r requirements-utest.txt
 
