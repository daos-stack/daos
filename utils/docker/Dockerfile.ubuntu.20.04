<<<<<<< HEAD
#
# Copyright 2018-2021, Intel Corporation
=======
# Copyright (C) 2018-2021 Intel Corporation
# All rights reserved.
>>>>>>> a4395cdf
#
# 'recipe' for Docker to build an image of Ubuntu-based
# environment for building the DAOS project.
#

# Pull base image
FROM ubuntu:20.04
LABEL maintainer="daos@daos.groups.io"

# Install basic tools
<<<<<<< HEAD
RUN apt-get update && DEBIAN_FRONTEND=noninteractive apt-get install -y \
            autoconf bash clang cmake curl doxygen flex                 \
            gcc git graphviz                                            \
            libaio-dev libboost-dev libcmocka0 libcmocka-dev            \
            libcunit1-dev libevent-dev libibverbs-dev libiscsi-dev      \
            libltdl-dev libnuma-dev librdmacm-dev libreadline6-dev      \
            libssl-dev libtool-bin libyaml-dev python3-tabulate         \
            locales make meson nasm ninja-build pandoc patch            \
            pylint python-dev python3-dev scons sg3-utils uuid-dev      \
            yasm valgrind libhwloc-dev man fuse3 libfuse3-dev           \
            openjdk-8-jdk maven libopenmpi-dev patchelf libjson-c-dev   \
            liblz4-dev python3-distro software-properties-common        \
            libsafec-dev libipmctl-dev ndctl ipmctl golang-go           \
            python3-pyxattr                                             \
            && apt-get clean all
=======
RUN apt-get update &&							\
    DEBIAN_FRONTEND=noninteractive apt-get install -y			\
	build-essential scons python3-distro python3-distutils valgrind	\
	autoconf libtool-bin locales pkg-config pandoc clang cmake	\
	libcmocka-dev libnuma-dev patchelf libhwloc-dev libboost-dev	\
	uuid-dev libssl-dev fuse3 libfuse3-dev curl libjson-c-dev 	\
	liblz4-dev libibverbs-dev librdmacm-dev libaio-dev yasm		\
	python3-dev golang-go git libyaml-dev python3-tabulate		\
	python3-pyxattr openjdk-8-jdk maven libipmctl-dev 		\
	libcunit1-dev libopenmpi-dev numactl doxygen && 		\
    apt-get clean all
>>>>>>> a4395cdf

# hack the default shell to bash instead of dash
RUN rm /bin/sh && ln -s bash /bin/sh

RUN locale-gen en_US.UTF-8

# use Java 8 instead of default Java 11
RUN update-alternatives --set java /usr/lib/jvm/java-8-openjdk-amd64/jre/bin/java

ARG UID=1000

# Add DAOS users
RUN useradd --uid $UID --user-group --create-home --shell /bin/bash --home /home/daos daos_server
RUN echo "daos_server:daos_server" | chpasswd
RUN useradd --user-group --create-home --shell /bin/bash daos_agent
RUN echo "daos_agent:daos_agent" | chpasswd

# Create directory for DAOS backend storage
<<<<<<< HEAD
RUN mkdir -p /opt/daos && chown -R daos.daos /opt/daos
RUN mkdir /mnt/daos && chown daos.daos /mnt/daos
RUN mkdir /var/run/daos_server && chown daos.daos /var/run/daos_server
RUN mkdir /var/run/daos_agent && chown daos.daos /var/run/daos_agent

WORKDIR /home/daos/pre
COPY SConstruct .
COPY utils/sl utils/sl
COPY utils/build.config utils/
RUN ln -s utils/sl site_scons
=======
RUN mkdir -p /opt/daos && chown -R daos_server.daos_server /opt/daos
RUN mkdir /mnt/daos && chown daos_server.daos_server /mnt/daos
RUN mkdir /var/run/daos_server && chown daos_server.daos_server /var/run/daos_server
RUN mkdir /var/run/daos_agent && chown daos_agent.daos_agent /var/run/daos_agent

ARG CACHEBUST=1
RUN apt-get -y upgrade && apt-get clean all

# Control what to build.  By default Dockerfiles build everything to allow for
# ease-of-use for users, however in CI everything is turned off and then
# selectively enabled.  Turning off any step disables all future steps.
ARG DAOS_DEPS_BUILD=yes
ARG DAOS_BUILD=$DAOS_DEPS_BUILD
ARG DAOS_JAVA_BUILD=$DAOS_BUILD
# Legacy, NOBUILD should be set to any string to disable all three.
ARG NOBUILD=no
>>>>>>> a4395cdf

# set PREBUILD to skip initial build.
ARG PREBUILD=yes

RUN [ "$PREBUILD" != "yes" ] || (scons --build-deps=yes install PREFIX=/opt/daos --deps-only && /bin/rm -rf build *.gz)

<<<<<<< HEAD
# copy DAOS tree
WORKDIR /home/daos
COPY VERSION LICENSE ftest.sh SConstruct API_VERSION ./
COPY utils utils
COPY src src
RUN ln -s utils/sl site_scons

# set NOBUILD to disable build.
# This is configured this way for legacy reasons, the default is to do the
# build, but set this to anything else to disable it.
ARG NOBUILD=no

# select compiler to use
ARG COMPILER=gcc

# Build DAOS & dependencies
# Unit test needs the build tree to run.
# RUN [ "$NOBUILD" != "no" ] || (scons --build-deps=no -j 4 install PREFIX=/opt/daos COMPILER=$COMPILER && /bin/rm -rf build && cp -r utils/config/examples /opt/daos)
RUN [ "$NOBUILD" != "no" ] || (scons --build-deps=no -j 4 install PREFIX=/opt/daos COMPILER=$COMPILER && cp -r utils/config/examples /opt/daos)
=======
# The COPY command has a --chown option but it's not well supported so copy as
# root then run a chown command which is frustrating as the copy can take a few
# seconds.
WORKDIR /home/daos/pre
COPY SConstruct .
COPY utils/sl utils/sl
COPY utils/build.config utils/
RUN chown -R daos_server.daos_server /home/daos
USER daos_server:daos_server
RUN ln -s utils/sl site_scons

RUN [ "$DAOS_DEPS_BUILD" != "yes" ] || \
    (scons --build-deps=yes install PREFIX=/opt/daos --deps-only && \
    /bin/rm -rf build *.gz)

WORKDIR /home/daos/daos/
COPY VERSION LICENSE ftest.sh SConstruct ./
COPY utils utils
COPY src src
USER root:root
RUN chown -R daos_server.daos_server /home/daos
USER daos_server:daos_server
RUN ln -s utils/sl site_scons

# Build DAOS
RUN [ "$DAOS_BUILD" != "yes" ] || \
    (scons -j 4 install PREFIX=/opt/daos COMPILER=$COMPILER && \
    /bin/rm -rf build && \
    cp -r utils/config/examples /opt/daos)
>>>>>>> a4395cdf

# Set environment variables
ENV LD_LIBRARY_PATH=/opt/daos/lib:/opt/daos/lib64:/opt/daos/prereq/release/spdk/lib/:$LD_LIBRARY_PATH
ENV PATH=/opt/daos/bin:$PATH
ENV FI_SOCKETS_MAX_CONN_RETRY=1

<<<<<<< HEAD
# Set maven repo mirror
RUN mkdir -p /root/.m2
COPY utils/mavern_settings.xml /root/.m2/settings.xml

# Build java and hadoop bindings
WORKDIR /home/daos/src/client/java
RUN [ "$NOBUILD" != "no" ] || mvn clean install -T 1C -DskipITs -Dgpg.skip -Ddaos.install.path=/opt/daos
WORKDIR /home/daos

RUN [ "$NOBUILD" != "no" ] || (. utils/sl/setup_local.sh && ./utils/setup_daos_admin.sh)

ENV CMOCKA_XML_FILE=/home/daos/test_results/%g.xml
ENV GO_TEST_XML=/home/daos/test_results/run_go_tests.xml
ENV CMOCKA_MESSAGE_OUTPUT=xml
ENV DAOS_BASE=/home/daos

RUN mkdir /home/daos/test_results/
=======
# Build java and hadoop bindings
WORKDIR /home/daos/daos/src/client/java
# Set maven repo mirror
RUN mkdir -p /home/daos/.m2
RUN echo -e "<settings>\n\
        <mirrors>\n\
                <mirror>\n\
                        <id>google-maven-central</id>\n\
                        <name>GCS Maven Central mirror</name>\n\
                        <url>https://maven-central.storage-download.googleapis.com/maven2/</url>\n\
                        <mirrorOf>central</mirrorOf>\n\
                </mirror>\n\
        </mirrors>\n\
</settings>" > /home/daos/.m2/settings.xml

RUN [ "$DAOS_JAVA_BUILD" != "yes" ] || \
    mvn clean install -T 1C -DskipITs -Dgpg.skip -Ddaos.install.path=/opt/daos
WORKDIR /home/daos
>>>>>>> a4395cdf

# Remove local copy
# RUN rm -rf /home/daos/*<|MERGE_RESOLUTION|>--- conflicted
+++ resolved
@@ -1,10 +1,5 @@
-<<<<<<< HEAD
-#
-# Copyright 2018-2021, Intel Corporation
-=======
 # Copyright (C) 2018-2021 Intel Corporation
 # All rights reserved.
->>>>>>> a4395cdf
 #
 # 'recipe' for Docker to build an image of Ubuntu-based
 # environment for building the DAOS project.
@@ -15,23 +10,6 @@
 LABEL maintainer="daos@daos.groups.io"
 
 # Install basic tools
-<<<<<<< HEAD
-RUN apt-get update && DEBIAN_FRONTEND=noninteractive apt-get install -y \
-            autoconf bash clang cmake curl doxygen flex                 \
-            gcc git graphviz                                            \
-            libaio-dev libboost-dev libcmocka0 libcmocka-dev            \
-            libcunit1-dev libevent-dev libibverbs-dev libiscsi-dev      \
-            libltdl-dev libnuma-dev librdmacm-dev libreadline6-dev      \
-            libssl-dev libtool-bin libyaml-dev python3-tabulate         \
-            locales make meson nasm ninja-build pandoc patch            \
-            pylint python-dev python3-dev scons sg3-utils uuid-dev      \
-            yasm valgrind libhwloc-dev man fuse3 libfuse3-dev           \
-            openjdk-8-jdk maven libopenmpi-dev patchelf libjson-c-dev   \
-            liblz4-dev python3-distro software-properties-common        \
-            libsafec-dev libipmctl-dev ndctl ipmctl golang-go           \
-            python3-pyxattr                                             \
-            && apt-get clean all
-=======
 RUN apt-get update &&							\
     DEBIAN_FRONTEND=noninteractive apt-get install -y			\
 	build-essential scons python3-distro python3-distutils valgrind	\
@@ -43,7 +21,6 @@
 	python3-pyxattr openjdk-8-jdk maven libipmctl-dev 		\
 	libcunit1-dev libopenmpi-dev numactl doxygen && 		\
     apt-get clean all
->>>>>>> a4395cdf
 
 # hack the default shell to bash instead of dash
 RUN rm /bin/sh && ln -s bash /bin/sh
@@ -62,18 +39,6 @@
 RUN echo "daos_agent:daos_agent" | chpasswd
 
 # Create directory for DAOS backend storage
-<<<<<<< HEAD
-RUN mkdir -p /opt/daos && chown -R daos.daos /opt/daos
-RUN mkdir /mnt/daos && chown daos.daos /mnt/daos
-RUN mkdir /var/run/daos_server && chown daos.daos /var/run/daos_server
-RUN mkdir /var/run/daos_agent && chown daos.daos /var/run/daos_agent
-
-WORKDIR /home/daos/pre
-COPY SConstruct .
-COPY utils/sl utils/sl
-COPY utils/build.config utils/
-RUN ln -s utils/sl site_scons
-=======
 RUN mkdir -p /opt/daos && chown -R daos_server.daos_server /opt/daos
 RUN mkdir /mnt/daos && chown daos_server.daos_server /mnt/daos
 RUN mkdir /var/run/daos_server && chown daos_server.daos_server /var/run/daos_server
@@ -90,34 +55,12 @@
 ARG DAOS_JAVA_BUILD=$DAOS_BUILD
 # Legacy, NOBUILD should be set to any string to disable all three.
 ARG NOBUILD=no
->>>>>>> a4395cdf
 
 # set PREBUILD to skip initial build.
 ARG PREBUILD=yes
 
 RUN [ "$PREBUILD" != "yes" ] || (scons --build-deps=yes install PREFIX=/opt/daos --deps-only && /bin/rm -rf build *.gz)
 
-<<<<<<< HEAD
-# copy DAOS tree
-WORKDIR /home/daos
-COPY VERSION LICENSE ftest.sh SConstruct API_VERSION ./
-COPY utils utils
-COPY src src
-RUN ln -s utils/sl site_scons
-
-# set NOBUILD to disable build.
-# This is configured this way for legacy reasons, the default is to do the
-# build, but set this to anything else to disable it.
-ARG NOBUILD=no
-
-# select compiler to use
-ARG COMPILER=gcc
-
-# Build DAOS & dependencies
-# Unit test needs the build tree to run.
-# RUN [ "$NOBUILD" != "no" ] || (scons --build-deps=no -j 4 install PREFIX=/opt/daos COMPILER=$COMPILER && /bin/rm -rf build && cp -r utils/config/examples /opt/daos)
-RUN [ "$NOBUILD" != "no" ] || (scons --build-deps=no -j 4 install PREFIX=/opt/daos COMPILER=$COMPILER && cp -r utils/config/examples /opt/daos)
-=======
 # The COPY command has a --chown option but it's not well supported so copy as
 # root then run a chown command which is frustrating as the copy can take a few
 # seconds.
@@ -147,17 +90,11 @@
     (scons -j 4 install PREFIX=/opt/daos COMPILER=$COMPILER && \
     /bin/rm -rf build && \
     cp -r utils/config/examples /opt/daos)
->>>>>>> a4395cdf
 
 # Set environment variables
 ENV LD_LIBRARY_PATH=/opt/daos/lib:/opt/daos/lib64:/opt/daos/prereq/release/spdk/lib/:$LD_LIBRARY_PATH
 ENV PATH=/opt/daos/bin:$PATH
 ENV FI_SOCKETS_MAX_CONN_RETRY=1
-
-<<<<<<< HEAD
-# Set maven repo mirror
-RUN mkdir -p /root/.m2
-COPY utils/mavern_settings.xml /root/.m2/settings.xml
 
 # Build java and hadoop bindings
 WORKDIR /home/daos/src/client/java
@@ -172,26 +109,6 @@
 ENV DAOS_BASE=/home/daos
 
 RUN mkdir /home/daos/test_results/
-=======
-# Build java and hadoop bindings
-WORKDIR /home/daos/daos/src/client/java
-# Set maven repo mirror
-RUN mkdir -p /home/daos/.m2
-RUN echo -e "<settings>\n\
-        <mirrors>\n\
-                <mirror>\n\
-                        <id>google-maven-central</id>\n\
-                        <name>GCS Maven Central mirror</name>\n\
-                        <url>https://maven-central.storage-download.googleapis.com/maven2/</url>\n\
-                        <mirrorOf>central</mirrorOf>\n\
-                </mirror>\n\
-        </mirrors>\n\
-</settings>" > /home/daos/.m2/settings.xml
-
-RUN [ "$DAOS_JAVA_BUILD" != "yes" ] || \
-    mvn clean install -T 1C -DskipITs -Dgpg.skip -Ddaos.install.path=/opt/daos
-WORKDIR /home/daos
->>>>>>> a4395cdf
 
 # Remove local copy
 # RUN rm -rf /home/daos/*