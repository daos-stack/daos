--- conflicted
+++ resolved
@@ -30,11 +30,7 @@
             locales make meson nasm ninja-build pandoc patch            \
             pylint python-dev python3-dev scons sg3-utils uuid-dev      \
             yasm valgrind libhwloc-dev man fuse3 libfuse3-dev 		\
-<<<<<<< HEAD
-	    openjdk-8-jdk maven libopenmpi-dev
-=======
 	    openjdk-8-jdk maven libopenmpi-dev patchelf
->>>>>>> a6076827
 
 RUN apt-get update && DEBIAN_FRONTEND=noninteractive apt-get install -y \
                        software-properties-common &&                    \
