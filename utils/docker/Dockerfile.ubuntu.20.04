#
# Copyright 2018-2021, Intel Corporation
#
# 'recipe' for Docker to build an image of Ubuntu-based
# environment for building the DAOS project.
#

# Pull base image
FROM ubuntu:20.04
LABEL maintainer="daos@daos.groups.io"

# Build arguments can be set via --build-arg
# use same UID as host and default value of 1000 if not specified
ARG UID=1000

# Update distribution
# It's better to put the apt-get update in the same "cache layer" as the
# apt-get install command so that the apt database is updated if/when the
# installed packages list below is updated

# Install basic tools
RUN apt-get update && DEBIAN_FRONTEND=noninteractive apt-get install -y \
            autoconf bash clang cmake curl doxygen flex                 \
            gcc git graphviz                                            \
            libaio-dev libboost-dev libcmocka0 libcmocka-dev            \
            libcunit1-dev libevent-dev libibverbs-dev libiscsi-dev      \
            libltdl-dev libnuma-dev librdmacm-dev libreadline6-dev      \
            libssl-dev libtool-bin libyaml-dev python3-tabulate         \
            locales make meson nasm ninja-build pandoc patch            \
            pylint python-dev python3-dev scons sg3-utils uuid-dev      \
            yasm valgrind libhwloc-dev man fuse3 libfuse3-dev           \
            openjdk-8-jdk maven libopenmpi-dev patchelf libjson-c-dev   \
<<<<<<< HEAD
            liblz4-dev python3-distro software-properties-common        \
            libsafec-dev libipmctl-dev ndctl ipmctl golang-go           \
            && apt-get clean all
=======
            liblz4-dev python3-distro python3-pyxattr

RUN apt-get update && DEBIAN_FRONTEND=noninteractive apt-get install -y \
                       software-properties-common &&                    \
    apt-get update && DEBIAN_FRONTEND=noninteractive apt-get install -y \
                       libsafec-dev libipmctl-dev ndctl ipmctl golang-go
>>>>>>> 5373624d

# hack the default shell to bash instead of dash
RUN rm /bin/sh && ln -s bash /bin/sh

RUN locale-gen en_US.UTF-8 || cat /usr/share/i18n/SUPPORTED

# use Java 8 instead of default Java 11
RUN update-alternatives --set java /usr/lib/jvm/java-8-openjdk-amd64/jre/bin/java

# Dependencies

# Add DAOS user
ENV USER daos
ENV PASSWD daos
RUN useradd -u $UID -ms /bin/bash $USER
RUN echo "$USER:$PASSWD" | chpasswd

# Create directory for DAOS backend storage
RUN mkdir -p /opt/daos && chown -R daos.daos /opt/daos
RUN mkdir /mnt/daos && chown daos.daos /mnt/daos
RUN mkdir /var/run/daos_server && chown daos.daos /var/run/daos_server
RUN mkdir /var/run/daos_agent && chown daos.daos /var/run/daos_agent

WORKDIR /home/daos/pre
COPY SConstruct .
COPY utils/sl utils/sl
COPY utils/build.config utils/
RUN ln -s utils/sl site_scons

# set PREBUILD to skip initial build.
ARG PREBUILD=yes

RUN [ "$PREBUILD" != "yes" ] || (scons --build-deps=yes install PREFIX=/opt/daos --deps-only && /bin/rm -rf build *.gz)

# copy DAOS tree
WORKDIR /home/daos
COPY VERSION LICENSE ftest.sh SConstruct API_VERSION ./
COPY utils utils
COPY src src
RUN ln -s utils/sl site_scons

# set NOBUILD to disable build.
# This is configured this way for legacy reasons, the default is to do the
# build, but set this to anything else to disable it.
ARG NOBUILD=no

# select compiler to use
ARG COMPILER=gcc

# Build DAOS & dependencies
# Unit test needs the build tree to run.
# RUN [ "$NOBUILD" != "no" ] || (scons --build-deps=no -j 4 install PREFIX=/opt/daos COMPILER=$COMPILER && /bin/rm -rf build && cp -r utils/config/examples /opt/daos)
RUN [ "$NOBUILD" != "no" ] || (scons --build-deps=no -j 4 install PREFIX=/opt/daos COMPILER=$COMPILER && cp -r utils/config/examples /opt/daos)

# Set environment variables
ENV LD_LIBRARY_PATH=/opt/daos/lib:/opt/daos/lib64:/opt/daos/prereq/release/spdk/lib/:$LD_LIBRARY_PATH
ENV PATH=/opt/daos/bin:$PATH
ENV FI_SOCKETS_MAX_CONN_RETRY=1

# Set maven repo mirror
RUN mkdir -p /root/.m2
COPY utils/mavern_settings.xml /root/.m2/settings.xml

# Build java and hadoop bindings
<<<<<<< HEAD
WORKDIR /home/daos/src/client/java
RUN [ "$NOBUILD" != "no" ] || mvn clean install -T 1C -DskipITs -Ddaos.install.path=/opt/daos
WORKDIR /home/daos

RUN [ "$NOBUILD" != "no" ] || (. utils/sl/setup_local.sh && ./utils/setup_daos_admin.sh)

ENV CMOCKA_XML_FILE=/home/daos/test_results/%g.xml
ENV GO_TEST_XML=/home/daos/test_results/run_go_tests.xml
ENV CMOCKA_MESSAGE_OUTPUT=xml
ENV DAOS_BASE=/home/daos
=======
RUN if [ "x$NOBUILD" = "x" ] ; then \
    pushd src/client/java && \
    mvn clean install -T 1C -DskipITs -Dgpg.skip -Ddaos.install.path=/opt/daos && \
    popd; fi
>>>>>>> 5373624d

# Remove local copy
# RUN rm -rf /home/daos/*<|MERGE_RESOLUTION|>--- conflicted
+++ resolved
@@ -30,18 +30,10 @@
             pylint python-dev python3-dev scons sg3-utils uuid-dev      \
             yasm valgrind libhwloc-dev man fuse3 libfuse3-dev           \
             openjdk-8-jdk maven libopenmpi-dev patchelf libjson-c-dev   \
-<<<<<<< HEAD
             liblz4-dev python3-distro software-properties-common        \
             libsafec-dev libipmctl-dev ndctl ipmctl golang-go           \
+            python3-pyxattr                                             \
             && apt-get clean all
-=======
-            liblz4-dev python3-distro python3-pyxattr
-
-RUN apt-get update && DEBIAN_FRONTEND=noninteractive apt-get install -y \
-                       software-properties-common &&                    \
-    apt-get update && DEBIAN_FRONTEND=noninteractive apt-get install -y \
-                       libsafec-dev libipmctl-dev ndctl ipmctl golang-go
->>>>>>> 5373624d
 
 # hack the default shell to bash instead of dash
 RUN rm /bin/sh && ln -s bash /bin/sh
@@ -106,9 +98,8 @@
 COPY utils/mavern_settings.xml /root/.m2/settings.xml
 
 # Build java and hadoop bindings
-<<<<<<< HEAD
 WORKDIR /home/daos/src/client/java
-RUN [ "$NOBUILD" != "no" ] || mvn clean install -T 1C -DskipITs -Ddaos.install.path=/opt/daos
+RUN [ "$NOBUILD" != "no" ] || mvn clean install -T 1C -DskipITs -Dgpg.skip -Ddaos.install.path=/opt/daos
 WORKDIR /home/daos
 
 RUN [ "$NOBUILD" != "no" ] || (. utils/sl/setup_local.sh && ./utils/setup_daos_admin.sh)
@@ -117,12 +108,6 @@
 ENV GO_TEST_XML=/home/daos/test_results/run_go_tests.xml
 ENV CMOCKA_MESSAGE_OUTPUT=xml
 ENV DAOS_BASE=/home/daos
-=======
-RUN if [ "x$NOBUILD" = "x" ] ; then \
-    pushd src/client/java && \
-    mvn clean install -T 1C -DskipITs -Dgpg.skip -Ddaos.install.path=/opt/daos && \
-    popd; fi
->>>>>>> 5373624d
 
 # Remove local copy
 # RUN rm -rf /home/daos/*