--- conflicted
+++ resolved
@@ -28,13 +28,8 @@
             libssl-dev libtool-bin libyaml-dev                          \
             locales make meson nasm ninja-build pandoc patch            \
             pylint python-dev python3-dev scons sg3-utils uuid-dev      \
-<<<<<<< HEAD
             yasm valgrind libhwloc-dev man fuse3 libfuse3-dev           \
-            openjdk-8-jdk maven libopenmpi-dev patchelf
-=======
-            yasm valgrind libhwloc-dev man fuse3 libfuse3-dev 		\
-	    openjdk-8-jdk maven libopenmpi-dev patchelf libjson-c-dev
->>>>>>> 61ebdcc5
+            openjdk-8-jdk maven libopenmpi-dev patchelf libjson-c-dev        
 
 RUN apt-get update && DEBIAN_FRONTEND=noninteractive apt-get install -y \
                        software-properties-common &&                    \
