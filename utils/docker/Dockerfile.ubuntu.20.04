# Copyright (C) 2018-2021 Intel Corporation
# All rights reserved.
#
# 'recipe' for Docker to build an image of Ubuntu-based
# environment for building the DAOS project.
#

# Pull base image
FROM ubuntu:20.04
LABEL maintainer="daos@daos.groups.io"

# Intermittent cache-bust.  Used to reduce load on the actual CACHEBUST later.
ARG CB0

ENV DEBIAN_FRONTEND=noninteractive

# Install basic tools
<<<<<<< HEAD
# *** Keep these in as much alphbetical order as possible ***
RUN apt-get -y update && apt-get -y install apt-utils && \
    apt-get -y upgrade && apt-get -y install \
    autoconf \
    build-essential \
    clang \
    cmake \
    curl \
    doxygen \
    fuse3 \
    git \
    golang-go \
    libaio-dev \
    libboost-dev \
    libcmocka-dev \
    libcunit1-dev \
    libfuse3-dev \
    libhwloc-dev \
    libibverbs-dev \
    libipmctl-dev \
    libjson-c-dev \
    liblz4-dev \
    libnuma-dev \
    libopenmpi-dev \
    librdmacm-dev \
    libssl-dev \
    libtool-bin \
    libunwind-dev \
    libyaml-dev \
    locales \
    maven \
    numactl \
    openjdk-8-jdk \
    pandoc \
    patchelf \
    pciutils \
    pkg-config \
    python3-dev \
    python3-distro \
    python3-distutils \
    python3-junit.xml \
    python3-pyxattr \
    python3-tabulate \
    scons \
    sudo \
    valgrind \
    uuid-dev \
    yasm \
    && apt-get clean all
=======
RUN apt-get -y update && \
    apt-get -y install apt-utils && \
    apt-get -y upgrade && \
    apt-get -y install \
        autoconf \
        build-essential \
        clang \
        cmake \
        curl \
        doxygen \
        fuse3 \
        git \
        golang-go \
        kmod \
        libaio-dev \
        libboost-dev \
        libcmocka-dev \
        libcunit1-dev \
        libfuse3-dev \
        libhwloc-dev \
        libibverbs-dev \
        libipmctl-dev \
        libjson-c-dev \
        liblz4-dev \
        libnuma-dev \
        libopenmpi-dev \
        librdmacm-dev \
        libssl-dev \
        libtool-bin \
        libunwind-dev \
        libyaml-dev \
        locales \
        maven \
        numactl \
        openjdk-8-jdk \
        pandoc \
        patchelf \
        pciutils \
        pkg-config \
        python3-dev \
        python3-distro \
        python3-distutils \
        python3-junit.xml \
        python3-pyxattr \
        python3-tabulate \
        scons \
        sudo \
        uuid-dev \
        valgrind \
        yasm && \
    apt-get clean all
>>>>>>> 7bdb0faf

# hack the default shell to bash instead of dash
RUN rm /bin/sh && ln -s bash /bin/sh

RUN locale-gen en_US.UTF-8

# use Java 8 instead of default Java 11
RUN update-alternatives --set \
    java /usr/lib/jvm/java-8-openjdk-amd64/jre/bin/java

ARG UID=1000

# Add DAOS users
RUN useradd --uid $UID --user-group --create-home --shell /bin/bash \
            --home /home/daos daos_server
RUN echo "daos_server:daos_server" | chpasswd
RUN useradd --user-group --create-home --shell /bin/bash daos_agent
RUN echo "daos_agent:daos_agent" | chpasswd
RUN echo "daos_server ALL=(root) NOPASSWD: ALL" >> /etc/sudoers.d/daos_sudo_setup

# Create directory for DAOS backend storage
RUN mkdir -p /opt/daos /mnt/daos /var/run/daos_server /var/run/daos_agent &&   \
    chown daos_server.daos_server /opt/daos /mnt/daos /var/run/daos_server &&  \
    chown daos_agent.daos_agent /var/run/daos_agent

# The COPY command has a --chown option but it's not well supported so copy as
# root then run a chown command which is frustrating as the copy can take a few
# seconds.
WORKDIR /home/daos/pre
COPY SConstruct .
COPY utils/sl utils/sl
COPY utils/build.config utils/
RUN chown -R daos_server.daos_server /home/daos
USER daos_server:daos_server
RUN ln -s utils/sl site_scons

# Control what to build.  By default Dockerfiles build everything to allow for
# ease-of-use for users, however in CI everything is turned off and then
# selectively enabled.  Turning off any step disables all future steps.
ARG DAOS_DEPS_BUILD=yes

# Now do an update to ensure software is up to date for the deps build.  If the
# src hasn't changed then this won't do anything, but if it has then we want to
# ensure that latest dependencies are used.
USER root:root
RUN [ "$DAOS_DEPS_BUILD" != "yes" ] || \
    { apt-get update && apt-get -y upgrade && apt-get clean all; }
USER daos_server:daos_server

ARG DEPS_JOBS=1

RUN [ "$DAOS_DEPS_BUILD" != "yes" ] || \
    { scons --build-deps=yes --jobs $DEPS_JOBS PREFIX=/opt/daos --deps-only && \
    /bin/rm -rf build *.gz; }

USER root:root
ARG CACHEBUST
RUN apt-get update && apt-get -y upgrade && apt-get clean all
USER daos_server:daos_server

# Set a label.  This is useful for searching for DAOS images, but is also used
# in github-actions to prune elements of the dockerfile below this point.
LABEL DAOS=stage1

WORKDIR /home/daos/daos/
COPY VERSION LICENSE ftest.sh SConstruct ./
COPY utils utils
COPY src src
USER root:root
RUN chown -R daos_server.daos_server /home/daos
USER daos_server:daos_server
RUN ln -s utils/sl site_scons

# select compiler to use
ARG COMPILER=gcc
ARG JOBS=$DEPS_JOBS
ARG DAOS_BUILD=$DAOS_DEPS_BUILD

# Build DAOS
RUN [ "$DAOS_BUILD" != "yes" ] || \
    { scons --jobs $JOBS install PREFIX=/opt/daos COMPILER=$COMPILER && \
    /bin/rm -rf build && \
    cp -r utils/config/examples /opt/daos; }

# Set environment variables
ENV PATH=/opt/daos/bin:$PATH
ENV FI_SOCKETS_MAX_CONN_RETRY=1

USER root:root
LABEL DAOS=true
USER daos_server:daos_server

# Build java and hadoop bindings
WORKDIR /home/daos/daos/src/client/java
# Set maven repo mirror
RUN mkdir -p /home/daos/.m2
RUN echo -e "<settings>\n\
        <mirrors>\n\
                <mirror>\n\
                        <id>google-maven-central</id>\n\
                        <name>GCS Maven Central mirror</name>\n\
                        <url>https://maven-central.storage-download.googleapis.com/maven2/</url>\n\
                        <mirrorOf>central</mirrorOf>\n\
                </mirror>\n\
        </mirrors>\n\
</settings>" > /home/daos/.m2/settings.xml

ARG DAOS_JAVA_BUILD=$DAOS_BUILD

RUN [ "$DAOS_JAVA_BUILD" != "yes" ] || \
    mvn clean install -T 1C -DskipITs -Dgpg.skip -Ddaos.install.path=/opt/daos
WORKDIR /home/daos

# Remove local copy
RUN rm -rf /home/daos/*<|MERGE_RESOLUTION|>--- conflicted
+++ resolved
@@ -15,57 +15,6 @@
 ENV DEBIAN_FRONTEND=noninteractive
 
 # Install basic tools
-<<<<<<< HEAD
-# *** Keep these in as much alphbetical order as possible ***
-RUN apt-get -y update && apt-get -y install apt-utils && \
-    apt-get -y upgrade && apt-get -y install \
-    autoconf \
-    build-essential \
-    clang \
-    cmake \
-    curl \
-    doxygen \
-    fuse3 \
-    git \
-    golang-go \
-    libaio-dev \
-    libboost-dev \
-    libcmocka-dev \
-    libcunit1-dev \
-    libfuse3-dev \
-    libhwloc-dev \
-    libibverbs-dev \
-    libipmctl-dev \
-    libjson-c-dev \
-    liblz4-dev \
-    libnuma-dev \
-    libopenmpi-dev \
-    librdmacm-dev \
-    libssl-dev \
-    libtool-bin \
-    libunwind-dev \
-    libyaml-dev \
-    locales \
-    maven \
-    numactl \
-    openjdk-8-jdk \
-    pandoc \
-    patchelf \
-    pciutils \
-    pkg-config \
-    python3-dev \
-    python3-distro \
-    python3-distutils \
-    python3-junit.xml \
-    python3-pyxattr \
-    python3-tabulate \
-    scons \
-    sudo \
-    valgrind \
-    uuid-dev \
-    yasm \
-    && apt-get clean all
-=======
 RUN apt-get -y update && \
     apt-get -y install apt-utils && \
     apt-get -y upgrade && \
@@ -117,7 +66,6 @@
         valgrind \
         yasm && \
     apt-get clean all
->>>>>>> 7bdb0faf
 
 # hack the default shell to bash instead of dash
 RUN rm /bin/sh && ln -s bash /bin/sh
