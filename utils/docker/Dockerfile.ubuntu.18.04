#
# Copyright 2018-2019, Intel Corporation
#
# 'recipe' for Docker to build an image of Ubuntu-based
# environment for building the DAOS project.
#

# Pull base image
FROM ubuntu:18.04
MAINTAINER <daos@daos.groups.io>

# Build arguments can be set via -build-arg
# use same UID as host and default value of 1000 if not specified
ARG UID=1000

# Update distribution
# It's better to put the apt-get update in the same "cache layer" as the
# apt-get install command so that the apt database is updated if/when the
# installed packages list below is updated

# Install basic tools
RUN apt-get update && DEBIAN_FRONTEND=noninteractive apt-get install -y \
            autoconf bash clang cmake curl doxygen flex                 \
            gcc git graphviz                                            \
            libaio-dev libboost-dev libcmocka0 libcmocka-dev            \
            libcunit1-dev libevent-dev libibverbs-dev libiscsi-dev      \
            libltdl-dev libnuma-dev librdmacm-dev libreadline6-dev      \
            libssl-dev libtool-bin libyaml-dev                          \
            locales make meson nasm ninja-build pandoc patch            \
            pylint python-dev python3-dev scons sg3-utils uuid-dev      \
<<<<<<< HEAD
            yasm valgrind libhwloc-dev man openjdk-8-jdk maven
=======
            yasm valgrind libhwloc-dev man python-distro
>>>>>>> 59ed262c

RUN apt-get update && DEBIAN_FRONTEND=noninteractive apt-get install -y \
                       software-properties-common &&                    \
    add-apt-repository ppa:jhli/libsafec;                               \
    add-apt-repository ppa:jhli/ipmctl;                                 \
    add-apt-repository ppa:longsleep/golang-backports;                  \
    apt-get update && DEBIAN_FRONTEND=noninteractive apt-get install -y \
                       libsafec-dev libipmctl-dev ndctl ipmctl golang-go

# hack the default shell to bash instead of dash
RUN rm /bin/sh && ln -s bash /bin/sh

RUN locale-gen en_US.UTF-8 || cat /usr/share/i18n/SUPPORTED

# use Java 8 instead of default Java 11
RUN update-alternatives --set java /usr/lib/jvm/java-8-openjdk-amd64/jre/bin/java

# set maven mirror
RUN mkdir -p /home/$USER/.m2

RUN echo -e "<settings>\n\
	<mirrors>\n\
		<mirror>\n\
			<id>google-maven-central</id>\n\
			<name>GCS Maven Central mirror</name>\n\
			<url>https://maven-central.storage-download.googleapis.com/maven2/</url>\n\
			<mirrorOf>central</mirrorOf>\n\
		</mirror>\n\
	</mirrors>\n\
</settings>" > /home/$USER/.m2/settings.xml

# Dependencies

# Add DAOS user
ENV USER daos
ENV PASSWD daos
RUN useradd -u $UID -ms /bin/bash $USER
RUN echo "$USER:$PASSWD" | chpasswd

# Create directory for DAOS backend storage
RUN mkdir /mnt/daos
RUN chown daos.daos /mnt/daos

# Switch to new user
#USER $USER
WORKDIR /home/$USER

# set NOBUILD to disable git clone & build
ARG NOBUILD

# Fetch DAOS code
RUN if [ "x$NOBUILD" = "x" ] ; then git clone https://github.com/daos-stack/daos.git; fi
WORKDIR /home/$USER/daos

# Build DAOS & dependencies
RUN if [ "x$NOBUILD" = "x" ] ; then git submodule init && git submodule update; fi
RUN if [ "x$NOBUILD" = "x" ] ; then scons --build-deps=yes install PREFIX=/usr; fi

# Set environment variables
ENV LD_LIBRARY_PATH=/usr/lib:$LD_LIBRARY_PATH
ENV CRT_PHY_ADDR_STR="ofi+sockets"
ENV OFI_INTERFACE=eth0
ENV FI_SOCKETS_MAX_CONN_RETRY=1<|MERGE_RESOLUTION|>--- conflicted
+++ resolved
@@ -28,11 +28,8 @@
             libssl-dev libtool-bin libyaml-dev                          \
             locales make meson nasm ninja-build pandoc patch            \
             pylint python-dev python3-dev scons sg3-utils uuid-dev      \
-<<<<<<< HEAD
-            yasm valgrind libhwloc-dev man openjdk-8-jdk maven
-=======
-            yasm valgrind libhwloc-dev man python-distro
->>>>>>> 59ed262c
+            yasm valgrind libhwloc-dev man python-distro openjdk-8-jdk  \
+	    maven
 
 RUN apt-get update && DEBIAN_FRONTEND=noninteractive apt-get install -y \
                        software-properties-common &&                    \
