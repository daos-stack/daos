# Copyright (C) 2018-2021 Intel Corporation
# All rights reserved.
#
# 'recipe' for Docker to build an image of centOS-based
# environment for building the DAOS project.
#

# Pull base image
FROM opensuse/leap:15.2
LABEL maintainer="daos@daos.groups.io"

# Use our own repo cache
ARG REPO_URL=""
ARG REPO_GROUP_LEAP15=""
RUN if [ -n "${REPO_GROUP_LEAP15}" ]; then                             \
        rm -f /etc/zypp/repos.d/*.repo;                                \
        zypper --non-interactive ar                                    \
                ${REPO_URL}${REPO_GROUP_LEAP15} daos-stack-group-repo; \
        zypper --non-interactive mr --gpgcheck-allow-unsigned-repo     \
               daos-stack-group-repo;                                  \
    fi

# Make sure repos are up to date
RUN zypper --non-interactive --no-gpg-checks --gpg-auto-import-keys refresh

# Allow packages to change vendors
RUN echo "solver.allowVendorChange = true" >> /etc/zypp/zypp.conf

# Update distribution
# It's better to put the zypper update in the same "cache layer" as the
# zypper install command so that the database is updated if/when the
# installed packages list below is updated
# TODO: Do not clean as part of this cache layer as Zypper is used later
# on.
RUN zypper --non-interactive update &&					\
    zypper --non-interactive install					\
	boost-devel clang cmake cunit-devel curl doxygen flex		\
	gcc gcc-c++ git graphviz gzip					\
	libaio-devel libcmocka-devel libevent-devel libiscsi-devel	\
	libltdl7 libnuma-devel libopenssl-devel libtool			\
	libuuid-devel libyaml-devel python3-tabulate			\
	make man nasm pandoc patch python2-pip				\
	readline-devel sg3_utils which yasm				\
	python-devel python3-devel valgrind-devel hwloc-devel		\
	openmpi3-devel man fuse3-devel patchelf scons lua-lmod		\
	libjson-c-devel liblz4-devel python3-distro curl		\
	python3-pyxattr							\
	java-1_8_0-openjdk-devel maven python3-PyYAML &&		\
    zypper clean all

# Monkey-patch MODULEPATH
RUN if ! grep MODULEPATH=.*/usr/share/modules /etc/profile.d/lmod.sh; then        \
        sed -e '/MODULEPATH=/s/$/:\/usr\/share\/modules/' /etc/profile.d/lmod.sh; \
    fi

RUN update-ca-certificates
RUN zypper --non-interactive install --allow-unsigned-rpm lua-lmod

RUN if [ -z "${REPO_GROUP_LEAP15}" ]; then                                                                                        \
        zypper --non-interactive addrepo                                                                                          \
        https://download.opensuse.org/repositories/devel:languages:go/openSUSE_Leap_15.1/devel:languages:go.repo;                 \
        zypper --non-interactive --gpg-auto-import-keys refresh;                                                                  \
    else                                                                                                                          \
         # Need the GPG key for the GO language repo (part of the group repo above)                                               \
         rpm --import "${REPO_URL}${REPO_GROUP_LEAP15%/*}/opensuse-15.2-devel-languages-go-x86_64-proxy/repodata/repomd.xml.key"; \
    fi
# We actually only need go 1.12 or higher, but SUSE's 1.12 package is actually 1.11
# https://bugzilla.opensuse.org/show_bug.cgi?id=1178985
RUN zypper --non-interactive install -y ipmctl-devel go1.14 go1.14-race

<<<<<<< HEAD
# libunwind for Argobots
RUN zypper --non-interactive install -y libunwind-devel

# Add DAOS user
ENV USER daos
ENV PASSWD daos
RUN useradd -u $UID -ms /bin/bash $USER
RUN echo "$USER:$PASSWD" | chpasswd

ENV USER daos_server
ENV PASSWD daos_server
RUN useradd -ms /bin/bash $USER
RUN echo "$USER:$PASSWD" | chpasswd
=======
ARG UID=1000
>>>>>>> 037ca4f8

# Add DAOS users
RUN useradd --uid $UID --user-group --create-home --shell /bin/bash --home /home/daos daos_server
RUN echo "daos_server:daos_server" | chpasswd
RUN useradd --user-group --create-home --shell /bin/bash daos_agent
RUN echo "daos_agent:daos_agent" | chpasswd

# Create directory for DAOS backend storage
RUN mkdir -p /opt/daos && chown -R daos_server.daos_server /opt/daos
RUN mkdir /mnt/daos && chown daos_server.daos_server /mnt/daos
RUN mkdir /var/run/daos_server && chown daos_server.daos_server /var/run/daos_server
RUN mkdir /var/run/daos_agent && chown daos_agent.daos_agent /var/run/daos_agent

ARG JENKINS_URL=""
ARG QUICKBUILD=false
ARG QUICKBUILD_DEPS=""
ARG REPOS=""
ARG REPO_LOCAL_LEAP15=""
RUN if $QUICKBUILD; then                                                                                         \
        for REPO_LEAP15 in $REPO_LOCAL_LEAP15; do                                                                \
            MY_REPO="${REPO_URL}${REPO_LEAP15}";                                                                 \
            MY_NAME="${MY_REPO#*//}";                                                                            \
            MY_NAME="${MY_NAME//\//_}";                                                                          \
            zypper --non-interactive addrepo --no-gpgcheck                                                       \
                   ${MY_REPO} ${MY_NAME};                                                                        \
        done;                                                                                                    \
        for repo in $REPOS; do                                                                                   \
            branch="master";                                                                                     \
            build_number="lastSuccessfulBuild";                                                                  \
            if [[ $repo = *@* ]]; then                                                                           \
                branch="${repo#*@}";                                                                             \
                repo="${repo%@*}";                                                                               \
                if [[ $branch = *:* ]]; then                                                                     \
                    build_number="${branch#*:}";                                                                 \
                    branch="${branch%:*}";                                                                       \
                fi;                                                                                              \
            fi;                                                                                                  \
            zypper --non-interactive addrepo --no-gpgcheck                                                       \
                   ${JENKINS_URL}job/daos-stack/job/$repo/job/$branch/$build_number/artifact/artifacts/leap15/   \
                   $repo:$branch:$build_number;                                                                  \
        done;                                                                                                    \
        echo "Installing: $QUICKBUILD_DEPS";                                                                     \
        echo "$QUICKBUILD_DEPS" | tr '\n' '\0' | xargs -0 zypper --non-interactive install;                      \
    fi

# force an upgrade to get any newly built RPMs
RUN zypper addlock fuse fuse-libs fuse-devel libraft0 raft-devel mercury mercury-devel
ARG CACHEBUST=1
RUN zypper --non-interactive update && zypper clean all

# Control what to build.  By default Dockerfiles build everything to allow for
# ease-of-use for users, however in CI everything is turned off and then
# selectively enabled.  Turning off any step disables all future steps.
ARG DAOS_DEPS_BUILD=yes
ARG DAOS_BUILD=$DAOS_DEPS_BUILD
ARG DAOS_JAVA_BUILD=$DAOS_BUILD
# Legacy, NOBUILD should be set to any string to disable all three.
ARG NOBUILD=no

# select compiler to use
ARG COMPILER=gcc

# The COPY command has a --chown option but it's not well supported so copy as
# root then run a chown command which is frustrating as the copy can take a few
# seconds.
WORKDIR /home/daos/pre
COPY SConstruct .
COPY utils/sl utils/sl
COPY utils/build.config utils/
RUN chown -R daos_server.daos_server /home/daos
USER daos_server:daos_server
RUN ln -s utils/sl site_scons

RUN [ "$DAOS_DEPS_BUILD" != "yes" ] || \
    (scons --build-deps=yes install PREFIX=/opt/daos --deps-only && \
    /bin/rm -rf build *.gz)

WORKDIR /home/daos/daos/
COPY VERSION LICENSE ftest.sh SConstruct ./
COPY utils utils
COPY src src
USER root:root
RUN chown -R daos_server.daos_server /home/daos
USER daos_server:daos_server
RUN ln -s utils/sl site_scons

# Build DAOS
RUN [ "$DAOS_BUILD" != "yes" ] || \
    (scons -j 4 install PREFIX=/opt/daos COMPILER=$COMPILER && \
    /bin/rm -rf build && \
    cp -r utils/config/examples /opt/daos)

# Set environment variables
ENV LD_LIBRARY_PATH=/opt/daos/lib:/opt/daos/lib64:$LD_LIBRARY_PATH
ENV PATH=/opt/daos/bin:$PATH
ENV FI_SOCKETS_MAX_CONN_RETRY=1

# Build java and hadoop bindings
WORKDIR /home/daos/daos/src/client/java
# Set maven repo mirror
RUN mkdir -p /home/daos/.m2
RUN echo -e "<settings>\n\
        <mirrors>\n\
                <mirror>\n\
                        <id>google-maven-central</id>\n\
                        <name>GCS Maven Central mirror</name>\n\
                        <url>https://maven-central.storage-download.googleapis.com/maven2/</url>\n\
                        <mirrorOf>central</mirrorOf>\n\
                </mirror>\n\
        </mirrors>\n\
</settings>" > /home/daos/.m2/settings.xml

RUN [ "$DAOS_JAVA_BUILD" != "yes" ] || \
    mvn clean install -T 1C -DskipITs -Dgpg.skip -Ddaos.install.path=/opt/daos
WORKDIR /home/daos

# Remove local copy
RUN rm -rf /home/daos/*<|MERGE_RESOLUTION|>--- conflicted
+++ resolved
@@ -45,7 +45,8 @@
 	openmpi3-devel man fuse3-devel patchelf scons lua-lmod		\
 	libjson-c-devel liblz4-devel python3-distro curl		\
 	python3-pyxattr							\
-	java-1_8_0-openjdk-devel maven python3-PyYAML &&		\
+	java-1_8_0-openjdk-devel maven python3-PyYAML			\
+	libunwind-devel &&						\
     zypper clean all
 
 # Monkey-patch MODULEPATH
@@ -68,23 +69,7 @@
 # https://bugzilla.opensuse.org/show_bug.cgi?id=1178985
 RUN zypper --non-interactive install -y ipmctl-devel go1.14 go1.14-race
 
-<<<<<<< HEAD
-# libunwind for Argobots
-RUN zypper --non-interactive install -y libunwind-devel
-
-# Add DAOS user
-ENV USER daos
-ENV PASSWD daos
-RUN useradd -u $UID -ms /bin/bash $USER
-RUN echo "$USER:$PASSWD" | chpasswd
-
-ENV USER daos_server
-ENV PASSWD daos_server
-RUN useradd -ms /bin/bash $USER
-RUN echo "$USER:$PASSWD" | chpasswd
-=======
 ARG UID=1000
->>>>>>> 037ca4f8
 
 # Add DAOS users
 RUN useradd --uid $UID --user-group --create-home --shell /bin/bash --home /home/daos daos_server
