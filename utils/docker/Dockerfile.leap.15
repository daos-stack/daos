--- conflicted
+++ resolved
@@ -122,7 +122,6 @@
 ARG QUICKBUILD_DEPS=""
 ARG REPOS=""
 ARG REPO_LOCAL_LEAP15=""
-<<<<<<< HEAD
 RUN if $QUICKBUILD; then                                                       \
         for repo in $REPOS; do                                                 \
             branch="master";                                                   \
@@ -141,36 +140,9 @@
         done;                                                                  \
         zypper --non-interactive --gpg-auto-import-keys --no-gpg-checks ref;   \
         echo "Installing: $QUICKBUILD_DEPS";                                   \
-        echo "$QUICKBUILD_DEPS" | tr '\n' '\0' |                               \
+        echo "$QUICKBUILD_DEPS" | sed -e '/^$/d' | tr '\n' '\0' |              \
               xargs -0 zypper --non-interactive install;                       \
         zypper clean --all;                                                    \
-=======
-RUN if $QUICKBUILD; then                                                                                         \
-        for REPO_LEAP15 in $REPO_LOCAL_LEAP15; do                                                                \
-            MY_REPO="${REPO_URL}${REPO_LEAP15}";                                                                 \
-            MY_NAME="${MY_REPO#*//}";                                                                            \
-            MY_NAME="${MY_NAME//\//_}";                                                                          \
-            zypper --non-interactive addrepo --no-gpgcheck                                                       \
-                   ${MY_REPO} ${MY_NAME};                                                                        \
-        done;                                                                                                    \
-        for repo in $REPOS; do                                                                                   \
-            branch="master";                                                                                     \
-            build_number="lastSuccessfulBuild";                                                                  \
-            if [[ $repo = *@* ]]; then                                                                           \
-                branch="${repo#*@}";                                                                             \
-                repo="${repo%@*}";                                                                               \
-                if [[ $branch = *:* ]]; then                                                                     \
-                    build_number="${branch#*:}";                                                                 \
-                    branch="${branch%:*}";                                                                       \
-                fi;                                                                                              \
-            fi;                                                                                                  \
-            zypper --non-interactive addrepo --no-gpgcheck                                                       \
-                   ${JENKINS_URL}job/daos-stack/job/$repo/job/$branch/$build_number/artifact/artifacts/leap15/   \
-                   $repo:$branch:$build_number;                                                                  \
-        done;                                                                                                    \
-        echo "Installing: $QUICKBUILD_DEPS";                                                                     \
-        echo "$QUICKBUILD_DEPS" | sed -e '/^$/d' | tr '\n' '\0' | xargs -0 zypper --non-interactive install;     \
->>>>>>> 8df156be
     fi
 
 RUN zypper addlock fuse fuse-libs fuse-devel \
