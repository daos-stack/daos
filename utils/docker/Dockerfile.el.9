# Copyright 2022-2024 Intel Corporation
# Copyright 2025 Google LLC
# Copyright 2025 Hewlett Packard Enterprise Development LP
# All rights reserved.
#
# 'recipe' for Docker to build an image of EL 9 based
# environment for building the DAOS project.
#

# Pull base image
ARG POINT_RELEASE=
ARG BASE_DISTRO=rockylinux:9$POINT_RELEASE
FROM $BASE_DISTRO AS basic
LABEL maintainer="daos@daos.groups.io"
# Needed for later use of BASE_DISTRO
ARG BASE_DISTRO

# Intermittent cache-bust.  Used to reduce load on the actual CB1 later.
ARG CB0

ARG REPO_FILE_URL
ARG JENKINS_URL
ARG REPOS
ARG DAOS_LAB_CA_FILE_URL
# script to install OS updates basic tools and daos dependencies
COPY ./utils/scripts/install-el9.sh /tmp/install.sh
# script to setup local repo if available
COPY ./utils/scripts/helpers/repo-helper-el9.sh /tmp/repo-helper.sh

RUN chmod +x /tmp/repo-helper.sh /tmp/install.sh && \
    /tmp/repo-helper.sh &&                          \
    rm -f /tmp/repo-helper.sh

FROM basic
# Install OS updates and package.  Include basic tools and daos dependencies
RUN dnf upgrade &&        \
    /tmp/install.sh &&    \
    dnf clean all &&      \
    rm -f /tmp/install.sh

# Add DAOS users
ARG UID=1000
COPY ./utils/scripts/helpers/daos-server-user-setup.sh \
     /tmp/daos-server-user-setup.sh
RUN set -e;                                    \
    chmod +x /tmp/daos-server-user-setup.sh && \
    /tmp/daos-server-user-setup.sh
RUN useradd --no-log-init --user-group --create-home --shell /bin/bash daos_agent
RUN echo "daos_agent:daos_agent" | chpasswd

# Create directory for DAOS backend storage
RUN mkdir -p /opt/daos /mnt/daos /var/run/daos_server /var/run/daos_agent /home/daos/pre /home/daos/daos &&   \
    chown -R daos_server.daos_server /opt/daos /mnt/daos /var/run/daos_server /home/daos &&  \
    chown daos_agent.daos_agent /var/run/daos_agent

USER daos_server:daos_server

# Setup a python venv so that python packages can be installed locally.
ARG PYTHON_VERSION=3.11
RUN python${PYTHON_VERSION} -m venv /home/daos/venv
ENV PATH=/home/daos/venv/bin:$PATH
ENV VIRTUAL_ENV=/home/daos/venv/

# Install latest versions of python tools.
COPY requirements-build.txt requirements-utest.txt ./
<<<<<<< HEAD
RUN source /home/daos/venv/bin/activate && \
=======
RUN . /home/daos/venv/bin/activate && \
>>>>>>> 130bb6a9
    pip --no-cache-dir install --upgrade pip && \
    pip --no-cache-dir install -r requirements-build.txt -r requirements-utest.txt

WORKDIR /home/daos/pre
RUN mkdir -p /home/daos/pre/site_scons/prereq_tools /home/daos/pre/site_scons/components
COPY --chown=daos_server:daos_server SConstruct .
COPY --chown=daos_server:daos_server deps deps
COPY --chown=daos_server:daos_server site_scons/prereq_tools site_scons/prereq_tools
COPY --chown=daos_server:daos_server site_scons/components site_scons/components
COPY --chown=daos_server:daos_server utils/build.config utils/
COPY --chown=daos_server:daos_server utils/scripts/copy_files.sh utils/scripts/copy_files.sh
COPY --chown=daos_server:daos_server utils/scripts/create_spdk_pkgconfig.sh utils/scripts/create_spdk_pkgconfig.sh

# Control what to build.  By default Dockerfiles build everything to allow for
# ease-of-use for users, however in CI everything is turned off and then
# selectively enabled.  Turning off any step disables all future steps.
ARG DAOS_DEPS_BUILD=yes
ARG DAOS_KEEP_BUILD=no
ARG DAOS_TARGET_TYPE=release
ARG DAOS_PACKAGES_BUILD=yes

# Now do an update to ensure software is up to date for the deps build.  If the
# src hasn't changed then this won't do anything, but if it has then we want to
# ensure that latest dependencies are used.
USER root:root
RUN [ "$DAOS_DEPS_BUILD" != "yes" ] || {                                               \
        dnf upgrade --exclude=spdk,spdk-devel,dpdk-devel,dpdk,mercury-devel,mercury && \
        dnf clean all;                                                                 \
    }
USER daos_server:daos_server

ARG DEPS_JOBS=1

RUN [ "$DAOS_DEPS_BUILD" != "yes" ] || {                            \
        scons --build-deps=only --jobs $DEPS_JOBS PREFIX=/opt/daos  \
              TARGET_TYPE=$DAOS_TARGET_TYPE &&                      \
        ([ "$DAOS_KEEP_BUILD" != "no" ] || /bin/rm -rf build *.gz); \
    }

COPY --chown=daos_server:daos_server utils/rpms utils/rpms
COPY --chown=daos_server:daos_server utils/sl utils/sl

# Build third party RPMs
RUN [ "$DAOS_PACKAGES_BUILD" != "yes" ] || [ "$DAOS_DEPS_BUILD" != "yes" ] || { \
	export DISTRO="el9" &&                                                  \
	utils/rpms/build_packages.sh deps &&                                    \
	mkdir -p /home/daos/rpms &&                                             \
	mv *.rpm /home/daos/rpms;                                               \
    }
USER root:root

# force an upgrade to get any newly built RPMs, but only if CB1 is set.
ARG CB1
RUN [ -z "$CB1" ] || {                                                           \
        dnf upgrade --exclude=spdk,spdk-devel,dpdk-devel,dpdk,mercury-devel,mercury && \
        dnf clean all;                                                                 \
    }
USER daos_server:daos_server

# Set a label.  This is useful for searching for DAOS images, but is also used
# in github-actions to prune elements of the dockerfile below this point.
LABEL DAOS=true

WORKDIR /home/daos/daos/
COPY --chown=daos_server:daos_server VERSION LICENSE ftest.sh SConstruct requirements-ftest.txt .clang-format ./
COPY --chown=daos_server:daos_server site_scons site_scons
COPY --chown=daos_server:daos_server src src
COPY --chown=daos_server:daos_server utils/build.config utils/
COPY --chown=daos_server:daos_server utils/config utils/config
COPY --chown=daos_server:daos_server utils/certs utils/certs
COPY --chown=daos_server:daos_server utils/completion utils/completion

# select compiler to use
ARG COMPILER=gcc
ARG JOBS=$DEPS_JOBS
ARG DAOS_BUILD_TYPE=$DAOS_TARGET_TYPE
ARG DAOS_BUILD=$DAOS_DEPS_BUILD

# Build DAOS
RUN [ "$DAOS_BUILD" != "yes" ] || {                                        \
        scons --jobs $JOBS install PREFIX=/opt/daos COMPILER=$COMPILER     \
              FIRMWARE_MGMT=1 BUILD_TYPE=$DAOS_BUILD_TYPE                  \
	      TARGET_TYPE=$DAOS_TARGET_TYPE &&                             \
        ([ "$DAOS_KEEP_BUILD" != "no" ] || /bin/rm -rf build) &&           \
        go clean -cache &&                                                 \
        cp -r utils/config/examples /opt/daos;                             \
    }

COPY --chown=daos_server:daos_server utils utils

# Build DAOS RPMs
RUN [ "$DAOS_PACKAGES_BUILD" != "yes" ] || [ "$DAOS_BUILD" != "yes" ] || { \
	export DISTRO="el9" &&                                             \
	utils/rpms/build_packages.sh daos &&                               \
	mkdir -p /home/daos/rpms &&                                        \
	cp *.rpm /home/daos/rpms;                                          \
    }

# Set environment variables
ENV PATH=/opt/daos/bin:$PATH
ENV FI_SOCKETS_MAX_CONN_RETRY=1

# Build java and hadoop bindings
WORKDIR /home/daos/daos/src/client/java

ARG DAOS_JAVA_BUILD=$DAOS_BUILD

# Disable Java build for now since it fails
#RUN [ "$DAOS_JAVA_BUILD" != "yes" ] || {                                                      \
#        mkdir /home/daos/.m2 &&                                                               \
#        cp /home/daos/daos/utils/scripts/helpers/maven-settings.xml.in /home/daos/.m2/settings.xml &&      \
#        mvn clean install -T 1C                                                               \
#            -B -Dorg.slf4j.simpleLogger.log.org.apache.maven.cli.transfer.Slf4jMavenTransferListener=warn                                                   \
#            -DskipITs -Dgpg.skip -Ddaos.install.path=/opt/daos;                               \
#    }
WORKDIR /home/daos

ARG DAOS_KEEP_SRC=no
# Remove local copy
RUN [ "$DAOS_KEEP_SRC" != "no" ] || rm -rf /home/daos/daos /home/daos/pre<|MERGE_RESOLUTION|>--- conflicted
+++ resolved
@@ -63,11 +63,7 @@
 
 # Install latest versions of python tools.
 COPY requirements-build.txt requirements-utest.txt ./
-<<<<<<< HEAD
-RUN source /home/daos/venv/bin/activate && \
-=======
 RUN . /home/daos/venv/bin/activate && \
->>>>>>> 130bb6a9
     pip --no-cache-dir install --upgrade pip && \
     pip --no-cache-dir install -r requirements-build.txt -r requirements-utest.txt
 
