--- conflicted
+++ resolved
@@ -69,12 +69,8 @@
            python2-avocado-plugins-varianter-yaml-to-mux       \
            yum-plugin-copr python-pathlib                      \
            python2-clustershell python2-Cython python2-pip     \
-<<<<<<< HEAD
-           python36-clustershell;                              \
-=======
            python36-clustershell python36-paramiko             \
            python36-numpy python36-jira python3-pip;           \
->>>>>>> be594217
     yum -y copr enable jhli/ipmctl;                            \
     yum -y copr enable jhli/safeclib;                          \
     yum -y install libipmctl-devel
