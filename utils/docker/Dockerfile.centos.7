--- conflicted
+++ resolved
@@ -62,11 +62,7 @@
         python-pep8 python-pygit2 python2-pygithub python-requests     \
         readline-devel scons sg3_utils ShellCheck yasm pciutils        \
         valgrind-devel python36-pylint man java-1.8.0-openjdk maven    \
-<<<<<<< HEAD
-        json-c-devel
-=======
-        python36-requests
->>>>>>> 1a69a62a
+        json-c-devel python36-requests
 
 # DAOS specific
 RUN yum -y install \
