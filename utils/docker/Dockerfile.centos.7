--- conflicted
+++ resolved
@@ -68,14 +68,10 @@
            python2-avocado python2-avocado-plugins-output-html \
            python2-avocado-plugins-varianter-yaml-to-mux       \
            yum-plugin-copr python-pathlib                      \
-<<<<<<< HEAD
            ndctl ipmctl                                        \
-           python2-clustershell python2-Cython python2-pip;    \
-=======
            python2-clustershell python2-Cython python2-pip     \
            python36-clustershell python36-paramiko             \
            python36-numpy python36-jira python3-pip;           \
->>>>>>> be594217
     yum -y copr enable jhli/ipmctl;                            \
     yum -y copr enable jhli/safeclib;                          \
     yum -y install libipmctl-devel
