--- conflicted
+++ resolved
@@ -116,16 +116,9 @@
 name=created from ${MY_REPO}\n\
 baseurl=${MY_REPO}\n\
 enabled=1\n\
-<<<<<<< HEAD
 gpgcheck=False\n" >> /etc/yum.repos.d/local-centos-group.repo;                \
       yum-config-manager --assumeyes --quiet                                  \
                          --disable base epel extra updates;                   \
-=======
-gpgcheck=False\n" >> /etc/yum.repos.d/local-centos-group.repo;                 \
-      yum --assumeyes install yum-utils;                                       \
-      yum-config-manager --assumeyes --quiet                                   \
-                         --disable base epel extra updates;                    \
->>>>>>> 9d119893
     fi
 RUN if $QUICKBUILD; then                                                      \
         MY_REPO="${REPO_URL}${REPO_EL7}";                                     \
