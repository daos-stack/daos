# Copyright (C) 2018-2021 Intel Corporation
# All rights reserved.
#
# 'recipe' for Docker to build an image of centOS-based
# environment for building the DAOS project.
#

# Pull base image
FROM centos:centos7.9.2009
LABEL maintainer="daos@daos.groups.io"

# Install OS updates and package.  Include basic tools and daos dependencies
# that come from the core repo.
# Clean up any repos afterwards to save space.
RUN yum clean all &&							\
    yum -y install epel-release &&					\
    yum -y upgrade &&							\
    yum -y install							\
	boost-devel clang-analyzer cmake CUnit-devel doxygen file flex	\
	gcc gcc-c++ git golang graphviz lcov				\
	libaio-devel libcmocka-devel libevent-devel libiscsi-devel	\
	libtool libtool-ltdl-devel libuuid-devel libyaml-devel		\
	make nasm numactl-devel openssl-devel				\
	pandoc patch python-devel python36-devel python-magic		\
	python-pep8 python-pygit2 python2-pygithub python-requests	\
	readline-devel scons sg3_utils ShellCheck yasm pciutils		\
	valgrind-devel python36-pylint man java-1.8.0-openjdk maven	\
	json-c-devel python36-requests lz4-devel			\
	python2-avocado python2-avocado-plugins-output-html		\
	python2-avocado-plugins-varianter-yaml-to-mux			\
	python-pathlib							\
	ndctl ipmctl e2fsprogs						\
	python2-clustershell python2-Cython				\
	python36-clustershell python36-paramiko				\
	python36-numpy python3-pip Lmod					\
	fuse3-devel libipmctl-devel python36-pyxattr			\
	hwloc-devel patchelf python36-tabulate				\
	java-1.8.0-openjdk python-distro python36-distro &&		\
    yum clean all

# Install this individually because of potential conflicts
RUN yum -y install openmpi3-devel && yum clean all

ARG UID=1000

<<<<<<< HEAD
# for good measure, clean the metadata
RUN yum clean metadata

# Install basic tools
RUN yum -y install epel-release; \
    yum -y install \
        clang-analyzer cmake CUnit-devel doxygen file flex               \
        gcc gcc-c++ git golang graphviz lcov boost-python36-devel        \
        libaio-devel libcmocka-devel libevent-devel libiscsi-devel       \
        libtool libtool-ltdl-devel libuuid-devel libyaml-devel           \
        make meson nasm ninja-build numactl-devel openssl-devel          \
        pandoc patch python36-devel python36-requests                    \
        readline-devel python36-scons sg3_utils ShellCheck yasm pciutils \
        valgrind-devel python36-pylint man java-1.8.0-openjdk maven      \
        json-c-devel python36-requests lz4-devel

# DAOS specific
RUN yum -y install \
           ndctl ipmctl e2fsprogs                                        \
           python36-Cython python36-clustershell python36-paramiko       \
           python36-numpy python36-jira python3-pip Lmod                 \
           fuse3-devel libipmctl-devel python36-pyxattr                  \
           hwloc-devel patchelf python36-tabulate                        \
           java-1.8.0-openjdk python36-distro

RUN yum -y install openmpi3-devel
=======
# Add DAOS users
RUN useradd --uid $UID --user-group --create-home --shell /bin/bash --home /home/daos daos_server
RUN echo "daos_server:daos_server" | chpasswd
RUN useradd --user-group --create-home --shell /bin/bash daos_agent
RUN echo "daos_agent:daos_agent" | chpasswd
>>>>>>> 9916e14f

# Removing PyYAML 3.10 to allow pip install to upgrade
RUN yum -y remove python36-PyYAML

RUN pip3 install --upgrade pip

# DAOS python 3 packages required for pylint
#  - excluding mpi4py as it depends on CORCI-635
<<<<<<< HEAD
RUN pip3 install "avocado-framework<83.0"
RUN pip3 install "avocado-framework-plugin-result-html<83.0"
RUN pip3 install "avocado-framework-plugin-varianter-yaml-to-mux<83.0"

RUN pip3 install codespell
RUN pip3 install pygithub
RUN pip3 install python-magic
RUN pip3 install pep8
RUN pip3 install pygit2
=======
USER daos_server:daos_server
RUN pip3 --no-cache-dir --disable-pip-version-check install --user	\
	avocado-framework			 	\
	avocado-framework-plugin-result-html		\
	avocado-framework-plugin-varianter-yaml-to-mux	\
	codespell					\
	pygithub
USER root:root
>>>>>>> 9916e14f

# Add codespell to path.
ENV PATH=$PATH:/home/daos/.local/bin


# Create directory for DAOS backend storage
RUN mkdir -p /opt/daos && chown -R daos_server.daos_server /opt/daos
RUN mkdir /mnt/daos && chown daos_server.daos_server /mnt/daos
RUN mkdir /var/run/daos_server && chown daos_server.daos_server /var/run/daos_server
RUN mkdir /var/run/daos_agent && chown daos_agent.daos_agent /var/run/daos_agent

# Dependencies
# Packages for NVML exist in CentOS, but are
# unfortunately outdated. The DAOS build system will rebuild those packages.
ARG JENKINS_URL=""
ARG QUICKBUILD=false
ARG QUICKBUILD_DEPS=""
ARG REPOS=""
ARG REPO_URL=""
ARG REPO_EL7=""
# Need to clean this up later
RUN if [ -n "$REPO_URL" ]; then                                               \
      cversion=$(cut -d ' ' -f4 /etc/centos-release);                         \
      version=${cversion%.*} ;                                                \
      MY_REPO="${REPO_URL}repository/centos-${version}-x86_64-group/";        \
      MY_NAME="${MY_REPO#*//}";                                               \
      MY_NAME="${MY_NAME//\//_}";                                             \
      echo -e "[${MY_NAME}]\n\
name=created from ${MY_REPO}\n\
baseurl=${MY_REPO}\n\
enabled=1\n\
gpgcheck=False\n" >> /etc/yum.repos.d/local-centos-group.repo;                \
      yum --assumeyes install yum-utils;                                      \
      yum-config-manager --assumeyes --quiet                                  \
                         --disable base epel extra updates;                   \
    fi
RUN if $QUICKBUILD; then                                                      \
        MY_REPO="${REPO_URL}${REPO_EL7}";                                     \
        MY_NAME="${MY_REPO#*//}";                                             \
        MY_NAME="${MY_NAME//\//_}";                                           \
        echo -e "[${MY_NAME}]\n\
name=created from ${MY_REPO}\n\
baseurl=${MY_REPO}\n\
enabled=1\n\
gpgcheck=False\n" >> /etc/yum.repos.d/$repo:$branch:$build_number.repo;       \
        for repo in $REPOS; do                                                \
            branch="master";                                                  \
            build_number="lastSuccessfulBuild";                               \
            if [[ $repo = *@* ]]; then                                        \
                branch="${repo#*@}";                                          \
                repo="${repo%@*}";                                            \
                if [[ $branch = *:* ]]; then                                  \
                    build_number="${branch#*:}";                              \
                    branch="${branch%:*}";                                    \
                fi;                                                           \
            fi;                                                               \
            echo -e "[$repo:$branch:$build_number]\n\
name=$repo:$branch:$build_number\n\
baseurl=${JENKINS_URL}job/daos-stack/job/$repo/job/$branch/$build_number/artifact/artifacts/centos7/\n\
enabled=1\n\
gpgcheck=False\n" >> /etc/yum.repos.d/$repo:$branch:$build_number.repo;       \
        done;                                                                 \
        echo "Installing: $QUICKBUILD_DEPS";                                  \
        echo "$QUICKBUILD_DEPS" | tr '\n' '\0' | xargs -0 yum -y install;     \
    fi

ARG BULLSEYE=""
RUN if [ "x$BULLSEYE" != "x" ]; then \
      curl ${JENKINS_URL}job/daos-stack/job/tools/job/master/lastSuccessfulBuild/artifact/bullseyecoverage-linux.tar \
        --retry 10 --retry-max-time 60 --silent --show-error -o bullseye.tar; \
      mkdir -p bullseye; \
      tar -C bullseye --strip-components=1 -xf bullseye.tar; \
      pushd bullseye; \
        ./install --quiet --key "${BULLSEYE}" --prefix /opt/BullseyeCoverage; \
      popd; \
      rm -f bullseye.tar; \
      rm -rf bullseye; \
    fi

# force an upgrade to get any newly built RPMs
ARG CACHEBUST=1
RUN yum -y upgrade --exclude=spdk,spdk-devel,dpdk-devel,dpdk,mercury-devel,mercury && \
	yum clean all

# Control what to build.  By default Dockerfiles build everything to allow for
# ease-of-use for users, however in CI everything is turned off and then
# selectively enabled.  Turning off any step disables all future steps.
ARG DAOS_DEPS_BUILD=yes
ARG DAOS_BUILD=$DAOS_DEPS_BUILD
ARG DAOS_JAVA_BUILD=$DAOS_BUILD
# Legacy, NOBUILD should be set to any string to disable all three.
ARG NOBUILD=no

# select compiler to use
ARG COMPILER=gcc

<<<<<<< HEAD
# copy DAOS tree
WORKDIR /home/daos
COPY ./ .

# Build DAOS & dependencies
RUN if [ "x$NOBUILD" = "x" ] ; then \
    scons-3 --build-deps=yes -j 4 install PREFIX=/opt/daos COMPILER=$COMPILER; fi
=======
# The COPY command has a --chown option but it's not well supported so copy as
# root then run a chown command which is frustrating as the copy can take a few
# seconds.
WORKDIR /home/daos/pre
COPY SConstruct .
COPY utils/sl utils/sl
COPY utils/build.config utils/
RUN chown -R daos_server.daos_server /home/daos
USER daos_server:daos_server
RUN ln -s utils/sl site_scons

RUN [ "$DAOS_DEPS_BUILD" != "yes" ] || \
    (scons --build-deps=yes install PREFIX=/opt/daos --deps-only && \
    /bin/rm -rf build *.gz)

WORKDIR /home/daos/daos/
COPY VERSION LICENSE ftest.sh SConstruct ./
COPY utils utils
COPY src src
USER root:root
RUN chown -R daos_server.daos_server /home/daos
USER daos_server:daos_server
RUN ln -s utils/sl site_scons

# Build DAOS
RUN [ "$DAOS_BUILD" != "yes" ] || \
    (scons -j 4 install PREFIX=/opt/daos COMPILER=$COMPILER && \
    /bin/rm -rf build && \
    cp -r utils/config/examples /opt/daos)
>>>>>>> 9916e14f

# Set environment variables
ENV LD_LIBRARY_PATH=/opt/daos/lib:/opt/daos/lib64:$LD_LIBRARY_PATH
ENV PATH=/opt/daos/bin:$PATH
ENV FI_SOCKETS_MAX_CONN_RETRY=1

# Build java and hadoop bindings
WORKDIR /home/daos/daos/src/client/java
# Set maven repo mirror
RUN mkdir -p /home/daos/.m2
RUN echo -e "<settings>\n\
        <mirrors>\n\
                <mirror>\n\
                        <id>google-maven-central</id>\n\
                        <name>GCS Maven Central mirror</name>\n\
                        <url>https://maven-central.storage-download.googleapis.com/maven2/</url>\n\
                        <mirrorOf>central</mirrorOf>\n\
                </mirror>\n\
        </mirrors>\n\
</settings>" > /home/daos/.m2/settings.xml

RUN [ "$DAOS_JAVA_BUILD" != "yes" ] || \
    mvn clean install -T 1C -DskipITs -Dgpg.skip -Ddaos.install.path=/opt/daos
WORKDIR /home/daos

# Remove local copy
RUN rm -rf /home/daos/*<|MERGE_RESOLUTION|>--- conflicted
+++ resolved
@@ -12,30 +12,70 @@
 # Install OS updates and package.  Include basic tools and daos dependencies
 # that come from the core repo.
 # Clean up any repos afterwards to save space.
-RUN yum clean all &&							\
-    yum -y install epel-release &&					\
-    yum -y upgrade &&							\
-    yum -y install							\
-	boost-devel clang-analyzer cmake CUnit-devel doxygen file flex	\
-	gcc gcc-c++ git golang graphviz lcov				\
-	libaio-devel libcmocka-devel libevent-devel libiscsi-devel	\
-	libtool libtool-ltdl-devel libuuid-devel libyaml-devel		\
-	make nasm numactl-devel openssl-devel				\
-	pandoc patch python-devel python36-devel python-magic		\
-	python-pep8 python-pygit2 python2-pygithub python-requests	\
-	readline-devel scons sg3_utils ShellCheck yasm pciutils		\
-	valgrind-devel python36-pylint man java-1.8.0-openjdk maven	\
-	json-c-devel python36-requests lz4-devel			\
-	python2-avocado python2-avocado-plugins-output-html		\
-	python2-avocado-plugins-varianter-yaml-to-mux			\
-	python-pathlib							\
-	ndctl ipmctl e2fsprogs						\
-	python2-clustershell python2-Cython				\
-	python36-clustershell python36-paramiko				\
-	python36-numpy python3-pip Lmod					\
-	fuse3-devel libipmctl-devel python36-pyxattr			\
-	hwloc-devel patchelf python36-tabulate				\
-	java-1.8.0-openjdk python-distro python36-distro &&		\
+RUN yum clean all && \
+    yum -y install epel-release && \
+    yum -y upgrade && \
+    yum -y install \
+        boost-python36-devel \
+        clang-analyzer \
+        cmake \
+        CUnit-devel \
+        doxygen \
+        e2fsprogs \
+        file \
+        flex \
+        fuse3-devel \
+        gcc \
+        gcc-c++ \
+        git \
+        golang \
+        graphviz \
+        hwloc-devel \
+        ipmctl \
+        java-1.8.0-openjdk \
+        json-c-devel \
+        lcov \
+        libaio-devel \
+        libcmocka-devel \
+        libevent-devel \
+        libipmctl-devel \
+        libiscsi-devel \
+        libtool \
+        libtool-ltdl-devel \
+        libuuid-devel \
+        libyaml-devel \
+        Lmod \
+        lz4-devel \
+        make \
+        man \
+        maven \
+        nasm \
+        ndctl \
+        numactl-devel \
+        openssl-devel \
+        pandoc \
+        patch \
+        patchelf \
+        pciutils \
+        python3-pip \
+        python36-clustershell \
+        python36-Cython \
+        python36-devel \
+        python36-distro \
+        python36-jira \
+        python36-numpy \
+        python36-paramiko \
+        python36-pylint \
+        python36-requests \
+        python36-requests \
+        python36-tabulate \
+        python36-pyxattr \
+        python36-scons \
+        readline-devel \
+        sg3_utils \
+        ShellCheck \
+        valgrind-devel \
+        yasm && \
     yum clean all
 
 # Install this individually because of potential conflicts
@@ -43,68 +83,28 @@
 
 ARG UID=1000
 
-<<<<<<< HEAD
-# for good measure, clean the metadata
-RUN yum clean metadata
-
-# Install basic tools
-RUN yum -y install epel-release; \
-    yum -y install \
-        clang-analyzer cmake CUnit-devel doxygen file flex               \
-        gcc gcc-c++ git golang graphviz lcov boost-python36-devel        \
-        libaio-devel libcmocka-devel libevent-devel libiscsi-devel       \
-        libtool libtool-ltdl-devel libuuid-devel libyaml-devel           \
-        make meson nasm ninja-build numactl-devel openssl-devel          \
-        pandoc patch python36-devel python36-requests                    \
-        readline-devel python36-scons sg3_utils ShellCheck yasm pciutils \
-        valgrind-devel python36-pylint man java-1.8.0-openjdk maven      \
-        json-c-devel python36-requests lz4-devel
-
-# DAOS specific
-RUN yum -y install \
-           ndctl ipmctl e2fsprogs                                        \
-           python36-Cython python36-clustershell python36-paramiko       \
-           python36-numpy python36-jira python3-pip Lmod                 \
-           fuse3-devel libipmctl-devel python36-pyxattr                  \
-           hwloc-devel patchelf python36-tabulate                        \
-           java-1.8.0-openjdk python36-distro
-
-RUN yum -y install openmpi3-devel
-=======
 # Add DAOS users
 RUN useradd --uid $UID --user-group --create-home --shell /bin/bash --home /home/daos daos_server
 RUN echo "daos_server:daos_server" | chpasswd
 RUN useradd --user-group --create-home --shell /bin/bash daos_agent
 RUN echo "daos_agent:daos_agent" | chpasswd
->>>>>>> 9916e14f
 
 # Removing PyYAML 3.10 to allow pip install to upgrade
 RUN yum -y remove python36-PyYAML
 
 RUN pip3 install --upgrade pip
 
-# DAOS python 3 packages required for pylint
-#  - excluding mpi4py as it depends on CORCI-635
-<<<<<<< HEAD
-RUN pip3 install "avocado-framework<83.0"
-RUN pip3 install "avocado-framework-plugin-result-html<83.0"
-RUN pip3 install "avocado-framework-plugin-varianter-yaml-to-mux<83.0"
-
-RUN pip3 install codespell
-RUN pip3 install pygithub
-RUN pip3 install python-magic
-RUN pip3 install pep8
-RUN pip3 install pygit2
-=======
 USER daos_server:daos_server
-RUN pip3 --no-cache-dir --disable-pip-version-check install --user	\
-	avocado-framework			 	\
-	avocado-framework-plugin-result-html		\
-	avocado-framework-plugin-varianter-yaml-to-mux	\
-	codespell					\
-	pygithub
+RUN pip3 --no-cache-dir install --user \
+    "avocado-framework<83.0" \
+    "avocado-framework-plugin-result-html<83.0" \
+    "avocado-framework-plugin-varianter-yaml-to-mux<83.0" \
+    codespell \
+    pep8 \
+    pygit2 \
+    pygithub \
+    python-magic
 USER root:root
->>>>>>> 9916e14f
 
 # Add codespell to path.
 ENV PATH=$PATH:/home/daos/.local/bin
@@ -201,15 +201,6 @@
 # select compiler to use
 ARG COMPILER=gcc
 
-<<<<<<< HEAD
-# copy DAOS tree
-WORKDIR /home/daos
-COPY ./ .
-
-# Build DAOS & dependencies
-RUN if [ "x$NOBUILD" = "x" ] ; then \
-    scons-3 --build-deps=yes -j 4 install PREFIX=/opt/daos COMPILER=$COMPILER; fi
-=======
 # The COPY command has a --chown option but it's not well supported so copy as
 # root then run a chown command which is frustrating as the copy can take a few
 # seconds.
@@ -222,7 +213,7 @@
 RUN ln -s utils/sl site_scons
 
 RUN [ "$DAOS_DEPS_BUILD" != "yes" ] || \
-    (scons --build-deps=yes install PREFIX=/opt/daos --deps-only && \
+    (scons-3 --build-deps=yes install PREFIX=/opt/daos --deps-only && \
     /bin/rm -rf build *.gz)
 
 WORKDIR /home/daos/daos/
@@ -236,10 +227,9 @@
 
 # Build DAOS
 RUN [ "$DAOS_BUILD" != "yes" ] || \
-    (scons -j 4 install PREFIX=/opt/daos COMPILER=$COMPILER && \
+    (scons-3 -j 4 install PREFIX=/opt/daos COMPILER=$COMPILER && \
     /bin/rm -rf build && \
     cp -r utils/config/examples /opt/daos)
->>>>>>> 9916e14f
 
 # Set environment variables
 ENV LD_LIBRARY_PATH=/opt/daos/lib:/opt/daos/lib64:$LD_LIBRARY_PATH
