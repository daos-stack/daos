#!/usr/bin/env bash
# shellcheck disable=SC2317
#
#  Copyright 2023-2024 Intel Corporation.
#  Copyright 2025 Hewlett Packard Enterprise Development LP
#
#  SPDX-License-Identifier: BSD-2-Clause-Patent
#
# Checks the Jenkinsfile for syntax errors
#
# Will only check if Jenkinsfile is modified
#
# shellcheck disable=SC2317

set -ue

_print_githook_header "Jenkinsfile"

if [ -z "$(_git_diff_cached_files "Jenkinsfile")" ] ; then
    echo "No Jenkinsfile changes. Skipping"
    exit 0
fi

<<<<<<< HEAD
=======

>>>>>>> bf87a31e
echo "Checking syntax"
: "${JENKINS_HOST:=jenkins.daos.hpc.amslabs.hpecorp.net}"

# shellcheck disable=SC2317
if ! ping -c 1 "$JENKINS_HOST" &> /dev/null; then
    echo "Failed to access $JENKINS_HOST. Skipping"
    exit 0
fi

: "${CURL_VERBOSE:=}"
CURL_OPTS=("$CURL_VERBOSE")
echo "Checking Jenkinsfile syntax on ${JENKINS_HOST}"
URL="https://$JENKINS_HOST/pipeline-model-converter/validate"
if ! output=$(curl "${CURL_OPTS[@]}" -s -X POST -F "jenkinsfile=<${1:-Jenkinsfile}" "$URL"); then
    echo "  Failed to access $URL. Skipping"
    exit 0
fi

if echo "$output" | grep -q "Errors encountered validating"; then
    echo "$output"
    exit 1
fi<|MERGE_RESOLUTION|>--- conflicted
+++ resolved
@@ -21,10 +21,6 @@
     exit 0
 fi
 
-<<<<<<< HEAD
-=======
-
->>>>>>> bf87a31e
 echo "Checking syntax"
 : "${JENKINS_HOST:=jenkins.daos.hpc.amslabs.hpecorp.net}"
 
