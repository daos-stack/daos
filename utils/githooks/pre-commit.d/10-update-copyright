--- conflicted
+++ resolved
@@ -41,8 +41,8 @@
 
 os=$(uname -s)
 
-<<<<<<< HEAD
-# shellcheck disable=SC1091
+. utils/githooks/git-version.sh
+
 . utils/githooks/find_base.sh
 
 if [ -z "$files" ]; then
@@ -55,11 +55,6 @@
     fi
 fi
 
-=======
-source utils/githooks/git-version.sh
-
-files=${files:-$(git diff --diff-filter=AM --name-only --cached -- "${targets[@]}")}
->>>>>>> 0064b67a
 for file in $files; do
     if [[ "$file" == *vendor* ]] || [[ "$file" == *pb.go ]]    ||
        [[ "$file" == *_string.go ]] || [[ "$file" == *pb-c* ]] ||
