--- conflicted
+++ resolved
@@ -2,15 +2,12 @@
 
 # A git hook to validate and correct the copyright date in source files.
 
-<<<<<<< HEAD
-=======
 echo "Copyright update:"
 if [ -e .git/MERGE_HEAD ]; then
     echo "  Merge commit"
     exit 0
 fi
 
->>>>>>> ca4583ab
 regex='(^[[:blank:]]*[\*/]*.*)((Copyright[[:blank:]]*)([0-9]{4})(-([0-9]{4}))?)([[:blank:]]*(Intel.*$))'
 year=$(date +%Y)
 errors=0
@@ -42,23 +39,6 @@
     '.env'
 )
 
-<<<<<<< HEAD
-files=${files:-$(git diff --diff-filter=AM --name-only --cached -- "${targets[@]}")}
-for file in $files; do
-	if [[ "$file" == *vendor* ]] || [[ "$file" == *pb.go ]] || \
-	   [[ "$file" == *_string.go ]] || [[ "$file" == *pb-c* ]]; then
-		continue
-	fi
-	read -r y1 y2 <<< "$(sed -nre "s/^.*$regex.*$/\4 \6/p" "$file")"
-	if [[ -z $y1 ]] ; then
-		echo "Copyright Information not found in: $file"
-		errors=$((errors + 1))
-	elif [[ $y1 -ne $year && $year -ne $y2 ]] ; then
-		git reset "$file" || (echo "Unable to un-stage $file" && exit 1)
-		sed -i '' -re "s/$regex/\1Copyright $y1-$year \8/" "$file" || exit 1
-		git add "$file" || (echo "Unable to re-stage $file" && exit 1)
-	fi
-=======
 os=$(uname -s)
 
 . utils/githooks/git-version.sh
@@ -97,6 +77,5 @@
 
         git add "$file" || (echo "  Unable to re-stage $file" && exit 1)
     fi
->>>>>>> ca4583ab
 done
 [[ $errors = 0 ]] || (echo "  $errors errors while checking/fixing copyrights.")