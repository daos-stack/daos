--- conflicted
+++ resolved
@@ -44,20 +44,11 @@
     #    before deciding this. Also, we intentionally leave off the last 'S'
     #    in that error message so that we don't guarantee printing that in
     #    every run's output, thereby making all tests here always pass.
-<<<<<<< HEAD
-    time eval "${VALGRIND_CMD}" "$@"
-    retcode=$?
-    if [ "${retcode}" -ne 0 ]; then
-	echo "Test $* failed with exit status ${retcode}."
-	((failed = failed + 1))
-	failures+=("$*")
-=======
     if ! time eval "${VALGRIND_CMD}" "$@"; then
         retcode=${PIPESTATUS[0]}
         echo "Test $* failed with exit status ${retcode}."
         ((failed = failed + 1))
         failures+=("$*")
->>>>>>> 0db286e9
     fi
 
     ((log_num += 1))
@@ -100,13 +91,8 @@
                                           --error-limit=no \
                                           --suppressions=${VALGRIND_SUPP} \
                                           --error-exitcode=42 \
-<<<<<<< HEAD
-                                          --xml=yes \
-                                          --xml-file=${VALGRIND_XML_PATH}"
-=======
 					  --xml=yes \
 					  --xml-file=${VALGRIND_XML_PATH}"
->>>>>>> 0db286e9
         else
             VALGRIND_SUPP=""
         fi
