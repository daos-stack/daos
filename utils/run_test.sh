#!/bin/bash
# A Script that runs a series of simple tests that
#  can be executed in the Jenkins environment.
#  The flock is to ensure that only one jenkins builder
#  runs the tests at a time, as the tests use the same
#  mount point.  For now, there actually isn't much
#  contention, however, because /mnt/daos on the jenkins nodes
#  is subdivided into /mnt/daos/el7; /mnt/daos/sles12sp3;
#  /mnt/daos/ubuntu1404; and /mnt/daos/ubuntu1604
#  These are mapped into /mnt/daos in the docker containers
#  for the corresponding Jenkins distro builder. This "magic"
#  is configured in the Jenkins config page for daos builders
#  in the "build" section.
#
#  Note: Uses .build_vars.sh to find daos artifacts
#  Note: New tests should return non-zero if there are any
#    failures.

#check for existence of /mnt/daos first:
failed=0
failures=()
log_num=0

run_test()
{
    local in="$*"
    local a="${in// /-}"
    local b="${a////-}"
    b="${b//;/-}"
    b="${b//\"/-}"

    if [ -n "${RUN_TEST_FILTER}" ]; then
        if ! [[ "$*" =~ ${RUN_TEST_FILTER} ]]; then
            echo "Skipping test: $in"
            return
        fi
    fi
    export D_LOG_FILE="/tmp/daos_${b}-${log_num}.log"
    echo "Running $* with log file: ${D_LOG_FILE}"

    export TNAME="${b}-${log_num}"

    # We use grep to filter out any potential "SUCCESS! NO TEST FAILURES"
    #    messages as daos_post_build.sh will look for this and mark the tests
    #    as passed, which we don't want as we need to check all of the tests
    #    before deciding this. Also, we intentionally leave off the last 'S'
    #    in that error message so that we don't guarantee printing that in
    #    every run's output, thereby making all tests here always pass.
    if ! time eval "${VALGRIND_CMD}" "$@"; then
        retcode=${PIPESTATUS[0]}
        echo "Test $* failed with exit status ${retcode}."
        ((failed = failed + 1))
        failures+=("$*")
    fi

    ((log_num += 1))

    FILES=("${DAOS_BASE}"/test_results/*.xml)

    "${SL_PREFIX}"/lib/daos/TESTING/ftest/scripts/post_process_xml.sh \
                                                                  "${COMP}" \
                                                                  "${FILES[@]}"

    mv "${DAOS_BASE}"/test_results/*.xml "${DAOS_BASE}"/test_results/xml
}

if [ -d "/mnt/daos" ]; then
    # shellcheck disable=SC1091
    source ./.build_vars.sh
    if ! ${OLD_CI:-true}; then
        # fix up paths so they are relative to $PWD since we might not
        # be in the same path as the software was built
        SL_PREFIX=$PWD/${SL_PREFIX/*\/install/install}
    fi

    echo "Running Cmocka tests"
    mkdir -p "${DAOS_BASE}"/test_results/xml

    VALGRIND_CMD=""
    if [ -z "$RUN_TEST_VALGRIND" ]; then
        # Tests that do not run valgrind
        COMP="UTEST_client"
        run_test src/vos/storage_estimator/common/tests/storage_estimator.sh
        COMP="UTEST_rdb"
        run_test src/rdb/raft_tests/raft_tests.py
        go_spdk_ctests="${SL_PREFIX}/bin/nvme_control_ctests"
        if test -f "$go_spdk_ctests"; then
            COMP="UTEST_control"
            run_test "$go_spdk_ctests"
        else
            echo "$go_spdk_ctests missing, SPDK_SRC not available when built?"
        fi
        COMP="UTEST_control"
        run_test src/control/run_go_tests.sh
        COMP="UTEST_common"
        run_test src/common/tests/btree.sh perf -s 20000
        run_test src/common/tests/btree.sh perf direct -s 20000
        run_test src/common/tests/btree.sh perf ukey -s 20000
        run_test src/common/tests/btree.sh dyn perf -s 20000
        run_test src/common/tests/btree.sh dyn perf ukey -s 20000
        BTREE_SIZE=20000
    else
        if [ "$RUN_TEST_VALGRIND" = "memcheck" ]; then
            [ -z "$VALGRIND_SUPP" ] &&
                VALGRIND_SUPP="$(pwd)/utils/test_memcheck.supp"
            VALGRIND_XML_PATH="unit-test-%q{TNAME}.memcheck.xml"
            export VALGRIND_CMD="valgrind --leak-check=full \
                                          --show-reachable=yes \
                                          --num-callers=20 \
                                          --error-limit=no \
                                          --suppressions=${VALGRIND_SUPP} \
                                          --gen-suppressions=all \
                                          --error-exitcode=42 \
                                          --xml=yes \
                                          --xml-file=${VALGRIND_XML_PATH}"
        else
            VALGRIND_SUPP=""
        fi
        BTREE_SIZE=200
    fi

    # Tests
    COMP="UTEST_cart"
    run_test "${SL_BUILD_DIR}/src/tests/ftest/cart/utest/test_linkage"
    run_test "${SL_BUILD_DIR}/src/tests/ftest/cart/utest/utest_hlc"
    run_test "${SL_BUILD_DIR}/src/tests/ftest/cart/utest/utest_swim"

    COMP="UTEST_gurt"
    run_test "${SL_BUILD_DIR}/src/gurt/tests/test_gurt"
    run_test "${SL_BUILD_DIR}/src/gurt/tests/test_gurt_telem_producer"

    COMP="UTEST_vos"
    run_test "${SL_PREFIX}/bin/vos_tests" -A 500
    run_test "${SL_PREFIX}/bin/vos_tests" -n -A 500

    COMP="UTEST_vea"
    run_test "${SL_PREFIX}/bin/vea_ut"
    run_test "${SL_PREFIX}/bin/vea_stress -d 60"

    COMP="UTEST_bio"
    run_test "${SL_BUILD_DIR}/src/bio/smd/tests/smd_ut"

    COMP="UTEST_common"
    run_test "${SL_BUILD_DIR}/src/common/tests/umem_test"
    run_test "${SL_BUILD_DIR}/src/common/tests/sched"
    run_test "${SL_BUILD_DIR}/src/common/tests/drpc_tests"
    run_test "${SL_BUILD_DIR}/src/common/tests/acl_api_tests"
    run_test "${SL_BUILD_DIR}/src/common/tests/acl_valid_tests"
    run_test "${SL_BUILD_DIR}/src/common/tests/acl_util_tests"
    run_test "${SL_BUILD_DIR}/src/common/tests/acl_principal_tests"
    run_test "${SL_BUILD_DIR}/src/common/tests/acl_real_tests"
    run_test "${SL_BUILD_DIR}/src/common/tests/prop_tests"
    run_test "${SL_BUILD_DIR}/src/common/tests/fault_domain_tests"

    COMP="UTEST_client"
    run_test "${SL_BUILD_DIR}/src/client/api/tests/eq_tests"

    COMP="UTEST_security"
    run_test "${SL_BUILD_DIR}/src/security/tests/cli_security_tests"
    run_test "${SL_BUILD_DIR}/src/security/tests/srv_acl_tests"

    COMP="UTEST_engine"
    run_test "${SL_BUILD_DIR}/src/engine/tests/drpc_client_tests"
    run_test "${SL_BUILD_DIR}/src/engine/tests/drpc_progress_tests"
    run_test "${SL_BUILD_DIR}/src/engine/tests/drpc_handler_tests"
    run_test "${SL_BUILD_DIR}/src/engine/tests/drpc_listener_tests"

    COMP="UTEST_mgmt"
    run_test "${SL_BUILD_DIR}/src/mgmt/tests/srv_drpc_tests"
<<<<<<< HEAD
    run_test "${SL_PREFIX}/bin/vos_perf" -o 5 -d 5 -a 5 -n 10 -R '"U;p F;p V"'
    run_test "${SL_PREFIX}/bin/vos_perf" -o 5 -d 5 -a 5 -n 10 -A -R '"U;p F;p V"'
    run_test "${SL_PREFIX}/bin/vos_perf" -o 5 -d 5 -n 10 -A -i -I -R '"U Q;p V"'
=======
    run_test "${SL_PREFIX}/bin/vos_perf" -R '"U;p F;p V"' -o 5 -d 5 \
             -a 5 -n 10
    run_test "${SL_PREFIX}/bin/vos_perf" -R '"U;p F;p V"' -o 5 -d 5 \
             -a 5 -n 10 -A -D /mnt/../mnt/daos
    run_test "${SL_PREFIX}/bin/vos_perf" -R '"U Q;p V"' -o 5 -d 5 \
             -n 10 -A -i -I -D /mnt/daos
>>>>>>> 97352237
    run_test "${SL_PREFIX}/bin/jump_pl_map"

    # Tests launched by scripts
    export USE_VALGRIND=${RUN_TEST_VALGRIND}
    export VALGRIND_SUPP=${VALGRIND_SUPP}
    unset VALGRIND_CMD
    COMP="UTEST_common"
    run_test src/common/tests/btree.sh ukey -s ${BTREE_SIZE}
    run_test src/common/tests/btree.sh direct -s ${BTREE_SIZE}
    run_test src/common/tests/btree.sh -s ${BTREE_SIZE}
    run_test src/common/tests/btree.sh dyn ukey -s ${BTREE_SIZE}
    run_test src/common/tests/btree.sh dyn -s ${BTREE_SIZE}

    COMP="UTEST_vos"
    run_test src/vos/tests/evt_ctl.sh
    run_test src/vos/tests/evt_ctl.sh pmem
    unset USE_VALGRIND
    unset VALGRIND_SUPP

    mv "${DAOS_BASE}"/test_results/xml/*.xml "${DAOS_BASE}"/test_results
    rm -rf "${DAOS_BASE}"/test_results/xml

    if [ -f "/tmp/test.cov" ]; then
        rm /tmp/test.cov
    fi

    if [ -f "${DAOS_BASE}/test.cov" ]; then
        cp "${DAOS_BASE}"/test.cov /tmp/
    fi

    # Reporting
    if [ "$failed" -eq 0 ]; then
        # spit out the magic string that the post build script looks for
        echo "SUCCESS! NO TEST FAILURES"
    else
        echo "FAILURE: $failed tests failed (listed below)"
        for ((i = 0; i < ${#failures[@]}; i++)); do
            echo "    ${failures[$i]}"
        done
        if ! ${OLD_CI:-true}; then
            exit 1
        fi
    fi
else
    echo "/mnt/daos isn't present for unit tests"
fi<|MERGE_RESOLUTION|>--- conflicted
+++ resolved
@@ -167,18 +167,12 @@
 
     COMP="UTEST_mgmt"
     run_test "${SL_BUILD_DIR}/src/mgmt/tests/srv_drpc_tests"
-<<<<<<< HEAD
-    run_test "${SL_PREFIX}/bin/vos_perf" -o 5 -d 5 -a 5 -n 10 -R '"U;p F;p V"'
-    run_test "${SL_PREFIX}/bin/vos_perf" -o 5 -d 5 -a 5 -n 10 -A -R '"U;p F;p V"'
-    run_test "${SL_PREFIX}/bin/vos_perf" -o 5 -d 5 -n 10 -A -i -I -R '"U Q;p V"'
-=======
     run_test "${SL_PREFIX}/bin/vos_perf" -R '"U;p F;p V"' -o 5 -d 5 \
              -a 5 -n 10
     run_test "${SL_PREFIX}/bin/vos_perf" -R '"U;p F;p V"' -o 5 -d 5 \
              -a 5 -n 10 -A -D /mnt/../mnt/daos
     run_test "${SL_PREFIX}/bin/vos_perf" -R '"U Q;p V"' -o 5 -d 5 \
              -n 10 -A -i -I -D /mnt/daos
->>>>>>> 97352237
     run_test "${SL_PREFIX}/bin/jump_pl_map"
 
     # Tests launched by scripts
